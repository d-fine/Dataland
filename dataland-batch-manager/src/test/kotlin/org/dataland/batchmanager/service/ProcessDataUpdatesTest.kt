--- conflicted
+++ resolved
@@ -4,12 +4,8 @@
 import ch.qos.logback.classic.Logger
 import ch.qos.logback.classic.spi.ILoggingEvent
 import ch.qos.logback.core.AppenderBase
-<<<<<<< HEAD
-import org.apache.commons.io.FileUtils
+import org.dataland.datalandbackend.openApiClient.api.IsinLeiDataControllerApi
 import org.dataland.datalandbatchmanager.service.CompanyInformationParser
-=======
-import org.dataland.datalandbackend.openApiClient.api.IsinLeiDataControllerApi
->>>>>>> ab2edb3b
 import org.dataland.datalandbatchmanager.service.CompanyUploader
 import org.dataland.datalandbatchmanager.service.GleifApiAccessor
 import org.dataland.datalandbatchmanager.service.GleifGoldenCopyIngestor
@@ -41,46 +37,25 @@
 
 @TestInstance(TestInstance.Lifecycle.PER_CLASS)
 class ProcessDataUpdatesTest {
-<<<<<<< HEAD
-    private val mockGleifApiAccessor = mock(GleifApiAccessor::class.java)
-    private val mockGleifGoldenCopyIngestorTest = mock(GleifGoldenCopyIngestor::class.java)
-    private val mockNorthDataAccessor = mock(NorthDataAccessor::class.java)
-    private val mockNorthDataIngestorTest = mock(NorthdataDataIngestor::class.java)
-    private val mockCompanyInformationParser = mock(CompanyInformationParser::class.java)
-    private val mockCompanyUploader = mock(CompanyUploader::class.java)
-    private val mockIsinDeltaBuilder = mock(IsinDeltaBuilder::class.java)
-    private val mockRelationshipExtractor = mock(RelationshipExtractor::class.java)
-    private val mockBackendActuatorApi = mock(BackendActuatorApi::class.java)
-    private val mockRequestPriorityUpdater = mock(RequestPriorityUpdater::class.java)
-    private val mockCommunityActuatorApi = mock(CommunityActuatorApi::class.java)
-=======
     private val mockIsinLeiDataControllerApi = mock<IsinLeiDataControllerApi>()
     private val mockGleifApiAccessor = mock<GleifApiAccessor>()
     private val mockGleifGoldenCopyIngestorTest = mock<GleifGoldenCopyIngestor>()
     private val mockNorthDataAccessor = mock<NorthDataAccessor>()
     private val mockNorthDataIngestorTest = mock<NorthdataDataIngestor>()
-    private val mockCsvParser = mock<CsvParser>()
+    private val mockCompanyInformationParser = mock<CompanyInformationParser>()
     private val mockCompanyUploader = mock<CompanyUploader>()
     private val mockRelationshipExtractor = mock<RelationshipExtractor>()
     private val mockBackendActuatorApi = mock<BackendActuatorApi>()
     private val mockRequestPriorityUpdater = mock<RequestPriorityUpdater>()
     private val mockCommunityActuatorApi = mock<CommunityActuatorApi>()
     private val mockFile = mock<File>()
->>>>>>> ab2edb3b
     private lateinit var processDataUpdates: ProcessDataUpdates
     private lateinit var companyIngestor: GleifGoldenCopyIngestor
     private lateinit var companyIngestorNorthData: NorthdataDataIngestor
 
     @BeforeEach
     fun setupTest() {
-<<<<<<< HEAD
-        reset(mockGleifApiAccessor)
-        reset(mockCompanyInformationParser)
-        reset(mockBackendActuatorApi)
-        reset(mockGleifGoldenCopyIngestorTest)
-=======
-        reset(mockGleifApiAccessor, mockCsvParser, mockBackendActuatorApi, mockGleifGoldenCopyIngestorTest)
->>>>>>> ab2edb3b
+        reset(mockGleifApiAccessor, mockCompanyInformationParser, mockBackendActuatorApi, mockGleifGoldenCopyIngestorTest)
     }
 
     private fun initProcessDataUpdates(
@@ -118,38 +93,6 @@
 
     @Test
     fun `test ingestion performs successfully if a file is provided`() {
-<<<<<<< HEAD
-        val (emptyBufferedReader, mockStaticFile) = mockFileIngestion(oldFile)
-        `when`(File.createTempFile(anyString(), anyString())).thenReturn(mock(File::class.java))
-
-        val mockFileUtils = mockStatic(FileUtils::class.java)
-
-        `when`(mockBackendActuatorApi.health()).thenThrow(ConnectException()).thenReturn(true)
-        mock(Thread::class.java)
-
-        processDataUpdates.processExternalCompanyDataIfEnabled()
-
-        val numberOfDownloadedFiles = 3
-        mockStaticFile.verify({ File.createTempFile(any(), any()) }, times(numberOfDownloadedFiles))
-        verify(mockCompanyInformationParser, times(1)).readGleifCompanyDataFromBufferedReader((any() ?: emptyBufferedReader))
-        verify(mockCompanyInformationParser, times(1)).readGleifRelationshipDataFromBufferedReader((any() ?: emptyBufferedReader))
-        verify(mockCompanyInformationParser, times(1)).readNorthDataFromBufferedReader((any() ?: emptyBufferedReader))
-        mockStaticFile.close()
-        mockFileUtils.close()
-    }
-
-    @Test
-    fun `test error when mapping file still exists`() {
-        val mockOldIsinFile = mock(File::class.java)
-        mockFileIngestion(mockOldIsinFile)
-        `when`(mockOldIsinFile.exists()).thenReturn(true)
-        `when`(mockOldIsinFile.delete()).thenReturn(false)
-        assertThrows<FileSystemException> { processDataUpdates.processFullGoldenCopyFileIfEnabled() }
-    }
-
-    private fun mockFileIngestion(isinMappingFile: File): Pair<BufferedReader, MockedStatic<File>> {
-=======
->>>>>>> ab2edb3b
         val flagFileGleif = File.createTempFile("test", ".csv")
         val flagFileGleifUpdate = File.createTempFile("test1", ".csv")
         val flagFileNorthdata = File.createTempFile("test2", ".csv")
@@ -162,23 +105,18 @@
 
         companyIngestor =
             GleifGoldenCopyIngestor(
-<<<<<<< HEAD
-                mockGleifApiAccessor, mockCompanyInformationParser, mockCompanyUploader, mockIsinDeltaBuilder,
+                mockIsinLeiDataControllerApi,
+                mockGleifApiAccessor,
+                mockCompanyInformationParser,
+                mockCompanyUploader,
                 mockRelationshipExtractor,
-                File.createTempFile("tesd", ".csv"),
-            )
-
-        companyIngestorNorthData = NorthdataDataIngestor(mockCompanyUploader, mockCompanyInformationParser)
-=======
-                mockIsinLeiDataControllerApi, mockGleifApiAccessor, mockCsvParser, mockCompanyUploader, mockRelationshipExtractor,
             )
         val ingestorSpy = spy(companyIngestor)
         doNothing()
             .whenever(
                 ingestorSpy,
             ).processIsinMappingFile()
-        companyIngestorNorthData = NorthdataDataIngestor(mockCompanyUploader, mockCsvParser)
->>>>>>> ab2edb3b
+        companyIngestorNorthData = NorthdataDataIngestor(mockCompanyUploader, mockCompanyInformationParser)
 
         processDataUpdates =
             ProcessDataUpdates(
@@ -191,8 +129,8 @@
 
         val bufferedReader = BufferedReader(BufferedReader.nullReader())
 
-        doReturn(bufferedReader).whenever(mockCsvParser).getCsvStreamFromZip(any())
-        doReturn(bufferedReader).whenever(mockCsvParser).getCsvStreamFromNorthDataZipFile(any())
+        doReturn(bufferedReader).whenever(mockCompanyInformationParser).getCsvStreamFromZip(any())
+        doReturn(bufferedReader).whenever(mockCompanyInformationParser).getCsvStreamFromNorthDataZipFile(any())
 
         doThrow(ConnectException()).doReturn(true).whenever(mockBackendActuatorApi).health()
 
@@ -200,9 +138,9 @@
 
         val numberOfDownloadedFiles = 2
         staticMock.verify({ File.createTempFile(any(), any()) }, times(numberOfDownloadedFiles))
-        verify(mockCsvParser, times(1)).readGleifCompanyDataFromBufferedReader(any())
-        verify(mockCsvParser, times(1)).readGleifRelationshipDataFromBufferedReader(any())
-        verify(mockCsvParser, times(1)).readNorthDataFromBufferedReader(any())
+        verify(mockCompanyInformationParser, times(1)).readGleifCompanyDataFromBufferedReader(any())
+        verify(mockCompanyInformationParser, times(1)).readGleifRelationshipDataFromBufferedReader(any())
+        verify(mockCompanyInformationParser, times(1)).readNorthDataFromBufferedReader(any())
 
         staticMock.close()
     }
