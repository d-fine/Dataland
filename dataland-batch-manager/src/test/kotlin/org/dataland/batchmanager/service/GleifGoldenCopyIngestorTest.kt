--- conflicted
+++ resolved
@@ -1,17 +1,9 @@
 package org.dataland.batchmanager.service
 
 import org.dataland.datalandbackend.openApiClient.api.ActuatorApi
-<<<<<<< HEAD
-import org.dataland.datalandbatchmanager.model.Entity
-import org.dataland.datalandbatchmanager.model.GleifCompanyCombinedInformation
-import org.dataland.datalandbatchmanager.model.HeadquartersAddress
-import org.dataland.datalandbatchmanager.model.LEIRecord
-import org.dataland.datalandbatchmanager.model.LegalName
-import org.dataland.datalandbatchmanager.service.CompanyInformationParser
-=======
 import org.dataland.datalandbackend.openApiClient.api.IsinLeiDataControllerApi
 import org.dataland.datalandbackend.openApiClient.model.IsinLeiMappingData
->>>>>>> ab2edb3b
+import org.dataland.datalandbatchmanager.service.CompanyInformationParser
 import org.dataland.datalandbatchmanager.service.CompanyUploader
 import org.dataland.datalandbatchmanager.service.GleifApiAccessor
 import org.dataland.datalandbatchmanager.service.GleifGoldenCopyIngestor
@@ -36,94 +28,9 @@
 
 @TestInstance(TestInstance.Lifecycle.PER_CLASS)
 class GleifGoldenCopyIngestorTest {
-<<<<<<< HEAD
-    private val mockGleifApiAccessor = mock(GleifApiAccessor::class.java)
-    private val mockCompanyInformationParser = mock(CompanyInformationParser::class.java)
-    private val mockCompanyUploader = mock(CompanyUploader::class.java)
-    private val mockActuatorApi = mock(ActuatorApi::class.java)
-    private val mockIsinDeltaBuilder = mock(IsinDeltaBuilder::class.java)
-    private val mockRelationshipExtractor = mock(RelationshipExtractor::class.java)
-    private lateinit var companyIngestor: GleifGoldenCopyIngestor
-
-    private lateinit var oldFile: File
-    private lateinit var newFile: File
-
-    private val oldContent = """
-            LEI,ISIN
-            1000,1111
-            1000,1112
-            2000,2222
-            3000,3333
-            3000,3334
-            4000,4444
-            6000,6666
-            6000,6667
-        """
-
-    private val newContent = """
-            LEI,ISIN
-            1000,1111
-            1000,1112
-            1000,1113
-            2000,2222
-            3000,3333
-            4000, 
-            5000,5555
-            6000,6666
-            6000,6667
-        """
-
-    private val emptyGleifCompanyCombinedInformation =
-        GleifCompanyCombinedInformation(
-            LEIRecord(
-                lei = "",
-                entity =
-                    Entity(
-                        LegalName(name = ""),
-                        headquartersAddress =
-                            HeadquartersAddress(
-                                city = "",
-                                postalCode = "",
-                                country = "",
-                            ),
-                    ),
-            ),
-        )
-
-    @BeforeEach
-    fun setup() {
-        oldContent.trimIndent()
-        newContent.trimIndent()
-//        create file oldFile
-        oldFile = File("oldFile.csv")
-        var printWriter = PrintWriter(oldFile)
-        printWriter.println(oldContent)
-        printWriter.close()
-//        create file newFile
-        newFile = File("newFile.csv")
-        printWriter = PrintWriter(newFile)
-        printWriter.println(newContent)
-        printWriter.close()
-    }
-
-    @AfterAll
-    fun cleanup() {
-        oldFile.deleteOnExit()
-        newFile.deleteOnExit()
-    }
-
-    @BeforeEach
-    fun setupTest() {
-        reset(mockGleifApiAccessor)
-        reset(mockCompanyInformationParser)
-        reset(mockCompanyUploader)
-        reset(mockActuatorApi)
-        reset(mockIsinDeltaBuilder)
-        reset(mockRelationshipExtractor)
-=======
     private val mockIsinLeiDataControllerApi = mock<IsinLeiDataControllerApi>()
     private val mockGleifApiAccessor = mock<GleifApiAccessor>()
-    private val mockCsvParser = mock<CsvParser>()
+    private val mockCompanyInformationParser = mock<CompanyInformationParser>()
     private val mockCompanyUploader = mock<CompanyUploader>()
     private val mockActuatorApi = mock<ActuatorApi>()
     private val mockRelationshipExtractor = mock<RelationshipExtractor>()
@@ -138,12 +45,21 @@
 
     @BeforeEach
     fun setupTest() {
-        reset(mockGleifApiAccessor, mockCsvParser, mockCompanyUploader, mockActuatorApi, mockRelationshipExtractor)
+        reset(
+            mockGleifApiAccessor,
+            mockCompanyInformationParser,
+            mockCompanyUploader,
+            mockActuatorApi,
+            mockRelationshipExtractor,
+        )
         gleifGoldenCopyIngestor =
             GleifGoldenCopyIngestor(
-                mockIsinLeiDataControllerApi, mockGleifApiAccessor, mockCsvParser, mockCompanyUploader, mockRelationshipExtractor,
+                mockIsinLeiDataControllerApi,
+                mockGleifApiAccessor,
+                mockCompanyInformationParser,
+                mockCompanyUploader,
+                mockRelationshipExtractor,
             )
->>>>>>> ab2edb3b
     }
 
     @Test
@@ -155,20 +71,11 @@
                 File.createTempFile(any(), any())
             }.thenReturn(mockFile)
 
-<<<<<<< HEAD
-        val mockFile = mock(File::class.java)
-        `when`(File.createTempFile(anyString(), anyString())).thenReturn(mockFile)
-        `when`(mockCompanyInformationParser.getXmlStreamFromZip(mockFile)).thenReturn(bufferedReader)
-        `when`(mockCompanyInformationParser.readGleifCompanyDataFromBufferedReader(bufferedReader)).thenReturn(
-            CompanyInformationParser().readGleifCompanyDataFromBufferedReader(bufferedReader),
-        )
-=======
-        doReturn(bufferedReader).whenever(mockCsvParser).getCsvStreamFromZip(mockFile)
-        doReturn(CsvParser().readGleifCompanyDataFromBufferedReader(bufferedReader))
+        doReturn(bufferedReader).whenever(mockCompanyInformationParser).getCsvStreamFromZip(mockFile)
+        doReturn(CompanyInformationParser().readGleifCompanyDataFromBufferedReader(bufferedReader))
             .whenever(
-                mockCsvParser,
+                mockCompanyInformationParser,
             ).readGleifCompanyDataFromBufferedReader(bufferedReader)
->>>>>>> ab2edb3b
 
         gleifGoldenCopyIngestor.prepareGleifDeltaFile()
 
@@ -176,64 +83,6 @@
         verify(mockCompanyUploader, times(1))
             .uploadOrPatchSingleCompany(any())
 
-<<<<<<< HEAD
-    private fun commonMock(): Pair<BufferedReader, MockedStatic<File>> {
-        val bufferedReader = BufferedReader(FileReader("./build/resources/test/GleifTestData.xml"))
-        companyIngestor =
-            GleifGoldenCopyIngestor(
-                mockGleifApiAccessor, mockCompanyInformationParser, mockCompanyUploader, mockIsinDeltaBuilder,
-                mockRelationshipExtractor,
-                oldFile,
-            )
-        val mockStaticFile = mockStatic(File::class.java)
-        return Pair(bufferedReader, mockStaticFile)
-    }
-
-    @Test
-    fun `test replacement of delta mapping file`() {
-        val flagFile = File.createTempFile("test", ".csv")
-        flagFile.deleteOnExit()
-        val newLines: List<String> = File(newFile.toString()).useLines { lines -> lines.take(5).toList() }
-        companyIngestor =
-            GleifGoldenCopyIngestor(
-                mockGleifApiAccessor, mockCompanyInformationParser, mockCompanyUploader, mockIsinDeltaBuilder,
-                mockRelationshipExtractor,
-                oldFile,
-            )
-
-        assert(newFile.exists())
-        assert(oldFile.exists())
-
-        companyIngestor.replaceOldMappingFile(newFile)
-        val movedLines: List<String> = File(oldFile.toString()).useLines { lines -> lines.take(5).toList() }
-
-        assert(!newFile.exists())
-        assert(oldFile.exists())
-        assert(movedLines.hashCode() == newLines.hashCode())
-    }
-
-    @Test
-    fun `test failing of file deletion`() {
-        val flagFile = File.createTempFile("flagFile", ".csv")
-        flagFile.deleteOnExit()
-        companyIngestor =
-            GleifGoldenCopyIngestor(
-                mockGleifApiAccessor, mockCompanyInformationParser, mockCompanyUploader, mockIsinDeltaBuilder,
-                mockRelationshipExtractor,
-                oldFile,
-            )
-
-        val newMappingFile =
-            spy(
-                File.createTempFile("newMappingFile", ".csv").apply {
-                    deleteOnExit()
-                },
-            )
-        doReturn(false).`when`(newMappingFile).delete()
-        companyIngestor.replaceOldMappingFile(newMappingFile)
-
-        assert(newMappingFile.exists())
-=======
         staticMock.close()
     }
 
@@ -272,6 +121,5 @@
         verify(ingestorSpy, times(1)).extractIsinLeiMapping(any())
 
         assertFalse(capturedFile.exists(), "The mapping file should be deleted after processing")
->>>>>>> ab2edb3b
     }
 }