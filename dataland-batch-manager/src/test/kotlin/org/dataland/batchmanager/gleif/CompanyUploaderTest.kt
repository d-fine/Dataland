package org.dataland.batchmanager.gleif

import com.fasterxml.jackson.module.kotlin.jacksonObjectMapper
import org.dataland.datalandbackend.openApiClient.api.CompanyDataControllerApi
import org.dataland.datalandbackend.openApiClient.infrastructure.ClientError
import org.dataland.datalandbackend.openApiClient.infrastructure.ClientException
import org.dataland.datalandbackend.openApiClient.infrastructure.ServerException
import org.dataland.datalandbackend.openApiClient.model.CompanyId
import org.dataland.datalandbackend.openApiClient.model.CompanyInformationPatch
import org.dataland.datalandbackend.openApiClient.model.IdentifierType
import org.dataland.datalandbackend.openApiClient.model.StoredCompany
import org.dataland.datalandbatchmanager.model.ExternalCompanyInformation
import org.dataland.datalandbatchmanager.model.GleifCompanyCombinedInformation
import org.dataland.datalandbatchmanager.model.GleifCompanyInformation
import org.dataland.datalandbatchmanager.model.NorthDataCompanyInformation
import org.dataland.datalandbatchmanager.service.CompanyUploader
import org.dataland.datalandbatchmanager.service.CompanyUploader.Companion.UNAUTHORIZED_CODE
import org.junit.jupiter.api.BeforeEach
import org.junit.jupiter.api.Test
import org.junit.jupiter.params.ParameterizedTest
import org.junit.jupiter.params.provider.Arguments
import org.junit.jupiter.params.provider.MethodSource
import org.mockito.Mockito.mock
import org.mockito.Mockito.times
import org.mockito.Mockito.verify
import org.mockito.Mockito.`when`
import org.springframework.context.annotation.ComponentScan
import org.springframework.http.HttpStatus
import java.net.SocketTimeoutException
import java.util.stream.Stream

@ComponentScan(basePackages = ["org.dataland"])
class CompanyUploaderTest {
    private lateinit var mockCompanyDataControllerApi: CompanyDataControllerApi
    private lateinit var companyUploader: CompanyUploader
    private lateinit var mockStoredCompany: StoredCompany

    @BeforeEach
    fun setup() {
        mockCompanyDataControllerApi = mock(CompanyDataControllerApi::class.java)
        companyUploader = CompanyUploader(mockCompanyDataControllerApi, jacksonObjectMapper())
        mockStoredCompany = mock()
    }

    @Test
    fun `check that the upload of LEI ISIN mappings makes the intended calls`() {
        val deltaMap = mutableMapOf<String, Set<String>>()
        deltaMap["1000"] = setOf("1111", "1112", "1113")

        `when`(mockCompanyDataControllerApi.getCompanyIdByIdentifier(IdentifierType.Lei, "1000"))
            .thenReturn(CompanyId("testCompanyId"))

        companyUploader.updateIsins(deltaMap)

        val compPatch = CompanyInformationPatch(
<<<<<<< HEAD
            companyName = null, companyAlternativeNames = null, companyLegalForm = null,
            headquarters = null, headquartersPostalCode = null, sector = null, sectorClassification = null,
            compIdentifiers, countryCode = null,
            website = null, isTeaserCompany = null,
=======
            companyName = null,
            companyContactDetails = null,
            companyAlternativeNames = null,
            companyLegalForm = null,
            headquarters = null,
            headquartersPostalCode = null,
            sector = null,
            identifiers = mapOf("Isin" to listOf("1111", "1112", "1113")),
            countryCode = null,
            website = null,
            isTeaserCompany = null,
>>>>>>> b8e16b62
        )

        verify(mockCompanyDataControllerApi, times(1)).getCompanyIdByIdentifier(IdentifierType.Lei, "1000")
        verify(mockCompanyDataControllerApi, times(1)).patchCompanyById("testCompanyId", compPatch)
    }

    @Test
    fun `check that the relationship update makes the intended calls`() {
        val finalParentMapping = mutableMapOf<String, String>()
        val mockLei = "abcd"
        val mockCompanyID = "testCompanyId"
        val mockParentLei = "defg"
        finalParentMapping[mockLei] = mockParentLei

        `when`(mockCompanyDataControllerApi.getCompanyIdByIdentifier(IdentifierType.Lei, mockLei))
            .thenReturn(CompanyId(mockCompanyID))

        companyUploader.updateRelationships(finalParentMapping)

        val compPatch = CompanyInformationPatch(parentCompanyLei = mockParentLei)

        verify(mockCompanyDataControllerApi, times(1)).getCompanyIdByIdentifier(IdentifierType.Lei, mockLei)
        verify(mockCompanyDataControllerApi, times(1)).patchCompanyById(mockCompanyID, compPatch)
    }

    @Test
    fun `test if any ClientException except status not found leads to a retry`() {
        val finalParentMapping = mutableMapOf<String, String>()
        val mockLei = "abcd"
        finalParentMapping[mockLei] = "defg"

        `when`(mockCompanyDataControllerApi.getCompanyIdByIdentifier(IdentifierType.Lei, mockLei))
            .thenThrow(ClientException(statusCode = HttpStatus.NOT_IMPLEMENTED.value()))

        companyUploader.updateRelationships(finalParentMapping)

        verify(mockCompanyDataControllerApi, times(CompanyUploader.MAX_RETRIES))
            .getCompanyIdByIdentifier(IdentifierType.Lei, mockLei)
    }

    @Test
    fun `test if ClientException http not found does not lead to multiple retries`() {
        val finalParentMapping = mutableMapOf<String, String>()
        val mockLei = "abcd"
        finalParentMapping[mockLei] = "defg"

        `when`(mockCompanyDataControllerApi.getCompanyIdByIdentifier(IdentifierType.Lei, mockLei))
            .thenThrow(ClientException(statusCode = HttpStatus.NOT_FOUND.value()))

        companyUploader.updateRelationships(finalParentMapping)

        verify(mockCompanyDataControllerApi, times(1))
            .getCompanyIdByIdentifier(IdentifierType.Lei, mockLei)
    }

    @Test
    fun `check that the upload requests are succesfully sent on the first try if the environment is ideal`() {
        companyUploader.uploadOrPatchSingleCompany(dummyGleifCompanyInformation1)
        companyUploader.uploadOrPatchSingleCompany(dummyGleifCompanyInformation2)

        verify(mockCompanyDataControllerApi, times(1)).postCompany(dummyGleifCompanyInformation1.toCompanyPost())
        verify(mockCompanyDataControllerApi, times(1)).postCompany(dummyGleifCompanyInformation2.toCompanyPost())
    }

    @Test
    fun `check that the upload handles a socket timeout and terminates after MAX_RETRIES tries`() {
        `when`(
            mockCompanyDataControllerApi
                .postCompany(dummyGleifCompanyInformation1.toCompanyPost()),
        ).thenThrow(SocketTimeoutException())
        companyUploader.uploadOrPatchSingleCompany(dummyGleifCompanyInformation1)
        verify(mockCompanyDataControllerApi, times(CompanyUploader.MAX_RETRIES))
            .postCompany(dummyGleifCompanyInformation1.toCompanyPost())
    }

    @Test
    fun `check that the upload handles a server exception and terminates after MAX_RETRIES tries`() {
        `when`(
            mockCompanyDataControllerApi
                .postCompany(dummyGleifCompanyInformation1.toCompanyPost()),
        ).thenThrow(ServerException())
        companyUploader.uploadOrPatchSingleCompany(dummyGleifCompanyInformation1)
        verify(mockCompanyDataControllerApi, times(CompanyUploader.MAX_RETRIES))
            .postCompany(dummyGleifCompanyInformation1.toCompanyPost())
    }

    @Test
    fun `check that the upload handles a client exception and terminates after MAX_RETRIES tries`() {
        `when`(mockCompanyDataControllerApi.postCompany(dummyGleifCompanyInformation1.toCompanyPost())).thenThrow(
            ClientException(
                statusCode = UNAUTHORIZED_CODE,
            ),
        )
        companyUploader.uploadOrPatchSingleCompany(dummyGleifCompanyInformation1)
        verify(mockCompanyDataControllerApi, times(CompanyUploader.MAX_RETRIES)).postCompany(
            dummyGleifCompanyInformation1.toCompanyPost(),
        )
    }

    private fun readAndPrepareBadRequestClientException(resourceFileName: String): ClientException {
        val exceptionBodyContents = javaClass.getResourceAsStream(resourceFileName)!!.readAllBytes()
        val exceptionBodyString = String(exceptionBodyContents)
        return ClientException(
            statusCode = HttpStatus.BAD_REQUEST.value(),
            response = ClientError<Any>(
                body = exceptionBodyString,
            ),
        )
    }

    @ParameterizedTest
    @MethodSource("provideInputForDuplicateIdentifiers")
    fun `check that the upload handles a bad request exception and switches to patching on duplicate identifiers`(
        responseFilePath: String,
        numberOfPatchInvocations: Int,
        dummyCompanyInformation: ExternalCompanyInformation,
        expectedPatch: CompanyInformationPatch,
    ) {
        `when`(mockCompanyDataControllerApi.postCompany(dummyCompanyInformation.toCompanyPost())).thenThrow(
            readAndPrepareBadRequestClientException(responseFilePath),
        )
        companyUploader.uploadOrPatchSingleCompany(dummyCompanyInformation)
        verify(mockCompanyDataControllerApi, times(numberOfPatchInvocations))
            .patchCompanyById("violating-company-id", expectedPatch)
    }

    companion object {
        private val dummyGleifCompanyInformation1 = GleifCompanyCombinedInformation(
            GleifCompanyInformation(
                companyName = "CompanyName1",
                countryCode = "CompanyCountry",
                headquarters = "CompanyCity",
                headquartersPostalCode = "CompanyPostalCode",
                lei = "DummyLei1",
            ),
        )

        private val dummyGleifCompanyInformation2 = GleifCompanyCombinedInformation(
            GleifCompanyInformation(
                companyName = "CompanyName2",
                countryCode = "CompanyCountry",
                headquarters = "CompanyCity",
                headquartersPostalCode = "CompanyPostalCode",
                lei = "DummyLei2",
            ),
        )

        private val dummyNorthDataCompanyInformation3 = NorthDataCompanyInformation(
            companyName = "CompanyName3",
            countryCode = "CompanyCountry",
            headquarters = "CompanyCity",
            headquartersPostalCode = "CompanyPostalCode",
            lei = "dummy-lei1234",
            vatId = "",
            registerId = "Dummy HRB 12356",
            sector = "",
            status = "active",
            street = "Teststraße",
        )

        @JvmStatic
        fun provideInputForDuplicateIdentifiers(): Stream<Arguments> {
            return Stream.of(
                Arguments.of(
                    "/sampleResponseLeiIdentifierAlreadyExists.json",
                    1,
                    dummyGleifCompanyInformation1,
                    dummyGleifCompanyInformation1.toCompanyPatch(),
                ),
                Arguments.of(
                    "/sampleResponseLeiIdentifierAlreadyExists.json",
                    1,
                    dummyNorthDataCompanyInformation3,
                    dummyNorthDataCompanyInformation3.toCompanyPatch(),
                ),
                Arguments.of(
                    "/sampleResponseCompanyRegistrationNumberIdentifierAlreadyExists.json",
                    1,
                    dummyNorthDataCompanyInformation3,
                    dummyNorthDataCompanyInformation3.toCompanyPatch(setOf("CompanyRegistrationNumber")),
                ),
                Arguments.of(
                    "/sampleResponseMultipleIdentifierAlreadyExists.json",
                    0,
                    dummyNorthDataCompanyInformation3,
                    dummyNorthDataCompanyInformation3.toCompanyPatch(),
                ),
                Arguments.of(
                    "/sampleResponseMultipleIdentifierAlreadyExistsSameCompany.json",
                    1,
                    dummyNorthDataCompanyInformation3,
                    dummyNorthDataCompanyInformation3.toCompanyPatch(),
                ),
            )
        }
    }
}<|MERGE_RESOLUTION|>--- conflicted
+++ resolved
@@ -53,12 +53,6 @@
         companyUploader.updateIsins(deltaMap)
 
         val compPatch = CompanyInformationPatch(
-<<<<<<< HEAD
-            companyName = null, companyAlternativeNames = null, companyLegalForm = null,
-            headquarters = null, headquartersPostalCode = null, sector = null, sectorClassification = null,
-            compIdentifiers, countryCode = null,
-            website = null, isTeaserCompany = null,
-=======
             companyName = null,
             companyContactDetails = null,
             companyAlternativeNames = null,
@@ -66,11 +60,11 @@
             headquarters = null,
             headquartersPostalCode = null,
             sector = null,
+            sectorClassification = null,
             identifiers = mapOf("Isin" to listOf("1111", "1112", "1113")),
             countryCode = null,
             website = null,
             isTeaserCompany = null,
->>>>>>> b8e16b62
         )
 
         verify(mockCompanyDataControllerApi, times(1)).getCompanyIdByIdentifier(IdentifierType.Lei, "1000")
