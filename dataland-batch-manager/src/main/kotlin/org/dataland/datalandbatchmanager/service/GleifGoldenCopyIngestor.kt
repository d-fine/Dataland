package org.dataland.datalandbatchmanager.service

import org.dataland.datalandbackend.openApiClient.api.ActuatorApi
import org.dataland.datalandbatchmanager.model.GleifCompanyInformation
import org.slf4j.LoggerFactory
import org.springframework.beans.factory.annotation.Autowired
import org.springframework.beans.factory.annotation.Value
import org.springframework.boot.context.event.ApplicationReadyEvent
import org.springframework.context.event.EventListener
import org.springframework.scheduling.annotation.Scheduled
import org.springframework.stereotype.Component
import java.io.File
import java.net.ConnectException
import java.time.Instant
import java.util.*
import java.util.concurrent.ForkJoinPool
import java.util.stream.StreamSupport
import kotlin.time.DurationUnit
import kotlin.time.toDuration

/**
 * Class to execute scheduled tasks, like the import of the GLEIF golden copy files
 * @param gleifApiAccessor downloads the golden copy files from GLEIF
 * @param gleifParser reads in the csv file from GLEIF and creates GleifCompanyInformation objects
 */
@Component
class GleifGoldenCopyIngestor(
    @Autowired private val gleifApiAccessor: GleifApiAccessor,
    @Autowired private val gleifParser: GleifCsvParser,
    @Autowired private val companyUploader: CompanyUploader,
    @Autowired private val actuatorApi: ActuatorApi,
    @Autowired private val isinDeltaBuilder: IsinDeltaBuilder,
    @Value("\${dataland.dataland-batch-managet.get-all-gleif-companies.force:false}")
    private val allCompaniesForceIngest: Boolean,
    @Value("\${dataland.dataland-batch-managet.get-all-gleif-companies.flag-file:#{null}}")
    private val allCompaniesIngestFlagFilePath: String?,
    @Value("\${dataland.dataland-batch-manager.mapping-file}") private val savedMappingFile: File,
) {
    companion object {
        const val MS_PER_S = 1000L
        const val MAX_WAITING_TIME_IN_MS = 10L * 60L * MS_PER_S
        const val WAIT_TIME_IN_MS: Long = 5000
        const val UPLOAD_THREAT_POOL_SIZE = 32
    }

    private val logger = LoggerFactory.getLogger(javaClass)

    /**
     * Downloads the entire GLEIF golden copy file and uploads all included companies to the Dataland Backend.
     * Does so only if the property "dataland.dataland-batch-managet.get-all-gleif-companies" is set.
     */
    @EventListener(ApplicationReadyEvent::class)
    fun processFullGoldenCopyFileIfEnabled() {
        val flagFile = allCompaniesIngestFlagFilePath?.let { File(it) }
        if (allCompaniesForceIngest || flagFile?.exists() == true) {
            if (flagFile?.exists() == true) {
                logger.info("Found collect all companies flag. Deleting it.")
                if (!flagFile.delete()) {
                    logger.error(
                        "Unable to delete flag file $flagFile. Manually remove it or import will " +
                            "be triggered after service restart again.",
                    )
                }
            }

            logger.info("Retrieving all company data available via GLEIF.")
            val tempFile = File.createTempFile("gleif_golden_copy", ".csv")
            processDeltaFile(tempFile, gleifApiAccessor::getFullGoldenCopy)
            prepareMappingFile()
        } else {
            logger.info("Flag file not present & no force update variable set => Not performing any download")
        }
    }

    @Suppress("UnusedPrivateMember") // Detect does not recognise the scheduled execution of this function
    @Scheduled(cron = "0 0 3 * * SUN")
    private fun processUpdates() {
        prepareDeltaFile()
        prepareMappingFile()
    }

    private fun prepareDeltaFile() {
        logger.info("Starting Gleif company update cycle for latest delta file.")
        val tempFile = File.createTempFile("gleif_update_delta", ".csv")
        processDeltaFile(tempFile, gleifApiAccessor::getLastMonthGoldenCopyDelta)
    }

    @Synchronized
    private fun processDeltaFile(csvFile: File, downloadFile: (file: File) -> Unit) {
        waitForBackend()
        val start = System.nanoTime()
        try {
            downloadFile(csvFile)
            uploadCompanies(csvFile)
        } finally {
            if (!csvFile.delete()) {
                logger.error("Unable to delete temporary file $csvFile")
            }
        }
        logger.info("Finished processing of file $csvFile in ${getExecutionTime(start)}.")
    }

    private fun prepareMappingFile() {
        logger.info("Starting LEI-ISIN mapping update cycle for latest file.")
        val tempFile = File.createTempFile("gleif_mapping_update", ".csv")
        processMappingFile(tempFile, gleifApiAccessor::getIsinMappingFile)
        // upload file via API, see also hint from Andreas
    }

    @Synchronized
    private fun processMappingFile(newMappingFile: File, downloadFile: (file: File) -> Unit) {
        waitForBackend()
        val start = System.nanoTime()

        downloadFile(newMappingFile)

        val deltaMap: Map<String, String> = if (!savedMappingFile.exists() || savedMappingFile.length() == 0L) {
            isinDeltaBuilder.createDeltaOfMappingFile(newMappingFile, null)
        } else {
            isinDeltaBuilder.createDeltaOfMappingFile(newMappingFile, savedMappingFile)
        }
<<<<<<< HEAD

        companyUploader.updateIsinMapping(deltaMap)
=======
        deltaMap.toString() // just for detekt
        // updateCompanyIdentifiers(deltaMap) to be written in CompanyUploader
>>>>>>> 32fd893c

        logger.info("Finished processing of file $newMappingFile in ${getExecutionTime(start)}.")
    }

    private fun waitForBackend() {
        val timeoutTime = Instant.now().toEpochMilli() + MAX_WAITING_TIME_IN_MS
        while (Instant.now().toEpochMilli() <= timeoutTime) {
            try {
                actuatorApi.health()
                break
            } catch (exception: ConnectException) {
                logger.info(
                    "Waiting for ${WAIT_TIME_IN_MS / MS_PER_S}s backend to be available." +
                        " Exception was: ${exception.message}.",
                )
                Thread.sleep(WAIT_TIME_IN_MS)
            }
        }
    }

    private fun uploadCompanies(csvFile: File) {
        val gleifDataStream = gleifParser.getCsvStreamFromZip(csvFile)
        val gleifIterator = gleifParser.readGleifDataFromBufferedReader(gleifDataStream)
        val gleifIterable = Iterable<GleifCompanyInformation> { gleifIterator }

        val uploadThreadPool = ForkJoinPool(UPLOAD_THREAT_POOL_SIZE)
        try {
            uploadThreadPool.submit {
                StreamSupport.stream(gleifIterable.spliterator(), true)
                    .forEach { companyUploader.uploadOrPatchSingleCompany(it) }
            }.get()
        } finally {
            uploadThreadPool.shutdown()
        }
    }

    private fun getExecutionTime(startTime: Long): String {
        return (System.nanoTime() - startTime)
            .toDuration(DurationUnit.NANOSECONDS)
            .toComponents { hours, minutes, seconds, _ ->
                String.format(
                    Locale.getDefault(), "%02dh %02dm %02ds", hours, minutes, seconds,
                )
            }
    }
}<|MERGE_RESOLUTION|>--- conflicted
+++ resolved
@@ -119,13 +119,8 @@
         } else {
             isinDeltaBuilder.createDeltaOfMappingFile(newMappingFile, savedMappingFile)
         }
-<<<<<<< HEAD
 
         companyUploader.updateIsinMapping(deltaMap)
-=======
-        deltaMap.toString() // just for detekt
-        // updateCompanyIdentifiers(deltaMap) to be written in CompanyUploader
->>>>>>> 32fd893c
 
         logger.info("Finished processing of file $newMappingFile in ${getExecutionTime(start)}.")
     }
