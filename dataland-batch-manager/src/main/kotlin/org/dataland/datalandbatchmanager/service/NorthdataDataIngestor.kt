package org.dataland.datalandbatchmanager.service

import org.dataland.datalandbatchmanager.model.NorthDataCompanyInformation
import org.dataland.datalandbatchmanager.service.GleifGoldenCopyIngestor.Companion.UPLOAD_THREAT_POOL_SIZE
import org.slf4j.LoggerFactory
import org.springframework.beans.factory.annotation.Autowired
import org.springframework.stereotype.Component
import java.io.File
import java.util.*
import java.util.concurrent.ForkJoinPool
import java.util.stream.StreamSupport
import kotlin.time.Duration
import kotlin.time.measureTime

/**
<<<<<<< HEAD
 * Class to execute scheduled tasks, like the import of the NorthData golden copy files
 * @param northDataAccessor downloads the golden copy files from NorthData
 * @param companyUploader uploads the updated company entries to dataland
=======
 * Class to handle the scheduled update of the NorthData data
 * @param northDataAccessor downloads the NorthData bulk data
 * @param companyUploader uploads the company information to the backend
>>>>>>> 763e2b9c
 */
@Suppress("LongParameterList")
@Component
class NorthdataDataIngestor(
    @Autowired private val northDataAccessor: NorthDataAccessor,
    @Autowired private val companyUploader: CompanyUploader,
) {
    private val logger = LoggerFactory.getLogger(javaClass)

    private fun updateNorthData(zipFile: File) {
        val csvParser = GleifCsvParser()
        val northStream = csvParser.getCsvStreamFromNorthDataZipFile(zipFile)
        val northDataIterable: Iterable<NorthDataCompanyInformation> = csvParser.readDataFromBufferedReader(northStream)

        val uploadThreadPool = ForkJoinPool(UPLOAD_THREAT_POOL_SIZE)
        try {
            uploadThreadPool.submit {
                StreamSupport.stream(northDataIterable.spliterator(), true)
                    .forEach {
                        companyUploader.uploadOrPatchSingleCompany(it)
                    }
            }.get()
        } finally {
            uploadThreadPool.shutdown()
        }
    }

    @Synchronized
    fun processNorthdataFile(downloadFile: (file: File) -> Unit) {
        val zipFile = File.createTempFile("northdata_golden_copy", ".zip")
        val duration = measureTime {
            try {
                downloadFile(zipFile)
                updateNorthData(zipFile)
            } finally {
                if (!zipFile.delete()) {
                    logger.error("Unable to delete temporary file $zipFile")
                }
            }
        }
        logger.info("Finished processing of Northdata file $zipFile in ${formatExecutionTime(duration)}.")
    }

    private fun formatExecutionTime(duration: Duration): String {
        return duration
            .toComponents { hours, minutes, seconds, _ ->
                String.format(
                    Locale.getDefault(), "%02dh %02dm %02ds", hours, minutes, seconds,
                )
            }
    }
}<|MERGE_RESOLUTION|>--- conflicted
+++ resolved
@@ -13,15 +13,9 @@
 import kotlin.time.measureTime
 
 /**
-<<<<<<< HEAD
- * Class to execute scheduled tasks, like the import of the NorthData golden copy files
- * @param northDataAccessor downloads the golden copy files from NorthData
- * @param companyUploader uploads the updated company entries to dataland
-=======
  * Class to handle the scheduled update of the NorthData data
  * @param northDataAccessor downloads the NorthData bulk data
  * @param companyUploader uploads the company information to the backend
->>>>>>> 763e2b9c
  */
 @Suppress("LongParameterList")
 @Component
@@ -31,6 +25,7 @@
 ) {
     private val logger = LoggerFactory.getLogger(javaClass)
 
+    // TODO is almost a copy of code in GleifGoldenCopyIngestor, somehow avoid duplicate code?
     private fun updateNorthData(zipFile: File) {
         val csvParser = GleifCsvParser()
         val northStream = csvParser.getCsvStreamFromNorthDataZipFile(zipFile)
