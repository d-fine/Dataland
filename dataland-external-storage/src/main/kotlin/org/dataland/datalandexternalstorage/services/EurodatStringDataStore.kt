package org.dataland.datalandexternalstorage.services

import DatabaseConnection.getConnection
import DatabaseConnection.insertByteArrayIntoSqlDatabase
import DatabaseConnection.insertDataIntoSqlDatabase
import com.fasterxml.jackson.databind.ObjectMapper
import jakarta.annotation.PostConstruct
import org.dataland.datalandbackend.openApiClient.api.TemporarilyCachedDataControllerApi
import org.dataland.datalandeurodatclient.openApiClient.api.DatabaseCredentialResourceApi
import org.dataland.datalandeurodatclient.openApiClient.api.SafeDepositDatabaseResourceApi
import org.dataland.datalandeurodatclient.openApiClient.model.Credentials
import org.dataland.datalandeurodatclient.openApiClient.model.SafeDepositDatabaseRequest
import org.dataland.datalandexternalstorage.entities.DataItem
import org.dataland.datalandmessagequeueutils.cloudevents.CloudEventMessageHandler
import org.dataland.datalandmessagequeueutils.constants.ActionType
import org.dataland.datalandmessagequeueutils.constants.ExchangeName
import org.dataland.datalandmessagequeueutils.constants.MessageHeaderKey
import org.dataland.datalandmessagequeueutils.constants.MessageType
import org.dataland.datalandmessagequeueutils.constants.RoutingKeyNames
import org.dataland.datalandmessagequeueutils.exceptions.MessageQueueRejectException
import org.dataland.datalandmessagequeueutils.utils.MessageQueueUtils
import org.json.JSONObject
import org.slf4j.LoggerFactory
import org.springframework.amqp.rabbit.annotation.Argument
import org.springframework.amqp.rabbit.annotation.Exchange
import org.springframework.amqp.rabbit.annotation.Queue
import org.springframework.amqp.rabbit.annotation.QueueBinding
import org.springframework.amqp.rabbit.annotation.RabbitListener
import org.springframework.beans.factory.annotation.Autowired
import org.springframework.messaging.handler.annotation.Header
import org.springframework.messaging.handler.annotation.Payload
import org.springframework.stereotype.Component
import org.springframework.transaction.annotation.Propagation
import org.springframework.transaction.annotation.Transactional
// TODO Rename service at the end
/**
 * Simple implementation of a data storing service using the EuroDaT data trustee
 * @param cloudEventMessageHandler service for managing CloudEvents messages
 * @param temporarilyCachedDataClient the service for retrieving data from the temporary storage
 * @param objectMapper object mapper used for converting data classes to strings and vice versa
 */
@Component
class EurodatStringDataStore(
    @Autowired var cloudEventMessageHandler: CloudEventMessageHandler,
    @Autowired var temporarilyCachedDataClient: TemporarilyCachedDataControllerApi,
    @Autowired var temporarilyCachedDocumentClient: StreamingTemporarilyCachedPrivateDocumentControllerApi,
    @Autowired var databaseCredentialResourceClient: DatabaseCredentialResourceApi,
    @Autowired var safeDepositDatabaseResourceClient: SafeDepositDatabaseResourceApi,
    @Autowired var objectMapper: ObjectMapper,
    @Autowired var messageUtils: MessageQueueUtils,
) {
    private val logger = LoggerFactory.getLogger(javaClass)
    private val eurodatAppName = "minaboApp"

    @PostConstruct
    fun init() {
        createSafeDepositBox()
    }

    /**
     * Method that listens to the storage_queue and stores data into the database in case there is a message on the
     * storage_queue
     * @param payload the content of the message
     * @param correlationId the correlation ID of the current user process
     * @param type the type of the message
     */
    @RabbitListener(
        bindings = [
            QueueBinding(
                value = Queue(
                    "requestReceivedEurodatDataStore",
                    arguments = [
                        Argument(name = "x-dead-letter-exchange", value = ExchangeName.DeadLetter),
                        Argument(name = "x-dead-letter-routing-key", value = "deadLetterKey"),
                        Argument(name = "defaultRequeueRejected", value = "false"),
                    ],
                ),
                exchange = Exchange(ExchangeName.PrivateRequestReceived, declare = "false"),
                key = [""],
            ),
        ],
    )
    fun processStorageRequest(
        @Payload payload: String,
        @Header(MessageHeaderKey.CorrelationId) correlationId: String,
        @Header(MessageHeaderKey.Type) type: String,
    ) {
        messageUtils.validateMessageType(type, MessageType.PrivateDataReceived)
        val dataId = JSONObject(payload).getString("dataId")
        if (dataId.isEmpty()) {
            throw MessageQueueRejectException("Provided data ID is empty.")
        }
        logger.info(
            "Received storage request for dataId $dataId and correlationId $correlationId with payload: $payload",
        )
        messageUtils.rejectMessageOnException {
            val actionType = JSONObject(payload).getString("actionType")
            if (actionType == ActionType.StorePrivateDataAndDocuments) {
                storeDataInEurodat(dataId, correlationId, payload)
                sendMessageAfterSuccessfulStorage(payload, correlationId)
            }
        }
    }

    /**
     * Method that triggers the storage processes of the JSON and the associated documents in EuroDaT
     * @param payload the content of the message
     * @param correlationId of the current storage process
     * @param dataId the Dataland dataId of the dataset to be stored
     */
    fun storeDataInEurodat(dataId: String, correlationId: String, payload: String) {
        logger.info("Starting storage process for dataId $dataId and correlationId $correlationId")
        val eurodatCredentials = databaseCredentialResourceClient
            .apiV1ClientControllerCredentialServiceDatabaseSafedepositAppIdGet(eurodatAppName)
        logger.info("EuroDaT credentials received")
        val jsonToStore = temporarilyCachedDataClient.getReceivedPrivateJson(dataId)
        storeJsonInEurodat(correlationId, DataItem(dataId, jsonToStore), eurodatCredentials)

        val documentHashesOfDocumentsToStore = JSONObject(payload).getJSONObject("documentHashes")
        logger.info("$documentHashesOfDocumentsToStore")
        documentHashesOfDocumentsToStore.keys().forEach { hashAsArrayElement ->
            val hash = hashAsArrayElement as String
            val documentId = documentHashesOfDocumentsToStore[hashAsArrayElement] as String
            storeBlobInEurodat(dataId, correlationId, hash, documentId, eurodatCredentials)
        }
    }

    /**
     * Stores a Data Item in EuroDaT while ensuring that there is no active transaction.
     * This will guarantee that the write is commited after exit of this method.
     * @param dataItem the DataItem to be stored
     */
    @Transactional(propagation = Propagation.NEVER)
    fun storeJsonInEurodat(correlationId: String, dataItem: DataItem, eurodatCredentials: Credentials) {
        logger.info("Storing JSON in EuroDaT for dataId ${dataItem.id} and correlationId $correlationId")
        val insertStatement = "INSERT INTO safedeposit.json (uuid_json, blob_json) VALUES(?, ?::jsonb)"
        val conn = getConnection(eurodatCredentials.username, eurodatCredentials.password, eurodatCredentials.jdbcUrl)
        insertDataIntoSqlDatabase(conn, insertStatement, dataItem.id, dataItem.data)
    }

    /**
     * Stores a Blob Item in EuroDaT while ensuring that there is no active transaction.
     * This will guarantee that the write is commited after exit of this method.
     * @param dataItem the DataItem to be stored
     */
    @Transactional(propagation = Propagation.NEVER)
    fun storeBlobInEurodat(
        dataId: String,
        correlationId: String,
        hash: String,
        documentId: String,
        eurodatCredentials: Credentials,
    ) {
        logger.info(
            "Storing document with hash $hash and documentId $documentId in EuroDaT for dataId $dataId and" +
                " correlationId $correlationId",
        )
        val resource = temporarilyCachedDocumentClient.getReceivedPrivateDocument(hash)
        val resultByteArray = resource.readBytes()
        val insertStatement = "INSERT INTO safedeposit.pdf (uuid_pdf, blob_pdf) VALUES(?, ?)"
        val conn = getConnection(eurodatCredentials.username, eurodatCredentials.password, eurodatCredentials.jdbcUrl)
        insertByteArrayIntoSqlDatabase(conn, insertStatement, documentId, resultByteArray)
    }

    /**
     * Sends a message to the queue to inform other services that the storage to EuroDaT has been successful.
     * @param payload contains meta info about the stored assets (dataId and hashes)
     * @param correlationId makes it possible to match the message to one specific storage process/thread
     */
    fun sendMessageAfterSuccessfulStorage(payload: String, correlationId: String) {
        cloudEventMessageHandler.buildCEMessageAndSendToQueue(
            payload, MessageType.PrivateDataStored, correlationId, ExchangeName.PrivateItemStored, RoutingKeyNames.data,
        )
    }
<<<<<<< HEAD

    fun createSafeDepositBox() {
        logger.info("Creating safe-deposit-box in EuroDaT with appId $eurodatAppName")
        val creationRequest = SafeDepositDatabaseRequest(eurodatAppName)
        val safeDepositDataBaseResponse =
            safeDepositDatabaseResourceClient.apiV1ClientControllerDatabaseServicePost(creationRequest)
        if (safeDepositDataBaseResponse.response.contains("Database already exists")) {
            logger.info("Safe-deposit-box in EuroDaT for appId $eurodatAppName already exists")
        }
        // TODO discuss with others, what to do if the creation process fails => currently an exception will be thrown
        // TODO and the bean creation fails => is this how we want it?

        // TODO include retry logic!
    }

    // TODO include a light-weight retry-logic to all the store-functions => if no success after retries, do nothing
}

// TODO Insert statement into the safedepositbox looks like this:
    /*
    INSERT INTO safedeposit."json"
    (uuid_json, blob_json)
    VALUES('88edd44a-b9e8-49fa-a34b-8493077ee9fb', '2');
    */
=======
}
>>>>>>> c0553b9d
<|MERGE_RESOLUTION|>--- conflicted
+++ resolved
@@ -172,7 +172,6 @@
             payload, MessageType.PrivateDataStored, correlationId, ExchangeName.PrivateItemStored, RoutingKeyNames.data,
         )
     }
-<<<<<<< HEAD
 
     fun createSafeDepositBox() {
         logger.info("Creating safe-deposit-box in EuroDaT with appId $eurodatAppName")
@@ -189,14 +188,4 @@
     }
 
     // TODO include a light-weight retry-logic to all the store-functions => if no success after retries, do nothing
-}
-
-// TODO Insert statement into the safedepositbox looks like this:
-    /*
-    INSERT INTO safedeposit."json"
-    (uuid_json, blob_json)
-    VALUES('88edd44a-b9e8-49fa-a34b-8493077ee9fb', '2');
-    */
-=======
-}
->>>>>>> c0553b9d
+}