--- conflicted
+++ resolved
@@ -859,11 +859,7 @@
           },
           "reportingPeriod": {
             "type": "string",
-<<<<<<< HEAD
-            "description": "The associated reporting period (e.g. a fiscal year).",
-=======
             "description": "The relevant reporting period (e.g. a fiscal year).",
->>>>>>> b89a4156
             "example": "2023"
           }
         }
@@ -920,11 +916,7 @@
           },
           "reportingPeriod": {
             "type": "string",
-<<<<<<< HEAD
-            "description": "The associated reporting period (e.g. a fiscal year).",
-=======
             "description": "The relevant reporting period (e.g. a fiscal year).",
->>>>>>> b89a4156
             "example": "2023"
           }
         }
@@ -967,11 +959,7 @@
           },
           "reportingPeriod": {
             "type": "string",
-<<<<<<< HEAD
-            "description": "The associated reporting period (e.g. a fiscal year).",
-=======
             "description": "The relevant reporting period (e.g. a fiscal year).",
->>>>>>> b89a4156
             "example": "2023"
           }
         },
@@ -1043,11 +1031,7 @@
           },
           "reportingPeriod": {
             "type": "string",
-<<<<<<< HEAD
-            "description": "The associated reporting period (e.g. a fiscal year).",
-=======
             "description": "The relevant reporting period (e.g. a fiscal year).",
->>>>>>> b89a4156
             "example": "2023"
           },
           "qaStatus": {
