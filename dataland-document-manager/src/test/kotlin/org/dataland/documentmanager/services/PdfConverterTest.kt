--- conflicted
+++ resolved
@@ -1,13 +1,10 @@
 package org.dataland.documentmanager.services
 
-<<<<<<< HEAD
+import org.dataland.documentmanager.services.conversion.ImageToPdfConverter
 import DocToPdfConverter
 import DocxToPdfConverter
 import PowerPointToPdfConverter
 import PptToPdfConverter
-=======
-import org.dataland.documentmanager.services.conversion.ImageToPdfConverter
->>>>>>> 9f73df8a
 import org.dataland.documentmanager.services.conversion.PdfConverter
 import org.dataland.documentmanager.services.conversion.TextToPdfConverter
 import org.junit.jupiter.api.Test
@@ -15,11 +12,7 @@
 import org.springframework.mock.web.MockMultipartFile
 
 class PdfConverterTest {
-<<<<<<< HEAD
-    private val pdfConverter = PdfConverter(emptyList())
-=======
     private val pdfConverter = PdfConverter(emptyList()) // todo change argument
->>>>>>> 9f73df8a
     private val testPng = "sampleFiles/sample.png"
     private val testTxt = "sampleFiles/sample.txt"
     private val testWord = "sampleFiles/sample.docx"
@@ -110,4 +103,14 @@
         )
         pdfConverter.convertPowerpoint(testInput, correlationId)
     }
+
+
+
+
+
+
+
+
+
+
 }