package org.dataland.documentmanager.services

import com.fasterxml.jackson.databind.ObjectMapper
import jakarta.transaction.Transactional
import org.dataland.datalandbackendutils.exceptions.ResourceNotFoundApiException
import org.dataland.datalandinternalstorage.openApiClient.api.StorageControllerApi
import org.dataland.datalandmessagequeueutils.cloudevents.CloudEventMessageHandler
import org.dataland.datalandmessagequeueutils.utils.MessageQueueUtils
import org.dataland.documentmanager.DatalandDocumentManager
import org.dataland.documentmanager.entities.DocumentMetaInfoEntity
import org.dataland.documentmanager.model.DocumentQAStatus
import org.dataland.documentmanager.repositories.DocumentMetaInfoRepository
import org.dataland.keycloakAdapter.auth.DatalandRealmRole
import org.dataland.keycloakAdapter.utils.AuthenticationMock
import org.junit.jupiter.api.Assertions.assertEquals
import org.junit.jupiter.api.Assertions.assertTrue
import org.junit.jupiter.api.BeforeEach
import org.junit.jupiter.api.Test
import org.junit.jupiter.api.assertThrows
import org.mockito.Mockito.anyString
import org.mockito.Mockito.mock
import org.mockito.Mockito.`when`
import org.springframework.beans.factory.annotation.Autowired
import org.springframework.boot.jdbc.EmbeddedDatabaseConnection
import org.springframework.boot.test.autoconfigure.jdbc.AutoConfigureTestDatabase
import org.springframework.boot.test.context.SpringBootTest
import org.springframework.mock.web.MockMultipartFile
import org.springframework.security.core.context.SecurityContext
import org.springframework.security.core.context.SecurityContextHolder
import java.io.File
import java.util.*

@SpringBootTest(classes = [DatalandDocumentManager::class])
@AutoConfigureTestDatabase(connection = EmbeddedDatabaseConnection.H2)
@Transactional
class DocumentManagerTest(
    @Autowired val inMemoryDocumentStore: InMemoryDocumentStore,
    @Autowired private val pdfVerificationService: PdfVerificationService,
    @Autowired private val objectMapper: ObjectMapper,
) {
    lateinit var mockStorageApi: StorageControllerApi
    lateinit var mockDocumentMetaInfoRepository: DocumentMetaInfoRepository
    lateinit var mockSecurityContext: SecurityContext
    lateinit var mockCloudEventMessageHandler: CloudEventMessageHandler
    lateinit var mockMessageUtils: MessageQueueUtils
    lateinit var documentManager: DocumentManager

    @BeforeEach
    fun mockStorageApi() {
        mockSecurityContext = mock(SecurityContext::class.java)
        mockStorageApi = mock(StorageControllerApi::class.java)
        mockDocumentMetaInfoRepository = mock(DocumentMetaInfoRepository::class.java)
        mockCloudEventMessageHandler = mock(CloudEventMessageHandler::class.java)
        mockMessageUtils = mock(MessageQueueUtils::class.java)
        val mockAuthentication = AuthenticationMock.mockJwtAuthentication(
            username = "data_uploader",
            userId = "dummy-user-id",
            roles = setOf(DatalandRealmRole.ROLE_USER, DatalandRealmRole.ROLE_UPLOADER),
        )
        `when`(mockSecurityContext.authentication).thenReturn(mockAuthentication)
        SecurityContextHolder.setContext(mockSecurityContext)

        documentManager = DocumentManager(
            inMemoryDocumentStore = inMemoryDocumentStore,
            documentMetaInfoRepository = mockDocumentMetaInfoRepository,
            cloudEventMessageHandler = mockCloudEventMessageHandler,
            messageUtils = mockMessageUtils,
            pdfVerificationService = pdfVerificationService,
            storageApi = mockStorageApi,
<<<<<<< HEAD
=======
            objectMapper = objectMapper
>>>>>>> 09a54a88
        )
    }

    @Test
    fun `check that document retrieval is not possible if document does not exist`() {
        assertThrows<ResourceNotFoundApiException> { documentManager.retrieveDocumentById(documentId = "123") }
    }

    @Test
    fun `check that document retrieval is not possible on non QAed documents`() {
        val file = File("./public/test-report.pdf")
        val mockMultipartFile = MockMultipartFile(
            "test-report.pdf", "test-report.pdf",
            "application/pdf", file.readBytes(),
        )
        val metaInfo = documentManager.temporarilyStoreDocumentAndTriggerStorage(mockMultipartFile)
        `when`(mockDocumentMetaInfoRepository.findById(anyString()))
            .thenReturn(Optional.of(DocumentMetaInfoEntity(metaInfo)))
        assertThrows<ResourceNotFoundApiException> {
            documentManager.retrieveDocumentById(
                documentId = metaInfo.documentId,
            )
        }
    }

    @Test
    fun `check that document retrieval is possible on QAed documents`() {
        val file = File("./public/test-report.pdf")
        val mockMultipartFile = MockMultipartFile(
            "test-report.pdf", "test-report.pdf",
            "application/pdf", file.readBytes(),
        )
        val metaInfo = documentManager.temporarilyStoreDocumentAndTriggerStorage(mockMultipartFile)
        metaInfo.qaStatus = DocumentQAStatus.Accepted
        `when`(mockDocumentMetaInfoRepository.findById(anyString()))
            .thenReturn(Optional.of(DocumentMetaInfoEntity(metaInfo)))
        val downloadedDocument = documentManager.retrieveDocumentById(documentId = metaInfo.documentId)
        assertEquals("test-report.pdf", downloadedDocument.title)
<<<<<<< HEAD
        assertEquals(file.length(), downloadedDocument.content.contentLength())
        // TODO assert bytes are equal as well? There seems to be a bug...
=======
        assertTrue(downloadedDocument.content.contentAsByteArray.contentEquals(file.readBytes()))
>>>>>>> 09a54a88
    }
}<|MERGE_RESOLUTION|>--- conflicted
+++ resolved
@@ -67,10 +67,7 @@
             messageUtils = mockMessageUtils,
             pdfVerificationService = pdfVerificationService,
             storageApi = mockStorageApi,
-<<<<<<< HEAD
-=======
             objectMapper = objectMapper
->>>>>>> 09a54a88
         )
     }
 
@@ -109,11 +106,6 @@
             .thenReturn(Optional.of(DocumentMetaInfoEntity(metaInfo)))
         val downloadedDocument = documentManager.retrieveDocumentById(documentId = metaInfo.documentId)
         assertEquals("test-report.pdf", downloadedDocument.title)
-<<<<<<< HEAD
-        assertEquals(file.length(), downloadedDocument.content.contentLength())
-        // TODO assert bytes are equal as well? There seems to be a bug...
-=======
         assertTrue(downloadedDocument.content.contentAsByteArray.contentEquals(file.readBytes()))
->>>>>>> 09a54a88
     }
 }