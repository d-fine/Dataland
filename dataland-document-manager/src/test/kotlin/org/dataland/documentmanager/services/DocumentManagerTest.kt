package org.dataland.documentmanager.services

import com.fasterxml.jackson.databind.ObjectMapper
import jakarta.transaction.Transactional
import org.apache.pdfbox.io.IOUtils
import org.dataland.datalandbackendutils.exceptions.ResourceNotFoundApiException
import org.dataland.datalandmessagequeueutils.cloudevents.CloudEventMessageHandler
import org.dataland.datalandmessagequeueutils.constants.ExchangeNames
import org.dataland.datalandmessagequeueutils.constants.MessageType
import org.dataland.datalandmessagequeueutils.exceptions.MessageQueueRejectException
import org.dataland.datalandmessagequeueutils.messages.QaCompletedMessage
import org.dataland.datalandmessagequeueutils.utils.MessageQueueUtils
import org.dataland.documentmanager.DatalandDocumentManager
import org.dataland.documentmanager.entities.DocumentMetaInfoEntity
import org.dataland.documentmanager.model.DocumentQAStatus
import org.dataland.documentmanager.repositories.DocumentMetaInfoRepository
import org.dataland.keycloakAdapter.auth.DatalandRealmRole
import org.dataland.keycloakAdapter.utils.AuthenticationMock
import org.junit.jupiter.api.Assertions.assertDoesNotThrow
import org.junit.jupiter.api.Assertions.assertEquals
import org.junit.jupiter.api.Assertions.assertTrue
import org.junit.jupiter.api.BeforeEach
import org.junit.jupiter.api.Test
import org.junit.jupiter.api.assertThrows
import org.mockito.Mockito.anyString
import org.mockito.Mockito.mock
import org.mockito.Mockito.`when`
import org.mockito.kotlin.eq
import org.springframework.amqp.AmqpException
import org.springframework.amqp.AmqpRejectAndDontRequeueException
import org.springframework.beans.factory.annotation.Autowired
import org.springframework.boot.jdbc.EmbeddedDatabaseConnection
import org.springframework.boot.test.autoconfigure.jdbc.AutoConfigureTestDatabase
import org.springframework.boot.test.context.SpringBootTest
import org.springframework.mock.web.MockMultipartFile
import org.springframework.security.core.context.SecurityContext
import org.springframework.security.core.context.SecurityContextHolder
import java.util.Optional

@SpringBootTest(classes = [DatalandDocumentManager::class])
@AutoConfigureTestDatabase(connection = EmbeddedDatabaseConnection.H2)
@Transactional
class DocumentManagerTest(
    @Autowired val inMemoryDocumentStore: InMemoryDocumentStore,
    @Autowired private val pdfVerificationService: PdfVerificationService,
    @Autowired private var objectMapper: ObjectMapper,
) {

    lateinit var mockStorageApi: StreamingStorageControllerApi
    lateinit var mockDocumentMetaInfoRepository: DocumentMetaInfoRepository
    lateinit var mockSecurityContext: SecurityContext
    lateinit var mockCloudEventMessageHandler: CloudEventMessageHandler
    lateinit var documentManager: DocumentManager
    lateinit var mockMessageUtils: MessageQueueUtils
    val reportName = "test-report.pdf"

    @BeforeEach
    fun mockStorageApi() {
        mockSecurityContext = mock(SecurityContext::class.java)
        mockStorageApi = mock(StreamingStorageControllerApi::class.java)
        mockDocumentMetaInfoRepository = mock(DocumentMetaInfoRepository::class.java)
        mockCloudEventMessageHandler = mock(CloudEventMessageHandler::class.java)
        mockMessageUtils = mock(MessageQueueUtils::class.java)
        val mockAuthentication = AuthenticationMock.mockJwtAuthentication(
            username = "data_uploader",
            userId = "dummy-user-id",
            roles = setOf(DatalandRealmRole.ROLE_USER, DatalandRealmRole.ROLE_UPLOADER),
        )
        `when`(mockSecurityContext.authentication).thenReturn(mockAuthentication)
        SecurityContextHolder.setContext(mockSecurityContext)

        documentManager = DocumentManager(
            inMemoryDocumentStore = inMemoryDocumentStore,
            documentMetaInfoRepository = mockDocumentMetaInfoRepository,
            cloudEventMessageHandler = mockCloudEventMessageHandler,
            pdfVerificationService = pdfVerificationService,
            storageApi = mockStorageApi,
            objectMapper = objectMapper,
        )
    }

    @Test
    fun `check that document retrieval is not possible if document does not exist`() {
        assertThrows<ResourceNotFoundApiException> { documentManager.retrieveDocumentById(documentId = "123") }
    }

    @Test
    fun `check that document upload works and that document retrieval is not possible on non QAed documents`() {
        val mockMultipartFile = mockUploadableFile(reportName)

        val uploadResponse = documentManager.temporarilyStoreDocumentAndTriggerStorage(mockMultipartFile)
        `when`(mockDocumentMetaInfoRepository.findById(anyString()))
            .thenReturn(Optional.of(DocumentMetaInfoEntity(
                documentId = uploadResponse.documentId,
                displayTitle = mockMultipartFile.originalFilename,
                uploaderId = "",
                uploadTime = 0,
                qaStatus = DocumentQAStatus.Pending,
            )))
        val thrown = assertThrows<ResourceNotFoundApiException> {
            documentManager.retrieveDocumentById(
                documentId = uploadResponse.documentId,
            )
        }
        assertEquals(
            "A non-quality-assured document with ID: ${uploadResponse.documentId} was found. " +
                "Only quality-assured documents can be retrieved.",
            thrown.message.replaceAfterLast(".", ""),
        )
    }

    @Test
    fun `check that document retrieval is possible on QAed documents`() {
<<<<<<< HEAD
        val mockMultipartFile = mockUploadableFile()
        val uploadResponse = documentManager.temporarilyStoreDocumentAndTriggerStorage(mockMultipartFile)
        `when`(mockDocumentMetaInfoRepository.findById(anyString()))
            .thenReturn(Optional.of(DocumentMetaInfoEntity(
                documentId = uploadResponse.documentId,
                displayTitle = mockMultipartFile.originalFilename,
                uploaderId = "",
                uploadTime = 0,
                qaStatus = DocumentQAStatus.Accepted,
            )))
        val downloadedDocument = documentManager.retrieveDocumentById(documentId = uploadResponse.documentId)
        assertEquals("test-report.pdf", downloadedDocument.title)
=======
        val mockMultipartFile = mockUploadableFile(reportName)
        val metaInfo = documentManager.temporarilyStoreDocumentAndTriggerStorage(mockMultipartFile)
        metaInfo.qaStatus = DocumentQAStatus.Accepted
        `when`(mockDocumentMetaInfoRepository.findById(anyString()))
            .thenReturn(Optional.of(DocumentMetaInfoEntity(metaInfo)))
        val downloadedDocument = documentManager.retrieveDocumentById(documentId = metaInfo.documentId)
        assertEquals(reportName, downloadedDocument.title)
>>>>>>> d93d8fed
        assertTrue(downloadedDocument.content.contentAsByteArray.contentEquals(mockMultipartFile.bytes))
    }

    @Test
    fun `check that an exception is thrown in updating of meta data when documentId is empty`() {
        val messageWithEmptyDocumentID = objectMapper.writeValueAsString(
            QaCompletedMessage(
                identifier = "",
                validationResult = "By default, QA is passed",
            ),
        )
        val thrown = assertThrows<MessageQueueRejectException> {
            documentManager.updateDocumentMetaData(messageWithEmptyDocumentID, "", MessageType.QACompleted)
        }
        assertEquals("Message was rejected: Provided document ID is empty", thrown.message)
    }

    @Test
    fun `check that updating meta data after QA works for an existing document`() {
<<<<<<< HEAD
        val mockMultipartFile = mockUploadableFile()

        val uploadResponse = documentManager.temporarilyStoreDocumentAndTriggerStorage(mockMultipartFile)
=======
        val mockMultipartFile = mockUploadableFile(reportName)
        val metaInfo = documentManager.temporarilyStoreDocumentAndTriggerStorage(mockMultipartFile)
>>>>>>> d93d8fed
        val message = objectMapper.writeValueAsString(
            QaCompletedMessage(
                identifier = uploadResponse.documentId,
                validationResult = "By default, QA is passed",
            ),
        )

        `when`(mockDocumentMetaInfoRepository.findById(anyString()))
            .thenReturn(Optional.of(DocumentMetaInfoEntity(
                documentId = uploadResponse.documentId,
                displayTitle = mockMultipartFile.originalFilename,
                uploaderId = "",
                uploadTime = 0,
                qaStatus = DocumentQAStatus.Pending,
            )))

        assertDoesNotThrow { documentManager.updateDocumentMetaData(message, "", MessageType.QACompleted) }
    }

    @Test
    fun `check that an exception is thrown in removing of stored document if documentId is empty`() {
        val thrown = assertThrows<AmqpRejectAndDontRequeueException> {
            documentManager.removeStoredDocumentFromTemporaryStore(
                "", "",
                MessageType.DocumentStored,
            )
        }
        assertEquals("Message was rejected: Provided document ID is empty", thrown.message)
    }

    @Test
    fun `check that exception is thrown when sending notification to message queue fails during document storage`() {
        val mockMultipartFile = mockUploadableFile(reportName)
        `when`(
            mockCloudEventMessageHandler.buildCEMessageAndSendToQueue(
                anyString(), eq(MessageType.DocumentReceived), anyString(),
                eq(ExchangeNames.documentReceived), eq(""),
            ),
        ).thenThrow(
            AmqpException::class.java,
        )
        assertThrows<AmqpException> {
            documentManager.temporarilyStoreDocumentAndTriggerStorage(mockMultipartFile)
        }
    }
    private fun mockUploadableFile(reportName: String): MockMultipartFile {
        val testFileStream = javaClass.getResourceAsStream("samplePdfs/$reportName")
        val testFileBytes = IOUtils.toByteArray(testFileStream)
        return MockMultipartFile(
            reportName, reportName,
            "application/pdf", testFileBytes,
        )
    }
}<|MERGE_RESOLUTION|>--- conflicted
+++ resolved
@@ -111,8 +111,7 @@
 
     @Test
     fun `check that document retrieval is possible on QAed documents`() {
-<<<<<<< HEAD
-        val mockMultipartFile = mockUploadableFile()
+        val mockMultipartFile = mockUploadableFile(reportName)
         val uploadResponse = documentManager.temporarilyStoreDocumentAndTriggerStorage(mockMultipartFile)
         `when`(mockDocumentMetaInfoRepository.findById(anyString()))
             .thenReturn(Optional.of(DocumentMetaInfoEntity(
@@ -123,16 +122,7 @@
                 qaStatus = DocumentQAStatus.Accepted,
             )))
         val downloadedDocument = documentManager.retrieveDocumentById(documentId = uploadResponse.documentId)
-        assertEquals("test-report.pdf", downloadedDocument.title)
-=======
-        val mockMultipartFile = mockUploadableFile(reportName)
-        val metaInfo = documentManager.temporarilyStoreDocumentAndTriggerStorage(mockMultipartFile)
-        metaInfo.qaStatus = DocumentQAStatus.Accepted
-        `when`(mockDocumentMetaInfoRepository.findById(anyString()))
-            .thenReturn(Optional.of(DocumentMetaInfoEntity(metaInfo)))
-        val downloadedDocument = documentManager.retrieveDocumentById(documentId = metaInfo.documentId)
         assertEquals(reportName, downloadedDocument.title)
->>>>>>> d93d8fed
         assertTrue(downloadedDocument.content.contentAsByteArray.contentEquals(mockMultipartFile.bytes))
     }
 
@@ -152,14 +142,9 @@
 
     @Test
     fun `check that updating meta data after QA works for an existing document`() {
-<<<<<<< HEAD
-        val mockMultipartFile = mockUploadableFile()
+        val mockMultipartFile = mockUploadableFile(reportName)
 
         val uploadResponse = documentManager.temporarilyStoreDocumentAndTriggerStorage(mockMultipartFile)
-=======
-        val mockMultipartFile = mockUploadableFile(reportName)
-        val metaInfo = documentManager.temporarilyStoreDocumentAndTriggerStorage(mockMultipartFile)
->>>>>>> d93d8fed
         val message = objectMapper.writeValueAsString(
             QaCompletedMessage(
                 identifier = uploadResponse.documentId,
