package org.dataland.documentmanager.services

import com.fasterxml.jackson.databind.ObjectMapper
import jakarta.transaction.Transactional
import org.dataland.datalandbackendutils.exceptions.ResourceNotFoundApiException
import org.dataland.datalandinternalstorage.openApiClient.api.StorageControllerApi
import org.dataland.datalandmessagequeueutils.cloudevents.CloudEventMessageHandler
import org.dataland.datalandmessagequeueutils.utils.MessageQueueUtils
import org.dataland.documentmanager.DatalandDocumentManager
import org.dataland.documentmanager.entities.DocumentMetaInfoEntity
import org.dataland.documentmanager.model.DocumentQAStatus
import org.dataland.documentmanager.repositories.DocumentMetaInfoRepository
import org.dataland.keycloakAdapter.auth.DatalandRealmRole
import org.dataland.keycloakAdapter.utils.AuthenticationMock
import org.junit.jupiter.api.Assertions.assertEquals
import org.junit.jupiter.api.Assertions.assertTrue
import org.junit.jupiter.api.BeforeEach
import org.junit.jupiter.api.Test
import org.junit.jupiter.api.assertThrows
import org.mockito.Mockito.anyString
import org.mockito.Mockito.mock
import org.mockito.Mockito.`when`
import org.springframework.beans.factory.annotation.Autowired
import org.springframework.boot.jdbc.EmbeddedDatabaseConnection
import org.springframework.boot.test.autoconfigure.jdbc.AutoConfigureTestDatabase
import org.springframework.boot.test.context.SpringBootTest
import org.springframework.mock.web.MockMultipartFile
import org.springframework.security.core.context.SecurityContext
import org.springframework.security.core.context.SecurityContextHolder
import java.io.File
import java.util.*

@SpringBootTest(classes = [DatalandDocumentManager::class])
@AutoConfigureTestDatabase(connection = EmbeddedDatabaseConnection.H2)
@Transactional
class DocumentManagerTest(
    @Autowired val inMemoryDocumentStore: InMemoryDocumentStore,
    @Autowired private val pdfVerificationService: PdfVerificationService,
    @Autowired private val objectMapper: ObjectMapper,
) {
    lateinit var mockStorageApi: StorageControllerApi
    lateinit var mockDocumentMetaInfoRepository: DocumentMetaInfoRepository
    lateinit var mockSecurityContext: SecurityContext
    lateinit var mockCloudEventMessageHandler: CloudEventMessageHandler
    lateinit var mockMessageUtils: MessageQueueUtils
    lateinit var documentManager: DocumentManager

    @BeforeEach
    fun mockStorageApi() {
        mockSecurityContext = mock(SecurityContext::class.java)
        mockStorageApi = mock(StorageControllerApi::class.java)
        mockDocumentMetaInfoRepository = mock(DocumentMetaInfoRepository::class.java)
        mockCloudEventMessageHandler = mock(CloudEventMessageHandler::class.java)
        mockMessageUtils = mock(MessageQueueUtils::class.java)
        val mockAuthentication = AuthenticationMock.mockJwtAuthentication(
            username = "data_uploader",
            userId = "dummy-user-id",
            roles = setOf(DatalandRealmRole.ROLE_USER, DatalandRealmRole.ROLE_UPLOADER),
        )
        `when`(mockSecurityContext.authentication).thenReturn(mockAuthentication)
        SecurityContextHolder.setContext(mockSecurityContext)

        documentManager = DocumentManager(
            inMemoryDocumentStore = inMemoryDocumentStore,
            documentMetaInfoRepository = mockDocumentMetaInfoRepository,
            cloudEventMessageHandler = mockCloudEventMessageHandler,
            messageUtils = mockMessageUtils,
            pdfVerificationService = pdfVerificationService,
            storageApi = mockStorageApi,
        )
    }

    @Test
    fun `check that document retrieval is not possible if document does not exist`() {
        assertThrows<ResourceNotFoundApiException> { documentManager.retrieveDocumentById(documentId = "123") }
    }

    @Test
    fun `check that document retrieval is not possible on non QAed documents`() {
        val file = File("./public/test-report.pdf")
        val mockMultipartFile = MockMultipartFile(
            "test-report.pdf", "test-report.pdf",
            "application/pdf", file.readBytes(),
        )
        val metaInfo = documentManager.temporarilyStoreDocumentAndTriggerStorage(mockMultipartFile)
        `when`(mockDocumentMetaInfoRepository.findById(anyString()))
            .thenReturn(Optional.of(DocumentMetaInfoEntity(metaInfo)))
        assertThrows<ResourceNotFoundApiException> {
            documentManager.retrieveDocumentById(
                documentId = metaInfo.documentId,
            )
        }
    }

    @Test
    fun `check that document retrieval is possible on QAed documents`() {
        val file = File("./public/test-report.pdf")
        val mockMultipartFile = MockMultipartFile(
            "test-report.pdf", "test-report.pdf",
            "application/pdf", file.readBytes(),
        )
        val metaInfo = documentManager.temporarilyStoreDocumentAndTriggerStorage(mockMultipartFile)
        metaInfo.qaStatus = DocumentQAStatus.Accepted
        `when`(mockDocumentMetaInfoRepository.findById(anyString()))
            .thenReturn(Optional.of(DocumentMetaInfoEntity(metaInfo)))
        val downloadedDocument = documentManager.retrieveDocumentById(documentId = metaInfo.documentId)
        assertEquals("test-report.pdf", downloadedDocument.title)
<<<<<<< HEAD
        assertEquals(file.length(), downloadedDocument.content.contentLength())
        // TODO assert bytes are equal as well? There seems to be a bug...
=======
        assertTrue(downloadedDocument.content.contentAsByteArray.contentEquals(file.readBytes()))
>>>>>>> e5e54692
    }
}<|MERGE_RESOLUTION|>--- conflicted
+++ resolved
@@ -105,11 +105,6 @@
             .thenReturn(Optional.of(DocumentMetaInfoEntity(metaInfo)))
         val downloadedDocument = documentManager.retrieveDocumentById(documentId = metaInfo.documentId)
         assertEquals("test-report.pdf", downloadedDocument.title)
-<<<<<<< HEAD
-        assertEquals(file.length(), downloadedDocument.content.contentLength())
-        // TODO assert bytes are equal as well? There seems to be a bug...
-=======
         assertTrue(downloadedDocument.content.contentAsByteArray.contentEquals(file.readBytes()))
->>>>>>> e5e54692
     }
 }