--- conflicted
+++ resolved
@@ -41,7 +41,11 @@
             "Upload a document and (optionally) its metainformation. When specifying the metainformation, " +
                 "the fields 'publicationDate' and 'reportingPeriod' are optional.",
     )
-    @ApiResponses(value = [ApiResponse(responseCode = "200", description = "Successfully uploaded document.")])
+    @ApiResponses(
+        value = [
+            ApiResponse(responseCode = "200", description = "Successfully uploaded document."),
+        ],
+    )
     @PostMapping(
         value = ["/"],
         produces = ["application/json"],
@@ -54,106 +58,6 @@
     ): ResponseEntity<DocumentMetaInfoResponse>
 
     /**
-<<<<<<< HEAD
-     * Patch the metadata information of a document. The field values in documentMetaInfoPatch that
-     * are not null will replace the corresponding field values in the DocumentMetaInfoEntity object.
-     * @param documentId the id of the document whose meta info shall be patched.
-     * @param documentMetaInfoPatch an object of type DocumentMetaInfoPatch which holds all field values to patch.
-     */
-    @Operation(
-        summary = "Update the metainformation of a document.",
-        description =
-            "Update the metainformation of a document. All fields are optional, and only mentioned " +
-                "fields will be overwritten.",
-    )
-    @ApiResponses(
-        value = [
-            ApiResponse(
-                responseCode = "200",
-                description = "Successfully updated the document's metainformation.",
-            ),
-            ApiResponse(
-                responseCode = "403",
-                description = "You do not have the right to update the document's metainformation.",
-                content = [Content(schema = Schema())],
-            ),
-            ApiResponse(
-                responseCode = "404",
-                description = "Document ID does not match any stored document.",
-                content = [Content(schema = Schema())],
-            ),
-        ],
-    )
-    @PatchMapping(
-        value = ["/{documentId}"],
-        produces = ["application/json"],
-        consumes = ["application/json"],
-    )
-    @PreAuthorize(
-        "hasRole('ROLE_ADMIN') " +
-            "or (hasRole('ROLE_UPLOADER') and @UserRolesChecker.isCurrentUserUploaderOfDocument(#documentId))",
-    )
-    fun patchDocumentMetaInfo(
-        @Parameter(
-            name = "documentId",
-            description = DocumentManagerOpenApiDescriptionsAndExamples.DOCUMENT_ID_DESCRIPTION,
-            example = DocumentManagerOpenApiDescriptionsAndExamples.DOCUMENT_ID_EXAMPLE,
-            required = true,
-        )
-        @PathVariable("documentId")
-        documentId: String,
-        @Valid @RequestBody(required = true) documentMetaInfoPatch: DocumentMetaInfoPatch,
-    ): ResponseEntity<DocumentMetaInfoResponse>
-
-    /**
-     * Patch the company ID list in the stored metainformation of a given document by adding
-     * a single new company id.
-     * @param documentId the id of the document whose metainfo shall be patched.
-     * @param companyId the company id to add.
-     */
-    @Operation(
-        summary = "Extend the list of company IDs related to a document.",
-        description = "Extend the list of company IDs related to a document by a single company id.",
-    )
-    @ApiResponses(
-        value = [
-            ApiResponse(
-                responseCode = "200",
-                description = "Successfully updated the companyIds field in the document's meta information.",
-            ),
-            ApiResponse(
-                responseCode = "403",
-                description = "You do not have the right to update the companyIds field.",
-                content = [Content(schema = Schema())],
-            ),
-            ApiResponse(
-                responseCode = "404",
-                description = "Document ID does not match any stored document.",
-                content = [Content(schema = Schema())],
-            ),
-        ],
-    )
-    @PatchMapping(
-        value = ["/{documentId}/companies/{companyId}"],
-        produces = ["application/json"],
-    )
-    @PreAuthorize("hasRole('ROLE_UPLOADER')")
-    fun patchDocumentMetaInfoCompanyIds(
-        @Parameter(
-            name = "documentId",
-            description = DocumentManagerOpenApiDescriptionsAndExamples.DOCUMENT_ID_DESCRIPTION,
-            example = DocumentManagerOpenApiDescriptionsAndExamples.DOCUMENT_ID_EXAMPLE,
-            required = true,
-        )
-        @PathVariable("documentId")
-        documentId: String,
-        @CompanyIdParameterRequired
-        @PathVariable("companyId") companyId: String,
-    ): ResponseEntity<DocumentMetaInfoResponse>
-
-    /**
-=======
->>>>>>> 664daa68
      * Checks if a document with a given ID exists
      * @param documentId the ID to check
      */
@@ -276,125 +180,4 @@
         @PathVariable("documentId")
         documentId: String,
     ): ResponseEntity<InputStreamResource>
-<<<<<<< HEAD
-
-    /**
-     * Retrieve document meta information by document ID
-     * @param documentId the ID for which to retrieve meta information
-     */
-    @Operation(
-        summary = "Receive metainformation for a document.",
-        description = "Receive metainformation for a document by its ID from internal storage.",
-    )
-    @ApiResponses(
-        value = [
-            ApiResponse(
-                responseCode = "200",
-                description = "Successfully received document meta information.",
-            ),
-            ApiResponse(
-                responseCode = "404",
-                description = "Document meta information could not be retrieved.",
-                content = [Content(schema = Schema())],
-            ),
-        ],
-    )
-    @GetMapping(
-        value = ["/{documentId}/metadata"],
-        produces = [
-            "application/json",
-        ],
-    )
-    @PreAuthorize("hasRole('ROLE_USER')")
-    fun getDocumentMetaInformation(
-        @Parameter(
-            name = "documentId",
-            description = DocumentManagerOpenApiDescriptionsAndExamples.DOCUMENT_ID_DESCRIPTION,
-            example = DocumentManagerOpenApiDescriptionsAndExamples.DOCUMENT_ID_EXAMPLE,
-            required = true,
-        )
-        @PathVariable("documentId")
-        documentId: String,
-    ): ResponseEntity<DocumentMetaInfoEntity>
-
-    // Do not use PreAuthorize for the following endpoint, as it shall be called on the company cockpit page even for unauthenticated users.
-
-    /**
-     * Search for document meta information by document ID. Only results with QA status "Accepted" are returned.
-     * @param companyId The company ID to filter by, ignored if null.
-     * @param documentCategories The document categories to filter by, ignored if null.
-     * @param reportingPeriod The reporting period to filter by, ignored if null.
-     * @param chunkSize The maximum size of the chunk of search results returned. If
-     * null, all search results are returned.
-     * @param chunkIndex The index, counting started at 0, of the chunk that shall be
-     * returned.
-     * @return A ResponseEntity wrapping a list of DocumentUploadResponse objects.
-     */
-    @Operation(
-        summary = "Search for document meta information.",
-        description =
-            "Search for document metainformation by company ID, document categories and reporting period. " +
-                "Results are returned sorted by publication date in reverse chronological order. Only results" +
-                "with QA status 'Accepted' are returned.",
-    )
-    @ApiResponses(
-        value = [
-            ApiResponse(
-                responseCode = "200",
-                description = "Successfully searched for document meta information.",
-            ),
-            ApiResponse(
-                responseCode = "400",
-                description =
-                    "Bad request; make sure that at least one search parameter is non-null and " +
-                        "that the chunk index is within bounds (when in doubt, use chunk index 0).",
-                content = [Content(schema = Schema())],
-            ),
-        ],
-    )
-    @GetMapping(
-        value = ["/"],
-        produces = ["application/json"],
-    )
-    fun searchForDocumentMetaInformation(
-        @Parameter(
-            name = "companyId",
-            description = DocumentManagerOpenApiDescriptionsAndExamples.COMPANY_ID_SEARCH_PARAMETER_DESCRIPTION,
-            example = DocumentManagerOpenApiDescriptionsAndExamples.COMPANY_ID_SEARCH_PARAMETER_EXAMPLE,
-            required = false,
-        )
-        @RequestParam
-        companyId: String? = null,
-        @Parameter(
-            name = "documentCategories",
-            description = DocumentManagerOpenApiDescriptionsAndExamples.DOCUMENT_CATEGORIES_SEARCH_PARAMETER_DESCRIPTION,
-            required = false,
-        )
-        @RequestParam
-        documentCategories: Set<DocumentCategory>? = null,
-        @Parameter(
-            name = "reportingPeriod",
-            description = DocumentManagerOpenApiDescriptionsAndExamples.REPORTING_PERIOD_SEARCH_PARAMETER_DESCRIPTION,
-            example = DocumentManagerOpenApiDescriptionsAndExamples.REPORTING_PERIOD_SEARCH_PARAMETER_EXAMPLE,
-            required = false,
-        )
-        @RequestParam
-        reportingPeriod: String? = null,
-        @Parameter(
-            name = "chunkSize",
-            description = GeneralOpenApiDescriptionsAndExamples.CHUNK_SIZE_DESCRIPTION,
-            required = false,
-        )
-        @RequestParam
-        chunkSize: Int = 100,
-        @Parameter(
-            name = "chunkIndex",
-            description = GeneralOpenApiDescriptionsAndExamples.CHUNK_INDEX_DESCRIPTION,
-            required = false,
-        )
-        @RequestParam
-        chunkIndex: Int = 0,
-    ): ResponseEntity<List<DocumentMetaInfoResponse>>
-=======
->>>>>>> 664daa68
 }