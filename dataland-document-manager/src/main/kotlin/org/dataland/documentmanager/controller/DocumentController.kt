package org.dataland.documentmanager.controller

import org.dataland.datalandbackend.openApiClient.api.CompanyDataControllerApi
import org.dataland.datalandbackend.openApiClient.infrastructure.ClientException
import org.dataland.datalandbackendutils.exceptions.ResourceNotFoundApiException
import org.dataland.documentmanager.api.DocumentApi
import org.dataland.documentmanager.model.DocumentMetaInfo
import org.dataland.documentmanager.model.DocumentMetaInfoPatch
import org.dataland.documentmanager.model.DocumentUploadResponse
import org.dataland.documentmanager.services.DocumentManager
import org.springframework.beans.factory.annotation.Autowired
import org.springframework.core.io.InputStreamResource
import org.springframework.http.HttpHeaders
import org.springframework.http.HttpStatus
import org.springframework.http.ResponseEntity
import org.springframework.web.bind.annotation.RestController
import org.springframework.web.multipart.MultipartFile
import java.io.ByteArrayInputStream

/**
 * Controller for the document API
 * @param documentManager the document manager
 */
@RestController
class DocumentController(
    @Autowired private val documentManager: DocumentManager,
    @Autowired private val companyDataControllerApi: CompanyDataControllerApi,
) : DocumentApi {
    override fun postDocument(
        document: MultipartFile,
        documentMetaInfo: DocumentMetaInfo,
    ): ResponseEntity<DocumentUploadResponse> {
        documentMetaInfo.companyIds.forEach { isCompanyIdValid(it) }
        return ResponseEntity.ok(documentManager.temporarilyStoreDocumentAndTriggerStorage(document, documentMetaInfo))
    }

    override fun checkDocument(documentId: String) {
        if (!documentManager.checkIfDocumentExistsWithId(documentId)) {
            throw ResourceNotFoundApiException(
                "Document with ID $documentId does not exist.",
                "Document with ID $documentId does not exist.",
            )
        }
    }

    override fun getDocument(documentId: String): ResponseEntity<InputStreamResource> {
        val document = documentManager.retrieveDocumentById(documentId)
        val documentBytes = document.content.inputStream.use { it.readBytes() }
        val contentLength = documentBytes.size
        val documentContent = InputStreamResource(ByteArrayInputStream(documentBytes))
        return ResponseEntity
            .ok()
            .contentType(document.type.mediaType)
            .header(
                HttpHeaders.CONTENT_DISPOSITION,
                "attachment; filename=${document.documentId}.${document.type.fileExtension}",
            ).header(HttpHeaders.CONTENT_LENGTH, contentLength.toString())
            .header(HttpHeaders.CONTENT_TYPE, "${document.type.mediaType}")
            .body(documentContent)
    }

    override fun patchDocumentMetaInfo(
        documentId: String,
        documentMetaInfoPatch: DocumentMetaInfoPatch,
    ): ResponseEntity<DocumentUploadResponse> =
        ResponseEntity.ok(
            documentManager.patchDocumentMetaInformation(documentId, documentMetaInfoPatch),
        )

<<<<<<< HEAD
    /**
     * Checks if passed companyId is valid by calling respective HEAD endpoint in backend companyDataController
     * @param companyId
     * @return returns true if companyId is valid
     */
    private fun isCompanyIdValid(companyId: String): Boolean {
        try {
            companyDataControllerApi.isCompanyIdValid(companyId)
            return true
        } catch (exception: ClientException) {
            if (exception.statusCode == HttpStatus.NOT_FOUND.value()) {
                throw ResourceNotFoundApiException(
                    summary = "Company with CompanyId $companyId not found.",
                    message = "Company with CompanyId $companyId not found.",
                )
            } else {
                throw exception
            }
        }
    }
=======
    override fun patchDocumentMetaInfoCompanyIds(
        documentId: String,
        companyId: String,
    ): ResponseEntity<DocumentUploadResponse> =
        ResponseEntity.ok(
            documentManager.patchDocumentMetaInformationCompanyIds(documentId, companyId),
        )
>>>>>>> 63254a87
}<|MERGE_RESOLUTION|>--- conflicted
+++ resolved
@@ -67,7 +67,14 @@
             documentManager.patchDocumentMetaInformation(documentId, documentMetaInfoPatch),
         )
 
-<<<<<<< HEAD
+    override fun patchDocumentMetaInfoCompanyIds(
+        documentId: String,
+        companyId: String,
+    ): ResponseEntity<DocumentUploadResponse> =
+        ResponseEntity.ok(
+            documentManager.patchDocumentMetaInformationCompanyIds(documentId, companyId),
+        )
+
     /**
      * Checks if passed companyId is valid by calling respective HEAD endpoint in backend companyDataController
      * @param companyId
@@ -88,13 +95,4 @@
             }
         }
     }
-=======
-    override fun patchDocumentMetaInfoCompanyIds(
-        documentId: String,
-        companyId: String,
-    ): ResponseEntity<DocumentUploadResponse> =
-        ResponseEntity.ok(
-            documentManager.patchDocumentMetaInformationCompanyIds(documentId, companyId),
-        )
->>>>>>> 63254a87
 }