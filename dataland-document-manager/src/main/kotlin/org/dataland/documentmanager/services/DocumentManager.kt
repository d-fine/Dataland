--- conflicted
+++ resolved
@@ -77,10 +77,9 @@
                     uploaderId = DatalandAuthentication.fromContext().userId,
                     uploadTime = Instant.now().toEpochMilli(),
                     publicationDate = documentMetaInfo.publicationDate,
-                    reportingPeriods = documentMetaInfo.reportingPeriods?.toMutableList() ?: mutableListOf(),
+                    reportingPeriod = documentMetaInfo.reportingPeriod,
                     qaStatus = QaStatus.Pending,
                 )
-<<<<<<< HEAD
 
             val documentBody = fileProcessor.processFile(document, correlationId)
             this.saveMetaInfoToDatabase(documentMetaInfoEntity, correlationId)
@@ -94,41 +93,9 @@
                 documentCategory = documentMetaInfoEntity.documentCategory,
                 companyIds = documentMetaInfoEntity.companyIds,
                 publicationDate = documentMetaInfoEntity.publicationDate,
-                reportingPeriods = documentMetaInfoEntity.reportingPeriods,
+                reportingPeriod = documentMetaInfoEntity.reportingPeriod,
             )
         }
-=======
-        }
-        val documentMetaInfoEntity =
-            DocumentMetaInfoEntity(
-                documentId = documentId,
-                documentType = getDocumentType(document),
-                documentName = documentMetaInfo.documentName,
-                documentCategory = documentMetaInfo.documentCategory,
-                companyIds = documentMetaInfo.companyIds.toMutableList(),
-                uploaderId = DatalandAuthentication.fromContext().userId,
-                uploadTime = Instant.now().toEpochMilli(),
-                publicationDate = documentMetaInfo.publicationDate,
-                reportingPeriod = documentMetaInfo.reportingPeriod,
-                qaStatus = QaStatus.Pending,
-            )
-
-        val documentBody = fileProcessor.processFile(document, correlationId)
-        this.saveMetaInfoToDatabase(documentMetaInfoEntity, correlationId)
-        inMemoryDocumentStore.storeDataInMemory(documentId, documentBody)
-        cloudEventMessageHandler.buildCEMessageAndSendToQueue(
-            documentId, MessageType.DOCUMENT_RECEIVED, correlationId, ExchangeName.DOCUMENT_RECEIVED,
-        )
-        return DocumentUploadResponse(
-            documentId,
-            documentName = documentMetaInfoEntity.documentName,
-            documentCategory = documentMetaInfoEntity.documentCategory,
-            companyIds = documentMetaInfoEntity.companyIds,
-            publicationDate = documentMetaInfoEntity.publicationDate,
-            reportingPeriod = documentMetaInfoEntity.reportingPeriod,
-        )
-    }
->>>>>>> 63254a87
 
         private fun getDocumentType(document: MultipartFile): DocumentType {
             val documentExtension = document.lowercaseExtension()
@@ -216,7 +183,6 @@
             }
         }
 
-<<<<<<< HEAD
         /**
          * Update the document meta information with [documentId].
          * Fields 'companyIds' and 'reportingPeriods' will be extended instead
@@ -243,91 +209,56 @@
                         summary = "Document with ID $documentId could not be retrieved.",
                         message = "Document with ID $documentId could not be retrieved. Correlation ID: $correlationId.",
                     )
-=======
-    /**
-     * Update the document meta information with [documentId].
-     * Fields 'companyIds' and 'reportingPeriods' will be extended instead
-     * of overwritten.
-     * @param documentId identifier of document to be patched
-     * @param documentMetaInfoPatch meta data patch object
-     * @return DocumentUploadResponse object to be sent to patching user
-     */
-    fun patchDocumentMetaInformation(
-        documentId: String,
-        documentMetaInfoPatch: DocumentMetaInfoPatch,
-    ): DocumentUploadResponse {
-        val correlationId = randomUUID().toString()
-        val documentMetaInfoEntity = retrieveDocumentById(documentId, correlationId)
->>>>>>> 63254a87
 
             logger.info("Updating meta information for document with ID $documentId. CorrelationID: $correlationId.")
 
-<<<<<<< HEAD
             documentMetaInfoPatch.documentName?.let { documentMetaInfoEntity.documentName = it }
             documentMetaInfoPatch.documentCategory?.let { documentMetaInfoEntity.documentCategory = it }
             documentMetaInfoPatch.companyIds?.let {
                 documentMetaInfoEntity.companyIds.addAll(documentMetaInfoPatch.companyIds)
             }
             documentMetaInfoPatch.publicationDate?.let { documentMetaInfoEntity.publicationDate = it }
-            documentMetaInfoPatch.reportingPeriods?.let {
-                documentMetaInfoEntity.reportingPeriods.addAll(documentMetaInfoPatch.reportingPeriods)
-            }
+            documentMetaInfoPatch.reportingPeriod?.let { documentMetaInfoEntity.reportingPeriod = it }
 
             return documentMetaInfoRepository.save(documentMetaInfoEntity).toDocumentUploadResponse()
         }
-    }
-=======
-        documentMetaInfoPatch.documentName?.let { documentMetaInfoEntity.documentName = it }
-        documentMetaInfoPatch.documentCategory?.let { documentMetaInfoEntity.documentCategory = it }
-        documentMetaInfoPatch.companyIds?.let {
-            documentMetaInfoEntity.companyIds.clear()
-            documentMetaInfoEntity.companyIds.addAll(documentMetaInfoPatch.companyIds)
-        }
-        documentMetaInfoPatch.publicationDate?.let { documentMetaInfoEntity.publicationDate = it }
-        documentMetaInfoPatch.reportingPeriod?.let {
-            documentMetaInfoEntity.reportingPeriod = it
-        }
-
-        return documentMetaInfoRepository.save(documentMetaInfoEntity).toDocumentUploadResponse()
-    }
-
-    /**
-     * Update the document meta information with [documentId].
-     * This version only adds a single companyId to the companyIds list.
-     * @param documentId identifier of document to be patched
-     * @param companyId the company id to add
-     * @return DocumentUploadResponse object to be sent to patching user
-     */
-    fun patchDocumentMetaInformationCompanyIds(
-        documentId: String,
-        companyId: String,
-    ): DocumentUploadResponse {
-        val correlationId = randomUUID().toString()
-        val documentMetaInfoEntity = retrieveDocumentById(documentId, correlationId)
-
-        logger.info("Updating company ids for document with ID $documentId. CorrelationID: $correlationId.")
-
-        documentMetaInfoEntity.companyIds.add(companyId)
-
-        return documentMetaInfoRepository.save(documentMetaInfoEntity).toDocumentUploadResponse()
-    }
-
-    private fun retrieveDocumentById(
-        documentId: String,
-        correlationId: String,
-    ): DocumentMetaInfoEntity {
-        logger.info("Retrieve document with document ID $documentId from storage. Correlation ID: $correlationId.")
-        if (!checkIfDocumentExistsWithId(documentId)) {
-            throw ResourceNotFoundApiException(
-                summary = "Document with ID $documentId does not exist.",
-                message = "Document with ID $documentId does not exist. Correlation ID: $correlationId.",
-            )
-        }
-        return documentMetaInfoRepository.getByDocumentId(documentId)
-            ?: throw ResourceNotFoundApiException(
-                summary = "Document with ID $documentId could not be retrieved.",
-                message = "Document with ID $documentId could not be retrieved. Correlation ID: $correlationId.",
-            )
-    }
-}
->>>>>>> 63254a87
+
+        /**
+         * Update the document meta information with [documentId].
+         * This version only adds a single companyId to the companyIds list.
+         * @param documentId identifier of document to be patched
+         * @param companyId the company id to add
+         * @return DocumentUploadResponse object to be sent to patching user
+         */
+        fun patchDocumentMetaInformationCompanyIds(
+            documentId: String,
+            companyId: String,
+        ): DocumentUploadResponse {
+            val correlationId = randomUUID().toString()
+            val documentMetaInfoEntity = retrieveDocumentById(documentId, correlationId)
+
+            logger.info("Updating company ids for document with ID $documentId. CorrelationID: $correlationId.")
+
+            documentMetaInfoEntity.companyIds.add(companyId)
+
+            return documentMetaInfoRepository.save(documentMetaInfoEntity).toDocumentUploadResponse()
+        }
+
+        private fun retrieveDocumentById(
+            documentId: String,
+            correlationId: String,
+        ): DocumentMetaInfoEntity {
+            logger.info("Retrieve document with document ID $documentId from storage. Correlation ID: $correlationId.")
+            if (!checkIfDocumentExistsWithId(documentId)) {
+                throw ResourceNotFoundApiException(
+                    summary = "Document with ID $documentId does not exist.",
+                    message = "Document with ID $documentId does not exist. Correlation ID: $correlationId.",
+                )
+            }
+            return documentMetaInfoRepository.getByDocumentId(documentId)
+                ?: throw ResourceNotFoundApiException(
+                    summary = "Document with ID $documentId could not be retrieved.",
+                    message = "Document with ID $documentId could not be retrieved. Correlation ID: $correlationId.",
+                )
+        }
+    }