--- conflicted
+++ resolved
@@ -1,10 +1,8 @@
 package org.dataland.documentmanager.services
 
 import org.dataland.datalandbackendutils.exceptions.InvalidInputApiException
-import org.dataland.datalandbackendutils.exceptions.ResourceNotFoundApiException
 import org.dataland.datalandbackendutils.utils.sha256
 import org.dataland.documentmanager.entities.DocumentMetaInfoEntity
-import org.dataland.documentmanager.model.Document
 import org.dataland.documentmanager.model.DocumentExistsResponse
 import org.dataland.documentmanager.model.DocumentMetaInfo
 import org.dataland.documentmanager.model.DocumentQAStatus
@@ -42,20 +40,16 @@
     fun temporarilyStoreDocumentAndTriggerStorage(document: MultipartFile): DocumentMetaInfo {
         val correlationId = randomUUID().toString()
         val documentBody = document.bytes
+        val documentMetaInfo = generateDocumentMetaInfo(document, correlationId)
+        val documentExists = documentMetaInfoRepository.existsById(documentMetaInfo.documentId)
+        if (documentExists) {
+            return documentMetaInfo
+        }
         pdfVerificationService.assertThatBlobLooksLikeAPdf(documentBody, correlationId)
         logger.info("Started temporary storage process for document with correlationId: $correlationId")
-        val documentMetaInfo = generateDocumentMetaInfo(document, correlationId)
-        val documentExists = documentMetaInfoRepository.existsById(documentMetaInfo.documentId)
-        if (documentExists) { return documentMetaInfo
-        }
         saveMetaInfoToDatabase(documentMetaInfo)
-<<<<<<< HEAD
         inMemoryDocumentStore.storeDataInMemory(documentMetaInfo.documentId, documentBody)
-        // TODO sent message
-=======
-        inMemoryDocumentStore.storeDataInMemory(documentMetaInfo.documentId, document.bytes)
         // TODO send message
->>>>>>> 39bf10b9
         return documentMetaInfo
     }
 
@@ -98,12 +92,4 @@
         }
         return DocumentExistsResponse(documentExists)
     }
-
-    fun retrieveDocumentById(documentId: String): Document {
-        val metaDataInfoEntity = documentMetaInfoRepository.findById(documentId).orElseThrow{
-            ResourceNotFoundApiException("No document found", "No document with ID: $documentId could be found")
-        }
-        val fileData = inMemoryDocumentStore.retrieveDataFromMemoryStore(documentId)
-        return Document(metaDataInfoEntity.displayTitle, fileData)
-    }
 }