--- conflicted
+++ resolved
@@ -146,21 +146,7 @@
             )
         }
 
-<<<<<<< HEAD
-        val documentDataStream = InputStreamResource(
-            inMemoryDocumentStore.retrieveDataFromMemoryStore(documentId)?.let {
-                logger.info("Received document $documentId from temporary storage")
-                ByteArrayInputStream(it)
-            }
-                ?: storageApi.selectBlobById(documentId, correlationId).inputStream()
-                    .let {
-                        logger.info("Received document $documentId from storage service")
-                        it
-                    },
-        )
-=======
         val documentDataStream = retrieveDocumentDataStream(documentId, correlationId)
->>>>>>> f0f23f81
         return DocumentStream(metaDataInfoEntity.displayTitle, documentDataStream)
     }
 
