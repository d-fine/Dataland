rootProject.name = "dataland"
include(
    "dataland-backend-utils",
    "dataland-backend",
    "dataland-api-key-manager",
    "dataland-internal-storage",
    "dataland-e2etests",
    "dataland-frontend",
    "dataland-csvconverter",
    "dataland-keycloak:dataland_theme:login",
    "dataland-keycloak-adapter",
    "dataland-qa-service",
    "dataland-message-queue-utils",
)

dependencyResolutionManagement {
    versionCatalogs {
        create("libs") {
            library("springdoc-openapi-ui", "org.springdoc:springdoc-openapi-starter-webmvc-ui:2.0.2")

            library("junit-jupiter", "org.junit.jupiter:junit-jupiter:5.9.2")
            library("junit-jupiter-engine", "org.junit.jupiter:junit-jupiter-engine:5.9.2")
            library("junit-jupiter-api", "org.junit.jupiter:junit-jupiter-api:5.9.2")

            library("moshi-kotlin", "com.squareup.moshi:moshi-kotlin:1.14.0")
            library("moshi-adapters", "com.squareup.moshi:moshi-adapters:1.14.0")

            library("swagger-jaxrs2-jakarta", "io.swagger.core.v3:swagger-jaxrs2-jakarta:2.2.2")
            library("swagger-gradle-plugin", "io.swagger.core.v3:swagger-gradle-plugin:2.2.2")
            library("swagger-annotations", "io.swagger.core.v3:swagger-annotations:2.2.2")

            library("okhttp", "com.squareup.okhttp3:okhttp:5.0.0-alpha.11")
            library("rs-api", "jakarta.ws.rs:jakarta.ws.rs-api:3.1.0")

<<<<<<< HEAD
            library("log4j", "org.apache.logging.log4j:log4j:2.19.0")
            library("log4j-api", "org.apache.logging.log4j:log4j-api:2.19.0")
            library("log4j-to-slf4j", "org.apache.logging.log4j:log4j-to-slf4j:2.19.0")
=======
            library("dataland-edc-client", "org.dataland:dataland-edc-client:0.2.9")

            library("log4j", "org.apache.logging.log4j:log4j:2.20.0")
            library("log4j-api", "org.apache.logging.log4j:log4j-api:2.20.0")
            library("log4j-to-slf4j", "org.apache.logging.log4j:log4j-to-slf4j:2.20.0")
>>>>>>> 2830dd21

            library("logback-classic", "ch.qos.logback:logback-classic:1.4.5")
            library("logback-core", "ch.qos.logback:logback-core:1.4.5")

            library("slf4j-api", "org.slf4j:slf4j-api:2.0.6")

            library("jackson-dataformat-csv", "com.fasterxml.jackson.dataformat:jackson-dataformat-csv:2.14.2")
            library("jackson-databind", "com.fasterxml.jackson.core:jackson-databind:2.14.2")
            library("jackson-datatype-jsr310", "com.fasterxml.jackson.datatype:jackson-datatype-jsr310:2.14.2")
            library("jackson-kotlin", "com.fasterxml.jackson.module:jackson-module-kotlin:2.14.2")

            library("database-h2", "com.h2database:h2:2.1.214")
            library("database-postgres", "org.postgresql:postgresql:42.5.4")

            library("bcpkix-jdk15on", "org.bouncycastle:bcpkix-jdk15on:1.70")
            library("bcprov-jdk15on", "org.bouncycastle:bcprov-jdk15on:1.70")
        }
    }
}<|MERGE_RESOLUTION|>--- conflicted
+++ resolved
@@ -32,17 +32,11 @@
             library("okhttp", "com.squareup.okhttp3:okhttp:5.0.0-alpha.11")
             library("rs-api", "jakarta.ws.rs:jakarta.ws.rs-api:3.1.0")
 
-<<<<<<< HEAD
-            library("log4j", "org.apache.logging.log4j:log4j:2.19.0")
-            library("log4j-api", "org.apache.logging.log4j:log4j-api:2.19.0")
-            library("log4j-to-slf4j", "org.apache.logging.log4j:log4j-to-slf4j:2.19.0")
-=======
             library("dataland-edc-client", "org.dataland:dataland-edc-client:0.2.9")
 
             library("log4j", "org.apache.logging.log4j:log4j:2.20.0")
             library("log4j-api", "org.apache.logging.log4j:log4j-api:2.20.0")
             library("log4j-to-slf4j", "org.apache.logging.log4j:log4j-to-slf4j:2.20.0")
->>>>>>> 2830dd21
 
             library("logback-classic", "ch.qos.logback:logback-classic:1.4.5")
             library("logback-core", "ch.qos.logback:logback-core:1.4.5")
