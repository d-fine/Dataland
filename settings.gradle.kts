rootProject.name = "dataland"
include(
    "dataland-backend-utils",
    "dataland-backend",
    "dataland-api-key-manager",
    "dataland-internal-storage",
    "dataland-e2etests",
    "dataland-frontend",
    "dataland-csvconverter",
    "dataland-keycloak:dataland_theme:login",
    "dataland-keycloak-adapter"
)

dependencyResolutionManagement {
    versionCatalogs {
        create("libs") {
<<<<<<< HEAD
            library("springdoc-openapi-ui", "org.springdoc:springdoc-openapi-starter-webmvc-ui:2.0.2")
=======
            library("springdoc-openapi-ui", "org.springdoc:springdoc-openapi-ui:1.6.14")
>>>>>>> e6ae2260

            library("junit-jupiter", "org.junit.jupiter:junit-jupiter:5.9.1")
            library("junit-jupiter-engine", "org.junit.jupiter:junit-jupiter-engine:5.9.1")
            library("junit-jupiter-api", "org.junit.jupiter:junit-jupiter-api:5.9.1")

            library("moshi-kotlin", "com.squareup.moshi:moshi-kotlin:1.14.0")
            library("moshi-adapters", "com.squareup.moshi:moshi-adapters:1.14.0")

            library("swagger-jaxrs2-jakarta", "io.swagger.core.v3:swagger-jaxrs2-jakarta:2.2.2")
            library("swagger-gradle-plugin", "io.swagger.core.v3:swagger-gradle-plugin:2.2.2")
            library("swagger-annotations", "io.swagger.core.v3:swagger-annotations:2.2.2")

            library("okhttp", "com.squareup.okhttp3:okhttp:5.0.0-alpha.11")
            library("rs-api", "jakarta.ws.rs:jakarta.ws.rs-api:3.1.0")

            library("dataland-edc-client", "org.dataland:dataland-edc-client:0.2.9")

            library("log4j", "org.apache.logging.log4j:log4j:2.19.0")
            library("log4j-api", "org.apache.logging.log4j:log4j-api:2.19.0")
            library("log4j-to-slf4j", "org.apache.logging.log4j:log4j-to-slf4j:2.19.0")

            library("logback-classic", "ch.qos.logback:logback-classic:1.2.11")
            library("logback-core", "ch.qos.logback:logback-core:1.2.11")

            library("slf4j-api", "org.slf4j:slf4j-api:1.7.36")

            library("jackson-dataformat-csv", "com.fasterxml.jackson.dataformat:jackson-dataformat-csv:2.14.1")
            library("jackson-databind", "com.fasterxml.jackson.core:jackson-databind:2.14.1")
            library("jackson-datatype-jsr310", "com.fasterxml.jackson.datatype:jackson-datatype-jsr310:2.14.1")
            library("jackson-kotlin", "com.fasterxml.jackson.module:jackson-module-kotlin:2.14.1")

            library("database-h2", "com.h2database:h2:2.1.214")
            library("database-postgres", "org.postgresql:postgresql:42.5.1")

            library("bcpkix-jdk15on", "org.bouncycastle:bcpkix-jdk15on:1.70")
            library("bcprov-jdk15on", "org.bouncycastle:bcprov-jdk15on:1.70")
        }
    }
}<|MERGE_RESOLUTION|>--- conflicted
+++ resolved
@@ -14,11 +14,7 @@
 dependencyResolutionManagement {
     versionCatalogs {
         create("libs") {
-<<<<<<< HEAD
             library("springdoc-openapi-ui", "org.springdoc:springdoc-openapi-starter-webmvc-ui:2.0.2")
-=======
-            library("springdoc-openapi-ui", "org.springdoc:springdoc-openapi-ui:1.6.14")
->>>>>>> e6ae2260
 
             library("junit-jupiter", "org.junit.jupiter:junit-jupiter:5.9.1")
             library("junit-jupiter-engine", "org.junit.jupiter:junit-jupiter-engine:5.9.1")
