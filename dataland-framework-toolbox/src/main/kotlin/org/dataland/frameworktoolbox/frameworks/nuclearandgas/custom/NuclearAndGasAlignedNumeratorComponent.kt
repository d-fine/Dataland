--- conflicted
+++ resolved
@@ -3,11 +3,7 @@
 import org.apache.commons.text.StringEscapeUtils
 import org.dataland.frameworktoolbox.intermediate.FieldNodeParent
 import org.dataland.frameworktoolbox.intermediate.components.ComponentBase
-<<<<<<< HEAD
-import org.dataland.frameworktoolbox.intermediate.components.addStandardUploadConfigCell
-=======
 import org.dataland.frameworktoolbox.intermediate.components.addStandardCellWithValueGetterFactory
->>>>>>> 2fd12231
 import org.dataland.frameworktoolbox.intermediate.components.requireDocumentSupportIn
 import org.dataland.frameworktoolbox.intermediate.datapoints.NoDocumentSupport
 import org.dataland.frameworktoolbox.specific.datamodel.TypeReference
@@ -65,11 +61,7 @@
     }
 
     override fun generateDefaultUploadConfig(uploadCategoryBuilder: UploadCategoryBuilder) {
-        requireDocumentSupportIn(setOf(NoDocumentSupport))
-        uploadCategoryBuilder.addStandardUploadConfigCell(
-            component = this,
-            uploadComponentName = "NuclearAndGasFormElement",
-        )
+        return // TODO: fill with code
     }
 
     override fun generateDefaultViewConfig(sectionConfigBuilder: SectionConfigBuilder) {
