package org.dataland.frameworktoolbox.frameworks.esgquestionnaire

import ComponentGenerationUtilsForGermanFrameworks
import org.apache.commons.text.StringEscapeUtils.escapeEcmaScript
import org.dataland.frameworktoolbox.frameworks.PavedRoadFramework
import org.dataland.frameworktoolbox.intermediate.Framework
import org.dataland.frameworktoolbox.intermediate.components.DateComponent
import org.dataland.frameworktoolbox.intermediate.components.MultiSelectComponent
import org.dataland.frameworktoolbox.intermediate.components.YesNoComponent
import org.dataland.frameworktoolbox.intermediate.components.addStandardCellWithValueGetterFactory
import org.dataland.frameworktoolbox.intermediate.components.addStandardUploadConfigCell
import org.dataland.frameworktoolbox.intermediate.group.ComponentGroup
import org.dataland.frameworktoolbox.intermediate.group.create
import org.dataland.frameworktoolbox.intermediate.group.edit
import org.dataland.frameworktoolbox.intermediate.group.get
import org.dataland.frameworktoolbox.intermediate.logic.DependsOnComponentValue
import org.dataland.frameworktoolbox.specific.datamodel.TypeReference
import org.dataland.frameworktoolbox.specific.fixturegenerator.elements.FixtureSectionBuilder
import org.dataland.frameworktoolbox.specific.uploadconfig.functional.FrameworkUploadOptions
import org.dataland.frameworktoolbox.specific.viewconfig.elements.getTypescriptFieldAccessor
import org.dataland.frameworktoolbox.specific.viewconfig.functional.FrameworkDisplayValueLambda
import org.dataland.frameworktoolbox.template.components.ComponentGenerationUtils
import org.dataland.frameworktoolbox.utils.diagnostic.DiagnosticManager
import org.dataland.frameworktoolbox.utils.typescript.TypeScriptImport
import org.springframework.stereotype.Component
import java.io.File

/**
 * Definition of the Heimathafen framework
 */
@Component
class EsgQuestionnaireFramework : PavedRoadFramework(
    identifier = "esg-questionnaire",
    label = "ESG Questionnaire für Corporate Schuldscheindarlehen",
    explanation = "Der ESG Questionnaire für Corporate Schuldscheindarlehen ist ein ESG-Fragebogen des " +
        "Gesamtverbands der Versicherer und des Bundesverbands Öffentlicher Banken",
<<<<<<< HEAD
    File("./dataland-framework-toolbox/inputs/esg-questionnaire/dataDictionary-GDV-VOEB-GDV-VÖB ESG questionnaire.csv"),
=======
    File("./dataland-framework-toolbox/inputs/esg-questionnaire/esg-questionnaire.xlsx"),
>>>>>>> 4f440d30
    order = 6,
) {

    override fun configureDiagnostics(diagnosticManager: DiagnosticManager) {
        diagnosticManager.suppress("IgnoredRow-38-3118f246")
    }

    private fun setGroupsThatAreExpandedOnPageLoad(framework: Framework) {
        framework.root.edit<ComponentGroup>("allgemein") {
            viewPageExpandOnPageLoad = true
        }
        framework.root.edit<ComponentGroup>("general") {
            viewPageExpandOnPageLoad = true
            edit<ComponentGroup>("masterData") {
                viewPageExpandOnPageLoad = true
            }
        }
    }

    private fun overwriteFakeFixtureGenerationForDataDate(framework: Framework) {
        framework.root.edit<ComponentGroup>("general") {
            edit<ComponentGroup>("masterData") {
                edit<DateComponent>("gueltigkeitsDatum") {
                    fixtureGeneratorGenerator = {
                        it.addAtomicExpression(
                            identifier,
                            "dataGenerator.dataDate",
                        )
                    }
                }
            }
        }
    }

    private fun createRollingWindowComponentsInCategoryUmwelt(
        framework: Framework,
    ) {
        framework.root.edit<ComponentGroup>("umwelt") {
            val umweltGroup = this
            with(EsgQuestionnaireUmweltRollingWindowComponents) {
                treibhausgasBerichterstattungUndPrognosen(umweltGroup)
                berichterstattungEnergieverbrauch(umweltGroup)
                energieeffizienzImmobilienanlagen(umweltGroup)
                berichterstattungWasserverbrauch(umweltGroup)
                unternehmensGruppenStrategieBzglAbfallproduktion(umweltGroup)
                recyclingImProduktionsprozess(umweltGroup)
                berichterstattungEinnahmenAusFossilenBrennstoffen(umweltGroup)
                umsatzInvestitionsaufwandFuerNachhaltige(umweltGroup)
            }
        }
    }

    private fun createRollingWindowComponentsInCategorySoziales(
        framework: Framework,
    ) {
        framework.root.edit<ComponentGroup>("soziales") {
            val sozialesGroup = this
            with(EsgQuestionnaireSozialesRollingWindowComponents) {
                auswirkungenAufAnteilBefristerVertraegeUndFluktuation(sozialesGroup)
                budgetFuerSchulungAusbildung(sozialesGroup)
                unfallrate(sozialesGroup)
                massnahmenZurVerbesserungDerEinkommensungleichheit(sozialesGroup)
            }
        }
    }

    private fun editListOfStringBaseDatapointComponents(framework: Framework) {
        framework.root.edit<ComponentGroup>("allgemein") {
            val componentGroupAllgemein = this
            with(EsgQuestionnaireListOfStringBaseDataPointComponents) {
                aktuelleBerichte(componentGroupAllgemein)
                weitereAkkreditierungen(componentGroupAllgemein)
                richtlinienZurEinhaltungDerUngcp(componentGroupAllgemein)
                richtlinienZurEinhaltungDerOecdLeitsaetze(componentGroupAllgemein)
            }
        }
    }

    override fun customizeHighLevelIntermediateRepresentation(framework: Framework) {
        setGroupsThatAreExpandedOnPageLoad(framework)
        overwriteFakeFixtureGenerationForDataDate(framework)
        val berichtsPflicht = framework.root
            .get<ComponentGroup>("general")
            .get<ComponentGroup>("masterData")
            .get<YesNoComponent>("berichtspflichtUndEinwilligungZurVeroeffentlichung")

        createRollingWindowComponentsInCategoryUmwelt(framework)
        createRollingWindowComponentsInCategorySoziales(framework)
        editListOfStringBaseDatapointComponents(framework)
        framework.root.edit<ComponentGroup>("general") {
            edit<ComponentGroup>("masterData") {
                edit<YesNoComponent>("berichtspflichtUndEinwilligungZurVeroeffentlichung") {
                    customizeBerichtsPflicht(this)
                }
            }
        }
        framework.root.get<ComponentGroup>("umwelt").get<ComponentGroup>("taxonomie")
            .create<MultiSelectComponent>(
                "euTaxonomieKompassAktivitaeten",
                "umsatzInvestitionsaufwandFuerNachhaltigeAktivitaeten",
            ) {
                setEuTaxonomieKompassAktivitaeten(this)
                availableIf = DependsOnComponentValue(berichtsPflicht, "Yes")
            }
    }

    override fun getComponentGenerationUtils(): ComponentGenerationUtils {
        return ComponentGenerationUtilsForGermanFrameworks()
    }

    private fun setEuTaxonomieKompassAktivitaeten(component: MultiSelectComponent) {
        component.label = "EU Taxonomie Kompass Aktivitäten"
        component.uploadPageExplanation = "Welche Aktivitäten gem. dem EU Taxonomie-Kompass übt das Unternehmen aus?"
        setEuTaxonomieKompassAktivitaetenFixtureGenerator(component)
        setEuTaxonomieKompassAktivitaetenViewConfigGenerator(component)
        setEuTaxonomieKompassAktivitaetenUploadGenerator(component)
        setEuTaxonomieKompassAktivitaetenDataModelGenerator(component)
    }

    private fun setEuTaxonomieKompassAktivitaetenFixtureGenerator(component: MultiSelectComponent) {
        component.fixtureGeneratorGenerator = { sectionConfigBuilder: FixtureSectionBuilder ->
            sectionConfigBuilder.addAtomicExpression(
                component.identifier,
                component.documentSupport.getFixtureExpression(
                    fixtureExpression = "pickSubsetOfElements(Object.values(Activity))",
                    nullableFixtureExpression =
                    "dataGenerator.valueOrNull(pickSubsetOfElements(Object.values(Activity)))",
                    nullable = component.isNullable,
                ),
                imports = setOf(
<<<<<<< HEAD
                    TypeScriptImport("activity", "@clients/backend"),
=======
                    TypeScriptImport("Activity", "@clients/backend"),
>>>>>>> 4f440d30
                ),
            )
        }
    }

    private fun setEuTaxonomieKompassAktivitaetenViewConfigGenerator(component: MultiSelectComponent) {
        component.viewConfigGenerator = { sectionConfigBuilder ->
            sectionConfigBuilder.addStandardCellWithValueGetterFactory(
                component,
                FrameworkDisplayValueLambda(
                    "formatListOfStringsForDatatable(" +
                        "${component.getTypescriptFieldAccessor()}?.map(it => {\n" +
                        "                  return activityApiNameToHumanizedName(it)}), " +
                        "'${escapeEcmaScript(component.label)}'" +
                        ")",
                    setOf(
                        TypeScriptImport(
                            "activityApiNameToHumanizedName",
                            "@/components/resources/frameworkDataSearch/EuTaxonomyActivityNames",
                        ),
                        TypeScriptImport(
                            "formatListOfStringsForDatatable",
                            "@/components/resources/dataTable/conversion/MultiSelectValueGetterFactory",
                        ),
                    ),
                ),
            )
        }
    }

    private fun setEuTaxonomieKompassAktivitaetenUploadGenerator(component: MultiSelectComponent) {
        component.uploadConfigGenerator = { sectionUploadConfigBuilder ->
            sectionUploadConfigBuilder.addStandardUploadConfigCell(
                frameworkUploadOptions = FrameworkUploadOptions(
                    body = "getActivityNamesAsDropdownOptions()",
                    imports = setOf(
                        "import { getActivityNamesAsDropdownOptions } from " +
                            "\"@/components/resources/frameworkDataSearch/EuTaxonomyActivityNames\"",
                    ),
                ),
                component = component,
                uploadComponentName = "MultiSelectFormField",
            )
        }
    }

    private fun setEuTaxonomieKompassAktivitaetenDataModelGenerator(component: MultiSelectComponent) {
        component.dataModelGenerator = { dataClassBuilder ->
            dataClassBuilder.addProperty(
                component.identifier,
                component.documentSupport.getJvmTypeReference(
                    TypeReference(
                        "java.util.EnumSet",
                        true,
                        listOf(
                            TypeReference(
                                "org.dataland.datalandbackend.model.enums.eutaxonomy.nonfinancials.Activity",
                                false,
                            ),
                        ),
                    ),
                    true,
                ),
                component.documentSupport.getJvmAnnotations(),
            )
        }
    }

    private fun customizeBerichtsPflicht(component: YesNoComponent) {
        component.uploadConfigGenerator = { sectionUploadConfigBuilder ->
            sectionUploadConfigBuilder.addStandardUploadConfigCell(
                frameworkUploadOptions = null,
                component = component,
                uploadComponentName = "YesNoFormField",
                validation = "is:Yes",
            )
        }
    }
}<|MERGE_RESOLUTION|>--- conflicted
+++ resolved
@@ -34,11 +34,7 @@
     label = "ESG Questionnaire für Corporate Schuldscheindarlehen",
     explanation = "Der ESG Questionnaire für Corporate Schuldscheindarlehen ist ein ESG-Fragebogen des " +
         "Gesamtverbands der Versicherer und des Bundesverbands Öffentlicher Banken",
-<<<<<<< HEAD
-    File("./dataland-framework-toolbox/inputs/esg-questionnaire/dataDictionary-GDV-VOEB-GDV-VÖB ESG questionnaire.csv"),
-=======
     File("./dataland-framework-toolbox/inputs/esg-questionnaire/esg-questionnaire.xlsx"),
->>>>>>> 4f440d30
     order = 6,
 ) {
 
@@ -169,11 +165,7 @@
                     nullable = component.isNullable,
                 ),
                 imports = setOf(
-<<<<<<< HEAD
-                    TypeScriptImport("activity", "@clients/backend"),
-=======
                     TypeScriptImport("Activity", "@clients/backend"),
->>>>>>> 4f440d30
                 ),
             )
         }
