--- conflicted
+++ resolved
@@ -110,14 +110,7 @@
                 availableIf = DependsOnComponentValue(berichtsPflicht, "Yes")
                 // availableIfUpload =   ...   TODO Emanuel: Cannot be implemented yet.
             }
-        val mechanismenZurUeberwachungDerEinhaltungDerUngcp = framework.root.
-        getOrNull<ComponentGroup>("allgemein")?.getOrNull<ComponentGroup>("unGlobalConceptPrinzipien")?.
-            getOrNull<YesNoComponent>("mechanismenZurUeberwachungDerEinhaltungDerUngcp")
-        require(mechanismenZurUeberwachungDerEinhaltungDerUngcp != null) {
-            "The field with the label \"mechanismenZurUeberwachungDerEinhaltungDerUngcp\" cannot be null in the g" +
-                    "dv framework."
-
-<<<<<<< HEAD
+
         unGlobalConceptPrinzipien.create<GdvListOfBaseDataPointComponent>(
             "richtlinienZurEinhaltungDerUngcp",
             "erklaerungDerEinhaltungDerUngcp",
@@ -143,50 +136,6 @@
             availableIf = DependsOnComponentValue(mechanismenZurUeberwachungDerEinhaltungDerOecdLeitsaetze, "Yes")
             // availableIfUpload =   ...   TODO Emanuel: Cannot be implemented yet.
         }
-=======
-        }
-        framework.root
-            .getOrNull<ComponentGroup>("allgemein")
-            ?.getOrNull<ComponentGroup>("unGlobalConceptPrinzipien")
-            ?.create<GdvListOfBaseDataPointComponent>(
-                "richtlinienZurEinhaltungDerUngcp",
-                "erklaerungDerEinhaltungDerUngcp",
-            ) {
-                label = "Richtlinien zur Einhaltung der UNGCP"
-                explanation = "Bitte teilen Sie die Richtlinien mit uns die beschreiben oder Informationen darüber " +
-                    "liefern, wie das Unternehmen die Einhaltung der UN Global Compact Prinzipien überwacht."
-                descriptionColumnHeader = "Beschreibung der Richtlinie"
-                documentColumnHeader = "Richtlinie"
-                 availableIf = DependsOnComponentValue(
-                     mechanismenZurUeberwachungDerEinhaltungDerUngcp,
-                     "Yes"
-                 )
-                // availableIfUpload =   ...   TODO Emanuel: Cannot be implemented yet.
-            }
-        val mechanismenZurUeberwachungDerEinhaltungDerOecdLeitsaetze = framework.root.
-        getOrNull<ComponentGroup>("allgemein")?.getOrNull<ComponentGroup>("oecdLeitsaetze")?.
-            getOrNull<YesNoComponent>("mechanismenZurUeberwachungDerEinhaltungDerOecdLeitsaetze")
-        require(mechanismenZurUeberwachungDerEinhaltungDerOecdLeitsaetze != null) {
-            "The field with the label \"mechanismenZurUeberwachungDerEinhaltungDerOecdLeitsaetze\" cannot be null " +
-                    "in the gdv framework."
-
-        }
-        framework.root.getOrNull<ComponentGroup>("allgemein")
-            ?.getOrNull<ComponentGroup>("oecdLeitsaetze")
-            ?.create<GdvListOfBaseDataPointComponent>(
-                "richtlinienZurEinhaltungDerOecdLeitsaetze",
-                "erklaerungDerEinhaltungDerOecdLeitsaetze",
-            ) {
-                label = "Richtlinien zur Einhaltung der OECD-Leitsätze"
-                explanation = "Bitte teilen Sie die Richtlinien mit uns die beschreiben oder Informationen darüber " +
-                    "liefern, wie das Unternehmen die Einhaltung der OECD-Leitsätze überwacht."
-                descriptionColumnHeader = "Beschreibung der Richtlinie"
-                documentColumnHeader = "Richtlinie"
-                availableIf = DependsOnComponentValue(mechanismenZurUeberwachungDerEinhaltungDerOecdLeitsaetze,
-                    "Yes")
-                // availableIfUpload =   ...   TODO Emanuel: Cannot be implemented yet.
-            }
->>>>>>> 030ad54c
 
         framework.root
             .getOrNull<ComponentGroup>("umwelt")
@@ -195,7 +144,6 @@
                 customizeEuTaxonomieKompassAktivitaetenComponent(this)
             }
 
-// TODO what about the dependencies of all the rolling window fields?
 // TODO what about the placements of all the rolling window fields?
         val componentGroupUmwelt: ComponentGroup? = framework.root.getOrNull<ComponentGroup>("umwelt")
         componentGroupUmwelt?.edit<ComponentGroup>("treibhausgasemissionen") {
@@ -244,17 +192,14 @@
                     GdvYearlyDecimalTimeseriesDataComponent.TimeseriesRow(
                         "erzeugungErneuerbareEnergien",
                         "Erzeugung erneuerbare Energien", "%",
-<<<<<<< HEAD
-                    ), // TODO Emanuel: Das Ding sollte drei Jahre in die Vergangenheit/Zukunft gehen anstatt zwei.
-                ) // TODO Emanuel: Die labels in den Reihen weichen iwie ab von denen im Fragebogen. Wieso?
-=======
-                    ),
-                )
-                availableIf = DependsOnComponentValue(
-                    berichtsPflicht,
-                    "Yes",
-                )
->>>>>>> 030ad54c
+                    ),
+                )
+                availableIf = DependsOnComponentValue(
+                    berichtsPflicht,
+                    "Yes",
+                )
+                // TODO Emanuel: Das Ding sollte drei Jahre in die Vergangenheit/Zukunft gehen anstatt zwei.
+                // TODO Emanuel: Die labels in den Reihen weichen iwie ab von denen im Fragebogen. Wieso?
             }
         }
         componentGroupUmwelt?.edit<ComponentGroup>("energieeffizienzImmobilienanlagen") {
@@ -271,16 +216,13 @@
                         "energieeffizienteImmobilienanlagen",
                         "energieeffiziente Immobilienanlagen", "%",
                     ),
-<<<<<<< HEAD
-                ) // TODO Emanuel: Das Ding sollte drei Jahre in die Vergangenheit/Zukunft gehen anstatt zwei.
+                )
+                availableIf = DependsOnComponentValue(
+                    berichtsPflicht,
+                    "Yes",
+                )
+                // TODO Emanuel: Das Ding sollte drei Jahre in die Vergangenheit/Zukunft gehen anstatt zwei.
                 // TODO Emanuel: Das label in der einen Reihe weicht iwie ab von dem im Fragebogen. Wieso?
-=======
-                )
-                availableIf = DependsOnComponentValue(
-                    berichtsPflicht,
-                    "Yes",
-                )
->>>>>>> 030ad54c
             }
         }
 
@@ -298,16 +240,13 @@
                     GdvYearlyDecimalTimeseriesDataComponent.TimeseriesRow(
                         "emissionenInWasser",
                         "Emissionen in Wasser", "t",
-<<<<<<< HEAD
-                    ), // TODO Emanuel: Das Ding sollte drei Jahre in die Vergangenheit/Zukunft gehen anstatt zwei.
-=======
-                    ),
-
-                )
-                availableIf = DependsOnComponentValue(
-                    berichtsPflicht,
-                    "Yes",
->>>>>>> 030ad54c
+                    ),
+
+                )
+                availableIf = DependsOnComponentValue(
+                    berichtsPflicht,
+                    "Yes",
+                    // TODO Emanuel: Das Ding sollte drei Jahre in die Vergangenheit/Zukunft gehen anstatt zwei.
                 )
             }
         }
@@ -331,17 +270,14 @@
                     GdvYearlyDecimalTimeseriesDataComponent.TimeseriesRow(
                         "anteilGefaehrlicherAbfallmenge",
                         "Anteil gefährlicher Abfall an Gesamtmenge", "%",
-<<<<<<< HEAD
-                    ), // TODO Emanuel: Das Ding sollte drei Jahre in die Vergangenheit/Zukunft gehen anstatt zwei.
-                ) // TODO Emanuel: Das label in der einen Reihe weicht iwie ab von dem im Fragebogen. Wieso?
-=======
-                    ),
-                )
-                availableIf = DependsOnComponentValue(
-                    berichtsPflicht,
-                    "Yes",
-                )
->>>>>>> 030ad54c
+                    ),
+                )
+                availableIf = DependsOnComponentValue(
+                    berichtsPflicht,
+                    "Yes",
+                )
+                // TODO Emanuel: Das Ding sollte drei Jahre in die Vergangenheit/Zukunft gehen anstatt zwei.
+                // TODO Emanuel: Das label in der einen Reihe weicht iwie ab von dem im Fragebogen. Wieso?
             }
         }
 
@@ -365,69 +301,64 @@
                 )
             }
         }
-        val einnahmenAusFossilenBrennstoffen = componentGroupUmwelt?.
-        getOrNull<ComponentGroup>("fossileBrennstoffe")?.
-        getOrNull<YesNoComponent>("einnahmenAusFossilenBrennstoffen")
+        val einnahmenAusFossilenBrennstoffen = componentGroupUmwelt
+            ?.getOrNull<ComponentGroup>("fossileBrennstoffe")
+            ?.getOrNull<YesNoComponent>("einnahmenAusFossilenBrennstoffen")
         require(einnahmenAusFossilenBrennstoffen != null) {
             "The field with the label \"einnahmenAusFossilenBrennstoffen\" cannot be null in the " +
-                    "gdv framework."
+                "gdv framework."
         }
 
         componentGroupUmwelt.edit<ComponentGroup>("fossileBrennstoffe") {
-            create<GdvYearlyDecimalTimeseriesDataComponent>("berichterstattungEinnahmenAusFossi" +
-                    "lenBrennstoffen") {
+            create<GdvYearlyDecimalTimeseriesDataComponent>(
+                "berichterstattungEinnahmenAusFossilenBrennstoffen",
+            ) {
                 label = "Berichterstattung Einnahmen aus fossilen Brennstoffen"
                 explanation = "Bitte geben Sie den Anteil (%) der Einnahmen aus fossilen Brennstoffen aus den " +
-                        "gesamten Einnahmen für das aktuelle Kalenderjahr, die letzten drei Jahren sowie die " +
-                        "Prognosen für die kommenden drei Jahre an."
+                    "gesamten Einnahmen für das aktuelle Kalenderjahr, die letzten drei Jahren sowie die " +
+                    "Prognosen für die kommenden drei Jahre an."
                 decimalRows = mutableListOf(
                     GdvYearlyDecimalTimeseriesDataComponent.TimeseriesRow(
                         "anteilEinnahmenAusFossilen" +
-                                "Brennstoffen",
+                            "Brennstoffen",
                         "Anteil der Einnahmen aus fossilen Brennstoffen", "%",
                     ),
-<<<<<<< HEAD
-                ) // TODO Emanuel: Das Ding sollte drei Jahre in die Vergangenheit/Zukunft gehen anstatt zwei.
-            } // TODO Emanuel: Die fixtures von dem Ding sind keine vernünftigen Prozentzahlen
-=======
-                )
-                availableIf = DependsOnComponentValue(
-                    einnahmenAusFossilenBrennstoffen ,
-                    "Yes",
-                )
-            }
->>>>>>> 030ad54c
+                )
+                availableIf = DependsOnComponentValue(
+                    einnahmenAusFossilenBrennstoffen,
+                    "Yes",
+                )
+            }
+            // TODO Emanuel: Das Ding sollte drei Jahre in die Vergangenheit/Zukunft gehen anstatt zwei.
+            // TODO Emanuel: Die fixtures von dem Ding sind keine vernünftigen Prozentzahlen
         }
 
         componentGroupUmwelt.edit<ComponentGroup>("taxonomie") {
             create<GdvYearlyDecimalTimeseriesDataComponent>(
                 "umsatzInvestitionsaufwandFuerNachhaltige" +
-                        "Aktivitaeten",
+                    "Aktivitaeten",
             ) {
                 label = "Umsatz/Investitionsaufwand für nachhaltige Aktivitäten"
                 explanation = "Wie hoch ist der Umsatz/Investitionsaufwand des Unternehmens aus nachhaltigen " +
-                        "Aktivitäten (Mio. €) gemäß einer Definition der EU-Taxonomie? Bitte machen Sie Angaben " +
-                        "zu den betrachteten Sektoren und gegebenenfalls zu den Annahmen bzgl. Taxonomie-konformen" +
-                        " (aligned) Aktivitäten für das aktuelle Kalenderjahr, die letzten drei Jahren sowie die " +
-                        "Prognosen für die kommenden drei Jahre an."
+                    "Aktivitäten (Mio. €) gemäß einer Definition der EU-Taxonomie? Bitte machen Sie Angaben " +
+                    "zu den betrachteten Sektoren und gegebenenfalls zu den Annahmen bzgl. Taxonomie-konformen" +
+                    " (aligned) Aktivitäten für das aktuelle Kalenderjahr, die letzten drei Jahren sowie die " +
+                    "Prognosen für die kommenden drei Jahre an."
                 decimalRows = mutableListOf(
                     GdvYearlyDecimalTimeseriesDataComponent.TimeseriesRow(
                         "umsatzInvestitionsaufwandAus" +
-                                "NachhaltigenAktivitaeten",
+                            "NachhaltigenAktivitaeten",
                         "Umsatz/Investitionsaufwand für nachhaltige Aktivitäten",
                         "Mio. €",
                     ),
-<<<<<<< HEAD
-                ) // TODO Emanuel: Das Ding sollte drei Jahre in die Vergangenheit/Zukunft gehen anstatt zwei.
-            } // TODO Emanuel: Irgendwie sieht die Tabelle hier auf der viewpage ganz anders aus als im Fragebogen
-=======
-                )
-                availableIf = DependsOnComponentValue(
-                    berichtsPflicht,
-                    "Yes",
-                )
-            }
->>>>>>> 030ad54c
+                )
+                availableIf = DependsOnComponentValue(
+                    berichtsPflicht,
+                    "Yes",
+                )
+            }
+            // TODO Emanuel: Das Ding sollte drei Jahre in die Vergangenheit/Zukunft gehen anstatt zwei.
+            // TODO Emanuel: Irgendwie sieht die Tabelle hier auf der viewpage ganz anders aus als im Fragebogen
         }
 
         val componentGroupSoziales: ComponentGroup? = framework.root.getOrNull<ComponentGroup>("soziales")
@@ -450,19 +381,19 @@
                 ),
             )
         }
-        val aenderungenUnternehmensstruktur = componentGroupSoziales?.
-        getOrNull<YesNoComponent>("aenderungenUnternehmensstruktur")
+        val aenderungenUnternehmensstruktur = componentGroupSoziales
+            ?.getOrNull<YesNoComponent>("aenderungenUnternehmensstruktur")
         require(aenderungenUnternehmensstruktur != null) {
             "The field with the label \"einnahmenAusFossilenBrennstoffen\" cannot be null in the " +
-                    "gdv framework."
+                "gdv framework."
         }
         componentGroupSoziales.create<GdvYearlyDecimalTimeseriesDataComponent>(
             "auswirkungenAufAnteil" +
-                    "BefristerVertraegeUndFluktuation",
+                "BefristerVertraegeUndFluktuation",
         ) {
             label = "Auswirkungen auf Anteil befrister Verträge und Fluktuation"
             explanation = "Bitte geben Sie die Anzahl der befristeten Verträge sowie die Fluktuation (%) für die" +
-                    " letzten drei Jahre an."
+                " letzten drei Jahre an."
             decimalRows = mutableListOf(
                 GdvYearlyDecimalTimeseriesDataComponent.TimeseriesRow(
                     "anzahlbefristeteVertraege",
@@ -477,7 +408,6 @@
                 aenderungenUnternehmensstruktur,
                 "Yes",
             )
-
         }
 
         framework.root.create<GdvYearlyDecimalTimeseriesDataComponent>("unfallrate") {
@@ -494,13 +424,12 @@
                 berichtsPflicht,
                 "Yes",
             )
-
         }
 
         componentGroupSoziales.create<GdvYearlyDecimalTimeseriesDataComponent>("budgetFuerSchulungAusbildung") {
             label = "Budget für Schulung/Ausbildung"
             explanation = "Bitte geben Sie an wie hoch das Budget ist, das pro Mitarbeiter und Jahr für " +
-                    "Schulungen/Fortbildungen in den letzten drei Jahren ausgegeben wurde."
+                "Schulungen/Fortbildungen in den letzten drei Jahren ausgegeben wurde."
             decimalRows = mutableListOf(
                 GdvYearlyDecimalTimeseriesDataComponent.TimeseriesRow(
                     "budgetProMitarbeiterProJahr",
@@ -517,8 +446,8 @@
             create<GdvYearlyDecimalTimeseriesDataComponent>("ueberwachungDerEinkommensungleichheit") {
                 label = "Überwachung der Einkommensungleichheit"
                 explanation = "Bitte geben Sie das unbereinigte geschlechtsspezifische Lohngefälle, das " +
-                        "Einkommensungleichheitsverhältnis, sowie das CEO-Einkommensungleichheitsverhältnis für" +
-                        " die letzten drei Jahre an."
+                    "Einkommensungleichheitsverhältnis, sowie das CEO-Einkommensungleichheitsverhältnis für" +
+                    " die letzten drei Jahre an."
                 decimalRows = mutableListOf(
                     GdvYearlyDecimalTimeseriesDataComponent.TimeseriesRow(
                         "geschlechtsspezifischesLohngefaelle",
@@ -530,7 +459,7 @@
                     ),
                     GdvYearlyDecimalTimeseriesDataComponent.TimeseriesRow(
                         "ceoEinkommenungleichheit" +
-                                "sverhaeltnis",
+                            "sverhaeltnis",
                         "CEO-Einkommensungleichheitsverhältnis", "%",
                     ),
                 )
