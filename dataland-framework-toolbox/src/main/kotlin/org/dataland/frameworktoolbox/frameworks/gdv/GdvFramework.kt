package org.dataland.frameworktoolbox.frameworks.gdv

import org.apache.commons.text.StringEscapeUtils.escapeEcmaScript
import org.dataland.frameworktoolbox.frameworks.InDevelopmentPavedRoadFramework
import org.dataland.frameworktoolbox.intermediate.Framework
<<<<<<< HEAD
import org.dataland.frameworktoolbox.intermediate.components.ComponentBase
=======
>>>>>>> 41d25c63
import org.dataland.frameworktoolbox.intermediate.components.DateComponent
import org.dataland.frameworktoolbox.intermediate.components.MultiSelectComponent
import org.dataland.frameworktoolbox.intermediate.components.YesNoComponent
import org.dataland.frameworktoolbox.intermediate.components.addStandardCellWithValueGetterFactory
import org.dataland.frameworktoolbox.intermediate.components.addStandardUploadConfigCell
import org.dataland.frameworktoolbox.intermediate.group.ComponentGroup
<<<<<<< HEAD
import org.dataland.frameworktoolbox.intermediate.group.create
=======
>>>>>>> 41d25c63
import org.dataland.frameworktoolbox.intermediate.group.edit
import org.dataland.frameworktoolbox.intermediate.group.getOrNull
import org.dataland.frameworktoolbox.intermediate.logic.DependsOnComponentValue
import org.dataland.frameworktoolbox.intermediate.logic.FrameworkConditional
import org.dataland.frameworktoolbox.specific.fixturegenerator.elements.FixtureSectionBuilder
import org.dataland.frameworktoolbox.specific.uploadconfig.functional.FrameworkUploadOptions
import org.dataland.frameworktoolbox.specific.viewconfig.elements.getTypescriptFieldAccessor
import org.dataland.frameworktoolbox.specific.viewconfig.functional.FrameworkDisplayValueLambda
import org.dataland.frameworktoolbox.template.components.ComponentGenerationUtils
import org.springframework.stereotype.Component
import java.io.File

/**
 * Definition of the Heimathafen framework
 */
@Component
class GdvFramework : InDevelopmentPavedRoadFramework( // TODO in the end it should implement "PavedRoadFramework" (?)
    identifier = "gdv",
    label = "GDV/VÖB",
    explanation = "Das GDV/VÖB Framework",
    File("./dataland-framework-toolbox/inputs/gdv/dataDictionary-GDV-VOEB-GDV-VÖB ESG questionnaire.csv"),
) {

    private fun setGroupsThatAreExpandedOnPageLoad(framework: Framework) {
        framework.root.edit<ComponentGroup>("allgemein") {
            viewPageExpandOnPageLoad = true
        }
        framework.root.edit<ComponentGroup>("general") {
            viewPageExpandOnPageLoad = true
            edit<ComponentGroup>("masterData") {
                viewPageExpandOnPageLoad = true
            }
        }
    }

    private fun overwriteFakeFixtureGenerationForDataDate(framework: Framework) {
        framework.root.edit<ComponentGroup>("general") {
            edit<ComponentGroup>("masterData") {
                edit<DateComponent>("gueltigkeitsDatum") {
                    fixtureGeneratorGenerator = {
                        it.addAtomicExpression(
                            identifier,
                            "dataGenerator.dataDate",
                        )
                    }
                }
            }
        }
    }

    private fun createRollingWindowComponentsInCategoryUmwelt(
        framework: Framework,
        showIfBerichtsPflicht: FrameworkConditional,
    ) {
        framework.root.edit<ComponentGroup>("umwelt") {
            val umweltGroup = this
            with(GdvUmweltRollingWindowComponents) {
                treibhausgasBerichterstattungUndPrognosen(umweltGroup, showIfBerichtsPflicht)
                berichterstattungEnergieverbrauch(umweltGroup, showIfBerichtsPflicht)
                energieeffizienzImmobilienanlagen(umweltGroup, showIfBerichtsPflicht)
                berichterstattungWasserverbrauch(umweltGroup, showIfBerichtsPflicht)
                unternehmensGruppenStrategieBzglAbfallproduktion(umweltGroup, showIfBerichtsPflicht)
                recyclingImProduktionsprozess(umweltGroup, showIfBerichtsPflicht)
                berichterstattungEinnahmenAusFossilenBrennstoffen(umweltGroup)
                umsatzInvestitionsaufwandFuerNachhaltige(umweltGroup, showIfBerichtsPflicht)
            }
        }
    }

    private fun createRollingWindowComponentsInCategorySoziales(
        framework: Framework,
        showIfBerichtsPflicht: FrameworkConditional,
    ) {
        framework.root.edit<ComponentGroup>("soziales") {
            val sozialesGroup = this
            with(GdvSozialesRollingWindowComponents) {
                auswirkungenAufAnteilBefristerVertraegeUndFluktuation(sozialesGroup)
                budgetFuerSchulungAusbildung(sozialesGroup, showIfBerichtsPflicht)
                unfallrate(sozialesGroup, showIfBerichtsPflicht)
                massnahmenZurVerbesserungDerEinkommensungleichheit(sozialesGroup, showIfBerichtsPflicht)
            }
        }
    }

    private fun createListOfBaseDatapointComponents(framework: Framework, showIfBerichtsPflicht: FrameworkConditional) {
        framework.root.edit<ComponentGroup>("allgemein") {
            val sozialesGroup = this
            with(GdvListOfBaseDataPointComponents) {
                aktuelleBerichte(sozialesGroup)
                weitereAkkreditierungen(sozialesGroup, showIfBerichtsPflicht)
                richtlinienZurEinhaltungDerUngcp(sozialesGroup)
                richtlinienZurEinhaltungDerOecdLeitsaetze(sozialesGroup)
            }
        }
    }

    override fun customizeHighLevelIntermediateRepresentation(framework: Framework) {
        setGroupsThatAreExpandedOnPageLoad(framework)
        overwriteFakeFixtureGenerationForDataDate(framework)

        val berichtsPflicht = framework.root
            .getOrNull<ComponentGroup>("general")
            ?.getOrNull<ComponentGroup>("masterData")
            ?.getOrNull<YesNoComponent>("berichtsPflicht")
        requireNotNull(berichtsPflicht) {
            "The field with the label \"berichtsPflicht\" must exist in the gdv framework."
        }

        val showIfBerichtsPflicht = DependsOnComponentValue(
            berichtsPflicht,
            "Yes",
        )

        createRollingWindowComponentsInCategoryUmwelt(framework, showIfBerichtsPflicht)
        createRollingWindowComponentsInCategorySoziales(framework, showIfBerichtsPflicht)
        createListOfBaseDatapointComponents(framework, showIfBerichtsPflicht)

        framework.root.edit<ComponentGroup>("umwelt") {
            edit<ComponentGroup>("taxonomie") {
                edit<MultiSelectComponent>("euTaxonomieKompassAktivitaeten") {
                    customizeEuTaxonomieKompassAktivitaetenComponent(this)
                }
            }
        }
    }

    override fun getComponentGenerationUtils(): ComponentGenerationUtils {
        return GdvComponentGenerationUtils()
    }

    private fun customizeEuTaxonomieKompassAktivitaetenComponent(component: MultiSelectComponent) {
        if (component.options.size == 1 && component.options.single().label == "EuTaxonomyActivityOptions") {
            component.fixtureGeneratorGenerator = { sectionConfigBuilder: FixtureSectionBuilder ->
                sectionConfigBuilder.addAtomicExpression(
                    component.identifier,
                    component.documentSupport.getFixtureExpression(
                        fixtureExpression = "pickSubsetOfElements(Object.values(Activity))",
                        nullableFixtureExpression =
                        "dataGenerator.valueOrNull(pickSubsetOfElements(Object.values(Activity)))",
                        nullable = component.isNullable,
                    ),
                    imports = setOf(
                        "import { Activity } from \"@clients/backend\";",
                    ),
                )
            }
            component.viewConfigGenerator = { sectionConfigBuilder ->
                sectionConfigBuilder.addStandardCellWithValueGetterFactory(
                    component,
                    FrameworkDisplayValueLambda(
                        "formatListOfStringsForDatatable(" +
                            "${component.getTypescriptFieldAccessor()}?.map(it => {\n" +
                            "                  return activityApiNameToHumanizedName(it)}), " +
                            "'${escapeEcmaScript(component.label)}'" +
                            ")",
                        setOf(
                            "import {activityApiNameToHumanizedName} from " +
                                "\"@/components/resources/frameworkDataSearch/euTaxonomy/ActivityName\";",
                            "import { formatListOfStringsForDatatable } from " +
                                "\"@/components/resources/dataTable/conversion/" +
                                "MultiSelectValueGetterFactory\";",
                        ),
                    ),
                )
            }
            component.uploadConfigGenerator = { sectionUploadConfigBuilder ->
                sectionUploadConfigBuilder.addStandardUploadConfigCell(
                    frameworkUploadOptions = FrameworkUploadOptions(
                        body = "Object.values(Activity),",
                        imports = setOf("import {Activity} from \"@clients/backend\" "),
                    ),
                    component,
                    uploadComponentName = "MultiSelectFormField",
                    // TODO Problem:  We cannot make it use the ActivityName.ts file! Limitation!
                )
            }
        }
    }
<<<<<<< HEAD
}

/**
 * TODO INCLUDE DOCS HERE
 */
fun splitHighLevelIntermediateRepresentationCustumizationPartTwo(
    framework: Framework,
    berichtsPflicht:
    ComponentBase,
) {
    framework.root
        .getOrNull<ComponentGroup>("allgemein")
        ?.getOrNull<ComponentGroup>("akkreditierungen")
        ?.create<GdvListOfBaseDataPointComponent>(
            "weitereAkkreditierungen",
        ) {
            label = "Weitere Akkreditierungen"
            explanation = "Weitere Akkreditierungen, die noch nicht aufgeführt wurden"
            descriptionColumnHeader = "Beschreibung der Akkreditierung"
            documentColumnHeader = "Akkreditierung"
            availableIf = DependsOnComponentValue(berichtsPflicht, "Yes")
            // availableIfUpload =   ...   TODO Emanuel: Cannot be implemented yet.
        }
}

/**
 * TODO INCLUDE DOCS HERE
 */
fun splitHighLevelIntermediateRepresentationCustumizationPartThree(
    esgBerichte: ComponentGroup,
    nachhaltigkeitsberichte:
    ComponentBase,
) {
    esgBerichte.create<GdvListOfBaseDataPointComponent>("aktuelleBerichte") {
        label = "Aktuelle Berichte"
        explanation = "Aktuelle Nachhaltigkeits- oder ESG-Berichte"
        descriptionColumnHeader = "Beschreibung des Berichts"
        documentColumnHeader = "Bericht"
        availableIf = DependsOnComponentValue(
            nachhaltigkeitsberichte,
            "Yes",
        )
        // availableIfUpload =   ...   TODO Emanuel: Cannot be implemented yet.
    }
=======
>>>>>>> 41d25c63
}<|MERGE_RESOLUTION|>--- conflicted
+++ resolved
@@ -3,20 +3,12 @@
 import org.apache.commons.text.StringEscapeUtils.escapeEcmaScript
 import org.dataland.frameworktoolbox.frameworks.InDevelopmentPavedRoadFramework
 import org.dataland.frameworktoolbox.intermediate.Framework
-<<<<<<< HEAD
-import org.dataland.frameworktoolbox.intermediate.components.ComponentBase
-=======
->>>>>>> 41d25c63
 import org.dataland.frameworktoolbox.intermediate.components.DateComponent
 import org.dataland.frameworktoolbox.intermediate.components.MultiSelectComponent
 import org.dataland.frameworktoolbox.intermediate.components.YesNoComponent
 import org.dataland.frameworktoolbox.intermediate.components.addStandardCellWithValueGetterFactory
 import org.dataland.frameworktoolbox.intermediate.components.addStandardUploadConfigCell
 import org.dataland.frameworktoolbox.intermediate.group.ComponentGroup
-<<<<<<< HEAD
-import org.dataland.frameworktoolbox.intermediate.group.create
-=======
->>>>>>> 41d25c63
 import org.dataland.frameworktoolbox.intermediate.group.edit
 import org.dataland.frameworktoolbox.intermediate.group.getOrNull
 import org.dataland.frameworktoolbox.intermediate.logic.DependsOnComponentValue
@@ -188,58 +180,11 @@
                         body = "Object.values(Activity),",
                         imports = setOf("import {Activity} from \"@clients/backend\" "),
                     ),
-                    component,
+                    component = component,
                     uploadComponentName = "MultiSelectFormField",
                     // TODO Problem:  We cannot make it use the ActivityName.ts file! Limitation!
                 )
             }
         }
     }
-<<<<<<< HEAD
-}
-
-/**
- * TODO INCLUDE DOCS HERE
- */
-fun splitHighLevelIntermediateRepresentationCustumizationPartTwo(
-    framework: Framework,
-    berichtsPflicht:
-    ComponentBase,
-) {
-    framework.root
-        .getOrNull<ComponentGroup>("allgemein")
-        ?.getOrNull<ComponentGroup>("akkreditierungen")
-        ?.create<GdvListOfBaseDataPointComponent>(
-            "weitereAkkreditierungen",
-        ) {
-            label = "Weitere Akkreditierungen"
-            explanation = "Weitere Akkreditierungen, die noch nicht aufgeführt wurden"
-            descriptionColumnHeader = "Beschreibung der Akkreditierung"
-            documentColumnHeader = "Akkreditierung"
-            availableIf = DependsOnComponentValue(berichtsPflicht, "Yes")
-            // availableIfUpload =   ...   TODO Emanuel: Cannot be implemented yet.
-        }
-}
-
-/**
- * TODO INCLUDE DOCS HERE
- */
-fun splitHighLevelIntermediateRepresentationCustumizationPartThree(
-    esgBerichte: ComponentGroup,
-    nachhaltigkeitsberichte:
-    ComponentBase,
-) {
-    esgBerichte.create<GdvListOfBaseDataPointComponent>("aktuelleBerichte") {
-        label = "Aktuelle Berichte"
-        explanation = "Aktuelle Nachhaltigkeits- oder ESG-Berichte"
-        descriptionColumnHeader = "Beschreibung des Berichts"
-        documentColumnHeader = "Bericht"
-        availableIf = DependsOnComponentValue(
-            nachhaltigkeitsberichte,
-            "Yes",
-        )
-        // availableIfUpload =   ...   TODO Emanuel: Cannot be implemented yet.
-    }
-=======
->>>>>>> 41d25c63
 }