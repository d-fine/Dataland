package org.dataland.frameworktoolbox.frameworks.gdv

import org.apache.commons.text.StringEscapeUtils.escapeEcmaScript
import org.dataland.frameworktoolbox.frameworks.InDevelopmentPavedRoadFramework
import org.dataland.frameworktoolbox.intermediate.Framework
import org.dataland.frameworktoolbox.intermediate.components.MultiSelectComponent
import org.dataland.frameworktoolbox.intermediate.components.addStandardCellWithValueGetterFactory
<<<<<<< HEAD
import org.dataland.frameworktoolbox.intermediate.group.*
=======
import org.dataland.frameworktoolbox.intermediate.group.ComponentGroup
import org.dataland.frameworktoolbox.intermediate.group.edit
import org.dataland.frameworktoolbox.intermediate.group.getOrNull
>>>>>>> 627de422
import org.dataland.frameworktoolbox.specific.fixturegenerator.elements.FixtureSectionBuilder
import org.dataland.frameworktoolbox.specific.viewconfig.elements.getTypescriptFieldAccessor
import org.dataland.frameworktoolbox.specific.viewconfig.functional.FrameworkDisplayValueLambda
import org.dataland.frameworktoolbox.template.components.ComponentGenerationUtils
import org.springframework.stereotype.Component
import java.io.File

/**
 * Definition of the Heimathafen framework
 */
@Component
class GdvFramework : InDevelopmentPavedRoadFramework(
    identifier = "gdv",
    label = "GDV/VÖB",
    explanation = "Das GDV/VÖB Framework",
    File("./dataland-framework-toolbox/inputs/gdv/dataDictionary-GDV-VOEB-GDV-VÖB ESG questionnaire.csv"),
) {

    override fun customizeHighLevelIntermediateRepresentation(framework: Framework) {
        framework.root.edit<ComponentGroup>("allgemein") {
            viewPageExpandOnPageLoad = true
        }

        val componentGroupTaxonomie: ComponentGroup? = framework.root
            .getOrNull<ComponentGroup>("umwelt")
            ?.getOrNull<ComponentGroup>("taxonomie")

        componentGroupTaxonomie?.edit<MultiSelectComponent>("euTaxonomieKompassAktivitaeten") {
            if (options.size == 1 && options.single().label == "EuTaxonomyActivityOptions") {
                this.fixtureGeneratorGenerator = { sectionConfigBuilder: FixtureSectionBuilder ->
                    sectionConfigBuilder.addAtomicExpression(
                        identifier,
                        documentSupport.getFixtureExpression(
                            fixtureExpression = "pickSubsetOfElements(Object.values(Activity))",
                            nullableFixtureExpression =
                            "dataGenerator.valueOrNull(pickSubsetOfElements(Object.values(Activity)))",
                            nullable = isNullable,
                        ),
                        imports = setOf(
                            "import { Activity } from \"@clients/backend\";",
                        ),
                    )
                }
                this.viewConfigGenerator = { sectionConfigBuilder ->
                    sectionConfigBuilder.addStandardCellWithValueGetterFactory(
                        this,
                        FrameworkDisplayValueLambda(
                            "formatListOfStringsForDatatable(" +
                                "${getTypescriptFieldAccessor()}?.map(it => {\n" +
                                "                  return activityApiNameToHumanizedName(it)}), " +
                                "'${escapeEcmaScript(label)}'" +
                                ")",
                            setOf(
                                "import {activityApiNameToHumanizedName} from " +
                                    "\"@/components/resources/frameworkDataSearch/euTaxonomy/ActivityName\";",
                                "import { formatListOfStringsForDatatable } from " +
                                    "\"@/components/resources/dataTable/conversion/MultiSelectValueGetterFactory\";",
                            ),
                        ),
                    )
                }
            }
        }
<<<<<<< HEAD

        val componentGroupUmwelt: ComponentGroup? = framework.root.getOrNull<ComponentGroup>("umwelt")
        componentGroupUmwelt?.edit<ComponentGroup>("treibhausgasemissionen") {
            create<GdvYearlyDecimalTimeseriesData>("treibhausgasBerichterstattungUndPrognosen") {
                label = "Treibhausgas-Berichterstattung und Prognosen"
                explanation = "Welche Treibhausgasinformationen werden derzeit auf Unternehmens-/Konzernebene berichtet und prognostiziert? Bitte geben Sie die Scope1, Scope 2 und Scope 3 Emissionen für das aktuelle Kalenderjahr, die letzten drei Jahren sowie die Prognosen für die kommenden drei Jahre an (in tCO2-Äquiv.)."
                decimalRows = mutableListOf(
                    GdvYearlyDecimalTimeseriesData.TimeseriesRow("scope1", "Scope 1", "tCO2-Äquiv."),
                    GdvYearlyDecimalTimeseriesData.TimeseriesRow("scope2", "Scope 2", "tCO2-Äquiv."),
                    GdvYearlyDecimalTimeseriesData.TimeseriesRow("scope3", "Scope 3", "tCO2-Äquiv."),
                )
            }
        }

        componentGroupUmwelt?.edit<ComponentGroup>("energieverbrauch") {
            create<GdvYearlyDecimalTimeseriesData>("berichterstattungEnergieverbrauch") {
                label = "Berichterstattung Energieverbrauch"
                explanation = "Bitte geben Sie den Energieverbrauch (in GWh), sowie den Verbrauch erneuerbaren Energien (%) und, falls zutreffend, die Erzeugung erneuerbaren Energien (%) für das aktuelle Kalenderjahr, die letzten drei Jahren sowie die Prognosen für die kommenden drei Jahre an."
                decimalRows = mutableListOf(
                    GdvYearlyDecimalTimeseriesData.TimeseriesRow("energieverbrauch", "Energieverbrauch", "GWh"),
                    GdvYearlyDecimalTimeseriesData.TimeseriesRow("verbrauchErneuerbareEnergien", "Verbrauch erneuerbare Energien", "%"),
                    GdvYearlyDecimalTimeseriesData.TimeseriesRow("erzeugungErneuerbareEnergien", "Erzeugung erneuerbare Energien", "%"),
                )
            }
        }
        componentGroupUmwelt?.edit<ComponentGroup>("energieeffizienzImmobilienanlagen") {
            create<GdvYearlyDecimalTimeseriesData>("berichterstattungEnergieverbrauchVonImmobilienvermoegen") {
                label = "Berichterstattung Energieverbrauch von Immobilienvermoegen"
                explanation = "Bitte geben Sie den Anteil an energieeffizienten Immobilienanlagen (%) für das aktuelle Kalenderjahr, die letzten drei Jahren sowie die Prognosen für die kommenden drei Jahre an."
                decimalRows = mutableListOf(
                    GdvYearlyDecimalTimeseriesData.TimeseriesRow("energieeffizienteImmobilienanlagen", "energieeffiziente Immobilienanlagen", "%"),
                )
            }
        }

        componentGroupUmwelt?.edit<ComponentGroup>("wasserverbrauch") {
            create<GdvYearlyDecimalTimeseriesData>("berichterstattungWasserverbrauch") {
                label = "Berichterstattung Wasserverbrauch"
                explanation = "Bitte geben Sie den Wasserverbrauch (in l), sowie die Emissionen in Wasser (in Tonnen) für das aktuelle Kalenderjahr, die letzten drei Jahren sowie die Prognosen für die kommenden drei Jahre an."
                decimalRows = mutableListOf(
                    GdvYearlyDecimalTimeseriesData.TimeseriesRow("wasserverbrauch", "Wasserverbrauch", "l"),
                    GdvYearlyDecimalTimeseriesData.TimeseriesRow("emissionenInWasser", "Emissionen in Wasser", "t"),
                )
            }
        }
        /*
        componentGroupUmwelt?.edit<ComponentGroup>("abfallproduktion") {
            create<GdvYearlyDecimalTimeseriesData>("berichterstattungAbfallproduktion") {
                label = "Berichterstattung Abfallproduktion"
                explanation = "Bitte geben Sie die gesamte Abfallmenge (in Tonnen), sowie den Anteil (%) der gesamten Abfallmenge, der recyclet wird, sowie den Anteil (%) gefährlicher Abfall der gesamten Abfallmenge für das aktuelle Kalenderjahr, die letzten drei Jahren sowie die Prognosen für die kommenden drei Jahre an."
                decimalRows = mutableListOf(
                    GdvYearlyDecimalTimeseriesData.TimeseriesRow("abfallmenge", "Abfallmenge", "t"),
                    GdvYearlyDecimalTimeseriesData.TimeseriesRow("anteilRecycelterAbfallmenge", "Anteil der recycelten Abfallmenge", "%"),
                    GdvYearlyDecimalTimeseriesData.TimeseriesRow("anteilGefaehrlicherAbfallmenge", "Anteil gefährlicher Abfall an Gesamtmenge", "%"),
                )
            }

        } */

        componentGroupUmwelt?.edit<ComponentGroup>("abfallproduktion") {
            create<GdvYearlyDecimalTimeseriesData>("recyclingImProduktionsprozess") {
                label = "Recycling im Produktionsprozess"
                explanation = "Bitte geben Sie an, wie hoch der Anteil an Recyclaten (bereits" +
                    "recyceltes wiederverwertetes Material) im Produktionsprozess für das aktuelle Kalenderjahr, " +
                    "die letzten drei Jahren sowie die Prognosen für die kommenden drei Jahre."
                decimalRows = mutableListOf(
                    GdvYearlyDecimalTimeseriesData.TimeseriesRow("anteilAnRecyclaten", "Anteil an Recyclaten", "%"),
                )
            }
        }

        componentGroupUmwelt?.edit<ComponentGroup>("fossileBrennstoffe") {
            create<GdvYearlyDecimalTimeseriesData>("berichterstattungEinnahmenAusFossilenBrennstoffen") {
                label = "Berichterstattung Einnahmen aus fossilen Brennstoffen"
                explanation = "Bitte geben Sie den Anteil (%) der Einnahmen aus fossilen Brennstoffen aus den gesamten Einnahmen für das aktuelle Kalenderjahr, die letzten drei Jahren sowie die Prognosen für die kommenden drei Jahre an."
                decimalRows = mutableListOf(
                    GdvYearlyDecimalTimeseriesData.TimeseriesRow("anteilEinnahmenAusFossilenBrennstoffen", "Anteil der Einnahmen aus fossilen Brennstoffen", "%"),
                )
            }
        }

        componentGroupUmwelt?.edit<ComponentGroup>("taxonomie") {
            create<GdvYearlyDecimalTimeseriesData>("umsatzInvestitionsaufwandFuerNachhaltigeAktivitaeten") {
                label = "Umsatz/Investitionsaufwand für nachhaltige Aktivitäten"
                explanation = "Wie hoch ist der Umsatz/Investitionsaufwand des Unternehmens aus nachhaltigen Aktivitäten (Mio. €) gemäß einer Definition der EU-Taxonomie? Bitte machen Sie Angaben zu den betrachteten Sektoren und gegebenenfalls zu den Annahmen bzgl. Taxonomie-konformen (aligned) Aktivitäten für das aktuelle Kalenderjahr, die letzten drei Jahren sowie die Prognosen für die kommenden drei Jahre an."
                decimalRows = mutableListOf(
                    GdvYearlyDecimalTimeseriesData.TimeseriesRow("umsatzInvestitionsaufwandAusNachhaltigenAktivitaeten", "Umsatz/Investitionsaufwand für nachhaltige Aktivitäten", "Mio. €"),
                )
            }
        }

        val componentGroupSoziales: ComponentGroup? = framework.root.getOrNull<ComponentGroup>("soziales")
        componentGroupSoziales?.create<GdvYearlyDecimalTimeseriesData>("anzahlDerBetroffenenMitarbeiter") {
            label = "Anzahl der betroffenen Mitarbeiter"
            explanation = "Bitte teilen Sie mit uns wieviele unbefristete Verträge es insgesamt in Deutschland und in der Gesamtgruppe gibt und wieviele unbefristete Verträge von der Änderung betroffen sind (Verkauf oder Akquisition)."
            decimalRows = mutableListOf(
                GdvYearlyDecimalTimeseriesData.TimeseriesRow("anzahlUnbefristeteVertraege", "Anzahl der unbefristeten Verträge", ""),
                GdvYearlyDecimalTimeseriesData.TimeseriesRow("anzahlvonAenderungBetroffeneVertraege", "Anzahl der von Änderung betroffenen Verträge", ""),
            )
        }

        componentGroupSoziales?.create<GdvYearlyDecimalTimeseriesData>("auswirkungenAufAnteilBefristerVertraegeUndFluktuation") {
            label = "Auswirkungen auf Anteil befrister Verträge und Fluktuation"
            explanation = "Bitte geben Sie die Anzahl der befristeten Verträge sowie die Fluktuation (%) für die letzten drei Jahre an."
            decimalRows = mutableListOf(
                GdvYearlyDecimalTimeseriesData.TimeseriesRow("anzahlbefristeteVertraege", "Anzahl der befristeten Verträge", ""),
                GdvYearlyDecimalTimeseriesData.TimeseriesRow("fluktuation", "Fluktuation", "%"),
            )
        }

        componentGroupSoziales?.create<GdvYearlyDecimalTimeseriesData>("budgetFuerSchulungAusbildung") {
            label = "Budget für Schulung/Ausbildung"
            explanation = "Bitte geben Sie an wie hoch das Budget ist, das pro Mitarbeiter und Jahr für Schulungen/Fortbildungen in den letzten drei Jahren ausgegeben wurde."
            decimalRows = mutableListOf(
                GdvYearlyDecimalTimeseriesData.TimeseriesRow("budgetProMitarbeiterProJahr", "Budget pro Mitarbeiter und Jahr", "€"),
            )
        }

        // TODO: Remove this. this is just a POC for showing how to create a GdvYearlyDecimalTimeseriesData.
//        framework.root.edit<ComponentGroup>("allgemein") {
//            create<GdvYearlyDecimalTimeseriesData>("testingData") {
//                label = "Data, for Testing!"
//                decimalRows = mutableListOf(
//                    GdvYearlyDecimalTimeseriesData.TimeseriesRow("scope1", "Scope 1", "tCO2-Äquiv."),
//                    GdvYearlyDecimalTimeseriesData.TimeseriesRow("scope2", "Scope 2", "tCO2-Äquiv."),
//                    GdvYearlyDecimalTimeseriesData.TimeseriesRow("scope3", "Scope 3", "tCO2-Äquiv."),
//                )
//            }
//        }
=======
>>>>>>> 627de422
    }

    override fun getComponentGenerationUtils(): ComponentGenerationUtils {
        return GdvComponentGenerationUtils()
    }
}<|MERGE_RESOLUTION|>--- conflicted
+++ resolved
@@ -2,16 +2,13 @@
 
 import org.apache.commons.text.StringEscapeUtils.escapeEcmaScript
 import org.dataland.frameworktoolbox.frameworks.InDevelopmentPavedRoadFramework
+import org.dataland.frameworktoolbox.frameworks.gdv.custom.GdvYearlyDecimalTimeseriesData
 import org.dataland.frameworktoolbox.intermediate.Framework
 import org.dataland.frameworktoolbox.intermediate.components.MultiSelectComponent
 import org.dataland.frameworktoolbox.intermediate.components.addStandardCellWithValueGetterFactory
-<<<<<<< HEAD
-import org.dataland.frameworktoolbox.intermediate.group.*
-=======
 import org.dataland.frameworktoolbox.intermediate.group.ComponentGroup
 import org.dataland.frameworktoolbox.intermediate.group.edit
 import org.dataland.frameworktoolbox.intermediate.group.getOrNull
->>>>>>> 627de422
 import org.dataland.frameworktoolbox.specific.fixturegenerator.elements.FixtureSectionBuilder
 import org.dataland.frameworktoolbox.specific.viewconfig.elements.getTypescriptFieldAccessor
 import org.dataland.frameworktoolbox.specific.viewconfig.functional.FrameworkDisplayValueLambda
@@ -75,7 +72,6 @@
                 }
             }
         }
-<<<<<<< HEAD
 
         val componentGroupUmwelt: ComponentGroup? = framework.root.getOrNull<ComponentGroup>("umwelt")
         componentGroupUmwelt?.edit<ComponentGroup>("treibhausgasemissionen") {
@@ -205,8 +201,6 @@
 //                )
 //            }
 //        }
-=======
->>>>>>> 627de422
     }
 
     override fun getComponentGenerationUtils(): ComponentGenerationUtils {
