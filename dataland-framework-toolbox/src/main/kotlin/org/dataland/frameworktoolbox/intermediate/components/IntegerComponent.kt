package org.dataland.frameworktoolbox.intermediate.components

import org.dataland.frameworktoolbox.intermediate.FieldNodeParent
import org.dataland.frameworktoolbox.intermediate.components.basecomponents.NumberBaseComponent
import org.dataland.frameworktoolbox.intermediate.datapoints.ExtendedDocumentSupport
import org.dataland.frameworktoolbox.intermediate.datapoints.NoDocumentSupport
<<<<<<< HEAD
=======
import org.dataland.frameworktoolbox.intermediate.datapoints.addPropertyWithDocumentSupport
>>>>>>> 3f4caab6
import org.dataland.frameworktoolbox.specific.datamodel.TypeReference
import org.dataland.frameworktoolbox.specific.datamodel.elements.DataClassBuilder
import org.dataland.frameworktoolbox.specific.fixturegenerator.elements.FixtureSectionBuilder
import org.dataland.frameworktoolbox.specific.uploadconfig.elements.UploadCategoryBuilder

/**
 * A IntegerComponent represents a numeric value from the integer domain
 */
open class IntegerComponent(
    identifier: String,
    parent: FieldNodeParent,
) : NumberBaseComponent(identifier, parent) {
    var minimumValue: Long? = null
    var maximumValue: Long? = null

    override fun generateDefaultDataModel(dataClassBuilder: DataClassBuilder) {
        val annotations = getMinMaxDatamodelAnnotations(minimumValue, maximumValue)

<<<<<<< HEAD
        dataClassBuilder.addProperty(
            identifier,
            documentSupport.getJvmTypeReference(
                TypeReference("java.math.BigInteger", isNullable),
                isNullable,
            ),
=======
        dataClassBuilder.addPropertyWithDocumentSupport(
            documentSupport,
            identifier,
            TypeReference("java.math.BigInteger", isNullable),
>>>>>>> 3f4caab6
            annotations,
        )
    }

    override fun generateDefaultUploadConfig(uploadCategoryBuilder: UploadCategoryBuilder) {
        val componentName = when (documentSupport) {
            is NoDocumentSupport -> "NumberFormField"
            is ExtendedDocumentSupport -> "BigDecimalExtendedDataPointFormField"
            else ->
                throw IllegalArgumentException("IntegerComponent does not support document support '$documentSupport")
        }
        uploadCategoryBuilder.addStandardUploadConfigCell(
            component = this,
            uploadComponentName = componentName,
            validation = "integer${getMinMaxValidationRule(minimumValue, maximumValue)?.let { "|$it" } ?: ""}",
            unit = constantUnitSuffix,
        )
    }

    override fun generateDefaultFixtureGenerator(sectionBuilder: FixtureSectionBuilder) {
        val rangeParameterSpecification = getFakeFixtureMinMaxRangeParameterSpec(minimumValue, maximumValue)
        sectionBuilder.addAtomicExpression(
            identifier,
            documentSupport.getFixtureExpression(
                fixtureExpression = "dataGenerator.guaranteedInt($rangeParameterSpecification)",
                nullableFixtureExpression = "dataGenerator.randomInt($rangeParameterSpecification)",
                nullable = isNullable,
            ),
        )
    }
}<|MERGE_RESOLUTION|>--- conflicted
+++ resolved
@@ -4,10 +4,7 @@
 import org.dataland.frameworktoolbox.intermediate.components.basecomponents.NumberBaseComponent
 import org.dataland.frameworktoolbox.intermediate.datapoints.ExtendedDocumentSupport
 import org.dataland.frameworktoolbox.intermediate.datapoints.NoDocumentSupport
-<<<<<<< HEAD
-=======
 import org.dataland.frameworktoolbox.intermediate.datapoints.addPropertyWithDocumentSupport
->>>>>>> 3f4caab6
 import org.dataland.frameworktoolbox.specific.datamodel.TypeReference
 import org.dataland.frameworktoolbox.specific.datamodel.elements.DataClassBuilder
 import org.dataland.frameworktoolbox.specific.fixturegenerator.elements.FixtureSectionBuilder
@@ -26,19 +23,10 @@
     override fun generateDefaultDataModel(dataClassBuilder: DataClassBuilder) {
         val annotations = getMinMaxDatamodelAnnotations(minimumValue, maximumValue)
 
-<<<<<<< HEAD
-        dataClassBuilder.addProperty(
-            identifier,
-            documentSupport.getJvmTypeReference(
-                TypeReference("java.math.BigInteger", isNullable),
-                isNullable,
-            ),
-=======
         dataClassBuilder.addPropertyWithDocumentSupport(
             documentSupport,
             identifier,
             TypeReference("java.math.BigInteger", isNullable),
->>>>>>> 3f4caab6
             annotations,
         )
     }
