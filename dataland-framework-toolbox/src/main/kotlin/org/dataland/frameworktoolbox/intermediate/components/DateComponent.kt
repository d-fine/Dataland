package org.dataland.frameworktoolbox.intermediate.components

import org.dataland.frameworktoolbox.intermediate.FieldNodeParent
import org.dataland.frameworktoolbox.specific.datamodel.TypeReference
import org.dataland.frameworktoolbox.specific.datamodel.elements.DataClassBuilder
import org.dataland.frameworktoolbox.specific.fixturegenerator.elements.FixtureSectionBuilder
<<<<<<< HEAD
import org.dataland.frameworktoolbox.specific.uploadconfig.elements.SectionUploadConfigBuilder
import org.dataland.frameworktoolbox.specific.uploadconfig.functional.FrameworkUploadOptions
=======
import org.dataland.frameworktoolbox.specific.uploadconfig.elements.UploadCategoryBuilder
>>>>>>> 49dd4a87
import org.dataland.frameworktoolbox.specific.viewconfig.elements.SectionConfigBuilder
import org.dataland.frameworktoolbox.specific.viewconfig.elements.getTypescriptFieldAccessor
import org.dataland.frameworktoolbox.specific.viewconfig.functional.FrameworkDisplayValueLambda

/**
 * A DataComponent represents a date (with Year, Month, and Day)
 */
class DateComponent(
    identifier: String,
    parent: FieldNodeParent,
) : ComponentBase(identifier, parent) {

    override fun generateDefaultDataModel(dataClassBuilder: DataClassBuilder) {
        dataClassBuilder.addProperty(
            this.identifier,
            documentSupport.getJvmTypeReference(
                TypeReference("java.time.LocalDate", isNullable),
                isNullable,
            ),
        )
    }

    override fun generateDefaultViewConfig(sectionConfigBuilder: SectionConfigBuilder) {
        sectionConfigBuilder.addStandardCellWithValueGetterFactory(
            this,
            documentSupport.getFrameworkDisplayValueLambda(
                FrameworkDisplayValueLambda(
                    "formatStringForDatatable(${getTypescriptFieldAccessor(true)})",
                    setOf(
                        "import { formatStringForDatatable } from " +
                            "\"@/components/resources/dataTable/conversion/PlainStringValueGetterFactory\";",
                    ),
                ),
                label, getTypescriptFieldAccessor(),
            ),
        )
    }

<<<<<<< HEAD
    override fun generateDefaultUploadConfig(sectionUploadConfigBuilder: SectionUploadConfigBuilder) {
        sectionUploadConfigBuilder.addStandardCellWithValueGetterFactory(
                frameworkUploadOptions = null,
            uploadComponentName = "DateFormField",
            options = null,
=======
    override fun generateDefaultUploadConfig(uploadCategoryBuilder: UploadCategoryBuilder) {
        uploadCategoryBuilder.addStandardUploadConfigCell(
>>>>>>> 49dd4a87
            component = this,
            uploadComponentName = "DateFormField",
        )
    }

    override fun generateDefaultFixtureGenerator(sectionBuilder: FixtureSectionBuilder) {
        sectionBuilder.addAtomicExpression(
            identifier,
            documentSupport.getFixtureExpression(
                fixtureExpression = "dataGenerator.guaranteedFutureDate()",
                nullableFixtureExpression = "dataGenerator.randomFutureDate()",
                nullable = isNullable,
            ),
        )
    }
}<|MERGE_RESOLUTION|>--- conflicted
+++ resolved
@@ -4,12 +4,7 @@
 import org.dataland.frameworktoolbox.specific.datamodel.TypeReference
 import org.dataland.frameworktoolbox.specific.datamodel.elements.DataClassBuilder
 import org.dataland.frameworktoolbox.specific.fixturegenerator.elements.FixtureSectionBuilder
-<<<<<<< HEAD
-import org.dataland.frameworktoolbox.specific.uploadconfig.elements.SectionUploadConfigBuilder
-import org.dataland.frameworktoolbox.specific.uploadconfig.functional.FrameworkUploadOptions
-=======
 import org.dataland.frameworktoolbox.specific.uploadconfig.elements.UploadCategoryBuilder
->>>>>>> 49dd4a87
 import org.dataland.frameworktoolbox.specific.viewconfig.elements.SectionConfigBuilder
 import org.dataland.frameworktoolbox.specific.viewconfig.elements.getTypescriptFieldAccessor
 import org.dataland.frameworktoolbox.specific.viewconfig.functional.FrameworkDisplayValueLambda
@@ -48,16 +43,9 @@
         )
     }
 
-<<<<<<< HEAD
-    override fun generateDefaultUploadConfig(sectionUploadConfigBuilder: SectionUploadConfigBuilder) {
-        sectionUploadConfigBuilder.addStandardCellWithValueGetterFactory(
-                frameworkUploadOptions = null,
-            uploadComponentName = "DateFormField",
-            options = null,
-=======
     override fun generateDefaultUploadConfig(uploadCategoryBuilder: UploadCategoryBuilder) {
         uploadCategoryBuilder.addStandardUploadConfigCell(
->>>>>>> 49dd4a87
+            frameworkUploadOptions = null,
             component = this,
             uploadComponentName = "DateFormField",
         )
