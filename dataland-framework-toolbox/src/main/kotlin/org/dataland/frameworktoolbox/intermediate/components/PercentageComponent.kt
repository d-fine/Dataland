package org.dataland.frameworktoolbox.intermediate.components

import org.dataland.frameworktoolbox.intermediate.FieldNodeParent
import org.dataland.frameworktoolbox.intermediate.components.basecomponents.NumberBaseComponent
import org.dataland.frameworktoolbox.intermediate.datapoints.ExtendedDocumentSupport
import org.dataland.frameworktoolbox.intermediate.datapoints.NoDocumentSupport
import org.dataland.frameworktoolbox.intermediate.datapoints.addPropertyWithDocumentSupport
import org.dataland.frameworktoolbox.specific.datamodel.TypeReference
import org.dataland.frameworktoolbox.specific.datamodel.elements.DataClassBuilder
import org.dataland.frameworktoolbox.specific.fixturegenerator.elements.FixtureSectionBuilder
import org.dataland.frameworktoolbox.specific.qamodel.addQaPropertyWithDocumentSupport
import org.dataland.frameworktoolbox.specific.uploadconfig.elements.UploadCategoryBuilder
import org.dataland.frameworktoolbox.specific.viewconfig.elements.SectionConfigBuilder
import org.dataland.frameworktoolbox.specific.viewconfig.elements.getTypescriptFieldAccessor
import org.dataland.frameworktoolbox.specific.viewconfig.functional.FrameworkDisplayValueLambda
import org.dataland.frameworktoolbox.utils.typescript.TypeScriptImport

private const val MIN_PERCENTAGE: Long = 0
private const val MAX_PERCENTAGE: Long = 100

/**
 * A PercentageComponent represents a decimal percentage between 0 % and 100 %.
 */
class PercentageComponent(
    identifier: String,
    parent: FieldNodeParent,
) : NumberBaseComponent(identifier, parent) {
<<<<<<< HEAD
=======

    override var constantUnitSuffix: String? = "%"

>>>>>>> 7e3e9d39
    override fun generateDefaultDataModel(dataClassBuilder: DataClassBuilder) {
        dataClassBuilder.addPropertyWithDocumentSupport(
            documentSupport,
            identifier,
            TypeReference("java.math.BigDecimal", isNullable),
            listOf(),
        )
    }

    override fun generateDefaultQaModel(dataClassBuilder: DataClassBuilder) {
        dataClassBuilder.addQaPropertyWithDocumentSupport(
            documentSupport,
            identifier,
            TypeReference("java.math.BigDecimal", isNullable),
            listOf(),
        )
    }

    override fun generateDefaultViewConfig(sectionConfigBuilder: SectionConfigBuilder) {
        sectionConfigBuilder.addStandardCellWithValueGetterFactory(
            this,
            documentSupport.getFrameworkDisplayValueLambda(
                FrameworkDisplayValueLambda(
                    "formatPercentageForDatatable(${getTypescriptFieldAccessor(true)})",
                    setOf(
                        TypeScriptImport(
                            "formatPercentageForDatatable",
                            "@/components/resources/dataTable/conversion/PercentageValueGetterFactory",
                        ),
                    ),
                ),
                label, getTypescriptFieldAccessor(),
            ),
        )
    }

    override fun generateDefaultUploadConfig(uploadCategoryBuilder: UploadCategoryBuilder) {
        requireDocumentSupportIn(setOf(NoDocumentSupport, ExtendedDocumentSupport))
        val uploadComponent = when (documentSupport) {
            is NoDocumentSupport -> "NumberFormField"
            is ExtendedDocumentSupport -> "PercentageExtendedDataPointFormField"
            else -> throw IllegalArgumentException(
                "Upload-page generation for this component " +
                    "does not support $documentSupport",
            )
        }

        uploadCategoryBuilder.addStandardUploadConfigCell(
            component = this,
            uploadComponentName = uploadComponent,
            unit = constantUnitSuffix,
            validation = getMinMaxValidationRule(MIN_PERCENTAGE, MAX_PERCENTAGE),
        )
    }

    override fun generateDefaultFixtureGenerator(sectionBuilder: FixtureSectionBuilder) {
        sectionBuilder.addAtomicExpression(
            identifier,
            documentSupport.getFixtureExpression(
                fixtureExpression = "dataGenerator.guaranteedPercentageValue()",
                nullableFixtureExpression = "dataGenerator.randomPercentageValue()",
                nullable = isNullable,
            ),
        )
    }
}<|MERGE_RESOLUTION|>--- conflicted
+++ resolved
@@ -25,12 +25,9 @@
     identifier: String,
     parent: FieldNodeParent,
 ) : NumberBaseComponent(identifier, parent) {
-<<<<<<< HEAD
-=======
 
     override var constantUnitSuffix: String? = "%"
 
->>>>>>> 7e3e9d39
     override fun generateDefaultDataModel(dataClassBuilder: DataClassBuilder) {
         dataClassBuilder.addPropertyWithDocumentSupport(
             documentSupport,
