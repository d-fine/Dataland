--- conflicted
+++ resolved
@@ -8,12 +8,7 @@
 import org.dataland.frameworktoolbox.intermediate.logic.FrameworkConditional
 import org.dataland.frameworktoolbox.specific.datamodel.elements.DataClassBuilder
 import org.dataland.frameworktoolbox.specific.fixturegenerator.elements.FixtureSectionBuilder
-<<<<<<< HEAD
-import org.dataland.frameworktoolbox.specific.uploadconfig.elements.SectionUploadConfigBuilder
-import org.dataland.frameworktoolbox.specific.uploadconfig.functional.FrameworkUploadOptions
-=======
 import org.dataland.frameworktoolbox.specific.uploadconfig.elements.UploadCategoryBuilder
->>>>>>> 49dd4a87
 import org.dataland.frameworktoolbox.specific.viewconfig.elements.SectionConfigBuilder
 
 /**
@@ -39,29 +34,6 @@
     var explanation: String? = null
 
     /**
-<<<<<<< HEAD
-     * A means to add custom TS instead of options in the uploadConfig
-     */
-    var frameworkUploadOptions: FrameworkUploadOptions? = null
-
-    /**
-     * The unit of a string component
-     */
-    var unit: String? = null
-
-    /**
-     * The unit of a string component
-     */
-    var uploadComponentName: String? = null
-
-    /**
-     * The unit of a string component
-     */
-    var required: Boolean? = null
-
-    /**
-=======
->>>>>>> 49dd4a87
      * The dataModelGenerator allows users to overwrite the DataClass generation of this specific component instance
      */
     var dataModelGenerator: ((dataClassBuilder: DataClassBuilder) -> Unit)? = null
