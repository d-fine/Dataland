--- conflicted
+++ resolved
@@ -6,12 +6,8 @@
 import org.dataland.frameworktoolbox.specific.datamodel.TypeReference
 import org.dataland.frameworktoolbox.specific.datamodel.elements.DataClassBuilder
 import org.dataland.frameworktoolbox.specific.fixturegenerator.elements.FixtureSectionBuilder
-<<<<<<< HEAD
-import org.dataland.frameworktoolbox.specific.uploadconfig.elements.SectionUploadConfigBuilder
+import org.dataland.frameworktoolbox.specific.uploadconfig.elements.UploadCategoryBuilder
 import org.dataland.frameworktoolbox.specific.uploadconfig.functional.FrameworkUploadOptions
-=======
-import org.dataland.frameworktoolbox.specific.uploadconfig.elements.UploadCategoryBuilder
->>>>>>> 49dd4a87
 import org.dataland.frameworktoolbox.specific.viewconfig.elements.SectionConfigBuilder
 import org.dataland.frameworktoolbox.specific.viewconfig.elements.getTypescriptFieldAccessor
 import org.dataland.frameworktoolbox.specific.viewconfig.functional.FrameworkDisplayValueLambda
@@ -58,23 +54,15 @@
         )
     }
 
-<<<<<<< HEAD
-    override fun generateDefaultUploadConfig(sectionUploadConfigBuilder: SectionUploadConfigBuilder) {
-        sectionUploadConfigBuilder.addStandardCellWithValueGetterFactory(
-            frameworkUploadOptions = FrameworkUploadOptions(
-                    body = "MSCBODY",
-                    imports = setOf("MSCIMPORTS")
-                ),
-            uploadComponentName = "MultiSelectFormField",
-            options = options,
-            component = this,
-=======
     override fun generateDefaultUploadConfig(uploadCategoryBuilder: UploadCategoryBuilder) {
         uploadCategoryBuilder.addStandardUploadConfigCell(
+            frameworkUploadOptions = FrameworkUploadOptions(
+                body = "MSCBODY",
+                imports = setOf("MSCIMPORTS"),
+            ),
             component = this,
             uploadComponentName = "MultiSelectFormField",
             options = this.options,
->>>>>>> 49dd4a87
         )
     }
 
