package org.dataland.frameworktoolbox.intermediate.components

import org.apache.commons.text.StringEscapeUtils
import org.dataland.frameworktoolbox.intermediate.FieldNodeParent
import org.dataland.frameworktoolbox.specific.datamodel.TypeReference
import org.dataland.frameworktoolbox.specific.datamodel.elements.DataClassBuilder
import org.dataland.frameworktoolbox.specific.fixturegenerator.elements.FixtureSectionBuilder
<<<<<<< HEAD
import org.dataland.frameworktoolbox.specific.uploadconfig.elements.SectionUploadConfigBuilder
import org.dataland.frameworktoolbox.specific.uploadconfig.functional.FrameworkUploadOptions
=======
import org.dataland.frameworktoolbox.specific.uploadconfig.elements.UploadCategoryBuilder
>>>>>>> 49dd4a87
import org.dataland.frameworktoolbox.specific.viewconfig.elements.SectionConfigBuilder
import org.dataland.frameworktoolbox.specific.viewconfig.elements.getTypescriptFieldAccessor
import org.dataland.frameworktoolbox.specific.viewconfig.functional.FrameworkDisplayValueLambda
import java.math.BigDecimal

/**
 * A DecimalComponent represents a numeric decimal value
 */
open class DecimalComponent(
    identifier: String,
    parent: FieldNodeParent,
) : ComponentBase(identifier, parent) {
    open var minimumValue: BigDecimal? = null
    open var maximumValue: BigDecimal? = null
    open var constantUnitSuffix: String? = null

    override fun generateDefaultDataModel(dataClassBuilder: DataClassBuilder) {
        dataClassBuilder.addProperty(
            this.identifier,
            documentSupport.getJvmTypeReference(
                TypeReference("java.math.BigDecimal", true),
                isNullable,
            ),
        )
    }

    override fun generateDefaultViewConfig(sectionConfigBuilder: SectionConfigBuilder) {
        sectionConfigBuilder.addStandardCellWithValueGetterFactory(
            this,
            documentSupport.getFrameworkDisplayValueLambda(
                FrameworkDisplayValueLambda(
                    "formatNumberForDatatable(${getTypescriptFieldAccessor(true)}," +
                        " \"${StringEscapeUtils.escapeEcmaScript(constantUnitSuffix ?: "")}\")",
                    setOf(
                        "import { formatNumberForDatatable } from " +
                            "\"@/components/resources/dataTable/conversion/NumberValueGetterFactory\";",
                    ),
                ),
                label, getTypescriptFieldAccessor(),
            ),
        )
    }

<<<<<<< HEAD
    override fun generateDefaultUploadConfig(sectionUploadConfigBuilder: SectionUploadConfigBuilder) {
        sectionUploadConfigBuilder.addStandardCellWithValueGetterFactory(
                frameworkUploadOptions = null,
            uploadComponentName = "NumberFormField",
            options = null,
                component = this,
=======
    override fun generateDefaultUploadConfig(uploadCategoryBuilder: UploadCategoryBuilder) {
        uploadCategoryBuilder.addStandardUploadConfigCell(
            this,
            uploadComponentName = "NumberFormField",
>>>>>>> 49dd4a87
        )
    }

    override fun generateDefaultFixtureGenerator(sectionBuilder: FixtureSectionBuilder) {
        sectionBuilder.addAtomicExpression(
            identifier,
            documentSupport.getFixtureExpression(
                fixtureExpression = "dataGenerator.guaranteedFloat()",
                nullableFixtureExpression = "dataGenerator.randomFloat()",
                nullable = isNullable,
            ),
        )
    }
}<|MERGE_RESOLUTION|>--- conflicted
+++ resolved
@@ -5,12 +5,7 @@
 import org.dataland.frameworktoolbox.specific.datamodel.TypeReference
 import org.dataland.frameworktoolbox.specific.datamodel.elements.DataClassBuilder
 import org.dataland.frameworktoolbox.specific.fixturegenerator.elements.FixtureSectionBuilder
-<<<<<<< HEAD
-import org.dataland.frameworktoolbox.specific.uploadconfig.elements.SectionUploadConfigBuilder
-import org.dataland.frameworktoolbox.specific.uploadconfig.functional.FrameworkUploadOptions
-=======
 import org.dataland.frameworktoolbox.specific.uploadconfig.elements.UploadCategoryBuilder
->>>>>>> 49dd4a87
 import org.dataland.frameworktoolbox.specific.viewconfig.elements.SectionConfigBuilder
 import org.dataland.frameworktoolbox.specific.viewconfig.elements.getTypescriptFieldAccessor
 import org.dataland.frameworktoolbox.specific.viewconfig.functional.FrameworkDisplayValueLambda
@@ -54,19 +49,11 @@
         )
     }
 
-<<<<<<< HEAD
-    override fun generateDefaultUploadConfig(sectionUploadConfigBuilder: SectionUploadConfigBuilder) {
-        sectionUploadConfigBuilder.addStandardCellWithValueGetterFactory(
-                frameworkUploadOptions = null,
-            uploadComponentName = "NumberFormField",
-            options = null,
-                component = this,
-=======
     override fun generateDefaultUploadConfig(uploadCategoryBuilder: UploadCategoryBuilder) {
         uploadCategoryBuilder.addStandardUploadConfigCell(
-            this,
+            frameworkUploadOptions = null,
+            component = this,
             uploadComponentName = "NumberFormField",
->>>>>>> 49dd4a87
         )
     }
 
