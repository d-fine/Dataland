--- conflicted
+++ resolved
@@ -1,11 +1,7 @@
 #!/bin/bash
 # Login to the docker repository
-<<<<<<< HEAD
 #set -euxo pipefail
-=======
-set -euxo pipefail
 ./verifyEnvironmentVariables.sh
->>>>>>> fa3b6fe7
 
 docker login ghcr.io -u $GITHUB_USER -p $GITHUB_TOKEN
 
