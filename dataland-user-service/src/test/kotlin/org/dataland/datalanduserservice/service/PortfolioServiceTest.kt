--- conflicted
+++ resolved
@@ -274,11 +274,8 @@
         identifiers = setOf(dummyCompanyId),
         isMonitored = false,
         monitoredFrameworks = emptySet(),
-<<<<<<< HEAD
-        sharedUserIds = emptySet(),
-=======
         NotificationFrequency.Weekly,
         timeWindowThreshold = null,
->>>>>>> 10cc628d
+        sharedUserIds = emptySet(),
     )
 }