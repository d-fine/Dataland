--- conflicted
+++ resolved
@@ -3,11 +3,8 @@
 import org.dataland.datalanduserservice.exceptions.PortfolioNotFoundApiException
 import org.dataland.datalanduserservice.model.BasePortfolio
 import org.dataland.datalanduserservice.model.PortfolioMonitoringPatch
-<<<<<<< HEAD
+import org.dataland.datalanduserservice.model.TimeWindowThreshold
 import org.dataland.datalanduserservice.model.enums.NotificationFrequency
-=======
-import org.dataland.datalanduserservice.model.TimeWindowThreshold
->>>>>>> 7ab0097e
 import org.dataland.datalanduserservice.repository.PortfolioRepository
 import org.dataland.keycloakAdapter.utils.AuthenticationMock
 import org.junit.jupiter.api.Assertions.assertEquals
@@ -45,11 +42,8 @@
             identifiers = setOf("companyId"),
             isMonitored = false,
             monitoredFrameworks = setOf("sfdr", "eutaxonomy"),
-<<<<<<< HEAD
             NotificationFrequency.Weekly,
-=======
             timeWindowThreshold = null,
->>>>>>> 7ab0097e
         )
 
     @BeforeEach
@@ -77,11 +71,8 @@
             PortfolioMonitoringPatch(
                 isMonitored = true,
                 monitoredFrameworks = setOf("sfdr"),
-<<<<<<< HEAD
                 NotificationFrequency.Weekly,
-=======
                 timeWindowThreshold = TimeWindowThreshold.Standard,
->>>>>>> 7ab0097e
             )
 
         doReturn(null)
@@ -105,11 +96,8 @@
             PortfolioMonitoringPatch(
                 isMonitored = true,
                 monitoredFrameworks = setOf("sfdr", "eutaxonomy"),
-<<<<<<< HEAD
                 NotificationFrequency.Weekly,
-=======
                 timeWindowThreshold = TimeWindowThreshold.Standard,
->>>>>>> 7ab0097e
             )
 
         doReturn(originalPortfolio.toPortfolioEntity())
