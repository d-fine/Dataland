--- conflicted
+++ resolved
@@ -53,26 +53,16 @@
         @JvmStatic
         fun paramStream(): Stream<Arguments> =
             Stream.of(
-<<<<<<< HEAD
-                Arguments.of(MonthDay.of(1, 31), 0, LocalDate.of(2025, 3, 16), 2025),
-                Arguments.of(MonthDay.of(1, 31), -1, LocalDate.of(2025, 3, 16), 2024),
-                Arguments.of(MonthDay.of(2, 28), 0, LocalDate.of(2025, 3, 29), null),
-                Arguments.of(MonthDay.of(1, 31), 0, LocalDate.of(2025, 2, 16), null),
-                Arguments.of(MonthDay.of(1, 31), 0, LocalDate.of(2025, 5, 31), 2025),
-                Arguments.of(MonthDay.of(12, 31), 0, LocalDate.of(2025, 7, 16), null),
-=======
-                Arguments.of(LocalDate.of(2024, 1, 31), 0, LocalDate.of(2025, 3, 16), TimeWindowThreshold.Standard, setOf(2025)),
-                Arguments.of(LocalDate.of(2024, 1, 31), -1, LocalDate.of(2025, 3, 16), TimeWindowThreshold.Standard, setOf(2024)),
-                Arguments.of(LocalDate.of(2018, 1, 31), 0, LocalDate.of(2025, 3, 16), TimeWindowThreshold.Standard, setOf(2025)),
-                Arguments.of(LocalDate.of(2030, 1, 31), 0, LocalDate.of(2025, 3, 31), TimeWindowThreshold.Standard, setOf(2025)),
-                Arguments.of(LocalDate.of(2024, 1, 31), 0, LocalDate.of(2025, 2, 16), TimeWindowThreshold.Standard, null),
-                Arguments.of(LocalDate.of(2024, 1, 31), 0, LocalDate.of(2025, 5, 31), TimeWindowThreshold.Standard, setOf(2025)),
-                Arguments.of(LocalDate.of(2024, 12, 31), 0, LocalDate.of(2025, 7, 16), TimeWindowThreshold.Standard, null),
+                Arguments.of(MonthDay.of(1, 31), 0, LocalDate.of(2025, 3, 16), TimeWindowThreshold.Standard, setOf(2025)),
+                Arguments.of(MonthDay.of(1, 31), -1, LocalDate.of(2025, 3, 16), TimeWindowThreshold.Standard, setOf(2024)),
+                Arguments.of(MonthDay.of(2, 28), 0, LocalDate.of(2025, 3, 29), TimeWindowThreshold.Standard, null),
+                Arguments.of(MonthDay.of(1, 31), 0, LocalDate.of(2025, 2, 16), TimeWindowThreshold.Standard, null),
+                Arguments.of(MonthDay.of(1, 31), 0, LocalDate.of(2025, 5, 31), TimeWindowThreshold.Standard, setOf(2025)),
+                Arguments.of(MonthDay.of(12, 31), 0, LocalDate.of(2025, 7, 16), TimeWindowThreshold.Standard, null),
                 Arguments
-                    .of(LocalDate.of(2024, 12, 31), 0, LocalDate.of(2025, 2, 16), TimeWindowThreshold.Extended, setOf(2023, 2024)),
+                    .of(MonthDay.of(12, 31), 0, LocalDate.of(2025, 2, 16), TimeWindowThreshold.Extended, setOf(2023, 2024)),
                 Arguments
-                    .of(LocalDate.of(2024, 12, 31), 0, LocalDate.of(2025, 7, 16), TimeWindowThreshold.Extended, setOf(2024)),
->>>>>>> 7ab0097e
+                    .of(MonthDay.of(12, 31), 0, LocalDate.of(2025, 7, 16), TimeWindowThreshold.Extended, setOf(2024)),
             )
     }
 
