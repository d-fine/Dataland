--- conflicted
+++ resolved
@@ -4,11 +4,8 @@
 import jakarta.validation.Validator
 import jakarta.validation.ValidatorFactory
 import org.dataland.datalanduserservice.model.PortfolioMonitoringPatch
-<<<<<<< HEAD
+import org.dataland.datalanduserservice.model.TimeWindowThreshold
 import org.dataland.datalanduserservice.model.enums.NotificationFrequency
-=======
-import org.dataland.datalanduserservice.model.TimeWindowThreshold
->>>>>>> 7ab0097e
 import org.junit.jupiter.api.Assertions.assertFalse
 import org.junit.jupiter.api.Assertions.assertTrue
 import org.junit.jupiter.api.BeforeEach
@@ -32,11 +29,8 @@
             PortfolioMonitoringPatch(
                 isMonitored = true,
                 monitoredFrameworks = setOf("sfdr"),
-<<<<<<< HEAD
                 NotificationFrequency.Weekly,
-=======
                 timeWindowThreshold = TimeWindowThreshold.Standard,
->>>>>>> 7ab0097e
             )
 
         val violations = validator.validate(monitoring)
@@ -49,11 +43,8 @@
             PortfolioMonitoringPatch(
                 isMonitored = true,
                 monitoredFrameworks = emptySet(),
-<<<<<<< HEAD
                 NotificationFrequency.Weekly,
-=======
                 timeWindowThreshold = null,
->>>>>>> 7ab0097e
             )
 
         val violations = validator.validate(monitoring)
@@ -66,11 +57,8 @@
             PortfolioMonitoringPatch(
                 isMonitored = false,
                 monitoredFrameworks = setOf("ESG"),
-<<<<<<< HEAD
                 NotificationFrequency.Weekly,
-=======
                 timeWindowThreshold = TimeWindowThreshold.Standard,
->>>>>>> 7ab0097e
             )
 
         val violations = validator.validate(monitoring)
@@ -83,11 +71,8 @@
             PortfolioMonitoringPatch(
                 isMonitored = false,
                 monitoredFrameworks = emptySet(),
-<<<<<<< HEAD
                 NotificationFrequency.Weekly,
-=======
                 timeWindowThreshold = null,
->>>>>>> 7ab0097e
             )
 
         val violations = validator.validate(monitoring)
