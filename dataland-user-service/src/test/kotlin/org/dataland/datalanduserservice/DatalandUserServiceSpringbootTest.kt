--- conflicted
+++ resolved
@@ -8,11 +8,7 @@
 import org.dataland.datalanduserservice.api.PortfolioApi
 import org.dataland.datalanduserservice.model.PortfolioMonitoringPatch
 import org.dataland.datalanduserservice.model.PortfolioUpload
-<<<<<<< HEAD
 import org.dataland.datalanduserservice.model.enums.NotificationFrequency
-import org.dataland.datalanduserservice.service.PortfolioBulkDataRequestService
-=======
->>>>>>> 25df880f
 import org.dataland.keycloakAdapter.auth.DatalandAuthentication
 import org.dataland.keycloakAdapter.auth.DatalandRealmRole
 import org.dataland.keycloakAdapter.utils.AuthenticationMock
@@ -175,7 +171,6 @@
             }
 
             @Test
-<<<<<<< HEAD
             fun `test that patching monitoring triggers community manager bulk data request`() {
                 resetSecurityContext(DatalandRealmRole.ROLE_ADMIN)
                 val originalPortfolioResponse =
@@ -203,8 +198,6 @@
             }
 
             @Test
-=======
->>>>>>> 25df880f
             fun `test that deleting a portfolio works`() {
                 val portfolioResponse =
                     assertDoesNotThrow { portfolioApi.createPortfolio(dummyPortfolioUpload1) }.body!!
