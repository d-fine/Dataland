package org.dataland.datalanduserservice.service

import org.dataland.datalandbackend.openApiClient.api.CompanyDataControllerApi
import org.dataland.datalandbackend.openApiClient.api.MetaDataControllerApi
import org.dataland.datalandbackend.openApiClient.model.BasicCompanyInformation
import org.dataland.datalanduserservice.model.BasePortfolio
import org.dataland.datalanduserservice.model.EnrichedPortfolio
import org.dataland.datalanduserservice.model.EnrichedPortfolioEntry
import org.springframework.beans.factory.annotation.Autowired
import org.springframework.stereotype.Service
import org.springframework.transaction.annotation.Transactional

/**
 * Service to manage Portfolio-related business logic
 */
@Service
class PortfolioEnrichmentService
    @Autowired
    constructor(
        private val metaDataControllerApi: MetaDataControllerApi,
        private val companyDataControllerApi: CompanyDataControllerApi,
    ) {
        private val majorFrameworks =
            listOf("sfdr", "eutaxonomy-financials", "eutaxonomy-non-financials", "nuclear-and-gas")

        /**
         * Construct an enriched entry using the passed company information, framework and latest reporting period
         */
        private fun getEnrichedEntry(
            companyInformation: BasicCompanyInformation,
            availableDataYearsStringPerFramework: Map<String, String?>,
        ) = EnrichedPortfolioEntry(
            companyId = companyInformation.companyId,
            companyName = companyInformation.companyName,
            sector = companyInformation.sector,
            countryCode = companyInformation.countryCode,
            "",
            mapOf(),
            availableDataYearsStringPerFramework,
        )

        /**
         * Return a mapping: (companyId) => ( mapping: (framework) => available reporting periods ) that has the
         * passed companyIds as keys, and the inner mapping has the passed frameworks as keys.
         * @param companyIds
         * @param frameworks
         */
        private fun getMapFromCompanyToMapFromFrameworkToAvailableReportingPeriodsSortedDescendingly(
            companyIds: List<String>,
            frameworks: List<String>,
        ): Map<String, Map<String, List<String>>> {
            val availableDataDimensions =
                metaDataControllerApi.getAvailableDataDimensions(
                    companyIds = companyIds,
                    frameworksOrDataPointTypes = frameworks,
                )

            val mapFromCompanyToListOfPairsOfFrameworkAndReportingPeriod =
                availableDataDimensions
                    .groupBy(
                        { it.companyId },
                        { Pair(it.dataType, it.reportingPeriod) },
                    )

            val mapFromCompanyToMapFromFrameworkToAvailableReportingPeriodsInAnyOrder =
                mapFromCompanyToListOfPairsOfFrameworkAndReportingPeriod.mapValues {
                    it.value.groupBy(
                        { it.first },
                        { it.second },
                    )
                }

            return mapFromCompanyToMapFromFrameworkToAvailableReportingPeriodsInAnyOrder.mapValues {
                it.value.mapValues {
                    it.value.sortedDescending()
                }
            }
        }

        /**
         * Return enriched portfolio entries for each passed company, using the passed frameworks as keys in the
         * mapping fields frameworkHyphenatedNamesToDataRef and availableReportingPeriods of each entry.
         * @param companyIdList the list of companies for which entries shall be returned
         * @param frameworkList the list of frameworks for which entries shall be returned
         */
        private fun getEnrichedEntries(
            companyIdList: List<String>,
            frameworkList: List<String>,
        ): List<EnrichedPortfolioEntry> {
            val companyValidationResults = companyDataControllerApi.postCompanyValidation(companyIdList)
            val mapFromCompanyToMapFromFrameworkToAvailableReportingPeriodsSortedDescendingly =
                getMapFromCompanyToMapFromFrameworkToAvailableReportingPeriodsSortedDescendingly(
                    companyIdList,
                    frameworkList,
                )
            val enrichedEntries = mutableListOf<EnrichedPortfolioEntry>()

            companyValidationResults.forEach { validationResult ->
                val companyInformation = validationResult.companyInformation ?: return@forEach
                val mapFromFrameworkToAvailableReportingPeriodsSortedDescendingly =
                    mapFromCompanyToMapFromFrameworkToAvailableReportingPeriodsSortedDescendingly[companyInformation.companyId]
                        ?: mapOf()
                enrichedEntries.add(
                    getEnrichedEntry(
                        companyInformation,
                        mapFromFrameworkToAvailableReportingPeriodsSortedDescendingly.mapValues {
                            it.value.fold("") { concatenationSoFar, nextReportingPeriod ->
                                if (concatenationSoFar.isEmpty()) {
                                    nextReportingPeriod
                                } else {
                                    "$concatenationSoFar, $nextReportingPeriod"
                                }
                            }
                        },
                    ),
                )
            }
            return enrichedEntries
        }

        /**
         * Retrieve an enriched portfolio for a given portfolio.
         */
        @Transactional(readOnly = true)
        fun getEnrichedPortfolio(portfolio: BasePortfolio): EnrichedPortfolio =
            EnrichedPortfolio(
                portfolioId = portfolio.portfolioId,
                portfolioName = portfolio.portfolioName,
                userId = portfolio.userId,
                entries =
                    getEnrichedEntries(
                        portfolio.identifiers.toList(),
                        majorFrameworks,
                    ),
                isMonitored = portfolio.isMonitored,
                monitoredFrameworks = portfolio.monitoredFrameworks,
<<<<<<< HEAD
                notificationFrequency = portfolio.notificationFrequency,
=======
                timeWindowThreshold = portfolio.timeWindowThreshold,
>>>>>>> 7ab0097e
            )
    }<|MERGE_RESOLUTION|>--- conflicted
+++ resolved
@@ -134,10 +134,7 @@
                     ),
                 isMonitored = portfolio.isMonitored,
                 monitoredFrameworks = portfolio.monitoredFrameworks,
-<<<<<<< HEAD
                 notificationFrequency = portfolio.notificationFrequency,
-=======
                 timeWindowThreshold = portfolio.timeWindowThreshold,
->>>>>>> 7ab0097e
             )
     }