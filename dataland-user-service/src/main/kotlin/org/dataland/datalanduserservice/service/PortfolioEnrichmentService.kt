package org.dataland.datalanduserservice.service

import org.dataland.datalandbackend.openApiClient.api.CompanyDataControllerApi
import org.dataland.datalandbackend.openApiClient.api.MetaDataControllerApi
import org.dataland.datalandbackend.openApiClient.model.BasicCompanyInformation
import org.dataland.datalanduserservice.model.BasePortfolio
import org.dataland.datalanduserservice.model.EnrichedPortfolio
import org.dataland.datalanduserservice.model.EnrichedPortfolioEntry
import org.springframework.beans.factory.annotation.Autowired
import org.springframework.stereotype.Service
import org.springframework.transaction.annotation.Transactional

/**
 * Service to manage Portfolio-related business logic
 */
@Service
class PortfolioEnrichmentService
    @Autowired
    constructor(
        private val metaDataControllerApi: MetaDataControllerApi,
        private val companyDataControllerApi: CompanyDataControllerApi,
    ) {
        private val majorFrameworks =
            listOf("sfdr", "eutaxonomy-financials", "eutaxonomy-non-financials", "nuclear-and-gas")

        /**
         * Construct an enriched entry using the passed company information, framework and latest reporting period
         */
        private fun getEnrichedEntry(
            companyInformation: BasicCompanyInformation,
            availableDataYearsStringPerFramework: Map<String, String?>,
        ) = EnrichedPortfolioEntry(
            companyId = companyInformation.companyId,
            companyName = companyInformation.companyName,
            sector = companyInformation.sector,
            countryCode = companyInformation.countryCode,
            "",
            mapOf(),
            availableDataYearsStringPerFramework,
        )

        /**
         * Return a mapping: (companyId) => ( mapping: (framework) => available reporting periods ) that has the
         * passed companyIds as keys, and the inner mapping has the passed frameworks as keys.
         * @param companyIds
         * @param frameworks
         */
        private fun getMapFromCompanyToMapFromFrameworkToAvailableReportingPeriodsSortedDescendingly(
            companyIds: List<String>,
            frameworks: List<String>,
        ): Map<String, Map<String, List<String>>> {
            val availableDataDimensions =
                metaDataControllerApi.getAvailableDataDimensions(
                    companyIds = companyIds,
                    frameworksOrDataPointTypes = frameworks,
                )

            val mapFromCompanyToListOfPairsOfFrameworkAndReportingPeriod =
                availableDataDimensions
                    .groupBy(
                        { it.companyId },
                        { Pair(it.dataType, it.reportingPeriod) },
                    )

            val mapFromCompanyToMapFromFrameworkToAvailableReportingPeriodsInAnyOrder =
                mapFromCompanyToListOfPairsOfFrameworkAndReportingPeriod.mapValues {
                    it.value.groupBy(
                        { it.first },
                        { it.second },
                    )
                }

            return mapFromCompanyToMapFromFrameworkToAvailableReportingPeriodsInAnyOrder.mapValues {
                it.value.mapValues {
                    it.value.sortedDescending()
                }
            }
        }

        /**
         * Return enriched portfolio entries for each passed company, using the passed frameworks as keys in the
         * mapping fields frameworkHyphenatedNamesToDataRef and availableReportingPeriods of each entry.
         * @param companyIdList the list of companies for which entries shall be returned
         * @param frameworkList the list of frameworks for which entries shall be returned
         */
        private fun getEnrichedEntries(
            companyIdList: List<String>,
            frameworkList: List<String>,
        ): List<EnrichedPortfolioEntry> {
            val companyValidationResults = companyDataControllerApi.postCompanyValidation(companyIdList)
            val mapFromCompanyToMapFromFrameworkToAvailableReportingPeriodsSortedDescendingly =
                getMapFromCompanyToMapFromFrameworkToAvailableReportingPeriodsSortedDescendingly(
                    companyIdList,
                    frameworkList,
                )
            val enrichedEntries = mutableListOf<EnrichedPortfolioEntry>()

            companyValidationResults.forEach { validationResult ->
                val companyInformation = validationResult.companyInformation ?: return@forEach
                val mapFromFrameworkToAvailableReportingPeriodsSortedDescendingly =
                    mapFromCompanyToMapFromFrameworkToAvailableReportingPeriodsSortedDescendingly[companyInformation.companyId]
                        ?: mapOf()
                enrichedEntries.add(
                    getEnrichedEntry(
                        companyInformation,
                        mapFromFrameworkToAvailableReportingPeriodsSortedDescendingly.mapValues {
                            it.value.fold("") { concatenationSoFar, nextReportingPeriod ->
                                if (concatenationSoFar.isEmpty()) {
                                    nextReportingPeriod
                                } else {
                                    "$concatenationSoFar, $nextReportingPeriod"
                                }
                            }
                        },
                    ),
                )
            }
            return enrichedEntries
        }

        /**
         * Retrieve an enriched portfolio for a given portfolio.
         */
        @Transactional(readOnly = true)
        fun getEnrichedPortfolio(portfolio: BasePortfolio): EnrichedPortfolio =
            EnrichedPortfolio(
                portfolioId = portfolio.portfolioId,
                portfolioName = portfolio.portfolioName,
                userId = portfolio.userId,
                entries =
                    getEnrichedEntries(
                        portfolio.identifiers.toList(),
                        majorFrameworks,
                    ),
                isMonitored = portfolio.isMonitored,
                monitoredFrameworks = portfolio.monitoredFrameworks,
<<<<<<< HEAD
                sharedUserIds = portfolio.sharedUserIds,
=======
                notificationFrequency = portfolio.notificationFrequency,
                timeWindowThreshold = portfolio.timeWindowThreshold,
>>>>>>> 10cc628d
            )
    }<|MERGE_RESOLUTION|>--- conflicted
+++ resolved
@@ -134,11 +134,8 @@
                     ),
                 isMonitored = portfolio.isMonitored,
                 monitoredFrameworks = portfolio.monitoredFrameworks,
-<<<<<<< HEAD
-                sharedUserIds = portfolio.sharedUserIds,
-=======
                 notificationFrequency = portfolio.notificationFrequency,
                 timeWindowThreshold = portfolio.timeWindowThreshold,
->>>>>>> 10cc628d
+                sharedUserIds = portfolio.sharedUserIds,
             )
     }