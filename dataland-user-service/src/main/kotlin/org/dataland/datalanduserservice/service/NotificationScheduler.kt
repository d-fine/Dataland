--- conflicted
+++ resolved
@@ -111,17 +111,10 @@
             notificationFrequency: NotificationFrequency,
             timeStampForInterval: Long,
         ) {
-<<<<<<< HEAD
-            val portfoliosWithUpdates =
-                portfolioRepository.findAllByNotificationFrequencyAndIsMonitoredIsTrue(notificationFrequency)
-
-            val portfoliosGroupedByUser = portfoliosWithUpdates.groupBy { it.userId }
-=======
             val portfoliosWithRegularUpdates =
                 portfolioRepository.findAllByNotificationFrequencyAndIsMonitoredIsTrue(notificationFrequency)
 
             val portfoliosGroupedByUser = portfoliosWithRegularUpdates.groupBy { it.userId }
->>>>>>> 53d0265a
 
             portfoliosGroupedByUser.forEach { (userId, userPortfolios) ->
                 val allCompanyIdFrameworkPairs =
