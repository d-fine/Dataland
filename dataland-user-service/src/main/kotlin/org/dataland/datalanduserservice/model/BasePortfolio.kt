--- conflicted
+++ resolved
@@ -70,18 +70,6 @@
             ),
     )
     override val monitoredFrameworks: Set<String>,
-<<<<<<< HEAD
-    @field:JsonProperty(required = false)
-    @field:ArraySchema(
-        arraySchema =
-            Schema(
-                type = "string",
-                description = UserServiceOpenApiDescriptionsAndExamples.PORTFOLIO_SHARED_USER_IDS_DESCRIPTION,
-                example = UserServiceOpenApiDescriptionsAndExamples.PORTFOLIO_SHARED_USER_IDS_EXAMPLE,
-            ),
-    )
-    override val sharedUserIds: Set<String>,
-=======
     @field:JsonProperty(required = true)
     @field:Schema(
         description = UserServiceOpenApiDescriptionsAndExamples.PORTFOLIO_NOTIFICATION_FREQUENCY_DESCRIPTION,
@@ -94,7 +82,16 @@
         example = UserServiceOpenApiDescriptionsAndExamples.PORTFOLIO_TIME_WINDOW_THRESHOLD_EXAMPLE,
     )
     override val timeWindowThreshold: TimeWindowThreshold?,
->>>>>>> 10cc628d
+    @field:JsonProperty(required = false)
+    @field:ArraySchema(
+        arraySchema =
+            Schema(
+                type = "string",
+                description = UserServiceOpenApiDescriptionsAndExamples.PORTFOLIO_SHARED_USER_IDS_DESCRIPTION,
+                example = UserServiceOpenApiDescriptionsAndExamples.PORTFOLIO_SHARED_USER_IDS_EXAMPLE,
+            ),
+    )
+    override val sharedUserIds: Set<String>,
 ) : Portfolio,
     PortfolioMonitoring,
     PortfolioSharing {
@@ -107,12 +104,9 @@
         identifiers = portfolioUpload.identifiers,
         isMonitored = portfolioUpload.isMonitored,
         monitoredFrameworks = portfolioUpload.monitoredFrameworks,
-<<<<<<< HEAD
-        sharedUserIds = emptySet(),
-=======
         notificationFrequency = portfolioUpload.notificationFrequency,
         timeWindowThreshold = portfolioUpload.timeWindowThreshold,
->>>>>>> 10cc628d
+        sharedUserIds = emptySet(),
     )
 
     constructor(portfolioMonitoringPatch: PortfolioMonitoringPatch) : this(
@@ -124,7 +118,8 @@
         identifiers = emptySet(),
         isMonitored = portfolioMonitoringPatch.isMonitored,
         monitoredFrameworks = portfolioMonitoringPatch.monitoredFrameworks,
-<<<<<<< HEAD
+        notificationFrequency = portfolioMonitoringPatch.notificationFrequency,
+        timeWindowThreshold = portfolioMonitoringPatch.timeWindowThreshold,
         sharedUserIds = emptySet(),
     )
 
@@ -138,10 +133,6 @@
         isMonitored = false,
         monitoredFrameworks = emptySet(),
         sharedUserIds = portfolioSharingPatch.sharedUserIds,
-=======
-        notificationFrequency = portfolioMonitoringPatch.notificationFrequency,
-        timeWindowThreshold = portfolioMonitoringPatch.timeWindowThreshold,
->>>>>>> 10cc628d
     )
 
     /**
@@ -154,12 +145,9 @@
         lastUpdateTimestamp: Long = this.lastUpdateTimestamp,
         isMonitored: Boolean = this.isMonitored,
         monitoredFrameworks: Set<String> = this.monitoredFrameworks,
-<<<<<<< HEAD
-        sharedUserIds: Set<String> = this.sharedUserIds,
-=======
         notificationFrequency: NotificationFrequency = this.notificationFrequency,
         timeWindowThreshold: TimeWindowThreshold? = this.timeWindowThreshold,
->>>>>>> 10cc628d
+        sharedUserIds: Set<String> = this.sharedUserIds,
     ): PortfolioEntity =
         PortfolioEntity(
             portfolioId = portfolioId?.let { UUID.fromString(it) } ?: UUID.fromString(this.portfolioId),
@@ -170,11 +158,8 @@
             companyIds = this.identifiers.toMutableSet(),
             isMonitored = isMonitored,
             monitoredFrameworks = monitoredFrameworks,
-<<<<<<< HEAD
-            sharedUserIds = sharedUserIds,
-=======
             notificationFrequency = notificationFrequency,
             timeWindowThreshold = timeWindowThreshold,
->>>>>>> 10cc628d
+            sharedUserIds = sharedUserIds,
         )
 }