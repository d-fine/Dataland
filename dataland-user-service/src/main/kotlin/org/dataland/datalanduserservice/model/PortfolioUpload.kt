--- conflicted
+++ resolved
@@ -46,20 +46,17 @@
             ),
     )
     override val monitoredFrameworks: Set<String> = emptySet(),
-<<<<<<< HEAD
     @field:JsonProperty(required = true)
     @field:Schema(
         description = UserServiceOpenApiDescriptionsAndExamples.PORTFOLIO_NOTIFICATION_FREQUENCY_DESCRIPTION,
         example = UserServiceOpenApiDescriptionsAndExamples.PORTFOLIO_NOTIFICATION_FREQUENCY_EXAMPLE,
     )
     override val notificationFrequency: NotificationFrequency,
-=======
     @field:JsonProperty(required = false)
     @field:Schema(
         description = UserServiceOpenApiDescriptionsAndExamples.PORTFOLIO_TIME_WINDOW_THRESHOLD_DESCRIPTION,
         example = UserServiceOpenApiDescriptionsAndExamples.PORTFOLIO_TIME_WINDOW_THRESHOLD_EXAMPLE,
     )
     override val timeWindowThreshold: TimeWindowThreshold? = null,
->>>>>>> 7ab0097e
 ) : Portfolio,
     PortfolioMonitoring