package org.dataland.datalanduserservice.model

import org.dataland.datalanduserservice.model.enums.NotificationFrequency

/**
 * Interface for the Portfolio Monitoring API models
 */
interface PortfolioMonitoring {
    val isMonitored: Boolean
    val monitoredFrameworks: Set<String>
<<<<<<< HEAD
    val notificationFrequency: NotificationFrequency
=======
    val timeWindowThreshold: TimeWindowThreshold?
>>>>>>> 7ab0097e
}<|MERGE_RESOLUTION|>--- conflicted
+++ resolved
@@ -8,9 +8,6 @@
 interface PortfolioMonitoring {
     val isMonitored: Boolean
     val monitoredFrameworks: Set<String>
-<<<<<<< HEAD
     val notificationFrequency: NotificationFrequency
-=======
     val timeWindowThreshold: TimeWindowThreshold?
->>>>>>> 7ab0097e
 }