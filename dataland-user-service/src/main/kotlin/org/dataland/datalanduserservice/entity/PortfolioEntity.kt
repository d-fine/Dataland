--- conflicted
+++ resolved
@@ -45,17 +45,14 @@
     @CollectionTable(name = "portfolio_monitored_frameworks", joinColumns = [JoinColumn(name = "portfolio_id")])
     @Column(name = "frameworks")
     val monitoredFrameworks: Set<String>?,
-<<<<<<< HEAD
+    @Enumerated(EnumType.STRING)
+    val notificationFrequency: NotificationFrequency = NotificationFrequency.Weekly,
+    @Enumerated(EnumType.STRING)
+    val timeWindowThreshold: TimeWindowThreshold? = null,
     @ElementCollection(fetch = FetchType.EAGER)
     @CollectionTable(name = "portfolio_shared_users", joinColumns = [JoinColumn(name = "portfolio_id")])
     @Column(name = "shared_user_ids")
     val sharedUserIds: Set<String>?,
-=======
-    @Enumerated(EnumType.STRING)
-    val notificationFrequency: NotificationFrequency = NotificationFrequency.Weekly,
-    @Enumerated(EnumType.STRING)
-    val timeWindowThreshold: TimeWindowThreshold? = null,
->>>>>>> 10cc628d
 ) {
     /**
      * Converts this PortfolioEntity to a BasePortfolio API model.
@@ -70,11 +67,8 @@
             companyIds,
             isMonitored,
             monitoredFrameworks ?: emptySet(),
-<<<<<<< HEAD
-            sharedUserIds ?: emptySet(),
-=======
             notificationFrequency,
             timeWindowThreshold,
->>>>>>> 10cc628d
+            sharedUserIds ?: emptySet(),
         )
 }