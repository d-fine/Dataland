--- conflicted
+++ resolved
@@ -12,11 +12,8 @@
 import jakarta.persistence.Table
 import jakarta.persistence.UniqueConstraint
 import org.dataland.datalanduserservice.model.BasePortfolio
-<<<<<<< HEAD
+import org.dataland.datalanduserservice.model.TimeWindowThreshold
 import org.dataland.datalanduserservice.model.enums.NotificationFrequency
-=======
-import org.dataland.datalanduserservice.model.TimeWindowThreshold
->>>>>>> 7ab0097e
 import java.util.UUID
 
 /**
@@ -49,11 +46,9 @@
     @Column(name = "frameworks")
     val monitoredFrameworks: Set<String>?,
     @Enumerated(EnumType.STRING)
-<<<<<<< HEAD
     val notificationFrequency: NotificationFrequency = NotificationFrequency.Weekly,
-=======
+    @Enumerated(EnumType.STRING)
     val timeWindowThreshold: TimeWindowThreshold? = null,
->>>>>>> 7ab0097e
 ) {
     /**
      * create PortfolioResponse from entity
@@ -68,10 +63,7 @@
             companyIds,
             isMonitored,
             monitoredFrameworks ?: emptySet(),
-<<<<<<< HEAD
             notificationFrequency,
-=======
             timeWindowThreshold,
->>>>>>> 7ab0097e
         )
 }