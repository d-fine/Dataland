--- conflicted
+++ resolved
@@ -1010,10 +1010,9 @@
               "type": "string"
             }
           },
-<<<<<<< HEAD
           "notificationFrequency": {
             "$ref": "#/components/schemas/NotificationFrequency"
-=======
+          },
           "timeWindowThreshold": {
             "type": "string",
             "description": "The time window threshold for portfolio monitoring. Determines the lookback period for data requests (Standard: 6 months, Extended: 16 months).",
@@ -1022,7 +1021,6 @@
               "Standard",
               "Extended"
             ]
->>>>>>> 7ab0097e
           }
         }
       },
@@ -1093,10 +1091,9 @@
               "type": "string"
             }
           },
-<<<<<<< HEAD
           "notificationFrequency": {
             "$ref": "#/components/schemas/NotificationFrequency"
-=======
+          },
           "timeWindowThreshold": {
             "type": "string",
             "description": "The time window threshold for portfolio monitoring. Determines the lookback period for data requests (Standard: 6 months, Extended: 16 months).",
@@ -1105,7 +1102,6 @@
               "Standard",
               "Extended"
             ]
->>>>>>> 7ab0097e
           }
         }
       },
@@ -1151,10 +1147,9 @@
               "type": "string"
             }
           },
-<<<<<<< HEAD
           "notificationFrequency": {
             "$ref": "#/components/schemas/NotificationFrequency"
-=======
+          },
           "timeWindowThreshold": {
             "type": "string",
             "description": "The time window threshold for portfolio monitoring. Determines the lookback period for data requests (Standard: 6 months, Extended: 16 months).",
@@ -1163,7 +1158,6 @@
               "Standard",
               "Extended"
             ]
->>>>>>> 7ab0097e
           }
         }
       },
@@ -1213,10 +1207,9 @@
               "type": "string"
             }
           },
-<<<<<<< HEAD
           "notificationFrequency": {
             "$ref": "#/components/schemas/NotificationFrequency"
-=======
+          },
           "timeWindowThreshold": {
             "type": "string",
             "description": "The time window threshold for portfolio monitoring. Determines the lookback period for data requests (Standard: 6 months, Extended: 16 months).",
@@ -1225,7 +1218,6 @@
               "Standard",
               "Extended"
             ]
->>>>>>> 7ab0097e
           }
         }
       },
