--- conflicted
+++ resolved
@@ -973,13 +973,8 @@
           "identifiers",
           "isMonitored",
           "monitoredFrameworks",
-<<<<<<< HEAD
-          "portfolioName",
-          "sharedUserIds"
-=======
           "notificationFrequency",
           "portfolioName"
->>>>>>> 10cc628d
         ],
         "type": "object",
         "properties": {
@@ -1015,18 +1010,6 @@
               "type": "string"
             }
           },
-<<<<<<< HEAD
-          "sharedUserIds": {
-            "uniqueItems": true,
-            "type": "array",
-            "description": "A list of user IDs with whom the portfolio is shared.",
-            "example": [
-              "1e63a842-1e65-43ed-b78a-5e7cec155c28"
-            ],
-            "items": {
-              "type": "string"
-            }
-=======
           "notificationFrequency": {
             "$ref": "#/components/schemas/NotificationFrequency"
           },
@@ -1038,7 +1021,6 @@
               "Standard",
               "Extended"
             ]
->>>>>>> 10cc628d
           }
         }
       },
@@ -1052,7 +1034,6 @@
           "notificationFrequency",
           "portfolioId",
           "portfolioName",
-          "sharedUserIds",
           "userId"
         ],
         "type": "object",
@@ -1110,18 +1091,6 @@
               "type": "string"
             }
           },
-<<<<<<< HEAD
-          "sharedUserIds": {
-            "uniqueItems": true,
-            "type": "array",
-            "description": "A list of user IDs with whom the portfolio is shared.",
-            "example": [
-              "1e63a842-1e65-43ed-b78a-5e7cec155c28"
-            ],
-            "items": {
-              "type": "string"
-            }
-=======
           "notificationFrequency": {
             "$ref": "#/components/schemas/NotificationFrequency"
           },
@@ -1133,7 +1102,6 @@
               "Standard",
               "Extended"
             ]
->>>>>>> 10cc628d
           }
         }
       },
@@ -1239,18 +1207,6 @@
               "type": "string"
             }
           },
-<<<<<<< HEAD
-          "sharedUserIds": {
-            "uniqueItems": true,
-            "type": "array",
-            "description": "A list of user IDs with whom the portfolio is shared.",
-            "example": [
-              "1e63a842-1e65-43ed-b78a-5e7cec155c28"
-            ],
-            "items": {
-              "type": "string"
-            }
-=======
           "notificationFrequency": {
             "$ref": "#/components/schemas/NotificationFrequency"
           },
@@ -1262,7 +1218,6 @@
               "Standard",
               "Extended"
             ]
->>>>>>> 10cc628d
           }
         }
       },
