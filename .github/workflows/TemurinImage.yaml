--- conflicted
+++ resolved
@@ -26,13 +26,8 @@
         uses: actions/upload-artifact@v3
         with:
           name: parameters
-<<<<<<< HEAD
           path: ./logs/
-      - uses: actions/setup-java@v2
-=======
-          path: ./*.log
       - uses: actions/setup-java@v3
->>>>>>> 767f657b
         with:
           distribution: temurin
           java-version: 17
