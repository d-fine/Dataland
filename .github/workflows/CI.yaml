name: CI
env:
  DATALAND_SKYMINDERCLIENT_TOKEN: ${{ secrets.DATALAND_SKYMINDERCLIENT_TOKEN }}
  DATALAND_SKYMINDERCLIENT_USER: ${{ secrets.DATALAND_SKYMINDERCLIENT_USER }}
  DATALAND_EDC_TOKEN: ${{ secrets.DATALAND_EDC_TOKEN }}
  DATALAND_EDC_USER: ${{ secrets.DATALAND_EDC_USER }}
  SKYMINDER_URL: ${{ secrets.SKYMINDER_URL }}
  SKYMINDER_PW: ${{ secrets.SKYMINDER_PW }}
  SKYMINDER_USER: ${{ secrets.SKYMINDER_USER }}

on:
  push:
    branches:
      - '**'

jobs:
  unit-tests-backend:
    runs-on: ubuntu-latest
    if: github.event_name != 'workflow_dispatch'
    steps:
      - uses: actions/checkout@v2
      - name: Execute Backend unit tests by using base image from GitHub Registry
        run: |
          docker run -v $(pwd):/app:rw \
          -e DATALAND_SKYMINDERCLIENT_TOKEN \
          -e DATALAND_SKYMINDERCLIENT_USER \
          -e DATALAND_EDC_TOKEN \
          -e DATALAND_EDC_USER \
          ghcr.io/d-fine/dataland/temurinbase:latest \
          /app/gradlew -p /app ktlintcheck detekt :dataland-backend:test :dataland-csvconverter:test --no-daemon --stacktrace
      - name: Upload Test Reports
        if: always()
        uses: actions/upload-artifact@v2
        with:
          name: TestReport
          path: ./**/build/reports
      - name: Upload JaCoCo Exec Results for backend
        if: always()
        uses: actions/upload-artifact@v2
        with:
          name: JaCoCoResultsBackendUnitTests
          path: ./dataland-backend/build/jacoco/*.exec
      - name: Upload JaCoCo Exec Results for csv converter
        if: always()
        uses: actions/upload-artifact@v2
        with:
          name: JaCoCoResultsCsvConverterUnitTests
          path: ./dataland-csvconverter/build/jacoco/*.exec

  unit-tests-frontend:
    runs-on: ubuntu-latest
    if: github.event_name != 'workflow_dispatch'
    steps:
      - uses: actions/checkout@v2
      - uses: actions/setup-java@v2
        with:
          distribution: temurin
          java-version: 17
          cache: gradle
      - name: Execute Frontend Unit Tests
<<<<<<< HEAD
        run: ./gradlew :dataland-frontend:generateAPIClientFrontend :dataland-frontend:npm_run_testunit :dataland-frontend:npm_run_lintci :dataland-frontend:npm_run_checkdependencies --no-daemon --stacktrace
=======
        run: ./gradlew :dataland-frontend:generateAPIClientFrontend :dataland-frontend:npm_run_lintci :dataland-frontend:npm_run_testunit :dataland-frontend:npm_run_checkdependencies --no-daemon --stacktrace
>>>>>>> 82654dd4
      - name: Upload FE lcov Exec Results
        if: always()
        uses: actions/upload-artifact@v2
        with:
          name: lcovResultsUnit
          path: ./dataland-frontend/coverage/**/lcov.info
      - name: Execute Frontend Scripts Tests
        run: ./gradlew :dataland-frontend:npm_run_fakefixtures --stacktrace


  e2e-tests:
    runs-on: ubuntu-latest
    if: github.event_name != 'workflow_dispatch'
    steps:
      - uses: actions/checkout@v2
      - name: Login to Github Packages
        uses: docker/login-action@v1
        with:
          registry: ghcr.io
          username: ${{ secrets.DATALAND_SKYMINDERCLIENT_USER }}
          password: ${{ secrets.DATALAND_SKYMINDERCLIENT_TOKEN }}
      - name: Execute E2E Tests
        run: ./testing/execute_e2e_tests.sh
        env:
          SKYMINDER_URL: "http://skyminder-dummyserver:8080"
          KEYCLOAK_FRONTEND_URL: "http://proxy/keycloak"
          KEYCLOAK_DB_PASSWORD: "password"
          KEYCLOAK_READER_VALUE: "qT0vhQ7bQA0OuAlJslpDr421pJQjZWIHxXZYePO9IOVVfZUX+85SwuwVrLgL/9xiW5hjyxlhKqQzUl7xUh+hVQ=="
          KEYCLOAK_READER_SALT: "6ZN+5rRT/wQcQqvNhXIsfA=="
          KEYCLOAK_READER_PASSWORD: "test"
          KEYCLOAK_UPLOADER_VALUE: "qT0vhQ7bQA0OuAlJslpDr421pJQjZWIHxXZYePO9IOVVfZUX+85SwuwVrLgL/9xiW5hjyxlhKqQzUl7xUh+hVQ=="
          KEYCLOAK_UPLOADER_SALT: "6ZN+5rRT/wQcQqvNhXIsfA=="
          KEYCLOAK_UPLOADER_PASSWORD: "test"
          KEYCLOAK_GOOGLE_ID: ${{ secrets.KEYCLOAK_GOOGLE_ID }}
          KEYCLOAK_GOOGLE_SECRET: ${{ secrets.KEYCLOAK_GOOGLE_SECRET }}
      - name: Upload JaCoCo Exec Results
        if: always()
        uses: actions/upload-artifact@v2
        with:
          name: JaCoCoResultsE2ETest
          path: ./*.exec
      - name: Upload FE E2E lcov Exec Results
        if: always()
        uses: actions/upload-artifact@v2
        with:
          name: lcovResultsE2E
          path: ./lcov.info
      - name: Upload FE E2E Cypress Results
        if: always()
        uses: actions/upload-artifact@v2
        with:
          name: cypress
          path: ./cypress
      - name: Upload E2E Test Reports
        if: always()
        uses: actions/upload-artifact@v2
        with:
          name: e2eTestReports
          path: ./reports
      - name: Upload docker log files
        if: always()
        uses: actions/upload-artifact@v2
        with:
          name: e2eTestDockerLogs
          path: ./dockerLogs

  sonar:
    runs-on: ubuntu-latest
    if: always() && github.event_name != 'workflow_dispatch'
    needs:
      - e2e-tests
      - unit-tests-backend
      - unit-tests-frontend
    steps:
      - uses: actions/checkout@v2
        with:
          fetch-depth: 0
      - uses: actions/setup-java@v2
        with:
          distribution: temurin
          java-version: 17
          cache: gradle
      - name: Build project
        run: ./gradlew assemble --no-daemon --stacktrace
      - uses: actions/download-artifact@v2
        with:
          name: JaCoCoResultsBackendUnitTests
      - uses: actions/download-artifact@v2
        with:
          name: JaCoCoResultsCsvConverterUnitTests
      - uses: actions/download-artifact@v2
        with:
          name: JaCoCoResultsE2ETest
      - uses: actions/download-artifact@v2
        with:
          name: lcovResultsUnit
          path: fe-coverage/unit
      - uses: actions/download-artifact@v2
        with:
          name: lcovResultsE2E
          path: fe-coverage/e2e
      - name: Generate jacocoTestReport and run Sonar
        if: always()
        run: ./gradlew jacocoTestReport sonarqube --no-daemon --stacktrace
        env:
          GITHUB_TOKEN: ${{ secrets.GITHUB_TOKEN }}
          SONAR_TOKEN: ${{ secrets.SONAR_TOKEN }}
  summary:
    runs-on: ubuntu-latest
    if: success()
    needs:
      - sonar
    steps:
      - name: Summary of this workflow's overall outcome
        run: exit 0<|MERGE_RESOLUTION|>--- conflicted
+++ resolved
@@ -58,11 +58,7 @@
           java-version: 17
           cache: gradle
       - name: Execute Frontend Unit Tests
-<<<<<<< HEAD
-        run: ./gradlew :dataland-frontend:generateAPIClientFrontend :dataland-frontend:npm_run_testunit :dataland-frontend:npm_run_lintci :dataland-frontend:npm_run_checkdependencies --no-daemon --stacktrace
-=======
         run: ./gradlew :dataland-frontend:generateAPIClientFrontend :dataland-frontend:npm_run_lintci :dataland-frontend:npm_run_testunit :dataland-frontend:npm_run_checkdependencies --no-daemon --stacktrace
->>>>>>> 82654dd4
       - name: Upload FE lcov Exec Results
         if: always()
         uses: actions/upload-artifact@v2
