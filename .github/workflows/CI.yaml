--- conflicted
+++ resolved
@@ -99,13 +99,10 @@
           KEYCLOAK_UPLOADER_PASSWORD: "test"
           KEYCLOAK_GOOGLE_ID: ${{ secrets.KEYCLOAK_GOOGLE_ID }}
           KEYCLOAK_GOOGLE_SECRET: ${{ secrets.KEYCLOAK_GOOGLE_SECRET }}
-<<<<<<< HEAD
-          ENVIRONMENT: "development"
-=======
           PROXY_NGINX_URLS: dataland-local.duckdns.org
           PROXY_LETSENCRYPT_PATH: /etc/letsencrypt/dataland-local.duckdns.org
           PROXY_ENVIRONMENT: production
->>>>>>> 0424f6a9
+          ENVIRONMENT: "development"
       - name: Upload JaCoCo Exec Results
         if: always()
         uses: actions/upload-artifact@v2
