name: CI
env:
  DATALAND_SKYMINDERCLIENT_TOKEN: ${{ secrets.DATALAND_SKYMINDERCLIENT_TOKEN }}
  DATALAND_SKYMINDERCLIENT_USER: ${{ secrets.DATALAND_SKYMINDERCLIENT_USER }}
  SKYMINDER_URL: ${{ secrets.SKYMINDER_URL }}
  SKYMINDER_PW: ${{ secrets.SKYMINDER_PW }}
  SKYMINDER_USER: ${{ secrets.SKYMINDER_USER }}

on:
  push:
    branches:
      - '**'
  pull_request:
    branches:
      - 'main'
  workflow_dispatch:

jobs:

  build-and-push-docker-image:
    runs-on: ubuntu-latest
    if: github.event_name == 'workflow_dispatch'
    steps:
      - uses: actions/checkout@v2
      - uses: actions/setup-java@v2
        with:
          distribution: temurin
          java-version: 17
          cache: gradle
<<<<<<< HEAD
      - name: Build all and Assemble boot jar
        run: ./gradlew assemble
      - name: Where is $HOME in the pipeline?
        run: echo $HOME
      - name: Where is the code checked out to?
        run: echo $GITHUB_WORKSPACE
      - name: Show all the stuff in $HOME.
        run: |
          cd ../../..
          pwd
          ls -a
      - name: Upload everything in .gradle from $HOME as artifact.
        uses: actions/upload-artifact@v2
        with:
          name: gradle_cache
          path: /home/runner/.gradle/**
      - name: Build frontend
        run: ./gradlew dataland-frontend:npm_run_build
      - name: Upload Build Directories
        uses: actions/upload-artifact@v2
        with:
          name: buildDirectories
          path: "**/build/"
  unit-tests:
=======
      - name: Build all project outputs
        run: ./gradlew assemble
      - name: Copy the gradle cache into the workspace
        run: cp -r /home/runner/.gradle ./gradlecache
      - name: Set up Docker Buildx
        id: buildx
        uses: docker/setup-buildx-action@v1
      - name: Login to Github Packages
        uses: docker/login-action@v1
        with:
          registry: ghcr.io
          username: ${{ github.actor }}
          password: ${{ secrets.GITHUB_TOKEN }}
      - name: Build an eclipse temurin base image and push it to GitHub Container Registry
        uses: docker/build-push-action@v2
        with:
          context: .
          file: ./baseDockerfiles/temurinBaseImageDockerfile
          tags: ghcr.io/d-fine/dataland/temurinbase:latest
          push: true
      - name: Build a cypress base image and push it to GitHub Container Registry
        uses: docker/build-push-action@v2
        with:
          context: .
          file: ./baseDockerfiles/cypressBaseImageDockerfile
          tags: ghcr.io/d-fine/dataland/cypressbase:latest
          push: true

  unit-tests-backend:
>>>>>>> 6fdf3529
    runs-on: ubuntu-latest
    if: github.event_name != 'workflow_dispatch'
    steps:
      - uses: actions/checkout@v2
<<<<<<< HEAD
      - uses: actions/setup-java@v2
        with:
          distribution: temurin
          java-version: 17
          cache: gradle
      - uses: actions/download-artifact@v2
        with:
          name: buildDirectories
      - name: Download gradle_cache
        uses: actions/download-artifact@v2
        with:
          name: gradle_cache
          path: /home/runner/.gradle
      - name: Execute Backend tests
        run: ./gradlew ktlintcheck detekt :dataland-backend:test
      - name: Execute Frontend Unit Tests
        run: ./gradlew :dataland-frontend:npm_run_testunit
=======
      - name: Login to Github Packages
        uses: docker/login-action@v1
        with:
          registry: ghcr.io
          username: ${{ github.actor }}
          password: ${{ secrets.GITHUB_TOKEN }}
      - name: Execute Backend unit tests by using base image from GitHub Registry
        run: |
          docker build . -t unittests -f ./testing/unitTestsBackendDockerfile
          docker run -v $(pwd)/:/app:rw unittests
>>>>>>> 6fdf3529
      - name: Upload Test Reports
        if: always()
        uses: actions/upload-artifact@v2
        with:
          name: TestReport
          path: ./**/build/reports
      - name: Upload JaCoCo Exec Results
        if: always()
        uses: actions/upload-artifact@v2
        with:
          name: JaCoCoResultsUnitTests
          path: ./dataland-backend/build/jacoco/*.exec

  unit-tests-frontend:
    runs-on: ubuntu-latest
    if: github.event_name != 'workflow_dispatch'
    steps:
      - uses: actions/checkout@v2
      - uses: actions/setup-java@v2
        with:
          distribution: temurin
          java-version: 17
          cache: gradle
      - name: Execute Frontend Unit Tests
        run: ./gradlew :dataland-frontend:npm_run_testunit
      - name: Upload FE lcov Exec Results
        if: always()
        uses: actions/upload-artifact@v2
        with:
          name: lcovResultsUnit
          path: ./dataland-frontend/coverage/**/lcov.info

  e2e-tests:
    runs-on: ubuntu-latest
    if: github.event_name != 'workflow_dispatch'
    needs:
      - build
    steps:
      - uses: actions/checkout@v2
<<<<<<< HEAD
      - name: Download gradle_cache
        uses: actions/download-artifact@v2
        with:
          name: gradle_cache
          path: /home/runner/.gradle
=======
      - name: Login to Github Packages
        uses: docker/login-action@v1
        with:
          registry: ghcr.io
          username: ${{ github.actor }}
          password: ${{ secrets.GITHUB_TOKEN }}
>>>>>>> 6fdf3529
      - name: Execute E2E Tests
        run: ./testing/execute_e2e_tests.sh
        env:
          SKYMINDER_URL: "http://skyminder-server:8080"
      - name: Upload JaCoCo Exec Results
        if: always()
        uses: actions/upload-artifact@v2
        with:
          name: JaCoCoResultsE2ETest
          path: ./*.exec
      - name: Upload FE E2E lcov Exec Results
        if: always()
        uses: actions/upload-artifact@v2
        with:
          name: lcovResultsE2E
          path: ./lcov.info

  sonar:
    runs-on: ubuntu-latest
    if: always() && github.event_name != 'workflow_dispatch'
    needs:
      - e2e-tests
      - unit-tests-backend
      - unit-tests-frontend
    steps:
      - uses: actions/checkout@v2
        with:
          fetch-depth: 0
      - uses: actions/setup-java@v2
        with:
          distribution: temurin
          java-version: 17
          cache: gradle
      - name: Build project
        run: ./gradlew assemble
      - uses: actions/download-artifact@v2
        with:
          name: JaCoCoResultsUnitTests
      - uses: actions/download-artifact@v2
        with:
          name: JaCoCoResultsE2ETest
      - uses: actions/download-artifact@v2
        with:
          name: lcovResultsUnit
          path: fe-coverage/unit
      - uses: actions/download-artifact@v2
        with:
          name: lcovResultsE2E
          path: fe-coverage/e2e
      - name: Generate jacocoTestReport and run Sonar
        if: always()
        run: ./gradlew jacocoTestReport sonarqube
        env:
          GITHUB_TOKEN: ${{ secrets.GITHUB_TOKEN }}
          SONAR_TOKEN: ${{ secrets.SONAR_TOKEN }}
  summary:
    runs-on: ubuntu-latest
    if: success()
    needs:
      - sonar
    steps:
      - name: Summary of this workflow's overall outcome
        run: exit 0<|MERGE_RESOLUTION|>--- conflicted
+++ resolved
@@ -27,32 +27,6 @@
           distribution: temurin
           java-version: 17
           cache: gradle
-<<<<<<< HEAD
-      - name: Build all and Assemble boot jar
-        run: ./gradlew assemble
-      - name: Where is $HOME in the pipeline?
-        run: echo $HOME
-      - name: Where is the code checked out to?
-        run: echo $GITHUB_WORKSPACE
-      - name: Show all the stuff in $HOME.
-        run: |
-          cd ../../..
-          pwd
-          ls -a
-      - name: Upload everything in .gradle from $HOME as artifact.
-        uses: actions/upload-artifact@v2
-        with:
-          name: gradle_cache
-          path: /home/runner/.gradle/**
-      - name: Build frontend
-        run: ./gradlew dataland-frontend:npm_run_build
-      - name: Upload Build Directories
-        uses: actions/upload-artifact@v2
-        with:
-          name: buildDirectories
-          path: "**/build/"
-  unit-tests:
-=======
       - name: Build all project outputs
         run: ./gradlew assemble
       - name: Copy the gradle cache into the workspace
@@ -82,30 +56,10 @@
           push: true
 
   unit-tests-backend:
->>>>>>> 6fdf3529
     runs-on: ubuntu-latest
     if: github.event_name != 'workflow_dispatch'
     steps:
       - uses: actions/checkout@v2
-<<<<<<< HEAD
-      - uses: actions/setup-java@v2
-        with:
-          distribution: temurin
-          java-version: 17
-          cache: gradle
-      - uses: actions/download-artifact@v2
-        with:
-          name: buildDirectories
-      - name: Download gradle_cache
-        uses: actions/download-artifact@v2
-        with:
-          name: gradle_cache
-          path: /home/runner/.gradle
-      - name: Execute Backend tests
-        run: ./gradlew ktlintcheck detekt :dataland-backend:test
-      - name: Execute Frontend Unit Tests
-        run: ./gradlew :dataland-frontend:npm_run_testunit
-=======
       - name: Login to Github Packages
         uses: docker/login-action@v1
         with:
@@ -116,7 +70,6 @@
         run: |
           docker build . -t unittests -f ./testing/unitTestsBackendDockerfile
           docker run -v $(pwd)/:/app:rw unittests
->>>>>>> 6fdf3529
       - name: Upload Test Reports
         if: always()
         uses: actions/upload-artifact@v2
@@ -152,24 +105,14 @@
   e2e-tests:
     runs-on: ubuntu-latest
     if: github.event_name != 'workflow_dispatch'
-    needs:
-      - build
     steps:
       - uses: actions/checkout@v2
-<<<<<<< HEAD
-      - name: Download gradle_cache
-        uses: actions/download-artifact@v2
-        with:
-          name: gradle_cache
-          path: /home/runner/.gradle
-=======
       - name: Login to Github Packages
         uses: docker/login-action@v1
         with:
           registry: ghcr.io
           username: ${{ github.actor }}
           password: ${{ secrets.GITHUB_TOKEN }}
->>>>>>> 6fdf3529
       - name: Execute E2E Tests
         run: ./testing/execute_e2e_tests.sh
         env:
