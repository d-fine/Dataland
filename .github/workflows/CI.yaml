--- conflicted
+++ resolved
@@ -28,11 +28,7 @@
           docker run -v $(pwd):/app:rw \
           -e DATALAND_SKYMINDERCLIENT_TOKEN \
           -e DATALAND_SKYMINDERCLIENT_USER \
-<<<<<<< HEAD
-          -e DATALAND_EDC_TOKEN=${DATALAND_EDC_TOKEN} \
-=======
           -e DATALAND_EDC_TOKEN \
->>>>>>> ed1db0d8
           -e DATALAND_EDC_USER \
           ghcr.io/d-fine/dataland/temurinbase:latest \
           /app/gradlew -p /app ktlintcheck detekt :dataland-backend:test --no-daemon
