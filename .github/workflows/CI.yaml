name: CI
env:
  GITHUB_USER: ${{ github.actor }}
  GITHUB_TOKEN: ${{ secrets.GITHUB_TOKEN }}

on:
  push:
    branches:
      - '**'

jobs:
  log-everything:
    runs-on: ubuntu-latest
    steps:
      - uses: actions/checkout@v3
      - uses: ./.github/workflows/logObjects
        name: log everything
        with:
          github: ${{ toJSON(github) }}
          env: ${{ toJSON(env) }}
          job: ${{ toJSON(job) }}
          steps: ${{ toJSON(steps) }}
          runner: ${{ toJSON(runner) }}
          strategy: ${{ toJSON(strategy) }}
          matrix: ${{ toJSON(matrix) }}
          needs: ${{ toJSON(needs) }}
          inputs: ${{ toJSON(inputs) }}
          vars: ${{ toJSON(vars) }}
  rebuild-docker-images:
    uses: ./.github/workflows/RebuildDockerImages.yaml
  frontend-component-tests:
    runs-on: ubuntu-latest
    if: github.event_name != 'workflow_dispatch'
    steps:
      - uses: actions/checkout@v3
      - uses: ./.github/workflows/logObjects
        name: log job contexts
        with:
          env: ${{ toJSON(env) }}
          job: ${{ toJSON(job) }}
          steps: ${{ toJSON(steps) }}
          strategy: ${{ toJSON(strategy) }}
          matrix: ${{ toJSON(matrix) }}
          needs: ${{ toJSON(needs) }}
          inputs: ${{ toJSON(inputs) }}
          vars: ${{ toJSON(vars) }}
      - uses: actions/setup-java@v3
        with:
          distribution: temurin
          java-version: 17
          cache: gradle
      - name: Frontend component testing
<<<<<<< HEAD
        run: timeout 15m bash -c "./gradlew :dataland-frontend:generateClients :dataland-frontend:npm_run_testcomponent --no-daemon --stacktrace 2>&1 | tee cypress-component-test-logs.log"
        if: always()
      - name: Upload Cypress Component Test Logs
        if: always()
        uses: actions/upload-artifact@v3
        with:
          name: componentTestCypressLogs
=======
        run: timeout -v 15m ./testing/execute_frontend_component_tests.sh
# Uncomment the lines below to enable debug logging for investigating flaky component tests.
#        env:
#          DEBUG: cypress:*
        if: always()
      - name: Upload Cypress Component Testing Logs
        if: always()
        uses: actions/upload-artifact@v3
        with:
          name: componentTestCypressLogss
>>>>>>> e823cdb6
          path: cypress-component-test-logs.log
      - name: Upload lcov Exec Results
        if: always()
        uses: actions/upload-artifact@v3
        with:
          name: lcovResults
          path: ./dataland-frontend/coverage/*.info
      - name: Upload FE Cypress Results
        if: always()
        uses: actions/upload-artifact@v3
        with:
          name: cypress-component-tests
          path: ./dataland-frontend/cypress
  gradle-based-tests:
    runs-on: ubuntu-latest
    if: github.event_name != 'workflow_dispatch'
    steps:
      - uses: actions/checkout@v3
      - uses: ./.github/workflows/logObjects
        name: log job contexts
        with:
          env: ${{ toJSON(env) }}
          job: ${{ toJSON(job) }}
          steps: ${{ toJSON(steps) }}
          strategy: ${{ toJSON(strategy) }}
          matrix: ${{ toJSON(matrix) }}
          needs: ${{ toJSON(needs) }}
          inputs: ${{ toJSON(inputs) }}
          vars: ${{ toJSON(vars) }}
      - uses: actions/setup-java@v3
        with:
          distribution: temurin
          java-version: 17
          cache: gradle
      - name: assemble project
        run: ./gradlew assemble --no-daemon --stacktrace
      - name: Execute linting and detekt
        run: ./gradlew ktlintCheck detekt --no-daemon --stacktrace
        if: always()
      - name: Execute unit tests for all spring services
        run: ./gradlew :dataland-backend:test :dataland-internal-storage:test :dataland-api-key-manager:test :dataland-qa-service:test :dataland-document-manager:test :dataland-batch-manager:test --no-daemon --stacktrace
        if: always()
        env:
          MAILJET_API_ID: ${{ secrets.MAILJET_API_ID }}
          MAILJET_API_SECRET: ${{ secrets.MAILJET_API_SECRET }}
          INVITATION_REQUEST_RECEIVERS: "dev.null@dataland.com"
          INVITATION_REQUEST_CC: "dev.null@dataland.com"
      - name: Frontend linting
        run: ./gradlew :dataland-frontend:generateClients :dataland-frontend:npm_run_lintci :dataland-frontend:npm_run_checkdependencies --no-daemon --stacktrace
        if: always()
      - name: Keycloak theme linting
        run: ./gradlew :dataland-keycloak:dataland_theme:login:npm_run_lintci --no-daemon --stacktrace
        if: always()
      - name: Execute Frontend Scripts to check if they run successfully
        if: always()
        run: ./gradlew :dataland-frontend:npm_run_fakefixtures --stacktrace
      - name: verify OpenApi Files
        if: always()
        run: testing/verifyOpenApiFiles.sh
      - name: verify no it.only exists
        if: always()
        run: |
          ! grep -ri "it\.only" dataland-frontend/tests/
      - name: Upload Test and Coverage Reports
        if: always()
        uses: actions/upload-artifact@v3
        with:
          name: GradleReports
          path: |
            ./**/build/reports
            ./**/coverage
      - name: Upload JaCoCo Exec Results
        if: always()
        uses: actions/upload-artifact@v3
        with:
          name: JaCoCoResultsUnitTests
          path: ./**/*.exec
      - uses: ./.github/workflows/dockerLogs
        if: always()
        with:
          subfolder: 'unit-tests-backend'
  e2e-tests:
    runs-on: ubuntu-latest
    if: github.event_name != 'workflow_dispatch'
    needs:
      - rebuild-docker-images
    strategy:
      fail-fast: false
      matrix:
        include:
          - testExecutor: "CYPRESS"
            testGroup: 1
          - testExecutor: "CYPRESS"
            testGroup: 2
          - testExecutor: "CYPRESS"
            testGroup: 3
          - testExecutor: "CYPRESS"
            testGroup: 4
          - testExecutor: "E2ETESTS"
            testGroup: 0
          - testExecutor: "RESTARTABILITY"
            testGroup: 100
    steps:
      - uses: actions/checkout@v3
      - uses: ./.github/workflows/downloadImageVersions
      - uses: ./.github/workflows/logObjects
        name: log job contexts
        with:
          env: ${{ toJSON(env) }}
          job: ${{ toJSON(job) }}
          steps: ${{ toJSON(steps) }}
          strategy: ${{ toJSON(strategy) }}
          matrix: ${{ toJSON(matrix) }}
          needs: ${{ toJSON(needs) }}
          inputs: ${{ toJSON(inputs) }}
          vars: ${{ toJSON(vars) }}
      - name: Retrieve SSL certificates for local-dev.dataland.com
        run: ./testing/retrieve_ssl_certs.sh
        env:
          TARGETSERVER_HOST_KEYS: ${{ vars.TARGETSERVER_HOST_KEYS }}
          SSH_PRIVATE_KEY: ${{ secrets.SSH_PRIVATE_KEY }}
      - name: Execute E2E Tests
        run: ./testing/e2e_test_launcher.sh
        env:
          KEYCLOAK_FRONTEND_URL: "https://local-dev.dataland.com/keycloak"
          KEYCLOAK_DB_PASSWORD: "password"
          BACKEND_DB_PASSWORD: "password"
          API_KEY_MANAGER_DB_PASSWORD: "password"
          INTERNAL_STORAGE_DB_PASSWORD: "password"
          DOCUMENT_MANAGER_DB_PASSWORD: "password"
          QA_SERVICE_DB_PASSWORD: "password"
          PGADMIN_PASSWORD: "password"
          KEYCLOAK_DATALAND_ADMIN_VALUE: "Dic1AEUG0nKnZ8me/3GMxgfyUmbwmJwDWNXkC7arLcij2BDB0xeOgk8ZpfZPKmFNikr9Is5I4+Nyk3MB9zs7mA=="
          KEYCLOAK_DATALAND_ADMIN_SALT: "K9nzg086pCNjq8dxl84GZg=="
          KEYCLOAK_DATALAND_ADMIN_PASSWORD: "password"
          DATALAND_BATCH_MANAGER_CLIENT_SECRET: "password"
          KEYCLOAK_READER_VALUE: "Dic1AEUG0nKnZ8me/3GMxgfyUmbwmJwDWNXkC7arLcij2BDB0xeOgk8ZpfZPKmFNikr9Is5I4+Nyk3MB9zs7mA=="
          KEYCLOAK_READER_SALT: "K9nzg086pCNjq8dxl84GZg=="
          KEYCLOAK_READER_PASSWORD: "password"
          KEYCLOAK_UPLOADER_VALUE: "Dic1AEUG0nKnZ8me/3GMxgfyUmbwmJwDWNXkC7arLcij2BDB0xeOgk8ZpfZPKmFNikr9Is5I4+Nyk3MB9zs7mA=="
          KEYCLOAK_UPLOADER_SALT: "K9nzg086pCNjq8dxl84GZg=="
          KEYCLOAK_UPLOADER_PASSWORD: "password"
          KEYCLOAK_REVIEWER_VALUE: "Dic1AEUG0nKnZ8me/3GMxgfyUmbwmJwDWNXkC7arLcij2BDB0xeOgk8ZpfZPKmFNikr9Is5I4+Nyk3MB9zs7mA=="
          KEYCLOAK_REVIEWER_SALT: "K9nzg086pCNjq8dxl84GZg=="
          KEYCLOAK_REVIEWER_PASSWORD: "password"
          KEYCLOAK_ADMIN: "admin"
          KEYCLOAK_ADMIN_PASSWORD: "password"
          KEYCLOAK_GOOGLE_ID: "irrelevant_in_ci"
          KEYCLOAK_GOOGLE_SECRET: "irrelevant_in_ci"
          PROXY_PRIMARY_URL: local-dev.dataland.com
          PROXY_LETSENCRYPT_PATH: /etc/letsencrypt/local-dev.dataland.com
          PROXY_IMAGE: ghcr.io/d-fine/dataland/dataland_inbound_proxy:${{ env.DATALAND_INBOUND_PROXY_VERSION }}
          CYPRESS_EXECUTION_ENVIRONMENT: "ci"
          CYPRESS_TEST_GROUP: ${{ matrix.testGroup }}
          TEST_EXECUTOR: ${{ matrix.testExecutor }}
          COMPOSE_DOCKER_CLI_BUILD: 1
          DOCKER_BUILDKIT: 1
          MAILJET_API_ID: ${{ secrets.MAILJET_API_ID }}
          MAILJET_API_SECRET: ${{ secrets.MAILJET_API_SECRET }}
          INVITATION_REQUEST_RECEIVERS: "dev.null@dataland.com"
          INVITATION_REQUEST_CC: "dev.null@dataland.com"
          RABBITMQ_USER: "admin"
          RABBITMQ_PASS: "dataland"
          RABBITMQ_PASS_HASH: "1s3+3kZqRTAgidTV6NE+adO3ja5NFNQZHa9MBwhJ0Kx7Fw6F"
          FRONTEND_LOCATION_CONFIG: "Test"
      - name: Upload JaCoCo Exec Results
        if: always()
        uses: actions/upload-artifact@v3
        with:
          name: JaCoCoResultsE2ETest
          path: ./*.exec
      - name: Upload lcov Exec Results
        if: always()
        uses: actions/upload-artifact@v3
        with:
          name: lcovResults
          path: ./*.info
      - name: Upload E2E Test and Cypress Reports
        if: always()
        uses: actions/upload-artifact@v3
        with:
          name: e2eTestReports
          path: |
            ./cypress
            ./coverage
            ./reports
      - name: Upload database dumps
        if: always()
        uses: actions/upload-artifact@v3
        with:
          name: e2eTestDatabaseDumps
          path: ./dbdumps/
      - uses: ./.github/workflows/dockerLogs
        if: always()
        with:
          subfolder: 'e2etests_testgroup_${{ matrix.testGroup }}'
  sonar:
    runs-on: ubuntu-latest
    if: ${{ !cancelled() }}
    needs:
      - e2e-tests
      - gradle-based-tests
      - frontend-component-tests
    steps:
      - uses: actions/checkout@v3
        with:
          fetch-depth: 0
      - uses: ./.github/workflows/logObjects
        name: log job contexts
        with:
          env: ${{ toJSON(env) }}
          job: ${{ toJSON(job) }}
          steps: ${{ toJSON(steps) }}
          strategy: ${{ toJSON(strategy) }}
          matrix: ${{ toJSON(matrix) }}
          needs: ${{ toJSON(needs) }}
          inputs: ${{ toJSON(inputs) }}
          vars: ${{ toJSON(vars) }}
      - uses: actions/setup-java@v3
        with:
          distribution: temurin
          java-version: 17
          cache: gradle
      - uses: actions/download-artifact@v3
        name: JaCoCoResultsUnitTests
        with:
          name: JaCoCoResultsUnitTests
      - uses: actions/download-artifact@v3
        name: JaCoCoResultsE2ETest
        with:
          name: JaCoCoResultsE2ETest
      - uses: actions/download-artifact@v3
        name: lcovResults
        with:
          name: lcovResults
          path: fe-coverage
      - name: Prepare Repo for Sonar
        if: always()
        run: |
          ./gradlew compileKotlin compileJava compileTestKotlin compileTestJava npmSetup npmInstall generateClients npm_run_build \
          -x detekt -x ktlintCheck -x jacocoTestReport -x kaptKotlin -x kaptTestKotlin -x kaptGenerateStubsTestKotlin -x kaptGenerateStubsKotlin \
          --no-daemon --stacktrace
        env:
          GITHUB_TOKEN: ${{ secrets.GITHUB_TOKEN }}
      - name: jacocoTestReport
        if: always()
        # jacocoTestReport must be executed in a gradle-job that is started AFTER classes are compiled - because
        # the build.gradle.kts only looks for .class files at start of gradle (and not at start of task).
        run: ./gradlew jacocoTestReport --no-daemon --stacktrace
        env:
          GITHUB_TOKEN: ${{ secrets.GITHUB_TOKEN }}
      - name: Run Sonar
        if: always()
        run: |
          touch ./build/reports/sonarProperties.txt
          ./gradlew sonar -D"sonar.scanner.dumpToFile"="./build/reports/sonarProperties.txt" --no-daemon --stacktrace
          ./gradlew sonar --no-daemon --stacktrace
        env:
          GITHUB_TOKEN: ${{ secrets.GITHUB_TOKEN }}
          SONAR_TOKEN: ${{ secrets.SONAR_TOKEN }}
      - name: Upload Reports
        if: always()
        uses: actions/upload-artifact@v3
        with:
          name: SonarStageReports
          path: ./build/reports
  manual-maintenance-check:
    runs-on: ubuntu-latest
    steps:
      - uses: actions/checkout@v3
        with:
          fetch-depth: 0
      - name: "Check if manual maintenance was executed recently"
        run: git log --since $(date -d "- 28 days" "+%x") | grep -ie "manual.maintenance" || ( echo "Last Manual Maintenance is too old. Do it now!"; exit 1)
  summary:
    runs-on: ubuntu-latest
    if: success()
    needs:
      - sonar
      - manual-maintenance-check
    steps:
      - name: Summary of this workflow's overall outcome
        run: exit 0<|MERGE_RESOLUTION|>--- conflicted
+++ resolved
@@ -50,15 +50,6 @@
           java-version: 17
           cache: gradle
       - name: Frontend component testing
-<<<<<<< HEAD
-        run: timeout 15m bash -c "./gradlew :dataland-frontend:generateClients :dataland-frontend:npm_run_testcomponent --no-daemon --stacktrace 2>&1 | tee cypress-component-test-logs.log"
-        if: always()
-      - name: Upload Cypress Component Test Logs
-        if: always()
-        uses: actions/upload-artifact@v3
-        with:
-          name: componentTestCypressLogs
-=======
         run: timeout -v 15m ./testing/execute_frontend_component_tests.sh
 # Uncomment the lines below to enable debug logging for investigating flaky component tests.
 #        env:
@@ -68,8 +59,7 @@
         if: always()
         uses: actions/upload-artifact@v3
         with:
-          name: componentTestCypressLogss
->>>>>>> e823cdb6
+          name: componentTestCypressLogs
           path: cypress-component-test-logs.log
       - name: Upload lcov Exec Results
         if: always()
