name: CI
env:
  GITHUB_USER: ${{ github.actor }}
  GITHUB_TOKEN: ${{ secrets.GITHUB_TOKEN }}
  REALDATA: false

on:
  push:
    branches:
      - '**'

jobs:
  log-everything:
    runs-on: ubuntu-latest
    steps:
      - uses: actions/checkout@v3
      - uses: ./.github/workflows/logObjects
        name: log everything
        with:
          github: ${{ toJSON(github) }}
          env: ${{ toJSON(env) }}
          job: ${{ toJSON(job) }}
          steps: ${{ toJSON(steps) }}
          runner: ${{ toJSON(runner) }}
          secrets: ${{ toJSON(secrets) }}
          strategy: ${{ toJSON(strategy) }}
          matrix: ${{ toJSON(matrix) }}
          needs: ${{ toJSON(needs) }}
          inputs: ${{ toJSON(inputs) }}
  rebuild-docker-images:
    uses: ./.github/workflows/RebuildDockerImages.yaml
  unit-tests-backend:
    runs-on: ubuntu-latest
    if: github.event_name != 'workflow_dispatch'
    needs:
      - rebuild-docker-images
    steps:
      - uses: actions/checkout@v3
      - uses: ./.github/workflows/downloadImageVersions
      - uses: ./.github/workflows/logObjects
        name: log job contexts
        with:
          env: ${{ toJSON(env) }}
          job: ${{ toJSON(job) }}
          steps: ${{ toJSON(steps) }}
          strategy: ${{ toJSON(strategy) }}
          matrix: ${{ toJSON(matrix) }}
          needs: ${{ toJSON(needs) }}
          inputs: ${{ toJSON(inputs) }}
      - name: Login to Github Packages
        uses: docker/login-action@v2
        with:
          registry: ghcr.io
          username: ${{ github.actor }}
          password: ${{ secrets.GITHUB_TOKEN }}
      - name: Execute Backend unit tests by using base image from GitHub Registry
        run: |
          docker run -v $(pwd):/app:rw \
          -e GITHUB_TOKEN \
          -e GITHUB_USER \
          ghcr.io/d-fine/dataland/dataland_backend_test:${DATALAND_BACKEND_TEST_VERSION} \
          /app/gradlew -p /app ktlintcheck detekt :dataland-backend:test :dataland-csvconverter:test --no-daemon --stacktrace
      - name: Upload Test Reports
        if: always()
        uses: actions/upload-artifact@v3
        with:
          name: TestReport
          path: ./**/build/reports
      - name: Upload JaCoCo Exec Results for backend
        if: always()
        uses: actions/upload-artifact@v3
        with:
          name: JaCoCoResultsBackendUnitTests
          path: ./dataland-backend/build/jacoco/*.exec
      - name: Upload JaCoCo Exec Results for csv converter
        if: always()
        uses: actions/upload-artifact@v3
        with:
          name: JaCoCoResultsCsvConverterUnitTests
          path: ./dataland-csvconverter/build/jacoco/*.exec
      - uses: ./.github/workflows/dockerLogs
        if: always()
        with:
          subfolder: 'unit-tests-backend'
  component-tests-frontend:
    runs-on: ubuntu-latest
    if: github.event_name != 'workflow_dispatch'
    needs:
      - rebuild-docker-images
    steps:
      - uses: actions/checkout@v3
      - uses: ./.github/workflows/logObjects
        name: log job contexts
        with:
          env: ${{ toJSON(env) }}
          job: ${{ toJSON(job) }}
          steps: ${{ toJSON(steps) }}
          strategy: ${{ toJSON(strategy) }}
          matrix: ${{ toJSON(matrix) }}
          needs: ${{ toJSON(needs) }}
          inputs: ${{ toJSON(inputs) }}
      - uses: actions/setup-java@v3
        with:
          distribution: temurin
          java-version: 17
          cache: gradle
      - name: Execute Frontend Component Tests
        run: ./gradlew :dataland-frontend:generateAPIClientFrontend :dataland-frontend:npm_run_lintci :dataland-frontend:npm_run_testcomponent :dataland-frontend:npm_run_checkdependencies --no-daemon --stacktrace
      - name: Upload FE lcov Exec Results
        if: always()
        uses: actions/upload-artifact@v3
        with:
          name: lcovResults
          path: ./dataland-frontend/coverage/lcov.info
      - name: Execute Frontend Scripts to check if they run successfully
        run: ./gradlew :dataland-frontend:npm_run_fakefixtures --stacktrace
  e2e-tests:
    runs-on: ubuntu-latest
    if: github.event_name != 'workflow_dispatch'
    needs:
      - rebuild-docker-images
    strategy:
      fail-fast: false
      matrix:
        include:
          - testExecutor: "CYPRESS"
            testGroup: 1
          - testExecutor: "CYPRESS"
            testGroup: 2
          - testExecutor: "CYPRESS"
            testGroup: 3
          - testExecutor: "CYPRESS"
            testGroup: 4
          - testExecutor: "E2ETESTS"
            testGroup: 0
          - testExecutor: "RESTARTABILITY"
            testGroup: 100
    steps:
      - uses: actions/checkout@v3
      - uses: ./.github/workflows/downloadImageVersions
      - uses: ./.github/workflows/logObjects
        name: log job contexts
        with:
<<<<<<< HEAD
          env: ${{ toJSON(env) }}
          job: ${{ toJSON(job) }}
          steps: ${{ toJSON(steps) }}
          strategy: ${{ toJSON(strategy) }}
          matrix: ${{ toJSON(matrix) }}
          needs: ${{ toJSON(needs) }}
          inputs: ${{ toJSON(inputs) }}
      - name: Retrieve SSL certificates for dataland-local.duckdns.org
=======
          name: parameters
          path: ./*.log
      - name: Retrieve SSL certificates for local-dev.dataland.com
>>>>>>> a982b23d
        run: ./testing/retrieve_ssl_certs.sh
        env:
          DATALAND_LETSENCRYPT_HOST_KEYS: ${{ secrets.DATALAND_LETSENCRYPT_HOST_KEYS }}
          SSH_PRIVATE_KEY: ${{ secrets.SSH_PRIVATE_KEY }}
      - name: Execute E2E Tests
        run: ./testing/e2e_test_launcher.sh
        env:
          KEYCLOAK_FRONTEND_URL: "https://local-dev.dataland.com/keycloak"
          KEYCLOAK_DB_PASSWORD: "password"
          BACKEND_DB_PASSWORD: "password"
          PGADMIN_PASSWORD: "password"
          KEYCLOAK_READER_VALUE: "qT0vhQ7bQA0OuAlJslpDr421pJQjZWIHxXZYePO9IOVVfZUX+85SwuwVrLgL/9xiW5hjyxlhKqQzUl7xUh+hVQ=="
          KEYCLOAK_READER_SALT: "6ZN+5rRT/wQcQqvNhXIsfA=="
          KEYCLOAK_READER_PASSWORD: "test"
          KEYCLOAK_UPLOADER_VALUE: "qT0vhQ7bQA0OuAlJslpDr421pJQjZWIHxXZYePO9IOVVfZUX+85SwuwVrLgL/9xiW5hjyxlhKqQzUl7xUh+hVQ=="
          KEYCLOAK_UPLOADER_SALT: "6ZN+5rRT/wQcQqvNhXIsfA=="
          KEYCLOAK_UPLOADER_PASSWORD: "test"
          KEYCLOAK_ADMIN: "admin"
          KEYCLOAK_ADMIN_PASSWORD: "admin"
          KEYCLOAK_GOOGLE_ID: ${{ secrets.KEYCLOAK_GOOGLE_ID }}
          KEYCLOAK_GOOGLE_SECRET: ${{ secrets.KEYCLOAK_GOOGLE_SECRET }}
<<<<<<< HEAD
          PROXY_PRIMARY_URL: dataland-local.duckdns.org
          PROXY_LETSENCRYPT_PATH: /etc/letsencrypt/dataland-local.duckdns.org
          PROXY_IMAGE: ghcr.io/d-fine/dataland/dataland_inbound_proxy_production:${{ env.DATALAND_INBOUND_PROXY_PRODUCTION_VERSION }}
=======
          PROXY_PRIMARY_URL: local-dev.dataland.com
          PROXY_LETSENCRYPT_PATH: /etc/letsencrypt/local-dev.dataland.com
          PROXY_ENVIRONMENT: production
>>>>>>> a982b23d
          ENVIRONMENT: "development"
          CYPRESS_EXECUTION_ENVIRONMENT: "ci"
          CYPRESS_TEST_GROUP: ${{ matrix.testGroup }}
          TEST_EXECUTOR: ${{ matrix.testExecutor }}
          COMPOSE_DOCKER_CLI_BUILD: 1
          DOCKER_BUILDKIT: 1
      - name: Upload JaCoCo Exec Results
        if: always()
        uses: actions/upload-artifact@v3
        with:
          name: JaCoCoResultsE2ETest
          path: ./*.exec
      - name: Upload lcov Exec Results
        if: always()
        uses: actions/upload-artifact@v3
        with:
          name: lcovResults
          path: ./*.info
      - name: Upload FE E2E Cypress Results
        if: always()
        uses: actions/upload-artifact@v3
        with:
          name: cypress
          path: ./cypress
      - name: Upload E2E Test Reports
        if: always()
        uses: actions/upload-artifact@v3
        with:
          name: e2eTestReports
          path: ./reports
      - name: Upload database dumps
        if: always()
        uses: actions/upload-artifact@v3
        with:
          name: e2eTestDatabaseDumps
          path: ./dbdumps/
      - uses: ./.github/workflows/dockerLogs
        if: always()
        with:
          subfolder: 'e2etests_testgroup_${{ matrix.testGroup }}'
  sonar:
    runs-on: ubuntu-latest
    if: always() && github.event_name != 'workflow_dispatch'
    needs:
      - e2e-tests
      - unit-tests-backend
      - component-tests-frontend
    steps:
      - uses: actions/checkout@v3
        with:
          fetch-depth: 0
      - uses: ./.github/workflows/logObjects
        name: log job contexts
        with:
          env: ${{ toJSON(env) }}
          job: ${{ toJSON(job) }}
          steps: ${{ toJSON(steps) }}
          strategy: ${{ toJSON(strategy) }}
          matrix: ${{ toJSON(matrix) }}
          needs: ${{ toJSON(needs) }}
          inputs: ${{ toJSON(inputs) }}
      - uses: actions/setup-java@v3
        with:
          distribution: temurin
          java-version: 17
          cache: gradle
      - name: Build project
        run: ./gradlew assemble --no-daemon --stacktrace
      - uses: actions/download-artifact@v3
        with:
          name: JaCoCoResultsBackendUnitTests
      - uses: actions/download-artifact@v3
        with:
          name: JaCoCoResultsCsvConverterUnitTests
      - uses: actions/download-artifact@v3
        with:
          name: JaCoCoResultsE2ETest
      - uses: actions/download-artifact@v3
        with:
          name: lcovResults
          path: fe-coverage
      - name: Generate jacocoTestReport and run Sonar
        if: always()
        run: ./gradlew jacocoTestReport sonarqube --no-daemon --stacktrace
        env:
          GITHUB_TOKEN: ${{ secrets.GITHUB_TOKEN }}
          SONAR_TOKEN: ${{ secrets.SONAR_TOKEN }}
  summary:
    runs-on: ubuntu-latest
    if: success()
    needs:
      - sonar
    steps:
      - name: Summary of this workflow's overall outcome
        run: exit 0<|MERGE_RESOLUTION|>--- conflicted
+++ resolved
@@ -141,20 +141,14 @@
       - uses: ./.github/workflows/logObjects
         name: log job contexts
         with:
-<<<<<<< HEAD
-          env: ${{ toJSON(env) }}
-          job: ${{ toJSON(job) }}
-          steps: ${{ toJSON(steps) }}
-          strategy: ${{ toJSON(strategy) }}
-          matrix: ${{ toJSON(matrix) }}
-          needs: ${{ toJSON(needs) }}
-          inputs: ${{ toJSON(inputs) }}
-      - name: Retrieve SSL certificates for dataland-local.duckdns.org
-=======
-          name: parameters
-          path: ./*.log
+          env: ${{ toJSON(env) }}
+          job: ${{ toJSON(job) }}
+          steps: ${{ toJSON(steps) }}
+          strategy: ${{ toJSON(strategy) }}
+          matrix: ${{ toJSON(matrix) }}
+          needs: ${{ toJSON(needs) }}
+          inputs: ${{ toJSON(inputs) }}
       - name: Retrieve SSL certificates for local-dev.dataland.com
->>>>>>> a982b23d
         run: ./testing/retrieve_ssl_certs.sh
         env:
           DATALAND_LETSENCRYPT_HOST_KEYS: ${{ secrets.DATALAND_LETSENCRYPT_HOST_KEYS }}
@@ -176,15 +170,9 @@
           KEYCLOAK_ADMIN_PASSWORD: "admin"
           KEYCLOAK_GOOGLE_ID: ${{ secrets.KEYCLOAK_GOOGLE_ID }}
           KEYCLOAK_GOOGLE_SECRET: ${{ secrets.KEYCLOAK_GOOGLE_SECRET }}
-<<<<<<< HEAD
-          PROXY_PRIMARY_URL: dataland-local.duckdns.org
-          PROXY_LETSENCRYPT_PATH: /etc/letsencrypt/dataland-local.duckdns.org
-          PROXY_IMAGE: ghcr.io/d-fine/dataland/dataland_inbound_proxy_production:${{ env.DATALAND_INBOUND_PROXY_PRODUCTION_VERSION }}
-=======
           PROXY_PRIMARY_URL: local-dev.dataland.com
           PROXY_LETSENCRYPT_PATH: /etc/letsencrypt/local-dev.dataland.com
-          PROXY_ENVIRONMENT: production
->>>>>>> a982b23d
+          PROXY_IMAGE: ghcr.io/d-fine/dataland/dataland_inbound_proxy_production:${{ env.DATALAND_INBOUND_PROXY_PRODUCTION_VERSION }}
           ENVIRONMENT: "development"
           CYPRESS_EXECUTION_ENVIRONMENT: "ci"
           CYPRESS_TEST_GROUP: ${{ matrix.testGroup }}
