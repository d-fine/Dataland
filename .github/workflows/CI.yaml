name: CI/CD
env:
  DATALAND_SKYMINDERCLIENT_TOKEN: ${{ secrets.DATALAND_SKYMINDERCLIENT_TOKEN }}
  DATALAND_SKYMINDERCLIENT_USER: ${{ secrets.DATALAND_SKYMINDERCLIENT_USER }}

on:
  push:
    branches:
      - '**'
  pull_request:
    branches:
      - 'main'
  workflow_dispatch:

jobs:
  build:
    runs-on: ubuntu-latest
    steps:
      - uses: actions/checkout@v2
      - uses: actions/setup-java@v2
        with:
          distribution: temurin
          java-version: 17
          cache: gradle
      - name: Build all and Assemble boot jar
        run: ./gradlew assemble --no-daemon
      - name: Upload Build Directories
        uses: actions/upload-artifact@v2
        with:
          name: buildDirectories
          path: "**/build/"
  test:
    runs-on: ubuntu-latest
    needs:
      - build
    if: github.event_name != 'workflow_dispatch'
    steps:
      - uses: actions/checkout@v2
      - uses: actions/setup-java@v2
        with:
          distribution: temurin
          java-version: 17
          cache: gradle
      - uses: actions/download-artifact@v2
        with:
          name: buildDirectories
      - name: Execute tests
<<<<<<< HEAD
        run: ./gradlew ktlintcheck detekt :dataland-backend:test --no-daemon
=======
        run: ./gradlew ktlintcheck :dataland-backend:test --no-daemon
      - name: Execute Frontend Unit Tests
        run: ./gradlew :dataland-frontend:npm_run_testunit
      - name: Execute Frontend Cypress Tests
        run: ./gradlew :dataland-frontend:npm_run_testheadless
>>>>>>> 3375960a
      - name: Upload Test Reports
        if: always()
        uses: actions/upload-artifact@v2
        with:
          name: TestReport
          path: ./build/reports/
      - name: Upload JaCoCo Exec Results
        if: always()
        uses: actions/upload-artifact@v2
        with:
          name: JaCoCoResultsUnitTests
          path: ./dataland-backend/build/jacoco/*.exec
      - name: Upload FE lcov Exec Results
        if: always()
        uses: actions/upload-artifact@v2
        with:
          name: lcovResults
          path: ./dataland-frontend/coverage/**/lcov.info
  e2e-test:
    runs-on: ubuntu-latest
    if: github.event_name != 'workflow_dispatch'
    steps:
      - uses: actions/checkout@v2
      - name: Execute E2E Tests
        run: ./testing-shell-scripts/execute_e2e_tests.sh
      - name: Upload JaCoCo Exec Results
        if: always()
        uses: actions/upload-artifact@v2
        with:
          name: JaCoCoResultsE2ETest
          path: ./*.exec
  sonar:
    runs-on: ubuntu-latest
    if: always() && github.event_name != 'workflow_dispatch'
    needs:
      - e2e-test
      - test
    steps:
      - uses: actions/checkout@v2
        with:
          fetch-depth: 0
      - uses: actions/setup-java@v2
        with:
          distribution: temurin
          java-version: 17
          cache: gradle
      - uses: actions/download-artifact@v2
        with:
          name: buildDirectories
      - uses: actions/download-artifact@v2
        with:
          name: JaCoCoResultsUnitTests
      - uses: actions/download-artifact@v2
        with:
          name: JaCoCoResultsE2ETest
      - uses: actions/download-artifact@v2
        with:
          name: lcovResults
          path: fe-coverage
      - name: Generate jacocoTestReport and run Sonar
        if: always()
        run: ./gradlew jacocoTestReport sonarqube --no-daemon
        env:
          GITHUB_TOKEN: ${{ secrets.GITHUB_TOKEN }}
          SONAR_TOKEN: ${{ secrets.SONAR_TOKEN }}
  deploy:
    runs-on: ubuntu-latest
    if: github.event_name == 'workflow_dispatch'
    needs:
      - build
    steps:
      - name: Start Preview Server
        run: curl ${{ secrets.PREVIEW_STARTUP_URL }} > /dev/null
      - uses: actions/checkout@v2
      - uses: actions/download-artifact@v2
        with:
          name: buildDirectories
      - name: Deploy to Preview
        run: |
          rm dataland-backend/build/libs/*-plain.jar
          ./deployment/deploy_to_preview.sh dataland-backend/build/libs/dataland-backend*.jar
        env:
          SSH_PRIVATE_KEY: ${{ secrets.SSH_PRIVATE_KEY }}
  summary:
    runs-on: ubuntu-latest
    if: success()
    needs:
      - sonar
    steps:
      - name: Summary of this workflow's overall outcome
        run: exit 0<|MERGE_RESOLUTION|>--- conflicted
+++ resolved
@@ -45,15 +45,11 @@
         with:
           name: buildDirectories
       - name: Execute tests
-<<<<<<< HEAD
         run: ./gradlew ktlintcheck detekt :dataland-backend:test --no-daemon
-=======
-        run: ./gradlew ktlintcheck :dataland-backend:test --no-daemon
       - name: Execute Frontend Unit Tests
         run: ./gradlew :dataland-frontend:npm_run_testunit
       - name: Execute Frontend Cypress Tests
         run: ./gradlew :dataland-frontend:npm_run_testheadless
->>>>>>> 3375960a
       - name: Upload Test Reports
         if: always()
         uses: actions/upload-artifact@v2
