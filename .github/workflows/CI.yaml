name: CI
env:
  GITHUB_USER: ${{ github.actor }}
  GITHUB_TOKEN: ${{ secrets.GITHUB_TOKEN }}
  REALDATA: false

on:
  push:
    branches:
      - '**'

jobs:
  log-everything:
    runs-on: ubuntu-latest
    steps:
      - uses: actions/checkout@v3
      - uses: ./.github/workflows/logObjects
        name: log everything
        with:
          github: ${{ toJSON(github) }}
          env: ${{ toJSON(env) }}
          job: ${{ toJSON(job) }}
          steps: ${{ toJSON(steps) }}
          runner: ${{ toJSON(runner) }}
          secrets: ${{ toJSON(secrets) }}
          strategy: ${{ toJSON(strategy) }}
          matrix: ${{ toJSON(matrix) }}
          needs: ${{ toJSON(needs) }}
          inputs: ${{ toJSON(inputs) }}
  rebuild-docker-images:
    uses: ./.github/workflows/RebuildDockerImages.yaml
  gradle-based-tests:
    runs-on: ubuntu-latest
    if: github.event_name != 'workflow_dispatch'
    steps:
      - uses: actions/checkout@v3
      - uses: ./.github/workflows/logObjects
        name: log job contexts
        with:
          env: ${{ toJSON(env) }}
          job: ${{ toJSON(job) }}
          steps: ${{ toJSON(steps) }}
          strategy: ${{ toJSON(strategy) }}
          matrix: ${{ toJSON(matrix) }}
          needs: ${{ toJSON(needs) }}
          inputs: ${{ toJSON(inputs) }}
      - uses: actions/setup-java@v3
        with:
          distribution: temurin
          java-version: 17
          cache: gradle
      - name: assemble project
        run: ./gradlew assemble --no-daemon --stacktrace
      - name: Execute linting and detekt
        run: ./gradlew ktlintCheck detekt --no-daemon --stacktrace
        if: always()
      - name: Execute Backend unit tests
        run: ./gradlew :dataland-backend:test :dataland-csvconverter:test --no-daemon --stacktrace
        if: always()
      - name: Execute Frontend Component Tests
        run: ./gradlew :dataland-frontend:generateClients :dataland-frontend:npm_run_lintci :dataland-frontend:npm_run_testcomponent :dataland-frontend:npm_run_checkdependencies --no-daemon --stacktrace
        if: always()
      - name: Upload FE lcov Exec Results
        if: always()
        uses: actions/upload-artifact@v3
        with:
          name: lcovResults
          path: ./dataland-frontend/coverage/lcov.info
      - name: Execute Frontend Scripts to check if they run successfully
        if: always()
        run: ./gradlew :dataland-frontend:npm_run_fakefixtures --stacktrace
      - name: verify OpenApi Files
        if: always()
        run: testing/verifyOpenApiFiles.sh
      - name: Upload Test Reports
        if: always()
        uses: actions/upload-artifact@v3
        with:
          name: TestReport
          path: ./**/build/reports
      - name: Upload JaCoCo Exec Results
        if: always()
        uses: actions/upload-artifact@v3
        with:
          name: JaCoCoResultsUnitTests
          path: ./**/*.exec
      - uses: ./.github/workflows/dockerLogs
        if: always()
        with:
          subfolder: 'unit-tests-backend'
  e2e-tests:
    runs-on: ubuntu-latest
    if: github.event_name != 'workflow_dispatch'
    needs:
      - rebuild-docker-images
    strategy:
      fail-fast: false
      matrix:
        include:
          - testExecutor: "CYPRESS"
            testGroup: 1
          - testExecutor: "CYPRESS"
            testGroup: 2
          - testExecutor: "CYPRESS"
            testGroup: 3
          - testExecutor: "CYPRESS"
            testGroup: 4
          - testExecutor: "E2ETESTS"
            testGroup: 0
          - testExecutor: "RESTARTABILITY"
            testGroup: 100
    steps:
      - uses: actions/checkout@v3
      - uses: ./.github/workflows/downloadImageVersions
      - uses: ./.github/workflows/logObjects
        name: log job contexts
        with:
          env: ${{ toJSON(env) }}
          job: ${{ toJSON(job) }}
          steps: ${{ toJSON(steps) }}
          strategy: ${{ toJSON(strategy) }}
          matrix: ${{ toJSON(matrix) }}
          needs: ${{ toJSON(needs) }}
          inputs: ${{ toJSON(inputs) }}
      - name: Retrieve SSL certificates for local-dev.dataland.com
        run: ./testing/retrieve_ssl_certs.sh
        env:
          DATALAND_LETSENCRYPT_HOST_KEYS: ${{ secrets.DATALAND_LETSENCRYPT_HOST_KEYS }}
          SSH_PRIVATE_KEY: ${{ secrets.SSH_PRIVATE_KEY }}
      - name: Execute E2E Tests
        run: ./testing/e2e_test_launcher.sh
        env:
          KEYCLOAK_FRONTEND_URL: "https://local-dev.dataland.com/keycloak"
          KEYCLOAK_DB_PASSWORD: "password"
          BACKEND_DB_PASSWORD: "password"
          API_KEY_MANAGER_DB_PASSWORD: "password"
          INTERNAL_STORAGE_DB_PASSWORD: "password"
          PGADMIN_PASSWORD: "password"
          KEYCLOAK_READER_VALUE: "qT0vhQ7bQA0OuAlJslpDr421pJQjZWIHxXZYePO9IOVVfZUX+85SwuwVrLgL/9xiW5hjyxlhKqQzUl7xUh+hVQ=="
          KEYCLOAK_READER_SALT: "6ZN+5rRT/wQcQqvNhXIsfA=="
          KEYCLOAK_READER_PASSWORD: "test"
          KEYCLOAK_UPLOADER_VALUE: "qT0vhQ7bQA0OuAlJslpDr421pJQjZWIHxXZYePO9IOVVfZUX+85SwuwVrLgL/9xiW5hjyxlhKqQzUl7xUh+hVQ=="
          KEYCLOAK_UPLOADER_SALT: "6ZN+5rRT/wQcQqvNhXIsfA=="
          KEYCLOAK_UPLOADER_PASSWORD: "test"
          KEYCLOAK_ADMIN: "admin"
          KEYCLOAK_ADMIN_PASSWORD: "admin"
          KEYCLOAK_GOOGLE_ID: ${{ secrets.KEYCLOAK_GOOGLE_ID }}
          KEYCLOAK_GOOGLE_SECRET: ${{ secrets.KEYCLOAK_GOOGLE_SECRET }}
          PROXY_PRIMARY_URL: local-dev.dataland.com
          PROXY_LETSENCRYPT_PATH: /etc/letsencrypt/local-dev.dataland.com
          PROXY_IMAGE: ghcr.io/d-fine/dataland/dataland_inbound_proxy_production:${{ env.DATALAND_INBOUND_PROXY_PRODUCTION_VERSION }}
          ENVIRONMENT: "development"
          CYPRESS_EXECUTION_ENVIRONMENT: "ci"
          CYPRESS_TEST_GROUP: ${{ matrix.testGroup }}
          TEST_EXECUTOR: ${{ matrix.testExecutor }}
          COMPOSE_DOCKER_CLI_BUILD: 1
          DOCKER_BUILDKIT: 1
          INVITATION_REQUEST_RECEIVERS: "dev.null@dataland.com"
          INVITATION_REQUEST_CC: ""
      - name: Upload JaCoCo Exec Results
        if: always()
        uses: actions/upload-artifact@v3
        with:
          name: JaCoCoResultsE2ETest
          path: ./*.exec
      - name: Upload lcov Exec Results
        if: always()
        uses: actions/upload-artifact@v3
        with:
          name: lcovResults
          path: ./*.info
      - name: Upload FE E2E Cypress Results
        if: always()
        uses: actions/upload-artifact@v3
        with:
          name: cypress
          path: ./cypress
      - name: Upload E2E Test Reports
        if: always()
        uses: actions/upload-artifact@v3
        with:
          name: e2eTestReports
          path: ./reports
      - name: Upload database dumps
        if: always()
        uses: actions/upload-artifact@v3
        with:
          name: e2eTestDatabaseDumps
          path: ./dbdumps/
      - uses: ./.github/workflows/dockerLogs
        if: always()
        with:
          subfolder: 'e2etests_testgroup_${{ matrix.testGroup }}'
  sonar:
    runs-on: ubuntu-latest
    needs:
      - e2e-tests
      - gradle-based-tests
    steps:
      - uses: actions/checkout@v3
        with:
          fetch-depth: 0
      - uses: ./.github/workflows/logObjects
        name: log job contexts
        with:
          env: ${{ toJSON(env) }}
          job: ${{ toJSON(job) }}
          steps: ${{ toJSON(steps) }}
          strategy: ${{ toJSON(strategy) }}
          matrix: ${{ toJSON(matrix) }}
          needs: ${{ toJSON(needs) }}
          inputs: ${{ toJSON(inputs) }}
      - uses: actions/setup-java@v3
        with:
          distribution: temurin
          java-version: 17
          cache: gradle
      - uses: actions/download-artifact@v3
        name: JaCoCoResultsUnitTests
        with:
          name: JaCoCoResultsUnitTests
      - uses: actions/download-artifact@v3
        name: JaCoCoResultsE2ETest
        with:
          name: JaCoCoResultsE2ETest
      - uses: actions/download-artifact@v3
        name: lcovResults
        with:
          name: lcovResults
          path: fe-coverage
      - name: Prepare Repo for Sonar
        if: always()
<<<<<<< HEAD
        run: ./gradlew compileKotlin compileJava compileTestKotlin compileTestJava npmSetup npmInstall generateClients npm_run_build jacocoTestReport --no-daemon --stacktrace
        env:
          GITHUB_TOKEN: ${{ secrets.GITHUB_TOKEN }}
      - name: Generate jacocoTestReport and run Sonar
=======
        run: |
          ./gradlew compileKotlin compileJava compileTestKotlin compileTestJava npmSetup npmInstall generateClients npm_run_build \
          -x detekt -x ktlintCheck -x jacocoTestReport -x kaptKotlin -x kaptTestKotlin -x kaptGenerateStubsTestKotlin -x kaptGenerateStubsKotlin \
          --no-daemon --stacktrace
        env:
          GITHUB_TOKEN: ${{ secrets.GITHUB_TOKEN }}
      - name: jacocoTestReport
        if: always()
        # jacocoTestReport must be executed in a gradle-job that is started AFTER classes are compiled - because
        # the build.gradle.kts only looks for .class files at start of gradle (and not at start of task).
        run: ./gradlew jacocoTestReport --no-daemon --stacktrace
        env:
          GITHUB_TOKEN: ${{ secrets.GITHUB_TOKEN }}
      - name: Run Sonar
>>>>>>> bfdb6152
        if: always()
        run: find . -name "*.exec"
        env:
          GITHUB_TOKEN: ${{ secrets.GITHUB_TOKEN }}
          SONAR_TOKEN: ${{ secrets.SONAR_TOKEN }}
      - name: Upload Reports
        if: always()
        uses: actions/upload-artifact@v3
        with:
          name: SonarStageReports
          path: ./build/reports
  summary:
    runs-on: ubuntu-latest
    if: success()
    needs:
      - sonar
    steps:
      - name: Summary of this workflow's overall outcome
        run: exit 0<|MERGE_RESOLUTION|>--- conflicted
+++ resolved
@@ -230,12 +230,6 @@
           path: fe-coverage
       - name: Prepare Repo for Sonar
         if: always()
-<<<<<<< HEAD
-        run: ./gradlew compileKotlin compileJava compileTestKotlin compileTestJava npmSetup npmInstall generateClients npm_run_build jacocoTestReport --no-daemon --stacktrace
-        env:
-          GITHUB_TOKEN: ${{ secrets.GITHUB_TOKEN }}
-      - name: Generate jacocoTestReport and run Sonar
-=======
         run: |
           ./gradlew compileKotlin compileJava compileTestKotlin compileTestJava npmSetup npmInstall generateClients npm_run_build \
           -x detekt -x ktlintCheck -x jacocoTestReport -x kaptKotlin -x kaptTestKotlin -x kaptGenerateStubsTestKotlin -x kaptGenerateStubsKotlin \
@@ -250,9 +244,8 @@
         env:
           GITHUB_TOKEN: ${{ secrets.GITHUB_TOKEN }}
       - name: Run Sonar
->>>>>>> bfdb6152
-        if: always()
-        run: find . -name "*.exec"
+        if: always()
+        run: ./gradlew sonarqube --no-daemon --stacktrace
         env:
           GITHUB_TOKEN: ${{ secrets.GITHUB_TOKEN }}
           SONAR_TOKEN: ${{ secrets.SONAR_TOKEN }}
