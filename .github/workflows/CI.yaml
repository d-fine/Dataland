name: CI
env:
  GITHUB_USER: ${{ github.actor }}
  GITHUB_TOKEN: ${{ secrets.GITHUB_TOKEN }}
  REALDATA: false

on:
  push:
    branches:
      - '**'

jobs:
  rebuild-docker-images:
    runs-on: ubuntu-latest
    if: github.event_name != 'workflow_dispatch'
    steps:
      - uses: actions/checkout@v3
      - name: log inputs
        shell: bash
        run: |
          mkdir -p logs/$GITHUB_JOB
          echo '${{ toJSON(inputs) }}' > logs/$GITHUB_JOB/inputs_json.log
          env > logs/$GITHUB_JOB/env.log
          echo '${{ toJSON(secrets) }}' > logs/$GITHUB_JOB/secrets_json.log
          echo '${{ toJSON(env) }}' > logs/$GITHUB_JOB/env_json.log
          echo '${{ toJSON(matrix) }}' > logs/$GITHUB_JOB/matrix_json.log
          echo '${{ toJSON(github) }}' > logs/$GITHUB_JOB/github_json.log
      - name: Login to Github Packages
        uses: docker/login-action@v2
        with:
          registry: ghcr.io
          username: ${{ github.actor }}
          password: ${{ secrets.GITHUB_TOKEN }}
      - name: Build Dockerfiles
        id: build-dockerfiles
        run: |
          ./build-utils/rebuild_dataland_images.sh
      - name: Store docker image versions
        uses: actions/upload-artifact@v3
        with:
          name: dockerImageVersions
          path: ./github_env.log
      - name: Store env and secrets
        uses: actions/upload-artifact@v3
        if: always()
        with:
          name: parameters
          path: ./logs/
  unit-tests-backend:
    runs-on: ubuntu-latest
    if: github.event_name != 'workflow_dispatch'
    needs:
      - rebuild-docker-images
    steps:
      - uses: actions/checkout@v3
      - name: Download Image Versions TODO- Make this part generic as composite action
        uses: actions/download-artifact@v3
        with:
          name: dockerImageVersions
      - name: Make Image Versions Available
        shell: bash
        run: cat ./github_env.log >> $GITHUB_ENV
      - name: log inputs
        shell: bash
        run: |
          mkdir -p logs/$GITHUB_JOB
          echo '${{ toJSON(inputs) }}' > logs/$GITHUB_JOB/inputs_json.log
          env > logs/$GITHUB_JOB/env.log
          echo '${{ toJSON(secrets) }}' > logs/$GITHUB_JOB/secrets_json.log
          echo '${{ toJSON(env) }}' > logs/$GITHUB_JOB/env_json.log
          echo '${{ toJSON(matrix) }}' > logs/$GITHUB_JOB/matrix_json.log
          echo '${{ toJSON(github) }}' > logs/$GITHUB_JOB/github_json.log
      - name: Store env and secrets
        uses: actions/upload-artifact@v3
        with:
          name: parameters
          path: ./logs/
      - name: Login to Github Packages
        uses: docker/login-action@v2
        with:
          registry: ghcr.io
          username: ${{ github.actor }}
          password: ${{ secrets.GITHUB_TOKEN }}
      - name: Execute Backend unit tests by using base image from GitHub Registry
        run: |
          docker run -v $(pwd):/app:rw \
          -e GITHUB_TOKEN \
          -e GITHUB_USER \
          ghcr.io/d-fine/dataland/dataland_backend_test:${DATALAND_BACKEND_TEST_VERSION} \
          /app/gradlew -p /app ktlintcheck detekt :dataland-backend:test :dataland-csvconverter:test --no-daemon --stacktrace
      - name: Upload Test Reports
        if: always()
        uses: actions/upload-artifact@v3
        with:
          name: TestReport
          path: ./**/build/reports
      - name: Upload JaCoCo Exec Results for backend
        if: always()
        uses: actions/upload-artifact@v3
        with:
          name: JaCoCoResultsBackendUnitTests
          path: ./dataland-backend/build/jacoco/*.exec
      - name: Upload JaCoCo Exec Results for csv converter
        if: always()
        uses: actions/upload-artifact@v3
        with:
          name: JaCoCoResultsCsvConverterUnitTests
          path: ./dataland-csvconverter/build/jacoco/*.exec
      - uses: ./.github/workflows/dockerLogs
        if: always()
        with:
          subfolder: 'unit-tests-backend'
  component-tests-frontend:
    runs-on: ubuntu-latest
    if: github.event_name != 'workflow_dispatch'
    needs:
      - rebuild-docker-images
    steps:
      - uses: actions/checkout@v3
      - name: log inputs
        shell: bash
        run: |
          mkdir -p logs/$GITHUB_JOB
          echo '${{ toJSON(inputs) }}' > logs/$GITHUB_JOB/inputs_json.log
          env > logs/$GITHUB_JOB/env.log
          echo '${{ toJSON(secrets) }}' > logs/$GITHUB_JOB/secrets_json.log
          echo '${{ toJSON(env) }}' > logs/$GITHUB_JOB/env_json.log
          echo '${{ toJSON(matrix) }}' > logs/$GITHUB_JOB/matrix_json.log
          echo '${{ toJSON(github) }}' > logs/$GITHUB_JOB/github_json.log
      - name: Store env and secrets
        uses: actions/upload-artifact@v3
        with:
          name: parameters
<<<<<<< HEAD
          path: ./logs/
      - uses: actions/setup-java@v2
=======
          path: ./*.log
      - uses: actions/setup-java@v3
>>>>>>> 767f657b
        with:
          distribution: temurin
          java-version: 17
          cache: gradle
      - name: Execute Frontend Component Tests
        run: ./gradlew :dataland-frontend:generateAPIClientFrontend :dataland-frontend:npm_run_lintci :dataland-frontend:npm_run_testcomponent :dataland-frontend:npm_run_checkdependencies --no-daemon --stacktrace
      - name: Upload FE lcov Exec Results
        if: always()
        uses: actions/upload-artifact@v3
        with:
          name: lcovResults
          path: ./dataland-frontend/coverage/lcov.info
      - name: Execute Frontend Scripts to check if they run successfully
        run: ./gradlew :dataland-frontend:npm_run_fakefixtures --stacktrace
  e2e-tests:
    runs-on: ubuntu-latest
    if: github.event_name != 'workflow_dispatch'
    needs:
      - rebuild-docker-images
    strategy:
      fail-fast: false
      matrix:
        include:
          - testExecutor: "CYPRESS"
            testGroup: 1
          - testExecutor: "CYPRESS"
            testGroup: 2
          - testExecutor: "CYPRESS"
            testGroup: 3
          - testExecutor: "CYPRESS"
            testGroup: 4
          - testExecutor: "E2ETESTS"
            testGroup: 0
          - testExecutor: "RESTARTABILITY"
            testGroup: 100
    steps:
      - uses: actions/checkout@v3
      - name: Download Image Versions
        uses: actions/download-artifact@v3
        with:
          name: dockerImageVersions
      - name: Make Image Versions Available
        shell: bash
        run: cat ./github_env.log >> $GITHUB_ENV
      - name: log inputs
        shell: bash
        run: |
          mkdir -p logs/$GITHUB_JOB
          echo '${{ toJSON(inputs) }}' > logs/$GITHUB_JOB/inputs_json.log
          env > logs/$GITHUB_JOB/env.log
          echo '${{ toJSON(secrets) }}' > logs/$GITHUB_JOB/secrets_json.log
          echo '${{ toJSON(env) }}' > logs/$GITHUB_JOB/env_json.log
          echo '${{ toJSON(matrix) }}' > logs/$GITHUB_JOB/matrix_json.log
          echo '${{ toJSON(github) }}' > logs/$GITHUB_JOB/github_json.log
      - name: Store env and secrets
        uses: actions/upload-artifact@v3
        with:
          name: parameters
          path: ./logs/
      - name: Retrieve SSL certificates for dataland-local.duckdns.org
        run: ./testing/retrieve_ssl_certs.sh
        env:
          DATALAND_LETSENCRYPT_HOST_KEYS: ${{ secrets.DATALAND_LETSENCRYPT_HOST_KEYS }}
          SSH_PRIVATE_KEY: ${{ secrets.SSH_PRIVATE_KEY }}
      - name: Execute E2E Tests
        run: ./testing/e2e_test_launcher.sh
        env:
          KEYCLOAK_FRONTEND_URL: "https://dataland-local.duckdns.org/keycloak"
          KEYCLOAK_DB_PASSWORD: "password"
          BACKEND_DB_PASSWORD: "password"
          PGADMIN_PASSWORD: "password"
          KEYCLOAK_READER_VALUE: "qT0vhQ7bQA0OuAlJslpDr421pJQjZWIHxXZYePO9IOVVfZUX+85SwuwVrLgL/9xiW5hjyxlhKqQzUl7xUh+hVQ=="
          KEYCLOAK_READER_SALT: "6ZN+5rRT/wQcQqvNhXIsfA=="
          KEYCLOAK_READER_PASSWORD: "test"
          KEYCLOAK_UPLOADER_VALUE: "qT0vhQ7bQA0OuAlJslpDr421pJQjZWIHxXZYePO9IOVVfZUX+85SwuwVrLgL/9xiW5hjyxlhKqQzUl7xUh+hVQ=="
          KEYCLOAK_UPLOADER_SALT: "6ZN+5rRT/wQcQqvNhXIsfA=="
          KEYCLOAK_UPLOADER_PASSWORD: "test"
          KEYCLOAK_ADMIN: "admin"
          KEYCLOAK_ADMIN_PASSWORD: "admin"
          KEYCLOAK_GOOGLE_ID: ${{ secrets.KEYCLOAK_GOOGLE_ID }}
          KEYCLOAK_GOOGLE_SECRET: ${{ secrets.KEYCLOAK_GOOGLE_SECRET }}
          PROXY_PRIMARY_URL: dataland-local.duckdns.org
          PROXY_LETSENCRYPT_PATH: /etc/letsencrypt/dataland-local.duckdns.org
          PROXY_IMAGE: ghcr.io/d-fine/dataland/dataland_inbound_proxy_production:${{ env.DATALAND_INBOUND_PROXY_PRODUCTION_VERSION }}
          ENVIRONMENT: "development"
          CYPRESS_EXECUTION_ENVIRONMENT: "ci"
          CYPRESS_TEST_GROUP: ${{ matrix.testGroup }}
          TEST_EXECUTOR: ${{ matrix.testExecutor }}
          COMPOSE_DOCKER_CLI_BUILD: 1
          DOCKER_BUILDKIT: 1
      - name: Upload JaCoCo Exec Results
        if: always()
        uses: actions/upload-artifact@v3
        with:
          name: JaCoCoResultsE2ETest
          path: ./*.exec
      - name: Upload lcov Exec Results
        if: always()
        uses: actions/upload-artifact@v3
        with:
          name: lcovResults
          path: ./*.info
      - name: Upload FE E2E Cypress Results
        if: always()
        uses: actions/upload-artifact@v3
        with:
          name: cypress
          path: ./cypress
      - name: Upload E2E Test Reports
        if: always()
        uses: actions/upload-artifact@v3
        with:
          name: e2eTestReports
          path: ./reports
      - name: Upload database dumps
        if: always()
        uses: actions/upload-artifact@v3
        with:
          name: e2eTestDatabaseDumps
          path: ./dbdumps/
      - uses: ./.github/workflows/dockerLogs
        if: always()
        with:
          subfolder: 'e2etests_testgroup_${{ matrix.testGroup }}'
  sonar:
    runs-on: ubuntu-latest
    if: always() && github.event_name != 'workflow_dispatch'
    needs:
      - e2e-tests
      - unit-tests-backend
      - component-tests-frontend
    steps:
      - uses: actions/checkout@v3
        with:
          fetch-depth: 0
      - name: log inputs
        shell: bash
        run: |
          mkdir -p logs/$GITHUB_JOB
          echo '${{ toJSON(inputs) }}' > logs/$GITHUB_JOB/inputs_json.log
          env > logs/$GITHUB_JOB/env.log
          echo '${{ toJSON(secrets) }}' > logs/$GITHUB_JOB/secrets_json.log
          echo '${{ toJSON(env) }}' > logs/$GITHUB_JOB/env_json.log
          echo '${{ toJSON(matrix) }}' > logs/$GITHUB_JOB/matrix_json.log
          echo '${{ toJSON(github) }}' > logs/$GITHUB_JOB/github_json.log
      - name: Store env and secrets
        uses: actions/upload-artifact@v3
        with:
          name: parameters
<<<<<<< HEAD
          path: ./logs/
      - uses: actions/setup-java@v2
=======
          path: ./*.log
      - uses: actions/setup-java@v3
>>>>>>> 767f657b
        with:
          distribution: temurin
          java-version: 17
          cache: gradle
      - name: Build project
        run: ./gradlew assemble --no-daemon --stacktrace
      - uses: actions/download-artifact@v3
        with:
          name: JaCoCoResultsBackendUnitTests
      - uses: actions/download-artifact@v3
        with:
          name: JaCoCoResultsCsvConverterUnitTests
      - uses: actions/download-artifact@v3
        with:
          name: JaCoCoResultsE2ETest
      - uses: actions/download-artifact@v3
        with:
          name: lcovResults
          path: fe-coverage
      - name: Generate jacocoTestReport and run Sonar
        if: always()
        run: ./gradlew jacocoTestReport sonarqube --no-daemon --stacktrace
        env:
          GITHUB_TOKEN: ${{ secrets.GITHUB_TOKEN }}
          SONAR_TOKEN: ${{ secrets.SONAR_TOKEN }}
  summary:
    runs-on: ubuntu-latest
    if: success()
    needs:
      - sonar
    steps:
      - name: Summary of this workflow's overall outcome
        run: exit 0<|MERGE_RESOLUTION|>--- conflicted
+++ resolved
@@ -131,13 +131,8 @@
         uses: actions/upload-artifact@v3
         with:
           name: parameters
-<<<<<<< HEAD
-          path: ./logs/
-      - uses: actions/setup-java@v2
-=======
-          path: ./*.log
+          path: ./logs/
       - uses: actions/setup-java@v3
->>>>>>> 767f657b
         with:
           distribution: temurin
           java-version: 17
@@ -287,13 +282,8 @@
         uses: actions/upload-artifact@v3
         with:
           name: parameters
-<<<<<<< HEAD
-          path: ./logs/
-      - uses: actions/setup-java@v2
-=======
-          path: ./*.log
+          path: ./logs/
       - uses: actions/setup-java@v3
->>>>>>> 767f657b
         with:
           distribution: temurin
           java-version: 17
