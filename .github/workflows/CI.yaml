--- conflicted
+++ resolved
@@ -63,25 +63,6 @@
       - name: Login to Github Packages
         uses: docker/login-action@v1
         with:
-<<<<<<< HEAD
-          distribution: temurin
-          java-version: 17
-          cache: gradle
-      - uses: actions/download-artifact@v2
-        with:
-          name: buildDirectories
-      - name: Download gradle_cache
-        uses: actions/download-artifact@v2
-        with:
-          name: gradle_cache
-          path: /home/runner/.gradle
-      - name: Execute Backend tests
-        run: ./gradlew ktlintcheck detekt :dataland-backend:test
-      - name: Execute Frontend Unit Tests
-        run: |
-          ./gradlew :dataland-frontend:generateBackendClient
-          ./gradlew :dataland-frontend:npm_run_testunit
-=======
           registry: ghcr.io
           username: ${{ github.actor }}
           password: ${{ secrets.GITHUB_TOKEN }}
@@ -89,7 +70,6 @@
         run: |
           docker build . -t unittests -f ./testing/unitTestsBackendDockerfile
           docker run -v $(pwd)/:/app:rw unittests
->>>>>>> 8dae9252
       - name: Upload Test Reports
         if: always()
         uses: actions/upload-artifact@v2
