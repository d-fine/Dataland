--- conflicted
+++ resolved
@@ -90,13 +90,8 @@
       - name: Execute linting and detekt
         run: ./gradlew ktlintCheck detekt --no-daemon --stacktrace
         if: always()
-<<<<<<< HEAD
-      - name: Execute Backend unit tests
-        run: ./gradlew :dataland-backend:test :dataland-internal-storage:test :dataland-api-key-manager:test :dataland-qa-service:test :dataland-document-manager:test --no-daemon --stacktrace
-=======
       - name: Execute unit tests for all spring services
-        run: ./gradlew :dataland-backend:test :dataland-csvconverter:test :dataland-internal-storage:test :dataland-api-key-manager:test :dataland-qa-service:test :dataland-document-manager:test :dataland-batch-manager:test --no-daemon --stacktrace
->>>>>>> 06f1b44d
+        run: ./gradlew :dataland-backend:test :dataland-internal-storage:test :dataland-api-key-manager:test :dataland-qa-service:test :dataland-document-manager:test :dataland-batch-manager:test --no-daemon --stacktrace
         if: always()
         env:
           MAILJET_API_ID: ${{ secrets.MAILJET_API_ID }}
