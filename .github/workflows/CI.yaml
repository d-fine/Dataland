name: CI
env:
  GITHUB_USER: ${{ github.actor }}
  GITHUB_TOKEN: ${{ secrets.GITHUB_TOKEN }}

on:
  push:
    branches:
      - '**'

jobs:
  log-everything:
    runs-on: ubuntu-latest
    steps:
      - uses: actions/checkout@v3
      - uses: ./.github/workflows/logObjects
        name: log everything
        with:
          github: ${{ toJSON(github) }}
          env: ${{ toJSON(env) }}
          job: ${{ toJSON(job) }}
          steps: ${{ toJSON(steps) }}
          runner: ${{ toJSON(runner) }}
          strategy: ${{ toJSON(strategy) }}
          matrix: ${{ toJSON(matrix) }}
          needs: ${{ toJSON(needs) }}
          inputs: ${{ toJSON(inputs) }}
          vars: ${{ toJSON(vars) }}
  rebuild-docker-images:
    uses: ./.github/workflows/RebuildDockerImages.yaml
  frontend-component-tests:
    runs-on: ubuntu-latest
    if: github.event_name != 'workflow_dispatch'
    steps:
      - uses: actions/checkout@v3
      - uses: ./.github/workflows/logObjects
        name: log job contexts
        with:
          env: ${{ toJSON(env) }}
          job: ${{ toJSON(job) }}
          steps: ${{ toJSON(steps) }}
          strategy: ${{ toJSON(strategy) }}
          matrix: ${{ toJSON(matrix) }}
          needs: ${{ toJSON(needs) }}
          inputs: ${{ toJSON(inputs) }}
          vars: ${{ toJSON(vars) }}
      - uses: actions/setup-java@v3
        with:
          distribution: temurin
          java-version: 17
          cache: gradle
      - name: Frontend component testing
        run: timeout -v 15m ./testing/execute_frontend_component_tests.sh
# Uncomment the lines below to enable debug logging for investigating flaky component tests.
#        env:
#          DEBUG: cypress:*
        if: always()
      - name: Upload Cypress Component Testing Logs
        if: always()
        uses: actions/upload-artifact@v3
        with:
          name: componentTestCypressLogss
          path: cypress-component-test-logs.log
      - name: Upload lcov Exec Results
        if: always()
        uses: actions/upload-artifact@v3
        with:
          name: lcovResults
          path: ./dataland-frontend/coverage/*.info
      - name: Upload FE Cypress Results
        if: always()
        uses: actions/upload-artifact@v3
        with:
          name: cypress-component-tests
          path: ./dataland-frontend/cypress
  gradle-based-tests:
    runs-on: ubuntu-latest
    if: github.event_name != 'workflow_dispatch'
    steps:
      - uses: actions/checkout@v3
      - uses: ./.github/workflows/logObjects
        name: log job contexts
        with:
          env: ${{ toJSON(env) }}
          job: ${{ toJSON(job) }}
          steps: ${{ toJSON(steps) }}
          strategy: ${{ toJSON(strategy) }}
          matrix: ${{ toJSON(matrix) }}
          needs: ${{ toJSON(needs) }}
          inputs: ${{ toJSON(inputs) }}
          vars: ${{ toJSON(vars) }}
      - uses: actions/setup-java@v3
        with:
          distribution: temurin
          java-version: 17
          cache: gradle
      - name: assemble project
        run: ./gradlew assemble --no-daemon --stacktrace
      - name: Execute linting and detekt
        run: ./gradlew ktlintCheck detekt --no-daemon --stacktrace
        if: always()
      - name: Execute unit tests for all spring services
<<<<<<< HEAD
        run: ./gradlew :dataland-backend:test :dataland-internal-storage:test :dataland-api-key-manager:test :dataland-qa-service:test :dataland-document-manager:test :dataland-batch-manager:test :dataland-framework-toolbox:test --no-daemon --stacktrace
=======
        run: ./gradlew :dataland-backend:test :dataland-internal-storage:test :dataland-api-key-manager:test :dataland-qa-service:test :dataland-document-manager:test :dataland-batch-manager:test :dataland-community-manager:test --no-daemon --stacktrace
>>>>>>> 4c023a4d
        if: always()
        env:
          MAILJET_API_ID: ${{ secrets.MAILJET_API_ID }}
          MAILJET_API_SECRET: ${{ secrets.MAILJET_API_SECRET }}
      - name: Frontend linting
        run: ./gradlew :dataland-frontend:generateClients :dataland-frontend:npm_run_lintci :dataland-frontend:npm_run_checkdependencies --no-daemon --stacktrace
        if: always()
      - name: Keycloak theme linting
        run: ./gradlew :dataland-keycloak:dataland_theme:login:npm_run_lintci --no-daemon --stacktrace
        if: always()
      - name: Execute Frontend Scripts to check if they run successfully
        if: always()
        run: ./gradlew :dataland-frontend:npm_run_fakefixtures --stacktrace
      - name: verify OpenApi Files
        if: always()
        run: testing/verifyOpenApiFiles.sh
      - name: verify no it.only exists
        if: always()
        run: |
          ! grep -ri "it\.only" dataland-frontend/tests/
      - name: Upload Test and Coverage Reports
        if: always()
        uses: actions/upload-artifact@v3
        with:
          name: GradleReports
          path: |
            ./**/build/reports
            ./**/coverage
      - name: Upload JaCoCo Exec Results
        if: always()
        uses: actions/upload-artifact@v3
        with:
          name: JaCoCoResultsUnitTests
          path: ./**/*.exec
      - uses: ./.github/workflows/dockerLogs
        if: always()
        with:
          subfolder: 'unit-tests-backend'
  e2e-tests:
    runs-on: ubuntu-latest
    if: github.event_name != 'workflow_dispatch'
    needs:
      - rebuild-docker-images
    strategy:
      fail-fast: false
      matrix:
        include:
          - testExecutor: "CYPRESS"
            testGroup: 1
          - testExecutor: "CYPRESS"
            testGroup: 2
          - testExecutor: "CYPRESS"
            testGroup: 3
          - testExecutor: "CYPRESS"
            testGroup: 4
          - testExecutor: "E2ETESTS"
            testGroup: 0
          - testExecutor: "RESTARTABILITY"
            testGroup: 100
    steps:
      - uses: actions/checkout@v3
      - uses: ./.github/workflows/downloadImageVersions
      - uses: ./.github/workflows/logObjects
        name: log job contexts
        with:
          env: ${{ toJSON(env) }}
          job: ${{ toJSON(job) }}
          steps: ${{ toJSON(steps) }}
          strategy: ${{ toJSON(strategy) }}
          matrix: ${{ toJSON(matrix) }}
          needs: ${{ toJSON(needs) }}
          inputs: ${{ toJSON(inputs) }}
          vars: ${{ toJSON(vars) }}
      - name: Retrieve SSL certificates for local-dev.dataland.com
        run: ./testing/retrieve_ssl_certs.sh
        env:
          TARGETSERVER_HOST_KEYS: ${{ vars.TARGETSERVER_HOST_KEYS }}
          SSH_PRIVATE_KEY: ${{ secrets.SSH_PRIVATE_KEY }}
      - name: Execute E2E Tests
        run: ./testing/e2e_test_launcher.sh
        env:
          KEYCLOAK_FRONTEND_URL: "https://local-dev.dataland.com/keycloak"
          KEYCLOAK_DB_PASSWORD: "password"
          BACKEND_DB_PASSWORD: "password"
          API_KEY_MANAGER_DB_PASSWORD: "password"
          INTERNAL_STORAGE_DB_PASSWORD: "password"
          DOCUMENT_MANAGER_DB_PASSWORD: "password"
          QA_SERVICE_DB_PASSWORD: "password"
          COMMUNITY_MANAGER_DB_PASSWORD: "password"
          PGADMIN_PASSWORD: "password"
          KEYCLOAK_DATALAND_ADMIN_VALUE: "Dic1AEUG0nKnZ8me/3GMxgfyUmbwmJwDWNXkC7arLcij2BDB0xeOgk8ZpfZPKmFNikr9Is5I4+Nyk3MB9zs7mA=="
          KEYCLOAK_DATALAND_ADMIN_SALT: "K9nzg086pCNjq8dxl84GZg=="
          KEYCLOAK_DATALAND_ADMIN_PASSWORD: "password"
          DATALAND_BATCH_MANAGER_CLIENT_SECRET: "password"
          KEYCLOAK_READER_VALUE: "Dic1AEUG0nKnZ8me/3GMxgfyUmbwmJwDWNXkC7arLcij2BDB0xeOgk8ZpfZPKmFNikr9Is5I4+Nyk3MB9zs7mA=="
          KEYCLOAK_READER_SALT: "K9nzg086pCNjq8dxl84GZg=="
          KEYCLOAK_READER_PASSWORD: "password"
          KEYCLOAK_UPLOADER_VALUE: "Dic1AEUG0nKnZ8me/3GMxgfyUmbwmJwDWNXkC7arLcij2BDB0xeOgk8ZpfZPKmFNikr9Is5I4+Nyk3MB9zs7mA=="
          KEYCLOAK_UPLOADER_SALT: "K9nzg086pCNjq8dxl84GZg=="
          KEYCLOAK_UPLOADER_PASSWORD: "password"
          KEYCLOAK_REVIEWER_VALUE: "Dic1AEUG0nKnZ8me/3GMxgfyUmbwmJwDWNXkC7arLcij2BDB0xeOgk8ZpfZPKmFNikr9Is5I4+Nyk3MB9zs7mA=="
          KEYCLOAK_REVIEWER_SALT: "K9nzg086pCNjq8dxl84GZg=="
          KEYCLOAK_REVIEWER_PASSWORD: "password"
          KEYCLOAK_ADMIN: "admin"
          KEYCLOAK_ADMIN_PASSWORD: "password"
          KEYCLOAK_GOOGLE_ID: "irrelevant_in_ci"
          KEYCLOAK_GOOGLE_SECRET: "irrelevant_in_ci"
          PROXY_PRIMARY_URL: local-dev.dataland.com
          PROXY_LETSENCRYPT_PATH: /etc/letsencrypt/local-dev.dataland.com
          PROXY_IMAGE: ghcr.io/d-fine/dataland/dataland_inbound_proxy:${{ env.DATALAND_INBOUND_PROXY_VERSION }}
          CYPRESS_EXECUTION_ENVIRONMENT: "ci"
          CYPRESS_TEST_GROUP: ${{ matrix.testGroup }}
          TEST_EXECUTOR: ${{ matrix.testExecutor }}
          COMPOSE_DOCKER_CLI_BUILD: 1
          DOCKER_BUILDKIT: 1
          MAILJET_API_ID: ${{ secrets.MAILJET_API_ID }}
          MAILJET_API_SECRET: ${{ secrets.MAILJET_API_SECRET }}
          NOTIFICATION_RECEIVERS_BULK_DATA_REQUEST: "dummy.mail@dataland.com"
          NOTIFICATION_RECEIVERS_CC_BULK_DATA_REQUEST: "dummy.mail2@dataland.com"
          RABBITMQ_USER: "admin"
          RABBITMQ_PASS: "dataland"
          RABBITMQ_PASS_HASH: "1s3+3kZqRTAgidTV6NE+adO3ja5NFNQZHa9MBwhJ0Kx7Fw6F"
          FRONTEND_LOCATION_CONFIG: "Test"
      - name: Upload JaCoCo Exec Results
        if: always()
        uses: actions/upload-artifact@v3
        with:
          name: JaCoCoResultsE2ETest
          path: ./*.exec
      - name: Upload lcov Exec Results
        if: always()
        uses: actions/upload-artifact@v3
        with:
          name: lcovResults
          path: ./*.info
      - name: Upload E2E Test and Cypress Reports
        if: always()
        uses: actions/upload-artifact@v3
        with:
          name: e2eTestReports
          path: |
            ./cypress
            ./coverage
            ./reports
      - name: Upload database dumps
        if: always()
        uses: actions/upload-artifact@v3
        with:
          name: e2eTestDatabaseDumps
          path: ./dbdumps/
      - uses: ./.github/workflows/dockerLogs
        if: always()
        with:
          subfolder: 'e2etests_testgroup_${{ matrix.testGroup }}'
  sonar:
    runs-on: ubuntu-latest
    if: ${{ !cancelled() }}
    needs:
      - e2e-tests
      - gradle-based-tests
      - frontend-component-tests
    steps:
      - uses: actions/checkout@v3
        with:
          fetch-depth: 0
      - uses: ./.github/workflows/logObjects
        name: log job contexts
        with:
          env: ${{ toJSON(env) }}
          job: ${{ toJSON(job) }}
          steps: ${{ toJSON(steps) }}
          strategy: ${{ toJSON(strategy) }}
          matrix: ${{ toJSON(matrix) }}
          needs: ${{ toJSON(needs) }}
          inputs: ${{ toJSON(inputs) }}
          vars: ${{ toJSON(vars) }}
      - uses: actions/setup-java@v3
        with:
          distribution: temurin
          java-version: 17
          cache: gradle
      - uses: actions/download-artifact@v3
        name: JaCoCoResultsUnitTests
        with:
          name: JaCoCoResultsUnitTests
      - uses: actions/download-artifact@v3
        name: JaCoCoResultsE2ETest
        with:
          name: JaCoCoResultsE2ETest
      - uses: actions/download-artifact@v3
        name: lcovResults
        with:
          name: lcovResults
          path: fe-coverage
      - name: Prepare Repo for Sonar
        if: ${{ !cancelled() }}
        run: |
          ./gradlew compileKotlin compileJava compileTestKotlin compileTestJava npmSetup npmInstall generateClients npm_run_build \
          -x detekt -x ktlintCheck -x jacocoTestReport -x kaptKotlin -x kaptTestKotlin -x kaptGenerateStubsTestKotlin -x kaptGenerateStubsKotlin \
          --no-daemon --stacktrace
        env:
          GITHUB_TOKEN: ${{ secrets.GITHUB_TOKEN }}
      - name: jacocoTestReport
        if: ${{ !cancelled() }}
        # jacocoTestReport must be executed in a gradle-job that is started AFTER classes are compiled - because
        # the build.gradle.kts only looks for .class files at start of gradle (and not at start of task).
        run: ./gradlew jacocoTestReport --no-daemon --stacktrace
        env:
          GITHUB_TOKEN: ${{ secrets.GITHUB_TOKEN }}
      - name: Run Sonar
        if: ${{ !cancelled() }}
        run: |
          touch ./build/reports/sonarProperties.txt
          ./gradlew sonar -D"sonar.scanner.dumpToFile"="./build/reports/sonarProperties.txt" --no-daemon --stacktrace
          ./gradlew sonar --no-daemon --stacktrace
        env:
          GITHUB_TOKEN: ${{ secrets.GITHUB_TOKEN }}
          SONAR_TOKEN: ${{ secrets.SONAR_TOKEN }}
      - name: Upload Reports
        if: ${{ !cancelled() }}
        uses: actions/upload-artifact@v3
        with:
          name: SonarStageReports
          path: ./build/reports
  manual-maintenance-check:
    runs-on: ubuntu-latest
    steps:
      - uses: actions/checkout@v3
        with:
          fetch-depth: 0
      - name: "Check if manual maintenance was executed recently"
        run: git log --since $(date -d "- 28 days" "+%x") | grep -ie "manual.maintenance" || ( echo "Last Manual Maintenance is too old. Do it now!"; exit 1)
  summary:
    runs-on: ubuntu-latest
    if: success()
    needs:
      - sonar
      - manual-maintenance-check
    steps:
      - name: Summary of this workflow's overall outcome
        run: exit 0<|MERGE_RESOLUTION|>--- conflicted
+++ resolved
@@ -100,11 +100,7 @@
         run: ./gradlew ktlintCheck detekt --no-daemon --stacktrace
         if: always()
       - name: Execute unit tests for all spring services
-<<<<<<< HEAD
-        run: ./gradlew :dataland-backend:test :dataland-internal-storage:test :dataland-api-key-manager:test :dataland-qa-service:test :dataland-document-manager:test :dataland-batch-manager:test :dataland-framework-toolbox:test --no-daemon --stacktrace
-=======
         run: ./gradlew :dataland-backend:test :dataland-internal-storage:test :dataland-api-key-manager:test :dataland-qa-service:test :dataland-document-manager:test :dataland-batch-manager:test :dataland-community-manager:test --no-daemon --stacktrace
->>>>>>> 4c023a4d
         if: always()
         env:
           MAILJET_API_ID: ${{ secrets.MAILJET_API_ID }}
@@ -193,7 +189,6 @@
           INTERNAL_STORAGE_DB_PASSWORD: "password"
           DOCUMENT_MANAGER_DB_PASSWORD: "password"
           QA_SERVICE_DB_PASSWORD: "password"
-          COMMUNITY_MANAGER_DB_PASSWORD: "password"
           PGADMIN_PASSWORD: "password"
           KEYCLOAK_DATALAND_ADMIN_VALUE: "Dic1AEUG0nKnZ8me/3GMxgfyUmbwmJwDWNXkC7arLcij2BDB0xeOgk8ZpfZPKmFNikr9Is5I4+Nyk3MB9zs7mA=="
           KEYCLOAK_DATALAND_ADMIN_SALT: "K9nzg086pCNjq8dxl84GZg=="
@@ -222,8 +217,8 @@
           DOCKER_BUILDKIT: 1
           MAILJET_API_ID: ${{ secrets.MAILJET_API_ID }}
           MAILJET_API_SECRET: ${{ secrets.MAILJET_API_SECRET }}
-          NOTIFICATION_RECEIVERS_BULK_DATA_REQUEST: "dummy.mail@dataland.com"
-          NOTIFICATION_RECEIVERS_CC_BULK_DATA_REQUEST: "dummy.mail2@dataland.com"
+          INVITATION_REQUEST_RECEIVERS: "dev.null@dataland.com"
+          INVITATION_REQUEST_CC: "dev.null@dataland.com"
           RABBITMQ_USER: "admin"
           RABBITMQ_PASS: "dataland"
           RABBITMQ_PASS_HASH: "1s3+3kZqRTAgidTV6NE+adO3ja5NFNQZHa9MBwhJ0Kx7Fw6F"
