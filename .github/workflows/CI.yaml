name: CI
env:
  GITHUB_USER: ${{ github.actor }}
  GITHUB_TOKEN: ${{ secrets.GITHUB_TOKEN }}

on:
  push:
    branches:
      - '**'

jobs:
  log-everything:
    runs-on: ubuntu-latest
    steps:
      - uses: actions/checkout@v4
      - uses: ./.github/workflows/logObjects
        name: log everything
        with:
          task: "log-everything"
          github: ${{ toJSON(github) }}
          env: ${{ toJSON(env) }}
          job: ${{ toJSON(job) }}
          steps: ${{ toJSON(steps) }}
          runner: ${{ toJSON(runner) }}
          strategy: ${{ toJSON(strategy) }}
          matrix: ${{ toJSON(matrix) }}
          needs: ${{ toJSON(needs) }}
          inputs: ${{ toJSON(inputs) }}
          vars: ${{ toJSON(vars) }}
  rebuild-docker-images:
    uses: ./.github/workflows/RebuildDockerImages.yaml
  frontend-component-tests:
    runs-on: ubuntu-latest
    if: github.event_name != 'workflow_dispatch'
    steps:
      - uses: actions/checkout@v4
      - uses: ./.github/workflows/logObjects
        name: log job contexts
        with:
          task: "frontend-component-tests"
          env: ${{ toJSON(env) }}
          job: ${{ toJSON(job) }}
          steps: ${{ toJSON(steps) }}
          strategy: ${{ toJSON(strategy) }}
          matrix: ${{ toJSON(matrix) }}
          needs: ${{ toJSON(needs) }}
          inputs: ${{ toJSON(inputs) }}
          vars: ${{ toJSON(vars) }}
      - uses: actions/setup-java@v4
        with:
          distribution: temurin
          java-version: 21
          cache: gradle
      - name: Frontend component testing
        run: timeout -v 15m ./testing/execute_frontend_component_tests.sh
# Uncomment the lines below to enable debug logging for investigating flaky component tests.
#        env:
#          DEBUG: cypress:*
        if: always()
      - name: Upload Cypress Component Testing Logs
        if: always()
        uses: actions/upload-artifact@v4
        with:
          name: componentTestCypressLogs
          path: cypress-component-test-logs.log
      - name: Upload lcov Exec Results
        if: always()
        uses: actions/upload-artifact@v4
        with:
          name: lcovResults-frontend
          path: ./dataland-frontend/coverage/*.info
      - name: Upload FE Cypress Results
        if: always()
        uses: actions/upload-artifact@v4
        with:
          name: cypress-component-tests
          path: ./dataland-frontend/cypress
  framework-toolbox-tests:
    runs-on: ubuntu-latest
    steps:
      - uses: actions/checkout@v4
      - uses: ./.github/workflows/logObjects
        name: log job contexts
        with:
          task: "framework-toolbox-tests"
          env: ${{ toJSON(env) }}
          job: ${{ toJSON(job) }}
          steps: ${{ toJSON(steps) }}
          strategy: ${{ toJSON(strategy) }}
          matrix: ${{ toJSON(matrix) }}
          needs: ${{ toJSON(needs) }}
          inputs: ${{ toJSON(inputs) }}
          vars: ${{ toJSON(vars) }}
      - uses: actions/setup-java@v4
        with:
          distribution: temurin
          java-version: 21
          cache: gradle
      - name: Execute framework-toolbox integrationTest
        run: ./gradlew dataland-framework-toolbox:integrationTest --no-daemon --stacktrace
        env:
          DOCUMENT_UPLOAD_MAX_FILE_SIZE_IN_MEGABYTES: "100"
<<<<<<< HEAD
=======
          DATALAND_BACKEND_CLIENT_SECRET: "password"
>>>>>>> 0ff486ad
      - name: Upload JaCoCo Exec Results
        if: always()
        uses: actions/upload-artifact@v4
        with:
          name: JaCoCoResultsUnitTests-Toolbox
          path: ./**/*.exec
  gradle-based-tests:
    runs-on: ubuntu-latest
    if: github.event_name != 'workflow_dispatch'
    steps:
      - uses: actions/checkout@v4
      - uses: ./.github/workflows/logObjects
        name: log job contexts
        with:
          task: "gradle-based-tests"
          env: ${{ toJSON(env) }}
          job: ${{ toJSON(job) }}
          steps: ${{ toJSON(steps) }}
          strategy: ${{ toJSON(strategy) }}
          matrix: ${{ toJSON(matrix) }}
          needs: ${{ toJSON(needs) }}
          inputs: ${{ toJSON(inputs) }}
          vars: ${{ toJSON(vars) }}
      - uses: actions/setup-java@v4
        with:
          distribution: temurin
          java-version: 21
          cache: gradle
      - name: assemble project
        run: ./gradlew assemble --no-daemon --stacktrace
      - name: Execute linting and detekt
        run: ./gradlew ktlintCheck detekt --no-daemon --stacktrace
        if: always()
      - name: Execute unit tests for all spring services
        run: |
          sudo apt install libreoffice
          ./gradlew :dataland-backend:test :dataland-backend-utils:test :dataland-internal-storage:test :dataland-api-key-manager:test :dataland-qa-service:test :dataland-document-manager:test :dataland-batch-manager:test :dataland-community-manager:test :dataland-email-service:test :dataland-framework-toolbox:test :dataland-external-storage:test --no-daemon --stacktrace
        if: always()
        env:
          MAILJET_API_ID: ${{ secrets.MAILJET_API_ID }}
          MAILJET_API_SECRET: ${{ secrets.MAILJET_API_SECRET }}
          NOTIFICATION_INTERNAL_RECEIVERS: "dummyCI@example.com"
          NOTIFICATION_INTERNAL_CC: ""
          DATALAND_BACKEND_CLIENT_SECRET: "password"
      - name: Frontend linting
        run: ./gradlew :dataland-frontend:generateClients :dataland-frontend:npm_run_lintci :dataland-frontend:npm_run_checkdependencies --no-daemon --stacktrace
        if: always()
      - name: Keycloak theme linting
        run: ./gradlew :dataland-keycloak:dataland_theme:login:npm_run_lintci --no-daemon --stacktrace
        if: always()
      - name: Verify that Fake Fixtures are Up-To-Date
        if: always()
        run: testing/verify_that_fake_fixtures_are_up_to_date.sh
      - name: verify OpenApi Files
        if: always()
        env:
          DATALAND_COMMUNITY_MANAGER_CLIENT_SECRET: "password"
          DATALAND_BACKEND_CLIENT_SECRET: "password"
        run: testing/verifyOpenApiFiles.sh
      - name: verify no it.only exists
        if: always()
        run: |
          ! grep -ri "it\.only" dataland-frontend/tests/
      - name: Upload Test and Coverage Reports
        if: always()
        uses: actions/upload-artifact@v4
        with:
          name: GradleReports
          path: |
            ./**/build/reports
            ./**/coverage
      - name: Upload JaCoCo Exec Results
        if: always()
        uses: actions/upload-artifact@v4
        with:
          name: JaCoCoResultsUnitTests-Gradle
          path: ./**/*.exec
      - uses: ./.github/workflows/dockerLogs
        if: always()
        with:
          subfolder: 'unit-tests-backend'
  python-tests:
    runs-on: ubuntu-latest
    if: github.event_name != 'workflow_dispatch'
    steps:
      - uses: actions/checkout@v4
      - uses: ./.github/workflows/logObjects
        name: log job contexts
        with:
          task: "python-tests"
          env: ${{ toJSON(env) }}
          job: ${{ toJSON(job) }}
          steps: ${{ toJSON(steps) }}
          strategy: ${{ toJSON(strategy) }}
          matrix: ${{ toJSON(matrix) }}
          needs: ${{ toJSON(needs) }}
          inputs: ${{ toJSON(inputs) }}
          vars: ${{ toJSON(vars) }}
      - name: Prepare python environment
        if: always()
        run: | 
          cd ./dataland-automated-qa-service
          pip install --no-cache-dir -r requirements.txt
          pip install -e .
          openapi-python-client generate --path ../dataland-document-manager/documentManagerOpenApi.json
          openapi-python-client generate --path ../dataland-backend/backendOpenApi.json
          pip install --no-cache-dir ./dataland-backend-api-documentation-client
          pip install --no-cache-dir ./dataland-document-manager-api-documentation-client
      - name: Python linting
        if: always()
        run: |
          pip install ruff
          ruff check --preview ./dataland-automated-qa-service/src
      - name: Execute python unit tests and measure coverage
        if: always()
        run: |
          cd ./dataland-automated-qa-service
          coverage run --source="./src/main" -m pytest -o log_cli=true -o log_cli_level=INFO
          coverage xml
          mv ./coverage.xml ./automated-qa-service-unit-test.xml
        env:
          DATALAND_AUTOMATED_QA_SERVICE_CLIENT_SECRET: "dummy"
          RABBITMQ_USER: "dummy"
          RABBITMQ_PASS: "dummy"
          PROXY_PRIMARY_URL: ${PROXY_PRIMARY_URL:-local-dev.dataland.com}
          INTERNAL_BACKEND_URL: ${INTERNAL_BACKEND_URL:-http://backend:8080/api}
      - name: Upload Python Unit Test Coverage Results
        if: always()
        uses: actions/upload-artifact@v4
        with:
          name: PythonUnitTestCoverage
          path: ./dataland-automated-qa-service/automated-qa-service-unit-test.xml
  e2e-tests:
    runs-on: ubuntu-latest
    if: github.event_name != 'workflow_dispatch'
    needs:
      - rebuild-docker-images
    strategy:
      fail-fast: false
      matrix:
        include:
          - testExecutor: "CYPRESS"
            testGroup: 1
          - testExecutor: "CYPRESS"
            testGroup: 2
          - testExecutor: "CYPRESS"
            testGroup: 3
          - testExecutor: "CYPRESS"
            testGroup: 4
          - testExecutor: "E2ETESTS"
            testGroup: 0
          - testExecutor: "RESTARTABILITY"
            testGroup: 100
    steps:
      - uses: actions/checkout@v4
      - uses: ./.github/workflows/downloadImageVersions
      - uses: ./.github/workflows/logObjects
        name: log job contexts
        with:
          task: e2e-tests-${{ matrix.testGroup }}
          env: ${{ toJSON(env) }}
          job: ${{ toJSON(job) }}
          steps: ${{ toJSON(steps) }}
          strategy: ${{ toJSON(strategy) }}
          matrix: ${{ toJSON(matrix) }}
          needs: ${{ toJSON(needs) }}
          inputs: ${{ toJSON(inputs) }}
          vars: ${{ toJSON(vars) }}
      - name: Retrieve SSL certificates for local-dev.dataland.com
        run: ./testing/retrieve_ssl_certs.sh
        env:
          TARGETSERVER_HOST_KEYS: ${{ vars.TARGETSERVER_HOST_KEYS }}
          SSH_PRIVATE_KEY: ${{ secrets.SSH_PRIVATE_KEY }}
      - name: Execute E2E Tests
        run: ./testing/e2e_test_launcher.sh
        env:
          KEYCLOAK_FRONTEND_URL: "https://local-dev.dataland.com/keycloak"
          KEYCLOAK_DB_PASSWORD: "password"
          BACKEND_DB_PASSWORD: "password"
          API_KEY_MANAGER_DB_PASSWORD: "password"
          INTERNAL_STORAGE_DB_PASSWORD: "password"
          DOCUMENT_MANAGER_DB_PASSWORD: "password"
          QA_SERVICE_DB_PASSWORD: "password"
          COMMUNITY_MANAGER_DB_PASSWORD: "password"
          PGADMIN_PASSWORD: "password"
          KEYCLOAK_DATALAND_ADMIN_VALUE: "Dic1AEUG0nKnZ8me/3GMxgfyUmbwmJwDWNXkC7arLcij2BDB0xeOgk8ZpfZPKmFNikr9Is5I4+Nyk3MB9zs7mA=="
          KEYCLOAK_DATALAND_ADMIN_SALT: "K9nzg086pCNjq8dxl84GZg=="
          KEYCLOAK_DATALAND_ADMIN_PASSWORD: "password"
          DATALAND_BATCH_MANAGER_CLIENT_SECRET: "password"
          DATALAND_COMMUNITY_MANAGER_CLIENT_SECRET: "password"
          DATALAND_BACKEND_CLIENT_SECRET: "password"
          DATALAND_AUTOMATED_QA_SERVICE_CLIENT_SECRET: "password"
          KEYCLOAK_READER_VALUE: "Dic1AEUG0nKnZ8me/3GMxgfyUmbwmJwDWNXkC7arLcij2BDB0xeOgk8ZpfZPKmFNikr9Is5I4+Nyk3MB9zs7mA=="
          KEYCLOAK_READER_SALT: "K9nzg086pCNjq8dxl84GZg=="
          KEYCLOAK_READER_PASSWORD: "password"
          KEYCLOAK_UPLOADER_VALUE: "Dic1AEUG0nKnZ8me/3GMxgfyUmbwmJwDWNXkC7arLcij2BDB0xeOgk8ZpfZPKmFNikr9Is5I4+Nyk3MB9zs7mA=="
          KEYCLOAK_UPLOADER_SALT: "K9nzg086pCNjq8dxl84GZg=="
          KEYCLOAK_UPLOADER_PASSWORD: "password"
          KEYCLOAK_REVIEWER_VALUE: "Dic1AEUG0nKnZ8me/3GMxgfyUmbwmJwDWNXkC7arLcij2BDB0xeOgk8ZpfZPKmFNikr9Is5I4+Nyk3MB9zs7mA=="
          KEYCLOAK_REVIEWER_SALT: "K9nzg086pCNjq8dxl84GZg=="
          KEYCLOAK_REVIEWER_PASSWORD: "password"
          KEYCLOAK_PREMIUM_USER_VALUE: "Dic1AEUG0nKnZ8me/3GMxgfyUmbwmJwDWNXkC7arLcij2BDB0xeOgk8ZpfZPKmFNikr9Is5I4+Nyk3MB9zs7mA=="
          KEYCLOAK_PREMIUM_USER_SALT: "K9nzg086pCNjq8dxl84GZg=="
          KEYCLOAK_PREMIUM_USER_PASSWORD: "password"
          KEYCLOAK_ADMIN: "admin"
          KEYCLOAK_ADMIN_PASSWORD: "password"
          KEYCLOAK_GOOGLE_ID: "irrelevant_in_ci"
          KEYCLOAK_GOOGLE_SECRET: "irrelevant_in_ci"
          PROXY_PRIMARY_URL: local-dev.dataland.com
          PROXY_LETSENCRYPT_PATH: /etc/letsencrypt/local-dev.dataland.com
          PROXY_IMAGE: ghcr.io/d-fine/dataland/dataland_inbound_proxy:${{ env.DATALAND_INBOUND_PROXY_VERSION }}
          CYPRESS_EXECUTION_ENVIRONMENT: "ci"
          CYPRESS_TEST_GROUP: ${{ matrix.testGroup }}
          TEST_EXECUTOR: ${{ matrix.testExecutor }}
          COMPOSE_DOCKER_CLI_BUILD: 1
          DOCKER_BUILDKIT: 1
          MAILJET_API_ID: ${{ secrets.MAILJET_API_ID }}
          MAILJET_API_SECRET: ${{ secrets.MAILJET_API_SECRET }}
          NOTIFICATION_INTERNAL_RECEIVERS: "anotherDummyCI@example.com"
          NOTIFICATION_INTERNAL_CC: "anotherDummyCI2@example.com"
          RABBITMQ_USER: "admin"
          RABBITMQ_PASS: "dataland"
          RABBITMQ_PASS_HASH: "1s3+3kZqRTAgidTV6NE+adO3ja5NFNQZHa9MBwhJ0Kx7Fw6F"
          FRONTEND_LOCATION_CONFIG: "Test"
          INTERNAL_EURODATCLIENT_URL: "http://dummy-eurodat-client:8080"
          BACKEND_URL: ${{ secrets.BACKEND_URL }}
      - name: Upload JaCoCo Exec Results
        if: always()
        uses: actions/upload-artifact@v4
        with:
          name: JaCoCoResultsE2ETest-${{ matrix.testGroup }}
          path: ./*.exec
      - name: Upload Python Coverage Results
        if: always()
        uses: actions/upload-artifact@v4
        with:
          name: PythonE2eTestCoverage-${{ matrix.testGroup }}
          path: ./*.xml
      - name: Upload lcov Exec Results
        if: always()
        uses: actions/upload-artifact@v4
        with:
          name: lcovResults-${{ matrix.testGroup }}
          path: ./*.info
      - name: Upload E2E Test and Cypress Reports
        if: always()
        uses: actions/upload-artifact@v4
        with:
          name: e2eTestReports-${{ matrix.testGroup }}
          path: |
            ./cypress
            ./coverage
            ./reports
      - name: Upload database dumps
        if: always()
        uses: actions/upload-artifact@v4
        with:
          name: e2eTestDatabaseDumps-${{ matrix.testGroup }}
          path: ./dbdumps/
      - uses: ./.github/workflows/dockerLogs
        if: always()
        with:
          subfolder: 'e2etests_testgroup_${{ matrix.testGroup }}'
  sonar:
    runs-on: ubuntu-latest
    if: ${{ !cancelled() }}
    needs:
      - e2e-tests
      - gradle-based-tests
      - frontend-component-tests
      - python-tests
      - framework-toolbox-tests
    steps:
      - uses: actions/checkout@v4
        with:
          fetch-depth: 0
      - uses: ./.github/workflows/logObjects
        name: log job contexts
        with:
          task: "sonar"
          env: ${{ toJSON(env) }}
          job: ${{ toJSON(job) }}
          steps: ${{ toJSON(steps) }}
          strategy: ${{ toJSON(strategy) }}
          matrix: ${{ toJSON(matrix) }}
          needs: ${{ toJSON(needs) }}
          inputs: ${{ toJSON(inputs) }}
          vars: ${{ toJSON(vars) }}
      - uses: actions/setup-java@v4
        with:
          distribution: temurin
          java-version: 21
          cache: gradle
      - uses: actions/download-artifact@v4
        name: PythonUnitTestCoverage
        with:
          pattern: PythonUnitTestCoverage
          path: python-coverage
          merge-multiple: true
      - uses: actions/download-artifact@v4
        name: PythonE2eTestCoverage
        with:
          pattern: PythonE2eTestCoverage-*
          path: python-coverage
          merge-multiple: true
      - name: Convert Python coverage paths
        if: always()
        run: |
          cd ./python-coverage
          sed -i "s%src/main%/home/runner/work/Dataland/Dataland/dataland-automated-qa-service/src/main%g" ./*.xml
          sed -i "s%.//home%/home%g" ./*.xml
      - uses: actions/download-artifact@v4
        name: JaCoCoResultsUnitTests
        with:
          pattern: JaCoCoResultsUnitTests-*
          merge-multiple: true
      - uses: actions/download-artifact@v4
        name: JaCoCoResultsE2ETest
        with:
          pattern: JaCoCoResultsE2ETest-*
          merge-multiple: true
      - uses: actions/download-artifact@v4
        name: lcovResults
        with:
          pattern: lcovResults-*
          path: fe-coverage
          merge-multiple: true
      - name: Prepare Repo for Sonar
        if: ${{ !cancelled() }}
        run: |
          ./gradlew compileKotlin compileJava compileTestKotlin compileTestJava npmSetup npmInstall generateClients npm_run_build \
          -x detekt -x ktlintCheck -x jacocoTestReport -x kaptKotlin -x kaptTestKotlin -x kaptGenerateStubsTestKotlin -x kaptGenerateStubsKotlin \
          --no-daemon --stacktrace
        env:
          GITHUB_TOKEN: ${{ secrets.GITHUB_TOKEN }}
      - name: jacocoTestReport
        if: ${{ !cancelled() }}
        # jacocoTestReport must be executed in a gradle-job that is started AFTER classes are compiled - because
        # the build.gradle.kts only looks for .class files at start of gradle (and not at start of task).
        run: |
          # the next line  at some point fixed the problem of missing coverage reports on our java processes
          # we left it here, even though removing it again did not break the coverage reports for java processes
          for file in *.exec; do if [[ -f $file ]]; then project=$(echo $file | awk -F '-bootRun-' '{print $1}'); mkdir -p ./dataland-$project/build/jacoco; mv $file ./dataland-$project/build/jacoco/$file; fi; done
          ./gradlew jacocoTestReport --no-daemon --stacktrace
        env:
          GITHUB_TOKEN: ${{ secrets.GITHUB_TOKEN }}
      - name: Run Sonar
        if: ${{ !cancelled() }}
        run: |
          touch ./build/reports/sonarProperties.txt
          ./gradlew sonar -D"sonar.scanner.dumpToFile"="./build/reports/sonarProperties.txt" --no-daemon --stacktrace
          ./gradlew sonar --no-daemon --stacktrace
        env:
          GITHUB_TOKEN: ${{ secrets.GITHUB_TOKEN }}
          SONAR_TOKEN: ${{ secrets.SONAR_TOKEN }}
      - name: Upload Reports
        if: ${{ !cancelled() }}
        uses: actions/upload-artifact@v4
        with:
          name: SonarStageReports
          path: ./build/reports
  manual-maintenance-check:
    runs-on: ubuntu-latest
    steps:
      - uses: actions/checkout@v4
        with:
          fetch-depth: 0
      - name: "Check if manual maintenance was executed recently"
        run: git log --since $(date -d "- 35 days" "+%x") | grep -ie "manual.maintenance" || ( echo "Last Manual Maintenance is too old. Do it now!"; exit 1)
  merge-artefacts:
    runs-on: ubuntu-latest
    needs:
      - sonar
      - e2e-tests
      - gradle-based-tests
      - frontend-component-tests
      - python-tests
      - framework-toolbox-tests
    if: ${{ !cancelled() }}
    steps:
      - name: Merge Parameters Artifacts
        uses: actions/upload-artifact/merge@v4
        with:
          name: parameters
          pattern: parameters-*
          delete-merged: true
      - name: Merge Docker Logs Artifacts
        uses: actions/upload-artifact/merge@v4
        if: always()
        with:
          name: dockerLogs
          pattern: dockerLogs-*
          delete-merged: true
      - name: Merge Jacoco E2E Test Artifacts
        uses: actions/upload-artifact/merge@v4
        if: always()
        with:
          name: JaCoCoResultsE2ETest
          pattern: JaCoCoResultsE2ETest-*
          delete-merged: true
      - name: Merge Python Test Artifacts
        uses: actions/upload-artifact/merge@v4
        if: always()
        with:
          name: PythonE2eTestCoverage
          pattern: PythonE2eTestCoverage-*
          delete-merged: true
      - name: Merge lcovResults Test Artifacts
        uses: actions/upload-artifact/merge@v4
        if: always()
        with:
          name: lcovResults
          pattern: lcovResults-*
          delete-merged: true
      - name: Merge E2E Test Artifacts
        uses: actions/upload-artifact/merge@v4
        if: always()
        with:
          name: e2eTestReports
          pattern: e2eTestReports-*
          delete-merged: true
      - name: Merge E2E DB dump Artifacts
        uses: actions/upload-artifact/merge@v4
        if: always()
        with:
          name: e2eTestDatabaseDumps
          pattern: e2eTestDatabaseDumps-*
          delete-merged: true
      - name: Merge Jacoco Unit Test Artifacts
        uses: actions/upload-artifact/merge@v4
        if: always()
        with:
          name: JaCoCoResultsUnitTests
          pattern: JaCoCoResultsUnitTests-*
          delete-merged: true
      - name: Merge Docker Image Artifacts
        uses: actions/upload-artifact/merge@v4
        if: always()
        with:
          name: dockerImageVersions
          pattern: dockerImageVersions-*
          delete-merged: true
  summary:
    runs-on: ubuntu-latest
    if: success()
    needs:
      - merge-artefacts
      - manual-maintenance-check
    steps:
      - name: Summary of this workflow's overall outcome
        run: exit 0<|MERGE_RESOLUTION|>--- conflicted
+++ resolved
@@ -100,10 +100,7 @@
         run: ./gradlew dataland-framework-toolbox:integrationTest --no-daemon --stacktrace
         env:
           DOCUMENT_UPLOAD_MAX_FILE_SIZE_IN_MEGABYTES: "100"
-<<<<<<< HEAD
-=======
           DATALAND_BACKEND_CLIENT_SECRET: "password"
->>>>>>> 0ff486ad
       - name: Upload JaCoCo Exec Results
         if: always()
         uses: actions/upload-artifact@v4
