--- conflicted
+++ resolved
@@ -21,39 +21,6 @@
           java-version: 17
           cache: gradle
       - name: Build backend and Assemble boot jar
-<<<<<<< HEAD
-        run: ./gradlew dataland-backend:bootJar
-      - name: Build frontend
-        run: ./gradlew dataland-frontend:npm_run_build
-      - name: Upload Backend Jar
-        uses: actions/upload-artifact@v2
-        with:
-          name: backendJar
-          path: "./dataland-backend/build/libs/dataland-backend*.jar"
-      - name: Upload Dist Directory
-        uses: actions/upload-artifact@v2
-        with:
-          name: distProdDirectories
-          path: "./dataland-frontend/dist/"
-  deploy:
-    runs-on: ubuntu-latest
-    if: github.event_name == 'workflow_dispatch'
-    needs:
-      - build-prod
-    steps:
-      - name: Start Preview Server
-        run: curl ${{ secrets.PREVIEW_STARTUP_URL }} > /dev/null
-      - uses: actions/checkout@v2
-      - uses: actions/download-artifact@v2
-        with:
-          name: backendJar
-      - uses: actions/download-artifact@v2
-        with:
-          name: distProdDirectories
-          path: dist
-      - name: Deploy to Preview
-        run: ./deployment/deploy_to_preview.sh dataland-backend*.jar
-=======
         run: ./gradlew dataland-backend:bootJar --no-daemon
       - name: Build frontend
         run: ./gradlew dataland-frontend:npm_run_build --no-daemon
@@ -61,6 +28,5 @@
         run: curl ${{ secrets.PREVIEW_STARTUP_URL }} > /dev/null
       - name: Deploy to Preview
         run: ./deployment/deploy_to_preview.sh
->>>>>>> 5d5cef11
         env:
           SSH_PRIVATE_KEY: ${{ secrets.SSH_PRIVATE_KEY }}
