--- conflicted
+++ resolved
@@ -16,19 +16,14 @@
         description: 'Use real data'
         required: false
         type: boolean
-<<<<<<< HEAD
       whichEnvironment:
         description: "Choose environment"
         required: true
         type: environment
-=======
       useInMemoryStorage:
         description: 'Store data only in memory'
         required: false
         type: boolean
-
-
->>>>>>> f179065c
 jobs:
   build-prod-and-deploy:
     runs-on: ubuntu-latest
