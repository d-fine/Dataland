--- conflicted
+++ resolved
@@ -64,13 +64,9 @@
           EDC_API_CONTROL_AUTH_APIKEY_VALUE: ${{ secrets.EDC_API_CONTROL_AUTH_APIKEY_VALUE }}
           EDC_KEYSTORE_PASSWORD: ${{ secrets.EDC_KEYSTORE_PASSWORD }}
       - name: check deployment
-<<<<<<< HEAD
         run: ./gradlew :dataland-frontend:npm_run_test${ENVIRONMENT} --no-daemon --stacktrace
-=======
-        run: ./gradlew :dataland-frontend:npm_run_testpreview --no-daemon --stacktrace
         env:
           ELECTRON_EXTRA_LAUNCH_ARGS: "--ignore-connections-limit=localhost:8090,proxy,localhost,preview-dataland.duckdns.org,dev-dataland.duckdns.org"
->>>>>>> 688f1b60
       - name: Upload FE E2E Cypress Results
         if: always()
         uses: actions/upload-artifact@v2
