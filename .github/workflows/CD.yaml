name: CD
env:
  DATALAND_SKYMINDERCLIENT_TOKEN: ${{ secrets.DATALAND_SKYMINDERCLIENT_TOKEN }}
  DATALAND_SKYMINDERCLIENT_USER: ${{ secrets.DATALAND_SKYMINDERCLIENT_USER }}
  SKYMINDER_URL: ${{ secrets.SKYMINDER_URL }}
  SKYMINDER_PW: ${{ secrets.SKYMINDER_PW }}
  SKYMINDER_USER: ${{ secrets.SKYMINDER_USER }}

on:
  push:
    branches:
      - 'main'
  workflow_dispatch:
    inputs:
<<<<<<< HEAD
      description: 'Test scenario tags'
      required: false
      type: boolean
=======
      realData:
        description: 'Use real data'
        required: false
        type: boolean

>>>>>>> 64461a0a

jobs:
  build-prod-and-deploy:
    runs-on: ubuntu-latest
    steps:
      - name: check for input variable
        run: |
          echo "realData: $REALDATA"
      - uses: actions/checkout@v2
      - uses: actions/setup-java@v2
        with:
          distribution: temurin
          java-version: 17
          cache: gradle
      - name: Build backend and Assemble boot jar
        run: ./gradlew dataland-backend:bootJar --no-daemon
      - name: Build frontend
        run: ./gradlew dataland-frontend:generateAPIClientFrontend dataland-frontend:npm_run_build --no-daemon
      - name: Start Preview Server
        run: curl ${{ secrets.PREVIEW_STARTUP_URL }} > /dev/null
      - name: Deploy to Preview
        run: ./deployment/deploy_to_preview.sh
        env:
          SSH_PRIVATE_KEY: ${{ secrets.SSH_PRIVATE_KEY }}
          REALDATA: ${{ github.event.inputs.realData }}
      - name: check deployment
        run: ./gradlew :dataland-frontend:npm_run_testpreview --no-daemon
      - name: Upload FE E2E Cypress Results
        if: always()
        uses: actions/upload-artifact@v2
        with:
          name: cypress
          path: ./dataland-frontend/cypress/<|MERGE_RESOLUTION|>--- conflicted
+++ resolved
@@ -12,17 +12,11 @@
       - 'main'
   workflow_dispatch:
     inputs:
-<<<<<<< HEAD
-      description: 'Test scenario tags'
-      required: false
-      type: boolean
-=======
       realData:
         description: 'Use real data'
         required: false
         type: boolean
 
->>>>>>> 64461a0a
 
 jobs:
   build-prod-and-deploy:
