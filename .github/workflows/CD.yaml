name: CD
env:
  DATALAND_SKYMINDERCLIENT_TOKEN: ${{ secrets.DATALAND_SKYMINDERCLIENT_TOKEN }}
  DATALAND_SKYMINDERCLIENT_USER: ${{ secrets.DATALAND_SKYMINDERCLIENT_USER }}
  SKYMINDER_URL: ${{ secrets.SKYMINDER_URL }}
  SKYMINDER_PW: ${{ secrets.SKYMINDER_PW }}
  SKYMINDER_USER: ${{ secrets.SKYMINDER_USER }}

on:
  workflow_dispatch:
    inputs:
      realData:
        description: 'Use real data'
        required: false
        type: boolean
      whichEnvironment:
        description: "Choose environment"
        required: true
        type: environment
      useInMemoryStorage:
        description: 'Mock Trustee'
        required: false
        type: boolean
      trusteeEnvironmentName:
        description: 'Trustee Environment Name'
        required: false
        type: string
        default: integration
      resetKeycloakSecurityPhraseInput:
        description: 'Keycloak Reset Password'
        required: false
        type: string


jobs:
  build-prod-and-deploy:
    runs-on: ubuntu-latest
    environment: ${{ github.event.inputs.whichEnvironment }}
    env:
      ENVIRONMENT: ${{ github.event.inputs.whichEnvironment }}
      REALDATA: ${{ github.event.inputs.realData }}
    steps:
      - name: log inputs
        run: |
          echo Real Datal: $REALDATA
          echo Which Environment: $ENVIRONMENT
          echo Use in Memory Store: $IN_MEMORY
          echo Trustee Environment Name: $TRUSTEE_ENVIRONMENT_NAME
          if [[ -z "$RESET_KEYCLOAK_SECURITY_PHRASE_INPUT" ]]; then
            echo Reset Keycloak Security Phrase Input: UNDEFINED
          else
            echo Reset Keycloak Security Phrase Input: *********
          fi
        env:
          IN_MEMORY: ${{ github.event.inputs.useInMemoryStorage }}
          TRUSTEE_ENVIRONMENT_NAME: ${{ github.event.inputs.trusteeEnvironmentName }}
          RESET_KEYCLOAK_SECURITY_PHRASE_INPUT: ${{ github.event.inputs.resetKeycloakSecurityPhraseInput }}
      - name: verifyKeycloakPassword
        run: |
          if [[ -z "$RESET_KEYCLOAK_SECURITY_PHRASE_INPUT" ]]; then
            echo "Keycloak will not be reset during deployment."
            echo '::set-output name=INITIALIZE_KEYCLOAK::false'
          elif [[ $RESET_KEYCLOAK_SECURITY_PHRASE_SECRET == $RESET_KEYCLOAK_SECURITY_PHRASE_INPUT ]]; then
            echo "Resetting Keycloak during deployment."
            echo '::set-output name=INITIALIZE_KEYCLOAK::true'
          else
            echo "Entered password for resetting Keycloak is incorrect. Aborting run."
            exit 1
          fi
        env:
          RESET_KEYCLOAK_SECURITY_PHRASE_SECRET: ${{ secrets.RESET_KEYCLOAK_SECURITY_PHRASE_SECRET }}
          RESET_KEYCLOAK_SECURITY_PHRASE_INPUT: ${{ github.event.inputs.resetKeycloakSecurityPhraseInput }}
        id: verifyKeycloakPassword
      - uses: actions/checkout@v2
      - name: Login to Github Packages
        uses: docker/login-action@v1
        with:
          registry: ghcr.io
          username: ${{ github.actor }}
          password: ${{ secrets.GITHUB_TOKEN }}
<<<<<<< HEAD
=======
      - name: Get GitHub real data image on demand
        run: |
          if [[ $REALDATA == true ]]; then
            echo "Retrieving real data and adapt test config"
            docker run -v $(pwd)/testing/data:/testData:rw ghcr.io/d-fine/dataland/datacontainer:0.0.4
          fi
>>>>>>> cf6a8394
      - uses: actions/setup-java@v2
        with:
          distribution: temurin
          java-version: 17
          cache: gradle
      - name: Build backend and Assemble boot jar
        run: ./gradlew dataland-backend:bootJar --no-daemon --stacktrace
      - name: Build frontend
        run: ./gradlew dataland-frontend:generateAPIClientFrontend dataland-frontend:npm_run_build --no-daemon --stacktrace
      - name: Store backendOpenApi.json
        uses: actions/upload-artifact@v2
        with:
          name: backendOpenApiDescription
          path: ./dataland-frontend/build/clients/backend/backendOpenApi.json
      - name: Build KeyCloak theme
        run: ./gradlew dataland-keycloak:dataland_theme:login:buildTheme --no-daemon --stacktrace
      - name: Start server and deploy to it (either Preview or Dev)
        run: ./deployment/start_and_deploy_to_server.sh $ENVIRONMENT
        env:
          TARGETSERVER_STARTUP_URL: ${{ secrets.TARGETSERVER_STARTUP_URL }}
          TARGETSERVER_HOST_KEYS: ${{ secrets.TARGETSERVER_HOST_KEYS }}
          TARGETSERVER_URL: ${{ secrets.TARGETSERVER_URL }}
          TRUSTEE_BASE_URL: ${{ secrets.TRUSTEE_BASE_URL }}
          TRUSTEE_ENVIRONMENT_NAME: ${{ github.event.inputs.trusteeEnvironmentName }}
          SSH_PRIVATE_KEY: ${{ secrets.SSH_PRIVATE_KEY }}
          TRUSTEE_CREDENTIALS: ${{ secrets.TRUSTEE_CREDENTIALS }}
          IN_MEMORY: ${{ github.event.inputs.useInMemoryStorage }}
          KEYCLOAK_FRONTEND_URL: ${{ secrets.KEYCLOAK_FRONTEND_URL }}
          KEYCLOAK_ADMIN: ${{ secrets.KEYCLOAK_ADMIN }}
          KEYCLOAK_ADMIN_PASSWORD: ${{ secrets.KEYCLOAK_ADMIN_PASSWORD }}
          KEYCLOAK_DB_PASSWORD: ${{ secrets.KEYCLOAK_DB_PASSWORD }}
          INITIALIZE_KEYCLOAK: ${{ steps.verifyKeycloakPassword.outputs.INITIALIZE_KEYCLOAK }}
          KEYCLOAK_READER_VALUE: ${{ secrets.KEYCLOAK_READER_VALUE }}
          KEYCLOAK_READER_SALT: ${{ secrets.KEYCLOAK_READER_SALT }}
          KEYCLOAK_UPLOADER_VALUE: ${{ secrets.KEYCLOAK_UPLOADER_VALUE }}
          KEYCLOAK_UPLOADER_SALT: ${{ secrets.KEYCLOAK_UPLOADER_SALT }}
          KEYCLOAK_READER_PASSWORD: ${{ secrets.KEYCLOAK_READER_PASSWORD }}
          KEYCLOAK_UPLOADER_PASSWORD: ${{ secrets.KEYCLOAK_UPLOADER_PASSWORD }}
          KEYCLOAK_GOOGLE_SECRET: ${{ secrets.KEYCLOAK_GOOGLE_SECRET }}
          KEYCLOAK_GOOGLE_ID: ${{ secrets.KEYCLOAK_GOOGLE_ID }}
          KEYCLOAK_LINKEDIN_ID: ${{ secrets.KEYCLOAK_LINKEDIN_ID }}
          KEYCLOAK_LINKEDIN_SECRET: ${{ secrets.KEYCLOAK_LINKEDIN_SECRET }}
          PROXY_LETSENCRYPT_PATH: ${{ secrets.PROXY_LETSENCRYPT_PATH }}
          PROXY_NGINX_URLS: ${{ secrets.PROXY_NGINX_URLS }}
          PROXY_LETSENCRYPT_ARGS: ${{ secrets.PROXY_LETSENCRYPT_ARGS }}
  e2e-tests:
    runs-on: ubuntu-latest
    environment: ${{ github.event.inputs.whichEnvironment }}
    needs:
      - build-prod-and-deploy
    env:
      ENVIRONMENT: ${{ github.event.inputs.whichEnvironment }}
      REALDATA: ${{ github.event.inputs.realData }}
    strategy:
      matrix:
        testGroup: [ 1,2,3,4 ]
    steps:
      - uses: actions/checkout@v2
      - name: Login to Github Packages
        uses: docker/login-action@v1
        with:
          registry: ghcr.io
          username: ${{ github.actor }}
          password: ${{ secrets.GITHUB_TOKEN }}
      - name: Get GitHub real data image on demand
        run: |
          if [[ $REALDATA == true ]]; then
            echo "Retrieving real data"
            docker run -v $(pwd)/testing/data:/testData:rw ghcr.io/d-fine/dataland/datacontainer:0.0.4
          fi
      - name: Download backendOpenApi.json
        uses: actions/download-artifact@v3
        with:
          path: ./dataland-frontend/build/clients/backend
      - name: (DEBUG) List downloaded artifacts
        run: ls -R
        working-directory: ./dataland-frontend/build/clients
      - name: check deployment
        run: cd dataland-frontend && npm install && npm run test${ENVIRONMENT}
        env:
          TEASER_COMPANY_PERM_IDS: ${{ secrets.TEASER_COMPANY_PERM_IDS }}
          ELECTRON_EXTRA_LAUNCH_ARGS: "--ignore-connections-limit=localhost:8090,proxy,localhost,preview-dataland.duckdns.org,dev-dataland.duckdns.org,dataland-local.duckdns.org,dataland-letsencrypt.duckdns.org"
          CYPRESS_PREPOPULATE_TIMEOUT_S: ${{ github.event.inputs.useInMemoryStorage && 90 || 900 }}
          CYPRESS_PREVISIT_TIMEOUT_S: ${{ github.event.inputs.useInMemoryStorage && 90 || 1200 }}
          KEYCLOAK_READER_PASSWORD: ${{ secrets.KEYCLOAK_READER_PASSWORD }}
          KEYCLOAK_UPLOADER_PASSWORD: ${{ secrets.KEYCLOAK_UPLOADER_PASSWORD }}
          CYPRESS_TEST_GROUP: ${{ matrix.testGroup }}
          CYPRESS_SINGLE_POPULATE: true
      - name: Move Cypress Results
        run: mv ./dataland-frontend/cypress/ ./dataland-frontend/cypressresult/${{ matrix.testGroup }}/
      - name: Upload FE E2E Cypress Results
        if: always()
        uses: actions/upload-artifact@v2
        with:
          name: cypress
          path: ./dataland-frontend/cypressresult/<|MERGE_RESOLUTION|>--- conflicted
+++ resolved
@@ -78,15 +78,6 @@
           registry: ghcr.io
           username: ${{ github.actor }}
           password: ${{ secrets.GITHUB_TOKEN }}
-<<<<<<< HEAD
-=======
-      - name: Get GitHub real data image on demand
-        run: |
-          if [[ $REALDATA == true ]]; then
-            echo "Retrieving real data and adapt test config"
-            docker run -v $(pwd)/testing/data:/testData:rw ghcr.io/d-fine/dataland/datacontainer:0.0.4
-          fi
->>>>>>> cf6a8394
       - uses: actions/setup-java@v2
         with:
           distribution: temurin
