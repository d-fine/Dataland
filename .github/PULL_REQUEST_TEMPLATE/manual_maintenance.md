--- conflicted
+++ resolved
@@ -9,13 +9,8 @@
 
 ### Dependency updates
 
-<<<<<<< HEAD
-Take a look at the dependency dashboard and see which updates are to be applied. For a detailed description, consult the 
-internal Dataland Wiki.
-=======
 Take a look at the dependency dashboard and see which updates are to be applied. For a detailed description of the process,
 consult the internal Dataland Wiki.
->>>>>>> becdc51a
 
 ### Dataland EuroDaT client
 
@@ -31,17 +26,10 @@
 ## Server updates
 
 Note: Before applying any update to any server make sure that a backup exists. In case of prod, create a fresh backup just
-<<<<<<< HEAD
-before applying any changes.
-
-Start the update with one of the dev servers and deploy to it afterwards. If everything was fine, proceed with other 
-servers.
-=======
 before applying any changes and align with the team when to apply them.
 
 Start the update with one of the dev servers (preferably dev2 or dev3) and deploy to it afterwards. If everything was
 fine, proceed with other servers.
->>>>>>> becdc51a
 
 Execute `sudo apt-get update && sudo apt-get upgrade` on
 
@@ -51,16 +39,6 @@
 - [ ] test.dataland.com
 - [ ] letsencrypt.dataland.com
 - [ ] dataland.com (align beforehand)
-<<<<<<< HEAD
-
-## ssh-keys maintenance
-
-Make sure the ssh-keys file reflects the current team composition. Execute the update script as described in the internal
-wiki.
-
-## Check keycloak automatic logout if inactive
-=======
->>>>>>> becdc51a
 
 ## ssh-keys maintenance
 
