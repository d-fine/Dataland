--- conflicted
+++ resolved
@@ -38,7 +38,6 @@
 Update versions in the following dockerfiles
 - [ ] `./dataland-backend/DatalandBackendBaseDockerfile`
 - [ ] `./dataland-backend/Dockerfile`
-<<<<<<< HEAD
 - [ ] `./dataland-backend/DockerfileTest`
 - [ ] `./dataland-e2etests/e2etestsCoreDockerfile`
 - [ ] `./dataland-frontend/Dockerfile`
@@ -46,11 +45,7 @@
 - [ ] `./dataland-inbound-admin-proxy/Dockerfile`
 - [ ] `./dataland-inbound-proxy/DockerfileBase`
 - [ ] `./dataland-inbound-proxy/Dockerfile`
-- [ ] `./dataland-keycloak/Dockerfile`
-=======
-- [ ] `./dataland-keycloak/Dockerfile` (also update realm json files with new version)
-- [ ] `./dataland-pgadmin/Dockerfile`
->>>>>>> d48bc09e
+- [ ] `./dataland-keycloak/Dockerfile`  (also update realm json files with new version)
 - [ ] `./dataland-csvconverter/Dockerfile`
 - [ ] Update the image versions of backend-db, frontend-dev and keycloak-db
 - [ ] Update the image versions of edcdummyserver and dataland-edc
