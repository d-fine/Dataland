--- conflicted
+++ resolved
@@ -40,7 +40,6 @@
 
 - [ ] Update package versions in `dataland-automated-qa-service/requirements.txt`
 
-<<<<<<< HEAD
 ### Dataland EuroDaT client
 
 - [ ] Check if the eurodatClientOpenApi.json in dataland-external-storage is in sync with the currently used version 
@@ -55,7 +54,7 @@
   Then replace the content of eurodatClientOpenApi.json in the repo with the converted JSON from the converter.
   After doing this, there should be no diffs to main in eurodatClientOpenApi.json!
   If there are diffs, this means that it is out of sync and you should discuss this with someone on the MiNaBo team.
-=======
+
 ### Dataland Analytics
 
 - [ ] Update the backend API file
@@ -69,7 +68,6 @@
 - [ ] Accordingly, update the QA API file
   - [ ] Copy from https://dataland.com/qa/v3/api-docs/public to requests_open_api.yaml
 
->>>>>>> 5224e091
 
 ### Dockerfile updates
 
