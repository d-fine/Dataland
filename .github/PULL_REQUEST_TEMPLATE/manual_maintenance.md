# Manual Maintenance Sprint [NR]
Note: To create a PR using this template add the query parameter `template=manual_maintenance.md` to the merge request creation URL (or simply copy this md file into the description)
# Maintenance tasks (to be completed by the assignee)
## EDC
- [ ] Complete manual maintenance in the EDC Repo
- [ ] Release a new version `0.2.10`and replace the version number in the text here with the next version number to come.
- [ ] Upgrade to the new version of the edc-client in the `settings.gradle.kts`
- [ ] Upgrade to the new version of the edc-dummyserver in the `docker-compose.yml` file.
- [ ] Upgrade to the new version of the edc-server in the `docker-compose.yml` file.
## Dataland
### Skipped updates
The following known issues need to be reviewed in case a compatible version is available. Add new known issues as they appear.
- [ ] ktlint 0.45.2 (higher version is not compatible with jlleitschuh plugin)
- [ ] primevue 3.15.0 (higher versions have issues with AutoComplete PrimeVue issue 2881)
- [ ] primeicon 5.0.0 (higher version require higher version of primevue)
- [ ] logback-classic and logback-core 1.2.11 (higher version break backend)
- [ ] slf4j-api 1.7.36 (1.7.x is required in current setup otherwise logging breaks)
- [ ] io.gitlab.arturbosch.detekt:detekt-cli 1.21.0 (Failed to compile)
- [ ] sonarqube 3.4.0.2513 not update to 3.5.X, due to issues in file resolving mechanism

### Gradle update
- [ ] Execute `gradlew dependencyUpdates` to get a report on Dependencies with updates
- [ ] Update `settings.gradle.kts` (for libraries), `build.gradle.kts` (for plugins) and `gradle.properties` (for jacoco and ktlint)
  Note: fasterXML is managed by spring, thus NO manual version update should be conducted
- [ ] update the gradle wrapper: execute `gradle wrapper --gradle-version X.Y.Z`

### Dataland frontend
- [ ] Update node version in `dataland-frontend/build.gradle.kts`
- [ ] Update node packages: run the `updatepackages` script, e.g. by  `npm run updatepackages` to update versions in package.json
- [ ]   Run the `updatepackagelock`, e.g. by  `npm run updatepackagelock` script to update `package-lock.json` and check for security issues

### Dataland keycloak theme
- [ ] Update node version in `dataland-keycloak/dataland_theme/login/build.gradle.kts`
- [ ] Update node packages: run the `updatepackages` script, e.g. by  `npm run updatepackages` to update versions in package.json
- [ ]   Run the `updatepackagelock`, e.g. by  `npm run updatepackagelock` script to update `package-lock.json` and check for security issues

### Dockerfile updates
Update versions in the following dockerfiles
<<<<<<< HEAD
- [ ] `./dataland-api-key-manager/Dockerfile`
- [ ] `./dataland-api-key-manager/DockerfileTest`
- [ ] `./dataland-backend/DatalandBackendBaseDockerfile`
- [ ] `./dataland-backend/Dockerfile`
- [ ] `./dataland-backend/DockerfileTest`
- [ ] `./dataland-csvconverter/Dockerfile`
- [ ] `./dataland-e2etests/e2etestsCoreDockerfile`
=======
- [ ] `./dataland-backend/DockerfileBase`
  [ ] `./dataland-backend/DockerfileTest`
- [ ] `./dataland-backend/Dockerfile`
- [ ] `./dataland-e2etests/DockerfileBase`
>>>>>>> 467ebd84
- [ ] `./dataland-frontend/Dockerfile`
- [ ] `./dataland-frontend/DockerfileTest`
- [ ] `./dataland-inbound-admin-proxy/Dockerfile`
- [ ] `./dataland-inbound-proxy/DockerfileBase`
- [ ] `./dataland-inbound-proxy/Dockerfile`
- [ ] `./dataland-keycloak/Dockerfile`  (also update realm json files with new version)
<<<<<<< HEAD
- [ ] Update the versions of the external images for api-key-manager-db, backend-db, keycloak-db and frontend-dev
=======
- [ ] `./dataland-csvconverter/Dockerfile`
- [ ] `./base-dockerfiles/DockerfileGradle`
- [ ] Update the image versions of backend-db, frontend-dev and keycloak-db
- [ ] Update the image versions of edcdummyserver and dataland-edc
>>>>>>> 467ebd84
- [ ] Check if there are any services in the `docker-compose.yml` file that have not gotten an update yet (e.g. a new service that is not covered by the tasks above)

## Server updates
Execute `sudo apt-get update && sudo apt-get upgrade` on
- [ ] dev1.dataland.com
- [ ] dev2.dataland.com
- [ ] test.dataland.com
- [ ] tunnel.dataland.com
- [ ] letsencrypt.dataland.com
- [ ] (OPT) dataland.com

## Check e-mails sent by keycloak
- [ ] Check that the verification e-mail is sent and displayed correctly
- [ ] Check that the reset password e-mail is sent and displayed correctly
- [ ] Check that the password can be reset

## Conclusion
- [ ] After updating all components check if everything still works
- [ ] The new version is deployed to the dev server using this branch and real data
  - [ ] It's verified that this version actually is the one deployed (check actuator/info for branch name and commit id!)
  - [ ] It's verified that real data has been used
  - [ ] It's verified that everything seems to be working fine by manually using the website
- [ ] This template has been updated to reflect the latest state of tasks required and known issues with upgrades

# Review (to be completed by the reviewer)
- [x] The Github Actions (including Sonarqube Gateway and Lint Checks) are green. This is enforced by Github.
- [ ] A peer-review has been executed
  - [ ] The code has been manually inspected by someone who did not implement the feature
- [ ] The PR actually implements what is described above
- [ ] Documentation is updated as required
- [ ] The automated deployment is updated if required
- [ ] The new version is deployed to the dev server using this branch
  - [ ] It's verified that this version actually is the one deployed (check actuator/info for branch name and commit id!)
  - [ ] It's verified that everything seems to be working fine by manually using the website
  - [ ] All implemented Social Logins have been tested manually in the UI
  - [ ] Go to the swagger-UI, authorize, run a "GET" request to the companies endpoint and assure that your authorization has worked by assuring that you get a 200 response

- [ ] If any work on the UI is to be merged, those changes were also documented in the Figma
- [ ] The local Dev stack still works: execute `startDevelopmentStack.sh` and execute `npm run testpipeline -- --env EXECUTION_ENVIRONMENT=""` in dataland-frontend
- [ ] After(!) the cypress tests have passed locally, execute the backend-e2e-tests `./gradlew dataland-e2etests:test`
- [ ] Locally: Go to the swagger-UI, authorize, run a "GET" request to the companies endpoint and assure that your authorization has worked by assuring that you get a 200 response<|MERGE_RESOLUTION|>--- conflicted
+++ resolved
@@ -36,34 +36,21 @@
 
 ### Dockerfile updates
 Update versions in the following dockerfiles
-<<<<<<< HEAD
 - [ ] `./dataland-api-key-manager/Dockerfile`
 - [ ] `./dataland-api-key-manager/DockerfileTest`
-- [ ] `./dataland-backend/DatalandBackendBaseDockerfile`
-- [ ] `./dataland-backend/Dockerfile`
-- [ ] `./dataland-backend/DockerfileTest`
-- [ ] `./dataland-csvconverter/Dockerfile`
-- [ ] `./dataland-e2etests/e2etestsCoreDockerfile`
-=======
 - [ ] `./dataland-backend/DockerfileBase`
   [ ] `./dataland-backend/DockerfileTest`
 - [ ] `./dataland-backend/Dockerfile`
+- [ ] `./dataland-csvconverter/Dockerfile`
 - [ ] `./dataland-e2etests/DockerfileBase`
->>>>>>> 467ebd84
 - [ ] `./dataland-frontend/Dockerfile`
 - [ ] `./dataland-frontend/DockerfileTest`
 - [ ] `./dataland-inbound-admin-proxy/Dockerfile`
 - [ ] `./dataland-inbound-proxy/DockerfileBase`
 - [ ] `./dataland-inbound-proxy/Dockerfile`
 - [ ] `./dataland-keycloak/Dockerfile`  (also update realm json files with new version)
-<<<<<<< HEAD
+- [ ] `./base-dockerfiles/DockerfileGradle`
 - [ ] Update the versions of the external images for api-key-manager-db, backend-db, keycloak-db and frontend-dev
-=======
-- [ ] `./dataland-csvconverter/Dockerfile`
-- [ ] `./base-dockerfiles/DockerfileGradle`
-- [ ] Update the image versions of backend-db, frontend-dev and keycloak-db
-- [ ] Update the image versions of edcdummyserver and dataland-edc
->>>>>>> 467ebd84
 - [ ] Check if there are any services in the `docker-compose.yml` file that have not gotten an update yet (e.g. a new service that is not covered by the tasks above)
 
 ## Server updates
