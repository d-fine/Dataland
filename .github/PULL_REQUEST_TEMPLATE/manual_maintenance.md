# Manual Maintenance Sprint [NR]
Note: To create a PR using this template add the query parameter `template=manual_maintenance.md` to the merge request creation URL (or simply copy this md file into the description)
# Maintenance tasks (to be completed by the assignee)
<<<<<<< HEAD
## EDC
- [ ] Complete manual maintenance in the EDC Repo
- [ ] Release a new version `0.2.10`and replace the version number in the text here with the next version number to come.
- [ ] Upgrade to the new version of the edc-client in the `settings.gradle.kts`.
- [ ] Upgrade to the new version of the edc-server in the `docker-compose.yml` file.
=======
>>>>>>> 25345234
## Dataland
### Skipped updates
The following known issues need to be reviewed in case a compatible version is available. Add new known issues as they appear.
- [ ] ktlint 0.45.2 (higher version is not compatible with jlleitschuh plugin)
- [ ] primevue 3.15.0 (higher versions have issues with AutoComplete PrimeVue issue 2881)
- [ ] primeicon 5.0.0 (higher version require higher version of primevue)
- [ ] logback-classic and logback-core 1.2.11 (higher version break backend)
- [ ] slf4j-api 1.7.36 (1.7.x is required in current setup otherwise logging breaks)
- [ ] io.gitlab.arturbosch.detekt:detekt-cli 1.21.0 (Failed to compile)
- [ ] sonarqube 3.4.0.2513 not update to 3.5.X, due to issues in file resolving mechanism

### Gradle update
- [ ] Execute `gradlew dependencyUpdates` to get a report on Dependencies with updates
- [ ] Update `settings.gradle.kts` (for libraries), `build.gradle.kts` (for plugins) and `gradle.properties` (for jacoco and ktlint)
  Note: fasterXML is managed by spring, thus NO manual version update should be conducted
- [ ] update the gradle wrapper: execute `gradle wrapper --gradle-version X.Y.Z`

### Dataland frontend
- [ ] Update node version in `dataland-frontend/build.gradle.kts`
- [ ] Update node packages: run the `updatepackages` script, e.g. by  `npm run updatepackages` to update versions in package.json
- [ ]   Run the `updatepackagelock`, e.g. by  `npm run updatepackagelock` script to update `package-lock.json` and check for security issues

### Dataland keycloak theme
- [ ] Update node version in `dataland-keycloak/dataland_theme/login/build.gradle.kts`
- [ ] Update node packages: run the `updatepackages` script, e.g. by  `npm run updatepackages` to update versions in package.json
- [ ]   Run the `updatepackagelock`, e.g. by  `npm run updatepackagelock` script to update `package-lock.json` and check for security issues

### Dockerfile updates
Update versions in the following dockerfiles
- [ ] `./dataland-api-key-manager/Dockerfile`
- [ ] `./dataland-api-key-manager/DockerfileTest`
- [ ] `./dataland-backend/DockerfileBase`
  [ ] `./dataland-backend/DockerfileTest`
- [ ] `./dataland-backend/Dockerfile`
- [ ] `./dataland-csvconverter/Dockerfile`
- [ ] `./dataland-e2etests/DockerfileBase`
- [ ] `./dataland-frontend/Dockerfile`
- [ ] `./dataland-frontend/DockerfileTest`
- [ ] `./dataland-inbound-admin-proxy/Dockerfile`
- [ ] `./dataland-inbound-proxy/DockerfileBase`
- [ ] `./dataland-inbound-proxy/Dockerfile`
- [ ] `./dataland-keycloak/Dockerfile`  (also update realm json files with new version)
<<<<<<< HEAD
- [ ] `./dataland-csvconverter/Dockerfile`
- [ ] Update the image versions of backend-db, api-key-manager-db, frontend-dev and keycloak-db
- [ ] Update the image versions of edcdummyserver and dataland-edc
=======
- [ ] `./base-dockerfiles/DockerfileGradle`
- [ ] Update the versions of the external images for api-key-manager-db, backend-db, keycloak-db and frontend-dev
>>>>>>> 25345234
- [ ] Check if there are any services in the `docker-compose.yml` file that have not gotten an update yet (e.g. a new service that is not covered by the tasks above)

## Server updates
Execute `sudo apt-get update && sudo apt-get upgrade` on
- [ ] dev1.dataland.com
- [ ] dev2.dataland.com
- [ ] test.dataland.com
- [ ] tunnel.dataland.com
- [ ] letsencrypt.dataland.com
- [ ] (OPT) dataland.com

## Check e-mails sent by keycloak
- [ ] Check that the verification e-mail is sent and displayed correctly
- [ ] Check that the reset password e-mail is sent and displayed correctly
- [ ] Check that the password can be reset

## Conclusion
- [ ] After updating all components check if everything still works
- [ ] The new version is deployed to the dev server using this branch and real data
  - [ ] It's verified that this version actually is the one deployed (check actuator/info for branch name and commit id!)
  - [ ] It's verified that real data has been used
  - [ ] It's verified that everything seems to be working fine by manually using the website
- [ ] This template has been updated to reflect the latest state of tasks required and known issues with upgrades

# Review (to be completed by the reviewer)
- [x] The Github Actions (including Sonarqube Gateway and Lint Checks) are green. This is enforced by Github.
- [ ] A peer-review has been executed
  - [ ] The code has been manually inspected by someone who did not implement the feature
- [ ] The PR actually implements what is described above
- [ ] Documentation is updated as required
- [ ] The automated deployment is updated if required
- [ ] The new version is deployed to the dev server using this branch
  - [ ] It's verified that this version actually is the one deployed (check actuator/info for branch name and commit id!)
  - [ ] It's verified that everything seems to be working fine by manually using the website
  - [ ] All implemented Social Logins have been tested manually in the UI
  - [ ] Go to the swagger-UI, authorize, run a "GET" request to the companies endpoint and assure that your authorization has worked by assuring that you get a 200 response

- [ ] If any work on the UI is to be merged, those changes were also documented in the Figma
- [ ] The local Dev stack still works: execute `startDevelopmentStack.sh` and execute `npm run testpipeline -- --env EXECUTION_ENVIRONMENT=""` in dataland-frontend
- [ ] After(!) the cypress tests have passed locally, execute the backend-e2e-tests `./gradlew dataland-e2etests:test`
- [ ] Locally: Go to the swagger-UI, authorize, run a "GET" request to the companies endpoint and assure that your authorization has worked by assuring that you get a 200 response<|MERGE_RESOLUTION|>--- conflicted
+++ resolved
@@ -1,14 +1,6 @@
 # Manual Maintenance Sprint [NR]
 Note: To create a PR using this template add the query parameter `template=manual_maintenance.md` to the merge request creation URL (or simply copy this md file into the description)
 # Maintenance tasks (to be completed by the assignee)
-<<<<<<< HEAD
-## EDC
-- [ ] Complete manual maintenance in the EDC Repo
-- [ ] Release a new version `0.2.10`and replace the version number in the text here with the next version number to come.
-- [ ] Upgrade to the new version of the edc-client in the `settings.gradle.kts`.
-- [ ] Upgrade to the new version of the edc-server in the `docker-compose.yml` file.
-=======
->>>>>>> 25345234
 ## Dataland
 ### Skipped updates
 The following known issues need to be reviewed in case a compatible version is available. Add new known issues as they appear.
@@ -51,14 +43,8 @@
 - [ ] `./dataland-inbound-proxy/DockerfileBase`
 - [ ] `./dataland-inbound-proxy/Dockerfile`
 - [ ] `./dataland-keycloak/Dockerfile`  (also update realm json files with new version)
-<<<<<<< HEAD
-- [ ] `./dataland-csvconverter/Dockerfile`
-- [ ] Update the image versions of backend-db, api-key-manager-db, frontend-dev and keycloak-db
-- [ ] Update the image versions of edcdummyserver and dataland-edc
-=======
 - [ ] `./base-dockerfiles/DockerfileGradle`
 - [ ] Update the versions of the external images for api-key-manager-db, backend-db, keycloak-db and frontend-dev
->>>>>>> 25345234
 - [ ] Check if there are any services in the `docker-compose.yml` file that have not gotten an update yet (e.g. a new service that is not covered by the tasks above)
 
 ## Server updates
