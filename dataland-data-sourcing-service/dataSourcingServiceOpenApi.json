--- conflicted
+++ resolved
@@ -420,83 +420,6 @@
         ]
       }
     },
-    "/requests/{id}/history": {
-      "get": {
-        "tags": [
-          "request-controller"
-        ],
-        "summary": "Get full history of a requests by ID",
-        "description": "Retrieve the history of a Request object by its unique identifier.",
-        "operationId": "getDataSourcingHistoryById",
-        "parameters": [
-          {
-            "name": "id",
-            "in": "path",
-            "description": "ID of the Request object.",
-            "required": true,
-            "schema": {
-              "type": "string"
-            }
-          }
-        ],
-        "responses": {
-          "200": {
-            "description": "Successfully retrieved Request history.",
-            "content": {
-              "application/json": {
-                "schema": {
-                  "type": "array",
-                  "items": {
-                    "$ref": "#/components/schemas/StoredRequest"
-                  }
-                }
-              }
-            }
-          },
-          "404": {
-            "description": "request object not found.",
-            "content": {
-              "application/json": {
-                "schema": {
-                  "type": "array",
-                  "items": {
-                    "$ref": "#/components/schemas/StoredRequest"
-                  }
-                }
-              }
-            }
-          },
-          "default": {
-            "description": "An error occurred",
-            "content": {
-              "application/json": {
-                "schema": {
-                  "$ref": "#/components/schemas/ErrorResponse"
-                }
-              }
-            }
-          },
-          "401": {
-            "description": "Unauthorized",
-            "headers": {
-              "WWW-Authenticate": {
-                "schema": {
-                  "type": "string"
-                }
-              }
-            }
-          }
-        },
-        "security": [
-          {
-            "default-oauth": []
-          },
-          {
-            "default-bearer-auth": []
-          }
-        ]
-      }
-    },
     "/requests/{dataRequestId}": {
       "get": {
         "tags": [
@@ -635,7 +558,7 @@
         ],
         "summary": "Get full history of DataSourcing history by ID",
         "description": "Retrieve the history of a DataSourcing object by its unique identifier.",
-        "operationId": "getDataSourcingHistoryById_1",
+        "operationId": "getDataSourcingHistoryById",
         "parameters": [
           {
             "name": "id",
@@ -1021,11 +944,8 @@
       },
       "SingleRequestResponse": {
         "required": [
-<<<<<<< HEAD
-=======
           "idsOfDuplicateRequests",
           "idsOfStoredRequests",
->>>>>>> f94d4d7d
           "message",
           "reportingPeriodsOfDuplicateRequests",
           "reportingPeriodsOfStoredRequests"
@@ -1048,8 +968,6 @@
               "type": "string"
             }
           },
-<<<<<<< HEAD
-=======
           "idsOfStoredRequests": {
             "type": "array",
             "description": "The list of Dataland IDs of the created data requests. The position of an ID in this list corresponds to the position of the associated reporting period in the field reportingPeriodsOfStoredRequests.",
@@ -1061,7 +979,6 @@
               "format": "uuid"
             }
           },
->>>>>>> f94d4d7d
           "reportingPeriodsOfDuplicateRequests": {
             "type": "array",
             "description": "Reporting periods corresponding to data requests that were rejected due to being duplicates.",
@@ -1071,8 +988,6 @@
             "items": {
               "type": "string"
             }
-<<<<<<< HEAD
-=======
           },
           "idsOfDuplicateRequests": {
             "type": "array",
@@ -1084,7 +999,6 @@
               "type": "string",
               "format": "uuid"
             }
->>>>>>> f94d4d7d
           }
         }
       },
