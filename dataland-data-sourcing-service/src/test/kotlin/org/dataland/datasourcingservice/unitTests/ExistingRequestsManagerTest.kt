--- conflicted
+++ resolved
@@ -6,6 +6,7 @@
 import org.dataland.datalandmessagequeueutils.constants.RoutingKeyNames
 import org.dataland.datasourcingservice.entities.DataSourcingEntity
 import org.dataland.datasourcingservice.entities.RequestEntity
+import org.dataland.datasourcingservice.model.enums.DataSourcingState
 import org.dataland.datasourcingservice.model.enums.RequestPriority
 import org.dataland.datasourcingservice.model.enums.RequestState
 import org.dataland.datasourcingservice.repositories.DataRevisionRepository
@@ -14,19 +15,17 @@
 import org.dataland.datasourcingservice.services.DataSourcingServiceMessageSender
 import org.dataland.datasourcingservice.services.ExistingRequestsManager
 import org.dataland.datasourcingservice.services.RequestQueryManager
+import org.junit.jupiter.api.Assertions
 import org.junit.jupiter.api.BeforeEach
 import org.junit.jupiter.params.ParameterizedTest
 import org.junit.jupiter.params.provider.EnumSource
 import org.mockito.kotlin.any
-<<<<<<< HEAD
-import org.mockito.kotlin.eq
-=======
 import org.mockito.kotlin.anyOrNull
 import org.mockito.kotlin.doAnswer
 import org.mockito.kotlin.doReturn
+import org.mockito.kotlin.eq
 import org.mockito.kotlin.mock
 import org.mockito.kotlin.never
->>>>>>> 9cdd59c2
 import org.mockito.kotlin.reset
 import org.mockito.kotlin.times
 import org.mockito.kotlin.verify
@@ -35,21 +34,12 @@
 import java.util.UUID
 
 class ExistingRequestsManagerTest {
-<<<<<<< HEAD
-    private val mockDataSourcingValidator = Mockito.mock<DataSourcingValidator>()
-    private val mockRequestRepository = Mockito.mock<RequestRepository>()
-    private val mockDataSourcingManager = Mockito.mock<DataSourcingManager>()
-    private val mockDataRevisionRepository = Mockito.mock<DataRevisionRepository>()
-    private val mockDataSourcingRepository = Mockito.mock<DataSourcingRepository>()
-    private val mockRequestQueryManager = Mockito.mock<RequestQueryManager>()
-    private val mockCloudEventMessageHandler = Mockito.mock<CloudEventMessageHandler>()
-=======
     private val mockRequestRepository = mock<RequestRepository>()
     private val mockDataSourcingManager = mock<DataSourcingManager>()
     private val mockDataRevisionRepository = mock<DataRevisionRepository>()
     private val mockDataSourcingServiceMessageSender = mock<DataSourcingServiceMessageSender>()
     private val mockRequestQueryManager = mock<RequestQueryManager>()
->>>>>>> 9cdd59c2
+    private val mockCloudEventMessageHandler = Mockito.mock<CloudEventMessageHandler>()
 
     private val existingRequestsManager =
         ExistingRequestsManager(
@@ -60,16 +50,14 @@
             mockRequestQueryManager,
         )
 
+    private val testDataSourcingManager =
+        DataSourcingManager(mockDataSourcingRepository, mockDataRevisionRepository, mockDataSourcingValidator, mockCloudEventMessageHandler)
     private val dataRequestId = UUID.randomUUID()
     private val companyId = UUID.randomUUID()
     private val reportingPeriod = "2025"
     private val dataType = "sfdr"
     private val userId = UUID.randomUUID()
 
-<<<<<<< HEAD
-    private val testDataSourcingManager =
-        DataSourcingManager(mockDataSourcingRepository, mockDataRevisionRepository, mockDataSourcingValidator, mockCloudEventMessageHandler)
-=======
     private val requestEntity =
         RequestEntity(
             id = dataRequestId,
@@ -85,7 +73,6 @@
             state = RequestState.Open,
             dataSourcingEntity = null,
         )
->>>>>>> 9cdd59c2
 
     private val dataSourcingEntity =
         DataSourcingEntity(
@@ -96,37 +83,16 @@
 
     @BeforeEach
     fun setup() {
-<<<<<<< HEAD
-        newRequest =
-            RequestEntity(
-                id = UUID.randomUUID(),
-                companyId = UUID.randomUUID(),
-                reportingPeriod = "2025",
-                dataType = "sfdr",
-                userId = UUID.randomUUID(),
-                creationTimestamp = 1000000000,
-                memberComment = null,
-                adminComment = null,
-                lastModifiedDate = 1000000000,
-                requestPriority = RequestPriority.High,
-                state = RequestState.Open,
-                dataSourcingEntity = null,
-            )
-        reset(mockDataSourcingManager, mockCloudEventMessageHandler)
-        whenever(
-            mockRequestQueryManager.transformRequestEntityToExtendedStoredRequest(any<RequestEntity>()),
-        ).thenAnswer { invocation ->
-=======
         reset(
             mockRequestRepository,
             mockDataSourcingManager,
             mockDataRevisionRepository,
             mockDataSourcingServiceMessageSender,
             mockRequestQueryManager,
+            mockCloudEventMessageHandler,
         )
 
         doAnswer { invocation ->
->>>>>>> 9cdd59c2
             (invocation.arguments[0] as RequestEntity).toExtendedStoredRequest("Company Name", null)
         }.whenever(mockRequestQueryManager).transformRequestEntityToExtendedStoredRequest(any<RequestEntity>())
 
@@ -142,7 +108,29 @@
     fun `verify that a request is appended to its sourcing object and a message is sent only when request set to Processing`(
         requestState: RequestState,
     ) {
-<<<<<<< HEAD
+        existingRequestsManager.patchRequestState(dataRequestId, requestState, null)
+        if (requestState == RequestState.Processing) {
+            verify(mockDataSourcingManager, times(1)).useExistingOrCreateDataSourcingAndAddRequest(any())
+            verify(mockDataSourcingServiceMessageSender, times(1))
+                .sendMessageToAccountingServiceOnRequestProcessing(
+                    dataSourcingEntity = dataSourcingEntity,
+                    requestEntity = requestEntity,
+                )
+        } else {
+            verify(mockDataSourcingManager, never()).useExistingOrCreateDataSourcingAndAddRequest(any())
+            verify(mockDataSourcingServiceMessageSender, never())
+                .sendMessageToAccountingServiceOnRequestProcessing(
+                    dataSourcingEntity = anyOrNull(),
+                    requestEntity = anyOrNull(),
+                )
+        }
+    }
+
+    @ParameterizedTest
+    @EnumSource(DataSourcingState::class)
+    fun `verify that only marking a sourcing process as Answered or NonSourceable will patch requests to Processed`(
+        state: DataSourcingState,
+    ) {
         val newDataSourcingEntity =
             DataSourcingEntity(
                 dataSourcingId = UUID.randomUUID(),
@@ -178,23 +166,8 @@
         Assertions.assertEquals(state, reducedDataSourcing.state)
         if (state == DataSourcingState.Done || state == DataSourcingState.NonSourceable) {
             Assertions.assertEquals(RequestState.Processed, newRequest.state)
-=======
-        existingRequestsManager.patchRequestState(dataRequestId, requestState, null)
-        if (requestState == RequestState.Processing) {
-            verify(mockDataSourcingManager, times(1)).useExistingOrCreateDataSourcingAndAddRequest(any())
-            verify(mockDataSourcingServiceMessageSender, times(1))
-                .sendMessageToAccountingServiceOnRequestProcessing(
-                    dataSourcingEntity = dataSourcingEntity,
-                    requestEntity = requestEntity,
-                )
->>>>>>> 9cdd59c2
         } else {
-            verify(mockDataSourcingManager, never()).useExistingOrCreateDataSourcingAndAddRequest(any())
-            verify(mockDataSourcingServiceMessageSender, never())
-                .sendMessageToAccountingServiceOnRequestProcessing(
-                    dataSourcingEntity = anyOrNull(),
-                    requestEntity = anyOrNull(),
-                )
+            Assertions.assertNotEquals(RequestState.Processed, newRequest.state)
         }
     }
 }