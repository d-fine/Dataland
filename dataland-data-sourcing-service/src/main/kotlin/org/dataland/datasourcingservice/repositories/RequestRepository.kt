--- conflicted
+++ resolved
@@ -27,8 +27,8 @@
      */
     @Query(
         "SELECT request FROM RequestEntity request " +
-                "LEFT JOIN FETCH request.dataSourcingEntity " +
-                "WHERE request.id = :id",
+            "LEFT JOIN FETCH request.dataSourcingEntity " +
+            "WHERE request.id = :id",
     )
     fun findByIdAndFetchDataSourcingEntity(id: UUID): RequestEntity?
 
@@ -50,13 +50,6 @@
      */
     @Query(
         "SELECT request.id FROM RequestEntity request " +
-<<<<<<< HEAD
-                "WHERE " +
-                "(:companyId IS NULL OR request.companyId = :companyId) AND " +
-                "(:dataType IS NULL OR request.dataType = :dataType) AND " +
-                "(:reportingPeriod IS NULL OR request.reportingPeriod = :reportingPeriod) AND " +
-                "(:state IS NULL OR request.state = :state)",
-=======
             "WHERE " +
             "(:#{#searchFilter.companyId} IS NULL OR request.companyId = :#{#searchFilter.companyId}) AND " +
             "((:#{#searchFilter.dataTypes == null} = TRUE) OR request.dataType IN :#{#searchFilter.dataTypes}) AND " +
@@ -67,7 +60,6 @@
             "(:#{#searchFilter.userId} IS NULL OR request.userId = :#{#searchFilter.userId}) AND " +
             "((:#{#searchFilter.requestStates == null} = TRUE) OR request.state IN :#{#searchFilter.requestStates}) AND " +
             "((:#{#searchFilter.requestPriorities == null} = TRUE) OR request.requestPriority IN :#{#searchFilter.requestPriorities})",
->>>>>>> 6c7f29e3
     )
     fun searchRequests(
         searchFilter: RequestSearchFilter<UUID>,
@@ -79,21 +71,21 @@
      */
     @Query(
         "SELECT request FROM RequestEntity request " +
-                "LEFT JOIN FETCH request.dataSourcingEntity " +
-                "WHERE " +
-                "(request.id IN :requestIds)",
+            "LEFT JOIN FETCH request.dataSourcingEntity " +
+            "WHERE " +
+            "(request.id IN :requestIds)",
     )
     fun findByListOfIdsAndFetchDataSourcingEntity(requestIds: List<UUID>): List<RequestEntity>
 
     /**
-<<<<<<< HEAD
      * Get all requests by userId.
      * @param userId to filter by
      * @return list of matching RequestEntity objects
      */
 
     fun findByUserId(userId: UUID): List<RequestEntity>
-=======
+
+    /**
      * Return the number of requests that match the optional filters.
      * @param companyId to filter by
      * @param dataType to filter by
@@ -115,5 +107,4 @@
             "((:#{#searchFilter.requestPriorities == null} = TRUE) OR request.requestPriority IN :#{#searchFilter.requestPriorities})",
     )
     fun getNumberOfRequests(searchFilter: RequestSearchFilter<UUID>): Int
->>>>>>> 6c7f29e3
 }