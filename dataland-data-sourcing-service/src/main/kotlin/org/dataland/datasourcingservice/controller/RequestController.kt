package org.dataland.datasourcingservice.controller

import org.dataland.datasourcingservice.api.RequestApi
import org.dataland.datasourcingservice.model.enums.RequestState
import org.dataland.datasourcingservice.model.request.SingleRequest
import org.dataland.datasourcingservice.model.request.SingleRequestResponse
import org.dataland.datasourcingservice.model.request.StoredRequest
import org.dataland.datasourcingservice.services.SingleRequestManager
import org.springframework.beans.factory.annotation.Autowired
import org.springframework.http.ResponseEntity
import org.springframework.web.bind.annotation.RestController
import java.util.UUID

/**
 * Controller for the requests endpoint
 */
@RestController
class RequestController(
    @Autowired private val singleRequestManager: SingleRequestManager,
) : RequestApi {
    override fun createRequest(
        singleRequest: SingleRequest,
        userId: UUID?,
    ): ResponseEntity<SingleRequestResponse> =
        ResponseEntity.ok(
            singleRequestManager.createRequest(singleRequest, userId),
        )

    override fun getRequest(dataRequestId: UUID): ResponseEntity<StoredRequest> =
        ResponseEntity.ok(singleRequestManager.getRequest(dataRequestId))

    override fun patchRequestState(
        dataRequestId: UUID,
        requestState: RequestState,
<<<<<<< HEAD
    ): ResponseEntity<StoredRequest> =
        ResponseEntity.ok(
            singleRequestManager.patchRequestState(dataRequestId, requestState),
        )
=======
    ): ResponseEntity<StoredRequest> {
        return ResponseEntity.noContent().build() // todo: not yet implemented
    }

    override fun getDataSourcingHistoryById(id: String): ResponseEntity<List<StoredRequest>> =
        ResponseEntity
            .ok(singleRequestManager.retrieveRequestHistory(id))
>>>>>>> b0bf66ee
}<|MERGE_RESOLUTION|>--- conflicted
+++ resolved
@@ -32,18 +32,12 @@
     override fun patchRequestState(
         dataRequestId: UUID,
         requestState: RequestState,
-<<<<<<< HEAD
     ): ResponseEntity<StoredRequest> =
         ResponseEntity.ok(
             singleRequestManager.patchRequestState(dataRequestId, requestState),
         )
-=======
-    ): ResponseEntity<StoredRequest> {
-        return ResponseEntity.noContent().build() // todo: not yet implemented
-    }
 
     override fun getDataSourcingHistoryById(id: String): ResponseEntity<List<StoredRequest>> =
         ResponseEntity
             .ok(singleRequestManager.retrieveRequestHistory(id))
->>>>>>> b0bf66ee
 }