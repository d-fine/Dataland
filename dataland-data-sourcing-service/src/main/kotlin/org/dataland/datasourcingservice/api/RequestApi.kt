package org.dataland.datasourcingservice.api

import io.swagger.v3.oas.annotations.Operation
import io.swagger.v3.oas.annotations.Parameter
import io.swagger.v3.oas.annotations.media.ArraySchema
import io.swagger.v3.oas.annotations.media.Content
import io.swagger.v3.oas.annotations.media.Schema
import io.swagger.v3.oas.annotations.responses.ApiResponse
import io.swagger.v3.oas.annotations.responses.ApiResponses
import io.swagger.v3.oas.annotations.security.SecurityRequirement
import jakarta.validation.Valid
import org.dataland.datalandbackendutils.utils.swaggerdocumentation.DataRequestIdParameterRequired
import org.dataland.datalandbackendutils.utils.swaggerdocumentation.DataSourcingOpenApiDescriptionsAndExamples
import org.dataland.datalandbackendutils.utils.swaggerdocumentation.GeneralOpenApiDescriptionsAndExamples
import org.dataland.datasourcingservice.model.enums.RequestPriority
import org.dataland.datasourcingservice.model.enums.RequestState
import org.dataland.datasourcingservice.model.request.BulkDataRequest
import org.dataland.datasourcingservice.model.request.BulkDataRequestResponse
<<<<<<< HEAD
import org.dataland.datasourcingservice.model.request.ExtendedStoredRequest
=======
import org.dataland.datasourcingservice.model.request.RequestSearchFilter
>>>>>>> 6c7f29e3
import org.dataland.datasourcingservice.model.request.SingleRequest
import org.dataland.datasourcingservice.model.request.SingleRequestResponse
import org.dataland.datasourcingservice.model.request.StoredRequest
import org.springframework.http.ResponseEntity
import org.springframework.security.access.prepost.PreAuthorize
import org.springframework.web.bind.annotation.GetMapping
import org.springframework.web.bind.annotation.PatchMapping
import org.springframework.web.bind.annotation.PathVariable
import org.springframework.web.bind.annotation.PostMapping
import org.springframework.web.bind.annotation.RequestBody
import org.springframework.web.bind.annotation.RequestMapping
import org.springframework.web.bind.annotation.RequestParam

/**
 * API interface for handling data requests.
 */
@RequestMapping("/requests")
@SecurityRequirement(name = "default-bearer-auth")
@SecurityRequirement(name = "default-oauth")
interface RequestApi {
    /**
     * A method to post a bulk request to Dataland.
     * @param bulkDataRequest includes necessary info for the bulk request
     * @return response after posting a bulk data request to Dataland
     */
    @Operation(
        summary = "Send a bulk request",
        description = "A bulk of data requests for specific frameworks and companies is being sent.",
    )
    @ApiResponses(
        value = [
            ApiResponse(responseCode = "200", description = "Successfully processed a bulk of data requests."),
        ],
    )
    @PostMapping(
        value = ["/bulk"],
        produces = ["application/json"],
        consumes = ["application/json"],
    )
    @PreAuthorize("hasRole('ROLE_ADMIN') or (hasRole('ROLE_USER') and (#userId == authentication.userId or #userId == null))")
    fun postBulkDataRequest(
        @Valid @RequestBody
        bulkDataRequest: BulkDataRequest,
        @RequestParam(required = false)
        @Parameter(
            description = DataSourcingOpenApiDescriptionsAndExamples.USER_ID_DESCRIPTION,
            example = DataSourcingOpenApiDescriptionsAndExamples.USER_ID_EXAMPLE,
        )
        userId: String? = null,
    ): ResponseEntity<BulkDataRequestResponse>

    /**
     * A method to post a data request to Dataland.
     *
     * @param singleRequest includes necessary info for the data request
     * @return response after posting a data request to Dataland
     */
    @Operation(
        summary = "Send a data request",
        description = "A data request for specific frameworks and companies is being sent.",
    )
    @ApiResponses(
        value = [
            ApiResponse(responseCode = "200", description = "Successfully processed the request."),
            ApiResponse(
                responseCode = "400",
                description = "The request contains invalid data or is a duplicate.",
                content = [Content(schema = Schema())],
            ),
            ApiResponse(
                responseCode = "403",
                description =
                    "You were trying to impersonate another Dataland user. Only admins have the right to do so. " +
                        "To make a request for yourself, leave the userId parameter empty.",
                content = [Content(schema = Schema())],
            ),
        ],
    )
    @PostMapping(
        produces = ["application/json"],
        consumes = ["application/json"],
    )
    @PreAuthorize("hasRole('ROLE_ADMIN') or (hasRole('ROLE_USER') and (#userId == authentication.userId or #userId == null))")
    fun createRequest(
        @Valid @RequestBody singleRequest: SingleRequest,
        @RequestParam(required = false)
        @Parameter(
            description = DataSourcingOpenApiDescriptionsAndExamples.USER_ID_DESCRIPTION,
            example = DataSourcingOpenApiDescriptionsAndExamples.USER_ID_EXAMPLE,
        )
        userId: String? = null,
    ): ResponseEntity<SingleRequestResponse>

    /**
     * A method for users to retrieve information about a single data request
     *
     * @param dataRequestId the ID specifying the data request
     * @return all information associated with the specified request
     */
    @Operation(
        summary = "Get all information associated with the specified data request.",
        description = "Gets all the stored data of a particular data request.",
    )
    @ApiResponses(
        value = [
            ApiResponse(responseCode = "200", description = "Successfully retrieved request."),
            ApiResponse(
                responseCode = "403",
                description =
                    "The entered request ID does not belong to any of your requests. Only Dataland admins " +
                        "have the right to query other users' requests.",
                content = [Content(schema = Schema())],
            ),
            ApiResponse(
                responseCode = "404",
                description = "The specified request ID does not exist.",
                content = [Content(schema = Schema())],
            ),
        ],
    )
    @GetMapping(
        value = ["/{dataRequestId}"],
        produces = ["application/json"],
    )
    @PreAuthorize("hasRole('ROLE_ADMIN') or (hasRole('ROLE_USER') and @SecurityUtilsService.isUserAskingForOwnRequest(#dataRequestId))")
    fun getRequest(
        @Valid @PathVariable dataRequestId: String,
    ): ResponseEntity<StoredRequest>

    /**
     * A method to patch the request state of a data request
     *
     * @param dataRequestId The request id of the data request to patch
     * @param requestState The new request state after patch
     * @return the modified data request
     */
    @Operation(
        summary = "Updates the state of a given data request.",
        description = "Updates the processing state of a data request given the data request id.",
    )
    @ApiResponses(
        value = [
            ApiResponse(responseCode = "200", description = "Successfully patched request."),
            ApiResponse(
                responseCode = "403",
                description = "Only Dataland admins have the right to patch requests.",
                content = [Content(schema = Schema())],
            ),
            ApiResponse(
                responseCode = "404",
                description = "The specified request ID does not exist.",
                content = [Content(schema = Schema())],
            ),
        ],
    )
    @PatchMapping(
        value = ["/{dataRequestId}/state"],
        produces = ["application/json"],
    )
    @PreAuthorize("hasRole('ROLE_ADMIN')")
    fun patchRequestState(
        @DataRequestIdParameterRequired
        @PathVariable("dataRequestId") dataRequestId: String,
        @Valid
        @RequestParam(
            name = "requestState",
            required = true,
        )
        @Parameter(
            description = DataSourcingOpenApiDescriptionsAndExamples.REQUEST_STATE_DESCRIPTION,
            example = DataSourcingOpenApiDescriptionsAndExamples.REQUEST_STATE_EXAMPLE,
        )
        requestState: RequestState,
        @RequestParam(
            name = "adminComment",
            required = false,
        )
        @Parameter(
            description = DataSourcingOpenApiDescriptionsAndExamples.ADMIN_COMMENT_DESCRIPTION,
            example = DataSourcingOpenApiDescriptionsAndExamples.ADMIN_COMMENT_EXAMPLE,
        )
        adminComment: String? = null,
    ): ResponseEntity<StoredRequest>

    /**
     * A method to patch the request priority of a data request
     *
     * @param dataRequestId The request id of the data request to patch
     * @param requestPriority The new request priority after patch
     * @return the modified data request
     */
    @Operation(
        summary = "Updates the priority of a given data request.",
        description = "Updates the priority of a data request given the data request id.",
    )
    @ApiResponses(
        value = [
            ApiResponse(responseCode = "200", description = "Successfully patched request."),
            ApiResponse(
                responseCode = "403",
                description = "Only Dataland admins have the right to patch requests.",
                content = [Content(schema = Schema())],
            ),
            ApiResponse(
                responseCode = "404",
                description = "The specified request ID does not exist.",
                content = [Content(schema = Schema())],
            ),
        ],
    )
    @PatchMapping(
        value = ["/{dataRequestId}/priority"],
        produces = ["application/json"],
    )
    @PreAuthorize("hasRole('ROLE_ADMIN')")
    fun patchRequestPriority(
        @DataRequestIdParameterRequired
        @PathVariable("dataRequestId") dataRequestId: String,
        @Valid
        @RequestParam(
            name = "requestPriority",
            required = true,
        )
        @Parameter(
            description = DataSourcingOpenApiDescriptionsAndExamples.REQUEST_PRIORITY_DESCRIPTION,
            example = DataSourcingOpenApiDescriptionsAndExamples.REQUEST_PRIORITY_EXAMPLE,
        )
        requestPriority: RequestPriority,
        @RequestParam(
            name = "adminComment",
            required = false,
        )
        @Parameter(
            description = DataSourcingOpenApiDescriptionsAndExamples.ADMIN_COMMENT_DESCRIPTION,
            example = DataSourcingOpenApiDescriptionsAndExamples.ADMIN_COMMENT_EXAMPLE,
        )
        adminComment: String? = null,
    ): ResponseEntity<StoredRequest>

    /**
     * Retrieve the history of a Request object by its ID.
     */
    @Operation(
        summary = "Get full history of requests by ID",
        description = "Retrieve the history of a Request object by its unique identifier.",
    )
    @ApiResponses(
        value = [
            ApiResponse(responseCode = "200", description = "Successfully retrieved request history."),
            ApiResponse(
                responseCode = "403",
                description = "Only Dataland admins have the right to query request history.",
                content = [Content(array = ArraySchema())],
            ),
            ApiResponse(
                responseCode = "404",
                description = "The specified request ID does not exist.",
                content = [Content(array = ArraySchema())],
            ),
        ],
    )
    @GetMapping(value = ["/{dataRequestId}/history"], produces = ["application/json"])
    @PreAuthorize("hasRole('ROLE_ADMIN') or (hasRole('ROLE_USER') and @SecurityUtilsService.isUserAskingForOwnRequest(#dataRequestId))")
    fun getRequestHistoryById(
        @DataRequestIdParameterRequired
        @PathVariable dataRequestId: String,
    ): ResponseEntity<List<StoredRequest>>

    /**
     * Search requests by filters.
     */
    @Operation(
        summary = "Search requests by filters.",
        description =
            "Search all requests in the data sourcing service, optionally filtering by company ID, data type, reporting period or state.",
    )
    @ApiResponses(
        value = [
            ApiResponse(responseCode = "200", description = "Successfully retrieved requests."),
            ApiResponse(
                responseCode = "400",
                description = "At least one of your provided filters is not of the correct format.",
                content = [Content(array = ArraySchema())],
            ),
            ApiResponse(
                responseCode = "403",
                description = "Only Dataland admins have the right to search among all requests.",
                content = [Content(array = ArraySchema())],
            ),
        ],
    )
    @PostMapping(
        value = ["/search"],
        consumes = ["application/json"],
        produces = ["application/json"],
    )
    @PreAuthorize("hasRole('ROLE_ADMIN')")
    fun postRequestSearch(
        @RequestBody
        requestSearchFilter: RequestSearchFilter<String>,
        @RequestParam(defaultValue = "100")
        chunkSize: Int,
        @Parameter(
            description = GeneralOpenApiDescriptionsAndExamples.CHUNK_INDEX_DESCRIPTION,
            required = false,
        )
        @RequestParam(defaultValue = "0")
        chunkIndex: Int,
<<<<<<< HEAD
    ): ResponseEntity<List<ExtendedStoredRequest>>

    /** A method for users to get all their existing data requests.
     * @return all data requests of the user in a list
     */
    @Operation(
        summary = "Get all stored data requests of the user making the request.",
        description = "Gets all the stored data request created by the user who is making the request.",
    )
    @ApiResponses(
        value = [
            ApiResponse(responseCode = "200", description = "Successfully retrieved data requests for the user."),
        ],
    )
    @GetMapping(
        value = ["/user"],
        produces = ["application/json"],
    )
    @PreAuthorize("hasRole('ROLE_USER')")
    fun getRequestsForRequestingUser(): ResponseEntity<List<ExtendedStoredRequest>>
=======
    ): ResponseEntity<List<StoredRequest>>

    /**
     * Get the number of requests based on filters.
     */
    @Operation(
        summary = "Get the number of requests based on filters.",
        description =
            "Retrieve the number of requests stored in the data sourcing service, optionally filtering by company ID, " +
                "data type, reporting period or state.",
    )
    @ApiResponses(
        value = [
            ApiResponse(responseCode = "200", description = "Successfully queried the number of requests."),
            ApiResponse(
                responseCode = "400",
                description = "At least one of your provided filters is not of the correct format.",
                content = [Content(array = ArraySchema())],
            ),
            ApiResponse(
                responseCode = "403",
                description = "Only Dataland admins have the right to query the number of requests.",
                content = [Content(array = ArraySchema())],
            ),
        ],
    )
    @PostMapping(
        value = ["/count"],
        produces = ["application/json"],
    )
    @PreAuthorize("hasRole('ROLE_ADMIN')")
    fun postRequestCountQuery(
        @RequestBody
        requestSearchFilter: RequestSearchFilter<String>,
    ): ResponseEntity<Int>
>>>>>>> 6c7f29e3
}<|MERGE_RESOLUTION|>--- conflicted
+++ resolved
@@ -16,11 +16,8 @@
 import org.dataland.datasourcingservice.model.enums.RequestState
 import org.dataland.datasourcingservice.model.request.BulkDataRequest
 import org.dataland.datasourcingservice.model.request.BulkDataRequestResponse
-<<<<<<< HEAD
 import org.dataland.datasourcingservice.model.request.ExtendedStoredRequest
-=======
 import org.dataland.datasourcingservice.model.request.RequestSearchFilter
->>>>>>> 6c7f29e3
 import org.dataland.datasourcingservice.model.request.SingleRequest
 import org.dataland.datasourcingservice.model.request.SingleRequestResponse
 import org.dataland.datasourcingservice.model.request.StoredRequest
@@ -329,29 +326,7 @@
         )
         @RequestParam(defaultValue = "0")
         chunkIndex: Int,
-<<<<<<< HEAD
     ): ResponseEntity<List<ExtendedStoredRequest>>
-
-    /** A method for users to get all their existing data requests.
-     * @return all data requests of the user in a list
-     */
-    @Operation(
-        summary = "Get all stored data requests of the user making the request.",
-        description = "Gets all the stored data request created by the user who is making the request.",
-    )
-    @ApiResponses(
-        value = [
-            ApiResponse(responseCode = "200", description = "Successfully retrieved data requests for the user."),
-        ],
-    )
-    @GetMapping(
-        value = ["/user"],
-        produces = ["application/json"],
-    )
-    @PreAuthorize("hasRole('ROLE_USER')")
-    fun getRequestsForRequestingUser(): ResponseEntity<List<ExtendedStoredRequest>>
-=======
-    ): ResponseEntity<List<StoredRequest>>
 
     /**
      * Get the number of requests based on filters.
@@ -386,5 +361,23 @@
         @RequestBody
         requestSearchFilter: RequestSearchFilter<String>,
     ): ResponseEntity<Int>
->>>>>>> 6c7f29e3
+
+    /** A method for users to get all their existing data requests.
+     * @return all data requests of the user in a list
+     */
+    @Operation(
+        summary = "Get all stored data requests of the user making the request.",
+        description = "Gets all the stored data request created by the user who is making the request.",
+    )
+    @ApiResponses(
+        value = [
+            ApiResponse(responseCode = "200", description = "Successfully retrieved data requests for the user."),
+        ],
+    )
+    @GetMapping(
+        value = ["/user"],
+        produces = ["application/json"],
+    )
+    @PreAuthorize("hasRole('ROLE_USER')")
+    fun getRequestsForRequestingUser(): ResponseEntity<List<ExtendedStoredRequest>>
 }