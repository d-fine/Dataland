package org.dataland.datasourcingservice.api

import io.swagger.v3.oas.annotations.Operation
import io.swagger.v3.oas.annotations.Parameter
import io.swagger.v3.oas.annotations.responses.ApiResponse
import io.swagger.v3.oas.annotations.responses.ApiResponses
import io.swagger.v3.oas.annotations.security.SecurityRequirement
import jakarta.validation.Valid
import org.dataland.datasourcingservice.model.datasourcing.StoredDataSourcing
import org.dataland.datasourcingservice.model.enums.DataSourcingState
import org.springframework.http.ResponseEntity
import org.springframework.security.access.prepost.PreAuthorize
import org.springframework.web.bind.annotation.GetMapping
import org.springframework.web.bind.annotation.PatchMapping
import org.springframework.web.bind.annotation.PathVariable
import org.springframework.web.bind.annotation.RequestBody
import org.springframework.web.bind.annotation.RequestMapping
import org.springframework.web.bind.annotation.RequestParam
import java.time.LocalDate
import java.util.SortedSet

/**
 * API interface for handling data-sourcing operations.
 */
@SecurityRequirement(name = "default-bearer-auth")
@SecurityRequirement(name = "default-oauth")
@RequestMapping("/data-sourcing")
interface DataSourcingApi {
    /**
     * Retrieve a DataSourcing object by its ID.
     */
    @Operation(summary = "Get DataSourcing by ID", description = "Retrieve a DataSourcing object by its unique identifier.")
    @ApiResponses(
        value = [
            ApiResponse(responseCode = "200", description = "Successfully retrieved DataSourcing object."),
            ApiResponse(responseCode = "404", description = "DataSourcing object not found."),
        ],
    )
    @GetMapping("/{id}", produces = ["application/json"])
    @PreAuthorize("hasRole('ROLE_USER')")
    fun getDataSourcingById(
        @Parameter(description = "ID of the DataSourcing object.")
        @PathVariable id: String,
    ): ResponseEntity<StoredDataSourcing>

    /**
     * Retrieve a DataSourcing object by reporting period, dataType, companyId, and optionally state.
     */
    @Operation(
        summary = "Get DataSourcing by parameters",
        description = "Retrieve a DataSourcing object by reporting period, dataType, companyId, and optionally state.",
    )
    @ApiResponses(
        value = [
            ApiResponse(responseCode = "200", description = "Successfully retrieved DataSourcing object."),
            ApiResponse(responseCode = "404", description = "DataSourcing object not found."),
        ],
    )
    @GetMapping("/search", produces = ["application/json"])
    @PreAuthorize("hasRole('ROLE_USER')")
    fun getDataSourcingByDimensions(
        @Parameter(description = "Company ID.") @RequestParam companyId: String,
        @Parameter(description = "Data type.") @RequestParam dataType: String,
        @Parameter(description = "Reporting period.") @RequestParam reportingPeriod: String,
<<<<<<< HEAD
        @Parameter(description = "State (optional).") @RequestParam(required = false) state: String?,
    ): ResponseEntity<StoredDataSourcing>
=======
    ): ResponseEntity<DataSourcingResponse>
>>>>>>> 63bf2c00

    /**
     * Retrieve the history of a DataSourcing object by its ID.
     */
    @Operation(
        summary = "Get full history of DataSourcing history by ID",
        description = "Retrieve the history of a DataSourcing object by its unique identifier.",
    )
    @ApiResponses(
        value = [
            ApiResponse(responseCode = "200", description = "Successfully retrieved DataSourcing history."),
            ApiResponse(responseCode = "404", description = "DataSourcing object not found."),
        ],
    )
    @GetMapping("/{id}/history", produces = ["application/json"])
    @PreAuthorize("hasRole('ROLE_ADMIN')")
    fun getDataSourcingHistoryById(
        @Parameter(description = "ID of the DataSourcing object.")
        @PathVariable id: String,
    ): ResponseEntity<List<StoredDataSourcing>>

    /**
     * Patch the state of a DataSourcing object specified by ID.
     */
    @Operation(summary = "Patch DataSourcing state", description = "Patch the state of a DataSourcing object specified by ID.")
    @ApiResponses(
        value = [
            ApiResponse(responseCode = "200", description = "Successfully patched state."),
            ApiResponse(responseCode = "404", description = "DataSourcing object not found."),
        ],
    )
    @PatchMapping("/{id}/state", consumes = ["application/json"], produces = ["application/json"])
    @PreAuthorize("hasRole('ROLE_UPLOADER')")
    fun patchDataSourcingState(
        @Parameter(description = "ID of the DataSourcing object.") @PathVariable id: String,
        @Valid @RequestParam state: DataSourcingState,
    ): ResponseEntity<StoredDataSourcing>

    /**
     * Patch the associated document IDs of a DataSourcing object. Use appendDocuments to append or overwrite.
     */
    @Operation(
        summary = "Patch DataSourcing documents",
        description = "Patch the associated document IDs of a DataSourcing object. Use appendDocuments to append or overwrite.",
    )
    @ApiResponses(
        value = [
            ApiResponse(responseCode = "200", description = "Successfully patched document IDs."),
            ApiResponse(responseCode = "404", description = "DataSourcing object not found."),
        ],
    )
    @PatchMapping("/{id}/documents", consumes = ["application/json"], produces = ["application/json"])
    @PreAuthorize("hasRole('ROLE_UPLOADER')")
    fun patchDataSourcingDocuments(
        @Parameter(description = "ID of the DataSourcing object.") @PathVariable id: String,
        @Valid @RequestParam(name = "appendDocuments", defaultValue = "true") appendDocuments: Boolean = true,
        @Valid @RequestBody documentIds: Set<String>,
    ): ResponseEntity<StoredDataSourcing>

    /**
     * Patch the dateDocumentSourcingAttempt field of a DataSourcing object for a given ID. Accepts a list of dates.
     */
    @Operation(
        summary = "Patch dateDocumentSourcingAttempt",
        description = "Patch the dateDocumentSourcingAttempt field of a DataSourcing object for a given ID. Accepts a list of dates.",
    )
    @ApiResponses(
        value = [
            ApiResponse(responseCode = "200", description = "Successfully patched dateDocumentSourcingAttempt."),
            ApiResponse(responseCode = "404", description = "DataSourcing object not found."),
        ],
    )
    @PatchMapping("/{id}/document-sourcing-attempt", consumes = ["application/json"], produces = ["application/json"])
    @PreAuthorize("hasRole('ROLE_ADMIN')")
    fun patchDateDocumentSourcingAttempt(
        @Parameter(description = "ID of the DataSourcing object.") @PathVariable id: String,
        @Valid @RequestBody request: SortedSet<LocalDate>,
    ): ResponseEntity<StoredDataSourcing>
}<|MERGE_RESOLUTION|>--- conflicted
+++ resolved
@@ -62,12 +62,7 @@
         @Parameter(description = "Company ID.") @RequestParam companyId: String,
         @Parameter(description = "Data type.") @RequestParam dataType: String,
         @Parameter(description = "Reporting period.") @RequestParam reportingPeriod: String,
-<<<<<<< HEAD
-        @Parameter(description = "State (optional).") @RequestParam(required = false) state: String?,
-    ): ResponseEntity<StoredDataSourcing>
-=======
     ): ResponseEntity<DataSourcingResponse>
->>>>>>> 63bf2c00
 
     /**
      * Retrieve the history of a DataSourcing object by its ID.
