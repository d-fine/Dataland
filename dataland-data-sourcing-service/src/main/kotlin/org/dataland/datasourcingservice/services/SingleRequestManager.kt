--- conflicted
+++ resolved
@@ -166,14 +166,12 @@
                 )
             val oldRequestState = requestEntity.state
             requestEntity.state = newRequestState
-<<<<<<< HEAD
+            requestEntity.lastModifiedDate = Instant.now().toEpochMilli()
+
             if (adminComment != null) {
                 requestLogger.logMessageForPatchingAdminComment(dataRequestId, adminComment)
                 requestEntity.adminComment = adminComment
             }
-=======
-            requestEntity.lastModifiedDate = Instant.now().toEpochMilli()
->>>>>>> 0d832e5b
 
             if (oldRequestState == RequestState.Open && newRequestState == RequestState.Processing) {
                 dataSourcingManager.resetOrCreateDataSourcingObjectAndAddRequest(requestEntity)
@@ -204,6 +202,8 @@
                     dataRequestId,
                 )
             requestEntity.requestPriority = newRequestPriority
+            requestEntity.lastModifiedDate = Instant.now().toEpochMilli()
+
             if (adminComment != null) {
                 requestLogger.logMessageForPatchingAdminComment(dataRequestId, adminComment)
                 requestEntity.adminComment = adminComment
