--- conflicted
+++ resolved
@@ -89,18 +89,6 @@
             val companyId = dataSourcingValidator.validateAndGetCompanyIdForIdentifier(singleRequest.companyIdentifier)
 
             requestLogger.logMessageForReceivingSingleDataRequest(companyId, userIdToUse, UUID.randomUUID())
-<<<<<<< HEAD
-            assertNoConflictingRequestExists(userIdToUse, companyId, singleRequest.dataType.toString(), singleRequest.reportingPeriod)
-            return SingleRequestResponse(
-                storeRequest(
-                    userId = userIdToUse,
-                    companyId = companyId,
-                    dataType = singleRequest.dataType.toString(),
-                    reportingPeriod = singleRequest.reportingPeriod,
-                    memberComment = singleRequest.memberComment,
-                ).toString(),
-            )
-=======
             val idOfConflictingRequest =
                 getIdOfConflictingRequest(userIdToUse, companyId, singleRequest.dataType.value, singleRequest.reportingPeriod)
             return if (idOfConflictingRequest != null) {
@@ -118,7 +106,6 @@
                     ).toString(),
                 )
             }
->>>>>>> 72172c6c
         }
 
         /**
