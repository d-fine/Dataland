--- conflicted
+++ resolved
@@ -297,12 +297,8 @@
                     dataExtractor = dataExtractor,
                     adminComment = adminComment,
                 ),
-<<<<<<< HEAD
                 correlationId,
-            ).toStoredDataSourcing()
-=======
             ).toStoredDataSourcing(isUserAdmin())
->>>>>>> 80c8a566
         }
 
         /**
