package org.dataland.datasourcingservice.services

import org.dataland.datalandbackend.openApiClient.api.CompanyDataControllerApi
import org.dataland.datalandbackendutils.services.KeycloakUserService
import org.dataland.datasourcingservice.model.request.ExtendedStoredRequest
import org.dataland.datasourcingservice.model.request.RequestSearchFilter
import org.dataland.datasourcingservice.repositories.RequestRepository
import org.dataland.keycloakAdapter.auth.DatalandAuthentication
import org.springframework.beans.factory.annotation.Autowired
import org.springframework.data.domain.PageRequest
import org.springframework.data.domain.Sort
import org.springframework.stereotype.Service
import org.springframework.transaction.annotation.Transactional
import java.util.UUID

/**
 * Service class for handling request queries.
 */
@Service("RequestQueryManager")
class RequestQueryManager
<<<<<<< HEAD
@Autowired
constructor(
    private val requestRepository: RequestRepository,
    private val companyDataController: CompanyDataControllerApi,
    private val keycloakUserService: KeycloakUserService,
) {
    /**
     * Search for requests based on optional filters.
     * @param companyId to filter by
     * @param dataType to filter by
     * @param reportingPeriod to filter by
     * @param state to filter by
     * @return list of matching StoredRequest objects
     */
    @Transactional
    fun searchRequests(
        companyId: UUID?,
        dataType: String?,
        reportingPeriod: String?,
        state: RequestState?,
        chunkSize: Int = 100,
        chunkIndex: Int = 0,
    ): List<ExtendedStoredRequest> =
        requestRepository
            .findByListOfIdsAndFetchDataSourcingEntity(
                requestRepository
                    .searchRequests(
                        companyId,
                        dataType,
                        reportingPeriod,
                        state,
                        PageRequest.of(
                            chunkIndex,
                            chunkSize,
                            Sort.by(
                                Sort.Order.desc("creationTimestamp"),
                                Sort.Order.asc("companyId"),
                                Sort.Order.desc("reportingPeriod"),
                                Sort.Order.asc("state"),
=======
    @Autowired
    constructor(
        private val requestRepository: RequestRepository,
        private val companyDataController: CompanyDataControllerApi,
        private val keycloakUserService: KeycloakUserService,
    ) {
        /**
         * Search for requests based on optional filters.
         * @param requestSearchFilter to filter by
         * @param chunkSize size of the result chunk
         * @param chunkIndex index of the result chunk
         * @return list of matching StoredRequest objects
         */
        @Transactional
        fun searchRequests(
            requestSearchFilter: RequestSearchFilter<UUID>,
            chunkSize: Int = 100,
            chunkIndex: Int = 0,
        ): List<ExtendedStoredRequest> =
            requestRepository
                .findByListOfIdsAndFetchDataSourcingEntity(
                    requestRepository
                        .searchRequests(
                            requestSearchFilter,
                            PageRequest.of(
                                chunkIndex,
                                chunkSize,
                                Sort.by(
                                    Sort.Order.desc("creationTimestamp"),
                                    Sort.Order.asc("companyId"),
                                    Sort.Order.desc("reportingPeriod"),
                                    Sort.Order.asc("state"),
                                ),
>>>>>>> 299bf62e
                            ),
                        ),
                    ).content,
            ).map { entity ->
                val dto = entity.toExtendedStoredDataRequest()
                dto.copy(
                    companyName = companyDataController.getCompanyById(entity.companyId.toString()).companyInformation.companyName,
                    userEmailAddress = keycloakUserService.getUser(entity.userId.toString()).email,
                )
            }

    /**
     * Search for requests based on userId
     * @param userId to filter by
     * @return list of matching ExtendedStoredRequest objects
     */
    @Transactional
    fun getRequestsByUser(userId: UUID): List<ExtendedStoredRequest> =
        requestRepository
            .findByUserId(userId)
            .map { entity ->
                val dto = entity.toExtendedStoredDataRequest()
                dto.copy(
                    companyName = companyDataController.getCompanyById(entity.companyId.toString()).companyInformation.companyName,
                    userEmailAddress = keycloakUserService.getUser(entity.userId.toString()).email,
                )
            }

<<<<<<< HEAD
    /**
     * Get requests for requesting user
     * @return list of matching ExtendedStoredRequest objects
     */
    @Transactional
    fun getRequestsForRequestingUser(): List<ExtendedStoredRequest> {
        val userId = DatalandAuthentication.fromContext().userId
        return getRequestsByUser(
            UUID.fromString(userId),
        )
    }
}
=======
        /**
         * Get requests for requesting user
         * @return list of matching ExtendedStoredRequest objects
         */
        @Transactional
        fun getRequestsForRequestingUser(): List<ExtendedStoredRequest> {
            val userId = DatalandAuthentication.fromContext().userId
            return getRequestsByUser(
                UUID.fromString(userId),
            )
        }

        /**
         * Get the number of requests that match the optional filters.
         * @param requestSearchFilter to filter by
         * @return the number of matching requests
         */
        @Transactional(readOnly = true)
        fun getNumberOfRequests(requestSearchFilter: RequestSearchFilter<UUID>): Int =
            requestRepository.getNumberOfRequests(requestSearchFilter)
    }
>>>>>>> 299bf62e
<|MERGE_RESOLUTION|>--- conflicted
+++ resolved
@@ -2,8 +2,8 @@
 
 import org.dataland.datalandbackend.openApiClient.api.CompanyDataControllerApi
 import org.dataland.datalandbackendutils.services.KeycloakUserService
+import org.dataland.datasourcingservice.model.enums.RequestState
 import org.dataland.datasourcingservice.model.request.ExtendedStoredRequest
-import org.dataland.datasourcingservice.model.request.RequestSearchFilter
 import org.dataland.datasourcingservice.repositories.RequestRepository
 import org.dataland.keycloakAdapter.auth.DatalandAuthentication
 import org.springframework.beans.factory.annotation.Autowired
@@ -18,7 +18,6 @@
  */
 @Service("RequestQueryManager")
 class RequestQueryManager
-<<<<<<< HEAD
 @Autowired
 constructor(
     private val requestRepository: RequestRepository,
@@ -27,18 +26,15 @@
 ) {
     /**
      * Search for requests based on optional filters.
-     * @param companyId to filter by
-     * @param dataType to filter by
-     * @param reportingPeriod to filter by
-     * @param state to filter by
+     * @param requestSearchFilter to filter by
+     * @param chunkSize size of the result chunk
+     * @param chunkIndex index of the result chunk
      * @return list of matching StoredRequest objects
      */
     @Transactional
     fun searchRequests(
-        companyId: UUID?,
-        dataType: String?,
-        reportingPeriod: String?,
-        state: RequestState?,
+        requestSearchFilter: RequestSearchFilter<UUID>,
+
         chunkSize: Int = 100,
         chunkIndex: Int = 0,
     ): List<ExtendedStoredRequest> =
@@ -46,10 +42,7 @@
             .findByListOfIdsAndFetchDataSourcingEntity(
                 requestRepository
                     .searchRequests(
-                        companyId,
-                        dataType,
-                        reportingPeriod,
-                        state,
+                        requestSearchFilter,
                         PageRequest.of(
                             chunkIndex,
                             chunkSize,
@@ -58,41 +51,6 @@
                                 Sort.Order.asc("companyId"),
                                 Sort.Order.desc("reportingPeriod"),
                                 Sort.Order.asc("state"),
-=======
-    @Autowired
-    constructor(
-        private val requestRepository: RequestRepository,
-        private val companyDataController: CompanyDataControllerApi,
-        private val keycloakUserService: KeycloakUserService,
-    ) {
-        /**
-         * Search for requests based on optional filters.
-         * @param requestSearchFilter to filter by
-         * @param chunkSize size of the result chunk
-         * @param chunkIndex index of the result chunk
-         * @return list of matching StoredRequest objects
-         */
-        @Transactional
-        fun searchRequests(
-            requestSearchFilter: RequestSearchFilter<UUID>,
-            chunkSize: Int = 100,
-            chunkIndex: Int = 0,
-        ): List<ExtendedStoredRequest> =
-            requestRepository
-                .findByListOfIdsAndFetchDataSourcingEntity(
-                    requestRepository
-                        .searchRequests(
-                            requestSearchFilter,
-                            PageRequest.of(
-                                chunkIndex,
-                                chunkSize,
-                                Sort.by(
-                                    Sort.Order.desc("creationTimestamp"),
-                                    Sort.Order.asc("companyId"),
-                                    Sort.Order.desc("reportingPeriod"),
-                                    Sort.Order.asc("state"),
-                                ),
->>>>>>> 299bf62e
                             ),
                         ),
                     ).content,
@@ -104,24 +62,23 @@
                 )
             }
 
-    /**
-     * Search for requests based on userId
-     * @param userId to filter by
-     * @return list of matching ExtendedStoredRequest objects
-     */
-    @Transactional
-    fun getRequestsByUser(userId: UUID): List<ExtendedStoredRequest> =
-        requestRepository
-            .findByUserId(userId)
-            .map { entity ->
-                val dto = entity.toExtendedStoredDataRequest()
-                dto.copy(
-                    companyName = companyDataController.getCompanyById(entity.companyId.toString()).companyInformation.companyName,
-                    userEmailAddress = keycloakUserService.getUser(entity.userId.toString()).email,
-                )
-            }
+        /**
+         * Search for requests based on userId
+         * @param userId to filter by
+         * @return list of matching ExtendedStoredRequest objects
+         */
+        @Transactional
+        fun getRequestsByUser(userId: UUID): List<ExtendedStoredRequest> =
+            requestRepository
+                .findByUserId(userId)
+                .map { entity ->
+                    val dto = entity.toExtendedStoredDataRequest()
+                    dto.copy(
+                        companyName = companyDataController.getCompanyById(entity.companyId.toString()).companyInformation.companyName,
+                        userEmailAddress = keycloakUserService.getUser(entity.userId.toString()).email,
+                    )
+                }
 
-<<<<<<< HEAD
     /**
      * Get requests for requesting user
      * @return list of matching ExtendedStoredRequest objects
@@ -133,21 +90,7 @@
             UUID.fromString(userId),
         )
     }
-}
-=======
-        /**
-         * Get requests for requesting user
-         * @return list of matching ExtendedStoredRequest objects
-         */
-        @Transactional
-        fun getRequestsForRequestingUser(): List<ExtendedStoredRequest> {
-            val userId = DatalandAuthentication.fromContext().userId
-            return getRequestsByUser(
-                UUID.fromString(userId),
-            )
-        }
-
-        /**
+/**
          * Get the number of requests that match the optional filters.
          * @param requestSearchFilter to filter by
          * @return the number of matching requests
@@ -155,5 +98,4 @@
         @Transactional(readOnly = true)
         fun getNumberOfRequests(requestSearchFilter: RequestSearchFilter<UUID>): Int =
             requestRepository.getNumberOfRequests(requestSearchFilter)
-    }
->>>>>>> 299bf62e
+    }