package org.dataland.datasourcingservice.services

<<<<<<< HEAD
import org.dataland.datalandbackend.openApiClient.api.CompanyDataControllerApi
import org.dataland.datalandbackendutils.services.KeycloakUserService
import org.dataland.datasourcingservice.model.enums.RequestState
import org.dataland.datasourcingservice.model.request.ExtendedStoredRequest
=======
import org.dataland.datasourcingservice.model.request.RequestSearchFilter
import org.dataland.datasourcingservice.model.request.StoredRequest
>>>>>>> 6c7f29e3
import org.dataland.datasourcingservice.repositories.RequestRepository
import org.dataland.keycloakAdapter.auth.DatalandAuthentication
import org.springframework.beans.factory.annotation.Autowired
import org.springframework.data.domain.PageRequest
import org.springframework.data.domain.Sort
import org.springframework.stereotype.Service
import org.springframework.transaction.annotation.Transactional
import java.util.UUID

/**
 * Service class for handling request queries.
 */
@Service("RequestQueryManager")
<<<<<<< HEAD
class RequestQueryManager
    @Autowired
    constructor(
        private val requestRepository: RequestRepository,
        private val companyDataController: CompanyDataControllerApi,
        private val keycloakUserService: KeycloakUserService,
    ) {
        /**
         * Search for requests based on optional filters.
         * @param companyId to filter by
         * @param dataType to filter by
         * @param reportingPeriod to filter by
         * @param state to filter by
         * @return list of matching StoredRequest objects
         */
        @Transactional
        fun searchRequests(
            companyId: UUID?,
            dataType: String?,
            reportingPeriod: String?,
            state: RequestState?,
            chunkSize: Int = 100,
            chunkIndex: Int = 0,
        ): List<ExtendedStoredRequest> =
            requestRepository
                .findByListOfIdsAndFetchDataSourcingEntity(
                    requestRepository
                        .searchRequests(
                            companyId,
                            dataType,
                            reportingPeriod,
                            state,
                            PageRequest.of(
                                chunkIndex,
                                chunkSize,
                                Sort.by(
                                    Sort.Order.desc("creationTimestamp"),
                                    Sort.Order.asc("companyId"),
                                    Sort.Order.desc("reportingPeriod"),
                                    Sort.Order.asc("state"),
                                ),
                            ),
                        ).content,
                ).map { it.toExtendedStoredDataRequest() }

        /**
         * Search for requests based on userId
         * @param userId to filter by
         * @return list of matching ExtendedStoredRequest objects
         */
        @Transactional
        fun getRequestsByUser(userId: UUID): List<ExtendedStoredRequest> =
            requestRepository
                .findByUserId(userId)
                .map { entity ->
                    val dto = entity.toExtendedStoredDataRequest()
                    dto.copy(
                        companyName = companyDataController.getCompanyById(entity.companyId.toString()).companyInformation.companyName,
                        userEmailAddress = keycloakUserService.getUser(entity.userId.toString()).email,
                    )
                }

        /**
         * Get requests for requesting user
         * @return list of matching ExtendedStoredRequest objects
         */
        @Transactional
        fun getRequestsForRequestingUser(): List<ExtendedStoredRequest> {
            val userId = DatalandAuthentication.fromContext().userId
            return getRequestsByUser(
                UUID.fromString(userId),
            )
        }
    }
=======
class RequestQueryManager(
    @Autowired private val requestRepository: RequestRepository,
) {
    /**
     * Search for requests based on optional filters.
     * @param requestSearchFilter to filter by
     * @return list of matching StoredRequest objects
     */
    @Transactional(readOnly = true)
    fun searchRequests(
        requestSearchFilter: RequestSearchFilter<UUID>,
        chunkSize: Int = 100,
        chunkIndex: Int = 0,
    ): List<StoredRequest> =
        requestRepository
            .findByListOfIdsAndFetchDataSourcingEntity(
                requestRepository
                    .searchRequests(
                        requestSearchFilter,
                        PageRequest.of(
                            chunkIndex,
                            chunkSize,
                            Sort.by(
                                Sort.Order.desc("creationTimestamp"),
                                Sort.Order.asc("companyId"),
                                Sort.Order.desc("reportingPeriod"),
                                Sort.Order.asc("state"),
                            ),
                        ),
                    ).content,
            ).map { it.toStoredDataRequest() }

    /**
     * Get the number of requests that match the optional filters.
     * @param requestSearchFilter to filter by
     * @return the number of matching requests
     */
    @Transactional(readOnly = true)
    fun getNumberOfRequests(requestSearchFilter: RequestSearchFilter<UUID>): Int =
        requestRepository.getNumberOfRequests(requestSearchFilter)
}
>>>>>>> 6c7f29e3
<|MERGE_RESOLUTION|>--- conflicted
+++ resolved
@@ -1,14 +1,10 @@
 package org.dataland.datasourcingservice.services
 
-<<<<<<< HEAD
 import org.dataland.datalandbackend.openApiClient.api.CompanyDataControllerApi
 import org.dataland.datalandbackendutils.services.KeycloakUserService
 import org.dataland.datasourcingservice.model.enums.RequestState
 import org.dataland.datasourcingservice.model.request.ExtendedStoredRequest
-=======
 import org.dataland.datasourcingservice.model.request.RequestSearchFilter
-import org.dataland.datasourcingservice.model.request.StoredRequest
->>>>>>> 6c7f29e3
 import org.dataland.datasourcingservice.repositories.RequestRepository
 import org.dataland.keycloakAdapter.auth.DatalandAuthentication
 import org.springframework.beans.factory.annotation.Autowired
@@ -22,7 +18,6 @@
  * Service class for handling request queries.
  */
 @Service("RequestQueryManager")
-<<<<<<< HEAD
 class RequestQueryManager
     @Autowired
     constructor(
@@ -96,47 +91,13 @@
                 UUID.fromString(userId),
             )
         }
-    }
-=======
-class RequestQueryManager(
-    @Autowired private val requestRepository: RequestRepository,
-) {
-    /**
-     * Search for requests based on optional filters.
-     * @param requestSearchFilter to filter by
-     * @return list of matching StoredRequest objects
-     */
-    @Transactional(readOnly = true)
-    fun searchRequests(
-        requestSearchFilter: RequestSearchFilter<UUID>,
-        chunkSize: Int = 100,
-        chunkIndex: Int = 0,
-    ): List<StoredRequest> =
-        requestRepository
-            .findByListOfIdsAndFetchDataSourcingEntity(
-                requestRepository
-                    .searchRequests(
-                        requestSearchFilter,
-                        PageRequest.of(
-                            chunkIndex,
-                            chunkSize,
-                            Sort.by(
-                                Sort.Order.desc("creationTimestamp"),
-                                Sort.Order.asc("companyId"),
-                                Sort.Order.desc("reportingPeriod"),
-                                Sort.Order.asc("state"),
-                            ),
-                        ),
-                    ).content,
-            ).map { it.toStoredDataRequest() }
 
-    /**
-     * Get the number of requests that match the optional filters.
-     * @param requestSearchFilter to filter by
-     * @return the number of matching requests
-     */
-    @Transactional(readOnly = true)
-    fun getNumberOfRequests(requestSearchFilter: RequestSearchFilter<UUID>): Int =
-        requestRepository.getNumberOfRequests(requestSearchFilter)
-}
->>>>>>> 6c7f29e3
+        /**
+         * Get the number of requests that match the optional filters.
+         * @param requestSearchFilter to filter by
+         * @return the number of matching requests
+         */
+        @Transactional(readOnly = true)
+        fun getNumberOfRequests(requestSearchFilter: RequestSearchFilter<UUID>): Int =
+            requestRepository.getNumberOfRequests(requestSearchFilter)
+    }