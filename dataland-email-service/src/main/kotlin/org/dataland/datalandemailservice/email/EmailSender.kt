--- conflicted
+++ resolved
@@ -24,17 +24,10 @@
      * @return a sending success indicator which is true if the sending was successful
      */
     fun sendEmail(email: Email) {
-<<<<<<< HEAD
-        try {
-            if (dryRunIsActive) {
-                logEmailInDryRun(email)
-            } else {
-=======
         if (dryRunIsActive) {
             logEmailInDryRun(email)
         } else {
             try {
->>>>>>> aa268009
                 logEmail(email)
                 val mailjetEmail =
                     TransactionalEmail.builder().integrateEmailIntoTransactionalEmailBuilder(email).build()
@@ -42,20 +35,6 @@
                 val response = request.sendWith(mailjetClient)
                 response.messages.forEach { logger.info(it.toString()) }
                 logger.info("Email successfully sent.")
-<<<<<<< HEAD
-            }
-        } catch (e: MailjetException) {
-            logger.error("Error sending email, with error: $e")
-        }
-    }
-
-    private fun descriptiveString(email: Email): String {
-        val description =
-            buildString {
-                append("email with subject \"${email.content.subject}\"\n")
-                append("(sender: ${email.sender.emailAddress})\n")
-                append("(receivers: ${convertListOfEmailContactsToJoinedString(email.receivers)})")
-=======
             } catch (e: MailjetException) {
                 logger.error("Error sending email, with error: $e")
             }
@@ -83,7 +62,6 @@
                 append("Sending ")
                 append(emailDescriptionForLogMessage(email))
             }
->>>>>>> aa268009
 
         logger.info(emailLog)
     }
@@ -96,27 +74,6 @@
                 append("\ndue to email service dry run!")
             }
 
-        return description
-    }
-
-    private fun logEmail(email: Email) {
-        val emailLog =
-            buildString {
-                append("Sending ")
-                append(descriptiveString(email))
-            }
-
-        logger.info(emailLog)
-    }
-
-    private fun logEmailInDryRun(email: Email) {
-        val emailLog =
-            buildString {
-                append("Withholding ")
-                append(descriptiveString(email))
-                append("due to email service dry run!")
-            }
-
         logger.info(emailLog)
     }
 
