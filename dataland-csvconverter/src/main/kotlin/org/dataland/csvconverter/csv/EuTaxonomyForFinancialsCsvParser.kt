--- conflicted
+++ resolved
@@ -7,11 +7,8 @@
 import org.dataland.csvconverter.csv.commonfieldparsers.DataPointParser
 import org.dataland.csvconverter.csv.commonfieldparsers.EuTaxonomyCommonFieldParser
 import org.dataland.csvconverter.csv.commonfieldparsers.FiscalYearParser
-<<<<<<< HEAD
 import org.dataland.csvconverter.csv.utils.NullCheckExtension.checkIfAllFieldsAreNull
-=======
 import org.dataland.csvconverter.csv.utils.EnumCsvParser
->>>>>>> 9f87b2c5
 import org.dataland.datalandbackend.model.CompanyInformation
 import org.dataland.datalandbackend.model.enums.eutaxonomy.financials.FinancialServicesType
 import org.dataland.datalandbackend.model.eutaxonomy.financials.CreditInstitutionKpis
@@ -55,9 +52,9 @@
         )
     )
 
-    /** Function retrieving all Financial Service types of the company
-     */
-
+    /**
+     * Function retrieving all Financial Service types of the company
+     */
     private fun getFinancialServiceTypes(csvLineData: Map<String, String>): EnumSet<FinancialServicesType> {
         val csvData = columnMappingEuTaxonomyForFinancials.getCsvValue("financialServicesType", csvLineData)!!
         val split = csvData.split(",")
