--- conflicted
+++ resolved
@@ -47,10 +47,7 @@
             countryCode = companyInformationColumnMapping.getCsvValue("countryCode", row),
             isTeaserCompany = companyInformationColumnMapping.getCsvValueAllowingNull("isTeaserCompany", row)
                 .equals("Yes", true),
-<<<<<<< HEAD
             website = companyInformationColumnMapping.getCsvValueAllowingNull("website", row)
-=======
->>>>>>> 9cbc9922
         )
     }
 
