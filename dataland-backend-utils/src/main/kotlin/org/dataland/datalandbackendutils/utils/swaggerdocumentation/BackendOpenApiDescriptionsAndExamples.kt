package org.dataland.datalandbackendutils.utils.swaggerdocumentation

object BackendOpenApiDescriptionsAndExamples {
    const val COMPANY_ALTERNATIVE_NAMES_DESCRIPTION =
        "Any alternative names or abbreviations the company might be known by."
    const val COMPANY_ALTERNATIVE_NAMES_EXAMPLE = "[\"ABC Corp.\"]"

    const val COMPANY_CONTACT_DETAILS_DESCRIPTION = "The email addresses of the company."
    const val COMPANY_CONTACT_DETAILS_EXAMPLE = "[\"${GeneralOpenApiDescriptionsAndExamples.GENERAL_EMAIL_EXAMPLE}\"]"

    const val COMPANY_LEGAL_FORM_DESCRIPTION = "The legal structure under which the company operates."
    const val COMPANY_LEGAL_FORM_EXAMPLE = "Private Limited Company (Ltd)"

    const val HEADQUARTERS_DESCRIPTION = "The city where the registered office of the company is located."
    const val HEADQUARTERS_EXAMPLE = "Berlin"

    const val HEADQUARTERS_POSTAL_CODE_DESCRIPTION = "The postal code of the headquarters."
    const val HEADQUARTERS_POSTAL_CODE_EXAMPLE = "10123"

    const val SECTOR_DESCRIPTION = "The industry or sector in which the company operates."
    const val SECTOR_EXAMPLE = "Information Technology"

    const val SECTOR_CODE_WZ_DESCRIPTION = "The industry classification code according to the NACE compliant WZ method."
    const val SECTOR_CODE_WZ_EXAMPLE = "62.10.4"

    const val IDENTIFIERS_DESCRIPTION = "Unique identifiers associated with the company, such as LEI, PermId, ..."
    const val IDENTIFIERS_EXAMPLE = "{\"Lei\":[\"${GeneralOpenApiDescriptionsAndExamples.GENERAL_LEI_EXAMPLE}\"]}"

    const val COUNTRY_CODE_DESCRIPTION = "The ISO 3166-1 alpha-2 code representing the country of origin."
    const val COUNTRY_CODE_EXAMPLE = "DE"

    const val IS_TEASER_COMPANY_DESCRIPTION = "A boolean indicating if the company is a teaser company."

    const val WEBSITE_DESCRIPTION = "The official website URL of the company."
    const val WEBSITE_EXAMPLE = "www.abccorp.com"

    const val PARENT_COMPANY_LEI_DESCRIPTION = "The LEI of the parent company if it exists."
    const val PARENT_COMPANY_LEI_EXAMPLE = GeneralOpenApiDescriptionsAndExamples.GENERAL_LEI_EXAMPLE

    const val DATA_ID_DESCRIPTION = "The unique identifier of the dataset."
    const val DATA_ID_EXAMPLE = GeneralOpenApiDescriptionsAndExamples.GENERAL_UUID_EXAMPLE

    const val CURRENTLY_ACTIVE_DESCRIPTION = "Boolean flag indicating whether the dataset is currently active."

    const val REF_DESCRIPTION = "The direct link to the page displaying the specified dataset."
    const val REF_EXAMPLE =
        "https://dataland.com/companies/${GeneralOpenApiDescriptionsAndExamples.COMPANY_ID_EXAMPLE}/" +
            "frameworks/sfdr/$DATA_ID_EXAMPLE"

    const val LEI_DESCRIPTION = "The LEI of the company."
    const val LEI_EXAMPLE = GeneralOpenApiDescriptionsAndExamples.GENERAL_LEI_EXAMPLE

    const val IDENTIFIER_TYPE_DESCRIPTION = "The type of identifier that is used."

    const val AGGREGATED_FRAMEWORK_DATA_SUMMARY_DESCRIPTION = "The amount of available reporting periods per framework."
    const val AGGREGATED_FRAMEWORK_DATA_SUMMARY_EXAMPLE =
        "{\"${GeneralOpenApiDescriptionsAndExamples.DATA_TYPE_FRAMEWORK_EXAMPLE}\":2}"

    const val LIST_OF_COUNTRY_CODES_DESCRIPTION = "The list of country codes in ISO 3166-1 alpha-2 format."
    const val LIST_OF_COUNTRY_CODES_EXAMPLE = "[\"$COUNTRY_CODE_EXAMPLE\"]"

    const val LIST_OF_SECTORS_DESCRIPTION = "The list of sectors."
    const val LIST_OF_SECTORS_EXAMPLE = "[\"$SECTOR_EXAMPLE\"]"

    const val UPLOADER_USER_ID_DESCRIPTION = "The Dataland user ID of the user who uploaded the dataset."
    const val UPLOADER_USER_ID_EXAMPLE = GeneralOpenApiDescriptionsAndExamples.GENERAL_UUID_EXAMPLE

    const val IS_NON_SOURCEABLE_DESCRIPTION =
        "If true, the method only returns meta info for datasets which are" +
            "non-sourceable. If false, it returns sourceable data."

    const val REASON_DESCRIPTION = "The reason why there is no source available"
    const val REASON_EXAMPLE = "Parent Uploaded"

    const val CREATION_TIME_DESCRIPTION = "The timestamp (epoch milliseconds) at which the dataset was created."
    const val CREATION_TIME_EXAMPLE = GeneralOpenApiDescriptionsAndExamples.GENERAL_TIMESTAMP_EXAMPLE

    const val ALL_UPLOADER_USER_IDS_DESCRIPTION =
        "A list of Dataland user IDs corresponding to the users who uploaded the data."
    const val ALL_UPLOADER_USER_IDS_EXAMPLE = "[\"$UPLOADER_USER_ID_EXAMPLE\"]"

    const val SHOW_ONLY_ACTIVE_DESCRIPTION =
        "Boolean parameter. If set to true or empty, only currently active data is returned. " +
            "If set to false, all data is returned regardless of active status."

    const val DATA_POINT_ID_DESCRIPTION = "The unique identifier of the datapoint."
    const val DATA_POINT_ID_EXAMPLE = GeneralOpenApiDescriptionsAndExamples.GENERAL_UUID_EXAMPLE

    const val DATA_POINT_DESCRIPTION = "The data point as a JSON string."
    const val DATA_POINT_EXAMPLE =
        "{\"value\":\"No\",\"quality\":\"Incomplete\",\"comment\":\"program neural circuit\"," +
            "\"dataSource\":{\"page\":\"1026\",\"tagName\":\"web services\",\"fileName\":\"SustainabilityReport\"," +
            "\"fileReference\":\"1902e40099c913ecf3715388cb2d9f7f84e6f02a19563db6930adb7b6cf22868\",\"publicationDate\":\"2024-01-07\"}}"

    const val DATA_POINT_TYPE_DESCRIPTION = "The data point type of the provided data point."
    const val DATA_POINT_TYPE_EXAMPLE = "extendedEnumYesNoNfrdMandatory"

    const val COMMENT_DESCRIPTION = "Optional comment to explain the QA review status change."
    const val COMMENT_EXAMPLE = "comment"

    const val OVERWRITE_DATA_POINT_QA_STATUS_DESCRIPTION =
        "Boolean flag. If true, the QA status of the data points are overwritten."

    const val REVIEWER_ID_DESCRIPTION = "The unique user ID of the user who uploaded the review."
    const val REVIEWER_ID_EXAMPLE = UPLOADER_USER_ID_EXAMPLE

    const val REVIEW_TIMESTAMP_DESCRIPTION = "The timestamp (epoch milliseconds) at which the dataset was reviewed."
    const val REVIEW_TIMESTAMP_EXAMPLE = GeneralOpenApiDescriptionsAndExamples.GENERAL_TIMESTAMP_EXAMPLE

    const val QA_REPORT_ID_DESCRIPTION = "The unique identifier of the QA report"
    const val QA_REPORT_ID_EXAMPLE = GeneralOpenApiDescriptionsAndExamples.GENERAL_UUID_EXAMPLE

    const val REPORTER_USER_ID_DESCRIPTION = "The unique user ID of the user who uploaded the QA report."
    const val REPORTER_USER_ID_EXAMPLE = UPLOADER_USER_ID_EXAMPLE

    const val QA_REPORT_UPLOAD_TIME_DESCRIPTION =
        "The timestamp (epoch milliseconds) at which the QA report was uploaded."
    const val QA_REPORT_UPLOAD_TIME_EXAMPLE = GeneralOpenApiDescriptionsAndExamples.GENERAL_TIMESTAMP_EXAMPLE

    const val IS_REPORT_ACTIVE_DESCRIPTION = "Boolean flag. True if and only if the QA report is marked as active."

    const val QA_REPORT_DATA_POINT_VERDICT_DESCRIPTION = "The quality decision of this qa report."

    const val QA_REPORT_CORRECTED_DATA_DESCRIPTION = "Contains suggested data corrections for the rejected data point."
    const val QA_REPORT_CORRECTED_DATA_EXAMPLE = DATA_POINT_EXAMPLE

    const val QA_REPORT_COMMENT_DESCRIPTION = "A comment explaining the verdict."
    const val QA_REPORT_COMMENT_EXAMPLE = "The data point is correct and hence accepted."

    const val QA_REPORT_SHOW_INACTIVE_DESCRIPTION =
        "Boolean flag to indicate if inactive QA reports should be included in the response."

    const val QA_REPORT_SHOW_ONLY_ACTIVE_DESCRIPTION =
        "Boolean flag. If true, only active QA reports are included in the response."

    const val QA_REPORT_MIN_UPLOAD_DATE_DESCRIPTION =
        "If set, only metadata of reports that were uploaded after the minUploadDate are returned."
    const val QA_REPORT_MIN_UPLOAD_DATE_EXAMPLE = "01-01-2024"

    const val QA_REPORT_MAX_UPLOAD_DATE_DESCRIPTION =
        "If set, only metadata of reports that were uploaded before the maxUploadDate are returned."
    const val QA_REPORT_MAX_UPLOAD_DATE_EXAMPLE = "01-01-2025"

    const val FRAMEWORKS_OR_DATA_POINT_TYPES_DESCRIPTION =
        "A list of the frameworks of the wanted datasets and of the dataPointTypes of the wanted data points."
    const val FRAMEWORKS_OR_DATA_POINT_TYPES_EXAMPLE =
        "[\"" +
            "${GeneralOpenApiDescriptionsAndExamples.DATA_TYPE_FRAMEWORK_EXAMPLE}\"," +
            "\"${GeneralOpenApiDescriptionsAndExamples.DATA_TYPE_DATA_POINT_TYPE_EXAMPLE}" +
            "\"]"

    const val BYPASS_QA_DESCRIPTION =
        "If true, data is not sent to QA."

    const val DATA_POINT_MAP_DESCRIPTION = "A map from data point IDs to the associated technical IDs."
    const val DATA_POINT_MAP_EXAMPLE =
        "{\"extendedEnumFiscalYearDeviation\":" +
            "\"${GeneralOpenApiDescriptionsAndExamples.GENERAL_UUID_EXAMPLE}\"}"

    const val REPORTING_PERIODS_LIST_DESCRIPTION =
        "The reporting periods for which the data export is requested."
<<<<<<< HEAD
    const val REPORTING_PERIODS_LIST_EXAMPLE =
        GeneralOpenApiDescriptionsAndExamples.GENERAL_REPORTING_PERIODS_LIST_EXAMPLE
=======
    const val REPORTING_PERIODS_LIST_EXAMPLE = GeneralOpenApiDescriptionsAndExamples.GENERAL_REPORTING_PERIODS_EXAMPLE
>>>>>>> b89a4156

    const val COMPANY_IDS_LIST_DESCRIPTION =
        "A list of Dataland company ids for which the data export is requested."
    const val COMPANY_IDS_LIST_EXAMPLE =
        """["${GeneralOpenApiDescriptionsAndExamples.COMPANY_ID_EXAMPLE}",
            |"${GeneralOpenApiDescriptionsAndExamples.GENERAL_UUID_EXAMPLE}"]"""

    const val FILE_FORMAT_DESCRIPTION =
        "The file format for the data export."

    const val KEEP_VALUE_FIELDS_ONLY_DESCRIPTION =
        "If set to true, data is to be exported without additional information like comments on the data or the data's qa status."

    const val ASSOCIATED_SUBDOMAINS_DESCRIPTION =
        "List of email subdomains associated with the company. Subdomain labels immediately follow the '@' and end immediately before " +
            "one of the subsequent periods '.'. They represent the root domain registered by the company together with subdomains " +
            "if applicable. They are used to suggest registered Dataland users when managing company roles."
    const val ASSOCIATED_SUBDOMAINS_EXAMPLE = "[\"my-company\",\"hr.my-company\"]"
}<|MERGE_RESOLUTION|>--- conflicted
+++ resolved
@@ -159,12 +159,8 @@
 
     const val REPORTING_PERIODS_LIST_DESCRIPTION =
         "The reporting periods for which the data export is requested."
-<<<<<<< HEAD
     const val REPORTING_PERIODS_LIST_EXAMPLE =
-        GeneralOpenApiDescriptionsAndExamples.GENERAL_REPORTING_PERIODS_LIST_EXAMPLE
-=======
-    const val REPORTING_PERIODS_LIST_EXAMPLE = GeneralOpenApiDescriptionsAndExamples.GENERAL_REPORTING_PERIODS_EXAMPLE
->>>>>>> b89a4156
+        GeneralOpenApiDescriptionsAndExamples.GENERAL_REPORTING_PERIODS_EXAMPLE
 
     const val COMPANY_IDS_LIST_DESCRIPTION =
         "A list of Dataland company ids for which the data export is requested."
