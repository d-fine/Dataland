--- conflicted
+++ resolved
@@ -30,22 +30,8 @@
     const val COMPANY_ROLE_USER_ID_DESCRIPTION = "The unique identifier of the user in the company role assignment."
     const val USER_ID_EXAMPLE = GeneralOpenApiDescriptionsAndExamples.GENERAL_UUID_EXAMPLE
 
-<<<<<<< HEAD
     const val CONTACTS_MESSAGE_DESCRIPTION = "A message to be sent to the specified company contacts."
     const val CONTACTS_MESSAGE_EXAMPLE = "Please consider sharing your data on Dataland."
-=======
-    const val POST_MESSAGE_DESCRIPTION = "A text about the result of Dataland processing the data request."
-    const val POST_MESSAGE_EXAMPLE = "Your data request was stored successfully."
-
-    const val REPORTING_PERIODS_OF_STORED_DATA_REQUESTS_DESCRIPTION =
-        "Reporting periods corresponding to the accepted and stored data requests."
-    const val REPORTING_PERIODS_OF_STORED_DATA_REQUESTS_EXAMPLE =
-        GeneralOpenApiDescriptionsAndExamples.GENERAL_REPORTING_PERIODS_EXAMPLE
-
-    const val REPORTING_PERIODS_OF_DUPLICATE_DATA_REQUESTS_DESCRIPTION =
-        "Reporting periods corresponding to data requests that were rejected due to being duplicates."
-    const val REPORTING_PERIODS_OF_DUPLICATE_DATA_REQUESTS_EXAMPLE = "[\"2022\"]"
->>>>>>> b89a4156
 
     const val REPORTING_PERIODS_OF_STORED_ACCESS_REQUESTS_DESCRIPTION =
         "Reporting periods corresponding to the accepted and stored access requests."
