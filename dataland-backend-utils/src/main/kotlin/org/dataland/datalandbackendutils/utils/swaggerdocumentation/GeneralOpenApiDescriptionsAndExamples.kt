--- conflicted
+++ resolved
@@ -72,28 +72,11 @@
     const val COMPANY_SEARCH_STRING_EXAMPLE = "Inc."
 
     const val PROXY_ID_DESCRIPTION = "The unique identifier of the proxy (a pair of a proxied company and a proxy company)."
-    const val PROXY_ID_EXAMPLE = "3fa85f64-5717-4562-b3fc-2c963f66afa6"
 
     const val PROXIED_COMPANY_ID_DESCRIPTION = "The Dataland company ID of the company whose data is being proxied."
     const val PROXY_COMPANY_ID_DESCRIPTION = "The Dataland company ID of the company whose data is used as the proxy."
     const val PROXIED_FRAMEWORKS_DESCRIPTION =
-<<<<<<< HEAD
-        "List of frameworks for which proxying is permitted. Empty means all frameworks."
-    const val PROXIED_FRAMEWORKS_EXAMPLE = """["sfdr", "pcaf"]"""
-
-    const val PROXIED_FRAMEWORK_DESCRIPTION = "The reporting framework for which proxying is permitted."
-    const val PROXIED_FRAMEWORK_EXAMPLE = "sfdr"
-
-    const val PROXIED_REPORTING_PERIODS_DESCRIPTION =
-        "List of reporting periods for which proxying is permitted. Empty means all reporting periods."
-    const val PROXIED_REPORTING_PERIODS_EXAMPLE = """["2022", "2023", "2025"]"""
-
-    const val PROXIED_REPORTING_PERIOD_DESCRIPTION =
-        "List of reporting periods for which proxying is permitted. Empty means all reporting periods."
-    const val PROXIED_REPORTING_PERIOD_EXAMPLE = "2022"
-=======
         "Framework for which proxying is permitted. Null means all frameworks."
     const val PROXIED_REPORTING_PERIODS_DESCRIPTION =
         "Reporting period for which proxying is permitted. Null means all reporting periods."
->>>>>>> 3764fa80
 }