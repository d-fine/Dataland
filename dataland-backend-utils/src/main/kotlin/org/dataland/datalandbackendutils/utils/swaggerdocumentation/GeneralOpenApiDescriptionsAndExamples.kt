package org.dataland.datalandbackendutils.utils.swaggerdocumentation

object GeneralOpenApiDescriptionsAndExamples {
    const val GENERAL_UUID_EXAMPLE = "1e63a842-1e65-43ed-b78a-5e7cec155c28"
    const val GENERAL_EMAIL_EXAMPLE = "test@example.com"
    const val GENERAL_TIMESTAMP_EXAMPLE = "1751291891271"
    const val GENERAL_LEI_EXAMPLE = "5493001KJX4BT0IHAG73"
<<<<<<< HEAD

    const val POST_MESSAGE_DESCRIPTION = "A text about the result of Dataland processing the data request."
    const val POST_MESSAGE_EXAMPLE = "Your data request was stored successfully."

    const val GENERAL_REPORTING_PERIODS_LIST_EXAMPLE = "[\"2023\",\"2024\"]"

    const val REPORTING_PERIODS_OF_STORED_DATA_REQUESTS_DESCRIPTION =
        "Reporting periods corresponding to the accepted and stored data requests."
    const val REPORTING_PERIODS_OF_STORED_DATA_REQUESTS_EXAMPLE = GENERAL_REPORTING_PERIODS_LIST_EXAMPLE

    const val REPORTING_PERIODS_OF_DUPLICATE_DATA_REQUESTS_DESCRIPTION =
        "Reporting periods corresponding to data requests that were rejected due to being duplicates."
    const val REPORTING_PERIODS_OF_DUPLICATE_DATA_REQUESTS_EXAMPLE = "[\"2022\"]"

    const val REPORTING_PERIOD_DESCRIPTION = "The associated reporting period (e.g. a fiscal year)."
=======

    const val GENERAL_REPORTING_PERIODS_DESCRIPTION = "The relevant reporting periods (e.g. fiscal years)."
    const val GENERAL_REPORTING_PERIODS_EXAMPLE = "[\"2023\",\"2024\"]"

    const val REPORTING_PERIOD_DESCRIPTION = "The relevant reporting period (e.g. a fiscal year)."
>>>>>>> b89a4156
    const val REPORTING_PERIOD_EXAMPLE = "2023"

    const val UPLOAD_TIME_DESCRIPTION = "The timestamp (epoch milliseconds) at which the document was uploaded to Dataland."
    const val UPLOAD_TIME_EXAMPLE = GENERAL_TIMESTAMP_EXAMPLE

    const val QA_STATUS_DESCRIPTION =
        "The status with regard to Dataland's quality assurance process."

    const val CHUNK_SIZE_DESCRIPTION =
        "Only a chunk of all matching, ordered results is returned. This parameter specifies the maximum size " +
            "of a single chunk. All chunks except possibly the last will have that size."

    const val CHUNK_INDEX_DESCRIPTION =
        "Only a chunk of all matching, ordered results is returned. " +
            "This parameter specifies which chunk to return, starting at 0. " +
            "The default value is 0, meaning the first chunk is returned."

    const val COMPANY_ID_DESCRIPTION = "The unique identifier under which a company can be found on Dataland."
    const val COMPANY_ID_EXAMPLE = "c9710c7b-9cd6-446b-85b0-3773d2aceb48"

    const val COMPANY_NAME_DESCRIPTION = "The official name of the company."
    const val COMPANY_NAME_EXAMPLE = "ABC Corporation"

    const val DATA_TYPE_DESCRIPTION = "The associated reporting framework or data point type (as applicable)."
    const val DATA_TYPE_FRAMEWORK_EXAMPLE = "sfdr"
    const val DATA_TYPE_DATA_POINT_TYPE_EXAMPLE = "extendedDateFiscalYearEnd"

    const val COMPANY_SINGLE_IDENTIFIER_DESCRIPTION = "Unique identifier to find a company."
    const val COMPANY_SINGLE_IDENTIFIER_EXAMPLE = GENERAL_LEI_EXAMPLE

<<<<<<< HEAD
    const val SINGLE_REQUEST_NOTIFY_ME_IMMEDIATELY_DESCRIPTION =
        "Boolean indicating whether an immediate notification email shall be " +
            "sent whenever there is an update concerning the request. " +
            "If set to false, these updates are listed in the weekly summary email."
=======
    const val COMPANY_SEARCH_STRING_DESCRIPTION =
        "Search string used for company substring matching. Matched against company names and identifiers."
    const val COMPANY_SEARCH_STRING_EXAMPLE = "Inc."
>>>>>>> b89a4156
}<|MERGE_RESOLUTION|>--- conflicted
+++ resolved
@@ -5,29 +5,22 @@
     const val GENERAL_EMAIL_EXAMPLE = "test@example.com"
     const val GENERAL_TIMESTAMP_EXAMPLE = "1751291891271"
     const val GENERAL_LEI_EXAMPLE = "5493001KJX4BT0IHAG73"
-<<<<<<< HEAD
 
     const val POST_MESSAGE_DESCRIPTION = "A text about the result of Dataland processing the data request."
     const val POST_MESSAGE_EXAMPLE = "Your data request was stored successfully."
 
-    const val GENERAL_REPORTING_PERIODS_LIST_EXAMPLE = "[\"2023\",\"2024\"]"
+    const val GENERAL_REPORTING_PERIODS_DESCRIPTION = "The relevant reporting periods (e.g. fiscal years)."
+    const val GENERAL_REPORTING_PERIODS_EXAMPLE = "[\"2023\",\"2024\"]"
 
     const val REPORTING_PERIODS_OF_STORED_DATA_REQUESTS_DESCRIPTION =
         "Reporting periods corresponding to the accepted and stored data requests."
-    const val REPORTING_PERIODS_OF_STORED_DATA_REQUESTS_EXAMPLE = GENERAL_REPORTING_PERIODS_LIST_EXAMPLE
+    const val REPORTING_PERIODS_OF_STORED_DATA_REQUESTS_EXAMPLE = GENERAL_REPORTING_PERIODS_EXAMPLE
 
     const val REPORTING_PERIODS_OF_DUPLICATE_DATA_REQUESTS_DESCRIPTION =
         "Reporting periods corresponding to data requests that were rejected due to being duplicates."
     const val REPORTING_PERIODS_OF_DUPLICATE_DATA_REQUESTS_EXAMPLE = "[\"2022\"]"
 
-    const val REPORTING_PERIOD_DESCRIPTION = "The associated reporting period (e.g. a fiscal year)."
-=======
-
-    const val GENERAL_REPORTING_PERIODS_DESCRIPTION = "The relevant reporting periods (e.g. fiscal years)."
-    const val GENERAL_REPORTING_PERIODS_EXAMPLE = "[\"2023\",\"2024\"]"
-
     const val REPORTING_PERIOD_DESCRIPTION = "The relevant reporting period (e.g. a fiscal year)."
->>>>>>> b89a4156
     const val REPORTING_PERIOD_EXAMPLE = "2023"
 
     const val UPLOAD_TIME_DESCRIPTION = "The timestamp (epoch milliseconds) at which the document was uploaded to Dataland."
@@ -58,14 +51,12 @@
     const val COMPANY_SINGLE_IDENTIFIER_DESCRIPTION = "Unique identifier to find a company."
     const val COMPANY_SINGLE_IDENTIFIER_EXAMPLE = GENERAL_LEI_EXAMPLE
 
-<<<<<<< HEAD
     const val SINGLE_REQUEST_NOTIFY_ME_IMMEDIATELY_DESCRIPTION =
         "Boolean indicating whether an immediate notification email shall be " +
             "sent whenever there is an update concerning the request. " +
             "If set to false, these updates are listed in the weekly summary email."
-=======
+
     const val COMPANY_SEARCH_STRING_DESCRIPTION =
         "Search string used for company substring matching. Matched against company names and identifiers."
     const val COMPANY_SEARCH_STRING_EXAMPLE = "Inc."
->>>>>>> b89a4156
 }