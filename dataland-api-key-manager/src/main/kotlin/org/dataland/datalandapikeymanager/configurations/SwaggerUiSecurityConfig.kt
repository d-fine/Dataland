package org.dataland.datalandapikeymanager.configurations

import org.springframework.context.annotation.Bean
import org.springframework.context.annotation.Configuration
import org.springframework.core.annotation.Order
import org.springframework.security.config.annotation.web.builders.HttpSecurity
import org.springframework.security.web.DefaultSecurityFilterChain

/**
 * This class is used to configure the CSP for the Swagger-UI as the default content does not allow loading anything
 */
@Configuration
@Order(SwaggerUiSecurityConfig.CONFIG_ORDER)
class SwaggerUiSecurityConfig {
    companion object {
        const val CONFIG_ORDER = 99
    }

    /**
<<<<<<< HEAD
     * Swagger UI security filter chain
     * @param http
     * @return http.build()
=======
     * The SecurityFilterChain that configures security for the swagger-ui.
>>>>>>> de0286d7
     */
    @Bean
    fun swaggerUiSecurityFilterChain(http: HttpSecurity): DefaultSecurityFilterChain? {
        http
            .antMatcher("/swagger-ui/**")
            // The provided hash is for the OAuth2 Redirect of the Swagger UI Login
            .headers().contentSecurityPolicy(
                "default-src 'self'; script-src 'self' 'sha256-4IiDsMH+GkJlxivIDNfi6qk0O5HPtzyvNwVT3Wt8TIw=';" +
                    " style-src 'self'; frame-ancestors 'self'; form-action 'self'; font-src 'self' data:;" +
                    " img-src 'self' data:"
            )
        return http.build()
    }
}<|MERGE_RESOLUTION|>--- conflicted
+++ resolved
@@ -17,13 +17,7 @@
     }
 
     /**
-<<<<<<< HEAD
-     * Swagger UI security filter chain
-     * @param http
-     * @return http.build()
-=======
      * The SecurityFilterChain that configures security for the swagger-ui.
->>>>>>> de0286d7
      */
     @Bean
     fun swaggerUiSecurityFilterChain(http: HttpSecurity): DefaultSecurityFilterChain? {
