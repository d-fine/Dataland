--- conflicted
+++ resolved
@@ -71,11 +71,7 @@
         val apiKeyMetaInfo = ApiKeyMetaInfo(username, role, expiryDate)
         val storedHashedApiKey = StoredHashedApiKey(newHashedApiKeyEncoded, apiKeyMetaInfo, newSaltEncoded)
         mapOfUsernameAndStoredHashedApiKey[username] = storedHashedApiKey
-<<<<<<< HEAD
-        logger.info("Generated Api Key with hashed value $newHashedApiKey and meta info $apiKeyMetaInfo.")
-=======
         logger.info("Generated Api Key with hashed value $newHashedApiKeyEncoded and meta info ${apiKeyMetaInfo}.")
->>>>>>> 2eb198d7
         return ApiKeyAndMetaInfo(newApiKey, apiKeyMetaInfo)
     }
 
