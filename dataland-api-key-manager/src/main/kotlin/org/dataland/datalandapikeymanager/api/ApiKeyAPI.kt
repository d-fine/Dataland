package org.dataland.datalandapikeymanager.api

import io.swagger.v3.oas.annotations.Operation
import io.swagger.v3.oas.annotations.responses.ApiResponse
import io.swagger.v3.oas.annotations.responses.ApiResponses
import io.swagger.v3.oas.annotations.security.SecurityRequirement
import org.dataland.datalandapikeymanager.model.ApiKeyAndMetaInfo
import org.dataland.datalandapikeymanager.model.ApiKeyMetaInfo
import org.dataland.datalandapikeymanager.model.RevokeApiKeyResponse
import org.springframework.http.ResponseEntity
import org.springframework.security.access.prepost.PreAuthorize
import org.springframework.web.bind.annotation.GetMapping
import org.springframework.web.bind.annotation.PostMapping
import org.springframework.web.bind.annotation.RequestParam

/**
 * Defines the restful api-key-manager API.
 */
interface ApiKeyAPI {

    @Operation(
        summary = "Request a new API key with expiration date and associated.",
        description = "Requests a new API key with expiration date associated for the logged in user."
    )
    @ApiResponses(
        value = [
            ApiResponse(responseCode = "200", description = "Successfully retrieved new api key.")
        ]
    )
    @GetMapping(
        value = ["/generateApiKey"],
        produces = ["application/json"]
    )
<<<<<<< HEAD
    @PreAuthorize("hasRole('ROLE_USER')") /* TDO why?  (Emanuel asking)
    TDO PPU: welche Rolle man hat ist eigentlich egal
    TDO aber alle Rollen die man hat müssen dann auch mit dem API-Key assoziiert werden.
    TDO Emanuel: Aber warum Oauth zusätzlich? Ist das wegen der swagger UI Authorize Geschichte?
    TDO Florian: Scheint nicht notwendig zu sein. Das kam in der CompanyAPI vor, inwiefern wird das benutzt?
=======
    @PreAuthorize("hasRole('ROLE_USER')") /* TODO why?  (Emanuel asking)
    TODO PPU: welche Rolle man hat ist eigentlich egal
    TODO aber alle Rollen die man hat müssen dann auch mit dem API-Key assoziiert werden.
    TODO Emanuel: Aber warum Oauth zusätzlich? Ist das wegen der swagger UI Authorize Geschichte?
    TODO Florian: Scheint nicht notwendig zu sein. Das kam in der CompanyAPI vor, inwiefern wird das benutzt?
    TODO Emanuel: Ich denke es ist notwendig, damit man in der Swagger-UI mit username password authorizen kann.
    TODO            Hilft also dadurch beim entwickeln, ist aber an sich kein feature.
>>>>>>> e76b27fb
    */
    @SecurityRequirement(name = "default-bearer-auth")
    @SecurityRequirement(name = "default-oauth")
    /**
     * A method to generate a new API key
     * @param daysValid int determining how many days the generated API key can be used
     * @return new API key for the user
     */
    fun generateApiKey(@RequestParam(required = false) daysValid: Int? = null): ResponseEntity<ApiKeyAndMetaInfo>

    @Operation(
        summary = "Validate an API key.",
        description = "Check if an API key is valid."
    )
    @ApiResponses(
        value = [
            ApiResponse(responseCode = "200", description = "API key validation process finished.")
        ]
    )
    @GetMapping(
        value = ["/validateApiKey"],
        produces = ["application/json"]
    )
    /**
     * A method to validate an API key
     * @param apiKey holds the apiKey which needs to be validated
     * @return "true" if API key is valid, else "false"
     */

    fun validateApiKey(
        @RequestParam apiKey: String,
    ): ResponseEntity<ApiKeyMetaInfo>

    @Operation(
        summary = "Revoke an existing API key.",
        description = "Check if API key exists in storage for the requesting user and then revoke it."
    )
    @ApiResponses(
        value = [
            ApiResponse(responseCode = "200", description = "API key revokement process finished.")
        ]
    )
    @PostMapping(
        produces = ["application/json"],
        consumes = ["application/json"]
    )
    /**
     * A method to revoke the API key of the requesting user.
     * @return "true" if API key is valid, else "false"
     */

    // TDO: PreAuthorize überdenken
    // TDO Antwort von Emanuel:  Wieso sollten wir es überdenken? Wir brauchen die userId des
    // TDO revokenden Users, und es soll ja auch nur jeder User für sich revoken können.
    @PreAuthorize("hasRole('ROLE_USER')")
    @SecurityRequirement(name = "default-bearer-auth")
    @SecurityRequirement(name = "default-oauth")
    fun revokeApiKey(): ResponseEntity<RevokeApiKeyResponse>
}<|MERGE_RESOLUTION|>--- conflicted
+++ resolved
@@ -31,13 +31,6 @@
         value = ["/generateApiKey"],
         produces = ["application/json"]
     )
-<<<<<<< HEAD
-    @PreAuthorize("hasRole('ROLE_USER')") /* TDO why?  (Emanuel asking)
-    TDO PPU: welche Rolle man hat ist eigentlich egal
-    TDO aber alle Rollen die man hat müssen dann auch mit dem API-Key assoziiert werden.
-    TDO Emanuel: Aber warum Oauth zusätzlich? Ist das wegen der swagger UI Authorize Geschichte?
-    TDO Florian: Scheint nicht notwendig zu sein. Das kam in der CompanyAPI vor, inwiefern wird das benutzt?
-=======
     @PreAuthorize("hasRole('ROLE_USER')") /* TODO why?  (Emanuel asking)
     TODO PPU: welche Rolle man hat ist eigentlich egal
     TODO aber alle Rollen die man hat müssen dann auch mit dem API-Key assoziiert werden.
@@ -45,7 +38,6 @@
     TODO Florian: Scheint nicht notwendig zu sein. Das kam in der CompanyAPI vor, inwiefern wird das benutzt?
     TODO Emanuel: Ich denke es ist notwendig, damit man in der Swagger-UI mit username password authorizen kann.
     TODO            Hilft also dadurch beim entwickeln, ist aber an sich kein feature.
->>>>>>> e76b27fb
     */
     @SecurityRequirement(name = "default-bearer-auth")
     @SecurityRequirement(name = "default-oauth")
@@ -97,9 +89,9 @@
      * @return "true" if API key is valid, else "false"
      */
 
-    // TDO: PreAuthorize überdenken
-    // TDO Antwort von Emanuel:  Wieso sollten wir es überdenken? Wir brauchen die userId des
-    // TDO revokenden Users, und es soll ja auch nur jeder User für sich revoken können.
+    // TODO: PreAuthorize überdenken
+    // TODO Antwort von Emanuel:  Wieso sollten wir es überdenken? Wir brauchen die userId des
+    // TODO revokenden Users, und es soll ja auch nur jeder User für sich revoken können.
     @PreAuthorize("hasRole('ROLE_USER')")
     @SecurityRequirement(name = "default-bearer-auth")
     @SecurityRequirement(name = "default-oauth")
