--- conflicted
+++ resolved
@@ -31,17 +31,11 @@
         value = ["/generateApiKey"],
         produces = ["application/json"]
     )
-<<<<<<< HEAD
-    @PreAuthorize("hasRole('ROLE_USER')") // TDO why?  (Emanuel asking)
-    // TDO  PPU: welche Rolle man hat ist eigentlich egal
-    // TDO - aber alle Rollen die man hat müssen dann auch mit dem API-Key assoziiert werden.
-=======
-    @PreAuthorize("hasRole('ROLE_USER')") /* TODO why?  (Emanuel asking)
-    TODO PPU: welche Rolle man hat ist eigentlich egal
-    TODO aber alle Rollen die man hat müssen dann auch mit dem API-Key assoziiert werden.
-    TODO Emanuel: Aber warum Oauth zusätzlich? Ist das wegen der swagger UI Authorize Geschichte?
+    @PreAuthorize("hasRole('ROLE_USER')") /* TDO why?  (Emanuel asking)
+    TDO PPU: welche Rolle man hat ist eigentlich egal
+    TDO aber alle Rollen die man hat müssen dann auch mit dem API-Key assoziiert werden.
+    TDO Emanuel: Aber warum Oauth zusätzlich? Ist das wegen der swagger UI Authorize Geschichte?
     */
->>>>>>> 26e595ca
     @SecurityRequirement(name = "default-bearer-auth")
     @SecurityRequirement(name = "default-oauth")
     /**
@@ -70,12 +64,6 @@
      * @return "true" if API key is valid, else "false"
      */
 
-<<<<<<< HEAD
-    /* TDO / idea for later: Give more detailed info like "Api Key valid",
-    "Api Key invalid. Reason: Not found", "Api Key invalid. Reason: Expired"
-     */
-=======
->>>>>>> 26e595ca
     fun validateApiKey(
         @RequestParam apiKey: String,
     ): ResponseEntity<ApiKeyMetaInfo>
@@ -98,13 +86,9 @@
      * @return "true" if API key is valid, else "false"
      */
 
-<<<<<<< HEAD
     // TDO: PreAuthorize überdenken
-=======
-    // TODO: PreAuthorize überdenken
-    // TODO Antwort von Emanuel:  Wieso sollten wir es überdenken? Wir brauchen die userId des
-    // TODO revokenden Users, und es soll ja auch nur jeder User für sich revoken können.
->>>>>>> 26e595ca
+    // TDO Antwort von Emanuel:  Wieso sollten wir es überdenken? Wir brauchen die userId des
+    // TDO revokenden Users, und es soll ja auch nur jeder User für sich revoken können.
     @PreAuthorize("hasRole('ROLE_USER')")
     @SecurityRequirement(name = "default-bearer-auth")
     @SecurityRequirement(name = "default-oauth")
