package org.dataland.datalandapikeymanager.controller

import org.dataland.datalandapikeymanager.api.ApiKeyAPI
import org.dataland.datalandapikeymanager.model.ApiKey
import org.dataland.datalandapikeymanager.utils.ApiKeyGenerator
import org.springframework.http.ResponseEntity
import org.springframework.http.server.ServerHttpRequest
import org.springframework.web.bind.annotation.RestController
import javax.servlet.http.HttpServletRequest

/**
 * Controller for the api key manager
 */

@RestController
class ApiKeyController : ApiKeyAPI {
<<<<<<< HEAD
    override fun generateApiKey(daysValid: Long?, request: ServerHttpRequest): ResponseEntity<ApiKey> {
        val expiryDate: LocalDate? = if (daysValid == null) null else LocalDate.now().plusDays(daysValid)
        return ResponseEntity.ok(ApiKey(getKeycloakUsername(request), expiryDate, "5678"))
    }

    private fun getKeycloakUsername(request: ServerHttpRequest): String {
        // TODO this is not working yet
        val authenticationToken = request.principal as KeycloakAuthenticationToken
        return authenticationToken.account.keycloakSecurityContext.idToken.subject
=======
    override fun generateApiKey(daysValid: Long?, request: HttpServletRequest): ResponseEntity<ApiKey> {
        return ResponseEntity.ok(ApiKeyGenerator().getNewApiKey(daysValid, request))
>>>>>>> 6ed3416b
    }

    override fun validateApiKey(apiKey: String?): ResponseEntity<Boolean> {
        return ResponseEntity.ok(true)
    }
}<|MERGE_RESOLUTION|>--- conflicted
+++ resolved
@@ -4,7 +4,6 @@
 import org.dataland.datalandapikeymanager.model.ApiKey
 import org.dataland.datalandapikeymanager.utils.ApiKeyGenerator
 import org.springframework.http.ResponseEntity
-import org.springframework.http.server.ServerHttpRequest
 import org.springframework.web.bind.annotation.RestController
 import javax.servlet.http.HttpServletRequest
 
@@ -14,20 +13,8 @@
 
 @RestController
 class ApiKeyController : ApiKeyAPI {
-<<<<<<< HEAD
-    override fun generateApiKey(daysValid: Long?, request: ServerHttpRequest): ResponseEntity<ApiKey> {
-        val expiryDate: LocalDate? = if (daysValid == null) null else LocalDate.now().plusDays(daysValid)
-        return ResponseEntity.ok(ApiKey(getKeycloakUsername(request), expiryDate, "5678"))
-    }
-
-    private fun getKeycloakUsername(request: ServerHttpRequest): String {
-        // TODO this is not working yet
-        val authenticationToken = request.principal as KeycloakAuthenticationToken
-        return authenticationToken.account.keycloakSecurityContext.idToken.subject
-=======
     override fun generateApiKey(daysValid: Long?, request: HttpServletRequest): ResponseEntity<ApiKey> {
         return ResponseEntity.ok(ApiKeyGenerator().getNewApiKey(daysValid, request))
->>>>>>> 6ed3416b
     }
 
     override fun validateApiKey(apiKey: String?): ResponseEntity<Boolean> {
