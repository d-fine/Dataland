package org.dataland.datalandapikeymanager.controller

import org.dataland.datalandapikeymanager.api.ApiKeyAPI
import org.dataland.datalandapikeymanager.model.ApiKeyData
import org.dataland.datalandapikeymanager.utils.ApiKeyGenerator
import org.springframework.http.ResponseEntity
import org.springframework.web.bind.annotation.RestController

/**
 * Controller for the api key manager
 */

@RestController
class ApiKeyController : ApiKeyAPI {
<<<<<<< HEAD
    override fun generateApiKey(daysValid: Long?, request: HttpServletRequest): ResponseEntity<ApiKey> {
        val expiryDate: LocalDate? = if (daysValid == null) null else LocalDate.now().plusDays(daysValid)
        return ResponseEntity.ok(ApiKey(getKeycloakUsername(request), expiryDate, "5678"))
    }

    private fun getKeycloakUsername(request: HttpServletRequest): String {
        // return "NOT IMPLEMENTED"
        val authenticationToken = request.userPrincipal as KeycloakAuthenticationToken
        return authenticationToken.account.keycloakSecurityContext.idToken.subject
=======
    override fun generateApiKey(daysValid: Long?): ResponseEntity<ApiKeyData> {
        return ResponseEntity.ok(ApiKeyGenerator().getNewApiKey(daysValid))
>>>>>>> 209c6846
    }

    override fun validateApiKey(apiKey: String?): ResponseEntity<Boolean> {
        return ResponseEntity.ok(true)
    }
}<|MERGE_RESOLUTION|>--- conflicted
+++ resolved
@@ -12,20 +12,8 @@
 
 @RestController
 class ApiKeyController : ApiKeyAPI {
-<<<<<<< HEAD
-    override fun generateApiKey(daysValid: Long?, request: HttpServletRequest): ResponseEntity<ApiKey> {
-        val expiryDate: LocalDate? = if (daysValid == null) null else LocalDate.now().plusDays(daysValid)
-        return ResponseEntity.ok(ApiKey(getKeycloakUsername(request), expiryDate, "5678"))
-    }
-
-    private fun getKeycloakUsername(request: HttpServletRequest): String {
-        // return "NOT IMPLEMENTED"
-        val authenticationToken = request.userPrincipal as KeycloakAuthenticationToken
-        return authenticationToken.account.keycloakSecurityContext.idToken.subject
-=======
     override fun generateApiKey(daysValid: Long?): ResponseEntity<ApiKeyData> {
         return ResponseEntity.ok(ApiKeyGenerator().getNewApiKey(daysValid))
->>>>>>> 209c6846
     }
 
     override fun validateApiKey(apiKey: String?): ResponseEntity<Boolean> {
