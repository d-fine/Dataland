--- conflicted
+++ resolved
@@ -1,19 +1,11 @@
 package org.dataland.datalandapikeymanager.controller
 
 import org.dataland.datalandapikeymanager.api.ApiKeyAPI
-<<<<<<< HEAD
-import org.dataland.datalandapikeymanager.model.ApiKey
-import org.dataland.datalandapikeymanager.utils.ApiKeyGenerator
-import org.springframework.http.ResponseEntity
-import org.springframework.web.bind.annotation.RestController
-import javax.servlet.http.HttpServletRequest
-=======
 import org.dataland.datalandapikeymanager.model.ApiKeyData
 import org.springframework.http.ResponseEntity
 import org.springframework.security.core.context.SecurityContextHolder
 import org.springframework.web.bind.annotation.RestController
 import java.time.LocalDate
->>>>>>> c931330c
 
 /**
  * Controller for the api key manager
@@ -21,15 +13,10 @@
 
 @RestController
 class ApiKeyController : ApiKeyAPI {
-<<<<<<< HEAD
-    override fun generateApiKey(daysValid: Long?, request: HttpServletRequest): ResponseEntity<ApiKey> {
-        return ResponseEntity.ok(ApiKeyGenerator().getNewApiKey(daysValid, request))
-=======
     override fun generateApiKey(daysValid: Long?): ResponseEntity<ApiKeyData> {
         val username = SecurityContextHolder.getContext().authentication.principal.toString()
         val expiryDate: LocalDate? = if (daysValid == null || daysValid <= 0) null else LocalDate.now().plusDays(daysValid)
         return ResponseEntity.ok(ApiKeyData(username, expiryDate, "5678"))
->>>>>>> c931330c
     }
 
     override fun validateApiKey(apiKey: String?): ResponseEntity<Boolean> {
