--- conflicted
+++ resolved
@@ -76,24 +76,12 @@
         return SecurityContextHolder.getContext().authentication
     }
 
-<<<<<<< HEAD
-=======
-    private fun getKeycloakUserId(authentication: Authentication): String {
-        var userIdByToken = ""
-        val principal = authentication.principal
-        if (principal is KeycloakPrincipal<*>) { // TODO we need this object which was included before keycloakAdapter
-            userIdByToken = principal.keycloakSecurityContext.token.subject
-        }
-        return userIdByToken
-    }
-
     private fun calculateExpiryDate(daysValid: Int?): LocalDate? {
         return if (daysValid == null || daysValid <= 0)
             null else
             LocalDate.now().plusDays(daysValid.toLong())
     }
 
->>>>>>> bc7d0abb
     /**
      * A method that generates an api key which is valid for the specified number of days
      * @param daysValid the number of days the api key should be valid from time of generation
@@ -104,17 +92,8 @@
         // TODO: Fix usage of !! operator
         val keycloakUserId = authentication!!.name!!
         val keycloakUserIdBase64Encoded = EncodingUtils.encodeToBase64(keycloakUserId.toByteArray(utf8Charset))
-<<<<<<< HEAD
-        val keycloakRoles = authentication.authorities.map { it.authority!! }.toList()
-        val expiryDate: LocalDate? = if (daysValid == null || daysValid <= 0)
-            null else
-            LocalDate.now().plusDays(daysValid.toLong())
-        val apiKeyMetaInfo = ApiKeyMetaInfo(keycloakUserId, keycloakRoles, expiryDate)
-
-=======
-        val keycloakUserRoles = keycloakAuthenticationToken.authorities.map { it.authority!! }.toList()
+        val keycloakUserRoles = authentication.authorities.map { it.authority!! }.toList()
         val apiKeyMetaInfo = ApiKeyMetaInfo(keycloakUserId, keycloakUserRoles ,calculateExpiryDate(daysValid))
->>>>>>> bc7d0abb
         val newSalt = generateSalt()
         val newApiKeyWithoutCrc32Value = keycloakUserIdBase64Encoded + "_" + generateApiKeySecretAndEncodeToHex()
         val newCrc32Value = EncodingUtils.calculateCrc32Value(newApiKeyWithoutCrc32Value.toByteArray(utf8Charset))
@@ -177,13 +156,8 @@
      */
     fun revokeApiKey(): RevokeApiKeyResponse {
         val authetication = getAuthentication()
-<<<<<<< HEAD
-        // Todo: Fix the !! operator
+        // TODO: Fix the !! operator
         val keycloakUserId = authetication!!.name
-=======
-        // TODO: Fix the !! operator
-        val keycloakUserId = getKeycloakUserId(authetication!!)
->>>>>>> bc7d0abb
         val revokementProcessSuccessful: Boolean
         val revokementProcessMessage: String
         // TODO Checking if Api key exists => needs to be in postgres. map is just temporary
