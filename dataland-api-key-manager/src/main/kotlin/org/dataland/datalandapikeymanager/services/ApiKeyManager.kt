package org.dataland.datalandapikeymanager.services

import org.bouncycastle.crypto.generators.Argon2BytesGenerator
import org.bouncycastle.crypto.params.Argon2Parameters
import org.dataland.datalandapikeymanager.model.ApiKeyAndMetaInfo
import org.dataland.datalandapikeymanager.model.ApiKeyMetaInfo
import org.dataland.datalandapikeymanager.model.RevokeApiKeyResponse
import org.dataland.datalandapikeymanager.model.StoredHashedAndBase64EncodedApiKey
import org.dataland.datalandbackendutils.apikey.ApiKeyPrevalidator
import org.dataland.datalandbackendutils.utils.EncodingUtils
import org.slf4j.LoggerFactory
import org.springframework.security.core.Authentication
import org.springframework.security.core.context.SecurityContextHolder
import java.security.SecureRandom
import java.time.LocalDate
import java.util.HexFormat
/**
 * A class for handling the generation, validation and revocation of an api key
 */
class ApiKeyManager {

    private companion object {
        private const val keyByteLength = 40
        private const val saltByteLength = 16
        private const val hashByteLength = 32

        private const val argon2Iterations = 3
        private const val argon2MemoryPowOfTwo = 16
        private const val argon2Parallelisms = 1
    }

    private val apiKeyPrevalidator = ApiKeyPrevalidator()

    private val validationMessageNoApiKeyRegistered = "Your Dataland account has no API key registered. " +
        "Please generate one."
    private val validationMessageWrongApiKey = "The API key you provided for your Dataland account is not correct."
    private val validationMessageExpiredApiKey = "The API key you provided for your Dataland account is expired"

    // TDO temporary use of map, but in the end we need a DB to store stuff
    private val mapOfKeycloakUserIdsAndStoredHashedAndBase64EncodedApiKeys =
        mutableMapOf<String, StoredHashedAndBase64EncodedApiKey>()

    private val logger = LoggerFactory.getLogger(javaClass)

    private val utf8Charset = Charsets.UTF_8

    private fun hashString(inputString: String, salt: ByteArray): ByteArray {
        val builder = Argon2Parameters.Builder(Argon2Parameters.ARGON2_id)
            .withVersion(Argon2Parameters.ARGON2_VERSION_13)
            .withIterations(argon2Iterations)
            .withMemoryPowOfTwo(argon2MemoryPowOfTwo)
            .withParallelism(argon2Parallelisms)
            .withSalt(salt)
        val generator = Argon2BytesGenerator()
        generator.init(builder.build())
        val hash = ByteArray(hashByteLength)
        generator.generateBytes(inputString.toByteArray(), hash, 0, hash.size)
        return hash
    }

    private fun generateRandomByteArray(length: Int): ByteArray {
        val bytes = ByteArray(length)
        SecureRandom().nextBytes(bytes)
        return bytes
    }

    private fun generateSalt(): ByteArray {
        return generateRandomByteArray(saltByteLength)
    }

    private fun generateApiKeySecretAndEncodeToHex(): String {
        return HexFormat.of().formatHex(generateRandomByteArray(keyByteLength))
    }

    private fun getAuthentication(): Authentication? {
        return SecurityContextHolder.getContext().authentication
    }

    private fun calculateExpiryDate(daysValid: Int?): LocalDate? {
        return if (daysValid == null || daysValid <= 0)
            null else
            LocalDate.now().plusDays(daysValid.toLong())
    }

    private fun generateApiKeyMetaInfo(daysValid: Int?): ApiKeyMetaInfo {
        val keycloakAuthenticationToken = getAuthentication()
        // TDO: Fix usage of !! operator
        val keycloakUserId = keycloakAuthenticationToken!!.name
        val keycloakRoles = keycloakAuthenticationToken.authorities.map { it.authority!! }.toList()
        return ApiKeyMetaInfo(keycloakUserId, keycloakRoles, calculateExpiryDate(daysValid))
    }

    /**
     * A method that generates an api key which is valid for the specified number of days
     * @param daysValid the number of days the api key should be valid from time of generation
     * @return the api key and its meta info
     */
    fun generateNewApiKey(daysValid: Int?): ApiKeyAndMetaInfo {
<<<<<<< HEAD
        val apiKeyMetaInfo = generateApiKeyMetaInfo(daysValid)
        val keycloakUserIdBase64Encoded =
            EncodingUtils.encodeToBase64(apiKeyMetaInfo.keycloakUserId!!.toByteArray(utf8Charset))

=======
        val authentication = getAuthentication()
        // TODO: Fix usage of !! operator
        val keycloakUserId = authentication!!.name!!
        val keycloakUserIdBase64Encoded = EncodingUtils.encodeToBase64(keycloakUserId.toByteArray(utf8Charset))
        val keycloakUserRoles = authentication.authorities.map { it.authority!! }.toList()
        val apiKeyMetaInfo = ApiKeyMetaInfo(keycloakUserId, keycloakUserRoles ,calculateExpiryDate(daysValid))
>>>>>>> 143f5a82
        val newSalt = generateSalt()
        val newApiKeyWithoutCrc32Value = keycloakUserIdBase64Encoded + "_" + generateApiKeySecretAndEncodeToHex()
        val newCrc32Value = EncodingUtils.calculateCrc32Value(newApiKeyWithoutCrc32Value.toByteArray(utf8Charset))
        val newApiKey = newApiKeyWithoutCrc32Value + "_" + newCrc32Value
        val newHashedApiKeyBase64Encoded = EncodingUtils.encodeToBase64(hashString(newApiKey, newSalt))
        val storedHashedAndBase64EncodedApiKey = StoredHashedAndBase64EncodedApiKey(
            newHashedApiKeyBase64Encoded,
            apiKeyMetaInfo,
            EncodingUtils.encodeToBase64(newSalt)
        )
        // TDO Storage/Replacement(!) process => needs to be in postgres. map is just temporary
        mapOfKeycloakUserIdsAndStoredHashedAndBase64EncodedApiKeys[apiKeyMetaInfo.keycloakUserId] =
            storedHashedAndBase64EncodedApiKey
        logger.info("Generated Api Key with hashed value $newHashedApiKeyBase64Encoded and meta info $apiKeyMetaInfo.")
        return ApiKeyAndMetaInfo(newApiKey, apiKeyMetaInfo)
    }

    private fun checkIfApiKeyForUserIsCorrectAndReturnApiKeyMetaInfoWithActivityStatus(
        receivedApiKeyHashedAndBase64Encoded: String,
        storedHashedApiKeyOfUser: StoredHashedAndBase64EncodedApiKey,
        keycloakUserId: String
    ): ApiKeyMetaInfo {
        return if (receivedApiKeyHashedAndBase64Encoded != storedHashedApiKeyOfUser.hashedApiKeyBase64Encoded) {
            logger.info("The provided Api Key for the user $keycloakUserId is not correct.")
            ApiKeyMetaInfo(active = false, validationMessage = validationMessageWrongApiKey)
        } else {
            val activityStatus = storedHashedApiKeyOfUser.apiKeyMetaInfo.expiryDate!!.isAfter(LocalDate.now())
            logger.info(
                "Validated Api Key with salt ${storedHashedApiKeyOfUser.saltBase64Encoded} and calculated hash " +
                    "value $receivedApiKeyHashedAndBase64Encoded. " +
                    "The activity status of the API key is $activityStatus."
            )
            storedHashedApiKeyOfUser.apiKeyMetaInfo.copy(
                active = activityStatus,
                validationMessage = validationMessageExpiredApiKey
            )
        }
    }

    /**
     * Validates a specified api key
     * @param receivedApiKey the received api key to be validated
     * @return the found api keys meta info
     */
    fun validateApiKey(receivedApiKey: String): ApiKeyMetaInfo {
        val receivedAndParserdApiKey = apiKeyPrevalidator.parseApiKey(receivedApiKey)
        val keycloakUserId = EncodingUtils.decodeFromBase64(receivedAndParserdApiKey.parsedKeycloakUserIdBase64Encoded)
            .toString(utf8Charset)
        // TODO Retrieval process => needs to be in postgres. map is just temporary
        val storedHashedApiKeyOfUser = mapOfKeycloakUserIdsAndStoredHashedAndBase64EncodedApiKeys[keycloakUserId]
        if (storedHashedApiKeyOfUser == null) {
            logger.info("Dataland user with the Keycloak user Id $keycloakUserId has no API key registered.")
            return ApiKeyMetaInfo(active = false, validationMessage = validationMessageNoApiKeyRegistered)
        }
        val salt = EncodingUtils.decodeFromBase64(storedHashedApiKeyOfUser.saltBase64Encoded)
        val receivedApiKeyHashedAndBase64Encoded = EncodingUtils.encodeToBase64(hashString(receivedApiKey, salt))

        return checkIfApiKeyForUserIsCorrectAndReturnApiKeyMetaInfoWithActivityStatus(
            receivedApiKeyHashedAndBase64Encoded, storedHashedApiKeyOfUser, keycloakUserId
        )
    }

    /**
     * Revokes the api key of the authenticating user
     * @return the result of the attempted revocation as a status flag and a message
     */
    fun revokeApiKey(): RevokeApiKeyResponse {
<<<<<<< HEAD
        // TDO: Fix the !! operator
        val keycloakUserId = getAuthentication()!!.name
=======
        val authetication = getAuthentication()
        // TODO: Fix the !! operator
        val keycloakUserId = authetication!!.name
>>>>>>> 143f5a82
        val revokementProcessSuccessful: Boolean
        val revokementProcessMessage: String
        // TDO Checking if Api key exists => needs to be in postgres. map is just temporary
        if (!mapOfKeycloakUserIdsAndStoredHashedAndBase64EncodedApiKeys.containsKey(keycloakUserId)) {
            revokementProcessSuccessful = false
            revokementProcessMessage = "No revokement took place since there is no Api key registered for the " +
                "Keycloak user Id $keycloakUserId."
        }
        // TDO Deleting process => needs to be in postgres. map is just temporary
        else {
            mapOfKeycloakUserIdsAndStoredHashedAndBase64EncodedApiKeys.remove(keycloakUserId)
            revokementProcessSuccessful = true
            revokementProcessMessage = "The Api key for the Keycloak user Id $keycloakUserId was successfully " +
                "removed from storage."
        }
        return RevokeApiKeyResponse(revokementProcessSuccessful, revokementProcessMessage)
    }
}<|MERGE_RESOLUTION|>--- conflicted
+++ resolved
@@ -83,10 +83,10 @@
     }
 
     private fun generateApiKeyMetaInfo(daysValid: Int?): ApiKeyMetaInfo {
-        val keycloakAuthenticationToken = getAuthentication()
+        val authentication = getAuthentication()
         // TDO: Fix usage of !! operator
-        val keycloakUserId = keycloakAuthenticationToken!!.name
-        val keycloakRoles = keycloakAuthenticationToken.authorities.map { it.authority!! }.toList()
+        val keycloakUserId = authentication!!.name
+        val keycloakRoles = authentication.authorities.map { it.authority!! }.toList()
         return ApiKeyMetaInfo(keycloakUserId, keycloakRoles, calculateExpiryDate(daysValid))
     }
 
@@ -96,19 +96,10 @@
      * @return the api key and its meta info
      */
     fun generateNewApiKey(daysValid: Int?): ApiKeyAndMetaInfo {
-<<<<<<< HEAD
         val apiKeyMetaInfo = generateApiKeyMetaInfo(daysValid)
         val keycloakUserIdBase64Encoded =
             EncodingUtils.encodeToBase64(apiKeyMetaInfo.keycloakUserId!!.toByteArray(utf8Charset))
 
-=======
-        val authentication = getAuthentication()
-        // TODO: Fix usage of !! operator
-        val keycloakUserId = authentication!!.name!!
-        val keycloakUserIdBase64Encoded = EncodingUtils.encodeToBase64(keycloakUserId.toByteArray(utf8Charset))
-        val keycloakUserRoles = authentication.authorities.map { it.authority!! }.toList()
-        val apiKeyMetaInfo = ApiKeyMetaInfo(keycloakUserId, keycloakUserRoles ,calculateExpiryDate(daysValid))
->>>>>>> 143f5a82
         val newSalt = generateSalt()
         val newApiKeyWithoutCrc32Value = keycloakUserIdBase64Encoded + "_" + generateApiKeySecretAndEncodeToHex()
         val newCrc32Value = EncodingUtils.calculateCrc32Value(newApiKeyWithoutCrc32Value.toByteArray(utf8Charset))
@@ -176,14 +167,8 @@
      * @return the result of the attempted revocation as a status flag and a message
      */
     fun revokeApiKey(): RevokeApiKeyResponse {
-<<<<<<< HEAD
         // TDO: Fix the !! operator
         val keycloakUserId = getAuthentication()!!.name
-=======
-        val authetication = getAuthentication()
-        // TODO: Fix the !! operator
-        val keycloakUserId = authetication!!.name
->>>>>>> 143f5a82
         val revokementProcessSuccessful: Boolean
         val revokementProcessMessage: String
         // TDO Checking if Api key exists => needs to be in postgres. map is just temporary
