--- conflicted
+++ resolved
@@ -87,11 +87,8 @@
             "sonar.cpd.exclusions",
             "dataland-frontend/src/components/forms/parts/elements/derived/NaceCodeTree.ts," +
                 "dataland-frontend/src/components/resources/frameworkDataSearch/lksg/LksgDataModel.ts," +
-<<<<<<< HEAD
+                "dataland-backend/src/main/kotlin/db/migration/V1_1__CreateBackendTables.kt," +
                 "dataland-frontend/src/components/resources/frameworkDataSearch/p2p/P2pDataModel.ts",
-=======
-                "dataland-backend/src/main/kotlin/db/migration/V1_1__CreateBackendTables.kt",
->>>>>>> 886cdf25
         )
     }
 }
