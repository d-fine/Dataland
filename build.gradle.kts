--- conflicted
+++ resolved
@@ -103,7 +103,6 @@
 
             // frontend
             "dataland-frontend/src/components/forms/parts/elements/derived/NaceCodeTree.ts," +
-<<<<<<< HEAD
                 "dataland-frontend/src/components/resources/frameworkDataSearch/lksg/LksgDataModel.ts," +
                 "dataland-frontend/src/components/resources/frameworkDataSearch/p2p/P2pDataModel.ts," +
                 "dataland-frontend/src/components/resources/frameworkDataSearch/sme/SmeDataModel.ts," +
@@ -111,9 +110,6 @@
                 "dataland-frontend/src/components/forms/parts/elements/derived/ActivityTree.ts," +
                 "dataland-frontend/src/components/resources/frameworkDataSearch/sme/SmeDataModel.ts," +
                 "dataland-frontend/src/components/resources/frameworkDataSearch/euTaxonomy/" +
-=======
-                "dataland-frontend/src/components/forms/parts/elements/derived/ActivityTree.ts," +
->>>>>>> f740af0e
 
                 // frontend configs
                 "dataland-frontend/src/components/resources/frameworkDataSearch/euTaxonomy/configMLDT/" +
