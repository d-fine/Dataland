// main

allprojects {
    repositories {
        mavenCentral()
        maven {
            name = "GitHubPackages"
            url = uri("https://maven.pkg.github.com/d-fine/DatalandSkyminderClient")
            credentials {
                username = System.getenv("DATALAND_SKYMINDERCLIENT_USER")
                password = System.getenv("DATALAND_SKYMINDERCLIENT_TOKEN")
            }
        }
    }
}

subprojects {
    apply(plugin = "io.spring.dependency-management")
    group = "org.dataland"
    version = "0.0.1-SNAPSHOT"
    tasks.withType<org.jetbrains.kotlin.gradle.tasks.KotlinCompile> {
        kotlinOptions {
            freeCompilerArgs = listOf("-Xjsr305=strict", "-opt-in=kotlin.RequiresOptIn")
            jvmTarget = "17"
        }
    }
    sonarqube {
        isSkipProject = true
    }
}

dependencies {
    detekt("io.gitlab.arturbosch.detekt:detekt-cli:1.19.0")
    detekt("org.jetbrains.kotlin:kotlin-compiler-embeddable:1.6.10")
}

java.sourceCompatibility = JavaVersion.VERSION_17

plugins {
<<<<<<< HEAD
    id("org.springframework.boot") version "2.6.4" apply false
=======
    id("io.gitlab.arturbosch.detekt").version("1.19.0")
    id("org.springframework.boot") version "2.6.2" apply false
    id("io.spring.dependency-management") version "1.0.11.RELEASE" apply false
>>>>>>> 8626e157
    id("org.jlleitschuh.gradle.ktlint") version "10.2.1"
    kotlin("jvm") version "1.6.10"
    kotlin("plugin.spring") version "1.6.10" apply false
    id("org.sonarqube") version "3.3"
    jacoco
}

extra["backendOpenApiJson"] = "backendOpenApi.json"

sonarqube {
    properties {
        property("sonar.projectKey", "d-fine_Dataland")
        property("sonar.organization", "d-fine")
        property("sonar.host.url", "https://sonarcloud.io")
        property("sonar.coverage.jacoco.xmlReportPaths", file("$buildDir/reports/jacoco/test/jacocoTestReport.xml"))
        property("sonar.qualitygate.wait", true)
        property("sonar.coverage.exclusions", "**/test/**")
        property(
            "sonar.sources",
            subprojects.flatMap { project -> project.sourceSets.asMap.values }
                .flatMap { sourceSet -> sourceSet.allSource }
        )
    }
}

jacoco {
    toolVersion = "0.8.7"
}

tasks.jacocoTestReport {
    dependsOn(tasks.build)
    sourceDirectories.setFrom(
        subprojects.flatMap { project -> project.sourceSets.asMap.values }
            .flatMap { sourceSet -> sourceSet.allSource }
    )
    classDirectories.setFrom(
        subprojects.flatMap { project -> project.sourceSets.asMap.values }
            .flatMap { sourceSet -> sourceSet.output.classesDirs.flatMap { fileTree(it).files } }
    )
    reports {
        xml.required.set(true)
        csv.required.set(false)
    }
    executionData.setFrom(fileTree(projectDir).include("*.exec"))
}

detekt {
    buildUponDefaultConfig = true
    allRules = false
    config = files("$projectDir/config/detekt.yml")
    baseline = file("$projectDir/config/baseline.xml")
    val detektFileTree = fileTree("$projectDir")
    detektFileTree.exclude("**/build/**").exclude("**/node_modules/**").exclude(".gradle")
    source = files(detektFileTree)
}

tasks.withType<io.gitlab.arturbosch.detekt.Detekt>().configureEach {
    reports {
        html.required.set(true)
        xml.required.set(true)
        txt.required.set(true)
        sarif.required.set(true)
    }
    jvmTarget = java.sourceCompatibility.toString()
}
tasks.withType<io.gitlab.arturbosch.detekt.DetektCreateBaselineTask>().configureEach {
    jvmTarget = java.sourceCompatibility.toString()
}<|MERGE_RESOLUTION|>--- conflicted
+++ resolved
@@ -37,13 +37,8 @@
 java.sourceCompatibility = JavaVersion.VERSION_17
 
 plugins {
-<<<<<<< HEAD
+    id("io.gitlab.arturbosch.detekt").version("1.19.0")
     id("org.springframework.boot") version "2.6.4" apply false
-=======
-    id("io.gitlab.arturbosch.detekt").version("1.19.0")
-    id("org.springframework.boot") version "2.6.2" apply false
-    id("io.spring.dependency-management") version "1.0.11.RELEASE" apply false
->>>>>>> 8626e157
     id("org.jlleitschuh.gradle.ktlint") version "10.2.1"
     kotlin("jvm") version "1.6.10"
     kotlin("plugin.spring") version "1.6.10" apply false
