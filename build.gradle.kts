// main

val jacocoVersion: String by project
val ktlintVersion: String by project
val githubUser: String by project
val githubToken: String by project

val jvmVersion = JavaVersion.VERSION_21

allprojects {
    repositories {
        mavenCentral()
        maven { url = uri("https://repo.gradle.org/gradle/libs-releases") }
    }
}

subprojects {
    apply(plugin = "io.spring.dependency-management")
    apply(plugin = "org.jlleitschuh.gradle.ktlint")
    apply(plugin = "com.github.ben-manes.versions")
    apply(plugin = "com.github.jk1.dependency-license-report")
    apply(plugin = "org.jetbrains.kotlin.jvm")

    group = "org.dataland"
    version = "0.0.1-SNAPSHOT"
    tasks.withType<org.jetbrains.kotlin.gradle.tasks.KotlinCompile> {
        kotlinOptions {
            freeCompilerArgs = listOf("-Xjsr305=strict", "-opt-in=kotlin.RequiresOptIn")
            jvmTarget = jvmVersion.majorVersion
        }
    }
    sonar {
        isSkipProject = true
    }
    ktlint {
        version.set(ktlintVersion)
    }
    kotlin {
        jvmToolchain(jvmVersion.majorVersion.toInt())
    }
    java {
        toolchain {
            languageVersion = JavaLanguageVersion.of(jvmVersion.majorVersion.toInt())
        }
    }
}

tasks.dependencyUpdates.configure {
    gradleReleaseChannel = "current"
}

dependencies {
    detekt(libs.detekt.cli)
}

java.sourceCompatibility = jvmVersion

plugins {
    alias(libs.plugins.com.github.jk1.dependency.license.report)
    alias(libs.plugins.io.gitlab.arturbosch.detekt)
    alias(libs.plugins.com.github.node.gradle.node) apply false
    alias(libs.plugins.org.springframework.boot) apply false
    alias(libs.plugins.org.jlleitschuh.gradle.ktlint)
    alias(libs.plugins.org.jetbrains.kotlin.jvm)
    alias(libs.plugins.org.jetbrains.kotlin.plugin.spring) apply false
    alias(libs.plugins.org.sonarqube)
    jacoco
    alias(libs.plugins.org.springdoc.openapi.gradle.plugin) apply false
    alias(libs.plugins.com.gorylenko.gradle.git.properties) apply false
    alias(libs.plugins.org.openapi.generator) apply false
    alias(libs.plugins.com.github.ben.manes.versions)
    alias(libs.plugins.org.jetbrains.kotlin.plugin.jpa) apply false
    alias(libs.plugins.org.jetbrains.kotlin.plugin.serialization) apply false
    alias(libs.plugins.org.jetbrains.kotlin.kapt)
}

sonar {
    properties {
        property("sonar.projectKey", "d-fine_Dataland")
        property("sonar.organization", "d-fine")
        property("sonar.host.url", "https://sonarcloud.io")
        property(
            "sonar.coverage.jacoco.xmlReportPaths",
            layout.buildDirectory
                .dir("reports/jacoco/test/jacocoTestReport.xml")
                .get()
                .asFile,
        )
        property("sonar.qualitygate.wait", true)
        property("sonar.javascript.lcov.reportPaths", fileTree("$projectDir/fe-coverage").files)
        property("sonar.python.coverage.reportPaths", fileTree("$projectDir/python-coverage").files)
        property(
            "sonar.coverage.exclusions",
            "**/test/**," +
                "**/tests/**," +
                "**/LocalCorsConfig.kt," +
                "dataland-frontend/src/main.ts," +
<<<<<<< HEAD
                "dataland-reduced-local-stack/**",
=======
                "dataland-frontend/src/frameworks/additional-company-information/ViewConfig.ts," +
                "dataland-reduced-local-stack/**," +
                "dataland-backend/src/main/kotlin/db/migration/utils/**," +
                "dataland-internal-storage/src/main/kotlin/db/migration/utils/**",
>>>>>>> b9b59424
        )
        property(
            "sonar.sources",
            subprojects.flatMap { project -> project.properties["sonarSources"] as Iterable<*> },
        )
        property("sonar.verbose", "true")
        property("sonar.scanner.metadataFilePath", "$projectDir/build/reports/report_task.txt")
        property(
            "sonar.cpd.exclusions",
            // frontend
            "dataland-frontend/src/components/forms/parts/elements/derived/NaceCodeTree.ts," +
                "dataland-frontend/src/components/forms/parts/elements/derived/ActivityTree.ts," +
                "dataland-frontend/tests/e2e/fixtures/frameworks/eutaxonomy-non-financials/" +
                "EutaxonomyNonFinancialsDataFixtures.ts," +
                "dataland-frontend/tests/e2e/fixtures/frameworks/eutaxonomy-financials/" +
                "EutaxonomyFinancialsDataFixtures.ts," +
                "dataland-frontend/src/components/resources/frameworkDataSearch/nuclearAndGas/" +
                "NuclearAndGasActivityNames.ts," +
                // frontend configs
                "dataland-frontend/src/components/resources/frameworkDataSearch/euTaxonomy/configMLDT/" +
                "configForEutaxonomyFinancialsMLDT.ts," +
                "dataland-frontend/src/frameworks/lksg/ViewConfig.ts," +
                "dataland-frontend/src/frameworks/sfdr/ViewConfig.ts," +
                "dataland-frontend/src/frameworks/sfdr/UploadConfig.ts," +
                "dataland-frontend/src/frameworks/vsme/UploadConfig.ts," +
                "dataland-frontend/src/frameworks/lksg/UploadConfig.ts," +
                "dataland-frontend/src/frameworks/eutaxonomy-financials/UploadConfig.ts," +
                "dataland-frontend/src/frameworks/custom/EuTaxoNonFinancialsStaticUploadConfig.ts," +
                "dataland-frontend/src/components/resources/frameworkDataSearch/nuclearAndGas/" +
                "NuclearAndGasTooltipMapping.ts," +
                "dataland-frontend/tests/component/utils/LinkExtraction.cy.ts," +
                "dataland-frontend/src/frameworks/nuclear-and-gas/UploadConfig.ts," +
                // backend
                "dataland-backend/src/main/kotlin/db/migration/V1_1__CreateBackendTables.kt," +
                "dataland-backend/src/test/kotlin/db/migration/V7__UnifyNfrdMandatoryFieldTest.kt," +

                // toolbox
                "dataland-framework-toolbox/src/main/kotlin/org/dataland/frameworktoolbox/intermediate/components" +
                "/Iso2CountryCodesMultiSelectComponent.kt," +
                "dataland-framework-toolbox/src/main/kotlin/org/dataland/frameworktoolbox/frameworks/lksg/custom/" +
                "LksgGeneralViolationAssessmentsComponent.kt," +
                "dataland-framework-toolbox/src/main/kotlin/org/dataland/frameworktoolbox/frameworks/lksg/custom/" +
                "LksgGeneralViolationAssessmentsComponent.kt," +
                "dataland-framework-toolbox/src/main/kotlin/org/dataland/frameworktoolbox/frameworks/nuclearandgas/" +
                "custom/NuclearAndGasAlignedNumeratorComponent.kt," +
                "dataland-framework-toolbox/src/main/kotlin/org/dataland/frameworktoolbox/frameworks/nuclearandgas/" +
                "custom/NuclearAndGasEligibleButNotAlignedComponent.kt," +
                "dataland-framework-toolbox/src/main/kotlin/org/dataland/frameworktoolbox/frameworks/nuclearandgas/" +
                "custom/NuclearAndGasNonEligibleComponent.kt," +
                "dataland-framework-toolbox/src/main/kotlin/org/dataland/frameworktoolbox/frameworks/nuclearandgas/" +
                "custom/NuclearAndGasAlignedDenominatorComponent.kt," +

                // qa service
                "dataland-qa-service/src/test/kotlin/db/migration/V10__UnifyNfrdMandatoryFieldTest.kt",
        )
        property(
            "sonar.exclusions",
            // frontend components
            "dataland-frontend/src/components/general/SlideShow.vue," +
                "dataland-frontend/src/components/pages/AboutPage.vue," +
                "dataland-frontend/src/components/generics/TheNewHeader.vue," +
                "dataland-frontend/src/components/generics/TheNewFooter.vue," +
                "dataland-frontend/src/components/resources/aboutPage/**," +
                "dataland-frontend/src/components/resources/newLandingPage/**," +

                // frontend configs
                "dataland-frontend/src/frameworks/vsme/ViewConfig.ts," +
                // -> no need to cover these two ViewConfigs because there are no custom fields

                // backend
                "dataland-backend/src/main/kotlin/org/dataland/datalandbackend/frameworks/**," +
                "dataland-backend/src/main/kotlin/org/dataland/datalandbackend/model/enums/eutaxonomy/nonfinancials/" +
                "Activity.kt," +

                // qa-service
                "dataland-qa-service/src/main/kotlin/org/dataland/datalandqaservice/frameworks/**," +
                "dataland-qa-service/src/main/kotlin/db/migration/V7__UpdateSfdrQaReports.kt",
        )
        property("sonar.issue.ignore.multicriteria", "upload, view")
        property("sonar.issue.ignore.multicriteria.upload.ruleKey", "typescript:S6535")
        property("sonar.issue.ignore.multicriteria.upload.resourceKey", "**/UploadConfig.ts")
        property("sonar.issue.ignore.multicriteria.view.ruleKey", "typescript:S6535")
        property("sonar.issue.ignore.multicriteria.view.resourceKey", "**/ViewConfig.ts")
    }
}

jacoco {
    toolVersion = jacocoVersion
}

tasks.jacocoTestReport {
    dependsOn(tasks.build)
    dependsOn(subprojects.flatMap { it.tasks.filter { it.name == "compileKotlin" } })
    sourceDirectories.setFrom(
        subprojects.flatMap { project -> project.properties["jacocoSources"] as Iterable<*> },
    )
    classDirectories.setFrom(
        subprojects.flatMap { project -> project.properties["jacocoClasses"] as Iterable<*> },
    )
    reports {
        xml.required.set(true)
        csv.required.set(false)
    }
    executionData.setFrom(fileTree("$projectDir") { include("**/*.exec") }.files)
}

detekt {
    buildUponDefaultConfig = true
    allRules = false
    config.setFrom("$projectDir/config/detekt.yml")
    baseline = file("$projectDir/config/baseline.xml")
    val detektFileTree = fileTree("$projectDir")
    detektFileTree.exclude("**/build/**").exclude("**/node_modules/**").exclude(".gradle")
    detektFileTree.exclude("**/ReferencedReportsListValidator.kt")
    detektFileTree.exclude("**/dataland-loki/data/**")
    source.setFrom(detektFileTree)
}

tasks.withType<io.gitlab.arturbosch.detekt.Detekt>().configureEach {
    reports {
        html.required.set(true)
        xml.required.set(true)
        txt.required.set(true)
        sarif.required.set(true)
    }
}

ktlint {
    version.set(ktlintVersion)
}<|MERGE_RESOLUTION|>--- conflicted
+++ resolved
@@ -95,14 +95,10 @@
                 "**/tests/**," +
                 "**/LocalCorsConfig.kt," +
                 "dataland-frontend/src/main.ts," +
-<<<<<<< HEAD
-                "dataland-reduced-local-stack/**",
-=======
                 "dataland-frontend/src/frameworks/additional-company-information/ViewConfig.ts," +
                 "dataland-reduced-local-stack/**," +
                 "dataland-backend/src/main/kotlin/db/migration/utils/**," +
                 "dataland-internal-storage/src/main/kotlin/db/migration/utils/**",
->>>>>>> b9b59424
         )
         property(
             "sonar.sources",
