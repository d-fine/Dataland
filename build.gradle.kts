// main

val jacocoVersion: String by project
val ktlintVersion: String by project
val githubUser: String by project
val githubToken: String by project

val jvmVersion = JavaVersion.VERSION_17

allprojects {
    repositories {
        mavenCentral()
        maven { url = uri("https://repo.gradle.org/gradle/libs-releases") }
    }
}

subprojects {
    apply(plugin = "io.spring.dependency-management")
    apply(plugin = "org.jlleitschuh.gradle.ktlint")
    apply(plugin = "com.github.ben-manes.versions")
    apply(plugin = "com.github.jk1.dependency-license-report")
    apply(plugin = "org.jetbrains.kotlin.jvm")

    group = "org.dataland"
    version = "0.0.1-SNAPSHOT"
    tasks.withType<org.jetbrains.kotlin.gradle.tasks.KotlinCompile> {
        kotlinOptions {
            freeCompilerArgs = listOf("-Xjsr305=strict", "-opt-in=kotlin.RequiresOptIn")
            jvmTarget = jvmVersion.majorVersion
        }
    }
    sonar {
        isSkipProject = true
    }
    ktlint {
        version.set(ktlintVersion)
    }
    kotlin {
        jvmToolchain(jvmVersion.majorVersion.toInt())
    }
    java {
        toolchain {
            languageVersion = JavaLanguageVersion.of(jvmVersion.majorVersion.toInt())
        }
    }
}

tasks.dependencyUpdates.configure {
    gradleReleaseChannel = "current"
}

dependencies {
    detekt(libs.detekt.cli)
    detekt(libs.kotlin.compiler.embeddable)
}

java.sourceCompatibility = jvmVersion

plugins {
    id("com.github.jk1.dependency-license-report")
    id("io.gitlab.arturbosch.detekt")
    id("com.github.node-gradle.node") apply false
    id("org.springframework.boot") apply false
    id("org.jlleitschuh.gradle.ktlint")
    kotlin("jvm")
    kotlin("plugin.spring") apply false
    id("org.sonarqube") version "4.3.0.3225"
    jacoco
    id("org.springdoc.openapi-gradle-plugin") apply false
    id("com.gorylenko.gradle-git-properties") apply false
    id("org.openapi.generator") apply false
    id("com.github.ben-manes.versions")
    id("org.jetbrains.kotlin.plugin.jpa") apply false
    kotlin("plugin.serialization") apply false
}

sonar {
    properties {
        property("sonar.projectKey", "d-fine_Dataland")
        property("sonar.organization", "d-fine")
        property("sonar.host.url", "https://sonarcloud.io")
        property("sonar.coverage.jacoco.xmlReportPaths", file("$buildDir/reports/jacoco/test/jacocoTestReport.xml"))
        property("sonar.qualitygate.wait", true)
        property("sonar.javascript.lcov.reportPaths", fileTree("$projectDir/fe-coverage").files)
        property("sonar.python.coverage.reportPaths", fileTree("$projectDir/python-coverage").files)
        property(
            "sonar.coverage.exclusions",
            "**/test/**," +
                "**/tests/**," +
                "**/LocalCorsConfig.kt," +
                "dataland-frontend/src/main.ts," +
                "dataland-framework-toolbox/src/main/kotlin/org/dataland/frameworktoolbox/**",
        )
        property(
            "sonar.sources",
            subprojects.flatMap { project -> project.properties["sonarSources"] as Iterable<*> } +
                fileTree("$projectDir/dataland-automated-qa-service").files,
        )
        property("sonar.verbose", "true")
        property("sonar.scanner.metadataFilePath", "$projectDir/build/reports/report_task.txt")
        property(
            "sonar.cpd.exclusions",

            // frontend components
            "dataland-frontend/src/components/forms/parts/elements/derived/NaceCodeTree.ts," +
                "dataland-frontend/src/components/resources/frameworkDataSearch/lksg/LksgDataModel.ts," +
                "dataland-frontend/src/components/resources/frameworkDataSearch/p2p/P2pDataModel.ts," +
                "dataland-frontend/src/components/resources/frameworkDataSearch/sfdr/SfdrDataModel.ts," +
                "dataland-frontend/src/components/resources/frameworkDataSearch/sme/SmeDataModel.ts," +
                "dataland-frontend/src/components/resources/frameworkDataSearch/euTaxonomy/" +
                "EuTaxonomyForNonFinancialsDataModel.ts," +
                "dataland-frontend/src/components/forms/parts/elements/derived/ActivityTree.ts," +
                "dataland-frontend/src/components/resources/frameworkDataSearch/sme/SmeDataModel.ts," +
                "dataland-frontend/src/components/resources/frameworkDataSearch/euTaxonomy/" +
                "EuTaxonomyForNonFinancialsDisplayDataModel.ts," +

                // frontend configs
                "dataland-frontend/src/components/resources/frameworkDataSearch/euTaxonomy/configMLDT/" +
                "configForEutaxonomyFinancialsMLDT.ts," +
                "dataland-frontend/src/frameworks/esg-questionnaire/ViewConfig.ts," +
<<<<<<< HEAD
                "dataland-frontend/src/frameworks/sfdr/ViewConfig.ts," +
                "dataland-frontend/src/frameworks/esg-questionnaire/UploadConfig.ts" +
                "dataland-frontend/src/frameworks/sfdr/UploadConfig.ts",
=======
                "dataland-frontend/src/frameworks/esg-questionnaire/UploadConfig.ts," +
                "dataland-frontend/src/frameworks/heimathafen/UploadConfig.ts," +

                // backend
                "dataland-backend/src/main/kotlin/db/migration/V1_1__CreateBackendTables.kt,",
>>>>>>> 5d1f4910
        )
        property(
            "sonar.exclusions",

            // frontend components
            "dataland-frontend/src/components/general/SlideShow.vue," +
                "dataland-frontend/src/components/resources/newLandingPage/TheQuotes.vue," +
                "dataland-frontend/src/components/resources/aboutPage/TheAboutIntro.vue," +
                "dataland-frontend/src/components/resources/aboutPage/TheAboutPrinciples.vue," +
                "dataland-frontend/src/components/pages/AboutPage.vue," +
                "dataland-frontend/src/components/generics/TheNewHeader.vue," +
                "dataland-frontend/src/components/resources/aboutPage/**," +
                "dataland-frontend/src/components/resources/newLandingPage/**," +
                "dataland-frontend/src/components/pages/AboutPage.vue," +
<<<<<<< HEAD
                "dataland-frontend/src/components/generics/TheNewFooter.vue" +
                "dataland-frontend/tests/e2e/fixtures/frameworks/sfdr/SfdrDataFixtures.ts",
=======
                "dataland-frontend/src/components/generics/TheNewFooter.vue," +

                // frontend fixtures
                "dataland-frontend/tests/e2e/fixtures/frameworks/esg-questionnaire/EsgQuestionnaireDataFixtures.ts," +

                // frontend configs
                "dataland-frontend/src/frameworks/heimathafen/ViewConfig.ts," +
                // no need to cover the heimathafen-ViewConfig because there are no custom fields

                // backend
                "dataland-backend/src/main/kotlin/," +
                "dataland-backend/src/main/kotlin/org/dataland/datalandbackend/frameworks/**," +
                "org/dataland/datalandbackend/model/enums/eutaxonomy/nonfinancials/Activity.kt,",
>>>>>>> 5d1f4910
        )
    }
}

jacoco {
    toolVersion = jacocoVersion
}

tasks.jacocoTestReport {
    dependsOn(tasks.build)
    dependsOn(subprojects.flatMap { it.tasks.filter { it.name == "compileKotlin" } })
    sourceDirectories.setFrom(
        subprojects.flatMap { project -> project.properties["jacocoSources"] as Iterable<*> },
    )
    classDirectories.setFrom(
        subprojects.flatMap { project -> project.properties["jacocoClasses"] as Iterable<*> },
    )
    reports {
        xml.required.set(true)
        csv.required.set(false)
    }
    executionData.setFrom(fileTree("$projectDir") { include("**/*.exec") }.files)
}

detekt {
    buildUponDefaultConfig = true
    allRules = false
    config.setFrom("$projectDir/config/detekt.yml")
    baseline = file("$projectDir/config/baseline.xml")
    val detektFileTree = fileTree("$projectDir")
    detektFileTree.exclude("**/build/**").exclude("**/node_modules/**").exclude(".gradle")
    source.setFrom(detektFileTree)
}

tasks.withType<io.gitlab.arturbosch.detekt.Detekt>().configureEach {
    reports {
        html.required.set(true)
        xml.required.set(true)
        txt.required.set(true)
        sarif.required.set(true)
    }
}

ktlint {
    version.set(ktlintVersion)
}<|MERGE_RESOLUTION|>--- conflicted
+++ resolved
@@ -118,17 +118,14 @@
                 "dataland-frontend/src/components/resources/frameworkDataSearch/euTaxonomy/configMLDT/" +
                 "configForEutaxonomyFinancialsMLDT.ts," +
                 "dataland-frontend/src/frameworks/esg-questionnaire/ViewConfig.ts," +
-<<<<<<< HEAD
+                "dataland-frontend/src/frameworks/esg-questionnaire/UploadConfig.ts," +
+                "dataland-frontend/src/frameworks/heimathafen/UploadConfig.ts," +
+
+                // backend
+                "dataland-backend/src/main/kotlin/db/migration/V1_1__CreateBackendTables.kt," +
                 "dataland-frontend/src/frameworks/sfdr/ViewConfig.ts," +
                 "dataland-frontend/src/frameworks/esg-questionnaire/UploadConfig.ts" +
                 "dataland-frontend/src/frameworks/sfdr/UploadConfig.ts",
-=======
-                "dataland-frontend/src/frameworks/esg-questionnaire/UploadConfig.ts," +
-                "dataland-frontend/src/frameworks/heimathafen/UploadConfig.ts," +
-
-                // backend
-                "dataland-backend/src/main/kotlin/db/migration/V1_1__CreateBackendTables.kt,",
->>>>>>> 5d1f4910
         )
         property(
             "sonar.exclusions",
@@ -143,10 +140,6 @@
                 "dataland-frontend/src/components/resources/aboutPage/**," +
                 "dataland-frontend/src/components/resources/newLandingPage/**," +
                 "dataland-frontend/src/components/pages/AboutPage.vue," +
-<<<<<<< HEAD
-                "dataland-frontend/src/components/generics/TheNewFooter.vue" +
-                "dataland-frontend/tests/e2e/fixtures/frameworks/sfdr/SfdrDataFixtures.ts",
-=======
                 "dataland-frontend/src/components/generics/TheNewFooter.vue," +
 
                 // frontend fixtures
@@ -159,8 +152,9 @@
                 // backend
                 "dataland-backend/src/main/kotlin/," +
                 "dataland-backend/src/main/kotlin/org/dataland/datalandbackend/frameworks/**," +
-                "org/dataland/datalandbackend/model/enums/eutaxonomy/nonfinancials/Activity.kt,",
->>>>>>> 5d1f4910
+                "org/dataland/datalandbackend/model/enums/eutaxonomy/nonfinancials/Activity.kt," +
+                "dataland-frontend/src/components/generics/TheNewFooter.vue" +
+                "dataland-frontend/tests/e2e/fixtures/frameworks/sfdr/SfdrDataFixtures.ts",
         )
     }
 }
