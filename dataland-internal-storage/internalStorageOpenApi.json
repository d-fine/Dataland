{
  "openapi": "3.0.1",
  "info": {
    "title": "Dataland internal storage API documentation",
    "version": "1.0.0"
  },
  "servers": [
    {
      "url": "/internal-storage"
    }
  ],
  "tags": [
    {
      "name": "Actuator",
      "description": "Monitor and interact",
      "externalDocs": {
        "description": "Spring Boot Actuator Web API Documentation",
        "url": "https://docs.spring.io/spring-boot/docs/current/actuator-api/html/"
      }
    }
  ],
  "paths": {
    "/data": {
      "get": {
        "tags": [
          "storage-controller"
        ],
        "summary": "Request data by id.",
        "description": "Requests data by id.",
        "operationId": "selectDataById",
        "parameters": [
          {
            "name": "dataId",
            "in": "query",
            "required": true,
            "schema": {
              "type": "string"
            }
          },
          {
            "name": "correlationId",
            "in": "query",
            "required": true,
            "schema": {
              "type": "string"
            }
          }
        ],
        "responses": {
          "200": {
            "description": "Successfully retrieved data.",
            "content": {
              "application/json": {
                "schema": {
                  "type": "string"
                }
              }
            }
          },
          "default": {
            "description": "An error occurred",
            "content": {
              "application/json": {
                "schema": {
                  "$ref": "#/components/schemas/ErrorResponse"
                }
              }
            }
          },
          "401": {
            "description": "Unauthorized",
            "headers": {
              "WWW-Authenticate": {
                "schema": {
                  "type": "string"
                }
              }
            }
          }
        }
      },
      "post": {
        "tags": [
          "storage-controller"
        ],
        "summary": "Upload data.",
        "description": "Upload data and get data id.",
        "operationId": "insertData",
        "parameters": [
          {
            "name": "message",
            "in": "query",
            "required": true,
            "schema": {
              "$ref": "#/components/schemas/Message"
            }
          }
        ],
        "responses": {
          "200": {
            "description": "Successfully retrieved data.",
            "content": {
              "*/*": {
                "schema": {
                  "$ref": "#/components/schemas/InsertDataResponse"
                }
              }
            }
          },
          "default": {
            "description": "An error occurred",
            "content": {
              "application/json": {
                "schema": {
                  "$ref": "#/components/schemas/ErrorResponse"
                }
              }
            }
          },
          "401": {
            "description": "Unauthorized",
            "headers": {
              "WWW-Authenticate": {
                "schema": {
                  "type": "string"
                }
              }
            }
          }
        }
      }
    },
    "/actuator": {
      "get": {
        "tags": [
          "Actuator"
        ],
        "summary": "Actuator root web endpoint",
        "operationId": "links",
        "responses": {
          "200": {
            "description": "OK",
            "content": {
              "application/vnd.spring-boot.actuator.v3+json": {
                "schema": {
                  "type": "object",
                  "additionalProperties": {
                    "type": "object",
                    "additionalProperties": {
                      "$ref": "#/components/schemas/Link"
                    }
                  }
                }
              },
              "application/vnd.spring-boot.actuator.v2+json": {
                "schema": {
                  "type": "object",
                  "additionalProperties": {
                    "type": "object",
                    "additionalProperties": {
                      "$ref": "#/components/schemas/Link"
                    }
                  }
                }
              },
              "application/json": {
                "schema": {
                  "type": "object",
                  "additionalProperties": {
                    "type": "object",
                    "additionalProperties": {
                      "$ref": "#/components/schemas/Link"
                    }
                  }
                }
              }
            }
          },
          "default": {
            "description": "An error occurred",
            "content": {
              "application/json": {
                "schema": {
                  "$ref": "#/components/schemas/ErrorResponse"
                }
              }
            }
          },
          "401": {
            "description": "Unauthorized",
            "headers": {
              "WWW-Authenticate": {
                "schema": {
                  "type": "string"
                }
              }
            }
          }
        }
      }
    },
    "/actuator/info": {
      "get": {
        "tags": [
          "Actuator"
        ],
        "summary": "Actuator web endpoint \u0027info\u0027",
        "operationId": "info",
        "responses": {
          "200": {
            "description": "OK",
            "content": {
              "application/vnd.spring-boot.actuator.v3+json": {
                "schema": {
                  "type": "object"
                }
              },
              "application/vnd.spring-boot.actuator.v2+json": {
                "schema": {
                  "type": "object"
                }
              },
              "application/json": {
                "schema": {
                  "type": "object"
                }
              }
            }
          },
          "default": {
            "description": "An error occurred",
            "content": {
              "application/json": {
                "schema": {
                  "$ref": "#/components/schemas/ErrorResponse"
                }
              }
            }
          },
          "401": {
            "description": "Unauthorized",
            "headers": {
              "WWW-Authenticate": {
                "schema": {
                  "type": "string"
                }
              }
            }
          }
        }
      }
    },
    "/actuator/health": {
      "get": {
        "tags": [
          "Actuator"
        ],
        "summary": "Actuator web endpoint \u0027health\u0027",
        "operationId": "health",
        "responses": {
          "200": {
            "description": "OK",
            "content": {
              "application/vnd.spring-boot.actuator.v3+json": {
                "schema": {
                  "type": "object"
                }
              },
              "application/vnd.spring-boot.actuator.v2+json": {
                "schema": {
                  "type": "object"
                }
              },
              "application/json": {
                "schema": {
                  "type": "object"
                }
              }
            }
          },
          "default": {
            "description": "An error occurred",
            "content": {
              "application/json": {
                "schema": {
                  "$ref": "#/components/schemas/ErrorResponse"
                }
              }
            }
          },
          "401": {
            "description": "Unauthorized",
            "headers": {
              "WWW-Authenticate": {
                "schema": {
                  "type": "string"
                }
              }
            }
          }
        }
      }
    },
    "/actuator/health/**": {
      "get": {
        "tags": [
          "Actuator"
        ],
        "summary": "Actuator web endpoint \u0027health-path\u0027",
        "operationId": "health-path",
        "responses": {
          "200": {
            "description": "OK",
            "content": {
              "application/vnd.spring-boot.actuator.v3+json": {
                "schema": {
                  "type": "object"
                }
              },
              "application/vnd.spring-boot.actuator.v2+json": {
                "schema": {
                  "type": "object"
                }
              },
              "application/json": {
                "schema": {
                  "type": "object"
                }
              }
            }
          },
          "default": {
            "description": "An error occurred",
            "content": {
              "application/json": {
                "schema": {
                  "$ref": "#/components/schemas/ErrorResponse"
                }
              }
            }
          },
          "401": {
            "description": "Unauthorized",
            "headers": {
              "WWW-Authenticate": {
                "schema": {
                  "type": "string"
                }
              }
            }
          }
        }
      }
    }
  },
  "components": {
    "schemas": {
      "Address": {
        "type": "object",
        "properties": {
          "exchangeName": {
            "type": "string"
          },
          "routingKey": {
            "type": "string"
          }
        }
      },
      "Message": {
        "type": "object",
        "properties": {
          "messageProperties": {
            "$ref": "#/components/schemas/MessageProperties"
          },
          "body": {
            "type": "array",
            "items": {
              "type": "string",
              "format": "byte"
            }
          }
        }
      },
      "MessageProperties": {
        "type": "object",
        "properties": {
          "headers": {
            "type": "object",
            "additionalProperties": {
              "type": "object"
            }
          },
          "timestamp": {
            "type": "string",
            "format": "date-time"
          },
          "messageId": {
            "type": "string"
          },
          "userId": {
            "type": "string"
          },
          "appId": {
            "type": "string"
          },
          "clusterId": {
            "type": "string"
          },
          "type": {
            "type": "string"
          },
          "correlationId": {
            "type": "string"
          },
          "replyTo": {
            "type": "string"
          },
          "contentType": {
            "type": "string"
          },
          "contentEncoding": {
            "type": "string"
          },
          "contentLength": {
            "type": "integer",
            "format": "int64"
          },
          "deliveryMode": {
            "type": "string",
            "enum": [
              "NON_PERSISTENT",
              "PERSISTENT"
            ]
          },
          "expiration": {
            "type": "string"
          },
          "priority": {
            "type": "integer",
            "format": "int32"
          },
          "redelivered": {
            "type": "boolean"
          },
          "receivedExchange": {
            "type": "string"
          },
          "receivedRoutingKey": {
            "type": "string"
          },
          "receivedUserId": {
            "type": "string"
          },
          "deliveryTag": {
            "type": "integer",
            "format": "int64"
          },
          "messageCount": {
            "type": "integer",
            "format": "int32"
          },
          "consumerTag": {
            "type": "string"
          },
          "consumerQueue": {
            "type": "string"
          },
          "receivedDelay": {
            "type": "integer",
            "format": "int32"
          },
          "receivedDeliveryMode": {
            "type": "string",
            "enum": [
              "NON_PERSISTENT",
              "PERSISTENT"
            ]
          },
          "finalRetryForMessageWithNoId": {
            "type": "boolean"
          },
          "publishSequenceNumber": {
            "type": "integer",
            "format": "int64"
          },
          "lastInBatch": {
            "type": "boolean"
          },
          "projectionUsed": {
            "type": "boolean"
          },
          "inferredArgumentType": {
            "type": "object",
            "properties": {
              "typeName": {
                "type": "string"
              }
            }
          },
          "targetMethod": {
            "type": "object",
            "properties": {
              "parameters": {
                "type": "array",
                "items": {
                  "type": "object",
                  "properties": {
                    "name": {
                      "type": "string"
                    },
                    "modifiers": {
                      "type": "integer",
                      "format": "int32"
                    },
                    "declaredAnnotations": {
                      "type": "array",
                      "items": {
                        "type": "object"
                      }
                    },
                    "synthetic": {
                      "type": "boolean"
                    },
                    "annotations": {
                      "type": "array",
                      "items": {
                        "type": "object"
                      }
                    },
                    "annotatedType": {
                      "type": "object",
                      "properties": {
                        "annotations": {
                          "type": "array",
                          "items": {
                            "type": "object"
                          }
                        },
                        "declaredAnnotations": {
                          "type": "array",
                          "items": {
                            "type": "object"
                          }
                        },
                        "type": {
                          "type": "object",
                          "properties": {
                            "typeName": {
                              "type": "string"
                            }
                          }
                        }
                      }
                    },
                    "parameterizedType": {
                      "type": "object",
                      "properties": {
                        "typeName": {
                          "type": "string"
                        }
                      }
                    },
                    "varArgs": {
                      "type": "boolean"
                    },
                    "namePresent": {
                      "type": "boolean"
                    },
                    "declaringExecutable": {
                      "type": "object",
                      "properties": {
                        "declaredAnnotations": {
                          "type": "array",
                          "items": {
                            "type": "object"
                          }
                        },
                        "name": {
                          "type": "string"
                        },
                        "modifiers": {
                          "type": "integer",
                          "format": "int32"
                        },
                        "typeParameters": {
                          "type": "array",
                          "items": {
                            "type": "object",
                            "properties": {
                              "name": {
                                "type": "string"
                              },
                              "bounds": {
                                "type": "array",
                                "items": {
                                  "type": "object",
                                  "properties": {
                                    "typeName": {
                                      "type": "string"
                                    }
                                  }
                                }
                              },
                              "genericDeclaration": {
                                "type": "object"
                              },
                              "annotatedBounds": {
                                "type": "array",
                                "items": {
                                  "type": "object",
                                  "properties": {
                                    "annotations": {
                                      "type": "array",
                                      "items": {
                                        "type": "object"
                                      }
                                    },
                                    "declaredAnnotations": {
                                      "type": "array",
                                      "items": {
                                        "type": "object"
                                      }
                                    },
                                    "type": {
                                      "type": "object",
                                      "properties": {
                                        "typeName": {
                                          "type": "string"
                                        }
                                      }
                                    },
                                    "annotatedOwnerType": {
                                      "type": "object",
                                      "properties": {
                                        "annotations": {
                                          "type": "array",
                                          "items": {
                                            "type": "object"
                                          }
                                        },
                                        "declaredAnnotations": {
                                          "type": "array",
                                          "items": {
                                            "type": "object"
                                          }
                                        },
                                        "type": {
                                          "type": "object",
                                          "properties": {
                                            "typeName": {
                                              "type": "string"
                                            }
                                          }
                                        }
                                      }
                                    }
                                  }
                                }
                              },
                              "typeName": {
                                "type": "string"
                              },
                              "annotations": {
                                "type": "array",
                                "items": {
                                  "type": "object"
                                }
                              },
                              "declaredAnnotations": {
                                "type": "array",
                                "items": {
                                  "type": "object"
                                }
                              }
                            }
                          }
                        },
                        "synthetic": {
                          "type": "boolean"
                        },
                        "varArgs": {
                          "type": "boolean"
                        },
                        "annotatedParameterTypes": {
                          "type": "array",
                          "items": {
                            "type": "object",
                            "properties": {
                              "annotations": {
                                "type": "array",
                                "items": {
                                  "type": "object"
                                }
                              },
                              "declaredAnnotations": {
                                "type": "array",
                                "items": {
                                  "type": "object"
                                }
                              },
                              "type": {
                                "type": "object",
                                "properties": {
                                  "typeName": {
                                    "type": "string"
                                  }
                                }
                              },
                              "annotatedOwnerType": {
                                "type": "object",
                                "properties": {
                                  "annotations": {
                                    "type": "array",
                                    "items": {
                                      "type": "object"
                                    }
                                  },
                                  "declaredAnnotations": {
                                    "type": "array",
                                    "items": {
                                      "type": "object"
                                    }
                                  },
                                  "type": {
                                    "type": "object",
                                    "properties": {
                                      "typeName": {
                                        "type": "string"
                                      }
                                    }
                                  }
                                }
                              }
                            }
                          }
                        },
                        "parameterCount": {
                          "type": "integer",
                          "format": "int32"
                        },
                        "parameterAnnotations": {
                          "type": "array",
                          "items": {
                            "type": "array",
                            "items": {
                              "type": "object"
                            }
                          }
                        },
                        "genericParameterTypes": {
                          "type": "array",
                          "items": {
                            "type": "object",
                            "properties": {
                              "typeName": {
                                "type": "string"
                              }
                            }
                          }
                        },
                        "genericExceptionTypes": {
                          "type": "array",
                          "items": {
                            "type": "object",
                            "properties": {
                              "typeName": {
                                "type": "string"
                              }
                            }
                          }
                        },
                        "annotatedReturnType": {
                          "type": "object",
                          "properties": {
                            "annotations": {
                              "type": "array",
                              "items": {
                                "type": "object"
                              }
                            },
                            "declaredAnnotations": {
                              "type": "array",
                              "items": {
                                "type": "object"
                              }
                            },
                            "type": {
                              "type": "object",
                              "properties": {
                                "typeName": {
                                  "type": "string"
                                }
                              }
                            }
                          }
                        },
                        "annotatedReceiverType": {
                          "type": "object",
                          "properties": {
                            "annotations": {
                              "type": "array",
                              "items": {
                                "type": "object"
                              }
                            },
                            "declaredAnnotations": {
                              "type": "array",
                              "items": {
                                "type": "object"
                              }
                            },
                            "type": {
                              "type": "object",
                              "properties": {
                                "typeName": {
                                  "type": "string"
                                }
                              }
                            }
                          }
                        },
                        "annotatedExceptionTypes": {
                          "type": "array",
                          "items": {
                            "type": "object",
                            "properties": {
                              "annotations": {
                                "type": "array",
                                "items": {
                                  "type": "object"
                                }
                              },
                              "declaredAnnotations": {
                                "type": "array",
                                "items": {
                                  "type": "object"
                                }
                              },
                              "type": {
                                "type": "object",
                                "properties": {
                                  "typeName": {
                                    "type": "string"
                                  }
                                }
                              },
                              "annotatedOwnerType": {
                                "type": "object",
                                "properties": {
                                  "annotations": {
                                    "type": "array",
                                    "items": {
                                      "type": "object"
                                    }
                                  },
                                  "declaredAnnotations": {
                                    "type": "array",
                                    "items": {
                                      "type": "object"
                                    }
                                  },
                                  "type": {
                                    "type": "object",
                                    "properties": {
                                      "typeName": {
                                        "type": "string"
                                      }
                                    }
                                  }
                                }
                              }
                            }
                          }
                        },
                        "annotations": {
                          "type": "array",
                          "items": {
                            "type": "object"
                          }
                        },
                        "accessible": {
                          "type": "boolean",
                          "deprecated": true
                        }
                      }
                    },
                    "implicit": {
                      "type": "boolean"
                    }
                  }
                }
              },
              "declaredAnnotations": {
                "type": "array",
                "items": {
                  "type": "object"
                }
              },
              "name": {
                "type": "string"
              },
              "modifiers": {
                "type": "integer",
                "format": "int32"
              },
              "typeParameters": {
                "type": "array",
                "items": {
                  "type": "object",
                  "properties": {
                    "name": {
                      "type": "string"
                    },
                    "bounds": {
                      "type": "array",
                      "items": {
                        "type": "object",
                        "properties": {
                          "typeName": {
                            "type": "string"
                          }
                        }
                      }
                    },
                    "annotatedBounds": {
                      "type": "array",
                      "items": {
                        "type": "object",
                        "properties": {
                          "annotations": {
                            "type": "array",
                            "items": {
                              "type": "object"
                            }
                          },
                          "declaredAnnotations": {
                            "type": "array",
                            "items": {
                              "type": "object"
                            }
                          },
                          "type": {
                            "type": "object",
                            "properties": {
                              "typeName": {
                                "type": "string"
                              }
                            }
                          },
                          "annotatedOwnerType": {
                            "type": "object",
                            "properties": {
                              "annotations": {
                                "type": "array",
                                "items": {
                                  "type": "object"
                                }
                              },
                              "declaredAnnotations": {
                                "type": "array",
                                "items": {
                                  "type": "object"
                                }
                              },
                              "type": {
                                "type": "object",
                                "properties": {
                                  "typeName": {
                                    "type": "string"
                                  }
                                }
                              }
                            }
                          }
                        }
                      }
                    },
                    "typeName": {
                      "type": "string"
                    },
                    "annotations": {
                      "type": "array",
                      "items": {
                        "type": "object"
                      }
                    },
                    "declaredAnnotations": {
                      "type": "array",
                      "items": {
                        "type": "object"
                      }
                    }
                  }
                }
              },
              "synthetic": {
                "type": "boolean"
              },
              "accessible": {
                "type": "boolean",
                "deprecated": true
              },
              "varArgs": {
                "type": "boolean"
              },
              "parameterCount": {
                "type": "integer",
                "format": "int32"
              },
              "parameterAnnotations": {
                "type": "array",
                "items": {
                  "type": "array",
                  "items": {
                    "type": "object"
                  }
                }
              },
              "genericParameterTypes": {
                "type": "array",
                "items": {
                  "type": "object",
                  "properties": {
                    "typeName": {
                      "type": "string"
                    }
                  }
                }
              },
              "genericExceptionTypes": {
                "type": "array",
                "items": {
                  "type": "object",
                  "properties": {
                    "typeName": {
                      "type": "string"
                    }
                  }
                }
              },
              "default": {
                "type": "boolean"
              },
              "genericReturnType": {
                "type": "object",
                "properties": {
                  "typeName": {
                    "type": "string"
                  }
                }
              },
              "bridge": {
                "type": "boolean"
              },
              "defaultValue": {
                "type": "object"
              },
              "annotatedReturnType": {
                "type": "object",
                "properties": {
                  "annotations": {
                    "type": "array",
                    "items": {
                      "type": "object"
                    }
                  },
                  "declaredAnnotations": {
                    "type": "array",
                    "items": {
                      "type": "object"
                    }
                  },
                  "type": {
                    "type": "object",
                    "properties": {
                      "typeName": {
                        "type": "string"
                      }
                    }
                  }
                }
              },
              "annotatedParameterTypes": {
                "type": "array",
                "items": {
                  "type": "object",
                  "properties": {
                    "annotations": {
                      "type": "array",
                      "items": {
                        "type": "object"
                      }
                    },
                    "declaredAnnotations": {
                      "type": "array",
                      "items": {
                        "type": "object"
                      }
                    },
                    "type": {
                      "type": "object",
                      "properties": {
                        "typeName": {
                          "type": "string"
                        }
                      }
                    },
                    "annotatedOwnerType": {
                      "type": "object",
                      "properties": {
                        "annotations": {
                          "type": "array",
                          "items": {
                            "type": "object"
                          }
                        },
                        "declaredAnnotations": {
                          "type": "array",
                          "items": {
                            "type": "object"
                          }
                        },
                        "type": {
                          "type": "object",
                          "properties": {
                            "typeName": {
                              "type": "string"
                            }
                          }
                        }
                      }
                    }
                  }
                }
              },
              "annotatedReceiverType": {
                "type": "object",
                "properties": {
                  "annotations": {
                    "type": "array",
                    "items": {
                      "type": "object"
                    }
                  },
                  "declaredAnnotations": {
                    "type": "array",
                    "items": {
                      "type": "object"
                    }
                  },
                  "type": {
                    "type": "object",
                    "properties": {
                      "typeName": {
                        "type": "string"
                      }
                    }
                  }
                }
              },
              "annotatedExceptionTypes": {
                "type": "array",
                "items": {
                  "type": "object",
                  "properties": {
                    "annotations": {
                      "type": "array",
                      "items": {
                        "type": "object"
                      }
                    },
                    "declaredAnnotations": {
                      "type": "array",
                      "items": {
                        "type": "object"
                      }
                    },
                    "type": {
                      "type": "object",
                      "properties": {
                        "typeName": {
                          "type": "string"
                        }
                      }
                    },
                    "annotatedOwnerType": {
                      "type": "object",
                      "properties": {
                        "annotations": {
                          "type": "array",
                          "items": {
                            "type": "object"
                          }
                        },
                        "declaredAnnotations": {
                          "type": "array",
                          "items": {
                            "type": "object"
                          }
                        },
                        "type": {
                          "type": "object",
                          "properties": {
                            "typeName": {
                              "type": "string"
                            }
                          }
                        }
                      }
                    }
                  }
                }
              },
              "annotations": {
                "type": "array",
                "items": {
                  "type": "object"
                }
              }
            }
          },
          "targetBean": {
            "type": "object"
          },
<<<<<<< HEAD
          "delay": {
            "type": "integer",
            "format": "int32"
          },
          "replyToAddress": {
            "$ref": "#/components/schemas/Address"
          },
=======
>>>>>>> d2e57319
          "xdeathHeader": {
            "type": "array",
            "items": {
              "type": "object",
              "additionalProperties": {
                "type": "object"
              }
            }
          },
          "replyToAddress": {
            "$ref": "#/components/schemas/Address"
          },
          "delay": {
            "type": "integer",
            "format": "int32"
          }
        }
      },
      "InsertDataResponse": {
        "required": [
          "dataId"
        ],
        "type": "object",
        "properties": {
          "dataId": {
            "type": "string"
          }
        }
      },
      "Link": {
        "type": "object",
        "properties": {
          "href": {
            "type": "string"
          },
          "templated": {
            "type": "boolean"
          }
        }
      },
      "ErrorDetails": {
        "type": "object",
        "properties": {
          "httpStatus": {
            "type": "number"
          },
          "errorType": {
            "type": "string"
          },
          "summary": {
            "type": "string"
          },
          "message": {
            "type": "string"
          }
        }
      },
      "ErrorResponse": {
        "type": "object",
        "properties": {
          "errors": {
            "type": "array",
            "items": {
              "$ref": "#/components/schemas/ErrorDetails"
            }
          }
        }
      }
    }
  }
}<|MERGE_RESOLUTION|>--- conflicted
+++ resolved
@@ -1222,16 +1222,13 @@
           "targetBean": {
             "type": "object"
           },
-<<<<<<< HEAD
+          "replyToAddress": {
+            "$ref": "#/components/schemas/Address"
+          },
           "delay": {
             "type": "integer",
             "format": "int32"
           },
-          "replyToAddress": {
-            "$ref": "#/components/schemas/Address"
-          },
-=======
->>>>>>> d2e57319
           "xdeathHeader": {
             "type": "array",
             "items": {
@@ -1240,13 +1237,6 @@
                 "type": "object"
               }
             }
-          },
-          "replyToAddress": {
-            "$ref": "#/components/schemas/Address"
-          },
-          "delay": {
-            "type": "integer",
-            "format": "int32"
           }
         }
       },
