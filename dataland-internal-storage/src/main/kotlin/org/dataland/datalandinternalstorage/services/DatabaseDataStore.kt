package org.dataland.datalandinternalstorage.services

import com.fasterxml.jackson.databind.ObjectMapper
import org.dataland.datalandbackend.openApiClient.api.NonPersistedDataControllerApi
import org.dataland.datalandinternalstorage.entities.DataItem
import org.dataland.datalandinternalstorage.repositories.DataItemRepository
import org.dataland.datalandmessagequeueutils.cloudevents.CloudEventMessageHandler
import org.dataland.datalandmessagequeueutils.enums.MqConstants
import org.slf4j.LoggerFactory
import org.springframework.amqp.core.Message
import org.springframework.amqp.rabbit.annotation.*
import org.springframework.beans.factory.annotation.Autowired
import org.springframework.beans.factory.annotation.Value
import org.springframework.stereotype.Component

/**
 * Simple implementation of a data store using a postgres database
 * @param dataItemRepository
 * @param cloudEventMessageHandler service for managing CloudEvents messages
 * @param nonPersistedDataClient the service for retrieving data from the temporary storage
 * @param objectMapper object mapper used for converting data classes to strings and vice versa
 */
@Component
class DatabaseDataStore(
    @Autowired private var dataItemRepository: DataItemRepository,
    @Autowired var cloudEventMessageHandler: CloudEventMessageHandler,
    @Autowired var nonPersistedDataClient: NonPersistedDataControllerApi,
<<<<<<< HEAD
    @Autowired var objectMapper: ObjectMapper,
) {
    @Value("\${spring.rabbitmq.stored-queue}")
    private val storedQueue = ""
=======
    @Autowired var objectMapper: ObjectMapper
) {
>>>>>>> 47de179b
    private val logger = LoggerFactory.getLogger(javaClass)

    /**
     * Method that listens to the storage_queue and stores data into the database in case there is a message on the
     * storage_queue
     * @param message Message retrieved from storage_queue
     */

<<<<<<< HEAD
    @RabbitListener(queues = ["\${spring.rabbitmq.storage-queue}"])
=======
    @RabbitListener(bindings = [QueueBinding(value = Queue("dataReceivedInternalStorageDatabaseDataStore"),
        exchange = Exchange(MqConstants.dataReceived, declare="false"),
        key = [""])])
>>>>>>> 47de179b
    fun listenToStorageQueueAndTransferDataFromTemporaryToPersistentStorage(message: Message) {
        val dataId = cloudEventMessageHandler.bodyToString(message)
        val correlationId = message.messageProperties.headers["cloudEvents:id"].toString()
        logger.info("Received DataID $dataId and CorrelationId: $correlationId")
        val data = nonPersistedDataClient.getReceivedData(dataId)
        logger.info("Received DataID $dataId and DataDataDataStoreStoreStore: $data")
        logger.info("Inserting data into database with dataId: $dataId and correlation id: $correlationId.")
        insertDataAndSendMessage(dataId, data, correlationId)
    }

    /**
     * Method to actually insert data into the database and send a message to stored_queue after it has finished
     * @param dataId to identify the data as first property of item to store
     * @param data the data to be stored in the storage
     * @param correlationId of the request initiating the storing of data
     */
    @RabbitHandler
    fun insertDataAndSendMessage(dataId: String, data: String, correlationId: String) {
        try {
            dataItemRepository.save(DataItem(dataId, objectMapper.writeValueAsString(data)))
            cloudEventMessageHandler.buildCEMessageAndSendToQueue(
//                Replace with exchange name from RabbitMQ Utils
                dataId, "Data successfully stored", correlationId, MqConstants.dataStored,
            )
        } catch (exception: IllegalArgumentException) {
            val internalMessage = "Error storing data." +
                "Received IllegalArgumentException with message: ${exception.message}. Correlation ID: $correlationId."
            logger.error(internalMessage)
            throw IllegalArgumentException(internalMessage, exception)
        }
    }

    /**
     * Reads data from a database
     * @param dataId the id of the data to be retrieved
     * @return the data as json string with id dataId
     */
    fun selectDataSet(dataId: String): String {
        return dataItemRepository.findById(dataId).orElse(DataItem("", "")).data
    }
}<|MERGE_RESOLUTION|>--- conflicted
+++ resolved
@@ -10,7 +10,6 @@
 import org.springframework.amqp.core.Message
 import org.springframework.amqp.rabbit.annotation.*
 import org.springframework.beans.factory.annotation.Autowired
-import org.springframework.beans.factory.annotation.Value
 import org.springframework.stereotype.Component
 
 /**
@@ -25,15 +24,8 @@
     @Autowired private var dataItemRepository: DataItemRepository,
     @Autowired var cloudEventMessageHandler: CloudEventMessageHandler,
     @Autowired var nonPersistedDataClient: NonPersistedDataControllerApi,
-<<<<<<< HEAD
-    @Autowired var objectMapper: ObjectMapper,
-) {
-    @Value("\${spring.rabbitmq.stored-queue}")
-    private val storedQueue = ""
-=======
     @Autowired var objectMapper: ObjectMapper
 ) {
->>>>>>> 47de179b
     private val logger = LoggerFactory.getLogger(javaClass)
 
     /**
@@ -42,13 +34,9 @@
      * @param message Message retrieved from storage_queue
      */
 
-<<<<<<< HEAD
-    @RabbitListener(queues = ["\${spring.rabbitmq.storage-queue}"])
-=======
     @RabbitListener(bindings = [QueueBinding(value = Queue("dataReceivedInternalStorageDatabaseDataStore"),
         exchange = Exchange(MqConstants.dataReceived, declare="false"),
         key = [""])])
->>>>>>> 47de179b
     fun listenToStorageQueueAndTransferDataFromTemporaryToPersistentStorage(message: Message) {
         val dataId = cloudEventMessageHandler.bodyToString(message)
         val correlationId = message.messageProperties.headers["cloudEvents:id"].toString()
