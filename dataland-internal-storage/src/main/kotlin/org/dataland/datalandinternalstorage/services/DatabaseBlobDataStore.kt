--- conflicted
+++ resolved
@@ -32,15 +32,9 @@
 @Component
 class DatabaseBlobDataStore(
     @Autowired private val blobItemRepository: BlobItemRepository,
-<<<<<<< HEAD
     @Autowired val cloudEventMessageHandler: CloudEventMessageHandler,
-    @Autowired val messageUtils: MessageQueueUtils,
     @Autowired val temporarilyCachedDocumentClient: StreamingTemporarilyCachedDocumentControllerApi,
     @Autowired val objectMapper: ObjectMapper,
-=======
-    @Autowired var cloudEventMessageHandler: CloudEventMessageHandler,
-    @Autowired var temporarilyCachedDocumentClient: StreamingTemporarilyCachedDocumentControllerApi,
->>>>>>> 3fbad328
 ) {
     private val logger = LoggerFactory.getLogger(javaClass)
 
