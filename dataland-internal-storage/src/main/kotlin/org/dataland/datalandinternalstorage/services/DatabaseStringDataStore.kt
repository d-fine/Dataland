package org.dataland.datalandinternalstorage.services

import com.fasterxml.jackson.databind.ObjectMapper
import org.dataland.datalandbackend.openApiClient.api.TemporarilyCachedDataControllerApi
import org.dataland.datalandbackendutils.exceptions.ResourceNotFoundApiException
import org.dataland.datalandinternalstorage.entities.DataItem
import org.dataland.datalandinternalstorage.entities.DataPointItem
import org.dataland.datalandinternalstorage.model.StorableDataPoint
import org.dataland.datalandinternalstorage.repositories.DataItemRepository
import org.dataland.datalandinternalstorage.repositories.DataPointItemRepository
import org.dataland.datalandmessagequeueutils.cloudevents.CloudEventMessageHandler
import org.dataland.datalandmessagequeueutils.constants.ActionType
import org.dataland.datalandmessagequeueutils.constants.ExchangeName
import org.dataland.datalandmessagequeueutils.constants.MessageHeaderKey
import org.dataland.datalandmessagequeueutils.constants.MessageType
import org.dataland.datalandmessagequeueutils.constants.QueueNames
import org.dataland.datalandmessagequeueutils.constants.RoutingKeyNames
import org.dataland.datalandmessagequeueutils.exceptions.MessageQueueRejectException
<<<<<<< HEAD
import org.dataland.datalandmessagequeueutils.messages.data.DataUploadPayload
=======
import org.dataland.datalandmessagequeueutils.messages.ManualQaRequestedMessage
>>>>>>> dc2d15f5
import org.dataland.datalandmessagequeueutils.utils.MessageQueueUtils
import org.json.JSONObject
import org.slf4j.LoggerFactory
import org.springframework.amqp.rabbit.annotation.Argument
import org.springframework.amqp.rabbit.annotation.Exchange
import org.springframework.amqp.rabbit.annotation.Queue
import org.springframework.amqp.rabbit.annotation.QueueBinding
import org.springframework.amqp.rabbit.annotation.RabbitListener
import org.springframework.beans.factory.annotation.Autowired
import org.springframework.messaging.handler.annotation.Header
import org.springframework.messaging.handler.annotation.Payload
import org.springframework.stereotype.Component
import org.springframework.transaction.annotation.Propagation
import org.springframework.transaction.annotation.Transactional

/**
 * Simple implementation of a data store using a postgres database
 * @param dataItemRepository the repository for data items
 * @param cloudEventMessageHandler service for managing CloudEvents messages
 * @param temporarilyCachedDataClient the service for retrieving data from the temporary storage
 * @param objectMapper object mapper used for converting data classes to strings and vice versa
 */
@Component
class DatabaseStringDataStore(
    @Autowired private var dataItemRepository: DataItemRepository,
    @Autowired private var dataPointItemRepository: DataPointItemRepository,
    @Autowired var cloudEventMessageHandler: CloudEventMessageHandler,
    @Autowired var temporarilyCachedDataClient: TemporarilyCachedDataControllerApi,
    @Autowired var objectMapper: ObjectMapper,
) {
    private val logger = LoggerFactory.getLogger(javaClass)

    /**
     * Method that listens to the storage_queue and stores data into the database in case there is a message on the
     * storage_queue
     * @param payload the content of the message
     * @param correlationId the correlation ID of the current user process
     * @param type the type of the message
     */
    @RabbitListener(
        bindings = [
            QueueBinding(
                value =
                    Queue(
                        "requestReceivedInternalStorageDatabaseDataStore",
                        arguments = [
                            Argument(name = "x-dead-letter-exchange", value = ExchangeName.DEAD_LETTER),
                            Argument(name = "x-dead-letter-routing-key", value = "deadLetterKey"),
                            Argument(name = "defaultRequeueRejected", value = "false"),
                        ],
                    ),
                exchange = Exchange(ExchangeName.REQUEST_RECEIVED, declare = "false"),
                key = [""],
            ),
        ],
    )
    fun distributeIncomingRequests(
        @Payload payload: String,
        @Header(MessageHeaderKey.CORRELATION_ID) correlationId: String,
        @Header(MessageHeaderKey.TYPE) type: String,
    ) {
        MessageQueueUtils.validateMessageType(type, MessageType.PUBLIC_DATA_RECEIVED)
        val dataId = JSONObject(payload).getString("dataId")
        val actionType = JSONObject(payload).getString("actionType")
        if (dataId.isEmpty()) {
            throw MessageQueueRejectException("Provided data ID is empty.")
        }
        MessageQueueUtils.rejectMessageOnException {
            if (actionType == ActionType.STORE_PUBLIC_DATA) {
                persistentlyStoreDataSetAndSendMessage(dataId, correlationId, payload)
            }
            if (actionType == ActionType.DELETE_DATA) {
                deleteDataItemWithoutTransactionAndSendMessage(dataId, correlationId)
            }
        }
    }

    /**
     * Method that listens to the data point storage queue and stores data points into the database
     * @param payload the content of the message
     * @param correlationId the correlation ID of the current user process
     * @param type the type of the message
     */
    @RabbitListener(
        bindings = [
            QueueBinding(
                value =
                    Queue(
                        QueueNames.DATA_POINT_STORAGE,
                        arguments = [
                            Argument(name = "x-dead-letter-exchange", value = ExchangeName.DEAD_LETTER),
                            Argument(name = "x-dead-letter-routing-key", value = "deadLetterKey"),
                            Argument(name = "defaultRequeueRejected", value = "false"),
                        ],
                    ),
                exchange = Exchange(ExchangeName.BACKEND_DATA_POINT_EVENTS, declare = "false"),
            ),
        ],
    )
    fun storeDataPoint(
        @Payload payload: String,
        @Header(MessageHeaderKey.CORRELATION_ID) correlationId: String,
        @Header(MessageHeaderKey.TYPE) type: String,
    ) {
        MessageQueueUtils.validateMessageType(type, MessageType.PUBLIC_DATA_RECEIVED)
        MessageQueueUtils.rejectMessageOnException {
            val dataUploadPayload = MessageQueueUtils.readMessagePayload<DataUploadPayload>(payload, objectMapper)
            val dataId = dataUploadPayload.dataId.toString()
            val dataPointString = retrieveData(dataId, correlationId)

            val storableDataPoint = objectMapper.readValue(dataPointString, StorableDataPoint::class.java)
            logger.info("Storing data point with data ID: $dataId and correlation ID: $correlationId.")
            storeDataPointItemWithoutTransaction(
                DataPointItem(
                    dataId = dataId,
                    companyId = storableDataPoint.companyId,
                    reportingPeriod = storableDataPoint.reportingPeriod,
                    dataPointIdentifier = storableDataPoint.dataPointIdentifier,
                    dataPointContent = objectMapper.writeValueAsString(storableDataPoint.dataPointContent),
                ),
            )
            publishStorageEvent(payload, correlationId)
        }
    }

    private fun retrieveData(
        dataId: String,
        correlationId: String,
    ): String {
        logger.info("Retrieving data for DataID $dataId from the backend. CorrelationId: $correlationId")
        return temporarilyCachedDataClient.getReceivedPublicData(dataId)
    }

    private fun publishStorageEvent(
        payload: String,
        correlationId: String,
    ) {
        logger.info("Publishing storage event to the message queue. CorrelationId: $correlationId")
        cloudEventMessageHandler.buildCEMessageAndSendToQueue(
            payload, MessageType.DATA_STORED, correlationId, ExchangeName.ITEM_STORED, RoutingKeyNames.DATA,
        )
    }

    /**
     * Method that stores data into the database in case there is a message on the storage_queue and sends a message to
     * the message queue
     * @param payload the content of the message
     * @param correlationId the correlation ID of the current user process
     * @param dataId the dataId of the dataset to be stored
     */
    fun persistentlyStoreDataSetAndSendMessage(
        dataId: String,
        correlationId: String,
        payload: String,
    ) {
        val data = retrieveData(dataId, correlationId)
        logger.info("Inserting data into database with data ID: $dataId and correlation ID: $correlationId.")
        storeDataItemWithoutTransaction(DataItem(dataId, objectMapper.writeValueAsString(data)))
<<<<<<< HEAD
        publishStorageEvent(payload, correlationId)
=======
        cloudEventMessageHandler.buildCEMessageAndSendToQueue(
            payload, MessageType.DATA_STORED, correlationId, ExchangeName.ITEM_STORED, RoutingKeyNames.DATA,
        )

        val bypassQa = JSONObject(payload).getBoolean("bypassQa")
        val body =
            objectMapper.writeValueAsString(
                ManualQaRequestedMessage(
                    resourceId = dataId,
                    bypassQa = bypassQa,
                ),
            )
        cloudEventMessageHandler.buildCEMessageAndSendToQueue(
            body, MessageType.MANUAL_QA_REQUESTED, correlationId, ExchangeName.ITEM_STORED, RoutingKeyNames.DATA_QA,
        )
>>>>>>> dc2d15f5
    }

    /**
     * Stores a Data Point Item while ensuring that there is no active transaction. This will guarantee that the data
     * Stores a Data Item while ensuring that there is no active transaction. This will guarantee that the write
     * is commited after exit of this method.
     * @param dataPointItem the DataItem to be stored
     */
    @Transactional(propagation = Propagation.NEVER)
    fun storeDataPointItemWithoutTransaction(dataPointItem: DataPointItem) {
        dataPointItemRepository.save(dataPointItem)
    }

    /**
     * Stores a Data Item while ensuring that there is no active transaction. This will guarantee that the write
     * point is commited after exit of this method.
     * @param dataItem the DatapointItem to be stored
     */
    @Transactional(propagation = Propagation.NEVER)
    fun storeDataItemWithoutTransaction(dataItem: DataItem) {
        dataItemRepository.save(dataItem)
    }

    /**
     * Reads data point from a database
     * @param dataId the ID of the data to be retrieved
     * @return the data as json string with ID dataId
     */
    fun selectDataPoint(
        dataId: String,
        correlationId: String,
    ): StorableDataPoint {
        val entry =
            dataPointItemRepository
                .findById(dataId)
                .orElseThrow {
                    logger.info("Data point with data ID: $dataId could not be found. Correlation ID: $correlationId.")
                    ResourceNotFoundApiException(
                        "Data point not found",
                        "No data point with the ID: $dataId could be found in the data store.",
                    )
                }

        return entry.toStorableDataPoint(objectMapper)
    }

    /**
     * Reads data from a database
     * @param dataId the ID of the data to be retrieved
     * @return the data as json string with ID dataId
     */
    fun selectDataSet(
        dataId: String,
        correlationId: String,
    ): String =
        dataItemRepository
            .findById(dataId)
            .orElseThrow {
                logger.info("Dataset with data ID: $dataId could not be found. Correlation ID: $correlationId.")
                ResourceNotFoundApiException(
                    "Dataset not found",
                    "No dataset with the ID: $dataId could be found in the data store.",
                )
            }.data

    /**
     * Deletes a Data Item while ensuring that there is no active transaction. This will guarantee that the write
     * is commited after exit of this method.
     * @param dataId the DataItem to be removed from the storage
     * @param correlationId the correlationId ot the current user process
     */
    @Transactional(propagation = Propagation.NEVER)
    fun deleteDataItemWithoutTransactionAndSendMessage(
        dataId: String,
        correlationId: String,
    ) {
        logger.info("Deleting data from database with data ID: $dataId and correlation ID: $correlationId.")
        dataItemRepository.deleteById(dataId)

        val body =
            objectMapper.writeValueAsString(
                ManualQaRequestedMessage(
                    resourceId = dataId,
                    bypassQa = null,
                ),
            )
        logger.info("Sending message to QA service to delete qa information on data ID $dataId (correlationID: $correlationId).")
        cloudEventMessageHandler.buildCEMessageAndSendToQueue(
            body, MessageType.MANUAL_QA_REQUESTED, correlationId, ExchangeName.ITEM_STORED, RoutingKeyNames.DELETE_QA_INFO,
        )
    }
}<|MERGE_RESOLUTION|>--- conflicted
+++ resolved
@@ -16,11 +16,8 @@
 import org.dataland.datalandmessagequeueutils.constants.QueueNames
 import org.dataland.datalandmessagequeueutils.constants.RoutingKeyNames
 import org.dataland.datalandmessagequeueutils.exceptions.MessageQueueRejectException
-<<<<<<< HEAD
+import org.dataland.datalandmessagequeueutils.messages.ManualQaRequestedMessage
 import org.dataland.datalandmessagequeueutils.messages.data.DataUploadPayload
-=======
-import org.dataland.datalandmessagequeueutils.messages.ManualQaRequestedMessage
->>>>>>> dc2d15f5
 import org.dataland.datalandmessagequeueutils.utils.MessageQueueUtils
 import org.json.JSONObject
 import org.slf4j.LoggerFactory
@@ -179,12 +176,7 @@
         val data = retrieveData(dataId, correlationId)
         logger.info("Inserting data into database with data ID: $dataId and correlation ID: $correlationId.")
         storeDataItemWithoutTransaction(DataItem(dataId, objectMapper.writeValueAsString(data)))
-<<<<<<< HEAD
         publishStorageEvent(payload, correlationId)
-=======
-        cloudEventMessageHandler.buildCEMessageAndSendToQueue(
-            payload, MessageType.DATA_STORED, correlationId, ExchangeName.ITEM_STORED, RoutingKeyNames.DATA,
-        )
 
         val bypassQa = JSONObject(payload).getBoolean("bypassQa")
         val body =
@@ -197,7 +189,6 @@
         cloudEventMessageHandler.buildCEMessageAndSendToQueue(
             body, MessageType.MANUAL_QA_REQUESTED, correlationId, ExchangeName.ITEM_STORED, RoutingKeyNames.DATA_QA,
         )
->>>>>>> dc2d15f5
     }
 
     /**
