--- conflicted
+++ resolved
@@ -1,8 +1,6 @@
 package db.migration
 
 import db.migration.utils.DataTableEntity
-import db.migration.utils.MigrationHelper
-import db.migration.utils.getOrJavaNull
 import db.migration.utils.migrateCompanyAssociatedDataOfDatatype
 import org.flywaydb.core.api.migration.BaseJavaMigration
 import org.flywaydb.core.api.migration.Context
@@ -12,11 +10,11 @@
  * This migration script updates the existing SFDR datasets, more specifically it introduces an additional layer to
  * each sector in the high-impact climate sectors
  */
-class V14__MigrateSubstantialContributionToClimateChangeAdaptation : BaseJavaMigration() {
+class V14__MigrateSubstantialContributionToClimateChangeAdaption : BaseJavaMigration() {
     private val mapOfOldToNewFieldNames = mapOf(
-        "substantialContributionToClimateChangeAdaptionInPercent" to
-            "substantialContributionToClimateChangeAdaptationInPercent",
+        "substantialContributionToClimateChangeAdaptionInPercent" to "substantialContributionToClimateChangeAdaptationInPercent",
     )
+
 
     /**
      * Migrates substantialContributionToClimateChangeAdaption field to substantialContributionToClimateChangeAdaptation
@@ -28,7 +26,6 @@
         println("Here2")
         val euTaxoDataset = JSONObject(companyAssociatedDatasetAsString.getString("data"))
         println(euTaxoDataset)
-<<<<<<< HEAD
         println("Here3")
         val euTaxoDataset2 = euTaxoDataset.getOrJavaNull("data") as JSONObject
         println(euTaxoDataset2)
@@ -42,12 +39,6 @@
                 euTaxoDataset2.getJSONObject(cashFlowType).put(it.value, euTaxoDataset2.getJSONObject(cashFlowType).getInt(it.key))
                 euTaxoDataset2.getJSONObject(cashFlowType).remove(it.key)
             }
-=======
-        // TODO go into revenue, capex, opex
-        mapOfOldToNewFieldNames.forEach {
-            euTaxoDataset.put(it.value, euTaxoDataset.get(it.key))
-            euTaxoDataset.remove(it.key)
->>>>>>> 5e5b7379
         }
         println("Here5")
         println(euTaxoDataset2)
