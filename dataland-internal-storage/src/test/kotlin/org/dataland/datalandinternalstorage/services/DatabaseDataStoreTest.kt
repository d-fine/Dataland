package org.dataland.datalandinternalstorage.services

import com.fasterxml.jackson.databind.ObjectMapper
import jakarta.transaction.Transactional
import org.dataland.datalandbackend.openApiClient.api.NonPersistedDataControllerApi
import org.dataland.datalandinternalstorage.DatalandInternalStorage
import org.dataland.datalandinternalstorage.entities.DataItem
import org.dataland.datalandinternalstorage.repositories.DataItemRepository
import org.dataland.datalandmessagequeueutils.cloudevents.CloudEventMessageHandler
import org.junit.jupiter.api.Test
import org.junit.jupiter.api.assertThrows
import org.mockito.Mockito.mock
import org.mockito.Mockito.`when`
import org.springframework.amqp.AmqpException
import org.springframework.beans.factory.annotation.Autowired
import org.springframework.boot.jdbc.EmbeddedDatabaseConnection
import org.springframework.boot.test.autoconfigure.jdbc.AutoConfigureTestDatabase
import org.springframework.boot.test.context.SpringBootTest
import java.lang.IllegalArgumentException

@SpringBootTest(classes = [DatalandInternalStorage::class])
@AutoConfigureTestDatabase(connection = EmbeddedDatabaseConnection.H2)
@Transactional
class DatabaseDataStoreTest(
    @Autowired val objectMapper: ObjectMapper,
) {
    val mockDataItemRepository: DataItemRepository = mock(DataItemRepository::class.java)
    val mockCloudEventMessageHandler: CloudEventMessageHandler = mock(CloudEventMessageHandler::class.java)
    val mockNonPersistedDataClient: NonPersistedDataControllerApi = mock(NonPersistedDataControllerApi::class.java)
    val databaseDataStore = DatabaseDataStore(
        mockDataItemRepository, mockCloudEventMessageHandler,
        mockNonPersistedDataClient, objectMapper,
    )
    val dataId = "TestDataId"
    val data = "TestDataForTestDataId"
    val correlationId = "TestCorrelationId"

    @Test
    fun `check that an exception is thrown during insertion when the input is invalid`() {
        `when`(mockDataItemRepository.save(DataItem(dataId, objectMapper.writeValueAsString(data)))).thenThrow(
            IllegalArgumentException::class.java,
        )
        assertThrows<IllegalArgumentException> {
            databaseDataStore.insertDataAndSendNotification(dataId, data, correlationId)
        }
    }

    @Test
<<<<<<< HEAD
    fun `check that an exception is thrown during insertion when there is a version mismatch`() {
        `when`(mockDataItemRepository.save(DataItem(dataId, objectMapper.writeValueAsString(data)))).thenThrow(
            OptimisticLockingFailureException::class.java,
        )
        assertThrows<OptimisticLockingFailureException> {
            databaseDataStore.insertDataAndSendNotification(dataId, data, correlationId)
        }
    }

    @Test
=======
>>>>>>> d901adef
    fun `check that an exception is thrown when sending a success notification to message queue fails`() {
        `when`(
            mockCloudEventMessageHandler.buildCEMessageAndSendToQueue(
                dataId, "Data successfully stored", correlationId, "stored_queue",
            ),
        ).thenThrow(
            AmqpException::class.java,
        )
        assertThrows<AmqpException> {
            databaseDataStore.insertDataAndSendNotification(dataId, data, correlationId)
        }
    }
}<|MERGE_RESOLUTION|>--- conflicted
+++ resolved
@@ -46,19 +46,6 @@
     }
 
     @Test
-<<<<<<< HEAD
-    fun `check that an exception is thrown during insertion when there is a version mismatch`() {
-        `when`(mockDataItemRepository.save(DataItem(dataId, objectMapper.writeValueAsString(data)))).thenThrow(
-            OptimisticLockingFailureException::class.java,
-        )
-        assertThrows<OptimisticLockingFailureException> {
-            databaseDataStore.insertDataAndSendNotification(dataId, data, correlationId)
-        }
-    }
-
-    @Test
-=======
->>>>>>> d901adef
     fun `check that an exception is thrown when sending a success notification to message queue fails`() {
         `when`(
             mockCloudEventMessageHandler.buildCEMessageAndSendToQueue(
