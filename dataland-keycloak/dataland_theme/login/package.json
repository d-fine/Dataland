{
  "name": "dataland-keycloak-theme",
  "version": "1.0.0",
  "main": "index.js",
  "scripts": {
    "build": "tsc && tsc -p tsconfig.config.json && vite build",
    "lint": "eslint . --ext .vue,.js,.jsx,.cjs,.mjs,.ts,.tsx,.cts,.mts --fix",
    "lintci": "eslint . --ext .vue,.js,.jsx,.cjs,.mjs,.ts,.tsx,.cts,.mts --max-warnings 0 --no-fix",
    "updatepackages": "npm-check-updates -u",
    "updatepackagelock": "npm update --save --include=dev && npm audit fix"
  },
  "dependencies": {
    "@ibm/plex": "^6.4.0",
    "@zxcvbn-ts/core": "^3.0.4",
    "@zxcvbn-ts/language-common": "^2.0.1",
    "@zxcvbn-ts/language-en": "^2.1.0",
    "material-icons": "^1.13.12",
    "primeflex": "^3.3.1",
    "primeicons": "^7.0.0"
  },
  "devDependencies": {
    "@types/node": "20.10.8",
<<<<<<< HEAD
    "@typescript-eslint/eslint-plugin": "7.13.1",
    "eslint": "8.57.0",
    "eslint-config-prettier": "9.1.0",
    "eslint-plugin-prettier": "5.1.3",
    "npm-check-updates": "16.14.18",
    "sass": "1.75.0",
=======
    "@typescript-eslint/eslint-plugin": "^7.13.1",
    "eslint": "^8.57.0",
    "eslint-config-prettier": "^9.1.0",
    "eslint-plugin-prettier": "^5.1.3",
    "npm-check-updates": "^16.14.18",
    "sass": "^1.75.0",
>>>>>>> d4860990
    "typescript": "5.4.5",
    "vite": "4.5.3"
  }
}<|MERGE_RESOLUTION|>--- conflicted
+++ resolved
@@ -20,21 +20,12 @@
   },
   "devDependencies": {
     "@types/node": "20.10.8",
-<<<<<<< HEAD
-    "@typescript-eslint/eslint-plugin": "7.13.1",
-    "eslint": "8.57.0",
-    "eslint-config-prettier": "9.1.0",
-    "eslint-plugin-prettier": "5.1.3",
-    "npm-check-updates": "16.14.18",
-    "sass": "1.75.0",
-=======
     "@typescript-eslint/eslint-plugin": "^7.13.1",
     "eslint": "^8.57.0",
     "eslint-config-prettier": "^9.1.0",
     "eslint-plugin-prettier": "^5.1.3",
     "npm-check-updates": "^16.14.18",
     "sass": "^1.75.0",
->>>>>>> d4860990
     "typescript": "5.4.5",
     "vite": "4.5.3"
   }
