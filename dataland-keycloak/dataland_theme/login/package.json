--- conflicted
+++ resolved
@@ -19,15 +19,9 @@
     "primeicons": "^7.0.0"
   },
   "devDependencies": {
-<<<<<<< HEAD
-    "@types/node": "22.15.34",
-    "@typescript-eslint/parser": "8.35.1",
-    "@typescript-eslint/eslint-plugin": "8.35.1",
-=======
     "@types/node": "22.16.5",
     "@typescript-eslint/parser": "8.38.0",
     "@typescript-eslint/eslint-plugin": "8.38.0",
->>>>>>> 609240ab
     "eslint": "9.31.0",
     "eslint-config-prettier": "10.1.8",
     "eslint-plugin-prettier": "5.5.3",
