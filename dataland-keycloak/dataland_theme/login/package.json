--- conflicted
+++ resolved
@@ -19,15 +19,9 @@
     "primeicons": "^7.0.0"
   },
   "devDependencies": {
-<<<<<<< HEAD
     "@types/node": "24.10.2",
-    "@typescript-eslint/parser": "8.46.4",
-    "@typescript-eslint/eslint-plugin": "8.46.4",
-=======
-    "@types/node": "22.19.2",
     "@typescript-eslint/parser": "8.49.0",
     "@typescript-eslint/eslint-plugin": "8.49.0",
->>>>>>> d5663f80
     "eslint": "9.39.1",
     "eslint-config-prettier": "10.1.8",
     "eslint-plugin-prettier": "5.5.4",
