{
  "name": "dataland-keycloak-theme",
  "version": "1.0.0",
  "main": "index.js",
  "scripts": {
    "build": "vite build",
    "lint": "eslint . --fix",
    "lintci": "eslint . --max-warnings 0 --no-fix",
    "updatepackages": "npm-check-updates -u",
    "updatepackagelock": "npm update --save --include=dev && npm audit fix"
  },
  "dependencies": {
    "@ibm/plex": "^6.4.1",
    "@zxcvbn-ts/core": "^3.0.4",
    "@zxcvbn-ts/language-common": "^3.0.4",
    "@zxcvbn-ts/language-en": "^3.0.2",
    "material-icons": "^1.13.14",
    "primeflex": "^4.0.0",
    "primeicons": "^7.0.0"
  },
  "devDependencies": {
    "@types/node": "22.15.29",
    "@typescript-eslint/parser": "8.31.1",
    "@typescript-eslint/eslint-plugin": "8.31.1",
<<<<<<< HEAD
    "eslint": "9.27.0",
=======
    "eslint": "9.28.0",
>>>>>>> ec095a90
    "eslint-config-prettier": "10.1.5",
    "eslint-plugin-prettier": "5.4.1",
    "npm-check-updates": "18.0.1",
    "sass": "1.87.0",
    "typescript": "5.8.3",
    "vite": "6.3.5"
  }
}<|MERGE_RESOLUTION|>--- conflicted
+++ resolved
@@ -22,11 +22,7 @@
     "@types/node": "22.15.29",
     "@typescript-eslint/parser": "8.31.1",
     "@typescript-eslint/eslint-plugin": "8.31.1",
-<<<<<<< HEAD
-    "eslint": "9.27.0",
-=======
     "eslint": "9.28.0",
->>>>>>> ec095a90
     "eslint-config-prettier": "10.1.5",
     "eslint-plugin-prettier": "5.4.1",
     "npm-check-updates": "18.0.1",
