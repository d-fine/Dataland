{
  "name": "dataland-keycloak-theme",
  "version": "1.0.0",
  "main": "index.js",
  "scripts": {
    "build": "vite build",
    "lint": "eslint . --fix",
    "lintci": "eslint . --max-warnings 0 --no-fix",
    "updatepackages": "npm-check-updates -u",
    "updatepackagelock": "npm update --save --include=dev && npm audit fix"
  },
  "dependencies": {
    "@ibm/plex": "^6.4.1",
    "@zxcvbn-ts/core": "^3.0.4",
    "@zxcvbn-ts/language-common": "^3.0.4",
    "@zxcvbn-ts/language-en": "^3.0.2",
    "material-icons": "^1.13.13",
    "primeflex": "^3.3.1",
    "primeicons": "^7.0.0"
  },
  "devDependencies": {
<<<<<<< HEAD
    "@types/node": "22.13.1",
    "@typescript-eslint/parser": "^8.23.0",
    "@typescript-eslint/eslint-plugin": "8.23.0",
=======
    "@types/node": "22.12.0",
    "@typescript-eslint/parser": "8.22.0",
    "@typescript-eslint/eslint-plugin": "8.22.0",
>>>>>>> 18824ebf
    "eslint": "9.19.0",
    "eslint-config-prettier": "10.0.1",
    "eslint-plugin-prettier": "5.2.3",
    "npm-check-updates": "17.1.14",
    "sass": "1.83.4",
    "typescript": "5.7.3",
    "vite": "6.1.0"
  }
}<|MERGE_RESOLUTION|>--- conflicted
+++ resolved
@@ -19,15 +19,9 @@
     "primeicons": "^7.0.0"
   },
   "devDependencies": {
-<<<<<<< HEAD
     "@types/node": "22.13.1",
-    "@typescript-eslint/parser": "^8.23.0",
+    "@typescript-eslint/parser": "8.23.0",
     "@typescript-eslint/eslint-plugin": "8.23.0",
-=======
-    "@types/node": "22.12.0",
-    "@typescript-eslint/parser": "8.22.0",
-    "@typescript-eslint/eslint-plugin": "8.22.0",
->>>>>>> 18824ebf
     "eslint": "9.19.0",
     "eslint-config-prettier": "10.0.1",
     "eslint-plugin-prettier": "5.2.3",
