--- conflicted
+++ resolved
@@ -24,11 +24,7 @@
     "@typescript-eslint/eslint-plugin": "8.35.1",
     "eslint": "9.29.0",
     "eslint-config-prettier": "10.1.8",
-<<<<<<< HEAD
-    "eslint-plugin-prettier": "5.5.1",
-=======
     "eslint-plugin-prettier": "5.5.3",
->>>>>>> b0bd8787
     "npm-check-updates": "18.0.1",
     "sass": "1.89.2",
     "typescript": "5.8.3",
