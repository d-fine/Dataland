--- conflicted
+++ resolved
@@ -19,17 +19,10 @@
     "primeicons": "^7.0.0"
   },
   "devDependencies": {
-<<<<<<< HEAD
     "@types/node": "22.19.0",
     "@typescript-eslint/parser": "8.46.3",
     "@typescript-eslint/eslint-plugin": "8.46.3",
-    "eslint": "9.38.0",
-=======
-    "@types/node": "22.18.1",
-    "@typescript-eslint/parser": "8.46.2",
-    "@typescript-eslint/eslint-plugin": "8.46.2",
     "eslint": "9.39.1",
->>>>>>> d727afeb
     "eslint-config-prettier": "10.1.8",
     "eslint-plugin-prettier": "5.5.4",
     "npm-check-updates": "18.1.1",
