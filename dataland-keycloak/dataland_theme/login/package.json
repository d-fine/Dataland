{
  "name": "dataland-keycloak-theme",
  "version": "1.0.0",
  "main": "index.js",
  "scripts": {
    "build": "tsc && tsc -p tsconfig.config.json && vite build",
    "lint": "eslint . --ext .vue,.js,.jsx,.cjs,.mjs,.ts,.tsx,.cts,.mts --fix",
    "lintci": "eslint . --ext .vue,.js,.jsx,.cjs,.mjs,.ts,.tsx,.cts,.mts --max-warnings 0 --no-fix",
    "updatepackages": "npm-check-updates -u",
    "updatepackagelock": "npm update --save --include=dev && npm audit fix"
  },
  "dependencies": {
    "@ibm/plex": "^6.4.0",
    "@zxcvbn-ts/core": "^3.0.4",
    "@zxcvbn-ts/language-common": "^2.0.1",
    "@zxcvbn-ts/language-en": "^2.1.0",
    "material-icons": "^1.13.12",
    "primeflex": "^3.3.1",
    "primeicons": "^7.0.0"
  },
  "devDependencies": {
    "@types/node": "20.10.8",
    "@typescript-eslint/eslint-plugin": "7.18.0",
    "eslint": "8.57.1",
    "eslint-config-prettier": "9.1.0",
    "eslint-plugin-prettier": "5.2.1",
<<<<<<< HEAD
    "npm-check-updates": "17.1.13",
    "sass": "1.81.0",
=======
    "npm-check-updates": "17.1.11",
    "sass": "1.83.1",
>>>>>>> e21ef4b1
    "typescript": "5.4.5",
    "vite": "4.5.5"
  }
}<|MERGE_RESOLUTION|>--- conflicted
+++ resolved
@@ -24,13 +24,8 @@
     "eslint": "8.57.1",
     "eslint-config-prettier": "9.1.0",
     "eslint-plugin-prettier": "5.2.1",
-<<<<<<< HEAD
     "npm-check-updates": "17.1.13",
-    "sass": "1.81.0",
-=======
-    "npm-check-updates": "17.1.11",
     "sass": "1.83.1",
->>>>>>> e21ef4b1
     "typescript": "5.4.5",
     "vite": "4.5.5"
   }
