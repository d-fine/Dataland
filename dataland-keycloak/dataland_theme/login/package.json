{
  "name": "dataland-keycloak-theme",
  "version": "1.0.0",
  "main": "index.js",
  "scripts": {
    "build": "vite build",
    "lint": "eslint . --fix",
    "lintci": "eslint . --max-warnings 0 --no-fix",
    "updatepackages": "npm-check-updates -u",
    "updatepackagelock": "npm update --save --include=dev && npm audit fix"
  },
  "dependencies": {
    "@ibm/plex": "^6.4.1",
    "@zxcvbn-ts/core": "^3.0.4",
    "@zxcvbn-ts/language-common": "^3.0.4",
    "@zxcvbn-ts/language-en": "^3.0.2",
    "material-icons": "^1.13.14",
    "primeflex": "^4.0.0",
    "primeicons": "^7.0.0"
  },
  "devDependencies": {
<<<<<<< HEAD
    "@types/node": "22.18.13",
=======
    "@types/node": "22.19.0",
>>>>>>> d6d06a93
    "@typescript-eslint/parser": "8.46.2",
    "@typescript-eslint/eslint-plugin": "8.46.2",
    "eslint": "9.38.0",
    "eslint-config-prettier": "10.1.8",
    "eslint-plugin-prettier": "5.5.4",
    "npm-check-updates": "18.1.1",
    "sass": "1.93.3",
    "typescript": "5.8.3",
    "vite": "6.4.1"
  }
}<|MERGE_RESOLUTION|>--- conflicted
+++ resolved
@@ -19,18 +19,14 @@
     "primeicons": "^7.0.0"
   },
   "devDependencies": {
-<<<<<<< HEAD
-    "@types/node": "22.18.13",
-=======
     "@types/node": "22.19.0",
->>>>>>> d6d06a93
     "@typescript-eslint/parser": "8.46.2",
     "@typescript-eslint/eslint-plugin": "8.46.2",
     "eslint": "9.38.0",
     "eslint-config-prettier": "10.1.8",
     "eslint-plugin-prettier": "5.5.4",
     "npm-check-updates": "18.1.1",
-    "sass": "1.93.3",
+    "sass": "1.93.2",
     "typescript": "5.8.3",
     "vite": "6.4.1"
   }
