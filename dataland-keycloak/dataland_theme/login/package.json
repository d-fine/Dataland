{
  "name": "dataland-keycloak-theme",
  "version": "1.0.0",
  "main": "index.js",
  "scripts": {
    "build": "vite build",
    "lint": "eslint . --fix",
    "lintci": "eslint . --max-warnings 0 --no-fix",
    "updatepackages": "npm-check-updates -u",
    "updatepackagelock": "npm update --save --include=dev && npm audit fix"
  },
  "dependencies": {
    "@ibm/plex": "^6.4.1",
    "@zxcvbn-ts/core": "^3.0.4",
    "@zxcvbn-ts/language-common": "^3.0.4",
    "@zxcvbn-ts/language-en": "^3.0.2",
    "material-icons": "^1.13.13",
    "primeflex": "^3.3.1",
    "primeicons": "^7.0.0"
  },
  "devDependencies": {
    "@types/node": "22.13.10",
    "@typescript-eslint/parser": "8.26.0",
    "@typescript-eslint/eslint-plugin": "8.26.0",
<<<<<<< HEAD
    "eslint": "9.21.0",
    "eslint-config-prettier": "10.1.1",
=======
    "eslint": "9.22.0",
    "eslint-config-prettier": "10.0.3",
>>>>>>> f4bacded
    "eslint-plugin-prettier": "5.2.3",
    "npm-check-updates": "17.1.15",
    "sass": "1.85.1",
    "typescript": "5.8.2",
    "vite": "6.2.1"
  }
}<|MERGE_RESOLUTION|>--- conflicted
+++ resolved
@@ -22,13 +22,8 @@
     "@types/node": "22.13.10",
     "@typescript-eslint/parser": "8.26.0",
     "@typescript-eslint/eslint-plugin": "8.26.0",
-<<<<<<< HEAD
-    "eslint": "9.21.0",
+    "eslint": "9.22.0",
     "eslint-config-prettier": "10.1.1",
-=======
-    "eslint": "9.22.0",
-    "eslint-config-prettier": "10.0.3",
->>>>>>> f4bacded
     "eslint-plugin-prettier": "5.2.3",
     "npm-check-updates": "17.1.15",
     "sass": "1.85.1",
