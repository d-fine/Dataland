{
  "id" : "datalandsecurity",
  "realm" : "datalandsecurity",
  "displayName" : "",
  "displayNameHtml" : "",
  "notBefore" : 0,
  "defaultSignatureAlgorithm" : "RS256",
  "revokeRefreshToken" : false,
  "refreshTokenMaxReuse" : 0,
  "accessTokenLifespan" : 600,
  "accessTokenLifespanForImplicitFlow" : 900,
  "ssoSessionIdleTimeout" : 7200,
  "ssoSessionMaxLifespan" : 36000,
  "ssoSessionIdleTimeoutRememberMe" : 0,
  "ssoSessionMaxLifespanRememberMe" : 0,
  "offlineSessionIdleTimeout" : 2592000,
  "offlineSessionMaxLifespanEnabled" : false,
  "offlineSessionMaxLifespan" : 5184000,
  "clientSessionIdleTimeout" : 0,
  "clientSessionMaxLifespan" : 0,
  "clientOfflineSessionIdleTimeout" : 0,
  "clientOfflineSessionMaxLifespan" : 0,
  "accessCodeLifespan" : 60,
  "accessCodeLifespanUserAction" : 300,
  "accessCodeLifespanLogin" : 1800,
  "actionTokenGeneratedByAdminLifespan" : 43200,
  "actionTokenGeneratedByUserLifespan" : 600,
  "oauth2DeviceCodeLifespan" : 600,
  "oauth2DevicePollingInterval" : 5,
  "enabled" : true,
  "sslRequired" : "none",
  "registrationAllowed" : true,
  "registrationEmailAsUsername" : true,
  "rememberMe" : true,
  "verifyEmail" : true,
  "loginWithEmailAllowed" : true,
  "duplicateEmailsAllowed" : false,
  "resetPasswordAllowed" : true,
  "editUsernameAllowed" : false,
  "bruteForceProtected" : false,
  "permanentLockout" : false,
  "maxTemporaryLockouts" : 0,
  "bruteForceStrategy" : "MULTIPLE",
  "maxFailureWaitSeconds" : 900,
  "minimumQuickLoginWaitSeconds" : 60,
  "waitIncrementSeconds" : 60,
  "quickLoginCheckMilliSeconds" : 1000,
  "maxDeltaTimeSeconds" : 43200,
  "failureFactor" : 30,
  "roles" : {
    "realm" : [ {
      "id" : "ca914961-7666-483f-a848-3a01c4a7e228",
      "name" : "ROLE_USER",
      "composite" : false,
      "clientRole" : false,
      "containerId" : "datalandsecurity",
      "attributes" : { }
    }, {
      "id" : "2316bdbb-58be-4b43-9bcf-f2102c26e5e2",
      "name" : "ROLE_ADMIN",
      "composite" : true,
      "composites" : {
        "realm" : [ "ROLE_USER", "ROLE_PREMIUM_USER", "ROLE_UPLOADER", "ROLE_REVIEWER" ]
      },
<<<<<<< HEAD
      "clientRole" : false,
      "containerId" : "datalandsecurity",
      "attributes" : { }
    }, {
      "id" : "e44adac3-4df0-41be-b7eb-1a997ef8ec25",
      "name" : "ROLE_UPLOADER",
      "description" : "",
      "composite" : true,
      "composites" : {
        "realm" : [ "ROLE_USER" ]
      },
      "clientRole" : false,
      "containerId" : "datalandsecurity",
      "attributes" : { }
    }, {
      "id" : "dcd961fb-0a10-4d87-baae-07d6c80cbd9e",
      "name" : "uma_authorization",
      "description" : "${role_uma_authorization}",
      "composite" : false,
      "clientRole" : false,
      "containerId" : "datalandsecurity",
      "attributes" : { }
    }, {
      "id" : "bb092f71-42b3-4957-b808-9906f2d82fca",
      "name" : "default-roles-datalandsecurity",
      "description" : "${role_default-roles}",
      "composite" : true,
      "composites" : {
        "realm" : [ "ROLE_USER", "offline_access", "uma_authorization" ],
        "client" : {
          "account" : [ "manage-account", "view-profile" ]
=======
      {
        "id": "2316bdbb-58be-4b43-9bcf-f2102c26e5e2",
        "name": "ROLE_ADMIN",
        "composite": true,
        "composites": {
          "realm": [
            "ROLE_USER",
            "ROLE_UPLOADER",
            "ROLE_REVIEWER",
            "ROLE_PREMIUM_USER"
          ]
        },
        "clientRole": false,
        "containerId": "datalandsecurity",
        "attributes": {}
      },
      {
        "id": "63fff10d-8146-4b06-8bde-23f02313585b",
        "name": "ROLE_REVIEWER",
        "description": "",
        "composite": true,
        "composites": {
          "realm": [
            "ROLE_USER"
          ]
        },
        "clientRole": false,
        "containerId": "datalandsecurity",
        "attributes": {}
      },
      {
        "id": "919a5003-4250-47b1-b271-f6ce80f8be75",
        "name": "ROLE_PREMIUM_USER",
        "description": "",
        "composite": true,
        "composites": {
          "realm": [
            "ROLE_USER"
          ]
        },
        "clientRole": false,
        "containerId": "datalandsecurity",
        "attributes": {}
      },
      {
        "id": "e44adac3-4df0-41be-b7eb-1a997ef8ec25",
        "name": "ROLE_UPLOADER",
        "description": "",
        "composite": true,
        "composites": {
          "realm": [
            "ROLE_USER"
          ]
        },
        "clientRole": false,
        "containerId": "datalandsecurity",
        "attributes": {}
      },
      {
        "id": "dcd961fb-0a10-4d87-baae-07d6c80cbd9e",
        "name": "uma_authorization",
        "description": "${role_uma_authorization}",
        "composite": false,
        "clientRole": false,
        "containerId": "datalandsecurity",
        "attributes": {}
      },
      {
        "id": "bb092f71-42b3-4957-b808-9906f2d82fca",
        "name": "default-roles-datalandsecurity",
        "description": "${role_default-roles}",
        "composite": true,
        "composites": {
          "realm": [
            "ROLE_USER",
            "offline_access",
            "uma_authorization"
          ],
          "client": {
            "account": [
              "manage-account",
              "view-profile"
            ]
          }
        },
        "clientRole": false,
        "containerId": "datalandsecurity",
        "attributes": {}
      },
      {
        "id": "3f68b79e-be0f-442a-8321-ffa1aabc6da6",
        "name": "offline_access",
        "description": "${role_offline-access}",
        "composite": false,
        "clientRole": false,
        "containerId": "datalandsecurity",
        "attributes": {}
      }
    ],
    "client": {
      "dataland-public": [],
      "realm-management": [
        {
          "id": "d93667ce-e088-4833-b796-ccfdc62ca5ca",
          "name": "manage-clients",
          "description": "${role_manage-clients}",
          "composite": false,
          "clientRole": true,
          "containerId": "71cf14a6-93cb-4428-81a9-5e40a1b24ed7",
          "attributes": {}
        },
        {
          "id": "ff562005-3b6a-4beb-8a02-1597f05b7529",
          "name": "manage-authorization",
          "description": "${role_manage-authorization}",
          "composite": false,
          "clientRole": true,
          "containerId": "71cf14a6-93cb-4428-81a9-5e40a1b24ed7",
          "attributes": {}
        },
        {
          "id": "803fbe9f-6274-4107-9960-2a0d7cfab7b6",
          "name": "manage-realm",
          "description": "${role_manage-realm}",
          "composite": false,
          "clientRole": true,
          "containerId": "71cf14a6-93cb-4428-81a9-5e40a1b24ed7",
          "attributes": {}
        },
        {
          "id": "8d32d213-9c6b-470b-8d05-8d65b102429c",
          "name": "realm-admin",
          "description": "${role_realm-admin}",
          "composite": true,
          "composites": {
            "client": {
              "realm-management": [
                "manage-clients",
                "manage-authorization",
                "manage-realm",
                "query-clients",
                "create-client",
                "manage-identity-providers",
                "query-realms",
                "query-users",
                "view-realm",
                "view-events",
                "impersonation",
                "manage-users",
                "view-users",
                "manage-events",
                "view-identity-providers",
                "view-clients",
                "view-authorization",
                "query-groups"
              ]
            }
          },
          "clientRole": true,
          "containerId": "71cf14a6-93cb-4428-81a9-5e40a1b24ed7",
          "attributes": {}
        },
        {
          "id": "574c6199-b598-4ea0-8fdc-73c4f5037560",
          "name": "query-clients",
          "description": "${role_query-clients}",
          "composite": false,
          "clientRole": true,
          "containerId": "71cf14a6-93cb-4428-81a9-5e40a1b24ed7",
          "attributes": {}
        },
        {
          "id": "d7a66400-c8d2-429c-8efd-7e50db83cc70",
          "name": "create-client",
          "description": "${role_create-client}",
          "composite": false,
          "clientRole": true,
          "containerId": "71cf14a6-93cb-4428-81a9-5e40a1b24ed7",
          "attributes": {}
        },
        {
          "id": "86bca689-4932-4af4-b9d2-831a743cdffc",
          "name": "manage-identity-providers",
          "description": "${role_manage-identity-providers}",
          "composite": false,
          "clientRole": true,
          "containerId": "71cf14a6-93cb-4428-81a9-5e40a1b24ed7",
          "attributes": {}
        },
        {
          "id": "2c549ca0-90e2-4e77-adb1-0cf5702ee2f9",
          "name": "query-realms",
          "description": "${role_query-realms}",
          "composite": false,
          "clientRole": true,
          "containerId": "71cf14a6-93cb-4428-81a9-5e40a1b24ed7",
          "attributes": {}
        },
        {
          "id": "1d36bf4c-919a-407a-a70c-2274c5a6962a",
          "name": "query-users",
          "description": "${role_query-users}",
          "composite": false,
          "clientRole": true,
          "containerId": "71cf14a6-93cb-4428-81a9-5e40a1b24ed7",
          "attributes": {}
        },
        {
          "id": "7f5dc158-cb73-411a-99ef-c2f0dd462a4c",
          "name": "view-realm",
          "description": "${role_view-realm}",
          "composite": false,
          "clientRole": true,
          "containerId": "71cf14a6-93cb-4428-81a9-5e40a1b24ed7",
          "attributes": {}
        },
        {
          "id": "5871e12f-68a3-461a-b029-dbc061c5bbc2",
          "name": "view-events",
          "description": "${role_view-events}",
          "composite": false,
          "clientRole": true,
          "containerId": "71cf14a6-93cb-4428-81a9-5e40a1b24ed7",
          "attributes": {}
        },
        {
          "id": "83eb6af7-a931-4da5-905c-e96da315ed45",
          "name": "impersonation",
          "description": "${role_impersonation}",
          "composite": false,
          "clientRole": true,
          "containerId": "71cf14a6-93cb-4428-81a9-5e40a1b24ed7",
          "attributes": {}
        },
        {
          "id": "59db2035-f9cf-457c-837c-8663c2a62e78",
          "name": "manage-users",
          "description": "${role_manage-users}",
          "composite": false,
          "clientRole": true,
          "containerId": "71cf14a6-93cb-4428-81a9-5e40a1b24ed7",
          "attributes": {}
        },
        {
          "id": "bc2f57f4-7c90-4631-8eb2-a9fbf192b5b8",
          "name": "view-users",
          "description": "${role_view-users}",
          "composite": true,
          "composites": {
            "client": {
              "realm-management": [
                "query-users",
                "query-groups"
              ]
            }
          },
          "clientRole": true,
          "containerId": "71cf14a6-93cb-4428-81a9-5e40a1b24ed7",
          "attributes": {}
        },
        {
          "id": "e7bcefb5-9da9-4931-a6cf-356bf7c46782",
          "name": "manage-events",
          "description": "${role_manage-events}",
          "composite": false,
          "clientRole": true,
          "containerId": "71cf14a6-93cb-4428-81a9-5e40a1b24ed7",
          "attributes": {}
        },
        {
          "id": "fd08d94e-6ace-4023-b33f-6290ecd97445",
          "name": "view-identity-providers",
          "description": "${role_view-identity-providers}",
          "composite": false,
          "clientRole": true,
          "containerId": "71cf14a6-93cb-4428-81a9-5e40a1b24ed7",
          "attributes": {}
        },
        {
          "id": "7d08b410-73eb-49a9-8169-38ce165fef4c",
          "name": "view-clients",
          "description": "${role_view-clients}",
          "composite": true,
          "composites": {
            "client": {
              "realm-management": [
                "query-clients"
              ]
            }
          },
          "clientRole": true,
          "containerId": "71cf14a6-93cb-4428-81a9-5e40a1b24ed7",
          "attributes": {}
        },
        {
          "id": "3c14c2c1-6a1b-4691-b305-0d0da932d922",
          "name": "view-authorization",
          "description": "${role_view-authorization}",
          "composite": false,
          "clientRole": true,
          "containerId": "71cf14a6-93cb-4428-81a9-5e40a1b24ed7",
          "attributes": {}
        },
        {
          "id": "755e2a0b-0c8b-432c-b64c-fc562587f146",
          "name": "query-groups",
          "description": "${role_query-groups}",
          "composite": false,
          "clientRole": true,
          "containerId": "71cf14a6-93cb-4428-81a9-5e40a1b24ed7",
          "attributes": {}
        }
      ],
      "dataland-backend": [],
      "dataland-qa-service": [],
      "security-admin-console": [],
      "admin-cli": [],
      "dataland-batch-manager": [],
      "dataland-community-manager": [],
      "dataland-email-service": [],
      "dataland-api-key-manager" : [],
      "dataland-data-sourcing-service" : [],
      "dataland-accounting-service" : [],
      "dataland-document-manager": [],
      "dataland-data-exporter": [],
      "dataland-user-service": [],
      "account-console": [],
      "broker": [
        {
          "id": "3016841e-fb70-408d-a332-c05d22cebab1",
          "name": "read-token",
          "description": "${role_read-token}",
          "composite": false,
          "clientRole": true,
          "containerId": "fd3061df-88b7-4080-90b5-1ec52cca7f13",
          "attributes": {}
        }
      ],
      "account": [
        {
          "id": "e8c7e24a-42a9-4190-89da-9e0e75c1f61d",
          "name": "delete-account",
          "description": "${role_delete-account}",
          "composite": false,
          "clientRole": true,
          "containerId": "a979df2f-c240-4055-b68a-b132d4d1494e",
          "attributes": {}
        },
        {
          "id": "9a1107b3-2984-471a-83bd-926787001639",
          "name": "manage-consent",
          "description": "${role_manage-consent}",
          "composite": true,
          "composites": {
            "client": {
              "account": [
                "view-consent"
              ]
            }
          },
          "clientRole": true,
          "containerId": "a979df2f-c240-4055-b68a-b132d4d1494e",
          "attributes": {}
        },
        {
          "id": "cca2058b-bcb6-46a9-aa37-63db7f63e17a",
          "name": "manage-account-links",
          "description": "${role_manage-account-links}",
          "composite": false,
          "clientRole": true,
          "containerId": "a979df2f-c240-4055-b68a-b132d4d1494e",
          "attributes": {}
        },
        {
          "id": "92eb7ea1-88ff-444a-93cc-cf0d3833685f",
          "name": "view-applications",
          "description": "${role_view-applications}",
          "composite": false,
          "clientRole": true,
          "containerId": "a979df2f-c240-4055-b68a-b132d4d1494e",
          "attributes": {}
        },
        {
          "id": "66fab107-22f6-4713-8177-9e73a92e7093",
          "name": "view-consent",
          "description": "${role_view-consent}",
          "composite": false,
          "clientRole": true,
          "containerId": "a979df2f-c240-4055-b68a-b132d4d1494e",
          "attributes": {}
        },
        {
          "id": "10d49b81-59e7-4382-80a0-230890e387c4",
          "name": "view-groups",
          "description": "${role_view-groups}",
          "composite": false,
          "clientRole": true,
          "containerId": "a979df2f-c240-4055-b68a-b132d4d1494e",
          "attributes": {}
        },
        {
          "id": "0973068b-7a93-4915-aa77-f59a1eeff9f9",
          "name": "manage-account",
          "description": "${role_manage-account}",
          "composite": true,
          "composites": {
            "client": {
              "account": [
                "manage-account-links"
              ]
            }
          },
          "clientRole": true,
          "containerId": "a979df2f-c240-4055-b68a-b132d4d1494e",
          "attributes": {}
        },
        {
          "id": "4787bcbe-8c5e-4fc8-9482-84ac758c2628",
          "name": "view-profile",
          "description": "${role_view-profile}",
          "composite": false,
          "clientRole": true,
          "containerId": "a979df2f-c240-4055-b68a-b132d4d1494e",
          "attributes": {}
        }
      ]
    }
  },
  "groups": [],
  "defaultRole": {
    "id": "bb092f71-42b3-4957-b808-9906f2d82fca",
    "name": "default-roles-datalandsecurity",
    "description": "${role_default-roles}",
    "composite": true,
    "clientRole": false,
    "containerId": "datalandsecurity"
  },
  "requiredCredentials": [
    "password"
  ],
  "passwordPolicy": "length(12) and maxLength(128)",
  "otpPolicyType": "totp",
  "otpPolicyAlgorithm": "HmacSHA1",
  "otpPolicyInitialCounter": 0,
  "otpPolicyDigits": 6,
  "otpPolicyLookAheadWindow": 1,
  "otpPolicyPeriod": 30,
  "otpPolicyCodeReusable": false,
  "otpSupportedApplications": [
    "totpAppFreeOTPName",
    "totpAppGoogleName"
  ],
  "webAuthnPolicyRpEntityName": "keycloak",
  "webAuthnPolicySignatureAlgorithms": [
    "ES256"
  ],
  "webAuthnPolicyRpId": "",
  "webAuthnPolicyAttestationConveyancePreference": "not specified",
  "webAuthnPolicyAuthenticatorAttachment": "not specified",
  "webAuthnPolicyRequireResidentKey": "not specified",
  "webAuthnPolicyUserVerificationRequirement": "not specified",
  "webAuthnPolicyCreateTimeout": 0,
  "webAuthnPolicyAvoidSameAuthenticatorRegister": false,
  "webAuthnPolicyAcceptableAaguids": [],
  "webAuthnPolicyPasswordlessRpEntityName": "keycloak",
  "webAuthnPolicyPasswordlessSignatureAlgorithms": [
    "ES256"
  ],
  "webAuthnPolicyPasswordlessRpId": "",
  "webAuthnPolicyPasswordlessAttestationConveyancePreference": "not specified",
  "webAuthnPolicyPasswordlessAuthenticatorAttachment": "not specified",
  "webAuthnPolicyPasswordlessRequireResidentKey": "not specified",
  "webAuthnPolicyPasswordlessUserVerificationRequirement": "not specified",
  "webAuthnPolicyPasswordlessCreateTimeout": 0,
  "webAuthnPolicyPasswordlessAvoidSameAuthenticatorRegister": false,
  "webAuthnPolicyPasswordlessAcceptableAaguids": [],
  "users": [
    {
      "id": "136a9394-4873-4a61-a25b-65b1e8e7cc2f",
      "createdTimestamp": 1673357193251,
      "username": "data_admin",
      "email": "data.admin@example.com",
      "firstName": "Data",
      "lastName": "Admin",
      "enabled": true,
      "totp": false,
      "emailVerified": true,
      "credentials": [
        {
          "id": "f327a74c-ae09-43d6-bd98-a5c4a8080a55",
          "type": "password",
          "createdDate": 1673357534834,
          "secretData": "{\"value\":\"${KEYCLOAK_DATALAND_ADMIN_VALUE}\",\"salt\":\"${KEYCLOAK_DATALAND_ADMIN_SALT}\",\"additionalParameters\":{}}",
          "credentialData": "{\"hashIterations\":27500,\"algorithm\":\"pbkdf2-sha256\",\"additionalParameters\":{}}"
        }
      ],
      "disableableCredentialTypes": [],
      "requiredActions": [],
      "realmRoles": [
        "ROLE_ADMIN",
        "default-roles-datalandsecurity"
      ],
      "notBefore": 0,
      "groups": []
    },
    {
      "id": "f7a02ff1-0dab-4e10-a908-7d775c1014ae",
      "createdTimestamp": 1684915574777,
      "username": "data_reviewer",
      "email": "data.reviewer@example.com",
      "firstName": "Data",
      "lastName": "Reviewer",
      "enabled": true,
      "totp": false,
      "emailVerified": true,
      "credentials": [
        {
          "id": "18740e54-9c4b-462e-a5d8-ca527acb6b12",
          "type": "password",
          "createdDate": 1684915574777,
          "secretData": "{\"value\":\"${KEYCLOAK_REVIEWER_VALUE}\",\"salt\":\"${KEYCLOAK_REVIEWER_SALT}\",\"additionalParameters\":{ }}",
          "credentialData": "{\"hashIterations\":27500,\"algorithm\":\"pbkdf2-sha256\",\"additionalParameters\":{ }}"
        }
      ],
      "disableableCredentialTypes": [],
      "requiredActions": [],
      "realmRoles": [
        "ROLE_REVIEWER",
        "default-roles-datalandsecurity"
      ],
      "notBefore": 0,
      "groups": []
    },
    {
      "id": "68129cce-52e5-473e-bec9-90046eebc619",
      "createdTimestamp": 1707483673877,
      "username": "data_premium_user",
      "email": "data.premium-user@example.com",
      "firstName": "Data",
      "lastName": "PremiumUser",
      "enabled": true,
      "totp": false,
      "emailVerified": true,
      "credentials": [
        {
          "id": "42e7e900-5f86-4dad-8e2f-b74b716b7b95",
          "type": "password",
          "createdDate": 1707483977301,
          "secretData": "{\"value\":\"${KEYCLOAK_PREMIUM_USER_VALUE}\",\"salt\":\"${KEYCLOAK_PREMIUM_USER_SALT}\",\"additionalParameters\":{ }}",
          "credentialData": "{\"hashIterations\":27500,\"algorithm\":\"pbkdf2-sha256\",\"additionalParameters\":{ }}"
        }
      ],
      "disableableCredentialTypes": [],
      "requiredActions": [],
      "realmRoles": [
        "ROLE_PREMIUM_USER",
        "default-roles-datalandsecurity"
      ],
      "notBefore": 0,
      "groups": []
    },
    {
      "id": "c5ef10b1-de23-4a01-9005-e62ea226ee83",
      "createdTimestamp": 1655881231268,
      "username": "data_uploader",
      "email": "data.uploader@example.com",
      "firstName": "Data",
      "lastName": "Uploader",
      "enabled": true,
      "totp": false,
      "emailVerified": true,
      "credentials": [
        {
          "id": "b0bb5d63-0e6b-47af-a3f7-462e1a881cd9",
          "type": "password",
          "createdDate": 1655881525020,
          "secretData": "{\"value\":\"${KEYCLOAK_UPLOADER_VALUE}\",\"salt\":\"${KEYCLOAK_UPLOADER_SALT}\",\"additionalParameters\":{ }}",
          "credentialData": "{\"hashIterations\":27500,\"algorithm\":\"pbkdf2-sha256\",\"additionalParameters\":{ }}"
        }
      ],
      "disableableCredentialTypes": [],
      "requiredActions": [],
      "realmRoles": [
        "ROLE_UPLOADER",
        "default-roles-datalandsecurity"
      ],
      "notBefore": 0,
      "groups": []
    },
    {
      "id": "18b67ecc-1176-4506-8414-1e81661017ca",
      "createdTimestamp": 1655881254758,
      "username": "data_reader",
      "email": "data.reader@example.com",
      "firstName": "Data",
      "lastName": "Reader",
      "enabled": true,
      "totp": false,
      "emailVerified": true,
      "credentials": [
        {
          "id": "2146c047-7342-4adb-ae73-33e268ab398b",
          "type": "password",
          "createdDate": 1655881581628,
          "secretData": "{\"value\":\"${KEYCLOAK_READER_VALUE}\",\"salt\":\"${KEYCLOAK_READER_SALT}\",\"additionalParameters\":{ }}",
          "credentialData": "{\"hashIterations\":27500,\"algorithm\":\"pbkdf2-sha256\",\"additionalParameters\":{ }}"
        }
      ],
      "disableableCredentialTypes": [],
      "requiredActions": [],
      "realmRoles": [
        "ROLE_USER",
        "default-roles-datalandsecurity"
      ],
      "notBefore": 0,
      "groups": []
    },
    {
      "id": "d5fcac69-9e77-4b91-9295-609f41676cc0",
      "createdTimestamp": 1702466529529,
      "username": "service-account-dataland-batch-manager",
      "enabled": true,
      "totp": false,
      "emailVerified": false,
      "serviceAccountClientId": "dataland-batch-manager",
      "credentials": [],
      "disableableCredentialTypes": [],
      "requiredActions": [
        "terms_and_conditions"
      ],
      "realmRoles": [
        "ROLE_ADMIN",
        "default-roles-datalandsecurity"
      ],
      "clientRoles": {
        "realm-management": [
          "query-clients",
          "query-realms",
          "query-users",
          "view-realm",
          "view-events",
          "view-users",
          "view-identity-providers",
          "view-clients",
          "view-authorization",
          "view-groups",
          "query-groups"
        ]
      },
      "notBefore": 0,
      "groups": []
    },
    {
      "id": "59188f43-43c1-44a7-98cb-33065f1b0a43",
      "createdTimestamp": 1707208162593,
      "username": "service-account-dataland-community-manager",
      "enabled": true,
      "totp": false,
      "emailVerified": false,
      "serviceAccountClientId": "dataland-community-manager",
      "credentials": [],
      "disableableCredentialTypes": [],
      "requiredActions": [
        "terms_and_conditions"
      ],
      "realmRoles": [
        "ROLE_REVIEWER",
        "default-roles-datalandsecurity"
      ],
      "clientRoles": {
        "realm-management": [
          "view-users"
        ]
      },
      "notBefore": 0,
      "groups": []
    },
    {
      "id": "80d3352b-1add-49df-90c3-b6163cd5edf0",
      "username": "service-account-dataland-document-manager",
      "emailVerified": false,
      "createdTimestamp": 1719317760296,
      "enabled": true,
      "totp": false,
      "serviceAccountClientId": "dataland-document-manager",
      "disableableCredentialTypes": [],
      "requiredActions": [
        "TERMS_AND_CONDITIONS"
      ],
      "realmRoles": [
        "ROLE_ADMIN",
        "default-roles-datalandsecurity"
      ],
      "notBefore": 0,
      "groups": []
    },
    {
      "id": "2fc8ded9-9d13-46a1-8fd2-85ebbcb400d7",
      "username": "service-account-dataland-email-service",
      "emailVerified": false,
      "createdTimestamp": 1720538818972,
      "enabled": true,
      "totp": false,
      "serviceAccountClientId": "dataland-email-service",
      "disableableCredentialTypes": [],
      "requiredActions": [
        "TERMS_AND_CONDITIONS"
      ],
      "realmRoles": [
        "default-roles-datalandsecurity"
      ],
      "clientRoles": {
        "realm-management": [
          "view-users"
        ]
      },
      "notBefore": 0,
      "groups": []
    },
    {
      "id": "0a11ef41-af33-487f-9328-26478360d22b",
      "username": "service-account-dataland-api-key-manager",
      "emailVerified": false,
      "createdTimestamp": 1754559311,
      "enabled": true,
      "totp": false,
      "serviceAccountClientId": "dataland-api-key-manager",
      "disableableCredentialTypes": [],
      "requiredActions": [
        "TERMS_AND_CONDITIONS"
      ],
      "realmRoles": [
        "default-roles-datalandsecurity"
      ],
      "clientRoles": {
        "realm-management": [
          "view-users"
        ]
      },
      "notBefore": 0,
      "groups": []
    },
    {
      "id": "08077d9f-97cc-4b3f-9543-c1803752652d",
      "username": "service-account-dataland-data-sourcing-service",
      "emailVerified": false,
      "createdTimestamp": 1754559311,
      "enabled": true,
      "totp": false,
      "serviceAccountClientId": "dataland-data-sourcing-service",
      "disableableCredentialTypes": [],
      "requiredActions": [
        "TERMS_AND_CONDITIONS"
      ],
      "realmRoles": [
        "ROLE_ADMIN",
        "default-roles-datalandsecurity"
      ],
      "clientRoles": {
        "realm-management": [
          "view-users"
        ]
      },
      "notBefore": 0,
      "groups": []
    },
    {
      "id": "f39a7482-978a-457b-97ae-ebf8ec2be5e4",
      "username": "service-account-dataland-accounting-service",
      "emailVerified": false,
      "createdTimestamp": 1762248825,
      "enabled": true,
      "totp": false,
      "serviceAccountClientId": "dataland-accounting-service",
      "disableableCredentialTypes": [],
      "requiredActions": [
        "TERMS_AND_CONDITIONS"
      ],
      "realmRoles": [
        "ROLE_ADMIN",
        "default-roles-datalandsecurity"
      ],
      "clientRoles": {
        "realm-management": [
          "view-users"
        ]
      },
      "notBefore": 0,
      "groups": []
    },
    {
      "id": "a82d0809-2bc2-4244-9ca3-947b7ba817b9",
      "createdTimestamp": 1713789577905,
      "username": "service-account-dataland-backend",
      "enabled": true,
      "totp": false,
      "emailVerified": false,
      "serviceAccountClientId": "dataland-backend",
      "disableableCredentialTypes": [],
      "requiredActions": [
        "TERMS_AND_CONDITIONS"
      ],
      "realmRoles": [
        "ROLE_ADMIN",
        "default-roles-datalandsecurity"
      ],
      "clientRoles": {
        "realm-management": [
          "view-users"
        ]
      },
      "notBefore": 0,
      "groups": []
    },
    {
      "id": "16c94a1f-d0c7-4940-9678-d2b87411f17d",
      "username": "service-account-dataland-data-exporter",
      "emailVerified": false,
      "createdTimestamp": 1726578064578,
      "enabled": true,
      "totp": false,
      "serviceAccountClientId": "dataland-data-exporter",
      "disableableCredentialTypes": [],
      "requiredActions": [
        "TERMS_AND_CONDITIONS"
      ],
      "realmRoles": [
        "default-roles-datalandsecurity"
      ],
      "notBefore": 0,
      "groups": []
    },
    {
      "id": "3006e5da-1f80-48bd-a499-5b82b6742be1",
      "username": "service-account-dataland-qa-service",
      "emailVerified": false,
      "createdTimestamp": 1720183887008,
      "enabled": true,
      "totp": false,
      "serviceAccountClientId": "dataland-qa-service",
      "disableableCredentialTypes": [],
      "requiredActions": [
        "TERMS_AND_CONDITIONS"
      ],
      "realmRoles": [
        "ROLE_ADMIN",
        "default-roles-datalandsecurity"
      ],
      "notBefore": 0,
      "groups": []
    },
    {
      "id": "cc5b16ab-6fc8-453a-bea0-aa85262e1788",
      "username": "service-account-dataland-user-service",
      "emailVerified": false,
      "createdTimestamp": 1741766906447,
      "enabled": true,
      "totp": false,
      "serviceAccountClientId": "dataland-user-service",
      "disableableCredentialTypes": [],
      "requiredActions": [
        "TERMS_AND_CONDITIONS"
      ],
      "realmRoles": [
        "ROLE_ADMIN",
        "default-roles-datalandsecurity"
      ],
      "notBefore": 0,
      "groups": []
    }
  ],
  "scopeMappings": [
    {
      "clientScope": "offline_access",
      "roles": [
        "offline_access"
      ]
    }
  ],
  "clientScopeMappings": {
    "account": [
      {
        "client": "account-console",
        "roles": [
          "manage-account",
          "view-groups"
        ]
      }
    ]
  },
  "clients": [
    {
      "id": "a979df2f-c240-4055-b68a-b132d4d1494e",
      "clientId": "account",
      "name": "${client_account}",
      "rootUrl": "${authBaseUrl}",
      "baseUrl": "/realms/datalandsecurity/account/",
      "surrogateAuthRequired": false,
      "enabled": true,
      "alwaysDisplayInConsole": false,
      "clientAuthenticatorType": "client-secret",
      "redirectUris": [
        "/realms/datalandsecurity/account/*"
      ],
      "webOrigins": [],
      "notBefore": 0,
      "bearerOnly": false,
      "consentRequired": false,
      "standardFlowEnabled": true,
      "implicitFlowEnabled": false,
      "directAccessGrantsEnabled": false,
      "serviceAccountsEnabled": false,
      "publicClient": true,
      "frontchannelLogout": false,
      "protocol": "openid-connect",
      "attributes": {
        "post.logout.redirect.uris": "+"
      },
      "authenticationFlowBindingOverrides": {},
      "fullScopeAllowed": false,
      "nodeReRegistrationTimeout": 0,
      "defaultClientScopes": [
        "web-origins",
        "acr",
        "profile",
        "roles",
        "email"
      ],
      "optionalClientScopes": [
        "address",
        "phone",
        "offline_access",
        "microprofile-jwt"
      ]
    },
    {
      "id": "bec4b271-6243-4563-a57f-1afb1563e599",
      "clientId": "account-console",
      "name": "${client_account-console}",
      "rootUrl": "${authBaseUrl}",
      "baseUrl": "/realms/datalandsecurity/account/",
      "surrogateAuthRequired": false,
      "enabled": true,
      "alwaysDisplayInConsole": false,
      "clientAuthenticatorType": "client-secret",
      "redirectUris": [
        "/realms/datalandsecurity/account/*"
      ],
      "webOrigins": [
        "+"
      ],
      "notBefore": 0,
      "bearerOnly": false,
      "consentRequired": false,
      "standardFlowEnabled": true,
      "implicitFlowEnabled": false,
      "directAccessGrantsEnabled": false,
      "serviceAccountsEnabled": false,
      "publicClient": true,
      "frontchannelLogout": false,
      "protocol": "openid-connect",
      "attributes": {
        "post.logout.redirect.uris": "+",
        "pkce.code.challenge.method": "S256",
        "login_theme": "dataland_theme"
      },
      "authenticationFlowBindingOverrides": {},
      "fullScopeAllowed": false,
      "nodeReRegistrationTimeout": 0,
      "protocolMappers": [
        {
          "id": "cce35500-519b-4833-b1f3-b119de43bf93",
          "name": "audience resolve",
          "protocol": "openid-connect",
          "protocolMapper": "oidc-audience-resolve-mapper",
          "consentRequired": false,
          "config": {}
>>>>>>> be1844c4
        }
      },
      "clientRole" : false,
      "containerId" : "datalandsecurity",
      "attributes" : { }
    }, {
      "id" : "919a5003-4250-47b1-b271-f6ce80f8be75",
      "name" : "ROLE_PREMIUM_USER",
      "description" : "",
      "composite" : true,
      "composites" : {
        "realm" : [ "ROLE_USER" ]
      },
      "clientRole" : false,
      "containerId" : "datalandsecurity",
      "attributes" : { }
    }, {
      "id" : "3f68b79e-be0f-442a-8321-ffa1aabc6da6",
      "name" : "offline_access",
      "description" : "${role_offline-access}",
      "composite" : false,
      "clientRole" : false,
      "containerId" : "datalandsecurity",
      "attributes" : { }
    }, {
      "id" : "63fff10d-8146-4b06-8bde-23f02313585b",
      "name" : "ROLE_REVIEWER",
      "description" : "",
      "composite" : true,
      "composites" : {
        "realm" : [ "ROLE_USER" ]
      },
      "clientRole" : false,
      "containerId" : "datalandsecurity",
      "attributes" : { }
    } ],
    "client" : {
      "dataland-document-manager" : [ ],
      "dataland-data-sourcing-service" : [ ],
      "realm-management" : [ {
        "id" : "d93667ce-e088-4833-b796-ccfdc62ca5ca",
        "name" : "manage-clients",
        "description" : "${role_manage-clients}",
        "composite" : false,
        "clientRole" : true,
        "containerId" : "71cf14a6-93cb-4428-81a9-5e40a1b24ed7",
        "attributes" : { }
      }, {
        "id" : "ff562005-3b6a-4beb-8a02-1597f05b7529",
        "name" : "manage-authorization",
        "description" : "${role_manage-authorization}",
        "composite" : false,
        "clientRole" : true,
        "containerId" : "71cf14a6-93cb-4428-81a9-5e40a1b24ed7",
        "attributes" : { }
      }, {
        "id" : "803fbe9f-6274-4107-9960-2a0d7cfab7b6",
        "name" : "manage-realm",
        "description" : "${role_manage-realm}",
        "composite" : false,
        "clientRole" : true,
        "containerId" : "71cf14a6-93cb-4428-81a9-5e40a1b24ed7",
        "attributes" : { }
      }, {
        "id" : "8d32d213-9c6b-470b-8d05-8d65b102429c",
        "name" : "realm-admin",
        "description" : "${role_realm-admin}",
        "composite" : true,
        "composites" : {
          "client" : {
            "realm-management" : [ "manage-clients", "manage-authorization", "manage-realm", "query-clients", "create-client", "manage-identity-providers", "query-realms", "query-users", "view-realm", "view-events", "impersonation", "manage-users", "view-users", "manage-events", "view-identity-providers", "view-clients", "view-authorization", "query-groups" ]
          }
        },
        "clientRole" : true,
        "containerId" : "71cf14a6-93cb-4428-81a9-5e40a1b24ed7",
        "attributes" : { }
      }, {
        "id" : "574c6199-b598-4ea0-8fdc-73c4f5037560",
        "name" : "query-clients",
        "description" : "${role_query-clients}",
        "composite" : false,
        "clientRole" : true,
        "containerId" : "71cf14a6-93cb-4428-81a9-5e40a1b24ed7",
        "attributes" : { }
      }, {
        "id" : "d7a66400-c8d2-429c-8efd-7e50db83cc70",
        "name" : "create-client",
        "description" : "${role_create-client}",
        "composite" : false,
        "clientRole" : true,
        "containerId" : "71cf14a6-93cb-4428-81a9-5e40a1b24ed7",
        "attributes" : { }
      }, {
        "id" : "86bca689-4932-4af4-b9d2-831a743cdffc",
        "name" : "manage-identity-providers",
        "description" : "${role_manage-identity-providers}",
        "composite" : false,
        "clientRole" : true,
        "containerId" : "71cf14a6-93cb-4428-81a9-5e40a1b24ed7",
        "attributes" : { }
      }, {
        "id" : "2c549ca0-90e2-4e77-adb1-0cf5702ee2f9",
        "name" : "query-realms",
        "description" : "${role_query-realms}",
        "composite" : false,
        "clientRole" : true,
        "containerId" : "71cf14a6-93cb-4428-81a9-5e40a1b24ed7",
        "attributes" : { }
      }, {
        "id" : "1d36bf4c-919a-407a-a70c-2274c5a6962a",
        "name" : "query-users",
        "description" : "${role_query-users}",
        "composite" : false,
        "clientRole" : true,
        "containerId" : "71cf14a6-93cb-4428-81a9-5e40a1b24ed7",
        "attributes" : { }
      }, {
        "id" : "7f5dc158-cb73-411a-99ef-c2f0dd462a4c",
        "name" : "view-realm",
        "description" : "${role_view-realm}",
        "composite" : false,
        "clientRole" : true,
        "containerId" : "71cf14a6-93cb-4428-81a9-5e40a1b24ed7",
        "attributes" : { }
      }, {
        "id" : "5871e12f-68a3-461a-b029-dbc061c5bbc2",
        "name" : "view-events",
        "description" : "${role_view-events}",
        "composite" : false,
        "clientRole" : true,
        "containerId" : "71cf14a6-93cb-4428-81a9-5e40a1b24ed7",
        "attributes" : { }
      }, {
        "id" : "83eb6af7-a931-4da5-905c-e96da315ed45",
        "name" : "impersonation",
        "description" : "${role_impersonation}",
        "composite" : false,
        "clientRole" : true,
        "containerId" : "71cf14a6-93cb-4428-81a9-5e40a1b24ed7",
        "attributes" : { }
      }, {
        "id" : "59db2035-f9cf-457c-837c-8663c2a62e78",
        "name" : "manage-users",
        "description" : "${role_manage-users}",
        "composite" : false,
        "clientRole" : true,
        "containerId" : "71cf14a6-93cb-4428-81a9-5e40a1b24ed7",
        "attributes" : { }
      }, {
        "id" : "bc2f57f4-7c90-4631-8eb2-a9fbf192b5b8",
        "name" : "view-users",
        "description" : "${role_view-users}",
        "composite" : true,
        "composites" : {
          "client" : {
            "realm-management" : [ "query-users", "query-groups" ]
          }
        },
        "clientRole" : true,
        "containerId" : "71cf14a6-93cb-4428-81a9-5e40a1b24ed7",
        "attributes" : { }
      }, {
        "id" : "e7bcefb5-9da9-4931-a6cf-356bf7c46782",
        "name" : "manage-events",
        "description" : "${role_manage-events}",
        "composite" : false,
        "clientRole" : true,
        "containerId" : "71cf14a6-93cb-4428-81a9-5e40a1b24ed7",
        "attributes" : { }
      }, {
        "id" : "fd08d94e-6ace-4023-b33f-6290ecd97445",
        "name" : "view-identity-providers",
        "description" : "${role_view-identity-providers}",
        "composite" : false,
        "clientRole" : true,
        "containerId" : "71cf14a6-93cb-4428-81a9-5e40a1b24ed7",
        "attributes" : { }
      }, {
        "id" : "7d08b410-73eb-49a9-8169-38ce165fef4c",
        "name" : "view-clients",
        "description" : "${role_view-clients}",
        "composite" : true,
        "composites" : {
          "client" : {
            "realm-management" : [ "query-clients" ]
          }
        },
        "clientRole" : true,
        "containerId" : "71cf14a6-93cb-4428-81a9-5e40a1b24ed7",
        "attributes" : { }
      }, {
        "id" : "80ae9f91-3226-455c-8fc2-af051b850bf7",
        "name" : "view-groups",
        "composite" : false,
        "clientRole" : true,
        "containerId" : "71cf14a6-93cb-4428-81a9-5e40a1b24ed7",
        "attributes" : { }
      }, {
        "id" : "3c14c2c1-6a1b-4691-b305-0d0da932d922",
        "name" : "view-authorization",
        "description" : "${role_view-authorization}",
        "composite" : false,
        "clientRole" : true,
        "containerId" : "71cf14a6-93cb-4428-81a9-5e40a1b24ed7",
        "attributes" : { }
      }, {
        "id" : "755e2a0b-0c8b-432c-b64c-fc562587f146",
        "name" : "query-groups",
        "description" : "${role_query-groups}",
        "composite" : false,
        "clientRole" : true,
        "containerId" : "71cf14a6-93cb-4428-81a9-5e40a1b24ed7",
        "attributes" : { }
      } ],
      "security-admin-console" : [ ],
      "dataland-data-exporter" : [ ],
      "dataland-batch-manager" : [ ],
      "dataland-community-manager" : [ ],
      "account-console" : [ ],
      "broker" : [ {
        "id" : "3016841e-fb70-408d-a332-c05d22cebab1",
        "name" : "read-token",
        "description" : "${role_read-token}",
        "composite" : false,
        "clientRole" : true,
        "containerId" : "fd3061df-88b7-4080-90b5-1ec52cca7f13",
        "attributes" : { }
      } ],
      "dataland-user-service" : [ ],
      "dataland-public" : [ ],
      "dataland-qa-service" : [ ],
      "dataland-api-key-manager" : [ ],
      "dataland-backend" : [ ],
      "admin-cli" : [ ],
      "dataland-email-service" : [ ],
      "account" : [ {
        "id" : "e8c7e24a-42a9-4190-89da-9e0e75c1f61d",
        "name" : "delete-account",
        "description" : "${role_delete-account}",
        "composite" : false,
        "clientRole" : true,
        "containerId" : "a979df2f-c240-4055-b68a-b132d4d1494e",
        "attributes" : { }
      }, {
        "id" : "9a1107b3-2984-471a-83bd-926787001639",
        "name" : "manage-consent",
        "description" : "${role_manage-consent}",
        "composite" : true,
        "composites" : {
          "client" : {
            "account" : [ "view-consent" ]
          }
        },
        "clientRole" : true,
        "containerId" : "a979df2f-c240-4055-b68a-b132d4d1494e",
        "attributes" : { }
      }, {
        "id" : "cca2058b-bcb6-46a9-aa37-63db7f63e17a",
        "name" : "manage-account-links",
        "description" : "${role_manage-account-links}",
        "composite" : false,
        "clientRole" : true,
        "containerId" : "a979df2f-c240-4055-b68a-b132d4d1494e",
        "attributes" : { }
      }, {
        "id" : "92eb7ea1-88ff-444a-93cc-cf0d3833685f",
        "name" : "view-applications",
        "description" : "${role_view-applications}",
        "composite" : false,
        "clientRole" : true,
        "containerId" : "a979df2f-c240-4055-b68a-b132d4d1494e",
        "attributes" : { }
      }, {
        "id" : "66fab107-22f6-4713-8177-9e73a92e7093",
        "name" : "view-consent",
        "description" : "${role_view-consent}",
        "composite" : false,
        "clientRole" : true,
        "containerId" : "a979df2f-c240-4055-b68a-b132d4d1494e",
        "attributes" : { }
      }, {
        "id" : "10d49b81-59e7-4382-80a0-230890e387c4",
        "name" : "view-groups",
        "description" : "${role_view-groups}",
        "composite" : false,
        "clientRole" : true,
        "containerId" : "a979df2f-c240-4055-b68a-b132d4d1494e",
        "attributes" : { }
      }, {
        "id" : "0973068b-7a93-4915-aa77-f59a1eeff9f9",
        "name" : "manage-account",
        "description" : "${role_manage-account}",
        "composite" : true,
        "composites" : {
          "client" : {
            "account" : [ "manage-account-links" ]
          }
        },
<<<<<<< HEAD
        "clientRole" : true,
        "containerId" : "a979df2f-c240-4055-b68a-b132d4d1494e",
        "attributes" : { }
      }, {
        "id" : "4787bcbe-8c5e-4fc8-9482-84ac758c2628",
        "name" : "view-profile",
        "description" : "${role_view-profile}",
        "composite" : false,
        "clientRole" : true,
        "containerId" : "a979df2f-c240-4055-b68a-b132d4d1494e",
        "attributes" : { }
      } ]
=======
        {
          "id": "0a0ddf39-4381-4b52-a128-10fee2f1dee6",
          "name": "Client IP Address",
          "protocol": "openid-connect",
          "protocolMapper": "oidc-usersessionmodel-note-mapper",
          "consentRequired": false,
          "config": {
            "user.session.note": "clientAddress",
            "introspection.token.claim": "true",
            "id.token.claim": "true",
            "access.token.claim": "true",
            "claim.name": "clientAddress",
            "jsonType.label": "String"
          }
        }
      ],
      "defaultClientScopes": [
        "web-origins",
        "acr",
        "profile",
        "roles",
        "email"
      ],
      "optionalClientScopes": [
        "address",
        "phone",
        "offline_access",
        "microprofile-jwt"
      ]
    },
    {
      "id": "f87579be-f10e-46e9-a95e-92fab94f09e6",
      "clientId": "dataland-email-service",
      "name": "",
      "description": "",
      "rootUrl": "",
      "adminUrl": "",
      "baseUrl": "",
      "surrogateAuthRequired": false,
      "enabled": true,
      "alwaysDisplayInConsole": false,
      "clientAuthenticatorType": "client-secret",
      "secret": "${DATALAND_EMAIL_SERVICE_CLIENT_SECRET}",
      "redirectUris": [
        "/*"
      ],
      "webOrigins": [
        "/*"
      ],
      "notBefore": 0,
      "bearerOnly": false,
      "consentRequired": false,
      "standardFlowEnabled": false,
      "implicitFlowEnabled": false,
      "directAccessGrantsEnabled": false,
      "serviceAccountsEnabled": true,
      "publicClient": false,
      "frontchannelLogout": true,
      "protocol": "openid-connect",
      "attributes": {
        "oidc.ciba.grant.enabled": "false",
        "oauth2.device.authorization.grant.enabled": "false",
        "client.secret.creation.time": "1720538818",
        "backchannel.logout.session.required": "true",
        "backchannel.logout.revoke.offline.tokens": "false"
      },
      "authenticationFlowBindingOverrides": {},
      "fullScopeAllowed": true,
      "nodeReRegistrationTimeout": -1,
      "protocolMappers": [
        {
          "id": "a821e42d-00ea-4de9-ab15-75a4db1d28b1",
          "name": "Client Host",
          "protocol": "openid-connect",
          "protocolMapper": "oidc-usersessionmodel-note-mapper",
          "consentRequired": false,
          "config": {
            "user.session.note": "clientHost",
            "introspection.token.claim": "true",
            "id.token.claim": "true",
            "access.token.claim": "true",
            "claim.name": "clientHost",
            "jsonType.label": "String"
          }
        },
        {
          "id": "9218f6c6-3a76-40e8-b8db-856dde571b6c",
          "name": "Client ID",
          "protocol": "openid-connect",
          "protocolMapper": "oidc-usersessionmodel-note-mapper",
          "consentRequired": false,
          "config": {
            "user.session.note": "client_id",
            "introspection.token.claim": "true",
            "id.token.claim": "true",
            "access.token.claim": "true",
            "claim.name": "client_id",
            "jsonType.label": "String"
          }
        },
        {
          "id": "7ebad941-ca90-4734-a2cc-aacc60b9529a",
          "name": "Client IP Address",
          "protocol": "openid-connect",
          "protocolMapper": "oidc-usersessionmodel-note-mapper",
          "consentRequired": false,
          "config": {
            "user.session.note": "clientAddress",
            "introspection.token.claim": "true",
            "id.token.claim": "true",
            "access.token.claim": "true",
            "claim.name": "clientAddress",
            "jsonType.label": "String"
          }
        }
      ],
      "defaultClientScopes": [
        "web-origins",
        "acr",
        "profile",
        "roles",
        "email"
      ],
      "optionalClientScopes": [
        "address",
        "phone",
        "offline_access",
        "microprofile-jwt"
      ]
    },
    {
      "id": "5224c9c9-d1c3-4d33-9ea9-bb3042814527",
      "clientId": "dataland-api-key-manager",
      "name": "",
      "description": "",
      "rootUrl": "",
      "adminUrl": "",
      "baseUrl": "",
      "surrogateAuthRequired": false,
      "enabled": true,
      "alwaysDisplayInConsole": false,
      "clientAuthenticatorType": "client-secret",
      "secret": "${DATALAND_API_KEY_MANAGER_CLIENT_SECRET}",
      "redirectUris": [
        "/*"
      ],
      "webOrigins": [
        "/*"
      ],
      "notBefore": 0,
      "bearerOnly": false,
      "consentRequired": false,
      "standardFlowEnabled": false,
      "implicitFlowEnabled": false,
      "directAccessGrantsEnabled": false,
      "serviceAccountsEnabled": true,
      "publicClient": false,
      "frontchannelLogout": true,
      "protocol": "openid-connect",
      "attributes": {
        "oidc.ciba.grant.enabled": "false",
        "oauth2.device.authorization.grant.enabled": "false",
        "client.secret.creation.time": "1754559311",
        "backchannel.logout.session.required": "true",
        "backchannel.logout.revoke.offline.tokens": "false"
      },
      "authenticationFlowBindingOverrides": {},
      "fullScopeAllowed": true,
      "nodeReRegistrationTimeout": -1,
      "protocolMappers": [
        {
          "id": "6f8973e6-2662-4e10-9f83-f0fa1da3e630",
          "name": "Client Host",
          "protocol": "openid-connect",
          "protocolMapper": "oidc-usersessionmodel-note-mapper",
          "consentRequired": false,
          "config": {
            "user.session.note": "clientHost",
            "introspection.token.claim": "true",
            "id.token.claim": "true",
            "access.token.claim": "true",
            "claim.name": "clientHost",
            "jsonType.label": "String"
          }
        },
        {
          "id": "f5dba6e4-03c7-4f73-bf65-4b0d737dedcf",
          "name": "Client ID",
          "protocol": "openid-connect",
          "protocolMapper": "oidc-usersessionmodel-note-mapper",
          "consentRequired": false,
          "config": {
            "user.session.note": "client_id",
            "introspection.token.claim": "true",
            "id.token.claim": "true",
            "access.token.claim": "true",
            "claim.name": "client_id",
            "jsonType.label": "String"
          }
        },
        {
          "id": "4afc86f0-e9c3-4558-b87a-d107b40731e1",
          "name": "Client IP Address",
          "protocol": "openid-connect",
          "protocolMapper": "oidc-usersessionmodel-note-mapper",
          "consentRequired": false,
          "config": {
            "user.session.note": "clientAddress",
            "introspection.token.claim": "true",
            "id.token.claim": "true",
            "access.token.claim": "true",
            "claim.name": "clientAddress",
            "jsonType.label": "String"
          }
        }
      ],
      "defaultClientScopes": [
        "web-origins",
        "acr",
        "profile",
        "roles",
        "email"
      ],
      "optionalClientScopes": [
        "address",
        "phone",
        "offline_access",
        "microprofile-jwt"
      ]
    },
    {
      "id": "5e1b4d57-21f9-4b5e-922f-d11f69b2c575",
      "clientId": "dataland-data-sourcing-service",
      "name": "",
      "description": "",
      "rootUrl": "",
      "adminUrl": "",
      "baseUrl": "",
      "surrogateAuthRequired": false,
      "enabled": true,
      "alwaysDisplayInConsole": false,
      "clientAuthenticatorType": "client-secret",
      "secret": "${DATALAND_DATA_SOURCING_SERVICE_CLIENT_SECRET}",
      "redirectUris": [
        "/*"
      ],
      "webOrigins": [
        "/*"
      ],
      "notBefore": 0,
      "bearerOnly": false,
      "consentRequired": false,
      "standardFlowEnabled": false,
      "implicitFlowEnabled": false,
      "directAccessGrantsEnabled": false,
      "serviceAccountsEnabled": true,
      "publicClient": false,
      "frontchannelLogout": true,
      "protocol": "openid-connect",
      "attributes": {
        "oidc.ciba.grant.enabled": "false",
        "oauth2.device.authorization.grant.enabled": "false",
        "client.secret.creation.time": "1754559311",
        "backchannel.logout.session.required": "true",
        "backchannel.logout.revoke.offline.tokens": "false"
      },
      "authenticationFlowBindingOverrides": {},
      "fullScopeAllowed": true,
      "nodeReRegistrationTimeout": -1,
      "protocolMappers": [
        {
          "id": "2a1c0e94-66d7-43e1-bdc5-2cc6a2a7213d",
          "name": "Client Host",
          "protocol": "openid-connect",
          "protocolMapper": "oidc-usersessionmodel-note-mapper",
          "consentRequired": false,
          "config": {
            "user.session.note": "clientHost",
            "introspection.token.claim": "true",
            "id.token.claim": "true",
            "access.token.claim": "true",
            "claim.name": "clientHost",
            "jsonType.label": "String"
          }
        },
        {
          "id": "38829e62-35a8-498a-8706-8be7e0a603ad",
          "name": "Client ID",
          "protocol": "openid-connect",
          "protocolMapper": "oidc-usersessionmodel-note-mapper",
          "consentRequired": false,
          "config": {
            "user.session.note": "client_id",
            "introspection.token.claim": "true",
            "id.token.claim": "true",
            "access.token.claim": "true",
            "claim.name": "client_id",
            "jsonType.label": "String"
          }
        },
        {
          "id": "4796befe-3da1-430b-a65c-b31d7fcaf0f6",
          "name": "Client IP Address",
          "protocol": "openid-connect",
          "protocolMapper": "oidc-usersessionmodel-note-mapper",
          "consentRequired": false,
          "config": {
            "user.session.note": "clientAddress",
            "introspection.token.claim": "true",
            "id.token.claim": "true",
            "access.token.claim": "true",
            "claim.name": "clientAddress",
            "jsonType.label": "String"
          }
        }
      ],
      "defaultClientScopes": [
        "web-origins",
        "acr",
        "profile",
        "roles",
        "email"
      ],
      "optionalClientScopes": [
        "address",
        "phone",
        "offline_access",
        "microprofile-jwt"
      ]
    },
    {
      "id": "a6d8f2ee-b35c-4d36-bd38-0c54924f2c23",
      "clientId": "dataland-accounting-service",
      "name": "",
      "description": "",
      "rootUrl": "",
      "adminUrl": "",
      "baseUrl": "",
      "surrogateAuthRequired": false,
      "enabled": true,
      "alwaysDisplayInConsole": false,
      "clientAuthenticatorType": "client-secret",
      "secret": "${DATALAND_ACCOUNTING_SERVICE_CLIENT_SECRET}",
      "redirectUris": [
        "/*"
      ],
      "webOrigins": [
        "/*"
      ],
      "notBefore": 0,
      "bearerOnly": false,
      "consentRequired": false,
      "standardFlowEnabled": false,
      "implicitFlowEnabled": false,
      "directAccessGrantsEnabled": false,
      "serviceAccountsEnabled": true,
      "publicClient": false,
      "frontchannelLogout": true,
      "protocol": "openid-connect",
      "attributes": {
        "oidc.ciba.grant.enabled": "false",
        "oauth2.device.authorization.grant.enabled": "false",
        "client.secret.creation.time": "1762248825",
        "backchannel.logout.session.required": "true",
        "backchannel.logout.revoke.offline.tokens": "false"
      },
      "authenticationFlowBindingOverrides": {},
      "fullScopeAllowed": true,
      "nodeReRegistrationTimeout": -1,
      "protocolMappers": [
        {
          "id": "36d058dc-2f41-440b-a3aa-83d373aa4d87",
          "name": "Client Host",
          "protocol": "openid-connect",
          "protocolMapper": "oidc-usersessionmodel-note-mapper",
          "consentRequired": false,
          "config": {
            "user.session.note": "clientHost",
            "introspection.token.claim": "true",
            "id.token.claim": "true",
            "access.token.claim": "true",
            "claim.name": "clientHost",
            "jsonType.label": "String"
          }
        },
        {
          "id": "ee5a51da-eae7-40e7-a424-0c5fcefe0362",
          "name": "Client ID",
          "protocol": "openid-connect",
          "protocolMapper": "oidc-usersessionmodel-note-mapper",
          "consentRequired": false,
          "config": {
            "user.session.note": "client_id",
            "introspection.token.claim": "true",
            "id.token.claim": "true",
            "access.token.claim": "true",
            "claim.name": "client_id",
            "jsonType.label": "String"
          }
        },
        {
          "id": "0f6d8b83-2f78-4fc3-9f7f-f809dc843f83",
          "name": "Client IP Address",
          "protocol": "openid-connect",
          "protocolMapper": "oidc-usersessionmodel-note-mapper",
          "consentRequired": false,
          "config": {
            "user.session.note": "clientAddress",
            "introspection.token.claim": "true",
            "id.token.claim": "true",
            "access.token.claim": "true",
            "claim.name": "clientAddress",
            "jsonType.label": "String"
          }
        }
      ],
      "defaultClientScopes": [
        "web-origins",
        "acr",
        "profile",
        "roles",
        "email"
      ],
      "optionalClientScopes": [
        "address",
        "phone",
        "offline_access",
        "microprofile-jwt"
      ]
    },
    {
      "id": "9c594354-2d02-4394-9d36-c9bf625b42a2",
      "clientId": "dataland-public",
      "name": "",
      "description": "",
      "rootUrl": "",
      "adminUrl": "",
      "baseUrl": "",
      "surrogateAuthRequired": false,
      "enabled": true,
      "alwaysDisplayInConsole": true,
      "clientAuthenticatorType": "client-secret",
      "redirectUris": [
        "/*"
      ],
      "webOrigins": [
        "+"
      ],
      "notBefore": 0,
      "bearerOnly": false,
      "consentRequired": false,
      "standardFlowEnabled": true,
      "implicitFlowEnabled": false,
      "directAccessGrantsEnabled": true,
      "serviceAccountsEnabled": false,
      "publicClient": true,
      "frontchannelLogout": false,
      "protocol": "openid-connect",
      "attributes": {
        "saml.force.post.binding": "false",
        "saml.multivalued.roles": "false",
        "frontchannel.logout.session.required": "false",
        "post.logout.redirect.uris": "https://local-dev.dataland.com/*##https://dev1.dataland.com/*##https://dev2.dataland.com/*##https://dev3.dataland.com/*##https://test.dataland.com/*##https://dataland.com/*##https://clone.dataland.com/*",
        "oauth2.device.authorization.grant.enabled": "false",
        "backchannel.logout.revoke.offline.tokens": "false",
        "saml.server.signature.keyinfo.ext": "false",
        "use.refresh.tokens": "true",
        "oidc.ciba.grant.enabled": "false",
        "backchannel.logout.session.required": "true",
        "client_credentials.use_refresh_token": "false",
        "require.pushed.authorization.requests": "false",
        "saml.client.signature": "false",
        "pkce.code.challenge.method": "S256",
        "saml.allow.ecp.flow": "false",
        "id.token.as.detached.signature": "false",
        "saml.assertion.signature": "false",
        "saml.encrypt": "false",
        "saml.server.signature": "false",
        "exclude.session.state.from.auth.response": "false",
        "saml.artifact.binding": "false",
        "saml_force_name_id_format": "false",
        "acr.loa.map": "{}",
        "tls.client.certificate.bound.access.tokens": "false",
        "saml.authnstatement": "false",
        "display.on.consent.screen": "false",
        "token.response.type.bearer.lower-case": "false",
        "saml.onetimeuse.condition": "false"
      },
      "authenticationFlowBindingOverrides": {},
      "fullScopeAllowed": true,
      "nodeReRegistrationTimeout": -1,
      "protocolMappers": [
        {
          "id": "05dff6f2-6129-4e18-b9a0-3e7b36ee0aae",
          "name": "picture",
          "protocol": "openid-connect",
          "protocolMapper": "oidc-claims-param-token-mapper",
          "consentRequired": false,
          "config": {
            "id.token.claim": "true",
            "userinfo.token.claim": "true"
          }
        }
      ],
      "defaultClientScopes": [
        "web-origins",
        "acr",
        "profile",
        "roles",
        "email"
      ],
      "optionalClientScopes": [
        "address",
        "phone",
        "offline_access",
        "microprofile-jwt"
      ]
    },
    {
      "id": "e15b8d9e-5683-4ace-a2f5-26956ee9b7ae",
      "clientId": "dataland-qa-service",
      "name": "",
      "description": "",
      "rootUrl": "",
      "adminUrl": "",
      "baseUrl": "",
      "surrogateAuthRequired": false,
      "enabled": true,
      "alwaysDisplayInConsole": false,
      "clientAuthenticatorType": "client-secret",
      "secret": "${DATALAND_QA_SERVICE_CLIENT_SECRET}",
      "redirectUris": [
        "/*"
      ],
      "webOrigins": [
        "/*"
      ],
      "notBefore": 0,
      "bearerOnly": false,
      "consentRequired": false,
      "standardFlowEnabled": false,
      "implicitFlowEnabled": false,
      "directAccessGrantsEnabled": false,
      "serviceAccountsEnabled": true,
      "publicClient": false,
      "frontchannelLogout": true,
      "protocol": "openid-connect",
      "attributes": {
        "client.secret.creation.time": "1720183887",
        "oauth2.device.authorization.grant.enabled": "false",
        "backchannel.logout.revoke.offline.tokens": "false",
        "use.refresh.tokens": "true",
        "oidc.ciba.grant.enabled": "false",
        "client.use.lightweight.access.token.enabled": "false",
        "backchannel.logout.session.required": "true",
        "client_credentials.use_refresh_token": "false",
        "tls.client.certificate.bound.access.tokens": "false",
        "require.pushed.authorization.requests": "false",
        "acr.loa.map": "{}",
        "display.on.consent.screen": "false",
        "token.response.type.bearer.lower-case": "false"
      },
      "authenticationFlowBindingOverrides": {},
      "fullScopeAllowed": true,
      "nodeReRegistrationTimeout": -1,
      "protocolMappers": [
        {
          "id": "fad3772f-a109-4672-a263-fd317b0023ca",
          "name": "Client ID",
          "protocol": "openid-connect",
          "protocolMapper": "oidc-usersessionmodel-note-mapper",
          "consentRequired": false,
          "config": {
            "user.session.note": "client_id",
            "introspection.token.claim": "true",
            "id.token.claim": "true",
            "access.token.claim": "true",
            "claim.name": "client_id",
            "jsonType.label": "String"
          }
        },
        {
          "id": "a62a9885-5d4d-4668-8f4b-f1997f709d6e",
          "name": "Client IP Address",
          "protocol": "openid-connect",
          "protocolMapper": "oidc-usersessionmodel-note-mapper",
          "consentRequired": false,
          "config": {
            "user.session.note": "clientAddress",
            "introspection.token.claim": "true",
            "id.token.claim": "true",
            "access.token.claim": "true",
            "claim.name": "clientAddress",
            "jsonType.label": "String"
          }
        },
        {
          "id": "36d7074d-bcc6-447e-91f6-40aea94c9a3f",
          "name": "Client Host",
          "protocol": "openid-connect",
          "protocolMapper": "oidc-usersessionmodel-note-mapper",
          "consentRequired": false,
          "config": {
            "user.session.note": "clientHost",
            "introspection.token.claim": "true",
            "id.token.claim": "true",
            "access.token.claim": "true",
            "claim.name": "clientHost",
            "jsonType.label": "String"
          }
        }
      ],
      "defaultClientScopes": [
        "web-origins",
        "acr",
        "profile",
        "roles",
        "email"
      ],
      "optionalClientScopes": [
        "address",
        "phone",
        "offline_access",
        "microprofile-jwt"
      ]
    },
    {
      "id": "768eb8a2-ccb3-43c7-bf9f-840d6277162e",
      "clientId": "dataland-data-exporter",
      "name": "",
      "description": "",
      "rootUrl": "",
      "adminUrl": "",
      "baseUrl": "",
      "surrogateAuthRequired": false,
      "enabled": true,
      "alwaysDisplayInConsole": false,
      "clientAuthenticatorType": "client-secret",
      "secret": "${DATALAND_DATA_EXPORTER_CLIENT_SECRET}",
      "redirectUris": [
        "/*"
      ],
      "webOrigins": [
        "/*"
      ],
      "notBefore": 0,
      "bearerOnly": false,
      "consentRequired": false,
      "standardFlowEnabled": false,
      "implicitFlowEnabled": false,
      "directAccessGrantsEnabled": false,
      "serviceAccountsEnabled": true,
      "publicClient": false,
      "frontchannelLogout": true,
      "protocol": "openid-connect",
      "attributes": {
        "oidc.ciba.grant.enabled": "false",
        "client.secret.creation.time": "1726578064",
        "backchannel.logout.session.required": "true",
        "oauth2.device.authorization.grant.enabled": "false",
        "display.on.consent.screen": "false",
        "backchannel.logout.revoke.offline.tokens": "false"
      },
      "authenticationFlowBindingOverrides": {},
      "fullScopeAllowed": true,
      "nodeReRegistrationTimeout": -1,
      "protocolMappers": [
        {
          "id": "e9aa06a0-e455-4a2b-bb3c-f44b3a41c03c",
          "name": "Client ID",
          "protocol": "openid-connect",
          "protocolMapper": "oidc-usersessionmodel-note-mapper",
          "consentRequired": false,
          "config": {
            "user.session.note": "client_id",
            "introspection.token.claim": "true",
            "id.token.claim": "true",
            "access.token.claim": "true",
            "claim.name": "client_id",
            "jsonType.label": "String"
          }
        },
        {
          "id": "558ae154-cbf3-462a-9236-93dfe09be3c3",
          "name": "Client IP Address",
          "protocol": "openid-connect",
          "protocolMapper": "oidc-usersessionmodel-note-mapper",
          "consentRequired": false,
          "config": {
            "user.session.note": "clientAddress",
            "introspection.token.claim": "true",
            "id.token.claim": "true",
            "access.token.claim": "true",
            "claim.name": "clientAddress",
            "jsonType.label": "String"
          }
        },
        {
          "id": "9c725b6e-a428-4328-837a-e525a4f8421d",
          "name": "Client Host",
          "protocol": "openid-connect",
          "protocolMapper": "oidc-usersessionmodel-note-mapper",
          "consentRequired": false,
          "config": {
            "user.session.note": "clientHost",
            "introspection.token.claim": "true",
            "id.token.claim": "true",
            "access.token.claim": "true",
            "claim.name": "clientHost",
            "jsonType.label": "String"
          }
        }
      ],
      "defaultClientScopes": [
        "web-origins",
        "acr",
        "profile",
        "roles",
        "email"
      ],
      "optionalClientScopes": [
        "address",
        "phone",
        "offline_access",
        "microprofile-jwt"
      ]
    },
    {
  "id": "237fe3c9-56a5-4a6e-853d-143ced58c210",
  "clientId": "dataland-user-service",
  "name": "",
  "description": "",
  "rootUrl": "",
  "adminUrl": "",
  "baseUrl": "",
  "surrogateAuthRequired": false,
  "enabled": true,
  "alwaysDisplayInConsole": false,
  "clientAuthenticatorType": "client-secret",
  "secret": "${DATALAND_USER_SERVICE_CLIENT_SECRET}",
  "redirectUris": [
    "/*"
  ],
  "webOrigins": [
    "/*"
  ],
  "notBefore": 0,
      "bearerOnly": false,
      "consentRequired": false,
      "standardFlowEnabled": false,
      "implicitFlowEnabled": false,
      "directAccessGrantsEnabled": false,
      "serviceAccountsEnabled": true,
      "publicClient": false,
      "frontchannelLogout": true,
      "protocol": "openid-connect",
      "attributes": {
        "oidc.ciba.grant.enabled": "false",
        "oauth2.device.authorization.grant.enabled": "false",
        "client.secret.creation.time": "1713789577",
        "backchannel.logout.session.required": "true",
        "backchannel.logout.revoke.offline.tokens": "false"
      },
      "authenticationFlowBindingOverrides": {},
      "fullScopeAllowed": true,
      "nodeReRegistrationTimeout": -1,
      "protocolMappers": [
        {
          "id": "33681038-3252-418d-adbb-97aac422d3dc",
          "name": "Client Host",
          "protocol": "openid-connect",
          "protocolMapper": "oidc-usersessionmodel-note-mapper",
          "consentRequired": false,
          "config": {
            "user.session.note": "clientHost",
            "id.token.claim": "true",
            "access.token.claim": "true",
            "claim.name": "clientHost",
            "jsonType.label": "String"
          }
        },
        {
          "id": "26bc24a4-ae24-4bf2-a6aa-789786669413",
          "name": "Client IP Address",
          "protocol": "openid-connect",
          "protocolMapper": "oidc-usersessionmodel-note-mapper",
          "consentRequired": false,
          "config": {
            "user.session.note": "clientAddress",
            "id.token.claim": "true",
            "access.token.claim": "true",
            "claim.name": "clientAddress",
            "jsonType.label": "String"
          }
        },
        {
          "id": "5e1b6f75-e916-46cd-b4ee-411e28b8ec0f",
          "name": "Client ID",
          "protocol": "openid-connect",
          "protocolMapper": "oidc-usersessionmodel-note-mapper",
          "consentRequired": false,
          "config": {
            "user.session.note": "client_id",
            "id.token.claim": "true",
            "access.token.claim": "true",
            "claim.name": "client_id",
            "jsonType.label": "String"
          }
        }
      ],
      "defaultClientScopes": [
        "web-origins",
        "acr",
        "profile",
        "roles",
        "email"
      ],
      "optionalClientScopes": [
        "address",
        "phone",
        "offline_access",
        "microprofile-jwt"
      ]
    },
    {
      "id": "71cf14a6-93cb-4428-81a9-5e40a1b24ed7",
      "clientId": "realm-management",
      "name": "${client_realm-management}",
      "surrogateAuthRequired": false,
      "enabled": true,
      "alwaysDisplayInConsole": false,
      "clientAuthenticatorType": "client-secret",
      "redirectUris": [],
      "webOrigins": [],
      "notBefore": 0,
      "bearerOnly": true,
      "consentRequired": false,
      "standardFlowEnabled": true,
      "implicitFlowEnabled": false,
      "directAccessGrantsEnabled": false,
      "serviceAccountsEnabled": false,
      "publicClient": false,
      "frontchannelLogout": false,
      "protocol": "openid-connect",
      "attributes": {
        "post.logout.redirect.uris": "+"
      },
      "authenticationFlowBindingOverrides": {},
      "fullScopeAllowed": false,
      "nodeReRegistrationTimeout": 0,
      "defaultClientScopes": [
        "web-origins",
        "acr",
        "profile",
        "roles",
        "email"
      ],
      "optionalClientScopes": [
        "address",
        "phone",
        "offline_access",
        "microprofile-jwt"
      ]
    },
    {
      "id": "36eaa930-3752-41d1-ba4e-104a9373dfcb",
      "clientId": "security-admin-console",
      "name": "${client_security-admin-console}",
      "rootUrl": "${authAdminUrl}",
      "baseUrl": "/admin/datalandsecurity/console/",
      "surrogateAuthRequired": false,
      "enabled": true,
      "alwaysDisplayInConsole": false,
      "clientAuthenticatorType": "client-secret",
      "redirectUris": [
        "/admin/datalandsecurity/console/*"
      ],
      "webOrigins": [
        "+"
      ],
      "notBefore": 0,
      "bearerOnly": false,
      "consentRequired": false,
      "standardFlowEnabled": true,
      "implicitFlowEnabled": false,
      "directAccessGrantsEnabled": false,
      "serviceAccountsEnabled": false,
      "publicClient": true,
      "frontchannelLogout": false,
      "protocol": "openid-connect",
      "attributes": {
        "post.logout.redirect.uris": "+",
        "pkce.code.challenge.method": "S256"
      },
      "authenticationFlowBindingOverrides": {},
      "fullScopeAllowed": false,
      "nodeReRegistrationTimeout": 0,
      "protocolMappers": [
        {
          "id": "38e8639b-9145-422f-8cde-7bfdbffbdd3d",
          "name": "locale",
          "protocol": "openid-connect",
          "protocolMapper": "oidc-usermodel-attribute-mapper",
          "consentRequired": false,
          "config": {
            "userinfo.token.claim": "true",
            "user.attribute": "locale",
            "id.token.claim": "true",
            "access.token.claim": "true",
            "claim.name": "locale",
            "jsonType.label": "String"
          }
        }
      ],
      "defaultClientScopes": [
        "web-origins",
        "acr",
        "profile",
        "roles",
        "email"
      ],
      "optionalClientScopes": [
        "address",
        "phone",
        "offline_access",
        "microprofile-jwt"
      ]
>>>>>>> be1844c4
    }
  },
  "groups" : [ ],
  "defaultRole" : {
    "id" : "bb092f71-42b3-4957-b808-9906f2d82fca",
    "name" : "default-roles-datalandsecurity",
    "description" : "${role_default-roles}",
    "composite" : true,
    "clientRole" : false,
    "containerId" : "datalandsecurity"
  },
  "requiredCredentials" : [ "password" ],
  "passwordPolicy" : "length(12) and maxLength(128)",
  "otpPolicyType" : "totp",
  "otpPolicyAlgorithm" : "HmacSHA1",
  "otpPolicyInitialCounter" : 0,
  "otpPolicyDigits" : 6,
  "otpPolicyLookAheadWindow" : 1,
  "otpPolicyPeriod" : 30,
  "otpPolicyCodeReusable" : false,
  "otpSupportedApplications" : [ "totpAppFreeOTPName", "totpAppGoogleName", "totpAppMicrosoftAuthenticatorName" ],
  "localizationTexts" : { },
  "webAuthnPolicyRpEntityName" : "keycloak",
  "webAuthnPolicySignatureAlgorithms" : [ "ES256" ],
  "webAuthnPolicyRpId" : "",
  "webAuthnPolicyAttestationConveyancePreference" : "not specified",
  "webAuthnPolicyAuthenticatorAttachment" : "not specified",
  "webAuthnPolicyRequireResidentKey" : "not specified",
  "webAuthnPolicyUserVerificationRequirement" : "not specified",
  "webAuthnPolicyCreateTimeout" : 0,
  "webAuthnPolicyAvoidSameAuthenticatorRegister" : false,
  "webAuthnPolicyAcceptableAaguids" : [ ],
  "webAuthnPolicyExtraOrigins" : [ ],
  "webAuthnPolicyPasswordlessRpEntityName" : "keycloak",
  "webAuthnPolicyPasswordlessSignatureAlgorithms" : [ "ES256" ],
  "webAuthnPolicyPasswordlessRpId" : "",
  "webAuthnPolicyPasswordlessAttestationConveyancePreference" : "not specified",
  "webAuthnPolicyPasswordlessAuthenticatorAttachment" : "not specified",
  "webAuthnPolicyPasswordlessRequireResidentKey" : "not specified",
  "webAuthnPolicyPasswordlessUserVerificationRequirement" : "not specified",
  "webAuthnPolicyPasswordlessCreateTimeout" : 0,
  "webAuthnPolicyPasswordlessAvoidSameAuthenticatorRegister" : false,
  "webAuthnPolicyPasswordlessAcceptableAaguids" : [ ],
  "webAuthnPolicyPasswordlessExtraOrigins" : [ ],
  "users" : [ {
    "id" : "136a9394-4873-4a61-a25b-65b1e8e7cc2f",
    "username" : "data_admin",
    "firstName" : "Data",
    "lastName" : "Admin",
    "email" : "data.admin@example.com",
    "emailVerified" : true,
    "enabled" : true,
    "createdTimestamp" : 1673357193251,
    "totp" : false,
    "credentials" : [ {
      "id" : "f327a74c-ae09-43d6-bd98-a5c4a8080a55",
      "type" : "password",
      "createdDate" : 1673357534834,
      "secretData" : "{\"value\":\"${KEYCLOAK_DATALAND_ADMIN_VALUE}\",\"salt\":\"${KEYCLOAK_DATALAND_ADMIN_SALT}\",\"additionalParameters\":{}}",
      "credentialData" : "{\"hashIterations\":27500,\"algorithm\":\"pbkdf2-sha256\",\"additionalParameters\":{}}"
    } ],
    "disableableCredentialTypes" : [ ],
    "requiredActions" : [ ],
    "realmRoles" : [ "ROLE_ADMIN", "default-roles-datalandsecurity" ],
    "notBefore" : 0,
    "groups" : [ ]
  }, {
    "id" : "68129cce-52e5-473e-bec9-90046eebc619",
    "username" : "data_premium_user",
    "firstName" : "Data",
    "lastName" : "PremiumUser",
    "email" : "data.premium-user@example.com",
    "emailVerified" : true,
    "enabled" : true,
    "createdTimestamp" : 1707483673877,
    "totp" : false,
    "credentials" : [ {
      "id" : "42e7e900-5f86-4dad-8e2f-b74b716b7b95",
      "type" : "password",
      "createdDate" : 1707483977301,
      "secretData" : "{\"value\":\"${KEYCLOAK_PREMIUM_USER_VALUE}\",\"salt\":\"${KEYCLOAK_PREMIUM_USER_SALT}\",\"additionalParameters\":{ }}",
      "credentialData" : "{\"hashIterations\":27500,\"algorithm\":\"pbkdf2-sha256\",\"additionalParameters\":{ }}"
    } ],
    "disableableCredentialTypes" : [ ],
    "requiredActions" : [ ],
    "realmRoles" : [ "ROLE_PREMIUM_USER", "default-roles-datalandsecurity" ],
    "notBefore" : 0,
    "groups" : [ ]
  }, {
    "id" : "18b67ecc-1176-4506-8414-1e81661017ca",
    "username" : "data_reader",
    "firstName" : "Data",
    "lastName" : "Reader",
    "email" : "data.reader@example.com",
    "emailVerified" : true,
    "enabled" : true,
    "createdTimestamp" : 1655881254758,
    "totp" : false,
    "credentials" : [ {
      "id" : "2146c047-7342-4adb-ae73-33e268ab398b",
      "type" : "password",
      "createdDate" : 1655881581628,
      "secretData" : "{\"value\":\"${KEYCLOAK_READER_VALUE}\",\"salt\":\"${KEYCLOAK_READER_SALT}\",\"additionalParameters\":{ }}",
      "credentialData" : "{\"hashIterations\":27500,\"algorithm\":\"pbkdf2-sha256\",\"additionalParameters\":{ }}"
    } ],
    "disableableCredentialTypes" : [ ],
    "requiredActions" : [ ],
    "realmRoles" : [ "ROLE_USER", "default-roles-datalandsecurity" ],
    "notBefore" : 0,
    "groups" : [ ]
  }, {
    "id" : "f7a02ff1-0dab-4e10-a908-7d775c1014ae",
    "username" : "data_reviewer",
    "firstName" : "Data",
    "lastName" : "Reviewer",
    "email" : "data.reviewer@example.com",
    "emailVerified" : true,
    "enabled" : true,
    "createdTimestamp" : 1684915574777,
    "totp" : false,
    "credentials" : [ {
      "id" : "18740e54-9c4b-462e-a5d8-ca527acb6b12",
      "type" : "password",
      "createdDate" : 1684915574777,
      "secretData" : "{\"value\":\"${KEYCLOAK_REVIEWER_VALUE}\",\"salt\":\"${KEYCLOAK_REVIEWER_SALT}\",\"additionalParameters\":{ }}",
      "credentialData" : "{\"hashIterations\":27500,\"algorithm\":\"pbkdf2-sha256\",\"additionalParameters\":{ }}"
    } ],
    "disableableCredentialTypes" : [ ],
    "requiredActions" : [ ],
    "realmRoles" : [ "default-roles-datalandsecurity", "ROLE_REVIEWER" ],
    "notBefore" : 0,
    "groups" : [ ]
  }, {
    "id" : "c5ef10b1-de23-4a01-9005-e62ea226ee83",
    "username" : "data_uploader",
    "firstName" : "Data",
    "lastName" : "Uploader",
    "email" : "data.uploader@example.com",
    "emailVerified" : true,
    "enabled" : true,
    "createdTimestamp" : 1655881231268,
    "totp" : false,
    "credentials" : [ {
      "id" : "b0bb5d63-0e6b-47af-a3f7-462e1a881cd9",
      "type" : "password",
      "createdDate" : 1655881525020,
      "secretData" : "{\"value\":\"${KEYCLOAK_UPLOADER_VALUE}\",\"salt\":\"${KEYCLOAK_UPLOADER_SALT}\",\"additionalParameters\":{ }}",
      "credentialData" : "{\"hashIterations\":27500,\"algorithm\":\"pbkdf2-sha256\",\"additionalParameters\":{ }}"
    } ],
    "disableableCredentialTypes" : [ ],
    "requiredActions" : [ ],
    "realmRoles" : [ "ROLE_UPLOADER", "default-roles-datalandsecurity" ],
    "notBefore" : 0,
    "groups" : [ ]
  }, {
    "id" : "0a11ef41-af33-487f-9328-26478360d22b",
    "username" : "service-account-dataland-api-key-manager",
    "emailVerified" : false,
    "enabled" : true,
    "createdTimestamp" : 1754559311,
    "totp" : false,
    "serviceAccountClientId" : "dataland-api-key-manager",
    "credentials" : [ ],
    "disableableCredentialTypes" : [ ],
    "requiredActions" : [ "TERMS_AND_CONDITIONS" ],
    "realmRoles" : [ "default-roles-datalandsecurity" ],
    "clientRoles" : {
      "realm-management" : [ "view-users" ]
    },
    "notBefore" : 0,
    "groups" : [ ]
  }, {
    "id" : "a82d0809-2bc2-4244-9ca3-947b7ba817b9",
    "username" : "service-account-dataland-backend",
    "emailVerified" : false,
    "enabled" : true,
    "createdTimestamp" : 1713789577905,
    "totp" : false,
    "serviceAccountClientId" : "dataland-backend",
    "credentials" : [ ],
    "disableableCredentialTypes" : [ ],
    "requiredActions" : [ "TERMS_AND_CONDITIONS" ],
    "realmRoles" : [ "ROLE_ADMIN", "default-roles-datalandsecurity" ],
    "clientRoles" : {
      "realm-management" : [ "view-users" ]
    },
    "notBefore" : 0,
    "groups" : [ ]
  }, {
    "id" : "d5fcac69-9e77-4b91-9295-609f41676cc0",
    "username" : "service-account-dataland-batch-manager",
    "emailVerified" : false,
    "enabled" : true,
    "createdTimestamp" : 1702466529529,
    "totp" : false,
    "serviceAccountClientId" : "dataland-batch-manager",
    "credentials" : [ ],
    "disableableCredentialTypes" : [ ],
    "requiredActions" : [ "TERMS_AND_CONDITIONS" ],
    "realmRoles" : [ "ROLE_ADMIN", "default-roles-datalandsecurity" ],
    "clientRoles" : {
      "realm-management" : [ "query-clients", "query-realms", "query-users", "view-realm", "view-events", "view-users", "view-identity-providers", "view-clients", "view-groups", "view-authorization", "query-groups" ]
    },
    "notBefore" : 0,
    "groups" : [ ]
  }, {
    "id" : "59188f43-43c1-44a7-98cb-33065f1b0a43",
    "username" : "service-account-dataland-community-manager",
    "emailVerified" : false,
    "enabled" : true,
    "createdTimestamp" : 1707208162593,
    "totp" : false,
    "serviceAccountClientId" : "dataland-community-manager",
    "credentials" : [ ],
    "disableableCredentialTypes" : [ ],
    "requiredActions" : [ "TERMS_AND_CONDITIONS" ],
    "realmRoles" : [ "default-roles-datalandsecurity", "ROLE_REVIEWER" ],
    "clientRoles" : {
      "realm-management" : [ "view-users" ]
    },
    "notBefore" : 0,
    "groups" : [ ]
  }, {
    "id" : "16c94a1f-d0c7-4940-9678-d2b87411f17d",
    "username" : "service-account-dataland-data-exporter",
    "emailVerified" : false,
    "enabled" : true,
    "createdTimestamp" : 1726578064578,
    "totp" : false,
    "serviceAccountClientId" : "dataland-data-exporter",
    "credentials" : [ ],
    "disableableCredentialTypes" : [ ],
    "requiredActions" : [ "TERMS_AND_CONDITIONS" ],
    "realmRoles" : [ "default-roles-datalandsecurity" ],
    "notBefore" : 0,
    "groups" : [ ]
  }, {
    "id" : "08077d9f-97cc-4b3f-9543-c1803752652d",
    "username" : "service-account-dataland-data-sourcing-service",
    "emailVerified" : false,
    "enabled" : true,
    "createdTimestamp" : 1754559311,
    "totp" : false,
    "serviceAccountClientId" : "dataland-data-sourcing-service",
    "credentials" : [ ],
    "disableableCredentialTypes" : [ ],
    "requiredActions" : [ "TERMS_AND_CONDITIONS" ],
    "realmRoles" : [ "ROLE_ADMIN", "default-roles-datalandsecurity" ],
    "clientRoles" : {
      "realm-management" : [ "view-users" ]
    },
    "notBefore" : 0,
    "groups" : [ ]
  }, {
    "id" : "80d3352b-1add-49df-90c3-b6163cd5edf0",
    "username" : "service-account-dataland-document-manager",
    "emailVerified" : false,
    "enabled" : true,
    "createdTimestamp" : 1719317760296,
    "totp" : false,
    "serviceAccountClientId" : "dataland-document-manager",
    "credentials" : [ ],
    "disableableCredentialTypes" : [ ],
    "requiredActions" : [ "TERMS_AND_CONDITIONS" ],
    "realmRoles" : [ "ROLE_ADMIN", "default-roles-datalandsecurity" ],
    "notBefore" : 0,
    "groups" : [ ]
  }, {
    "id" : "2fc8ded9-9d13-46a1-8fd2-85ebbcb400d7",
    "username" : "service-account-dataland-email-service",
    "emailVerified" : false,
    "enabled" : true,
    "createdTimestamp" : 1720538818972,
    "totp" : false,
    "serviceAccountClientId" : "dataland-email-service",
    "credentials" : [ ],
    "disableableCredentialTypes" : [ ],
    "requiredActions" : [ "TERMS_AND_CONDITIONS" ],
    "realmRoles" : [ "default-roles-datalandsecurity" ],
    "clientRoles" : {
      "realm-management" : [ "view-users" ]
    },
    "notBefore" : 0,
    "groups" : [ ]
  }, {
    "id" : "3006e5da-1f80-48bd-a499-5b82b6742be1",
    "username" : "service-account-dataland-qa-service",
    "emailVerified" : false,
    "enabled" : true,
    "createdTimestamp" : 1720183887008,
    "totp" : false,
    "serviceAccountClientId" : "dataland-qa-service",
    "credentials" : [ ],
    "disableableCredentialTypes" : [ ],
    "requiredActions" : [ "TERMS_AND_CONDITIONS" ],
    "realmRoles" : [ "ROLE_ADMIN", "default-roles-datalandsecurity" ],
    "notBefore" : 0,
    "groups" : [ ]
  }, {
    "id" : "cc5b16ab-6fc8-453a-bea0-aa85262e1788",
    "username" : "service-account-dataland-user-service",
    "emailVerified" : false,
    "enabled" : true,
    "createdTimestamp" : 1741766906447,
    "totp" : false,
    "serviceAccountClientId" : "dataland-user-service",
    "credentials" : [ ],
    "disableableCredentialTypes" : [ ],
    "requiredActions" : [ "TERMS_AND_CONDITIONS" ],
    "realmRoles" : [ "ROLE_ADMIN", "default-roles-datalandsecurity" ],
    "notBefore" : 0,
    "groups" : [ ]
  } ],
  "scopeMappings" : [ {
    "clientScope" : "offline_access",
    "roles" : [ "offline_access" ]
  } ],
  "clientScopeMappings" : {
    "account" : [ {
      "client" : "account-console",
      "roles" : [ "manage-account", "view-groups" ]
    } ]
  },
  "clients" : [ {
    "id" : "a979df2f-c240-4055-b68a-b132d4d1494e",
    "clientId" : "account",
    "name" : "${client_account}",
    "rootUrl" : "${authBaseUrl}",
    "baseUrl" : "/realms/datalandsecurity/account/",
    "surrogateAuthRequired" : false,
    "enabled" : true,
    "alwaysDisplayInConsole" : false,
    "clientAuthenticatorType" : "client-secret",
    "redirectUris" : [ "/realms/datalandsecurity/account/*" ],
    "webOrigins" : [ ],
    "notBefore" : 0,
    "bearerOnly" : false,
    "consentRequired" : false,
    "standardFlowEnabled" : true,
    "implicitFlowEnabled" : false,
    "directAccessGrantsEnabled" : false,
    "serviceAccountsEnabled" : false,
    "publicClient" : true,
    "frontchannelLogout" : false,
    "protocol" : "openid-connect",
    "attributes" : {
      "realm_client" : "false",
      "post.logout.redirect.uris" : "+"
    },
    "authenticationFlowBindingOverrides" : { },
    "fullScopeAllowed" : false,
    "nodeReRegistrationTimeout" : 0,
    "defaultClientScopes" : [ "web-origins", "acr", "profile", "roles", "basic", "email" ],
    "optionalClientScopes" : [ "address", "phone", "offline_access", "microprofile-jwt" ]
  }, {
    "id" : "bec4b271-6243-4563-a57f-1afb1563e599",
    "clientId" : "account-console",
    "name" : "${client_account-console}",
    "rootUrl" : "${authBaseUrl}",
    "baseUrl" : "/realms/datalandsecurity/account/",
    "surrogateAuthRequired" : false,
    "enabled" : true,
    "alwaysDisplayInConsole" : false,
    "clientAuthenticatorType" : "client-secret",
    "redirectUris" : [ "/realms/datalandsecurity/account/*" ],
    "webOrigins" : [ "+" ],
    "notBefore" : 0,
    "bearerOnly" : false,
    "consentRequired" : false,
    "standardFlowEnabled" : true,
    "implicitFlowEnabled" : false,
    "directAccessGrantsEnabled" : false,
    "serviceAccountsEnabled" : false,
    "publicClient" : true,
    "frontchannelLogout" : false,
    "protocol" : "openid-connect",
    "attributes" : {
      "realm_client" : "false",
      "login_theme" : "dataland_theme",
      "post.logout.redirect.uris" : "+",
      "pkce.code.challenge.method" : "S256"
    },
    "authenticationFlowBindingOverrides" : { },
    "fullScopeAllowed" : false,
    "nodeReRegistrationTimeout" : 0,
    "protocolMappers" : [ {
      "id" : "cce35500-519b-4833-b1f3-b119de43bf93",
      "name" : "audience resolve",
      "protocol" : "openid-connect",
      "protocolMapper" : "oidc-audience-resolve-mapper",
      "consentRequired" : false,
      "config" : { }
    } ],
    "defaultClientScopes" : [ "web-origins", "acr", "profile", "roles", "basic", "email" ],
    "optionalClientScopes" : [ "address", "phone", "offline_access", "microprofile-jwt" ]
  }, {
    "id" : "558aa943-7b6f-43ec-9d26-509da2d003e0",
    "clientId" : "admin-cli",
    "name" : "${client_admin-cli}",
    "surrogateAuthRequired" : false,
    "enabled" : true,
    "alwaysDisplayInConsole" : false,
    "clientAuthenticatorType" : "client-secret",
    "redirectUris" : [ ],
    "webOrigins" : [ ],
    "notBefore" : 0,
    "bearerOnly" : false,
    "consentRequired" : false,
    "standardFlowEnabled" : false,
    "implicitFlowEnabled" : false,
    "directAccessGrantsEnabled" : true,
    "serviceAccountsEnabled" : false,
    "publicClient" : true,
    "frontchannelLogout" : false,
    "protocol" : "openid-connect",
    "attributes" : {
      "realm_client" : "false",
      "client.use.lightweight.access.token.enabled" : "true",
      "post.logout.redirect.uris" : "+"
    },
    "authenticationFlowBindingOverrides" : { },
    "fullScopeAllowed" : true,
    "nodeReRegistrationTimeout" : 0,
    "defaultClientScopes" : [ "web-origins", "acr", "profile", "roles", "basic", "email" ],
    "optionalClientScopes" : [ "address", "phone", "offline_access", "microprofile-jwt" ]
  }, {
    "id" : "fd3061df-88b7-4080-90b5-1ec52cca7f13",
    "clientId" : "broker",
    "name" : "${client_broker}",
    "surrogateAuthRequired" : false,
    "enabled" : true,
    "alwaysDisplayInConsole" : false,
    "clientAuthenticatorType" : "client-secret",
    "redirectUris" : [ ],
    "webOrigins" : [ ],
    "notBefore" : 0,
    "bearerOnly" : true,
    "consentRequired" : false,
    "standardFlowEnabled" : true,
    "implicitFlowEnabled" : false,
    "directAccessGrantsEnabled" : false,
    "serviceAccountsEnabled" : false,
    "publicClient" : false,
    "frontchannelLogout" : false,
    "protocol" : "openid-connect",
    "attributes" : {
      "realm_client" : "true",
      "post.logout.redirect.uris" : "+"
    },
    "authenticationFlowBindingOverrides" : { },
    "fullScopeAllowed" : false,
    "nodeReRegistrationTimeout" : 0,
    "defaultClientScopes" : [ "web-origins", "acr", "profile", "roles", "email" ],
    "optionalClientScopes" : [ "address", "phone", "offline_access", "microprofile-jwt" ]
  }, {
    "id" : "5224c9c9-d1c3-4d33-9ea9-bb3042814527",
    "clientId" : "dataland-api-key-manager",
    "name" : "",
    "description" : "",
    "rootUrl" : "",
    "adminUrl" : "",
    "baseUrl" : "",
    "surrogateAuthRequired" : false,
    "enabled" : true,
    "alwaysDisplayInConsole" : false,
    "clientAuthenticatorType" : "client-secret",
    "secret" : "${DATALAND_API_KEY_MANAGER_CLIENT_SECRET}",
    "redirectUris" : [ "/*" ],
    "webOrigins" : [ "/*" ],
    "notBefore" : 0,
    "bearerOnly" : false,
    "consentRequired" : false,
    "standardFlowEnabled" : false,
    "implicitFlowEnabled" : false,
    "directAccessGrantsEnabled" : false,
    "serviceAccountsEnabled" : true,
    "publicClient" : false,
    "frontchannelLogout" : true,
    "protocol" : "openid-connect",
    "attributes" : {
      "realm_client" : "false",
      "oidc.ciba.grant.enabled" : "false",
      "client.secret.creation.time" : "1754559311",
      "backchannel.logout.session.required" : "true",
      "post.logout.redirect.uris" : "+",
      "oauth2.device.authorization.grant.enabled" : "false",
      "backchannel.logout.revoke.offline.tokens" : "false"
    },
    "authenticationFlowBindingOverrides" : { },
    "fullScopeAllowed" : true,
    "nodeReRegistrationTimeout" : -1,
    "protocolMappers" : [ {
      "id" : "f5dba6e4-03c7-4f73-bf65-4b0d737dedcf",
      "name" : "Client ID",
      "protocol" : "openid-connect",
      "protocolMapper" : "oidc-usersessionmodel-note-mapper",
      "consentRequired" : false,
      "config" : {
        "user.session.note" : "client_id",
        "introspection.token.claim" : "true",
        "userinfo.token.claim" : "true",
        "id.token.claim" : "true",
        "access.token.claim" : "true",
        "claim.name" : "client_id",
        "jsonType.label" : "String"
      }
    }, {
      "id" : "6f8973e6-2662-4e10-9f83-f0fa1da3e630",
      "name" : "Client Host",
      "protocol" : "openid-connect",
      "protocolMapper" : "oidc-usersessionmodel-note-mapper",
      "consentRequired" : false,
      "config" : {
        "user.session.note" : "clientHost",
        "introspection.token.claim" : "true",
        "userinfo.token.claim" : "true",
        "id.token.claim" : "true",
        "access.token.claim" : "true",
        "claim.name" : "clientHost",
        "jsonType.label" : "String"
      }
    }, {
      "id" : "4afc86f0-e9c3-4558-b87a-d107b40731e1",
      "name" : "Client IP Address",
      "protocol" : "openid-connect",
      "protocolMapper" : "oidc-usersessionmodel-note-mapper",
      "consentRequired" : false,
      "config" : {
        "user.session.note" : "clientAddress",
        "introspection.token.claim" : "true",
        "userinfo.token.claim" : "true",
        "id.token.claim" : "true",
        "access.token.claim" : "true",
        "claim.name" : "clientAddress",
        "jsonType.label" : "String"
      }
    } ],
    "defaultClientScopes" : [ "web-origins", "acr", "profile", "roles", "basic", "email" ],
    "optionalClientScopes" : [ "address", "phone", "offline_access", "microprofile-jwt" ]
  }, {
    "id" : "0561289c-7b9a-44f4-8272-4ba02f3b7ed0",
    "clientId" : "dataland-backend",
    "name" : "",
    "description" : "",
    "rootUrl" : "",
    "adminUrl" : "",
    "baseUrl" : "",
    "surrogateAuthRequired" : false,
    "enabled" : true,
    "alwaysDisplayInConsole" : false,
    "clientAuthenticatorType" : "client-secret",
    "secret" : "${DATALAND_BACKEND_CLIENT_SECRET}",
    "redirectUris" : [ "/*" ],
    "webOrigins" : [ "/*" ],
    "notBefore" : 0,
    "bearerOnly" : false,
    "consentRequired" : false,
    "standardFlowEnabled" : false,
    "implicitFlowEnabled" : false,
    "directAccessGrantsEnabled" : false,
    "serviceAccountsEnabled" : true,
    "publicClient" : false,
    "frontchannelLogout" : true,
    "protocol" : "openid-connect",
    "attributes" : {
      "realm_client" : "false",
      "oidc.ciba.grant.enabled" : "false",
      "client.secret.creation.time" : "1713789577",
      "backchannel.logout.session.required" : "true",
      "post.logout.redirect.uris" : "+",
      "oauth2.device.authorization.grant.enabled" : "false",
      "backchannel.logout.revoke.offline.tokens" : "false"
    },
    "authenticationFlowBindingOverrides" : { },
    "fullScopeAllowed" : true,
    "nodeReRegistrationTimeout" : -1,
    "protocolMappers" : [ {
      "id" : "dcb36c77-b1b2-4848-80ca-c3dd158a373e",
      "name" : "Client Host",
      "protocol" : "openid-connect",
      "protocolMapper" : "oidc-usersessionmodel-note-mapper",
      "consentRequired" : false,
      "config" : {
        "user.session.note" : "clientHost",
        "id.token.claim" : "true",
        "access.token.claim" : "true",
        "claim.name" : "clientHost",
        "jsonType.label" : "String",
        "userinfo.token.claim" : "true"
      }
    }, {
      "id" : "c0b538b0-de24-4281-b624-7e34891956de",
      "name" : "Client IP Address",
      "protocol" : "openid-connect",
      "protocolMapper" : "oidc-usersessionmodel-note-mapper",
      "consentRequired" : false,
      "config" : {
        "user.session.note" : "clientAddress",
        "id.token.claim" : "true",
        "access.token.claim" : "true",
        "claim.name" : "clientAddress",
        "jsonType.label" : "String",
        "userinfo.token.claim" : "true"
      }
    }, {
      "id" : "2ac99cd9-c4c5-4093-ba2b-89f2b8ea6cf9",
      "name" : "Client ID",
      "protocol" : "openid-connect",
      "protocolMapper" : "oidc-usersessionmodel-note-mapper",
      "consentRequired" : false,
      "config" : {
        "user.session.note" : "client_id",
        "id.token.claim" : "true",
        "access.token.claim" : "true",
        "claim.name" : "client_id",
        "jsonType.label" : "String",
        "userinfo.token.claim" : "true"
      }
    } ],
    "defaultClientScopes" : [ "web-origins", "acr", "profile", "roles", "basic", "email" ],
    "optionalClientScopes" : [ "address", "phone", "offline_access", "microprofile-jwt" ]
  }, {
    "id" : "4a2c20b9-04c7-42a2-90ca-a58df417c2d9",
    "clientId" : "dataland-batch-manager",
    "name" : "",
    "description" : "",
    "surrogateAuthRequired" : false,
    "enabled" : true,
    "alwaysDisplayInConsole" : false,
    "clientAuthenticatorType" : "client-secret",
    "secret" : "${DATALAND_BATCH_MANAGER_CLIENT_SECRET}",
    "redirectUris" : [ ],
    "webOrigins" : [ ],
    "notBefore" : 0,
    "bearerOnly" : false,
    "consentRequired" : false,
    "standardFlowEnabled" : false,
    "implicitFlowEnabled" : false,
    "directAccessGrantsEnabled" : false,
    "serviceAccountsEnabled" : true,
    "publicClient" : false,
    "frontchannelLogout" : true,
    "protocol" : "openid-connect",
    "attributes" : {
      "realm_client" : "false",
      "oidc.ciba.grant.enabled" : "false",
      "client.secret.creation.time" : "1686141110",
      "backchannel.logout.session.required" : "true",
      "post.logout.redirect.uris" : "+",
      "oauth2.device.authorization.grant.enabled" : "false",
      "backchannel.logout.revoke.offline.tokens" : "false"
    },
    "authenticationFlowBindingOverrides" : { },
    "fullScopeAllowed" : true,
    "nodeReRegistrationTimeout" : -1,
    "protocolMappers" : [ {
      "id" : "b4d99f5e-d2fa-4eb5-8738-336a8758b195",
      "name" : "Client ID",
      "protocol" : "openid-connect",
      "protocolMapper" : "oidc-usersessionmodel-note-mapper",
      "consentRequired" : false,
      "config" : {
        "user.session.note" : "clientId",
        "id.token.claim" : "true",
        "access.token.claim" : "true",
        "claim.name" : "clientId",
        "jsonType.label" : "String",
        "userinfo.token.claim" : "true"
      }
    }, {
      "id" : "b9ed1960-30b5-4127-adba-98bc88917994",
      "name" : "Client IP Address",
      "protocol" : "openid-connect",
      "protocolMapper" : "oidc-usersessionmodel-note-mapper",
      "consentRequired" : false,
      "config" : {
        "user.session.note" : "clientAddress",
        "id.token.claim" : "true",
        "access.token.claim" : "true",
        "claim.name" : "clientAddress",
        "jsonType.label" : "String",
        "userinfo.token.claim" : "true"
      }
    }, {
      "id" : "f4964e53-54b0-4bf7-b148-04a35c03e401",
      "name" : "Client Host",
      "protocol" : "openid-connect",
      "protocolMapper" : "oidc-usersessionmodel-note-mapper",
      "consentRequired" : false,
      "config" : {
        "user.session.note" : "clientHost",
        "id.token.claim" : "true",
        "access.token.claim" : "true",
        "claim.name" : "clientHost",
        "jsonType.label" : "String",
        "userinfo.token.claim" : "true"
      }
    } ],
    "defaultClientScopes" : [ "web-origins", "acr", "profile", "roles", "basic", "email" ],
    "optionalClientScopes" : [ "address", "phone", "offline_access", "microprofile-jwt" ]
  }, {
    "id" : "eaad54e0-0b88-4363-aaa6-656db6de9a56",
    "clientId" : "dataland-community-manager",
    "name" : "",
    "description" : "",
    "surrogateAuthRequired" : false,
    "enabled" : true,
    "alwaysDisplayInConsole" : false,
    "clientAuthenticatorType" : "client-secret",
    "secret" : "${DATALAND_COMMUNITY_MANAGER_CLIENT_SECRET}",
    "redirectUris" : [ ],
    "webOrigins" : [ ],
    "notBefore" : 0,
    "bearerOnly" : false,
    "consentRequired" : false,
    "standardFlowEnabled" : false,
    "implicitFlowEnabled" : false,
    "directAccessGrantsEnabled" : false,
    "serviceAccountsEnabled" : true,
    "publicClient" : false,
    "frontchannelLogout" : true,
    "protocol" : "openid-connect",
    "attributes" : {
      "realm_client" : "false",
      "oidc.ciba.grant.enabled" : "false",
      "client.secret.creation.time" : "1707208162",
      "backchannel.logout.session.required" : "true",
      "post.logout.redirect.uris" : "+",
      "oauth2.device.authorization.grant.enabled" : "false",
      "backchannel.logout.revoke.offline.tokens" : "false"
    },
    "authenticationFlowBindingOverrides" : { },
    "fullScopeAllowed" : true,
    "nodeReRegistrationTimeout" : -1,
    "protocolMappers" : [ {
      "id" : "9300e9ff-aa01-45e4-8382-f12b6c25c7f0",
      "name" : "Client ID",
      "protocol" : "openid-connect",
      "protocolMapper" : "oidc-usersessionmodel-note-mapper",
      "consentRequired" : false,
      "config" : {
        "user.session.note" : "client_id",
        "id.token.claim" : "true",
        "access.token.claim" : "true",
        "claim.name" : "client_id",
        "jsonType.label" : "String",
        "userinfo.token.claim" : "true"
      }
    }, {
      "id" : "4dc3b221-1bbc-49e2-af52-f55039e5596e",
      "name" : "Client IP Address",
      "protocol" : "openid-connect",
      "protocolMapper" : "oidc-usersessionmodel-note-mapper",
      "consentRequired" : false,
      "config" : {
        "user.session.note" : "clientAddress",
        "id.token.claim" : "true",
        "access.token.claim" : "true",
        "claim.name" : "clientAddress",
        "jsonType.label" : "String",
        "userinfo.token.claim" : "true"
      }
    }, {
      "id" : "e80ba996-6f6c-42a1-a017-37f51dda07c9",
      "name" : "Client Host",
      "protocol" : "openid-connect",
      "protocolMapper" : "oidc-usersessionmodel-note-mapper",
      "consentRequired" : false,
      "config" : {
        "user.session.note" : "clientHost",
        "id.token.claim" : "true",
        "access.token.claim" : "true",
        "claim.name" : "clientHost",
        "jsonType.label" : "String",
        "userinfo.token.claim" : "true"
      }
    } ],
    "defaultClientScopes" : [ "web-origins", "acr", "profile", "roles", "basic", "email" ],
    "optionalClientScopes" : [ "address", "phone", "offline_access", "microprofile-jwt" ]
  }, {
    "id" : "768eb8a2-ccb3-43c7-bf9f-840d6277162e",
    "clientId" : "dataland-data-exporter",
    "name" : "",
    "description" : "",
    "rootUrl" : "",
    "adminUrl" : "",
    "baseUrl" : "",
    "surrogateAuthRequired" : false,
    "enabled" : true,
    "alwaysDisplayInConsole" : false,
    "clientAuthenticatorType" : "client-secret",
    "secret" : "${DATALAND_DATA_EXPORTER_CLIENT_SECRET}",
    "redirectUris" : [ "/*" ],
    "webOrigins" : [ "/*" ],
    "notBefore" : 0,
    "bearerOnly" : false,
    "consentRequired" : false,
    "standardFlowEnabled" : false,
    "implicitFlowEnabled" : false,
    "directAccessGrantsEnabled" : false,
    "serviceAccountsEnabled" : true,
    "publicClient" : false,
    "frontchannelLogout" : true,
    "protocol" : "openid-connect",
    "attributes" : {
      "realm_client" : "false",
      "oidc.ciba.grant.enabled" : "false",
      "client.secret.creation.time" : "1726578064",
      "backchannel.logout.session.required" : "true",
      "post.logout.redirect.uris" : "+",
      "oauth2.device.authorization.grant.enabled" : "false",
      "display.on.consent.screen" : "false",
      "backchannel.logout.revoke.offline.tokens" : "false"
    },
    "authenticationFlowBindingOverrides" : { },
    "fullScopeAllowed" : true,
    "nodeReRegistrationTimeout" : -1,
    "protocolMappers" : [ {
      "id" : "e9aa06a0-e455-4a2b-bb3c-f44b3a41c03c",
      "name" : "Client ID",
      "protocol" : "openid-connect",
      "protocolMapper" : "oidc-usersessionmodel-note-mapper",
      "consentRequired" : false,
      "config" : {
        "user.session.note" : "client_id",
        "introspection.token.claim" : "true",
        "userinfo.token.claim" : "true",
        "id.token.claim" : "true",
        "access.token.claim" : "true",
        "claim.name" : "client_id",
        "jsonType.label" : "String"
      }
    }, {
      "id" : "558ae154-cbf3-462a-9236-93dfe09be3c3",
      "name" : "Client IP Address",
      "protocol" : "openid-connect",
      "protocolMapper" : "oidc-usersessionmodel-note-mapper",
      "consentRequired" : false,
      "config" : {
        "user.session.note" : "clientAddress",
        "introspection.token.claim" : "true",
        "userinfo.token.claim" : "true",
        "id.token.claim" : "true",
        "access.token.claim" : "true",
        "claim.name" : "clientAddress",
        "jsonType.label" : "String"
      }
    }, {
      "id" : "9c725b6e-a428-4328-837a-e525a4f8421d",
      "name" : "Client Host",
      "protocol" : "openid-connect",
      "protocolMapper" : "oidc-usersessionmodel-note-mapper",
      "consentRequired" : false,
      "config" : {
        "user.session.note" : "clientHost",
        "introspection.token.claim" : "true",
        "userinfo.token.claim" : "true",
        "id.token.claim" : "true",
        "access.token.claim" : "true",
        "claim.name" : "clientHost",
        "jsonType.label" : "String"
      }
    } ],
    "defaultClientScopes" : [ "web-origins", "acr", "profile", "roles", "basic", "email" ],
    "optionalClientScopes" : [ "address", "phone", "offline_access", "microprofile-jwt" ]
  }, {
    "id" : "5e1b4d57-21f9-4b5e-922f-d11f69b2c575",
    "clientId" : "dataland-data-sourcing-service",
    "name" : "",
    "description" : "",
    "rootUrl" : "",
    "adminUrl" : "",
    "baseUrl" : "",
    "surrogateAuthRequired" : false,
    "enabled" : true,
    "alwaysDisplayInConsole" : false,
    "clientAuthenticatorType" : "client-secret",
    "secret" : "${DATALAND_DATA_SOURCING_SERVICE_CLIENT_SECRET}",
    "redirectUris" : [ "/*" ],
    "webOrigins" : [ "/*" ],
    "notBefore" : 0,
    "bearerOnly" : false,
    "consentRequired" : false,
    "standardFlowEnabled" : false,
    "implicitFlowEnabled" : false,
    "directAccessGrantsEnabled" : false,
    "serviceAccountsEnabled" : true,
    "publicClient" : false,
    "frontchannelLogout" : true,
    "protocol" : "openid-connect",
    "attributes" : {
      "realm_client" : "false",
      "oidc.ciba.grant.enabled" : "false",
      "client.secret.creation.time" : "1754559311",
      "backchannel.logout.session.required" : "true",
      "post.logout.redirect.uris" : "+",
      "oauth2.device.authorization.grant.enabled" : "false",
      "backchannel.logout.revoke.offline.tokens" : "false"
    },
    "authenticationFlowBindingOverrides" : { },
    "fullScopeAllowed" : true,
    "nodeReRegistrationTimeout" : -1,
    "protocolMappers" : [ {
      "id" : "4796befe-3da1-430b-a65c-b31d7fcaf0f6",
      "name" : "Client IP Address",
      "protocol" : "openid-connect",
      "protocolMapper" : "oidc-usersessionmodel-note-mapper",
      "consentRequired" : false,
      "config" : {
        "user.session.note" : "clientAddress",
        "introspection.token.claim" : "true",
        "userinfo.token.claim" : "true",
        "id.token.claim" : "true",
        "access.token.claim" : "true",
        "claim.name" : "clientAddress",
        "jsonType.label" : "String"
      }
    }, {
      "id" : "2a1c0e94-66d7-43e1-bdc5-2cc6a2a7213d",
      "name" : "Client Host",
      "protocol" : "openid-connect",
      "protocolMapper" : "oidc-usersessionmodel-note-mapper",
      "consentRequired" : false,
      "config" : {
        "user.session.note" : "clientHost",
        "introspection.token.claim" : "true",
        "userinfo.token.claim" : "true",
        "id.token.claim" : "true",
        "access.token.claim" : "true",
        "claim.name" : "clientHost",
        "jsonType.label" : "String"
      }
    }, {
      "id" : "38829e62-35a8-498a-8706-8be7e0a603ad",
      "name" : "Client ID",
      "protocol" : "openid-connect",
      "protocolMapper" : "oidc-usersessionmodel-note-mapper",
      "consentRequired" : false,
      "config" : {
        "user.session.note" : "client_id",
        "introspection.token.claim" : "true",
        "userinfo.token.claim" : "true",
        "id.token.claim" : "true",
        "access.token.claim" : "true",
        "claim.name" : "client_id",
        "jsonType.label" : "String"
      }
    } ],
    "defaultClientScopes" : [ "web-origins", "acr", "profile", "roles", "basic", "email" ],
    "optionalClientScopes" : [ "address", "phone", "offline_access", "microprofile-jwt" ]
  }, {
    "id" : "074e29c1-b731-45f4-b02b-20f68666fee0",
    "clientId" : "dataland-document-manager",
    "name" : "",
    "description" : "",
    "rootUrl" : "",
    "adminUrl" : "",
    "baseUrl" : "",
    "surrogateAuthRequired" : false,
    "enabled" : true,
    "alwaysDisplayInConsole" : false,
    "clientAuthenticatorType" : "client-secret",
    "secret" : "${DATALAND_DOCUMENT_MANAGER_CLIENT_SECRET}",
    "redirectUris" : [ "/*" ],
    "webOrigins" : [ "/*" ],
    "notBefore" : 0,
    "bearerOnly" : false,
    "consentRequired" : false,
    "standardFlowEnabled" : false,
    "implicitFlowEnabled" : false,
    "directAccessGrantsEnabled" : false,
    "serviceAccountsEnabled" : true,
    "publicClient" : false,
    "frontchannelLogout" : true,
    "protocol" : "openid-connect",
    "attributes" : {
      "realm_client" : "false",
      "oidc.ciba.grant.enabled" : "false",
      "client.secret.creation.time" : "1719317760",
      "backchannel.logout.session.required" : "true",
      "post.logout.redirect.uris" : "+",
      "oauth2.device.authorization.grant.enabled" : "false",
      "backchannel.logout.revoke.offline.tokens" : "false"
    },
    "authenticationFlowBindingOverrides" : { },
    "fullScopeAllowed" : true,
    "nodeReRegistrationTimeout" : -1,
    "protocolMappers" : [ {
      "id" : "0fddc9dc-c0a7-4822-9631-994782afc34d",
      "name" : "Client ID",
      "protocol" : "openid-connect",
      "protocolMapper" : "oidc-usersessionmodel-note-mapper",
      "consentRequired" : false,
      "config" : {
        "user.session.note" : "client_id",
        "introspection.token.claim" : "true",
        "userinfo.token.claim" : "true",
        "id.token.claim" : "true",
        "access.token.claim" : "true",
        "claim.name" : "client_id",
        "jsonType.label" : "String"
      }
    }, {
      "id" : "77a66e9a-6ff8-4517-ba83-6f6ca70dda1d",
      "name" : "Client Host",
      "protocol" : "openid-connect",
      "protocolMapper" : "oidc-usersessionmodel-note-mapper",
      "consentRequired" : false,
      "config" : {
        "user.session.note" : "clientHost",
        "introspection.token.claim" : "true",
        "userinfo.token.claim" : "true",
        "id.token.claim" : "true",
        "access.token.claim" : "true",
        "claim.name" : "clientHost",
        "jsonType.label" : "String"
      }
    }, {
      "id" : "0a0ddf39-4381-4b52-a128-10fee2f1dee6",
      "name" : "Client IP Address",
      "protocol" : "openid-connect",
      "protocolMapper" : "oidc-usersessionmodel-note-mapper",
      "consentRequired" : false,
      "config" : {
        "user.session.note" : "clientAddress",
        "introspection.token.claim" : "true",
        "userinfo.token.claim" : "true",
        "id.token.claim" : "true",
        "access.token.claim" : "true",
        "claim.name" : "clientAddress",
        "jsonType.label" : "String"
      }
    } ],
    "defaultClientScopes" : [ "web-origins", "acr", "profile", "roles", "basic", "email" ],
    "optionalClientScopes" : [ "address", "phone", "offline_access", "microprofile-jwt" ]
  }, {
    "id" : "f87579be-f10e-46e9-a95e-92fab94f09e6",
    "clientId" : "dataland-email-service",
    "name" : "",
    "description" : "",
    "rootUrl" : "",
    "adminUrl" : "",
    "baseUrl" : "",
    "surrogateAuthRequired" : false,
    "enabled" : true,
    "alwaysDisplayInConsole" : false,
    "clientAuthenticatorType" : "client-secret",
    "secret" : "${DATALAND_EMAIL_SERVICE_CLIENT_SECRET}",
    "redirectUris" : [ "/*" ],
    "webOrigins" : [ "/*" ],
    "notBefore" : 0,
    "bearerOnly" : false,
    "consentRequired" : false,
    "standardFlowEnabled" : false,
    "implicitFlowEnabled" : false,
    "directAccessGrantsEnabled" : false,
    "serviceAccountsEnabled" : true,
    "publicClient" : false,
    "frontchannelLogout" : true,
    "protocol" : "openid-connect",
    "attributes" : {
      "realm_client" : "false",
      "oidc.ciba.grant.enabled" : "false",
      "client.secret.creation.time" : "1720538818",
      "backchannel.logout.session.required" : "true",
      "post.logout.redirect.uris" : "+",
      "oauth2.device.authorization.grant.enabled" : "false",
      "backchannel.logout.revoke.offline.tokens" : "false"
    },
    "authenticationFlowBindingOverrides" : { },
    "fullScopeAllowed" : true,
    "nodeReRegistrationTimeout" : -1,
    "protocolMappers" : [ {
      "id" : "a821e42d-00ea-4de9-ab15-75a4db1d28b1",
      "name" : "Client Host",
      "protocol" : "openid-connect",
      "protocolMapper" : "oidc-usersessionmodel-note-mapper",
      "consentRequired" : false,
      "config" : {
        "user.session.note" : "clientHost",
        "introspection.token.claim" : "true",
        "userinfo.token.claim" : "true",
        "id.token.claim" : "true",
        "access.token.claim" : "true",
        "claim.name" : "clientHost",
        "jsonType.label" : "String"
      }
    }, {
      "id" : "9218f6c6-3a76-40e8-b8db-856dde571b6c",
      "name" : "Client ID",
      "protocol" : "openid-connect",
      "protocolMapper" : "oidc-usersessionmodel-note-mapper",
      "consentRequired" : false,
      "config" : {
        "user.session.note" : "client_id",
        "introspection.token.claim" : "true",
        "userinfo.token.claim" : "true",
        "id.token.claim" : "true",
        "access.token.claim" : "true",
        "claim.name" : "client_id",
        "jsonType.label" : "String"
      }
    }, {
      "id" : "7ebad941-ca90-4734-a2cc-aacc60b9529a",
      "name" : "Client IP Address",
      "protocol" : "openid-connect",
      "protocolMapper" : "oidc-usersessionmodel-note-mapper",
      "consentRequired" : false,
      "config" : {
        "user.session.note" : "clientAddress",
        "introspection.token.claim" : "true",
        "userinfo.token.claim" : "true",
        "id.token.claim" : "true",
        "access.token.claim" : "true",
        "claim.name" : "clientAddress",
        "jsonType.label" : "String"
      }
    } ],
    "defaultClientScopes" : [ "web-origins", "acr", "profile", "roles", "basic", "email" ],
    "optionalClientScopes" : [ "address", "phone", "offline_access", "microprofile-jwt" ]
  }, {
    "id" : "9c594354-2d02-4394-9d36-c9bf625b42a2",
    "clientId" : "dataland-public",
    "name" : "",
    "description" : "",
    "rootUrl" : "",
    "adminUrl" : "",
    "baseUrl" : "",
    "surrogateAuthRequired" : false,
    "enabled" : true,
    "alwaysDisplayInConsole" : true,
    "clientAuthenticatorType" : "client-secret",
    "redirectUris" : [ "/*" ],
    "webOrigins" : [ "+" ],
    "notBefore" : 0,
    "bearerOnly" : false,
    "consentRequired" : false,
    "standardFlowEnabled" : true,
    "implicitFlowEnabled" : false,
    "directAccessGrantsEnabled" : true,
    "serviceAccountsEnabled" : false,
    "publicClient" : true,
    "frontchannelLogout" : false,
    "protocol" : "openid-connect",
    "attributes" : {
      "saml.force.post.binding" : "false",
      "saml.multivalued.roles" : "false",
      "frontchannel.logout.session.required" : "false",
      "post.logout.redirect.uris" : "https://local-dev.dataland.com/*##https://dev1.dataland.com/*##https://dev2.dataland.com/*##https://dev3.dataland.com/*##https://test.dataland.com/*##https://dataland.com/*##https://clone.dataland.com/*",
      "oauth2.device.authorization.grant.enabled" : "false",
      "backchannel.logout.revoke.offline.tokens" : "false",
      "saml.server.signature.keyinfo.ext" : "false",
      "use.refresh.tokens" : "true",
      "realm_client" : "false",
      "oidc.ciba.grant.enabled" : "false",
      "backchannel.logout.session.required" : "true",
      "client_credentials.use_refresh_token" : "false",
      "require.pushed.authorization.requests" : "false",
      "saml.client.signature" : "false",
      "pkce.code.challenge.method" : "S256",
      "saml.allow.ecp.flow" : "false",
      "id.token.as.detached.signature" : "false",
      "saml.assertion.signature" : "false",
      "saml.encrypt" : "false",
      "saml.server.signature" : "false",
      "exclude.session.state.from.auth.response" : "false",
      "saml.artifact.binding" : "false",
      "saml_force_name_id_format" : "false",
      "acr.loa.map" : "{}",
      "tls.client.certificate.bound.access.tokens" : "false",
      "saml.authnstatement" : "false",
      "display.on.consent.screen" : "false",
      "token.response.type.bearer.lower-case" : "false",
      "saml.onetimeuse.condition" : "false"
    },
    "authenticationFlowBindingOverrides" : { },
    "fullScopeAllowed" : true,
    "nodeReRegistrationTimeout" : -1,
    "protocolMappers" : [ {
      "id" : "05dff6f2-6129-4e18-b9a0-3e7b36ee0aae",
      "name" : "picture",
      "protocol" : "openid-connect",
      "protocolMapper" : "oidc-claims-param-token-mapper",
      "consentRequired" : false,
      "config" : {
        "id.token.claim" : "true",
        "userinfo.token.claim" : "true"
      }
    } ],
    "defaultClientScopes" : [ "web-origins", "acr", "profile", "roles", "basic", "email" ],
    "optionalClientScopes" : [ "address", "phone", "offline_access", "microprofile-jwt" ]
  }, {
    "id" : "e15b8d9e-5683-4ace-a2f5-26956ee9b7ae",
    "clientId" : "dataland-qa-service",
    "name" : "",
    "description" : "",
    "rootUrl" : "",
    "adminUrl" : "",
    "baseUrl" : "",
    "surrogateAuthRequired" : false,
    "enabled" : true,
    "alwaysDisplayInConsole" : false,
    "clientAuthenticatorType" : "client-secret",
    "secret" : "${DATALAND_QA_SERVICE_CLIENT_SECRET}",
    "redirectUris" : [ "/*" ],
    "webOrigins" : [ "/*" ],
    "notBefore" : 0,
    "bearerOnly" : false,
    "consentRequired" : false,
    "standardFlowEnabled" : false,
    "implicitFlowEnabled" : false,
    "directAccessGrantsEnabled" : false,
    "serviceAccountsEnabled" : true,
    "publicClient" : false,
    "frontchannelLogout" : true,
    "protocol" : "openid-connect",
    "attributes" : {
      "client.secret.creation.time" : "1720183887",
      "post.logout.redirect.uris" : "+",
      "oauth2.device.authorization.grant.enabled" : "false",
      "backchannel.logout.revoke.offline.tokens" : "false",
      "use.refresh.tokens" : "true",
      "realm_client" : "false",
      "oidc.ciba.grant.enabled" : "false",
      "client.use.lightweight.access.token.enabled" : "false",
      "backchannel.logout.session.required" : "true",
      "client_credentials.use_refresh_token" : "false",
      "tls.client.certificate.bound.access.tokens" : "false",
      "require.pushed.authorization.requests" : "false",
      "acr.loa.map" : "{}",
      "display.on.consent.screen" : "false",
      "token.response.type.bearer.lower-case" : "false"
    },
    "authenticationFlowBindingOverrides" : { },
    "fullScopeAllowed" : true,
    "nodeReRegistrationTimeout" : -1,
    "protocolMappers" : [ {
      "id" : "fad3772f-a109-4672-a263-fd317b0023ca",
      "name" : "Client ID",
      "protocol" : "openid-connect",
      "protocolMapper" : "oidc-usersessionmodel-note-mapper",
      "consentRequired" : false,
      "config" : {
        "user.session.note" : "client_id",
        "introspection.token.claim" : "true",
        "userinfo.token.claim" : "true",
        "id.token.claim" : "true",
        "access.token.claim" : "true",
        "claim.name" : "client_id",
        "jsonType.label" : "String"
      }
    }, {
      "id" : "a62a9885-5d4d-4668-8f4b-f1997f709d6e",
      "name" : "Client IP Address",
      "protocol" : "openid-connect",
      "protocolMapper" : "oidc-usersessionmodel-note-mapper",
      "consentRequired" : false,
      "config" : {
        "user.session.note" : "clientAddress",
        "introspection.token.claim" : "true",
        "userinfo.token.claim" : "true",
        "id.token.claim" : "true",
        "access.token.claim" : "true",
        "claim.name" : "clientAddress",
        "jsonType.label" : "String"
      }
    }, {
      "id" : "36d7074d-bcc6-447e-91f6-40aea94c9a3f",
      "name" : "Client Host",
      "protocol" : "openid-connect",
      "protocolMapper" : "oidc-usersessionmodel-note-mapper",
      "consentRequired" : false,
      "config" : {
        "user.session.note" : "clientHost",
        "introspection.token.claim" : "true",
        "userinfo.token.claim" : "true",
        "id.token.claim" : "true",
        "access.token.claim" : "true",
        "claim.name" : "clientHost",
        "jsonType.label" : "String"
      }
    } ],
    "defaultClientScopes" : [ "web-origins", "acr", "profile", "roles", "basic", "email" ],
    "optionalClientScopes" : [ "address", "phone", "offline_access", "microprofile-jwt" ]
  }, {
    "id" : "237fe3c9-56a5-4a6e-853d-143ced58c210",
    "clientId" : "dataland-user-service",
    "name" : "",
    "description" : "",
    "rootUrl" : "",
    "adminUrl" : "",
    "baseUrl" : "",
    "surrogateAuthRequired" : false,
    "enabled" : true,
    "alwaysDisplayInConsole" : false,
    "clientAuthenticatorType" : "client-secret",
    "secret" : "${DATALAND_USER_SERVICE_CLIENT_SECRET}",
    "redirectUris" : [ "/*" ],
    "webOrigins" : [ "/*" ],
    "notBefore" : 0,
    "bearerOnly" : false,
    "consentRequired" : false,
    "standardFlowEnabled" : false,
    "implicitFlowEnabled" : false,
    "directAccessGrantsEnabled" : false,
    "serviceAccountsEnabled" : true,
    "publicClient" : false,
    "frontchannelLogout" : true,
    "protocol" : "openid-connect",
    "attributes" : {
      "realm_client" : "false",
      "oidc.ciba.grant.enabled" : "false",
      "client.secret.creation.time" : "1713789577",
      "backchannel.logout.session.required" : "true",
      "post.logout.redirect.uris" : "+",
      "oauth2.device.authorization.grant.enabled" : "false",
      "backchannel.logout.revoke.offline.tokens" : "false"
    },
    "authenticationFlowBindingOverrides" : { },
    "fullScopeAllowed" : true,
    "nodeReRegistrationTimeout" : -1,
    "protocolMappers" : [ {
      "id" : "26bc24a4-ae24-4bf2-a6aa-789786669413",
      "name" : "Client IP Address",
      "protocol" : "openid-connect",
      "protocolMapper" : "oidc-usersessionmodel-note-mapper",
      "consentRequired" : false,
      "config" : {
        "user.session.note" : "clientAddress",
        "id.token.claim" : "true",
        "access.token.claim" : "true",
        "claim.name" : "clientAddress",
        "jsonType.label" : "String",
        "userinfo.token.claim" : "true"
      }
    }, {
      "id" : "33681038-3252-418d-adbb-97aac422d3dc",
      "name" : "Client Host",
      "protocol" : "openid-connect",
      "protocolMapper" : "oidc-usersessionmodel-note-mapper",
      "consentRequired" : false,
      "config" : {
        "user.session.note" : "clientHost",
        "id.token.claim" : "true",
        "access.token.claim" : "true",
        "claim.name" : "clientHost",
        "jsonType.label" : "String",
        "userinfo.token.claim" : "true"
      }
    }, {
      "id" : "5e1b6f75-e916-46cd-b4ee-411e28b8ec0f",
      "name" : "Client ID",
      "protocol" : "openid-connect",
      "protocolMapper" : "oidc-usersessionmodel-note-mapper",
      "consentRequired" : false,
      "config" : {
        "user.session.note" : "client_id",
        "id.token.claim" : "true",
        "access.token.claim" : "true",
        "claim.name" : "client_id",
        "jsonType.label" : "String",
        "userinfo.token.claim" : "true"
      }
    } ],
    "defaultClientScopes" : [ "web-origins", "acr", "profile", "roles", "basic", "email" ],
    "optionalClientScopes" : [ "address", "phone", "offline_access", "microprofile-jwt" ]
  }, {
    "id" : "71cf14a6-93cb-4428-81a9-5e40a1b24ed7",
    "clientId" : "realm-management",
    "name" : "${client_realm-management}",
    "surrogateAuthRequired" : false,
    "enabled" : true,
    "alwaysDisplayInConsole" : false,
    "clientAuthenticatorType" : "client-secret",
    "redirectUris" : [ ],
    "webOrigins" : [ ],
    "notBefore" : 0,
    "bearerOnly" : true,
    "consentRequired" : false,
    "standardFlowEnabled" : true,
    "implicitFlowEnabled" : false,
    "directAccessGrantsEnabled" : false,
    "serviceAccountsEnabled" : false,
    "publicClient" : false,
    "frontchannelLogout" : false,
    "protocol" : "openid-connect",
    "attributes" : {
      "realm_client" : "true",
      "post.logout.redirect.uris" : "+"
    },
    "authenticationFlowBindingOverrides" : { },
    "fullScopeAllowed" : false,
    "nodeReRegistrationTimeout" : 0,
    "defaultClientScopes" : [ "web-origins", "acr", "profile", "roles", "email" ],
    "optionalClientScopes" : [ "address", "phone", "offline_access", "microprofile-jwt" ]
  }, {
    "id" : "36eaa930-3752-41d1-ba4e-104a9373dfcb",
    "clientId" : "security-admin-console",
    "name" : "${client_security-admin-console}",
    "rootUrl" : "${authAdminUrl}",
    "baseUrl" : "/admin/datalandsecurity/console/",
    "surrogateAuthRequired" : false,
    "enabled" : true,
    "alwaysDisplayInConsole" : false,
    "clientAuthenticatorType" : "client-secret",
    "redirectUris" : [ "/admin/datalandsecurity/console/*" ],
    "webOrigins" : [ "+" ],
    "notBefore" : 0,
    "bearerOnly" : false,
    "consentRequired" : false,
    "standardFlowEnabled" : true,
    "implicitFlowEnabled" : false,
    "directAccessGrantsEnabled" : false,
    "serviceAccountsEnabled" : false,
    "publicClient" : true,
    "frontchannelLogout" : false,
    "protocol" : "openid-connect",
    "attributes" : {
      "realm_client" : "false",
      "client.use.lightweight.access.token.enabled" : "true",
      "post.logout.redirect.uris" : "+",
      "pkce.code.challenge.method" : "S256"
    },
    "authenticationFlowBindingOverrides" : { },
    "fullScopeAllowed" : true,
    "nodeReRegistrationTimeout" : 0,
    "protocolMappers" : [ {
      "id" : "38e8639b-9145-422f-8cde-7bfdbffbdd3d",
      "name" : "locale",
      "protocol" : "openid-connect",
      "protocolMapper" : "oidc-usermodel-attribute-mapper",
      "consentRequired" : false,
      "config" : {
        "user.attribute" : "locale",
        "id.token.claim" : "true",
        "access.token.claim" : "true",
        "claim.name" : "locale",
        "jsonType.label" : "String",
        "userinfo.token.claim" : "true"
      }
    } ],
    "defaultClientScopes" : [ "web-origins", "acr", "profile", "roles", "basic", "email" ],
    "optionalClientScopes" : [ "address", "phone", "offline_access", "microprofile-jwt" ]
  } ],
  "clientScopes" : [ {
    "id" : "a3baf46b-5bc0-43d1-8784-d44080d74db9",
    "name" : "acr",
    "description" : "OpenID Connect scope for add acr (authentication context class reference) to the token",
    "protocol" : "openid-connect",
    "attributes" : {
      "include.in.token.scope" : "false",
      "display.on.consent.screen" : "false"
    },
    "protocolMappers" : [ {
      "id" : "3c6c27c1-cdc1-450f-a93a-ec5fec8cd62d",
      "name" : "acr loa level",
      "protocol" : "openid-connect",
      "protocolMapper" : "oidc-acr-mapper",
      "consentRequired" : false,
      "config" : {
        "id.token.claim" : "true",
        "access.token.claim" : "true",
        "userinfo.token.claim" : "true"
      }
    } ]
  }, {
    "id" : "4fe24b47-d274-4fee-97d9-0fc7a05186e6",
    "name" : "address",
    "description" : "OpenID Connect built-in scope: address",
    "protocol" : "openid-connect",
    "attributes" : {
      "include.in.token.scope" : "true",
      "consent.screen.text" : "${addressScopeConsentText}",
      "display.on.consent.screen" : "true"
    },
    "protocolMappers" : [ {
      "id" : "902bdf47-7252-4c05-a11e-856c4189e13a",
      "name" : "address",
      "protocol" : "openid-connect",
      "protocolMapper" : "oidc-address-mapper",
      "consentRequired" : false,
      "config" : {
        "user.attribute.formatted" : "formatted",
        "user.attribute.country" : "country",
        "user.attribute.postal_code" : "postal_code",
        "userinfo.token.claim" : "true",
        "user.attribute.street" : "street",
        "id.token.claim" : "true",
        "user.attribute.region" : "region",
        "access.token.claim" : "true",
        "user.attribute.locality" : "locality"
      }
    } ]
  }, {
    "id" : "ee480ef2-f755-45bc-8ab1-2f850ee9f8a5",
    "name" : "microprofile-jwt",
    "description" : "Microprofile - JWT built-in scope",
    "protocol" : "openid-connect",
    "attributes" : {
      "include.in.token.scope" : "true",
      "display.on.consent.screen" : "false"
    },
    "protocolMappers" : [ {
      "id" : "5c2c9631-123b-4280-82b3-c2b1af0bfb70",
      "name" : "upn",
      "protocol" : "openid-connect",
      "protocolMapper" : "oidc-usermodel-property-mapper",
      "consentRequired" : false,
      "config" : {
        "user.attribute" : "username",
        "id.token.claim" : "true",
        "access.token.claim" : "true",
        "claim.name" : "upn",
        "jsonType.label" : "String",
        "userinfo.token.claim" : "true"
      }
    }, {
      "id" : "3eae27c7-01df-44d0-9954-f068373667f5",
      "name" : "groups",
      "protocol" : "openid-connect",
      "protocolMapper" : "oidc-usermodel-realm-role-mapper",
      "consentRequired" : false,
      "config" : {
        "multivalued" : "true",
        "userinfo.token.claim" : "true",
        "user.attribute" : "foo",
        "id.token.claim" : "true",
        "access.token.claim" : "true",
        "claim.name" : "groups",
        "jsonType.label" : "String"
      }
    } ]
  }, {
    "id" : "d37185ab-adc2-454d-b746-da66066c72d9",
    "name" : "offline_access",
    "description" : "OpenID Connect built-in scope: offline_access",
    "protocol" : "openid-connect",
    "attributes" : {
      "consent.screen.text" : "${offlineAccessScopeConsentText}",
      "display.on.consent.screen" : "true"
    }
  }, {
    "id" : "a9b93f49-e6e1-4365-bc47-8cd09758e989",
    "name" : "profile",
    "description" : "OpenID Connect built-in scope: profile",
    "protocol" : "openid-connect",
    "attributes" : {
      "include.in.token.scope" : "true",
      "consent.screen.text" : "${profileScopeConsentText}",
      "display.on.consent.screen" : "true"
    },
    "protocolMappers" : [ {
      "id" : "39a2aca9-de93-44cc-adaf-d44a016aa95a",
      "name" : "birthdate",
      "protocol" : "openid-connect",
      "protocolMapper" : "oidc-usermodel-attribute-mapper",
      "consentRequired" : false,
      "config" : {
        "user.attribute" : "birthdate",
        "id.token.claim" : "true",
        "access.token.claim" : "true",
        "claim.name" : "birthdate",
        "jsonType.label" : "String",
        "userinfo.token.claim" : "true"
      }
    }, {
      "id" : "8bbd435f-ba81-4f32-b69a-b2cd9f9d7d6d",
      "name" : "updated at",
      "protocol" : "openid-connect",
      "protocolMapper" : "oidc-usermodel-attribute-mapper",
      "consentRequired" : false,
      "config" : {
        "user.attribute" : "updatedAt",
        "id.token.claim" : "true",
        "access.token.claim" : "true",
        "claim.name" : "updated_at",
        "jsonType.label" : "long",
        "userinfo.token.claim" : "true"
      }
    }, {
      "id" : "2b3def56-f06b-44cf-a5be-a75b98af76ae",
      "name" : "nickname",
      "protocol" : "openid-connect",
      "protocolMapper" : "oidc-usermodel-attribute-mapper",
      "consentRequired" : false,
      "config" : {
        "user.attribute" : "nickname",
        "id.token.claim" : "true",
        "access.token.claim" : "true",
        "claim.name" : "nickname",
        "jsonType.label" : "String",
        "userinfo.token.claim" : "true"
      }
    }, {
      "id" : "eb3902a9-5f12-4998-9c07-f1d8dafdf2df",
      "name" : "picture",
      "protocol" : "openid-connect",
      "protocolMapper" : "oidc-usermodel-attribute-mapper",
      "consentRequired" : false,
      "config" : {
        "user.attribute" : "picture",
        "id.token.claim" : "true",
        "access.token.claim" : "true",
        "claim.name" : "picture",
        "jsonType.label" : "String",
        "userinfo.token.claim" : "true"
      }
    }, {
      "id" : "b3375af2-6798-4b52-a5c8-b74319ddf139",
      "name" : "locale",
      "protocol" : "openid-connect",
      "protocolMapper" : "oidc-usermodel-attribute-mapper",
      "consentRequired" : false,
      "config" : {
        "user.attribute" : "locale",
        "id.token.claim" : "true",
        "access.token.claim" : "true",
        "claim.name" : "locale",
        "jsonType.label" : "String",
        "userinfo.token.claim" : "true"
      }
    }, {
      "id" : "e5ca68b4-81ee-425d-b7fd-83a73cc86e85",
      "name" : "middle name",
      "protocol" : "openid-connect",
      "protocolMapper" : "oidc-usermodel-attribute-mapper",
      "consentRequired" : false,
      "config" : {
        "user.attribute" : "middleName",
        "id.token.claim" : "true",
        "access.token.claim" : "true",
        "claim.name" : "middle_name",
        "jsonType.label" : "String",
        "userinfo.token.claim" : "true"
      }
    }, {
      "id" : "cb7d67ca-9276-4d86-be86-317ab6b5d215",
      "name" : "family name",
      "protocol" : "openid-connect",
      "protocolMapper" : "oidc-usermodel-property-mapper",
      "consentRequired" : false,
      "config" : {
        "user.attribute" : "lastName",
        "id.token.claim" : "true",
        "access.token.claim" : "true",
        "claim.name" : "family_name",
        "jsonType.label" : "String",
        "userinfo.token.claim" : "true"
      }
    }, {
      "id" : "dba240be-d185-4871-b9f7-9cac64856458",
      "name" : "gender",
      "protocol" : "openid-connect",
      "protocolMapper" : "oidc-usermodel-attribute-mapper",
      "consentRequired" : false,
      "config" : {
        "user.attribute" : "gender",
        "id.token.claim" : "true",
        "access.token.claim" : "true",
        "claim.name" : "gender",
        "jsonType.label" : "String",
        "userinfo.token.claim" : "true"
      }
    }, {
      "id" : "579a0ba6-fd82-4c3d-96a5-7edf10df7de4",
      "name" : "zoneinfo",
      "protocol" : "openid-connect",
      "protocolMapper" : "oidc-usermodel-attribute-mapper",
      "consentRequired" : false,
      "config" : {
        "user.attribute" : "zoneinfo",
        "id.token.claim" : "true",
        "access.token.claim" : "true",
        "claim.name" : "zoneinfo",
        "jsonType.label" : "String",
        "userinfo.token.claim" : "true"
      }
    }, {
      "id" : "a7645161-5004-4262-8120-0b15adecd478",
      "name" : "website",
      "protocol" : "openid-connect",
      "protocolMapper" : "oidc-usermodel-attribute-mapper",
      "consentRequired" : false,
      "config" : {
        "user.attribute" : "website",
        "id.token.claim" : "true",
        "access.token.claim" : "true",
        "claim.name" : "website",
        "jsonType.label" : "String",
        "userinfo.token.claim" : "true"
      }
    }, {
      "id" : "cdd32a7e-5dee-4592-a23e-66667dcba531",
      "name" : "given name",
      "protocol" : "openid-connect",
      "protocolMapper" : "oidc-usermodel-property-mapper",
      "consentRequired" : false,
      "config" : {
        "user.attribute" : "firstName",
        "id.token.claim" : "true",
        "access.token.claim" : "true",
        "claim.name" : "given_name",
        "jsonType.label" : "String",
        "userinfo.token.claim" : "true"
      }
    }, {
      "id" : "dcac0e55-4eb2-4c67-9f37-c93686ef2f56",
      "name" : "username",
      "protocol" : "openid-connect",
      "protocolMapper" : "oidc-usermodel-property-mapper",
      "consentRequired" : false,
      "config" : {
        "user.attribute" : "username",
        "id.token.claim" : "true",
        "access.token.claim" : "true",
        "claim.name" : "preferred_username",
        "jsonType.label" : "String",
        "userinfo.token.claim" : "true"
      }
    }, {
      "id" : "240601c5-a4e9-4b69-b65d-6d907203bb5c",
      "name" : "profile",
      "protocol" : "openid-connect",
      "protocolMapper" : "oidc-usermodel-attribute-mapper",
      "consentRequired" : false,
      "config" : {
        "user.attribute" : "profile",
        "id.token.claim" : "true",
        "access.token.claim" : "true",
        "claim.name" : "profile",
        "jsonType.label" : "String",
        "userinfo.token.claim" : "true"
      }
    }, {
      "id" : "19321612-8a13-4fdd-8992-b018f77cb37a",
      "name" : "full name",
      "protocol" : "openid-connect",
      "protocolMapper" : "oidc-full-name-mapper",
      "consentRequired" : false,
      "config" : {
        "id.token.claim" : "true",
        "access.token.claim" : "true",
        "userinfo.token.claim" : "true"
      }
    } ]
  }, {
    "id" : "7b68d615-9751-4dcc-8e91-f8b807ac6233",
    "name" : "web-origins",
    "description" : "OpenID Connect scope for add allowed web origins to the access token",
    "protocol" : "openid-connect",
    "attributes" : {
      "include.in.token.scope" : "false",
      "consent.screen.text" : "",
      "display.on.consent.screen" : "false"
    },
    "protocolMappers" : [ {
      "id" : "fa0d3bb0-19ab-45de-8b2f-5e5a33a6f331",
      "name" : "allowed web origins",
      "protocol" : "openid-connect",
      "protocolMapper" : "oidc-allowed-origins-mapper",
      "consentRequired" : false,
      "config" : { }
    } ]
  }, {
    "id" : "60800c1f-f40d-44e4-a806-dc39f71dea02",
    "name" : "service_account",
    "description" : "Specific scope for a client enabled for service accounts",
    "protocol" : "openid-connect",
    "attributes" : {
      "include.in.token.scope" : "false",
      "display.on.consent.screen" : "false"
    },
    "protocolMappers" : [ {
      "id" : "5ce2dfe0-f806-433f-acaa-7b35b2235ae0",
      "name" : "Client ID",
      "protocol" : "openid-connect",
      "protocolMapper" : "oidc-usersessionmodel-note-mapper",
      "consentRequired" : false,
      "config" : {
        "user.session.note" : "client_id",
        "id.token.claim" : "true",
        "introspection.token.claim" : "true",
        "access.token.claim" : "true",
        "claim.name" : "client_id",
        "jsonType.label" : "String"
      }
    }, {
      "id" : "3f592276-1d4b-4e3b-b130-06e9770eaba7",
      "name" : "Client Host",
      "protocol" : "openid-connect",
      "protocolMapper" : "oidc-usersessionmodel-note-mapper",
      "consentRequired" : false,
      "config" : {
        "user.session.note" : "clientHost",
        "id.token.claim" : "true",
        "introspection.token.claim" : "true",
        "access.token.claim" : "true",
        "claim.name" : "clientHost",
        "jsonType.label" : "String"
      }
    }, {
      "id" : "826acfda-dfb5-424a-bab2-d83002946669",
      "name" : "Client IP Address",
      "protocol" : "openid-connect",
      "protocolMapper" : "oidc-usersessionmodel-note-mapper",
      "consentRequired" : false,
      "config" : {
        "user.session.note" : "clientAddress",
        "id.token.claim" : "true",
        "introspection.token.claim" : "true",
        "access.token.claim" : "true",
        "claim.name" : "clientAddress",
        "jsonType.label" : "String"
      }
    } ]
  }, {
    "id" : "b9d47569-c457-491c-8569-9de79bee24af",
    "name" : "roles",
    "description" : "OpenID Connect scope for add user roles to the access token",
    "protocol" : "openid-connect",
    "attributes" : {
      "include.in.token.scope" : "false",
      "consent.screen.text" : "${rolesScopeConsentText}",
      "display.on.consent.screen" : "true"
    },
    "protocolMappers" : [ {
      "id" : "531ec1e2-2556-40e2-be38-46a526e99aec",
      "name" : "client roles",
      "protocol" : "openid-connect",
      "protocolMapper" : "oidc-usermodel-client-role-mapper",
      "consentRequired" : false,
      "config" : {
        "user.attribute" : "foo",
        "access.token.claim" : "true",
        "claim.name" : "resource_access.${client_id}.roles",
        "jsonType.label" : "String",
        "multivalued" : "true"
      }
    }, {
      "id" : "b63ece8c-6752-4f33-aa9e-26446413f6b0",
      "name" : "realm roles",
      "protocol" : "openid-connect",
      "protocolMapper" : "oidc-usermodel-realm-role-mapper",
      "consentRequired" : false,
      "config" : {
        "user.attribute" : "foo",
        "access.token.claim" : "true",
        "claim.name" : "realm_access.roles",
        "jsonType.label" : "String",
        "multivalued" : "true"
      }
    }, {
      "id" : "8c5c077f-d49b-4051-8858-52d51b33ca24",
      "name" : "audience resolve",
      "protocol" : "openid-connect",
      "protocolMapper" : "oidc-audience-resolve-mapper",
      "consentRequired" : false,
      "config" : { }
    } ]
  }, {
    "id" : "ae3e329f-4449-4a70-b6a8-1832b211512b",
    "name" : "phone",
    "description" : "OpenID Connect built-in scope: phone",
    "protocol" : "openid-connect",
    "attributes" : {
      "include.in.token.scope" : "true",
      "consent.screen.text" : "${phoneScopeConsentText}",
      "display.on.consent.screen" : "true"
    },
    "protocolMappers" : [ {
      "id" : "fdf0f367-f0d3-4eb9-b3c6-1aa67b885f5b",
      "name" : "phone number verified",
      "protocol" : "openid-connect",
      "protocolMapper" : "oidc-usermodel-attribute-mapper",
      "consentRequired" : false,
      "config" : {
        "user.attribute" : "phoneNumberVerified",
        "id.token.claim" : "true",
        "access.token.claim" : "true",
        "claim.name" : "phone_number_verified",
        "jsonType.label" : "boolean",
        "userinfo.token.claim" : "true"
      }
    }, {
      "id" : "cc8a91c8-0020-4432-b36c-ce32469c95f9",
      "name" : "phone number",
      "protocol" : "openid-connect",
      "protocolMapper" : "oidc-usermodel-attribute-mapper",
      "consentRequired" : false,
      "config" : {
        "user.attribute" : "phoneNumber",
        "id.token.claim" : "true",
        "access.token.claim" : "true",
        "claim.name" : "phone_number",
        "jsonType.label" : "String",
        "userinfo.token.claim" : "true"
      }
    } ]
  }, {
    "id" : "c9fdfa00-3285-465b-98c9-284aa073c9fa",
    "name" : "basic",
    "description" : "OpenID Connect scope for add all basic claims to the token",
    "protocol" : "openid-connect",
    "attributes" : {
      "include.in.token.scope" : "false",
      "display.on.consent.screen" : "false"
    },
    "protocolMappers" : [ {
      "id" : "571d2ca4-3959-4477-a269-cce1e075f1ad",
      "name" : "auth_time",
      "protocol" : "openid-connect",
      "protocolMapper" : "oidc-usersessionmodel-note-mapper",
      "consentRequired" : false,
      "config" : {
        "user.session.note" : "AUTH_TIME",
        "id.token.claim" : "true",
        "introspection.token.claim" : "true",
        "access.token.claim" : "true",
        "claim.name" : "auth_time",
        "jsonType.label" : "long"
      }
    }, {
      "id" : "19906c46-a7e3-4bc6-aae4-8d4867051f34",
      "name" : "sub",
      "protocol" : "openid-connect",
      "protocolMapper" : "oidc-sub-mapper",
      "consentRequired" : false,
      "config" : {
        "introspection.token.claim" : "true",
        "access.token.claim" : "true"
      }
    } ]
  }, {
    "id" : "114eb4a1-5f3e-497b-9e99-ac6733c4b04c",
    "name" : "email",
    "description" : "OpenID Connect built-in scope: email",
    "protocol" : "openid-connect",
    "attributes" : {
      "include.in.token.scope" : "true",
      "consent.screen.text" : "${emailScopeConsentText}",
      "display.on.consent.screen" : "true"
    },
    "protocolMappers" : [ {
      "id" : "ce81d374-87ef-405b-91e3-cb8ec68ce66f",
      "name" : "email",
      "protocol" : "openid-connect",
      "protocolMapper" : "oidc-usermodel-property-mapper",
      "consentRequired" : false,
      "config" : {
        "user.attribute" : "email",
        "id.token.claim" : "true",
        "access.token.claim" : "true",
        "claim.name" : "email",
        "jsonType.label" : "String",
        "userinfo.token.claim" : "true"
      }
    }, {
      "id" : "91959101-503b-41f5-b215-63c7aa2ac65f",
      "name" : "email verified",
      "protocol" : "openid-connect",
      "protocolMapper" : "oidc-usermodel-property-mapper",
      "consentRequired" : false,
      "config" : {
        "user.attribute" : "emailVerified",
        "id.token.claim" : "true",
        "access.token.claim" : "true",
        "claim.name" : "email_verified",
        "jsonType.label" : "boolean",
        "userinfo.token.claim" : "true"
      }
    } ]
  }, {
    "id" : "0ad837f0-7fdb-426d-8fe7-3ce6b42ddced",
    "name" : "role_list",
    "description" : "SAML role list",
    "protocol" : "saml",
    "attributes" : {
      "consent.screen.text" : "${samlRoleListScopeConsentText}",
      "display.on.consent.screen" : "true"
    },
    "protocolMappers" : [ {
      "id" : "7a6ca9be-9835-44c7-a9d5-cd9a5c295a61",
      "name" : "role list",
      "protocol" : "saml",
      "protocolMapper" : "saml-role-list-mapper",
      "consentRequired" : false,
      "config" : {
        "single" : "false",
        "attribute.nameformat" : "Basic",
        "attribute.name" : "Role"
      }
    } ]
  } ],
  "defaultDefaultClientScopes" : [ "role_list", "email", "web-origins", "acr", "profile", "roles", "basic" ],
  "defaultOptionalClientScopes" : [ "address", "phone", "offline_access", "microprofile-jwt" ],
  "browserSecurityHeaders" : {
    "contentSecurityPolicyReportOnly" : "",
    "xContentTypeOptions" : "nosniff",
    "referrerPolicy" : "no-referrer",
    "xRobotsTag" : "none",
    "xFrameOptions" : "SAMEORIGIN",
    "contentSecurityPolicy" : "frame-src 'self'; frame-ancestors 'self'; object-src 'none';",
    "xXSSProtection" : "1; mode=block",
    "strictTransportSecurity" : "max-age=31536000; includeSubDomains"
  },
  "smtpServer" : {
    "password" : "${MAILJET_API_SECRET}",
    "replyToDisplayName" : "",
    "starttls" : "false",
    "auth" : "true",
    "port" : "465",
    "host" : "in-v3.mailjet.com",
    "replyTo" : "",
    "from" : "info@dataland.com",
    "fromDisplayName" : "",
    "envelopeFrom" : "",
    "ssl" : "true",
    "user" : "${MAILJET_API_ID}"
  },
  "loginTheme" : "dataland_theme",
  "emailTheme" : "dataland_theme",
  "eventsEnabled" : false,
  "eventsListeners" : [ "jboss-logging" ],
  "enabledEventTypes" : [ ],
  "adminEventsEnabled" : false,
  "adminEventsDetailsEnabled" : false,
  "identityProviders" : [ {
    "alias" : "google",
    "internalId" : "50c70d7c-8872-47f6-a60c-8eaffddfd9cf",
    "providerId" : "google",
    "enabled" : true,
    "updateProfileFirstLoginMode" : "on",
    "trustEmail" : true,
    "storeToken" : false,
    "addReadTokenRoleOnCreate" : false,
    "authenticateByDefault" : false,
    "linkOnly" : false,
    "hideOnLogin" : false,
    "firstBrokerLoginFlowAlias" : "first broker login",
    "config" : {
      "offlineAccess" : "false",
      "acceptsPromptNoneForwardFromClient" : "false",
      "clientId" : "${KEYCLOAK_GOOGLE_ID}",
      "disableUserInfo" : "false",
      "syncMode" : "IMPORT",
      "userIp" : "false",
      "clientSecret" : "${KEYCLOAK_GOOGLE_SECRET}",
      "guiOrder" : "2",
      "useJwksUrl" : "true"
    }
  }, {
    "alias" : "linkedin-openid-connect",
    "internalId" : "879e30b3-34fa-4a0b-862e-3914e67fb188",
    "providerId" : "linkedin-openid-connect",
    "enabled" : true,
    "updateProfileFirstLoginMode" : "on",
    "trustEmail" : true,
    "storeToken" : false,
    "addReadTokenRoleOnCreate" : false,
    "authenticateByDefault" : false,
    "linkOnly" : false,
    "hideOnLogin" : false,
    "firstBrokerLoginFlowAlias" : "first broker login",
    "config" : {
      "syncMode" : "IMPORT",
      "clientSecret" : "${KEYCLOAK_LINKEDIN_SECRET}",
      "clientId" : "${KEYCLOAK_LINKEDIN_ID}",
      "guiOrder" : "1"
    }
  } ],
  "identityProviderMappers" : [ {
    "id" : "da50d335-f09b-419a-84b8-f0f513dbd3f0",
    "name" : "picture",
    "identityProviderAlias" : "linkedin-openid-connect",
    "identityProviderMapper" : "linkedin-user-attribute-mapper",
    "config" : {
      "claims" : "[]",
      "syncMode" : "FORCE",
      "attributes" : "[]",
      "jsonField" : "profilePicture.displayImage~.elements[0].identifiers[0].identifier",
      "userAttribute" : "picture"
    }
  }, {
    "id" : "cde27f23-77d2-40f3-a93b-db6f317e7d25",
    "name" : "picture",
    "identityProviderAlias" : "google",
    "identityProviderMapper" : "google-user-attribute-mapper",
    "config" : {
      "syncMode" : "FORCE",
      "userAttribute" : "picture",
      "jsonField" : "picture"
    }
  } ],
  "components" : {
    "org.keycloak.services.clientregistration.policy.ClientRegistrationPolicy" : [ {
      "id" : "ed9bfceb-d9f7-4de0-b3b4-39497bc4a9b9",
      "name" : "Allowed Client Scopes",
      "providerId" : "allowed-client-templates",
      "subType" : "anonymous",
      "subComponents" : { },
      "config" : {
        "allow-default-scopes" : [ "true" ]
      }
    }, {
      "id" : "1e8cf627-63eb-4faa-bef4-d5d5052862ae",
      "name" : "Full Scope Disabled",
      "providerId" : "scope",
      "subType" : "anonymous",
      "subComponents" : { },
      "config" : { }
    }, {
      "id" : "b5d5392c-05d5-4db5-86cc-9a121a654f3d",
      "name" : "Consent Required",
      "providerId" : "consent-required",
      "subType" : "anonymous",
      "subComponents" : { },
      "config" : { }
    }, {
      "id" : "c5a9ede8-e3c4-425d-8b84-aeb2a986a237",
      "name" : "Max Clients Limit",
      "providerId" : "max-clients",
      "subType" : "anonymous",
      "subComponents" : { },
      "config" : {
        "max-clients" : [ "200" ]
      }
    }, {
      "id" : "15292ab0-ea49-4b20-bbd2-b493a04cf4c8",
      "name" : "Allowed Protocol Mapper Types",
      "providerId" : "allowed-protocol-mappers",
      "subType" : "anonymous",
      "subComponents" : { },
      "config" : {
        "allowed-protocol-mapper-types" : [ "saml-user-property-mapper", "oidc-full-name-mapper", "saml-user-attribute-mapper", "oidc-sha256-pairwise-sub-mapper", "oidc-address-mapper", "oidc-usermodel-attribute-mapper", "oidc-usermodel-property-mapper", "saml-role-list-mapper" ]
      }
    }, {
      "id" : "4e3b7e11-a6a4-40e6-a503-b35a6555a66a",
      "name" : "Allowed Protocol Mapper Types",
      "providerId" : "allowed-protocol-mappers",
      "subType" : "authenticated",
      "subComponents" : { },
      "config" : {
        "allowed-protocol-mapper-types" : [ "oidc-usermodel-attribute-mapper", "oidc-usermodel-property-mapper", "saml-user-attribute-mapper", "saml-role-list-mapper", "saml-user-property-mapper", "oidc-full-name-mapper", "oidc-address-mapper", "oidc-sha256-pairwise-sub-mapper" ]
      }
    }, {
      "id" : "00b56a9d-be4f-409e-9482-58e3fb1ed262",
      "name" : "Trusted Hosts",
      "providerId" : "trusted-hosts",
      "subType" : "anonymous",
      "subComponents" : { },
      "config" : {
        "host-sending-registration-request-must-match" : [ "true" ],
        "client-uris-must-match" : [ "true" ]
      }
    }, {
      "id" : "a97e323f-c6d4-4cf5-ac7d-d716e4cb466b",
      "name" : "Allowed Client Scopes",
      "providerId" : "allowed-client-templates",
      "subType" : "authenticated",
      "subComponents" : { },
      "config" : {
        "allow-default-scopes" : [ "true" ]
      }
    } ],
    "org.keycloak.userprofile.UserProfileProvider" : [ {
      "id" : "4e9f83f1-5e16-4db1-9d80-827b4bde93ac",
      "providerId" : "declarative-user-profile",
      "subComponents" : { },
      "config" : {
        "kc.user.profile.config" : [ "{\"attributes\":[{\"name\":\"username\",\"displayName\":\"${username}\",\"validations\":{\"length\":{\"min\":3,\"max\":255},\"username-prohibited-characters\":{},\"up-username-not-idn-homograph\":{}},\"permissions\":{\"view\":[\"admin\",\"user\"],\"edit\":[\"admin\",\"user\"]},\"multivalued\":false},{\"name\":\"email\",\"displayName\":\"${email}\",\"validations\":{\"email\":{},\"length\":{\"max\":255}},\"required\":{\"roles\":[\"user\"]},\"permissions\":{\"view\":[\"admin\",\"user\"],\"edit\":[\"admin\",\"user\"]},\"multivalued\":false},{\"name\":\"firstName\",\"displayName\":\"${firstName}\",\"validations\":{\"length\":{\"max\":255},\"person-name-prohibited-characters\":{}},\"annotations\":{},\"permissions\":{\"view\":[\"admin\",\"user\"],\"edit\":[\"admin\",\"user\"]},\"multivalued\":false},{\"name\":\"lastName\",\"displayName\":\"${lastName}\",\"validations\":{\"length\":{\"max\":255},\"person-name-prohibited-characters\":{}},\"annotations\":{},\"permissions\":{\"view\":[\"admin\",\"user\"],\"edit\":[\"admin\",\"user\"]},\"multivalued\":false}],\"groups\":[{\"name\":\"user-metadata\",\"displayHeader\":\"User metadata\",\"displayDescription\":\"Attributes, which refer to user metadata\"}],\"unmanagedAttributePolicy\":\"ENABLED\"}" ]
      }
    } ]
  },
  "internationalizationEnabled" : false,
  "authenticationFlows" : [ {
    "id" : "88804be6-109d-42e4-8282-8a182610be24",
    "alias" : "Account verification options",
    "description" : "Method with which to verity the existing account",
    "providerId" : "basic-flow",
    "topLevel" : false,
    "builtIn" : true,
    "authenticationExecutions" : [ {
      "authenticator" : "idp-email-verification",
      "authenticatorFlow" : false,
      "requirement" : "ALTERNATIVE",
      "priority" : 10,
      "autheticatorFlow" : false,
      "userSetupAllowed" : false
    }, {
      "authenticatorFlow" : true,
      "requirement" : "ALTERNATIVE",
      "priority" : 20,
      "autheticatorFlow" : true,
      "flowAlias" : "Verify Existing Account by Re-authentication",
      "userSetupAllowed" : false
    } ]
  }, {
    "id" : "2875e28f-420e-4542-915b-fa41b3543336",
    "alias" : "Authentication Options",
    "description" : "Authentication options.",
    "providerId" : "basic-flow",
    "topLevel" : false,
    "builtIn" : true,
    "authenticationExecutions" : [ {
      "authenticator" : "basic-auth",
      "authenticatorFlow" : false,
      "requirement" : "REQUIRED",
      "priority" : 10,
      "autheticatorFlow" : false,
      "userSetupAllowed" : false
    }, {
      "authenticator" : "basic-auth-otp",
      "authenticatorFlow" : false,
      "requirement" : "DISABLED",
      "priority" : 20,
      "autheticatorFlow" : false,
      "userSetupAllowed" : false
    }, {
      "authenticator" : "auth-spnego",
      "authenticatorFlow" : false,
      "requirement" : "DISABLED",
      "priority" : 30,
      "autheticatorFlow" : false,
      "userSetupAllowed" : false
    } ]
  }, {
    "id" : "bc02f4f0-8b5a-4de2-9820-c8333cac4234",
    "alias" : "Browser - Conditional OTP",
    "description" : "Flow to determine if the OTP is required for the authentication",
    "providerId" : "basic-flow",
    "topLevel" : false,
    "builtIn" : true,
    "authenticationExecutions" : [ {
      "authenticator" : "conditional-user-configured",
      "authenticatorFlow" : false,
      "requirement" : "REQUIRED",
      "priority" : 10,
      "autheticatorFlow" : false,
      "userSetupAllowed" : false
    }, {
      "authenticator" : "auth-otp-form",
      "authenticatorFlow" : false,
      "requirement" : "REQUIRED",
      "priority" : 20,
      "autheticatorFlow" : false,
      "userSetupAllowed" : false
    } ]
  }, {
    "id" : "397ea486-e656-44dd-b89b-7d26e072c883",
    "alias" : "Direct Grant - Conditional OTP",
    "description" : "Flow to determine if the OTP is required for the authentication",
    "providerId" : "basic-flow",
    "topLevel" : false,
    "builtIn" : true,
    "authenticationExecutions" : [ {
      "authenticator" : "conditional-user-configured",
      "authenticatorFlow" : false,
      "requirement" : "REQUIRED",
      "priority" : 10,
      "autheticatorFlow" : false,
      "userSetupAllowed" : false
    }, {
      "authenticator" : "direct-grant-validate-otp",
      "authenticatorFlow" : false,
      "requirement" : "REQUIRED",
      "priority" : 20,
      "autheticatorFlow" : false,
      "userSetupAllowed" : false
    } ]
  }, {
    "id" : "1daad5ce-7bf2-4ace-9267-90a8b4ee0b26",
    "alias" : "First broker login - Conditional OTP",
    "description" : "Flow to determine if the OTP is required for the authentication",
    "providerId" : "basic-flow",
    "topLevel" : false,
    "builtIn" : true,
    "authenticationExecutions" : [ {
      "authenticator" : "conditional-user-configured",
      "authenticatorFlow" : false,
      "requirement" : "REQUIRED",
      "priority" : 10,
      "autheticatorFlow" : false,
      "userSetupAllowed" : false
    }, {
      "authenticator" : "auth-otp-form",
      "authenticatorFlow" : false,
      "requirement" : "REQUIRED",
      "priority" : 20,
      "autheticatorFlow" : false,
      "userSetupAllowed" : false
    } ]
  }, {
    "id" : "c0810aaf-0cb6-45c2-aead-1cfbfcaba8ec",
    "alias" : "Handle Existing Account",
    "description" : "Handle what to do if there is existing account with same email/username like authenticated identity provider",
    "providerId" : "basic-flow",
    "topLevel" : false,
    "builtIn" : true,
    "authenticationExecutions" : [ {
      "authenticator" : "idp-confirm-link",
      "authenticatorFlow" : false,
      "requirement" : "REQUIRED",
      "priority" : 10,
      "autheticatorFlow" : false,
      "userSetupAllowed" : false
    }, {
      "authenticatorFlow" : true,
      "requirement" : "REQUIRED",
      "priority" : 20,
      "autheticatorFlow" : true,
      "flowAlias" : "Account verification options",
      "userSetupAllowed" : false
    } ]
  }, {
    "id" : "6a78d860-828f-4d06-b610-238d3a9a89cd",
    "alias" : "Reset - Conditional OTP",
    "description" : "Flow to determine if the OTP should be reset or not. Set to REQUIRED to force.",
    "providerId" : "basic-flow",
    "topLevel" : false,
    "builtIn" : true,
    "authenticationExecutions" : [ {
      "authenticator" : "conditional-user-configured",
      "authenticatorFlow" : false,
      "requirement" : "REQUIRED",
      "priority" : 10,
      "autheticatorFlow" : false,
      "userSetupAllowed" : false
    }, {
      "authenticator" : "reset-otp",
      "authenticatorFlow" : false,
      "requirement" : "REQUIRED",
      "priority" : 20,
      "autheticatorFlow" : false,
      "userSetupAllowed" : false
    } ]
  }, {
    "id" : "9e1b0957-7b0e-48f8-818f-4d38c9bb0d1d",
    "alias" : "User creation or linking",
    "description" : "Flow for the existing/non-existing user alternatives",
    "providerId" : "basic-flow",
    "topLevel" : false,
    "builtIn" : true,
    "authenticationExecutions" : [ {
      "authenticatorConfig" : "create unique user config",
      "authenticator" : "idp-create-user-if-unique",
      "authenticatorFlow" : false,
      "requirement" : "ALTERNATIVE",
      "priority" : 10,
      "autheticatorFlow" : false,
      "userSetupAllowed" : false
    }, {
      "authenticatorFlow" : true,
      "requirement" : "ALTERNATIVE",
      "priority" : 20,
      "autheticatorFlow" : true,
      "flowAlias" : "Handle Existing Account",
      "userSetupAllowed" : false
    } ]
  }, {
    "id" : "f3bede24-530d-41f6-8587-036fc10c8406",
    "alias" : "Verify Existing Account by Re-authentication",
    "description" : "Reauthentication of existing account",
    "providerId" : "basic-flow",
    "topLevel" : false,
    "builtIn" : true,
    "authenticationExecutions" : [ {
      "authenticator" : "idp-username-password-form",
      "authenticatorFlow" : false,
      "requirement" : "REQUIRED",
      "priority" : 10,
      "autheticatorFlow" : false,
      "userSetupAllowed" : false
    }, {
      "authenticatorFlow" : true,
      "requirement" : "CONDITIONAL",
      "priority" : 20,
      "autheticatorFlow" : true,
      "flowAlias" : "First broker login - Conditional OTP",
      "userSetupAllowed" : false
    } ]
  }, {
    "id" : "6b15ec00-ecc2-42aa-8c47-31885ab61d52",
    "alias" : "browser",
    "description" : "browser based authentication",
    "providerId" : "basic-flow",
    "topLevel" : true,
    "builtIn" : true,
    "authenticationExecutions" : [ {
      "authenticator" : "auth-cookie",
      "authenticatorFlow" : false,
      "requirement" : "ALTERNATIVE",
      "priority" : 10,
      "autheticatorFlow" : false,
      "userSetupAllowed" : false
    }, {
      "authenticator" : "auth-spnego",
      "authenticatorFlow" : false,
      "requirement" : "DISABLED",
      "priority" : 20,
      "autheticatorFlow" : false,
      "userSetupAllowed" : false
    }, {
      "authenticator" : "identity-provider-redirector",
      "authenticatorFlow" : false,
      "requirement" : "ALTERNATIVE",
      "priority" : 25,
      "autheticatorFlow" : false,
      "userSetupAllowed" : false
    }, {
      "authenticatorFlow" : true,
      "requirement" : "ALTERNATIVE",
      "priority" : 30,
      "autheticatorFlow" : true,
      "flowAlias" : "forms",
      "userSetupAllowed" : false
    } ]
  }, {
    "id" : "94448149-2cc6-4c6e-8000-fe0a55b59113",
    "alias" : "clients",
    "description" : "Base authentication for clients",
    "providerId" : "client-flow",
    "topLevel" : true,
    "builtIn" : true,
    "authenticationExecutions" : [ {
      "authenticator" : "client-secret",
      "authenticatorFlow" : false,
      "requirement" : "ALTERNATIVE",
      "priority" : 10,
      "autheticatorFlow" : false,
      "userSetupAllowed" : false
    }, {
      "authenticator" : "client-jwt",
      "authenticatorFlow" : false,
      "requirement" : "ALTERNATIVE",
      "priority" : 20,
      "autheticatorFlow" : false,
      "userSetupAllowed" : false
    }, {
      "authenticator" : "client-secret-jwt",
      "authenticatorFlow" : false,
      "requirement" : "ALTERNATIVE",
      "priority" : 30,
      "autheticatorFlow" : false,
      "userSetupAllowed" : false
    }, {
      "authenticator" : "client-x509",
      "authenticatorFlow" : false,
      "requirement" : "ALTERNATIVE",
      "priority" : 40,
      "autheticatorFlow" : false,
      "userSetupAllowed" : false
    } ]
  }, {
    "id" : "a8b9f2ee-aebd-46cd-989d-ec2a1c59d59b",
    "alias" : "direct grant",
    "description" : "OpenID Connect Resource Owner Grant",
    "providerId" : "basic-flow",
    "topLevel" : true,
    "builtIn" : true,
    "authenticationExecutions" : [ {
      "authenticator" : "direct-grant-validate-username",
      "authenticatorFlow" : false,
      "requirement" : "REQUIRED",
      "priority" : 10,
      "autheticatorFlow" : false,
      "userSetupAllowed" : false
    }, {
      "authenticator" : "direct-grant-validate-password",
      "authenticatorFlow" : false,
      "requirement" : "REQUIRED",
      "priority" : 20,
      "autheticatorFlow" : false,
      "userSetupAllowed" : false
    }, {
      "authenticatorFlow" : true,
      "requirement" : "CONDITIONAL",
      "priority" : 30,
      "autheticatorFlow" : true,
      "flowAlias" : "Direct Grant - Conditional OTP",
      "userSetupAllowed" : false
    } ]
  }, {
    "id" : "a807f129-7586-4106-abd3-f9dc39817630",
    "alias" : "docker auth",
    "description" : "Used by Docker clients to authenticate against the IDP",
    "providerId" : "basic-flow",
    "topLevel" : true,
    "builtIn" : true,
    "authenticationExecutions" : [ {
      "authenticator" : "docker-http-basic-authenticator",
      "authenticatorFlow" : false,
      "requirement" : "REQUIRED",
      "priority" : 10,
      "autheticatorFlow" : false,
      "userSetupAllowed" : false
    } ]
  }, {
    "id" : "ec867b7b-3eba-4bbb-bb62-d1ad816e493f",
    "alias" : "first broker login",
    "description" : "Actions taken after first broker login with identity provider account, which is not yet linked to any Keycloak account",
    "providerId" : "basic-flow",
    "topLevel" : true,
    "builtIn" : true,
    "authenticationExecutions" : [ {
      "authenticatorConfig" : "review profile config",
      "authenticator" : "idp-review-profile",
      "authenticatorFlow" : false,
      "requirement" : "REQUIRED",
      "priority" : 10,
      "autheticatorFlow" : false,
      "userSetupAllowed" : false
    }, {
      "authenticatorFlow" : true,
      "requirement" : "REQUIRED",
      "priority" : 20,
      "autheticatorFlow" : true,
      "flowAlias" : "User creation or linking",
      "userSetupAllowed" : false
    } ]
  }, {
    "id" : "40c17d2f-fb30-4b39-b657-3023b0c8026a",
    "alias" : "forms",
    "description" : "Username, password, otp and other auth forms.",
    "providerId" : "basic-flow",
    "topLevel" : false,
    "builtIn" : true,
    "authenticationExecutions" : [ {
      "authenticator" : "auth-username-password-form",
      "authenticatorFlow" : false,
      "requirement" : "REQUIRED",
      "priority" : 10,
      "autheticatorFlow" : false,
      "userSetupAllowed" : false
    }, {
      "authenticatorFlow" : true,
      "requirement" : "CONDITIONAL",
      "priority" : 20,
      "autheticatorFlow" : true,
      "flowAlias" : "Browser - Conditional OTP",
      "userSetupAllowed" : false
    } ]
  }, {
    "id" : "ff284877-206c-4457-9bcc-52c8dd230137",
    "alias" : "http challenge",
    "description" : "An authentication flow based on challenge-response HTTP Authentication Schemes",
    "providerId" : "basic-flow",
    "topLevel" : true,
    "builtIn" : true,
    "authenticationExecutions" : [ {
      "authenticator" : "no-cookie-redirect",
      "authenticatorFlow" : false,
      "requirement" : "REQUIRED",
      "priority" : 10,
      "autheticatorFlow" : false,
      "userSetupAllowed" : false
    }, {
      "authenticatorFlow" : true,
      "requirement" : "REQUIRED",
      "priority" : 20,
      "autheticatorFlow" : true,
      "flowAlias" : "Authentication Options",
      "userSetupAllowed" : false
    } ]
  }, {
    "id" : "7a71bd97-4651-4aa3-9f3d-3230cad42ce3",
    "alias" : "registration",
    "description" : "registration flow",
    "providerId" : "basic-flow",
    "topLevel" : true,
    "builtIn" : true,
    "authenticationExecutions" : [ {
      "authenticator" : "registration-page-form",
      "authenticatorFlow" : true,
      "requirement" : "REQUIRED",
      "priority" : 10,
      "autheticatorFlow" : true,
      "flowAlias" : "registration form",
      "userSetupAllowed" : false
    } ]
  }, {
    "id" : "bf9ea8e8-2c12-4a3c-8fe0-65f86f3fb306",
    "alias" : "registration form",
    "description" : "registration form",
    "providerId" : "form-flow",
    "topLevel" : false,
    "builtIn" : true,
    "authenticationExecutions" : [ {
      "authenticator" : "registration-user-creation",
      "authenticatorFlow" : false,
      "requirement" : "REQUIRED",
      "priority" : 20,
      "autheticatorFlow" : false,
      "userSetupAllowed" : false
    }, {
      "authenticator" : "registration-password-action",
      "authenticatorFlow" : false,
      "requirement" : "REQUIRED",
      "priority" : 50,
      "autheticatorFlow" : false,
      "userSetupAllowed" : false
    }, {
      "authenticator" : "registration-recaptcha-action",
      "authenticatorFlow" : false,
      "requirement" : "DISABLED",
      "priority" : 60,
      "autheticatorFlow" : false,
      "userSetupAllowed" : false
    } ]
  }, {
    "id" : "aff12015-86c5-4ee7-acca-917381198433",
    "alias" : "reset credentials",
    "description" : "Reset credentials for a user if they forgot their password or something",
    "providerId" : "basic-flow",
    "topLevel" : true,
    "builtIn" : true,
    "authenticationExecutions" : [ {
      "authenticator" : "reset-credentials-choose-user",
      "authenticatorFlow" : false,
      "requirement" : "REQUIRED",
      "priority" : 10,
      "autheticatorFlow" : false,
      "userSetupAllowed" : false
    }, {
      "authenticator" : "reset-credential-email",
      "authenticatorFlow" : false,
      "requirement" : "REQUIRED",
      "priority" : 20,
      "autheticatorFlow" : false,
      "userSetupAllowed" : false
    }, {
      "authenticator" : "reset-password",
      "authenticatorFlow" : false,
      "requirement" : "REQUIRED",
      "priority" : 30,
      "autheticatorFlow" : false,
      "userSetupAllowed" : false
    }, {
      "authenticatorFlow" : true,
      "requirement" : "CONDITIONAL",
      "priority" : 40,
      "autheticatorFlow" : true,
      "flowAlias" : "Reset - Conditional OTP",
      "userSetupAllowed" : false
    } ]
  }, {
    "id" : "e73bae1a-0f23-4b57-8e01-10b9317f0e84",
    "alias" : "saml ecp",
    "description" : "SAML ECP Profile Authentication Flow",
    "providerId" : "basic-flow",
    "topLevel" : true,
    "builtIn" : true,
    "authenticationExecutions" : [ {
      "authenticator" : "http-basic-authenticator",
      "authenticatorFlow" : false,
      "requirement" : "REQUIRED",
      "priority" : 10,
      "autheticatorFlow" : false,
      "userSetupAllowed" : false
    } ]
  } ],
  "authenticatorConfig" : [ {
    "id" : "4fd235ff-eda7-4973-87c1-f96beec6eca9",
    "alias" : "create unique user config",
    "config" : {
      "require.password.update.after.registration" : "false"
    }
  }, {
    "id" : "4c945825-8474-4b37-8ac0-032f6a572e08",
    "alias" : "review profile config",
    "config" : {
      "update.profile.on.first.login" : "missing"
    }
  } ],
  "requiredActions" : [ {
    "alias" : "CONFIGURE_TOTP",
    "name" : "Configure OTP",
    "providerId" : "CONFIGURE_TOTP",
    "enabled" : true,
    "defaultAction" : false,
    "priority" : 10,
    "config" : { }
  }, {
    "alias" : "TERMS_AND_CONDITIONS",
    "name" : "Terms and Conditions",
    "providerId" : "TERMS_AND_CONDITIONS",
    "enabled" : true,
    "defaultAction" : true,
    "priority" : 20,
    "config" : { }
  }, {
    "alias" : "UPDATE_PASSWORD",
    "name" : "Update Password",
    "providerId" : "UPDATE_PASSWORD",
    "enabled" : true,
    "defaultAction" : false,
    "priority" : 30,
    "config" : { }
  }, {
    "alias" : "UPDATE_PROFILE",
    "name" : "Update Profile",
    "providerId" : "UPDATE_PROFILE",
    "enabled" : true,
    "defaultAction" : false,
    "priority" : 40,
    "config" : { }
  }, {
    "alias" : "VERIFY_EMAIL",
    "name" : "Verify Email",
    "providerId" : "VERIFY_EMAIL",
    "enabled" : true,
    "defaultAction" : false,
    "priority" : 50,
    "config" : { }
  }, {
    "alias" : "delete_account",
    "name" : "Delete Account",
    "providerId" : "delete_account",
    "enabled" : false,
    "defaultAction" : false,
    "priority" : 60,
    "config" : { }
  }, {
    "alias" : "delete_credential",
    "name" : "Delete Credential",
    "providerId" : "delete_credential",
    "enabled" : true,
    "defaultAction" : false,
    "priority" : 110,
    "config" : { }
  }, {
    "alias" : "idp_link",
    "name" : "Linking Identity Provider",
    "providerId" : "idp_link",
    "enabled" : true,
    "defaultAction" : false,
    "priority" : 120,
    "config" : { }
  }, {
    "alias" : "update_user_locale",
    "name" : "Update User Locale",
    "providerId" : "update_user_locale",
    "enabled" : true,
    "defaultAction" : false,
    "priority" : 1000,
    "config" : { }
  } ],
  "browserFlow" : "browser",
  "registrationFlow" : "registration",
  "directGrantFlow" : "direct grant",
  "resetCredentialsFlow" : "reset credentials",
  "clientAuthenticationFlow" : "clients",
  "dockerAuthenticationFlow" : "docker auth",
  "firstBrokerLoginFlow" : "first broker login",
  "attributes" : {
    "cibaBackchannelTokenDeliveryMode" : "poll",
    "cibaAuthRequestedUserHint" : "login_hint",
    "clientOfflineSessionMaxLifespan" : "0",
    "oauth2DevicePollingInterval" : "5",
    "clientSessionIdleTimeout" : "0",
    "clientOfflineSessionIdleTimeout" : "0",
    "cibaInterval" : "5",
    "realmReusableOtpCode" : "false",
    "cibaExpiresIn" : "120",
    "oauth2DeviceCodeLifespan" : "600",
    "parRequestUriLifespan" : "60",
    "clientSessionMaxLifespan" : "0",
    "frontendUrl" : "${KEYCLOAK_FRONTEND_URL}",
    "acr.loa.map" : "{}"
  },
  "keycloakVersion" : "26.4.6",
  "userManagedAccessAllowed" : false,
  "organizationsEnabled" : false,
  "verifiableCredentialsEnabled" : false,
  "adminPermissionsEnabled" : false,
  "clientProfiles" : {
    "profiles" : [ ]
  },
  "clientPolicies" : {
    "policies" : [ ]
  }
}<|MERGE_RESOLUTION|>--- conflicted
+++ resolved
@@ -62,7 +62,6 @@
       "composites" : {
         "realm" : [ "ROLE_USER", "ROLE_PREMIUM_USER", "ROLE_UPLOADER", "ROLE_REVIEWER" ]
       },
-<<<<<<< HEAD
       "clientRole" : false,
       "containerId" : "datalandsecurity",
       "attributes" : { }
@@ -94,985 +93,6 @@
         "realm" : [ "ROLE_USER", "offline_access", "uma_authorization" ],
         "client" : {
           "account" : [ "manage-account", "view-profile" ]
-=======
-      {
-        "id": "2316bdbb-58be-4b43-9bcf-f2102c26e5e2",
-        "name": "ROLE_ADMIN",
-        "composite": true,
-        "composites": {
-          "realm": [
-            "ROLE_USER",
-            "ROLE_UPLOADER",
-            "ROLE_REVIEWER",
-            "ROLE_PREMIUM_USER"
-          ]
-        },
-        "clientRole": false,
-        "containerId": "datalandsecurity",
-        "attributes": {}
-      },
-      {
-        "id": "63fff10d-8146-4b06-8bde-23f02313585b",
-        "name": "ROLE_REVIEWER",
-        "description": "",
-        "composite": true,
-        "composites": {
-          "realm": [
-            "ROLE_USER"
-          ]
-        },
-        "clientRole": false,
-        "containerId": "datalandsecurity",
-        "attributes": {}
-      },
-      {
-        "id": "919a5003-4250-47b1-b271-f6ce80f8be75",
-        "name": "ROLE_PREMIUM_USER",
-        "description": "",
-        "composite": true,
-        "composites": {
-          "realm": [
-            "ROLE_USER"
-          ]
-        },
-        "clientRole": false,
-        "containerId": "datalandsecurity",
-        "attributes": {}
-      },
-      {
-        "id": "e44adac3-4df0-41be-b7eb-1a997ef8ec25",
-        "name": "ROLE_UPLOADER",
-        "description": "",
-        "composite": true,
-        "composites": {
-          "realm": [
-            "ROLE_USER"
-          ]
-        },
-        "clientRole": false,
-        "containerId": "datalandsecurity",
-        "attributes": {}
-      },
-      {
-        "id": "dcd961fb-0a10-4d87-baae-07d6c80cbd9e",
-        "name": "uma_authorization",
-        "description": "${role_uma_authorization}",
-        "composite": false,
-        "clientRole": false,
-        "containerId": "datalandsecurity",
-        "attributes": {}
-      },
-      {
-        "id": "bb092f71-42b3-4957-b808-9906f2d82fca",
-        "name": "default-roles-datalandsecurity",
-        "description": "${role_default-roles}",
-        "composite": true,
-        "composites": {
-          "realm": [
-            "ROLE_USER",
-            "offline_access",
-            "uma_authorization"
-          ],
-          "client": {
-            "account": [
-              "manage-account",
-              "view-profile"
-            ]
-          }
-        },
-        "clientRole": false,
-        "containerId": "datalandsecurity",
-        "attributes": {}
-      },
-      {
-        "id": "3f68b79e-be0f-442a-8321-ffa1aabc6da6",
-        "name": "offline_access",
-        "description": "${role_offline-access}",
-        "composite": false,
-        "clientRole": false,
-        "containerId": "datalandsecurity",
-        "attributes": {}
-      }
-    ],
-    "client": {
-      "dataland-public": [],
-      "realm-management": [
-        {
-          "id": "d93667ce-e088-4833-b796-ccfdc62ca5ca",
-          "name": "manage-clients",
-          "description": "${role_manage-clients}",
-          "composite": false,
-          "clientRole": true,
-          "containerId": "71cf14a6-93cb-4428-81a9-5e40a1b24ed7",
-          "attributes": {}
-        },
-        {
-          "id": "ff562005-3b6a-4beb-8a02-1597f05b7529",
-          "name": "manage-authorization",
-          "description": "${role_manage-authorization}",
-          "composite": false,
-          "clientRole": true,
-          "containerId": "71cf14a6-93cb-4428-81a9-5e40a1b24ed7",
-          "attributes": {}
-        },
-        {
-          "id": "803fbe9f-6274-4107-9960-2a0d7cfab7b6",
-          "name": "manage-realm",
-          "description": "${role_manage-realm}",
-          "composite": false,
-          "clientRole": true,
-          "containerId": "71cf14a6-93cb-4428-81a9-5e40a1b24ed7",
-          "attributes": {}
-        },
-        {
-          "id": "8d32d213-9c6b-470b-8d05-8d65b102429c",
-          "name": "realm-admin",
-          "description": "${role_realm-admin}",
-          "composite": true,
-          "composites": {
-            "client": {
-              "realm-management": [
-                "manage-clients",
-                "manage-authorization",
-                "manage-realm",
-                "query-clients",
-                "create-client",
-                "manage-identity-providers",
-                "query-realms",
-                "query-users",
-                "view-realm",
-                "view-events",
-                "impersonation",
-                "manage-users",
-                "view-users",
-                "manage-events",
-                "view-identity-providers",
-                "view-clients",
-                "view-authorization",
-                "query-groups"
-              ]
-            }
-          },
-          "clientRole": true,
-          "containerId": "71cf14a6-93cb-4428-81a9-5e40a1b24ed7",
-          "attributes": {}
-        },
-        {
-          "id": "574c6199-b598-4ea0-8fdc-73c4f5037560",
-          "name": "query-clients",
-          "description": "${role_query-clients}",
-          "composite": false,
-          "clientRole": true,
-          "containerId": "71cf14a6-93cb-4428-81a9-5e40a1b24ed7",
-          "attributes": {}
-        },
-        {
-          "id": "d7a66400-c8d2-429c-8efd-7e50db83cc70",
-          "name": "create-client",
-          "description": "${role_create-client}",
-          "composite": false,
-          "clientRole": true,
-          "containerId": "71cf14a6-93cb-4428-81a9-5e40a1b24ed7",
-          "attributes": {}
-        },
-        {
-          "id": "86bca689-4932-4af4-b9d2-831a743cdffc",
-          "name": "manage-identity-providers",
-          "description": "${role_manage-identity-providers}",
-          "composite": false,
-          "clientRole": true,
-          "containerId": "71cf14a6-93cb-4428-81a9-5e40a1b24ed7",
-          "attributes": {}
-        },
-        {
-          "id": "2c549ca0-90e2-4e77-adb1-0cf5702ee2f9",
-          "name": "query-realms",
-          "description": "${role_query-realms}",
-          "composite": false,
-          "clientRole": true,
-          "containerId": "71cf14a6-93cb-4428-81a9-5e40a1b24ed7",
-          "attributes": {}
-        },
-        {
-          "id": "1d36bf4c-919a-407a-a70c-2274c5a6962a",
-          "name": "query-users",
-          "description": "${role_query-users}",
-          "composite": false,
-          "clientRole": true,
-          "containerId": "71cf14a6-93cb-4428-81a9-5e40a1b24ed7",
-          "attributes": {}
-        },
-        {
-          "id": "7f5dc158-cb73-411a-99ef-c2f0dd462a4c",
-          "name": "view-realm",
-          "description": "${role_view-realm}",
-          "composite": false,
-          "clientRole": true,
-          "containerId": "71cf14a6-93cb-4428-81a9-5e40a1b24ed7",
-          "attributes": {}
-        },
-        {
-          "id": "5871e12f-68a3-461a-b029-dbc061c5bbc2",
-          "name": "view-events",
-          "description": "${role_view-events}",
-          "composite": false,
-          "clientRole": true,
-          "containerId": "71cf14a6-93cb-4428-81a9-5e40a1b24ed7",
-          "attributes": {}
-        },
-        {
-          "id": "83eb6af7-a931-4da5-905c-e96da315ed45",
-          "name": "impersonation",
-          "description": "${role_impersonation}",
-          "composite": false,
-          "clientRole": true,
-          "containerId": "71cf14a6-93cb-4428-81a9-5e40a1b24ed7",
-          "attributes": {}
-        },
-        {
-          "id": "59db2035-f9cf-457c-837c-8663c2a62e78",
-          "name": "manage-users",
-          "description": "${role_manage-users}",
-          "composite": false,
-          "clientRole": true,
-          "containerId": "71cf14a6-93cb-4428-81a9-5e40a1b24ed7",
-          "attributes": {}
-        },
-        {
-          "id": "bc2f57f4-7c90-4631-8eb2-a9fbf192b5b8",
-          "name": "view-users",
-          "description": "${role_view-users}",
-          "composite": true,
-          "composites": {
-            "client": {
-              "realm-management": [
-                "query-users",
-                "query-groups"
-              ]
-            }
-          },
-          "clientRole": true,
-          "containerId": "71cf14a6-93cb-4428-81a9-5e40a1b24ed7",
-          "attributes": {}
-        },
-        {
-          "id": "e7bcefb5-9da9-4931-a6cf-356bf7c46782",
-          "name": "manage-events",
-          "description": "${role_manage-events}",
-          "composite": false,
-          "clientRole": true,
-          "containerId": "71cf14a6-93cb-4428-81a9-5e40a1b24ed7",
-          "attributes": {}
-        },
-        {
-          "id": "fd08d94e-6ace-4023-b33f-6290ecd97445",
-          "name": "view-identity-providers",
-          "description": "${role_view-identity-providers}",
-          "composite": false,
-          "clientRole": true,
-          "containerId": "71cf14a6-93cb-4428-81a9-5e40a1b24ed7",
-          "attributes": {}
-        },
-        {
-          "id": "7d08b410-73eb-49a9-8169-38ce165fef4c",
-          "name": "view-clients",
-          "description": "${role_view-clients}",
-          "composite": true,
-          "composites": {
-            "client": {
-              "realm-management": [
-                "query-clients"
-              ]
-            }
-          },
-          "clientRole": true,
-          "containerId": "71cf14a6-93cb-4428-81a9-5e40a1b24ed7",
-          "attributes": {}
-        },
-        {
-          "id": "3c14c2c1-6a1b-4691-b305-0d0da932d922",
-          "name": "view-authorization",
-          "description": "${role_view-authorization}",
-          "composite": false,
-          "clientRole": true,
-          "containerId": "71cf14a6-93cb-4428-81a9-5e40a1b24ed7",
-          "attributes": {}
-        },
-        {
-          "id": "755e2a0b-0c8b-432c-b64c-fc562587f146",
-          "name": "query-groups",
-          "description": "${role_query-groups}",
-          "composite": false,
-          "clientRole": true,
-          "containerId": "71cf14a6-93cb-4428-81a9-5e40a1b24ed7",
-          "attributes": {}
-        }
-      ],
-      "dataland-backend": [],
-      "dataland-qa-service": [],
-      "security-admin-console": [],
-      "admin-cli": [],
-      "dataland-batch-manager": [],
-      "dataland-community-manager": [],
-      "dataland-email-service": [],
-      "dataland-api-key-manager" : [],
-      "dataland-data-sourcing-service" : [],
-      "dataland-accounting-service" : [],
-      "dataland-document-manager": [],
-      "dataland-data-exporter": [],
-      "dataland-user-service": [],
-      "account-console": [],
-      "broker": [
-        {
-          "id": "3016841e-fb70-408d-a332-c05d22cebab1",
-          "name": "read-token",
-          "description": "${role_read-token}",
-          "composite": false,
-          "clientRole": true,
-          "containerId": "fd3061df-88b7-4080-90b5-1ec52cca7f13",
-          "attributes": {}
-        }
-      ],
-      "account": [
-        {
-          "id": "e8c7e24a-42a9-4190-89da-9e0e75c1f61d",
-          "name": "delete-account",
-          "description": "${role_delete-account}",
-          "composite": false,
-          "clientRole": true,
-          "containerId": "a979df2f-c240-4055-b68a-b132d4d1494e",
-          "attributes": {}
-        },
-        {
-          "id": "9a1107b3-2984-471a-83bd-926787001639",
-          "name": "manage-consent",
-          "description": "${role_manage-consent}",
-          "composite": true,
-          "composites": {
-            "client": {
-              "account": [
-                "view-consent"
-              ]
-            }
-          },
-          "clientRole": true,
-          "containerId": "a979df2f-c240-4055-b68a-b132d4d1494e",
-          "attributes": {}
-        },
-        {
-          "id": "cca2058b-bcb6-46a9-aa37-63db7f63e17a",
-          "name": "manage-account-links",
-          "description": "${role_manage-account-links}",
-          "composite": false,
-          "clientRole": true,
-          "containerId": "a979df2f-c240-4055-b68a-b132d4d1494e",
-          "attributes": {}
-        },
-        {
-          "id": "92eb7ea1-88ff-444a-93cc-cf0d3833685f",
-          "name": "view-applications",
-          "description": "${role_view-applications}",
-          "composite": false,
-          "clientRole": true,
-          "containerId": "a979df2f-c240-4055-b68a-b132d4d1494e",
-          "attributes": {}
-        },
-        {
-          "id": "66fab107-22f6-4713-8177-9e73a92e7093",
-          "name": "view-consent",
-          "description": "${role_view-consent}",
-          "composite": false,
-          "clientRole": true,
-          "containerId": "a979df2f-c240-4055-b68a-b132d4d1494e",
-          "attributes": {}
-        },
-        {
-          "id": "10d49b81-59e7-4382-80a0-230890e387c4",
-          "name": "view-groups",
-          "description": "${role_view-groups}",
-          "composite": false,
-          "clientRole": true,
-          "containerId": "a979df2f-c240-4055-b68a-b132d4d1494e",
-          "attributes": {}
-        },
-        {
-          "id": "0973068b-7a93-4915-aa77-f59a1eeff9f9",
-          "name": "manage-account",
-          "description": "${role_manage-account}",
-          "composite": true,
-          "composites": {
-            "client": {
-              "account": [
-                "manage-account-links"
-              ]
-            }
-          },
-          "clientRole": true,
-          "containerId": "a979df2f-c240-4055-b68a-b132d4d1494e",
-          "attributes": {}
-        },
-        {
-          "id": "4787bcbe-8c5e-4fc8-9482-84ac758c2628",
-          "name": "view-profile",
-          "description": "${role_view-profile}",
-          "composite": false,
-          "clientRole": true,
-          "containerId": "a979df2f-c240-4055-b68a-b132d4d1494e",
-          "attributes": {}
-        }
-      ]
-    }
-  },
-  "groups": [],
-  "defaultRole": {
-    "id": "bb092f71-42b3-4957-b808-9906f2d82fca",
-    "name": "default-roles-datalandsecurity",
-    "description": "${role_default-roles}",
-    "composite": true,
-    "clientRole": false,
-    "containerId": "datalandsecurity"
-  },
-  "requiredCredentials": [
-    "password"
-  ],
-  "passwordPolicy": "length(12) and maxLength(128)",
-  "otpPolicyType": "totp",
-  "otpPolicyAlgorithm": "HmacSHA1",
-  "otpPolicyInitialCounter": 0,
-  "otpPolicyDigits": 6,
-  "otpPolicyLookAheadWindow": 1,
-  "otpPolicyPeriod": 30,
-  "otpPolicyCodeReusable": false,
-  "otpSupportedApplications": [
-    "totpAppFreeOTPName",
-    "totpAppGoogleName"
-  ],
-  "webAuthnPolicyRpEntityName": "keycloak",
-  "webAuthnPolicySignatureAlgorithms": [
-    "ES256"
-  ],
-  "webAuthnPolicyRpId": "",
-  "webAuthnPolicyAttestationConveyancePreference": "not specified",
-  "webAuthnPolicyAuthenticatorAttachment": "not specified",
-  "webAuthnPolicyRequireResidentKey": "not specified",
-  "webAuthnPolicyUserVerificationRequirement": "not specified",
-  "webAuthnPolicyCreateTimeout": 0,
-  "webAuthnPolicyAvoidSameAuthenticatorRegister": false,
-  "webAuthnPolicyAcceptableAaguids": [],
-  "webAuthnPolicyPasswordlessRpEntityName": "keycloak",
-  "webAuthnPolicyPasswordlessSignatureAlgorithms": [
-    "ES256"
-  ],
-  "webAuthnPolicyPasswordlessRpId": "",
-  "webAuthnPolicyPasswordlessAttestationConveyancePreference": "not specified",
-  "webAuthnPolicyPasswordlessAuthenticatorAttachment": "not specified",
-  "webAuthnPolicyPasswordlessRequireResidentKey": "not specified",
-  "webAuthnPolicyPasswordlessUserVerificationRequirement": "not specified",
-  "webAuthnPolicyPasswordlessCreateTimeout": 0,
-  "webAuthnPolicyPasswordlessAvoidSameAuthenticatorRegister": false,
-  "webAuthnPolicyPasswordlessAcceptableAaguids": [],
-  "users": [
-    {
-      "id": "136a9394-4873-4a61-a25b-65b1e8e7cc2f",
-      "createdTimestamp": 1673357193251,
-      "username": "data_admin",
-      "email": "data.admin@example.com",
-      "firstName": "Data",
-      "lastName": "Admin",
-      "enabled": true,
-      "totp": false,
-      "emailVerified": true,
-      "credentials": [
-        {
-          "id": "f327a74c-ae09-43d6-bd98-a5c4a8080a55",
-          "type": "password",
-          "createdDate": 1673357534834,
-          "secretData": "{\"value\":\"${KEYCLOAK_DATALAND_ADMIN_VALUE}\",\"salt\":\"${KEYCLOAK_DATALAND_ADMIN_SALT}\",\"additionalParameters\":{}}",
-          "credentialData": "{\"hashIterations\":27500,\"algorithm\":\"pbkdf2-sha256\",\"additionalParameters\":{}}"
-        }
-      ],
-      "disableableCredentialTypes": [],
-      "requiredActions": [],
-      "realmRoles": [
-        "ROLE_ADMIN",
-        "default-roles-datalandsecurity"
-      ],
-      "notBefore": 0,
-      "groups": []
-    },
-    {
-      "id": "f7a02ff1-0dab-4e10-a908-7d775c1014ae",
-      "createdTimestamp": 1684915574777,
-      "username": "data_reviewer",
-      "email": "data.reviewer@example.com",
-      "firstName": "Data",
-      "lastName": "Reviewer",
-      "enabled": true,
-      "totp": false,
-      "emailVerified": true,
-      "credentials": [
-        {
-          "id": "18740e54-9c4b-462e-a5d8-ca527acb6b12",
-          "type": "password",
-          "createdDate": 1684915574777,
-          "secretData": "{\"value\":\"${KEYCLOAK_REVIEWER_VALUE}\",\"salt\":\"${KEYCLOAK_REVIEWER_SALT}\",\"additionalParameters\":{ }}",
-          "credentialData": "{\"hashIterations\":27500,\"algorithm\":\"pbkdf2-sha256\",\"additionalParameters\":{ }}"
-        }
-      ],
-      "disableableCredentialTypes": [],
-      "requiredActions": [],
-      "realmRoles": [
-        "ROLE_REVIEWER",
-        "default-roles-datalandsecurity"
-      ],
-      "notBefore": 0,
-      "groups": []
-    },
-    {
-      "id": "68129cce-52e5-473e-bec9-90046eebc619",
-      "createdTimestamp": 1707483673877,
-      "username": "data_premium_user",
-      "email": "data.premium-user@example.com",
-      "firstName": "Data",
-      "lastName": "PremiumUser",
-      "enabled": true,
-      "totp": false,
-      "emailVerified": true,
-      "credentials": [
-        {
-          "id": "42e7e900-5f86-4dad-8e2f-b74b716b7b95",
-          "type": "password",
-          "createdDate": 1707483977301,
-          "secretData": "{\"value\":\"${KEYCLOAK_PREMIUM_USER_VALUE}\",\"salt\":\"${KEYCLOAK_PREMIUM_USER_SALT}\",\"additionalParameters\":{ }}",
-          "credentialData": "{\"hashIterations\":27500,\"algorithm\":\"pbkdf2-sha256\",\"additionalParameters\":{ }}"
-        }
-      ],
-      "disableableCredentialTypes": [],
-      "requiredActions": [],
-      "realmRoles": [
-        "ROLE_PREMIUM_USER",
-        "default-roles-datalandsecurity"
-      ],
-      "notBefore": 0,
-      "groups": []
-    },
-    {
-      "id": "c5ef10b1-de23-4a01-9005-e62ea226ee83",
-      "createdTimestamp": 1655881231268,
-      "username": "data_uploader",
-      "email": "data.uploader@example.com",
-      "firstName": "Data",
-      "lastName": "Uploader",
-      "enabled": true,
-      "totp": false,
-      "emailVerified": true,
-      "credentials": [
-        {
-          "id": "b0bb5d63-0e6b-47af-a3f7-462e1a881cd9",
-          "type": "password",
-          "createdDate": 1655881525020,
-          "secretData": "{\"value\":\"${KEYCLOAK_UPLOADER_VALUE}\",\"salt\":\"${KEYCLOAK_UPLOADER_SALT}\",\"additionalParameters\":{ }}",
-          "credentialData": "{\"hashIterations\":27500,\"algorithm\":\"pbkdf2-sha256\",\"additionalParameters\":{ }}"
-        }
-      ],
-      "disableableCredentialTypes": [],
-      "requiredActions": [],
-      "realmRoles": [
-        "ROLE_UPLOADER",
-        "default-roles-datalandsecurity"
-      ],
-      "notBefore": 0,
-      "groups": []
-    },
-    {
-      "id": "18b67ecc-1176-4506-8414-1e81661017ca",
-      "createdTimestamp": 1655881254758,
-      "username": "data_reader",
-      "email": "data.reader@example.com",
-      "firstName": "Data",
-      "lastName": "Reader",
-      "enabled": true,
-      "totp": false,
-      "emailVerified": true,
-      "credentials": [
-        {
-          "id": "2146c047-7342-4adb-ae73-33e268ab398b",
-          "type": "password",
-          "createdDate": 1655881581628,
-          "secretData": "{\"value\":\"${KEYCLOAK_READER_VALUE}\",\"salt\":\"${KEYCLOAK_READER_SALT}\",\"additionalParameters\":{ }}",
-          "credentialData": "{\"hashIterations\":27500,\"algorithm\":\"pbkdf2-sha256\",\"additionalParameters\":{ }}"
-        }
-      ],
-      "disableableCredentialTypes": [],
-      "requiredActions": [],
-      "realmRoles": [
-        "ROLE_USER",
-        "default-roles-datalandsecurity"
-      ],
-      "notBefore": 0,
-      "groups": []
-    },
-    {
-      "id": "d5fcac69-9e77-4b91-9295-609f41676cc0",
-      "createdTimestamp": 1702466529529,
-      "username": "service-account-dataland-batch-manager",
-      "enabled": true,
-      "totp": false,
-      "emailVerified": false,
-      "serviceAccountClientId": "dataland-batch-manager",
-      "credentials": [],
-      "disableableCredentialTypes": [],
-      "requiredActions": [
-        "terms_and_conditions"
-      ],
-      "realmRoles": [
-        "ROLE_ADMIN",
-        "default-roles-datalandsecurity"
-      ],
-      "clientRoles": {
-        "realm-management": [
-          "query-clients",
-          "query-realms",
-          "query-users",
-          "view-realm",
-          "view-events",
-          "view-users",
-          "view-identity-providers",
-          "view-clients",
-          "view-authorization",
-          "view-groups",
-          "query-groups"
-        ]
-      },
-      "notBefore": 0,
-      "groups": []
-    },
-    {
-      "id": "59188f43-43c1-44a7-98cb-33065f1b0a43",
-      "createdTimestamp": 1707208162593,
-      "username": "service-account-dataland-community-manager",
-      "enabled": true,
-      "totp": false,
-      "emailVerified": false,
-      "serviceAccountClientId": "dataland-community-manager",
-      "credentials": [],
-      "disableableCredentialTypes": [],
-      "requiredActions": [
-        "terms_and_conditions"
-      ],
-      "realmRoles": [
-        "ROLE_REVIEWER",
-        "default-roles-datalandsecurity"
-      ],
-      "clientRoles": {
-        "realm-management": [
-          "view-users"
-        ]
-      },
-      "notBefore": 0,
-      "groups": []
-    },
-    {
-      "id": "80d3352b-1add-49df-90c3-b6163cd5edf0",
-      "username": "service-account-dataland-document-manager",
-      "emailVerified": false,
-      "createdTimestamp": 1719317760296,
-      "enabled": true,
-      "totp": false,
-      "serviceAccountClientId": "dataland-document-manager",
-      "disableableCredentialTypes": [],
-      "requiredActions": [
-        "TERMS_AND_CONDITIONS"
-      ],
-      "realmRoles": [
-        "ROLE_ADMIN",
-        "default-roles-datalandsecurity"
-      ],
-      "notBefore": 0,
-      "groups": []
-    },
-    {
-      "id": "2fc8ded9-9d13-46a1-8fd2-85ebbcb400d7",
-      "username": "service-account-dataland-email-service",
-      "emailVerified": false,
-      "createdTimestamp": 1720538818972,
-      "enabled": true,
-      "totp": false,
-      "serviceAccountClientId": "dataland-email-service",
-      "disableableCredentialTypes": [],
-      "requiredActions": [
-        "TERMS_AND_CONDITIONS"
-      ],
-      "realmRoles": [
-        "default-roles-datalandsecurity"
-      ],
-      "clientRoles": {
-        "realm-management": [
-          "view-users"
-        ]
-      },
-      "notBefore": 0,
-      "groups": []
-    },
-    {
-      "id": "0a11ef41-af33-487f-9328-26478360d22b",
-      "username": "service-account-dataland-api-key-manager",
-      "emailVerified": false,
-      "createdTimestamp": 1754559311,
-      "enabled": true,
-      "totp": false,
-      "serviceAccountClientId": "dataland-api-key-manager",
-      "disableableCredentialTypes": [],
-      "requiredActions": [
-        "TERMS_AND_CONDITIONS"
-      ],
-      "realmRoles": [
-        "default-roles-datalandsecurity"
-      ],
-      "clientRoles": {
-        "realm-management": [
-          "view-users"
-        ]
-      },
-      "notBefore": 0,
-      "groups": []
-    },
-    {
-      "id": "08077d9f-97cc-4b3f-9543-c1803752652d",
-      "username": "service-account-dataland-data-sourcing-service",
-      "emailVerified": false,
-      "createdTimestamp": 1754559311,
-      "enabled": true,
-      "totp": false,
-      "serviceAccountClientId": "dataland-data-sourcing-service",
-      "disableableCredentialTypes": [],
-      "requiredActions": [
-        "TERMS_AND_CONDITIONS"
-      ],
-      "realmRoles": [
-        "ROLE_ADMIN",
-        "default-roles-datalandsecurity"
-      ],
-      "clientRoles": {
-        "realm-management": [
-          "view-users"
-        ]
-      },
-      "notBefore": 0,
-      "groups": []
-    },
-    {
-      "id": "f39a7482-978a-457b-97ae-ebf8ec2be5e4",
-      "username": "service-account-dataland-accounting-service",
-      "emailVerified": false,
-      "createdTimestamp": 1762248825,
-      "enabled": true,
-      "totp": false,
-      "serviceAccountClientId": "dataland-accounting-service",
-      "disableableCredentialTypes": [],
-      "requiredActions": [
-        "TERMS_AND_CONDITIONS"
-      ],
-      "realmRoles": [
-        "ROLE_ADMIN",
-        "default-roles-datalandsecurity"
-      ],
-      "clientRoles": {
-        "realm-management": [
-          "view-users"
-        ]
-      },
-      "notBefore": 0,
-      "groups": []
-    },
-    {
-      "id": "a82d0809-2bc2-4244-9ca3-947b7ba817b9",
-      "createdTimestamp": 1713789577905,
-      "username": "service-account-dataland-backend",
-      "enabled": true,
-      "totp": false,
-      "emailVerified": false,
-      "serviceAccountClientId": "dataland-backend",
-      "disableableCredentialTypes": [],
-      "requiredActions": [
-        "TERMS_AND_CONDITIONS"
-      ],
-      "realmRoles": [
-        "ROLE_ADMIN",
-        "default-roles-datalandsecurity"
-      ],
-      "clientRoles": {
-        "realm-management": [
-          "view-users"
-        ]
-      },
-      "notBefore": 0,
-      "groups": []
-    },
-    {
-      "id": "16c94a1f-d0c7-4940-9678-d2b87411f17d",
-      "username": "service-account-dataland-data-exporter",
-      "emailVerified": false,
-      "createdTimestamp": 1726578064578,
-      "enabled": true,
-      "totp": false,
-      "serviceAccountClientId": "dataland-data-exporter",
-      "disableableCredentialTypes": [],
-      "requiredActions": [
-        "TERMS_AND_CONDITIONS"
-      ],
-      "realmRoles": [
-        "default-roles-datalandsecurity"
-      ],
-      "notBefore": 0,
-      "groups": []
-    },
-    {
-      "id": "3006e5da-1f80-48bd-a499-5b82b6742be1",
-      "username": "service-account-dataland-qa-service",
-      "emailVerified": false,
-      "createdTimestamp": 1720183887008,
-      "enabled": true,
-      "totp": false,
-      "serviceAccountClientId": "dataland-qa-service",
-      "disableableCredentialTypes": [],
-      "requiredActions": [
-        "TERMS_AND_CONDITIONS"
-      ],
-      "realmRoles": [
-        "ROLE_ADMIN",
-        "default-roles-datalandsecurity"
-      ],
-      "notBefore": 0,
-      "groups": []
-    },
-    {
-      "id": "cc5b16ab-6fc8-453a-bea0-aa85262e1788",
-      "username": "service-account-dataland-user-service",
-      "emailVerified": false,
-      "createdTimestamp": 1741766906447,
-      "enabled": true,
-      "totp": false,
-      "serviceAccountClientId": "dataland-user-service",
-      "disableableCredentialTypes": [],
-      "requiredActions": [
-        "TERMS_AND_CONDITIONS"
-      ],
-      "realmRoles": [
-        "ROLE_ADMIN",
-        "default-roles-datalandsecurity"
-      ],
-      "notBefore": 0,
-      "groups": []
-    }
-  ],
-  "scopeMappings": [
-    {
-      "clientScope": "offline_access",
-      "roles": [
-        "offline_access"
-      ]
-    }
-  ],
-  "clientScopeMappings": {
-    "account": [
-      {
-        "client": "account-console",
-        "roles": [
-          "manage-account",
-          "view-groups"
-        ]
-      }
-    ]
-  },
-  "clients": [
-    {
-      "id": "a979df2f-c240-4055-b68a-b132d4d1494e",
-      "clientId": "account",
-      "name": "${client_account}",
-      "rootUrl": "${authBaseUrl}",
-      "baseUrl": "/realms/datalandsecurity/account/",
-      "surrogateAuthRequired": false,
-      "enabled": true,
-      "alwaysDisplayInConsole": false,
-      "clientAuthenticatorType": "client-secret",
-      "redirectUris": [
-        "/realms/datalandsecurity/account/*"
-      ],
-      "webOrigins": [],
-      "notBefore": 0,
-      "bearerOnly": false,
-      "consentRequired": false,
-      "standardFlowEnabled": true,
-      "implicitFlowEnabled": false,
-      "directAccessGrantsEnabled": false,
-      "serviceAccountsEnabled": false,
-      "publicClient": true,
-      "frontchannelLogout": false,
-      "protocol": "openid-connect",
-      "attributes": {
-        "post.logout.redirect.uris": "+"
-      },
-      "authenticationFlowBindingOverrides": {},
-      "fullScopeAllowed": false,
-      "nodeReRegistrationTimeout": 0,
-      "defaultClientScopes": [
-        "web-origins",
-        "acr",
-        "profile",
-        "roles",
-        "email"
-      ],
-      "optionalClientScopes": [
-        "address",
-        "phone",
-        "offline_access",
-        "microprofile-jwt"
-      ]
-    },
-    {
-      "id": "bec4b271-6243-4563-a57f-1afb1563e599",
-      "clientId": "account-console",
-      "name": "${client_account-console}",
-      "rootUrl": "${authBaseUrl}",
-      "baseUrl": "/realms/datalandsecurity/account/",
-      "surrogateAuthRequired": false,
-      "enabled": true,
-      "alwaysDisplayInConsole": false,
-      "clientAuthenticatorType": "client-secret",
-      "redirectUris": [
-        "/realms/datalandsecurity/account/*"
-      ],
-      "webOrigins": [
-        "+"
-      ],
-      "notBefore": 0,
-      "bearerOnly": false,
-      "consentRequired": false,
-      "standardFlowEnabled": true,
-      "implicitFlowEnabled": false,
-      "directAccessGrantsEnabled": false,
-      "serviceAccountsEnabled": false,
-      "publicClient": true,
-      "frontchannelLogout": false,
-      "protocol": "openid-connect",
-      "attributes": {
-        "post.logout.redirect.uris": "+",
-        "pkce.code.challenge.method": "S256",
-        "login_theme": "dataland_theme"
-      },
-      "authenticationFlowBindingOverrides": {},
-      "fullScopeAllowed": false,
-      "nodeReRegistrationTimeout": 0,
-      "protocolMappers": [
-        {
-          "id": "cce35500-519b-4833-b1f3-b119de43bf93",
-          "name": "audience resolve",
-          "protocol": "openid-connect",
-          "protocolMapper": "oidc-audience-resolve-mapper",
-          "consentRequired": false,
-          "config": {}
->>>>>>> be1844c4
         }
       },
       "clientRole" : false,
@@ -1371,7 +391,6 @@
             "account" : [ "manage-account-links" ]
           }
         },
-<<<<<<< HEAD
         "clientRole" : true,
         "containerId" : "a979df2f-c240-4055-b68a-b132d4d1494e",
         "attributes" : { }
@@ -1384,339 +403,1128 @@
         "containerId" : "a979df2f-c240-4055-b68a-b132d4d1494e",
         "attributes" : { }
       } ]
-=======
-        {
-          "id": "0a0ddf39-4381-4b52-a128-10fee2f1dee6",
-          "name": "Client IP Address",
-          "protocol": "openid-connect",
-          "protocolMapper": "oidc-usersessionmodel-note-mapper",
-          "consentRequired": false,
-          "config": {
-            "user.session.note": "clientAddress",
-            "introspection.token.claim": "true",
-            "id.token.claim": "true",
-            "access.token.claim": "true",
-            "claim.name": "clientAddress",
-            "jsonType.label": "String"
-          }
-        }
-      ],
-      "defaultClientScopes": [
-        "web-origins",
-        "acr",
-        "profile",
-        "roles",
-        "email"
-      ],
-      "optionalClientScopes": [
-        "address",
-        "phone",
-        "offline_access",
-        "microprofile-jwt"
-      ]
-    },
-    {
-      "id": "f87579be-f10e-46e9-a95e-92fab94f09e6",
-      "clientId": "dataland-email-service",
-      "name": "",
-      "description": "",
-      "rootUrl": "",
-      "adminUrl": "",
-      "baseUrl": "",
-      "surrogateAuthRequired": false,
-      "enabled": true,
-      "alwaysDisplayInConsole": false,
-      "clientAuthenticatorType": "client-secret",
-      "secret": "${DATALAND_EMAIL_SERVICE_CLIENT_SECRET}",
-      "redirectUris": [
-        "/*"
-      ],
-      "webOrigins": [
-        "/*"
-      ],
-      "notBefore": 0,
-      "bearerOnly": false,
-      "consentRequired": false,
-      "standardFlowEnabled": false,
-      "implicitFlowEnabled": false,
-      "directAccessGrantsEnabled": false,
-      "serviceAccountsEnabled": true,
-      "publicClient": false,
-      "frontchannelLogout": true,
-      "protocol": "openid-connect",
-      "attributes": {
-        "oidc.ciba.grant.enabled": "false",
-        "oauth2.device.authorization.grant.enabled": "false",
-        "client.secret.creation.time": "1720538818",
-        "backchannel.logout.session.required": "true",
-        "backchannel.logout.revoke.offline.tokens": "false"
-      },
-      "authenticationFlowBindingOverrides": {},
-      "fullScopeAllowed": true,
-      "nodeReRegistrationTimeout": -1,
-      "protocolMappers": [
-        {
-          "id": "a821e42d-00ea-4de9-ab15-75a4db1d28b1",
-          "name": "Client Host",
-          "protocol": "openid-connect",
-          "protocolMapper": "oidc-usersessionmodel-note-mapper",
-          "consentRequired": false,
-          "config": {
-            "user.session.note": "clientHost",
-            "introspection.token.claim": "true",
-            "id.token.claim": "true",
-            "access.token.claim": "true",
-            "claim.name": "clientHost",
-            "jsonType.label": "String"
-          }
-        },
-        {
-          "id": "9218f6c6-3a76-40e8-b8db-856dde571b6c",
-          "name": "Client ID",
-          "protocol": "openid-connect",
-          "protocolMapper": "oidc-usersessionmodel-note-mapper",
-          "consentRequired": false,
-          "config": {
-            "user.session.note": "client_id",
-            "introspection.token.claim": "true",
-            "id.token.claim": "true",
-            "access.token.claim": "true",
-            "claim.name": "client_id",
-            "jsonType.label": "String"
-          }
-        },
-        {
-          "id": "7ebad941-ca90-4734-a2cc-aacc60b9529a",
-          "name": "Client IP Address",
-          "protocol": "openid-connect",
-          "protocolMapper": "oidc-usersessionmodel-note-mapper",
-          "consentRequired": false,
-          "config": {
-            "user.session.note": "clientAddress",
-            "introspection.token.claim": "true",
-            "id.token.claim": "true",
-            "access.token.claim": "true",
-            "claim.name": "clientAddress",
-            "jsonType.label": "String"
-          }
-        }
-      ],
-      "defaultClientScopes": [
-        "web-origins",
-        "acr",
-        "profile",
-        "roles",
-        "email"
-      ],
-      "optionalClientScopes": [
-        "address",
-        "phone",
-        "offline_access",
-        "microprofile-jwt"
-      ]
-    },
-    {
-      "id": "5224c9c9-d1c3-4d33-9ea9-bb3042814527",
-      "clientId": "dataland-api-key-manager",
-      "name": "",
-      "description": "",
-      "rootUrl": "",
-      "adminUrl": "",
-      "baseUrl": "",
-      "surrogateAuthRequired": false,
-      "enabled": true,
-      "alwaysDisplayInConsole": false,
-      "clientAuthenticatorType": "client-secret",
-      "secret": "${DATALAND_API_KEY_MANAGER_CLIENT_SECRET}",
-      "redirectUris": [
-        "/*"
-      ],
-      "webOrigins": [
-        "/*"
-      ],
-      "notBefore": 0,
-      "bearerOnly": false,
-      "consentRequired": false,
-      "standardFlowEnabled": false,
-      "implicitFlowEnabled": false,
-      "directAccessGrantsEnabled": false,
-      "serviceAccountsEnabled": true,
-      "publicClient": false,
-      "frontchannelLogout": true,
-      "protocol": "openid-connect",
-      "attributes": {
-        "oidc.ciba.grant.enabled": "false",
-        "oauth2.device.authorization.grant.enabled": "false",
-        "client.secret.creation.time": "1754559311",
-        "backchannel.logout.session.required": "true",
-        "backchannel.logout.revoke.offline.tokens": "false"
-      },
-      "authenticationFlowBindingOverrides": {},
-      "fullScopeAllowed": true,
-      "nodeReRegistrationTimeout": -1,
-      "protocolMappers": [
-        {
-          "id": "6f8973e6-2662-4e10-9f83-f0fa1da3e630",
-          "name": "Client Host",
-          "protocol": "openid-connect",
-          "protocolMapper": "oidc-usersessionmodel-note-mapper",
-          "consentRequired": false,
-          "config": {
-            "user.session.note": "clientHost",
-            "introspection.token.claim": "true",
-            "id.token.claim": "true",
-            "access.token.claim": "true",
-            "claim.name": "clientHost",
-            "jsonType.label": "String"
-          }
-        },
-        {
-          "id": "f5dba6e4-03c7-4f73-bf65-4b0d737dedcf",
-          "name": "Client ID",
-          "protocol": "openid-connect",
-          "protocolMapper": "oidc-usersessionmodel-note-mapper",
-          "consentRequired": false,
-          "config": {
-            "user.session.note": "client_id",
-            "introspection.token.claim": "true",
-            "id.token.claim": "true",
-            "access.token.claim": "true",
-            "claim.name": "client_id",
-            "jsonType.label": "String"
-          }
-        },
-        {
-          "id": "4afc86f0-e9c3-4558-b87a-d107b40731e1",
-          "name": "Client IP Address",
-          "protocol": "openid-connect",
-          "protocolMapper": "oidc-usersessionmodel-note-mapper",
-          "consentRequired": false,
-          "config": {
-            "user.session.note": "clientAddress",
-            "introspection.token.claim": "true",
-            "id.token.claim": "true",
-            "access.token.claim": "true",
-            "claim.name": "clientAddress",
-            "jsonType.label": "String"
-          }
-        }
-      ],
-      "defaultClientScopes": [
-        "web-origins",
-        "acr",
-        "profile",
-        "roles",
-        "email"
-      ],
-      "optionalClientScopes": [
-        "address",
-        "phone",
-        "offline_access",
-        "microprofile-jwt"
-      ]
-    },
-    {
-      "id": "5e1b4d57-21f9-4b5e-922f-d11f69b2c575",
-      "clientId": "dataland-data-sourcing-service",
-      "name": "",
-      "description": "",
-      "rootUrl": "",
-      "adminUrl": "",
-      "baseUrl": "",
-      "surrogateAuthRequired": false,
-      "enabled": true,
-      "alwaysDisplayInConsole": false,
-      "clientAuthenticatorType": "client-secret",
-      "secret": "${DATALAND_DATA_SOURCING_SERVICE_CLIENT_SECRET}",
-      "redirectUris": [
-        "/*"
-      ],
-      "webOrigins": [
-        "/*"
-      ],
-      "notBefore": 0,
-      "bearerOnly": false,
-      "consentRequired": false,
-      "standardFlowEnabled": false,
-      "implicitFlowEnabled": false,
-      "directAccessGrantsEnabled": false,
-      "serviceAccountsEnabled": true,
-      "publicClient": false,
-      "frontchannelLogout": true,
-      "protocol": "openid-connect",
-      "attributes": {
-        "oidc.ciba.grant.enabled": "false",
-        "oauth2.device.authorization.grant.enabled": "false",
-        "client.secret.creation.time": "1754559311",
-        "backchannel.logout.session.required": "true",
-        "backchannel.logout.revoke.offline.tokens": "false"
-      },
-      "authenticationFlowBindingOverrides": {},
-      "fullScopeAllowed": true,
-      "nodeReRegistrationTimeout": -1,
-      "protocolMappers": [
-        {
-          "id": "2a1c0e94-66d7-43e1-bdc5-2cc6a2a7213d",
-          "name": "Client Host",
-          "protocol": "openid-connect",
-          "protocolMapper": "oidc-usersessionmodel-note-mapper",
-          "consentRequired": false,
-          "config": {
-            "user.session.note": "clientHost",
-            "introspection.token.claim": "true",
-            "id.token.claim": "true",
-            "access.token.claim": "true",
-            "claim.name": "clientHost",
-            "jsonType.label": "String"
-          }
-        },
-        {
-          "id": "38829e62-35a8-498a-8706-8be7e0a603ad",
-          "name": "Client ID",
-          "protocol": "openid-connect",
-          "protocolMapper": "oidc-usersessionmodel-note-mapper",
-          "consentRequired": false,
-          "config": {
-            "user.session.note": "client_id",
-            "introspection.token.claim": "true",
-            "id.token.claim": "true",
-            "access.token.claim": "true",
-            "claim.name": "client_id",
-            "jsonType.label": "String"
-          }
-        },
-        {
-          "id": "4796befe-3da1-430b-a65c-b31d7fcaf0f6",
-          "name": "Client IP Address",
-          "protocol": "openid-connect",
-          "protocolMapper": "oidc-usersessionmodel-note-mapper",
-          "consentRequired": false,
-          "config": {
-            "user.session.note": "clientAddress",
-            "introspection.token.claim": "true",
-            "id.token.claim": "true",
-            "access.token.claim": "true",
-            "claim.name": "clientAddress",
-            "jsonType.label": "String"
-          }
-        }
-      ],
-      "defaultClientScopes": [
-        "web-origins",
-        "acr",
-        "profile",
-        "roles",
-        "email"
-      ],
-      "optionalClientScopes": [
-        "address",
-        "phone",
-        "offline_access",
-        "microprofile-jwt"
-      ]
-    },
-    {
-      "id": "a6d8f2ee-b35c-4d36-bd38-0c54924f2c23",
+    }
+  },
+  "groups" : [ ],
+  "defaultRole" : {
+    "id" : "bb092f71-42b3-4957-b808-9906f2d82fca",
+    "name" : "default-roles-datalandsecurity",
+    "description" : "${role_default-roles}",
+    "composite" : true,
+    "clientRole" : false,
+    "containerId" : "datalandsecurity"
+  },
+  "requiredCredentials" : [ "password" ],
+  "passwordPolicy" : "length(12) and maxLength(128)",
+  "otpPolicyType" : "totp",
+  "otpPolicyAlgorithm" : "HmacSHA1",
+  "otpPolicyInitialCounter" : 0,
+  "otpPolicyDigits" : 6,
+  "otpPolicyLookAheadWindow" : 1,
+  "otpPolicyPeriod" : 30,
+  "otpPolicyCodeReusable" : false,
+  "otpSupportedApplications" : [ "totpAppFreeOTPName", "totpAppGoogleName", "totpAppMicrosoftAuthenticatorName" ],
+  "localizationTexts" : { },
+  "webAuthnPolicyRpEntityName" : "keycloak",
+  "webAuthnPolicySignatureAlgorithms" : [ "ES256" ],
+  "webAuthnPolicyRpId" : "",
+  "webAuthnPolicyAttestationConveyancePreference" : "not specified",
+  "webAuthnPolicyAuthenticatorAttachment" : "not specified",
+  "webAuthnPolicyRequireResidentKey" : "not specified",
+  "webAuthnPolicyUserVerificationRequirement" : "not specified",
+  "webAuthnPolicyCreateTimeout" : 0,
+  "webAuthnPolicyAvoidSameAuthenticatorRegister" : false,
+  "webAuthnPolicyAcceptableAaguids" : [ ],
+  "webAuthnPolicyExtraOrigins" : [ ],
+  "webAuthnPolicyPasswordlessRpEntityName" : "keycloak",
+  "webAuthnPolicyPasswordlessSignatureAlgorithms" : [ "ES256" ],
+  "webAuthnPolicyPasswordlessRpId" : "",
+  "webAuthnPolicyPasswordlessAttestationConveyancePreference" : "not specified",
+  "webAuthnPolicyPasswordlessAuthenticatorAttachment" : "not specified",
+  "webAuthnPolicyPasswordlessRequireResidentKey" : "not specified",
+  "webAuthnPolicyPasswordlessUserVerificationRequirement" : "not specified",
+  "webAuthnPolicyPasswordlessCreateTimeout" : 0,
+  "webAuthnPolicyPasswordlessAvoidSameAuthenticatorRegister" : false,
+  "webAuthnPolicyPasswordlessAcceptableAaguids" : [ ],
+  "webAuthnPolicyPasswordlessExtraOrigins" : [ ],
+  "users" : [ {
+    "id" : "136a9394-4873-4a61-a25b-65b1e8e7cc2f",
+    "username" : "data_admin",
+    "firstName" : "Data",
+    "lastName" : "Admin",
+    "email" : "data.admin@example.com",
+    "emailVerified" : true,
+    "enabled" : true,
+    "createdTimestamp" : 1673357193251,
+    "totp" : false,
+    "credentials" : [ {
+      "id" : "f327a74c-ae09-43d6-bd98-a5c4a8080a55",
+      "type" : "password",
+      "createdDate" : 1673357534834,
+      "secretData" : "{\"value\":\"${KEYCLOAK_DATALAND_ADMIN_VALUE}\",\"salt\":\"${KEYCLOAK_DATALAND_ADMIN_SALT}\",\"additionalParameters\":{}}",
+      "credentialData" : "{\"hashIterations\":27500,\"algorithm\":\"pbkdf2-sha256\",\"additionalParameters\":{}}"
+    } ],
+    "disableableCredentialTypes" : [ ],
+    "requiredActions" : [ ],
+    "realmRoles" : [ "ROLE_ADMIN", "default-roles-datalandsecurity" ],
+    "notBefore" : 0,
+    "groups" : [ ]
+  }, {
+    "id" : "68129cce-52e5-473e-bec9-90046eebc619",
+    "username" : "data_premium_user",
+    "firstName" : "Data",
+    "lastName" : "PremiumUser",
+    "email" : "data.premium-user@example.com",
+    "emailVerified" : true,
+    "enabled" : true,
+    "createdTimestamp" : 1707483673877,
+    "totp" : false,
+    "credentials" : [ {
+      "id" : "42e7e900-5f86-4dad-8e2f-b74b716b7b95",
+      "type" : "password",
+      "createdDate" : 1707483977301,
+      "secretData" : "{\"value\":\"${KEYCLOAK_PREMIUM_USER_VALUE}\",\"salt\":\"${KEYCLOAK_PREMIUM_USER_SALT}\",\"additionalParameters\":{ }}",
+      "credentialData" : "{\"hashIterations\":27500,\"algorithm\":\"pbkdf2-sha256\",\"additionalParameters\":{ }}"
+    } ],
+    "disableableCredentialTypes" : [ ],
+    "requiredActions" : [ ],
+    "realmRoles" : [ "ROLE_PREMIUM_USER", "default-roles-datalandsecurity" ],
+    "notBefore" : 0,
+    "groups" : [ ]
+  }, {
+    "id" : "18b67ecc-1176-4506-8414-1e81661017ca",
+    "username" : "data_reader",
+    "firstName" : "Data",
+    "lastName" : "Reader",
+    "email" : "data.reader@example.com",
+    "emailVerified" : true,
+    "enabled" : true,
+    "createdTimestamp" : 1655881254758,
+    "totp" : false,
+    "credentials" : [ {
+      "id" : "2146c047-7342-4adb-ae73-33e268ab398b",
+      "type" : "password",
+      "createdDate" : 1655881581628,
+      "secretData" : "{\"value\":\"${KEYCLOAK_READER_VALUE}\",\"salt\":\"${KEYCLOAK_READER_SALT}\",\"additionalParameters\":{ }}",
+      "credentialData" : "{\"hashIterations\":27500,\"algorithm\":\"pbkdf2-sha256\",\"additionalParameters\":{ }}"
+    } ],
+    "disableableCredentialTypes" : [ ],
+    "requiredActions" : [ ],
+    "realmRoles" : [ "ROLE_USER", "default-roles-datalandsecurity" ],
+    "notBefore" : 0,
+    "groups" : [ ]
+  }, {
+    "id" : "f7a02ff1-0dab-4e10-a908-7d775c1014ae",
+    "username" : "data_reviewer",
+    "firstName" : "Data",
+    "lastName" : "Reviewer",
+    "email" : "data.reviewer@example.com",
+    "emailVerified" : true,
+    "enabled" : true,
+    "createdTimestamp" : 1684915574777,
+    "totp" : false,
+    "credentials" : [ {
+      "id" : "18740e54-9c4b-462e-a5d8-ca527acb6b12",
+      "type" : "password",
+      "createdDate" : 1684915574777,
+      "secretData" : "{\"value\":\"${KEYCLOAK_REVIEWER_VALUE}\",\"salt\":\"${KEYCLOAK_REVIEWER_SALT}\",\"additionalParameters\":{ }}",
+      "credentialData" : "{\"hashIterations\":27500,\"algorithm\":\"pbkdf2-sha256\",\"additionalParameters\":{ }}"
+    } ],
+    "disableableCredentialTypes" : [ ],
+    "requiredActions" : [ ],
+    "realmRoles" : [ "default-roles-datalandsecurity", "ROLE_REVIEWER" ],
+    "notBefore" : 0,
+    "groups" : [ ]
+  }, {
+    "id" : "c5ef10b1-de23-4a01-9005-e62ea226ee83",
+    "username" : "data_uploader",
+    "firstName" : "Data",
+    "lastName" : "Uploader",
+    "email" : "data.uploader@example.com",
+    "emailVerified" : true,
+    "enabled" : true,
+    "createdTimestamp" : 1655881231268,
+    "totp" : false,
+    "credentials" : [ {
+      "id" : "b0bb5d63-0e6b-47af-a3f7-462e1a881cd9",
+      "type" : "password",
+      "createdDate" : 1655881525020,
+      "secretData" : "{\"value\":\"${KEYCLOAK_UPLOADER_VALUE}\",\"salt\":\"${KEYCLOAK_UPLOADER_SALT}\",\"additionalParameters\":{ }}",
+      "credentialData" : "{\"hashIterations\":27500,\"algorithm\":\"pbkdf2-sha256\",\"additionalParameters\":{ }}"
+    } ],
+    "disableableCredentialTypes" : [ ],
+    "requiredActions" : [ ],
+    "realmRoles" : [ "ROLE_UPLOADER", "default-roles-datalandsecurity" ],
+    "notBefore" : 0,
+    "groups" : [ ]
+  }, {
+    "id" : "0a11ef41-af33-487f-9328-26478360d22b",
+    "username" : "service-account-dataland-api-key-manager",
+    "emailVerified" : false,
+    "enabled" : true,
+    "createdTimestamp" : 1754559311,
+    "totp" : false,
+    "serviceAccountClientId" : "dataland-api-key-manager",
+    "credentials" : [ ],
+    "disableableCredentialTypes" : [ ],
+    "requiredActions" : [ "TERMS_AND_CONDITIONS" ],
+    "realmRoles" : [ "default-roles-datalandsecurity" ],
+    "clientRoles" : {
+      "realm-management" : [ "view-users" ]
+    },
+    "notBefore" : 0,
+    "groups" : [ ]
+  }, {
+    "id" : "a82d0809-2bc2-4244-9ca3-947b7ba817b9",
+    "username" : "service-account-dataland-backend",
+    "emailVerified" : false,
+    "enabled" : true,
+    "createdTimestamp" : 1713789577905,
+    "totp" : false,
+    "serviceAccountClientId" : "dataland-backend",
+    "credentials" : [ ],
+    "disableableCredentialTypes" : [ ],
+    "requiredActions" : [ "TERMS_AND_CONDITIONS" ],
+    "realmRoles" : [ "ROLE_ADMIN", "default-roles-datalandsecurity" ],
+    "clientRoles" : {
+      "realm-management" : [ "view-users" ]
+    },
+    "notBefore" : 0,
+    "groups" : [ ]
+  }, {
+    "id" : "d5fcac69-9e77-4b91-9295-609f41676cc0",
+    "username" : "service-account-dataland-batch-manager",
+    "emailVerified" : false,
+    "enabled" : true,
+    "createdTimestamp" : 1702466529529,
+    "totp" : false,
+    "serviceAccountClientId" : "dataland-batch-manager",
+    "credentials" : [ ],
+    "disableableCredentialTypes" : [ ],
+    "requiredActions" : [ "TERMS_AND_CONDITIONS" ],
+    "realmRoles" : [ "ROLE_ADMIN", "default-roles-datalandsecurity" ],
+    "clientRoles" : {
+      "realm-management" : [ "query-clients", "query-realms", "query-users", "view-realm", "view-events", "view-users", "view-identity-providers", "view-clients", "view-groups", "view-authorization", "query-groups" ]
+    },
+    "notBefore" : 0,
+    "groups" : [ ]
+  }, {
+    "id" : "59188f43-43c1-44a7-98cb-33065f1b0a43",
+    "username" : "service-account-dataland-community-manager",
+    "emailVerified" : false,
+    "enabled" : true,
+    "createdTimestamp" : 1707208162593,
+    "totp" : false,
+    "serviceAccountClientId" : "dataland-community-manager",
+    "credentials" : [ ],
+    "disableableCredentialTypes" : [ ],
+    "requiredActions" : [ "TERMS_AND_CONDITIONS" ],
+    "realmRoles" : [ "default-roles-datalandsecurity", "ROLE_REVIEWER" ],
+    "clientRoles" : {
+      "realm-management" : [ "view-users" ]
+    },
+    "notBefore" : 0,
+    "groups" : [ ]
+  }, {
+    "id" : "16c94a1f-d0c7-4940-9678-d2b87411f17d",
+    "username" : "service-account-dataland-data-exporter",
+    "emailVerified" : false,
+    "enabled" : true,
+    "createdTimestamp" : 1726578064578,
+    "totp" : false,
+    "serviceAccountClientId" : "dataland-data-exporter",
+    "credentials" : [ ],
+    "disableableCredentialTypes" : [ ],
+    "requiredActions" : [ "TERMS_AND_CONDITIONS" ],
+    "realmRoles" : [ "default-roles-datalandsecurity" ],
+    "notBefore" : 0,
+    "groups" : [ ]
+  }, {
+    "id" : "08077d9f-97cc-4b3f-9543-c1803752652d",
+    "username" : "service-account-dataland-data-sourcing-service",
+    "emailVerified" : false,
+    "enabled" : true,
+    "createdTimestamp" : 1754559311,
+    "totp" : false,
+    "serviceAccountClientId" : "dataland-data-sourcing-service",
+    "credentials" : [ ],
+    "disableableCredentialTypes" : [ ],
+    "requiredActions" : [ "TERMS_AND_CONDITIONS" ],
+    "realmRoles" : [ "ROLE_ADMIN", "default-roles-datalandsecurity" ],
+    "clientRoles" : {
+      "realm-management" : [ "view-users" ]
+    },
+    "notBefore" : 0,
+    "groups" : [ ]
+  }, {
+    "id" : "80d3352b-1add-49df-90c3-b6163cd5edf0",
+    "username" : "service-account-dataland-document-manager",
+    "emailVerified" : false,
+    "enabled" : true,
+    "createdTimestamp" : 1719317760296,
+    "totp" : false,
+    "serviceAccountClientId" : "dataland-document-manager",
+    "credentials" : [ ],
+    "disableableCredentialTypes" : [ ],
+    "requiredActions" : [ "TERMS_AND_CONDITIONS" ],
+    "realmRoles" : [ "ROLE_ADMIN", "default-roles-datalandsecurity" ],
+    "notBefore" : 0,
+    "groups" : [ ]
+  }, {
+    "id" : "2fc8ded9-9d13-46a1-8fd2-85ebbcb400d7",
+    "username" : "service-account-dataland-email-service",
+    "emailVerified" : false,
+    "enabled" : true,
+    "createdTimestamp" : 1720538818972,
+    "totp" : false,
+    "serviceAccountClientId" : "dataland-email-service",
+    "credentials" : [ ],
+    "disableableCredentialTypes" : [ ],
+    "requiredActions" : [ "TERMS_AND_CONDITIONS" ],
+    "realmRoles" : [ "default-roles-datalandsecurity" ],
+    "clientRoles" : {
+      "realm-management" : [ "view-users" ]
+    },
+    "notBefore" : 0,
+    "groups" : [ ]
+  }, {
+    "id" : "3006e5da-1f80-48bd-a499-5b82b6742be1",
+    "username" : "service-account-dataland-qa-service",
+    "emailVerified" : false,
+    "enabled" : true,
+    "createdTimestamp" : 1720183887008,
+    "totp" : false,
+    "serviceAccountClientId" : "dataland-qa-service",
+    "credentials" : [ ],
+    "disableableCredentialTypes" : [ ],
+    "requiredActions" : [ "TERMS_AND_CONDITIONS" ],
+    "realmRoles" : [ "ROLE_ADMIN", "default-roles-datalandsecurity" ],
+    "notBefore" : 0,
+    "groups" : [ ]
+  }, {
+    "id" : "cc5b16ab-6fc8-453a-bea0-aa85262e1788",
+    "username" : "service-account-dataland-user-service",
+    "emailVerified" : false,
+    "enabled" : true,
+    "createdTimestamp" : 1741766906447,
+    "totp" : false,
+    "serviceAccountClientId" : "dataland-user-service",
+    "credentials" : [ ],
+    "disableableCredentialTypes" : [ ],
+    "requiredActions" : [ "TERMS_AND_CONDITIONS" ],
+    "realmRoles" : [ "ROLE_ADMIN", "default-roles-datalandsecurity" ],
+    "notBefore" : 0,
+    "groups" : [ ]
+  } ],
+  "scopeMappings" : [ {
+    "clientScope" : "offline_access",
+    "roles" : [ "offline_access" ]
+  } ],
+  "clientScopeMappings" : {
+    "account" : [ {
+      "client" : "account-console",
+      "roles" : [ "manage-account", "view-groups" ]
+    } ]
+  },
+  "clients" : [ {
+    "id" : "a979df2f-c240-4055-b68a-b132d4d1494e",
+    "clientId" : "account",
+    "name" : "${client_account}",
+    "rootUrl" : "${authBaseUrl}",
+    "baseUrl" : "/realms/datalandsecurity/account/",
+    "surrogateAuthRequired" : false,
+    "enabled" : true,
+    "alwaysDisplayInConsole" : false,
+    "clientAuthenticatorType" : "client-secret",
+    "redirectUris" : [ "/realms/datalandsecurity/account/*" ],
+    "webOrigins" : [ ],
+    "notBefore" : 0,
+    "bearerOnly" : false,
+    "consentRequired" : false,
+    "standardFlowEnabled" : true,
+    "implicitFlowEnabled" : false,
+    "directAccessGrantsEnabled" : false,
+    "serviceAccountsEnabled" : false,
+    "publicClient" : true,
+    "frontchannelLogout" : false,
+    "protocol" : "openid-connect",
+    "attributes" : {
+      "realm_client" : "false",
+      "post.logout.redirect.uris" : "+"
+    },
+    "authenticationFlowBindingOverrides" : { },
+    "fullScopeAllowed" : false,
+    "nodeReRegistrationTimeout" : 0,
+    "defaultClientScopes" : [ "web-origins", "acr", "profile", "roles", "basic", "email" ],
+    "optionalClientScopes" : [ "address", "phone", "offline_access", "microprofile-jwt" ]
+  }, {
+    "id" : "bec4b271-6243-4563-a57f-1afb1563e599",
+    "clientId" : "account-console",
+    "name" : "${client_account-console}",
+    "rootUrl" : "${authBaseUrl}",
+    "baseUrl" : "/realms/datalandsecurity/account/",
+    "surrogateAuthRequired" : false,
+    "enabled" : true,
+    "alwaysDisplayInConsole" : false,
+    "clientAuthenticatorType" : "client-secret",
+    "redirectUris" : [ "/realms/datalandsecurity/account/*" ],
+    "webOrigins" : [ "+" ],
+    "notBefore" : 0,
+    "bearerOnly" : false,
+    "consentRequired" : false,
+    "standardFlowEnabled" : true,
+    "implicitFlowEnabled" : false,
+    "directAccessGrantsEnabled" : false,
+    "serviceAccountsEnabled" : false,
+    "publicClient" : true,
+    "frontchannelLogout" : false,
+    "protocol" : "openid-connect",
+    "attributes" : {
+      "realm_client" : "false",
+      "login_theme" : "dataland_theme",
+      "post.logout.redirect.uris" : "+",
+      "pkce.code.challenge.method" : "S256"
+    },
+    "authenticationFlowBindingOverrides" : { },
+    "fullScopeAllowed" : false,
+    "nodeReRegistrationTimeout" : 0,
+    "protocolMappers" : [ {
+      "id" : "cce35500-519b-4833-b1f3-b119de43bf93",
+      "name" : "audience resolve",
+      "protocol" : "openid-connect",
+      "protocolMapper" : "oidc-audience-resolve-mapper",
+      "consentRequired" : false,
+      "config" : { }
+    } ],
+    "defaultClientScopes" : [ "web-origins", "acr", "profile", "roles", "basic", "email" ],
+    "optionalClientScopes" : [ "address", "phone", "offline_access", "microprofile-jwt" ]
+  }, {
+    "id" : "558aa943-7b6f-43ec-9d26-509da2d003e0",
+    "clientId" : "admin-cli",
+    "name" : "${client_admin-cli}",
+    "surrogateAuthRequired" : false,
+    "enabled" : true,
+    "alwaysDisplayInConsole" : false,
+    "clientAuthenticatorType" : "client-secret",
+    "redirectUris" : [ ],
+    "webOrigins" : [ ],
+    "notBefore" : 0,
+    "bearerOnly" : false,
+    "consentRequired" : false,
+    "standardFlowEnabled" : false,
+    "implicitFlowEnabled" : false,
+    "directAccessGrantsEnabled" : true,
+    "serviceAccountsEnabled" : false,
+    "publicClient" : true,
+    "frontchannelLogout" : false,
+    "protocol" : "openid-connect",
+    "attributes" : {
+      "realm_client" : "false",
+      "client.use.lightweight.access.token.enabled" : "true",
+      "post.logout.redirect.uris" : "+"
+    },
+    "authenticationFlowBindingOverrides" : { },
+    "fullScopeAllowed" : true,
+    "nodeReRegistrationTimeout" : 0,
+    "defaultClientScopes" : [ "web-origins", "acr", "profile", "roles", "basic", "email" ],
+    "optionalClientScopes" : [ "address", "phone", "offline_access", "microprofile-jwt" ]
+  }, {
+    "id" : "fd3061df-88b7-4080-90b5-1ec52cca7f13",
+    "clientId" : "broker",
+    "name" : "${client_broker}",
+    "surrogateAuthRequired" : false,
+    "enabled" : true,
+    "alwaysDisplayInConsole" : false,
+    "clientAuthenticatorType" : "client-secret",
+    "redirectUris" : [ ],
+    "webOrigins" : [ ],
+    "notBefore" : 0,
+    "bearerOnly" : true,
+    "consentRequired" : false,
+    "standardFlowEnabled" : true,
+    "implicitFlowEnabled" : false,
+    "directAccessGrantsEnabled" : false,
+    "serviceAccountsEnabled" : false,
+    "publicClient" : false,
+    "frontchannelLogout" : false,
+    "protocol" : "openid-connect",
+    "attributes" : {
+      "realm_client" : "true",
+      "post.logout.redirect.uris" : "+"
+    },
+    "authenticationFlowBindingOverrides" : { },
+    "fullScopeAllowed" : false,
+    "nodeReRegistrationTimeout" : 0,
+    "defaultClientScopes" : [ "web-origins", "acr", "profile", "roles", "email" ],
+    "optionalClientScopes" : [ "address", "phone", "offline_access", "microprofile-jwt" ]
+  }, {
+    "id" : "5224c9c9-d1c3-4d33-9ea9-bb3042814527",
+    "clientId" : "dataland-api-key-manager",
+    "name" : "",
+    "description" : "",
+    "rootUrl" : "",
+    "adminUrl" : "",
+    "baseUrl" : "",
+    "surrogateAuthRequired" : false,
+    "enabled" : true,
+    "alwaysDisplayInConsole" : false,
+    "clientAuthenticatorType" : "client-secret",
+    "secret" : "${DATALAND_API_KEY_MANAGER_CLIENT_SECRET}",
+    "redirectUris" : [ "/*" ],
+    "webOrigins" : [ "/*" ],
+    "notBefore" : 0,
+    "bearerOnly" : false,
+    "consentRequired" : false,
+    "standardFlowEnabled" : false,
+    "implicitFlowEnabled" : false,
+    "directAccessGrantsEnabled" : false,
+    "serviceAccountsEnabled" : true,
+    "publicClient" : false,
+    "frontchannelLogout" : true,
+    "protocol" : "openid-connect",
+    "attributes" : {
+      "realm_client" : "false",
+      "oidc.ciba.grant.enabled" : "false",
+      "client.secret.creation.time" : "1754559311",
+      "backchannel.logout.session.required" : "true",
+      "post.logout.redirect.uris" : "+",
+      "oauth2.device.authorization.grant.enabled" : "false",
+      "backchannel.logout.revoke.offline.tokens" : "false"
+    },
+    "authenticationFlowBindingOverrides" : { },
+    "fullScopeAllowed" : true,
+    "nodeReRegistrationTimeout" : -1,
+    "protocolMappers" : [ {
+      "id" : "f5dba6e4-03c7-4f73-bf65-4b0d737dedcf",
+      "name" : "Client ID",
+      "protocol" : "openid-connect",
+      "protocolMapper" : "oidc-usersessionmodel-note-mapper",
+      "consentRequired" : false,
+      "config" : {
+        "user.session.note" : "client_id",
+        "introspection.token.claim" : "true",
+        "userinfo.token.claim" : "true",
+        "id.token.claim" : "true",
+        "access.token.claim" : "true",
+        "claim.name" : "client_id",
+        "jsonType.label" : "String"
+      }
+    }, {
+      "id" : "6f8973e6-2662-4e10-9f83-f0fa1da3e630",
+      "name" : "Client Host",
+      "protocol" : "openid-connect",
+      "protocolMapper" : "oidc-usersessionmodel-note-mapper",
+      "consentRequired" : false,
+      "config" : {
+        "user.session.note" : "clientHost",
+        "introspection.token.claim" : "true",
+        "userinfo.token.claim" : "true",
+        "id.token.claim" : "true",
+        "access.token.claim" : "true",
+        "claim.name" : "clientHost",
+        "jsonType.label" : "String"
+      }
+    }, {
+      "id" : "4afc86f0-e9c3-4558-b87a-d107b40731e1",
+      "name" : "Client IP Address",
+      "protocol" : "openid-connect",
+      "protocolMapper" : "oidc-usersessionmodel-note-mapper",
+      "consentRequired" : false,
+      "config" : {
+        "user.session.note" : "clientAddress",
+        "introspection.token.claim" : "true",
+        "userinfo.token.claim" : "true",
+        "id.token.claim" : "true",
+        "access.token.claim" : "true",
+        "claim.name" : "clientAddress",
+        "jsonType.label" : "String"
+      }
+    } ],
+    "defaultClientScopes" : [ "web-origins", "acr", "profile", "roles", "basic", "email" ],
+    "optionalClientScopes" : [ "address", "phone", "offline_access", "microprofile-jwt" ]
+  }, {
+    "id" : "0561289c-7b9a-44f4-8272-4ba02f3b7ed0",
+    "clientId" : "dataland-backend",
+    "name" : "",
+    "description" : "",
+    "rootUrl" : "",
+    "adminUrl" : "",
+    "baseUrl" : "",
+    "surrogateAuthRequired" : false,
+    "enabled" : true,
+    "alwaysDisplayInConsole" : false,
+    "clientAuthenticatorType" : "client-secret",
+    "secret" : "${DATALAND_BACKEND_CLIENT_SECRET}",
+    "redirectUris" : [ "/*" ],
+    "webOrigins" : [ "/*" ],
+    "notBefore" : 0,
+    "bearerOnly" : false,
+    "consentRequired" : false,
+    "standardFlowEnabled" : false,
+    "implicitFlowEnabled" : false,
+    "directAccessGrantsEnabled" : false,
+    "serviceAccountsEnabled" : true,
+    "publicClient" : false,
+    "frontchannelLogout" : true,
+    "protocol" : "openid-connect",
+    "attributes" : {
+      "realm_client" : "false",
+      "oidc.ciba.grant.enabled" : "false",
+      "client.secret.creation.time" : "1713789577",
+      "backchannel.logout.session.required" : "true",
+      "post.logout.redirect.uris" : "+",
+      "oauth2.device.authorization.grant.enabled" : "false",
+      "backchannel.logout.revoke.offline.tokens" : "false"
+    },
+    "authenticationFlowBindingOverrides" : { },
+    "fullScopeAllowed" : true,
+    "nodeReRegistrationTimeout" : -1,
+    "protocolMappers" : [ {
+      "id" : "dcb36c77-b1b2-4848-80ca-c3dd158a373e",
+      "name" : "Client Host",
+      "protocol" : "openid-connect",
+      "protocolMapper" : "oidc-usersessionmodel-note-mapper",
+      "consentRequired" : false,
+      "config" : {
+        "user.session.note" : "clientHost",
+        "id.token.claim" : "true",
+        "access.token.claim" : "true",
+        "claim.name" : "clientHost",
+        "jsonType.label" : "String",
+        "userinfo.token.claim" : "true"
+      }
+    }, {
+      "id" : "c0b538b0-de24-4281-b624-7e34891956de",
+      "name" : "Client IP Address",
+      "protocol" : "openid-connect",
+      "protocolMapper" : "oidc-usersessionmodel-note-mapper",
+      "consentRequired" : false,
+      "config" : {
+        "user.session.note" : "clientAddress",
+        "id.token.claim" : "true",
+        "access.token.claim" : "true",
+        "claim.name" : "clientAddress",
+        "jsonType.label" : "String",
+        "userinfo.token.claim" : "true"
+      }
+    }, {
+      "id" : "2ac99cd9-c4c5-4093-ba2b-89f2b8ea6cf9",
+      "name" : "Client ID",
+      "protocol" : "openid-connect",
+      "protocolMapper" : "oidc-usersessionmodel-note-mapper",
+      "consentRequired" : false,
+      "config" : {
+        "user.session.note" : "client_id",
+        "id.token.claim" : "true",
+        "access.token.claim" : "true",
+        "claim.name" : "client_id",
+        "jsonType.label" : "String",
+        "userinfo.token.claim" : "true"
+      }
+    } ],
+    "defaultClientScopes" : [ "web-origins", "acr", "profile", "roles", "basic", "email" ],
+    "optionalClientScopes" : [ "address", "phone", "offline_access", "microprofile-jwt" ]
+  }, {
+    "id" : "4a2c20b9-04c7-42a2-90ca-a58df417c2d9",
+    "clientId" : "dataland-batch-manager",
+    "name" : "",
+    "description" : "",
+    "surrogateAuthRequired" : false,
+    "enabled" : true,
+    "alwaysDisplayInConsole" : false,
+    "clientAuthenticatorType" : "client-secret",
+    "secret" : "${DATALAND_BATCH_MANAGER_CLIENT_SECRET}",
+    "redirectUris" : [ ],
+    "webOrigins" : [ ],
+    "notBefore" : 0,
+    "bearerOnly" : false,
+    "consentRequired" : false,
+    "standardFlowEnabled" : false,
+    "implicitFlowEnabled" : false,
+    "directAccessGrantsEnabled" : false,
+    "serviceAccountsEnabled" : true,
+    "publicClient" : false,
+    "frontchannelLogout" : true,
+    "protocol" : "openid-connect",
+    "attributes" : {
+      "realm_client" : "false",
+      "oidc.ciba.grant.enabled" : "false",
+      "client.secret.creation.time" : "1686141110",
+      "backchannel.logout.session.required" : "true",
+      "post.logout.redirect.uris" : "+",
+      "oauth2.device.authorization.grant.enabled" : "false",
+      "backchannel.logout.revoke.offline.tokens" : "false"
+    },
+    "authenticationFlowBindingOverrides" : { },
+    "fullScopeAllowed" : true,
+    "nodeReRegistrationTimeout" : -1,
+    "protocolMappers" : [ {
+      "id" : "b4d99f5e-d2fa-4eb5-8738-336a8758b195",
+      "name" : "Client ID",
+      "protocol" : "openid-connect",
+      "protocolMapper" : "oidc-usersessionmodel-note-mapper",
+      "consentRequired" : false,
+      "config" : {
+        "user.session.note" : "clientId",
+        "id.token.claim" : "true",
+        "access.token.claim" : "true",
+        "claim.name" : "clientId",
+        "jsonType.label" : "String",
+        "userinfo.token.claim" : "true"
+      }
+    }, {
+      "id" : "b9ed1960-30b5-4127-adba-98bc88917994",
+      "name" : "Client IP Address",
+      "protocol" : "openid-connect",
+      "protocolMapper" : "oidc-usersessionmodel-note-mapper",
+      "consentRequired" : false,
+      "config" : {
+        "user.session.note" : "clientAddress",
+        "id.token.claim" : "true",
+        "access.token.claim" : "true",
+        "claim.name" : "clientAddress",
+        "jsonType.label" : "String",
+        "userinfo.token.claim" : "true"
+      }
+    }, {
+      "id" : "f4964e53-54b0-4bf7-b148-04a35c03e401",
+      "name" : "Client Host",
+      "protocol" : "openid-connect",
+      "protocolMapper" : "oidc-usersessionmodel-note-mapper",
+      "consentRequired" : false,
+      "config" : {
+        "user.session.note" : "clientHost",
+        "id.token.claim" : "true",
+        "access.token.claim" : "true",
+        "claim.name" : "clientHost",
+        "jsonType.label" : "String",
+        "userinfo.token.claim" : "true"
+      }
+    } ],
+    "defaultClientScopes" : [ "web-origins", "acr", "profile", "roles", "basic", "email" ],
+    "optionalClientScopes" : [ "address", "phone", "offline_access", "microprofile-jwt" ]
+  }, {
+    "id" : "eaad54e0-0b88-4363-aaa6-656db6de9a56",
+    "clientId" : "dataland-community-manager",
+    "name" : "",
+    "description" : "",
+    "surrogateAuthRequired" : false,
+    "enabled" : true,
+    "alwaysDisplayInConsole" : false,
+    "clientAuthenticatorType" : "client-secret",
+    "secret" : "${DATALAND_COMMUNITY_MANAGER_CLIENT_SECRET}",
+    "redirectUris" : [ ],
+    "webOrigins" : [ ],
+    "notBefore" : 0,
+    "bearerOnly" : false,
+    "consentRequired" : false,
+    "standardFlowEnabled" : false,
+    "implicitFlowEnabled" : false,
+    "directAccessGrantsEnabled" : false,
+    "serviceAccountsEnabled" : true,
+    "publicClient" : false,
+    "frontchannelLogout" : true,
+    "protocol" : "openid-connect",
+    "attributes" : {
+      "realm_client" : "false",
+      "oidc.ciba.grant.enabled" : "false",
+      "client.secret.creation.time" : "1707208162",
+      "backchannel.logout.session.required" : "true",
+      "post.logout.redirect.uris" : "+",
+      "oauth2.device.authorization.grant.enabled" : "false",
+      "backchannel.logout.revoke.offline.tokens" : "false"
+    },
+    "authenticationFlowBindingOverrides" : { },
+    "fullScopeAllowed" : true,
+    "nodeReRegistrationTimeout" : -1,
+    "protocolMappers" : [ {
+      "id" : "9300e9ff-aa01-45e4-8382-f12b6c25c7f0",
+      "name" : "Client ID",
+      "protocol" : "openid-connect",
+      "protocolMapper" : "oidc-usersessionmodel-note-mapper",
+      "consentRequired" : false,
+      "config" : {
+        "user.session.note" : "client_id",
+        "id.token.claim" : "true",
+        "access.token.claim" : "true",
+        "claim.name" : "client_id",
+        "jsonType.label" : "String",
+        "userinfo.token.claim" : "true"
+      }
+    }, {
+      "id" : "4dc3b221-1bbc-49e2-af52-f55039e5596e",
+      "name" : "Client IP Address",
+      "protocol" : "openid-connect",
+      "protocolMapper" : "oidc-usersessionmodel-note-mapper",
+      "consentRequired" : false,
+      "config" : {
+        "user.session.note" : "clientAddress",
+        "id.token.claim" : "true",
+        "access.token.claim" : "true",
+        "claim.name" : "clientAddress",
+        "jsonType.label" : "String",
+        "userinfo.token.claim" : "true"
+      }
+    }, {
+      "id" : "e80ba996-6f6c-42a1-a017-37f51dda07c9",
+      "name" : "Client Host",
+      "protocol" : "openid-connect",
+      "protocolMapper" : "oidc-usersessionmodel-note-mapper",
+      "consentRequired" : false,
+      "config" : {
+        "user.session.note" : "clientHost",
+        "id.token.claim" : "true",
+        "access.token.claim" : "true",
+        "claim.name" : "clientHost",
+        "jsonType.label" : "String",
+        "userinfo.token.claim" : "true"
+      }
+    } ],
+    "defaultClientScopes" : [ "web-origins", "acr", "profile", "roles", "basic", "email" ],
+    "optionalClientScopes" : [ "address", "phone", "offline_access", "microprofile-jwt" ]
+  }, {
+    "id" : "768eb8a2-ccb3-43c7-bf9f-840d6277162e",
+    "clientId" : "dataland-data-exporter",
+    "name" : "",
+    "description" : "",
+    "rootUrl" : "",
+    "adminUrl" : "",
+    "baseUrl" : "",
+    "surrogateAuthRequired" : false,
+    "enabled" : true,
+    "alwaysDisplayInConsole" : false,
+    "clientAuthenticatorType" : "client-secret",
+    "secret" : "${DATALAND_DATA_EXPORTER_CLIENT_SECRET}",
+    "redirectUris" : [ "/*" ],
+    "webOrigins" : [ "/*" ],
+    "notBefore" : 0,
+    "bearerOnly" : false,
+    "consentRequired" : false,
+    "standardFlowEnabled" : false,
+    "implicitFlowEnabled" : false,
+    "directAccessGrantsEnabled" : false,
+    "serviceAccountsEnabled" : true,
+    "publicClient" : false,
+    "frontchannelLogout" : true,
+    "protocol" : "openid-connect",
+    "attributes" : {
+      "realm_client" : "false",
+      "oidc.ciba.grant.enabled" : "false",
+      "client.secret.creation.time" : "1726578064",
+      "backchannel.logout.session.required" : "true",
+      "post.logout.redirect.uris" : "+",
+      "oauth2.device.authorization.grant.enabled" : "false",
+      "display.on.consent.screen" : "false",
+      "backchannel.logout.revoke.offline.tokens" : "false"
+    },
+    "authenticationFlowBindingOverrides" : { },
+    "fullScopeAllowed" : true,
+    "nodeReRegistrationTimeout" : -1,
+    "protocolMappers" : [ {
+      "id" : "e9aa06a0-e455-4a2b-bb3c-f44b3a41c03c",
+      "name" : "Client ID",
+      "protocol" : "openid-connect",
+      "protocolMapper" : "oidc-usersessionmodel-note-mapper",
+      "consentRequired" : false,
+      "config" : {
+        "user.session.note" : "client_id",
+        "introspection.token.claim" : "true",
+        "userinfo.token.claim" : "true",
+        "id.token.claim" : "true",
+        "access.token.claim" : "true",
+        "claim.name" : "client_id",
+        "jsonType.label" : "String"
+      }
+    }, {
+      "id" : "558ae154-cbf3-462a-9236-93dfe09be3c3",
+      "name" : "Client IP Address",
+      "protocol" : "openid-connect",
+      "protocolMapper" : "oidc-usersessionmodel-note-mapper",
+      "consentRequired" : false,
+      "config" : {
+        "user.session.note" : "clientAddress",
+        "introspection.token.claim" : "true",
+        "userinfo.token.claim" : "true",
+        "id.token.claim" : "true",
+        "access.token.claim" : "true",
+        "claim.name" : "clientAddress",
+        "jsonType.label" : "String"
+      }
+    }, {
+      "id" : "9c725b6e-a428-4328-837a-e525a4f8421d",
+      "name" : "Client Host",
+      "protocol" : "openid-connect",
+      "protocolMapper" : "oidc-usersessionmodel-note-mapper",
+      "consentRequired" : false,
+      "config" : {
+        "user.session.note" : "clientHost",
+        "introspection.token.claim" : "true",
+        "userinfo.token.claim" : "true",
+        "id.token.claim" : "true",
+        "access.token.claim" : "true",
+        "claim.name" : "clientHost",
+        "jsonType.label" : "String"
+      }
+    } ],
+    "defaultClientScopes" : [ "web-origins", "acr", "profile", "roles", "basic", "email" ],
+    "optionalClientScopes" : [ "address", "phone", "offline_access", "microprofile-jwt" ]
+  }, {
+    "id" : "5e1b4d57-21f9-4b5e-922f-d11f69b2c575",
+    "clientId" : "dataland-data-sourcing-service",
+    "name" : "",
+    "description" : "",
+    "rootUrl" : "",
+    "adminUrl" : "",
+    "baseUrl" : "",
+    "surrogateAuthRequired" : false,
+    "enabled" : true,
+    "alwaysDisplayInConsole" : false,
+    "clientAuthenticatorType" : "client-secret",
+    "secret" : "${DATALAND_DATA_SOURCING_SERVICE_CLIENT_SECRET}",
+    "redirectUris" : [ "/*" ],
+    "webOrigins" : [ "/*" ],
+    "notBefore" : 0,
+    "bearerOnly" : false,
+    "consentRequired" : false,
+    "standardFlowEnabled" : false,
+    "implicitFlowEnabled" : false,
+    "directAccessGrantsEnabled" : false,
+    "serviceAccountsEnabled" : true,
+    "publicClient" : false,
+    "frontchannelLogout" : true,
+    "protocol" : "openid-connect",
+    "attributes" : {
+      "realm_client" : "false",
+      "oidc.ciba.grant.enabled" : "false",
+      "client.secret.creation.time" : "1754559311",
+      "backchannel.logout.session.required" : "true",
+      "post.logout.redirect.uris" : "+",
+      "oauth2.device.authorization.grant.enabled" : "false",
+      "backchannel.logout.revoke.offline.tokens" : "false"
+    },
+    "authenticationFlowBindingOverrides" : { },
+    "fullScopeAllowed" : true,
+    "nodeReRegistrationTimeout" : -1,
+    "protocolMappers" : [ {
+      "id" : "4796befe-3da1-430b-a65c-b31d7fcaf0f6",
+      "name" : "Client IP Address",
+      "protocol" : "openid-connect",
+      "protocolMapper" : "oidc-usersessionmodel-note-mapper",
+      "consentRequired" : false,
+      "config" : {
+        "user.session.note" : "clientAddress",
+        "introspection.token.claim" : "true",
+        "userinfo.token.claim" : "true",
+        "id.token.claim" : "true",
+        "access.token.claim" : "true",
+        "claim.name" : "clientAddress",
+        "jsonType.label" : "String"
+      }
+    }, {
+      "id" : "2a1c0e94-66d7-43e1-bdc5-2cc6a2a7213d",
+      "name" : "Client Host",
+      "protocol" : "openid-connect",
+      "protocolMapper" : "oidc-usersessionmodel-note-mapper",
+      "consentRequired" : false,
+      "config" : {
+        "user.session.note" : "clientHost",
+        "introspection.token.claim" : "true",
+        "userinfo.token.claim" : "true",
+        "id.token.claim" : "true",
+        "access.token.claim" : "true",
+        "claim.name" : "clientHost",
+        "jsonType.label" : "String"
+      }
+    }, {
+      "id" : "38829e62-35a8-498a-8706-8be7e0a603ad",
+      "name" : "Client ID",
+      "protocol" : "openid-connect",
+      "protocolMapper" : "oidc-usersessionmodel-note-mapper",
+      "consentRequired" : false,
+      "config" : {
+        "user.session.note" : "client_id",
+        "introspection.token.claim" : "true",
+        "userinfo.token.claim" : "true",
+        "id.token.claim" : "true",
+        "access.token.claim" : "true",
+        "claim.name" : "client_id",
+        "jsonType.label" : "String"
+      }
+    } ],
+    "defaultClientScopes" : [ "web-origins", "acr", "profile", "roles", "basic", "email" ],
+    "optionalClientScopes" : [ "address", "phone", "offline_access", "microprofile-jwt" ]
+  }, {
+    "id" : "074e29c1-b731-45f4-b02b-20f68666fee0",
+    "clientId" : "dataland-document-manager",
+    "name" : "",
+    "description" : "",
+    "rootUrl" : "",
+    "adminUrl" : "",
+    "baseUrl" : "",
+    "surrogateAuthRequired" : false,
+    "enabled" : true,
+    "alwaysDisplayInConsole" : false,
+    "clientAuthenticatorType" : "client-secret",
+    "secret" : "${DATALAND_DOCUMENT_MANAGER_CLIENT_SECRET}",
+    "redirectUris" : [ "/*" ],
+    "webOrigins" : [ "/*" ],
+    "notBefore" : 0,
+    "bearerOnly" : false,
+    "consentRequired" : false,
+    "standardFlowEnabled" : false,
+    "implicitFlowEnabled" : false,
+    "directAccessGrantsEnabled" : false,
+    "serviceAccountsEnabled" : true,
+    "publicClient" : false,
+    "frontchannelLogout" : true,
+    "protocol" : "openid-connect",
+    "attributes" : {
+      "realm_client" : "false",
+      "oidc.ciba.grant.enabled" : "false",
+      "client.secret.creation.time" : "1719317760",
+      "backchannel.logout.session.required" : "true",
+      "post.logout.redirect.uris" : "+",
+      "oauth2.device.authorization.grant.enabled" : "false",
+      "backchannel.logout.revoke.offline.tokens" : "false"
+    },
+    "authenticationFlowBindingOverrides" : { },
+    "fullScopeAllowed" : true,
+    "nodeReRegistrationTimeout" : -1,
+    "protocolMappers" : [ {
+      "id" : "0fddc9dc-c0a7-4822-9631-994782afc34d",
+      "name" : "Client ID",
+      "protocol" : "openid-connect",
+      "protocolMapper" : "oidc-usersessionmodel-note-mapper",
+      "consentRequired" : false,
+      "config" : {
+        "user.session.note" : "client_id",
+        "introspection.token.claim" : "true",
+        "userinfo.token.claim" : "true",
+        "id.token.claim" : "true",
+        "access.token.claim" : "true",
+        "claim.name" : "client_id",
+        "jsonType.label" : "String"
+      }
+    }, {
+      "id" : "77a66e9a-6ff8-4517-ba83-6f6ca70dda1d",
+      "name" : "Client Host",
+      "protocol" : "openid-connect",
+      "protocolMapper" : "oidc-usersessionmodel-note-mapper",
+      "consentRequired" : false,
+      "config" : {
+        "user.session.note" : "clientHost",
+        "introspection.token.claim" : "true",
+        "userinfo.token.claim" : "true",
+        "id.token.claim" : "true",
+        "access.token.claim" : "true",
+        "claim.name" : "clientHost",
+        "jsonType.label" : "String"
+      }
+    }, {
+      "id" : "0a0ddf39-4381-4b52-a128-10fee2f1dee6",
+      "name" : "Client IP Address",
+      "protocol" : "openid-connect",
+      "protocolMapper" : "oidc-usersessionmodel-note-mapper",
+      "consentRequired" : false,
+      "config" : {
+        "user.session.note" : "clientAddress",
+        "introspection.token.claim" : "true",
+        "userinfo.token.claim" : "true",
+        "id.token.claim" : "true",
+        "access.token.claim" : "true",
+        "claim.name" : "clientAddress",
+        "jsonType.label" : "String"
+      }
+    } ],
+    "defaultClientScopes" : [ "web-origins", "acr", "profile", "roles", "basic", "email" ],
+    "optionalClientScopes" : [ "address", "phone", "offline_access", "microprofile-jwt" ]
+  }, {
+    "id" : "f87579be-f10e-46e9-a95e-92fab94f09e6",
+    "clientId" : "dataland-email-service",
+    "name" : "",
+    "description" : "",
+    "rootUrl" : "",
+    "adminUrl" : "",
+    "baseUrl" : "",
+    "surrogateAuthRequired" : false,
+    "enabled" : true,
+    "alwaysDisplayInConsole" : false,
+    "clientAuthenticatorType" : "client-secret",
+    "secret" : "${DATALAND_EMAIL_SERVICE_CLIENT_SECRET}",
+    "redirectUris" : [ "/*" ],
+    "webOrigins" : [ "/*" ],
+    "notBefore" : 0,
+    "bearerOnly" : false,
+    "consentRequired" : false,
+    "standardFlowEnabled" : false,
+    "implicitFlowEnabled" : false,
+    "directAccessGrantsEnabled" : false,
+    "serviceAccountsEnabled" : true,
+    "publicClient" : false,
+    "frontchannelLogout" : true,
+    "protocol" : "openid-connect",
+    "attributes" : {
+      "realm_client" : "false",
+      "oidc.ciba.grant.enabled" : "false",
+      "client.secret.creation.time" : "1720538818",
+      "backchannel.logout.session.required" : "true",
+      "post.logout.redirect.uris" : "+",
+      "oauth2.device.authorization.grant.enabled" : "false",
+      "backchannel.logout.revoke.offline.tokens" : "false"
+    },
+    "authenticationFlowBindingOverrides" : { },
+    "fullScopeAllowed" : true,
+    "nodeReRegistrationTimeout" : -1,
+    "protocolMappers" : [ {
+      "id" : "a821e42d-00ea-4de9-ab15-75a4db1d28b1",
+      "name" : "Client Host",
+      "protocol" : "openid-connect",
+      "protocolMapper" : "oidc-usersessionmodel-note-mapper",
+      "consentRequired" : false,
+      "config" : {
+        "user.session.note" : "clientHost",
+        "introspection.token.claim" : "true",
+        "userinfo.token.claim" : "true",
+        "id.token.claim" : "true",
+        "access.token.claim" : "true",
+        "claim.name" : "clientHost",
+        "jsonType.label" : "String"
+      }
+    }, {
+      "id" : "9218f6c6-3a76-40e8-b8db-856dde571b6c",
+      "name" : "Client ID",
+      "protocol" : "openid-connect",
+      "protocolMapper" : "oidc-usersessionmodel-note-mapper",
+      "consentRequired" : false,
+      "config" : {
+        "user.session.note" : "client_id",
+        "introspection.token.claim" : "true",
+        "userinfo.token.claim" : "true",
+        "id.token.claim" : "true",
+        "access.token.claim" : "true",
+        "claim.name" : "client_id",
+        "jsonType.label" : "String"
+      }
+    }, {
+      "id" : "7ebad941-ca90-4734-a2cc-aacc60b9529a",
+      "name" : "Client IP Address",
+      "protocol" : "openid-connect",
+      "protocolMapper" : "oidc-usersessionmodel-note-mapper",
+      "consentRequired" : false,
+      "config" : {
+        "user.session.note" : "clientAddress",
+        "introspection.token.claim" : "true",
+        "userinfo.token.claim" : "true",
+        "id.token.claim" : "true",
+        "access.token.claim" : "true",
+        "claim.name" : "clientAddress",
+        "jsonType.label" : "String"
+      }
+    } ],
+    "defaultClientScopes" : [ "web-origins", "acr", "profile", "roles", "basic", "email" ],
+    "optionalClientScopes" : [ "address", "phone", "offline_access", "microprofile-jwt" ]
+  }, {
+    "id" : "a6d8f2ee-b35c-4d36-bd38-0c54924f2c23",
       "clientId": "dataland-accounting-service",
       "name": "",
       "description": "",
@@ -1817,1624 +1625,6 @@
     },
     {
       "id": "9c594354-2d02-4394-9d36-c9bf625b42a2",
-      "clientId": "dataland-public",
-      "name": "",
-      "description": "",
-      "rootUrl": "",
-      "adminUrl": "",
-      "baseUrl": "",
-      "surrogateAuthRequired": false,
-      "enabled": true,
-      "alwaysDisplayInConsole": true,
-      "clientAuthenticatorType": "client-secret",
-      "redirectUris": [
-        "/*"
-      ],
-      "webOrigins": [
-        "+"
-      ],
-      "notBefore": 0,
-      "bearerOnly": false,
-      "consentRequired": false,
-      "standardFlowEnabled": true,
-      "implicitFlowEnabled": false,
-      "directAccessGrantsEnabled": true,
-      "serviceAccountsEnabled": false,
-      "publicClient": true,
-      "frontchannelLogout": false,
-      "protocol": "openid-connect",
-      "attributes": {
-        "saml.force.post.binding": "false",
-        "saml.multivalued.roles": "false",
-        "frontchannel.logout.session.required": "false",
-        "post.logout.redirect.uris": "https://local-dev.dataland.com/*##https://dev1.dataland.com/*##https://dev2.dataland.com/*##https://dev3.dataland.com/*##https://test.dataland.com/*##https://dataland.com/*##https://clone.dataland.com/*",
-        "oauth2.device.authorization.grant.enabled": "false",
-        "backchannel.logout.revoke.offline.tokens": "false",
-        "saml.server.signature.keyinfo.ext": "false",
-        "use.refresh.tokens": "true",
-        "oidc.ciba.grant.enabled": "false",
-        "backchannel.logout.session.required": "true",
-        "client_credentials.use_refresh_token": "false",
-        "require.pushed.authorization.requests": "false",
-        "saml.client.signature": "false",
-        "pkce.code.challenge.method": "S256",
-        "saml.allow.ecp.flow": "false",
-        "id.token.as.detached.signature": "false",
-        "saml.assertion.signature": "false",
-        "saml.encrypt": "false",
-        "saml.server.signature": "false",
-        "exclude.session.state.from.auth.response": "false",
-        "saml.artifact.binding": "false",
-        "saml_force_name_id_format": "false",
-        "acr.loa.map": "{}",
-        "tls.client.certificate.bound.access.tokens": "false",
-        "saml.authnstatement": "false",
-        "display.on.consent.screen": "false",
-        "token.response.type.bearer.lower-case": "false",
-        "saml.onetimeuse.condition": "false"
-      },
-      "authenticationFlowBindingOverrides": {},
-      "fullScopeAllowed": true,
-      "nodeReRegistrationTimeout": -1,
-      "protocolMappers": [
-        {
-          "id": "05dff6f2-6129-4e18-b9a0-3e7b36ee0aae",
-          "name": "picture",
-          "protocol": "openid-connect",
-          "protocolMapper": "oidc-claims-param-token-mapper",
-          "consentRequired": false,
-          "config": {
-            "id.token.claim": "true",
-            "userinfo.token.claim": "true"
-          }
-        }
-      ],
-      "defaultClientScopes": [
-        "web-origins",
-        "acr",
-        "profile",
-        "roles",
-        "email"
-      ],
-      "optionalClientScopes": [
-        "address",
-        "phone",
-        "offline_access",
-        "microprofile-jwt"
-      ]
-    },
-    {
-      "id": "e15b8d9e-5683-4ace-a2f5-26956ee9b7ae",
-      "clientId": "dataland-qa-service",
-      "name": "",
-      "description": "",
-      "rootUrl": "",
-      "adminUrl": "",
-      "baseUrl": "",
-      "surrogateAuthRequired": false,
-      "enabled": true,
-      "alwaysDisplayInConsole": false,
-      "clientAuthenticatorType": "client-secret",
-      "secret": "${DATALAND_QA_SERVICE_CLIENT_SECRET}",
-      "redirectUris": [
-        "/*"
-      ],
-      "webOrigins": [
-        "/*"
-      ],
-      "notBefore": 0,
-      "bearerOnly": false,
-      "consentRequired": false,
-      "standardFlowEnabled": false,
-      "implicitFlowEnabled": false,
-      "directAccessGrantsEnabled": false,
-      "serviceAccountsEnabled": true,
-      "publicClient": false,
-      "frontchannelLogout": true,
-      "protocol": "openid-connect",
-      "attributes": {
-        "client.secret.creation.time": "1720183887",
-        "oauth2.device.authorization.grant.enabled": "false",
-        "backchannel.logout.revoke.offline.tokens": "false",
-        "use.refresh.tokens": "true",
-        "oidc.ciba.grant.enabled": "false",
-        "client.use.lightweight.access.token.enabled": "false",
-        "backchannel.logout.session.required": "true",
-        "client_credentials.use_refresh_token": "false",
-        "tls.client.certificate.bound.access.tokens": "false",
-        "require.pushed.authorization.requests": "false",
-        "acr.loa.map": "{}",
-        "display.on.consent.screen": "false",
-        "token.response.type.bearer.lower-case": "false"
-      },
-      "authenticationFlowBindingOverrides": {},
-      "fullScopeAllowed": true,
-      "nodeReRegistrationTimeout": -1,
-      "protocolMappers": [
-        {
-          "id": "fad3772f-a109-4672-a263-fd317b0023ca",
-          "name": "Client ID",
-          "protocol": "openid-connect",
-          "protocolMapper": "oidc-usersessionmodel-note-mapper",
-          "consentRequired": false,
-          "config": {
-            "user.session.note": "client_id",
-            "introspection.token.claim": "true",
-            "id.token.claim": "true",
-            "access.token.claim": "true",
-            "claim.name": "client_id",
-            "jsonType.label": "String"
-          }
-        },
-        {
-          "id": "a62a9885-5d4d-4668-8f4b-f1997f709d6e",
-          "name": "Client IP Address",
-          "protocol": "openid-connect",
-          "protocolMapper": "oidc-usersessionmodel-note-mapper",
-          "consentRequired": false,
-          "config": {
-            "user.session.note": "clientAddress",
-            "introspection.token.claim": "true",
-            "id.token.claim": "true",
-            "access.token.claim": "true",
-            "claim.name": "clientAddress",
-            "jsonType.label": "String"
-          }
-        },
-        {
-          "id": "36d7074d-bcc6-447e-91f6-40aea94c9a3f",
-          "name": "Client Host",
-          "protocol": "openid-connect",
-          "protocolMapper": "oidc-usersessionmodel-note-mapper",
-          "consentRequired": false,
-          "config": {
-            "user.session.note": "clientHost",
-            "introspection.token.claim": "true",
-            "id.token.claim": "true",
-            "access.token.claim": "true",
-            "claim.name": "clientHost",
-            "jsonType.label": "String"
-          }
-        }
-      ],
-      "defaultClientScopes": [
-        "web-origins",
-        "acr",
-        "profile",
-        "roles",
-        "email"
-      ],
-      "optionalClientScopes": [
-        "address",
-        "phone",
-        "offline_access",
-        "microprofile-jwt"
-      ]
-    },
-    {
-      "id": "768eb8a2-ccb3-43c7-bf9f-840d6277162e",
-      "clientId": "dataland-data-exporter",
-      "name": "",
-      "description": "",
-      "rootUrl": "",
-      "adminUrl": "",
-      "baseUrl": "",
-      "surrogateAuthRequired": false,
-      "enabled": true,
-      "alwaysDisplayInConsole": false,
-      "clientAuthenticatorType": "client-secret",
-      "secret": "${DATALAND_DATA_EXPORTER_CLIENT_SECRET}",
-      "redirectUris": [
-        "/*"
-      ],
-      "webOrigins": [
-        "/*"
-      ],
-      "notBefore": 0,
-      "bearerOnly": false,
-      "consentRequired": false,
-      "standardFlowEnabled": false,
-      "implicitFlowEnabled": false,
-      "directAccessGrantsEnabled": false,
-      "serviceAccountsEnabled": true,
-      "publicClient": false,
-      "frontchannelLogout": true,
-      "protocol": "openid-connect",
-      "attributes": {
-        "oidc.ciba.grant.enabled": "false",
-        "client.secret.creation.time": "1726578064",
-        "backchannel.logout.session.required": "true",
-        "oauth2.device.authorization.grant.enabled": "false",
-        "display.on.consent.screen": "false",
-        "backchannel.logout.revoke.offline.tokens": "false"
-      },
-      "authenticationFlowBindingOverrides": {},
-      "fullScopeAllowed": true,
-      "nodeReRegistrationTimeout": -1,
-      "protocolMappers": [
-        {
-          "id": "e9aa06a0-e455-4a2b-bb3c-f44b3a41c03c",
-          "name": "Client ID",
-          "protocol": "openid-connect",
-          "protocolMapper": "oidc-usersessionmodel-note-mapper",
-          "consentRequired": false,
-          "config": {
-            "user.session.note": "client_id",
-            "introspection.token.claim": "true",
-            "id.token.claim": "true",
-            "access.token.claim": "true",
-            "claim.name": "client_id",
-            "jsonType.label": "String"
-          }
-        },
-        {
-          "id": "558ae154-cbf3-462a-9236-93dfe09be3c3",
-          "name": "Client IP Address",
-          "protocol": "openid-connect",
-          "protocolMapper": "oidc-usersessionmodel-note-mapper",
-          "consentRequired": false,
-          "config": {
-            "user.session.note": "clientAddress",
-            "introspection.token.claim": "true",
-            "id.token.claim": "true",
-            "access.token.claim": "true",
-            "claim.name": "clientAddress",
-            "jsonType.label": "String"
-          }
-        },
-        {
-          "id": "9c725b6e-a428-4328-837a-e525a4f8421d",
-          "name": "Client Host",
-          "protocol": "openid-connect",
-          "protocolMapper": "oidc-usersessionmodel-note-mapper",
-          "consentRequired": false,
-          "config": {
-            "user.session.note": "clientHost",
-            "introspection.token.claim": "true",
-            "id.token.claim": "true",
-            "access.token.claim": "true",
-            "claim.name": "clientHost",
-            "jsonType.label": "String"
-          }
-        }
-      ],
-      "defaultClientScopes": [
-        "web-origins",
-        "acr",
-        "profile",
-        "roles",
-        "email"
-      ],
-      "optionalClientScopes": [
-        "address",
-        "phone",
-        "offline_access",
-        "microprofile-jwt"
-      ]
-    },
-    {
-  "id": "237fe3c9-56a5-4a6e-853d-143ced58c210",
-  "clientId": "dataland-user-service",
-  "name": "",
-  "description": "",
-  "rootUrl": "",
-  "adminUrl": "",
-  "baseUrl": "",
-  "surrogateAuthRequired": false,
-  "enabled": true,
-  "alwaysDisplayInConsole": false,
-  "clientAuthenticatorType": "client-secret",
-  "secret": "${DATALAND_USER_SERVICE_CLIENT_SECRET}",
-  "redirectUris": [
-    "/*"
-  ],
-  "webOrigins": [
-    "/*"
-  ],
-  "notBefore": 0,
-      "bearerOnly": false,
-      "consentRequired": false,
-      "standardFlowEnabled": false,
-      "implicitFlowEnabled": false,
-      "directAccessGrantsEnabled": false,
-      "serviceAccountsEnabled": true,
-      "publicClient": false,
-      "frontchannelLogout": true,
-      "protocol": "openid-connect",
-      "attributes": {
-        "oidc.ciba.grant.enabled": "false",
-        "oauth2.device.authorization.grant.enabled": "false",
-        "client.secret.creation.time": "1713789577",
-        "backchannel.logout.session.required": "true",
-        "backchannel.logout.revoke.offline.tokens": "false"
-      },
-      "authenticationFlowBindingOverrides": {},
-      "fullScopeAllowed": true,
-      "nodeReRegistrationTimeout": -1,
-      "protocolMappers": [
-        {
-          "id": "33681038-3252-418d-adbb-97aac422d3dc",
-          "name": "Client Host",
-          "protocol": "openid-connect",
-          "protocolMapper": "oidc-usersessionmodel-note-mapper",
-          "consentRequired": false,
-          "config": {
-            "user.session.note": "clientHost",
-            "id.token.claim": "true",
-            "access.token.claim": "true",
-            "claim.name": "clientHost",
-            "jsonType.label": "String"
-          }
-        },
-        {
-          "id": "26bc24a4-ae24-4bf2-a6aa-789786669413",
-          "name": "Client IP Address",
-          "protocol": "openid-connect",
-          "protocolMapper": "oidc-usersessionmodel-note-mapper",
-          "consentRequired": false,
-          "config": {
-            "user.session.note": "clientAddress",
-            "id.token.claim": "true",
-            "access.token.claim": "true",
-            "claim.name": "clientAddress",
-            "jsonType.label": "String"
-          }
-        },
-        {
-          "id": "5e1b6f75-e916-46cd-b4ee-411e28b8ec0f",
-          "name": "Client ID",
-          "protocol": "openid-connect",
-          "protocolMapper": "oidc-usersessionmodel-note-mapper",
-          "consentRequired": false,
-          "config": {
-            "user.session.note": "client_id",
-            "id.token.claim": "true",
-            "access.token.claim": "true",
-            "claim.name": "client_id",
-            "jsonType.label": "String"
-          }
-        }
-      ],
-      "defaultClientScopes": [
-        "web-origins",
-        "acr",
-        "profile",
-        "roles",
-        "email"
-      ],
-      "optionalClientScopes": [
-        "address",
-        "phone",
-        "offline_access",
-        "microprofile-jwt"
-      ]
-    },
-    {
-      "id": "71cf14a6-93cb-4428-81a9-5e40a1b24ed7",
-      "clientId": "realm-management",
-      "name": "${client_realm-management}",
-      "surrogateAuthRequired": false,
-      "enabled": true,
-      "alwaysDisplayInConsole": false,
-      "clientAuthenticatorType": "client-secret",
-      "redirectUris": [],
-      "webOrigins": [],
-      "notBefore": 0,
-      "bearerOnly": true,
-      "consentRequired": false,
-      "standardFlowEnabled": true,
-      "implicitFlowEnabled": false,
-      "directAccessGrantsEnabled": false,
-      "serviceAccountsEnabled": false,
-      "publicClient": false,
-      "frontchannelLogout": false,
-      "protocol": "openid-connect",
-      "attributes": {
-        "post.logout.redirect.uris": "+"
-      },
-      "authenticationFlowBindingOverrides": {},
-      "fullScopeAllowed": false,
-      "nodeReRegistrationTimeout": 0,
-      "defaultClientScopes": [
-        "web-origins",
-        "acr",
-        "profile",
-        "roles",
-        "email"
-      ],
-      "optionalClientScopes": [
-        "address",
-        "phone",
-        "offline_access",
-        "microprofile-jwt"
-      ]
-    },
-    {
-      "id": "36eaa930-3752-41d1-ba4e-104a9373dfcb",
-      "clientId": "security-admin-console",
-      "name": "${client_security-admin-console}",
-      "rootUrl": "${authAdminUrl}",
-      "baseUrl": "/admin/datalandsecurity/console/",
-      "surrogateAuthRequired": false,
-      "enabled": true,
-      "alwaysDisplayInConsole": false,
-      "clientAuthenticatorType": "client-secret",
-      "redirectUris": [
-        "/admin/datalandsecurity/console/*"
-      ],
-      "webOrigins": [
-        "+"
-      ],
-      "notBefore": 0,
-      "bearerOnly": false,
-      "consentRequired": false,
-      "standardFlowEnabled": true,
-      "implicitFlowEnabled": false,
-      "directAccessGrantsEnabled": false,
-      "serviceAccountsEnabled": false,
-      "publicClient": true,
-      "frontchannelLogout": false,
-      "protocol": "openid-connect",
-      "attributes": {
-        "post.logout.redirect.uris": "+",
-        "pkce.code.challenge.method": "S256"
-      },
-      "authenticationFlowBindingOverrides": {},
-      "fullScopeAllowed": false,
-      "nodeReRegistrationTimeout": 0,
-      "protocolMappers": [
-        {
-          "id": "38e8639b-9145-422f-8cde-7bfdbffbdd3d",
-          "name": "locale",
-          "protocol": "openid-connect",
-          "protocolMapper": "oidc-usermodel-attribute-mapper",
-          "consentRequired": false,
-          "config": {
-            "userinfo.token.claim": "true",
-            "user.attribute": "locale",
-            "id.token.claim": "true",
-            "access.token.claim": "true",
-            "claim.name": "locale",
-            "jsonType.label": "String"
-          }
-        }
-      ],
-      "defaultClientScopes": [
-        "web-origins",
-        "acr",
-        "profile",
-        "roles",
-        "email"
-      ],
-      "optionalClientScopes": [
-        "address",
-        "phone",
-        "offline_access",
-        "microprofile-jwt"
-      ]
->>>>>>> be1844c4
-    }
-  },
-  "groups" : [ ],
-  "defaultRole" : {
-    "id" : "bb092f71-42b3-4957-b808-9906f2d82fca",
-    "name" : "default-roles-datalandsecurity",
-    "description" : "${role_default-roles}",
-    "composite" : true,
-    "clientRole" : false,
-    "containerId" : "datalandsecurity"
-  },
-  "requiredCredentials" : [ "password" ],
-  "passwordPolicy" : "length(12) and maxLength(128)",
-  "otpPolicyType" : "totp",
-  "otpPolicyAlgorithm" : "HmacSHA1",
-  "otpPolicyInitialCounter" : 0,
-  "otpPolicyDigits" : 6,
-  "otpPolicyLookAheadWindow" : 1,
-  "otpPolicyPeriod" : 30,
-  "otpPolicyCodeReusable" : false,
-  "otpSupportedApplications" : [ "totpAppFreeOTPName", "totpAppGoogleName", "totpAppMicrosoftAuthenticatorName" ],
-  "localizationTexts" : { },
-  "webAuthnPolicyRpEntityName" : "keycloak",
-  "webAuthnPolicySignatureAlgorithms" : [ "ES256" ],
-  "webAuthnPolicyRpId" : "",
-  "webAuthnPolicyAttestationConveyancePreference" : "not specified",
-  "webAuthnPolicyAuthenticatorAttachment" : "not specified",
-  "webAuthnPolicyRequireResidentKey" : "not specified",
-  "webAuthnPolicyUserVerificationRequirement" : "not specified",
-  "webAuthnPolicyCreateTimeout" : 0,
-  "webAuthnPolicyAvoidSameAuthenticatorRegister" : false,
-  "webAuthnPolicyAcceptableAaguids" : [ ],
-  "webAuthnPolicyExtraOrigins" : [ ],
-  "webAuthnPolicyPasswordlessRpEntityName" : "keycloak",
-  "webAuthnPolicyPasswordlessSignatureAlgorithms" : [ "ES256" ],
-  "webAuthnPolicyPasswordlessRpId" : "",
-  "webAuthnPolicyPasswordlessAttestationConveyancePreference" : "not specified",
-  "webAuthnPolicyPasswordlessAuthenticatorAttachment" : "not specified",
-  "webAuthnPolicyPasswordlessRequireResidentKey" : "not specified",
-  "webAuthnPolicyPasswordlessUserVerificationRequirement" : "not specified",
-  "webAuthnPolicyPasswordlessCreateTimeout" : 0,
-  "webAuthnPolicyPasswordlessAvoidSameAuthenticatorRegister" : false,
-  "webAuthnPolicyPasswordlessAcceptableAaguids" : [ ],
-  "webAuthnPolicyPasswordlessExtraOrigins" : [ ],
-  "users" : [ {
-    "id" : "136a9394-4873-4a61-a25b-65b1e8e7cc2f",
-    "username" : "data_admin",
-    "firstName" : "Data",
-    "lastName" : "Admin",
-    "email" : "data.admin@example.com",
-    "emailVerified" : true,
-    "enabled" : true,
-    "createdTimestamp" : 1673357193251,
-    "totp" : false,
-    "credentials" : [ {
-      "id" : "f327a74c-ae09-43d6-bd98-a5c4a8080a55",
-      "type" : "password",
-      "createdDate" : 1673357534834,
-      "secretData" : "{\"value\":\"${KEYCLOAK_DATALAND_ADMIN_VALUE}\",\"salt\":\"${KEYCLOAK_DATALAND_ADMIN_SALT}\",\"additionalParameters\":{}}",
-      "credentialData" : "{\"hashIterations\":27500,\"algorithm\":\"pbkdf2-sha256\",\"additionalParameters\":{}}"
-    } ],
-    "disableableCredentialTypes" : [ ],
-    "requiredActions" : [ ],
-    "realmRoles" : [ "ROLE_ADMIN", "default-roles-datalandsecurity" ],
-    "notBefore" : 0,
-    "groups" : [ ]
-  }, {
-    "id" : "68129cce-52e5-473e-bec9-90046eebc619",
-    "username" : "data_premium_user",
-    "firstName" : "Data",
-    "lastName" : "PremiumUser",
-    "email" : "data.premium-user@example.com",
-    "emailVerified" : true,
-    "enabled" : true,
-    "createdTimestamp" : 1707483673877,
-    "totp" : false,
-    "credentials" : [ {
-      "id" : "42e7e900-5f86-4dad-8e2f-b74b716b7b95",
-      "type" : "password",
-      "createdDate" : 1707483977301,
-      "secretData" : "{\"value\":\"${KEYCLOAK_PREMIUM_USER_VALUE}\",\"salt\":\"${KEYCLOAK_PREMIUM_USER_SALT}\",\"additionalParameters\":{ }}",
-      "credentialData" : "{\"hashIterations\":27500,\"algorithm\":\"pbkdf2-sha256\",\"additionalParameters\":{ }}"
-    } ],
-    "disableableCredentialTypes" : [ ],
-    "requiredActions" : [ ],
-    "realmRoles" : [ "ROLE_PREMIUM_USER", "default-roles-datalandsecurity" ],
-    "notBefore" : 0,
-    "groups" : [ ]
-  }, {
-    "id" : "18b67ecc-1176-4506-8414-1e81661017ca",
-    "username" : "data_reader",
-    "firstName" : "Data",
-    "lastName" : "Reader",
-    "email" : "data.reader@example.com",
-    "emailVerified" : true,
-    "enabled" : true,
-    "createdTimestamp" : 1655881254758,
-    "totp" : false,
-    "credentials" : [ {
-      "id" : "2146c047-7342-4adb-ae73-33e268ab398b",
-      "type" : "password",
-      "createdDate" : 1655881581628,
-      "secretData" : "{\"value\":\"${KEYCLOAK_READER_VALUE}\",\"salt\":\"${KEYCLOAK_READER_SALT}\",\"additionalParameters\":{ }}",
-      "credentialData" : "{\"hashIterations\":27500,\"algorithm\":\"pbkdf2-sha256\",\"additionalParameters\":{ }}"
-    } ],
-    "disableableCredentialTypes" : [ ],
-    "requiredActions" : [ ],
-    "realmRoles" : [ "ROLE_USER", "default-roles-datalandsecurity" ],
-    "notBefore" : 0,
-    "groups" : [ ]
-  }, {
-    "id" : "f7a02ff1-0dab-4e10-a908-7d775c1014ae",
-    "username" : "data_reviewer",
-    "firstName" : "Data",
-    "lastName" : "Reviewer",
-    "email" : "data.reviewer@example.com",
-    "emailVerified" : true,
-    "enabled" : true,
-    "createdTimestamp" : 1684915574777,
-    "totp" : false,
-    "credentials" : [ {
-      "id" : "18740e54-9c4b-462e-a5d8-ca527acb6b12",
-      "type" : "password",
-      "createdDate" : 1684915574777,
-      "secretData" : "{\"value\":\"${KEYCLOAK_REVIEWER_VALUE}\",\"salt\":\"${KEYCLOAK_REVIEWER_SALT}\",\"additionalParameters\":{ }}",
-      "credentialData" : "{\"hashIterations\":27500,\"algorithm\":\"pbkdf2-sha256\",\"additionalParameters\":{ }}"
-    } ],
-    "disableableCredentialTypes" : [ ],
-    "requiredActions" : [ ],
-    "realmRoles" : [ "default-roles-datalandsecurity", "ROLE_REVIEWER" ],
-    "notBefore" : 0,
-    "groups" : [ ]
-  }, {
-    "id" : "c5ef10b1-de23-4a01-9005-e62ea226ee83",
-    "username" : "data_uploader",
-    "firstName" : "Data",
-    "lastName" : "Uploader",
-    "email" : "data.uploader@example.com",
-    "emailVerified" : true,
-    "enabled" : true,
-    "createdTimestamp" : 1655881231268,
-    "totp" : false,
-    "credentials" : [ {
-      "id" : "b0bb5d63-0e6b-47af-a3f7-462e1a881cd9",
-      "type" : "password",
-      "createdDate" : 1655881525020,
-      "secretData" : "{\"value\":\"${KEYCLOAK_UPLOADER_VALUE}\",\"salt\":\"${KEYCLOAK_UPLOADER_SALT}\",\"additionalParameters\":{ }}",
-      "credentialData" : "{\"hashIterations\":27500,\"algorithm\":\"pbkdf2-sha256\",\"additionalParameters\":{ }}"
-    } ],
-    "disableableCredentialTypes" : [ ],
-    "requiredActions" : [ ],
-    "realmRoles" : [ "ROLE_UPLOADER", "default-roles-datalandsecurity" ],
-    "notBefore" : 0,
-    "groups" : [ ]
-  }, {
-    "id" : "0a11ef41-af33-487f-9328-26478360d22b",
-    "username" : "service-account-dataland-api-key-manager",
-    "emailVerified" : false,
-    "enabled" : true,
-    "createdTimestamp" : 1754559311,
-    "totp" : false,
-    "serviceAccountClientId" : "dataland-api-key-manager",
-    "credentials" : [ ],
-    "disableableCredentialTypes" : [ ],
-    "requiredActions" : [ "TERMS_AND_CONDITIONS" ],
-    "realmRoles" : [ "default-roles-datalandsecurity" ],
-    "clientRoles" : {
-      "realm-management" : [ "view-users" ]
-    },
-    "notBefore" : 0,
-    "groups" : [ ]
-  }, {
-    "id" : "a82d0809-2bc2-4244-9ca3-947b7ba817b9",
-    "username" : "service-account-dataland-backend",
-    "emailVerified" : false,
-    "enabled" : true,
-    "createdTimestamp" : 1713789577905,
-    "totp" : false,
-    "serviceAccountClientId" : "dataland-backend",
-    "credentials" : [ ],
-    "disableableCredentialTypes" : [ ],
-    "requiredActions" : [ "TERMS_AND_CONDITIONS" ],
-    "realmRoles" : [ "ROLE_ADMIN", "default-roles-datalandsecurity" ],
-    "clientRoles" : {
-      "realm-management" : [ "view-users" ]
-    },
-    "notBefore" : 0,
-    "groups" : [ ]
-  }, {
-    "id" : "d5fcac69-9e77-4b91-9295-609f41676cc0",
-    "username" : "service-account-dataland-batch-manager",
-    "emailVerified" : false,
-    "enabled" : true,
-    "createdTimestamp" : 1702466529529,
-    "totp" : false,
-    "serviceAccountClientId" : "dataland-batch-manager",
-    "credentials" : [ ],
-    "disableableCredentialTypes" : [ ],
-    "requiredActions" : [ "TERMS_AND_CONDITIONS" ],
-    "realmRoles" : [ "ROLE_ADMIN", "default-roles-datalandsecurity" ],
-    "clientRoles" : {
-      "realm-management" : [ "query-clients", "query-realms", "query-users", "view-realm", "view-events", "view-users", "view-identity-providers", "view-clients", "view-groups", "view-authorization", "query-groups" ]
-    },
-    "notBefore" : 0,
-    "groups" : [ ]
-  }, {
-    "id" : "59188f43-43c1-44a7-98cb-33065f1b0a43",
-    "username" : "service-account-dataland-community-manager",
-    "emailVerified" : false,
-    "enabled" : true,
-    "createdTimestamp" : 1707208162593,
-    "totp" : false,
-    "serviceAccountClientId" : "dataland-community-manager",
-    "credentials" : [ ],
-    "disableableCredentialTypes" : [ ],
-    "requiredActions" : [ "TERMS_AND_CONDITIONS" ],
-    "realmRoles" : [ "default-roles-datalandsecurity", "ROLE_REVIEWER" ],
-    "clientRoles" : {
-      "realm-management" : [ "view-users" ]
-    },
-    "notBefore" : 0,
-    "groups" : [ ]
-  }, {
-    "id" : "16c94a1f-d0c7-4940-9678-d2b87411f17d",
-    "username" : "service-account-dataland-data-exporter",
-    "emailVerified" : false,
-    "enabled" : true,
-    "createdTimestamp" : 1726578064578,
-    "totp" : false,
-    "serviceAccountClientId" : "dataland-data-exporter",
-    "credentials" : [ ],
-    "disableableCredentialTypes" : [ ],
-    "requiredActions" : [ "TERMS_AND_CONDITIONS" ],
-    "realmRoles" : [ "default-roles-datalandsecurity" ],
-    "notBefore" : 0,
-    "groups" : [ ]
-  }, {
-    "id" : "08077d9f-97cc-4b3f-9543-c1803752652d",
-    "username" : "service-account-dataland-data-sourcing-service",
-    "emailVerified" : false,
-    "enabled" : true,
-    "createdTimestamp" : 1754559311,
-    "totp" : false,
-    "serviceAccountClientId" : "dataland-data-sourcing-service",
-    "credentials" : [ ],
-    "disableableCredentialTypes" : [ ],
-    "requiredActions" : [ "TERMS_AND_CONDITIONS" ],
-    "realmRoles" : [ "ROLE_ADMIN", "default-roles-datalandsecurity" ],
-    "clientRoles" : {
-      "realm-management" : [ "view-users" ]
-    },
-    "notBefore" : 0,
-    "groups" : [ ]
-  }, {
-    "id" : "80d3352b-1add-49df-90c3-b6163cd5edf0",
-    "username" : "service-account-dataland-document-manager",
-    "emailVerified" : false,
-    "enabled" : true,
-    "createdTimestamp" : 1719317760296,
-    "totp" : false,
-    "serviceAccountClientId" : "dataland-document-manager",
-    "credentials" : [ ],
-    "disableableCredentialTypes" : [ ],
-    "requiredActions" : [ "TERMS_AND_CONDITIONS" ],
-    "realmRoles" : [ "ROLE_ADMIN", "default-roles-datalandsecurity" ],
-    "notBefore" : 0,
-    "groups" : [ ]
-  }, {
-    "id" : "2fc8ded9-9d13-46a1-8fd2-85ebbcb400d7",
-    "username" : "service-account-dataland-email-service",
-    "emailVerified" : false,
-    "enabled" : true,
-    "createdTimestamp" : 1720538818972,
-    "totp" : false,
-    "serviceAccountClientId" : "dataland-email-service",
-    "credentials" : [ ],
-    "disableableCredentialTypes" : [ ],
-    "requiredActions" : [ "TERMS_AND_CONDITIONS" ],
-    "realmRoles" : [ "default-roles-datalandsecurity" ],
-    "clientRoles" : {
-      "realm-management" : [ "view-users" ]
-    },
-    "notBefore" : 0,
-    "groups" : [ ]
-  }, {
-    "id" : "3006e5da-1f80-48bd-a499-5b82b6742be1",
-    "username" : "service-account-dataland-qa-service",
-    "emailVerified" : false,
-    "enabled" : true,
-    "createdTimestamp" : 1720183887008,
-    "totp" : false,
-    "serviceAccountClientId" : "dataland-qa-service",
-    "credentials" : [ ],
-    "disableableCredentialTypes" : [ ],
-    "requiredActions" : [ "TERMS_AND_CONDITIONS" ],
-    "realmRoles" : [ "ROLE_ADMIN", "default-roles-datalandsecurity" ],
-    "notBefore" : 0,
-    "groups" : [ ]
-  }, {
-    "id" : "cc5b16ab-6fc8-453a-bea0-aa85262e1788",
-    "username" : "service-account-dataland-user-service",
-    "emailVerified" : false,
-    "enabled" : true,
-    "createdTimestamp" : 1741766906447,
-    "totp" : false,
-    "serviceAccountClientId" : "dataland-user-service",
-    "credentials" : [ ],
-    "disableableCredentialTypes" : [ ],
-    "requiredActions" : [ "TERMS_AND_CONDITIONS" ],
-    "realmRoles" : [ "ROLE_ADMIN", "default-roles-datalandsecurity" ],
-    "notBefore" : 0,
-    "groups" : [ ]
-  } ],
-  "scopeMappings" : [ {
-    "clientScope" : "offline_access",
-    "roles" : [ "offline_access" ]
-  } ],
-  "clientScopeMappings" : {
-    "account" : [ {
-      "client" : "account-console",
-      "roles" : [ "manage-account", "view-groups" ]
-    } ]
-  },
-  "clients" : [ {
-    "id" : "a979df2f-c240-4055-b68a-b132d4d1494e",
-    "clientId" : "account",
-    "name" : "${client_account}",
-    "rootUrl" : "${authBaseUrl}",
-    "baseUrl" : "/realms/datalandsecurity/account/",
-    "surrogateAuthRequired" : false,
-    "enabled" : true,
-    "alwaysDisplayInConsole" : false,
-    "clientAuthenticatorType" : "client-secret",
-    "redirectUris" : [ "/realms/datalandsecurity/account/*" ],
-    "webOrigins" : [ ],
-    "notBefore" : 0,
-    "bearerOnly" : false,
-    "consentRequired" : false,
-    "standardFlowEnabled" : true,
-    "implicitFlowEnabled" : false,
-    "directAccessGrantsEnabled" : false,
-    "serviceAccountsEnabled" : false,
-    "publicClient" : true,
-    "frontchannelLogout" : false,
-    "protocol" : "openid-connect",
-    "attributes" : {
-      "realm_client" : "false",
-      "post.logout.redirect.uris" : "+"
-    },
-    "authenticationFlowBindingOverrides" : { },
-    "fullScopeAllowed" : false,
-    "nodeReRegistrationTimeout" : 0,
-    "defaultClientScopes" : [ "web-origins", "acr", "profile", "roles", "basic", "email" ],
-    "optionalClientScopes" : [ "address", "phone", "offline_access", "microprofile-jwt" ]
-  }, {
-    "id" : "bec4b271-6243-4563-a57f-1afb1563e599",
-    "clientId" : "account-console",
-    "name" : "${client_account-console}",
-    "rootUrl" : "${authBaseUrl}",
-    "baseUrl" : "/realms/datalandsecurity/account/",
-    "surrogateAuthRequired" : false,
-    "enabled" : true,
-    "alwaysDisplayInConsole" : false,
-    "clientAuthenticatorType" : "client-secret",
-    "redirectUris" : [ "/realms/datalandsecurity/account/*" ],
-    "webOrigins" : [ "+" ],
-    "notBefore" : 0,
-    "bearerOnly" : false,
-    "consentRequired" : false,
-    "standardFlowEnabled" : true,
-    "implicitFlowEnabled" : false,
-    "directAccessGrantsEnabled" : false,
-    "serviceAccountsEnabled" : false,
-    "publicClient" : true,
-    "frontchannelLogout" : false,
-    "protocol" : "openid-connect",
-    "attributes" : {
-      "realm_client" : "false",
-      "login_theme" : "dataland_theme",
-      "post.logout.redirect.uris" : "+",
-      "pkce.code.challenge.method" : "S256"
-    },
-    "authenticationFlowBindingOverrides" : { },
-    "fullScopeAllowed" : false,
-    "nodeReRegistrationTimeout" : 0,
-    "protocolMappers" : [ {
-      "id" : "cce35500-519b-4833-b1f3-b119de43bf93",
-      "name" : "audience resolve",
-      "protocol" : "openid-connect",
-      "protocolMapper" : "oidc-audience-resolve-mapper",
-      "consentRequired" : false,
-      "config" : { }
-    } ],
-    "defaultClientScopes" : [ "web-origins", "acr", "profile", "roles", "basic", "email" ],
-    "optionalClientScopes" : [ "address", "phone", "offline_access", "microprofile-jwt" ]
-  }, {
-    "id" : "558aa943-7b6f-43ec-9d26-509da2d003e0",
-    "clientId" : "admin-cli",
-    "name" : "${client_admin-cli}",
-    "surrogateAuthRequired" : false,
-    "enabled" : true,
-    "alwaysDisplayInConsole" : false,
-    "clientAuthenticatorType" : "client-secret",
-    "redirectUris" : [ ],
-    "webOrigins" : [ ],
-    "notBefore" : 0,
-    "bearerOnly" : false,
-    "consentRequired" : false,
-    "standardFlowEnabled" : false,
-    "implicitFlowEnabled" : false,
-    "directAccessGrantsEnabled" : true,
-    "serviceAccountsEnabled" : false,
-    "publicClient" : true,
-    "frontchannelLogout" : false,
-    "protocol" : "openid-connect",
-    "attributes" : {
-      "realm_client" : "false",
-      "client.use.lightweight.access.token.enabled" : "true",
-      "post.logout.redirect.uris" : "+"
-    },
-    "authenticationFlowBindingOverrides" : { },
-    "fullScopeAllowed" : true,
-    "nodeReRegistrationTimeout" : 0,
-    "defaultClientScopes" : [ "web-origins", "acr", "profile", "roles", "basic", "email" ],
-    "optionalClientScopes" : [ "address", "phone", "offline_access", "microprofile-jwt" ]
-  }, {
-    "id" : "fd3061df-88b7-4080-90b5-1ec52cca7f13",
-    "clientId" : "broker",
-    "name" : "${client_broker}",
-    "surrogateAuthRequired" : false,
-    "enabled" : true,
-    "alwaysDisplayInConsole" : false,
-    "clientAuthenticatorType" : "client-secret",
-    "redirectUris" : [ ],
-    "webOrigins" : [ ],
-    "notBefore" : 0,
-    "bearerOnly" : true,
-    "consentRequired" : false,
-    "standardFlowEnabled" : true,
-    "implicitFlowEnabled" : false,
-    "directAccessGrantsEnabled" : false,
-    "serviceAccountsEnabled" : false,
-    "publicClient" : false,
-    "frontchannelLogout" : false,
-    "protocol" : "openid-connect",
-    "attributes" : {
-      "realm_client" : "true",
-      "post.logout.redirect.uris" : "+"
-    },
-    "authenticationFlowBindingOverrides" : { },
-    "fullScopeAllowed" : false,
-    "nodeReRegistrationTimeout" : 0,
-    "defaultClientScopes" : [ "web-origins", "acr", "profile", "roles", "email" ],
-    "optionalClientScopes" : [ "address", "phone", "offline_access", "microprofile-jwt" ]
-  }, {
-    "id" : "5224c9c9-d1c3-4d33-9ea9-bb3042814527",
-    "clientId" : "dataland-api-key-manager",
-    "name" : "",
-    "description" : "",
-    "rootUrl" : "",
-    "adminUrl" : "",
-    "baseUrl" : "",
-    "surrogateAuthRequired" : false,
-    "enabled" : true,
-    "alwaysDisplayInConsole" : false,
-    "clientAuthenticatorType" : "client-secret",
-    "secret" : "${DATALAND_API_KEY_MANAGER_CLIENT_SECRET}",
-    "redirectUris" : [ "/*" ],
-    "webOrigins" : [ "/*" ],
-    "notBefore" : 0,
-    "bearerOnly" : false,
-    "consentRequired" : false,
-    "standardFlowEnabled" : false,
-    "implicitFlowEnabled" : false,
-    "directAccessGrantsEnabled" : false,
-    "serviceAccountsEnabled" : true,
-    "publicClient" : false,
-    "frontchannelLogout" : true,
-    "protocol" : "openid-connect",
-    "attributes" : {
-      "realm_client" : "false",
-      "oidc.ciba.grant.enabled" : "false",
-      "client.secret.creation.time" : "1754559311",
-      "backchannel.logout.session.required" : "true",
-      "post.logout.redirect.uris" : "+",
-      "oauth2.device.authorization.grant.enabled" : "false",
-      "backchannel.logout.revoke.offline.tokens" : "false"
-    },
-    "authenticationFlowBindingOverrides" : { },
-    "fullScopeAllowed" : true,
-    "nodeReRegistrationTimeout" : -1,
-    "protocolMappers" : [ {
-      "id" : "f5dba6e4-03c7-4f73-bf65-4b0d737dedcf",
-      "name" : "Client ID",
-      "protocol" : "openid-connect",
-      "protocolMapper" : "oidc-usersessionmodel-note-mapper",
-      "consentRequired" : false,
-      "config" : {
-        "user.session.note" : "client_id",
-        "introspection.token.claim" : "true",
-        "userinfo.token.claim" : "true",
-        "id.token.claim" : "true",
-        "access.token.claim" : "true",
-        "claim.name" : "client_id",
-        "jsonType.label" : "String"
-      }
-    }, {
-      "id" : "6f8973e6-2662-4e10-9f83-f0fa1da3e630",
-      "name" : "Client Host",
-      "protocol" : "openid-connect",
-      "protocolMapper" : "oidc-usersessionmodel-note-mapper",
-      "consentRequired" : false,
-      "config" : {
-        "user.session.note" : "clientHost",
-        "introspection.token.claim" : "true",
-        "userinfo.token.claim" : "true",
-        "id.token.claim" : "true",
-        "access.token.claim" : "true",
-        "claim.name" : "clientHost",
-        "jsonType.label" : "String"
-      }
-    }, {
-      "id" : "4afc86f0-e9c3-4558-b87a-d107b40731e1",
-      "name" : "Client IP Address",
-      "protocol" : "openid-connect",
-      "protocolMapper" : "oidc-usersessionmodel-note-mapper",
-      "consentRequired" : false,
-      "config" : {
-        "user.session.note" : "clientAddress",
-        "introspection.token.claim" : "true",
-        "userinfo.token.claim" : "true",
-        "id.token.claim" : "true",
-        "access.token.claim" : "true",
-        "claim.name" : "clientAddress",
-        "jsonType.label" : "String"
-      }
-    } ],
-    "defaultClientScopes" : [ "web-origins", "acr", "profile", "roles", "basic", "email" ],
-    "optionalClientScopes" : [ "address", "phone", "offline_access", "microprofile-jwt" ]
-  }, {
-    "id" : "0561289c-7b9a-44f4-8272-4ba02f3b7ed0",
-    "clientId" : "dataland-backend",
-    "name" : "",
-    "description" : "",
-    "rootUrl" : "",
-    "adminUrl" : "",
-    "baseUrl" : "",
-    "surrogateAuthRequired" : false,
-    "enabled" : true,
-    "alwaysDisplayInConsole" : false,
-    "clientAuthenticatorType" : "client-secret",
-    "secret" : "${DATALAND_BACKEND_CLIENT_SECRET}",
-    "redirectUris" : [ "/*" ],
-    "webOrigins" : [ "/*" ],
-    "notBefore" : 0,
-    "bearerOnly" : false,
-    "consentRequired" : false,
-    "standardFlowEnabled" : false,
-    "implicitFlowEnabled" : false,
-    "directAccessGrantsEnabled" : false,
-    "serviceAccountsEnabled" : true,
-    "publicClient" : false,
-    "frontchannelLogout" : true,
-    "protocol" : "openid-connect",
-    "attributes" : {
-      "realm_client" : "false",
-      "oidc.ciba.grant.enabled" : "false",
-      "client.secret.creation.time" : "1713789577",
-      "backchannel.logout.session.required" : "true",
-      "post.logout.redirect.uris" : "+",
-      "oauth2.device.authorization.grant.enabled" : "false",
-      "backchannel.logout.revoke.offline.tokens" : "false"
-    },
-    "authenticationFlowBindingOverrides" : { },
-    "fullScopeAllowed" : true,
-    "nodeReRegistrationTimeout" : -1,
-    "protocolMappers" : [ {
-      "id" : "dcb36c77-b1b2-4848-80ca-c3dd158a373e",
-      "name" : "Client Host",
-      "protocol" : "openid-connect",
-      "protocolMapper" : "oidc-usersessionmodel-note-mapper",
-      "consentRequired" : false,
-      "config" : {
-        "user.session.note" : "clientHost",
-        "id.token.claim" : "true",
-        "access.token.claim" : "true",
-        "claim.name" : "clientHost",
-        "jsonType.label" : "String",
-        "userinfo.token.claim" : "true"
-      }
-    }, {
-      "id" : "c0b538b0-de24-4281-b624-7e34891956de",
-      "name" : "Client IP Address",
-      "protocol" : "openid-connect",
-      "protocolMapper" : "oidc-usersessionmodel-note-mapper",
-      "consentRequired" : false,
-      "config" : {
-        "user.session.note" : "clientAddress",
-        "id.token.claim" : "true",
-        "access.token.claim" : "true",
-        "claim.name" : "clientAddress",
-        "jsonType.label" : "String",
-        "userinfo.token.claim" : "true"
-      }
-    }, {
-      "id" : "2ac99cd9-c4c5-4093-ba2b-89f2b8ea6cf9",
-      "name" : "Client ID",
-      "protocol" : "openid-connect",
-      "protocolMapper" : "oidc-usersessionmodel-note-mapper",
-      "consentRequired" : false,
-      "config" : {
-        "user.session.note" : "client_id",
-        "id.token.claim" : "true",
-        "access.token.claim" : "true",
-        "claim.name" : "client_id",
-        "jsonType.label" : "String",
-        "userinfo.token.claim" : "true"
-      }
-    } ],
-    "defaultClientScopes" : [ "web-origins", "acr", "profile", "roles", "basic", "email" ],
-    "optionalClientScopes" : [ "address", "phone", "offline_access", "microprofile-jwt" ]
-  }, {
-    "id" : "4a2c20b9-04c7-42a2-90ca-a58df417c2d9",
-    "clientId" : "dataland-batch-manager",
-    "name" : "",
-    "description" : "",
-    "surrogateAuthRequired" : false,
-    "enabled" : true,
-    "alwaysDisplayInConsole" : false,
-    "clientAuthenticatorType" : "client-secret",
-    "secret" : "${DATALAND_BATCH_MANAGER_CLIENT_SECRET}",
-    "redirectUris" : [ ],
-    "webOrigins" : [ ],
-    "notBefore" : 0,
-    "bearerOnly" : false,
-    "consentRequired" : false,
-    "standardFlowEnabled" : false,
-    "implicitFlowEnabled" : false,
-    "directAccessGrantsEnabled" : false,
-    "serviceAccountsEnabled" : true,
-    "publicClient" : false,
-    "frontchannelLogout" : true,
-    "protocol" : "openid-connect",
-    "attributes" : {
-      "realm_client" : "false",
-      "oidc.ciba.grant.enabled" : "false",
-      "client.secret.creation.time" : "1686141110",
-      "backchannel.logout.session.required" : "true",
-      "post.logout.redirect.uris" : "+",
-      "oauth2.device.authorization.grant.enabled" : "false",
-      "backchannel.logout.revoke.offline.tokens" : "false"
-    },
-    "authenticationFlowBindingOverrides" : { },
-    "fullScopeAllowed" : true,
-    "nodeReRegistrationTimeout" : -1,
-    "protocolMappers" : [ {
-      "id" : "b4d99f5e-d2fa-4eb5-8738-336a8758b195",
-      "name" : "Client ID",
-      "protocol" : "openid-connect",
-      "protocolMapper" : "oidc-usersessionmodel-note-mapper",
-      "consentRequired" : false,
-      "config" : {
-        "user.session.note" : "clientId",
-        "id.token.claim" : "true",
-        "access.token.claim" : "true",
-        "claim.name" : "clientId",
-        "jsonType.label" : "String",
-        "userinfo.token.claim" : "true"
-      }
-    }, {
-      "id" : "b9ed1960-30b5-4127-adba-98bc88917994",
-      "name" : "Client IP Address",
-      "protocol" : "openid-connect",
-      "protocolMapper" : "oidc-usersessionmodel-note-mapper",
-      "consentRequired" : false,
-      "config" : {
-        "user.session.note" : "clientAddress",
-        "id.token.claim" : "true",
-        "access.token.claim" : "true",
-        "claim.name" : "clientAddress",
-        "jsonType.label" : "String",
-        "userinfo.token.claim" : "true"
-      }
-    }, {
-      "id" : "f4964e53-54b0-4bf7-b148-04a35c03e401",
-      "name" : "Client Host",
-      "protocol" : "openid-connect",
-      "protocolMapper" : "oidc-usersessionmodel-note-mapper",
-      "consentRequired" : false,
-      "config" : {
-        "user.session.note" : "clientHost",
-        "id.token.claim" : "true",
-        "access.token.claim" : "true",
-        "claim.name" : "clientHost",
-        "jsonType.label" : "String",
-        "userinfo.token.claim" : "true"
-      }
-    } ],
-    "defaultClientScopes" : [ "web-origins", "acr", "profile", "roles", "basic", "email" ],
-    "optionalClientScopes" : [ "address", "phone", "offline_access", "microprofile-jwt" ]
-  }, {
-    "id" : "eaad54e0-0b88-4363-aaa6-656db6de9a56",
-    "clientId" : "dataland-community-manager",
-    "name" : "",
-    "description" : "",
-    "surrogateAuthRequired" : false,
-    "enabled" : true,
-    "alwaysDisplayInConsole" : false,
-    "clientAuthenticatorType" : "client-secret",
-    "secret" : "${DATALAND_COMMUNITY_MANAGER_CLIENT_SECRET}",
-    "redirectUris" : [ ],
-    "webOrigins" : [ ],
-    "notBefore" : 0,
-    "bearerOnly" : false,
-    "consentRequired" : false,
-    "standardFlowEnabled" : false,
-    "implicitFlowEnabled" : false,
-    "directAccessGrantsEnabled" : false,
-    "serviceAccountsEnabled" : true,
-    "publicClient" : false,
-    "frontchannelLogout" : true,
-    "protocol" : "openid-connect",
-    "attributes" : {
-      "realm_client" : "false",
-      "oidc.ciba.grant.enabled" : "false",
-      "client.secret.creation.time" : "1707208162",
-      "backchannel.logout.session.required" : "true",
-      "post.logout.redirect.uris" : "+",
-      "oauth2.device.authorization.grant.enabled" : "false",
-      "backchannel.logout.revoke.offline.tokens" : "false"
-    },
-    "authenticationFlowBindingOverrides" : { },
-    "fullScopeAllowed" : true,
-    "nodeReRegistrationTimeout" : -1,
-    "protocolMappers" : [ {
-      "id" : "9300e9ff-aa01-45e4-8382-f12b6c25c7f0",
-      "name" : "Client ID",
-      "protocol" : "openid-connect",
-      "protocolMapper" : "oidc-usersessionmodel-note-mapper",
-      "consentRequired" : false,
-      "config" : {
-        "user.session.note" : "client_id",
-        "id.token.claim" : "true",
-        "access.token.claim" : "true",
-        "claim.name" : "client_id",
-        "jsonType.label" : "String",
-        "userinfo.token.claim" : "true"
-      }
-    }, {
-      "id" : "4dc3b221-1bbc-49e2-af52-f55039e5596e",
-      "name" : "Client IP Address",
-      "protocol" : "openid-connect",
-      "protocolMapper" : "oidc-usersessionmodel-note-mapper",
-      "consentRequired" : false,
-      "config" : {
-        "user.session.note" : "clientAddress",
-        "id.token.claim" : "true",
-        "access.token.claim" : "true",
-        "claim.name" : "clientAddress",
-        "jsonType.label" : "String",
-        "userinfo.token.claim" : "true"
-      }
-    }, {
-      "id" : "e80ba996-6f6c-42a1-a017-37f51dda07c9",
-      "name" : "Client Host",
-      "protocol" : "openid-connect",
-      "protocolMapper" : "oidc-usersessionmodel-note-mapper",
-      "consentRequired" : false,
-      "config" : {
-        "user.session.note" : "clientHost",
-        "id.token.claim" : "true",
-        "access.token.claim" : "true",
-        "claim.name" : "clientHost",
-        "jsonType.label" : "String",
-        "userinfo.token.claim" : "true"
-      }
-    } ],
-    "defaultClientScopes" : [ "web-origins", "acr", "profile", "roles", "basic", "email" ],
-    "optionalClientScopes" : [ "address", "phone", "offline_access", "microprofile-jwt" ]
-  }, {
-    "id" : "768eb8a2-ccb3-43c7-bf9f-840d6277162e",
-    "clientId" : "dataland-data-exporter",
-    "name" : "",
-    "description" : "",
-    "rootUrl" : "",
-    "adminUrl" : "",
-    "baseUrl" : "",
-    "surrogateAuthRequired" : false,
-    "enabled" : true,
-    "alwaysDisplayInConsole" : false,
-    "clientAuthenticatorType" : "client-secret",
-    "secret" : "${DATALAND_DATA_EXPORTER_CLIENT_SECRET}",
-    "redirectUris" : [ "/*" ],
-    "webOrigins" : [ "/*" ],
-    "notBefore" : 0,
-    "bearerOnly" : false,
-    "consentRequired" : false,
-    "standardFlowEnabled" : false,
-    "implicitFlowEnabled" : false,
-    "directAccessGrantsEnabled" : false,
-    "serviceAccountsEnabled" : true,
-    "publicClient" : false,
-    "frontchannelLogout" : true,
-    "protocol" : "openid-connect",
-    "attributes" : {
-      "realm_client" : "false",
-      "oidc.ciba.grant.enabled" : "false",
-      "client.secret.creation.time" : "1726578064",
-      "backchannel.logout.session.required" : "true",
-      "post.logout.redirect.uris" : "+",
-      "oauth2.device.authorization.grant.enabled" : "false",
-      "display.on.consent.screen" : "false",
-      "backchannel.logout.revoke.offline.tokens" : "false"
-    },
-    "authenticationFlowBindingOverrides" : { },
-    "fullScopeAllowed" : true,
-    "nodeReRegistrationTimeout" : -1,
-    "protocolMappers" : [ {
-      "id" : "e9aa06a0-e455-4a2b-bb3c-f44b3a41c03c",
-      "name" : "Client ID",
-      "protocol" : "openid-connect",
-      "protocolMapper" : "oidc-usersessionmodel-note-mapper",
-      "consentRequired" : false,
-      "config" : {
-        "user.session.note" : "client_id",
-        "introspection.token.claim" : "true",
-        "userinfo.token.claim" : "true",
-        "id.token.claim" : "true",
-        "access.token.claim" : "true",
-        "claim.name" : "client_id",
-        "jsonType.label" : "String"
-      }
-    }, {
-      "id" : "558ae154-cbf3-462a-9236-93dfe09be3c3",
-      "name" : "Client IP Address",
-      "protocol" : "openid-connect",
-      "protocolMapper" : "oidc-usersessionmodel-note-mapper",
-      "consentRequired" : false,
-      "config" : {
-        "user.session.note" : "clientAddress",
-        "introspection.token.claim" : "true",
-        "userinfo.token.claim" : "true",
-        "id.token.claim" : "true",
-        "access.token.claim" : "true",
-        "claim.name" : "clientAddress",
-        "jsonType.label" : "String"
-      }
-    }, {
-      "id" : "9c725b6e-a428-4328-837a-e525a4f8421d",
-      "name" : "Client Host",
-      "protocol" : "openid-connect",
-      "protocolMapper" : "oidc-usersessionmodel-note-mapper",
-      "consentRequired" : false,
-      "config" : {
-        "user.session.note" : "clientHost",
-        "introspection.token.claim" : "true",
-        "userinfo.token.claim" : "true",
-        "id.token.claim" : "true",
-        "access.token.claim" : "true",
-        "claim.name" : "clientHost",
-        "jsonType.label" : "String"
-      }
-    } ],
-    "defaultClientScopes" : [ "web-origins", "acr", "profile", "roles", "basic", "email" ],
-    "optionalClientScopes" : [ "address", "phone", "offline_access", "microprofile-jwt" ]
-  }, {
-    "id" : "5e1b4d57-21f9-4b5e-922f-d11f69b2c575",
-    "clientId" : "dataland-data-sourcing-service",
-    "name" : "",
-    "description" : "",
-    "rootUrl" : "",
-    "adminUrl" : "",
-    "baseUrl" : "",
-    "surrogateAuthRequired" : false,
-    "enabled" : true,
-    "alwaysDisplayInConsole" : false,
-    "clientAuthenticatorType" : "client-secret",
-    "secret" : "${DATALAND_DATA_SOURCING_SERVICE_CLIENT_SECRET}",
-    "redirectUris" : [ "/*" ],
-    "webOrigins" : [ "/*" ],
-    "notBefore" : 0,
-    "bearerOnly" : false,
-    "consentRequired" : false,
-    "standardFlowEnabled" : false,
-    "implicitFlowEnabled" : false,
-    "directAccessGrantsEnabled" : false,
-    "serviceAccountsEnabled" : true,
-    "publicClient" : false,
-    "frontchannelLogout" : true,
-    "protocol" : "openid-connect",
-    "attributes" : {
-      "realm_client" : "false",
-      "oidc.ciba.grant.enabled" : "false",
-      "client.secret.creation.time" : "1754559311",
-      "backchannel.logout.session.required" : "true",
-      "post.logout.redirect.uris" : "+",
-      "oauth2.device.authorization.grant.enabled" : "false",
-      "backchannel.logout.revoke.offline.tokens" : "false"
-    },
-    "authenticationFlowBindingOverrides" : { },
-    "fullScopeAllowed" : true,
-    "nodeReRegistrationTimeout" : -1,
-    "protocolMappers" : [ {
-      "id" : "4796befe-3da1-430b-a65c-b31d7fcaf0f6",
-      "name" : "Client IP Address",
-      "protocol" : "openid-connect",
-      "protocolMapper" : "oidc-usersessionmodel-note-mapper",
-      "consentRequired" : false,
-      "config" : {
-        "user.session.note" : "clientAddress",
-        "introspection.token.claim" : "true",
-        "userinfo.token.claim" : "true",
-        "id.token.claim" : "true",
-        "access.token.claim" : "true",
-        "claim.name" : "clientAddress",
-        "jsonType.label" : "String"
-      }
-    }, {
-      "id" : "2a1c0e94-66d7-43e1-bdc5-2cc6a2a7213d",
-      "name" : "Client Host",
-      "protocol" : "openid-connect",
-      "protocolMapper" : "oidc-usersessionmodel-note-mapper",
-      "consentRequired" : false,
-      "config" : {
-        "user.session.note" : "clientHost",
-        "introspection.token.claim" : "true",
-        "userinfo.token.claim" : "true",
-        "id.token.claim" : "true",
-        "access.token.claim" : "true",
-        "claim.name" : "clientHost",
-        "jsonType.label" : "String"
-      }
-    }, {
-      "id" : "38829e62-35a8-498a-8706-8be7e0a603ad",
-      "name" : "Client ID",
-      "protocol" : "openid-connect",
-      "protocolMapper" : "oidc-usersessionmodel-note-mapper",
-      "consentRequired" : false,
-      "config" : {
-        "user.session.note" : "client_id",
-        "introspection.token.claim" : "true",
-        "userinfo.token.claim" : "true",
-        "id.token.claim" : "true",
-        "access.token.claim" : "true",
-        "claim.name" : "client_id",
-        "jsonType.label" : "String"
-      }
-    } ],
-    "defaultClientScopes" : [ "web-origins", "acr", "profile", "roles", "basic", "email" ],
-    "optionalClientScopes" : [ "address", "phone", "offline_access", "microprofile-jwt" ]
-  }, {
-    "id" : "074e29c1-b731-45f4-b02b-20f68666fee0",
-    "clientId" : "dataland-document-manager",
-    "name" : "",
-    "description" : "",
-    "rootUrl" : "",
-    "adminUrl" : "",
-    "baseUrl" : "",
-    "surrogateAuthRequired" : false,
-    "enabled" : true,
-    "alwaysDisplayInConsole" : false,
-    "clientAuthenticatorType" : "client-secret",
-    "secret" : "${DATALAND_DOCUMENT_MANAGER_CLIENT_SECRET}",
-    "redirectUris" : [ "/*" ],
-    "webOrigins" : [ "/*" ],
-    "notBefore" : 0,
-    "bearerOnly" : false,
-    "consentRequired" : false,
-    "standardFlowEnabled" : false,
-    "implicitFlowEnabled" : false,
-    "directAccessGrantsEnabled" : false,
-    "serviceAccountsEnabled" : true,
-    "publicClient" : false,
-    "frontchannelLogout" : true,
-    "protocol" : "openid-connect",
-    "attributes" : {
-      "realm_client" : "false",
-      "oidc.ciba.grant.enabled" : "false",
-      "client.secret.creation.time" : "1719317760",
-      "backchannel.logout.session.required" : "true",
-      "post.logout.redirect.uris" : "+",
-      "oauth2.device.authorization.grant.enabled" : "false",
-      "backchannel.logout.revoke.offline.tokens" : "false"
-    },
-    "authenticationFlowBindingOverrides" : { },
-    "fullScopeAllowed" : true,
-    "nodeReRegistrationTimeout" : -1,
-    "protocolMappers" : [ {
-      "id" : "0fddc9dc-c0a7-4822-9631-994782afc34d",
-      "name" : "Client ID",
-      "protocol" : "openid-connect",
-      "protocolMapper" : "oidc-usersessionmodel-note-mapper",
-      "consentRequired" : false,
-      "config" : {
-        "user.session.note" : "client_id",
-        "introspection.token.claim" : "true",
-        "userinfo.token.claim" : "true",
-        "id.token.claim" : "true",
-        "access.token.claim" : "true",
-        "claim.name" : "client_id",
-        "jsonType.label" : "String"
-      }
-    }, {
-      "id" : "77a66e9a-6ff8-4517-ba83-6f6ca70dda1d",
-      "name" : "Client Host",
-      "protocol" : "openid-connect",
-      "protocolMapper" : "oidc-usersessionmodel-note-mapper",
-      "consentRequired" : false,
-      "config" : {
-        "user.session.note" : "clientHost",
-        "introspection.token.claim" : "true",
-        "userinfo.token.claim" : "true",
-        "id.token.claim" : "true",
-        "access.token.claim" : "true",
-        "claim.name" : "clientHost",
-        "jsonType.label" : "String"
-      }
-    }, {
-      "id" : "0a0ddf39-4381-4b52-a128-10fee2f1dee6",
-      "name" : "Client IP Address",
-      "protocol" : "openid-connect",
-      "protocolMapper" : "oidc-usersessionmodel-note-mapper",
-      "consentRequired" : false,
-      "config" : {
-        "user.session.note" : "clientAddress",
-        "introspection.token.claim" : "true",
-        "userinfo.token.claim" : "true",
-        "id.token.claim" : "true",
-        "access.token.claim" : "true",
-        "claim.name" : "clientAddress",
-        "jsonType.label" : "String"
-      }
-    } ],
-    "defaultClientScopes" : [ "web-origins", "acr", "profile", "roles", "basic", "email" ],
-    "optionalClientScopes" : [ "address", "phone", "offline_access", "microprofile-jwt" ]
-  }, {
-    "id" : "f87579be-f10e-46e9-a95e-92fab94f09e6",
-    "clientId" : "dataland-email-service",
-    "name" : "",
-    "description" : "",
-    "rootUrl" : "",
-    "adminUrl" : "",
-    "baseUrl" : "",
-    "surrogateAuthRequired" : false,
-    "enabled" : true,
-    "alwaysDisplayInConsole" : false,
-    "clientAuthenticatorType" : "client-secret",
-    "secret" : "${DATALAND_EMAIL_SERVICE_CLIENT_SECRET}",
-    "redirectUris" : [ "/*" ],
-    "webOrigins" : [ "/*" ],
-    "notBefore" : 0,
-    "bearerOnly" : false,
-    "consentRequired" : false,
-    "standardFlowEnabled" : false,
-    "implicitFlowEnabled" : false,
-    "directAccessGrantsEnabled" : false,
-    "serviceAccountsEnabled" : true,
-    "publicClient" : false,
-    "frontchannelLogout" : true,
-    "protocol" : "openid-connect",
-    "attributes" : {
-      "realm_client" : "false",
-      "oidc.ciba.grant.enabled" : "false",
-      "client.secret.creation.time" : "1720538818",
-      "backchannel.logout.session.required" : "true",
-      "post.logout.redirect.uris" : "+",
-      "oauth2.device.authorization.grant.enabled" : "false",
-      "backchannel.logout.revoke.offline.tokens" : "false"
-    },
-    "authenticationFlowBindingOverrides" : { },
-    "fullScopeAllowed" : true,
-    "nodeReRegistrationTimeout" : -1,
-    "protocolMappers" : [ {
-      "id" : "a821e42d-00ea-4de9-ab15-75a4db1d28b1",
-      "name" : "Client Host",
-      "protocol" : "openid-connect",
-      "protocolMapper" : "oidc-usersessionmodel-note-mapper",
-      "consentRequired" : false,
-      "config" : {
-        "user.session.note" : "clientHost",
-        "introspection.token.claim" : "true",
-        "userinfo.token.claim" : "true",
-        "id.token.claim" : "true",
-        "access.token.claim" : "true",
-        "claim.name" : "clientHost",
-        "jsonType.label" : "String"
-      }
-    }, {
-      "id" : "9218f6c6-3a76-40e8-b8db-856dde571b6c",
-      "name" : "Client ID",
-      "protocol" : "openid-connect",
-      "protocolMapper" : "oidc-usersessionmodel-note-mapper",
-      "consentRequired" : false,
-      "config" : {
-        "user.session.note" : "client_id",
-        "introspection.token.claim" : "true",
-        "userinfo.token.claim" : "true",
-        "id.token.claim" : "true",
-        "access.token.claim" : "true",
-        "claim.name" : "client_id",
-        "jsonType.label" : "String"
-      }
-    }, {
-      "id" : "7ebad941-ca90-4734-a2cc-aacc60b9529a",
-      "name" : "Client IP Address",
-      "protocol" : "openid-connect",
-      "protocolMapper" : "oidc-usersessionmodel-note-mapper",
-      "consentRequired" : false,
-      "config" : {
-        "user.session.note" : "clientAddress",
-        "introspection.token.claim" : "true",
-        "userinfo.token.claim" : "true",
-        "id.token.claim" : "true",
-        "access.token.claim" : "true",
-        "claim.name" : "clientAddress",
-        "jsonType.label" : "String"
-      }
-    } ],
-    "defaultClientScopes" : [ "web-origins", "acr", "profile", "roles", "basic", "email" ],
-    "optionalClientScopes" : [ "address", "phone", "offline_access", "microprofile-jwt" ]
-  }, {
-    "id" : "9c594354-2d02-4394-9d36-c9bf625b42a2",
     "clientId" : "dataland-public",
     "name" : "",
     "description" : "",
