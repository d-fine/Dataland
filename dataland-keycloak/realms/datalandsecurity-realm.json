{
  "id": "datalandsecurity",
  "realm": "datalandsecurity",
  "displayName": "",
  "displayNameHtml": "",
  "notBefore": 0,
  "defaultSignatureAlgorithm": "RS256",
  "revokeRefreshToken": false,
  "refreshTokenMaxReuse": 0,
  "accessTokenLifespan": 600,
  "accessTokenLifespanForImplicitFlow": 900,
  "ssoSessionIdleTimeout": 1800,
  "ssoSessionMaxLifespan": 36000,
  "ssoSessionIdleTimeoutRememberMe": 0,
  "ssoSessionMaxLifespanRememberMe": 0,
  "offlineSessionIdleTimeout": 2592000,
  "offlineSessionMaxLifespanEnabled": false,
  "offlineSessionMaxLifespan": 5184000,
  "clientSessionIdleTimeout": 0,
  "clientSessionMaxLifespan": 0,
  "clientOfflineSessionIdleTimeout": 0,
  "clientOfflineSessionMaxLifespan": 0,
  "accessCodeLifespan": 60,
  "accessCodeLifespanUserAction": 300,
  "accessCodeLifespanLogin": 1800,
  "actionTokenGeneratedByAdminLifespan": 43200,
  "actionTokenGeneratedByUserLifespan": 600,
  "oauth2DeviceCodeLifespan": 600,
  "oauth2DevicePollingInterval": 5,
  "enabled": true,
  "sslRequired": "none",
  "registrationAllowed": true,
  "registrationEmailAsUsername": true,
  "rememberMe": true,
  "verifyEmail": true,
  "loginWithEmailAllowed": true,
  "duplicateEmailsAllowed": false,
  "resetPasswordAllowed": true,
  "editUsernameAllowed": false,
  "bruteForceProtected": false,
  "permanentLockout": false,
  "maxFailureWaitSeconds": 900,
  "minimumQuickLoginWaitSeconds": 60,
  "waitIncrementSeconds": 60,
  "quickLoginCheckMilliSeconds": 1000,
  "maxDeltaTimeSeconds": 43200,
  "failureFactor": 30,
  "roles": {
    "realm": [
      {
        "id": "ca914961-7666-483f-a848-3a01c4a7e228",
        "name": "ROLE_USER",
        "composite": false,
        "clientRole": false,
        "containerId": "datalandsecurity",
        "attributes": {}
      },
      {
        "id": "2316bdbb-58be-4b43-9bcf-f2102c26e5e2",
        "name": "ROLE_ADMIN",
        "composite": true,
        "composites": {
          "realm": [
            "ROLE_USER"
          ]
        },
        "clientRole": false,
        "containerId": "datalandsecurity",
        "attributes": {}
      },
      {
        "id": "dcd961fb-0a10-4d87-baae-07d6c80cbd9e",
        "name": "uma_authorization",
        "description": "${role_uma_authorization}",
        "composite": false,
        "clientRole": false,
        "containerId": "datalandsecurity",
        "attributes": {}
      },
      {
        "id": "bb092f71-42b3-4957-b808-9906f2d82fca",
        "name": "default-roles-datalandsecurity",
        "description": "${role_default-roles}",
        "composite": true,
        "composites": {
          "realm": [
            "ROLE_USER",
            "offline_access",
            "uma_authorization"
          ],
          "client": {
            "account": [
              "manage-account",
              "view-profile"
            ]
          }
        },
        "clientRole": false,
        "containerId": "datalandsecurity",
        "attributes": {}
      },
      {
        "id": "3f68b79e-be0f-442a-8321-ffa1aabc6da6",
        "name": "offline_access",
        "description": "${role_offline-access}",
        "composite": false,
        "clientRole": false,
        "containerId": "datalandsecurity",
        "attributes": {}
      }
    ],
    "client": {
      "dataland-public": [],
      "realm-management": [
        {
          "id": "d93667ce-e088-4833-b796-ccfdc62ca5ca",
          "name": "manage-clients",
          "description": "${role_manage-clients}",
          "composite": false,
          "clientRole": true,
          "containerId": "71cf14a6-93cb-4428-81a9-5e40a1b24ed7",
          "attributes": {}
        },
        {
          "id": "ff562005-3b6a-4beb-8a02-1597f05b7529",
          "name": "manage-authorization",
          "description": "${role_manage-authorization}",
          "composite": false,
          "clientRole": true,
          "containerId": "71cf14a6-93cb-4428-81a9-5e40a1b24ed7",
          "attributes": {}
        },
        {
          "id": "803fbe9f-6274-4107-9960-2a0d7cfab7b6",
          "name": "manage-realm",
          "description": "${role_manage-realm}",
          "composite": false,
          "clientRole": true,
          "containerId": "71cf14a6-93cb-4428-81a9-5e40a1b24ed7",
          "attributes": {}
        },
        {
          "id": "8d32d213-9c6b-470b-8d05-8d65b102429c",
          "name": "realm-admin",
          "description": "${role_realm-admin}",
          "composite": true,
          "composites": {
            "client": {
              "realm-management": [
                "manage-clients",
                "manage-authorization",
                "manage-realm",
                "query-clients",
                "create-client",
                "manage-identity-providers",
                "query-realms",
                "query-users",
                "view-realm",
                "view-events",
                "impersonation",
                "manage-users",
                "view-users",
                "manage-events",
                "view-identity-providers",
                "view-clients",
                "view-authorization",
                "query-groups"
              ]
            }
          },
          "clientRole": true,
          "containerId": "71cf14a6-93cb-4428-81a9-5e40a1b24ed7",
          "attributes": {}
        },
        {
          "id": "574c6199-b598-4ea0-8fdc-73c4f5037560",
          "name": "query-clients",
          "description": "${role_query-clients}",
          "composite": false,
          "clientRole": true,
          "containerId": "71cf14a6-93cb-4428-81a9-5e40a1b24ed7",
          "attributes": {}
        },
        {
          "id": "d7a66400-c8d2-429c-8efd-7e50db83cc70",
          "name": "create-client",
          "description": "${role_create-client}",
          "composite": false,
          "clientRole": true,
          "containerId": "71cf14a6-93cb-4428-81a9-5e40a1b24ed7",
          "attributes": {}
        },
        {
          "id": "86bca689-4932-4af4-b9d2-831a743cdffc",
          "name": "manage-identity-providers",
          "description": "${role_manage-identity-providers}",
          "composite": false,
          "clientRole": true,
          "containerId": "71cf14a6-93cb-4428-81a9-5e40a1b24ed7",
          "attributes": {}
        },
        {
          "id": "2c549ca0-90e2-4e77-adb1-0cf5702ee2f9",
          "name": "query-realms",
          "description": "${role_query-realms}",
          "composite": false,
          "clientRole": true,
          "containerId": "71cf14a6-93cb-4428-81a9-5e40a1b24ed7",
          "attributes": {}
        },
        {
          "id": "1d36bf4c-919a-407a-a70c-2274c5a6962a",
          "name": "query-users",
          "description": "${role_query-users}",
          "composite": false,
          "clientRole": true,
          "containerId": "71cf14a6-93cb-4428-81a9-5e40a1b24ed7",
          "attributes": {}
        },
        {
          "id": "7f5dc158-cb73-411a-99ef-c2f0dd462a4c",
          "name": "view-realm",
          "description": "${role_view-realm}",
          "composite": false,
          "clientRole": true,
          "containerId": "71cf14a6-93cb-4428-81a9-5e40a1b24ed7",
          "attributes": {}
        },
        {
          "id": "5871e12f-68a3-461a-b029-dbc061c5bbc2",
          "name": "view-events",
          "description": "${role_view-events}",
          "composite": false,
          "clientRole": true,
          "containerId": "71cf14a6-93cb-4428-81a9-5e40a1b24ed7",
          "attributes": {}
        },
        {
          "id": "83eb6af7-a931-4da5-905c-e96da315ed45",
          "name": "impersonation",
          "description": "${role_impersonation}",
          "composite": false,
          "clientRole": true,
          "containerId": "71cf14a6-93cb-4428-81a9-5e40a1b24ed7",
          "attributes": {}
        },
        {
          "id": "59db2035-f9cf-457c-837c-8663c2a62e78",
          "name": "manage-users",
          "description": "${role_manage-users}",
          "composite": false,
          "clientRole": true,
          "containerId": "71cf14a6-93cb-4428-81a9-5e40a1b24ed7",
          "attributes": {}
        },
        {
          "id": "bc2f57f4-7c90-4631-8eb2-a9fbf192b5b8",
          "name": "view-users",
          "description": "${role_view-users}",
          "composite": true,
          "composites": {
            "client": {
              "realm-management": [
                "query-users",
                "query-groups"
              ]
            }
          },
          "clientRole": true,
          "containerId": "71cf14a6-93cb-4428-81a9-5e40a1b24ed7",
          "attributes": {}
        },
        {
          "id": "e7bcefb5-9da9-4931-a6cf-356bf7c46782",
          "name": "manage-events",
          "description": "${role_manage-events}",
          "composite": false,
          "clientRole": true,
          "containerId": "71cf14a6-93cb-4428-81a9-5e40a1b24ed7",
          "attributes": {}
        },
        {
          "id": "fd08d94e-6ace-4023-b33f-6290ecd97445",
          "name": "view-identity-providers",
          "description": "${role_view-identity-providers}",
          "composite": false,
          "clientRole": true,
          "containerId": "71cf14a6-93cb-4428-81a9-5e40a1b24ed7",
          "attributes": {}
        },
        {
          "id": "7d08b410-73eb-49a9-8169-38ce165fef4c",
          "name": "view-clients",
          "description": "${role_view-clients}",
          "composite": true,
          "composites": {
            "client": {
              "realm-management": [
                "query-clients"
              ]
            }
          },
          "clientRole": true,
          "containerId": "71cf14a6-93cb-4428-81a9-5e40a1b24ed7",
          "attributes": {}
        },
        {
          "id": "3c14c2c1-6a1b-4691-b305-0d0da932d922",
          "name": "view-authorization",
          "description": "${role_view-authorization}",
          "composite": false,
          "clientRole": true,
          "containerId": "71cf14a6-93cb-4428-81a9-5e40a1b24ed7",
          "attributes": {}
        },
        {
          "id": "755e2a0b-0c8b-432c-b64c-fc562587f146",
          "name": "query-groups",
          "description": "${role_query-groups}",
          "composite": false,
          "clientRole": true,
          "containerId": "71cf14a6-93cb-4428-81a9-5e40a1b24ed7",
          "attributes": {}
        }
      ],
      "dataland-backend": [],
      "security-admin-console": [],
      "admin-cli": [],
      "account-console": [],
      "broker": [
        {
          "id": "3016841e-fb70-408d-a332-c05d22cebab1",
          "name": "read-token",
          "description": "${role_read-token}",
          "composite": false,
          "clientRole": true,
          "containerId": "fd3061df-88b7-4080-90b5-1ec52cca7f13",
          "attributes": {}
        }
      ],
      "account": [
        {
          "id": "e8c7e24a-42a9-4190-89da-9e0e75c1f61d",
          "name": "delete-account",
          "description": "${role_delete-account}",
          "composite": false,
          "clientRole": true,
          "containerId": "a979df2f-c240-4055-b68a-b132d4d1494e",
          "attributes": {}
        },
        {
          "id": "9a1107b3-2984-471a-83bd-926787001639",
          "name": "manage-consent",
          "description": "${role_manage-consent}",
          "composite": true,
          "composites": {
            "client": {
              "account": [
                "view-consent"
              ]
            }
          },
          "clientRole": true,
          "containerId": "a979df2f-c240-4055-b68a-b132d4d1494e",
          "attributes": {}
        },
        {
          "id": "cca2058b-bcb6-46a9-aa37-63db7f63e17a",
          "name": "manage-account-links",
          "description": "${role_manage-account-links}",
          "composite": false,
          "clientRole": true,
          "containerId": "a979df2f-c240-4055-b68a-b132d4d1494e",
          "attributes": {}
        },
        {
          "id": "92eb7ea1-88ff-444a-93cc-cf0d3833685f",
          "name": "view-applications",
          "description": "${role_view-applications}",
          "composite": false,
          "clientRole": true,
          "containerId": "a979df2f-c240-4055-b68a-b132d4d1494e",
          "attributes": {}
        },
        {
          "id": "66fab107-22f6-4713-8177-9e73a92e7093",
          "name": "view-consent",
          "description": "${role_view-consent}",
          "composite": false,
          "clientRole": true,
          "containerId": "a979df2f-c240-4055-b68a-b132d4d1494e",
          "attributes": {}
        },
        {
          "id": "10d49b81-59e7-4382-80a0-230890e387c4",
          "name": "view-groups",
          "description": "${role_view-groups}",
          "composite": false,
          "clientRole": true,
          "containerId": "a979df2f-c240-4055-b68a-b132d4d1494e",
          "attributes": {}
        },
        {
          "id": "0973068b-7a93-4915-aa77-f59a1eeff9f9",
          "name": "manage-account",
          "description": "${role_manage-account}",
          "composite": true,
          "composites": {
            "client": {
              "account": [
                "manage-account-links"
              ]
            }
          },
          "clientRole": true,
          "containerId": "a979df2f-c240-4055-b68a-b132d4d1494e",
          "attributes": {}
        },
        {
          "id": "4787bcbe-8c5e-4fc8-9482-84ac758c2628",
          "name": "view-profile",
          "description": "${role_view-profile}",
          "composite": false,
          "clientRole": true,
          "containerId": "a979df2f-c240-4055-b68a-b132d4d1494e",
          "attributes": {}
        }
      ]
    }
  },
  "groups": [
    {
      "id": "6bd6cc0b-e55a-4c60-8ad3-8cb7bd8b1254",
      "name": "DFINEDEVELOPERS",
      "path": "/DFINEDEVELOPERS",
      "attributes": {},
      "realmRoles": [],
      "clientRoles": {},
      "subGroups": []
    }
  ],
  "defaultRole": {
    "id": "bb092f71-42b3-4957-b808-9906f2d82fca",
    "name": "default-roles-datalandsecurity",
    "description": "${role_default-roles}",
    "composite": true,
    "clientRole": false,
    "containerId": "datalandsecurity"
  },
  "requiredCredentials": [
    "password"
  ],
  "otpPolicyType": "totp",
  "otpPolicyAlgorithm": "HmacSHA1",
  "otpPolicyInitialCounter": 0,
  "otpPolicyDigits": 6,
  "otpPolicyLookAheadWindow": 1,
  "otpPolicyPeriod": 30,
  "otpPolicyCodeReusable": false,
  "otpSupportedApplications": [
    "totpAppGoogleName",
    "totpAppFreeOTPName"
  ],
  "webAuthnPolicyRpEntityName": "keycloak",
  "webAuthnPolicySignatureAlgorithms": [
    "ES256"
  ],
  "webAuthnPolicyRpId": "",
  "webAuthnPolicyAttestationConveyancePreference": "not specified",
  "webAuthnPolicyAuthenticatorAttachment": "not specified",
  "webAuthnPolicyRequireResidentKey": "not specified",
  "webAuthnPolicyUserVerificationRequirement": "not specified",
  "webAuthnPolicyCreateTimeout": 0,
  "webAuthnPolicyAvoidSameAuthenticatorRegister": false,
  "webAuthnPolicyAcceptableAaguids": [],
  "webAuthnPolicyPasswordlessRpEntityName": "keycloak",
  "webAuthnPolicyPasswordlessSignatureAlgorithms": [
    "ES256"
  ],
  "webAuthnPolicyPasswordlessRpId": "",
  "webAuthnPolicyPasswordlessAttestationConveyancePreference": "not specified",
  "webAuthnPolicyPasswordlessAuthenticatorAttachment": "not specified",
  "webAuthnPolicyPasswordlessRequireResidentKey": "not specified",
  "webAuthnPolicyPasswordlessUserVerificationRequirement": "not specified",
  "webAuthnPolicyPasswordlessCreateTimeout": 0,
  "webAuthnPolicyPasswordlessAvoidSameAuthenticatorRegister": false,
  "webAuthnPolicyPasswordlessAcceptableAaguids": [],
  "users": [
    {
      "id": "c5ef10b1-de23-4a01-9005-e62ea226ee83",
      "createdTimestamp": 1655881231268,
      "username": "data_uploader",
      "enabled": true,
      "totp": false,
      "emailVerified": true,
      "credentials": [
        {
          "id": "b0bb5d63-0e6b-47af-a3f7-462e1a881cd9",
          "type": "password",
          "createdDate": 1655881525020,
          "secretData": "{\"value\":\"${KEYCLOAK_UPLOADER_VALUE}\",\"salt\":\"${KEYCLOAK_UPLOADER_SALT}\",\"additionalParameters\":{}}",
          "credentialData": "{\"hashIterations\":27500,\"algorithm\":\"pbkdf2-sha256\",\"additionalParameters\":{}}"
        }
      ],
      "disableableCredentialTypes": [],
      "requiredActions": [],
      "realmRoles": [
        "ROLE_ADMIN",
        "default-roles-datalandsecurity"
      ],
      "notBefore": 0,
      "groups": []
    },
    {
      "id": "18b67ecc-1176-4506-8414-1e81661017ca",
      "createdTimestamp": 1655881254758,
      "username": "data_reader",
      "enabled": true,
      "totp": false,
      "emailVerified": true,
      "credentials": [
        {
          "id": "2146c047-7342-4adb-ae73-33e268ab398b",
          "type": "password",
          "createdDate": 1655881581628,
          "secretData": "{\"value\":\"${KEYCLOAK_READER_VALUE}\",\"salt\":\"${KEYCLOAK_READER_SALT}\",\"additionalParameters\":{}}",
          "credentialData": "{\"hashIterations\":27500,\"algorithm\":\"pbkdf2-sha256\",\"additionalParameters\":{}}"
        }
      ],
      "disableableCredentialTypes": [],
      "requiredActions": [],
      "realmRoles": [
        "ROLE_USER",
        "default-roles-datalandsecurity"
      ],
      "notBefore": 0,
      "groups": []
    }
  ],
  "scopeMappings": [
    {
      "clientScope": "offline_access",
      "roles": [
        "offline_access"
      ]
    }
  ],
  "clientScopeMappings": {
    "account": [
      {
        "client": "account-console",
        "roles": [
          "manage-account",
          "view-groups"
        ]
      }
    ]
  },
  "clients": [
    {
      "id": "a979df2f-c240-4055-b68a-b132d4d1494e",
      "clientId": "account",
      "name": "${client_account}",
      "rootUrl": "${authBaseUrl}",
      "baseUrl": "/realms/datalandsecurity/account/",
      "surrogateAuthRequired": false,
      "enabled": true,
      "alwaysDisplayInConsole": false,
      "clientAuthenticatorType": "client-secret",
      "redirectUris": [
        "/realms/datalandsecurity/account/*"
      ],
      "webOrigins": [],
      "notBefore": 0,
      "bearerOnly": false,
      "consentRequired": false,
      "standardFlowEnabled": true,
      "implicitFlowEnabled": false,
      "directAccessGrantsEnabled": false,
      "serviceAccountsEnabled": false,
      "publicClient": true,
      "frontchannelLogout": false,
      "protocol": "openid-connect",
      "attributes": {
        "post.logout.redirect.uris": "+"
      },
      "authenticationFlowBindingOverrides": {},
      "fullScopeAllowed": false,
      "nodeReRegistrationTimeout": 0,
      "defaultClientScopes": [
        "web-origins",
        "acr",
        "profile",
        "roles",
        "email"
      ],
      "optionalClientScopes": [
        "address",
        "phone",
        "offline_access",
        "microprofile-jwt"
      ]
    },
    {
      "id": "bec4b271-6243-4563-a57f-1afb1563e599",
      "clientId": "account-console",
      "name": "${client_account-console}",
      "rootUrl": "${authBaseUrl}",
      "baseUrl": "/realms/datalandsecurity/account/",
      "surrogateAuthRequired": false,
      "enabled": true,
      "alwaysDisplayInConsole": false,
      "clientAuthenticatorType": "client-secret",
      "redirectUris": [
        "/realms/datalandsecurity/account/*"
      ],
      "webOrigins": [],
      "notBefore": 0,
      "bearerOnly": false,
      "consentRequired": false,
      "standardFlowEnabled": true,
      "implicitFlowEnabled": false,
      "directAccessGrantsEnabled": false,
      "serviceAccountsEnabled": false,
      "publicClient": true,
      "frontchannelLogout": false,
      "protocol": "openid-connect",
      "attributes": {
        "post.logout.redirect.uris": "+",
        "pkce.code.challenge.method": "S256",
        "login_theme": "dataland_theme"
      },
      "authenticationFlowBindingOverrides": {},
      "fullScopeAllowed": false,
      "nodeReRegistrationTimeout": 0,
      "protocolMappers": [
        {
          "id": "cce35500-519b-4833-b1f3-b119de43bf93",
          "name": "audience resolve",
          "protocol": "openid-connect",
          "protocolMapper": "oidc-audience-resolve-mapper",
          "consentRequired": false,
          "config": {}
        }
      ],
      "defaultClientScopes": [
        "web-origins",
        "acr",
        "profile",
        "roles",
        "email"
      ],
      "optionalClientScopes": [
        "address",
        "phone",
        "offline_access",
        "microprofile-jwt"
      ]
    },
    {
      "id": "558aa943-7b6f-43ec-9d26-509da2d003e0",
      "clientId": "admin-cli",
      "name": "${client_admin-cli}",
      "surrogateAuthRequired": false,
      "enabled": true,
      "alwaysDisplayInConsole": false,
      "clientAuthenticatorType": "client-secret",
      "redirectUris": [],
      "webOrigins": [],
      "notBefore": 0,
      "bearerOnly": false,
      "consentRequired": false,
      "standardFlowEnabled": false,
      "implicitFlowEnabled": false,
      "directAccessGrantsEnabled": true,
      "serviceAccountsEnabled": false,
      "publicClient": true,
      "frontchannelLogout": false,
      "protocol": "openid-connect",
      "attributes": {
        "post.logout.redirect.uris": "+"
      },
      "authenticationFlowBindingOverrides": {},
      "fullScopeAllowed": false,
      "nodeReRegistrationTimeout": 0,
      "defaultClientScopes": [
        "web-origins",
        "acr",
        "profile",
        "roles",
        "email"
      ],
      "optionalClientScopes": [
        "address",
        "phone",
        "offline_access",
        "microprofile-jwt"
      ]
    },
    {
      "id": "fd3061df-88b7-4080-90b5-1ec52cca7f13",
      "clientId": "broker",
      "name": "${client_broker}",
      "surrogateAuthRequired": false,
      "enabled": true,
      "alwaysDisplayInConsole": false,
      "clientAuthenticatorType": "client-secret",
      "redirectUris": [],
      "webOrigins": [],
      "notBefore": 0,
      "bearerOnly": true,
      "consentRequired": false,
      "standardFlowEnabled": true,
      "implicitFlowEnabled": false,
      "directAccessGrantsEnabled": false,
      "serviceAccountsEnabled": false,
      "publicClient": false,
      "frontchannelLogout": false,
      "protocol": "openid-connect",
      "attributes": {
        "post.logout.redirect.uris": "+"
      },
      "authenticationFlowBindingOverrides": {},
      "fullScopeAllowed": false,
      "nodeReRegistrationTimeout": 0,
      "defaultClientScopes": [
        "web-origins",
        "acr",
        "profile",
        "roles",
        "email"
      ],
      "optionalClientScopes": [
        "address",
        "phone",
        "offline_access",
        "microprofile-jwt"
      ]
    },
    {
      "id": "61d3d770-a0e3-4fd7-bd1e-b3ba6eff144b",
      "clientId": "dataland-backend",
      "surrogateAuthRequired": false,
      "enabled": true,
      "alwaysDisplayInConsole": false,
      "clientAuthenticatorType": "client-secret",
      "redirectUris": [],
      "webOrigins": [],
      "notBefore": 0,
      "bearerOnly": true,
      "consentRequired": false,
      "standardFlowEnabled": true,
      "implicitFlowEnabled": false,
      "directAccessGrantsEnabled": true,
      "serviceAccountsEnabled": false,
      "publicClient": false,
      "frontchannelLogout": false,
      "protocol": "openid-connect",
      "attributes": {
        "saml.force.post.binding": "false",
        "saml.multivalued.roles": "false",
        "frontchannel.logout.session.required": "false",
        "post.logout.redirect.uris": "+",
        "oauth2.device.authorization.grant.enabled": "false",
        "backchannel.logout.revoke.offline.tokens": "false",
        "saml.server.signature.keyinfo.ext": "false",
        "use.refresh.tokens": "true",
        "oidc.ciba.grant.enabled": "false",
        "backchannel.logout.session.required": "true",
        "client_credentials.use_refresh_token": "false",
        "require.pushed.authorization.requests": "false",
        "saml.client.signature": "false",
        "saml.allow.ecp.flow": "false",
        "id.token.as.detached.signature": "false",
        "saml.assertion.signature": "false",
        "saml.encrypt": "false",
        "saml.server.signature": "false",
        "exclude.session.state.from.auth.response": "false",
        "saml.artifact.binding": "false",
        "saml_force_name_id_format": "false",
        "acr.loa.map": "{}",
        "tls.client.certificate.bound.access.tokens": "false",
        "saml.authnstatement": "false",
        "display.on.consent.screen": "false",
        "token.response.type.bearer.lower-case": "false",
        "saml.onetimeuse.condition": "false"
      },
      "authenticationFlowBindingOverrides": {},
      "fullScopeAllowed": true,
      "nodeReRegistrationTimeout": -1,
      "defaultClientScopes": [
        "web-origins",
        "acr",
        "profile",
        "roles",
        "email"
      ],
      "optionalClientScopes": [
        "address",
        "phone",
        "offline_access",
        "microprofile-jwt"
      ]
    },
    {
      "id": "9c594354-2d02-4394-9d36-c9bf625b42a2",
      "clientId": "dataland-public",
      "name": "",
      "description": "",
      "rootUrl": "",
      "adminUrl": "",
      "baseUrl": "",
      "surrogateAuthRequired": false,
      "enabled": true,
      "alwaysDisplayInConsole": true,
      "clientAuthenticatorType": "client-secret",
      "redirectUris": [
        "/*"
      ],
      "webOrigins": [
        "+"
      ],
      "notBefore": 0,
      "bearerOnly": false,
      "consentRequired": false,
      "standardFlowEnabled": true,
      "implicitFlowEnabled": false,
      "directAccessGrantsEnabled": true,
      "serviceAccountsEnabled": false,
      "publicClient": true,
      "frontchannelLogout": false,
      "protocol": "openid-connect",
      "attributes": {
        "saml.force.post.binding": "false",
        "saml.multivalued.roles": "false",
        "frontchannel.logout.session.required": "false",
        "post.logout.redirect.uris": "https://local-dev.dataland.com/*##https://dev1.dataland.com/*##https://dev2.dataland.com/*##https://dataland.com/*",
        "oauth2.device.authorization.grant.enabled": "false",
        "backchannel.logout.revoke.offline.tokens": "false",
        "saml.server.signature.keyinfo.ext": "false",
        "use.refresh.tokens": "true",
        "oidc.ciba.grant.enabled": "false",
        "backchannel.logout.session.required": "true",
        "client_credentials.use_refresh_token": "false",
        "require.pushed.authorization.requests": "false",
        "saml.client.signature": "false",
        "pkce.code.challenge.method": "S256",
        "saml.allow.ecp.flow": "false",
        "id.token.as.detached.signature": "false",
        "saml.assertion.signature": "false",
        "saml.encrypt": "false",
        "saml.server.signature": "false",
        "exclude.session.state.from.auth.response": "false",
        "saml.artifact.binding": "false",
        "saml_force_name_id_format": "false",
        "acr.loa.map": "{}",
        "tls.client.certificate.bound.access.tokens": "false",
        "saml.authnstatement": "false",
        "display.on.consent.screen": "false",
        "token.response.type.bearer.lower-case": "false",
        "saml.onetimeuse.condition": "false"
      },
      "authenticationFlowBindingOverrides": {},
      "fullScopeAllowed": true,
      "nodeReRegistrationTimeout": -1,
      "protocolMappers": [
        {
          "id": "05dff6f2-6129-4e18-b9a0-3e7b36ee0aae",
          "name": "picture",
          "protocol": "openid-connect",
          "protocolMapper": "oidc-claims-param-token-mapper",
          "consentRequired": false,
          "config": {
            "id.token.claim": "true",
            "userinfo.token.claim": "true"
          }
        }
      ],
      "defaultClientScopes": [
        "web-origins",
        "acr",
        "profile",
        "roles",
        "email"
      ],
      "optionalClientScopes": [
        "address",
        "phone",
        "offline_access",
        "microprofile-jwt"
      ]
    },
    {
      "id": "71cf14a6-93cb-4428-81a9-5e40a1b24ed7",
      "clientId": "realm-management",
      "name": "${client_realm-management}",
      "surrogateAuthRequired": false,
      "enabled": true,
      "alwaysDisplayInConsole": false,
      "clientAuthenticatorType": "client-secret",
      "redirectUris": [],
      "webOrigins": [],
      "notBefore": 0,
      "bearerOnly": true,
      "consentRequired": false,
      "standardFlowEnabled": true,
      "implicitFlowEnabled": false,
      "directAccessGrantsEnabled": false,
      "serviceAccountsEnabled": false,
      "publicClient": false,
      "frontchannelLogout": false,
      "protocol": "openid-connect",
      "attributes": {
        "post.logout.redirect.uris": "+"
      },
      "authenticationFlowBindingOverrides": {},
      "fullScopeAllowed": false,
      "nodeReRegistrationTimeout": 0,
      "defaultClientScopes": [
        "web-origins",
        "acr",
        "profile",
        "roles",
        "email"
      ],
      "optionalClientScopes": [
        "address",
        "phone",
        "offline_access",
        "microprofile-jwt"
      ]
    },
    {
      "id": "36eaa930-3752-41d1-ba4e-104a9373dfcb",
      "clientId": "security-admin-console",
      "name": "${client_security-admin-console}",
      "rootUrl": "${authAdminUrl}",
      "baseUrl": "/admin/datalandsecurity/console/",
      "surrogateAuthRequired": false,
      "enabled": true,
      "alwaysDisplayInConsole": false,
      "clientAuthenticatorType": "client-secret",
      "redirectUris": [
        "/admin/datalandsecurity/console/*"
      ],
      "webOrigins": [
        "+"
      ],
      "notBefore": 0,
      "bearerOnly": false,
      "consentRequired": false,
      "standardFlowEnabled": true,
      "implicitFlowEnabled": false,
      "directAccessGrantsEnabled": false,
      "serviceAccountsEnabled": false,
      "publicClient": true,
      "frontchannelLogout": false,
      "protocol": "openid-connect",
      "attributes": {
        "post.logout.redirect.uris": "+",
        "pkce.code.challenge.method": "S256"
      },
      "authenticationFlowBindingOverrides": {},
      "fullScopeAllowed": false,
      "nodeReRegistrationTimeout": 0,
      "protocolMappers": [
        {
          "id": "38e8639b-9145-422f-8cde-7bfdbffbdd3d",
          "name": "locale",
          "protocol": "openid-connect",
          "protocolMapper": "oidc-usermodel-attribute-mapper",
          "consentRequired": false,
          "config": {
            "userinfo.token.claim": "true",
            "user.attribute": "locale",
            "id.token.claim": "true",
            "access.token.claim": "true",
            "claim.name": "locale",
            "jsonType.label": "String"
          }
        }
      ],
      "defaultClientScopes": [
        "web-origins",
        "acr",
        "profile",
        "roles",
        "email"
      ],
      "optionalClientScopes": [
        "address",
        "phone",
        "offline_access",
        "microprofile-jwt"
      ]
    }
  ],
  "clientScopes": [
    {
      "id": "a3baf46b-5bc0-43d1-8784-d44080d74db9",
      "name": "acr",
      "description": "OpenID Connect scope for add acr (authentication context class reference) to the token",
      "protocol": "openid-connect",
      "attributes": {
        "include.in.token.scope": "false",
        "display.on.consent.screen": "false"
      },
      "protocolMappers": [
        {
          "id": "3c6c27c1-cdc1-450f-a93a-ec5fec8cd62d",
          "name": "acr loa level",
          "protocol": "openid-connect",
          "protocolMapper": "oidc-acr-mapper",
          "consentRequired": false,
          "config": {
            "id.token.claim": "true",
            "access.token.claim": "true",
            "userinfo.token.claim": "true"
          }
        }
      ]
    },
    {
      "id": "4fe24b47-d274-4fee-97d9-0fc7a05186e6",
      "name": "address",
      "description": "OpenID Connect built-in scope: address",
      "protocol": "openid-connect",
      "attributes": {
        "include.in.token.scope": "true",
        "display.on.consent.screen": "true",
        "consent.screen.text": "${addressScopeConsentText}"
      },
      "protocolMappers": [
        {
          "id": "902bdf47-7252-4c05-a11e-856c4189e13a",
          "name": "address",
          "protocol": "openid-connect",
          "protocolMapper": "oidc-address-mapper",
          "consentRequired": false,
          "config": {
            "user.attribute.formatted": "formatted",
            "user.attribute.country": "country",
            "user.attribute.postal_code": "postal_code",
            "userinfo.token.claim": "true",
            "user.attribute.street": "street",
            "id.token.claim": "true",
            "user.attribute.region": "region",
            "access.token.claim": "true",
            "user.attribute.locality": "locality"
          }
        }
      ]
    },
    {
      "id": "ee480ef2-f755-45bc-8ab1-2f850ee9f8a5",
      "name": "microprofile-jwt",
      "description": "Microprofile - JWT built-in scope",
      "protocol": "openid-connect",
      "attributes": {
        "include.in.token.scope": "true",
        "display.on.consent.screen": "false"
      },
      "protocolMappers": [
        {
          "id": "5c2c9631-123b-4280-82b3-c2b1af0bfb70",
          "name": "upn",
          "protocol": "openid-connect",
          "protocolMapper": "oidc-usermodel-property-mapper",
          "consentRequired": false,
          "config": {
            "userinfo.token.claim": "true",
            "user.attribute": "username",
            "id.token.claim": "true",
            "access.token.claim": "true",
            "claim.name": "upn",
            "jsonType.label": "String"
          }
        },
        {
          "id": "3eae27c7-01df-44d0-9954-f068373667f5",
          "name": "groups",
          "protocol": "openid-connect",
          "protocolMapper": "oidc-usermodel-realm-role-mapper",
          "consentRequired": false,
          "config": {
            "multivalued": "true",
            "userinfo.token.claim": "true",
            "user.attribute": "foo",
            "id.token.claim": "true",
            "access.token.claim": "true",
            "claim.name": "groups",
            "jsonType.label": "String"
          }
        }
      ]
    },
    {
      "id": "d37185ab-adc2-454d-b746-da66066c72d9",
      "name": "offline_access",
      "description": "OpenID Connect built-in scope: offline_access",
      "protocol": "openid-connect",
      "attributes": {
        "consent.screen.text": "${offlineAccessScopeConsentText}",
        "display.on.consent.screen": "true"
      }
    },
    {
      "id": "a9b93f49-e6e1-4365-bc47-8cd09758e989",
      "name": "profile",
      "description": "OpenID Connect built-in scope: profile",
      "protocol": "openid-connect",
      "attributes": {
        "include.in.token.scope": "true",
        "display.on.consent.screen": "true",
        "consent.screen.text": "${profileScopeConsentText}"
      },
      "protocolMappers": [
        {
          "id": "39a2aca9-de93-44cc-adaf-d44a016aa95a",
          "name": "birthdate",
          "protocol": "openid-connect",
          "protocolMapper": "oidc-usermodel-attribute-mapper",
          "consentRequired": false,
          "config": {
            "userinfo.token.claim": "true",
            "user.attribute": "birthdate",
            "id.token.claim": "true",
            "access.token.claim": "true",
            "claim.name": "birthdate",
            "jsonType.label": "String"
          }
        },
        {
          "id": "8bbd435f-ba81-4f32-b69a-b2cd9f9d7d6d",
          "name": "updated at",
          "protocol": "openid-connect",
          "protocolMapper": "oidc-usermodel-attribute-mapper",
          "consentRequired": false,
          "config": {
            "userinfo.token.claim": "true",
            "user.attribute": "updatedAt",
            "id.token.claim": "true",
            "access.token.claim": "true",
            "claim.name": "updated_at",
            "jsonType.label": "long"
          }
        },
        {
          "id": "2b3def56-f06b-44cf-a5be-a75b98af76ae",
          "name": "nickname",
          "protocol": "openid-connect",
          "protocolMapper": "oidc-usermodel-attribute-mapper",
          "consentRequired": false,
          "config": {
            "userinfo.token.claim": "true",
            "user.attribute": "nickname",
            "id.token.claim": "true",
            "access.token.claim": "true",
            "claim.name": "nickname",
            "jsonType.label": "String"
          }
        },
        {
          "id": "eb3902a9-5f12-4998-9c07-f1d8dafdf2df",
          "name": "picture",
          "protocol": "openid-connect",
          "protocolMapper": "oidc-usermodel-attribute-mapper",
          "consentRequired": false,
          "config": {
            "userinfo.token.claim": "true",
            "user.attribute": "picture",
            "id.token.claim": "true",
            "access.token.claim": "true",
            "claim.name": "picture",
            "jsonType.label": "String"
          }
        },
        {
          "id": "b3375af2-6798-4b52-a5c8-b74319ddf139",
          "name": "locale",
          "protocol": "openid-connect",
          "protocolMapper": "oidc-usermodel-attribute-mapper",
          "consentRequired": false,
          "config": {
            "userinfo.token.claim": "true",
            "user.attribute": "locale",
            "id.token.claim": "true",
            "access.token.claim": "true",
            "claim.name": "locale",
            "jsonType.label": "String"
          }
        },
        {
          "id": "e5ca68b4-81ee-425d-b7fd-83a73cc86e85",
          "name": "middle name",
          "protocol": "openid-connect",
          "protocolMapper": "oidc-usermodel-attribute-mapper",
          "consentRequired": false,
          "config": {
            "userinfo.token.claim": "true",
            "user.attribute": "middleName",
            "id.token.claim": "true",
            "access.token.claim": "true",
            "claim.name": "middle_name",
            "jsonType.label": "String"
          }
        },
        {
          "id": "cb7d67ca-9276-4d86-be86-317ab6b5d215",
          "name": "family name",
          "protocol": "openid-connect",
          "protocolMapper": "oidc-usermodel-property-mapper",
          "consentRequired": false,
          "config": {
            "userinfo.token.claim": "true",
            "user.attribute": "lastName",
            "id.token.claim": "true",
            "access.token.claim": "true",
            "claim.name": "family_name",
            "jsonType.label": "String"
          }
        },
        {
          "id": "dba240be-d185-4871-b9f7-9cac64856458",
          "name": "gender",
          "protocol": "openid-connect",
          "protocolMapper": "oidc-usermodel-attribute-mapper",
          "consentRequired": false,
          "config": {
            "userinfo.token.claim": "true",
            "user.attribute": "gender",
            "id.token.claim": "true",
            "access.token.claim": "true",
            "claim.name": "gender",
            "jsonType.label": "String"
          }
        },
        {
          "id": "579a0ba6-fd82-4c3d-96a5-7edf10df7de4",
          "name": "zoneinfo",
          "protocol": "openid-connect",
          "protocolMapper": "oidc-usermodel-attribute-mapper",
          "consentRequired": false,
          "config": {
            "userinfo.token.claim": "true",
            "user.attribute": "zoneinfo",
            "id.token.claim": "true",
            "access.token.claim": "true",
            "claim.name": "zoneinfo",
            "jsonType.label": "String"
          }
        },
        {
          "id": "a7645161-5004-4262-8120-0b15adecd478",
          "name": "website",
          "protocol": "openid-connect",
          "protocolMapper": "oidc-usermodel-attribute-mapper",
          "consentRequired": false,
          "config": {
            "userinfo.token.claim": "true",
            "user.attribute": "website",
            "id.token.claim": "true",
            "access.token.claim": "true",
            "claim.name": "website",
            "jsonType.label": "String"
          }
        },
        {
          "id": "cdd32a7e-5dee-4592-a23e-66667dcba531",
          "name": "given name",
          "protocol": "openid-connect",
          "protocolMapper": "oidc-usermodel-property-mapper",
          "consentRequired": false,
          "config": {
            "userinfo.token.claim": "true",
            "user.attribute": "firstName",
            "id.token.claim": "true",
            "access.token.claim": "true",
            "claim.name": "given_name",
            "jsonType.label": "String"
          }
        },
        {
          "id": "dcac0e55-4eb2-4c67-9f37-c93686ef2f56",
          "name": "username",
          "protocol": "openid-connect",
          "protocolMapper": "oidc-usermodel-property-mapper",
          "consentRequired": false,
          "config": {
            "userinfo.token.claim": "true",
            "user.attribute": "username",
            "id.token.claim": "true",
            "access.token.claim": "true",
            "claim.name": "preferred_username",
            "jsonType.label": "String"
          }
        },
        {
          "id": "240601c5-a4e9-4b69-b65d-6d907203bb5c",
          "name": "profile",
          "protocol": "openid-connect",
          "protocolMapper": "oidc-usermodel-attribute-mapper",
          "consentRequired": false,
          "config": {
            "userinfo.token.claim": "true",
            "user.attribute": "profile",
            "id.token.claim": "true",
            "access.token.claim": "true",
            "claim.name": "profile",
            "jsonType.label": "String"
          }
        },
        {
          "id": "19321612-8a13-4fdd-8992-b018f77cb37a",
          "name": "full name",
          "protocol": "openid-connect",
          "protocolMapper": "oidc-full-name-mapper",
          "consentRequired": false,
          "config": {
            "id.token.claim": "true",
            "access.token.claim": "true",
            "userinfo.token.claim": "true"
          }
        }
      ]
    },
    {
      "id": "7b68d615-9751-4dcc-8e91-f8b807ac6233",
      "name": "web-origins",
      "description": "OpenID Connect scope for add allowed web origins to the access token",
      "protocol": "openid-connect",
      "attributes": {
        "include.in.token.scope": "false",
        "display.on.consent.screen": "false",
        "consent.screen.text": ""
      },
      "protocolMappers": [
        {
          "id": "fa0d3bb0-19ab-45de-8b2f-5e5a33a6f331",
          "name": "allowed web origins",
          "protocol": "openid-connect",
          "protocolMapper": "oidc-allowed-origins-mapper",
          "consentRequired": false,
          "config": {}
        }
      ]
    },
    {
      "id": "b9d47569-c457-491c-8569-9de79bee24af",
      "name": "roles",
      "description": "OpenID Connect scope for add user roles to the access token",
      "protocol": "openid-connect",
      "attributes": {
        "include.in.token.scope": "false",
        "display.on.consent.screen": "true",
        "consent.screen.text": "${rolesScopeConsentText}"
      },
      "protocolMappers": [
        {
          "id": "531ec1e2-2556-40e2-be38-46a526e99aec",
          "name": "client roles",
          "protocol": "openid-connect",
          "protocolMapper": "oidc-usermodel-client-role-mapper",
          "consentRequired": false,
          "config": {
            "user.attribute": "foo",
            "access.token.claim": "true",
            "claim.name": "resource_access.${client_id}.roles",
            "jsonType.label": "String",
            "multivalued": "true"
          }
        },
        {
          "id": "b63ece8c-6752-4f33-aa9e-26446413f6b0",
          "name": "realm roles",
          "protocol": "openid-connect",
          "protocolMapper": "oidc-usermodel-realm-role-mapper",
          "consentRequired": false,
          "config": {
            "user.attribute": "foo",
            "access.token.claim": "true",
            "claim.name": "realm_access.roles",
            "jsonType.label": "String",
            "multivalued": "true"
          }
        },
        {
          "id": "8c5c077f-d49b-4051-8858-52d51b33ca24",
          "name": "audience resolve",
          "protocol": "openid-connect",
          "protocolMapper": "oidc-audience-resolve-mapper",
          "consentRequired": false,
          "config": {}
        }
      ]
    },
    {
      "id": "ae3e329f-4449-4a70-b6a8-1832b211512b",
      "name": "phone",
      "description": "OpenID Connect built-in scope: phone",
      "protocol": "openid-connect",
      "attributes": {
        "include.in.token.scope": "true",
        "display.on.consent.screen": "true",
        "consent.screen.text": "${phoneScopeConsentText}"
      },
      "protocolMappers": [
        {
          "id": "fdf0f367-f0d3-4eb9-b3c6-1aa67b885f5b",
          "name": "phone number verified",
          "protocol": "openid-connect",
          "protocolMapper": "oidc-usermodel-attribute-mapper",
          "consentRequired": false,
          "config": {
            "userinfo.token.claim": "true",
            "user.attribute": "phoneNumberVerified",
            "id.token.claim": "true",
            "access.token.claim": "true",
            "claim.name": "phone_number_verified",
            "jsonType.label": "boolean"
          }
        },
        {
          "id": "cc8a91c8-0020-4432-b36c-ce32469c95f9",
          "name": "phone number",
          "protocol": "openid-connect",
          "protocolMapper": "oidc-usermodel-attribute-mapper",
          "consentRequired": false,
          "config": {
            "userinfo.token.claim": "true",
            "user.attribute": "phoneNumber",
            "id.token.claim": "true",
            "access.token.claim": "true",
            "claim.name": "phone_number",
            "jsonType.label": "String"
          }
        }
      ]
    },
    {
      "id": "114eb4a1-5f3e-497b-9e99-ac6733c4b04c",
      "name": "email",
      "description": "OpenID Connect built-in scope: email",
      "protocol": "openid-connect",
      "attributes": {
        "include.in.token.scope": "true",
        "display.on.consent.screen": "true",
        "consent.screen.text": "${emailScopeConsentText}"
      },
      "protocolMappers": [
        {
          "id": "ce81d374-87ef-405b-91e3-cb8ec68ce66f",
          "name": "email",
          "protocol": "openid-connect",
          "protocolMapper": "oidc-usermodel-property-mapper",
          "consentRequired": false,
          "config": {
            "userinfo.token.claim": "true",
            "user.attribute": "email",
            "id.token.claim": "true",
            "access.token.claim": "true",
            "claim.name": "email",
            "jsonType.label": "String"
          }
        },
        {
          "id": "91959101-503b-41f5-b215-63c7aa2ac65f",
          "name": "email verified",
          "protocol": "openid-connect",
          "protocolMapper": "oidc-usermodel-property-mapper",
          "consentRequired": false,
          "config": {
            "userinfo.token.claim": "true",
            "user.attribute": "emailVerified",
            "id.token.claim": "true",
            "access.token.claim": "true",
            "claim.name": "email_verified",
            "jsonType.label": "boolean"
          }
        }
      ]
    },
    {
      "id": "0ad837f0-7fdb-426d-8fe7-3ce6b42ddced",
      "name": "role_list",
      "description": "SAML role list",
      "protocol": "saml",
      "attributes": {
        "consent.screen.text": "${samlRoleListScopeConsentText}",
        "display.on.consent.screen": "true"
      },
      "protocolMappers": [
        {
          "id": "7a6ca9be-9835-44c7-a9d5-cd9a5c295a61",
          "name": "role list",
          "protocol": "saml",
          "protocolMapper": "saml-role-list-mapper",
          "consentRequired": false,
          "config": {
            "single": "false",
            "attribute.nameformat": "Basic",
            "attribute.name": "Role"
          }
        }
      ]
    }
  ],
  "defaultDefaultClientScopes": [
    "role_list",
    "email",
    "web-origins",
    "acr",
    "profile",
    "roles"
  ],
  "defaultOptionalClientScopes": [
    "address",
    "phone",
    "offline_access",
    "microprofile-jwt"
  ],
  "browserSecurityHeaders": {
    "contentSecurityPolicyReportOnly": "",
    "xContentTypeOptions": "nosniff",
    "xRobotsTag": "none",
    "xFrameOptions": "SAMEORIGIN",
    "contentSecurityPolicy": "frame-src 'self'; frame-ancestors 'self'; object-src 'none';",
    "xXSSProtection": "1; mode=block",
    "strictTransportSecurity": "max-age=31536000; includeSubDomains"
  },
  "smtpServer": {
    "replyToDisplayName": "",
    "starttls": "false",
    "auth": "true",
    "envelopeFrom": "",
    "ssl": "true",
    "password": "${KEYCLOAK_MAILJET_API_SECRET}",
    "port": "465",
    "host": "in-v3.mailjet.com",
    "replyTo": "",
    "from": "info@dataland.com",
    "fromDisplayName": "",
    "user": "${KEYCLOAK_MAILJET_API_ID}"
  },
  "loginTheme": "dataland_theme",
  "emailTheme": "dataland_theme",
  "eventsEnabled": false,
  "eventsListeners": [
    "jboss-logging"
  ],
  "enabledEventTypes": [],
  "adminEventsEnabled": false,
  "adminEventsDetailsEnabled": false,
  "identityProviders": [
    {
      "alias": "google",
      "internalId": "50c70d7c-8872-47f6-a60c-8eaffddfd9cf",
      "providerId": "google",
      "enabled": true,
      "updateProfileFirstLoginMode": "on",
      "trustEmail": true,
      "storeToken": false,
      "addReadTokenRoleOnCreate": false,
      "authenticateByDefault": false,
      "linkOnly": false,
      "firstBrokerLoginFlowAlias": "Dataland First Broker Login",
      "config": {
        "syncMode": "IMPORT",
        "clientSecret": "${KEYCLOAK_GOOGLE_SECRET}",
        "clientId": "${KEYCLOAK_GOOGLE_ID}",
        "guiOrder": "2",
        "useJwksUrl": "true"
      }
    },
    {
      "alias": "linkedin",
      "internalId": "2fded455-83f2-410e-b978-26a2a721b32d",
      "providerId": "linkedin",
      "enabled": true,
      "updateProfileFirstLoginMode": "on",
      "trustEmail": true,
      "storeToken": false,
      "addReadTokenRoleOnCreate": false,
      "authenticateByDefault": false,
      "linkOnly": false,
      "firstBrokerLoginFlowAlias": "Dataland First Broker Login",
      "config": {
        "hideOnLoginPage": "false",
        "acceptsPromptNoneForwardFromClient": "false",
        "clientId": "${KEYCLOAK_LINKEDIN_ID}",
        "disableUserInfo": "false",
        "syncMode": "IMPORT",
        "clientSecret": "${KEYCLOAK_LINKEDIN_SECRET}",
        "defaultScope": "r_emailaddress,r_liteprofile",
        "guiOrder": "1",
        "profileProjection": "(id,firstName,lastName,profilePicture(displayImage~:playableStreams))",
        "useJwksUrl": "true"
      }
    }
  ],
  "identityProviderMappers": [
    {
      "id": "8fe5cb09-9a63-4a4a-aa51-32d78aafc187",
      "name": "picture",
      "identityProviderAlias": "google",
      "identityProviderMapper": "google-user-attribute-mapper",
      "config": {
        "syncMode": "FORCE",
        "jsonField": "picture",
        "userAttribute": "picture"
      }
    },
    {
      "id": "68d1b843-fb6e-40c7-af79-71f14a7d3cf3",
      "name": "picture",
      "identityProviderAlias": "linkedin",
      "identityProviderMapper": "linkedin-user-attribute-mapper",
      "config": {
        "claims": "[]",
        "syncMode": "FORCE",
        "attributes": "[]",
        "jsonField": "profilePicture.displayImage~.elements[0].identifiers[0].identifier",
        "userAttribute": "picture"
      }
    }
  ],
  "components": {
    "org.keycloak.services.clientregistration.policy.ClientRegistrationPolicy": [
      {
        "id": "ed9bfceb-d9f7-4de0-b3b4-39497bc4a9b9",
        "name": "Allowed Client Scopes",
        "providerId": "allowed-client-templates",
        "subType": "anonymous",
        "subComponents": {},
        "config": {
          "allow-default-scopes": [
            "true"
          ]
        }
      },
      {
        "id": "1e8cf627-63eb-4faa-bef4-d5d5052862ae",
        "name": "Full Scope Disabled",
        "providerId": "scope",
        "subType": "anonymous",
        "subComponents": {},
        "config": {}
      },
      {
        "id": "b5d5392c-05d5-4db5-86cc-9a121a654f3d",
        "name": "Consent Required",
        "providerId": "consent-required",
        "subType": "anonymous",
        "subComponents": {},
        "config": {}
      },
      {
        "id": "c5a9ede8-e3c4-425d-8b84-aeb2a986a237",
        "name": "Max Clients Limit",
        "providerId": "max-clients",
        "subType": "anonymous",
        "subComponents": {},
        "config": {
          "max-clients": [
            "200"
          ]
        }
      },
      {
        "id": "15292ab0-ea49-4b20-bbd2-b493a04cf4c8",
        "name": "Allowed Protocol Mapper Types",
        "providerId": "allowed-protocol-mappers",
        "subType": "anonymous",
        "subComponents": {},
        "config": {
          "allowed-protocol-mapper-types": [
            "saml-user-property-mapper",
            "oidc-usermodel-property-mapper",
            "oidc-full-name-mapper",
            "saml-user-attribute-mapper",
            "oidc-usermodel-attribute-mapper",
            "saml-role-list-mapper",
            "oidc-sha256-pairwise-sub-mapper",
            "oidc-address-mapper"
          ]
        }
      },
      {
        "id": "4e3b7e11-a6a4-40e6-a503-b35a6555a66a",
        "name": "Allowed Protocol Mapper Types",
        "providerId": "allowed-protocol-mappers",
        "subType": "authenticated",
        "subComponents": {},
        "config": {
          "allowed-protocol-mapper-types": [
            "oidc-full-name-mapper",
            "oidc-sha256-pairwise-sub-mapper",
            "oidc-usermodel-attribute-mapper",
            "oidc-usermodel-property-mapper",
            "saml-user-property-mapper",
            "saml-user-attribute-mapper",
            "saml-role-list-mapper",
            "oidc-address-mapper"
          ]
        }
      },
      {
        "id": "00b56a9d-be4f-409e-9482-58e3fb1ed262",
        "name": "Trusted Hosts",
        "providerId": "trusted-hosts",
        "subType": "anonymous",
        "subComponents": {},
        "config": {
          "host-sending-registration-request-must-match": [
            "true"
          ],
          "client-uris-must-match": [
            "true"
          ]
        }
      },
      {
        "id": "a97e323f-c6d4-4cf5-ac7d-d716e4cb466b",
        "name": "Allowed Client Scopes",
        "providerId": "allowed-client-templates",
        "subType": "authenticated",
        "subComponents": {},
        "config": {
          "allow-default-scopes": [
            "true"
          ]
        }
      }
    ],
    "org.keycloak.userprofile.UserProfileProvider": [
      {
        "id": "4e9f83f1-5e16-4db1-9d80-827b4bde93ac",
        "providerId": "declarative-user-profile",
        "subComponents": {},
        "config": {}
      }
    ],
    "org.keycloak.keys.KeyProvider": [
      {
        "id": "4ccdd2af-f5bf-4db0-a22d-5844d0827472",
        "name": "hmac-generated",
        "providerId": "hmac-generated",
        "subComponents": {},
        "config": {
          "priority": [
            "100"
          ],
          "algorithm": [
            "HS256"
          ]
        }
      },
      {
        "id": "5487d257-e965-483c-9f95-419cff6fc32e",
        "name": "aes-generated",
        "providerId": "aes-generated",
        "subComponents": {},
        "config": {
          "priority": [
            "100"
          ]
        }
      },
      {
        "id": "15a5dc9c-ef47-48cc-92cd-ee55ce848cef",
        "name": "rsa-generated",
        "providerId": "rsa-generated",
        "subComponents": {},
        "config": {
          "priority": [
            "100"
          ]
        }
      },
      {
        "id": "0e0698bb-6ae8-4b1c-96ce-cb931372dbcb",
        "name": "rsa-enc-generated",
        "providerId": "rsa-enc-generated",
        "subComponents": {},
        "config": {
          "priority": [
            "100"
          ],
          "algorithm": [
            "RSA-OAEP"
          ]
        }
      }
    ]
  },
  "internationalizationEnabled": false,
  "supportedLocales": [],
  "authenticationFlows": [
    {
      "id": "312f4acc-e248-4287-8f05-99e406a103c1",
      "alias": "Account verification options",
      "description": "Method with which to verity the existing account",
      "providerId": "basic-flow",
      "topLevel": false,
      "builtIn": true,
      "authenticationExecutions": [
        {
          "authenticator": "idp-email-verification",
          "authenticatorFlow": false,
          "requirement": "ALTERNATIVE",
          "priority": 10,
          "autheticatorFlow": false,
          "userSetupAllowed": false
        },
        {
          "authenticatorFlow": true,
          "requirement": "ALTERNATIVE",
          "priority": 20,
          "autheticatorFlow": true,
          "flowAlias": "Verify Existing Account by Re-authentication",
          "userSetupAllowed": false
        }
      ]
    },
    {
      "id": "555a174e-de95-46f3-8dae-cbec6d84c2a7",
      "alias": "Authentication Options",
      "description": "Authentication options.",
      "providerId": "basic-flow",
      "topLevel": false,
      "builtIn": true,
      "authenticationExecutions": [
        {
          "authenticator": "basic-auth",
          "authenticatorFlow": false,
          "requirement": "REQUIRED",
          "priority": 10,
          "autheticatorFlow": false,
          "userSetupAllowed": false
        },
        {
          "authenticator": "basic-auth-otp",
          "authenticatorFlow": false,
          "requirement": "DISABLED",
          "priority": 20,
          "autheticatorFlow": false,
          "userSetupAllowed": false
        },
        {
          "authenticator": "auth-spnego",
          "authenticatorFlow": false,
          "requirement": "DISABLED",
          "priority": 30,
          "autheticatorFlow": false,
          "userSetupAllowed": false
        }
      ]
    },
    {
      "id": "e67b4099-c6e8-4898-8e09-d9558f99d26e",
      "alias": "Browser - Conditional OTP",
      "description": "Flow to determine if the OTP is required for the authentication",
      "providerId": "basic-flow",
      "topLevel": false,
      "builtIn": true,
      "authenticationExecutions": [
        {
          "authenticator": "conditional-user-configured",
          "authenticatorFlow": false,
          "requirement": "REQUIRED",
          "priority": 10,
          "autheticatorFlow": false,
          "userSetupAllowed": false
        },
        {
          "authenticator": "auth-otp-form",
          "authenticatorFlow": false,
          "requirement": "REQUIRED",
          "priority": 20,
          "autheticatorFlow": false,
          "userSetupAllowed": false
        }
      ]
    },
    {
      "id": "5ebaddf9-f956-4491-8bb1-ab26fd1dedda",
      "alias": "Dataland First Broker Login",
      "description": "",
      "providerId": "basic-flow",
      "topLevel": true,
      "builtIn": false,
      "authenticationExecutions": [
        {
          "authenticator": "idp-create-user-if-unique",
          "authenticatorFlow": false,
          "requirement": "REQUIRED",
          "priority": 0,
          "autheticatorFlow": false,
          "userSetupAllowed": false
        }
      ]
    },
    {
      "id": "9f660e65-d00d-46a6-8537-79420c7781ad",
      "alias": "Direct Grant - Conditional OTP",
      "description": "Flow to determine if the OTP is required for the authentication",
      "providerId": "basic-flow",
      "topLevel": false,
      "builtIn": true,
      "authenticationExecutions": [
        {
          "authenticator": "conditional-user-configured",
          "authenticatorFlow": false,
          "requirement": "REQUIRED",
          "priority": 10,
          "autheticatorFlow": false,
          "userSetupAllowed": false
        },
        {
          "authenticator": "direct-grant-validate-otp",
          "authenticatorFlow": false,
          "requirement": "REQUIRED",
          "priority": 20,
          "autheticatorFlow": false,
          "userSetupAllowed": false
        }
      ]
    },
    {
      "id": "51984408-e48b-4f66-b49f-de75bdc8f540",
      "alias": "First broker login - Conditional OTP",
      "description": "Flow to determine if the OTP is required for the authentication",
      "providerId": "basic-flow",
      "topLevel": false,
      "builtIn": true,
      "authenticationExecutions": [
        {
          "authenticator": "conditional-user-configured",
          "authenticatorFlow": false,
          "requirement": "REQUIRED",
          "priority": 10,
          "autheticatorFlow": false,
          "userSetupAllowed": false
        },
        {
          "authenticator": "auth-otp-form",
          "authenticatorFlow": false,
          "requirement": "REQUIRED",
          "priority": 20,
          "autheticatorFlow": false,
          "userSetupAllowed": false
        }
      ]
    },
    {
      "id": "6312c017-46ba-4e4b-8069-e83d536cba91",
      "alias": "Handle Existing Account",
      "description": "Handle what to do if there is existing account with same email/username like authenticated identity provider",
      "providerId": "basic-flow",
      "topLevel": false,
      "builtIn": true,
      "authenticationExecutions": [
        {
          "authenticator": "idp-confirm-link",
          "authenticatorFlow": false,
          "requirement": "REQUIRED",
          "priority": 10,
          "autheticatorFlow": false,
          "userSetupAllowed": false
        },
        {
          "authenticatorFlow": true,
          "requirement": "REQUIRED",
          "priority": 20,
          "autheticatorFlow": true,
          "flowAlias": "Account verification options",
          "userSetupAllowed": false
        }
      ]
    },
    {
      "id": "a108c7ef-4910-4014-be0a-e541873e7b6d",
      "alias": "Reset - Conditional OTP",
      "description": "Flow to determine if the OTP should be reset or not. Set to REQUIRED to force.",
      "providerId": "basic-flow",
      "topLevel": false,
      "builtIn": true,
      "authenticationExecutions": [
        {
          "authenticator": "conditional-user-configured",
          "authenticatorFlow": false,
          "requirement": "REQUIRED",
          "priority": 10,
          "autheticatorFlow": false,
          "userSetupAllowed": false
        },
        {
          "authenticator": "reset-otp",
          "authenticatorFlow": false,
          "requirement": "REQUIRED",
          "priority": 20,
          "autheticatorFlow": false,
          "userSetupAllowed": false
        }
      ]
    },
    {
      "id": "5d14f35b-a1a8-4044-8d8a-7f538a616fd8",
      "alias": "User creation or linking",
      "description": "Flow for the existing/non-existing user alternatives",
      "providerId": "basic-flow",
      "topLevel": false,
      "builtIn": true,
      "authenticationExecutions": [
        {
          "authenticatorConfig": "create unique user config",
          "authenticator": "idp-create-user-if-unique",
          "authenticatorFlow": false,
          "requirement": "ALTERNATIVE",
          "priority": 10,
          "autheticatorFlow": false,
          "userSetupAllowed": false
        },
        {
          "authenticatorFlow": true,
          "requirement": "ALTERNATIVE",
          "priority": 20,
          "autheticatorFlow": true,
          "flowAlias": "Handle Existing Account",
          "userSetupAllowed": false
        }
      ]
    },
    {
      "id": "1d746ff4-7f9e-434a-ab5d-3192eef6c3c8",
      "alias": "Verify Existing Account by Re-authentication",
      "description": "Reauthentication of existing account",
      "providerId": "basic-flow",
      "topLevel": false,
      "builtIn": true,
      "authenticationExecutions": [
        {
          "authenticator": "idp-username-password-form",
          "authenticatorFlow": false,
          "requirement": "REQUIRED",
          "priority": 10,
          "autheticatorFlow": false,
          "userSetupAllowed": false
        },
        {
          "authenticatorFlow": true,
          "requirement": "CONDITIONAL",
          "priority": 20,
          "autheticatorFlow": true,
          "flowAlias": "First broker login - Conditional OTP",
          "userSetupAllowed": false
        }
      ]
    },
    {
      "id": "2c808987-e900-46db-931b-3e6e524d38f7",
      "alias": "browser",
      "description": "browser based authentication",
      "providerId": "basic-flow",
      "topLevel": true,
      "builtIn": true,
      "authenticationExecutions": [
        {
          "authenticator": "auth-cookie",
          "authenticatorFlow": false,
          "requirement": "ALTERNATIVE",
          "priority": 10,
          "autheticatorFlow": false,
          "userSetupAllowed": false
        },
        {
          "authenticator": "auth-spnego",
          "authenticatorFlow": false,
          "requirement": "DISABLED",
          "priority": 20,
          "autheticatorFlow": false,
          "userSetupAllowed": false
        },
        {
          "authenticator": "identity-provider-redirector",
          "authenticatorFlow": false,
          "requirement": "ALTERNATIVE",
          "priority": 25,
          "autheticatorFlow": false,
          "userSetupAllowed": false
        },
        {
          "authenticatorFlow": true,
          "requirement": "ALTERNATIVE",
          "priority": 30,
          "autheticatorFlow": true,
          "flowAlias": "forms",
          "userSetupAllowed": false
        }
      ]
    },
    {
      "id": "a53d908c-cdc5-45b2-b359-3fa12de23042",
      "alias": "clients",
      "description": "Base authentication for clients",
      "providerId": "client-flow",
      "topLevel": true,
      "builtIn": true,
      "authenticationExecutions": [
        {
          "authenticator": "client-secret",
          "authenticatorFlow": false,
          "requirement": "ALTERNATIVE",
          "priority": 10,
          "autheticatorFlow": false,
          "userSetupAllowed": false
        },
        {
          "authenticator": "client-jwt",
          "authenticatorFlow": false,
          "requirement": "ALTERNATIVE",
          "priority": 20,
          "autheticatorFlow": false,
          "userSetupAllowed": false
        },
        {
          "authenticator": "client-secret-jwt",
          "authenticatorFlow": false,
          "requirement": "ALTERNATIVE",
          "priority": 30,
          "autheticatorFlow": false,
          "userSetupAllowed": false
        },
        {
          "authenticator": "client-x509",
          "authenticatorFlow": false,
          "requirement": "ALTERNATIVE",
          "priority": 40,
          "autheticatorFlow": false,
          "userSetupAllowed": false
        }
      ]
    },
    {
      "id": "1c8e9f15-6304-45b2-92e1-09746367cdca",
      "alias": "direct grant",
      "description": "OpenID Connect Resource Owner Grant",
      "providerId": "basic-flow",
      "topLevel": true,
      "builtIn": true,
      "authenticationExecutions": [
        {
          "authenticator": "direct-grant-validate-username",
          "authenticatorFlow": false,
          "requirement": "REQUIRED",
          "priority": 10,
          "autheticatorFlow": false,
          "userSetupAllowed": false
        },
        {
          "authenticator": "direct-grant-validate-password",
          "authenticatorFlow": false,
          "requirement": "REQUIRED",
          "priority": 20,
          "autheticatorFlow": false,
          "userSetupAllowed": false
        },
        {
          "authenticatorFlow": true,
          "requirement": "CONDITIONAL",
          "priority": 30,
          "autheticatorFlow": true,
          "flowAlias": "Direct Grant - Conditional OTP",
          "userSetupAllowed": false
        }
      ]
    },
    {
      "id": "94349362-c7ce-4eeb-8aaa-9ab2993a5e80",
      "alias": "docker auth",
      "description": "Used by Docker clients to authenticate against the IDP",
      "providerId": "basic-flow",
      "topLevel": true,
      "builtIn": true,
      "authenticationExecutions": [
        {
          "authenticator": "docker-http-basic-authenticator",
          "authenticatorFlow": false,
          "requirement": "REQUIRED",
          "priority": 10,
          "autheticatorFlow": false,
          "userSetupAllowed": false
        }
      ]
    },
    {
      "id": "9a820824-5915-4190-b7e9-8d9e2f4c99cd",
      "alias": "first broker login",
      "description": "Actions taken after first broker login with identity provider account, which is not yet linked to any Keycloak account",
      "providerId": "basic-flow",
      "topLevel": true,
      "builtIn": true,
      "authenticationExecutions": [
        {
          "authenticatorConfig": "review profile config",
          "authenticator": "idp-review-profile",
          "authenticatorFlow": false,
          "requirement": "REQUIRED",
          "priority": 10,
          "autheticatorFlow": false,
          "userSetupAllowed": false
        },
        {
          "authenticatorFlow": true,
          "requirement": "REQUIRED",
          "priority": 20,
          "autheticatorFlow": true,
          "flowAlias": "User creation or linking",
          "userSetupAllowed": false
        }
      ]
    },
    {
      "id": "ce4e4e29-7ecf-435d-93b3-95dbcfec871d",
      "alias": "forms",
      "description": "Username, password, otp and other auth forms.",
      "providerId": "basic-flow",
      "topLevel": false,
      "builtIn": true,
      "authenticationExecutions": [
        {
          "authenticator": "auth-username-password-form",
          "authenticatorFlow": false,
          "requirement": "REQUIRED",
          "priority": 10,
          "autheticatorFlow": false,
          "userSetupAllowed": false
        },
        {
          "authenticatorFlow": true,
          "requirement": "CONDITIONAL",
          "priority": 20,
          "autheticatorFlow": true,
          "flowAlias": "Browser - Conditional OTP",
          "userSetupAllowed": false
        }
      ]
    },
    {
      "id": "71dc927c-49ca-4fc2-8ef3-e109648fc61e",
      "alias": "http challenge",
      "description": "An authentication flow based on challenge-response HTTP Authentication Schemes",
      "providerId": "basic-flow",
      "topLevel": true,
      "builtIn": true,
      "authenticationExecutions": [
        {
          "authenticator": "no-cookie-redirect",
          "authenticatorFlow": false,
          "requirement": "REQUIRED",
          "priority": 10,
          "autheticatorFlow": false,
          "userSetupAllowed": false
        },
        {
          "authenticatorFlow": true,
          "requirement": "REQUIRED",
          "priority": 20,
          "autheticatorFlow": true,
          "flowAlias": "Authentication Options",
          "userSetupAllowed": false
        }
      ]
    },
    {
      "id": "2fcff9eb-d16c-453b-b415-542faad8972a",
      "alias": "registration",
      "description": "registration flow",
      "providerId": "basic-flow",
      "topLevel": true,
      "builtIn": true,
      "authenticationExecutions": [
        {
          "authenticator": "registration-page-form",
          "authenticatorFlow": true,
          "requirement": "REQUIRED",
          "priority": 10,
          "autheticatorFlow": true,
          "flowAlias": "registration form",
          "userSetupAllowed": false
        }
      ]
    },
    {
      "id": "f1c3bd09-8dd8-4466-a139-aae3f54a1d52",
      "alias": "registration form",
      "description": "registration form",
      "providerId": "form-flow",
      "topLevel": false,
      "builtIn": true,
      "authenticationExecutions": [
        {
          "authenticator": "registration-user-creation",
          "authenticatorFlow": false,
          "requirement": "REQUIRED",
          "priority": 20,
          "autheticatorFlow": false,
          "userSetupAllowed": false
        },
        {
          "authenticator": "registration-profile-action",
          "authenticatorFlow": false,
          "requirement": "REQUIRED",
          "priority": 40,
          "autheticatorFlow": false,
          "userSetupAllowed": false
        },
        {
          "authenticator": "registration-password-action",
          "authenticatorFlow": false,
          "requirement": "REQUIRED",
          "priority": 50,
          "autheticatorFlow": false,
          "userSetupAllowed": false
        },
        {
          "authenticator": "registration-recaptcha-action",
          "authenticatorFlow": false,
          "requirement": "DISABLED",
          "priority": 60,
          "autheticatorFlow": false,
          "userSetupAllowed": false
        }
      ]
    },
    {
      "id": "bf6df53a-b5bc-499d-8f1c-1833f80bab0f",
      "alias": "reset credentials",
      "description": "Reset credentials for a user if they forgot their password or something",
      "providerId": "basic-flow",
      "topLevel": true,
      "builtIn": true,
      "authenticationExecutions": [
        {
          "authenticator": "reset-credentials-choose-user",
          "authenticatorFlow": false,
          "requirement": "REQUIRED",
          "priority": 10,
          "autheticatorFlow": false,
          "userSetupAllowed": false
        },
        {
          "authenticator": "reset-credential-email",
          "authenticatorFlow": false,
          "requirement": "REQUIRED",
          "priority": 20,
          "autheticatorFlow": false,
          "userSetupAllowed": false
        },
        {
          "authenticator": "reset-password",
          "authenticatorFlow": false,
          "requirement": "REQUIRED",
          "priority": 30,
          "autheticatorFlow": false,
          "userSetupAllowed": false
        },
        {
          "authenticatorFlow": true,
          "requirement": "CONDITIONAL",
          "priority": 40,
          "autheticatorFlow": true,
          "flowAlias": "Reset - Conditional OTP",
          "userSetupAllowed": false
        }
      ]
    },
    {
      "id": "632545f5-ef21-439e-a392-c831fc512251",
      "alias": "saml ecp",
      "description": "SAML ECP Profile Authentication Flow",
      "providerId": "basic-flow",
      "topLevel": true,
      "builtIn": true,
      "authenticationExecutions": [
        {
          "authenticator": "http-basic-authenticator",
          "authenticatorFlow": false,
          "requirement": "REQUIRED",
          "priority": 10,
          "autheticatorFlow": false,
          "userSetupAllowed": false
        }
      ]
    }
  ],
  "authenticatorConfig": [
    {
      "id": "be57c563-4792-4bc0-861e-917931ba8467",
      "alias": "create unique user config",
      "config": {
        "require.password.update.after.registration": "false"
      }
    },
    {
      "id": "5249e431-c2d4-4c35-8180-de4fb3c1db3f",
      "alias": "review profile config",
      "config": {
        "update.profile.on.first.login": "missing"
      }
    }
  ],
  "requiredActions": [
    {
      "alias": "CONFIGURE_TOTP",
      "name": "Configure OTP",
      "providerId": "CONFIGURE_TOTP",
      "enabled": true,
      "defaultAction": false,
      "priority": 10,
      "config": {}
    },
    {
      "alias": "terms_and_conditions",
      "name": "Terms and Conditions",
      "providerId": "terms_and_conditions",
      "enabled": true,
      "defaultAction": true,
      "priority": 20,
      "config": {}
    },
    {
      "alias": "UPDATE_PASSWORD",
      "name": "Update Password",
      "providerId": "UPDATE_PASSWORD",
      "enabled": true,
      "defaultAction": false,
      "priority": 30,
      "config": {}
    },
    {
      "alias": "UPDATE_PROFILE",
      "name": "Update Profile",
      "providerId": "UPDATE_PROFILE",
      "enabled": true,
      "defaultAction": false,
      "priority": 40,
      "config": {}
    },
    {
      "alias": "VERIFY_EMAIL",
      "name": "Verify Email",
      "providerId": "VERIFY_EMAIL",
      "enabled": true,
      "defaultAction": false,
      "priority": 50,
      "config": {}
    },
    {
      "alias": "delete_account",
      "name": "Delete Account",
      "providerId": "delete_account",
      "enabled": false,
      "defaultAction": false,
      "priority": 60,
      "config": {}
    },
    {
      "alias": "update_user_locale",
      "name": "Update User Locale",
      "providerId": "update_user_locale",
      "enabled": true,
      "defaultAction": false,
      "priority": 1000,
      "config": {}
    }
  ],
  "browserFlow": "browser",
  "registrationFlow": "registration",
  "directGrantFlow": "direct grant",
  "resetCredentialsFlow": "reset credentials",
  "clientAuthenticationFlow": "clients",
  "dockerAuthenticationFlow": "docker auth",
  "attributes": {
    "cibaBackchannelTokenDeliveryMode": "poll",
    "cibaAuthRequestedUserHint": "login_hint",
    "clientOfflineSessionMaxLifespan": "0",
    "oauth2DevicePollingInterval": "5",
    "clientSessionIdleTimeout": "0",
    "userProfileEnabled": "false",
    "clientOfflineSessionIdleTimeout": "0",
    "cibaInterval": "5",
    "realmReusableOtpCode": "false",
    "cibaExpiresIn": "120",
    "oauth2DeviceCodeLifespan": "600",
    "parRequestUriLifespan": "60",
    "clientSessionMaxLifespan": "0",
    "frontendUrl": "${KEYCLOAK_FRONTEND_URL}",
    "acr.loa.map": "{}"
  },
<<<<<<< HEAD
  "keycloakVersion": "20.0.0",
=======
  "keycloakVersion": "20.0.1",
>>>>>>> d48bc09e
  "userManagedAccessAllowed": false,
  "clientProfiles": {
    "profiles": []
  },
  "clientPolicies": {
    "policies": []
  }
}<|MERGE_RESOLUTION|>--- conflicted
+++ resolved
@@ -2498,11 +2498,7 @@
     "frontendUrl": "${KEYCLOAK_FRONTEND_URL}",
     "acr.loa.map": "{}"
   },
-<<<<<<< HEAD
-  "keycloakVersion": "20.0.0",
-=======
   "keycloakVersion": "20.0.1",
->>>>>>> d48bc09e
   "userManagedAccessAllowed": false,
   "clientProfiles": {
     "profiles": []
