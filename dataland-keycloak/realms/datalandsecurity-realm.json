{
  "id" : "datalandsecurity",
  "realm" : "datalandsecurity",
  "displayName" : "",
  "displayNameHtml" : "",
  "notBefore" : 0,
  "defaultSignatureAlgorithm" : "RS256",
  "revokeRefreshToken" : false,
  "refreshTokenMaxReuse" : 0,
  "accessTokenLifespan" : 600,
  "accessTokenLifespanForImplicitFlow" : 900,
  "ssoSessionIdleTimeout" : 1800,
  "ssoSessionMaxLifespan" : 36000,
  "ssoSessionIdleTimeoutRememberMe" : 0,
  "ssoSessionMaxLifespanRememberMe" : 0,
  "offlineSessionIdleTimeout" : 2592000,
  "offlineSessionMaxLifespanEnabled" : false,
  "offlineSessionMaxLifespan" : 5184000,
  "clientSessionIdleTimeout" : 0,
  "clientSessionMaxLifespan" : 0,
  "clientOfflineSessionIdleTimeout" : 0,
  "clientOfflineSessionMaxLifespan" : 0,
  "accessCodeLifespan" : 60,
  "accessCodeLifespanUserAction" : 300,
  "accessCodeLifespanLogin" : 1800,
  "actionTokenGeneratedByAdminLifespan" : 43200,
  "actionTokenGeneratedByUserLifespan" : 600,
  "oauth2DeviceCodeLifespan" : 600,
  "oauth2DevicePollingInterval" : 5,
  "enabled" : true,
  "sslRequired" : "none",
  "registrationAllowed" : true,
  "registrationEmailAsUsername" : true,
  "rememberMe" : true,
  "verifyEmail" : true,
  "loginWithEmailAllowed" : true,
  "duplicateEmailsAllowed" : false,
  "resetPasswordAllowed" : true,
  "editUsernameAllowed" : false,
  "bruteForceProtected" : false,
  "permanentLockout" : false,
  "maxFailureWaitSeconds" : 900,
  "minimumQuickLoginWaitSeconds" : 60,
  "waitIncrementSeconds" : 60,
  "quickLoginCheckMilliSeconds" : 1000,
  "maxDeltaTimeSeconds" : 43200,
  "failureFactor" : 30,
  "roles" : {
    "realm" : [ {
      "id" : "ca914961-7666-483f-a848-3a01c4a7e228",
      "name" : "ROLE_USER",
      "composite" : false,
      "clientRole" : false,
      "containerId" : "datalandsecurity",
      "attributes" : { }
    }, {
      "id" : "2316bdbb-58be-4b43-9bcf-f2102c26e5e2",
      "name" : "ROLE_ADMIN",
      "composite" : true,
      "composites" : {
        "realm" : [ "ROLE_USER" ]
      },
      "clientRole" : false,
      "containerId" : "datalandsecurity",
      "attributes" : { }
    }, {
      "id" : "dcd961fb-0a10-4d87-baae-07d6c80cbd9e",
      "name" : "uma_authorization",
      "description" : "${role_uma_authorization}",
      "composite" : false,
      "clientRole" : false,
      "containerId" : "datalandsecurity",
      "attributes" : { }
    }, {
      "id" : "bb092f71-42b3-4957-b808-9906f2d82fca",
      "name" : "default-roles-datalandsecurity",
      "description" : "${role_default-roles}",
      "composite" : true,
      "composites" : {
        "realm" : [ "ROLE_USER", "offline_access", "uma_authorization" ],
        "client" : {
          "account" : [ "manage-account", "view-profile" ]
        }
      },
      "clientRole" : false,
      "containerId" : "datalandsecurity",
      "attributes" : { }
    }, {
      "id" : "3f68b79e-be0f-442a-8321-ffa1aabc6da6",
      "name" : "offline_access",
      "description" : "${role_offline-access}",
      "composite" : false,
      "clientRole" : false,
      "containerId" : "datalandsecurity",
      "attributes" : { }
    } ],
    "client" : {
      "dataland-public" : [ ],
      "realm-management" : [ {
        "id" : "d93667ce-e088-4833-b796-ccfdc62ca5ca",
        "name" : "manage-clients",
        "description" : "${role_manage-clients}",
        "composite" : false,
        "clientRole" : true,
        "containerId" : "71cf14a6-93cb-4428-81a9-5e40a1b24ed7",
        "attributes" : { }
      }, {
        "id" : "ff562005-3b6a-4beb-8a02-1597f05b7529",
        "name" : "manage-authorization",
        "description" : "${role_manage-authorization}",
        "composite" : false,
        "clientRole" : true,
        "containerId" : "71cf14a6-93cb-4428-81a9-5e40a1b24ed7",
        "attributes" : { }
      }, {
        "id" : "803fbe9f-6274-4107-9960-2a0d7cfab7b6",
        "name" : "manage-realm",
        "description" : "${role_manage-realm}",
        "composite" : false,
        "clientRole" : true,
        "containerId" : "71cf14a6-93cb-4428-81a9-5e40a1b24ed7",
        "attributes" : { }
      }, {
        "id" : "8d32d213-9c6b-470b-8d05-8d65b102429c",
        "name" : "realm-admin",
        "description" : "${role_realm-admin}",
        "composite" : true,
        "composites" : {
          "client" : {
            "realm-management" : [ "manage-clients", "manage-authorization", "manage-realm", "query-clients", "create-client", "manage-identity-providers", "query-realms", "query-users", "view-realm", "view-events", "impersonation", "manage-users", "view-users", "manage-events", "view-identity-providers", "view-clients", "view-authorization", "query-groups" ]
          }
        },
        "clientRole" : true,
        "containerId" : "71cf14a6-93cb-4428-81a9-5e40a1b24ed7",
        "attributes" : { }
      }, {
        "id" : "574c6199-b598-4ea0-8fdc-73c4f5037560",
        "name" : "query-clients",
        "description" : "${role_query-clients}",
        "composite" : false,
        "clientRole" : true,
        "containerId" : "71cf14a6-93cb-4428-81a9-5e40a1b24ed7",
        "attributes" : { }
      }, {
        "id" : "d7a66400-c8d2-429c-8efd-7e50db83cc70",
        "name" : "create-client",
        "description" : "${role_create-client}",
        "composite" : false,
        "clientRole" : true,
        "containerId" : "71cf14a6-93cb-4428-81a9-5e40a1b24ed7",
        "attributes" : { }
      }, {
        "id" : "86bca689-4932-4af4-b9d2-831a743cdffc",
        "name" : "manage-identity-providers",
        "description" : "${role_manage-identity-providers}",
        "composite" : false,
        "clientRole" : true,
        "containerId" : "71cf14a6-93cb-4428-81a9-5e40a1b24ed7",
        "attributes" : { }
      }, {
        "id" : "2c549ca0-90e2-4e77-adb1-0cf5702ee2f9",
        "name" : "query-realms",
        "description" : "${role_query-realms}",
        "composite" : false,
        "clientRole" : true,
        "containerId" : "71cf14a6-93cb-4428-81a9-5e40a1b24ed7",
        "attributes" : { }
      }, {
        "id" : "1d36bf4c-919a-407a-a70c-2274c5a6962a",
        "name" : "query-users",
        "description" : "${role_query-users}",
        "composite" : false,
        "clientRole" : true,
        "containerId" : "71cf14a6-93cb-4428-81a9-5e40a1b24ed7",
        "attributes" : { }
      }, {
        "id" : "7f5dc158-cb73-411a-99ef-c2f0dd462a4c",
        "name" : "view-realm",
        "description" : "${role_view-realm}",
        "composite" : false,
        "clientRole" : true,
        "containerId" : "71cf14a6-93cb-4428-81a9-5e40a1b24ed7",
        "attributes" : { }
      }, {
        "id" : "5871e12f-68a3-461a-b029-dbc061c5bbc2",
        "name" : "view-events",
        "description" : "${role_view-events}",
        "composite" : false,
        "clientRole" : true,
        "containerId" : "71cf14a6-93cb-4428-81a9-5e40a1b24ed7",
        "attributes" : { }
      }, {
        "id" : "83eb6af7-a931-4da5-905c-e96da315ed45",
        "name" : "impersonation",
        "description" : "${role_impersonation}",
        "composite" : false,
        "clientRole" : true,
        "containerId" : "71cf14a6-93cb-4428-81a9-5e40a1b24ed7",
        "attributes" : { }
      }, {
        "id" : "59db2035-f9cf-457c-837c-8663c2a62e78",
        "name" : "manage-users",
        "description" : "${role_manage-users}",
        "composite" : false,
        "clientRole" : true,
        "containerId" : "71cf14a6-93cb-4428-81a9-5e40a1b24ed7",
        "attributes" : { }
      }, {
        "id" : "bc2f57f4-7c90-4631-8eb2-a9fbf192b5b8",
        "name" : "view-users",
        "description" : "${role_view-users}",
        "composite" : true,
        "composites" : {
          "client" : {
            "realm-management" : [ "query-users", "query-groups" ]
          }
        },
        "clientRole" : true,
        "containerId" : "71cf14a6-93cb-4428-81a9-5e40a1b24ed7",
        "attributes" : { }
      }, {
        "id" : "e7bcefb5-9da9-4931-a6cf-356bf7c46782",
        "name" : "manage-events",
        "description" : "${role_manage-events}",
        "composite" : false,
        "clientRole" : true,
        "containerId" : "71cf14a6-93cb-4428-81a9-5e40a1b24ed7",
        "attributes" : { }
      }, {
        "id" : "fd08d94e-6ace-4023-b33f-6290ecd97445",
        "name" : "view-identity-providers",
        "description" : "${role_view-identity-providers}",
        "composite" : false,
        "clientRole" : true,
        "containerId" : "71cf14a6-93cb-4428-81a9-5e40a1b24ed7",
        "attributes" : { }
      }, {
        "id" : "7d08b410-73eb-49a9-8169-38ce165fef4c",
        "name" : "view-clients",
        "description" : "${role_view-clients}",
        "composite" : true,
        "composites" : {
          "client" : {
            "realm-management" : [ "query-clients" ]
          }
        },
        "clientRole" : true,
        "containerId" : "71cf14a6-93cb-4428-81a9-5e40a1b24ed7",
        "attributes" : { }
      }, {
        "id" : "3c14c2c1-6a1b-4691-b305-0d0da932d922",
        "name" : "view-authorization",
        "description" : "${role_view-authorization}",
        "composite" : false,
        "clientRole" : true,
        "containerId" : "71cf14a6-93cb-4428-81a9-5e40a1b24ed7",
        "attributes" : { }
      }, {
        "id" : "755e2a0b-0c8b-432c-b64c-fc562587f146",
        "name" : "query-groups",
        "description" : "${role_query-groups}",
        "composite" : false,
        "clientRole" : true,
        "containerId" : "71cf14a6-93cb-4428-81a9-5e40a1b24ed7",
        "attributes" : { }
      } ],
      "dataland-backend" : [ ],
      "security-admin-console" : [ ],
      "admin-cli" : [ ],
      "account-console" : [ ],
      "broker" : [ {
        "id" : "3016841e-fb70-408d-a332-c05d22cebab1",
        "name" : "read-token",
        "description" : "${role_read-token}",
        "composite" : false,
        "clientRole" : true,
        "containerId" : "fd3061df-88b7-4080-90b5-1ec52cca7f13",
        "attributes" : { }
      } ],
      "account" : [ {
        "id" : "e8c7e24a-42a9-4190-89da-9e0e75c1f61d",
        "name" : "delete-account",
        "description" : "${role_delete-account}",
        "composite" : false,
        "clientRole" : true,
        "containerId" : "a979df2f-c240-4055-b68a-b132d4d1494e",
        "attributes" : { }
      }, {
        "id" : "9a1107b3-2984-471a-83bd-926787001639",
        "name" : "manage-consent",
        "description" : "${role_manage-consent}",
        "composite" : true,
        "composites" : {
          "client" : {
            "account" : [ "view-consent" ]
          }
        },
        "clientRole" : true,
        "containerId" : "a979df2f-c240-4055-b68a-b132d4d1494e",
        "attributes" : { }
      }, {
        "id" : "cca2058b-bcb6-46a9-aa37-63db7f63e17a",
        "name" : "manage-account-links",
        "description" : "${role_manage-account-links}",
        "composite" : false,
        "clientRole" : true,
        "containerId" : "a979df2f-c240-4055-b68a-b132d4d1494e",
        "attributes" : { }
      }, {
        "id" : "92eb7ea1-88ff-444a-93cc-cf0d3833685f",
        "name" : "view-applications",
        "description" : "${role_view-applications}",
        "composite" : false,
        "clientRole" : true,
        "containerId" : "a979df2f-c240-4055-b68a-b132d4d1494e",
        "attributes" : { }
      }, {
        "id" : "66fab107-22f6-4713-8177-9e73a92e7093",
        "name" : "view-consent",
        "description" : "${role_view-consent}",
        "composite" : false,
        "clientRole" : true,
        "containerId" : "a979df2f-c240-4055-b68a-b132d4d1494e",
        "attributes" : { }
      }, {
        "id" : "10d49b81-59e7-4382-80a0-230890e387c4",
        "name" : "view-groups",
        "description" : "${role_view-groups}",
        "composite" : false,
        "clientRole" : true,
        "containerId" : "a979df2f-c240-4055-b68a-b132d4d1494e",
        "attributes" : { }
      }, {
        "id" : "0973068b-7a93-4915-aa77-f59a1eeff9f9",
        "name" : "manage-account",
        "description" : "${role_manage-account}",
        "composite" : true,
        "composites" : {
          "client" : {
            "account" : [ "manage-account-links" ]
          }
        },
        "clientRole" : true,
        "containerId" : "a979df2f-c240-4055-b68a-b132d4d1494e",
        "attributes" : { }
      }, {
        "id" : "4787bcbe-8c5e-4fc8-9482-84ac758c2628",
        "name" : "view-profile",
        "description" : "${role_view-profile}",
        "composite" : false,
        "clientRole" : true,
        "containerId" : "a979df2f-c240-4055-b68a-b132d4d1494e",
        "attributes" : { }
      } ]
    }
  },
  "groups" : [ {
    "id" : "6bd6cc0b-e55a-4c60-8ad3-8cb7bd8b1254",
    "name" : "DFINEDEVELOPERS",
    "path" : "/DFINEDEVELOPERS",
    "attributes" : { },
    "realmRoles" : [ ],
    "clientRoles" : { },
    "subGroups" : [ ]
  } ],
  "defaultRole" : {
    "id" : "bb092f71-42b3-4957-b808-9906f2d82fca",
    "name" : "default-roles-datalandsecurity",
    "description" : "${role_default-roles}",
    "composite" : true,
    "clientRole" : false,
    "containerId" : "datalandsecurity"
  },
<<<<<<< HEAD
  "requiredCredentials": [
    "password"
  ],
  "passwordPolicy" : "length(12) and maxLength(128)",
  "otpPolicyType": "totp",
  "otpPolicyAlgorithm": "HmacSHA1",
  "otpPolicyInitialCounter": 0,
  "otpPolicyDigits": 6,
  "otpPolicyLookAheadWindow": 1,
  "otpPolicyPeriod": 30,
  "otpPolicyCodeReusable": false,
  "otpSupportedApplications": [
    "totpAppGoogleName",
    "totpAppFreeOTPName"
  ],
  "webAuthnPolicyRpEntityName": "keycloak",
  "webAuthnPolicySignatureAlgorithms": [
    "ES256"
  ],
  "webAuthnPolicyRpId": "",
  "webAuthnPolicyAttestationConveyancePreference": "not specified",
  "webAuthnPolicyAuthenticatorAttachment": "not specified",
  "webAuthnPolicyRequireResidentKey": "not specified",
  "webAuthnPolicyUserVerificationRequirement": "not specified",
  "webAuthnPolicyCreateTimeout": 0,
  "webAuthnPolicyAvoidSameAuthenticatorRegister": false,
  "webAuthnPolicyAcceptableAaguids": [],
  "webAuthnPolicyPasswordlessRpEntityName": "keycloak",
  "webAuthnPolicyPasswordlessSignatureAlgorithms": [
    "ES256"
  ],
  "webAuthnPolicyPasswordlessRpId": "",
  "webAuthnPolicyPasswordlessAttestationConveyancePreference": "not specified",
  "webAuthnPolicyPasswordlessAuthenticatorAttachment": "not specified",
  "webAuthnPolicyPasswordlessRequireResidentKey": "not specified",
  "webAuthnPolicyPasswordlessUserVerificationRequirement": "not specified",
  "webAuthnPolicyPasswordlessCreateTimeout": 0,
  "webAuthnPolicyPasswordlessAvoidSameAuthenticatorRegister": false,
  "webAuthnPolicyPasswordlessAcceptableAaguids": [],
  "users": [
=======
  "requiredCredentials" : [ "password" ],
  "otpPolicyType" : "totp",
  "otpPolicyAlgorithm" : "HmacSHA1",
  "otpPolicyInitialCounter" : 0,
  "otpPolicyDigits" : 6,
  "otpPolicyLookAheadWindow" : 1,
  "otpPolicyPeriod" : 30,
  "otpPolicyCodeReusable" : false,
  "otpSupportedApplications" : [ "totpAppGoogleName", "totpAppFreeOTPName" ],
  "webAuthnPolicyRpEntityName" : "keycloak",
  "webAuthnPolicySignatureAlgorithms" : [ "ES256" ],
  "webAuthnPolicyRpId" : "",
  "webAuthnPolicyAttestationConveyancePreference" : "not specified",
  "webAuthnPolicyAuthenticatorAttachment" : "not specified",
  "webAuthnPolicyRequireResidentKey" : "not specified",
  "webAuthnPolicyUserVerificationRequirement" : "not specified",
  "webAuthnPolicyCreateTimeout" : 0,
  "webAuthnPolicyAvoidSameAuthenticatorRegister" : false,
  "webAuthnPolicyAcceptableAaguids" : [ ],
  "webAuthnPolicyPasswordlessRpEntityName" : "keycloak",
  "webAuthnPolicyPasswordlessSignatureAlgorithms" : [ "ES256" ],
  "webAuthnPolicyPasswordlessRpId" : "",
  "webAuthnPolicyPasswordlessAttestationConveyancePreference" : "not specified",
  "webAuthnPolicyPasswordlessAuthenticatorAttachment" : "not specified",
  "webAuthnPolicyPasswordlessRequireResidentKey" : "not specified",
  "webAuthnPolicyPasswordlessUserVerificationRequirement" : "not specified",
  "webAuthnPolicyPasswordlessCreateTimeout" : 0,
  "webAuthnPolicyPasswordlessAvoidSameAuthenticatorRegister" : false,
  "webAuthnPolicyPasswordlessAcceptableAaguids" : [ ],
  "users" : [
>>>>>>> a141582a
    {
      "id" : "c5ef10b1-de23-4a01-9005-e62ea226ee83",
      "createdTimestamp" : 1655881231268,
      "username" : "data_uploader",
      "enabled" : true,
      "totp" : false,
      "emailVerified" : true,
      "credentials" : [
        {
          "id" : "b0bb5d63-0e6b-47af-a3f7-462e1a881cd9",
          "type" : "password",
          "createdDate" : 1655881525020,
          "secretData" : "{\"value\":\"${KEYCLOAK_UPLOADER_VALUE}\",\"salt\":\"${KEYCLOAK_UPLOADER_SALT}\",\"additionalParameters\":{ }}",
          "credentialData" : "{\"hashIterations\":27500,\"algorithm\":\"pbkdf2-sha256\",\"additionalParameters\":{ }}"
        }
      ],
      "disableableCredentialTypes" : [ ],
      "requiredActions" : [ ],
      "realmRoles" : [
        "ROLE_ADMIN",
        "default-roles-datalandsecurity"
      ],
      "notBefore" : 0,
      "groups" : [ ]
    }, {
      "id" : "18b67ecc-1176-4506-8414-1e81661017ca",
      "createdTimestamp" : 1655881254758,
      "username" : "data_reader",
      "enabled" : true,
      "totp" : false,
      "emailVerified" : true,
      "credentials" : [
        {
          "id" : "2146c047-7342-4adb-ae73-33e268ab398b",
          "type" : "password",
          "createdDate" : 1655881581628,
          "secretData" : "{\"value\":\"${KEYCLOAK_READER_VALUE}\",\"salt\":\"${KEYCLOAK_READER_SALT}\",\"additionalParameters\":{ }}",
          "credentialData" : "{\"hashIterations\":27500,\"algorithm\":\"pbkdf2-sha256\",\"additionalParameters\":{ }}"
        }
      ],
      "disableableCredentialTypes" : [ ],
      "requiredActions" : [ ],
      "realmRoles" : [
        "ROLE_USER",
        "default-roles-datalandsecurity"
      ],
      "notBefore" : 0,
      "groups" : [ ]
    }
  ],
  "scopeMappings" : [ {
    "clientScope" : "offline_access",
    "roles" : [ "offline_access" ]
  } ],
  "clientScopeMappings" : {
    "account" : [ {
      "client" : "account-console",
      "roles" : [ "manage-account", "view-groups" ]
    } ]
  },
  "clients" : [ {
    "id" : "a979df2f-c240-4055-b68a-b132d4d1494e",
    "clientId" : "account",
    "name" : "${client_account}",
    "rootUrl" : "${authBaseUrl}",
    "baseUrl" : "/realms/datalandsecurity/account/",
    "surrogateAuthRequired" : false,
    "enabled" : true,
    "alwaysDisplayInConsole" : false,
    "clientAuthenticatorType" : "client-secret",
    "redirectUris" : [ "/realms/datalandsecurity/account/*" ],
    "webOrigins" : [ ],
    "notBefore" : 0,
    "bearerOnly" : false,
    "consentRequired" : false,
    "standardFlowEnabled" : true,
    "implicitFlowEnabled" : false,
    "directAccessGrantsEnabled" : false,
    "serviceAccountsEnabled" : false,
    "publicClient" : true,
    "frontchannelLogout" : false,
    "protocol" : "openid-connect",
    "attributes" : {
      "post.logout.redirect.uris" : "+"
    },
    "authenticationFlowBindingOverrides" : { },
    "fullScopeAllowed" : false,
    "nodeReRegistrationTimeout" : 0,
    "defaultClientScopes" : [ "web-origins", "acr", "profile", "roles", "email" ],
    "optionalClientScopes" : [ "address", "phone", "offline_access", "microprofile-jwt" ]
  }, {
    "id" : "bec4b271-6243-4563-a57f-1afb1563e599",
    "clientId" : "account-console",
    "name" : "${client_account-console}",
    "rootUrl" : "${authBaseUrl}",
    "baseUrl" : "/realms/datalandsecurity/account/",
    "surrogateAuthRequired" : false,
    "enabled" : true,
    "alwaysDisplayInConsole" : false,
    "clientAuthenticatorType" : "client-secret",
    "redirectUris" : [ "/realms/datalandsecurity/account/*" ],
    "webOrigins" : [ ],
    "notBefore" : 0,
    "bearerOnly" : false,
    "consentRequired" : false,
    "standardFlowEnabled" : true,
    "implicitFlowEnabled" : false,
    "directAccessGrantsEnabled" : false,
    "serviceAccountsEnabled" : false,
    "publicClient" : true,
    "frontchannelLogout" : false,
    "protocol" : "openid-connect",
    "attributes" : {
      "post.logout.redirect.uris" : "+",
      "pkce.code.challenge.method" : "S256",
      "login_theme" : "dataland_theme"
    },
    "authenticationFlowBindingOverrides" : { },
    "fullScopeAllowed" : false,
    "nodeReRegistrationTimeout" : 0,
    "protocolMappers" : [ {
      "id" : "cce35500-519b-4833-b1f3-b119de43bf93",
      "name" : "audience resolve",
      "protocol" : "openid-connect",
      "protocolMapper" : "oidc-audience-resolve-mapper",
      "consentRequired" : false,
      "config" : { }
    } ],
    "defaultClientScopes" : [ "web-origins", "acr", "profile", "roles", "email" ],
    "optionalClientScopes" : [ "address", "phone", "offline_access", "microprofile-jwt" ]
  }, {
    "id" : "558aa943-7b6f-43ec-9d26-509da2d003e0",
    "clientId" : "admin-cli",
    "name" : "${client_admin-cli}",
    "surrogateAuthRequired" : false,
    "enabled" : true,
    "alwaysDisplayInConsole" : false,
    "clientAuthenticatorType" : "client-secret",
    "redirectUris" : [ ],
    "webOrigins" : [ ],
    "notBefore" : 0,
    "bearerOnly" : false,
    "consentRequired" : false,
    "standardFlowEnabled" : false,
    "implicitFlowEnabled" : false,
    "directAccessGrantsEnabled" : true,
    "serviceAccountsEnabled" : false,
    "publicClient" : true,
    "frontchannelLogout" : false,
    "protocol" : "openid-connect",
    "attributes" : {
      "post.logout.redirect.uris" : "+"
    },
    "authenticationFlowBindingOverrides" : { },
    "fullScopeAllowed" : false,
    "nodeReRegistrationTimeout" : 0,
    "defaultClientScopes" : [ "web-origins", "acr", "profile", "roles", "email" ],
    "optionalClientScopes" : [ "address", "phone", "offline_access", "microprofile-jwt" ]
  }, {
    "id" : "fd3061df-88b7-4080-90b5-1ec52cca7f13",
    "clientId" : "broker",
    "name" : "${client_broker}",
    "surrogateAuthRequired" : false,
    "enabled" : true,
    "alwaysDisplayInConsole" : false,
    "clientAuthenticatorType" : "client-secret",
    "redirectUris" : [ ],
    "webOrigins" : [ ],
    "notBefore" : 0,
    "bearerOnly" : true,
    "consentRequired" : false,
    "standardFlowEnabled" : true,
    "implicitFlowEnabled" : false,
    "directAccessGrantsEnabled" : false,
    "serviceAccountsEnabled" : false,
    "publicClient" : false,
    "frontchannelLogout" : false,
    "protocol" : "openid-connect",
    "attributes" : {
      "post.logout.redirect.uris" : "+"
    },
    "authenticationFlowBindingOverrides" : { },
    "fullScopeAllowed" : false,
    "nodeReRegistrationTimeout" : 0,
    "defaultClientScopes" : [ "web-origins", "acr", "profile", "roles", "email" ],
    "optionalClientScopes" : [ "address", "phone", "offline_access", "microprofile-jwt" ]
  }, {
    "id" : "61d3d770-a0e3-4fd7-bd1e-b3ba6eff144b",
    "clientId" : "dataland-backend",
    "surrogateAuthRequired" : false,
    "enabled" : true,
    "alwaysDisplayInConsole" : false,
    "clientAuthenticatorType" : "client-secret",
    "redirectUris" : [ ],
    "webOrigins" : [ ],
    "notBefore" : 0,
    "bearerOnly" : true,
    "consentRequired" : false,
    "standardFlowEnabled" : true,
    "implicitFlowEnabled" : false,
    "directAccessGrantsEnabled" : true,
    "serviceAccountsEnabled" : false,
    "publicClient" : false,
    "frontchannelLogout" : false,
    "protocol" : "openid-connect",
    "attributes" : {
      "saml.force.post.binding" : "false",
      "saml.multivalued.roles" : "false",
      "frontchannel.logout.session.required" : "false",
      "post.logout.redirect.uris" : "+",
      "oauth2.device.authorization.grant.enabled" : "false",
      "backchannel.logout.revoke.offline.tokens" : "false",
      "saml.server.signature.keyinfo.ext" : "false",
      "use.refresh.tokens" : "true",
      "oidc.ciba.grant.enabled" : "false",
      "backchannel.logout.session.required" : "true",
      "client_credentials.use_refresh_token" : "false",
      "require.pushed.authorization.requests" : "false",
      "saml.client.signature" : "false",
      "saml.allow.ecp.flow" : "false",
      "id.token.as.detached.signature" : "false",
      "saml.assertion.signature" : "false",
      "saml.encrypt" : "false",
      "saml.server.signature" : "false",
      "exclude.session.state.from.auth.response" : "false",
      "saml.artifact.binding" : "false",
      "saml_force_name_id_format" : "false",
      "acr.loa.map" : "{}",
      "tls.client.certificate.bound.access.tokens" : "false",
      "saml.authnstatement" : "false",
      "display.on.consent.screen" : "false",
      "token.response.type.bearer.lower-case" : "false",
      "saml.onetimeuse.condition" : "false"
    },
    "authenticationFlowBindingOverrides" : { },
    "fullScopeAllowed" : true,
    "nodeReRegistrationTimeout" : -1,
    "defaultClientScopes" : [ "web-origins", "acr", "profile", "roles", "email" ],
    "optionalClientScopes" : [ "address", "phone", "offline_access", "microprofile-jwt" ]
  }, {
    "id" : "9c594354-2d02-4394-9d36-c9bf625b42a2",
    "clientId" : "dataland-public",
    "name" : "",
    "description" : "",
    "rootUrl" : "",
    "adminUrl" : "",
    "baseUrl" : "",
    "surrogateAuthRequired" : false,
    "enabled" : true,
    "alwaysDisplayInConsole" : true,
    "clientAuthenticatorType" : "client-secret",
    "redirectUris" : [ "/*" ],
    "webOrigins" : [ "+" ],
    "notBefore" : 0,
    "bearerOnly" : false,
    "consentRequired" : false,
    "standardFlowEnabled" : true,
    "implicitFlowEnabled" : false,
    "directAccessGrantsEnabled" : true,
    "serviceAccountsEnabled" : false,
    "publicClient" : true,
    "frontchannelLogout" : false,
    "protocol" : "openid-connect",
    "attributes" : {
      "saml.force.post.binding" : "false",
      "saml.multivalued.roles" : "false",
      "frontchannel.logout.session.required" : "false",
      "post.logout.redirect.uris" : "https://local-dev.dataland.com/*##https://dev1.dataland.com/*##https://dev2.dataland.com/*##https://test.dataland.com/*##https://dataland.com/*",
      "oauth2.device.authorization.grant.enabled" : "false",
      "backchannel.logout.revoke.offline.tokens" : "false",
      "saml.server.signature.keyinfo.ext" : "false",
      "use.refresh.tokens" : "true",
      "oidc.ciba.grant.enabled" : "false",
      "backchannel.logout.session.required" : "true",
      "client_credentials.use_refresh_token" : "false",
      "require.pushed.authorization.requests" : "false",
      "saml.client.signature" : "false",
      "pkce.code.challenge.method" : "S256",
      "saml.allow.ecp.flow" : "false",
      "id.token.as.detached.signature" : "false",
      "saml.assertion.signature" : "false",
      "saml.encrypt" : "false",
      "saml.server.signature" : "false",
      "exclude.session.state.from.auth.response" : "false",
      "saml.artifact.binding" : "false",
      "saml_force_name_id_format" : "false",
      "acr.loa.map" : "{}",
      "tls.client.certificate.bound.access.tokens" : "false",
      "saml.authnstatement" : "false",
      "display.on.consent.screen" : "false",
      "token.response.type.bearer.lower-case" : "false",
      "saml.onetimeuse.condition" : "false"
    },
    "authenticationFlowBindingOverrides" : { },
    "fullScopeAllowed" : true,
    "nodeReRegistrationTimeout" : -1,
    "protocolMappers" : [ {
      "id" : "05dff6f2-6129-4e18-b9a0-3e7b36ee0aae",
      "name" : "picture",
      "protocol" : "openid-connect",
      "protocolMapper" : "oidc-claims-param-token-mapper",
      "consentRequired" : false,
      "config" : {
        "id.token.claim" : "true",
        "userinfo.token.claim" : "true"
      }
    } ],
    "defaultClientScopes" : [ "web-origins", "acr", "profile", "roles", "email" ],
    "optionalClientScopes" : [ "address", "phone", "offline_access", "microprofile-jwt" ]
  }, {
    "id" : "71cf14a6-93cb-4428-81a9-5e40a1b24ed7",
    "clientId" : "realm-management",
    "name" : "${client_realm-management}",
    "surrogateAuthRequired" : false,
    "enabled" : true,
    "alwaysDisplayInConsole" : false,
    "clientAuthenticatorType" : "client-secret",
    "redirectUris" : [ ],
    "webOrigins" : [ ],
    "notBefore" : 0,
    "bearerOnly" : true,
    "consentRequired" : false,
    "standardFlowEnabled" : true,
    "implicitFlowEnabled" : false,
    "directAccessGrantsEnabled" : false,
    "serviceAccountsEnabled" : false,
    "publicClient" : false,
    "frontchannelLogout" : false,
    "protocol" : "openid-connect",
    "attributes" : {
      "post.logout.redirect.uris" : "+"
    },
    "authenticationFlowBindingOverrides" : { },
    "fullScopeAllowed" : false,
    "nodeReRegistrationTimeout" : 0,
    "defaultClientScopes" : [ "web-origins", "acr", "profile", "roles", "email" ],
    "optionalClientScopes" : [ "address", "phone", "offline_access", "microprofile-jwt" ]
  }, {
    "id" : "36eaa930-3752-41d1-ba4e-104a9373dfcb",
    "clientId" : "security-admin-console",
    "name" : "${client_security-admin-console}",
    "rootUrl" : "${authAdminUrl}",
    "baseUrl" : "/admin/datalandsecurity/console/",
    "surrogateAuthRequired" : false,
    "enabled" : true,
    "alwaysDisplayInConsole" : false,
    "clientAuthenticatorType" : "client-secret",
    "redirectUris" : [ "/admin/datalandsecurity/console/*" ],
    "webOrigins" : [ "+" ],
    "notBefore" : 0,
    "bearerOnly" : false,
    "consentRequired" : false,
    "standardFlowEnabled" : true,
    "implicitFlowEnabled" : false,
    "directAccessGrantsEnabled" : false,
    "serviceAccountsEnabled" : false,
    "publicClient" : true,
    "frontchannelLogout" : false,
    "protocol" : "openid-connect",
    "attributes" : {
      "post.logout.redirect.uris" : "+",
      "pkce.code.challenge.method" : "S256"
    },
    "authenticationFlowBindingOverrides" : { },
    "fullScopeAllowed" : false,
    "nodeReRegistrationTimeout" : 0,
    "protocolMappers" : [ {
      "id" : "38e8639b-9145-422f-8cde-7bfdbffbdd3d",
      "name" : "locale",
      "protocol" : "openid-connect",
      "protocolMapper" : "oidc-usermodel-attribute-mapper",
      "consentRequired" : false,
      "config" : {
        "userinfo.token.claim" : "true",
        "user.attribute" : "locale",
        "id.token.claim" : "true",
        "access.token.claim" : "true",
        "claim.name" : "locale",
        "jsonType.label" : "String"
      }
    } ],
    "defaultClientScopes" : [ "web-origins", "acr", "profile", "roles", "email" ],
    "optionalClientScopes" : [ "address", "phone", "offline_access", "microprofile-jwt" ]
  } ],
  "clientScopes" : [ {
    "id" : "a3baf46b-5bc0-43d1-8784-d44080d74db9",
    "name" : "acr",
    "description" : "OpenID Connect scope for add acr (authentication context class reference) to the token",
    "protocol" : "openid-connect",
    "attributes" : {
      "include.in.token.scope" : "false",
      "display.on.consent.screen" : "false"
    },
    "protocolMappers" : [ {
      "id" : "3c6c27c1-cdc1-450f-a93a-ec5fec8cd62d",
      "name" : "acr loa level",
      "protocol" : "openid-connect",
      "protocolMapper" : "oidc-acr-mapper",
      "consentRequired" : false,
      "config" : {
        "id.token.claim" : "true",
        "access.token.claim" : "true",
        "userinfo.token.claim" : "true"
      }
    } ]
  }, {
    "id" : "4fe24b47-d274-4fee-97d9-0fc7a05186e6",
    "name" : "address",
    "description" : "OpenID Connect built-in scope: address",
    "protocol" : "openid-connect",
    "attributes" : {
      "include.in.token.scope" : "true",
      "display.on.consent.screen" : "true",
      "consent.screen.text" : "${addressScopeConsentText}"
    },
    "protocolMappers" : [ {
      "id" : "902bdf47-7252-4c05-a11e-856c4189e13a",
      "name" : "address",
      "protocol" : "openid-connect",
      "protocolMapper" : "oidc-address-mapper",
      "consentRequired" : false,
      "config" : {
        "user.attribute.formatted" : "formatted",
        "user.attribute.country" : "country",
        "user.attribute.postal_code" : "postal_code",
        "userinfo.token.claim" : "true",
        "user.attribute.street" : "street",
        "id.token.claim" : "true",
        "user.attribute.region" : "region",
        "access.token.claim" : "true",
        "user.attribute.locality" : "locality"
      }
    } ]
  }, {
    "id" : "ee480ef2-f755-45bc-8ab1-2f850ee9f8a5",
    "name" : "microprofile-jwt",
    "description" : "Microprofile - JWT built-in scope",
    "protocol" : "openid-connect",
    "attributes" : {
      "include.in.token.scope" : "true",
      "display.on.consent.screen" : "false"
    },
    "protocolMappers" : [ {
      "id" : "5c2c9631-123b-4280-82b3-c2b1af0bfb70",
      "name" : "upn",
      "protocol" : "openid-connect",
      "protocolMapper" : "oidc-usermodel-property-mapper",
      "consentRequired" : false,
      "config" : {
        "userinfo.token.claim" : "true",
        "user.attribute" : "username",
        "id.token.claim" : "true",
        "access.token.claim" : "true",
        "claim.name" : "upn",
        "jsonType.label" : "String"
      }
    }, {
      "id" : "3eae27c7-01df-44d0-9954-f068373667f5",
      "name" : "groups",
      "protocol" : "openid-connect",
      "protocolMapper" : "oidc-usermodel-realm-role-mapper",
      "consentRequired" : false,
      "config" : {
        "multivalued" : "true",
        "userinfo.token.claim" : "true",
        "user.attribute" : "foo",
        "id.token.claim" : "true",
        "access.token.claim" : "true",
        "claim.name" : "groups",
        "jsonType.label" : "String"
      }
    } ]
  }, {
    "id" : "d37185ab-adc2-454d-b746-da66066c72d9",
    "name" : "offline_access",
    "description" : "OpenID Connect built-in scope: offline_access",
    "protocol" : "openid-connect",
    "attributes" : {
      "consent.screen.text" : "${offlineAccessScopeConsentText}",
      "display.on.consent.screen" : "true"
    }
  }, {
    "id" : "a9b93f49-e6e1-4365-bc47-8cd09758e989",
    "name" : "profile",
    "description" : "OpenID Connect built-in scope: profile",
    "protocol" : "openid-connect",
    "attributes" : {
      "include.in.token.scope" : "true",
      "display.on.consent.screen" : "true",
      "consent.screen.text" : "${profileScopeConsentText}"
    },
    "protocolMappers" : [ {
      "id" : "39a2aca9-de93-44cc-adaf-d44a016aa95a",
      "name" : "birthdate",
      "protocol" : "openid-connect",
      "protocolMapper" : "oidc-usermodel-attribute-mapper",
      "consentRequired" : false,
      "config" : {
        "userinfo.token.claim" : "true",
        "user.attribute" : "birthdate",
        "id.token.claim" : "true",
        "access.token.claim" : "true",
        "claim.name" : "birthdate",
        "jsonType.label" : "String"
      }
    }, {
      "id" : "8bbd435f-ba81-4f32-b69a-b2cd9f9d7d6d",
      "name" : "updated at",
      "protocol" : "openid-connect",
      "protocolMapper" : "oidc-usermodel-attribute-mapper",
      "consentRequired" : false,
      "config" : {
        "userinfo.token.claim" : "true",
        "user.attribute" : "updatedAt",
        "id.token.claim" : "true",
        "access.token.claim" : "true",
        "claim.name" : "updated_at",
        "jsonType.label" : "long"
      }
    }, {
      "id" : "2b3def56-f06b-44cf-a5be-a75b98af76ae",
      "name" : "nickname",
      "protocol" : "openid-connect",
      "protocolMapper" : "oidc-usermodel-attribute-mapper",
      "consentRequired" : false,
      "config" : {
        "userinfo.token.claim" : "true",
        "user.attribute" : "nickname",
        "id.token.claim" : "true",
        "access.token.claim" : "true",
        "claim.name" : "nickname",
        "jsonType.label" : "String"
      }
    }, {
      "id" : "eb3902a9-5f12-4998-9c07-f1d8dafdf2df",
      "name" : "picture",
      "protocol" : "openid-connect",
      "protocolMapper" : "oidc-usermodel-attribute-mapper",
      "consentRequired" : false,
      "config" : {
        "userinfo.token.claim" : "true",
        "user.attribute" : "picture",
        "id.token.claim" : "true",
        "access.token.claim" : "true",
        "claim.name" : "picture",
        "jsonType.label" : "String"
      }
    }, {
      "id" : "b3375af2-6798-4b52-a5c8-b74319ddf139",
      "name" : "locale",
      "protocol" : "openid-connect",
      "protocolMapper" : "oidc-usermodel-attribute-mapper",
      "consentRequired" : false,
      "config" : {
        "userinfo.token.claim" : "true",
        "user.attribute" : "locale",
        "id.token.claim" : "true",
        "access.token.claim" : "true",
        "claim.name" : "locale",
        "jsonType.label" : "String"
      }
    }, {
      "id" : "e5ca68b4-81ee-425d-b7fd-83a73cc86e85",
      "name" : "middle name",
      "protocol" : "openid-connect",
      "protocolMapper" : "oidc-usermodel-attribute-mapper",
      "consentRequired" : false,
      "config" : {
        "userinfo.token.claim" : "true",
        "user.attribute" : "middleName",
        "id.token.claim" : "true",
        "access.token.claim" : "true",
        "claim.name" : "middle_name",
        "jsonType.label" : "String"
      }
    }, {
      "id" : "cb7d67ca-9276-4d86-be86-317ab6b5d215",
      "name" : "family name",
      "protocol" : "openid-connect",
      "protocolMapper" : "oidc-usermodel-property-mapper",
      "consentRequired" : false,
      "config" : {
        "userinfo.token.claim" : "true",
        "user.attribute" : "lastName",
        "id.token.claim" : "true",
        "access.token.claim" : "true",
        "claim.name" : "family_name",
        "jsonType.label" : "String"
      }
    }, {
      "id" : "dba240be-d185-4871-b9f7-9cac64856458",
      "name" : "gender",
      "protocol" : "openid-connect",
      "protocolMapper" : "oidc-usermodel-attribute-mapper",
      "consentRequired" : false,
      "config" : {
        "userinfo.token.claim" : "true",
        "user.attribute" : "gender",
        "id.token.claim" : "true",
        "access.token.claim" : "true",
        "claim.name" : "gender",
        "jsonType.label" : "String"
      }
    }, {
      "id" : "579a0ba6-fd82-4c3d-96a5-7edf10df7de4",
      "name" : "zoneinfo",
      "protocol" : "openid-connect",
      "protocolMapper" : "oidc-usermodel-attribute-mapper",
      "consentRequired" : false,
      "config" : {
        "userinfo.token.claim" : "true",
        "user.attribute" : "zoneinfo",
        "id.token.claim" : "true",
        "access.token.claim" : "true",
        "claim.name" : "zoneinfo",
        "jsonType.label" : "String"
      }
    }, {
      "id" : "a7645161-5004-4262-8120-0b15adecd478",
      "name" : "website",
      "protocol" : "openid-connect",
      "protocolMapper" : "oidc-usermodel-attribute-mapper",
      "consentRequired" : false,
      "config" : {
        "userinfo.token.claim" : "true",
        "user.attribute" : "website",
        "id.token.claim" : "true",
        "access.token.claim" : "true",
        "claim.name" : "website",
        "jsonType.label" : "String"
      }
    }, {
      "id" : "cdd32a7e-5dee-4592-a23e-66667dcba531",
      "name" : "given name",
      "protocol" : "openid-connect",
      "protocolMapper" : "oidc-usermodel-property-mapper",
      "consentRequired" : false,
      "config" : {
        "userinfo.token.claim" : "true",
        "user.attribute" : "firstName",
        "id.token.claim" : "true",
        "access.token.claim" : "true",
        "claim.name" : "given_name",
        "jsonType.label" : "String"
      }
    }, {
      "id" : "dcac0e55-4eb2-4c67-9f37-c93686ef2f56",
      "name" : "username",
      "protocol" : "openid-connect",
      "protocolMapper" : "oidc-usermodel-property-mapper",
      "consentRequired" : false,
      "config" : {
        "userinfo.token.claim" : "true",
        "user.attribute" : "username",
        "id.token.claim" : "true",
        "access.token.claim" : "true",
        "claim.name" : "preferred_username",
        "jsonType.label" : "String"
      }
    }, {
      "id" : "240601c5-a4e9-4b69-b65d-6d907203bb5c",
      "name" : "profile",
      "protocol" : "openid-connect",
      "protocolMapper" : "oidc-usermodel-attribute-mapper",
      "consentRequired" : false,
      "config" : {
        "userinfo.token.claim" : "true",
        "user.attribute" : "profile",
        "id.token.claim" : "true",
        "access.token.claim" : "true",
        "claim.name" : "profile",
        "jsonType.label" : "String"
      }
    }, {
      "id" : "19321612-8a13-4fdd-8992-b018f77cb37a",
      "name" : "full name",
      "protocol" : "openid-connect",
      "protocolMapper" : "oidc-full-name-mapper",
      "consentRequired" : false,
      "config" : {
        "id.token.claim" : "true",
        "access.token.claim" : "true",
        "userinfo.token.claim" : "true"
      }
    } ]
  }, {
    "id" : "7b68d615-9751-4dcc-8e91-f8b807ac6233",
    "name" : "web-origins",
    "description" : "OpenID Connect scope for add allowed web origins to the access token",
    "protocol" : "openid-connect",
    "attributes" : {
      "include.in.token.scope" : "false",
      "display.on.consent.screen" : "false",
      "consent.screen.text" : ""
    },
    "protocolMappers" : [ {
      "id" : "fa0d3bb0-19ab-45de-8b2f-5e5a33a6f331",
      "name" : "allowed web origins",
      "protocol" : "openid-connect",
      "protocolMapper" : "oidc-allowed-origins-mapper",
      "consentRequired" : false,
      "config" : { }
    } ]
  }, {
    "id" : "b9d47569-c457-491c-8569-9de79bee24af",
    "name" : "roles",
    "description" : "OpenID Connect scope for add user roles to the access token",
    "protocol" : "openid-connect",
    "attributes" : {
      "include.in.token.scope" : "false",
      "display.on.consent.screen" : "true",
      "consent.screen.text" : "${rolesScopeConsentText}"
    },
    "protocolMappers" : [ {
      "id" : "531ec1e2-2556-40e2-be38-46a526e99aec",
      "name" : "client roles",
      "protocol" : "openid-connect",
      "protocolMapper" : "oidc-usermodel-client-role-mapper",
      "consentRequired" : false,
      "config" : {
        "user.attribute" : "foo",
        "access.token.claim" : "true",
        "claim.name" : "resource_access.${client_id}.roles",
        "jsonType.label" : "String",
        "multivalued" : "true"
      }
    }, {
      "id" : "b63ece8c-6752-4f33-aa9e-26446413f6b0",
      "name" : "realm roles",
      "protocol" : "openid-connect",
      "protocolMapper" : "oidc-usermodel-realm-role-mapper",
      "consentRequired" : false,
      "config" : {
        "user.attribute" : "foo",
        "access.token.claim" : "true",
        "claim.name" : "realm_access.roles",
        "jsonType.label" : "String",
        "multivalued" : "true"
      }
    }, {
      "id" : "8c5c077f-d49b-4051-8858-52d51b33ca24",
      "name" : "audience resolve",
      "protocol" : "openid-connect",
      "protocolMapper" : "oidc-audience-resolve-mapper",
      "consentRequired" : false,
      "config" : { }
    } ]
  }, {
    "id" : "ae3e329f-4449-4a70-b6a8-1832b211512b",
    "name" : "phone",
    "description" : "OpenID Connect built-in scope: phone",
    "protocol" : "openid-connect",
    "attributes" : {
      "include.in.token.scope" : "true",
      "display.on.consent.screen" : "true",
      "consent.screen.text" : "${phoneScopeConsentText}"
    },
    "protocolMappers" : [ {
      "id" : "fdf0f367-f0d3-4eb9-b3c6-1aa67b885f5b",
      "name" : "phone number verified",
      "protocol" : "openid-connect",
      "protocolMapper" : "oidc-usermodel-attribute-mapper",
      "consentRequired" : false,
      "config" : {
        "userinfo.token.claim" : "true",
        "user.attribute" : "phoneNumberVerified",
        "id.token.claim" : "true",
        "access.token.claim" : "true",
        "claim.name" : "phone_number_verified",
        "jsonType.label" : "boolean"
      }
    }, {
      "id" : "cc8a91c8-0020-4432-b36c-ce32469c95f9",
      "name" : "phone number",
      "protocol" : "openid-connect",
      "protocolMapper" : "oidc-usermodel-attribute-mapper",
      "consentRequired" : false,
      "config" : {
        "userinfo.token.claim" : "true",
        "user.attribute" : "phoneNumber",
        "id.token.claim" : "true",
        "access.token.claim" : "true",
        "claim.name" : "phone_number",
        "jsonType.label" : "String"
      }
    } ]
  }, {
    "id" : "114eb4a1-5f3e-497b-9e99-ac6733c4b04c",
    "name" : "email",
    "description" : "OpenID Connect built-in scope: email",
    "protocol" : "openid-connect",
    "attributes" : {
      "include.in.token.scope" : "true",
      "display.on.consent.screen" : "true",
      "consent.screen.text" : "${emailScopeConsentText}"
    },
    "protocolMappers" : [ {
      "id" : "ce81d374-87ef-405b-91e3-cb8ec68ce66f",
      "name" : "email",
      "protocol" : "openid-connect",
      "protocolMapper" : "oidc-usermodel-property-mapper",
      "consentRequired" : false,
      "config" : {
        "userinfo.token.claim" : "true",
        "user.attribute" : "email",
        "id.token.claim" : "true",
        "access.token.claim" : "true",
        "claim.name" : "email",
        "jsonType.label" : "String"
      }
    }, {
      "id" : "91959101-503b-41f5-b215-63c7aa2ac65f",
      "name" : "email verified",
      "protocol" : "openid-connect",
      "protocolMapper" : "oidc-usermodel-property-mapper",
      "consentRequired" : false,
      "config" : {
        "userinfo.token.claim" : "true",
        "user.attribute" : "emailVerified",
        "id.token.claim" : "true",
        "access.token.claim" : "true",
        "claim.name" : "email_verified",
        "jsonType.label" : "boolean"
      }
    } ]
  }, {
    "id" : "0ad837f0-7fdb-426d-8fe7-3ce6b42ddced",
    "name" : "role_list",
    "description" : "SAML role list",
    "protocol" : "saml",
    "attributes" : {
      "consent.screen.text" : "${samlRoleListScopeConsentText}",
      "display.on.consent.screen" : "true"
    },
    "protocolMappers" : [ {
      "id" : "7a6ca9be-9835-44c7-a9d5-cd9a5c295a61",
      "name" : "role list",
      "protocol" : "saml",
      "protocolMapper" : "saml-role-list-mapper",
      "consentRequired" : false,
      "config" : {
        "single" : "false",
        "attribute.nameformat" : "Basic",
        "attribute.name" : "Role"
      }
    } ]
  } ],
  "defaultDefaultClientScopes" : [ "role_list", "email", "web-origins", "acr", "profile", "roles" ],
  "defaultOptionalClientScopes" : [ "address", "phone", "offline_access", "microprofile-jwt" ],
  "browserSecurityHeaders" : {
    "contentSecurityPolicyReportOnly" : "",
    "xContentTypeOptions" : "nosniff",
    "xRobotsTag" : "none",
    "xFrameOptions" : "SAMEORIGIN",
    "contentSecurityPolicy" : "frame-src 'self'; frame-ancestors 'self'; object-src 'none';",
    "xXSSProtection" : "1; mode=block",
    "strictTransportSecurity" : "max-age=31536000; includeSubDomains"
  },
  "smtpServer" : {
    "replyToDisplayName" : "",
    "starttls" : "false",
    "auth" : "true",
    "envelopeFrom" : "",
    "ssl" : "true",
    "password" : "${KEYCLOAK_MAILJET_API_SECRET}",
    "port" : "465",
    "host" : "in-v3.mailjet.com",
    "replyTo" : "",
    "from" : "info@dataland.com",
    "fromDisplayName" : "",
    "user" : "${KEYCLOAK_MAILJET_API_ID}"
  },
  "loginTheme" : "dataland_theme",
  "emailTheme" : "dataland_theme",
  "eventsEnabled" : false,
  "eventsListeners" : [ "jboss-logging" ],
  "enabledEventTypes" : [ ],
  "adminEventsEnabled" : false,
  "adminEventsDetailsEnabled" : false,
  "identityProviders" : [ {
    "alias" : "google",
    "internalId" : "50c70d7c-8872-47f6-a60c-8eaffddfd9cf",
    "providerId" : "google",
    "enabled" : true,
    "updateProfileFirstLoginMode" : "on",
    "trustEmail" : true,
    "storeToken" : false,
    "addReadTokenRoleOnCreate" : false,
    "authenticateByDefault" : false,
    "linkOnly" : false,
    "firstBrokerLoginFlowAlias" : "first broker login",
    "config" : {
      "hideOnLoginPage" : "false",
      "offlineAccess" : "false",
      "acceptsPromptNoneForwardFromClient" : "false",
      "clientId" : "${KEYCLOAK_GOOGLE_ID}",
      "disableUserInfo" : "false",
      "syncMode" : "IMPORT",
      "userIp" : "false",
      "clientSecret" : "${KEYCLOAK_GOOGLE_SECRET}",
      "guiOrder" : "2",
      "useJwksUrl" : "true"
    }
  }, {
    "alias" : "linkedin",
    "internalId" : "2fded455-83f2-410e-b978-26a2a721b32d",
    "providerId" : "linkedin",
    "enabled" : true,
    "updateProfileFirstLoginMode" : "on",
    "trustEmail" : true,
    "storeToken" : false,
    "addReadTokenRoleOnCreate" : false,
    "authenticateByDefault" : false,
    "linkOnly" : false,
    "firstBrokerLoginFlowAlias" : "first broker login",
    "config" : {
      "hideOnLoginPage" : "false",
      "acceptsPromptNoneForwardFromClient" : "false",
      "clientId" : "${KEYCLOAK_LINKEDIN_ID}",
      "disableUserInfo" : "false",
      "syncMode" : "IMPORT",
      "clientSecret" : "${KEYCLOAK_LINKEDIN_SECRET}",
      "defaultScope" : "r_emailaddress,r_liteprofile",
      "guiOrder" : "1",
      "profileProjection" : "(id,firstName,lastName,profilePicture(displayImage~:playableStreams))",
      "useJwksUrl" : "true"
    }
  } ],
  "identityProviderMappers" : [ {
    "id" : "ecc41128-6cd7-41b6-945e-13d8c5550963",
    "name" : "picture",
    "identityProviderAlias" : "linkedin",
    "identityProviderMapper" : "linkedin-user-attribute-mapper",
    "config" : {
      "claims" : "[]",
      "syncMode" : "FORCE",
      "attributes" : "[]",
      "jsonField" : "profilePicture.displayImage~.elements[0].identifiers[0].identifier",
      "userAttribute" : "picture"
    }
  }, {
    "id" : "ece80151-2819-4d0b-8947-6208b6582215",
    "name" : "picture",
    "identityProviderAlias" : "google",
    "identityProviderMapper" : "google-user-attribute-mapper",
    "config" : {
      "syncMode" : "FORCE",
      "jsonField" : "picture",
      "userAttribute" : "picture"
    }
  } ],
  "components" : {
    "org.keycloak.services.clientregistration.policy.ClientRegistrationPolicy" : [ {
      "id" : "ed9bfceb-d9f7-4de0-b3b4-39497bc4a9b9",
      "name" : "Allowed Client Scopes",
      "providerId" : "allowed-client-templates",
      "subType" : "anonymous",
      "subComponents" : { },
      "config" : {
        "allow-default-scopes" : [ "true" ]
      }
    }, {
      "id" : "1e8cf627-63eb-4faa-bef4-d5d5052862ae",
      "name" : "Full Scope Disabled",
      "providerId" : "scope",
      "subType" : "anonymous",
      "subComponents" : { },
      "config" : { }
    }, {
      "id" : "b5d5392c-05d5-4db5-86cc-9a121a654f3d",
      "name" : "Consent Required",
      "providerId" : "consent-required",
      "subType" : "anonymous",
      "subComponents" : { },
      "config" : { }
    }, {
      "id" : "c5a9ede8-e3c4-425d-8b84-aeb2a986a237",
      "name" : "Max Clients Limit",
      "providerId" : "max-clients",
      "subType" : "anonymous",
      "subComponents" : { },
      "config" : {
        "max-clients" : [ "200" ]
      }
    }, {
      "id" : "15292ab0-ea49-4b20-bbd2-b493a04cf4c8",
      "name" : "Allowed Protocol Mapper Types",
      "providerId" : "allowed-protocol-mappers",
      "subType" : "anonymous",
      "subComponents" : { },
      "config" : {
        "allowed-protocol-mapper-types" : [ "oidc-usermodel-attribute-mapper", "oidc-usermodel-property-mapper", "saml-user-property-mapper", "oidc-sha256-pairwise-sub-mapper", "oidc-full-name-mapper", "oidc-address-mapper", "saml-user-attribute-mapper", "saml-role-list-mapper" ]
      }
    }, {
      "id" : "4e3b7e11-a6a4-40e6-a503-b35a6555a66a",
      "name" : "Allowed Protocol Mapper Types",
      "providerId" : "allowed-protocol-mappers",
      "subType" : "authenticated",
      "subComponents" : { },
      "config" : {
        "allowed-protocol-mapper-types" : [ "saml-role-list-mapper", "saml-user-property-mapper", "oidc-full-name-mapper", "oidc-usermodel-attribute-mapper", "oidc-address-mapper", "oidc-usermodel-property-mapper", "oidc-sha256-pairwise-sub-mapper", "saml-user-attribute-mapper" ]
      }
    }, {
      "id" : "00b56a9d-be4f-409e-9482-58e3fb1ed262",
      "name" : "Trusted Hosts",
      "providerId" : "trusted-hosts",
      "subType" : "anonymous",
      "subComponents" : { },
      "config" : {
        "host-sending-registration-request-must-match" : [ "true" ],
        "client-uris-must-match" : [ "true" ]
      }
    }, {
      "id" : "a97e323f-c6d4-4cf5-ac7d-d716e4cb466b",
      "name" : "Allowed Client Scopes",
      "providerId" : "allowed-client-templates",
      "subType" : "authenticated",
      "subComponents" : { },
      "config" : {
        "allow-default-scopes" : [ "true" ]
      }
    } ],
    "org.keycloak.userprofile.UserProfileProvider" : [ {
      "id" : "4e9f83f1-5e16-4db1-9d80-827b4bde93ac",
      "providerId" : "declarative-user-profile",
      "subComponents" : { },
      "config" : { }
    } ],
    "org.keycloak.keys.KeyProvider" : [ {
      "id" : "4ccdd2af-f5bf-4db0-a22d-5844d0827472",
      "name" : "hmac-generated",
      "providerId" : "hmac-generated",
      "subComponents" : { },
      "config" : {
        "priority" : [ "100" ],
        "algorithm" : [ "HS256" ]
      }
    }, {
      "id" : "5487d257-e965-483c-9f95-419cff6fc32e",
      "name" : "aes-generated",
      "providerId" : "aes-generated",
      "subComponents" : { },
      "config" : {
        "priority" : [ "100" ]
      }
    }, {
      "id" : "15a5dc9c-ef47-48cc-92cd-ee55ce848cef",
      "name" : "rsa-generated",
      "providerId" : "rsa-generated",
      "subComponents" : { },
      "config" : {
        "priority" : [ "100" ]
      }
    }, {
      "id" : "0e0698bb-6ae8-4b1c-96ce-cb931372dbcb",
      "name" : "rsa-enc-generated",
      "providerId" : "rsa-enc-generated",
      "subComponents" : { },
      "config" : {
        "priority" : [ "100" ],
        "algorithm" : [ "RSA-OAEP" ]
      }
    } ]
  },
  "internationalizationEnabled" : false,
  "supportedLocales" : [ ],
  "authenticationFlows" : [ {
    "id" : "d6af880a-85e3-440e-8221-dceb94da0312",
    "alias" : "Account verification options",
    "description" : "Method with which to verity the existing account",
    "providerId" : "basic-flow",
    "topLevel" : false,
    "builtIn" : true,
    "authenticationExecutions" : [ {
      "authenticator" : "idp-email-verification",
      "authenticatorFlow" : false,
      "requirement" : "ALTERNATIVE",
      "priority" : 10,
      "autheticatorFlow" : false,
      "userSetupAllowed" : false
    }, {
      "authenticatorFlow" : true,
      "requirement" : "ALTERNATIVE",
      "priority" : 20,
      "autheticatorFlow" : true,
      "flowAlias" : "Verify Existing Account by Re-authentication",
      "userSetupAllowed" : false
    } ]
  }, {
    "id" : "ab261a8a-f5bb-4c8c-8e4f-717ebc0ec4e8",
    "alias" : "Authentication Options",
    "description" : "Authentication options.",
    "providerId" : "basic-flow",
    "topLevel" : false,
    "builtIn" : true,
    "authenticationExecutions" : [ {
      "authenticator" : "basic-auth",
      "authenticatorFlow" : false,
      "requirement" : "REQUIRED",
      "priority" : 10,
      "autheticatorFlow" : false,
      "userSetupAllowed" : false
    }, {
      "authenticator" : "basic-auth-otp",
      "authenticatorFlow" : false,
      "requirement" : "DISABLED",
      "priority" : 20,
      "autheticatorFlow" : false,
      "userSetupAllowed" : false
    }, {
      "authenticator" : "auth-spnego",
      "authenticatorFlow" : false,
      "requirement" : "DISABLED",
      "priority" : 30,
      "autheticatorFlow" : false,
      "userSetupAllowed" : false
    } ]
  }, {
    "id" : "c82f1d49-d6eb-446e-85d5-cf6754f250d0",
    "alias" : "Browser - Conditional OTP",
    "description" : "Flow to determine if the OTP is required for the authentication",
    "providerId" : "basic-flow",
    "topLevel" : false,
    "builtIn" : true,
    "authenticationExecutions" : [ {
      "authenticator" : "conditional-user-configured",
      "authenticatorFlow" : false,
      "requirement" : "REQUIRED",
      "priority" : 10,
      "autheticatorFlow" : false,
      "userSetupAllowed" : false
    }, {
      "authenticator" : "auth-otp-form",
      "authenticatorFlow" : false,
      "requirement" : "REQUIRED",
      "priority" : 20,
      "autheticatorFlow" : false,
      "userSetupAllowed" : false
    } ]
  }, {
    "id" : "175068c4-5055-44c7-a5a4-f17f7b8f5651",
    "alias" : "Direct Grant - Conditional OTP",
    "description" : "Flow to determine if the OTP is required for the authentication",
    "providerId" : "basic-flow",
    "topLevel" : false,
    "builtIn" : true,
    "authenticationExecutions" : [ {
      "authenticator" : "conditional-user-configured",
      "authenticatorFlow" : false,
      "requirement" : "REQUIRED",
      "priority" : 10,
      "autheticatorFlow" : false,
      "userSetupAllowed" : false
    }, {
      "authenticator" : "direct-grant-validate-otp",
      "authenticatorFlow" : false,
      "requirement" : "REQUIRED",
      "priority" : 20,
      "autheticatorFlow" : false,
      "userSetupAllowed" : false
    } ]
  }, {
    "id" : "5f910a13-af9e-486a-b160-279ace3a35ab",
    "alias" : "First broker login - Conditional OTP",
    "description" : "Flow to determine if the OTP is required for the authentication",
    "providerId" : "basic-flow",
    "topLevel" : false,
    "builtIn" : true,
    "authenticationExecutions" : [ {
      "authenticator" : "conditional-user-configured",
      "authenticatorFlow" : false,
      "requirement" : "REQUIRED",
      "priority" : 10,
      "autheticatorFlow" : false,
      "userSetupAllowed" : false
    }, {
      "authenticator" : "auth-otp-form",
      "authenticatorFlow" : false,
      "requirement" : "REQUIRED",
      "priority" : 20,
      "autheticatorFlow" : false,
      "userSetupAllowed" : false
    } ]
  }, {
    "id" : "bcfd5951-331c-4ed8-821e-41f8d26f67f2",
    "alias" : "Handle Existing Account",
    "description" : "Handle what to do if there is existing account with same email/username like authenticated identity provider",
    "providerId" : "basic-flow",
    "topLevel" : false,
    "builtIn" : true,
    "authenticationExecutions" : [ {
      "authenticator" : "idp-confirm-link",
      "authenticatorFlow" : false,
      "requirement" : "REQUIRED",
      "priority" : 10,
      "autheticatorFlow" : false,
      "userSetupAllowed" : false
    }, {
      "authenticatorFlow" : true,
      "requirement" : "REQUIRED",
      "priority" : 20,
      "autheticatorFlow" : true,
      "flowAlias" : "Account verification options",
      "userSetupAllowed" : false
    } ]
  }, {
    "id" : "12a49dff-49fc-407a-9ba1-5f0eed1c44df",
    "alias" : "Reset - Conditional OTP",
    "description" : "Flow to determine if the OTP should be reset or not. Set to REQUIRED to force.",
    "providerId" : "basic-flow",
    "topLevel" : false,
    "builtIn" : true,
    "authenticationExecutions" : [ {
      "authenticator" : "conditional-user-configured",
      "authenticatorFlow" : false,
      "requirement" : "REQUIRED",
      "priority" : 10,
      "autheticatorFlow" : false,
      "userSetupAllowed" : false
    }, {
      "authenticator" : "reset-otp",
      "authenticatorFlow" : false,
      "requirement" : "REQUIRED",
      "priority" : 20,
      "autheticatorFlow" : false,
      "userSetupAllowed" : false
    } ]
  }, {
    "id" : "395696c1-f0e6-4673-9cf1-55146c07e5f3",
    "alias" : "User creation or linking",
    "description" : "Flow for the existing/non-existing user alternatives",
    "providerId" : "basic-flow",
    "topLevel" : false,
    "builtIn" : true,
    "authenticationExecutions" : [ {
      "authenticatorConfig" : "create unique user config",
      "authenticator" : "idp-create-user-if-unique",
      "authenticatorFlow" : false,
      "requirement" : "ALTERNATIVE",
      "priority" : 10,
      "autheticatorFlow" : false,
      "userSetupAllowed" : false
    }, {
      "authenticatorFlow" : true,
      "requirement" : "ALTERNATIVE",
      "priority" : 20,
      "autheticatorFlow" : true,
      "flowAlias" : "Handle Existing Account",
      "userSetupAllowed" : false
    } ]
  }, {
    "id" : "061fa812-70e1-42ac-9767-7c2553b4a891",
    "alias" : "Verify Existing Account by Re-authentication",
    "description" : "Reauthentication of existing account",
    "providerId" : "basic-flow",
    "topLevel" : false,
    "builtIn" : true,
    "authenticationExecutions" : [ {
      "authenticator" : "idp-username-password-form",
      "authenticatorFlow" : false,
      "requirement" : "REQUIRED",
      "priority" : 10,
      "autheticatorFlow" : false,
      "userSetupAllowed" : false
    }, {
      "authenticatorFlow" : true,
      "requirement" : "CONDITIONAL",
      "priority" : 20,
      "autheticatorFlow" : true,
      "flowAlias" : "First broker login - Conditional OTP",
      "userSetupAllowed" : false
    } ]
  }, {
    "id" : "ec0d9413-6c65-4998-89be-7f6281e1919d",
    "alias" : "browser",
    "description" : "browser based authentication",
    "providerId" : "basic-flow",
    "topLevel" : true,
    "builtIn" : true,
    "authenticationExecutions" : [ {
      "authenticator" : "auth-cookie",
      "authenticatorFlow" : false,
      "requirement" : "ALTERNATIVE",
      "priority" : 10,
      "autheticatorFlow" : false,
      "userSetupAllowed" : false
    }, {
      "authenticator" : "auth-spnego",
      "authenticatorFlow" : false,
      "requirement" : "DISABLED",
      "priority" : 20,
      "autheticatorFlow" : false,
      "userSetupAllowed" : false
    }, {
      "authenticator" : "identity-provider-redirector",
      "authenticatorFlow" : false,
      "requirement" : "ALTERNATIVE",
      "priority" : 25,
      "autheticatorFlow" : false,
      "userSetupAllowed" : false
    }, {
      "authenticatorFlow" : true,
      "requirement" : "ALTERNATIVE",
      "priority" : 30,
      "autheticatorFlow" : true,
      "flowAlias" : "forms",
      "userSetupAllowed" : false
    } ]
  }, {
    "id" : "0b581be2-8540-49c7-b873-83484f9849f0",
    "alias" : "clients",
    "description" : "Base authentication for clients",
    "providerId" : "client-flow",
    "topLevel" : true,
    "builtIn" : true,
    "authenticationExecutions" : [ {
      "authenticator" : "client-secret",
      "authenticatorFlow" : false,
      "requirement" : "ALTERNATIVE",
      "priority" : 10,
      "autheticatorFlow" : false,
      "userSetupAllowed" : false
    }, {
      "authenticator" : "client-jwt",
      "authenticatorFlow" : false,
      "requirement" : "ALTERNATIVE",
      "priority" : 20,
      "autheticatorFlow" : false,
      "userSetupAllowed" : false
    }, {
      "authenticator" : "client-secret-jwt",
      "authenticatorFlow" : false,
      "requirement" : "ALTERNATIVE",
      "priority" : 30,
      "autheticatorFlow" : false,
      "userSetupAllowed" : false
    }, {
      "authenticator" : "client-x509",
      "authenticatorFlow" : false,
      "requirement" : "ALTERNATIVE",
      "priority" : 40,
      "autheticatorFlow" : false,
      "userSetupAllowed" : false
    } ]
  }, {
    "id" : "31402f31-582b-4777-b8bc-214f070d6e49",
    "alias" : "direct grant",
    "description" : "OpenID Connect Resource Owner Grant",
    "providerId" : "basic-flow",
    "topLevel" : true,
    "builtIn" : true,
    "authenticationExecutions" : [ {
      "authenticator" : "direct-grant-validate-username",
      "authenticatorFlow" : false,
      "requirement" : "REQUIRED",
      "priority" : 10,
      "autheticatorFlow" : false,
      "userSetupAllowed" : false
    }, {
      "authenticator" : "direct-grant-validate-password",
      "authenticatorFlow" : false,
      "requirement" : "REQUIRED",
      "priority" : 20,
      "autheticatorFlow" : false,
      "userSetupAllowed" : false
    }, {
      "authenticatorFlow" : true,
      "requirement" : "CONDITIONAL",
      "priority" : 30,
      "autheticatorFlow" : true,
      "flowAlias" : "Direct Grant - Conditional OTP",
      "userSetupAllowed" : false
    } ]
  }, {
    "id" : "ec3f055c-920d-469a-8371-8b4217c5c8e6",
    "alias" : "docker auth",
    "description" : "Used by Docker clients to authenticate against the IDP",
    "providerId" : "basic-flow",
    "topLevel" : true,
    "builtIn" : true,
    "authenticationExecutions" : [ {
      "authenticator" : "docker-http-basic-authenticator",
      "authenticatorFlow" : false,
      "requirement" : "REQUIRED",
      "priority" : 10,
      "autheticatorFlow" : false,
      "userSetupAllowed" : false
    } ]
  }, {
    "id" : "d3504ba6-3eac-4a2d-9e0c-21c78f5726ac",
    "alias" : "first broker login",
    "description" : "Actions taken after first broker login with identity provider account, which is not yet linked to any Keycloak account",
    "providerId" : "basic-flow",
    "topLevel" : true,
    "builtIn" : true,
    "authenticationExecutions" : [ {
      "authenticatorConfig" : "review profile config",
      "authenticator" : "idp-review-profile",
      "authenticatorFlow" : false,
      "requirement" : "REQUIRED",
      "priority" : 10,
      "autheticatorFlow" : false,
      "userSetupAllowed" : false
    }, {
      "authenticatorFlow" : true,
      "requirement" : "REQUIRED",
      "priority" : 20,
      "autheticatorFlow" : true,
      "flowAlias" : "User creation or linking",
      "userSetupAllowed" : false
    } ]
  }, {
    "id" : "0d5004d0-278d-4d06-85c5-4618512631a7",
    "alias" : "forms",
    "description" : "Username, password, otp and other auth forms.",
    "providerId" : "basic-flow",
    "topLevel" : false,
    "builtIn" : true,
    "authenticationExecutions" : [ {
      "authenticator" : "auth-username-password-form",
      "authenticatorFlow" : false,
      "requirement" : "REQUIRED",
      "priority" : 10,
      "autheticatorFlow" : false,
      "userSetupAllowed" : false
    }, {
      "authenticatorFlow" : true,
      "requirement" : "CONDITIONAL",
      "priority" : 20,
      "autheticatorFlow" : true,
      "flowAlias" : "Browser - Conditional OTP",
      "userSetupAllowed" : false
    } ]
  }, {
    "id" : "2e7cc799-88fc-4754-b1f8-1d0f64872a4d",
    "alias" : "http challenge",
    "description" : "An authentication flow based on challenge-response HTTP Authentication Schemes",
    "providerId" : "basic-flow",
    "topLevel" : true,
    "builtIn" : true,
    "authenticationExecutions" : [ {
      "authenticator" : "no-cookie-redirect",
      "authenticatorFlow" : false,
      "requirement" : "REQUIRED",
      "priority" : 10,
      "autheticatorFlow" : false,
      "userSetupAllowed" : false
    }, {
      "authenticatorFlow" : true,
      "requirement" : "REQUIRED",
      "priority" : 20,
      "autheticatorFlow" : true,
      "flowAlias" : "Authentication Options",
      "userSetupAllowed" : false
    } ]
  }, {
    "id" : "aab422e6-07ee-49ba-ba48-ead417fe3a7d",
    "alias" : "registration",
    "description" : "registration flow",
    "providerId" : "basic-flow",
    "topLevel" : true,
    "builtIn" : true,
    "authenticationExecutions" : [ {
      "authenticator" : "registration-page-form",
      "authenticatorFlow" : true,
      "requirement" : "REQUIRED",
      "priority" : 10,
      "autheticatorFlow" : true,
      "flowAlias" : "registration form",
      "userSetupAllowed" : false
    } ]
  }, {
    "id" : "4622576c-fc89-4a4c-a6a0-78088f2155d2",
    "alias" : "registration form",
    "description" : "registration form",
    "providerId" : "form-flow",
    "topLevel" : false,
    "builtIn" : true,
    "authenticationExecutions" : [ {
      "authenticator" : "registration-user-creation",
      "authenticatorFlow" : false,
      "requirement" : "REQUIRED",
      "priority" : 20,
      "autheticatorFlow" : false,
      "userSetupAllowed" : false
    }, {
      "authenticator" : "registration-profile-action",
      "authenticatorFlow" : false,
      "requirement" : "REQUIRED",
      "priority" : 40,
      "autheticatorFlow" : false,
      "userSetupAllowed" : false
    }, {
      "authenticator" : "registration-password-action",
      "authenticatorFlow" : false,
      "requirement" : "REQUIRED",
      "priority" : 50,
      "autheticatorFlow" : false,
      "userSetupAllowed" : false
    }, {
      "authenticator" : "registration-recaptcha-action",
      "authenticatorFlow" : false,
      "requirement" : "DISABLED",
      "priority" : 60,
      "autheticatorFlow" : false,
      "userSetupAllowed" : false
    } ]
  }, {
    "id" : "48f62846-aba1-455f-bc12-507ec9316668",
    "alias" : "reset credentials",
    "description" : "Reset credentials for a user if they forgot their password or something",
    "providerId" : "basic-flow",
    "topLevel" : true,
    "builtIn" : true,
    "authenticationExecutions" : [ {
      "authenticator" : "reset-credentials-choose-user",
      "authenticatorFlow" : false,
      "requirement" : "REQUIRED",
      "priority" : 10,
      "autheticatorFlow" : false,
      "userSetupAllowed" : false
    }, {
      "authenticator" : "reset-credential-email",
      "authenticatorFlow" : false,
      "requirement" : "REQUIRED",
      "priority" : 20,
      "autheticatorFlow" : false,
      "userSetupAllowed" : false
    }, {
      "authenticator" : "reset-password",
      "authenticatorFlow" : false,
      "requirement" : "REQUIRED",
      "priority" : 30,
      "autheticatorFlow" : false,
      "userSetupAllowed" : false
    }, {
      "authenticatorFlow" : true,
      "requirement" : "CONDITIONAL",
      "priority" : 40,
      "autheticatorFlow" : true,
      "flowAlias" : "Reset - Conditional OTP",
      "userSetupAllowed" : false
    } ]
  }, {
    "id" : "8063d4cb-82ff-4f72-ab96-38c7eaa1b6d2",
    "alias" : "saml ecp",
    "description" : "SAML ECP Profile Authentication Flow",
    "providerId" : "basic-flow",
    "topLevel" : true,
    "builtIn" : true,
    "authenticationExecutions" : [ {
      "authenticator" : "http-basic-authenticator",
      "authenticatorFlow" : false,
      "requirement" : "REQUIRED",
      "priority" : 10,
      "autheticatorFlow" : false,
      "userSetupAllowed" : false
    } ]
  } ],
  "authenticatorConfig" : [ {
    "id" : "bb7e0040-787f-4cc8-9d1e-694ce0bfbd7f",
    "alias" : "create unique user config",
    "config" : {
      "require.password.update.after.registration" : "false"
    }
  }, {
    "id" : "69aa132c-0ce7-4953-aafa-b666d482c13f",
    "alias" : "review profile config",
    "config" : {
      "update.profile.on.first.login" : "missing"
    }
  } ],
  "requiredActions" : [ {
    "alias" : "CONFIGURE_TOTP",
    "name" : "Configure OTP",
    "providerId" : "CONFIGURE_TOTP",
    "enabled" : true,
    "defaultAction" : false,
    "priority" : 10,
    "config" : { }
  }, {
    "alias" : "terms_and_conditions",
    "name" : "Terms and Conditions",
    "providerId" : "terms_and_conditions",
    "enabled" : true,
    "defaultAction" : true,
    "priority" : 20,
    "config" : { }
  }, {
    "alias" : "UPDATE_PASSWORD",
    "name" : "Update Password",
    "providerId" : "UPDATE_PASSWORD",
    "enabled" : true,
    "defaultAction" : false,
    "priority" : 30,
    "config" : { }
  }, {
    "alias" : "UPDATE_PROFILE",
    "name" : "Update Profile",
    "providerId" : "UPDATE_PROFILE",
    "enabled" : true,
    "defaultAction" : false,
    "priority" : 40,
    "config" : { }
  }, {
    "alias" : "VERIFY_EMAIL",
    "name" : "Verify Email",
    "providerId" : "VERIFY_EMAIL",
    "enabled" : true,
    "defaultAction" : false,
    "priority" : 50,
    "config" : { }
  }, {
    "alias" : "delete_account",
    "name" : "Delete Account",
    "providerId" : "delete_account",
    "enabled" : false,
    "defaultAction" : false,
    "priority" : 60,
    "config" : { }
  }, {
    "alias" : "update_user_locale",
    "name" : "Update User Locale",
    "providerId" : "update_user_locale",
    "enabled" : true,
    "defaultAction" : false,
    "priority" : 1000,
    "config" : { }
  } ],
  "browserFlow" : "browser",
  "registrationFlow" : "registration",
  "directGrantFlow" : "direct grant",
  "resetCredentialsFlow" : "reset credentials",
  "clientAuthenticationFlow" : "clients",
  "dockerAuthenticationFlow" : "docker auth",
  "attributes" : {
    "cibaBackchannelTokenDeliveryMode" : "poll",
    "cibaAuthRequestedUserHint" : "login_hint",
    "clientOfflineSessionMaxLifespan" : "0",
    "oauth2DevicePollingInterval" : "5",
    "clientSessionIdleTimeout" : "0",
    "userProfileEnabled" : "false",
    "clientOfflineSessionIdleTimeout" : "0",
    "cibaInterval" : "5",
    "realmReusableOtpCode" : "false",
    "cibaExpiresIn" : "120",
    "oauth2DeviceCodeLifespan" : "600",
    "parRequestUriLifespan" : "60",
    "clientSessionMaxLifespan" : "0",
    "frontendUrl" : "${KEYCLOAK_FRONTEND_URL}",
    "acr.loa.map" : "{}"
  },
  "keycloakVersion" : "20.0.1",
  "userManagedAccessAllowed" : false,
  "clientProfiles" : {
    "profiles" : [ ]
  },
  "clientPolicies" : {
    "policies" : [ ]
  }
}<|MERGE_RESOLUTION|>--- conflicted
+++ resolved
@@ -371,49 +371,8 @@
     "clientRole" : false,
     "containerId" : "datalandsecurity"
   },
-<<<<<<< HEAD
-  "requiredCredentials": [
-    "password"
-  ],
+  "requiredCredentials" : [ "password" ],
   "passwordPolicy" : "length(12) and maxLength(128)",
-  "otpPolicyType": "totp",
-  "otpPolicyAlgorithm": "HmacSHA1",
-  "otpPolicyInitialCounter": 0,
-  "otpPolicyDigits": 6,
-  "otpPolicyLookAheadWindow": 1,
-  "otpPolicyPeriod": 30,
-  "otpPolicyCodeReusable": false,
-  "otpSupportedApplications": [
-    "totpAppGoogleName",
-    "totpAppFreeOTPName"
-  ],
-  "webAuthnPolicyRpEntityName": "keycloak",
-  "webAuthnPolicySignatureAlgorithms": [
-    "ES256"
-  ],
-  "webAuthnPolicyRpId": "",
-  "webAuthnPolicyAttestationConveyancePreference": "not specified",
-  "webAuthnPolicyAuthenticatorAttachment": "not specified",
-  "webAuthnPolicyRequireResidentKey": "not specified",
-  "webAuthnPolicyUserVerificationRequirement": "not specified",
-  "webAuthnPolicyCreateTimeout": 0,
-  "webAuthnPolicyAvoidSameAuthenticatorRegister": false,
-  "webAuthnPolicyAcceptableAaguids": [],
-  "webAuthnPolicyPasswordlessRpEntityName": "keycloak",
-  "webAuthnPolicyPasswordlessSignatureAlgorithms": [
-    "ES256"
-  ],
-  "webAuthnPolicyPasswordlessRpId": "",
-  "webAuthnPolicyPasswordlessAttestationConveyancePreference": "not specified",
-  "webAuthnPolicyPasswordlessAuthenticatorAttachment": "not specified",
-  "webAuthnPolicyPasswordlessRequireResidentKey": "not specified",
-  "webAuthnPolicyPasswordlessUserVerificationRequirement": "not specified",
-  "webAuthnPolicyPasswordlessCreateTimeout": 0,
-  "webAuthnPolicyPasswordlessAvoidSameAuthenticatorRegister": false,
-  "webAuthnPolicyPasswordlessAcceptableAaguids": [],
-  "users": [
-=======
-  "requiredCredentials" : [ "password" ],
   "otpPolicyType" : "totp",
   "otpPolicyAlgorithm" : "HmacSHA1",
   "otpPolicyInitialCounter" : 0,
@@ -443,7 +402,6 @@
   "webAuthnPolicyPasswordlessAvoidSameAuthenticatorRegister" : false,
   "webAuthnPolicyPasswordlessAcceptableAaguids" : [ ],
   "users" : [
->>>>>>> a141582a
     {
       "id" : "c5ef10b1-de23-4a01-9005-e62ea226ee83",
       "createdTimestamp" : 1655881231268,
