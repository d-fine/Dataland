--- conflicted
+++ resolved
@@ -817,98 +817,6 @@
       "display.on.consent.screen" : "true",
       "consent.screen.text" : "${addressScopeConsentText}"
     },
-<<<<<<< HEAD
-    {
-      "id": "0ad837f0-7fdb-426d-8fe7-3ce6b42ddced",
-      "name": "role_list",
-      "description": "SAML role list",
-      "protocol": "saml",
-      "attributes": {
-        "consent.screen.text": "${samlRoleListScopeConsentText}",
-        "display.on.consent.screen": "true"
-      },
-      "protocolMappers": [
-        {
-          "id": "7a6ca9be-9835-44c7-a9d5-cd9a5c295a61",
-          "name": "role list",
-          "protocol": "saml",
-          "protocolMapper": "saml-role-list-mapper",
-          "consentRequired": false,
-          "config": {
-            "single": "false",
-            "attribute.nameformat": "Basic",
-            "attribute.name": "Role"
-          }
-        }
-      ]
-    }
-  ],
-  "defaultDefaultClientScopes": [
-    "role_list",
-    "email",
-    "web-origins",
-    "acr",
-    "profile",
-    "roles"
-  ],
-  "defaultOptionalClientScopes": [
-    "address",
-    "phone",
-    "offline_access",
-    "microprofile-jwt"
-  ],
-  "browserSecurityHeaders": {
-    "contentSecurityPolicyReportOnly": "",
-    "xContentTypeOptions": "nosniff",
-    "xRobotsTag": "none",
-    "xFrameOptions": "SAMEORIGIN",
-    "contentSecurityPolicy": "frame-src 'self'; frame-ancestors 'self'; object-src 'none';",
-    "xXSSProtection": "1; mode=block",
-    "strictTransportSecurity": "max-age=31536000; includeSubDomains"
-  },
-  "smtpServer": {
-    "replyToDisplayName": "",
-    "starttls": "false",
-    "auth": "true",
-    "envelopeFrom": "",
-    "ssl": "true",
-    "password": "${MAILJET_API_SECRET}",
-    "port": "465",
-    "host": "in-v3.mailjet.com",
-    "replyTo": "",
-    "from": "info@dataland.com",
-    "fromDisplayName": "",
-    "user": "${MAILJET_API_ID}"
-  },
-  "loginTheme": "dataland_theme",
-  "emailTheme": "dataland_theme",
-  "eventsEnabled": false,
-  "eventsListeners": [
-    "jboss-logging"
-  ],
-  "enabledEventTypes": [],
-  "adminEventsEnabled": false,
-  "adminEventsDetailsEnabled": false,
-  "identityProviders": [
-    {
-      "alias": "google",
-      "internalId": "50c70d7c-8872-47f6-a60c-8eaffddfd9cf",
-      "providerId": "google",
-      "enabled": true,
-      "updateProfileFirstLoginMode": "on",
-      "trustEmail": true,
-      "storeToken": false,
-      "addReadTokenRoleOnCreate": false,
-      "authenticateByDefault": false,
-      "linkOnly": false,
-      "firstBrokerLoginFlowAlias": "Dataland First Broker Login",
-      "config": {
-        "syncMode": "IMPORT",
-        "clientSecret": "${KEYCLOAK_GOOGLE_SECRET}",
-        "clientId": "${KEYCLOAK_GOOGLE_ID}",
-        "guiOrder": "2",
-        "useJwksUrl": "true"
-=======
     "protocolMappers" : [ {
       "id" : "902bdf47-7252-4c05-a11e-856c4189e13a",
       "name" : "address",
@@ -925,7 +833,6 @@
         "user.attribute.region" : "region",
         "access.token.claim" : "true",
         "user.attribute.locality" : "locality"
->>>>>>> 729d0915
       }
     } ]
   }, {
@@ -1359,13 +1266,13 @@
     "auth" : "true",
     "envelopeFrom" : "",
     "ssl" : "true",
-    "password" : "${KEYCLOAK_MAILJET_API_SECRET}",
+    "password" : "${MAILJET_API_SECRET}",
     "port" : "465",
     "host" : "in-v3.mailjet.com",
     "replyTo" : "",
     "from" : "info@dataland.com",
     "fromDisplayName" : "",
-    "user" : "${KEYCLOAK_MAILJET_API_ID}"
+    "user" : "${MAILJET_API_ID}"
   },
   "loginTheme" : "dataland_theme",
   "emailTheme" : "dataland_theme",
