package org.dataland.datalandaccountingservice.services

import org.dataland.datalandbackendutils.model.InheritedRole
import org.dataland.datalandcommunitymanager.openApiClient.api.InheritedRolesControllerApi
import org.dataland.keycloakAdapter.auth.DatalandRealmRole
import org.dataland.keycloakAdapter.utils.AuthenticationMock
import org.junit.jupiter.api.Assertions.assertFalse
import org.junit.jupiter.api.Assertions.assertTrue
import org.junit.jupiter.api.BeforeEach
import org.junit.jupiter.api.Test
import org.junit.jupiter.api.TestInstance
import org.mockito.kotlin.doReturn
import org.mockito.kotlin.mock
import org.mockito.kotlin.reset
import org.mockito.kotlin.whenever
import org.springframework.security.core.context.SecurityContext
import org.springframework.security.core.context.SecurityContextHolder
import java.util.UUID
import kotlin.collections.listOf

@TestInstance(TestInstance.Lifecycle.PER_CLASS)
class AccountingAuthorizationServiceTest {
    private val mockInheritedRolesControllerApi = mock<InheritedRolesControllerApi>()

    private lateinit var accountingAuthorizationService: AccountingAuthorizationService

    private val companyId = UUID.randomUUID()
    private val userId = UUID.randomUUID()

    private val mockSecurityContext = mock<SecurityContext>()

    private val mockAuthentication =
        AuthenticationMock.mockJwtAuthentication(
            username = "JohnDoe",
            userId = userId.toString(),
            roles = setOf(DatalandRealmRole.ROLE_USER),
        )

    @BeforeEach
    fun setup() {
        reset(mockInheritedRolesControllerApi, mockSecurityContext)

        doReturn(mockAuthentication).whenever(mockSecurityContext).authentication
        SecurityContextHolder.setContext(mockSecurityContext)

        accountingAuthorizationService = AccountingAuthorizationService(inheritedRolesControllerApi = mockInheritedRolesControllerApi)
    }

    @Test
<<<<<<< HEAD
    fun `hasUserRoleInMemberCompany returns false when the user does not belong tio any company`() {
        doReturn(emptyMap<String, List<String>>()).whenever(mockInheritedRolesControllerApi).getInheritedRoles(
=======
    fun `hasUserRoleInMemberCompany returns false when the user does not belong to any company`() {
        doReturn(emptyMap<String, List<String>>()).whenever(mockIngeritedRolesControllerApi).getInheritedRoles(
>>>>>>> f8cb1935
            userId.toString(),
        )

        val result = accountingAuthorizationService.hasUserRoleInMemberCompany(companyId.toString())

        assertFalse(result)
    }

    @Test
    fun `hasUserRoleInMemberCompany returns false when the company is not a member`() {
        doReturn(
            mapOf(
                companyId.toString() to emptyList<String>(),
            ),
        ).whenever(mockInheritedRolesControllerApi).getInheritedRoles(
            userId.toString(),
        )

        val result = accountingAuthorizationService.hasUserRoleInMemberCompany(companyId.toString())

        assertFalse(result)
    }

    @Test
    fun `hasUserRoleInMemberCompany returns false when the user belongs to a different member company`() {
        doReturn(
            mapOf(
                UUID.randomUUID() to listOf(InheritedRole.DatalandMember.name),
            ),
        ).whenever(mockInheritedRolesControllerApi).getInheritedRoles(
            userId.toString(),
        )

        val result = accountingAuthorizationService.hasUserRoleInMemberCompany(companyId.toString())

        assertFalse(result)
    }

    @Test
    fun `hasUserRoleInMemberCompany returns true when the user belongs to a member company`() {
        doReturn(
            mapOf(
                companyId.toString() to listOf(InheritedRole.DatalandMember.name),
            ),
        ).whenever(mockInheritedRolesControllerApi).getInheritedRoles(
            userId.toString(),
        )

        val result = accountingAuthorizationService.hasUserRoleInMemberCompany(companyId.toString())

        assertTrue(result)
    }
}<|MERGE_RESOLUTION|>--- conflicted
+++ resolved
@@ -47,13 +47,8 @@
     }
 
     @Test
-<<<<<<< HEAD
-    fun `hasUserRoleInMemberCompany returns false when the user does not belong tio any company`() {
+    fun `hasUserRoleInMemberCompany returns false when the user does not belong to any company`() {
         doReturn(emptyMap<String, List<String>>()).whenever(mockInheritedRolesControllerApi).getInheritedRoles(
-=======
-    fun `hasUserRoleInMemberCompany returns false when the user does not belong to any company`() {
-        doReturn(emptyMap<String, List<String>>()).whenever(mockIngeritedRolesControllerApi).getInheritedRoles(
->>>>>>> f8cb1935
             userId.toString(),
         )
 
