--- conflicted
+++ resolved
@@ -47,16 +47,12 @@
         status: RequestStatus?,
     ): ResponseEntity<List<AggregatedDataRequest>> {
         return ResponseEntity.ok(
-<<<<<<< HEAD
-            dataRequestQueryManager.getAggregatedDataRequests(identifierValue, dataTypes, reportingPeriod),
-=======
-            bulkDataRequestManager.getAggregatedDataRequests(
+            dataRequestQueryManager.getAggregatedDataRequests(
                 identifierValue,
                 dataTypes,
                 reportingPeriod,
                 status,
             ),
->>>>>>> 275a4e30
         )
     }
 
