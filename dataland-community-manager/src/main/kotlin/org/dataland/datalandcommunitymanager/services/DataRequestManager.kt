package org.dataland.datalandcommunitymanager.services

import com.fasterxml.jackson.core.type.TypeReference
import com.fasterxml.jackson.databind.ObjectMapper
import org.dataland.datalandbackend.model.enums.p2p.DataRequestCompanyIdentifierType
import org.dataland.datalandbackend.openApiClient.infrastructure.ClientException
import org.dataland.datalandbackend.openApiClient.model.DataTypeEnum
import org.dataland.datalandbackendutils.exceptions.AuthenticationMethodNotSupportedException
import org.dataland.datalandbackendutils.exceptions.InvalidInputApiException
import org.dataland.datalandbackendutils.exceptions.ResourceNotFoundApiException
import org.dataland.datalandcommunitymanager.entities.DataRequestEntity
import org.dataland.datalandcommunitymanager.model.dataRequest.AggregatedDataRequest
import org.dataland.datalandcommunitymanager.model.dataRequest.BulkDataRequest
import org.dataland.datalandcommunitymanager.model.dataRequest.BulkDataRequestResponse
import org.dataland.datalandcommunitymanager.model.dataRequest.RequestStatus
import org.dataland.datalandcommunitymanager.model.dataRequest.SingleDataRequest
import org.dataland.datalandcommunitymanager.model.dataRequest.StoredDataRequest
import org.dataland.datalandcommunitymanager.model.dataRequest.StoredDataRequestMessageObject
import org.dataland.datalandcommunitymanager.repositories.DataRequestRepository
import org.dataland.datalandemail.email.EmailSender
import org.dataland.keycloakAdapter.auth.DatalandAuthentication
import org.dataland.keycloakAdapter.auth.DatalandJwtAuthentication
import org.slf4j.LoggerFactory
import org.springframework.beans.factory.annotation.Autowired
import org.springframework.http.HttpStatus
import org.springframework.stereotype.Service
import org.springframework.transaction.annotation.Transactional
import java.time.Instant
import java.util.*

/**
 * Implementation of a request manager service for all operations concerning the processing of data requests
 */
@Service("DataRequestManager")
class DataRequestManager(
    @Autowired private val dataRequestRepository: DataRequestRepository,
    @Autowired private val dataRequestLogger: DataRequestLogger,
    @Autowired private val companyGetter: CompanyGetter,
    @Autowired private val bulkDataRequestEmailBuilder: BulkDataRequestEmailBuilder,
    @Autowired private val singleDataRequestEmailBuilder: SingleDataRequestEmailBuilder,
    @Autowired private val emailSender: EmailSender,
    @Autowired private val objectMapper: ObjectMapper,
) {
    val isinRegex = Regex("^[A-Z]{2}[A-Z\\d]{10}$")
    val leiRegex = Regex("^[0-9A-Z]{18}[0-9]{2}$")
    val permIdRegex = Regex("^\\d+$")
    val companyIdRegex = Regex("^[0-9a-f]{8}-[0-9a-f]{4}-[0-9a-f]{4}-[0-9a-f]{4}-[0-9a-f]{12}\$")
    private val logger = LoggerFactory.getLogger(javaClass)

    /**
     * Processes a bulk data request from a user
     * @param bulkDataRequest info provided by a user in order to request a bulk of datasets on Dataland.
     * @return relevant info to the user as a response after posting a bulk data request
     */
    @Transactional
    fun processBulkDataRequest(bulkDataRequest: BulkDataRequest): BulkDataRequestResponse {
        val cleanedBulkDataRequest = runValidationsAndRemoveDuplicates(bulkDataRequest)
        val bulkDataRequestId = UUID.randomUUID().toString()
        val userId = DatalandAuthentication.fromContext().userId
        dataRequestLogger.logMessageForBulkDataRequest(bulkDataRequestId)
        val acceptedIdentifiers = mutableListOf<String>()
        val rejectedIdentifiers = mutableListOf<String>()
        for (userProvidedIdentifierValue in cleanedBulkDataRequest.listOfCompanyIdentifiers) {
            val matchedIdentifierType = determineIdentifierTypeViaRegex(userProvidedIdentifierValue)
            if (matchedIdentifierType == null) {
                rejectedIdentifiers.add(userProvidedIdentifierValue)
                continue
            }
            acceptedIdentifiers.add(userProvidedIdentifierValue)
            processAcceptedIdentifier(
                userProvidedIdentifierValue,
                matchedIdentifierType,
                cleanedBulkDataRequest.listOfFrameworkNames,
                cleanedBulkDataRequest.listOfReportingPeriods,
                userId,
                bulkDataRequestId,
            )
        }
        if (acceptedIdentifiers.isNotEmpty()) {
            sendBulkDataRequestNotificationMail(cleanedBulkDataRequest, acceptedIdentifiers, bulkDataRequestId)
        } else {
            throwInvalidInputApiExceptionBecauseAllIdentifiersRejected()
        }
        return buildResponseForBulkDataRequest(cleanedBulkDataRequest, rejectedIdentifiers, acceptedIdentifiers)
    }

    /** This method retrieves all the data requests for the current user from the database and logs a message.
     * @returns all data requests for the current user
     */
    fun getDataRequestsForUser(): List<StoredDataRequest> {
        val currentUserId = DatalandAuthentication.fromContext().userId
        val retrievedStoredDataRequestEntitiesForUser = dataRequestRepository.findByUserId(currentUserId)
        val retrievedStoredDataRequestsForUser = retrievedStoredDataRequestEntitiesForUser.map { dataRequestEntity ->
            StoredDataRequest(
                dataRequestEntity.dataRequestId,
                dataRequestEntity.userId,
                dataRequestEntity.creationTimestamp,
                getDataTypeEnumForFrameworkName(dataRequestEntity.dataTypeName),
                dataRequestEntity.reportingPeriod,
                dataRequestEntity.dataRequestCompanyIdentifierType,
                dataRequestEntity.dataRequestCompanyIdentifierValue,
                objectMapper.readValue(
                    dataRequestEntity.messageHistory,
                    object : TypeReference<MutableList<StoredDataRequestMessageObject>>() {},
                ),
                dataRequestEntity.lastModifiedDate,
                dataRequestEntity.requestStatus,
            )
        }
        dataRequestLogger.logMessageForRetrievingDataRequestsForUser()
        return retrievedStoredDataRequestsForUser
    }

    /** This method triggers a query to get aggregated data requests.
     * @param identifierValue can be used to filter via substring matching
     * @param dataTypes can be used to filter on frameworks
     * @returns aggregated data requests
     */
    fun getAggregatedDataRequests(
        identifierValue: String?,
        dataTypes: Set<DataTypeEnum>?,
        reportingPeriod: String?,
    ): List<AggregatedDataRequest> {
        val dataTypesFilterForQuery = if (dataTypes != null && dataTypes.isEmpty()) {
            null
        } else {
            dataTypes?.map { it.value }
        }
        val aggregatedDataRequestEntities =
            dataRequestRepository.getAggregatedDataRequests(identifierValue, dataTypesFilterForQuery, reportingPeriod)
        val aggregatedDataRequests = aggregatedDataRequestEntities.map { aggregatedDataRequestEntity ->
            AggregatedDataRequest(
                getDataTypeEnumForFrameworkName(aggregatedDataRequestEntity.dataTypeName),
                aggregatedDataRequestEntity.reportingPeriod,
                aggregatedDataRequestEntity.dataRequestCompanyIdentifierType,
                aggregatedDataRequestEntity.dataRequestCompanyIdentifierValue,
                aggregatedDataRequestEntity.count,
            )
        }
        return aggregatedDataRequests
    }

    /**
     * Method to retrieve a data request by its ID
     * @param dataRequestId the ID of the data request to retrieve
     * @return the data request corresponding to the provided ID
     */
    @Transactional
    fun getDataRequestById(dataRequestId: String): StoredDataRequest {
        throwResourceNotFoundExceptionIfDataRequestIdUnknown(dataRequestId)
        val dataRequestEntity = dataRequestRepository.findById(dataRequestId).get()
        return buildStoredDataRequestFromDataRequestEntity(dataRequestEntity)
    }

    /**
     * Method to patch the status of a data request.
     * @param dataRequestId the id of the data request to patch
     * @param requestStatus the status to apply to the data request
     * @return the updated data request object
     */
    @Transactional
    fun patchDataRequest(dataRequestId: String, requestStatus: RequestStatus): StoredDataRequest {
        throwResourceNotFoundExceptionIfDataRequestIdUnknown(dataRequestId)
        var dataRequestEntity = dataRequestRepository.findById(dataRequestId).get()
        logger.info("Patching Company ${dataRequestEntity.dataRequestId} with status $requestStatus")
        dataRequestEntity.requestStatus = requestStatus
        dataRequestRepository.save(dataRequestEntity)
        dataRequestEntity = dataRequestRepository.findById(dataRequestId).get()
        return buildStoredDataRequestFromDataRequestEntity(dataRequestEntity)
    }

    /**
     * Method to get all data requests based on filters.
     * @param dataType the framework to apply to the data request
     * @param requestStatus the status to apply to the data request
     * @param userId the user to apply to the data request
     * @param reportingPeriod the reporting period to apply to the data request
     * @param dataRequestCompanyIdentifierValue the company identifier value to apply to the data request
     * @return all filtered data requests
     */
    fun getDataRequests(
        dataType: DataTypeEnum?,
        userId: String?,
        requestStatus: RequestStatus?,
        reportingPeriod: String?,
        dataRequestCompanyIdentifierValue: String?,
    ): List<StoredDataRequest>? {
        var result = dataRequestRepository.findAll()
        fun updateResult(otherList: List<DataRequestEntity>) {
            result = result.intersect(otherList.toSet()).toMutableList()
        }

        if (dataType != null) {
            updateResult(dataRequestRepository.findByDataTypeName(dataType.toString()))
        }
        if (userId != null) {
            updateResult(dataRequestRepository.findByUserId(userId))
        }
        if (requestStatus != null) {
            updateResult(dataRequestRepository.findByRequestStatus(requestStatus))
        }
        if (reportingPeriod != null) {
            updateResult(dataRequestRepository.findByReportingPeriod(reportingPeriod))
        }
        if (dataRequestCompanyIdentifierValue != null) {
            result = result.intersect(
                dataRequestRepository.findByDataRequestCompanyIdentifierValue(dataRequestCompanyIdentifierValue),
            ).toMutableList()
            updateResult(
                dataRequestRepository.findByDataRequestCompanyIdentifierValue(dataRequestCompanyIdentifierValue),
            )
        }
        return result.map { buildStoredDataRequestFromDataRequestEntity(it) }
    }

    private fun throwResourceNotFoundExceptionIfDataRequestIdUnknown(dataRequestId: String) {
        if (!dataRequestRepository.existsById(dataRequestId)) {
            throw ResourceNotFoundApiException(
                "Data request not found",
                "Dataland does not know the Data request ID $dataRequestId",
            )
        }
    }

    private fun buildStoredDataRequestFromDataRequestEntity(dataRequestEntity: DataRequestEntity): StoredDataRequest {
        return StoredDataRequest(
            dataRequestEntity.dataRequestId,
            dataRequestEntity.userId,
            dataRequestEntity.creationTimestamp,
            getDataTypeEnumForFrameworkName(dataRequestEntity.dataTypeName),
            dataRequestEntity.reportingPeriod,
            dataRequestEntity.dataRequestCompanyIdentifierType,
            dataRequestEntity.dataRequestCompanyIdentifierValue,
            objectMapper.readValue(
                dataRequestEntity.messageHistory,
                object : TypeReference<MutableList<StoredDataRequestMessageObject>>() {},
            ),
            dataRequestEntity.lastModifiedDate,
            dataRequestEntity.requestStatus,
        )
    }

    private fun throwExceptionIfNotJwtAuth() {
        if (DatalandAuthentication.fromContext() !is DatalandJwtAuthentication) {
            throw AuthenticationMethodNotSupportedException()
        }
    }

    private fun errorMessageForEmptyInputConfigurations(
        listOfIdentifiers: List<String>,
        listOfFrameworks: List<DataTypeEnum>,
        listOfReportingPeriods: List<String>,
    ): String {
        return when {
            listOfIdentifiers.isEmpty() && listOfFrameworks.isEmpty() && listOfReportingPeriods.isEmpty() ->
                "All " +
                    "provided lists are empty."

            listOfIdentifiers.isEmpty() && listOfFrameworks.isEmpty() ->
                "The lists of company identifiers and " +
                    "frameworks are empty."

            listOfIdentifiers.isEmpty() && listOfReportingPeriods.isEmpty() ->
                "The lists of company identifiers and " +
                    "reporting periods are empty."

            listOfFrameworks.isEmpty() && listOfReportingPeriods.isEmpty() ->
                "The lists of frameworks and reporting " +
                    "periods are empty."

            listOfIdentifiers.isEmpty() -> "The list of company identifiers is empty."
            listOfFrameworks.isEmpty() -> "The list of frameworks is empty."
            else -> "The list of reporting periods is empty."
        }
    }

    private fun assureValidityOfRequestLists(bulkDataRequest: BulkDataRequest) {
        val listOfIdentifiers = bulkDataRequest.listOfCompanyIdentifiers
        val listOfFrameworks = bulkDataRequest.listOfFrameworkNames
        val listOfReportingPeriods = bulkDataRequest.listOfReportingPeriods
        if (listOfIdentifiers.isEmpty() || listOfFrameworks.isEmpty() || listOfReportingPeriods.isEmpty()) {
            val errorMessage = errorMessageForEmptyInputConfigurations(
                listOfIdentifiers, listOfFrameworks, listOfReportingPeriods,
            )
            throw InvalidInputApiException(
                "No empty lists are allowed as input for bulk data request.",
                errorMessage,
            )
        }
    }

    private fun removeDuplicatesInRequestLists(bulkDataRequest: BulkDataRequest): BulkDataRequest {
        val distinctCompanyIdentifiers = bulkDataRequest.listOfCompanyIdentifiers.distinct()
        val distinctFrameworkNames = bulkDataRequest.listOfFrameworkNames.distinct()
        val distinctReportingPeriods = bulkDataRequest.listOfReportingPeriods.distinct()
        return bulkDataRequest.copy(
            listOfCompanyIdentifiers = distinctCompanyIdentifiers,
            listOfFrameworkNames = distinctFrameworkNames,
            listOfReportingPeriods = distinctReportingPeriods,
        )
    }

    private fun runValidationsAndRemoveDuplicates(bulkDataRequest: BulkDataRequest): BulkDataRequest {
        throwExceptionIfNotJwtAuth()
        assureValidityOfRequestLists(bulkDataRequest)
        return removeDuplicatesInRequestLists(bulkDataRequest)
    }

    private fun isDataRequestAlreadyExisting(
        requestingUserId: String,
        identifierValue: String,
        framework: DataTypeEnum,
        reportingPeriod: String,
    ): Boolean {
        val isAlreadyExisting = dataRequestRepository
            .existsByUserIdAndDataRequestCompanyIdentifierValueAndDataTypeNameAndReportingPeriod(
                requestingUserId, identifierValue, framework.name, reportingPeriod,
            )
        if (isAlreadyExisting) {
            dataRequestLogger
                .logMessageForCheckingIfDataRequestAlreadyExists(identifierValue, framework)
        }
        return isAlreadyExisting
    }

    private fun storeDataRequestEntityIfNotExisting(
        identifierValue: String,
        identifierType: DataRequestCompanyIdentifierType,
        dataType: DataTypeEnum,
        reportingPeriod: String,
        userId: String,
        bulkDataRequestId: String,
        contactList: List<String>? = null,
        message: String? = null,
    ): DataRequestEntity {
        val dataRequestEntity = buildDataRequestEntity(
            userId,
            dataType,
            reportingPeriod,
            identifierType,
            identifierValue,
            contactList,
            message,
        )
        if (!isDataRequestAlreadyExisting(userId, identifierValue, dataType, reportingPeriod)) {
            storeDataRequestEntity(dataRequestEntity, bulkDataRequestId)
        }
        return dataRequestEntity
    }

    private fun processAcceptedIdentifier(
        userProvidedIdentifierValue: String,
        matchedIdentifierType: DataRequestCompanyIdentifierType,
        requestedFrameworks: List<DataTypeEnum>,
        requestedReportingPeriods: List<String>,
        userId: String,
        bulkDataRequestId: String,
    ) {
        val datalandCompanyId = getDatalandCompanyIdForIdentifierValue(userProvidedIdentifierValue)
        val identifierTypeToStore = datalandCompanyId?.let {
            DataRequestCompanyIdentifierType.DatalandCompanyId
        } ?: matchedIdentifierType
        val identifierValueToStore = datalandCompanyId ?: userProvidedIdentifierValue
        for (framework in requestedFrameworks) {
            for (reportingPeriod in requestedReportingPeriods) {
                storeDataRequestEntityIfNotExisting(
                    identifierValueToStore,
                    identifierTypeToStore,
                    framework,
                    reportingPeriod,
                    userId,
                    bulkDataRequestId,
                )
            }
        }
    }

    private fun getDatalandCompanyIdForIdentifierValue(identifierValue: String): String? {
        var datalandCompanyId: String? = null
        val bearerTokenOfRequestingUser = DatalandAuthentication.fromContext().credentials as String
        val matchingCompanyIdsAndNamesOnDataland =
            companyGetter.getCompanyIdsAndNamesForSearchString(identifierValue, bearerTokenOfRequestingUser)
        if (matchingCompanyIdsAndNamesOnDataland.size == 1) {
            datalandCompanyId = matchingCompanyIdsAndNamesOnDataland.first().companyId
        }
        dataRequestLogger
            .logMessageWhenCrossReferencingIdentifierValueWithDatalandCompanyId(identifierValue, datalandCompanyId)
        return datalandCompanyId
    }

    private fun storeDataRequestEntity(dataRequestEntity: DataRequestEntity, dataRequestId: String? = null) {
        dataRequestRepository.save(dataRequestEntity)
        dataRequestLogger.logMessageForStoringDataRequest(dataRequestEntity.dataRequestId, dataRequestId)
    }

    private fun buildDataRequestEntity(
        currentUserId: String,
        framework: DataTypeEnum,
        reportingPeriod: String,
        identifierType: DataRequestCompanyIdentifierType,
        identifierValue: String,
        contactList: List<String>?,
        message: String?,
    ): DataRequestEntity {
        val currentTimestamp = Instant.now().toEpochMilli()
        val dataRequestId = UUID.randomUUID().toString()
        val messageHistory = if (contactList != null || message != null) {
            mutableListOf(StoredDataRequestMessageObject(contactList, message, currentTimestamp))
        } else {
            mutableListOf()
        }
        return DataRequestEntity(
            dataRequestId = dataRequestId,
            userId = currentUserId,
            creationTimestamp = currentTimestamp,
            dataTypeName = framework.value,
            reportingPeriod = reportingPeriod,
            dataRequestCompanyIdentifierType = identifierType,
            dataRequestCompanyIdentifierValue = identifierValue,
            messageHistory = objectMapper.writeValueAsString(messageHistory),
            lastModifiedDate = currentTimestamp,
            requestStatus = RequestStatus.Open,
        )
    }

    private fun determineIdentifierTypeViaRegex(identifierValue: String): DataRequestCompanyIdentifierType? {
        val matchingRegexes =
            listOf(leiRegex, isinRegex, permIdRegex).filter { it.matches(identifierValue) }
        return when (matchingRegexes.size) {
            0 -> null
            1 -> {
                when {
                    matchingRegexes[0] == leiRegex -> DataRequestCompanyIdentifierType.Lei
                    matchingRegexes[0] == isinRegex -> DataRequestCompanyIdentifierType.Isin
                    matchingRegexes[0] == permIdRegex -> DataRequestCompanyIdentifierType.PermId
                    else -> null
                }
            }

            else -> DataRequestCompanyIdentifierType.MultipleRegexMatches
        }
    }

    private fun buildResponseMessageForBulkDataRequest(
        totalNumberOfRequestedCompanyIdentifiers: Int,
        numberOfRejectedCompanyIdentifiers: Int,
    ): String {
        return when (numberOfRejectedCompanyIdentifiers) {
            0 -> "$totalNumberOfRequestedCompanyIdentifiers distinct company identifiers were accepted."
            else ->
                "$numberOfRejectedCompanyIdentifiers of your $totalNumberOfRequestedCompanyIdentifiers " +
                    "distinct company identifiers were rejected because of a format that is not matching a valid " +
                    "LEI, ISIN or PermId."
        }
    }

    private fun buildResponseForBulkDataRequest(
        bulkDataRequest: BulkDataRequest,
        rejectedCompanyIdentifiers: List<String>,
        acceptedCompanyIdentifiers: List<String>,
    ): BulkDataRequestResponse {
        return BulkDataRequestResponse(
            message = buildResponseMessageForBulkDataRequest(
                bulkDataRequest.listOfCompanyIdentifiers.size,
                rejectedCompanyIdentifiers.size,
            ),
            rejectedCompanyIdentifiers = rejectedCompanyIdentifiers,
            acceptedCompanyIdentifiers = acceptedCompanyIdentifiers,
        )
    }

    private fun sendBulkDataRequestNotificationMail(
        bulkDataRequest: BulkDataRequest,
        acceptedCompanyIdentifiers: List<String>,
        bulkDataRequestId: String,
    ) {
        val emailToSend = bulkDataRequestEmailBuilder.buildBulkDataRequestEmail(
            bulkDataRequest,
            acceptedCompanyIdentifiers,
        )
        dataRequestLogger.logMessageForSendBulkDataRequestEmail(bulkDataRequestId)
        emailSender.sendEmail(emailToSend)
    }

    private fun throwInvalidInputApiExceptionBecauseAllIdentifiersRejected() {
        val summary = "All provided company identifiers have an invalid format."
        val message = "The company identifiers you provided do not match the patterns " +
            "of a valid LEI, ISIN or PermId."
        throw InvalidInputApiException(
            summary,
            message,
        )
    }

    private fun throwInvalidInputApiExceptionBecauseIdentifierRejected() {
        val summary = "The provided company identifier has an invalid format."
        val message = "The company identifier you provided does not match the patterns " +
            "of a valid LEI, ISIN, PermId or Dataland CompanyID."
        throw InvalidInputApiException(
            summary,
            message,
        )
    }

    private fun getDataTypeEnumForFrameworkName(frameworkName: String): DataTypeEnum? {
        return DataTypeEnum.entries.find { it.value == frameworkName }
    }

    private fun checkIfCompanyIsValid(companyId: String) {
        val bearerTokenOfRequestingUser = DatalandAuthentication.fromContext().credentials as String
        try {
            companyGetter.getCompanyById(companyId, bearerTokenOfRequestingUser)
        } catch (e: ClientException) { if (e.statusCode == HttpStatus.NOT_FOUND.value()) {
            throw ResourceNotFoundApiException(
                "Company not found",
                "Dataland-backend does not know the company ID $companyId",
            )
        }
        }
    }

    /**
     * Processes a single data request from a user
     * @param singleDataRequest info provided by a user in order to request a single dataset on Dataland
     * @return the stored data request object
     */

    @Transactional
    fun processSingleDataRequest(singleDataRequest: SingleDataRequest): List<StoredDataRequest> {
<<<<<<< HEAD
        throwExceptionIfNotJwtAuth()
        checkIfCompanyIsValid(singleDataRequest.companyIdentifier)
=======
>>>>>>> 60faa369
        val listOfReportingPeriods = singleDataRequest.listOfReportingPeriods.distinct()
        val singleDataRequestId = UUID.randomUUID().toString()
        val userId = DatalandAuthentication.fromContext().userId
        lateinit var identifierTypeToStore: DataRequestCompanyIdentifierType
        lateinit var identifierValueToStore: String
        val storedDataRequests = mutableListOf<StoredDataRequest>()
<<<<<<< HEAD
        dataRequestLogger.logMessageForSingleDataRequest(singleDataRequest.companyIdentifier)
        if (matchedIdentifierType != null) {
            val datalandCompanyId = getDatalandCompanyIdForIdentifierValue(singleDataRequest.companyIdentifier)
            val identifierTypeToStore = datalandCompanyId?.let {
                DataRequestCompanyIdentifierType.DatalandCompanyId
            } ?: matchedIdentifierType
            val identifierValueToStore = datalandCompanyId ?: singleDataRequest.companyIdentifier
            for (reportingPeriod in listOfReportingPeriods) {
                storedDataRequests.add(
                    buildStoredDataRequestFromDataRequestEntity(
                        storeDataRequestEntityIfNotExisting(
                            identifierValueToStore,
                            identifierTypeToStore,
                            singleDataRequest.frameworkName,
                            reportingPeriod,
                            userId,
                            singleDataRequestId,
                            singleDataRequest.contactList,
                            singleDataRequest.message,
                        ),
                    ),
                )
            }
            emailSender.sendEmail(
                singleDataRequestEmailBuilder.buildSingleDataRequestEmail(
                    requesterEmail = (DatalandAuthentication.fromContext() as DatalandJwtAuthentication).username,
                    companyId = datalandCompanyId,
                    singleDataRequest = singleDataRequest,
                ),
            )
=======
        if (companyIdRegex.matches(singleDataRequest.companyIdentifier)) {
            checkIfCompanyIsValid(singleDataRequest.companyIdentifier)
            identifierTypeToStore = DataRequestCompanyIdentifierType.DatalandCompanyId
            identifierValueToStore = singleDataRequest.companyIdentifier
>>>>>>> 60faa369
        } else {
            val matchedIdentifierType = determineIdentifierTypeViaRegex(singleDataRequest.companyIdentifier)
            dataRequestLogger.logMessageForSingleDataRequest(singleDataRequest.companyIdentifier)
            if (matchedIdentifierType != null) {
                val datalandCompanyId = getDatalandCompanyIdForIdentifierValue(singleDataRequest.companyIdentifier)
                identifierTypeToStore = datalandCompanyId?.let {
                    DataRequestCompanyIdentifierType.DatalandCompanyId
                } ?: matchedIdentifierType
                identifierValueToStore = datalandCompanyId ?: singleDataRequest.companyIdentifier
            } else {
                throwInvalidInputApiExceptionBecauseIdentifierRejected()
            }
        }
        for (reportingPeriod in listOfReportingPeriods) {
            storedDataRequests.add(
                buildStoredDataRequestFromDataRequestEntity(
                    storeDataRequestEntityIfNotExisting(
                        identifierValueToStore,
                        identifierTypeToStore,
                        singleDataRequest.frameworkName,
                        reportingPeriod,
                        userId,
                        singleDataRequestId,
                        singleDataRequest.contactList,
                        singleDataRequest.message,
                    ),
                ),
            )
        }
        return storedDataRequests
    }
}<|MERGE_RESOLUTION|>--- conflicted
+++ resolved
@@ -527,54 +527,17 @@
 
     @Transactional
     fun processSingleDataRequest(singleDataRequest: SingleDataRequest): List<StoredDataRequest> {
-<<<<<<< HEAD
         throwExceptionIfNotJwtAuth()
-        checkIfCompanyIsValid(singleDataRequest.companyIdentifier)
-=======
->>>>>>> 60faa369
         val listOfReportingPeriods = singleDataRequest.listOfReportingPeriods.distinct()
         val singleDataRequestId = UUID.randomUUID().toString()
         val userId = DatalandAuthentication.fromContext().userId
         lateinit var identifierTypeToStore: DataRequestCompanyIdentifierType
         lateinit var identifierValueToStore: String
         val storedDataRequests = mutableListOf<StoredDataRequest>()
-<<<<<<< HEAD
-        dataRequestLogger.logMessageForSingleDataRequest(singleDataRequest.companyIdentifier)
-        if (matchedIdentifierType != null) {
-            val datalandCompanyId = getDatalandCompanyIdForIdentifierValue(singleDataRequest.companyIdentifier)
-            val identifierTypeToStore = datalandCompanyId?.let {
-                DataRequestCompanyIdentifierType.DatalandCompanyId
-            } ?: matchedIdentifierType
-            val identifierValueToStore = datalandCompanyId ?: singleDataRequest.companyIdentifier
-            for (reportingPeriod in listOfReportingPeriods) {
-                storedDataRequests.add(
-                    buildStoredDataRequestFromDataRequestEntity(
-                        storeDataRequestEntityIfNotExisting(
-                            identifierValueToStore,
-                            identifierTypeToStore,
-                            singleDataRequest.frameworkName,
-                            reportingPeriod,
-                            userId,
-                            singleDataRequestId,
-                            singleDataRequest.contactList,
-                            singleDataRequest.message,
-                        ),
-                    ),
-                )
-            }
-            emailSender.sendEmail(
-                singleDataRequestEmailBuilder.buildSingleDataRequestEmail(
-                    requesterEmail = (DatalandAuthentication.fromContext() as DatalandJwtAuthentication).username,
-                    companyId = datalandCompanyId,
-                    singleDataRequest = singleDataRequest,
-                ),
-            )
-=======
         if (companyIdRegex.matches(singleDataRequest.companyIdentifier)) {
             checkIfCompanyIsValid(singleDataRequest.companyIdentifier)
             identifierTypeToStore = DataRequestCompanyIdentifierType.DatalandCompanyId
             identifierValueToStore = singleDataRequest.companyIdentifier
->>>>>>> 60faa369
         } else {
             val matchedIdentifierType = determineIdentifierTypeViaRegex(singleDataRequest.companyIdentifier)
             dataRequestLogger.logMessageForSingleDataRequest(singleDataRequest.companyIdentifier)
@@ -604,6 +567,13 @@
                 ),
             )
         }
+        emailSender.sendEmail(
+            singleDataRequestEmailBuilder.buildSingleDataRequestEmail(
+                requesterEmail = (DatalandAuthentication.fromContext() as DatalandJwtAuthentication).username,
+                companyId = datalandCompanyId,
+                singleDataRequest = singleDataRequest,
+            ),
+        )
         return storedDataRequests
     }
 }