--- conflicted
+++ resolved
@@ -2,20 +2,15 @@
 
 import org.dataland.datalandbackend.openApiClient.api.CompanyDataControllerApi
 import org.dataland.datalandcommunitymanager.entities.NotificationEventEntity
-<<<<<<< HEAD
 import org.dataland.datalandcommunitymanager.events.NotificationEventType
-=======
->>>>>>> b039d203
 import org.dataland.datalandcommunitymanager.model.companyRoles.CompanyRole
 import org.dataland.datalandcommunitymanager.repositories.NotificationEventRepository
 import org.dataland.datalandcommunitymanager.repositories.UploadEventRepository
 import org.dataland.datalandcommunitymanager.services.messaging.NotificationEmailSender
 import org.slf4j.LoggerFactory
 import org.springframework.beans.factory.annotation.Autowired
-import org.springframework.beans.factory.annotation.Value
 import org.springframework.scheduling.annotation.Scheduled
 import org.springframework.stereotype.Service
-import org.springframework.transaction.annotation.Transactional
 import java.time.Duration
 import java.time.Instant
 import java.util.UUID
@@ -30,75 +25,39 @@
     @Autowired
     constructor(
         val notificationEventRepository: NotificationEventRepository,
-<<<<<<< HEAD
         val uploadEventRepository: UploadEventRepository,
-=======
->>>>>>> b039d203
         val companyDataControllerApi: CompanyDataControllerApi,
         val notificationEmailSender: NotificationEmailSender,
-        ) {
+    ) {
         private val logger = LoggerFactory.getLogger(this.javaClass)
 
         /**
          * Checks if there are unprocessed notification events.
          * If yes, sends Investor Relationship and/or Data Request Summary notification emails.
          */
-<<<<<<< HEAD
-        sealed class NotificationEmailType {
-            /**
-             * Type for the Notification Email that contains information about a single data upload.
-             */
-            data object Single : NotificationEmailType()
-
-            /**
-             * Type for the Notification Email that contains information about multiple data uploads.
-             * This class holds the information when the last notification email has been sent.
-             */
-            data class Summary(
-                val daysSinceLastNotificationEmail: Long?,
-            ) : NotificationEmailType()
-        }
-
-        /**
-         * Checks if notification event shall be created or not.
-         * If yes, it creates it and sends a message to the queue to trigger notification emails.
-         */
-        @Transactional
-        fun notifyOfElementaryEvents(
-            latestElementaryEvent: ElementaryEventEntity,
-            correlationId: String,
-        ) {
-            val companyId = latestElementaryEvent.companyId
-            val unprocessedElementaryEvents =
-                uploadEventRepository.findAllByCompanyIdAndElementaryEventTypeAndNotificationEventIsNull(
-                    companyId,
-                    latestElementaryEvent.elementaryEventType,
-                )
-            val companyInfo = companyDataControllerApi.getCompanyInfo(companyId.toString())
-            val emailReceivers = companyInfo.companyContactDetails
-            val notificationEmailType =
-                determineNotificationEmailType(latestElementaryEvent, unprocessedElementaryEvents)
-                    ?: return
-=======
         @Scheduled(cron = "0 0 0 ? * SUN")
         fun scheduledWeeklyEmailSending() {
->>>>>>> b039d203
-
             // Investor Relationship Emails
-            val unprocessedInvestorRelationshipEvents = notificationEventRepository.findAllByCompanyIdAndNotificationEventTypeAndIsProcessedFalse(NotificationEventType = NotificationEventType.InvestorRelationshipsEvent)
+            val unprocessedInvestorRelationshipEvents =
+                notificationEventRepository
+                    .findAllByCompanyIdAndNotificationEventTypeAndIsProcessedFalse(
+                        NotificationEventType = NotificationEventType.InvestorRelationshipsEvent,
+                    )
             if (unprocessedInvestorRelationshipEvents.isNotEmpty()) {
                 processInvestorRelationshipEvents(unprocessedInvestorRelationshipEvents)
                 markEventsAsProcessed(unprocessedInvestorRelationshipEvents)
             }
 
             // Data Request Summary Emails
-            val dataRequestSummaryEventTypes = listOf(NotificationEventType.AvailableEvent, NotificationEventType.UpdatedEvent, NotificationEventType.NonSourceableEvent)
-            val unprocessedDataRequestSummaryEvents = notificationEventRepository.findAllByUserIdAndNotificationEventTypeInAndIsProcessedFalse(dataRequestSummaryEventTypes)
+            val dataRequestSummaryEventTypes =
+                listOf(NotificationEventType.AvailableEvent, NotificationEventType.UpdatedEvent, NotificationEventType.NonSourceableEvent)
+            val unprocessedDataRequestSummaryEvents =
+                notificationEventRepository
+                    .findAllByUserIdAndNotificationEventTypeInAndIsProcessedFalse(dataRequestSummaryEventTypes)
             if (unprocessedDataRequestSummaryEvents.isNotEmpty()) {
                 processDataRequestSummaryEvents(unprocessedDataRequestSummaryEvents)
                 markEventsAsProcessed(unprocessedDataRequestSummaryEvents)
             }
-
         }
 
         /**
@@ -109,42 +68,41 @@
             eventsGroupedByCompany.forEach { (companyId, companyEvents) ->
                 val companyInfo = companyDataControllerApi.getCompanyInfo(companyId.toString())
                 val emailReceivers = companyInfo.companyContactDetails
-                val correlationId = generateCorrelationId() // TODO: generate oder get
+                val correlationId = UUID.randomUUID().toString() // toto: generate oder get
 
                 if (!hasCompanyOwner(companyId) && !emailReceivers.isNullOrEmpty()) {
                     logger.info(
                         "Requirements for Investor Relationship notification are met. " +
-                                "Sending notification emails. CorrelationId: $correlationId"
+                            "Sending notification emails. CorrelationId: $correlationId",
                     )
                     notificationEmailSender.sendExternalAndInternalInvestorRelationshipSummaryEmail(
                         unprocessedEvents = companyEvents,
                         companyId = companyId,
                         receiver = emailReceivers,
-                        correlationId = correlationId
+                        correlationId = correlationId,
                     )
                 }
             }
         }
-
+        /*
         /**
          * Processes data request summary events and sends emails to appropriate recipients.
          */
-<<<<<<< HEAD
-        fun createNotificationEventAndReferenceIt(
-            latestElementaryEvent: ElementaryEventEntity,
-            unprocessedElementaryEvents: List<ElementaryEventEntity>,
-        ) {
-            val notificationEvent =
-                NotificationEventEntity(
-                    companyId = latestElementaryEvent.companyId,
-                    notificationEventType = latestElementaryEvent.elementaryEventType,
-                    creationTimestamp = Instant.now().toEpochMilli(),
-                )
-            val savedNotificationEvent = notificationEventRepository.saveAndFlush(notificationEvent)
-            unprocessedElementaryEvents.forEach {
-                it.notificationEvent = savedNotificationEvent
-                uploadEventRepository.saveAndFlush(it)
+        private fun processDataRequestSummaryEvents(events: List<NotificationEventEntity>) {
+//            toto
+            notificationEmailSender.sendDataRequestSummaryEmail() // toto
+        }
+         */
+
+        /**
+         * Marks all given events as processed by setting isProcessed to true.
+         */
+        private fun markEventsAsProcessed(events: List<NotificationEventEntity>) {
+            events.forEach { event ->
+                event.isProcessed = true
             }
+            notificationEventRepository.saveAll(events) // Batch save to update processed status
+            logger.info("Marked ${events.size} events as processed.")
         }
 
         /**
@@ -176,33 +134,24 @@
          * function returns always null.
          * @param notificationEvent The notification event or null
          * @return if last notification event for company is older than threshold in days
-=======
-        private fun processDataRequestSummaryEvents(events: List<NotificationEventEntity>) {
-//            TODO
-            notificationEmailSender.sendDataRequestSummaryEmail() // TODO
-        }
+         */
+        fun isNotificationEventOlderThanThreshold(notificationEvent: NotificationEventEntity?): Boolean =
+            notificationEvent == null ||
+                Duration
+                    .between(Instant.ofEpochMilli(notificationEvent.creationTimestamp), Instant.now())
+                    .toDays() > notificationThresholdDays
 
         /**
-         * Marks all given events as processed by setting isProcessed to true.
->>>>>>> b039d203
-         */
-        private fun markEventsAsProcessed(events: List<NotificationEventEntity>) {
-            events.forEach { event ->
-                event.isProcessed = true
-            }
-            notificationEventRepository.saveAll(events)  // Batch save to update processed status
-            logger.info("Marked ${events.size} events as processed.")
-        }
 
-        /**
          * Checks if company has owner (if company has owner, notifications are set to processed but not sent)
          */
         fun hasCompanyOwner(companyId: UUID): Boolean {
-            val companyOwner = companyRolesManager.getCompanyRoleAssignmentsByParameters(
-                companyRole = CompanyRole.CompanyOwner,
-                companyId = companyId.toString(),
-                userId = null
-            )
+            val companyOwner =
+                companyRolesManager.getCompanyRoleAssignmentsByParameters(
+                    companyRole = CompanyRole.CompanyOwner,
+                    companyId = companyId.toString(),
+                    userId = null,
+                )
             return companyOwner.isNotEmpty()
         }
-}+    }