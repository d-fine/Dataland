package org.dataland.datalandcommunitymanager.services

import org.dataland.datalandcommunitymanager.model.dataRequest.SingleDataRequest
import org.dataland.datalandemail.email.EmailSender
import org.dataland.keycloakAdapter.auth.DatalandJwtAuthentication
import org.springframework.beans.factory.annotation.Autowired
import org.springframework.stereotype.Service

/**
 * Implementation of a request manager service for all operations concerning the processing of single data requests
 */
@Service
class SingleDataRequestEmailSender(
    @Autowired private val emailSender: EmailSender,
    @Autowired private val singleDataRequestEmailBuilder: SingleDataRequestEmailBuilder,
    @Autowired private val singleDataRequestInternalEmailBuilder: SingleDataRequestInternalEmailBuilder,
) {
    /**
     * Sends emails to the proper recepients,
     * i.e. to the provided contacts and the data owners of the specified companies
     * or the dataland staff if the company is not known to Dataland
     * or no contact is specified and no data owner is known
     * @param userAuthentication the authentication of the user who called this method
     * @param singleDataRequest the fundamental data request
     * @param datalandCompanyId is the companyId of the company in dataland
     */
    fun sendSingleDataRequestEmails(
        userAuthentication: DatalandJwtAuthentication,
        singleDataRequest: SingleDataRequest,
        datalandCompanyId: String,
    ) {
        if (singleDataRequest.reportingPeriods.isEmpty()) return
        if (
<<<<<<< HEAD
            singleDataRequest.contactList.isNullOrEmpty()
=======
            companyIdentifierType != DataRequestCompanyIdentifierType.DatalandCompanyId ||
            singleDataRequest.contacts.isNullOrEmpty()
>>>>>>> f2478b1b
        ) {
            sendInternalEmail(
                userAuthentication = userAuthentication,
                singleDataRequest = singleDataRequest,
                datalandCompanyId = datalandCompanyId,
            )
            return
        }
        sendEmailToSpecifiedContacts(userAuthentication, singleDataRequest, datalandCompanyId)
    }

    private fun sendEmailToSpecifiedContacts(
        userAuthentication: DatalandJwtAuthentication,
        singleDataRequest: SingleDataRequest,
        datalandCompanyId: String,
    ) {
        singleDataRequest.contacts?.forEach { contactEmail ->
            emailSender.sendEmail(
                singleDataRequestEmailBuilder.buildSingleDataRequestEmail(
                    requesterEmail = userAuthentication.username,
                    receiverEmail = contactEmail,
                    companyId = datalandCompanyId,
                    dataType = singleDataRequest.dataType,
                    reportingPeriods = singleDataRequest.reportingPeriods,
                    rawMessage = singleDataRequest.message,
                ),
            )
        }
    }

    private fun sendInternalEmail(
        userAuthentication: DatalandJwtAuthentication,
        datalandCompanyId: String,
        singleDataRequest: SingleDataRequest,
    ) {
        emailSender.sendEmail(
            singleDataRequestInternalEmailBuilder.buildSingleDataRequestInternalEmail(
                userAuthentication = userAuthentication,
<<<<<<< HEAD
                datalandCompanyId,
                dataType = singleDataRequest.frameworkName,
                reportingPeriods = singleDataRequest.listOfReportingPeriods,
=======
                companyIdentifierType = companyIdentifierType,
                companyIdentifierValue = companyIdentifierValue,
                dataType = singleDataRequest.dataType,
                reportingPeriods = singleDataRequest.reportingPeriods,
>>>>>>> f2478b1b
            ),
        )
    }
}<|MERGE_RESOLUTION|>--- conflicted
+++ resolved
@@ -31,12 +31,7 @@
     ) {
         if (singleDataRequest.reportingPeriods.isEmpty()) return
         if (
-<<<<<<< HEAD
-            singleDataRequest.contactList.isNullOrEmpty()
-=======
-            companyIdentifierType != DataRequestCompanyIdentifierType.DatalandCompanyId ||
             singleDataRequest.contacts.isNullOrEmpty()
->>>>>>> f2478b1b
         ) {
             sendInternalEmail(
                 userAuthentication = userAuthentication,
@@ -75,16 +70,9 @@
         emailSender.sendEmail(
             singleDataRequestInternalEmailBuilder.buildSingleDataRequestInternalEmail(
                 userAuthentication = userAuthentication,
-<<<<<<< HEAD
                 datalandCompanyId,
-                dataType = singleDataRequest.frameworkName,
-                reportingPeriods = singleDataRequest.listOfReportingPeriods,
-=======
-                companyIdentifierType = companyIdentifierType,
-                companyIdentifierValue = companyIdentifierValue,
                 dataType = singleDataRequest.dataType,
                 reportingPeriods = singleDataRequest.reportingPeriods,
->>>>>>> f2478b1b
             ),
         )
     }
