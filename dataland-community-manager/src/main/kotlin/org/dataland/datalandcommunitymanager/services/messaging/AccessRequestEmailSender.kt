package org.dataland.datalandcommunitymanager.services.messaging

import com.fasterxml.jackson.databind.ObjectMapper
import org.dataland.datalandbackend.openApiClient.api.CompanyDataControllerApi
import org.dataland.datalandcommunitymanager.entities.DataRequestEntity
import org.dataland.datalandcommunitymanager.entities.MessageEntity
import org.dataland.datalandcommunitymanager.services.CompanyRolesManager
import org.dataland.datalandcommunitymanager.services.KeycloakUserControllerApiService
import org.dataland.datalandmessagequeueutils.cloudevents.CloudEventMessageHandler
import org.dataland.datalandmessagequeueutils.constants.ExchangeName
import org.dataland.datalandmessagequeueutils.constants.MessageType
import org.dataland.datalandmessagequeueutils.constants.RoutingKeyNames
import org.dataland.datalandmessagequeueutils.messages.TemplateEmailMessage
import org.springframework.beans.factory.annotation.Autowired
import org.springframework.stereotype.Service
import java.text.SimpleDateFormat
import java.util.*

@Service("AccessRequestEmailSender")
class AccessRequestEmailSender(
    @Autowired private val companyRolesManager: CompanyRolesManager,
    @Autowired private val keycloakUserControllerApiService: KeycloakUserControllerApiService,
    @Autowired private val cloudEventMessageHandler: CloudEventMessageHandler,
    @Autowired private val objectMapper: ObjectMapper,
    @Autowired private val companyApi: CompanyDataControllerApi,
) {

    data class GrantedEmailInformation(
        val datalandCompanyId: String,
        val dataTypeDescription: String,
        val reportingPeriod: String,
        val userId: String,
        val dataRequestId: String,
        val creationTimestamp: Long,
    ) {
        constructor(dataRequestEntity: DataRequestEntity) :
            this(
                dataRequestEntity.datalandCompanyId,
                dataRequestEntity.getDataTypeDescription(),
                dataRequestEntity.reportingPeriod,
                dataRequestEntity.userId,
                dataRequestEntity.dataRequestId,
                dataRequestEntity.creationTimestamp,
            )
    }

    fun notifyRequesterAboutGrantedRequest(emailInformation: GrantedEmailInformation, correlationId: String) {
        val companyName = companyApi.getCompanyInfo(emailInformation.datalandCompanyId).companyName

        val dateFormat = SimpleDateFormat("dd MMM yyyy, HH:mm")
        dateFormat.timeZone = TimeZone.getTimeZone("Europe/Berlin")

        val properties = mapOf(
            "dataRequestId" to emailInformation.dataRequestId,
            "companyName" to companyName,
            "dataType" to emailInformation.dataTypeDescription,
            "reportingPeriod" to emailInformation.reportingPeriod,
            "creationDate" to dateFormat.format(emailInformation.creationTimestamp),
        )

        val message = TemplateEmailMessage(
            emailTemplateType = TemplateEmailMessage.Type.DataAccessGranted,
            receiver = TemplateEmailMessage.UserIdEmailRecipient(emailInformation.userId),
            properties = properties,
        )
        cloudEventMessageHandler.buildCEMessageAndSendToQueue(
            objectMapper.writeValueAsString(message),
            MessageType.SendTemplateEmail,
            correlationId,
            ExchangeName.SendEmail,
            RoutingKeyNames.templateEmail,
        )
    }

    data class RequestEmailInformation(
        val requesterUserId: String,
        val message: String?,
        val datalandCompanyId: String,
        val dataTypeDescription: String,
        val reportingPeriods: Set<String>,
        val contacts: Set<String>,
    ) {
        constructor(dataRequestEntity: DataRequestEntity) :
            this(
                dataRequestEntity.userId,
                dataRequestEntity.messageHistory.last().message,
                dataRequestEntity.datalandCompanyId,
                dataRequestEntity.getDataTypeDescription(),
                setOf(dataRequestEntity.reportingPeriod),
                dataRequestEntity.messageHistory.last().contactsAsSet(),
            )
    }

    fun notifyCompanyOwnerAboutNewRequest(emailInformation: RequestEmailInformation, correlationId: String) {
<<<<<<< HEAD
        val user = keycloakUserControllerApiService.getUser(emailInformation.requesterUserId)
=======
        val reportingPeriods = emailInformation.reportingPeriods.toList().sorted().joinToString(", ")

        val requester = keycloakUserControllerApiService.getUser(emailInformation.requesterUserId)

>>>>>>> cc5a3877
        val contacts = emailInformation.contacts + setOf(MessageEntity.COMPANY_OWNER_KEYWORD)

        val receiverList = emailInformation.contacts.flatMap {
            MessageEntity.realizeContact(it, companyRolesManager, emailInformation.datalandCompanyId)
        }

        val properties = mapOf("ert" to "abs") // TODO FIll them an make template

        receiverList.forEach {
            val message = TemplateEmailMessage(
                emailTemplateType = TemplateEmailMessage.Type.DataAccessRequested,
                receiver = it,
                properties = properties,
            )
            cloudEventMessageHandler.buildCEMessageAndSendToQueue(
                objectMapper.writeValueAsString(message),
                MessageType.SendTemplateEmail,
                correlationId,
                ExchangeName.SendEmail,
                RoutingKeyNames.templateEmail,
            )
        }
    }
}<|MERGE_RESOLUTION|>--- conflicted
+++ resolved
@@ -92,14 +92,10 @@
     }
 
     fun notifyCompanyOwnerAboutNewRequest(emailInformation: RequestEmailInformation, correlationId: String) {
-<<<<<<< HEAD
-        val user = keycloakUserControllerApiService.getUser(emailInformation.requesterUserId)
-=======
         val reportingPeriods = emailInformation.reportingPeriods.toList().sorted().joinToString(", ")
 
         val requester = keycloakUserControllerApiService.getUser(emailInformation.requesterUserId)
 
->>>>>>> cc5a3877
         val contacts = emailInformation.contacts + setOf(MessageEntity.COMPANY_OWNER_KEYWORD)
 
         val receiverList = emailInformation.contacts.flatMap {
