package org.dataland.datalandcommunitymanager.services

import org.dataland.datalandcommunitymanager.model.companyRoles.CompanyRole
import org.dataland.datalandcommunitymanager.model.dataRequest.RequestStatus
import org.dataland.datalandcommunitymanager.repositories.CompanyRoleAssignmentRepository
import org.dataland.datalandcommunitymanager.repositories.DataRequestRepository
import org.springframework.beans.factory.annotation.Autowired
import org.springframework.security.core.context.SecurityContextHolder
import org.springframework.stereotype.Service
import org.springframework.transaction.annotation.Transactional
import java.util.UUID

/**
 * Implements utility functions that can be used e.g., in PRE_AUTHORIZE
 * for several authentication use-cases
 */
@Service("SecurityUtilsService")
class SecurityUtilsService(
    @Autowired private val dataRequestRepository: DataRequestRepository,
    @Autowired private val companyRoleAssignmentRepository: CompanyRoleAssignmentRepository,
) {
    private val roleModificationPermissionsMap = mapOf(
        CompanyRole.CompanyOwner to enumValues<CompanyRole>().toList(),
        CompanyRole.DataUploader to emptyList(),
        CompanyRole.MemberAdmin to listOf(CompanyRole.MemberAdmin, CompanyRole.Member),
        CompanyRole.Member to emptyList(),
    )

    /**
     * Returns true if and only if the currently authenticated user is asking for him/herself
     */
    fun isUserRequestingForOwnId(userIdRequester: String): Boolean {
        val userIdAuthenticated = SecurityContextHolder.getContext().authentication.name
        return userIdAuthenticated == userIdRequester
    }

    /**
     * Returns true if and only if the currently authenticated user is asking for his/her own request
     */
    @Transactional
    fun isUserAskingForOwnRequest(requestId: UUID): Boolean {
        val userIdOfRequest = dataRequestRepository.findById(requestId.toString()).get().userId
        val userIdRequester = SecurityContextHolder.getContext().authentication.name
        return (userIdOfRequest == userIdRequester)
    }

    /**
     * Returns true if the request status is subject to change and conditions are met.
     * This is the case when the request is to be changed from answered to either closed or open
     * or if the status is changed to withdrawn.
     */
    @Transactional
    fun isRequestStatusChangeableByUser(
        requestId: UUID,
        requestStatusToPatch: RequestStatus?,
    ): Boolean {
        if (requestStatusToPatch == null) return true
        val currentRequestStatus = dataRequestRepository.findById(requestId.toString()).get().requestStatus
        val statusChangeFromAnsweredToResolved =
            currentRequestStatus == RequestStatus.Answered && requestStatusToPatch == RequestStatus.Resolved
        val statusChangeFromAnsweredToOpen =
            currentRequestStatus == RequestStatus.Answered && requestStatusToPatch == RequestStatus.Open
        val statusChangeFromAnsweredToWithdrawn =
            currentRequestStatus == RequestStatus.Answered && requestStatusToPatch == RequestStatus.Withdrawn
        val statusChangeFromOpenToWithdrawn =
            currentRequestStatus == RequestStatus.Open && requestStatusToPatch == RequestStatus.Withdrawn
        return (
            statusChangeFromAnsweredToResolved || statusChangeFromAnsweredToOpen ||
                statusChangeFromAnsweredToWithdrawn || statusChangeFromOpenToWithdrawn
            )
    }

    /**
     * Returns true if the request message history is subject to change and conditions are met.
     * This is the case when no contacts are provided or
     * the request status is open or answered and patched to open as well
     */
    @Transactional
    fun isRequestMessageHistoryChangeableByUser(
        requestId: UUID,
        requestStatusToPatch: RequestStatus?,
        contacts: Set<String>?,
        message: String?,
    ): Boolean {
        if (contacts == null) return true
        val currentRequestStatus = dataRequestRepository.findById(requestId.toString()).get().requestStatus
        return message != null && (
            currentRequestStatus == RequestStatus.Open ||
                (currentRequestStatus == RequestStatus.Answered && requestStatusToPatch == RequestStatus.Open)
            )
    }

    /**
     * Returns true if the user is member of the company
     * @param companyId dataland companyId
     */
    @Transactional
    fun isUserMemberOfTheCompany(
<<<<<<< HEAD
        companyId: UUID,
    ): Boolean {
        val userId = SecurityContextHolder.getContext().authentication.name ?: return false
        return companyRoleAssignmentRepository.findByCompanyIdAndCompanyRoleAndUserId(
            companyId = companyId.toString(), companyRole = null, userId = userId,
=======
        companyId: UUID?,
    ): Boolean {
        val userId = SecurityContextHolder.getContext().authentication.name
        if (companyId == null || userId == null) return false
        return companyRoleAssignmentRepository.getCompanyRoleAssignmentsByProvidedParameters(
            companyId = companyId.toString(), userId = userId, companyRole = null,
>>>>>>> eed8ae34
        ).isNotEmpty()
    }

    /**
     * Returns true if the user has the rights to add/remove the companyRole
     * @param companyId dataland companyId
     * @param companyRoleToModify the companyRole to add/remove
     */
    @Transactional
    fun hasUserPermissionToModifyTheCompanyRole(
        companyId: UUID,
        companyRoleToModify: CompanyRole,
    ): Boolean {
        val userId = SecurityContextHolder.getContext().authentication.name ?: return false
        val userCompanyRoles =
<<<<<<< HEAD
            companyRoleAssignmentRepository.findByCompanyIdAndCompanyRoleAndUserId(
                companyId = companyId.toString(), companyRole = null, userId = userId,
            )
        var hasUserPermission = false
        userCompanyRoles.forEach {
            if (roleModificationPermissionsMap[it.companyRole]?.contains(companyRoleToModify) == true) {
                hasUserPermission = true
            }
        }
        return hasUserPermission
=======
            companyRoleAssignmentRepository.getCompanyRoleAssignmentsByProvidedParameters(
                companyId = companyId.toString(), userId = userId, companyRole = null,
            )
        return userCompanyRoles.any {
            roleModificationPermissionsMap[it.companyRole]?.contains(companyRoleToModify) == true
        }
>>>>>>> eed8ae34
    }
}<|MERGE_RESOLUTION|>--- conflicted
+++ resolved
@@ -96,20 +96,12 @@
      */
     @Transactional
     fun isUserMemberOfTheCompany(
-<<<<<<< HEAD
-        companyId: UUID,
-    ): Boolean {
-        val userId = SecurityContextHolder.getContext().authentication.name ?: return false
-        return companyRoleAssignmentRepository.findByCompanyIdAndCompanyRoleAndUserId(
-            companyId = companyId.toString(), companyRole = null, userId = userId,
-=======
         companyId: UUID?,
     ): Boolean {
         val userId = SecurityContextHolder.getContext().authentication.name
         if (companyId == null || userId == null) return false
         return companyRoleAssignmentRepository.getCompanyRoleAssignmentsByProvidedParameters(
             companyId = companyId.toString(), userId = userId, companyRole = null,
->>>>>>> eed8ae34
         ).isNotEmpty()
     }
 
@@ -125,24 +117,11 @@
     ): Boolean {
         val userId = SecurityContextHolder.getContext().authentication.name ?: return false
         val userCompanyRoles =
-<<<<<<< HEAD
-            companyRoleAssignmentRepository.findByCompanyIdAndCompanyRoleAndUserId(
-                companyId = companyId.toString(), companyRole = null, userId = userId,
-            )
-        var hasUserPermission = false
-        userCompanyRoles.forEach {
-            if (roleModificationPermissionsMap[it.companyRole]?.contains(companyRoleToModify) == true) {
-                hasUserPermission = true
-            }
-        }
-        return hasUserPermission
-=======
             companyRoleAssignmentRepository.getCompanyRoleAssignmentsByProvidedParameters(
                 companyId = companyId.toString(), userId = userId, companyRole = null,
             )
         return userCompanyRoles.any {
             roleModificationPermissionsMap[it.companyRole]?.contains(companyRoleToModify) == true
         }
->>>>>>> eed8ae34
     }
 }