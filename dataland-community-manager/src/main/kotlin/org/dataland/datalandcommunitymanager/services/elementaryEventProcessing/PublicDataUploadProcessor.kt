--- conflicted
+++ resolved
@@ -71,21 +71,10 @@
         @Header(MessageHeaderKey.TYPE) type: String,
     ) {
         MessageQueueUtils.validateMessageType(messageType, this.messageType)
-
-<<<<<<< HEAD
-        messageUtils.rejectMessageOnException {
-            val qaCompletedMessage = objectMapper.readValue(payload, QaStatusChangeMessage::class.java)
-
-            if (qaCompletedMessage.updatedQaStatus != QaStatus.Accepted) {
-                return@rejectMessageOnException
-            }
-=======
-        val qaCompletedMessage = MessageQueueUtils.readMessagePayload<QaCompletedMessage>(payload, objectMapper)
-
-        if (qaCompletedMessage.validationResult != QaStatus.Accepted) {
+        val qaCompletedMessage = MessageQueueUtils.readMessagePayload<QaStatusChangeMessage>(payload, objectMapper)
+        if (qaCompletedMessage.updatedQaStatus != QaStatus.Accepted) {
             return
         }
->>>>>>> 3fbad328
 
         MessageQueueUtils.rejectMessageOnException {
             super.processEvent(
