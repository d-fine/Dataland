--- conflicted
+++ resolved
@@ -56,11 +56,7 @@
         val storedDataRequests = storeDataRequestsAndAddThemToListForEachReportingPeriodIfNotAlreadyExisting(
             singleDataRequest, datalandCompanyId,
         )
-<<<<<<< HEAD
-        sendSingleDataRequestEmailMessages(
-=======
         sendSingleDataRequestEmailMessage(
->>>>>>> 27040c93
             userAuthentication = DatalandAuthentication.fromContext() as DatalandJwtAuthentication,
             singleDataRequest = singleDataRequest,
             datalandCompanyId,
@@ -68,11 +64,7 @@
         return storedDataRequests
     }
 
-<<<<<<< HEAD
-    private fun sendSingleDataRequestEmailMessages(
-=======
     private fun sendSingleDataRequestEmailMessage(
->>>>>>> 27040c93
         userAuthentication: DatalandJwtAuthentication,
         singleDataRequest: SingleDataRequest,
         datalandCompanyId: String,
@@ -81,28 +73,17 @@
         if (
             singleDataRequest.contacts.isNullOrEmpty()
         ) {
-<<<<<<< HEAD
-            sendInternalEmail(
-=======
             sendInternalEmailMessage(
->>>>>>> 27040c93
                 userAuthentication = userAuthentication,
                 singleDataRequest = singleDataRequest,
                 datalandCompanyId = datalandCompanyId,
             )
             return
         }
-<<<<<<< HEAD
-        sendEmailToSpecifiedContacts(userAuthentication, singleDataRequest, datalandCompanyId)
-    }
-
-    private fun sendEmailToSpecifiedContacts(
-=======
         sendExternalEmailMessage(userAuthentication, singleDataRequest, datalandCompanyId)
     }
 
     private fun sendExternalEmailMessage(
->>>>>>> 27040c93
         userAuthentication: DatalandJwtAuthentication,
         singleDataRequest: SingleDataRequest,
         datalandCompanyId: String,
@@ -119,11 +100,7 @@
         }
     }
 
-<<<<<<< HEAD
-    private fun sendInternalEmail(
-=======
     private fun sendInternalEmailMessage(
->>>>>>> 27040c93
         userAuthentication: DatalandJwtAuthentication,
         datalandCompanyId: String,
         singleDataRequest: SingleDataRequest,
