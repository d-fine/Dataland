--- conflicted
+++ resolved
@@ -24,19 +24,10 @@
 @Service("SingleDataRequestManager")
 class SingleDataRequestManager(
     @Autowired private val dataRequestLogger: DataRequestLogger,
-<<<<<<< HEAD
-    @Autowired private val companyGetter: CompanyGetter,
+    @Autowired private val companyApi: CompanyDataControllerApi,
     @Autowired private val singleDataRequestEmailSender: SingleDataRequestEmailSender,
     @Autowired private val utils: DataRequestProcessingUtils,
 ) {
-=======
-    @Autowired private val companyApi: CompanyDataControllerApi,
-    @Autowired private val objectMapper: ObjectMapper,
-    @Autowired private val singleDataRequestEmailSender: SingleDataRequestEmailSender,
-
-) {
-    private val utils = DataRequestManagerUtils(dataRequestRepository, dataRequestLogger, companyApi, objectMapper)
->>>>>>> 275a4e30
     val companyIdRegex = Regex("^[0-9a-f]{8}-[0-9a-f]{4}-[0-9a-f]{4}-[0-9a-f]{4}-[0-9a-f]{12}\$")
 
     /**
