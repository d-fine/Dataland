--- conflicted
+++ resolved
@@ -9,14 +9,8 @@
 import org.dataland.datalandcommunitymanager.model.dataRequest.SingleDataRequest
 import org.dataland.datalandcommunitymanager.model.dataRequest.SingleDataRequestResponse
 import org.dataland.datalandcommunitymanager.repositories.DataRequestRepository
-<<<<<<< HEAD
-import org.dataland.datalandcommunitymanager.services.messaging.AccessRequestEmailSender
-import org.dataland.datalandcommunitymanager.services.messaging.SingleDataRequestEmailMessageSender
-=======
 import org.dataland.datalandcommunitymanager.services.messaging.AccessRequestEmailBuilder
 import org.dataland.datalandcommunitymanager.services.messaging.SingleDataRequestEmailMessageBuilder
-import org.dataland.datalandcommunitymanager.utils.CompanyInfoService
->>>>>>> 0c7bc0da
 import org.dataland.datalandcommunitymanager.utils.DataRequestLogger
 import org.dataland.datalandcommunitymanager.utils.DataRequestProcessingUtils
 import org.dataland.datalandcommunitymanager.utils.ReportingPeriodKeys
@@ -40,28 +34,15 @@
     @Suppress("LongParameterList")
     @Autowired
     constructor(
-<<<<<<< HEAD
         private val dataRequestLogger: DataRequestLogger,
         private val dataRequestRepository: DataRequestRepository,
-        private val singleDataRequestEmailMessageSender: SingleDataRequestEmailMessageSender,
+        private val singleDataRequestEmailMessageBuilder: SingleDataRequestEmailMessageBuilder,
         private val utils: DataRequestProcessingUtils,
         private val dataAccessManager: DataAccessManager,
-        private val accessRequestEmailSender: AccessRequestEmailSender,
+        private val accessRequestEmailBuilder: AccessRequestEmailBuilder,
         private val securityUtilsService: SecurityUtilsService,
         private val companyRolesManager: CompanyRolesManager,
         private val keycloakUserService: KeycloakUserService,
-=======
-        @Autowired private val dataRequestLogger: DataRequestLogger,
-        @Autowired private val dataRequestRepository: DataRequestRepository,
-        @Autowired private val companyInfoService: CompanyInfoService,
-        @Autowired private val singleDataRequestEmailMessageBuilder: SingleDataRequestEmailMessageBuilder,
-        @Autowired private val utils: DataRequestProcessingUtils,
-        @Autowired private val dataAccessManager: DataAccessManager,
-        @Autowired private val accessRequestEmailBuilder: AccessRequestEmailBuilder,
-        @Autowired private val securityUtilsService: SecurityUtilsService,
-        @Autowired private val companyRolesManager: CompanyRolesManager,
-        @Autowired private val keycloakUserService: KeycloakUserService,
->>>>>>> 0c7bc0da
         @Value("\${dataland.community-manager.max-number-of-data-requests-per-day-for-role-user}") val maxRequestsForUser: Int,
     ) {
         /**
@@ -292,24 +273,6 @@
             }
         }
 
-<<<<<<< HEAD
-=======
-        private fun findDatalandCompanyIdForCompanyIdentifier(companyIdentifier: String): String {
-            val datalandCompanyId: String? =
-                if (companyIdRegex.matches(companyIdentifier)) {
-                    companyInfoService.checkIfCompanyIdIsValid(companyIdentifier)
-                    companyIdentifier
-                } else {
-                    utils.getDatalandCompanyIdAndNameForIdentifierValue(companyIdentifier)?.companyId
-                }
-
-            return datalandCompanyId ?: throw InvalidInputApiException(
-                "The specified company is unknown to Dataland.",
-                "The company with identifier: $companyIdentifier is unknown to Dataland.",
-            )
-        }
-
->>>>>>> 0c7bc0da
         private fun sendSingleDataRequestEmailMessage(
             preprocessedRequest: PreprocessedRequest,
             reportingPeriodsOfStoredDataRequests: List<String>?,
