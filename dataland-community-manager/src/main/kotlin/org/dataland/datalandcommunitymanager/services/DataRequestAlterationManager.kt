--- conflicted
+++ resolved
@@ -47,7 +47,6 @@
      *
      * @return the updated data request object
      */
-    @Suppress("LongParameterList")
     @Transactional
     @Suppress("kotlin:S107")
     fun patchDataRequest(
@@ -57,12 +56,9 @@
         contacts: Set<String>? = null,
         message: String? = null,
         correlationId: String? = null,
-<<<<<<< HEAD
-        requestStatusChangeReason: String? = null,
-=======
         requestPriority: RequestPriority? = null,
         adminComment: String? = null,
->>>>>>> 72482874
+        requestStatusChangeReason: String? = null,
     ): StoredDataRequest {
         val dataRequestEntity =
             dataRequestRepository.findById(dataRequestId).getOrElse {
@@ -88,7 +84,6 @@
                 dataRequestEntity.dataRequestId, newRequestStatus, newAccessStatus,
             )
         }
-
         if (filteredContacts != null) {
             anyChanges = true
             utils.addMessageToMessageHistory(dataRequestEntity, filteredContacts, filteredMessage, modificationTime)
@@ -109,7 +104,6 @@
         }
 
         if (anyChanges) dataRequestEntity.lastModifiedDate = modificationTime
-
         requestEmailManager.sendEmailsWhenStatusChanged(dataRequestEntity, requestStatus, accessStatus, correlationId)
 
         return dataRequestEntity.toStoredDataRequest()
