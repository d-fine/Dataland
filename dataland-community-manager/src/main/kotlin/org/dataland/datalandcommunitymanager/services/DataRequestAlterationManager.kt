package org.dataland.datalandcommunitymanager.services

import org.dataland.datalandbackend.openApiClient.api.MetaDataControllerApi
import org.dataland.datalandbackend.openApiClient.model.DataTypeEnum
import org.dataland.datalandcommunitymanager.entities.MessageEntity
import org.dataland.datalandcommunitymanager.exceptions.DataRequestNotFoundApiException
import org.dataland.datalandcommunitymanager.model.dataRequest.AccessStatus
import org.dataland.datalandcommunitymanager.model.dataRequest.RequestStatus
import org.dataland.datalandcommunitymanager.model.dataRequest.StoredDataRequest
import org.dataland.datalandcommunitymanager.repositories.DataRequestRepository
import org.dataland.datalandcommunitymanager.utils.DataRequestLogger
import org.dataland.datalandcommunitymanager.utils.DataRequestProcessingUtils
import org.dataland.datalandcommunitymanager.utils.DataRequestsQueryFilter
import org.slf4j.LoggerFactory
import org.springframework.beans.factory.annotation.Autowired
import org.springframework.stereotype.Service
import org.springframework.transaction.annotation.Transactional
import java.time.Instant
import kotlin.jvm.optionals.getOrElse

/**
 * Manages all alterations of data requests
 */
@Service
class DataRequestAlterationManager(
    @Autowired private val dataRequestRepository: DataRequestRepository,
    @Autowired private val dataRequestLogger: DataRequestLogger,
    @Autowired private val requestEmailManager: RequestEmailManager,
    @Autowired private val metaDataControllerApi: MetaDataControllerApi,
    @Autowired private val utils: DataRequestProcessingUtils,
    @Autowired private val companyRolesManager: CompanyRolesManager,
) {
    private val logger = LoggerFactory.getLogger(SingleDataRequestManager::class.java)

    /**
     * Method to patch the status of a data request.
     * @param dataRequestId the id of the data request to patch
     * @param requestStatus the status to apply to the data request
     * @return the updated data request object
     */
    @Transactional
    fun patchDataRequest(
        dataRequestId: String,
        requestStatus: RequestStatus? = null,
        accessStatus: AccessStatus? = null,
        contacts: Set<String>? = null,
        message: String? = null,
        correlationId: String? = null,
    ): StoredDataRequest {
        val dataRequestEntity = dataRequestRepository.findById(dataRequestId).getOrElse {
            throw DataRequestNotFoundApiException(dataRequestId)
        }
        val filteredContacts = contacts.takeIf { !it.isNullOrEmpty() }
        val filteredMessage = message.takeIf { !it.isNullOrEmpty() }
        filteredContacts?.forEach {
            MessageEntity.validateContact(it, companyRolesManager, dataRequestEntity.datalandCompanyId)
        }
        val modificationTime = Instant.now().toEpochMilli()
        var anyChanges = false

        val newRequestStatus = requestStatus ?: dataRequestEntity.requestStatus
        val newAccessStatus = accessStatus ?: dataRequestEntity.accessStatus
        if (newRequestStatus != dataRequestEntity.requestStatus || newAccessStatus != dataRequestEntity.accessStatus) {
            anyChanges = true
            utils.addNewRequestStatusToHistory(dataRequestEntity, newRequestStatus, newAccessStatus, modificationTime)
            dataRequestLogger.logMessageForPatchingRequestStatusOrAccessStatus(
                dataRequestEntity.dataRequestId, newRequestStatus, newAccessStatus,
            )
        }
        if (filteredContacts != null) {
            anyChanges = true
            utils.addMessageToMessageHistory(dataRequestEntity, filteredContacts, filteredMessage, modificationTime)
            this.requestEmailManager.sendSingleDataRequestEmail(dataRequestEntity, filteredContacts, filteredMessage)
            dataRequestLogger.logMessageForPatchingRequestMessage(dataRequestEntity.dataRequestId)
        }
        if (anyChanges) dataRequestEntity.lastModifiedDate = modificationTime
        requestEmailManager.sendEmailsWhenStatusChanged(dataRequestEntity, requestStatus, accessStatus, correlationId)

        return dataRequestEntity.toStoredDataRequest()
    }

    /**
     * Method to patch open data request to answered after a dataset is uploaded
     * @param dataId the id of the uploaded dataset
     * @param correlationId dataland correlationId
     */
    @Transactional
    fun patchRequestStatusFromOpenToAnsweredByDataId(dataId: String, correlationId: String) {
        val metaData = metaDataControllerApi.getDataMetaInfo(dataId)
        val dataRequestEntities = dataRequestRepository.searchDataRequestEntity(
<<<<<<< HEAD
            GetDataRequestsSearchFilter(
                dataTypeFilter = metaData.dataType.value, userIdFilter = "", requestStatus = RequestStatus.Open.name,
=======
            DataRequestsQueryFilter(
                dataTypeFilter = metaData.dataType.value, userIdFilter = "", requestStatus = RequestStatus.Open,
>>>>>>> d11f7b81
                accessStatus = null, reportingPeriodFilter = metaData.reportingPeriod,
                datalandCompanyIdFilter = metaData.companyId,
            ),
        )
        dataRequestEntities.forEach {
            if (it.dataType == DataTypeEnum.vsme.name && it.accessStatus != AccessStatus.Granted) {
                patchDataRequest(
                    dataRequestId = it.dataRequestId, requestStatus = RequestStatus.Answered,
                    accessStatus = AccessStatus.Pending,
                    correlationId = correlationId,
                )
            } else {
                patchDataRequest(
                    dataRequestId = it.dataRequestId, requestStatus = RequestStatus.Answered,
                    correlationId = correlationId,
                )
            }
        }
        logger.info(
            "Changed Request Status for company Id ${metaData.companyId}, " +
                "reporting period ${metaData.reportingPeriod} and framework ${metaData.dataType.name}",
        )
    }
}<|MERGE_RESOLUTION|>--- conflicted
+++ resolved
@@ -88,13 +88,8 @@
     fun patchRequestStatusFromOpenToAnsweredByDataId(dataId: String, correlationId: String) {
         val metaData = metaDataControllerApi.getDataMetaInfo(dataId)
         val dataRequestEntities = dataRequestRepository.searchDataRequestEntity(
-<<<<<<< HEAD
-            GetDataRequestsSearchFilter(
+            DataRequestsQueryFilter(
                 dataTypeFilter = metaData.dataType.value, userIdFilter = "", requestStatus = RequestStatus.Open.name,
-=======
-            DataRequestsQueryFilter(
-                dataTypeFilter = metaData.dataType.value, userIdFilter = "", requestStatus = RequestStatus.Open,
->>>>>>> d11f7b81
                 accessStatus = null, reportingPeriodFilter = metaData.reportingPeriod,
                 datalandCompanyIdFilter = metaData.companyId,
             ),
