--- conflicted
+++ resolved
@@ -1,15 +1,10 @@
 package org.dataland.datalandcommunitymanager.services
 
-import org.dataland.datalandbackend.openApiClient.api.CompanyDataControllerApi
 import org.dataland.datalandcommunitymanager.exceptions.DataRequestNotFoundApiException
 import org.dataland.datalandcommunitymanager.model.dataRequest.RequestStatus
 import org.dataland.datalandcommunitymanager.model.dataRequest.StoredDataRequest
 import org.dataland.datalandcommunitymanager.repositories.DataRequestRepository
-<<<<<<< HEAD
-import org.dataland.datalandcommunitymanager.utils.DataRequestEmailSender
-=======
 import org.dataland.datalandcommunitymanager.services.messaging.DataRequestedAnsweredEmailMessageSender
->>>>>>> 27040c93
 import org.dataland.datalandcommunitymanager.utils.DataRequestLogger
 import org.springframework.beans.factory.annotation.Autowired
 import org.springframework.stereotype.Service
@@ -24,12 +19,7 @@
 class DataRequestAlterationManager(
     @Autowired private val dataRequestRepository: DataRequestRepository,
     @Autowired private val dataRequestLogger: DataRequestLogger,
-<<<<<<< HEAD
-    @Autowired private val companyDataControllerApi: CompanyDataControllerApi,
-    @Autowired private val dataRequestEmailSender: DataRequestEmailSender,
-=======
     @Autowired private val dataRequestedAnsweredEmailMessageSender: DataRequestedAnsweredEmailMessageSender,
->>>>>>> 27040c93
 ) {
     /**
      * Method to patch the status of a data request.
@@ -50,12 +40,7 @@
         dataRequestEntity.lastModifiedDate = Instant.now().toEpochMilli()
         dataRequestRepository.save(dataRequestEntity)
         if (requestStatus == RequestStatus.Answered) {
-<<<<<<< HEAD
-            val companyName = companyDataControllerApi.getCompanyInfo(dataRequestEntity.datalandCompanyId).companyName
-            dataRequestEmailSender.sendDataRequestedAnsweredEmail(dataRequestEntity, companyName)
-=======
             dataRequestedAnsweredEmailMessageSender.sendDataRequestedAnsweredEmail(dataRequestEntity)
->>>>>>> 27040c93
         }
         return dataRequestEntity.toStoredDataRequest()
     }
