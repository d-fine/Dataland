--- conflicted
+++ resolved
@@ -24,14 +24,16 @@
     }
 
     /**
-<<<<<<< HEAD
      * Logs an appropriate message when a single data request has happened.
      */
     fun logMessageForSingleDataRequest(companyIdentifier: String) {
         logger.info(
             "Received a single data request with companyIdentifier $companyIdentifier by a user. " +
                 "-> Processing it",
-=======
+        )
+    }
+
+    /**
      * Logs an appropriate message when a bulk data request email is sent.
      */
     fun logMessageForSendBulkDataRequestEmail(bulkDataRequestId: String) {
@@ -39,7 +41,6 @@
             "Sending email after ${CauseOfMail.BulkDataRequest}" +
                 " with bulkDataRequestId $bulkDataRequestId has been processed",
 
->>>>>>> f2dcea30
         )
     }
 
