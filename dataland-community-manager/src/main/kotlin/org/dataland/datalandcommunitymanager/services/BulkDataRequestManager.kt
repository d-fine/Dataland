--- conflicted
+++ resolved
@@ -56,55 +56,6 @@
             throwInvalidInputApiExceptionBecauseAllIdentifiersRejected()
         }
         return buildResponseForBulkDataRequest(cleanedBulkDataRequest, rejectedIdentifiers, acceptedIdentifiers)
-    }
-
-<<<<<<< HEAD
-    private fun throwExceptionIfNotJwtAuth() {
-        if (DatalandAuthentication.fromContext() !is DatalandJwtAuthentication) {
-            throw AuthenticationMethodNotSupportedException()
-        }
-=======
-    /** This method retrieves all the data requests for the current user from the database and logs a message.
-     * @returns all data requests for the current user
-     */
-    fun getDataRequestsForUser(): List<StoredDataRequest> {
-        val currentUserId = DatalandAuthentication.fromContext().userId
-        val retrievedStoredDataRequestEntitiesForUser = dataRequestRepository.findByUserId(currentUserId)
-        val retrievedStoredDataRequestsForUser = retrievedStoredDataRequestEntitiesForUser.map { dataRequestEntity ->
-            utils.buildStoredDataRequestFromDataRequestEntity(dataRequestEntity)
-        }
-        dataRequestLogger.logMessageForRetrievingDataRequestsForUser()
-        return retrievedStoredDataRequestsForUser
-    }
-
-    /** This method triggers a query to get aggregated data requests.
-     * @param identifierValue can be used to filter via substring matching
-     * @param dataTypes can be used to filter on frameworks
-     * @returns aggregated data requests
-     */
-    fun getAggregatedDataRequests(
-        identifierValue: String?,
-        dataTypes: Set<DataTypeEnum>?,
-        reportingPeriod: String?,
-    ): List<AggregatedDataRequest> {
-        val dataTypesFilterForQuery = if (dataTypes != null && dataTypes.isEmpty()) {
-            null
-        } else {
-            dataTypes?.map { it.value }
-        }
-        val aggregatedDataRequestEntities =
-            dataRequestRepository.getAggregatedDataRequests(identifierValue, dataTypesFilterForQuery, reportingPeriod)
-        val aggregatedDataRequests = aggregatedDataRequestEntities.map { aggregatedDataRequestEntity ->
-            AggregatedDataRequest(
-                utils.getDataTypeEnumForFrameworkName(aggregatedDataRequestEntity.dataTypeName),
-                aggregatedDataRequestEntity.reportingPeriod,
-                aggregatedDataRequestEntity.dataRequestCompanyIdentifierType,
-                aggregatedDataRequestEntity.dataRequestCompanyIdentifierValue,
-                aggregatedDataRequestEntity.count,
-            )
-        }
-        return aggregatedDataRequests
->>>>>>> 9213d1da
     }
 
     private fun errorMessageForEmptyInputConfigurations(
