package org.dataland.datalandcommunitymanager.services

import org.dataland.datalandbackend.openApiClient.api.MetaDataControllerApi
import org.dataland.datalandbackend.openApiClient.model.CompanyIdAndName
import org.dataland.datalandbackend.openApiClient.model.DataMetaInformation
import org.dataland.datalandbackend.openApiClient.model.DataMetaInformationRequest
import org.dataland.datalandbackend.openApiClient.model.DataTypeEnum
import org.dataland.datalandbackendutils.exceptions.InvalidInputApiException
import org.dataland.datalandbackendutils.model.BasicDataDimensions
import org.dataland.datalandcommunitymanager.model.dataRequest.BulkDataRequest
import org.dataland.datalandcommunitymanager.model.dataRequest.BulkDataRequestResponse
import org.dataland.datalandcommunitymanager.model.dataRequest.ResourceResponse
import org.dataland.datalandcommunitymanager.services.messaging.BulkDataRequestEmailMessageSender
import org.dataland.datalandcommunitymanager.utils.DataRequestLogger
import org.dataland.datalandcommunitymanager.utils.DataRequestProcessingUtils
import org.springframework.beans.factory.annotation.Autowired
import org.springframework.beans.factory.annotation.Value
import org.springframework.stereotype.Service
import org.springframework.transaction.annotation.Transactional
import java.util.UUID

/**
 * Implementation of a request manager service for all operations concerning the processing of bulk data requests
 */
@Service("BulkDataRequestManager")
class BulkDataRequestManager(
    @Autowired private val dataRequestLogger: DataRequestLogger,
    @Autowired private val emailMessageSender: BulkDataRequestEmailMessageSender,
    @Autowired private val utils: DataRequestProcessingUtils,
    @Autowired private val metaDataController: MetaDataControllerApi,
    @Value("\${dataland.community-manager.proxy-primary-url}") private val proxyPrimaryUrl: String,
) {
    /**
     * Processes a bulk data request from a user
     * @param bulkDataRequest info provided by a user in order to request a bulk of datasets on Dataland.
     * @return relevant info to the user as a response after posting a bulk data request
     */
    @Transactional
    fun processBulkDataRequest(bulkDataRequest: BulkDataRequest): BulkDataRequestResponse {
        utils.throwExceptionIfNotJwtAuth()
        assureValidityOfRequests(bulkDataRequest)
        val correlationId = UUID.randomUUID().toString()
        dataRequestLogger.logMessageForBulkDataRequest(correlationId)
        val rejectedIdentifiers = mutableListOf<String>()
        val acceptedIdentifiersToCompanyIdAndName = mutableMapOf<String, CompanyIdAndName>()

        for (userProvidedIdentifier in bulkDataRequest.companyIdentifiers) {
            val datalandCompanyIdAndName =
                utils.getDatalandCompanyIdAndNameForIdentifierValue(userProvidedIdentifier, returnOnlyUnique = true)
            if (datalandCompanyIdAndName == null) {
                rejectedIdentifiers.add(userProvidedIdentifier)
                continue
            }
            acceptedIdentifiersToCompanyIdAndName[userProvidedIdentifier] = datalandCompanyIdAndName
        }

        val validRequestCombinations = getValidRequestCombinations(bulkDataRequest, acceptedIdentifiersToCompanyIdAndName)

        val existingDatasets = metaDataController.postListOfDataMetaInfoFilters(validRequestCombinations)

        val acceptedRequestCombinations = getDimensionsWithoutRequests(validRequestCombinations, existingDatasets)

        sendBulkDataRequestInternalEmailMessage(
            bulkDataRequest, acceptedIdentifiersToCompanyIdAndName.values.toList(), correlationId,
        )

        return createBulkDataRequests(
            acceptedRequestCombinations = acceptedRequestCombinations,
            acceptedIdentifiersToCompanyIdAndName = acceptedIdentifiersToCompanyIdAndName,
            existingDatasets = existingDatasets,
            rejectedIdentifiers = rejectedIdentifiers,
            correlationId = correlationId,
        )
    }

    private fun getValidRequestCombinations(
        bulkDataRequest: BulkDataRequest,
        acceptedIdentifiersToCompanyIdAndName: Map<String, CompanyIdAndName>,
    ): List<DataMetaInformationRequest> {
        val acceptedCompanyIdsSet: Set<String> = acceptedIdentifiersToCompanyIdAndName.values.map { it.companyId }.toSet()

        return generateRequestCombinations(
            dataTypes = bulkDataRequest.dataTypes,
            reportingPeriods = bulkDataRequest.reportingPeriods,
            datalandCompanyIds = acceptedCompanyIdsSet,
        )
    }

    private fun getAlreadyExistingDatasetsResponse(
        metaDataList: List<DataMetaInformation>,
        userProvidedIdentifierToDatalandCompanyIdMapping: Map<String, CompanyIdAndName>,
    ): List<ResourceResponse> {
        if (metaDataList.isEmpty()) {
            return emptyList()
        }

        return metaDataList.map { metaData ->
            val companyId = metaData.companyId

            val companyMappingEntry =
                userProvidedIdentifierToDatalandCompanyIdMapping.entries
                    .firstOrNull { it.value.companyId == companyId }

            companyMappingEntry ?: throw IllegalArgumentException("Can't match: $companyId to a user provided company identifier.")

            ResourceResponse(
                userProvidedIdentifier = companyMappingEntry.key,
                companyName = companyMappingEntry.value.companyName,
                framework = metaData.dataType.toString(),
                reportingPeriod = metaData.reportingPeriod,
                resourceId = metaData.dataId,
                resourceUrl = metaData.url,
            )
        }
    }

    private fun getDimensionsWithoutRequests(
        validRequestCombinations: List<DataMetaInformationRequest>,
        existingDatasets: List<DataMetaInformation>,
    ): List<BasicDataDimensions> {
        val dimensionsWithExistingRequests =
            existingDatasets
                .map {
                    BasicDataDimensions(it.companyId, it.dataType.toString(), it.reportingPeriod)
                }.toSet()

        val allValidDimensions =
            validRequestCombinations
                .map {
                    require(it.companyId != null && it.dataType != null && it.reportingPeriod != null) {
                        "Request cannot have null values: $it"
                    }
                    BasicDataDimensions(it.companyId, it.dataType.toString(), it.reportingPeriod)
                }.toSet()
        val dimensionsWithoutRequests = allValidDimensions - dimensionsWithExistingRequests
        return dimensionsWithoutRequests.toList()
    }

    private fun generateRequestCombinations(
        dataTypes: Set<DataTypeEnum>,
        reportingPeriods: Set<String>,
        datalandCompanyIds: Set<String>,
    ): List<DataMetaInformationRequest> =
        datalandCompanyIds.flatMap { companyId ->
            dataTypes.flatMap { dataType ->
                reportingPeriods.map { period ->
                    DataMetaInformationRequest(
                        companyId = companyId,
                        dataType = dataType,
                        reportingPeriod = period,
                        showOnlyActive = true,
                    )
                }
            }
        }

    /**
     * Processes data requests to remove already existing data requests
     * @param validDataDimensions list of all valid data requests
     * @param userProvidedIdentifierToDatalandCompanyIdMapping mapping of user provided company identifiers to
     * dataland company ids and names
     * @return list of data requests that already exist
     */
    private fun processExistingDataRequests(
        validDataDimensions: MutableList<BasicDataDimensions>,
        userProvidedIdentifierToDatalandCompanyIdMapping: Map<String, CompanyIdAndName>,
    ): List<ResourceResponse> {
        val existingDataRequests = mutableListOf<ResourceResponse>()
        val iterator = validDataDimensions.iterator()

        while (iterator.hasNext()) {
            val dimension = iterator.next()
            val existingRequestId =
                utils.getRequestIdForDataRequestWithNonFinalStatus(
<<<<<<< HEAD
                    BasicDataDimensions(
                        request.companyIdentifier,
                        request.dataType.value,
                        request.reportingPeriod,
                    ),
=======
                    dimension.companyId,
                    DataTypeEnum.valueOf(dimension.dataType),
                    dimension.reportingPeriod,
>>>>>>> 59c5458f
                )
            if (existingRequestId != null) {
                val (userProvidedCompanyId, companyName) =
                    extractUserProvidedIdAndName(
                        dimension.companyId,
                        userProvidedIdentifierToDatalandCompanyIdMapping,
                    )

                existingDataRequests.add(
                    ResourceResponse(
                        userProvidedIdentifier = userProvidedCompanyId,
                        companyName = companyName,
                        framework = dimension.dataType,
                        reportingPeriod = dimension.reportingPeriod,
                        resourceId = existingRequestId,
                        resourceUrl = "https://$proxyPrimaryUrl/requests/$existingRequestId",
                    ),
                )
                iterator.remove()
            }
        }
        return existingDataRequests
    }

    private fun extractUserProvidedIdAndName(
        companyId: String,
        userProvidedIdentifierToDatalandCompanyIdMapping: Map<String, CompanyIdAndName>,
    ): Pair<String, String> {
        val entry =
            userProvidedIdentifierToDatalandCompanyIdMapping.entries
                .find { it.value.companyId == companyId }
                ?: throw IllegalArgumentException("Entry not found for companyId: $companyId")

        return Pair(entry.key, entry.value.companyName)
    }

    /** Stores the data requests from requestsToProcess and provides a feedback list including the user-provided company identifiers.
     * @param dimensionsToProcess A list of data dimensions that requests are required for.
     * @param userProvidedIdentifierToDatalandCompanyIdMapping A mapping that stores the user-provided identifiers and
     * associated dataland company ids and name.
     * @return A list of ResourceResponse objects that documents the stored requests and contains all necessary information
     * to display in the frontend.
     */
    private fun storeDataRequests(
        dimensionsToProcess: List<BasicDataDimensions>,
        userProvidedIdentifierToDatalandCompanyIdMapping: Map<String, CompanyIdAndName>,
    ): List<ResourceResponse> {
        val acceptedDataRequests = mutableListOf<ResourceResponse>()

        dimensionsToProcess.forEach {
            val (userProvidedCompanyId, companyName) =
                extractUserProvidedIdAndName(
                    it.companyId,
                    userProvidedIdentifierToDatalandCompanyIdMapping,
                )

            val storedRequest =
                utils.storeDataRequestEntityAsOpen(
                    it.companyId,
                    DataTypeEnum.valueOf(it.dataType),
                    it.reportingPeriod,
                )

            acceptedDataRequests.add(
                ResourceResponse(
                    userProvidedIdentifier = userProvidedCompanyId,
                    companyName = companyName,
                    framework = it.dataType,
                    reportingPeriod = it.reportingPeriod,
                    resourceId = storedRequest.dataRequestId,
                    resourceUrl = "https://$proxyPrimaryUrl/requests/${storedRequest.dataRequestId}",
                ),
            )
        }
        return acceptedDataRequests
    }

    private fun errorMessageForEmptyInputConfigurations(
        identifiers: Set<String>,
        frameworks: Set<DataTypeEnum>,
        reportingPeriods: Set<String>,
    ): String =
        when {
            identifiers.isEmpty() && frameworks.isEmpty() && reportingPeriods.isEmpty() ->
                "All " +
                    "provided lists are empty."

            identifiers.isEmpty() && frameworks.isEmpty() ->
                "The lists of company identifiers and " +
                    "frameworks are empty."

            identifiers.isEmpty() && reportingPeriods.isEmpty() ->
                "The lists of company identifiers and " +
                    "reporting periods are empty."

            frameworks.isEmpty() && reportingPeriods.isEmpty() ->
                "The lists of frameworks and reporting " +
                    "periods are empty."

            identifiers.isEmpty() -> "The list of company identifiers is empty."
            frameworks.isEmpty() -> "The list of frameworks is empty."
            else -> "The list of reporting periods is empty."
        }

    private fun assureValidityOfRequests(bulkDataRequest: BulkDataRequest) {
        val identifiers = bulkDataRequest.companyIdentifiers
        val frameworks = bulkDataRequest.dataTypes
        val reportingPeriods = bulkDataRequest.reportingPeriods
        if (identifiers.isEmpty() || frameworks.isEmpty() || reportingPeriods.isEmpty()) {
            val errorMessage =
                errorMessageForEmptyInputConfigurations(
                    identifiers, frameworks, reportingPeriods,
                )
            throw InvalidInputApiException(
                "No empty lists are allowed as input for bulk data request.",
                errorMessage,
            )
        }
    }

    private fun createBulkDataRequests(
        acceptedRequestCombinations: List<BasicDataDimensions>,
        acceptedIdentifiersToCompanyIdAndName: Map<String, CompanyIdAndName>,
        existingDatasets: List<DataMetaInformation>,
        rejectedIdentifiers: List<String>,
        correlationId: String,
    ): BulkDataRequestResponse {
        val requestsToProcess = acceptedRequestCombinations.toMutableList()
        val existingNonFinalRequests = processExistingDataRequests(requestsToProcess, acceptedIdentifiersToCompanyIdAndName)
        val acceptedRequests = storeDataRequests(requestsToProcess, acceptedIdentifiersToCompanyIdAndName)
        val existingDatasetsResponse = getAlreadyExistingDatasetsResponse(existingDatasets, acceptedIdentifiersToCompanyIdAndName)

        val bulkRequestResponse =
            BulkDataRequestResponse(
                acceptedDataRequests = acceptedRequests,
                alreadyExistingNonFinalRequests = existingNonFinalRequests,
                alreadyExistingDatasets = existingDatasetsResponse,
                rejectedCompanyIdentifiers = rejectedIdentifiers,
            )

        dataRequestLogger.logBulkDataOverwiew(bulkRequestResponse, correlationId)

        return bulkRequestResponse
    }

    private fun sendBulkDataRequestInternalEmailMessage(
        bulkDataRequest: BulkDataRequest,
        acceptedDatalandCompanyIdsAndNames: List<CompanyIdAndName>,
        correlationId: String,
    ) {
        emailMessageSender.sendBulkDataRequestInternalMessage(
            bulkDataRequest,
            acceptedDatalandCompanyIdsAndNames,
            correlationId,
        )
        dataRequestLogger.logMessageForSendBulkDataRequestEmailMessage(correlationId)
    }
}<|MERGE_RESOLUTION|>--- conflicted
+++ resolved
@@ -172,17 +172,9 @@
             val dimension = iterator.next()
             val existingRequestId =
                 utils.getRequestIdForDataRequestWithNonFinalStatus(
-<<<<<<< HEAD
-                    BasicDataDimensions(
-                        request.companyIdentifier,
-                        request.dataType.value,
-                        request.reportingPeriod,
-                    ),
-=======
                     dimension.companyId,
                     DataTypeEnum.valueOf(dimension.dataType),
                     dimension.reportingPeriod,
->>>>>>> 59c5458f
                 )
             if (existingRequestId != null) {
                 val (userProvidedCompanyId, companyName) =
