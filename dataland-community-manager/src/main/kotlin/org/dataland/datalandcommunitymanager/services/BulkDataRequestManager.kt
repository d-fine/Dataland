--- conflicted
+++ resolved
@@ -286,11 +286,7 @@
             BulkDataRequestResponse(
                 acceptedDataRequests = acceptedRequests,
                 alreadyExistingNonFinalRequests = existingNonFinalRequests,
-<<<<<<< HEAD
-                alreadyExistingDatasets = existingDataSets,
-=======
                 alreadyExistingDatasets = existingDatasets,
->>>>>>> 8bccf550
                 rejectedCompanyIdentifiers = rejectedIdentifiers,
             )
 
