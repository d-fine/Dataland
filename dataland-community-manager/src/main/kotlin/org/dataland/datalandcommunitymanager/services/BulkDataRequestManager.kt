--- conflicted
+++ resolved
@@ -1,31 +1,19 @@
 package org.dataland.datalandcommunitymanager.services
 
-<<<<<<< HEAD
-import com.fasterxml.jackson.core.type.TypeReference
-import com.fasterxml.jackson.databind.ObjectMapper
-=======
->>>>>>> f2478b1b
 import org.dataland.datalandbackend.model.enums.p2p.DataRequestCompanyIdentifierType
 import org.dataland.datalandbackend.openApiClient.model.DataTypeEnum
-import org.dataland.datalandbackendutils.exceptions.AuthenticationMethodNotSupportedException
 import org.dataland.datalandbackendutils.exceptions.InvalidInputApiException
 import org.dataland.datalandcommunitymanager.model.dataRequest.BulkDataRequest
 import org.dataland.datalandcommunitymanager.model.dataRequest.BulkDataRequestResponse
-<<<<<<< HEAD
 import org.dataland.datalandcommunitymanager.model.dataRequest.RequestStatus
 import org.dataland.datalandcommunitymanager.model.dataRequest.StoredDataRequest
 import org.dataland.datalandcommunitymanager.model.dataRequest.StoredDataRequestMessageObject
 import org.dataland.datalandcommunitymanager.repositories.DataRequestRepository
-=======
->>>>>>> f2478b1b
 import org.dataland.datalandcommunitymanager.utils.DataRequestLogger
 import org.dataland.datalandcommunitymanager.utils.DataRequestProcessingUtils
 import org.dataland.datalandemail.email.EmailSender
-<<<<<<< HEAD
 import org.dataland.keycloakAdapter.auth.DatalandAuthentication
 import org.dataland.keycloakAdapter.auth.DatalandJwtAuthentication
-=======
->>>>>>> f2478b1b
 import org.springframework.beans.factory.annotation.Autowired
 import org.springframework.stereotype.Service
 import org.springframework.transaction.annotation.Transactional
@@ -54,22 +42,15 @@
         dataRequestLogger.logMessageForBulkDataRequest(bulkDataRequestId)
         val acceptedIdentifiers = mutableListOf<String>()
         val rejectedIdentifiers = mutableListOf<String>()
-<<<<<<< HEAD
         for (userProvidedIdentifierValue in cleanedBulkDataRequest.listOfCompanyIdentifiers) {
             val datalandCompanyId = utils.getDatalandCompanyIdForIdentifierValue(userProvidedIdentifierValue)
             if (datalandCompanyId == null) {
-=======
-        for (userProvidedIdentifierValue in bulkDataRequest.companyIdentifiers) {
-            val matchedIdentifierType = utils.determineIdentifierTypeViaRegex(userProvidedIdentifierValue)
-            if (matchedIdentifierType == null) {
->>>>>>> f2478b1b
                 rejectedIdentifiers.add(userProvidedIdentifierValue)
                 continue
             }
             acceptedIdentifiers.add(userProvidedIdentifierValue)
-<<<<<<< HEAD
-            for (framework in cleanedBulkDataRequest.listOfFrameworkNames) {
-                for (reportingPeriod in cleanedBulkDataRequest.listOfReportingPeriods) {
+            for (framework in bulkDataRequest.listOfFrameworkNames) {
+                for (reportingPeriod in bulkDataRequest.listOfReportingPeriods) {
                     utils.storeDataRequestEntityIfNotExisting(
                         datalandCompanyId,
                         framework,
@@ -78,88 +59,11 @@
                 }
             }
         }
-        if (!acceptedIdentifiers.isNotEmpty()) {
-            throwInvalidInputApiExceptionBecauseAllIdentifiersRejected()
-        }
-        sendBulkDataRequestNotificationMail(cleanedBulkDataRequest, acceptedIdentifiers, bulkDataRequestId)
-        return buildResponseForBulkDataRequest(cleanedBulkDataRequest, rejectedIdentifiers, acceptedIdentifiers)
-    }
-
-    /** This method retrieves all the data requests for the current user from the database and logs a message.
-     * @returns all data requests for the current user
-     */
-    fun getDataRequestsForUser(): List<StoredDataRequest> {
-        val currentUserId = DatalandAuthentication.fromContext().userId
-        val retrievedStoredDataRequestEntitiesForUser = dataRequestRepository.findByUserId(currentUserId)
-        val retrievedStoredDataRequestsForUser = retrievedStoredDataRequestEntitiesForUser.map { dataRequestEntity ->
-            StoredDataRequest(
-                dataRequestEntity.dataRequestId,
-                dataRequestEntity.userId,
-                dataRequestEntity.creationTimestamp,
-                utils.getDataTypeEnumForFrameworkName(dataRequestEntity.dataTypeName),
-                dataRequestEntity.reportingPeriod,
-                dataRequestEntity.datalandCompanyId,
-                objectMapper.readValue(
-                    dataRequestEntity.messageHistory,
-                    object : TypeReference<MutableList<StoredDataRequestMessageObject>>() {},
-                ),
-                dataRequestEntity.lastModifiedDate,
-                dataRequestEntity.requestStatus,
-            )
-        }
-        dataRequestLogger.logMessageForRetrievingDataRequestsForUser()
-        return retrievedStoredDataRequestsForUser
-    }
-
-    /** This method triggers a query to get aggregated data requests.
-     * @param identifierValue can be used to filter via substring matching
-     * @param dataTypes can be used to filter on frameworks
-     * @param reportingPeriod can be used to filter on reporting periods
-     * @param status can be used to filter on request status
-     * @returns aggregated data requests
-     */
-    fun getAggregatedDataRequests(
-        identifierValue: String?,
-        dataTypes: Set<DataTypeEnum>?,
-        reportingPeriod: String?,
-        status: RequestStatus?,
-    ): List<AggregatedDataRequest> {
-        val dataTypesFilterForQuery = if (dataTypes != null && dataTypes.isEmpty()) {
-            null
-        } else {
-            dataTypes?.map { it.value }
-        }
-        val aggregatedDataRequestEntities =
-            dataRequestRepository.getAggregatedDataRequests(
-                identifierValue,
-                dataTypesFilterForQuery,
-                reportingPeriod,
-                status,
-            )
-        val aggregatedDataRequests = aggregatedDataRequestEntities.map { aggregatedDataRequestEntity ->
-            AggregatedDataRequest(
-                utils.getDataTypeEnumForFrameworkName(aggregatedDataRequestEntity.dataTypeName),
-                aggregatedDataRequestEntity.reportingPeriod,
-                aggregatedDataRequestEntity.datalandCompanyId,
-                aggregatedDataRequestEntity.requestStatus,
-                aggregatedDataRequestEntity.count,
-            )
-        }
-        return aggregatedDataRequests
-=======
-            processAcceptedIdentifier(
-                userProvidedIdentifierValue,
-                matchedIdentifierType,
-                bulkDataRequest.dataTypes,
-                bulkDataRequest.reportingPeriods,
-            )
-        }
         if (acceptedIdentifiers.isEmpty()) {
             throwInvalidInputApiExceptionBecauseAllIdentifiersRejected()
         }
         sendBulkDataRequestNotificationMail(bulkDataRequest, acceptedIdentifiers, bulkDataRequestId)
         return buildResponseForBulkDataRequest(bulkDataRequest, rejectedIdentifiers, acceptedIdentifiers)
->>>>>>> f2478b1b
     }
 
     private fun throwExceptionIfNotJwtAuth() {
@@ -211,7 +115,6 @@
         }
     }
 
-<<<<<<< HEAD
     private fun removeDuplicatesInRequestLists(bulkDataRequest: BulkDataRequest): BulkDataRequest {
         val distinctCompanyIdentifiers = bulkDataRequest.listOfCompanyIdentifiers.distinct()
         val distinctFrameworkNames = bulkDataRequest.listOfFrameworkNames.distinct()
@@ -227,29 +130,6 @@
         throwExceptionIfNotJwtAuth()
         assureValidityOfRequestLists(bulkDataRequest)
         return removeDuplicatesInRequestLists(bulkDataRequest)
-=======
-    private fun processAcceptedIdentifier(
-        userProvidedIdentifierValue: String,
-        matchedIdentifierType: DataRequestCompanyIdentifierType,
-        requestedFrameworks: Set<DataTypeEnum>,
-        requestedReportingPeriods: Set<String>,
-    ) {
-        val datalandCompanyId = utils.getDatalandCompanyIdForIdentifierValue(userProvidedIdentifierValue)
-        val identifierTypeToStore = datalandCompanyId?.let {
-            DataRequestCompanyIdentifierType.DatalandCompanyId
-        } ?: matchedIdentifierType
-        val identifierValueToStore = datalandCompanyId ?: userProvidedIdentifierValue
-        for (framework in requestedFrameworks) {
-            for (reportingPeriod in requestedReportingPeriods) {
-                utils.storeDataRequestEntityIfNotExisting(
-                    identifierValueToStore,
-                    identifierTypeToStore,
-                    framework,
-                    reportingPeriod,
-                )
-            }
-        }
->>>>>>> f2478b1b
     }
 
     private fun buildResponseMessageForBulkDataRequest(
