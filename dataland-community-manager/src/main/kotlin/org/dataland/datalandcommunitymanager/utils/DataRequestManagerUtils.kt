--- conflicted
+++ resolved
@@ -86,14 +86,7 @@
             dataRequestEntity.reportingPeriod,
             dataRequestEntity.dataRequestCompanyIdentifierType,
             dataRequestEntity.dataRequestCompanyIdentifierValue,
-<<<<<<< HEAD
             dataRequestEntity.messageHistory.map { it.toStoredDataRequestMessageObject() }.toMutableList(),
-=======
-            objectMapper.readValue(
-                dataRequestEntity.messageHistory ?: emptyMutableListOfStoredDataRequestMessageObjectsAsString,
-                object : TypeReference<MutableList<StoredDataRequestMessageObject>>() {},
-            ),
->>>>>>> c33906e5
             dataRequestEntity.lastModifiedDate,
             dataRequestEntity.requestStatus,
         )
