--- conflicted
+++ resolved
@@ -11,27 +11,15 @@
  * convenient usage of SEPL instructions in the query
  */
 data class DataRequestsFilter(
-<<<<<<< HEAD
-    val dataType: Set<DataTypeEnum>?,
-    val userId: String?,
-    val emailAddress: String?,
-    val datalandCompanyIds: Set<String>?,
-    val reportingPeriod: String?,
-    val requestStatus: Set<RequestStatus>?,
-    val accessStatus: Set<AccessStatus>?,
-    val adminComment: String?,
-    val requestPriority: Set<RequestPriority>?,
-=======
     val dataType: Set<DataTypeEnum>? = null,
     val userId: String? = null,
     val emailAddress: String? = null,
-    val datalandCompanyId: String? = null,
+    val datalandCompanyIds: Set<String>? = null,
     val reportingPeriod: String? = null,
     val requestStatus: Set<RequestStatus>? = null,
     val accessStatus: Set<AccessStatus>? = null,
     val adminComment: String? = null,
     val requestPriority: Set<RequestPriority>? = null,
->>>>>>> 26763ed1
 ) {
     val shouldFilterByDataType: Boolean
         get() = dataType?.isNotEmpty() ?: false
