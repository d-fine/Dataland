--- conflicted
+++ resolved
@@ -1,34 +1,20 @@
 package org.dataland.datalandcommunitymanager.entities
 
-<<<<<<< HEAD
-=======
-import org.dataland.datalandbackend.model.enums.p2p.DataRequestCompanyIdentifierType
 import org.dataland.datalandcommunitymanager.model.dataRequest.RequestStatus
 
->>>>>>> 275a4e30
 /**
  * Received entity when doing a database query to get aggregated info about the count of existing data requests
  * on Dataland.
  * @param dataTypeName contains the name of the framework for which the count is valid
-<<<<<<< HEAD
  * @param reportingPeriod
  * @param datalandCompanyId contains the compandID sotred on dataland
-=======
- * @param dataRequestCompanyIdentifierType contains the identifier type for which the count is valid
- * @param dataRequestCompanyIdentifierValue contains the identifier value for which the count is valid
  * @param requestStatus contains the request status for which the count is valid
->>>>>>> 275a4e30
  * @param count the count of existing data requests for this framework, identifierType and identifierValue
  */
 data class AggregatedDataRequestEntity(
     val dataTypeName: String,
     val reportingPeriod: String,
-<<<<<<< HEAD
     val datalandCompanyId: String,
-=======
-    val dataRequestCompanyIdentifierType: DataRequestCompanyIdentifierType,
-    val dataRequestCompanyIdentifierValue: String,
     val requestStatus: RequestStatus,
->>>>>>> 275a4e30
     val count: Long,
 )