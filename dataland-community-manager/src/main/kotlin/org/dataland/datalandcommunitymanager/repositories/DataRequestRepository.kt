--- conflicted
+++ resolved
@@ -39,7 +39,7 @@
      * It also filters these results based on the provided identifier value and frameworks.
      * @param identifierValue to check for
      * @param reportingPeriod to check for
-     * @param dataTypeNames to check for
+     * @param dataTypes to check for
      * @param status to check for
      * @returns the aggregated data requests
      */
@@ -55,14 +55,9 @@
             "WHERE (:dataTypes IS NULL OR d.dataType IN :dataTypes) " +
             "  AND (:reportingPeriod IS NULL OR d.reportingPeriod LIKE %:reportingPeriod%)" +
             "  AND (:identifierValue IS NULL OR d.dataRequestCompanyIdentifierValue LIKE %:identifierValue%) " +
-<<<<<<< HEAD
+            "  AND (:status IS NULL OR d.requestStatus = :status) " +
             "GROUP BY d.dataType, d.reportingPeriod, d.dataRequestCompanyIdentifierType," +
-            "  d.dataRequestCompanyIdentifierValue",
-=======
-            "  AND (:status IS NULL OR d.requestStatus = :status) " +
-            "GROUP BY d.dataTypeName, d.reportingPeriod, d.dataRequestCompanyIdentifierType," +
             "  d.dataRequestCompanyIdentifierValue, d.requestStatus",
->>>>>>> 275a4e30
     )
     fun getAggregatedDataRequests(
         @Param("identifierValue") identifierValue: String?,
@@ -95,7 +90,6 @@
         @Param("searchFilter") searchFilter: GetDataRequestsSearchFilter,
     ): List<DataRequestEntity>
 
-<<<<<<< HEAD
     /**
      * Fetches data request entities together with the associated message history
      * @param dataRequests the requests entities for which the message histories to fetch
@@ -109,7 +103,7 @@
     fun fetchMessages(
         dataRequests: List<DataRequestEntity>,
     ): List<DataRequestEntity>
-=======
+
     /** This method updates the Request Status to Answered for an open request with a specific framework,
      * reporting period as well as company identifier
      * @param dataRequestCompanyIdentifierValue to check for
@@ -136,5 +130,4 @@
         reportingPeriod: String,
         dataTypeName: String,
     )
->>>>>>> 275a4e30
 }