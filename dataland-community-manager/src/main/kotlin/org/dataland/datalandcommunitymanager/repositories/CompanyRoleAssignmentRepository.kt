package org.dataland.datalandcommunitymanager.repositories

import org.dataland.datalandcommunitymanager.entities.CompanyRoleAssignmentEntity
import org.dataland.datalandcommunitymanager.model.companyRoles.CompanyRole
import org.dataland.datalandcommunitymanager.model.companyRoles.CompanyRoleAssignmentId
import org.springframework.data.jpa.repository.JpaRepository
import org.springframework.data.jpa.repository.Query

/**
 * A JPA repository for accessing the CompanyRoleAssignment Entity
 */
interface CompanyRoleAssignmentRepository : JpaRepository<CompanyRoleAssignmentEntity, CompanyRoleAssignmentId> {

    /** Queries for company role assignments with the provided params
     * @param companyRole to check for
     * @param companyId to check for
     * @param userId to check for
     * @returns a list of the matching company role assignments
     */
<<<<<<< HEAD
    fun findByCompanyIdAndCompanyRoleAndUserId(
        companyId: String?,
        companyRole: CompanyRole?,
        userId: String?,
=======
    @Query(
        "SELECT roleAssignment FROM CompanyRoleAssignmentEntity roleAssignment " +
            "WHERE (:companyId IS NULL OR roleAssignment.companyId = :companyId) " +
            "AND (:companyRole IS NULL OR roleAssignment.companyRole = :companyRole) " +
            "AND (:userId IS NULL OR roleAssignment.userId = :userId)",
    )
    fun getCompanyRoleAssignmentsByProvidedParameters(
        companyId: String?,
        userId: String?,
        companyRole: CompanyRole?,
>>>>>>> eed8ae34
    ): List<CompanyRoleAssignmentEntity>
}<|MERGE_RESOLUTION|>--- conflicted
+++ resolved
@@ -17,12 +17,6 @@
      * @param userId to check for
      * @returns a list of the matching company role assignments
      */
-<<<<<<< HEAD
-    fun findByCompanyIdAndCompanyRoleAndUserId(
-        companyId: String?,
-        companyRole: CompanyRole?,
-        userId: String?,
-=======
     @Query(
         "SELECT roleAssignment FROM CompanyRoleAssignmentEntity roleAssignment " +
             "WHERE (:companyId IS NULL OR roleAssignment.companyId = :companyId) " +
@@ -33,6 +27,5 @@
         companyId: String?,
         userId: String?,
         companyRole: CompanyRole?,
->>>>>>> eed8ae34
     ): List<CompanyRoleAssignmentEntity>
 }