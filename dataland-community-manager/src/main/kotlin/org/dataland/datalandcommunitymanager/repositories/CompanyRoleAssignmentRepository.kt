--- conflicted
+++ resolved
@@ -17,16 +17,6 @@
      * @param userId to check for
      * @returns a list of the matching company role assignments
      */
-<<<<<<< HEAD
-    fun findByCompanyIdAndCompanyRole(companyId: String, companyRole: CompanyRole): List<CompanyRoleAssignmentEntity>
-
-    /** Queries for company role assignments with the provided params
-     * @param userId to check for
-     * @param companyRole to check for
-     * @returns a list of the matching company role assignments
-     */
-    fun findByUserIdAndCompanyRole(userId: String, companyRole: CompanyRole): List<CompanyRoleAssignmentEntity>
-=======
     @Query(
         "SELECT roleAssignment FROM CompanyRoleAssignmentEntity roleAssignment " +
             "WHERE (:companyId IS NULL OR roleAssignment.companyId = :companyId) " +
@@ -38,5 +28,4 @@
         userId: String?,
         companyRole: CompanyRole?,
     ): List<CompanyRoleAssignmentEntity>
->>>>>>> 38f17531
 }