package org.dataland.datalandcommunitymanager.services

import org.dataland.datalandbackend.openApiClient.api.CompanyDataControllerApi
import org.dataland.datalandbackend.openApiClient.model.CompanyInformation
import org.dataland.datalandbackend.openApiClient.model.DataTypeEnum
import org.dataland.datalandbackendutils.model.KeycloakUserInfo
import org.dataland.datalandbackendutils.services.KeycloakUserService
import org.dataland.datalandcommunitymanager.entities.AggregatedDataRequest
import org.dataland.datalandcommunitymanager.entities.DataRequestEntity
import org.dataland.datalandcommunitymanager.exceptions.DataRequestNotFoundApiException
import org.dataland.datalandcommunitymanager.model.dataRequest.RequestPriority
import org.dataland.datalandcommunitymanager.model.dataRequest.RequestStatus
import org.dataland.datalandcommunitymanager.repositories.DataRequestRepository
import org.dataland.datalandcommunitymanager.utils.DataRequestLogger
import org.dataland.datalandcommunitymanager.utils.DataRequestMasker
import org.dataland.datalandcommunitymanager.utils.DataRequestProcessingUtils
import org.dataland.datalandcommunitymanager.utils.DataRequestsFilter
import org.dataland.keycloakAdapter.auth.DatalandJwtAuthentication
import org.dataland.keycloakAdapter.auth.DatalandRealmRole
import org.dataland.keycloakAdapter.utils.AuthenticationMock
import org.junit.jupiter.api.Assertions.assertEquals
import org.junit.jupiter.api.BeforeEach
import org.junit.jupiter.api.Test
import org.junit.jupiter.api.assertThrows
import org.mockito.Mockito.anyString
import org.mockito.Mockito.mock
import org.mockito.Mockito.times
import org.mockito.Mockito.verify
import org.mockito.Mockito.`when`
import org.mockito.kotlin.any
import org.mockito.kotlin.anyOrNull
import org.mockito.kotlin.eq
import org.springframework.security.core.context.SecurityContext
import org.springframework.security.core.context.SecurityContextHolder
import java.time.Instant
import java.util.Optional
import java.util.UUID

/**
 * Tests the getDataRequests call including the email filter
 * */
class DataRequestQueryManagerTest {
    private lateinit var dataRequestQueryManager: DataRequestQueryManager
    private lateinit var mockDataRequestRepository: DataRequestRepository
    private lateinit var mockCompanyDataControllerApi: CompanyDataControllerApi
    private lateinit var mockDataRequestProcessingUtils: DataRequestProcessingUtils
    private lateinit var mockKeycloakUserService: KeycloakUserService
    private lateinit var mockDataRequestMasker: DataRequestMasker
    private lateinit var mockAuthentication: DatalandJwtAuthentication
    private val userId = "1234-221-1111elf"

    private val dataRequestLogger = mock(DataRequestLogger::class.java)

    private val testCompanyId = UUID.randomUUID().toString()
    private val testReportingPeriod = "2024"
    private val testCompanyInformation =
        CompanyInformation(
            companyName = "Dummy Company",
            headquarters = "Berlin",
            identifiers = emptyMap(),
            countryCode = "DE",
            companyContactDetails = listOf("test@dummy.de"),
        )

    private val keycloakUserAlpha =
        KeycloakUserInfo(
            email = "alpha@fakemail.de",
            userId = UUID.randomUUID().toString(),
            firstName = "Michael",
            lastName = "Smith",
        )
    private lateinit var dataRequestEntityAlpha: DataRequestEntity

    private val keycloakUserBeta =
        KeycloakUserInfo(
            email = "beta@fakemail.de",
            userId = UUID.randomUUID().toString(),
            firstName = "Lisa",
            lastName = "Jackson",
        )
    private lateinit var dataRequestEntityBeta: DataRequestEntity

    private val filterWithoutEmailAddress =
        DataRequestsFilter(
<<<<<<< HEAD
            setOf(DataTypeEnum.p2p, DataTypeEnum.lksg),
            null,
            null,
            setOf(testCompanyId),
            testReportingPeriod,
            setOf(RequestStatus.Open),
            null,
            null,
            null,
=======
            dataType = setOf(DataTypeEnum.p2p, DataTypeEnum.lksg),
            datalandCompanyId = testCompanyId,
            reportingPeriod = testReportingPeriod,
            requestStatus = setOf(RequestStatus.Open),
>>>>>>> 26763ed1
        )

    private val emailAddressSubstring = "beta"

    private val filterWithEmailAddressBeta =
        DataRequestsFilter(
<<<<<<< HEAD
            setOf(DataTypeEnum.p2p, DataTypeEnum.lksg),
            null,
            emailAddressSubstring,
            setOf(testCompanyId),
            testReportingPeriod,
            setOf(RequestStatus.Open),
            null,
            null,
            null,
=======
            dataType = setOf(DataTypeEnum.p2p, DataTypeEnum.lksg),
            emailAddress = emailAddressSubstring,
            datalandCompanyId = testCompanyId,
            reportingPeriod = testReportingPeriod,
            requestStatus = setOf(RequestStatus.Open),
>>>>>>> 26763ed1
        )

    private val dummyAggregatedRequests =
        listOf(
            object : AggregatedDataRequest {
                override val dataType: String = "sfdr"
                override val reportingPeriod: String = "2023"
                override val datalandCompanyId: String = testCompanyId
                override val priority: String = RequestPriority.Low.toString()
                override val requestStatus: String = RequestStatus.Open.toString()
                override val count: Long = 1
            },
            object : AggregatedDataRequest {
                override val dataType: String = "sfdr"
                override val reportingPeriod: String = "2023"
                override val datalandCompanyId: String = testCompanyId
                override val priority: String = RequestPriority.High.toString()
                override val requestStatus: String = RequestStatus.Open.toString()
                override val count: Long = 0
            },
        )

    private fun setupDataRequestEntities() {
        dataRequestEntityAlpha =
            DataRequestEntity(
                userId = keycloakUserAlpha.userId,
                dataType = DataTypeEnum.p2p.value,
                reportingPeriod = testReportingPeriod,
                creationTimestamp = Instant.now().toEpochMilli(),
                datalandCompanyId = testCompanyId,
            )
        dataRequestEntityBeta =
            DataRequestEntity(
                userId = keycloakUserBeta.userId,
                dataType = DataTypeEnum.lksg.value,
                reportingPeriod = testReportingPeriod,
                creationTimestamp = Instant.now().toEpochMilli(),
                datalandCompanyId = testCompanyId,
            )
    }

    private fun setupMocks() {
        mockDataRequestProcessingUtils = mock(DataRequestProcessingUtils::class.java)

        mockCompanyDataControllerApi = mock(CompanyDataControllerApi::class.java)
        `when`(mockCompanyDataControllerApi.getCompanyInfo(testCompanyId))
            .thenReturn(testCompanyInformation)

        mockDataRequestRepository = mock(DataRequestRepository::class.java)
        `when`(
            mockDataRequestRepository.searchDataRequestEntity(eq(filterWithoutEmailAddress), anyOrNull(), anyOrNull()),
        ).thenReturn(listOf(dataRequestEntityAlpha, dataRequestEntityBeta))
        `when`(
            mockDataRequestRepository.searchDataRequestEntity(eq(filterWithEmailAddressBeta), anyOrNull(), anyOrNull()),
        ).thenReturn(listOf(dataRequestEntityBeta))
        `when`(
            mockDataRequestRepository.findByUserId(eq(dataRequestEntityAlpha.userId)),
        ).thenReturn(listOf(dataRequestEntityAlpha))
        `when`(
            mockDataRequestRepository.findByUserId(eq(dataRequestEntityBeta.userId)),
        ).thenReturn(listOf(dataRequestEntityBeta))
        `when`(
            mockDataRequestRepository.fetchStatusHistory(eq(listOf(dataRequestEntityAlpha))),
        ).thenReturn(listOf(dataRequestEntityAlpha))
        `when`(
            mockDataRequestRepository.fetchStatusHistory(eq(listOf(dataRequestEntityBeta))),
        ).thenReturn(listOf(dataRequestEntityBeta))
        `when`(
            mockDataRequestRepository.findById(eq(dataRequestEntityAlpha.dataRequestId)),
        ).thenReturn(Optional.empty())
        `when`(
            mockDataRequestRepository.findById(eq(dataRequestEntityBeta.dataRequestId)),
        ).thenReturn(Optional.of(dataRequestEntityBeta))
        `when`(
            mockDataRequestRepository.getAggregatedDataRequests(any()),
        ).thenReturn(dummyAggregatedRequests)

        mockKeycloakUserService = mock(KeycloakUserService::class.java)
        `when`(
            mockKeycloakUserService.getUser(keycloakUserAlpha.userId),
        ).thenReturn(keycloakUserAlpha)
        `when`(
            mockKeycloakUserService.getUser(keycloakUserBeta.userId),
        ).thenReturn(keycloakUserBeta)
        `when`(
            mockKeycloakUserService.searchUsers(emailAddressSubstring),
        ).thenReturn(listOf(keycloakUserBeta))

        `when`(
            mockDataRequestProcessingUtils.getDataTypeEnumForFrameworkName("sfdr"),
        ).thenReturn(DataTypeEnum.sfdr)
    }

    private fun setupAdminAuthentication() {
        val mockSecurityContext = mock(SecurityContext::class.java)
        mockAuthentication =
            AuthenticationMock.mockJwtAuthentication(
                "userEmail",
                userId,
                setOf(DatalandRealmRole.ROLE_ADMIN),
            )
        `when`(mockSecurityContext.authentication).thenReturn(mockAuthentication)
        `when`(mockAuthentication.credentials).thenReturn("")
        SecurityContextHolder.setContext(mockSecurityContext)
    }

    private fun setupUserAuthentication(userInfo: KeycloakUserInfo) {
        val mockSecurityContext = mock(SecurityContext::class.java)
        mockAuthentication =
            AuthenticationMock.mockJwtAuthentication(
                userInfo.email ?: "userEmail",
                userInfo.userId,
                setOf(DatalandRealmRole.ROLE_USER),
            )
        `when`(mockSecurityContext.authentication).thenReturn(mockAuthentication)
        `when`(mockAuthentication.credentials).thenReturn("")
        SecurityContextHolder.setContext(mockSecurityContext)
    }

    @BeforeEach
    fun setupDataRequestQueryManager() {
        setupAdminAuthentication()
        setupDataRequestEntities()
        setupMocks()
        mockDataRequestMasker = DataRequestMasker(mockKeycloakUserService)
        dataRequestQueryManager =
            DataRequestQueryManager(
                dataRequestRepository = mockDataRequestRepository,
                dataRequestLogger = dataRequestLogger,
                companyDataControllerApi = mockCompanyDataControllerApi,
                processingUtils = mockDataRequestProcessingUtils,
                keycloakUserControllerApiService = mockKeycloakUserService,
                dataRequestMasker = mockDataRequestMasker,
                requestPriorityAggregator = RequestPriorityAggregator(),
            )
    }

    @Test
    fun `simulate getDataRequests call without email filter `() {
        val queryResults =
            dataRequestQueryManager.getDataRequests(
                emptyList(),
                filterWithoutEmailAddress,
                null,
                null,
            )

        verify(mockKeycloakUserService, times(0)).searchUsers(anyString())
        verify(mockKeycloakUserService, times(1)).getUser(keycloakUserAlpha.userId)
        verify(mockKeycloakUserService, times(1)).getUser(keycloakUserBeta.userId)
        assertEquals(2, queryResults!!.size)
        assertEquals(keycloakUserAlpha.email, queryResults[0].userEmailAddress)
        assertEquals(keycloakUserBeta.email, queryResults[1].userEmailAddress)
    }

    @Test
    fun `simulate getDataRequests call with email filter `() {
        val queryResults =
            dataRequestQueryManager.getDataRequests(
                emptyList(),
                filterWithEmailAddressBeta,
                null,
                null,
            )

        verify(mockKeycloakUserService, times(2)).searchUsers(emailAddressSubstring)
        verify(mockKeycloakUserService, times(0)).getUser(anyString())
        assertEquals(1, queryResults!!.size)
        assertEquals(keycloakUserBeta.email, queryResults[0].userEmailAddress)
    }

    @Test
    fun `simulate getDataRequestsForRequestingUser call `() {
        setupUserAuthentication(keycloakUserAlpha)
        val queryResults = dataRequestQueryManager.getDataRequestsForRequestingUser()

        verify(mockDataRequestRepository, times(1)).findByUserId(keycloakUserAlpha.userId)
        verify(mockDataRequestRepository, times(1)).fetchStatusHistory(any())
        verify(mockCompanyDataControllerApi, times(1)).getCompanyInfo(dataRequestEntityAlpha.datalandCompanyId)
        assertEquals(1, queryResults.size)
        assertEquals(testCompanyInformation.companyName, queryResults[0].companyName)
    }

    @Test
    fun `simulate getDataRequestsById call with valid Id `() {
        val dataRequest = dataRequestQueryManager.getDataRequestById(dataRequestEntityBeta.dataRequestId)

        verify(mockDataRequestRepository, times(1)).findById(dataRequestEntityBeta.dataRequestId)
        verify(mockKeycloakUserService, times(1)).getUser(anyString())
        assertEquals(keycloakUserBeta.email, dataRequest.userEmailAddress)
        assertEquals(dataRequestEntityBeta.dataRequestId, dataRequest.dataRequestId)
    }

    @Test
    fun `simulate getDataRequestsById call with invalid Id `() {
        assertThrows<DataRequestNotFoundApiException> {
            dataRequestQueryManager.getDataRequestById(dataRequestEntityAlpha.dataRequestId)
        }

        verify(mockDataRequestRepository, times(1)).findById(dataRequestEntityAlpha.dataRequestId)
        verify(mockKeycloakUserService, times(0)).getUser(anyString())
    }

    @Test
    fun `simulate getAggregatedOpenDataRequestsWithAggregatedRequestPriority call `() {
        val aggregatedDataRequests =
            dataRequestQueryManager.getAggregatedOpenDataRequestsWithAggregatedRequestPriority(
                setOf(DataTypeEnum.sfdr), "2023", null,
            )

        verify(mockDataRequestRepository, times(1)).getAggregatedDataRequests(any())
        assertEquals(1, aggregatedDataRequests.size)
    }
}<|MERGE_RESOLUTION|>--- conflicted
+++ resolved
@@ -82,45 +82,21 @@
 
     private val filterWithoutEmailAddress =
         DataRequestsFilter(
-<<<<<<< HEAD
-            setOf(DataTypeEnum.p2p, DataTypeEnum.lksg),
-            null,
-            null,
-            setOf(testCompanyId),
-            testReportingPeriod,
-            setOf(RequestStatus.Open),
-            null,
-            null,
-            null,
-=======
             dataType = setOf(DataTypeEnum.p2p, DataTypeEnum.lksg),
-            datalandCompanyId = testCompanyId,
+            datalandCompanyIds = setOf(testCompanyId),
             reportingPeriod = testReportingPeriod,
             requestStatus = setOf(RequestStatus.Open),
->>>>>>> 26763ed1
         )
 
     private val emailAddressSubstring = "beta"
 
     private val filterWithEmailAddressBeta =
         DataRequestsFilter(
-<<<<<<< HEAD
-            setOf(DataTypeEnum.p2p, DataTypeEnum.lksg),
-            null,
-            emailAddressSubstring,
-            setOf(testCompanyId),
-            testReportingPeriod,
-            setOf(RequestStatus.Open),
-            null,
-            null,
-            null,
-=======
             dataType = setOf(DataTypeEnum.p2p, DataTypeEnum.lksg),
             emailAddress = emailAddressSubstring,
-            datalandCompanyId = testCompanyId,
+            datalandCompanyIds = setOf(testCompanyId),
             reportingPeriod = testReportingPeriod,
             requestStatus = setOf(RequestStatus.Open),
->>>>>>> 26763ed1
         )
 
     private val dummyAggregatedRequests =
