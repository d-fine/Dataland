--- conflicted
+++ resolved
@@ -31,12 +31,8 @@
     private lateinit var dataRequestRepository: DataRequestRepository
     private lateinit var companyDataControllerApi: CompanyDataControllerApi
     private lateinit var processingUtils: DataRequestProcessingUtils
-<<<<<<< HEAD
-    private lateinit var keycloakUserControllerApiService: KeycloakUserControllerApiService
+    private lateinit var keycloakUserControllerApiService: KeycloakUserService
     private lateinit var dataRequestMasker: DataRequestMasker
-=======
-    private lateinit var keycloakUserControllerApiService: KeycloakUserService
->>>>>>> 3fbad328
     private val dataRequestLogger = mock(DataRequestLogger::class.java)
 
     private val testCompanyId = UUID.randomUUID().toString()
