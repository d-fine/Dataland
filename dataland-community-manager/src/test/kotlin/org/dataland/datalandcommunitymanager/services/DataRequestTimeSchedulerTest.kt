package org.dataland.datalandcommunitymanager.services

import org.dataland.datalandcommunitymanager.entities.DataRequestEntity
import org.dataland.datalandcommunitymanager.entities.RequestStatusEntity
import org.dataland.datalandcommunitymanager.model.dataRequest.AccessStatus
import org.dataland.datalandcommunitymanager.model.dataRequest.RequestStatus
import org.dataland.datalandcommunitymanager.repositories.DataRequestRepository
import org.dataland.datalandcommunitymanager.utils.DataRequestsQueryFilter
import org.dataland.datalandcommunitymanager.utils.TestUtils
import org.junit.jupiter.api.BeforeEach
import org.junit.jupiter.api.Test
import org.mockito.ArgumentMatchers.eq
import org.mockito.Mockito
import org.mockito.Mockito.mock
import org.mockito.Mockito.reset
import org.mockito.Mockito.times
import org.mockito.Mockito.verify
import org.mockito.Mockito.verifyNoInteractions
import org.mockito.Mockito.`when`
import java.time.Duration
import java.time.Instant
import java.util.UUID

class DataRequestTimeSchedulerTest {
    private val testUtils = TestUtils()
    private lateinit var alterationManager: DataRequestAlterationManager
    private lateinit var dataRequestRepository: DataRequestRepository
    private lateinit var dataRequestTimeScheduler: DataRequestTimeScheduler
    private val dataRequestIdStaleAndAnswered = UUID.randomUUID().toString()
    private val dummyDataRequestId = "dummyDataRequestId"
    private val staleDaysThreshold: Long = 10
    private val staleLastModified = Instant.now().minus(Duration.ofDays(staleDaysThreshold + 1)).toEpochMilli()
    private fun <T> any(type: Class<T>): T = Mockito.any<T>(type)
    private fun getDataRequestEntity(
        requestId: String,
        status: RequestStatus,
        accessStatus: AccessStatus,
        lastModifiedDate: Long,
    ): DataRequestEntity {
        val dataRequestEntity = DataRequestEntity(
            dataRequestId = requestId,
            userId = "dummyUserId",
            creationTimestamp = 0,
            dataType = "dummyDataType",
            reportingPeriod = "dummyReportingPeriod",
            datalandCompanyId = "dummyCompanyId",
            messageHistory = emptyList(),
            dataRequestStatusHistory = emptyList(),
            lastModifiedDate = lastModifiedDate,
        )
        dataRequestEntity.dataRequestStatusHistory = listOf(
            RequestStatusEntity(
                statusHistoryId = UUID.randomUUID().toString(),
                requestStatus = status,
                accessStatus = accessStatus,
                creationTimestamp = 0,
                dataRequest = dataRequestEntity,
            ),
        )
        return dataRequestEntity
    }

    @BeforeEach
    fun setUpDataRequestTimeScheduler() {
        testUtils.mockSecurityContext()
        alterationManager = mock(DataRequestAlterationManager::class.java)
        `when`(
            alterationManager
                .patchDataRequest(dataRequestIdStaleAndAnswered, RequestStatus.Closed),
        ).thenReturn(null)
        dataRequestRepository = mock(DataRequestRepository::class.java)
        dataRequestTimeScheduler =
            DataRequestTimeScheduler(
                alterationManager,
                dataRequestRepository,
                staleDaysThreshold,
            )
    }

    @Test
    fun `validate that two stale and answered data requests are patched`() {
<<<<<<< HEAD
        `when`(
            dataRequestRepository.searchDataRequestEntity(
                any(GetDataRequestsSearchFilter::class.java),
                eq(100), eq(0),
            ),
        ).thenReturn(
=======
        `when`(dataRequestRepository.searchDataRequestEntity(any(DataRequestsQueryFilter::class.java))).thenReturn(
>>>>>>> d11f7b81
            listOf(
                getDataRequestEntity(
                    dataRequestIdStaleAndAnswered, RequestStatus.Answered, AccessStatus.Public,
                    staleLastModified,
                ),
                getDataRequestEntity(
                    dataRequestIdStaleAndAnswered, RequestStatus.Answered, AccessStatus.Public,
                    staleLastModified,
                ),
            ),
        )
        dataRequestTimeScheduler.patchStaleAnsweredRequestToClosed()
        verify(alterationManager, times(2))
            .patchDataRequest(
                dataRequestIdStaleAndAnswered, RequestStatus.Closed,
            )
    }

    @Test
    fun `validate that recently modified data request are not patched`() {
        reset(dataRequestRepository)
        val dataRequestEntities = mutableListOf<DataRequestEntity>()
        for (status in RequestStatus.entries) {
            val dataRequestEntity = getDataRequestEntity(
                dummyDataRequestId, status, AccessStatus.Public,
                Instant.now().toEpochMilli(),
            )
            dataRequestEntities.add(dataRequestEntity)
        }
<<<<<<< HEAD
        `when`(
            dataRequestRepository.searchDataRequestEntity(
                any(GetDataRequestsSearchFilter::class.java),
                eq(100), eq(0),
            ),
        ).thenReturn(
=======
        `when`(dataRequestRepository.searchDataRequestEntity(any(DataRequestsQueryFilter::class.java))).thenReturn(
>>>>>>> d11f7b81
            dataRequestEntities,
        )
        dataRequestTimeScheduler.patchStaleAnsweredRequestToClosed()

        verifyNoInteractions(alterationManager)
    }
}<|MERGE_RESOLUTION|>--- conflicted
+++ resolved
@@ -79,16 +79,12 @@
 
     @Test
     fun `validate that two stale and answered data requests are patched`() {
-<<<<<<< HEAD
         `when`(
             dataRequestRepository.searchDataRequestEntity(
-                any(GetDataRequestsSearchFilter::class.java),
+                any(DataRequestsQueryFilter::class.java),
                 eq(100), eq(0),
             ),
         ).thenReturn(
-=======
-        `when`(dataRequestRepository.searchDataRequestEntity(any(DataRequestsQueryFilter::class.java))).thenReturn(
->>>>>>> d11f7b81
             listOf(
                 getDataRequestEntity(
                     dataRequestIdStaleAndAnswered, RequestStatus.Answered, AccessStatus.Public,
@@ -118,16 +114,12 @@
             )
             dataRequestEntities.add(dataRequestEntity)
         }
-<<<<<<< HEAD
         `when`(
             dataRequestRepository.searchDataRequestEntity(
-                any(GetDataRequestsSearchFilter::class.java),
+                any(DataRequestsQueryFilter::class.java),
                 eq(100), eq(0),
             ),
         ).thenReturn(
-=======
-        `when`(dataRequestRepository.searchDataRequestEntity(any(DataRequestsQueryFilter::class.java))).thenReturn(
->>>>>>> d11f7b81
             dataRequestEntities,
         )
         dataRequestTimeScheduler.patchStaleAnsweredRequestToClosed()
