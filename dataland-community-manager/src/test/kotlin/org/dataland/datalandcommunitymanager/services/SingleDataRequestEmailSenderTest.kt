--- conflicted
+++ resolved
@@ -75,7 +75,6 @@
         val mockCompanyInformation = mock(CompanyInformation::class.java)
         `when`(mockCompanyInformation.companyName).thenReturn(companyName)
         `when`(mockCompanyApi.getCompanyInfo(companyIdentifier)).thenReturn(mockCompanyInformation)
-        `when`(mockCompanyGetter.getCompanyInfo(properCompanyId)).thenReturn(mockCompanyInformation)
     }
 
     @Test
@@ -95,29 +94,6 @@
     }
 
     @Test
-<<<<<<< HEAD
-=======
-    fun `validate that an internal email is sent if there is no Dataland company ID provided`() {
-        expectSentEmailsToMatchInternalEmail(
-            DataRequestCompanyIdentifierType.Isin,
-        )
-        singleDataRequestEmailSender.sendSingleDataRequestEmails(
-            mockRequesterAuthentication,
-            SingleDataRequest(
-                properCompanyId,
-                dataType,
-                reportingPeriods = reportingPeriods,
-                contacts = setOf("receiver@abc.de", "otherreceiver@something.else"),
-                message = defaultMessage,
-            ),
-            DataRequestCompanyIdentifierType.Isin,
-            companyIdentifier,
-        )
-        assertNumEmailsSentEquals(1)
-    }
-
-    @Test
->>>>>>> f2478b1b
     fun `validate that an internal email is sent if there are no contacts provided`() {
         expectSentEmailsToMatchInternalEmail()
         singleDataRequestEmailSender.sendSingleDataRequestEmails(
