--- conflicted
+++ resolved
@@ -118,12 +118,7 @@
             SingleDataRequestManager(
                 dataRequestLogger = dataRequestLogger,
                 dataRequestRepository = dataRequestRepository,
-<<<<<<< HEAD
-                singleDataRequestEmailMessageSender = mockSingleDataRequestEmailMessageSender,
-=======
-                companyInfoService = mockCompanyInfoService,
                 singleDataRequestEmailMessageBuilder = mockSingleDataRequestEmailMessageBuilder,
->>>>>>> 0c7bc0da
                 utils = spyDataRequestProcessingUtils,
                 dataAccessManager = mockDataAccessManager,
                 accessRequestEmailBuilder = accessRequestEmailBuilder,
