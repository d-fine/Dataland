--- conflicted
+++ resolved
@@ -151,54 +151,11 @@
             )
         }
 
-<<<<<<< HEAD
         @Test
         fun `check that an impersonated request is saved correctly in the database`() {
             singleDataRequestManager.processSingleDataRequest(
                 dummySingleDataRequest,
                 dummyUserId,
-=======
-        TestUtils.mockSecurityContext(
-            username = adminUserName,
-            userId = adminUserId,
-            roles = setOf(DatalandRealmRole.ROLE_ADMIN, DatalandRealmRole.ROLE_PREMIUM_USER),
-        )
-    }
-
-    @Test
-    fun `check that an impersonated request is saved correctly in the database`() {
-        singleDataRequestManager.processSingleDataRequest(
-            dummySingleDataRequest,
-            dummyUserId,
-        )
-
-        val searchResults = dataRequestRepository.findByUserId(dummyUserId)
-
-        assertEquals(searchResults.size, 1)
-
-        val savedEntity = searchResults[0]
-
-        assertEquals(savedEntity.userId, dummyUserId)
-        assertEquals(savedEntity.dataType, sampleDataType.toString())
-        assertEquals(savedEntity.reportingPeriod, sampleReportingPeriod)
-        assertEquals(savedEntity.datalandCompanyId, dummyCompanyId)
-    }
-
-    @Test
-    fun `check that admins can create impersonation requests after posting their own request for a dataset`() {
-        singleDataRequestManager.processSingleDataRequest(dummySingleDataRequest)
-
-        singleDataRequestManager.processSingleDataRequest(
-            dummySingleDataRequest,
-            dummyUserId,
-        )
-
-        val searchFilter =
-            DataRequestsFilter(
-                dataType = setOf(sampleDataType),
-                datalandCompanyIds = setOf(dummyCompanyId),
-                reportingPeriods = setOf(sampleReportingPeriod),
->>>>>>> b89a4156
             )
 
             val searchResults = dataRequestRepository.findByUserId(dummyUserId)
@@ -226,7 +183,7 @@
                 DataRequestsFilter(
                     dataType = setOf(sampleDataType),
                     datalandCompanyIds = setOf(dummyCompanyId),
-                    reportingPeriod = sampleReportingPeriod,
+                    reportingPeriods = setOf(sampleReportingPeriod),
                 )
 
             val searchResults = dataRequestRepository.searchDataRequestEntity(searchFilter)
