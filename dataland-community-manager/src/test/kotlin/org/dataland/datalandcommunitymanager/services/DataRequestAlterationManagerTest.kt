--- conflicted
+++ resolved
@@ -119,15 +119,10 @@
             mockDataRequestRepository.searchDataRequestEntity(
                 searchFilter =
                     DataRequestsFilter(
-<<<<<<< HEAD
-                        setOf(metaData.dataType), null, null, setOf(metaData.companyId), metaData.reportingPeriod,
-                        setOf(RequestStatus.Open, RequestStatus.NonSourceable), null, null, null,
-=======
                         dataType = setOf(metaData.dataType),
-                        datalandCompanyId = metaData.companyId,
+                        datalandCompanyId = setOf(metaData.companyId),
                         reportingPeriod = metaData.reportingPeriod,
                         requestStatus = setOf(RequestStatus.Open, RequestStatus.NonSourceable),
->>>>>>> 26763ed1
                     ),
             ),
         ).thenReturn(dummyDataRequestEntities)
