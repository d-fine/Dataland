--- conflicted
+++ resolved
@@ -320,7 +320,22 @@
     }
 
     @Test
-<<<<<<< HEAD
+    fun `validate that no email is send when the request status changes to Open`() {
+        dataRequestAlterationManager.patchDataRequest(
+            dataRequestId = dataRequestId,
+            requestStatus = RequestStatus.Open,
+            accessStatus = null,
+            dummyMessage.contacts,
+            dummyMessage.message,
+        )
+
+        verify(mockRequestEmailManager, times(0))
+            .sendSingleDataRequestEmail(
+                any(), anySet(), anyString(),
+            )
+    }
+
+    @Test
     fun `validate that all requests matching a dataset are patched to status non-sourceable`() {
         dataRequestAlterationManager.patchAllRequestsForThisDatasetToStatusNonSourceable(
             nonSourceableData = dummyNonSourceableData,
@@ -342,20 +357,6 @@
         verify(mockDataRequestProcessingUtils, times(0))
             .addMessageToMessageHistory(
                 any(), anySet(), anyString(), any(),
-=======
-    fun `validate that no email is send when the request status changes to Open`() {
-        dataRequestAlterationManager.patchDataRequest(
-            dataRequestId = dataRequestId,
-            requestStatus = RequestStatus.Open,
-            accessStatus = null,
-            dummyMessage.contacts,
-            dummyMessage.message,
-        )
-
-        verify(mockRequestEmailManager, times(0))
-            .sendSingleDataRequestEmail(
-                any(), anySet(), anyString(),
->>>>>>> d15981b2
             )
     }
 }