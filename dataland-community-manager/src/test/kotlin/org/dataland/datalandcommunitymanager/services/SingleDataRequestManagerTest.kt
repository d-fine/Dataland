--- conflicted
+++ resolved
@@ -8,14 +8,9 @@
 import org.dataland.datalandcommunitymanager.model.companyRoles.CompanyRole
 import org.dataland.datalandcommunitymanager.model.dataRequest.SingleDataRequest
 import org.dataland.datalandcommunitymanager.repositories.DataRequestRepository
-<<<<<<< HEAD
-import org.dataland.datalandcommunitymanager.services.messaging.AccessRequestEmailSender
-import org.dataland.datalandcommunitymanager.services.messaging.SingleDataRequestEmailMessageSender
-=======
 import org.dataland.datalandcommunitymanager.services.messaging.AccessRequestEmailBuilder
 import org.dataland.datalandcommunitymanager.services.messaging.SingleDataRequestEmailMessageBuilder
 import org.dataland.datalandcommunitymanager.utils.CompanyInfoService
->>>>>>> 0c7bc0da
 import org.dataland.datalandcommunitymanager.utils.DataRequestLogger
 import org.dataland.datalandcommunitymanager.utils.DataRequestProcessingUtils
 import org.dataland.datalandcommunitymanager.utils.TestUtils
@@ -25,7 +20,6 @@
 import org.junit.jupiter.api.Test
 import org.junit.jupiter.api.assertDoesNotThrow
 import org.junit.jupiter.api.assertThrows
-import org.mockito.ArgumentMatchers.anyList
 import org.mockito.ArgumentMatchers.anyLong
 import org.mockito.ArgumentMatchers.anyString
 import org.mockito.Mockito.mock
@@ -34,6 +28,7 @@
 import org.mockito.Mockito.`when`
 import org.mockito.kotlin.any
 import org.mockito.kotlin.argThat
+import org.mockito.kotlin.doNothing
 import org.mockito.kotlin.eq
 import org.mockito.kotlin.reset
 import org.mockito.kotlin.spy
@@ -53,23 +48,8 @@
     private val mockKeycloakUserService = mock<KeycloakUserService>()
 
     private lateinit var singleDataRequestManager: SingleDataRequestManager
-<<<<<<< HEAD
-    private lateinit var mockDataRequestRepository: DataRequestRepository
-    private lateinit var mockSingleDataRequestEmailMessageSender: SingleDataRequestEmailMessageSender
-    private lateinit var mockAuthentication: DatalandJwtAuthentication
-    private lateinit var mockDataRequestProcessingUtils: DataRequestProcessingUtils
-    private lateinit var mockSecurityUtilsService: SecurityUtilsService
-    private lateinit var mockAccessRequestEmailSender: AccessRequestEmailSender
-    private lateinit var mockCompanyRolesManager: CompanyRolesManager
-    private lateinit var mockDataAccessManager: DataAccessManager
-    private lateinit var mockKeycloakUserService: KeycloakUserService
 
     private val companyIdRegexSafeCompanyId = UUID.randomUUID().toString()
-    private val dummyCompanyIdAndName = CompanyIdAndName(companyIdRegexSafeCompanyId, "Dummy Company AG")
-=======
-
-    private val companyIdRegexSafeCompanyId = UUID.randomUUID().toString()
->>>>>>> 0c7bc0da
     private val maxRequestsForUser = 10
 
     private val sampleRequest =
@@ -84,16 +64,6 @@
 
     @BeforeEach
     fun setupSingleDataRequestManager() {
-<<<<<<< HEAD
-        mockSingleDataRequestEmailMessageSender = mock(SingleDataRequestEmailMessageSender::class.java)
-        mockDataRequestProcessingUtils = createDataRequestProcessingUtilsMock()
-        mockSecurityUtilsService = mock(SecurityUtilsService::class.java)
-        mockDataRequestRepository = createDataRequestRepositoryMock()
-        mockAccessRequestEmailSender = mock(AccessRequestEmailSender::class.java)
-        mockCompanyRolesManager = mock(CompanyRolesManager::class.java)
-        mockDataAccessManager = mock(DataAccessManager::class.java)
-        mockKeycloakUserService = mock(KeycloakUserService::class.java)
-=======
         reset(
             mockDataRequestRepository,
             mockSingleDataRequestEmailMessageBuilder,
@@ -107,17 +77,11 @@
         )
         doNothing().whenever(mockCompanyInfoService).checkIfCompanyIdIsValid(anyString())
         setUpDataRequestRepositoryMock()
->>>>>>> 0c7bc0da
         singleDataRequestManager =
             SingleDataRequestManager(
                 dataRequestLogger = mock(DataRequestLogger::class.java),
                 dataRequestRepository = mockDataRequestRepository,
-<<<<<<< HEAD
-                singleDataRequestEmailMessageSender = mockSingleDataRequestEmailMessageSender,
-=======
-                companyInfoService = mockCompanyInfoService,
                 singleDataRequestEmailMessageBuilder = mockSingleDataRequestEmailMessageBuilder,
->>>>>>> 0c7bc0da
                 utils = mockDataRequestProcessingUtils,
                 dataAccessManager = mockDataAccessManager,
                 accessRequestEmailBuilder = mockAccessRequestEmailBuilder,
@@ -137,42 +101,6 @@
             requestsCount += 1
             return@then requestsCount - 1
         }
-<<<<<<< HEAD
-        return dataRequestRepositoryMock
-    }
-
-    private fun createDataRequestProcessingUtilsMock(): DataRequestProcessingUtils {
-        val utilsMock = mock(DataRequestProcessingUtils::class.java)
-        `when`(
-            utilsMock.storeDataRequestEntityAsOpen(
-                userId = anyString(),
-                datalandCompanyId = anyString(),
-                dataType = any(),
-                reportingPeriod = anyString(),
-                contacts = any(),
-                message = any(),
-            ),
-        ).thenAnswer {
-            DataRequestEntity(
-                dataRequestId = "request-id",
-                datalandCompanyId = it.arguments[1] as String,
-                reportingPeriod = it.arguments[3] as String,
-                creationTimestamp = 0,
-                lastModifiedDate = 0,
-                dataType = (it.arguments[2] as DataTypeEnum).value,
-                messageHistory = mutableListOf(),
-                dataRequestStatusHistory = emptyList(),
-                userId = it.arguments[0] as String,
-                requestPriority = RequestPriority.Low,
-                adminComment = "dummyAdminComment",
-            )
-        }
-        `when`(utilsMock.performIdentifierValidation(anyList())).thenReturn(
-            Pair(mapOf(companyIdRegexSafeCompanyId to dummyCompanyIdAndName), emptyList()),
-        )
-        return utilsMock
-=======
->>>>>>> 0c7bc0da
     }
 
     @Test
@@ -319,7 +247,7 @@
             userId = any(),
             datalandCompanyId = any(),
             dataType = any(),
-            notifyMeImmediately = anyBoolean(),
+            notifyMeImmediately = any(),
             reportingPeriod = any(),
             contacts = any(),
             message = any(),
