--- conflicted
+++ resolved
@@ -2,12 +2,9 @@
 
 import com.fasterxml.jackson.core.type.TypeReference
 import com.fasterxml.jackson.databind.ObjectMapper
-<<<<<<< HEAD
 import org.dataland.datalandbackend.openApiClient.model.CompanyIdAndName
-=======
 import org.dataland.datalandbackend.model.enums.p2p.DataRequestCompanyIdentifierType
 import org.dataland.datalandbackend.openApiClient.api.CompanyDataControllerApi
->>>>>>> 275a4e30
 import org.dataland.datalandbackend.openApiClient.model.DataTypeEnum
 import org.dataland.datalandcommunitymanager.model.dataRequest.SingleDataRequest
 import org.dataland.datalandcommunitymanager.model.dataRequest.StoredDataRequestMessageObject
@@ -44,11 +41,8 @@
         singleDataRequestManager = SingleDataRequestManager(
             dataRequestRepository = mockDataRequestRepository,
             dataRequestLogger = mock(DataRequestLogger::class.java),
-<<<<<<< HEAD
             companyGetter = companyGetter,
-=======
             companyApi = mock(CompanyDataControllerApi::class.java),
->>>>>>> 275a4e30
             objectMapper = mockObjectMapper,
             singleDataRequestEmailSender = mockSingleDataRequestEmailSender,
         )
