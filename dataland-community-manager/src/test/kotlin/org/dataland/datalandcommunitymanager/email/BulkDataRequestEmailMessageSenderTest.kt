--- conflicted
+++ resolved
@@ -77,23 +77,7 @@
             val arg3 = it.getArgument<String>(2)
             val arg4 = it.getArgument<String>(3)
             val arg5 = it.getArgument<String>(4)
-<<<<<<< HEAD
-            validateInternalEmailMessageContents(arg1)
-            Assertions.assertEquals(
-                bulkDataRequest.dataTypes.joinToString(", ") { it.value },
-                arg1.properties.getValue("Requested Frameworks"),
-            )
-            Assertions.assertEquals(
-                acceptedCompanyIdentifiers.joinToString(", "),
-                arg1.properties.getValue("Accepted Companies (Dataland ID)"),
-            )
-            Assertions.assertEquals(MessageType.SendInternalEmail, arg2)
-            Assertions.assertEquals(correlationId, arg3)
-            Assertions.assertEquals(ExchangeName.SendEmail, arg4)
-            Assertions.assertEquals(RoutingKeyNames.internalEmail, arg5)
-=======
             validateBuildInternalBulkEmailMessageMock(arg1, arg2, arg3, arg4, arg5)
->>>>>>> a4f6766f
         }
     }
     private fun validateBuildInternalBulkEmailMessageMock(
@@ -122,14 +106,6 @@
         Assertions.assertEquals(RoutingKeyNames.internalEmail, arg5)
     }
 
-    private fun validateInternalEmailMessageContents(internalEmailMessage: InternalEmailMessage) {
-        Assertions.assertEquals("Dataland Bulk Data Request", internalEmailMessage.subject)
-        Assertions.assertEquals("A bulk data request has been submitted", internalEmailMessage.textTitle)
-        Assertions.assertEquals("Bulk Data Request", internalEmailMessage.htmlTitle)
-        Assertions.assertEquals(authenticationMock.userDescription, internalEmailMessage.properties.getValue("User"))
-        Assertions.assertEquals("2020, 2023", internalEmailMessage.properties.getValue("Reporting Periods"))
-    }
-
     @Test
     fun `validate that the output of the bulk internal email message sender is correctly build`() {
         buildInternalBulkEmailMessageMock()
