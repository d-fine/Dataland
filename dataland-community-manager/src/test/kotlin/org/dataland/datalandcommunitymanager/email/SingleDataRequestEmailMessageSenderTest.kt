package org.dataland.datalandcommunitymanager.email

import com.fasterxml.jackson.module.kotlin.jacksonObjectMapper
import org.dataland.datalandbackend.openApiClient.api.CompanyDataControllerApi
import org.dataland.datalandbackend.openApiClient.model.CompanyInformation
import org.dataland.datalandbackend.openApiClient.model.DataTypeEnum
import org.dataland.datalandcommunitymanager.services.messaging.SingleDataRequestEmailMessageSender
import org.dataland.datalandmessagequeueutils.cloudevents.CloudEventMessageHandler
import org.dataland.datalandmessagequeueutils.constants.ExchangeName
import org.dataland.datalandmessagequeueutils.constants.MessageType
import org.dataland.datalandmessagequeueutils.constants.RoutingKeyNames
import org.dataland.datalandmessagequeueutils.messages.InternalEmailMessage
import org.dataland.datalandmessagequeueutils.messages.TemplateEmailMessage
import org.dataland.keycloakAdapter.auth.DatalandJwtAuthentication
import org.dataland.keycloakAdapter.auth.DatalandRealmRole
import org.dataland.keycloakAdapter.utils.AuthenticationMock
import org.junit.jupiter.api.Assertions.assertEquals
import org.junit.jupiter.api.BeforeAll
import org.junit.jupiter.api.BeforeEach
import org.junit.jupiter.api.Test
import org.junit.jupiter.api.TestInstance
import org.mockito.ArgumentMatchers.anyString
import org.mockito.Mockito.mock
import org.mockito.Mockito.reset
import org.mockito.Mockito.`when`
import org.springframework.security.core.context.SecurityContext
import org.springframework.security.core.context.SecurityContextHolder
import java.util.*

@TestInstance(TestInstance.Lifecycle.PER_CLASS)
class SingleDataRequestEmailMessageSenderTest {
    val objectMapper = jacksonObjectMapper()
    private lateinit var authenticationMock: DatalandJwtAuthentication
    private val cloudEventMessageHandlerMock = mock(CloudEventMessageHandler::class.java)
    private val companyName = "Test Inc."
    private val reportingPeriods = setOf("2022", "2023")
    private val reportingPeriodsAsString = "2022, 2023"
    private val datalandCompanyId = "59f05156-e1ba-4ea8-9d1e-d4833f6c7afc"
    private val correlationId = UUID.randomUUID().toString()

    private lateinit var singleDataRequestEmailMessageSender: SingleDataRequestEmailMessageSender

    @BeforeAll
    fun setup() {
        val mockSecurityContext = mock(SecurityContext::class.java)
        authenticationMock = AuthenticationMock.mockJwtAuthentication(
            "requester@bigplayer.com",
            "1234-221-1111elf",
            setOf(DatalandRealmRole.ROLE_USER),
        )
        `when`(mockSecurityContext.authentication).thenReturn(authenticationMock)
        `when`(authenticationMock.credentials).thenReturn("")
        SecurityContextHolder.setContext(mockSecurityContext)
        val companyApiMock = mock(CompanyDataControllerApi::class.java)
        val companyInfoMock = mock(CompanyInformation::class.java)
        `when`(companyInfoMock.companyName).thenReturn(companyName)
        `when`(companyApiMock.getCompanyInfo(anyString())).thenReturn(companyInfoMock)
        singleDataRequestEmailMessageSender = SingleDataRequestEmailMessageSender(
            cloudEventMessageHandler = cloudEventMessageHandlerMock,
            objectMapper = objectMapper,
            companyApi = companyApiMock,
        )
    }

    @BeforeEach
    fun reset() {
        reset(cloudEventMessageHandlerMock)
    }

    private fun buildInternalEmailMessageMock() {
        `when`(
            cloudEventMessageHandlerMock.buildCEMessageAndSendToQueue(
                anyString(),
                anyString(),
                anyString(),
                anyString(),
                anyString(),
            ),
        ).then() {
            val arg1 = objectMapper.readValue(it.getArgument<String>(0), InternalEmailMessage::class.java)
            val arg2 = it.getArgument<String>(1)
            val arg3 = it.getArgument<String>(2)
            val arg4 = it.getArgument<String>(3)
            val arg5 = it.getArgument<String>(4)

<<<<<<< HEAD
            validateInternalEmailContents(arg1)
=======
            assertEquals("Dataland Single Data Request", arg1.subject)
            assertEquals("A single data request has been submitted", arg1.textTitle)
            assertEquals("Single Data Request", arg1.htmlTitle)
            assertEquals(authenticationMock.userDescription, arg1.properties.getValue("User"))
            assertEquals("lksg", arg1.properties.getValue("Data Type"))
            assertEquals(reportingPeriodsAsString, arg1.properties.getValue("Reporting Periods"))
            assertEquals(datalandCompanyId, arg1.properties.getValue("Dataland Company ID"))
            assertEquals(companyName, arg1.properties.getValue("Company Name"))
>>>>>>> c8cd2393
            assertEquals(MessageType.SendInternalEmail, arg2)
            assertEquals(correlationId, arg3)
            assertEquals(ExchangeName.SendEmail, arg4)
            assertEquals(RoutingKeyNames.internalEmail, arg5)
        }
    }

    private fun validateInternalEmailContents(internalEmailMessage: InternalEmailMessage) {
        assertEquals("Dataland Single Data Request", internalEmailMessage.subject)
        assertEquals("A single data request has been submitted", internalEmailMessage.textTitle)
        assertEquals("Single Data Request", internalEmailMessage.htmlTitle)
        assertEquals(authenticationMock.userDescription, internalEmailMessage.properties.getValue("User"))
        assertEquals("lksg", internalEmailMessage.properties.getValue("Data Type"))
        assertEquals("2022, 2023", internalEmailMessage.properties.getValue("Reporting Periods"))
        assertEquals(datalandCompanyId, internalEmailMessage.properties.getValue("Dataland Company ID"))
        assertEquals(companyName, internalEmailMessage.properties.getValue("Company Name"))
    }

    @Test
    fun `validate that the output of the internal email message sender is correctly built`() {
        buildInternalEmailMessageMock()
        singleDataRequestEmailMessageSender.sendSingleDataRequestInternalMessage(
            SingleDataRequestEmailMessageSender.MessageInformation(
                authenticationMock, datalandCompanyId, DataTypeEnum.lksg, reportingPeriods,
            ),
            correlationId,
        )
    }

    private fun buildExternalEmailMessageMock() {
        `when`(
            cloudEventMessageHandlerMock.buildCEMessageAndSendToQueue(
                anyString(),
                anyString(),
                anyString(),
                anyString(),
                anyString(),
            ),
        ).then() {
            val arg1 = objectMapper.readValue(it.getArgument<String>(0), TemplateEmailMessage::class.java)
            val arg2 = it.getArgument<String>(1)
            val arg3 = it.getArgument<String>(2)
            val arg4 = it.getArgument<String>(3)
            val arg5 = it.getArgument<String>(4)

            assertEquals(TemplateEmailMessage.Type.ClaimOwnership, arg1.emailTemplateType)
            assertEquals("alphabet@dumy.com", arg1.receiver)
            assertEquals(datalandCompanyId, arg1.properties.getValue("companyId"))
            assertEquals(companyName, arg1.properties.getValue("companyName"))
            assertEquals(authenticationMock.username, arg1.properties.getValue("requesterEmail"))
            assertEquals(DataTypeEnum.p2p.toString(), arg1.properties.getValue("dataType"))
            assertEquals(reportingPeriodsAsString, arg1.properties.getValue("reportingPeriods"))
            assertEquals("ABCDEFGHIJKLMNOPQRSTUVWXYZ", arg1.properties.getValue("message"))
            assertEquals(MessageType.SendTemplateEmail, arg2)
            assertEquals(correlationId, arg3)
            assertEquals(ExchangeName.SendEmail, arg4)
            assertEquals(RoutingKeyNames.templateEmail, arg5)
        }
    }

    @Test
    fun `validate that the output of the external email message sender is correctly built`() {
        buildExternalEmailMessageMock()
        singleDataRequestEmailMessageSender.sendSingleDataRequestExternalMessage(
            SingleDataRequestEmailMessageSender.MessageInformation(
                authenticationMock, datalandCompanyId, DataTypeEnum.p2p, reportingPeriods,
            ),
            "alphabet@dumy.com",
            "ABCDEFGHIJKLMNOPQRSTUVWXYZ",
            correlationId,
        )
    }
}<|MERGE_RESOLUTION|>--- conflicted
+++ resolved
@@ -83,9 +83,6 @@
             val arg4 = it.getArgument<String>(3)
             val arg5 = it.getArgument<String>(4)
 
-<<<<<<< HEAD
-            validateInternalEmailContents(arg1)
-=======
             assertEquals("Dataland Single Data Request", arg1.subject)
             assertEquals("A single data request has been submitted", arg1.textTitle)
             assertEquals("Single Data Request", arg1.htmlTitle)
@@ -94,23 +91,11 @@
             assertEquals(reportingPeriodsAsString, arg1.properties.getValue("Reporting Periods"))
             assertEquals(datalandCompanyId, arg1.properties.getValue("Dataland Company ID"))
             assertEquals(companyName, arg1.properties.getValue("Company Name"))
->>>>>>> c8cd2393
             assertEquals(MessageType.SendInternalEmail, arg2)
             assertEquals(correlationId, arg3)
             assertEquals(ExchangeName.SendEmail, arg4)
             assertEquals(RoutingKeyNames.internalEmail, arg5)
         }
-    }
-
-    private fun validateInternalEmailContents(internalEmailMessage: InternalEmailMessage) {
-        assertEquals("Dataland Single Data Request", internalEmailMessage.subject)
-        assertEquals("A single data request has been submitted", internalEmailMessage.textTitle)
-        assertEquals("Single Data Request", internalEmailMessage.htmlTitle)
-        assertEquals(authenticationMock.userDescription, internalEmailMessage.properties.getValue("User"))
-        assertEquals("lksg", internalEmailMessage.properties.getValue("Data Type"))
-        assertEquals("2022, 2023", internalEmailMessage.properties.getValue("Reporting Periods"))
-        assertEquals(datalandCompanyId, internalEmailMessage.properties.getValue("Dataland Company ID"))
-        assertEquals(companyName, internalEmailMessage.properties.getValue("Company Name"))
     }
 
     @Test
