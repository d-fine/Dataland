--- conflicted
+++ resolved
@@ -751,11 +751,7 @@
           {
             "name": "reportingPeriod",
             "in": "path",
-<<<<<<< HEAD
-            "description": "The associated reporting period (e.g. a fiscal year).",
-=======
             "description": "The relevant reporting period (e.g. a fiscal year).",
->>>>>>> b89a4156
             "required": true,
             "schema": {
               "type": "string"
@@ -915,11 +911,7 @@
           {
             "name": "reportingPeriods",
             "in": "query",
-<<<<<<< HEAD
-            "description": "The associated reporting period (e.g. a fiscal year).",
-=======
             "description": "The relevant reporting periods (e.g. fiscal years).",
->>>>>>> b89a4156
             "required": false,
             "schema": {
               "uniqueItems": true,
@@ -1177,11 +1169,7 @@
           {
             "name": "reportingPeriods",
             "in": "query",
-<<<<<<< HEAD
-            "description": "The associated reporting period (e.g. a fiscal year).",
-=======
             "description": "The relevant reporting periods (e.g. fiscal years).",
->>>>>>> b89a4156
             "required": false,
             "schema": {
               "uniqueItems": true,
@@ -1293,11 +1281,7 @@
           {
             "name": "reportingPeriod",
             "in": "query",
-<<<<<<< HEAD
-            "description": "The associated reporting period (e.g. a fiscal year).",
-=======
             "description": "The relevant reporting period (e.g. a fiscal year).",
->>>>>>> b89a4156
             "required": false,
             "schema": {
               "type": "string"
@@ -1371,7 +1355,7 @@
           {
             "name": "companyId",
             "in": "path",
-            "description": "The unique identifier under which the company can be found on Dataland.",
+            "description": "The unique identifier under which a company can be found on Dataland.",
             "required": true,
             "schema": {
               "type": "string",
@@ -1940,11 +1924,7 @@
           },
           "reportingPeriod": {
             "type": "string",
-<<<<<<< HEAD
-            "description": "The associated reporting period (e.g. a fiscal year).",
-=======
             "description": "The relevant reporting period (e.g. a fiscal year).",
->>>>>>> b89a4156
             "example": "2023"
           },
           "resourceId": {
@@ -2159,11 +2139,7 @@
           },
           "reportingPeriod": {
             "type": "string",
-<<<<<<< HEAD
-            "description": "The associated reporting period (e.g. a fiscal year).",
-=======
             "description": "The relevant reporting period (e.g. a fiscal year).",
->>>>>>> b89a4156
             "example": "2023"
           },
           "datalandCompanyId": {
@@ -2314,11 +2290,7 @@
           },
           "reportingPeriod": {
             "type": "string",
-<<<<<<< HEAD
-            "description": "The associated reporting period (e.g. a fiscal year).",
-=======
             "description": "The relevant reporting period (e.g. a fiscal year).",
->>>>>>> b89a4156
             "example": "2023"
           },
           "datalandCompanyId": {
@@ -2387,11 +2359,7 @@
           },
           "reportingPeriod": {
             "type": "string",
-<<<<<<< HEAD
-            "description": "The associated reporting period (e.g. a fiscal year).",
-=======
             "description": "The relevant reporting period (e.g. a fiscal year).",
->>>>>>> b89a4156
             "example": "2023"
           },
           "datalandCompanyId": {
