{
  "openapi": "3.0.1",
  "info": {
    "title": "Dataland Community Manager API documentation",
    "version": "1.0.0"
  },
  "servers": [
    {
      "url": "/community"
    }
  ],
  "tags": [
    {
      "name": "Actuator",
      "description": "Monitor and interact",
      "externalDocs": {
        "description": "Spring Boot Actuator Web API Documentation",
        "url": "https://docs.spring.io/spring-boot/docs/current/actuator-api/html/"
      }
    }
  ],
  "paths": {
    "/requests/single": {
      "post": {
        "tags": [
          "request-controller"
        ],
        "summary": "Send a single request",
        "description": "A single of data requests for specific frameworks and companies is being sent.",
        "operationId": "postSingleDataRequest",
        "requestBody": {
          "content": {
            "application/json": {
              "schema": {
                "$ref": "#/components/schemas/SingleDataRequest"
              }
            }
          },
          "required": true
        },
        "responses": {
          "200": {
            "description": "Successfully processed a single data request.",
            "content": {
              "application/json": {
                "schema": {
                  "type": "array",
                  "items": {
                    "$ref": "#/components/schemas/StoredDataRequest"
                  }
                }
              }
            }
          },
          "default": {
            "description": "An error occurred",
            "content": {
              "application/json": {
                "schema": {
                  "$ref": "#/components/schemas/ErrorResponse"
                }
              }
            }
          },
          "401": {
            "description": "Unauthorized",
            "headers": {
              "WWW-Authenticate": {
                "schema": {
                  "type": "string"
                }
              }
            }
          }
        },
        "security": [
          {
            "default-oauth": []
          },
          {
            "default-bearer-auth": []
          }
        ]
      }
    },
    "/requests/bulk": {
      "post": {
        "tags": [
          "request-controller"
        ],
        "summary": "Send a bulk request",
        "description": "A bulk of data requests for specific frameworks and companies is being sent.",
        "operationId": "postBulkDataRequest",
        "requestBody": {
          "content": {
            "application/json": {
              "schema": {
                "$ref": "#/components/schemas/BulkDataRequest"
              }
            }
          },
          "required": true
        },
        "responses": {
          "200": {
            "description": "Successfully processed a bulk of data requests.",
            "content": {
              "application/json": {
                "schema": {
                  "$ref": "#/components/schemas/BulkDataRequestResponse"
                }
              }
            }
          },
          "default": {
            "description": "An error occurred",
            "content": {
              "application/json": {
                "schema": {
                  "$ref": "#/components/schemas/ErrorResponse"
                }
              }
            }
          },
          "401": {
            "description": "Unauthorized",
            "headers": {
              "WWW-Authenticate": {
                "schema": {
                  "type": "string"
                }
              }
            }
          }
        },
        "security": [
          {
            "default-oauth": []
          },
          {
            "default-bearer-auth": []
          }
        ]
      }
    },
    "/requests/{dataRequestId}/requestStatus": {
      "patch": {
        "tags": [
          "request-controller"
        ],
        "summary": "Update status of data request.",
        "description": "Updates status of data request given data request id.",
        "operationId": "patchDataRequest",
        "parameters": [
          {
            "name": "dataRequestId",
            "in": "path",
            "required": true,
            "schema": {
              "type": "string",
              "format": "uuid"
            }
          },
          {
            "name": "requestStatus",
            "in": "query",
            "required": true,
            "schema": {
              "$ref": "#/components/schemas/RequestStatus"
            }
          }
        ],
        "responses": {
          "200": {
            "description": "Successfully patched data request.",
            "content": {
              "application/json": {
                "schema": {
                  "$ref": "#/components/schemas/StoredDataRequest"
                }
              }
            }
          },
          "default": {
            "description": "An error occurred",
            "content": {
              "application/json": {
                "schema": {
                  "$ref": "#/components/schemas/ErrorResponse"
                }
              }
            }
          },
          "401": {
            "description": "Unauthorized",
            "headers": {
              "WWW-Authenticate": {
                "schema": {
                  "type": "string"
                }
              }
            }
          }
        },
        "security": [
          {
            "default-oauth": []
          },
          {
            "default-bearer-auth": []
          }
        ]
      }
    },
    "/requests": {
      "get": {
        "tags": [
          "request-controller"
        ],
        "summary": "Get all stored data requests based on filters.",
        "description": "Gets all the stored data request based on filters.",
        "operationId": "getDataRequests",
        "parameters": [
          {
            "name": "dataType",
            "in": "query",
            "required": false,
            "schema": {
              "type": "string",
              "enum": [
<<<<<<< HEAD
                "esg-questionnaire",
                "heimathafen",
=======
>>>>>>> 23abfb6a
                "eutaxonomy-financials",
                "eutaxonomy-non-financials",
                "lksg",
                "p2p",
                "sfdr",
<<<<<<< HEAD
                "sme"
=======
                "sme",
                "esg-questionnaire",
                "heimathafen"
>>>>>>> 23abfb6a
              ]
            }
          },
          {
            "name": "userId",
            "in": "query",
            "required": false,
            "schema": {
              "type": "string"
            }
          },
          {
            "name": "requestStatus",
            "in": "query",
            "required": false,
            "schema": {
              "$ref": "#/components/schemas/RequestStatus"
            }
          },
          {
            "name": "reportingPeriod",
            "in": "query",
            "required": false,
            "schema": {
              "type": "string"
            }
          },
          {
            "name": "dataRequestCompanyIdentifierValue",
            "in": "query",
            "required": false,
            "schema": {
              "type": "string"
            }
          }
        ],
        "responses": {
          "200": {
            "description": "Successfully retrieved data requests",
            "content": {
              "application/json": {
                "schema": {
                  "type": "array",
                  "items": {
                    "$ref": "#/components/schemas/StoredDataRequest"
                  }
                }
              }
            }
          },
          "default": {
            "description": "An error occurred",
            "content": {
              "application/json": {
                "schema": {
                  "$ref": "#/components/schemas/ErrorResponse"
                }
              }
            }
          },
          "401": {
            "description": "Unauthorized",
            "headers": {
              "WWW-Authenticate": {
                "schema": {
                  "type": "string"
                }
              }
            }
          }
        },
        "security": [
          {
            "default-oauth": []
          },
          {
            "default-bearer-auth": []
          }
        ]
      }
    },
    "/requests/{dataRequestId}": {
      "get": {
        "tags": [
          "request-controller"
        ],
        "summary": "Gets a stored data request for a given ID.",
        "description": "Gets the stored data request corresponding to the provided data request ID.",
        "operationId": "getDataRequestById",
        "parameters": [
          {
            "name": "dataRequestId",
            "in": "path",
            "required": true,
            "schema": {
              "type": "string",
              "format": "uuid"
            }
          }
        ],
        "responses": {
          "200": {
            "description": "Successfully retrieved data request for the provided ID.",
            "content": {
              "application/json": {
                "schema": {
                  "$ref": "#/components/schemas/StoredDataRequest"
                }
              }
            }
          },
          "default": {
            "description": "An error occurred",
            "content": {
              "application/json": {
                "schema": {
                  "$ref": "#/components/schemas/ErrorResponse"
                }
              }
            }
          },
          "401": {
            "description": "Unauthorized",
            "headers": {
              "WWW-Authenticate": {
                "schema": {
                  "type": "string"
                }
              }
            }
          }
        },
        "security": [
          {
            "default-oauth": []
          },
          {
            "default-bearer-auth": []
          }
        ]
      }
    },
    "/requests/user": {
      "get": {
        "tags": [
          "request-controller"
        ],
        "summary": "Get all stored data requests of the user making the request.",
        "description": "Gets all the stored data request created by the user who is making the request.",
        "operationId": "getDataRequestsForUser",
        "responses": {
          "200": {
            "description": "Successfully retrieved data requests for the user.",
            "content": {
              "application/json": {
                "schema": {
                  "type": "array",
                  "items": {
                    "$ref": "#/components/schemas/StoredDataRequest"
                  }
                }
              }
            }
          },
          "default": {
            "description": "An error occurred",
            "content": {
              "application/json": {
                "schema": {
                  "$ref": "#/components/schemas/ErrorResponse"
                }
              }
            }
          },
          "401": {
            "description": "Unauthorized",
            "headers": {
              "WWW-Authenticate": {
                "schema": {
                  "type": "string"
                }
              }
            }
          }
        },
        "security": [
          {
            "default-oauth": []
          },
          {
            "default-bearer-auth": []
          }
        ]
      }
    },
    "/requests/aggregated": {
      "get": {
        "tags": [
          "request-controller"
        ],
        "summary": "Get aggregated data requests.",
        "description": "Gets all data requests that match the given filters, while aggregating userIDs.",
        "operationId": "getAggregatedDataRequests",
        "parameters": [
          {
            "name": "identifierValue",
            "in": "query",
            "required": false,
            "schema": {
              "type": "string"
            }
          },
          {
            "name": "dataTypes",
            "in": "query",
            "required": false,
            "schema": {
              "uniqueItems": true,
              "type": "array",
              "items": {
                "type": "string",
                "enum": [
<<<<<<< HEAD
                  "esg-questionnaire",
                  "heimathafen",
=======
>>>>>>> 23abfb6a
                  "eutaxonomy-financials",
                  "eutaxonomy-non-financials",
                  "lksg",
                  "p2p",
                  "sfdr",
<<<<<<< HEAD
                  "sme"
=======
                  "sme",
                  "esg-questionnaire",
                  "heimathafen"
>>>>>>> 23abfb6a
                ]
              }
            }
          },
          {
            "name": "reportingPeriod",
            "in": "query",
            "required": false,
            "schema": {
              "type": "string"
            }
          }
        ],
        "responses": {
          "200": {
            "description": "Successfully retrieved aggregated data requests.",
            "content": {
              "application/json": {
                "schema": {
                  "type": "array",
                  "items": {
                    "$ref": "#/components/schemas/AggregatedDataRequest"
                  }
                }
              }
            }
          },
          "default": {
            "description": "An error occurred",
            "content": {
              "application/json": {
                "schema": {
                  "$ref": "#/components/schemas/ErrorResponse"
                }
              }
            }
          },
          "401": {
            "description": "Unauthorized",
            "headers": {
              "WWW-Authenticate": {
                "schema": {
                  "type": "string"
                }
              }
            }
          }
        },
        "security": [
          {
            "default-oauth": []
          },
          {
            "default-bearer-auth": []
          }
        ]
      }
    },
    "/actuator": {
      "get": {
        "tags": [
          "Actuator"
        ],
        "summary": "Actuator root web endpoint",
        "operationId": "links",
        "responses": {
          "200": {
            "description": "OK",
            "content": {
              "application/vnd.spring-boot.actuator.v3+json": {
                "schema": {
                  "type": "object",
                  "additionalProperties": {
                    "type": "object",
                    "additionalProperties": {
                      "$ref": "#/components/schemas/Link"
                    }
                  }
                }
              },
              "application/vnd.spring-boot.actuator.v2+json": {
                "schema": {
                  "type": "object",
                  "additionalProperties": {
                    "type": "object",
                    "additionalProperties": {
                      "$ref": "#/components/schemas/Link"
                    }
                  }
                }
              },
              "application/json": {
                "schema": {
                  "type": "object",
                  "additionalProperties": {
                    "type": "object",
                    "additionalProperties": {
                      "$ref": "#/components/schemas/Link"
                    }
                  }
                }
              }
            }
          },
          "default": {
            "description": "An error occurred",
            "content": {
              "application/json": {
                "schema": {
                  "$ref": "#/components/schemas/ErrorResponse"
                }
              }
            }
          },
          "401": {
            "description": "Unauthorized",
            "headers": {
              "WWW-Authenticate": {
                "schema": {
                  "type": "string"
                }
              }
            }
          }
        }
      }
    },
    "/actuator/info": {
      "get": {
        "tags": [
          "Actuator"
        ],
        "summary": "Actuator web endpoint \u0027info\u0027",
        "operationId": "info",
        "responses": {
          "200": {
            "description": "OK",
            "content": {
              "application/vnd.spring-boot.actuator.v3+json": {
                "schema": {
                  "type": "object"
                }
              },
              "application/vnd.spring-boot.actuator.v2+json": {
                "schema": {
                  "type": "object"
                }
              },
              "application/json": {
                "schema": {
                  "type": "object"
                }
              }
            }
          },
          "default": {
            "description": "An error occurred",
            "content": {
              "application/json": {
                "schema": {
                  "$ref": "#/components/schemas/ErrorResponse"
                }
              }
            }
          },
          "401": {
            "description": "Unauthorized",
            "headers": {
              "WWW-Authenticate": {
                "schema": {
                  "type": "string"
                }
              }
            }
          }
        }
      }
    },
    "/actuator/health": {
      "get": {
        "tags": [
          "Actuator"
        ],
        "summary": "Actuator web endpoint \u0027health\u0027",
        "operationId": "health",
        "responses": {
          "200": {
            "description": "OK",
            "content": {
              "application/vnd.spring-boot.actuator.v3+json": {
                "schema": {
                  "type": "object"
                }
              },
              "application/vnd.spring-boot.actuator.v2+json": {
                "schema": {
                  "type": "object"
                }
              },
              "application/json": {
                "schema": {
                  "type": "object"
                }
              }
            }
          },
          "default": {
            "description": "An error occurred",
            "content": {
              "application/json": {
                "schema": {
                  "$ref": "#/components/schemas/ErrorResponse"
                }
              }
            }
          },
          "401": {
            "description": "Unauthorized",
            "headers": {
              "WWW-Authenticate": {
                "schema": {
                  "type": "string"
                }
              }
            }
          }
        }
      }
    },
    "/actuator/health/**": {
      "get": {
        "tags": [
          "Actuator"
        ],
        "summary": "Actuator web endpoint \u0027health-path\u0027",
        "operationId": "health-path",
        "responses": {
          "200": {
            "description": "OK",
            "content": {
              "application/vnd.spring-boot.actuator.v3+json": {
                "schema": {
                  "type": "object"
                }
              },
              "application/vnd.spring-boot.actuator.v2+json": {
                "schema": {
                  "type": "object"
                }
              },
              "application/json": {
                "schema": {
                  "type": "object"
                }
              }
            }
          },
          "default": {
            "description": "An error occurred",
            "content": {
              "application/json": {
                "schema": {
                  "$ref": "#/components/schemas/ErrorResponse"
                }
              }
            }
          },
          "401": {
            "description": "Unauthorized",
            "headers": {
              "WWW-Authenticate": {
                "schema": {
                  "type": "string"
                }
              }
            }
          }
        }
      }
    }
  },
  "components": {
    "schemas": {
      "SingleDataRequest": {
        "required": [
          "companyIdentifier",
          "frameworkName",
          "listOfReportingPeriods"
        ],
        "type": "object",
        "properties": {
          "companyIdentifier": {
            "type": "string",
            "example": "DE0005190003"
          },
          "frameworkName": {
            "type": "string",
            "example": "p2p",
            "enum": [
<<<<<<< HEAD
              "esg-questionnaire",
              "heimathafen",
=======
>>>>>>> 23abfb6a
              "eutaxonomy-financials",
              "eutaxonomy-non-financials",
              "lksg",
              "p2p",
              "sfdr",
<<<<<<< HEAD
              "sme"
=======
              "sme",
              "esg-questionnaire",
              "heimathafen"
>>>>>>> 23abfb6a
            ]
          },
          "listOfReportingPeriods": {
            "type": "array",
            "example": [
              "2022",
              "2023"
            ],
            "items": {
              "type": "string"
            }
          },
          "contactList": {
            "type": "array",
            "example": [
              "testuser@dataland.com"
            ],
            "items": {
              "type": "string"
            }
          },
          "message": {
            "type": "string"
          }
        }
      },
      "DataRequestCompanyIdentifierType": {
        "type": "string",
        "enum": [
          "Lei",
          "Isin",
          "PermId",
          "MultipleRegexMatches",
          "DatalandCompanyId"
        ]
      },
      "RequestStatus": {
        "type": "string",
        "enum": [
          "Open",
          "Resolved"
        ]
      },
      "StoredDataRequest": {
        "required": [
          "creationTimestamp",
          "dataRequestCompanyIdentifierType",
          "dataRequestCompanyIdentifierValue",
          "dataRequestId",
          "lastModifiedDate",
          "messageHistory",
          "reportingPeriod",
          "requestStatus",
          "userId"
        ],
        "type": "object",
        "properties": {
          "dataRequestId": {
            "type": "string"
          },
          "userId": {
            "type": "string"
          },
          "creationTimestamp": {
            "type": "integer",
            "format": "int64"
          },
          "dataType": {
            "type": "string",
            "enum": [
<<<<<<< HEAD
              "esg-questionnaire",
              "heimathafen",
=======
>>>>>>> 23abfb6a
              "eutaxonomy-financials",
              "eutaxonomy-non-financials",
              "lksg",
              "p2p",
              "sfdr",
<<<<<<< HEAD
              "sme"
=======
              "sme",
              "esg-questionnaire",
              "heimathafen"
>>>>>>> 23abfb6a
            ]
          },
          "reportingPeriod": {
            "type": "string"
          },
          "dataRequestCompanyIdentifierType": {
            "$ref": "#/components/schemas/DataRequestCompanyIdentifierType"
          },
          "dataRequestCompanyIdentifierValue": {
            "type": "string"
          },
          "messageHistory": {
            "type": "array",
            "items": {
              "$ref": "#/components/schemas/StoredDataRequestMessageObject"
            }
          },
          "lastModifiedDate": {
            "type": "integer",
            "format": "int64"
          },
          "requestStatus": {
            "$ref": "#/components/schemas/RequestStatus"
          }
        }
      },
      "StoredDataRequestMessageObject": {
        "required": [
          "contactList"
        ],
        "type": "object",
        "properties": {
          "contactList": {
            "type": "array",
            "items": {
              "type": "string"
            }
          },
          "message": {
            "type": "string"
          },
          "lastModifiedDate": {
            "type": "integer",
            "format": "int64"
          }
        }
      },
      "BulkDataRequest": {
        "required": [
          "listOfCompanyIdentifiers",
          "listOfFrameworkNames",
          "listOfReportingPeriods"
        ],
        "type": "object",
        "properties": {
          "listOfCompanyIdentifiers": {
            "type": "array",
            "example": [
              "DE0005190003",
              "exampleForAnInvalidIdentifier"
            ],
            "items": {
              "type": "string"
            }
          },
          "listOfFrameworkNames": {
            "type": "array",
            "example": [
              "p2p",
              "sme"
            ],
            "items": {
              "type": "string",
              "enum": [
                "eutaxonomy-financials",
                "eutaxonomy-non-financials",
                "lksg",
                "p2p",
                "sfdr",
                "sme",
                "esg-questionnaire",
                "heimathafen"
              ]
            }
          },
          "listOfReportingPeriods": {
            "type": "array",
            "example": [
              "2022",
              "2023"
            ],
            "items": {
              "type": "string"
            }
          }
        }
      },
      "BulkDataRequestResponse": {
        "required": [
          "acceptedCompanyIdentifiers",
          "message",
          "rejectedCompanyIdentifiers"
        ],
        "type": "object",
        "properties": {
          "message": {
            "type": "string"
          },
          "rejectedCompanyIdentifiers": {
            "type": "array",
            "items": {
              "type": "string"
            }
          },
          "acceptedCompanyIdentifiers": {
            "type": "array",
            "items": {
              "type": "string"
            }
          }
        }
      },
      "AggregatedDataRequest": {
        "required": [
          "count",
          "dataRequestCompanyIdentifierType",
          "dataRequestCompanyIdentifierValue"
        ],
        "type": "object",
        "properties": {
          "dataType": {
            "type": "string",
            "enum": [
              "eutaxonomy-financials",
              "eutaxonomy-non-financials",
              "lksg",
              "p2p",
              "sfdr",
              "sme",
              "esg-questionnaire",
              "heimathafen"
            ]
          },
          "reportingPeriod": {
            "type": "string"
          },
          "dataRequestCompanyIdentifierType": {
            "$ref": "#/components/schemas/DataRequestCompanyIdentifierType"
          },
          "dataRequestCompanyIdentifierValue": {
            "type": "string"
          },
          "count": {
            "type": "integer",
            "format": "int64"
          }
        }
      },
      "Link": {
        "type": "object",
        "properties": {
          "href": {
            "type": "string"
          },
          "templated": {
            "type": "boolean"
          }
        }
      },
      "ErrorDetails": {
        "required": [
          "errorType",
          "httpStatus",
          "message",
          "summary"
        ],
        "type": "object",
        "properties": {
          "errorType": {
            "type": "string"
          },
          "summary": {
            "type": "string"
          },
          "message": {
            "type": "string"
          },
          "httpStatus": {
            "type": "number"
          },
          "metaInformation": {
            "type": "object"
          }
        }
      },
      "ErrorResponse": {
        "required": [
          "errors"
        ],
        "type": "object",
        "properties": {
          "errors": {
            "type": "array",
            "items": {
              "$ref": "#/components/schemas/ErrorDetails"
            }
          }
        }
      }
    },
    "securitySchemes": {
      "default-bearer-auth": {
        "type": "http",
        "in": "header",
        "scheme": "bearer"
      },
      "default-oauth": {
        "type": "oauth2",
        "flows": {
          "authorizationCode": {
            "authorizationUrl": "/keycloak/realms/datalandsecurity/protocol/openid-connect/auth",
            "tokenUrl": "/keycloak/realms/datalandsecurity/protocol/openid-connect/token",
            "scopes": {}
          }
        }
      }
    }
  }
}<|MERGE_RESOLUTION|>--- conflicted
+++ resolved
@@ -228,23 +228,14 @@
             "schema": {
               "type": "string",
               "enum": [
-<<<<<<< HEAD
-                "esg-questionnaire",
-                "heimathafen",
-=======
->>>>>>> 23abfb6a
                 "eutaxonomy-financials",
                 "eutaxonomy-non-financials",
                 "lksg",
                 "p2p",
                 "sfdr",
-<<<<<<< HEAD
-                "sme"
-=======
                 "sme",
                 "esg-questionnaire",
                 "heimathafen"
->>>>>>> 23abfb6a
               ]
             }
           },
@@ -467,23 +458,14 @@
               "items": {
                 "type": "string",
                 "enum": [
-<<<<<<< HEAD
-                  "esg-questionnaire",
-                  "heimathafen",
-=======
->>>>>>> 23abfb6a
                   "eutaxonomy-financials",
                   "eutaxonomy-non-financials",
                   "lksg",
                   "p2p",
                   "sfdr",
-<<<<<<< HEAD
-                  "sme"
-=======
                   "sme",
                   "esg-questionnaire",
                   "heimathafen"
->>>>>>> 23abfb6a
                 ]
               }
             }
@@ -783,23 +765,14 @@
             "type": "string",
             "example": "p2p",
             "enum": [
-<<<<<<< HEAD
-              "esg-questionnaire",
-              "heimathafen",
-=======
->>>>>>> 23abfb6a
               "eutaxonomy-financials",
               "eutaxonomy-non-financials",
               "lksg",
               "p2p",
               "sfdr",
-<<<<<<< HEAD
-              "sme"
-=======
               "sme",
               "esg-questionnaire",
               "heimathafen"
->>>>>>> 23abfb6a
             ]
           },
           "listOfReportingPeriods": {
@@ -870,23 +843,14 @@
           "dataType": {
             "type": "string",
             "enum": [
-<<<<<<< HEAD
-              "esg-questionnaire",
-              "heimathafen",
-=======
->>>>>>> 23abfb6a
               "eutaxonomy-financials",
               "eutaxonomy-non-financials",
               "lksg",
               "p2p",
               "sfdr",
-<<<<<<< HEAD
-              "sme"
-=======
               "sme",
               "esg-questionnaire",
               "heimathafen"
->>>>>>> 23abfb6a
             ]
           },
           "reportingPeriod": {
