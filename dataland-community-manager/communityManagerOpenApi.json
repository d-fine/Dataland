--- conflicted
+++ resolved
@@ -20,198 +20,6 @@
     }
   ],
   "paths": {
-    "/requests/single": {
-      "post": {
-        "tags": [
-          "request-controller"
-        ],
-        "summary": "Send a single request",
-        "description": "A single of data requests for specific frameworks and companies is being sent.",
-        "operationId": "postSingleDataRequest",
-        "requestBody": {
-          "content": {
-            "application/json": {
-              "schema": {
-                "$ref": "#/components/schemas/SingleDataRequest"
-              }
-            }
-          },
-          "required": true
-        },
-        "responses": {
-          "200": {
-            "description": "Successfully processed a single data request.",
-            "content": {
-              "application/json": {
-                "schema": {
-                  "type": "array",
-                  "items": {
-                    "$ref": "#/components/schemas/StoredDataRequest"
-                  }
-                }
-              }
-            }
-          },
-          "default": {
-            "description": "An error occurred",
-            "content": {
-              "application/json": {
-                "schema": {
-                  "$ref": "#/components/schemas/ErrorResponse"
-                }
-              }
-            }
-          },
-          "401": {
-            "description": "Unauthorized",
-            "headers": {
-              "WWW-Authenticate": {
-                "schema": {
-                  "type": "string"
-                }
-              }
-            }
-          }
-        },
-        "security": [
-          {
-            "default-oauth": []
-          },
-          {
-            "default-bearer-auth": []
-          }
-        ]
-      }
-    },
-    "/requests/bulk": {
-      "post": {
-        "tags": [
-          "request-controller"
-        ],
-        "summary": "Send a bulk request",
-        "description": "A bulk of data requests for specific frameworks and companies is being sent.",
-        "operationId": "postBulkDataRequest",
-        "requestBody": {
-          "content": {
-            "application/json": {
-              "schema": {
-                "$ref": "#/components/schemas/BulkDataRequest"
-              }
-            }
-          },
-          "required": true
-        },
-        "responses": {
-          "200": {
-            "description": "Successfully processed a bulk of data requests.",
-            "content": {
-              "application/json": {
-                "schema": {
-                  "$ref": "#/components/schemas/BulkDataRequestResponse"
-                }
-              }
-            }
-          },
-          "default": {
-            "description": "An error occurred",
-            "content": {
-              "application/json": {
-                "schema": {
-                  "$ref": "#/components/schemas/ErrorResponse"
-                }
-              }
-            }
-          },
-          "401": {
-            "description": "Unauthorized",
-            "headers": {
-              "WWW-Authenticate": {
-                "schema": {
-                  "type": "string"
-                }
-              }
-            }
-          }
-        },
-        "security": [
-          {
-            "default-oauth": []
-          },
-          {
-            "default-bearer-auth": []
-          }
-        ]
-      }
-    },
-    "/requests/{dataRequestId}/requestStatus": {
-      "patch": {
-        "tags": [
-          "request-controller"
-        ],
-        "summary": "Update status of data request.",
-        "description": "Updates status of data request given data request id.",
-        "operationId": "patchDataRequest",
-        "parameters": [
-          {
-            "name": "dataRequestId",
-            "in": "path",
-            "required": true,
-            "schema": {
-              "type": "string",
-              "format": "uuid"
-            }
-          },
-          {
-            "name": "requestStatus",
-            "in": "query",
-            "required": true,
-            "schema": {
-              "$ref": "#/components/schemas/RequestStatus"
-            }
-          }
-        ],
-        "responses": {
-          "200": {
-            "description": "Successfully patched data request.",
-            "content": {
-              "application/json": {
-                "schema": {
-                  "$ref": "#/components/schemas/StoredDataRequest"
-                }
-              }
-            }
-          },
-          "default": {
-            "description": "An error occurred",
-            "content": {
-              "application/json": {
-                "schema": {
-                  "$ref": "#/components/schemas/ErrorResponse"
-                }
-              }
-            }
-          },
-          "401": {
-            "description": "Unauthorized",
-            "headers": {
-              "WWW-Authenticate": {
-                "schema": {
-                  "type": "string"
-                }
-              }
-            }
-          }
-        },
-        "security": [
-          {
-            "default-oauth": []
-          },
-          {
-            "default-bearer-auth": []
-          }
-        ]
-      }
-    },
     "/requests": {
       "get": {
         "tags": [
@@ -250,14 +58,6 @@
                 ]
               }
             }
-          },
-          {
-            "name": "reportingPeriod",
-            "in": "query",
-            "required": false,
-            "schema": {
-              "type": "string"
-            }
           }
         ],
         "responses": {
@@ -303,34 +103,31 @@
             "default-bearer-auth": []
           }
         ]
-      }
-    },
-    "/requests/{dataRequestId}": {
-      "get": {
+      },
+      "post": {
         "tags": [
           "request-controller"
         ],
-        "summary": "Get all stored data requests of the user making the request.",
-        "description": "Gets all the stored data request created by the user who is making the request.",
-        "operationId": "getDataRequestById",
-        "parameters": [
-          {
-            "name": "dataRequestId",
-            "in": "path",
-            "required": true,
-            "schema": {
-              "type": "string",
-              "format": "uuid"
-            }
-          }
-        ],
+        "summary": "Send a bulk request",
+        "description": "A bulk of data requests for specific frameworks and companies is being sent.",
+        "operationId": "postBulkDataRequest",
+        "requestBody": {
+          "content": {
+            "application/json": {
+              "schema": {
+                "$ref": "#/components/schemas/BulkDataRequest"
+              }
+            }
+          },
+          "required": true
+        },
         "responses": {
           "200": {
-            "description": "Successfully retrieved data request for the provided ID.",
-            "content": {
-              "application/json": {
-                "schema": {
-                  "$ref": "#/components/schemas/StoredDataRequest"
+            "description": "Successfully processed a bulk of data requests.",
+            "content": {
+              "application/json": {
+                "schema": {
+                  "$ref": "#/components/schemas/BulkDataRequestResponse"
                 }
               }
             }
@@ -377,110 +174,6 @@
         "responses": {
           "200": {
             "description": "Successfully retrieved data requests for the user.",
-            "content": {
-              "application/json": {
-                "schema": {
-                  "type": "array",
-                  "items": {
-                    "$ref": "#/components/schemas/StoredDataRequest"
-                  }
-                }
-              }
-            }
-          },
-          "default": {
-            "description": "An error occurred",
-            "content": {
-              "application/json": {
-                "schema": {
-                  "$ref": "#/components/schemas/ErrorResponse"
-                }
-              }
-            }
-          },
-          "401": {
-            "description": "Unauthorized",
-            "headers": {
-              "WWW-Authenticate": {
-                "schema": {
-                  "type": "string"
-                }
-              }
-            }
-          }
-        },
-        "security": [
-          {
-            "default-oauth": []
-          },
-          {
-            "default-bearer-auth": []
-          }
-        ]
-      }
-    },
-    "/requests/all": {
-      "get": {
-        "tags": [
-          "request-controller"
-        ],
-        "summary": "Get all stored data requests based on filters.",
-        "description": "Gets all the stored data request based on filters.",
-        "operationId": "getDataRequests",
-        "parameters": [
-          {
-            "name": "dataType",
-            "in": "query",
-            "required": false,
-            "schema": {
-              "type": "string",
-              "enum": [
-                "esg-questionnaire",
-                "eutaxonomy-financials",
-                "eutaxonomy-non-financials",
-                "lksg",
-                "p2p",
-                "sfdr",
-                "sme"
-              ]
-            }
-          },
-          {
-            "name": "userId",
-            "in": "query",
-            "required": false,
-            "schema": {
-              "type": "string"
-            }
-          },
-          {
-            "name": "requestStatus",
-            "in": "query",
-            "required": false,
-            "schema": {
-              "$ref": "#/components/schemas/RequestStatus"
-            }
-          },
-          {
-            "name": "reportingPeriod",
-            "in": "query",
-            "required": false,
-            "schema": {
-              "type": "string"
-            }
-          },
-          {
-            "name": "dataRequestCompanyIdentifierValue",
-            "in": "query",
-            "required": false,
-            "schema": {
-              "type": "string"
-            }
-          }
-        ],
-        "responses": {
-          "200": {
-            "description": "Successfully retrieved data requests",
             "content": {
               "application/json": {
                 "schema": {
@@ -748,155 +441,10 @@
   },
   "components": {
     "schemas": {
-      "SingleDataRequest": {
-        "required": [
-          "companyIdentifier",
-          "frameworkName",
-          "listOfReportingPeriods"
-        ],
-        "type": "object",
-        "properties": {
-          "companyIdentifier": {
-            "type": "string",
-            "example": "DE0005190003"
-          },
-          "frameworkName": {
-            "type": "string",
-            "example": "p2p",
-            "enum": [
-              "esg-questionnaire",
-              "eutaxonomy-financials",
-              "eutaxonomy-non-financials",
-              "lksg",
-              "p2p",
-              "sfdr",
-              "sme"
-            ]
-          },
-          "listOfReportingPeriods": {
-            "type": "array",
-            "example": [
-              "2022",
-              "2023"
-            ],
-            "items": {
-              "type": "string"
-            }
-          },
-          "contactList": {
-            "type": "array",
-            "example": [
-              "testuser@dataland.com"
-            ],
-            "items": {
-              "type": "string"
-            }
-          },
-          "message": {
-            "type": "string"
-          }
-        }
-      },
-      "DataRequestCompanyIdentifierType": {
-        "type": "string",
-        "enum": [
-          "Lei",
-          "Isin",
-          "PermId",
-          "MultipleRegexMatches",
-          "DatalandCompanyId"
-        ]
-      },
-      "RequestStatus": {
-        "type": "string",
-        "enum": [
-          "Open",
-          "Resolved"
-        ]
-      },
-      "StoredDataRequest": {
-        "required": [
-          "creationTimestamp",
-          "dataRequestCompanyIdentifierType",
-          "dataRequestCompanyIdentifierValue",
-          "dataRequestId",
-          "lastModifiedDate",
-          "messageHistory",
-          "reportingPeriod",
-          "requestStatus",
-          "userId"
-        ],
-        "type": "object",
-        "properties": {
-          "dataRequestId": {
-            "type": "string"
-          },
-          "userId": {
-            "type": "string"
-          },
-          "creationTimestamp": {
-            "type": "integer",
-            "format": "int64"
-          },
-          "dataType": {
-            "type": "string",
-            "enum": [
-              "esg-questionnaire",
-              "eutaxonomy-financials",
-              "eutaxonomy-non-financials",
-              "lksg",
-              "p2p",
-              "sfdr",
-              "sme"
-            ]
-          },
-          "reportingPeriod": {
-            "type": "string"
-          },
-          "dataRequestCompanyIdentifierType": {
-            "$ref": "#/components/schemas/DataRequestCompanyIdentifierType"
-          },
-          "dataRequestCompanyIdentifierValue": {
-            "type": "string"
-          },
-          "messageHistory": {
-            "type": "array",
-            "items": {
-              "$ref": "#/components/schemas/StoredDataRequestMessageObject"
-            }
-          },
-          "lastModifiedDate": {
-            "type": "integer",
-            "format": "int64"
-          },
-          "requestStatus": {
-            "$ref": "#/components/schemas/RequestStatus"
-          }
-        }
-      },
-      "StoredDataRequestMessageObject": {
-        "type": "object",
-        "properties": {
-          "contactList": {
-            "type": "array",
-            "items": {
-              "type": "string"
-            }
-          },
-          "message": {
-            "type": "string"
-          },
-          "updateTimestamp": {
-            "type": "integer",
-            "format": "int64"
-          }
-        }
-      },
       "BulkDataRequest": {
         "required": [
           "listOfCompanyIdentifiers",
-          "listOfFrameworkNames",
-          "listOfReportingPeriods"
+          "listOfFrameworkNames"
         ],
         "type": "object",
         "properties": {
@@ -929,16 +477,6 @@
                 "sme"
               ]
             }
-          },
-          "listOfReportingPeriods": {
-            "type": "array",
-            "example": [
-              "2022",
-              "2023"
-            ],
-            "items": {
-              "type": "string"
-            }
           }
         }
       },
@@ -988,9 +526,6 @@
               "sme"
             ]
           },
-          "reportingPeriod": {
-            "type": "string"
-          },
           "dataRequestCompanyIdentifierType": {
             "$ref": "#/components/schemas/DataRequestCompanyIdentifierType"
           },
@@ -1003,8 +538,6 @@
           }
         }
       },
-<<<<<<< HEAD
-=======
       "DataRequestCompanyIdentifierType": {
         "type": "string",
         "enum": [
@@ -1056,7 +589,6 @@
           }
         }
       },
->>>>>>> 5d1f4910
       "Link": {
         "type": "object",
         "properties": {
