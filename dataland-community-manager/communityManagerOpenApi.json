{
  "openapi": "3.0.1",
  "info": {
    "title": "Dataland Community Manager API documentation",
    "version": "1.0.0"
  },
  "servers": [
    {
      "url": "/community"
    }
  ],
  "tags": [
    {
      "name": "Actuator",
      "description": "Monitor and interact",
      "externalDocs": {
        "description": "Spring Boot Actuator Web API Documentation",
        "url": "https://docs.spring.io/spring-boot/docs/current/actuator-api/html/"
      }
    }
  ],
  "paths": {
    "/requests/single": {
      "post": {
        "tags": [
          "request-controller"
        ],
        "summary": "Send a single request",
        "description": "A single of data requests for specific frameworks and companies is being sent.",
        "operationId": "postSingleDataRequest",
        "requestBody": {
          "content": {
            "application/json": {
              "schema": {
                "$ref": "#/components/schemas/SingleDataRequest"
              }
            }
          },
          "required": true
        },
        "responses": {
          "200": {
            "description": "Successfully processed a single data request.",
            "content": {
              "application/json": {
                "schema": {
                  "type": "array",
                  "items": {
                    "$ref": "#/components/schemas/StoredDataRequest"
                  }
                }
              }
            }
          },
          "default": {
            "description": "An error occurred",
            "content": {
              "application/json": {
                "schema": {
                  "$ref": "#/components/schemas/ErrorResponse"
                }
              }
            }
          },
          "401": {
            "description": "Unauthorized",
            "headers": {
              "WWW-Authenticate": {
                "schema": {
                  "type": "string"
                }
              }
            }
          }
        },
        "security": [
          {
            "default-oauth": []
          },
          {
            "default-bearer-auth": []
          }
        ]
      }
    },
    "/requests/bulk": {
      "post": {
        "tags": [
          "request-controller"
        ],
        "summary": "Send a bulk request",
        "description": "A bulk of data requests for specific frameworks and companies is being sent.",
        "operationId": "postBulkDataRequest",
        "requestBody": {
          "content": {
            "application/json": {
              "schema": {
                "$ref": "#/components/schemas/BulkDataRequest"
              }
            }
          },
          "required": true
        },
        "responses": {
          "200": {
            "description": "Successfully processed a bulk of data requests.",
            "content": {
              "application/json": {
                "schema": {
                  "$ref": "#/components/schemas/BulkDataRequestResponse"
                }
              }
            }
          },
          "default": {
            "description": "An error occurred",
            "content": {
              "application/json": {
                "schema": {
                  "$ref": "#/components/schemas/ErrorResponse"
                }
              }
            }
          },
          "401": {
            "description": "Unauthorized",
            "headers": {
              "WWW-Authenticate": {
                "schema": {
                  "type": "string"
                }
              }
            }
          }
        },
        "security": [
          {
            "default-oauth": []
          },
          {
            "default-bearer-auth": []
          }
        ]
      }
    },
    "/requests/{dataRequestId}/requestStatus": {
      "patch": {
        "tags": [
          "request-controller"
        ],
        "summary": "Update status of data request.",
        "description": "Updates status of data request given data request id.",
        "operationId": "patchDataRequestStatus",
        "parameters": [
          {
            "name": "dataRequestId",
            "in": "path",
            "required": true,
            "schema": {
              "type": "string",
              "format": "uuid"
            }
          },
          {
            "name": "requestStatus",
            "in": "query",
            "required": true,
            "schema": {
              "$ref": "#/components/schemas/RequestStatus"
            }
          }
        ],
        "responses": {
          "200": {
            "description": "Successfully patched data request.",
            "content": {
              "application/json": {
                "schema": {
                  "$ref": "#/components/schemas/StoredDataRequest"
                }
              }
            }
          },
          "default": {
            "description": "An error occurred",
            "content": {
              "application/json": {
                "schema": {
                  "$ref": "#/components/schemas/ErrorResponse"
                }
              }
            }
          },
          "401": {
            "description": "Unauthorized",
            "headers": {
              "WWW-Authenticate": {
                "schema": {
                  "type": "string"
                }
              }
            }
          }
        },
        "security": [
          {
            "default-oauth": []
          },
          {
            "default-bearer-auth": []
          }
        ]
      }
    },
    "/requests": {
      "get": {
        "tags": [
          "request-controller"
        ],
        "summary": "Get all stored data requests based on filters.",
        "description": "Gets all the stored data request based on filters.",
        "operationId": "getDataRequests",
        "parameters": [
          {
            "name": "dataType",
            "in": "query",
            "required": false,
            "schema": {
              "type": "string",
              "enum": [
                "eutaxonomy-financials",
                "eutaxonomy-non-financials",
                "lksg",
                "p2p",
                "sfdr",
                "sme",
                "esg-questionnaire",
                "heimathafen"
              ]
            }
          },
          {
            "name": "userId",
            "in": "query",
            "required": false,
            "schema": {
              "type": "string"
            }
          },
          {
            "name": "requestStatus",
            "in": "query",
            "required": false,
            "schema": {
              "$ref": "#/components/schemas/RequestStatus"
            }
          },
          {
            "name": "reportingPeriod",
            "in": "query",
            "required": false,
            "schema": {
              "type": "string"
            }
          },
          {
            "name": "datalandCompanyId",
            "in": "query",
            "required": false,
            "schema": {
              "type": "string"
            }
          }
        ],
        "responses": {
          "200": {
            "description": "Successfully retrieved data requests",
            "content": {
              "application/json": {
                "schema": {
                  "type": "array",
                  "items": {
                    "$ref": "#/components/schemas/StoredDataRequest"
                  }
                }
              }
            }
          },
          "default": {
            "description": "An error occurred",
            "content": {
              "application/json": {
                "schema": {
                  "$ref": "#/components/schemas/ErrorResponse"
                }
              }
            }
          },
          "401": {
            "description": "Unauthorized",
            "headers": {
              "WWW-Authenticate": {
                "schema": {
                  "type": "string"
                }
              }
            }
          }
        },
        "security": [
          {
            "default-oauth": []
          },
          {
            "default-bearer-auth": []
          }
        ]
      }
    },
    "/requests/{dataRequestId}": {
      "get": {
        "tags": [
          "request-controller"
        ],
        "summary": "Gets a stored data request for a given ID.",
        "description": "Gets the stored data request corresponding to the provided data request ID.",
        "operationId": "getDataRequestById",
        "parameters": [
          {
            "name": "dataRequestId",
            "in": "path",
            "required": true,
            "schema": {
              "type": "string",
              "format": "uuid"
            }
          }
        ],
        "responses": {
          "200": {
            "description": "Successfully retrieved data request for the provided ID.",
            "content": {
              "application/json": {
                "schema": {
                  "$ref": "#/components/schemas/StoredDataRequest"
                }
              }
            }
          },
          "default": {
            "description": "An error occurred",
            "content": {
              "application/json": {
                "schema": {
                  "$ref": "#/components/schemas/ErrorResponse"
                }
              }
            }
          },
          "401": {
            "description": "Unauthorized",
            "headers": {
              "WWW-Authenticate": {
                "schema": {
                  "type": "string"
                }
              }
            }
          }
        },
        "security": [
          {
            "default-oauth": []
          },
          {
            "default-bearer-auth": []
          }
        ]
      }
    },
    "/requests/user": {
      "get": {
        "tags": [
          "request-controller"
        ],
        "summary": "Get all stored data requests of the user making the request.",
        "description": "Gets all the stored data request created by the user who is making the request.",
        "operationId": "getDataRequestsForUser",
        "responses": {
          "200": {
            "description": "Successfully retrieved data requests for the user.",
            "content": {
              "application/json": {
                "schema": {
                  "type": "array",
                  "items": {
                    "$ref": "#/components/schemas/StoredDataRequest"
                  }
                }
              }
            }
          },
          "default": {
            "description": "An error occurred",
            "content": {
              "application/json": {
                "schema": {
                  "$ref": "#/components/schemas/ErrorResponse"
                }
              }
            }
          },
          "401": {
            "description": "Unauthorized",
            "headers": {
              "WWW-Authenticate": {
                "schema": {
                  "type": "string"
                }
              }
            }
          }
        },
        "security": [
          {
            "default-oauth": []
          },
          {
            "default-bearer-auth": []
          }
        ]
      }
    },
    "/requests/aggregated": {
      "get": {
        "tags": [
          "request-controller"
        ],
        "summary": "Get aggregated data requests.",
        "description": "Gets all data requests that match the given filters, while aggregating userIDs.",
        "operationId": "getAggregatedDataRequests",
        "parameters": [
          {
            "name": "identifierValue",
            "in": "query",
            "required": false,
            "schema": {
              "type": "string"
            }
          },
          {
            "name": "dataTypes",
            "in": "query",
            "required": false,
            "schema": {
              "uniqueItems": true,
              "type": "array",
              "items": {
                "type": "string",
                "enum": [
                  "eutaxonomy-financials",
                  "eutaxonomy-non-financials",
                  "lksg",
                  "p2p",
                  "sfdr",
                  "sme",
                  "esg-questionnaire",
                  "heimathafen"
                ]
              }
            }
          },
          {
            "name": "reportingPeriod",
            "in": "query",
            "required": false,
            "schema": {
              "type": "string"
            }
          },
          {
            "name": "status",
            "in": "query",
            "required": false,
            "schema": {
              "$ref": "#/components/schemas/RequestStatus"
            }
          }
        ],
        "responses": {
          "200": {
            "description": "Successfully retrieved aggregated data requests.",
            "content": {
              "application/json": {
                "schema": {
                  "type": "array",
                  "items": {
                    "$ref": "#/components/schemas/AggregatedDataRequest"
                  }
                }
              }
            }
          },
          "default": {
            "description": "An error occurred",
            "content": {
              "application/json": {
                "schema": {
                  "$ref": "#/components/schemas/ErrorResponse"
                }
              }
            }
          },
          "401": {
            "description": "Unauthorized",
            "headers": {
              "WWW-Authenticate": {
                "schema": {
                  "type": "string"
                }
              }
            }
          }
        },
        "security": [
          {
            "default-oauth": []
          },
          {
            "default-bearer-auth": []
          }
        ]
      }
    },
    "/actuator": {
      "get": {
        "tags": [
          "Actuator"
        ],
        "summary": "Actuator root web endpoint",
        "operationId": "links",
        "responses": {
          "200": {
            "description": "OK",
            "content": {
              "application/vnd.spring-boot.actuator.v3+json": {
                "schema": {
                  "type": "object",
                  "additionalProperties": {
                    "type": "object",
                    "additionalProperties": {
                      "$ref": "#/components/schemas/Link"
                    }
                  }
                }
              },
              "application/vnd.spring-boot.actuator.v2+json": {
                "schema": {
                  "type": "object",
                  "additionalProperties": {
                    "type": "object",
                    "additionalProperties": {
                      "$ref": "#/components/schemas/Link"
                    }
                  }
                }
              },
              "application/json": {
                "schema": {
                  "type": "object",
                  "additionalProperties": {
                    "type": "object",
                    "additionalProperties": {
                      "$ref": "#/components/schemas/Link"
                    }
                  }
                }
              }
            }
          },
          "default": {
            "description": "An error occurred",
            "content": {
              "application/json": {
                "schema": {
                  "$ref": "#/components/schemas/ErrorResponse"
                }
              }
            }
          },
          "401": {
            "description": "Unauthorized",
            "headers": {
              "WWW-Authenticate": {
                "schema": {
                  "type": "string"
                }
              }
            }
          }
        }
      }
    },
    "/actuator/info": {
      "get": {
        "tags": [
          "Actuator"
        ],
        "summary": "Actuator web endpoint \u0027info\u0027",
        "operationId": "info",
        "responses": {
          "200": {
            "description": "OK",
            "content": {
              "application/vnd.spring-boot.actuator.v3+json": {
                "schema": {
                  "type": "object"
                }
              },
              "application/vnd.spring-boot.actuator.v2+json": {
                "schema": {
                  "type": "object"
                }
              },
              "application/json": {
                "schema": {
                  "type": "object"
                }
              }
            }
          },
          "default": {
            "description": "An error occurred",
            "content": {
              "application/json": {
                "schema": {
                  "$ref": "#/components/schemas/ErrorResponse"
                }
              }
            }
          },
          "401": {
            "description": "Unauthorized",
            "headers": {
              "WWW-Authenticate": {
                "schema": {
                  "type": "string"
                }
              }
            }
          }
        }
      }
    },
    "/actuator/health": {
      "get": {
        "tags": [
          "Actuator"
        ],
        "summary": "Actuator web endpoint \u0027health\u0027",
        "operationId": "health",
        "responses": {
          "200": {
            "description": "OK",
            "content": {
              "application/vnd.spring-boot.actuator.v3+json": {
                "schema": {
                  "type": "object"
                }
              },
              "application/vnd.spring-boot.actuator.v2+json": {
                "schema": {
                  "type": "object"
                }
              },
              "application/json": {
                "schema": {
                  "type": "object"
                }
              }
            }
          },
          "default": {
            "description": "An error occurred",
            "content": {
              "application/json": {
                "schema": {
                  "$ref": "#/components/schemas/ErrorResponse"
                }
              }
            }
          },
          "401": {
            "description": "Unauthorized",
            "headers": {
              "WWW-Authenticate": {
                "schema": {
                  "type": "string"
                }
              }
            }
          }
        }
      }
    },
    "/actuator/health/**": {
      "get": {
        "tags": [
          "Actuator"
        ],
        "summary": "Actuator web endpoint \u0027health-path\u0027",
        "operationId": "health-path",
        "responses": {
          "200": {
            "description": "OK",
            "content": {
              "application/vnd.spring-boot.actuator.v3+json": {
                "schema": {
                  "type": "object"
                }
              },
              "application/vnd.spring-boot.actuator.v2+json": {
                "schema": {
                  "type": "object"
                }
              },
              "application/json": {
                "schema": {
                  "type": "object"
                }
              }
            }
          },
          "default": {
            "description": "An error occurred",
            "content": {
              "application/json": {
                "schema": {
                  "$ref": "#/components/schemas/ErrorResponse"
                }
              }
            }
          },
          "401": {
            "description": "Unauthorized",
            "headers": {
              "WWW-Authenticate": {
                "schema": {
                  "type": "string"
                }
              }
            }
          }
        }
      }
    }
  },
  "components": {
    "schemas": {
      "SingleDataRequest": {
        "required": [
          "companyIdentifier",
          "dataType",
          "reportingPeriods"
        ],
        "type": "object",
        "properties": {
          "companyIdentifier": {
            "type": "string",
            "example": "DE0005190003"
          },
          "dataType": {
            "type": "string",
            "example": "p2p",
            "enum": [
              "eutaxonomy-financials",
              "eutaxonomy-non-financials",
              "lksg",
              "p2p",
              "sfdr",
              "sme",
              "esg-questionnaire",
              "heimathafen"
            ]
          },
          "reportingPeriods": {
            "uniqueItems": true,
            "type": "array",
            "example": [
              "2022",
              "2023"
            ],
            "items": {
              "type": "string"
            }
          },
          "contacts": {
            "uniqueItems": true,
            "type": "array",
            "example": [
              "testuser@dataland.com"
            ],
            "items": {
              "type": "string"
            }
          },
          "message": {
            "type": "string"
          }
        }
      },
      "RequestStatus": {
        "type": "string",
        "enum": [
          "Open",
          "Answered",
          "Closed"
        ]
      },
      "StoredDataRequest": {
        "required": [
          "creationTimestamp",
          "dataRequestId",
<<<<<<< HEAD
          "datalandCompanyId",
=======
          "dataType",
>>>>>>> f2478b1b
          "lastModifiedDate",
          "messageHistory",
          "reportingPeriod",
          "requestStatus",
          "userId"
        ],
        "type": "object",
        "properties": {
          "dataRequestId": {
            "type": "string"
          },
          "userId": {
            "type": "string"
          },
          "creationTimestamp": {
            "type": "integer",
            "format": "int64"
          },
          "dataType": {
            "type": "string",
            "enum": [
              "eutaxonomy-financials",
              "eutaxonomy-non-financials",
              "lksg",
              "p2p",
              "sfdr",
              "sme",
              "esg-questionnaire",
              "heimathafen"
            ]
          },
          "reportingPeriod": {
            "type": "string"
          },
          "datalandCompanyId": {
            "type": "string"
          },
          "messageHistory": {
            "type": "array",
            "items": {
              "$ref": "#/components/schemas/StoredDataRequestMessageObject"
            }
          },
          "lastModifiedDate": {
            "type": "integer",
            "format": "int64"
          },
          "requestStatus": {
            "$ref": "#/components/schemas/RequestStatus"
          }
        }
      },
      "StoredDataRequestMessageObject": {
        "required": [
          "contacts",
          "creationTimestamp"
        ],
        "type": "object",
        "properties": {
          "contacts": {
            "uniqueItems": true,
            "type": "array",
            "items": {
              "type": "string"
            }
          },
          "message": {
            "type": "string"
          },
          "creationTimestamp": {
            "type": "integer",
            "format": "int64"
          }
        }
      },
      "BulkDataRequest": {
        "required": [
          "companyIdentifiers",
          "dataTypes",
          "reportingPeriods"
        ],
        "type": "object",
        "properties": {
          "companyIdentifiers": {
            "uniqueItems": true,
            "type": "array",
            "example": [
              "DE0005190003",
              "exampleForAnInvalidIdentifier"
            ],
            "items": {
              "type": "string"
            }
          },
          "dataTypes": {
            "uniqueItems": true,
            "type": "array",
            "example": [
              "p2p",
              "sme"
            ],
            "items": {
              "type": "string",
              "enum": [
                "eutaxonomy-financials",
                "eutaxonomy-non-financials",
                "lksg",
                "p2p",
                "sfdr",
                "sme",
                "esg-questionnaire",
                "heimathafen"
              ]
            }
          },
          "reportingPeriods": {
            "uniqueItems": true,
            "type": "array",
            "example": [
              "2022",
              "2023"
            ],
            "items": {
              "type": "string"
            }
          }
        }
      },
      "BulkDataRequestResponse": {
        "required": [
          "acceptedCompanyIdentifiers",
          "message",
          "rejectedCompanyIdentifiers"
        ],
        "type": "object",
        "properties": {
          "message": {
            "type": "string"
          },
          "rejectedCompanyIdentifiers": {
            "type": "array",
            "items": {
              "type": "string"
            }
          },
          "acceptedCompanyIdentifiers": {
            "type": "array",
            "items": {
              "type": "string"
            }
          }
        }
      },
      "AggregatedDataRequest": {
        "required": [
          "count",
          "datalandCompanyId",
          "requestStatus"
        ],
        "type": "object",
        "properties": {
          "dataType": {
            "type": "string",
            "enum": [
              "eutaxonomy-financials",
              "eutaxonomy-non-financials",
              "lksg",
              "p2p",
              "sfdr",
              "sme",
              "esg-questionnaire",
              "heimathafen"
            ]
          },
          "reportingPeriod": {
            "type": "string"
          },
          "datalandCompanyId": {
            "type": "string"
          },
          "requestStatus": {
            "$ref": "#/components/schemas/RequestStatus"
          },
          "count": {
            "type": "integer",
            "format": "int64"
          }
        }
      },
      "Link": {
        "type": "object",
        "properties": {
          "href": {
            "type": "string"
          },
          "templated": {
            "type": "boolean"
          }
        }
      },
      "ErrorDetails": {
        "required": [
          "errorType",
          "httpStatus",
          "message",
          "summary"
        ],
        "type": "object",
        "properties": {
          "errorType": {
            "type": "string"
          },
          "summary": {
            "type": "string"
          },
          "message": {
            "type": "string"
          },
          "httpStatus": {
            "type": "number"
          },
          "metaInformation": {
            "type": "object"
          }
        }
      },
      "ErrorResponse": {
        "required": [
          "errors"
        ],
        "type": "object",
        "properties": {
          "errors": {
            "type": "array",
            "items": {
              "$ref": "#/components/schemas/ErrorDetails"
            }
          }
        }
      }
    },
    "securitySchemes": {
      "default-bearer-auth": {
        "type": "http",
        "in": "header",
        "scheme": "bearer"
      },
      "default-oauth": {
        "type": "oauth2",
        "flows": {
          "authorizationCode": {
            "authorizationUrl": "/keycloak/realms/datalandsecurity/protocol/openid-connect/auth",
            "tokenUrl": "/keycloak/realms/datalandsecurity/protocol/openid-connect/token",
            "scopes": {}
          }
        }
      }
    }
  }
}<|MERGE_RESOLUTION|>--- conflicted
+++ resolved
@@ -264,7 +264,7 @@
             }
           },
           {
-            "name": "datalandCompanyId",
+            "name": "dataRequestCompanyIdentifierValue",
             "in": "query",
             "required": false,
             "schema": {
@@ -809,6 +809,16 @@
           }
         }
       },
+      "DataRequestCompanyIdentifierType": {
+        "type": "string",
+        "enum": [
+          "Lei",
+          "Isin",
+          "PermId",
+          "MultipleRegexMatches",
+          "DatalandCompanyId"
+        ]
+      },
       "RequestStatus": {
         "type": "string",
         "enum": [
@@ -820,12 +830,10 @@
       "StoredDataRequest": {
         "required": [
           "creationTimestamp",
+          "dataRequestCompanyIdentifierType",
+          "dataRequestCompanyIdentifierValue",
           "dataRequestId",
-<<<<<<< HEAD
-          "datalandCompanyId",
-=======
           "dataType",
->>>>>>> f2478b1b
           "lastModifiedDate",
           "messageHistory",
           "reportingPeriod",
@@ -860,7 +868,10 @@
           "reportingPeriod": {
             "type": "string"
           },
-          "datalandCompanyId": {
+          "dataRequestCompanyIdentifierType": {
+            "$ref": "#/components/schemas/DataRequestCompanyIdentifierType"
+          },
+          "dataRequestCompanyIdentifierValue": {
             "type": "string"
           },
           "messageHistory": {
@@ -982,7 +993,8 @@
       "AggregatedDataRequest": {
         "required": [
           "count",
-          "datalandCompanyId",
+          "dataRequestCompanyIdentifierType",
+          "dataRequestCompanyIdentifierValue",
           "requestStatus"
         ],
         "type": "object",
@@ -1003,7 +1015,10 @@
           "reportingPeriod": {
             "type": "string"
           },
-          "datalandCompanyId": {
+          "dataRequestCompanyIdentifierType": {
+            "$ref": "#/components/schemas/DataRequestCompanyIdentifierType"
+          },
+          "dataRequestCompanyIdentifierValue": {
             "type": "string"
           },
           "requestStatus": {
