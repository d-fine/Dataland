{
  "openapi": "3.0.1",
  "info": {
    "title": "Dataland Community Manager API documentation",
    "version": "1.0.0"
  },
  "servers": [
    {
      "url": "/community"
    }
  ],
  "tags": [
    {
      "name": "Actuator",
      "description": "Monitor and interact",
      "externalDocs": {
        "description": "Spring Boot Actuator Web API Documentation",
        "url": "https://docs.spring.io/spring-boot/docs/current/actuator-api/html/"
      }
    }
  ],
  "paths": {
    "/requests/single": {
      "post": {
        "tags": [
          "request-controller"
        ],
        "summary": "Send a single request",
        "description": "A single of data requests for specific frameworks and companies is being sent.",
        "operationId": "postSingleDataRequest",
        "requestBody": {
          "content": {
            "application/json": {
              "schema": {
                "$ref": "#/components/schemas/SingleDataRequest"
              }
            }
          },
          "required": true
        },
        "responses": {
          "200": {
            "description": "Successfully processed a single data request.",
            "content": {
              "application/json": {
                "schema": {
                  "type": "array",
                  "items": {
                    "$ref": "#/components/schemas/StoredDataRequest"
                  }
                }
              }
            }
          },
          "default": {
            "description": "An error occurred",
            "content": {
              "application/json": {
                "schema": {
                  "$ref": "#/components/schemas/ErrorResponse"
                }
              }
            }
          },
          "401": {
            "description": "Unauthorized",
            "headers": {
              "WWW-Authenticate": {
                "schema": {
                  "type": "string"
                }
              }
            }
          }
        },
        "security": [
          {
            "default-oauth": []
          },
          {
            "default-bearer-auth": []
          }
        ]
      }
    },
    "/requests/bulk": {
      "post": {
        "tags": [
          "request-controller"
        ],
        "summary": "Send a bulk request",
        "description": "A bulk of data requests for specific frameworks and companies is being sent.",
        "operationId": "postBulkDataRequest",
        "requestBody": {
          "content": {
            "application/json": {
              "schema": {
                "$ref": "#/components/schemas/BulkDataRequest"
              }
            }
          },
          "required": true
        },
        "responses": {
          "200": {
            "description": "Successfully processed a bulk of data requests.",
            "content": {
              "application/json": {
                "schema": {
                  "$ref": "#/components/schemas/BulkDataRequestResponse"
                }
              }
            }
          },
          "default": {
            "description": "An error occurred",
            "content": {
              "application/json": {
                "schema": {
                  "$ref": "#/components/schemas/ErrorResponse"
                }
              }
            }
          },
          "401": {
            "description": "Unauthorized",
            "headers": {
              "WWW-Authenticate": {
                "schema": {
                  "type": "string"
                }
              }
            }
          }
        },
        "security": [
          {
            "default-oauth": []
          },
          {
            "default-bearer-auth": []
          }
        ]
      }
    },
    "/requests/{dataRequestId}/requestStatus": {
      "patch": {
        "tags": [
          "request-controller"
        ],
        "summary": "Update status of data request.",
        "description": "Updates status of data request given data request id.",
        "operationId": "patchDataRequest",
        "parameters": [
          {
            "name": "dataRequestId",
            "in": "path",
            "required": true,
            "schema": {
              "type": "string",
              "format": "uuid"
            }
          },
          {
            "name": "requestStatus",
            "in": "query",
            "required": true,
            "schema": {
              "$ref": "#/components/schemas/RequestStatus"
            }
          }
        ],
        "responses": {
          "200": {
            "description": "Successfully patched data request.",
            "content": {
              "application/json": {
                "schema": {
                  "$ref": "#/components/schemas/StoredDataRequest"
                }
              }
            }
          },
          "default": {
            "description": "An error occurred",
            "content": {
              "application/json": {
                "schema": {
                  "$ref": "#/components/schemas/ErrorResponse"
                }
              }
            }
          },
          "401": {
            "description": "Unauthorized",
            "headers": {
              "WWW-Authenticate": {
                "schema": {
                  "type": "string"
                }
              }
            }
          }
        },
        "security": [
          {
            "default-oauth": []
          },
          {
            "default-bearer-auth": []
          }
        ]
      }
    },
    "/requests": {
      "get": {
        "tags": [
          "request-controller"
        ],
        "summary": "Get all stored data requests based on filters.",
        "description": "Gets all the stored data request based on filters.",
        "operationId": "getDataRequests",
        "parameters": [
          {
            "name": "dataType",
            "in": "query",
            "required": false,
            "schema": {
              "type": "string",
              "enum": [
                "eutaxonomy-financials",
                "eutaxonomy-non-financials",
                "lksg",
                "p2p",
                "sfdr",
                "sme",
                "esg-questionnaire",
                "heimathafen"
              ]
            }
          },
          {
            "name": "userId",
            "in": "query",
            "required": false,
            "schema": {
              "type": "string"
            }
          },
          {
            "name": "requestStatus",
            "in": "query",
            "required": false,
            "schema": {
              "$ref": "#/components/schemas/RequestStatus"
            }
          },
          {
            "name": "reportingPeriod",
            "in": "query",
            "required": false,
            "schema": {
              "type": "string"
            }
          },
          {
            "name": "datalandCompanyId",
            "in": "query",
            "required": false,
            "schema": {
              "type": "string"
            }
          }
        ],
        "responses": {
          "200": {
            "description": "Successfully retrieved data requests",
            "content": {
              "application/json": {
                "schema": {
                  "type": "array",
                  "items": {
                    "$ref": "#/components/schemas/StoredDataRequest"
                  }
                }
              }
            }
          },
          "default": {
            "description": "An error occurred",
            "content": {
              "application/json": {
                "schema": {
                  "$ref": "#/components/schemas/ErrorResponse"
                }
              }
            }
          },
          "401": {
            "description": "Unauthorized",
            "headers": {
              "WWW-Authenticate": {
                "schema": {
                  "type": "string"
                }
              }
            }
          }
        },
        "security": [
          {
            "default-oauth": []
          },
          {
            "default-bearer-auth": []
          }
        ]
      }
    },
    "/requests/{dataRequestId}": {
      "get": {
        "tags": [
          "request-controller"
        ],
        "summary": "Gets a stored data request for a given ID.",
        "description": "Gets the stored data request corresponding to the provided data request ID.",
        "operationId": "getDataRequestById",
        "parameters": [
          {
            "name": "dataRequestId",
            "in": "path",
            "required": true,
            "schema": {
              "type": "string",
              "format": "uuid"
            }
          }
        ],
        "responses": {
          "200": {
            "description": "Successfully retrieved data request for the provided ID.",
            "content": {
              "application/json": {
                "schema": {
                  "$ref": "#/components/schemas/StoredDataRequest"
                }
              }
            }
          },
          "default": {
            "description": "An error occurred",
            "content": {
              "application/json": {
                "schema": {
                  "$ref": "#/components/schemas/ErrorResponse"
                }
              }
            }
          },
          "401": {
            "description": "Unauthorized",
            "headers": {
              "WWW-Authenticate": {
                "schema": {
                  "type": "string"
                }
              }
            }
          }
        },
        "security": [
          {
            "default-oauth": []
          },
          {
            "default-bearer-auth": []
          }
        ]
      }
    },
    "/requests/user": {
      "get": {
        "tags": [
          "request-controller"
        ],
        "summary": "Get all stored data requests of the user making the request.",
        "description": "Gets all the stored data request created by the user who is making the request.",
        "operationId": "getDataRequestsForUser",
        "responses": {
          "200": {
            "description": "Successfully retrieved data requests for the user.",
            "content": {
              "application/json": {
                "schema": {
                  "type": "array",
                  "items": {
                    "$ref": "#/components/schemas/StoredDataRequest"
                  }
                }
              }
            }
          },
          "default": {
            "description": "An error occurred",
            "content": {
              "application/json": {
                "schema": {
                  "$ref": "#/components/schemas/ErrorResponse"
                }
              }
            }
          },
          "401": {
            "description": "Unauthorized",
            "headers": {
              "WWW-Authenticate": {
                "schema": {
                  "type": "string"
                }
              }
            }
          }
        },
        "security": [
          {
            "default-oauth": []
          },
          {
            "default-bearer-auth": []
          }
        ]
      }
    },
    "/requests/aggregated": {
      "get": {
        "tags": [
          "request-controller"
        ],
        "summary": "Get aggregated data requests.",
        "description": "Gets all data requests that match the given filters, while aggregating userIDs.",
        "operationId": "getAggregatedDataRequests",
        "parameters": [
          {
            "name": "identifierValue",
            "in": "query",
            "required": false,
            "schema": {
              "type": "string"
            }
          },
          {
            "name": "dataTypes",
            "in": "query",
            "required": false,
            "schema": {
              "uniqueItems": true,
              "type": "array",
              "items": {
                "type": "string",
                "enum": [
                  "eutaxonomy-financials",
                  "eutaxonomy-non-financials",
                  "lksg",
                  "p2p",
                  "sfdr",
                  "sme",
                  "esg-questionnaire",
                  "heimathafen"
                ]
              }
            }
          },
          {
            "name": "reportingPeriod",
            "in": "query",
            "required": false,
            "schema": {
              "type": "string"
            }
          },
          {
            "name": "status",
            "in": "query",
            "required": false,
            "schema": {
              "$ref": "#/components/schemas/RequestStatus"
            }
          }
        ],
        "responses": {
          "200": {
            "description": "Successfully retrieved aggregated data requests.",
            "content": {
              "application/json": {
                "schema": {
                  "type": "array",
                  "items": {
                    "$ref": "#/components/schemas/AggregatedDataRequest"
                  }
                }
              }
            }
          },
          "default": {
            "description": "An error occurred",
            "content": {
              "application/json": {
                "schema": {
                  "$ref": "#/components/schemas/ErrorResponse"
                }
              }
            }
          },
          "401": {
            "description": "Unauthorized",
            "headers": {
              "WWW-Authenticate": {
                "schema": {
                  "type": "string"
                }
              }
            }
          }
        },
        "security": [
          {
            "default-oauth": []
          },
          {
            "default-bearer-auth": []
          }
        ]
      }
    },
    "/actuator": {
      "get": {
        "tags": [
          "Actuator"
        ],
        "summary": "Actuator root web endpoint",
        "operationId": "links",
        "responses": {
          "200": {
            "description": "OK",
            "content": {
              "application/vnd.spring-boot.actuator.v3+json": {
                "schema": {
                  "type": "object",
                  "additionalProperties": {
                    "type": "object",
                    "additionalProperties": {
                      "$ref": "#/components/schemas/Link"
                    }
                  }
                }
              },
              "application/vnd.spring-boot.actuator.v2+json": {
                "schema": {
                  "type": "object",
                  "additionalProperties": {
                    "type": "object",
                    "additionalProperties": {
                      "$ref": "#/components/schemas/Link"
                    }
                  }
                }
              },
              "application/json": {
                "schema": {
                  "type": "object",
                  "additionalProperties": {
                    "type": "object",
                    "additionalProperties": {
                      "$ref": "#/components/schemas/Link"
                    }
                  }
                }
              }
            }
          },
          "default": {
            "description": "An error occurred",
            "content": {
              "application/json": {
                "schema": {
                  "$ref": "#/components/schemas/ErrorResponse"
                }
              }
            }
          },
          "401": {
            "description": "Unauthorized",
            "headers": {
              "WWW-Authenticate": {
                "schema": {
                  "type": "string"
                }
              }
            }
          }
        }
      }
    },
    "/actuator/info": {
      "get": {
        "tags": [
          "Actuator"
        ],
        "summary": "Actuator web endpoint \u0027info\u0027",
        "operationId": "info",
        "responses": {
          "200": {
            "description": "OK",
            "content": {
              "application/vnd.spring-boot.actuator.v3+json": {
                "schema": {
                  "type": "object"
                }
              },
              "application/vnd.spring-boot.actuator.v2+json": {
                "schema": {
                  "type": "object"
                }
              },
              "application/json": {
                "schema": {
                  "type": "object"
                }
              }
            }
          },
          "default": {
            "description": "An error occurred",
            "content": {
              "application/json": {
                "schema": {
                  "$ref": "#/components/schemas/ErrorResponse"
                }
              }
            }
          },
          "401": {
            "description": "Unauthorized",
            "headers": {
              "WWW-Authenticate": {
                "schema": {
                  "type": "string"
                }
              }
            }
          }
        }
      }
    },
    "/actuator/health": {
      "get": {
        "tags": [
          "Actuator"
        ],
        "summary": "Actuator web endpoint \u0027health\u0027",
        "operationId": "health",
        "responses": {
          "200": {
            "description": "OK",
            "content": {
              "application/vnd.spring-boot.actuator.v3+json": {
                "schema": {
                  "type": "object"
                }
              },
              "application/vnd.spring-boot.actuator.v2+json": {
                "schema": {
                  "type": "object"
                }
              },
              "application/json": {
                "schema": {
                  "type": "object"
                }
              }
            }
          },
          "default": {
            "description": "An error occurred",
            "content": {
              "application/json": {
                "schema": {
                  "$ref": "#/components/schemas/ErrorResponse"
                }
              }
            }
          },
          "401": {
            "description": "Unauthorized",
            "headers": {
              "WWW-Authenticate": {
                "schema": {
                  "type": "string"
                }
              }
            }
          }
        }
      }
    },
    "/actuator/health/**": {
      "get": {
        "tags": [
          "Actuator"
        ],
        "summary": "Actuator web endpoint \u0027health-path\u0027",
        "operationId": "health-path",
        "responses": {
          "200": {
            "description": "OK",
            "content": {
              "application/vnd.spring-boot.actuator.v3+json": {
                "schema": {
                  "type": "object"
                }
              },
              "application/vnd.spring-boot.actuator.v2+json": {
                "schema": {
                  "type": "object"
                }
              },
              "application/json": {
                "schema": {
                  "type": "object"
                }
              }
            }
          },
          "default": {
            "description": "An error occurred",
            "content": {
              "application/json": {
                "schema": {
                  "$ref": "#/components/schemas/ErrorResponse"
                }
              }
            }
          },
          "401": {
            "description": "Unauthorized",
            "headers": {
              "WWW-Authenticate": {
                "schema": {
                  "type": "string"
                }
              }
            }
          }
        }
      }
    }
  },
  "components": {
    "schemas": {
      "SingleDataRequest": {
        "required": [
          "companyIdentifier",
          "frameworkName",
          "listOfReportingPeriods"
        ],
        "type": "object",
        "properties": {
          "companyIdentifier": {
            "type": "string",
            "example": "DE0005190003"
          },
          "frameworkName": {
            "type": "string",
            "example": "p2p",
            "enum": [
              "eutaxonomy-financials",
              "eutaxonomy-non-financials",
              "lksg",
              "p2p",
              "sfdr",
              "sme",
              "esg-questionnaire",
              "heimathafen"
            ]
          },
          "listOfReportingPeriods": {
            "type": "array",
            "example": [
              "2022",
              "2023"
            ],
            "items": {
              "type": "string"
            }
          },
          "contactList": {
            "type": "array",
            "example": [
              "testuser@dataland.com"
            ],
            "items": {
              "type": "string"
            }
          },
          "message": {
            "type": "string"
          }
        }
      },
      "RequestStatus": {
        "type": "string",
        "enum": [
          "Open",
          "Answered",
          "Closed"
        ]
      },
      "StoredDataRequest": {
        "required": [
          "creationTimestamp",
          "dataRequestId",
          "datalandCompanyId",
          "lastModifiedDate",
          "messageHistory",
          "reportingPeriod",
          "requestStatus",
          "userId"
        ],
        "type": "object",
        "properties": {
          "dataRequestId": {
            "type": "string"
          },
          "userId": {
            "type": "string"
          },
          "creationTimestamp": {
            "type": "integer",
            "format": "int64"
          },
          "dataType": {
            "type": "string",
            "enum": [
              "eutaxonomy-financials",
              "eutaxonomy-non-financials",
              "lksg",
              "p2p",
              "sfdr",
              "sme",
              "esg-questionnaire",
              "heimathafen"
            ]
          },
          "reportingPeriod": {
            "type": "string"
          },
          "datalandCompanyId": {
            "type": "string"
          },
          "messageHistory": {
            "type": "array",
            "items": {
              "$ref": "#/components/schemas/StoredDataRequestMessageObject"
            }
          },
          "lastModifiedDate": {
            "type": "integer",
            "format": "int64"
          },
          "requestStatus": {
            "$ref": "#/components/schemas/RequestStatus"
          }
        }
      },
      "StoredDataRequestMessageObject": {
        "required": [
          "contactList"
        ],
        "type": "object",
        "properties": {
          "contactList": {
            "type": "array",
            "items": {
              "type": "string"
            }
          },
          "message": {
            "type": "string"
          },
          "lastModifiedDate": {
            "type": "integer",
            "format": "int64"
          }
        }
      },
      "BulkDataRequest": {
        "required": [
          "listOfCompanyIdentifiers",
          "listOfFrameworkNames",
          "listOfReportingPeriods"
        ],
        "type": "object",
        "properties": {
          "listOfCompanyIdentifiers": {
            "type": "array",
            "example": [
              "DE0005190003",
              "exampleForAnInvalidIdentifier"
            ],
            "items": {
              "type": "string"
            }
          },
          "listOfFrameworkNames": {
            "type": "array",
            "example": [
              "p2p",
              "sme"
            ],
            "items": {
              "type": "string",
              "enum": [
                "eutaxonomy-financials",
                "eutaxonomy-non-financials",
                "lksg",
                "p2p",
                "sfdr",
                "sme",
                "esg-questionnaire",
                "heimathafen"
              ]
            }
          },
          "listOfReportingPeriods": {
            "type": "array",
            "example": [
              "2022",
              "2023"
            ],
            "items": {
              "type": "string"
            }
          }
        }
      },
      "BulkDataRequestResponse": {
        "required": [
          "acceptedCompanyIdentifiers",
          "message",
          "rejectedCompanyIdentifiers"
        ],
        "type": "object",
        "properties": {
          "message": {
            "type": "string"
          },
          "rejectedCompanyIdentifiers": {
            "type": "array",
            "items": {
              "type": "string"
            }
          },
          "acceptedCompanyIdentifiers": {
            "type": "array",
            "items": {
              "type": "string"
            }
          }
        }
      },
      "AggregatedDataRequest": {
        "required": [
          "count",
<<<<<<< HEAD
          "datalandCompanyId"
=======
          "dataRequestCompanyIdentifierType",
          "dataRequestCompanyIdentifierValue",
          "requestStatus"
>>>>>>> 275a4e30
        ],
        "type": "object",
        "properties": {
          "dataType": {
            "type": "string",
            "enum": [
              "eutaxonomy-financials",
              "eutaxonomy-non-financials",
              "lksg",
              "p2p",
              "sfdr",
              "sme",
              "esg-questionnaire",
              "heimathafen"
            ]
          },
          "reportingPeriod": {
            "type": "string"
          },
          "datalandCompanyId": {
            "type": "string"
          },
          "requestStatus": {
            "$ref": "#/components/schemas/RequestStatus"
          },
          "count": {
            "type": "integer",
            "format": "int64"
          }
        }
      },
      "Link": {
        "type": "object",
        "properties": {
          "href": {
            "type": "string"
          },
          "templated": {
            "type": "boolean"
          }
        }
      },
      "ErrorDetails": {
        "required": [
          "errorType",
          "httpStatus",
          "message",
          "summary"
        ],
        "type": "object",
        "properties": {
          "errorType": {
            "type": "string"
          },
          "summary": {
            "type": "string"
          },
          "message": {
            "type": "string"
          },
          "httpStatus": {
            "type": "number"
          },
          "metaInformation": {
            "type": "object"
          }
        }
      },
      "ErrorResponse": {
        "required": [
          "errors"
        ],
        "type": "object",
        "properties": {
          "errors": {
            "type": "array",
            "items": {
              "$ref": "#/components/schemas/ErrorDetails"
            }
          }
        }
      }
    },
    "securitySchemes": {
      "default-bearer-auth": {
        "type": "http",
        "in": "header",
        "scheme": "bearer"
      },
      "default-oauth": {
        "type": "oauth2",
        "flows": {
          "authorizationCode": {
            "authorizationUrl": "/keycloak/realms/datalandsecurity/protocol/openid-connect/auth",
            "tokenUrl": "/keycloak/realms/datalandsecurity/protocol/openid-connect/token",
            "scopes": {}
          }
        }
      }
    }
  }
}<|MERGE_RESOLUTION|>--- conflicted
+++ resolved
@@ -971,13 +971,8 @@
       "AggregatedDataRequest": {
         "required": [
           "count",
-<<<<<<< HEAD
-          "datalandCompanyId"
-=======
-          "dataRequestCompanyIdentifierType",
-          "dataRequestCompanyIdentifierValue",
+          "datalandCompanyId",
           "requestStatus"
->>>>>>> 275a4e30
         ],
         "type": "object",
         "properties": {
