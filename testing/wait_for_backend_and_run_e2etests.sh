--- conflicted
+++ resolved
@@ -8,8 +8,4 @@
 set -ex
 timeout 240 sh -c "while ! curl http://proxy:80/api/actuator/health/ping 2>/dev/null | grep -q UP; do echo 'backend server not yet there - retrying in 1s'; sleep 1; done; echo 'backend server responded'"
 timeout 1500 sh -c "while ! curl http://proxy:80/api/actuator/health/skyminderDummyServer 2>/dev/null | grep -q UP; do echo 'skyminder dummy server not yet there - retrying in 1s'; sleep 1; done; echo 'skyminder dummy server responded'"
-<<<<<<< HEAD
-./gradlew :dataland-e2etests:test :dataland-frontend:generateAPIClientFrontend :dataland-frontend:npm_run_testpipeline --no-daemon
-=======
-./gradlew :dataland-e2etests:test :dataland-frontend:npm_run_testpipeline
->>>>>>> 96c0e3bd
+./gradlew :dataland-e2etests:test :dataland-frontend:npm_run_testpipeline --no-daemon