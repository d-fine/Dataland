--- conflicted
+++ resolved
@@ -3,11 +3,6 @@
 # It ensures that the e2e-test do not fail due to unreachable services.
 
 set -ex
-<<<<<<< HEAD
-timeout 240 sh -c "while ! curl http://proxy:80/api/actuator/health/ping 2>/dev/null | grep -q UP; do echo 'backend server not yet there - retrying in 1s'; sleep 1; done; echo 'backend server responded'"
-timeout 240 sh -c "while ! curl http://proxy:80/api/actuator/health/skyminderDummyServer 2>/dev/null | grep -q UP; do echo 'skyminder dummy server not yet there - retrying in 1s'; sleep 1; done; echo 'skyminder dummy server responded'"
-timeout 240 sh -c "while ! curl http://proxy:80/api/actuator/health/edcDummyServer 2>/dev/null | grep -q UP; do echo 'edc dummy server not yet there - retrying in 1s'; sleep 1; done; echo 'edc dummy server responded'"
-=======
 
 is_infrastructure_up () {
   declare -A services
@@ -24,5 +19,4 @@
 }
 export -f is_infrastructure_up
 timeout 240 bash -c "while ! is_infrastructure_up; do echo 'infrastructure not yet completely there - retrying in 1s'; sleep 1; done; echo 'infrastructure up!'"
->>>>>>> 27df49c2
 ./gradlew :dataland-e2etests:test :dataland-frontend:npm_run_testpipeline --no-daemon