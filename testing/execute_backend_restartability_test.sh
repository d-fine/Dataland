--- conflicted
+++ resolved
@@ -1,13 +1,6 @@
 #!/bin/bash
 set -euxo pipefail
 source "$(dirname "$0")/authorisation_tools.sh"
-<<<<<<< HEAD
-CYPRESS_TEST_GROUP=101 ./testing/execute_e2e_tests.sh
-api_key=$(getApiKeyWithUsernamePassword data_reader "$KEYCLOAK_READER_PASSWORD" "https://localhost" "local-dev.dataland.com")
-if [[ ! "$api_key" =~ "^Unable to extract token" ]]; then
-  $jwt
-  exit 1
-=======
 source "$(dirname "$0")/../deployment/docker_utils.sh"
 CYPRESS_TEST_GROUP=101 ./testing/execute_e2e_tests.sh
 timeout 240 bash -c "wait_for_service_name_list_to_be_healthy api-key-manager backend-db"
@@ -16,7 +9,6 @@
 if [[ "$api_key" =~ "^Unable to extract token" ]]; then
   echo $api_key
   return 1
->>>>>>> 25345234
 fi
 curl -X 'GET' \
   'https://localhost/api/companies' \
@@ -26,10 +18,7 @@
   --insecure
 docker compose --project-name dala-e2e-test --profile testing down
 CYPRESS_TEST_GROUP=102 CYPRESS_SINGLE_POPULATE="true" CYPRESS_AWAIT_PREPOPULATION_RETRIES=3 ./testing/execute_e2e_tests.sh
-<<<<<<< HEAD
-=======
 timeout 240 bash -c "wait_for_service_name_list_to_be_healthy api-key-manager backend-db"
->>>>>>> 25345234
 curl -X 'GET' \
   'https://localhost/api/companies' \
   -H 'accept: application/json' \
