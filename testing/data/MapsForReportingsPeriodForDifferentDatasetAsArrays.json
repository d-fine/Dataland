{
	"eutaxonomy-financials": [
		[
			"2015",
			{
<<<<<<< HEAD
				"dataId": "2bc417fa-a227-4e70-a0ed-419da83728a5",
				"companyId": "646c0610-1be8-4874-8f15-32339da22a5e",
=======
				"dataId": "7751acc3-05c2-477c-8005-fecae14c87f7",
				"companyId": "b27af34d-72c6-4972-91d9-47ec40bae2c7",
>>>>>>> c5f9f1a1
				"dataType": "eutaxonomy-financials",
				"reportingPeriod": "2015",
				"currentlyActive": true,
				"qaStatus": "Accepted",
<<<<<<< HEAD
				"uploadTime": 4594365324328960,
=======
				"uploadTime": 6354972249686016,
>>>>>>> c5f9f1a1
				"uploaderUserId": null
			}
		],
		[
			"2016",
			{
<<<<<<< HEAD
				"dataId": "19f4565f-222b-4311-a8d9-14c5f192fa16",
				"companyId": "646c0610-1be8-4874-8f15-32339da22a5e",
=======
				"dataId": "0b728d1b-f47c-49f6-a09a-e65d87a7aba2",
				"companyId": "b27af34d-72c6-4972-91d9-47ec40bae2c7",
>>>>>>> c5f9f1a1
				"dataType": "eutaxonomy-financials",
				"reportingPeriod": "2016",
				"currentlyActive": true,
				"qaStatus": "Accepted",
<<<<<<< HEAD
				"uploadTime": 4537322901078016,
=======
				"uploadTime": 1299100886630400,
>>>>>>> c5f9f1a1
				"uploaderUserId": null
			}
		]
	],
	"lksg": [
		[
			"2021",
			{
<<<<<<< HEAD
				"dataId": "c524bfde-cb56-4620-beba-a896135ab11c",
				"companyId": "646c0610-1be8-4874-8f15-32339da22a5e",
=======
				"dataId": "dabae237-80e0-4a90-a090-8b3d4233dfe1",
				"companyId": "b27af34d-72c6-4972-91d9-47ec40bae2c7",
>>>>>>> c5f9f1a1
				"dataType": "lksg",
				"reportingPeriod": "2021",
				"currentlyActive": true,
				"qaStatus": "Accepted",
<<<<<<< HEAD
				"uploadTime": 3494209791197184,
=======
				"uploadTime": 5395497506308096,
>>>>>>> c5f9f1a1
				"uploaderUserId": null
			}
		],
		[
			"2022",
			{
<<<<<<< HEAD
				"dataId": "a4d76284-17bc-4d47-b827-1c58d13cc8a7",
				"companyId": "646c0610-1be8-4874-8f15-32339da22a5e",
=======
				"dataId": "cc5f2d51-94af-4ca9-b5f1-9deb6c623d84",
				"companyId": "b27af34d-72c6-4972-91d9-47ec40bae2c7",
>>>>>>> c5f9f1a1
				"dataType": "lksg",
				"reportingPeriod": "2022",
				"currentlyActive": true,
				"qaStatus": "Accepted",
<<<<<<< HEAD
				"uploadTime": 3307405454606336,
=======
				"uploadTime": 1103787706023936,
>>>>>>> c5f9f1a1
				"uploaderUserId": null
			}
		]
	]
}<|MERGE_RESOLUTION|>--- conflicted
+++ resolved
@@ -3,44 +3,26 @@
 		[
 			"2015",
 			{
-<<<<<<< HEAD
-				"dataId": "2bc417fa-a227-4e70-a0ed-419da83728a5",
-				"companyId": "646c0610-1be8-4874-8f15-32339da22a5e",
-=======
 				"dataId": "7751acc3-05c2-477c-8005-fecae14c87f7",
 				"companyId": "b27af34d-72c6-4972-91d9-47ec40bae2c7",
->>>>>>> c5f9f1a1
 				"dataType": "eutaxonomy-financials",
 				"reportingPeriod": "2015",
 				"currentlyActive": true,
 				"qaStatus": "Accepted",
-<<<<<<< HEAD
-				"uploadTime": 4594365324328960,
-=======
 				"uploadTime": 6354972249686016,
->>>>>>> c5f9f1a1
 				"uploaderUserId": null
 			}
 		],
 		[
 			"2016",
 			{
-<<<<<<< HEAD
-				"dataId": "19f4565f-222b-4311-a8d9-14c5f192fa16",
-				"companyId": "646c0610-1be8-4874-8f15-32339da22a5e",
-=======
 				"dataId": "0b728d1b-f47c-49f6-a09a-e65d87a7aba2",
 				"companyId": "b27af34d-72c6-4972-91d9-47ec40bae2c7",
->>>>>>> c5f9f1a1
 				"dataType": "eutaxonomy-financials",
 				"reportingPeriod": "2016",
 				"currentlyActive": true,
 				"qaStatus": "Accepted",
-<<<<<<< HEAD
-				"uploadTime": 4537322901078016,
-=======
 				"uploadTime": 1299100886630400,
->>>>>>> c5f9f1a1
 				"uploaderUserId": null
 			}
 		]
@@ -49,44 +31,26 @@
 		[
 			"2021",
 			{
-<<<<<<< HEAD
-				"dataId": "c524bfde-cb56-4620-beba-a896135ab11c",
-				"companyId": "646c0610-1be8-4874-8f15-32339da22a5e",
-=======
 				"dataId": "dabae237-80e0-4a90-a090-8b3d4233dfe1",
 				"companyId": "b27af34d-72c6-4972-91d9-47ec40bae2c7",
->>>>>>> c5f9f1a1
 				"dataType": "lksg",
 				"reportingPeriod": "2021",
 				"currentlyActive": true,
 				"qaStatus": "Accepted",
-<<<<<<< HEAD
-				"uploadTime": 3494209791197184,
-=======
 				"uploadTime": 5395497506308096,
->>>>>>> c5f9f1a1
 				"uploaderUserId": null
 			}
 		],
 		[
 			"2022",
 			{
-<<<<<<< HEAD
-				"dataId": "a4d76284-17bc-4d47-b827-1c58d13cc8a7",
-				"companyId": "646c0610-1be8-4874-8f15-32339da22a5e",
-=======
 				"dataId": "cc5f2d51-94af-4ca9-b5f1-9deb6c623d84",
 				"companyId": "b27af34d-72c6-4972-91d9-47ec40bae2c7",
->>>>>>> c5f9f1a1
 				"dataType": "lksg",
 				"reportingPeriod": "2022",
 				"currentlyActive": true,
 				"qaStatus": "Accepted",
-<<<<<<< HEAD
-				"uploadTime": 3307405454606336,
-=======
 				"uploadTime": 1103787706023936,
->>>>>>> c5f9f1a1
 				"uploaderUserId": null
 			}
 		]
