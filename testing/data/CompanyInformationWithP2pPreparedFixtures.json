--- conflicted
+++ resolved
@@ -2,35 +2,6 @@
 	{
 		"companyInformation": {
 			"companyName": "six-p2p-data-sets-in-different-years",
-<<<<<<< HEAD
-			"headquarters": "Blandaworth",
-			"sector": "e-markets",
-			"identifiers": {
-				"Lei": [],
-				"Isin": [
-					"qnHlK4k9v9FX"
-				],
-				"PermId": [
-					"O47JnOgx8z"
-				],
-				"Ticker": [],
-				"Duns": [],
-				"VatNumber": [
-					"6MDLjfIUP"
-				],
-				"CompanyRegistrationNumber": [
-					"pYmZCbub8wDcnD8"
-				]
-			},
-			"countryCode": "SV",
-			"companyAlternativeNames": [
-				"Hand, Langosh and Fay",
-				"Lubowitz - Kshlerin",
-				"Pfannerstill - Smitham",
-				"Rolfson Inc"
-			],
-			"companyLegalForm": "Limited Liability Partnership (LLP)",
-=======
 			"headquarters": "South Amelia",
 			"headquartersPostalCode": "25227-8771",
 			"identifiers": {
@@ -56,7 +27,6 @@
 			],
 			"companyLegalForm": "Sole Trader",
 			"website": "https://cheery-dad.biz",
->>>>>>> 3509b2c5
 			"isTeaserCompany": false
 		},
 		"t": {
@@ -78,24 +48,6 @@
 					]
 				},
 				"governance": {
-<<<<<<< HEAD
-					"organisationalResponsibilityForParisCompatibility": "Yes",
-					"parisCompatibilityInAverageRemuneration": 0.4895,
-					"shareOfEmployeesTrainedOnParisCompatibility": 0.3904,
-					"upstreamSupplierEngagementStrategy": "No",
-					"upstreamSupplierProcurementPolicy": "No",
-					"policymakerEngagement": "No"
-				},
-				"climateTargets": {},
-				"emissionsPlanning": {
-					"absoluteEmissions": 91,
-					"climateActionPlan": "No",
-					"useOfInternalCarbonPrice": "No"
-				},
-				"investmentPlanning": {
-					"capexShareInGhgIntensivePlants": 0.0583,
-					"researchAndDevelopmentExpenditureForNetZeroSolutions": 0.4231
-=======
 					"parisCompatibilityInExecutiveRemuneration": 0.3088,
 					"shareOfEmployeesTrainedOnParisCompatibility": 0.3479,
 					"qualificationRequirementsOnParisCompatibility": "No",
@@ -112,54 +64,24 @@
 				},
 				"investmentPlanning": {
 					"capexShareInNetZeroSolutions": 0.4361
->>>>>>> 3509b2c5
 				}
 			},
 			"ammonia": {
 				"decarbonisation": {
-<<<<<<< HEAD
-					"energyMix": 0.4797,
-					"ccsTechnologyAdoption": 0.6385,
-					"electrification": 0.975
-=======
 					"ccsTechnologyAdoption": 0.9576,
 					"electrification": 0.1648
->>>>>>> 3509b2c5
 				},
 				"defossilisation": {}
 			},
 			"automotive": {
-<<<<<<< HEAD
-				"energy": {
-					"energyMix": 0.9384
-				},
-				"technologyValueCreation": {
-					"driveMix": 0.2964,
-					"icAndHybridEnginePhaseOutDate": "2023-12-19",
-					"futureValueCreationStrategy": "No"
-				},
-				"materials": {
-					"materialUseManagement": 0.2673
-=======
 				"energy": {},
 				"technologyValueCreation": {},
 				"materials": {
 					"useOfSecondaryMaterials": 0.2391
->>>>>>> 3509b2c5
 				}
 			},
 			"hvcPlastics": {
 				"decarbonisation": {
-<<<<<<< HEAD
-					"energyMix": 0.9335,
-					"electrification": 0.5408
-				},
-				"defossilisation": {
-					"carbonCaptureAndUseStorageTechnologies": 0.2326
-				},
-				"recycling": {
-					"chemicalRecycling": 0.7052
-=======
 					"energyMix": 0.9549,
 					"electrification": 0.4409
 				},
@@ -168,88 +90,309 @@
 				},
 				"recycling": {
 					"contributionToCircularEconomy": "Yes"
->>>>>>> 3509b2c5
 				}
 			},
 			"commercialRealEstate": {
 				"buildingEfficiency": {
-<<<<<<< HEAD
-					"buildingSpecificReburbishmentRoadmap": 0.7699,
-					"zeroEmissionBuildingShare": 0.7837
-=======
 					"buildingSpecificReburbishmentRoadmap": 0.8687
 				},
 				"energySource": {
 					"renewableHeating": 0.7974
->>>>>>> 3509b2c5
-				},
+				},
+				"technology": {
+					"useOfDistrictHeatingNetworks": "No"
+				}
+			},
+			"residentialRealEstate": {
+				"buildingEfficiency": {
+					"buildingSpecificReburbishmentRoadmap": 0.2238
+				},
+				"energySource": {
+					"renewableHeating": 0.9267
+				},
+				"technology": {
+					"useOfDistrictHeatingNetworks": "Yes"
+				}
+			},
+			"steel": {
+				"energy": {
+					"emissionIntensityOfElectricity": 6771,
+					"greenHydrogenUsage": "No"
+				},
+				"technology": {
+					"lowCarbonSteelScaleUp": 0.9463
+				}
+			},
+			"freightTransportByRoad": {
+				"technology": {
+					"icePhaseOut": "2024-09-06"
+				},
+				"energy": {}
+			},
+			"electricityGeneration": {
+				"technology": {
+					"electricityMixEmissions": 9846,
+					"coalPhaseOut": "2024-06-09"
+				}
+			},
+			"livestockFarming": {
+				"emissionsFromManureAndFertiliserAndLivestock": {
+					"compostedFermentedManure": 0.9174,
+					"emissionProofFertiliserStorage": 0.1652
+				},
+				"animalWelfare": {},
+				"animalFeed": {
+					"ownFeedPercentage": 0.97,
+					"originOfExternalFeed": "optimize magnetic architectures",
+					"excessNitrogen": 3387,
+					"cropRotation": 311,
+					"climateFriendlyProteinProduction": 0.6257
+				},
+				"energy": {
+					"renewableElectricityPercentage": 0.6726
+				}
+			},
+			"cement": {
+				"energy": {
+					"energyMix": 0.4784,
+					"fuelMix": 0.6968,
+					"compositionOfThermalInput": 0.5502
+				},
+				"technology": {
+					"electrificationOfProcessHeat": 0.5522
+				},
+				"material": {
+					"clinkerFactorReduction": 9016
+				}
+			}
+		},
+		"reportingPeriod": "2023"
+	},
+	{
+		"companyInformation": {
+			"companyName": "P2p-date-2023-04-18",
+			"headquarters": "Andersonfield",
+			"headquartersPostalCode": "37365-7997",
+			"sector": "blockchains",
+			"identifiers": {
+				"Lei": [],
+				"Isin": [
+					"ah1ZupNEZzWR",
+					"pDlrys1mJuf9"
+				],
+				"PermId": [],
+				"Ticker": [],
+				"Duns": [],
+				"VatNumber": [],
+				"CompanyRegistrationNumber": [
+					"VhOBxJJCHMcnJL1"
+				]
+			},
+			"countryCode": "MN",
+			"companyAlternativeNames": [],
+			"companyLegalForm": "AG",
+			"website": "https://stained-closet.biz/",
+			"isTeaserCompany": false
+		},
+		"t": {
+			"general": {
+				"general": {
+					"dataDate": "2023-04-18",
+					"sectors": [
+						"ElectricityGeneration",
+						"Automotive",
+						"Other"
+					]
+				},
+				"governance": {
+					"parisCompatibilityInAverageRemuneration": 0.1623,
+					"shareOfEmployeesTrainedOnParisCompatibility": 0.9621,
+					"qualificationRequirementsOnParisCompatibility": "Yes",
+					"upstreamSupplierEngagementStrategy": "No",
+					"upstreamSupplierProcurementPolicy": "No",
+					"policymakerEngagement": "No"
+				},
+				"climateTargets": {
+					"longTermScienceBasedClimateTarget": "No"
+				},
+				"emissionsPlanning": {
+					"reductionOfRelativeEmissions": 8856
+				},
+				"investmentPlanning": {
+					"capexShareInNetZeroSolutions": 0.1311,
+					"researchAndDevelopmentExpenditureForNetZeroSolutions": 0.5676
+				}
+			},
+			"automotive": {
+				"energy": {
+					"productionSiteEnergyConsumption": 7178,
+					"energyMix": 0.9119
+				},
+				"technologyValueCreation": {
+					"driveMix": 0.788,
+					"icAndHybridEnginePhaseOutDate": "2024-05-17"
+				},
+				"materials": {
+					"materialUseManagement": 0.0939,
+					"useOfSecondaryMaterials": 0.9144
+				}
+			},
+			"electricityGeneration": {
+				"technology": {
+					"storageCapacityExpansion": 0.4077
+				}
+			}
+		},
+		"reportingPeriod": "2023"
+	},
+	{
+		"companyInformation": {
+			"companyName": "one-p2p-data-set-with-three-sectors",
+			"headquarters": "Eliezerbury",
+			"headquartersPostalCode": "97827-9868",
+			"identifiers": {
+				"Lei": [
+					"PS2nmA3v0IjLdXCDoTWp"
+				],
+				"Isin": [
+					"wSsnqe3HxWJD",
+					"dI5DOsPxn1ik"
+				],
+				"PermId": [
+					"gXzid65CvV"
+				],
+				"Ticker": [],
+				"Duns": [
+					"P2Dv2haj1"
+				],
+				"VatNumber": [
+					"OOhYMI3TS"
+				],
+				"CompanyRegistrationNumber": [
+					"Hnoy8jf48ejyIrl"
+				]
+			},
+			"countryCode": "BM",
+			"companyAlternativeNames": [
+				"Conroy Inc",
+				"Davis Group",
+				"Pfannerstill Inc",
+				"VonRueden, Sauer and Nitzsche"
+			],
+			"companyLegalForm": "Limited Liability Partnership (LLP)",
+			"website": "https://clear-cut-beak.name/",
+			"isTeaserCompany": false
+		},
+		"t": {
+			"general": {
+				"general": {
+					"dataDate": "2022-01-01",
+					"sectors": [
+						"Ammonia",
+						"Cement",
+						"LivestockFarming"
+					]
+				},
+				"governance": {
+					"parisCompatibilityInExecutiveRemuneration": 0.8156,
+					"parisCompatibilityInAverageRemuneration": 0.0831,
+					"qualificationRequirementsOnParisCompatibility": "Yes",
+					"mobilityAndTravelPolicy": "Yes",
+					"upstreamSupplierProcurementPolicy": "No",
+					"policymakerEngagement": "Yes"
+				},
+				"climateTargets": {
+					"longTermScienceBasedClimateTarget": "No"
+				},
+				"emissionsPlanning": {
+					"relativeEmissions": 12,
+					"climateActionPlan": "No"
+				},
+				"investmentPlanning": {
+					"capexShareInNetZeroSolutions": 0.8962,
+					"capexShareInGhgIntensivePlants": 0.6322
+				}
+			},
+			"ammonia": {
+				"decarbonisation": {
+					"ccsTechnologyAdoption": 0.54
+				},
+				"defossilisation": {
+					"useOfRenewableFeedstocks": 0.9051
+				}
+			},
+			"automotive": {
+				"energy": {
+					"productionSiteEnergyConsumption": 8340
+				},
+				"technologyValueCreation": {
+					"icAndHybridEnginePhaseOutDate": "2024-06-16",
+					"futureValueCreationStrategy": "No"
+				},
+				"materials": {
+					"useOfSecondaryMaterials": 0.6047
+				}
+			},
+			"hvcPlastics": {
+				"decarbonisation": {
+					"electrification": 0.1987
+				},
+				"defossilisation": {
+					"useOfCo2FromCarbonCaptureAndReUseTechnologies": 0.8226
+				},
+				"recycling": {
+					"contributionToCircularEconomy": "No",
+					"materialRecycling": 0.4107
+				}
+			},
+			"commercialRealEstate": {
+				"buildingEfficiency": {},
 				"energySource": {},
 				"technology": {
-<<<<<<< HEAD
 					"useOfDistrictHeatingNetworks": "Yes",
 					"heatPumpUsage": "No"
-=======
-					"useOfDistrictHeatingNetworks": "No"
->>>>>>> 3509b2c5
 				}
 			},
 			"residentialRealEstate": {
 				"buildingEfficiency": {
-<<<<<<< HEAD
-					"zeroEmissionBuildingShare": 0.1639,
-					"buildingEnergyEfficiency": 5471
+					"buildingSpecificReburbishmentRoadmap": 0.2948,
+					"zeroEmissionBuildingShare": 0.7073,
+					"buildingEnergyEfficiency": 1381
 				},
 				"energySource": {
-					"renewableHeating": 0.6515
+					"renewableHeating": 0.7718
+				},
+				"technology": {
+					"heatPumpUsage": "Yes"
+				}
+			},
+			"steel": {
+				"energy": {
+					"emissionIntensityOfElectricity": 5042
 				},
 				"technology": {}
 			},
-			"steel": {
-				"energy": {
-					"emissionIntensityOfElectricity": 4782,
-					"greenHydrogenUsage": "No"
-				},
-				"technology": {
-					"lowCarbonSteelScaleUp": 0.9033
-=======
-					"buildingSpecificReburbishmentRoadmap": 0.2238
-				},
-				"energySource": {
-					"renewableHeating": 0.9267
-				},
-				"technology": {
-					"useOfDistrictHeatingNetworks": "Yes"
-				}
-			},
-			"steel": {
-				"energy": {
-					"emissionIntensityOfElectricity": 6771,
-					"greenHydrogenUsage": "No"
-				},
-				"technology": {
-					"lowCarbonSteelScaleUp": 0.9463
->>>>>>> 3509b2c5
-				}
-			},
 			"freightTransportByRoad": {
 				"technology": {
-<<<<<<< HEAD
-					"driveMix": 0.3199
-				},
-				"energy": {
-					"fuelMix": 0.5431
+					"driveMix": 0.1351,
+					"icePhaseOut": "2023-11-18"
+				},
+				"energy": {
+					"fuelMix": 0.9343
 				}
 			},
 			"electricityGeneration": {
 				"technology": {
-					"electricityMixEmissions": 6459,
-					"shareOfRenewableElectricity": 0.6799,
-					"coalPhaseOut": "2024-03-14",
-					"storageCapacityExpansion": 0.2335
+					"electricityMixEmissions": 3356,
+					"shareOfRenewableElectricity": 0.6245,
+					"naturalGasPhaseOut": "2023-10-01"
 				}
 			},
 			"livestockFarming": {
-				"emissionsFromManureAndFertiliserAndLivestock": {},
+				"emissionsFromManureAndFertiliserAndLivestock": {
+					"compostedFermentedManure": 0.8692,
+					"emissionProofFertiliserStorage": 0.0448
+				},
 				"animalWelfare": {},
 				"animalFeed": {
 					"externalFeedCertification": {
@@ -259,545 +402,17 @@
 							"reference": "50a36c418baffd520bb92d84664f06f9732a21f4e2e5ecee6d9136f16e7e0b63"
 						}
 					},
-					"originOfExternalFeed": "empower efficient deliverables",
-					"cropRotation": 8047
-				},
-				"energy": {
-					"electricGasPoweredMachineryVehiclePercentage": 0.8733
-=======
-					"icePhaseOut": "2024-09-06"
-				},
-				"energy": {}
-			},
-			"electricityGeneration": {
-				"technology": {
-					"electricityMixEmissions": 9846,
-					"coalPhaseOut": "2024-06-09"
-				}
-			},
-			"livestockFarming": {
-				"emissionsFromManureAndFertiliserAndLivestock": {
-					"compostedFermentedManure": 0.9174,
-					"emissionProofFertiliserStorage": 0.1652
-				},
-				"animalWelfare": {},
-				"animalFeed": {
-					"ownFeedPercentage": 0.97,
-					"originOfExternalFeed": "optimize magnetic architectures",
-					"excessNitrogen": 3387,
-					"cropRotation": 311,
-					"climateFriendlyProteinProduction": 0.6257
-				},
-				"energy": {
-					"renewableElectricityPercentage": 0.6726
->>>>>>> 3509b2c5
-				}
-			},
-			"cement": {
-				"energy": {
-<<<<<<< HEAD
-					"fuelMix": 0.6165,
-					"thermalEnergyEfficiency": 0.272
-				},
-				"technology": {
-					"electrificationOfProcessHeat": 0.1661
-				},
-				"material": {
-					"clinkerFactorReduction": 4661
-=======
-					"energyMix": 0.4784,
-					"fuelMix": 0.6968,
-					"compositionOfThermalInput": 0.5502
-				},
-				"technology": {
-					"electrificationOfProcessHeat": 0.5522
-				},
-				"material": {
-					"clinkerFactorReduction": 9016
->>>>>>> 3509b2c5
-				}
-			}
-		},
-		"reportingPeriod": "2023"
-	},
-	{
-		"companyInformation": {
-			"companyName": "P2p-date-2023-04-18",
-<<<<<<< HEAD
-			"headquarters": "Port Kelleyshire",
-			"headquartersPostalCode": "94785",
-			"sector": "models",
-			"identifiers": {
-				"Lei": [
-					"mLFeQXwgkQjIIrdUTo5K"
-				],
-				"Isin": [
-					"yWyr0P9jP0sz"
-				],
-				"PermId": [
-					"dLTwDb7JEy"
-				],
-				"Ticker": [
-					"UBx89Xe"
-				],
-				"Duns": [
-					"RM8E68TvX"
-=======
-			"headquarters": "Andersonfield",
-			"headquartersPostalCode": "37365-7997",
-			"sector": "blockchains",
-			"identifiers": {
-				"Lei": [],
-				"Isin": [
-					"ah1ZupNEZzWR",
-					"pDlrys1mJuf9"
->>>>>>> 3509b2c5
-				],
-				"PermId": [],
-				"Ticker": [],
-				"Duns": [],
-				"VatNumber": [],
-				"CompanyRegistrationNumber": [
-<<<<<<< HEAD
-					"NvxzmMIIVW4DjPA"
-				]
-			},
-			"countryCode": "VI",
-			"companyAlternativeNames": [
-				"Schuppe, Kub and West",
-				"Skiles, Cummerata and Weimann"
-			],
-			"companyLegalForm": "GmbH & Co. KG",
-			"website": "https://unequaled-occasion.info",
-=======
-					"VhOBxJJCHMcnJL1"
-				]
-			},
-			"countryCode": "MN",
-			"companyAlternativeNames": [],
-			"companyLegalForm": "AG",
-			"website": "https://stained-closet.biz/",
->>>>>>> 3509b2c5
-			"isTeaserCompany": false
-		},
-		"t": {
-			"general": {
-				"general": {
-					"dataDate": "2023-04-18",
-					"sectors": [
-<<<<<<< HEAD
-						"ResidentialRealEstate",
-						"HVCPlastics",
-						"FreightTransportByRoad",
-						"CommercialRealEstate",
-						"ElectricityGeneration",
-=======
-						"ElectricityGeneration",
-						"Automotive",
->>>>>>> 3509b2c5
-						"Other"
-					]
-				},
-				"governance": {
-<<<<<<< HEAD
-					"parisCompatibilityInAverageRemuneration": 0.2327,
-					"mobilityAndTravelPolicy": "Yes",
-					"upstreamSupplierProcurementPolicy": "No",
-					"downstreamCustomerEngagement": "Yes"
-=======
-					"parisCompatibilityInAverageRemuneration": 0.1623,
-					"shareOfEmployeesTrainedOnParisCompatibility": 0.9621,
-					"qualificationRequirementsOnParisCompatibility": "Yes",
-					"upstreamSupplierEngagementStrategy": "No",
-					"upstreamSupplierProcurementPolicy": "No",
-					"policymakerEngagement": "No"
-				},
-				"climateTargets": {
-					"longTermScienceBasedClimateTarget": "No"
->>>>>>> 3509b2c5
-				},
-				"climateTargets": {},
-				"emissionsPlanning": {
-<<<<<<< HEAD
-					"reductionOfRelativeEmissions": 9937,
-					"absoluteEmissions": 2399,
-					"relativeEmissions": 9415,
-					"useOfInternalCarbonPrice": "Yes"
-				},
-				"investmentPlanning": {
-					"capexShareInGhgIntensivePlants": 0.3282
-				}
-			},
-			"hvcPlastics": {
-				"decarbonisation": {},
-				"defossilisation": {
-					"useOfRenewableFeedstocks": 0.8088,
-					"useOfBioplastics": 0.4417
-=======
-					"reductionOfRelativeEmissions": 8856
-				},
-				"investmentPlanning": {
-					"capexShareInNetZeroSolutions": 0.1311,
-					"researchAndDevelopmentExpenditureForNetZeroSolutions": 0.5676
-				}
-			},
-			"automotive": {
-				"energy": {
-					"productionSiteEnergyConsumption": 7178,
-					"energyMix": 0.9119
-				},
-				"technologyValueCreation": {
-					"driveMix": 0.788,
-					"icAndHybridEnginePhaseOutDate": "2024-05-17"
->>>>>>> 3509b2c5
-				},
-				"materials": {
-					"materialUseManagement": 0.0939,
-					"useOfSecondaryMaterials": 0.9144
-				}
-			},
-<<<<<<< HEAD
-			"commercialRealEstate": {
-				"buildingEfficiency": {
-					"buildingSpecificReburbishmentRoadmap": 0.1344,
-					"zeroEmissionBuildingShare": 0.3638,
-					"buildingEnergyEfficiency": 542
-				},
-				"energySource": {},
-				"technology": {
-					"heatPumpUsage": "No"
-				}
-			},
-			"residentialRealEstate": {
-				"buildingEfficiency": {},
-				"energySource": {
-					"renewableHeating": 0.8839
-				},
-				"technology": {
-					"useOfDistrictHeatingNetworks": "No"
-				}
-			},
-			"freightTransportByRoad": {
-				"technology": {
-					"driveMix": 0.5256
-				},
-				"energy": {
-					"fuelMix": 0.3739
-				}
-			},
-			"electricityGeneration": {
-				"technology": {
-					"shareOfRenewableElectricity": 0.9043,
-					"coalPhaseOut": "2024-04-25",
-					"storageCapacityExpansion": 0.3906
-=======
-			"electricityGeneration": {
-				"technology": {
-					"storageCapacityExpansion": 0.4077
->>>>>>> 3509b2c5
-				}
-			}
-		},
-		"reportingPeriod": "2023"
-	},
-	{
-		"companyInformation": {
-			"companyName": "one-p2p-data-set-with-three-sectors",
-<<<<<<< HEAD
-			"headquarters": "Bartellfurt",
-			"headquartersPostalCode": "24287-8614",
-			"sector": "initiatives",
-			"identifiers": {
-				"Lei": [
-					"lD32uWLNzbRy77616YJo"
-				],
-				"Isin": [],
-				"PermId": [],
-				"Ticker": [],
-				"Duns": [],
-				"VatNumber": [
-					"TeZUiTSog"
-				],
-				"CompanyRegistrationNumber": [
-					"E8BvVEz9FXPhKLK"
-				]
-			},
-			"countryCode": "SN",
-			"companyAlternativeNames": [
-				"Champlin, Crooks and Considine",
-				"Maggio - Kessler",
-				"Shanahan, Sipes and Pollich",
-				"Stokes - Rolfson"
-			],
-=======
-			"headquarters": "Eliezerbury",
-			"headquartersPostalCode": "97827-9868",
-			"identifiers": {
-				"Lei": [
-					"PS2nmA3v0IjLdXCDoTWp"
-				],
-				"Isin": [
-					"wSsnqe3HxWJD",
-					"dI5DOsPxn1ik"
-				],
-				"PermId": [
-					"gXzid65CvV"
-				],
-				"Ticker": [],
-				"Duns": [
-					"P2Dv2haj1"
-				],
-				"VatNumber": [
-					"OOhYMI3TS"
-				],
-				"CompanyRegistrationNumber": [
-					"Hnoy8jf48ejyIrl"
-				]
-			},
-			"countryCode": "BM",
-			"companyAlternativeNames": [
-				"Conroy Inc",
-				"Davis Group",
-				"Pfannerstill Inc",
-				"VonRueden, Sauer and Nitzsche"
-			],
-			"companyLegalForm": "Limited Liability Partnership (LLP)",
-			"website": "https://clear-cut-beak.name/",
->>>>>>> 3509b2c5
-			"isTeaserCompany": false
-		},
-		"t": {
-			"general": {
-				"general": {
-					"dataDate": "2022-01-01",
-					"sectors": [
-						"Ammonia",
-						"Cement",
-						"LivestockFarming"
-					]
-				},
-				"governance": {
-<<<<<<< HEAD
-					"parisCompatibilityInExecutiveRemuneration": 0.1591,
-					"qualificationRequirementsOnParisCompatibility": "No",
-					"mobilityAndTravelPolicy": "Yes"
-=======
-					"parisCompatibilityInExecutiveRemuneration": 0.8156,
-					"parisCompatibilityInAverageRemuneration": 0.0831,
-					"qualificationRequirementsOnParisCompatibility": "Yes",
-					"mobilityAndTravelPolicy": "Yes",
-					"upstreamSupplierProcurementPolicy": "No",
-					"policymakerEngagement": "Yes"
-				},
-				"climateTargets": {
-					"longTermScienceBasedClimateTarget": "No"
->>>>>>> 3509b2c5
-				},
-				"climateTargets": {},
-				"emissionsPlanning": {
-<<<<<<< HEAD
-					"reductionOfAbsoluteEmissions": 0.2507,
-					"relativeEmissions": 12
-				},
-				"investmentPlanning": {
-					"capexShareInNetZeroSolutions": 0.5055
-=======
-					"relativeEmissions": 12,
-					"climateActionPlan": "No"
-				},
-				"investmentPlanning": {
-					"capexShareInNetZeroSolutions": 0.8962,
-					"capexShareInGhgIntensivePlants": 0.6322
->>>>>>> 3509b2c5
-				}
-			},
-			"ammonia": {
-				"decarbonisation": {
-					"ccsTechnologyAdoption": 0.54
-				},
-<<<<<<< HEAD
-				"defossilisation": {}
-			},
-			"automotive": {
-				"energy": {
-					"productionSiteEnergyConsumption": 6749
-=======
-				"defossilisation": {
-					"useOfRenewableFeedstocks": 0.9051
-				}
-			},
-			"automotive": {
-				"energy": {
-					"productionSiteEnergyConsumption": 8340
-				},
-				"technologyValueCreation": {
-					"icAndHybridEnginePhaseOutDate": "2024-06-16",
-					"futureValueCreationStrategy": "No"
->>>>>>> 3509b2c5
-				},
-				"technologyValueCreation": {},
-				"materials": {
-<<<<<<< HEAD
-					"useOfSecondaryMaterials": 0.6024
-=======
-					"useOfSecondaryMaterials": 0.6047
->>>>>>> 3509b2c5
-				}
-			},
-			"hvcPlastics": {
-				"decarbonisation": {
-<<<<<<< HEAD
-					"energyMix": 0.9949
-				},
-				"defossilisation": {
-					"useOfRenewableFeedstocks": 0.0443,
-					"useOfCo2FromCarbonCaptureAndReUseTechnologies": 0.766,
-					"carbonCaptureAndUseStorageTechnologies": 0.6146
-				},
-				"recycling": {
-					"contributionToCircularEconomy": "No",
-					"chemicalRecycling": 0.4059
-				}
-			},
-			"commercialRealEstate": {
-				"buildingEfficiency": {
-					"buildingSpecificReburbishmentRoadmap": 0.1641,
-					"buildingEnergyEfficiency": 778
-				},
-				"energySource": {
-					"renewableHeating": 0.2983
-=======
-					"electrification": 0.1987
-				},
-				"defossilisation": {
-					"useOfCo2FromCarbonCaptureAndReUseTechnologies": 0.8226
-				},
-				"recycling": {
-					"contributionToCircularEconomy": "No",
-					"materialRecycling": 0.4107
-				}
-			},
-			"commercialRealEstate": {
-				"buildingEfficiency": {},
-				"energySource": {},
-				"technology": {
-					"useOfDistrictHeatingNetworks": "Yes",
-					"heatPumpUsage": "No"
-				}
-			},
-			"residentialRealEstate": {
-				"buildingEfficiency": {
-					"buildingSpecificReburbishmentRoadmap": 0.2948,
-					"zeroEmissionBuildingShare": 0.7073,
-					"buildingEnergyEfficiency": 1381
-				},
-				"energySource": {
-					"renewableHeating": 0.7718
->>>>>>> 3509b2c5
-				},
-				"technology": {
-					"useOfDistrictHeatingNetworks": "Yes"
-				}
-			},
-			"residentialRealEstate": {
-				"buildingEfficiency": {
-					"buildingSpecificReburbishmentRoadmap": 0.3674,
-					"zeroEmissionBuildingShare": 0.5353
-				},
-				"energySource": {},
-				"technology": {
-					"useOfDistrictHeatingNetworks": "No"
-				}
-			},
-			"steel": {
-				"energy": {
-<<<<<<< HEAD
-					"greenHydrogenUsage": "No"
-				},
-				"technology": {
-					"lowCarbonSteelScaleUp": 0.9241
-				}
-			},
-			"freightTransportByRoad": {
-				"technology": {
-					"driveMix": 0.9772
-				},
-				"energy": {}
-			},
-			"electricityGeneration": {
-				"technology": {
-					"electricityMixEmissions": 8832,
-					"naturalGasPhaseOut": "2023-12-13"
-=======
-					"emissionIntensityOfElectricity": 5042
-				},
-				"technology": {}
-			},
-			"freightTransportByRoad": {
-				"technology": {
-					"driveMix": 0.1351,
-					"icePhaseOut": "2023-11-18"
-				},
-				"energy": {
-					"fuelMix": 0.9343
-				}
-			},
-			"electricityGeneration": {
-				"technology": {
-					"electricityMixEmissions": 3356,
-					"shareOfRenewableElectricity": 0.6245,
-					"naturalGasPhaseOut": "2023-10-01"
->>>>>>> 3509b2c5
-				}
-			},
-			"livestockFarming": {
-				"emissionsFromManureAndFertiliserAndLivestock": {
-<<<<<<< HEAD
-					"compostedFermentedManure": 0.1874,
-					"emissionProofFertiliserStorage": 0.1934
-=======
-					"compostedFermentedManure": 0.8692,
-					"emissionProofFertiliserStorage": 0.0448
->>>>>>> 3509b2c5
-				},
-				"animalWelfare": {},
-				"animalFeed": {
-					"externalFeedCertification": {
-						"value": "Yes",
-						"dataSource": {
-							"name": "Policy",
-							"reference": "50a36c418baffd520bb92d84664f06f9732a21f4e2e5ecee6d9136f16e7e0b63"
-						}
-					},
-<<<<<<< HEAD
-					"originOfExternalFeed": "incentivize viral initiatives",
-					"cropRotation": 9069,
-					"climateFriendlyProteinProduction": 0.2272
-				},
-				"energy": {
-					"renewableHeatingPercentage": 0.1482
-=======
 					"originOfExternalFeed": "engage ubiquitous e-markets",
 					"cropRotation": 9517
 				},
 				"energy": {
 					"renewableHeatingPercentage": 0.9208
->>>>>>> 3509b2c5
 				}
 			},
 			"cement": {
 				"energy": {
-<<<<<<< HEAD
-					"fuelMix": 0.0265,
-					"thermalEnergyEfficiency": 0.2446,
-					"compositionOfThermalInput": 0.7856
-				},
-				"technology": {
-					"electrificationOfProcessHeat": 0.0016
-=======
 					"fuelMix": 0.1346,
 					"compositionOfThermalInput": 0.9818
->>>>>>> 3509b2c5
 				},
 				"technology": {},
 				"material": {
