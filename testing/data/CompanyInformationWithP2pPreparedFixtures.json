--- conflicted
+++ resolved
@@ -2,38 +2,6 @@
 	{
 		"companyInformation": {
 			"companyName": "six-p2p-data-sets-in-different-years",
-<<<<<<< HEAD
-			"headquarters": "South Nettiemouth",
-			"identifiers": {
-				"Lei": [
-					"posS4RjljZ6ZQEIfwZr1"
-				],
-				"Isin": [
-					"gJOOQvkrh0TV",
-					"ow4AsEDRB5So"
-				],
-				"PermId": [],
-				"Ticker": [
-					"qEks550"
-				],
-				"Duns": [
-					"NogWXZZri"
-				],
-				"VatNumber": [
-					"7oOTFs6lL"
-				],
-				"CompanyRegistrationNumber": [
-					"DMtSePckF3sLhyr"
-				]
-			},
-			"countryCode": "TZ",
-			"companyAlternativeNames": [
-				"Labadie - Medhurst",
-				"Nitzsche Group",
-				"Orn, Stiedemann and Cormier"
-			],
-			"companyLegalForm": "GmbH & Co. KG",
-=======
 			"headquarters": "Port Kimport",
 			"sector": "architectures",
 			"identifiers": {
@@ -53,7 +21,6 @@
 			"countryCode": "GE",
 			"companyAlternativeNames": [],
 			"companyLegalForm": "Partnership without Limited Liability",
->>>>>>> 31195968
 			"isTeaserCompany": false
 		},
 		"t": {
@@ -76,28 +43,6 @@
 				},
 				"governance": {
 					"organisationalResponsibilityForParisCompatibility": "Yes",
-<<<<<<< HEAD
-					"parisCompatibilityInExecutiveRemuneration": 0.4924,
-					"shareOfEmployeesTrainedOnParisCompatibility": 0.9666,
-					"qualificationRequirementsOnParisCompatibility": "Yes",
-					"mobilityAndTravelPolicy": "Yes",
-					"upstreamSupplierEngagementStrategy": "No",
-					"upstreamSupplierProcurementPolicy": "No",
-					"downstreamCustomerEngagement": "Yes"
-				},
-				"climateTargets": {
-					"shortTermScienceBasedClimateTarget": "Yes",
-					"longTermScienceBasedClimateTarget": "Yes"
-				},
-				"emissionsPlanning": {
-					"reductionOfAbsoluteEmissions": 0.9677,
-					"absoluteEmissions": 5967,
-					"relativeEmissions": 9929,
-					"climateActionPlan": "No"
-				},
-				"investmentPlanning": {
-					"capexShareInGhgIntensivePlants": 0.907
-=======
 					"parisCompatibilityInExecutiveRemuneration": 0.8504,
 					"parisCompatibilityInAverageRemuneration": 0.9632,
 					"qualificationRequirementsOnParisCompatibility": "Yes",
@@ -117,37 +62,10 @@
 				"investmentPlanning": {
 					"investmentPlanForClimateTargets": "Yes",
 					"capexShareInNetZeroSolutions": 0.5902
->>>>>>> 31195968
 				}
 			},
 			"ammonia": {
 				"decarbonisation": {
-<<<<<<< HEAD
-					"energyMix": 0.9782
-				},
-				"defossilisation": {
-					"useOfRenewableFeedstocks": 0.5207
-				}
-			},
-			"automotive": {
-				"energy": {
-					"productionSiteEnergyConsumption": 64,
-					"energyMix": 0.946
-				},
-				"technologyValueCreation": {
-					"icAndHybridEnginePhaseOutDate": "2024-08-05"
-				},
-				"materials": {
-					"materialUseManagement": 0.5417,
-					"useOfSecondaryMaterials": 0.0322
-				}
-			},
-			"hvcPlastics": {
-				"decarbonisation": {},
-				"defossilisation": {
-					"useOfBioplastics": 0.6088,
-					"useOfCo2FromCarbonCaptureAndReUseTechnologies": 0.1313
-=======
 					"energyMix": 0.564,
 					"ccsTechnologyAdoption": 0.3403
 				},
@@ -171,7 +89,6 @@
 				"defossilisation": {
 					"useOfRenewableFeedstocks": 0.9208,
 					"useOfCo2FromCarbonCaptureAndReUseTechnologies": 0.6778
->>>>>>> 31195968
 				},
 				"recycling": {
 					"contributionToCircularEconomy": "Yes"
@@ -179,16 +96,6 @@
 			},
 			"commercialRealEstate": {
 				"buildingEfficiency": {
-<<<<<<< HEAD
-					"buildingSpecificReburbishmentRoadmap": 0.1431
-				},
-				"energySource": {
-					"renewableHeating": 0.07
-				},
-				"technology": {
-					"useOfDistrictHeatingNetworks": "Yes",
-					"heatPumpUsage": "No"
-=======
 					"buildingSpecificReburbishmentRoadmap": 0.5578,
 					"zeroEmissionBuildingShare": 0.5079,
 					"buildingEnergyEfficiency": 1343
@@ -198,20 +105,10 @@
 				},
 				"technology": {
 					"useOfDistrictHeatingNetworks": "No"
->>>>>>> 31195968
 				}
 			},
 			"residentialRealEstate": {
 				"buildingEfficiency": {
-<<<<<<< HEAD
-					"buildingEnergyEfficiency": 7122
-				},
-				"energySource": {},
-				"technology": {
-					"useOfDistrictHeatingNetworks": "No",
-					"heatPumpUsage": "Yes"
-				}
-=======
 					"buildingSpecificReburbishmentRoadmap": 0.0943,
 					"zeroEmissionBuildingShare": 0.7528,
 					"buildingEnergyEfficiency": 8684
@@ -220,23 +117,16 @@
 					"renewableHeating": 0.6872
 				},
 				"technology": {}
->>>>>>> 31195968
 			},
 			"steel": {
 				"energy": {
 					"greenHydrogenUsage": "Yes"
 				},
-				"technology": {
-					"blastFurnacePhaseOut": 0.5821
-				}
+				"technology": {}
 			},
 			"freightTransportByRoad": {
 				"technology": {
-<<<<<<< HEAD
-					"driveMix": 0.8132
-=======
 					"icePhaseOut": "2024-03-23"
->>>>>>> 31195968
 				},
 				"energy": {
 					"fuelMix": 0.7999
@@ -244,31 +134,11 @@
 			},
 			"electricityGeneration": {
 				"technology": {
-<<<<<<< HEAD
-					"naturalGasPhaseOut": "2023-11-24",
-					"coalPhaseOut": "2024-02-12",
-					"storageCapacityExpansion": 0.0943
-=======
 					"electricityMixEmissions": 8514
->>>>>>> 31195968
 				}
 			},
 			"livestockFarming": {
 				"emissionsFromManureAndFertiliserAndLivestock": {
-<<<<<<< HEAD
-					"emissionProofFertiliserStorage": 0.3949
-				},
-				"animalWelfare": {
-					"mortalityRate": 0.4314
-				},
-				"animalFeed": {
-					"originOfExternalFeed": "incubate best-of-breed relationships",
-					"climateFriendlyProteinProduction": 0.9771,
-					"greenFodderPercentage": 0.9448
-				},
-				"energy": {
-					"renewableElectricityPercentage": 0.1018
-=======
 					"compostedFermentedManure": 0.1091
 				},
 				"animalWelfare": {
@@ -282,31 +152,19 @@
 				},
 				"energy": {
 					"renewableHeatingPercentage": 0.942
->>>>>>> 31195968
 				}
 			},
 			"cement": {
 				"energy": {
-<<<<<<< HEAD
-					"energyMix": 0.5216,
-					"thermalEnergyEfficiency": 0.0714,
-					"compositionOfThermalInput": 0.3028
-=======
 					"energyMix": 0.3544,
 					"compositionOfThermalInput": 0.4079
 				},
 				"technology": {
 					"carbonCaptureAndUseTechnologyUsage": "No",
 					"electrificationOfProcessHeat": 0.0232
->>>>>>> 31195968
 				},
 				"material": {
-<<<<<<< HEAD
-					"preCalcinedClayUsage": 0.181,
-					"circularEconomyContribution": "No"
-=======
 					"preCalcinedClayUsage": 0.4207
->>>>>>> 31195968
 				}
 			}
 		},
@@ -315,35 +173,6 @@
 	{
 		"companyInformation": {
 			"companyName": "P2p-date-2023-04-18",
-<<<<<<< HEAD
-			"headquarters": "Lake Rachelle",
-			"sector": "users",
-			"identifiers": {
-				"Lei": [
-					"nVUg4v2MvOzwk7BtN6MM"
-				],
-				"Isin": [
-					"XzKtN8ZOGGe3",
-					"S9ytlZLTf2jh"
-				],
-				"PermId": [],
-				"Ticker": [
-					"ZWIPtXs"
-				],
-				"Duns": [
-					"dSIKFbVRV"
-				],
-				"VatNumber": [
-					"XbzoxjqgC"
-				],
-				"CompanyRegistrationNumber": []
-			},
-			"countryCode": "KW",
-			"companyAlternativeNames": [
-				"Grimes, Balistreri and Veum"
-			],
-			"companyLegalForm": "Public Limited Company (PLC)",
-=======
 			"headquarters": "South Murlhaven",
 			"identifiers": {
 				"Lei": [
@@ -369,7 +198,6 @@
 				"Lesch - Sauer"
 			],
 			"website": "https://wasteful-retention.name",
->>>>>>> 31195968
 			"isTeaserCompany": false
 		},
 		"t": {
@@ -377,25 +205,6 @@
 				"general": {
 					"dataDate": "2023-04-18",
 					"sectors": [
-<<<<<<< HEAD
-						"Ammonia",
-						"LivestockFarming",
-						"Steel",
-						"ElectricityGeneration",
-						"Cement",
-						"Other",
-						"Automotive",
-						"HVCPlastics",
-						"CommercialRealEstate",
-						"ResidentialRealEstate",
-						"FreightTransportByRoad"
-					]
-				},
-				"governance": {
-					"organisationalResponsibilityForParisCompatibility": "Yes",
-					"parisCompatibilityInExecutiveRemuneration": 0.7527,
-					"shareOfEmployeesTrainedOnParisCompatibility": 0.3521,
-=======
 						"Steel",
 						"ElectricityGeneration",
 						"Automotive",
@@ -409,7 +218,6 @@
 					"shareOfEmployeesTrainedOnParisCompatibility": 0.5268,
 					"qualificationRequirementsOnParisCompatibility": "Yes",
 					"upstreamSupplierEngagementStrategy": "No",
->>>>>>> 31195968
 					"downstreamCustomerEngagement": "No",
 					"policymakerEngagement": "Yes"
 				},
@@ -417,119 +225,6 @@
 					"shortTermScienceBasedClimateTarget": "No"
 				},
 				"emissionsPlanning": {
-<<<<<<< HEAD
-					"absoluteEmissions": 1362,
-					"relativeEmissions": 8740
-				},
-				"investmentPlanning": {
-					"investmentPlanForClimateTargets": "No",
-					"capexShareInGhgIntensivePlants": 0.2732,
-					"researchAndDevelopmentExpenditureForNetZeroSolutions": 0.2244
-				}
-			},
-			"ammonia": {
-				"decarbonisation": {
-					"energyMix": 0.8504,
-					"ccsTechnologyAdoption": 0.0017,
-					"electrification": 0.5385
-				},
-				"defossilisation": {}
-			},
-			"automotive": {
-				"energy": {
-					"productionSiteEnergyConsumption": 140,
-					"energyMix": 0.2795
-				},
-				"technologyValueCreation": {
-					"driveMix": 0.6988,
-					"icAndHybridEnginePhaseOutDate": "2024-06-12"
-				},
-				"materials": {}
-			},
-			"hvcPlastics": {
-				"decarbonisation": {
-					"energyMix": 0.4948,
-					"electrification": 0.7008
-				},
-				"defossilisation": {
-					"useOfRenewableFeedstocks": 0.1828,
-					"carbonCaptureAndUseStorageTechnologies": 0.1162
-				},
-				"recycling": {
-					"materialRecycling": 0.357
-				}
-			},
-			"commercialRealEstate": {
-				"buildingEfficiency": {},
-				"energySource": {},
-				"technology": {}
-			},
-			"residentialRealEstate": {
-				"buildingEfficiency": {},
-				"energySource": {
-					"renewableHeating": 0.0912
-				},
-				"technology": {
-					"useOfDistrictHeatingNetworks": "No",
-					"heatPumpUsage": "No"
-				}
-			},
-			"steel": {
-				"energy": {},
-				"technology": {
-					"lowCarbonSteelScaleUp": 0.3793
-				}
-			},
-			"freightTransportByRoad": {
-				"technology": {
-					"driveMix": 0.6305
-				},
-				"energy": {
-					"fuelMix": 0.5919
-				}
-			},
-			"electricityGeneration": {
-				"technology": {
-					"naturalGasPhaseOut": "2024-04-26",
-					"storageCapacityExpansion": 0.8721
-				}
-			},
-			"livestockFarming": {
-				"emissionsFromManureAndFertiliserAndLivestock": {
-					"compostedFermentedManure": 0.9198
-				},
-				"animalWelfare": {
-					"mortalityRate": 0.9341
-				},
-				"animalFeed": {
-					"ownFeedPercentage": 0.8345,
-					"externalFeedCertification": {
-						"value": "Yes",
-						"dataSource": {
-							"name": "Policy",
-							"reference": "50a36c418baffd520bb92d84664f06f9732a21f4e2e5ecee6d9136f16e7e0b63"
-						}
-					},
-					"originOfExternalFeed": "exploit integrated metrics",
-					"cropRotation": 4191,
-					"climateFriendlyProteinProduction": 0.3727
-				},
-				"energy": {
-					"renewableHeatingPercentage": 0.4622
-				}
-			},
-			"cement": {
-				"energy": {
-					"energyMix": 0.1986
-				},
-				"technology": {
-					"carbonCaptureAndUseTechnologyUsage": "Yes",
-					"electrificationOfProcessHeat": 0.6636
-				},
-				"material": {
-					"clinkerFactorReduction": 8761,
-					"circularEconomyContribution": "Yes"
-=======
 					"reductionOfAbsoluteEmissions": 0.9284,
 					"absoluteEmissions": 1538,
 					"relativeEmissions": 3000,
@@ -566,7 +261,6 @@
 				"technology": {
 					"electricityMixEmissions": 9339,
 					"coalPhaseOut": "2024-05-06"
->>>>>>> 31195968
 				}
 			}
 		},
@@ -575,50 +269,23 @@
 	{
 		"companyInformation": {
 			"companyName": "one-p2p-data-set-with-three-sectors",
-<<<<<<< HEAD
-			"headquarters": "Bakersfield",
-			"identifiers": {
-				"Lei": [],
-				"Isin": [
-					"6jwufo7D2ZnB"
-				],
-				"PermId": [],
-				"Ticker": [
-					"pG5grBA"
-=======
 			"headquarters": "Priceborough",
 			"identifiers": {
 				"Lei": [],
 				"Isin": [],
 				"PermId": [
 					"3U97EbI4b7"
->>>>>>> 31195968
-				],
+				],
+				"Ticker": [],
 				"Duns": [
-<<<<<<< HEAD
-					"Vh7AmQqUp"
-				],
-				"VatNumber": [
-					"uROgedlVc"
-=======
 					"1JAcQmqHc"
->>>>>>> 31195968
-				],
+				],
+				"VatNumber": [],
 				"CompanyRegistrationNumber": []
 			},
-<<<<<<< HEAD
-			"countryCode": "TZ",
-			"companyAlternativeNames": [
-				"Ledner, Romaguera and Kuvalis",
-				"Toy, Corwin and Nicolas",
-				"Yost - Carter"
-			],
-			"website": "https://whole-multimedia.net/",
-=======
 			"countryCode": "CW",
 			"companyAlternativeNames": [],
 			"website": "https://illiterate-seabass.info",
->>>>>>> 31195968
 			"isTeaserCompany": false
 		},
 		"t": {
@@ -632,40 +299,13 @@
 					]
 				},
 				"governance": {
-<<<<<<< HEAD
-					"organisationalResponsibilityForParisCompatibility": "No",
-					"parisCompatibilityInAverageRemuneration": 0.1257,
-					"qualificationRequirementsOnParisCompatibility": "Yes",
-					"mobilityAndTravelPolicy": "Yes",
-					"downstreamCustomerEngagement": "Yes",
-					"policymakerEngagement": "No"
-				},
-				"climateTargets": {
-					"longTermScienceBasedClimateTarget": "No"
-=======
 					"parisCompatibilityInExecutiveRemuneration": 0.8926,
 					"parisCompatibilityInAverageRemuneration": 0.2045,
 					"shareOfEmployeesTrainedOnParisCompatibility": 0.3111,
 					"qualificationRequirementsOnParisCompatibility": "No"
->>>>>>> 31195968
 				},
 				"climateTargets": {},
 				"emissionsPlanning": {
-<<<<<<< HEAD
-					"relativeEmissions": 12,
-					"useOfInternalCarbonPrice": "No"
-				},
-				"investmentPlanning": {}
-			},
-			"ammonia": {
-				"decarbonisation": {
-					"energyMix": 0.1257,
-					"ccsTechnologyAdoption": 0.54,
-					"electrification": 0.4577
-				},
-				"defossilisation": {
-					"useOfRenewableFeedstocks": 0.6841
-=======
 					"reductionOfRelativeEmissions": 8187,
 					"absoluteEmissions": 2491,
 					"relativeEmissions": 12,
@@ -683,22 +323,10 @@
 				},
 				"defossilisation": {
 					"useOfRenewableFeedstocks": 0.0862
->>>>>>> 31195968
 				}
 			},
 			"automotive": {
 				"energy": {
-<<<<<<< HEAD
-					"energyMix": 0.8471
-				},
-				"technologyValueCreation": {
-					"driveMix": 0.0342,
-					"icAndHybridEnginePhaseOutDate": "2024-08-27"
-				},
-				"materials": {
-					"materialUseManagement": 0.9535,
-					"useOfSecondaryMaterials": 0.4435
-=======
 					"energyMix": 0.7218
 				},
 				"technologyValueCreation": {
@@ -707,22 +335,10 @@
 				},
 				"materials": {
 					"useOfSecondaryMaterials": 0.7842
->>>>>>> 31195968
 				}
 			},
 			"hvcPlastics": {
 				"decarbonisation": {
-<<<<<<< HEAD
-					"energyMix": 0.4362,
-					"electrification": 0.9435
-				},
-				"defossilisation": {
-					"useOfBioplastics": 0.2405,
-					"carbonCaptureAndUseStorageTechnologies": 0.4727
-				},
-				"recycling": {
-					"materialRecycling": 0.1532
-=======
 					"energyMix": 0.3569
 				},
 				"defossilisation": {
@@ -730,31 +346,10 @@
 				},
 				"recycling": {
 					"materialRecycling": 0.0043
->>>>>>> 31195968
 				}
 			},
 			"commercialRealEstate": {
 				"buildingEfficiency": {
-<<<<<<< HEAD
-					"buildingSpecificReburbishmentRoadmap": 0.6799,
-					"zeroEmissionBuildingShare": 0.9095,
-					"buildingEnergyEfficiency": 9559
-				},
-				"energySource": {
-					"renewableHeating": 0.6812
-				},
-				"technology": {}
-			},
-			"residentialRealEstate": {
-				"buildingEfficiency": {
-					"buildingSpecificReburbishmentRoadmap": 0.6334,
-					"buildingEnergyEfficiency": 1270
-				},
-				"energySource": {},
-				"technology": {
-					"useOfDistrictHeatingNetworks": "Yes"
-				}
-=======
 					"buildingSpecificReburbishmentRoadmap": 0.0996,
 					"zeroEmissionBuildingShare": 0.67
 				},
@@ -775,7 +370,6 @@
 					"renewableHeating": 0.3985
 				},
 				"technology": {}
->>>>>>> 31195968
 			},
 			"steel": {
 				"energy": {
@@ -786,28 +380,13 @@
 			},
 			"freightTransportByRoad": {
 				"technology": {
-<<<<<<< HEAD
-					"driveMix": 0.9143,
-					"icePhaseOut": "2024-08-10"
-=======
 					"driveMix": 0.0867,
 					"icePhaseOut": "2024-04-21"
->>>>>>> 31195968
 				},
 				"energy": {}
 			},
 			"electricityGeneration": {
 				"technology": {
-<<<<<<< HEAD
-					"naturalGasPhaseOut": "2023-12-31",
-					"storageCapacityExpansion": 0.9623
-				}
-			},
-			"livestockFarming": {
-				"emissionsFromManureAndFertiliserAndLivestock": {},
-				"animalWelfare": {
-					"mortalityRate": 0.3766
-=======
 					"electricityMixEmissions": 3241,
 					"shareOfRenewableElectricity": 0.3588,
 					"naturalGasPhaseOut": "2024-02-19",
@@ -818,14 +397,9 @@
 				"emissionsFromManureAndFertiliserAndLivestock": {
 					"compostedFermentedManure": 0.3178,
 					"emissionProofFertiliserStorage": 0.2448
->>>>>>> 31195968
 				},
 				"animalWelfare": {},
 				"animalFeed": {
-<<<<<<< HEAD
-					"ownFeedPercentage": 0.2032,
-=======
->>>>>>> 31195968
 					"externalFeedCertification": {
 						"value": "Yes",
 						"dataSource": {
@@ -833,43 +407,23 @@
 							"reference": "50a36c418baffd520bb92d84664f06f9732a21f4e2e5ecee6d9136f16e7e0b63"
 						}
 					},
-<<<<<<< HEAD
-					"originOfExternalFeed": "brand open-source deliverables",
-					"excessNitrogen": 8483,
-					"climateFriendlyProteinProduction": 0.4573,
-					"greenFodderPercentage": 0.3939
-				},
-				"energy": {
-					"renewableElectricityPercentage": 0.486,
-					"renewableHeatingPercentage": 0.9484,
-					"electricGasPoweredMachineryVehiclePercentage": 0.136
-=======
 					"originOfExternalFeed": "incentivize enterprise e-business",
 					"excessNitrogen": 5932,
 					"cropRotation": 4987
 				},
 				"energy": {
 					"renewableElectricityPercentage": 0.6213
->>>>>>> 31195968
 				}
 			},
 			"cement": {
 				"energy": {
-<<<<<<< HEAD
-					"energyMix": 0.6084,
-					"fuelMix": 0.5723,
-					"thermalEnergyEfficiency": 0.2328,
-					"compositionOfThermalInput": 0.4367
-=======
 					"energyMix": 0.2517,
 					"thermalEnergyEfficiency": 0.7572
 				},
 				"technology": {
 					"carbonCaptureAndUseTechnologyUsage": "No",
 					"electrificationOfProcessHeat": 0.3338
->>>>>>> 31195968
-				},
-				"technology": {},
+				},
 				"material": {
 					"preCalcinedClayUsage": 0.23
 				}
