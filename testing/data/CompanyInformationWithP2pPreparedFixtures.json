--- conflicted
+++ resolved
@@ -2,15 +2,6 @@
 	{
 		"companyInformation": {
 			"companyName": "six-p2p-data-sets-in-different-years",
-<<<<<<< HEAD
-			"headquarters": "West Jadynbury",
-			"headquartersPostalCode": "39918-6291",
-			"sector": "smart contracts",
-			"identifiers": {
-				"Lei": [],
-				"Isin": [
-					"MbrdFWmMDvmT"
-=======
 			"headquarters": "O'Connellbury",
 			"headquartersPostalCode": "08319",
 			"sector": "markets",
@@ -24,15 +15,8 @@
 				],
 				"PermId": [
 					"ibG2ZlmMnd"
->>>>>>> 90b21566
 				],
 				"Ticker": [
-<<<<<<< HEAD
-					"uqn1Ngz"
-				],
-				"Duns": [
-					"QdCpZ8kGs"
-=======
 					"RWhV7Qb"
 				],
 				"Duns": [
@@ -40,25 +24,9 @@
 				],
 				"VatNumber": [
 					"nEvrCDRdx"
->>>>>>> 90b21566
-				],
-				"VatNumber": [],
+				],
 				"CompanyRegistrationNumber": []
 			},
-<<<<<<< HEAD
-			"countryCode": "DZ",
-			"companyContactDetails": [
-				"Baby.Hirthe@example.com",
-				"Anne_Raynor88@example.com",
-				"Hallie_OHara64@example.com"
-			],
-			"companyAlternativeNames": [
-				"Denesik and Sons",
-				"Turner - Heaney"
-			],
-			"companyLegalForm": "Public Limited Company (PLC)",
-			"website": "https://poor-gym.net/",
-=======
 			"countryCode": "AD",
 			"companyContactDetails": [
 				"Leonie99@example.com",
@@ -71,7 +39,6 @@
 			],
 			"companyLegalForm": null,
 			"website": "https://untimely-hammock.com",
->>>>>>> 90b21566
 			"isTeaserCompany": false
 		},
 		"t": {
@@ -94,15 +61,6 @@
 				},
 				"governance": {
 					"organisationalResponsibilityForParisCompatibility": "Yes",
-<<<<<<< HEAD
-					"parisCompatibilityInAverageRemunerationInPercent": 18.46,
-					"parisCompatibilityInExecutiveRemunerationInPercent": null,
-					"shareOfEmployeesTrainedOnParisCompatibilityInPercent": 45.81,
-					"qualificationRequirementsOnParisCompatibility": "No",
-					"mobilityAndTravelPolicy": null,
-					"upstreamSupplierEngagementStrategy": "No",
-					"upstreamSupplierProcurementPolicy": null,
-=======
 					"parisCompatibilityInAverageRemunerationInPercent": null,
 					"parisCompatibilityInExecutiveRemunerationInPercent": null,
 					"shareOfEmployeesTrainedOnParisCompatibilityInPercent": 63.15,
@@ -116,27 +74,10 @@
 							"fileReference": "2ba022a965117112d31f48ed94f71ba1834076860f644517c4dee8477f06449f"
 						}
 					},
->>>>>>> 90b21566
 					"downstreamCustomerEngagement": "No",
 					"policymakerEngagement": null
 				},
 				"climateTargets": {
-<<<<<<< HEAD
-					"shortTermScienceBasedClimateTarget": "No",
-					"longTermScienceBasedClimateTarget": "No"
-				},
-				"emissionsPlanning": {
-					"reductionOfAbsoluteEmissionsInTonnesCO2e": 7694,
-					"reductionOfRelativeEmissionsInPercent": null,
-					"relativeEmissionsInPercent": null,
-					"absoluteEmissionsInTonnesCO2e": null,
-					"climateActionPlan": null,
-					"useOfInternalCarbonPrice": "Yes"
-				},
-				"investmentPlanning": {
-					"investmentPlanForClimateTargets": null,
-					"capexShareInGhgIntensivePlantsInPercent": 0.34,
-=======
 					"shortTermScienceBasedClimateTarget": null,
 					"longTermScienceBasedClimateTarget": "No"
 				},
@@ -151,22 +92,15 @@
 				"investmentPlanning": {
 					"investmentPlanForClimateTargets": null,
 					"capexShareInGhgIntensivePlantsInPercent": null,
->>>>>>> 90b21566
 					"capexShareInNetZeroSolutionsInPercent": null,
 					"researchAndDevelopmentExpenditureForNetZeroSolutionsInPercent": null
 				}
 			},
 			"ammonia": {
 				"decarbonisation": {
-<<<<<<< HEAD
-					"energyMixInPercent": 99.38,
-					"ccsTechnologyAdoptionInPercent": 95.15,
-					"electrificationInPercent": 22.24
-=======
 					"energyMixInPercent": null,
 					"ccsTechnologyAdoptionInPercent": null,
 					"electrificationInPercent": null
->>>>>>> 90b21566
 				},
 				"defossilisation": {
 					"useOfRenewableFeedstocksInPercent": 99.81
@@ -174,19 +108,6 @@
 			},
 			"automotive": {
 				"energy": {
-<<<<<<< HEAD
-					"productionSiteEnergyConsumptionInMWh": null,
-					"energyMixInPercent": 50.26
-				},
-				"technologyValueCreation": {
-					"driveMixInPercent": 40.54,
-					"icAndHybridEnginePhaseOutDate": null,
-					"futureValueCreationStrategy": null
-				},
-				"materials": {
-					"materialUseManagementInPercent": 86.04,
-					"useOfSecondaryMaterialsInPercent": null
-=======
 					"productionSiteEnergyConsumptionInMWh": 4752,
 					"energyMixInPercent": null
 				},
@@ -198,7 +119,6 @@
 				"materials": {
 					"materialUseManagementInPercent": 44.37,
 					"useOfSecondaryMaterialsInPercent": 66.32
->>>>>>> 90b21566
 				}
 			},
 			"hvcPlastics": {
@@ -207,17 +127,6 @@
 					"electrificationInPercent": 96.59
 				},
 				"defossilisation": {
-<<<<<<< HEAD
-					"useOfRenewableFeedstocksInPercent": null,
-					"useOfBioplasticsInPercent": 59.46,
-					"useOfCo2FromCarbonCaptureAndReUseTechnologiesInPercent": null,
-					"carbonCaptureAndUseStorageTechnologies": "No"
-				},
-				"recycling": {
-					"contributionToCircularEconomy": "No",
-					"materialRecyclingInPercent": 18.26,
-					"chemicalRecyclingInPercent": 25.32
-=======
 					"useOfRenewableFeedstocksInPercent": 21.92,
 					"useOfBioplasticsInPercent": null,
 					"useOfCo2FromCarbonCaptureAndReUseTechnologiesInPercent": 68.46,
@@ -227,48 +136,24 @@
 					"contributionToCircularEconomy": null,
 					"materialRecyclingInPercent": 12.37,
 					"chemicalRecyclingInPercent": 5.97
->>>>>>> 90b21566
 				}
 			},
 			"commercialRealEstate": {
 				"buildingEfficiency": {
-<<<<<<< HEAD
-					"buildingSpecificRefurbishmentRoadmapInPercent": 34.06,
-					"zeroEmissionBuildingShareInPercent": 8.62,
-					"buildingEnergyEfficiencyInCorrespondingUnit": 7966
-=======
 					"buildingSpecificRefurbishmentRoadmapInPercent": null,
 					"zeroEmissionBuildingShareInPercent": 87.52,
 					"buildingEnergyEfficiencyInCorrespondingUnit": null
->>>>>>> 90b21566
 				},
 				"energySource": {
 					"renewableHeatingInPercent": null
 				},
 				"technology": {
-<<<<<<< HEAD
-					"useOfDistrictHeatingNetworksInPercent": null,
-					"heatPumpUsageInPercent": 97.21
-=======
 					"useOfDistrictHeatingNetworksInPercent": 5.01,
 					"heatPumpUsageInPercent": 96.81
->>>>>>> 90b21566
 				}
 			},
 			"residentialRealEstate": {
 				"buildingEfficiency": {
-<<<<<<< HEAD
-					"buildingSpecificRefurbishmentRoadmapInPercent": 19.97,
-					"zeroEmissionBuildingShareInPercent": null,
-					"buildingEnergyEfficiencyInCorrespondingUnit": null
-				},
-				"energySource": {
-					"renewableHeatingInPercent": null
-				},
-				"technology": {
-					"useOfDistrictHeatingNetworksInPercent": 87.89,
-					"heatPumpUsageInPercent": 59.21
-=======
 					"buildingSpecificRefurbishmentRoadmapInPercent": 66.27,
 					"zeroEmissionBuildingShareInPercent": 96.6,
 					"buildingEnergyEfficiencyInCorrespondingUnit": 3986
@@ -279,94 +164,38 @@
 				"technology": {
 					"useOfDistrictHeatingNetworksInPercent": 42.76,
 					"heatPumpUsageInPercent": 67.21
->>>>>>> 90b21566
 				}
 			},
 			"steel": {
 				"energy": {
-<<<<<<< HEAD
-					"emissionIntensityOfElectricityInCorrespondingUnit": 1281,
-					"greenHydrogenUsage": "Yes"
-				},
-				"technology": {
-					"blastFurnacePhaseOutInPercent": null,
-					"lowCarbonSteelScaleUpInPercent": null
-=======
 					"emissionIntensityOfElectricityInCorrespondingUnit": null,
 					"greenHydrogenUsage": null
 				},
 				"technology": {
 					"blastFurnacePhaseOutInPercent": null,
 					"lowCarbonSteelScaleUpInPercent": 81.69
->>>>>>> 90b21566
 				}
 			},
 			"freightTransportByRoad": {
 				"technology": {
-<<<<<<< HEAD
-					"driveMixPerFleetSegment": {
-						"MediumTrucks": {
-							"driveMixPerFleetSegmentInPercent": 82.34,
-							"totalAmountOfVehicles": 1344
-						},
-						"LargeTrucks": {
-							"driveMixPerFleetSegmentInPercent": 68.01,
-							"totalAmountOfVehicles": 8759
-						}
-					},
-					"icePhaseOut": "2024-05-19"
-				},
-				"energy": {
-					"fuelMixInPercent": 41.23
-=======
 					"driveMixPerFleetSegment": null,
 					"icePhaseOut": null
 				},
 				"energy": {
 					"fuelMixInPercent": 77.75
->>>>>>> 90b21566
 				}
 			},
 			"electricityGeneration": {
 				"technology": {
-<<<<<<< HEAD
-					"electricityMixEmissionsInCorrespondingUnit": null,
-					"shareOfRenewableElectricityInPercent": 84.79,
-					"naturalGasPhaseOut": null,
-					"coalPhaseOut": null,
-					"storageCapacityExpansionInPercent": null
-=======
 					"electricityMixEmissionsInCorrespondingUnit": 9892,
 					"shareOfRenewableElectricityInPercent": null,
 					"naturalGasPhaseOut": "2024-10-10",
 					"coalPhaseOut": "2024-04-27",
 					"storageCapacityExpansionInPercent": 25.34
->>>>>>> 90b21566
 				}
 			},
 			"livestockFarming": {
 				"emissionsFromManureAndFertiliserAndLivestock": {
-<<<<<<< HEAD
-					"compostedFermentedManureInPercent": null,
-					"emissionProofFertiliserStorageInPercent": null
-				},
-				"animalWelfare": {
-					"mortalityRateInPercent": 2.86
-				},
-				"animalFeed": {
-					"ownFeedInPercent": null,
-					"externalFeedCertification": null,
-					"originOfExternalFeed": "benchmark smart schemas",
-					"excessNitrogenInKilogramsPerHectare": 2388,
-					"cropRotation": null,
-					"climateFriendlyProteinProductionInPercent": null,
-					"greenFodderInPercent": null
-				},
-				"energy": {
-					"renewableElectricityInPercent": 84.5,
-					"renewableHeatingInPercent": null,
-					"electricGasPoweredMachineryVehicleInPercent": 27.4
-=======
 					"compostedFermentedManureInPercent": 89.88,
 					"emissionProofFertiliserStorageInPercent": null
 				},
@@ -389,25 +218,10 @@
 					"renewableElectricityInPercent": 36.07,
 					"renewableHeatingInPercent": null,
 					"electricGasPoweredMachineryVehicleInPercent": 98.41
->>>>>>> 90b21566
 				}
 			},
 			"cement": {
 				"energy": {
-<<<<<<< HEAD
-					"energyMixInPercent": 39.75,
-					"fuelMixInPercent": 17.82,
-					"thermalEnergyEfficiencyInPercent": 29.35,
-					"compositionOfThermalInputInPercent": 14.93
-				},
-				"technology": {
-					"carbonCaptureAndUseTechnologyUsage": null,
-					"electrificationOfProcessHeatInPercent": 78.96
-				},
-				"material": {
-					"clinkerFactorReduction": 2576,
-					"preCalcinedClayUsageInPercent": 79.82,
-=======
 					"energyMixInPercent": 13.62,
 					"fuelMixInPercent": null,
 					"thermalEnergyEfficiencyInPercent": 0.09,
@@ -420,7 +234,6 @@
 				"material": {
 					"clinkerFactorReduction": 5424,
 					"preCalcinedClayUsageInPercent": 21.89,
->>>>>>> 90b21566
 					"circularEconomyContribution": null
 				}
 			}
@@ -430,45 +243,12 @@
 	{
 		"companyInformation": {
 			"companyName": "P2p-date-2023-04-18",
-<<<<<<< HEAD
-			"headquarters": "West Jordan",
-			"headquartersPostalCode": "54567-8934",
-			"sector": null,
-=======
 			"headquarters": "Alecbury",
 			"headquartersPostalCode": null,
 			"sector": "lifetime value",
->>>>>>> 90b21566
 			"identifiers": {
-				"Lei": [
-					"dODUqhDZnlvjdTEFfR94"
-				],
+				"Lei": [],
 				"Isin": [
-<<<<<<< HEAD
-					"Xhaaw6nwzVs2",
-					"eDlD4LeKLPN7"
-				],
-				"PermId": [
-					"22RfIpU83d"
-				],
-				"Ticker": [
-					"oWAyq05"
-				],
-				"Duns": [],
-				"VatNumber": [],
-				"CompanyRegistrationNumber": []
-			},
-			"countryCode": "CM",
-			"companyContactDetails": [
-				"Rocio_Kihn6@example.com",
-				"Gilberto76@example.com",
-				"Kade_Mohr@example.com",
-				"Chad_Runte76@example.com"
-			],
-			"companyAlternativeNames": [],
-			"companyLegalForm": "Partnership without Limited Liability",
-			"website": null,
-=======
 					"pHENDiWy4Ulv",
 					"bM0rqCoLux4X"
 				],
@@ -494,7 +274,6 @@
 			],
 			"companyLegalForm": "GmbH & Co. KG",
 			"website": "https://baggy-antelope.name/",
->>>>>>> 90b21566
 			"isTeaserCompany": false
 		},
 		"t": {
@@ -502,21 +281,6 @@
 				"general": {
 					"dataDate": "2023-04-18",
 					"sectors": [
-<<<<<<< HEAD
-						"ResidentialRealEstate",
-						"Steel",
-						"Other",
-						"Automotive",
-						"FreightTransportByRoad"
-					]
-				},
-				"governance": {
-					"organisationalResponsibilityForParisCompatibility": "Yes",
-					"parisCompatibilityInAverageRemunerationInPercent": 64.01,
-					"parisCompatibilityInExecutiveRemunerationInPercent": null,
-					"shareOfEmployeesTrainedOnParisCompatibilityInPercent": 80.27,
-					"qualificationRequirementsOnParisCompatibility": null,
-=======
 						"LivestockFarming",
 						"CommercialRealEstate",
 						"HVCPlastics",
@@ -532,24 +296,9 @@
 					"parisCompatibilityInExecutiveRemunerationInPercent": null,
 					"shareOfEmployeesTrainedOnParisCompatibilityInPercent": 87.89,
 					"qualificationRequirementsOnParisCompatibility": "No",
->>>>>>> 90b21566
 					"mobilityAndTravelPolicy": "Yes",
 					"upstreamSupplierEngagementStrategy": "Yes",
 					"upstreamSupplierProcurementPolicy": null,
-<<<<<<< HEAD
-					"downstreamCustomerEngagement": "Yes",
-					"policymakerEngagement": "No"
-				},
-				"climateTargets": {
-					"shortTermScienceBasedClimateTarget": "Yes",
-					"longTermScienceBasedClimateTarget": null
-				},
-				"emissionsPlanning": {
-					"reductionOfAbsoluteEmissionsInTonnesCO2e": null,
-					"reductionOfRelativeEmissionsInPercent": null,
-					"relativeEmissionsInPercent": null,
-					"absoluteEmissionsInTonnesCO2e": 2215,
-=======
 					"downstreamCustomerEngagement": null,
 					"policymakerEngagement": "Yes"
 				},
@@ -562,82 +311,13 @@
 					"reductionOfRelativeEmissionsInPercent": 95.51,
 					"relativeEmissionsInPercent": 31.94,
 					"absoluteEmissionsInTonnesCO2e": 4123,
->>>>>>> 90b21566
 					"climateActionPlan": null,
-					"useOfInternalCarbonPrice": "Yes"
+					"useOfInternalCarbonPrice": "No"
 				},
 				"investmentPlanning": {
 					"investmentPlanForClimateTargets": null,
 					"capexShareInGhgIntensivePlantsInPercent": null,
 					"capexShareInNetZeroSolutionsInPercent": null,
-<<<<<<< HEAD
-					"researchAndDevelopmentExpenditureForNetZeroSolutionsInPercent": 55.7
-				}
-			},
-			"ammonia": null,
-			"automotive": {
-				"energy": {
-					"productionSiteEnergyConsumptionInMWh": null,
-					"energyMixInPercent": null
-				},
-				"technologyValueCreation": {
-					"driveMixInPercent": 79.41,
-					"icAndHybridEnginePhaseOutDate": null,
-					"futureValueCreationStrategy": null
-				},
-				"materials": {
-					"materialUseManagementInPercent": 60.69,
-					"useOfSecondaryMaterialsInPercent": 74.83
-				}
-			},
-			"hvcPlastics": null,
-			"commercialRealEstate": null,
-			"residentialRealEstate": {
-				"buildingEfficiency": {
-					"buildingSpecificRefurbishmentRoadmapInPercent": 80.62,
-					"zeroEmissionBuildingShareInPercent": 50.01,
-					"buildingEnergyEfficiencyInCorrespondingUnit": 6173
-				},
-				"energySource": {
-					"renewableHeatingInPercent": null
-				},
-				"technology": {
-					"useOfDistrictHeatingNetworksInPercent": 85.33,
-					"heatPumpUsageInPercent": 16.21
-				}
-			},
-			"steel": {
-				"energy": {
-					"emissionIntensityOfElectricityInCorrespondingUnit": null,
-					"greenHydrogenUsage": null
-				},
-				"technology": {
-					"blastFurnacePhaseOutInPercent": 33.29,
-					"lowCarbonSteelScaleUpInPercent": 88.04
-				}
-			},
-			"freightTransportByRoad": {
-				"technology": {
-					"driveMixPerFleetSegment": {
-						"SmallTrucks": {
-							"driveMixPerFleetSegmentInPercent": null,
-							"totalAmountOfVehicles": 3530
-						},
-						"LargeTrucks": {
-							"driveMixPerFleetSegmentInPercent": 52.6,
-							"totalAmountOfVehicles": 1875
-						}
-					},
-					"icePhaseOut": null
-				},
-				"energy": {
-					"fuelMixInPercent": null
-				}
-			},
-			"electricityGeneration": null,
-			"livestockFarming": null,
-			"cement": null
-=======
 					"researchAndDevelopmentExpenditureForNetZeroSolutionsInPercent": null
 				}
 			},
@@ -743,48 +423,12 @@
 					"circularEconomyContribution": "Yes"
 				}
 			}
->>>>>>> 90b21566
 		},
 		"reportingPeriod": "2023"
 	},
 	{
 		"companyInformation": {
 			"companyName": "P2p-dataset-with-no-null-fields",
-<<<<<<< HEAD
-			"headquarters": "Port Jamiltown",
-			"headquartersPostalCode": null,
-			"sector": null,
-			"identifiers": {
-				"Lei": [
-					"Gylq60td0wUKLNTpuNbR"
-				],
-				"Isin": [
-					"Z2p4jTTnyuMO",
-					"fYiLXbuYc4Aj"
-				],
-				"PermId": [
-					"CXWK3YodK8"
-				],
-				"Ticker": [
-					"AwbkJWy"
-				],
-				"Duns": [
-					"YsvRMyc5A"
-				],
-				"VatNumber": [],
-				"CompanyRegistrationNumber": [
-					"SgVG4mGoM4SdYyT"
-				]
-			},
-			"countryCode": "TD",
-			"companyContactDetails": [
-				"Carole.Johns30@example.com",
-				"Javon.Jacobi28@example.com"
-			],
-			"companyAlternativeNames": [],
-			"companyLegalForm": "Sole Trader",
-			"website": "https://metallic-violin.name/",
-=======
 			"headquarters": "Lake Dusty",
 			"headquartersPostalCode": "94072-9417",
 			"sector": null,
@@ -814,17 +458,12 @@
 			],
 			"companyLegalForm": "Private Limited Company (Ltd)",
 			"website": null,
->>>>>>> 90b21566
 			"isTeaserCompany": false
 		},
 		"t": {
 			"general": {
 				"general": {
-<<<<<<< HEAD
-					"dataDate": "2024-04-03",
-=======
 					"dataDate": "2024-10-23",
->>>>>>> 90b21566
 					"sectors": [
 						"Ammonia",
 						"Automotive",
@@ -840,21 +479,12 @@
 					]
 				},
 				"governance": {
-<<<<<<< HEAD
-					"organisationalResponsibilityForParisCompatibility": "Yes",
-					"parisCompatibilityInAverageRemunerationInPercent": 10.97,
-					"parisCompatibilityInExecutiveRemunerationInPercent": 89.23,
-					"shareOfEmployeesTrainedOnParisCompatibilityInPercent": 19.25,
-					"qualificationRequirementsOnParisCompatibility": "Yes",
-					"mobilityAndTravelPolicy": "No",
-=======
 					"organisationalResponsibilityForParisCompatibility": "No",
 					"parisCompatibilityInAverageRemunerationInPercent": 93.6,
 					"parisCompatibilityInExecutiveRemunerationInPercent": 69.5,
 					"shareOfEmployeesTrainedOnParisCompatibilityInPercent": 99.35,
 					"qualificationRequirementsOnParisCompatibility": "No",
 					"mobilityAndTravelPolicy": "Yes",
->>>>>>> 90b21566
 					"upstreamSupplierEngagementStrategy": "Yes",
 					"upstreamSupplierProcurementPolicy": {
 						"value": "Yes",
@@ -868,23 +498,6 @@
 				},
 				"climateTargets": {
 					"shortTermScienceBasedClimateTarget": "No",
-<<<<<<< HEAD
-					"longTermScienceBasedClimateTarget": "No"
-				},
-				"emissionsPlanning": {
-					"reductionOfAbsoluteEmissionsInTonnesCO2e": 8455,
-					"reductionOfRelativeEmissionsInPercent": 79.21,
-					"relativeEmissionsInPercent": 55.4,
-					"absoluteEmissionsInTonnesCO2e": 1175,
-					"climateActionPlan": "Yes",
-					"useOfInternalCarbonPrice": "Yes"
-				},
-				"investmentPlanning": {
-					"investmentPlanForClimateTargets": "Yes",
-					"capexShareInGhgIntensivePlantsInPercent": 66.49,
-					"capexShareInNetZeroSolutionsInPercent": 77.37,
-					"researchAndDevelopmentExpenditureForNetZeroSolutionsInPercent": 56.45
-=======
 					"longTermScienceBasedClimateTarget": "Yes"
 				},
 				"emissionsPlanning": {
@@ -900,43 +513,20 @@
 					"capexShareInGhgIntensivePlantsInPercent": 35.77,
 					"capexShareInNetZeroSolutionsInPercent": 68.12,
 					"researchAndDevelopmentExpenditureForNetZeroSolutionsInPercent": 80.62
->>>>>>> 90b21566
 				}
 			},
 			"ammonia": {
 				"decarbonisation": {
-<<<<<<< HEAD
-					"energyMixInPercent": 20.21,
-					"ccsTechnologyAdoptionInPercent": 30.5,
-					"electrificationInPercent": 78.7
-				},
-				"defossilisation": {
-					"useOfRenewableFeedstocksInPercent": 25.38
-=======
 					"energyMixInPercent": 62.38,
 					"ccsTechnologyAdoptionInPercent": 50.01,
 					"electrificationInPercent": 51.66
 				},
 				"defossilisation": {
 					"useOfRenewableFeedstocksInPercent": 61.73
->>>>>>> 90b21566
 				}
 			},
 			"automotive": {
 				"energy": {
-<<<<<<< HEAD
-					"productionSiteEnergyConsumptionInMWh": 9320,
-					"energyMixInPercent": 5.86
-				},
-				"technologyValueCreation": {
-					"driveMixInPercent": 82.62,
-					"icAndHybridEnginePhaseOutDate": "2024-05-04",
-					"futureValueCreationStrategy": "No"
-				},
-				"materials": {
-					"materialUseManagementInPercent": 69.46,
-					"useOfSecondaryMaterialsInPercent": 93.41
-=======
 					"productionSiteEnergyConsumptionInMWh": 5801,
 					"energyMixInPercent": 5.38
 				},
@@ -948,26 +538,10 @@
 				"materials": {
 					"materialUseManagementInPercent": 16.21,
 					"useOfSecondaryMaterialsInPercent": 91.01
->>>>>>> 90b21566
 				}
 			},
 			"hvcPlastics": {
 				"decarbonisation": {
-<<<<<<< HEAD
-					"energyMixInPercent": 38.6,
-					"electrificationInPercent": 93.87
-				},
-				"defossilisation": {
-					"useOfRenewableFeedstocksInPercent": 35.32,
-					"useOfBioplasticsInPercent": 92.07,
-					"useOfCo2FromCarbonCaptureAndReUseTechnologiesInPercent": 55.04,
-					"carbonCaptureAndUseStorageTechnologies": "Yes"
-				},
-				"recycling": {
-					"contributionToCircularEconomy": "Yes",
-					"materialRecyclingInPercent": 82.94,
-					"chemicalRecyclingInPercent": 42.74
-=======
 					"energyMixInPercent": 86.91,
 					"electrificationInPercent": 37.82
 				},
@@ -981,23 +555,10 @@
 					"contributionToCircularEconomy": "No",
 					"materialRecyclingInPercent": 85.85,
 					"chemicalRecyclingInPercent": 43.75
->>>>>>> 90b21566
 				}
 			},
 			"commercialRealEstate": {
 				"buildingEfficiency": {
-<<<<<<< HEAD
-					"buildingSpecificRefurbishmentRoadmapInPercent": 32.23,
-					"zeroEmissionBuildingShareInPercent": 73.8,
-					"buildingEnergyEfficiencyInCorrespondingUnit": 57
-				},
-				"energySource": {
-					"renewableHeatingInPercent": 73.42
-				},
-				"technology": {
-					"useOfDistrictHeatingNetworksInPercent": 74.17,
-					"heatPumpUsageInPercent": 16.11
-=======
 					"buildingSpecificRefurbishmentRoadmapInPercent": 56.47,
 					"zeroEmissionBuildingShareInPercent": 44.77,
 					"buildingEnergyEfficiencyInCorrespondingUnit": 3830
@@ -1008,23 +569,10 @@
 				"technology": {
 					"useOfDistrictHeatingNetworksInPercent": 35.3,
 					"heatPumpUsageInPercent": 86.88
->>>>>>> 90b21566
 				}
 			},
 			"residentialRealEstate": {
 				"buildingEfficiency": {
-<<<<<<< HEAD
-					"buildingSpecificRefurbishmentRoadmapInPercent": 19.1,
-					"zeroEmissionBuildingShareInPercent": 93.07,
-					"buildingEnergyEfficiencyInCorrespondingUnit": 236
-				},
-				"energySource": {
-					"renewableHeatingInPercent": 47.83
-				},
-				"technology": {
-					"useOfDistrictHeatingNetworksInPercent": 43.18,
-					"heatPumpUsageInPercent": 7.21
-=======
 					"buildingSpecificRefurbishmentRoadmapInPercent": 52.6,
 					"zeroEmissionBuildingShareInPercent": 61.76,
 					"buildingEnergyEfficiencyInCorrespondingUnit": 1875
@@ -1035,42 +583,21 @@
 				"technology": {
 					"useOfDistrictHeatingNetworksInPercent": 55.13,
 					"heatPumpUsageInPercent": 17.69
->>>>>>> 90b21566
 				}
 			},
 			"steel": {
 				"energy": {
-<<<<<<< HEAD
-					"emissionIntensityOfElectricityInCorrespondingUnit": 6998,
-					"greenHydrogenUsage": "No"
-				},
-				"technology": {
-					"blastFurnacePhaseOutInPercent": 15.26,
-					"lowCarbonSteelScaleUpInPercent": 11.56
-=======
 					"emissionIntensityOfElectricityInCorrespondingUnit": 396,
 					"greenHydrogenUsage": "No"
 				},
 				"technology": {
 					"blastFurnacePhaseOutInPercent": 28.96,
 					"lowCarbonSteelScaleUpInPercent": 32.67
->>>>>>> 90b21566
 				}
 			},
 			"freightTransportByRoad": {
 				"technology": {
 					"driveMixPerFleetSegment": {
-<<<<<<< HEAD
-						"LargeTrucks": {
-							"driveMixPerFleetSegmentInPercent": 57.3,
-							"totalAmountOfVehicles": 2329
-						}
-					},
-					"icePhaseOut": "2024-04-07"
-				},
-				"energy": {
-					"fuelMixInPercent": 30.43
-=======
 						"MediumTrucks": {
 							"driveMixPerFleetSegmentInPercent": 56.82,
 							"totalAmountOfVehicles": 9782
@@ -1080,55 +607,19 @@
 				},
 				"energy": {
 					"fuelMixInPercent": 26.31
->>>>>>> 90b21566
 				}
 			},
 			"electricityGeneration": {
 				"technology": {
-<<<<<<< HEAD
-					"electricityMixEmissionsInCorrespondingUnit": 4859,
-					"shareOfRenewableElectricityInPercent": 83.22,
-					"naturalGasPhaseOut": "2024-11-10",
-					"coalPhaseOut": "2024-11-09",
-					"storageCapacityExpansionInPercent": 42.3
-=======
 					"electricityMixEmissionsInCorrespondingUnit": 5332,
 					"shareOfRenewableElectricityInPercent": 6.35,
 					"naturalGasPhaseOut": "2024-03-08",
 					"coalPhaseOut": "2024-04-20",
 					"storageCapacityExpansionInPercent": 76.92
->>>>>>> 90b21566
 				}
 			},
 			"livestockFarming": {
 				"emissionsFromManureAndFertiliserAndLivestock": {
-<<<<<<< HEAD
-					"compostedFermentedManureInPercent": 73.02,
-					"emissionProofFertiliserStorageInPercent": 48.16
-				},
-				"animalWelfare": {
-					"mortalityRateInPercent": 5.31
-				},
-				"animalFeed": {
-					"ownFeedInPercent": 60.41,
-					"externalFeedCertification": {
-						"value": "No",
-						"dataSource": {
-							"fileName": "Certification",
-							"fileReference": "50a36c418baffd520bb92d84664f06f9732a21f4e2e5ecee6d9136f16e7e0b63"
-						}
-					},
-					"originOfExternalFeed": "orchestrate integrated partnerships",
-					"excessNitrogenInKilogramsPerHectare": 1561,
-					"cropRotation": 2817,
-					"climateFriendlyProteinProductionInPercent": 46.69,
-					"greenFodderInPercent": 35.46
-				},
-				"energy": {
-					"renewableElectricityInPercent": 18.68,
-					"renewableHeatingInPercent": 99.29,
-					"electricGasPoweredMachineryVehicleInPercent": 35.53
-=======
 					"compostedFermentedManureInPercent": 11.91,
 					"emissionProofFertiliserStorageInPercent": 56.25
 				},
@@ -1154,25 +645,10 @@
 					"renewableElectricityInPercent": 60.22,
 					"renewableHeatingInPercent": 33.1,
 					"electricGasPoweredMachineryVehicleInPercent": 40.32
->>>>>>> 90b21566
 				}
 			},
 			"cement": {
 				"energy": {
-<<<<<<< HEAD
-					"energyMixInPercent": 64.06,
-					"fuelMixInPercent": 7.69,
-					"thermalEnergyEfficiencyInPercent": 32.32,
-					"compositionOfThermalInputInPercent": 92.27
-				},
-				"technology": {
-					"carbonCaptureAndUseTechnologyUsage": "No",
-					"electrificationOfProcessHeatInPercent": 23.19
-				},
-				"material": {
-					"clinkerFactorReduction": 7903,
-					"preCalcinedClayUsageInPercent": 64.14,
-=======
 					"energyMixInPercent": 69.7,
 					"fuelMixInPercent": 4.05,
 					"thermalEnergyEfficiencyInPercent": 5.5,
@@ -1185,7 +661,6 @@
 				"material": {
 					"clinkerFactorReduction": 396,
 					"preCalcinedClayUsageInPercent": 98.02,
->>>>>>> 90b21566
 					"circularEconomyContribution": "Yes"
 				}
 			}
@@ -1195,21 +670,6 @@
 	{
 		"companyInformation": {
 			"companyName": "one-p2p-data-set-with-four-sectors",
-<<<<<<< HEAD
-			"headquarters": "South Feltonside",
-			"headquartersPostalCode": "82939",
-			"sector": "channels",
-			"identifiers": {
-				"Lei": [
-					"cwQdI5BntVzVSwzw6X1K"
-				],
-				"Isin": [
-					"4C8TYc0QEDxK",
-					"Tq5QM6ySXoLa"
-				],
-				"PermId": [
-					"Ip35RjbNgj"
-=======
 			"headquarters": "Bednarworth",
 			"headquartersPostalCode": "27175",
 			"sector": "communities",
@@ -1219,25 +679,9 @@
 				],
 				"Isin": [
 					"rm4SgVG4mGoM"
->>>>>>> 90b21566
-				],
+				],
+				"PermId": [],
 				"Ticker": [
-<<<<<<< HEAD
-					"NXAcXk1"
-				],
-				"Duns": [],
-				"VatNumber": [],
-				"CompanyRegistrationNumber": []
-			},
-			"countryCode": "SV",
-			"companyContactDetails": [
-				"Eunice57@example.com",
-				"Dee.Ortiz@example.com"
-			],
-			"companyAlternativeNames": [],
-			"companyLegalForm": "Limited Liability Partnership (LLP)",
-			"website": null,
-=======
 					"kvYAHGJ"
 				],
 				"Duns": [],
@@ -1258,7 +702,6 @@
 			],
 			"companyLegalForm": null,
 			"website": "https://normal-bog.info/",
->>>>>>> 90b21566
 			"isTeaserCompany": false
 		},
 		"t": {
@@ -1273,49 +716,23 @@
 					]
 				},
 				"governance": {
-					"organisationalResponsibilityForParisCompatibility": null,
+					"organisationalResponsibilityForParisCompatibility": "No",
 					"parisCompatibilityInAverageRemunerationInPercent": null,
-<<<<<<< HEAD
-					"parisCompatibilityInExecutiveRemunerationInPercent": null,
-					"shareOfEmployeesTrainedOnParisCompatibilityInPercent": 74.82,
-					"qualificationRequirementsOnParisCompatibility": "No",
-					"mobilityAndTravelPolicy": "Yes",
-					"upstreamSupplierEngagementStrategy": "No",
-					"upstreamSupplierProcurementPolicy": {
-						"value": "Yes",
-						"dataSource": {
-							"fileName": "Certification",
-							"fileReference": "50a36c418baffd520bb92d84664f06f9732a21f4e2e5ecee6d9136f16e7e0b63"
-						}
-					},
-=======
 					"parisCompatibilityInExecutiveRemunerationInPercent": 39.85,
 					"shareOfEmployeesTrainedOnParisCompatibilityInPercent": 85.46,
 					"qualificationRequirementsOnParisCompatibility": null,
 					"mobilityAndTravelPolicy": null,
 					"upstreamSupplierEngagementStrategy": "No",
 					"upstreamSupplierProcurementPolicy": null,
->>>>>>> 90b21566
 					"downstreamCustomerEngagement": null,
 					"policymakerEngagement": null
 				},
 				"climateTargets": {
-					"shortTermScienceBasedClimateTarget": "Yes",
-					"longTermScienceBasedClimateTarget": "No"
+					"shortTermScienceBasedClimateTarget": null,
+					"longTermScienceBasedClimateTarget": null
 				},
 				"emissionsPlanning": {
 					"reductionOfAbsoluteEmissionsInTonnesCO2e": null,
-<<<<<<< HEAD
-					"reductionOfRelativeEmissionsInPercent": null,
-					"relativeEmissionsInPercent": 12,
-					"absoluteEmissionsInTonnesCO2e": null,
-					"climateActionPlan": "No",
-					"useOfInternalCarbonPrice": "No"
-				},
-				"investmentPlanning": {
-					"investmentPlanForClimateTargets": "No",
-					"capexShareInGhgIntensivePlantsInPercent": 34.05,
-=======
 					"reductionOfRelativeEmissionsInPercent": 10.97,
 					"relativeEmissionsInPercent": 12,
 					"absoluteEmissionsInTonnesCO2e": null,
@@ -1325,20 +742,15 @@
 				"investmentPlanning": {
 					"investmentPlanForClimateTargets": "No",
 					"capexShareInGhgIntensivePlantsInPercent": 84.55,
->>>>>>> 90b21566
 					"capexShareInNetZeroSolutionsInPercent": null,
 					"researchAndDevelopmentExpenditureForNetZeroSolutionsInPercent": null
 				}
 			},
 			"ammonia": {
 				"decarbonisation": {
-<<<<<<< HEAD
-					"energyMixInPercent": null,
-=======
 					"energyMixInPercent": 39.07,
->>>>>>> 90b21566
 					"ccsTechnologyAdoptionInPercent": 54,
-					"electrificationInPercent": 39.37
+					"electrificationInPercent": null
 				},
 				"defossilisation": {
 					"useOfRenewableFeedstocksInPercent": null
@@ -1346,30 +758,17 @@
 			},
 			"automotive": {
 				"energy": {
-<<<<<<< HEAD
-					"productionSiteEnergyConsumptionInMWh": 5450,
-					"energyMixInPercent": 2.74
-				},
-				"technologyValueCreation": {
-					"driveMixInPercent": null,
-=======
 					"productionSiteEnergyConsumptionInMWh": null,
 					"energyMixInPercent": null
 				},
 				"technologyValueCreation": {
 					"driveMixInPercent": 63.27,
->>>>>>> 90b21566
 					"icAndHybridEnginePhaseOutDate": null,
 					"futureValueCreationStrategy": null
 				},
 				"materials": {
-<<<<<<< HEAD
-					"materialUseManagementInPercent": null,
-					"useOfSecondaryMaterialsInPercent": 5.66
-=======
 					"materialUseManagementInPercent": 92.07,
 					"useOfSecondaryMaterialsInPercent": null
->>>>>>> 90b21566
 				}
 			},
 			"hvcPlastics": {
@@ -1378,17 +777,6 @@
 					"electrificationInPercent": 32.23
 				},
 				"defossilisation": {
-<<<<<<< HEAD
-					"useOfRenewableFeedstocksInPercent": null,
-					"useOfBioplasticsInPercent": 94.24,
-					"useOfCo2FromCarbonCaptureAndReUseTechnologiesInPercent": null,
-					"carbonCaptureAndUseStorageTechnologies": "Yes"
-				},
-				"recycling": {
-					"contributionToCircularEconomy": "Yes",
-					"materialRecyclingInPercent": null,
-					"chemicalRecyclingInPercent": 88.45
-=======
 					"useOfRenewableFeedstocksInPercent": 0.57,
 					"useOfBioplasticsInPercent": null,
 					"useOfCo2FromCarbonCaptureAndReUseTechnologiesInPercent": 19.1,
@@ -1398,23 +786,10 @@
 					"contributionToCircularEconomy": null,
 					"materialRecyclingInPercent": 69.98,
 					"chemicalRecyclingInPercent": null
->>>>>>> 90b21566
 				}
 			},
 			"commercialRealEstate": {
 				"buildingEfficiency": {
-<<<<<<< HEAD
-					"buildingSpecificRefurbishmentRoadmapInPercent": 14.48,
-					"zeroEmissionBuildingShareInPercent": null,
-					"buildingEnergyEfficiencyInCorrespondingUnit": 5963
-				},
-				"energySource": {
-					"renewableHeatingInPercent": 99.51
-				},
-				"technology": {
-					"useOfDistrictHeatingNetworksInPercent": 86.66,
-					"heatPumpUsageInPercent": 9.45
-=======
 					"buildingSpecificRefurbishmentRoadmapInPercent": 55.79,
 					"zeroEmissionBuildingShareInPercent": 26.19,
 					"buildingEnergyEfficiencyInCorrespondingUnit": null
@@ -1425,23 +800,10 @@
 				"technology": {
 					"useOfDistrictHeatingNetworksInPercent": 83.22,
 					"heatPumpUsageInPercent": null
->>>>>>> 90b21566
 				}
 			},
 			"residentialRealEstate": {
 				"buildingEfficiency": {
-<<<<<<< HEAD
-					"buildingSpecificRefurbishmentRoadmapInPercent": 27.32,
-					"zeroEmissionBuildingShareInPercent": null,
-					"buildingEnergyEfficiencyInCorrespondingUnit": null
-				},
-				"energySource": {
-					"renewableHeatingInPercent": 52.1
-				},
-				"technology": {
-					"useOfDistrictHeatingNetworksInPercent": null,
-					"heatPumpUsageInPercent": 41.75
-=======
 					"buildingSpecificRefurbishmentRoadmapInPercent": null,
 					"zeroEmissionBuildingShareInPercent": 5.31,
 					"buildingEnergyEfficiencyInCorrespondingUnit": null
@@ -1452,17 +814,12 @@
 				"technology": {
 					"useOfDistrictHeatingNetworksInPercent": null,
 					"heatPumpUsageInPercent": null
->>>>>>> 90b21566
 				}
 			},
 			"steel": {
 				"energy": {
 					"emissionIntensityOfElectricityInCorrespondingUnit": null,
-<<<<<<< HEAD
-					"greenHydrogenUsage": "Yes"
-=======
 					"greenHydrogenUsage": null
->>>>>>> 90b21566
 				},
 				"technology": {
 					"blastFurnacePhaseOutInPercent": null,
@@ -1485,30 +842,15 @@
 			},
 			"electricityGeneration": {
 				"technology": {
-<<<<<<< HEAD
-					"electricityMixEmissionsInCorrespondingUnit": 7352,
-					"shareOfRenewableElectricityInPercent": 82.35,
-=======
 					"electricityMixEmissionsInCorrespondingUnit": null,
 					"shareOfRenewableElectricityInPercent": 91.63,
->>>>>>> 90b21566
 					"naturalGasPhaseOut": null,
-					"coalPhaseOut": "2024-11-13",
+					"coalPhaseOut": null,
 					"storageCapacityExpansionInPercent": null
 				}
 			},
 			"livestockFarming": {
 				"emissionsFromManureAndFertiliserAndLivestock": {
-<<<<<<< HEAD
-					"compostedFermentedManureInPercent": null,
-					"emissionProofFertiliserStorageInPercent": null
-				},
-				"animalWelfare": {
-					"mortalityRateInPercent": 24.64
-				},
-				"animalFeed": {
-					"ownFeedInPercent": 82.42,
-=======
 					"compostedFermentedManureInPercent": 69.18,
 					"emissionProofFertiliserStorageInPercent": null
 				},
@@ -1517,7 +859,6 @@
 				},
 				"animalFeed": {
 					"ownFeedInPercent": null,
->>>>>>> 90b21566
 					"externalFeedCertification": {
 						"value": "Yes",
 						"dataSource": {
@@ -1525,18 +866,6 @@
 							"fileReference": "50a36c418baffd520bb92d84664f06f9732a21f4e2e5ecee6d9136f16e7e0b63"
 						}
 					},
-<<<<<<< HEAD
-					"originOfExternalFeed": "mesh customized relationships",
-					"excessNitrogenInKilogramsPerHectare": 6621,
-					"cropRotation": 3584,
-					"climateFriendlyProteinProductionInPercent": 79.62,
-					"greenFodderInPercent": 76.14
-				},
-				"energy": {
-					"renewableElectricityInPercent": 30.96,
-					"renewableHeatingInPercent": null,
-					"electricGasPoweredMachineryVehicleInPercent": null
-=======
 					"originOfExternalFeed": "seize strategic synergies",
 					"excessNitrogenInKilogramsPerHectare": null,
 					"cropRotation": null,
@@ -1547,32 +876,23 @@
 					"renewableElectricityInPercent": 29.75,
 					"renewableHeatingInPercent": null,
 					"electricGasPoweredMachineryVehicleInPercent": 49.34
->>>>>>> 90b21566
 				}
 			},
 			"cement": {
 				"energy": {
-					"energyMixInPercent": 60.65,
+					"energyMixInPercent": null,
 					"fuelMixInPercent": null,
-					"thermalEnergyEfficiencyInPercent": 32.48,
+					"thermalEnergyEfficiencyInPercent": null,
 					"compositionOfThermalInputInPercent": null
 				},
 				"technology": {
-<<<<<<< HEAD
-					"carbonCaptureAndUseTechnologyUsage": null,
-					"electrificationOfProcessHeatInPercent": null
-				},
-				"material": {
-					"clinkerFactorReduction": 1404,
-=======
 					"carbonCaptureAndUseTechnologyUsage": "Yes",
 					"electrificationOfProcessHeatInPercent": null
 				},
 				"material": {
 					"clinkerFactorReduction": null,
->>>>>>> 90b21566
 					"preCalcinedClayUsageInPercent": 23,
-					"circularEconomyContribution": "No"
+					"circularEconomyContribution": null
 				}
 			}
 		},
