[
	{
		"companyInformation": {
			"companyName": "six-p2p-data-sets-in-different-years",
<<<<<<< HEAD
			"headquarters": "Tonawanda",
			"headquartersPostalCode": "27746",
			"sector": "content",
			"identifiers": {
				"Lei": [
					"HmGSwcFHnWZFV2dlToJL"
				],
				"Isin": [
					"4OGpnoejyAph",
					"bOiaTgaPVwEp"
				],
				"PermId": [
					"PTwYlkBvE6"
				],
				"Ticker": [
					"rigQ3Qo"
				],
				"Duns": [
					"ikH1qdy2b"
				],
				"VatNumber": [
					"P22xWzF4Z"
				],
				"CompanyRegistrationNumber": [
					"9djNFZvAbfTW37j"
				]
			},
			"countryCode": "AT",
			"companyAlternativeNames": [
				"Kautzer, Hilll and Gutmann",
				"Kilback - Rice",
				"Luettgen - Kling"
			],
			"companyLegalForm": null,
			"website": "https://strict-rabbit.org/",
=======
			"headquarters": "West Marleeberg",
			"headquartersPostalCode": null,
			"sector": "applications",
			"identifiers": {
				"Lei": [
					"uuTYLvGqwVc93B24FGvf"
				],
				"Isin": [
					"FjcWbFcvOiP7",
					"dmhs0eEM0m9T"
				],
				"PermId": [
					"FXUSDBYwtH"
				],
				"Ticker": [],
				"Duns": [],
				"VatNumber": [
					"P0zCzMEtL"
				],
				"CompanyRegistrationNumber": []
			},
			"countryCode": "VG",
			"companyAlternativeNames": [
				"Farrell, Altenwerth and Brekke"
			],
			"companyLegalForm": "Partnership without Limited Liability",
			"website": null,
>>>>>>> 9753bf32
			"isTeaserCompany": false
		},
		"t": {
			"general": {
				"general": {
					"dataDate": "2023-01-01",
					"sectors": [
						"Ammonia",
						"Automotive",
						"Cement",
						"CommercialRealEstate",
						"ElectricityGeneration",
						"FreightTransportByRoad",
						"HVCPlastics",
						"LivestockFarming",
						"ResidentialRealEstate",
						"Steel",
						"Other"
					]
				},
				"governance": {
					"organisationalResponsibilityForParisCompatibility": null,
<<<<<<< HEAD
					"parisCompatibilityInAverageRemunerationInPercent": 15.4468,
					"parisCompatibilityInExecutiveRemunerationInPercent": null,
					"shareOfEmployeesTrainedOnParisCompatibilityInPercent": 1.1191,
					"qualificationRequirementsOnParisCompatibility": null,
					"mobilityAndTravelPolicy": "Yes",
					"upstreamSupplierEngagementStrategy": null,
=======
					"parisCompatibilityInAverageRemunerationInPercent": null,
					"parisCompatibilityInExecutiveRemunerationInPercent": null,
					"shareOfEmployeesTrainedOnParisCompatibilityInPercent": null,
					"qualificationRequirementsOnParisCompatibility": null,
					"mobilityAndTravelPolicy": "No",
					"upstreamSupplierEngagementStrategy": "No",
>>>>>>> 9753bf32
					"upstreamSupplierProcurementPolicy": {
						"value": "Yes",
						"dataSource": null
					},
					"downstreamCustomerEngagement": null,
					"policymakerEngagement": null
				},
				"climateTargets": {
					"shortTermScienceBasedClimateTarget": null,
<<<<<<< HEAD
					"longTermScienceBasedClimateTarget": "Yes"
				},
				"emissionsPlanning": {
					"reductionOfAbsoluteEmissionsInTonnesCO2e": null,
					"reductionOfRelativeEmissionsInPercent": 10.2032,
					"relativeEmissionsInPercent": 8.1847,
					"absoluteEmissionsInTonnesCO2e": null,
					"climateActionPlan": "Yes",
					"useOfInternalCarbonPrice": null
				},
				"investmentPlanning": {
					"investmentPlanForClimateTargets": null,
					"capexShareInGhgIntensivePlantsInPercent": 5.6499,
					"capexShareInNetZeroSolutionsInPercent": 80.8648,
					"researchAndDevelopmentExpenditureForNetZeroSolutionsInPercent": 96.5183
=======
					"longTermScienceBasedClimateTarget": "No"
				},
				"emissionsPlanning": {
					"reductionOfAbsoluteEmissionsInTonnesCO2e": 9510,
					"reductionOfRelativeEmissionsInPercent": null,
					"relativeEmissionsInPercent": 47.02,
					"absoluteEmissionsInTonnesCO2e": 7451,
					"climateActionPlan": "No",
					"useOfInternalCarbonPrice": null
				},
				"investmentPlanning": {
					"investmentPlanForClimateTargets": "Yes",
					"capexShareInGhgIntensivePlantsInPercent": 32.09,
					"capexShareInNetZeroSolutionsInPercent": 74.42,
					"researchAndDevelopmentExpenditureForNetZeroSolutionsInPercent": null
>>>>>>> 9753bf32
				}
			},
			"ammonia": {
				"decarbonisation": {
<<<<<<< HEAD
					"energyMixInPercent": 64.5086,
					"ccsTechnologyAdoptionInPercent": 14.6759,
					"electrificationInPercent": 43.3136
=======
					"energyMixInPercent": null,
					"ccsTechnologyAdoptionInPercent": 5.6,
					"electrificationInPercent": null
>>>>>>> 9753bf32
				},
				"defossilisation": {
					"useOfRenewableFeedstocksInPercent": 86.42
				}
			},
			"automotive": {
				"energy": {
<<<<<<< HEAD
					"productionSiteEnergyConsumptionInMWh": null,
					"energyMixInPercent": null
=======
					"productionSiteEnergyConsumptionInMWh": 2976,
					"energyMixInPercent": 36.58
>>>>>>> 9753bf32
				},
				"technologyValueCreation": {
					"driveMixInPercent": null,
					"icAndHybridEnginePhaseOutDate": null,
					"futureValueCreationStrategy": null
				},
				"materials": {
					"materialUseManagementInPercent": 10.3658,
					"useOfSecondaryMaterialsInPercent": 49.9086
				}
			},
			"hvcPlastics": {
				"decarbonisation": {
					"energyMixInPercent": null,
					"electrificationInPercent": null
				},
				"defossilisation": {
<<<<<<< HEAD
					"useOfRenewableFeedstocksInPercent": 84.0173,
					"useOfBioplasticsInPercent": null,
					"useOfCo2FromCarbonCaptureAndReUseTechnologiesInPercent": null,
					"carbonCaptureAndUseStorageTechnologies": "No"
=======
					"useOfRenewableFeedstocksInPercent": null,
					"useOfBioplasticsInPercent": 38.51,
					"useOfCo2FromCarbonCaptureAndReUseTechnologiesInPercent": null,
					"carbonCaptureAndUseStorageTechnologies": "Yes"
>>>>>>> 9753bf32
				},
				"recycling": {
					"contributionToCircularEconomy": null,
					"materialRecyclingInPercent": null,
<<<<<<< HEAD
					"chemicalRecyclingInPercent": 18.8508
=======
					"chemicalRecyclingInPercent": null
>>>>>>> 9753bf32
				}
			},
			"commercialRealEstate": {
				"buildingEfficiency": {
<<<<<<< HEAD
					"buildingSpecificRefurbishmentRoadmapInPercent": null,
					"zeroEmissionBuildingShareInPercent": 35.8097,
					"buildingEnergyEfficiencyInCorrespondingUnit": 933
=======
					"buildingSpecificRefurbishmentRoadmapInPercent": 76.99,
					"zeroEmissionBuildingShareInPercent": 18.28,
					"buildingEnergyEfficiencyInCorrespondingUnit": null
>>>>>>> 9753bf32
				},
				"energySource": {
					"renewableHeatingInPercent": 59.3009
				},
				"technology": {
					"useOfDistrictHeatingNetworksInPercent": null,
					"heatPumpUsageInPercent": null
				}
			},
			"residentialRealEstate": {
				"buildingEfficiency": {
<<<<<<< HEAD
					"buildingSpecificRefurbishmentRoadmapInPercent": 64.0778,
					"zeroEmissionBuildingShareInPercent": null,
					"buildingEnergyEfficiencyInCorrespondingUnit": 4539
=======
					"buildingSpecificRefurbishmentRoadmapInPercent": null,
					"zeroEmissionBuildingShareInPercent": null,
					"buildingEnergyEfficiencyInCorrespondingUnit": null
>>>>>>> 9753bf32
				},
				"energySource": {
					"renewableHeatingInPercent": null
				},
				"technology": {
<<<<<<< HEAD
					"useOfDistrictHeatingNetworksInPercent": null,
					"heatPumpUsageInPercent": 53.7144
=======
					"useOfDistrictHeatingNetworksInPercent": 91.29,
					"heatPumpUsageInPercent": 91.74
>>>>>>> 9753bf32
				}
			},
			"steel": {
				"energy": {
<<<<<<< HEAD
					"emissionIntensityOfElectricityInCorrespondingUnit": 8848,
					"greenHydrogenUsage": "Yes"
				},
				"technology": {
					"blastFurnacePhaseOutInPercent": 5.835,
					"lowCarbonSteelScaleUpInPercent": null
=======
					"emissionIntensityOfElectricityInCorrespondingUnit": null,
					"greenHydrogenUsage": null
				},
				"technology": {
					"blastFurnacePhaseOutInPercent": 64.1,
					"lowCarbonSteelScaleUpInPercent": 71.49
>>>>>>> 9753bf32
				}
			},
			"freightTransportByRoad": {
				"technology": {
					"driveMixPerFleetSegment": null,
<<<<<<< HEAD
					"icePhaseOut": "2024-05-25"
				},
				"energy": {
					"fuelMixInPercent": null
=======
					"icePhaseOut": null
				},
				"energy": {
					"fuelMixInPercent": 43.18
>>>>>>> 9753bf32
				}
			},
			"electricityGeneration": {
				"technology": {
<<<<<<< HEAD
					"electricityMixEmissionsInCorrespondingUnit": null,
					"shareOfRenewableElectricityInPercent": null,
					"naturalGasPhaseOut": null,
					"coalPhaseOut": null,
					"storageCapacityExpansionInPercent": 41.3123
=======
					"electricityMixEmissionsInCorrespondingUnit": 1200,
					"shareOfRenewableElectricityInPercent": 27.87,
					"naturalGasPhaseOut": "2024-03-14",
					"coalPhaseOut": null,
					"storageCapacityExpansionInPercent": 70.88
>>>>>>> 9753bf32
				}
			},
			"livestockFarming": {
				"emissionsFromManureAndFertiliserAndLivestock": {
					"compostedFermentedManureInPercent": null,
					"emissionProofFertiliserStorageInPercent": null
				},
				"animalWelfare": {
					"mortalityRateInPercent": null
				},
				"animalFeed": {
					"ownFeedInPercent": null,
					"externalFeedCertification": {
<<<<<<< HEAD
						"value": "No",
						"dataSource": null
					},
					"originOfExternalFeed": "empower viral mindshare",
					"excessNitrogenInKilogramsPerHectare": 40,
					"cropRotation": null,
					"climateFriendlyProteinProductionInPercent": 79.5853,
					"greenFodderInPercent": null
				},
				"energy": {
					"renewableElectricityInPercent": 17.3381,
					"renewableHeatingInPercent": null,
					"electricGasPoweredMachineryVehicleInPercent": 83.3323
=======
						"value": "Yes",
						"dataSource": null
					},
					"originOfExternalFeed": "deploy clicks-and-mortar platforms",
					"excessNitrogenInKilogramsPerHectare": null,
					"cropRotation": 2312,
					"climateFriendlyProteinProductionInPercent": 27.34,
					"greenFodderInPercent": 49.2
				},
				"energy": {
					"renewableElectricityInPercent": 93.74,
					"renewableHeatingInPercent": 5.83,
					"electricGasPoweredMachineryVehicleInPercent": null
>>>>>>> 9753bf32
				}
			},
			"cement": {
				"energy": {
<<<<<<< HEAD
					"energyMixInPercent": 85.3319,
					"fuelMixInPercent": null,
					"thermalEnergyEfficiencyInPercent": 46.6645,
					"compositionOfThermalInputInPercent": null
				},
				"technology": {
					"carbonCaptureAndUseTechnologyUsage": "Yes",
					"electrificationOfProcessHeatInPercent": null
				},
				"material": {
					"clinkerFactorReduction": null,
					"preCalcinedClayUsageInPercent": null,
=======
					"energyMixInPercent": null,
					"fuelMixInPercent": null,
					"thermalEnergyEfficiencyInPercent": 75.59,
					"compositionOfThermalInputInPercent": null
				},
				"technology": {
					"carbonCaptureAndUseTechnologyUsage": null,
					"electrificationOfProcessHeatInPercent": null
				},
				"material": {
					"clinkerFactorReduction": 2944,
					"preCalcinedClayUsageInPercent": 17.63,
>>>>>>> 9753bf32
					"circularEconomyContribution": null
				}
			}
		},
		"reportingPeriod": "2023"
	},
	{
		"companyInformation": {
			"companyName": "P2p-date-2023-04-18",
<<<<<<< HEAD
			"headquarters": "Robertsport",
			"headquartersPostalCode": "63660",
			"sector": "communities",
			"identifiers": {
				"Lei": [],
				"Isin": [
					"77k5rvwdML5w",
					"M0eYyuSt5qy0"
				],
				"PermId": [],
				"Ticker": [
					"HHClFTA"
				],
				"Duns": [],
				"VatNumber": [],
				"CompanyRegistrationNumber": []
			},
			"countryCode": "YE",
			"companyAlternativeNames": [
				"Hand and Sons",
				"Hyatt - Kshlerin",
				"Schuppe Inc"
			],
			"companyLegalForm": "GmbH & Co. KG",
			"website": "https://easy-constant.name",
=======
			"headquarters": "McAllen",
			"headquartersPostalCode": "44587-0480",
			"sector": "markets",
			"identifiers": {
				"Lei": [
					"JWliNxOuADx1jGj3prtI"
				],
				"Isin": [
					"NrUkDDGnZxKM"
				],
				"PermId": [],
				"Ticker": [],
				"Duns": [
					"sDFkmauj9"
				],
				"VatNumber": [
					"1XYmfD2C1"
				],
				"CompanyRegistrationNumber": []
			},
			"countryCode": "SI",
			"companyAlternativeNames": [
				"Mayert, Rau and Haag",
				"Wisozk and Sons"
			],
			"companyLegalForm": "Partnership without Limited Liability",
			"website": "https://glorious-piracy.org",
>>>>>>> 9753bf32
			"isTeaserCompany": false
		},
		"t": {
			"general": {
				"general": {
					"dataDate": "2023-04-18",
					"sectors": [
<<<<<<< HEAD
						"ResidentialRealEstate",
						"Cement",
						"Automotive",
						"ElectricityGeneration",
						"FreightTransportByRoad",
						"Steel",
						"CommercialRealEstate",
						"Ammonia"
					]
				},
				"governance": {
					"organisationalResponsibilityForParisCompatibility": "Yes",
					"parisCompatibilityInAverageRemunerationInPercent": null,
					"parisCompatibilityInExecutiveRemunerationInPercent": null,
					"shareOfEmployeesTrainedOnParisCompatibilityInPercent": 20.8326,
					"qualificationRequirementsOnParisCompatibility": "No",
					"mobilityAndTravelPolicy": null,
					"upstreamSupplierEngagementStrategy": "Yes",
					"upstreamSupplierProcurementPolicy": {
						"value": "Yes",
						"dataSource": null
					},
					"downstreamCustomerEngagement": "Yes",
					"policymakerEngagement": "No"
=======
						"FreightTransportByRoad",
						"ElectricityGeneration",
						"HVCPlastics",
						"Cement"
					]
				},
				"governance": {
					"organisationalResponsibilityForParisCompatibility": null,
					"parisCompatibilityInAverageRemunerationInPercent": 39.2,
					"parisCompatibilityInExecutiveRemunerationInPercent": 25.64,
					"shareOfEmployeesTrainedOnParisCompatibilityInPercent": null,
					"qualificationRequirementsOnParisCompatibility": "Yes",
					"mobilityAndTravelPolicy": null,
					"upstreamSupplierEngagementStrategy": null,
					"upstreamSupplierProcurementPolicy": null,
					"downstreamCustomerEngagement": "Yes",
					"policymakerEngagement": "Yes"
>>>>>>> 9753bf32
				},
				"climateTargets": {
					"shortTermScienceBasedClimateTarget": "No",
					"longTermScienceBasedClimateTarget": "Yes"
				},
				"emissionsPlanning": {
<<<<<<< HEAD
					"reductionOfAbsoluteEmissionsInTonnesCO2e": null,
					"reductionOfRelativeEmissionsInPercent": null,
					"relativeEmissionsInPercent": 67.0451,
					"absoluteEmissionsInTonnesCO2e": 234,
					"climateActionPlan": "No",
					"useOfInternalCarbonPrice": "No"
				},
				"investmentPlanning": {
					"investmentPlanForClimateTargets": "Yes",
					"capexShareInGhgIntensivePlantsInPercent": 26.4097,
					"capexShareInNetZeroSolutionsInPercent": null,
					"researchAndDevelopmentExpenditureForNetZeroSolutionsInPercent": 89.9424
				}
			},
			"ammonia": {
				"decarbonisation": {
					"energyMixInPercent": null,
					"ccsTechnologyAdoptionInPercent": 99.7692,
					"electrificationInPercent": null
				},
				"defossilisation": {
					"useOfRenewableFeedstocksInPercent": 39.1305
				}
			},
			"automotive": {
				"energy": {
					"productionSiteEnergyConsumptionInMWh": null,
					"energyMixInPercent": null
				},
				"technologyValueCreation": {
					"driveMixInPercent": null,
					"icAndHybridEnginePhaseOutDate": null,
					"futureValueCreationStrategy": "Yes"
				},
				"materials": {
					"materialUseManagementInPercent": null,
					"useOfSecondaryMaterialsInPercent": 28.7863
				}
			},
			"hvcPlastics": null,
			"commercialRealEstate": {
				"buildingEfficiency": {
					"buildingSpecificRefurbishmentRoadmapInPercent": 63.8219,
					"zeroEmissionBuildingShareInPercent": 71.8784,
					"buildingEnergyEfficiencyInCorrespondingUnit": null
				},
				"energySource": {
					"renewableHeatingInPercent": null
				},
				"technology": {
					"useOfDistrictHeatingNetworksInPercent": null,
					"heatPumpUsageInPercent": 13.4924
				}
			},
			"residentialRealEstate": {
				"buildingEfficiency": {
					"buildingSpecificRefurbishmentRoadmapInPercent": 82.2263,
					"zeroEmissionBuildingShareInPercent": null,
					"buildingEnergyEfficiencyInCorrespondingUnit": null
				},
				"energySource": {
					"renewableHeatingInPercent": 22.1422
				},
				"technology": {
					"useOfDistrictHeatingNetworksInPercent": 17.4595,
					"heatPumpUsageInPercent": null
				}
			},
			"steel": {
				"energy": {
					"emissionIntensityOfElectricityInCorrespondingUnit": 9801,
					"greenHydrogenUsage": "No"
=======
					"reductionOfAbsoluteEmissionsInTonnesCO2e": 8468,
					"reductionOfRelativeEmissionsInPercent": null,
					"relativeEmissionsInPercent": 80.5,
					"absoluteEmissionsInTonnesCO2e": null,
					"climateActionPlan": "No",
					"useOfInternalCarbonPrice": "Yes"
				},
				"investmentPlanning": {
					"investmentPlanForClimateTargets": null,
					"capexShareInGhgIntensivePlantsInPercent": null,
					"capexShareInNetZeroSolutionsInPercent": 54.84,
					"researchAndDevelopmentExpenditureForNetZeroSolutionsInPercent": null
				}
			},
			"ammonia": null,
			"automotive": null,
			"hvcPlastics": {
				"decarbonisation": {
					"energyMixInPercent": 41.71,
					"electrificationInPercent": null
				},
				"defossilisation": {
					"useOfRenewableFeedstocksInPercent": 26.51,
					"useOfBioplasticsInPercent": null,
					"useOfCo2FromCarbonCaptureAndReUseTechnologiesInPercent": 32.13,
					"carbonCaptureAndUseStorageTechnologies": "Yes"
				},
				"recycling": {
					"contributionToCircularEconomy": null,
					"materialRecyclingInPercent": 13.75,
					"chemicalRecyclingInPercent": null
				}
			},
			"commercialRealEstate": null,
			"residentialRealEstate": null,
			"steel": null,
			"freightTransportByRoad": {
				"technology": {
					"driveMixPerFleetSegment": null,
					"icePhaseOut": null
>>>>>>> 9753bf32
				},
				"energy": {
					"fuelMixInPercent": 71.32
				}
			},
			"electricityGeneration": {
				"technology": {
<<<<<<< HEAD
					"blastFurnacePhaseOutInPercent": null,
					"lowCarbonSteelScaleUpInPercent": null
				}
			},
			"freightTransportByRoad": {
				"technology": {
					"driveMixPerFleetSegment": null,
					"icePhaseOut": null
				},
				"energy": {
					"fuelMixInPercent": null
				}
			},
			"electricityGeneration": {
				"technology": {
					"electricityMixEmissionsInCorrespondingUnit": null,
					"shareOfRenewableElectricityInPercent": 40.8995,
					"naturalGasPhaseOut": "2024-01-24",
					"coalPhaseOut": null,
					"storageCapacityExpansionInPercent": 76.8828
				}
			},
=======
					"electricityMixEmissionsInCorrespondingUnit": null,
					"shareOfRenewableElectricityInPercent": 88.54,
					"naturalGasPhaseOut": null,
					"coalPhaseOut": null,
					"storageCapacityExpansionInPercent": null
				}
			},
>>>>>>> 9753bf32
			"livestockFarming": null,
			"cement": {
				"energy": {
					"energyMixInPercent": null,
<<<<<<< HEAD
					"fuelMixInPercent": null,
					"thermalEnergyEfficiencyInPercent": 6.0924,
					"compositionOfThermalInputInPercent": null
				},
				"technology": {
					"carbonCaptureAndUseTechnologyUsage": "Yes",
					"electrificationOfProcessHeatInPercent": 65.6504
=======
					"fuelMixInPercent": 3.72,
					"thermalEnergyEfficiencyInPercent": 67.33,
					"compositionOfThermalInputInPercent": null
				},
				"technology": {
					"carbonCaptureAndUseTechnologyUsage": null,
					"electrificationOfProcessHeatInPercent": 72.23
>>>>>>> 9753bf32
				},
				"material": {
					"clinkerFactorReduction": null,
					"preCalcinedClayUsageInPercent": null,
					"circularEconomyContribution": null
				}
			}
		},
		"reportingPeriod": "2023"
	},
	{
		"companyInformation": {
			"companyName": "P2p-dataset-with-no-null-fields",
<<<<<<< HEAD
			"headquarters": "Fort Virginie",
			"headquartersPostalCode": "40075-4940",
			"sector": null,
			"identifiers": {
				"Lei": [],
				"Isin": [
					"PxGprQYDHnbK"
				],
				"PermId": [],
				"Ticker": [],
				"Duns": [],
				"VatNumber": [
					"lkaUPPNH9"
				],
				"CompanyRegistrationNumber": [
					"pFWTBlUwSSGd325"
				]
			},
			"countryCode": "IN",
			"companyAlternativeNames": [
				"Morissette - Graham"
			],
			"companyLegalForm": "Partnership without Limited Liability",
			"website": "https://elegant-army.org",
=======
			"headquarters": "Marvinland",
			"headquartersPostalCode": null,
			"sector": "networks",
			"identifiers": {
				"Lei": [],
				"Isin": [
					"nenHrUNdUlQZ"
				],
				"PermId": [
					"vzC4V9D4ao"
				],
				"Ticker": [
					"atuxads"
				],
				"Duns": [
					"Gclmu1Tx8"
				],
				"VatNumber": [],
				"CompanyRegistrationNumber": []
			},
			"countryCode": "BL",
			"companyAlternativeNames": [
				"Dibbert - Johnston",
				"Kihn and Sons",
				"Padberg, Parisian and Hermiston"
			],
			"companyLegalForm": "Partnership without Limited Liability",
			"website": "https://gleaming-kilogram.net",
>>>>>>> 9753bf32
			"isTeaserCompany": false
		},
		"t": {
			"general": {
				"general": {
<<<<<<< HEAD
					"dataDate": "2024-06-14",
=======
					"dataDate": "2024-10-27",
>>>>>>> 9753bf32
					"sectors": [
						"Ammonia",
						"Automotive",
						"Cement",
						"CommercialRealEstate",
						"ElectricityGeneration",
						"FreightTransportByRoad",
						"HVCPlastics",
						"LivestockFarming",
						"ResidentialRealEstate",
						"Steel",
						"Other"
					]
				},
				"governance": {
					"organisationalResponsibilityForParisCompatibility": "No",
<<<<<<< HEAD
					"parisCompatibilityInAverageRemunerationInPercent": 27.5674,
					"parisCompatibilityInExecutiveRemunerationInPercent": 11.3344,
					"shareOfEmployeesTrainedOnParisCompatibilityInPercent": 94.9893,
					"qualificationRequirementsOnParisCompatibility": "Yes",
					"mobilityAndTravelPolicy": "Yes",
=======
					"parisCompatibilityInAverageRemunerationInPercent": 50.32,
					"parisCompatibilityInExecutiveRemunerationInPercent": 49.29,
					"shareOfEmployeesTrainedOnParisCompatibilityInPercent": 47.16,
					"qualificationRequirementsOnParisCompatibility": "No",
					"mobilityAndTravelPolicy": "No",
>>>>>>> 9753bf32
					"upstreamSupplierEngagementStrategy": "Yes",
					"upstreamSupplierProcurementPolicy": {
						"value": "Yes",
						"dataSource": {
							"fileName": "Certification",
							"fileReference": "50a36c418baffd520bb92d84664f06f9732a21f4e2e5ecee6d9136f16e7e0b63"
						}
					},
					"downstreamCustomerEngagement": "No",
					"policymakerEngagement": "Yes"
				},
				"climateTargets": {
					"shortTermScienceBasedClimateTarget": "Yes",
					"longTermScienceBasedClimateTarget": "No"
				},
				"emissionsPlanning": {
<<<<<<< HEAD
					"reductionOfAbsoluteEmissionsInTonnesCO2e": 1501,
					"reductionOfRelativeEmissionsInPercent": 15.6176,
					"relativeEmissionsInPercent": 79.7952,
					"absoluteEmissionsInTonnesCO2e": 9059,
					"climateActionPlan": "No",
					"useOfInternalCarbonPrice": "Yes"
				},
				"investmentPlanning": {
					"investmentPlanForClimateTargets": "Yes",
					"capexShareInGhgIntensivePlantsInPercent": 67.0615,
					"capexShareInNetZeroSolutionsInPercent": 67.2483,
					"researchAndDevelopmentExpenditureForNetZeroSolutionsInPercent": 53.3046
=======
					"reductionOfAbsoluteEmissionsInTonnesCO2e": 421,
					"reductionOfRelativeEmissionsInPercent": 6.21,
					"relativeEmissionsInPercent": 20.52,
					"absoluteEmissionsInTonnesCO2e": 810,
					"climateActionPlan": "Yes",
					"useOfInternalCarbonPrice": "No"
				},
				"investmentPlanning": {
					"investmentPlanForClimateTargets": "No",
					"capexShareInGhgIntensivePlantsInPercent": 89.37,
					"capexShareInNetZeroSolutionsInPercent": 74.19,
					"researchAndDevelopmentExpenditureForNetZeroSolutionsInPercent": 44.48
>>>>>>> 9753bf32
				}
			},
			"ammonia": {
				"decarbonisation": {
<<<<<<< HEAD
					"energyMixInPercent": 89.5673,
					"ccsTechnologyAdoptionInPercent": 18.9884,
					"electrificationInPercent": 84.4604
				},
				"defossilisation": {
					"useOfRenewableFeedstocksInPercent": 5.6281
=======
					"energyMixInPercent": 70.22,
					"ccsTechnologyAdoptionInPercent": 13.21,
					"electrificationInPercent": 74.49
				},
				"defossilisation": {
					"useOfRenewableFeedstocksInPercent": 45.53
>>>>>>> 9753bf32
				}
			},
			"automotive": {
				"energy": {
<<<<<<< HEAD
					"productionSiteEnergyConsumptionInMWh": 5181,
					"energyMixInPercent": 9.4037
				},
				"technologyValueCreation": {
					"driveMixInPercent": 70.6216,
					"icAndHybridEnginePhaseOutDate": "2024-03-09",
					"futureValueCreationStrategy": "No"
				},
				"materials": {
					"materialUseManagementInPercent": 47.4623,
					"useOfSecondaryMaterialsInPercent": 76.5847
=======
					"productionSiteEnergyConsumptionInMWh": 7034,
					"energyMixInPercent": 31.73
				},
				"technologyValueCreation": {
					"driveMixInPercent": 6.43,
					"icAndHybridEnginePhaseOutDate": "2024-09-05",
					"futureValueCreationStrategy": "Yes"
				},
				"materials": {
					"materialUseManagementInPercent": 63.42,
					"useOfSecondaryMaterialsInPercent": 17.37
>>>>>>> 9753bf32
				}
			},
			"hvcPlastics": {
				"decarbonisation": {
<<<<<<< HEAD
					"energyMixInPercent": 19.1105,
					"electrificationInPercent": 16.044
				},
				"defossilisation": {
					"useOfRenewableFeedstocksInPercent": 57.9981,
					"useOfBioplasticsInPercent": 58.9301,
					"useOfCo2FromCarbonCaptureAndReUseTechnologiesInPercent": 92.9179,
					"carbonCaptureAndUseStorageTechnologies": "Yes"
				},
				"recycling": {
					"contributionToCircularEconomy": "Yes",
					"materialRecyclingInPercent": 46.8199,
					"chemicalRecyclingInPercent": 78.5817
=======
					"energyMixInPercent": 43.38,
					"electrificationInPercent": 1.9
				},
				"defossilisation": {
					"useOfRenewableFeedstocksInPercent": 86.5,
					"useOfBioplasticsInPercent": 72.26,
					"useOfCo2FromCarbonCaptureAndReUseTechnologiesInPercent": 85.57,
					"carbonCaptureAndUseStorageTechnologies": "No"
				},
				"recycling": {
					"contributionToCircularEconomy": "No",
					"materialRecyclingInPercent": 89.48,
					"chemicalRecyclingInPercent": 78.28
>>>>>>> 9753bf32
				}
			},
			"commercialRealEstate": {
				"buildingEfficiency": {
<<<<<<< HEAD
					"buildingSpecificRefurbishmentRoadmapInPercent": 77.6813,
					"zeroEmissionBuildingShareInPercent": 33.366,
					"buildingEnergyEfficiencyInCorrespondingUnit": 9284
				},
				"energySource": {
					"renewableHeatingInPercent": 79.2367
				},
				"technology": {
					"useOfDistrictHeatingNetworksInPercent": 49.9849,
					"heatPumpUsageInPercent": 41.243
=======
					"buildingSpecificRefurbishmentRoadmapInPercent": 33.9,
					"zeroEmissionBuildingShareInPercent": 94.92,
					"buildingEnergyEfficiencyInCorrespondingUnit": 7917
				},
				"energySource": {
					"renewableHeatingInPercent": 95.15
				},
				"technology": {
					"useOfDistrictHeatingNetworksInPercent": 98.95,
					"heatPumpUsageInPercent": 80.67
>>>>>>> 9753bf32
				}
			},
			"residentialRealEstate": {
				"buildingEfficiency": {
<<<<<<< HEAD
					"buildingSpecificRefurbishmentRoadmapInPercent": 42.6292,
					"zeroEmissionBuildingShareInPercent": 76.6371,
					"buildingEnergyEfficiencyInCorrespondingUnit": 6408
				},
				"energySource": {
					"renewableHeatingInPercent": 19.3697
				},
				"technology": {
					"useOfDistrictHeatingNetworksInPercent": 20.105,
					"heatPumpUsageInPercent": 74.7715
=======
					"buildingSpecificRefurbishmentRoadmapInPercent": 90.22,
					"zeroEmissionBuildingShareInPercent": 50.72,
					"buildingEnergyEfficiencyInCorrespondingUnit": 9698
				},
				"energySource": {
					"renewableHeatingInPercent": 31.12
				},
				"technology": {
					"useOfDistrictHeatingNetworksInPercent": 54.77,
					"heatPumpUsageInPercent": 80.6
>>>>>>> 9753bf32
				}
			},
			"steel": {
				"energy": {
<<<<<<< HEAD
					"emissionIntensityOfElectricityInCorrespondingUnit": 3209,
					"greenHydrogenUsage": "No"
				},
				"technology": {
					"blastFurnacePhaseOutInPercent": 24.3751,
					"lowCarbonSteelScaleUpInPercent": 86.3614
=======
					"emissionIntensityOfElectricityInCorrespondingUnit": 8786,
					"greenHydrogenUsage": "No"
				},
				"technology": {
					"blastFurnacePhaseOutInPercent": 71.39,
					"lowCarbonSteelScaleUpInPercent": 63.96
>>>>>>> 9753bf32
				}
			},
			"freightTransportByRoad": {
				"technology": {
					"driveMixPerFleetSegment": {
<<<<<<< HEAD
						"SmallTrucks": {
							"driveMixPerFleetSegmentInPercent": 24.737,
							"totalAmountOfVehicles": 4618
						}
					},
					"icePhaseOut": "2024-03-08"
				},
				"energy": {
					"fuelMixInPercent": 74.9587
=======
						"MediumTrucks": {
							"driveMixPerFleetSegmentInPercent": 28.12,
							"totalAmountOfVehicles": 9357
						},
						"LargeTrucks": {
							"driveMixPerFleetSegmentInPercent": 79.78,
							"totalAmountOfVehicles": 4925
						}
					},
					"icePhaseOut": "2024-01-29"
				},
				"energy": {
					"fuelMixInPercent": 91.74
>>>>>>> 9753bf32
				}
			},
			"electricityGeneration": {
				"technology": {
<<<<<<< HEAD
					"electricityMixEmissionsInCorrespondingUnit": 6186,
					"shareOfRenewableElectricityInPercent": 27.7437,
					"naturalGasPhaseOut": "2023-12-20",
					"coalPhaseOut": "2024-04-15",
					"storageCapacityExpansionInPercent": 28.2426
=======
					"electricityMixEmissionsInCorrespondingUnit": 4548,
					"shareOfRenewableElectricityInPercent": 35.88,
					"naturalGasPhaseOut": "2024-07-01",
					"coalPhaseOut": "2024-09-09",
					"storageCapacityExpansionInPercent": 55.95
>>>>>>> 9753bf32
				}
			},
			"livestockFarming": {
				"emissionsFromManureAndFertiliserAndLivestock": {
<<<<<<< HEAD
					"compostedFermentedManureInPercent": 95.4809,
					"emissionProofFertiliserStorageInPercent": 4.8629
				},
				"animalWelfare": {
					"mortalityRateInPercent": 71.171
				},
				"animalFeed": {
					"ownFeedInPercent": 62.661,
=======
					"compostedFermentedManureInPercent": 27.48,
					"emissionProofFertiliserStorageInPercent": 38.14
				},
				"animalWelfare": {
					"mortalityRateInPercent": 82.49
				},
				"animalFeed": {
					"ownFeedInPercent": 41.3,
>>>>>>> 9753bf32
					"externalFeedCertification": {
						"value": "Yes",
						"dataSource": {
							"fileName": "Certification",
							"fileReference": "50a36c418baffd520bb92d84664f06f9732a21f4e2e5ecee6d9136f16e7e0b63"
						}
					},
<<<<<<< HEAD
					"originOfExternalFeed": "reinvent innovative architectures",
					"excessNitrogenInKilogramsPerHectare": 3811,
					"cropRotation": 5133,
					"climateFriendlyProteinProductionInPercent": 54.4962,
					"greenFodderInPercent": 34.3233
				},
				"energy": {
					"renewableElectricityInPercent": 82.4425,
					"renewableHeatingInPercent": 47.213,
					"electricGasPoweredMachineryVehicleInPercent": 21.7888
=======
					"originOfExternalFeed": "enhance holistic blockchains",
					"excessNitrogenInKilogramsPerHectare": 3700,
					"cropRotation": 7123,
					"climateFriendlyProteinProductionInPercent": 54.79,
					"greenFodderInPercent": 93.8
				},
				"energy": {
					"renewableElectricityInPercent": 20.34,
					"renewableHeatingInPercent": 29.82,
					"electricGasPoweredMachineryVehicleInPercent": 69.86
>>>>>>> 9753bf32
				}
			},
			"cement": {
				"energy": {
<<<<<<< HEAD
					"energyMixInPercent": 38.3275,
					"fuelMixInPercent": 98.2694,
					"thermalEnergyEfficiencyInPercent": 34.669,
					"compositionOfThermalInputInPercent": 86.6823
				},
				"technology": {
					"carbonCaptureAndUseTechnologyUsage": "Yes",
					"electrificationOfProcessHeatInPercent": 35.3211
				},
				"material": {
					"clinkerFactorReduction": 5847,
					"preCalcinedClayUsageInPercent": 12.7591,
					"circularEconomyContribution": "No"
=======
					"energyMixInPercent": 63.47,
					"fuelMixInPercent": 73.24,
					"thermalEnergyEfficiencyInPercent": 64.49,
					"compositionOfThermalInputInPercent": 50.84
				},
				"technology": {
					"carbonCaptureAndUseTechnologyUsage": "No",
					"electrificationOfProcessHeatInPercent": 75.26
				},
				"material": {
					"clinkerFactorReduction": 3982,
					"preCalcinedClayUsageInPercent": 26.4,
					"circularEconomyContribution": "Yes"
>>>>>>> 9753bf32
				}
			}
		},
		"reportingPeriod": "2024"
	},
	{
		"companyInformation": {
			"companyName": "one-p2p-data-set-with-four-sectors",
<<<<<<< HEAD
			"headquarters": "Rosaleebury",
			"headquartersPostalCode": "93537",
			"sector": "partnerships",
			"identifiers": {
				"Lei": [],
				"Isin": [
					"rmY09Pvhf6SZ",
					"SIf0NmfVVq0X"
				],
				"PermId": [],
				"Ticker": [
					"Iula6u0"
				],
				"Duns": [
					"6sPfWq2kx"
=======
			"headquarters": "Luettgenshire",
			"headquartersPostalCode": "57740-6142",
			"sector": "initiatives",
			"identifiers": {
				"Lei": [],
				"Isin": [
					"lgVGlDVzrhf9",
					"Tigp8W6JOwX8"
				],
				"PermId": [
					"5SayPRXG2N"
				],
				"Ticker": [
					"qzuxojy"
				],
				"Duns": [
					"OOt4CvNOW"
				],
				"VatNumber": [
					"2h2GKGP59"
>>>>>>> 9753bf32
				],
				"CompanyRegistrationNumber": []
			},
<<<<<<< HEAD
			"countryCode": "MV",
			"companyAlternativeNames": [
				"MacGyver - Ortiz",
				"McClure, Bartoletti and Bayer"
			],
			"companyLegalForm": null,
			"website": "https://lovable-mention.biz/",
=======
			"countryCode": "GW",
			"companyAlternativeNames": [
				"Brown LLC",
				"Weber, Littel and Pfeffer"
			],
			"companyLegalForm": "GmbH",
			"website": "https://competent-basis.net/",
>>>>>>> 9753bf32
			"isTeaserCompany": false
		},
		"t": {
			"general": {
				"general": {
					"dataDate": "2022-01-01",
					"sectors": [
						"Ammonia",
						"Cement",
						"FreightTransportByRoad",
						"LivestockFarming"
					]
				},
				"governance": {
					"organisationalResponsibilityForParisCompatibility": "No",
<<<<<<< HEAD
					"parisCompatibilityInAverageRemunerationInPercent": 6.1825,
					"parisCompatibilityInExecutiveRemunerationInPercent": 88.3819,
					"shareOfEmployeesTrainedOnParisCompatibilityInPercent": null,
					"qualificationRequirementsOnParisCompatibility": "Yes",
					"mobilityAndTravelPolicy": null,
					"upstreamSupplierEngagementStrategy": "No",
					"upstreamSupplierProcurementPolicy": {
						"value": "Yes",
						"dataSource": null
					},
					"downstreamCustomerEngagement": null,
					"policymakerEngagement": "No"
				},
				"climateTargets": {
					"shortTermScienceBasedClimateTarget": null,
					"longTermScienceBasedClimateTarget": "Yes"
				},
				"emissionsPlanning": {
					"reductionOfAbsoluteEmissionsInTonnesCO2e": 5954,
					"reductionOfRelativeEmissionsInPercent": null,
					"relativeEmissionsInPercent": 12,
					"absoluteEmissionsInTonnesCO2e": 5404,
					"climateActionPlan": "No",
=======
					"parisCompatibilityInAverageRemunerationInPercent": null,
					"parisCompatibilityInExecutiveRemunerationInPercent": null,
					"shareOfEmployeesTrainedOnParisCompatibilityInPercent": null,
					"qualificationRequirementsOnParisCompatibility": null,
					"mobilityAndTravelPolicy": "Yes",
					"upstreamSupplierEngagementStrategy": null,
					"upstreamSupplierProcurementPolicy": null,
					"downstreamCustomerEngagement": "Yes",
					"policymakerEngagement": "No"
				},
				"climateTargets": {
					"shortTermScienceBasedClimateTarget": "Yes",
					"longTermScienceBasedClimateTarget": null
				},
				"emissionsPlanning": {
					"reductionOfAbsoluteEmissionsInTonnesCO2e": null,
					"reductionOfRelativeEmissionsInPercent": null,
					"relativeEmissionsInPercent": 12,
					"absoluteEmissionsInTonnesCO2e": 7623,
					"climateActionPlan": "Yes",
>>>>>>> 9753bf32
					"useOfInternalCarbonPrice": null
				},
				"investmentPlanning": {
					"investmentPlanForClimateTargets": null,
<<<<<<< HEAD
					"capexShareInGhgIntensivePlantsInPercent": 12.3307,
					"capexShareInNetZeroSolutionsInPercent": 84.0183,
					"researchAndDevelopmentExpenditureForNetZeroSolutionsInPercent": 4.2234
=======
					"capexShareInGhgIntensivePlantsInPercent": null,
					"capexShareInNetZeroSolutionsInPercent": null,
					"researchAndDevelopmentExpenditureForNetZeroSolutionsInPercent": null
>>>>>>> 9753bf32
				}
			},
			"ammonia": {
				"decarbonisation": {
					"energyMixInPercent": 60.0184,
					"ccsTechnologyAdoptionInPercent": 54,
					"electrificationInPercent": null
				},
				"defossilisation": {
					"useOfRenewableFeedstocksInPercent": null
				}
			},
			"automotive": {
				"energy": {
<<<<<<< HEAD
					"productionSiteEnergyConsumptionInMWh": 3954,
					"energyMixInPercent": 23.5632
				},
				"technologyValueCreation": {
					"driveMixInPercent": 61.9381,
					"icAndHybridEnginePhaseOutDate": null,
					"futureValueCreationStrategy": null
				},
				"materials": {
					"materialUseManagementInPercent": 56.0178,
					"useOfSecondaryMaterialsInPercent": null
=======
					"productionSiteEnergyConsumptionInMWh": null,
					"energyMixInPercent": null
				},
				"technologyValueCreation": {
					"driveMixInPercent": null,
					"icAndHybridEnginePhaseOutDate": null,
					"futureValueCreationStrategy": "Yes"
				},
				"materials": {
					"materialUseManagementInPercent": null,
					"useOfSecondaryMaterialsInPercent": 68.66
>>>>>>> 9753bf32
				}
			},
			"hvcPlastics": {
				"decarbonisation": {
<<<<<<< HEAD
					"energyMixInPercent": 10.556,
					"electrificationInPercent": null
				},
				"defossilisation": {
					"useOfRenewableFeedstocksInPercent": 65.361,
					"useOfBioplasticsInPercent": 97.5812,
					"useOfCo2FromCarbonCaptureAndReUseTechnologiesInPercent": 17.5476,
					"carbonCaptureAndUseStorageTechnologies": null
				},
				"recycling": {
					"contributionToCircularEconomy": null,
					"materialRecyclingInPercent": null,
					"chemicalRecyclingInPercent": 41.5097
=======
					"energyMixInPercent": null,
					"electrificationInPercent": 6.2
				},
				"defossilisation": {
					"useOfRenewableFeedstocksInPercent": 70.65,
					"useOfBioplasticsInPercent": 54.56,
					"useOfCo2FromCarbonCaptureAndReUseTechnologiesInPercent": null,
					"carbonCaptureAndUseStorageTechnologies": "Yes"
				},
				"recycling": {
					"contributionToCircularEconomy": "No",
					"materialRecyclingInPercent": 71.03,
					"chemicalRecyclingInPercent": 13.47
>>>>>>> 9753bf32
				}
			},
			"commercialRealEstate": {
				"buildingEfficiency": {
					"buildingSpecificRefurbishmentRoadmapInPercent": null,
<<<<<<< HEAD
					"zeroEmissionBuildingShareInPercent": null,
					"buildingEnergyEfficiencyInCorrespondingUnit": 9107
				},
				"energySource": {
					"renewableHeatingInPercent": 26.129
=======
					"zeroEmissionBuildingShareInPercent": 11.69,
					"buildingEnergyEfficiencyInCorrespondingUnit": 1349
				},
				"energySource": {
					"renewableHeatingInPercent": null
>>>>>>> 9753bf32
				},
				"technology": {
					"useOfDistrictHeatingNetworksInPercent": null,
					"heatPumpUsageInPercent": null
				}
			},
			"residentialRealEstate": {
				"buildingEfficiency": {
					"buildingSpecificRefurbishmentRoadmapInPercent": null,
					"zeroEmissionBuildingShareInPercent": null,
<<<<<<< HEAD
					"buildingEnergyEfficiencyInCorrespondingUnit": 8804
				},
				"energySource": {
					"renewableHeatingInPercent": 29.2141
				},
				"technology": {
					"useOfDistrictHeatingNetworksInPercent": 79.8805,
					"heatPumpUsageInPercent": 97.8873
=======
					"buildingEnergyEfficiencyInCorrespondingUnit": 3196
				},
				"energySource": {
					"renewableHeatingInPercent": 92.61
				},
				"technology": {
					"useOfDistrictHeatingNetworksInPercent": 56.81,
					"heatPumpUsageInPercent": 39.32
>>>>>>> 9753bf32
				}
			},
			"steel": {
				"energy": {
					"emissionIntensityOfElectricityInCorrespondingUnit": null,
<<<<<<< HEAD
					"greenHydrogenUsage": null
				},
				"technology": {
					"blastFurnacePhaseOutInPercent": null,
					"lowCarbonSteelScaleUpInPercent": 27.3091
=======
					"greenHydrogenUsage": "No"
				},
				"technology": {
					"blastFurnacePhaseOutInPercent": null,
					"lowCarbonSteelScaleUpInPercent": null
>>>>>>> 9753bf32
				}
			},
			"freightTransportByRoad": {
				"technology": {
					"driveMixPerFleetSegment": {
						"SmallTrucks": {
							"driveMixPerFleetSegmentInPercent": 77.5327,
							"totalAmountOfVehicles": 1234
						}
					},
<<<<<<< HEAD
					"icePhaseOut": "2024-02-13"
				},
				"energy": {
					"fuelMixInPercent": 41.5782
=======
					"icePhaseOut": "2024-04-03"
				},
				"energy": {
					"fuelMixInPercent": 82.69
>>>>>>> 9753bf32
				}
			},
			"electricityGeneration": {
				"technology": {
<<<<<<< HEAD
					"electricityMixEmissionsInCorrespondingUnit": null,
					"shareOfRenewableElectricityInPercent": 93.1673,
					"naturalGasPhaseOut": null,
					"coalPhaseOut": "2024-03-16",
					"storageCapacityExpansionInPercent": 67.0744
=======
					"electricityMixEmissionsInCorrespondingUnit": 1761,
					"shareOfRenewableElectricityInPercent": 70.93,
					"naturalGasPhaseOut": null,
					"coalPhaseOut": "2024-06-18",
					"storageCapacityExpansionInPercent": 73.11
>>>>>>> 9753bf32
				}
			},
			"livestockFarming": {
				"emissionsFromManureAndFertiliserAndLivestock": {
<<<<<<< HEAD
					"compostedFermentedManureInPercent": 15.1819,
=======
					"compostedFermentedManureInPercent": null,
>>>>>>> 9753bf32
					"emissionProofFertiliserStorageInPercent": null
				},
				"animalWelfare": {
					"mortalityRateInPercent": 46.9638
				},
				"animalFeed": {
					"ownFeedInPercent": null,
					"externalFeedCertification": {
						"value": "Yes",
						"dataSource": {
							"fileName": "Policy",
							"fileReference": "50a36c418baffd520bb92d84664f06f9732a21f4e2e5ecee6d9136f16e7e0b63"
						}
					},
<<<<<<< HEAD
					"originOfExternalFeed": "reintermediate open-source action-items",
					"excessNitrogenInKilogramsPerHectare": 7469,
					"cropRotation": 3948,
					"climateFriendlyProteinProductionInPercent": 45.1337,
					"greenFodderInPercent": null
				},
				"energy": {
					"renewableElectricityInPercent": 44.881,
					"renewableHeatingInPercent": 70.7664,
=======
					"originOfExternalFeed": "utilize robust channels",
					"excessNitrogenInKilogramsPerHectare": null,
					"cropRotation": 9748,
					"climateFriendlyProteinProductionInPercent": null,
					"greenFodderInPercent": 7.93
				},
				"energy": {
					"renewableElectricityInPercent": null,
					"renewableHeatingInPercent": null,
>>>>>>> 9753bf32
					"electricGasPoweredMachineryVehicleInPercent": null
				}
			},
			"cement": {
				"energy": {
<<<<<<< HEAD
					"energyMixInPercent": 67.3869,
					"fuelMixInPercent": 20.0882,
					"thermalEnergyEfficiencyInPercent": 90.5264,
					"compositionOfThermalInputInPercent": 43.1169
				},
				"technology": {
					"carbonCaptureAndUseTechnologyUsage": null,
=======
					"energyMixInPercent": null,
					"fuelMixInPercent": null,
					"thermalEnergyEfficiencyInPercent": null,
					"compositionOfThermalInputInPercent": 95.59
				},
				"technology": {
					"carbonCaptureAndUseTechnologyUsage": "Yes",
>>>>>>> 9753bf32
					"electrificationOfProcessHeatInPercent": null
				},
				"material": {
					"clinkerFactorReduction": 719,
					"preCalcinedClayUsageInPercent": 23,
					"circularEconomyContribution": "Yes"
				}
			}
		},
		"reportingPeriod": "2022"
	}
]<|MERGE_RESOLUTION|>--- conflicted
+++ resolved
@@ -2,43 +2,6 @@
 	{
 		"companyInformation": {
 			"companyName": "six-p2p-data-sets-in-different-years",
-<<<<<<< HEAD
-			"headquarters": "Tonawanda",
-			"headquartersPostalCode": "27746",
-			"sector": "content",
-			"identifiers": {
-				"Lei": [
-					"HmGSwcFHnWZFV2dlToJL"
-				],
-				"Isin": [
-					"4OGpnoejyAph",
-					"bOiaTgaPVwEp"
-				],
-				"PermId": [
-					"PTwYlkBvE6"
-				],
-				"Ticker": [
-					"rigQ3Qo"
-				],
-				"Duns": [
-					"ikH1qdy2b"
-				],
-				"VatNumber": [
-					"P22xWzF4Z"
-				],
-				"CompanyRegistrationNumber": [
-					"9djNFZvAbfTW37j"
-				]
-			},
-			"countryCode": "AT",
-			"companyAlternativeNames": [
-				"Kautzer, Hilll and Gutmann",
-				"Kilback - Rice",
-				"Luettgen - Kling"
-			],
-			"companyLegalForm": null,
-			"website": "https://strict-rabbit.org/",
-=======
 			"headquarters": "West Marleeberg",
 			"headquartersPostalCode": null,
 			"sector": "applications",
@@ -66,7 +29,6 @@
 			],
 			"companyLegalForm": "Partnership without Limited Liability",
 			"website": null,
->>>>>>> 9753bf32
 			"isTeaserCompany": false
 		},
 		"t": {
@@ -89,21 +51,12 @@
 				},
 				"governance": {
 					"organisationalResponsibilityForParisCompatibility": null,
-<<<<<<< HEAD
-					"parisCompatibilityInAverageRemunerationInPercent": 15.4468,
-					"parisCompatibilityInExecutiveRemunerationInPercent": null,
-					"shareOfEmployeesTrainedOnParisCompatibilityInPercent": 1.1191,
-					"qualificationRequirementsOnParisCompatibility": null,
-					"mobilityAndTravelPolicy": "Yes",
-					"upstreamSupplierEngagementStrategy": null,
-=======
 					"parisCompatibilityInAverageRemunerationInPercent": null,
 					"parisCompatibilityInExecutiveRemunerationInPercent": null,
 					"shareOfEmployeesTrainedOnParisCompatibilityInPercent": null,
 					"qualificationRequirementsOnParisCompatibility": null,
 					"mobilityAndTravelPolicy": "No",
 					"upstreamSupplierEngagementStrategy": "No",
->>>>>>> 9753bf32
 					"upstreamSupplierProcurementPolicy": {
 						"value": "Yes",
 						"dataSource": null
@@ -113,23 +66,6 @@
 				},
 				"climateTargets": {
 					"shortTermScienceBasedClimateTarget": null,
-<<<<<<< HEAD
-					"longTermScienceBasedClimateTarget": "Yes"
-				},
-				"emissionsPlanning": {
-					"reductionOfAbsoluteEmissionsInTonnesCO2e": null,
-					"reductionOfRelativeEmissionsInPercent": 10.2032,
-					"relativeEmissionsInPercent": 8.1847,
-					"absoluteEmissionsInTonnesCO2e": null,
-					"climateActionPlan": "Yes",
-					"useOfInternalCarbonPrice": null
-				},
-				"investmentPlanning": {
-					"investmentPlanForClimateTargets": null,
-					"capexShareInGhgIntensivePlantsInPercent": 5.6499,
-					"capexShareInNetZeroSolutionsInPercent": 80.8648,
-					"researchAndDevelopmentExpenditureForNetZeroSolutionsInPercent": 96.5183
-=======
 					"longTermScienceBasedClimateTarget": "No"
 				},
 				"emissionsPlanning": {
@@ -145,20 +81,13 @@
 					"capexShareInGhgIntensivePlantsInPercent": 32.09,
 					"capexShareInNetZeroSolutionsInPercent": 74.42,
 					"researchAndDevelopmentExpenditureForNetZeroSolutionsInPercent": null
->>>>>>> 9753bf32
 				}
 			},
 			"ammonia": {
 				"decarbonisation": {
-<<<<<<< HEAD
-					"energyMixInPercent": 64.5086,
-					"ccsTechnologyAdoptionInPercent": 14.6759,
-					"electrificationInPercent": 43.3136
-=======
 					"energyMixInPercent": null,
 					"ccsTechnologyAdoptionInPercent": 5.6,
 					"electrificationInPercent": null
->>>>>>> 9753bf32
 				},
 				"defossilisation": {
 					"useOfRenewableFeedstocksInPercent": 86.42
@@ -166,13 +95,8 @@
 			},
 			"automotive": {
 				"energy": {
-<<<<<<< HEAD
-					"productionSiteEnergyConsumptionInMWh": null,
-					"energyMixInPercent": null
-=======
 					"productionSiteEnergyConsumptionInMWh": 2976,
 					"energyMixInPercent": 36.58
->>>>>>> 9753bf32
 				},
 				"technologyValueCreation": {
 					"driveMixInPercent": null,
@@ -190,39 +114,22 @@
 					"electrificationInPercent": null
 				},
 				"defossilisation": {
-<<<<<<< HEAD
-					"useOfRenewableFeedstocksInPercent": 84.0173,
-					"useOfBioplasticsInPercent": null,
-					"useOfCo2FromCarbonCaptureAndReUseTechnologiesInPercent": null,
-					"carbonCaptureAndUseStorageTechnologies": "No"
-=======
 					"useOfRenewableFeedstocksInPercent": null,
 					"useOfBioplasticsInPercent": 38.51,
 					"useOfCo2FromCarbonCaptureAndReUseTechnologiesInPercent": null,
 					"carbonCaptureAndUseStorageTechnologies": "Yes"
->>>>>>> 9753bf32
 				},
 				"recycling": {
 					"contributionToCircularEconomy": null,
 					"materialRecyclingInPercent": null,
-<<<<<<< HEAD
-					"chemicalRecyclingInPercent": 18.8508
-=======
 					"chemicalRecyclingInPercent": null
->>>>>>> 9753bf32
 				}
 			},
 			"commercialRealEstate": {
 				"buildingEfficiency": {
-<<<<<<< HEAD
-					"buildingSpecificRefurbishmentRoadmapInPercent": null,
-					"zeroEmissionBuildingShareInPercent": 35.8097,
-					"buildingEnergyEfficiencyInCorrespondingUnit": 933
-=======
 					"buildingSpecificRefurbishmentRoadmapInPercent": 76.99,
 					"zeroEmissionBuildingShareInPercent": 18.28,
 					"buildingEnergyEfficiencyInCorrespondingUnit": null
->>>>>>> 9753bf32
 				},
 				"energySource": {
 					"renewableHeatingInPercent": 59.3009
@@ -234,79 +141,44 @@
 			},
 			"residentialRealEstate": {
 				"buildingEfficiency": {
-<<<<<<< HEAD
-					"buildingSpecificRefurbishmentRoadmapInPercent": 64.0778,
-					"zeroEmissionBuildingShareInPercent": null,
-					"buildingEnergyEfficiencyInCorrespondingUnit": 4539
-=======
 					"buildingSpecificRefurbishmentRoadmapInPercent": null,
 					"zeroEmissionBuildingShareInPercent": null,
 					"buildingEnergyEfficiencyInCorrespondingUnit": null
->>>>>>> 9753bf32
 				},
 				"energySource": {
 					"renewableHeatingInPercent": null
 				},
 				"technology": {
-<<<<<<< HEAD
-					"useOfDistrictHeatingNetworksInPercent": null,
-					"heatPumpUsageInPercent": 53.7144
-=======
 					"useOfDistrictHeatingNetworksInPercent": 91.29,
 					"heatPumpUsageInPercent": 91.74
->>>>>>> 9753bf32
 				}
 			},
 			"steel": {
 				"energy": {
-<<<<<<< HEAD
-					"emissionIntensityOfElectricityInCorrespondingUnit": 8848,
-					"greenHydrogenUsage": "Yes"
-				},
-				"technology": {
-					"blastFurnacePhaseOutInPercent": 5.835,
-					"lowCarbonSteelScaleUpInPercent": null
-=======
 					"emissionIntensityOfElectricityInCorrespondingUnit": null,
 					"greenHydrogenUsage": null
 				},
 				"technology": {
 					"blastFurnacePhaseOutInPercent": 64.1,
 					"lowCarbonSteelScaleUpInPercent": 71.49
->>>>>>> 9753bf32
 				}
 			},
 			"freightTransportByRoad": {
 				"technology": {
 					"driveMixPerFleetSegment": null,
-<<<<<<< HEAD
-					"icePhaseOut": "2024-05-25"
-				},
-				"energy": {
-					"fuelMixInPercent": null
-=======
 					"icePhaseOut": null
 				},
 				"energy": {
 					"fuelMixInPercent": 43.18
->>>>>>> 9753bf32
 				}
 			},
 			"electricityGeneration": {
 				"technology": {
-<<<<<<< HEAD
-					"electricityMixEmissionsInCorrespondingUnit": null,
-					"shareOfRenewableElectricityInPercent": null,
-					"naturalGasPhaseOut": null,
-					"coalPhaseOut": null,
-					"storageCapacityExpansionInPercent": 41.3123
-=======
 					"electricityMixEmissionsInCorrespondingUnit": 1200,
 					"shareOfRenewableElectricityInPercent": 27.87,
 					"naturalGasPhaseOut": "2024-03-14",
 					"coalPhaseOut": null,
 					"storageCapacityExpansionInPercent": 70.88
->>>>>>> 9753bf32
 				}
 			},
 			"livestockFarming": {
@@ -320,21 +192,6 @@
 				"animalFeed": {
 					"ownFeedInPercent": null,
 					"externalFeedCertification": {
-<<<<<<< HEAD
-						"value": "No",
-						"dataSource": null
-					},
-					"originOfExternalFeed": "empower viral mindshare",
-					"excessNitrogenInKilogramsPerHectare": 40,
-					"cropRotation": null,
-					"climateFriendlyProteinProductionInPercent": 79.5853,
-					"greenFodderInPercent": null
-				},
-				"energy": {
-					"renewableElectricityInPercent": 17.3381,
-					"renewableHeatingInPercent": null,
-					"electricGasPoweredMachineryVehicleInPercent": 83.3323
-=======
 						"value": "Yes",
 						"dataSource": null
 					},
@@ -348,25 +205,10 @@
 					"renewableElectricityInPercent": 93.74,
 					"renewableHeatingInPercent": 5.83,
 					"electricGasPoweredMachineryVehicleInPercent": null
->>>>>>> 9753bf32
 				}
 			},
 			"cement": {
 				"energy": {
-<<<<<<< HEAD
-					"energyMixInPercent": 85.3319,
-					"fuelMixInPercent": null,
-					"thermalEnergyEfficiencyInPercent": 46.6645,
-					"compositionOfThermalInputInPercent": null
-				},
-				"technology": {
-					"carbonCaptureAndUseTechnologyUsage": "Yes",
-					"electrificationOfProcessHeatInPercent": null
-				},
-				"material": {
-					"clinkerFactorReduction": null,
-					"preCalcinedClayUsageInPercent": null,
-=======
 					"energyMixInPercent": null,
 					"fuelMixInPercent": null,
 					"thermalEnergyEfficiencyInPercent": 75.59,
@@ -379,7 +221,6 @@
 				"material": {
 					"clinkerFactorReduction": 2944,
 					"preCalcinedClayUsageInPercent": 17.63,
->>>>>>> 9753bf32
 					"circularEconomyContribution": null
 				}
 			}
@@ -389,33 +230,6 @@
 	{
 		"companyInformation": {
 			"companyName": "P2p-date-2023-04-18",
-<<<<<<< HEAD
-			"headquarters": "Robertsport",
-			"headquartersPostalCode": "63660",
-			"sector": "communities",
-			"identifiers": {
-				"Lei": [],
-				"Isin": [
-					"77k5rvwdML5w",
-					"M0eYyuSt5qy0"
-				],
-				"PermId": [],
-				"Ticker": [
-					"HHClFTA"
-				],
-				"Duns": [],
-				"VatNumber": [],
-				"CompanyRegistrationNumber": []
-			},
-			"countryCode": "YE",
-			"companyAlternativeNames": [
-				"Hand and Sons",
-				"Hyatt - Kshlerin",
-				"Schuppe Inc"
-			],
-			"companyLegalForm": "GmbH & Co. KG",
-			"website": "https://easy-constant.name",
-=======
 			"headquarters": "McAllen",
 			"headquartersPostalCode": "44587-0480",
 			"sector": "markets",
@@ -443,7 +257,6 @@
 			],
 			"companyLegalForm": "Partnership without Limited Liability",
 			"website": "https://glorious-piracy.org",
->>>>>>> 9753bf32
 			"isTeaserCompany": false
 		},
 		"t": {
@@ -451,32 +264,6 @@
 				"general": {
 					"dataDate": "2023-04-18",
 					"sectors": [
-<<<<<<< HEAD
-						"ResidentialRealEstate",
-						"Cement",
-						"Automotive",
-						"ElectricityGeneration",
-						"FreightTransportByRoad",
-						"Steel",
-						"CommercialRealEstate",
-						"Ammonia"
-					]
-				},
-				"governance": {
-					"organisationalResponsibilityForParisCompatibility": "Yes",
-					"parisCompatibilityInAverageRemunerationInPercent": null,
-					"parisCompatibilityInExecutiveRemunerationInPercent": null,
-					"shareOfEmployeesTrainedOnParisCompatibilityInPercent": 20.8326,
-					"qualificationRequirementsOnParisCompatibility": "No",
-					"mobilityAndTravelPolicy": null,
-					"upstreamSupplierEngagementStrategy": "Yes",
-					"upstreamSupplierProcurementPolicy": {
-						"value": "Yes",
-						"dataSource": null
-					},
-					"downstreamCustomerEngagement": "Yes",
-					"policymakerEngagement": "No"
-=======
 						"FreightTransportByRoad",
 						"ElectricityGeneration",
 						"HVCPlastics",
@@ -494,87 +281,12 @@
 					"upstreamSupplierProcurementPolicy": null,
 					"downstreamCustomerEngagement": "Yes",
 					"policymakerEngagement": "Yes"
->>>>>>> 9753bf32
 				},
 				"climateTargets": {
 					"shortTermScienceBasedClimateTarget": "No",
 					"longTermScienceBasedClimateTarget": "Yes"
 				},
 				"emissionsPlanning": {
-<<<<<<< HEAD
-					"reductionOfAbsoluteEmissionsInTonnesCO2e": null,
-					"reductionOfRelativeEmissionsInPercent": null,
-					"relativeEmissionsInPercent": 67.0451,
-					"absoluteEmissionsInTonnesCO2e": 234,
-					"climateActionPlan": "No",
-					"useOfInternalCarbonPrice": "No"
-				},
-				"investmentPlanning": {
-					"investmentPlanForClimateTargets": "Yes",
-					"capexShareInGhgIntensivePlantsInPercent": 26.4097,
-					"capexShareInNetZeroSolutionsInPercent": null,
-					"researchAndDevelopmentExpenditureForNetZeroSolutionsInPercent": 89.9424
-				}
-			},
-			"ammonia": {
-				"decarbonisation": {
-					"energyMixInPercent": null,
-					"ccsTechnologyAdoptionInPercent": 99.7692,
-					"electrificationInPercent": null
-				},
-				"defossilisation": {
-					"useOfRenewableFeedstocksInPercent": 39.1305
-				}
-			},
-			"automotive": {
-				"energy": {
-					"productionSiteEnergyConsumptionInMWh": null,
-					"energyMixInPercent": null
-				},
-				"technologyValueCreation": {
-					"driveMixInPercent": null,
-					"icAndHybridEnginePhaseOutDate": null,
-					"futureValueCreationStrategy": "Yes"
-				},
-				"materials": {
-					"materialUseManagementInPercent": null,
-					"useOfSecondaryMaterialsInPercent": 28.7863
-				}
-			},
-			"hvcPlastics": null,
-			"commercialRealEstate": {
-				"buildingEfficiency": {
-					"buildingSpecificRefurbishmentRoadmapInPercent": 63.8219,
-					"zeroEmissionBuildingShareInPercent": 71.8784,
-					"buildingEnergyEfficiencyInCorrespondingUnit": null
-				},
-				"energySource": {
-					"renewableHeatingInPercent": null
-				},
-				"technology": {
-					"useOfDistrictHeatingNetworksInPercent": null,
-					"heatPumpUsageInPercent": 13.4924
-				}
-			},
-			"residentialRealEstate": {
-				"buildingEfficiency": {
-					"buildingSpecificRefurbishmentRoadmapInPercent": 82.2263,
-					"zeroEmissionBuildingShareInPercent": null,
-					"buildingEnergyEfficiencyInCorrespondingUnit": null
-				},
-				"energySource": {
-					"renewableHeatingInPercent": 22.1422
-				},
-				"technology": {
-					"useOfDistrictHeatingNetworksInPercent": 17.4595,
-					"heatPumpUsageInPercent": null
-				}
-			},
-			"steel": {
-				"energy": {
-					"emissionIntensityOfElectricityInCorrespondingUnit": 9801,
-					"greenHydrogenUsage": "No"
-=======
 					"reductionOfAbsoluteEmissionsInTonnesCO2e": 8468,
 					"reductionOfRelativeEmissionsInPercent": null,
 					"relativeEmissionsInPercent": 80.5,
@@ -615,7 +327,6 @@
 				"technology": {
 					"driveMixPerFleetSegment": null,
 					"icePhaseOut": null
->>>>>>> 9753bf32
 				},
 				"energy": {
 					"fuelMixInPercent": 71.32
@@ -623,30 +334,6 @@
 			},
 			"electricityGeneration": {
 				"technology": {
-<<<<<<< HEAD
-					"blastFurnacePhaseOutInPercent": null,
-					"lowCarbonSteelScaleUpInPercent": null
-				}
-			},
-			"freightTransportByRoad": {
-				"technology": {
-					"driveMixPerFleetSegment": null,
-					"icePhaseOut": null
-				},
-				"energy": {
-					"fuelMixInPercent": null
-				}
-			},
-			"electricityGeneration": {
-				"technology": {
-					"electricityMixEmissionsInCorrespondingUnit": null,
-					"shareOfRenewableElectricityInPercent": 40.8995,
-					"naturalGasPhaseOut": "2024-01-24",
-					"coalPhaseOut": null,
-					"storageCapacityExpansionInPercent": 76.8828
-				}
-			},
-=======
 					"electricityMixEmissionsInCorrespondingUnit": null,
 					"shareOfRenewableElectricityInPercent": 88.54,
 					"naturalGasPhaseOut": null,
@@ -654,20 +341,10 @@
 					"storageCapacityExpansionInPercent": null
 				}
 			},
->>>>>>> 9753bf32
 			"livestockFarming": null,
 			"cement": {
 				"energy": {
 					"energyMixInPercent": null,
-<<<<<<< HEAD
-					"fuelMixInPercent": null,
-					"thermalEnergyEfficiencyInPercent": 6.0924,
-					"compositionOfThermalInputInPercent": null
-				},
-				"technology": {
-					"carbonCaptureAndUseTechnologyUsage": "Yes",
-					"electrificationOfProcessHeatInPercent": 65.6504
-=======
 					"fuelMixInPercent": 3.72,
 					"thermalEnergyEfficiencyInPercent": 67.33,
 					"compositionOfThermalInputInPercent": null
@@ -675,7 +352,6 @@
 				"technology": {
 					"carbonCaptureAndUseTechnologyUsage": null,
 					"electrificationOfProcessHeatInPercent": 72.23
->>>>>>> 9753bf32
 				},
 				"material": {
 					"clinkerFactorReduction": null,
@@ -689,32 +365,6 @@
 	{
 		"companyInformation": {
 			"companyName": "P2p-dataset-with-no-null-fields",
-<<<<<<< HEAD
-			"headquarters": "Fort Virginie",
-			"headquartersPostalCode": "40075-4940",
-			"sector": null,
-			"identifiers": {
-				"Lei": [],
-				"Isin": [
-					"PxGprQYDHnbK"
-				],
-				"PermId": [],
-				"Ticker": [],
-				"Duns": [],
-				"VatNumber": [
-					"lkaUPPNH9"
-				],
-				"CompanyRegistrationNumber": [
-					"pFWTBlUwSSGd325"
-				]
-			},
-			"countryCode": "IN",
-			"companyAlternativeNames": [
-				"Morissette - Graham"
-			],
-			"companyLegalForm": "Partnership without Limited Liability",
-			"website": "https://elegant-army.org",
-=======
 			"headquarters": "Marvinland",
 			"headquartersPostalCode": null,
 			"sector": "networks",
@@ -743,17 +393,12 @@
 			],
 			"companyLegalForm": "Partnership without Limited Liability",
 			"website": "https://gleaming-kilogram.net",
->>>>>>> 9753bf32
 			"isTeaserCompany": false
 		},
 		"t": {
 			"general": {
 				"general": {
-<<<<<<< HEAD
-					"dataDate": "2024-06-14",
-=======
 					"dataDate": "2024-10-27",
->>>>>>> 9753bf32
 					"sectors": [
 						"Ammonia",
 						"Automotive",
@@ -770,19 +415,11 @@
 				},
 				"governance": {
 					"organisationalResponsibilityForParisCompatibility": "No",
-<<<<<<< HEAD
-					"parisCompatibilityInAverageRemunerationInPercent": 27.5674,
-					"parisCompatibilityInExecutiveRemunerationInPercent": 11.3344,
-					"shareOfEmployeesTrainedOnParisCompatibilityInPercent": 94.9893,
-					"qualificationRequirementsOnParisCompatibility": "Yes",
-					"mobilityAndTravelPolicy": "Yes",
-=======
 					"parisCompatibilityInAverageRemunerationInPercent": 50.32,
 					"parisCompatibilityInExecutiveRemunerationInPercent": 49.29,
 					"shareOfEmployeesTrainedOnParisCompatibilityInPercent": 47.16,
 					"qualificationRequirementsOnParisCompatibility": "No",
 					"mobilityAndTravelPolicy": "No",
->>>>>>> 9753bf32
 					"upstreamSupplierEngagementStrategy": "Yes",
 					"upstreamSupplierProcurementPolicy": {
 						"value": "Yes",
@@ -799,20 +436,6 @@
 					"longTermScienceBasedClimateTarget": "No"
 				},
 				"emissionsPlanning": {
-<<<<<<< HEAD
-					"reductionOfAbsoluteEmissionsInTonnesCO2e": 1501,
-					"reductionOfRelativeEmissionsInPercent": 15.6176,
-					"relativeEmissionsInPercent": 79.7952,
-					"absoluteEmissionsInTonnesCO2e": 9059,
-					"climateActionPlan": "No",
-					"useOfInternalCarbonPrice": "Yes"
-				},
-				"investmentPlanning": {
-					"investmentPlanForClimateTargets": "Yes",
-					"capexShareInGhgIntensivePlantsInPercent": 67.0615,
-					"capexShareInNetZeroSolutionsInPercent": 67.2483,
-					"researchAndDevelopmentExpenditureForNetZeroSolutionsInPercent": 53.3046
-=======
 					"reductionOfAbsoluteEmissionsInTonnesCO2e": 421,
 					"reductionOfRelativeEmissionsInPercent": 6.21,
 					"relativeEmissionsInPercent": 20.52,
@@ -825,43 +448,20 @@
 					"capexShareInGhgIntensivePlantsInPercent": 89.37,
 					"capexShareInNetZeroSolutionsInPercent": 74.19,
 					"researchAndDevelopmentExpenditureForNetZeroSolutionsInPercent": 44.48
->>>>>>> 9753bf32
 				}
 			},
 			"ammonia": {
 				"decarbonisation": {
-<<<<<<< HEAD
-					"energyMixInPercent": 89.5673,
-					"ccsTechnologyAdoptionInPercent": 18.9884,
-					"electrificationInPercent": 84.4604
-				},
-				"defossilisation": {
-					"useOfRenewableFeedstocksInPercent": 5.6281
-=======
 					"energyMixInPercent": 70.22,
 					"ccsTechnologyAdoptionInPercent": 13.21,
 					"electrificationInPercent": 74.49
 				},
 				"defossilisation": {
 					"useOfRenewableFeedstocksInPercent": 45.53
->>>>>>> 9753bf32
 				}
 			},
 			"automotive": {
 				"energy": {
-<<<<<<< HEAD
-					"productionSiteEnergyConsumptionInMWh": 5181,
-					"energyMixInPercent": 9.4037
-				},
-				"technologyValueCreation": {
-					"driveMixInPercent": 70.6216,
-					"icAndHybridEnginePhaseOutDate": "2024-03-09",
-					"futureValueCreationStrategy": "No"
-				},
-				"materials": {
-					"materialUseManagementInPercent": 47.4623,
-					"useOfSecondaryMaterialsInPercent": 76.5847
-=======
 					"productionSiteEnergyConsumptionInMWh": 7034,
 					"energyMixInPercent": 31.73
 				},
@@ -873,26 +473,10 @@
 				"materials": {
 					"materialUseManagementInPercent": 63.42,
 					"useOfSecondaryMaterialsInPercent": 17.37
->>>>>>> 9753bf32
 				}
 			},
 			"hvcPlastics": {
 				"decarbonisation": {
-<<<<<<< HEAD
-					"energyMixInPercent": 19.1105,
-					"electrificationInPercent": 16.044
-				},
-				"defossilisation": {
-					"useOfRenewableFeedstocksInPercent": 57.9981,
-					"useOfBioplasticsInPercent": 58.9301,
-					"useOfCo2FromCarbonCaptureAndReUseTechnologiesInPercent": 92.9179,
-					"carbonCaptureAndUseStorageTechnologies": "Yes"
-				},
-				"recycling": {
-					"contributionToCircularEconomy": "Yes",
-					"materialRecyclingInPercent": 46.8199,
-					"chemicalRecyclingInPercent": 78.5817
-=======
 					"energyMixInPercent": 43.38,
 					"electrificationInPercent": 1.9
 				},
@@ -906,23 +490,10 @@
 					"contributionToCircularEconomy": "No",
 					"materialRecyclingInPercent": 89.48,
 					"chemicalRecyclingInPercent": 78.28
->>>>>>> 9753bf32
 				}
 			},
 			"commercialRealEstate": {
 				"buildingEfficiency": {
-<<<<<<< HEAD
-					"buildingSpecificRefurbishmentRoadmapInPercent": 77.6813,
-					"zeroEmissionBuildingShareInPercent": 33.366,
-					"buildingEnergyEfficiencyInCorrespondingUnit": 9284
-				},
-				"energySource": {
-					"renewableHeatingInPercent": 79.2367
-				},
-				"technology": {
-					"useOfDistrictHeatingNetworksInPercent": 49.9849,
-					"heatPumpUsageInPercent": 41.243
-=======
 					"buildingSpecificRefurbishmentRoadmapInPercent": 33.9,
 					"zeroEmissionBuildingShareInPercent": 94.92,
 					"buildingEnergyEfficiencyInCorrespondingUnit": 7917
@@ -933,23 +504,10 @@
 				"technology": {
 					"useOfDistrictHeatingNetworksInPercent": 98.95,
 					"heatPumpUsageInPercent": 80.67
->>>>>>> 9753bf32
 				}
 			},
 			"residentialRealEstate": {
 				"buildingEfficiency": {
-<<<<<<< HEAD
-					"buildingSpecificRefurbishmentRoadmapInPercent": 42.6292,
-					"zeroEmissionBuildingShareInPercent": 76.6371,
-					"buildingEnergyEfficiencyInCorrespondingUnit": 6408
-				},
-				"energySource": {
-					"renewableHeatingInPercent": 19.3697
-				},
-				"technology": {
-					"useOfDistrictHeatingNetworksInPercent": 20.105,
-					"heatPumpUsageInPercent": 74.7715
-=======
 					"buildingSpecificRefurbishmentRoadmapInPercent": 90.22,
 					"zeroEmissionBuildingShareInPercent": 50.72,
 					"buildingEnergyEfficiencyInCorrespondingUnit": 9698
@@ -960,42 +518,21 @@
 				"technology": {
 					"useOfDistrictHeatingNetworksInPercent": 54.77,
 					"heatPumpUsageInPercent": 80.6
->>>>>>> 9753bf32
 				}
 			},
 			"steel": {
 				"energy": {
-<<<<<<< HEAD
-					"emissionIntensityOfElectricityInCorrespondingUnit": 3209,
-					"greenHydrogenUsage": "No"
-				},
-				"technology": {
-					"blastFurnacePhaseOutInPercent": 24.3751,
-					"lowCarbonSteelScaleUpInPercent": 86.3614
-=======
 					"emissionIntensityOfElectricityInCorrespondingUnit": 8786,
 					"greenHydrogenUsage": "No"
 				},
 				"technology": {
 					"blastFurnacePhaseOutInPercent": 71.39,
 					"lowCarbonSteelScaleUpInPercent": 63.96
->>>>>>> 9753bf32
 				}
 			},
 			"freightTransportByRoad": {
 				"technology": {
 					"driveMixPerFleetSegment": {
-<<<<<<< HEAD
-						"SmallTrucks": {
-							"driveMixPerFleetSegmentInPercent": 24.737,
-							"totalAmountOfVehicles": 4618
-						}
-					},
-					"icePhaseOut": "2024-03-08"
-				},
-				"energy": {
-					"fuelMixInPercent": 74.9587
-=======
 						"MediumTrucks": {
 							"driveMixPerFleetSegmentInPercent": 28.12,
 							"totalAmountOfVehicles": 9357
@@ -1009,38 +546,19 @@
 				},
 				"energy": {
 					"fuelMixInPercent": 91.74
->>>>>>> 9753bf32
 				}
 			},
 			"electricityGeneration": {
 				"technology": {
-<<<<<<< HEAD
-					"electricityMixEmissionsInCorrespondingUnit": 6186,
-					"shareOfRenewableElectricityInPercent": 27.7437,
-					"naturalGasPhaseOut": "2023-12-20",
-					"coalPhaseOut": "2024-04-15",
-					"storageCapacityExpansionInPercent": 28.2426
-=======
 					"electricityMixEmissionsInCorrespondingUnit": 4548,
 					"shareOfRenewableElectricityInPercent": 35.88,
 					"naturalGasPhaseOut": "2024-07-01",
 					"coalPhaseOut": "2024-09-09",
 					"storageCapacityExpansionInPercent": 55.95
->>>>>>> 9753bf32
 				}
 			},
 			"livestockFarming": {
 				"emissionsFromManureAndFertiliserAndLivestock": {
-<<<<<<< HEAD
-					"compostedFermentedManureInPercent": 95.4809,
-					"emissionProofFertiliserStorageInPercent": 4.8629
-				},
-				"animalWelfare": {
-					"mortalityRateInPercent": 71.171
-				},
-				"animalFeed": {
-					"ownFeedInPercent": 62.661,
-=======
 					"compostedFermentedManureInPercent": 27.48,
 					"emissionProofFertiliserStorageInPercent": 38.14
 				},
@@ -1049,7 +567,6 @@
 				},
 				"animalFeed": {
 					"ownFeedInPercent": 41.3,
->>>>>>> 9753bf32
 					"externalFeedCertification": {
 						"value": "Yes",
 						"dataSource": {
@@ -1057,18 +574,6 @@
 							"fileReference": "50a36c418baffd520bb92d84664f06f9732a21f4e2e5ecee6d9136f16e7e0b63"
 						}
 					},
-<<<<<<< HEAD
-					"originOfExternalFeed": "reinvent innovative architectures",
-					"excessNitrogenInKilogramsPerHectare": 3811,
-					"cropRotation": 5133,
-					"climateFriendlyProteinProductionInPercent": 54.4962,
-					"greenFodderInPercent": 34.3233
-				},
-				"energy": {
-					"renewableElectricityInPercent": 82.4425,
-					"renewableHeatingInPercent": 47.213,
-					"electricGasPoweredMachineryVehicleInPercent": 21.7888
-=======
 					"originOfExternalFeed": "enhance holistic blockchains",
 					"excessNitrogenInKilogramsPerHectare": 3700,
 					"cropRotation": 7123,
@@ -1079,26 +584,10 @@
 					"renewableElectricityInPercent": 20.34,
 					"renewableHeatingInPercent": 29.82,
 					"electricGasPoweredMachineryVehicleInPercent": 69.86
->>>>>>> 9753bf32
 				}
 			},
 			"cement": {
 				"energy": {
-<<<<<<< HEAD
-					"energyMixInPercent": 38.3275,
-					"fuelMixInPercent": 98.2694,
-					"thermalEnergyEfficiencyInPercent": 34.669,
-					"compositionOfThermalInputInPercent": 86.6823
-				},
-				"technology": {
-					"carbonCaptureAndUseTechnologyUsage": "Yes",
-					"electrificationOfProcessHeatInPercent": 35.3211
-				},
-				"material": {
-					"clinkerFactorReduction": 5847,
-					"preCalcinedClayUsageInPercent": 12.7591,
-					"circularEconomyContribution": "No"
-=======
 					"energyMixInPercent": 63.47,
 					"fuelMixInPercent": 73.24,
 					"thermalEnergyEfficiencyInPercent": 64.49,
@@ -1112,7 +601,6 @@
 					"clinkerFactorReduction": 3982,
 					"preCalcinedClayUsageInPercent": 26.4,
 					"circularEconomyContribution": "Yes"
->>>>>>> 9753bf32
 				}
 			}
 		},
@@ -1121,23 +609,6 @@
 	{
 		"companyInformation": {
 			"companyName": "one-p2p-data-set-with-four-sectors",
-<<<<<<< HEAD
-			"headquarters": "Rosaleebury",
-			"headquartersPostalCode": "93537",
-			"sector": "partnerships",
-			"identifiers": {
-				"Lei": [],
-				"Isin": [
-					"rmY09Pvhf6SZ",
-					"SIf0NmfVVq0X"
-				],
-				"PermId": [],
-				"Ticker": [
-					"Iula6u0"
-				],
-				"Duns": [
-					"6sPfWq2kx"
-=======
 			"headquarters": "Luettgenshire",
 			"headquartersPostalCode": "57740-6142",
 			"sector": "initiatives",
@@ -1158,19 +629,9 @@
 				],
 				"VatNumber": [
 					"2h2GKGP59"
->>>>>>> 9753bf32
 				],
 				"CompanyRegistrationNumber": []
 			},
-<<<<<<< HEAD
-			"countryCode": "MV",
-			"companyAlternativeNames": [
-				"MacGyver - Ortiz",
-				"McClure, Bartoletti and Bayer"
-			],
-			"companyLegalForm": null,
-			"website": "https://lovable-mention.biz/",
-=======
 			"countryCode": "GW",
 			"companyAlternativeNames": [
 				"Brown LLC",
@@ -1178,7 +639,6 @@
 			],
 			"companyLegalForm": "GmbH",
 			"website": "https://competent-basis.net/",
->>>>>>> 9753bf32
 			"isTeaserCompany": false
 		},
 		"t": {
@@ -1194,31 +654,6 @@
 				},
 				"governance": {
 					"organisationalResponsibilityForParisCompatibility": "No",
-<<<<<<< HEAD
-					"parisCompatibilityInAverageRemunerationInPercent": 6.1825,
-					"parisCompatibilityInExecutiveRemunerationInPercent": 88.3819,
-					"shareOfEmployeesTrainedOnParisCompatibilityInPercent": null,
-					"qualificationRequirementsOnParisCompatibility": "Yes",
-					"mobilityAndTravelPolicy": null,
-					"upstreamSupplierEngagementStrategy": "No",
-					"upstreamSupplierProcurementPolicy": {
-						"value": "Yes",
-						"dataSource": null
-					},
-					"downstreamCustomerEngagement": null,
-					"policymakerEngagement": "No"
-				},
-				"climateTargets": {
-					"shortTermScienceBasedClimateTarget": null,
-					"longTermScienceBasedClimateTarget": "Yes"
-				},
-				"emissionsPlanning": {
-					"reductionOfAbsoluteEmissionsInTonnesCO2e": 5954,
-					"reductionOfRelativeEmissionsInPercent": null,
-					"relativeEmissionsInPercent": 12,
-					"absoluteEmissionsInTonnesCO2e": 5404,
-					"climateActionPlan": "No",
-=======
 					"parisCompatibilityInAverageRemunerationInPercent": null,
 					"parisCompatibilityInExecutiveRemunerationInPercent": null,
 					"shareOfEmployeesTrainedOnParisCompatibilityInPercent": null,
@@ -1239,20 +674,13 @@
 					"relativeEmissionsInPercent": 12,
 					"absoluteEmissionsInTonnesCO2e": 7623,
 					"climateActionPlan": "Yes",
->>>>>>> 9753bf32
 					"useOfInternalCarbonPrice": null
 				},
 				"investmentPlanning": {
 					"investmentPlanForClimateTargets": null,
-<<<<<<< HEAD
-					"capexShareInGhgIntensivePlantsInPercent": 12.3307,
-					"capexShareInNetZeroSolutionsInPercent": 84.0183,
-					"researchAndDevelopmentExpenditureForNetZeroSolutionsInPercent": 4.2234
-=======
 					"capexShareInGhgIntensivePlantsInPercent": null,
 					"capexShareInNetZeroSolutionsInPercent": null,
 					"researchAndDevelopmentExpenditureForNetZeroSolutionsInPercent": null
->>>>>>> 9753bf32
 				}
 			},
 			"ammonia": {
@@ -1267,19 +695,6 @@
 			},
 			"automotive": {
 				"energy": {
-<<<<<<< HEAD
-					"productionSiteEnergyConsumptionInMWh": 3954,
-					"energyMixInPercent": 23.5632
-				},
-				"technologyValueCreation": {
-					"driveMixInPercent": 61.9381,
-					"icAndHybridEnginePhaseOutDate": null,
-					"futureValueCreationStrategy": null
-				},
-				"materials": {
-					"materialUseManagementInPercent": 56.0178,
-					"useOfSecondaryMaterialsInPercent": null
-=======
 					"productionSiteEnergyConsumptionInMWh": null,
 					"energyMixInPercent": null
 				},
@@ -1291,26 +706,10 @@
 				"materials": {
 					"materialUseManagementInPercent": null,
 					"useOfSecondaryMaterialsInPercent": 68.66
->>>>>>> 9753bf32
 				}
 			},
 			"hvcPlastics": {
 				"decarbonisation": {
-<<<<<<< HEAD
-					"energyMixInPercent": 10.556,
-					"electrificationInPercent": null
-				},
-				"defossilisation": {
-					"useOfRenewableFeedstocksInPercent": 65.361,
-					"useOfBioplasticsInPercent": 97.5812,
-					"useOfCo2FromCarbonCaptureAndReUseTechnologiesInPercent": 17.5476,
-					"carbonCaptureAndUseStorageTechnologies": null
-				},
-				"recycling": {
-					"contributionToCircularEconomy": null,
-					"materialRecyclingInPercent": null,
-					"chemicalRecyclingInPercent": 41.5097
-=======
 					"energyMixInPercent": null,
 					"electrificationInPercent": 6.2
 				},
@@ -1324,25 +723,16 @@
 					"contributionToCircularEconomy": "No",
 					"materialRecyclingInPercent": 71.03,
 					"chemicalRecyclingInPercent": 13.47
->>>>>>> 9753bf32
 				}
 			},
 			"commercialRealEstate": {
 				"buildingEfficiency": {
 					"buildingSpecificRefurbishmentRoadmapInPercent": null,
-<<<<<<< HEAD
-					"zeroEmissionBuildingShareInPercent": null,
-					"buildingEnergyEfficiencyInCorrespondingUnit": 9107
-				},
-				"energySource": {
-					"renewableHeatingInPercent": 26.129
-=======
 					"zeroEmissionBuildingShareInPercent": 11.69,
 					"buildingEnergyEfficiencyInCorrespondingUnit": 1349
 				},
 				"energySource": {
 					"renewableHeatingInPercent": null
->>>>>>> 9753bf32
 				},
 				"technology": {
 					"useOfDistrictHeatingNetworksInPercent": null,
@@ -1353,16 +743,6 @@
 				"buildingEfficiency": {
 					"buildingSpecificRefurbishmentRoadmapInPercent": null,
 					"zeroEmissionBuildingShareInPercent": null,
-<<<<<<< HEAD
-					"buildingEnergyEfficiencyInCorrespondingUnit": 8804
-				},
-				"energySource": {
-					"renewableHeatingInPercent": 29.2141
-				},
-				"technology": {
-					"useOfDistrictHeatingNetworksInPercent": 79.8805,
-					"heatPumpUsageInPercent": 97.8873
-=======
 					"buildingEnergyEfficiencyInCorrespondingUnit": 3196
 				},
 				"energySource": {
@@ -1371,25 +751,16 @@
 				"technology": {
 					"useOfDistrictHeatingNetworksInPercent": 56.81,
 					"heatPumpUsageInPercent": 39.32
->>>>>>> 9753bf32
 				}
 			},
 			"steel": {
 				"energy": {
 					"emissionIntensityOfElectricityInCorrespondingUnit": null,
-<<<<<<< HEAD
-					"greenHydrogenUsage": null
-				},
-				"technology": {
-					"blastFurnacePhaseOutInPercent": null,
-					"lowCarbonSteelScaleUpInPercent": 27.3091
-=======
 					"greenHydrogenUsage": "No"
 				},
 				"technology": {
 					"blastFurnacePhaseOutInPercent": null,
 					"lowCarbonSteelScaleUpInPercent": null
->>>>>>> 9753bf32
 				}
 			},
 			"freightTransportByRoad": {
@@ -1400,43 +771,24 @@
 							"totalAmountOfVehicles": 1234
 						}
 					},
-<<<<<<< HEAD
-					"icePhaseOut": "2024-02-13"
-				},
-				"energy": {
-					"fuelMixInPercent": 41.5782
-=======
 					"icePhaseOut": "2024-04-03"
 				},
 				"energy": {
 					"fuelMixInPercent": 82.69
->>>>>>> 9753bf32
 				}
 			},
 			"electricityGeneration": {
 				"technology": {
-<<<<<<< HEAD
-					"electricityMixEmissionsInCorrespondingUnit": null,
-					"shareOfRenewableElectricityInPercent": 93.1673,
-					"naturalGasPhaseOut": null,
-					"coalPhaseOut": "2024-03-16",
-					"storageCapacityExpansionInPercent": 67.0744
-=======
 					"electricityMixEmissionsInCorrespondingUnit": 1761,
 					"shareOfRenewableElectricityInPercent": 70.93,
 					"naturalGasPhaseOut": null,
 					"coalPhaseOut": "2024-06-18",
 					"storageCapacityExpansionInPercent": 73.11
->>>>>>> 9753bf32
 				}
 			},
 			"livestockFarming": {
 				"emissionsFromManureAndFertiliserAndLivestock": {
-<<<<<<< HEAD
-					"compostedFermentedManureInPercent": 15.1819,
-=======
 					"compostedFermentedManureInPercent": null,
->>>>>>> 9753bf32
 					"emissionProofFertiliserStorageInPercent": null
 				},
 				"animalWelfare": {
@@ -1451,17 +803,6 @@
 							"fileReference": "50a36c418baffd520bb92d84664f06f9732a21f4e2e5ecee6d9136f16e7e0b63"
 						}
 					},
-<<<<<<< HEAD
-					"originOfExternalFeed": "reintermediate open-source action-items",
-					"excessNitrogenInKilogramsPerHectare": 7469,
-					"cropRotation": 3948,
-					"climateFriendlyProteinProductionInPercent": 45.1337,
-					"greenFodderInPercent": null
-				},
-				"energy": {
-					"renewableElectricityInPercent": 44.881,
-					"renewableHeatingInPercent": 70.7664,
-=======
 					"originOfExternalFeed": "utilize robust channels",
 					"excessNitrogenInKilogramsPerHectare": null,
 					"cropRotation": 9748,
@@ -1471,21 +812,11 @@
 				"energy": {
 					"renewableElectricityInPercent": null,
 					"renewableHeatingInPercent": null,
->>>>>>> 9753bf32
 					"electricGasPoweredMachineryVehicleInPercent": null
 				}
 			},
 			"cement": {
 				"energy": {
-<<<<<<< HEAD
-					"energyMixInPercent": 67.3869,
-					"fuelMixInPercent": 20.0882,
-					"thermalEnergyEfficiencyInPercent": 90.5264,
-					"compositionOfThermalInputInPercent": 43.1169
-				},
-				"technology": {
-					"carbonCaptureAndUseTechnologyUsage": null,
-=======
 					"energyMixInPercent": null,
 					"fuelMixInPercent": null,
 					"thermalEnergyEfficiencyInPercent": null,
@@ -1493,7 +824,6 @@
 				},
 				"technology": {
 					"carbonCaptureAndUseTechnologyUsage": "Yes",
->>>>>>> 9753bf32
 					"electrificationOfProcessHeatInPercent": null
 				},
 				"material": {
