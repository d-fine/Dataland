--- conflicted
+++ resolved
@@ -2,37 +2,6 @@
 	{
 		"companyInformation": {
 			"companyName": "six-p2p-data-sets-in-different-years",
-<<<<<<< HEAD
-			"headquarters": "Goldnerburgh",
-			"headquartersPostalCode": "06704",
-			"identifiers": {
-				"Lei": [
-					"y63tNG7VgbBRG0y2z0hP"
-				],
-				"Isin": [
-					"NHJ5nCImDWdr",
-					"RllPK1mU8f9m"
-				],
-				"PermId": [],
-				"Ticker": [
-					"siMgeY5"
-				],
-				"Duns": [
-					"BuZp5thNp"
-				],
-				"VatNumber": [],
-				"CompanyRegistrationNumber": [
-					"eb2Rc83p0udOBSH"
-				]
-			},
-			"countryCode": "NL",
-			"companyAlternativeNames": [
-				"Hayes, Thompson and Wilkinson",
-				"Jacobs, O'Keefe and Brakus",
-				"Shields - Collier"
-			],
-			"companyLegalForm": "Private Limited Company (Ltd)",
-=======
 			"headquarters": "New Hoyttown",
 			"headquartersPostalCode": "51662-1661",
 			"sector": "systems",
@@ -61,7 +30,6 @@
 			],
 			"companyLegalForm": "Sole Trader",
 			"website": "https://cute-brownie.org/",
->>>>>>> 211d6a98
 			"isTeaserCompany": false
 		},
 		"t": {
@@ -84,35 +52,15 @@
 				},
 				"governance": {
 					"organisationalResponsibilityForParisCompatibility": "Yes",
-<<<<<<< HEAD
-					"parisCompatibilityInExecutiveRemuneration": 0.0509,
-					"parisCompatibilityInAverageRemuneration": 0.8496,
-					"shareOfEmployeesTrainedOnParisCompatibility": 0.4459,
-					"qualificationRequirementsOnParisCompatibility": "Yes",
-					"upstreamSupplierEngagementStrategy": "Yes",
-					"upstreamSupplierProcurementPolicy": "Yes",
-					"downstreamCustomerEngagement": "No",
-					"policymakerEngagement": "Yes"
-=======
 					"parisCompatibilityInExecutiveRemunerationInPercent": 32.1382,
 					"shareOfEmployeesTrainedOnParisCompatibilityInPercent": 60.389,
 					"qualificationRequirementsOnParisCompatibility": "No",
 					"mobilityAndTravelPolicy": "Yes"
->>>>>>> 211d6a98
 				},
 				"climateTargets": {
 					"longTermScienceBasedClimateTarget": "Yes"
 				},
 				"emissionsPlanning": {
-<<<<<<< HEAD
-					"reductionOfRelativeEmissions": 1588,
-					"climateActionPlan": "No"
-				},
-				"investmentPlanning": {
-					"investmentPlanForClimateTargets": "No",
-					"capexShareInNetZeroSolutions": 0.3992,
-					"researchAndDevelopmentExpenditureForNetZeroSolutions": 0.6746
-=======
 					"reductionOfAbsoluteEmissions": 6597,
 					"reductionOfRelativeEmissionsInPercent": 64.8448
 				},
@@ -120,35 +68,17 @@
 					"capexShareInGhgIntensivePlantsInPercent": 0.1766,
 					"capexShareInNetZeroSolutionsInPercent": 56.176,
 					"researchAndDevelopmentExpenditureForNetZeroSolutionsInPercent": 82.7682
->>>>>>> 211d6a98
 				}
 			},
 			"ammonia": {
 				"decarbonisation": {
-<<<<<<< HEAD
-					"ccsTechnologyAdoption": 0.8557,
-					"electrification": 0.7844
-=======
 					"energyMixInPercent": 92.6889,
 					"ccsTechnologyAdoptionInPercent": 5.9204,
 					"electrificationInPercent": 59.9111
->>>>>>> 211d6a98
-				},
-				"defossilisation": {
-					"useOfRenewableFeedstocks": 0.6736
-				}
+				},
+				"defossilisation": {}
 			},
 			"automotive": {
-<<<<<<< HEAD
-				"energy": {
-					"energyMix": 0.4272
-				},
-				"technologyValueCreation": {
-					"driveMix": 0.5401,
-					"icAndHybridEnginePhaseOutDate": "2024-06-22"
-				},
-				"materials": {}
-=======
 				"energy": {},
 				"technologyValueCreation": {
 					"driveMixInPercent": 44.5134
@@ -157,45 +87,20 @@
 					"materialUseManagementInPercent": 88.4549,
 					"useOfSecondaryMaterialsInPercent": 48.5591
 				}
->>>>>>> 211d6a98
 			},
 			"hvcPlastics": {
 				"decarbonisation": {},
 				"defossilisation": {
-<<<<<<< HEAD
-					"useOfRenewableFeedstocks": 0.9591,
-					"carbonCaptureAndUseStorageTechnologies": 0.9426
-				},
-				"recycling": {
-					"contributionToCircularEconomy": "Yes",
-					"materialRecycling": 0.4548
-=======
 					"useOfRenewableFeedstocksInPercent": 97.0254,
 					"useOfBioplasticsInPercent": 9.3432
 				},
 				"recycling": {
 					"materialRecyclingInPercent": 99.9621,
 					"chemicalRecyclingInPercent": 19.6543
->>>>>>> 211d6a98
 				}
 			},
 			"commercialRealEstate": {
 				"buildingEfficiency": {
-<<<<<<< HEAD
-					"buildingSpecificReburbishmentRoadmap": 0.426,
-					"zeroEmissionBuildingShare": 0.103,
-					"buildingEnergyEfficiency": 7649
-				},
-				"energySource": {},
-				"technology": {
-					"useOfDistrictHeatingNetworks": "No",
-					"heatPumpUsage": "No"
-				}
-			},
-			"residentialRealEstate": {
-				"buildingEfficiency": {
-					"buildingEnergyEfficiency": 1698
-=======
 					"zeroEmissionBuildingShareInPercent": 60.1218,
 					"buildingEnergyEfficiency": 4319
 				},
@@ -209,74 +114,28 @@
 				},
 				"energySource": {
 					"renewableHeatingInPercent": 17.937
->>>>>>> 211d6a98
-				},
-				"energySource": {},
-				"technology": {
-<<<<<<< HEAD
-					"heatPumpUsage": "Yes"
-=======
+				},
+				"technology": {
 					"useOfDistrictHeatingNetworks": "No",
 					"heatPumpUsage": "No"
->>>>>>> 211d6a98
 				}
 			},
 			"steel": {
 				"energy": {
-<<<<<<< HEAD
-					"emissionIntensityOfElectricity": 3187
-				},
-				"technology": {
-					"blastFurnacePhaseOut": 0.7079,
-					"lowCarbonSteelScaleUp": 0.8435
-				}
+					"emissionIntensityOfElectricity": 296
+				},
+				"technology": {}
 			},
 			"freightTransportByRoad": {
 				"technology": {
-					"driveMix": 0.6414
-				},
-				"energy": {
-					"fuelMix": 0.992
-=======
-					"emissionIntensityOfElectricity": 296
-				},
-				"technology": {}
-			},
-			"freightTransportByRoad": {
-				"technology": {
 					"icePhaseOut": "2024-08-06"
 				},
 				"energy": {
 					"fuelMixInPercent": 97.8302
->>>>>>> 211d6a98
 				}
 			},
 			"electricityGeneration": {
 				"technology": {
-<<<<<<< HEAD
-					"electricityMixEmissions": 1793,
-					"naturalGasPhaseOut": "2023-12-27",
-					"coalPhaseOut": "2024-03-09",
-					"storageCapacityExpansion": 0.2903
-				}
-			},
-			"livestockFarming": {
-				"emissionsFromManureAndFertiliserAndLivestock": {
-					"compostedFermentedManure": 0.6727,
-					"emissionProofFertiliserStorage": 0.6939
-				},
-				"animalWelfare": {},
-				"animalFeed": {
-					"externalFeedCertification": {
-						"value": "Yes"
-					},
-					"originOfExternalFeed": "harness customized e-commerce",
-					"cropRotation": 1269,
-					"climateFriendlyProteinProduction": 0.8506
-				},
-				"energy": {
-					"electricGasPoweredMachineryVehiclePercentage": 0.5586
-=======
 					"electricityMixEmissions": 6965,
 					"shareOfRenewableElectricityInPercent": 91.5385,
 					"coalPhaseOut": "2024-02-28",
@@ -294,30 +153,16 @@
 				},
 				"energy": {
 					"renewableElectricityInPercent": 69.9372
->>>>>>> 211d6a98
 				}
 			},
 			"cement": {
 				"energy": {
-<<<<<<< HEAD
-					"energyMix": 0.9155,
-					"fuelMix": 0.2747,
-					"compositionOfThermalInput": 0.8796
-				},
-				"technology": {
-					"electrificationOfProcessHeat": 0.716
-=======
 					"energyMixInPercent": 20.2646,
 					"compositionOfThermalInputInPercent": 10.3531
->>>>>>> 211d6a98
 				},
 				"technology": {},
 				"material": {
-<<<<<<< HEAD
-					"circularEconomyContribution": "Yes"
-=======
 					"circularEconomyContribution": "No"
->>>>>>> 211d6a98
 				}
 			}
 		},
@@ -326,43 +171,12 @@
 	{
 		"companyInformation": {
 			"companyName": "P2p-date-2023-04-18",
-<<<<<<< HEAD
-			"headquarters": "East Dougton",
-			"headquartersPostalCode": "87914",
-			"sector": "e-markets",
-=======
 			"headquarters": "Elizabeth",
 			"headquartersPostalCode": "28464",
 			"sector": "bandwidth",
->>>>>>> 211d6a98
 			"identifiers": {
-				"Lei": [
-					"Zo4AunuLkckBUTkc1q7q"
-				],
+				"Lei": [],
 				"Isin": [
-<<<<<<< HEAD
-					"u4XG1lhLMm8c",
-					"XpSIvpJnIPGx"
-				],
-				"PermId": [],
-				"Ticker": [
-					"HXNWSvg"
-				],
-				"Duns": [
-					"rOE8yv66W"
-				],
-				"VatNumber": [
-					"9KqDFmHUV"
-				],
-				"CompanyRegistrationNumber": [
-					"cynbOFXncoovW85"
-				]
-			},
-			"countryCode": "ZM",
-			"companyAlternativeNames": [],
-			"companyLegalForm": "Sole Trader",
-			"website": "https://colossal-widow.info/",
-=======
 					"iAV7i26gMwH8",
 					"Wz8bdqKY8W8D"
 				],
@@ -388,7 +202,6 @@
 			],
 			"companyLegalForm": "AG",
 			"website": "https://well-made-infarction.org/",
->>>>>>> 211d6a98
 			"isTeaserCompany": false
 		},
 		"t": {
@@ -397,37 +210,6 @@
 					"dataDate": "2023-04-18",
 					"sectors": [
 						"Steel",
-<<<<<<< HEAD
-						"CommercialRealEstate",
-						"Other",
-						"FreightTransportByRoad",
-						"HVCPlastics",
-						"Cement",
-						"ResidentialRealEstate",
-						"LivestockFarming",
-						"Ammonia",
-						"Automotive"
-					]
-				},
-				"governance": {
-					"parisCompatibilityInExecutiveRemuneration": 0.4527,
-					"shareOfEmployeesTrainedOnParisCompatibility": 0.7218,
-					"upstreamSupplierProcurementPolicy": "No"
-				},
-				"climateTargets": {
-					"longTermScienceBasedClimateTarget": "Yes"
-				},
-				"emissionsPlanning": {
-					"reductionOfAbsoluteEmissions": 0.2981,
-					"absoluteEmissions": 55,
-					"relativeEmissions": 5440,
-					"useOfInternalCarbonPrice": "Yes"
-				},
-				"investmentPlanning": {
-					"capexShareInNetZeroSolutions": 0.9393,
-					"capexShareInGhgIntensivePlants": 0.903,
-					"researchAndDevelopmentExpenditureForNetZeroSolutions": 0.2945
-=======
 						"Other",
 						"Cement",
 						"ElectricityGeneration",
@@ -454,72 +236,27 @@
 				},
 				"investmentPlanning": {
 					"capexShareInNetZeroSolutionsInPercent": 41.9456
->>>>>>> 211d6a98
 				}
 			},
 			"ammonia": {
 				"decarbonisation": {
-<<<<<<< HEAD
-					"energyMix": 0.9936,
-					"ccsTechnologyAdoption": 0.7551
-				},
-				"defossilisation": {
-					"useOfRenewableFeedstocks": 0.0556
-=======
 					"energyMixInPercent": 15.3665
 				},
 				"defossilisation": {
 					"useOfRenewableFeedstocksInPercent": 85.0559
->>>>>>> 211d6a98
 				}
 			},
 			"automotive": {
 				"energy": {
-<<<<<<< HEAD
-					"productionSiteEnergyConsumption": 9234
-				},
-				"technologyValueCreation": {},
-				"materials": {}
-			},
-			"hvcPlastics": {
-				"decarbonisation": {},
-				"defossilisation": {
-					"useOfRenewableFeedstocks": 0.5236,
-					"carbonCaptureAndUseStorageTechnologies": 0.737
-				},
-				"recycling": {
-					"materialRecycling": 0.2543
-=======
 					"energyMixInPercent": 95.241
 				},
 				"technologyValueCreation": {},
 				"materials": {
 					"materialUseManagementInPercent": 81.0827
->>>>>>> 211d6a98
 				}
 			},
 			"commercialRealEstate": {
 				"buildingEfficiency": {
-<<<<<<< HEAD
-					"buildingSpecificReburbishmentRoadmap": 0.8639,
-					"zeroEmissionBuildingShare": 0.3669
-				},
-				"energySource": {
-					"renewableHeating": 0.9251
-				},
-				"technology": {
-					"useOfDistrictHeatingNetworks": "No"
-				}
-			},
-			"residentialRealEstate": {
-				"buildingEfficiency": {
-					"buildingEnergyEfficiency": 3482
-				},
-				"energySource": {},
-				"technology": {
-					"useOfDistrictHeatingNetworks": "Yes",
-					"heatPumpUsage": "No"
-=======
 					"buildingSpecificRefurbishmentRoadmapInPercent": 46.8424,
 					"zeroEmissionBuildingShareInPercent": 87.5251
 				},
@@ -535,39 +272,10 @@
 				},
 				"technology": {
 					"heatPumpUsage": "Yes"
->>>>>>> 211d6a98
 				}
 			},
 			"steel": {
 				"energy": {
-<<<<<<< HEAD
-					"emissionIntensityOfElectricity": 3013
-				},
-				"technology": {
-					"lowCarbonSteelScaleUp": 0.4092
-				}
-			},
-			"freightTransportByRoad": {
-				"technology": {},
-				"energy": {}
-			},
-			"livestockFarming": {
-				"emissionsFromManureAndFertiliserAndLivestock": {},
-				"animalWelfare": {
-					"mortalityRate": 0.0549
-				},
-				"animalFeed": {
-					"externalFeedCertification": {
-						"value": "Yes"
-					},
-					"originOfExternalFeed": "synthesize integrated mindshare",
-					"excessNitrogen": 6480,
-					"climateFriendlyProteinProduction": 0.3609,
-					"greenFodderPercentage": 0.7889
-				},
-				"energy": {
-					"electricGasPoweredMachineryVehiclePercentage": 0.2684
-=======
 					"emissionIntensityOfElectricity": 1532,
 					"greenHydrogenUsage": "Yes"
 				},
@@ -599,24 +307,10 @@
 				"energy": {
 					"renewableHeatingInPercent": 87.8631,
 					"electricGasPoweredMachineryVehicleInPercent": 99.4603
->>>>>>> 211d6a98
 				}
 			},
 			"cement": {
 				"energy": {
-<<<<<<< HEAD
-					"fuelMix": 0.3429,
-					"thermalEnergyEfficiency": 0.3877,
-					"compositionOfThermalInput": 0.1329
-				},
-				"technology": {
-					"electrificationOfProcessHeat": 0.3432
-				},
-				"material": {
-					"clinkerFactorReduction": 2356,
-					"preCalcinedClayUsage": 0.6596,
-					"circularEconomyContribution": "No"
-=======
 					"energyMixInPercent": 11.2443,
 					"fuelMixInPercent": 42.4774,
 					"compositionOfThermalInputInPercent": 15.3413
@@ -626,7 +320,6 @@
 				},
 				"material": {
 					"circularEconomyContribution": "Yes"
->>>>>>> 211d6a98
 				}
 			}
 		},
@@ -635,18 +328,6 @@
 	{
 		"companyInformation": {
 			"companyName": "one-p2p-data-set-with-three-sectors",
-<<<<<<< HEAD
-			"headquarters": "New Esthercester",
-			"headquartersPostalCode": "04994-9391",
-			"sector": "web services",
-			"identifiers": {
-				"Lei": [],
-				"Isin": [
-					"BmdwyNG9HcC3"
-				],
-				"PermId": [
-					"Iy1AqsF0w0"
-=======
 			"headquarters": "Bretbury",
 			"headquartersPostalCode": "66388",
 			"sector": "models",
@@ -656,24 +337,9 @@
 				],
 				"Isin": [
 					"AAQT5BBlKqN7"
->>>>>>> 211d6a98
 				],
 				"PermId": [],
 				"Ticker": [],
-<<<<<<< HEAD
-				"Duns": [],
-				"VatNumber": [
-					"sGd0TJUeL"
-				],
-				"CompanyRegistrationNumber": []
-			},
-			"countryCode": "HN",
-			"companyAlternativeNames": [
-				"Jenkins - Schimmel",
-				"Paucek, Kuhlman and Swaniawski"
-			],
-			"website": "https://fickle-laboratory.info",
-=======
 				"Duns": [
 					"6hewe3pTC"
 				],
@@ -691,7 +357,6 @@
 			],
 			"companyLegalForm": "GmbH",
 			"website": "https://frequent-distortion.net/",
->>>>>>> 211d6a98
 			"isTeaserCompany": false
 		},
 		"t": {
@@ -705,13 +370,6 @@
 					]
 				},
 				"governance": {
-<<<<<<< HEAD
-					"parisCompatibilityInExecutiveRemuneration": 0.0587,
-					"parisCompatibilityInAverageRemuneration": 0.5196,
-					"mobilityAndTravelPolicy": "Yes",
-					"upstreamSupplierProcurementPolicy": "No",
-					"downstreamCustomerEngagement": "No"
-=======
 					"organisationalResponsibilityForParisCompatibility": "Yes",
 					"parisCompatibilityInAverageRemunerationInPercent": 7.2762,
 					"shareOfEmployeesTrainedOnParisCompatibilityInPercent": 44.8833,
@@ -720,20 +378,8 @@
 				},
 				"climateTargets": {
 					"longTermScienceBasedClimateTarget": "No"
->>>>>>> 211d6a98
-				},
-				"climateTargets": {},
+				},
 				"emissionsPlanning": {
-<<<<<<< HEAD
-					"reductionOfAbsoluteEmissions": 0.0523,
-					"reductionOfRelativeEmissions": 8516,
-					"relativeEmissions": 12,
-					"useOfInternalCarbonPrice": "No"
-				},
-				"investmentPlanning": {
-					"capexShareInNetZeroSolutions": 0.9558,
-					"researchAndDevelopmentExpenditureForNetZeroSolutions": 0.5676
-=======
 					"relativeEmissionsInPercent": 12,
 					"absoluteEmissions": 5590,
 					"useOfInternalCarbonPrice": "No"
@@ -742,83 +388,20 @@
 					"investmentPlanForClimateTargets": "Yes",
 					"capexShareInGhgIntensivePlantsInPercent": 38.0321,
 					"researchAndDevelopmentExpenditureForNetZeroSolutionsInPercent": 40.3627
->>>>>>> 211d6a98
 				}
 			},
 			"ammonia": {
 				"decarbonisation": {
-<<<<<<< HEAD
-					"ccsTechnologyAdoption": 0.54,
-					"electrification": 0.7978
-				},
-				"defossilisation": {
-					"useOfRenewableFeedstocks": 0.9487
-=======
 					"energyMixInPercent": 63.6572,
 					"ccsTechnologyAdoptionInPercent": 54,
 					"electrificationInPercent": 33.7048
 				},
 				"defossilisation": {
 					"useOfRenewableFeedstocksInPercent": 4.3747
->>>>>>> 211d6a98
 				}
 			},
 			"automotive": {
 				"energy": {
-<<<<<<< HEAD
-					"productionSiteEnergyConsumption": 8996,
-					"energyMix": 0.3419
-				},
-				"technologyValueCreation": {
-					"icAndHybridEnginePhaseOutDate": "2023-11-29"
-				},
-				"materials": {
-					"materialUseManagement": 0.8773
-				}
-			},
-			"hvcPlastics": {
-				"decarbonisation": {},
-				"defossilisation": {
-					"carbonCaptureAndUseStorageTechnologies": 0.5633
-				},
-				"recycling": {
-					"contributionToCircularEconomy": "No",
-					"materialRecycling": 0.4056,
-					"chemicalRecycling": 0.1387
-				}
-			},
-			"commercialRealEstate": {
-				"buildingEfficiency": {
-					"buildingSpecificReburbishmentRoadmap": 0.1069,
-					"buildingEnergyEfficiency": 5470
-				},
-				"energySource": {
-					"renewableHeating": 0.7172
-				},
-				"technology": {
-					"useOfDistrictHeatingNetworks": "Yes",
-					"heatPumpUsage": "Yes"
-				}
-			},
-			"residentialRealEstate": {
-				"buildingEfficiency": {
-					"buildingSpecificReburbishmentRoadmap": 0.9618
-				},
-				"energySource": {
-					"renewableHeating": 0.4937
-				},
-				"technology": {}
-			},
-			"steel": {
-				"energy": {
-					"emissionIntensityOfElectricity": 6547,
-					"greenHydrogenUsage": "Yes"
-				},
-				"technology": {}
-			},
-			"freightTransportByRoad": {
-				"technology": {},
-=======
 					"productionSiteEnergyConsumption": 9211
 				},
 				"technologyValueCreation": {
@@ -873,56 +456,30 @@
 				"technology": {
 					"icePhaseOut": "2023-12-11"
 				},
->>>>>>> 211d6a98
 				"energy": {}
 			},
 			"electricityGeneration": {
 				"technology": {
-<<<<<<< HEAD
-					"naturalGasPhaseOut": "2024-05-09",
-					"coalPhaseOut": "2024-04-03"
-=======
 					"electricityMixEmissions": 5616,
 					"coalPhaseOut": "2024-02-01"
->>>>>>> 211d6a98
 				}
 			},
 			"livestockFarming": {
 				"emissionsFromManureAndFertiliserAndLivestock": {
-<<<<<<< HEAD
-					"compostedFermentedManure": 0.2,
-					"emissionProofFertiliserStorage": 0.5605
-				},
-				"animalWelfare": {
-					"mortalityRate": 0.8489
-=======
 					"emissionProofFertiliserStorageInPercent": 89.5816
 				},
 				"animalWelfare": {
 					"mortalityRateInPercent": 48.415
->>>>>>> 211d6a98
 				},
 				"animalFeed": {
 					"ownFeedInPercent": 49.8579,
 					"externalFeedCertification": {
 						"value": "Yes",
 						"dataSource": {
-							"fileName": "Policy",
-							"fileReference": "50a36c418baffd520bb92d84664f06f9732a21f4e2e5ecee6d9136f16e7e0b63"
+							"name": "Policy",
+							"reference": "50a36c418baffd520bb92d84664f06f9732a21f4e2e5ecee6d9136f16e7e0b63"
 						}
 					},
-<<<<<<< HEAD
-					"originOfExternalFeed": "productize proactive portals",
-					"greenFodderPercentage": 0.006
-				},
-				"energy": {
-					"renewableHeatingPercentage": 0.2093
-				}
-			},
-			"cement": {
-				"energy": {
-					"compositionOfThermalInput": 0.5227
-=======
 					"originOfExternalFeed": "brand enterprise bandwidth",
 					"climateFriendlyProteinProductionInPercent": 91.509
 				},
@@ -932,17 +489,12 @@
 				"energy": {
 					"energyMixInPercent": 13.8905,
 					"compositionOfThermalInputInPercent": 75.8949
->>>>>>> 211d6a98
 				},
 				"technology": {
 					"carbonCaptureAndUseTechnologyUsage": "Yes"
 				},
 				"material": {
-<<<<<<< HEAD
-					"preCalcinedClayUsage": 0.23
-=======
 					"preCalcinedClayUsageInPercent": 23
->>>>>>> 211d6a98
 				}
 			}
 		},
