[
	{
		"companyInformation": {
			"companyName": "six-p2p-data-sets-in-different-years",
<<<<<<< HEAD
			"headquarters": "Mattiestad",
			"headquartersPostalCode": "83528-7383",
			"identifiers": {
				"Lei": [],
				"Isin": [
					"ekDcIHq0KP8B"
				],
				"PermId": [],
				"Ticker": [
					"Bcr6SPO"
				],
				"Duns": [
					"hnjxGAKIO"
				],
				"VatNumber": [],
				"CompanyRegistrationNumber": [
					"Qb01dkaBoBfpaqD"
				]
			},
			"countryCode": "CR",
			"companyAlternativeNames": [
				"Waelchi, Mitchell and Cummerata"
			],
			"companyLegalForm": "Partnership without Limited Liability",
			"website": "https://separate-cornflakes.org",
=======
			"headquarters": "Simoniston",
			"identifiers": {
				"Lei": [
					"FuHT7fThJpGGbmcvWkG3"
				],
				"Isin": [
					"aFwJxvzy8Gox"
				],
				"PermId": [],
				"Ticker": [
					"eSzta8n"
				],
				"Duns": [],
				"VatNumber": [],
				"CompanyRegistrationNumber": [
					"Tvhqd0dGoGj4glS"
				]
			},
			"countryCode": "PE",
			"companyAlternativeNames": [
				"Adams, Okuneva and Labadie",
				"Hirthe LLC",
				"Kovacek LLC",
				"Schimmel and Sons"
			],
			"website": "https://far-flung-gray.com/",
>>>>>>> 4521cf49
			"isTeaserCompany": false
		},
		"t": {
			"general": {
				"general": {
					"dataDate": "2023-01-01",
					"sectors": [
						"Ammonia",
						"Automotive",
						"Cement",
						"CommercialRealEstate",
						"ElectricityGeneration",
						"FreightTransportByRoad",
						"HVCPlastics",
						"LivestockFarming",
						"ResidentialRealEstate",
						"Steel",
						"Other"
					]
				},
				"governance": {
<<<<<<< HEAD
					"organisationalResponsibilityForParisCompatibility": "Yes",
					"parisCompatibilityInAverageRemuneration": 0.1255,
					"shareOfEmployeesTrainedOnParisCompatibility": 0.5405,
					"mobilityAndTravelPolicy": "No",
					"upstreamSupplierEngagementStrategy": "Yes",
					"downstreamCustomerEngagement": "No"
=======
					"shareOfEmployeesTrainedOnParisCompatibility": 0.0494,
					"mobilityAndTravelPolicy": "Yes",
					"upstreamSupplierEngagementStrategy": "No",
					"policymakerEngagement": "No"
>>>>>>> 4521cf49
				},
				"climateTargets": {
					"shortTermScienceBasedClimateTarget": "Yes"
				},
				"emissionsPlanning": {
<<<<<<< HEAD
					"reductionOfRelativeEmissions": 9903,
					"absoluteEmissions": 4225
				},
				"investmentPlanning": {
					"capexShareInNetZeroSolutions": 0.9422,
					"capexShareInGhgIntensivePlants": 0.7949
=======
					"reductionOfAbsoluteEmissions": 0.8284,
					"absoluteEmissions": 9914,
					"relativeEmissions": 614
				},
				"investmentPlanning": {
					"capexShareInNetZeroSolutions": 0.1961,
					"researchAndDevelopmentExpenditureForNetZeroSolutions": 0.9621
>>>>>>> 4521cf49
				}
			},
			"ammonia": {
				"decarbonisation": {
<<<<<<< HEAD
					"energyMix": 0.0613,
					"ccsTechnologyAdoption": 0.6955
=======
					"energyMix": 0.7801,
					"ccsTechnologyAdoption": 0.1108,
					"electrification": 0.0821
>>>>>>> 4521cf49
				},
				"defossilisation": {
					"useOfRenewableFeedstocks": 0.2714
				}
			},
			"automotive": {
<<<<<<< HEAD
				"energy": {},
				"technologyValueCreation": {
					"driveMix": 0.9945
				},
				"materials": {
					"materialUseManagement": 0.2033,
					"useOfSecondaryMaterials": 0.68
=======
				"energy": {
					"energyMix": 0.8945
				},
				"technologyValueCreation": {
					"futureValueCreationStrategy": "No"
				},
				"materials": {
					"materialUseManagement": 0.212
>>>>>>> 4521cf49
				}
			},
			"hvcPlastics": {
				"decarbonisation": {
<<<<<<< HEAD
					"electrification": 0.4293
				},
				"defossilisation": {
					"useOfCo2FromCarbonCaptureAndReUseTechnologies": 0.9551,
					"carbonCaptureAndUseStorageTechnologies": 0.1163
				},
				"recycling": {
					"contributionToCircularEconomy": "No",
					"materialRecycling": 0.4293,
					"chemicalRecycling": 0.6074
=======
					"energyMix": 0.8954,
					"electrification": 0.9157
				},
				"defossilisation": {
					"useOfRenewableFeedstocks": 0.8417,
					"useOfBioplastics": 0.7582,
					"carbonCaptureAndUseStorageTechnologies": 0.5014
				},
				"recycling": {
					"chemicalRecycling": 0.0477
>>>>>>> 4521cf49
				}
			},
			"commercialRealEstate": {
				"buildingEfficiency": {
<<<<<<< HEAD
					"buildingSpecificReburbishmentRoadmap": 0.175,
					"zeroEmissionBuildingShare": 0.8352,
					"buildingEnergyEfficiency": 2137
				},
				"energySource": {},
				"technology": {
					"heatPumpUsage": "Yes"
=======
					"buildingSpecificReburbishmentRoadmap": 0.2761
				},
				"energySource": {},
				"technology": {
					"useOfDistrictHeatingNetworks": "Yes"
>>>>>>> 4521cf49
				}
			},
			"residentialRealEstate": {
				"buildingEfficiency": {
<<<<<<< HEAD
					"buildingSpecificReburbishmentRoadmap": 0.994,
					"zeroEmissionBuildingShare": 0.3061,
					"buildingEnergyEfficiency": 8674
				},
				"energySource": {
					"renewableHeating": 0.444
=======
					"buildingSpecificReburbishmentRoadmap": 0.7468
>>>>>>> 4521cf49
				},
				"technology": {
<<<<<<< HEAD
					"useOfDistrictHeatingNetworks": "No",
					"heatPumpUsage": "No"
=======
					"useOfDistrictHeatingNetworks": "No"
>>>>>>> 4521cf49
				}
			},
			"steel": {
				"energy": {
<<<<<<< HEAD
					"greenHydrogenUsage": "No"
				},
				"technology": {
					"blastFurnacePhaseOut": 0.574,
					"lowCarbonSteelScaleUp": 0.2962
				}
			},
			"freightTransportByRoad": {
				"technology": {},
				"energy": {
					"fuelMix": 0.2557
				}
			},
			"electricityGeneration": {
				"technology": {
					"electricityMixEmissions": 2617,
					"shareOfRenewableElectricity": 0.4306,
					"naturalGasPhaseOut": "2024-04-23",
					"coalPhaseOut": "2024-04-24"
=======
					"emissionIntensityOfElectricity": 7568
				},
				"technology": {}
			},
			"freightTransportByRoad": {
				"technology": {
					"driveMix": 0.093,
					"icePhaseOut": "2024-01-10"
				},
				"energy": {}
			},
			"electricityGeneration": {
				"technology": {
					"shareOfRenewableElectricity": 0.6753
>>>>>>> 4521cf49
				}
			},
			"livestockFarming": {
				"emissionsFromManureAndFertiliserAndLivestock": {
<<<<<<< HEAD
					"emissionProofFertiliserStorage": 0.7252
=======
					"compostedFermentedManure": 0.4086
				},
				"animalWelfare": {
					"mortalityRate": 0.6375
>>>>>>> 4521cf49
				},
				"animalFeed": {
<<<<<<< HEAD
					"ownFeedPercentage": 0.4237,
					"originOfExternalFeed": "monetize holistic infrastructures",
					"excessNitrogen": 3137,
					"cropRotation": 4296,
					"climateFriendlyProteinProduction": 0.654,
					"greenFodderPercentage": 0.3616
				},
				"energy": {
					"renewableElectricityPercentage": 0.5185,
					"renewableHeatingPercentage": 0.3852,
					"electricGasPoweredMachineryVehiclePercentage": 0.3215
				}
			},
			"cement": {
				"energy": {
					"thermalEnergyEfficiency": 0.6327
				},
				"technology": {
					"carbonCaptureAndUseTechnologyUsage": "No"
				},
				"material": {}
=======
					"externalFeedCertification": {
						"value": "Yes"
					},
					"originOfExternalFeed": "drive next-generation supply-chains",
					"cropRotation": 9117,
					"climateFriendlyProteinProduction": 0.1335
				},
				"energy": {}
			},
			"cement": {
				"energy": {
					"fuelMix": 0.1428,
					"compositionOfThermalInput": 0.428
				},
				"technology": {},
				"material": {
					"clinkerFactorReduction": 1641
				}
>>>>>>> 4521cf49
			}
		},
		"reportingPeriod": "2023"
	},
	{
		"companyInformation": {
			"companyName": "P2p-date-2023-04-18",
<<<<<<< HEAD
			"headquarters": "East Bethstead",
			"headquartersPostalCode": "91709-0170",
			"sector": "schemas",
			"identifiers": {
				"Lei": [],
				"Isin": [
					"p4oNQ0ZvfhgX"
				],
=======
			"headquarters": "New Gussiechester",
			"identifiers": {
				"Lei": [],
				"Isin": [],
>>>>>>> 4521cf49
				"PermId": [],
				"Ticker": [
					"CukEGM6"
				],
				"Duns": [],
				"VatNumber": [
					"2TQ5tAZz4"
				],
				"CompanyRegistrationNumber": [
					"mEPnr9Y64Mxzw7P"
				]
			},
<<<<<<< HEAD
			"countryCode": "HT",
			"companyAlternativeNames": [
				"Cartwright, Leannon and Volkman",
				"Gottlieb, Stark and Smitham",
				"Klein Inc"
			],
			"companyLegalForm": "Public Limited Company (PLC)",
			"website": "https://unequaled-bolt.net/",
=======
			"countryCode": "SN",
			"companyAlternativeNames": [
				"Kuvalis LLC"
			],
			"website": "https://gullible-congress.net",
>>>>>>> 4521cf49
			"isTeaserCompany": false
		},
		"t": {
			"general": {
				"general": {
					"dataDate": "2023-04-18",
<<<<<<< HEAD
					"sector": [
						"Steel",
						"Cement",
						"ElectricityGeneration",
						"LivestockFarming",
						"Other",
						"ResidentialRealEstate",
						"CommercialRealEstate",
						"HVCPlastics",
						"FreightTransportByRoad",
						"Ammonia",
						"Automotive"
					]
				},
				"governance": {
					"parisCompatibilityInExecutiveRemuneration": 0.888,
					"mobilityAndTravelPolicy": "Yes",
					"downstreamCustomerEngagement": "No"
=======
					"sectors": [
						"ElectricityGeneration",
						"FreightTransportByRoad",
						"LivestockFarming",
						"Ammonia",
						"ResidentialRealEstate",
						"CommercialRealEstate",
						"Automotive",
						"Steel",
						"Other",
						"Cement"
					]
				},
				"governance": {
					"parisCompatibilityInAverageRemuneration": 0.3418,
					"upstreamSupplierEngagementStrategy": "No",
					"upstreamSupplierProcurementPolicy": "Yes"
				},
				"climateTargets": {
					"shortTermScienceBasedClimateTarget": "Yes"
>>>>>>> 4521cf49
				},
				"climateTargets": {},
				"emissionsPlanning": {
<<<<<<< HEAD
					"relativeEmissions": 6447,
					"climateActionPlan": "Yes"
=======
					"reductionOfAbsoluteEmissions": 0.0445,
					"reductionOfRelativeEmissions": 8776,
					"absoluteEmissions": 6261,
					"relativeEmissions": 1438,
					"climateActionPlan": "No",
					"useOfInternalCarbonPrice": "No"
>>>>>>> 4521cf49
				},
				"investmentPlanning": {
					"capexShareInNetZeroSolutions": 0.9781,
					"capexShareInGhgIntensivePlants": 0.1014
				}
			},
			"ammonia": {
				"decarbonisation": {
<<<<<<< HEAD
					"energyMix": 0.3012
				},
				"defossilisation": {
					"useOfRenewableFeedstocks": 0.4442
				}
			},
			"automotive": {
				"energy": {},
				"technologyValueCreation": {
					"driveMix": 0.6131
				},
				"materials": {
					"materialUseManagement": 0.4614
				}
			},
			"hvcPlastics": {
				"decarbonisation": {
					"electrification": 0.3848
				},
				"defossilisation": {
					"useOfBioplastics": 0.6928,
					"useOfCo2FromCarbonCaptureAndReUseTechnologies": 0.4283,
					"carbonCaptureAndUseStorageTechnologies": 0.8524
				},
				"recycling": {
					"materialRecycling": 0.3559,
					"chemicalRecycling": 0.8863
=======
					"energyMix": 0.4445
				},
				"defossilisation": {
					"useOfRenewableFeedstocks": 0.9472
				}
			},
			"automotive": {
				"energy": {
					"productionSiteEnergyConsumption": 8930,
					"energyMix": 0.3429
				},
				"technologyValueCreation": {
					"driveMix": 0.5846,
					"futureValueCreationStrategy": "Yes"
				},
				"materials": {
					"materialUseManagement": 0.8768,
					"useOfSecondaryMaterials": 0.8449
>>>>>>> 4521cf49
				}
			},
			"commercialRealEstate": {
				"buildingEfficiency": {
<<<<<<< HEAD
					"zeroEmissionBuildingShare": 0.5242
				},
				"energySource": {},
				"technology": {
					"useOfDistrictHeatingNetworks": "Yes"
=======
					"buildingSpecificReburbishmentRoadmap": 0.2648,
					"buildingEnergyEfficiency": 7383
				},
				"energySource": {},
				"technology": {
					"useOfDistrictHeatingNetworks": "No",
					"heatPumpUsage": "Yes"
>>>>>>> 4521cf49
				}
			},
			"residentialRealEstate": {
				"buildingEfficiency": {
<<<<<<< HEAD
					"buildingSpecificReburbishmentRoadmap": 0.1542,
					"buildingEnergyEfficiency": 8543
				},
				"energySource": {
					"renewableHeating": 0.7964
				},
				"technology": {
					"useOfDistrictHeatingNetworks": "No"
=======
					"buildingSpecificReburbishmentRoadmap": 0.1635,
					"zeroEmissionBuildingShare": 0.1031,
					"buildingEnergyEfficiency": 9768
				},
				"energySource": {
					"renewableHeating": 0.5152
				},
				"technology": {
					"useOfDistrictHeatingNetworks": "Yes"
>>>>>>> 4521cf49
				}
			},
			"steel": {
				"energy": {
<<<<<<< HEAD
					"emissionIntensityOfElectricity": 1466,
					"greenHydrogenUsage": "Yes"
				},
				"technology": {
					"blastFurnacePhaseOut": 0.1053,
					"lowCarbonSteelScaleUp": 0.8377
=======
					"emissionIntensityOfElectricity": 3571
				},
				"technology": {
					"blastFurnacePhaseOut": 0.5973
>>>>>>> 4521cf49
				}
			},
			"freightTransportByRoad": {
				"technology": {
<<<<<<< HEAD
					"driveMix": 0.4904
				},
				"energy": {
					"fuelMix": 0.9562
				}
			},
			"electricityGeneration": {
				"technology": {
					"naturalGasPhaseOut": "2023-11-03",
					"coalPhaseOut": "2024-04-26",
					"storageCapacityExpansion": 0.5908
				}
			},
			"livestockFarming": {
				"emissionsFromManureAndFertiliserAndLivestock": {
					"emissionProofFertiliserStorage": 0.2506
				},
				"animalWelfare": {},
				"animalFeed": {
					"ownFeedPercentage": 0.5529,
					"originOfExternalFeed": "recontextualize ubiquitous applications"
				},
				"energy": {
					"renewableElectricityPercentage": 0.0622,
					"renewableHeatingPercentage": 0.6693
=======
					"driveMix": 0.8696
				},
				"energy": {}
			},
			"electricityGeneration": {
				"technology": {
					"shareOfRenewableElectricity": 0.8699,
					"naturalGasPhaseOut": "2024-02-12",
					"coalPhaseOut": "2024-07-02"
				}
			},
			"livestockFarming": {
				"emissionsFromManureAndFertiliserAndLivestock": {},
				"animalWelfare": {},
				"animalFeed": {
					"ownFeedPercentage": 0.1024,
					"originOfExternalFeed": "exploit efficient applications",
					"climateFriendlyProteinProduction": 0.8536,
					"greenFodderPercentage": 0.3496
				},
				"energy": {
					"renewableElectricityPercentage": 0.705,
					"renewableHeatingPercentage": 0.4661,
					"electricGasPoweredMachineryVehiclePercentage": 0.0201
>>>>>>> 4521cf49
				}
			},
			"cement": {
				"energy": {
<<<<<<< HEAD
					"energyMix": 0.2766,
					"thermalEnergyEfficiency": 0.3542,
					"compositionOfThermalInput": 0.6549
				},
				"technology": {
					"carbonCaptureAndUseTechnologyUsage": "No",
					"electrificationOfProcessHeat": 0.6356
				},
				"material": {
					"clinkerFactorReduction": 3944,
					"preCalcinedClayUsage": 0.0541,
=======
					"thermalEnergyEfficiency": 0.511,
					"compositionOfThermalInput": 0.5935
				},
				"technology": {
					"electrificationOfProcessHeat": 0.0078
				},
				"material": {
					"preCalcinedClayUsage": 0.0151,
>>>>>>> 4521cf49
					"circularEconomyContribution": "No"
				}
			}
		},
		"reportingPeriod": "2023"
	},
	{
		"companyInformation": {
			"companyName": "one-p2p-data-set-with-three-sectors",
<<<<<<< HEAD
			"headquarters": "Rochester Hills",
			"sector": "infrastructures",
			"identifiers": {
				"Lei": [
					"1q0PJby15HtJ1xGf1m6c"
				],
				"Isin": [],
				"PermId": [],
				"Ticker": [
					"WM3nd47"
				],
				"Duns": [],
				"VatNumber": [
					"J2U3Xr1Db"
				],
				"CompanyRegistrationNumber": []
			},
			"countryCode": "SV",
			"companyAlternativeNames": [],
			"companyLegalForm": "GmbH",
=======
			"headquarters": "East Reginaldfurt",
			"headquartersPostalCode": "25094-9370",
			"identifiers": {
				"Lei": [],
				"Isin": [],
				"PermId": [
					"dg3Yfnb57N"
				],
				"Ticker": [],
				"Duns": [
					"v2gP0qV6z"
				],
				"VatNumber": [],
				"CompanyRegistrationNumber": []
			},
			"countryCode": "LV",
			"companyAlternativeNames": [
				"Breitenberg, Bartoletti and Lindgren",
				"Kautzer - McClure",
				"Schuppe, Reichert and Jacobi"
			],
			"website": "https://surprised-prescription.com",
>>>>>>> 4521cf49
			"isTeaserCompany": false
		},
		"t": {
			"general": {
				"general": {
					"dataDate": "2022-01-01",
					"sectors": [
						"Ammonia",
						"Cement",
						"LivestockFarming"
					]
				},
				"governance": {
					"organisationalResponsibilityForParisCompatibility": "No",
<<<<<<< HEAD
					"parisCompatibilityInExecutiveRemuneration": 0.878,
					"upstreamSupplierEngagementStrategy": "No"
				},
				"climateTargets": {
					"shortTermScienceBasedClimateTarget": "No",
					"longTermScienceBasedClimateTarget": "Yes"
				},
				"emissionsPlanning": {
					"reductionOfAbsoluteEmissions": 0.828,
					"absoluteEmissions": 6596,
					"useOfInternalCarbonPrice": "Yes"
				},
				"investmentPlanning": {
					"capexShareInGhgIntensivePlants": 0.1387
=======
					"parisCompatibilityInAverageRemuneration": 0.5046,
					"shareOfEmployeesTrainedOnParisCompatibility": 0.266,
					"qualificationRequirementsOnParisCompatibility": "Yes",
					"upstreamSupplierEngagementStrategy": "Yes",
					"downstreamCustomerEngagement": "No"
				},
				"climateTargets": {
					"longTermScienceBasedClimateTarget": "No"
				},
				"emissionsPlanning": {
					"reductionOfAbsoluteEmissions": 0.5016,
					"reductionOfRelativeEmissions": 1278,
					"relativeEmissions": 12,
					"climateActionPlan": "Yes",
					"useOfInternalCarbonPrice": "No"
				},
				"investmentPlanning": {
					"capexShareInNetZeroSolutions": 0.0545,
					"researchAndDevelopmentExpenditureForNetZeroSolutions": 0.9234
>>>>>>> 4521cf49
				}
			},
			"ammonia": {
				"decarbonisation": {
<<<<<<< HEAD
					"ccsTechnologyAdoption": 0.54
				},
				"defossilisation": {}
			},
			"automotive": {
				"energy": {
					"energyMix": 0.7026
				},
				"technologyValueCreation": {
					"icAndHybridEnginePhaseOutDate": "2024-04-20",
					"futureValueCreationStrategy": "Yes"
				},
				"materials": {
					"materialUseManagement": 0.8249
				}
			},
			"hvcPlastics": {
				"decarbonisation": {
					"electrification": 0.1452
				},
				"defossilisation": {
					"useOfBioplastics": 0.3847,
					"carbonCaptureAndUseStorageTechnologies": 0.1328
				},
				"recycling": {
					"contributionToCircularEconomy": "No"
=======
					"ccsTechnologyAdoption": 0.54,
					"electrification": 0.1186
				},
				"defossilisation": {
					"useOfRenewableFeedstocks": 0.8992
				}
			},
			"automotive": {
				"energy": {
					"productionSiteEnergyConsumption": 8974
				},
				"technologyValueCreation": {
					"driveMix": 0.8675
				},
				"materials": {}
			},
			"hvcPlastics": {
				"decarbonisation": {
					"energyMix": 0.3705,
					"electrification": 0.9068
				},
				"defossilisation": {
					"useOfRenewableFeedstocks": 0.6499,
					"useOfBioplastics": 0.8804
				},
				"recycling": {
					"contributionToCircularEconomy": "Yes"
>>>>>>> 4521cf49
				}
			},
			"commercialRealEstate": {
				"buildingEfficiency": {
<<<<<<< HEAD
					"zeroEmissionBuildingShare": 0.0973,
					"buildingEnergyEfficiency": 3340
				},
				"energySource": {},
				"technology": {
=======
					"buildingSpecificReburbishmentRoadmap": 0.4781,
					"buildingEnergyEfficiency": 7868
				},
				"energySource": {},
				"technology": {
					"useOfDistrictHeatingNetworks": "No",
>>>>>>> 4521cf49
					"heatPumpUsage": "Yes"
				}
			},
			"residentialRealEstate": {
<<<<<<< HEAD
				"buildingEfficiency": {
					"zeroEmissionBuildingShare": 0.3372
				},
				"energySource": {
					"renewableHeating": 0.6265
=======
				"buildingEfficiency": {},
				"energySource": {
					"renewableHeating": 0.7492
>>>>>>> 4521cf49
				},
				"technology": {
					"heatPumpUsage": "Yes"
				}
			},
			"steel": {
				"energy": {
					"greenHydrogenUsage": "Yes"
				},
				"technology": {
<<<<<<< HEAD
					"lowCarbonSteelScaleUp": 0.9729
=======
					"lowCarbonSteelScaleUp": 0.6226
>>>>>>> 4521cf49
				}
			},
			"freightTransportByRoad": {
				"technology": {
<<<<<<< HEAD
					"icePhaseOut": "2024-03-30"
=======
					"driveMix": 0.2798,
					"icePhaseOut": "2023-12-28"
>>>>>>> 4521cf49
				},
				"energy": {
					"fuelMix": 0.2662
				}
			},
			"electricityGeneration": {
				"technology": {
<<<<<<< HEAD
					"shareOfRenewableElectricity": 0.4274
=======
					"electricityMixEmissions": 6778,
					"shareOfRenewableElectricity": 0.7942,
					"naturalGasPhaseOut": "2023-09-06"
>>>>>>> 4521cf49
				}
			},
			"livestockFarming": {
				"emissionsFromManureAndFertiliserAndLivestock": {
<<<<<<< HEAD
					"emissionProofFertiliserStorage": 0.8197
				},
				"animalWelfare": {
					"mortalityRate": 0.7325
				},
				"animalFeed": {
					"ownFeedPercentage": 0.4335,
=======
					"compostedFermentedManure": 0.3657,
					"emissionProofFertiliserStorage": 0.1803
				},
				"animalWelfare": {
					"mortalityRate": 0.7317
				},
				"animalFeed": {
					"ownFeedPercentage": 0.8347,
>>>>>>> 4521cf49
					"externalFeedCertification": {
						"value": "Yes",
						"dataSource": {
							"name": "Policy",
							"reference": "50a36c418baffd520bb92d84664f06f9732a21f4e2e5ecee6d9136f16e7e0b63"
						}
					},
<<<<<<< HEAD
					"originOfExternalFeed": "utilize B2B experiences",
					"cropRotation": 99,
					"climateFriendlyProteinProduction": 0.882
				},
				"energy": {
					"electricGasPoweredMachineryVehiclePercentage": 0.5954
=======
					"originOfExternalFeed": "redefine enterprise deliverables",
					"excessNitrogen": 3583,
					"cropRotation": 836,
					"greenFodderPercentage": 0.4072
				},
				"energy": {
					"renewableElectricityPercentage": 0.0666,
					"renewableHeatingPercentage": 0.8453
>>>>>>> 4521cf49
				}
			},
			"cement": {
				"energy": {
<<<<<<< HEAD
					"energyMix": 0.4705,
					"thermalEnergyEfficiency": 0.5495
				},
				"technology": {
					"carbonCaptureAndUseTechnologyUsage": "Yes",
					"electrificationOfProcessHeat": 0.4088
				},
				"material": {
					"clinkerFactorReduction": 3140,
=======
					"energyMix": 0.0838,
					"fuelMix": 0.8268,
					"thermalEnergyEfficiency": 0.7616,
					"compositionOfThermalInput": 0.4214
				},
				"technology": {
					"carbonCaptureAndUseTechnologyUsage": "Yes"
				},
				"material": {
>>>>>>> 4521cf49
					"preCalcinedClayUsage": 0.23,
					"circularEconomyContribution": "Yes"
				}
			}
		},
		"reportingPeriod": "2022"
	}
]<|MERGE_RESOLUTION|>--- conflicted
+++ resolved
@@ -2,33 +2,6 @@
 	{
 		"companyInformation": {
 			"companyName": "six-p2p-data-sets-in-different-years",
-<<<<<<< HEAD
-			"headquarters": "Mattiestad",
-			"headquartersPostalCode": "83528-7383",
-			"identifiers": {
-				"Lei": [],
-				"Isin": [
-					"ekDcIHq0KP8B"
-				],
-				"PermId": [],
-				"Ticker": [
-					"Bcr6SPO"
-				],
-				"Duns": [
-					"hnjxGAKIO"
-				],
-				"VatNumber": [],
-				"CompanyRegistrationNumber": [
-					"Qb01dkaBoBfpaqD"
-				]
-			},
-			"countryCode": "CR",
-			"companyAlternativeNames": [
-				"Waelchi, Mitchell and Cummerata"
-			],
-			"companyLegalForm": "Partnership without Limited Liability",
-			"website": "https://separate-cornflakes.org",
-=======
 			"headquarters": "Simoniston",
 			"identifiers": {
 				"Lei": [
@@ -55,7 +28,6 @@
 				"Schimmel and Sons"
 			],
 			"website": "https://far-flung-gray.com/",
->>>>>>> 4521cf49
 			"isTeaserCompany": false
 		},
 		"t": {
@@ -77,32 +49,13 @@
 					]
 				},
 				"governance": {
-<<<<<<< HEAD
-					"organisationalResponsibilityForParisCompatibility": "Yes",
-					"parisCompatibilityInAverageRemuneration": 0.1255,
-					"shareOfEmployeesTrainedOnParisCompatibility": 0.5405,
-					"mobilityAndTravelPolicy": "No",
-					"upstreamSupplierEngagementStrategy": "Yes",
-					"downstreamCustomerEngagement": "No"
-=======
 					"shareOfEmployeesTrainedOnParisCompatibility": 0.0494,
 					"mobilityAndTravelPolicy": "Yes",
 					"upstreamSupplierEngagementStrategy": "No",
 					"policymakerEngagement": "No"
->>>>>>> 4521cf49
-				},
-				"climateTargets": {
-					"shortTermScienceBasedClimateTarget": "Yes"
-				},
+				},
+				"climateTargets": {},
 				"emissionsPlanning": {
-<<<<<<< HEAD
-					"reductionOfRelativeEmissions": 9903,
-					"absoluteEmissions": 4225
-				},
-				"investmentPlanning": {
-					"capexShareInNetZeroSolutions": 0.9422,
-					"capexShareInGhgIntensivePlants": 0.7949
-=======
 					"reductionOfAbsoluteEmissions": 0.8284,
 					"absoluteEmissions": 9914,
 					"relativeEmissions": 614
@@ -110,34 +63,17 @@
 				"investmentPlanning": {
 					"capexShareInNetZeroSolutions": 0.1961,
 					"researchAndDevelopmentExpenditureForNetZeroSolutions": 0.9621
->>>>>>> 4521cf49
 				}
 			},
 			"ammonia": {
 				"decarbonisation": {
-<<<<<<< HEAD
-					"energyMix": 0.0613,
-					"ccsTechnologyAdoption": 0.6955
-=======
 					"energyMix": 0.7801,
 					"ccsTechnologyAdoption": 0.1108,
 					"electrification": 0.0821
->>>>>>> 4521cf49
-				},
-				"defossilisation": {
-					"useOfRenewableFeedstocks": 0.2714
-				}
+				},
+				"defossilisation": {}
 			},
 			"automotive": {
-<<<<<<< HEAD
-				"energy": {},
-				"technologyValueCreation": {
-					"driveMix": 0.9945
-				},
-				"materials": {
-					"materialUseManagement": 0.2033,
-					"useOfSecondaryMaterials": 0.68
-=======
 				"energy": {
 					"energyMix": 0.8945
 				},
@@ -146,23 +82,10 @@
 				},
 				"materials": {
 					"materialUseManagement": 0.212
->>>>>>> 4521cf49
 				}
 			},
 			"hvcPlastics": {
 				"decarbonisation": {
-<<<<<<< HEAD
-					"electrification": 0.4293
-				},
-				"defossilisation": {
-					"useOfCo2FromCarbonCaptureAndReUseTechnologies": 0.9551,
-					"carbonCaptureAndUseStorageTechnologies": 0.1163
-				},
-				"recycling": {
-					"contributionToCircularEconomy": "No",
-					"materialRecycling": 0.4293,
-					"chemicalRecycling": 0.6074
-=======
 					"energyMix": 0.8954,
 					"electrification": 0.9157
 				},
@@ -173,73 +96,28 @@
 				},
 				"recycling": {
 					"chemicalRecycling": 0.0477
->>>>>>> 4521cf49
 				}
 			},
 			"commercialRealEstate": {
 				"buildingEfficiency": {
-<<<<<<< HEAD
-					"buildingSpecificReburbishmentRoadmap": 0.175,
-					"zeroEmissionBuildingShare": 0.8352,
-					"buildingEnergyEfficiency": 2137
+					"buildingSpecificReburbishmentRoadmap": 0.2761
 				},
 				"energySource": {},
 				"technology": {
-					"heatPumpUsage": "Yes"
-=======
-					"buildingSpecificReburbishmentRoadmap": 0.2761
-				},
-				"energySource": {},
-				"technology": {
 					"useOfDistrictHeatingNetworks": "Yes"
->>>>>>> 4521cf49
 				}
 			},
 			"residentialRealEstate": {
 				"buildingEfficiency": {
-<<<<<<< HEAD
-					"buildingSpecificReburbishmentRoadmap": 0.994,
-					"zeroEmissionBuildingShare": 0.3061,
-					"buildingEnergyEfficiency": 8674
-				},
-				"energySource": {
-					"renewableHeating": 0.444
-=======
 					"buildingSpecificReburbishmentRoadmap": 0.7468
->>>>>>> 4521cf49
-				},
-				"technology": {
-<<<<<<< HEAD
-					"useOfDistrictHeatingNetworks": "No",
-					"heatPumpUsage": "No"
-=======
+				},
+				"energySource": {},
+				"technology": {
 					"useOfDistrictHeatingNetworks": "No"
->>>>>>> 4521cf49
 				}
 			},
 			"steel": {
 				"energy": {
-<<<<<<< HEAD
-					"greenHydrogenUsage": "No"
-				},
-				"technology": {
-					"blastFurnacePhaseOut": 0.574,
-					"lowCarbonSteelScaleUp": 0.2962
-				}
-			},
-			"freightTransportByRoad": {
-				"technology": {},
-				"energy": {
-					"fuelMix": 0.2557
-				}
-			},
-			"electricityGeneration": {
-				"technology": {
-					"electricityMixEmissions": 2617,
-					"shareOfRenewableElectricity": 0.4306,
-					"naturalGasPhaseOut": "2024-04-23",
-					"coalPhaseOut": "2024-04-24"
-=======
 					"emissionIntensityOfElectricity": 7568
 				},
 				"technology": {}
@@ -254,44 +132,16 @@
 			"electricityGeneration": {
 				"technology": {
 					"shareOfRenewableElectricity": 0.6753
->>>>>>> 4521cf49
 				}
 			},
 			"livestockFarming": {
 				"emissionsFromManureAndFertiliserAndLivestock": {
-<<<<<<< HEAD
-					"emissionProofFertiliserStorage": 0.7252
-=======
 					"compostedFermentedManure": 0.4086
 				},
 				"animalWelfare": {
 					"mortalityRate": 0.6375
->>>>>>> 4521cf49
 				},
 				"animalFeed": {
-<<<<<<< HEAD
-					"ownFeedPercentage": 0.4237,
-					"originOfExternalFeed": "monetize holistic infrastructures",
-					"excessNitrogen": 3137,
-					"cropRotation": 4296,
-					"climateFriendlyProteinProduction": 0.654,
-					"greenFodderPercentage": 0.3616
-				},
-				"energy": {
-					"renewableElectricityPercentage": 0.5185,
-					"renewableHeatingPercentage": 0.3852,
-					"electricGasPoweredMachineryVehiclePercentage": 0.3215
-				}
-			},
-			"cement": {
-				"energy": {
-					"thermalEnergyEfficiency": 0.6327
-				},
-				"technology": {
-					"carbonCaptureAndUseTechnologyUsage": "No"
-				},
-				"material": {}
-=======
 					"externalFeedCertification": {
 						"value": "Yes"
 					},
@@ -310,7 +160,6 @@
 				"material": {
 					"clinkerFactorReduction": 1641
 				}
->>>>>>> 4521cf49
 			}
 		},
 		"reportingPeriod": "2023"
@@ -318,75 +167,27 @@
 	{
 		"companyInformation": {
 			"companyName": "P2p-date-2023-04-18",
-<<<<<<< HEAD
-			"headquarters": "East Bethstead",
-			"headquartersPostalCode": "91709-0170",
-			"sector": "schemas",
-			"identifiers": {
-				"Lei": [],
-				"Isin": [
-					"p4oNQ0ZvfhgX"
-				],
-=======
 			"headquarters": "New Gussiechester",
 			"identifiers": {
 				"Lei": [],
 				"Isin": [],
->>>>>>> 4521cf49
 				"PermId": [],
-				"Ticker": [
-					"CukEGM6"
-				],
+				"Ticker": [],
 				"Duns": [],
-				"VatNumber": [
-					"2TQ5tAZz4"
-				],
-				"CompanyRegistrationNumber": [
-					"mEPnr9Y64Mxzw7P"
-				]
-			},
-<<<<<<< HEAD
-			"countryCode": "HT",
-			"companyAlternativeNames": [
-				"Cartwright, Leannon and Volkman",
-				"Gottlieb, Stark and Smitham",
-				"Klein Inc"
-			],
-			"companyLegalForm": "Public Limited Company (PLC)",
-			"website": "https://unequaled-bolt.net/",
-=======
+				"VatNumber": [],
+				"CompanyRegistrationNumber": []
+			},
 			"countryCode": "SN",
 			"companyAlternativeNames": [
 				"Kuvalis LLC"
 			],
 			"website": "https://gullible-congress.net",
->>>>>>> 4521cf49
 			"isTeaserCompany": false
 		},
 		"t": {
 			"general": {
 				"general": {
 					"dataDate": "2023-04-18",
-<<<<<<< HEAD
-					"sector": [
-						"Steel",
-						"Cement",
-						"ElectricityGeneration",
-						"LivestockFarming",
-						"Other",
-						"ResidentialRealEstate",
-						"CommercialRealEstate",
-						"HVCPlastics",
-						"FreightTransportByRoad",
-						"Ammonia",
-						"Automotive"
-					]
-				},
-				"governance": {
-					"parisCompatibilityInExecutiveRemuneration": 0.888,
-					"mobilityAndTravelPolicy": "Yes",
-					"downstreamCustomerEngagement": "No"
-=======
 					"sectors": [
 						"ElectricityGeneration",
 						"FreightTransportByRoad",
@@ -407,58 +208,19 @@
 				},
 				"climateTargets": {
 					"shortTermScienceBasedClimateTarget": "Yes"
->>>>>>> 4521cf49
-				},
-				"climateTargets": {},
+				},
 				"emissionsPlanning": {
-<<<<<<< HEAD
-					"relativeEmissions": 6447,
-					"climateActionPlan": "Yes"
-=======
 					"reductionOfAbsoluteEmissions": 0.0445,
 					"reductionOfRelativeEmissions": 8776,
 					"absoluteEmissions": 6261,
 					"relativeEmissions": 1438,
 					"climateActionPlan": "No",
 					"useOfInternalCarbonPrice": "No"
->>>>>>> 4521cf49
-				},
-				"investmentPlanning": {
-					"capexShareInNetZeroSolutions": 0.9781,
-					"capexShareInGhgIntensivePlants": 0.1014
-				}
+				},
+				"investmentPlanning": {}
 			},
 			"ammonia": {
 				"decarbonisation": {
-<<<<<<< HEAD
-					"energyMix": 0.3012
-				},
-				"defossilisation": {
-					"useOfRenewableFeedstocks": 0.4442
-				}
-			},
-			"automotive": {
-				"energy": {},
-				"technologyValueCreation": {
-					"driveMix": 0.6131
-				},
-				"materials": {
-					"materialUseManagement": 0.4614
-				}
-			},
-			"hvcPlastics": {
-				"decarbonisation": {
-					"electrification": 0.3848
-				},
-				"defossilisation": {
-					"useOfBioplastics": 0.6928,
-					"useOfCo2FromCarbonCaptureAndReUseTechnologies": 0.4283,
-					"carbonCaptureAndUseStorageTechnologies": 0.8524
-				},
-				"recycling": {
-					"materialRecycling": 0.3559,
-					"chemicalRecycling": 0.8863
-=======
 					"energyMix": 0.4445
 				},
 				"defossilisation": {
@@ -477,18 +239,10 @@
 				"materials": {
 					"materialUseManagement": 0.8768,
 					"useOfSecondaryMaterials": 0.8449
->>>>>>> 4521cf49
 				}
 			},
 			"commercialRealEstate": {
 				"buildingEfficiency": {
-<<<<<<< HEAD
-					"zeroEmissionBuildingShare": 0.5242
-				},
-				"energySource": {},
-				"technology": {
-					"useOfDistrictHeatingNetworks": "Yes"
-=======
 					"buildingSpecificReburbishmentRoadmap": 0.2648,
 					"buildingEnergyEfficiency": 7383
 				},
@@ -496,21 +250,10 @@
 				"technology": {
 					"useOfDistrictHeatingNetworks": "No",
 					"heatPumpUsage": "Yes"
->>>>>>> 4521cf49
 				}
 			},
 			"residentialRealEstate": {
 				"buildingEfficiency": {
-<<<<<<< HEAD
-					"buildingSpecificReburbishmentRoadmap": 0.1542,
-					"buildingEnergyEfficiency": 8543
-				},
-				"energySource": {
-					"renewableHeating": 0.7964
-				},
-				"technology": {
-					"useOfDistrictHeatingNetworks": "No"
-=======
 					"buildingSpecificReburbishmentRoadmap": 0.1635,
 					"zeroEmissionBuildingShare": 0.1031,
 					"buildingEnergyEfficiency": 9768
@@ -520,55 +263,18 @@
 				},
 				"technology": {
 					"useOfDistrictHeatingNetworks": "Yes"
->>>>>>> 4521cf49
 				}
 			},
 			"steel": {
 				"energy": {
-<<<<<<< HEAD
-					"emissionIntensityOfElectricity": 1466,
-					"greenHydrogenUsage": "Yes"
-				},
-				"technology": {
-					"blastFurnacePhaseOut": 0.1053,
-					"lowCarbonSteelScaleUp": 0.8377
-=======
 					"emissionIntensityOfElectricity": 3571
 				},
 				"technology": {
 					"blastFurnacePhaseOut": 0.5973
->>>>>>> 4521cf49
 				}
 			},
 			"freightTransportByRoad": {
 				"technology": {
-<<<<<<< HEAD
-					"driveMix": 0.4904
-				},
-				"energy": {
-					"fuelMix": 0.9562
-				}
-			},
-			"electricityGeneration": {
-				"technology": {
-					"naturalGasPhaseOut": "2023-11-03",
-					"coalPhaseOut": "2024-04-26",
-					"storageCapacityExpansion": 0.5908
-				}
-			},
-			"livestockFarming": {
-				"emissionsFromManureAndFertiliserAndLivestock": {
-					"emissionProofFertiliserStorage": 0.2506
-				},
-				"animalWelfare": {},
-				"animalFeed": {
-					"ownFeedPercentage": 0.5529,
-					"originOfExternalFeed": "recontextualize ubiquitous applications"
-				},
-				"energy": {
-					"renewableElectricityPercentage": 0.0622,
-					"renewableHeatingPercentage": 0.6693
-=======
 					"driveMix": 0.8696
 				},
 				"energy": {}
@@ -593,24 +299,10 @@
 					"renewableElectricityPercentage": 0.705,
 					"renewableHeatingPercentage": 0.4661,
 					"electricGasPoweredMachineryVehiclePercentage": 0.0201
->>>>>>> 4521cf49
 				}
 			},
 			"cement": {
 				"energy": {
-<<<<<<< HEAD
-					"energyMix": 0.2766,
-					"thermalEnergyEfficiency": 0.3542,
-					"compositionOfThermalInput": 0.6549
-				},
-				"technology": {
-					"carbonCaptureAndUseTechnologyUsage": "No",
-					"electrificationOfProcessHeat": 0.6356
-				},
-				"material": {
-					"clinkerFactorReduction": 3944,
-					"preCalcinedClayUsage": 0.0541,
-=======
 					"thermalEnergyEfficiency": 0.511,
 					"compositionOfThermalInput": 0.5935
 				},
@@ -619,7 +311,6 @@
 				},
 				"material": {
 					"preCalcinedClayUsage": 0.0151,
->>>>>>> 4521cf49
 					"circularEconomyContribution": "No"
 				}
 			}
@@ -629,28 +320,6 @@
 	{
 		"companyInformation": {
 			"companyName": "one-p2p-data-set-with-three-sectors",
-<<<<<<< HEAD
-			"headquarters": "Rochester Hills",
-			"sector": "infrastructures",
-			"identifiers": {
-				"Lei": [
-					"1q0PJby15HtJ1xGf1m6c"
-				],
-				"Isin": [],
-				"PermId": [],
-				"Ticker": [
-					"WM3nd47"
-				],
-				"Duns": [],
-				"VatNumber": [
-					"J2U3Xr1Db"
-				],
-				"CompanyRegistrationNumber": []
-			},
-			"countryCode": "SV",
-			"companyAlternativeNames": [],
-			"companyLegalForm": "GmbH",
-=======
 			"headquarters": "East Reginaldfurt",
 			"headquartersPostalCode": "25094-9370",
 			"identifiers": {
@@ -673,7 +342,6 @@
 				"Schuppe, Reichert and Jacobi"
 			],
 			"website": "https://surprised-prescription.com",
->>>>>>> 4521cf49
 			"isTeaserCompany": false
 		},
 		"t": {
@@ -688,22 +356,6 @@
 				},
 				"governance": {
 					"organisationalResponsibilityForParisCompatibility": "No",
-<<<<<<< HEAD
-					"parisCompatibilityInExecutiveRemuneration": 0.878,
-					"upstreamSupplierEngagementStrategy": "No"
-				},
-				"climateTargets": {
-					"shortTermScienceBasedClimateTarget": "No",
-					"longTermScienceBasedClimateTarget": "Yes"
-				},
-				"emissionsPlanning": {
-					"reductionOfAbsoluteEmissions": 0.828,
-					"absoluteEmissions": 6596,
-					"useOfInternalCarbonPrice": "Yes"
-				},
-				"investmentPlanning": {
-					"capexShareInGhgIntensivePlants": 0.1387
-=======
 					"parisCompatibilityInAverageRemuneration": 0.5046,
 					"shareOfEmployeesTrainedOnParisCompatibility": 0.266,
 					"qualificationRequirementsOnParisCompatibility": "Yes",
@@ -723,39 +375,10 @@
 				"investmentPlanning": {
 					"capexShareInNetZeroSolutions": 0.0545,
 					"researchAndDevelopmentExpenditureForNetZeroSolutions": 0.9234
->>>>>>> 4521cf49
 				}
 			},
 			"ammonia": {
 				"decarbonisation": {
-<<<<<<< HEAD
-					"ccsTechnologyAdoption": 0.54
-				},
-				"defossilisation": {}
-			},
-			"automotive": {
-				"energy": {
-					"energyMix": 0.7026
-				},
-				"technologyValueCreation": {
-					"icAndHybridEnginePhaseOutDate": "2024-04-20",
-					"futureValueCreationStrategy": "Yes"
-				},
-				"materials": {
-					"materialUseManagement": 0.8249
-				}
-			},
-			"hvcPlastics": {
-				"decarbonisation": {
-					"electrification": 0.1452
-				},
-				"defossilisation": {
-					"useOfBioplastics": 0.3847,
-					"carbonCaptureAndUseStorageTechnologies": 0.1328
-				},
-				"recycling": {
-					"contributionToCircularEconomy": "No"
-=======
 					"ccsTechnologyAdoption": 0.54,
 					"electrification": 0.1186
 				},
@@ -783,40 +406,23 @@
 				},
 				"recycling": {
 					"contributionToCircularEconomy": "Yes"
->>>>>>> 4521cf49
 				}
 			},
 			"commercialRealEstate": {
 				"buildingEfficiency": {
-<<<<<<< HEAD
-					"zeroEmissionBuildingShare": 0.0973,
-					"buildingEnergyEfficiency": 3340
-				},
-				"energySource": {},
-				"technology": {
-=======
 					"buildingSpecificReburbishmentRoadmap": 0.4781,
 					"buildingEnergyEfficiency": 7868
 				},
 				"energySource": {},
 				"technology": {
 					"useOfDistrictHeatingNetworks": "No",
->>>>>>> 4521cf49
 					"heatPumpUsage": "Yes"
 				}
 			},
 			"residentialRealEstate": {
-<<<<<<< HEAD
-				"buildingEfficiency": {
-					"zeroEmissionBuildingShare": 0.3372
-				},
-				"energySource": {
-					"renewableHeating": 0.6265
-=======
 				"buildingEfficiency": {},
 				"energySource": {
 					"renewableHeating": 0.7492
->>>>>>> 4521cf49
 				},
 				"technology": {
 					"heatPumpUsage": "Yes"
@@ -827,21 +433,13 @@
 					"greenHydrogenUsage": "Yes"
 				},
 				"technology": {
-<<<<<<< HEAD
-					"lowCarbonSteelScaleUp": 0.9729
-=======
 					"lowCarbonSteelScaleUp": 0.6226
->>>>>>> 4521cf49
 				}
 			},
 			"freightTransportByRoad": {
 				"technology": {
-<<<<<<< HEAD
-					"icePhaseOut": "2024-03-30"
-=======
 					"driveMix": 0.2798,
 					"icePhaseOut": "2023-12-28"
->>>>>>> 4521cf49
 				},
 				"energy": {
 					"fuelMix": 0.2662
@@ -849,26 +447,13 @@
 			},
 			"electricityGeneration": {
 				"technology": {
-<<<<<<< HEAD
-					"shareOfRenewableElectricity": 0.4274
-=======
 					"electricityMixEmissions": 6778,
 					"shareOfRenewableElectricity": 0.7942,
 					"naturalGasPhaseOut": "2023-09-06"
->>>>>>> 4521cf49
 				}
 			},
 			"livestockFarming": {
 				"emissionsFromManureAndFertiliserAndLivestock": {
-<<<<<<< HEAD
-					"emissionProofFertiliserStorage": 0.8197
-				},
-				"animalWelfare": {
-					"mortalityRate": 0.7325
-				},
-				"animalFeed": {
-					"ownFeedPercentage": 0.4335,
-=======
 					"compostedFermentedManure": 0.3657,
 					"emissionProofFertiliserStorage": 0.1803
 				},
@@ -877,7 +462,6 @@
 				},
 				"animalFeed": {
 					"ownFeedPercentage": 0.8347,
->>>>>>> 4521cf49
 					"externalFeedCertification": {
 						"value": "Yes",
 						"dataSource": {
@@ -885,14 +469,6 @@
 							"reference": "50a36c418baffd520bb92d84664f06f9732a21f4e2e5ecee6d9136f16e7e0b63"
 						}
 					},
-<<<<<<< HEAD
-					"originOfExternalFeed": "utilize B2B experiences",
-					"cropRotation": 99,
-					"climateFriendlyProteinProduction": 0.882
-				},
-				"energy": {
-					"electricGasPoweredMachineryVehiclePercentage": 0.5954
-=======
 					"originOfExternalFeed": "redefine enterprise deliverables",
 					"excessNitrogen": 3583,
 					"cropRotation": 836,
@@ -901,22 +477,10 @@
 				"energy": {
 					"renewableElectricityPercentage": 0.0666,
 					"renewableHeatingPercentage": 0.8453
->>>>>>> 4521cf49
 				}
 			},
 			"cement": {
 				"energy": {
-<<<<<<< HEAD
-					"energyMix": 0.4705,
-					"thermalEnergyEfficiency": 0.5495
-				},
-				"technology": {
-					"carbonCaptureAndUseTechnologyUsage": "Yes",
-					"electrificationOfProcessHeat": 0.4088
-				},
-				"material": {
-					"clinkerFactorReduction": 3140,
-=======
 					"energyMix": 0.0838,
 					"fuelMix": 0.8268,
 					"thermalEnergyEfficiency": 0.7616,
@@ -926,7 +490,6 @@
 					"carbonCaptureAndUseTechnologyUsage": "Yes"
 				},
 				"material": {
->>>>>>> 4521cf49
 					"preCalcinedClayUsage": 0.23,
 					"circularEconomyContribution": "Yes"
 				}
