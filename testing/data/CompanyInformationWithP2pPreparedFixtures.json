[
	{
		"companyInformation": {
			"companyName": "six-p2p-data-sets-in-different-years",
<<<<<<< HEAD
			"headquarters": "Keelingshire",
			"identifiers": {
				"Lei": [
					"VNskJBxHzqhFLv8dWXpL"
				],
				"Isin": [
					"tv0zRPcTjNUU"
				],
				"PermId": [],
				"Ticker": [
					"NyUm7Ln"
				],
				"Duns": [],
				"VatNumber": [
					"mDyXgdeDh"
				],
				"CompanyRegistrationNumber": []
			},
			"countryCode": "BQ",
			"companyAlternativeNames": [
				"Langosh - Kutch",
				"Lesch, Johns and Connelly",
				"Ryan - Gusikowski",
				"Stehr, Hegmann and Goodwin"
			],
			"companyLegalForm": "Public Limited Company (PLC)",
			"website": "https://unhappy-softball.org/",
=======
			"headquarters": "Simoniston",
			"identifiers": {
				"Lei": [
					"FuHT7fThJpGGbmcvWkG3"
				],
				"Isin": [
					"aFwJxvzy8Gox"
				],
				"PermId": [],
				"Ticker": [
					"eSzta8n"
				],
				"Duns": [],
				"VatNumber": [],
				"CompanyRegistrationNumber": [
					"Tvhqd0dGoGj4glS"
				]
			},
			"countryCode": "PE",
			"companyAlternativeNames": [
				"Adams, Okuneva and Labadie",
				"Hirthe LLC",
				"Kovacek LLC",
				"Schimmel and Sons"
			],
			"website": "https://far-flung-gray.com/",
>>>>>>> 4521cf49
			"isTeaserCompany": false
		},
		"t": {
			"general": {
				"general": {
					"dataDate": "2023-01-01",
					"sectors": [
						"Ammonia",
						"Automotive",
						"Cement",
						"CommercialRealEstate",
						"ElectricityGeneration",
						"FreightTransportByRoad",
						"HVCPlastics",
						"LivestockFarming",
						"ResidentialRealEstate",
						"Steel",
						"Other"
					]
				},
				"governance": {
<<<<<<< HEAD
					"parisCompatibilityInAverageRemuneration": 0.2445,
					"shareOfEmployeesTrainedOnParisCompatibility": 0.2976,
					"qualificationRequirementsOnParisCompatibility": "No",
					"mobilityAndTravelPolicy": "No",
					"upstreamSupplierProcurementPolicy": "Yes",
					"downstreamCustomerEngagement": "Yes",
					"policymakerEngagement": "Yes"
				},
				"climateTargets": {
					"longTermScienceBasedClimateTarget": "Yes"
=======
					"shareOfEmployeesTrainedOnParisCompatibility": 0.0494,
					"mobilityAndTravelPolicy": "Yes",
					"upstreamSupplierEngagementStrategy": "No",
					"policymakerEngagement": "No"
>>>>>>> 4521cf49
				},
				"emissionsPlanning": {
<<<<<<< HEAD
					"reductionOfAbsoluteEmissions": 0.3994,
					"absoluteEmissions": 4613,
					"relativeEmissions": 9314,
					"climateActionPlan": "Yes",
					"useOfInternalCarbonPrice": "Yes"
				},
				"investmentPlanning": {
					"capexShareInNetZeroSolutions": 0.7682,
					"capexShareInGhgIntensivePlants": 0.055
=======
					"reductionOfAbsoluteEmissions": 0.8284,
					"absoluteEmissions": 9914,
					"relativeEmissions": 614
				},
				"investmentPlanning": {
					"capexShareInNetZeroSolutions": 0.1961,
					"researchAndDevelopmentExpenditureForNetZeroSolutions": 0.9621
>>>>>>> 4521cf49
				}
			},
			"ammonia": {
				"decarbonisation": {
<<<<<<< HEAD
					"ccsTechnologyAdoption": 0.7176
=======
					"energyMix": 0.7801,
					"ccsTechnologyAdoption": 0.1108,
					"electrification": 0.0821
>>>>>>> 4521cf49
				},
				"defossilisation": {
					"useOfRenewableFeedstocks": 0.2921
				}
			},
			"automotive": {
				"energy": {
<<<<<<< HEAD
					"productionSiteEnergyConsumption": 9548,
					"energyMix": 0.5804
				},
				"technologyValueCreation": {
					"icAndHybridEnginePhaseOutDate": "2023-08-28"
				},
				"materials": {
					"useOfSecondaryMaterials": 0.5037
=======
					"energyMix": 0.8945
				},
				"technologyValueCreation": {
					"futureValueCreationStrategy": "No"
				},
				"materials": {
					"materialUseManagement": 0.212
>>>>>>> 4521cf49
				}
			},
			"hvcPlastics": {
				"decarbonisation": {
<<<<<<< HEAD
					"energyMix": 0.6953
				},
				"defossilisation": {
					"useOfCo2FromCarbonCaptureAndReUseTechnologies": 0.5105
				},
				"recycling": {}
			},
			"commercialRealEstate": {
				"buildingEfficiency": {
					"buildingSpecificReburbishmentRoadmap": 0.8198,
					"buildingEnergyEfficiency": 9939
				},
				"energySource": {},
				"technology": {
					"useOfDistrictHeatingNetworks": "No"
=======
					"energyMix": 0.8954,
					"electrification": 0.9157
				},
				"defossilisation": {
					"useOfRenewableFeedstocks": 0.8417,
					"useOfBioplastics": 0.7582,
					"carbonCaptureAndUseStorageTechnologies": 0.5014
				},
				"recycling": {
					"chemicalRecycling": 0.0477
				}
			},
			"commercialRealEstate": {
				"buildingEfficiency": {
					"buildingSpecificReburbishmentRoadmap": 0.2761
				},
				"energySource": {},
				"technology": {
					"useOfDistrictHeatingNetworks": "Yes"
>>>>>>> 4521cf49
				}
			},
			"residentialRealEstate": {
				"buildingEfficiency": {
<<<<<<< HEAD
					"zeroEmissionBuildingShare": 0.4654,
					"buildingEnergyEfficiency": 2552
				},
				"energySource": {
					"renewableHeating": 0.9407
				},
				"technology": {}
			},
			"steel": {
				"energy": {
					"emissionIntensityOfElectricity": 9392
				},
				"technology": {
					"blastFurnacePhaseOut": 0.4399,
					"lowCarbonSteelScaleUp": 0.3137
				}
			},
			"freightTransportByRoad": {
				"technology": {
					"icePhaseOut": "2023-11-05"
				},
				"energy": {
					"fuelMix": 0.1353
				}
			},
			"electricityGeneration": {
				"technology": {
					"electricityMixEmissions": 1584,
					"shareOfRenewableElectricity": 0.2982,
					"naturalGasPhaseOut": "2024-07-21",
					"coalPhaseOut": "2024-06-10"
=======
					"buildingSpecificReburbishmentRoadmap": 0.7468
				},
				"energySource": {},
				"technology": {
					"useOfDistrictHeatingNetworks": "No"
				}
			},
			"steel": {
				"energy": {
					"emissionIntensityOfElectricity": 7568
				},
				"technology": {}
			},
			"freightTransportByRoad": {
				"technology": {
					"driveMix": 0.093,
					"icePhaseOut": "2024-01-10"
				},
				"energy": {}
			},
			"electricityGeneration": {
				"technology": {
					"shareOfRenewableElectricity": 0.6753
>>>>>>> 4521cf49
				}
			},
			"livestockFarming": {
				"emissionsFromManureAndFertiliserAndLivestock": {
<<<<<<< HEAD
					"emissionProofFertiliserStorage": 0.0887
=======
					"compostedFermentedManure": 0.4086
				},
				"animalWelfare": {
					"mortalityRate": 0.6375
>>>>>>> 4521cf49
				},
				"animalFeed": {
<<<<<<< HEAD
					"ownFeedPercentage": 0.7512,
					"originOfExternalFeed": "syndicate holistic eyeballs",
					"excessNitrogen": 9235,
					"greenFodderPercentage": 0.4443
				},
				"energy": {
					"renewableElectricityPercentage": 0.4511
				}
			},
			"cement": {
				"energy": {
					"energyMix": 0.31,
					"fuelMix": 0.4016,
					"thermalEnergyEfficiency": 0.2794,
					"compositionOfThermalInput": 0.5278
				},
				"technology": {
					"electrificationOfProcessHeat": 0.3883
=======
					"externalFeedCertification": {
						"value": "Yes"
					},
					"originOfExternalFeed": "drive next-generation supply-chains",
					"cropRotation": 9117,
					"climateFriendlyProteinProduction": 0.1335
				},
				"energy": {}
			},
			"cement": {
				"energy": {
					"fuelMix": 0.1428,
					"compositionOfThermalInput": 0.428
>>>>>>> 4521cf49
				},
				"technology": {},
				"material": {
<<<<<<< HEAD
					"preCalcinedClayUsage": 0.8387,
					"circularEconomyContribution": "Yes"
=======
					"clinkerFactorReduction": 1641
>>>>>>> 4521cf49
				}
			}
		},
		"reportingPeriod": "2023"
	},
	{
		"companyInformation": {
			"companyName": "P2p-date-2023-04-18",
<<<<<<< HEAD
			"headquarters": "Sammamish",
			"headquartersPostalCode": "10892-7066",
			"identifiers": {
				"Lei": [
					"sPQcrl5FZX8aVMtHCCTu"
				],
				"Isin": [
					"4PjMzAdGZmid",
					"ccYlCqAylHDo"
				],
=======
			"headquarters": "New Gussiechester",
			"identifiers": {
				"Lei": [],
				"Isin": [],
>>>>>>> 4521cf49
				"PermId": [],
				"Ticker": [
					"rVsOZNy"
				],
				"Duns": [
					"akEuUfg9t"
				],
				"VatNumber": [],
				"CompanyRegistrationNumber": []
			},
<<<<<<< HEAD
			"countryCode": "DM",
			"companyAlternativeNames": [
				"Lindgren LLC",
				"Pagac Inc",
				"Torp LLC"
			],
			"website": "https://modern-casualty.info/",
=======
			"countryCode": "SN",
			"companyAlternativeNames": [
				"Kuvalis LLC"
			],
			"website": "https://gullible-congress.net",
>>>>>>> 4521cf49
			"isTeaserCompany": false
		},
		"t": {
			"general": {
				"general": {
					"dataDate": "2023-04-18",
<<<<<<< HEAD
					"sector": [
						"LivestockFarming",
						"Automotive",
						"ResidentialRealEstate",
						"CommercialRealEstate",
						"Steel",
						"ElectricityGeneration",
						"Ammonia",
						"FreightTransportByRoad"
					]
				},
				"governance": {
					"organisationalResponsibilityForParisCompatibility": "No",
					"parisCompatibilityInExecutiveRemuneration": 0.8628,
					"upstreamSupplierEngagementStrategy": "No",
					"upstreamSupplierProcurementPolicy": "No",
					"downstreamCustomerEngagement": "Yes"
=======
					"sectors": [
						"ElectricityGeneration",
						"FreightTransportByRoad",
						"LivestockFarming",
						"Ammonia",
						"ResidentialRealEstate",
						"CommercialRealEstate",
						"Automotive",
						"Steel",
						"Other",
						"Cement"
					]
				},
				"governance": {
					"parisCompatibilityInAverageRemuneration": 0.3418,
					"upstreamSupplierEngagementStrategy": "No",
					"upstreamSupplierProcurementPolicy": "Yes"
				},
				"climateTargets": {
					"shortTermScienceBasedClimateTarget": "Yes"
>>>>>>> 4521cf49
				},
				"climateTargets": {},
				"emissionsPlanning": {
<<<<<<< HEAD
					"relativeEmissions": 5956,
					"climateActionPlan": "No",
					"useOfInternalCarbonPrice": "Yes"
=======
					"reductionOfAbsoluteEmissions": 0.0445,
					"reductionOfRelativeEmissions": 8776,
					"absoluteEmissions": 6261,
					"relativeEmissions": 1438,
					"climateActionPlan": "No",
					"useOfInternalCarbonPrice": "No"
>>>>>>> 4521cf49
				},
				"investmentPlanning": {
					"investmentPlanForClimateTargets": "Yes",
					"capexShareInGhgIntensivePlants": 0.2463
				}
			},
			"ammonia": {
				"decarbonisation": {
<<<<<<< HEAD
					"energyMix": 0.2868,
					"electrification": 0.3386
				},
				"defossilisation": {}
			},
			"automotive": {
				"energy": {
					"productionSiteEnergyConsumption": 2096,
					"energyMix": 0.9204
				},
				"technologyValueCreation": {
					"icAndHybridEnginePhaseOutDate": "2023-09-21"
				},
				"materials": {}
			},
			"commercialRealEstate": {
				"buildingEfficiency": {
					"zeroEmissionBuildingShare": 0.9024,
					"buildingEnergyEfficiency": 8264
				},
				"energySource": {},
				"technology": {}
			},
			"residentialRealEstate": {
				"buildingEfficiency": {
					"buildingSpecificReburbishmentRoadmap": 0.5018
				},
				"energySource": {
					"renewableHeating": 0.1781
				},
				"technology": {
					"useOfDistrictHeatingNetworks": "No"
=======
					"energyMix": 0.4445
				},
				"defossilisation": {
					"useOfRenewableFeedstocks": 0.9472
				}
			},
			"automotive": {
				"energy": {
					"productionSiteEnergyConsumption": 8930,
					"energyMix": 0.3429
				},
				"technologyValueCreation": {
					"driveMix": 0.5846,
					"futureValueCreationStrategy": "Yes"
				},
				"materials": {
					"materialUseManagement": 0.8768,
					"useOfSecondaryMaterials": 0.8449
				}
			},
			"commercialRealEstate": {
				"buildingEfficiency": {
					"buildingSpecificReburbishmentRoadmap": 0.2648,
					"buildingEnergyEfficiency": 7383
				},
				"energySource": {},
				"technology": {
					"useOfDistrictHeatingNetworks": "No",
					"heatPumpUsage": "Yes"
				}
			},
			"residentialRealEstate": {
				"buildingEfficiency": {
					"buildingSpecificReburbishmentRoadmap": 0.1635,
					"zeroEmissionBuildingShare": 0.1031,
					"buildingEnergyEfficiency": 9768
				},
				"energySource": {
					"renewableHeating": 0.5152
				},
				"technology": {
					"useOfDistrictHeatingNetworks": "Yes"
>>>>>>> 4521cf49
				}
			},
			"steel": {
				"energy": {
<<<<<<< HEAD
					"emissionIntensityOfElectricity": 8286,
					"greenHydrogenUsage": "Yes"
				},
				"technology": {
					"blastFurnacePhaseOut": 0.6312
=======
					"emissionIntensityOfElectricity": 3571
				},
				"technology": {
					"blastFurnacePhaseOut": 0.5973
>>>>>>> 4521cf49
				}
			},
			"freightTransportByRoad": {
				"technology": {
<<<<<<< HEAD
					"icePhaseOut": "2023-10-01"
				},
				"energy": {
					"fuelMix": 0.6462
				}
			},
			"electricityGeneration": {
				"technology": {
					"electricityMixEmissions": 1805,
					"shareOfRenewableElectricity": 0.3253,
					"naturalGasPhaseOut": "2024-06-05",
					"storageCapacityExpansion": 0.7258
				}
			},
			"livestockFarming": {
				"emissionsFromManureAndFertiliserAndLivestock": {
					"compostedFermentedManure": 0.431
				},
				"animalWelfare": {
					"mortalityRate": 0.544
				},
				"animalFeed": {
					"ownFeedPercentage": 0.0046,
					"externalFeedCertification": {
						"value": "Yes",
						"dataSource": {
							"name": "Policy",
							"reference": "50a36c418baffd520bb92d84664f06f9732a21f4e2e5ecee6d9136f16e7e0b63"
						}
					},
					"originOfExternalFeed": "visualize mission-critical users",
					"excessNitrogen": 9803,
					"cropRotation": 9504,
					"climateFriendlyProteinProduction": 0.8535,
					"greenFodderPercentage": 0.4441
				},
				"energy": {
					"renewableElectricityPercentage": 0.7049,
					"renewableHeatingPercentage": 0.7103,
					"electricGasPoweredMachineryVehiclePercentage": 0.9374
=======
					"driveMix": 0.8696
				},
				"energy": {}
			},
			"electricityGeneration": {
				"technology": {
					"shareOfRenewableElectricity": 0.8699,
					"naturalGasPhaseOut": "2024-02-12",
					"coalPhaseOut": "2024-07-02"
				}
			},
			"livestockFarming": {
				"emissionsFromManureAndFertiliserAndLivestock": {},
				"animalWelfare": {},
				"animalFeed": {
					"ownFeedPercentage": 0.1024,
					"originOfExternalFeed": "exploit efficient applications",
					"climateFriendlyProteinProduction": 0.8536,
					"greenFodderPercentage": 0.3496
				},
				"energy": {
					"renewableElectricityPercentage": 0.705,
					"renewableHeatingPercentage": 0.4661,
					"electricGasPoweredMachineryVehiclePercentage": 0.0201
				}
			},
			"cement": {
				"energy": {
					"thermalEnergyEfficiency": 0.511,
					"compositionOfThermalInput": 0.5935
				},
				"technology": {
					"electrificationOfProcessHeat": 0.0078
				},
				"material": {
					"preCalcinedClayUsage": 0.0151,
					"circularEconomyContribution": "No"
>>>>>>> 4521cf49
				}
			}
		},
		"reportingPeriod": "2023"
	},
	{
		"companyInformation": {
			"companyName": "one-p2p-data-set-with-three-sectors",
<<<<<<< HEAD
			"headquarters": "Ullrichchester",
			"identifiers": {
				"Lei": [],
				"Isin": [
					"QjfIGgbrLPvu"
				],
				"PermId": [],
				"Ticker": [],
				"Duns": [
					"tfX9RtGs8"
				],
				"VatNumber": [],
				"CompanyRegistrationNumber": [
					"ENH3S8PDht5wan6"
				]
			},
			"countryCode": "MZ",
			"companyAlternativeNames": [
				"Bins - Strosin",
				"Stokes and Sons"
			],
=======
			"headquarters": "East Reginaldfurt",
			"headquartersPostalCode": "25094-9370",
			"identifiers": {
				"Lei": [],
				"Isin": [],
				"PermId": [
					"dg3Yfnb57N"
				],
				"Ticker": [],
				"Duns": [
					"v2gP0qV6z"
				],
				"VatNumber": [],
				"CompanyRegistrationNumber": []
			},
			"countryCode": "LV",
			"companyAlternativeNames": [
				"Breitenberg, Bartoletti and Lindgren",
				"Kautzer - McClure",
				"Schuppe, Reichert and Jacobi"
			],
			"website": "https://surprised-prescription.com",
>>>>>>> 4521cf49
			"isTeaserCompany": false
		},
		"t": {
			"general": {
				"general": {
					"dataDate": "2022-01-01",
					"sectors": [
						"Ammonia",
						"Cement",
						"LivestockFarming"
					]
				},
				"governance": {
<<<<<<< HEAD
					"parisCompatibilityInAverageRemuneration": 0.5594,
					"shareOfEmployeesTrainedOnParisCompatibility": 0.3607,
					"qualificationRequirementsOnParisCompatibility": "Yes",
					"mobilityAndTravelPolicy": "Yes"
				},
				"climateTargets": {
					"longTermScienceBasedClimateTarget": "Yes"
				},
				"emissionsPlanning": {
					"reductionOfAbsoluteEmissions": 0.0487,
					"relativeEmissions": 202
				},
				"investmentPlanning": {
					"capexShareInNetZeroSolutions": 0.2477,
					"capexShareInGhgIntensivePlants": 0.324
=======
					"organisationalResponsibilityForParisCompatibility": "No",
					"parisCompatibilityInAverageRemuneration": 0.5046,
					"shareOfEmployeesTrainedOnParisCompatibility": 0.266,
					"qualificationRequirementsOnParisCompatibility": "Yes",
					"upstreamSupplierEngagementStrategy": "Yes",
					"downstreamCustomerEngagement": "No"
				},
				"climateTargets": {
					"longTermScienceBasedClimateTarget": "No"
				},
				"emissionsPlanning": {
					"reductionOfAbsoluteEmissions": 0.5016,
					"reductionOfRelativeEmissions": 1278,
					"relativeEmissions": 12,
					"climateActionPlan": "Yes",
					"useOfInternalCarbonPrice": "No"
				},
				"investmentPlanning": {
					"capexShareInNetZeroSolutions": 0.0545,
					"researchAndDevelopmentExpenditureForNetZeroSolutions": 0.9234
>>>>>>> 4521cf49
				}
			},
			"ammonia": {
				"decarbonisation": {
<<<<<<< HEAD
					"energyMix": 0.1005,
					"ccsTechnologyAdoption": 0.54
				},
				"defossilisation": {}
			},
			"automotive": {
				"energy": {},
				"technologyValueCreation": {},
				"materials": {
					"useOfSecondaryMaterials": 0.6915
				}
			},
			"hvcPlastics": {
				"decarbonisation": {
					"energyMix": 0.1244,
					"electrification": 0.4366
				},
				"defossilisation": {
					"useOfRenewableFeedstocks": 0.1964,
					"useOfCo2FromCarbonCaptureAndReUseTechnologies": 0.1615
				},
				"recycling": {
					"contributionToCircularEconomy": "Yes",
					"materialRecycling": 0.098,
					"chemicalRecycling": 0.2637
=======
					"ccsTechnologyAdoption": 0.54,
					"electrification": 0.1186
				},
				"defossilisation": {
					"useOfRenewableFeedstocks": 0.8992
				}
			},
			"automotive": {
				"energy": {
					"productionSiteEnergyConsumption": 8974
				},
				"technologyValueCreation": {
					"driveMix": 0.8675
				},
				"materials": {}
			},
			"hvcPlastics": {
				"decarbonisation": {
					"energyMix": 0.3705,
					"electrification": 0.9068
				},
				"defossilisation": {
					"useOfRenewableFeedstocks": 0.6499,
					"useOfBioplastics": 0.8804
				},
				"recycling": {
					"contributionToCircularEconomy": "Yes"
>>>>>>> 4521cf49
				}
			},
			"commercialRealEstate": {
				"buildingEfficiency": {
<<<<<<< HEAD
					"buildingSpecificReburbishmentRoadmap": 0.7676,
					"zeroEmissionBuildingShare": 0.1346,
					"buildingEnergyEfficiency": 5307
				},
				"energySource": {},
				"technology": {
					"heatPumpUsage": "No"
				}
			},
			"residentialRealEstate": {
				"buildingEfficiency": {
					"buildingSpecificReburbishmentRoadmap": 0.9793,
					"zeroEmissionBuildingShare": 0.1079,
					"buildingEnergyEfficiency": 1331
=======
					"buildingSpecificReburbishmentRoadmap": 0.4781,
					"buildingEnergyEfficiency": 7868
				},
				"energySource": {},
				"technology": {
					"useOfDistrictHeatingNetworks": "No",
					"heatPumpUsage": "Yes"
				}
			},
			"residentialRealEstate": {
				"buildingEfficiency": {},
				"energySource": {
					"renewableHeating": 0.7492
>>>>>>> 4521cf49
				},
				"energySource": {},
				"technology": {
					"heatPumpUsage": "Yes"
				}
			},
			"steel": {
				"energy": {
<<<<<<< HEAD
					"greenHydrogenUsage": "No"
				},
				"technology": {}
			},
			"freightTransportByRoad": {
				"technology": {
					"icePhaseOut": "2024-02-04"
=======
					"greenHydrogenUsage": "Yes"
				},
				"technology": {
					"lowCarbonSteelScaleUp": 0.6226
				}
			},
			"freightTransportByRoad": {
				"technology": {
					"driveMix": 0.2798,
					"icePhaseOut": "2023-12-28"
>>>>>>> 4521cf49
				},
				"energy": {
					"fuelMix": 0.2662
				}
			},
			"electricityGeneration": {
				"technology": {
<<<<<<< HEAD
					"electricityMixEmissions": 7779,
					"shareOfRenewableElectricity": 0.2897,
					"naturalGasPhaseOut": "2023-09-12",
					"coalPhaseOut": "2023-10-14",
					"storageCapacityExpansion": 0.0562
=======
					"electricityMixEmissions": 6778,
					"shareOfRenewableElectricity": 0.7942,
					"naturalGasPhaseOut": "2023-09-06"
>>>>>>> 4521cf49
				}
			},
			"livestockFarming": {
				"emissionsFromManureAndFertiliserAndLivestock": {
<<<<<<< HEAD
					"compostedFermentedManure": 0.036,
					"emissionProofFertiliserStorage": 0.056
				},
				"animalWelfare": {
					"mortalityRate": 0.9444
=======
					"compostedFermentedManure": 0.3657,
					"emissionProofFertiliserStorage": 0.1803
				},
				"animalWelfare": {
					"mortalityRate": 0.7317
>>>>>>> 4521cf49
				},
				"animalFeed": {
					"ownFeedPercentage": 0.8347,
					"externalFeedCertification": {
						"value": "Yes",
						"dataSource": {
							"name": "Policy",
							"reference": "50a36c418baffd520bb92d84664f06f9732a21f4e2e5ecee6d9136f16e7e0b63"
						}
					},
<<<<<<< HEAD
					"originOfExternalFeed": "synergize clicks-and-mortar convergence",
					"cropRotation": 2673,
					"greenFodderPercentage": 0.4461
				},
				"energy": {
					"renewableElectricityPercentage": 0.4906,
					"renewableHeatingPercentage": 0.1031
=======
					"originOfExternalFeed": "redefine enterprise deliverables",
					"excessNitrogen": 3583,
					"cropRotation": 836,
					"greenFodderPercentage": 0.4072
				},
				"energy": {
					"renewableElectricityPercentage": 0.0666,
					"renewableHeatingPercentage": 0.8453
>>>>>>> 4521cf49
				}
			},
			"cement": {
				"energy": {
<<<<<<< HEAD
					"energyMix": 0.7449,
					"fuelMix": 0.013,
					"compositionOfThermalInput": 0.3307
				},
				"technology": {
					"carbonCaptureAndUseTechnologyUsage": "Yes",
					"electrificationOfProcessHeat": 0.0698
				},
				"material": {
					"clinkerFactorReduction": 4953,
					"preCalcinedClayUsage": 0.23
=======
					"energyMix": 0.0838,
					"fuelMix": 0.8268,
					"thermalEnergyEfficiency": 0.7616,
					"compositionOfThermalInput": 0.4214
				},
				"technology": {
					"carbonCaptureAndUseTechnologyUsage": "Yes"
				},
				"material": {
					"preCalcinedClayUsage": 0.23,
					"circularEconomyContribution": "Yes"
>>>>>>> 4521cf49
				}
			}
		},
		"reportingPeriod": "2022"
	}
]<|MERGE_RESOLUTION|>--- conflicted
+++ resolved
@@ -2,35 +2,6 @@
 	{
 		"companyInformation": {
 			"companyName": "six-p2p-data-sets-in-different-years",
-<<<<<<< HEAD
-			"headquarters": "Keelingshire",
-			"identifiers": {
-				"Lei": [
-					"VNskJBxHzqhFLv8dWXpL"
-				],
-				"Isin": [
-					"tv0zRPcTjNUU"
-				],
-				"PermId": [],
-				"Ticker": [
-					"NyUm7Ln"
-				],
-				"Duns": [],
-				"VatNumber": [
-					"mDyXgdeDh"
-				],
-				"CompanyRegistrationNumber": []
-			},
-			"countryCode": "BQ",
-			"companyAlternativeNames": [
-				"Langosh - Kutch",
-				"Lesch, Johns and Connelly",
-				"Ryan - Gusikowski",
-				"Stehr, Hegmann and Goodwin"
-			],
-			"companyLegalForm": "Public Limited Company (PLC)",
-			"website": "https://unhappy-softball.org/",
-=======
 			"headquarters": "Simoniston",
 			"identifiers": {
 				"Lei": [
@@ -57,7 +28,6 @@
 				"Schimmel and Sons"
 			],
 			"website": "https://far-flung-gray.com/",
->>>>>>> 4521cf49
 			"isTeaserCompany": false
 		},
 		"t": {
@@ -79,36 +49,13 @@
 					]
 				},
 				"governance": {
-<<<<<<< HEAD
-					"parisCompatibilityInAverageRemuneration": 0.2445,
-					"shareOfEmployeesTrainedOnParisCompatibility": 0.2976,
-					"qualificationRequirementsOnParisCompatibility": "No",
-					"mobilityAndTravelPolicy": "No",
-					"upstreamSupplierProcurementPolicy": "Yes",
-					"downstreamCustomerEngagement": "Yes",
-					"policymakerEngagement": "Yes"
-				},
-				"climateTargets": {
-					"longTermScienceBasedClimateTarget": "Yes"
-=======
 					"shareOfEmployeesTrainedOnParisCompatibility": 0.0494,
 					"mobilityAndTravelPolicy": "Yes",
 					"upstreamSupplierEngagementStrategy": "No",
 					"policymakerEngagement": "No"
->>>>>>> 4521cf49
-				},
+				},
+				"climateTargets": {},
 				"emissionsPlanning": {
-<<<<<<< HEAD
-					"reductionOfAbsoluteEmissions": 0.3994,
-					"absoluteEmissions": 4613,
-					"relativeEmissions": 9314,
-					"climateActionPlan": "Yes",
-					"useOfInternalCarbonPrice": "Yes"
-				},
-				"investmentPlanning": {
-					"capexShareInNetZeroSolutions": 0.7682,
-					"capexShareInGhgIntensivePlants": 0.055
-=======
 					"reductionOfAbsoluteEmissions": 0.8284,
 					"absoluteEmissions": 9914,
 					"relativeEmissions": 614
@@ -116,35 +63,18 @@
 				"investmentPlanning": {
 					"capexShareInNetZeroSolutions": 0.1961,
 					"researchAndDevelopmentExpenditureForNetZeroSolutions": 0.9621
->>>>>>> 4521cf49
 				}
 			},
 			"ammonia": {
 				"decarbonisation": {
-<<<<<<< HEAD
-					"ccsTechnologyAdoption": 0.7176
-=======
 					"energyMix": 0.7801,
 					"ccsTechnologyAdoption": 0.1108,
 					"electrification": 0.0821
->>>>>>> 4521cf49
-				},
-				"defossilisation": {
-					"useOfRenewableFeedstocks": 0.2921
-				}
+				},
+				"defossilisation": {}
 			},
 			"automotive": {
 				"energy": {
-<<<<<<< HEAD
-					"productionSiteEnergyConsumption": 9548,
-					"energyMix": 0.5804
-				},
-				"technologyValueCreation": {
-					"icAndHybridEnginePhaseOutDate": "2023-08-28"
-				},
-				"materials": {
-					"useOfSecondaryMaterials": 0.5037
-=======
 					"energyMix": 0.8945
 				},
 				"technologyValueCreation": {
@@ -152,28 +82,10 @@
 				},
 				"materials": {
 					"materialUseManagement": 0.212
->>>>>>> 4521cf49
 				}
 			},
 			"hvcPlastics": {
 				"decarbonisation": {
-<<<<<<< HEAD
-					"energyMix": 0.6953
-				},
-				"defossilisation": {
-					"useOfCo2FromCarbonCaptureAndReUseTechnologies": 0.5105
-				},
-				"recycling": {}
-			},
-			"commercialRealEstate": {
-				"buildingEfficiency": {
-					"buildingSpecificReburbishmentRoadmap": 0.8198,
-					"buildingEnergyEfficiency": 9939
-				},
-				"energySource": {},
-				"technology": {
-					"useOfDistrictHeatingNetworks": "No"
-=======
 					"energyMix": 0.8954,
 					"electrification": 0.9157
 				},
@@ -193,44 +105,10 @@
 				"energySource": {},
 				"technology": {
 					"useOfDistrictHeatingNetworks": "Yes"
->>>>>>> 4521cf49
 				}
 			},
 			"residentialRealEstate": {
 				"buildingEfficiency": {
-<<<<<<< HEAD
-					"zeroEmissionBuildingShare": 0.4654,
-					"buildingEnergyEfficiency": 2552
-				},
-				"energySource": {
-					"renewableHeating": 0.9407
-				},
-				"technology": {}
-			},
-			"steel": {
-				"energy": {
-					"emissionIntensityOfElectricity": 9392
-				},
-				"technology": {
-					"blastFurnacePhaseOut": 0.4399,
-					"lowCarbonSteelScaleUp": 0.3137
-				}
-			},
-			"freightTransportByRoad": {
-				"technology": {
-					"icePhaseOut": "2023-11-05"
-				},
-				"energy": {
-					"fuelMix": 0.1353
-				}
-			},
-			"electricityGeneration": {
-				"technology": {
-					"electricityMixEmissions": 1584,
-					"shareOfRenewableElectricity": 0.2982,
-					"naturalGasPhaseOut": "2024-07-21",
-					"coalPhaseOut": "2024-06-10"
-=======
 					"buildingSpecificReburbishmentRoadmap": 0.7468
 				},
 				"energySource": {},
@@ -254,41 +132,16 @@
 			"electricityGeneration": {
 				"technology": {
 					"shareOfRenewableElectricity": 0.6753
->>>>>>> 4521cf49
 				}
 			},
 			"livestockFarming": {
 				"emissionsFromManureAndFertiliserAndLivestock": {
-<<<<<<< HEAD
-					"emissionProofFertiliserStorage": 0.0887
-=======
 					"compostedFermentedManure": 0.4086
 				},
 				"animalWelfare": {
 					"mortalityRate": 0.6375
->>>>>>> 4521cf49
 				},
 				"animalFeed": {
-<<<<<<< HEAD
-					"ownFeedPercentage": 0.7512,
-					"originOfExternalFeed": "syndicate holistic eyeballs",
-					"excessNitrogen": 9235,
-					"greenFodderPercentage": 0.4443
-				},
-				"energy": {
-					"renewableElectricityPercentage": 0.4511
-				}
-			},
-			"cement": {
-				"energy": {
-					"energyMix": 0.31,
-					"fuelMix": 0.4016,
-					"thermalEnergyEfficiency": 0.2794,
-					"compositionOfThermalInput": 0.5278
-				},
-				"technology": {
-					"electrificationOfProcessHeat": 0.3883
-=======
 					"externalFeedCertification": {
 						"value": "Yes"
 					},
@@ -302,16 +155,10 @@
 				"energy": {
 					"fuelMix": 0.1428,
 					"compositionOfThermalInput": 0.428
->>>>>>> 4521cf49
 				},
 				"technology": {},
 				"material": {
-<<<<<<< HEAD
-					"preCalcinedClayUsage": 0.8387,
-					"circularEconomyContribution": "Yes"
-=======
 					"clinkerFactorReduction": 1641
->>>>>>> 4521cf49
 				}
 			}
 		},
@@ -320,73 +167,27 @@
 	{
 		"companyInformation": {
 			"companyName": "P2p-date-2023-04-18",
-<<<<<<< HEAD
-			"headquarters": "Sammamish",
-			"headquartersPostalCode": "10892-7066",
-			"identifiers": {
-				"Lei": [
-					"sPQcrl5FZX8aVMtHCCTu"
-				],
-				"Isin": [
-					"4PjMzAdGZmid",
-					"ccYlCqAylHDo"
-				],
-=======
 			"headquarters": "New Gussiechester",
 			"identifiers": {
 				"Lei": [],
 				"Isin": [],
->>>>>>> 4521cf49
 				"PermId": [],
-				"Ticker": [
-					"rVsOZNy"
-				],
-				"Duns": [
-					"akEuUfg9t"
-				],
+				"Ticker": [],
+				"Duns": [],
 				"VatNumber": [],
 				"CompanyRegistrationNumber": []
 			},
-<<<<<<< HEAD
-			"countryCode": "DM",
-			"companyAlternativeNames": [
-				"Lindgren LLC",
-				"Pagac Inc",
-				"Torp LLC"
-			],
-			"website": "https://modern-casualty.info/",
-=======
 			"countryCode": "SN",
 			"companyAlternativeNames": [
 				"Kuvalis LLC"
 			],
 			"website": "https://gullible-congress.net",
->>>>>>> 4521cf49
 			"isTeaserCompany": false
 		},
 		"t": {
 			"general": {
 				"general": {
 					"dataDate": "2023-04-18",
-<<<<<<< HEAD
-					"sector": [
-						"LivestockFarming",
-						"Automotive",
-						"ResidentialRealEstate",
-						"CommercialRealEstate",
-						"Steel",
-						"ElectricityGeneration",
-						"Ammonia",
-						"FreightTransportByRoad"
-					]
-				},
-				"governance": {
-					"organisationalResponsibilityForParisCompatibility": "No",
-					"parisCompatibilityInExecutiveRemuneration": 0.8628,
-					"upstreamSupplierEngagementStrategy": "No",
-					"upstreamSupplierProcurementPolicy": "No",
-					"downstreamCustomerEngagement": "Yes"
-=======
 					"sectors": [
 						"ElectricityGeneration",
 						"FreightTransportByRoad",
@@ -407,64 +208,19 @@
 				},
 				"climateTargets": {
 					"shortTermScienceBasedClimateTarget": "Yes"
->>>>>>> 4521cf49
-				},
-				"climateTargets": {},
+				},
 				"emissionsPlanning": {
-<<<<<<< HEAD
-					"relativeEmissions": 5956,
-					"climateActionPlan": "No",
-					"useOfInternalCarbonPrice": "Yes"
-=======
 					"reductionOfAbsoluteEmissions": 0.0445,
 					"reductionOfRelativeEmissions": 8776,
 					"absoluteEmissions": 6261,
 					"relativeEmissions": 1438,
 					"climateActionPlan": "No",
 					"useOfInternalCarbonPrice": "No"
->>>>>>> 4521cf49
-				},
-				"investmentPlanning": {
-					"investmentPlanForClimateTargets": "Yes",
-					"capexShareInGhgIntensivePlants": 0.2463
-				}
+				},
+				"investmentPlanning": {}
 			},
 			"ammonia": {
 				"decarbonisation": {
-<<<<<<< HEAD
-					"energyMix": 0.2868,
-					"electrification": 0.3386
-				},
-				"defossilisation": {}
-			},
-			"automotive": {
-				"energy": {
-					"productionSiteEnergyConsumption": 2096,
-					"energyMix": 0.9204
-				},
-				"technologyValueCreation": {
-					"icAndHybridEnginePhaseOutDate": "2023-09-21"
-				},
-				"materials": {}
-			},
-			"commercialRealEstate": {
-				"buildingEfficiency": {
-					"zeroEmissionBuildingShare": 0.9024,
-					"buildingEnergyEfficiency": 8264
-				},
-				"energySource": {},
-				"technology": {}
-			},
-			"residentialRealEstate": {
-				"buildingEfficiency": {
-					"buildingSpecificReburbishmentRoadmap": 0.5018
-				},
-				"energySource": {
-					"renewableHeating": 0.1781
-				},
-				"technology": {
-					"useOfDistrictHeatingNetworks": "No"
-=======
 					"energyMix": 0.4445
 				},
 				"defossilisation": {
@@ -507,69 +263,18 @@
 				},
 				"technology": {
 					"useOfDistrictHeatingNetworks": "Yes"
->>>>>>> 4521cf49
 				}
 			},
 			"steel": {
 				"energy": {
-<<<<<<< HEAD
-					"emissionIntensityOfElectricity": 8286,
-					"greenHydrogenUsage": "Yes"
-				},
-				"technology": {
-					"blastFurnacePhaseOut": 0.6312
-=======
 					"emissionIntensityOfElectricity": 3571
 				},
 				"technology": {
 					"blastFurnacePhaseOut": 0.5973
->>>>>>> 4521cf49
 				}
 			},
 			"freightTransportByRoad": {
 				"technology": {
-<<<<<<< HEAD
-					"icePhaseOut": "2023-10-01"
-				},
-				"energy": {
-					"fuelMix": 0.6462
-				}
-			},
-			"electricityGeneration": {
-				"technology": {
-					"electricityMixEmissions": 1805,
-					"shareOfRenewableElectricity": 0.3253,
-					"naturalGasPhaseOut": "2024-06-05",
-					"storageCapacityExpansion": 0.7258
-				}
-			},
-			"livestockFarming": {
-				"emissionsFromManureAndFertiliserAndLivestock": {
-					"compostedFermentedManure": 0.431
-				},
-				"animalWelfare": {
-					"mortalityRate": 0.544
-				},
-				"animalFeed": {
-					"ownFeedPercentage": 0.0046,
-					"externalFeedCertification": {
-						"value": "Yes",
-						"dataSource": {
-							"name": "Policy",
-							"reference": "50a36c418baffd520bb92d84664f06f9732a21f4e2e5ecee6d9136f16e7e0b63"
-						}
-					},
-					"originOfExternalFeed": "visualize mission-critical users",
-					"excessNitrogen": 9803,
-					"cropRotation": 9504,
-					"climateFriendlyProteinProduction": 0.8535,
-					"greenFodderPercentage": 0.4441
-				},
-				"energy": {
-					"renewableElectricityPercentage": 0.7049,
-					"renewableHeatingPercentage": 0.7103,
-					"electricGasPoweredMachineryVehiclePercentage": 0.9374
-=======
 					"driveMix": 0.8696
 				},
 				"energy": {}
@@ -607,7 +312,6 @@
 				"material": {
 					"preCalcinedClayUsage": 0.0151,
 					"circularEconomyContribution": "No"
->>>>>>> 4521cf49
 				}
 			}
 		},
@@ -616,29 +320,6 @@
 	{
 		"companyInformation": {
 			"companyName": "one-p2p-data-set-with-three-sectors",
-<<<<<<< HEAD
-			"headquarters": "Ullrichchester",
-			"identifiers": {
-				"Lei": [],
-				"Isin": [
-					"QjfIGgbrLPvu"
-				],
-				"PermId": [],
-				"Ticker": [],
-				"Duns": [
-					"tfX9RtGs8"
-				],
-				"VatNumber": [],
-				"CompanyRegistrationNumber": [
-					"ENH3S8PDht5wan6"
-				]
-			},
-			"countryCode": "MZ",
-			"companyAlternativeNames": [
-				"Bins - Strosin",
-				"Stokes and Sons"
-			],
-=======
 			"headquarters": "East Reginaldfurt",
 			"headquartersPostalCode": "25094-9370",
 			"identifiers": {
@@ -661,7 +342,6 @@
 				"Schuppe, Reichert and Jacobi"
 			],
 			"website": "https://surprised-prescription.com",
->>>>>>> 4521cf49
 			"isTeaserCompany": false
 		},
 		"t": {
@@ -675,23 +355,6 @@
 					]
 				},
 				"governance": {
-<<<<<<< HEAD
-					"parisCompatibilityInAverageRemuneration": 0.5594,
-					"shareOfEmployeesTrainedOnParisCompatibility": 0.3607,
-					"qualificationRequirementsOnParisCompatibility": "Yes",
-					"mobilityAndTravelPolicy": "Yes"
-				},
-				"climateTargets": {
-					"longTermScienceBasedClimateTarget": "Yes"
-				},
-				"emissionsPlanning": {
-					"reductionOfAbsoluteEmissions": 0.0487,
-					"relativeEmissions": 202
-				},
-				"investmentPlanning": {
-					"capexShareInNetZeroSolutions": 0.2477,
-					"capexShareInGhgIntensivePlants": 0.324
-=======
 					"organisationalResponsibilityForParisCompatibility": "No",
 					"parisCompatibilityInAverageRemuneration": 0.5046,
 					"shareOfEmployeesTrainedOnParisCompatibility": 0.266,
@@ -712,38 +375,10 @@
 				"investmentPlanning": {
 					"capexShareInNetZeroSolutions": 0.0545,
 					"researchAndDevelopmentExpenditureForNetZeroSolutions": 0.9234
->>>>>>> 4521cf49
 				}
 			},
 			"ammonia": {
 				"decarbonisation": {
-<<<<<<< HEAD
-					"energyMix": 0.1005,
-					"ccsTechnologyAdoption": 0.54
-				},
-				"defossilisation": {}
-			},
-			"automotive": {
-				"energy": {},
-				"technologyValueCreation": {},
-				"materials": {
-					"useOfSecondaryMaterials": 0.6915
-				}
-			},
-			"hvcPlastics": {
-				"decarbonisation": {
-					"energyMix": 0.1244,
-					"electrification": 0.4366
-				},
-				"defossilisation": {
-					"useOfRenewableFeedstocks": 0.1964,
-					"useOfCo2FromCarbonCaptureAndReUseTechnologies": 0.1615
-				},
-				"recycling": {
-					"contributionToCircularEconomy": "Yes",
-					"materialRecycling": 0.098,
-					"chemicalRecycling": 0.2637
-=======
 					"ccsTechnologyAdoption": 0.54,
 					"electrification": 0.1186
 				},
@@ -771,27 +406,10 @@
 				},
 				"recycling": {
 					"contributionToCircularEconomy": "Yes"
->>>>>>> 4521cf49
 				}
 			},
 			"commercialRealEstate": {
 				"buildingEfficiency": {
-<<<<<<< HEAD
-					"buildingSpecificReburbishmentRoadmap": 0.7676,
-					"zeroEmissionBuildingShare": 0.1346,
-					"buildingEnergyEfficiency": 5307
-				},
-				"energySource": {},
-				"technology": {
-					"heatPumpUsage": "No"
-				}
-			},
-			"residentialRealEstate": {
-				"buildingEfficiency": {
-					"buildingSpecificReburbishmentRoadmap": 0.9793,
-					"zeroEmissionBuildingShare": 0.1079,
-					"buildingEnergyEfficiency": 1331
-=======
 					"buildingSpecificReburbishmentRoadmap": 0.4781,
 					"buildingEnergyEfficiency": 7868
 				},
@@ -805,24 +423,13 @@
 				"buildingEfficiency": {},
 				"energySource": {
 					"renewableHeating": 0.7492
->>>>>>> 4521cf49
-				},
-				"energySource": {},
+				},
 				"technology": {
 					"heatPumpUsage": "Yes"
 				}
 			},
 			"steel": {
 				"energy": {
-<<<<<<< HEAD
-					"greenHydrogenUsage": "No"
-				},
-				"technology": {}
-			},
-			"freightTransportByRoad": {
-				"technology": {
-					"icePhaseOut": "2024-02-04"
-=======
 					"greenHydrogenUsage": "Yes"
 				},
 				"technology": {
@@ -833,7 +440,6 @@
 				"technology": {
 					"driveMix": 0.2798,
 					"icePhaseOut": "2023-12-28"
->>>>>>> 4521cf49
 				},
 				"energy": {
 					"fuelMix": 0.2662
@@ -841,34 +447,18 @@
 			},
 			"electricityGeneration": {
 				"technology": {
-<<<<<<< HEAD
-					"electricityMixEmissions": 7779,
-					"shareOfRenewableElectricity": 0.2897,
-					"naturalGasPhaseOut": "2023-09-12",
-					"coalPhaseOut": "2023-10-14",
-					"storageCapacityExpansion": 0.0562
-=======
 					"electricityMixEmissions": 6778,
 					"shareOfRenewableElectricity": 0.7942,
 					"naturalGasPhaseOut": "2023-09-06"
->>>>>>> 4521cf49
 				}
 			},
 			"livestockFarming": {
 				"emissionsFromManureAndFertiliserAndLivestock": {
-<<<<<<< HEAD
-					"compostedFermentedManure": 0.036,
-					"emissionProofFertiliserStorage": 0.056
-				},
-				"animalWelfare": {
-					"mortalityRate": 0.9444
-=======
 					"compostedFermentedManure": 0.3657,
 					"emissionProofFertiliserStorage": 0.1803
 				},
 				"animalWelfare": {
 					"mortalityRate": 0.7317
->>>>>>> 4521cf49
 				},
 				"animalFeed": {
 					"ownFeedPercentage": 0.8347,
@@ -879,15 +469,6 @@
 							"reference": "50a36c418baffd520bb92d84664f06f9732a21f4e2e5ecee6d9136f16e7e0b63"
 						}
 					},
-<<<<<<< HEAD
-					"originOfExternalFeed": "synergize clicks-and-mortar convergence",
-					"cropRotation": 2673,
-					"greenFodderPercentage": 0.4461
-				},
-				"energy": {
-					"renewableElectricityPercentage": 0.4906,
-					"renewableHeatingPercentage": 0.1031
-=======
 					"originOfExternalFeed": "redefine enterprise deliverables",
 					"excessNitrogen": 3583,
 					"cropRotation": 836,
@@ -896,24 +477,10 @@
 				"energy": {
 					"renewableElectricityPercentage": 0.0666,
 					"renewableHeatingPercentage": 0.8453
->>>>>>> 4521cf49
 				}
 			},
 			"cement": {
 				"energy": {
-<<<<<<< HEAD
-					"energyMix": 0.7449,
-					"fuelMix": 0.013,
-					"compositionOfThermalInput": 0.3307
-				},
-				"technology": {
-					"carbonCaptureAndUseTechnologyUsage": "Yes",
-					"electrificationOfProcessHeat": 0.0698
-				},
-				"material": {
-					"clinkerFactorReduction": 4953,
-					"preCalcinedClayUsage": 0.23
-=======
 					"energyMix": 0.0838,
 					"fuelMix": 0.8268,
 					"thermalEnergyEfficiency": 0.7616,
@@ -925,7 +492,6 @@
 				"material": {
 					"preCalcinedClayUsage": 0.23,
 					"circularEconomyContribution": "Yes"
->>>>>>> 4521cf49
 				}
 			}
 		},
