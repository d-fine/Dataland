[
	{
		"companyInformation": {
			"companyName": "six-p2p-data-sets-in-different-years",
<<<<<<< HEAD
			"headquarters": "Shanieboro",
			"headquartersPostalCode": "23041-3916",
			"sector": "convergence",
=======
			"headquarters": "West Marleeberg",
			"headquartersPostalCode": null,
			"sector": "applications",
>>>>>>> e05aff18
			"identifiers": {
				"Lei": [
					"uuTYLvGqwVc93B24FGvf"
				],
				"Isin": [
<<<<<<< HEAD
					"FJ7qJittbXpW",
					"m474iofB2bR9"
				],
				"PermId": [
					"aVjGJf5MNL"
=======
					"FjcWbFcvOiP7",
					"dmhs0eEM0m9T"
				],
				"PermId": [
					"FXUSDBYwtH"
>>>>>>> e05aff18
				],
				"Ticker": [],
				"Duns": [],
				"VatNumber": [
<<<<<<< HEAD
					"Q9cua5X4p"
=======
					"P0zCzMEtL"
>>>>>>> e05aff18
				],
				"CompanyRegistrationNumber": [
					"EV5OOtx6EujCFza"
				]
			},
<<<<<<< HEAD
			"countryCode": "CX",
			"companyAlternativeNames": [
				"Kozey, Bechtelar and Boehm",
				"Kuhlman - Wyman",
				"Sporer, Kuhn and Corwin"
			],
			"companyLegalForm": "AG",
=======
			"countryCode": "VG",
			"companyAlternativeNames": [
				"Farrell, Altenwerth and Brekke"
			],
			"companyLegalForm": "Partnership without Limited Liability",
>>>>>>> e05aff18
			"website": null,
			"isTeaserCompany": false
		},
		"t": {
			"general": {
				"general": {
					"dataDate": "2023-01-01",
					"sectors": [
						"Ammonia",
						"Automotive",
						"Cement",
						"CommercialRealEstate",
						"ElectricityGeneration",
						"FreightTransportByRoad",
						"HVCPlastics",
						"LivestockFarming",
						"ResidentialRealEstate",
						"Steel",
						"Other"
					]
				},
				"governance": {
					"organisationalResponsibilityForParisCompatibility": null,
<<<<<<< HEAD
					"parisCompatibilityInAverageRemunerationInPercent": 74.5799,
					"parisCompatibilityInExecutiveRemunerationInPercent": 7.6942,
					"shareOfEmployeesTrainedOnParisCompatibilityInPercent": 63.8483,
					"qualificationRequirementsOnParisCompatibility": "No",
					"mobilityAndTravelPolicy": "Yes",
					"upstreamSupplierEngagementStrategy": null,
					"upstreamSupplierProcurementPolicy": {
						"value": "No",
=======
					"parisCompatibilityInAverageRemunerationInPercent": null,
					"parisCompatibilityInExecutiveRemunerationInPercent": null,
					"shareOfEmployeesTrainedOnParisCompatibilityInPercent": null,
					"qualificationRequirementsOnParisCompatibility": null,
					"mobilityAndTravelPolicy": "No",
					"upstreamSupplierEngagementStrategy": "No",
					"upstreamSupplierProcurementPolicy": {
						"value": "Yes",
>>>>>>> e05aff18
						"dataSource": null
					},
					"downstreamCustomerEngagement": null,
					"policymakerEngagement": null
				},
				"climateTargets": {
					"shortTermScienceBasedClimateTarget": null,
<<<<<<< HEAD
					"longTermScienceBasedClimateTarget": "Yes"
				},
				"emissionsPlanning": {
					"reductionOfAbsoluteEmissionsInTonnesCO2e": null,
					"reductionOfRelativeEmissionsInPercent": 3.126,
					"relativeEmissionsInPercent": 43.3494,
					"absoluteEmissionsInTonnesCO2e": 5680,
					"climateActionPlan": "Yes",
					"useOfInternalCarbonPrice": "Yes"
				},
				"investmentPlanning": {
					"investmentPlanForClimateTargets": null,
					"capexShareInGhgIntensivePlantsInPercent": null,
					"capexShareInNetZeroSolutionsInPercent": null,
					"researchAndDevelopmentExpenditureForNetZeroSolutionsInPercent": 20.6361
=======
					"longTermScienceBasedClimateTarget": "No"
				},
				"emissionsPlanning": {
					"reductionOfAbsoluteEmissionsInTonnesCO2e": 9510,
					"reductionOfRelativeEmissionsInPercent": null,
					"relativeEmissionsInPercent": 47.02,
					"absoluteEmissionsInTonnesCO2e": 7451,
					"climateActionPlan": "No",
					"useOfInternalCarbonPrice": null
				},
				"investmentPlanning": {
					"investmentPlanForClimateTargets": "Yes",
					"capexShareInGhgIntensivePlantsInPercent": 32.09,
					"capexShareInNetZeroSolutionsInPercent": 74.42,
					"researchAndDevelopmentExpenditureForNetZeroSolutionsInPercent": null
>>>>>>> e05aff18
				}
			},
			"ammonia": {
				"decarbonisation": {
<<<<<<< HEAD
					"energyMixInPercent": 75.7106,
					"ccsTechnologyAdoptionInPercent": null,
					"electrificationInPercent": 16.8026
				},
				"defossilisation": {
					"useOfRenewableFeedstocksInPercent": null
=======
					"energyMixInPercent": null,
					"ccsTechnologyAdoptionInPercent": 5.6,
					"electrificationInPercent": null
				},
				"defossilisation": {
					"useOfRenewableFeedstocksInPercent": 86.42
>>>>>>> e05aff18
				}
			},
			"automotive": {
				"energy": {
<<<<<<< HEAD
					"productionSiteEnergyConsumptionInMWh": 2606,
					"energyMixInPercent": 47.6494
				},
				"technologyValueCreation": {
					"driveMixInPercent": null,
					"icAndHybridEnginePhaseOutDate": "2024-08-20",
					"futureValueCreationStrategy": "No"
=======
					"productionSiteEnergyConsumptionInMWh": 2976,
					"energyMixInPercent": 36.58
				},
				"technologyValueCreation": {
					"driveMixInPercent": null,
					"icAndHybridEnginePhaseOutDate": null,
					"futureValueCreationStrategy": null
>>>>>>> e05aff18
				},
				"materials": {
					"materialUseManagementInPercent": null,
					"useOfSecondaryMaterialsInPercent": null
				}
			},
			"hvcPlastics": {
				"decarbonisation": {
					"energyMixInPercent": null,
<<<<<<< HEAD
					"electrificationInPercent": 24.9627
				},
				"defossilisation": {
					"useOfRenewableFeedstocksInPercent": 93.5831,
					"useOfBioplasticsInPercent": null,
					"useOfCo2FromCarbonCaptureAndReUseTechnologiesInPercent": 77.6039,
					"carbonCaptureAndUseStorageTechnologies": null
=======
					"electrificationInPercent": null
				},
				"defossilisation": {
					"useOfRenewableFeedstocksInPercent": null,
					"useOfBioplasticsInPercent": 38.51,
					"useOfCo2FromCarbonCaptureAndReUseTechnologiesInPercent": null,
					"carbonCaptureAndUseStorageTechnologies": "Yes"
>>>>>>> e05aff18
				},
				"recycling": {
					"contributionToCircularEconomy": null,
					"materialRecyclingInPercent": null,
					"chemicalRecyclingInPercent": 39.7866
				}
			},
			"commercialRealEstate": {
				"buildingEfficiency": {
<<<<<<< HEAD
					"buildingSpecificRefurbishmentRoadmapInPercent": null,
					"zeroEmissionBuildingShareInPercent": null,
					"buildingEnergyEfficiencyInCorrespondingUnit": 877
				},
				"energySource": {
					"renewableHeatingInPercent": 55.0424
				},
				"technology": {
					"useOfDistrictHeatingNetworksInPercent": 25.3279,
=======
					"buildingSpecificRefurbishmentRoadmapInPercent": 76.99,
					"zeroEmissionBuildingShareInPercent": 18.28,
					"buildingEnergyEfficiencyInCorrespondingUnit": null
				},
				"energySource": {
					"renewableHeatingInPercent": null
				},
				"technology": {
					"useOfDistrictHeatingNetworksInPercent": null,
>>>>>>> e05aff18
					"heatPumpUsageInPercent": null
				}
			},
			"residentialRealEstate": {
				"buildingEfficiency": {
<<<<<<< HEAD
					"buildingSpecificRefurbishmentRoadmapInPercent": 52.7589,
					"zeroEmissionBuildingShareInPercent": null,
					"buildingEnergyEfficiencyInCorrespondingUnit": 5408
=======
					"buildingSpecificRefurbishmentRoadmapInPercent": null,
					"zeroEmissionBuildingShareInPercent": null,
					"buildingEnergyEfficiencyInCorrespondingUnit": null
>>>>>>> e05aff18
				},
				"energySource": {
					"renewableHeatingInPercent": null
				},
				"technology": {
<<<<<<< HEAD
					"useOfDistrictHeatingNetworksInPercent": null,
					"heatPumpUsageInPercent": null
=======
					"useOfDistrictHeatingNetworksInPercent": 91.29,
					"heatPumpUsageInPercent": 91.74
>>>>>>> e05aff18
				}
			},
			"steel": {
				"energy": {
					"emissionIntensityOfElectricityInCorrespondingUnit": null,
<<<<<<< HEAD
					"greenHydrogenUsage": "No"
				},
				"technology": {
					"blastFurnacePhaseOutInPercent": 71.2759,
					"lowCarbonSteelScaleUpInPercent": null
=======
					"greenHydrogenUsage": null
				},
				"technology": {
					"blastFurnacePhaseOutInPercent": 64.1,
					"lowCarbonSteelScaleUpInPercent": 71.49
>>>>>>> e05aff18
				}
			},
			"freightTransportByRoad": {
				"technology": {
<<<<<<< HEAD
					"driveMixPerFleetSegment": {
						"SmallTrucks": {
							"driveMixPerFleetSegmentInPercent": null,
							"totalAmountOfVehicles": null
						},
						"LargeTrucks": {
							"driveMixPerFleetSegmentInPercent": 37.1919,
							"totalAmountOfVehicles": null
						}
					},
					"icePhaseOut": null
				},
				"energy": {
					"fuelMixInPercent": 40.5491
=======
					"driveMixPerFleetSegment": null,
					"icePhaseOut": null
				},
				"energy": {
					"fuelMixInPercent": 43.18
>>>>>>> e05aff18
				}
			},
			"electricityGeneration": {
				"technology": {
<<<<<<< HEAD
					"electricityMixEmissionsInCorrespondingUnit": null,
					"shareOfRenewableElectricityInPercent": null,
					"naturalGasPhaseOut": "2024-03-13",
					"coalPhaseOut": "2024-03-22",
					"storageCapacityExpansionInPercent": null
=======
					"electricityMixEmissionsInCorrespondingUnit": 1200,
					"shareOfRenewableElectricityInPercent": 27.87,
					"naturalGasPhaseOut": "2024-03-14",
					"coalPhaseOut": null,
					"storageCapacityExpansionInPercent": 70.88
>>>>>>> e05aff18
				}
			},
			"livestockFarming": {
				"emissionsFromManureAndFertiliserAndLivestock": {
<<<<<<< HEAD
					"compostedFermentedManureInPercent": 80.103,
					"emissionProofFertiliserStorageInPercent": 75.8256
=======
					"compostedFermentedManureInPercent": null,
					"emissionProofFertiliserStorageInPercent": null
>>>>>>> e05aff18
				},
				"animalWelfare": {
					"mortalityRateInPercent": null
				},
				"animalFeed": {
					"ownFeedInPercent": null,
<<<<<<< HEAD
					"externalFeedCertification": null,
					"originOfExternalFeed": "syndicate out-of-the-box eyeballs",
					"excessNitrogenInKilogramsPerHectare": null,
					"cropRotation": 5887,
					"climateFriendlyProteinProductionInPercent": null,
					"greenFodderInPercent": null
				},
				"energy": {
					"renewableElectricityInPercent": null,
					"renewableHeatingInPercent": 35.158,
=======
					"externalFeedCertification": {
						"value": "Yes",
						"dataSource": null
					},
					"originOfExternalFeed": "deploy clicks-and-mortar platforms",
					"excessNitrogenInKilogramsPerHectare": null,
					"cropRotation": 2312,
					"climateFriendlyProteinProductionInPercent": 27.34,
					"greenFodderInPercent": 49.2
				},
				"energy": {
					"renewableElectricityInPercent": 93.74,
					"renewableHeatingInPercent": 5.83,
>>>>>>> e05aff18
					"electricGasPoweredMachineryVehicleInPercent": null
				}
			},
			"cement": {
				"energy": {
					"energyMixInPercent": null,
<<<<<<< HEAD
					"fuelMixInPercent": 71.4447,
					"thermalEnergyEfficiencyInPercent": null,
					"compositionOfThermalInputInPercent": 39.7436
				},
				"technology": {
					"carbonCaptureAndUseTechnologyUsage": null,
					"electrificationOfProcessHeatInPercent": 62.1932
				},
				"material": {
					"clinkerFactorReduction": 5897,
					"preCalcinedClayUsageInPercent": 40.3773,
=======
					"fuelMixInPercent": null,
					"thermalEnergyEfficiencyInPercent": 75.59,
					"compositionOfThermalInputInPercent": null
				},
				"technology": {
					"carbonCaptureAndUseTechnologyUsage": null,
					"electrificationOfProcessHeatInPercent": null
				},
				"material": {
					"clinkerFactorReduction": 2944,
					"preCalcinedClayUsageInPercent": 17.63,
>>>>>>> e05aff18
					"circularEconomyContribution": null
				}
			}
		},
		"reportingPeriod": "2023"
	},
	{
		"companyInformation": {
			"companyName": "P2p-date-2023-04-18",
<<<<<<< HEAD
			"headquarters": "South Gardnerstead",
			"headquartersPostalCode": "24126-0207",
			"sector": "web services",
			"identifiers": {
				"Lei": [
					"k8577KsG5jmgrU0WiRb7"
				],
				"Isin": [
					"KKJhrZ3JBfeS",
					"CPra0eUfiI9I"
				],
				"PermId": [],
				"Ticker": [],
				"Duns": [],
				"VatNumber": [
					"xo6zhglhx"
				],
				"CompanyRegistrationNumber": []
			},
			"countryCode": "SV",
			"companyAlternativeNames": [],
			"companyLegalForm": "GmbH & Co. KG",
			"website": "https://utilized-fridge.biz/",
=======
			"headquarters": "McAllen",
			"headquartersPostalCode": "44587-0480",
			"sector": "markets",
			"identifiers": {
				"Lei": [
					"JWliNxOuADx1jGj3prtI"
				],
				"Isin": [
					"NrUkDDGnZxKM"
				],
				"PermId": [],
				"Ticker": [],
				"Duns": [
					"sDFkmauj9"
				],
				"VatNumber": [
					"1XYmfD2C1"
				],
				"CompanyRegistrationNumber": []
			},
			"countryCode": "SI",
			"companyAlternativeNames": [
				"Mayert, Rau and Haag",
				"Wisozk and Sons"
			],
			"companyLegalForm": "Partnership without Limited Liability",
			"website": "https://glorious-piracy.org",
>>>>>>> e05aff18
			"isTeaserCompany": false
		},
		"t": {
			"general": {
				"general": {
					"dataDate": "2023-04-18",
					"sectors": [
						"FreightTransportByRoad",
						"ElectricityGeneration",
						"HVCPlastics",
<<<<<<< HEAD
						"ResidentialRealEstate",
						"Automotive",
						"Other",
						"Cement",
						"LivestockFarming",
						"Steel",
						"CommercialRealEstate"
					]
				},
				"governance": {
					"organisationalResponsibilityForParisCompatibility": "No",
					"parisCompatibilityInAverageRemunerationInPercent": null,
					"parisCompatibilityInExecutiveRemunerationInPercent": null,
					"shareOfEmployeesTrainedOnParisCompatibilityInPercent": 11.7569,
					"qualificationRequirementsOnParisCompatibility": null,
					"mobilityAndTravelPolicy": "No",
					"upstreamSupplierEngagementStrategy": "No",
					"upstreamSupplierProcurementPolicy": {
						"value": "Yes",
						"dataSource": null
					},
					"downstreamCustomerEngagement": "No",
=======
						"Cement"
					]
				},
				"governance": {
					"organisationalResponsibilityForParisCompatibility": null,
					"parisCompatibilityInAverageRemunerationInPercent": 39.2,
					"parisCompatibilityInExecutiveRemunerationInPercent": 25.64,
					"shareOfEmployeesTrainedOnParisCompatibilityInPercent": null,
					"qualificationRequirementsOnParisCompatibility": "Yes",
					"mobilityAndTravelPolicy": null,
					"upstreamSupplierEngagementStrategy": null,
					"upstreamSupplierProcurementPolicy": null,
					"downstreamCustomerEngagement": "Yes",
>>>>>>> e05aff18
					"policymakerEngagement": "Yes"
				},
				"climateTargets": {
					"shortTermScienceBasedClimateTarget": "Yes",
					"longTermScienceBasedClimateTarget": "No"
				},
				"emissionsPlanning": {
<<<<<<< HEAD
					"reductionOfAbsoluteEmissionsInTonnesCO2e": null,
					"reductionOfRelativeEmissionsInPercent": null,
					"relativeEmissionsInPercent": 76.7948,
					"absoluteEmissionsInTonnesCO2e": null,
					"climateActionPlan": "Yes",
					"useOfInternalCarbonPrice": null
				},
				"investmentPlanning": {
					"investmentPlanForClimateTargets": "Yes",
					"capexShareInGhgIntensivePlantsInPercent": null,
					"capexShareInNetZeroSolutionsInPercent": null,
					"researchAndDevelopmentExpenditureForNetZeroSolutionsInPercent": 5.3723
=======
					"reductionOfAbsoluteEmissionsInTonnesCO2e": 8468,
					"reductionOfRelativeEmissionsInPercent": null,
					"relativeEmissionsInPercent": 80.5,
					"absoluteEmissionsInTonnesCO2e": null,
					"climateActionPlan": "No",
					"useOfInternalCarbonPrice": "Yes"
				},
				"investmentPlanning": {
					"investmentPlanForClimateTargets": null,
					"capexShareInGhgIntensivePlantsInPercent": null,
					"capexShareInNetZeroSolutionsInPercent": 54.84,
					"researchAndDevelopmentExpenditureForNetZeroSolutionsInPercent": null
>>>>>>> e05aff18
				}
			},
			"ammonia": null,
			"automotive": {
				"energy": {
					"productionSiteEnergyConsumptionInMWh": null,
					"energyMixInPercent": null
				},
				"technologyValueCreation": {
					"driveMixInPercent": null,
					"icAndHybridEnginePhaseOutDate": null,
					"futureValueCreationStrategy": null
				},
				"materials": {
					"materialUseManagementInPercent": 15.4907,
					"useOfSecondaryMaterialsInPercent": null
				}
			},
			"hvcPlastics": {
				"decarbonisation": {
<<<<<<< HEAD
					"energyMixInPercent": 49.1388,
					"electrificationInPercent": 57.9538
				},
				"defossilisation": {
					"useOfRenewableFeedstocksInPercent": 17.6663,
					"useOfBioplasticsInPercent": 5.8014,
					"useOfCo2FromCarbonCaptureAndReUseTechnologiesInPercent": null,
					"carbonCaptureAndUseStorageTechnologies": null
				},
				"recycling": {
					"contributionToCircularEconomy": "Yes",
					"materialRecyclingInPercent": null,
					"chemicalRecyclingInPercent": 57.4273
				}
			},
			"commercialRealEstate": {
				"buildingEfficiency": {
					"buildingSpecificRefurbishmentRoadmapInPercent": null,
					"zeroEmissionBuildingShareInPercent": 84.5357,
					"buildingEnergyEfficiencyInCorrespondingUnit": 738
				},
				"energySource": {
					"renewableHeatingInPercent": 63.1987
				},
				"technology": {
					"useOfDistrictHeatingNetworksInPercent": 92.9859,
					"heatPumpUsageInPercent": 33.5922
				}
			},
			"residentialRealEstate": {
				"buildingEfficiency": {
					"buildingSpecificRefurbishmentRoadmapInPercent": 29.651,
					"zeroEmissionBuildingShareInPercent": 6.7535,
					"buildingEnergyEfficiencyInCorrespondingUnit": 2280
				},
				"energySource": {
					"renewableHeatingInPercent": null
				},
				"technology": {
					"useOfDistrictHeatingNetworksInPercent": null,
					"heatPumpUsageInPercent": 52.8242
				}
			},
			"steel": {
				"energy": {
					"emissionIntensityOfElectricityInCorrespondingUnit": null,
					"greenHydrogenUsage": "No"
				},
				"technology": {
					"blastFurnacePhaseOutInPercent": 6.2072,
					"lowCarbonSteelScaleUpInPercent": 93.425
				}
			},
			"freightTransportByRoad": {
				"technology": {
					"driveMixPerFleetSegment": {
						"MediumTrucks": {
							"driveMixPerFleetSegmentInPercent": null,
							"totalAmountOfVehicles": 2380
						}
					},
					"icePhaseOut": null
				},
				"energy": {
					"fuelMixInPercent": null
				}
			},
			"electricityGeneration": {
				"technology": {
					"electricityMixEmissionsInCorrespondingUnit": null,
					"shareOfRenewableElectricityInPercent": null,
					"naturalGasPhaseOut": null,
					"coalPhaseOut": "2024-09-29",
					"storageCapacityExpansionInPercent": 44.1813
				}
			},
			"livestockFarming": {
				"emissionsFromManureAndFertiliserAndLivestock": {
					"compostedFermentedManureInPercent": null,
					"emissionProofFertiliserStorageInPercent": 14.1059
				},
				"animalWelfare": {
					"mortalityRateInPercent": null
				},
				"animalFeed": {
					"ownFeedInPercent": null,
					"externalFeedCertification": {
						"value": "Yes",
						"dataSource": {
							"fileName": "Policy",
							"fileReference": "50a36c418baffd520bb92d84664f06f9732a21f4e2e5ecee6d9136f16e7e0b63"
						}
					},
					"originOfExternalFeed": "matrix extensible bandwidth",
					"excessNitrogenInKilogramsPerHectare": 518,
					"cropRotation": 5300,
					"climateFriendlyProteinProductionInPercent": 77.4582,
					"greenFodderInPercent": null
				},
				"energy": {
					"renewableElectricityInPercent": null,
					"renewableHeatingInPercent": 54.0242,
					"electricGasPoweredMachineryVehicleInPercent": null
				}
			},
			"cement": {
				"energy": {
					"energyMixInPercent": 40.3756,
					"fuelMixInPercent": 38.1875,
					"thermalEnergyEfficiencyInPercent": null,
					"compositionOfThermalInputInPercent": 3.2511
				},
				"technology": {
					"carbonCaptureAndUseTechnologyUsage": "No",
					"electrificationOfProcessHeatInPercent": null
				},
				"material": {
					"clinkerFactorReduction": 2806,
					"preCalcinedClayUsageInPercent": 57.7282,
					"circularEconomyContribution": "No"
				}
=======
					"energyMixInPercent": 41.71,
					"electrificationInPercent": null
				},
				"defossilisation": {
					"useOfRenewableFeedstocksInPercent": 26.51,
					"useOfBioplasticsInPercent": null,
					"useOfCo2FromCarbonCaptureAndReUseTechnologiesInPercent": 32.13,
					"carbonCaptureAndUseStorageTechnologies": "Yes"
				},
				"recycling": {
					"contributionToCircularEconomy": null,
					"materialRecyclingInPercent": 13.75,
					"chemicalRecyclingInPercent": null
				}
			},
			"commercialRealEstate": null,
			"residentialRealEstate": null,
			"steel": null,
			"freightTransportByRoad": {
				"technology": {
					"driveMixPerFleetSegment": null,
					"icePhaseOut": null
				},
				"energy": {
					"fuelMixInPercent": 71.32
				}
			},
			"electricityGeneration": {
				"technology": {
					"electricityMixEmissionsInCorrespondingUnit": null,
					"shareOfRenewableElectricityInPercent": 88.54,
					"naturalGasPhaseOut": null,
					"coalPhaseOut": null,
					"storageCapacityExpansionInPercent": null
				}
			},
			"livestockFarming": null,
			"cement": {
				"energy": {
					"energyMixInPercent": null,
					"fuelMixInPercent": 3.72,
					"thermalEnergyEfficiencyInPercent": 67.33,
					"compositionOfThermalInputInPercent": null
				},
				"technology": {
					"carbonCaptureAndUseTechnologyUsage": null,
					"electrificationOfProcessHeatInPercent": 72.23
				},
				"material": {
					"clinkerFactorReduction": null,
					"preCalcinedClayUsageInPercent": null,
					"circularEconomyContribution": null
				}
>>>>>>> e05aff18
			}
		},
		"reportingPeriod": "2023"
	},
	{
		"companyInformation": {
			"companyName": "P2p-dataset-with-no-null-fields",
<<<<<<< HEAD
			"headquarters": "Wellington",
			"headquartersPostalCode": "04204-6312",
			"sector": "synergies",
			"identifiers": {
				"Lei": [],
				"Isin": [
					"BSI9T5PRrrIv"
				],
				"PermId": [
					"MyEpgUZBsx"
				],
				"Ticker": [
					"76UJRve"
				],
				"Duns": [],
				"VatNumber": [
					"WGlWyo5aS"
				],
				"CompanyRegistrationNumber": [
					"HXwzrawdNhjCcEB"
				]
			},
			"countryCode": "DO",
			"companyAlternativeNames": [
				"Hermann - Rippin",
				"Schiller LLC"
			],
			"companyLegalForm": "Limited Liability Partnership (LLP)",
			"website": "https://measly-rocker.org",
=======
			"headquarters": "Marvinland",
			"headquartersPostalCode": null,
			"sector": "networks",
			"identifiers": {
				"Lei": [],
				"Isin": [
					"nenHrUNdUlQZ"
				],
				"PermId": [
					"vzC4V9D4ao"
				],
				"Ticker": [
					"atuxads"
				],
				"Duns": [
					"Gclmu1Tx8"
				],
				"VatNumber": [],
				"CompanyRegistrationNumber": []
			},
			"countryCode": "BL",
			"companyAlternativeNames": [
				"Dibbert - Johnston",
				"Kihn and Sons",
				"Padberg, Parisian and Hermiston"
			],
			"companyLegalForm": "Partnership without Limited Liability",
			"website": "https://gleaming-kilogram.net",
>>>>>>> e05aff18
			"isTeaserCompany": false
		},
		"t": {
			"general": {
				"general": {
<<<<<<< HEAD
					"dataDate": "2023-12-23",
=======
					"dataDate": "2024-10-27",
>>>>>>> e05aff18
					"sectors": [
						"Ammonia",
						"Automotive",
						"Cement",
						"CommercialRealEstate",
						"ElectricityGeneration",
						"FreightTransportByRoad",
						"HVCPlastics",
						"LivestockFarming",
						"ResidentialRealEstate",
						"Steel",
						"Other"
					]
				},
				"governance": {
<<<<<<< HEAD
					"organisationalResponsibilityForParisCompatibility": "Yes",
					"parisCompatibilityInAverageRemunerationInPercent": 31.5391,
					"parisCompatibilityInExecutiveRemunerationInPercent": 24.2753,
					"shareOfEmployeesTrainedOnParisCompatibilityInPercent": 85.967,
=======
					"organisationalResponsibilityForParisCompatibility": "No",
					"parisCompatibilityInAverageRemunerationInPercent": 50.32,
					"parisCompatibilityInExecutiveRemunerationInPercent": 49.29,
					"shareOfEmployeesTrainedOnParisCompatibilityInPercent": 47.16,
>>>>>>> e05aff18
					"qualificationRequirementsOnParisCompatibility": "No",
					"mobilityAndTravelPolicy": "No",
					"upstreamSupplierEngagementStrategy": "Yes",
					"upstreamSupplierProcurementPolicy": {
						"value": "No",
						"dataSource": {
							"fileName": "Certification",
							"fileReference": "50a36c418baffd520bb92d84664f06f9732a21f4e2e5ecee6d9136f16e7e0b63"
						}
					},
<<<<<<< HEAD
					"downstreamCustomerEngagement": "No",
					"policymakerEngagement": "Yes"
=======
					"downstreamCustomerEngagement": "Yes",
					"policymakerEngagement": "No"
>>>>>>> e05aff18
				},
				"climateTargets": {
					"shortTermScienceBasedClimateTarget": "Yes",
					"longTermScienceBasedClimateTarget": "No"
				},
				"emissionsPlanning": {
<<<<<<< HEAD
					"reductionOfAbsoluteEmissionsInTonnesCO2e": 4961,
					"reductionOfRelativeEmissionsInPercent": 70.2572,
					"relativeEmissionsInPercent": 78.5757,
					"absoluteEmissionsInTonnesCO2e": 3054,
=======
					"reductionOfAbsoluteEmissionsInTonnesCO2e": 421,
					"reductionOfRelativeEmissionsInPercent": 6.21,
					"relativeEmissionsInPercent": 20.52,
					"absoluteEmissionsInTonnesCO2e": 810,
>>>>>>> e05aff18
					"climateActionPlan": "Yes",
					"useOfInternalCarbonPrice": "No"
				},
				"investmentPlanning": {
					"investmentPlanForClimateTargets": "No",
<<<<<<< HEAD
					"capexShareInGhgIntensivePlantsInPercent": 32.2573,
					"capexShareInNetZeroSolutionsInPercent": 74.7795,
					"researchAndDevelopmentExpenditureForNetZeroSolutionsInPercent": 88.8266
=======
					"capexShareInGhgIntensivePlantsInPercent": 89.37,
					"capexShareInNetZeroSolutionsInPercent": 74.19,
					"researchAndDevelopmentExpenditureForNetZeroSolutionsInPercent": 44.48
>>>>>>> e05aff18
				}
			},
			"ammonia": {
				"decarbonisation": {
<<<<<<< HEAD
					"energyMixInPercent": 28.0486,
					"ccsTechnologyAdoptionInPercent": 93.4681,
					"electrificationInPercent": 96.2942
				},
				"defossilisation": {
					"useOfRenewableFeedstocksInPercent": 45.3398
=======
					"energyMixInPercent": 70.22,
					"ccsTechnologyAdoptionInPercent": 13.21,
					"electrificationInPercent": 74.49
				},
				"defossilisation": {
					"useOfRenewableFeedstocksInPercent": 45.53
>>>>>>> e05aff18
				}
			},
			"automotive": {
				"energy": {
<<<<<<< HEAD
					"productionSiteEnergyConsumptionInMWh": 1913,
					"energyMixInPercent": 31.3061
				},
				"technologyValueCreation": {
					"driveMixInPercent": 82.2867,
					"icAndHybridEnginePhaseOutDate": "2024-06-24",
					"futureValueCreationStrategy": "Yes"
				},
				"materials": {
					"materialUseManagementInPercent": 57.6295,
					"useOfSecondaryMaterialsInPercent": 72.5133
=======
					"productionSiteEnergyConsumptionInMWh": 7034,
					"energyMixInPercent": 31.73
				},
				"technologyValueCreation": {
					"driveMixInPercent": 6.43,
					"icAndHybridEnginePhaseOutDate": "2024-09-05",
					"futureValueCreationStrategy": "Yes"
				},
				"materials": {
					"materialUseManagementInPercent": 63.42,
					"useOfSecondaryMaterialsInPercent": 17.37
>>>>>>> e05aff18
				}
			},
			"hvcPlastics": {
				"decarbonisation": {
<<<<<<< HEAD
					"energyMixInPercent": 6.2472,
					"electrificationInPercent": 26.3258
				},
				"defossilisation": {
					"useOfRenewableFeedstocksInPercent": 39.5585,
					"useOfBioplasticsInPercent": 54.425,
					"useOfCo2FromCarbonCaptureAndReUseTechnologiesInPercent": 4.0895,
					"carbonCaptureAndUseStorageTechnologies": "Yes"
				},
				"recycling": {
					"contributionToCircularEconomy": "Yes",
					"materialRecyclingInPercent": 52.6525,
					"chemicalRecyclingInPercent": 17.8204
=======
					"energyMixInPercent": 43.38,
					"electrificationInPercent": 1.9
				},
				"defossilisation": {
					"useOfRenewableFeedstocksInPercent": 86.5,
					"useOfBioplasticsInPercent": 72.26,
					"useOfCo2FromCarbonCaptureAndReUseTechnologiesInPercent": 85.57,
					"carbonCaptureAndUseStorageTechnologies": "No"
				},
				"recycling": {
					"contributionToCircularEconomy": "No",
					"materialRecyclingInPercent": 89.48,
					"chemicalRecyclingInPercent": 78.28
>>>>>>> e05aff18
				}
			},
			"commercialRealEstate": {
				"buildingEfficiency": {
<<<<<<< HEAD
					"buildingSpecificRefurbishmentRoadmapInPercent": 47.8258,
					"zeroEmissionBuildingShareInPercent": 68.104,
					"buildingEnergyEfficiencyInCorrespondingUnit": 4174
				},
				"energySource": {
					"renewableHeatingInPercent": 78.6299
				},
				"technology": {
					"useOfDistrictHeatingNetworksInPercent": 46.8794,
					"heatPumpUsageInPercent": 6.9061
=======
					"buildingSpecificRefurbishmentRoadmapInPercent": 33.9,
					"zeroEmissionBuildingShareInPercent": 94.92,
					"buildingEnergyEfficiencyInCorrespondingUnit": 7917
				},
				"energySource": {
					"renewableHeatingInPercent": 95.15
				},
				"technology": {
					"useOfDistrictHeatingNetworksInPercent": 98.95,
					"heatPumpUsageInPercent": 80.67
>>>>>>> e05aff18
				}
			},
			"residentialRealEstate": {
				"buildingEfficiency": {
<<<<<<< HEAD
					"buildingSpecificRefurbishmentRoadmapInPercent": 78.6109,
					"zeroEmissionBuildingShareInPercent": 86.7687,
					"buildingEnergyEfficiencyInCorrespondingUnit": 9169
				},
				"energySource": {
					"renewableHeatingInPercent": 71.2458
				},
				"technology": {
					"useOfDistrictHeatingNetworksInPercent": 81.3604,
					"heatPumpUsageInPercent": 38.052
=======
					"buildingSpecificRefurbishmentRoadmapInPercent": 90.22,
					"zeroEmissionBuildingShareInPercent": 50.72,
					"buildingEnergyEfficiencyInCorrespondingUnit": 9698
				},
				"energySource": {
					"renewableHeatingInPercent": 31.12
				},
				"technology": {
					"useOfDistrictHeatingNetworksInPercent": 54.77,
					"heatPumpUsageInPercent": 80.6
>>>>>>> e05aff18
				}
			},
			"steel": {
				"energy": {
<<<<<<< HEAD
					"emissionIntensityOfElectricityInCorrespondingUnit": 453,
					"greenHydrogenUsage": "Yes"
				},
				"technology": {
					"blastFurnacePhaseOutInPercent": 76.8647,
					"lowCarbonSteelScaleUpInPercent": 3.1151
=======
					"emissionIntensityOfElectricityInCorrespondingUnit": 8786,
					"greenHydrogenUsage": "No"
				},
				"technology": {
					"blastFurnacePhaseOutInPercent": 71.39,
					"lowCarbonSteelScaleUpInPercent": 63.96
>>>>>>> e05aff18
				}
			},
			"freightTransportByRoad": {
				"technology": {
					"driveMixPerFleetSegment": {
<<<<<<< HEAD
						"SmallTrucks": {
							"driveMixPerFleetSegmentInPercent": 99.4784,
							"totalAmountOfVehicles": 7995
						}
					},
					"icePhaseOut": "2024-04-23"
				},
				"energy": {
					"fuelMixInPercent": 23.6994
=======
						"MediumTrucks": {
							"driveMixPerFleetSegmentInPercent": 28.12,
							"totalAmountOfVehicles": 9357
						},
						"LargeTrucks": {
							"driveMixPerFleetSegmentInPercent": 79.78,
							"totalAmountOfVehicles": 4925
						}
					},
					"icePhaseOut": "2024-01-29"
				},
				"energy": {
					"fuelMixInPercent": 91.74
>>>>>>> e05aff18
				}
			},
			"electricityGeneration": {
				"technology": {
<<<<<<< HEAD
					"electricityMixEmissionsInCorrespondingUnit": 2571,
					"shareOfRenewableElectricityInPercent": 1.7504,
					"naturalGasPhaseOut": "2024-05-11",
					"coalPhaseOut": "2024-02-19",
					"storageCapacityExpansionInPercent": 21.0662
=======
					"electricityMixEmissionsInCorrespondingUnit": 4548,
					"shareOfRenewableElectricityInPercent": 35.88,
					"naturalGasPhaseOut": "2024-07-01",
					"coalPhaseOut": "2024-09-09",
					"storageCapacityExpansionInPercent": 55.95
>>>>>>> e05aff18
				}
			},
			"livestockFarming": {
				"emissionsFromManureAndFertiliserAndLivestock": {
<<<<<<< HEAD
					"compostedFermentedManureInPercent": 2.6313,
					"emissionProofFertiliserStorageInPercent": 98.1861
				},
				"animalWelfare": {
					"mortalityRateInPercent": 2.6589
				},
				"animalFeed": {
					"ownFeedInPercent": 2.4509,
=======
					"compostedFermentedManureInPercent": 27.48,
					"emissionProofFertiliserStorageInPercent": 38.14
				},
				"animalWelfare": {
					"mortalityRateInPercent": 82.49
				},
				"animalFeed": {
					"ownFeedInPercent": 41.3,
>>>>>>> e05aff18
					"externalFeedCertification": {
						"value": "Yes",
						"dataSource": {
							"fileName": "Certification",
							"fileReference": "50a36c418baffd520bb92d84664f06f9732a21f4e2e5ecee6d9136f16e7e0b63"
						}
					},
<<<<<<< HEAD
					"originOfExternalFeed": "extend robust bandwidth",
					"excessNitrogenInKilogramsPerHectare": 786,
					"cropRotation": 8692,
					"climateFriendlyProteinProductionInPercent": 5.9443,
					"greenFodderInPercent": 59.6952
				},
				"energy": {
					"renewableElectricityInPercent": 6.2949,
					"renewableHeatingInPercent": 38.2645,
					"electricGasPoweredMachineryVehicleInPercent": 28.2448
=======
					"originOfExternalFeed": "enhance holistic blockchains",
					"excessNitrogenInKilogramsPerHectare": 3700,
					"cropRotation": 7123,
					"climateFriendlyProteinProductionInPercent": 54.79,
					"greenFodderInPercent": 93.8
				},
				"energy": {
					"renewableElectricityInPercent": 20.34,
					"renewableHeatingInPercent": 29.82,
					"electricGasPoweredMachineryVehicleInPercent": 69.86
>>>>>>> e05aff18
				}
			},
			"cement": {
				"energy": {
<<<<<<< HEAD
					"energyMixInPercent": 18.5168,
					"fuelMixInPercent": 66.6055,
					"thermalEnergyEfficiencyInPercent": 62.2122,
					"compositionOfThermalInputInPercent": 55.9885
				},
				"technology": {
					"carbonCaptureAndUseTechnologyUsage": "Yes",
					"electrificationOfProcessHeatInPercent": 79.7868
				},
				"material": {
					"clinkerFactorReduction": 9986,
					"preCalcinedClayUsageInPercent": 30.8244,
					"circularEconomyContribution": "No"
=======
					"energyMixInPercent": 63.47,
					"fuelMixInPercent": 73.24,
					"thermalEnergyEfficiencyInPercent": 64.49,
					"compositionOfThermalInputInPercent": 50.84
				},
				"technology": {
					"carbonCaptureAndUseTechnologyUsage": "No",
					"electrificationOfProcessHeatInPercent": 75.26
				},
				"material": {
					"clinkerFactorReduction": 3982,
					"preCalcinedClayUsageInPercent": 26.4,
					"circularEconomyContribution": "Yes"
>>>>>>> e05aff18
				}
			}
		},
		"reportingPeriod": "2023"
	},
	{
		"companyInformation": {
			"companyName": "one-p2p-data-set-with-four-sectors",
<<<<<<< HEAD
			"headquarters": "North Miami",
			"headquartersPostalCode": "32270",
			"sector": "blockchains",
=======
			"headquarters": "Luettgenshire",
			"headquartersPostalCode": "57740-6142",
			"sector": "initiatives",
>>>>>>> e05aff18
			"identifiers": {
				"Lei": [
					"3aDNjygETkyGyAJ4KuHx"
				],
				"Isin": [
<<<<<<< HEAD
					"NKJHgraf8BOz",
					"WlAzzpIMGhM6"
				],
				"PermId": [
					"5A6sBDm97k"
				],
				"Ticker": [
					"PviAkMo"
=======
					"lgVGlDVzrhf9",
					"Tigp8W6JOwX8"
				],
				"PermId": [
					"5SayPRXG2N"
				],
				"Ticker": [
					"qzuxojy"
				],
				"Duns": [
					"OOt4CvNOW"
				],
				"VatNumber": [
					"2h2GKGP59"
>>>>>>> e05aff18
				],
				"Duns": [],
				"VatNumber": [],
				"CompanyRegistrationNumber": [
					"HXcKpXlqGk7VaBr"
				]
			},
<<<<<<< HEAD
			"countryCode": "FJ",
			"companyAlternativeNames": [
				"Daniel Inc",
				"Gleason Inc"
			],
			"companyLegalForm": "Partnership without Limited Liability",
			"website": "https://burly-employment.biz/",
=======
			"countryCode": "GW",
			"companyAlternativeNames": [
				"Brown LLC",
				"Weber, Littel and Pfeffer"
			],
			"companyLegalForm": "GmbH",
			"website": "https://competent-basis.net/",
>>>>>>> e05aff18
			"isTeaserCompany": false
		},
		"t": {
			"general": {
				"general": {
					"dataDate": "2022-01-01",
					"sectors": [
						"Ammonia",
						"Cement",
						"FreightTransportByRoad",
						"LivestockFarming"
					]
				},
				"governance": {
<<<<<<< HEAD
					"organisationalResponsibilityForParisCompatibility": null,
					"parisCompatibilityInAverageRemunerationInPercent": null,
					"parisCompatibilityInExecutiveRemunerationInPercent": null,
					"shareOfEmployeesTrainedOnParisCompatibilityInPercent": 71.9255,
					"qualificationRequirementsOnParisCompatibility": "Yes",
					"mobilityAndTravelPolicy": "No",
					"upstreamSupplierEngagementStrategy": "No",
					"upstreamSupplierProcurementPolicy": null,
					"downstreamCustomerEngagement": "No",
=======
					"organisationalResponsibilityForParisCompatibility": "No",
					"parisCompatibilityInAverageRemunerationInPercent": null,
					"parisCompatibilityInExecutiveRemunerationInPercent": null,
					"shareOfEmployeesTrainedOnParisCompatibilityInPercent": null,
					"qualificationRequirementsOnParisCompatibility": null,
					"mobilityAndTravelPolicy": "Yes",
					"upstreamSupplierEngagementStrategy": null,
					"upstreamSupplierProcurementPolicy": null,
					"downstreamCustomerEngagement": "Yes",
>>>>>>> e05aff18
					"policymakerEngagement": "No"
				},
				"climateTargets": {
					"shortTermScienceBasedClimateTarget": "Yes",
<<<<<<< HEAD
					"longTermScienceBasedClimateTarget": "No"
				},
				"emissionsPlanning": {
					"reductionOfAbsoluteEmissionsInTonnesCO2e": null,
					"reductionOfRelativeEmissionsInPercent": 80.1502,
					"relativeEmissionsInPercent": 12,
					"absoluteEmissionsInTonnesCO2e": null,
=======
					"longTermScienceBasedClimateTarget": null
				},
				"emissionsPlanning": {
					"reductionOfAbsoluteEmissionsInTonnesCO2e": null,
					"reductionOfRelativeEmissionsInPercent": null,
					"relativeEmissionsInPercent": 12,
					"absoluteEmissionsInTonnesCO2e": 7623,
>>>>>>> e05aff18
					"climateActionPlan": "Yes",
					"useOfInternalCarbonPrice": null
				},
				"investmentPlanning": {
					"investmentPlanForClimateTargets": null,
<<<<<<< HEAD
					"capexShareInGhgIntensivePlantsInPercent": 16.1998,
					"capexShareInNetZeroSolutionsInPercent": 38.8379,
					"researchAndDevelopmentExpenditureForNetZeroSolutionsInPercent": 18.6256
=======
					"capexShareInGhgIntensivePlantsInPercent": null,
					"capexShareInNetZeroSolutionsInPercent": null,
					"researchAndDevelopmentExpenditureForNetZeroSolutionsInPercent": null
>>>>>>> e05aff18
				}
			},
			"ammonia": {
				"decarbonisation": {
					"energyMixInPercent": null,
					"ccsTechnologyAdoptionInPercent": 54,
					"electrificationInPercent": null
				},
				"defossilisation": {
					"useOfRenewableFeedstocksInPercent": null
				}
			},
			"automotive": {
				"energy": {
<<<<<<< HEAD
					"productionSiteEnergyConsumptionInMWh": 7997,
=======
					"productionSiteEnergyConsumptionInMWh": null,
>>>>>>> e05aff18
					"energyMixInPercent": null
				},
				"technologyValueCreation": {
					"driveMixInPercent": null,
					"icAndHybridEnginePhaseOutDate": null,
<<<<<<< HEAD
					"futureValueCreationStrategy": null
				},
				"materials": {
					"materialUseManagementInPercent": null,
					"useOfSecondaryMaterialsInPercent": null
=======
					"futureValueCreationStrategy": "Yes"
				},
				"materials": {
					"materialUseManagementInPercent": null,
					"useOfSecondaryMaterialsInPercent": 68.66
>>>>>>> e05aff18
				}
			},
			"hvcPlastics": {
				"decarbonisation": {
<<<<<<< HEAD
					"energyMixInPercent": 67.1539,
					"electrificationInPercent": 73.1463
				},
				"defossilisation": {
					"useOfRenewableFeedstocksInPercent": 6.3543,
					"useOfBioplasticsInPercent": null,
					"useOfCo2FromCarbonCaptureAndReUseTechnologiesInPercent": 26.0056,
					"carbonCaptureAndUseStorageTechnologies": null
				},
				"recycling": {
					"contributionToCircularEconomy": null,
					"materialRecyclingInPercent": 28.1813,
					"chemicalRecyclingInPercent": 57.6026
=======
					"energyMixInPercent": null,
					"electrificationInPercent": 6.2
				},
				"defossilisation": {
					"useOfRenewableFeedstocksInPercent": 70.65,
					"useOfBioplasticsInPercent": 54.56,
					"useOfCo2FromCarbonCaptureAndReUseTechnologiesInPercent": null,
					"carbonCaptureAndUseStorageTechnologies": "Yes"
				},
				"recycling": {
					"contributionToCircularEconomy": "No",
					"materialRecyclingInPercent": 71.03,
					"chemicalRecyclingInPercent": 13.47
>>>>>>> e05aff18
				}
			},
			"commercialRealEstate": {
				"buildingEfficiency": {
					"buildingSpecificRefurbishmentRoadmapInPercent": null,
<<<<<<< HEAD
					"zeroEmissionBuildingShareInPercent": 81.9606,
					"buildingEnergyEfficiencyInCorrespondingUnit": null
				},
				"energySource": {
					"renewableHeatingInPercent": 55.5507
				},
				"technology": {
					"useOfDistrictHeatingNetworksInPercent": 64.2989,
=======
					"zeroEmissionBuildingShareInPercent": 11.69,
					"buildingEnergyEfficiencyInCorrespondingUnit": 1349
				},
				"energySource": {
					"renewableHeatingInPercent": null
				},
				"technology": {
					"useOfDistrictHeatingNetworksInPercent": null,
>>>>>>> e05aff18
					"heatPumpUsageInPercent": null
				}
			},
			"residentialRealEstate": {
				"buildingEfficiency": {
					"buildingSpecificRefurbishmentRoadmapInPercent": null,
<<<<<<< HEAD
					"zeroEmissionBuildingShareInPercent": 54.9382,
					"buildingEnergyEfficiencyInCorrespondingUnit": 7220
=======
					"zeroEmissionBuildingShareInPercent": null,
					"buildingEnergyEfficiencyInCorrespondingUnit": 3196
>>>>>>> e05aff18
				},
				"energySource": {
					"renewableHeatingInPercent": 92.61
				},
				"technology": {
<<<<<<< HEAD
					"useOfDistrictHeatingNetworksInPercent": 65.7105,
					"heatPumpUsageInPercent": null
=======
					"useOfDistrictHeatingNetworksInPercent": 56.81,
					"heatPumpUsageInPercent": 39.32
>>>>>>> e05aff18
				}
			},
			"steel": {
				"energy": {
<<<<<<< HEAD
					"emissionIntensityOfElectricityInCorrespondingUnit": 7211,
					"greenHydrogenUsage": "Yes"
=======
					"emissionIntensityOfElectricityInCorrespondingUnit": null,
					"greenHydrogenUsage": "No"
>>>>>>> e05aff18
				},
				"technology": {
					"blastFurnacePhaseOutInPercent": 35.8819,
					"lowCarbonSteelScaleUpInPercent": null
				}
			},
			"freightTransportByRoad": {
				"technology": {
					"driveMixPerFleetSegment": {
						"SmallTrucks": {
							"driveMixPerFleetSegmentInPercent": 77.5327,
							"totalAmountOfVehicles": 1234
						}
					},
<<<<<<< HEAD
					"icePhaseOut": null
=======
					"icePhaseOut": "2024-04-03"
>>>>>>> e05aff18
				},
				"energy": {
					"fuelMixInPercent": 82.69
				}
			},
			"electricityGeneration": {
				"technology": {
<<<<<<< HEAD
					"electricityMixEmissionsInCorrespondingUnit": 766,
					"shareOfRenewableElectricityInPercent": null,
					"naturalGasPhaseOut": null,
					"coalPhaseOut": "2024-11-14",
					"storageCapacityExpansionInPercent": null
=======
					"electricityMixEmissionsInCorrespondingUnit": 1761,
					"shareOfRenewableElectricityInPercent": 70.93,
					"naturalGasPhaseOut": null,
					"coalPhaseOut": "2024-06-18",
					"storageCapacityExpansionInPercent": 73.11
>>>>>>> e05aff18
				}
			},
			"livestockFarming": {
				"emissionsFromManureAndFertiliserAndLivestock": {
<<<<<<< HEAD
					"compostedFermentedManureInPercent": 53.5028,
					"emissionProofFertiliserStorageInPercent": 36.4583
=======
					"compostedFermentedManureInPercent": null,
					"emissionProofFertiliserStorageInPercent": null
>>>>>>> e05aff18
				},
				"animalWelfare": {
					"mortalityRateInPercent": 98.5175
				},
				"animalFeed": {
					"ownFeedInPercent": null,
					"externalFeedCertification": {
						"value": "Yes",
						"dataSource": {
							"fileName": "Policy",
							"fileReference": "50a36c418baffd520bb92d84664f06f9732a21f4e2e5ecee6d9136f16e7e0b63"
						}
					},
<<<<<<< HEAD
					"originOfExternalFeed": "morph cross-platform functionalities",
					"excessNitrogenInKilogramsPerHectare": 2100,
					"cropRotation": 1694,
					"climateFriendlyProteinProductionInPercent": null,
					"greenFodderInPercent": 63.3629
=======
					"originOfExternalFeed": "utilize robust channels",
					"excessNitrogenInKilogramsPerHectare": null,
					"cropRotation": 9748,
					"climateFriendlyProteinProductionInPercent": null,
					"greenFodderInPercent": 7.93
>>>>>>> e05aff18
				},
				"energy": {
					"renewableElectricityInPercent": null,
					"renewableHeatingInPercent": null,
					"electricGasPoweredMachineryVehicleInPercent": 73.1087
				}
			},
			"cement": {
				"energy": {
					"energyMixInPercent": null,
<<<<<<< HEAD
					"fuelMixInPercent": 39.1626,
					"thermalEnergyEfficiencyInPercent": 56.7032,
					"compositionOfThermalInputInPercent": null
				},
				"technology": {
					"carbonCaptureAndUseTechnologyUsage": "No",
					"electrificationOfProcessHeatInPercent": 68.6456
				},
				"material": {
					"clinkerFactorReduction": 26,
					"preCalcinedClayUsageInPercent": 23,
					"circularEconomyContribution": null
=======
					"fuelMixInPercent": null,
					"thermalEnergyEfficiencyInPercent": null,
					"compositionOfThermalInputInPercent": 95.59
				},
				"technology": {
					"carbonCaptureAndUseTechnologyUsage": "Yes",
					"electrificationOfProcessHeatInPercent": null
				},
				"material": {
					"clinkerFactorReduction": 719,
					"preCalcinedClayUsageInPercent": 23,
					"circularEconomyContribution": "Yes"
>>>>>>> e05aff18
				}
			}
		},
		"reportingPeriod": "2022"
	}
]<|MERGE_RESOLUTION|>--- conflicted
+++ resolved
@@ -2,62 +2,32 @@
 	{
 		"companyInformation": {
 			"companyName": "six-p2p-data-sets-in-different-years",
-<<<<<<< HEAD
-			"headquarters": "Shanieboro",
-			"headquartersPostalCode": "23041-3916",
-			"sector": "convergence",
-=======
 			"headquarters": "West Marleeberg",
 			"headquartersPostalCode": null,
 			"sector": "applications",
->>>>>>> e05aff18
 			"identifiers": {
 				"Lei": [
 					"uuTYLvGqwVc93B24FGvf"
 				],
 				"Isin": [
-<<<<<<< HEAD
-					"FJ7qJittbXpW",
-					"m474iofB2bR9"
-				],
-				"PermId": [
-					"aVjGJf5MNL"
-=======
 					"FjcWbFcvOiP7",
 					"dmhs0eEM0m9T"
 				],
 				"PermId": [
 					"FXUSDBYwtH"
->>>>>>> e05aff18
 				],
 				"Ticker": [],
 				"Duns": [],
 				"VatNumber": [
-<<<<<<< HEAD
-					"Q9cua5X4p"
-=======
 					"P0zCzMEtL"
->>>>>>> e05aff18
-				],
-				"CompanyRegistrationNumber": [
-					"EV5OOtx6EujCFza"
-				]
-			},
-<<<<<<< HEAD
-			"countryCode": "CX",
-			"companyAlternativeNames": [
-				"Kozey, Bechtelar and Boehm",
-				"Kuhlman - Wyman",
-				"Sporer, Kuhn and Corwin"
-			],
-			"companyLegalForm": "AG",
-=======
+				],
+				"CompanyRegistrationNumber": []
+			},
 			"countryCode": "VG",
 			"companyAlternativeNames": [
 				"Farrell, Altenwerth and Brekke"
 			],
 			"companyLegalForm": "Partnership without Limited Liability",
->>>>>>> e05aff18
 			"website": null,
 			"isTeaserCompany": false
 		},
@@ -81,16 +51,6 @@
 				},
 				"governance": {
 					"organisationalResponsibilityForParisCompatibility": null,
-<<<<<<< HEAD
-					"parisCompatibilityInAverageRemunerationInPercent": 74.5799,
-					"parisCompatibilityInExecutiveRemunerationInPercent": 7.6942,
-					"shareOfEmployeesTrainedOnParisCompatibilityInPercent": 63.8483,
-					"qualificationRequirementsOnParisCompatibility": "No",
-					"mobilityAndTravelPolicy": "Yes",
-					"upstreamSupplierEngagementStrategy": null,
-					"upstreamSupplierProcurementPolicy": {
-						"value": "No",
-=======
 					"parisCompatibilityInAverageRemunerationInPercent": null,
 					"parisCompatibilityInExecutiveRemunerationInPercent": null,
 					"shareOfEmployeesTrainedOnParisCompatibilityInPercent": null,
@@ -99,7 +59,6 @@
 					"upstreamSupplierEngagementStrategy": "No",
 					"upstreamSupplierProcurementPolicy": {
 						"value": "Yes",
->>>>>>> e05aff18
 						"dataSource": null
 					},
 					"downstreamCustomerEngagement": null,
@@ -107,23 +66,6 @@
 				},
 				"climateTargets": {
 					"shortTermScienceBasedClimateTarget": null,
-<<<<<<< HEAD
-					"longTermScienceBasedClimateTarget": "Yes"
-				},
-				"emissionsPlanning": {
-					"reductionOfAbsoluteEmissionsInTonnesCO2e": null,
-					"reductionOfRelativeEmissionsInPercent": 3.126,
-					"relativeEmissionsInPercent": 43.3494,
-					"absoluteEmissionsInTonnesCO2e": 5680,
-					"climateActionPlan": "Yes",
-					"useOfInternalCarbonPrice": "Yes"
-				},
-				"investmentPlanning": {
-					"investmentPlanForClimateTargets": null,
-					"capexShareInGhgIntensivePlantsInPercent": null,
-					"capexShareInNetZeroSolutionsInPercent": null,
-					"researchAndDevelopmentExpenditureForNetZeroSolutionsInPercent": 20.6361
-=======
 					"longTermScienceBasedClimateTarget": "No"
 				},
 				"emissionsPlanning": {
@@ -139,39 +81,20 @@
 					"capexShareInGhgIntensivePlantsInPercent": 32.09,
 					"capexShareInNetZeroSolutionsInPercent": 74.42,
 					"researchAndDevelopmentExpenditureForNetZeroSolutionsInPercent": null
->>>>>>> e05aff18
 				}
 			},
 			"ammonia": {
 				"decarbonisation": {
-<<<<<<< HEAD
-					"energyMixInPercent": 75.7106,
-					"ccsTechnologyAdoptionInPercent": null,
-					"electrificationInPercent": 16.8026
-				},
-				"defossilisation": {
-					"useOfRenewableFeedstocksInPercent": null
-=======
 					"energyMixInPercent": null,
 					"ccsTechnologyAdoptionInPercent": 5.6,
 					"electrificationInPercent": null
 				},
 				"defossilisation": {
 					"useOfRenewableFeedstocksInPercent": 86.42
->>>>>>> e05aff18
 				}
 			},
 			"automotive": {
 				"energy": {
-<<<<<<< HEAD
-					"productionSiteEnergyConsumptionInMWh": 2606,
-					"energyMixInPercent": 47.6494
-				},
-				"technologyValueCreation": {
-					"driveMixInPercent": null,
-					"icAndHybridEnginePhaseOutDate": "2024-08-20",
-					"futureValueCreationStrategy": "No"
-=======
 					"productionSiteEnergyConsumptionInMWh": 2976,
 					"energyMixInPercent": 36.58
 				},
@@ -179,7 +102,6 @@
 					"driveMixInPercent": null,
 					"icAndHybridEnginePhaseOutDate": null,
 					"futureValueCreationStrategy": null
->>>>>>> e05aff18
 				},
 				"materials": {
 					"materialUseManagementInPercent": null,
@@ -189,15 +111,6 @@
 			"hvcPlastics": {
 				"decarbonisation": {
 					"energyMixInPercent": null,
-<<<<<<< HEAD
-					"electrificationInPercent": 24.9627
-				},
-				"defossilisation": {
-					"useOfRenewableFeedstocksInPercent": 93.5831,
-					"useOfBioplasticsInPercent": null,
-					"useOfCo2FromCarbonCaptureAndReUseTechnologiesInPercent": 77.6039,
-					"carbonCaptureAndUseStorageTechnologies": null
-=======
 					"electrificationInPercent": null
 				},
 				"defossilisation": {
@@ -205,27 +118,15 @@
 					"useOfBioplasticsInPercent": 38.51,
 					"useOfCo2FromCarbonCaptureAndReUseTechnologiesInPercent": null,
 					"carbonCaptureAndUseStorageTechnologies": "Yes"
->>>>>>> e05aff18
 				},
 				"recycling": {
 					"contributionToCircularEconomy": null,
 					"materialRecyclingInPercent": null,
-					"chemicalRecyclingInPercent": 39.7866
+					"chemicalRecyclingInPercent": null
 				}
 			},
 			"commercialRealEstate": {
 				"buildingEfficiency": {
-<<<<<<< HEAD
-					"buildingSpecificRefurbishmentRoadmapInPercent": null,
-					"zeroEmissionBuildingShareInPercent": null,
-					"buildingEnergyEfficiencyInCorrespondingUnit": 877
-				},
-				"energySource": {
-					"renewableHeatingInPercent": 55.0424
-				},
-				"technology": {
-					"useOfDistrictHeatingNetworksInPercent": 25.3279,
-=======
 					"buildingSpecificRefurbishmentRoadmapInPercent": 76.99,
 					"zeroEmissionBuildingShareInPercent": 18.28,
 					"buildingEnergyEfficiencyInCorrespondingUnit": null
@@ -235,123 +136,61 @@
 				},
 				"technology": {
 					"useOfDistrictHeatingNetworksInPercent": null,
->>>>>>> e05aff18
 					"heatPumpUsageInPercent": null
 				}
 			},
 			"residentialRealEstate": {
 				"buildingEfficiency": {
-<<<<<<< HEAD
-					"buildingSpecificRefurbishmentRoadmapInPercent": 52.7589,
-					"zeroEmissionBuildingShareInPercent": null,
-					"buildingEnergyEfficiencyInCorrespondingUnit": 5408
-=======
 					"buildingSpecificRefurbishmentRoadmapInPercent": null,
 					"zeroEmissionBuildingShareInPercent": null,
 					"buildingEnergyEfficiencyInCorrespondingUnit": null
->>>>>>> e05aff18
 				},
 				"energySource": {
 					"renewableHeatingInPercent": null
 				},
 				"technology": {
-<<<<<<< HEAD
-					"useOfDistrictHeatingNetworksInPercent": null,
-					"heatPumpUsageInPercent": null
-=======
 					"useOfDistrictHeatingNetworksInPercent": 91.29,
 					"heatPumpUsageInPercent": 91.74
->>>>>>> e05aff18
 				}
 			},
 			"steel": {
 				"energy": {
 					"emissionIntensityOfElectricityInCorrespondingUnit": null,
-<<<<<<< HEAD
-					"greenHydrogenUsage": "No"
-				},
-				"technology": {
-					"blastFurnacePhaseOutInPercent": 71.2759,
-					"lowCarbonSteelScaleUpInPercent": null
-=======
 					"greenHydrogenUsage": null
 				},
 				"technology": {
 					"blastFurnacePhaseOutInPercent": 64.1,
 					"lowCarbonSteelScaleUpInPercent": 71.49
->>>>>>> e05aff18
 				}
 			},
 			"freightTransportByRoad": {
 				"technology": {
-<<<<<<< HEAD
-					"driveMixPerFleetSegment": {
-						"SmallTrucks": {
-							"driveMixPerFleetSegmentInPercent": null,
-							"totalAmountOfVehicles": null
-						},
-						"LargeTrucks": {
-							"driveMixPerFleetSegmentInPercent": 37.1919,
-							"totalAmountOfVehicles": null
-						}
-					},
-					"icePhaseOut": null
-				},
-				"energy": {
-					"fuelMixInPercent": 40.5491
-=======
 					"driveMixPerFleetSegment": null,
 					"icePhaseOut": null
 				},
 				"energy": {
 					"fuelMixInPercent": 43.18
->>>>>>> e05aff18
 				}
 			},
 			"electricityGeneration": {
 				"technology": {
-<<<<<<< HEAD
-					"electricityMixEmissionsInCorrespondingUnit": null,
-					"shareOfRenewableElectricityInPercent": null,
-					"naturalGasPhaseOut": "2024-03-13",
-					"coalPhaseOut": "2024-03-22",
-					"storageCapacityExpansionInPercent": null
-=======
 					"electricityMixEmissionsInCorrespondingUnit": 1200,
 					"shareOfRenewableElectricityInPercent": 27.87,
 					"naturalGasPhaseOut": "2024-03-14",
 					"coalPhaseOut": null,
 					"storageCapacityExpansionInPercent": 70.88
->>>>>>> e05aff18
 				}
 			},
 			"livestockFarming": {
 				"emissionsFromManureAndFertiliserAndLivestock": {
-<<<<<<< HEAD
-					"compostedFermentedManureInPercent": 80.103,
-					"emissionProofFertiliserStorageInPercent": 75.8256
-=======
 					"compostedFermentedManureInPercent": null,
 					"emissionProofFertiliserStorageInPercent": null
->>>>>>> e05aff18
 				},
 				"animalWelfare": {
 					"mortalityRateInPercent": null
 				},
 				"animalFeed": {
 					"ownFeedInPercent": null,
-<<<<<<< HEAD
-					"externalFeedCertification": null,
-					"originOfExternalFeed": "syndicate out-of-the-box eyeballs",
-					"excessNitrogenInKilogramsPerHectare": null,
-					"cropRotation": 5887,
-					"climateFriendlyProteinProductionInPercent": null,
-					"greenFodderInPercent": null
-				},
-				"energy": {
-					"renewableElectricityInPercent": null,
-					"renewableHeatingInPercent": 35.158,
-=======
 					"externalFeedCertification": {
 						"value": "Yes",
 						"dataSource": null
@@ -365,26 +204,12 @@
 				"energy": {
 					"renewableElectricityInPercent": 93.74,
 					"renewableHeatingInPercent": 5.83,
->>>>>>> e05aff18
 					"electricGasPoweredMachineryVehicleInPercent": null
 				}
 			},
 			"cement": {
 				"energy": {
 					"energyMixInPercent": null,
-<<<<<<< HEAD
-					"fuelMixInPercent": 71.4447,
-					"thermalEnergyEfficiencyInPercent": null,
-					"compositionOfThermalInputInPercent": 39.7436
-				},
-				"technology": {
-					"carbonCaptureAndUseTechnologyUsage": null,
-					"electrificationOfProcessHeatInPercent": 62.1932
-				},
-				"material": {
-					"clinkerFactorReduction": 5897,
-					"preCalcinedClayUsageInPercent": 40.3773,
-=======
 					"fuelMixInPercent": null,
 					"thermalEnergyEfficiencyInPercent": 75.59,
 					"compositionOfThermalInputInPercent": null
@@ -396,7 +221,6 @@
 				"material": {
 					"clinkerFactorReduction": 2944,
 					"preCalcinedClayUsageInPercent": 17.63,
->>>>>>> e05aff18
 					"circularEconomyContribution": null
 				}
 			}
@@ -406,31 +230,6 @@
 	{
 		"companyInformation": {
 			"companyName": "P2p-date-2023-04-18",
-<<<<<<< HEAD
-			"headquarters": "South Gardnerstead",
-			"headquartersPostalCode": "24126-0207",
-			"sector": "web services",
-			"identifiers": {
-				"Lei": [
-					"k8577KsG5jmgrU0WiRb7"
-				],
-				"Isin": [
-					"KKJhrZ3JBfeS",
-					"CPra0eUfiI9I"
-				],
-				"PermId": [],
-				"Ticker": [],
-				"Duns": [],
-				"VatNumber": [
-					"xo6zhglhx"
-				],
-				"CompanyRegistrationNumber": []
-			},
-			"countryCode": "SV",
-			"companyAlternativeNames": [],
-			"companyLegalForm": "GmbH & Co. KG",
-			"website": "https://utilized-fridge.biz/",
-=======
 			"headquarters": "McAllen",
 			"headquartersPostalCode": "44587-0480",
 			"sector": "markets",
@@ -458,7 +257,6 @@
 			],
 			"companyLegalForm": "Partnership without Limited Liability",
 			"website": "https://glorious-piracy.org",
->>>>>>> e05aff18
 			"isTeaserCompany": false
 		},
 		"t": {
@@ -469,30 +267,6 @@
 						"FreightTransportByRoad",
 						"ElectricityGeneration",
 						"HVCPlastics",
-<<<<<<< HEAD
-						"ResidentialRealEstate",
-						"Automotive",
-						"Other",
-						"Cement",
-						"LivestockFarming",
-						"Steel",
-						"CommercialRealEstate"
-					]
-				},
-				"governance": {
-					"organisationalResponsibilityForParisCompatibility": "No",
-					"parisCompatibilityInAverageRemunerationInPercent": null,
-					"parisCompatibilityInExecutiveRemunerationInPercent": null,
-					"shareOfEmployeesTrainedOnParisCompatibilityInPercent": 11.7569,
-					"qualificationRequirementsOnParisCompatibility": null,
-					"mobilityAndTravelPolicy": "No",
-					"upstreamSupplierEngagementStrategy": "No",
-					"upstreamSupplierProcurementPolicy": {
-						"value": "Yes",
-						"dataSource": null
-					},
-					"downstreamCustomerEngagement": "No",
-=======
 						"Cement"
 					]
 				},
@@ -506,28 +280,13 @@
 					"upstreamSupplierEngagementStrategy": null,
 					"upstreamSupplierProcurementPolicy": null,
 					"downstreamCustomerEngagement": "Yes",
->>>>>>> e05aff18
 					"policymakerEngagement": "Yes"
 				},
 				"climateTargets": {
-					"shortTermScienceBasedClimateTarget": "Yes",
-					"longTermScienceBasedClimateTarget": "No"
+					"shortTermScienceBasedClimateTarget": "No",
+					"longTermScienceBasedClimateTarget": "Yes"
 				},
 				"emissionsPlanning": {
-<<<<<<< HEAD
-					"reductionOfAbsoluteEmissionsInTonnesCO2e": null,
-					"reductionOfRelativeEmissionsInPercent": null,
-					"relativeEmissionsInPercent": 76.7948,
-					"absoluteEmissionsInTonnesCO2e": null,
-					"climateActionPlan": "Yes",
-					"useOfInternalCarbonPrice": null
-				},
-				"investmentPlanning": {
-					"investmentPlanForClimateTargets": "Yes",
-					"capexShareInGhgIntensivePlantsInPercent": null,
-					"capexShareInNetZeroSolutionsInPercent": null,
-					"researchAndDevelopmentExpenditureForNetZeroSolutionsInPercent": 5.3723
-=======
 					"reductionOfAbsoluteEmissionsInTonnesCO2e": 8468,
 					"reductionOfRelativeEmissionsInPercent": null,
 					"relativeEmissionsInPercent": 80.5,
@@ -540,150 +299,12 @@
 					"capexShareInGhgIntensivePlantsInPercent": null,
 					"capexShareInNetZeroSolutionsInPercent": 54.84,
 					"researchAndDevelopmentExpenditureForNetZeroSolutionsInPercent": null
->>>>>>> e05aff18
 				}
 			},
 			"ammonia": null,
-			"automotive": {
-				"energy": {
-					"productionSiteEnergyConsumptionInMWh": null,
-					"energyMixInPercent": null
-				},
-				"technologyValueCreation": {
-					"driveMixInPercent": null,
-					"icAndHybridEnginePhaseOutDate": null,
-					"futureValueCreationStrategy": null
-				},
-				"materials": {
-					"materialUseManagementInPercent": 15.4907,
-					"useOfSecondaryMaterialsInPercent": null
-				}
-			},
+			"automotive": null,
 			"hvcPlastics": {
 				"decarbonisation": {
-<<<<<<< HEAD
-					"energyMixInPercent": 49.1388,
-					"electrificationInPercent": 57.9538
-				},
-				"defossilisation": {
-					"useOfRenewableFeedstocksInPercent": 17.6663,
-					"useOfBioplasticsInPercent": 5.8014,
-					"useOfCo2FromCarbonCaptureAndReUseTechnologiesInPercent": null,
-					"carbonCaptureAndUseStorageTechnologies": null
-				},
-				"recycling": {
-					"contributionToCircularEconomy": "Yes",
-					"materialRecyclingInPercent": null,
-					"chemicalRecyclingInPercent": 57.4273
-				}
-			},
-			"commercialRealEstate": {
-				"buildingEfficiency": {
-					"buildingSpecificRefurbishmentRoadmapInPercent": null,
-					"zeroEmissionBuildingShareInPercent": 84.5357,
-					"buildingEnergyEfficiencyInCorrespondingUnit": 738
-				},
-				"energySource": {
-					"renewableHeatingInPercent": 63.1987
-				},
-				"technology": {
-					"useOfDistrictHeatingNetworksInPercent": 92.9859,
-					"heatPumpUsageInPercent": 33.5922
-				}
-			},
-			"residentialRealEstate": {
-				"buildingEfficiency": {
-					"buildingSpecificRefurbishmentRoadmapInPercent": 29.651,
-					"zeroEmissionBuildingShareInPercent": 6.7535,
-					"buildingEnergyEfficiencyInCorrespondingUnit": 2280
-				},
-				"energySource": {
-					"renewableHeatingInPercent": null
-				},
-				"technology": {
-					"useOfDistrictHeatingNetworksInPercent": null,
-					"heatPumpUsageInPercent": 52.8242
-				}
-			},
-			"steel": {
-				"energy": {
-					"emissionIntensityOfElectricityInCorrespondingUnit": null,
-					"greenHydrogenUsage": "No"
-				},
-				"technology": {
-					"blastFurnacePhaseOutInPercent": 6.2072,
-					"lowCarbonSteelScaleUpInPercent": 93.425
-				}
-			},
-			"freightTransportByRoad": {
-				"technology": {
-					"driveMixPerFleetSegment": {
-						"MediumTrucks": {
-							"driveMixPerFleetSegmentInPercent": null,
-							"totalAmountOfVehicles": 2380
-						}
-					},
-					"icePhaseOut": null
-				},
-				"energy": {
-					"fuelMixInPercent": null
-				}
-			},
-			"electricityGeneration": {
-				"technology": {
-					"electricityMixEmissionsInCorrespondingUnit": null,
-					"shareOfRenewableElectricityInPercent": null,
-					"naturalGasPhaseOut": null,
-					"coalPhaseOut": "2024-09-29",
-					"storageCapacityExpansionInPercent": 44.1813
-				}
-			},
-			"livestockFarming": {
-				"emissionsFromManureAndFertiliserAndLivestock": {
-					"compostedFermentedManureInPercent": null,
-					"emissionProofFertiliserStorageInPercent": 14.1059
-				},
-				"animalWelfare": {
-					"mortalityRateInPercent": null
-				},
-				"animalFeed": {
-					"ownFeedInPercent": null,
-					"externalFeedCertification": {
-						"value": "Yes",
-						"dataSource": {
-							"fileName": "Policy",
-							"fileReference": "50a36c418baffd520bb92d84664f06f9732a21f4e2e5ecee6d9136f16e7e0b63"
-						}
-					},
-					"originOfExternalFeed": "matrix extensible bandwidth",
-					"excessNitrogenInKilogramsPerHectare": 518,
-					"cropRotation": 5300,
-					"climateFriendlyProteinProductionInPercent": 77.4582,
-					"greenFodderInPercent": null
-				},
-				"energy": {
-					"renewableElectricityInPercent": null,
-					"renewableHeatingInPercent": 54.0242,
-					"electricGasPoweredMachineryVehicleInPercent": null
-				}
-			},
-			"cement": {
-				"energy": {
-					"energyMixInPercent": 40.3756,
-					"fuelMixInPercent": 38.1875,
-					"thermalEnergyEfficiencyInPercent": null,
-					"compositionOfThermalInputInPercent": 3.2511
-				},
-				"technology": {
-					"carbonCaptureAndUseTechnologyUsage": "No",
-					"electrificationOfProcessHeatInPercent": null
-				},
-				"material": {
-					"clinkerFactorReduction": 2806,
-					"preCalcinedClayUsageInPercent": 57.7282,
-					"circularEconomyContribution": "No"
-				}
-=======
 					"energyMixInPercent": 41.71,
 					"electrificationInPercent": null
 				},
@@ -737,7 +358,6 @@
 					"preCalcinedClayUsageInPercent": null,
 					"circularEconomyContribution": null
 				}
->>>>>>> e05aff18
 			}
 		},
 		"reportingPeriod": "2023"
@@ -745,37 +365,6 @@
 	{
 		"companyInformation": {
 			"companyName": "P2p-dataset-with-no-null-fields",
-<<<<<<< HEAD
-			"headquarters": "Wellington",
-			"headquartersPostalCode": "04204-6312",
-			"sector": "synergies",
-			"identifiers": {
-				"Lei": [],
-				"Isin": [
-					"BSI9T5PRrrIv"
-				],
-				"PermId": [
-					"MyEpgUZBsx"
-				],
-				"Ticker": [
-					"76UJRve"
-				],
-				"Duns": [],
-				"VatNumber": [
-					"WGlWyo5aS"
-				],
-				"CompanyRegistrationNumber": [
-					"HXwzrawdNhjCcEB"
-				]
-			},
-			"countryCode": "DO",
-			"companyAlternativeNames": [
-				"Hermann - Rippin",
-				"Schiller LLC"
-			],
-			"companyLegalForm": "Limited Liability Partnership (LLP)",
-			"website": "https://measly-rocker.org",
-=======
 			"headquarters": "Marvinland",
 			"headquartersPostalCode": null,
 			"sector": "networks",
@@ -804,17 +393,12 @@
 			],
 			"companyLegalForm": "Partnership without Limited Liability",
 			"website": "https://gleaming-kilogram.net",
->>>>>>> e05aff18
 			"isTeaserCompany": false
 		},
 		"t": {
 			"general": {
 				"general": {
-<<<<<<< HEAD
-					"dataDate": "2023-12-23",
-=======
 					"dataDate": "2024-10-27",
->>>>>>> e05aff18
 					"sectors": [
 						"Ammonia",
 						"Automotive",
@@ -830,101 +414,54 @@
 					]
 				},
 				"governance": {
-<<<<<<< HEAD
-					"organisationalResponsibilityForParisCompatibility": "Yes",
-					"parisCompatibilityInAverageRemunerationInPercent": 31.5391,
-					"parisCompatibilityInExecutiveRemunerationInPercent": 24.2753,
-					"shareOfEmployeesTrainedOnParisCompatibilityInPercent": 85.967,
-=======
 					"organisationalResponsibilityForParisCompatibility": "No",
 					"parisCompatibilityInAverageRemunerationInPercent": 50.32,
 					"parisCompatibilityInExecutiveRemunerationInPercent": 49.29,
 					"shareOfEmployeesTrainedOnParisCompatibilityInPercent": 47.16,
->>>>>>> e05aff18
 					"qualificationRequirementsOnParisCompatibility": "No",
 					"mobilityAndTravelPolicy": "No",
 					"upstreamSupplierEngagementStrategy": "Yes",
 					"upstreamSupplierProcurementPolicy": {
-						"value": "No",
+						"value": "Yes",
 						"dataSource": {
-							"fileName": "Certification",
+							"fileName": "Policy",
 							"fileReference": "50a36c418baffd520bb92d84664f06f9732a21f4e2e5ecee6d9136f16e7e0b63"
 						}
 					},
-<<<<<<< HEAD
-					"downstreamCustomerEngagement": "No",
-					"policymakerEngagement": "Yes"
-=======
 					"downstreamCustomerEngagement": "Yes",
 					"policymakerEngagement": "No"
->>>>>>> e05aff18
 				},
 				"climateTargets": {
 					"shortTermScienceBasedClimateTarget": "Yes",
 					"longTermScienceBasedClimateTarget": "No"
 				},
 				"emissionsPlanning": {
-<<<<<<< HEAD
-					"reductionOfAbsoluteEmissionsInTonnesCO2e": 4961,
-					"reductionOfRelativeEmissionsInPercent": 70.2572,
-					"relativeEmissionsInPercent": 78.5757,
-					"absoluteEmissionsInTonnesCO2e": 3054,
-=======
 					"reductionOfAbsoluteEmissionsInTonnesCO2e": 421,
 					"reductionOfRelativeEmissionsInPercent": 6.21,
 					"relativeEmissionsInPercent": 20.52,
 					"absoluteEmissionsInTonnesCO2e": 810,
->>>>>>> e05aff18
 					"climateActionPlan": "Yes",
 					"useOfInternalCarbonPrice": "No"
 				},
 				"investmentPlanning": {
 					"investmentPlanForClimateTargets": "No",
-<<<<<<< HEAD
-					"capexShareInGhgIntensivePlantsInPercent": 32.2573,
-					"capexShareInNetZeroSolutionsInPercent": 74.7795,
-					"researchAndDevelopmentExpenditureForNetZeroSolutionsInPercent": 88.8266
-=======
 					"capexShareInGhgIntensivePlantsInPercent": 89.37,
 					"capexShareInNetZeroSolutionsInPercent": 74.19,
 					"researchAndDevelopmentExpenditureForNetZeroSolutionsInPercent": 44.48
->>>>>>> e05aff18
 				}
 			},
 			"ammonia": {
 				"decarbonisation": {
-<<<<<<< HEAD
-					"energyMixInPercent": 28.0486,
-					"ccsTechnologyAdoptionInPercent": 93.4681,
-					"electrificationInPercent": 96.2942
-				},
-				"defossilisation": {
-					"useOfRenewableFeedstocksInPercent": 45.3398
-=======
 					"energyMixInPercent": 70.22,
 					"ccsTechnologyAdoptionInPercent": 13.21,
 					"electrificationInPercent": 74.49
 				},
 				"defossilisation": {
 					"useOfRenewableFeedstocksInPercent": 45.53
->>>>>>> e05aff18
 				}
 			},
 			"automotive": {
 				"energy": {
-<<<<<<< HEAD
-					"productionSiteEnergyConsumptionInMWh": 1913,
-					"energyMixInPercent": 31.3061
-				},
-				"technologyValueCreation": {
-					"driveMixInPercent": 82.2867,
-					"icAndHybridEnginePhaseOutDate": "2024-06-24",
-					"futureValueCreationStrategy": "Yes"
-				},
-				"materials": {
-					"materialUseManagementInPercent": 57.6295,
-					"useOfSecondaryMaterialsInPercent": 72.5133
-=======
 					"productionSiteEnergyConsumptionInMWh": 7034,
 					"energyMixInPercent": 31.73
 				},
@@ -936,26 +473,10 @@
 				"materials": {
 					"materialUseManagementInPercent": 63.42,
 					"useOfSecondaryMaterialsInPercent": 17.37
->>>>>>> e05aff18
 				}
 			},
 			"hvcPlastics": {
 				"decarbonisation": {
-<<<<<<< HEAD
-					"energyMixInPercent": 6.2472,
-					"electrificationInPercent": 26.3258
-				},
-				"defossilisation": {
-					"useOfRenewableFeedstocksInPercent": 39.5585,
-					"useOfBioplasticsInPercent": 54.425,
-					"useOfCo2FromCarbonCaptureAndReUseTechnologiesInPercent": 4.0895,
-					"carbonCaptureAndUseStorageTechnologies": "Yes"
-				},
-				"recycling": {
-					"contributionToCircularEconomy": "Yes",
-					"materialRecyclingInPercent": 52.6525,
-					"chemicalRecyclingInPercent": 17.8204
-=======
 					"energyMixInPercent": 43.38,
 					"electrificationInPercent": 1.9
 				},
@@ -969,23 +490,10 @@
 					"contributionToCircularEconomy": "No",
 					"materialRecyclingInPercent": 89.48,
 					"chemicalRecyclingInPercent": 78.28
->>>>>>> e05aff18
 				}
 			},
 			"commercialRealEstate": {
 				"buildingEfficiency": {
-<<<<<<< HEAD
-					"buildingSpecificRefurbishmentRoadmapInPercent": 47.8258,
-					"zeroEmissionBuildingShareInPercent": 68.104,
-					"buildingEnergyEfficiencyInCorrespondingUnit": 4174
-				},
-				"energySource": {
-					"renewableHeatingInPercent": 78.6299
-				},
-				"technology": {
-					"useOfDistrictHeatingNetworksInPercent": 46.8794,
-					"heatPumpUsageInPercent": 6.9061
-=======
 					"buildingSpecificRefurbishmentRoadmapInPercent": 33.9,
 					"zeroEmissionBuildingShareInPercent": 94.92,
 					"buildingEnergyEfficiencyInCorrespondingUnit": 7917
@@ -996,23 +504,10 @@
 				"technology": {
 					"useOfDistrictHeatingNetworksInPercent": 98.95,
 					"heatPumpUsageInPercent": 80.67
->>>>>>> e05aff18
 				}
 			},
 			"residentialRealEstate": {
 				"buildingEfficiency": {
-<<<<<<< HEAD
-					"buildingSpecificRefurbishmentRoadmapInPercent": 78.6109,
-					"zeroEmissionBuildingShareInPercent": 86.7687,
-					"buildingEnergyEfficiencyInCorrespondingUnit": 9169
-				},
-				"energySource": {
-					"renewableHeatingInPercent": 71.2458
-				},
-				"technology": {
-					"useOfDistrictHeatingNetworksInPercent": 81.3604,
-					"heatPumpUsageInPercent": 38.052
-=======
 					"buildingSpecificRefurbishmentRoadmapInPercent": 90.22,
 					"zeroEmissionBuildingShareInPercent": 50.72,
 					"buildingEnergyEfficiencyInCorrespondingUnit": 9698
@@ -1023,42 +518,21 @@
 				"technology": {
 					"useOfDistrictHeatingNetworksInPercent": 54.77,
 					"heatPumpUsageInPercent": 80.6
->>>>>>> e05aff18
 				}
 			},
 			"steel": {
 				"energy": {
-<<<<<<< HEAD
-					"emissionIntensityOfElectricityInCorrespondingUnit": 453,
-					"greenHydrogenUsage": "Yes"
-				},
-				"technology": {
-					"blastFurnacePhaseOutInPercent": 76.8647,
-					"lowCarbonSteelScaleUpInPercent": 3.1151
-=======
 					"emissionIntensityOfElectricityInCorrespondingUnit": 8786,
 					"greenHydrogenUsage": "No"
 				},
 				"technology": {
 					"blastFurnacePhaseOutInPercent": 71.39,
 					"lowCarbonSteelScaleUpInPercent": 63.96
->>>>>>> e05aff18
 				}
 			},
 			"freightTransportByRoad": {
 				"technology": {
 					"driveMixPerFleetSegment": {
-<<<<<<< HEAD
-						"SmallTrucks": {
-							"driveMixPerFleetSegmentInPercent": 99.4784,
-							"totalAmountOfVehicles": 7995
-						}
-					},
-					"icePhaseOut": "2024-04-23"
-				},
-				"energy": {
-					"fuelMixInPercent": 23.6994
-=======
 						"MediumTrucks": {
 							"driveMixPerFleetSegmentInPercent": 28.12,
 							"totalAmountOfVehicles": 9357
@@ -1072,38 +546,19 @@
 				},
 				"energy": {
 					"fuelMixInPercent": 91.74
->>>>>>> e05aff18
 				}
 			},
 			"electricityGeneration": {
 				"technology": {
-<<<<<<< HEAD
-					"electricityMixEmissionsInCorrespondingUnit": 2571,
-					"shareOfRenewableElectricityInPercent": 1.7504,
-					"naturalGasPhaseOut": "2024-05-11",
-					"coalPhaseOut": "2024-02-19",
-					"storageCapacityExpansionInPercent": 21.0662
-=======
 					"electricityMixEmissionsInCorrespondingUnit": 4548,
 					"shareOfRenewableElectricityInPercent": 35.88,
 					"naturalGasPhaseOut": "2024-07-01",
 					"coalPhaseOut": "2024-09-09",
 					"storageCapacityExpansionInPercent": 55.95
->>>>>>> e05aff18
 				}
 			},
 			"livestockFarming": {
 				"emissionsFromManureAndFertiliserAndLivestock": {
-<<<<<<< HEAD
-					"compostedFermentedManureInPercent": 2.6313,
-					"emissionProofFertiliserStorageInPercent": 98.1861
-				},
-				"animalWelfare": {
-					"mortalityRateInPercent": 2.6589
-				},
-				"animalFeed": {
-					"ownFeedInPercent": 2.4509,
-=======
 					"compostedFermentedManureInPercent": 27.48,
 					"emissionProofFertiliserStorageInPercent": 38.14
 				},
@@ -1112,7 +567,6 @@
 				},
 				"animalFeed": {
 					"ownFeedInPercent": 41.3,
->>>>>>> e05aff18
 					"externalFeedCertification": {
 						"value": "Yes",
 						"dataSource": {
@@ -1120,18 +574,6 @@
 							"fileReference": "50a36c418baffd520bb92d84664f06f9732a21f4e2e5ecee6d9136f16e7e0b63"
 						}
 					},
-<<<<<<< HEAD
-					"originOfExternalFeed": "extend robust bandwidth",
-					"excessNitrogenInKilogramsPerHectare": 786,
-					"cropRotation": 8692,
-					"climateFriendlyProteinProductionInPercent": 5.9443,
-					"greenFodderInPercent": 59.6952
-				},
-				"energy": {
-					"renewableElectricityInPercent": 6.2949,
-					"renewableHeatingInPercent": 38.2645,
-					"electricGasPoweredMachineryVehicleInPercent": 28.2448
-=======
 					"originOfExternalFeed": "enhance holistic blockchains",
 					"excessNitrogenInKilogramsPerHectare": 3700,
 					"cropRotation": 7123,
@@ -1142,26 +584,10 @@
 					"renewableElectricityInPercent": 20.34,
 					"renewableHeatingInPercent": 29.82,
 					"electricGasPoweredMachineryVehicleInPercent": 69.86
->>>>>>> e05aff18
 				}
 			},
 			"cement": {
 				"energy": {
-<<<<<<< HEAD
-					"energyMixInPercent": 18.5168,
-					"fuelMixInPercent": 66.6055,
-					"thermalEnergyEfficiencyInPercent": 62.2122,
-					"compositionOfThermalInputInPercent": 55.9885
-				},
-				"technology": {
-					"carbonCaptureAndUseTechnologyUsage": "Yes",
-					"electrificationOfProcessHeatInPercent": 79.7868
-				},
-				"material": {
-					"clinkerFactorReduction": 9986,
-					"preCalcinedClayUsageInPercent": 30.8244,
-					"circularEconomyContribution": "No"
-=======
 					"energyMixInPercent": 63.47,
 					"fuelMixInPercent": 73.24,
 					"thermalEnergyEfficiencyInPercent": 64.49,
@@ -1175,39 +601,20 @@
 					"clinkerFactorReduction": 3982,
 					"preCalcinedClayUsageInPercent": 26.4,
 					"circularEconomyContribution": "Yes"
->>>>>>> e05aff18
 				}
 			}
 		},
-		"reportingPeriod": "2023"
+		"reportingPeriod": "2024"
 	},
 	{
 		"companyInformation": {
 			"companyName": "one-p2p-data-set-with-four-sectors",
-<<<<<<< HEAD
-			"headquarters": "North Miami",
-			"headquartersPostalCode": "32270",
-			"sector": "blockchains",
-=======
 			"headquarters": "Luettgenshire",
 			"headquartersPostalCode": "57740-6142",
 			"sector": "initiatives",
->>>>>>> e05aff18
 			"identifiers": {
-				"Lei": [
-					"3aDNjygETkyGyAJ4KuHx"
-				],
+				"Lei": [],
 				"Isin": [
-<<<<<<< HEAD
-					"NKJHgraf8BOz",
-					"WlAzzpIMGhM6"
-				],
-				"PermId": [
-					"5A6sBDm97k"
-				],
-				"Ticker": [
-					"PviAkMo"
-=======
 					"lgVGlDVzrhf9",
 					"Tigp8W6JOwX8"
 				],
@@ -1222,23 +629,9 @@
 				],
 				"VatNumber": [
 					"2h2GKGP59"
->>>>>>> e05aff18
-				],
-				"Duns": [],
-				"VatNumber": [],
-				"CompanyRegistrationNumber": [
-					"HXcKpXlqGk7VaBr"
-				]
-			},
-<<<<<<< HEAD
-			"countryCode": "FJ",
-			"companyAlternativeNames": [
-				"Daniel Inc",
-				"Gleason Inc"
-			],
-			"companyLegalForm": "Partnership without Limited Liability",
-			"website": "https://burly-employment.biz/",
-=======
+				],
+				"CompanyRegistrationNumber": []
+			},
 			"countryCode": "GW",
 			"companyAlternativeNames": [
 				"Brown LLC",
@@ -1246,7 +639,6 @@
 			],
 			"companyLegalForm": "GmbH",
 			"website": "https://competent-basis.net/",
->>>>>>> e05aff18
 			"isTeaserCompany": false
 		},
 		"t": {
@@ -1261,17 +653,6 @@
 					]
 				},
 				"governance": {
-<<<<<<< HEAD
-					"organisationalResponsibilityForParisCompatibility": null,
-					"parisCompatibilityInAverageRemunerationInPercent": null,
-					"parisCompatibilityInExecutiveRemunerationInPercent": null,
-					"shareOfEmployeesTrainedOnParisCompatibilityInPercent": 71.9255,
-					"qualificationRequirementsOnParisCompatibility": "Yes",
-					"mobilityAndTravelPolicy": "No",
-					"upstreamSupplierEngagementStrategy": "No",
-					"upstreamSupplierProcurementPolicy": null,
-					"downstreamCustomerEngagement": "No",
-=======
 					"organisationalResponsibilityForParisCompatibility": "No",
 					"parisCompatibilityInAverageRemunerationInPercent": null,
 					"parisCompatibilityInExecutiveRemunerationInPercent": null,
@@ -1281,20 +662,10 @@
 					"upstreamSupplierEngagementStrategy": null,
 					"upstreamSupplierProcurementPolicy": null,
 					"downstreamCustomerEngagement": "Yes",
->>>>>>> e05aff18
 					"policymakerEngagement": "No"
 				},
 				"climateTargets": {
 					"shortTermScienceBasedClimateTarget": "Yes",
-<<<<<<< HEAD
-					"longTermScienceBasedClimateTarget": "No"
-				},
-				"emissionsPlanning": {
-					"reductionOfAbsoluteEmissionsInTonnesCO2e": null,
-					"reductionOfRelativeEmissionsInPercent": 80.1502,
-					"relativeEmissionsInPercent": 12,
-					"absoluteEmissionsInTonnesCO2e": null,
-=======
 					"longTermScienceBasedClimateTarget": null
 				},
 				"emissionsPlanning": {
@@ -1302,21 +673,14 @@
 					"reductionOfRelativeEmissionsInPercent": null,
 					"relativeEmissionsInPercent": 12,
 					"absoluteEmissionsInTonnesCO2e": 7623,
->>>>>>> e05aff18
 					"climateActionPlan": "Yes",
 					"useOfInternalCarbonPrice": null
 				},
 				"investmentPlanning": {
 					"investmentPlanForClimateTargets": null,
-<<<<<<< HEAD
-					"capexShareInGhgIntensivePlantsInPercent": 16.1998,
-					"capexShareInNetZeroSolutionsInPercent": 38.8379,
-					"researchAndDevelopmentExpenditureForNetZeroSolutionsInPercent": 18.6256
-=======
 					"capexShareInGhgIntensivePlantsInPercent": null,
 					"capexShareInNetZeroSolutionsInPercent": null,
 					"researchAndDevelopmentExpenditureForNetZeroSolutionsInPercent": null
->>>>>>> e05aff18
 				}
 			},
 			"ammonia": {
@@ -1331,48 +695,21 @@
 			},
 			"automotive": {
 				"energy": {
-<<<<<<< HEAD
-					"productionSiteEnergyConsumptionInMWh": 7997,
-=======
 					"productionSiteEnergyConsumptionInMWh": null,
->>>>>>> e05aff18
 					"energyMixInPercent": null
 				},
 				"technologyValueCreation": {
 					"driveMixInPercent": null,
 					"icAndHybridEnginePhaseOutDate": null,
-<<<<<<< HEAD
-					"futureValueCreationStrategy": null
-				},
-				"materials": {
-					"materialUseManagementInPercent": null,
-					"useOfSecondaryMaterialsInPercent": null
-=======
 					"futureValueCreationStrategy": "Yes"
 				},
 				"materials": {
 					"materialUseManagementInPercent": null,
 					"useOfSecondaryMaterialsInPercent": 68.66
->>>>>>> e05aff18
 				}
 			},
 			"hvcPlastics": {
 				"decarbonisation": {
-<<<<<<< HEAD
-					"energyMixInPercent": 67.1539,
-					"electrificationInPercent": 73.1463
-				},
-				"defossilisation": {
-					"useOfRenewableFeedstocksInPercent": 6.3543,
-					"useOfBioplasticsInPercent": null,
-					"useOfCo2FromCarbonCaptureAndReUseTechnologiesInPercent": 26.0056,
-					"carbonCaptureAndUseStorageTechnologies": null
-				},
-				"recycling": {
-					"contributionToCircularEconomy": null,
-					"materialRecyclingInPercent": 28.1813,
-					"chemicalRecyclingInPercent": 57.6026
-=======
 					"energyMixInPercent": null,
 					"electrificationInPercent": 6.2
 				},
@@ -1386,22 +723,11 @@
 					"contributionToCircularEconomy": "No",
 					"materialRecyclingInPercent": 71.03,
 					"chemicalRecyclingInPercent": 13.47
->>>>>>> e05aff18
 				}
 			},
 			"commercialRealEstate": {
 				"buildingEfficiency": {
 					"buildingSpecificRefurbishmentRoadmapInPercent": null,
-<<<<<<< HEAD
-					"zeroEmissionBuildingShareInPercent": 81.9606,
-					"buildingEnergyEfficiencyInCorrespondingUnit": null
-				},
-				"energySource": {
-					"renewableHeatingInPercent": 55.5507
-				},
-				"technology": {
-					"useOfDistrictHeatingNetworksInPercent": 64.2989,
-=======
 					"zeroEmissionBuildingShareInPercent": 11.69,
 					"buildingEnergyEfficiencyInCorrespondingUnit": 1349
 				},
@@ -1410,46 +736,30 @@
 				},
 				"technology": {
 					"useOfDistrictHeatingNetworksInPercent": null,
->>>>>>> e05aff18
 					"heatPumpUsageInPercent": null
 				}
 			},
 			"residentialRealEstate": {
 				"buildingEfficiency": {
 					"buildingSpecificRefurbishmentRoadmapInPercent": null,
-<<<<<<< HEAD
-					"zeroEmissionBuildingShareInPercent": 54.9382,
-					"buildingEnergyEfficiencyInCorrespondingUnit": 7220
-=======
 					"zeroEmissionBuildingShareInPercent": null,
 					"buildingEnergyEfficiencyInCorrespondingUnit": 3196
->>>>>>> e05aff18
 				},
 				"energySource": {
 					"renewableHeatingInPercent": 92.61
 				},
 				"technology": {
-<<<<<<< HEAD
-					"useOfDistrictHeatingNetworksInPercent": 65.7105,
-					"heatPumpUsageInPercent": null
-=======
 					"useOfDistrictHeatingNetworksInPercent": 56.81,
 					"heatPumpUsageInPercent": 39.32
->>>>>>> e05aff18
 				}
 			},
 			"steel": {
 				"energy": {
-<<<<<<< HEAD
-					"emissionIntensityOfElectricityInCorrespondingUnit": 7211,
-					"greenHydrogenUsage": "Yes"
-=======
 					"emissionIntensityOfElectricityInCorrespondingUnit": null,
 					"greenHydrogenUsage": "No"
->>>>>>> e05aff18
-				},
-				"technology": {
-					"blastFurnacePhaseOutInPercent": 35.8819,
+				},
+				"technology": {
+					"blastFurnacePhaseOutInPercent": null,
 					"lowCarbonSteelScaleUpInPercent": null
 				}
 			},
@@ -1461,11 +771,7 @@
 							"totalAmountOfVehicles": 1234
 						}
 					},
-<<<<<<< HEAD
-					"icePhaseOut": null
-=======
 					"icePhaseOut": "2024-04-03"
->>>>>>> e05aff18
 				},
 				"energy": {
 					"fuelMixInPercent": 82.69
@@ -1473,33 +779,20 @@
 			},
 			"electricityGeneration": {
 				"technology": {
-<<<<<<< HEAD
-					"electricityMixEmissionsInCorrespondingUnit": 766,
-					"shareOfRenewableElectricityInPercent": null,
-					"naturalGasPhaseOut": null,
-					"coalPhaseOut": "2024-11-14",
-					"storageCapacityExpansionInPercent": null
-=======
 					"electricityMixEmissionsInCorrespondingUnit": 1761,
 					"shareOfRenewableElectricityInPercent": 70.93,
 					"naturalGasPhaseOut": null,
 					"coalPhaseOut": "2024-06-18",
 					"storageCapacityExpansionInPercent": 73.11
->>>>>>> e05aff18
 				}
 			},
 			"livestockFarming": {
 				"emissionsFromManureAndFertiliserAndLivestock": {
-<<<<<<< HEAD
-					"compostedFermentedManureInPercent": 53.5028,
-					"emissionProofFertiliserStorageInPercent": 36.4583
-=======
 					"compostedFermentedManureInPercent": null,
 					"emissionProofFertiliserStorageInPercent": null
->>>>>>> e05aff18
 				},
 				"animalWelfare": {
-					"mortalityRateInPercent": 98.5175
+					"mortalityRateInPercent": null
 				},
 				"animalFeed": {
 					"ownFeedInPercent": null,
@@ -1510,43 +803,21 @@
 							"fileReference": "50a36c418baffd520bb92d84664f06f9732a21f4e2e5ecee6d9136f16e7e0b63"
 						}
 					},
-<<<<<<< HEAD
-					"originOfExternalFeed": "morph cross-platform functionalities",
-					"excessNitrogenInKilogramsPerHectare": 2100,
-					"cropRotation": 1694,
-					"climateFriendlyProteinProductionInPercent": null,
-					"greenFodderInPercent": 63.3629
-=======
 					"originOfExternalFeed": "utilize robust channels",
 					"excessNitrogenInKilogramsPerHectare": null,
 					"cropRotation": 9748,
 					"climateFriendlyProteinProductionInPercent": null,
 					"greenFodderInPercent": 7.93
->>>>>>> e05aff18
 				},
 				"energy": {
 					"renewableElectricityInPercent": null,
 					"renewableHeatingInPercent": null,
-					"electricGasPoweredMachineryVehicleInPercent": 73.1087
+					"electricGasPoweredMachineryVehicleInPercent": null
 				}
 			},
 			"cement": {
 				"energy": {
 					"energyMixInPercent": null,
-<<<<<<< HEAD
-					"fuelMixInPercent": 39.1626,
-					"thermalEnergyEfficiencyInPercent": 56.7032,
-					"compositionOfThermalInputInPercent": null
-				},
-				"technology": {
-					"carbonCaptureAndUseTechnologyUsage": "No",
-					"electrificationOfProcessHeatInPercent": 68.6456
-				},
-				"material": {
-					"clinkerFactorReduction": 26,
-					"preCalcinedClayUsageInPercent": 23,
-					"circularEconomyContribution": null
-=======
 					"fuelMixInPercent": null,
 					"thermalEnergyEfficiencyInPercent": null,
 					"compositionOfThermalInputInPercent": 95.59
@@ -1559,7 +830,6 @@
 					"clinkerFactorReduction": 719,
 					"preCalcinedClayUsageInPercent": 23,
 					"circularEconomyContribution": "Yes"
->>>>>>> e05aff18
 				}
 			}
 		},
