--- conflicted
+++ resolved
@@ -3,44 +3,26 @@
 		[
 			"2015",
 			{
-<<<<<<< HEAD
-				"dataId": "83b1508f-fa21-4fa2-bb6f-4db25c45d741",
-				"companyId": "8a0e74ff-e4a7-4a3f-be76-2c68315e80f2",
-=======
 				"dataId": "91df38e7-40e4-48f4-9706-b58ce0fe6e85",
 				"companyId": "5142fc5c-ec1a-4674-9728-39b0b3a660eb",
->>>>>>> 4f440d30
 				"dataType": "eutaxonomy-financials",
 				"reportingPeriod": "2015",
 				"currentlyActive": true,
 				"qaStatus": "Accepted",
-<<<<<<< HEAD
-				"uploadTime": 2737,
-=======
 				"uploadTime": 8751,
->>>>>>> 4f440d30
 				"uploaderUserId": null
 			}
 		],
 		[
 			"2016",
 			{
-<<<<<<< HEAD
-				"dataId": "b28b231f-df83-4ec8-a7bb-aa09ed9115e4",
-				"companyId": "8a0e74ff-e4a7-4a3f-be76-2c68315e80f2",
-=======
 				"dataId": "71947545-8e8f-41d5-be4d-8f7801ca42c2",
 				"companyId": "5142fc5c-ec1a-4674-9728-39b0b3a660eb",
->>>>>>> 4f440d30
 				"dataType": "eutaxonomy-financials",
 				"reportingPeriod": "2016",
 				"currentlyActive": true,
 				"qaStatus": "Accepted",
-<<<<<<< HEAD
-				"uploadTime": 455,
-=======
 				"uploadTime": 2627,
->>>>>>> 4f440d30
 				"uploaderUserId": null
 			}
 		]
@@ -49,44 +31,26 @@
 		[
 			"2021",
 			{
-<<<<<<< HEAD
-				"dataId": "ab9e86ef-3f78-4500-833f-f3eae96da311",
-				"companyId": "8a0e74ff-e4a7-4a3f-be76-2c68315e80f2",
-=======
 				"dataId": "a1d8e1a8-577a-4dcf-9c6c-2d58c9e5fc45",
 				"companyId": "5142fc5c-ec1a-4674-9728-39b0b3a660eb",
->>>>>>> 4f440d30
 				"dataType": "lksg",
 				"reportingPeriod": "2021",
 				"currentlyActive": true,
 				"qaStatus": "Accepted",
-<<<<<<< HEAD
-				"uploadTime": 5393,
-=======
 				"uploadTime": 5814,
->>>>>>> 4f440d30
 				"uploaderUserId": null
 			}
 		],
 		[
 			"2022",
 			{
-<<<<<<< HEAD
-				"dataId": "63526708-b2bd-4bbd-bf91-6c0e2399453d",
-				"companyId": "8a0e74ff-e4a7-4a3f-be76-2c68315e80f2",
-=======
 				"dataId": "11a87133-cfd9-4039-8a86-90d9aaa2c1a3",
 				"companyId": "5142fc5c-ec1a-4674-9728-39b0b3a660eb",
->>>>>>> 4f440d30
 				"dataType": "lksg",
 				"reportingPeriod": "2022",
 				"currentlyActive": true,
 				"qaStatus": "Accepted",
-<<<<<<< HEAD
-				"uploadTime": 2528,
-=======
 				"uploadTime": 2996,
->>>>>>> 4f440d30
 				"uploaderUserId": null
 			}
 		]
