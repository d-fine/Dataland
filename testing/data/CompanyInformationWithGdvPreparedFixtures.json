[
	{
		"companyInformation": {
			"companyName": "Gdv-dataset-with-no-null-fields",
<<<<<<< HEAD
			"headquarters": "South Albertfort",
			"headquartersPostalCode": "51359-8067",
			"sector": "functionalities",
			"identifiers": {
				"Lei": [],
				"Isin": [
					"vdMJ6kiX7hPB"
				],
				"PermId": [],
				"Ticker": [],
				"Duns": [
					"IGkWEHKEL"
				],
				"VatNumber": [
					"vJzwClq8U"
				],
				"CompanyRegistrationNumber": [
					"677AaxGtuOAhgdu"
				]
			},
			"countryCode": "AW",
			"companyAlternativeNames": [
				"McCullough LLC",
				"Waelchi - Stracke"
			],
			"companyLegalForm": "Sole Trader",
			"website": "https://wealthy-grit.com/",
=======
			"headquarters": "Port Kristy",
			"headquartersPostalCode": "19660",
			"sector": null,
			"identifiers": {
				"Lei": [],
				"Isin": [
					"31z6Ig2oioaq"
				],
				"PermId": [
					"QOKh4XH69f"
				],
				"Ticker": [
					"EhZMvYL"
				],
				"Duns": [
					"YXdo0hOAU"
				],
				"VatNumber": [
					"SZclyOEWR"
				],
				"CompanyRegistrationNumber": []
			},
			"countryCode": "AR",
			"companyAlternativeNames": [
				"Sipes, Mohr and Hane"
			],
			"companyLegalForm": "Sole Trader",
			"website": "https://sleepy-wheat.name/",
>>>>>>> 49dd4a87
			"isTeaserCompany": false
		},
		"t": {
			"general": {
				"masterData": {
					"berichtsPflicht": "Yes",
<<<<<<< HEAD
					"gueltigkeitsDatum": "2024-04-16"
=======
					"gueltigkeitsDatum": "2024-10-13"
>>>>>>> 49dd4a87
				}
			},
			"allgemein": {
				"esgZiele": {
					"existenzVonEsgZielen": "Yes",
<<<<<<< HEAD
					"beschreibungDerEsgZiele": "channels",
					"investitionenInZielerreichung": "mindshare"
=======
					"beschreibungDerEsgZiele": "networks",
					"investitionenInZielerreichung": "supply-chains"
>>>>>>> 49dd4a87
				},
				"sektoren": {
					"sektorenMitHohenKlimaauswirkungen": "Yes",
					"auflistungDerSektoren": [
<<<<<<< HEAD
						"L",
						"D",
						"B"
=======
						"E",
						"A",
						"H"
>>>>>>> 49dd4a87
					]
				},
				"esgBerichte": {
					"nachhaltigkeitsberichte": "Yes",
					"frequenzDerBerichterstattung": "Monatlich",
					"aktuelleBerichte": [
						{
<<<<<<< HEAD
							"value": "action-items",
=======
							"value": "experiences",
							"dataSource": {
								"fileName": "Certification",
								"fileReference": "50a36c418baffd520bb92d84664f06f9732a21f4e2e5ecee6d9136f16e7e0b63"
							}
						},
						{
							"value": "functionalities",
>>>>>>> 49dd4a87
							"dataSource": {
								"fileName": "Certification",
								"fileReference": "50a36c418baffd520bb92d84664f06f9732a21f4e2e5ecee6d9136f16e7e0b63"
							}
						},
						{
							"value": "applications",
							"dataSource": {
								"fileName": "Certification",
								"fileReference": "50a36c418baffd520bb92d84664f06f9732a21f4e2e5ecee6d9136f16e7e0b63"
							}
						}
					]
				},
				"akkreditierungen": {
					"iso14001": {
						"value": "Yes",
						"dataSource": {
							"fileName": "Certification",
							"fileReference": "50a36c418baffd520bb92d84664f06f9732a21f4e2e5ecee6d9136f16e7e0b63"
						}
					},
					"iso45001": {
						"value": "Yes",
						"dataSource": {
							"fileName": "Policy",
							"fileReference": "50a36c418baffd520bb92d84664f06f9732a21f4e2e5ecee6d9136f16e7e0b63"
						}
					},
					"iso27001": {
						"value": "Yes",
						"dataSource": {
							"fileName": "Policy",
							"fileReference": "50a36c418baffd520bb92d84664f06f9732a21f4e2e5ecee6d9136f16e7e0b63"
						}
					},
					"iso50001": {
						"value": "Yes",
						"dataSource": {
							"fileName": "Certification",
							"fileReference": "50a36c418baffd520bb92d84664f06f9732a21f4e2e5ecee6d9136f16e7e0b63"
						}
					},
					"weitereAkkreditierungen": [
						{
<<<<<<< HEAD
							"value": "synergies",
=======
							"value": "ROI",
>>>>>>> 49dd4a87
							"dataSource": {
								"fileName": "Policy",
								"fileReference": "50a36c418baffd520bb92d84664f06f9732a21f4e2e5ecee6d9136f16e7e0b63"
							}
						},
						{
<<<<<<< HEAD
							"value": "solutions",
=======
							"value": "portals",
>>>>>>> 49dd4a87
							"dataSource": {
								"fileName": "Certification",
								"fileReference": "50a36c418baffd520bb92d84664f06f9732a21f4e2e5ecee6d9136f16e7e0b63"
							}
<<<<<<< HEAD
						}
					]
				},
				"unGlobalConceptPrinzipien": {
					"mechanismenZurUeberwachungDerEinhaltungDerUngcp": "Yes",
					"richtlinienZurEinhaltungDerUngcp": [
						{
							"value": "functionalities",
=======
						},
						{
							"value": "metrics",
>>>>>>> 49dd4a87
							"dataSource": {
								"fileName": "Policy",
								"fileReference": "50a36c418baffd520bb92d84664f06f9732a21f4e2e5ecee6d9136f16e7e0b63"
							}
						},
						{
<<<<<<< HEAD
							"value": "ROI",
=======
							"value": "portals",
>>>>>>> 49dd4a87
							"dataSource": {
								"fileName": "Certification",
								"fileReference": "50a36c418baffd520bb92d84664f06f9732a21f4e2e5ecee6d9136f16e7e0b63"
							}
						}
					]
				},
				"unGlobalConceptPrinzipien": {
					"mechanismenZurUeberwachungDerEinhaltungDerUngcp": "Yes",
					"richtlinienZurEinhaltungDerUngcp": [
						{
<<<<<<< HEAD
							"value": "eyeballs",
=======
							"value": "deliverables",
>>>>>>> 49dd4a87
							"dataSource": {
								"fileName": "Certification",
								"fileReference": "50a36c418baffd520bb92d84664f06f9732a21f4e2e5ecee6d9136f16e7e0b63"
							}
						}
					],
<<<<<<< HEAD
					"erklaerungDerEinhaltungDerUngcp": "paradigms"
=======
					"erklaerungDerEinhaltungDerUngcp": "e-markets"
>>>>>>> 49dd4a87
				},
				"oecdLeitsaetze": {
					"mechanismenZurUeberwachungDerEinhaltungDerOecdLeitsaetze": "Yes",
					"richtlinienZurEinhaltungDerOecdLeitsaetze": [
						{
<<<<<<< HEAD
							"value": "niches",
=======
							"value": "relationships",
>>>>>>> 49dd4a87
							"dataSource": {
								"fileName": "Policy",
								"fileReference": "50a36c418baffd520bb92d84664f06f9732a21f4e2e5ecee6d9136f16e7e0b63"
							}
						},
						{
<<<<<<< HEAD
							"value": "action-items",
							"dataSource": {
								"fileName": "Certification",
								"fileReference": "50a36c418baffd520bb92d84664f06f9732a21f4e2e5ecee6d9136f16e7e0b63"
							}
						},
						{
							"value": "e-commerce",
							"dataSource": {
								"fileName": "Certification",
								"fileReference": "50a36c418baffd520bb92d84664f06f9732a21f4e2e5ecee6d9136f16e7e0b63"
							}
						},
						{
							"value": "mindshare",
=======
							"value": "portals",
>>>>>>> 49dd4a87
							"dataSource": {
								"fileName": "Certification",
								"fileReference": "50a36c418baffd520bb92d84664f06f9732a21f4e2e5ecee6d9136f16e7e0b63"
							}
						}
					],
<<<<<<< HEAD
					"erklaerungDerEinhaltungDerOecdLeitsaetze": "ROI"
				},
				"sonstige": {
					"ausrichtungAufDieUnSdgsUndAktivesVerfolgen": "e-business",
					"ausschlusslistenAufBasisVonEsgKriterien": "Yes",
					"ausschlusslisten": "convergence"
				},
				"fuehrungsstandards": {
					"oekologischeSozialeFuehrungsstandardsOderPrinzipien": "Yes",
					"anreizmechanismenFuerDasManagementUmwelt": "JaAufsichtsrat",
					"anreizmechanismenFuerDasManagementSoziales": "JaGeschaeftsleitung"
=======
					"erklaerungDerEinhaltungDerOecdLeitsaetze": "blockchains"
				},
				"sonstige": {
					"ausrichtungAufDieUnSdgsUndAktivesVerfolgen": "content",
					"ausschlusslistenAufBasisVonEsgKriterien": "Yes",
					"ausschlusslisten": "partnerships"
				},
				"fuehrungsstandards": {
					"oekologischeSozialeFuehrungsstandardsOderPrinzipien": "Yes",
					"anreizmechanismenFuerDasManagementUmwelt": "Nein",
					"anreizmechanismenFuerDasManagementSoziales": "JaAufsichtsratUndGeschaeftsleitung"
>>>>>>> 49dd4a87
				},
				"rechtsstreitigkeiten": {
					"esgBezogeneRechtsstreitigkeiten": "Yes",
					"rechtsstreitigkeitenMitBezugZuE": "Yes",
<<<<<<< HEAD
					"statusZuE": "Geklaert",
					"einzelheitenZuDenRechtsstreitigkeitenZuE": "methodologies",
					"rechtsstreitigkeitenMitBezugZuS": "Yes",
					"statusZuS": "Geklaert",
					"einzelheitenZuDenRechtsstreitigkeitenZuS": "communities",
					"rechtsstreitigkeitenMitBezugZuG": "Yes",
					"statusZuG": "Geklaert",
					"einzelheitenZuDenRechtsstreitigkeitenZuG": "portals"
				},
				"rating": {
					"esgRating": "Yes",
					"agentur": "initiatives",
					"ergebnis": "convergence",
=======
					"statusZuE": "Offen",
					"einzelheitenZuDenRechtsstreitigkeitenZuE": "solutions",
					"rechtsstreitigkeitenMitBezugZuS": "Yes",
					"statusZuS": "Offen",
					"einzelheitenZuDenRechtsstreitigkeitenZuS": "deliverables",
					"rechtsstreitigkeitenMitBezugZuG": "Yes",
					"statusZuG": "Geklaert",
					"einzelheitenZuDenRechtsstreitigkeitenZuG": "platforms"
				},
				"rating": {
					"esgRating": "Yes",
					"agentur": "convergence",
					"ergebnis": "paradigms",
>>>>>>> 49dd4a87
					"ratingbericht": {
						"value": "Yes",
						"dataSource": {
							"fileName": "Certification",
							"fileReference": "50a36c418baffd520bb92d84664f06f9732a21f4e2e5ecee6d9136f16e7e0b63"
						}
					},
<<<<<<< HEAD
					"kritischePunkte": "functionalities"
				},
				"anleihen": {
					"grueneSozialeUndOderNachhaltigeEmissionen": "Yes",
					"ausstehendeGrueneSozialeUndOderNachhaltigeEmissionen": 2525.55,
					"sustainibilityLinkedDebt": "Yes",
					"ausstehendeSustainibilityLinkedDebt": 57144.41
				},
				"risiken": {
					"wichtigsteESUndGRisikenUndBewertung": "ROI",
					"hindernisseBeimUmgangMitEsgBedenken": "mindshare"
=======
					"kritischePunkte": "content"
				},
				"anleihen": {
					"grueneSozialeUndOderNachhaltigeEmissionen": "Yes",
					"ausstehendeGrueneSozialeUndOderNachhaltigeEmissionen": 12857.83,
					"sustainibilityLinkedDebt": "Yes",
					"ausstehendeSustainibilityLinkedDebt": 1437.87
				},
				"risiken": {
					"wichtigsteESUndGRisikenUndBewertung": "infrastructures",
					"hindernisseBeimUmgangMitEsgBedenken": "relationships"
>>>>>>> 49dd4a87
				}
			},
			"umwelt": {
				"treibhausgasemissionen": {
					"treibhausgasBerichterstattungUndPrognosen": {
<<<<<<< HEAD
						"currentYear": 2026,
						"yearlyData": {
							"2024": {
								"scope1": 41953.19,
								"scope2": 98552.9,
								"scope3": 87733.83
							},
							"2025": {
								"scope1": 85410.86,
								"scope2": 37496.01,
								"scope3": 89849.6
							},
							"2026": {
								"scope1": 77889.78,
								"scope2": 58307.77,
								"scope3": 46787.62
							},
							"2027": {
								"scope1": 79465.04,
								"scope2": 90154.09,
								"scope3": 71848.99
							},
							"2028": {
								"scope1": 58560.76,
								"scope2": 23202,
								"scope3": 51255.79
							}
						}
					},
					"treibhausgasEmissionsintensitaetDerUnternehmenInDieInvestriertWird": "applications",
					"strategieUndZieleZurReduzierungVonTreibhausgasEmissionen": "schemas"
				},
				"produktion": {
					"produkteZurVerringerungDerUmweltbelastung": "Yes",
					"verringerungenDerUmweltbelastung": "ROI",
=======
						"currentYear": 2024,
						"yearlyData": {
							"2021": {
								"scope1": 99855.33,
								"scope2": 94299,
								"scope3": 47011.02
							},
							"2022": {
								"scope1": 47885.29,
								"scope2": 14740.12,
								"scope3": 79885.74
							},
							"2023": {
								"scope1": 63627.94,
								"scope2": 6307.87,
								"scope3": 44613.84
							},
							"2024": {
								"scope1": 17776.06,
								"scope2": 45092.65,
								"scope3": 51850.59
							},
							"2025": {
								"scope1": 23894.26,
								"scope2": 79428.05,
								"scope3": 56660.29
							},
							"2026": {
								"scope1": 86718.44,
								"scope2": 85351.3,
								"scope3": 64180.19
							},
							"2027": {
								"scope1": 56777.99,
								"scope2": 60860.48,
								"scope3": 27703.98
							}
						}
					},
					"treibhausgasEmissionsintensitaetDerUnternehmenInDieInvestriertWird": "methodologies",
					"strategieUndZieleZurReduzierungVonTreibhausgasEmissionen": "lifetime value"
				},
				"produktion": {
					"produkteZurVerringerungDerUmweltbelastung": "Yes",
					"verringerungenDerUmweltbelastung": "niches",
>>>>>>> 49dd4a87
					"oekologischerMindestStandardFuerProduktionsprozesse": "Yes"
				},
				"energieverbrauch": {
					"berichterstattungEnergieverbrauch": {
						"currentYear": 2024,
						"yearlyData": {
							"2021": {
								"energieverbrauch": 31521.3,
								"prozentDesVerbrauchsErneuerbarerEnergien": 28420.87,
								"ggfProzentDerErneuerbarenEnergieerzeugung": 18552.41
							},
							"2022": {
								"energieverbrauch": 10598.55,
								"prozentDesVerbrauchsErneuerbarerEnergien": 47306.13,
								"ggfProzentDerErneuerbarenEnergieerzeugung": 63230.08
							},
							"2023": {
<<<<<<< HEAD
								"energieverbrauch": 93175.18,
								"prozentDesVerbrauchsErneuerbarerEnergien": 55512.3,
								"ggfProzentDerErneuerbarenEnergieerzeugung": 643.75
							},
							"2024": {
								"energieverbrauch": 55145.58,
								"prozentDesVerbrauchsErneuerbarerEnergien": 77341.25,
								"ggfProzentDerErneuerbarenEnergieerzeugung": 93515.64
							},
							"2025": {
								"energieverbrauch": 41324.05,
								"prozentDesVerbrauchsErneuerbarerEnergien": 11613.58,
								"ggfProzentDerErneuerbarenEnergieerzeugung": 20871.92
							},
							"2026": {
								"energieverbrauch": 88852.82,
								"prozentDesVerbrauchsErneuerbarerEnergien": 24090.63,
								"ggfProzentDerErneuerbarenEnergieerzeugung": 54041.88
							},
							"2027": {
								"energieverbrauch": 54527.31,
								"prozentDesVerbrauchsErneuerbarerEnergien": 52509.93,
								"ggfProzentDerErneuerbarenEnergieerzeugung": 45254.88
							}
						}
					},
					"unternehmensGruppenStrategieBzglEnergieverbrauch": "applications"
=======
								"energieverbrauch": 18263.83,
								"prozentDesVerbrauchsErneuerbarerEnergien": 26671.12,
								"ggfProzentDerErneuerbarenEnergieerzeugung": 79436.83
							},
							"2024": {
								"energieverbrauch": 10617.08,
								"prozentDesVerbrauchsErneuerbarerEnergien": 23601.86,
								"ggfProzentDerErneuerbarenEnergieerzeugung": 27967.37
							},
							"2025": {
								"energieverbrauch": 10961.98,
								"prozentDesVerbrauchsErneuerbarerEnergien": 85563.23,
								"ggfProzentDerErneuerbarenEnergieerzeugung": 43415.19
							},
							"2026": {
								"energieverbrauch": 18612.91,
								"prozentDesVerbrauchsErneuerbarerEnergien": 85089.86,
								"ggfProzentDerErneuerbarenEnergieerzeugung": 31478.35
							},
							"2027": {
								"energieverbrauch": 70950.29,
								"prozentDesVerbrauchsErneuerbarerEnergien": 71083.17,
								"ggfProzentDerErneuerbarenEnergieerzeugung": 40071.22
							}
						}
					},
					"unternehmensGruppenStrategieBzglEnergieverbrauch": "bandwidth"
>>>>>>> 49dd4a87
				},
				"energieeffizienzImmobilienanlagen": {
					"berichterstattungEnergieverbrauchVonImmobilienvermoegen": {
						"currentYear": 2024,
						"yearlyData": {
							"2021": {
								"engagementAnteilInEnergieineffizientenImmobilienanlagen": 7390.3
							},
							"2022": {
								"engagementAnteilInEnergieineffizientenImmobilienanlagen": 89942.85
							},
							"2023": {
<<<<<<< HEAD
								"engagementAnteilInEnergieineffizientenImmobilienanlagen": 62590.22
							},
							"2024": {
								"engagementAnteilInEnergieineffizientenImmobilienanlagen": 87939.4
							},
							"2025": {
								"engagementAnteilInEnergieineffizientenImmobilienanlagen": 64705.76
							},
							"2026": {
								"engagementAnteilInEnergieineffizientenImmobilienanlagen": 65497.72
							},
							"2027": {
								"engagementAnteilInEnergieineffizientenImmobilienanlagen": 29700.12
							}
						}
					},
					"unternehmensGruppenStrategieBzglEnergieeffizientenImmobilienanlagen": "niches"
				},
				"wasserverbrauch": {
					"berichterstattungWasserverbrauch": {
						"currentYear": 2026,
						"yearlyData": {
							"2024": {
								"wasserverbrauch": 23444.19,
								"emissionenInWasser": 46514.28
							},
							"2025": {
								"wasserverbrauch": 18333.74,
								"emissionenInWasser": 17561.21
							},
							"2026": {
								"wasserverbrauch": 41704.05,
								"emissionenInWasser": 78927.66
							},
							"2027": {
								"wasserverbrauch": 75655.35,
								"emissionenInWasser": 82100.78
							},
							"2028": {
								"wasserverbrauch": 65149.74,
								"emissionenInWasser": 62817.75
							}
						}
					},
					"unternehmensGruppenStrategieBzglWasserverbrauch": "experiences"
=======
								"engagementAnteilInEnergieineffizientenImmobilienanlagen": 97750
							},
							"2024": {
								"engagementAnteilInEnergieineffizientenImmobilienanlagen": 9012.76
							},
							"2025": {
								"engagementAnteilInEnergieineffizientenImmobilienanlagen": 96199.96
							},
							"2026": {
								"engagementAnteilInEnergieineffizientenImmobilienanlagen": 5747.65
							},
							"2027": {
								"engagementAnteilInEnergieineffizientenImmobilienanlagen": 27890.31
							}
						}
					},
					"unternehmensGruppenStrategieBzglEnergieeffizientenImmobilienanlagen": "eyeballs"
				},
				"wasserverbrauch": {
					"berichterstattungWasserverbrauch": {
						"currentYear": 2024,
						"yearlyData": {
							"2021": {
								"wasserverbrauch": 46984.49,
								"emissionenInWasser": 40415.16
							},
							"2022": {
								"wasserverbrauch": 85136.75,
								"emissionenInWasser": 32240.34
							},
							"2023": {
								"wasserverbrauch": 49251.54,
								"emissionenInWasser": 5463.7
							},
							"2024": {
								"wasserverbrauch": 75779.14,
								"emissionenInWasser": 20806.07
							},
							"2025": {
								"wasserverbrauch": 10879.15,
								"emissionenInWasser": 95297.02
							},
							"2026": {
								"wasserverbrauch": 67368.23,
								"emissionenInWasser": 20913.14
							},
							"2027": {
								"wasserverbrauch": 93358.55,
								"emissionenInWasser": 70664.87
							}
						}
					},
					"unternehmensGruppenStrategieBzglWasserverbrauch": "models"
>>>>>>> 49dd4a87
				},
				"abfallproduktion": {
					"berichterstattungAbfallproduktion": {
						"currentYear": 2023,
						"yearlyData": {
							"2021": {
<<<<<<< HEAD
								"gesamteAbfallmenge": 55631.78,
								"prozentAbfallRecyclet": 12949.03,
								"prozentGefaehrlicherAbfall": 11823.71
							},
							"2022": {
								"gesamteAbfallmenge": 10102.82,
								"prozentAbfallRecyclet": 91225.22,
								"prozentGefaehrlicherAbfall": 40770.95
							},
							"2023": {
								"gesamteAbfallmenge": 6951.15,
								"prozentAbfallRecyclet": 94342.22,
								"prozentGefaehrlicherAbfall": 27954.9
							},
							"2024": {
								"gesamteAbfallmenge": 23668.83,
								"prozentAbfallRecyclet": 84132.75,
								"prozentGefaehrlicherAbfall": 14537.31
							},
							"2025": {
								"gesamteAbfallmenge": 31748.93,
								"prozentAbfallRecyclet": 66364.89,
								"prozentGefaehrlicherAbfall": 57897.59
							}
						}
					},
					"unternehmensGruppenStrategieBzglAbfallproduktion": "e-business",
					"recyclingImProduktionsprozess": {
						"currentYear": 2028,
						"yearlyData": {
							"2026": {
								"prozentRecycelteWerkstoffeImProduktionsprozess": 6266.67
							},
							"2027": {
								"prozentRecycelteWerkstoffeImProduktionsprozess": 97789.55
							},
							"2028": {
								"prozentRecycelteWerkstoffeImProduktionsprozess": 53574.56
							},
							"2029": {
								"prozentRecycelteWerkstoffeImProduktionsprozess": 38259.5
							},
							"2030": {
								"prozentRecycelteWerkstoffeImProduktionsprozess": 56742.54
							}
						}
					},
					"gefaehrlicherAbfall": "bandwidth"
				},
				"biodiversitaet": {
					"negativeAktivitaetenFuerDieBiologischeVielfalt": "Yes",
					"negativeMassnahmenFuerDieBiologischeVielfalt": "technologies",
=======
								"gesamteAbfallmenge": 79895.17,
								"prozentAbfallRecyclet": 7367.16,
								"prozentGefaehrlicherAbfall": 76544.16
							},
							"2022": {
								"gesamteAbfallmenge": 98145.23,
								"prozentAbfallRecyclet": 42216.14,
								"prozentGefaehrlicherAbfall": 37176.96
							},
							"2023": {
								"gesamteAbfallmenge": 73520.44,
								"prozentAbfallRecyclet": 77288.43,
								"prozentGefaehrlicherAbfall": 44083.44
							},
							"2024": {
								"gesamteAbfallmenge": 77953.99,
								"prozentAbfallRecyclet": 40873.25,
								"prozentGefaehrlicherAbfall": 52065.68
							},
							"2025": {
								"gesamteAbfallmenge": 68566.26,
								"prozentAbfallRecyclet": 72716.49,
								"prozentGefaehrlicherAbfall": 74399.57
							},
							"2026": {
								"gesamteAbfallmenge": 74732.4,
								"prozentAbfallRecyclet": 10049.28,
								"prozentGefaehrlicherAbfall": 83828.87
							},
							"2027": {
								"gesamteAbfallmenge": 50986.83,
								"prozentAbfallRecyclet": 13409.84,
								"prozentGefaehrlicherAbfall": 42369.29
							}
						}
					},
					"unternehmensGruppenStrategieBzglAbfallproduktion": "methodologies",
					"recyclingImProduktionsprozess": {
						"currentYear": 2024,
						"yearlyData": {
							"2021": {
								"prozentRecycelteWerkstoffeImProduktionsprozess": 89124.44
							},
							"2022": {
								"prozentRecycelteWerkstoffeImProduktionsprozess": 80622.24
							},
							"2023": {
								"prozentRecycelteWerkstoffeImProduktionsprozess": 61792.94
							},
							"2024": {
								"prozentRecycelteWerkstoffeImProduktionsprozess": 96734.95
							},
							"2025": {
								"prozentRecycelteWerkstoffeImProduktionsprozess": 46061.02
							},
							"2026": {
								"prozentRecycelteWerkstoffeImProduktionsprozess": 42883.4
							},
							"2027": {
								"prozentRecycelteWerkstoffeImProduktionsprozess": 89848.03
							}
						}
					},
					"gefaehrlicherAbfall": "solutions"
				},
				"biodiversitaet": {
					"negativeAktivitaetenFuerDieBiologischeVielfalt": "Yes",
					"negativeMassnahmenFuerDieBiologischeVielfalt": "synergies",
>>>>>>> 49dd4a87
					"positiveAktivitaetenFuerDieBiologischeVielfalt": "Yes",
					"positiveMassnahmenFuerDieBiologischeVielfalt": "paradigms"
				},
				"fossileBrennstoffe": {
					"einnahmenAusFossilenBrennstoffen": "Yes",
					"berichterstattungEinnahmenAusFossilenBrennstoffen": {
<<<<<<< HEAD
						"currentYear": 2026,
						"yearlyData": {
							"2024": {
								"prozentDerEinnahmenAusFossilenBrennstoffen": 37763.82
							},
							"2025": {
								"prozentDerEinnahmenAusFossilenBrennstoffen": 1776.57
							},
							"2026": {
								"prozentDerEinnahmenAusFossilenBrennstoffen": 81267.49
							},
							"2027": {
								"prozentDerEinnahmenAusFossilenBrennstoffen": 63677.34
							},
							"2028": {
								"prozentDerEinnahmenAusFossilenBrennstoffen": 71289.19
=======
						"currentYear": 2024,
						"yearlyData": {
							"2021": {
								"prozentDerEinnahmenAusFossilenBrennstoffen": 99321.05
							},
							"2022": {
								"prozentDerEinnahmenAusFossilenBrennstoffen": 76876.31
							},
							"2023": {
								"prozentDerEinnahmenAusFossilenBrennstoffen": 56042.95
							},
							"2024": {
								"prozentDerEinnahmenAusFossilenBrennstoffen": 28653.19
							},
							"2025": {
								"prozentDerEinnahmenAusFossilenBrennstoffen": 18273.96
							},
							"2026": {
								"prozentDerEinnahmenAusFossilenBrennstoffen": 53160.04
							},
							"2027": {
								"prozentDerEinnahmenAusFossilenBrennstoffen": 91535.74
>>>>>>> 49dd4a87
							}
						}
					}
				},
				"taxonomie": {
					"taxonomieBerichterstattung": "Nfrd",
					"euTaxonomieKompassAktivitaeten": [
<<<<<<< HEAD
						"Afforestation",
						"ElectricityGenerationFromOceanEnergyTechnologies",
						"ComputerProgrammingConsultancyAndRelatedActivities",
						"TransportByMotorbikesPassengerCarsAndLightCommercialVehicles",
						"UrbanAndSuburbanTransportRoadPassengerTransport",
						"ManufactureOfAnhydrousAmmonia",
						"ManufactureOfPlasticsInPrimaryForm",
						"ConservationForestry",
						"InlandPassengerWaterTransport",
						"ManufactureOfCement",
						"RehabilitationAndRestorationOfForestsIncludingReforestationAndNaturalForestRegenerationAfterAnExtremeEvent",
						"ElectricityGenerationUsingSolarPhotovoltaicTechnology",
						"ElectricityGenerationFromFossilGaseousFuels",
						"TransmissionAndDistributionOfElectricity",
						"MaterialRecoveryFromNonHazardousWaste",
						"FreightRailTransport",
						"ProductionOfHeatCoolUsingWasteHeat",
						"InstallationMaintenanceAndRepairOfChargingStationsForElectricVehiclesInBuildingsAndParkingSpacesAttachedToBuildings",
						"NonLifeInsuranceUnderwritingOfClimateRelatedPerils",
						"RenewalOfWaterCollectionTreatmentAndSupplySystems",
						"RetrofittingOfSeaAndCoastalFreightAndPassengerWaterTransport",
						"ManufactureOfEquipmentForTheProductionAndUseOfHydrogen",
						"InfrastructureForWaterTransport",
						"ManufactureOfOtherLowCarbonTechnologies",
						"InfrastructureEnablingLowCarbonWaterTransport",
						"CloseToMarketResearchDevelopmentAndInnovation",
						"ManufactureOfEnergyEfficiencyEquipmentForBuildings",
						"RenovationOfExistingBuildings",
						"ManufactureOfBatteries",
						"ManufactureOfHydrogen",
						"ProductionOfHeatCoolFromFossilGaseousFuelsInAnEfficientDistrictHeatingAndCoolingSystem",
						"CogenerationOfHeatCoolAndPowerFromSolarEnergy",
						"CogenerationOfHeatCoolAndPowerFromGeothermalEnergy",
						"StorageOfElectricity",
						"ElectricityGenerationFromBioenergy",
						"InfrastructureEnablingRoadTransportAndPublicTransport",
						"ElectricityGenerationFromNuclearEnergyInExistingInstallations",
						"ForestManagement",
						"InlandFreightWaterTransport",
						"ProductionOfHeatCoolFromSolarThermalHeating",
						"AnaerobicDigestionOfBioWaste",
						"ManufactureOfBiogasAndBiofuelsForUseInTransportAndOfBioliquids",
						"InstallationMaintenanceAndRepairOfRenewableEnergyTechnologies",
						"StorageOfThermalEnergy",
						"ProductionOfHeatCoolFromGeothermalEnergy",
						"SeaAndCoastalPassengerWaterTransport",
						"DataProcessingHostingAndRelatedActivities",
						"DistrictHeatingCoolingDistribution",
						"PreCommercialStagesOfAdvancedTechnologiesToProduceEnergyFromNuclearProcessesWithMinimalWasteFromTheFuelCycle",
						"HighEfficiencyCoGenerationOfHeatCoolAndPowerFromFossilGaseousFuels",
						"ManufactureOfLowCarbonTechnologiesForTransport",
						"InstallationAndOperationOfElectricHeatPumps",
						"RenewalOfWasteWaterCollectionAndTreatment",
						"ElectricityGenerationFromHydropower",
						"ElectricityGenerationFromWindPower",
						"ProductionOfHeatCoolFromRenewableNonFossilGaseousAndLiquidFuels",
						"LandfillGasCaptureAndUtilisation",
						"ManufactureOfChlorine",
						"Education",
						"AcquisitionAndOwnershipOfBuildings",
						"AnaerobicDigestionOfSewageSludge",
						"TransportOfCo2",
						"ElectricityGenerationFromGeothermalEnergy",
						"ResidentialCareActivities"
=======
						"TransmissionAndDistributionNetworksForRenewableAndLowCarbonGases",
						"FreightTransportServicesByRoad",
						"CogenerationOfHeatCoolAndPowerFromRenewableNonFossilGaseousAndLiquidFuels",
						"CogenerationOfHeatCoolAndPowerFromSolarEnergy",
						"ForestManagement",
						"ProfessionalServicesRelatedToEnergyPerformanceOfBuildings",
						"ManufactureOfAnhydrousAmmonia",
						"ManufactureOfLowCarbonTechnologiesForTransport",
						"InlandPassengerWaterTransport",
						"NonLifeInsuranceUnderwritingOfClimateRelatedPerils",
						"ElectricityGenerationFromWindPower",
						"SeaAndCoastalPassengerWaterTransport",
						"ManufactureOfOtherLowCarbonTechnologies",
						"TransportByMotorbikesPassengerCarsAndLightCommercialVehicles",
						"ElectricityGenerationFromFossilGaseousFuels",
						"ManufactureOfEnergyEfficiencyEquipmentForBuildings",
						"InfrastructureForRailTransport",
						"ManufactureOfAluminium",
						"ConstructionExtensionAndOperationOfWasteWaterCollectionAndTreatment",
						"ManufactureOfCement",
						"ManufactureOfPlasticsInPrimaryForm",
						"LibrariesArchivesMuseumsAndCulturalActivities",
						"ManufactureOfNitricAcid",
						"InstallationMaintenanceAndRepairOfInstrumentsAndDevicesForMeasuringRegulationAndControllingEnergyPerformanceOfBuildings",
						"ProductionOfHeatCoolFromBioenergy",
						"InfrastructureForPersonalMobilityCycleLogistics",
						"InfrastructureEnablingLowCarbonRoadTransportAndPublicTransport",
						"StorageOfHydrogen",
						"ManufactureOfBatteries",
						"ElectricityGenerationFromNuclearEnergyInExistingInstallations",
						"CloseToMarketResearchDevelopmentAndInnovation",
						"ComputerProgrammingConsultancyAndRelatedActivities",
						"ManufactureOfOrganicBasicChemicals",
						"StorageOfThermalEnergy",
						"CollectionAndTransportOfNonHazardousWasteInSourceSegregatedFractions",
						"Afforestation",
						"ProductionOfHeatCoolFromGeothermalEnergy",
						"MotionPictureVideoAndTelevisionProgrammeProductionSoundRecordingAndMusicPublishingActivities",
						"ElectricityGenerationFromRenewableNonFossilGaseousAndLiquidFuels",
						"Education",
						"DataDrivenSolutionsForGhgEmissionsReductions",
						"ElectricityGenerationUsingSolarPhotovoltaicTechnology",
						"Reinsurance",
						"InfrastructureEnablingLowCarbonWaterTransport"
>>>>>>> 49dd4a87
					],
					"umsatzInvestitionsaufwandFuerNachhaltigeAktivitaeten": {
						"currentYear": 2024,
						"yearlyData": {
							"2021": {
								"taxonomieGeeignetNachProzentUmsatz": 43820.46,
								"taxonomieGeeignetNachProzentCapex": 27367.31,
								"taxonomieKonformNachProzentUmsatz": 47846.81,
								"taxonomieKonformNachProzentCapex": 7858.74
							},
							"2022": {
								"taxonomieGeeignetNachProzentUmsatz": 12079.07,
								"taxonomieGeeignetNachProzentCapex": 85297.61,
								"taxonomieKonformNachProzentUmsatz": 44968.74,
								"taxonomieKonformNachProzentCapex": 97360.17
							},
							"2023": {
								"taxonomieGeeignetNachProzentUmsatz": 89561.57,
								"taxonomieGeeignetNachProzentCapex": 28089.97,
								"taxonomieKonformNachProzentUmsatz": 54881.77,
								"taxonomieKonformNachProzentCapex": 84271.09
							},
							"2024": {
								"taxonomieGeeignetNachProzentUmsatz": 82847.56,
								"taxonomieGeeignetNachProzentCapex": 50077.41,
								"taxonomieKonformNachProzentUmsatz": 29024.02,
								"taxonomieKonformNachProzentCapex": 4114.34
							},
							"2025": {
								"taxonomieGeeignetNachProzentUmsatz": 13110.93,
								"taxonomieGeeignetNachProzentCapex": 73843.7,
								"taxonomieKonformNachProzentUmsatz": 59646.88,
								"taxonomieKonformNachProzentCapex": 15389.43
							},
							"2026": {
<<<<<<< HEAD
								"taxonomieGeeignetNachProzentUmsatz": 57178.99,
								"taxonomieGeeignetNachProzentCapex": 61102.31,
								"taxonomieKonformNachProzentUmsatz": 72644.36,
								"taxonomieKonformNachProzentCapex": 69241.18
							},
							"2027": {
								"taxonomieGeeignetNachProzentUmsatz": 59510.21,
								"taxonomieGeeignetNachProzentCapex": 82084.48,
								"taxonomieKonformNachProzentUmsatz": 51631.06,
								"taxonomieKonformNachProzentCapex": 30704.07
							},
							"2028": {
								"taxonomieGeeignetNachProzentUmsatz": 12940.73,
								"taxonomieGeeignetNachProzentCapex": 83989.79,
								"taxonomieKonformNachProzentUmsatz": 86230.13,
								"taxonomieKonformNachProzentCapex": 45404.72
							},
							"2029": {
								"taxonomieGeeignetNachProzentUmsatz": 34869.03,
								"taxonomieGeeignetNachProzentCapex": 11146.99,
								"taxonomieKonformNachProzentUmsatz": 24550.74,
								"taxonomieKonformNachProzentCapex": 47571.85
							},
							"2030": {
								"taxonomieGeeignetNachProzentUmsatz": 80879.86,
								"taxonomieGeeignetNachProzentCapex": 89909.27,
								"taxonomieKonformNachProzentUmsatz": 46498.13,
								"taxonomieKonformNachProzentCapex": 53057.19
=======
								"taxonomieGeeignetNachProzentUmsatz": 36168.57,
								"taxonomieGeeignetNachProzentCapex": 24717.81,
								"taxonomieKonformNachProzentUmsatz": 39802.03,
								"taxonomieKonformNachProzentCapex": 55985.61
							},
							"2027": {
								"taxonomieGeeignetNachProzentUmsatz": 31181.82,
								"taxonomieGeeignetNachProzentCapex": 30087.71,
								"taxonomieKonformNachProzentUmsatz": 41650.19,
								"taxonomieKonformNachProzentCapex": 53434.43
>>>>>>> 49dd4a87
							}
						}
					}
				}
			},
			"soziales": {
				"unternehmensstrukturaenderungen": {
					"vorhandenseinKuerzlicherAenderungenDerUnternehmensstruktur": "Yes",
<<<<<<< HEAD
					"anzahlUnbefristeterVertraegeInDeutschland": 84023.99,
					"anzahlDerVonEinemVerkaufBetroffenenUnbefristetenVertraegeInDeutschland": 91479.74,
					"anzahlDerVonEinerAkquisitionBetroffenenUnbefristetenVertraegeInDeutschland": 84657.15,
					"anzahlUnbefristeterVertraegeInDerGesamtgruppe": 73334.59,
					"anzahlDerVonEinemVerkaufBetroffenenUnbefristetenVertraegeInDerGesamtgruppe": 42324.74,
					"anzahlDerVonEinerAkquisitionBetroffenenUnbefristetenVertraegeInDerGesamtgruppe": 4852.15,
					"auswirkungenAufAnteilBefristerVertraegeUndFluktuation": {
						"currentYear": 2026,
						"yearlyData": {
							"2024": {
								"anzahlDerBefristetenVertraege": 76404.32,
								"fluktuation": 67264.58
							},
							"2025": {
								"anzahlDerBefristetenVertraege": 86686.16,
								"fluktuation": 9599.76
							},
							"2026": {
								"anzahlDerBefristetenVertraege": 31343.41,
								"fluktuation": 61545.61
							},
							"2027": {
								"anzahlDerBefristetenVertraege": 86211.34,
								"fluktuation": 25147.03
							},
							"2028": {
								"anzahlDerBefristetenVertraege": 34630,
								"fluktuation": 79907.08
=======
					"anzahlUnbefristeterVertraegeInDeutschland": 55270.98,
					"anzahlDerVonEinemVerkaufBetroffenenUnbefristetenVertraegeInDeutschland": 88250.51,
					"anzahlDerVonEinerAkquisitionBetroffenenUnbefristetenVertraegeInDeutschland": 15223.5,
					"anzahlUnbefristeterVertraegeInDerGesamtgruppe": 43468.11,
					"anzahlDerVonEinemVerkaufBetroffenenUnbefristetenVertraegeInDerGesamtgruppe": 7703.12,
					"anzahlDerVonEinerAkquisitionBetroffenenUnbefristetenVertraegeInDerGesamtgruppe": 30853.98,
					"auswirkungenAufAnteilBefristerVertraegeUndFluktuation": {
						"currentYear": 2024,
						"yearlyData": {
							"2021": {
								"anzahlDerBefristetenVertraege": 38897.85,
								"fluktuation": 86820.32
							},
							"2022": {
								"anzahlDerBefristetenVertraege": 82094.42,
								"fluktuation": 30057.75
							},
							"2023": {
								"anzahlDerBefristetenVertraege": 63105.25,
								"fluktuation": 62806.71
							},
							"2024": {
								"anzahlDerBefristetenVertraege": 74969.94,
								"fluktuation": 57153.45
>>>>>>> 49dd4a87
							}
						}
					}
				},
				"sicherheitUndWeiterbildung": {
<<<<<<< HEAD
					"sicherheitsmassnahmenFuerMitarbeiter": "solutions",
=======
					"sicherheitsmassnahmenFuerMitarbeiter": "metrics",
>>>>>>> 49dd4a87
					"unfallrate": {
						"currentYear": 2026,
						"yearlyData": {
<<<<<<< HEAD
							"2024": {
								"haeufigkeitsrateVonArbeitsunfaellenMitZeitverlust": 86307.47
							},
							"2025": {
								"haeufigkeitsrateVonArbeitsunfaellenMitZeitverlust": 99252.66
							},
							"2026": {
								"haeufigkeitsrateVonArbeitsunfaellenMitZeitverlust": 71884.44
							},
							"2027": {
								"haeufigkeitsrateVonArbeitsunfaellenMitZeitverlust": 87848.81
							},
							"2028": {
								"haeufigkeitsrateVonArbeitsunfaellenMitZeitverlust": 13563.14
=======
							"2021": {
								"haeufigkeitsrateVonArbeitsunfaellenMitZeitverlust": 16818.42
							},
							"2022": {
								"haeufigkeitsrateVonArbeitsunfaellenMitZeitverlust": 92805.4
							},
							"2023": {
								"haeufigkeitsrateVonArbeitsunfaellenMitZeitverlust": 75900.21
							},
							"2024": {
								"haeufigkeitsrateVonArbeitsunfaellenMitZeitverlust": 31756.29
>>>>>>> 49dd4a87
							}
						}
					},
					"budgetFuerSchulungAusbildung": {
<<<<<<< HEAD
						"currentYear": 2027,
						"yearlyData": {
							"2025": {
								"budgetProMitarbeiter": 84088.11
							},
							"2026": {
								"budgetProMitarbeiter": 20519.7
							},
							"2027": {
								"budgetProMitarbeiter": 86482.77
							},
							"2028": {
								"budgetProMitarbeiter": 88659.24
							},
							"2029": {
								"budgetProMitarbeiter": 98978.09
=======
						"currentYear": 2024,
						"yearlyData": {
							"2021": {
								"budgetProMitarbeiter": 43608.81
							},
							"2022": {
								"budgetProMitarbeiter": 98160.38
							},
							"2023": {
								"budgetProMitarbeiter": 48582.96
							},
							"2024": {
								"budgetProMitarbeiter": 36.79
>>>>>>> 49dd4a87
							}
						}
					}
				},
				"einkommensgleichheit": {
					"ueberwachungDerEinkommensungleichheit": {
						"currentYear": 2025,
						"yearlyData": {
<<<<<<< HEAD
							"2023": {
								"unbereinigtesGeschlechtsspezifischesLohngefaelle": 32897.6,
								"einkommensungleichheitsverhaeltnis": 96536.81,
								"ceoEinkommensungleichheitsverhaeltnis": 70422.41
							},
							"2024": {
								"unbereinigtesGeschlechtsspezifischesLohngefaelle": 10411.79,
								"einkommensungleichheitsverhaeltnis": 59402.6,
								"ceoEinkommensungleichheitsverhaeltnis": 48617.6
							},
							"2025": {
								"unbereinigtesGeschlechtsspezifischesLohngefaelle": 23215.44,
								"einkommensungleichheitsverhaeltnis": 26290.83,
								"ceoEinkommensungleichheitsverhaeltnis": 5638.94
							},
							"2026": {
								"unbereinigtesGeschlechtsspezifischesLohngefaelle": 54358.47,
								"einkommensungleichheitsverhaeltnis": 34084.11,
								"ceoEinkommensungleichheitsverhaeltnis": 2901.3
							},
							"2027": {
								"unbereinigtesGeschlechtsspezifischesLohngefaelle": 15761.63,
								"einkommensungleichheitsverhaeltnis": 83356.78,
								"ceoEinkommensungleichheitsverhaeltnis": 27438.72
							}
						}
					},
					"massnahmenZurVerbesserungDerEinkommensungleichheit": "experiences"
				},
				"geschlechterdiversitaet": {
					"mitarbeiterAufTopManagementEbene": 46673.76,
					"frauenAufTopManagementEbene": 67280.1,
					"mitgliederGeschaeftsfuehrung": 24224.18,
					"frauenInDerGeschaeftsfuehrung": 16710.14,
					"definitionTopManagement": "mindshare",
					"einhaltungRechtlicherVorgaben": "mindshare"
=======
							"2021": {
								"unbereinigtesGeschlechtsspezifischesLohngefaelle": 37764.42,
								"einkommensungleichheitsverhaeltnis": 32431.16,
								"ceoEinkommensungleichheitsverhaeltnis": 55862.89
							},
							"2022": {
								"unbereinigtesGeschlechtsspezifischesLohngefaelle": 54453.55,
								"einkommensungleichheitsverhaeltnis": 9242.48,
								"ceoEinkommensungleichheitsverhaeltnis": 80153.25
							},
							"2023": {
								"unbereinigtesGeschlechtsspezifischesLohngefaelle": 5416.03,
								"einkommensungleichheitsverhaeltnis": 59571.44,
								"ceoEinkommensungleichheitsverhaeltnis": 58795.61
							},
							"2024": {
								"unbereinigtesGeschlechtsspezifischesLohngefaelle": 24872.46,
								"einkommensungleichheitsverhaeltnis": 17585.52,
								"ceoEinkommensungleichheitsverhaeltnis": 80111.28
							}
						}
					},
					"massnahmenZurVerbesserungDerEinkommensungleichheit": "content"
				},
				"geschlechterdiversitaet": {
					"mitarbeiterAufTopManagementEbene": 85299.92,
					"frauenAufTopManagementEbene": 62749.17,
					"mitgliederGeschaeftsfuehrung": 8951.78,
					"frauenInDerGeschaeftsfuehrung": 62178.67,
					"definitionTopManagement": "models",
					"einhaltungRechtlicherVorgaben": "content"
>>>>>>> 49dd4a87
				},
				"audit": {
					"auditsZurEinhaltungVonArbeitsstandards": "Yes",
					"artDesAudits": "SowohlInternAlsAuchVonDrittanbietern",
<<<<<<< HEAD
					"auditErgebnisse": "eyeballs"
=======
					"auditErgebnisse": "e-commerce"
>>>>>>> 49dd4a87
				}
			},
			"unternehmensfuehrungGovernance": {
				"aufsichtsrat": {
<<<<<<< HEAD
					"anzahlDerMitgliederImAufsichtsrat": 86488.61,
					"anzahlUnabhaengigerMitgliederImAufsichtsrat": 71776.63,
					"anzahlVonFrauenImAufsichtsrat": 22825.98
				},
				"verguetungsausschuss": {
					"anzahlDerMitgliederImVerguetungsausschuss": 92510.21,
					"anzahlUnabhaengigerMitgliederImVerguetungsausschuss": 30263.29,
					"anzahlVonFrauenImVerguetungsausschuss": 65841.12
				},
				"nominierungsausschuss": {
					"anzahlDerMitgliederImNominierungsausschuss": 24976.67,
					"anzahlUnabhaengigerMitgliederImNominierungsausschuss": 79366.33,
					"anzahlVonFrauenImVerguetungsausschuss": 80042.96
				},
				"pruefungsausschuss": {
					"anzahlDerMitgliederImPruefungsausschuss": 96916.8,
					"anzahlUnabhaengigerMitgliederImPruefungsausschuss": 62811.5,
					"anzahlVonFrauenImPruefungsausschuss": 38260.95
				},
				"nachhaltigkeitsausschuss": {
					"anzahlDerMitgliederImNachhaltigkeitsausschuss": 67422.21,
					"anzahlUnabhaengigerMitgliederImNachhaltigkeitsausschuss": 52399.47,
					"anzahlVonFrauenImNachhaltigkeitsausschuss": 89
				},
				"sonstige": {
					"wirtschaftspruefer": "solutions",
					"ceoVorsitzender": "Yes",
					"amtszeit": "portals"
				},
				"stakeholder": {
					"einbeziehungVonStakeholdern": "Yes",
					"prozessDerEinbeziehungVonStakeholdern": "portals",
					"mechanismenZurAusrichtungAufStakeholder": "experiences"
				},
				"unternehmensrichtlinien": {
					"veroeffentlichteUnternehmensrichtlinien": [
						"MgtVonUmweltgefahren",
						"AntiKorruption",
						"Whistleblowing",
						"Verhaltenskodex",
						"Other",
						"Datenschutz",
						"FaireBehandlungVonKunden",
						"Interessenkonflikte",
						"Zwangsarbeit",
						"GesundheitUndSicherheit"
					],
					"weitereVeroeffentlicheUnternehmensrichtlinien": "convergence"
				},
				"lieferantenauswahl": {
					"esgKriterienUndUeberwachungDerLieferanten": "Yes",
					"auswahlkriterien": "networks"
=======
					"anzahlDerMitgliederImAufsichtsrat": 39928.14,
					"anzahlUnabhaengigerMitgliederImAufsichtsrat": 55532.57,
					"anzahlVonFrauenImAufsichtsrat": 11141.75
				},
				"verguetungsausschuss": {
					"anzahlDerMitgliederImVerguetungsausschuss": 94795.34,
					"anzahlUnabhaengigerMitgliederImVerguetungsausschuss": 84061.43,
					"anzahlVonFrauenImVerguetungsausschuss": 73229.92
				},
				"nominierungsausschuss": {
					"anzahlDerMitgliederImNominierungsausschuss": 66803.17,
					"anzahlUnabhaengigerMitgliederImNominierungsausschuss": 93365.84,
					"anzahlVonFrauenImVerguetungsausschuss": 59377.05
				},
				"pruefungsausschuss": {
					"anzahlDerMitgliederImPruefungsausschuss": 37519.61,
					"anzahlUnabhaengigerMitgliederImPruefungsausschuss": 77565.2,
					"anzahlVonFrauenImPruefungsausschuss": 38720.55
				},
				"nachhaltigkeitsausschuss": {
					"anzahlDerMitgliederImNachhaltigkeitsausschuss": 53955.17,
					"anzahlUnabhaengigerMitgliederImNachhaltigkeitsausschuss": 45660.78,
					"anzahlVonFrauenImNachhaltigkeitsausschuss": 74513.53
				},
				"sonstige": {
					"wirtschaftspruefer": "users",
					"ceoVorsitzender": "Yes",
					"amtszeit": "experiences"
				},
				"stakeholder": {
					"einbeziehungVonStakeholdern": "Yes",
					"prozessDerEinbeziehungVonStakeholdern": "synergies",
					"mechanismenZurAusrichtungAufStakeholder": "models"
				},
				"unternehmensrichtlinien": {
					"veroeffentlichteUnternehmensrichtlinien": [
						"FaireBehandlungVonKunden"
					],
					"weitereVeroeffentlicheUnternehmensrichtlinien": "portals"
				},
				"lieferantenauswahl": {
					"esgKriterienUndUeberwachungDerLieferanten": "Yes",
					"auswahlkriterien": "platforms"
>>>>>>> 49dd4a87
				}
			}
		},
		"reportingPeriod": "2021"
	}
]<|MERGE_RESOLUTION|>--- conflicted
+++ resolved
@@ -2,126 +2,81 @@
 	{
 		"companyInformation": {
 			"companyName": "Gdv-dataset-with-no-null-fields",
-<<<<<<< HEAD
-			"headquarters": "South Albertfort",
-			"headquartersPostalCode": "51359-8067",
-			"sector": "functionalities",
+			"headquarters": "Abernathybury",
+			"headquartersPostalCode": "55104-9292",
+			"sector": "markets",
 			"identifiers": {
-				"Lei": [],
+				"Lei": [
+					"lAJsYIY6toyuQT8pxEUQ"
+				],
 				"Isin": [
-					"vdMJ6kiX7hPB"
+					"LGgW8pFoxsh5",
+					"1FbLwuMdl76O"
 				],
-				"PermId": [],
-				"Ticker": [],
+				"PermId": [
+					"X93Ktws69s"
+				],
+				"Ticker": [
+					"P1kMjSL"
+				],
 				"Duns": [
-					"IGkWEHKEL"
+					"Ynix1fnLv"
 				],
 				"VatNumber": [
-					"vJzwClq8U"
+					"ogVeMc0rr"
 				],
 				"CompanyRegistrationNumber": [
-					"677AaxGtuOAhgdu"
+					"0T0QvYPttI4GhKS"
 				]
 			},
-			"countryCode": "AW",
+			"countryCode": "TN",
 			"companyAlternativeNames": [
-				"McCullough LLC",
-				"Waelchi - Stracke"
+				"Adams Group",
+				"Koelpin, Prohaska and Marvin",
+				"Lesch - Schumm",
+				"Schaden and Sons"
 			],
-			"companyLegalForm": "Sole Trader",
-			"website": "https://wealthy-grit.com/",
-=======
-			"headquarters": "Port Kristy",
-			"headquartersPostalCode": "19660",
-			"sector": null,
-			"identifiers": {
-				"Lei": [],
-				"Isin": [
-					"31z6Ig2oioaq"
-				],
-				"PermId": [
-					"QOKh4XH69f"
-				],
-				"Ticker": [
-					"EhZMvYL"
-				],
-				"Duns": [
-					"YXdo0hOAU"
-				],
-				"VatNumber": [
-					"SZclyOEWR"
-				],
-				"CompanyRegistrationNumber": []
-			},
-			"countryCode": "AR",
-			"companyAlternativeNames": [
-				"Sipes, Mohr and Hane"
-			],
-			"companyLegalForm": "Sole Trader",
-			"website": "https://sleepy-wheat.name/",
->>>>>>> 49dd4a87
+			"companyLegalForm": null,
+			"website": "https://tangible-minion.biz",
 			"isTeaserCompany": false
 		},
 		"t": {
 			"general": {
 				"masterData": {
 					"berichtsPflicht": "Yes",
-<<<<<<< HEAD
-					"gueltigkeitsDatum": "2024-04-16"
-=======
-					"gueltigkeitsDatum": "2024-10-13"
->>>>>>> 49dd4a87
+					"gueltigkeitsDatum": "2024-02-08"
 				}
 			},
 			"allgemein": {
 				"esgZiele": {
 					"existenzVonEsgZielen": "Yes",
-<<<<<<< HEAD
-					"beschreibungDerEsgZiele": "channels",
-					"investitionenInZielerreichung": "mindshare"
-=======
-					"beschreibungDerEsgZiele": "networks",
-					"investitionenInZielerreichung": "supply-chains"
->>>>>>> 49dd4a87
+					"beschreibungDerEsgZiele": "ROI",
+					"investitionenInZielerreichung": "convergence"
 				},
 				"sektoren": {
 					"sektorenMitHohenKlimaauswirkungen": "Yes",
 					"auflistungDerSektoren": [
-<<<<<<< HEAD
-						"L",
+						"A",
 						"D",
-						"B"
-=======
+						"C",
 						"E",
-						"A",
-						"H"
->>>>>>> 49dd4a87
+						"G",
+						"F"
 					]
 				},
 				"esgBerichte": {
 					"nachhaltigkeitsberichte": "Yes",
-					"frequenzDerBerichterstattung": "Monatlich",
+					"frequenzDerBerichterstattung": "Vierteljaehrlich",
 					"aktuelleBerichte": [
 						{
-<<<<<<< HEAD
-							"value": "action-items",
-=======
-							"value": "experiences",
-							"dataSource": {
-								"fileName": "Certification",
-								"fileReference": "50a36c418baffd520bb92d84664f06f9732a21f4e2e5ecee6d9136f16e7e0b63"
-							}
-						},
-						{
-							"value": "functionalities",
->>>>>>> 49dd4a87
-							"dataSource": {
-								"fileName": "Certification",
-								"fileReference": "50a36c418baffd520bb92d84664f06f9732a21f4e2e5ecee6d9136f16e7e0b63"
-							}
-						},
-						{
-							"value": "applications",
+							"value": "technologies",
+							"dataSource": {
+								"fileName": "Policy",
+								"fileReference": "50a36c418baffd520bb92d84664f06f9732a21f4e2e5ecee6d9136f16e7e0b63"
+							}
+						},
+						{
+							"value": "metrics",
 							"dataSource": {
 								"fileName": "Certification",
 								"fileReference": "50a36c418baffd520bb92d84664f06f9732a21f4e2e5ecee6d9136f16e7e0b63"
@@ -131,56 +86,68 @@
 				},
 				"akkreditierungen": {
 					"iso14001": {
-						"value": "Yes",
+						"value": "No",
 						"dataSource": {
 							"fileName": "Certification",
 							"fileReference": "50a36c418baffd520bb92d84664f06f9732a21f4e2e5ecee6d9136f16e7e0b63"
 						}
 					},
 					"iso45001": {
+						"value": "No",
+						"dataSource": {
+							"fileName": "Policy",
+							"fileReference": "50a36c418baffd520bb92d84664f06f9732a21f4e2e5ecee6d9136f16e7e0b63"
+						}
+					},
+					"iso27001": {
+						"value": "No",
+						"dataSource": {
+							"fileName": "Certification",
+							"fileReference": "50a36c418baffd520bb92d84664f06f9732a21f4e2e5ecee6d9136f16e7e0b63"
+						}
+					},
+					"iso50001": {
 						"value": "Yes",
 						"dataSource": {
 							"fileName": "Policy",
 							"fileReference": "50a36c418baffd520bb92d84664f06f9732a21f4e2e5ecee6d9136f16e7e0b63"
 						}
 					},
-					"iso27001": {
-						"value": "Yes",
-						"dataSource": {
-							"fileName": "Policy",
-							"fileReference": "50a36c418baffd520bb92d84664f06f9732a21f4e2e5ecee6d9136f16e7e0b63"
-						}
-					},
-					"iso50001": {
-						"value": "Yes",
-						"dataSource": {
-							"fileName": "Certification",
-							"fileReference": "50a36c418baffd520bb92d84664f06f9732a21f4e2e5ecee6d9136f16e7e0b63"
-						}
-					},
 					"weitereAkkreditierungen": [
 						{
-<<<<<<< HEAD
-							"value": "synergies",
-=======
-							"value": "ROI",
->>>>>>> 49dd4a87
+							"value": "web services",
+							"dataSource": {
+								"fileName": "Certification",
+								"fileReference": "50a36c418baffd520bb92d84664f06f9732a21f4e2e5ecee6d9136f16e7e0b63"
+							}
+						},
+						{
+							"value": "e-markets",
 							"dataSource": {
 								"fileName": "Policy",
 								"fileReference": "50a36c418baffd520bb92d84664f06f9732a21f4e2e5ecee6d9136f16e7e0b63"
 							}
 						},
 						{
-<<<<<<< HEAD
-							"value": "solutions",
-=======
-							"value": "portals",
->>>>>>> 49dd4a87
+							"value": "functionalities",
 							"dataSource": {
 								"fileName": "Certification",
 								"fileReference": "50a36c418baffd520bb92d84664f06f9732a21f4e2e5ecee6d9136f16e7e0b63"
 							}
-<<<<<<< HEAD
+						},
+						{
+							"value": "schemas",
+							"dataSource": {
+								"fileName": "Certification",
+								"fileReference": "50a36c418baffd520bb92d84664f06f9732a21f4e2e5ecee6d9136f16e7e0b63"
+							}
+						},
+						{
+							"value": "eyeballs",
+							"dataSource": {
+								"fileName": "Policy",
+								"fileReference": "50a36c418baffd520bb92d84664f06f9732a21f4e2e5ecee6d9136f16e7e0b63"
+							}
 						}
 					]
 				},
@@ -188,149 +155,89 @@
 					"mechanismenZurUeberwachungDerEinhaltungDerUngcp": "Yes",
 					"richtlinienZurEinhaltungDerUngcp": [
 						{
-							"value": "functionalities",
-=======
-						},
-						{
-							"value": "metrics",
->>>>>>> 49dd4a87
+							"value": "bandwidth",
+							"dataSource": {
+								"fileName": "Certification",
+								"fileReference": "50a36c418baffd520bb92d84664f06f9732a21f4e2e5ecee6d9136f16e7e0b63"
+							}
+						},
+						{
+							"value": "schemas",
+							"dataSource": {
+								"fileName": "Certification",
+								"fileReference": "50a36c418baffd520bb92d84664f06f9732a21f4e2e5ecee6d9136f16e7e0b63"
+							}
+						},
+						{
+							"value": "methodologies",
 							"dataSource": {
 								"fileName": "Policy",
 								"fileReference": "50a36c418baffd520bb92d84664f06f9732a21f4e2e5ecee6d9136f16e7e0b63"
 							}
-						},
-						{
-<<<<<<< HEAD
-							"value": "ROI",
-=======
-							"value": "portals",
->>>>>>> 49dd4a87
-							"dataSource": {
-								"fileName": "Certification",
-								"fileReference": "50a36c418baffd520bb92d84664f06f9732a21f4e2e5ecee6d9136f16e7e0b63"
-							}
-						}
-					]
-				},
-				"unGlobalConceptPrinzipien": {
-					"mechanismenZurUeberwachungDerEinhaltungDerUngcp": "Yes",
-					"richtlinienZurEinhaltungDerUngcp": [
-						{
-<<<<<<< HEAD
-							"value": "eyeballs",
-=======
-							"value": "deliverables",
->>>>>>> 49dd4a87
-							"dataSource": {
-								"fileName": "Certification",
-								"fileReference": "50a36c418baffd520bb92d84664f06f9732a21f4e2e5ecee6d9136f16e7e0b63"
-							}
 						}
 					],
-<<<<<<< HEAD
-					"erklaerungDerEinhaltungDerUngcp": "paradigms"
-=======
-					"erklaerungDerEinhaltungDerUngcp": "e-markets"
->>>>>>> 49dd4a87
+					"erklaerungDerEinhaltungDerUngcp": "models"
 				},
 				"oecdLeitsaetze": {
 					"mechanismenZurUeberwachungDerEinhaltungDerOecdLeitsaetze": "Yes",
 					"richtlinienZurEinhaltungDerOecdLeitsaetze": [
 						{
-<<<<<<< HEAD
-							"value": "niches",
-=======
-							"value": "relationships",
->>>>>>> 49dd4a87
+							"value": "models",
 							"dataSource": {
 								"fileName": "Policy",
 								"fileReference": "50a36c418baffd520bb92d84664f06f9732a21f4e2e5ecee6d9136f16e7e0b63"
 							}
 						},
 						{
-<<<<<<< HEAD
-							"value": "action-items",
+							"value": "metrics",
 							"dataSource": {
 								"fileName": "Certification",
 								"fileReference": "50a36c418baffd520bb92d84664f06f9732a21f4e2e5ecee6d9136f16e7e0b63"
 							}
 						},
 						{
-							"value": "e-commerce",
+							"value": "deliverables",
 							"dataSource": {
 								"fileName": "Certification",
 								"fileReference": "50a36c418baffd520bb92d84664f06f9732a21f4e2e5ecee6d9136f16e7e0b63"
 							}
 						},
 						{
-							"value": "mindshare",
-=======
-							"value": "portals",
->>>>>>> 49dd4a87
+							"value": "blockchains",
 							"dataSource": {
 								"fileName": "Certification",
 								"fileReference": "50a36c418baffd520bb92d84664f06f9732a21f4e2e5ecee6d9136f16e7e0b63"
 							}
 						}
 					],
-<<<<<<< HEAD
-					"erklaerungDerEinhaltungDerOecdLeitsaetze": "ROI"
+					"erklaerungDerEinhaltungDerOecdLeitsaetze": "portals"
 				},
 				"sonstige": {
-					"ausrichtungAufDieUnSdgsUndAktivesVerfolgen": "e-business",
+					"ausrichtungAufDieUnSdgsUndAktivesVerfolgen": "mindshare",
 					"ausschlusslistenAufBasisVonEsgKriterien": "Yes",
-					"ausschlusslisten": "convergence"
-				},
-				"fuehrungsstandards": {
-					"oekologischeSozialeFuehrungsstandardsOderPrinzipien": "Yes",
-					"anreizmechanismenFuerDasManagementUmwelt": "JaAufsichtsrat",
-					"anreizmechanismenFuerDasManagementSoziales": "JaGeschaeftsleitung"
-=======
-					"erklaerungDerEinhaltungDerOecdLeitsaetze": "blockchains"
-				},
-				"sonstige": {
-					"ausrichtungAufDieUnSdgsUndAktivesVerfolgen": "content",
-					"ausschlusslistenAufBasisVonEsgKriterien": "Yes",
-					"ausschlusslisten": "partnerships"
+					"ausschlusslisten": "interfaces"
 				},
 				"fuehrungsstandards": {
 					"oekologischeSozialeFuehrungsstandardsOderPrinzipien": "Yes",
 					"anreizmechanismenFuerDasManagementUmwelt": "Nein",
-					"anreizmechanismenFuerDasManagementSoziales": "JaAufsichtsratUndGeschaeftsleitung"
->>>>>>> 49dd4a87
+					"anreizmechanismenFuerDasManagementSoziales": "JaAufsichtsrat"
 				},
 				"rechtsstreitigkeiten": {
 					"esgBezogeneRechtsstreitigkeiten": "Yes",
 					"rechtsstreitigkeitenMitBezugZuE": "Yes",
-<<<<<<< HEAD
-					"statusZuE": "Geklaert",
-					"einzelheitenZuDenRechtsstreitigkeitenZuE": "methodologies",
+					"statusZuE": "Offen",
+					"einzelheitenZuDenRechtsstreitigkeitenZuE": "applications",
 					"rechtsstreitigkeitenMitBezugZuS": "Yes",
-					"statusZuS": "Geklaert",
-					"einzelheitenZuDenRechtsstreitigkeitenZuS": "communities",
+					"statusZuS": "Offen",
+					"einzelheitenZuDenRechtsstreitigkeitenZuS": "convergence",
 					"rechtsstreitigkeitenMitBezugZuG": "Yes",
 					"statusZuG": "Geklaert",
-					"einzelheitenZuDenRechtsstreitigkeitenZuG": "portals"
+					"einzelheitenZuDenRechtsstreitigkeitenZuG": "methodologies"
 				},
 				"rating": {
 					"esgRating": "Yes",
-					"agentur": "initiatives",
-					"ergebnis": "convergence",
-=======
-					"statusZuE": "Offen",
-					"einzelheitenZuDenRechtsstreitigkeitenZuE": "solutions",
-					"rechtsstreitigkeitenMitBezugZuS": "Yes",
-					"statusZuS": "Offen",
-					"einzelheitenZuDenRechtsstreitigkeitenZuS": "deliverables",
-					"rechtsstreitigkeitenMitBezugZuG": "Yes",
-					"statusZuG": "Geklaert",
-					"einzelheitenZuDenRechtsstreitigkeitenZuG": "platforms"
-				},
-				"rating": {
-					"esgRating": "Yes",
-					"agentur": "convergence",
-					"ergebnis": "paradigms",
->>>>>>> 49dd4a87
+					"agentur": "experiences",
+					"ergebnis": "deliverables",
 					"ratingbericht": {
 						"value": "Yes",
 						"dataSource": {
@@ -338,119 +245,67 @@
 							"fileReference": "50a36c418baffd520bb92d84664f06f9732a21f4e2e5ecee6d9136f16e7e0b63"
 						}
 					},
-<<<<<<< HEAD
-					"kritischePunkte": "functionalities"
+					"kritischePunkte": "relationships"
 				},
 				"anleihen": {
 					"grueneSozialeUndOderNachhaltigeEmissionen": "Yes",
-					"ausstehendeGrueneSozialeUndOderNachhaltigeEmissionen": 2525.55,
+					"ausstehendeGrueneSozialeUndOderNachhaltigeEmissionen": 80655.25,
 					"sustainibilityLinkedDebt": "Yes",
-					"ausstehendeSustainibilityLinkedDebt": 57144.41
+					"ausstehendeSustainibilityLinkedDebt": 59089.88
 				},
 				"risiken": {
-					"wichtigsteESUndGRisikenUndBewertung": "ROI",
-					"hindernisseBeimUmgangMitEsgBedenken": "mindshare"
-=======
-					"kritischePunkte": "content"
-				},
-				"anleihen": {
-					"grueneSozialeUndOderNachhaltigeEmissionen": "Yes",
-					"ausstehendeGrueneSozialeUndOderNachhaltigeEmissionen": 12857.83,
-					"sustainibilityLinkedDebt": "Yes",
-					"ausstehendeSustainibilityLinkedDebt": 1437.87
-				},
-				"risiken": {
-					"wichtigsteESUndGRisikenUndBewertung": "infrastructures",
-					"hindernisseBeimUmgangMitEsgBedenken": "relationships"
->>>>>>> 49dd4a87
+					"wichtigsteESUndGRisikenUndBewertung": "users",
+					"hindernisseBeimUmgangMitEsgBedenken": "networks"
 				}
 			},
 			"umwelt": {
 				"treibhausgasemissionen": {
 					"treibhausgasBerichterstattungUndPrognosen": {
-<<<<<<< HEAD
-						"currentYear": 2026,
-						"yearlyData": {
-							"2024": {
-								"scope1": 41953.19,
-								"scope2": 98552.9,
-								"scope3": 87733.83
+						"currentYear": 2024,
+						"yearlyData": {
+							"2021": {
+								"scope1": 88721.14,
+								"scope2": 22287.3,
+								"scope3": 56606.67
+							},
+							"2022": {
+								"scope1": 76848.3,
+								"scope2": 94995.29,
+								"scope3": 93764.64
+							},
+							"2023": {
+								"scope1": 24552.31,
+								"scope2": 195.14,
+								"scope3": 3667.97
+							},
+							"2024": {
+								"scope1": 8428.04,
+								"scope2": 13290.64,
+								"scope3": 39017.94
 							},
 							"2025": {
-								"scope1": 85410.86,
-								"scope2": 37496.01,
-								"scope3": 89849.6
+								"scope1": 48757.85,
+								"scope2": 9454,
+								"scope3": 65032.23
 							},
 							"2026": {
-								"scope1": 77889.78,
-								"scope2": 58307.77,
-								"scope3": 46787.62
+								"scope1": 98486.5,
+								"scope2": 81573.77,
+								"scope3": 22571.68
 							},
 							"2027": {
-								"scope1": 79465.04,
-								"scope2": 90154.09,
-								"scope3": 71848.99
-							},
-							"2028": {
-								"scope1": 58560.76,
-								"scope2": 23202,
-								"scope3": 51255.79
-							}
-						}
-					},
-					"treibhausgasEmissionsintensitaetDerUnternehmenInDieInvestriertWird": "applications",
-					"strategieUndZieleZurReduzierungVonTreibhausgasEmissionen": "schemas"
+								"scope1": 8571.01,
+								"scope2": 35315.05,
+								"scope3": 35332.94
+							}
+						}
+					},
+					"treibhausgasEmissionsintensitaetDerUnternehmenInDieInvestriertWird": "synergies",
+					"strategieUndZieleZurReduzierungVonTreibhausgasEmissionen": "markets"
 				},
 				"produktion": {
 					"produkteZurVerringerungDerUmweltbelastung": "Yes",
-					"verringerungenDerUmweltbelastung": "ROI",
-=======
-						"currentYear": 2024,
-						"yearlyData": {
-							"2021": {
-								"scope1": 99855.33,
-								"scope2": 94299,
-								"scope3": 47011.02
-							},
-							"2022": {
-								"scope1": 47885.29,
-								"scope2": 14740.12,
-								"scope3": 79885.74
-							},
-							"2023": {
-								"scope1": 63627.94,
-								"scope2": 6307.87,
-								"scope3": 44613.84
-							},
-							"2024": {
-								"scope1": 17776.06,
-								"scope2": 45092.65,
-								"scope3": 51850.59
-							},
-							"2025": {
-								"scope1": 23894.26,
-								"scope2": 79428.05,
-								"scope3": 56660.29
-							},
-							"2026": {
-								"scope1": 86718.44,
-								"scope2": 85351.3,
-								"scope3": 64180.19
-							},
-							"2027": {
-								"scope1": 56777.99,
-								"scope2": 60860.48,
-								"scope3": 27703.98
-							}
-						}
-					},
-					"treibhausgasEmissionsintensitaetDerUnternehmenInDieInvestriertWird": "methodologies",
-					"strategieUndZieleZurReduzierungVonTreibhausgasEmissionen": "lifetime value"
-				},
-				"produktion": {
-					"produkteZurVerringerungDerUmweltbelastung": "Yes",
-					"verringerungenDerUmweltbelastung": "niches",
->>>>>>> 49dd4a87
+					"verringerungenDerUmweltbelastung": "experiences",
 					"oekologischerMindestStandardFuerProduktionsprozesse": "Yes"
 				},
 				"energieverbrauch": {
@@ -458,362 +313,210 @@
 						"currentYear": 2024,
 						"yearlyData": {
 							"2021": {
-								"energieverbrauch": 31521.3,
-								"prozentDesVerbrauchsErneuerbarerEnergien": 28420.87,
-								"ggfProzentDerErneuerbarenEnergieerzeugung": 18552.41
-							},
-							"2022": {
-								"energieverbrauch": 10598.55,
-								"prozentDesVerbrauchsErneuerbarerEnergien": 47306.13,
-								"ggfProzentDerErneuerbarenEnergieerzeugung": 63230.08
-							},
-							"2023": {
-<<<<<<< HEAD
-								"energieverbrauch": 93175.18,
-								"prozentDesVerbrauchsErneuerbarerEnergien": 55512.3,
-								"ggfProzentDerErneuerbarenEnergieerzeugung": 643.75
-							},
-							"2024": {
-								"energieverbrauch": 55145.58,
-								"prozentDesVerbrauchsErneuerbarerEnergien": 77341.25,
-								"ggfProzentDerErneuerbarenEnergieerzeugung": 93515.64
+								"energieverbrauch": 32140.48,
+								"prozentDesVerbrauchsErneuerbarerEnergien": 80017.15,
+								"ggfProzentDerErneuerbarenEnergieerzeugung": 98945.14
+							},
+							"2022": {
+								"energieverbrauch": 52449,
+								"prozentDesVerbrauchsErneuerbarerEnergien": 92848.16,
+								"ggfProzentDerErneuerbarenEnergieerzeugung": 72595.78
+							},
+							"2023": {
+								"energieverbrauch": 41925.56,
+								"prozentDesVerbrauchsErneuerbarerEnergien": 31869.95,
+								"ggfProzentDerErneuerbarenEnergieerzeugung": 59215.41
+							},
+							"2024": {
+								"energieverbrauch": 28537.17,
+								"prozentDesVerbrauchsErneuerbarerEnergien": 79380.68,
+								"ggfProzentDerErneuerbarenEnergieerzeugung": 16153.78
 							},
 							"2025": {
-								"energieverbrauch": 41324.05,
-								"prozentDesVerbrauchsErneuerbarerEnergien": 11613.58,
-								"ggfProzentDerErneuerbarenEnergieerzeugung": 20871.92
+								"energieverbrauch": 6872.14,
+								"prozentDesVerbrauchsErneuerbarerEnergien": 90148.14,
+								"ggfProzentDerErneuerbarenEnergieerzeugung": 81235.96
 							},
 							"2026": {
-								"energieverbrauch": 88852.82,
-								"prozentDesVerbrauchsErneuerbarerEnergien": 24090.63,
-								"ggfProzentDerErneuerbarenEnergieerzeugung": 54041.88
+								"energieverbrauch": 93902.14,
+								"prozentDesVerbrauchsErneuerbarerEnergien": 7949.88,
+								"ggfProzentDerErneuerbarenEnergieerzeugung": 49905.47
 							},
 							"2027": {
-								"energieverbrauch": 54527.31,
-								"prozentDesVerbrauchsErneuerbarerEnergien": 52509.93,
-								"ggfProzentDerErneuerbarenEnergieerzeugung": 45254.88
-							}
-						}
-					},
-					"unternehmensGruppenStrategieBzglEnergieverbrauch": "applications"
-=======
-								"energieverbrauch": 18263.83,
-								"prozentDesVerbrauchsErneuerbarerEnergien": 26671.12,
-								"ggfProzentDerErneuerbarenEnergieerzeugung": 79436.83
-							},
-							"2024": {
-								"energieverbrauch": 10617.08,
-								"prozentDesVerbrauchsErneuerbarerEnergien": 23601.86,
-								"ggfProzentDerErneuerbarenEnergieerzeugung": 27967.37
-							},
-							"2025": {
-								"energieverbrauch": 10961.98,
-								"prozentDesVerbrauchsErneuerbarerEnergien": 85563.23,
-								"ggfProzentDerErneuerbarenEnergieerzeugung": 43415.19
-							},
-							"2026": {
-								"energieverbrauch": 18612.91,
-								"prozentDesVerbrauchsErneuerbarerEnergien": 85089.86,
-								"ggfProzentDerErneuerbarenEnergieerzeugung": 31478.35
-							},
-							"2027": {
-								"energieverbrauch": 70950.29,
-								"prozentDesVerbrauchsErneuerbarerEnergien": 71083.17,
-								"ggfProzentDerErneuerbarenEnergieerzeugung": 40071.22
-							}
-						}
-					},
-					"unternehmensGruppenStrategieBzglEnergieverbrauch": "bandwidth"
->>>>>>> 49dd4a87
+								"energieverbrauch": 45047.41,
+								"prozentDesVerbrauchsErneuerbarerEnergien": 62528.03,
+								"ggfProzentDerErneuerbarenEnergieerzeugung": 92837.65
+							}
+						}
+					},
+					"unternehmensGruppenStrategieBzglEnergieverbrauch": "systems"
 				},
 				"energieeffizienzImmobilienanlagen": {
 					"berichterstattungEnergieverbrauchVonImmobilienvermoegen": {
 						"currentYear": 2024,
 						"yearlyData": {
 							"2021": {
-								"engagementAnteilInEnergieineffizientenImmobilienanlagen": 7390.3
-							},
-							"2022": {
-								"engagementAnteilInEnergieineffizientenImmobilienanlagen": 89942.85
-							},
-							"2023": {
-<<<<<<< HEAD
-								"engagementAnteilInEnergieineffizientenImmobilienanlagen": 62590.22
-							},
-							"2024": {
-								"engagementAnteilInEnergieineffizientenImmobilienanlagen": 87939.4
+								"engagementAnteilInEnergieineffizientenImmobilienanlagen": 15590.01
+							},
+							"2022": {
+								"engagementAnteilInEnergieineffizientenImmobilienanlagen": 61483.12
+							},
+							"2023": {
+								"engagementAnteilInEnergieineffizientenImmobilienanlagen": 934.9
+							},
+							"2024": {
+								"engagementAnteilInEnergieineffizientenImmobilienanlagen": 47586.15
 							},
 							"2025": {
-								"engagementAnteilInEnergieineffizientenImmobilienanlagen": 64705.76
+								"engagementAnteilInEnergieineffizientenImmobilienanlagen": 12553.05
 							},
 							"2026": {
-								"engagementAnteilInEnergieineffizientenImmobilienanlagen": 65497.72
+								"engagementAnteilInEnergieineffizientenImmobilienanlagen": 94330.8
 							},
 							"2027": {
-								"engagementAnteilInEnergieineffizientenImmobilienanlagen": 29700.12
-							}
-						}
-					},
-					"unternehmensGruppenStrategieBzglEnergieeffizientenImmobilienanlagen": "niches"
+								"engagementAnteilInEnergieineffizientenImmobilienanlagen": 66091.05
+							}
+						}
+					},
+					"unternehmensGruppenStrategieBzglEnergieeffizientenImmobilienanlagen": "infrastructures"
 				},
 				"wasserverbrauch": {
 					"berichterstattungWasserverbrauch": {
-						"currentYear": 2026,
-						"yearlyData": {
-							"2024": {
-								"wasserverbrauch": 23444.19,
-								"emissionenInWasser": 46514.28
+						"currentYear": 2024,
+						"yearlyData": {
+							"2021": {
+								"wasserverbrauch": 30784.84,
+								"emissionenInWasser": 31307.52
+							},
+							"2022": {
+								"wasserverbrauch": 28303.84,
+								"emissionenInWasser": 48441.34
+							},
+							"2023": {
+								"wasserverbrauch": 6877.54,
+								"emissionenInWasser": 22547.91
+							},
+							"2024": {
+								"wasserverbrauch": 54548.01,
+								"emissionenInWasser": 19695.59
 							},
 							"2025": {
-								"wasserverbrauch": 18333.74,
-								"emissionenInWasser": 17561.21
+								"wasserverbrauch": 53470.74,
+								"emissionenInWasser": 42678.49
 							},
 							"2026": {
-								"wasserverbrauch": 41704.05,
-								"emissionenInWasser": 78927.66
+								"wasserverbrauch": 36986.96,
+								"emissionenInWasser": 20569.83
 							},
 							"2027": {
-								"wasserverbrauch": 75655.35,
-								"emissionenInWasser": 82100.78
-							},
-							"2028": {
-								"wasserverbrauch": 65149.74,
-								"emissionenInWasser": 62817.75
-							}
-						}
-					},
-					"unternehmensGruppenStrategieBzglWasserverbrauch": "experiences"
-=======
-								"engagementAnteilInEnergieineffizientenImmobilienanlagen": 97750
-							},
-							"2024": {
-								"engagementAnteilInEnergieineffizientenImmobilienanlagen": 9012.76
-							},
-							"2025": {
-								"engagementAnteilInEnergieineffizientenImmobilienanlagen": 96199.96
-							},
-							"2026": {
-								"engagementAnteilInEnergieineffizientenImmobilienanlagen": 5747.65
-							},
-							"2027": {
-								"engagementAnteilInEnergieineffizientenImmobilienanlagen": 27890.31
-							}
-						}
-					},
-					"unternehmensGruppenStrategieBzglEnergieeffizientenImmobilienanlagen": "eyeballs"
-				},
-				"wasserverbrauch": {
-					"berichterstattungWasserverbrauch": {
-						"currentYear": 2024,
-						"yearlyData": {
-							"2021": {
-								"wasserverbrauch": 46984.49,
-								"emissionenInWasser": 40415.16
-							},
-							"2022": {
-								"wasserverbrauch": 85136.75,
-								"emissionenInWasser": 32240.34
-							},
-							"2023": {
-								"wasserverbrauch": 49251.54,
-								"emissionenInWasser": 5463.7
-							},
-							"2024": {
-								"wasserverbrauch": 75779.14,
-								"emissionenInWasser": 20806.07
-							},
-							"2025": {
-								"wasserverbrauch": 10879.15,
-								"emissionenInWasser": 95297.02
-							},
-							"2026": {
-								"wasserverbrauch": 67368.23,
-								"emissionenInWasser": 20913.14
-							},
-							"2027": {
-								"wasserverbrauch": 93358.55,
-								"emissionenInWasser": 70664.87
-							}
-						}
-					},
-					"unternehmensGruppenStrategieBzglWasserverbrauch": "models"
->>>>>>> 49dd4a87
+								"wasserverbrauch": 42565.82,
+								"emissionenInWasser": 93289.75
+							}
+						}
+					},
+					"unternehmensGruppenStrategieBzglWasserverbrauch": "eyeballs"
 				},
 				"abfallproduktion": {
 					"berichterstattungAbfallproduktion": {
-						"currentYear": 2023,
-						"yearlyData": {
-							"2021": {
-<<<<<<< HEAD
-								"gesamteAbfallmenge": 55631.78,
-								"prozentAbfallRecyclet": 12949.03,
-								"prozentGefaehrlicherAbfall": 11823.71
-							},
-							"2022": {
-								"gesamteAbfallmenge": 10102.82,
-								"prozentAbfallRecyclet": 91225.22,
-								"prozentGefaehrlicherAbfall": 40770.95
-							},
-							"2023": {
-								"gesamteAbfallmenge": 6951.15,
-								"prozentAbfallRecyclet": 94342.22,
-								"prozentGefaehrlicherAbfall": 27954.9
-							},
-							"2024": {
-								"gesamteAbfallmenge": 23668.83,
-								"prozentAbfallRecyclet": 84132.75,
-								"prozentGefaehrlicherAbfall": 14537.31
+						"currentYear": 2024,
+						"yearlyData": {
+							"2021": {
+								"gesamteAbfallmenge": 11767.86,
+								"prozentAbfallRecyclet": 92744.41,
+								"prozentGefaehrlicherAbfall": 1226.36
+							},
+							"2022": {
+								"gesamteAbfallmenge": 73775.4,
+								"prozentAbfallRecyclet": 2168.6,
+								"prozentGefaehrlicherAbfall": 20495.84
+							},
+							"2023": {
+								"gesamteAbfallmenge": 44880.15,
+								"prozentAbfallRecyclet": 63507.66,
+								"prozentGefaehrlicherAbfall": 26435.14
+							},
+							"2024": {
+								"gesamteAbfallmenge": 61839.37,
+								"prozentAbfallRecyclet": 41993.07,
+								"prozentGefaehrlicherAbfall": 31793.59
 							},
 							"2025": {
-								"gesamteAbfallmenge": 31748.93,
-								"prozentAbfallRecyclet": 66364.89,
-								"prozentGefaehrlicherAbfall": 57897.59
-							}
-						}
-					},
-					"unternehmensGruppenStrategieBzglAbfallproduktion": "e-business",
+								"gesamteAbfallmenge": 65134.29,
+								"prozentAbfallRecyclet": 43534.73,
+								"prozentGefaehrlicherAbfall": 75177.42
+							},
+							"2026": {
+								"gesamteAbfallmenge": 21342.61,
+								"prozentAbfallRecyclet": 65532.8,
+								"prozentGefaehrlicherAbfall": 5850.3
+							},
+							"2027": {
+								"gesamteAbfallmenge": 3013.23,
+								"prozentAbfallRecyclet": 68412.98,
+								"prozentGefaehrlicherAbfall": 87047.1
+							}
+						}
+					},
+					"unternehmensGruppenStrategieBzglAbfallproduktion": "infrastructures",
 					"recyclingImProduktionsprozess": {
-						"currentYear": 2028,
-						"yearlyData": {
+						"currentYear": 2024,
+						"yearlyData": {
+							"2021": {
+								"prozentRecycelteWerkstoffeImProduktionsprozess": 56178.64
+							},
+							"2022": {
+								"prozentRecycelteWerkstoffeImProduktionsprozess": 68593.07
+							},
+							"2023": {
+								"prozentRecycelteWerkstoffeImProduktionsprozess": 67177.07
+							},
+							"2024": {
+								"prozentRecycelteWerkstoffeImProduktionsprozess": 14326.91
+							},
+							"2025": {
+								"prozentRecycelteWerkstoffeImProduktionsprozess": 35917.66
+							},
 							"2026": {
-								"prozentRecycelteWerkstoffeImProduktionsprozess": 6266.67
+								"prozentRecycelteWerkstoffeImProduktionsprozess": 87678.97
 							},
 							"2027": {
-								"prozentRecycelteWerkstoffeImProduktionsprozess": 97789.55
-							},
-							"2028": {
-								"prozentRecycelteWerkstoffeImProduktionsprozess": 53574.56
-							},
-							"2029": {
-								"prozentRecycelteWerkstoffeImProduktionsprozess": 38259.5
-							},
-							"2030": {
-								"prozentRecycelteWerkstoffeImProduktionsprozess": 56742.54
-							}
-						}
-					},
-					"gefaehrlicherAbfall": "bandwidth"
+								"prozentRecycelteWerkstoffeImProduktionsprozess": 16636.28
+							}
+						}
+					},
+					"gefaehrlicherAbfall": "solutions"
 				},
 				"biodiversitaet": {
 					"negativeAktivitaetenFuerDieBiologischeVielfalt": "Yes",
-					"negativeMassnahmenFuerDieBiologischeVielfalt": "technologies",
-=======
-								"gesamteAbfallmenge": 79895.17,
-								"prozentAbfallRecyclet": 7367.16,
-								"prozentGefaehrlicherAbfall": 76544.16
-							},
-							"2022": {
-								"gesamteAbfallmenge": 98145.23,
-								"prozentAbfallRecyclet": 42216.14,
-								"prozentGefaehrlicherAbfall": 37176.96
-							},
-							"2023": {
-								"gesamteAbfallmenge": 73520.44,
-								"prozentAbfallRecyclet": 77288.43,
-								"prozentGefaehrlicherAbfall": 44083.44
-							},
-							"2024": {
-								"gesamteAbfallmenge": 77953.99,
-								"prozentAbfallRecyclet": 40873.25,
-								"prozentGefaehrlicherAbfall": 52065.68
-							},
-							"2025": {
-								"gesamteAbfallmenge": 68566.26,
-								"prozentAbfallRecyclet": 72716.49,
-								"prozentGefaehrlicherAbfall": 74399.57
-							},
-							"2026": {
-								"gesamteAbfallmenge": 74732.4,
-								"prozentAbfallRecyclet": 10049.28,
-								"prozentGefaehrlicherAbfall": 83828.87
-							},
-							"2027": {
-								"gesamteAbfallmenge": 50986.83,
-								"prozentAbfallRecyclet": 13409.84,
-								"prozentGefaehrlicherAbfall": 42369.29
-							}
-						}
-					},
-					"unternehmensGruppenStrategieBzglAbfallproduktion": "methodologies",
-					"recyclingImProduktionsprozess": {
-						"currentYear": 2024,
-						"yearlyData": {
-							"2021": {
-								"prozentRecycelteWerkstoffeImProduktionsprozess": 89124.44
-							},
-							"2022": {
-								"prozentRecycelteWerkstoffeImProduktionsprozess": 80622.24
-							},
-							"2023": {
-								"prozentRecycelteWerkstoffeImProduktionsprozess": 61792.94
-							},
-							"2024": {
-								"prozentRecycelteWerkstoffeImProduktionsprozess": 96734.95
-							},
-							"2025": {
-								"prozentRecycelteWerkstoffeImProduktionsprozess": 46061.02
-							},
-							"2026": {
-								"prozentRecycelteWerkstoffeImProduktionsprozess": 42883.4
-							},
-							"2027": {
-								"prozentRecycelteWerkstoffeImProduktionsprozess": 89848.03
-							}
-						}
-					},
-					"gefaehrlicherAbfall": "solutions"
-				},
-				"biodiversitaet": {
-					"negativeAktivitaetenFuerDieBiologischeVielfalt": "Yes",
-					"negativeMassnahmenFuerDieBiologischeVielfalt": "synergies",
->>>>>>> 49dd4a87
+					"negativeMassnahmenFuerDieBiologischeVielfalt": "supply-chains",
 					"positiveAktivitaetenFuerDieBiologischeVielfalt": "Yes",
-					"positiveMassnahmenFuerDieBiologischeVielfalt": "paradigms"
+					"positiveMassnahmenFuerDieBiologischeVielfalt": "networks"
 				},
 				"fossileBrennstoffe": {
 					"einnahmenAusFossilenBrennstoffen": "Yes",
 					"berichterstattungEinnahmenAusFossilenBrennstoffen": {
-<<<<<<< HEAD
-						"currentYear": 2026,
-						"yearlyData": {
-							"2024": {
-								"prozentDerEinnahmenAusFossilenBrennstoffen": 37763.82
+						"currentYear": 2024,
+						"yearlyData": {
+							"2021": {
+								"prozentDerEinnahmenAusFossilenBrennstoffen": 12802.29
+							},
+							"2022": {
+								"prozentDerEinnahmenAusFossilenBrennstoffen": 89015.68
+							},
+							"2023": {
+								"prozentDerEinnahmenAusFossilenBrennstoffen": 3025.56
+							},
+							"2024": {
+								"prozentDerEinnahmenAusFossilenBrennstoffen": 32575.92
 							},
 							"2025": {
-								"prozentDerEinnahmenAusFossilenBrennstoffen": 1776.57
+								"prozentDerEinnahmenAusFossilenBrennstoffen": 38068.92
 							},
 							"2026": {
-								"prozentDerEinnahmenAusFossilenBrennstoffen": 81267.49
+								"prozentDerEinnahmenAusFossilenBrennstoffen": 68695.33
 							},
 							"2027": {
-								"prozentDerEinnahmenAusFossilenBrennstoffen": 63677.34
-							},
-							"2028": {
-								"prozentDerEinnahmenAusFossilenBrennstoffen": 71289.19
-=======
-						"currentYear": 2024,
-						"yearlyData": {
-							"2021": {
-								"prozentDerEinnahmenAusFossilenBrennstoffen": 99321.05
-							},
-							"2022": {
-								"prozentDerEinnahmenAusFossilenBrennstoffen": 76876.31
-							},
-							"2023": {
-								"prozentDerEinnahmenAusFossilenBrennstoffen": 56042.95
-							},
-							"2024": {
-								"prozentDerEinnahmenAusFossilenBrennstoffen": 28653.19
-							},
-							"2025": {
-								"prozentDerEinnahmenAusFossilenBrennstoffen": 18273.96
-							},
-							"2026": {
-								"prozentDerEinnahmenAusFossilenBrennstoffen": 53160.04
-							},
-							"2027": {
-								"prozentDerEinnahmenAusFossilenBrennstoffen": 91535.74
->>>>>>> 49dd4a87
+								"prozentDerEinnahmenAusFossilenBrennstoffen": 50103.49
 							}
 						}
 					}
@@ -821,193 +524,127 @@
 				"taxonomie": {
 					"taxonomieBerichterstattung": "Nfrd",
 					"euTaxonomieKompassAktivitaeten": [
-<<<<<<< HEAD
-						"Afforestation",
-						"ElectricityGenerationFromOceanEnergyTechnologies",
-						"ComputerProgrammingConsultancyAndRelatedActivities",
-						"TransportByMotorbikesPassengerCarsAndLightCommercialVehicles",
+						"DataDrivenSolutionsForGhgEmissionsReductions",
+						"ManufactureOfNitricAcid",
+						"InstallationMaintenanceAndRepairOfEnergyEfficiencyEquipment",
+						"InfrastructureEnablingRoadTransportAndPublicTransport",
+						"CollectionAndTransportOfNonHazardousWasteInSourceSegregatedFractions",
 						"UrbanAndSuburbanTransportRoadPassengerTransport",
-						"ManufactureOfAnhydrousAmmonia",
-						"ManufactureOfPlasticsInPrimaryForm",
-						"ConservationForestry",
-						"InlandPassengerWaterTransport",
-						"ManufactureOfCement",
-						"RehabilitationAndRestorationOfForestsIncludingReforestationAndNaturalForestRegenerationAfterAnExtremeEvent",
-						"ElectricityGenerationUsingSolarPhotovoltaicTechnology",
 						"ElectricityGenerationFromFossilGaseousFuels",
-						"TransmissionAndDistributionOfElectricity",
-						"MaterialRecoveryFromNonHazardousWaste",
-						"FreightRailTransport",
-						"ProductionOfHeatCoolUsingWasteHeat",
-						"InstallationMaintenanceAndRepairOfChargingStationsForElectricVehiclesInBuildingsAndParkingSpacesAttachedToBuildings",
-						"NonLifeInsuranceUnderwritingOfClimateRelatedPerils",
-						"RenewalOfWaterCollectionTreatmentAndSupplySystems",
-						"RetrofittingOfSeaAndCoastalFreightAndPassengerWaterTransport",
-						"ManufactureOfEquipmentForTheProductionAndUseOfHydrogen",
-						"InfrastructureForWaterTransport",
-						"ManufactureOfOtherLowCarbonTechnologies",
-						"InfrastructureEnablingLowCarbonWaterTransport",
-						"CloseToMarketResearchDevelopmentAndInnovation",
-						"ManufactureOfEnergyEfficiencyEquipmentForBuildings",
-						"RenovationOfExistingBuildings",
-						"ManufactureOfBatteries",
-						"ManufactureOfHydrogen",
-						"ProductionOfHeatCoolFromFossilGaseousFuelsInAnEfficientDistrictHeatingAndCoolingSystem",
-						"CogenerationOfHeatCoolAndPowerFromSolarEnergy",
-						"CogenerationOfHeatCoolAndPowerFromGeothermalEnergy",
-						"StorageOfElectricity",
-						"ElectricityGenerationFromBioenergy",
-						"InfrastructureEnablingRoadTransportAndPublicTransport",
+						"ConstructionExtensionAndOperationOfWasteWaterCollectionAndTreatment",
+						"HighEfficiencyCoGenerationOfHeatCoolAndPowerFromFossilGaseousFuels",
+						"CogenerationOfHeatCoolAndPowerFromBioenergy",
+						"ProductionOfHeatCoolFromBioenergy",
+						"EngineeringActivitiesAndRelatedTechnicalConsultancyDedicatedToAdaptationToClimateChange",
+						"CogenerationOfHeatCoolAndPowerFromRenewableNonFossilGaseousAndLiquidFuels",
 						"ElectricityGenerationFromNuclearEnergyInExistingInstallations",
-						"ForestManagement",
-						"InlandFreightWaterTransport",
-						"ProductionOfHeatCoolFromSolarThermalHeating",
-						"AnaerobicDigestionOfBioWaste",
-						"ManufactureOfBiogasAndBiofuelsForUseInTransportAndOfBioliquids",
-						"InstallationMaintenanceAndRepairOfRenewableEnergyTechnologies",
-						"StorageOfThermalEnergy",
-						"ProductionOfHeatCoolFromGeothermalEnergy",
-						"SeaAndCoastalPassengerWaterTransport",
-						"DataProcessingHostingAndRelatedActivities",
-						"DistrictHeatingCoolingDistribution",
 						"PreCommercialStagesOfAdvancedTechnologiesToProduceEnergyFromNuclearProcessesWithMinimalWasteFromTheFuelCycle",
-						"HighEfficiencyCoGenerationOfHeatCoolAndPowerFromFossilGaseousFuels",
-						"ManufactureOfLowCarbonTechnologiesForTransport",
-						"InstallationAndOperationOfElectricHeatPumps",
-						"RenewalOfWasteWaterCollectionAndTreatment",
-						"ElectricityGenerationFromHydropower",
-						"ElectricityGenerationFromWindPower",
-						"ProductionOfHeatCoolFromRenewableNonFossilGaseousAndLiquidFuels",
-						"LandfillGasCaptureAndUtilisation",
-						"ManufactureOfChlorine",
-						"Education",
-						"AcquisitionAndOwnershipOfBuildings",
-						"AnaerobicDigestionOfSewageSludge",
-						"TransportOfCo2",
-						"ElectricityGenerationFromGeothermalEnergy",
-						"ResidentialCareActivities"
-=======
 						"TransmissionAndDistributionNetworksForRenewableAndLowCarbonGases",
 						"FreightTransportServicesByRoad",
-						"CogenerationOfHeatCoolAndPowerFromRenewableNonFossilGaseousAndLiquidFuels",
+						"ManufactureOfIronAndSteel",
+						"ElectricityGenerationFromBioenergy",
+						"ManufactureOfBiogasAndBiofuelsForUseInTransportAndOfBioliquids",
+						"InstallationMaintenanceAndRepairOfChargingStationsForElectricVehiclesInBuildingsAndParkingSpacesAttachedToBuildings",
+						"MaterialRecoveryFromNonHazardousWaste",
+						"ElectricityGenerationUsingSolarPhotovoltaicTechnology",
+						"FreightRailTransport",
+						"InstallationMaintenanceAndRepairOfInstrumentsAndDevicesForMeasuringRegulationAndControllingEnergyPerformanceOfBuildings",
+						"StorageOfThermalEnergy",
+						"ConstructionExtensionAndOperationOfWaterCollectionTreatmentAndSupplySystems",
+						"LibrariesArchivesMuseumsAndCulturalActivities",
+						"InfrastructureForWaterTransport",
+						"TransportByMotorbikesPassengerCarsAndLightCommercialVehicles",
+						"ManufactureOfAnhydrousAmmonia",
+						"ProductionOfHeatCoolFromSolarThermalHeating",
+						"ManufactureOfCement",
+						"Reinsurance",
+						"ManufactureOfCarbonBlack",
+						"RehabilitationAndRestorationOfForestsIncludingReforestationAndNaturalForestRegenerationAfterAnExtremeEvent",
+						"StorageOfElectricity",
+						"InstallationAndOperationOfElectricHeatPumps",
+						"InfrastructureEnablingLowCarbonRoadTransportAndPublicTransport",
+						"ElectricityGenerationUsingConcentratedSolarPowerCspTechnology",
+						"AirportInfrastructure",
+						"ManufactureOfRenewableEnergyTechnologies",
+						"ElectricityGenerationFromOceanEnergyTechnologies",
+						"AnaerobicDigestionOfSewageSludge",
+						"ManufactureOfEnergyEfficiencyEquipmentForBuildings",
+						"RenewalOfWasteWaterCollectionAndTreatment",
+						"Education",
 						"CogenerationOfHeatCoolAndPowerFromSolarEnergy",
-						"ForestManagement",
-						"ProfessionalServicesRelatedToEnergyPerformanceOfBuildings",
-						"ManufactureOfAnhydrousAmmonia",
-						"ManufactureOfLowCarbonTechnologiesForTransport",
-						"InlandPassengerWaterTransport",
-						"NonLifeInsuranceUnderwritingOfClimateRelatedPerils",
+						"DataProcessingHostingAndRelatedActivities",
+						"InfrastructureEnablingLowCarbonWaterTransport",
+						"ResearchDevelopmentAndInnovationForDirectAirCaptureOfCo2",
+						"RetrofittingOfSeaAndCoastalFreightAndPassengerWaterTransport",
+						"ProgrammingAndBroadcastingActivities",
+						"ProductionOfHeatCoolFromRenewableNonFossilGaseousAndLiquidFuels",
+						"ElectricityGenerationFromRenewableNonFossilGaseousAndLiquidFuels",
+						"ManufactureOfPlasticsInPrimaryForm",
+						"ComputerProgrammingConsultancyAndRelatedActivities",
+						"SeaAndCoastalPassengerWaterTransport",
+						"InstallationMaintenanceAndRepairOfRenewableEnergyTechnologies",
+						"CreativeArtsAndEntertainmentActivities",
+						"ProductionOfHeatCoolFromGeothermalEnergy",
+						"TransportOfCo2",
+						"ManufactureOfOtherLowCarbonTechnologies",
 						"ElectricityGenerationFromWindPower",
-						"SeaAndCoastalPassengerWaterTransport",
-						"ManufactureOfOtherLowCarbonTechnologies",
-						"TransportByMotorbikesPassengerCarsAndLightCommercialVehicles",
-						"ElectricityGenerationFromFossilGaseousFuels",
-						"ManufactureOfEnergyEfficiencyEquipmentForBuildings",
-						"InfrastructureForRailTransport",
-						"ManufactureOfAluminium",
-						"ConstructionExtensionAndOperationOfWasteWaterCollectionAndTreatment",
-						"ManufactureOfCement",
-						"ManufactureOfPlasticsInPrimaryForm",
-						"LibrariesArchivesMuseumsAndCulturalActivities",
-						"ManufactureOfNitricAcid",
-						"InstallationMaintenanceAndRepairOfInstrumentsAndDevicesForMeasuringRegulationAndControllingEnergyPerformanceOfBuildings",
-						"ProductionOfHeatCoolFromBioenergy",
-						"InfrastructureForPersonalMobilityCycleLogistics",
-						"InfrastructureEnablingLowCarbonRoadTransportAndPublicTransport",
-						"StorageOfHydrogen",
-						"ManufactureOfBatteries",
-						"ElectricityGenerationFromNuclearEnergyInExistingInstallations",
+						"InlandFreightWaterTransport",
+						"LandfillGasCaptureAndUtilisation",
 						"CloseToMarketResearchDevelopmentAndInnovation",
-						"ComputerProgrammingConsultancyAndRelatedActivities",
-						"ManufactureOfOrganicBasicChemicals",
-						"StorageOfThermalEnergy",
-						"CollectionAndTransportOfNonHazardousWasteInSourceSegregatedFractions",
-						"Afforestation",
-						"ProductionOfHeatCoolFromGeothermalEnergy",
+						"ManufactureOfSodaAsh",
+						"RestorationOfWetlands",
 						"MotionPictureVideoAndTelevisionProgrammeProductionSoundRecordingAndMusicPublishingActivities",
-						"ElectricityGenerationFromRenewableNonFossilGaseousAndLiquidFuels",
-						"Education",
-						"DataDrivenSolutionsForGhgEmissionsReductions",
-						"ElectricityGenerationUsingSolarPhotovoltaicTechnology",
-						"Reinsurance",
-						"InfrastructureEnablingLowCarbonWaterTransport"
->>>>>>> 49dd4a87
+						"RetrofittingOfInlandWaterPassengerAndFreightTransport",
+						"ProductionOfHeatCoolUsingWasteHeat",
+						"ManufactureOfChlorine",
+						"PassengerInterurbanRailTransport",
+						"RenovationOfExistingBuildings",
+						"ElectricityGenerationFromHydropower"
 					],
 					"umsatzInvestitionsaufwandFuerNachhaltigeAktivitaeten": {
 						"currentYear": 2024,
 						"yearlyData": {
 							"2021": {
-								"taxonomieGeeignetNachProzentUmsatz": 43820.46,
-								"taxonomieGeeignetNachProzentCapex": 27367.31,
-								"taxonomieKonformNachProzentUmsatz": 47846.81,
-								"taxonomieKonformNachProzentCapex": 7858.74
-							},
-							"2022": {
-								"taxonomieGeeignetNachProzentUmsatz": 12079.07,
-								"taxonomieGeeignetNachProzentCapex": 85297.61,
-								"taxonomieKonformNachProzentUmsatz": 44968.74,
-								"taxonomieKonformNachProzentCapex": 97360.17
-							},
-							"2023": {
-								"taxonomieGeeignetNachProzentUmsatz": 89561.57,
-								"taxonomieGeeignetNachProzentCapex": 28089.97,
-								"taxonomieKonformNachProzentUmsatz": 54881.77,
-								"taxonomieKonformNachProzentCapex": 84271.09
-							},
-							"2024": {
-								"taxonomieGeeignetNachProzentUmsatz": 82847.56,
-								"taxonomieGeeignetNachProzentCapex": 50077.41,
-								"taxonomieKonformNachProzentUmsatz": 29024.02,
-								"taxonomieKonformNachProzentCapex": 4114.34
+								"taxonomieGeeignetNachProzentUmsatz": 85927.68,
+								"taxonomieGeeignetNachProzentCapex": 33218.65,
+								"taxonomieKonformNachProzentUmsatz": 40976.02,
+								"taxonomieKonformNachProzentCapex": 18809.49
+							},
+							"2022": {
+								"taxonomieGeeignetNachProzentUmsatz": 33716.61,
+								"taxonomieGeeignetNachProzentCapex": 55611.02,
+								"taxonomieKonformNachProzentUmsatz": 25296.71,
+								"taxonomieKonformNachProzentCapex": 9986.27
+							},
+							"2023": {
+								"taxonomieGeeignetNachProzentUmsatz": 91076.2,
+								"taxonomieGeeignetNachProzentCapex": 10214.33,
+								"taxonomieKonformNachProzentUmsatz": 24001.44,
+								"taxonomieKonformNachProzentCapex": 93479.37
+							},
+							"2024": {
+								"taxonomieGeeignetNachProzentUmsatz": 93315.61,
+								"taxonomieGeeignetNachProzentCapex": 85192.4,
+								"taxonomieKonformNachProzentUmsatz": 62756.03,
+								"taxonomieKonformNachProzentCapex": 49159.41
 							},
 							"2025": {
-								"taxonomieGeeignetNachProzentUmsatz": 13110.93,
-								"taxonomieGeeignetNachProzentCapex": 73843.7,
-								"taxonomieKonformNachProzentUmsatz": 59646.88,
-								"taxonomieKonformNachProzentCapex": 15389.43
+								"taxonomieGeeignetNachProzentUmsatz": 55673.5,
+								"taxonomieGeeignetNachProzentCapex": 47896.07,
+								"taxonomieKonformNachProzentUmsatz": 12539.28,
+								"taxonomieKonformNachProzentCapex": 82378.54
 							},
 							"2026": {
-<<<<<<< HEAD
-								"taxonomieGeeignetNachProzentUmsatz": 57178.99,
-								"taxonomieGeeignetNachProzentCapex": 61102.31,
-								"taxonomieKonformNachProzentUmsatz": 72644.36,
-								"taxonomieKonformNachProzentCapex": 69241.18
+								"taxonomieGeeignetNachProzentUmsatz": 1062.52,
+								"taxonomieGeeignetNachProzentCapex": 67767.45,
+								"taxonomieKonformNachProzentUmsatz": 934.74,
+								"taxonomieKonformNachProzentCapex": 14161.24
 							},
 							"2027": {
-								"taxonomieGeeignetNachProzentUmsatz": 59510.21,
-								"taxonomieGeeignetNachProzentCapex": 82084.48,
-								"taxonomieKonformNachProzentUmsatz": 51631.06,
-								"taxonomieKonformNachProzentCapex": 30704.07
-							},
-							"2028": {
-								"taxonomieGeeignetNachProzentUmsatz": 12940.73,
-								"taxonomieGeeignetNachProzentCapex": 83989.79,
-								"taxonomieKonformNachProzentUmsatz": 86230.13,
-								"taxonomieKonformNachProzentCapex": 45404.72
-							},
-							"2029": {
-								"taxonomieGeeignetNachProzentUmsatz": 34869.03,
-								"taxonomieGeeignetNachProzentCapex": 11146.99,
-								"taxonomieKonformNachProzentUmsatz": 24550.74,
-								"taxonomieKonformNachProzentCapex": 47571.85
-							},
-							"2030": {
-								"taxonomieGeeignetNachProzentUmsatz": 80879.86,
-								"taxonomieGeeignetNachProzentCapex": 89909.27,
-								"taxonomieKonformNachProzentUmsatz": 46498.13,
-								"taxonomieKonformNachProzentCapex": 53057.19
-=======
-								"taxonomieGeeignetNachProzentUmsatz": 36168.57,
-								"taxonomieGeeignetNachProzentCapex": 24717.81,
-								"taxonomieKonformNachProzentUmsatz": 39802.03,
-								"taxonomieKonformNachProzentCapex": 55985.61
-							},
-							"2027": {
-								"taxonomieGeeignetNachProzentUmsatz": 31181.82,
-								"taxonomieGeeignetNachProzentCapex": 30087.71,
-								"taxonomieKonformNachProzentUmsatz": 41650.19,
-								"taxonomieKonformNachProzentCapex": 53434.43
->>>>>>> 49dd4a87
+								"taxonomieGeeignetNachProzentUmsatz": 79958.08,
+								"taxonomieGeeignetNachProzentCapex": 21726.56,
+								"taxonomieKonformNachProzentUmsatz": 43320.6,
+								"taxonomieKonformNachProzentCapex": 73489.83
 							}
 						}
 					}
@@ -1016,330 +653,170 @@
 			"soziales": {
 				"unternehmensstrukturaenderungen": {
 					"vorhandenseinKuerzlicherAenderungenDerUnternehmensstruktur": "Yes",
-<<<<<<< HEAD
-					"anzahlUnbefristeterVertraegeInDeutschland": 84023.99,
-					"anzahlDerVonEinemVerkaufBetroffenenUnbefristetenVertraegeInDeutschland": 91479.74,
-					"anzahlDerVonEinerAkquisitionBetroffenenUnbefristetenVertraegeInDeutschland": 84657.15,
-					"anzahlUnbefristeterVertraegeInDerGesamtgruppe": 73334.59,
-					"anzahlDerVonEinemVerkaufBetroffenenUnbefristetenVertraegeInDerGesamtgruppe": 42324.74,
-					"anzahlDerVonEinerAkquisitionBetroffenenUnbefristetenVertraegeInDerGesamtgruppe": 4852.15,
+					"anzahlUnbefristeterVertraegeInDeutschland": 39186.09,
+					"anzahlDerVonEinemVerkaufBetroffenenUnbefristetenVertraegeInDeutschland": 71589.81,
+					"anzahlDerVonEinerAkquisitionBetroffenenUnbefristetenVertraegeInDeutschland": 36042.86,
+					"anzahlUnbefristeterVertraegeInDerGesamtgruppe": 93671.59,
+					"anzahlDerVonEinemVerkaufBetroffenenUnbefristetenVertraegeInDerGesamtgruppe": 75379.32,
+					"anzahlDerVonEinerAkquisitionBetroffenenUnbefristetenVertraegeInDerGesamtgruppe": 53521.74,
 					"auswirkungenAufAnteilBefristerVertraegeUndFluktuation": {
-						"currentYear": 2026,
-						"yearlyData": {
-							"2024": {
-								"anzahlDerBefristetenVertraege": 76404.32,
-								"fluktuation": 67264.58
-							},
-							"2025": {
-								"anzahlDerBefristetenVertraege": 86686.16,
-								"fluktuation": 9599.76
-							},
-							"2026": {
-								"anzahlDerBefristetenVertraege": 31343.41,
-								"fluktuation": 61545.61
-							},
-							"2027": {
-								"anzahlDerBefristetenVertraege": 86211.34,
-								"fluktuation": 25147.03
-							},
-							"2028": {
-								"anzahlDerBefristetenVertraege": 34630,
-								"fluktuation": 79907.08
-=======
-					"anzahlUnbefristeterVertraegeInDeutschland": 55270.98,
-					"anzahlDerVonEinemVerkaufBetroffenenUnbefristetenVertraegeInDeutschland": 88250.51,
-					"anzahlDerVonEinerAkquisitionBetroffenenUnbefristetenVertraegeInDeutschland": 15223.5,
-					"anzahlUnbefristeterVertraegeInDerGesamtgruppe": 43468.11,
-					"anzahlDerVonEinemVerkaufBetroffenenUnbefristetenVertraegeInDerGesamtgruppe": 7703.12,
-					"anzahlDerVonEinerAkquisitionBetroffenenUnbefristetenVertraegeInDerGesamtgruppe": 30853.98,
-					"auswirkungenAufAnteilBefristerVertraegeUndFluktuation": {
-						"currentYear": 2024,
-						"yearlyData": {
-							"2021": {
-								"anzahlDerBefristetenVertraege": 38897.85,
-								"fluktuation": 86820.32
-							},
-							"2022": {
-								"anzahlDerBefristetenVertraege": 82094.42,
-								"fluktuation": 30057.75
-							},
-							"2023": {
-								"anzahlDerBefristetenVertraege": 63105.25,
-								"fluktuation": 62806.71
-							},
-							"2024": {
-								"anzahlDerBefristetenVertraege": 74969.94,
-								"fluktuation": 57153.45
->>>>>>> 49dd4a87
+						"currentYear": 2024,
+						"yearlyData": {
+							"2021": {
+								"anzahlDerBefristetenVertraege": 11972.95,
+								"fluktuation": 86281.86
+							},
+							"2022": {
+								"anzahlDerBefristetenVertraege": 40604.25,
+								"fluktuation": 57365.68
+							},
+							"2023": {
+								"anzahlDerBefristetenVertraege": 42450.02,
+								"fluktuation": 72363.79
+							},
+							"2024": {
+								"anzahlDerBefristetenVertraege": 81823.14,
+								"fluktuation": 11160.96
 							}
 						}
 					}
 				},
 				"sicherheitUndWeiterbildung": {
-<<<<<<< HEAD
-					"sicherheitsmassnahmenFuerMitarbeiter": "solutions",
-=======
-					"sicherheitsmassnahmenFuerMitarbeiter": "metrics",
->>>>>>> 49dd4a87
+					"sicherheitsmassnahmenFuerMitarbeiter": "functionalities",
 					"unfallrate": {
-						"currentYear": 2026,
-						"yearlyData": {
-<<<<<<< HEAD
-							"2024": {
-								"haeufigkeitsrateVonArbeitsunfaellenMitZeitverlust": 86307.47
-							},
-							"2025": {
-								"haeufigkeitsrateVonArbeitsunfaellenMitZeitverlust": 99252.66
-							},
-							"2026": {
-								"haeufigkeitsrateVonArbeitsunfaellenMitZeitverlust": 71884.44
-							},
-							"2027": {
-								"haeufigkeitsrateVonArbeitsunfaellenMitZeitverlust": 87848.81
-							},
-							"2028": {
-								"haeufigkeitsrateVonArbeitsunfaellenMitZeitverlust": 13563.14
-=======
-							"2021": {
-								"haeufigkeitsrateVonArbeitsunfaellenMitZeitverlust": 16818.42
-							},
-							"2022": {
-								"haeufigkeitsrateVonArbeitsunfaellenMitZeitverlust": 92805.4
-							},
-							"2023": {
-								"haeufigkeitsrateVonArbeitsunfaellenMitZeitverlust": 75900.21
-							},
-							"2024": {
-								"haeufigkeitsrateVonArbeitsunfaellenMitZeitverlust": 31756.29
->>>>>>> 49dd4a87
+						"currentYear": 2024,
+						"yearlyData": {
+							"2021": {
+								"haeufigkeitsrateVonArbeitsunfaellenMitZeitverlust": 56245.24
+							},
+							"2022": {
+								"haeufigkeitsrateVonArbeitsunfaellenMitZeitverlust": 40635.48
+							},
+							"2023": {
+								"haeufigkeitsrateVonArbeitsunfaellenMitZeitverlust": 1421.16
+							},
+							"2024": {
+								"haeufigkeitsrateVonArbeitsunfaellenMitZeitverlust": 33748.06
 							}
 						}
 					},
 					"budgetFuerSchulungAusbildung": {
-<<<<<<< HEAD
-						"currentYear": 2027,
-						"yearlyData": {
-							"2025": {
-								"budgetProMitarbeiter": 84088.11
-							},
-							"2026": {
-								"budgetProMitarbeiter": 20519.7
-							},
-							"2027": {
-								"budgetProMitarbeiter": 86482.77
-							},
-							"2028": {
-								"budgetProMitarbeiter": 88659.24
-							},
-							"2029": {
-								"budgetProMitarbeiter": 98978.09
-=======
-						"currentYear": 2024,
-						"yearlyData": {
-							"2021": {
-								"budgetProMitarbeiter": 43608.81
-							},
-							"2022": {
-								"budgetProMitarbeiter": 98160.38
-							},
-							"2023": {
-								"budgetProMitarbeiter": 48582.96
-							},
-							"2024": {
-								"budgetProMitarbeiter": 36.79
->>>>>>> 49dd4a87
+						"currentYear": 2024,
+						"yearlyData": {
+							"2021": {
+								"budgetProMitarbeiter": 99691.72
+							},
+							"2022": {
+								"budgetProMitarbeiter": 56063.66
+							},
+							"2023": {
+								"budgetProMitarbeiter": 76735.53
+							},
+							"2024": {
+								"budgetProMitarbeiter": 773.74
 							}
 						}
 					}
 				},
 				"einkommensgleichheit": {
 					"ueberwachungDerEinkommensungleichheit": {
-						"currentYear": 2025,
-						"yearlyData": {
-<<<<<<< HEAD
-							"2023": {
-								"unbereinigtesGeschlechtsspezifischesLohngefaelle": 32897.6,
-								"einkommensungleichheitsverhaeltnis": 96536.81,
-								"ceoEinkommensungleichheitsverhaeltnis": 70422.41
-							},
-							"2024": {
-								"unbereinigtesGeschlechtsspezifischesLohngefaelle": 10411.79,
-								"einkommensungleichheitsverhaeltnis": 59402.6,
-								"ceoEinkommensungleichheitsverhaeltnis": 48617.6
-							},
-							"2025": {
-								"unbereinigtesGeschlechtsspezifischesLohngefaelle": 23215.44,
-								"einkommensungleichheitsverhaeltnis": 26290.83,
-								"ceoEinkommensungleichheitsverhaeltnis": 5638.94
-							},
-							"2026": {
-								"unbereinigtesGeschlechtsspezifischesLohngefaelle": 54358.47,
-								"einkommensungleichheitsverhaeltnis": 34084.11,
-								"ceoEinkommensungleichheitsverhaeltnis": 2901.3
-							},
-							"2027": {
-								"unbereinigtesGeschlechtsspezifischesLohngefaelle": 15761.63,
-								"einkommensungleichheitsverhaeltnis": 83356.78,
-								"ceoEinkommensungleichheitsverhaeltnis": 27438.72
-							}
-						}
-					},
-					"massnahmenZurVerbesserungDerEinkommensungleichheit": "experiences"
+						"currentYear": 2024,
+						"yearlyData": {
+							"2021": {
+								"unbereinigtesGeschlechtsspezifischesLohngefaelle": 47774.4,
+								"einkommensungleichheitsverhaeltnis": 38318.08,
+								"ceoEinkommensungleichheitsverhaeltnis": 56318.19
+							},
+							"2022": {
+								"unbereinigtesGeschlechtsspezifischesLohngefaelle": 15829.03,
+								"einkommensungleichheitsverhaeltnis": 72283.22,
+								"ceoEinkommensungleichheitsverhaeltnis": 6452.01
+							},
+							"2023": {
+								"unbereinigtesGeschlechtsspezifischesLohngefaelle": 8796.11,
+								"einkommensungleichheitsverhaeltnis": 29415.66,
+								"ceoEinkommensungleichheitsverhaeltnis": 58876.71
+							},
+							"2024": {
+								"unbereinigtesGeschlechtsspezifischesLohngefaelle": 57039.69,
+								"einkommensungleichheitsverhaeltnis": 43856.52,
+								"ceoEinkommensungleichheitsverhaeltnis": 91001.29
+							}
+						}
+					},
+					"massnahmenZurVerbesserungDerEinkommensungleichheit": "models"
 				},
 				"geschlechterdiversitaet": {
-					"mitarbeiterAufTopManagementEbene": 46673.76,
-					"frauenAufTopManagementEbene": 67280.1,
-					"mitgliederGeschaeftsfuehrung": 24224.18,
-					"frauenInDerGeschaeftsfuehrung": 16710.14,
-					"definitionTopManagement": "mindshare",
-					"einhaltungRechtlicherVorgaben": "mindshare"
-=======
-							"2021": {
-								"unbereinigtesGeschlechtsspezifischesLohngefaelle": 37764.42,
-								"einkommensungleichheitsverhaeltnis": 32431.16,
-								"ceoEinkommensungleichheitsverhaeltnis": 55862.89
-							},
-							"2022": {
-								"unbereinigtesGeschlechtsspezifischesLohngefaelle": 54453.55,
-								"einkommensungleichheitsverhaeltnis": 9242.48,
-								"ceoEinkommensungleichheitsverhaeltnis": 80153.25
-							},
-							"2023": {
-								"unbereinigtesGeschlechtsspezifischesLohngefaelle": 5416.03,
-								"einkommensungleichheitsverhaeltnis": 59571.44,
-								"ceoEinkommensungleichheitsverhaeltnis": 58795.61
-							},
-							"2024": {
-								"unbereinigtesGeschlechtsspezifischesLohngefaelle": 24872.46,
-								"einkommensungleichheitsverhaeltnis": 17585.52,
-								"ceoEinkommensungleichheitsverhaeltnis": 80111.28
-							}
-						}
-					},
-					"massnahmenZurVerbesserungDerEinkommensungleichheit": "content"
-				},
-				"geschlechterdiversitaet": {
-					"mitarbeiterAufTopManagementEbene": 85299.92,
-					"frauenAufTopManagementEbene": 62749.17,
-					"mitgliederGeschaeftsfuehrung": 8951.78,
-					"frauenInDerGeschaeftsfuehrung": 62178.67,
-					"definitionTopManagement": "models",
-					"einhaltungRechtlicherVorgaben": "content"
->>>>>>> 49dd4a87
+					"mitarbeiterAufTopManagementEbene": 16958.14,
+					"frauenAufTopManagementEbene": 3133.77,
+					"mitgliederGeschaeftsfuehrung": 40265.94,
+					"frauenInDerGeschaeftsfuehrung": 22995.46,
+					"definitionTopManagement": "infrastructures",
+					"einhaltungRechtlicherVorgaben": "niches"
 				},
 				"audit": {
 					"auditsZurEinhaltungVonArbeitsstandards": "Yes",
 					"artDesAudits": "SowohlInternAlsAuchVonDrittanbietern",
-<<<<<<< HEAD
-					"auditErgebnisse": "eyeballs"
-=======
-					"auditErgebnisse": "e-commerce"
->>>>>>> 49dd4a87
+					"auditErgebnisse": "networks"
 				}
 			},
 			"unternehmensfuehrungGovernance": {
 				"aufsichtsrat": {
-<<<<<<< HEAD
-					"anzahlDerMitgliederImAufsichtsrat": 86488.61,
-					"anzahlUnabhaengigerMitgliederImAufsichtsrat": 71776.63,
-					"anzahlVonFrauenImAufsichtsrat": 22825.98
+					"anzahlDerMitgliederImAufsichtsrat": 4144.43,
+					"anzahlUnabhaengigerMitgliederImAufsichtsrat": 47455.44,
+					"anzahlVonFrauenImAufsichtsrat": 38371.91
 				},
 				"verguetungsausschuss": {
-					"anzahlDerMitgliederImVerguetungsausschuss": 92510.21,
-					"anzahlUnabhaengigerMitgliederImVerguetungsausschuss": 30263.29,
-					"anzahlVonFrauenImVerguetungsausschuss": 65841.12
+					"anzahlDerMitgliederImVerguetungsausschuss": 78496.8,
+					"anzahlUnabhaengigerMitgliederImVerguetungsausschuss": 30637.85,
+					"anzahlVonFrauenImVerguetungsausschuss": 12835
 				},
 				"nominierungsausschuss": {
-					"anzahlDerMitgliederImNominierungsausschuss": 24976.67,
-					"anzahlUnabhaengigerMitgliederImNominierungsausschuss": 79366.33,
-					"anzahlVonFrauenImVerguetungsausschuss": 80042.96
+					"anzahlDerMitgliederImNominierungsausschuss": 53427.18,
+					"anzahlUnabhaengigerMitgliederImNominierungsausschuss": 6158.09,
+					"anzahlVonFrauenImVerguetungsausschuss": 85247.43
 				},
 				"pruefungsausschuss": {
-					"anzahlDerMitgliederImPruefungsausschuss": 96916.8,
-					"anzahlUnabhaengigerMitgliederImPruefungsausschuss": 62811.5,
-					"anzahlVonFrauenImPruefungsausschuss": 38260.95
+					"anzahlDerMitgliederImPruefungsausschuss": 3911.15,
+					"anzahlUnabhaengigerMitgliederImPruefungsausschuss": 62466.36,
+					"anzahlVonFrauenImPruefungsausschuss": 96201.32
 				},
 				"nachhaltigkeitsausschuss": {
-					"anzahlDerMitgliederImNachhaltigkeitsausschuss": 67422.21,
-					"anzahlUnabhaengigerMitgliederImNachhaltigkeitsausschuss": 52399.47,
-					"anzahlVonFrauenImNachhaltigkeitsausschuss": 89
+					"anzahlDerMitgliederImNachhaltigkeitsausschuss": 52187.2,
+					"anzahlUnabhaengigerMitgliederImNachhaltigkeitsausschuss": 65838.06,
+					"anzahlVonFrauenImNachhaltigkeitsausschuss": 9419.88
 				},
 				"sonstige": {
-					"wirtschaftspruefer": "solutions",
+					"wirtschaftspruefer": "networks",
 					"ceoVorsitzender": "Yes",
-					"amtszeit": "portals"
+					"amtszeit": "content"
 				},
 				"stakeholder": {
 					"einbeziehungVonStakeholdern": "Yes",
-					"prozessDerEinbeziehungVonStakeholdern": "portals",
-					"mechanismenZurAusrichtungAufStakeholder": "experiences"
+					"prozessDerEinbeziehungVonStakeholdern": "e-commerce",
+					"mechanismenZurAusrichtungAufStakeholder": "markets"
 				},
 				"unternehmensrichtlinien": {
 					"veroeffentlichteUnternehmensrichtlinien": [
-						"MgtVonUmweltgefahren",
+						"VerantwortungsvollesMarketing",
 						"AntiKorruption",
+						"Datenschutz",
+						"Other",
 						"Whistleblowing",
-						"Verhaltenskodex",
-						"Other",
-						"Datenschutz",
-						"FaireBehandlungVonKunden",
+						"DiversitaetAndInklusion",
+						"GesundheitUndSicherheit",
+						"Zwangsarbeit",
 						"Interessenkonflikte",
-						"Zwangsarbeit",
-						"GesundheitUndSicherheit"
+						"MgtVonUmweltgefahren"
 					],
-					"weitereVeroeffentlicheUnternehmensrichtlinien": "convergence"
+					"weitereVeroeffentlicheUnternehmensrichtlinien": "networks"
 				},
 				"lieferantenauswahl": {
 					"esgKriterienUndUeberwachungDerLieferanten": "Yes",
-					"auswahlkriterien": "networks"
-=======
-					"anzahlDerMitgliederImAufsichtsrat": 39928.14,
-					"anzahlUnabhaengigerMitgliederImAufsichtsrat": 55532.57,
-					"anzahlVonFrauenImAufsichtsrat": 11141.75
-				},
-				"verguetungsausschuss": {
-					"anzahlDerMitgliederImVerguetungsausschuss": 94795.34,
-					"anzahlUnabhaengigerMitgliederImVerguetungsausschuss": 84061.43,
-					"anzahlVonFrauenImVerguetungsausschuss": 73229.92
-				},
-				"nominierungsausschuss": {
-					"anzahlDerMitgliederImNominierungsausschuss": 66803.17,
-					"anzahlUnabhaengigerMitgliederImNominierungsausschuss": 93365.84,
-					"anzahlVonFrauenImVerguetungsausschuss": 59377.05
-				},
-				"pruefungsausschuss": {
-					"anzahlDerMitgliederImPruefungsausschuss": 37519.61,
-					"anzahlUnabhaengigerMitgliederImPruefungsausschuss": 77565.2,
-					"anzahlVonFrauenImPruefungsausschuss": 38720.55
-				},
-				"nachhaltigkeitsausschuss": {
-					"anzahlDerMitgliederImNachhaltigkeitsausschuss": 53955.17,
-					"anzahlUnabhaengigerMitgliederImNachhaltigkeitsausschuss": 45660.78,
-					"anzahlVonFrauenImNachhaltigkeitsausschuss": 74513.53
-				},
-				"sonstige": {
-					"wirtschaftspruefer": "users",
-					"ceoVorsitzender": "Yes",
-					"amtszeit": "experiences"
-				},
-				"stakeholder": {
-					"einbeziehungVonStakeholdern": "Yes",
-					"prozessDerEinbeziehungVonStakeholdern": "synergies",
-					"mechanismenZurAusrichtungAufStakeholder": "models"
-				},
-				"unternehmensrichtlinien": {
-					"veroeffentlichteUnternehmensrichtlinien": [
-						"FaireBehandlungVonKunden"
-					],
-					"weitereVeroeffentlicheUnternehmensrichtlinien": "portals"
-				},
-				"lieferantenauswahl": {
-					"esgKriterienUndUeberwachungDerLieferanten": "Yes",
-					"auswahlkriterien": "platforms"
->>>>>>> 49dd4a87
+					"auswahlkriterien": "deliverables"
 				}
 			}
 		},
-		"reportingPeriod": "2021"
+		"reportingPeriod": "2019"
 	}
 ]