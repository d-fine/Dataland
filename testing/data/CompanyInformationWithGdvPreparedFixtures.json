[
	{
		"companyInformation": {
			"companyName": "Gdv-dataset-with-no-null-fields",
<<<<<<< HEAD
			"headquarters": "West Thaddeustown",
			"headquartersPostalCode": null,
			"sector": "niches",
			"identifiers": {
				"Lei": [
					"TPtGgGcclL2uNCvBt64i"
				],
				"Isin": [
					"LuL3PlTVGYEC",
					"Im5e3jFGZHHE"
				],
				"PermId": [
					"48HG5dCAYK"
				],
				"Ticker": [
					"MUGQ7KJ"
				],
				"Duns": [],
				"VatNumber": [],
				"CompanyRegistrationNumber": []
			},
			"countryCode": "GR",
			"companyAlternativeNames": [
				"Padberg, Flatley and Goldner"
			],
			"companyLegalForm": null,
			"website": "https://emotional-skin.biz/",
=======
			"headquarters": "West Amayahaven",
			"headquartersPostalCode": "95926-0270",
			"sector": "lifetime value",
			"identifiers": {
				"Lei": [
					"wubCsuXQgdEnFGf7BpLJ"
				],
				"Isin": [
					"8itodqgZh0Lm",
					"tq5Coh8zfdon"
				],
				"PermId": [
					"XVa8dYQhcN"
				],
				"Ticker": [],
				"Duns": [
					"nifOr1xpp"
				],
				"VatNumber": [
					"22na6IiJC"
				],
				"CompanyRegistrationNumber": [
					"tDuEzeYN14o2aLA"
				]
			},
			"countryCode": "MH",
			"companyAlternativeNames": [],
			"companyLegalForm": "Sole Trader",
			"website": "https://stimulating-hydroxyl.com/",
>>>>>>> f9fdc99c
			"isTeaserCompany": false
		},
		"t": {
			"general": {
				"masterData": {
					"berichtsPflicht": "Yes",
<<<<<<< HEAD
					"gueltigkeitsDatum": "2024-05-29"
				}
			},
			"allgemein": {
				"esgZiele": "Yes",
				"ziele": "initiatives",
				"investitionen": "web services",
				"sektorMitHohenKlimaauswirkungen": "Yes",
				"sektor": [
					"E",
					"D",
					"H",
					"C"
				],
				"nachhaltigkeitsbericht": "Yes",
				"frequenzDerBerichterstattung": "Halbjaehrlich",
				"allgemein": {
					"aktuelleBerichte": {
						"value": "web services",
						"dataSource": {
							"fileName": "Certification",
							"fileReference": "50a36c418baffd520bb92d84664f06f9732a21f4e2e5ecee6d9136f16e7e0b63"
						}
					}
				},
				"iso14001": {
					"value": "No",
					"dataSource": {
						"fileName": "Certification",
						"fileReference": "50a36c418baffd520bb92d84664f06f9732a21f4e2e5ecee6d9136f16e7e0b63"
					}
				},
				"iso45001": {
					"value": "Yes",
					"dataSource": {
						"fileName": "Policy",
						"fileReference": "50a36c418baffd520bb92d84664f06f9732a21f4e2e5ecee6d9136f16e7e0b63"
					}
				},
				"iso27001": {
					"value": "No",
					"dataSource": {
						"fileName": "Policy",
						"fileReference": "50a36c418baffd520bb92d84664f06f9732a21f4e2e5ecee6d9136f16e7e0b63"
					}
				},
				"iso50001": {
					"value": "No",
					"dataSource": {
						"fileName": "Policy",
						"fileReference": "50a36c418baffd520bb92d84664f06f9732a21f4e2e5ecee6d9136f16e7e0b63"
					}
				},
				"weitereAkkreditierungen": [
					{
						"value": "methodologies",
=======
					"gueltigkeitsDatum": "2024-12-03"
				}
			},
			"allgemein": {
				"esgZiele": {
					"existenzVonEsgZielen": "Yes",
					"beschreibungDerEsgZiele": "methodologies",
					"investitionenInZielerreichung": "synergies"
				},
				"sektoren": {
					"sektorenMitHohenKlimaauswirkungen": "Yes",
					"auflistungDerSektoren": [
						"L",
						"E",
						"D",
						"G",
						"F",
						"H"
					]
				},
				"esgBerichte": {
					"nachhaltigkeitsbericht": "Yes",
					"frequenzDerBerichterstattung": "Halbjaehrlich",
					"aktuelleBerichte": [
						{
							"value": "blockchains",
							"dataSource": {
								"fileName": "Policy",
								"fileReference": "50a36c418baffd520bb92d84664f06f9732a21f4e2e5ecee6d9136f16e7e0b63"
							}
						}
					]
				},
				"akkreditierungen": {
					"iso14001": {
						"value": "No",
>>>>>>> f9fdc99c
						"dataSource": {
							"fileName": "Certification",
							"fileReference": "50a36c418baffd520bb92d84664f06f9732a21f4e2e5ecee6d9136f16e7e0b63"
						}
					},
<<<<<<< HEAD
					{
						"value": "mindshare",
						"dataSource": {
							"fileName": "Certification",
							"fileReference": "50a36c418baffd520bb92d84664f06f9732a21f4e2e5ecee6d9136f16e7e0b63"
						}
					},
					{
						"value": "technologies",
=======
					"iso45001": {
						"value": "Yes",
>>>>>>> f9fdc99c
						"dataSource": {
							"fileName": "Policy",
							"fileReference": "50a36c418baffd520bb92d84664f06f9732a21f4e2e5ecee6d9136f16e7e0b63"
						}
					},
<<<<<<< HEAD
					{
						"value": "platforms",
=======
					"iso27001": {
						"value": "No",
>>>>>>> f9fdc99c
						"dataSource": {
							"fileName": "Policy",
							"fileReference": "50a36c418baffd520bb92d84664f06f9732a21f4e2e5ecee6d9136f16e7e0b63"
						}
					},
<<<<<<< HEAD
					{
						"value": "mindshare",
=======
					"iso50001": {
						"value": "Yes",
>>>>>>> f9fdc99c
						"dataSource": {
							"fileName": "Policy",
							"fileReference": "50a36c418baffd520bb92d84664f06f9732a21f4e2e5ecee6d9136f16e7e0b63"
						}
					},
					"weitereAkkreditierungen": [
						{
							"value": "solutions",
							"dataSource": {
								"fileName": "Policy",
								"fileReference": "50a36c418baffd520bb92d84664f06f9732a21f4e2e5ecee6d9136f16e7e0b63"
							}
						},
						{
							"value": "bandwidth",
							"dataSource": {
								"fileName": "Policy",
								"fileReference": "50a36c418baffd520bb92d84664f06f9732a21f4e2e5ecee6d9136f16e7e0b63"
							}
						},
						{
							"value": "relationships",
							"dataSource": {
								"fileName": "Certification",
								"fileReference": "50a36c418baffd520bb92d84664f06f9732a21f4e2e5ecee6d9136f16e7e0b63"
							}
						},
						{
							"value": "methodologies",
							"dataSource": {
								"fileName": "Policy",
								"fileReference": "50a36c418baffd520bb92d84664f06f9732a21f4e2e5ecee6d9136f16e7e0b63"
							}
						},
						{
							"value": "synergies",
							"dataSource": {
								"fileName": "Policy",
								"fileReference": "50a36c418baffd520bb92d84664f06f9732a21f4e2e5ecee6d9136f16e7e0b63"
							}
						}
					]
				},
				"mechanismenZurUeberwachungDerEinhaltungUnGlobalCompactPrinzipienUndOderOecdLeitsaetze": "Yes",
				"erklaerungUngc": "networks",
				"oecdLeitsaetze": "Yes",
<<<<<<< HEAD
				"richtlinienEinhaltungOecd": {
					"value": "methodologies",
					"dataSource": {
						"fileName": "Policy",
						"fileReference": "50a36c418baffd520bb92d84664f06f9732a21f4e2e5ecee6d9136f16e7e0b63"
					}
				},
				"erklaerungOecd": "e-business",
				"ausrichtungAufDieUnSdgsUndAktivesVerfolgen": "interfaces",
				"ausschlusslistenAufBasisVonEsgKriterien": "Yes",
				"ausschlusslisten": "supply-chains",
				"oekologischeSozialeFuehrungsstandardsOderPrinzipien": "Yes",
				"anreizmechanismenFuerDasManagementUmwelt": "JaGeschaeftsleitung",
				"anreizmechanismenFuerDasManagementSoziales": "JaAufsichtsratUndGeschaeftsleitung",
				"esgBezogeneRechtsstreitigkeiten": "Yes",
				"rechtsstreitigkeitenMitBezugZuE": "Yes",
				"statusZuE": "Geklaert",
				"einzelheitenZuDenRechtsstreitigkeitenZuE": "metrics",
				"rechtsstreitigkeitenMitBezugZuS": "Yes",
				"statusZuS": "Geklaert",
				"einzelheitenZuDenRechtsstreitigkeitenZuS": "solutions",
				"rechtsstreitigkeitenMitBezugZuG": "Yes",
				"statusZuG": "Geklaert",
				"einzelheitenZuDenRechtsstreitigkeitenZuG": "platforms",
				"esgRating": "Yes",
				"agentur": "interfaces",
				"ergebnis": {
					"value": "users",
=======
				"erklaerungOecd": "solutions",
				"ausrichtungAufDieUnSdgsUndAktivesVerfolgen": "synergies",
				"ausschlusslistenAufBasisVonEsgKriterien": "Yes",
				"ausschlusslisten": "blockchains",
				"oekologischeSozialeFuehrungsstandardsOderPrinzipien": "Yes",
				"anreizmechanismenFuerDasManagementUmwelt": "Nein",
				"anreizmechanismenFuerDasManagementSoziales": "JaAufsichtsratUndGeschaeftsleitung",
				"esgBezogeneRechtsstreitigkeiten": "Yes",
				"rechtsstreitigkeitenMitBezugZuE": "Yes",
				"statusZuE": "Offen",
				"einzelheitenZuDenRechtsstreitigkeitenZuE": "platforms",
				"rechtsstreitigkeitenMitBezugZuS": "Yes",
				"statusZuS": "Geklaert",
				"einzelheitenZuDenRechtsstreitigkeitenZuS": "architectures",
				"rechtsstreitigkeitenMitBezugZuG": "Yes",
				"statusZuG": "Offen",
				"einzelheitenZuDenRechtsstreitigkeitenZuG": "web services",
				"esgRating": "Yes",
				"agentur": "networks",
				"ergebnis": {
					"value": "bandwidth",
>>>>>>> f9fdc99c
					"dataSource": {
						"fileName": "Policy",
						"fileReference": "50a36c418baffd520bb92d84664f06f9732a21f4e2e5ecee6d9136f16e7e0b63"
					}
				},
<<<<<<< HEAD
				"kritischePunkte": "communities",
				"nachhaltigkeitsbezogenenAnleihen": "Yes",
				"wichtigsteESUndGRisikenUndBewertung": "systems",
				"hindernisseBeimUmgangMitEsgBedenken": "interfaces"
			},
			"umwelt": {
				"treibhausgasemissionen": {
					"treibhausgasEmissionsintensitaetDerUnternehmenInDieInvestriertWird": "markets",
					"strategieUndZieleZurReduzierungVonTreibhausgasEmissionen": "infrastructures",
=======
				"kritischePunkte": "interfaces",
				"nachhaltigkeitsbezogenenAnleihen": "Yes",
				"wichtigsteESUndGRisikenUndBewertung": "applications",
				"hindernisseBeimUmgangMitEsgBedenken": "ROI"
			},
			"umwelt": {
				"treibhausgasemissionen": {
					"treibhausgasEmissionsintensitaetDerUnternehmenInDieInvestriertWird": "convergence",
					"strategieUndZieleZurReduzierungVonTreibhausgasEmissionen": "experiences",
>>>>>>> f9fdc99c
					"treibhausgasBerichterstattungUndPrognosen": {
						"currentYear": 2026,
						"yearlyData": {
							"2024": {
<<<<<<< HEAD
								"scope1": 24079.57,
								"scope2": 96064.57,
								"scope3": 61104.42
							},
							"2025": {
								"scope1": 65095.32,
								"scope2": 49924.71,
								"scope3": 23642.15
							},
							"2026": {
								"scope1": 24612.23,
								"scope2": 42844.83,
								"scope3": 64158.41
							},
							"2027": {
								"scope1": 6358.99,
								"scope2": 70945.44,
								"scope3": 24659.35
							},
							"2028": {
								"scope1": 15730.19,
								"scope2": 61443.22,
								"scope3": 30396.14
=======
								"scope1": 24789.29,
								"scope2": 34346.4,
								"scope3": 33387.48
							},
							"2025": {
								"scope1": 5535.22,
								"scope2": 88297.27,
								"scope3": 13938.7
							},
							"2026": {
								"scope1": 25359.01,
								"scope2": 96779.03,
								"scope3": 33402.32
							},
							"2027": {
								"scope1": 5841.45,
								"scope2": 1932.92,
								"scope3": 70236.45
							},
							"2028": {
								"scope1": 33916.24,
								"scope2": 72612.9,
								"scope3": 38368.81
>>>>>>> f9fdc99c
							}
						}
					}
				},
				"produkteZurVerringerungDerUmweltbelastung": "Yes",
<<<<<<< HEAD
				"verringerungenDerUmweltbelastung": "relationships",
				"oekologischerMindestStandardFuerProduktionsprozesse": "Yes",
				"energieverbrauch": {
					"unternehmensGruppenStrategieBzglEnergieverbrauch": "web services",
					"berichterstattungEnergieverbrauch": {
						"currentYear": 2023,
						"yearlyData": {
							"2021": {
								"energieverbrauch": 29972.11,
								"verbrauchErneuerbareEnergien": 72142.37,
								"erzeugungErneuerbareEnergien": 6319.23
							},
							"2022": {
								"energieverbrauch": 67541.08,
								"verbrauchErneuerbareEnergien": 73932.83,
								"erzeugungErneuerbareEnergien": 25878.48
							},
							"2023": {
								"energieverbrauch": 7105.92,
								"verbrauchErneuerbareEnergien": 78881.21,
								"erzeugungErneuerbareEnergien": 16628.37
							},
							"2024": {
								"energieverbrauch": 65046.92,
								"verbrauchErneuerbareEnergien": 72389.8,
								"erzeugungErneuerbareEnergien": 48769.22
							},
							"2025": {
								"energieverbrauch": 93551.67,
								"verbrauchErneuerbareEnergien": 92485.41,
								"erzeugungErneuerbareEnergien": 77025.07
=======
				"verringerungenDerUmweltbelastung": "markets",
				"oekologischerMindestStandardFuerProduktionsprozesse": "Yes",
				"energieverbrauch": {
					"unternehmensGruppenStrategieBzglEnergieverbrauch": "paradigms",
					"berichterstattungEnergieverbrauch": {
						"currentYear": 2028,
						"yearlyData": {
							"2026": {
								"energieverbrauch": 62634.66,
								"verbrauchErneuerbareEnergien": 6222.82,
								"erzeugungErneuerbareEnergien": 48573.83
							},
							"2027": {
								"energieverbrauch": 65036.33,
								"verbrauchErneuerbareEnergien": 28681.55,
								"erzeugungErneuerbareEnergien": 2595.64
							},
							"2028": {
								"energieverbrauch": 69156.22,
								"verbrauchErneuerbareEnergien": 86279.03,
								"erzeugungErneuerbareEnergien": 61499.31
							},
							"2029": {
								"energieverbrauch": 59490.31,
								"verbrauchErneuerbareEnergien": 48361.76,
								"erzeugungErneuerbareEnergien": 51779.81
							},
							"2030": {
								"energieverbrauch": 72042.7,
								"verbrauchErneuerbareEnergien": 12010.28,
								"erzeugungErneuerbareEnergien": 1655.64
>>>>>>> f9fdc99c
							}
						}
					}
				},
				"energieeffizienzImmobilienanlagen": {
<<<<<<< HEAD
					"unternehmensGruppenStrategieBzglEnergieeffizientenImmobilienanlagen": "convergence",
					"berichterstattungEnergieverbrauchVonImmobilienvermoegen": {
						"currentYear": 2023,
						"yearlyData": {
							"2021": {
								"energieeffizienteImmobilienanlagen": 27338.73
							},
							"2022": {
								"energieeffizienteImmobilienanlagen": 17656.93
							},
							"2023": {
								"energieeffizienteImmobilienanlagen": 13689.85
							},
							"2024": {
								"energieeffizienteImmobilienanlagen": 12046.28
							},
							"2025": {
								"energieeffizienteImmobilienanlagen": 65028.49
=======
					"unternehmensGruppenStrategieBzglEnergieeffizientenImmobilienanlagen": "web services",
					"berichterstattungEnergieverbrauchVonImmobilienvermoegen": {
						"currentYear": 2027,
						"yearlyData": {
							"2025": {
								"energieeffizienteImmobilienanlagen": 37022.35
							},
							"2026": {
								"energieeffizienteImmobilienanlagen": 40558.25
							},
							"2027": {
								"energieeffizienteImmobilienanlagen": 52230.61
							},
							"2028": {
								"energieeffizienteImmobilienanlagen": 43724.91
							},
							"2029": {
								"energieeffizienteImmobilienanlagen": 761.12
>>>>>>> f9fdc99c
							}
						}
					}
				},
				"wasserverbrauch": {
					"unternehmensGruppenStrategieBzglWasserverbrauch": "supply-chains",
					"berichterstattungWasserverbrauch": {
						"currentYear": 2027,
						"yearlyData": {
							"2025": {
<<<<<<< HEAD
								"wasserverbrauch": 55949.08,
								"emissionenInWasser": 43396.86
							},
							"2026": {
								"wasserverbrauch": 80014.06,
								"emissionenInWasser": 96085.11
							},
							"2027": {
								"wasserverbrauch": 27666.64,
								"emissionenInWasser": 32953.03
							},
							"2028": {
								"wasserverbrauch": 17228.79,
								"emissionenInWasser": 50384
							},
							"2029": {
								"wasserverbrauch": 9380.2,
								"emissionenInWasser": 60648.6
=======
								"wasserverbrauch": 66354.6,
								"emissionenInWasser": 14880.41
							},
							"2026": {
								"wasserverbrauch": 60398.14,
								"emissionenInWasser": 34009.41
							},
							"2027": {
								"wasserverbrauch": 4277.03,
								"emissionenInWasser": 63328.67
							},
							"2028": {
								"wasserverbrauch": 46999.95,
								"emissionenInWasser": 15489.05
							},
							"2029": {
								"wasserverbrauch": 68218.6,
								"emissionenInWasser": 96147.51
>>>>>>> f9fdc99c
							}
						}
					}
				},
				"abfallproduktion": {
<<<<<<< HEAD
					"unternehmensGruppenStrategieBzglAbfallproduktion": "initiatives",
					"berichterstattungAbfallproduktion": {
						"currentYear": 2028,
						"yearlyData": {
							"2026": {
								"abfallmenge": 53942.18,
								"anteilRecycelterAbfallmenge": 29768.47,
								"anteilGefaehrlicherAbfallmenge": 17276.81
							},
							"2027": {
								"abfallmenge": 66762.98,
								"anteilRecycelterAbfallmenge": 97516.11,
								"anteilGefaehrlicherAbfallmenge": 29461.79
							},
							"2028": {
								"abfallmenge": 97249.56,
								"anteilRecycelterAbfallmenge": 57018.49,
								"anteilGefaehrlicherAbfallmenge": 16158.98
							},
							"2029": {
								"abfallmenge": 48396.04,
								"anteilRecycelterAbfallmenge": 75198.86,
								"anteilGefaehrlicherAbfallmenge": 22715.83
							},
							"2030": {
								"abfallmenge": 39716.99,
								"anteilRecycelterAbfallmenge": 43837.25,
								"anteilGefaehrlicherAbfallmenge": 85573.51
=======
					"unternehmensGruppenStrategieBzglAbfallproduktion": "applications",
					"berichterstattungAbfallproduktion": {
						"currentYear": 2027,
						"yearlyData": {
							"2025": {
								"abfallmenge": 57792.03,
								"anteilRecycelterAbfallmenge": 54054.95,
								"anteilGefaehrlicherAbfallmenge": 86744.07
							},
							"2026": {
								"abfallmenge": 38002.21,
								"anteilRecycelterAbfallmenge": 31558.08,
								"anteilGefaehrlicherAbfallmenge": 17325.44
							},
							"2027": {
								"abfallmenge": 5740.52,
								"anteilRecycelterAbfallmenge": 55851.2,
								"anteilGefaehrlicherAbfallmenge": 35698.41
							},
							"2028": {
								"abfallmenge": 3245.43,
								"anteilRecycelterAbfallmenge": 80195.82,
								"anteilGefaehrlicherAbfallmenge": 94811.29
							},
							"2029": {
								"abfallmenge": 26182.3,
								"anteilRecycelterAbfallmenge": 1589.59,
								"anteilGefaehrlicherAbfallmenge": 31140.37
>>>>>>> f9fdc99c
							}
						}
					},
					"recyclingImProduktionsprozess": {
<<<<<<< HEAD
						"currentYear": 2028,
						"yearlyData": {
							"2026": {
								"anteilAnRecyclaten": 25711.3
							},
							"2027": {
								"anteilAnRecyclaten": 12656.93
							},
							"2028": {
								"anteilAnRecyclaten": 16970.4
							},
							"2029": {
								"anteilAnRecyclaten": 46748.23
							},
							"2030": {
								"anteilAnRecyclaten": 78999.63
=======
						"currentYear": 2023,
						"yearlyData": {
							"2021": {
								"anteilAnRecyclaten": 28335
							},
							"2022": {
								"anteilAnRecyclaten": 62125.68
							},
							"2023": {
								"anteilAnRecyclaten": 52609.78
							},
							"2024": {
								"anteilAnRecyclaten": 14162.21
							},
							"2025": {
								"anteilAnRecyclaten": 8652.58
>>>>>>> f9fdc99c
							}
						}
					}
				},
				"gefaehrlicheAbfaelle": {
<<<<<<< HEAD
					"gefaehrlicherAbfall": "infrastructures"
				},
				"biodiversitaet": {
					"negativeAktivitaetenFuerDieBiologischeVielfalt": "Yes",
					"negativeMassnahmenFuerDieBiologischeVielfalt": "e-markets",
					"positiveAktivitaetenFuerDieBiologischeVielfalt": "Yes",
					"positiveMassnahmenFuerDieBiologischeVielfalt": "e-commerce"
=======
					"gefaehrlicherAbfall": "architectures"
				},
				"biodiversitaet": {
					"negativeAktivitaetenFuerDieBiologischeVielfalt": "Yes",
					"negativeMassnahmenFuerDieBiologischeVielfalt": "initiatives",
					"positiveAktivitaetenFuerDieBiologischeVielfalt": "Yes",
					"positiveMassnahmenFuerDieBiologischeVielfalt": "schemas"
>>>>>>> f9fdc99c
				},
				"fossileBrennstoffe": {
					"einnahmenAusFossilenBrennstoffen": "Yes",
					"berichterstattungEinnahmenAusFossilenBrennstoffen": {
						"currentYear": 2025,
						"yearlyData": {
							"2023": {
<<<<<<< HEAD
								"anteilEinnahmenAusFossilenBrennstoffen": 59467.76
							},
							"2024": {
								"anteilEinnahmenAusFossilenBrennstoffen": 36704.97
							},
							"2025": {
								"anteilEinnahmenAusFossilenBrennstoffen": 66219.07
							},
							"2026": {
								"anteilEinnahmenAusFossilenBrennstoffen": 77195.63
							},
							"2027": {
								"anteilEinnahmenAusFossilenBrennstoffen": 23419.7
=======
								"anteilEinnahmenAusFossilenBrennstoffen": 24290.21
							},
							"2024": {
								"anteilEinnahmenAusFossilenBrennstoffen": 45602.11
							},
							"2025": {
								"anteilEinnahmenAusFossilenBrennstoffen": 74542.97
							},
							"2026": {
								"anteilEinnahmenAusFossilenBrennstoffen": 23326.39
							},
							"2027": {
								"anteilEinnahmenAusFossilenBrennstoffen": 84065.88
>>>>>>> f9fdc99c
							}
						}
					}
				},
				"taxonomie": {
					"taxonomieBerichterstattung": "Nfrd",
					"euTaxonomieKompassAktivitaeten": [
<<<<<<< HEAD
						"ManufactureOfCarbonBlack",
						"ProductionOfHeatCoolFromRenewableNonFossilGaseousAndLiquidFuels",
						"CogenerationOfHeatCoolAndPowerFromRenewableNonFossilGaseousAndLiquidFuels",
						"InstallationMaintenanceAndRepairOfInstrumentsAndDevicesForMeasuringRegulationAndControllingEnergyPerformanceOfBuildings",
						"ManufactureOfPlasticsInPrimaryForm",
						"ManufactureOfSodaAsh",
						"InfrastructureEnablingLowCarbonRoadTransportAndPublicTransport",
						"ManufactureOfNitricAcid",
						"TransportByMotorbikesPassengerCarsAndLightCommercialVehicles",
						"ProductionOfHeatCoolFromSolarThermalHeating",
						"AcquisitionAndOwnershipOfBuildings",
						"LandfillGasCaptureAndUtilisation",
						"ElectricityGenerationUsingSolarPhotovoltaicTechnology",
						"InfrastructureForRailTransport",
						"DataDrivenSolutionsForGhgEmissionsReductions",
						"ElectricityGenerationUsingConcentratedSolarPowerCspTechnology",
						"StorageOfHydrogen",
						"CreativeArtsAndEntertainmentActivities",
						"ElectricityGenerationFromGeothermalEnergy",
						"CogenerationOfHeatCoolAndPowerFromBioenergy",
						"TransmissionAndDistributionOfElectricity",
						"RestorationOfWetlands",
						"ConstructionExtensionAndOperationOfWaterCollectionTreatmentAndSupplySystems",
						"ProgrammingAndBroadcastingActivities",
						"ManufactureOfLowCarbonTechnologiesForTransport",
						"FreightRailTransport",
						"HighEfficiencyCoGenerationOfHeatCoolAndPowerFromFossilGaseousFuels",
						"ManufactureOfRenewableEnergyTechnologies",
						"ElectricityGenerationFromBioenergy",
						"CogenerationOfHeatCoolAndPowerFromSolarEnergy",
						"Education",
						"RenovationOfExistingBuildings"
=======
						"FreightTransportServicesByRoad",
						"DataProcessingHostingAndRelatedActivities",
						"InstallationMaintenanceAndRepairOfEnergyEfficiencyEquipment",
						"ProfessionalServicesRelatedToEnergyPerformanceOfBuildings",
						"InstallationAndOperationOfElectricHeatPumps",
						"ProgrammingAndBroadcastingActivities",
						"ManufactureOfCarbonBlack",
						"ConstructionOfNewBuildings",
						"ForestManagement",
						"ResidentialCareActivities",
						"RenovationOfExistingBuildings",
						"ProductionOfHeatCoolUsingWasteHeat",
						"AirportInfrastructure",
						"AnaerobicDigestionOfBioWaste",
						"ManufactureOfSodaAsh",
						"ConservationForestry"
>>>>>>> f9fdc99c
					],
					"umsatzInvestitionsaufwandFuerNachhaltigeAktivitaeten": {
						"currentYear": 2025,
						"yearlyData": {
							"2023": {
								"umsatzInvestitionsaufwandAusNachhaltigenAktivitaeten": 57945.66
							},
							"2024": {
								"umsatzInvestitionsaufwandAusNachhaltigenAktivitaeten": 79393.32
							},
							"2025": {
<<<<<<< HEAD
								"umsatzInvestitionsaufwandAusNachhaltigenAktivitaeten": 66.36
							},
							"2026": {
								"umsatzInvestitionsaufwandAusNachhaltigenAktivitaeten": 7983.12
							},
							"2027": {
								"umsatzInvestitionsaufwandAusNachhaltigenAktivitaeten": 30092.87
							},
							"2028": {
								"umsatzInvestitionsaufwandAusNachhaltigenAktivitaeten": 21081.83
							},
							"2029": {
								"umsatzInvestitionsaufwandAusNachhaltigenAktivitaeten": 69880.4
=======
								"umsatzInvestitionsaufwandAusNachhaltigenAktivitaeten": 39644.57
							},
							"2026": {
								"umsatzInvestitionsaufwandAusNachhaltigenAktivitaeten": 30643.64
							},
							"2027": {
								"umsatzInvestitionsaufwandAusNachhaltigenAktivitaeten": 55042.92
>>>>>>> f9fdc99c
							}
						}
					}
				}
			},
			"soziales": {
				"aenderungenUnternehmensstruktur": "Yes",
<<<<<<< HEAD
				"sicherheitsmassnahmenFuerMitarbeiter": "architectures",
				"einkommensgleichheit": {
					"massnahmenZurVerbesserungDerEinkommensungleichheit": "eyeballs",
=======
				"sicherheitsmassnahmenFuerMitarbeiter": "supply-chains",
				"einkommensgleichheit": {
					"massnahmenZurVerbesserungDerEinkommensungleichheit": "systems",
>>>>>>> f9fdc99c
					"ueberwachungDerEinkommensungleichheit": {
						"currentYear": 2023,
						"yearlyData": {
							"2021": {
<<<<<<< HEAD
								"geschlechtsspezifischesLohngefaelle": 7868.86,
								"einkommensungleichheitsverhaeltnis": 15569.89,
								"ceoEinkommenungleichheitsverhaeltnis": 70946.78
							},
							"2022": {
								"geschlechtsspezifischesLohngefaelle": 95366.64,
								"einkommensungleichheitsverhaeltnis": 36557.52,
								"ceoEinkommenungleichheitsverhaeltnis": 54630.31
							},
							"2023": {
								"geschlechtsspezifischesLohngefaelle": 10911.55,
								"einkommensungleichheitsverhaeltnis": 8297.08,
								"ceoEinkommenungleichheitsverhaeltnis": 90349.75
							},
							"2024": {
								"geschlechtsspezifischesLohngefaelle": 10352.03,
								"einkommensungleichheitsverhaeltnis": 33519.93,
								"ceoEinkommenungleichheitsverhaeltnis": 20259.78
							},
							"2025": {
								"geschlechtsspezifischesLohngefaelle": 43373.86,
								"einkommensungleichheitsverhaeltnis": 78640.48,
								"ceoEinkommenungleichheitsverhaeltnis": 24066.77
=======
								"geschlechtsspezifischesLohngefaelle": 92428.42,
								"einkommensungleichheitsverhaeltnis": 35220.6,
								"ceoEinkommenungleichheitsverhaeltnis": 36778.76
							},
							"2022": {
								"geschlechtsspezifischesLohngefaelle": 12818.46,
								"einkommensungleichheitsverhaeltnis": 46671.79,
								"ceoEinkommenungleichheitsverhaeltnis": 72886.75
							},
							"2023": {
								"geschlechtsspezifischesLohngefaelle": 94846,
								"einkommensungleichheitsverhaeltnis": 79664.31,
								"ceoEinkommenungleichheitsverhaeltnis": 29170.18
							},
							"2024": {
								"geschlechtsspezifischesLohngefaelle": 17444.47,
								"einkommensungleichheitsverhaeltnis": 9844.18,
								"ceoEinkommenungleichheitsverhaeltnis": 91874.05
							},
							"2025": {
								"geschlechtsspezifischesLohngefaelle": 61063.19,
								"einkommensungleichheitsverhaeltnis": 99902.9,
								"ceoEinkommenungleichheitsverhaeltnis": 64985.55
>>>>>>> f9fdc99c
							}
						}
					}
				},
				"geschlechterdiversitaet": {
<<<<<<< HEAD
					"definitionTopManagement": "models",
					"einhaltungRechtlicherVorgaben": "action-items"
=======
					"definitionTopManagement": "relationships",
					"einhaltungRechtlicherVorgaben": "niches"
>>>>>>> f9fdc99c
				},
				"audit": {
					"auditsZurEinhaltungVonArbeitsstandards": "Yes",
					"artDesAudits": "SowohlInternAlsAuchVonDrittanbietern",
<<<<<<< HEAD
					"auditErgebnisse": "e-commerce"
				},
				"anzahlDerBetroffenenMitarbeiter": {
					"currentYear": 2027,
					"yearlyData": {
						"2025": {
							"anzahlUnbefristeteVertraege": 59703.89,
							"anzahlvonAenderungBetroffeneVertraege": 5393.71
						},
						"2026": {
							"anzahlUnbefristeteVertraege": 79645.72,
							"anzahlvonAenderungBetroffeneVertraege": 73014.91
						},
						"2027": {
							"anzahlUnbefristeteVertraege": 75608.47,
							"anzahlvonAenderungBetroffeneVertraege": 6150.7
						},
						"2028": {
							"anzahlUnbefristeteVertraege": 35264.6,
							"anzahlvonAenderungBetroffeneVertraege": 60843.81
						},
						"2029": {
							"anzahlUnbefristeteVertraege": 31906.91,
							"anzahlvonAenderungBetroffeneVertraege": 24264.57
=======
					"auditErgebnisse": "solutions"
				},
				"anzahlDerBetroffenenMitarbeiter": {
					"currentYear": 2023,
					"yearlyData": {
						"2021": {
							"anzahlUnbefristeteVertraege": 97672.14,
							"anzahlvonAenderungBetroffeneVertraege": 17596.45
						},
						"2022": {
							"anzahlUnbefristeteVertraege": 5329.55,
							"anzahlvonAenderungBetroffeneVertraege": 67510.22
						},
						"2023": {
							"anzahlUnbefristeteVertraege": 68514.11,
							"anzahlvonAenderungBetroffeneVertraege": 43032.55
						},
						"2024": {
							"anzahlUnbefristeteVertraege": 58993.38,
							"anzahlvonAenderungBetroffeneVertraege": 21267.25
						},
						"2025": {
							"anzahlUnbefristeteVertraege": 57128.28,
							"anzahlvonAenderungBetroffeneVertraege": 95298.99
>>>>>>> f9fdc99c
						}
					}
				},
				"auswirkungenAufAnteilBefristerVertraegeUndFluktuation": {
					"currentYear": 2027,
					"yearlyData": {
<<<<<<< HEAD
						"2024": {
							"anzahlbefristeteVertraege": 20931.69,
							"fluktuation": 55079.53
						},
						"2025": {
							"anzahlbefristeteVertraege": 65063.63,
							"fluktuation": 3668.23
						},
						"2026": {
							"anzahlbefristeteVertraege": 30037.58,
							"fluktuation": 93482.31
						},
						"2027": {
							"anzahlbefristeteVertraege": 52478.77,
							"fluktuation": 3556.13
						},
						"2028": {
							"anzahlbefristeteVertraege": 43805.26,
							"fluktuation": 59442.67
=======
						"2025": {
							"anzahlbefristeteVertraege": 47915.4,
							"fluktuation": 44087.23
						},
						"2026": {
							"anzahlbefristeteVertraege": 38263.04,
							"fluktuation": 12514.38
						},
						"2027": {
							"anzahlbefristeteVertraege": 25469.73,
							"fluktuation": 97300.59
						},
						"2028": {
							"anzahlbefristeteVertraege": 47425.72,
							"fluktuation": 32990.67
						},
						"2029": {
							"anzahlbefristeteVertraege": 39912.58,
							"fluktuation": 34356.13
>>>>>>> f9fdc99c
						}
					}
				},
				"budgetFuerSchulungAusbildung": {
<<<<<<< HEAD
					"currentYear": 2024,
					"yearlyData": {
						"2022": {
							"budgetProMitarbeiterProJahr": 71631.94
						},
						"2023": {
							"budgetProMitarbeiterProJahr": 83445.73
						},
						"2024": {
							"budgetProMitarbeiterProJahr": 29756.06
						},
						"2025": {
							"budgetProMitarbeiterProJahr": 58623.83
						},
						"2026": {
							"budgetProMitarbeiterProJahr": 12353.75
=======
					"currentYear": 2025,
					"yearlyData": {
						"2023": {
							"budgetProMitarbeiterProJahr": 20777.4
						},
						"2024": {
							"budgetProMitarbeiterProJahr": 56407.38
						},
						"2025": {
							"budgetProMitarbeiterProJahr": 46807.87
						},
						"2026": {
							"budgetProMitarbeiterProJahr": 93480.81
						},
						"2027": {
							"budgetProMitarbeiterProJahr": 2955.56
>>>>>>> f9fdc99c
						}
					}
				}
			},
			"unternehmensfuehrungGovernance": {
<<<<<<< HEAD
				"wirtschaftspruefer": "e-markets",
				"ceoVorsitzender": "Yes",
				"amtszeit": "partnerships",
				"einbeziehungVonStakeholdern": "Yes",
				"prozessDerEinbeziehungVonStakeholdern": "methodologies",
				"mechanismenZurAusrichtungAufStakeholder": "ROI",
				"veroeffentlichteUnternehmensrichtlinien": [
					"Zwangsarbeit",
					"other",
					"Mgt von Umweltgefahren",
					"Gesundheit und Sicherheit",
					"Anti-Korruption",
					"Datenschutz",
					"Verantwortungsvolles Marketing",
					"Interessenkonflikte"
=======
				"wirtschaftspruefer": "paradigms",
				"ceoVorsitzender": "Yes",
				"amtszeit": "architectures",
				"einbeziehungVonStakeholdern": "Yes",
				"prozessDerEinbeziehungVonStakeholdern": "web services",
				"mechanismenZurAusrichtungAufStakeholder": "users",
				"veroeffentlichteUnternehmensrichtlinien": [
					"Diversität & Inklusion",
					"Interessenkonflikte",
					"Datenschutz",
					"Whistleblowing"
>>>>>>> f9fdc99c
				],
				"esgKriterienUndUeberwachungDerLieferanten": "Yes",
				"auswahlkriterien": "ROI"
			},
			"unfallrate": {
<<<<<<< HEAD
				"currentYear": 2023,
				"yearlyData": {
					"2021": {
						"haeufigkeitsrateVonArbeitsunfaellen": 84311.04
					},
					"2022": {
						"haeufigkeitsrateVonArbeitsunfaellen": 44231.5
					},
					"2023": {
						"haeufigkeitsrateVonArbeitsunfaellen": 9896.27
					},
					"2024": {
						"haeufigkeitsrateVonArbeitsunfaellen": 93314.95
					},
					"2025": {
						"haeufigkeitsrateVonArbeitsunfaellen": 42965.64
					}
				}
			}
		},
		"reportingPeriod": "2021"
=======
				"currentYear": 2025,
				"yearlyData": {
					"2023": {
						"haeufigkeitsrateVonArbeitsunfaellen": 68413.49
					},
					"2024": {
						"haeufigkeitsrateVonArbeitsunfaellen": 15185.04
					},
					"2025": {
						"haeufigkeitsrateVonArbeitsunfaellen": 96228.6
					},
					"2026": {
						"haeufigkeitsrateVonArbeitsunfaellen": 39669.58
					},
					"2027": {
						"haeufigkeitsrateVonArbeitsunfaellen": 47809.98
					}
				}
			}
		},
		"reportingPeriod": "2019"
>>>>>>> f9fdc99c
	}
]<|MERGE_RESOLUTION|>--- conflicted
+++ resolved
@@ -2,35 +2,6 @@
 	{
 		"companyInformation": {
 			"companyName": "Gdv-dataset-with-no-null-fields",
-<<<<<<< HEAD
-			"headquarters": "West Thaddeustown",
-			"headquartersPostalCode": null,
-			"sector": "niches",
-			"identifiers": {
-				"Lei": [
-					"TPtGgGcclL2uNCvBt64i"
-				],
-				"Isin": [
-					"LuL3PlTVGYEC",
-					"Im5e3jFGZHHE"
-				],
-				"PermId": [
-					"48HG5dCAYK"
-				],
-				"Ticker": [
-					"MUGQ7KJ"
-				],
-				"Duns": [],
-				"VatNumber": [],
-				"CompanyRegistrationNumber": []
-			},
-			"countryCode": "GR",
-			"companyAlternativeNames": [
-				"Padberg, Flatley and Goldner"
-			],
-			"companyLegalForm": null,
-			"website": "https://emotional-skin.biz/",
-=======
 			"headquarters": "West Amayahaven",
 			"headquartersPostalCode": "95926-0270",
 			"sector": "lifetime value",
@@ -60,71 +31,12 @@
 			"companyAlternativeNames": [],
 			"companyLegalForm": "Sole Trader",
 			"website": "https://stimulating-hydroxyl.com/",
->>>>>>> f9fdc99c
 			"isTeaserCompany": false
 		},
 		"t": {
 			"general": {
 				"masterData": {
 					"berichtsPflicht": "Yes",
-<<<<<<< HEAD
-					"gueltigkeitsDatum": "2024-05-29"
-				}
-			},
-			"allgemein": {
-				"esgZiele": "Yes",
-				"ziele": "initiatives",
-				"investitionen": "web services",
-				"sektorMitHohenKlimaauswirkungen": "Yes",
-				"sektor": [
-					"E",
-					"D",
-					"H",
-					"C"
-				],
-				"nachhaltigkeitsbericht": "Yes",
-				"frequenzDerBerichterstattung": "Halbjaehrlich",
-				"allgemein": {
-					"aktuelleBerichte": {
-						"value": "web services",
-						"dataSource": {
-							"fileName": "Certification",
-							"fileReference": "50a36c418baffd520bb92d84664f06f9732a21f4e2e5ecee6d9136f16e7e0b63"
-						}
-					}
-				},
-				"iso14001": {
-					"value": "No",
-					"dataSource": {
-						"fileName": "Certification",
-						"fileReference": "50a36c418baffd520bb92d84664f06f9732a21f4e2e5ecee6d9136f16e7e0b63"
-					}
-				},
-				"iso45001": {
-					"value": "Yes",
-					"dataSource": {
-						"fileName": "Policy",
-						"fileReference": "50a36c418baffd520bb92d84664f06f9732a21f4e2e5ecee6d9136f16e7e0b63"
-					}
-				},
-				"iso27001": {
-					"value": "No",
-					"dataSource": {
-						"fileName": "Policy",
-						"fileReference": "50a36c418baffd520bb92d84664f06f9732a21f4e2e5ecee6d9136f16e7e0b63"
-					}
-				},
-				"iso50001": {
-					"value": "No",
-					"dataSource": {
-						"fileName": "Policy",
-						"fileReference": "50a36c418baffd520bb92d84664f06f9732a21f4e2e5ecee6d9136f16e7e0b63"
-					}
-				},
-				"weitereAkkreditierungen": [
-					{
-						"value": "methodologies",
-=======
 					"gueltigkeitsDatum": "2024-12-03"
 				}
 			},
@@ -161,52 +73,29 @@
 				"akkreditierungen": {
 					"iso14001": {
 						"value": "No",
->>>>>>> f9fdc99c
 						"dataSource": {
 							"fileName": "Certification",
 							"fileReference": "50a36c418baffd520bb92d84664f06f9732a21f4e2e5ecee6d9136f16e7e0b63"
 						}
 					},
-<<<<<<< HEAD
-					{
-						"value": "mindshare",
-						"dataSource": {
-							"fileName": "Certification",
-							"fileReference": "50a36c418baffd520bb92d84664f06f9732a21f4e2e5ecee6d9136f16e7e0b63"
-						}
-					},
-					{
-						"value": "technologies",
-=======
 					"iso45001": {
 						"value": "Yes",
->>>>>>> f9fdc99c
 						"dataSource": {
 							"fileName": "Policy",
 							"fileReference": "50a36c418baffd520bb92d84664f06f9732a21f4e2e5ecee6d9136f16e7e0b63"
 						}
 					},
-<<<<<<< HEAD
-					{
-						"value": "platforms",
-=======
 					"iso27001": {
 						"value": "No",
->>>>>>> f9fdc99c
 						"dataSource": {
 							"fileName": "Policy",
 							"fileReference": "50a36c418baffd520bb92d84664f06f9732a21f4e2e5ecee6d9136f16e7e0b63"
 						}
 					},
-<<<<<<< HEAD
-					{
-						"value": "mindshare",
-=======
 					"iso50001": {
 						"value": "Yes",
->>>>>>> f9fdc99c
 						"dataSource": {
-							"fileName": "Policy",
+							"fileName": "Certification",
 							"fileReference": "50a36c418baffd520bb92d84664f06f9732a21f4e2e5ecee6d9136f16e7e0b63"
 						}
 					},
@@ -251,36 +140,6 @@
 				"mechanismenZurUeberwachungDerEinhaltungUnGlobalCompactPrinzipienUndOderOecdLeitsaetze": "Yes",
 				"erklaerungUngc": "networks",
 				"oecdLeitsaetze": "Yes",
-<<<<<<< HEAD
-				"richtlinienEinhaltungOecd": {
-					"value": "methodologies",
-					"dataSource": {
-						"fileName": "Policy",
-						"fileReference": "50a36c418baffd520bb92d84664f06f9732a21f4e2e5ecee6d9136f16e7e0b63"
-					}
-				},
-				"erklaerungOecd": "e-business",
-				"ausrichtungAufDieUnSdgsUndAktivesVerfolgen": "interfaces",
-				"ausschlusslistenAufBasisVonEsgKriterien": "Yes",
-				"ausschlusslisten": "supply-chains",
-				"oekologischeSozialeFuehrungsstandardsOderPrinzipien": "Yes",
-				"anreizmechanismenFuerDasManagementUmwelt": "JaGeschaeftsleitung",
-				"anreizmechanismenFuerDasManagementSoziales": "JaAufsichtsratUndGeschaeftsleitung",
-				"esgBezogeneRechtsstreitigkeiten": "Yes",
-				"rechtsstreitigkeitenMitBezugZuE": "Yes",
-				"statusZuE": "Geklaert",
-				"einzelheitenZuDenRechtsstreitigkeitenZuE": "metrics",
-				"rechtsstreitigkeitenMitBezugZuS": "Yes",
-				"statusZuS": "Geklaert",
-				"einzelheitenZuDenRechtsstreitigkeitenZuS": "solutions",
-				"rechtsstreitigkeitenMitBezugZuG": "Yes",
-				"statusZuG": "Geklaert",
-				"einzelheitenZuDenRechtsstreitigkeitenZuG": "platforms",
-				"esgRating": "Yes",
-				"agentur": "interfaces",
-				"ergebnis": {
-					"value": "users",
-=======
 				"erklaerungOecd": "solutions",
 				"ausrichtungAufDieUnSdgsUndAktivesVerfolgen": "synergies",
 				"ausschlusslistenAufBasisVonEsgKriterien": "Yes",
@@ -302,23 +161,11 @@
 				"agentur": "networks",
 				"ergebnis": {
 					"value": "bandwidth",
->>>>>>> f9fdc99c
 					"dataSource": {
-						"fileName": "Policy",
+						"fileName": "Certification",
 						"fileReference": "50a36c418baffd520bb92d84664f06f9732a21f4e2e5ecee6d9136f16e7e0b63"
 					}
 				},
-<<<<<<< HEAD
-				"kritischePunkte": "communities",
-				"nachhaltigkeitsbezogenenAnleihen": "Yes",
-				"wichtigsteESUndGRisikenUndBewertung": "systems",
-				"hindernisseBeimUmgangMitEsgBedenken": "interfaces"
-			},
-			"umwelt": {
-				"treibhausgasemissionen": {
-					"treibhausgasEmissionsintensitaetDerUnternehmenInDieInvestriertWird": "markets",
-					"strategieUndZieleZurReduzierungVonTreibhausgasEmissionen": "infrastructures",
-=======
 				"kritischePunkte": "interfaces",
 				"nachhaltigkeitsbezogenenAnleihen": "Yes",
 				"wichtigsteESUndGRisikenUndBewertung": "applications",
@@ -328,36 +175,10 @@
 				"treibhausgasemissionen": {
 					"treibhausgasEmissionsintensitaetDerUnternehmenInDieInvestriertWird": "convergence",
 					"strategieUndZieleZurReduzierungVonTreibhausgasEmissionen": "experiences",
->>>>>>> f9fdc99c
 					"treibhausgasBerichterstattungUndPrognosen": {
 						"currentYear": 2026,
 						"yearlyData": {
 							"2024": {
-<<<<<<< HEAD
-								"scope1": 24079.57,
-								"scope2": 96064.57,
-								"scope3": 61104.42
-							},
-							"2025": {
-								"scope1": 65095.32,
-								"scope2": 49924.71,
-								"scope3": 23642.15
-							},
-							"2026": {
-								"scope1": 24612.23,
-								"scope2": 42844.83,
-								"scope3": 64158.41
-							},
-							"2027": {
-								"scope1": 6358.99,
-								"scope2": 70945.44,
-								"scope3": 24659.35
-							},
-							"2028": {
-								"scope1": 15730.19,
-								"scope2": 61443.22,
-								"scope3": 30396.14
-=======
 								"scope1": 24789.29,
 								"scope2": 34346.4,
 								"scope3": 33387.48
@@ -381,45 +202,11 @@
 								"scope1": 33916.24,
 								"scope2": 72612.9,
 								"scope3": 38368.81
->>>>>>> f9fdc99c
 							}
 						}
 					}
 				},
 				"produkteZurVerringerungDerUmweltbelastung": "Yes",
-<<<<<<< HEAD
-				"verringerungenDerUmweltbelastung": "relationships",
-				"oekologischerMindestStandardFuerProduktionsprozesse": "Yes",
-				"energieverbrauch": {
-					"unternehmensGruppenStrategieBzglEnergieverbrauch": "web services",
-					"berichterstattungEnergieverbrauch": {
-						"currentYear": 2023,
-						"yearlyData": {
-							"2021": {
-								"energieverbrauch": 29972.11,
-								"verbrauchErneuerbareEnergien": 72142.37,
-								"erzeugungErneuerbareEnergien": 6319.23
-							},
-							"2022": {
-								"energieverbrauch": 67541.08,
-								"verbrauchErneuerbareEnergien": 73932.83,
-								"erzeugungErneuerbareEnergien": 25878.48
-							},
-							"2023": {
-								"energieverbrauch": 7105.92,
-								"verbrauchErneuerbareEnergien": 78881.21,
-								"erzeugungErneuerbareEnergien": 16628.37
-							},
-							"2024": {
-								"energieverbrauch": 65046.92,
-								"verbrauchErneuerbareEnergien": 72389.8,
-								"erzeugungErneuerbareEnergien": 48769.22
-							},
-							"2025": {
-								"energieverbrauch": 93551.67,
-								"verbrauchErneuerbareEnergien": 92485.41,
-								"erzeugungErneuerbareEnergien": 77025.07
-=======
 				"verringerungenDerUmweltbelastung": "markets",
 				"oekologischerMindestStandardFuerProduktionsprozesse": "Yes",
 				"energieverbrauch": {
@@ -451,32 +238,11 @@
 								"energieverbrauch": 72042.7,
 								"verbrauchErneuerbareEnergien": 12010.28,
 								"erzeugungErneuerbareEnergien": 1655.64
->>>>>>> f9fdc99c
 							}
 						}
 					}
 				},
 				"energieeffizienzImmobilienanlagen": {
-<<<<<<< HEAD
-					"unternehmensGruppenStrategieBzglEnergieeffizientenImmobilienanlagen": "convergence",
-					"berichterstattungEnergieverbrauchVonImmobilienvermoegen": {
-						"currentYear": 2023,
-						"yearlyData": {
-							"2021": {
-								"energieeffizienteImmobilienanlagen": 27338.73
-							},
-							"2022": {
-								"energieeffizienteImmobilienanlagen": 17656.93
-							},
-							"2023": {
-								"energieeffizienteImmobilienanlagen": 13689.85
-							},
-							"2024": {
-								"energieeffizienteImmobilienanlagen": 12046.28
-							},
-							"2025": {
-								"energieeffizienteImmobilienanlagen": 65028.49
-=======
 					"unternehmensGruppenStrategieBzglEnergieeffizientenImmobilienanlagen": "web services",
 					"berichterstattungEnergieverbrauchVonImmobilienvermoegen": {
 						"currentYear": 2027,
@@ -495,7 +261,6 @@
 							},
 							"2029": {
 								"energieeffizienteImmobilienanlagen": 761.12
->>>>>>> f9fdc99c
 							}
 						}
 					}
@@ -506,26 +271,6 @@
 						"currentYear": 2027,
 						"yearlyData": {
 							"2025": {
-<<<<<<< HEAD
-								"wasserverbrauch": 55949.08,
-								"emissionenInWasser": 43396.86
-							},
-							"2026": {
-								"wasserverbrauch": 80014.06,
-								"emissionenInWasser": 96085.11
-							},
-							"2027": {
-								"wasserverbrauch": 27666.64,
-								"emissionenInWasser": 32953.03
-							},
-							"2028": {
-								"wasserverbrauch": 17228.79,
-								"emissionenInWasser": 50384
-							},
-							"2029": {
-								"wasserverbrauch": 9380.2,
-								"emissionenInWasser": 60648.6
-=======
 								"wasserverbrauch": 66354.6,
 								"emissionenInWasser": 14880.41
 							},
@@ -544,42 +289,11 @@
 							"2029": {
 								"wasserverbrauch": 68218.6,
 								"emissionenInWasser": 96147.51
->>>>>>> f9fdc99c
 							}
 						}
 					}
 				},
 				"abfallproduktion": {
-<<<<<<< HEAD
-					"unternehmensGruppenStrategieBzglAbfallproduktion": "initiatives",
-					"berichterstattungAbfallproduktion": {
-						"currentYear": 2028,
-						"yearlyData": {
-							"2026": {
-								"abfallmenge": 53942.18,
-								"anteilRecycelterAbfallmenge": 29768.47,
-								"anteilGefaehrlicherAbfallmenge": 17276.81
-							},
-							"2027": {
-								"abfallmenge": 66762.98,
-								"anteilRecycelterAbfallmenge": 97516.11,
-								"anteilGefaehrlicherAbfallmenge": 29461.79
-							},
-							"2028": {
-								"abfallmenge": 97249.56,
-								"anteilRecycelterAbfallmenge": 57018.49,
-								"anteilGefaehrlicherAbfallmenge": 16158.98
-							},
-							"2029": {
-								"abfallmenge": 48396.04,
-								"anteilRecycelterAbfallmenge": 75198.86,
-								"anteilGefaehrlicherAbfallmenge": 22715.83
-							},
-							"2030": {
-								"abfallmenge": 39716.99,
-								"anteilRecycelterAbfallmenge": 43837.25,
-								"anteilGefaehrlicherAbfallmenge": 85573.51
-=======
 					"unternehmensGruppenStrategieBzglAbfallproduktion": "applications",
 					"berichterstattungAbfallproduktion": {
 						"currentYear": 2027,
@@ -608,29 +322,10 @@
 								"abfallmenge": 26182.3,
 								"anteilRecycelterAbfallmenge": 1589.59,
 								"anteilGefaehrlicherAbfallmenge": 31140.37
->>>>>>> f9fdc99c
 							}
 						}
 					},
 					"recyclingImProduktionsprozess": {
-<<<<<<< HEAD
-						"currentYear": 2028,
-						"yearlyData": {
-							"2026": {
-								"anteilAnRecyclaten": 25711.3
-							},
-							"2027": {
-								"anteilAnRecyclaten": 12656.93
-							},
-							"2028": {
-								"anteilAnRecyclaten": 16970.4
-							},
-							"2029": {
-								"anteilAnRecyclaten": 46748.23
-							},
-							"2030": {
-								"anteilAnRecyclaten": 78999.63
-=======
 						"currentYear": 2023,
 						"yearlyData": {
 							"2021": {
@@ -647,21 +342,11 @@
 							},
 							"2025": {
 								"anteilAnRecyclaten": 8652.58
->>>>>>> f9fdc99c
 							}
 						}
 					}
 				},
 				"gefaehrlicheAbfaelle": {
-<<<<<<< HEAD
-					"gefaehrlicherAbfall": "infrastructures"
-				},
-				"biodiversitaet": {
-					"negativeAktivitaetenFuerDieBiologischeVielfalt": "Yes",
-					"negativeMassnahmenFuerDieBiologischeVielfalt": "e-markets",
-					"positiveAktivitaetenFuerDieBiologischeVielfalt": "Yes",
-					"positiveMassnahmenFuerDieBiologischeVielfalt": "e-commerce"
-=======
 					"gefaehrlicherAbfall": "architectures"
 				},
 				"biodiversitaet": {
@@ -669,7 +354,6 @@
 					"negativeMassnahmenFuerDieBiologischeVielfalt": "initiatives",
 					"positiveAktivitaetenFuerDieBiologischeVielfalt": "Yes",
 					"positiveMassnahmenFuerDieBiologischeVielfalt": "schemas"
->>>>>>> f9fdc99c
 				},
 				"fossileBrennstoffe": {
 					"einnahmenAusFossilenBrennstoffen": "Yes",
@@ -677,21 +361,6 @@
 						"currentYear": 2025,
 						"yearlyData": {
 							"2023": {
-<<<<<<< HEAD
-								"anteilEinnahmenAusFossilenBrennstoffen": 59467.76
-							},
-							"2024": {
-								"anteilEinnahmenAusFossilenBrennstoffen": 36704.97
-							},
-							"2025": {
-								"anteilEinnahmenAusFossilenBrennstoffen": 66219.07
-							},
-							"2026": {
-								"anteilEinnahmenAusFossilenBrennstoffen": 77195.63
-							},
-							"2027": {
-								"anteilEinnahmenAusFossilenBrennstoffen": 23419.7
-=======
 								"anteilEinnahmenAusFossilenBrennstoffen": 24290.21
 							},
 							"2024": {
@@ -705,7 +374,6 @@
 							},
 							"2027": {
 								"anteilEinnahmenAusFossilenBrennstoffen": 84065.88
->>>>>>> f9fdc99c
 							}
 						}
 					}
@@ -713,40 +381,6 @@
 				"taxonomie": {
 					"taxonomieBerichterstattung": "Nfrd",
 					"euTaxonomieKompassAktivitaeten": [
-<<<<<<< HEAD
-						"ManufactureOfCarbonBlack",
-						"ProductionOfHeatCoolFromRenewableNonFossilGaseousAndLiquidFuels",
-						"CogenerationOfHeatCoolAndPowerFromRenewableNonFossilGaseousAndLiquidFuels",
-						"InstallationMaintenanceAndRepairOfInstrumentsAndDevicesForMeasuringRegulationAndControllingEnergyPerformanceOfBuildings",
-						"ManufactureOfPlasticsInPrimaryForm",
-						"ManufactureOfSodaAsh",
-						"InfrastructureEnablingLowCarbonRoadTransportAndPublicTransport",
-						"ManufactureOfNitricAcid",
-						"TransportByMotorbikesPassengerCarsAndLightCommercialVehicles",
-						"ProductionOfHeatCoolFromSolarThermalHeating",
-						"AcquisitionAndOwnershipOfBuildings",
-						"LandfillGasCaptureAndUtilisation",
-						"ElectricityGenerationUsingSolarPhotovoltaicTechnology",
-						"InfrastructureForRailTransport",
-						"DataDrivenSolutionsForGhgEmissionsReductions",
-						"ElectricityGenerationUsingConcentratedSolarPowerCspTechnology",
-						"StorageOfHydrogen",
-						"CreativeArtsAndEntertainmentActivities",
-						"ElectricityGenerationFromGeothermalEnergy",
-						"CogenerationOfHeatCoolAndPowerFromBioenergy",
-						"TransmissionAndDistributionOfElectricity",
-						"RestorationOfWetlands",
-						"ConstructionExtensionAndOperationOfWaterCollectionTreatmentAndSupplySystems",
-						"ProgrammingAndBroadcastingActivities",
-						"ManufactureOfLowCarbonTechnologiesForTransport",
-						"FreightRailTransport",
-						"HighEfficiencyCoGenerationOfHeatCoolAndPowerFromFossilGaseousFuels",
-						"ManufactureOfRenewableEnergyTechnologies",
-						"ElectricityGenerationFromBioenergy",
-						"CogenerationOfHeatCoolAndPowerFromSolarEnergy",
-						"Education",
-						"RenovationOfExistingBuildings"
-=======
 						"FreightTransportServicesByRoad",
 						"DataProcessingHostingAndRelatedActivities",
 						"InstallationMaintenanceAndRepairOfEnergyEfficiencyEquipment",
@@ -763,7 +397,6 @@
 						"AnaerobicDigestionOfBioWaste",
 						"ManufactureOfSodaAsh",
 						"ConservationForestry"
->>>>>>> f9fdc99c
 					],
 					"umsatzInvestitionsaufwandFuerNachhaltigeAktivitaeten": {
 						"currentYear": 2025,
@@ -775,21 +408,6 @@
 								"umsatzInvestitionsaufwandAusNachhaltigenAktivitaeten": 79393.32
 							},
 							"2025": {
-<<<<<<< HEAD
-								"umsatzInvestitionsaufwandAusNachhaltigenAktivitaeten": 66.36
-							},
-							"2026": {
-								"umsatzInvestitionsaufwandAusNachhaltigenAktivitaeten": 7983.12
-							},
-							"2027": {
-								"umsatzInvestitionsaufwandAusNachhaltigenAktivitaeten": 30092.87
-							},
-							"2028": {
-								"umsatzInvestitionsaufwandAusNachhaltigenAktivitaeten": 21081.83
-							},
-							"2029": {
-								"umsatzInvestitionsaufwandAusNachhaltigenAktivitaeten": 69880.4
-=======
 								"umsatzInvestitionsaufwandAusNachhaltigenAktivitaeten": 39644.57
 							},
 							"2026": {
@@ -797,7 +415,6 @@
 							},
 							"2027": {
 								"umsatzInvestitionsaufwandAusNachhaltigenAktivitaeten": 55042.92
->>>>>>> f9fdc99c
 							}
 						}
 					}
@@ -805,44 +422,13 @@
 			},
 			"soziales": {
 				"aenderungenUnternehmensstruktur": "Yes",
-<<<<<<< HEAD
-				"sicherheitsmassnahmenFuerMitarbeiter": "architectures",
-				"einkommensgleichheit": {
-					"massnahmenZurVerbesserungDerEinkommensungleichheit": "eyeballs",
-=======
 				"sicherheitsmassnahmenFuerMitarbeiter": "supply-chains",
 				"einkommensgleichheit": {
 					"massnahmenZurVerbesserungDerEinkommensungleichheit": "systems",
->>>>>>> f9fdc99c
 					"ueberwachungDerEinkommensungleichheit": {
 						"currentYear": 2023,
 						"yearlyData": {
 							"2021": {
-<<<<<<< HEAD
-								"geschlechtsspezifischesLohngefaelle": 7868.86,
-								"einkommensungleichheitsverhaeltnis": 15569.89,
-								"ceoEinkommenungleichheitsverhaeltnis": 70946.78
-							},
-							"2022": {
-								"geschlechtsspezifischesLohngefaelle": 95366.64,
-								"einkommensungleichheitsverhaeltnis": 36557.52,
-								"ceoEinkommenungleichheitsverhaeltnis": 54630.31
-							},
-							"2023": {
-								"geschlechtsspezifischesLohngefaelle": 10911.55,
-								"einkommensungleichheitsverhaeltnis": 8297.08,
-								"ceoEinkommenungleichheitsverhaeltnis": 90349.75
-							},
-							"2024": {
-								"geschlechtsspezifischesLohngefaelle": 10352.03,
-								"einkommensungleichheitsverhaeltnis": 33519.93,
-								"ceoEinkommenungleichheitsverhaeltnis": 20259.78
-							},
-							"2025": {
-								"geschlechtsspezifischesLohngefaelle": 43373.86,
-								"einkommensungleichheitsverhaeltnis": 78640.48,
-								"ceoEinkommenungleichheitsverhaeltnis": 24066.77
-=======
 								"geschlechtsspezifischesLohngefaelle": 92428.42,
 								"einkommensungleichheitsverhaeltnis": 35220.6,
 								"ceoEinkommenungleichheitsverhaeltnis": 36778.76
@@ -866,49 +452,17 @@
 								"geschlechtsspezifischesLohngefaelle": 61063.19,
 								"einkommensungleichheitsverhaeltnis": 99902.9,
 								"ceoEinkommenungleichheitsverhaeltnis": 64985.55
->>>>>>> f9fdc99c
 							}
 						}
 					}
 				},
 				"geschlechterdiversitaet": {
-<<<<<<< HEAD
-					"definitionTopManagement": "models",
-					"einhaltungRechtlicherVorgaben": "action-items"
-=======
 					"definitionTopManagement": "relationships",
 					"einhaltungRechtlicherVorgaben": "niches"
->>>>>>> f9fdc99c
 				},
 				"audit": {
 					"auditsZurEinhaltungVonArbeitsstandards": "Yes",
 					"artDesAudits": "SowohlInternAlsAuchVonDrittanbietern",
-<<<<<<< HEAD
-					"auditErgebnisse": "e-commerce"
-				},
-				"anzahlDerBetroffenenMitarbeiter": {
-					"currentYear": 2027,
-					"yearlyData": {
-						"2025": {
-							"anzahlUnbefristeteVertraege": 59703.89,
-							"anzahlvonAenderungBetroffeneVertraege": 5393.71
-						},
-						"2026": {
-							"anzahlUnbefristeteVertraege": 79645.72,
-							"anzahlvonAenderungBetroffeneVertraege": 73014.91
-						},
-						"2027": {
-							"anzahlUnbefristeteVertraege": 75608.47,
-							"anzahlvonAenderungBetroffeneVertraege": 6150.7
-						},
-						"2028": {
-							"anzahlUnbefristeteVertraege": 35264.6,
-							"anzahlvonAenderungBetroffeneVertraege": 60843.81
-						},
-						"2029": {
-							"anzahlUnbefristeteVertraege": 31906.91,
-							"anzahlvonAenderungBetroffeneVertraege": 24264.57
-=======
 					"auditErgebnisse": "solutions"
 				},
 				"anzahlDerBetroffenenMitarbeiter": {
@@ -933,34 +487,12 @@
 						"2025": {
 							"anzahlUnbefristeteVertraege": 57128.28,
 							"anzahlvonAenderungBetroffeneVertraege": 95298.99
->>>>>>> f9fdc99c
 						}
 					}
 				},
 				"auswirkungenAufAnteilBefristerVertraegeUndFluktuation": {
 					"currentYear": 2027,
 					"yearlyData": {
-<<<<<<< HEAD
-						"2024": {
-							"anzahlbefristeteVertraege": 20931.69,
-							"fluktuation": 55079.53
-						},
-						"2025": {
-							"anzahlbefristeteVertraege": 65063.63,
-							"fluktuation": 3668.23
-						},
-						"2026": {
-							"anzahlbefristeteVertraege": 30037.58,
-							"fluktuation": 93482.31
-						},
-						"2027": {
-							"anzahlbefristeteVertraege": 52478.77,
-							"fluktuation": 3556.13
-						},
-						"2028": {
-							"anzahlbefristeteVertraege": 43805.26,
-							"fluktuation": 59442.67
-=======
 						"2025": {
 							"anzahlbefristeteVertraege": 47915.4,
 							"fluktuation": 44087.23
@@ -980,29 +512,10 @@
 						"2029": {
 							"anzahlbefristeteVertraege": 39912.58,
 							"fluktuation": 34356.13
->>>>>>> f9fdc99c
 						}
 					}
 				},
 				"budgetFuerSchulungAusbildung": {
-<<<<<<< HEAD
-					"currentYear": 2024,
-					"yearlyData": {
-						"2022": {
-							"budgetProMitarbeiterProJahr": 71631.94
-						},
-						"2023": {
-							"budgetProMitarbeiterProJahr": 83445.73
-						},
-						"2024": {
-							"budgetProMitarbeiterProJahr": 29756.06
-						},
-						"2025": {
-							"budgetProMitarbeiterProJahr": 58623.83
-						},
-						"2026": {
-							"budgetProMitarbeiterProJahr": 12353.75
-=======
 					"currentYear": 2025,
 					"yearlyData": {
 						"2023": {
@@ -1019,29 +532,11 @@
 						},
 						"2027": {
 							"budgetProMitarbeiterProJahr": 2955.56
->>>>>>> f9fdc99c
 						}
 					}
 				}
 			},
 			"unternehmensfuehrungGovernance": {
-<<<<<<< HEAD
-				"wirtschaftspruefer": "e-markets",
-				"ceoVorsitzender": "Yes",
-				"amtszeit": "partnerships",
-				"einbeziehungVonStakeholdern": "Yes",
-				"prozessDerEinbeziehungVonStakeholdern": "methodologies",
-				"mechanismenZurAusrichtungAufStakeholder": "ROI",
-				"veroeffentlichteUnternehmensrichtlinien": [
-					"Zwangsarbeit",
-					"other",
-					"Mgt von Umweltgefahren",
-					"Gesundheit und Sicherheit",
-					"Anti-Korruption",
-					"Datenschutz",
-					"Verantwortungsvolles Marketing",
-					"Interessenkonflikte"
-=======
 				"wirtschaftspruefer": "paradigms",
 				"ceoVorsitzender": "Yes",
 				"amtszeit": "architectures",
@@ -1053,35 +548,11 @@
 					"Interessenkonflikte",
 					"Datenschutz",
 					"Whistleblowing"
->>>>>>> f9fdc99c
 				],
 				"esgKriterienUndUeberwachungDerLieferanten": "Yes",
 				"auswahlkriterien": "ROI"
 			},
 			"unfallrate": {
-<<<<<<< HEAD
-				"currentYear": 2023,
-				"yearlyData": {
-					"2021": {
-						"haeufigkeitsrateVonArbeitsunfaellen": 84311.04
-					},
-					"2022": {
-						"haeufigkeitsrateVonArbeitsunfaellen": 44231.5
-					},
-					"2023": {
-						"haeufigkeitsrateVonArbeitsunfaellen": 9896.27
-					},
-					"2024": {
-						"haeufigkeitsrateVonArbeitsunfaellen": 93314.95
-					},
-					"2025": {
-						"haeufigkeitsrateVonArbeitsunfaellen": 42965.64
-					}
-				}
-			}
-		},
-		"reportingPeriod": "2021"
-=======
 				"currentYear": 2025,
 				"yearlyData": {
 					"2023": {
@@ -1103,6 +574,5 @@
 			}
 		},
 		"reportingPeriod": "2019"
->>>>>>> f9fdc99c
 	}
 ]