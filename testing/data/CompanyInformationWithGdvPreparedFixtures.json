[
	{
		"companyInformation": {
			"companyName": "Gdv-dataset-with-no-null-fields",
<<<<<<< HEAD
			"headquarters": "North Kelvinbury",
			"headquartersPostalCode": null,
			"sector": "deliverables",
			"identifiers": {
				"Lei": [
					"tPPCsTlsvT6ScXkNy5oX"
				],
				"Isin": [
					"5ZZrO2i8g5YV"
=======
			"headquarters": "Walkerbury",
			"headquartersPostalCode": "03563-0602",
			"sector": "supply-chains",
			"identifiers": {
				"Lei": [],
				"Isin": [
					"nLYnu8MjPwZ9",
					"UQrAT7m4U4d4"
				],
				"PermId": [
					"5XQp3iVnP9"
>>>>>>> 0856a2ef
				],
				"Ticker": [
<<<<<<< HEAD
					"APnIYfO"
				],
				"Duns": [],
				"VatNumber": [],
				"CompanyRegistrationNumber": [
					"H6u66Bzi6dbRaac"
				]
			},
			"countryCode": "LK",
			"companyAlternativeNames": [
				"Fay, Spinka and Swaniawski"
			],
			"companyLegalForm": "Private Limited Company (Ltd)",
			"website": "https://mild-adult.com/",
=======
					"fCrAOk3"
				],
				"Duns": [],
				"VatNumber": [
					"No7jgdmdg"
				],
				"CompanyRegistrationNumber": [
					"4MA0p7PYRMdh242"
				]
			},
			"countryCode": "TH",
			"companyAlternativeNames": [
				"Hand, Hoeger and Thiel",
				"Little, Nitzsche and Lubowitz",
				"Steuber - Schultz",
				"Thompson, Sawayn and Harber"
			],
			"companyLegalForm": "Public Limited Company (PLC)",
			"website": "https://timely-major-league.info",
>>>>>>> 0856a2ef
			"isTeaserCompany": false
		},
		"t": {
			"general": {
				"masterData": {
					"berichtsPflicht": "Yes",
<<<<<<< HEAD
					"gueltigkeitsDatum": "2024-03-03"
=======
					"gueltigkeitsDatum": "2023-12-26"
>>>>>>> 0856a2ef
				}
			},
			"allgemein": {
				"esgZiele": {
					"existenzVonEsgZielen": "Yes",
<<<<<<< HEAD
					"beschreibungDerEsgZiele": "schemas",
					"investitionenInZielerreichung": "methodologies"
=======
					"beschreibungDerEsgZiele": "relationships",
					"investitionenInZielerreichung": "eyeballs"
>>>>>>> 0856a2ef
				},
				"sektoren": {
					"sektorenMitHohenKlimaauswirkungen": "Yes",
					"auflistungDerSektoren": [
<<<<<<< HEAD
						"C",
						"F",
						"A",
						"D",
						"G",
						"B"
=======
						"F",
						"E",
						"D",
						"G",
						"L",
						"A",
						"B",
						"H",
						"C"
>>>>>>> 0856a2ef
					]
				},
				"esgBerichte": {
					"nachhaltigkeitsberichte": "Yes",
					"frequenzDerBerichterstattung": "Vierteljaehrlich",
					"aktuelleBerichte": [
						{
<<<<<<< HEAD
							"value": "e-markets",
=======
							"value": "schemas",
							"dataSource": {
								"fileName": "Certification",
								"fileReference": "50a36c418baffd520bb92d84664f06f9732a21f4e2e5ecee6d9136f16e7e0b63"
							}
						},
						{
							"value": "models",
							"dataSource": {
								"fileName": "Certification",
								"fileReference": "50a36c418baffd520bb92d84664f06f9732a21f4e2e5ecee6d9136f16e7e0b63"
							}
						},
						{
							"value": "schemas",
>>>>>>> 0856a2ef
							"dataSource": {
								"fileName": "Policy",
								"fileReference": "50a36c418baffd520bb92d84664f06f9732a21f4e2e5ecee6d9136f16e7e0b63"
							}
						},
						{
							"value": "deliverables",
							"dataSource": {
								"fileName": "Certification",
								"fileReference": "50a36c418baffd520bb92d84664f06f9732a21f4e2e5ecee6d9136f16e7e0b63"
							}
						},
						{
							"value": "portals",
							"dataSource": {
								"fileName": "Certification",
								"fileReference": "50a36c418baffd520bb92d84664f06f9732a21f4e2e5ecee6d9136f16e7e0b63"
							}
						}
					]
				},
				"akkreditierungen": {
					"iso14001": {
						"value": "Yes",
						"dataSource": {
							"fileName": "Certification",
							"fileReference": "50a36c418baffd520bb92d84664f06f9732a21f4e2e5ecee6d9136f16e7e0b63"
						}
					},
					"iso45001": {
						"value": "No",
						"dataSource": {
							"fileName": "Certification",
							"fileReference": "50a36c418baffd520bb92d84664f06f9732a21f4e2e5ecee6d9136f16e7e0b63"
						}
					},
					"iso27001": {
						"value": "Yes",
						"dataSource": {
							"fileName": "Policy",
							"fileReference": "50a36c418baffd520bb92d84664f06f9732a21f4e2e5ecee6d9136f16e7e0b63"
						}
					},
					"iso50001": {
						"value": "No",
						"dataSource": {
							"fileName": "Certification",
							"fileReference": "50a36c418baffd520bb92d84664f06f9732a21f4e2e5ecee6d9136f16e7e0b63"
						}
					},
					"weitereAkkreditierungen": [
						{
<<<<<<< HEAD
							"value": "lifetime value",
=======
							"value": "synergies",
>>>>>>> 0856a2ef
							"dataSource": {
								"fileName": "Policy",
								"fileReference": "50a36c418baffd520bb92d84664f06f9732a21f4e2e5ecee6d9136f16e7e0b63"
							}
						},
						{
<<<<<<< HEAD
							"value": "applications",
							"dataSource": {
								"fileName": "Policy",
								"fileReference": "50a36c418baffd520bb92d84664f06f9732a21f4e2e5ecee6d9136f16e7e0b63"
							}
						},
						{
							"value": "markets",
=======
							"value": "platforms",
>>>>>>> 0856a2ef
							"dataSource": {
								"fileName": "Policy",
								"fileReference": "50a36c418baffd520bb92d84664f06f9732a21f4e2e5ecee6d9136f16e7e0b63"
							}
						}
					]
				},
				"unGlobalConceptPrinzipien": {
					"mechanismenZurUeberwachungDerEinhaltungDerUngcp": "Yes",
					"richtlinienZurEinhaltungDerUngcp": [
						{
<<<<<<< HEAD
							"value": "architectures",
=======
							"value": "initiatives",
>>>>>>> 0856a2ef
							"dataSource": {
								"fileName": "Certification",
								"fileReference": "50a36c418baffd520bb92d84664f06f9732a21f4e2e5ecee6d9136f16e7e0b63"
							}
<<<<<<< HEAD
						}
					],
					"erklaerungDerEinhaltungDerUngcp": "communities"
=======
						},
						{
							"value": "users",
							"dataSource": {
								"fileName": "Policy",
								"fileReference": "50a36c418baffd520bb92d84664f06f9732a21f4e2e5ecee6d9136f16e7e0b63"
							}
						},
						{
							"value": "channels",
							"dataSource": {
								"fileName": "Policy",
								"fileReference": "50a36c418baffd520bb92d84664f06f9732a21f4e2e5ecee6d9136f16e7e0b63"
							}
						},
						{
							"value": "interfaces",
							"dataSource": {
								"fileName": "Certification",
								"fileReference": "50a36c418baffd520bb92d84664f06f9732a21f4e2e5ecee6d9136f16e7e0b63"
							}
						}
					],
					"erklaerungDerEinhaltungDerUngcp": "action-items"
>>>>>>> 0856a2ef
				},
				"oecdLeitsaetze": {
					"mechanismenZurUeberwachungDerEinhaltungDerOecdLeitsaetze": "Yes",
					"richtlinienZurEinhaltungDerOecdLeitsaetze": [
						{
<<<<<<< HEAD
							"value": "schemas",
=======
							"value": "platforms",
							"dataSource": {
								"fileName": "Certification",
								"fileReference": "50a36c418baffd520bb92d84664f06f9732a21f4e2e5ecee6d9136f16e7e0b63"
							}
						},
						{
							"value": "eyeballs",
>>>>>>> 0856a2ef
							"dataSource": {
								"fileName": "Policy",
								"fileReference": "50a36c418baffd520bb92d84664f06f9732a21f4e2e5ecee6d9136f16e7e0b63"
							}
						}
					],
<<<<<<< HEAD
					"erklaerungDerEinhaltungDerOecdLeitsaetze": "metrics"
=======
					"erklaerungDerEinhaltungDerOecdLeitsaetze": "paradigms"
>>>>>>> 0856a2ef
				},
				"sonstige": {
					"ausrichtungAufDieUnSdgsUndAktivesVerfolgen": "synergies",
					"ausschlusslistenAufBasisVonEsgKriterien": "Yes",
<<<<<<< HEAD
					"ausschlusslisten": "experiences"
=======
					"ausschlusslisten": "applications"
>>>>>>> 0856a2ef
				},
				"fuehrungsstandards": {
					"oekologischeSozialeFuehrungsstandardsOderPrinzipien": "Yes",
					"anreizmechanismenFuerDasManagementUmwelt": "Nein",
					"anreizmechanismenFuerDasManagementSoziales": "JaAufsichtsrat"
				},
				"rechtsstreitigkeiten": {
					"esgBezogeneRechtsstreitigkeiten": "Yes",
					"rechtsstreitigkeitenMitBezugZuE": "Yes",
					"statusZuE": "Geklaert",
					"einzelheitenZuDenRechtsstreitigkeitenZuE": "mindshare",
					"rechtsstreitigkeitenMitBezugZuS": "Yes",
					"statusZuS": "Geklaert",
<<<<<<< HEAD
					"einzelheitenZuDenRechtsstreitigkeitenZuS": "relationships",
					"rechtsstreitigkeitenMitBezugZuG": "Yes",
					"statusZuG": "Offen",
					"einzelheitenZuDenRechtsstreitigkeitenZuG": "niches"
				},
				"rating": {
					"esgRating": "Yes",
					"agentur": "models",
					"ergebnis": {
						"value": "networks",
=======
					"einzelheitenZuDenRechtsstreitigkeitenZuS": "metrics",
					"rechtsstreitigkeitenMitBezugZuG": "Yes",
					"statusZuG": "Geklaert",
					"einzelheitenZuDenRechtsstreitigkeitenZuG": "mindshare"
				},
				"rating": {
					"esgRating": "Yes",
					"agentur": "solutions",
					"ergebnis": {
						"value": "mindshare",
>>>>>>> 0856a2ef
						"dataSource": {
							"fileName": "Policy",
							"fileReference": "50a36c418baffd520bb92d84664f06f9732a21f4e2e5ecee6d9136f16e7e0b63"
						}
					},
<<<<<<< HEAD
					"kritischePunkte": "networks"
				},
				"anleihen": {
					"grueneSozialeUndOderNachhaltigeEmissionen": "Yes",
					"ausstehendeGrueneSozialeUndOderNachhaltigeEmissionen": 17313.36,
					"sustainibilityLinkedDebt": "Yes",
					"ausstehendeSustainibilityLinkedDebt": 82958.99
				},
				"risiken": {
					"wichtigsteESUndGRisikenUndBewertung": "models",
					"hindernisseBeimUmgangMitEsgBedenken": "schemas"
=======
					"kritischePunkte": "action-items"
				},
				"anleihen": {
					"grueneSozialeUndOderNachhaltigeEmissionen": "Yes",
					"ausstehendeGrueneSozialeUndOderNachhaltigeEmissionen": 90399.61,
					"sustainibilityLinkedDebt": "Yes",
					"ausstehendeSustainibilityLinkedDebt": 75719.91
				},
				"risiken": {
					"wichtigsteESUndGRisikenUndBewertung": "convergence",
					"hindernisseBeimUmgangMitEsgBedenken": "metrics"
>>>>>>> 0856a2ef
				}
			},
			"umwelt": {
				"treibhausgasemissionen": {
					"treibhausgasBerichterstattungUndPrognosen": {
						"currentYear": 2025,
						"yearlyData": {
<<<<<<< HEAD
							"2021": {
								"scope1": 23532.18,
								"scope2": 2665.47,
								"scope3": 65004.78
							},
							"2022": {
								"scope1": 20664.85,
								"scope2": 33750.27,
								"scope3": 97762.62
							},
							"2023": {
								"scope1": 98161.52,
								"scope2": 88291.74,
								"scope3": 7033.95
							},
							"2024": {
								"scope1": 2625.24,
								"scope2": 612.37,
								"scope3": 22759.68
							},
							"2025": {
								"scope1": 93098.18,
								"scope2": 55762.04,
								"scope3": 78619.09
							}
						}
					},
					"treibhausgasEmissionsintensitaetDerUnternehmenInDieInvestriertWird": "e-commerce",
					"strategieUndZieleZurReduzierungVonTreibhausgasEmissionen": "content"
				},
				"produktion": {
					"produkteZurVerringerungDerUmweltbelastung": "Yes",
					"verringerungenDerUmweltbelastung": "e-markets",
=======
							"2023": {
								"scope1": 24241.02,
								"scope2": 74218.55,
								"scope3": 42874.26
							},
							"2024": {
								"scope1": 89324.24,
								"scope2": 29874.34,
								"scope3": 39326.79
							},
							"2025": {
								"scope1": 24348.91,
								"scope2": 78775.83,
								"scope3": 91580.14
							},
							"2026": {
								"scope1": 56812.09,
								"scope2": 90121.14,
								"scope3": 74085.72
							},
							"2027": {
								"scope1": 74138.67,
								"scope2": 46855.79,
								"scope3": 83318.88
							}
						}
					},
					"treibhausgasEmissionsintensitaetDerUnternehmenInDieInvestriertWird": "ROI",
					"strategieUndZieleZurReduzierungVonTreibhausgasEmissionen": "infrastructures"
				},
				"produktion": {
					"produkteZurVerringerungDerUmweltbelastung": "Yes",
					"verringerungenDerUmweltbelastung": "metrics",
>>>>>>> 0856a2ef
					"oekologischerMindestStandardFuerProduktionsprozesse": "Yes"
				},
				"energieverbrauch": {
					"berichterstattungEnergieverbrauch": {
<<<<<<< HEAD
						"currentYear": 2026,
						"yearlyData": {
							"2024": {
								"energieverbrauch": 63131.83,
								"verbrauchErneuerbareEnergien": 5163.55,
								"erzeugungErneuerbareEnergien": 31568.29
							},
							"2025": {
								"energieverbrauch": 31228.92,
								"verbrauchErneuerbareEnergien": 37538.14,
								"erzeugungErneuerbareEnergien": 49984.63
							},
							"2026": {
								"energieverbrauch": 37587.76,
								"verbrauchErneuerbareEnergien": 94307.04,
								"erzeugungErneuerbareEnergien": 43182.4
							},
							"2027": {
								"energieverbrauch": 93813.16,
								"verbrauchErneuerbareEnergien": 64011.33,
								"erzeugungErneuerbareEnergien": 67685.48
							},
							"2028": {
								"energieverbrauch": 74519.98,
								"verbrauchErneuerbareEnergien": 12164.03,
								"erzeugungErneuerbareEnergien": 68174.09
							}
						}
					},
					"unternehmensGruppenStrategieBzglEnergieverbrauch": "platforms"
=======
						"currentYear": 2025,
						"yearlyData": {
							"2023": {
								"energieverbrauch": 77909.31,
								"verbrauchErneuerbareEnergien": 25602.45,
								"erzeugungErneuerbareEnergien": 93453.12
							},
							"2024": {
								"energieverbrauch": 89319.91,
								"verbrauchErneuerbareEnergien": 80240.37,
								"erzeugungErneuerbareEnergien": 33869.53
							},
							"2025": {
								"energieverbrauch": 40737.61,
								"verbrauchErneuerbareEnergien": 16155.76,
								"erzeugungErneuerbareEnergien": 44116.21
							},
							"2026": {
								"energieverbrauch": 84507.46,
								"verbrauchErneuerbareEnergien": 9774.74,
								"erzeugungErneuerbareEnergien": 85916.64
							},
							"2027": {
								"energieverbrauch": 74808.87,
								"verbrauchErneuerbareEnergien": 94472.28,
								"erzeugungErneuerbareEnergien": 58769.25
							}
						}
					},
					"unternehmensGruppenStrategieBzglEnergieverbrauch": "users"
>>>>>>> 0856a2ef
				},
				"energieeffizienzImmobilienanlagen": {
					"berichterstattungEnergieverbrauchVonImmobilienvermoegen": {
						"currentYear": 2028,
						"yearlyData": {
							"2026": {
<<<<<<< HEAD
								"energieeffizienteImmobilienanlagen": 1293.23
							},
							"2027": {
								"energieeffizienteImmobilienanlagen": 62711.3
							},
							"2028": {
								"energieeffizienteImmobilienanlagen": 21765.63
							},
							"2029": {
								"energieeffizienteImmobilienanlagen": 10370.2
							},
							"2030": {
								"energieeffizienteImmobilienanlagen": 85494.48
							}
						}
					},
					"unternehmensGruppenStrategieBzglEnergieeffizientenImmobilienanlagen": "portals"
				},
				"wasserverbrauch": {
					"berichterstattungWasserverbrauch": {
						"currentYear": 2024,
						"yearlyData": {
							"2022": {
								"wasserverbrauch": 26177.02,
								"emissionenInWasser": 16220.84
							},
							"2023": {
								"wasserverbrauch": 89095.61,
								"emissionenInWasser": 55008.37
							},
							"2024": {
								"wasserverbrauch": 76184.51,
								"emissionenInWasser": 12334.66
							},
							"2025": {
								"wasserverbrauch": 27490.2,
								"emissionenInWasser": 5291.57
							},
							"2026": {
								"wasserverbrauch": 31611.19,
								"emissionenInWasser": 49606.3
							}
						}
					},
					"unternehmensGruppenStrategieBzglWasserverbrauch": "experiences"
				},
				"abfallproduktion": {
					"berichterstattungAbfallproduktion": {
						"currentYear": 2026,
						"yearlyData": {
							"2024": {
								"abfallmenge": 15589.52,
								"anteilRecycelterAbfallmenge": 73971.54,
								"anteilGefaehrlicherAbfallmenge": 89382.15
							},
							"2025": {
								"abfallmenge": 11680.4,
								"anteilRecycelterAbfallmenge": 72695.3,
								"anteilGefaehrlicherAbfallmenge": 40690.6
							},
							"2026": {
								"abfallmenge": 58959.46,
								"anteilRecycelterAbfallmenge": 57890.99,
								"anteilGefaehrlicherAbfallmenge": 48206.96
							},
							"2027": {
								"abfallmenge": 49362.17,
								"anteilRecycelterAbfallmenge": 22248.99,
								"anteilGefaehrlicherAbfallmenge": 67648.15
							},
							"2028": {
								"abfallmenge": 18209.8,
								"anteilRecycelterAbfallmenge": 61583.19,
								"anteilGefaehrlicherAbfallmenge": 4223.56
							}
						}
					},
					"unternehmensGruppenStrategieBzglAbfallproduktion": "partnerships",
					"recyclingImProduktionsprozess": {
						"currentYear": 2025,
						"yearlyData": {
							"2023": {
								"anteilAnRecyclaten": 68732.63
							},
							"2024": {
								"anteilAnRecyclaten": 58770.8
							},
							"2025": {
								"anteilAnRecyclaten": 86851.54
							},
							"2026": {
								"anteilAnRecyclaten": 66982.38
							},
							"2027": {
								"anteilAnRecyclaten": 44264.26
							}
						}
					},
					"gefaehrlicherAbfall": "portals"
				},
				"biodiversitaet": {
					"negativeAktivitaetenFuerDieBiologischeVielfalt": "Yes",
					"negativeMassnahmenFuerDieBiologischeVielfalt": "partnerships",
					"positiveAktivitaetenFuerDieBiologischeVielfalt": "Yes",
					"positiveMassnahmenFuerDieBiologischeVielfalt": "bandwidth"
=======
								"energieeffizienteImmobilienanlagen": 72143.08
							},
							"2027": {
								"energieeffizienteImmobilienanlagen": 54787.17
							},
							"2028": {
								"energieeffizienteImmobilienanlagen": 35689
							},
							"2029": {
								"energieeffizienteImmobilienanlagen": 25646.72
							},
							"2030": {
								"energieeffizienteImmobilienanlagen": 58262.94
							}
						}
					},
					"unternehmensGruppenStrategieBzglEnergieeffizientenImmobilienanlagen": "blockchains"
				},
				"wasserverbrauch": {
					"berichterstattungWasserverbrauch": {
						"currentYear": 2023,
						"yearlyData": {
							"2021": {
								"wasserverbrauch": 82745.07,
								"emissionenInWasser": 11172.85
							},
							"2022": {
								"wasserverbrauch": 80889.13,
								"emissionenInWasser": 78232.49
							},
							"2023": {
								"wasserverbrauch": 5186.8,
								"emissionenInWasser": 25490.23
							},
							"2024": {
								"wasserverbrauch": 70638.51,
								"emissionenInWasser": 23114.29
							},
							"2025": {
								"wasserverbrauch": 56665.86,
								"emissionenInWasser": 1411.1
							}
						}
					},
					"unternehmensGruppenStrategieBzglWasserverbrauch": "interfaces"
				},
				"abfallproduktion": {
					"berichterstattungAbfallproduktion": {
						"currentYear": 2024,
						"yearlyData": {
							"2022": {
								"abfallmenge": 70509.29,
								"anteilRecycelterAbfallmenge": 48578.57,
								"anteilGefaehrlicherAbfallmenge": 23442.77
							},
							"2023": {
								"abfallmenge": 20661.06,
								"anteilRecycelterAbfallmenge": 59552.91,
								"anteilGefaehrlicherAbfallmenge": 71561.01
							},
							"2024": {
								"abfallmenge": 35734.59,
								"anteilRecycelterAbfallmenge": 30491.05,
								"anteilGefaehrlicherAbfallmenge": 45648.06
							},
							"2025": {
								"abfallmenge": 92691.05,
								"anteilRecycelterAbfallmenge": 37352.12,
								"anteilGefaehrlicherAbfallmenge": 99396.59
							},
							"2026": {
								"abfallmenge": 99086.55,
								"anteilRecycelterAbfallmenge": 8784.53,
								"anteilGefaehrlicherAbfallmenge": 63017.29
							}
						}
					},
					"unternehmensGruppenStrategieBzglAbfallproduktion": "portals",
					"recyclingImProduktionsprozess": {
						"currentYear": 2024,
						"yearlyData": {
							"2022": {
								"anteilAnRecyclaten": 46209.85
							},
							"2023": {
								"anteilAnRecyclaten": 69333.41
							},
							"2024": {
								"anteilAnRecyclaten": 82951.76
							},
							"2025": {
								"anteilAnRecyclaten": 45608.92
							},
							"2026": {
								"anteilAnRecyclaten": 80383.92
							}
						}
					},
					"gefaehrlicherAbfall": "niches"
				},
				"biodiversitaet": {
					"negativeAktivitaetenFuerDieBiologischeVielfalt": "Yes",
					"negativeMassnahmenFuerDieBiologischeVielfalt": "platforms",
					"positiveAktivitaetenFuerDieBiologischeVielfalt": "Yes",
					"positiveMassnahmenFuerDieBiologischeVielfalt": "architectures"
>>>>>>> 0856a2ef
				},
				"fossileBrennstoffe": {
					"einnahmenAusFossilenBrennstoffen": "Yes",
					"berichterstattungEinnahmenAusFossilenBrennstoffen": {
						"currentYear": 2027,
						"yearlyData": {
							"2025": {
<<<<<<< HEAD
								"anteilEinnahmenAusFossilenBrennstoffen": 47653.17
							},
							"2026": {
								"anteilEinnahmenAusFossilenBrennstoffen": 40399.05
							},
							"2027": {
								"anteilEinnahmenAusFossilenBrennstoffen": 18674.57
							},
							"2028": {
								"anteilEinnahmenAusFossilenBrennstoffen": 84468.19
							},
							"2029": {
								"anteilEinnahmenAusFossilenBrennstoffen": 30020.16
=======
								"anteilEinnahmenAusFossilenBrennstoffen": 69546.5
							},
							"2026": {
								"anteilEinnahmenAusFossilenBrennstoffen": 41188.91
							},
							"2027": {
								"anteilEinnahmenAusFossilenBrennstoffen": 91734.03
							},
							"2028": {
								"anteilEinnahmenAusFossilenBrennstoffen": 82302.94
							},
							"2029": {
								"anteilEinnahmenAusFossilenBrennstoffen": 44941.39
>>>>>>> 0856a2ef
							}
						}
					}
				},
				"taxonomie": {
					"taxonomieBerichterstattung": "Nfrd",
					"euTaxonomieKompassAktivitaeten": [
<<<<<<< HEAD
						"InstallationMaintenanceAndRepairOfRenewableEnergyTechnologies",
						"MotionPictureVideoAndTelevisionProgrammeProductionSoundRecordingAndMusicPublishingActivities",
						"Reinsurance",
						"LibrariesArchivesMuseumsAndCulturalActivities",
						"InstallationMaintenanceAndRepairOfInstrumentsAndDevicesForMeasuringRegulationAndControllingEnergyPerformanceOfBuildings",
						"ManufactureOfPlasticsInPrimaryForm",
						"InstallationMaintenanceAndRepairOfChargingStationsForElectricVehiclesInBuildingsAndParkingSpacesAttachedToBuildings",
						"CogenerationOfHeatCoolAndPowerFromSolarEnergy",
						"RenewalOfWasteWaterCollectionAndTreatment",
						"ManufactureOfEquipmentForTheProductionAndUseOfHydrogen",
						"ElectricityGenerationUsingSolarPhotovoltaicTechnology",
						"PassengerInterurbanRailTransport",
						"ElectricityGenerationFromNuclearEnergyInExistingInstallations",
						"ManufactureOfCarbonBlack",
						"ElectricityGenerationUsingConcentratedSolarPowerCspTechnology",
						"UrbanAndSuburbanTransportRoadPassengerTransport",
						"SeaAndCoastalFreightWaterTransportVesselsForPortOperationsAndAuxiliaryActivities"
					],
					"umsatzInvestitionsaufwandFuerNachhaltigeAktivitaeten": {
						"currentYear": 2025,
						"yearlyData": {
							"2023": {
								"umsatzInvestitionsaufwandAusNachhaltigenAktivitaeten": 3605.33
							},
							"2024": {
								"umsatzInvestitionsaufwandAusNachhaltigenAktivitaeten": 26257.45
							},
							"2025": {
								"umsatzInvestitionsaufwandAusNachhaltigenAktivitaeten": 43906.49
							},
							"2026": {
								"umsatzInvestitionsaufwandAusNachhaltigenAktivitaeten": 46321.33
							},
							"2027": {
								"umsatzInvestitionsaufwandAusNachhaltigenAktivitaeten": 8938.06
=======
						"CogenerationOfHeatCoolAndPowerFromRenewableNonFossilGaseousAndLiquidFuels",
						"ProductionOfHeatCoolFromSolarThermalHeating",
						"ManufactureOfCement",
						"DataDrivenSolutionsForGhgEmissionsReductions",
						"ManufactureOfEquipmentForTheProductionAndUseOfHydrogen",
						"RenovationOfExistingBuildings",
						"Reinsurance",
						"StorageOfThermalEnergy",
						"ProductionOfHeatCoolFromFossilGaseousFuelsInAnEfficientDistrictHeatingAndCoolingSystem",
						"ProductionOfHeatCoolFromBioenergy",
						"StorageOfElectricity",
						"RenewalOfWaterCollectionTreatmentAndSupplySystems",
						"ConstructionExtensionAndOperationOfWasteWaterCollectionAndTreatment",
						"ManufactureOfIronAndSteel",
						"TransportByMotorbikesPassengerCarsAndLightCommercialVehicles",
						"ManufactureOfChlorine",
						"InstallationMaintenanceAndRepairOfInstrumentsAndDevicesForMeasuringRegulationAndControllingEnergyPerformanceOfBuildings",
						"ResearchDevelopmentAndInnovationForDirectAirCaptureOfCo2",
						"InstallationMaintenanceAndRepairOfChargingStationsForElectricVehiclesInBuildingsAndParkingSpacesAttachedToBuildings",
						"ConstructionAndSafeOperationOfNewNuclearPowerPlantsForTheGenerationOfElectricityAndOrHeatIncludingForHydrogenProductionUsingBestAvailableTechnologies",
						"ComputerProgrammingConsultancyAndRelatedActivities",
						"RehabilitationAndRestorationOfForestsIncludingReforestationAndNaturalForestRegenerationAfterAnExtremeEvent",
						"AnaerobicDigestionOfSewageSludge",
						"InfrastructureForPersonalMobilityCycleLogistics",
						"ElectricityGenerationFromFossilGaseousFuels",
						"RestorationOfWetlands",
						"UndergroundPermanentGeologicalStorageOfCo2",
						"SeaAndCoastalFreightWaterTransportVesselsForPortOperationsAndAuxiliaryActivities",
						"InfrastructureEnablingRoadTransportAndPublicTransport",
						"LandfillGasCaptureAndUtilisation",
						"ManufactureOfOrganicBasicChemicals",
						"ManufactureOfRenewableEnergyTechnologies",
						"StorageOfHydrogen",
						"ManufactureOfPlasticsInPrimaryForm",
						"LowCarbonAirportInfrastructure",
						"AnaerobicDigestionOfBioWaste",
						"DistrictHeatingCoolingDistribution",
						"NonLifeInsuranceUnderwritingOfClimateRelatedPerils",
						"ProfessionalServicesRelatedToEnergyPerformanceOfBuildings",
						"ProgrammingAndBroadcastingActivities",
						"ManufactureOfBatteries",
						"ForestManagement",
						"UrbanAndSuburbanTransportRoadPassengerTransport",
						"ProductionOfHeatCoolUsingWasteHeat",
						"ElectricityGenerationUsingConcentratedSolarPowerCspTechnology",
						"OperationOfPersonalMobilityDevicesCycleLogistics",
						"TransportOfCo2",
						"ManufactureOfSodaAsh",
						"PassengerInterurbanRailTransport",
						"ElectricityGenerationFromHydropower",
						"ManufactureOfNitricAcid",
						"ElectricityGenerationFromRenewableNonFossilGaseousAndLiquidFuels",
						"InfrastructureForRailTransport",
						"RetrofittingOfInlandWaterPassengerAndFreightTransport",
						"ElectricityGenerationFromGeothermalEnergy",
						"CompostingOfBioWaste",
						"InstallationMaintenanceAndRepairOfEnergyEfficiencyEquipment",
						"PreCommercialStagesOfAdvancedTechnologiesToProduceEnergyFromNuclearProcessesWithMinimalWasteFromTheFuelCycle",
						"InlandFreightWaterTransport",
						"ManufactureOfLowCarbonTechnologiesForTransport",
						"CogenerationOfHeatCoolAndPowerFromSolarEnergy",
						"ResidentialCareActivities",
						"FreightRailTransport",
						"ElectricityGenerationFromWindPower",
						"AirportInfrastructure",
						"ConstructionOfNewBuildings",
						"MotionPictureVideoAndTelevisionProgrammeProductionSoundRecordingAndMusicPublishingActivities",
						"DataProcessingHostingAndRelatedActivities",
						"LibrariesArchivesMuseumsAndCulturalActivities",
						"InlandPassengerWaterTransport",
						"Afforestation",
						"InfrastructureEnablingLowCarbonWaterTransport",
						"RenewalOfWasteWaterCollectionAndTreatment",
						"EngineeringActivitiesAndRelatedTechnicalConsultancyDedicatedToAdaptationToClimateChange",
						"TransmissionAndDistributionOfElectricity",
						"ManufactureOfEnergyEfficiencyEquipmentForBuildings",
						"CogenerationOfHeatCoolAndPowerFromBioenergy",
						"RetrofittingOfSeaAndCoastalFreightAndPassengerWaterTransport",
						"MaterialRecoveryFromNonHazardousWaste",
						"ElectricityGenerationUsingSolarPhotovoltaicTechnology",
						"ElectricityGenerationFromNuclearEnergyInExistingInstallations",
						"InstallationAndOperationOfElectricHeatPumps",
						"InfrastructureForWaterTransport",
						"AcquisitionAndOwnershipOfBuildings",
						"InstallationMaintenanceAndRepairOfRenewableEnergyTechnologies",
						"CollectionAndTransportOfNonHazardousWasteInSourceSegregatedFractions",
						"CreativeArtsAndEntertainmentActivities",
						"ProductionOfHeatCoolFromRenewableNonFossilGaseousAndLiquidFuels",
						"FreightTransportServicesByRoad",
						"TransmissionAndDistributionNetworksForRenewableAndLowCarbonGases",
						"Education",
						"ElectricityGenerationFromBioenergy",
						"ManufactureOfAluminium",
						"ManufactureOfCarbonBlack",
						"ConservationForestry",
						"ProductionOfHeatCoolFromGeothermalEnergy",
						"ManufactureOfBiogasAndBiofuelsForUseInTransportAndOfBioliquids",
						"ManufactureOfAnhydrousAmmonia",
						"ConstructionExtensionAndOperationOfWaterCollectionTreatmentAndSupplySystems",
						"CloseToMarketResearchDevelopmentAndInnovation",
						"CogenerationOfHeatCoolAndPowerFromGeothermalEnergy",
						"SeaAndCoastalPassengerWaterTransport",
						"ManufactureOfHydrogen",
						"ManufactureOfOtherLowCarbonTechnologies",
						"HighEfficiencyCoGenerationOfHeatCoolAndPowerFromFossilGaseousFuels",
						"ElectricityGenerationFromOceanEnergyTechnologies"
					],
					"umsatzInvestitionsaufwandFuerNachhaltigeAktivitaeten": {
						"currentYear": 2024,
						"yearlyData": {
							"2022": {
								"umsatzInvestitionsaufwandAusNachhaltigenAktivitaeten": 58353.52
							},
							"2023": {
								"umsatzInvestitionsaufwandAusNachhaltigenAktivitaeten": 74354.87
							},
							"2024": {
								"umsatzInvestitionsaufwandAusNachhaltigenAktivitaeten": 96165.51
							},
							"2025": {
								"umsatzInvestitionsaufwandAusNachhaltigenAktivitaeten": 87755.18
							},
							"2026": {
								"umsatzInvestitionsaufwandAusNachhaltigenAktivitaeten": 39045.19
>>>>>>> 0856a2ef
							}
						}
					}
				}
			},
			"soziales": {
				"unternehmensstrukturaenderungen": {
					"vorhandenseinKuerzlicherAenderungenDerUnternehmensstruktur": "Yes",
<<<<<<< HEAD
					"anzahlUnbefristeterVertraegeInDeutschland": 77243.91,
					"anzahlDerVonEinemVerkaufBetroffenenUnbefristetenVertraegeInDeutschland": 80749.88,
					"anzahlDerVonEinerAkquisitionBetroffenenUnbefristetenVertraegeInDeutschland": 24195,
					"anzahlUnbefristeterVertraegeInDerGesamtgruppe": 7750.08,
					"anzahlDerVonEinemVerkaufBetroffenenUnbefristetenVertraegeInDerGesamtgruppe": 69005.18,
					"anzahlDerVonEinerAkquisitionBetroffenenUnbefristetenVertraegeInDerGesamtgruppe": 80129.73,
					"auswirkungenAufAnteilBefristerVertraegeUndFluktuation": {
						"currentYear": 2026,
						"yearlyData": {
							"2024": {
								"anzahlbefristeteVertraege": 64629.35,
								"fluktuation": 93799.27
							},
							"2025": {
								"anzahlbefristeteVertraege": 90596.09,
								"fluktuation": 16757.74
							},
							"2026": {
								"anzahlbefristeteVertraege": 96202.58,
								"fluktuation": 75423.62
							},
							"2027": {
								"anzahlbefristeteVertraege": 39184.52,
								"fluktuation": 80687.54
							},
							"2028": {
								"anzahlbefristeteVertraege": 90356.76,
								"fluktuation": 51137.63
=======
					"anzahlUnbefristeterVertraegeInDeutschland": 79951.06,
					"anzahlDerVonEinemVerkaufBetroffenenUnbefristetenVertraegeInDeutschland": 67573.95,
					"anzahlDerVonEinerAkquisitionBetroffenenUnbefristetenVertraegeInDeutschland": 41823.06,
					"anzahlUnbefristeterVertraegeInDerGesamtgruppe": 7227.6,
					"anzahlDerVonEinemVerkaufBetroffenenUnbefristetenVertraegeInDerGesamtgruppe": 93799.61,
					"anzahlDerVonEinerAkquisitionBetroffenenUnbefristetenVertraegeInDerGesamtgruppe": 830.58,
					"auswirkungenAufAnteilBefristerVertraegeUndFluktuation": {
						"currentYear": 2024,
						"yearlyData": {
							"2022": {
								"anzahlbefristeteVertraege": 38781.15,
								"fluktuation": 53960.91
							},
							"2023": {
								"anzahlbefristeteVertraege": 13207.02,
								"fluktuation": 78687.82
							},
							"2024": {
								"anzahlbefristeteVertraege": 25197.62,
								"fluktuation": 67070.86
							},
							"2025": {
								"anzahlbefristeteVertraege": 142.83,
								"fluktuation": 55492.23
							},
							"2026": {
								"anzahlbefristeteVertraege": 62798.59,
								"fluktuation": 2772.03
>>>>>>> 0856a2ef
							}
						}
					}
				},
				"sicherheitUndWeiterbildung": {
<<<<<<< HEAD
					"sicherheitsmassnahmenFuerMitarbeiter": "metrics",
					"unfallrate": {
						"currentYear": 2028,
						"yearlyData": {
							"2026": {
								"haeufigkeitsrateVonArbeitsunfaellen": 47579.51
							},
							"2027": {
								"haeufigkeitsrateVonArbeitsunfaellen": 63290.6
							},
							"2028": {
								"haeufigkeitsrateVonArbeitsunfaellen": 10620.3
							},
							"2029": {
								"haeufigkeitsrateVonArbeitsunfaellen": 1621.29
							},
							"2030": {
								"haeufigkeitsrateVonArbeitsunfaellen": 95188.53
=======
					"sicherheitsmassnahmenFuerMitarbeiter": "infrastructures",
					"unfallrate": {
						"currentYear": 2024,
						"yearlyData": {
							"2022": {
								"haeufigkeitsrateVonArbeitsunfaellen": 50623.92
							},
							"2023": {
								"haeufigkeitsrateVonArbeitsunfaellen": 40916.47
							},
							"2024": {
								"haeufigkeitsrateVonArbeitsunfaellen": 41761.47
							},
							"2025": {
								"haeufigkeitsrateVonArbeitsunfaellen": 73480.77
							},
							"2026": {
								"haeufigkeitsrateVonArbeitsunfaellen": 6272.01
>>>>>>> 0856a2ef
							}
						}
					},
					"budgetFuerSchulungAusbildung": {
<<<<<<< HEAD
						"currentYear": 2028,
						"yearlyData": {
							"2026": {
								"budgetProMitarbeiter": 85172.7
							},
							"2027": {
								"budgetProMitarbeiter": 89880.03
							},
							"2028": {
								"budgetProMitarbeiter": 3757.92
							},
							"2029": {
								"budgetProMitarbeiter": 70189.21
							},
							"2030": {
								"budgetProMitarbeiter": 53372.01
=======
						"currentYear": 2025,
						"yearlyData": {
							"2023": {
								"budgetProMitarbeiter": 75663.05
							},
							"2024": {
								"budgetProMitarbeiter": 31764.31
							},
							"2025": {
								"budgetProMitarbeiter": 61578.22
							},
							"2026": {
								"budgetProMitarbeiter": 26570.22
							},
							"2027": {
								"budgetProMitarbeiter": 43201.21
>>>>>>> 0856a2ef
							}
						}
					}
				},
				"einkommensgleichheit": {
					"ueberwachungDerEinkommensungleichheit": {
<<<<<<< HEAD
						"currentYear": 2027,
						"yearlyData": {
							"2025": {
								"geschlechtsspezifischesLohngefaelle": 11980.64,
								"einkommensungleichheitsverhaeltnis": 59422.85,
								"ceoEinkommenungleichheitsverhaeltnis": 58987.07
							},
							"2026": {
								"geschlechtsspezifischesLohngefaelle": 47168.24,
								"einkommensungleichheitsverhaeltnis": 78136.42,
								"ceoEinkommenungleichheitsverhaeltnis": 44569.26
							},
							"2027": {
								"geschlechtsspezifischesLohngefaelle": 35710.55,
								"einkommensungleichheitsverhaeltnis": 67758.83,
								"ceoEinkommenungleichheitsverhaeltnis": 54074.79
							},
							"2028": {
								"geschlechtsspezifischesLohngefaelle": 13308.46,
								"einkommensungleichheitsverhaeltnis": 12433.72,
								"ceoEinkommenungleichheitsverhaeltnis": 40619.63
							},
							"2029": {
								"geschlechtsspezifischesLohngefaelle": 73581.07,
								"einkommensungleichheitsverhaeltnis": 44198.08,
								"ceoEinkommenungleichheitsverhaeltnis": 37053.93
=======
						"currentYear": 2023,
						"yearlyData": {
							"2021": {
								"geschlechtsspezifischesLohngefaelle": 38144.3,
								"einkommensungleichheitsverhaeltnis": 79846.59,
								"ceoEinkommenungleichheitsverhaeltnis": 97545.61
							},
							"2022": {
								"geschlechtsspezifischesLohngefaelle": 8225.59,
								"einkommensungleichheitsverhaeltnis": 23920.26,
								"ceoEinkommenungleichheitsverhaeltnis": 24583.42
							},
							"2023": {
								"geschlechtsspezifischesLohngefaelle": 44518.34,
								"einkommensungleichheitsverhaeltnis": 1463.84,
								"ceoEinkommenungleichheitsverhaeltnis": 43634.93
							},
							"2024": {
								"geschlechtsspezifischesLohngefaelle": 42714.83,
								"einkommensungleichheitsverhaeltnis": 3616.01,
								"ceoEinkommenungleichheitsverhaeltnis": 40246.45
							},
							"2025": {
								"geschlechtsspezifischesLohngefaelle": 22205.55,
								"einkommensungleichheitsverhaeltnis": 61731.43,
								"ceoEinkommenungleichheitsverhaeltnis": 88252.5
>>>>>>> 0856a2ef
							}
						}
					},
					"massnahmenZurVerbesserungDerEinkommensungleichheit": "eyeballs"
				},
				"geschlechterdiversitaet": {
<<<<<<< HEAD
					"mitarbeiterAufTopManagementEbene": 1112.31,
					"frauenAufTopManagementEbene": 50666.58,
					"mitgliederGeschaeftsfuehrung": 50444.68,
					"frauenInDerGeschaeftsfuehrung": 21521.21,
					"definitionTopManagement": "channels",
					"einhaltungRechtlicherVorgaben": "e-markets"
				},
				"audit": {
					"auditsZurEinhaltungVonArbeitsstandards": "Yes",
					"artDesAudits": "PruefungDurchDritte",
					"auditErgebnisse": "e-markets"
=======
					"mitarbeiterAufTopManagementEbene": 39520.7,
					"frauenAufTopManagementEbene": 83591.75,
					"mitgliederGeschaeftsfuehrung": 62248.78,
					"frauenInDerGeschaeftsfuehrung": 40750.24,
					"definitionTopManagement": "applications",
					"einhaltungRechtlicherVorgaben": "e-commerce"
				},
				"audit": {
					"auditsZurEinhaltungVonArbeitsstandards": "Yes",
					"artDesAudits": "SowohlInternAlsAuchVonDrittanbietern",
					"auditErgebnisse": "mindshare"
>>>>>>> 0856a2ef
				}
			},
			"unternehmensfuehrungGovernance": {
				"aufsichtsrat": {
<<<<<<< HEAD
					"anzahlDerMitgliederImAufsichtsrat": 72784.38,
					"anzahlUnabhaengigerMitgliederImAufsichtsrat": 50347.54,
					"anzahlVonFrauenImAufsichtsrat": 82511.71
				},
				"verguetungsausschuss": {
					"anzahlDerMitgliederImVerguetungsausschuss": 75245.57,
					"anzahlUnabhaengigerMitgliederImVerguetungsausschuss": 36825.22,
					"anzahlVonFrauenImVerguetungsausschuss": 19428.82
				},
				"nominierungsausschuss": {
					"anzahlDerMitgliederImNominierungsausschuss": 52722.93,
					"anzahlUnabhaengigerMitgliederImNominierungsausschuss": 18629.74,
					"anzahlVonFrauenImVerguetungsausschuss": 48848.08
				},
				"pruefungsausschuss": {
					"anzahlDerMitgliederImPruefungsausschuss": 92089.35,
					"anzahlUnabhaengigerMitgliederImPruefungsausschuss": 20896.88,
					"anzahlVonFrauenImPruefungsausschuss": 67707.66
				},
				"nachhaltigkeitsausschuss": {
					"anzahlDerMitgliederImNachhaltigkeitsausschuss": 6893.99,
					"anzahlUnabhaengigerMitgliederImNachhaltigkeitsausschuss": 24840.84,
					"anzahlVonFrauenImNachhaltigkeitsausschuss": 77432.21
=======
					"anzahlDerMitgliederImAufsichtsrat": 63555.76,
					"anzahlUnabhaengigerMitgliederImAufsichtsrat": 72394.37,
					"anzahlVonFrauenImAufsichtsrat": 51690.06
				},
				"verguetungsausschuss": {
					"anzahlDerMitgliederImVerguetungsausschuss": 76231.06,
					"anzahlUnabhaengigerMitgliederImVerguetungsausschuss": 817.04,
					"anzahlVonFrauenImVerguetungsausschuss": 73802.85
				},
				"nominierungsausschuss": {
					"anzahlDerMitgliederImNominierungsausschuss": 82843.45,
					"anzahlUnabhaengigerMitgliederImNominierungsausschuss": 67212,
					"anzahlVonFrauenImVerguetungsausschuss": 5315.43
				},
				"pruefungsausschuss": {
					"anzahlDerMitgliederImPruefungsausschuss": 24890.75,
					"anzahlUnabhaengigerMitgliederImPruefungsausschuss": 64993.37,
					"anzahlVonFrauenImPruefungsausschuss": 43240.87
				},
				"nachhaltigkeitsausschuss": {
					"anzahlDerMitgliederImNachhaltigkeitsausschuss": 19610.3,
					"anzahlUnabhaengigerMitgliederImNachhaltigkeitsausschuss": 31698.54,
					"anzahlVonFrauenImNachhaltigkeitsausschuss": 5126.33
>>>>>>> 0856a2ef
				},
				"sonstige": {
					"wirtschaftspruefer": "partnerships",
					"ceoVorsitzender": "Yes",
<<<<<<< HEAD
					"amtszeit": "metrics"
				},
				"stakeholder": {
					"einbeziehungVonStakeholdern": "Yes",
					"prozessDerEinbeziehungVonStakeholdern": "web services",
					"mechanismenZurAusrichtungAufStakeholder": "e-markets"
				},
				"unternehmensrichtlinien": {
					"veroeffentlichteUnternehmensrichtlinien": [
						"Whistleblowing",
						"Verantwortungsvolles Marketing",
						"Zwangsarbeit",
						"Diversität & Inklusion",
						"Interessenkonflikte",
						"Gesundheit und Sicherheit",
						"Anti-Korruption",
						"Datenschutz",
						"Faire Behandlung von Kunden",
						"Mgt von Umweltgefahren"
					],
					"weitereVeroeffentlicheUnternehmensrichtlinien": "schemas"
				},
				"lieferantenauswahl": {
					"esgKriterienUndUeberwachungDerLieferanten": "Yes",
					"auswahlkriterien": "ROI"
=======
					"amtszeit": "experiences"
				},
				"stakeholder": {
					"einbeziehungVonStakeholdern": "Yes",
					"prozessDerEinbeziehungVonStakeholdern": "deliverables",
					"mechanismenZurAusrichtungAufStakeholder": "e-commerce"
				},
				"unternehmensrichtlinien": {
					"veroeffentlichteUnternehmensrichtlinien": [
						"MgtVonUmweltgefahren",
						"Interessenkonflikte",
						"GesundheitUndSicherheit",
						"DiversitaetAndInklusion",
						"Datenschutz",
						"Whistleblowing",
						"AntiKorruption",
						"Other"
					],
					"weitereVeroeffentlicheUnternehmensrichtlinien": "action-items"
				},
				"lieferantenauswahl": {
					"esgKriterienUndUeberwachungDerLieferanten": "Yes",
					"auswahlkriterien": "lifetime value"
>>>>>>> 0856a2ef
				}
			}
		},
		"reportingPeriod": "2020"
	}
]<|MERGE_RESOLUTION|>--- conflicted
+++ resolved
@@ -2,17 +2,6 @@
 	{
 		"companyInformation": {
 			"companyName": "Gdv-dataset-with-no-null-fields",
-<<<<<<< HEAD
-			"headquarters": "North Kelvinbury",
-			"headquartersPostalCode": null,
-			"sector": "deliverables",
-			"identifiers": {
-				"Lei": [
-					"tPPCsTlsvT6ScXkNy5oX"
-				],
-				"Isin": [
-					"5ZZrO2i8g5YV"
-=======
 			"headquarters": "Walkerbury",
 			"headquartersPostalCode": "03563-0602",
 			"sector": "supply-chains",
@@ -24,25 +13,8 @@
 				],
 				"PermId": [
 					"5XQp3iVnP9"
->>>>>>> 0856a2ef
 				],
 				"Ticker": [
-<<<<<<< HEAD
-					"APnIYfO"
-				],
-				"Duns": [],
-				"VatNumber": [],
-				"CompanyRegistrationNumber": [
-					"H6u66Bzi6dbRaac"
-				]
-			},
-			"countryCode": "LK",
-			"companyAlternativeNames": [
-				"Fay, Spinka and Swaniawski"
-			],
-			"companyLegalForm": "Private Limited Company (Ltd)",
-			"website": "https://mild-adult.com/",
-=======
 					"fCrAOk3"
 				],
 				"Duns": [],
@@ -62,42 +34,24 @@
 			],
 			"companyLegalForm": "Public Limited Company (PLC)",
 			"website": "https://timely-major-league.info",
->>>>>>> 0856a2ef
 			"isTeaserCompany": false
 		},
 		"t": {
 			"general": {
 				"masterData": {
 					"berichtsPflicht": "Yes",
-<<<<<<< HEAD
-					"gueltigkeitsDatum": "2024-03-03"
-=======
 					"gueltigkeitsDatum": "2023-12-26"
->>>>>>> 0856a2ef
 				}
 			},
 			"allgemein": {
 				"esgZiele": {
 					"existenzVonEsgZielen": "Yes",
-<<<<<<< HEAD
-					"beschreibungDerEsgZiele": "schemas",
-					"investitionenInZielerreichung": "methodologies"
-=======
 					"beschreibungDerEsgZiele": "relationships",
 					"investitionenInZielerreichung": "eyeballs"
->>>>>>> 0856a2ef
 				},
 				"sektoren": {
 					"sektorenMitHohenKlimaauswirkungen": "Yes",
 					"auflistungDerSektoren": [
-<<<<<<< HEAD
-						"C",
-						"F",
-						"A",
-						"D",
-						"G",
-						"B"
-=======
 						"F",
 						"E",
 						"D",
@@ -107,7 +61,6 @@
 						"B",
 						"H",
 						"C"
->>>>>>> 0856a2ef
 					]
 				},
 				"esgBerichte": {
@@ -115,9 +68,6 @@
 					"frequenzDerBerichterstattung": "Vierteljaehrlich",
 					"aktuelleBerichte": [
 						{
-<<<<<<< HEAD
-							"value": "e-markets",
-=======
 							"value": "schemas",
 							"dataSource": {
 								"fileName": "Certification",
@@ -133,23 +83,8 @@
 						},
 						{
 							"value": "schemas",
->>>>>>> 0856a2ef
 							"dataSource": {
 								"fileName": "Policy",
-								"fileReference": "50a36c418baffd520bb92d84664f06f9732a21f4e2e5ecee6d9136f16e7e0b63"
-							}
-						},
-						{
-							"value": "deliverables",
-							"dataSource": {
-								"fileName": "Certification",
-								"fileReference": "50a36c418baffd520bb92d84664f06f9732a21f4e2e5ecee6d9136f16e7e0b63"
-							}
-						},
-						{
-							"value": "portals",
-							"dataSource": {
-								"fileName": "Certification",
 								"fileReference": "50a36c418baffd520bb92d84664f06f9732a21f4e2e5ecee6d9136f16e7e0b63"
 							}
 						}
@@ -159,7 +94,7 @@
 					"iso14001": {
 						"value": "Yes",
 						"dataSource": {
-							"fileName": "Certification",
+							"fileName": "Policy",
 							"fileReference": "50a36c418baffd520bb92d84664f06f9732a21f4e2e5ecee6d9136f16e7e0b63"
 						}
 					},
@@ -180,35 +115,20 @@
 					"iso50001": {
 						"value": "No",
 						"dataSource": {
-							"fileName": "Certification",
+							"fileName": "Policy",
 							"fileReference": "50a36c418baffd520bb92d84664f06f9732a21f4e2e5ecee6d9136f16e7e0b63"
 						}
 					},
 					"weitereAkkreditierungen": [
 						{
-<<<<<<< HEAD
-							"value": "lifetime value",
-=======
 							"value": "synergies",
->>>>>>> 0856a2ef
 							"dataSource": {
 								"fileName": "Policy",
 								"fileReference": "50a36c418baffd520bb92d84664f06f9732a21f4e2e5ecee6d9136f16e7e0b63"
 							}
 						},
 						{
-<<<<<<< HEAD
-							"value": "applications",
-							"dataSource": {
-								"fileName": "Policy",
-								"fileReference": "50a36c418baffd520bb92d84664f06f9732a21f4e2e5ecee6d9136f16e7e0b63"
-							}
-						},
-						{
-							"value": "markets",
-=======
 							"value": "platforms",
->>>>>>> 0856a2ef
 							"dataSource": {
 								"fileName": "Policy",
 								"fileReference": "50a36c418baffd520bb92d84664f06f9732a21f4e2e5ecee6d9136f16e7e0b63"
@@ -220,20 +140,11 @@
 					"mechanismenZurUeberwachungDerEinhaltungDerUngcp": "Yes",
 					"richtlinienZurEinhaltungDerUngcp": [
 						{
-<<<<<<< HEAD
-							"value": "architectures",
-=======
 							"value": "initiatives",
->>>>>>> 0856a2ef
 							"dataSource": {
 								"fileName": "Certification",
 								"fileReference": "50a36c418baffd520bb92d84664f06f9732a21f4e2e5ecee6d9136f16e7e0b63"
 							}
-<<<<<<< HEAD
-						}
-					],
-					"erklaerungDerEinhaltungDerUngcp": "communities"
-=======
 						},
 						{
 							"value": "users",
@@ -258,15 +169,11 @@
 						}
 					],
 					"erklaerungDerEinhaltungDerUngcp": "action-items"
->>>>>>> 0856a2ef
 				},
 				"oecdLeitsaetze": {
 					"mechanismenZurUeberwachungDerEinhaltungDerOecdLeitsaetze": "Yes",
 					"richtlinienZurEinhaltungDerOecdLeitsaetze": [
 						{
-<<<<<<< HEAD
-							"value": "schemas",
-=======
 							"value": "platforms",
 							"dataSource": {
 								"fileName": "Certification",
@@ -275,27 +182,18 @@
 						},
 						{
 							"value": "eyeballs",
->>>>>>> 0856a2ef
 							"dataSource": {
 								"fileName": "Policy",
 								"fileReference": "50a36c418baffd520bb92d84664f06f9732a21f4e2e5ecee6d9136f16e7e0b63"
 							}
 						}
 					],
-<<<<<<< HEAD
-					"erklaerungDerEinhaltungDerOecdLeitsaetze": "metrics"
-=======
 					"erklaerungDerEinhaltungDerOecdLeitsaetze": "paradigms"
->>>>>>> 0856a2ef
 				},
 				"sonstige": {
-					"ausrichtungAufDieUnSdgsUndAktivesVerfolgen": "synergies",
+					"ausrichtungAufDieUnSdgsUndAktivesVerfolgen": "experiences",
 					"ausschlusslistenAufBasisVonEsgKriterien": "Yes",
-<<<<<<< HEAD
-					"ausschlusslisten": "experiences"
-=======
 					"ausschlusslisten": "applications"
->>>>>>> 0856a2ef
 				},
 				"fuehrungsstandards": {
 					"oekologischeSozialeFuehrungsstandardsOderPrinzipien": "Yes",
@@ -309,18 +207,6 @@
 					"einzelheitenZuDenRechtsstreitigkeitenZuE": "mindshare",
 					"rechtsstreitigkeitenMitBezugZuS": "Yes",
 					"statusZuS": "Geklaert",
-<<<<<<< HEAD
-					"einzelheitenZuDenRechtsstreitigkeitenZuS": "relationships",
-					"rechtsstreitigkeitenMitBezugZuG": "Yes",
-					"statusZuG": "Offen",
-					"einzelheitenZuDenRechtsstreitigkeitenZuG": "niches"
-				},
-				"rating": {
-					"esgRating": "Yes",
-					"agentur": "models",
-					"ergebnis": {
-						"value": "networks",
-=======
 					"einzelheitenZuDenRechtsstreitigkeitenZuS": "metrics",
 					"rechtsstreitigkeitenMitBezugZuG": "Yes",
 					"statusZuG": "Geklaert",
@@ -331,25 +217,11 @@
 					"agentur": "solutions",
 					"ergebnis": {
 						"value": "mindshare",
->>>>>>> 0856a2ef
 						"dataSource": {
 							"fileName": "Policy",
 							"fileReference": "50a36c418baffd520bb92d84664f06f9732a21f4e2e5ecee6d9136f16e7e0b63"
 						}
 					},
-<<<<<<< HEAD
-					"kritischePunkte": "networks"
-				},
-				"anleihen": {
-					"grueneSozialeUndOderNachhaltigeEmissionen": "Yes",
-					"ausstehendeGrueneSozialeUndOderNachhaltigeEmissionen": 17313.36,
-					"sustainibilityLinkedDebt": "Yes",
-					"ausstehendeSustainibilityLinkedDebt": 82958.99
-				},
-				"risiken": {
-					"wichtigsteESUndGRisikenUndBewertung": "models",
-					"hindernisseBeimUmgangMitEsgBedenken": "schemas"
-=======
 					"kritischePunkte": "action-items"
 				},
 				"anleihen": {
@@ -361,7 +233,6 @@
 				"risiken": {
 					"wichtigsteESUndGRisikenUndBewertung": "convergence",
 					"hindernisseBeimUmgangMitEsgBedenken": "metrics"
->>>>>>> 0856a2ef
 				}
 			},
 			"umwelt": {
@@ -369,41 +240,6 @@
 					"treibhausgasBerichterstattungUndPrognosen": {
 						"currentYear": 2025,
 						"yearlyData": {
-<<<<<<< HEAD
-							"2021": {
-								"scope1": 23532.18,
-								"scope2": 2665.47,
-								"scope3": 65004.78
-							},
-							"2022": {
-								"scope1": 20664.85,
-								"scope2": 33750.27,
-								"scope3": 97762.62
-							},
-							"2023": {
-								"scope1": 98161.52,
-								"scope2": 88291.74,
-								"scope3": 7033.95
-							},
-							"2024": {
-								"scope1": 2625.24,
-								"scope2": 612.37,
-								"scope3": 22759.68
-							},
-							"2025": {
-								"scope1": 93098.18,
-								"scope2": 55762.04,
-								"scope3": 78619.09
-							}
-						}
-					},
-					"treibhausgasEmissionsintensitaetDerUnternehmenInDieInvestriertWird": "e-commerce",
-					"strategieUndZieleZurReduzierungVonTreibhausgasEmissionen": "content"
-				},
-				"produktion": {
-					"produkteZurVerringerungDerUmweltbelastung": "Yes",
-					"verringerungenDerUmweltbelastung": "e-markets",
-=======
 							"2023": {
 								"scope1": 24241.02,
 								"scope2": 74218.55,
@@ -437,43 +273,10 @@
 				"produktion": {
 					"produkteZurVerringerungDerUmweltbelastung": "Yes",
 					"verringerungenDerUmweltbelastung": "metrics",
->>>>>>> 0856a2ef
 					"oekologischerMindestStandardFuerProduktionsprozesse": "Yes"
 				},
 				"energieverbrauch": {
 					"berichterstattungEnergieverbrauch": {
-<<<<<<< HEAD
-						"currentYear": 2026,
-						"yearlyData": {
-							"2024": {
-								"energieverbrauch": 63131.83,
-								"verbrauchErneuerbareEnergien": 5163.55,
-								"erzeugungErneuerbareEnergien": 31568.29
-							},
-							"2025": {
-								"energieverbrauch": 31228.92,
-								"verbrauchErneuerbareEnergien": 37538.14,
-								"erzeugungErneuerbareEnergien": 49984.63
-							},
-							"2026": {
-								"energieverbrauch": 37587.76,
-								"verbrauchErneuerbareEnergien": 94307.04,
-								"erzeugungErneuerbareEnergien": 43182.4
-							},
-							"2027": {
-								"energieverbrauch": 93813.16,
-								"verbrauchErneuerbareEnergien": 64011.33,
-								"erzeugungErneuerbareEnergien": 67685.48
-							},
-							"2028": {
-								"energieverbrauch": 74519.98,
-								"verbrauchErneuerbareEnergien": 12164.03,
-								"erzeugungErneuerbareEnergien": 68174.09
-							}
-						}
-					},
-					"unternehmensGruppenStrategieBzglEnergieverbrauch": "platforms"
-=======
 						"currentYear": 2025,
 						"yearlyData": {
 							"2023": {
@@ -504,120 +307,12 @@
 						}
 					},
 					"unternehmensGruppenStrategieBzglEnergieverbrauch": "users"
->>>>>>> 0856a2ef
 				},
 				"energieeffizienzImmobilienanlagen": {
 					"berichterstattungEnergieverbrauchVonImmobilienvermoegen": {
 						"currentYear": 2028,
 						"yearlyData": {
 							"2026": {
-<<<<<<< HEAD
-								"energieeffizienteImmobilienanlagen": 1293.23
-							},
-							"2027": {
-								"energieeffizienteImmobilienanlagen": 62711.3
-							},
-							"2028": {
-								"energieeffizienteImmobilienanlagen": 21765.63
-							},
-							"2029": {
-								"energieeffizienteImmobilienanlagen": 10370.2
-							},
-							"2030": {
-								"energieeffizienteImmobilienanlagen": 85494.48
-							}
-						}
-					},
-					"unternehmensGruppenStrategieBzglEnergieeffizientenImmobilienanlagen": "portals"
-				},
-				"wasserverbrauch": {
-					"berichterstattungWasserverbrauch": {
-						"currentYear": 2024,
-						"yearlyData": {
-							"2022": {
-								"wasserverbrauch": 26177.02,
-								"emissionenInWasser": 16220.84
-							},
-							"2023": {
-								"wasserverbrauch": 89095.61,
-								"emissionenInWasser": 55008.37
-							},
-							"2024": {
-								"wasserverbrauch": 76184.51,
-								"emissionenInWasser": 12334.66
-							},
-							"2025": {
-								"wasserverbrauch": 27490.2,
-								"emissionenInWasser": 5291.57
-							},
-							"2026": {
-								"wasserverbrauch": 31611.19,
-								"emissionenInWasser": 49606.3
-							}
-						}
-					},
-					"unternehmensGruppenStrategieBzglWasserverbrauch": "experiences"
-				},
-				"abfallproduktion": {
-					"berichterstattungAbfallproduktion": {
-						"currentYear": 2026,
-						"yearlyData": {
-							"2024": {
-								"abfallmenge": 15589.52,
-								"anteilRecycelterAbfallmenge": 73971.54,
-								"anteilGefaehrlicherAbfallmenge": 89382.15
-							},
-							"2025": {
-								"abfallmenge": 11680.4,
-								"anteilRecycelterAbfallmenge": 72695.3,
-								"anteilGefaehrlicherAbfallmenge": 40690.6
-							},
-							"2026": {
-								"abfallmenge": 58959.46,
-								"anteilRecycelterAbfallmenge": 57890.99,
-								"anteilGefaehrlicherAbfallmenge": 48206.96
-							},
-							"2027": {
-								"abfallmenge": 49362.17,
-								"anteilRecycelterAbfallmenge": 22248.99,
-								"anteilGefaehrlicherAbfallmenge": 67648.15
-							},
-							"2028": {
-								"abfallmenge": 18209.8,
-								"anteilRecycelterAbfallmenge": 61583.19,
-								"anteilGefaehrlicherAbfallmenge": 4223.56
-							}
-						}
-					},
-					"unternehmensGruppenStrategieBzglAbfallproduktion": "partnerships",
-					"recyclingImProduktionsprozess": {
-						"currentYear": 2025,
-						"yearlyData": {
-							"2023": {
-								"anteilAnRecyclaten": 68732.63
-							},
-							"2024": {
-								"anteilAnRecyclaten": 58770.8
-							},
-							"2025": {
-								"anteilAnRecyclaten": 86851.54
-							},
-							"2026": {
-								"anteilAnRecyclaten": 66982.38
-							},
-							"2027": {
-								"anteilAnRecyclaten": 44264.26
-							}
-						}
-					},
-					"gefaehrlicherAbfall": "portals"
-				},
-				"biodiversitaet": {
-					"negativeAktivitaetenFuerDieBiologischeVielfalt": "Yes",
-					"negativeMassnahmenFuerDieBiologischeVielfalt": "partnerships",
-					"positiveAktivitaetenFuerDieBiologischeVielfalt": "Yes",
-					"positiveMassnahmenFuerDieBiologischeVielfalt": "bandwidth"
-=======
 								"energieeffizienteImmobilienanlagen": 72143.08
 							},
 							"2027": {
@@ -723,7 +418,6 @@
 					"negativeMassnahmenFuerDieBiologischeVielfalt": "platforms",
 					"positiveAktivitaetenFuerDieBiologischeVielfalt": "Yes",
 					"positiveMassnahmenFuerDieBiologischeVielfalt": "architectures"
->>>>>>> 0856a2ef
 				},
 				"fossileBrennstoffe": {
 					"einnahmenAusFossilenBrennstoffen": "Yes",
@@ -731,21 +425,6 @@
 						"currentYear": 2027,
 						"yearlyData": {
 							"2025": {
-<<<<<<< HEAD
-								"anteilEinnahmenAusFossilenBrennstoffen": 47653.17
-							},
-							"2026": {
-								"anteilEinnahmenAusFossilenBrennstoffen": 40399.05
-							},
-							"2027": {
-								"anteilEinnahmenAusFossilenBrennstoffen": 18674.57
-							},
-							"2028": {
-								"anteilEinnahmenAusFossilenBrennstoffen": 84468.19
-							},
-							"2029": {
-								"anteilEinnahmenAusFossilenBrennstoffen": 30020.16
-=======
 								"anteilEinnahmenAusFossilenBrennstoffen": 69546.5
 							},
 							"2026": {
@@ -759,7 +438,6 @@
 							},
 							"2029": {
 								"anteilEinnahmenAusFossilenBrennstoffen": 44941.39
->>>>>>> 0856a2ef
 							}
 						}
 					}
@@ -767,43 +445,6 @@
 				"taxonomie": {
 					"taxonomieBerichterstattung": "Nfrd",
 					"euTaxonomieKompassAktivitaeten": [
-<<<<<<< HEAD
-						"InstallationMaintenanceAndRepairOfRenewableEnergyTechnologies",
-						"MotionPictureVideoAndTelevisionProgrammeProductionSoundRecordingAndMusicPublishingActivities",
-						"Reinsurance",
-						"LibrariesArchivesMuseumsAndCulturalActivities",
-						"InstallationMaintenanceAndRepairOfInstrumentsAndDevicesForMeasuringRegulationAndControllingEnergyPerformanceOfBuildings",
-						"ManufactureOfPlasticsInPrimaryForm",
-						"InstallationMaintenanceAndRepairOfChargingStationsForElectricVehiclesInBuildingsAndParkingSpacesAttachedToBuildings",
-						"CogenerationOfHeatCoolAndPowerFromSolarEnergy",
-						"RenewalOfWasteWaterCollectionAndTreatment",
-						"ManufactureOfEquipmentForTheProductionAndUseOfHydrogen",
-						"ElectricityGenerationUsingSolarPhotovoltaicTechnology",
-						"PassengerInterurbanRailTransport",
-						"ElectricityGenerationFromNuclearEnergyInExistingInstallations",
-						"ManufactureOfCarbonBlack",
-						"ElectricityGenerationUsingConcentratedSolarPowerCspTechnology",
-						"UrbanAndSuburbanTransportRoadPassengerTransport",
-						"SeaAndCoastalFreightWaterTransportVesselsForPortOperationsAndAuxiliaryActivities"
-					],
-					"umsatzInvestitionsaufwandFuerNachhaltigeAktivitaeten": {
-						"currentYear": 2025,
-						"yearlyData": {
-							"2023": {
-								"umsatzInvestitionsaufwandAusNachhaltigenAktivitaeten": 3605.33
-							},
-							"2024": {
-								"umsatzInvestitionsaufwandAusNachhaltigenAktivitaeten": 26257.45
-							},
-							"2025": {
-								"umsatzInvestitionsaufwandAusNachhaltigenAktivitaeten": 43906.49
-							},
-							"2026": {
-								"umsatzInvestitionsaufwandAusNachhaltigenAktivitaeten": 46321.33
-							},
-							"2027": {
-								"umsatzInvestitionsaufwandAusNachhaltigenAktivitaeten": 8938.06
-=======
 						"CogenerationOfHeatCoolAndPowerFromRenewableNonFossilGaseousAndLiquidFuels",
 						"ProductionOfHeatCoolFromSolarThermalHeating",
 						"ManufactureOfCement",
@@ -928,7 +569,6 @@
 							},
 							"2026": {
 								"umsatzInvestitionsaufwandAusNachhaltigenAktivitaeten": 39045.19
->>>>>>> 0856a2ef
 							}
 						}
 					}
@@ -937,36 +577,6 @@
 			"soziales": {
 				"unternehmensstrukturaenderungen": {
 					"vorhandenseinKuerzlicherAenderungenDerUnternehmensstruktur": "Yes",
-<<<<<<< HEAD
-					"anzahlUnbefristeterVertraegeInDeutschland": 77243.91,
-					"anzahlDerVonEinemVerkaufBetroffenenUnbefristetenVertraegeInDeutschland": 80749.88,
-					"anzahlDerVonEinerAkquisitionBetroffenenUnbefristetenVertraegeInDeutschland": 24195,
-					"anzahlUnbefristeterVertraegeInDerGesamtgruppe": 7750.08,
-					"anzahlDerVonEinemVerkaufBetroffenenUnbefristetenVertraegeInDerGesamtgruppe": 69005.18,
-					"anzahlDerVonEinerAkquisitionBetroffenenUnbefristetenVertraegeInDerGesamtgruppe": 80129.73,
-					"auswirkungenAufAnteilBefristerVertraegeUndFluktuation": {
-						"currentYear": 2026,
-						"yearlyData": {
-							"2024": {
-								"anzahlbefristeteVertraege": 64629.35,
-								"fluktuation": 93799.27
-							},
-							"2025": {
-								"anzahlbefristeteVertraege": 90596.09,
-								"fluktuation": 16757.74
-							},
-							"2026": {
-								"anzahlbefristeteVertraege": 96202.58,
-								"fluktuation": 75423.62
-							},
-							"2027": {
-								"anzahlbefristeteVertraege": 39184.52,
-								"fluktuation": 80687.54
-							},
-							"2028": {
-								"anzahlbefristeteVertraege": 90356.76,
-								"fluktuation": 51137.63
-=======
 					"anzahlUnbefristeterVertraegeInDeutschland": 79951.06,
 					"anzahlDerVonEinemVerkaufBetroffenenUnbefristetenVertraegeInDeutschland": 67573.95,
 					"anzahlDerVonEinerAkquisitionBetroffenenUnbefristetenVertraegeInDeutschland": 41823.06,
@@ -995,32 +605,11 @@
 							"2026": {
 								"anzahlbefristeteVertraege": 62798.59,
 								"fluktuation": 2772.03
->>>>>>> 0856a2ef
 							}
 						}
 					}
 				},
 				"sicherheitUndWeiterbildung": {
-<<<<<<< HEAD
-					"sicherheitsmassnahmenFuerMitarbeiter": "metrics",
-					"unfallrate": {
-						"currentYear": 2028,
-						"yearlyData": {
-							"2026": {
-								"haeufigkeitsrateVonArbeitsunfaellen": 47579.51
-							},
-							"2027": {
-								"haeufigkeitsrateVonArbeitsunfaellen": 63290.6
-							},
-							"2028": {
-								"haeufigkeitsrateVonArbeitsunfaellen": 10620.3
-							},
-							"2029": {
-								"haeufigkeitsrateVonArbeitsunfaellen": 1621.29
-							},
-							"2030": {
-								"haeufigkeitsrateVonArbeitsunfaellen": 95188.53
-=======
 					"sicherheitsmassnahmenFuerMitarbeiter": "infrastructures",
 					"unfallrate": {
 						"currentYear": 2024,
@@ -1039,29 +628,10 @@
 							},
 							"2026": {
 								"haeufigkeitsrateVonArbeitsunfaellen": 6272.01
->>>>>>> 0856a2ef
 							}
 						}
 					},
 					"budgetFuerSchulungAusbildung": {
-<<<<<<< HEAD
-						"currentYear": 2028,
-						"yearlyData": {
-							"2026": {
-								"budgetProMitarbeiter": 85172.7
-							},
-							"2027": {
-								"budgetProMitarbeiter": 89880.03
-							},
-							"2028": {
-								"budgetProMitarbeiter": 3757.92
-							},
-							"2029": {
-								"budgetProMitarbeiter": 70189.21
-							},
-							"2030": {
-								"budgetProMitarbeiter": 53372.01
-=======
 						"currentYear": 2025,
 						"yearlyData": {
 							"2023": {
@@ -1078,41 +648,12 @@
 							},
 							"2027": {
 								"budgetProMitarbeiter": 43201.21
->>>>>>> 0856a2ef
 							}
 						}
 					}
 				},
 				"einkommensgleichheit": {
 					"ueberwachungDerEinkommensungleichheit": {
-<<<<<<< HEAD
-						"currentYear": 2027,
-						"yearlyData": {
-							"2025": {
-								"geschlechtsspezifischesLohngefaelle": 11980.64,
-								"einkommensungleichheitsverhaeltnis": 59422.85,
-								"ceoEinkommenungleichheitsverhaeltnis": 58987.07
-							},
-							"2026": {
-								"geschlechtsspezifischesLohngefaelle": 47168.24,
-								"einkommensungleichheitsverhaeltnis": 78136.42,
-								"ceoEinkommenungleichheitsverhaeltnis": 44569.26
-							},
-							"2027": {
-								"geschlechtsspezifischesLohngefaelle": 35710.55,
-								"einkommensungleichheitsverhaeltnis": 67758.83,
-								"ceoEinkommenungleichheitsverhaeltnis": 54074.79
-							},
-							"2028": {
-								"geschlechtsspezifischesLohngefaelle": 13308.46,
-								"einkommensungleichheitsverhaeltnis": 12433.72,
-								"ceoEinkommenungleichheitsverhaeltnis": 40619.63
-							},
-							"2029": {
-								"geschlechtsspezifischesLohngefaelle": 73581.07,
-								"einkommensungleichheitsverhaeltnis": 44198.08,
-								"ceoEinkommenungleichheitsverhaeltnis": 37053.93
-=======
 						"currentYear": 2023,
 						"yearlyData": {
 							"2021": {
@@ -1139,26 +680,12 @@
 								"geschlechtsspezifischesLohngefaelle": 22205.55,
 								"einkommensungleichheitsverhaeltnis": 61731.43,
 								"ceoEinkommenungleichheitsverhaeltnis": 88252.5
->>>>>>> 0856a2ef
-							}
-						}
-					},
-					"massnahmenZurVerbesserungDerEinkommensungleichheit": "eyeballs"
+							}
+						}
+					},
+					"massnahmenZurVerbesserungDerEinkommensungleichheit": "users"
 				},
 				"geschlechterdiversitaet": {
-<<<<<<< HEAD
-					"mitarbeiterAufTopManagementEbene": 1112.31,
-					"frauenAufTopManagementEbene": 50666.58,
-					"mitgliederGeschaeftsfuehrung": 50444.68,
-					"frauenInDerGeschaeftsfuehrung": 21521.21,
-					"definitionTopManagement": "channels",
-					"einhaltungRechtlicherVorgaben": "e-markets"
-				},
-				"audit": {
-					"auditsZurEinhaltungVonArbeitsstandards": "Yes",
-					"artDesAudits": "PruefungDurchDritte",
-					"auditErgebnisse": "e-markets"
-=======
 					"mitarbeiterAufTopManagementEbene": 39520.7,
 					"frauenAufTopManagementEbene": 83591.75,
 					"mitgliederGeschaeftsfuehrung": 62248.78,
@@ -1170,36 +697,10 @@
 					"auditsZurEinhaltungVonArbeitsstandards": "Yes",
 					"artDesAudits": "SowohlInternAlsAuchVonDrittanbietern",
 					"auditErgebnisse": "mindshare"
->>>>>>> 0856a2ef
 				}
 			},
 			"unternehmensfuehrungGovernance": {
 				"aufsichtsrat": {
-<<<<<<< HEAD
-					"anzahlDerMitgliederImAufsichtsrat": 72784.38,
-					"anzahlUnabhaengigerMitgliederImAufsichtsrat": 50347.54,
-					"anzahlVonFrauenImAufsichtsrat": 82511.71
-				},
-				"verguetungsausschuss": {
-					"anzahlDerMitgliederImVerguetungsausschuss": 75245.57,
-					"anzahlUnabhaengigerMitgliederImVerguetungsausschuss": 36825.22,
-					"anzahlVonFrauenImVerguetungsausschuss": 19428.82
-				},
-				"nominierungsausschuss": {
-					"anzahlDerMitgliederImNominierungsausschuss": 52722.93,
-					"anzahlUnabhaengigerMitgliederImNominierungsausschuss": 18629.74,
-					"anzahlVonFrauenImVerguetungsausschuss": 48848.08
-				},
-				"pruefungsausschuss": {
-					"anzahlDerMitgliederImPruefungsausschuss": 92089.35,
-					"anzahlUnabhaengigerMitgliederImPruefungsausschuss": 20896.88,
-					"anzahlVonFrauenImPruefungsausschuss": 67707.66
-				},
-				"nachhaltigkeitsausschuss": {
-					"anzahlDerMitgliederImNachhaltigkeitsausschuss": 6893.99,
-					"anzahlUnabhaengigerMitgliederImNachhaltigkeitsausschuss": 24840.84,
-					"anzahlVonFrauenImNachhaltigkeitsausschuss": 77432.21
-=======
 					"anzahlDerMitgliederImAufsichtsrat": 63555.76,
 					"anzahlUnabhaengigerMitgliederImAufsichtsrat": 72394.37,
 					"anzahlVonFrauenImAufsichtsrat": 51690.06
@@ -1223,38 +724,10 @@
 					"anzahlDerMitgliederImNachhaltigkeitsausschuss": 19610.3,
 					"anzahlUnabhaengigerMitgliederImNachhaltigkeitsausschuss": 31698.54,
 					"anzahlVonFrauenImNachhaltigkeitsausschuss": 5126.33
->>>>>>> 0856a2ef
 				},
 				"sonstige": {
 					"wirtschaftspruefer": "partnerships",
 					"ceoVorsitzender": "Yes",
-<<<<<<< HEAD
-					"amtszeit": "metrics"
-				},
-				"stakeholder": {
-					"einbeziehungVonStakeholdern": "Yes",
-					"prozessDerEinbeziehungVonStakeholdern": "web services",
-					"mechanismenZurAusrichtungAufStakeholder": "e-markets"
-				},
-				"unternehmensrichtlinien": {
-					"veroeffentlichteUnternehmensrichtlinien": [
-						"Whistleblowing",
-						"Verantwortungsvolles Marketing",
-						"Zwangsarbeit",
-						"Diversität & Inklusion",
-						"Interessenkonflikte",
-						"Gesundheit und Sicherheit",
-						"Anti-Korruption",
-						"Datenschutz",
-						"Faire Behandlung von Kunden",
-						"Mgt von Umweltgefahren"
-					],
-					"weitereVeroeffentlicheUnternehmensrichtlinien": "schemas"
-				},
-				"lieferantenauswahl": {
-					"esgKriterienUndUeberwachungDerLieferanten": "Yes",
-					"auswahlkriterien": "ROI"
-=======
 					"amtszeit": "experiences"
 				},
 				"stakeholder": {
@@ -1278,7 +751,6 @@
 				"lieferantenauswahl": {
 					"esgKriterienUndUeberwachungDerLieferanten": "Yes",
 					"auswahlkriterien": "lifetime value"
->>>>>>> 0856a2ef
 				}
 			}
 		},
