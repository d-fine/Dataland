[
	{
		"companyInformation": {
			"companyName": "Gdv-dataset-with-no-null-fields",
<<<<<<< HEAD
			"headquarters": "Beavercreek",
			"headquartersPostalCode": "94797-4566",
			"sector": "convergence",
			"identifiers": {
				"Lei": [],
				"Isin": [
					"spGBxtDvu58c"
				],
				"PermId": [
					"tCEptcvkt0"
				],
				"Ticker": [
					"x70qRE9"
				],
				"Duns": [
					"XZk7L65gF"
				],
				"VatNumber": [
					"hfrOHLpVg"
				],
				"CompanyRegistrationNumber": [
					"1bwRSc2RRlofe5V"
				]
			},
			"countryCode": "CU",
			"companyAlternativeNames": [
				"Ryan Inc"
			],
			"companyLegalForm": "GmbH & Co. KG",
			"website": "https://equatorial-tab.name/",
=======
			"headquarters": "Torphyworth",
			"headquartersPostalCode": "86870",
			"sector": "schemas",
			"identifiers": {
				"Lei": [
					"FWrXweovW0wTyXQJfOn1"
				],
				"Isin": [
					"bgiSVOHRLMPi"
				],
				"PermId": [
					"EvtktsEBqV"
				],
				"Ticker": [
					"sQ3yiDW"
				],
				"Duns": [],
				"VatNumber": [
					"Q23bFPXcc"
				],
				"CompanyRegistrationNumber": [
					"WEAxw1vCYn5tQOI"
				]
			},
			"countryCode": "PN",
			"companyAlternativeNames": [],
			"companyLegalForm": "Partnership without Limited Liability",
			"website": "https://lovely-semantics.biz/",
>>>>>>> 24086aa6
			"isTeaserCompany": false
		},
		"t": {
			"general": {
				"masterData": {
					"berichtsPflicht": "Yes",
<<<<<<< HEAD
					"gueltigkeitsDatum": "2023-12-24"
=======
					"gueltigkeitsDatum": "2024-11-19"
>>>>>>> 24086aa6
				}
			},
			"allgemein": {
				"esgZiele": "Yes",
<<<<<<< HEAD
				"ziele": "eyeballs",
				"investitionen": "platforms",
				"sektorMitHohenKlimaauswirkungen": "Yes",
				"sektor": [
					"A",
					"B",
					"E",
					"G",
					"F"
				],
				"nachhaltigkeitsbericht": "Yes",
				"frequenzDerBerichterstattung": "Halbjaehrlich",
				"iso14001": {
					"value": "Yes",
					"dataSource": {
						"fileName": "Policy",
						"fileReference": "50a36c418baffd520bb92d84664f06f9732a21f4e2e5ecee6d9136f16e7e0b63"
					}
				},
				"iso45001": {
					"value": "Yes",
					"dataSource": {
						"fileName": "Certification",
						"fileReference": "50a36c418baffd520bb92d84664f06f9732a21f4e2e5ecee6d9136f16e7e0b63"
					}
				},
				"iso27001": {
					"value": "Yes",
					"dataSource": {
						"fileName": "Certification",
						"fileReference": "50a36c418baffd520bb92d84664f06f9732a21f4e2e5ecee6d9136f16e7e0b63"
					}
				},
				"iso50001": {
					"value": "Yes",
=======
				"ziele": "niches",
				"investitionen": "interfaces",
				"sektorMitHohenKlimaauswirkungen": "Yes",
				"sektor": [
					"B",
					"A",
					"E",
					"C",
					"D"
				],
				"nachhaltigkeitsbericht": "Yes",
				"frequenzDerBerichterstattung": "Vierteljaehrlich",
				"aktuelleBerichte": {
					"value": "blockchains",
>>>>>>> 24086aa6
					"dataSource": {
						"fileName": "Policy",
						"fileReference": "50a36c418baffd520bb92d84664f06f9732a21f4e2e5ecee6d9136f16e7e0b63"
					}
				},
				"weitereAkkreditierungen": [
					{
<<<<<<< HEAD
						"value": "initiatives",
						"dataSource": {
							"fileName": "Certification",
							"fileReference": "50a36c418baffd520bb92d84664f06f9732a21f4e2e5ecee6d9136f16e7e0b63"
						}
					},
					{
						"value": "interfaces",
						"dataSource": {
							"fileName": "Certification",
							"fileReference": "50a36c418baffd520bb92d84664f06f9732a21f4e2e5ecee6d9136f16e7e0b63"
						}
					},
					{
						"value": "metrics",
=======
						"value": "web services",
>>>>>>> 24086aa6
						"dataSource": {
							"fileName": "Certification",
							"fileReference": "50a36c418baffd520bb92d84664f06f9732a21f4e2e5ecee6d9136f16e7e0b63"
						}
					},
					{
<<<<<<< HEAD
						"value": "lifetime value",
						"dataSource": {
							"fileName": "Policy",
=======
						"value": "communities",
						"dataSource": {
							"fileName": "Certification",
							"fileReference": "50a36c418baffd520bb92d84664f06f9732a21f4e2e5ecee6d9136f16e7e0b63"
						}
					},
					{
						"value": "synergies",
						"dataSource": {
							"fileName": "Certification",
>>>>>>> 24086aa6
							"fileReference": "50a36c418baffd520bb92d84664f06f9732a21f4e2e5ecee6d9136f16e7e0b63"
						}
					},
					{
<<<<<<< HEAD
						"value": "networks",
=======
						"value": "portals",
>>>>>>> 24086aa6
						"dataSource": {
							"fileName": "Policy",
							"fileReference": "50a36c418baffd520bb92d84664f06f9732a21f4e2e5ecee6d9136f16e7e0b63"
						}
					}
				],
				"mechanismenZurUeberwachungDerEinhaltungUnGlobalCompactPrinzipienUndOderOecdLeitsaetze": "Yes",
<<<<<<< HEAD
				"erklaerungUngc": "metrics",
				"oecdLeitsaetze": "Yes",
				"erklaerungOecd": "functionalities",
				"ausrichtungAufDieUnSdgsUndAktivesVerfolgen": "technologies",
				"ausschlusslistenAufBasisVonEsgKriterien": "Yes",
				"ausschlusslisten": "channels",
				"oekologischeSozialeFuehrungsstandardsOderPrinzipien": "Yes",
				"anreizmechanismenFuerDasManagementUmwelt": "JaAufsichtsrat",
				"anreizmechanismenFuerDasManagementSoziales": "JaAufsichtsratUndGeschaeftsleitung",
				"esgBezogeneRechtsstreitigkeiten": "Yes",
				"rechtsstreitigkeitenMitBezugZuE": "Yes",
				"statusZuE": "Offen",
				"einzelheitenZuDenRechtsstreitigkeitenZuE": "experiences",
				"rechtsstreitigkeitenMitBezugZuS": "Yes",
				"statusZuS": "Offen",
				"einzelheitenZuDenRechtsstreitigkeitenZuS": "ROI",
				"rechtsstreitigkeitenMitBezugZuG": "Yes",
				"statusZuG": "Geklaert",
				"einzelheitenZuDenRechtsstreitigkeitenZuG": "methodologies",
				"esgRating": "Yes",
				"agentur": "synergies",
				"ergebnis": {
					"value": "infrastructures",
=======
				"uncgPrinzipien": "Yes",
				"richtlinienEinhaltungUngc": {
					"value": "supply-chains",
					"dataSource": {
						"fileName": "Certification",
						"fileReference": "50a36c418baffd520bb92d84664f06f9732a21f4e2e5ecee6d9136f16e7e0b63"
					}
				},
				"erklaerungUngc": "interfaces",
				"oecdLeitsaetze": "Yes",
				"richtlinienEinhaltungOecd": {
					"value": "markets",
					"dataSource": {
						"fileName": "Policy",
						"fileReference": "50a36c418baffd520bb92d84664f06f9732a21f4e2e5ecee6d9136f16e7e0b63"
					}
				},
				"erklaerungOecd": "architectures",
				"ausrichtungAufDieUnSdgsUndAktivesVerfolgen": "synergies",
				"ausschlusslistenAufBasisVonEsgKriterien": "Yes",
				"ausschlusslisten": "e-commerce",
				"oekologischeSozialeFuehrungsstandardsOderPrinzipien": "Yes",
				"anreizmechanismenFuerDasManagementUmwelt": "JaAufsichtsrat",
				"anreizmechanismenFuerDasManagementSoziales": "JaGeschaeftsleitung",
				"esgBezogeneRechtsstreitigkeiten": "Yes",
				"rechtsstreitigkeitenMitBezugZuE": "Yes",
				"statusZuE": "Offen",
				"einzelheitenZuDenRechtsstreitigkeitenZuE": "interfaces",
				"rechtsstreitigkeitenMitBezugZuS": "Yes",
				"statusZuS": "Offen",
				"einzelheitenZuDenRechtsstreitigkeitenZuS": "action-items",
				"rechtsstreitigkeitenMitBezugZuG": "Yes",
				"statusZuG": "Offen",
				"einzelheitenZuDenRechtsstreitigkeitenZuG": "methodologies",
				"esgRating": "Yes",
				"agentur": "deliverables",
				"ergebnis": {
					"value": "partnerships",
>>>>>>> 24086aa6
					"dataSource": {
						"fileName": "Policy",
						"fileReference": "50a36c418baffd520bb92d84664f06f9732a21f4e2e5ecee6d9136f16e7e0b63"
					}
				},
<<<<<<< HEAD
				"kritischePunkte": "networks",
				"nachhaltigkeitsbezogenenAnleihen": "Yes",
				"wichtigsteESUndGRisikenUndBewertung": "methodologies",
				"hindernisseBeimUmgangMitEsgBedenken": "users"
			},
			"umwelt": {
				"treibhausgasemissionen": {
					"treibhausgasEmissionsintensitaetDerUnternehmenInDieInvestriertWird": "web services",
					"strategieUndZieleZurReduzierungVonTreibhausgasEmissionen": "e-commerce",
=======
				"kritischePunkte": "mindshare",
				"nachhaltigkeitsbezogenenAnleihen": "Yes",
				"wichtigsteESUndGRisikenUndBewertung": "experiences",
				"hindernisseBeimUmgangMitEsgBedenken": "partnerships"
			},
			"umwelt": {
				"treibhausgasemissionen": {
					"treibhausgasEmissionsintensitaetDerUnternehmenInDieInvestriertWird": "schemas",
					"strategieUndZieleZurReduzierungVonTreibhausgasEmissionen": "systems",
>>>>>>> 24086aa6
					"treibhausgasBerichterstattungUndPrognosen": {
						"currentYear": 2023,
						"yearlyData": {
<<<<<<< HEAD
							"2021": {
								"scope1": 6673.34,
								"scope2": 79286.57,
								"scope3": 95902.86
							},
							"2022": {
								"scope1": 83536.3,
								"scope2": 56411.86,
								"scope3": 59826.89
							},
							"2023": {
								"scope1": 65504.87,
								"scope2": 76080.41,
								"scope3": 42339.74
							},
							"2024": {
								"scope1": 71662.82,
								"scope2": 19531.9,
								"scope3": 61263.62
							},
							"2025": {
								"scope1": 24399.58,
								"scope2": 86763.67,
								"scope3": 1644.81
=======
							"2024": {
								"scope1": 41417.68,
								"scope2": 58499.17,
								"scope3": 10798.42
							},
							"2025": {
								"scope1": 17848.26,
								"scope2": 64146.58,
								"scope3": 33584.05
							},
							"2026": {
								"scope1": 14466.16,
								"scope2": 43372.67,
								"scope3": 57103.63
							},
							"2027": {
								"scope1": 66551.32,
								"scope2": 62648.28,
								"scope3": 23608.7
							},
							"2028": {
								"scope1": 30892.03,
								"scope2": 93195.5,
								"scope3": 14673.59
>>>>>>> 24086aa6
							}
						}
					}
				},
				"produkteZurVerringerungDerUmweltbelastung": "Yes",
<<<<<<< HEAD
				"verringerungenDerUmweltbelastung": "portals",
				"oekologischerMindestStandardFuerProduktionsprozesse": "Yes",
				"energieverbrauch": {
					"unternehmensGruppenStrategieBzglEnergieverbrauch": "applications",
					"berichterstattungEnergieverbrauch": {
						"currentYear": 2027,
						"yearlyData": {
							"2025": {
								"energieverbrauch": 81586.03,
								"verbrauchErneuerbareEnergien": 90023.02,
								"erzeugungErneuerbareEnergien": 78120.03
							},
							"2026": {
								"energieverbrauch": 75635.47,
								"verbrauchErneuerbareEnergien": 12085.48,
								"erzeugungErneuerbareEnergien": 55804.12
							},
							"2027": {
								"energieverbrauch": 80920.17,
								"verbrauchErneuerbareEnergien": 37648.8,
								"erzeugungErneuerbareEnergien": 645.08
							},
							"2028": {
								"energieverbrauch": 43163.31,
								"verbrauchErneuerbareEnergien": 10553.51,
								"erzeugungErneuerbareEnergien": 4639.83
							},
							"2029": {
								"energieverbrauch": 33875.9,
								"verbrauchErneuerbareEnergien": 76747.72,
								"erzeugungErneuerbareEnergien": 81911.41
=======
				"verringerungenDerUmweltbelastung": "mindshare",
				"oekologischerMindestStandardFuerProduktionsprozesse": "Yes",
				"energieverbrauch": {
					"unternehmensGruppenStrategieBzglEnergieverbrauch": "metrics",
					"berichterstattungEnergieverbrauch": {
						"currentYear": 2024,
						"yearlyData": {
							"2022": {
								"energieverbrauch": 90844.98,
								"verbrauchErneuerbareEnergien": 85243.37,
								"erzeugungErneuerbareEnergien": 28070.33
							},
							"2023": {
								"energieverbrauch": 47088.24,
								"verbrauchErneuerbareEnergien": 11664.15,
								"erzeugungErneuerbareEnergien": 9808.37
							},
							"2024": {
								"energieverbrauch": 25295.27,
								"verbrauchErneuerbareEnergien": 812.14,
								"erzeugungErneuerbareEnergien": 44636.03
							},
							"2025": {
								"energieverbrauch": 73606.59,
								"verbrauchErneuerbareEnergien": 5187.24,
								"erzeugungErneuerbareEnergien": 89719.45
							},
							"2026": {
								"energieverbrauch": 82992.19,
								"verbrauchErneuerbareEnergien": 29341.19,
								"erzeugungErneuerbareEnergien": 11154.49
>>>>>>> 24086aa6
							}
						}
					}
				},
				"energieeffizienzImmobilienanlagen": {
<<<<<<< HEAD
					"unternehmensGruppenStrategieBzglEnergieeffizientenImmobilienanlagen": "infrastructures",
					"berichterstattungEnergieverbrauchVonImmobilienvermoegen": {
						"currentYear": 2027,
						"yearlyData": {
							"2025": {
								"energieeffizienteImmobilienanlagen": 71076.43
							},
							"2026": {
								"energieeffizienteImmobilienanlagen": 4912.73
							},
							"2027": {
								"energieeffizienteImmobilienanlagen": 47392.25
							},
							"2028": {
								"energieeffizienteImmobilienanlagen": 74008
							},
							"2029": {
								"energieeffizienteImmobilienanlagen": 80393.08
=======
					"unternehmensGruppenStrategieBzglEnergieeffizientenImmobilienanlagen": "synergies",
					"berichterstattungEnergieverbrauchVonImmobilienvermoegen": {
						"currentYear": 2025,
						"yearlyData": {
							"2023": {
								"energieeffizienteImmobilienanlagen": 7272.92
							},
							"2024": {
								"energieeffizienteImmobilienanlagen": 50999.55
							},
							"2025": {
								"energieeffizienteImmobilienanlagen": 97180.6
							},
							"2026": {
								"energieeffizienteImmobilienanlagen": 75537.67
							},
							"2027": {
								"energieeffizienteImmobilienanlagen": 87222.5
>>>>>>> 24086aa6
							}
						}
					}
				},
				"wasserverbrauch": {
					"unternehmensGruppenStrategieBzglWasserverbrauch": "networks",
					"berichterstattungWasserverbrauch": {
<<<<<<< HEAD
						"currentYear": 2025,
						"yearlyData": {
							"2023": {
								"wasserverbrauch": 74667.23,
								"emissionenInWasser": 28732.8
							},
							"2024": {
								"wasserverbrauch": 27738.53,
								"emissionenInWasser": 39639.52
							},
							"2025": {
								"wasserverbrauch": 65790.85,
								"emissionenInWasser": 36878
							},
							"2026": {
								"wasserverbrauch": 6707.11,
								"emissionenInWasser": 70212.95
							},
							"2027": {
								"wasserverbrauch": 7938.61,
								"emissionenInWasser": 28167.87
=======
						"currentYear": 2023,
						"yearlyData": {
							"2021": {
								"wasserverbrauch": 3420.61,
								"emissionenInWasser": 88501
							},
							"2022": {
								"wasserverbrauch": 93827.59,
								"emissionenInWasser": 56024.06
							},
							"2023": {
								"wasserverbrauch": 67938.83,
								"emissionenInWasser": 7410.3
							},
							"2024": {
								"wasserverbrauch": 10000.87,
								"emissionenInWasser": 84026.64
							},
							"2025": {
								"wasserverbrauch": 13818.59,
								"emissionenInWasser": 91384.43
>>>>>>> 24086aa6
							}
						}
					}
				},
				"abfallproduktion": {
<<<<<<< HEAD
					"unternehmensGruppenStrategieBzglAbfallproduktion": "systems",
					"berichterstattungAbfallproduktion": {
						"currentYear": 2028,
						"yearlyData": {
							"2026": {
								"abfallmenge": 27391.71,
								"anteilRecycelterAbfallmenge": 86744,
								"anteilGefaehrlicherAbfallmenge": 59271.53
							},
							"2027": {
								"abfallmenge": 6103.42,
								"anteilRecycelterAbfallmenge": 19566.46,
								"anteilGefaehrlicherAbfallmenge": 58039.07
							},
							"2028": {
								"abfallmenge": 76873.27,
								"anteilRecycelterAbfallmenge": 14042.62,
								"anteilGefaehrlicherAbfallmenge": 54165.99
							},
							"2029": {
								"abfallmenge": 23224.69,
								"anteilRecycelterAbfallmenge": 47160.65,
								"anteilGefaehrlicherAbfallmenge": 44955.82
							},
							"2030": {
								"abfallmenge": 72646.6,
								"anteilRecycelterAbfallmenge": 94494.74,
								"anteilGefaehrlicherAbfallmenge": 1258.61
=======
					"unternehmensGruppenStrategieBzglAbfallproduktion": "interfaces",
					"berichterstattungAbfallproduktion": {
						"currentYear": 2026,
						"yearlyData": {
							"2024": {
								"abfallmenge": 42354,
								"anteilRecycelterAbfallmenge": 49351.08,
								"anteilGefaehrlicherAbfallmenge": 24230.22
							},
							"2025": {
								"abfallmenge": 72578.46,
								"anteilRecycelterAbfallmenge": 23798.49,
								"anteilGefaehrlicherAbfallmenge": 46406.16
							},
							"2026": {
								"abfallmenge": 39109.85,
								"anteilRecycelterAbfallmenge": 22393.37,
								"anteilGefaehrlicherAbfallmenge": 36966.94
							},
							"2027": {
								"abfallmenge": 94449.47,
								"anteilRecycelterAbfallmenge": 66454.46,
								"anteilGefaehrlicherAbfallmenge": 98664.83
							},
							"2028": {
								"abfallmenge": 41798.31,
								"anteilRecycelterAbfallmenge": 83830.3,
								"anteilGefaehrlicherAbfallmenge": 69952.63
>>>>>>> 24086aa6
							}
						}
					},
					"recyclingImProduktionsprozess": {
<<<<<<< HEAD
						"currentYear": 2026,
						"yearlyData": {
							"2024": {
								"anteilAnRecyclaten": 77767.57
							},
							"2025": {
								"anteilAnRecyclaten": 92562.76
							},
							"2026": {
								"anteilAnRecyclaten": 72720.81
							},
							"2027": {
								"anteilAnRecyclaten": 21112.81
							},
							"2028": {
								"anteilAnRecyclaten": 70492.12
=======
						"currentYear": 2023,
						"yearlyData": {
							"2021": {
								"anteilAnRecyclaten": 62887.6
							},
							"2022": {
								"anteilAnRecyclaten": 41644.51
							},
							"2023": {
								"anteilAnRecyclaten": 30813.34
							},
							"2024": {
								"anteilAnRecyclaten": 89726.96
							},
							"2025": {
								"anteilAnRecyclaten": 89648.46
>>>>>>> 24086aa6
							}
						}
					}
				},
				"gefaehrlicheAbfaelle": {
<<<<<<< HEAD
					"gefaehrlicherAbfall": "relationships"
				},
				"biodiversitaet": {
					"negativeAktivitaetenFuerDieBiologischeVielfalt": "Yes",
					"negativeMassnahmenFuerDieBiologischeVielfalt": "architectures",
=======
					"gefaehrlicherAbfall": "models"
				},
				"biodiversitaet": {
					"negativeAktivitaetenFuerDieBiologischeVielfalt": "Yes",
					"negativeMassnahmenFuerDieBiologischeVielfalt": "synergies",
>>>>>>> 24086aa6
					"positiveAktivitaetenFuerDieBiologischeVielfalt": "Yes",
					"positiveMassnahmenFuerDieBiologischeVielfalt": "web services"
				},
				"fossileBrennstoffe": {
					"einnahmenAusFossilenBrennstoffen": "Yes",
					"berichterstattungEinnahmenAusFossilenBrennstoffen": {
						"currentYear": 2028,
						"yearlyData": {
<<<<<<< HEAD
							"2026": {
								"anteilEinnahmenAusFossilenBrennstoffen": 62284.52
							},
							"2027": {
								"anteilEinnahmenAusFossilenBrennstoffen": 99949.39
							},
							"2028": {
								"anteilEinnahmenAusFossilenBrennstoffen": 94058.05
							},
							"2029": {
								"anteilEinnahmenAusFossilenBrennstoffen": 58240.59
							},
							"2030": {
								"anteilEinnahmenAusFossilenBrennstoffen": 66996.98
=======
							"2024": {
								"anteilEinnahmenAusFossilenBrennstoffen": 99234.38
							},
							"2025": {
								"anteilEinnahmenAusFossilenBrennstoffen": 52930.03
							},
							"2026": {
								"anteilEinnahmenAusFossilenBrennstoffen": 38251.85
							},
							"2027": {
								"anteilEinnahmenAusFossilenBrennstoffen": 21670.11
							},
							"2028": {
								"anteilEinnahmenAusFossilenBrennstoffen": 62935.41
>>>>>>> 24086aa6
							}
						}
					}
				},
				"taxonomie": {
					"taxonomieBerichterstattung": "Csrd",
					"euTaxonomieKompassAktivitaeten": [
<<<<<<< HEAD
						"ConstructionExtensionAndOperationOfWaterCollectionTreatmentAndSupplySystems",
						"ManufactureOfRenewableEnergyTechnologies",
						"InstallationMaintenanceAndRepairOfInstrumentsAndDevicesForMeasuringRegulationAndControllingEnergyPerformanceOfBuildings",
						"PassengerInterurbanRailTransport",
						"ElectricityGenerationFromRenewableNonFossilGaseousAndLiquidFuels",
						"ElectricityGenerationFromGeothermalEnergy",
						"InfrastructureForWaterTransport",
						"InlandPassengerWaterTransport",
						"ManufactureOfChlorine",
						"ConstructionAndSafeOperationOfNewNuclearPowerPlantsForTheGenerationOfElectricityAndOrHeatIncludingForHydrogenProductionUsingBestAvailableTechnologies",
						"SeaAndCoastalPassengerWaterTransport",
						"ManufactureOfHydrogen",
						"ElectricityGenerationFromFossilGaseousFuels",
						"RetrofittingOfSeaAndCoastalFreightAndPassengerWaterTransport",
						"ManufactureOfOtherLowCarbonTechnologies",
						"TransportByMotorbikesPassengerCarsAndLightCommercialVehicles",
						"ManufactureOfBatteries",
						"Education",
						"InstallationAndOperationOfElectricHeatPumps",
						"ManufactureOfCement",
						"CreativeArtsAndEntertainmentActivities",
						"InfrastructureForPersonalMobilityCycleLogistics",
						"InfrastructureEnablingLowCarbonWaterTransport",
						"InstallationMaintenanceAndRepairOfRenewableEnergyTechnologies",
						"UndergroundPermanentGeologicalStorageOfCo2",
						"ConstructionExtensionAndOperationOfWasteWaterCollectionAndTreatment",
						"HighEfficiencyCoGenerationOfHeatCoolAndPowerFromFossilGaseousFuels",
						"AnaerobicDigestionOfBioWaste",
						"TransmissionAndDistributionOfElectricity",
						"ConservationForestry",
						"AnaerobicDigestionOfSewageSludge",
						"ForestManagement",
						"RenewalOfWasteWaterCollectionAndTreatment",
						"PreCommercialStagesOfAdvancedTechnologiesToProduceEnergyFromNuclearProcessesWithMinimalWasteFromTheFuelCycle",
						"TransportOfCo2",
						"CollectionAndTransportOfNonHazardousWasteInSourceSegregatedFractions",
						"ComputerProgrammingConsultancyAndRelatedActivities",
						"MaterialRecoveryFromNonHazardousWaste",
						"ManufactureOfNitricAcid",
						"InstallationMaintenanceAndRepairOfChargingStationsForElectricVehiclesInBuildingsAndParkingSpacesAttachedToBuildings",
						"InfrastructureForRailTransport",
						"ManufactureOfAnhydrousAmmonia",
						"AirportInfrastructure",
						"ManufactureOfSodaAsh",
						"FreightRailTransport",
						"TransmissionAndDistributionNetworksForRenewableAndLowCarbonGases",
						"ManufactureOfEquipmentForTheProductionAndUseOfHydrogen",
						"ElectricityGenerationFromWindPower",
						"CogenerationOfHeatCoolAndPowerFromGeothermalEnergy",
						"InfrastructureEnablingLowCarbonRoadTransportAndPublicTransport",
						"ResidentialCareActivities",
						"DataProcessingHostingAndRelatedActivities",
						"RenewalOfWaterCollectionTreatmentAndSupplySystems",
						"RehabilitationAndRestorationOfForestsIncludingReforestationAndNaturalForestRegenerationAfterAnExtremeEvent",
						"EngineeringActivitiesAndRelatedTechnicalConsultancyDedicatedToAdaptationToClimateChange",
						"ManufactureOfLowCarbonTechnologiesForTransport",
						"ManufactureOfBiogasAndBiofuelsForUseInTransportAndOfBioliquids",
						"CogenerationOfHeatCoolAndPowerFromRenewableNonFossilGaseousAndLiquidFuels",
						"Reinsurance",
						"ProductionOfHeatCoolFromFossilGaseousFuelsInAnEfficientDistrictHeatingAndCoolingSystem",
						"ProductionOfHeatCoolFromGeothermalEnergy",
						"UrbanAndSuburbanTransportRoadPassengerTransport",
						"RetrofittingOfInlandWaterPassengerAndFreightTransport",
						"ManufactureOfEnergyEfficiencyEquipmentForBuildings",
						"ProductionOfHeatCoolFromSolarThermalHeating",
						"AcquisitionAndOwnershipOfBuildings",
						"ElectricityGenerationUsingSolarPhotovoltaicTechnology",
						"ElectricityGenerationFromNuclearEnergyInExistingInstallations",
						"ProductionOfHeatCoolFromBioenergy",
						"CloseToMarketResearchDevelopmentAndInnovation",
						"MotionPictureVideoAndTelevisionProgrammeProductionSoundRecordingAndMusicPublishingActivities",
						"CompostingOfBioWaste",
						"DataDrivenSolutionsForGhgEmissionsReductions",
						"DistrictHeatingCoolingDistribution",
						"RenovationOfExistingBuildings",
						"ElectricityGenerationFromOceanEnergyTechnologies",
						"ElectricityGenerationFromHydropower",
						"ConstructionOfNewBuildings",
						"ManufactureOfOrganicBasicChemicals",
						"SeaAndCoastalFreightWaterTransportVesselsForPortOperationsAndAuxiliaryActivities",
						"ManufactureOfPlasticsInPrimaryForm",
						"CogenerationOfHeatCoolAndPowerFromSolarEnergy",
						"Afforestation",
						"ElectricityGenerationUsingConcentratedSolarPowerCspTechnology",
						"RestorationOfWetlands",
						"ManufactureOfCarbonBlack",
						"StorageOfHydrogen",
						"FreightTransportServicesByRoad",
						"ProgrammingAndBroadcastingActivities",
						"LowCarbonAirportInfrastructure",
						"ManufactureOfIronAndSteel",
						"LibrariesArchivesMuseumsAndCulturalActivities",
						"ElectricityGenerationFromBioenergy",
						"ProductionOfHeatCoolFromRenewableNonFossilGaseousAndLiquidFuels"
=======
						"ElectricityGenerationUsingConcentratedSolarPowerCspTechnology",
						"ElectricityGenerationFromWindPower",
						"ManufactureOfAnhydrousAmmonia",
						"MaterialRecoveryFromNonHazardousWaste",
						"InlandPassengerWaterTransport",
						"ManufactureOfNitricAcid",
						"InlandFreightWaterTransport",
						"DataProcessingHostingAndRelatedActivities",
						"Education",
						"FreightRailTransport",
						"CogenerationOfHeatCoolAndPowerFromGeothermalEnergy",
						"ElectricityGenerationFromBioenergy",
						"InfrastructureForRailTransport",
						"OperationOfPersonalMobilityDevicesCycleLogistics",
						"AnaerobicDigestionOfSewageSludge",
						"CogenerationOfHeatCoolAndPowerFromSolarEnergy",
						"ConstructionOfNewBuildings",
						"ProfessionalServicesRelatedToEnergyPerformanceOfBuildings",
						"ManufactureOfHydrogen",
						"ManufactureOfCement",
						"StorageOfThermalEnergy",
						"ProductionOfHeatCoolUsingWasteHeat",
						"RenovationOfExistingBuildings",
						"ProductionOfHeatCoolFromRenewableNonFossilGaseousAndLiquidFuels",
						"FreightTransportServicesByRoad",
						"InstallationMaintenanceAndRepairOfChargingStationsForElectricVehiclesInBuildingsAndParkingSpacesAttachedToBuildings",
						"ElectricityGenerationUsingSolarPhotovoltaicTechnology",
						"ManufactureOfEnergyEfficiencyEquipmentForBuildings",
						"RenewalOfWaterCollectionTreatmentAndSupplySystems",
						"ProductionOfHeatCoolFromGeothermalEnergy",
						"InfrastructureEnablingLowCarbonRoadTransportAndPublicTransport",
						"ProgrammingAndBroadcastingActivities",
						"ProductionOfHeatCoolFromSolarThermalHeating",
						"CreativeArtsAndEntertainmentActivities",
						"InstallationMaintenanceAndRepairOfEnergyEfficiencyEquipment",
						"DistrictHeatingCoolingDistribution",
						"RenewalOfWasteWaterCollectionAndTreatment",
						"Reinsurance",
						"ComputerProgrammingConsultancyAndRelatedActivities",
						"AnaerobicDigestionOfBioWaste",
						"ConstructionExtensionAndOperationOfWaterCollectionTreatmentAndSupplySystems",
						"ManufactureOfLowCarbonTechnologiesForTransport",
						"ResearchDevelopmentAndInnovationForDirectAirCaptureOfCo2",
						"PassengerInterurbanRailTransport",
						"LibrariesArchivesMuseumsAndCulturalActivities",
						"LandfillGasCaptureAndUtilisation",
						"NonLifeInsuranceUnderwritingOfClimateRelatedPerils",
						"ManufactureOfBatteries",
						"AirportInfrastructure",
						"ResidentialCareActivities",
						"ManufactureOfCarbonBlack",
						"TransportByMotorbikesPassengerCarsAndLightCommercialVehicles",
						"ConservationForestry",
						"ConstructionExtensionAndOperationOfWasteWaterCollectionAndTreatment",
						"InstallationAndOperationOfElectricHeatPumps",
						"RestorationOfWetlands",
						"CollectionAndTransportOfNonHazardousWasteInSourceSegregatedFractions",
						"ManufactureOfIronAndSteel",
						"ElectricityGenerationFromFossilGaseousFuels",
						"ManufactureOfAluminium",
						"ElectricityGenerationFromHydropower",
						"ElectricityGenerationFromGeothermalEnergy",
						"InfrastructureForPersonalMobilityCycleLogistics",
						"InfrastructureEnablingLowCarbonWaterTransport",
						"ManufactureOfRenewableEnergyTechnologies",
						"InstallationMaintenanceAndRepairOfInstrumentsAndDevicesForMeasuringRegulationAndControllingEnergyPerformanceOfBuildings",
						"RetrofittingOfSeaAndCoastalFreightAndPassengerWaterTransport",
						"CompostingOfBioWaste",
						"ConstructionAndSafeOperationOfNewNuclearPowerPlantsForTheGenerationOfElectricityAndOrHeatIncludingForHydrogenProductionUsingBestAvailableTechnologies",
						"TransmissionAndDistributionNetworksForRenewableAndLowCarbonGases",
						"CogenerationOfHeatCoolAndPowerFromBioenergy",
						"StorageOfElectricity",
						"ManufactureOfChlorine",
						"ManufactureOfSodaAsh",
						"SeaAndCoastalFreightWaterTransportVesselsForPortOperationsAndAuxiliaryActivities",
						"CogenerationOfHeatCoolAndPowerFromRenewableNonFossilGaseousAndLiquidFuels"
>>>>>>> 24086aa6
					],
					"umsatzInvestitionsaufwandFuerNachhaltigeAktivitaeten": {
						"currentYear": 2028,
						"yearlyData": {
							"2026": {
<<<<<<< HEAD
								"umsatzInvestitionsaufwandAusNachhaltigenAktivitaeten": 35635.99
							},
							"2027": {
								"umsatzInvestitionsaufwandAusNachhaltigenAktivitaeten": 96674.35
							},
							"2028": {
								"umsatzInvestitionsaufwandAusNachhaltigenAktivitaeten": 26300.26
							},
							"2029": {
								"umsatzInvestitionsaufwandAusNachhaltigenAktivitaeten": 97927.3
							},
							"2030": {
								"umsatzInvestitionsaufwandAusNachhaltigenAktivitaeten": 10782.53
=======
								"umsatzInvestitionsaufwandAusNachhaltigenAktivitaeten": 28994.4
							},
							"2027": {
								"umsatzInvestitionsaufwandAusNachhaltigenAktivitaeten": 88837.69
							},
							"2028": {
								"umsatzInvestitionsaufwandAusNachhaltigenAktivitaeten": 87925.32
							},
							"2029": {
								"umsatzInvestitionsaufwandAusNachhaltigenAktivitaeten": 43492.85
							},
							"2030": {
								"umsatzInvestitionsaufwandAusNachhaltigenAktivitaeten": 99740.74
>>>>>>> 24086aa6
							}
						}
					}
				}
			},
			"soziales": {
				"aenderungenUnternehmensstruktur": "Yes",
<<<<<<< HEAD
				"sicherheitsmassnahmenFuerMitarbeiter": "platforms",
				"einkommensgleichheit": {
					"massnahmenZurVerbesserungDerEinkommensungleichheit": "communities",
=======
				"einkommensgleichheit": {
					"sicherheitsmassnahmenFuerMitarbeiter": "ROI",
					"massnahmenZurVerbesserungDerEinkommensungleichheit": "web services",
>>>>>>> 24086aa6
					"ueberwachungDerEinkommensungleichheit": {
						"currentYear": 2024,
						"yearlyData": {
							"2022": {
								"geschlechtsspezifischesLohngefaelle": 86880.25,
								"einkommensungleichheitsverhaeltnis": 172.16,
								"ceoEinkommenungleichheitsverhaeltnis": 91507.25
							},
							"2023": {
<<<<<<< HEAD
								"geschlechtsspezifischesLohngefaelle": 83480.74,
								"einkommensungleichheitsverhaeltnis": 9481.68,
								"ceoEinkommenungleichheitsverhaeltnis": 18031.35
							},
							"2024": {
								"geschlechtsspezifischesLohngefaelle": 92715.94,
								"einkommensungleichheitsverhaeltnis": 96473.38,
								"ceoEinkommenungleichheitsverhaeltnis": 11450.23
							},
							"2025": {
								"geschlechtsspezifischesLohngefaelle": 13117.59,
								"einkommensungleichheitsverhaeltnis": 70327.21,
								"ceoEinkommenungleichheitsverhaeltnis": 620.04
							},
							"2026": {
								"geschlechtsspezifischesLohngefaelle": 34588.78,
								"einkommensungleichheitsverhaeltnis": 87327.46,
								"ceoEinkommenungleichheitsverhaeltnis": 4846.05
							},
							"2027": {
								"geschlechtsspezifischesLohngefaelle": 60126.21,
								"einkommensungleichheitsverhaeltnis": 55405.41,
								"ceoEinkommenungleichheitsverhaeltnis": 1944.14
=======
								"geschlechtsspezifischesLohngefaelle": 38501.3,
								"einkommensungleichheitsverhaeltnis": 43110.77,
								"ceoEinkommenungleichheitsverhaeltnis": 25174.85
							},
							"2024": {
								"geschlechtsspezifischesLohngefaelle": 28622.44,
								"einkommensungleichheitsverhaeltnis": 58886.33,
								"ceoEinkommenungleichheitsverhaeltnis": 81592.98
							},
							"2025": {
								"geschlechtsspezifischesLohngefaelle": 93370.03,
								"einkommensungleichheitsverhaeltnis": 1638.1,
								"ceoEinkommenungleichheitsverhaeltnis": 80062.65
							},
							"2026": {
								"geschlechtsspezifischesLohngefaelle": 86056.78,
								"einkommensungleichheitsverhaeltnis": 47096.99,
								"ceoEinkommenungleichheitsverhaeltnis": 70429.85
>>>>>>> 24086aa6
							}
						}
					}
				},
				"geschlechterdiversitaet": {
<<<<<<< HEAD
					"definitionTopManagement": "technologies",
					"einhaltungRechtlicherVorgaben": "interfaces"
				},
				"audit": {
					"auditsZurEinhaltungVonArbeitsstandards": "Yes",
					"artDesAudits": "SowohlInternAlsAuchVonDrittanbietern",
					"auditErgebnisse": "users"
				},
				"anzahlDerBetroffenenMitarbeiter": {
					"currentYear": 2023,
					"yearlyData": {
						"2021": {
							"anzahlUnbefristeteVertraege": 69425.3,
							"anzahlvonAenderungBetroffeneVertraege": 35195.31
						},
						"2022": {
							"anzahlUnbefristeteVertraege": 73140.08,
							"anzahlvonAenderungBetroffeneVertraege": 30263.67
						},
						"2023": {
							"anzahlUnbefristeteVertraege": 1164.13,
							"anzahlvonAenderungBetroffeneVertraege": 96455.45
						},
						"2024": {
							"anzahlUnbefristeteVertraege": 81188.74,
							"anzahlvonAenderungBetroffeneVertraege": 3318.99
						},
						"2025": {
							"anzahlUnbefristeteVertraege": 25707.25,
							"anzahlvonAenderungBetroffeneVertraege": 22530.8
=======
					"definitionTopManagement": "paradigms",
					"einhaltungRechtlicherVorgaben": "schemas"
				},
				"audit": {
					"auditsZurEinhaltungVonArbeitsstandards": "Yes",
					"artDesAudits": "PruefungDurchDritte",
					"auditErgebnisse": "metrics"
				},
				"anzahlDerBetroffenenMitarbeiter": {
					"currentYear": 2027,
					"yearlyData": {
						"2025": {
							"anzahlUnbefristeteVertraege": 30283.44,
							"anzahlvonAenderungBetroffeneVertraege": 96921.39
						},
						"2026": {
							"anzahlUnbefristeteVertraege": 80826.04,
							"anzahlvonAenderungBetroffeneVertraege": 79835.81
						},
						"2027": {
							"anzahlUnbefristeteVertraege": 99900.95,
							"anzahlvonAenderungBetroffeneVertraege": 72938.58
						},
						"2028": {
							"anzahlUnbefristeteVertraege": 33617.79,
							"anzahlvonAenderungBetroffeneVertraege": 49742.32
						},
						"2029": {
							"anzahlUnbefristeteVertraege": 75557.86,
							"anzahlvonAenderungBetroffeneVertraege": 31548.64
>>>>>>> 24086aa6
						}
					}
				},
				"auswirkungenAufAnteilBefristerVertraegeUndFluktuation": {
<<<<<<< HEAD
					"currentYear": 2028,
					"yearlyData": {
						"2026": {
							"anzahlbefristeteVertraege": 52852.14,
							"fluktuation": 11429.31
						},
						"2027": {
							"anzahlbefristeteVertraege": 47866.74,
							"fluktuation": 75824.72
						},
						"2028": {
							"anzahlbefristeteVertraege": 63919.1,
							"fluktuation": 72673.6
						},
						"2029": {
							"anzahlbefristeteVertraege": 62590.31,
							"fluktuation": 90686.33
						},
						"2030": {
							"anzahlbefristeteVertraege": 63036.84,
							"fluktuation": 46656.58
=======
					"currentYear": 2023,
					"yearlyData": {
						"2021": {
							"anzahlbefristeteVertraege": 46056.3,
							"fluktuation": 15123.56
						},
						"2022": {
							"anzahlbefristeteVertraege": 35370.1,
							"fluktuation": 25958
						},
						"2023": {
							"anzahlbefristeteVertraege": 43683,
							"fluktuation": 52651.27
						},
						"2024": {
							"anzahlbefristeteVertraege": 14629.3,
							"fluktuation": 24273.5
						},
						"2025": {
							"anzahlbefristeteVertraege": 67768.61,
							"fluktuation": 86622.89
>>>>>>> 24086aa6
						}
					}
				},
				"budgetFuerSchulungAusbildung": {
<<<<<<< HEAD
					"currentYear": 2025,
					"yearlyData": {
						"2023": {
							"budgetProMitarbeiterProJahr": 3244.54
						},
						"2024": {
							"budgetProMitarbeiterProJahr": 39994.13
						},
						"2025": {
							"budgetProMitarbeiterProJahr": 24588.74
						},
						"2026": {
							"budgetProMitarbeiterProJahr": 2758.32
						},
						"2027": {
							"budgetProMitarbeiterProJahr": 65253.35
=======
					"currentYear": 2028,
					"yearlyData": {
						"2026": {
							"budgetProMitarbeiterProJahr": 11521.9
						},
						"2027": {
							"budgetProMitarbeiterProJahr": 87530.67
						},
						"2028": {
							"budgetProMitarbeiterProJahr": 87484.72
						},
						"2029": {
							"budgetProMitarbeiterProJahr": 92637.54
						},
						"2030": {
							"budgetProMitarbeiterProJahr": 85768.68
>>>>>>> 24086aa6
						}
					}
				}
			},
			"unternehmensfuehrungGovernance": {
				"wirtschaftspruefer": "systems",
				"ceoVorsitzender": "Yes",
<<<<<<< HEAD
				"amtszeit": "niches",
				"einbeziehungVonStakeholdern": "Yes",
				"prozessDerEinbeziehungVonStakeholdern": "systems",
				"mechanismenZurAusrichtungAufStakeholder": "ROI",
				"veroeffentlichteUnternehmensrichtlinien": [
					"Interessenkonflikte",
					"Gesundheit und Sicherheit",
					"Diversität & Inklusion",
					"Whistleblowing"
				],
				"esgKriterienUndUeberwachungDerLieferanten": "Yes",
				"auswahlkriterien": "mindshare"
=======
				"amtszeit": "technologies",
				"einbeziehungVonStakeholdern": "Yes",
				"prozessDerEinbeziehungVonStakeholdern": "relationships",
				"mechanismenZurAusrichtungAufStakeholder": "eyeballs",
				"esgKriterienUndUeberwachungDerLieferanten": "Yes",
				"auswahlkriterien": "action-items"
>>>>>>> 24086aa6
			},
			"unfallrate": {
				"currentYear": 2028,
				"yearlyData": {
					"2026": {
<<<<<<< HEAD
						"haeufigkeitsrateVonArbeitsunfaellen": 10722.61
					},
					"2027": {
						"haeufigkeitsrateVonArbeitsunfaellen": 15524.94
					},
					"2028": {
						"haeufigkeitsrateVonArbeitsunfaellen": 8841.19
					},
					"2029": {
						"haeufigkeitsrateVonArbeitsunfaellen": 28634.11
					},
					"2030": {
						"haeufigkeitsrateVonArbeitsunfaellen": 29383.15
=======
						"haeufigkeitsrateVonArbeitsunfaellen": 40623.02
					},
					"2027": {
						"haeufigkeitsrateVonArbeitsunfaellen": 93933.94
					},
					"2028": {
						"haeufigkeitsrateVonArbeitsunfaellen": 95996.38
					},
					"2029": {
						"haeufigkeitsrateVonArbeitsunfaellen": 34920.95
					},
					"2030": {
						"haeufigkeitsrateVonArbeitsunfaellen": 60788.93
>>>>>>> 24086aa6
					}
				}
			}
		},
		"reportingPeriod": "2019"
	}
]<|MERGE_RESOLUTION|>--- conflicted
+++ resolved
@@ -2,95 +2,57 @@
 	{
 		"companyInformation": {
 			"companyName": "Gdv-dataset-with-no-null-fields",
-<<<<<<< HEAD
-			"headquarters": "Beavercreek",
-			"headquartersPostalCode": "94797-4566",
-			"sector": "convergence",
-			"identifiers": {
-				"Lei": [],
-				"Isin": [
-					"spGBxtDvu58c"
-				],
-				"PermId": [
-					"tCEptcvkt0"
-				],
-				"Ticker": [
-					"x70qRE9"
-				],
-				"Duns": [
-					"XZk7L65gF"
-				],
-				"VatNumber": [
-					"hfrOHLpVg"
-				],
-				"CompanyRegistrationNumber": [
-					"1bwRSc2RRlofe5V"
-				]
-			},
-			"countryCode": "CU",
-			"companyAlternativeNames": [
-				"Ryan Inc"
-			],
-			"companyLegalForm": "GmbH & Co. KG",
-			"website": "https://equatorial-tab.name/",
-=======
-			"headquarters": "Torphyworth",
-			"headquartersPostalCode": "86870",
-			"sector": "schemas",
+			"headquarters": "Larkinmouth",
+			"headquartersPostalCode": "89705-0204",
+			"sector": "paradigms",
 			"identifiers": {
 				"Lei": [
-					"FWrXweovW0wTyXQJfOn1"
+					"ZEmrN1GUXFnts6le2YoS"
 				],
 				"Isin": [
-					"bgiSVOHRLMPi"
+					"EiG7nwAWFE5e",
+					"TEJg0g27J9bz"
 				],
-				"PermId": [
-					"EvtktsEBqV"
-				],
-				"Ticker": [
-					"sQ3yiDW"
-				],
+				"PermId": [],
+				"Ticker": [],
 				"Duns": [],
-				"VatNumber": [
-					"Q23bFPXcc"
-				],
-				"CompanyRegistrationNumber": [
-					"WEAxw1vCYn5tQOI"
-				]
+				"VatNumber": [],
+				"CompanyRegistrationNumber": []
 			},
-			"countryCode": "PN",
-			"companyAlternativeNames": [],
-			"companyLegalForm": "Partnership without Limited Liability",
-			"website": "https://lovely-semantics.biz/",
->>>>>>> 24086aa6
+			"countryCode": "MF",
+			"companyAlternativeNames": [
+				"McCullough Group",
+				"Russel, Metz and Langosh"
+			],
+			"companyLegalForm": "GmbH",
+			"website": "https://clean-consistency.com",
 			"isTeaserCompany": false
 		},
 		"t": {
 			"general": {
 				"masterData": {
 					"berichtsPflicht": "Yes",
-<<<<<<< HEAD
-					"gueltigkeitsDatum": "2023-12-24"
-=======
-					"gueltigkeitsDatum": "2024-11-19"
->>>>>>> 24086aa6
+					"gueltigkeitsDatum": "2024-01-20"
 				}
 			},
 			"allgemein": {
 				"esgZiele": "Yes",
-<<<<<<< HEAD
-				"ziele": "eyeballs",
-				"investitionen": "platforms",
+				"ziele": "initiatives",
+				"investitionen": "deliverables",
 				"sektorMitHohenKlimaauswirkungen": "Yes",
 				"sektor": [
+					"H",
+					"F",
+					"B",
+					"D",
+					"G",
 					"A",
-					"B",
-					"E",
-					"G",
-					"F"
+					"C",
+					"L",
+					"E"
 				],
 				"nachhaltigkeitsbericht": "Yes",
-				"frequenzDerBerichterstattung": "Halbjaehrlich",
+				"frequenzDerBerichterstattung": "Monatlich",
 				"iso14001": {
 					"value": "Yes",
 					"dataSource": {
@@ -106,7 +68,7 @@
 					}
 				},
 				"iso27001": {
-					"value": "Yes",
+					"value": "No",
 					"dataSource": {
 						"fileName": "Certification",
 						"fileReference": "50a36c418baffd520bb92d84664f06f9732a21f4e2e5ecee6d9136f16e7e0b63"
@@ -114,22 +76,6 @@
 				},
 				"iso50001": {
 					"value": "Yes",
-=======
-				"ziele": "niches",
-				"investitionen": "interfaces",
-				"sektorMitHohenKlimaauswirkungen": "Yes",
-				"sektor": [
-					"B",
-					"A",
-					"E",
-					"C",
-					"D"
-				],
-				"nachhaltigkeitsbericht": "Yes",
-				"frequenzDerBerichterstattung": "Vierteljaehrlich",
-				"aktuelleBerichte": {
-					"value": "blockchains",
->>>>>>> 24086aa6
 					"dataSource": {
 						"fileName": "Policy",
 						"fileReference": "50a36c418baffd520bb92d84664f06f9732a21f4e2e5ecee6d9136f16e7e0b63"
@@ -137,747 +83,334 @@
 				},
 				"weitereAkkreditierungen": [
 					{
-<<<<<<< HEAD
-						"value": "initiatives",
+						"value": "schemas",
 						"dataSource": {
 							"fileName": "Certification",
 							"fileReference": "50a36c418baffd520bb92d84664f06f9732a21f4e2e5ecee6d9136f16e7e0b63"
 						}
-					},
-					{
-						"value": "interfaces",
-						"dataSource": {
-							"fileName": "Certification",
-							"fileReference": "50a36c418baffd520bb92d84664f06f9732a21f4e2e5ecee6d9136f16e7e0b63"
-						}
-					},
-					{
-						"value": "metrics",
-=======
-						"value": "web services",
->>>>>>> 24086aa6
-						"dataSource": {
-							"fileName": "Certification",
-							"fileReference": "50a36c418baffd520bb92d84664f06f9732a21f4e2e5ecee6d9136f16e7e0b63"
-						}
-					},
-					{
-<<<<<<< HEAD
-						"value": "lifetime value",
-						"dataSource": {
-							"fileName": "Policy",
-=======
-						"value": "communities",
-						"dataSource": {
-							"fileName": "Certification",
-							"fileReference": "50a36c418baffd520bb92d84664f06f9732a21f4e2e5ecee6d9136f16e7e0b63"
-						}
-					},
-					{
-						"value": "synergies",
-						"dataSource": {
-							"fileName": "Certification",
->>>>>>> 24086aa6
-							"fileReference": "50a36c418baffd520bb92d84664f06f9732a21f4e2e5ecee6d9136f16e7e0b63"
-						}
-					},
-					{
-<<<<<<< HEAD
-						"value": "networks",
-=======
-						"value": "portals",
->>>>>>> 24086aa6
-						"dataSource": {
-							"fileName": "Policy",
-							"fileReference": "50a36c418baffd520bb92d84664f06f9732a21f4e2e5ecee6d9136f16e7e0b63"
-						}
 					}
 				],
 				"mechanismenZurUeberwachungDerEinhaltungUnGlobalCompactPrinzipienUndOderOecdLeitsaetze": "Yes",
-<<<<<<< HEAD
 				"erklaerungUngc": "metrics",
 				"oecdLeitsaetze": "Yes",
-				"erklaerungOecd": "functionalities",
-				"ausrichtungAufDieUnSdgsUndAktivesVerfolgen": "technologies",
+				"erklaerungOecd": "relationships",
+				"ausrichtungAufDieUnSdgsUndAktivesVerfolgen": "web services",
 				"ausschlusslistenAufBasisVonEsgKriterien": "Yes",
-				"ausschlusslisten": "channels",
+				"ausschlusslisten": "models",
 				"oekologischeSozialeFuehrungsstandardsOderPrinzipien": "Yes",
 				"anreizmechanismenFuerDasManagementUmwelt": "JaAufsichtsrat",
-				"anreizmechanismenFuerDasManagementSoziales": "JaAufsichtsratUndGeschaeftsleitung",
+				"anreizmechanismenFuerDasManagementSoziales": "JaAufsichtsrat",
 				"esgBezogeneRechtsstreitigkeiten": "Yes",
 				"rechtsstreitigkeitenMitBezugZuE": "Yes",
 				"statusZuE": "Offen",
-				"einzelheitenZuDenRechtsstreitigkeitenZuE": "experiences",
+				"einzelheitenZuDenRechtsstreitigkeitenZuE": "bandwidth",
 				"rechtsstreitigkeitenMitBezugZuS": "Yes",
 				"statusZuS": "Offen",
-				"einzelheitenZuDenRechtsstreitigkeitenZuS": "ROI",
+				"einzelheitenZuDenRechtsstreitigkeitenZuS": "experiences",
 				"rechtsstreitigkeitenMitBezugZuG": "Yes",
 				"statusZuG": "Geklaert",
 				"einzelheitenZuDenRechtsstreitigkeitenZuG": "methodologies",
 				"esgRating": "Yes",
-				"agentur": "synergies",
+				"agentur": "models",
 				"ergebnis": {
-					"value": "infrastructures",
-=======
-				"uncgPrinzipien": "Yes",
-				"richtlinienEinhaltungUngc": {
-					"value": "supply-chains",
-					"dataSource": {
-						"fileName": "Certification",
-						"fileReference": "50a36c418baffd520bb92d84664f06f9732a21f4e2e5ecee6d9136f16e7e0b63"
-					}
-				},
-				"erklaerungUngc": "interfaces",
-				"oecdLeitsaetze": "Yes",
-				"richtlinienEinhaltungOecd": {
-					"value": "markets",
+					"value": "architectures",
 					"dataSource": {
 						"fileName": "Policy",
 						"fileReference": "50a36c418baffd520bb92d84664f06f9732a21f4e2e5ecee6d9136f16e7e0b63"
 					}
 				},
-				"erklaerungOecd": "architectures",
-				"ausrichtungAufDieUnSdgsUndAktivesVerfolgen": "synergies",
-				"ausschlusslistenAufBasisVonEsgKriterien": "Yes",
-				"ausschlusslisten": "e-commerce",
-				"oekologischeSozialeFuehrungsstandardsOderPrinzipien": "Yes",
-				"anreizmechanismenFuerDasManagementUmwelt": "JaAufsichtsrat",
-				"anreizmechanismenFuerDasManagementSoziales": "JaGeschaeftsleitung",
-				"esgBezogeneRechtsstreitigkeiten": "Yes",
-				"rechtsstreitigkeitenMitBezugZuE": "Yes",
-				"statusZuE": "Offen",
-				"einzelheitenZuDenRechtsstreitigkeitenZuE": "interfaces",
-				"rechtsstreitigkeitenMitBezugZuS": "Yes",
-				"statusZuS": "Offen",
-				"einzelheitenZuDenRechtsstreitigkeitenZuS": "action-items",
-				"rechtsstreitigkeitenMitBezugZuG": "Yes",
-				"statusZuG": "Offen",
-				"einzelheitenZuDenRechtsstreitigkeitenZuG": "methodologies",
-				"esgRating": "Yes",
-				"agentur": "deliverables",
-				"ergebnis": {
-					"value": "partnerships",
->>>>>>> 24086aa6
-					"dataSource": {
-						"fileName": "Policy",
-						"fileReference": "50a36c418baffd520bb92d84664f06f9732a21f4e2e5ecee6d9136f16e7e0b63"
-					}
-				},
-<<<<<<< HEAD
-				"kritischePunkte": "networks",
+				"kritischePunkte": "content",
 				"nachhaltigkeitsbezogenenAnleihen": "Yes",
-				"wichtigsteESUndGRisikenUndBewertung": "methodologies",
-				"hindernisseBeimUmgangMitEsgBedenken": "users"
+				"wichtigsteESUndGRisikenUndBewertung": "e-business",
+				"hindernisseBeimUmgangMitEsgBedenken": "technologies"
 			},
 			"umwelt": {
 				"treibhausgasemissionen": {
-					"treibhausgasEmissionsintensitaetDerUnternehmenInDieInvestriertWird": "web services",
-					"strategieUndZieleZurReduzierungVonTreibhausgasEmissionen": "e-commerce",
-=======
-				"kritischePunkte": "mindshare",
-				"nachhaltigkeitsbezogenenAnleihen": "Yes",
-				"wichtigsteESUndGRisikenUndBewertung": "experiences",
-				"hindernisseBeimUmgangMitEsgBedenken": "partnerships"
-			},
-			"umwelt": {
-				"treibhausgasemissionen": {
-					"treibhausgasEmissionsintensitaetDerUnternehmenInDieInvestriertWird": "schemas",
-					"strategieUndZieleZurReduzierungVonTreibhausgasEmissionen": "systems",
->>>>>>> 24086aa6
+					"treibhausgasEmissionsintensitaetDerUnternehmenInDieInvestriertWird": "portals",
+					"strategieUndZieleZurReduzierungVonTreibhausgasEmissionen": "networks",
 					"treibhausgasBerichterstattungUndPrognosen": {
-						"currentYear": 2023,
-						"yearlyData": {
-<<<<<<< HEAD
-							"2021": {
-								"scope1": 6673.34,
-								"scope2": 79286.57,
-								"scope3": 95902.86
-							},
-							"2022": {
-								"scope1": 83536.3,
-								"scope2": 56411.86,
-								"scope3": 59826.89
-							},
+						"currentYear": 2025,
+						"yearlyData": {
 							"2023": {
-								"scope1": 65504.87,
-								"scope2": 76080.41,
-								"scope3": 42339.74
+								"scope1": 44497.96,
+								"scope2": 24689.68,
+								"scope3": 75788.23
 							},
 							"2024": {
-								"scope1": 71662.82,
-								"scope2": 19531.9,
-								"scope3": 61263.62
-							},
-							"2025": {
-								"scope1": 24399.58,
-								"scope2": 86763.67,
-								"scope3": 1644.81
-=======
-							"2024": {
-								"scope1": 41417.68,
-								"scope2": 58499.17,
-								"scope3": 10798.42
-							},
-							"2025": {
-								"scope1": 17848.26,
-								"scope2": 64146.58,
-								"scope3": 33584.05
-							},
-							"2026": {
-								"scope1": 14466.16,
-								"scope2": 43372.67,
-								"scope3": 57103.63
-							},
-							"2027": {
-								"scope1": 66551.32,
-								"scope2": 62648.28,
-								"scope3": 23608.7
-							},
-							"2028": {
-								"scope1": 30892.03,
-								"scope2": 93195.5,
-								"scope3": 14673.59
->>>>>>> 24086aa6
+								"scope1": 75281.19,
+								"scope2": 12575.91,
+								"scope3": 24422.37
+							},
+							"2025": {
+								"scope1": 41435,
+								"scope2": 3399.47,
+								"scope3": 64468.37
+							},
+							"2026": {
+								"scope1": 18293.97,
+								"scope2": 79972.16,
+								"scope3": 42998.58
+							},
+							"2027": {
+								"scope1": 80656.48,
+								"scope2": 43210.98,
+								"scope3": 37215.59
 							}
 						}
 					}
 				},
 				"produkteZurVerringerungDerUmweltbelastung": "Yes",
-<<<<<<< HEAD
-				"verringerungenDerUmweltbelastung": "portals",
+				"verringerungenDerUmweltbelastung": "supply-chains",
 				"oekologischerMindestStandardFuerProduktionsprozesse": "Yes",
 				"energieverbrauch": {
-					"unternehmensGruppenStrategieBzglEnergieverbrauch": "applications",
+					"unternehmensGruppenStrategieBzglEnergieverbrauch": "ROI",
 					"berichterstattungEnergieverbrauch": {
 						"currentYear": 2027,
 						"yearlyData": {
 							"2025": {
-								"energieverbrauch": 81586.03,
-								"verbrauchErneuerbareEnergien": 90023.02,
-								"erzeugungErneuerbareEnergien": 78120.03
-							},
-							"2026": {
-								"energieverbrauch": 75635.47,
-								"verbrauchErneuerbareEnergien": 12085.48,
-								"erzeugungErneuerbareEnergien": 55804.12
-							},
-							"2027": {
-								"energieverbrauch": 80920.17,
-								"verbrauchErneuerbareEnergien": 37648.8,
-								"erzeugungErneuerbareEnergien": 645.08
+								"energieverbrauch": 2979.01,
+								"verbrauchErneuerbareEnergien": 59893.45,
+								"erzeugungErneuerbareEnergien": 89799.41
+							},
+							"2026": {
+								"energieverbrauch": 79483.94,
+								"verbrauchErneuerbareEnergien": 3592.11,
+								"erzeugungErneuerbareEnergien": 60286.23
+							},
+							"2027": {
+								"energieverbrauch": 15624.06,
+								"verbrauchErneuerbareEnergien": 97078.75,
+								"erzeugungErneuerbareEnergien": 15484.59
 							},
 							"2028": {
-								"energieverbrauch": 43163.31,
-								"verbrauchErneuerbareEnergien": 10553.51,
-								"erzeugungErneuerbareEnergien": 4639.83
+								"energieverbrauch": 51012.37,
+								"verbrauchErneuerbareEnergien": 83130.32,
+								"erzeugungErneuerbareEnergien": 7442.82
 							},
 							"2029": {
-								"energieverbrauch": 33875.9,
-								"verbrauchErneuerbareEnergien": 76747.72,
-								"erzeugungErneuerbareEnergien": 81911.41
-=======
-				"verringerungenDerUmweltbelastung": "mindshare",
-				"oekologischerMindestStandardFuerProduktionsprozesse": "Yes",
-				"energieverbrauch": {
-					"unternehmensGruppenStrategieBzglEnergieverbrauch": "metrics",
-					"berichterstattungEnergieverbrauch": {
+								"energieverbrauch": 55532.15,
+								"verbrauchErneuerbareEnergien": 91871.62,
+								"erzeugungErneuerbareEnergien": 20325.46
+							}
+						}
+					}
+				},
+				"energieeffizienzImmobilienanlagen": {
+					"unternehmensGruppenStrategieBzglEnergieeffizientenImmobilienanlagen": "relationships",
+					"berichterstattungEnergieverbrauchVonImmobilienvermoegen": {
+						"currentYear": 2028,
+						"yearlyData": {
+							"2026": {
+								"energieeffizienteImmobilienanlagen": 47793.27
+							},
+							"2027": {
+								"energieeffizienteImmobilienanlagen": 71507.02
+							},
+							"2028": {
+								"energieeffizienteImmobilienanlagen": 58700.07
+							},
+							"2029": {
+								"energieeffizienteImmobilienanlagen": 23762.82
+							},
+							"2030": {
+								"energieeffizienteImmobilienanlagen": 54713.97
+							}
+						}
+					}
+				},
+				"wasserverbrauch": {
+					"unternehmensGruppenStrategieBzglWasserverbrauch": "convergence",
+					"berichterstattungWasserverbrauch": {
 						"currentYear": 2024,
 						"yearlyData": {
 							"2022": {
-								"energieverbrauch": 90844.98,
-								"verbrauchErneuerbareEnergien": 85243.37,
-								"erzeugungErneuerbareEnergien": 28070.33
+								"wasserverbrauch": 86208.75,
+								"emissionenInWasser": 84612.15
 							},
 							"2023": {
-								"energieverbrauch": 47088.24,
-								"verbrauchErneuerbareEnergien": 11664.15,
-								"erzeugungErneuerbareEnergien": 9808.37
+								"wasserverbrauch": 18941.29,
+								"emissionenInWasser": 85787.89
 							},
 							"2024": {
-								"energieverbrauch": 25295.27,
-								"verbrauchErneuerbareEnergien": 812.14,
-								"erzeugungErneuerbareEnergien": 44636.03
-							},
-							"2025": {
-								"energieverbrauch": 73606.59,
-								"verbrauchErneuerbareEnergien": 5187.24,
-								"erzeugungErneuerbareEnergien": 89719.45
-							},
-							"2026": {
-								"energieverbrauch": 82992.19,
-								"verbrauchErneuerbareEnergien": 29341.19,
-								"erzeugungErneuerbareEnergien": 11154.49
->>>>>>> 24086aa6
-							}
-						}
-					}
-				},
-				"energieeffizienzImmobilienanlagen": {
-<<<<<<< HEAD
-					"unternehmensGruppenStrategieBzglEnergieeffizientenImmobilienanlagen": "infrastructures",
-					"berichterstattungEnergieverbrauchVonImmobilienvermoegen": {
-						"currentYear": 2027,
-						"yearlyData": {
-							"2025": {
-								"energieeffizienteImmobilienanlagen": 71076.43
-							},
-							"2026": {
-								"energieeffizienteImmobilienanlagen": 4912.73
-							},
-							"2027": {
-								"energieeffizienteImmobilienanlagen": 47392.25
-							},
-							"2028": {
-								"energieeffizienteImmobilienanlagen": 74008
-							},
-							"2029": {
-								"energieeffizienteImmobilienanlagen": 80393.08
-=======
-					"unternehmensGruppenStrategieBzglEnergieeffizientenImmobilienanlagen": "synergies",
-					"berichterstattungEnergieverbrauchVonImmobilienvermoegen": {
-						"currentYear": 2025,
-						"yearlyData": {
-							"2023": {
-								"energieeffizienteImmobilienanlagen": 7272.92
-							},
-							"2024": {
-								"energieeffizienteImmobilienanlagen": 50999.55
-							},
-							"2025": {
-								"energieeffizienteImmobilienanlagen": 97180.6
-							},
-							"2026": {
-								"energieeffizienteImmobilienanlagen": 75537.67
-							},
-							"2027": {
-								"energieeffizienteImmobilienanlagen": 87222.5
->>>>>>> 24086aa6
-							}
-						}
-					}
-				},
-				"wasserverbrauch": {
-					"unternehmensGruppenStrategieBzglWasserverbrauch": "networks",
-					"berichterstattungWasserverbrauch": {
-<<<<<<< HEAD
-						"currentYear": 2025,
-						"yearlyData": {
-							"2023": {
-								"wasserverbrauch": 74667.23,
-								"emissionenInWasser": 28732.8
-							},
-							"2024": {
-								"wasserverbrauch": 27738.53,
-								"emissionenInWasser": 39639.52
-							},
-							"2025": {
-								"wasserverbrauch": 65790.85,
-								"emissionenInWasser": 36878
-							},
-							"2026": {
-								"wasserverbrauch": 6707.11,
-								"emissionenInWasser": 70212.95
-							},
-							"2027": {
-								"wasserverbrauch": 7938.61,
-								"emissionenInWasser": 28167.87
-=======
-						"currentYear": 2023,
-						"yearlyData": {
-							"2021": {
-								"wasserverbrauch": 3420.61,
-								"emissionenInWasser": 88501
-							},
-							"2022": {
-								"wasserverbrauch": 93827.59,
-								"emissionenInWasser": 56024.06
-							},
-							"2023": {
-								"wasserverbrauch": 67938.83,
-								"emissionenInWasser": 7410.3
-							},
-							"2024": {
-								"wasserverbrauch": 10000.87,
-								"emissionenInWasser": 84026.64
-							},
-							"2025": {
-								"wasserverbrauch": 13818.59,
-								"emissionenInWasser": 91384.43
->>>>>>> 24086aa6
+								"wasserverbrauch": 60972.83,
+								"emissionenInWasser": 96512.35
+							},
+							"2025": {
+								"wasserverbrauch": 43828.57,
+								"emissionenInWasser": 68189.62
+							},
+							"2026": {
+								"wasserverbrauch": 60628.3,
+								"emissionenInWasser": 14624.91
 							}
 						}
 					}
 				},
 				"abfallproduktion": {
-<<<<<<< HEAD
-					"unternehmensGruppenStrategieBzglAbfallproduktion": "systems",
-					"berichterstattungAbfallproduktion": {
-						"currentYear": 2028,
-						"yearlyData": {
-							"2026": {
-								"abfallmenge": 27391.71,
-								"anteilRecycelterAbfallmenge": 86744,
-								"anteilGefaehrlicherAbfallmenge": 59271.53
-							},
-							"2027": {
-								"abfallmenge": 6103.42,
-								"anteilRecycelterAbfallmenge": 19566.46,
-								"anteilGefaehrlicherAbfallmenge": 58039.07
-							},
-							"2028": {
-								"abfallmenge": 76873.27,
-								"anteilRecycelterAbfallmenge": 14042.62,
-								"anteilGefaehrlicherAbfallmenge": 54165.99
-							},
-							"2029": {
-								"abfallmenge": 23224.69,
-								"anteilRecycelterAbfallmenge": 47160.65,
-								"anteilGefaehrlicherAbfallmenge": 44955.82
-							},
-							"2030": {
-								"abfallmenge": 72646.6,
-								"anteilRecycelterAbfallmenge": 94494.74,
-								"anteilGefaehrlicherAbfallmenge": 1258.61
-=======
-					"unternehmensGruppenStrategieBzglAbfallproduktion": "interfaces",
+					"unternehmensGruppenStrategieBzglAbfallproduktion": "technologies",
 					"berichterstattungAbfallproduktion": {
 						"currentYear": 2026,
 						"yearlyData": {
 							"2024": {
-								"abfallmenge": 42354,
-								"anteilRecycelterAbfallmenge": 49351.08,
-								"anteilGefaehrlicherAbfallmenge": 24230.22
-							},
-							"2025": {
-								"abfallmenge": 72578.46,
-								"anteilRecycelterAbfallmenge": 23798.49,
-								"anteilGefaehrlicherAbfallmenge": 46406.16
-							},
-							"2026": {
-								"abfallmenge": 39109.85,
-								"anteilRecycelterAbfallmenge": 22393.37,
-								"anteilGefaehrlicherAbfallmenge": 36966.94
-							},
-							"2027": {
-								"abfallmenge": 94449.47,
-								"anteilRecycelterAbfallmenge": 66454.46,
-								"anteilGefaehrlicherAbfallmenge": 98664.83
+								"abfallmenge": 46718.1,
+								"anteilRecycelterAbfallmenge": 20801.51,
+								"anteilGefaehrlicherAbfallmenge": 30969.99
+							},
+							"2025": {
+								"abfallmenge": 56785.42,
+								"anteilRecycelterAbfallmenge": 48655.7,
+								"anteilGefaehrlicherAbfallmenge": 43798.53
+							},
+							"2026": {
+								"abfallmenge": 846.95,
+								"anteilRecycelterAbfallmenge": 9970.53,
+								"anteilGefaehrlicherAbfallmenge": 60707.47
+							},
+							"2027": {
+								"abfallmenge": 83810.57,
+								"anteilRecycelterAbfallmenge": 67169.79,
+								"anteilGefaehrlicherAbfallmenge": 25284.49
 							},
 							"2028": {
-								"abfallmenge": 41798.31,
-								"anteilRecycelterAbfallmenge": 83830.3,
-								"anteilGefaehrlicherAbfallmenge": 69952.63
->>>>>>> 24086aa6
+								"abfallmenge": 85102.23,
+								"anteilRecycelterAbfallmenge": 82813.53,
+								"anteilGefaehrlicherAbfallmenge": 65490.39
 							}
 						}
 					},
 					"recyclingImProduktionsprozess": {
-<<<<<<< HEAD
 						"currentYear": 2026,
 						"yearlyData": {
 							"2024": {
-								"anteilAnRecyclaten": 77767.57
-							},
-							"2025": {
-								"anteilAnRecyclaten": 92562.76
-							},
-							"2026": {
-								"anteilAnRecyclaten": 72720.81
-							},
-							"2027": {
-								"anteilAnRecyclaten": 21112.81
+								"anteilAnRecyclaten": 9788.6
+							},
+							"2025": {
+								"anteilAnRecyclaten": 48856.58
+							},
+							"2026": {
+								"anteilAnRecyclaten": 87296.89
+							},
+							"2027": {
+								"anteilAnRecyclaten": 14510.29
 							},
 							"2028": {
-								"anteilAnRecyclaten": 70492.12
-=======
-						"currentYear": 2023,
-						"yearlyData": {
-							"2021": {
-								"anteilAnRecyclaten": 62887.6
-							},
-							"2022": {
-								"anteilAnRecyclaten": 41644.51
-							},
-							"2023": {
-								"anteilAnRecyclaten": 30813.34
-							},
-							"2024": {
-								"anteilAnRecyclaten": 89726.96
-							},
-							"2025": {
-								"anteilAnRecyclaten": 89648.46
->>>>>>> 24086aa6
+								"anteilAnRecyclaten": 15573.21
 							}
 						}
 					}
 				},
 				"gefaehrlicheAbfaelle": {
-<<<<<<< HEAD
-					"gefaehrlicherAbfall": "relationships"
+					"gefaehrlicherAbfall": "architectures"
 				},
 				"biodiversitaet": {
 					"negativeAktivitaetenFuerDieBiologischeVielfalt": "Yes",
-					"negativeMassnahmenFuerDieBiologischeVielfalt": "architectures",
-=======
-					"gefaehrlicherAbfall": "models"
-				},
-				"biodiversitaet": {
-					"negativeAktivitaetenFuerDieBiologischeVielfalt": "Yes",
-					"negativeMassnahmenFuerDieBiologischeVielfalt": "synergies",
->>>>>>> 24086aa6
+					"negativeMassnahmenFuerDieBiologischeVielfalt": "portals",
 					"positiveAktivitaetenFuerDieBiologischeVielfalt": "Yes",
-					"positiveMassnahmenFuerDieBiologischeVielfalt": "web services"
+					"positiveMassnahmenFuerDieBiologischeVielfalt": "technologies"
 				},
 				"fossileBrennstoffe": {
 					"einnahmenAusFossilenBrennstoffen": "Yes",
 					"berichterstattungEinnahmenAusFossilenBrennstoffen": {
-						"currentYear": 2028,
-						"yearlyData": {
-<<<<<<< HEAD
-							"2026": {
-								"anteilEinnahmenAusFossilenBrennstoffen": 62284.52
-							},
-							"2027": {
-								"anteilEinnahmenAusFossilenBrennstoffen": 99949.39
-							},
-							"2028": {
-								"anteilEinnahmenAusFossilenBrennstoffen": 94058.05
-							},
-							"2029": {
-								"anteilEinnahmenAusFossilenBrennstoffen": 58240.59
-							},
-							"2030": {
-								"anteilEinnahmenAusFossilenBrennstoffen": 66996.98
-=======
+						"currentYear": 2023,
+						"yearlyData": {
+							"2021": {
+								"anteilEinnahmenAusFossilenBrennstoffen": 7441.09
+							},
+							"2022": {
+								"anteilEinnahmenAusFossilenBrennstoffen": 48912.49
+							},
+							"2023": {
+								"anteilEinnahmenAusFossilenBrennstoffen": 18807.4
+							},
 							"2024": {
-								"anteilEinnahmenAusFossilenBrennstoffen": 99234.38
-							},
-							"2025": {
-								"anteilEinnahmenAusFossilenBrennstoffen": 52930.03
-							},
-							"2026": {
-								"anteilEinnahmenAusFossilenBrennstoffen": 38251.85
-							},
-							"2027": {
-								"anteilEinnahmenAusFossilenBrennstoffen": 21670.11
-							},
-							"2028": {
-								"anteilEinnahmenAusFossilenBrennstoffen": 62935.41
->>>>>>> 24086aa6
+								"anteilEinnahmenAusFossilenBrennstoffen": 99154.65
+							},
+							"2025": {
+								"anteilEinnahmenAusFossilenBrennstoffen": 9406.09
 							}
 						}
 					}
 				},
 				"taxonomie": {
-					"taxonomieBerichterstattung": "Csrd",
+					"taxonomieBerichterstattung": "Nfrd",
 					"euTaxonomieKompassAktivitaeten": [
-<<<<<<< HEAD
+						"TransportByMotorbikesPassengerCarsAndLightCommercialVehicles",
+						"ConstructionOfNewBuildings",
+						"ConstructionExtensionAndOperationOfWasteWaterCollectionAndTreatment",
+						"Education",
+						"ElectricityGenerationUsingConcentratedSolarPowerCspTechnology",
+						"ResidentialCareActivities",
+						"DistrictHeatingCoolingDistribution",
+						"AcquisitionAndOwnershipOfBuildings",
+						"OperationOfPersonalMobilityDevicesCycleLogistics",
+						"SeaAndCoastalFreightWaterTransportVesselsForPortOperationsAndAuxiliaryActivities",
+						"InstallationMaintenanceAndRepairOfEnergyEfficiencyEquipment",
+						"UrbanAndSuburbanTransportRoadPassengerTransport",
+						"ManufactureOfBatteries",
+						"Reinsurance",
+						"HighEfficiencyCoGenerationOfHeatCoolAndPowerFromFossilGaseousFuels",
+						"CogenerationOfHeatCoolAndPowerFromBioenergy",
+						"ManufactureOfHydrogen",
+						"InstallationMaintenanceAndRepairOfInstrumentsAndDevicesForMeasuringRegulationAndControllingEnergyPerformanceOfBuildings",
+						"ElectricityGenerationFromGeothermalEnergy",
 						"ConstructionExtensionAndOperationOfWaterCollectionTreatmentAndSupplySystems",
-						"ManufactureOfRenewableEnergyTechnologies",
-						"InstallationMaintenanceAndRepairOfInstrumentsAndDevicesForMeasuringRegulationAndControllingEnergyPerformanceOfBuildings",
-						"PassengerInterurbanRailTransport",
-						"ElectricityGenerationFromRenewableNonFossilGaseousAndLiquidFuels",
-						"ElectricityGenerationFromGeothermalEnergy",
-						"InfrastructureForWaterTransport",
-						"InlandPassengerWaterTransport",
+						"DataProcessingHostingAndRelatedActivities",
+						"ComputerProgrammingConsultancyAndRelatedActivities",
+						"ProductionOfHeatCoolFromRenewableNonFossilGaseousAndLiquidFuels",
+						"InfrastructureForPersonalMobilityCycleLogistics",
+						"AnaerobicDigestionOfBioWaste",
+						"StorageOfElectricity",
+						"CloseToMarketResearchDevelopmentAndInnovation",
+						"RestorationOfWetlands",
+						"ManufactureOfIronAndSteel",
+						"ProductionOfHeatCoolFromGeothermalEnergy",
+						"ManufactureOfAluminium",
+						"ConstructionAndSafeOperationOfNewNuclearPowerPlantsForTheGenerationOfElectricityAndOrHeatIncludingForHydrogenProductionUsingBestAvailableTechnologies",
+						"StorageOfHydrogen",
+						"ManufactureOfCement",
+						"ElectricityGenerationFromHydropower",
+						"ManufactureOfCarbonBlack",
 						"ManufactureOfChlorine",
-						"ConstructionAndSafeOperationOfNewNuclearPowerPlantsForTheGenerationOfElectricityAndOrHeatIncludingForHydrogenProductionUsingBestAvailableTechnologies",
-						"SeaAndCoastalPassengerWaterTransport",
-						"ManufactureOfHydrogen",
+						"ForestManagement",
+						"ElectricityGenerationFromBioenergy",
+						"TransmissionAndDistributionNetworksForRenewableAndLowCarbonGases",
 						"ElectricityGenerationFromFossilGaseousFuels",
-						"RetrofittingOfSeaAndCoastalFreightAndPassengerWaterTransport",
-						"ManufactureOfOtherLowCarbonTechnologies",
-						"TransportByMotorbikesPassengerCarsAndLightCommercialVehicles",
-						"ManufactureOfBatteries",
-						"Education",
-						"InstallationAndOperationOfElectricHeatPumps",
-						"ManufactureOfCement",
-						"CreativeArtsAndEntertainmentActivities",
-						"InfrastructureForPersonalMobilityCycleLogistics",
-						"InfrastructureEnablingLowCarbonWaterTransport",
-						"InstallationMaintenanceAndRepairOfRenewableEnergyTechnologies",
-						"UndergroundPermanentGeologicalStorageOfCo2",
-						"ConstructionExtensionAndOperationOfWasteWaterCollectionAndTreatment",
-						"HighEfficiencyCoGenerationOfHeatCoolAndPowerFromFossilGaseousFuels",
-						"AnaerobicDigestionOfBioWaste",
-						"TransmissionAndDistributionOfElectricity",
-						"ConservationForestry",
-						"AnaerobicDigestionOfSewageSludge",
-						"ForestManagement",
-						"RenewalOfWasteWaterCollectionAndTreatment",
-						"PreCommercialStagesOfAdvancedTechnologiesToProduceEnergyFromNuclearProcessesWithMinimalWasteFromTheFuelCycle",
-						"TransportOfCo2",
-						"CollectionAndTransportOfNonHazardousWasteInSourceSegregatedFractions",
-						"ComputerProgrammingConsultancyAndRelatedActivities",
+						"ManufactureOfPlasticsInPrimaryForm",
+						"ManufactureOfEnergyEfficiencyEquipmentForBuildings",
+						"ElectricityGenerationFromNuclearEnergyInExistingInstallations",
+						"ProfessionalServicesRelatedToEnergyPerformanceOfBuildings",
 						"MaterialRecoveryFromNonHazardousWaste",
-						"ManufactureOfNitricAcid",
-						"InstallationMaintenanceAndRepairOfChargingStationsForElectricVehiclesInBuildingsAndParkingSpacesAttachedToBuildings",
-						"InfrastructureForRailTransport",
-						"ManufactureOfAnhydrousAmmonia",
-						"AirportInfrastructure",
-						"ManufactureOfSodaAsh",
-						"FreightRailTransport",
-						"TransmissionAndDistributionNetworksForRenewableAndLowCarbonGases",
-						"ManufactureOfEquipmentForTheProductionAndUseOfHydrogen",
-						"ElectricityGenerationFromWindPower",
-						"CogenerationOfHeatCoolAndPowerFromGeothermalEnergy",
-						"InfrastructureEnablingLowCarbonRoadTransportAndPublicTransport",
-						"ResidentialCareActivities",
-						"DataProcessingHostingAndRelatedActivities",
-						"RenewalOfWaterCollectionTreatmentAndSupplySystems",
-						"RehabilitationAndRestorationOfForestsIncludingReforestationAndNaturalForestRegenerationAfterAnExtremeEvent",
-						"EngineeringActivitiesAndRelatedTechnicalConsultancyDedicatedToAdaptationToClimateChange",
-						"ManufactureOfLowCarbonTechnologiesForTransport",
-						"ManufactureOfBiogasAndBiofuelsForUseInTransportAndOfBioliquids",
-						"CogenerationOfHeatCoolAndPowerFromRenewableNonFossilGaseousAndLiquidFuels",
-						"Reinsurance",
-						"ProductionOfHeatCoolFromFossilGaseousFuelsInAnEfficientDistrictHeatingAndCoolingSystem",
-						"ProductionOfHeatCoolFromGeothermalEnergy",
-						"UrbanAndSuburbanTransportRoadPassengerTransport",
-						"RetrofittingOfInlandWaterPassengerAndFreightTransport",
-						"ManufactureOfEnergyEfficiencyEquipmentForBuildings",
-						"ProductionOfHeatCoolFromSolarThermalHeating",
-						"AcquisitionAndOwnershipOfBuildings",
-						"ElectricityGenerationUsingSolarPhotovoltaicTechnology",
-						"ElectricityGenerationFromNuclearEnergyInExistingInstallations",
-						"ProductionOfHeatCoolFromBioenergy",
-						"CloseToMarketResearchDevelopmentAndInnovation",
-						"MotionPictureVideoAndTelevisionProgrammeProductionSoundRecordingAndMusicPublishingActivities",
-						"CompostingOfBioWaste",
-						"DataDrivenSolutionsForGhgEmissionsReductions",
-						"DistrictHeatingCoolingDistribution",
-						"RenovationOfExistingBuildings",
-						"ElectricityGenerationFromOceanEnergyTechnologies",
-						"ElectricityGenerationFromHydropower",
-						"ConstructionOfNewBuildings",
-						"ManufactureOfOrganicBasicChemicals",
-						"SeaAndCoastalFreightWaterTransportVesselsForPortOperationsAndAuxiliaryActivities",
-						"ManufactureOfPlasticsInPrimaryForm",
-						"CogenerationOfHeatCoolAndPowerFromSolarEnergy",
-						"Afforestation",
-						"ElectricityGenerationUsingConcentratedSolarPowerCspTechnology",
-						"RestorationOfWetlands",
-						"ManufactureOfCarbonBlack",
-						"StorageOfHydrogen",
-						"FreightTransportServicesByRoad",
-						"ProgrammingAndBroadcastingActivities",
-						"LowCarbonAirportInfrastructure",
-						"ManufactureOfIronAndSteel",
-						"LibrariesArchivesMuseumsAndCulturalActivities",
-						"ElectricityGenerationFromBioenergy",
-						"ProductionOfHeatCoolFromRenewableNonFossilGaseousAndLiquidFuels"
-=======
-						"ElectricityGenerationUsingConcentratedSolarPowerCspTechnology",
-						"ElectricityGenerationFromWindPower",
-						"ManufactureOfAnhydrousAmmonia",
-						"MaterialRecoveryFromNonHazardousWaste",
-						"InlandPassengerWaterTransport",
-						"ManufactureOfNitricAcid",
-						"InlandFreightWaterTransport",
-						"DataProcessingHostingAndRelatedActivities",
-						"Education",
-						"FreightRailTransport",
-						"CogenerationOfHeatCoolAndPowerFromGeothermalEnergy",
-						"ElectricityGenerationFromBioenergy",
-						"InfrastructureForRailTransport",
-						"OperationOfPersonalMobilityDevicesCycleLogistics",
-						"AnaerobicDigestionOfSewageSludge",
-						"CogenerationOfHeatCoolAndPowerFromSolarEnergy",
-						"ConstructionOfNewBuildings",
-						"ProfessionalServicesRelatedToEnergyPerformanceOfBuildings",
-						"ManufactureOfHydrogen",
-						"ManufactureOfCement",
 						"StorageOfThermalEnergy",
 						"ProductionOfHeatCoolUsingWasteHeat",
 						"RenovationOfExistingBuildings",
-						"ProductionOfHeatCoolFromRenewableNonFossilGaseousAndLiquidFuels",
-						"FreightTransportServicesByRoad",
-						"InstallationMaintenanceAndRepairOfChargingStationsForElectricVehiclesInBuildingsAndParkingSpacesAttachedToBuildings",
-						"ElectricityGenerationUsingSolarPhotovoltaicTechnology",
-						"ManufactureOfEnergyEfficiencyEquipmentForBuildings",
-						"RenewalOfWaterCollectionTreatmentAndSupplySystems",
-						"ProductionOfHeatCoolFromGeothermalEnergy",
-						"InfrastructureEnablingLowCarbonRoadTransportAndPublicTransport",
-						"ProgrammingAndBroadcastingActivities",
-						"ProductionOfHeatCoolFromSolarThermalHeating",
-						"CreativeArtsAndEntertainmentActivities",
-						"InstallationMaintenanceAndRepairOfEnergyEfficiencyEquipment",
-						"DistrictHeatingCoolingDistribution",
-						"RenewalOfWasteWaterCollectionAndTreatment",
-						"Reinsurance",
-						"ComputerProgrammingConsultancyAndRelatedActivities",
-						"AnaerobicDigestionOfBioWaste",
-						"ConstructionExtensionAndOperationOfWaterCollectionTreatmentAndSupplySystems",
-						"ManufactureOfLowCarbonTechnologiesForTransport",
-						"ResearchDevelopmentAndInnovationForDirectAirCaptureOfCo2",
-						"PassengerInterurbanRailTransport",
+						"InlandFreightWaterTransport",
+						"NonLifeInsuranceUnderwritingOfClimateRelatedPerils",
+						"ManufactureOfAnhydrousAmmonia",
+						"InlandPassengerWaterTransport",
+						"FreightRailTransport",
 						"LibrariesArchivesMuseumsAndCulturalActivities",
-						"LandfillGasCaptureAndUtilisation",
-						"NonLifeInsuranceUnderwritingOfClimateRelatedPerils",
-						"ManufactureOfBatteries",
 						"AirportInfrastructure",
-						"ResidentialCareActivities",
-						"ManufactureOfCarbonBlack",
-						"TransportByMotorbikesPassengerCarsAndLightCommercialVehicles",
-						"ConservationForestry",
-						"ConstructionExtensionAndOperationOfWasteWaterCollectionAndTreatment",
-						"InstallationAndOperationOfElectricHeatPumps",
-						"RestorationOfWetlands",
-						"CollectionAndTransportOfNonHazardousWasteInSourceSegregatedFractions",
-						"ManufactureOfIronAndSteel",
-						"ElectricityGenerationFromFossilGaseousFuels",
-						"ManufactureOfAluminium",
-						"ElectricityGenerationFromHydropower",
-						"ElectricityGenerationFromGeothermalEnergy",
-						"InfrastructureForPersonalMobilityCycleLogistics",
-						"InfrastructureEnablingLowCarbonWaterTransport",
-						"ManufactureOfRenewableEnergyTechnologies",
-						"InstallationMaintenanceAndRepairOfInstrumentsAndDevicesForMeasuringRegulationAndControllingEnergyPerformanceOfBuildings",
-						"RetrofittingOfSeaAndCoastalFreightAndPassengerWaterTransport",
-						"CompostingOfBioWaste",
-						"ConstructionAndSafeOperationOfNewNuclearPowerPlantsForTheGenerationOfElectricityAndOrHeatIncludingForHydrogenProductionUsingBestAvailableTechnologies",
-						"TransmissionAndDistributionNetworksForRenewableAndLowCarbonGases",
-						"CogenerationOfHeatCoolAndPowerFromBioenergy",
-						"StorageOfElectricity",
-						"ManufactureOfChlorine",
-						"ManufactureOfSodaAsh",
-						"SeaAndCoastalFreightWaterTransportVesselsForPortOperationsAndAuxiliaryActivities",
-						"CogenerationOfHeatCoolAndPowerFromRenewableNonFossilGaseousAndLiquidFuels"
->>>>>>> 24086aa6
+						"ManufactureOfNitricAcid",
+						"ManufactureOfEquipmentForTheProductionAndUseOfHydrogen",
+						"SeaAndCoastalPassengerWaterTransport"
 					],
 					"umsatzInvestitionsaufwandFuerNachhaltigeAktivitaeten": {
-						"currentYear": 2028,
-						"yearlyData": {
-							"2026": {
-<<<<<<< HEAD
-								"umsatzInvestitionsaufwandAusNachhaltigenAktivitaeten": 35635.99
-							},
-							"2027": {
-								"umsatzInvestitionsaufwandAusNachhaltigenAktivitaeten": 96674.35
+						"currentYear": 2027,
+						"yearlyData": {
+							"2025": {
+								"umsatzInvestitionsaufwandAusNachhaltigenAktivitaeten": 92056.41
+							},
+							"2026": {
+								"umsatzInvestitionsaufwandAusNachhaltigenAktivitaeten": 46089.48
+							},
+							"2027": {
+								"umsatzInvestitionsaufwandAusNachhaltigenAktivitaeten": 73735.85
 							},
 							"2028": {
-								"umsatzInvestitionsaufwandAusNachhaltigenAktivitaeten": 26300.26
+								"umsatzInvestitionsaufwandAusNachhaltigenAktivitaeten": 68792.74
 							},
 							"2029": {
-								"umsatzInvestitionsaufwandAusNachhaltigenAktivitaeten": 97927.3
-							},
-							"2030": {
-								"umsatzInvestitionsaufwandAusNachhaltigenAktivitaeten": 10782.53
-=======
-								"umsatzInvestitionsaufwandAusNachhaltigenAktivitaeten": 28994.4
-							},
-							"2027": {
-								"umsatzInvestitionsaufwandAusNachhaltigenAktivitaeten": 88837.69
-							},
-							"2028": {
-								"umsatzInvestitionsaufwandAusNachhaltigenAktivitaeten": 87925.32
-							},
-							"2029": {
-								"umsatzInvestitionsaufwandAusNachhaltigenAktivitaeten": 43492.85
-							},
-							"2030": {
-								"umsatzInvestitionsaufwandAusNachhaltigenAktivitaeten": 99740.74
->>>>>>> 24086aa6
+								"umsatzInvestitionsaufwandAusNachhaltigenAktivitaeten": 26989.41
 							}
 						}
 					}
@@ -885,290 +418,156 @@
 			},
 			"soziales": {
 				"aenderungenUnternehmensstruktur": "Yes",
-<<<<<<< HEAD
-				"sicherheitsmassnahmenFuerMitarbeiter": "platforms",
+				"sicherheitsmassnahmenFuerMitarbeiter": "e-business",
 				"einkommensgleichheit": {
-					"massnahmenZurVerbesserungDerEinkommensungleichheit": "communities",
-=======
-				"einkommensgleichheit": {
-					"sicherheitsmassnahmenFuerMitarbeiter": "ROI",
-					"massnahmenZurVerbesserungDerEinkommensungleichheit": "web services",
->>>>>>> 24086aa6
+					"massnahmenZurVerbesserungDerEinkommensungleichheit": "e-markets",
 					"ueberwachungDerEinkommensungleichheit": {
-						"currentYear": 2024,
-						"yearlyData": {
-							"2022": {
-								"geschlechtsspezifischesLohngefaelle": 86880.25,
-								"einkommensungleichheitsverhaeltnis": 172.16,
-								"ceoEinkommenungleichheitsverhaeltnis": 91507.25
-							},
-							"2023": {
-<<<<<<< HEAD
-								"geschlechtsspezifischesLohngefaelle": 83480.74,
-								"einkommensungleichheitsverhaeltnis": 9481.68,
-								"ceoEinkommenungleichheitsverhaeltnis": 18031.35
-							},
+						"currentYear": 2026,
+						"yearlyData": {
 							"2024": {
-								"geschlechtsspezifischesLohngefaelle": 92715.94,
-								"einkommensungleichheitsverhaeltnis": 96473.38,
-								"ceoEinkommenungleichheitsverhaeltnis": 11450.23
-							},
-							"2025": {
-								"geschlechtsspezifischesLohngefaelle": 13117.59,
-								"einkommensungleichheitsverhaeltnis": 70327.21,
-								"ceoEinkommenungleichheitsverhaeltnis": 620.04
-							},
-							"2026": {
-								"geschlechtsspezifischesLohngefaelle": 34588.78,
-								"einkommensungleichheitsverhaeltnis": 87327.46,
-								"ceoEinkommenungleichheitsverhaeltnis": 4846.05
-							},
-							"2027": {
-								"geschlechtsspezifischesLohngefaelle": 60126.21,
-								"einkommensungleichheitsverhaeltnis": 55405.41,
-								"ceoEinkommenungleichheitsverhaeltnis": 1944.14
-=======
-								"geschlechtsspezifischesLohngefaelle": 38501.3,
-								"einkommensungleichheitsverhaeltnis": 43110.77,
-								"ceoEinkommenungleichheitsverhaeltnis": 25174.85
-							},
-							"2024": {
-								"geschlechtsspezifischesLohngefaelle": 28622.44,
-								"einkommensungleichheitsverhaeltnis": 58886.33,
-								"ceoEinkommenungleichheitsverhaeltnis": 81592.98
-							},
-							"2025": {
-								"geschlechtsspezifischesLohngefaelle": 93370.03,
-								"einkommensungleichheitsverhaeltnis": 1638.1,
-								"ceoEinkommenungleichheitsverhaeltnis": 80062.65
-							},
-							"2026": {
-								"geschlechtsspezifischesLohngefaelle": 86056.78,
-								"einkommensungleichheitsverhaeltnis": 47096.99,
-								"ceoEinkommenungleichheitsverhaeltnis": 70429.85
->>>>>>> 24086aa6
+								"geschlechtsspezifischesLohngefaelle": 42842.87,
+								"einkommensungleichheitsverhaeltnis": 1542.46,
+								"ceoEinkommenungleichheitsverhaeltnis": 30232.39
+							},
+							"2025": {
+								"geschlechtsspezifischesLohngefaelle": 66172.1,
+								"einkommensungleichheitsverhaeltnis": 16358.81,
+								"ceoEinkommenungleichheitsverhaeltnis": 32002.06
+							},
+							"2026": {
+								"geschlechtsspezifischesLohngefaelle": 21274.63,
+								"einkommensungleichheitsverhaeltnis": 34524.3,
+								"ceoEinkommenungleichheitsverhaeltnis": 62856.8
+							},
+							"2027": {
+								"geschlechtsspezifischesLohngefaelle": 41989.48,
+								"einkommensungleichheitsverhaeltnis": 82997.22,
+								"ceoEinkommenungleichheitsverhaeltnis": 96011.11
+							},
+							"2028": {
+								"geschlechtsspezifischesLohngefaelle": 84885.79,
+								"einkommensungleichheitsverhaeltnis": 69902.66,
+								"ceoEinkommenungleichheitsverhaeltnis": 51412.91
 							}
 						}
 					}
 				},
 				"geschlechterdiversitaet": {
-<<<<<<< HEAD
-					"definitionTopManagement": "technologies",
-					"einhaltungRechtlicherVorgaben": "interfaces"
+					"definitionTopManagement": "blockchains",
+					"einhaltungRechtlicherVorgaben": "platforms"
 				},
 				"audit": {
 					"auditsZurEinhaltungVonArbeitsstandards": "Yes",
-					"artDesAudits": "SowohlInternAlsAuchVonDrittanbietern",
-					"auditErgebnisse": "users"
+					"artDesAudits": "PruefungDurchDritte",
+					"auditErgebnisse": "deliverables"
 				},
 				"anzahlDerBetroffenenMitarbeiter": {
 					"currentYear": 2023,
 					"yearlyData": {
 						"2021": {
-							"anzahlUnbefristeteVertraege": 69425.3,
-							"anzahlvonAenderungBetroffeneVertraege": 35195.31
+							"anzahlUnbefristeteVertraege": 58974.6,
+							"anzahlvonAenderungBetroffeneVertraege": 96299.34
 						},
 						"2022": {
-							"anzahlUnbefristeteVertraege": 73140.08,
-							"anzahlvonAenderungBetroffeneVertraege": 30263.67
+							"anzahlUnbefristeteVertraege": 62606.61,
+							"anzahlvonAenderungBetroffeneVertraege": 34345.64
 						},
 						"2023": {
-							"anzahlUnbefristeteVertraege": 1164.13,
-							"anzahlvonAenderungBetroffeneVertraege": 96455.45
+							"anzahlUnbefristeteVertraege": 43349.84,
+							"anzahlvonAenderungBetroffeneVertraege": 70676.44
 						},
 						"2024": {
-							"anzahlUnbefristeteVertraege": 81188.74,
-							"anzahlvonAenderungBetroffeneVertraege": 3318.99
+							"anzahlUnbefristeteVertraege": 80786.38,
+							"anzahlvonAenderungBetroffeneVertraege": 99978.95
 						},
 						"2025": {
-							"anzahlUnbefristeteVertraege": 25707.25,
-							"anzahlvonAenderungBetroffeneVertraege": 22530.8
-=======
-					"definitionTopManagement": "paradigms",
-					"einhaltungRechtlicherVorgaben": "schemas"
-				},
-				"audit": {
-					"auditsZurEinhaltungVonArbeitsstandards": "Yes",
-					"artDesAudits": "PruefungDurchDritte",
-					"auditErgebnisse": "metrics"
-				},
-				"anzahlDerBetroffenenMitarbeiter": {
+							"anzahlUnbefristeteVertraege": 42554.03,
+							"anzahlvonAenderungBetroffeneVertraege": 15685.97
+						}
+					}
+				},
+				"auswirkungenAufAnteilBefristerVertraegeUndFluktuation": {
 					"currentYear": 2027,
 					"yearlyData": {
 						"2025": {
-							"anzahlUnbefristeteVertraege": 30283.44,
-							"anzahlvonAenderungBetroffeneVertraege": 96921.39
+							"anzahlbefristeteVertraege": 49879.48,
+							"fluktuation": 4965.62
 						},
 						"2026": {
-							"anzahlUnbefristeteVertraege": 80826.04,
-							"anzahlvonAenderungBetroffeneVertraege": 79835.81
+							"anzahlbefristeteVertraege": 59396.7,
+							"fluktuation": 69482.78
 						},
 						"2027": {
-							"anzahlUnbefristeteVertraege": 99900.95,
-							"anzahlvonAenderungBetroffeneVertraege": 72938.58
+							"anzahlbefristeteVertraege": 39906.46,
+							"fluktuation": 17315.63
 						},
 						"2028": {
-							"anzahlUnbefristeteVertraege": 33617.79,
-							"anzahlvonAenderungBetroffeneVertraege": 49742.32
+							"anzahlbefristeteVertraege": 31488.08,
+							"fluktuation": 14850.3
 						},
 						"2029": {
-							"anzahlUnbefristeteVertraege": 75557.86,
-							"anzahlvonAenderungBetroffeneVertraege": 31548.64
->>>>>>> 24086aa6
-						}
-					}
-				},
-				"auswirkungenAufAnteilBefristerVertraegeUndFluktuation": {
-<<<<<<< HEAD
-					"currentYear": 2028,
+							"anzahlbefristeteVertraege": 4694.12,
+							"fluktuation": 17178.53
+						}
+					}
+				},
+				"budgetFuerSchulungAusbildung": {
+					"currentYear": 2026,
 					"yearlyData": {
+						"2024": {
+							"budgetProMitarbeiterProJahr": 83498.61
+						},
+						"2025": {
+							"budgetProMitarbeiterProJahr": 86285.29
+						},
 						"2026": {
-							"anzahlbefristeteVertraege": 52852.14,
-							"fluktuation": 11429.31
+							"budgetProMitarbeiterProJahr": 98331.35
 						},
 						"2027": {
-							"anzahlbefristeteVertraege": 47866.74,
-							"fluktuation": 75824.72
+							"budgetProMitarbeiterProJahr": 12772.56
 						},
 						"2028": {
-							"anzahlbefristeteVertraege": 63919.1,
-							"fluktuation": 72673.6
-						},
-						"2029": {
-							"anzahlbefristeteVertraege": 62590.31,
-							"fluktuation": 90686.33
-						},
-						"2030": {
-							"anzahlbefristeteVertraege": 63036.84,
-							"fluktuation": 46656.58
-=======
-					"currentYear": 2023,
-					"yearlyData": {
-						"2021": {
-							"anzahlbefristeteVertraege": 46056.3,
-							"fluktuation": 15123.56
-						},
-						"2022": {
-							"anzahlbefristeteVertraege": 35370.1,
-							"fluktuation": 25958
-						},
-						"2023": {
-							"anzahlbefristeteVertraege": 43683,
-							"fluktuation": 52651.27
-						},
-						"2024": {
-							"anzahlbefristeteVertraege": 14629.3,
-							"fluktuation": 24273.5
-						},
-						"2025": {
-							"anzahlbefristeteVertraege": 67768.61,
-							"fluktuation": 86622.89
->>>>>>> 24086aa6
-						}
-					}
-				},
-				"budgetFuerSchulungAusbildung": {
-<<<<<<< HEAD
-					"currentYear": 2025,
-					"yearlyData": {
-						"2023": {
-							"budgetProMitarbeiterProJahr": 3244.54
-						},
-						"2024": {
-							"budgetProMitarbeiterProJahr": 39994.13
-						},
-						"2025": {
-							"budgetProMitarbeiterProJahr": 24588.74
-						},
-						"2026": {
-							"budgetProMitarbeiterProJahr": 2758.32
-						},
-						"2027": {
-							"budgetProMitarbeiterProJahr": 65253.35
-=======
-					"currentYear": 2028,
-					"yearlyData": {
-						"2026": {
-							"budgetProMitarbeiterProJahr": 11521.9
-						},
-						"2027": {
-							"budgetProMitarbeiterProJahr": 87530.67
-						},
-						"2028": {
-							"budgetProMitarbeiterProJahr": 87484.72
-						},
-						"2029": {
-							"budgetProMitarbeiterProJahr": 92637.54
-						},
-						"2030": {
-							"budgetProMitarbeiterProJahr": 85768.68
->>>>>>> 24086aa6
+							"budgetProMitarbeiterProJahr": 3772.71
 						}
 					}
 				}
 			},
 			"unternehmensfuehrungGovernance": {
-				"wirtschaftspruefer": "systems",
+				"wirtschaftspruefer": "models",
 				"ceoVorsitzender": "Yes",
-<<<<<<< HEAD
-				"amtszeit": "niches",
+				"amtszeit": "networks",
 				"einbeziehungVonStakeholdern": "Yes",
-				"prozessDerEinbeziehungVonStakeholdern": "systems",
-				"mechanismenZurAusrichtungAufStakeholder": "ROI",
+				"prozessDerEinbeziehungVonStakeholdern": "eyeballs",
+				"mechanismenZurAusrichtungAufStakeholder": "functionalities",
 				"veroeffentlichteUnternehmensrichtlinien": [
-					"Interessenkonflikte",
-					"Gesundheit und Sicherheit",
-					"Diversität & Inklusion",
-					"Whistleblowing"
+					"Faire Behandlung von Kunden",
+					"Mgt von Umweltgefahren",
+					"Gesundheit und Sicherheit"
 				],
 				"esgKriterienUndUeberwachungDerLieferanten": "Yes",
-				"auswahlkriterien": "mindshare"
-=======
-				"amtszeit": "technologies",
-				"einbeziehungVonStakeholdern": "Yes",
-				"prozessDerEinbeziehungVonStakeholdern": "relationships",
-				"mechanismenZurAusrichtungAufStakeholder": "eyeballs",
-				"esgKriterienUndUeberwachungDerLieferanten": "Yes",
-				"auswahlkriterien": "action-items"
->>>>>>> 24086aa6
+				"auswahlkriterien": "synergies"
 			},
 			"unfallrate": {
-				"currentYear": 2028,
+				"currentYear": 2027,
 				"yearlyData": {
+					"2025": {
+						"haeufigkeitsrateVonArbeitsunfaellen": 68904.89
+					},
 					"2026": {
-<<<<<<< HEAD
-						"haeufigkeitsrateVonArbeitsunfaellen": 10722.61
+						"haeufigkeitsrateVonArbeitsunfaellen": 86954.08
 					},
 					"2027": {
-						"haeufigkeitsrateVonArbeitsunfaellen": 15524.94
+						"haeufigkeitsrateVonArbeitsunfaellen": 32879.06
 					},
 					"2028": {
-						"haeufigkeitsrateVonArbeitsunfaellen": 8841.19
+						"haeufigkeitsrateVonArbeitsunfaellen": 80548.04
 					},
 					"2029": {
-						"haeufigkeitsrateVonArbeitsunfaellen": 28634.11
-					},
-					"2030": {
-						"haeufigkeitsrateVonArbeitsunfaellen": 29383.15
-=======
-						"haeufigkeitsrateVonArbeitsunfaellen": 40623.02
-					},
-					"2027": {
-						"haeufigkeitsrateVonArbeitsunfaellen": 93933.94
-					},
-					"2028": {
-						"haeufigkeitsrateVonArbeitsunfaellen": 95996.38
-					},
-					"2029": {
-						"haeufigkeitsrateVonArbeitsunfaellen": 34920.95
-					},
-					"2030": {
-						"haeufigkeitsrateVonArbeitsunfaellen": 60788.93
->>>>>>> 24086aa6
+						"haeufigkeitsrateVonArbeitsunfaellen": 64215.57
 					}
 				}
 			}
 		},
-		"reportingPeriod": "2019"
+		"reportingPeriod": "2022"
 	}
 ]