--- conflicted
+++ resolved
@@ -2,22 +2,6 @@
 	{
 		"companyInformation": {
 			"companyName": "Gdv-dataset-with-no-null-fields",
-<<<<<<< HEAD
-			"headquarters": "Rowland Heights",
-			"headquartersPostalCode": "02438",
-			"sector": "ROI",
-			"identifiers": {
-				"Lei": [
-					"HWtOw2Wf6fhCR7HU9yTF"
-				],
-				"Isin": [
-					"6IVCIBh7xHXn",
-					"LqOsT2jxpU2p"
-				],
-				"PermId": [],
-				"Ticker": [
-					"ksb5Sop"
-=======
 			"headquarters": "Attleboro",
 			"headquartersPostalCode": null,
 			"sector": null,
@@ -32,22 +16,8 @@
 				"Ticker": [],
 				"Duns": [
 					"QdKCAG93k"
->>>>>>> e05aff18
 				],
-				"Duns": [],
 				"VatNumber": [
-<<<<<<< HEAD
-					"tvzjaN0LE"
-				],
-				"CompanyRegistrationNumber": [
-					"cMCT7VyYyDuSg9u"
-				]
-			},
-			"countryCode": "WF",
-			"companyAlternativeNames": [],
-			"companyLegalForm": null,
-			"website": "https://short-spending.biz",
-=======
 					"NacfzWsl6"
 				],
 				"CompanyRegistrationNumber": [
@@ -58,57 +28,33 @@
 			"companyAlternativeNames": [],
 			"companyLegalForm": "GmbH & Co. KG",
 			"website": "https://late-leek.net",
->>>>>>> e05aff18
 			"isTeaserCompany": false
 		},
 		"t": {
 			"general": {
 				"masterData": {
 					"berichtsPflicht": "Yes",
-<<<<<<< HEAD
-					"gueltigkeitsDatum": "2024-08-01"
-=======
 					"gueltigkeitsDatum": "2024-12-06"
->>>>>>> e05aff18
 				}
 			},
 			"allgemein": {
 				"esgZiele": {
 					"existenzVonEsgZielen": "Yes",
-<<<<<<< HEAD
-					"beschreibungDerEsgZiele": "metrics",
-					"investitionenInZielerreichung": "lifetime value"
-=======
 					"beschreibungDerEsgZiele": "initiatives",
 					"investitionenInZielerreichung": "initiatives"
->>>>>>> e05aff18
 				},
 				"sektoren": {
 					"sektorenMitHohenKlimaauswirkungen": "Yes",
 					"auflistungDerSektoren": [
-<<<<<<< HEAD
-						"F",
-						"H",
-						"B",
-						"L",
-						"E",
-						"G",
-						"C",
-=======
->>>>>>> e05aff18
 						"A"
 					]
 				},
 				"esgBerichte": {
 					"nachhaltigkeitsberichte": "Yes",
-					"frequenzDerBerichterstattung": "Monatlich",
+					"frequenzDerBerichterstattung": "Vierteljaehrlich",
 					"aktuelleBerichte": [
 						{
-<<<<<<< HEAD
-							"value": "methodologies",
-=======
 							"value": "relationships",
->>>>>>> e05aff18
 							"dataSource": {
 								"fileName": "Policy",
 								"fileReference": "50a36c418baffd520bb92d84664f06f9732a21f4e2e5ecee6d9136f16e7e0b63"
@@ -139,7 +85,7 @@
 						}
 					},
 					"iso50001": {
-						"value": "Yes",
+						"value": "No",
 						"dataSource": {
 							"fileName": "Policy",
 							"fileReference": "50a36c418baffd520bb92d84664f06f9732a21f4e2e5ecee6d9136f16e7e0b63"
@@ -147,112 +93,16 @@
 					},
 					"weitereAkkreditierungen": [
 						{
-<<<<<<< HEAD
-							"value": "models",
+							"value": "initiatives",
 							"dataSource": {
 								"fileName": "Policy",
 								"fileReference": "50a36c418baffd520bb92d84664f06f9732a21f4e2e5ecee6d9136f16e7e0b63"
 							}
-						},
-						{
-							"value": "communities",
-							"dataSource": {
-								"fileName": "Certification",
-								"fileReference": "50a36c418baffd520bb92d84664f06f9732a21f4e2e5ecee6d9136f16e7e0b63"
-							}
-						},
-						{
-							"value": "networks",
-=======
-							"value": "initiatives",
->>>>>>> e05aff18
-							"dataSource": {
-								"fileName": "Policy",
-								"fileReference": "50a36c418baffd520bb92d84664f06f9732a21f4e2e5ecee6d9136f16e7e0b63"
-							}
 						}
 					]
 				},
 				"unGlobalConceptPrinzipien": {
 					"mechanismenZurUeberwachungDerEinhaltungDerUnGlobalCompactPrinzipien": "Yes",
-<<<<<<< HEAD
-					"erklaerungDerEinhaltung": "bandwidth"
-				},
-				"oecdLeitsaetze": {
-					"mechanismenZurUeberwachungDerEinhaltungDerOecdLeitsaetze": "Yes",
-					"erklaerungOecd": "channels"
-				},
-				"ausrichtungAufDieUnSdgsUndAktivesVerfolgen": "content",
-				"ausschlusslistenAufBasisVonEsgKriterien": "Yes",
-				"ausschlusslisten": "users",
-				"oekologischeSozialeFuehrungsstandardsOderPrinzipien": "Yes",
-				"anreizmechanismenFuerDasManagementUmwelt": "Nein",
-				"anreizmechanismenFuerDasManagementSoziales": "Nein",
-				"esgBezogeneRechtsstreitigkeiten": "Yes",
-				"rechtsstreitigkeitenMitBezugZuE": "Yes",
-				"statusZuE": "Geklaert",
-				"einzelheitenZuDenRechtsstreitigkeitenZuE": "relationships",
-				"rechtsstreitigkeitenMitBezugZuS": "Yes",
-				"statusZuS": "Offen",
-				"einzelheitenZuDenRechtsstreitigkeitenZuS": "blockchains",
-				"rechtsstreitigkeitenMitBezugZuG": "Yes",
-				"statusZuG": "Offen",
-				"einzelheitenZuDenRechtsstreitigkeitenZuG": "blockchains",
-				"esgRating": "Yes",
-				"agentur": "technologies",
-				"ergebnis": {
-					"value": "convergence",
-					"dataSource": {
-						"fileName": "Policy",
-						"fileReference": "50a36c418baffd520bb92d84664f06f9732a21f4e2e5ecee6d9136f16e7e0b63"
-					}
-				},
-				"kritischePunkte": "technologies",
-				"nachhaltigkeitsbezogenenAnleihen": "Yes",
-				"wichtigsteESUndGRisikenUndBewertung": "ROI",
-				"hindernisseBeimUmgangMitEsgBedenken": "partnerships"
-			},
-			"umwelt": {
-				"treibhausgasemissionen": {
-					"treibhausgasEmissionsintensitaetDerUnternehmenInDieInvestriertWird": "relationships",
-					"strategieUndZieleZurReduzierungVonTreibhausgasEmissionen": "mindshare",
-					"treibhausgasBerichterstattungUndPrognosen": {
-						"currentYear": 2025,
-						"yearlyData": {
-							"2023": {
-								"scope1": 79536.2,
-								"scope2": 42000.9,
-								"scope3": 40026.88
-							},
-							"2024": {
-								"scope1": 33862.49,
-								"scope2": 26391.36,
-								"scope3": 44897.65
-							},
-							"2025": {
-								"scope1": 76485.73,
-								"scope2": 48354.16,
-								"scope3": 13427.25
-							},
-							"2026": {
-								"scope1": 68534.86,
-								"scope2": 22150.64,
-								"scope3": 24988.43
-							},
-							"2027": {
-								"scope1": 61192.59,
-								"scope2": 54421.46,
-								"scope3": 29041.41
-							}
-						}
-					}
-				},
-				"produkteZurVerringerungDerUmweltbelastung": "Yes",
-				"verringerungenDerUmweltbelastung": "channels",
-				"oekologischerMindestStandardFuerProduktionsprozesse": "Yes",
-				"energieverbrauch": {
-					"unternehmensGruppenStrategieBzglEnergieverbrauch": "portals",
-=======
 					"erklaerungDerEinhaltung": "technologies"
 				},
 				"oecdLeitsaetze": {
@@ -346,36 +196,9 @@
 				},
 				"energieverbrauch": {
 					"unternehmensGruppenStrategieBzglEnergieverbrauch": "models",
->>>>>>> e05aff18
 					"berichterstattungEnergieverbrauch": {
 						"currentYear": 2027,
 						"yearlyData": {
-<<<<<<< HEAD
-							"2023": {
-								"energieverbrauch": 69203.22,
-								"verbrauchErneuerbareEnergien": 64326.28,
-								"erzeugungErneuerbareEnergien": 77278.29
-							},
-							"2024": {
-								"energieverbrauch": 41128.03,
-								"verbrauchErneuerbareEnergien": 12624.57,
-								"erzeugungErneuerbareEnergien": 74052.81
-							},
-							"2025": {
-								"energieverbrauch": 72725.66,
-								"verbrauchErneuerbareEnergien": 21214.05,
-								"erzeugungErneuerbareEnergien": 18424.49
-							},
-							"2026": {
-								"energieverbrauch": 83652.94,
-								"verbrauchErneuerbareEnergien": 77350.7,
-								"erzeugungErneuerbareEnergien": 3950.59
-							},
-							"2027": {
-								"energieverbrauch": 66992.44,
-								"verbrauchErneuerbareEnergien": 32429.79,
-								"erzeugungErneuerbareEnergien": 9634.55
-=======
 							"2025": {
 								"energieverbrauch": 40303.03,
 								"verbrauchErneuerbareEnergien": 79444.48,
@@ -400,36 +223,15 @@
 								"energieverbrauch": 6256.41,
 								"verbrauchErneuerbareEnergien": 70474.18,
 								"erzeugungErneuerbareEnergien": 63242.3
->>>>>>> e05aff18
 							}
 						}
 					}
 				},
 				"energieeffizienzImmobilienanlagen": {
-<<<<<<< HEAD
-					"unternehmensGruppenStrategieBzglEnergieeffizientenImmobilienanlagen": "schemas",
-=======
 					"unternehmensGruppenStrategieBzglEnergieeffizientenImmobilienanlagen": "initiatives",
->>>>>>> e05aff18
 					"berichterstattungEnergieverbrauchVonImmobilienvermoegen": {
 						"currentYear": 2027,
 						"yearlyData": {
-<<<<<<< HEAD
-							"2022": {
-								"energieeffizienteImmobilienanlagen": 6810.5
-							},
-							"2023": {
-								"energieeffizienteImmobilienanlagen": 25767.48
-							},
-							"2024": {
-								"energieeffizienteImmobilienanlagen": 80928.23
-							},
-							"2025": {
-								"energieeffizienteImmobilienanlagen": 15413.53
-							},
-							"2026": {
-								"energieeffizienteImmobilienanlagen": 70611.42
-=======
 							"2025": {
 								"energieeffizienteImmobilienanlagen": 36103.73
 							},
@@ -444,37 +246,11 @@
 							},
 							"2029": {
 								"energieeffizienteImmobilienanlagen": 24234.92
->>>>>>> e05aff18
 							}
 						}
 					}
 				},
 				"wasserverbrauch": {
-<<<<<<< HEAD
-					"unternehmensGruppenStrategieBzglWasserverbrauch": "networks",
-					"berichterstattungWasserverbrauch": {
-						"currentYear": 2025,
-						"yearlyData": {
-							"2023": {
-								"wasserverbrauch": 53591.54,
-								"emissionenInWasser": 41947.1
-							},
-							"2024": {
-								"wasserverbrauch": 40000.09,
-								"emissionenInWasser": 65147.21
-							},
-							"2025": {
-								"wasserverbrauch": 11847.76,
-								"emissionenInWasser": 92715.69
-							},
-							"2026": {
-								"wasserverbrauch": 43897.4,
-								"emissionenInWasser": 56425.12
-							},
-							"2027": {
-								"wasserverbrauch": 36687.08,
-								"emissionenInWasser": 73262.3
-=======
 					"unternehmensGruppenStrategieBzglWasserverbrauch": "users",
 					"berichterstattungWasserverbrauch": {
 						"currentYear": 2026,
@@ -498,46 +274,15 @@
 							"2028": {
 								"wasserverbrauch": 53872.05,
 								"emissionenInWasser": 76852.15
->>>>>>> e05aff18
 							}
 						}
 					}
 				},
 				"abfallproduktion": {
-<<<<<<< HEAD
-					"unternehmensGruppenStrategieBzglAbfallproduktion": "web services",
-=======
 					"unternehmensGruppenStrategieBzglAbfallproduktion": "methodologies",
->>>>>>> e05aff18
 					"berichterstattungAbfallproduktion": {
 						"currentYear": 2023,
 						"yearlyData": {
-<<<<<<< HEAD
-							"2025": {
-								"abfallmenge": 45289.54,
-								"anteilRecycelterAbfallmenge": 36025.7,
-								"anteilGefaehrlicherAbfallmenge": 17116.83
-							},
-							"2026": {
-								"abfallmenge": 20985.38,
-								"anteilRecycelterAbfallmenge": 57097.23,
-								"anteilGefaehrlicherAbfallmenge": 57604.16
-							},
-							"2027": {
-								"abfallmenge": 17795.82,
-								"anteilRecycelterAbfallmenge": 63366.71,
-								"anteilGefaehrlicherAbfallmenge": 42005.62
-							},
-							"2028": {
-								"abfallmenge": 34300.87,
-								"anteilRecycelterAbfallmenge": 37250.21,
-								"anteilGefaehrlicherAbfallmenge": 21776.61
-							},
-							"2029": {
-								"abfallmenge": 58307.48,
-								"anteilRecycelterAbfallmenge": 19461.4,
-								"anteilGefaehrlicherAbfallmenge": 96353.14
-=======
 							"2021": {
 								"abfallmenge": 69510.59,
 								"anteilRecycelterAbfallmenge": 71219.75,
@@ -562,29 +307,13 @@
 								"abfallmenge": 40234.11,
 								"anteilRecycelterAbfallmenge": 51713.67,
 								"anteilGefaehrlicherAbfallmenge": 82594.12
->>>>>>> e05aff18
 							}
 						}
 					},
 					"recyclingImProduktionsprozess": {
-						"currentYear": 2026,
-						"yearlyData": {
-							"2024": {
-								"anteilAnRecyclaten": 31970.2
-							},
-							"2025": {
-								"anteilAnRecyclaten": 91925.89
-							},
-							"2026": {
-<<<<<<< HEAD
-								"anteilAnRecyclaten": 28660.93
-							},
-							"2027": {
-								"anteilAnRecyclaten": 63521.23
-							},
-							"2028": {
-								"anteilAnRecyclaten": 63788.74
-=======
+						"currentYear": 2028,
+						"yearlyData": {
+							"2026": {
 								"anteilAnRecyclaten": 90294.06
 							},
 							"2027": {
@@ -598,7 +327,6 @@
 							},
 							"2030": {
 								"anteilAnRecyclaten": 59531.04
->>>>>>> e05aff18
 							}
 						}
 					}
@@ -608,15 +336,9 @@
 				},
 				"biodiversitaet": {
 					"negativeAktivitaetenFuerDieBiologischeVielfalt": "Yes",
-<<<<<<< HEAD
-					"negativeMassnahmenFuerDieBiologischeVielfalt": "deliverables",
-					"positiveAktivitaetenFuerDieBiologischeVielfalt": "Yes",
-					"positiveMassnahmenFuerDieBiologischeVielfalt": "networks"
-=======
 					"negativeMassnahmenFuerDieBiologischeVielfalt": "blockchains",
 					"positiveAktivitaetenFuerDieBiologischeVielfalt": "Yes",
 					"positiveMassnahmenFuerDieBiologischeVielfalt": "supply-chains"
->>>>>>> e05aff18
 				},
 				"fossileBrennstoffe": {
 					"einnahmenAusFossilenBrennstoffen": "Yes",
@@ -624,21 +346,6 @@
 						"currentYear": 2024,
 						"yearlyData": {
 							"2022": {
-<<<<<<< HEAD
-								"anteilEinnahmenAusFossilenBrennstoffen": 22540.96
-							},
-							"2023": {
-								"anteilEinnahmenAusFossilenBrennstoffen": 13298.18
-							},
-							"2024": {
-								"anteilEinnahmenAusFossilenBrennstoffen": 8696.61
-							},
-							"2025": {
-								"anteilEinnahmenAusFossilenBrennstoffen": 75154.74
-							},
-							"2026": {
-								"anteilEinnahmenAusFossilenBrennstoffen": 11113.7
-=======
 								"anteilEinnahmenAusFossilenBrennstoffen": 86047.43
 							},
 							"2023": {
@@ -652,82 +359,13 @@
 							},
 							"2026": {
 								"anteilEinnahmenAusFossilenBrennstoffen": 86228.57
->>>>>>> e05aff18
 							}
 						}
 					}
 				},
 				"taxonomie": {
-					"taxonomieBerichterstattung": "Csrd",
+					"taxonomieBerichterstattung": "Nfrd",
 					"euTaxonomieKompassAktivitaeten": [
-<<<<<<< HEAD
-						"ManufactureOfLowCarbonTechnologiesForTransport",
-						"CogenerationOfHeatCoolAndPowerFromSolarEnergy",
-						"ProductionOfHeatCoolFromBioenergy",
-						"SeaAndCoastalPassengerWaterTransport",
-						"Education",
-						"ManufactureOfChlorine",
-						"ManufactureOfAluminium",
-						"LowCarbonAirportInfrastructure",
-						"InlandPassengerWaterTransport",
-						"EngineeringActivitiesAndRelatedTechnicalConsultancyDedicatedToAdaptationToClimateChange",
-						"ProductionOfHeatCoolFromFossilGaseousFuelsInAnEfficientDistrictHeatingAndCoolingSystem",
-						"ManufactureOfPlasticsInPrimaryForm",
-						"HighEfficiencyCoGenerationOfHeatCoolAndPowerFromFossilGaseousFuels",
-						"ProgrammingAndBroadcastingActivities",
-						"InstallationAndOperationOfElectricHeatPumps",
-						"TransmissionAndDistributionNetworksForRenewableAndLowCarbonGases",
-						"TransmissionAndDistributionOfElectricity",
-						"ManufactureOfOrganicBasicChemicals",
-						"InstallationMaintenanceAndRepairOfRenewableEnergyTechnologies",
-						"AnaerobicDigestionOfSewageSludge",
-						"InlandFreightWaterTransport",
-						"ProductionOfHeatCoolFromGeothermalEnergy",
-						"ElectricityGenerationFromGeothermalEnergy",
-						"ConstructionAndSafeOperationOfNewNuclearPowerPlantsForTheGenerationOfElectricityAndOrHeatIncludingForHydrogenProductionUsingBestAvailableTechnologies",
-						"ElectricityGenerationFromWindPower",
-						"ManufactureOfBiogasAndBiofuelsForUseInTransportAndOfBioliquids",
-						"RestorationOfWetlands",
-						"ConstructionExtensionAndOperationOfWaterCollectionTreatmentAndSupplySystems",
-						"ManufactureOfBatteries",
-						"DataProcessingHostingAndRelatedActivities",
-						"ProductionOfHeatCoolUsingWasteHeat",
-						"RenovationOfExistingBuildings",
-						"ElectricityGenerationFromNuclearEnergyInExistingInstallations",
-						"TransportOfCo2",
-						"CompostingOfBioWaste",
-						"ProductionOfHeatCoolFromSolarThermalHeating",
-						"Reinsurance",
-						"UrbanAndSuburbanTransportRoadPassengerTransport",
-						"ElectricityGenerationFromFossilGaseousFuels",
-						"ElectricityGenerationUsingConcentratedSolarPowerCspTechnology",
-						"ManufactureOfEquipmentForTheProductionAndUseOfHydrogen",
-						"Afforestation",
-						"InfrastructureForWaterTransport",
-						"InfrastructureForRailTransport",
-						"RenewalOfWaterCollectionTreatmentAndSupplySystems",
-						"ManufactureOfNitricAcid",
-						"InfrastructureEnablingRoadTransportAndPublicTransport",
-						"PreCommercialStagesOfAdvancedTechnologiesToProduceEnergyFromNuclearProcessesWithMinimalWasteFromTheFuelCycle",
-						"ManufactureOfHydrogen",
-						"AnaerobicDigestionOfBioWaste",
-						"CogenerationOfHeatCoolAndPowerFromRenewableNonFossilGaseousAndLiquidFuels",
-						"NonLifeInsuranceUnderwritingOfClimateRelatedPerils",
-						"RetrofittingOfInlandWaterPassengerAndFreightTransport",
-						"InfrastructureForPersonalMobilityCycleLogistics",
-						"StorageOfElectricity",
-						"ConstructionExtensionAndOperationOfWasteWaterCollectionAndTreatment",
-						"RenewalOfWasteWaterCollectionAndTreatment",
-						"ConservationForestry",
-						"ManufactureOfOtherLowCarbonTechnologies",
-						"ForestManagement",
-						"AirportInfrastructure",
-						"CreativeArtsAndEntertainmentActivities",
-						"StorageOfHydrogen",
-						"ElectricityGenerationFromOceanEnergyTechnologies",
-						"ManufactureOfRenewableEnergyTechnologies",
-						"InfrastructureEnablingLowCarbonRoadTransportAndPublicTransport"
-=======
 						"TransportOfCo2",
 						"ManufactureOfOtherLowCarbonTechnologies",
 						"ElectricityGenerationFromRenewableNonFossilGaseousAndLiquidFuels",
@@ -810,27 +448,10 @@
 						"AnaerobicDigestionOfSewageSludge",
 						"ElectricityGenerationFromBioenergy",
 						"ResidentialCareActivities"
->>>>>>> e05aff18
 					],
 					"umsatzInvestitionsaufwandFuerNachhaltigeAktivitaeten": {
-						"currentYear": 2028,
-						"yearlyData": {
-<<<<<<< HEAD
-							"2026": {
-								"umsatzInvestitionsaufwandAusNachhaltigenAktivitaeten": 32108.55
-							},
-							"2027": {
-								"umsatzInvestitionsaufwandAusNachhaltigenAktivitaeten": 72426.87
-							},
-							"2028": {
-								"umsatzInvestitionsaufwandAusNachhaltigenAktivitaeten": 36991.79
-							},
-							"2029": {
-								"umsatzInvestitionsaufwandAusNachhaltigenAktivitaeten": 33377.88
-							},
-							"2030": {
-								"umsatzInvestitionsaufwandAusNachhaltigenAktivitaeten": 75687.56
-=======
+						"currentYear": 2027,
+						"yearlyData": {
 							"2025": {
 								"umsatzInvestitionsaufwandAusNachhaltigenAktivitaeten": 43232.67
 							},
@@ -845,7 +466,6 @@
 							},
 							"2029": {
 								"umsatzInvestitionsaufwandAusNachhaltigenAktivitaeten": 55107.94
->>>>>>> e05aff18
 							}
 						}
 					}
@@ -853,44 +473,13 @@
 			},
 			"soziales": {
 				"aenderungenUnternehmensstruktur": "Yes",
-<<<<<<< HEAD
-				"sicherheitsmassnahmenFuerMitarbeiter": "deliverables",
-				"einkommensgleichheit": {
-					"massnahmenZurVerbesserungDerEinkommensungleichheit": "content",
-=======
 				"sicherheitsmassnahmenFuerMitarbeiter": "relationships",
 				"einkommensgleichheit": {
 					"massnahmenZurVerbesserungDerEinkommensungleichheit": "markets",
->>>>>>> e05aff18
 					"ueberwachungDerEinkommensungleichheit": {
 						"currentYear": 2024,
 						"yearlyData": {
 							"2022": {
-<<<<<<< HEAD
-								"geschlechtsspezifischesLohngefaelle": 58884.26,
-								"einkommensungleichheitsverhaeltnis": 66117.85,
-								"ceoEinkommenungleichheitsverhaeltnis": 54461.04
-							},
-							"2023": {
-								"geschlechtsspezifischesLohngefaelle": 23821.89,
-								"einkommensungleichheitsverhaeltnis": 40511.49,
-								"ceoEinkommenungleichheitsverhaeltnis": 46368.69
-							},
-							"2024": {
-								"geschlechtsspezifischesLohngefaelle": 42691.03,
-								"einkommensungleichheitsverhaeltnis": 26574.9,
-								"ceoEinkommenungleichheitsverhaeltnis": 43136.42
-							},
-							"2025": {
-								"geschlechtsspezifischesLohngefaelle": 81232.61,
-								"einkommensungleichheitsverhaeltnis": 74832.91,
-								"ceoEinkommenungleichheitsverhaeltnis": 40276.1
-							},
-							"2026": {
-								"geschlechtsspezifischesLohngefaelle": 93179.13,
-								"einkommensungleichheitsverhaeltnis": 58249.42,
-								"ceoEinkommenungleichheitsverhaeltnis": 828.25
-=======
 								"geschlechtsspezifischesLohngefaelle": 8946.51,
 								"einkommensungleichheitsverhaeltnis": 85518.89,
 								"ceoEinkommenungleichheitsverhaeltnis": 68400.88
@@ -914,49 +503,17 @@
 								"geschlechtsspezifischesLohngefaelle": 93034.87,
 								"einkommensungleichheitsverhaeltnis": 61893.44,
 								"ceoEinkommenungleichheitsverhaeltnis": 41923.51
->>>>>>> e05aff18
 							}
 						}
 					}
 				},
 				"geschlechterdiversitaet": {
-<<<<<<< HEAD
-					"definitionTopManagement": "e-commerce",
-					"einhaltungRechtlicherVorgaben": "interfaces"
-=======
 					"definitionTopManagement": "applications",
 					"einhaltungRechtlicherVorgaben": "markets"
->>>>>>> e05aff18
 				},
 				"audit": {
 					"auditsZurEinhaltungVonArbeitsstandards": "Yes",
 					"artDesAudits": "SowohlInternAlsAuchVonDrittanbietern",
-<<<<<<< HEAD
-					"auditErgebnisse": "deliverables"
-				},
-				"anzahlDerBetroffenenMitarbeiter": {
-					"currentYear": 2028,
-					"yearlyData": {
-						"2026": {
-							"anzahlUnbefristeteVertraege": 29044.92,
-							"anzahlvonAenderungBetroffeneVertraege": 70642.67
-						},
-						"2027": {
-							"anzahlUnbefristeteVertraege": 4409.45,
-							"anzahlvonAenderungBetroffeneVertraege": 61359.91
-						},
-						"2028": {
-							"anzahlUnbefristeteVertraege": 8487.43,
-							"anzahlvonAenderungBetroffeneVertraege": 83608.12
-						},
-						"2029": {
-							"anzahlUnbefristeteVertraege": 89669.71,
-							"anzahlvonAenderungBetroffeneVertraege": 6104.91
-						},
-						"2030": {
-							"anzahlUnbefristeteVertraege": 63424.22,
-							"anzahlvonAenderungBetroffeneVertraege": 95902.33
-=======
 					"auditErgebnisse": "solutions"
 				},
 				"anzahlDerBetroffenenMitarbeiter": {
@@ -981,34 +538,12 @@
 						"2027": {
 							"anzahlUnbefristeteVertraege": 92371.44,
 							"anzahlvonAenderungBetroffeneVertraege": 644.59
->>>>>>> e05aff18
 						}
 					}
 				},
 				"auswirkungenAufAnteilBefristerVertraegeUndFluktuation": {
 					"currentYear": 2027,
 					"yearlyData": {
-<<<<<<< HEAD
-						"2022": {
-							"anzahlbefristeteVertraege": 47191.64,
-							"fluktuation": 59331.92
-						},
-						"2023": {
-							"anzahlbefristeteVertraege": 16469.84,
-							"fluktuation": 20537.95
-						},
-						"2024": {
-							"anzahlbefristeteVertraege": 85042.35,
-							"fluktuation": 16339
-						},
-						"2025": {
-							"anzahlbefristeteVertraege": 77033.39,
-							"fluktuation": 80302.19
-						},
-						"2026": {
-							"anzahlbefristeteVertraege": 12707.36,
-							"fluktuation": 79521.11
-=======
 						"2025": {
 							"anzahlbefristeteVertraege": 14598.88,
 							"fluktuation": 55236.27
@@ -1028,7 +563,6 @@
 						"2029": {
 							"anzahlbefristeteVertraege": 29755.1,
 							"fluktuation": 55760.79
->>>>>>> e05aff18
 						}
 					}
 				},
@@ -1036,21 +570,6 @@
 					"currentYear": 2027,
 					"yearlyData": {
 						"2025": {
-<<<<<<< HEAD
-							"budgetProMitarbeiterProJahr": 64854.64
-						},
-						"2026": {
-							"budgetProMitarbeiterProJahr": 92313.97
-						},
-						"2027": {
-							"budgetProMitarbeiterProJahr": 99752
-						},
-						"2028": {
-							"budgetProMitarbeiterProJahr": 1891.84
-						},
-						"2029": {
-							"budgetProMitarbeiterProJahr": 4532.75
-=======
 							"budgetProMitarbeiterProJahr": 86172.53
 						},
 						"2026": {
@@ -1064,48 +583,11 @@
 						},
 						"2029": {
 							"budgetProMitarbeiterProJahr": 21501.27
->>>>>>> e05aff18
 						}
 					}
 				}
 			},
 			"unternehmensfuehrungGovernance": {
-<<<<<<< HEAD
-				"wirtschaftspruefer": "markets",
-				"ceoVorsitzender": "Yes",
-				"amtszeit": "architectures",
-				"einbeziehungVonStakeholdern": "Yes",
-				"prozessDerEinbeziehungVonStakeholdern": "ROI",
-				"mechanismenZurAusrichtungAufStakeholder": "models",
-				"veroeffentlichteUnternehmensrichtlinien": [
-					"Gesundheit und Sicherheit",
-					"Verantwortungsvolles Marketing",
-					"Mgt von Umweltgefahren",
-					"Whistleblowing",
-					"Interessenkonflikte",
-					"Anti-Korruption"
-				],
-				"esgKriterienUndUeberwachungDerLieferanten": "Yes",
-				"auswahlkriterien": "web services"
-			},
-			"unfallrate": {
-				"currentYear": 2024,
-				"yearlyData": {
-					"2022": {
-						"haeufigkeitsrateVonArbeitsunfaellen": 18922.51
-					},
-					"2023": {
-						"haeufigkeitsrateVonArbeitsunfaellen": 47345.29
-					},
-					"2024": {
-						"haeufigkeitsrateVonArbeitsunfaellen": 49203.6
-					},
-					"2025": {
-						"haeufigkeitsrateVonArbeitsunfaellen": 99469.4
-					},
-					"2026": {
-						"haeufigkeitsrateVonArbeitsunfaellen": 39750.52
-=======
 				"wirtschaftspruefer": "synergies",
 				"ceoVorsitzender": "Yes",
 				"amtszeit": "channels",
@@ -1144,7 +626,6 @@
 					},
 					"2025": {
 						"haeufigkeitsrateVonArbeitsunfaellen": 50483.26
->>>>>>> e05aff18
 					}
 				}
 			}
