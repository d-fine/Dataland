--- conflicted
+++ resolved
@@ -2,24 +2,6 @@
 	{
 		"companyInformation": {
 			"companyName": "Gdv-dataset-with-no-null-fields",
-<<<<<<< HEAD
-			"headquarters": "New Oswaldoboro",
-			"headquartersPostalCode": "56090-9722",
-			"sector": "web services",
-			"identifiers": {
-				"Lei": [
-					"fXxEWmFrNd3WdPZEVbRV"
-				],
-				"Isin": [
-					"nYssK3lLvQTr",
-					"VZ8Fu1idGOvF"
-				],
-				"PermId": [],
-				"Ticker": [],
-				"Duns": [],
-				"VatNumber": [
-					"K2E06nKsE"
-=======
 			"headquarters": "Fort Ena",
 			"headquartersPostalCode": "24484",
 			"sector": null,
@@ -33,23 +15,11 @@
 				"PermId": [],
 				"Ticker": [
 					"lOBAbVj"
->>>>>>> 50adeeac
 				],
 				"Duns": [],
 				"VatNumber": [],
 				"CompanyRegistrationNumber": []
 			},
-<<<<<<< HEAD
-			"countryCode": "AX",
-			"companyAlternativeNames": [
-				"Adams - Yost",
-				"Feil and Sons",
-				"Howell - Smitham",
-				"O'Keefe - Hegmann"
-			],
-			"companyLegalForm": "Private Limited Company (Ltd)",
-			"website": "https://natural-catalyst.com",
-=======
 			"countryCode": "MO",
 			"companyAlternativeNames": [
 				"Collins - McLaughlin",
@@ -58,54 +28,12 @@
 			],
 			"companyLegalForm": "Private Limited Company (Ltd)",
 			"website": "https://major-clogs.org/",
->>>>>>> 50adeeac
 			"isTeaserCompany": false
 		},
 		"t": {
 			"general": {
 				"masterData": {
 					"berichtsPflicht": "Yes",
-<<<<<<< HEAD
-					"gueltigkeitsDatum": "2023-12-18"
-				}
-			},
-			"allgemein": {
-				"esgZiele": "Yes",
-				"ziele": "mindshare",
-				"investitionen": "metrics",
-				"sektorMitHohenKlimaauswirkungen": "Yes",
-				"sektor": [
-					"L",
-					"G"
-				],
-				"nachhaltigkeitsbericht": "Yes",
-				"frequenzDerBerichterstattung": "Halbjaehrlich",
-				"mechanismenZurUeberwachungDerEinhaltungUnGlobalCompactPrinzipienUndOderOecdLeitsaetze": "Yes",
-				"uncgPrinzipien": "Yes",
-				"erklaerungUngc": "channels",
-				"oecdLeitsaetze": "Yes",
-				"erklaerungOecd": "content",
-				"ausrichtungAufDieUnSdgsUndAktivesVerfolgen": "methodologies",
-				"ausschlusslistenAufBasisVonEsgKriterien": "Yes",
-				"ausschlusslisten": "technologies",
-				"oekologischeSozialeFuehrungsstandardsOderPrinzipien": "Yes",
-				"anreizmechanismenFuerDasManagementUmwelt": "Nein",
-				"anreizmechanismenFuerDasManagementSoziales": "JaGeschaeftsleitung",
-				"esgBezogeneRechtsstreitigkeiten": "Yes",
-				"rechtsstreitigkeitenMitBezugZuE": "Yes",
-				"statusZuE": "Geklaert",
-				"einzelheitenZuDenRechtsstreitigkeitenZuE": "infrastructures",
-				"rechtsstreitigkeitenMitBezugZuS": "Yes",
-				"statusZuS": "Geklaert",
-				"einzelheitenZuDenRechtsstreitigkeitenZuS": "partnerships",
-				"rechtsstreitigkeitenMitBezugZuG": "Yes",
-				"statusZuG": "Offen",
-				"einzelheitenZuDenRechtsstreitigkeitenZuG": "markets",
-				"esgRating": "Yes",
-				"agentur": "supply-chains",
-				"ergebnis": {
-					"value": "models",
-=======
 					"gueltigkeitsDatum": "2024-04-01"
 				}
 			},
@@ -149,47 +77,11 @@
 				"agentur": "systems",
 				"ergebnis": {
 					"value": "technologies",
->>>>>>> 50adeeac
 					"dataSource": {
 						"fileName": "Certification",
 						"fileReference": "50a36c418baffd520bb92d84664f06f9732a21f4e2e5ecee6d9136f16e7e0b63"
 					}
 				},
-<<<<<<< HEAD
-				"kritischePunkte": "mindshare",
-				"nachhaltigkeitsbezogenenAnleihen": "Yes",
-				"wichtigsteESUndGRisikenUndBewertung": "e-business",
-				"hindernisseBeimUmgangMitEsgBedenken": "convergence"
-			},
-			"umwelt": {
-				"treibhausgasemissionen": {
-					"treibhausgasEmissionsintensitaetDerUnternehmenInDieInvestriertWird": "networks",
-					"strategieUndZieleZurReduzierungVonTreibhausgasEmissionen": "applications"
-				},
-				"produkteZurVerringerungDerUmweltbelastung": "Yes",
-				"verringerungenDerUmweltbelastung": "paradigms",
-				"oekologischerMindestStandardFuerProduktionsprozesse": "Yes",
-				"energieverbrauch": {
-					"unternehmensGruppenStrategieBzglEnergieverbrauch": "action-items"
-				},
-				"energieeffizienzImmobilienanlagen": {
-					"unternehmensGruppenStrategieBzglEnergieeffizientenImmobilienanlagen": "technologies"
-				},
-				"wasserverbrauch": {
-					"unternehmensGruppenStrategieBzglWasserverbrauch": "metrics"
-				},
-				"abfallproduktion": {
-					"unternehmensGruppenStrategieBzglAbfallproduktion": "niches"
-				},
-				"gefaehrlicheAbfaelle": {
-					"gefaehrlicherAbfall": "communities"
-				},
-				"biodiversitaet": {
-					"negativeAktivitaetenFuerDieBiologischeVielfalt": "Yes",
-					"negativeMassnahmenFuerDieBiologischeVielfalt": "bandwidth",
-					"positiveAktivitaetenFuerDieBiologischeVielfalt": "Yes",
-					"positiveMassnahmenFuerDieBiologischeVielfalt": "content"
-=======
 				"kritischePunkte": "supply-chains",
 				"nachhaltigkeitsbezogenenAnleihen": "Yes",
 				"wichtigsteESUndGRisikenUndBewertung": "methodologies",
@@ -348,7 +240,6 @@
 					"negativeMassnahmenFuerDieBiologischeVielfalt": "networks",
 					"positiveAktivitaetenFuerDieBiologischeVielfalt": "Yes",
 					"positiveMassnahmenFuerDieBiologischeVielfalt": "technologies"
->>>>>>> 50adeeac
 				},
 				"fossileBrennstoffe": {
 					"einnahmenAusFossilenBrennstoffen": "Yes",
@@ -376,59 +267,6 @@
 				"taxonomie": {
 					"taxonomieBerichterstattung": "Csrd",
 					"euTaxonomieKompassAktivitaeten": [
-<<<<<<< HEAD
-						"ProgrammingAndBroadcastingActivities",
-						"InlandPassengerWaterTransport",
-						"UndergroundPermanentGeologicalStorageOfCo2",
-						"UrbanAndSuburbanTransportRoadPassengerTransport",
-						"DataProcessingHostingAndRelatedActivities",
-						"InstallationMaintenanceAndRepairOfEnergyEfficiencyEquipment",
-						"ElectricityGenerationFromGeothermalEnergy",
-						"RehabilitationAndRestorationOfForestsIncludingReforestationAndNaturalForestRegenerationAfterAnExtremeEvent",
-						"StorageOfElectricity",
-						"RenewalOfWasteWaterCollectionAndTreatment",
-						"RenewalOfWaterCollectionTreatmentAndSupplySystems",
-						"ElectricityGenerationFromFossilGaseousFuels",
-						"InstallationAndOperationOfElectricHeatPumps",
-						"ResidentialCareActivities",
-						"ManufactureOfAluminium",
-						"ManufactureOfEquipmentForTheProductionAndUseOfHydrogen",
-						"ManufactureOfCarbonBlack",
-						"CreativeArtsAndEntertainmentActivities",
-						"SeaAndCoastalFreightWaterTransportVesselsForPortOperationsAndAuxiliaryActivities",
-						"ElectricityGenerationUsingSolarPhotovoltaicTechnology",
-						"CogenerationOfHeatCoolAndPowerFromGeothermalEnergy",
-						"InfrastructureForRailTransport",
-						"InfrastructureEnablingRoadTransportAndPublicTransport",
-						"InstallationMaintenanceAndRepairOfChargingStationsForElectricVehiclesInBuildingsAndParkingSpacesAttachedToBuildings",
-						"LibrariesArchivesMuseumsAndCulturalActivities",
-						"SeaAndCoastalPassengerWaterTransport",
-						"ProductionOfHeatCoolFromRenewableNonFossilGaseousAndLiquidFuels",
-						"Afforestation",
-						"TransportOfCo2",
-						"NonLifeInsuranceUnderwritingOfClimateRelatedPerils",
-						"ForestManagement",
-						"ConstructionExtensionAndOperationOfWaterCollectionTreatmentAndSupplySystems",
-						"HighEfficiencyCoGenerationOfHeatCoolAndPowerFromFossilGaseousFuels",
-						"MotionPictureVideoAndTelevisionProgrammeProductionSoundRecordingAndMusicPublishingActivities",
-						"InfrastructureForWaterTransport",
-						"ProductionOfHeatCoolUsingWasteHeat",
-						"InfrastructureEnablingLowCarbonRoadTransportAndPublicTransport",
-						"AnaerobicDigestionOfSewageSludge",
-						"ManufactureOfBiogasAndBiofuelsForUseInTransportAndOfBioliquids",
-						"ResearchDevelopmentAndInnovationForDirectAirCaptureOfCo2",
-						"InstallationMaintenanceAndRepairOfRenewableEnergyTechnologies",
-						"RenovationOfExistingBuildings",
-						"ElectricityGenerationFromOceanEnergyTechnologies",
-						"ElectricityGenerationFromRenewableNonFossilGaseousAndLiquidFuels",
-						"ManufactureOfCement",
-						"ManufactureOfChlorine",
-						"CloseToMarketResearchDevelopmentAndInnovation",
-						"ManufactureOfBatteries",
-						"ManufactureOfIronAndSteel",
-						"InfrastructureEnablingLowCarbonWaterTransport"
-					]
-=======
 						"ConstructionOfNewBuildings",
 						"SeaAndCoastalFreightWaterTransportVesselsForPortOperationsAndAuxiliaryActivities",
 						"ElectricityGenerationFromFossilGaseousFuels",
@@ -521,36 +359,10 @@
 							}
 						}
 					}
->>>>>>> 50adeeac
 				}
 			},
 			"soziales": {
 				"aenderungenUnternehmensstruktur": "Yes",
-<<<<<<< HEAD
-				"sicherheitsmassnahmenFuerMitarbeiter": "eyeballs",
-				"einkommensgleichheit": {
-					"massnahmenZurVerbesserungDerEinkommensungleichheit": "portals"
-				},
-				"geschlechterdiversitaet": {
-					"definitionTopManagement": "supply-chains",
-					"einhaltungRechtlicherVorgaben": "niches"
-				},
-				"audit": {
-					"auditsZurEinhaltungVonArbeitsstandards": "Yes",
-					"artDesAudits": "SowohlInternAlsAuchVonDrittanbietern",
-					"auditErgebnisse": "mindshare"
-				}
-			},
-			"unternehmensfuehrungGovernance": {
-				"wirtschaftspruefer": "supply-chains",
-				"ceoVorsitzender": "Yes",
-				"amtszeit": "action-items",
-				"einbeziehungVonStakeholdern": "Yes",
-				"prozessDerEinbeziehungVonStakeholdern": "solutions",
-				"mechanismenZurAusrichtungAufStakeholder": "systems",
-				"esgKriterienUndUeberwachungDerLieferanten": "Yes",
-				"auswahlkriterien": "communities"
-=======
 				"sicherheitsmassnahmenFuerMitarbeiter": "relationships",
 				"einkommensgleichheit": {
 					"massnahmenZurVerbesserungDerEinkommensungleichheit": "experiences"
@@ -644,9 +456,8 @@
 				"mechanismenZurAusrichtungAufStakeholder": "partnerships",
 				"esgKriterienUndUeberwachungDerLieferanten": "Yes",
 				"auswahlkriterien": "schemas"
->>>>>>> 50adeeac
 			}
 		},
-		"reportingPeriod": "2021"
+		"reportingPeriod": "2020"
 	}
 ]