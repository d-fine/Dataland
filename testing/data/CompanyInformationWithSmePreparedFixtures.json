[
	{
		"companyInformation": {
			"companyName": "SME-year-2023",
<<<<<<< HEAD
			"headquarters": "Miltonfield",
			"sector": "methodologies",
			"identifiers": {
				"Lei": [],
				"Isin": [
					"97uIYEQSNQ8X"
				],
				"PermId": [
					"LoZIhr6rui"
				],
				"Ticker": [
					"ZBgnNB3"
				],
				"Duns": [],
				"VatNumber": [],
				"CompanyRegistrationNumber": []
			},
			"countryCode": "PT",
			"companyAlternativeNames": [
				"Barton, Yundt and Koepp",
				"Lynch, Witting and Ullrich"
			],
			"website": "https://luminous-sundae.net",
=======
			"headquarters": "Fort Valentin",
			"headquartersPostalCode": null,
			"sector": "supply-chains",
			"identifiers": {
				"Lei": [],
				"Isin": [
					"2vbZ7EY9PzAm"
				],
				"PermId": [
					"aMxXuIFf0L"
				],
				"Ticker": [
					"KrYGbZd"
				],
				"Duns": [
					"SpNqD6XSi"
				],
				"VatNumber": [
					"l3bVq9aXh"
				],
				"CompanyRegistrationNumber": [
					"SsM2HTvu3lhap7U"
				]
			},
			"countryCode": "PG",
			"companyAlternativeNames": [
				"Prosacco, Nitzsche and Leannon",
				"Terry Inc",
				"Walker and Sons"
			],
			"companyLegalForm": "Private Limited Company (Ltd)",
			"website": "https://disguised-gazelle.com",
>>>>>>> 5f935bbf
			"isTeaserCompany": false
		},
		"t": {
			"general": {
				"basicInformation": {
					"sector": [
<<<<<<< HEAD
						"06.2",
						"56.3",
						"60.1",
						"62.03",
						"80"
					],
					"addressOfHeadquarters": {
						"postalCode": "51617-7433",
						"city": "South Justyn",
						"country": "ZM"
					},
					"numberOfEmployees": 8936,
					"fiscalYearStart": "2024-08-30"
=======
						"01.30",
						"03.1",
						"25.9",
						"58.2"
					],
					"addressOfHeadquarters": {
						"streetAndHouseNumber": "Mekhi Estates 515",
						"postalCode": "56103",
						"city": "Bridgeport",
						"state": "Montana",
						"country": "VI"
					},
					"numberOfEmployees": 4909,
					"fiscalYearStart": "2024-02-08"
>>>>>>> 5f935bbf
				},
				"companyFinancials": {
					"revenueInEur": 0,
					"operatingCostInEur": 1000000,
					"capitalAssetsInEur": 2000000
				}
			},
			"production": {
				"sites": {
					"listOfProductionSites": [
						{
<<<<<<< HEAD
							"addressOfProductionSite": {
								"streetAndHouseNumber": "Effertz Junctions 71909",
								"postalCode": "89436",
								"city": "Fort Jessicaland",
								"state": "New Hampshire",
								"country": "MX"
							}
						},
						{
							"addressOfProductionSite": {
								"streetAndHouseNumber": "Cassin Lock 728",
								"postalCode": "68274",
								"city": "New Gino",
								"state": "South Dakota",
								"country": "CD"
							},
							"shareOfTotalRevenueInPercent": 81.3257
						},
						{
							"addressOfProductionSite": {
								"streetAndHouseNumber": "Waters Cape 111",
								"postalCode": "28979",
								"city": "Urbandale",
								"state": "Massachusetts",
								"country": "IO"
							}
						}
					]
				},
				"products": {}
=======
							"nameOfProductionSite": "McKenzie LLC",
							"addressOfProductionSite": {
								"streetAndHouseNumber": "Aiyana Circle 32363",
								"postalCode": "88760",
								"city": "Schinnertown",
								"state": "California",
								"country": "AG"
							},
							"shareOfTotalRevenueInPercent": 89.0803
						}
					]
				},
				"products": {
					"listOfProducts": null
				}
>>>>>>> 5f935bbf
			},
			"power": {
				"investments": {
					"percentageOfInvestmentsInEnhancingEnergyEfficiency": "LessThan1"
				},
				"consumption": {
<<<<<<< HEAD
					"powerConsumptionInMwh": 1105,
					"energyConsumptionHeatingAndHotWater": 121,
=======
					"powerConsumptionInMwh": 277,
					"powerFromRenewableSources": null,
					"energyConsumptionHeatingAndHotWater": 388,
					"primaryEnergySourceForHeatingAndHotWater": "Electric",
>>>>>>> 5f935bbf
					"energyConsumptionCoveredByOwnRenewablePowerGeneration": "LessThan25"
				}
			},
			"insurances": {
				"naturalHazards": {
					"insuranceAgainstNaturalHazards": "Yes",
<<<<<<< HEAD
					"amountCoveredByInsuranceAgainstNaturalHazards": 42578469,
					"naturalHazardsCovered": [
						"Hail",
						"Wind",
						"Avalanche",
						"EarthQuake",
						"Snow"
=======
					"amountCoveredByInsuranceAgainstNaturalHazards": null,
					"naturalHazardsCovered": [
						"EarthQuake",
						"Avalanche",
						"Wind"
>>>>>>> 5f935bbf
					]
				}
			}
		},
		"reportingPeriod": "2023"
	},
	{
		"companyInformation": {
			"companyName": "SME-maximum-address",
<<<<<<< HEAD
			"headquarters": "Florencemouth",
			"headquartersPostalCode": "32284-3085",
			"sector": "channels",
=======
			"headquarters": "Bayerstead",
			"headquartersPostalCode": "08890",
			"sector": "action-items",
>>>>>>> 5f935bbf
			"identifiers": {
				"Lei": [
					"6RRVA64VKGYiH4EJaTIx"
				],
				"Isin": [
<<<<<<< HEAD
					"tD2qmY4QzT8T",
					"iKk2RIkKFiDG"
				],
				"PermId": [
					"Sg5E2KSLj2"
				],
				"Ticker": [
					"MAzq5sF"
				],
				"Duns": [],
				"VatNumber": [],
				"CompanyRegistrationNumber": []
			},
			"countryCode": "PY",
			"companyAlternativeNames": [
				"Fisher - Cruickshank",
				"Green Group",
				"Hegmann - Welch"
			],
			"companyLegalForm": "GmbH",
			"website": "https://virtuous-harpsichord.info/",
=======
					"0IVyzxpvwJbQ"
				],
				"PermId": [
					"uelWoLkdMG"
				],
				"Ticker": [],
				"Duns": [
					"R7pOdYUZ4"
				],
				"VatNumber": [
					"D8iEB8X4s"
				],
				"CompanyRegistrationNumber": [
					"pPX1ZomFrYpM7He"
				]
			},
			"countryCode": "NR",
			"companyAlternativeNames": [
				"Hirthe, Kerluke and Mitchell",
				"King, Berge and Towne",
				"Satterfield Group"
			],
			"companyLegalForm": "Public Limited Company (PLC)",
			"website": "https://true-sneakers.com",
>>>>>>> 5f935bbf
			"isTeaserCompany": false
		},
		"t": {
			"general": {
				"basicInformation": {
					"sector": [
<<<<<<< HEAD
						"20.15",
						"22.1",
						"55.20",
						"73.11"
=======
						"06.2",
						"38.3",
						"47.43",
						"58.12"
>>>>>>> 5f935bbf
					],
					"addressOfHeadquarters": {
						"streetAndHouseNumber": "Main Street 12",
						"postalCode": "12345",
						"city": "Nonexistingen",
						"state": "Fiction",
						"country": "Imagination"
					},
<<<<<<< HEAD
					"numberOfEmployees": 267,
					"fiscalYearStart": "2024-02-28"
				},
				"companyFinancials": {
					"revenueInEur": 48202082,
					"operatingCostInEur": 73109966,
					"capitalAssetsInEur": 4172119
=======
					"numberOfEmployees": 6506,
					"fiscalYearStart": "2024-04-09"
				},
				"companyFinancials": {
					"revenueInEur": 26268156,
					"operatingCostInEur": 20610343,
					"capitalAssetsInEur": 38813017
>>>>>>> 5f935bbf
				}
			},
			"production": {
				"sites": {
					"listOfProductionSites": [
						{
<<<<<<< HEAD
							"nameOfProductionSite": "Haley Inc",
							"addressOfProductionSite": {
								"postalCode": "98350",
								"city": "Port Quentin",
								"country": "TF"
							},
							"shareOfTotalRevenueInPercent": 49.0146
						},
						{
							"nameOfProductionSite": "Grimes, Kreiger and Schaden",
							"addressOfProductionSite": {
								"streetAndHouseNumber": "Elizabeth Way 871",
								"postalCode": "05727-7542",
								"city": "Schummborough",
								"state": "Idaho",
								"country": "NR"
							},
							"shareOfTotalRevenueInPercent": 86.4689
						},
						{
							"nameOfProductionSite": "Reichel - Hartmann",
							"addressOfProductionSite": {
								"streetAndHouseNumber": "Merlin Extension 64270",
								"postalCode": "64469-4303",
								"city": "Quitzonchester",
								"country": "KR"
							},
							"shareOfTotalRevenueInPercent": 40.9001
=======
							"nameOfProductionSite": "Smith - Wiegand",
							"addressOfProductionSite": {
								"streetAndHouseNumber": "Stokes Parks 2375",
								"postalCode": "96091-0659",
								"city": "Nelliefield",
								"state": "Maine",
								"country": "ML"
							},
							"shareOfTotalRevenueInPercent": null
>>>>>>> 5f935bbf
						}
					]
				},
				"products": {
<<<<<<< HEAD
					"listOfProducts": [
						{
							"name": "Oriental Plastic Chips",
							"shareOfTotalRevenueInPercent": 66.2252
						},
						{
							"name": "Handmade Concrete Shoes",
							"shareOfTotalRevenueInPercent": 79.5159
						},
						{
							"name": "Handcrafted Cotton Tuna",
							"shareOfTotalRevenueInPercent": 93.8005
						},
						{
							"name": "Fantastic Wooden Mouse"
						}
					]
				}
			},
			"power": {
				"investments": {},
				"consumption": {
					"energyConsumptionHeatingAndHotWater": 497,
					"energyConsumptionCoveredByOwnRenewablePowerGeneration": "Between50And75"
=======
					"listOfProducts": null
				}
			},
			"power": {
				"investments": {
					"percentageOfInvestmentsInEnhancingEnergyEfficiency": null
				},
				"consumption": {
					"powerConsumptionInMwh": 646,
					"powerFromRenewableSources": null,
					"energyConsumptionHeatingAndHotWater": 519,
					"primaryEnergySourceForHeatingAndHotWater": "Electric",
					"energyConsumptionCoveredByOwnRenewablePowerGeneration": null
>>>>>>> 5f935bbf
				}
			},
			"insurances": {
				"naturalHazards": {
<<<<<<< HEAD
					"insuranceAgainstNaturalHazards": "No",
					"amountCoveredByInsuranceAgainstNaturalHazards": 235343
=======
					"insuranceAgainstNaturalHazards": null,
					"amountCoveredByInsuranceAgainstNaturalHazards": 39399091,
					"naturalHazardsCovered": [
						"Wind",
						"Hail",
						"Avalanche"
					]
>>>>>>> 5f935bbf
				}
			}
		},
		"reportingPeriod": "2021"
	},
	{
		"companyInformation": {
			"companyName": "SME-minimum-address",
<<<<<<< HEAD
			"headquarters": "Fort Dianachester",
			"sector": "deliverables",
			"identifiers": {
				"Lei": [],
				"Isin": [
					"HOZWYHViKGrI"
				],
				"PermId": [],
				"Ticker": [
					"OfdtA9p"
				],
				"Duns": [],
				"VatNumber": [
					"jNMYORlGl"
				],
				"CompanyRegistrationNumber": []
			},
			"countryCode": "UZ",
			"companyAlternativeNames": [
				"Balistreri, Skiles and Stoltenberg",
				"White, Hyatt and Willms"
			],
			"companyLegalForm": "AG",
			"website": "https://unequaled-developing.name/",
=======
			"headquarters": "Meaganview",
			"headquartersPostalCode": null,
			"sector": "systems",
			"identifiers": {
				"Lei": [],
				"Isin": [
					"UGt3p9NtIYHr",
					"TqyyzTFhywlT"
				],
				"PermId": [],
				"Ticker": [
					"22O7pNW"
				],
				"Duns": [
					"ezAWoseAF"
				],
				"VatNumber": [
					"6zodI7wQq"
				],
				"CompanyRegistrationNumber": [
					"i5jzZcoNDdnwlMU"
				]
			},
			"countryCode": "SB",
			"companyAlternativeNames": [
				"Stoltenberg LLC",
				"Swift - Johnson",
				"Yost Group"
			],
			"companyLegalForm": "Limited Liability Partnership (LLP)",
			"website": "https://super-baby.biz/",
>>>>>>> 5f935bbf
			"isTeaserCompany": false
		},
		"t": {
			"general": {
				"basicInformation": {
					"sector": [
<<<<<<< HEAD
						"31.01"
=======
						"85.52"
>>>>>>> 5f935bbf
					],
					"addressOfHeadquarters": {
						"streetAndHouseNumber": null,
						"postalCode": null,
						"city": "City 17",
						"state": null,
						"country": "Uninspired"
					},
<<<<<<< HEAD
					"numberOfEmployees": 8427,
					"fiscalYearStart": "2024-05-24"
				},
				"companyFinancials": {
					"revenueInEur": 41457582,
					"operatingCostInEur": 25845827,
					"capitalAssetsInEur": 67940658
=======
					"numberOfEmployees": 8313,
					"fiscalYearStart": "2024-07-16"
				},
				"companyFinancials": {
					"revenueInEur": 48326272,
					"operatingCostInEur": 3582253,
					"capitalAssetsInEur": 64352005
>>>>>>> 5f935bbf
				}
			},
			"production": {
				"sites": {
					"listOfProductionSites": [
						{
<<<<<<< HEAD
							"nameOfProductionSite": "Rempel and Sons",
							"addressOfProductionSite": {
								"streetAndHouseNumber": "Marty Groves 988",
								"postalCode": "10927",
								"city": "East Alayna",
								"state": "North Carolina",
								"country": "CI"
							}
						},
						{
							"nameOfProductionSite": "Williamson - Morissette",
							"addressOfProductionSite": {
								"postalCode": "20147-8456",
								"city": "Port Normaville",
								"state": "Nevada",
								"country": "AE"
							}
						},
						{
							"nameOfProductionSite": "Friesen, Grant and Brakus",
							"addressOfProductionSite": {
								"streetAndHouseNumber": "Hauck Views 5193",
								"postalCode": "52576-0298",
								"city": "Norman",
								"state": "Montana",
								"country": "DO"
							},
							"shareOfTotalRevenueInPercent": 91.6245
						},
						{
							"nameOfProductionSite": "Bradtke and Sons",
							"addressOfProductionSite": {
								"streetAndHouseNumber": "Ryder Field 3524",
								"postalCode": "40059-3135",
								"city": "East Dereckton",
								"state": "New Hampshire",
								"country": "ZM"
							},
							"shareOfTotalRevenueInPercent": 73.561
=======
							"nameOfProductionSite": "Kuhic, Leannon and Koelpin",
							"addressOfProductionSite": {
								"streetAndHouseNumber": "Bruen Hills 979",
								"postalCode": "46724",
								"city": "Port Jaida",
								"state": null,
								"country": "KR"
							},
							"shareOfTotalRevenueInPercent": 10.1839
>>>>>>> 5f935bbf
						}
					]
				},
				"products": {
					"listOfProducts": [
						{
<<<<<<< HEAD
							"name": "Sleek Concrete Computer",
							"shareOfTotalRevenueInPercent": 81.5462
=======
							"name": "Handmade Soft Fish",
							"shareOfTotalRevenueInPercent": null
						},
						{
							"name": "Handmade Frozen Chips",
							"shareOfTotalRevenueInPercent": 98.5617
						},
						{
							"name": "Handcrafted Bronze Bacon",
							"shareOfTotalRevenueInPercent": 49.8036
						},
						{
							"name": "Awesome Frozen Bacon",
							"shareOfTotalRevenueInPercent": null
>>>>>>> 5f935bbf
						}
					]
				}
			},
			"power": {
<<<<<<< HEAD
				"investments": {},
				"consumption": {
					"powerConsumptionInMwh": 1856,
					"energyConsumptionHeatingAndHotWater": 733
=======
				"investments": {
					"percentageOfInvestmentsInEnhancingEnergyEfficiency": null
				},
				"consumption": {
					"powerConsumptionInMwh": null,
					"powerFromRenewableSources": "Yes",
					"energyConsumptionHeatingAndHotWater": 577,
					"primaryEnergySourceForHeatingAndHotWater": "Electric",
					"energyConsumptionCoveredByOwnRenewablePowerGeneration": "GreaterThan75"
>>>>>>> 5f935bbf
				}
			},
			"insurances": {
				"naturalHazards": {
					"insuranceAgainstNaturalHazards": "No",
<<<<<<< HEAD
					"amountCoveredByInsuranceAgainstNaturalHazards": 40373490
=======
					"amountCoveredByInsuranceAgainstNaturalHazards": null,
					"naturalHazardsCovered": [
						"EarthQuake"
					]
>>>>>>> 5f935bbf
				}
			}
		},
		"reportingPeriod": "2022"
	}
]<|MERGE_RESOLUTION|>--- conflicted
+++ resolved
@@ -2,31 +2,6 @@
 	{
 		"companyInformation": {
 			"companyName": "SME-year-2023",
-<<<<<<< HEAD
-			"headquarters": "Miltonfield",
-			"sector": "methodologies",
-			"identifiers": {
-				"Lei": [],
-				"Isin": [
-					"97uIYEQSNQ8X"
-				],
-				"PermId": [
-					"LoZIhr6rui"
-				],
-				"Ticker": [
-					"ZBgnNB3"
-				],
-				"Duns": [],
-				"VatNumber": [],
-				"CompanyRegistrationNumber": []
-			},
-			"countryCode": "PT",
-			"companyAlternativeNames": [
-				"Barton, Yundt and Koepp",
-				"Lynch, Witting and Ullrich"
-			],
-			"website": "https://luminous-sundae.net",
-=======
 			"headquarters": "Fort Valentin",
 			"headquartersPostalCode": null,
 			"sector": "supply-chains",
@@ -59,28 +34,12 @@
 			],
 			"companyLegalForm": "Private Limited Company (Ltd)",
 			"website": "https://disguised-gazelle.com",
->>>>>>> 5f935bbf
 			"isTeaserCompany": false
 		},
 		"t": {
 			"general": {
 				"basicInformation": {
 					"sector": [
-<<<<<<< HEAD
-						"06.2",
-						"56.3",
-						"60.1",
-						"62.03",
-						"80"
-					],
-					"addressOfHeadquarters": {
-						"postalCode": "51617-7433",
-						"city": "South Justyn",
-						"country": "ZM"
-					},
-					"numberOfEmployees": 8936,
-					"fiscalYearStart": "2024-08-30"
-=======
 						"01.30",
 						"03.1",
 						"25.9",
@@ -95,7 +54,6 @@
 					},
 					"numberOfEmployees": 4909,
 					"fiscalYearStart": "2024-02-08"
->>>>>>> 5f935bbf
 				},
 				"companyFinancials": {
 					"revenueInEur": 0,
@@ -107,38 +65,6 @@
 				"sites": {
 					"listOfProductionSites": [
 						{
-<<<<<<< HEAD
-							"addressOfProductionSite": {
-								"streetAndHouseNumber": "Effertz Junctions 71909",
-								"postalCode": "89436",
-								"city": "Fort Jessicaland",
-								"state": "New Hampshire",
-								"country": "MX"
-							}
-						},
-						{
-							"addressOfProductionSite": {
-								"streetAndHouseNumber": "Cassin Lock 728",
-								"postalCode": "68274",
-								"city": "New Gino",
-								"state": "South Dakota",
-								"country": "CD"
-							},
-							"shareOfTotalRevenueInPercent": 81.3257
-						},
-						{
-							"addressOfProductionSite": {
-								"streetAndHouseNumber": "Waters Cape 111",
-								"postalCode": "28979",
-								"city": "Urbandale",
-								"state": "Massachusetts",
-								"country": "IO"
-							}
-						}
-					]
-				},
-				"products": {}
-=======
 							"nameOfProductionSite": "McKenzie LLC",
 							"addressOfProductionSite": {
 								"streetAndHouseNumber": "Aiyana Circle 32363",
@@ -154,43 +80,27 @@
 				"products": {
 					"listOfProducts": null
 				}
->>>>>>> 5f935bbf
 			},
 			"power": {
 				"investments": {
 					"percentageOfInvestmentsInEnhancingEnergyEfficiency": "LessThan1"
 				},
 				"consumption": {
-<<<<<<< HEAD
-					"powerConsumptionInMwh": 1105,
-					"energyConsumptionHeatingAndHotWater": 121,
-=======
 					"powerConsumptionInMwh": 277,
 					"powerFromRenewableSources": null,
 					"energyConsumptionHeatingAndHotWater": 388,
 					"primaryEnergySourceForHeatingAndHotWater": "Electric",
->>>>>>> 5f935bbf
 					"energyConsumptionCoveredByOwnRenewablePowerGeneration": "LessThan25"
 				}
 			},
 			"insurances": {
 				"naturalHazards": {
 					"insuranceAgainstNaturalHazards": "Yes",
-<<<<<<< HEAD
-					"amountCoveredByInsuranceAgainstNaturalHazards": 42578469,
-					"naturalHazardsCovered": [
-						"Hail",
-						"Wind",
-						"Avalanche",
-						"EarthQuake",
-						"Snow"
-=======
 					"amountCoveredByInsuranceAgainstNaturalHazards": null,
 					"naturalHazardsCovered": [
 						"EarthQuake",
 						"Avalanche",
 						"Wind"
->>>>>>> 5f935bbf
 					]
 				}
 			}
@@ -200,43 +110,14 @@
 	{
 		"companyInformation": {
 			"companyName": "SME-maximum-address",
-<<<<<<< HEAD
-			"headquarters": "Florencemouth",
-			"headquartersPostalCode": "32284-3085",
-			"sector": "channels",
-=======
 			"headquarters": "Bayerstead",
 			"headquartersPostalCode": "08890",
 			"sector": "action-items",
->>>>>>> 5f935bbf
 			"identifiers": {
 				"Lei": [
 					"6RRVA64VKGYiH4EJaTIx"
 				],
 				"Isin": [
-<<<<<<< HEAD
-					"tD2qmY4QzT8T",
-					"iKk2RIkKFiDG"
-				],
-				"PermId": [
-					"Sg5E2KSLj2"
-				],
-				"Ticker": [
-					"MAzq5sF"
-				],
-				"Duns": [],
-				"VatNumber": [],
-				"CompanyRegistrationNumber": []
-			},
-			"countryCode": "PY",
-			"companyAlternativeNames": [
-				"Fisher - Cruickshank",
-				"Green Group",
-				"Hegmann - Welch"
-			],
-			"companyLegalForm": "GmbH",
-			"website": "https://virtuous-harpsichord.info/",
-=======
 					"0IVyzxpvwJbQ"
 				],
 				"PermId": [
@@ -261,24 +142,16 @@
 			],
 			"companyLegalForm": "Public Limited Company (PLC)",
 			"website": "https://true-sneakers.com",
->>>>>>> 5f935bbf
 			"isTeaserCompany": false
 		},
 		"t": {
 			"general": {
 				"basicInformation": {
 					"sector": [
-<<<<<<< HEAD
-						"20.15",
-						"22.1",
-						"55.20",
-						"73.11"
-=======
 						"06.2",
 						"38.3",
 						"47.43",
 						"58.12"
->>>>>>> 5f935bbf
 					],
 					"addressOfHeadquarters": {
 						"streetAndHouseNumber": "Main Street 12",
@@ -287,15 +160,6 @@
 						"state": "Fiction",
 						"country": "Imagination"
 					},
-<<<<<<< HEAD
-					"numberOfEmployees": 267,
-					"fiscalYearStart": "2024-02-28"
-				},
-				"companyFinancials": {
-					"revenueInEur": 48202082,
-					"operatingCostInEur": 73109966,
-					"capitalAssetsInEur": 4172119
-=======
 					"numberOfEmployees": 6506,
 					"fiscalYearStart": "2024-04-09"
 				},
@@ -303,43 +167,12 @@
 					"revenueInEur": 26268156,
 					"operatingCostInEur": 20610343,
 					"capitalAssetsInEur": 38813017
->>>>>>> 5f935bbf
 				}
 			},
 			"production": {
 				"sites": {
 					"listOfProductionSites": [
 						{
-<<<<<<< HEAD
-							"nameOfProductionSite": "Haley Inc",
-							"addressOfProductionSite": {
-								"postalCode": "98350",
-								"city": "Port Quentin",
-								"country": "TF"
-							},
-							"shareOfTotalRevenueInPercent": 49.0146
-						},
-						{
-							"nameOfProductionSite": "Grimes, Kreiger and Schaden",
-							"addressOfProductionSite": {
-								"streetAndHouseNumber": "Elizabeth Way 871",
-								"postalCode": "05727-7542",
-								"city": "Schummborough",
-								"state": "Idaho",
-								"country": "NR"
-							},
-							"shareOfTotalRevenueInPercent": 86.4689
-						},
-						{
-							"nameOfProductionSite": "Reichel - Hartmann",
-							"addressOfProductionSite": {
-								"streetAndHouseNumber": "Merlin Extension 64270",
-								"postalCode": "64469-4303",
-								"city": "Quitzonchester",
-								"country": "KR"
-							},
-							"shareOfTotalRevenueInPercent": 40.9001
-=======
 							"nameOfProductionSite": "Smith - Wiegand",
 							"addressOfProductionSite": {
 								"streetAndHouseNumber": "Stokes Parks 2375",
@@ -349,37 +182,10 @@
 								"country": "ML"
 							},
 							"shareOfTotalRevenueInPercent": null
->>>>>>> 5f935bbf
 						}
 					]
 				},
 				"products": {
-<<<<<<< HEAD
-					"listOfProducts": [
-						{
-							"name": "Oriental Plastic Chips",
-							"shareOfTotalRevenueInPercent": 66.2252
-						},
-						{
-							"name": "Handmade Concrete Shoes",
-							"shareOfTotalRevenueInPercent": 79.5159
-						},
-						{
-							"name": "Handcrafted Cotton Tuna",
-							"shareOfTotalRevenueInPercent": 93.8005
-						},
-						{
-							"name": "Fantastic Wooden Mouse"
-						}
-					]
-				}
-			},
-			"power": {
-				"investments": {},
-				"consumption": {
-					"energyConsumptionHeatingAndHotWater": 497,
-					"energyConsumptionCoveredByOwnRenewablePowerGeneration": "Between50And75"
-=======
 					"listOfProducts": null
 				}
 			},
@@ -393,15 +199,10 @@
 					"energyConsumptionHeatingAndHotWater": 519,
 					"primaryEnergySourceForHeatingAndHotWater": "Electric",
 					"energyConsumptionCoveredByOwnRenewablePowerGeneration": null
->>>>>>> 5f935bbf
 				}
 			},
 			"insurances": {
 				"naturalHazards": {
-<<<<<<< HEAD
-					"insuranceAgainstNaturalHazards": "No",
-					"amountCoveredByInsuranceAgainstNaturalHazards": 235343
-=======
 					"insuranceAgainstNaturalHazards": null,
 					"amountCoveredByInsuranceAgainstNaturalHazards": 39399091,
 					"naturalHazardsCovered": [
@@ -409,7 +210,6 @@
 						"Hail",
 						"Avalanche"
 					]
->>>>>>> 5f935bbf
 				}
 			}
 		},
@@ -418,32 +218,6 @@
 	{
 		"companyInformation": {
 			"companyName": "SME-minimum-address",
-<<<<<<< HEAD
-			"headquarters": "Fort Dianachester",
-			"sector": "deliverables",
-			"identifiers": {
-				"Lei": [],
-				"Isin": [
-					"HOZWYHViKGrI"
-				],
-				"PermId": [],
-				"Ticker": [
-					"OfdtA9p"
-				],
-				"Duns": [],
-				"VatNumber": [
-					"jNMYORlGl"
-				],
-				"CompanyRegistrationNumber": []
-			},
-			"countryCode": "UZ",
-			"companyAlternativeNames": [
-				"Balistreri, Skiles and Stoltenberg",
-				"White, Hyatt and Willms"
-			],
-			"companyLegalForm": "AG",
-			"website": "https://unequaled-developing.name/",
-=======
 			"headquarters": "Meaganview",
 			"headquartersPostalCode": null,
 			"sector": "systems",
@@ -475,18 +249,13 @@
 			],
 			"companyLegalForm": "Limited Liability Partnership (LLP)",
 			"website": "https://super-baby.biz/",
->>>>>>> 5f935bbf
 			"isTeaserCompany": false
 		},
 		"t": {
 			"general": {
 				"basicInformation": {
 					"sector": [
-<<<<<<< HEAD
-						"31.01"
-=======
 						"85.52"
->>>>>>> 5f935bbf
 					],
 					"addressOfHeadquarters": {
 						"streetAndHouseNumber": null,
@@ -495,15 +264,6 @@
 						"state": null,
 						"country": "Uninspired"
 					},
-<<<<<<< HEAD
-					"numberOfEmployees": 8427,
-					"fiscalYearStart": "2024-05-24"
-				},
-				"companyFinancials": {
-					"revenueInEur": 41457582,
-					"operatingCostInEur": 25845827,
-					"capitalAssetsInEur": 67940658
-=======
 					"numberOfEmployees": 8313,
 					"fiscalYearStart": "2024-07-16"
 				},
@@ -511,54 +271,12 @@
 					"revenueInEur": 48326272,
 					"operatingCostInEur": 3582253,
 					"capitalAssetsInEur": 64352005
->>>>>>> 5f935bbf
 				}
 			},
 			"production": {
 				"sites": {
 					"listOfProductionSites": [
 						{
-<<<<<<< HEAD
-							"nameOfProductionSite": "Rempel and Sons",
-							"addressOfProductionSite": {
-								"streetAndHouseNumber": "Marty Groves 988",
-								"postalCode": "10927",
-								"city": "East Alayna",
-								"state": "North Carolina",
-								"country": "CI"
-							}
-						},
-						{
-							"nameOfProductionSite": "Williamson - Morissette",
-							"addressOfProductionSite": {
-								"postalCode": "20147-8456",
-								"city": "Port Normaville",
-								"state": "Nevada",
-								"country": "AE"
-							}
-						},
-						{
-							"nameOfProductionSite": "Friesen, Grant and Brakus",
-							"addressOfProductionSite": {
-								"streetAndHouseNumber": "Hauck Views 5193",
-								"postalCode": "52576-0298",
-								"city": "Norman",
-								"state": "Montana",
-								"country": "DO"
-							},
-							"shareOfTotalRevenueInPercent": 91.6245
-						},
-						{
-							"nameOfProductionSite": "Bradtke and Sons",
-							"addressOfProductionSite": {
-								"streetAndHouseNumber": "Ryder Field 3524",
-								"postalCode": "40059-3135",
-								"city": "East Dereckton",
-								"state": "New Hampshire",
-								"country": "ZM"
-							},
-							"shareOfTotalRevenueInPercent": 73.561
-=======
 							"nameOfProductionSite": "Kuhic, Leannon and Koelpin",
 							"addressOfProductionSite": {
 								"streetAndHouseNumber": "Bruen Hills 979",
@@ -568,17 +286,12 @@
 								"country": "KR"
 							},
 							"shareOfTotalRevenueInPercent": 10.1839
->>>>>>> 5f935bbf
 						}
 					]
 				},
 				"products": {
 					"listOfProducts": [
 						{
-<<<<<<< HEAD
-							"name": "Sleek Concrete Computer",
-							"shareOfTotalRevenueInPercent": 81.5462
-=======
 							"name": "Handmade Soft Fish",
 							"shareOfTotalRevenueInPercent": null
 						},
@@ -593,18 +306,11 @@
 						{
 							"name": "Awesome Frozen Bacon",
 							"shareOfTotalRevenueInPercent": null
->>>>>>> 5f935bbf
 						}
 					]
 				}
 			},
 			"power": {
-<<<<<<< HEAD
-				"investments": {},
-				"consumption": {
-					"powerConsumptionInMwh": 1856,
-					"energyConsumptionHeatingAndHotWater": 733
-=======
 				"investments": {
 					"percentageOfInvestmentsInEnhancingEnergyEfficiency": null
 				},
@@ -614,20 +320,15 @@
 					"energyConsumptionHeatingAndHotWater": 577,
 					"primaryEnergySourceForHeatingAndHotWater": "Electric",
 					"energyConsumptionCoveredByOwnRenewablePowerGeneration": "GreaterThan75"
->>>>>>> 5f935bbf
 				}
 			},
 			"insurances": {
 				"naturalHazards": {
 					"insuranceAgainstNaturalHazards": "No",
-<<<<<<< HEAD
-					"amountCoveredByInsuranceAgainstNaturalHazards": 40373490
-=======
 					"amountCoveredByInsuranceAgainstNaturalHazards": null,
 					"naturalHazardsCovered": [
 						"EarthQuake"
 					]
->>>>>>> 5f935bbf
 				}
 			}
 		},
