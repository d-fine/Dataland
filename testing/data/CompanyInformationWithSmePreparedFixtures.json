--- conflicted
+++ resolved
@@ -2,27 +2,6 @@
 	{
 		"companyInformation": {
 			"companyName": "SME-year-2023",
-<<<<<<< HEAD
-			"headquarters": "Shreveport",
-			"headquartersPostalCode": "17400",
-			"sector": "convergence",
-			"identifiers": {
-				"Lei": [],
-				"Isin": [],
-				"PermId": [
-					"fB4F778JgR"
-				],
-				"Ticker": [],
-				"Duns": [],
-				"VatNumber": [],
-				"CompanyRegistrationNumber": []
-			},
-			"countryCode": "NR",
-			"companyAlternativeNames": [
-				"Franecki Inc",
-				"Hilpert, Krajcik and Prosacco",
-				"Rice - Schmidt"
-=======
 			"headquarters": "Rosettashire",
 			"identifiers": {
 				"Lei": [],
@@ -50,7 +29,6 @@
 				"Gerlach - Boehm",
 				"Gerlach, Cronin and Reinger",
 				"O'Kon, Hudson and Ernser"
->>>>>>> 9258c84e
 			],
 			"isTeaserCompany": false
 		},
@@ -59,18 +37,6 @@
 				"basicInformation": {
 					"sector": [
 						"H",
-<<<<<<< HEAD
-						"K"
-					],
-					"addressOfHeadquarters": {
-						"streetAndHouseNumber": "Enos Shoals 6695",
-						"city": "Brentwood",
-						"postalCode": "76140-6503",
-						"country": "ES"
-					},
-					"numberOfEmployees": 416,
-					"fiscalYearStart": "2024-07-10"
-=======
 						"I",
 						"J",
 						"M"
@@ -82,7 +48,6 @@
 					},
 					"numberOfEmployees": 5941,
 					"fiscalYearStart": "2023-11-01"
->>>>>>> 9258c84e
 				},
 				"companyFinancials": {
 					"revenueInEur": 0,
@@ -93,70 +58,6 @@
 			"production": {
 				"sites": {
 					"listOfProductionSites": [
-<<<<<<< HEAD
-						{
-							"addressOfProductionSite": {
-								"city": "Fort Taylorburgh",
-								"country": "SA"
-							},
-							"percentageOfTotalRevenue": 0.6509
-						},
-						{
-							"nameOfProductionSite": "Lang LLC",
-							"addressOfProductionSite": {
-								"city": "Weymouth Town",
-								"country": "HM"
-							}
-						},
-						{
-							"nameOfProductionSite": "Schmidt, Kuhic and Stamm",
-							"addressOfProductionSite": {
-								"streetAndHouseNumber": "Collins Greens 4471",
-								"city": "Euclid",
-								"country": "BA"
-							},
-							"percentageOfTotalRevenue": 0.0664
-						},
-						{
-							"nameOfProductionSite": "Murazik, Parisian and Abbott",
-							"addressOfProductionSite": {
-								"city": "Bergefurt",
-								"state": "North Carolina",
-								"country": "VU"
-							},
-							"percentageOfTotalRevenue": 0.2525
-						},
-						{
-							"nameOfProductionSite": "Hauck - Cruickshank",
-							"addressOfProductionSite": {
-								"streetAndHouseNumber": "Stephanie Fort 59324",
-								"city": "Robertoview",
-								"country": "GY"
-							}
-						}
-					]
-				},
-				"products": {
-					"listOfProducts": [
-						{
-							"name": "Rustic Plastic Pizza",
-							"percentageOfTotalRevenue": 0.8734
-						},
-						{
-							"name": "Rustic Cotton Fish",
-							"percentageOfTotalRevenue": 0.9841
-						},
-						{
-							"name": "Handcrafted Bronze Bike",
-							"percentageOfTotalRevenue": 0.0627
-						},
-						{
-							"name": "Ergonomic Plastic Keyboard"
-						},
-						{
-							"name": "Luxurious Bronze Shoes",
-							"percentageOfTotalRevenue": 0.3698
-=======
 						{
 							"nameOfProductionSite": "Oberbrunner, Farrell and Collins",
 							"addressOfProductionSite": {
@@ -164,7 +65,6 @@
 								"state": "Utah",
 								"country": "UY"
 							}
->>>>>>> 9258c84e
 						}
 					]
 				},
@@ -175,10 +75,7 @@
 					"percentageOfInvestmentsInEnhancingEnergyEfficiency": "LessThan1"
 				},
 				"consumption": {
-<<<<<<< HEAD
-=======
 					"powerConsumptionInMwh": 238,
->>>>>>> 9258c84e
 					"powerFromRenewableSources": "Yes",
 					"primaryEnergySourceForHeatingAndHotWater": "Oil",
 					"energyConsumptionCoveredByOwnRenewablePowerGeneration": "LessThan25"
@@ -188,16 +85,8 @@
 				"naturalHazards": {
 					"insuranceAgainstNaturalHazards": "No",
 					"naturalHazardsCovered": [
-						"Snow",
 						"Avalanche",
-<<<<<<< HEAD
-						"Flooding",
-						"Wind",
-						"Hail",
-						"EarthQuake"
-=======
 						"Wind"
->>>>>>> 9258c84e
 					]
 				}
 			}
@@ -207,32 +96,6 @@
 	{
 		"companyInformation": {
 			"companyName": "SME-maximum-address",
-<<<<<<< HEAD
-			"headquarters": "North Darrylstead",
-			"sector": "synergies",
-			"identifiers": {
-				"Lei": [],
-				"Isin": [
-					"hG38llKjMI93",
-					"obxAkoq9tq7W"
-				],
-				"PermId": [],
-				"Ticker": [
-					"H5jmxf4"
-				],
-				"Duns": [
-					"AZ4oPRoKT"
-				],
-				"VatNumber": [],
-				"CompanyRegistrationNumber": []
-			},
-			"countryCode": "PS",
-			"companyAlternativeNames": [
-				"Gerhold Inc",
-				"Ullrich LLC"
-			],
-			"companyLegalForm": "AG",
-=======
 			"headquarters": "Abagailstead",
 			"headquartersPostalCode": "72132",
 			"sector": "e-commerce",
@@ -258,22 +121,17 @@
 				"Considine, Simonis and Hessel"
 			],
 			"website": "https://sour-affinity.org/",
->>>>>>> 9258c84e
 			"isTeaserCompany": false
 		},
 		"t": {
 			"general": {
 				"basicInformation": {
-<<<<<<< HEAD
-					"sector": [],
-=======
 					"sector": [
 						"G",
 						"H",
 						"I",
 						"K"
 					],
->>>>>>> 9258c84e
 					"addressOfHeadquarters": {
 						"streetAndHouseNumber": "Main Street 12",
 						"postalCode": "12345",
@@ -281,19 +139,6 @@
 						"state": "Fiction",
 						"country": "Imagination"
 					},
-<<<<<<< HEAD
-					"numberOfEmployees": 4055,
-					"fiscalYearStart": "2023-09-18"
-				},
-				"companyFinancials": {
-					"operatingCostInEur": 54568485,
-					"capitalAssetsInEur": 18968903
-				}
-			},
-			"production": {
-				"sites": {},
-				"products": {}
-=======
 					"numberOfEmployees": 3209,
 					"fiscalYearStart": "2024-02-18"
 				},
@@ -312,33 +157,16 @@
 						}
 					]
 				}
->>>>>>> 9258c84e
 			},
 			"power": {
 				"investments": {},
 				"consumption": {
-<<<<<<< HEAD
-					"powerConsumptionInMwh": 399,
-					"powerFromRenewableSources": "Yes",
-					"energyConsumptionHeatingAndHotWater": 3
-=======
 					"energyConsumptionHeatingAndHotWater": 558,
 					"primaryEnergySourceForHeatingAndHotWater": "Oil"
->>>>>>> 9258c84e
 				}
 			},
 			"insurances": {
 				"naturalHazards": {
-<<<<<<< HEAD
-					"insuranceAgainstNaturalHazards": "No",
-					"naturalHazardsCovered": [
-						"Flooding",
-						"Avalanche",
-						"Snow",
-						"Hail",
-						"Wind",
-						"EarthQuake"
-=======
 					"amountCoveredByInsuranceAgainstNaturalHazards": 37153613,
 					"naturalHazardsCovered": [
 						"EarthQuake",
@@ -346,7 +174,6 @@
 						"Snow",
 						"Avalanche",
 						"Hail"
->>>>>>> 9258c84e
 					]
 				}
 			}
@@ -356,39 +183,14 @@
 	{
 		"companyInformation": {
 			"companyName": "SME-minimum-address",
-<<<<<<< HEAD
-			"headquarters": "Miguelcester",
-			"headquartersPostalCode": "24200",
-=======
 			"headquarters": "West Cletus",
 			"headquartersPostalCode": "88624-7914",
 			"sector": "eyeballs",
->>>>>>> 9258c84e
 			"identifiers": {
 				"Lei": [
 					"pwDWtJ8nBD0RhOq2FrQL"
 				],
 				"Isin": [
-<<<<<<< HEAD
-					"FQbkHQjZ03FE"
-				],
-				"PermId": [
-					"oJv6eViLG1"
-				],
-				"Ticker": [
-					"jd0CLyN"
-				],
-				"Duns": [],
-				"VatNumber": [
-					"Zpd0Rw7Qk"
-				],
-				"CompanyRegistrationNumber": [
-					"0qi7uyXH1aLqprb"
-				]
-			},
-			"countryCode": "GB",
-			"companyAlternativeNames": [],
-=======
 					"kmols4wt08bI",
 					"zlocKZixx1F6"
 				],
@@ -409,38 +211,23 @@
 				"Bruen LLC",
 				"D'Amore - Considine"
 			],
->>>>>>> 9258c84e
 			"isTeaserCompany": false
 		},
 		"t": {
 			"general": {
 				"basicInformation": {
 					"sector": [
-<<<<<<< HEAD
-						"G",
-						"L",
-						"M"
-=======
 						"E"
->>>>>>> 9258c84e
 					],
 					"addressOfHeadquarters": {
 						"city": "City 17",
 						"country": "Uninspired"
 					},
-<<<<<<< HEAD
-					"numberOfEmployees": 7431,
-					"fiscalYearStart": "2024-06-20"
-				},
-				"companyFinancials": {
-					"revenueInEur": 72760383
-=======
 					"numberOfEmployees": 6515,
 					"fiscalYearStart": "2023-12-30"
 				},
 				"companyFinancials": {
 					"capitalAssetsInEur": 57613818
->>>>>>> 9258c84e
 				}
 			},
 			"production": {
@@ -450,9 +237,6 @@
 				"products": {
 					"listOfProducts": [
 						{
-<<<<<<< HEAD
-							"name": "Oriental Metal Ball"
-=======
 							"name": "Electronic Soft Towels",
 							"percentageOfTotalRevenue": 0.7605
 						},
@@ -468,38 +252,26 @@
 						},
 						{
 							"name": "Luxurious Cotton Pizza"
->>>>>>> 9258c84e
 						}
 					]
 				}
 			},
 			"power": {
-				"investments": {
-					"percentageOfInvestmentsInEnhancingEnergyEfficiency": "GreaterThan25"
-				},
+				"investments": {},
 				"consumption": {
-<<<<<<< HEAD
-					"energyConsumptionHeatingAndHotWater": 695,
-					"primaryEnergySourceForHeatingAndHotWater": "DistrictHeating"
-=======
 					"powerFromRenewableSources": "No",
 					"energyConsumptionHeatingAndHotWater": 676,
 					"energyConsumptionCoveredByOwnRenewablePowerGeneration": "LessThan25"
->>>>>>> 9258c84e
 				}
 			},
 			"insurances": {
 				"naturalHazards": {
-<<<<<<< HEAD
-					"insuranceAgainstNaturalHazards": "No"
-=======
 					"naturalHazardsCovered": [
 						"Avalanche",
 						"EarthQuake",
 						"Flooding",
 						"Hail"
 					]
->>>>>>> 9258c84e
 				}
 			}
 		},
