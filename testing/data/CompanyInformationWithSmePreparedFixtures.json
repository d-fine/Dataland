--- conflicted
+++ resolved
@@ -2,22 +2,6 @@
 	{
 		"companyInformation": {
 			"companyName": "SME-year-2023",
-<<<<<<< HEAD
-			"headquarters": "Bell Gardens",
-			"headquartersPostalCode": "93814-3859",
-			"identifiers": {
-				"Lei": [],
-				"Isin": [
-					"eLqO0bWvMFUy"
-				],
-				"PermId": [
-					"0WxIjsMmjy"
-				],
-				"Ticker": [],
-				"Duns": [],
-				"VatNumber": [
-					"MA2u3orAC"
-=======
 			"headquarters": "Lawton",
 			"sector": "convergence",
 			"identifiers": {
@@ -37,45 +21,20 @@
 				],
 				"VatNumber": [
 					"c9wZqzzd3"
->>>>>>> 3509b2c5
-				],
-				"CompanyRegistrationNumber": [
-					"W71IkFnF27hBMAr"
-				]
-			},
-<<<<<<< HEAD
-			"countryCode": "CW",
-			"companyAlternativeNames": [
-				"Wyman, O'Keefe and Ernser"
-			],
-			"companyLegalForm": "Private Limited Company (Ltd)",
-			"website": "https://expensive-bobcat.net/",
-=======
+				],
+				"CompanyRegistrationNumber": []
+			},
 			"countryCode": "TO",
 			"companyAlternativeNames": [
 				"Mitchell - Wiegand"
 			],
 			"companyLegalForm": "Limited Liability Partnership (LLP)",
->>>>>>> 3509b2c5
 			"isTeaserCompany": false
 		},
 		"t": {
 			"general": {
 				"basicInformation": {
 					"sector": [
-<<<<<<< HEAD
-						"77.2",
-						"19.1",
-						"60.10"
-					],
-					"addressOfHeadquarters": {
-						"streetAndHouseNumber": "Johns Centers 125",
-						"city": "Schneiderbury",
-						"country": "EC"
-					},
-					"numberOfEmployees": 2903,
-					"fiscalYearStart": "2024-03-08"
-=======
 						"32.1",
 						"K"
 					],
@@ -88,7 +47,6 @@
 					},
 					"numberOfEmployees": 7605,
 					"fiscalYearStart": "2024-08-30"
->>>>>>> 3509b2c5
 				},
 				"companyFinancials": {
 					"revenueInEur": 0,
@@ -97,66 +55,6 @@
 				}
 			},
 			"production": {
-<<<<<<< HEAD
-				"sites": {
-					"listOfProductionSites": [
-						{
-							"nameOfProductionSite": "Pfannerstill, Kutch and Friesen",
-							"addressOfProductionSite": {
-								"streetAndHouseNumber": "Haag Fork 50375",
-								"postalCode": "50173",
-								"city": "New Chester",
-								"country": "NP"
-							},
-							"percentageOfTotalRevenue": 0.9551
-						},
-						{
-							"nameOfProductionSite": "Keebler - Moore",
-							"addressOfProductionSite": {
-								"postalCode": "96989",
-								"city": "Port Angeline",
-								"state": "Illinois",
-								"country": "MU"
-							},
-							"percentageOfTotalRevenue": 0.8658
-						},
-						{
-							"nameOfProductionSite": "Kessler - Powlowski",
-							"addressOfProductionSite": {
-								"streetAndHouseNumber": "Declan Ranch 7682",
-								"city": "Joelfort",
-								"country": "YT"
-							},
-							"percentageOfTotalRevenue": 0.3579
-						},
-						{
-							"nameOfProductionSite": "Lockman, Dooley and Collins",
-							"addressOfProductionSite": {
-								"postalCode": "65373",
-								"city": "West Johnnyhaven",
-								"state": "North Carolina",
-								"country": "GN"
-							}
-						}
-					]
-				},
-				"products": {
-					"listOfProducts": [
-						{
-							"name": "Ergonomic Soft Computer",
-							"percentageOfTotalRevenue": 0.6042
-						},
-						{
-							"name": "Rustic Plastic Car",
-							"percentageOfTotalRevenue": 0.3745
-						},
-						{
-							"name": "Rustic Metal Soap"
-						},
-						{
-							"name": "Ergonomic Steel Pants",
-							"percentageOfTotalRevenue": 0.1369
-=======
 				"sites": {},
 				"products": {
 					"listOfProducts": [
@@ -170,7 +68,6 @@
 						{
 							"name": "Rustic Frozen Towels",
 							"percentageOfTotalRevenue": 0.4247
->>>>>>> 3509b2c5
 						}
 					]
 				}
@@ -180,36 +77,17 @@
 					"percentageOfInvestmentsInEnhancingEnergyEfficiency": "LessThan1"
 				},
 				"consumption": {
-<<<<<<< HEAD
-					"powerConsumptionInMwh": 647,
-					"energyConsumptionHeatingAndHotWater": 279,
-					"primaryEnergySourceForHeatingAndHotWater": "Oil",
-=======
 					"powerConsumptionInMwh": 738,
 					"powerFromRenewableSources": "Yes",
 					"energyConsumptionHeatingAndHotWater": 133,
 					"primaryEnergySourceForHeatingAndHotWater": "DistrictHeating",
->>>>>>> 3509b2c5
 					"energyConsumptionCoveredByOwnRenewablePowerGeneration": "LessThan25"
 				}
 			},
 			"insurances": {
 				"naturalHazards": {
-<<<<<<< HEAD
-					"insuranceAgainstNaturalHazards": "Yes",
-					"amountCoveredByInsuranceAgainstNaturalHazards": 21812791,
-					"naturalHazardsCovered": [
-						"Wind",
-						"Avalanche",
-						"Snow",
-						"Flooding",
-						"Hail",
-						"EarthQuake"
-					]
-=======
 					"insuranceAgainstNaturalHazards": "No",
 					"amountCoveredByInsuranceAgainstNaturalHazards": 3561168
->>>>>>> 3509b2c5
 				}
 			}
 		},
@@ -218,36 +96,6 @@
 	{
 		"companyInformation": {
 			"companyName": "SME-maximum-address",
-<<<<<<< HEAD
-			"headquarters": "Lake Shakira",
-			"sector": "supply-chains",
-			"identifiers": {
-				"Lei": [],
-				"Isin": [
-					"fGYKRTGHSVEb"
-				],
-				"PermId": [
-					"1HlaKDGTjN"
-				],
-				"Ticker": [],
-				"Duns": [
-					"UHz2y7b8e"
-				],
-				"VatNumber": [
-					"WcaCgicwd"
-				],
-				"CompanyRegistrationNumber": [
-					"ldzoZHsQvfmLA7A"
-				]
-			},
-			"countryCode": "MP",
-			"companyAlternativeNames": [
-				"McKenzie, Sawayn and Shanahan",
-				"Rippin - Blanda"
-			],
-			"companyLegalForm": "Limited Liability Partnership (LLP)",
-			"website": "https://exemplary-fitness.info",
-=======
 			"headquarters": "New Mallie",
 			"identifiers": {
 				"Lei": [],
@@ -268,21 +116,14 @@
 			],
 			"companyLegalForm": "Private Limited Company (Ltd)",
 			"website": "https://conventional-clam.name/",
->>>>>>> 3509b2c5
 			"isTeaserCompany": false
 		},
 		"t": {
 			"general": {
 				"basicInformation": {
 					"sector": [
-<<<<<<< HEAD
-						"32.3",
-						"64.1",
-						"07.21"
-=======
 						"58.12",
 						"79.90"
->>>>>>> 3509b2c5
 					],
 					"addressOfHeadquarters": {
 						"streetAndHouseNumber": "Main Street 12",
@@ -291,30 +132,6 @@
 						"state": "Fiction",
 						"country": "Imagination"
 					},
-<<<<<<< HEAD
-					"numberOfEmployees": 2191,
-					"fiscalYearStart": "2024-05-16"
-				},
-				"companyFinancials": {
-					"revenueInEur": 37707949
-				}
-			},
-			"production": {
-				"sites": {},
-				"products": {
-					"listOfProducts": [
-						{
-							"name": "Licensed Granite Soap",
-							"percentageOfTotalRevenue": 0.643
-						},
-						{
-							"name": "Licensed Concrete Computer",
-							"percentageOfTotalRevenue": 0.615
-						},
-						{
-							"name": "Intelligent Frozen Mouse",
-							"percentageOfTotalRevenue": 0.9794
-=======
 					"numberOfEmployees": 676,
 					"fiscalYearStart": "2024-01-21"
 				},
@@ -376,7 +193,6 @@
 								"country": "KE"
 							},
 							"percentageOfTotalRevenue": 0.2347
->>>>>>> 3509b2c5
 						}
 					]
 				},
@@ -389,24 +205,14 @@
 					"percentageOfInvestmentsInEnhancingEnergyEfficiency": "LessThan1"
 				},
 				"consumption": {
-<<<<<<< HEAD
-					"powerConsumptionInMwh": 500,
-					"primaryEnergySourceForHeatingAndHotWater": "Electric",
-					"energyConsumptionCoveredByOwnRenewablePowerGeneration": "Between50And75"
-=======
 					"powerConsumptionInMwh": 865,
 					"energyConsumptionHeatingAndHotWater": 366,
 					"primaryEnergySourceForHeatingAndHotWater": "Oil",
 					"energyConsumptionCoveredByOwnRenewablePowerGeneration": "GreaterThan75"
->>>>>>> 3509b2c5
 				}
 			},
 			"insurances": {
 				"naturalHazards": {
-<<<<<<< HEAD
-					"insuranceAgainstNaturalHazards": "Yes",
-					"amountCoveredByInsuranceAgainstNaturalHazards": 22683081
-=======
 					"amountCoveredByInsuranceAgainstNaturalHazards": 22009546,
 					"naturalHazardsCovered": [
 						"Avalanche",
@@ -416,7 +222,6 @@
 						"Snow",
 						"Hail"
 					]
->>>>>>> 3509b2c5
 				}
 			}
 		},
@@ -425,40 +230,13 @@
 	{
 		"companyInformation": {
 			"companyName": "SME-minimum-address",
-<<<<<<< HEAD
-			"headquarters": "Port Maximo",
-			"headquartersPostalCode": "40477-2344",
-			"sector": "technologies",
-=======
 			"headquarters": "Dooleymouth",
 			"headquartersPostalCode": "52035-0894",
 			"sector": "niches",
->>>>>>> 3509b2c5
 			"identifiers": {
 				"Lei": [],
 				"Isin": [],
 				"PermId": [
-<<<<<<< HEAD
-					"eal9P8FRf0"
-				],
-				"Ticker": [
-					"41IpMsU"
-				],
-				"Duns": [],
-				"VatNumber": [
-					"SAxqsNgMN"
-				],
-				"CompanyRegistrationNumber": [
-					"cXcitoynBoNtblX"
-				]
-			},
-			"countryCode": "AU",
-			"companyAlternativeNames": [
-				"Reinger Group"
-			],
-			"companyLegalForm": "Public Limited Company (PLC)",
-			"website": "https://royal-frost.com",
-=======
 					"mffDefTlxG"
 				],
 				"Ticker": [
@@ -478,53 +256,21 @@
 			],
 			"companyLegalForm": "Limited Liability Partnership (LLP)",
 			"website": "https://alienated-bottom-line.name",
->>>>>>> 3509b2c5
 			"isTeaserCompany": false
 		},
 		"t": {
 			"general": {
 				"basicInformation": {
 					"sector": [
-<<<<<<< HEAD
-						"23.51",
-						"32.4",
-						"61.90"
-=======
 						"01.50",
 						"06.2",
 						"23.31",
 						"28.2"
->>>>>>> 3509b2c5
 					],
 					"addressOfHeadquarters": {
 						"city": "City 17",
 						"country": "Uninspired"
 					},
-<<<<<<< HEAD
-					"numberOfEmployees": 3509,
-					"fiscalYearStart": "2024-03-26"
-				},
-				"companyFinancials": {
-					"revenueInEur": 97007661,
-					"operatingCostInEur": 58801421,
-					"capitalAssetsInEur": 43439039
-				}
-			},
-			"production": {
-				"sites": {},
-				"products": {}
-			},
-			"power": {
-				"investments": {
-					"percentageOfInvestmentsInEnhancingEnergyEfficiency": "GreaterThan25"
-				},
-				"consumption": {
-					"powerConsumptionInMwh": 845,
-					"powerFromRenewableSources": "No",
-					"energyConsumptionHeatingAndHotWater": 538,
-					"primaryEnergySourceForHeatingAndHotWater": "Electric",
-					"energyConsumptionCoveredByOwnRenewablePowerGeneration": "LessThan25"
-=======
 					"numberOfEmployees": 6158,
 					"fiscalYearStart": "2023-12-19"
 				},
@@ -591,24 +337,12 @@
 					"energyConsumptionHeatingAndHotWater": 849,
 					"primaryEnergySourceForHeatingAndHotWater": "DistrictHeating",
 					"energyConsumptionCoveredByOwnRenewablePowerGeneration": "Between50And75"
->>>>>>> 3509b2c5
 				}
 			},
 			"insurances": {
 				"naturalHazards": {
 					"insuranceAgainstNaturalHazards": "No",
-<<<<<<< HEAD
-					"amountCoveredByInsuranceAgainstNaturalHazards": 2423886,
-					"naturalHazardsCovered": [
-						"Flooding",
-						"EarthQuake",
-						"Snow",
-						"Hail",
-						"Wind"
-					]
-=======
 					"amountCoveredByInsuranceAgainstNaturalHazards": 23025081
->>>>>>> 3509b2c5
 				}
 			}
 		},
