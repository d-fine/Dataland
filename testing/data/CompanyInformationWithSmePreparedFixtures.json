--- conflicted
+++ resolved
@@ -2,39 +2,6 @@
 	{
 		"companyInformation": {
 			"companyName": "SME-year-2023",
-<<<<<<< HEAD
-			"headquarters": "Germantown",
-			"headquartersPostalCode": "78384-6443",
-			"sector": "interfaces",
-			"identifiers": {
-				"Lei": [],
-				"Isin": [
-					"EjSx8UqgSamn",
-					"bKPZYcFtNLXM"
-				],
-				"PermId": [
-					"5KIVXr5Atu"
-				],
-				"Ticker": [
-					"5gqsvK3"
-				],
-				"Duns": [
-					"3G7dkKGKA"
-				],
-				"VatNumber": [
-					"46WP3e8JJ"
-				],
-				"CompanyRegistrationNumber": [
-					"30FnJcSvR66TPBZ"
-				]
-			},
-			"countryCode": "LI",
-			"companyAlternativeNames": [
-				"Welch, Hudson and Wisoky"
-			],
-			"companyLegalForm": "Private Limited Company (Ltd)",
-			"website": "https://front-immortal.name/",
-=======
 			"headquarters": "New Isaiahcester",
 			"headquartersPostalCode": "42346-5392",
 			"sector": null,
@@ -64,29 +31,12 @@
 			],
 			"companyLegalForm": null,
 			"website": null,
->>>>>>> c5f9f1a1
 			"isTeaserCompany": false
 		},
 		"t": {
 			"general": {
 				"basicInformation": {
 					"sector": [
-<<<<<<< HEAD
-						"30.99",
-						"42",
-						"78",
-						"90.04"
-					],
-					"addressOfHeadquarters": {
-						"streetAndHouseNumber": "Robel Key 743",
-						"postalCode": "83311",
-						"city": "Stockton",
-						"state": "Idaho",
-						"country": "US"
-					},
-					"numberOfEmployees": 8680,
-					"fiscalYearStart": "2024-08-10"
-=======
 						"19.20",
 						"25.72",
 						"26",
@@ -101,7 +51,6 @@
 					},
 					"numberOfEmployees": 4380,
 					"fiscalYearStart": "2024-04-13"
->>>>>>> c5f9f1a1
 				},
 				"companyFinancials": {
 					"revenueInEUR": 0,
@@ -116,27 +65,6 @@
 				"products": {
 					"listOfProducts": [
 						{
-<<<<<<< HEAD
-							"nameOfProductionSite": "Orn - Bogan",
-							"addressOfProductionSite": {
-								"streetAndHouseNumber": "Feest Haven 6301",
-								"postalCode": "88413",
-								"city": "Millsland",
-								"state": null,
-								"country": "MK"
-							},
-							"shareOfTotalRevenueInPercent": 3.9055
-						}
-					]
-				},
-				"products": {
-					"listOfProducts": [
-						{
-							"name": "Electronic Rubber Gloves",
-							"shareOfTotalRevenueInPercent": null
-						}
-					]
-=======
 							"name": "Licensed Wooden Towels",
 							"shareOfTotalRevenueInPercent": null
 						},
@@ -157,7 +85,6 @@
 							"shareOfTotalRevenueInPercent": 42.1885
 						}
 					]
->>>>>>> c5f9f1a1
 				}
 			},
 			"power": {
@@ -165,44 +92,24 @@
 					"percentageRangeForInvestmentsInEnhancingEnergyEfficiency": "LessThan1"
 				},
 				"consumption": {
-<<<<<<< HEAD
-					"powerConsumptionInMwh": null,
-					"powerFromRenewableSources": "No",
-					"energyConsumptionHeatingAndHotWater": 422,
-					"primaryEnergySourceForHeatingAndHotWater": "DistrictHeating",
-					"energyConsumptionCoveredByOwnRenewablePowerGeneration": "LessThan25"
-=======
 					"powerConsumptionInMWh": 1460,
 					"powerFromRenewableSources": "Yes",
 					"energyConsumptionHeatingAndHotWaterInMWh": 750,
 					"primaryEnergySourceForHeatingAndHotWater": "Electric",
 					"percentageRangeForEnergyConsumptionCoveredByOwnRenewablePowerGeneration": "LessThan25"
->>>>>>> c5f9f1a1
 				}
 			},
 			"insurances": {
 				"naturalHazards": {
-<<<<<<< HEAD
-					"insuranceAgainstNaturalHazards": "Yes",
-					"amountCoveredByInsuranceAgainstNaturalHazards": 44209410,
-=======
 					"insuranceAgainstNaturalHazards": null,
 					"amountCoveredByInsuranceAgainstNaturalHazards": 26628365,
->>>>>>> c5f9f1a1
 					"naturalHazardsCovered": [
 						"Wind",
 						"Flooding",
 						"Hail",
 						"EarthQuake",
-<<<<<<< HEAD
-						"Flooding",
-						"Avalanche",
-						"Hail",
-						"Wind"
-=======
 						"Snow",
 						"Avalanche"
->>>>>>> c5f9f1a1
 					]
 				}
 			}
@@ -212,32 +119,6 @@
 	{
 		"companyInformation": {
 			"companyName": "SME-maximum-address",
-<<<<<<< HEAD
-			"headquarters": "Lake Sydneyboro",
-			"headquartersPostalCode": "73370",
-			"sector": null,
-			"identifiers": {
-				"Lei": [],
-				"Isin": [
-					"XRcyw17dp4eQ"
-				],
-				"PermId": [],
-				"Ticker": [
-					"mJEoLcr"
-				],
-				"Duns": [],
-				"VatNumber": [
-					"6GgdCbmwn"
-				],
-				"CompanyRegistrationNumber": [
-					"01Etzap2oGbsVxf"
-				]
-			},
-			"countryCode": "EE",
-			"companyAlternativeNames": [],
-			"companyLegalForm": "Partnership without Limited Liability",
-			"website": "https://jam-packed-hippodrome.net/",
-=======
 			"headquarters": "Port Emmie",
 			"headquartersPostalCode": "84888-1515",
 			"sector": "interfaces",
@@ -269,20 +150,13 @@
 			],
 			"companyLegalForm": "GmbH & Co. KG",
 			"website": "https://silky-date.com",
->>>>>>> c5f9f1a1
 			"isTeaserCompany": false
 		},
 		"t": {
 			"general": {
 				"basicInformation": {
 					"sector": [
-<<<<<<< HEAD
-						"16.22",
-						"73.12",
-						"87.10"
-=======
 						"J"
->>>>>>> c5f9f1a1
 					],
 					"addressOfHeadquarters": {
 						"streetAndHouseNumber": "Main Street 12",
@@ -291,15 +165,6 @@
 						"state": "Fiction",
 						"country": "Imagination"
 					},
-<<<<<<< HEAD
-					"numberOfEmployees": 1234,
-					"fiscalYearStart": "2024-05-02"
-				},
-				"companyFinancials": {
-					"revenueInEur": 5065698,
-					"operatingCostInEur": 25914526,
-					"capitalAssetsInEur": 7993255
-=======
 					"numberOfEmployees": 7629,
 					"fiscalYearStart": "2024-06-10"
 				},
@@ -307,7 +172,6 @@
 					"revenueInEUR": null,
 					"operatingCostInEUR": 44724745,
 					"capitalAssetsInEUR": 20630515
->>>>>>> c5f9f1a1
 				}
 			},
 			"production": {
@@ -317,42 +181,6 @@
 				"products": {
 					"listOfProducts": [
 						{
-<<<<<<< HEAD
-							"nameOfProductionSite": "Predovic, Wuckert and Flatley",
-							"addressOfProductionSite": {
-								"streetAndHouseNumber": "Wava Run 808",
-								"postalCode": "84180-2424",
-								"city": "Gonzaloworth",
-								"state": "Nebraska",
-								"country": "AI"
-							},
-							"shareOfTotalRevenueInPercent": 28.136
-						},
-						{
-							"nameOfProductionSite": "Steuber, Dickinson and Reichert",
-							"addressOfProductionSite": {
-								"streetAndHouseNumber": "Sawayn Wall 9630",
-								"postalCode": "71818",
-								"city": "East Wava",
-								"state": "Indiana",
-								"country": "MH"
-							},
-							"shareOfTotalRevenueInPercent": 44.6255
-						}
-					]
-				},
-				"products": {
-					"listOfProducts": [
-						{
-							"name": "Fantastic Granite Fish",
-							"shareOfTotalRevenueInPercent": 85.1568
-						},
-						{
-							"name": "Generic Fresh Ball",
-							"shareOfTotalRevenueInPercent": null
-						}
-					]
-=======
 							"name": "Fantastic Steel Fish",
 							"shareOfTotalRevenueInPercent": null
 						},
@@ -365,21 +193,10 @@
 							"shareOfTotalRevenueInPercent": null
 						}
 					]
->>>>>>> c5f9f1a1
 				}
 			},
 			"power": {
 				"investments": {
-<<<<<<< HEAD
-					"percentageOfInvestmentsInEnhancingEnergyEfficiency": "Between15And20"
-				},
-				"consumption": {
-					"powerConsumptionInMwh": 1292,
-					"powerFromRenewableSources": "No",
-					"energyConsumptionHeatingAndHotWater": null,
-					"primaryEnergySourceForHeatingAndHotWater": "DistrictHeating",
-					"energyConsumptionCoveredByOwnRenewablePowerGeneration": "LessThan25"
-=======
 					"percentageRangeForInvestmentsInEnhancingEnergyEfficiency": "LessThan1"
 				},
 				"consumption": {
@@ -388,17 +205,10 @@
 					"energyConsumptionHeatingAndHotWaterInMWh": 102,
 					"primaryEnergySourceForHeatingAndHotWater": "Electric",
 					"percentageRangeForEnergyConsumptionCoveredByOwnRenewablePowerGeneration": "Between50And75"
->>>>>>> c5f9f1a1
 				}
 			},
 			"insurances": {
 				"naturalHazards": {
-<<<<<<< HEAD
-					"insuranceAgainstNaturalHazards": null,
-					"amountCoveredByInsuranceAgainstNaturalHazards": 49043115,
-					"naturalHazardsCovered": [
-						"EarthQuake"
-=======
 					"insuranceAgainstNaturalHazards": "No",
 					"amountCoveredByInsuranceAgainstNaturalHazards": null,
 					"naturalHazardsCovered": [
@@ -406,7 +216,6 @@
 						"Hail",
 						"Snow",
 						"Flooding"
->>>>>>> c5f9f1a1
 					]
 				}
 			}
@@ -416,20 +225,6 @@
 	{
 		"companyInformation": {
 			"companyName": "SME-minimum-address",
-<<<<<<< HEAD
-			"headquarters": "Harberworth",
-			"headquartersPostalCode": "20162-5734",
-			"sector": "eyeballs",
-			"identifiers": {
-				"Lei": [
-					"dn2bDsjHRW6fZza0kFDN"
-				],
-				"Isin": [
-					"wimU84354TiN"
-				],
-				"PermId": [
-					"gLX3KwsfNi"
-=======
 			"headquarters": "Port Nikkimouth",
 			"headquartersPostalCode": "91646-0181",
 			"sector": "blockchains",
@@ -439,27 +234,9 @@
 				],
 				"Isin": [
 					"VTii4eTcNhdg"
->>>>>>> c5f9f1a1
-				],
+				],
+				"PermId": [],
 				"Ticker": [
-<<<<<<< HEAD
-					"tVOZW0f"
-				],
-				"Duns": [
-					"SWDAVo3Nk"
-				],
-				"VatNumber": [
-					"fAKt7jM3D"
-				],
-				"CompanyRegistrationNumber": [
-					"fe8KS4Uw4lE9OG5"
-				]
-			},
-			"countryCode": "JM",
-			"companyAlternativeNames": [],
-			"companyLegalForm": "Private Limited Company (Ltd)",
-			"website": "https://profuse-politics.org/",
-=======
 					"I9liYNv"
 				],
 				"Duns": [
@@ -478,19 +255,13 @@
 			],
 			"companyLegalForm": "GmbH & Co. KG",
 			"website": "https://partial-apology.net",
->>>>>>> c5f9f1a1
 			"isTeaserCompany": false
 		},
 		"t": {
 			"general": {
 				"basicInformation": {
 					"sector": [
-<<<<<<< HEAD
-						"25.93",
-						"73"
-=======
 						"27.1"
->>>>>>> c5f9f1a1
 					],
 					"addressOfHeadquarters": {
 						"streetAndHouseNumber": null,
@@ -499,15 +270,6 @@
 						"state": null,
 						"country": "Uninspired"
 					},
-<<<<<<< HEAD
-					"numberOfEmployees": 1576,
-					"fiscalYearStart": "2024-09-03"
-				},
-				"companyFinancials": {
-					"revenueInEur": null,
-					"operatingCostInEur": 73735986,
-					"capitalAssetsInEur": null
-=======
 					"numberOfEmployees": 2427,
 					"fiscalYearStart": "2024-02-12"
 				},
@@ -515,46 +277,12 @@
 					"revenueInEUR": null,
 					"operatingCostInEUR": null,
 					"capitalAssetsInEUR": null
->>>>>>> c5f9f1a1
 				}
 			},
 			"production": {
 				"sites": {
 					"listOfProductionSites": [
 						{
-<<<<<<< HEAD
-							"nameOfProductionSite": "Stehr, Crist and Bogan",
-							"addressOfProductionSite": {
-								"streetAndHouseNumber": "Janie Lakes 62985",
-								"postalCode": "97948",
-								"city": "East Wellingtonport",
-								"state": null,
-								"country": "US"
-							},
-							"shareOfTotalRevenueInPercent": 26.2027
-						},
-						{
-							"nameOfProductionSite": null,
-							"addressOfProductionSite": {
-								"streetAndHouseNumber": null,
-								"postalCode": "39259",
-								"city": "East Junebury",
-								"state": "Oregon",
-								"country": "MF"
-							},
-							"shareOfTotalRevenueInPercent": 28.0892
-						},
-						{
-							"nameOfProductionSite": null,
-							"addressOfProductionSite": {
-								"streetAndHouseNumber": "Jake Falls 1695",
-								"postalCode": "31590",
-								"city": "New Retha",
-								"state": null,
-								"country": "OM"
-							},
-							"shareOfTotalRevenueInPercent": 44.1971
-=======
 							"nameOfProductionSite": null,
 							"addressOfProductionSite": {
 								"streetAndHouseNumber": "Crona Ways 73901",
@@ -564,70 +292,28 @@
 								"country": "MN"
 							},
 							"shareOfTotalRevenueInPercent": 78.7395
->>>>>>> c5f9f1a1
 						}
 					]
 				},
 				"products": {
-<<<<<<< HEAD
-					"listOfProducts": [
-						{
-							"name": "Luxurious Metal Salad",
-							"shareOfTotalRevenueInPercent": 12.5263
-						},
-						{
-							"name": "Small Cotton Cheese",
-							"shareOfTotalRevenueInPercent": 0.4899
-						},
-						{
-							"name": "Electronic Bronze Computer",
-							"shareOfTotalRevenueInPercent": 19.4363
-						},
-						{
-							"name": "Bespoke Granite Salad",
-							"shareOfTotalRevenueInPercent": null
-						}
-					]
-=======
 					"listOfProducts": null
->>>>>>> c5f9f1a1
 				}
 			},
 			"power": {
 				"investments": {
-<<<<<<< HEAD
-					"percentageOfInvestmentsInEnhancingEnergyEfficiency": "Between20And25"
-=======
 					"percentageRangeForInvestmentsInEnhancingEnergyEfficiency": "Between1And5"
->>>>>>> c5f9f1a1
 				},
 				"consumption": {
 					"powerConsumptionInMWh": 1681,
 					"powerFromRenewableSources": "Yes",
-<<<<<<< HEAD
-					"energyConsumptionHeatingAndHotWater": 259,
-					"primaryEnergySourceForHeatingAndHotWater": "DistrictHeating",
-					"energyConsumptionCoveredByOwnRenewablePowerGeneration": "Between25And50"
-=======
 					"energyConsumptionHeatingAndHotWaterInMWh": 805,
 					"primaryEnergySourceForHeatingAndHotWater": "DistrictHeating",
 					"percentageRangeForEnergyConsumptionCoveredByOwnRenewablePowerGeneration": "GreaterThan75"
->>>>>>> c5f9f1a1
 				}
 			},
 			"insurances": {
 				"naturalHazards": {
 					"insuranceAgainstNaturalHazards": "Yes",
-<<<<<<< HEAD
-					"amountCoveredByInsuranceAgainstNaturalHazards": 16466541,
-					"naturalHazardsCovered": [
-						"Hail",
-						"Flooding",
-						"Avalanche",
-						"EarthQuake",
-						"Snow",
-						"Wind"
-=======
 					"amountCoveredByInsuranceAgainstNaturalHazards": null,
 					"naturalHazardsCovered": [
 						"Snow",
@@ -635,7 +321,6 @@
 						"EarthQuake",
 						"Wind",
 						"Avalanche"
->>>>>>> c5f9f1a1
 					]
 				}
 			}
