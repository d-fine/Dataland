[
	{
		"companyInformation": {
			"companyName": "SME-year-2023",
<<<<<<< HEAD
			"headquarters": "San Rafael",
			"headquartersPostalCode": "85075-9697",
			"sector": "applications",
=======
			"headquarters": "South Lawrence",
			"headquartersPostalCode": "69413-9729",
			"sector": "architectures",
>>>>>>> ceea0669
			"identifiers": {
				"Lei": [
					"LibqIqp15BVp9mKnOcOD"
				],
				"Isin": [
<<<<<<< HEAD
					"Iyj4LbB6VoSa"
				],
				"PermId": [
					"uQpMLSZUH6"
=======
					"Wkg8MgXZS5yx"
>>>>>>> ceea0669
				],
				"PermId": [],
				"Ticker": [
<<<<<<< HEAD
					"s4PISra"
				],
				"Duns": [
					"JYV2xoGr0"
				],
				"VatNumber": [],
				"CompanyRegistrationNumber": [
					"BuSgb6KEvP2tlga"
				]
			},
			"countryCode": "UA",
			"companyAlternativeNames": [],
			"companyLegalForm": "GmbH & Co. KG",
			"website": "https://free-transom.org/",
=======
					"CT4JCii"
				],
				"Duns": [
					"F4HHDwv3h"
				],
				"VatNumber": [
					"wJWrCiHDf"
				],
				"CompanyRegistrationNumber": []
			},
			"countryCode": "BF",
			"companyAlternativeNames": [
				"Heathcote Group",
				"Keeling - Schaefer",
				"McLaughlin Group",
				"Wisoky - Ankunding"
			],
			"companyLegalForm": "GmbH",
			"website": "https://careful-cushion.biz/",
>>>>>>> ceea0669
			"isTeaserCompany": false
		},
		"t": {
			"general": {
				"basicInformation": {
					"sector": [
<<<<<<< HEAD
						"01.45",
						"47.54",
						"G"
					],
					"addressOfHeadquarters": {
						"streetAndHouseNumber": "Maxime Harbors 4129",
						"postalCode": null,
						"city": "Fort Lavernastad",
						"state": "Kentucky",
						"country": "MY"
					},
					"numberOfEmployees": 1951,
					"fiscalYearStart": "2024-06-22"
=======
						"20.4",
						"22.29",
						"24.46",
						"66.22",
						"85.59"
					],
					"addressOfHeadquarters": {
						"streetAndHouseNumber": null,
						"postalCode": "17983",
						"city": "Mariettaberg",
						"state": null,
						"country": "YE"
					},
					"numberOfEmployees": 3901,
					"fiscalYearStart": "2024-09-20"
>>>>>>> ceea0669
				},
				"companyFinancials": {
					"revenueInEUR": 0,
					"operatingCostInEUR": 1000000,
					"capitalAssetsInEUR": 2000000
				}
			},
			"production": {
				"sites": {
					"listOfProductionSites": [
<<<<<<< HEAD
						{
							"nameOfProductionSite": "Donnelly, Zemlak and Fritsch",
							"addressOfProductionSite": {
								"streetAndHouseNumber": "Vergie Turnpike 74584",
								"postalCode": "93358",
								"city": "Wylie",
								"state": "Maine",
								"country": "GY"
							},
							"shareOfTotalRevenueInPercent": 34.7789
						}
					]
				},
				"products": {
					"listOfProducts": [
						{
							"name": "Ergonomic Bronze Shoes",
							"shareOfTotalRevenueInPercent": 45.2635
=======
						{
							"nameOfProductionSite": "Durgan Group",
							"addressOfProductionSite": {
								"streetAndHouseNumber": "Boyle Cape 882",
								"postalCode": null,
								"city": "Lake Calista",
								"state": "Connecticut",
								"country": "CL"
							},
							"shareOfTotalRevenueInPercent": 87.2262
						},
						{
							"nameOfProductionSite": "Wyman, Cormier and Gulgowski",
							"addressOfProductionSite": {
								"streetAndHouseNumber": null,
								"postalCode": "07527-5000",
								"city": "Norwalk",
								"state": "North Carolina",
								"country": "DK"
							},
							"shareOfTotalRevenueInPercent": 70.9791
						},
						{
							"nameOfProductionSite": null,
							"addressOfProductionSite": {
								"streetAndHouseNumber": "Cole Unions 34298",
								"postalCode": "87131",
								"city": "Bethlehem",
								"state": null,
								"country": "TN"
							},
							"shareOfTotalRevenueInPercent": 61.5701
						},
						{
							"nameOfProductionSite": null,
							"addressOfProductionSite": {
								"streetAndHouseNumber": "Runte Walks 951",
								"postalCode": "77777",
								"city": "Seanstad",
								"state": "Missouri",
								"country": "NU"
							},
							"shareOfTotalRevenueInPercent": 38.3912
						},
						{
							"nameOfProductionSite": "Zboncak - Yundt",
							"addressOfProductionSite": {
								"streetAndHouseNumber": null,
								"postalCode": "59266-7300",
								"city": "Tremaineland",
								"state": "Maryland",
								"country": "PM"
							},
							"shareOfTotalRevenueInPercent": 64.5335
>>>>>>> ceea0669
						}
					]
				},
				"products": {
					"listOfProducts": null
				}
			},
			"power": {
				"investments": {
					"percentageRangeForInvestmentsInEnhancingEnergyEfficiency": "LessThan1"
				},
				"consumption": {
<<<<<<< HEAD
					"powerConsumptionInMWh": 201,
					"powerFromRenewableSources": "Yes",
					"energyConsumptionHeatingAndHotWaterInMWh": 639,
=======
					"powerConsumptionInMWh": 1427,
					"powerFromRenewableSources": null,
					"energyConsumptionHeatingAndHotWaterInMWh": 615,
>>>>>>> ceea0669
					"primaryEnergySourceForHeatingAndHotWater": "DistrictHeating",
					"percentageRangeForEnergyConsumptionCoveredByOwnRenewablePowerGeneration": "LessThan25"
				}
			},
			"insurances": {
				"naturalHazards": {
					"insuranceAgainstNaturalHazards": "No",
<<<<<<< HEAD
					"amountCoveredByInsuranceAgainstNaturalHazards": 31701124,
					"naturalHazardsCovered": [
						"Snow",
						"Hail",
						"EarthQuake"
=======
					"amountCoveredByInsuranceAgainstNaturalHazards": 40931339,
					"naturalHazardsCovered": [
						"Avalanche"
>>>>>>> ceea0669
					]
				}
			}
		},
		"reportingPeriod": "2023"
	},
	{
		"companyInformation": {
			"companyName": "SME-maximum-address",
<<<<<<< HEAD
			"headquarters": "Port Sterlingfort",
			"headquartersPostalCode": "48435",
			"sector": "markets",
			"identifiers": {
				"Lei": [
					"1NuoQ4AM3bVKmEyHfOxT"
				],
				"Isin": [
					"Idm5aKPUK66C"
				],
				"PermId": [],
				"Ticker": [],
				"Duns": [],
				"VatNumber": [
					"iqFfvIh4c"
=======
			"headquarters": "Bradtkecester",
			"headquartersPostalCode": null,
			"sector": null,
			"identifiers": {
				"Lei": [],
				"Isin": [
					"aHMSka5fdYk4"
				],
				"PermId": [
					"JyQAyTv4C5"
				],
				"Ticker": [],
				"Duns": [
					"ShHsw4ypk"
>>>>>>> ceea0669
				],
				"CompanyRegistrationNumber": [
					"KB1eqln3DOGF7tT"
				]
			},
<<<<<<< HEAD
			"countryCode": "MS",
			"companyAlternativeNames": [],
			"companyLegalForm": "AG",
			"website": "https://authentic-cadet.biz",
=======
			"countryCode": "VA",
			"companyAlternativeNames": [],
			"companyLegalForm": "GmbH",
			"website": "https://hospitable-circumstance.org",
>>>>>>> ceea0669
			"isTeaserCompany": false
		},
		"t": {
			"general": {
				"basicInformation": {
					"sector": [
<<<<<<< HEAD
						"14.11"
=======
						"25.7"
>>>>>>> ceea0669
					],
					"addressOfHeadquarters": {
						"streetAndHouseNumber": "Main Street 12",
						"postalCode": "12345",
						"city": "Nonexistingen",
						"state": "Fiction",
						"country": "Imagination"
					},
<<<<<<< HEAD
					"numberOfEmployees": 9209,
					"fiscalYearStart": "2024-01-20"
				},
				"companyFinancials": {
					"revenueInEUR": 88613284,
					"operatingCostInEUR": 38038444,
					"capitalAssetsInEUR": 23457977
=======
					"numberOfEmployees": 4621,
					"fiscalYearStart": "2024-10-07"
				},
				"companyFinancials": {
					"revenueInEUR": null,
					"operatingCostInEUR": 59744834,
					"capitalAssetsInEUR": null
>>>>>>> ceea0669
				}
			},
			"production": {
				"sites": {
					"listOfProductionSites": [
<<<<<<< HEAD
						{
							"nameOfProductionSite": "Greenholt, Bauch and Bashirian",
							"addressOfProductionSite": {
								"streetAndHouseNumber": "Block Common 591",
								"postalCode": "99469",
								"city": "Larissatown",
								"state": "Washington",
								"country": "MM"
							},
							"shareOfTotalRevenueInPercent": null
						},
						{
							"nameOfProductionSite": "Lubowitz Group",
							"addressOfProductionSite": {
								"streetAndHouseNumber": "Breanna Crest 34788",
								"postalCode": null,
								"city": "Rogerside",
								"state": "Vermont",
								"country": "LR"
							},
							"shareOfTotalRevenueInPercent": 87.0859
						},
						{
							"nameOfProductionSite": "Oberbrunner - Hermann",
							"addressOfProductionSite": {
								"streetAndHouseNumber": null,
								"postalCode": "29267-5262",
								"city": "North Sunny",
								"state": "North Carolina",
								"country": "YT"
							},
							"shareOfTotalRevenueInPercent": null
						}
					]
				},
				"products": {
					"listOfProducts": [
						{
							"name": "Gorgeous Cotton Salad",
							"shareOfTotalRevenueInPercent": null
						},
						{
							"name": "Elegant Frozen Salad",
							"shareOfTotalRevenueInPercent": null
						},
						{
							"name": "Intelligent Cotton Shoes",
							"shareOfTotalRevenueInPercent": 43.4817
						},
						{
							"name": "Unbranded Concrete Shoes",
							"shareOfTotalRevenueInPercent": 26.3083
=======
						{
							"nameOfProductionSite": "Williamson - Kunde",
							"addressOfProductionSite": {
								"streetAndHouseNumber": "Bradtke Spurs 35312",
								"postalCode": "79509-2276",
								"city": "South Hannahmouth",
								"state": "Wyoming",
								"country": "MG"
							},
							"shareOfTotalRevenueInPercent": 54.3876
						},
						{
							"nameOfProductionSite": "Leuschke - Stiedemann",
							"addressOfProductionSite": {
								"streetAndHouseNumber": "Fernando Oval 5585",
								"postalCode": "98256-4636",
								"city": "Santa Maria",
								"state": "California",
								"country": "CY"
							},
							"shareOfTotalRevenueInPercent": 30.9556
						}
					]
				},
				"products": {
					"listOfProducts": [
						{
							"name": "Handcrafted Plastic Tuna",
							"shareOfTotalRevenueInPercent": 78.7439
>>>>>>> ceea0669
						}
					]
				}
			},
			"power": {
				"investments": {
<<<<<<< HEAD
					"percentageRangeForInvestmentsInEnhancingEnergyEfficiency": "Between15And20"
				},
				"consumption": {
					"powerConsumptionInMWh": 1590,
					"powerFromRenewableSources": "No",
					"energyConsumptionHeatingAndHotWaterInMWh": 825,
					"primaryEnergySourceForHeatingAndHotWater": "Electric",
=======
					"percentageRangeForInvestmentsInEnhancingEnergyEfficiency": "Between10And15"
				},
				"consumption": {
					"powerConsumptionInMWh": 1840,
					"powerFromRenewableSources": "Yes",
					"energyConsumptionHeatingAndHotWaterInMWh": 217,
					"primaryEnergySourceForHeatingAndHotWater": "Oil",
>>>>>>> ceea0669
					"percentageRangeForEnergyConsumptionCoveredByOwnRenewablePowerGeneration": "Between25And50"
				}
			},
			"insurances": {
				"naturalHazards": {
<<<<<<< HEAD
					"insuranceAgainstNaturalHazards": "Yes",
					"amountCoveredByInsuranceAgainstNaturalHazards": 19634789,
					"naturalHazardsCovered": [
						"Avalanche",
						"Flooding"
=======
					"insuranceAgainstNaturalHazards": null,
					"amountCoveredByInsuranceAgainstNaturalHazards": 2849673,
					"naturalHazardsCovered": [
						"Wind",
						"Snow"
>>>>>>> ceea0669
					]
				}
			}
		},
		"reportingPeriod": "2021"
	},
	{
		"companyInformation": {
			"companyName": "SME-minimum-address",
<<<<<<< HEAD
			"headquarters": "Port Emely",
			"headquartersPostalCode": "20180-1985",
			"sector": "portals",
			"identifiers": {
				"Lei": [
					"dlVbmNkd684lPXmp91RF"
				],
				"Isin": [
					"Gkzkml4H1mJT"
				],
				"PermId": [],
				"Ticker": [],
				"Duns": [],
				"VatNumber": [],
				"CompanyRegistrationNumber": [
					"1zZYY66eCmKRJwE"
				]
			},
			"countryCode": "GF",
			"companyAlternativeNames": [
				"Aufderhar - Kling",
				"Hayes - Lakin"
			],
			"companyLegalForm": "Public Limited Company (PLC)",
			"website": null,
=======
			"headquarters": "Corwinworth",
			"headquartersPostalCode": "13993",
			"sector": "channels",
			"identifiers": {
				"Lei": [],
				"Isin": [
					"JK05J8G9C7vJ",
					"s3XY2MAmsZbq"
				],
				"PermId": [
					"nT33i131hs"
				],
				"Ticker": [
					"okhM06G"
				],
				"Duns": [
					"Ic6qE8Ffx"
				],
				"VatNumber": [
					"6lmqSQdaW"
				],
				"CompanyRegistrationNumber": []
			},
			"countryCode": "JO",
			"companyAlternativeNames": [
				"Osinski, Turcotte and Brekke",
				"Schaden and Sons",
				"Schoen, Witting and Brown"
			],
			"companyLegalForm": "Partnership without Limited Liability",
			"website": "https://apprehensive-conductor.name/",
>>>>>>> ceea0669
			"isTeaserCompany": false
		},
		"t": {
			"general": {
				"basicInformation": {
					"sector": [
<<<<<<< HEAD
						"73.20"
=======
						"10.89"
>>>>>>> ceea0669
					],
					"addressOfHeadquarters": {
						"streetAndHouseNumber": null,
						"postalCode": null,
						"city": "City 17",
						"state": null,
						"country": "Uninspired"
					},
<<<<<<< HEAD
					"numberOfEmployees": 2921,
					"fiscalYearStart": "2023-12-29"
				},
				"companyFinancials": {
					"revenueInEUR": 34111690,
					"operatingCostInEUR": null,
					"capitalAssetsInEUR": 50113011
=======
					"numberOfEmployees": 3289,
					"fiscalYearStart": "2023-11-02"
				},
				"companyFinancials": {
					"revenueInEUR": null,
					"operatingCostInEUR": 77636248,
					"capitalAssetsInEUR": 41404775
>>>>>>> ceea0669
				}
			},
			"production": {
				"sites": {
<<<<<<< HEAD
					"listOfProductionSites": [
						{
							"nameOfProductionSite": "Klocko, Spencer and Hessel",
							"addressOfProductionSite": {
								"streetAndHouseNumber": "Osinski Throughway 52949",
								"postalCode": "96304",
								"city": "Creolaland",
								"state": "Vermont",
								"country": "LU"
							},
							"shareOfTotalRevenueInPercent": 63.0576
						}
					]
=======
					"listOfProductionSites": null
>>>>>>> ceea0669
				},
				"products": {
					"listOfProducts": []
				}
			},
			"power": {
				"investments": {
<<<<<<< HEAD
					"percentageRangeForInvestmentsInEnhancingEnergyEfficiency": "Between15And20"
				},
				"consumption": {
					"powerConsumptionInMWh": 413,
					"powerFromRenewableSources": "No",
					"energyConsumptionHeatingAndHotWaterInMWh": 585,
					"primaryEnergySourceForHeatingAndHotWater": "DistrictHeating",
					"percentageRangeForEnergyConsumptionCoveredByOwnRenewablePowerGeneration": null
=======
					"percentageRangeForInvestmentsInEnhancingEnergyEfficiency": "LessThan1"
				},
				"consumption": {
					"powerConsumptionInMWh": 1449,
					"powerFromRenewableSources": "Yes",
					"energyConsumptionHeatingAndHotWaterInMWh": 29,
					"primaryEnergySourceForHeatingAndHotWater": "Electric",
					"percentageRangeForEnergyConsumptionCoveredByOwnRenewablePowerGeneration": "LessThan25"
>>>>>>> ceea0669
				}
			},
			"insurances": {
				"naturalHazards": {
<<<<<<< HEAD
					"insuranceAgainstNaturalHazards": "Yes",
					"amountCoveredByInsuranceAgainstNaturalHazards": 16762410,
					"naturalHazardsCovered": [
=======
					"insuranceAgainstNaturalHazards": null,
					"amountCoveredByInsuranceAgainstNaturalHazards": 21747842,
					"naturalHazardsCovered": [
						"Hail",
						"Wind",
						"Snow",
>>>>>>> ceea0669
						"Avalanche"
					]
				}
			}
		},
		"reportingPeriod": "2022"
	}
]<|MERGE_RESOLUTION|>--- conflicted
+++ resolved
@@ -2,47 +2,16 @@
 	{
 		"companyInformation": {
 			"companyName": "SME-year-2023",
-<<<<<<< HEAD
-			"headquarters": "San Rafael",
-			"headquartersPostalCode": "85075-9697",
-			"sector": "applications",
-=======
 			"headquarters": "South Lawrence",
 			"headquartersPostalCode": "69413-9729",
 			"sector": "architectures",
->>>>>>> ceea0669
 			"identifiers": {
-				"Lei": [
-					"LibqIqp15BVp9mKnOcOD"
-				],
+				"Lei": [],
 				"Isin": [
-<<<<<<< HEAD
-					"Iyj4LbB6VoSa"
-				],
-				"PermId": [
-					"uQpMLSZUH6"
-=======
 					"Wkg8MgXZS5yx"
->>>>>>> ceea0669
 				],
 				"PermId": [],
 				"Ticker": [
-<<<<<<< HEAD
-					"s4PISra"
-				],
-				"Duns": [
-					"JYV2xoGr0"
-				],
-				"VatNumber": [],
-				"CompanyRegistrationNumber": [
-					"BuSgb6KEvP2tlga"
-				]
-			},
-			"countryCode": "UA",
-			"companyAlternativeNames": [],
-			"companyLegalForm": "GmbH & Co. KG",
-			"website": "https://free-transom.org/",
-=======
 					"CT4JCii"
 				],
 				"Duns": [
@@ -62,28 +31,12 @@
 			],
 			"companyLegalForm": "GmbH",
 			"website": "https://careful-cushion.biz/",
->>>>>>> ceea0669
 			"isTeaserCompany": false
 		},
 		"t": {
 			"general": {
 				"basicInformation": {
 					"sector": [
-<<<<<<< HEAD
-						"01.45",
-						"47.54",
-						"G"
-					],
-					"addressOfHeadquarters": {
-						"streetAndHouseNumber": "Maxime Harbors 4129",
-						"postalCode": null,
-						"city": "Fort Lavernastad",
-						"state": "Kentucky",
-						"country": "MY"
-					},
-					"numberOfEmployees": 1951,
-					"fiscalYearStart": "2024-06-22"
-=======
 						"20.4",
 						"22.29",
 						"24.46",
@@ -99,7 +52,6 @@
 					},
 					"numberOfEmployees": 3901,
 					"fiscalYearStart": "2024-09-20"
->>>>>>> ceea0669
 				},
 				"companyFinancials": {
 					"revenueInEUR": 0,
@@ -110,26 +62,6 @@
 			"production": {
 				"sites": {
 					"listOfProductionSites": [
-<<<<<<< HEAD
-						{
-							"nameOfProductionSite": "Donnelly, Zemlak and Fritsch",
-							"addressOfProductionSite": {
-								"streetAndHouseNumber": "Vergie Turnpike 74584",
-								"postalCode": "93358",
-								"city": "Wylie",
-								"state": "Maine",
-								"country": "GY"
-							},
-							"shareOfTotalRevenueInPercent": 34.7789
-						}
-					]
-				},
-				"products": {
-					"listOfProducts": [
-						{
-							"name": "Ergonomic Bronze Shoes",
-							"shareOfTotalRevenueInPercent": 45.2635
-=======
 						{
 							"nameOfProductionSite": "Durgan Group",
 							"addressOfProductionSite": {
@@ -184,7 +116,6 @@
 								"country": "PM"
 							},
 							"shareOfTotalRevenueInPercent": 64.5335
->>>>>>> ceea0669
 						}
 					]
 				},
@@ -197,15 +128,9 @@
 					"percentageRangeForInvestmentsInEnhancingEnergyEfficiency": "LessThan1"
 				},
 				"consumption": {
-<<<<<<< HEAD
-					"powerConsumptionInMWh": 201,
-					"powerFromRenewableSources": "Yes",
-					"energyConsumptionHeatingAndHotWaterInMWh": 639,
-=======
 					"powerConsumptionInMWh": 1427,
 					"powerFromRenewableSources": null,
 					"energyConsumptionHeatingAndHotWaterInMWh": 615,
->>>>>>> ceea0669
 					"primaryEnergySourceForHeatingAndHotWater": "DistrictHeating",
 					"percentageRangeForEnergyConsumptionCoveredByOwnRenewablePowerGeneration": "LessThan25"
 				}
@@ -213,17 +138,9 @@
 			"insurances": {
 				"naturalHazards": {
 					"insuranceAgainstNaturalHazards": "No",
-<<<<<<< HEAD
-					"amountCoveredByInsuranceAgainstNaturalHazards": 31701124,
-					"naturalHazardsCovered": [
-						"Snow",
-						"Hail",
-						"EarthQuake"
-=======
 					"amountCoveredByInsuranceAgainstNaturalHazards": 40931339,
 					"naturalHazardsCovered": [
 						"Avalanche"
->>>>>>> ceea0669
 					]
 				}
 			}
@@ -233,23 +150,6 @@
 	{
 		"companyInformation": {
 			"companyName": "SME-maximum-address",
-<<<<<<< HEAD
-			"headquarters": "Port Sterlingfort",
-			"headquartersPostalCode": "48435",
-			"sector": "markets",
-			"identifiers": {
-				"Lei": [
-					"1NuoQ4AM3bVKmEyHfOxT"
-				],
-				"Isin": [
-					"Idm5aKPUK66C"
-				],
-				"PermId": [],
-				"Ticker": [],
-				"Duns": [],
-				"VatNumber": [
-					"iqFfvIh4c"
-=======
 			"headquarters": "Bradtkecester",
 			"headquartersPostalCode": null,
 			"sector": null,
@@ -264,34 +164,21 @@
 				"Ticker": [],
 				"Duns": [
 					"ShHsw4ypk"
->>>>>>> ceea0669
-				],
-				"CompanyRegistrationNumber": [
-					"KB1eqln3DOGF7tT"
-				]
-			},
-<<<<<<< HEAD
-			"countryCode": "MS",
-			"companyAlternativeNames": [],
-			"companyLegalForm": "AG",
-			"website": "https://authentic-cadet.biz",
-=======
+				],
+				"VatNumber": [],
+				"CompanyRegistrationNumber": []
+			},
 			"countryCode": "VA",
 			"companyAlternativeNames": [],
 			"companyLegalForm": "GmbH",
 			"website": "https://hospitable-circumstance.org",
->>>>>>> ceea0669
 			"isTeaserCompany": false
 		},
 		"t": {
 			"general": {
 				"basicInformation": {
 					"sector": [
-<<<<<<< HEAD
-						"14.11"
-=======
 						"25.7"
->>>>>>> ceea0669
 					],
 					"addressOfHeadquarters": {
 						"streetAndHouseNumber": "Main Street 12",
@@ -300,15 +187,6 @@
 						"state": "Fiction",
 						"country": "Imagination"
 					},
-<<<<<<< HEAD
-					"numberOfEmployees": 9209,
-					"fiscalYearStart": "2024-01-20"
-				},
-				"companyFinancials": {
-					"revenueInEUR": 88613284,
-					"operatingCostInEUR": 38038444,
-					"capitalAssetsInEUR": 23457977
-=======
 					"numberOfEmployees": 4621,
 					"fiscalYearStart": "2024-10-07"
 				},
@@ -316,66 +194,11 @@
 					"revenueInEUR": null,
 					"operatingCostInEUR": 59744834,
 					"capitalAssetsInEUR": null
->>>>>>> ceea0669
 				}
 			},
 			"production": {
 				"sites": {
 					"listOfProductionSites": [
-<<<<<<< HEAD
-						{
-							"nameOfProductionSite": "Greenholt, Bauch and Bashirian",
-							"addressOfProductionSite": {
-								"streetAndHouseNumber": "Block Common 591",
-								"postalCode": "99469",
-								"city": "Larissatown",
-								"state": "Washington",
-								"country": "MM"
-							},
-							"shareOfTotalRevenueInPercent": null
-						},
-						{
-							"nameOfProductionSite": "Lubowitz Group",
-							"addressOfProductionSite": {
-								"streetAndHouseNumber": "Breanna Crest 34788",
-								"postalCode": null,
-								"city": "Rogerside",
-								"state": "Vermont",
-								"country": "LR"
-							},
-							"shareOfTotalRevenueInPercent": 87.0859
-						},
-						{
-							"nameOfProductionSite": "Oberbrunner - Hermann",
-							"addressOfProductionSite": {
-								"streetAndHouseNumber": null,
-								"postalCode": "29267-5262",
-								"city": "North Sunny",
-								"state": "North Carolina",
-								"country": "YT"
-							},
-							"shareOfTotalRevenueInPercent": null
-						}
-					]
-				},
-				"products": {
-					"listOfProducts": [
-						{
-							"name": "Gorgeous Cotton Salad",
-							"shareOfTotalRevenueInPercent": null
-						},
-						{
-							"name": "Elegant Frozen Salad",
-							"shareOfTotalRevenueInPercent": null
-						},
-						{
-							"name": "Intelligent Cotton Shoes",
-							"shareOfTotalRevenueInPercent": 43.4817
-						},
-						{
-							"name": "Unbranded Concrete Shoes",
-							"shareOfTotalRevenueInPercent": 26.3083
-=======
 						{
 							"nameOfProductionSite": "Williamson - Kunde",
 							"addressOfProductionSite": {
@@ -405,22 +228,12 @@
 						{
 							"name": "Handcrafted Plastic Tuna",
 							"shareOfTotalRevenueInPercent": 78.7439
->>>>>>> ceea0669
 						}
 					]
 				}
 			},
 			"power": {
 				"investments": {
-<<<<<<< HEAD
-					"percentageRangeForInvestmentsInEnhancingEnergyEfficiency": "Between15And20"
-				},
-				"consumption": {
-					"powerConsumptionInMWh": 1590,
-					"powerFromRenewableSources": "No",
-					"energyConsumptionHeatingAndHotWaterInMWh": 825,
-					"primaryEnergySourceForHeatingAndHotWater": "Electric",
-=======
 					"percentageRangeForInvestmentsInEnhancingEnergyEfficiency": "Between10And15"
 				},
 				"consumption": {
@@ -428,25 +241,16 @@
 					"powerFromRenewableSources": "Yes",
 					"energyConsumptionHeatingAndHotWaterInMWh": 217,
 					"primaryEnergySourceForHeatingAndHotWater": "Oil",
->>>>>>> ceea0669
 					"percentageRangeForEnergyConsumptionCoveredByOwnRenewablePowerGeneration": "Between25And50"
 				}
 			},
 			"insurances": {
 				"naturalHazards": {
-<<<<<<< HEAD
-					"insuranceAgainstNaturalHazards": "Yes",
-					"amountCoveredByInsuranceAgainstNaturalHazards": 19634789,
-					"naturalHazardsCovered": [
-						"Avalanche",
-						"Flooding"
-=======
 					"insuranceAgainstNaturalHazards": null,
 					"amountCoveredByInsuranceAgainstNaturalHazards": 2849673,
 					"naturalHazardsCovered": [
 						"Wind",
 						"Snow"
->>>>>>> ceea0669
 					]
 				}
 			}
@@ -456,33 +260,6 @@
 	{
 		"companyInformation": {
 			"companyName": "SME-minimum-address",
-<<<<<<< HEAD
-			"headquarters": "Port Emely",
-			"headquartersPostalCode": "20180-1985",
-			"sector": "portals",
-			"identifiers": {
-				"Lei": [
-					"dlVbmNkd684lPXmp91RF"
-				],
-				"Isin": [
-					"Gkzkml4H1mJT"
-				],
-				"PermId": [],
-				"Ticker": [],
-				"Duns": [],
-				"VatNumber": [],
-				"CompanyRegistrationNumber": [
-					"1zZYY66eCmKRJwE"
-				]
-			},
-			"countryCode": "GF",
-			"companyAlternativeNames": [
-				"Aufderhar - Kling",
-				"Hayes - Lakin"
-			],
-			"companyLegalForm": "Public Limited Company (PLC)",
-			"website": null,
-=======
 			"headquarters": "Corwinworth",
 			"headquartersPostalCode": "13993",
 			"sector": "channels",
@@ -514,18 +291,13 @@
 			],
 			"companyLegalForm": "Partnership without Limited Liability",
 			"website": "https://apprehensive-conductor.name/",
->>>>>>> ceea0669
 			"isTeaserCompany": false
 		},
 		"t": {
 			"general": {
 				"basicInformation": {
 					"sector": [
-<<<<<<< HEAD
-						"73.20"
-=======
 						"10.89"
->>>>>>> ceea0669
 					],
 					"addressOfHeadquarters": {
 						"streetAndHouseNumber": null,
@@ -534,15 +306,6 @@
 						"state": null,
 						"country": "Uninspired"
 					},
-<<<<<<< HEAD
-					"numberOfEmployees": 2921,
-					"fiscalYearStart": "2023-12-29"
-				},
-				"companyFinancials": {
-					"revenueInEUR": 34111690,
-					"operatingCostInEUR": null,
-					"capitalAssetsInEUR": 50113011
-=======
 					"numberOfEmployees": 3289,
 					"fiscalYearStart": "2023-11-02"
 				},
@@ -550,45 +313,18 @@
 					"revenueInEUR": null,
 					"operatingCostInEUR": 77636248,
 					"capitalAssetsInEUR": 41404775
->>>>>>> ceea0669
 				}
 			},
 			"production": {
 				"sites": {
-<<<<<<< HEAD
-					"listOfProductionSites": [
-						{
-							"nameOfProductionSite": "Klocko, Spencer and Hessel",
-							"addressOfProductionSite": {
-								"streetAndHouseNumber": "Osinski Throughway 52949",
-								"postalCode": "96304",
-								"city": "Creolaland",
-								"state": "Vermont",
-								"country": "LU"
-							},
-							"shareOfTotalRevenueInPercent": 63.0576
-						}
-					]
-=======
 					"listOfProductionSites": null
->>>>>>> ceea0669
 				},
 				"products": {
-					"listOfProducts": []
+					"listOfProducts": null
 				}
 			},
 			"power": {
 				"investments": {
-<<<<<<< HEAD
-					"percentageRangeForInvestmentsInEnhancingEnergyEfficiency": "Between15And20"
-				},
-				"consumption": {
-					"powerConsumptionInMWh": 413,
-					"powerFromRenewableSources": "No",
-					"energyConsumptionHeatingAndHotWaterInMWh": 585,
-					"primaryEnergySourceForHeatingAndHotWater": "DistrictHeating",
-					"percentageRangeForEnergyConsumptionCoveredByOwnRenewablePowerGeneration": null
-=======
 					"percentageRangeForInvestmentsInEnhancingEnergyEfficiency": "LessThan1"
 				},
 				"consumption": {
@@ -597,23 +333,16 @@
 					"energyConsumptionHeatingAndHotWaterInMWh": 29,
 					"primaryEnergySourceForHeatingAndHotWater": "Electric",
 					"percentageRangeForEnergyConsumptionCoveredByOwnRenewablePowerGeneration": "LessThan25"
->>>>>>> ceea0669
 				}
 			},
 			"insurances": {
 				"naturalHazards": {
-<<<<<<< HEAD
-					"insuranceAgainstNaturalHazards": "Yes",
-					"amountCoveredByInsuranceAgainstNaturalHazards": 16762410,
-					"naturalHazardsCovered": [
-=======
 					"insuranceAgainstNaturalHazards": null,
 					"amountCoveredByInsuranceAgainstNaturalHazards": 21747842,
 					"naturalHazardsCovered": [
 						"Hail",
 						"Wind",
 						"Snow",
->>>>>>> ceea0669
 						"Avalanche"
 					]
 				}
