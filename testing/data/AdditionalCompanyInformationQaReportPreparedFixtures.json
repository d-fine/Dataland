--- conflicted
+++ resolved
@@ -5,10 +5,6 @@
 				"referencedReports": {
 					"ESEFReport": {
 						"fileReference": "1902e40099c913ecf3715388cb2d9f7f84e6f02a19563db6930adb7b6cf22868",
-<<<<<<< HEAD
-						"fileName": "SustainabilityReport",
-						"publicationDate": "2023-09-19"
-=======
 						"fileName": "ESEFReport",
 						"publicationDate": "2023-09-24"
 					},
@@ -16,7 +12,6 @@
 						"fileReference": "2e7270a3e823927740609089091805c1cedd3cec291175a5ca08c24a8a4b1342",
 						"fileName": "SustainabilityReport",
 						"publicationDate": "2023-12-21"
->>>>>>> 41a3cb75
 					}
 				}
 			},
