--- conflicted
+++ resolved
@@ -7,12 +7,7 @@
 		"currentlyActive": true,
 		"qaStatus": "Accepted",
 		"uploadTime": 9061,
-<<<<<<< HEAD
-		"uploaderUserId": null,
-		"url": "https://dataland.com/"
-=======
 		"uploaderUserId": null
->>>>>>> 90b21566
 	},
 	{
 		"dataId": "fd2b8269-3383-4855-8844-7eee548cc545",
@@ -22,12 +17,7 @@
 		"currentlyActive": true,
 		"qaStatus": "Accepted",
 		"uploadTime": 3478,
-<<<<<<< HEAD
-		"uploaderUserId": null,
-		"url": "https://dataland.com/"
-=======
 		"uploaderUserId": null
->>>>>>> 90b21566
 	},
 	{
 		"dataId": "d91c74f3-1d78-44a4-b9a5-fba366643b49",
@@ -37,12 +27,7 @@
 		"currentlyActive": true,
 		"qaStatus": "Accepted",
 		"uploadTime": 6280,
-<<<<<<< HEAD
-		"uploaderUserId": null,
-		"url": "https://dataland.com/"
-=======
 		"uploaderUserId": null
->>>>>>> 90b21566
 	},
 	{
 		"dataId": "c81e6c95-c987-4690-bef6-32391ea546e6",
@@ -52,12 +37,7 @@
 		"currentlyActive": true,
 		"qaStatus": "Accepted",
 		"uploadTime": 2556,
-<<<<<<< HEAD
-		"uploaderUserId": null,
-		"url": "https://dataland.com/"
-=======
 		"uploaderUserId": null
->>>>>>> 90b21566
 	},
 	{
 		"dataId": "0b04850a-517c-4977-8b7c-c8a54a6a69ee",
@@ -67,12 +47,7 @@
 		"currentlyActive": true,
 		"qaStatus": "Accepted",
 		"uploadTime": 2058,
-<<<<<<< HEAD
-		"uploaderUserId": null,
-		"url": "https://dataland.com/"
-=======
 		"uploaderUserId": null
->>>>>>> 90b21566
 	},
 	{
 		"dataId": "69b42915-2f0a-4689-955a-6ae2f6c4bdb8",
@@ -82,12 +57,7 @@
 		"currentlyActive": true,
 		"qaStatus": "Accepted",
 		"uploadTime": 6507,
-<<<<<<< HEAD
-		"uploaderUserId": null,
-		"url": "https://dataland.com/"
-=======
 		"uploaderUserId": null
->>>>>>> 90b21566
 	},
 	{
 		"dataId": "11b04584-c2d2-4eed-a52f-e18d3024af4a",
@@ -97,12 +67,7 @@
 		"currentlyActive": true,
 		"qaStatus": "Accepted",
 		"uploadTime": 3786,
-<<<<<<< HEAD
-		"uploaderUserId": null,
-		"url": "https://dataland.com/"
-=======
 		"uploaderUserId": null
->>>>>>> 90b21566
 	},
 	{
 		"dataId": "6116d4bc-e15f-4d83-81c0-d0c0e595cee3",
@@ -112,12 +77,7 @@
 		"currentlyActive": true,
 		"qaStatus": "Accepted",
 		"uploadTime": 7827,
-<<<<<<< HEAD
-		"uploaderUserId": null,
-		"url": "https://dataland.com/"
-=======
 		"uploaderUserId": null
->>>>>>> 90b21566
 	},
 	{
 		"dataId": "2b80933c-af8c-4835-9d47-1d886f70c9e8",
@@ -127,11 +87,6 @@
 		"currentlyActive": true,
 		"qaStatus": "Accepted",
 		"uploadTime": 163,
-<<<<<<< HEAD
-		"uploaderUserId": null,
-		"url": "https://dataland.com/"
-=======
 		"uploaderUserId": null
->>>>>>> 90b21566
 	}
 ]