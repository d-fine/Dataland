[
	{
		"companyInformation": {
			"companyName": "eutaxonomy-non-financials-qa-report-with-one-correction",
<<<<<<< HEAD
			"headquarters": "Denesikport",
			"headquartersPostalCode": "28692-7152",
			"sector": "paradigms",
			"identifiers": {
				"Lei": [
					"GczmeVXsx6ipAhYkW4xv"
				],
				"Isin": [
					"0djLRssaGyqY",
					"IRTovuaD70PK"
				],
				"PermId": [],
				"Ticker": [],
				"Duns": [
					"KT68Clm7W"
				],
				"VatNumber": [
					"WnsbkazW0"
				],
				"CompanyRegistrationNumber": []
			},
			"countryCode": "IL",
			"companyContactDetails": null,
			"companyAlternativeNames": [
				"Huels Inc",
				"Jones LLC",
				"Nikolaus Group",
				"Witting and Sons"
			],
			"companyLegalForm": "GmbH & Co. KG",
			"website": "https://petty-puritan.biz",
=======
			"headquarters": "Robelburgh",
			"headquartersPostalCode": null,
			"sector": "ROI",
			"identifiers": {
				"Lei": [
					"6TGtm1nKMi5pP1Ru4tgA"
				],
				"Isin": [
					"IRKfw3aiBP59"
				],
				"PermId": [],
				"Ticker": [],
				"Duns": [],
				"VatNumber": [],
				"CompanyRegistrationNumber": [
					"MSXXwLNKAWEawTK"
				]
			},
			"countryCode": "PY",
			"companyContactDetails": [
				"Rupert_Crona@example.com",
				"Kamron30@example.com"
			],
			"companyAlternativeNames": [
				"Harris LLC",
				"Rath, Fisher and Harvey"
			],
			"companyLegalForm": "Public Limited Company (PLC)",
			"website": "https://reasonable-instance.net/",
>>>>>>> 90b21566
			"isTeaserCompany": false
		},
		"t": {
			"revenue": {
				"alignedActivities": {
					"comment": "some comment",
					"verdict": "QaInconclusive",
					"correctedData": {
						"value": [
							{
								"activityName": "ManufactureOfCement",
								"naceCodes": [
									"C23.51"
								],
								"share": {
									"relativeShareInPercent": 15.34,
									"absoluteShare": {
										"amount": 2633017767.22,
										"currency": "SDG"
									}
								},
								"substantialContributionToClimateChangeMitigationInPercent": 2.13,
								"substantialContributionToClimateChangeAdaptationInPercent": 18.5,
								"substantialContributionToSustainableUseAndProtectionOfWaterAndMarineResourcesInPercent": 72.75,
								"substantialContributionToTransitionToACircularEconomyInPercent": 3.48,
								"substantialContributionToPollutionPreventionAndControlInPercent": 60.5,
								"substantialContributionToProtectionAndRestorationOfBiodiversityAndEcosystemsInPercent": 62.68,
								"dnshToClimateChangeMitigation": "No",
								"dnshToClimateChangeAdaptation": "Yes",
								"dnshToSustainableUseAndProtectionOfWaterAndMarineResources": "Yes",
								"dnshToTransitionToACircularEconomy": "No",
								"dnshToPollutionPreventionAndControl": "No",
								"dnshToProtectionAndRestorationOfBiodiversityAndEcosystems": "No",
								"minimumSafeguards": "No"
							},
							{
								"activityName": "InfrastructureEnablingRoadTransportAndPublicTransport",
								"naceCodes": [
									"M71.20"
								],
								"share": {
									"relativeShareInPercent": 91.47,
									"absoluteShare": {
										"amount": 1473627865.78,
										"currency": "UYU"
									}
								},
								"substantialContributionToClimateChangeMitigationInPercent": 82.36,
								"substantialContributionToClimateChangeAdaptationInPercent": 55.11,
								"substantialContributionToSustainableUseAndProtectionOfWaterAndMarineResourcesInPercent": 31.84,
								"substantialContributionToTransitionToACircularEconomyInPercent": 76.04,
								"substantialContributionToPollutionPreventionAndControlInPercent": 29.82,
								"substantialContributionToProtectionAndRestorationOfBiodiversityAndEcosystemsInPercent": 46.25,
								"dnshToClimateChangeMitigation": "No",
								"dnshToClimateChangeAdaptation": "No",
								"dnshToSustainableUseAndProtectionOfWaterAndMarineResources": "No",
								"dnshToTransitionToACircularEconomy": "Yes",
								"dnshToPollutionPreventionAndControl": "No",
								"dnshToProtectionAndRestorationOfBiodiversityAndEcosystems": "No",
								"minimumSafeguards": "No"
							}
						],
						"quality": "Audited"
					}
				}
			}
		},
		"reportingPeriod": "2022"
	}
]<|MERGE_RESOLUTION|>--- conflicted
+++ resolved
@@ -2,39 +2,6 @@
 	{
 		"companyInformation": {
 			"companyName": "eutaxonomy-non-financials-qa-report-with-one-correction",
-<<<<<<< HEAD
-			"headquarters": "Denesikport",
-			"headquartersPostalCode": "28692-7152",
-			"sector": "paradigms",
-			"identifiers": {
-				"Lei": [
-					"GczmeVXsx6ipAhYkW4xv"
-				],
-				"Isin": [
-					"0djLRssaGyqY",
-					"IRTovuaD70PK"
-				],
-				"PermId": [],
-				"Ticker": [],
-				"Duns": [
-					"KT68Clm7W"
-				],
-				"VatNumber": [
-					"WnsbkazW0"
-				],
-				"CompanyRegistrationNumber": []
-			},
-			"countryCode": "IL",
-			"companyContactDetails": null,
-			"companyAlternativeNames": [
-				"Huels Inc",
-				"Jones LLC",
-				"Nikolaus Group",
-				"Witting and Sons"
-			],
-			"companyLegalForm": "GmbH & Co. KG",
-			"website": "https://petty-puritan.biz",
-=======
 			"headquarters": "Robelburgh",
 			"headquartersPostalCode": null,
 			"sector": "ROI",
@@ -64,7 +31,6 @@
 			],
 			"companyLegalForm": "Public Limited Company (PLC)",
 			"website": "https://reasonable-instance.net/",
->>>>>>> 90b21566
 			"isTeaserCompany": false
 		},
 		"t": {
@@ -132,6 +98,6 @@
 				}
 			}
 		},
-		"reportingPeriod": "2022"
+		"reportingPeriod": "2024"
 	}
 ]