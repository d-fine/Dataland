{
	"esg-questionnaire": {
<<<<<<< HEAD
		"numberOfProvidedReportingPeriods": 8
	},
	"eutaxonomy-financials": {
		"numberOfProvidedReportingPeriods": 12
	},
	"eutaxonomy-non-financials": {
		"numberOfProvidedReportingPeriods": 15
	},
	"lksg": {
		"numberOfProvidedReportingPeriods": 12
	},
	"p2p": {
		"numberOfProvidedReportingPeriods": 8
	},
	"sfdr": {
		"numberOfProvidedReportingPeriods": 22
	},
	"sme": {
		"numberOfProvidedReportingPeriods": 11
=======
		"numberOfProvidedReportingPeriods": 20
	},
	"eutaxonomy-financials": {
		"numberOfProvidedReportingPeriods": 25
	},
	"eutaxonomy-non-financials": {
		"numberOfProvidedReportingPeriods": 18
	},
	"lksg": {
		"numberOfProvidedReportingPeriods": 0
	},
	"p2p": {
		"numberOfProvidedReportingPeriods": 3
	},
	"sfdr": {
		"numberOfProvidedReportingPeriods": 28
	},
	"sme": {
		"numberOfProvidedReportingPeriods": 6
>>>>>>> 5d1f4910
	}
}<|MERGE_RESOLUTION|>--- conflicted
+++ resolved
@@ -1,45 +1,26 @@
 {
 	"esg-questionnaire": {
-<<<<<<< HEAD
-		"numberOfProvidedReportingPeriods": 8
+		"numberOfProvidedReportingPeriods": 28
+	},
+	"heimathafen": {
+		"numberOfProvidedReportingPeriods": 13
 	},
 	"eutaxonomy-financials": {
-		"numberOfProvidedReportingPeriods": 12
+		"numberOfProvidedReportingPeriods": 7
 	},
 	"eutaxonomy-non-financials": {
-		"numberOfProvidedReportingPeriods": 15
+		"numberOfProvidedReportingPeriods": 11
 	},
 	"lksg": {
-		"numberOfProvidedReportingPeriods": 12
+		"numberOfProvidedReportingPeriods": 18
 	},
 	"p2p": {
-		"numberOfProvidedReportingPeriods": 8
+		"numberOfProvidedReportingPeriods": 28
 	},
 	"sfdr": {
 		"numberOfProvidedReportingPeriods": 22
 	},
 	"sme": {
-		"numberOfProvidedReportingPeriods": 11
-=======
-		"numberOfProvidedReportingPeriods": 20
-	},
-	"eutaxonomy-financials": {
-		"numberOfProvidedReportingPeriods": 25
-	},
-	"eutaxonomy-non-financials": {
-		"numberOfProvidedReportingPeriods": 18
-	},
-	"lksg": {
-		"numberOfProvidedReportingPeriods": 0
-	},
-	"p2p": {
 		"numberOfProvidedReportingPeriods": 3
-	},
-	"sfdr": {
-		"numberOfProvidedReportingPeriods": 28
-	},
-	"sme": {
-		"numberOfProvidedReportingPeriods": 6
->>>>>>> 5d1f4910
 	}
 }