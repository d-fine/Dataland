--- conflicted
+++ resolved
@@ -1,26 +1,4 @@
 {
-<<<<<<< HEAD
-	"esg-questionnaire": {
-		"numberOfProvidedReportingPeriods": 12
-	},
-	"sfdr": {
-		"numberOfProvidedReportingPeriods": 7
-	},
-	"eutaxonomy-financials": {
-		"numberOfProvidedReportingPeriods": 16
-	},
-	"eutaxonomy-non-financials": {
-		"numberOfProvidedReportingPeriods": 12
-	},
-	"lksg": {
-		"numberOfProvidedReportingPeriods": 20
-	},
-	"p2p": {
-		"numberOfProvidedReportingPeriods": 27
-	},
-	"sme": {
-		"numberOfProvidedReportingPeriods": 16
-=======
 	"eutaxonomy-financials": {
 		"numberOfProvidedReportingPeriods": 28
 	},
@@ -44,6 +22,5 @@
 	},
 	"heimathafen": {
 		"numberOfProvidedReportingPeriods": 24
->>>>>>> 4f440d30
 	}
 }