--- conflicted
+++ resolved
@@ -2,46 +2,6 @@
 	{
 		"companyInformation": {
 			"companyName": "company-with-one-sfdr-data-set",
-<<<<<<< HEAD
-			"headquarters": "Lizzieview",
-			"headquartersPostalCode": "00952",
-			"sector": "mindshare",
-			"identifiers": [
-				{
-					"identifierType": "CompanyRegistrationNumber",
-					"identifierValue": "O7z5BZYGKN3sf4T"
-				},
-				{
-					"identifierType": "Isin",
-					"identifierValue": "GRkvK2kSVRGg"
-				},
-				{
-					"identifierType": "Lei",
-					"identifierValue": "958SYqbu34MzWXrLLOPY"
-				},
-				{
-					"identifierType": "PermId",
-					"identifierValue": "WAsW0Svzx6"
-				},
-				{
-					"identifierType": "Ticker",
-					"identifierValue": "eo1tLXM"
-				},
-				{
-					"identifierType": "VatNumber",
-					"identifierValue": "hknchR1ua"
-				}
-			],
-			"countryCode": "NE",
-			"companyAlternativeNames": [
-				"Hermiston LLC",
-				"Krajcik - Brakus",
-				"McCullough Inc",
-				"Satterfield, Goodwin and Kirlin"
-			],
-			"companyLegalForm": "GmbH & Co. KG",
-			"website": "https://experienced-essential.biz",
-=======
 			"headquarters": "Amirscheid",
 			"sector": "initiatives",
 			"identifiers": {
@@ -72,53 +32,11 @@
 			"companyAlternativeNames": [],
 			"companyLegalForm": "Sole Trader",
 			"website": "https://glatt-bewusstsein.ch/",
->>>>>>> e740b5fe
 			"isTeaserCompany": false
 		},
 		"t": {
 			"social": {
 				"general": {
-<<<<<<< HEAD
-					"fiscalYear": "NoDeviation",
-					"fiscalYearEnd": "2023-10-12",
-					"annualReport": "/test_pdf.pdf",
-					"annualReportDate": "2023-07-31",
-					"annualReportCurrency": "CHF",
-					"sustainabilityReportDate": "2024-01-27",
-					"sustainabilityReportCurrency": "CAD",
-					"groupLevelIntegratedReport": "No",
-					"integratedReportDate": "2023-10-27",
-					"integratedReportCurrency": "CHF",
-					"groupLevelEsefReport": "NA",
-					"esefReportDate": "2024-04-01",
-					"esefReportCurrency": "CHF",
-					"scopeOfEntities": "NA"
-				},
-				"socialAndEmployeeMatters": {
-					"humanRightsDueDiligencePolicy": {
-						"value": "Yes",
-						"dataSource": {
-							"page": 811,
-							"report": "ESEFReport",
-							"tagName": "metrics"
-						},
-						"quality": "Audited",
-						"comment": "reboot digital microchip"
-					},
-					"iso14001": {
-						"value": "Yes",
-						"quality": "Estimated"
-					},
-					"technologiesExpertiseTransferPolicy": {
-						"value": "No",
-						"dataSource": {
-							"page": 54,
-							"report": "SustainabilityReport",
-							"tagName": "portals"
-						},
-						"quality": "Audited",
-						"comment": "override neural bandwidth"
-=======
 					"fiscalYearEnd": "2023-08-20",
 					"groupLevelAnnualReport": "NA",
 					"annualReport": "/test_pdf.pdf",
@@ -188,146 +106,10 @@
 						},
 						"quality": "Incomplete",
 						"comment": "compress 1080p panel"
->>>>>>> e740b5fe
 					},
 					"fairCompetitionPolicy": {
 						"value": "No",
 						"dataSource": {
-<<<<<<< HEAD
-							"page": 534,
-							"report": "AnnualReport",
-							"tagName": "eyeballs"
-						},
-						"quality": "Reported",
-						"comment": "generate online hard drive"
-					},
-					"oecdGuidelinesForMultinationalEnterprisesPolicy": {
-						"value": "No",
-						"dataSource": {
-							"page": 235,
-							"report": "SustainabilityReport",
-							"tagName": "synergies"
-						},
-						"quality": "Reported",
-						"comment": "program cross-platform interface"
-					},
-					"controversialWeaponsExposure": {
-						"value": "No",
-						"dataSource": {
-							"page": 546,
-							"report": "AnnualReport",
-							"tagName": "channels"
-						},
-						"quality": "Incomplete",
-						"comment": "transmit optical application"
-					},
-					"workplaceAccidentPreventionPolicy": {
-						"value": "Yes",
-						"dataSource": {
-							"page": 819,
-							"report": "ESEFReport",
-							"tagName": "e-commerce"
-						},
-						"quality": "Reported",
-						"comment": "hack virtual firewall"
-					},
-					"rateOfAccidents": {
-						"value": 25775342354432,
-						"dataSource": {
-							"page": 943,
-							"report": "ESEFReport",
-							"tagName": "niches"
-						},
-						"quality": "Incomplete",
-						"comment": "parse bluetooth driver"
-					},
-					"grievanceHandlingMechanism": {
-						"value": "Yes",
-						"dataSource": {
-							"page": 680,
-							"report": "AnnualReport",
-							"tagName": "partnerships"
-						},
-						"quality": "Audited",
-						"comment": "override open-source port"
-					},
-					"whistleblowerProtectionPolicy": {
-						"value": "No",
-						"dataSource": {
-							"page": 468,
-							"report": "SustainabilityReport",
-							"tagName": "relationships"
-						},
-						"quality": "Audited",
-						"comment": "quantify mobile application"
-					},
-					"reportedIncidentsOfDiscrimination": {
-						"value": 6655419323777024,
-						"dataSource": {
-							"page": 501,
-							"report": "SustainabilityReport",
-							"tagName": "methodologies"
-						},
-						"quality": "Estimated",
-						"comment": "transmit primary bandwidth"
-					}
-				},
-				"humanRights": {
-					"humanRightsDueDiligence": {
-						"value": "No",
-						"dataSource": {
-							"page": 933,
-							"report": "ESEFReport",
-							"tagName": "content"
-						},
-						"quality": "Audited",
-						"comment": "generate primary bus"
-					},
-					"traffickingInHumanBeingsPolicy": {
-						"value": "Yes",
-						"quality": "Estimated"
-					},
-					"reportedChildLabourIncidents": {
-						"value": "No",
-						"dataSource": {
-							"page": 877,
-							"report": "AnnualReport",
-							"tagName": "networks"
-						},
-						"quality": "Reported",
-						"comment": "connect back-end port"
-					},
-					"reportedIncidentsOfHumanRights": {
-						"value": 7213095776681984,
-						"dataSource": {
-							"page": 137,
-							"report": "AnnualReport",
-							"tagName": "methodologies"
-						},
-						"quality": "Audited",
-						"comment": "copy neural feed"
-					}
-				},
-				"greenSecurities": {
-					"securitiesNotCertifiedAsGreen": {
-						"value": "Yes",
-						"dataSource": {
-							"page": 746,
-							"report": "SustainabilityReport",
-							"tagName": "lifetime value"
-						},
-						"quality": "Estimated",
-						"comment": "index haptic capacitor"
-					}
-				},
-				"anticorruptionAndAntibribery": {
-					"reportedConvictionsOfBriberyCorruption": {
-						"quality": "NA"
-					},
-					"reportedFinesOfBriberyCorruption": {
-						"value": 298144.4417615421,
-						"quality": "Estimated"
-=======
 							"page": 700,
 							"report": "AnnualReport",
 							"tagName": "metrics"
@@ -439,98 +221,12 @@
 						},
 						"quality": "Incomplete",
 						"comment": "program solid state feed"
->>>>>>> e740b5fe
 					}
 				}
 			},
 			"environmental": {
 				"greenhouseGasEmissions": {
 					"scope1": {
-<<<<<<< HEAD
-						"value": 6919244455346176,
-						"quality": "Estimated"
-					},
-					"totalRevenue": {
-						"value": 616326.6019197181,
-						"dataSource": {
-							"page": 1088,
-							"report": "SustainabilityReport",
-							"tagName": "interfaces"
-						},
-						"quality": "Incomplete",
-						"comment": "override optical monitor"
-					},
-					"fossilFuelSectorExposure": {
-						"value": "Yes",
-						"dataSource": {
-							"page": 823,
-							"report": "ESEFReport",
-							"tagName": "architectures"
-						},
-						"quality": "Audited",
-						"comment": "connect virtual bandwidth"
-					}
-				},
-				"energyPerformance": {
-					"highImpactClimateSectorEnergyConsumptionNaceA": {
-						"value": 5173273658654720,
-						"dataSource": {
-							"page": 622,
-							"report": "SustainabilityReport",
-							"tagName": "experiences"
-						},
-						"quality": "Reported",
-						"comment": "override neural driver"
-					},
-					"highImpactClimateSectorEnergyConsumptionNaceD": {
-						"value": 4090025541107712,
-						"dataSource": {
-							"page": 1147,
-							"report": "ESEFReport",
-							"tagName": "markets"
-						},
-						"quality": "Reported",
-						"comment": "program wireless application"
-					},
-					"highImpactClimateSectorEnergyConsumptionNaceG": {
-						"value": 20500570963968,
-						"dataSource": {
-							"page": 777,
-							"report": "ESEFReport",
-							"tagName": "initiatives"
-						},
-						"quality": "Estimated",
-						"comment": "hack haptic panel"
-					},
-					"highImpactClimateSectorEnergyConsumptionNaceH": {
-						"value": 6504039604813824,
-						"dataSource": {
-							"page": 150,
-							"report": "ESEFReport",
-							"tagName": "users"
-						},
-						"quality": "Reported",
-						"comment": "bypass wireless interface"
-					},
-					"highImpactClimateSectorEnergyConsumptionNaceL": {
-						"quality": "NA"
-					},
-					"nonRenewableEnergyConsumptionFossilFuels": {
-						"quality": "NA"
-					},
-					"nonRenewableEnergyConsumptionNaturalGas": {
-						"quality": "NA"
-					},
-					"nonRenewableEnergyConsumptionCoal": {
-						"value": 1333945465569280,
-						"dataSource": {
-							"page": 488,
-							"report": "AnnualReport",
-							"tagName": "web services"
-						},
-						"quality": "Incomplete",
-						"comment": "copy redundant matrix"
-=======
 						"value": 4543553313177600,
 						"dataSource": {
 							"page": 387,
@@ -648,74 +344,22 @@
 						},
 						"quality": "Estimated",
 						"comment": "synthesize primary capacitor"
->>>>>>> e740b5fe
 					}
 				},
 				"biodiversity": {
 					"primaryForestAndWoodedLandOfNativeSpeciesExposure": {
 						"value": "No",
 						"dataSource": {
-<<<<<<< HEAD
-							"page": 627,
-							"report": "ESEFReport",
-							"tagName": "markets"
-						},
-						"quality": "Audited",
-						"comment": "synthesize mobile hard drive"
-=======
 							"page": 266,
 							"report": "IntegratedReport",
 							"tagName": "channels"
 						},
 						"quality": "Reported",
 						"comment": "navigate 1080p array"
->>>>>>> e740b5fe
-					},
-					"protectedAreasExposure": {
-						"value": "Yes",
-						"dataSource": {
-<<<<<<< HEAD
-							"page": 136,
-							"report": "SustainabilityReport",
-							"tagName": "applications"
-						},
-						"quality": "Incomplete",
-						"comment": "copy cross-platform capacitor"
-					}
-				},
-				"water": {
-					"waterStressAreaExposure": {
-						"value": "Yes",
-						"dataSource": {
-							"page": 358,
-							"report": "ESEFReport",
-							"tagName": "bandwidth"
-						},
-						"quality": "Reported",
-						"comment": "parse solid state sensor"
-					}
-				},
-				"waste": {
-					"hazardousWaste": {
-						"value": 2398970506641408,
-						"dataSource": {
-							"page": 258,
-							"report": "ESEFReport",
-							"tagName": "supply-chains"
-						},
-						"quality": "Reported",
-						"comment": "quantify 1080p card"
-					},
-					"manufactureOfAgrochemicalPesticidesProducts": {
-						"value": "No",
-						"dataSource": {
-							"page": 17,
-							"report": "ESEFReport",
-							"tagName": "convergence"
-						},
-						"quality": "Reported",
-						"comment": "override multi-byte port"
-=======
+					},
+					"rareOrEndangeredEcosystemsExposure": {
+						"value": "Yes",
+						"dataSource": {
 							"page": 591,
 							"report": "IntegratedReport",
 							"tagName": "e-commerce"
@@ -734,43 +378,10 @@
 						},
 						"quality": "Reported",
 						"comment": "back up back-end transmitter"
->>>>>>> e740b5fe
-					},
-					"landDegradationDesertificationSoilSealingExposure": {
-						"value": "No",
-						"quality": "Incomplete"
-					},
-					"sustainableOceansAndSeasPolicy": {
-						"value": "Yes",
-						"dataSource": {
-<<<<<<< HEAD
-							"page": 689,
-							"report": "AnnualReport",
-							"tagName": "eyeballs"
-						},
-						"quality": "Audited",
-						"comment": "index 1080p card"
-					},
-					"threatenedSpeciesExposure": {
-						"value": "Yes",
-						"dataSource": {
-							"page": 774,
-							"report": "SustainabilityReport",
-							"tagName": "ROI"
-						},
-						"quality": "Reported",
-						"comment": "parse 1080p sensor"
-					},
-					"biodiversityProtectionPolicy": {
-						"value": "No",
-						"dataSource": {
-							"page": 1176,
-							"report": "ESEFReport",
-							"tagName": "blockchains"
-						},
-						"quality": "Reported",
-						"comment": "copy open-source bus"
-=======
+					},
+					"waterStressAreaExposure": {
+						"value": "No",
+						"dataSource": {
 							"page": 508,
 							"report": "SustainabilityReport",
 							"tagName": "content"
@@ -803,18 +414,9 @@
 					"sustainableAgriculturePolicy": {
 						"value": "Yes",
 						"quality": "Incomplete"
->>>>>>> e740b5fe
 					},
 					"biodiversityProtectionPolicy": {
 						"value": "Yes",
-<<<<<<< HEAD
-						"quality": "Incomplete"
-					}
-				},
-				"emissions": {
-					"ozoneDepletionSubstances": {
-						"quality": "NA"
-=======
 						"dataSource": {
 							"page": 326,
 							"report": "SustainabilityReport",
@@ -848,32 +450,10 @@
 					"carbonReductionInitiatives": {
 						"value": "Yes",
 						"quality": "Estimated"
->>>>>>> e740b5fe
 					}
 				}
 			},
 			"referencedReports": {
-<<<<<<< HEAD
-				"ESEFReport": {
-					"reference": "50a36c418baffd520bb92d84664f06f9732a21f4e2e5ecee6d9136f16e7e0b63",
-					"isGroupLevel": "Yes",
-					"reportDate": "2022-08-16",
-					"currency": "MXN"
-				},
-				"AnnualReport": {
-					"reference": "50a36c418baffd520bb92d84664f06f9732a21f4e2e5ecee6d9136f16e7e0b63",
-					"reportDate": "2022-12-10",
-					"currency": "FJD"
-				},
-				"SustainabilityReport": {
-					"reference": "50a36c418baffd520bb92d84664f06f9732a21f4e2e5ecee6d9136f16e7e0b63",
-					"isGroupLevel": "NA",
-					"currency": "SCR"
-				}
-			}
-		},
-		"reportingPeriod": "2020"
-=======
 				"SustainabilityReport": {
 					"reference": "50a36c418baffd520bb92d84664f06f9732a21f4e2e5ecee6d9136f16e7e0b63",
 					"isGroupLevel": "No",
@@ -899,48 +479,10 @@
 			}
 		},
 		"reportingPeriod": "2022"
->>>>>>> e740b5fe
 	},
 	{
 		"companyInformation": {
 			"companyName": "two-sfdr-data-sets-in-different-years",
-<<<<<<< HEAD
-			"headquarters": "Fort Arloland",
-			"headquartersPostalCode": "90800",
-			"sector": "infrastructures",
-			"identifiers": [
-				{
-					"identifierType": "CompanyRegistrationNumber",
-					"identifierValue": "wkfElBjbiCckcfD"
-				},
-				{
-					"identifierType": "Duns",
-					"identifierValue": "YYzvc5GlE"
-				},
-				{
-					"identifierType": "Isin",
-					"identifierValue": "iLE8vizZpqYl"
-				},
-				{
-					"identifierType": "Lei",
-					"identifierValue": "51duEl0fe9GCLBdSEg5w"
-				},
-				{
-					"identifierType": "Ticker",
-					"identifierValue": "6jrA8Ro"
-				},
-				{
-					"identifierType": "VatNumber",
-					"identifierValue": "N6PWTkW9E"
-				}
-			],
-			"countryCode": "SO",
-			"companyAlternativeNames": [
-				"Heidenreich - Hermiston",
-				"Hyatt, Kilback and Graham",
-				"Morissette, Ernser and Gutkowski"
-			],
-=======
 			"headquarters": "Koesterscheid",
 			"sector": "ROI",
 			"identifiers": {
@@ -968,54 +510,13 @@
 				"Karrass-Borrmann"
 			],
 			"companyLegalForm": "Sole Trader",
->>>>>>> e740b5fe
 			"isTeaserCompany": false
 		},
 		"t": {
 			"social": {
 				"general": {
-					"fiscalYear": "NoDeviation",
+					"fiscalYear": "Deviation",
 					"fiscalYearEnd": "2020-01-03",
-<<<<<<< HEAD
-					"annualReport": "https://coordinated-ceiling.biz/idealistic-gun.pdf",
-					"annualReportDate": "2024-02-05",
-					"annualReportCurrency": "EUR",
-					"sustainabilityReport": "https://mindless-ocelot.com/electric-advocacy.pdf",
-					"groupLevelSustainabilityReport": "No",
-					"sustainabilityReportDate": "2024-04-24",
-					"sustainabilityReportCurrency": "USD",
-					"integratedReport": "https://bitter-fresco.org/wild-rainstorm.pdf",
-					"groupLevelIntegratedReport": "No",
-					"integratedReportDate": "2024-05-22",
-					"integratedReportCurrency": "CAD",
-					"esefReport": "https://unhappy-pear.com/extroverted-disability.pdf",
-					"esefReportDate": "2023-08-02",
-					"esefReportCurrency": "USD",
-					"scopeOfEntities": "NA"
-				},
-				"socialAndEmployeeMatters": {
-					"corruptionLegalProceedings": {
-						"value": "Yes",
-						"dataSource": {
-							"page": 6,
-							"report": "IntegratedReport",
-							"tagName": "experiences"
-						},
-						"quality": "Audited",
-						"comment": "generate mobile system"
-					},
-					"humanRightsDueDiligencePolicy": {
-						"value": "Yes",
-						"dataSource": {
-							"page": 548,
-							"report": "IntegratedReport",
-							"tagName": "deliverables"
-						},
-						"quality": "Reported",
-						"comment": "input auxiliary monitor"
-					},
-					"fairBusinessMarketingAdvertisingPolicy": {
-=======
 					"annualReportDate": "2023-11-14",
 					"annualReportCurrency": "USD",
 					"sustainabilityReportDate": "2023-10-12",
@@ -1039,59 +540,9 @@
 						"comment": "copy digital bandwidth"
 					},
 					"corruptionLegalProceedings": {
->>>>>>> e740b5fe
-						"value": "Yes",
-						"quality": "Incomplete"
-					},
-<<<<<<< HEAD
-					"technologiesExpertiseTransferPolicy": {
-						"value": "Yes",
-						"quality": "Incomplete"
-					},
-					"violationOfTaxRulesAndRegulation": {
-						"value": "No",
-						"dataSource": {
-							"page": 639,
-							"report": "IntegratedReport",
-							"tagName": "methodologies"
-						},
-						"quality": "Audited",
-						"comment": "hack cross-platform alarm"
-					},
-					"unGlobalCompactPrinciplesCompliancePolicy": {
-						"value": "No",
-						"dataSource": {
-							"page": 1067,
-							"report": "IntegratedReport",
-							"tagName": "bandwidth"
-						},
-						"quality": "Audited",
-						"comment": "hack mobile bus"
-					},
-					"averageGrossHourlyEarningsMaleEmployees": {
-						"value": 54.05597514472902,
-						"dataSource": {
-							"page": 80,
-							"report": "IntegratedReport",
-							"tagName": "eyeballs"
-						},
-						"quality": "Audited",
-						"comment": "override virtual application"
-					},
-					"averageGrossHourlyEarningsFemaleEmployees": {
-						"value": 79.28480927366763,
-						"dataSource": {
-							"page": 1158,
-							"report": "IntegratedReport",
-							"tagName": "paradigms"
-						},
-						"quality": "Reported",
-						"comment": "transmit auxiliary card"
-					},
-					"maleBoardMembers": {
-						"value": 111110862667776,
-						"quality": "Estimated"
-=======
+						"value": "Yes",
+						"quality": "Estimated"
+					},
 					"transparencyDisclosurePolicy": {
 						"value": "No",
 						"dataSource": {
@@ -1121,96 +572,20 @@
 						},
 						"quality": "Incomplete",
 						"comment": "back up solid state protocol"
->>>>>>> e740b5fe
-					},
-					"workplaceAccidentPreventionPolicy": {
-						"value": "No",
-						"dataSource": {
-<<<<<<< HEAD
-							"page": 866,
-							"report": "IntegratedReport",
-							"tagName": "functionalities"
-						},
-						"quality": "Estimated",
-						"comment": "calculate digital circuit"
-					},
-					"rateOfAccidents": {
-						"value": 521359182528512,
-						"dataSource": {
-							"page": 841,
-							"report": "IntegratedReport",
-							"tagName": "synergies"
-						},
-						"quality": "Estimated",
-						"comment": "synthesize haptic system"
-=======
+					},
+					"supplierCodeOfConduct": {
+						"value": "No",
+						"dataSource": {
 							"page": 786,
 							"report": "IntegratedReport",
 							"tagName": "models"
 						},
 						"quality": "Incomplete",
 						"comment": "compress digital interface"
->>>>>>> e740b5fe
 					},
 					"grievanceHandlingMechanism": {
 						"value": "Yes",
 						"dataSource": {
-<<<<<<< HEAD
-							"page": 923,
-							"report": "IntegratedReport",
-							"tagName": "e-business"
-						},
-						"quality": "Reported",
-						"comment": "generate mobile sensor"
-					},
-					"whistleblowerProtectionPolicy": {
-						"value": "No",
-						"dataSource": {
-							"page": 284,
-							"report": "IntegratedReport",
-							"tagName": "action-items"
-						},
-						"quality": "Reported",
-						"comment": "reboot cross-platform bandwidth"
-					},
-					"sanctionsIncidentsOfDiscrimination": {
-						"value": 6796591241363456,
-						"dataSource": {
-							"page": 786,
-							"report": "IntegratedReport",
-							"tagName": "e-commerce"
-						},
-						"quality": "Incomplete",
-						"comment": "reboot cross-platform alarm"
-					},
-					"ceoToEmployeePayGap": {
-						"value": 3288878001684480,
-						"dataSource": {
-							"page": 747,
-							"report": "IntegratedReport",
-							"tagName": "experiences"
-						},
-						"quality": "Audited",
-						"comment": "calculate solid state microchip"
-					}
-				},
-				"humanRights": {
-					"reportedIncidentsOfHumanRights": {
-						"value": 3530788322672640,
-						"dataSource": {
-							"page": 272,
-							"report": "IntegratedReport",
-							"tagName": "systems"
-						},
-						"quality": "Audited",
-						"comment": "copy optical array"
-					}
-				},
-				"greenSecurities": {
-					"securitiesNotCertifiedAsGreen": {
-						"value": "No",
-						"quality": "Incomplete"
-=======
 							"page": 294,
 							"report": "IntegratedReport",
 							"tagName": "deliverables"
@@ -1273,18 +648,11 @@
 						},
 						"quality": "Incomplete",
 						"comment": "bypass optical driver"
->>>>>>> e740b5fe
-					}
-				},
+					}
+				},
+				"greenSecurities": {},
 				"anticorruptionAndAntibribery": {
 					"reportedCasesOfBriberyCorruption": {
-<<<<<<< HEAD
-						"value": 6786017373716480,
-						"quality": "Incomplete"
-					},
-					"reportedConvictionsOfBriberyCorruption": {
-						"quality": "NA"
-=======
 						"value": 5624303219376128,
 						"dataSource": {
 							"page": 72,
@@ -1297,57 +665,12 @@
 					"reportedConvictionsOfBriberyCorruption": {
 						"value": 3977408220758016,
 						"quality": "Estimated"
->>>>>>> e740b5fe
 					}
 				}
 			},
 			"environmental": {
 				"greenhouseGasEmissions": {
 					"scope1": {
-<<<<<<< HEAD
-						"value": 1535430220578816,
-						"dataSource": {
-							"page": 616,
-							"report": "IntegratedReport",
-							"tagName": "metrics"
-						},
-						"quality": "Incomplete",
-						"comment": "index online system"
-					},
-					"scope2": {
-						"value": 6088906820812800,
-						"quality": "Incomplete"
-					},
-					"scope3": {
-						"value": 7086056088272896,
-						"dataSource": {
-							"page": 895,
-							"report": "IntegratedReport",
-							"tagName": "systems"
-						},
-						"quality": "Audited",
-						"comment": "input bluetooth interface"
-					},
-					"enterpriseValue": {
-						"value": 211921.08317045495,
-						"dataSource": {
-							"page": 438,
-							"report": "IntegratedReport",
-							"tagName": "initiatives"
-						},
-						"quality": "Reported",
-						"comment": "quantify redundant protocol"
-					},
-					"totalRevenue": {
-						"value": 74360.21598987281,
-						"dataSource": {
-							"page": 677,
-							"report": "IntegratedReport",
-							"tagName": "schemas"
-						},
-						"quality": "Audited",
-						"comment": "quantify bluetooth alarm"
-=======
 						"value": 5698124553125888,
 						"dataSource": {
 							"page": 352,
@@ -1386,182 +709,10 @@
 						},
 						"quality": "Estimated",
 						"comment": "back up neural application"
->>>>>>> e740b5fe
 					}
 				},
 				"energyPerformance": {
 					"renewableEnergyConsumption": {
-<<<<<<< HEAD
-						"value": 1619765363736576,
-						"dataSource": {
-							"page": 564,
-							"report": "IntegratedReport",
-							"tagName": "eyeballs"
-						},
-						"quality": "Reported",
-						"comment": "quantify online driver"
-					},
-					"nonRenewableEnergyConsumption": {
-						"value": 7454636208291840,
-						"dataSource": {
-							"page": 750,
-							"report": "IntegratedReport",
-							"tagName": "e-commerce"
-						},
-						"quality": "Audited",
-						"comment": "bypass virtual panel"
-					},
-					"highImpactClimateSectorEnergyConsumptionNaceC": {
-						"value": 2047918362066944,
-						"quality": "Incomplete"
-					},
-					"highImpactClimateSectorEnergyConsumptionNaceE": {
-						"value": 4283880318173184,
-						"dataSource": {
-							"page": 257,
-							"report": "IntegratedReport",
-							"tagName": "lifetime value"
-						},
-						"quality": "Audited",
-						"comment": "parse neural port"
-					},
-					"highImpactClimateSectorEnergyConsumptionNaceG": {
-						"value": 5955707266400256,
-						"dataSource": {
-							"page": 622,
-							"report": "IntegratedReport",
-							"tagName": "blockchains"
-						},
-						"quality": "Estimated",
-						"comment": "parse auxiliary firewall"
-					},
-					"highImpactClimateSectorEnergyConsumptionNaceH": {
-						"value": 1443234379202560,
-						"dataSource": {
-							"page": 620,
-							"report": "IntegratedReport",
-							"tagName": "experiences"
-						},
-						"quality": "Estimated",
-						"comment": "copy neural firewall"
-					},
-					"highImpactClimateSectorEnergyConsumptionNaceL": {
-						"quality": "NA"
-					},
-					"totalHighImpactClimateSectorEnergyConsumption": {
-						"value": 3647569863376896,
-						"dataSource": {
-							"page": 725,
-							"report": "IntegratedReport",
-							"tagName": "interfaces"
-						},
-						"quality": "Audited",
-						"comment": "reboot primary alarm"
-					},
-					"nonRenewableEnergyConsumptionFossilFuels": {
-						"value": 7823148592398336,
-						"dataSource": {
-							"page": 858,
-							"report": "IntegratedReport",
-							"tagName": "e-business"
-						},
-						"quality": "Reported",
-						"comment": "transmit bluetooth transmitter"
-					},
-					"nonRenewableEnergyConsumptionNaturalGas": {
-						"value": 7741457634951168,
-						"dataSource": {
-							"page": 306,
-							"report": "IntegratedReport",
-							"tagName": "portals"
-						},
-						"quality": "Reported",
-						"comment": "generate solid state card"
-					},
-					"nonRenewableEnergyConsumptionLignite": {
-						"value": 7428995953983488,
-						"dataSource": {
-							"page": 1111,
-							"report": "IntegratedReport",
-							"tagName": "platforms"
-						},
-						"quality": "Reported",
-						"comment": "connect cross-platform feed"
-					},
-					"nonRenewableEnergyConsumptionNuclearEnergy": {
-						"value": 6890662431555584,
-						"dataSource": {
-							"page": 299,
-							"report": "IntegratedReport",
-							"tagName": "relationships"
-						},
-						"quality": "Audited",
-						"comment": "connect auxiliary feed"
-					}
-				},
-				"biodiversity": {
-					"rareOrEndangeredEcosystemsExposure": {
-						"value": "Yes",
-						"quality": "Incomplete"
-					}
-				},
-				"water": {
-					"waterConsumption": {
-						"value": 8605138593775616,
-						"dataSource": {
-							"page": 582,
-							"report": "IntegratedReport",
-							"tagName": "solutions"
-						},
-						"quality": "Reported",
-						"comment": "navigate open-source circuit"
-					},
-					"waterStressAreaExposure": {
-						"value": "Yes",
-						"dataSource": {
-							"page": 1159,
-							"report": "IntegratedReport",
-							"tagName": "schemas"
-						},
-						"quality": "Audited",
-						"comment": "hack mobile bus"
-					}
-				},
-				"waste": {
-					"landDegradationDesertificationSoilSealingExposure": {
-						"value": "Yes",
-						"dataSource": {
-							"page": 879,
-							"report": "IntegratedReport",
-							"tagName": "deliverables"
-						},
-						"quality": "Incomplete",
-						"comment": "transmit online hard drive"
-					},
-					"sustainableOceansAndSeasPolicy": {
-						"value": "No",
-						"dataSource": {
-							"page": 1158,
-							"report": "IntegratedReport",
-							"tagName": "action-items"
-						},
-						"quality": "Incomplete",
-						"comment": "synthesize solid state circuit"
-					},
-					"threatenedSpeciesExposure": {
-						"value": "No",
-						"dataSource": {
-							"page": 332,
-							"report": "IntegratedReport",
-							"tagName": "infrastructures"
-						},
-						"quality": "Estimated",
-						"comment": "generate mobile bus"
-					},
-					"biodiversityProtectionPolicy": {
-						"value": "No",
-						"quality": "Incomplete"
-=======
 						"value": 835661884030976,
 						"dataSource": {
 							"page": 255,
@@ -1691,35 +842,10 @@
 						},
 						"quality": "Audited",
 						"comment": "reboot back-end pixel"
->>>>>>> e740b5fe
 					},
 					"waterConsumption": {
 						"value": 421033368616960,
 						"dataSource": {
-<<<<<<< HEAD
-							"page": 1038,
-							"report": "IntegratedReport",
-							"tagName": "models"
-						},
-						"quality": "Audited",
-						"comment": "synthesize mobile circuit"
-					}
-				},
-				"emissions": {
-					"ozoneDepletionSubstances": {
-						"value": 5108222780243968,
-						"quality": "Estimated"
-					},
-					"carbonReductionInitiatives": {
-						"value": "No",
-						"dataSource": {
-							"page": 896,
-							"report": "IntegratedReport",
-							"tagName": "mindshare"
-						},
-						"quality": "Reported",
-						"comment": "index neural panel"
-=======
 							"page": 763,
 							"report": "IntegratedReport",
 							"tagName": "schemas"
@@ -1758,52 +884,16 @@
 					"carbonReductionInitiatives": {
 						"value": "No",
 						"quality": "Incomplete"
->>>>>>> e740b5fe
 					}
 				}
 			},
 			"referencedReports": {
 				"IntegratedReport": {
 					"reference": "50a36c418baffd520bb92d84664f06f9732a21f4e2e5ecee6d9136f16e7e0b63",
-<<<<<<< HEAD
-					"currency": "LBP"
-=======
 					"currency": "IDR"
->>>>>>> e740b5fe
 				}
 			}
 		},
 		"reportingPeriod": "2023"
-	},
-	{
-		"companyInformation": {
-			"companyName": "sfdr-a-lot-of-nulls",
-			"headquarters": "North Norwood",
-			"headquartersPostalCode": "63123",
-			"sector": "content",
-			"identifiers": [
-				{
-					"identifierType": "CompanyRegistrationNumber",
-					"identifierValue": "ySxHmk86S1jXRVl"
-				}
-			],
-			"countryCode": "CO",
-			"companyAlternativeNames": [
-				"Effertz - Botsford"
-			],
-			"isTeaserCompany": false
-		},
-		"t": {
-			"social": {
-				"general": {
-					"fiscalYearEnd": "marker-for-test",
-					"groupLevelAnnualReport": null
-				},
-				"socialAndEmployeeMatters": null
-			},
-			"environmental": null,
-			"referencedReports": null
-		},
-		"reportingPeriod": "2022"
 	}
 ]