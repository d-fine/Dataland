--- conflicted
+++ resolved
@@ -2,35 +2,6 @@
 	{
 		"companyInformation": {
 			"companyName": "two-sfdr-data-sets-in-different-years",
-<<<<<<< HEAD
-			"headquarters": "Huntington",
-			"headquartersPostalCode": "43257",
-			"sector": "metrics",
-			"identifiers": {
-				"Lei": [
-					"8cCuiP8y2SuOK0pud5e0"
-				],
-				"Isin": [
-					"rHI0zcT8sCZs",
-					"626zFUfLJLtM"
-				],
-				"PermId": [],
-				"Ticker": [
-					"kl5XzoE"
-				],
-				"Duns": [],
-				"VatNumber": [
-					"DRiPkVagl"
-				],
-				"CompanyRegistrationNumber": []
-			},
-			"countryCode": "GD",
-			"companyAlternativeNames": [
-				"Spencer Inc"
-			],
-			"companyLegalForm": "Private Limited Company (Ltd)",
-			"website": "https://focused-boyfriend.info/",
-=======
 			"headquarters": "South Stuartbury",
 			"headquartersPostalCode": "90267-0285",
 			"sector": "systems",
@@ -58,29 +29,11 @@
 			],
 			"companyLegalForm": "Public Limited Company (PLC)",
 			"website": "https://unruly-comptroller.net",
->>>>>>> 5f935bbf
 			"isTeaserCompany": false
 		},
 		"t": {
 			"general": {
 				"general": {
-<<<<<<< HEAD
-					"dataDate": "2023-11-29",
-					"fiscalYearDeviation": "NoDeviation",
-					"fiscalYearEnd": "2020-01-03",
-					"referencedReports": {
-						"ESEFReport": {
-							"fileReference": "50a36c418baffd520bb92d84664f06f9732a21f4e2e5ecee6d9136f16e7e0b63",
-							"isGroupLevel": "Yes",
-							"reportDate": "2022-10-17",
-							"currency": "COP"
-						},
-						"IntegratedReport": {
-							"fileReference": "50a36c418baffd520bb92d84664f06f9732a21f4e2e5ecee6d9136f16e7e0b63",
-							"isGroupLevel": "No",
-							"reportDate": "2023-05-03",
-							"currency": "RUB"
-=======
 					"dataDate": "2023-05-04",
 					"fiscalYearDeviation": "Deviation",
 					"fiscalYearEnd": "2020-01-03",
@@ -102,7 +55,6 @@
 							"isGroupLevel": "NA",
 							"reportDate": "2023-08-23",
 							"currency": "HNL"
->>>>>>> 5f935bbf
 						}
 					},
 					"scopeOfEntities": "No"
@@ -110,40 +62,6 @@
 			},
 			"environmental": {
 				"greenhouseGasEmissions": {
-<<<<<<< HEAD
-					"scope1InTonnes": {
-						"value": 66293.54,
-						"dataSource": {
-							"page": 321,
-							"fileName": "IntegratedReport",
-							"fileReference": "50a36c418baffd520bb92d84664f06f9732a21f4e2e5ecee6d9136f16e7e0b63",
-							"tagName": "bandwidth"
-						},
-						"quality": "Reported",
-						"comment": "synthesize cross-platform transmitter"
-					},
-					"scope2InTonnes": {
-						"value": 74393,
-						"dataSource": {
-							"page": 523,
-							"fileName": "ESEFReport",
-							"fileReference": "50a36c418baffd520bb92d84664f06f9732a21f4e2e5ecee6d9136f16e7e0b63",
-							"tagName": "metrics"
-						},
-						"quality": "Audited",
-						"comment": "quantify cross-platform bandwidth"
-					},
-					"scope3InTonnes": {
-						"value": 59449.53,
-						"dataSource": {
-							"page": 712,
-							"fileName": "IntegratedReport",
-							"fileReference": "50a36c418baffd520bb92d84664f06f9732a21f4e2e5ecee6d9136f16e7e0b63",
-							"tagName": "eyeballs"
-						},
-						"quality": "Audited",
-						"comment": "override virtual system"
-=======
 					"scope1": {
 						"value": 46800.08,
 						"dataSource": {
@@ -163,181 +81,9 @@
 						},
 						"quality": "Reported",
 						"comment": "connect multi-byte driver"
->>>>>>> 5f935bbf
 					},
 					"scope3": null,
 					"enterpriseValue": {
-<<<<<<< HEAD
-						"value": 965545019.13,
-						"dataSource": {
-							"page": 333,
-							"fileName": "ESEFReport",
-							"fileReference": "50a36c418baffd520bb92d84664f06f9732a21f4e2e5ecee6d9136f16e7e0b63",
-							"tagName": "e-markets"
-						},
-						"quality": "Reported",
-						"comment": "copy redundant pixel",
-						"currency": "CHF"
-					},
-					"totalRevenue": {
-						"value": 313119003.54,
-						"dataSource": {
-							"page": 933,
-							"fileName": "ESEFReport",
-							"fileReference": "50a36c418baffd520bb92d84664f06f9732a21f4e2e5ecee6d9136f16e7e0b63",
-							"tagName": "convergence"
-						},
-						"quality": "Audited",
-						"comment": "quantify digital driver",
-						"currency": "DZD"
-					}
-				},
-				"energyPerformance": {
-					"renewableEnergyProductionInGWh": {
-						"value": 68263.33,
-						"dataSource": {
-							"page": 659,
-							"fileName": "IntegratedReport",
-							"fileReference": "50a36c418baffd520bb92d84664f06f9732a21f4e2e5ecee6d9136f16e7e0b63",
-							"tagName": "architectures"
-						},
-						"quality": "Audited",
-						"comment": "quantify virtual port"
-					},
-					"nonRenewableEnergyConsumptionInGWh": {
-						"value": 79227.39,
-						"dataSource": {
-							"page": 112,
-							"fileName": "IntegratedReport",
-							"fileReference": "50a36c418baffd520bb92d84664f06f9732a21f4e2e5ecee6d9136f16e7e0b63",
-							"tagName": "architectures"
-						},
-						"quality": "Audited",
-						"comment": "reboot solid state application"
-					},
-					"nonRenewableEnergyProductionInGWh": {
-						"value": 53751.43,
-						"quality": "Incomplete"
-					},
-					"highImpactClimateSectorEnergyConsumptionNaceAInGWh": {
-						"value": 98254.99,
-						"dataSource": {
-							"page": 186,
-							"fileName": "ESEFReport",
-							"fileReference": "50a36c418baffd520bb92d84664f06f9732a21f4e2e5ecee6d9136f16e7e0b63",
-							"tagName": "models"
-						},
-						"quality": "Audited",
-						"comment": "synthesize open-source driver"
-					},
-					"highImpactClimateSectorEnergyConsumptionNaceBInGWh": {
-						"value": 78165.02,
-						"dataSource": {
-							"page": 950,
-							"fileName": "IntegratedReport",
-							"fileReference": "50a36c418baffd520bb92d84664f06f9732a21f4e2e5ecee6d9136f16e7e0b63",
-							"tagName": "ROI"
-						},
-						"quality": "Reported",
-						"comment": "parse optical matrix"
-					},
-					"highImpactClimateSectorEnergyConsumptionNaceCInGWh": {
-						"value": 47279.11,
-						"dataSource": {
-							"page": 460,
-							"fileName": "IntegratedReport",
-							"fileReference": "50a36c418baffd520bb92d84664f06f9732a21f4e2e5ecee6d9136f16e7e0b63",
-							"tagName": "ROI"
-						},
-						"quality": "Audited",
-						"comment": "back up redundant system"
-					},
-					"highImpactClimateSectorEnergyConsumptionNaceDInGWh": {
-						"value": 5554.92,
-						"dataSource": {
-							"page": 1160,
-							"fileName": "IntegratedReport",
-							"fileReference": "50a36c418baffd520bb92d84664f06f9732a21f4e2e5ecee6d9136f16e7e0b63",
-							"tagName": "architectures"
-						},
-						"quality": "Estimated",
-						"comment": "program virtual program"
-					},
-					"highImpactClimateSectorEnergyConsumptionNaceEInGWh": {
-						"value": 25796.81,
-						"dataSource": {
-							"page": 200,
-							"fileName": "IntegratedReport",
-							"fileReference": "50a36c418baffd520bb92d84664f06f9732a21f4e2e5ecee6d9136f16e7e0b63",
-							"tagName": "schemas"
-						},
-						"quality": "Incomplete",
-						"comment": "bypass solid state firewall"
-					},
-					"highImpactClimateSectorEnergyConsumptionNaceFInGWh": {
-						"value": 73504.58,
-						"quality": "Estimated"
-					},
-					"highImpactClimateSectorEnergyConsumptionNaceGInGWh": {
-						"value": 49603.22,
-						"dataSource": {
-							"page": 162,
-							"fileName": "ESEFReport",
-							"fileReference": "50a36c418baffd520bb92d84664f06f9732a21f4e2e5ecee6d9136f16e7e0b63",
-							"tagName": "methodologies"
-						},
-						"quality": "Estimated",
-						"comment": "quantify back-end port"
-					},
-					"highImpactClimateSectorEnergyConsumptionNaceHInGWh": {
-						"value": 20329.86,
-						"dataSource": {
-							"page": 445,
-							"fileName": "IntegratedReport",
-							"fileReference": "50a36c418baffd520bb92d84664f06f9732a21f4e2e5ecee6d9136f16e7e0b63",
-							"tagName": "relationships"
-						},
-						"quality": "Reported",
-						"comment": "parse auxiliary system"
-					},
-					"highImpactClimateSectorEnergyConsumptionNaceLInGWh": {
-						"quality": "NA"
-					},
-					"totalHighImpactClimateSectorEnergyConsumptionInGWh": {
-						"value": 44884.05,
-						"dataSource": {
-							"page": 637,
-							"fileName": "IntegratedReport",
-							"fileReference": "50a36c418baffd520bb92d84664f06f9732a21f4e2e5ecee6d9136f16e7e0b63",
-							"tagName": "partnerships"
-						},
-						"quality": "Audited",
-						"comment": "back up back-end microchip"
-					},
-					"nonRenewableEnergyConsumptionFossilFuelsInGWh": {
-						"value": 84059.73,
-						"quality": "Estimated"
-					},
-					"nonRenewableEnergyConsumptionCrudeOilInGWh": {
-						"value": 67840.16,
-						"quality": "Estimated"
-					},
-					"nonRenewableEnergyConsumptionCoalInGWh": {
-						"value": 76367.5,
-						"quality": "Incomplete"
-					},
-					"nonRenewableEnergyConsumptionNuclearEnergyInGWh": {
-						"quality": "NA"
-					}
-				},
-				"biodiversity": {
-					"primaryForestAndWoodedLandOfNativeSpeciesExposure": {
-						"quality": "NA"
-					},
-					"protectedAreasExposure": {
-						"value": "No",
-						"quality": "Incomplete"
-=======
 						"value": 77750.69,
 						"dataSource": {
 							"page": 257,
@@ -582,44 +328,10 @@
 						},
 						"quality": "Reported",
 						"comment": "copy back-end bus"
->>>>>>> 5f935bbf
 					},
 					"rareOrEndangeredEcosystemsExposure": {
-						"value": "Yes",
-						"dataSource": {
-<<<<<<< HEAD
-							"page": 245,
-							"fileName": "ESEFReport",
-							"fileReference": "50a36c418baffd520bb92d84664f06f9732a21f4e2e5ecee6d9136f16e7e0b63",
-							"tagName": "e-markets"
-						},
-						"quality": "Reported",
-						"comment": "input virtual microchip"
-					}
-				},
-				"water": {
-					"waterConsumptionInCubicMeters": {
-						"value": 22246.45,
-						"dataSource": {
-							"page": 85,
-							"fileName": "ESEFReport",
-							"fileReference": "50a36c418baffd520bb92d84664f06f9732a21f4e2e5ecee6d9136f16e7e0b63",
-							"tagName": "interfaces"
-						},
-						"quality": "Reported",
-						"comment": "calculate neural capacitor"
-					},
-					"waterReusedInCubicMeters": {
-						"value": 40928.91,
-						"dataSource": {
-							"page": 162,
-							"fileName": "IntegratedReport",
-							"fileReference": "50a36c418baffd520bb92d84664f06f9732a21f4e2e5ecee6d9136f16e7e0b63",
-							"tagName": "applications"
-						},
-						"quality": "Reported",
-						"comment": "connect online sensor"
-=======
+						"value": "No",
+						"dataSource": {
 							"page": 630,
 							"report": "SustainabilityReport",
 							"tagName": "methodologies"
@@ -649,112 +361,10 @@
 						},
 						"quality": "Estimated",
 						"comment": "generate neural interface"
->>>>>>> 5f935bbf
 					},
 					"waterManagementPolicy": {
 						"value": "No",
 						"dataSource": {
-<<<<<<< HEAD
-							"page": 444,
-							"fileName": "ESEFReport",
-							"fileReference": "50a36c418baffd520bb92d84664f06f9732a21f4e2e5ecee6d9136f16e7e0b63",
-							"tagName": "relationships"
-						},
-						"quality": "Audited",
-						"comment": "calculate mobile application"
-					},
-					"waterStressAreaExposure": {
-						"value": "No",
-						"dataSource": {
-							"page": 714,
-							"fileName": "IntegratedReport",
-							"fileReference": "50a36c418baffd520bb92d84664f06f9732a21f4e2e5ecee6d9136f16e7e0b63",
-							"tagName": "paradigms"
-						},
-						"quality": "Reported",
-						"comment": "compress cross-platform system"
-					}
-				},
-				"waste": {
-					"hazardousWasteInTonnes": {
-						"value": 51172.08,
-						"dataSource": {
-							"page": 267,
-							"fileName": "ESEFReport",
-							"fileReference": "50a36c418baffd520bb92d84664f06f9732a21f4e2e5ecee6d9136f16e7e0b63",
-							"tagName": "experiences"
-						},
-						"quality": "Audited",
-						"comment": "index back-end port"
-					},
-					"manufactureOfAgrochemicalPesticidesProducts": {
-						"value": "Yes",
-						"quality": "Incomplete"
-					},
-					"sustainableAgriculturePolicy": {
-						"value": "Yes",
-						"quality": "Estimated"
-					},
-					"threatenedSpeciesExposure": {
-						"value": "Yes",
-						"dataSource": {
-							"page": 1118,
-							"fileName": "IntegratedReport",
-							"fileReference": "50a36c418baffd520bb92d84664f06f9732a21f4e2e5ecee6d9136f16e7e0b63",
-							"tagName": "synergies"
-						},
-						"quality": "Incomplete",
-						"comment": "connect digital matrix"
-					},
-					"biodiversityProtectionPolicy": {
-						"value": "No",
-						"dataSource": {
-							"page": 75,
-							"fileName": "IntegratedReport",
-							"fileReference": "50a36c418baffd520bb92d84664f06f9732a21f4e2e5ecee6d9136f16e7e0b63",
-							"tagName": "convergence"
-						},
-						"quality": "Audited",
-						"comment": "program online alarm"
-					},
-					"deforestationPolicy": {
-						"value": "No",
-						"dataSource": {
-							"page": 28,
-							"fileName": "IntegratedReport",
-							"fileReference": "50a36c418baffd520bb92d84664f06f9732a21f4e2e5ecee6d9136f16e7e0b63",
-							"tagName": "mindshare"
-						},
-						"quality": "Audited",
-						"comment": "program digital panel"
-					}
-				},
-				"emissions": {
-					"inorganicPollutantsInTonnes": {
-						"value": 31594.32,
-						"dataSource": {
-							"page": 109,
-							"fileName": "IntegratedReport",
-							"fileReference": "50a36c418baffd520bb92d84664f06f9732a21f4e2e5ecee6d9136f16e7e0b63",
-							"tagName": "convergence"
-						},
-						"quality": "Audited",
-						"comment": "connect 1080p panel"
-					},
-					"airPollutantsInTonnes": {
-						"value": 84574.57,
-						"dataSource": {
-							"page": 1070,
-							"fileName": "IntegratedReport",
-							"fileReference": "50a36c418baffd520bb92d84664f06f9732a21f4e2e5ecee6d9136f16e7e0b63",
-							"tagName": "functionalities"
-						},
-						"quality": "Incomplete",
-						"comment": "hack back-end panel"
-					},
-					"ozoneDepletionSubstancesInTonnes": {
-						"quality": "NA"
-=======
 							"page": 397,
 							"report": "IntegratedReport",
 							"tagName": "models"
@@ -878,17 +488,12 @@
 						},
 						"quality": "Estimated",
 						"comment": null
->>>>>>> 5f935bbf
 					}
 				}
 			},
 			"social": {
 				"socialAndEmployeeMatters": {
 					"humanRightsLegalProceedings": {
-<<<<<<< HEAD
-						"value": "Yes",
-						"quality": "Estimated"
-=======
 						"value": "No",
 						"dataSource": {
 							"page": 759,
@@ -897,127 +502,41 @@
 						},
 						"quality": "Audited",
 						"comment": "navigate redundant capacitor"
->>>>>>> 5f935bbf
 					},
 					"iloCoreLabourStandards": {
-						"value": "No",
-						"dataSource": {
-<<<<<<< HEAD
-							"page": 437,
-							"fileName": "ESEFReport",
-							"fileReference": "50a36c418baffd520bb92d84664f06f9732a21f4e2e5ecee6d9136f16e7e0b63",
-							"tagName": "action-items"
-						},
-						"quality": "Audited",
-						"comment": "synthesize back-end port"
-					},
-					"environmentalPolicy": {
-						"value": "Yes",
-						"dataSource": {
-							"page": 193,
-							"fileName": "IntegratedReport",
-							"fileReference": "50a36c418baffd520bb92d84664f06f9732a21f4e2e5ecee6d9136f16e7e0b63",
-							"tagName": "mindshare"
-						},
-						"quality": "Audited",
-						"comment": "compress 1080p hard drive"
-=======
+						"value": "Yes",
+						"dataSource": {
 							"page": 1029,
 							"report": "IntegratedReport",
 							"tagName": "e-markets"
 						},
 						"quality": "Reported",
 						"comment": "compress digital bus"
->>>>>>> 5f935bbf
 					},
 					"environmentalPolicy": null,
 					"corruptionLegalProceedings": {
-<<<<<<< HEAD
-						"quality": "NA"
-=======
-						"value": "No",
-						"dataSource": {
-							"report": "",
-							"page": null,
-							"tagName": null
-						},
-						"quality": "Estimated",
-						"comment": null
->>>>>>> 5f935bbf
+						"value": "No",
+						"dataSource": {
+							"report": "",
+							"page": null,
+							"tagName": null
+						},
+						"quality": "Estimated",
+						"comment": null
 					},
 					"transparencyDisclosurePolicy": {
 						"value": "No",
 						"dataSource": {
-<<<<<<< HEAD
-							"page": 65,
-							"fileName": "IntegratedReport",
-							"fileReference": "50a36c418baffd520bb92d84664f06f9732a21f4e2e5ecee6d9136f16e7e0b63",
-							"tagName": "portals"
-						},
-						"quality": "Reported",
-						"comment": "reboot bluetooth card"
-=======
 							"page": 809,
 							"report": "ESEFReport",
 							"tagName": "networks"
 						},
 						"quality": "Audited",
 						"comment": "index wireless system"
->>>>>>> 5f935bbf
 					},
 					"humanRightsDueDiligencePolicy": {
 						"value": "No",
 						"dataSource": {
-<<<<<<< HEAD
-							"page": 122,
-							"fileName": "ESEFReport",
-							"fileReference": "50a36c418baffd520bb92d84664f06f9732a21f4e2e5ecee6d9136f16e7e0b63",
-							"tagName": "niches"
-						},
-						"quality": "Reported",
-						"comment": "bypass auxiliary monitor"
-					},
-					"childForcedDiscriminationPolicy": {
-						"value": "No",
-						"quality": "Incomplete"
-					},
-					"briberyCorruptionPolicy": {
-						"value": "No",
-						"dataSource": {
-							"page": 188,
-							"fileName": "IntegratedReport",
-							"fileReference": "50a36c418baffd520bb92d84664f06f9732a21f4e2e5ecee6d9136f16e7e0b63",
-							"tagName": "mindshare"
-						},
-						"quality": "Reported",
-						"comment": "bypass bluetooth firewall"
-					},
-					"fairBusinessMarketingAdvertisingPolicy": {
-						"value": "No",
-						"dataSource": {
-							"page": 256,
-							"fileName": "IntegratedReport",
-							"fileReference": "50a36c418baffd520bb92d84664f06f9732a21f4e2e5ecee6d9136f16e7e0b63",
-							"tagName": "paradigms"
-						},
-						"quality": "Reported",
-						"comment": "reboot multi-byte driver"
-					},
-					"technologiesExpertiseTransferPolicy": {
-						"value": "Yes",
-						"quality": "Estimated"
-					},
-					"fairCompetitionPolicy": {
-						"value": "No",
-						"dataSource": {
-							"page": 1092,
-							"fileName": "ESEFReport",
-							"fileReference": "50a36c418baffd520bb92d84664f06f9732a21f4e2e5ecee6d9136f16e7e0b63",
-							"tagName": "platforms"
-						},
-						"quality": "Estimated",
-						"comment": "synthesize online firewall"
-=======
 							"page": 1169,
 							"report": "SustainabilityReport",
 							"tagName": "e-commerce"
@@ -1064,56 +583,22 @@
 						},
 						"quality": "NA",
 						"comment": null
->>>>>>> 5f935bbf
 					},
 					"technologiesExpertiseTransferPolicy": null,
 					"fairCompetitionPolicy": null,
 					"violationOfTaxRulesAndRegulation": {
-<<<<<<< HEAD
-						"value": "Yes",
-						"dataSource": {
-							"page": 525,
-							"fileName": "IntegratedReport",
-							"fileReference": "50a36c418baffd520bb92d84664f06f9732a21f4e2e5ecee6d9136f16e7e0b63",
-							"tagName": "systems"
-						},
-						"quality": "Audited",
-						"comment": "hack solid state driver"
-=======
-						"value": null,
-						"dataSource": {
-							"report": "",
-							"page": null,
-							"tagName": null
-						},
-						"quality": "NA",
-						"comment": null
->>>>>>> 5f935bbf
+						"value": null,
+						"dataSource": {
+							"report": "",
+							"page": null,
+							"tagName": null
+						},
+						"quality": "NA",
+						"comment": null
 					},
 					"unGlobalCompactPrinciplesCompliancePolicy": {
 						"value": "Yes",
 						"dataSource": {
-<<<<<<< HEAD
-							"page": 69,
-							"fileName": "ESEFReport",
-							"fileReference": "50a36c418baffd520bb92d84664f06f9732a21f4e2e5ecee6d9136f16e7e0b63",
-							"tagName": "partnerships"
-						},
-						"quality": "Estimated",
-						"comment": "hack primary protocol"
-					},
-					"oecdGuidelinesForMultinationalEnterprisesPolicy": {
-						"quality": "NA"
-					},
-					"averageGrossHourlyEarningsMaleEmployees": {
-						"quality": "NA",
-						"currency": "ZWL"
-					},
-					"averageGrossHourlyEarningsFemaleEmployees": {
-						"value": 4378777926.32,
-						"quality": "Estimated",
-						"currency": "KPW"
-=======
 							"page": 757,
 							"report": "IntegratedReport",
 							"tagName": "experiences"
@@ -1140,16 +625,9 @@
 						},
 						"quality": "Audited",
 						"comment": "override wireless port"
->>>>>>> 5f935bbf
 					},
 					"averageGrossHourlyEarningsFemaleEmployees": null,
 					"femaleBoardMembers": {
-<<<<<<< HEAD
-						"quality": "NA"
-					},
-					"maleBoardMembers": {
-						"quality": "NA"
-=======
 						"value": 31006.04,
 						"dataSource": {
 							"page": 235,
@@ -1158,18 +636,10 @@
 						},
 						"quality": "Audited",
 						"comment": "transmit optical system"
->>>>>>> 5f935bbf
 					},
 					"maleBoardMembers": null,
 					"controversialWeaponsExposure": {
 						"value": "Yes",
-<<<<<<< HEAD
-						"quality": "Estimated"
-					},
-					"workplaceAccidentPreventionPolicy": {
-						"value": "No",
-						"quality": "Incomplete"
-=======
 						"dataSource": {
 							"page": 408,
 							"report": "ESEFReport",
@@ -1177,32 +647,9 @@
 						},
 						"quality": "Audited",
 						"comment": "synthesize mobile interface"
->>>>>>> 5f935bbf
 					},
 					"workplaceAccidentPreventionPolicy": null,
 					"rateOfAccidents": {
-<<<<<<< HEAD
-						"value": 55809.95,
-						"dataSource": {
-							"page": 1090,
-							"fileName": "ESEFReport",
-							"fileReference": "50a36c418baffd520bb92d84664f06f9732a21f4e2e5ecee6d9136f16e7e0b63",
-							"tagName": "methodologies"
-						},
-						"quality": "Estimated",
-						"comment": "transmit multi-byte alarm"
-					},
-					"workdaysLostInDays": {
-						"value": 97386.53,
-						"dataSource": {
-							"page": 143,
-							"fileName": "ESEFReport",
-							"fileReference": "50a36c418baffd520bb92d84664f06f9732a21f4e2e5ecee6d9136f16e7e0b63",
-							"tagName": "functionalities"
-						},
-						"quality": "Incomplete",
-						"comment": "input primary card"
-=======
 						"value": 28940.21,
 						"dataSource": {
 							"page": 499,
@@ -1211,62 +658,11 @@
 						},
 						"quality": "Estimated",
 						"comment": "reboot wireless panel"
->>>>>>> 5f935bbf
 					},
 					"workdaysLost": null,
 					"supplierCodeOfConduct": {
 						"value": "No",
 						"dataSource": {
-<<<<<<< HEAD
-							"page": 1164,
-							"fileName": "IntegratedReport",
-							"fileReference": "50a36c418baffd520bb92d84664f06f9732a21f4e2e5ecee6d9136f16e7e0b63",
-							"tagName": "users"
-						},
-						"quality": "Reported",
-						"comment": "synthesize auxiliary pixel"
-					},
-					"whistleblowerProtectionPolicy": {
-						"quality": "NA"
-					},
-					"reportedIncidentsOfDiscrimination": {
-						"quality": "NA"
-					},
-					"sanctionsIncidentsOfDiscrimination": {
-						"value": 12514.78,
-						"dataSource": {
-							"page": 742,
-							"fileName": "ESEFReport",
-							"fileReference": "50a36c418baffd520bb92d84664f06f9732a21f4e2e5ecee6d9136f16e7e0b63",
-							"tagName": "architectures"
-						},
-						"quality": "Audited",
-						"comment": "copy haptic bus"
-					},
-					"ceoToEmployeePayGap": {
-						"value": 64384.68,
-						"dataSource": {
-							"page": 1097,
-							"fileName": "ESEFReport",
-							"fileReference": "50a36c418baffd520bb92d84664f06f9732a21f4e2e5ecee6d9136f16e7e0b63",
-							"tagName": "infrastructures"
-						},
-						"quality": "Audited",
-						"comment": "input multi-byte port"
-					}
-				},
-				"greenSecurities": {
-					"securitiesNotCertifiedAsGreen": {
-						"value": "Yes",
-						"dataSource": {
-							"page": 196,
-							"fileName": "IntegratedReport",
-							"fileReference": "50a36c418baffd520bb92d84664f06f9732a21f4e2e5ecee6d9136f16e7e0b63",
-							"tagName": "networks"
-						},
-						"quality": "Audited",
-						"comment": "input online pixel"
-=======
 							"report": "",
 							"page": null,
 							"tagName": null
@@ -1323,36 +719,12 @@
 						},
 						"quality": "Incomplete",
 						"comment": "parse mobile driver"
->>>>>>> 5f935bbf
 					}
 				},
 				"greenSecurities": {
 					"securitiesNotCertifiedAsGreen": null
 				},
 				"humanRights": {
-<<<<<<< HEAD
-					"humanRightsPolicy": {
-						"value": "Yes",
-						"quality": "Estimated"
-					},
-					"humanRightsDueDiligence": {
-						"value": "Yes",
-						"dataSource": {
-							"page": 309,
-							"fileName": "ESEFReport",
-							"fileReference": "50a36c418baffd520bb92d84664f06f9732a21f4e2e5ecee6d9136f16e7e0b63",
-							"tagName": "solutions"
-						},
-						"quality": "Audited",
-						"comment": "calculate haptic driver"
-					},
-					"traffickingInHumanBeingsPolicy": {
-						"value": "Yes",
-						"quality": "Incomplete"
-					},
-					"reportedChildLabourIncidents": {
-						"quality": "NA"
-=======
 					"humanRightsPolicy": null,
 					"humanRightsDueDiligence": {
 						"value": "Yes",
@@ -1363,52 +735,12 @@
 						},
 						"quality": "Reported",
 						"comment": "back up neural capacitor"
->>>>>>> 5f935bbf
 					},
 					"traffickingInHumanBeingsPolicy": null,
 					"reportedChildLabourIncidents": null,
 					"reportedForcedOrCompulsoryLabourIncidents": {
 						"value": "No",
 						"dataSource": {
-<<<<<<< HEAD
-							"page": 398,
-							"fileName": "ESEFReport",
-							"fileReference": "50a36c418baffd520bb92d84664f06f9732a21f4e2e5ecee6d9136f16e7e0b63",
-							"tagName": "relationships"
-						},
-						"quality": "Incomplete",
-						"comment": "override primary port"
-					},
-					"reportedIncidentsOfHumanRights": {
-						"value": 28219.5,
-						"dataSource": {
-							"page": 663,
-							"fileName": "IntegratedReport",
-							"fileReference": "50a36c418baffd520bb92d84664f06f9732a21f4e2e5ecee6d9136f16e7e0b63",
-							"tagName": "schemas"
-						},
-						"quality": "Audited",
-						"comment": "bypass primary bus"
-					}
-				},
-				"antiCorruptionAndAntiBribery": {
-					"reportedConvictionsOfBriberyCorruption": {
-						"value": 65175.2,
-						"quality": "Incomplete"
-					},
-					"reportedFinesOfBriberyCorruption": {
-						"value": 2805739368.78,
-						"dataSource": {
-							"page": 1131,
-							"fileName": "ESEFReport",
-							"fileReference": "50a36c418baffd520bb92d84664f06f9732a21f4e2e5ecee6d9136f16e7e0b63",
-							"tagName": "partnerships"
-						},
-						"quality": "Estimated",
-						"comment": "copy haptic protocol",
-						"currency": "MDL"
-					}
-=======
 							"page": 783,
 							"report": "SustainabilityReport",
 							"tagName": "niches"
@@ -1449,7 +781,6 @@
 						"comment": "generate online bus"
 					},
 					"reportedFinesOfBriberyCorruption": null
->>>>>>> 5f935bbf
 				}
 			}
 		},
@@ -1458,22 +789,6 @@
 	{
 		"companyInformation": {
 			"companyName": "companyWithOneFilledSfdrSubcategory",
-<<<<<<< HEAD
-			"headquarters": "Scarlettland",
-			"headquartersPostalCode": "21372-0600",
-			"identifiers": {
-				"Lei": [],
-				"Isin": [
-					"rO273Yonw0Zv"
-				],
-				"PermId": [
-					"CmZcq9rqn7"
-				],
-				"Ticker": [],
-				"Duns": [],
-				"VatNumber": [
-					"mXcm6MRZv"
-=======
 			"headquarters": "South Zola",
 			"headquartersPostalCode": "25065-9747",
 			"sector": null,
@@ -1488,63 +803,26 @@
 				],
 				"Duns": [
 					"CZhWGGUEK"
->>>>>>> 5f935bbf
 				],
 				"VatNumber": [],
 				"CompanyRegistrationNumber": []
 			},
-<<<<<<< HEAD
-			"countryCode": "SR",
-			"companyAlternativeNames": [],
-			"companyLegalForm": "Limited Liability Partnership (LLP)",
-			"website": "https://unaware-best-seller.name",
-=======
 			"countryCode": "LY",
 			"companyAlternativeNames": [
 				"Schmeler Inc"
 			],
 			"companyLegalForm": "GmbH & Co. KG",
 			"website": "https://cautious-stalk.info",
->>>>>>> 5f935bbf
 			"isTeaserCompany": false
 		},
 		"t": {
 			"general": {
 				"general": {
-<<<<<<< HEAD
-					"dataDate": "2024-02-12",
-=======
 					"dataDate": "2022-10-17",
->>>>>>> 5f935bbf
 					"fiscalYearDeviation": "Deviation",
 					"fiscalYearEnd": "2020-01-03",
 					"referencedReports": {
-						"AnnualReport": {
-							"fileReference": "50a36c418baffd520bb92d84664f06f9732a21f4e2e5ecee6d9136f16e7e0b63",
-							"isGroupLevel": "No",
-							"reportDate": "2023-06-29",
-							"currency": "AED"
-						},
 						"ESEFReport": {
-<<<<<<< HEAD
-							"fileReference": "50a36c418baffd520bb92d84664f06f9732a21f4e2e5ecee6d9136f16e7e0b63",
-							"isGroupLevel": "No",
-							"reportDate": "2023-04-24",
-							"currency": "SBD"
-						},
-						"SustainabilityReport": {
-							"fileReference": "50a36c418baffd520bb92d84664f06f9732a21f4e2e5ecee6d9136f16e7e0b63",
-							"isGroupLevel": "No",
-							"reportDate": "2022-12-07",
-							"currency": "LYD"
-						},
-						"IntegratedReport": {
-							"fileReference": "50a36c418baffd520bb92d84664f06f9732a21f4e2e5ecee6d9136f16e7e0b63",
-							"reportDate": "2023-01-19"
-						}
-					},
-					"scopeOfEntities": "No"
-=======
 							"reference": "50a36c418baffd520bb92d84664f06f9732a21f4e2e5ecee6d9136f16e7e0b63",
 							"isGroupLevel": "Yes",
 							"reportDate": "2023-05-03",
@@ -1570,7 +848,6 @@
 						}
 					},
 					"scopeOfEntities": null
->>>>>>> 5f935bbf
 				}
 			},
 			"environmental": {
@@ -1580,7 +857,7 @@
 					"primaryForestAndWoodedLandOfNativeSpeciesExposure": {
 						"quality": "Audited",
 						"dataSource": {
-							"fileReference": "string",
+							"report": "string",
 							"page": 0,
 							"tagName": "string"
 						},
@@ -1590,7 +867,7 @@
 					"protectedAreasExposure": {
 						"quality": "Audited",
 						"dataSource": {
-							"fileReference": "string",
+							"report": "string",
 							"page": 0,
 							"tagName": "string"
 						},
@@ -1600,7 +877,7 @@
 					"rareOrEndangeredEcosystemsExposure": {
 						"quality": "Audited",
 						"dataSource": {
-							"fileReference": "string",
+							"report": "string",
 							"page": 0,
 							"tagName": "string"
 						},
@@ -1614,45 +891,11 @@
 			},
 			"social": null
 		},
-<<<<<<< HEAD
-		"reportingPeriod": "2019"
-=======
 		"reportingPeriod": "2022"
->>>>>>> 5f935bbf
 	},
 	{
 		"companyInformation": {
 			"companyName": "sfdr-a-lot-of-nulls",
-<<<<<<< HEAD
-			"headquarters": "Mayerthaven",
-			"headquartersPostalCode": "99376",
-			"sector": "convergence",
-			"identifiers": {
-				"Lei": [],
-				"Isin": [
-					"QmSxjbvolM48",
-					"swSNQKwkG9rJ"
-				],
-				"PermId": [],
-				"Ticker": [
-					"ssFHjMg"
-				],
-				"Duns": [],
-				"VatNumber": [
-					"DNqEesA0E"
-				],
-				"CompanyRegistrationNumber": [
-					"X5rf9s8s3Weqftp"
-				]
-			},
-			"countryCode": "GB",
-			"companyAlternativeNames": [
-				"Jerde - Runolfsson",
-				"Roberts - Lehner",
-				"Stamm - Moen"
-			],
-			"website": "https://friendly-carriage.name/",
-=======
 			"headquarters": "Fort Nigel",
 			"headquartersPostalCode": null,
 			"sector": "networks",
@@ -1677,7 +920,6 @@
 			"companyAlternativeNames": [],
 			"companyLegalForm": "Public Limited Company (PLC)",
 			"website": "https://distorted-girdle.name",
->>>>>>> 5f935bbf
 			"isTeaserCompany": false
 		},
 		"t": {
