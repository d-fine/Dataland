[
	{
		"companyInformation": {
			"companyName": "two-sfdr-data-sets-in-different-years",
<<<<<<< HEAD
			"headquarters": "Linwoodborough",
			"headquartersPostalCode": "30513",
			"sector": null,
			"identifiers": {
				"Lei": [
					"DDXXNJegdg1imoEfd5Hy"
				],
				"Isin": [
					"xVwT02rezEJr"
				],
				"PermId": [],
				"Ticker": [],
				"Duns": [],
				"VatNumber": [
					"DIjAmDQhv"
				],
				"CompanyRegistrationNumber": [
					"zuwkWTUN5tYMtE6"
				]
			},
			"countryCode": "DZ",
			"companyAlternativeNames": [
				"Christiansen - Bruen",
				"Goldner, Kozey and Hyatt",
				"Predovic and Sons",
				"Roberts - Legros"
			],
			"companyLegalForm": null,
			"website": "https://deserted-pollutant.info/",
=======
			"headquarters": "Bennieland",
			"headquartersPostalCode": "64032",
			"sector": "systems",
			"identifiers": {
				"Lei": [
					"6PDqy5VIXP9IypebYQNt"
				],
				"Isin": [
					"aXBeR3f1Ti1F",
					"n8AWBVC0GpTv"
				],
				"PermId": [],
				"Ticker": [],
				"Duns": [
					"TSbqNXU2T"
				],
				"VatNumber": [
					"55h9ZqG6a"
				],
				"CompanyRegistrationNumber": [
					"NquNzfM6W9fBL6H"
				]
			},
			"countryCode": "IL",
			"companyAlternativeNames": [],
			"companyLegalForm": "Limited Liability Partnership (LLP)",
			"website": "https://ornate-exposure.org/",
>>>>>>> 8983c0e0
			"isTeaserCompany": false
		},
		"t": {
			"general": {
				"general": {
<<<<<<< HEAD
					"dataDate": "2024-07-12",
=======
					"dataDate": "2024-07-06",
>>>>>>> 8983c0e0
					"fiscalYearDeviation": "NoDeviation",
					"fiscalYearEnd": "2020-01-03",
					"referencedReports": {
						"IntegratedReport": {
							"fileReference": "50a36c418baffd520bb92d84664f06f9732a21f4e2e5ecee6d9136f16e7e0b63",
<<<<<<< HEAD
							"isGroupLevel": "NA",
							"reportDate": "2023-08-12",
							"currency": "CUP"
						},
						"SustainabilityReport": {
							"fileReference": "50a36c418baffd520bb92d84664f06f9732a21f4e2e5ecee6d9136f16e7e0b63",
							"isGroupLevel": "No",
							"reportDate": "2022-11-05",
							"currency": "GNF"
=======
							"isGroupLevel": "Yes",
							"reportDate": "2022-12-29",
							"currency": "STN"
						},
						"ESEFReport": {
							"fileReference": "50a36c418baffd520bb92d84664f06f9732a21f4e2e5ecee6d9136f16e7e0b63",
							"isGroupLevel": "Yes",
							"reportDate": "2023-01-20",
							"currency": "BRL"
>>>>>>> 8983c0e0
						},
						"AnnualReport": {
							"fileReference": "50a36c418baffd520bb92d84664f06f9732a21f4e2e5ecee6d9136f16e7e0b63",
<<<<<<< HEAD
							"isGroupLevel": "Yes",
							"reportDate": "2023-02-18",
							"currency": "SAR"
						}
					},
					"scopeOfEntities": null
=======
							"isGroupLevel": "No",
							"reportDate": "2023-07-12",
							"currency": "NGN"
						},
						"AnnualReport": {
							"fileReference": "50a36c418baffd520bb92d84664f06f9732a21f4e2e5ecee6d9136f16e7e0b63",
							"isGroupLevel": null,
							"reportDate": "2023-08-19",
							"currency": "MGA"
						}
					},
					"scopeOfEntities": "NA"
>>>>>>> 8983c0e0
				}
			},
			"environmental": {
				"greenhouseGasEmissions": {
<<<<<<< HEAD
					"scope1GhgEmissionsInTonnes": {
						"value": 53121.13,
						"dataSource": {
							"page": 1122,
							"fileName": "SustainabilityReport",
							"fileReference": "50a36c418baffd520bb92d84664f06f9732a21f4e2e5ecee6d9136f16e7e0b63",
							"tagName": "functionalities"
						},
						"quality": "Audited",
						"comment": "copy bluetooth firewall"
					},
					"scope2GhgEmissionsInTonnes": {
						"value": null,
=======
					"scope1InTonnes": {
						"value": 89887.12,
>>>>>>> 8983c0e0
						"dataSource": null,
						"quality": "Incomplete",
						"comment": null
					},
<<<<<<< HEAD
					"scope3GhgEmissionsInTonnes": {
						"value": 33181.8,
						"dataSource": null,
						"quality": "Incomplete",
						"comment": null
					},
					"enterpriseValue": {
						"value": 3409345631.95,
						"dataSource": {
							"page": 211,
							"fileName": "AnnualReport",
							"fileReference": "50a36c418baffd520bb92d84664f06f9732a21f4e2e5ecee6d9136f16e7e0b63",
							"tagName": "paradigms"
						},
						"quality": "Reported",
						"comment": "back up back-end sensor",
						"currency": "HKD"
					},
					"totalRevenue": {
						"value": null,
						"dataSource": null,
						"quality": "NA",
						"comment": null,
						"currency": "MAD"
					},
					"fossilFuelSectorExposure": {
						"value": "Yes",
						"dataSource": {
							"page": 536,
							"fileName": "AnnualReport",
							"fileReference": "50a36c418baffd520bb92d84664f06f9732a21f4e2e5ecee6d9136f16e7e0b63",
							"tagName": "users"
						},
						"quality": "Audited",
						"comment": "back up bluetooth sensor"
					}
				},
				"energyPerformance": {
					"renewableEnergyProductionInGWh": null,
					"renewableEnergyConsumptionInGWh": {
						"value": 89077.14,
						"dataSource": {
							"page": 1133,
							"fileName": "IntegratedReport",
							"fileReference": "50a36c418baffd520bb92d84664f06f9732a21f4e2e5ecee6d9136f16e7e0b63",
							"tagName": "methodologies"
						},
						"quality": "Audited",
						"comment": "transmit redundant capacitor"
					},
					"nonRenewableEnergyProductionInGWh": {
						"value": 41838.06,
						"dataSource": {
							"page": 48,
							"fileName": "AnnualReport",
							"fileReference": "50a36c418baffd520bb92d84664f06f9732a21f4e2e5ecee6d9136f16e7e0b63",
							"tagName": "methodologies"
						},
						"quality": "Audited",
						"comment": "index open-source system"
					},
					"nonRenewableEnergyConsumptionInGWh": {
						"value": 72936.39,
						"dataSource": {
							"page": 916,
							"fileName": "AnnualReport",
							"fileReference": "50a36c418baffd520bb92d84664f06f9732a21f4e2e5ecee6d9136f16e7e0b63",
							"tagName": "convergence"
						},
						"quality": "Reported",
						"comment": "bypass auxiliary circuit"
					},
					"applicableHighImpactClimateSectors": {
						"NaceCodeCInGWh": {
							"value": 7257.04,
							"dataSource": {
								"page": 353,
								"fileName": "SustainabilityReport",
								"fileReference": "50a36c418baffd520bb92d84664f06f9732a21f4e2e5ecee6d9136f16e7e0b63",
								"tagName": "mindshare"
							},
							"quality": "Estimated",
							"comment": "compress back-end interface"
						}
					},
					"nonRenewableEnergyConsumptionFossilFuelsInGWh": {
						"value": 80434,
=======
					"scope2InTonnes": null,
					"scope3InTonnes": null,
					"enterpriseValue": null,
					"totalRevenue": {
						"value": 7971084562.6,
						"dataSource": null,
						"quality": "Estimated",
						"comment": null,
						"currency": "KGS"
					},
					"fossilFuelSectorExposure": null
				},
				"energyPerformance": {
					"renewableEnergyProductionInGWh": {
						"value": null,
						"dataSource": null,
						"quality": "NA",
						"comment": null
					},
					"renewableEnergyConsumptionInGWh": {
						"value": 42726.84,
						"dataSource": {
							"page": 786,
							"fileName": "IntegratedReport",
							"fileReference": "50a36c418baffd520bb92d84664f06f9732a21f4e2e5ecee6d9136f16e7e0b63",
							"tagName": "technologies"
						},
						"quality": "Estimated",
						"comment": "reboot open-source protocol"
					},
					"nonRenewableEnergyConsumptionInGWh": {
						"value": 39083.72,
						"dataSource": {
							"page": 882,
							"fileName": "SustainabilityReport",
							"fileReference": "50a36c418baffd520bb92d84664f06f9732a21f4e2e5ecee6d9136f16e7e0b63",
							"tagName": "models"
						},
						"quality": "Audited",
						"comment": "override open-source circuit"
					},
					"nonRenewableEnergyProductionInGWh": {
						"value": null,
						"dataSource": null,
						"quality": "NA",
						"comment": null
					},
					"highImpactClimateSectorEnergyConsumptionNaceAInGWh": {
						"value": 8726.4,
						"dataSource": null,
						"quality": "Incomplete",
						"comment": null
					},
					"highImpactClimateSectorEnergyConsumptionNaceBInGWh": null,
					"highImpactClimateSectorEnergyConsumptionNaceCInGWh": {
						"value": 7252.78,
						"dataSource": {
							"page": 137,
							"fileName": "ESEFReport",
							"fileReference": "50a36c418baffd520bb92d84664f06f9732a21f4e2e5ecee6d9136f16e7e0b63",
							"tagName": "communities"
						},
						"quality": "Reported",
						"comment": "quantify virtual protocol"
					},
					"highImpactClimateSectorEnergyConsumptionNaceDInGWh": {
						"value": 8672.59,
>>>>>>> 8983c0e0
						"dataSource": null,
						"quality": "Estimated",
						"comment": null
					},
<<<<<<< HEAD
					"nonRenewableEnergyConsumptionCrudeOilInGWh": null,
					"nonRenewableEnergyConsumptionNaturalGasInGWh": {
						"value": 94664.93,
						"dataSource": {
							"page": 613,
							"fileName": "AnnualReport",
							"fileReference": "50a36c418baffd520bb92d84664f06f9732a21f4e2e5ecee6d9136f16e7e0b63",
							"tagName": "portals"
						},
						"quality": "Audited",
						"comment": "transmit redundant hard drive"
					},
					"nonRenewableEnergyConsumptionLigniteInGWh": {
						"value": 35131.66,
						"dataSource": {
							"page": 21,
							"fileName": "AnnualReport",
							"fileReference": "50a36c418baffd520bb92d84664f06f9732a21f4e2e5ecee6d9136f16e7e0b63",
							"tagName": "platforms"
						},
						"quality": "Reported",
						"comment": "reboot digital capacitor"
					},
					"nonRenewableEnergyConsumptionCoalInGWh": {
						"value": 24185.12,
						"dataSource": {
							"page": 536,
							"fileName": "SustainabilityReport",
							"fileReference": "50a36c418baffd520bb92d84664f06f9732a21f4e2e5ecee6d9136f16e7e0b63",
							"tagName": "bandwidth"
						},
						"quality": "Audited",
						"comment": "navigate digital array"
					},
					"nonRenewableEnergyConsumptionNuclearEnergyInGWh": {
						"value": null,
=======
					"highImpactClimateSectorEnergyConsumptionNaceEInGWh": null,
					"highImpactClimateSectorEnergyConsumptionNaceFInGWh": {
						"value": 64308.54,
						"dataSource": {
							"page": 415,
							"fileName": "ESEFReport",
							"fileReference": "50a36c418baffd520bb92d84664f06f9732a21f4e2e5ecee6d9136f16e7e0b63",
							"tagName": "channels"
						},
						"quality": "Estimated",
						"comment": "synthesize cross-platform firewall"
					},
					"highImpactClimateSectorEnergyConsumptionNaceGInGWh": {
						"value": 78548.32,
						"dataSource": {
							"page": 497,
							"fileName": "ESEFReport",
							"fileReference": "50a36c418baffd520bb92d84664f06f9732a21f4e2e5ecee6d9136f16e7e0b63",
							"tagName": "content"
						},
						"quality": "Incomplete",
						"comment": "calculate neural hard drive"
					},
					"highImpactClimateSectorEnergyConsumptionNaceHInGWh": {
						"value": 81540.76,
						"dataSource": {
							"page": 255,
							"fileName": "ESEFReport",
							"fileReference": "50a36c418baffd520bb92d84664f06f9732a21f4e2e5ecee6d9136f16e7e0b63",
							"tagName": "partnerships"
						},
						"quality": "Incomplete",
						"comment": "quantify online bus"
					},
					"highImpactClimateSectorEnergyConsumptionNaceLInGWh": null,
					"totalHighImpactClimateSectorEnergyConsumptionInGWh": {
						"value": 69556.49,
						"dataSource": {
							"page": 774,
							"fileName": "AnnualReport",
							"fileReference": "50a36c418baffd520bb92d84664f06f9732a21f4e2e5ecee6d9136f16e7e0b63",
							"tagName": "schemas"
						},
						"quality": "Reported",
						"comment": "index online firewall"
					},
					"nonRenewableEnergyConsumptionFossilFuelsInGWh": {
						"value": 56242.75,
>>>>>>> 8983c0e0
						"dataSource": null,
						"quality": "Estimated",
						"comment": null
					},
<<<<<<< HEAD
					"nonRenewableEnergyConsumptionOtherInGWh": {
						"value": 84886.3,
						"dataSource": {
							"page": 356,
							"fileName": "SustainabilityReport",
							"fileReference": "50a36c418baffd520bb92d84664f06f9732a21f4e2e5ecee6d9136f16e7e0b63",
							"tagName": "applications"
						},
						"quality": "Audited",
						"comment": "reboot primary transmitter"
					}
				},
				"biodiversity": {
					"primaryForestAndWoodedLandOfNativeSpeciesExposure": {
						"value": "Yes",
						"dataSource": null,
						"quality": "Estimated",
						"comment": null
					},
					"protectedAreasExposure": {
						"value": "No",
						"dataSource": {
							"page": 1164,
							"fileName": "AnnualReport",
=======
					"nonRenewableEnergyConsumptionCrudeOilInGWh": {
						"value": 14741.67,
						"dataSource": {
							"page": 976,
							"fileName": "AnnualReport",
							"fileReference": "50a36c418baffd520bb92d84664f06f9732a21f4e2e5ecee6d9136f16e7e0b63",
							"tagName": "portals"
						},
						"quality": "Audited",
						"comment": "calculate optical panel"
					},
					"nonRenewableEnergyConsumptionNaturalGasInGWh": null,
					"nonRenewableEnergyConsumptionLigniteInGWh": {
						"value": 80063.64,
						"dataSource": null,
						"quality": "Incomplete",
						"comment": null
					},
					"nonRenewableEnergyConsumptionCoalInGWh": {
						"value": 79278.67,
						"dataSource": {
							"page": 872,
							"fileName": "ESEFReport",
>>>>>>> 8983c0e0
							"fileReference": "50a36c418baffd520bb92d84664f06f9732a21f4e2e5ecee6d9136f16e7e0b63",
							"tagName": "schemas"
						},
<<<<<<< HEAD
						"quality": "Audited",
						"comment": "bypass digital driver"
=======
						"quality": "Incomplete",
						"comment": "back up back-end port"
					},
					"nonRenewableEnergyConsumptionNuclearEnergyInGWh": {
						"value": null,
						"dataSource": null,
						"quality": "NA",
						"comment": null
					},
					"nonRenewableEnergyConsumptionOtherInGWh": null
				},
				"biodiversity": {
					"primaryForestAndWoodedLandOfNativeSpeciesExposure": null,
					"protectedAreasExposure": {
						"value": "No",
						"dataSource": {
							"page": 858,
							"fileName": "ESEFReport",
							"fileReference": "50a36c418baffd520bb92d84664f06f9732a21f4e2e5ecee6d9136f16e7e0b63",
							"tagName": "technologies"
						},
						"quality": "Reported",
						"comment": "generate bluetooth bus"
>>>>>>> 8983c0e0
					},
					"rareOrEndangeredEcosystemsExposure": {
						"value": "Yes",
						"dataSource": {
<<<<<<< HEAD
							"page": 1052,
							"fileName": "AnnualReport",
							"fileReference": "50a36c418baffd520bb92d84664f06f9732a21f4e2e5ecee6d9136f16e7e0b63",
							"tagName": "e-markets"
						},
						"quality": "Incomplete",
						"comment": "back up cross-platform pixel"
					},
					"highlyBiodiverseGrasslandExposure": {
						"value": "Yes",
						"dataSource": {
							"page": 585,
=======
							"page": 270,
							"fileName": "ESEFReport",
							"fileReference": "50a36c418baffd520bb92d84664f06f9732a21f4e2e5ecee6d9136f16e7e0b63",
							"tagName": "users"
						},
						"quality": "Audited",
						"comment": "quantify digital alarm"
					}
				},
				"water": {
					"emissionsToWaterInTonnes": {
						"value": 99383.2,
						"dataSource": {
							"page": 1069,
							"fileName": "AnnualReport",
							"fileReference": "50a36c418baffd520bb92d84664f06f9732a21f4e2e5ecee6d9136f16e7e0b63",
							"tagName": "synergies"
						},
						"quality": "Estimated",
						"comment": "index primary capacitor"
					},
					"waterConsumptionInCubicMeters": null,
					"waterReusedInCubicMeters": {
						"value": 31938.58,
						"dataSource": {
							"page": 405,
>>>>>>> 8983c0e0
							"fileName": "AnnualReport",
							"fileReference": "50a36c418baffd520bb92d84664f06f9732a21f4e2e5ecee6d9136f16e7e0b63",
							"tagName": "networks"
						},
						"quality": "Estimated",
<<<<<<< HEAD
						"comment": "navigate redundant circuit"
					}
				},
				"water": {
					"emissionsToWaterInTonnes": {
						"value": 75215.34,
						"dataSource": null,
						"quality": "Incomplete",
						"comment": null
					},
					"waterConsumptionInCubicMeters": {
						"value": 88668.82,
						"dataSource": null,
						"quality": "Incomplete",
						"comment": null
					},
					"waterReusedInCubicMeters": {
						"value": 60091.32,
						"dataSource": null,
						"quality": "Incomplete",
						"comment": null
					},
					"waterManagementPolicy": {
						"value": null,
						"dataSource": null,
						"quality": "NA",
						"comment": null
					},
					"highWaterStressAreaExposure": {
						"value": "No",
						"dataSource": null,
						"quality": "Incomplete",
						"comment": null
					}
				},
				"waste": {
					"hazardousAndRadioactiveWasteInTonnes": {
						"value": null,
=======
						"comment": "parse digital capacitor"
					},
					"waterManagementPolicy": {
						"value": "No",
>>>>>>> 8983c0e0
						"dataSource": null,
						"quality": "NA",
						"comment": null
					},
<<<<<<< HEAD
					"manufactureOfAgrochemicalPesticidesProducts": null,
					"landDegradationDesertificationSoilSealingExposure": null,
					"sustainableAgriculturePolicy": {
						"value": "No",
						"dataSource": {
							"fileName": "Certification",
							"fileReference": "50a36c418baffd520bb92d84664f06f9732a21f4e2e5ecee6d9136f16e7e0b63"
						}
					},
					"sustainableOceansAndSeasPolicy": {
						"value": "No",
						"dataSource": {
							"fileName": "Policy",
							"fileReference": "50a36c418baffd520bb92d84664f06f9732a21f4e2e5ecee6d9136f16e7e0b63"
						}
					},
					"nonRecycledWasteInTonnes": {
						"value": 58260.29,
=======
					"waterStressAreaExposure": {
						"value": "No",
						"dataSource": {
							"page": 739,
							"fileName": "ESEFReport",
							"fileReference": "50a36c418baffd520bb92d84664f06f9732a21f4e2e5ecee6d9136f16e7e0b63",
							"tagName": "metrics"
						},
						"quality": "Incomplete",
						"comment": "bypass bluetooth alarm"
					}
				},
				"waste": {
					"hazardousWasteInTonnes": {
						"value": 98199.33,
						"dataSource": {
							"page": 1170,
							"fileName": "AnnualReport",
							"fileReference": "50a36c418baffd520bb92d84664f06f9732a21f4e2e5ecee6d9136f16e7e0b63",
							"tagName": "bandwidth"
						},
						"quality": "Incomplete",
						"comment": "hack auxiliary hard drive"
					},
					"manufactureOfAgrochemicalPesticidesProducts": {
						"value": "No",
						"dataSource": {
							"page": 67,
							"fileName": "AnnualReport",
							"fileReference": "50a36c418baffd520bb92d84664f06f9732a21f4e2e5ecee6d9136f16e7e0b63",
							"tagName": "experiences"
						},
						"quality": "Reported",
						"comment": "compress wireless system"
					},
					"landDegradationDesertificationSoilSealingExposure": {
						"value": "No",
						"dataSource": {
							"page": 800,
							"fileName": "AnnualReport",
							"fileReference": "50a36c418baffd520bb92d84664f06f9732a21f4e2e5ecee6d9136f16e7e0b63",
							"tagName": "schemas"
						},
						"quality": "Audited",
						"comment": "generate online panel"
					},
					"sustainableAgriculturePolicy": null,
					"sustainableOceansAndSeasPolicy": {
						"value": "No",
						"dataSource": null,
						"quality": "Estimated",
						"comment": null
					},
					"wasteNonRecycledInTonnes": {
						"value": null,
						"dataSource": null,
						"quality": "NA",
						"comment": null
					},
					"threatenedSpeciesExposure": {
						"value": "No",
						"dataSource": {
							"page": 190,
							"fileName": "IntegratedReport",
							"fileReference": "50a36c418baffd520bb92d84664f06f9732a21f4e2e5ecee6d9136f16e7e0b63",
							"tagName": "infrastructures"
						},
						"quality": "Audited",
						"comment": "back up redundant bandwidth"
					},
					"biodiversityProtectionPolicy": {
						"value": null,
>>>>>>> 8983c0e0
						"dataSource": null,
						"quality": "Incomplete",
						"comment": null
					},
<<<<<<< HEAD
					"threatenedSpeciesExposure": null,
					"biodiversityProtectionPolicy": {
						"value": "No",
						"dataSource": {
							"fileName": "Certification",
							"fileReference": "50a36c418baffd520bb92d84664f06f9732a21f4e2e5ecee6d9136f16e7e0b63"
						}
					},
					"deforestationPolicy": {
						"value": "Yes",
						"dataSource": null
					}
				},
				"emissions": {
					"emissionsOfInorganicPollutantsInTonnes": {
						"value": 51662,
						"dataSource": {
							"page": 1042,
							"fileName": "IntegratedReport",
							"fileReference": "50a36c418baffd520bb92d84664f06f9732a21f4e2e5ecee6d9136f16e7e0b63",
							"tagName": "action-items"
						},
						"quality": "Reported",
						"comment": "generate virtual microchip"
					},
					"emissionsOfAirPollutantsInTonnes": {
						"value": 90952.62,
						"dataSource": {
							"page": 353,
							"fileName": "SustainabilityReport",
							"fileReference": "50a36c418baffd520bb92d84664f06f9732a21f4e2e5ecee6d9136f16e7e0b63",
							"tagName": "networks"
						},
						"quality": "Reported",
						"comment": "override open-source circuit"
					},
					"emissionsOfOzoneDepletionSubstancesInTonnes": {
						"value": 38013.38,
						"dataSource": {
							"page": 885,
							"fileName": "IntegratedReport",
							"fileReference": "50a36c418baffd520bb92d84664f06f9732a21f4e2e5ecee6d9136f16e7e0b63",
							"tagName": "e-markets"
						},
						"quality": "Reported",
						"comment": "navigate virtual hard drive"
					},
					"carbonReductionInitiatives": {
=======
					"deforestationPolicy": {
						"value": "Yes",
						"dataSource": {
							"page": 1137,
							"fileName": "IntegratedReport",
							"fileReference": "50a36c418baffd520bb92d84664f06f9732a21f4e2e5ecee6d9136f16e7e0b63",
							"tagName": "experiences"
						},
						"quality": "Estimated",
						"comment": "copy digital monitor"
					}
				},
				"emissions": {
					"inorganicPollutantsInTonnes": {
						"value": 86696.84,
						"dataSource": {
							"page": 1051,
							"fileName": "AnnualReport",
							"fileReference": "50a36c418baffd520bb92d84664f06f9732a21f4e2e5ecee6d9136f16e7e0b63",
							"tagName": "architectures"
						},
						"quality": "Reported",
						"comment": "reboot haptic protocol"
					},
					"airPollutantsInTonnes": {
>>>>>>> 8983c0e0
						"value": null,
						"dataSource": null,
						"quality": "NA",
						"comment": null
<<<<<<< HEAD
=======
					},
					"ozoneDepletionSubstancesInTonnes": {
						"value": 85206.07,
						"dataSource": {
							"page": 416,
							"fileName": "SustainabilityReport",
							"fileReference": "50a36c418baffd520bb92d84664f06f9732a21f4e2e5ecee6d9136f16e7e0b63",
							"tagName": "paradigms"
						},
						"quality": "Audited",
						"comment": "reboot 1080p port"
					},
					"carbonReductionInitiatives": {
						"value": "No",
						"dataSource": null,
						"quality": "Estimated",
						"comment": null
>>>>>>> 8983c0e0
					}
				}
			},
			"social": {
				"socialAndEmployeeMatters": {
<<<<<<< HEAD
					"humanRightsLegalProceedings": null,
					"iloCoreLabourStandards": {
						"value": "No",
						"dataSource": null,
						"quality": "Estimated",
						"comment": null
					},
					"environmentalPolicy": {
						"value": "Yes",
						"dataSource": null
					},
					"corruptionLegalProceedings": {
						"value": null,
						"dataSource": null,
						"quality": "NA",
						"comment": null
					},
					"transparencyDisclosurePolicy": null,
					"humanRightsDueDiligencePolicy": {
						"value": "No",
						"dataSource": {
							"fileName": "Certification",
							"fileReference": "50a36c418baffd520bb92d84664f06f9732a21f4e2e5ecee6d9136f16e7e0b63"
						}
					},
					"policyAgainstChildLabour": {
						"value": "No",
						"dataSource": null
					},
					"policyAgainstForcedLabour": null,
					"policyAgainstDiscriminationInTheWorkplace": {
						"value": "Yes",
						"dataSource": {
							"fileName": "Certification",
							"fileReference": "50a36c418baffd520bb92d84664f06f9732a21f4e2e5ecee6d9136f16e7e0b63"
						}
					},
					"iso14001Certificate": null,
					"policyAgainstBriberyAndCorruption": {
						"value": "No",
						"dataSource": {
							"fileName": "Certification",
							"fileReference": "50a36c418baffd520bb92d84664f06f9732a21f4e2e5ecee6d9136f16e7e0b63"
						}
					},
					"fairBusinessMarketingAdvertisingPolicy": {
						"value": "No",
						"dataSource": {
							"page": 1186,
							"fileName": "SustainabilityReport",
							"fileReference": "50a36c418baffd520bb92d84664f06f9732a21f4e2e5ecee6d9136f16e7e0b63",
							"tagName": "convergence"
						},
						"quality": "Audited",
						"comment": "calculate online card"
					},
					"technologiesExpertiseTransferPolicy": {
=======
					"humanRightsLegalProceedings": {
						"value": "No",
						"dataSource": {
							"page": 1047,
							"fileName": "AnnualReport",
							"fileReference": "50a36c418baffd520bb92d84664f06f9732a21f4e2e5ecee6d9136f16e7e0b63",
							"tagName": "bandwidth"
						},
						"quality": "Reported",
						"comment": "synthesize primary driver"
					},
					"iloCoreLabourStandards": {
						"value": "No",
						"dataSource": {
							"page": 334,
							"fileName": "AnnualReport",
							"fileReference": "50a36c418baffd520bb92d84664f06f9732a21f4e2e5ecee6d9136f16e7e0b63",
							"tagName": "e-business"
						},
						"quality": "Estimated",
						"comment": "bypass haptic feed"
					},
					"environmentalPolicy": {
						"value": "Yes",
						"dataSource": {
							"page": 841,
							"fileName": "SustainabilityReport",
							"fileReference": "50a36c418baffd520bb92d84664f06f9732a21f4e2e5ecee6d9136f16e7e0b63",
							"tagName": "paradigms"
						},
						"quality": "Audited",
						"comment": "transmit redundant monitor"
					},
					"corruptionLegalProceedings": {
						"value": "Yes",
						"dataSource": null,
						"quality": "Estimated",
						"comment": null
					},
					"transparencyDisclosurePolicy": {
						"value": "Yes",
						"dataSource": {
							"page": 322,
							"fileName": "AnnualReport",
							"fileReference": "50a36c418baffd520bb92d84664f06f9732a21f4e2e5ecee6d9136f16e7e0b63",
							"tagName": "mindshare"
						},
						"quality": "Reported",
						"comment": "override bluetooth pixel"
					},
					"humanRightsDueDiligencePolicy": {
						"value": "Yes",
						"dataSource": {
							"page": 935,
							"fileName": "SustainabilityReport",
							"fileReference": "50a36c418baffd520bb92d84664f06f9732a21f4e2e5ecee6d9136f16e7e0b63",
							"tagName": "metrics"
						},
						"quality": "Reported",
						"comment": "connect digital firewall"
					},
					"childForcedDiscriminationPolicy": {
						"value": "No",
						"dataSource": {
							"page": 78,
							"fileName": "AnnualReport",
							"fileReference": "50a36c418baffd520bb92d84664f06f9732a21f4e2e5ecee6d9136f16e7e0b63",
							"tagName": "mindshare"
						},
						"quality": "Audited",
						"comment": "bypass auxiliary bus"
					},
					"iso14001Certificate": {
						"value": "No",
						"dataSource": {
							"page": 423,
							"fileName": "SustainabilityReport",
							"fileReference": "50a36c418baffd520bb92d84664f06f9732a21f4e2e5ecee6d9136f16e7e0b63",
							"tagName": "lifetime value"
						},
						"quality": "Reported",
						"comment": "parse multi-byte panel"
					},
					"briberyCorruptionPolicy": {
>>>>>>> 8983c0e0
						"value": null,
						"dataSource": null,
						"quality": "NA",
						"comment": null
					},
<<<<<<< HEAD
					"fairCompetitionPolicy": null,
					"violationOfTaxRulesAndRegulation": {
						"value": "No",
						"dataSource": {
							"page": 1192,
							"fileName": "AnnualReport",
							"fileReference": "50a36c418baffd520bb92d84664f06f9732a21f4e2e5ecee6d9136f16e7e0b63",
							"tagName": "e-business"
						},
						"quality": "Incomplete",
						"comment": "override open-source port"
=======
					"fairBusinessMarketingAdvertisingPolicy": null,
					"technologiesExpertiseTransferPolicy": {
						"value": "Yes",
						"dataSource": null,
						"quality": "Incomplete",
						"comment": null
					},
					"fairCompetitionPolicy": null,
					"violationOfTaxRulesAndRegulation": {
						"value": "Yes",
						"dataSource": null,
						"quality": "Incomplete",
						"comment": null
					},
					"unGlobalCompactPrinciplesCompliancePolicy": {
						"value": "No",
						"dataSource": null,
						"quality": "Incomplete",
						"comment": null
>>>>>>> 8983c0e0
					},
					"unGlobalCompactPrinciplesCompliancePolicy": null,
					"oecdGuidelinesForMultinationalEnterprisesGrievanceHandling": {
						"value": "No",
						"dataSource": {
<<<<<<< HEAD
							"page": 844,
							"fileName": "AnnualReport",
=======
							"page": 654,
							"fileName": "ESEFReport",
>>>>>>> 8983c0e0
							"fileReference": "50a36c418baffd520bb92d84664f06f9732a21f4e2e5ecee6d9136f16e7e0b63",
							"tagName": "technologies"
						},
<<<<<<< HEAD
						"quality": "Incomplete",
						"comment": "transmit wireless pixel"
					},
					"averageGrossHourlyEarningsMaleEmployees": null,
					"averageGrossHourlyEarningsFemaleEmployees": null,
=======
						"quality": "Reported",
						"comment": "override redundant card"
					},
					"averageGrossHourlyEarningsMaleEmployees": {
						"value": 8500993782.66,
						"dataSource": {
							"page": 94,
							"fileName": "IntegratedReport",
							"fileReference": "50a36c418baffd520bb92d84664f06f9732a21f4e2e5ecee6d9136f16e7e0b63",
							"tagName": "e-commerce"
						},
						"quality": "Incomplete",
						"comment": "generate digital alarm",
						"currency": "CRC"
					},
					"averageGrossHourlyEarningsFemaleEmployees": {
						"value": 3697001996.91,
						"dataSource": {
							"page": 99,
							"fileName": "AnnualReport",
							"fileReference": "50a36c418baffd520bb92d84664f06f9732a21f4e2e5ecee6d9136f16e7e0b63",
							"tagName": "e-commerce"
						},
						"quality": "Incomplete",
						"comment": "connect haptic sensor",
						"currency": "NIO"
					},
>>>>>>> 8983c0e0
					"femaleBoardMembers": {
						"value": 23708.44,
						"dataSource": {
							"page": 947,
							"fileName": "IntegratedReport",
							"fileReference": "50a36c418baffd520bb92d84664f06f9732a21f4e2e5ecee6d9136f16e7e0b63",
							"tagName": "markets"
						},
						"quality": "Reported",
						"comment": "parse haptic system"
					},
					"maleBoardMembers": null,
					"controversialWeaponsExposure": {
						"value": null,
						"dataSource": null,
						"quality": "NA",
						"comment": null
					},
<<<<<<< HEAD
					"workplaceAccidentPreventionPolicy": {
						"value": "No",
						"dataSource": {
							"fileName": "Policy",
							"fileReference": "50a36c418baffd520bb92d84664f06f9732a21f4e2e5ecee6d9136f16e7e0b63"
						}
					},
					"rateOfAccidentsInPercent": {
						"value": 23559.47,
						"dataSource": {
							"page": 689,
							"fileName": "SustainabilityReport",
							"fileReference": "50a36c418baffd520bb92d84664f06f9732a21f4e2e5ecee6d9136f16e7e0b63",
							"tagName": "networks"
						},
						"quality": "Reported",
						"comment": "compress bluetooth application"
					},
					"workdaysLostInDays": {
						"value": null,
						"dataSource": null,
						"quality": "NA",
						"comment": null
					},
					"supplierCodeOfConduct": {
						"value": "Yes",
						"dataSource": null
=======
					"maleBoardMembers": null,
					"controversialWeaponsExposure": {
						"value": "No",
						"dataSource": {
							"page": 69,
							"fileName": "ESEFReport",
							"fileReference": "50a36c418baffd520bb92d84664f06f9732a21f4e2e5ecee6d9136f16e7e0b63",
							"tagName": "methodologies"
						},
						"quality": "Audited",
						"comment": "synthesize open-source matrix"
					},
					"workplaceAccidentPreventionPolicy": {
						"value": "No",
						"dataSource": {
							"page": 580,
							"fileName": "AnnualReport",
							"fileReference": "50a36c418baffd520bb92d84664f06f9732a21f4e2e5ecee6d9136f16e7e0b63",
							"tagName": "metrics"
						},
						"quality": "Reported",
						"comment": "compress cross-platform panel"
					},
					"rateOfAccidents": {
						"value": 45025.28,
						"dataSource": {
							"page": 417,
							"fileName": "SustainabilityReport",
							"fileReference": "50a36c418baffd520bb92d84664f06f9732a21f4e2e5ecee6d9136f16e7e0b63",
							"tagName": "initiatives"
						},
						"quality": "Audited",
						"comment": "transmit wireless circuit"
					},
					"workdaysLostInDays": {
						"value": 61437.82,
						"dataSource": {
							"page": 1189,
							"fileName": "AnnualReport",
							"fileReference": "50a36c418baffd520bb92d84664f06f9732a21f4e2e5ecee6d9136f16e7e0b63",
							"tagName": "schemas"
						},
						"quality": "Estimated",
						"comment": "hack auxiliary application"
					},
					"supplierCodeOfConduct": {
						"value": "No",
						"dataSource": null,
						"quality": "Incomplete",
						"comment": null
>>>>>>> 8983c0e0
					},
					"grievanceHandlingMechanism": {
						"value": null,
						"dataSource": null,
						"quality": "NA",
						"comment": null
					},
					"whistleblowerProtectionPolicy": {
						"value": "No",
						"dataSource": {
<<<<<<< HEAD
							"fileName": "Certification",
							"fileReference": "50a36c418baffd520bb92d84664f06f9732a21f4e2e5ecee6d9136f16e7e0b63"
						}
					},
					"reportedIncidentsOfDiscrimination": {
						"value": 26553.56,
						"dataSource": {
							"page": 791,
							"fileName": "SustainabilityReport",
							"fileReference": "50a36c418baffd520bb92d84664f06f9732a21f4e2e5ecee6d9136f16e7e0b63",
							"tagName": "solutions"
						},
						"quality": "Audited",
						"comment": "input mobile interface"
					},
					"sanctionedIncidentsOfDiscrimination": {
						"value": 16782.66,
						"dataSource": null,
						"quality": "Estimated",
						"comment": null
					},
					"ceoToEmployeePayGapRatio": null
=======
							"page": 284,
							"fileName": "AnnualReport",
							"fileReference": "50a36c418baffd520bb92d84664f06f9732a21f4e2e5ecee6d9136f16e7e0b63",
							"tagName": "content"
						},
						"quality": "Incomplete",
						"comment": "navigate neural transmitter"
					},
					"whistleblowerProtectionPolicy": null,
					"reportedIncidentsOfDiscrimination": {
						"value": 23431.63,
						"dataSource": {
							"page": 286,
							"fileName": "AnnualReport",
							"fileReference": "50a36c418baffd520bb92d84664f06f9732a21f4e2e5ecee6d9136f16e7e0b63",
							"tagName": "content"
						},
						"quality": "Estimated",
						"comment": "navigate haptic feed"
					},
					"sanctionsIncidentsOfDiscrimination": null,
					"ceoToEmployeePayGap": {
						"value": 17347.83,
						"dataSource": null,
						"quality": "Estimated",
						"comment": null
					}
>>>>>>> 8983c0e0
				},
				"greenSecurities": {
					"securitiesNotCertifiedAsGreen": {
						"value": "No",
						"dataSource": {
<<<<<<< HEAD
							"page": 1148,
							"fileName": "IntegratedReport",
							"fileReference": "50a36c418baffd520bb92d84664f06f9732a21f4e2e5ecee6d9136f16e7e0b63",
							"tagName": "metrics"
						},
						"quality": "Reported",
						"comment": "bypass bluetooth monitor"
					}
				},
				"humanRights": {
					"humanRightsPolicy": null,
					"humanRightsDueDiligence": {
						"value": "No",
						"dataSource": {
							"page": 593,
							"fileName": "IntegratedReport",
=======
							"page": 313,
							"fileName": "ESEFReport",
							"fileReference": "50a36c418baffd520bb92d84664f06f9732a21f4e2e5ecee6d9136f16e7e0b63",
							"tagName": "experiences"
						},
						"quality": "Reported",
						"comment": "quantify cross-platform firewall"
					}
				},
				"humanRights": {
					"humanRightsPolicy": {
						"value": "No",
						"dataSource": {
							"page": 200,
							"fileName": "IntegratedReport",
							"fileReference": "50a36c418baffd520bb92d84664f06f9732a21f4e2e5ecee6d9136f16e7e0b63",
							"tagName": "initiatives"
						},
						"quality": "Incomplete",
						"comment": "bypass online circuit"
					},
					"humanRightsDueDiligence": {
						"value": "Yes",
						"dataSource": {
							"page": 755,
							"fileName": "ESEFReport",
>>>>>>> 8983c0e0
							"fileReference": "50a36c418baffd520bb92d84664f06f9732a21f4e2e5ecee6d9136f16e7e0b63",
							"tagName": "lifetime value"
						},
<<<<<<< HEAD
						"quality": "Incomplete",
						"comment": "hack wireless protocol"
					},
					"traffickingInHumanBeingsPolicy": null,
					"reportedChildLabourIncidents": {
						"value": null,
						"dataSource": null,
						"quality": "NA",
						"comment": null
					},
					"reportedForcedOrCompulsoryLabourIncidents": {
						"value": "Yes",
						"dataSource": {
							"page": 467,
							"fileName": "SustainabilityReport",
							"fileReference": "50a36c418baffd520bb92d84664f06f9732a21f4e2e5ecee6d9136f16e7e0b63",
							"tagName": "experiences"
						},
						"quality": "Reported",
						"comment": "compress optical monitor"
					},
					"numberOfReportedIncidentsOfHumanRightsViolations": null
=======
						"quality": "Estimated",
						"comment": "reboot multi-byte protocol"
					},
					"traffickingInHumanBeingsPolicy": {
						"value": "Yes",
						"dataSource": {
							"page": 89,
							"fileName": "IntegratedReport",
							"fileReference": "50a36c418baffd520bb92d84664f06f9732a21f4e2e5ecee6d9136f16e7e0b63",
							"tagName": "platforms"
						},
						"quality": "Estimated",
						"comment": "back up cross-platform feed"
					},
					"reportedChildLabourIncidents": {
						"value": "No",
						"dataSource": null,
						"quality": "Incomplete",
						"comment": null
					},
					"reportedForcedOrCompulsoryLabourIncidents": null,
					"reportedIncidentsOfHumanRights": {
						"value": 70121.96,
						"dataSource": null,
						"quality": "Incomplete",
						"comment": null
					}
>>>>>>> 8983c0e0
				},
				"antiCorruptionAndAntiBribery": {
					"casesOfInsufficientActionAgainstBriberyAndCorruption": null,
					"reportedConvictionsOfBriberyAndCorruption": null,
					"totalAmountOfReportedFinesOfBriberyAndCorruption": {
						"value": null,
						"dataSource": null,
						"quality": "NA",
<<<<<<< HEAD
						"comment": null,
						"currency": "MNT"
					}
				}
			}
		},
		"reportingPeriod": "2019"
=======
						"comment": null
					},
					"reportedConvictionsOfBriberyCorruption": {
						"value": 44081.39,
						"dataSource": {
							"page": 354,
							"fileName": "AnnualReport",
							"fileReference": "50a36c418baffd520bb92d84664f06f9732a21f4e2e5ecee6d9136f16e7e0b63",
							"tagName": "action-items"
						},
						"quality": "Reported",
						"comment": "navigate haptic port"
					},
					"reportedFinesOfBriberyCorruption": {
						"value": 1337624189.91,
						"dataSource": {
							"page": 1046,
							"fileName": "SustainabilityReport",
							"fileReference": "50a36c418baffd520bb92d84664f06f9732a21f4e2e5ecee6d9136f16e7e0b63",
							"tagName": "communities"
						},
						"quality": "Reported",
						"comment": "transmit solid state transmitter",
						"currency": "CLP"
					}
				}
			}
		},
		"reportingPeriod": "2021"
>>>>>>> 8983c0e0
	},
	{
		"companyInformation": {
			"companyName": "companyWithOneFilledSfdrSubcategory",
<<<<<<< HEAD
			"headquarters": "Lake Martin",
			"headquartersPostalCode": "70187-5513",
			"sector": "e-commerce",
			"identifiers": {
				"Lei": [],
				"Isin": [
					"BbGdnqO6l4Wx"
				],
				"PermId": [
					"nH0bOBNSwA"
				],
				"Ticker": [],
				"Duns": [
					"U3zKMYr7D"
				],
				"VatNumber": [
					"sBmy55CvQ"
				],
				"CompanyRegistrationNumber": []
			},
			"countryCode": "MF",
			"companyAlternativeNames": [],
			"companyLegalForm": "Limited Liability Partnership (LLP)",
			"website": "https://rowdy-bartender.net",
=======
			"headquarters": "Morganland",
			"headquartersPostalCode": "03035",
			"sector": "mindshare",
			"identifiers": {
				"Lei": [],
				"Isin": [
					"w9Tt9i4qaFqb"
				],
				"PermId": [
					"4fZstqJIDQ"
				],
				"Ticker": [],
				"Duns": [],
				"VatNumber": [],
				"CompanyRegistrationNumber": []
			},
			"countryCode": "AW",
			"companyAlternativeNames": [],
			"companyLegalForm": null,
			"website": "https://key-colonization.org",
>>>>>>> 8983c0e0
			"isTeaserCompany": false
		},
		"t": {
			"general": {
				"general": {
<<<<<<< HEAD
					"dataDate": "2024-05-20",
					"fiscalYearDeviation": "Deviation",
=======
					"dataDate": "2024-01-11",
					"fiscalYearDeviation": "NoDeviation",
>>>>>>> 8983c0e0
					"fiscalYearEnd": "2020-01-03",
					"referencedReports": {
						"ESEFReport": {
							"fileReference": "50a36c418baffd520bb92d84664f06f9732a21f4e2e5ecee6d9136f16e7e0b63",
							"isGroupLevel": "NA",
							"reportDate": null,
							"currency": "KZT"
						},
						"IntegratedReport": {
							"fileReference": "50a36c418baffd520bb92d84664f06f9732a21f4e2e5ecee6d9136f16e7e0b63",
<<<<<<< HEAD
							"isGroupLevel": "NA",
							"reportDate": "2023-07-30",
							"currency": "BWP"
						}
					},
					"scopeOfEntities": "No"
=======
							"isGroupLevel": null,
							"reportDate": "2022-11-09",
							"currency": "KRW"
						},
						"AnnualReport": {
							"fileReference": "50a36c418baffd520bb92d84664f06f9732a21f4e2e5ecee6d9136f16e7e0b63",
							"isGroupLevel": "No",
							"reportDate": "2022-11-27",
							"currency": "JOD"
						}
					},
					"scopeOfEntities": "NA"
>>>>>>> 8983c0e0
				}
			},
			"environmental": {
				"greenhouseGasEmissions": null,
				"energyPerformance": null,
				"biodiversity": {
					"primaryForestAndWoodedLandOfNativeSpeciesExposure": {
						"quality": "Audited",
						"dataSource": {
							"fileReference": "string",
							"page": 0,
							"tagName": "string"
						},
						"comment": "string",
						"value": "Yes"
					},
					"protectedAreasExposure": {
						"quality": "Audited",
						"dataSource": {
							"fileReference": "string",
							"page": 0,
							"tagName": "string"
						},
						"comment": "string",
						"value": "No"
					},
					"rareOrEndangeredEcosystemsExposure": {
						"quality": "Audited",
						"dataSource": {
							"fileReference": "string",
							"page": 0,
							"tagName": "string"
						},
						"comment": "string",
						"value": "Yes"
					},
					"highlyBiodiverseGrasslandExposure": null
				},
				"water": null,
				"waste": null,
				"emissions": null
			},
			"social": null
		},
<<<<<<< HEAD
		"reportingPeriod": "2019"
=======
		"reportingPeriod": "2021"
>>>>>>> 8983c0e0
	},
	{
		"companyInformation": {
			"companyName": "sfdr-a-lot-of-nulls",
<<<<<<< HEAD
			"headquarters": "Kaceyworth",
			"headquartersPostalCode": "62727-9648",
			"sector": "communities",
			"identifiers": {
				"Lei": [],
				"Isin": [
					"PftY7gPAIG1A"
				],
				"PermId": [
					"SgfgIYeC4p"
				],
				"Ticker": [
					"ninlX3P"
				],
				"Duns": [
					"sNk1ZJjwB"
=======
			"headquarters": "Barontown",
			"headquartersPostalCode": "08672-3201",
			"sector": "niches",
			"identifiers": {
				"Lei": [],
				"Isin": [
					"1Wv5iKkJ6wNF"
				],
				"PermId": [
					"qyBP2WLCVh"
				],
				"Ticker": [
					"afJTfFE"
>>>>>>> 8983c0e0
				],
				"VatNumber": [],
				"CompanyRegistrationNumber": [
					"3FQVxBjVte6xlRP"
				]
			},
<<<<<<< HEAD
			"countryCode": "BV",
			"companyAlternativeNames": [
				"Breitenberg, Hayes and Morar",
				"Emmerich Inc"
			],
			"companyLegalForm": "Partnership without Limited Liability",
			"website": "https://excitable-eaves.net",
=======
			"countryCode": "TJ",
			"companyAlternativeNames": [
				"Monahan LLC",
				"Ryan Inc",
				"Shanahan Group"
			],
			"companyLegalForm": "Limited Liability Partnership (LLP)",
			"website": "https://dear-horror.net/",
>>>>>>> 8983c0e0
			"isTeaserCompany": false
		},
		"t": {
			"general": {
				"general": {
					"dataDate": "27-08-2022",
					"fiscalYearDeviation": "Deviation",
					"fiscalYearEnd": "marker-for-test",
					"scopeOfEntities": null,
					"referencedReports": null
				}
			},
			"social": {
				"socialAndEmployeeMatters": null
			},
			"environmental": null
		},
		"reportingPeriod": "2019"
	}
]<|MERGE_RESOLUTION|>--- conflicted
+++ resolved
@@ -2,37 +2,6 @@
 	{
 		"companyInformation": {
 			"companyName": "two-sfdr-data-sets-in-different-years",
-<<<<<<< HEAD
-			"headquarters": "Linwoodborough",
-			"headquartersPostalCode": "30513",
-			"sector": null,
-			"identifiers": {
-				"Lei": [
-					"DDXXNJegdg1imoEfd5Hy"
-				],
-				"Isin": [
-					"xVwT02rezEJr"
-				],
-				"PermId": [],
-				"Ticker": [],
-				"Duns": [],
-				"VatNumber": [
-					"DIjAmDQhv"
-				],
-				"CompanyRegistrationNumber": [
-					"zuwkWTUN5tYMtE6"
-				]
-			},
-			"countryCode": "DZ",
-			"companyAlternativeNames": [
-				"Christiansen - Bruen",
-				"Goldner, Kozey and Hyatt",
-				"Predovic and Sons",
-				"Roberts - Legros"
-			],
-			"companyLegalForm": null,
-			"website": "https://deserted-pollutant.info/",
-=======
 			"headquarters": "Bennieland",
 			"headquartersPostalCode": "64032",
 			"sector": "systems",
@@ -60,33 +29,17 @@
 			"companyAlternativeNames": [],
 			"companyLegalForm": "Limited Liability Partnership (LLP)",
 			"website": "https://ornate-exposure.org/",
->>>>>>> 8983c0e0
 			"isTeaserCompany": false
 		},
 		"t": {
 			"general": {
 				"general": {
-<<<<<<< HEAD
-					"dataDate": "2024-07-12",
-=======
 					"dataDate": "2024-07-06",
->>>>>>> 8983c0e0
 					"fiscalYearDeviation": "NoDeviation",
 					"fiscalYearEnd": "2020-01-03",
 					"referencedReports": {
-						"IntegratedReport": {
-							"fileReference": "50a36c418baffd520bb92d84664f06f9732a21f4e2e5ecee6d9136f16e7e0b63",
-<<<<<<< HEAD
-							"isGroupLevel": "NA",
-							"reportDate": "2023-08-12",
-							"currency": "CUP"
-						},
 						"SustainabilityReport": {
 							"fileReference": "50a36c418baffd520bb92d84664f06f9732a21f4e2e5ecee6d9136f16e7e0b63",
-							"isGroupLevel": "No",
-							"reportDate": "2022-11-05",
-							"currency": "GNF"
-=======
 							"isGroupLevel": "Yes",
 							"reportDate": "2022-12-29",
 							"currency": "STN"
@@ -96,18 +49,9 @@
 							"isGroupLevel": "Yes",
 							"reportDate": "2023-01-20",
 							"currency": "BRL"
->>>>>>> 8983c0e0
-						},
-						"AnnualReport": {
-							"fileReference": "50a36c418baffd520bb92d84664f06f9732a21f4e2e5ecee6d9136f16e7e0b63",
-<<<<<<< HEAD
-							"isGroupLevel": "Yes",
-							"reportDate": "2023-02-18",
-							"currency": "SAR"
-						}
-					},
-					"scopeOfEntities": null
-=======
+						},
+						"IntegratedReport": {
+							"fileReference": "50a36c418baffd520bb92d84664f06f9732a21f4e2e5ecee6d9136f16e7e0b63",
 							"isGroupLevel": "No",
 							"reportDate": "2023-07-12",
 							"currency": "NGN"
@@ -120,122 +64,16 @@
 						}
 					},
 					"scopeOfEntities": "NA"
->>>>>>> 8983c0e0
 				}
 			},
 			"environmental": {
 				"greenhouseGasEmissions": {
-<<<<<<< HEAD
-					"scope1GhgEmissionsInTonnes": {
-						"value": 53121.13,
-						"dataSource": {
-							"page": 1122,
-							"fileName": "SustainabilityReport",
-							"fileReference": "50a36c418baffd520bb92d84664f06f9732a21f4e2e5ecee6d9136f16e7e0b63",
-							"tagName": "functionalities"
-						},
-						"quality": "Audited",
-						"comment": "copy bluetooth firewall"
-					},
-					"scope2GhgEmissionsInTonnes": {
-						"value": null,
-=======
 					"scope1InTonnes": {
 						"value": 89887.12,
->>>>>>> 8983c0e0
-						"dataSource": null,
-						"quality": "Incomplete",
-						"comment": null
-					},
-<<<<<<< HEAD
-					"scope3GhgEmissionsInTonnes": {
-						"value": 33181.8,
-						"dataSource": null,
-						"quality": "Incomplete",
-						"comment": null
-					},
-					"enterpriseValue": {
-						"value": 3409345631.95,
-						"dataSource": {
-							"page": 211,
-							"fileName": "AnnualReport",
-							"fileReference": "50a36c418baffd520bb92d84664f06f9732a21f4e2e5ecee6d9136f16e7e0b63",
-							"tagName": "paradigms"
-						},
-						"quality": "Reported",
-						"comment": "back up back-end sensor",
-						"currency": "HKD"
-					},
-					"totalRevenue": {
-						"value": null,
-						"dataSource": null,
-						"quality": "NA",
-						"comment": null,
-						"currency": "MAD"
-					},
-					"fossilFuelSectorExposure": {
-						"value": "Yes",
-						"dataSource": {
-							"page": 536,
-							"fileName": "AnnualReport",
-							"fileReference": "50a36c418baffd520bb92d84664f06f9732a21f4e2e5ecee6d9136f16e7e0b63",
-							"tagName": "users"
-						},
-						"quality": "Audited",
-						"comment": "back up bluetooth sensor"
-					}
-				},
-				"energyPerformance": {
-					"renewableEnergyProductionInGWh": null,
-					"renewableEnergyConsumptionInGWh": {
-						"value": 89077.14,
-						"dataSource": {
-							"page": 1133,
-							"fileName": "IntegratedReport",
-							"fileReference": "50a36c418baffd520bb92d84664f06f9732a21f4e2e5ecee6d9136f16e7e0b63",
-							"tagName": "methodologies"
-						},
-						"quality": "Audited",
-						"comment": "transmit redundant capacitor"
-					},
-					"nonRenewableEnergyProductionInGWh": {
-						"value": 41838.06,
-						"dataSource": {
-							"page": 48,
-							"fileName": "AnnualReport",
-							"fileReference": "50a36c418baffd520bb92d84664f06f9732a21f4e2e5ecee6d9136f16e7e0b63",
-							"tagName": "methodologies"
-						},
-						"quality": "Audited",
-						"comment": "index open-source system"
-					},
-					"nonRenewableEnergyConsumptionInGWh": {
-						"value": 72936.39,
-						"dataSource": {
-							"page": 916,
-							"fileName": "AnnualReport",
-							"fileReference": "50a36c418baffd520bb92d84664f06f9732a21f4e2e5ecee6d9136f16e7e0b63",
-							"tagName": "convergence"
-						},
-						"quality": "Reported",
-						"comment": "bypass auxiliary circuit"
-					},
-					"applicableHighImpactClimateSectors": {
-						"NaceCodeCInGWh": {
-							"value": 7257.04,
-							"dataSource": {
-								"page": 353,
-								"fileName": "SustainabilityReport",
-								"fileReference": "50a36c418baffd520bb92d84664f06f9732a21f4e2e5ecee6d9136f16e7e0b63",
-								"tagName": "mindshare"
-							},
-							"quality": "Estimated",
-							"comment": "compress back-end interface"
-						}
-					},
-					"nonRenewableEnergyConsumptionFossilFuelsInGWh": {
-						"value": 80434,
-=======
+						"dataSource": null,
+						"quality": "Incomplete",
+						"comment": null
+					},
 					"scope2InTonnes": null,
 					"scope3InTonnes": null,
 					"enterpriseValue": null,
@@ -303,49 +141,10 @@
 					},
 					"highImpactClimateSectorEnergyConsumptionNaceDInGWh": {
 						"value": 8672.59,
->>>>>>> 8983c0e0
-						"dataSource": null,
-						"quality": "Estimated",
-						"comment": null
-					},
-<<<<<<< HEAD
-					"nonRenewableEnergyConsumptionCrudeOilInGWh": null,
-					"nonRenewableEnergyConsumptionNaturalGasInGWh": {
-						"value": 94664.93,
-						"dataSource": {
-							"page": 613,
-							"fileName": "AnnualReport",
-							"fileReference": "50a36c418baffd520bb92d84664f06f9732a21f4e2e5ecee6d9136f16e7e0b63",
-							"tagName": "portals"
-						},
-						"quality": "Audited",
-						"comment": "transmit redundant hard drive"
-					},
-					"nonRenewableEnergyConsumptionLigniteInGWh": {
-						"value": 35131.66,
-						"dataSource": {
-							"page": 21,
-							"fileName": "AnnualReport",
-							"fileReference": "50a36c418baffd520bb92d84664f06f9732a21f4e2e5ecee6d9136f16e7e0b63",
-							"tagName": "platforms"
-						},
-						"quality": "Reported",
-						"comment": "reboot digital capacitor"
-					},
-					"nonRenewableEnergyConsumptionCoalInGWh": {
-						"value": 24185.12,
-						"dataSource": {
-							"page": 536,
-							"fileName": "SustainabilityReport",
-							"fileReference": "50a36c418baffd520bb92d84664f06f9732a21f4e2e5ecee6d9136f16e7e0b63",
-							"tagName": "bandwidth"
-						},
-						"quality": "Audited",
-						"comment": "navigate digital array"
-					},
-					"nonRenewableEnergyConsumptionNuclearEnergyInGWh": {
-						"value": null,
-=======
+						"dataSource": null,
+						"quality": "Estimated",
+						"comment": null
+					},
 					"highImpactClimateSectorEnergyConsumptionNaceEInGWh": null,
 					"highImpactClimateSectorEnergyConsumptionNaceFInGWh": {
 						"value": 64308.54,
@@ -394,37 +193,10 @@
 					},
 					"nonRenewableEnergyConsumptionFossilFuelsInGWh": {
 						"value": 56242.75,
->>>>>>> 8983c0e0
-						"dataSource": null,
-						"quality": "Estimated",
-						"comment": null
-					},
-<<<<<<< HEAD
-					"nonRenewableEnergyConsumptionOtherInGWh": {
-						"value": 84886.3,
-						"dataSource": {
-							"page": 356,
-							"fileName": "SustainabilityReport",
-							"fileReference": "50a36c418baffd520bb92d84664f06f9732a21f4e2e5ecee6d9136f16e7e0b63",
-							"tagName": "applications"
-						},
-						"quality": "Audited",
-						"comment": "reboot primary transmitter"
-					}
-				},
-				"biodiversity": {
-					"primaryForestAndWoodedLandOfNativeSpeciesExposure": {
-						"value": "Yes",
-						"dataSource": null,
-						"quality": "Estimated",
-						"comment": null
-					},
-					"protectedAreasExposure": {
-						"value": "No",
-						"dataSource": {
-							"page": 1164,
-							"fileName": "AnnualReport",
-=======
+						"dataSource": null,
+						"quality": "Estimated",
+						"comment": null
+					},
 					"nonRenewableEnergyConsumptionCrudeOilInGWh": {
 						"value": 14741.67,
 						"dataSource": {
@@ -448,14 +220,9 @@
 						"dataSource": {
 							"page": 872,
 							"fileName": "ESEFReport",
->>>>>>> 8983c0e0
-							"fileReference": "50a36c418baffd520bb92d84664f06f9732a21f4e2e5ecee6d9136f16e7e0b63",
-							"tagName": "schemas"
-						},
-<<<<<<< HEAD
-						"quality": "Audited",
-						"comment": "bypass digital driver"
-=======
+							"fileReference": "50a36c418baffd520bb92d84664f06f9732a21f4e2e5ecee6d9136f16e7e0b63",
+							"tagName": "content"
+						},
 						"quality": "Incomplete",
 						"comment": "back up back-end port"
 					},
@@ -479,25 +246,10 @@
 						},
 						"quality": "Reported",
 						"comment": "generate bluetooth bus"
->>>>>>> 8983c0e0
 					},
 					"rareOrEndangeredEcosystemsExposure": {
 						"value": "Yes",
 						"dataSource": {
-<<<<<<< HEAD
-							"page": 1052,
-							"fileName": "AnnualReport",
-							"fileReference": "50a36c418baffd520bb92d84664f06f9732a21f4e2e5ecee6d9136f16e7e0b63",
-							"tagName": "e-markets"
-						},
-						"quality": "Incomplete",
-						"comment": "back up cross-platform pixel"
-					},
-					"highlyBiodiverseGrasslandExposure": {
-						"value": "Yes",
-						"dataSource": {
-							"page": 585,
-=======
 							"page": 270,
 							"fileName": "ESEFReport",
 							"fileReference": "50a36c418baffd520bb92d84664f06f9732a21f4e2e5ecee6d9136f16e7e0b63",
@@ -524,81 +276,19 @@
 						"value": 31938.58,
 						"dataSource": {
 							"page": 405,
->>>>>>> 8983c0e0
 							"fileName": "AnnualReport",
 							"fileReference": "50a36c418baffd520bb92d84664f06f9732a21f4e2e5ecee6d9136f16e7e0b63",
 							"tagName": "networks"
 						},
 						"quality": "Estimated",
-<<<<<<< HEAD
-						"comment": "navigate redundant circuit"
-					}
-				},
-				"water": {
-					"emissionsToWaterInTonnes": {
-						"value": 75215.34,
-						"dataSource": null,
-						"quality": "Incomplete",
-						"comment": null
-					},
-					"waterConsumptionInCubicMeters": {
-						"value": 88668.82,
-						"dataSource": null,
-						"quality": "Incomplete",
-						"comment": null
-					},
-					"waterReusedInCubicMeters": {
-						"value": 60091.32,
-						"dataSource": null,
-						"quality": "Incomplete",
-						"comment": null
+						"comment": "parse digital capacitor"
 					},
 					"waterManagementPolicy": {
-						"value": null,
-						"dataSource": null,
-						"quality": "NA",
-						"comment": null
-					},
-					"highWaterStressAreaExposure": {
-						"value": "No",
-						"dataSource": null,
-						"quality": "Incomplete",
-						"comment": null
-					}
-				},
-				"waste": {
-					"hazardousAndRadioactiveWasteInTonnes": {
-						"value": null,
-=======
-						"comment": "parse digital capacitor"
-					},
-					"waterManagementPolicy": {
-						"value": "No",
->>>>>>> 8983c0e0
-						"dataSource": null,
-						"quality": "NA",
-						"comment": null
-					},
-<<<<<<< HEAD
-					"manufactureOfAgrochemicalPesticidesProducts": null,
-					"landDegradationDesertificationSoilSealingExposure": null,
-					"sustainableAgriculturePolicy": {
-						"value": "No",
-						"dataSource": {
-							"fileName": "Certification",
-							"fileReference": "50a36c418baffd520bb92d84664f06f9732a21f4e2e5ecee6d9136f16e7e0b63"
-						}
-					},
-					"sustainableOceansAndSeasPolicy": {
-						"value": "No",
-						"dataSource": {
-							"fileName": "Policy",
-							"fileReference": "50a36c418baffd520bb92d84664f06f9732a21f4e2e5ecee6d9136f16e7e0b63"
-						}
-					},
-					"nonRecycledWasteInTonnes": {
-						"value": 58260.29,
-=======
+						"value": "No",
+						"dataSource": null,
+						"quality": "Estimated",
+						"comment": null
+					},
 					"waterStressAreaExposure": {
 						"value": "No",
 						"dataSource": {
@@ -671,61 +361,10 @@
 					},
 					"biodiversityProtectionPolicy": {
 						"value": null,
->>>>>>> 8983c0e0
-						"dataSource": null,
-						"quality": "Incomplete",
-						"comment": null
-					},
-<<<<<<< HEAD
-					"threatenedSpeciesExposure": null,
-					"biodiversityProtectionPolicy": {
-						"value": "No",
-						"dataSource": {
-							"fileName": "Certification",
-							"fileReference": "50a36c418baffd520bb92d84664f06f9732a21f4e2e5ecee6d9136f16e7e0b63"
-						}
-					},
-					"deforestationPolicy": {
-						"value": "Yes",
-						"dataSource": null
-					}
-				},
-				"emissions": {
-					"emissionsOfInorganicPollutantsInTonnes": {
-						"value": 51662,
-						"dataSource": {
-							"page": 1042,
-							"fileName": "IntegratedReport",
-							"fileReference": "50a36c418baffd520bb92d84664f06f9732a21f4e2e5ecee6d9136f16e7e0b63",
-							"tagName": "action-items"
-						},
-						"quality": "Reported",
-						"comment": "generate virtual microchip"
-					},
-					"emissionsOfAirPollutantsInTonnes": {
-						"value": 90952.62,
-						"dataSource": {
-							"page": 353,
-							"fileName": "SustainabilityReport",
-							"fileReference": "50a36c418baffd520bb92d84664f06f9732a21f4e2e5ecee6d9136f16e7e0b63",
-							"tagName": "networks"
-						},
-						"quality": "Reported",
-						"comment": "override open-source circuit"
-					},
-					"emissionsOfOzoneDepletionSubstancesInTonnes": {
-						"value": 38013.38,
-						"dataSource": {
-							"page": 885,
-							"fileName": "IntegratedReport",
-							"fileReference": "50a36c418baffd520bb92d84664f06f9732a21f4e2e5ecee6d9136f16e7e0b63",
-							"tagName": "e-markets"
-						},
-						"quality": "Reported",
-						"comment": "navigate virtual hard drive"
-					},
-					"carbonReductionInitiatives": {
-=======
+						"dataSource": null,
+						"quality": "NA",
+						"comment": null
+					},
 					"deforestationPolicy": {
 						"value": "Yes",
 						"dataSource": {
@@ -751,13 +390,10 @@
 						"comment": "reboot haptic protocol"
 					},
 					"airPollutantsInTonnes": {
->>>>>>> 8983c0e0
 						"value": null,
 						"dataSource": null,
 						"quality": "NA",
 						"comment": null
-<<<<<<< HEAD
-=======
 					},
 					"ozoneDepletionSubstancesInTonnes": {
 						"value": 85206.07,
@@ -775,71 +411,11 @@
 						"dataSource": null,
 						"quality": "Estimated",
 						"comment": null
->>>>>>> 8983c0e0
 					}
 				}
 			},
 			"social": {
 				"socialAndEmployeeMatters": {
-<<<<<<< HEAD
-					"humanRightsLegalProceedings": null,
-					"iloCoreLabourStandards": {
-						"value": "No",
-						"dataSource": null,
-						"quality": "Estimated",
-						"comment": null
-					},
-					"environmentalPolicy": {
-						"value": "Yes",
-						"dataSource": null
-					},
-					"corruptionLegalProceedings": {
-						"value": null,
-						"dataSource": null,
-						"quality": "NA",
-						"comment": null
-					},
-					"transparencyDisclosurePolicy": null,
-					"humanRightsDueDiligencePolicy": {
-						"value": "No",
-						"dataSource": {
-							"fileName": "Certification",
-							"fileReference": "50a36c418baffd520bb92d84664f06f9732a21f4e2e5ecee6d9136f16e7e0b63"
-						}
-					},
-					"policyAgainstChildLabour": {
-						"value": "No",
-						"dataSource": null
-					},
-					"policyAgainstForcedLabour": null,
-					"policyAgainstDiscriminationInTheWorkplace": {
-						"value": "Yes",
-						"dataSource": {
-							"fileName": "Certification",
-							"fileReference": "50a36c418baffd520bb92d84664f06f9732a21f4e2e5ecee6d9136f16e7e0b63"
-						}
-					},
-					"iso14001Certificate": null,
-					"policyAgainstBriberyAndCorruption": {
-						"value": "No",
-						"dataSource": {
-							"fileName": "Certification",
-							"fileReference": "50a36c418baffd520bb92d84664f06f9732a21f4e2e5ecee6d9136f16e7e0b63"
-						}
-					},
-					"fairBusinessMarketingAdvertisingPolicy": {
-						"value": "No",
-						"dataSource": {
-							"page": 1186,
-							"fileName": "SustainabilityReport",
-							"fileReference": "50a36c418baffd520bb92d84664f06f9732a21f4e2e5ecee6d9136f16e7e0b63",
-							"tagName": "convergence"
-						},
-						"quality": "Audited",
-						"comment": "calculate online card"
-					},
-					"technologiesExpertiseTransferPolicy": {
-=======
 					"humanRightsLegalProceedings": {
 						"value": "No",
 						"dataSource": {
@@ -924,34 +500,20 @@
 						"comment": "parse multi-byte panel"
 					},
 					"briberyCorruptionPolicy": {
->>>>>>> 8983c0e0
 						"value": null,
 						"dataSource": null,
 						"quality": "NA",
 						"comment": null
 					},
-<<<<<<< HEAD
+					"fairBusinessMarketingAdvertisingPolicy": null,
+					"technologiesExpertiseTransferPolicy": {
+						"value": "Yes",
+						"dataSource": null,
+						"quality": "Incomplete",
+						"comment": null
+					},
 					"fairCompetitionPolicy": null,
 					"violationOfTaxRulesAndRegulation": {
-						"value": "No",
-						"dataSource": {
-							"page": 1192,
-							"fileName": "AnnualReport",
-							"fileReference": "50a36c418baffd520bb92d84664f06f9732a21f4e2e5ecee6d9136f16e7e0b63",
-							"tagName": "e-business"
-						},
-						"quality": "Incomplete",
-						"comment": "override open-source port"
-=======
-					"fairBusinessMarketingAdvertisingPolicy": null,
-					"technologiesExpertiseTransferPolicy": {
-						"value": "Yes",
-						"dataSource": null,
-						"quality": "Incomplete",
-						"comment": null
-					},
-					"fairCompetitionPolicy": null,
-					"violationOfTaxRulesAndRegulation": {
 						"value": "Yes",
 						"dataSource": null,
 						"quality": "Incomplete",
@@ -962,29 +524,15 @@
 						"dataSource": null,
 						"quality": "Incomplete",
 						"comment": null
->>>>>>> 8983c0e0
-					},
-					"unGlobalCompactPrinciplesCompliancePolicy": null,
-					"oecdGuidelinesForMultinationalEnterprisesGrievanceHandling": {
-						"value": "No",
-						"dataSource": {
-<<<<<<< HEAD
-							"page": 844,
-							"fileName": "AnnualReport",
-=======
+					},
+					"oecdGuidelinesForMultinationalEnterprisesPolicy": {
+						"value": "Yes",
+						"dataSource": {
 							"page": 654,
 							"fileName": "ESEFReport",
->>>>>>> 8983c0e0
 							"fileReference": "50a36c418baffd520bb92d84664f06f9732a21f4e2e5ecee6d9136f16e7e0b63",
 							"tagName": "technologies"
 						},
-<<<<<<< HEAD
-						"quality": "Incomplete",
-						"comment": "transmit wireless pixel"
-					},
-					"averageGrossHourlyEarningsMaleEmployees": null,
-					"averageGrossHourlyEarningsFemaleEmployees": null,
-=======
 						"quality": "Reported",
 						"comment": "override redundant card"
 					},
@@ -1012,56 +560,14 @@
 						"comment": "connect haptic sensor",
 						"currency": "NIO"
 					},
->>>>>>> 8983c0e0
 					"femaleBoardMembers": {
-						"value": 23708.44,
-						"dataSource": {
-							"page": 947,
-							"fileName": "IntegratedReport",
-							"fileReference": "50a36c418baffd520bb92d84664f06f9732a21f4e2e5ecee6d9136f16e7e0b63",
-							"tagName": "markets"
-						},
-						"quality": "Reported",
-						"comment": "parse haptic system"
+						"value": null,
+						"dataSource": null,
+						"quality": "NA",
+						"comment": null
 					},
 					"maleBoardMembers": null,
 					"controversialWeaponsExposure": {
-						"value": null,
-						"dataSource": null,
-						"quality": "NA",
-						"comment": null
-					},
-<<<<<<< HEAD
-					"workplaceAccidentPreventionPolicy": {
-						"value": "No",
-						"dataSource": {
-							"fileName": "Policy",
-							"fileReference": "50a36c418baffd520bb92d84664f06f9732a21f4e2e5ecee6d9136f16e7e0b63"
-						}
-					},
-					"rateOfAccidentsInPercent": {
-						"value": 23559.47,
-						"dataSource": {
-							"page": 689,
-							"fileName": "SustainabilityReport",
-							"fileReference": "50a36c418baffd520bb92d84664f06f9732a21f4e2e5ecee6d9136f16e7e0b63",
-							"tagName": "networks"
-						},
-						"quality": "Reported",
-						"comment": "compress bluetooth application"
-					},
-					"workdaysLostInDays": {
-						"value": null,
-						"dataSource": null,
-						"quality": "NA",
-						"comment": null
-					},
-					"supplierCodeOfConduct": {
-						"value": "Yes",
-						"dataSource": null
-=======
-					"maleBoardMembers": null,
-					"controversialWeaponsExposure": {
 						"value": "No",
 						"dataSource": {
 							"page": 69,
@@ -1110,41 +616,10 @@
 						"dataSource": null,
 						"quality": "Incomplete",
 						"comment": null
->>>>>>> 8983c0e0
 					},
 					"grievanceHandlingMechanism": {
-						"value": null,
-						"dataSource": null,
-						"quality": "NA",
-						"comment": null
-					},
-					"whistleblowerProtectionPolicy": {
-						"value": "No",
-						"dataSource": {
-<<<<<<< HEAD
-							"fileName": "Certification",
-							"fileReference": "50a36c418baffd520bb92d84664f06f9732a21f4e2e5ecee6d9136f16e7e0b63"
-						}
-					},
-					"reportedIncidentsOfDiscrimination": {
-						"value": 26553.56,
-						"dataSource": {
-							"page": 791,
-							"fileName": "SustainabilityReport",
-							"fileReference": "50a36c418baffd520bb92d84664f06f9732a21f4e2e5ecee6d9136f16e7e0b63",
-							"tagName": "solutions"
-						},
-						"quality": "Audited",
-						"comment": "input mobile interface"
-					},
-					"sanctionedIncidentsOfDiscrimination": {
-						"value": 16782.66,
-						"dataSource": null,
-						"quality": "Estimated",
-						"comment": null
-					},
-					"ceoToEmployeePayGapRatio": null
-=======
+						"value": "No",
+						"dataSource": {
 							"page": 284,
 							"fileName": "AnnualReport",
 							"fileReference": "50a36c418baffd520bb92d84664f06f9732a21f4e2e5ecee6d9136f16e7e0b63",
@@ -1172,30 +647,11 @@
 						"quality": "Estimated",
 						"comment": null
 					}
->>>>>>> 8983c0e0
 				},
 				"greenSecurities": {
 					"securitiesNotCertifiedAsGreen": {
-						"value": "No",
-						"dataSource": {
-<<<<<<< HEAD
-							"page": 1148,
-							"fileName": "IntegratedReport",
-							"fileReference": "50a36c418baffd520bb92d84664f06f9732a21f4e2e5ecee6d9136f16e7e0b63",
-							"tagName": "metrics"
-						},
-						"quality": "Reported",
-						"comment": "bypass bluetooth monitor"
-					}
-				},
-				"humanRights": {
-					"humanRightsPolicy": null,
-					"humanRightsDueDiligence": {
-						"value": "No",
-						"dataSource": {
-							"page": 593,
-							"fileName": "IntegratedReport",
-=======
+						"value": "Yes",
+						"dataSource": {
 							"page": 313,
 							"fileName": "ESEFReport",
 							"fileReference": "50a36c418baffd520bb92d84664f06f9732a21f4e2e5ecee6d9136f16e7e0b63",
@@ -1222,34 +678,9 @@
 						"dataSource": {
 							"page": 755,
 							"fileName": "ESEFReport",
->>>>>>> 8983c0e0
 							"fileReference": "50a36c418baffd520bb92d84664f06f9732a21f4e2e5ecee6d9136f16e7e0b63",
 							"tagName": "lifetime value"
 						},
-<<<<<<< HEAD
-						"quality": "Incomplete",
-						"comment": "hack wireless protocol"
-					},
-					"traffickingInHumanBeingsPolicy": null,
-					"reportedChildLabourIncidents": {
-						"value": null,
-						"dataSource": null,
-						"quality": "NA",
-						"comment": null
-					},
-					"reportedForcedOrCompulsoryLabourIncidents": {
-						"value": "Yes",
-						"dataSource": {
-							"page": 467,
-							"fileName": "SustainabilityReport",
-							"fileReference": "50a36c418baffd520bb92d84664f06f9732a21f4e2e5ecee6d9136f16e7e0b63",
-							"tagName": "experiences"
-						},
-						"quality": "Reported",
-						"comment": "compress optical monitor"
-					},
-					"numberOfReportedIncidentsOfHumanRightsViolations": null
-=======
 						"quality": "Estimated",
 						"comment": "reboot multi-byte protocol"
 					},
@@ -1277,24 +708,12 @@
 						"quality": "Incomplete",
 						"comment": null
 					}
->>>>>>> 8983c0e0
 				},
 				"antiCorruptionAndAntiBribery": {
-					"casesOfInsufficientActionAgainstBriberyAndCorruption": null,
-					"reportedConvictionsOfBriberyAndCorruption": null,
-					"totalAmountOfReportedFinesOfBriberyAndCorruption": {
+					"reportedCasesOfBriberyCorruption": {
 						"value": null,
 						"dataSource": null,
 						"quality": "NA",
-<<<<<<< HEAD
-						"comment": null,
-						"currency": "MNT"
-					}
-				}
-			}
-		},
-		"reportingPeriod": "2019"
-=======
 						"comment": null
 					},
 					"reportedConvictionsOfBriberyCorruption": {
@@ -1324,37 +743,10 @@
 			}
 		},
 		"reportingPeriod": "2021"
->>>>>>> 8983c0e0
 	},
 	{
 		"companyInformation": {
 			"companyName": "companyWithOneFilledSfdrSubcategory",
-<<<<<<< HEAD
-			"headquarters": "Lake Martin",
-			"headquartersPostalCode": "70187-5513",
-			"sector": "e-commerce",
-			"identifiers": {
-				"Lei": [],
-				"Isin": [
-					"BbGdnqO6l4Wx"
-				],
-				"PermId": [
-					"nH0bOBNSwA"
-				],
-				"Ticker": [],
-				"Duns": [
-					"U3zKMYr7D"
-				],
-				"VatNumber": [
-					"sBmy55CvQ"
-				],
-				"CompanyRegistrationNumber": []
-			},
-			"countryCode": "MF",
-			"companyAlternativeNames": [],
-			"companyLegalForm": "Limited Liability Partnership (LLP)",
-			"website": "https://rowdy-bartender.net",
-=======
 			"headquarters": "Morganland",
 			"headquartersPostalCode": "03035",
 			"sector": "mindshare",
@@ -1375,19 +767,13 @@
 			"companyAlternativeNames": [],
 			"companyLegalForm": null,
 			"website": "https://key-colonization.org",
->>>>>>> 8983c0e0
 			"isTeaserCompany": false
 		},
 		"t": {
 			"general": {
 				"general": {
-<<<<<<< HEAD
-					"dataDate": "2024-05-20",
-					"fiscalYearDeviation": "Deviation",
-=======
 					"dataDate": "2024-01-11",
 					"fiscalYearDeviation": "NoDeviation",
->>>>>>> 8983c0e0
 					"fiscalYearEnd": "2020-01-03",
 					"referencedReports": {
 						"ESEFReport": {
@@ -1398,14 +784,6 @@
 						},
 						"IntegratedReport": {
 							"fileReference": "50a36c418baffd520bb92d84664f06f9732a21f4e2e5ecee6d9136f16e7e0b63",
-<<<<<<< HEAD
-							"isGroupLevel": "NA",
-							"reportDate": "2023-07-30",
-							"currency": "BWP"
-						}
-					},
-					"scopeOfEntities": "No"
-=======
 							"isGroupLevel": null,
 							"reportDate": "2022-11-09",
 							"currency": "KRW"
@@ -1418,7 +796,6 @@
 						}
 					},
 					"scopeOfEntities": "NA"
->>>>>>> 8983c0e0
 				}
 			},
 			"environmental": {
@@ -1454,8 +831,7 @@
 						},
 						"comment": "string",
 						"value": "Yes"
-					},
-					"highlyBiodiverseGrasslandExposure": null
+					}
 				},
 				"water": null,
 				"waste": null,
@@ -1463,33 +839,11 @@
 			},
 			"social": null
 		},
-<<<<<<< HEAD
-		"reportingPeriod": "2019"
-=======
 		"reportingPeriod": "2021"
->>>>>>> 8983c0e0
 	},
 	{
 		"companyInformation": {
 			"companyName": "sfdr-a-lot-of-nulls",
-<<<<<<< HEAD
-			"headquarters": "Kaceyworth",
-			"headquartersPostalCode": "62727-9648",
-			"sector": "communities",
-			"identifiers": {
-				"Lei": [],
-				"Isin": [
-					"PftY7gPAIG1A"
-				],
-				"PermId": [
-					"SgfgIYeC4p"
-				],
-				"Ticker": [
-					"ninlX3P"
-				],
-				"Duns": [
-					"sNk1ZJjwB"
-=======
 			"headquarters": "Barontown",
 			"headquartersPostalCode": "08672-3201",
 			"sector": "niches",
@@ -1503,22 +857,11 @@
 				],
 				"Ticker": [
 					"afJTfFE"
->>>>>>> 8983c0e0
 				],
+				"Duns": [],
 				"VatNumber": [],
-				"CompanyRegistrationNumber": [
-					"3FQVxBjVte6xlRP"
-				]
+				"CompanyRegistrationNumber": []
 			},
-<<<<<<< HEAD
-			"countryCode": "BV",
-			"companyAlternativeNames": [
-				"Breitenberg, Hayes and Morar",
-				"Emmerich Inc"
-			],
-			"companyLegalForm": "Partnership without Limited Liability",
-			"website": "https://excitable-eaves.net",
-=======
 			"countryCode": "TJ",
 			"companyAlternativeNames": [
 				"Monahan LLC",
@@ -1527,7 +870,6 @@
 			],
 			"companyLegalForm": "Limited Liability Partnership (LLP)",
 			"website": "https://dear-horror.net/",
->>>>>>> 8983c0e0
 			"isTeaserCompany": false
 		},
 		"t": {
