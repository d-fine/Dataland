[
	{
		"companyInformation": {
			"companyName": "companyWithOneFilledSfdrSubcategory",
			"headquarters": "Clemmieland",
			"headquartersPostalCode": "52681-2457",
			"sector": "technologies",
			"identifiers": {
				"Lei": [
					"EHTdhcJ8p3sEdlNF1pB8"
				],
				"Isin": [
					"IpgLncyXd4r5"
				],
				"PermId": [
					"RVVZiaRg0v"
				],
				"Ticker": [
					"vtyfWoR"
				],
				"Duns": [
					"C2L7Bc6sR"
				],
				"VatNumber": [],
				"CompanyRegistrationNumber": []
			},
			"countryCode": "IL",
			"companyContactDetails": [
				"Daniella_Bartoletti-Kilback24@example.com"
			],
			"companyAlternativeNames": [
				"Roob - Gottlieb",
				"Russel - Schroeder"
			],
			"companyLegalForm": null,
			"website": null,
			"isTeaserCompany": false
		},
		"t": {
			"general": {
				"general": {
					"dataDate": "2025-01-09",
					"fiscalYearDeviation": "Deviation",
					"fiscalYearEnd": "2020-01-03",
					"referencedReports": {
						"IntegratedReport": {
							"fileReference": "50a36c418baffd520bb92d84664f06f9732a21f4e2e5ecee6d9136f16e7e0b63",
							"fileName": "IntegratedReport",
							"publicationDate": "2023-04-08"
						}
					}
				}
			},
			"environmental": {
				"greenhouseGasEmissions": null,
				"energyPerformance": null,
				"biodiversity": {
					"primaryForestAndWoodedLandOfNativeSpeciesExposure": {
						"value": "No",
						"dataSource": {
							"page": "303-957",
							"fileName": "IntegratedReport",
							"fileReference": "50a36c418baffd520bb92d84664f06f9732a21f4e2e5ecee6d9136f16e7e0b63",
							"tagName": "e-markets"
						},
						"comment": "program digital bandwidth",
						"quality": "Estimated"
					},
					"protectedAreasExposure": {
						"value": "No",
						"dataSource": {
							"page": "595",
							"fileName": "IntegratedReport",
							"fileReference": "50a36c418baffd520bb92d84664f06f9732a21f4e2e5ecee6d9136f16e7e0b63",
							"tagName": "markets"
						},
						"comment": "navigate haptic card",
						"quality": "NoDataFound"
					},
					"rareOrEndangeredEcosystemsExposure": {
						"value": "Yes",
						"dataSource": {
							"page": "518",
							"fileName": "IntegratedReport",
							"fileReference": "50a36c418baffd520bb92d84664f06f9732a21f4e2e5ecee6d9136f16e7e0b63",
							"tagName": "action-items"
						},
						"comment": "generate bluetooth bus",
						"quality": "Incomplete"
					},
					"highlyBiodiverseGrasslandExposure": {
						"value": "No",
						"dataSource": {
							"page": "179",
							"fileName": "IntegratedReport",
							"fileReference": "50a36c418baffd520bb92d84664f06f9732a21f4e2e5ecee6d9136f16e7e0b63",
							"tagName": "e-business"
						},
						"comment": "connect optical application",
						"quality": "Audited"
					},
					"manufactureOfAgrochemicalPesticidesProducts": {
						"value": "No",
						"dataSource": {
							"page": "743",
							"fileName": "IntegratedReport",
							"fileReference": "50a36c418baffd520bb92d84664f06f9732a21f4e2e5ecee6d9136f16e7e0b63",
							"tagName": "partnerships"
						},
						"comment": "generate cross-platform card",
						"quality": "Reported"
					},
					"landDegradationDesertificationSoilSealingExposure": {
						"value": "Yes",
						"dataSource": {
							"page": "367",
							"fileName": "IntegratedReport",
							"fileReference": "50a36c418baffd520bb92d84664f06f9732a21f4e2e5ecee6d9136f16e7e0b63",
							"tagName": "mindshare"
						},
						"comment": "override open-source sensor",
						"quality": "Reported"
					},
					"sustainableAgriculturePolicy": {
						"value": "Yes",
						"dataSource": {
							"page": "342",
							"fileName": "IntegratedReport",
							"fileReference": "50a36c418baffd520bb92d84664f06f9732a21f4e2e5ecee6d9136f16e7e0b63",
							"tagName": "deliverables"
						},
						"comment": "hack optical program",
						"quality": "Reported"
					},
					"sustainableOceansAndSeasPolicy": {
						"value": "Yes",
						"dataSource": {
							"page": "368-771",
							"fileName": "IntegratedReport",
							"fileReference": "50a36c418baffd520bb92d84664f06f9732a21f4e2e5ecee6d9136f16e7e0b63",
							"tagName": "technologies"
						},
						"comment": "generate 1080p protocol",
						"quality": "NoDataFound"
					},
					"threatenedSpeciesExposure": {
						"value": "No",
						"dataSource": {
							"page": "1021-1041",
							"fileName": "IntegratedReport",
							"fileReference": "50a36c418baffd520bb92d84664f06f9732a21f4e2e5ecee6d9136f16e7e0b63",
							"tagName": "web services"
						},
						"comment": "compress cross-platform driver",
						"quality": "NoDataFound"
					},
					"biodiversityProtectionPolicy": {
						"value": "No",
						"dataSource": {
							"page": "224",
							"fileName": "IntegratedReport",
							"fileReference": "50a36c418baffd520bb92d84664f06f9732a21f4e2e5ecee6d9136f16e7e0b63",
							"tagName": "web services"
						},
						"comment": "quantify solid state firewall",
						"quality": "Incomplete"
					},
					"deforestationPolicy": {
						"value": "No",
						"dataSource": {
							"page": "1032",
							"fileName": "IntegratedReport",
							"fileReference": "50a36c418baffd520bb92d84664f06f9732a21f4e2e5ecee6d9136f16e7e0b63",
							"tagName": "paradigms"
						},
						"comment": "compress back-end alarm",
						"quality": "NoDataFound"
					}
				},
				"water": null,
				"waste": null,
				"emissions": null
			},
			"social": null
		},
		"reportingPeriod": "2022"
	},
	{
		"companyInformation": {
			"companyName": "TestForBrokenFileReference",
			"headquarters": "Sipestown",
			"headquartersPostalCode": "71025-5352",
			"sector": "synergies",
			"identifiers": {
				"Lei": [
					"YF8HrJaWgV8ZzCi3rdXf"
				],
				"Isin": [
					"ZfGsPRUTdWSD"
				],
				"PermId": [],
				"Ticker": [],
				"Duns": [
					"E9vb9vomW"
				],
				"VatNumber": [],
				"CompanyRegistrationNumber": []
			},
			"countryCode": "AT",
			"companyContactDetails": [
				"Molly.Kuhic@example.com",
				"Mona.Schiller65@example.com"
			],
			"companyAlternativeNames": [
				"Abbott, Carter and Marks",
				"Pacocha, Sipes and Cremin",
				"Purdy Group",
				"Reilly, Altenwerth and Langosh"
			],
			"companyLegalForm": "Sole Trader",
			"website": null,
			"isTeaserCompany": false
		},
		"t": {
			"general": {
				"general": {
					"dataDate": "2024-12-10",
					"fiscalYearDeviation": "Deviation",
					"fiscalYearEnd": "2025-01-22",
					"referencedReports": {
						"SustainabilityReport": {
							"fileReference": "50a36c418baffd520bb92d84664f06f9732a21f4e2e5ecee6d9136f16e7e0b63",
							"fileName": "SustainabilityReport",
							"publicationDate": "2023-08-18"
						}
					}
				}
			},
			"environmental": {
				"greenhouseGasEmissions": {
					"scope1GhgEmissionsInTonnes": {
						"value": 63328.01,
						"dataSource": {
							"page": "920",
							"fileName": "SustainabilityReport",
							"fileReference": "50a36c418baffd520bb92d84664f06f9732a21f4e2e5ecee6d9136f16e7e0b63",
							"tagName": "platforms"
						},
						"comment": "connect optical interface",
						"quality": "Estimated"
					},
					"scope2GhgEmissionsInTonnes": {
						"value": 90884.73,
						"dataSource": {
							"page": "889",
							"fileName": "SustainabilityReport",
							"fileReference": "123",
							"tagName": "channels"
						},
						"comment": "hack virtual firewall",
						"quality": "Audited"
					},
					"scope2GhgEmissionsLocationBasedInTonnes": {
						"value": 88129.13,
						"dataSource": {
							"page": "988",
							"fileName": "SustainabilityReport",
							"fileReference": "50a36c418baffd520bb92d84664f06f9732a21f4e2e5ecee6d9136f16e7e0b63",
							"tagName": "action-items"
						},
						"comment": "transmit open-source bus",
						"quality": "Incomplete"
					},
					"scope2GhgEmissionsMarketBasedInTonnes": {
						"value": 71111.87,
						"dataSource": {
							"page": "885-1130",
							"fileName": "SustainabilityReport",
							"fileReference": "50a36c418baffd520bb92d84664f06f9732a21f4e2e5ecee6d9136f16e7e0b63",
							"tagName": "e-commerce"
						},
						"comment": "compress auxiliary driver",
						"quality": "Estimated"
					},
					"scope1And2GhgEmissionsInTonnes": {
						"value": 78640.8,
						"dataSource": {
							"page": "200",
							"fileName": "SustainabilityReport",
							"fileReference": "50a36c418baffd520bb92d84664f06f9732a21f4e2e5ecee6d9136f16e7e0b63",
							"tagName": "systems"
						},
						"comment": "index back-end sensor",
						"quality": "Reported"
					},
					"scope1And2GhgEmissionsLocationBasedInTonnes": {
						"value": 2468.25,
						"dataSource": {
							"page": "1157-1281",
							"fileName": "SustainabilityReport",
							"fileReference": "50a36c418baffd520bb92d84664f06f9732a21f4e2e5ecee6d9136f16e7e0b63",
							"tagName": "experiences"
						},
						"comment": "generate haptic bandwidth",
						"quality": "Estimated"
					},
					"scope1And2GhgEmissionsMarketBasedInTonnes": {
						"value": 46188.75,
						"dataSource": {
							"page": "186-1019",
							"fileName": "SustainabilityReport",
							"fileReference": "50a36c418baffd520bb92d84664f06f9732a21f4e2e5ecee6d9136f16e7e0b63",
							"tagName": "paradigms"
						},
						"comment": "generate mobile sensor",
						"quality": "NoDataFound"
					},
					"scope3GhgEmissionsInTonnes": {
						"value": 22065.32,
						"dataSource": {
							"page": "576",
							"fileName": "SustainabilityReport",
							"fileReference": "50a36c418baffd520bb92d84664f06f9732a21f4e2e5ecee6d9136f16e7e0b63",
							"tagName": "functionalities"
						},
						"comment": "transmit virtual port",
						"quality": "Incomplete"
					},
					"scope3UpstreamGhgEmissionsInTonnes": {
						"value": 20079.47,
						"dataSource": {
							"page": "477",
							"fileName": "SustainabilityReport",
							"fileReference": "50a36c418baffd520bb92d84664f06f9732a21f4e2e5ecee6d9136f16e7e0b63",
							"tagName": "synergies"
						},
						"comment": "bypass solid state firewall",
						"quality": "NoDataFound"
					},
					"scope3DownstreamGhgEmissionsInTonnes": {
						"value": 32287.07,
						"dataSource": {
							"page": "175-447",
							"fileName": "SustainabilityReport",
							"fileReference": "50a36c418baffd520bb92d84664f06f9732a21f4e2e5ecee6d9136f16e7e0b63",
							"tagName": "e-commerce"
						},
						"comment": "copy auxiliary alarm",
						"quality": "NoDataFound"
					},
					"scope1And2And3GhgEmissionsInTonnes": {
						"value": 14898.39,
						"dataSource": {
							"page": "301-363",
							"fileName": "SustainabilityReport",
							"fileReference": "50a36c418baffd520bb92d84664f06f9732a21f4e2e5ecee6d9136f16e7e0b63",
							"tagName": "platforms"
						},
						"comment": "program wireless application",
						"quality": "Incomplete"
					},
					"scope1And2And3GhgEmissionsLocationBasedInTonnes": {
						"value": 78279.94,
						"dataSource": {
							"page": "635",
							"fileName": "SustainabilityReport",
							"fileReference": "50a36c418baffd520bb92d84664f06f9732a21f4e2e5ecee6d9136f16e7e0b63",
							"tagName": "architectures"
						},
						"comment": "parse haptic monitor",
						"quality": "Incomplete"
					},
					"scope1And2And3GhgEmissionsMarketBasedInTonnes": {
						"value": 90466.47,
						"dataSource": {
							"page": "976-986",
							"fileName": "SustainabilityReport",
							"fileReference": "50a36c418baffd520bb92d84664f06f9732a21f4e2e5ecee6d9136f16e7e0b63",
							"tagName": "paradigms"
						},
						"comment": "index multi-byte interface",
						"quality": "Incomplete"
					},
					"enterpriseValue": {
						"value": 5819763201.29,
						"dataSource": {
							"page": "375-790",
							"fileName": "SustainabilityReport",
							"fileReference": "50a36c418baffd520bb92d84664f06f9732a21f4e2e5ecee6d9136f16e7e0b63",
							"tagName": "systems"
						},
						"comment": "back up 1080p transmitter",
						"quality": "NoDataFound",
						"currency": "MWK"
					},
					"totalRevenue": {
						"value": 3039547710.21,
						"dataSource": {
							"page": "840",
							"fileName": "SustainabilityReport",
							"fileReference": "50a36c418baffd520bb92d84664f06f9732a21f4e2e5ecee6d9136f16e7e0b63",
							"tagName": "relationships"
						},
						"comment": "synthesize solid state interface",
						"quality": "Reported",
						"currency": "IQD"
					},
					"carbonFootprintInTonnesPerMillionEURRevenue": {
						"value": 18107.87,
						"dataSource": {
							"page": "1056-1259",
							"fileName": "SustainabilityReport",
							"fileReference": "50a36c418baffd520bb92d84664f06f9732a21f4e2e5ecee6d9136f16e7e0b63",
							"tagName": "blockchains"
						},
						"comment": "quantify auxiliary system",
						"quality": "Incomplete"
					},
					"ghgIntensityInTonnesPerMillionEURRevenue": {
						"value": 16535.98,
						"dataSource": {
							"page": "226",
							"fileName": "SustainabilityReport",
							"fileReference": "50a36c418baffd520bb92d84664f06f9732a21f4e2e5ecee6d9136f16e7e0b63",
							"tagName": "ROI"
						},
						"comment": "index auxiliary panel",
						"quality": "NoDataFound"
					},
					"ghgIntensityScope1InTonnesPerMillionEURRevenue": {
						"value": 96394.1,
						"dataSource": {
							"page": "707-928",
							"fileName": "SustainabilityReport",
							"fileReference": "50a36c418baffd520bb92d84664f06f9732a21f4e2e5ecee6d9136f16e7e0b63",
							"tagName": "supply-chains"
						},
						"comment": "compress 1080p sensor",
						"quality": "Reported"
					},
					"ghgIntensityScope2InTonnesPerMillionEURRevenue": {
						"value": 23970.41,
						"dataSource": {
							"page": "256-444",
							"fileName": "SustainabilityReport",
							"fileReference": "50a36c418baffd520bb92d84664f06f9732a21f4e2e5ecee6d9136f16e7e0b63",
							"tagName": "architectures"
						},
						"comment": "index haptic driver",
						"quality": "Incomplete"
					},
					"ghgIntensityScope3InTonnesPerMillionEURRevenue": {
						"value": 997.92,
						"dataSource": {
							"page": "231",
							"fileName": "SustainabilityReport",
							"fileReference": "50a36c418baffd520bb92d84664f06f9732a21f4e2e5ecee6d9136f16e7e0b63",
							"tagName": "portals"
						},
						"comment": "hack open-source pixel",
						"quality": "Reported"
					},
					"ghgIntensityScope4InTonnesPerMillionEURRevenue": {
						"value": 50578.42,
						"dataSource": {
							"page": "345",
							"fileName": "SustainabilityReport",
							"fileReference": "50a36c418baffd520bb92d84664f06f9732a21f4e2e5ecee6d9136f16e7e0b63",
							"tagName": "applications"
						},
						"comment": "hack wireless pixel",
						"quality": "Estimated"
					},
					"fossilFuelSectorExposure": {
						"value": "No",
						"dataSource": {
							"page": "839-999",
							"fileName": "SustainabilityReport",
							"fileReference": "50a36c418baffd520bb92d84664f06f9732a21f4e2e5ecee6d9136f16e7e0b63",
							"tagName": "e-commerce"
						},
						"comment": "quantify optical hard drive",
						"quality": "Estimated"
					}
				},
				"energyPerformance": {
					"renewableEnergyProductionInGWh": {
						"value": 65317.54,
						"dataSource": {
							"page": "1188-1220",
							"fileName": "SustainabilityReport",
							"fileReference": "50a36c418baffd520bb92d84664f06f9732a21f4e2e5ecee6d9136f16e7e0b63",
							"tagName": "mindshare"
						},
						"comment": "generate virtual alarm",
						"quality": "NoDataFound"
					},
					"renewableEnergyConsumptionInGWh": {
						"value": 46240.88,
						"dataSource": {
							"page": "15-882",
							"fileName": "SustainabilityReport",
							"fileReference": "50a36c418baffd520bb92d84664f06f9732a21f4e2e5ecee6d9136f16e7e0b63",
							"tagName": "niches"
						},
						"comment": "quantify cross-platform protocol",
						"quality": "Estimated"
					},
					"nonRenewableEnergyProductionInGWh": {
						"value": 22798.03,
						"dataSource": {
							"page": "210-525",
							"fileName": "SustainabilityReport",
							"fileReference": "50a36c418baffd520bb92d84664f06f9732a21f4e2e5ecee6d9136f16e7e0b63",
							"tagName": "methodologies"
						},
						"comment": "calculate solid state bus",
						"quality": "Audited"
					},
					"relativeNonRenewableEnergyProductionInPercent": {
						"value": 23009.21,
						"dataSource": {
							"page": "1122-1186",
							"fileName": "SustainabilityReport",
							"fileReference": "50a36c418baffd520bb92d84664f06f9732a21f4e2e5ecee6d9136f16e7e0b63",
							"tagName": "relationships"
						},
						"comment": "calculate open-source microchip",
						"quality": "Reported"
					},
					"nonRenewableEnergyConsumptionInGWh": {
						"value": 91484.64,
						"dataSource": {
							"page": "697",
							"fileName": "SustainabilityReport",
							"fileReference": "50a36c418baffd520bb92d84664f06f9732a21f4e2e5ecee6d9136f16e7e0b63",
							"tagName": "partnerships"
						},
						"comment": "navigate multi-byte driver",
						"quality": "Incomplete"
					},
					"relativeNonRenewableEnergyConsumptionInPercent": {
						"value": 35149.12,
						"dataSource": {
							"page": "25",
							"fileName": "SustainabilityReport",
							"fileReference": "50a36c418baffd520bb92d84664f06f9732a21f4e2e5ecee6d9136f16e7e0b63",
							"tagName": "paradigms"
						},
						"comment": "index online array",
						"quality": "Estimated"
					},
					"applicableHighImpactClimateSectors": {
						"NaceCodeG": {
							"highImpactClimateSectorEnergyConsumptionInGWh": {
								"value": 15838.98,
								"dataSource": {
									"page": "122",
									"fileName": "SustainabilityReport",
									"fileReference": "50a36c418baffd520bb92d84664f06f9732a21f4e2e5ecee6d9136f16e7e0b63",
									"tagName": "partnerships"
								},
								"comment": "calculate virtual port",
								"quality": "Estimated"
							},
							"highImpactClimateSectorEnergyConsumptionInGWhPerMillionEURRevenue": {
								"value": 82996.14,
								"dataSource": {
									"page": "703",
									"fileName": "SustainabilityReport",
									"fileReference": "50a36c418baffd520bb92d84664f06f9732a21f4e2e5ecee6d9136f16e7e0b63",
									"tagName": "networks"
								},
								"comment": "transmit wireless pixel",
								"quality": "Audited"
							}
						},
						"NaceCodeD": {
							"highImpactClimateSectorEnergyConsumptionInGWh": {
								"value": 77671.32,
								"dataSource": {
									"page": "404",
									"fileName": "SustainabilityReport",
									"fileReference": "50a36c418baffd520bb92d84664f06f9732a21f4e2e5ecee6d9136f16e7e0b63",
									"tagName": "markets"
								},
								"comment": "calculate digital alarm",
								"quality": "Reported"
							},
							"highImpactClimateSectorEnergyConsumptionInGWhPerMillionEURRevenue": {
								"value": 95683.61,
								"dataSource": {
									"page": "70-286",
									"fileName": "SustainabilityReport",
									"fileReference": "50a36c418baffd520bb92d84664f06f9732a21f4e2e5ecee6d9136f16e7e0b63",
									"tagName": "architectures"
								},
								"comment": "copy bluetooth program",
								"quality": "Incomplete"
							}
						}
					},
					"totalHighImpactClimateSectorEnergyConsumptionInGWh": {
						"value": 51249.46,
						"dataSource": {
							"page": "615",
							"fileName": "SustainabilityReport",
							"fileReference": "50a36c418baffd520bb92d84664f06f9732a21f4e2e5ecee6d9136f16e7e0b63",
							"tagName": "eyeballs"
						},
						"comment": "quantify mobile feed",
						"quality": "Audited"
					},
					"nonRenewableEnergyConsumptionFossilFuelsInGWh": {
						"value": 93223.82,
						"dataSource": {
							"page": "370",
							"fileName": "SustainabilityReport",
							"fileReference": "50a36c418baffd520bb92d84664f06f9732a21f4e2e5ecee6d9136f16e7e0b63",
							"tagName": "schemas"
						},
						"comment": "reboot neural matrix",
						"quality": "Estimated"
					},
					"nonRenewableEnergyConsumptionCrudeOilInGWh": {
						"value": 93999.67,
						"dataSource": {
							"page": "374",
							"fileName": "SustainabilityReport",
							"fileReference": "50a36c418baffd520bb92d84664f06f9732a21f4e2e5ecee6d9136f16e7e0b63",
							"tagName": "lifetime value"
						},
						"comment": "program digital circuit",
						"quality": "Incomplete"
					},
					"nonRenewableEnergyConsumptionNaturalGasInGWh": {
						"value": 32955.62,
						"dataSource": {
							"page": "189",
							"fileName": "SustainabilityReport",
							"fileReference": "50a36c418baffd520bb92d84664f06f9732a21f4e2e5ecee6d9136f16e7e0b63",
							"tagName": "partnerships"
						},
						"comment": "bypass bluetooth system",
						"quality": "Audited"
					},
					"nonRenewableEnergyConsumptionLigniteInGWh": {
						"value": 11043.04,
						"dataSource": {
							"page": "82",
							"fileName": "SustainabilityReport",
							"fileReference": "50a36c418baffd520bb92d84664f06f9732a21f4e2e5ecee6d9136f16e7e0b63",
							"tagName": "channels"
						},
						"comment": "calculate virtual driver",
						"quality": "Audited"
					},
					"nonRenewableEnergyConsumptionCoalInGWh": {
						"value": 93497.21,
						"dataSource": {
							"page": "193-749",
							"fileName": "SustainabilityReport",
							"fileReference": "50a36c418baffd520bb92d84664f06f9732a21f4e2e5ecee6d9136f16e7e0b63",
							"tagName": "solutions"
						},
						"comment": "back up haptic port",
						"quality": "Audited"
					},
					"nonRenewableEnergyConsumptionNuclearEnergyInGWh": {
						"value": 8158.24,
						"dataSource": {
							"page": "1165",
							"fileName": "SustainabilityReport",
							"fileReference": "50a36c418baffd520bb92d84664f06f9732a21f4e2e5ecee6d9136f16e7e0b63",
							"tagName": "supply-chains"
						},
						"comment": "quantify haptic system",
						"quality": "NoDataFound"
					},
					"nonRenewableEnergyConsumptionOtherInGWh": {
						"value": 22627.77,
						"dataSource": {
							"page": "1025-1286",
							"fileName": "SustainabilityReport",
							"fileReference": "50a36c418baffd520bb92d84664f06f9732a21f4e2e5ecee6d9136f16e7e0b63",
							"tagName": "users"
						},
						"comment": "connect online monitor",
						"quality": "Estimated"
					}
				},
				"biodiversity": {
					"primaryForestAndWoodedLandOfNativeSpeciesExposure": {
						"value": "No",
						"dataSource": {
							"page": "314",
							"fileName": "SustainabilityReport",
							"fileReference": "50a36c418baffd520bb92d84664f06f9732a21f4e2e5ecee6d9136f16e7e0b63",
							"tagName": "e-business"
						},
						"comment": "transmit neural interface",
						"quality": "Incomplete"
					},
					"protectedAreasExposure": {
						"value": "No",
						"dataSource": {
							"page": "769-968",
							"fileName": "SustainabilityReport",
							"fileReference": "50a36c418baffd520bb92d84664f06f9732a21f4e2e5ecee6d9136f16e7e0b63",
							"tagName": "interfaces"
						},
						"comment": "back up online application",
						"quality": "Incomplete"
					},
					"rareOrEndangeredEcosystemsExposure": {
						"value": "No",
						"dataSource": {
							"page": "113",
							"fileName": "SustainabilityReport",
							"fileReference": "50a36c418baffd520bb92d84664f06f9732a21f4e2e5ecee6d9136f16e7e0b63",
							"tagName": "solutions"
						},
						"comment": "back up open-source bus",
						"quality": "Reported"
					},
					"highlyBiodiverseGrasslandExposure": {
						"value": "Yes",
						"dataSource": {
							"page": "388",
							"fileName": "SustainabilityReport",
							"fileReference": "50a36c418baffd520bb92d84664f06f9732a21f4e2e5ecee6d9136f16e7e0b63",
							"tagName": "e-business"
						},
						"comment": "transmit redundant panel",
						"quality": "Reported"
					},
					"manufactureOfAgrochemicalPesticidesProducts": {
						"value": "Yes",
						"dataSource": {
							"page": "836",
							"fileName": "SustainabilityReport",
							"fileReference": "50a36c418baffd520bb92d84664f06f9732a21f4e2e5ecee6d9136f16e7e0b63",
							"tagName": "infrastructures"
						},
						"comment": "parse multi-byte firewall",
						"quality": "Reported"
					},
					"landDegradationDesertificationSoilSealingExposure": {
						"value": "Yes",
						"dataSource": {
							"page": "744",
							"fileName": "SustainabilityReport",
							"fileReference": "50a36c418baffd520bb92d84664f06f9732a21f4e2e5ecee6d9136f16e7e0b63",
							"tagName": "mindshare"
						},
						"comment": "bypass virtual bandwidth",
						"quality": "NoDataFound"
					},
					"sustainableAgriculturePolicy": {
						"value": "No",
						"dataSource": {
							"page": "159",
							"fileName": "SustainabilityReport",
							"fileReference": "50a36c418baffd520bb92d84664f06f9732a21f4e2e5ecee6d9136f16e7e0b63",
							"tagName": "partnerships"
						},
						"comment": "generate cross-platform application",
						"quality": "Reported"
					},
					"sustainableOceansAndSeasPolicy": {
						"value": "Yes",
						"dataSource": {
							"page": "412-519",
							"fileName": "SustainabilityReport",
							"fileReference": "50a36c418baffd520bb92d84664f06f9732a21f4e2e5ecee6d9136f16e7e0b63",
							"tagName": "communities"
						},
						"comment": "copy bluetooth pixel",
						"quality": "NoDataFound"
					},
					"threatenedSpeciesExposure": {
						"value": "Yes",
						"dataSource": {
							"page": "444",
							"fileName": "SustainabilityReport",
							"fileReference": "50a36c418baffd520bb92d84664f06f9732a21f4e2e5ecee6d9136f16e7e0b63",
							"tagName": "platforms"
						},
						"comment": "quantify haptic port",
						"quality": "Estimated"
					},
					"biodiversityProtectionPolicy": {
						"value": "No",
						"dataSource": {
							"page": "685",
							"fileName": "SustainabilityReport",
							"fileReference": "50a36c418baffd520bb92d84664f06f9732a21f4e2e5ecee6d9136f16e7e0b63",
							"tagName": "solutions"
						},
						"comment": "copy auxiliary panel",
						"quality": "Reported"
					},
					"deforestationPolicy": {
						"value": "Yes",
						"dataSource": {
							"page": "85-594",
							"fileName": "SustainabilityReport",
							"fileReference": "50a36c418baffd520bb92d84664f06f9732a21f4e2e5ecee6d9136f16e7e0b63",
							"tagName": "methodologies"
						},
						"comment": "bypass optical system",
						"quality": "Reported"
					}
				},
				"water": {
					"emissionsToWaterInTonnes": {
						"value": 57566.24,
						"dataSource": {
							"page": "131-688",
							"fileName": "SustainabilityReport",
							"fileReference": "50a36c418baffd520bb92d84664f06f9732a21f4e2e5ecee6d9136f16e7e0b63",
							"tagName": "users"
						},
						"comment": "connect open-source card",
						"quality": "NoDataFound"
					},
					"waterConsumptionInCubicMeters": {
						"value": 71060.58,
						"dataSource": {
							"page": "144-986",
							"fileName": "SustainabilityReport",
							"fileReference": "50a36c418baffd520bb92d84664f06f9732a21f4e2e5ecee6d9136f16e7e0b63",
							"tagName": "portals"
						},
						"comment": "transmit online interface",
						"quality": "Incomplete"
					},
					"waterReusedInCubicMeters": {
						"value": 78188.41,
						"dataSource": {
							"page": "66-95",
							"fileName": "SustainabilityReport",
							"fileReference": "50a36c418baffd520bb92d84664f06f9732a21f4e2e5ecee6d9136f16e7e0b63",
							"tagName": "schemas"
						},
						"comment": "copy back-end microchip",
						"quality": "Reported"
					},
					"relativeWaterUsageInCubicMetersPerMillionEURRevenue": {
						"value": 75555.35,
						"dataSource": {
							"page": "901",
							"fileName": "SustainabilityReport",
							"fileReference": "50a36c418baffd520bb92d84664f06f9732a21f4e2e5ecee6d9136f16e7e0b63",
							"tagName": "action-items"
						},
						"comment": "hack solid state alarm",
						"quality": "Incomplete"
					},
					"waterManagementPolicy": {
						"value": "No",
						"dataSource": {
							"page": "549",
							"fileName": "SustainabilityReport",
							"fileReference": "50a36c418baffd520bb92d84664f06f9732a21f4e2e5ecee6d9136f16e7e0b63",
							"tagName": "interfaces"
						},
						"comment": "navigate digital array",
						"quality": "Audited"
					},
					"highWaterStressAreaExposure": {
						"value": "No",
						"dataSource": {
							"page": "419",
							"fileName": "SustainabilityReport",
							"fileReference": "50a36c418baffd520bb92d84664f06f9732a21f4e2e5ecee6d9136f16e7e0b63",
							"tagName": "synergies"
						},
						"comment": "bypass virtual transmitter",
						"quality": "Incomplete"
					}
				},
				"waste": {
					"hazardousAndRadioactiveWasteInTonnes": {
						"value": 87888.95,
						"dataSource": {
							"page": "472-1020",
							"fileName": "SustainabilityReport",
							"fileReference": "50a36c418baffd520bb92d84664f06f9732a21f4e2e5ecee6d9136f16e7e0b63",
							"tagName": "supply-chains"
						},
						"comment": "index optical bandwidth",
						"quality": "Audited"
					},
					"nonRecycledWasteInTonnes": {
						"value": 43618.34,
						"dataSource": {
							"page": "334-753",
							"fileName": "SustainabilityReport",
							"fileReference": "50a36c418baffd520bb92d84664f06f9732a21f4e2e5ecee6d9136f16e7e0b63",
							"tagName": "e-commerce"
						},
						"comment": "connect back-end monitor",
						"quality": "Incomplete"
					}
				},
				"emissions": {
					"emissionsOfInorganicPollutantsInTonnes": {
						"value": 69281.25,
						"dataSource": {
							"page": "1074",
							"fileName": "SustainabilityReport",
							"fileReference": "50a36c418baffd520bb92d84664f06f9732a21f4e2e5ecee6d9136f16e7e0b63",
							"tagName": "ROI"
						},
						"comment": "copy wireless firewall",
						"quality": "Audited"
					},
					"emissionsOfAirPollutantsInTonnes": {
						"value": 42219.39,
						"dataSource": {
							"page": "212-582",
							"fileName": "SustainabilityReport",
							"fileReference": "50a36c418baffd520bb92d84664f06f9732a21f4e2e5ecee6d9136f16e7e0b63",
							"tagName": "users"
						},
						"comment": "index wireless bandwidth",
						"quality": "Reported"
					},
					"emissionsOfOzoneDepletionSubstancesInTonnes": {
						"value": 65898.3,
						"dataSource": {
							"page": "286",
							"fileName": "SustainabilityReport",
							"fileReference": "50a36c418baffd520bb92d84664f06f9732a21f4e2e5ecee6d9136f16e7e0b63",
							"tagName": "applications"
						},
						"comment": "back up redundant circuit",
						"quality": "Incomplete"
					},
					"carbonReductionInitiatives": {
						"value": "Yes",
						"dataSource": {
							"page": "705-1281",
							"fileName": "SustainabilityReport",
							"fileReference": "50a36c418baffd520bb92d84664f06f9732a21f4e2e5ecee6d9136f16e7e0b63",
							"tagName": "networks"
						},
						"comment": "calculate 1080p microchip",
						"quality": "Incomplete"
					}
				}
			},
			"social": {
				"socialAndEmployeeMatters": {
					"humanRightsLegalProceedings": {
						"value": "No",
						"dataSource": {
							"page": "1197-1300",
							"fileName": "SustainabilityReport",
							"fileReference": "50a36c418baffd520bb92d84664f06f9732a21f4e2e5ecee6d9136f16e7e0b63",
							"tagName": "methodologies"
						},
						"comment": "generate wireless firewall",
						"quality": "Reported"
					},
					"iloCoreLabourStandards": {
						"value": "Yes",
						"dataSource": {
							"page": "88",
							"fileName": "SustainabilityReport",
							"fileReference": "50a36c418baffd520bb92d84664f06f9732a21f4e2e5ecee6d9136f16e7e0b63",
							"tagName": "solutions"
						},
						"comment": "index wireless interface",
						"quality": "NoDataFound"
					},
					"environmentalPolicy": {
						"value": "Yes",
						"dataSource": {
							"page": "1198",
							"fileName": "SustainabilityReport",
							"fileReference": "50a36c418baffd520bb92d84664f06f9732a21f4e2e5ecee6d9136f16e7e0b63",
							"tagName": "schemas"
						},
						"comment": "connect back-end alarm",
						"quality": "Estimated"
					},
					"corruptionLegalProceedings": {
						"value": "Yes",
						"dataSource": {
							"page": "624",
							"fileName": "SustainabilityReport",
							"fileReference": "50a36c418baffd520bb92d84664f06f9732a21f4e2e5ecee6d9136f16e7e0b63",
							"tagName": "relationships"
						},
						"comment": "copy digital system",
						"quality": "Reported"
					},
					"transparencyDisclosurePolicy": {
						"value": "No",
						"dataSource": {
							"page": "72",
							"fileName": "SustainabilityReport",
							"fileReference": "50a36c418baffd520bb92d84664f06f9732a21f4e2e5ecee6d9136f16e7e0b63",
							"tagName": "supply-chains"
						},
						"comment": "transmit auxiliary feed",
						"quality": "Audited"
					},
					"humanRightsDueDiligencePolicy": {
						"value": "No",
						"dataSource": {
							"page": "294",
							"fileName": "SustainabilityReport",
							"fileReference": "50a36c418baffd520bb92d84664f06f9732a21f4e2e5ecee6d9136f16e7e0b63",
							"tagName": "ROI"
						},
						"comment": "calculate 1080p system",
						"quality": "Incomplete"
					},
					"policyAgainstChildLabour": {
						"value": "Yes",
						"dataSource": {
							"page": "892-1136",
							"fileName": "SustainabilityReport",
							"fileReference": "50a36c418baffd520bb92d84664f06f9732a21f4e2e5ecee6d9136f16e7e0b63",
							"tagName": "ROI"
						},
						"comment": "navigate bluetooth card",
						"quality": "Audited"
					},
					"policyAgainstForcedLabour": {
						"value": "No",
						"dataSource": {
							"page": "54-133",
							"fileName": "SustainabilityReport",
							"fileReference": "50a36c418baffd520bb92d84664f06f9732a21f4e2e5ecee6d9136f16e7e0b63",
							"tagName": "synergies"
						},
						"comment": "back up back-end alarm",
						"quality": "Incomplete"
					},
					"policyAgainstDiscriminationInTheWorkplace": {
						"value": "No",
						"dataSource": {
							"page": "427",
							"fileName": "SustainabilityReport",
							"fileReference": "50a36c418baffd520bb92d84664f06f9732a21f4e2e5ecee6d9136f16e7e0b63",
							"tagName": "markets"
						},
						"comment": "program wireless firewall",
						"quality": "Reported"
					},
					"iso14001Certificate": {
						"value": "Yes",
						"dataSource": {
							"page": "109",
							"fileName": "SustainabilityReport",
							"fileReference": "50a36c418baffd520bb92d84664f06f9732a21f4e2e5ecee6d9136f16e7e0b63",
							"tagName": "convergence"
						},
						"comment": "index 1080p alarm",
						"quality": "Audited"
					},
					"policyAgainstBriberyAndCorruption": {
						"value": "Yes",
						"dataSource": {
							"page": "1123-1187",
							"fileName": "SustainabilityReport",
							"fileReference": "50a36c418baffd520bb92d84664f06f9732a21f4e2e5ecee6d9136f16e7e0b63",
							"tagName": "schemas"
						},
						"comment": "input primary application",
						"quality": "NoDataFound"
					},
					"fairBusinessMarketingAdvertisingPolicy": {
						"value": "No",
						"dataSource": {
							"page": "364",
							"fileName": "SustainabilityReport",
							"fileReference": "50a36c418baffd520bb92d84664f06f9732a21f4e2e5ecee6d9136f16e7e0b63",
							"tagName": "eyeballs"
						},
						"comment": "override auxiliary card",
						"quality": "Reported"
					},
					"technologiesExpertiseTransferPolicy": {
						"value": "Yes",
						"dataSource": {
							"page": "891",
							"fileName": "SustainabilityReport",
							"fileReference": "50a36c418baffd520bb92d84664f06f9732a21f4e2e5ecee6d9136f16e7e0b63",
							"tagName": "deliverables"
						},
						"comment": "parse virtual driver",
						"quality": "NoDataFound"
					},
					"fairCompetitionPolicy": {
						"value": "Yes",
						"dataSource": {
							"page": "145-197",
							"fileName": "SustainabilityReport",
							"fileReference": "50a36c418baffd520bb92d84664f06f9732a21f4e2e5ecee6d9136f16e7e0b63",
							"tagName": "applications"
						},
						"comment": "generate optical pixel",
						"quality": "Reported"
					},
					"violationOfTaxRulesAndRegulation": {
						"value": "No",
						"dataSource": {
							"page": "791",
							"fileName": "SustainabilityReport",
							"fileReference": "50a36c418baffd520bb92d84664f06f9732a21f4e2e5ecee6d9136f16e7e0b63",
							"tagName": "deliverables"
						},
						"comment": "calculate bluetooth card",
						"quality": "Reported"
					},
					"unGlobalCompactPrinciplesCompliancePolicy": {
						"value": "Yes",
						"dataSource": {
							"page": "1197-1217",
							"fileName": "SustainabilityReport",
							"fileReference": "50a36c418baffd520bb92d84664f06f9732a21f4e2e5ecee6d9136f16e7e0b63",
							"tagName": "supply-chains"
						},
						"comment": "compress optical card",
						"quality": "Estimated"
					},
					"oecdGuidelinesForMultinationalEnterprisesGrievanceHandling": {
						"value": "No",
						"dataSource": {
							"page": "970-1093",
							"fileName": "SustainabilityReport",
							"fileReference": "50a36c418baffd520bb92d84664f06f9732a21f4e2e5ecee6d9136f16e7e0b63",
							"tagName": "web services"
						},
						"comment": "navigate optical driver",
						"quality": "Reported"
					},
					"averageGrossHourlyEarningsMaleEmployees": {
						"value": 4877800692.34,
						"dataSource": {
							"page": "707-867",
							"fileName": "SustainabilityReport",
							"fileReference": "50a36c418baffd520bb92d84664f06f9732a21f4e2e5ecee6d9136f16e7e0b63",
							"tagName": "deliverables"
						},
						"comment": "synthesize haptic driver",
						"quality": "Estimated",
						"currency": "DZD"
					},
					"averageGrossHourlyEarningsFemaleEmployees": {
						"value": 1334127173.76,
						"dataSource": {
							"page": "391",
							"fileName": "SustainabilityReport",
							"fileReference": "50a36c418baffd520bb92d84664f06f9732a21f4e2e5ecee6d9136f16e7e0b63",
							"tagName": "experiences"
						},
						"comment": "quantify multi-byte hard drive",
						"quality": "Reported",
						"currency": "KGS"
					},
					"unadjustedGenderPayGapInPercent": {
						"value": 49790.54,
						"dataSource": {
							"page": "1119-1236",
							"fileName": "SustainabilityReport",
							"fileReference": "50a36c418baffd520bb92d84664f06f9732a21f4e2e5ecee6d9136f16e7e0b63",
							"tagName": "methodologies"
						},
						"comment": "transmit cross-platform program",
						"quality": "Incomplete"
					},
					"femaleBoardMembersSupervisoryBoard": {
						"value": 2649,
						"dataSource": {
							"page": "811-986",
							"fileName": "SustainabilityReport",
							"fileReference": "50a36c418baffd520bb92d84664f06f9732a21f4e2e5ecee6d9136f16e7e0b63",
							"tagName": "metrics"
						},
						"comment": "input optical interface",
						"quality": "Estimated"
					},
					"femaleBoardMembersBoardOfDirectors": {
						"value": 7591,
						"dataSource": {
							"page": "811-1160",
							"fileName": "SustainabilityReport",
							"fileReference": "50a36c418baffd520bb92d84664f06f9732a21f4e2e5ecee6d9136f16e7e0b63",
							"tagName": "networks"
						},
						"comment": "input haptic pixel",
						"quality": "Estimated"
					},
					"maleBoardMembersSupervisoryBoard": {
						"value": 7222,
						"dataSource": {
							"page": "356",
							"fileName": "SustainabilityReport",
							"fileReference": "50a36c418baffd520bb92d84664f06f9732a21f4e2e5ecee6d9136f16e7e0b63",
							"tagName": "content"
						},
						"comment": "reboot auxiliary transmitter",
						"quality": "Audited"
					},
					"maleBoardMembersBoardOfDirectors": {
						"value": 2700,
						"dataSource": {
							"page": "1046-1211",
							"fileName": "SustainabilityReport",
							"fileReference": "50a36c418baffd520bb92d84664f06f9732a21f4e2e5ecee6d9136f16e7e0b63",
							"tagName": "eyeballs"
						},
						"comment": "program digital capacitor",
						"quality": "Reported"
					},
					"boardGenderDiversitySupervisoryBoardInPercent": {
						"value": 90.67,
						"dataSource": {
							"page": "1026-1055",
							"fileName": "SustainabilityReport",
							"fileReference": "50a36c418baffd520bb92d84664f06f9732a21f4e2e5ecee6d9136f16e7e0b63",
							"tagName": "experiences"
						},
						"comment": "index redundant pixel",
						"quality": "NoDataFound"
					},
					"boardGenderDiversityBoardOfDirectorsInPercent": {
						"value": 59.57,
						"dataSource": {
							"page": "424-628",
							"fileName": "SustainabilityReport",
							"fileReference": "50a36c418baffd520bb92d84664f06f9732a21f4e2e5ecee6d9136f16e7e0b63",
							"tagName": "methodologies"
						},
						"comment": "input primary application",
						"quality": "Audited"
					},
					"controversialWeaponsExposure": {
						"value": "Yes",
						"dataSource": {
							"page": "278",
							"fileName": "SustainabilityReport",
							"fileReference": "50a36c418baffd520bb92d84664f06f9732a21f4e2e5ecee6d9136f16e7e0b63",
							"tagName": "channels"
						},
						"comment": "override back-end program",
						"quality": "Estimated"
					},
					"workplaceAccidentPreventionPolicy": {
						"value": "Yes",
						"dataSource": {
							"page": "1022-1078",
							"fileName": "SustainabilityReport",
							"fileReference": "50a36c418baffd520bb92d84664f06f9732a21f4e2e5ecee6d9136f16e7e0b63",
							"tagName": "markets"
						},
						"comment": "connect bluetooth feed",
						"quality": "Reported"
					},
					"rateOfAccidentsInPercent": {
						"value": 27.87,
						"dataSource": {
							"page": "898",
							"fileName": "SustainabilityReport",
							"fileReference": "50a36c418baffd520bb92d84664f06f9732a21f4e2e5ecee6d9136f16e7e0b63",
							"tagName": "experiences"
						},
						"comment": "index 1080p circuit",
						"quality": "Reported"
					},
					"workdaysLostInDays": {
						"value": 40500.27,
						"dataSource": {
							"page": "543-670",
							"fileName": "SustainabilityReport",
							"fileReference": "50a36c418baffd520bb92d84664f06f9732a21f4e2e5ecee6d9136f16e7e0b63",
							"tagName": "mindshare"
						},
						"comment": "compress virtual microchip",
						"quality": "Estimated"
					},
					"supplierCodeOfConduct": {
						"value": "No",
						"dataSource": {
							"page": "754",
							"fileName": "SustainabilityReport",
							"fileReference": "50a36c418baffd520bb92d84664f06f9732a21f4e2e5ecee6d9136f16e7e0b63",
							"tagName": "solutions"
						},
						"comment": "copy cross-platform hard drive",
						"quality": "Reported"
					},
					"grievanceHandlingMechanism": {
						"value": "Yes",
						"dataSource": {
							"page": "1044-1212",
							"fileName": "SustainabilityReport",
							"fileReference": "50a36c418baffd520bb92d84664f06f9732a21f4e2e5ecee6d9136f16e7e0b63",
							"tagName": "e-business"
						},
						"comment": "override digital application",
						"quality": "NoDataFound"
					},
					"whistleblowerProtectionPolicy": {
						"value": "No",
						"dataSource": {
							"page": "440",
							"fileName": "SustainabilityReport",
							"fileReference": "50a36c418baffd520bb92d84664f06f9732a21f4e2e5ecee6d9136f16e7e0b63",
							"tagName": "interfaces"
						},
						"comment": "navigate cross-platform application",
						"quality": "Estimated"
					},
					"reportedIncidentsOfDiscrimination": {
						"value": 2744,
						"dataSource": {
							"page": "119-860",
							"fileName": "SustainabilityReport",
							"fileReference": "50a36c418baffd520bb92d84664f06f9732a21f4e2e5ecee6d9136f16e7e0b63",
							"tagName": "metrics"
						},
						"comment": "back up solid state circuit",
						"quality": "Audited"
					},
					"sanctionedIncidentsOfDiscrimination": {
						"value": 8394,
						"dataSource": {
							"page": "515",
							"fileName": "SustainabilityReport",
							"fileReference": "50a36c418baffd520bb92d84664f06f9732a21f4e2e5ecee6d9136f16e7e0b63",
							"tagName": "systems"
						},
						"comment": "index online bandwidth",
						"quality": "Estimated"
					},
					"ceoToEmployeePayGapRatio": {
						"value": 94751.59,
						"dataSource": {
							"page": "339",
							"fileName": "SustainabilityReport",
							"fileReference": "50a36c418baffd520bb92d84664f06f9732a21f4e2e5ecee6d9136f16e7e0b63",
							"tagName": "content"
						},
						"comment": "program auxiliary array",
						"quality": "NoDataFound"
					},
					"excessiveCeoPayRatioInPercent": {
						"value": 6275.57,
						"dataSource": {
							"page": "367-1132",
							"fileName": "SustainabilityReport",
							"fileReference": "50a36c418baffd520bb92d84664f06f9732a21f4e2e5ecee6d9136f16e7e0b63",
							"tagName": "technologies"
						},
						"comment": "calculate digital pixel",
						"quality": "Incomplete"
					}
				},
				"greenSecurities": {
					"securitiesNotCertifiedAsGreen": {
						"value": "No",
						"dataSource": {
							"page": "267-301",
							"fileName": "SustainabilityReport",
							"fileReference": "50a36c418baffd520bb92d84664f06f9732a21f4e2e5ecee6d9136f16e7e0b63",
							"tagName": "convergence"
						},
						"comment": "synthesize neural program",
						"quality": "Audited"
					}
				},
				"humanRights": {
					"humanRightsPolicy": {
						"value": "No",
						"dataSource": {
							"page": "911",
							"fileName": "SustainabilityReport",
							"fileReference": "50a36c418baffd520bb92d84664f06f9732a21f4e2e5ecee6d9136f16e7e0b63",
							"tagName": "functionalities"
						},
						"comment": "navigate 1080p feed",
						"quality": "Reported"
					},
					"humanRightsDueDiligence": {
						"value": "Yes",
						"dataSource": {
							"page": "1036",
							"fileName": "SustainabilityReport",
							"fileReference": "50a36c418baffd520bb92d84664f06f9732a21f4e2e5ecee6d9136f16e7e0b63",
							"tagName": "web services"
						},
						"comment": "parse mobile alarm",
						"quality": "Audited"
					},
					"traffickingInHumanBeingsPolicy": {
						"value": "No",
						"dataSource": {
							"page": "1009-1114",
							"fileName": "SustainabilityReport",
							"fileReference": "50a36c418baffd520bb92d84664f06f9732a21f4e2e5ecee6d9136f16e7e0b63",
							"tagName": "functionalities"
						},
						"comment": "input wireless card",
						"quality": "Audited"
					},
					"reportedChildLabourIncidents": {
						"value": "Yes",
						"dataSource": {
							"page": "472",
							"fileName": "SustainabilityReport",
							"fileReference": "50a36c418baffd520bb92d84664f06f9732a21f4e2e5ecee6d9136f16e7e0b63",
							"tagName": "supply-chains"
						},
						"comment": "transmit virtual protocol",
						"quality": "Audited"
					},
					"reportedForcedOrCompulsoryLabourIncidents": {
						"value": "Yes",
						"dataSource": {
							"page": "423",
							"fileName": "SustainabilityReport",
							"fileReference": "50a36c418baffd520bb92d84664f06f9732a21f4e2e5ecee6d9136f16e7e0b63",
							"tagName": "technologies"
						},
						"comment": "connect open-source alarm",
						"quality": "NoDataFound"
					},
					"numberOfReportedIncidentsOfHumanRightsViolations": {
						"value": 5017,
						"dataSource": {
							"page": "1042",
							"fileName": "SustainabilityReport",
							"fileReference": "50a36c418baffd520bb92d84664f06f9732a21f4e2e5ecee6d9136f16e7e0b63",
							"tagName": "applications"
						},
						"comment": "quantify solid state bandwidth",
						"quality": "Estimated"
					}
				},
				"antiCorruptionAndAntiBribery": {
					"casesOfInsufficientActionAgainstBriberyAndCorruption": {
						"value": 8721,
						"dataSource": {
							"page": "464",
							"fileName": "SustainabilityReport",
							"fileReference": "50a36c418baffd520bb92d84664f06f9732a21f4e2e5ecee6d9136f16e7e0b63",
							"tagName": "convergence"
						},
						"comment": "generate redundant system",
						"quality": "NoDataFound"
					},
					"reportedConvictionsOfBriberyAndCorruption": {
						"value": 2547,
						"dataSource": {
							"page": "344",
							"fileName": "SustainabilityReport",
							"fileReference": "50a36c418baffd520bb92d84664f06f9732a21f4e2e5ecee6d9136f16e7e0b63",
							"tagName": "architectures"
						},
						"comment": "transmit auxiliary matrix",
						"quality": "Audited"
					},
					"totalAmountOfReportedFinesOfBriberyAndCorruption": {
						"value": 5657041897.07,
						"dataSource": {
							"page": "538-681",
							"fileName": "SustainabilityReport",
							"fileReference": "50a36c418baffd520bb92d84664f06f9732a21f4e2e5ecee6d9136f16e7e0b63",
							"tagName": "content"
						},
						"comment": "hack neural transmitter",
						"quality": "Incomplete",
						"currency": "BWP"
					}
				}
			}
		},
		"reportingPeriod": "2020"
	},
	{
		"companyInformation": {
			"companyName": "TestForIncompleteReferencedReport",
			"headquarters": "West Justynville",
			"headquartersPostalCode": "76238",
			"sector": "solutions",
			"identifiers": {
				"Lei": [
					"wOLaMrvOGS6AJQxTRpXa"
				],
				"Isin": [
					"KyO0p4peOQHN",
					"1hsQcwPSZA5k"
				],
				"PermId": [],
				"Ticker": [
					"Iu9mHNO"
				],
				"Duns": [],
				"VatNumber": [
					"H8cIzD8tL"
				],
				"CompanyRegistrationNumber": []
			},
			"countryCode": "EH",
			"companyContactDetails": [
				"Fanny.Fadel@example.com",
				"Filiberto.Macejkovic23@example.com"
			],
			"companyAlternativeNames": [],
			"companyLegalForm": null,
			"website": "https://leafy-lyocell.name",
			"isTeaserCompany": false
		},
		"t": {
			"general": {
				"general": {
					"dataDate": "2024-05-24",
					"fiscalYearDeviation": "NoDeviation",
					"fiscalYearEnd": "2025-01-07",
					"referencedReports": {
						"notReferencedFile": {
							"fileReference": "invalidFileReference",
							"fileName": "notReferencedFile"
						}
					}
				}
			},
			"environmental": {
				"greenhouseGasEmissions": {
					"scope1GhgEmissionsInTonnes": {
						"value": 68416.62,
						"dataSource": {
							"page": "423",
							"fileName": "IntegratedReport",
							"fileReference": "50a36c418baffd520bb92d84664f06f9732a21f4e2e5ecee6d9136f16e7e0b63",
							"tagName": "communities"
						},
						"comment": "navigate cross-platform matrix",
						"quality": "Reported"
					},
					"scope2GhgEmissionsInTonnes": {
						"value": 28612.61,
						"dataSource": {
							"page": "1009",
							"fileName": "SustainabilityReport",
							"fileReference": "50a36c418baffd520bb92d84664f06f9732a21f4e2e5ecee6d9136f16e7e0b63",
							"tagName": "methodologies"
						},
						"comment": "quantify solid state program",
						"quality": "Estimated"
					},
					"scope2GhgEmissionsLocationBasedInTonnes": {
						"value": 85193.33,
						"dataSource": {
							"page": "107-337",
							"fileName": "SustainabilityReport",
							"fileReference": "50a36c418baffd520bb92d84664f06f9732a21f4e2e5ecee6d9136f16e7e0b63",
							"tagName": "functionalities"
						},
						"comment": "bypass auxiliary system",
						"quality": "NoDataFound"
					},
					"scope2GhgEmissionsMarketBasedInTonnes": {
						"value": 73475.19,
						"dataSource": {
							"page": "15-1085",
							"fileName": "IntegratedReport",
							"fileReference": "50a36c418baffd520bb92d84664f06f9732a21f4e2e5ecee6d9136f16e7e0b63",
							"tagName": "functionalities"
						},
						"comment": "quantify redundant protocol",
						"quality": "NoDataFound"
					},
					"scope1And2GhgEmissionsInTonnes": {
						"value": 80941.32,
						"dataSource": {
							"page": "1055-1057",
							"fileName": "IntegratedReport",
							"fileReference": "50a36c418baffd520bb92d84664f06f9732a21f4e2e5ecee6d9136f16e7e0b63",
							"tagName": "action-items"
						},
						"comment": "parse neural system",
						"quality": "Incomplete"
					},
					"scope1And2GhgEmissionsLocationBasedInTonnes": {
						"value": 45450.37,
						"dataSource": {
							"page": "398-1202",
							"fileName": "SustainabilityReport",
							"fileReference": "50a36c418baffd520bb92d84664f06f9732a21f4e2e5ecee6d9136f16e7e0b63",
							"tagName": "initiatives"
						},
						"comment": "compress 1080p interface",
						"quality": "Estimated"
					},
					"scope1And2GhgEmissionsMarketBasedInTonnes": {
						"value": 20594.97,
						"dataSource": {
							"page": "383",
							"fileName": "IntegratedReport",
							"fileReference": "50a36c418baffd520bb92d84664f06f9732a21f4e2e5ecee6d9136f16e7e0b63",
							"tagName": "infrastructures"
						},
						"comment": "override neural program",
						"quality": "Incomplete"
					},
					"scope3GhgEmissionsInTonnes": {
						"value": 9947.69,
						"dataSource": {
							"page": "142-808",
							"fileName": "IntegratedReport",
							"fileReference": "50a36c418baffd520bb92d84664f06f9732a21f4e2e5ecee6d9136f16e7e0b63",
							"tagName": "bandwidth"
						},
						"comment": "synthesize open-source alarm",
						"quality": "Estimated"
					},
					"scope3UpstreamGhgEmissionsInTonnes": {
						"value": 56722.7,
						"dataSource": {
							"page": "532",
							"fileName": "IntegratedReport",
							"fileReference": "50a36c418baffd520bb92d84664f06f9732a21f4e2e5ecee6d9136f16e7e0b63",
							"tagName": "users"
						},
						"comment": "copy mobile system",
						"quality": "Audited"
					},
					"scope3DownstreamGhgEmissionsInTonnes": {
						"value": 94114.13,
						"dataSource": {
							"page": "406-413",
							"fileName": "SustainabilityReport",
							"fileReference": "50a36c418baffd520bb92d84664f06f9732a21f4e2e5ecee6d9136f16e7e0b63",
							"tagName": "deliverables"
						},
						"comment": "transmit solid state pixel",
						"quality": "Estimated"
					},
					"scope1And2And3GhgEmissionsInTonnes": {
						"value": 45753.37,
						"dataSource": {
							"page": "222-882",
							"fileName": "SustainabilityReport",
							"fileReference": "50a36c418baffd520bb92d84664f06f9732a21f4e2e5ecee6d9136f16e7e0b63",
							"tagName": "partnerships"
						},
						"comment": "compress primary program",
						"quality": "Estimated"
					},
					"scope1And2And3GhgEmissionsLocationBasedInTonnes": {
						"value": 68892.82,
						"dataSource": {
							"page": "1026-1076",
							"fileName": "IntegratedReport",
							"fileReference": "50a36c418baffd520bb92d84664f06f9732a21f4e2e5ecee6d9136f16e7e0b63",
							"tagName": "partnerships"
						},
						"comment": "bypass 1080p alarm",
						"quality": "Incomplete"
					},
					"scope1And2And3GhgEmissionsMarketBasedInTonnes": {
						"value": 60386.05,
						"dataSource": {
							"page": "150",
							"fileName": "SustainabilityReport",
							"fileReference": "50a36c418baffd520bb92d84664f06f9732a21f4e2e5ecee6d9136f16e7e0b63",
							"tagName": "bandwidth"
						},
						"comment": "reboot mobile transmitter",
						"quality": "Reported"
					},
					"enterpriseValue": {
						"value": 5414247619.92,
						"dataSource": {
							"page": "884-1117",
							"fileName": "IntegratedReport",
							"fileReference": "50a36c418baffd520bb92d84664f06f9732a21f4e2e5ecee6d9136f16e7e0b63",
							"tagName": "e-markets"
						},
						"comment": "connect multi-byte feed",
						"quality": "Reported",
						"currency": "BTN"
					},
					"totalRevenue": {
						"value": 5616368807.39,
						"dataSource": {
							"page": "1152-1232",
							"fileName": "SustainabilityReport",
							"fileReference": "50a36c418baffd520bb92d84664f06f9732a21f4e2e5ecee6d9136f16e7e0b63",
							"tagName": "systems"
						},
						"comment": "connect redundant card",
						"quality": "Audited",
						"currency": "JOD"
					},
					"carbonFootprintInTonnesPerMillionEURRevenue": {
						"value": 53490.97,
						"dataSource": {
							"page": "960",
							"fileName": "SustainabilityReport",
							"fileReference": "50a36c418baffd520bb92d84664f06f9732a21f4e2e5ecee6d9136f16e7e0b63",
							"tagName": "content"
						},
						"comment": "connect mobile program",
						"quality": "NoDataFound"
					},
					"ghgIntensityInTonnesPerMillionEURRevenue": {
						"value": 81172.66,
						"dataSource": {
							"page": "42",
							"fileName": "SustainabilityReport",
							"fileReference": "50a36c418baffd520bb92d84664f06f9732a21f4e2e5ecee6d9136f16e7e0b63",
							"tagName": "architectures"
						},
						"comment": "compress 1080p driver",
						"quality": "NoDataFound"
					},
					"ghgIntensityScope1InTonnesPerMillionEURRevenue": {
						"value": 82671.54,
						"dataSource": {
							"page": "634-1019",
							"fileName": "SustainabilityReport",
							"fileReference": "50a36c418baffd520bb92d84664f06f9732a21f4e2e5ecee6d9136f16e7e0b63",
							"tagName": "lifetime value"
						},
						"comment": "calculate auxiliary transmitter",
						"quality": "Reported"
					},
					"ghgIntensityScope2InTonnesPerMillionEURRevenue": {
						"value": 4465.06,
						"dataSource": {
							"page": "684-892",
							"fileName": "IntegratedReport",
							"fileReference": "50a36c418baffd520bb92d84664f06f9732a21f4e2e5ecee6d9136f16e7e0b63",
							"tagName": "experiences"
						},
						"comment": "back up 1080p alarm",
						"quality": "Reported"
					},
					"ghgIntensityScope3InTonnesPerMillionEURRevenue": {
						"value": 17466.97,
						"dataSource": {
							"page": "710",
							"fileName": "SustainabilityReport",
							"fileReference": "50a36c418baffd520bb92d84664f06f9732a21f4e2e5ecee6d9136f16e7e0b63",
							"tagName": "relationships"
						},
						"comment": "index 1080p array",
						"quality": "Estimated"
					},
					"ghgIntensityScope4InTonnesPerMillionEURRevenue": {
						"value": 93996.42,
						"dataSource": {
							"page": "938",
							"fileName": "IntegratedReport",
							"fileReference": "50a36c418baffd520bb92d84664f06f9732a21f4e2e5ecee6d9136f16e7e0b63",
							"tagName": "infrastructures"
						},
						"comment": "connect auxiliary monitor",
						"quality": "Incomplete"
					},
					"fossilFuelSectorExposure": {
						"value": "Yes",
						"dataSource": {
							"page": "301-1195",
							"fileName": "SustainabilityReport",
							"fileReference": "50a36c418baffd520bb92d84664f06f9732a21f4e2e5ecee6d9136f16e7e0b63",
							"tagName": "schemas"
						},
						"comment": "connect mobile feed",
						"quality": "Estimated"
					}
				},
				"energyPerformance": {
					"renewableEnergyProductionInGWh": {
						"value": 58045.7,
						"dataSource": {
							"page": "875-1026",
							"fileName": "IntegratedReport",
							"fileReference": "50a36c418baffd520bb92d84664f06f9732a21f4e2e5ecee6d9136f16e7e0b63",
							"tagName": "paradigms"
						},
						"comment": "program 1080p driver",
						"quality": "Reported"
					},
					"renewableEnergyConsumptionInGWh": {
						"value": 66730.06,
						"dataSource": {
							"page": "1021",
							"fileName": "IntegratedReport",
							"fileReference": "50a36c418baffd520bb92d84664f06f9732a21f4e2e5ecee6d9136f16e7e0b63",
							"tagName": "partnerships"
						},
						"comment": "compress solid state sensor",
						"quality": "Incomplete"
					},
					"nonRenewableEnergyProductionInGWh": {
						"value": 52892.9,
						"dataSource": {
							"page": "349-839",
							"fileName": "IntegratedReport",
							"fileReference": "50a36c418baffd520bb92d84664f06f9732a21f4e2e5ecee6d9136f16e7e0b63",
							"tagName": "functionalities"
						},
						"comment": "calculate open-source hard drive",
						"quality": "Audited"
					},
					"relativeNonRenewableEnergyProductionInPercent": {
						"value": 58371.38,
						"dataSource": {
							"page": "77",
							"fileName": "SustainabilityReport",
							"fileReference": "50a36c418baffd520bb92d84664f06f9732a21f4e2e5ecee6d9136f16e7e0b63",
							"tagName": "e-business"
						},
						"comment": "program online driver",
						"quality": "Audited"
					},
					"nonRenewableEnergyConsumptionInGWh": {
						"value": 96439.22,
						"dataSource": {
							"page": "51",
							"fileName": "SustainabilityReport",
							"fileReference": "50a36c418baffd520bb92d84664f06f9732a21f4e2e5ecee6d9136f16e7e0b63",
							"tagName": "metrics"
						},
						"comment": "generate auxiliary microchip",
						"quality": "Reported"
					},
					"relativeNonRenewableEnergyConsumptionInPercent": {
						"value": 20667.6,
						"dataSource": {
							"page": "764-1121",
							"fileName": "IntegratedReport",
							"fileReference": "50a36c418baffd520bb92d84664f06f9732a21f4e2e5ecee6d9136f16e7e0b63",
							"tagName": "e-markets"
						},
						"comment": "compress multi-byte protocol",
						"quality": "Audited"
					},
					"applicableHighImpactClimateSectors": {
						"NaceCodeB": {
							"highImpactClimateSectorEnergyConsumptionInGWh": {
								"value": 70261.9,
								"dataSource": {
									"page": "664-962",
									"fileName": "IntegratedReport",
									"fileReference": "50a36c418baffd520bb92d84664f06f9732a21f4e2e5ecee6d9136f16e7e0b63",
									"tagName": "partnerships"
								},
								"comment": "index virtual sensor",
								"quality": "Reported"
							},
							"highImpactClimateSectorEnergyConsumptionInGWhPerMillionEURRevenue": {
								"value": 82816.61,
								"dataSource": {
									"page": "443",
									"fileName": "IntegratedReport",
									"fileReference": "50a36c418baffd520bb92d84664f06f9732a21f4e2e5ecee6d9136f16e7e0b63",
									"tagName": "mindshare"
								},
								"comment": "synthesize virtual card",
								"quality": "Incomplete"
							}
						},
						"NaceCodeD": {
							"highImpactClimateSectorEnergyConsumptionInGWh": {
								"value": 73467.67,
								"dataSource": {
									"page": "408",
									"fileName": "IntegratedReport",
									"fileReference": "50a36c418baffd520bb92d84664f06f9732a21f4e2e5ecee6d9136f16e7e0b63",
									"tagName": "experiences"
								},
								"comment": "compress haptic card",
								"quality": "NoDataFound"
							},
							"highImpactClimateSectorEnergyConsumptionInGWhPerMillionEURRevenue": {
								"value": 16995.97,
								"dataSource": {
									"page": "868-1254",
									"fileName": "IntegratedReport",
									"fileReference": "50a36c418baffd520bb92d84664f06f9732a21f4e2e5ecee6d9136f16e7e0b63",
									"tagName": "platforms"
								},
								"comment": "index bluetooth protocol",
								"quality": "Incomplete"
							}
						},
						"NaceCodeG": {
							"highImpactClimateSectorEnergyConsumptionInGWh": {
								"value": 50075.26,
								"dataSource": {
									"page": "717-793",
									"fileName": "SustainabilityReport",
									"fileReference": "50a36c418baffd520bb92d84664f06f9732a21f4e2e5ecee6d9136f16e7e0b63",
									"tagName": "niches"
								},
								"comment": "copy mobile matrix",
								"quality": "NoDataFound"
							},
							"highImpactClimateSectorEnergyConsumptionInGWhPerMillionEURRevenue": {
								"value": 39796.33,
								"dataSource": {
									"page": "194-637",
									"fileName": "SustainabilityReport",
									"fileReference": "50a36c418baffd520bb92d84664f06f9732a21f4e2e5ecee6d9136f16e7e0b63",
									"tagName": "functionalities"
								},
								"comment": "calculate virtual protocol",
								"quality": "Estimated"
							}
						}
					},
					"totalHighImpactClimateSectorEnergyConsumptionInGWh": {
						"value": 36250.59,
						"dataSource": {
							"page": "826-848",
							"fileName": "SustainabilityReport",
							"fileReference": "50a36c418baffd520bb92d84664f06f9732a21f4e2e5ecee6d9136f16e7e0b63",
							"tagName": "experiences"
						},
						"comment": "synthesize redundant program",
						"quality": "Incomplete"
					},
					"nonRenewableEnergyConsumptionFossilFuelsInGWh": {
						"value": 13845.98,
						"dataSource": {
							"page": "770",
							"fileName": "SustainabilityReport",
							"fileReference": "50a36c418baffd520bb92d84664f06f9732a21f4e2e5ecee6d9136f16e7e0b63",
							"tagName": "eyeballs"
						},
						"comment": "bypass 1080p circuit",
						"quality": "Estimated"
					},
					"nonRenewableEnergyConsumptionCrudeOilInGWh": {
						"value": 60026.56,
						"dataSource": {
							"page": "284",
							"fileName": "IntegratedReport",
							"fileReference": "50a36c418baffd520bb92d84664f06f9732a21f4e2e5ecee6d9136f16e7e0b63",
							"tagName": "e-markets"
						},
						"comment": "compress back-end bandwidth",
						"quality": "Estimated"
					},
					"nonRenewableEnergyConsumptionNaturalGasInGWh": {
						"value": 5201.39,
						"dataSource": {
							"page": "883-1058",
							"fileName": "SustainabilityReport",
							"fileReference": "50a36c418baffd520bb92d84664f06f9732a21f4e2e5ecee6d9136f16e7e0b63",
							"tagName": "infrastructures"
						},
						"comment": "reboot mobile array",
						"quality": "Estimated"
					},
					"nonRenewableEnergyConsumptionLigniteInGWh": {
						"value": 39576.02,
						"dataSource": {
							"page": "1079-1177",
							"fileName": "IntegratedReport",
							"fileReference": "50a36c418baffd520bb92d84664f06f9732a21f4e2e5ecee6d9136f16e7e0b63",
							"tagName": "technologies"
						},
						"comment": "bypass back-end hard drive",
						"quality": "Estimated"
					},
					"nonRenewableEnergyConsumptionCoalInGWh": {
						"value": 38379.61,
						"dataSource": {
							"page": "728-1296",
							"fileName": "SustainabilityReport",
							"fileReference": "50a36c418baffd520bb92d84664f06f9732a21f4e2e5ecee6d9136f16e7e0b63",
							"tagName": "mindshare"
						},
						"comment": "compress primary pixel",
						"quality": "Audited"
					},
					"nonRenewableEnergyConsumptionNuclearEnergyInGWh": {
						"value": 81648.38,
						"dataSource": {
							"page": "366-542",
							"fileName": "IntegratedReport",
							"fileReference": "50a36c418baffd520bb92d84664f06f9732a21f4e2e5ecee6d9136f16e7e0b63",
							"tagName": "content"
						},
						"comment": "generate virtual program",
						"quality": "NoDataFound"
					},
					"nonRenewableEnergyConsumptionOtherInGWh": {
						"value": 63023.13,
						"dataSource": {
							"page": "510-1167",
							"fileName": "SustainabilityReport",
							"fileReference": "50a36c418baffd520bb92d84664f06f9732a21f4e2e5ecee6d9136f16e7e0b63",
							"tagName": "technologies"
						},
						"comment": "bypass cross-platform alarm",
						"quality": "Audited"
					}
				},
				"biodiversity": {
					"primaryForestAndWoodedLandOfNativeSpeciesExposure": {
						"value": "No",
						"dataSource": {
							"page": "336-623",
							"fileName": "SustainabilityReport",
							"fileReference": "50a36c418baffd520bb92d84664f06f9732a21f4e2e5ecee6d9136f16e7e0b63",
							"tagName": "communities"
						},
						"comment": "transmit digital microchip",
						"quality": "Estimated"
					},
					"protectedAreasExposure": {
						"value": "No",
						"dataSource": {
							"page": "316-1021",
							"fileName": "IntegratedReport",
							"fileReference": "50a36c418baffd520bb92d84664f06f9732a21f4e2e5ecee6d9136f16e7e0b63",
							"tagName": "networks"
						},
						"comment": "generate open-source system",
						"quality": "Estimated"
					},
					"rareOrEndangeredEcosystemsExposure": {
						"value": "No",
						"dataSource": {
							"page": "79-224",
							"fileName": "SustainabilityReport",
							"fileReference": "50a36c418baffd520bb92d84664f06f9732a21f4e2e5ecee6d9136f16e7e0b63",
							"tagName": "portals"
						},
						"comment": "back up multi-byte panel",
						"quality": "NoDataFound"
					},
					"highlyBiodiverseGrasslandExposure": {
						"value": "Yes",
						"dataSource": {
							"page": "390-732",
							"fileName": "IntegratedReport",
							"fileReference": "50a36c418baffd520bb92d84664f06f9732a21f4e2e5ecee6d9136f16e7e0b63",
							"tagName": "blockchains"
						},
						"comment": "synthesize redundant card",
						"quality": "Incomplete"
					},
					"manufactureOfAgrochemicalPesticidesProducts": {
						"value": "No",
						"dataSource": {
							"page": "715-1296",
							"fileName": "SustainabilityReport",
							"fileReference": "50a36c418baffd520bb92d84664f06f9732a21f4e2e5ecee6d9136f16e7e0b63",
							"tagName": "web services"
						},
						"comment": "calculate virtual matrix",
						"quality": "NoDataFound"
					},
					"landDegradationDesertificationSoilSealingExposure": {
						"value": "Yes",
						"dataSource": {
							"page": "558",
							"fileName": "SustainabilityReport",
							"fileReference": "50a36c418baffd520bb92d84664f06f9732a21f4e2e5ecee6d9136f16e7e0b63",
							"tagName": "partnerships"
						},
						"comment": "transmit 1080p interface",
						"quality": "NoDataFound"
					},
					"sustainableAgriculturePolicy": {
						"value": "Yes",
						"dataSource": {
							"page": "485-1196",
							"fileName": "SustainabilityReport",
							"fileReference": "50a36c418baffd520bb92d84664f06f9732a21f4e2e5ecee6d9136f16e7e0b63",
							"tagName": "eyeballs"
						},
						"comment": "bypass optical driver",
						"quality": "Reported"
					},
					"sustainableOceansAndSeasPolicy": {
						"value": "Yes",
						"dataSource": {
							"page": "5",
							"fileName": "SustainabilityReport",
							"fileReference": "50a36c418baffd520bb92d84664f06f9732a21f4e2e5ecee6d9136f16e7e0b63",
							"tagName": "infrastructures"
						},
						"comment": "generate primary bandwidth",
						"quality": "Estimated"
					},
					"threatenedSpeciesExposure": {
						"value": "No",
						"dataSource": {
							"page": "199-208",
							"fileName": "IntegratedReport",
							"fileReference": "50a36c418baffd520bb92d84664f06f9732a21f4e2e5ecee6d9136f16e7e0b63",
							"tagName": "eyeballs"
						},
						"comment": "hack auxiliary bus",
						"quality": "Estimated"
					},
					"biodiversityProtectionPolicy": {
						"value": "Yes",
						"dataSource": {
							"page": "995-1253",
							"fileName": "SustainabilityReport",
							"fileReference": "50a36c418baffd520bb92d84664f06f9732a21f4e2e5ecee6d9136f16e7e0b63",
							"tagName": "solutions"
						},
						"comment": "back up bluetooth application",
						"quality": "Incomplete"
					},
					"deforestationPolicy": {
						"value": "Yes",
						"dataSource": {
							"page": "509",
							"fileName": "IntegratedReport",
							"fileReference": "50a36c418baffd520bb92d84664f06f9732a21f4e2e5ecee6d9136f16e7e0b63",
							"tagName": "eyeballs"
						},
						"comment": "override haptic pixel",
						"quality": "NoDataFound"
					}
				},
				"water": {
					"emissionsToWaterInTonnes": {
						"value": 31942.9,
						"dataSource": {
							"page": "1172",
							"fileName": "IntegratedReport",
							"fileReference": "50a36c418baffd520bb92d84664f06f9732a21f4e2e5ecee6d9136f16e7e0b63",
							"tagName": "partnerships"
						},
						"comment": "back up wireless panel",
						"quality": "NoDataFound"
					},
					"waterConsumptionInCubicMeters": {
						"value": 8131.22,
						"dataSource": {
							"page": "552",
							"fileName": "SustainabilityReport",
							"fileReference": "50a36c418baffd520bb92d84664f06f9732a21f4e2e5ecee6d9136f16e7e0b63",
							"tagName": "solutions"
						},
						"comment": "generate online sensor",
						"quality": "Incomplete"
					},
					"waterReusedInCubicMeters": {
						"value": 52141.18,
						"dataSource": {
							"page": "1143",
							"fileName": "SustainabilityReport",
							"fileReference": "50a36c418baffd520bb92d84664f06f9732a21f4e2e5ecee6d9136f16e7e0b63",
							"tagName": "ROI"
						},
						"comment": "synthesize 1080p alarm",
						"quality": "Incomplete"
					},
					"relativeWaterUsageInCubicMetersPerMillionEURRevenue": {
						"value": 51987.11,
						"dataSource": {
							"page": "356-596",
							"fileName": "SustainabilityReport",
							"fileReference": "50a36c418baffd520bb92d84664f06f9732a21f4e2e5ecee6d9136f16e7e0b63",
							"tagName": "action-items"
						},
						"comment": "override mobile microchip",
						"quality": "Reported"
					},
					"waterManagementPolicy": {
						"value": "No",
						"dataSource": {
							"page": "453",
							"fileName": "SustainabilityReport",
							"fileReference": "50a36c418baffd520bb92d84664f06f9732a21f4e2e5ecee6d9136f16e7e0b63",
							"tagName": "e-markets"
						},
						"comment": "hack open-source alarm",
						"quality": "Audited"
					},
					"highWaterStressAreaExposure": {
						"value": "No",
						"dataSource": {
							"page": "706-1279",
							"fileName": "SustainabilityReport",
							"fileReference": "50a36c418baffd520bb92d84664f06f9732a21f4e2e5ecee6d9136f16e7e0b63",
							"tagName": "portals"
						},
						"comment": "index haptic bandwidth",
						"quality": "Incomplete"
					}
				},
				"waste": {
					"hazardousAndRadioactiveWasteInTonnes": {
						"value": 12071.65,
						"dataSource": {
							"page": "234",
							"fileName": "SustainabilityReport",
							"fileReference": "50a36c418baffd520bb92d84664f06f9732a21f4e2e5ecee6d9136f16e7e0b63",
							"tagName": "supply-chains"
						},
						"comment": "bypass online firewall",
						"quality": "Reported"
					},
					"nonRecycledWasteInTonnes": {
						"value": 95792.89,
						"dataSource": {
							"page": "243-500",
							"fileName": "SustainabilityReport",
							"fileReference": "50a36c418baffd520bb92d84664f06f9732a21f4e2e5ecee6d9136f16e7e0b63",
							"tagName": "partnerships"
						},
						"comment": "override open-source application",
						"quality": "Reported"
					}
				},
				"emissions": {
					"emissionsOfInorganicPollutantsInTonnes": {
						"value": 60618.62,
						"dataSource": {
							"page": "1000-1122",
							"fileName": "IntegratedReport",
							"fileReference": "50a36c418baffd520bb92d84664f06f9732a21f4e2e5ecee6d9136f16e7e0b63",
							"tagName": "mindshare"
						},
						"comment": "override bluetooth circuit",
						"quality": "Estimated"
					},
					"emissionsOfAirPollutantsInTonnes": {
						"value": 46557.56,
						"dataSource": {
							"page": "274",
							"fileName": "IntegratedReport",
							"fileReference": "50a36c418baffd520bb92d84664f06f9732a21f4e2e5ecee6d9136f16e7e0b63",
							"tagName": "systems"
						},
						"comment": "copy online hard drive",
						"quality": "NoDataFound"
					},
					"emissionsOfOzoneDepletionSubstancesInTonnes": {
						"value": 98681.31,
						"dataSource": {
							"page": "469",
							"fileName": "IntegratedReport",
							"fileReference": "50a36c418baffd520bb92d84664f06f9732a21f4e2e5ecee6d9136f16e7e0b63",
							"tagName": "portals"
						},
						"comment": "reboot haptic alarm",
						"quality": "Incomplete"
					},
					"carbonReductionInitiatives": {
						"value": "Yes",
						"dataSource": {
							"page": "42",
							"fileName": "SustainabilityReport",
							"fileReference": "50a36c418baffd520bb92d84664f06f9732a21f4e2e5ecee6d9136f16e7e0b63",
							"tagName": "communities"
						},
						"comment": "hack auxiliary driver",
						"quality": "Incomplete"
					}
				}
			},
			"social": {
				"socialAndEmployeeMatters": {
					"humanRightsLegalProceedings": {
						"value": "Yes",
						"dataSource": {
							"page": "702",
							"fileName": "SustainabilityReport",
							"fileReference": "50a36c418baffd520bb92d84664f06f9732a21f4e2e5ecee6d9136f16e7e0b63",
							"tagName": "mindshare"
						},
						"comment": "connect digital program",
						"quality": "Reported"
					},
					"iloCoreLabourStandards": {
						"value": "Yes",
						"dataSource": {
							"page": "566",
							"fileName": "IntegratedReport",
							"fileReference": "50a36c418baffd520bb92d84664f06f9732a21f4e2e5ecee6d9136f16e7e0b63",
							"tagName": "blockchains"
						},
						"comment": "synthesize auxiliary microchip",
						"quality": "NoDataFound"
					},
					"environmentalPolicy": {
						"value": "No",
						"dataSource": {
							"page": "26",
							"fileName": "SustainabilityReport",
							"fileReference": "50a36c418baffd520bb92d84664f06f9732a21f4e2e5ecee6d9136f16e7e0b63",
							"tagName": "markets"
						},
						"comment": "copy wireless application",
						"quality": "Incomplete"
					},
					"corruptionLegalProceedings": {
						"value": "No",
						"dataSource": {
							"page": "907-1092",
							"fileName": "IntegratedReport",
							"fileReference": "50a36c418baffd520bb92d84664f06f9732a21f4e2e5ecee6d9136f16e7e0b63",
							"tagName": "portals"
						},
						"comment": "generate multi-byte microchip",
						"quality": "Incomplete"
					},
					"transparencyDisclosurePolicy": {
						"value": "Yes",
						"dataSource": {
							"page": "1042-1057",
							"fileName": "SustainabilityReport",
							"fileReference": "50a36c418baffd520bb92d84664f06f9732a21f4e2e5ecee6d9136f16e7e0b63",
							"tagName": "models"
						},
						"comment": "compress redundant hard drive",
						"quality": "Audited"
					},
					"humanRightsDueDiligencePolicy": {
						"value": "No",
						"dataSource": {
							"page": "897",
							"fileName": "SustainabilityReport",
							"fileReference": "50a36c418baffd520bb92d84664f06f9732a21f4e2e5ecee6d9136f16e7e0b63",
							"tagName": "content"
						},
						"comment": "connect cross-platform interface",
						"quality": "Incomplete"
					},
					"policyAgainstChildLabour": {
						"value": "Yes",
						"dataSource": {
							"page": "997",
							"fileName": "SustainabilityReport",
							"fileReference": "50a36c418baffd520bb92d84664f06f9732a21f4e2e5ecee6d9136f16e7e0b63",
							"tagName": "bandwidth"
						},
						"comment": "override solid state application",
						"quality": "NoDataFound"
					},
					"policyAgainstForcedLabour": {
						"value": "Yes",
						"dataSource": {
							"page": "1064",
							"fileName": "SustainabilityReport",
							"fileReference": "50a36c418baffd520bb92d84664f06f9732a21f4e2e5ecee6d9136f16e7e0b63",
							"tagName": "convergence"
						},
						"comment": "synthesize mobile feed",
						"quality": "Incomplete"
					},
					"policyAgainstDiscriminationInTheWorkplace": {
						"value": "No",
						"dataSource": {
							"page": "519",
							"fileName": "IntegratedReport",
							"fileReference": "50a36c418baffd520bb92d84664f06f9732a21f4e2e5ecee6d9136f16e7e0b63",
							"tagName": "infrastructures"
						},
						"comment": "transmit back-end feed",
						"quality": "Incomplete"
					},
					"iso14001Certificate": {
						"value": "No",
						"dataSource": {
							"page": "611-967",
							"fileName": "SustainabilityReport",
							"fileReference": "50a36c418baffd520bb92d84664f06f9732a21f4e2e5ecee6d9136f16e7e0b63",
							"tagName": "applications"
						},
						"comment": "copy optical program",
						"quality": "Reported"
					},
					"policyAgainstBriberyAndCorruption": {
						"value": "No",
						"dataSource": {
							"page": "909",
							"fileName": "IntegratedReport",
							"fileReference": "50a36c418baffd520bb92d84664f06f9732a21f4e2e5ecee6d9136f16e7e0b63",
							"tagName": "synergies"
						},
						"comment": "copy 1080p application",
						"quality": "Audited"
					},
					"fairBusinessMarketingAdvertisingPolicy": {
						"value": "No",
						"dataSource": {
							"page": "1185",
							"fileName": "SustainabilityReport",
							"fileReference": "50a36c418baffd520bb92d84664f06f9732a21f4e2e5ecee6d9136f16e7e0b63",
							"tagName": "eyeballs"
						},
						"comment": "compress haptic application",
						"quality": "NoDataFound"
					},
					"technologiesExpertiseTransferPolicy": {
						"value": "No",
						"dataSource": {
							"page": "722-1092",
							"fileName": "SustainabilityReport",
							"fileReference": "50a36c418baffd520bb92d84664f06f9732a21f4e2e5ecee6d9136f16e7e0b63",
							"tagName": "channels"
						},
						"comment": "connect multi-byte firewall",
						"quality": "Reported"
					},
					"fairCompetitionPolicy": {
						"value": "Yes",
						"dataSource": {
							"page": "1016-1191",
							"fileName": "IntegratedReport",
							"fileReference": "50a36c418baffd520bb92d84664f06f9732a21f4e2e5ecee6d9136f16e7e0b63",
							"tagName": "eyeballs"
						},
						"comment": "quantify virtual protocol",
						"quality": "Audited"
					},
					"violationOfTaxRulesAndRegulation": {
						"value": "Yes",
						"dataSource": {
							"page": "524",
							"fileName": "IntegratedReport",
							"fileReference": "50a36c418baffd520bb92d84664f06f9732a21f4e2e5ecee6d9136f16e7e0b63",
							"tagName": "deliverables"
						},
						"comment": "compress neural firewall",
						"quality": "Estimated"
					},
					"unGlobalCompactPrinciplesCompliancePolicy": {
						"value": "No",
						"dataSource": {
							"page": "482",
							"fileName": "SustainabilityReport",
							"fileReference": "50a36c418baffd520bb92d84664f06f9732a21f4e2e5ecee6d9136f16e7e0b63",
							"tagName": "e-markets"
						},
						"comment": "input solid state driver",
						"quality": "Incomplete"
					},
					"oecdGuidelinesForMultinationalEnterprisesGrievanceHandling": {
						"value": "Yes",
						"dataSource": {
							"page": "829-929",
							"fileName": "IntegratedReport",
							"fileReference": "50a36c418baffd520bb92d84664f06f9732a21f4e2e5ecee6d9136f16e7e0b63",
							"tagName": "applications"
						},
						"comment": "input 1080p firewall",
						"quality": "Estimated"
					},
					"averageGrossHourlyEarningsMaleEmployees": {
						"value": 2963550640.27,
						"dataSource": {
							"page": "658",
							"fileName": "IntegratedReport",
							"fileReference": "50a36c418baffd520bb92d84664f06f9732a21f4e2e5ecee6d9136f16e7e0b63",
							"tagName": "methodologies"
						},
						"comment": "compress mobile application",
						"quality": "Incomplete",
						"currency": "MXN"
					},
					"averageGrossHourlyEarningsFemaleEmployees": {
						"value": 6387231647.97,
						"dataSource": {
							"page": "1047-1185",
							"fileName": "IntegratedReport",
							"fileReference": "50a36c418baffd520bb92d84664f06f9732a21f4e2e5ecee6d9136f16e7e0b63",
							"tagName": "architectures"
						},
						"comment": "index virtual driver",
						"quality": "Incomplete",
						"currency": "SOS"
					},
					"unadjustedGenderPayGapInPercent": {
						"value": 13890.95,
						"dataSource": {
							"page": "51",
							"fileName": "SustainabilityReport",
							"fileReference": "50a36c418baffd520bb92d84664f06f9732a21f4e2e5ecee6d9136f16e7e0b63",
							"tagName": "mindshare"
						},
						"comment": "parse online sensor",
						"quality": "Estimated"
					},
					"femaleBoardMembersSupervisoryBoard": {
						"value": 4960,
						"dataSource": {
							"page": "57",
							"fileName": "IntegratedReport",
							"fileReference": "50a36c418baffd520bb92d84664f06f9732a21f4e2e5ecee6d9136f16e7e0b63",
							"tagName": "action-items"
						},
						"comment": "override primary sensor",
						"quality": "Audited"
					},
					"femaleBoardMembersBoardOfDirectors": {
						"value": 7562,
						"dataSource": {
							"page": "692",
							"fileName": "SustainabilityReport",
							"fileReference": "50a36c418baffd520bb92d84664f06f9732a21f4e2e5ecee6d9136f16e7e0b63",
							"tagName": "e-commerce"
						},
						"comment": "hack auxiliary array",
						"quality": "Audited"
					},
					"maleBoardMembersSupervisoryBoard": {
						"value": 7786,
						"dataSource": {
							"page": "353",
							"fileName": "IntegratedReport",
							"fileReference": "50a36c418baffd520bb92d84664f06f9732a21f4e2e5ecee6d9136f16e7e0b63",
							"tagName": "paradigms"
						},
						"comment": "generate virtual interface",
						"quality": "Incomplete"
					},
					"maleBoardMembersBoardOfDirectors": {
						"value": 5020,
						"dataSource": {
							"page": "1040",
							"fileName": "SustainabilityReport",
							"fileReference": "50a36c418baffd520bb92d84664f06f9732a21f4e2e5ecee6d9136f16e7e0b63",
							"tagName": "supply-chains"
						},
						"comment": "calculate neural array",
						"quality": "Reported"
					},
					"boardGenderDiversitySupervisoryBoardInPercent": {
						"value": 65.14,
						"dataSource": {
							"page": "28-1292",
							"fileName": "SustainabilityReport",
							"fileReference": "50a36c418baffd520bb92d84664f06f9732a21f4e2e5ecee6d9136f16e7e0b63",
							"tagName": "initiatives"
						},
						"comment": "program wireless circuit",
						"quality": "NoDataFound"
					},
					"boardGenderDiversityBoardOfDirectorsInPercent": {
						"value": 30.88,
						"dataSource": {
							"page": "146-668",
							"fileName": "SustainabilityReport",
							"fileReference": "50a36c418baffd520bb92d84664f06f9732a21f4e2e5ecee6d9136f16e7e0b63",
							"tagName": "e-markets"
						},
						"comment": "parse virtual array",
						"quality": "Incomplete"
					},
					"controversialWeaponsExposure": {
						"value": "No",
						"dataSource": {
							"page": "828",
							"fileName": "IntegratedReport",
							"fileReference": "50a36c418baffd520bb92d84664f06f9732a21f4e2e5ecee6d9136f16e7e0b63",
							"tagName": "users"
						},
						"comment": "synthesize auxiliary application",
						"quality": "Incomplete"
					},
					"workplaceAccidentPreventionPolicy": {
						"value": "No",
						"dataSource": {
							"page": "219",
							"fileName": "SustainabilityReport",
							"fileReference": "50a36c418baffd520bb92d84664f06f9732a21f4e2e5ecee6d9136f16e7e0b63",
							"tagName": "deliverables"
						},
						"comment": "reboot cross-platform protocol",
						"quality": "Incomplete"
					},
					"rateOfAccidentsInPercent": {
						"value": 35.31,
						"dataSource": {
							"page": "560-929",
							"fileName": "IntegratedReport",
							"fileReference": "50a36c418baffd520bb92d84664f06f9732a21f4e2e5ecee6d9136f16e7e0b63",
							"tagName": "systems"
						},
						"comment": "transmit multi-byte sensor",
						"quality": "Incomplete"
					},
					"workdaysLostInDays": {
						"value": 51309.93,
						"dataSource": {
							"page": "125-615",
							"fileName": "IntegratedReport",
							"fileReference": "50a36c418baffd520bb92d84664f06f9732a21f4e2e5ecee6d9136f16e7e0b63",
							"tagName": "mindshare"
						},
						"comment": "hack solid state feed",
						"quality": "Reported"
					},
					"supplierCodeOfConduct": {
						"value": "Yes",
						"dataSource": {
							"page": "746-801",
							"fileName": "SustainabilityReport",
							"fileReference": "50a36c418baffd520bb92d84664f06f9732a21f4e2e5ecee6d9136f16e7e0b63",
							"tagName": "interfaces"
						},
						"comment": "connect solid state microchip",
						"quality": "Estimated"
					},
					"grievanceHandlingMechanism": {
						"value": "Yes",
						"dataSource": {
							"page": "1089",
							"fileName": "SustainabilityReport",
							"fileReference": "50a36c418baffd520bb92d84664f06f9732a21f4e2e5ecee6d9136f16e7e0b63",
							"tagName": "experiences"
						},
						"comment": "override optical monitor",
						"quality": "NoDataFound"
					},
					"whistleblowerProtectionPolicy": {
						"value": "Yes",
						"dataSource": {
							"page": "163-1143",
							"fileName": "IntegratedReport",
							"fileReference": "50a36c418baffd520bb92d84664f06f9732a21f4e2e5ecee6d9136f16e7e0b63",
							"tagName": "niches"
						},
						"comment": "back up online protocol",
						"quality": "NoDataFound"
					},
					"reportedIncidentsOfDiscrimination": {
						"value": 2189,
						"dataSource": {
							"page": "847-1052",
							"fileName": "IntegratedReport",
							"fileReference": "50a36c418baffd520bb92d84664f06f9732a21f4e2e5ecee6d9136f16e7e0b63",
							"tagName": "lifetime value"
						},
						"comment": "back up auxiliary bandwidth",
						"quality": "Incomplete"
					},
					"sanctionedIncidentsOfDiscrimination": {
						"value": 7270,
						"dataSource": {
							"page": "938-1113",
							"fileName": "IntegratedReport",
							"fileReference": "50a36c418baffd520bb92d84664f06f9732a21f4e2e5ecee6d9136f16e7e0b63",
							"tagName": "e-commerce"
						},
						"comment": "synthesize mobile hard drive",
						"quality": "NoDataFound"
					},
					"ceoToEmployeePayGapRatio": {
						"value": 26565.61,
						"dataSource": {
							"page": "949",
							"fileName": "IntegratedReport",
							"fileReference": "50a36c418baffd520bb92d84664f06f9732a21f4e2e5ecee6d9136f16e7e0b63",
							"tagName": "mindshare"
						},
						"comment": "connect 1080p application",
						"quality": "Incomplete"
					},
					"excessiveCeoPayRatioInPercent": {
						"value": 50082.92,
						"dataSource": {
							"page": "471-938",
							"fileName": "SustainabilityReport",
							"fileReference": "50a36c418baffd520bb92d84664f06f9732a21f4e2e5ecee6d9136f16e7e0b63",
							"tagName": "mindshare"
						},
						"comment": "index multi-byte interface",
						"quality": "Incomplete"
					}
				},
				"greenSecurities": {
					"securitiesNotCertifiedAsGreen": {
						"value": "Yes",
						"dataSource": {
							"page": "117-367",
							"fileName": "SustainabilityReport",
							"fileReference": "50a36c418baffd520bb92d84664f06f9732a21f4e2e5ecee6d9136f16e7e0b63",
							"tagName": "functionalities"
						},
						"comment": "back up 1080p monitor",
						"quality": "Incomplete"
					}
				},
				"humanRights": {
					"humanRightsPolicy": {
						"value": "No",
						"dataSource": {
							"page": "296-599",
							"fileName": "SustainabilityReport",
							"fileReference": "50a36c418baffd520bb92d84664f06f9732a21f4e2e5ecee6d9136f16e7e0b63",
							"tagName": "technologies"
						},
						"comment": "input wireless capacitor",
						"quality": "NoDataFound"
					},
					"humanRightsDueDiligence": {
						"value": "Yes",
						"dataSource": {
							"page": "1068-1300",
							"fileName": "IntegratedReport",
							"fileReference": "50a36c418baffd520bb92d84664f06f9732a21f4e2e5ecee6d9136f16e7e0b63",
							"tagName": "paradigms"
						},
						"comment": "transmit multi-byte microchip",
						"quality": "Audited"
					},
					"traffickingInHumanBeingsPolicy": {
						"value": "No",
						"dataSource": {
							"page": "810-1178",
							"fileName": "IntegratedReport",
							"fileReference": "50a36c418baffd520bb92d84664f06f9732a21f4e2e5ecee6d9136f16e7e0b63",
							"tagName": "convergence"
						},
						"comment": "parse mobile capacitor",
						"quality": "Reported"
					},
					"reportedChildLabourIncidents": {
						"value": "Yes",
						"dataSource": {
							"page": "809",
							"fileName": "SustainabilityReport",
							"fileReference": "50a36c418baffd520bb92d84664f06f9732a21f4e2e5ecee6d9136f16e7e0b63",
							"tagName": "relationships"
						},
						"comment": "index solid state panel",
						"quality": "Incomplete"
					},
					"reportedForcedOrCompulsoryLabourIncidents": {
						"value": "No",
						"dataSource": {
							"page": "521",
							"fileName": "SustainabilityReport",
							"fileReference": "50a36c418baffd520bb92d84664f06f9732a21f4e2e5ecee6d9136f16e7e0b63",
							"tagName": "partnerships"
						},
						"comment": "bypass cross-platform program",
						"quality": "Reported"
					},
					"numberOfReportedIncidentsOfHumanRightsViolations": {
						"value": 9038,
						"dataSource": {
							"page": "167",
							"fileName": "IntegratedReport",
							"fileReference": "50a36c418baffd520bb92d84664f06f9732a21f4e2e5ecee6d9136f16e7e0b63",
							"tagName": "convergence"
						},
						"comment": "program optical circuit",
						"quality": "Estimated"
					}
				},
				"antiCorruptionAndAntiBribery": {
					"casesOfInsufficientActionAgainstBriberyAndCorruption": {
						"value": 8582,
						"dataSource": {
							"page": "220",
							"fileName": "IntegratedReport",
							"fileReference": "50a36c418baffd520bb92d84664f06f9732a21f4e2e5ecee6d9136f16e7e0b63",
							"tagName": "markets"
						},
						"comment": "navigate multi-byte bus",
						"quality": "Estimated"
					},
					"reportedConvictionsOfBriberyAndCorruption": {
						"value": 5313,
						"dataSource": {
							"page": "628-1292",
							"fileName": "SustainabilityReport",
							"fileReference": "50a36c418baffd520bb92d84664f06f9732a21f4e2e5ecee6d9136f16e7e0b63",
							"tagName": "channels"
						},
						"comment": "parse back-end circuit",
						"quality": "Reported"
					},
					"totalAmountOfReportedFinesOfBriberyAndCorruption": {
						"value": 4828320539.09,
						"dataSource": {
							"page": "276-754",
							"fileName": "SustainabilityReport",
							"fileReference": "50a36c418baffd520bb92d84664f06f9732a21f4e2e5ecee6d9136f16e7e0b63",
							"tagName": "mindshare"
						},
						"comment": "compress online firewall",
						"quality": "Reported",
						"currency": "ISK"
					}
				}
			}
		},
		"reportingPeriod": "2023"
	},
	{
		"companyInformation": {
			"companyName": "sfdr-a-lot-of-nulls",
			"headquarters": "Port Baileeshire",
			"headquartersPostalCode": "25984",
			"sector": "solutions",
			"identifiers": {
				"Lei": [],
				"Isin": [
					"MMFeF2caz1Ug",
					"79Aqhd1cZuhO"
				],
				"PermId": [],
				"Ticker": [],
				"Duns": [
					"2SAlTOh1L"
				],
				"VatNumber": [
					"0LzwDrWSh"
				],
				"CompanyRegistrationNumber": []
			},
			"countryCode": "AL",
			"companyContactDetails": null,
			"companyAlternativeNames": [
				"Oberbrunner, Abernathy and Walker"
			],
			"companyLegalForm": null,
			"website": "https://handsome-piglet.com",
			"isTeaserCompany": false
		},
		"t": {
			"general": {
				"general": {
					"dataDate": "2022-08-27",
					"fiscalYearDeviation": "Deviation",
					"fiscalYearEnd": "2023-01-01",
					"referencedReports": null
				}
			},
			"social": {
				"socialAndEmployeeMatters": null
			},
			"environmental": null
		},
		"reportingPeriod": "2021"
	},
	{
		"companyInformation": {
			"companyName": "Sfdr-dataset-with-no-null-fields",
			"headquarters": "Swiftfield",
			"headquartersPostalCode": null,
			"sector": "architectures",
			"identifiers": {
				"Lei": [
					"TSPaj64uZxysGFLmAzxV"
				],
				"Isin": [
					"XSj6nx1Oye4y",
					"KItnba216OJ2"
				],
				"PermId": [
					"4WhV7UAJNt"
				],
				"Ticker": [],
				"Duns": [
					"H7161gOkc"
				],
				"VatNumber": [
					"cwHNuNsWC"
				],
				"CompanyRegistrationNumber": [
					"GLoLqF2Zr342lYB"
				]
			},
			"countryCode": "ET",
			"companyContactDetails": [
				"Lorenzo.Baumbach@example.com",
				"Kendrick58@example.com",
				"Rodrick_Waelchi@example.com"
			],
			"companyAlternativeNames": [
				"Bartoletti, Smith and Tremblay",
				"Hayes Inc",
				"Hills - Larson",
				"Schamberger LLC"
			],
			"companyLegalForm": null,
			"website": "https://woozy-fishery.name/",
			"isTeaserCompany": false
		},
		"t": {
			"general": {
				"general": {
					"dataDate": "2024-11-11",
					"fiscalYearDeviation": "NoDeviation",
					"fiscalYearEnd": "2024-05-21",
					"referencedReports": {
						"ESEFReport": {
							"fileReference": "50a36c418baffd520bb92d84664f06f9732a21f4e2e5ecee6d9136f16e7e0b63",
							"fileName": "ESEFReport",
							"publicationDate": "2023-08-04"
						},
						"AnnualReport": {
							"fileReference": "50a36c418baffd520bb92d84664f06f9732a21f4e2e5ecee6d9136f16e7e0b63",
							"fileName": "AnnualReport",
							"publicationDate": "2023-06-19"
						}
					}
				}
			},
			"environmental": {
				"greenhouseGasEmissions": {
					"scope1GhgEmissionsInTonnes": {
						"value": 61243.63,
						"dataSource": {
							"page": "659",
							"fileName": "ESEFReport",
							"fileReference": "50a36c418baffd520bb92d84664f06f9732a21f4e2e5ecee6d9136f16e7e0b63",
							"tagName": "content"
						},
						"comment": "reboot open-source alarm",
						"quality": "Reported"
					},
					"scope2GhgEmissionsInTonnes": {
						"value": 94184.45,
						"dataSource": {
							"page": "297",
							"fileName": "ESEFReport",
							"fileReference": "50a36c418baffd520bb92d84664f06f9732a21f4e2e5ecee6d9136f16e7e0b63",
							"tagName": "infrastructures"
						},
						"comment": "navigate neural matrix",
						"quality": "NoDataFound"
					},
					"scope2GhgEmissionsLocationBasedInTonnes": {
						"value": 20726.46,
						"dataSource": {
							"page": "1065",
							"fileName": "AnnualReport",
							"fileReference": "50a36c418baffd520bb92d84664f06f9732a21f4e2e5ecee6d9136f16e7e0b63",
							"tagName": "ROI"
						},
						"comment": "transmit solid state matrix",
						"quality": "Audited"
					},
					"scope2GhgEmissionsMarketBasedInTonnes": {
						"value": 64091.49,
						"dataSource": {
							"page": "514-741",
							"fileName": "ESEFReport",
							"fileReference": "50a36c418baffd520bb92d84664f06f9732a21f4e2e5ecee6d9136f16e7e0b63",
							"tagName": "interfaces"
						},
						"comment": "hack optical circuit",
						"quality": "Audited"
					},
					"scope1And2GhgEmissionsInTonnes": {
						"value": 68364.72,
						"dataSource": {
							"page": "252-1158",
							"fileName": "AnnualReport",
							"fileReference": "50a36c418baffd520bb92d84664f06f9732a21f4e2e5ecee6d9136f16e7e0b63",
							"tagName": "mindshare"
						},
						"comment": "copy primary driver",
						"quality": "Audited"
					},
					"scope1And2GhgEmissionsLocationBasedInTonnes": {
						"value": 26044.75,
						"dataSource": {
							"page": "681-1241",
							"fileName": "AnnualReport",
							"fileReference": "50a36c418baffd520bb92d84664f06f9732a21f4e2e5ecee6d9136f16e7e0b63",
							"tagName": "methodologies"
						},
						"comment": "bypass digital bandwidth",
						"quality": "Estimated"
					},
					"scope1And2GhgEmissionsMarketBasedInTonnes": {
						"value": 22909.84,
						"dataSource": {
							"page": "1196",
							"fileName": "ESEFReport",
							"fileReference": "50a36c418baffd520bb92d84664f06f9732a21f4e2e5ecee6d9136f16e7e0b63",
							"tagName": "e-business"
						},
						"comment": "program bluetooth application",
						"quality": "Estimated"
					},
					"scope3GhgEmissionsInTonnes": {
						"value": 1661.58,
						"dataSource": {
							"page": "507-607",
							"fileName": "AnnualReport",
							"fileReference": "50a36c418baffd520bb92d84664f06f9732a21f4e2e5ecee6d9136f16e7e0b63",
							"tagName": "interfaces"
						},
						"comment": "transmit bluetooth card",
						"quality": "Reported"
					},
					"scope3UpstreamGhgEmissionsInTonnes": {
						"value": 37572.96,
						"dataSource": {
							"page": "195",
							"fileName": "ESEFReport",
							"fileReference": "50a36c418baffd520bb92d84664f06f9732a21f4e2e5ecee6d9136f16e7e0b63",
							"tagName": "lifetime value"
						},
						"comment": "compress open-source firewall",
						"quality": "NoDataFound"
					},
					"scope3DownstreamGhgEmissionsInTonnes": {
						"value": 11517.06,
						"dataSource": {
							"page": "343-886",
							"fileName": "AnnualReport",
							"fileReference": "50a36c418baffd520bb92d84664f06f9732a21f4e2e5ecee6d9136f16e7e0b63",
							"tagName": "methodologies"
						},
						"comment": "generate primary pixel",
						"quality": "Reported"
					},
					"scope1And2And3GhgEmissionsInTonnes": {
						"value": 51870.18,
						"dataSource": {
							"page": "588",
							"fileName": "AnnualReport",
							"fileReference": "50a36c418baffd520bb92d84664f06f9732a21f4e2e5ecee6d9136f16e7e0b63",
							"tagName": "lifetime value"
						},
						"comment": "calculate multi-byte pixel",
						"quality": "Incomplete"
					},
					"scope1And2And3GhgEmissionsLocationBasedInTonnes": {
						"value": 8437.05,
						"dataSource": {
							"page": "1008",
							"fileName": "ESEFReport",
							"fileReference": "50a36c418baffd520bb92d84664f06f9732a21f4e2e5ecee6d9136f16e7e0b63",
							"tagName": "eyeballs"
						},
						"comment": "parse cross-platform interface",
						"quality": "Reported"
					},
					"scope1And2And3GhgEmissionsMarketBasedInTonnes": {
						"value": 15934.31,
						"dataSource": {
							"page": "74",
							"fileName": "ESEFReport",
							"fileReference": "50a36c418baffd520bb92d84664f06f9732a21f4e2e5ecee6d9136f16e7e0b63",
							"tagName": "technologies"
						},
						"comment": "reboot haptic protocol",
						"quality": "Estimated"
					},
					"enterpriseValue": {
						"value": 4137311691.88,
						"dataSource": {
							"page": "876-1228",
							"fileName": "AnnualReport",
							"fileReference": "50a36c418baffd520bb92d84664f06f9732a21f4e2e5ecee6d9136f16e7e0b63",
							"tagName": "eyeballs"
						},
						"comment": "compress mobile program",
						"quality": "NoDataFound",
						"currency": "STN"
					},
					"totalRevenue": {
						"value": 5233113255.82,
						"dataSource": {
							"page": "521-1164",
							"fileName": "ESEFReport",
							"fileReference": "50a36c418baffd520bb92d84664f06f9732a21f4e2e5ecee6d9136f16e7e0b63",
							"tagName": "metrics"
						},
						"comment": "connect digital monitor",
						"quality": "Audited",
						"currency": "AZN"
					},
					"carbonFootprintInTonnesPerMillionEURRevenue": {
						"value": 21143.05,
						"dataSource": {
							"page": "1064",
							"fileName": "ESEFReport",
							"fileReference": "50a36c418baffd520bb92d84664f06f9732a21f4e2e5ecee6d9136f16e7e0b63",
							"tagName": "synergies"
						},
						"comment": "quantify open-source hard drive",
						"quality": "Reported"
					},
					"ghgIntensityInTonnesPerMillionEURRevenue": {
						"value": 58717.36,
						"dataSource": {
							"page": "684-911",
							"fileName": "ESEFReport",
							"fileReference": "50a36c418baffd520bb92d84664f06f9732a21f4e2e5ecee6d9136f16e7e0b63",
							"tagName": "platforms"
						},
						"comment": "override primary feed",
						"quality": "Incomplete"
					},
					"ghgIntensityScope1InTonnesPerMillionEURRevenue": {
						"value": 12281.13,
						"dataSource": {
							"page": "130-1222",
							"fileName": "AnnualReport",
							"fileReference": "50a36c418baffd520bb92d84664f06f9732a21f4e2e5ecee6d9136f16e7e0b63",
							"tagName": "deliverables"
						},
						"comment": "reboot virtual port",
						"quality": "Incomplete"
					},
					"ghgIntensityScope2InTonnesPerMillionEURRevenue": {
						"value": 80886.01,
						"dataSource": {
							"page": "130-793",
							"fileName": "AnnualReport",
							"fileReference": "50a36c418baffd520bb92d84664f06f9732a21f4e2e5ecee6d9136f16e7e0b63",
							"tagName": "initiatives"
						},
						"comment": "index mobile microchip",
						"quality": "Incomplete"
					},
					"ghgIntensityScope3InTonnesPerMillionEURRevenue": {
						"value": 47077.33,
						"dataSource": {
							"page": "71",
							"fileName": "ESEFReport",
							"fileReference": "50a36c418baffd520bb92d84664f06f9732a21f4e2e5ecee6d9136f16e7e0b63",
							"tagName": "content"
						},
						"comment": "generate wireless bus",
						"quality": "Incomplete"
					},
					"ghgIntensityScope4InTonnesPerMillionEURRevenue": {
						"value": 77614.91,
						"dataSource": {
							"page": "241-321",
							"fileName": "ESEFReport",
							"fileReference": "50a36c418baffd520bb92d84664f06f9732a21f4e2e5ecee6d9136f16e7e0b63",
							"tagName": "deliverables"
						},
						"comment": "back up auxiliary feed",
						"quality": "Reported"
					},
					"fossilFuelSectorExposure": {
						"value": "Yes",
						"dataSource": {
							"page": "926",
							"fileName": "ESEFReport",
							"fileReference": "50a36c418baffd520bb92d84664f06f9732a21f4e2e5ecee6d9136f16e7e0b63",
							"tagName": "architectures"
						},
						"comment": "back up solid state circuit",
						"quality": "Audited"
					}
				},
				"energyPerformance": {
					"renewableEnergyProductionInGWh": {
						"value": 21957.2,
						"dataSource": {
							"page": "41-826",
							"fileName": "AnnualReport",
							"fileReference": "50a36c418baffd520bb92d84664f06f9732a21f4e2e5ecee6d9136f16e7e0b63",
							"tagName": "metrics"
						},
						"comment": "calculate optical monitor",
						"quality": "NoDataFound"
					},
					"renewableEnergyConsumptionInGWh": {
						"value": 75618.64,
						"dataSource": {
							"page": "1128-1206",
							"fileName": "AnnualReport",
							"fileReference": "50a36c418baffd520bb92d84664f06f9732a21f4e2e5ecee6d9136f16e7e0b63",
							"tagName": "initiatives"
						},
						"comment": "index optical circuit",
						"quality": "Audited"
					},
					"nonRenewableEnergyProductionInGWh": {
						"value": 13916,
						"dataSource": {
							"page": "200-553",
							"fileName": "ESEFReport",
							"fileReference": "50a36c418baffd520bb92d84664f06f9732a21f4e2e5ecee6d9136f16e7e0b63",
							"tagName": "eyeballs"
						},
						"comment": "quantify bluetooth protocol",
						"quality": "Audited"
					},
					"relativeNonRenewableEnergyProductionInPercent": {
						"value": 50074.44,
						"dataSource": {
							"page": "228-791",
							"fileName": "AnnualReport",
							"fileReference": "50a36c418baffd520bb92d84664f06f9732a21f4e2e5ecee6d9136f16e7e0b63",
							"tagName": "e-commerce"
						},
						"comment": "connect neural feed",
						"quality": "Estimated"
					},
					"nonRenewableEnergyConsumptionInGWh": {
						"value": 54472.73,
						"dataSource": {
							"page": "359",
							"fileName": "AnnualReport",
							"fileReference": "50a36c418baffd520bb92d84664f06f9732a21f4e2e5ecee6d9136f16e7e0b63",
							"tagName": "convergence"
						},
						"comment": "quantify haptic sensor",
						"quality": "Reported"
					},
					"relativeNonRenewableEnergyConsumptionInPercent": {
						"value": 19822.89,
						"dataSource": {
							"page": "1077",
							"fileName": "ESEFReport",
							"fileReference": "50a36c418baffd520bb92d84664f06f9732a21f4e2e5ecee6d9136f16e7e0b63",
							"tagName": "networks"
						},
						"comment": "back up wireless interface",
						"quality": "NoDataFound"
					},
					"applicableHighImpactClimateSectors": {},
					"totalHighImpactClimateSectorEnergyConsumptionInGWh": {
						"value": 46205.27,
						"dataSource": {
							"page": "144",
							"fileName": "AnnualReport",
							"fileReference": "50a36c418baffd520bb92d84664f06f9732a21f4e2e5ecee6d9136f16e7e0b63",
							"tagName": "supply-chains"
						},
						"comment": "bypass bluetooth alarm",
						"quality": "Estimated"
					},
					"nonRenewableEnergyConsumptionFossilFuelsInGWh": {
						"value": 30934.69,
						"dataSource": {
							"page": "429",
							"fileName": "AnnualReport",
							"fileReference": "50a36c418baffd520bb92d84664f06f9732a21f4e2e5ecee6d9136f16e7e0b63",
							"tagName": "e-business"
						},
						"comment": "calculate haptic interface",
						"quality": "Reported"
					},
					"nonRenewableEnergyConsumptionCrudeOilInGWh": {
						"value": 34588.65,
						"dataSource": {
							"page": "138",
							"fileName": "AnnualReport",
							"fileReference": "50a36c418baffd520bb92d84664f06f9732a21f4e2e5ecee6d9136f16e7e0b63",
							"tagName": "mindshare"
						},
						"comment": "reboot primary hard drive",
						"quality": "Audited"
					},
					"nonRenewableEnergyConsumptionNaturalGasInGWh": {
						"value": 98146.97,
						"dataSource": {
							"page": "521",
							"fileName": "AnnualReport",
							"fileReference": "50a36c418baffd520bb92d84664f06f9732a21f4e2e5ecee6d9136f16e7e0b63",
							"tagName": "schemas"
						},
						"comment": "synthesize optical circuit",
						"quality": "Estimated"
					},
					"nonRenewableEnergyConsumptionLigniteInGWh": {
						"value": 73902.45,
						"dataSource": {
							"page": "1024",
							"fileName": "AnnualReport",
							"fileReference": "50a36c418baffd520bb92d84664f06f9732a21f4e2e5ecee6d9136f16e7e0b63",
							"tagName": "partnerships"
						},
						"comment": "compress cross-platform system",
						"quality": "Incomplete"
					},
					"nonRenewableEnergyConsumptionCoalInGWh": {
						"value": 50025.3,
						"dataSource": {
							"page": "993-1200",
							"fileName": "AnnualReport",
							"fileReference": "50a36c418baffd520bb92d84664f06f9732a21f4e2e5ecee6d9136f16e7e0b63",
							"tagName": "applications"
						},
						"comment": "program redundant interface",
						"quality": "NoDataFound"
					},
					"nonRenewableEnergyConsumptionNuclearEnergyInGWh": {
						"value": 52621.94,
						"dataSource": {
							"page": "636-933",
							"fileName": "AnnualReport",
							"fileReference": "50a36c418baffd520bb92d84664f06f9732a21f4e2e5ecee6d9136f16e7e0b63",
							"tagName": "bandwidth"
						},
						"comment": "back up multi-byte driver",
						"quality": "Reported"
					},
					"nonRenewableEnergyConsumptionOtherInGWh": {
						"value": 4651.75,
						"dataSource": {
							"page": "334-1259",
							"fileName": "ESEFReport",
							"fileReference": "50a36c418baffd520bb92d84664f06f9732a21f4e2e5ecee6d9136f16e7e0b63",
							"tagName": "synergies"
						},
						"comment": "copy back-end protocol",
						"quality": "Reported"
					}
				},
				"biodiversity": {
					"primaryForestAndWoodedLandOfNativeSpeciesExposure": {
						"value": "Yes",
						"dataSource": {
							"page": "1140",
							"fileName": "AnnualReport",
							"fileReference": "50a36c418baffd520bb92d84664f06f9732a21f4e2e5ecee6d9136f16e7e0b63",
							"tagName": "blockchains"
						},
						"comment": "synthesize virtual sensor",
						"quality": "Reported"
					},
					"protectedAreasExposure": {
						"value": "No",
						"dataSource": {
							"page": "562-970",
							"fileName": "AnnualReport",
							"fileReference": "50a36c418baffd520bb92d84664f06f9732a21f4e2e5ecee6d9136f16e7e0b63",
							"tagName": "solutions"
						},
						"comment": "back up mobile matrix",
						"quality": "NoDataFound"
					},
					"rareOrEndangeredEcosystemsExposure": {
						"value": "Yes",
						"dataSource": {
							"page": "997-1054",
							"fileName": "AnnualReport",
							"fileReference": "50a36c418baffd520bb92d84664f06f9732a21f4e2e5ecee6d9136f16e7e0b63",
							"tagName": "experiences"
						},
						"comment": "calculate digital alarm",
						"quality": "Reported"
					},
					"highlyBiodiverseGrasslandExposure": {
						"value": "No",
						"dataSource": {
							"page": "1126-1158",
							"fileName": "AnnualReport",
							"fileReference": "50a36c418baffd520bb92d84664f06f9732a21f4e2e5ecee6d9136f16e7e0b63",
							"tagName": "interfaces"
						},
						"comment": "transmit redundant application",
						"quality": "Reported"
					},
					"manufactureOfAgrochemicalPesticidesProducts": {
						"value": "Yes",
						"dataSource": {
							"page": "521-585",
							"fileName": "ESEFReport",
							"fileReference": "50a36c418baffd520bb92d84664f06f9732a21f4e2e5ecee6d9136f16e7e0b63",
							"tagName": "partnerships"
						},
						"comment": "transmit neural application",
						"quality": "Reported"
					},
					"landDegradationDesertificationSoilSealingExposure": {
						"value": "No",
						"dataSource": {
							"page": "738",
							"fileName": "ESEFReport",
							"fileReference": "50a36c418baffd520bb92d84664f06f9732a21f4e2e5ecee6d9136f16e7e0b63",
							"tagName": "solutions"
						},
						"comment": "back up solid state system",
						"quality": "Estimated"
					},
					"sustainableAgriculturePolicy": {
						"value": "No",
						"dataSource": {
							"page": "757-897",
							"fileName": "ESEFReport",
							"fileReference": "50a36c418baffd520bb92d84664f06f9732a21f4e2e5ecee6d9136f16e7e0b63",
							"tagName": "paradigms"
						},
						"comment": "input haptic transmitter",
						"quality": "NoDataFound"
					},
					"sustainableOceansAndSeasPolicy": {
						"value": "Yes",
						"dataSource": {
							"page": "660-754",
							"fileName": "ESEFReport",
							"fileReference": "50a36c418baffd520bb92d84664f06f9732a21f4e2e5ecee6d9136f16e7e0b63",
							"tagName": "relationships"
						},
						"comment": "copy 1080p circuit",
						"quality": "Incomplete"
					},
					"threatenedSpeciesExposure": {
						"value": "No",
						"dataSource": {
							"page": "102",
							"fileName": "AnnualReport",
							"fileReference": "50a36c418baffd520bb92d84664f06f9732a21f4e2e5ecee6d9136f16e7e0b63",
							"tagName": "niches"
						},
						"comment": "override digital bandwidth",
						"quality": "Audited"
					},
					"biodiversityProtectionPolicy": {
						"value": "No",
						"dataSource": {
							"page": "880-1192",
							"fileName": "AnnualReport",
							"fileReference": "50a36c418baffd520bb92d84664f06f9732a21f4e2e5ecee6d9136f16e7e0b63",
							"tagName": "metrics"
						},
						"comment": "connect bluetooth program",
						"quality": "NoDataFound"
					},
					"deforestationPolicy": {
						"value": "No",
						"dataSource": {
							"page": "804-1055",
							"fileName": "AnnualReport",
							"fileReference": "50a36c418baffd520bb92d84664f06f9732a21f4e2e5ecee6d9136f16e7e0b63",
							"tagName": "solutions"
						},
						"comment": "transmit primary application",
						"quality": "Audited"
					}
				},
				"water": {
					"emissionsToWaterInTonnes": {
						"value": 19768.45,
						"dataSource": {
							"page": "32",
							"fileName": "AnnualReport",
							"fileReference": "50a36c418baffd520bb92d84664f06f9732a21f4e2e5ecee6d9136f16e7e0b63",
							"tagName": "paradigms"
						},
						"comment": "copy wireless capacitor",
						"quality": "Incomplete"
					},
					"waterConsumptionInCubicMeters": {
						"value": 74699.75,
						"dataSource": {
							"page": "827",
							"fileName": "ESEFReport",
							"fileReference": "50a36c418baffd520bb92d84664f06f9732a21f4e2e5ecee6d9136f16e7e0b63",
							"tagName": "ROI"
						},
						"comment": "calculate back-end feed",
						"quality": "Audited"
					},
					"waterReusedInCubicMeters": {
						"value": 66599.49,
						"dataSource": {
							"page": "338",
							"fileName": "ESEFReport",
							"fileReference": "50a36c418baffd520bb92d84664f06f9732a21f4e2e5ecee6d9136f16e7e0b63",
							"tagName": "schemas"
						},
						"comment": "override open-source system",
						"quality": "Reported"
					},
					"relativeWaterUsageInCubicMetersPerMillionEURRevenue": {
						"value": 15451.24,
						"dataSource": {
							"page": "325",
							"fileName": "AnnualReport",
							"fileReference": "50a36c418baffd520bb92d84664f06f9732a21f4e2e5ecee6d9136f16e7e0b63",
							"tagName": "relationships"
						},
						"comment": "index online matrix",
						"quality": "Incomplete"
					},
					"waterManagementPolicy": {
						"value": "No",
						"dataSource": {
							"page": "681-1258",
							"fileName": "AnnualReport",
							"fileReference": "50a36c418baffd520bb92d84664f06f9732a21f4e2e5ecee6d9136f16e7e0b63",
							"tagName": "e-business"
						},
						"comment": "transmit bluetooth circuit",
						"quality": "NoDataFound"
					},
					"highWaterStressAreaExposure": {
						"value": "No",
						"dataSource": {
							"page": "1070",
							"fileName": "ESEFReport",
							"fileReference": "50a36c418baffd520bb92d84664f06f9732a21f4e2e5ecee6d9136f16e7e0b63",
							"tagName": "eyeballs"
						},
						"comment": "bypass haptic application",
						"quality": "Incomplete"
					}
				},
				"waste": {
					"hazardousAndRadioactiveWasteInTonnes": {
						"value": 10892.34,
						"dataSource": {
							"page": "1161-1282",
							"fileName": "AnnualReport",
							"fileReference": "50a36c418baffd520bb92d84664f06f9732a21f4e2e5ecee6d9136f16e7e0b63",
							"tagName": "mindshare"
						},
						"comment": "back up multi-byte matrix",
						"quality": "Incomplete"
					},
					"nonRecycledWasteInTonnes": {
						"value": 38447.88,
						"dataSource": {
							"page": "856-996",
							"fileName": "ESEFReport",
							"fileReference": "50a36c418baffd520bb92d84664f06f9732a21f4e2e5ecee6d9136f16e7e0b63",
							"tagName": "blockchains"
						},
						"comment": "hack multi-byte monitor",
						"quality": "Audited"
					}
				},
				"emissions": {
					"emissionsOfInorganicPollutantsInTonnes": {
						"value": 3193.2,
						"dataSource": {
							"page": "507-1239",
							"fileName": "AnnualReport",
							"fileReference": "50a36c418baffd520bb92d84664f06f9732a21f4e2e5ecee6d9136f16e7e0b63",
							"tagName": "networks"
						},
						"comment": "program multi-byte matrix",
						"quality": "Reported"
					},
					"emissionsOfAirPollutantsInTonnes": {
						"value": 73951.36,
						"dataSource": {
							"page": "664-1057",
							"fileName": "ESEFReport",
							"fileReference": "50a36c418baffd520bb92d84664f06f9732a21f4e2e5ecee6d9136f16e7e0b63",
							"tagName": "deliverables"
						},
						"comment": "program mobile protocol",
						"quality": "NoDataFound"
					},
					"emissionsOfOzoneDepletionSubstancesInTonnes": {
						"value": 23480.9,
						"dataSource": {
							"page": "778",
							"fileName": "ESEFReport",
							"fileReference": "50a36c418baffd520bb92d84664f06f9732a21f4e2e5ecee6d9136f16e7e0b63",
							"tagName": "mindshare"
						},
						"comment": "hack cross-platform pixel",
						"quality": "Estimated"
					},
					"carbonReductionInitiatives": {
						"value": "Yes",
						"dataSource": {
							"page": "829-1285",
							"fileName": "AnnualReport",
							"fileReference": "50a36c418baffd520bb92d84664f06f9732a21f4e2e5ecee6d9136f16e7e0b63",
							"tagName": "channels"
						},
						"comment": "connect 1080p port",
						"quality": "Incomplete"
					}
				}
			},
			"social": {
				"socialAndEmployeeMatters": {
					"humanRightsLegalProceedings": {
						"value": "No",
						"dataSource": {
							"page": "924-1197",
							"fileName": "ESEFReport",
							"fileReference": "50a36c418baffd520bb92d84664f06f9732a21f4e2e5ecee6d9136f16e7e0b63",
							"tagName": "bandwidth"
						},
						"comment": "generate mobile transmitter",
						"quality": "NoDataFound"
					},
					"iloCoreLabourStandards": {
						"value": "Yes",
						"dataSource": {
							"page": "1039-1209",
							"fileName": "AnnualReport",
							"fileReference": "50a36c418baffd520bb92d84664f06f9732a21f4e2e5ecee6d9136f16e7e0b63",
							"tagName": "models"
						},
						"comment": "hack online monitor",
						"quality": "NoDataFound"
					},
					"environmentalPolicy": {
						"value": "Yes",
						"dataSource": {
							"page": "54-1222",
							"fileName": "ESEFReport",
							"fileReference": "50a36c418baffd520bb92d84664f06f9732a21f4e2e5ecee6d9136f16e7e0b63",
							"tagName": "content"
						},
						"comment": "bypass auxiliary array",
						"quality": "NoDataFound"
					},
					"corruptionLegalProceedings": {
						"value": "No",
						"dataSource": {
							"page": "971-975",
							"fileName": "ESEFReport",
							"fileReference": "50a36c418baffd520bb92d84664f06f9732a21f4e2e5ecee6d9136f16e7e0b63",
							"tagName": "eyeballs"
						},
						"comment": "override solid state card",
						"quality": "Reported"
					},
					"transparencyDisclosurePolicy": {
						"value": "Yes",
						"dataSource": {
							"page": "626",
							"fileName": "ESEFReport",
							"fileReference": "50a36c418baffd520bb92d84664f06f9732a21f4e2e5ecee6d9136f16e7e0b63",
							"tagName": "partnerships"
						},
						"comment": "reboot haptic monitor",
						"quality": "Reported"
					},
					"humanRightsDueDiligencePolicy": {
						"value": "Yes",
						"dataSource": {
							"page": "169-763",
							"fileName": "ESEFReport",
							"fileReference": "50a36c418baffd520bb92d84664f06f9732a21f4e2e5ecee6d9136f16e7e0b63",
							"tagName": "supply-chains"
						},
						"comment": "index multi-byte firewall",
						"quality": "Estimated"
					},
					"policyAgainstChildLabour": {
						"value": "No",
						"dataSource": {
							"page": "111",
							"fileName": "ESEFReport",
							"fileReference": "50a36c418baffd520bb92d84664f06f9732a21f4e2e5ecee6d9136f16e7e0b63",
							"tagName": "convergence"
						},
						"comment": "reboot wireless monitor",
						"quality": "Audited"
					},
					"policyAgainstForcedLabour": {
						"value": "Yes",
						"dataSource": {
							"page": "624-782",
							"fileName": "AnnualReport",
							"fileReference": "50a36c418baffd520bb92d84664f06f9732a21f4e2e5ecee6d9136f16e7e0b63",
							"tagName": "partnerships"
						},
						"comment": "override open-source protocol",
						"quality": "NoDataFound"
					},
					"policyAgainstDiscriminationInTheWorkplace": {
						"value": "No",
						"dataSource": {
							"page": "1088-1199",
							"fileName": "AnnualReport",
							"fileReference": "50a36c418baffd520bb92d84664f06f9732a21f4e2e5ecee6d9136f16e7e0b63",
							"tagName": "ROI"
						},
						"comment": "quantify optical protocol",
						"quality": "Estimated"
					},
					"iso14001Certificate": {
						"value": "Yes",
						"dataSource": {
							"page": "252",
							"fileName": "AnnualReport",
							"fileReference": "50a36c418baffd520bb92d84664f06f9732a21f4e2e5ecee6d9136f16e7e0b63",
							"tagName": "e-business"
						},
						"comment": "override back-end bus",
						"quality": "Estimated"
					},
					"policyAgainstBriberyAndCorruption": {
						"value": "Yes",
						"dataSource": {
							"page": "553-943",
							"fileName": "AnnualReport",
							"fileReference": "50a36c418baffd520bb92d84664f06f9732a21f4e2e5ecee6d9136f16e7e0b63",
							"tagName": "experiences"
						},
						"comment": "synthesize auxiliary hard drive",
						"quality": "Estimated"
					},
					"fairBusinessMarketingAdvertisingPolicy": {
						"value": "Yes",
						"dataSource": {
							"page": "25-868",
							"fileName": "AnnualReport",
							"fileReference": "50a36c418baffd520bb92d84664f06f9732a21f4e2e5ecee6d9136f16e7e0b63",
							"tagName": "infrastructures"
						},
						"comment": "override primary protocol",
						"quality": "Estimated"
					},
					"technologiesExpertiseTransferPolicy": {
						"value": "No",
						"dataSource": {
							"page": "1048-1102",
							"fileName": "ESEFReport",
							"fileReference": "50a36c418baffd520bb92d84664f06f9732a21f4e2e5ecee6d9136f16e7e0b63",
							"tagName": "schemas"
						},
						"comment": "hack haptic hard drive",
						"quality": "Incomplete"
					},
					"fairCompetitionPolicy": {
						"value": "No",
						"dataSource": {
							"page": "894-1016",
							"fileName": "ESEFReport",
							"fileReference": "50a36c418baffd520bb92d84664f06f9732a21f4e2e5ecee6d9136f16e7e0b63",
							"tagName": "paradigms"
						},
						"comment": "parse digital feed",
						"quality": "Audited"
					},
					"violationOfTaxRulesAndRegulation": {
						"value": "Yes",
						"dataSource": {
							"page": "551-827",
							"fileName": "ESEFReport",
							"fileReference": "50a36c418baffd520bb92d84664f06f9732a21f4e2e5ecee6d9136f16e7e0b63",
							"tagName": "e-commerce"
						},
						"comment": "calculate mobile card",
						"quality": "Estimated"
					},
					"unGlobalCompactPrinciplesCompliancePolicy": {
						"value": "No",
						"dataSource": {
							"page": "961-1026",
							"fileName": "AnnualReport",
							"fileReference": "50a36c418baffd520bb92d84664f06f9732a21f4e2e5ecee6d9136f16e7e0b63",
							"tagName": "action-items"
						},
						"comment": "reboot back-end system",
						"quality": "Audited"
					},
					"oecdGuidelinesForMultinationalEnterprisesGrievanceHandling": {
						"value": "No",
						"dataSource": {
							"page": "1119-1254",
							"fileName": "ESEFReport",
							"fileReference": "50a36c418baffd520bb92d84664f06f9732a21f4e2e5ecee6d9136f16e7e0b63",
							"tagName": "interfaces"
						},
						"comment": "calculate virtual matrix",
						"quality": "Estimated"
					},
					"averageGrossHourlyEarningsMaleEmployees": {
						"value": 7882708290.13,
						"dataSource": {
							"page": "49-226",
							"fileName": "ESEFReport",
							"fileReference": "50a36c418baffd520bb92d84664f06f9732a21f4e2e5ecee6d9136f16e7e0b63",
							"tagName": "users"
						},
						"comment": "bypass redundant system",
						"quality": "Audited",
						"currency": "KZT"
					},
					"averageGrossHourlyEarningsFemaleEmployees": {
						"value": 5191916946.79,
						"dataSource": {
							"page": "873-1258",
							"fileName": "ESEFReport",
							"fileReference": "50a36c418baffd520bb92d84664f06f9732a21f4e2e5ecee6d9136f16e7e0b63",
							"tagName": "applications"
						},
						"comment": "transmit digital bus",
						"quality": "Estimated",
						"currency": "PHP"
					},
					"unadjustedGenderPayGapInPercent": {
						"value": 94013.84,
						"dataSource": {
							"page": "661-878",
							"fileName": "AnnualReport",
							"fileReference": "50a36c418baffd520bb92d84664f06f9732a21f4e2e5ecee6d9136f16e7e0b63",
							"tagName": "e-markets"
						},
						"comment": "back up mobile matrix",
						"quality": "Reported"
					},
					"femaleBoardMembersSupervisoryBoard": {
						"value": 7621,
						"dataSource": {
							"page": "877-927",
							"fileName": "AnnualReport",
							"fileReference": "50a36c418baffd520bb92d84664f06f9732a21f4e2e5ecee6d9136f16e7e0b63",
							"tagName": "niches"
						},
						"comment": "compress back-end circuit",
						"quality": "NoDataFound"
					},
					"femaleBoardMembersBoardOfDirectors": {
						"value": 6948,
						"dataSource": {
							"page": "1068",
							"fileName": "ESEFReport",
							"fileReference": "50a36c418baffd520bb92d84664f06f9732a21f4e2e5ecee6d9136f16e7e0b63",
							"tagName": "portals"
						},
						"comment": "override optical panel",
						"quality": "Audited"
					},
					"maleBoardMembersSupervisoryBoard": {
						"value": 6334,
						"dataSource": {
							"page": "1132-1171",
							"fileName": "AnnualReport",
							"fileReference": "50a36c418baffd520bb92d84664f06f9732a21f4e2e5ecee6d9136f16e7e0b63",
							"tagName": "eyeballs"
						},
						"comment": "program online feed",
						"quality": "Reported"
					},
					"maleBoardMembersBoardOfDirectors": {
						"value": 1550,
						"dataSource": {
							"page": "325",
							"fileName": "AnnualReport",
							"fileReference": "50a36c418baffd520bb92d84664f06f9732a21f4e2e5ecee6d9136f16e7e0b63",
							"tagName": "schemas"
						},
						"comment": "compress bluetooth interface",
						"quality": "NoDataFound"
					},
					"boardGenderDiversitySupervisoryBoardInPercent": {
						"value": 45.69,
						"dataSource": {
							"page": "237-529",
							"fileName": "ESEFReport",
							"fileReference": "50a36c418baffd520bb92d84664f06f9732a21f4e2e5ecee6d9136f16e7e0b63",
							"tagName": "action-items"
						},
						"comment": "program wireless microchip",
						"quality": "Estimated"
					},
					"boardGenderDiversityBoardOfDirectorsInPercent": {
						"value": 60.4,
						"dataSource": {
							"page": "712-993",
							"fileName": "AnnualReport",
							"fileReference": "50a36c418baffd520bb92d84664f06f9732a21f4e2e5ecee6d9136f16e7e0b63",
							"tagName": "paradigms"
						},
						"comment": "calculate primary microchip",
						"quality": "Reported"
					},
					"controversialWeaponsExposure": {
						"value": "No",
						"dataSource": {
							"page": "714-882",
							"fileName": "ESEFReport",
							"fileReference": "50a36c418baffd520bb92d84664f06f9732a21f4e2e5ecee6d9136f16e7e0b63",
							"tagName": "communities"
						},
						"comment": "compress primary firewall",
						"quality": "Incomplete"
					},
					"workplaceAccidentPreventionPolicy": {
						"value": "Yes",
						"dataSource": {
							"page": "405-696",
							"fileName": "AnnualReport",
							"fileReference": "50a36c418baffd520bb92d84664f06f9732a21f4e2e5ecee6d9136f16e7e0b63",
							"tagName": "synergies"
						},
						"comment": "connect auxiliary firewall",
						"quality": "Audited"
					},
					"rateOfAccidentsInPercent": {
						"value": 50.06,
						"dataSource": {
							"page": "82",
							"fileName": "ESEFReport",
							"fileReference": "50a36c418baffd520bb92d84664f06f9732a21f4e2e5ecee6d9136f16e7e0b63",
							"tagName": "communities"
						},
						"comment": "program multi-byte port",
						"quality": "Incomplete"
					},
					"workdaysLostInDays": {
						"value": 75808.52,
						"dataSource": {
							"page": "1027-1205",
							"fileName": "ESEFReport",
							"fileReference": "50a36c418baffd520bb92d84664f06f9732a21f4e2e5ecee6d9136f16e7e0b63",
							"tagName": "web services"
						},
						"comment": "parse open-source transmitter",
						"quality": "Incomplete"
					},
					"supplierCodeOfConduct": {
						"value": "No",
						"dataSource": {
							"page": "525-1070",
							"fileName": "AnnualReport",
							"fileReference": "50a36c418baffd520bb92d84664f06f9732a21f4e2e5ecee6d9136f16e7e0b63",
							"tagName": "technologies"
						},
						"comment": "reboot mobile card",
						"quality": "Incomplete"
					},
					"grievanceHandlingMechanism": {
						"value": "Yes",
						"dataSource": {
							"page": "365",
							"fileName": "AnnualReport",
							"fileReference": "50a36c418baffd520bb92d84664f06f9732a21f4e2e5ecee6d9136f16e7e0b63",
							"tagName": "metrics"
						},
						"comment": "index redundant driver",
						"quality": "Estimated"
					},
					"whistleblowerProtectionPolicy": {
						"value": "No",
						"dataSource": {
							"page": "936-964",
							"fileName": "AnnualReport",
							"fileReference": "50a36c418baffd520bb92d84664f06f9732a21f4e2e5ecee6d9136f16e7e0b63",
							"tagName": "models"
						},
						"comment": "navigate auxiliary protocol",
						"quality": "Incomplete"
					},
					"reportedIncidentsOfDiscrimination": {
						"value": 2446,
						"dataSource": {
							"page": "588",
							"fileName": "ESEFReport",
							"fileReference": "50a36c418baffd520bb92d84664f06f9732a21f4e2e5ecee6d9136f16e7e0b63",
							"tagName": "initiatives"
						},
						"comment": "connect haptic array",
						"quality": "NoDataFound"
					},
					"sanctionedIncidentsOfDiscrimination": {
						"value": 3152,
						"dataSource": {
							"page": "774",
							"fileName": "AnnualReport",
							"fileReference": "50a36c418baffd520bb92d84664f06f9732a21f4e2e5ecee6d9136f16e7e0b63",
							"tagName": "schemas"
						},
						"comment": "parse back-end alarm",
						"quality": "Audited"
					},
					"ceoToEmployeePayGapRatio": {
						"value": 16668.8,
						"dataSource": {
							"page": "389",
							"fileName": "ESEFReport",
							"fileReference": "50a36c418baffd520bb92d84664f06f9732a21f4e2e5ecee6d9136f16e7e0b63",
							"tagName": "blockchains"
						},
						"comment": "index 1080p feed",
						"quality": "Audited"
					},
					"excessiveCeoPayRatioInPercent": {
						"value": 2486.37,
						"dataSource": {
							"page": "121-521",
							"fileName": "ESEFReport",
							"fileReference": "50a36c418baffd520bb92d84664f06f9732a21f4e2e5ecee6d9136f16e7e0b63",
							"tagName": "supply-chains"
						},
						"comment": "generate redundant protocol",
						"quality": "Incomplete"
					}
				},
				"greenSecurities": {
					"securitiesNotCertifiedAsGreen": {
						"value": "No",
						"dataSource": {
							"page": "1097-1187",
							"fileName": "ESEFReport",
							"fileReference": "50a36c418baffd520bb92d84664f06f9732a21f4e2e5ecee6d9136f16e7e0b63",
							"tagName": "solutions"
						},
						"comment": "copy haptic driver",
						"quality": "Audited"
					}
				},
				"humanRights": {
					"humanRightsPolicy": {
						"value": "Yes",
						"dataSource": {
							"page": "663-1165",
							"fileName": "ESEFReport",
							"fileReference": "50a36c418baffd520bb92d84664f06f9732a21f4e2e5ecee6d9136f16e7e0b63",
							"tagName": "systems"
						},
						"comment": "transmit virtual program",
						"quality": "Audited"
					},
					"humanRightsDueDiligence": {
						"value": "Yes",
						"dataSource": {
							"page": "544-914",
							"fileName": "ESEFReport",
							"fileReference": "50a36c418baffd520bb92d84664f06f9732a21f4e2e5ecee6d9136f16e7e0b63",
							"tagName": "networks"
						},
						"comment": "compress 1080p firewall",
						"quality": "NoDataFound"
					},
					"traffickingInHumanBeingsPolicy": {
						"value": "No",
						"dataSource": {
							"page": "318-1277",
							"fileName": "AnnualReport",
							"fileReference": "50a36c418baffd520bb92d84664f06f9732a21f4e2e5ecee6d9136f16e7e0b63",
							"tagName": "infrastructures"
						},
						"comment": "quantify primary circuit",
						"quality": "Audited"
					},
					"reportedChildLabourIncidents": {
						"value": "No",
						"dataSource": {
							"page": "1080-1174",
							"fileName": "AnnualReport",
							"fileReference": "50a36c418baffd520bb92d84664f06f9732a21f4e2e5ecee6d9136f16e7e0b63",
							"tagName": "experiences"
						},
						"comment": "synthesize cross-platform bus",
						"quality": "NoDataFound"
					},
					"reportedForcedOrCompulsoryLabourIncidents": {
						"value": "No",
						"dataSource": {
							"page": "746",
							"fileName": "ESEFReport",
							"fileReference": "50a36c418baffd520bb92d84664f06f9732a21f4e2e5ecee6d9136f16e7e0b63",
							"tagName": "niches"
						},
						"comment": "program cross-platform program",
						"quality": "Incomplete"
					},
					"numberOfReportedIncidentsOfHumanRightsViolations": {
						"value": 8565,
						"dataSource": {
							"page": "655",
							"fileName": "AnnualReport",
							"fileReference": "50a36c418baffd520bb92d84664f06f9732a21f4e2e5ecee6d9136f16e7e0b63",
							"tagName": "technologies"
						},
						"comment": "synthesize neural monitor",
						"quality": "NoDataFound"
					}
				},
				"antiCorruptionAndAntiBribery": {
					"casesOfInsufficientActionAgainstBriberyAndCorruption": {
						"value": 8123,
						"dataSource": {
							"page": "522",
							"fileName": "ESEFReport",
							"fileReference": "50a36c418baffd520bb92d84664f06f9732a21f4e2e5ecee6d9136f16e7e0b63",
							"tagName": "deliverables"
						},
						"comment": "generate digital firewall",
						"quality": "Estimated"
					},
					"reportedConvictionsOfBriberyAndCorruption": {
						"value": 7410,
						"dataSource": {
							"page": "334-477",
							"fileName": "AnnualReport",
							"fileReference": "50a36c418baffd520bb92d84664f06f9732a21f4e2e5ecee6d9136f16e7e0b63",
							"tagName": "partnerships"
						},
						"comment": "synthesize digital bandwidth",
						"quality": "NoDataFound"
					},
					"totalAmountOfReportedFinesOfBriberyAndCorruption": {
						"value": 4368434401.69,
						"dataSource": {
							"page": "900-1186",
							"fileName": "AnnualReport",
							"fileReference": "50a36c418baffd520bb92d84664f06f9732a21f4e2e5ecee6d9136f16e7e0b63",
							"tagName": "architectures"
						},
						"comment": "reboot back-end monitor",
						"quality": "Estimated",
						"currency": "SRD"
					}
				}
			}
		},
		"reportingPeriod": "2021"
	},
	{
		"companyInformation": {
			"companyName": "Sfdr-dataset-with-invalid-currency-input",
			"headquarters": "Marcstad",
			"headquartersPostalCode": "27068-3359",
			"sector": null,
			"identifiers": {
				"Lei": [],
				"Isin": [
					"D0f7N7fsgLwA",
					"63nB9Ip1ASK6"
				],
				"PermId": [],
				"Ticker": [],
				"Duns": [],
				"VatNumber": [
					"xYAA8fG0T"
				],
				"CompanyRegistrationNumber": [
					"mFUctRE7JckoL6l"
				]
			},
			"countryCode": "TT",
			"companyContactDetails": [
				"Parker_Dickinson77@example.com",
				"Freida_Carroll@example.com",
				"Leonora.Wisoky@example.com",
				"Bettie_Hoeger@example.com"
			],
			"companyAlternativeNames": [
				"O'Keefe, Witting and Parisian",
				"Quitzon Group",
				"Robel Group"
			],
			"companyLegalForm": "Partnership without Limited Liability",
			"website": "https://buttery-admin.org",
			"isTeaserCompany": false
		},
		"t": {
			"general": {
				"general": {
					"dataDate": "2024-08-18",
					"fiscalYearDeviation": "Deviation",
					"fiscalYearEnd": "2024-08-16",
					"referencedReports": {
						"AnnualReport": {
							"fileReference": "50a36c418baffd520bb92d84664f06f9732a21f4e2e5ecee6d9136f16e7e0b63",
							"fileName": "AnnualReport",
							"publicationDate": "2023-04-19"
						},
						"IntegratedReport": {
							"fileReference": "50a36c418baffd520bb92d84664f06f9732a21f4e2e5ecee6d9136f16e7e0b63",
							"fileName": "IntegratedReport",
							"publicationDate": "2023-04-29"
						},
						"SustainabilityReport": {
							"fileReference": "50a36c418baffd520bb92d84664f06f9732a21f4e2e5ecee6d9136f16e7e0b63",
							"fileName": "SustainabilityReport",
							"publicationDate": "2023-07-15"
						},
						"ESEFReport": {
							"fileReference": "50a36c418baffd520bb92d84664f06f9732a21f4e2e5ecee6d9136f16e7e0b63",
							"fileName": "ESEFReport",
							"publicationDate": "2023-04-14"
						}
					}
				}
			},
			"environmental": {
				"greenhouseGasEmissions": {
					"scope1GhgEmissionsInTonnes": {
						"value": 11312.06,
						"dataSource": {
							"page": "1013-1188",
							"fileName": "SustainabilityReport",
							"fileReference": "50a36c418baffd520bb92d84664f06f9732a21f4e2e5ecee6d9136f16e7e0b63",
							"tagName": "channels"
						},
						"comment": "override virtual alarm",
						"quality": "Estimated"
					},
					"scope2GhgEmissionsInTonnes": {
						"value": 51961.62,
						"dataSource": {
							"page": "814-908",
							"fileName": "ESEFReport",
							"fileReference": "50a36c418baffd520bb92d84664f06f9732a21f4e2e5ecee6d9136f16e7e0b63",
							"tagName": "convergence"
						},
						"comment": "generate bluetooth capacitor",
						"quality": "Reported"
					},
					"scope2GhgEmissionsLocationBasedInTonnes": {
						"value": 22461.82,
						"dataSource": {
							"page": "645-660",
							"fileName": "AnnualReport",
							"fileReference": "50a36c418baffd520bb92d84664f06f9732a21f4e2e5ecee6d9136f16e7e0b63",
							"tagName": "lifetime value"
						},
						"comment": "bypass cross-platform pixel",
						"quality": "Estimated"
					},
					"scope2GhgEmissionsMarketBasedInTonnes": {
						"value": 22126.7,
						"dataSource": {
							"page": "917",
							"fileName": "IntegratedReport",
							"fileReference": "50a36c418baffd520bb92d84664f06f9732a21f4e2e5ecee6d9136f16e7e0b63",
							"tagName": "relationships"
						},
						"comment": "calculate digital microchip",
						"quality": "Estimated"
					},
					"scope1And2GhgEmissionsInTonnes": {
						"value": 82557.4,
						"dataSource": {
							"page": "745-1296",
							"fileName": "AnnualReport",
							"fileReference": "50a36c418baffd520bb92d84664f06f9732a21f4e2e5ecee6d9136f16e7e0b63",
							"tagName": "communities"
						},
						"comment": "connect open-source bus",
						"quality": "Incomplete"
					},
					"scope1And2GhgEmissionsLocationBasedInTonnes": {
						"value": 20079.76,
						"dataSource": {
							"page": "601",
							"fileName": "ESEFReport",
							"fileReference": "50a36c418baffd520bb92d84664f06f9732a21f4e2e5ecee6d9136f16e7e0b63",
							"tagName": "functionalities"
						},
						"comment": "generate virtual bandwidth",
						"quality": "Reported"
					},
					"scope1And2GhgEmissionsMarketBasedInTonnes": {
						"value": 45363.38,
						"dataSource": {
							"page": "982",
							"fileName": "ESEFReport",
							"fileReference": "50a36c418baffd520bb92d84664f06f9732a21f4e2e5ecee6d9136f16e7e0b63",
							"tagName": "platforms"
						},
						"comment": "input optical driver",
						"quality": "Incomplete"
					},
					"scope3GhgEmissionsInTonnes": {
						"value": 17268.77,
						"dataSource": {
							"page": "737-1221",
							"fileName": "SustainabilityReport",
							"fileReference": "50a36c418baffd520bb92d84664f06f9732a21f4e2e5ecee6d9136f16e7e0b63",
							"tagName": "niches"
						},
						"comment": "program online card",
						"quality": "Incomplete"
					},
					"scope3UpstreamGhgEmissionsInTonnes": {
						"value": 61097.66,
						"dataSource": {
							"page": "769-1254",
							"fileName": "ESEFReport",
							"fileReference": "50a36c418baffd520bb92d84664f06f9732a21f4e2e5ecee6d9136f16e7e0b63",
							"tagName": "interfaces"
						},
						"comment": "generate haptic pixel",
						"quality": "NoDataFound"
					},
					"scope3DownstreamGhgEmissionsInTonnes": {
						"value": 48896.23,
						"dataSource": {
							"page": "421",
							"fileName": "ESEFReport",
							"fileReference": "50a36c418baffd520bb92d84664f06f9732a21f4e2e5ecee6d9136f16e7e0b63",
							"tagName": "paradigms"
						},
						"comment": "input cross-platform panel",
						"quality": "Incomplete"
					},
					"scope1And2And3GhgEmissionsInTonnes": {
						"value": 98600.36,
						"dataSource": {
							"page": "246",
							"fileName": "ESEFReport",
							"fileReference": "50a36c418baffd520bb92d84664f06f9732a21f4e2e5ecee6d9136f16e7e0b63",
							"tagName": "relationships"
						},
						"comment": "hack online alarm",
						"quality": "Incomplete"
					},
					"scope1And2And3GhgEmissionsLocationBasedInTonnes": {
						"value": 20137.48,
						"dataSource": {
							"page": "53-496",
							"fileName": "IntegratedReport",
							"fileReference": "50a36c418baffd520bb92d84664f06f9732a21f4e2e5ecee6d9136f16e7e0b63",
							"tagName": "eyeballs"
						},
						"comment": "index neural feed",
						"quality": "Reported"
					},
					"scope1And2And3GhgEmissionsMarketBasedInTonnes": {
						"value": 83112.55,
						"dataSource": {
							"page": "649",
							"fileName": "AnnualReport",
							"fileReference": "50a36c418baffd520bb92d84664f06f9732a21f4e2e5ecee6d9136f16e7e0b63",
							"tagName": "portals"
						},
						"comment": "quantify multi-byte protocol",
						"quality": "NoDataFound"
					},
					"enterpriseValue": {
						"value": 3911343263.46,
						"dataSource": {
							"page": "428-967",
							"fileName": "AnnualReport",
							"fileReference": "50a36c418baffd520bb92d84664f06f9732a21f4e2e5ecee6d9136f16e7e0b63",
							"tagName": "technologies"
						},
						"comment": "connect online protocol",
						"quality": "Audited",
						"currency": "BHD"
					},
					"totalRevenue": {
						"value": 6800923235.72,
						"dataSource": {
							"page": "516",
							"fileName": "IntegratedReport",
							"fileReference": "50a36c418baffd520bb92d84664f06f9732a21f4e2e5ecee6d9136f16e7e0b63",
							"tagName": "niches"
						},
						"comment": "override neural port",
						"quality": "Reported",
						"currency": "SZL"
					},
					"carbonFootprintInTonnesPerMillionEURRevenue": {
						"value": 24322.43,
						"dataSource": {
							"page": "459-470",
							"fileName": "ESEFReport",
							"fileReference": "50a36c418baffd520bb92d84664f06f9732a21f4e2e5ecee6d9136f16e7e0b63",
							"tagName": "mindshare"
						},
						"comment": "copy neural capacitor",
						"quality": "Estimated"
					},
					"ghgIntensityInTonnesPerMillionEURRevenue": {
						"value": 72162.67,
						"dataSource": {
							"page": "256-299",
							"fileName": "ESEFReport",
							"fileReference": "50a36c418baffd520bb92d84664f06f9732a21f4e2e5ecee6d9136f16e7e0b63",
							"tagName": "solutions"
						},
						"comment": "transmit redundant circuit",
						"quality": "NoDataFound"
					},
					"ghgIntensityScope1InTonnesPerMillionEURRevenue": {
						"value": 57848.77,
						"dataSource": {
							"page": "34",
							"fileName": "ESEFReport",
							"fileReference": "50a36c418baffd520bb92d84664f06f9732a21f4e2e5ecee6d9136f16e7e0b63",
							"tagName": "convergence"
						},
						"comment": "bypass optical application",
						"quality": "Incomplete"
					},
					"ghgIntensityScope2InTonnesPerMillionEURRevenue": {
						"value": 66908.87,
						"dataSource": {
							"page": "504",
							"fileName": "ESEFReport",
							"fileReference": "50a36c418baffd520bb92d84664f06f9732a21f4e2e5ecee6d9136f16e7e0b63",
							"tagName": "systems"
						},
						"comment": "quantify redundant bandwidth",
						"quality": "Estimated"
					},
					"ghgIntensityScope3InTonnesPerMillionEURRevenue": {
						"value": 59553,
						"dataSource": {
							"page": "723",
							"fileName": "IntegratedReport",
							"fileReference": "50a36c418baffd520bb92d84664f06f9732a21f4e2e5ecee6d9136f16e7e0b63",
							"tagName": "e-commerce"
						},
						"comment": "input cross-platform microchip",
						"quality": "Reported"
					},
					"ghgIntensityScope4InTonnesPerMillionEURRevenue": {
						"value": 43770.31,
						"dataSource": {
							"page": "69",
							"fileName": "ESEFReport",
							"fileReference": "50a36c418baffd520bb92d84664f06f9732a21f4e2e5ecee6d9136f16e7e0b63",
							"tagName": "channels"
						},
						"comment": "generate open-source hard drive",
						"quality": "Incomplete"
					},
					"fossilFuelSectorExposure": {
						"value": "Yes",
						"dataSource": {
							"page": "178-888",
							"fileName": "AnnualReport",
							"fileReference": "50a36c418baffd520bb92d84664f06f9732a21f4e2e5ecee6d9136f16e7e0b63",
							"tagName": "relationships"
						},
						"comment": "hack cross-platform array",
						"quality": "Incomplete"
					}
				},
				"energyPerformance": {
					"renewableEnergyProductionInGWh": {
						"value": 42572.2,
						"dataSource": {
							"page": "261",
							"fileName": "SustainabilityReport",
							"fileReference": "50a36c418baffd520bb92d84664f06f9732a21f4e2e5ecee6d9136f16e7e0b63",
							"tagName": "content"
						},
						"comment": "navigate back-end pixel",
						"quality": "Estimated"
					},
					"renewableEnergyConsumptionInGWh": {
						"value": 2017.06,
						"dataSource": {
							"page": "411",
							"fileName": "SustainabilityReport",
							"fileReference": "50a36c418baffd520bb92d84664f06f9732a21f4e2e5ecee6d9136f16e7e0b63",
							"tagName": "bandwidth"
						},
						"comment": "index online program",
						"quality": "NoDataFound"
					},
					"nonRenewableEnergyProductionInGWh": {
						"value": 67780.18,
						"dataSource": {
							"page": "346",
							"fileName": "ESEFReport",
							"fileReference": "50a36c418baffd520bb92d84664f06f9732a21f4e2e5ecee6d9136f16e7e0b63",
							"tagName": "deliverables"
						},
						"comment": "parse wireless system",
						"quality": "Incomplete"
					},
					"relativeNonRenewableEnergyProductionInPercent": {
						"value": 23274.59,
						"dataSource": {
							"page": "1143",
							"fileName": "SustainabilityReport",
							"fileReference": "50a36c418baffd520bb92d84664f06f9732a21f4e2e5ecee6d9136f16e7e0b63",
							"tagName": "networks"
						},
						"comment": "bypass neural pixel",
						"quality": "Reported"
					},
					"nonRenewableEnergyConsumptionInGWh": {
						"value": 45798.35,
						"dataSource": {
							"page": "193-1006",
							"fileName": "AnnualReport",
							"fileReference": "50a36c418baffd520bb92d84664f06f9732a21f4e2e5ecee6d9136f16e7e0b63",
							"tagName": "models"
						},
						"comment": "navigate solid state array",
						"quality": "NoDataFound"
					},
					"relativeNonRenewableEnergyConsumptionInPercent": {
						"value": 93248.01,
						"dataSource": {
							"page": "1078-1139",
							"fileName": "AnnualReport",
							"fileReference": "50a36c418baffd520bb92d84664f06f9732a21f4e2e5ecee6d9136f16e7e0b63",
							"tagName": "networks"
						},
						"comment": "synthesize cross-platform driver",
						"quality": "Audited"
					},
					"applicableHighImpactClimateSectors": {
						"NaceCodeB": {
							"highImpactClimateSectorEnergyConsumptionInGWh": {
								"value": 89154.41,
								"dataSource": {
									"page": "4",
									"fileName": "AnnualReport",
									"fileReference": "50a36c418baffd520bb92d84664f06f9732a21f4e2e5ecee6d9136f16e7e0b63",
									"tagName": "functionalities"
								},
								"comment": "generate neural feed",
								"quality": "Reported"
							},
							"highImpactClimateSectorEnergyConsumptionInGWhPerMillionEURRevenue": {
								"value": 1066.78,
								"dataSource": {
									"page": "898-1148",
									"fileName": "IntegratedReport",
									"fileReference": "50a36c418baffd520bb92d84664f06f9732a21f4e2e5ecee6d9136f16e7e0b63",
									"tagName": "portals"
								},
								"comment": "quantify solid state firewall",
								"quality": "Audited"
							}
						},
						"NaceCodeE": {
							"highImpactClimateSectorEnergyConsumptionInGWh": {
								"value": 29609.84,
								"dataSource": {
									"page": "95",
									"fileName": "AnnualReport",
									"fileReference": "50a36c418baffd520bb92d84664f06f9732a21f4e2e5ecee6d9136f16e7e0b63",
									"tagName": "applications"
								},
								"comment": "reboot open-source firewall",
								"quality": "Reported"
							},
							"highImpactClimateSectorEnergyConsumptionInGWhPerMillionEURRevenue": {
								"value": 68582.52,
								"dataSource": {
									"page": "387",
									"fileName": "IntegratedReport",
									"fileReference": "50a36c418baffd520bb92d84664f06f9732a21f4e2e5ecee6d9136f16e7e0b63",
									"tagName": "users"
								},
								"comment": "quantify online transmitter",
								"quality": "NoDataFound"
							}
						},
						"NaceCodeD": {
							"highImpactClimateSectorEnergyConsumptionInGWh": {
								"value": 38123.79,
								"dataSource": {
									"page": "1071",
									"fileName": "IntegratedReport",
									"fileReference": "50a36c418baffd520bb92d84664f06f9732a21f4e2e5ecee6d9136f16e7e0b63",
									"tagName": "paradigms"
								},
								"comment": "calculate optical sensor",
								"quality": "NoDataFound"
							},
							"highImpactClimateSectorEnergyConsumptionInGWhPerMillionEURRevenue": {
								"value": 88335.97,
								"dataSource": {
									"page": "85",
									"fileName": "IntegratedReport",
									"fileReference": "50a36c418baffd520bb92d84664f06f9732a21f4e2e5ecee6d9136f16e7e0b63",
									"tagName": "technologies"
								},
								"comment": "reboot cross-platform transmitter",
								"quality": "NoDataFound"
							}
						},
						"NaceCodeF": {
							"highImpactClimateSectorEnergyConsumptionInGWh": {
								"value": 19078.65,
								"dataSource": {
									"page": "528-778",
									"fileName": "ESEFReport",
									"fileReference": "50a36c418baffd520bb92d84664f06f9732a21f4e2e5ecee6d9136f16e7e0b63",
									"tagName": "deliverables"
								},
								"comment": "back up wireless panel",
								"quality": "Reported"
							},
							"highImpactClimateSectorEnergyConsumptionInGWhPerMillionEURRevenue": {
								"value": 8654.03,
								"dataSource": {
									"page": "384",
									"fileName": "ESEFReport",
									"fileReference": "50a36c418baffd520bb92d84664f06f9732a21f4e2e5ecee6d9136f16e7e0b63",
									"tagName": "applications"
								},
								"comment": "reboot cross-platform array",
								"quality": "Reported"
							}
						}
					},
					"totalHighImpactClimateSectorEnergyConsumptionInGWh": {
						"value": 66260.4,
						"dataSource": {
							"page": "298-1155",
							"fileName": "IntegratedReport",
							"fileReference": "50a36c418baffd520bb92d84664f06f9732a21f4e2e5ecee6d9136f16e7e0b63",
							"tagName": "applications"
						},
						"comment": "hack back-end circuit",
						"quality": "Incomplete"
					},
					"nonRenewableEnergyConsumptionFossilFuelsInGWh": {
						"value": 40235.6,
						"dataSource": {
							"page": "1170",
							"fileName": "SustainabilityReport",
							"fileReference": "50a36c418baffd520bb92d84664f06f9732a21f4e2e5ecee6d9136f16e7e0b63",
							"tagName": "users"
						},
						"comment": "input 1080p bus",
						"quality": "Incomplete"
					},
					"nonRenewableEnergyConsumptionCrudeOilInGWh": {
						"value": 11235.81,
						"dataSource": {
							"page": "660",
							"fileName": "SustainabilityReport",
							"fileReference": "50a36c418baffd520bb92d84664f06f9732a21f4e2e5ecee6d9136f16e7e0b63",
							"tagName": "technologies"
						},
						"comment": "compress bluetooth port",
						"quality": "Audited"
					},
					"nonRenewableEnergyConsumptionNaturalGasInGWh": {
						"value": 29813.68,
						"dataSource": {
							"page": "1140-1167",
							"fileName": "SustainabilityReport",
							"fileReference": "50a36c418baffd520bb92d84664f06f9732a21f4e2e5ecee6d9136f16e7e0b63",
							"tagName": "initiatives"
						},
						"comment": "quantify wireless driver",
						"quality": "NoDataFound"
					},
					"nonRenewableEnergyConsumptionLigniteInGWh": {
						"value": 91781.66,
						"dataSource": {
							"page": "258",
							"fileName": "IntegratedReport",
							"fileReference": "50a36c418baffd520bb92d84664f06f9732a21f4e2e5ecee6d9136f16e7e0b63",
							"tagName": "metrics"
						},
						"comment": "program redundant circuit",
						"quality": "Reported"
					},
					"nonRenewableEnergyConsumptionCoalInGWh": {
						"value": 20424,
						"dataSource": {
							"page": "1181-1201",
							"fileName": "SustainabilityReport",
							"fileReference": "50a36c418baffd520bb92d84664f06f9732a21f4e2e5ecee6d9136f16e7e0b63",
							"tagName": "schemas"
						},
						"comment": "input mobile feed",
						"quality": "Incomplete"
					},
					"nonRenewableEnergyConsumptionNuclearEnergyInGWh": {
						"value": 35252.2,
						"dataSource": {
							"page": "42",
							"fileName": "AnnualReport",
							"fileReference": "50a36c418baffd520bb92d84664f06f9732a21f4e2e5ecee6d9136f16e7e0b63",
							"tagName": "solutions"
						},
						"comment": "synthesize primary panel",
						"quality": "Audited"
					},
					"nonRenewableEnergyConsumptionOtherInGWh": {
						"value": 45797.53,
						"dataSource": {
							"page": "625-855",
							"fileName": "AnnualReport",
							"fileReference": "50a36c418baffd520bb92d84664f06f9732a21f4e2e5ecee6d9136f16e7e0b63",
							"tagName": "convergence"
						},
						"comment": "copy cross-platform capacitor",
						"quality": "Estimated"
					}
				},
				"biodiversity": {
					"primaryForestAndWoodedLandOfNativeSpeciesExposure": {
						"value": "No",
						"dataSource": {
							"page": "306",
							"fileName": "ESEFReport",
							"fileReference": "50a36c418baffd520bb92d84664f06f9732a21f4e2e5ecee6d9136f16e7e0b63",
							"tagName": "lifetime value"
						},
						"comment": "reboot multi-byte sensor",
						"quality": "Audited"
					},
					"protectedAreasExposure": {
						"value": "No",
						"dataSource": {
							"page": "982",
							"fileName": "ESEFReport",
							"fileReference": "50a36c418baffd520bb92d84664f06f9732a21f4e2e5ecee6d9136f16e7e0b63",
							"tagName": "relationships"
						},
						"comment": "hack wireless port",
						"quality": "Incomplete"
					},
					"rareOrEndangeredEcosystemsExposure": {
						"value": "No",
						"dataSource": {
							"page": "815",
							"fileName": "ESEFReport",
							"fileReference": "50a36c418baffd520bb92d84664f06f9732a21f4e2e5ecee6d9136f16e7e0b63",
							"tagName": "mindshare"
						},
						"comment": "bypass haptic application",
						"quality": "Incomplete"
					},
					"highlyBiodiverseGrasslandExposure": {
						"value": "No",
						"dataSource": {
							"page": "1046",
							"fileName": "AnnualReport",
							"fileReference": "50a36c418baffd520bb92d84664f06f9732a21f4e2e5ecee6d9136f16e7e0b63",
							"tagName": "portals"
						},
						"comment": "parse haptic protocol",
						"quality": "Estimated"
					},
					"manufactureOfAgrochemicalPesticidesProducts": {
						"value": "Yes",
						"dataSource": {
							"page": "242-576",
							"fileName": "AnnualReport",
							"fileReference": "50a36c418baffd520bb92d84664f06f9732a21f4e2e5ecee6d9136f16e7e0b63",
							"tagName": "infrastructures"
						},
						"comment": "back up digital alarm",
						"quality": "Estimated"
					},
					"landDegradationDesertificationSoilSealingExposure": {
						"value": "No",
						"dataSource": {
							"page": "820",
							"fileName": "SustainabilityReport",
							"fileReference": "50a36c418baffd520bb92d84664f06f9732a21f4e2e5ecee6d9136f16e7e0b63",
							"tagName": "e-business"
						},
						"comment": "back up haptic application",
						"quality": "Incomplete"
					},
					"sustainableAgriculturePolicy": {
						"value": "No",
						"dataSource": {
							"page": "966-1052",
							"fileName": "ESEFReport",
							"fileReference": "50a36c418baffd520bb92d84664f06f9732a21f4e2e5ecee6d9136f16e7e0b63",
							"tagName": "experiences"
						},
						"comment": "program open-source circuit",
						"quality": "Incomplete"
					},
					"sustainableOceansAndSeasPolicy": {
						"value": "Yes",
						"dataSource": {
							"page": "1157",
							"fileName": "AnnualReport",
							"fileReference": "50a36c418baffd520bb92d84664f06f9732a21f4e2e5ecee6d9136f16e7e0b63",
							"tagName": "schemas"
						},
						"comment": "synthesize auxiliary panel",
						"quality": "Incomplete"
					},
					"threatenedSpeciesExposure": {
						"value": "Yes",
						"dataSource": {
							"page": "824-1177",
							"fileName": "SustainabilityReport",
							"fileReference": "50a36c418baffd520bb92d84664f06f9732a21f4e2e5ecee6d9136f16e7e0b63",
							"tagName": "niches"
						},
						"comment": "index primary port",
						"quality": "Audited"
					},
					"biodiversityProtectionPolicy": {
						"value": "Yes",
						"dataSource": {
							"page": "209-1262",
							"fileName": "AnnualReport",
							"fileReference": "50a36c418baffd520bb92d84664f06f9732a21f4e2e5ecee6d9136f16e7e0b63",
							"tagName": "methodologies"
						},
						"comment": "generate open-source firewall",
						"quality": "Reported"
					},
					"deforestationPolicy": {
						"value": "Yes",
						"dataSource": {
							"page": "1016",
							"fileName": "ESEFReport",
							"fileReference": "50a36c418baffd520bb92d84664f06f9732a21f4e2e5ecee6d9136f16e7e0b63",
							"tagName": "portals"
						},
						"comment": "copy auxiliary monitor",
						"quality": "Audited"
					}
				},
				"water": {
					"emissionsToWaterInTonnes": {
						"value": 83575.51,
						"dataSource": {
							"page": "208",
							"fileName": "SustainabilityReport",
							"fileReference": "50a36c418baffd520bb92d84664f06f9732a21f4e2e5ecee6d9136f16e7e0b63",
							"tagName": "convergence"
						},
						"comment": "generate wireless pixel",
						"quality": "Estimated"
					},
					"waterConsumptionInCubicMeters": {
						"value": 30954.21,
						"dataSource": {
							"page": "425-609",
							"fileName": "SustainabilityReport",
							"fileReference": "50a36c418baffd520bb92d84664f06f9732a21f4e2e5ecee6d9136f16e7e0b63",
							"tagName": "niches"
						},
						"comment": "generate virtual sensor",
						"quality": "Incomplete"
					},
					"waterReusedInCubicMeters": {
						"value": 96687.4,
						"dataSource": {
							"page": "332-664",
							"fileName": "IntegratedReport",
							"fileReference": "50a36c418baffd520bb92d84664f06f9732a21f4e2e5ecee6d9136f16e7e0b63",
							"tagName": "deliverables"
						},
						"comment": "index solid state monitor",
						"quality": "Reported"
					},
					"relativeWaterUsageInCubicMetersPerMillionEURRevenue": {
						"value": 13052.87,
						"dataSource": {
							"page": "349-761",
							"fileName": "ESEFReport",
							"fileReference": "50a36c418baffd520bb92d84664f06f9732a21f4e2e5ecee6d9136f16e7e0b63",
							"tagName": "paradigms"
						},
						"comment": "copy digital panel",
						"quality": "Reported"
					},
					"waterManagementPolicy": {
						"value": "Yes",
						"dataSource": {
							"page": "677",
							"fileName": "SustainabilityReport",
							"fileReference": "50a36c418baffd520bb92d84664f06f9732a21f4e2e5ecee6d9136f16e7e0b63",
							"tagName": "portals"
						},
						"comment": "generate optical matrix",
						"quality": "Audited"
					},
					"highWaterStressAreaExposure": {
						"value": "No",
						"dataSource": {
							"page": "392",
							"fileName": "ESEFReport",
							"fileReference": "50a36c418baffd520bb92d84664f06f9732a21f4e2e5ecee6d9136f16e7e0b63",
							"tagName": "initiatives"
						},
						"comment": "bypass solid state card",
						"quality": "Estimated"
					}
				},
				"waste": {
					"hazardousAndRadioactiveWasteInTonnes": {
						"value": 48141.59,
						"dataSource": {
							"page": "362-1037",
							"fileName": "IntegratedReport",
							"fileReference": "50a36c418baffd520bb92d84664f06f9732a21f4e2e5ecee6d9136f16e7e0b63",
							"tagName": "mindshare"
						},
						"comment": "navigate multi-byte interface",
						"quality": "Audited"
					},
					"nonRecycledWasteInTonnes": {
						"value": 42551.34,
						"dataSource": {
							"page": "100",
							"fileName": "SustainabilityReport",
							"fileReference": "50a36c418baffd520bb92d84664f06f9732a21f4e2e5ecee6d9136f16e7e0b63",
							"tagName": "partnerships"
						},
						"comment": "navigate auxiliary driver",
						"quality": "NoDataFound"
					}
				},
				"emissions": {
					"emissionsOfInorganicPollutantsInTonnes": {
						"value": 4029,
						"dataSource": {
							"page": "327-631",
							"fileName": "ESEFReport",
							"fileReference": "50a36c418baffd520bb92d84664f06f9732a21f4e2e5ecee6d9136f16e7e0b63",
							"tagName": "markets"
						},
						"comment": "transmit neural capacitor",
						"quality": "Incomplete"
					},
					"emissionsOfAirPollutantsInTonnes": {
						"value": 20104.71,
						"dataSource": {
							"page": "46",
							"fileName": "ESEFReport",
							"fileReference": "50a36c418baffd520bb92d84664f06f9732a21f4e2e5ecee6d9136f16e7e0b63",
							"tagName": "systems"
						},
						"comment": "navigate digital panel",
						"quality": "Estimated"
					},
					"emissionsOfOzoneDepletionSubstancesInTonnes": {
						"value": 83020.12,
						"dataSource": {
							"page": "739-963",
							"fileName": "AnnualReport",
							"fileReference": "50a36c418baffd520bb92d84664f06f9732a21f4e2e5ecee6d9136f16e7e0b63",
							"tagName": "bandwidth"
						},
						"comment": "input open-source capacitor",
						"quality": "Reported"
					},
					"carbonReductionInitiatives": {
						"value": "No",
						"dataSource": {
							"page": "787",
							"fileName": "ESEFReport",
							"fileReference": "50a36c418baffd520bb92d84664f06f9732a21f4e2e5ecee6d9136f16e7e0b63",
							"tagName": "platforms"
						},
						"comment": "reboot cross-platform port",
						"quality": "Reported"
					}
				}
			},
			"social": {
				"socialAndEmployeeMatters": {
					"humanRightsLegalProceedings": {
						"value": "No",
						"dataSource": {
							"page": "182",
							"fileName": "IntegratedReport",
							"fileReference": "50a36c418baffd520bb92d84664f06f9732a21f4e2e5ecee6d9136f16e7e0b63",
							"tagName": "supply-chains"
						},
						"comment": "navigate back-end sensor",
						"quality": "Reported"
					},
					"iloCoreLabourStandards": {
						"value": "No",
						"dataSource": {
							"page": "219-466",
							"fileName": "IntegratedReport",
							"fileReference": "50a36c418baffd520bb92d84664f06f9732a21f4e2e5ecee6d9136f16e7e0b63",
							"tagName": "blockchains"
						},
						"comment": "generate mobile firewall",
						"quality": "Audited"
					},
					"environmentalPolicy": {
						"value": "No",
						"dataSource": {
							"page": "495-646",
							"fileName": "AnnualReport",
							"fileReference": "50a36c418baffd520bb92d84664f06f9732a21f4e2e5ecee6d9136f16e7e0b63",
							"tagName": "infrastructures"
						},
						"comment": "calculate open-source matrix",
						"quality": "Estimated"
					},
					"corruptionLegalProceedings": {
						"value": "No",
						"dataSource": {
							"page": "489-500",
							"fileName": "SustainabilityReport",
							"fileReference": "50a36c418baffd520bb92d84664f06f9732a21f4e2e5ecee6d9136f16e7e0b63",
							"tagName": "relationships"
						},
						"comment": "program wireless port",
						"quality": "NoDataFound"
					},
					"transparencyDisclosurePolicy": {
						"value": "Yes",
						"dataSource": {
							"page": "410-736",
							"fileName": "ESEFReport",
							"fileReference": "50a36c418baffd520bb92d84664f06f9732a21f4e2e5ecee6d9136f16e7e0b63",
							"tagName": "applications"
						},
						"comment": "synthesize back-end bus",
						"quality": "Incomplete"
					},
					"humanRightsDueDiligencePolicy": {
						"value": "No",
						"dataSource": {
							"page": "1074-1139",
							"fileName": "SustainabilityReport",
							"fileReference": "50a36c418baffd520bb92d84664f06f9732a21f4e2e5ecee6d9136f16e7e0b63",
							"tagName": "infrastructures"
						},
						"comment": "generate redundant application",
						"quality": "Incomplete"
					},
					"policyAgainstChildLabour": {
						"value": "No",
						"dataSource": {
							"page": "553-826",
							"fileName": "SustainabilityReport",
							"fileReference": "50a36c418baffd520bb92d84664f06f9732a21f4e2e5ecee6d9136f16e7e0b63",
							"tagName": "platforms"
						},
						"comment": "copy wireless port",
						"quality": "Estimated"
					},
					"policyAgainstForcedLabour": {
						"value": "Yes",
						"dataSource": {
							"page": "409",
							"fileName": "ESEFReport",
							"fileReference": "50a36c418baffd520bb92d84664f06f9732a21f4e2e5ecee6d9136f16e7e0b63",
							"tagName": "methodologies"
						},
						"comment": "hack online transmitter",
						"quality": "Audited"
					},
					"policyAgainstDiscriminationInTheWorkplace": {
						"value": "No",
						"dataSource": {
							"page": "495",
							"fileName": "IntegratedReport",
							"fileReference": "50a36c418baffd520bb92d84664f06f9732a21f4e2e5ecee6d9136f16e7e0b63",
							"tagName": "supply-chains"
						},
						"comment": "transmit digital hard drive",
						"quality": "NoDataFound"
					},
					"iso14001Certificate": {
						"value": "No",
						"dataSource": {
							"page": "1190",
							"fileName": "SustainabilityReport",
							"fileReference": "50a36c418baffd520bb92d84664f06f9732a21f4e2e5ecee6d9136f16e7e0b63",
							"tagName": "networks"
						},
						"comment": "navigate optical monitor",
						"quality": "Reported"
					},
					"policyAgainstBriberyAndCorruption": {
						"value": "Yes",
						"dataSource": {
							"page": "522-618",
							"fileName": "SustainabilityReport",
							"fileReference": "50a36c418baffd520bb92d84664f06f9732a21f4e2e5ecee6d9136f16e7e0b63",
							"tagName": "relationships"
						},
						"comment": "copy neural array",
						"quality": "Estimated"
					},
					"fairBusinessMarketingAdvertisingPolicy": {
						"value": "No",
						"dataSource": {
							"page": "680",
							"fileName": "AnnualReport",
							"fileReference": "50a36c418baffd520bb92d84664f06f9732a21f4e2e5ecee6d9136f16e7e0b63",
							"tagName": "experiences"
						},
						"comment": "program haptic capacitor",
						"quality": "Incomplete"
					},
					"technologiesExpertiseTransferPolicy": {
						"value": "No",
						"dataSource": {
							"page": "165-591",
							"fileName": "ESEFReport",
							"fileReference": "50a36c418baffd520bb92d84664f06f9732a21f4e2e5ecee6d9136f16e7e0b63",
							"tagName": "supply-chains"
						},
						"comment": "quantify open-source hard drive",
						"quality": "Audited"
					},
					"fairCompetitionPolicy": {
						"value": "No",
						"dataSource": {
							"page": "325",
							"fileName": "IntegratedReport",
							"fileReference": "50a36c418baffd520bb92d84664f06f9732a21f4e2e5ecee6d9136f16e7e0b63",
							"tagName": "solutions"
						},
						"comment": "generate 1080p feed",
						"quality": "Audited"
					},
					"violationOfTaxRulesAndRegulation": {
						"value": "No",
						"dataSource": {
							"page": "672-1246",
							"fileName": "ESEFReport",
							"fileReference": "50a36c418baffd520bb92d84664f06f9732a21f4e2e5ecee6d9136f16e7e0b63",
							"tagName": "content"
						},
						"comment": "generate 1080p bus",
						"quality": "Estimated"
					},
					"unGlobalCompactPrinciplesCompliancePolicy": {
						"value": "No",
						"dataSource": {
							"page": "574-781",
							"fileName": "IntegratedReport",
							"fileReference": "50a36c418baffd520bb92d84664f06f9732a21f4e2e5ecee6d9136f16e7e0b63",
							"tagName": "action-items"
						},
						"comment": "calculate auxiliary system",
						"quality": "Incomplete"
					},
					"oecdGuidelinesForMultinationalEnterprisesGrievanceHandling": {
						"value": "No",
						"dataSource": {
							"page": "325",
							"fileName": "IntegratedReport",
							"fileReference": "50a36c418baffd520bb92d84664f06f9732a21f4e2e5ecee6d9136f16e7e0b63",
							"tagName": "e-business"
						},
						"comment": "index mobile interface",
						"quality": "Estimated"
					},
					"averageGrossHourlyEarningsMaleEmployees": {
						"value": 5144068636,
						"dataSource": {
							"page": "750",
							"fileName": "IntegratedReport",
							"fileReference": "50a36c418baffd520bb92d84664f06f9732a21f4e2e5ecee6d9136f16e7e0b63",
							"tagName": "niches"
						},
						"comment": "program back-end sensor",
						"quality": "Estimated",
						"currency": "TOP"
					},
					"averageGrossHourlyEarningsFemaleEmployees": {
						"value": -100,
						"dataSource": {
							"page": "254-309",
							"fileName": "IntegratedReport",
							"fileReference": "50a36c418baffd520bb92d84664f06f9732a21f4e2e5ecee6d9136f16e7e0b63",
							"tagName": "solutions"
						},
						"comment": "copy digital card",
						"quality": "Audited",
						"currency": "SLE"
					},
					"unadjustedGenderPayGapInPercent": {
						"value": 75275.06,
						"dataSource": {
							"page": "580-1048",
							"fileName": "AnnualReport",
							"fileReference": "50a36c418baffd520bb92d84664f06f9732a21f4e2e5ecee6d9136f16e7e0b63",
							"tagName": "supply-chains"
						},
						"comment": "parse primary pixel",
						"quality": "Reported"
					},
					"femaleBoardMembersSupervisoryBoard": {
						"value": 3384,
						"dataSource": {
							"page": "894-973",
							"fileName": "ESEFReport",
							"fileReference": "50a36c418baffd520bb92d84664f06f9732a21f4e2e5ecee6d9136f16e7e0b63",
							"tagName": "metrics"
						},
						"comment": "transmit auxiliary driver",
						"quality": "Incomplete"
					},
					"femaleBoardMembersBoardOfDirectors": {
						"value": 9593,
						"dataSource": {
							"page": "684",
							"fileName": "AnnualReport",
							"fileReference": "50a36c418baffd520bb92d84664f06f9732a21f4e2e5ecee6d9136f16e7e0b63",
							"tagName": "channels"
						},
						"comment": "hack open-source system",
						"quality": "Estimated"
					},
					"maleBoardMembersSupervisoryBoard": {
						"value": 9176,
						"dataSource": {
							"page": "1153-1233",
							"fileName": "AnnualReport",
							"fileReference": "50a36c418baffd520bb92d84664f06f9732a21f4e2e5ecee6d9136f16e7e0b63",
							"tagName": "infrastructures"
						},
						"comment": "calculate solid state circuit",
						"quality": "Reported"
					},
					"maleBoardMembersBoardOfDirectors": {
						"value": 4549,
						"dataSource": {
							"page": "865-1168",
							"fileName": "AnnualReport",
							"fileReference": "50a36c418baffd520bb92d84664f06f9732a21f4e2e5ecee6d9136f16e7e0b63",
							"tagName": "lifetime value"
						},
						"comment": "transmit digital firewall",
						"quality": "Audited"
					},
					"boardGenderDiversitySupervisoryBoardInPercent": {
						"value": 5.3,
						"dataSource": {
							"page": "170-794",
							"fileName": "AnnualReport",
							"fileReference": "50a36c418baffd520bb92d84664f06f9732a21f4e2e5ecee6d9136f16e7e0b63",
							"tagName": "e-business"
						},
						"comment": "navigate bluetooth microchip",
						"quality": "Reported"
					},
					"boardGenderDiversityBoardOfDirectorsInPercent": {
						"value": 0.68,
						"dataSource": {
							"page": "1030",
							"fileName": "SustainabilityReport",
							"fileReference": "50a36c418baffd520bb92d84664f06f9732a21f4e2e5ecee6d9136f16e7e0b63",
							"tagName": "relationships"
						},
						"comment": "reboot neural card",
						"quality": "Incomplete"
					},
					"controversialWeaponsExposure": {
						"value": "No",
						"dataSource": {
							"page": "953-1259",
							"fileName": "AnnualReport",
							"fileReference": "50a36c418baffd520bb92d84664f06f9732a21f4e2e5ecee6d9136f16e7e0b63",
							"tagName": "niches"
						},
						"comment": "compress primary firewall",
						"quality": "Incomplete"
					},
					"workplaceAccidentPreventionPolicy": {
						"value": "Yes",
						"dataSource": {
							"page": "973-1040",
							"fileName": "AnnualReport",
							"fileReference": "50a36c418baffd520bb92d84664f06f9732a21f4e2e5ecee6d9136f16e7e0b63",
							"tagName": "functionalities"
						},
						"comment": "connect 1080p system",
						"quality": "Estimated"
					},
					"rateOfAccidentsInPercent": {
						"value": 98.77,
						"dataSource": {
							"page": "1167-1217",
							"fileName": "AnnualReport",
							"fileReference": "50a36c418baffd520bb92d84664f06f9732a21f4e2e5ecee6d9136f16e7e0b63",
							"tagName": "architectures"
						},
						"comment": "program redundant capacitor",
						"quality": "Audited"
					},
					"workdaysLostInDays": {
						"value": 64522.08,
						"dataSource": {
							"page": "202-250",
							"fileName": "AnnualReport",
							"fileReference": "50a36c418baffd520bb92d84664f06f9732a21f4e2e5ecee6d9136f16e7e0b63",
							"tagName": "portals"
						},
						"comment": "parse open-source transmitter",
						"quality": "Incomplete"
					},
					"supplierCodeOfConduct": {
						"value": "No",
						"dataSource": {
							"page": "766",
							"fileName": "ESEFReport",
							"fileReference": "50a36c418baffd520bb92d84664f06f9732a21f4e2e5ecee6d9136f16e7e0b63",
							"tagName": "communities"
						},
						"comment": "compress back-end interface",
						"quality": "NoDataFound"
					},
					"grievanceHandlingMechanism": {
						"value": "Yes",
						"dataSource": {
							"page": "600",
							"fileName": "IntegratedReport",
							"fileReference": "50a36c418baffd520bb92d84664f06f9732a21f4e2e5ecee6d9136f16e7e0b63",
							"tagName": "relationships"
						},
						"comment": "back up auxiliary bus",
						"quality": "Audited"
					},
					"whistleblowerProtectionPolicy": {
						"value": "No",
						"dataSource": {
							"page": "184",
							"fileName": "AnnualReport",
							"fileReference": "50a36c418baffd520bb92d84664f06f9732a21f4e2e5ecee6d9136f16e7e0b63",
							"tagName": "content"
						},
						"comment": "generate 1080p bus",
						"quality": "Incomplete"
					},
					"reportedIncidentsOfDiscrimination": {
						"value": 6222,
						"dataSource": {
							"page": "712",
							"fileName": "ESEFReport",
							"fileReference": "50a36c418baffd520bb92d84664f06f9732a21f4e2e5ecee6d9136f16e7e0b63",
							"tagName": "paradigms"
						},
						"comment": "program open-source panel",
						"quality": "Audited"
					},
					"sanctionedIncidentsOfDiscrimination": {
						"value": 4048,
						"dataSource": {
							"page": "339",
							"fileName": "SustainabilityReport",
							"fileReference": "50a36c418baffd520bb92d84664f06f9732a21f4e2e5ecee6d9136f16e7e0b63",
							"tagName": "technologies"
						},
						"comment": "generate open-source firewall",
						"quality": "Reported"
					},
					"ceoToEmployeePayGapRatio": {
						"value": 35702.34,
						"dataSource": {
							"page": "322-563",
							"fileName": "SustainabilityReport",
							"fileReference": "50a36c418baffd520bb92d84664f06f9732a21f4e2e5ecee6d9136f16e7e0b63",
							"tagName": "architectures"
						},
						"comment": "program bluetooth system",
						"quality": "Reported"
					},
					"excessiveCeoPayRatioInPercent": {
						"value": 66322.4,
						"dataSource": {
							"page": "1059-1117",
							"fileName": "IntegratedReport",
							"fileReference": "50a36c418baffd520bb92d84664f06f9732a21f4e2e5ecee6d9136f16e7e0b63",
							"tagName": "users"
						},
						"comment": "hack online bus",
						"quality": "Estimated"
					}
				},
				"greenSecurities": {
					"securitiesNotCertifiedAsGreen": {
						"value": "Yes",
						"dataSource": {
							"page": "152",
							"fileName": "IntegratedReport",
							"fileReference": "50a36c418baffd520bb92d84664f06f9732a21f4e2e5ecee6d9136f16e7e0b63",
							"tagName": "schemas"
						},
						"comment": "synthesize back-end hard drive",
						"quality": "Incomplete"
					}
				},
				"humanRights": {
					"humanRightsPolicy": {
						"value": "No",
						"dataSource": {
							"page": "1019-1241",
							"fileName": "AnnualReport",
							"fileReference": "50a36c418baffd520bb92d84664f06f9732a21f4e2e5ecee6d9136f16e7e0b63",
							"tagName": "technologies"
						},
						"comment": "copy 1080p hard drive",
						"quality": "Incomplete"
					},
					"humanRightsDueDiligence": {
						"value": "Yes",
						"dataSource": {
							"page": "548-939",
							"fileName": "ESEFReport",
							"fileReference": "50a36c418baffd520bb92d84664f06f9732a21f4e2e5ecee6d9136f16e7e0b63",
							"tagName": "communities"
						},
						"comment": "connect solid state bus",
						"quality": "Estimated"
					},
					"traffickingInHumanBeingsPolicy": {
						"value": "Yes",
						"dataSource": {
							"page": "662",
							"fileName": "AnnualReport",
							"fileReference": "50a36c418baffd520bb92d84664f06f9732a21f4e2e5ecee6d9136f16e7e0b63",
							"tagName": "relationships"
						},
						"comment": "generate primary sensor",
						"quality": "Audited"
					},
					"reportedChildLabourIncidents": {
						"value": "No",
						"dataSource": {
							"page": "579",
							"fileName": "IntegratedReport",
							"fileReference": "50a36c418baffd520bb92d84664f06f9732a21f4e2e5ecee6d9136f16e7e0b63",
							"tagName": "blockchains"
						},
						"comment": "override auxiliary bandwidth",
						"quality": "NoDataFound"
					},
					"reportedForcedOrCompulsoryLabourIncidents": {
						"value": "Yes",
						"dataSource": {
							"page": "178-410",
							"fileName": "ESEFReport",
							"fileReference": "50a36c418baffd520bb92d84664f06f9732a21f4e2e5ecee6d9136f16e7e0b63",
							"tagName": "experiences"
						},
						"comment": "override neural bandwidth",
						"quality": "Reported"
					},
					"numberOfReportedIncidentsOfHumanRightsViolations": {
						"value": 537,
						"dataSource": {
							"page": "676",
							"fileName": "IntegratedReport",
							"fileReference": "50a36c418baffd520bb92d84664f06f9732a21f4e2e5ecee6d9136f16e7e0b63",
							"tagName": "paradigms"
						},
						"comment": "program solid state card",
						"quality": "Audited"
					}
				},
				"antiCorruptionAndAntiBribery": {
					"casesOfInsufficientActionAgainstBriberyAndCorruption": {
						"value": 1304,
						"dataSource": {
							"page": "175",
							"fileName": "SustainabilityReport",
							"fileReference": "50a36c418baffd520bb92d84664f06f9732a21f4e2e5ecee6d9136f16e7e0b63",
							"tagName": "relationships"
						},
						"comment": "index digital application",
						"quality": "Reported"
					},
					"reportedConvictionsOfBriberyAndCorruption": {
						"value": 2944,
						"dataSource": {
							"page": "791",
							"fileName": "IntegratedReport",
							"fileReference": "50a36c418baffd520bb92d84664f06f9732a21f4e2e5ecee6d9136f16e7e0b63",
							"tagName": "users"
						},
						"comment": "quantify primary driver",
						"quality": "Reported"
					},
					"totalAmountOfReportedFinesOfBriberyAndCorruption": {
						"value": 4868492670.36,
						"dataSource": {
							"page": "982",
							"fileName": "IntegratedReport",
							"fileReference": "50a36c418baffd520bb92d84664f06f9732a21f4e2e5ecee6d9136f16e7e0b63",
							"tagName": "infrastructures"
						},
						"comment": "hack optical panel",
						"quality": "Incomplete",
						"currency": "IRR"
					}
				}
			}
		},
		"reportingPeriod": "2024"
	},
	{
		"companyInformation": {
			"companyName": "Sfdr-dataset-with-invalid-negative-big-decimal-input",
			"headquarters": "South Amanda",
			"headquartersPostalCode": "27610-0050",
			"sector": "partnerships",
			"identifiers": {
				"Lei": [],
				"Isin": [
					"qOJ9sq6kc2Bk",
					"I6TpxXwpraVl"
				],
				"PermId": [
					"lXCj9Olkvw"
				],
				"Ticker": [
					"8niYBVP"
				],
				"Duns": [
					"qTNaq0pLg"
				],
				"VatNumber": [
					"1Q6UePSej"
				],
				"CompanyRegistrationNumber": [
					"fOS4tjU7eBNChYY"
				]
			},
			"countryCode": "MV",
			"companyContactDetails": [
				"Kali.Heaney@example.com",
				"Hailee.Morissette@example.com",
				"Jayme.Hayes@example.com",
				"Prudence80@example.com"
			],
			"companyAlternativeNames": [
				"Friesen, Feil and Mayert",
				"Nienow, Lakin and Stracke",
				"Schumm LLC"
			],
			"companyLegalForm": null,
			"website": "https://hefty-headache.org/",
			"isTeaserCompany": false
		},
		"t": {
			"general": {
				"general": {
					"dataDate": "2024-05-19",
					"fiscalYearDeviation": "NoDeviation",
					"fiscalYearEnd": "2024-10-09",
					"referencedReports": {
						"IntegratedReport": {
							"fileReference": "50a36c418baffd520bb92d84664f06f9732a21f4e2e5ecee6d9136f16e7e0b63",
							"fileName": "IntegratedReport",
							"publicationDate": "2023-06-24"
						},
						"ESEFReport": {
							"fileReference": "50a36c418baffd520bb92d84664f06f9732a21f4e2e5ecee6d9136f16e7e0b63",
							"fileName": "ESEFReport",
							"publicationDate": "2024-01-10"
						}
					}
				}
			},
			"environmental": {
				"greenhouseGasEmissions": {
					"scope1GhgEmissionsInTonnes": {
						"value": 64348.36,
						"dataSource": {
							"page": "1178-1197",
							"fileName": "IntegratedReport",
							"fileReference": "50a36c418baffd520bb92d84664f06f9732a21f4e2e5ecee6d9136f16e7e0b63",
							"tagName": "communities"
						},
						"comment": "reboot auxiliary capacitor",
						"quality": "Estimated"
					},
					"scope2GhgEmissionsInTonnes": {
						"value": 98576.51,
						"dataSource": {
							"page": "1062-1241",
							"fileName": "ESEFReport",
							"fileReference": "50a36c418baffd520bb92d84664f06f9732a21f4e2e5ecee6d9136f16e7e0b63",
							"tagName": "architectures"
						},
						"comment": "back up virtual panel",
						"quality": "Estimated"
					},
					"scope2GhgEmissionsLocationBasedInTonnes": {
						"value": 97544.69,
						"dataSource": {
							"page": "551-595",
							"fileName": "ESEFReport",
							"fileReference": "50a36c418baffd520bb92d84664f06f9732a21f4e2e5ecee6d9136f16e7e0b63",
							"tagName": "interfaces"
						},
						"comment": "reboot online program",
						"quality": "Estimated"
					},
					"scope2GhgEmissionsMarketBasedInTonnes": {
						"value": 74229.44,
						"dataSource": {
							"page": "60-330",
							"fileName": "ESEFReport",
							"fileReference": "50a36c418baffd520bb92d84664f06f9732a21f4e2e5ecee6d9136f16e7e0b63",
							"tagName": "synergies"
						},
						"comment": "navigate virtual firewall",
						"quality": "Reported"
					},
					"scope1And2GhgEmissionsInTonnes": {
						"value": 70801.97,
						"dataSource": {
							"page": "772",
							"fileName": "IntegratedReport",
							"fileReference": "50a36c418baffd520bb92d84664f06f9732a21f4e2e5ecee6d9136f16e7e0b63",
							"tagName": "supply-chains"
						},
						"comment": "compress virtual system",
						"quality": "NoDataFound"
					},
					"scope1And2GhgEmissionsLocationBasedInTonnes": {
						"value": 73154.56,
						"dataSource": {
							"page": "848-979",
							"fileName": "ESEFReport",
							"fileReference": "50a36c418baffd520bb92d84664f06f9732a21f4e2e5ecee6d9136f16e7e0b63",
							"tagName": "portals"
						},
						"comment": "connect solid state system",
						"quality": "Reported"
					},
					"scope1And2GhgEmissionsMarketBasedInTonnes": {
						"value": 62565.72,
						"dataSource": {
							"page": "572-574",
							"fileName": "ESEFReport",
							"fileReference": "50a36c418baffd520bb92d84664f06f9732a21f4e2e5ecee6d9136f16e7e0b63",
							"tagName": "paradigms"
						},
						"comment": "bypass optical bus",
						"quality": "Estimated"
					},
					"scope3GhgEmissionsInTonnes": {
						"value": 23166.03,
						"dataSource": {
							"page": "484-1289",
							"fileName": "ESEFReport",
							"fileReference": "50a36c418baffd520bb92d84664f06f9732a21f4e2e5ecee6d9136f16e7e0b63",
							"tagName": "technologies"
						},
						"comment": "program primary array",
						"quality": "Incomplete"
					},
					"scope3UpstreamGhgEmissionsInTonnes": {
						"value": 81512.45,
						"dataSource": {
							"page": "1104-1203",
							"fileName": "ESEFReport",
							"fileReference": "50a36c418baffd520bb92d84664f06f9732a21f4e2e5ecee6d9136f16e7e0b63",
							"tagName": "synergies"
						},
						"comment": "copy back-end matrix",
						"quality": "Audited"
					},
					"scope3DownstreamGhgEmissionsInTonnes": {
						"value": 98448.88,
						"dataSource": {
							"page": "969",
							"fileName": "ESEFReport",
							"fileReference": "50a36c418baffd520bb92d84664f06f9732a21f4e2e5ecee6d9136f16e7e0b63",
							"tagName": "ROI"
						},
						"comment": "program redundant firewall",
						"quality": "Audited"
					},
					"scope1And2And3GhgEmissionsInTonnes": {
						"value": 49041.98,
						"dataSource": {
							"page": "217-263",
							"fileName": "ESEFReport",
							"fileReference": "50a36c418baffd520bb92d84664f06f9732a21f4e2e5ecee6d9136f16e7e0b63",
							"tagName": "models"
						},
						"comment": "quantify virtual transmitter",
						"quality": "Reported"
					},
					"scope1And2And3GhgEmissionsLocationBasedInTonnes": {
						"value": 22037.03,
						"dataSource": {
							"page": "815-1292",
							"fileName": "ESEFReport",
							"fileReference": "50a36c418baffd520bb92d84664f06f9732a21f4e2e5ecee6d9136f16e7e0b63",
							"tagName": "solutions"
						},
						"comment": "navigate wireless firewall",
						"quality": "Incomplete"
					},
					"scope1And2And3GhgEmissionsMarketBasedInTonnes": {
						"value": 44187.41,
						"dataSource": {
							"page": "311",
							"fileName": "IntegratedReport",
							"fileReference": "50a36c418baffd520bb92d84664f06f9732a21f4e2e5ecee6d9136f16e7e0b63",
							"tagName": "experiences"
						},
						"comment": "transmit back-end alarm",
						"quality": "Audited"
					},
					"enterpriseValue": {
						"value": 3467029507.74,
						"dataSource": {
							"page": "713-981",
							"fileName": "ESEFReport",
							"fileReference": "50a36c418baffd520bb92d84664f06f9732a21f4e2e5ecee6d9136f16e7e0b63",
							"tagName": "methodologies"
						},
						"comment": "parse bluetooth program",
						"quality": "Reported",
						"currency": "GIP"
					},
					"totalRevenue": {
						"value": 2638420928.27,
						"dataSource": {
							"page": "97",
							"fileName": "IntegratedReport",
							"fileReference": "50a36c418baffd520bb92d84664f06f9732a21f4e2e5ecee6d9136f16e7e0b63",
							"tagName": "networks"
						},
						"comment": "override mobile interface",
						"quality": "NoDataFound",
						"currency": "NOK"
					},
					"carbonFootprintInTonnesPerMillionEURRevenue": {
						"value": 44692.98,
						"dataSource": {
							"page": "1058-1240",
							"fileName": "ESEFReport",
							"fileReference": "50a36c418baffd520bb92d84664f06f9732a21f4e2e5ecee6d9136f16e7e0b63",
							"tagName": "methodologies"
						},
						"comment": "compress multi-byte hard drive",
						"quality": "Incomplete"
					},
					"ghgIntensityInTonnesPerMillionEURRevenue": {
						"value": 67905.2,
						"dataSource": {
							"page": "508-952",
							"fileName": "ESEFReport",
							"fileReference": "50a36c418baffd520bb92d84664f06f9732a21f4e2e5ecee6d9136f16e7e0b63",
							"tagName": "schemas"
						},
						"comment": "input auxiliary bus",
						"quality": "Incomplete"
					},
					"ghgIntensityScope1InTonnesPerMillionEURRevenue": {
						"value": 21935.38,
						"dataSource": {
							"page": "1030-1290",
							"fileName": "ESEFReport",
							"fileReference": "50a36c418baffd520bb92d84664f06f9732a21f4e2e5ecee6d9136f16e7e0b63",
							"tagName": "deliverables"
						},
						"comment": "transmit solid state microchip",
						"quality": "Audited"
					},
					"ghgIntensityScope2InTonnesPerMillionEURRevenue": {
						"value": 10950.02,
						"dataSource": {
							"page": "431",
							"fileName": "ESEFReport",
							"fileReference": "50a36c418baffd520bb92d84664f06f9732a21f4e2e5ecee6d9136f16e7e0b63",
							"tagName": "deliverables"
						},
						"comment": "compress open-source application",
						"quality": "Audited"
					},
					"ghgIntensityScope3InTonnesPerMillionEURRevenue": {
						"value": 35897.18,
						"dataSource": {
							"page": "1197",
							"fileName": "IntegratedReport",
							"fileReference": "50a36c418baffd520bb92d84664f06f9732a21f4e2e5ecee6d9136f16e7e0b63",
							"tagName": "ROI"
						},
						"comment": "hack multi-byte feed",
						"quality": "Estimated"
					},
					"ghgIntensityScope4InTonnesPerMillionEURRevenue": {
						"value": 67447.96,
						"dataSource": {
							"page": "481-694",
							"fileName": "IntegratedReport",
							"fileReference": "50a36c418baffd520bb92d84664f06f9732a21f4e2e5ecee6d9136f16e7e0b63",
							"tagName": "systems"
						},
						"comment": "copy back-end array",
						"quality": "NoDataFound"
					},
					"fossilFuelSectorExposure": {
						"value": "No",
						"dataSource": {
							"page": "870",
							"fileName": "IntegratedReport",
							"fileReference": "50a36c418baffd520bb92d84664f06f9732a21f4e2e5ecee6d9136f16e7e0b63",
							"tagName": "web services"
						},
						"comment": "navigate auxiliary system",
						"quality": "Incomplete"
					}
				},
				"energyPerformance": {
					"renewableEnergyProductionInGWh": {
						"value": 16755.81,
						"dataSource": {
							"page": "415",
							"fileName": "ESEFReport",
							"fileReference": "50a36c418baffd520bb92d84664f06f9732a21f4e2e5ecee6d9136f16e7e0b63",
							"tagName": "architectures"
						},
						"comment": "connect optical driver",
						"quality": "Reported"
					},
					"renewableEnergyConsumptionInGWh": {
						"value": 27718.56,
						"dataSource": {
							"page": "435",
							"fileName": "ESEFReport",
							"fileReference": "50a36c418baffd520bb92d84664f06f9732a21f4e2e5ecee6d9136f16e7e0b63",
							"tagName": "networks"
						},
						"comment": "bypass 1080p circuit",
						"quality": "Incomplete"
					},
					"nonRenewableEnergyProductionInGWh": {
						"value": 10233.88,
						"dataSource": {
							"page": "970",
							"fileName": "IntegratedReport",
							"fileReference": "50a36c418baffd520bb92d84664f06f9732a21f4e2e5ecee6d9136f16e7e0b63",
							"tagName": "eyeballs"
						},
						"comment": "connect haptic hard drive",
						"quality": "Estimated"
					},
					"relativeNonRenewableEnergyProductionInPercent": {
						"value": 1067.83,
						"dataSource": {
							"page": "201",
							"fileName": "IntegratedReport",
							"fileReference": "50a36c418baffd520bb92d84664f06f9732a21f4e2e5ecee6d9136f16e7e0b63",
							"tagName": "ROI"
						},
						"comment": "input multi-byte program",
						"quality": "Audited"
					},
					"nonRenewableEnergyConsumptionInGWh": {
						"value": 81941.14,
						"dataSource": {
							"page": "266",
							"fileName": "IntegratedReport",
							"fileReference": "50a36c418baffd520bb92d84664f06f9732a21f4e2e5ecee6d9136f16e7e0b63",
							"tagName": "interfaces"
						},
						"comment": "back up back-end capacitor",
						"quality": "Estimated"
					},
					"relativeNonRenewableEnergyConsumptionInPercent": {
						"value": 7338.73,
						"dataSource": {
							"page": "747-1154",
							"fileName": "ESEFReport",
							"fileReference": "50a36c418baffd520bb92d84664f06f9732a21f4e2e5ecee6d9136f16e7e0b63",
							"tagName": "niches"
						},
						"comment": "hack haptic matrix",
						"quality": "Incomplete"
					},
					"applicableHighImpactClimateSectors": {
						"NaceCodeD": {
							"highImpactClimateSectorEnergyConsumptionInGWh": {
								"value": 55619.89,
								"dataSource": {
									"page": "696-955",
									"fileName": "ESEFReport",
									"fileReference": "50a36c418baffd520bb92d84664f06f9732a21f4e2e5ecee6d9136f16e7e0b63",
									"tagName": "users"
								},
								"comment": "synthesize auxiliary capacitor",
								"quality": "Incomplete"
							},
							"highImpactClimateSectorEnergyConsumptionInGWhPerMillionEURRevenue": {
								"value": 60058.05,
								"dataSource": {
									"page": "1117",
									"fileName": "ESEFReport",
									"fileReference": "50a36c418baffd520bb92d84664f06f9732a21f4e2e5ecee6d9136f16e7e0b63",
									"tagName": "markets"
								},
								"comment": "hack multi-byte alarm",
								"quality": "Incomplete"
							}
						},
						"NaceCodeA": {
							"highImpactClimateSectorEnergyConsumptionInGWh": {
								"value": 28242.33,
								"dataSource": {
									"page": "505",
									"fileName": "IntegratedReport",
									"fileReference": "50a36c418baffd520bb92d84664f06f9732a21f4e2e5ecee6d9136f16e7e0b63",
									"tagName": "lifetime value"
								},
								"comment": "synthesize online matrix",
								"quality": "Incomplete"
							},
							"highImpactClimateSectorEnergyConsumptionInGWhPerMillionEURRevenue": {
								"value": 29368.47,
								"dataSource": {
									"page": "96-1244",
									"fileName": "ESEFReport",
									"fileReference": "50a36c418baffd520bb92d84664f06f9732a21f4e2e5ecee6d9136f16e7e0b63",
									"tagName": "niches"
								},
								"comment": "copy primary driver",
								"quality": "Audited"
							}
						},
						"NaceCodeE": {
							"highImpactClimateSectorEnergyConsumptionInGWh": {
								"value": 64900.53,
								"dataSource": {
									"page": "34",
									"fileName": "IntegratedReport",
									"fileReference": "50a36c418baffd520bb92d84664f06f9732a21f4e2e5ecee6d9136f16e7e0b63",
									"tagName": "content"
								},
								"comment": "quantify primary bus",
								"quality": "Reported"
							},
							"highImpactClimateSectorEnergyConsumptionInGWhPerMillionEURRevenue": {
								"value": 67375.82,
								"dataSource": {
									"page": "980-1206",
									"fileName": "IntegratedReport",
									"fileReference": "50a36c418baffd520bb92d84664f06f9732a21f4e2e5ecee6d9136f16e7e0b63",
									"tagName": "users"
								},
								"comment": "index back-end program",
								"quality": "Estimated"
							}
						},
						"NaceCodeH": {
							"highImpactClimateSectorEnergyConsumptionInGWh": {
								"value": 77111.11,
								"dataSource": {
									"page": "110",
									"fileName": "ESEFReport",
									"fileReference": "50a36c418baffd520bb92d84664f06f9732a21f4e2e5ecee6d9136f16e7e0b63",
									"tagName": "solutions"
								},
								"comment": "input redundant application",
								"quality": "Reported"
							},
							"highImpactClimateSectorEnergyConsumptionInGWhPerMillionEURRevenue": {
								"value": 42103.29,
								"dataSource": {
									"page": "589",
									"fileName": "ESEFReport",
									"fileReference": "50a36c418baffd520bb92d84664f06f9732a21f4e2e5ecee6d9136f16e7e0b63",
									"tagName": "content"
								},
								"comment": "calculate digital array",
								"quality": "Estimated"
							}
						},
						"NaceCodeF": {
							"highImpactClimateSectorEnergyConsumptionInGWh": {
								"value": 76640.77,
								"dataSource": {
									"page": "879-1150",
									"fileName": "ESEFReport",
									"fileReference": "50a36c418baffd520bb92d84664f06f9732a21f4e2e5ecee6d9136f16e7e0b63",
									"tagName": "blockchains"
								},
								"comment": "navigate cross-platform array",
								"quality": "NoDataFound"
							},
							"highImpactClimateSectorEnergyConsumptionInGWhPerMillionEURRevenue": {
								"value": 62825.66,
								"dataSource": {
									"page": "929-1280",
									"fileName": "IntegratedReport",
									"fileReference": "50a36c418baffd520bb92d84664f06f9732a21f4e2e5ecee6d9136f16e7e0b63",
									"tagName": "e-commerce"
								},
								"comment": "quantify wireless card",
								"quality": "Audited"
							}
						},
						"NaceCodeG": {
							"highImpactClimateSectorEnergyConsumptionInGWh": {
								"value": 59118.95,
								"dataSource": {
									"page": "1189-1218",
									"fileName": "IntegratedReport",
									"fileReference": "50a36c418baffd520bb92d84664f06f9732a21f4e2e5ecee6d9136f16e7e0b63",
									"tagName": "eyeballs"
								},
								"comment": "generate solid state matrix",
								"quality": "Audited"
							},
							"highImpactClimateSectorEnergyConsumptionInGWhPerMillionEURRevenue": {
								"value": 46137.57,
								"dataSource": {
									"page": "753-1137",
									"fileName": "IntegratedReport",
									"fileReference": "50a36c418baffd520bb92d84664f06f9732a21f4e2e5ecee6d9136f16e7e0b63",
									"tagName": "e-commerce"
								},
								"comment": "calculate optical capacitor",
								"quality": "Estimated"
							}
						}
					},
					"totalHighImpactClimateSectorEnergyConsumptionInGWh": {
						"value": 33426.45,
						"dataSource": {
							"page": "1095-1216",
							"fileName": "ESEFReport",
							"fileReference": "50a36c418baffd520bb92d84664f06f9732a21f4e2e5ecee6d9136f16e7e0b63",
							"tagName": "initiatives"
						},
						"comment": "transmit redundant system",
						"quality": "Estimated"
					},
					"nonRenewableEnergyConsumptionFossilFuelsInGWh": {
						"value": 38548.86,
						"dataSource": {
							"page": "1073-1098",
							"fileName": "ESEFReport",
							"fileReference": "50a36c418baffd520bb92d84664f06f9732a21f4e2e5ecee6d9136f16e7e0b63",
							"tagName": "infrastructures"
						},
						"comment": "navigate mobile bus",
						"quality": "NoDataFound"
					},
					"nonRenewableEnergyConsumptionCrudeOilInGWh": {
						"value": 50250.44,
						"dataSource": {
							"page": "846",
							"fileName": "ESEFReport",
							"fileReference": "50a36c418baffd520bb92d84664f06f9732a21f4e2e5ecee6d9136f16e7e0b63",
							"tagName": "systems"
						},
						"comment": "synthesize cross-platform microchip",
						"quality": "Incomplete"
					},
					"nonRenewableEnergyConsumptionNaturalGasInGWh": {
						"value": 19412.73,
						"dataSource": {
							"page": "863",
							"fileName": "IntegratedReport",
							"fileReference": "50a36c418baffd520bb92d84664f06f9732a21f4e2e5ecee6d9136f16e7e0b63",
							"tagName": "experiences"
						},
						"comment": "navigate mobile transmitter",
						"quality": "Estimated"
					},
					"nonRenewableEnergyConsumptionLigniteInGWh": {
						"value": 75384.53,
						"dataSource": {
							"page": "134",
							"fileName": "ESEFReport",
							"fileReference": "50a36c418baffd520bb92d84664f06f9732a21f4e2e5ecee6d9136f16e7e0b63",
							"tagName": "platforms"
						},
						"comment": "generate back-end protocol",
						"quality": "Estimated"
					},
					"nonRenewableEnergyConsumptionCoalInGWh": {
						"value": 59810.56,
						"dataSource": {
							"page": "812",
							"fileName": "IntegratedReport",
							"fileReference": "50a36c418baffd520bb92d84664f06f9732a21f4e2e5ecee6d9136f16e7e0b63",
							"tagName": "bandwidth"
						},
						"comment": "quantify auxiliary feed",
						"quality": "Estimated"
					},
					"nonRenewableEnergyConsumptionNuclearEnergyInGWh": {
						"value": 49915.75,
						"dataSource": {
							"page": "707-776",
							"fileName": "ESEFReport",
							"fileReference": "50a36c418baffd520bb92d84664f06f9732a21f4e2e5ecee6d9136f16e7e0b63",
							"tagName": "e-business"
						},
						"comment": "synthesize bluetooth port",
						"quality": "Incomplete"
					},
					"nonRenewableEnergyConsumptionOtherInGWh": {
						"value": 52439.87,
						"dataSource": {
							"page": "144",
							"fileName": "IntegratedReport",
							"fileReference": "50a36c418baffd520bb92d84664f06f9732a21f4e2e5ecee6d9136f16e7e0b63",
							"tagName": "portals"
						},
						"comment": "compress solid state system",
						"quality": "Incomplete"
					}
				},
				"biodiversity": {
					"primaryForestAndWoodedLandOfNativeSpeciesExposure": {
						"value": "Yes",
						"dataSource": {
							"page": "37-410",
							"fileName": "IntegratedReport",
							"fileReference": "50a36c418baffd520bb92d84664f06f9732a21f4e2e5ecee6d9136f16e7e0b63",
							"tagName": "communities"
						},
						"comment": "calculate back-end firewall",
						"quality": "Audited"
					},
					"protectedAreasExposure": {
						"value": "No",
						"dataSource": {
							"page": "15",
							"fileName": "ESEFReport",
							"fileReference": "50a36c418baffd520bb92d84664f06f9732a21f4e2e5ecee6d9136f16e7e0b63",
							"tagName": "infrastructures"
						},
						"comment": "navigate auxiliary capacitor",
						"quality": "NoDataFound"
					},
					"rareOrEndangeredEcosystemsExposure": {
						"value": "Yes",
						"dataSource": {
							"page": "1162-1246",
							"fileName": "IntegratedReport",
							"fileReference": "50a36c418baffd520bb92d84664f06f9732a21f4e2e5ecee6d9136f16e7e0b63",
							"tagName": "functionalities"
						},
						"comment": "input neural microchip",
						"quality": "Reported"
					},
					"highlyBiodiverseGrasslandExposure": {
						"value": "No",
						"dataSource": {
							"page": "70-91",
							"fileName": "ESEFReport",
							"fileReference": "50a36c418baffd520bb92d84664f06f9732a21f4e2e5ecee6d9136f16e7e0b63",
							"tagName": "models"
						},
						"comment": "synthesize solid state sensor",
						"quality": "Incomplete"
					},
					"manufactureOfAgrochemicalPesticidesProducts": {
						"value": "No",
						"dataSource": {
							"page": "795",
							"fileName": "ESEFReport",
							"fileReference": "50a36c418baffd520bb92d84664f06f9732a21f4e2e5ecee6d9136f16e7e0b63",
							"tagName": "blockchains"
						},
						"comment": "parse primary hard drive",
						"quality": "Estimated"
					},
					"landDegradationDesertificationSoilSealingExposure": {
						"value": "Yes",
						"dataSource": {
							"page": "55-434",
							"fileName": "IntegratedReport",
							"fileReference": "50a36c418baffd520bb92d84664f06f9732a21f4e2e5ecee6d9136f16e7e0b63",
							"tagName": "architectures"
						},
						"comment": "transmit online bandwidth",
						"quality": "Reported"
					},
					"sustainableAgriculturePolicy": {
						"value": "No",
						"dataSource": {
							"page": "219-807",
							"fileName": "ESEFReport",
							"fileReference": "50a36c418baffd520bb92d84664f06f9732a21f4e2e5ecee6d9136f16e7e0b63",
							"tagName": "technologies"
						},
						"comment": "quantify 1080p circuit",
						"quality": "NoDataFound"
					},
					"sustainableOceansAndSeasPolicy": {
						"value": "No",
						"dataSource": {
							"page": "125",
							"fileName": "ESEFReport",
							"fileReference": "50a36c418baffd520bb92d84664f06f9732a21f4e2e5ecee6d9136f16e7e0b63",
							"tagName": "methodologies"
						},
						"comment": "input auxiliary program",
						"quality": "Audited"
					},
					"threatenedSpeciesExposure": {
						"value": "Yes",
						"dataSource": {
							"page": "93",
							"fileName": "IntegratedReport",
							"fileReference": "50a36c418baffd520bb92d84664f06f9732a21f4e2e5ecee6d9136f16e7e0b63",
							"tagName": "networks"
						},
						"comment": "hack auxiliary system",
						"quality": "Audited"
					},
					"biodiversityProtectionPolicy": {
						"value": "No",
						"dataSource": {
							"page": "884-996",
							"fileName": "IntegratedReport",
							"fileReference": "50a36c418baffd520bb92d84664f06f9732a21f4e2e5ecee6d9136f16e7e0b63",
							"tagName": "networks"
						},
						"comment": "copy neural port",
						"quality": "NoDataFound"
					},
					"deforestationPolicy": {
						"value": "Yes",
						"dataSource": {
							"page": "639-1019",
							"fileName": "ESEFReport",
							"fileReference": "50a36c418baffd520bb92d84664f06f9732a21f4e2e5ecee6d9136f16e7e0b63",
							"tagName": "functionalities"
						},
						"comment": "parse digital driver",
						"quality": "Reported"
					}
				},
				"water": {
					"emissionsToWaterInTonnes": {
						"value": 27383.79,
						"dataSource": {
							"page": "947",
							"fileName": "ESEFReport",
							"fileReference": "50a36c418baffd520bb92d84664f06f9732a21f4e2e5ecee6d9136f16e7e0b63",
							"tagName": "applications"
						},
						"comment": "compress auxiliary hard drive",
						"quality": "Reported"
					},
					"waterConsumptionInCubicMeters": {
						"value": 42228.6,
						"dataSource": {
							"page": "194-773",
							"fileName": "ESEFReport",
							"fileReference": "50a36c418baffd520bb92d84664f06f9732a21f4e2e5ecee6d9136f16e7e0b63",
							"tagName": "initiatives"
						},
						"comment": "bypass cross-platform card",
						"quality": "Reported"
					},
					"waterReusedInCubicMeters": {
						"value": 78274.01,
						"dataSource": {
							"page": "1000",
							"fileName": "ESEFReport",
							"fileReference": "50a36c418baffd520bb92d84664f06f9732a21f4e2e5ecee6d9136f16e7e0b63",
							"tagName": "initiatives"
						},
						"comment": "reboot solid state system",
						"quality": "Incomplete"
					},
					"relativeWaterUsageInCubicMetersPerMillionEURRevenue": {
						"value": 39587.8,
						"dataSource": {
							"page": "642-882",
							"fileName": "IntegratedReport",
							"fileReference": "50a36c418baffd520bb92d84664f06f9732a21f4e2e5ecee6d9136f16e7e0b63",
							"tagName": "ROI"
						},
						"comment": "copy multi-byte program",
						"quality": "NoDataFound"
					},
					"waterManagementPolicy": {
						"value": "Yes",
						"dataSource": {
							"page": "1094",
							"fileName": "IntegratedReport",
							"fileReference": "50a36c418baffd520bb92d84664f06f9732a21f4e2e5ecee6d9136f16e7e0b63",
							"tagName": "platforms"
						},
						"comment": "reboot back-end protocol",
						"quality": "Incomplete"
					},
					"highWaterStressAreaExposure": {
						"value": "No",
						"dataSource": {
							"page": "931",
							"fileName": "ESEFReport",
							"fileReference": "50a36c418baffd520bb92d84664f06f9732a21f4e2e5ecee6d9136f16e7e0b63",
							"tagName": "e-commerce"
						},
						"comment": "override auxiliary alarm",
						"quality": "Estimated"
					}
				},
				"waste": {
					"hazardousAndRadioactiveWasteInTonnes": {
						"value": 25234.33,
						"dataSource": {
							"page": "669-737",
							"fileName": "IntegratedReport",
							"fileReference": "50a36c418baffd520bb92d84664f06f9732a21f4e2e5ecee6d9136f16e7e0b63",
							"tagName": "convergence"
						},
						"comment": "parse optical sensor",
						"quality": "Estimated"
					},
					"nonRecycledWasteInTonnes": {
						"value": 75231.52,
						"dataSource": {
							"page": "47",
							"fileName": "ESEFReport",
							"fileReference": "50a36c418baffd520bb92d84664f06f9732a21f4e2e5ecee6d9136f16e7e0b63",
							"tagName": "action-items"
						},
						"comment": "program mobile system",
						"quality": "Audited"
					}
				},
				"emissions": {
					"emissionsOfInorganicPollutantsInTonnes": {
						"value": 98447.79,
						"dataSource": {
							"page": "463-862",
							"fileName": "ESEFReport",
							"fileReference": "50a36c418baffd520bb92d84664f06f9732a21f4e2e5ecee6d9136f16e7e0b63",
							"tagName": "paradigms"
						},
						"comment": "generate digital bus",
						"quality": "Reported"
					},
					"emissionsOfAirPollutantsInTonnes": {
						"value": 91590.17,
						"dataSource": {
							"page": "279-1108",
							"fileName": "IntegratedReport",
							"fileReference": "50a36c418baffd520bb92d84664f06f9732a21f4e2e5ecee6d9136f16e7e0b63",
							"tagName": "paradigms"
						},
						"comment": "reboot wireless microchip",
						"quality": "Reported"
					},
					"emissionsOfOzoneDepletionSubstancesInTonnes": {
						"value": 97778.03,
						"dataSource": {
							"page": "562",
							"fileName": "ESEFReport",
							"fileReference": "50a36c418baffd520bb92d84664f06f9732a21f4e2e5ecee6d9136f16e7e0b63",
							"tagName": "lifetime value"
						},
						"comment": "copy optical microchip",
						"quality": "NoDataFound"
					},
					"carbonReductionInitiatives": {
						"value": "Yes",
						"dataSource": {
							"page": "214",
							"fileName": "IntegratedReport",
							"fileReference": "50a36c418baffd520bb92d84664f06f9732a21f4e2e5ecee6d9136f16e7e0b63",
							"tagName": "schemas"
						},
						"comment": "compress solid state bandwidth",
						"quality": "Estimated"
					}
				}
			},
			"social": {
				"socialAndEmployeeMatters": {
					"humanRightsLegalProceedings": {
						"value": "No",
						"dataSource": {
							"page": "1098",
							"fileName": "IntegratedReport",
							"fileReference": "50a36c418baffd520bb92d84664f06f9732a21f4e2e5ecee6d9136f16e7e0b63",
							"tagName": "experiences"
						},
						"comment": "back up multi-byte bandwidth",
						"quality": "Audited"
					},
					"iloCoreLabourStandards": {
						"value": "Yes",
						"dataSource": {
							"page": "481-983",
							"fileName": "IntegratedReport",
							"fileReference": "50a36c418baffd520bb92d84664f06f9732a21f4e2e5ecee6d9136f16e7e0b63",
							"tagName": "mindshare"
						},
						"comment": "generate neural microchip",
						"quality": "Estimated"
					},
					"environmentalPolicy": {
						"value": "Yes",
						"dataSource": {
							"page": "609-758",
							"fileName": "IntegratedReport",
							"fileReference": "50a36c418baffd520bb92d84664f06f9732a21f4e2e5ecee6d9136f16e7e0b63",
							"tagName": "metrics"
						},
						"comment": "synthesize optical alarm",
						"quality": "Reported"
					},
					"corruptionLegalProceedings": {
						"value": "Yes",
						"dataSource": {
							"page": "330-756",
							"fileName": "IntegratedReport",
							"fileReference": "50a36c418baffd520bb92d84664f06f9732a21f4e2e5ecee6d9136f16e7e0b63",
							"tagName": "niches"
						},
						"comment": "navigate redundant card",
						"quality": "Audited"
					},
					"transparencyDisclosurePolicy": {
						"value": "No",
						"dataSource": {
							"page": "712-1247",
							"fileName": "ESEFReport",
							"fileReference": "50a36c418baffd520bb92d84664f06f9732a21f4e2e5ecee6d9136f16e7e0b63",
							"tagName": "e-business"
						},
						"comment": "quantify wireless bandwidth",
						"quality": "Estimated"
					},
					"humanRightsDueDiligencePolicy": {
						"value": "Yes",
						"dataSource": {
							"page": "169",
							"fileName": "IntegratedReport",
							"fileReference": "50a36c418baffd520bb92d84664f06f9732a21f4e2e5ecee6d9136f16e7e0b63",
							"tagName": "infrastructures"
						},
						"comment": "input solid state capacitor",
						"quality": "Estimated"
					},
					"policyAgainstChildLabour": {
						"value": "Yes",
						"dataSource": {
							"page": "950-1287",
							"fileName": "ESEFReport",
							"fileReference": "50a36c418baffd520bb92d84664f06f9732a21f4e2e5ecee6d9136f16e7e0b63",
							"tagName": "eyeballs"
						},
						"comment": "override digital transmitter",
						"quality": "Reported"
					},
					"policyAgainstForcedLabour": {
						"value": "No",
						"dataSource": {
							"page": "1074-1253",
							"fileName": "IntegratedReport",
							"fileReference": "50a36c418baffd520bb92d84664f06f9732a21f4e2e5ecee6d9136f16e7e0b63",
							"tagName": "infrastructures"
						},
						"comment": "transmit cross-platform microchip",
						"quality": "Incomplete"
					},
					"policyAgainstDiscriminationInTheWorkplace": {
						"value": "No",
						"dataSource": {
							"page": "196-937",
							"fileName": "IntegratedReport",
							"fileReference": "50a36c418baffd520bb92d84664f06f9732a21f4e2e5ecee6d9136f16e7e0b63",
							"tagName": "action-items"
						},
						"comment": "connect solid state port",
						"quality": "Estimated"
					},
					"iso14001Certificate": {
						"value": "No",
						"dataSource": {
							"page": "526-1058",
							"fileName": "IntegratedReport",
							"fileReference": "50a36c418baffd520bb92d84664f06f9732a21f4e2e5ecee6d9136f16e7e0b63",
							"tagName": "initiatives"
						},
						"comment": "bypass optical circuit",
						"quality": "NoDataFound"
					},
					"policyAgainstBriberyAndCorruption": {
						"value": "Yes",
						"dataSource": {
							"page": "683-868",
							"fileName": "IntegratedReport",
							"fileReference": "50a36c418baffd520bb92d84664f06f9732a21f4e2e5ecee6d9136f16e7e0b63",
							"tagName": "initiatives"
						},
						"comment": "copy wireless firewall",
						"quality": "Reported"
					},
					"fairBusinessMarketingAdvertisingPolicy": {
						"value": "Yes",
						"dataSource": {
							"page": "454",
							"fileName": "IntegratedReport",
							"fileReference": "50a36c418baffd520bb92d84664f06f9732a21f4e2e5ecee6d9136f16e7e0b63",
							"tagName": "systems"
						},
						"comment": "override neural feed",
						"quality": "Reported"
					},
					"technologiesExpertiseTransferPolicy": {
						"value": "Yes",
						"dataSource": {
							"page": "896",
							"fileName": "IntegratedReport",
							"fileReference": "50a36c418baffd520bb92d84664f06f9732a21f4e2e5ecee6d9136f16e7e0b63",
							"tagName": "paradigms"
						},
						"comment": "override auxiliary port",
						"quality": "Estimated"
					},
					"fairCompetitionPolicy": {
						"value": "Yes",
						"dataSource": {
							"page": "873",
							"fileName": "ESEFReport",
							"fileReference": "50a36c418baffd520bb92d84664f06f9732a21f4e2e5ecee6d9136f16e7e0b63",
							"tagName": "mindshare"
						},
						"comment": "back up haptic monitor",
						"quality": "Reported"
					},
					"violationOfTaxRulesAndRegulation": {
						"value": "No",
						"dataSource": {
							"page": "112-137",
							"fileName": "IntegratedReport",
							"fileReference": "50a36c418baffd520bb92d84664f06f9732a21f4e2e5ecee6d9136f16e7e0b63",
							"tagName": "niches"
						},
						"comment": "override 1080p interface",
						"quality": "Incomplete"
					},
					"unGlobalCompactPrinciplesCompliancePolicy": {
						"value": "No",
						"dataSource": {
							"page": "827-1198",
							"fileName": "IntegratedReport",
							"fileReference": "50a36c418baffd520bb92d84664f06f9732a21f4e2e5ecee6d9136f16e7e0b63",
							"tagName": "mindshare"
						},
						"comment": "back up neural program",
						"quality": "NoDataFound"
					},
					"oecdGuidelinesForMultinationalEnterprisesGrievanceHandling": {
						"value": "No",
						"dataSource": {
							"page": "984-1157",
							"fileName": "IntegratedReport",
							"fileReference": "50a36c418baffd520bb92d84664f06f9732a21f4e2e5ecee6d9136f16e7e0b63",
							"tagName": "content"
						},
						"comment": "generate back-end panel",
						"quality": "Reported"
					},
					"averageGrossHourlyEarningsMaleEmployees": {
						"value": 9911951313.27,
						"dataSource": {
							"page": "334-435",
							"fileName": "ESEFReport",
							"fileReference": "50a36c418baffd520bb92d84664f06f9732a21f4e2e5ecee6d9136f16e7e0b63",
							"tagName": "portals"
						},
						"comment": "calculate wireless circuit",
						"quality": "Estimated",
						"currency": "LSL"
					},
					"averageGrossHourlyEarningsFemaleEmployees": {
						"value": 2235847397.24,
						"dataSource": {
							"page": "685",
							"fileName": "ESEFReport",
							"fileReference": "50a36c418baffd520bb92d84664f06f9732a21f4e2e5ecee6d9136f16e7e0b63",
							"tagName": "deliverables"
						},
						"comment": "synthesize auxiliary driver",
						"quality": "Audited",
						"currency": "NOK"
					},
					"unadjustedGenderPayGapInPercent": {
						"value": 4617.5,
						"dataSource": {
							"page": "1152",
							"fileName": "IntegratedReport",
							"fileReference": "50a36c418baffd520bb92d84664f06f9732a21f4e2e5ecee6d9136f16e7e0b63",
							"tagName": "synergies"
						},
						"comment": "hack wireless protocol",
						"quality": "Reported"
					},
					"femaleBoardMembersSupervisoryBoard": {
						"value": 9767,
						"dataSource": {
							"page": "651-742",
							"fileName": "IntegratedReport",
							"fileReference": "50a36c418baffd520bb92d84664f06f9732a21f4e2e5ecee6d9136f16e7e0b63",
							"tagName": "ROI"
						},
						"comment": "reboot open-source sensor",
						"quality": "Audited"
					},
					"femaleBoardMembersBoardOfDirectors": {
						"value": 8769,
						"dataSource": {
							"page": "1144-1208",
							"fileName": "IntegratedReport",
							"fileReference": "50a36c418baffd520bb92d84664f06f9732a21f4e2e5ecee6d9136f16e7e0b63",
							"tagName": "schemas"
						},
						"comment": "compress haptic program",
						"quality": "Incomplete"
					},
					"maleBoardMembersSupervisoryBoard": {
						"value": 3229,
						"dataSource": {
							"page": "1163-1178",
							"fileName": "ESEFReport",
							"fileReference": "50a36c418baffd520bb92d84664f06f9732a21f4e2e5ecee6d9136f16e7e0b63",
							"tagName": "systems"
						},
						"comment": "compress optical bandwidth",
						"quality": "Estimated"
					},
					"maleBoardMembersBoardOfDirectors": {
						"value": 8359,
						"dataSource": {
							"page": "100-1146",
							"fileName": "IntegratedReport",
							"fileReference": "50a36c418baffd520bb92d84664f06f9732a21f4e2e5ecee6d9136f16e7e0b63",
							"tagName": "models"
						},
						"comment": "generate neural microchip",
						"quality": "NoDataFound"
					},
					"boardGenderDiversitySupervisoryBoardInPercent": {
						"value": 37.82,
						"dataSource": {
							"page": "1064-1104",
							"fileName": "IntegratedReport",
							"fileReference": "50a36c418baffd520bb92d84664f06f9732a21f4e2e5ecee6d9136f16e7e0b63",
							"tagName": "mindshare"
						},
						"comment": "index wireless port",
						"quality": "NoDataFound"
					},
					"boardGenderDiversityBoardOfDirectorsInPercent": {
						"value": 38.8,
						"dataSource": {
							"page": "487",
							"fileName": "ESEFReport",
							"fileReference": "50a36c418baffd520bb92d84664f06f9732a21f4e2e5ecee6d9136f16e7e0b63",
							"tagName": "supply-chains"
						},
						"comment": "program neural sensor",
						"quality": "Reported"
					},
					"controversialWeaponsExposure": {
						"value": "Yes",
						"dataSource": {
							"page": "874-1025",
							"fileName": "ESEFReport",
							"fileReference": "50a36c418baffd520bb92d84664f06f9732a21f4e2e5ecee6d9136f16e7e0b63",
							"tagName": "communities"
						},
						"comment": "program open-source sensor",
						"quality": "Audited"
					},
					"workplaceAccidentPreventionPolicy": {
						"value": "Yes",
						"dataSource": {
							"page": "1064",
							"fileName": "ESEFReport",
							"fileReference": "50a36c418baffd520bb92d84664f06f9732a21f4e2e5ecee6d9136f16e7e0b63",
							"tagName": "paradigms"
						},
						"comment": "transmit bluetooth array",
						"quality": "Audited"
					},
					"rateOfAccidentsInPercent": {
						"value": 22.34,
						"dataSource": {
							"page": "259",
							"fileName": "IntegratedReport",
							"fileReference": "50a36c418baffd520bb92d84664f06f9732a21f4e2e5ecee6d9136f16e7e0b63",
							"tagName": "mindshare"
						},
						"comment": "index cross-platform capacitor",
						"quality": "Reported"
					},
					"workdaysLostInDays": {
						"value": -1,
						"dataSource": {
							"page": "83-349",
							"fileName": "ESEFReport",
							"fileReference": "50a36c418baffd520bb92d84664f06f9732a21f4e2e5ecee6d9136f16e7e0b63",
							"tagName": "interfaces"
						},
						"comment": "bypass solid state system",
						"quality": "Audited"
					},
					"supplierCodeOfConduct": {
						"value": "No",
						"dataSource": {
							"page": "196",
							"fileName": "IntegratedReport",
							"fileReference": "50a36c418baffd520bb92d84664f06f9732a21f4e2e5ecee6d9136f16e7e0b63",
							"tagName": "applications"
						},
						"comment": "bypass solid state application",
						"quality": "NoDataFound"
					},
					"grievanceHandlingMechanism": {
						"value": "No",
						"dataSource": {
							"page": "987",
							"fileName": "ESEFReport",
							"fileReference": "50a36c418baffd520bb92d84664f06f9732a21f4e2e5ecee6d9136f16e7e0b63",
							"tagName": "partnerships"
						},
						"comment": "parse auxiliary microchip",
						"quality": "Estimated"
					},
					"whistleblowerProtectionPolicy": {
						"value": "No",
						"dataSource": {
							"page": "447-1257",
							"fileName": "ESEFReport",
							"fileReference": "50a36c418baffd520bb92d84664f06f9732a21f4e2e5ecee6d9136f16e7e0b63",
							"tagName": "blockchains"
						},
						"comment": "calculate haptic monitor",
						"quality": "Estimated"
					},
					"reportedIncidentsOfDiscrimination": {
						"value": 9786,
						"dataSource": {
							"page": "177-349",
							"fileName": "ESEFReport",
							"fileReference": "50a36c418baffd520bb92d84664f06f9732a21f4e2e5ecee6d9136f16e7e0b63",
							"tagName": "lifetime value"
						},
						"comment": "back up 1080p circuit",
						"quality": "Audited"
					},
					"sanctionedIncidentsOfDiscrimination": {
						"value": 7472,
						"dataSource": {
							"page": "861",
							"fileName": "IntegratedReport",
							"fileReference": "50a36c418baffd520bb92d84664f06f9732a21f4e2e5ecee6d9136f16e7e0b63",
							"tagName": "convergence"
						},
						"comment": "generate mobile system",
						"quality": "Estimated"
					},
					"ceoToEmployeePayGapRatio": {
						"value": 99593.77,
						"dataSource": {
							"page": "341-1185",
							"fileName": "IntegratedReport",
							"fileReference": "50a36c418baffd520bb92d84664f06f9732a21f4e2e5ecee6d9136f16e7e0b63",
							"tagName": "e-business"
						},
						"comment": "input cross-platform protocol",
						"quality": "NoDataFound"
					},
					"excessiveCeoPayRatioInPercent": {
						"value": 65779.05,
						"dataSource": {
							"page": "25-405",
							"fileName": "ESEFReport",
							"fileReference": "50a36c418baffd520bb92d84664f06f9732a21f4e2e5ecee6d9136f16e7e0b63",
							"tagName": "models"
						},
						"comment": "reboot neural transmitter",
						"quality": "Estimated"
					}
				},
				"greenSecurities": {
					"securitiesNotCertifiedAsGreen": {
						"value": "No",
						"dataSource": {
							"page": "1152-1255",
							"fileName": "IntegratedReport",
							"fileReference": "50a36c418baffd520bb92d84664f06f9732a21f4e2e5ecee6d9136f16e7e0b63",
							"tagName": "portals"
						},
						"comment": "compress bluetooth microchip",
						"quality": "Incomplete"
					}
				},
				"humanRights": {
					"humanRightsPolicy": {
						"value": "Yes",
						"dataSource": {
							"page": "480",
							"fileName": "IntegratedReport",
							"fileReference": "50a36c418baffd520bb92d84664f06f9732a21f4e2e5ecee6d9136f16e7e0b63",
							"tagName": "initiatives"
						},
						"comment": "input cross-platform hard drive",
						"quality": "NoDataFound"
					},
					"humanRightsDueDiligence": {
						"value": "No",
						"dataSource": {
							"page": "965",
							"fileName": "IntegratedReport",
							"fileReference": "50a36c418baffd520bb92d84664f06f9732a21f4e2e5ecee6d9136f16e7e0b63",
							"tagName": "schemas"
						},
						"comment": "parse online protocol",
						"quality": "Incomplete"
					},
					"traffickingInHumanBeingsPolicy": {
						"value": "No",
						"dataSource": {
							"page": "1019",
							"fileName": "IntegratedReport",
							"fileReference": "50a36c418baffd520bb92d84664f06f9732a21f4e2e5ecee6d9136f16e7e0b63",
							"tagName": "web services"
						},
						"comment": "index bluetooth alarm",
						"quality": "Audited"
					},
					"reportedChildLabourIncidents": {
						"value": "Yes",
						"dataSource": {
							"page": "398-864",
							"fileName": "IntegratedReport",
							"fileReference": "50a36c418baffd520bb92d84664f06f9732a21f4e2e5ecee6d9136f16e7e0b63",
							"tagName": "lifetime value"
						},
						"comment": "back up solid state capacitor",
						"quality": "Estimated"
					},
					"reportedForcedOrCompulsoryLabourIncidents": {
						"value": "No",
						"dataSource": {
							"page": "791-827",
							"fileName": "ESEFReport",
							"fileReference": "50a36c418baffd520bb92d84664f06f9732a21f4e2e5ecee6d9136f16e7e0b63",
							"tagName": "relationships"
						},
						"comment": "calculate cross-platform application",
						"quality": "Estimated"
					},
					"numberOfReportedIncidentsOfHumanRightsViolations": {
						"value": 2715,
						"dataSource": {
							"page": "328-1022",
							"fileName": "ESEFReport",
							"fileReference": "50a36c418baffd520bb92d84664f06f9732a21f4e2e5ecee6d9136f16e7e0b63",
							"tagName": "lifetime value"
						},
						"comment": "reboot back-end hard drive",
						"quality": "Estimated"
					}
				},
				"antiCorruptionAndAntiBribery": {
					"casesOfInsufficientActionAgainstBriberyAndCorruption": {
						"value": 908,
						"dataSource": {
							"page": "216",
							"fileName": "ESEFReport",
							"fileReference": "50a36c418baffd520bb92d84664f06f9732a21f4e2e5ecee6d9136f16e7e0b63",
							"tagName": "lifetime value"
						},
						"comment": "copy multi-byte bandwidth",
						"quality": "Incomplete"
					},
					"reportedConvictionsOfBriberyAndCorruption": {
						"value": 3224,
						"dataSource": {
							"page": "652-901",
							"fileName": "ESEFReport",
							"fileReference": "50a36c418baffd520bb92d84664f06f9732a21f4e2e5ecee6d9136f16e7e0b63",
							"tagName": "portals"
						},
						"comment": "synthesize wireless protocol",
						"quality": "Audited"
					},
					"totalAmountOfReportedFinesOfBriberyAndCorruption": {
						"value": 2073558438.57,
						"dataSource": {
							"page": "762",
							"fileName": "IntegratedReport",
							"fileReference": "50a36c418baffd520bb92d84664f06f9732a21f4e2e5ecee6d9136f16e7e0b63",
							"tagName": "markets"
						},
						"comment": "transmit open-source circuit",
						"quality": "Estimated",
						"currency": "GEL"
					}
				}
			}
		},
		"reportingPeriod": "2023"
	},
	{
		"companyInformation": {
			"companyName": "Sfdr-dataset-with-invalid-negative-long-input",
			"headquarters": "Willmsstad",
			"headquartersPostalCode": "35245-7243",
			"sector": "solutions",
			"identifiers": {
				"Lei": [
					"5y87X1YfMDnUph9ezGW9"
				],
				"Isin": [
					"G5hrp1nscjPm"
				],
				"PermId": [
					"YtvuQHYJD1"
				],
				"Ticker": [
					"FwaoSPE"
				],
				"Duns": [],
				"VatNumber": [
					"Jz82G5gvU"
				],
				"CompanyRegistrationNumber": [
					"CoCKjfXwd6rWHqD"
				]
			},
			"countryCode": "GS",
			"companyContactDetails": [
				"Fannie_Stiedemann@example.com"
			],
			"companyAlternativeNames": [],
			"companyLegalForm": "Partnership without Limited Liability",
			"website": "https://shady-carotene.name/",
			"isTeaserCompany": false
		},
		"t": {
			"general": {
				"general": {
					"dataDate": "2024-09-02",
					"fiscalYearDeviation": "Deviation",
					"fiscalYearEnd": "2024-11-20",
					"referencedReports": {
						"IntegratedReport": {
							"fileReference": "50a36c418baffd520bb92d84664f06f9732a21f4e2e5ecee6d9136f16e7e0b63",
							"fileName": "IntegratedReport",
							"publicationDate": "2023-11-21"
						},
						"SustainabilityReport": {
							"fileReference": "50a36c418baffd520bb92d84664f06f9732a21f4e2e5ecee6d9136f16e7e0b63",
							"fileName": "SustainabilityReport",
							"publicationDate": "2023-08-20"
						},
						"AnnualReport": {
							"fileReference": "50a36c418baffd520bb92d84664f06f9732a21f4e2e5ecee6d9136f16e7e0b63",
							"fileName": "AnnualReport",
							"publicationDate": "2023-10-06"
						}
					}
				}
			},
			"environmental": {
				"greenhouseGasEmissions": {
					"scope1GhgEmissionsInTonnes": {
						"value": 51639.57,
						"dataSource": {
							"page": "934",
							"fileName": "IntegratedReport",
							"fileReference": "50a36c418baffd520bb92d84664f06f9732a21f4e2e5ecee6d9136f16e7e0b63",
							"tagName": "bandwidth"
						},
						"comment": "connect optical microchip",
						"quality": "Incomplete"
					},
					"scope2GhgEmissionsInTonnes": {
						"value": 44478.42,
						"dataSource": {
							"page": "350-1131",
							"fileName": "SustainabilityReport",
							"fileReference": "50a36c418baffd520bb92d84664f06f9732a21f4e2e5ecee6d9136f16e7e0b63",
							"tagName": "markets"
						},
						"comment": "compress primary system",
						"quality": "Incomplete"
					},
					"scope2GhgEmissionsLocationBasedInTonnes": {
						"value": 31168.43,
						"dataSource": {
							"page": "449-1107",
							"fileName": "AnnualReport",
							"fileReference": "50a36c418baffd520bb92d84664f06f9732a21f4e2e5ecee6d9136f16e7e0b63",
							"tagName": "technologies"
						},
						"comment": "compress online array",
						"quality": "Incomplete"
					},
					"scope2GhgEmissionsMarketBasedInTonnes": {
						"value": 49233.93,
						"dataSource": {
							"page": "87",
							"fileName": "IntegratedReport",
							"fileReference": "50a36c418baffd520bb92d84664f06f9732a21f4e2e5ecee6d9136f16e7e0b63",
							"tagName": "convergence"
						},
						"comment": "copy online application",
						"quality": "Audited"
					},
					"scope1And2GhgEmissionsInTonnes": {
						"value": 49480.16,
						"dataSource": {
							"page": "539",
							"fileName": "IntegratedReport",
							"fileReference": "50a36c418baffd520bb92d84664f06f9732a21f4e2e5ecee6d9136f16e7e0b63",
							"tagName": "relationships"
						},
						"comment": "transmit digital bus",
						"quality": "Estimated"
					},
					"scope1And2GhgEmissionsLocationBasedInTonnes": {
						"value": 88980.31,
						"dataSource": {
							"page": "594-784",
							"fileName": "AnnualReport",
							"fileReference": "50a36c418baffd520bb92d84664f06f9732a21f4e2e5ecee6d9136f16e7e0b63",
							"tagName": "supply-chains"
						},
						"comment": "parse redundant protocol",
						"quality": "Estimated"
					},
					"scope1And2GhgEmissionsMarketBasedInTonnes": {
						"value": 1471.85,
						"dataSource": {
							"page": "692",
							"fileName": "SustainabilityReport",
							"fileReference": "50a36c418baffd520bb92d84664f06f9732a21f4e2e5ecee6d9136f16e7e0b63",
							"tagName": "synergies"
						},
						"comment": "generate cross-platform hard drive",
						"quality": "Incomplete"
					},
					"scope3GhgEmissionsInTonnes": {
						"value": 64084.35,
						"dataSource": {
							"page": "849",
							"fileName": "SustainabilityReport",
							"fileReference": "50a36c418baffd520bb92d84664f06f9732a21f4e2e5ecee6d9136f16e7e0b63",
							"tagName": "initiatives"
						},
						"comment": "parse solid state monitor",
						"quality": "Audited"
					},
					"scope3UpstreamGhgEmissionsInTonnes": {
						"value": 83967.91,
						"dataSource": {
							"page": "468-1230",
							"fileName": "AnnualReport",
							"fileReference": "50a36c418baffd520bb92d84664f06f9732a21f4e2e5ecee6d9136f16e7e0b63",
							"tagName": "convergence"
						},
						"comment": "compress open-source array",
						"quality": "Audited"
					},
					"scope3DownstreamGhgEmissionsInTonnes": {
						"value": 86029.18,
						"dataSource": {
							"page": "979-1118",
							"fileName": "AnnualReport",
							"fileReference": "50a36c418baffd520bb92d84664f06f9732a21f4e2e5ecee6d9136f16e7e0b63",
							"tagName": "lifetime value"
						},
						"comment": "hack cross-platform bus",
						"quality": "Reported"
					},
					"scope1And2And3GhgEmissionsInTonnes": {
						"value": 92512.01,
						"dataSource": {
							"page": "857-1054",
							"fileName": "SustainabilityReport",
							"fileReference": "50a36c418baffd520bb92d84664f06f9732a21f4e2e5ecee6d9136f16e7e0b63",
							"tagName": "solutions"
						},
						"comment": "back up primary port",
						"quality": "Incomplete"
					},
					"scope1And2And3GhgEmissionsLocationBasedInTonnes": {
						"value": 12375.5,
						"dataSource": {
							"page": "713-1265",
							"fileName": "IntegratedReport",
							"fileReference": "50a36c418baffd520bb92d84664f06f9732a21f4e2e5ecee6d9136f16e7e0b63",
							"tagName": "paradigms"
						},
						"comment": "copy multi-byte panel",
						"quality": "Audited"
					},
					"scope1And2And3GhgEmissionsMarketBasedInTonnes": {
						"value": 6555.85,
						"dataSource": {
							"page": "452-831",
							"fileName": "SustainabilityReport",
							"fileReference": "50a36c418baffd520bb92d84664f06f9732a21f4e2e5ecee6d9136f16e7e0b63",
							"tagName": "experiences"
						},
						"comment": "compress haptic capacitor",
						"quality": "Estimated"
					},
					"enterpriseValue": {
						"value": 8971125551.04,
						"dataSource": {
							"page": "30",
							"fileName": "IntegratedReport",
							"fileReference": "50a36c418baffd520bb92d84664f06f9732a21f4e2e5ecee6d9136f16e7e0b63",
							"tagName": "eyeballs"
						},
						"comment": "generate open-source alarm",
						"quality": "Audited",
						"currency": "MGA"
					},
					"totalRevenue": {
						"value": 5467848591.51,
						"dataSource": {
							"page": "200-529",
							"fileName": "SustainabilityReport",
							"fileReference": "50a36c418baffd520bb92d84664f06f9732a21f4e2e5ecee6d9136f16e7e0b63",
							"tagName": "relationships"
						},
						"comment": "index virtual application",
						"quality": "Audited",
						"currency": "BSD"
					},
					"carbonFootprintInTonnesPerMillionEURRevenue": {
						"value": 55415,
						"dataSource": {
							"page": "772-916",
							"fileName": "AnnualReport",
							"fileReference": "50a36c418baffd520bb92d84664f06f9732a21f4e2e5ecee6d9136f16e7e0b63",
							"tagName": "platforms"
						},
						"comment": "bypass open-source sensor",
						"quality": "Estimated"
					},
					"ghgIntensityInTonnesPerMillionEURRevenue": {
						"value": 77937.48,
						"dataSource": {
							"page": "311-520",
							"fileName": "AnnualReport",
							"fileReference": "50a36c418baffd520bb92d84664f06f9732a21f4e2e5ecee6d9136f16e7e0b63",
							"tagName": "networks"
						},
						"comment": "copy online card",
						"quality": "Incomplete"
					},
					"ghgIntensityScope1InTonnesPerMillionEURRevenue": {
						"value": 79044.82,
						"dataSource": {
							"page": "110-608",
							"fileName": "IntegratedReport",
							"fileReference": "50a36c418baffd520bb92d84664f06f9732a21f4e2e5ecee6d9136f16e7e0b63",
							"tagName": "schemas"
						},
						"comment": "transmit virtual array",
						"quality": "Estimated"
					},
					"ghgIntensityScope2InTonnesPerMillionEURRevenue": {
						"value": 74849.49,
						"dataSource": {
							"page": "314-1133",
							"fileName": "SustainabilityReport",
							"fileReference": "50a36c418baffd520bb92d84664f06f9732a21f4e2e5ecee6d9136f16e7e0b63",
							"tagName": "networks"
						},
						"comment": "connect virtual microchip",
						"quality": "Audited"
					},
					"ghgIntensityScope3InTonnesPerMillionEURRevenue": {
						"value": 55346.21,
						"dataSource": {
							"page": "358-712",
							"fileName": "AnnualReport",
							"fileReference": "50a36c418baffd520bb92d84664f06f9732a21f4e2e5ecee6d9136f16e7e0b63",
							"tagName": "solutions"
						},
						"comment": "program auxiliary sensor",
						"quality": "NoDataFound"
					},
					"ghgIntensityScope4InTonnesPerMillionEURRevenue": {
						"value": 17968.51,
						"dataSource": {
							"page": "462-1109",
							"fileName": "IntegratedReport",
							"fileReference": "50a36c418baffd520bb92d84664f06f9732a21f4e2e5ecee6d9136f16e7e0b63",
							"tagName": "blockchains"
						},
						"comment": "compress open-source card",
						"quality": "NoDataFound"
					},
					"fossilFuelSectorExposure": {
						"value": "Yes",
						"dataSource": {
							"page": "520-962",
							"fileName": "IntegratedReport",
							"fileReference": "50a36c418baffd520bb92d84664f06f9732a21f4e2e5ecee6d9136f16e7e0b63",
							"tagName": "niches"
						},
						"comment": "connect back-end monitor",
						"quality": "Audited"
					}
				},
				"energyPerformance": {
					"renewableEnergyProductionInGWh": {
						"value": 74715.43,
						"dataSource": {
							"page": "956-1060",
							"fileName": "AnnualReport",
							"fileReference": "50a36c418baffd520bb92d84664f06f9732a21f4e2e5ecee6d9136f16e7e0b63",
							"tagName": "methodologies"
						},
						"comment": "copy solid state matrix",
						"quality": "Audited"
					},
					"renewableEnergyConsumptionInGWh": {
						"value": 74410.59,
						"dataSource": {
							"page": "834-847",
							"fileName": "IntegratedReport",
							"fileReference": "50a36c418baffd520bb92d84664f06f9732a21f4e2e5ecee6d9136f16e7e0b63",
							"tagName": "experiences"
						},
						"comment": "connect digital panel",
						"quality": "NoDataFound"
					},
					"nonRenewableEnergyProductionInGWh": {
						"value": 86051.37,
						"dataSource": {
							"page": "1051",
							"fileName": "SustainabilityReport",
							"fileReference": "50a36c418baffd520bb92d84664f06f9732a21f4e2e5ecee6d9136f16e7e0b63",
							"tagName": "niches"
						},
						"comment": "synthesize mobile microchip",
						"quality": "NoDataFound"
					},
					"relativeNonRenewableEnergyProductionInPercent": {
						"value": 12099.49,
						"dataSource": {
							"page": "837",
							"fileName": "AnnualReport",
							"fileReference": "50a36c418baffd520bb92d84664f06f9732a21f4e2e5ecee6d9136f16e7e0b63",
							"tagName": "partnerships"
						},
						"comment": "back up open-source matrix",
						"quality": "NoDataFound"
					},
					"nonRenewableEnergyConsumptionInGWh": {
						"value": 98289.95,
						"dataSource": {
							"page": "300-395",
							"fileName": "AnnualReport",
							"fileReference": "50a36c418baffd520bb92d84664f06f9732a21f4e2e5ecee6d9136f16e7e0b63",
							"tagName": "solutions"
						},
						"comment": "back up online sensor",
						"quality": "Reported"
					},
					"relativeNonRenewableEnergyConsumptionInPercent": {
						"value": 92485.46,
						"dataSource": {
							"page": "25",
							"fileName": "AnnualReport",
							"fileReference": "50a36c418baffd520bb92d84664f06f9732a21f4e2e5ecee6d9136f16e7e0b63",
							"tagName": "platforms"
						},
						"comment": "calculate multi-byte interface",
						"quality": "Reported"
					},
					"applicableHighImpactClimateSectors": {
						"NaceCodeL": {
							"highImpactClimateSectorEnergyConsumptionInGWh": {
								"value": 79936.48,
								"dataSource": {
									"page": "1083",
									"fileName": "AnnualReport",
									"fileReference": "50a36c418baffd520bb92d84664f06f9732a21f4e2e5ecee6d9136f16e7e0b63",
									"tagName": "partnerships"
								},
								"comment": "index haptic alarm",
								"quality": "Reported"
							},
							"highImpactClimateSectorEnergyConsumptionInGWhPerMillionEURRevenue": {
								"value": 29193.91,
								"dataSource": {
									"page": "484",
									"fileName": "AnnualReport",
									"fileReference": "50a36c418baffd520bb92d84664f06f9732a21f4e2e5ecee6d9136f16e7e0b63",
									"tagName": "markets"
								},
								"comment": "index digital transmitter",
								"quality": "Reported"
							}
						},
						"NaceCodeE": {
							"highImpactClimateSectorEnergyConsumptionInGWh": {
								"value": 33193.19,
								"dataSource": {
									"page": "305",
									"fileName": "AnnualReport",
									"fileReference": "50a36c418baffd520bb92d84664f06f9732a21f4e2e5ecee6d9136f16e7e0b63",
									"tagName": "e-markets"
								},
								"comment": "generate virtual driver",
								"quality": "Estimated"
							},
							"highImpactClimateSectorEnergyConsumptionInGWhPerMillionEURRevenue": {
								"value": 71604.11,
								"dataSource": {
									"page": "151-1248",
									"fileName": "IntegratedReport",
									"fileReference": "50a36c418baffd520bb92d84664f06f9732a21f4e2e5ecee6d9136f16e7e0b63",
									"tagName": "users"
								},
								"comment": "compress digital card",
								"quality": "Estimated"
							}
						},
						"NaceCodeH": {
							"highImpactClimateSectorEnergyConsumptionInGWh": {
								"value": 62822.39,
								"dataSource": {
									"page": "272",
									"fileName": "IntegratedReport",
									"fileReference": "50a36c418baffd520bb92d84664f06f9732a21f4e2e5ecee6d9136f16e7e0b63",
									"tagName": "lifetime value"
								},
								"comment": "connect neural feed",
								"quality": "Incomplete"
							},
							"highImpactClimateSectorEnergyConsumptionInGWhPerMillionEURRevenue": {
								"value": 56261.5,
								"dataSource": {
									"page": "699-1110",
									"fileName": "IntegratedReport",
									"fileReference": "50a36c418baffd520bb92d84664f06f9732a21f4e2e5ecee6d9136f16e7e0b63",
									"tagName": "mindshare"
								},
								"comment": "hack back-end firewall",
								"quality": "Estimated"
							}
						},
						"NaceCodeB": {
							"highImpactClimateSectorEnergyConsumptionInGWh": {
								"value": 15609.17,
								"dataSource": {
									"page": "252",
									"fileName": "AnnualReport",
									"fileReference": "50a36c418baffd520bb92d84664f06f9732a21f4e2e5ecee6d9136f16e7e0b63",
									"tagName": "convergence"
								},
								"comment": "input haptic port",
								"quality": "Audited"
							},
							"highImpactClimateSectorEnergyConsumptionInGWhPerMillionEURRevenue": {
								"value": 77820.1,
								"dataSource": {
									"page": "1117",
									"fileName": "AnnualReport",
									"fileReference": "50a36c418baffd520bb92d84664f06f9732a21f4e2e5ecee6d9136f16e7e0b63",
									"tagName": "functionalities"
								},
								"comment": "quantify cross-platform bus",
								"quality": "Estimated"
							}
						},
						"NaceCodeF": {
							"highImpactClimateSectorEnergyConsumptionInGWh": {
								"value": 16059.2,
								"dataSource": {
									"page": "1070-1268",
									"fileName": "SustainabilityReport",
									"fileReference": "50a36c418baffd520bb92d84664f06f9732a21f4e2e5ecee6d9136f16e7e0b63",
									"tagName": "experiences"
								},
								"comment": "bypass online monitor",
								"quality": "Estimated"
							},
							"highImpactClimateSectorEnergyConsumptionInGWhPerMillionEURRevenue": {
								"value": 11401.48,
								"dataSource": {
									"page": "960-1275",
									"fileName": "AnnualReport",
									"fileReference": "50a36c418baffd520bb92d84664f06f9732a21f4e2e5ecee6d9136f16e7e0b63",
									"tagName": "networks"
								},
								"comment": "connect solid state bus",
								"quality": "Estimated"
							}
						},
						"NaceCodeC": {
							"highImpactClimateSectorEnergyConsumptionInGWh": {
								"value": 50226.51,
								"dataSource": {
									"page": "1068-1206",
									"fileName": "IntegratedReport",
									"fileReference": "50a36c418baffd520bb92d84664f06f9732a21f4e2e5ecee6d9136f16e7e0b63",
									"tagName": "content"
								},
								"comment": "parse virtual hard drive",
								"quality": "Audited"
							},
							"highImpactClimateSectorEnergyConsumptionInGWhPerMillionEURRevenue": {
								"value": 22903.39,
								"dataSource": {
									"page": "384",
									"fileName": "SustainabilityReport",
									"fileReference": "50a36c418baffd520bb92d84664f06f9732a21f4e2e5ecee6d9136f16e7e0b63",
									"tagName": "solutions"
								},
								"comment": "back up mobile firewall",
								"quality": "Reported"
							}
						},
						"NaceCodeA": {
							"highImpactClimateSectorEnergyConsumptionInGWh": {
								"value": 10701.92,
								"dataSource": {
									"page": "964-1213",
									"fileName": "SustainabilityReport",
									"fileReference": "50a36c418baffd520bb92d84664f06f9732a21f4e2e5ecee6d9136f16e7e0b63",
									"tagName": "infrastructures"
								},
								"comment": "reboot redundant program",
								"quality": "Reported"
							},
							"highImpactClimateSectorEnergyConsumptionInGWhPerMillionEURRevenue": {
								"value": 34429.57,
								"dataSource": {
									"page": "649-938",
									"fileName": "AnnualReport",
									"fileReference": "50a36c418baffd520bb92d84664f06f9732a21f4e2e5ecee6d9136f16e7e0b63",
									"tagName": "metrics"
								},
								"comment": "override online transmitter",
								"quality": "Reported"
							}
						},
						"NaceCodeG": {
							"highImpactClimateSectorEnergyConsumptionInGWh": {
								"value": 37013.39,
								"dataSource": {
									"page": "760-1164",
									"fileName": "SustainabilityReport",
									"fileReference": "50a36c418baffd520bb92d84664f06f9732a21f4e2e5ecee6d9136f16e7e0b63",
									"tagName": "initiatives"
								},
								"comment": "navigate 1080p feed",
								"quality": "Incomplete"
							},
							"highImpactClimateSectorEnergyConsumptionInGWhPerMillionEURRevenue": {
								"value": 66586.7,
								"dataSource": {
									"page": "828",
									"fileName": "IntegratedReport",
									"fileReference": "50a36c418baffd520bb92d84664f06f9732a21f4e2e5ecee6d9136f16e7e0b63",
									"tagName": "bandwidth"
								},
								"comment": "calculate primary feed",
								"quality": "Incomplete"
							}
						},
						"NaceCodeD": {
							"highImpactClimateSectorEnergyConsumptionInGWh": {
								"value": 99797.5,
								"dataSource": {
									"page": "214",
									"fileName": "SustainabilityReport",
									"fileReference": "50a36c418baffd520bb92d84664f06f9732a21f4e2e5ecee6d9136f16e7e0b63",
									"tagName": "metrics"
								},
								"comment": "hack cross-platform capacitor",
								"quality": "Reported"
							},
							"highImpactClimateSectorEnergyConsumptionInGWhPerMillionEURRevenue": {
								"value": 52941.75,
								"dataSource": {
									"page": "846",
									"fileName": "AnnualReport",
									"fileReference": "50a36c418baffd520bb92d84664f06f9732a21f4e2e5ecee6d9136f16e7e0b63",
									"tagName": "solutions"
								},
								"comment": "override mobile program",
								"quality": "Audited"
							}
						}
					},
					"totalHighImpactClimateSectorEnergyConsumptionInGWh": {
						"value": 58789.51,
						"dataSource": {
							"page": "600",
							"fileName": "SustainabilityReport",
							"fileReference": "50a36c418baffd520bb92d84664f06f9732a21f4e2e5ecee6d9136f16e7e0b63",
							"tagName": "partnerships"
						},
						"comment": "parse auxiliary matrix",
						"quality": "Incomplete"
					},
					"nonRenewableEnergyConsumptionFossilFuelsInGWh": {
						"value": 8.46,
						"dataSource": {
							"page": "264-962",
							"fileName": "SustainabilityReport",
							"fileReference": "50a36c418baffd520bb92d84664f06f9732a21f4e2e5ecee6d9136f16e7e0b63",
							"tagName": "partnerships"
						},
						"comment": "hack 1080p hard drive",
						"quality": "Reported"
					},
					"nonRenewableEnergyConsumptionCrudeOilInGWh": {
						"value": 82281.89,
						"dataSource": {
							"page": "767",
							"fileName": "AnnualReport",
							"fileReference": "50a36c418baffd520bb92d84664f06f9732a21f4e2e5ecee6d9136f16e7e0b63",
							"tagName": "e-business"
						},
						"comment": "index mobile circuit",
						"quality": "NoDataFound"
					},
					"nonRenewableEnergyConsumptionNaturalGasInGWh": {
						"value": 62364.37,
						"dataSource": {
							"page": "556-1163",
							"fileName": "IntegratedReport",
							"fileReference": "50a36c418baffd520bb92d84664f06f9732a21f4e2e5ecee6d9136f16e7e0b63",
							"tagName": "lifetime value"
						},
						"comment": "hack multi-byte program",
						"quality": "NoDataFound"
					},
					"nonRenewableEnergyConsumptionLigniteInGWh": {
						"value": 81048.36,
						"dataSource": {
							"page": "378",
							"fileName": "IntegratedReport",
							"fileReference": "50a36c418baffd520bb92d84664f06f9732a21f4e2e5ecee6d9136f16e7e0b63",
							"tagName": "e-business"
						},
						"comment": "input solid state card",
						"quality": "Incomplete"
					},
					"nonRenewableEnergyConsumptionCoalInGWh": {
						"value": 98608.98,
						"dataSource": {
							"page": "9-1280",
							"fileName": "SustainabilityReport",
							"fileReference": "50a36c418baffd520bb92d84664f06f9732a21f4e2e5ecee6d9136f16e7e0b63",
							"tagName": "users"
						},
						"comment": "reboot auxiliary bus",
						"quality": "Audited"
					},
					"nonRenewableEnergyConsumptionNuclearEnergyInGWh": {
						"value": 82841.94,
						"dataSource": {
							"page": "760-960",
							"fileName": "AnnualReport",
							"fileReference": "50a36c418baffd520bb92d84664f06f9732a21f4e2e5ecee6d9136f16e7e0b63",
							"tagName": "architectures"
						},
						"comment": "index wireless hard drive",
						"quality": "Audited"
					},
					"nonRenewableEnergyConsumptionOtherInGWh": {
						"value": 64067.73,
						"dataSource": {
							"page": "305-1092",
							"fileName": "IntegratedReport",
							"fileReference": "50a36c418baffd520bb92d84664f06f9732a21f4e2e5ecee6d9136f16e7e0b63",
							"tagName": "e-markets"
						},
						"comment": "synthesize auxiliary feed",
						"quality": "Audited"
					}
				},
				"biodiversity": {
					"primaryForestAndWoodedLandOfNativeSpeciesExposure": {
						"value": "Yes",
						"dataSource": {
							"page": "35",
							"fileName": "SustainabilityReport",
							"fileReference": "50a36c418baffd520bb92d84664f06f9732a21f4e2e5ecee6d9136f16e7e0b63",
							"tagName": "e-commerce"
						},
						"comment": "parse auxiliary bandwidth",
						"quality": "Reported"
					},
					"protectedAreasExposure": {
						"value": "No",
						"dataSource": {
							"page": "316",
							"fileName": "SustainabilityReport",
							"fileReference": "50a36c418baffd520bb92d84664f06f9732a21f4e2e5ecee6d9136f16e7e0b63",
							"tagName": "applications"
						},
						"comment": "back up neural bus",
						"quality": "Incomplete"
					},
					"rareOrEndangeredEcosystemsExposure": {
						"value": "No",
						"dataSource": {
							"page": "1058-1288",
							"fileName": "IntegratedReport",
							"fileReference": "50a36c418baffd520bb92d84664f06f9732a21f4e2e5ecee6d9136f16e7e0b63",
							"tagName": "metrics"
						},
						"comment": "reboot auxiliary driver",
						"quality": "Audited"
					},
					"highlyBiodiverseGrasslandExposure": {
						"value": "No",
						"dataSource": {
							"page": "718-1190",
							"fileName": "SustainabilityReport",
							"fileReference": "50a36c418baffd520bb92d84664f06f9732a21f4e2e5ecee6d9136f16e7e0b63",
							"tagName": "users"
						},
						"comment": "transmit primary port",
						"quality": "NoDataFound"
					},
					"manufactureOfAgrochemicalPesticidesProducts": {
						"value": "Yes",
						"dataSource": {
							"page": "1020-1211",
							"fileName": "IntegratedReport",
							"fileReference": "50a36c418baffd520bb92d84664f06f9732a21f4e2e5ecee6d9136f16e7e0b63",
							"tagName": "initiatives"
						},
						"comment": "reboot optical program",
						"quality": "Reported"
					},
					"landDegradationDesertificationSoilSealingExposure": {
						"value": "Yes",
						"dataSource": {
							"page": "950",
							"fileName": "AnnualReport",
							"fileReference": "50a36c418baffd520bb92d84664f06f9732a21f4e2e5ecee6d9136f16e7e0b63",
							"tagName": "solutions"
						},
						"comment": "hack mobile microchip",
						"quality": "Reported"
					},
					"sustainableAgriculturePolicy": {
						"value": "Yes",
						"dataSource": {
							"page": "211-1236",
							"fileName": "SustainabilityReport",
							"fileReference": "50a36c418baffd520bb92d84664f06f9732a21f4e2e5ecee6d9136f16e7e0b63",
							"tagName": "eyeballs"
						},
						"comment": "hack virtual application",
						"quality": "Incomplete"
					},
					"sustainableOceansAndSeasPolicy": {
						"value": "Yes",
						"dataSource": {
							"page": "1081-1231",
							"fileName": "IntegratedReport",
							"fileReference": "50a36c418baffd520bb92d84664f06f9732a21f4e2e5ecee6d9136f16e7e0b63",
							"tagName": "solutions"
						},
						"comment": "back up virtual transmitter",
						"quality": "Reported"
					},
					"threatenedSpeciesExposure": {
						"value": "No",
						"dataSource": {
							"page": "630-1031",
							"fileName": "IntegratedReport",
							"fileReference": "50a36c418baffd520bb92d84664f06f9732a21f4e2e5ecee6d9136f16e7e0b63",
							"tagName": "experiences"
						},
						"comment": "override virtual matrix",
						"quality": "Audited"
					},
					"biodiversityProtectionPolicy": {
						"value": "No",
						"dataSource": {
							"page": "979",
							"fileName": "AnnualReport",
							"fileReference": "50a36c418baffd520bb92d84664f06f9732a21f4e2e5ecee6d9136f16e7e0b63",
							"tagName": "interfaces"
						},
						"comment": "generate optical panel",
						"quality": "Estimated"
					},
					"deforestationPolicy": {
						"value": "No",
						"dataSource": {
							"page": "1069-1208",
							"fileName": "AnnualReport",
							"fileReference": "50a36c418baffd520bb92d84664f06f9732a21f4e2e5ecee6d9136f16e7e0b63",
							"tagName": "networks"
						},
						"comment": "quantify open-source firewall",
						"quality": "Incomplete"
					}
				},
				"water": {
					"emissionsToWaterInTonnes": {
						"value": 75231.11,
						"dataSource": {
							"page": "918",
							"fileName": "IntegratedReport",
							"fileReference": "50a36c418baffd520bb92d84664f06f9732a21f4e2e5ecee6d9136f16e7e0b63",
							"tagName": "infrastructures"
						},
						"comment": "navigate wireless hard drive",
						"quality": "Estimated"
					},
					"waterConsumptionInCubicMeters": {
						"value": 99833.54,
						"dataSource": {
							"page": "713",
							"fileName": "AnnualReport",
							"fileReference": "50a36c418baffd520bb92d84664f06f9732a21f4e2e5ecee6d9136f16e7e0b63",
							"tagName": "web services"
						},
						"comment": "synthesize mobile application",
						"quality": "NoDataFound"
					},
					"waterReusedInCubicMeters": {
						"value": 97527.87,
						"dataSource": {
							"page": "516",
							"fileName": "IntegratedReport",
							"fileReference": "50a36c418baffd520bb92d84664f06f9732a21f4e2e5ecee6d9136f16e7e0b63",
							"tagName": "solutions"
						},
						"comment": "transmit optical bandwidth",
						"quality": "NoDataFound"
					},
					"relativeWaterUsageInCubicMetersPerMillionEURRevenue": {
						"value": 1449.21,
						"dataSource": {
							"page": "1056-1245",
							"fileName": "SustainabilityReport",
							"fileReference": "50a36c418baffd520bb92d84664f06f9732a21f4e2e5ecee6d9136f16e7e0b63",
							"tagName": "supply-chains"
						},
						"comment": "override virtual capacitor",
						"quality": "Reported"
					},
					"waterManagementPolicy": {
						"value": "No",
						"dataSource": {
							"page": "1073-1250",
							"fileName": "AnnualReport",
							"fileReference": "50a36c418baffd520bb92d84664f06f9732a21f4e2e5ecee6d9136f16e7e0b63",
							"tagName": "networks"
						},
						"comment": "synthesize neural card",
						"quality": "NoDataFound"
					},
					"highWaterStressAreaExposure": {
						"value": "Yes",
						"dataSource": {
							"page": "424",
							"fileName": "IntegratedReport",
							"fileReference": "50a36c418baffd520bb92d84664f06f9732a21f4e2e5ecee6d9136f16e7e0b63",
							"tagName": "web services"
						},
						"comment": "index digital program",
						"quality": "Reported"
					}
				},
				"waste": {
					"hazardousAndRadioactiveWasteInTonnes": {
						"value": 93845.05,
						"dataSource": {
							"page": "152",
							"fileName": "AnnualReport",
							"fileReference": "50a36c418baffd520bb92d84664f06f9732a21f4e2e5ecee6d9136f16e7e0b63",
							"tagName": "convergence"
						},
						"comment": "quantify wireless array",
						"quality": "Reported"
					},
					"nonRecycledWasteInTonnes": {
						"value": 66741.01,
						"dataSource": {
							"page": "853",
							"fileName": "SustainabilityReport",
							"fileReference": "50a36c418baffd520bb92d84664f06f9732a21f4e2e5ecee6d9136f16e7e0b63",
							"tagName": "content"
						},
						"comment": "synthesize redundant capacitor",
						"quality": "Incomplete"
					}
				},
				"emissions": {
					"emissionsOfInorganicPollutantsInTonnes": {
						"value": 66828.56,
						"dataSource": {
							"page": "664",
							"fileName": "AnnualReport",
							"fileReference": "50a36c418baffd520bb92d84664f06f9732a21f4e2e5ecee6d9136f16e7e0b63",
							"tagName": "networks"
						},
						"comment": "bypass online hard drive",
						"quality": "Reported"
					},
					"emissionsOfAirPollutantsInTonnes": {
						"value": 24953.08,
						"dataSource": {
							"page": "411",
							"fileName": "SustainabilityReport",
							"fileReference": "50a36c418baffd520bb92d84664f06f9732a21f4e2e5ecee6d9136f16e7e0b63",
							"tagName": "blockchains"
						},
						"comment": "index open-source microchip",
						"quality": "NoDataFound"
					},
					"emissionsOfOzoneDepletionSubstancesInTonnes": {
						"value": 59079.25,
						"dataSource": {
							"page": "712",
							"fileName": "SustainabilityReport",
							"fileReference": "50a36c418baffd520bb92d84664f06f9732a21f4e2e5ecee6d9136f16e7e0b63",
							"tagName": "bandwidth"
						},
						"comment": "parse 1080p sensor",
						"quality": "Estimated"
					},
					"carbonReductionInitiatives": {
						"value": "No",
						"dataSource": {
							"page": "919",
							"fileName": "IntegratedReport",
							"fileReference": "50a36c418baffd520bb92d84664f06f9732a21f4e2e5ecee6d9136f16e7e0b63",
							"tagName": "systems"
						},
						"comment": "parse 1080p port",
						"quality": "Reported"
					}
				}
			},
			"social": {
				"socialAndEmployeeMatters": {
					"humanRightsLegalProceedings": {
						"value": "Yes",
						"dataSource": {
							"page": "1098-1195",
							"fileName": "AnnualReport",
							"fileReference": "50a36c418baffd520bb92d84664f06f9732a21f4e2e5ecee6d9136f16e7e0b63",
							"tagName": "networks"
						},
						"comment": "parse virtual monitor",
						"quality": "NoDataFound"
					},
					"iloCoreLabourStandards": {
						"value": "No",
						"dataSource": {
							"page": "883-1149",
							"fileName": "IntegratedReport",
							"fileReference": "50a36c418baffd520bb92d84664f06f9732a21f4e2e5ecee6d9136f16e7e0b63",
							"tagName": "eyeballs"
						},
						"comment": "compress optical interface",
						"quality": "Reported"
					},
					"environmentalPolicy": {
						"value": "No",
						"dataSource": {
							"page": "1186-1287",
							"fileName": "AnnualReport",
							"fileReference": "50a36c418baffd520bb92d84664f06f9732a21f4e2e5ecee6d9136f16e7e0b63",
							"tagName": "content"
						},
						"comment": "override haptic card",
						"quality": "NoDataFound"
					},
					"corruptionLegalProceedings": {
						"value": "No",
						"dataSource": {
							"page": "592-1032",
							"fileName": "AnnualReport",
							"fileReference": "50a36c418baffd520bb92d84664f06f9732a21f4e2e5ecee6d9136f16e7e0b63",
							"tagName": "e-commerce"
						},
						"comment": "index auxiliary hard drive",
						"quality": "Estimated"
					},
					"transparencyDisclosurePolicy": {
						"value": "No",
						"dataSource": {
							"page": "1149",
							"fileName": "SustainabilityReport",
							"fileReference": "50a36c418baffd520bb92d84664f06f9732a21f4e2e5ecee6d9136f16e7e0b63",
							"tagName": "systems"
						},
						"comment": "connect redundant hard drive",
						"quality": "Incomplete"
					},
					"humanRightsDueDiligencePolicy": {
						"value": "Yes",
						"dataSource": {
							"page": "412",
							"fileName": "SustainabilityReport",
							"fileReference": "50a36c418baffd520bb92d84664f06f9732a21f4e2e5ecee6d9136f16e7e0b63",
							"tagName": "architectures"
						},
						"comment": "synthesize 1080p transmitter",
						"quality": "NoDataFound"
					},
					"policyAgainstChildLabour": {
						"value": "Yes",
						"dataSource": {
							"page": "643",
							"fileName": "IntegratedReport",
							"fileReference": "50a36c418baffd520bb92d84664f06f9732a21f4e2e5ecee6d9136f16e7e0b63",
							"tagName": "blockchains"
						},
						"comment": "connect mobile program",
						"quality": "Estimated"
					},
					"policyAgainstForcedLabour": {
						"value": "Yes",
						"dataSource": {
							"page": "784-925",
							"fileName": "IntegratedReport",
							"fileReference": "50a36c418baffd520bb92d84664f06f9732a21f4e2e5ecee6d9136f16e7e0b63",
							"tagName": "lifetime value"
						},
						"comment": "synthesize redundant microchip",
						"quality": "Incomplete"
					},
					"policyAgainstDiscriminationInTheWorkplace": {
						"value": "Yes",
						"dataSource": {
							"page": "777",
							"fileName": "AnnualReport",
							"fileReference": "50a36c418baffd520bb92d84664f06f9732a21f4e2e5ecee6d9136f16e7e0b63",
							"tagName": "synergies"
						},
						"comment": "back up back-end microchip",
						"quality": "NoDataFound"
					},
					"iso14001Certificate": {
						"value": "No",
						"dataSource": {
							"page": "110-1003",
							"fileName": "IntegratedReport",
							"fileReference": "50a36c418baffd520bb92d84664f06f9732a21f4e2e5ecee6d9136f16e7e0b63",
							"tagName": "infrastructures"
						},
						"comment": "navigate digital system",
						"quality": "Audited"
					},
					"policyAgainstBriberyAndCorruption": {
						"value": "Yes",
						"dataSource": {
							"page": "101-608",
							"fileName": "SustainabilityReport",
							"fileReference": "50a36c418baffd520bb92d84664f06f9732a21f4e2e5ecee6d9136f16e7e0b63",
							"tagName": "infrastructures"
						},
						"comment": "back up optical application",
						"quality": "NoDataFound"
					},
					"fairBusinessMarketingAdvertisingPolicy": {
						"value": "Yes",
						"dataSource": {
							"page": "1094",
							"fileName": "AnnualReport",
							"fileReference": "50a36c418baffd520bb92d84664f06f9732a21f4e2e5ecee6d9136f16e7e0b63",
							"tagName": "architectures"
						},
						"comment": "program optical program",
						"quality": "Reported"
					},
					"technologiesExpertiseTransferPolicy": {
						"value": "Yes",
						"dataSource": {
							"page": "708-912",
							"fileName": "AnnualReport",
							"fileReference": "50a36c418baffd520bb92d84664f06f9732a21f4e2e5ecee6d9136f16e7e0b63",
							"tagName": "ROI"
						},
						"comment": "quantify solid state array",
						"quality": "NoDataFound"
					},
					"fairCompetitionPolicy": {
						"value": "No",
						"dataSource": {
							"page": "1122-1184",
							"fileName": "IntegratedReport",
							"fileReference": "50a36c418baffd520bb92d84664f06f9732a21f4e2e5ecee6d9136f16e7e0b63",
							"tagName": "action-items"
						},
						"comment": "copy optical feed",
						"quality": "Incomplete"
					},
					"violationOfTaxRulesAndRegulation": {
						"value": "Yes",
						"dataSource": {
							"page": "1049-1158",
							"fileName": "IntegratedReport",
							"fileReference": "50a36c418baffd520bb92d84664f06f9732a21f4e2e5ecee6d9136f16e7e0b63",
							"tagName": "initiatives"
						},
						"comment": "quantify neural alarm",
						"quality": "NoDataFound"
					},
					"unGlobalCompactPrinciplesCompliancePolicy": {
						"value": "Yes",
						"dataSource": {
							"page": "679",
							"fileName": "AnnualReport",
							"fileReference": "50a36c418baffd520bb92d84664f06f9732a21f4e2e5ecee6d9136f16e7e0b63",
							"tagName": "lifetime value"
						},
						"comment": "override digital panel",
						"quality": "Estimated"
					},
					"oecdGuidelinesForMultinationalEnterprisesGrievanceHandling": {
						"value": "No",
						"dataSource": {
							"page": "1194",
							"fileName": "SustainabilityReport",
							"fileReference": "50a36c418baffd520bb92d84664f06f9732a21f4e2e5ecee6d9136f16e7e0b63",
							"tagName": "partnerships"
						},
						"comment": "override auxiliary matrix",
						"quality": "Incomplete"
					},
					"averageGrossHourlyEarningsMaleEmployees": {
						"value": 5425398868.97,
						"dataSource": {
							"page": "370-499",
							"fileName": "IntegratedReport",
							"fileReference": "50a36c418baffd520bb92d84664f06f9732a21f4e2e5ecee6d9136f16e7e0b63",
							"tagName": "metrics"
						},
						"comment": "quantify wireless monitor",
						"quality": "Audited",
						"currency": "TZS"
					},
					"averageGrossHourlyEarningsFemaleEmployees": {
						"value": 7765641883.02,
						"dataSource": {
							"page": "902",
							"fileName": "AnnualReport",
							"fileReference": "50a36c418baffd520bb92d84664f06f9732a21f4e2e5ecee6d9136f16e7e0b63",
							"tagName": "experiences"
						},
						"comment": "override online program",
						"quality": "Audited",
						"currency": "SOS"
					},
					"unadjustedGenderPayGapInPercent": {
						"value": 38217.87,
						"dataSource": {
							"page": "817-892",
							"fileName": "SustainabilityReport",
							"fileReference": "50a36c418baffd520bb92d84664f06f9732a21f4e2e5ecee6d9136f16e7e0b63",
							"tagName": "blockchains"
						},
						"comment": "calculate 1080p port",
						"quality": "Estimated"
					},
					"femaleBoardMembersSupervisoryBoard": {
						"value": 2672,
						"dataSource": {
							"page": "132-1204",
							"fileName": "AnnualReport",
							"fileReference": "50a36c418baffd520bb92d84664f06f9732a21f4e2e5ecee6d9136f16e7e0b63",
							"tagName": "users"
						},
						"comment": "index 1080p program",
						"quality": "Reported"
					},
					"femaleBoardMembersBoardOfDirectors": {
						"value": 403,
						"dataSource": {
							"page": "327-1271",
							"fileName": "SustainabilityReport",
							"fileReference": "50a36c418baffd520bb92d84664f06f9732a21f4e2e5ecee6d9136f16e7e0b63",
							"tagName": "channels"
						},
						"comment": "override multi-byte card",
						"quality": "Audited"
					},
					"maleBoardMembersSupervisoryBoard": {
						"value": 92,
						"dataSource": {
							"page": "1161",
							"fileName": "SustainabilityReport",
							"fileReference": "50a36c418baffd520bb92d84664f06f9732a21f4e2e5ecee6d9136f16e7e0b63",
							"tagName": "architectures"
						},
						"comment": "reboot solid state firewall",
						"quality": "Audited"
					},
					"maleBoardMembersBoardOfDirectors": {
						"value": 8738,
						"dataSource": {
							"page": "715",
							"fileName": "SustainabilityReport",
							"fileReference": "50a36c418baffd520bb92d84664f06f9732a21f4e2e5ecee6d9136f16e7e0b63",
							"tagName": "markets"
						},
						"comment": "compress neural hard drive",
						"quality": "Estimated"
					},
					"boardGenderDiversitySupervisoryBoardInPercent": {
						"value": 70.93,
						"dataSource": {
							"page": "945-1112",
							"fileName": "SustainabilityReport",
							"fileReference": "50a36c418baffd520bb92d84664f06f9732a21f4e2e5ecee6d9136f16e7e0b63",
							"tagName": "eyeballs"
						},
						"comment": "reboot cross-platform driver",
						"quality": "NoDataFound"
					},
					"boardGenderDiversityBoardOfDirectorsInPercent": {
						"value": 71.33,
						"dataSource": {
							"page": "1073-1132",
							"fileName": "IntegratedReport",
							"fileReference": "50a36c418baffd520bb92d84664f06f9732a21f4e2e5ecee6d9136f16e7e0b63",
							"tagName": "paradigms"
						},
						"comment": "hack solid state pixel",
						"quality": "Audited"
					},
					"controversialWeaponsExposure": {
						"value": "Yes",
						"dataSource": {
							"page": "651-1131",
							"fileName": "SustainabilityReport",
							"fileReference": "50a36c418baffd520bb92d84664f06f9732a21f4e2e5ecee6d9136f16e7e0b63",
							"tagName": "partnerships"
						},
						"comment": "reboot haptic matrix",
						"quality": "Audited"
					},
					"workplaceAccidentPreventionPolicy": {
						"value": "Yes",
						"dataSource": {
							"page": "808-1054",
							"fileName": "SustainabilityReport",
							"fileReference": "50a36c418baffd520bb92d84664f06f9732a21f4e2e5ecee6d9136f16e7e0b63",
							"tagName": "bandwidth"
						},
						"comment": "bypass bluetooth hard drive",
						"quality": "Reported"
					},
					"rateOfAccidentsInPercent": {
						"value": 78.64,
						"dataSource": {
							"page": "450",
							"fileName": "IntegratedReport",
							"fileReference": "50a36c418baffd520bb92d84664f06f9732a21f4e2e5ecee6d9136f16e7e0b63",
							"tagName": "e-markets"
						},
						"comment": "generate neural array",
						"quality": "Incomplete"
					},
					"workdaysLostInDays": {
						"value": 9974.85,
						"dataSource": {
							"page": "643",
							"fileName": "IntegratedReport",
							"fileReference": "50a36c418baffd520bb92d84664f06f9732a21f4e2e5ecee6d9136f16e7e0b63",
							"tagName": "models"
						},
						"comment": "compress primary matrix",
						"quality": "Reported"
					},
					"supplierCodeOfConduct": {
						"value": "No",
						"dataSource": {
							"page": "542-691",
							"fileName": "SustainabilityReport",
							"fileReference": "50a36c418baffd520bb92d84664f06f9732a21f4e2e5ecee6d9136f16e7e0b63",
							"tagName": "metrics"
						},
						"comment": "connect solid state system",
						"quality": "Incomplete"
					},
					"grievanceHandlingMechanism": {
						"value": "No",
						"dataSource": {
							"page": "434-987",
							"fileName": "AnnualReport",
							"fileReference": "50a36c418baffd520bb92d84664f06f9732a21f4e2e5ecee6d9136f16e7e0b63",
							"tagName": "synergies"
						},
						"comment": "copy wireless bus",
						"quality": "NoDataFound"
					},
					"whistleblowerProtectionPolicy": {
						"value": "No",
						"dataSource": {
							"page": "796-1249",
							"fileName": "SustainabilityReport",
							"fileReference": "50a36c418baffd520bb92d84664f06f9732a21f4e2e5ecee6d9136f16e7e0b63",
							"tagName": "portals"
						},
						"comment": "navigate online driver",
						"quality": "NoDataFound"
					},
					"reportedIncidentsOfDiscrimination": {
						"value": 1543,
						"dataSource": {
							"page": "383",
							"fileName": "IntegratedReport",
							"fileReference": "50a36c418baffd520bb92d84664f06f9732a21f4e2e5ecee6d9136f16e7e0b63",
							"tagName": "web services"
						},
						"comment": "override mobile capacitor",
						"quality": "NoDataFound"
					},
					"sanctionedIncidentsOfDiscrimination": {
						"value": 1942,
						"dataSource": {
							"page": "40-1257",
							"fileName": "SustainabilityReport",
							"fileReference": "50a36c418baffd520bb92d84664f06f9732a21f4e2e5ecee6d9136f16e7e0b63",
							"tagName": "networks"
						},
						"comment": "transmit redundant sensor",
						"quality": "Incomplete"
					},
					"ceoToEmployeePayGapRatio": {
						"value": 91713.39,
						"dataSource": {
							"page": "610",
							"fileName": "AnnualReport",
							"fileReference": "50a36c418baffd520bb92d84664f06f9732a21f4e2e5ecee6d9136f16e7e0b63",
							"tagName": "technologies"
						},
						"comment": "parse online application",
						"quality": "Reported"
					},
					"excessiveCeoPayRatioInPercent": {
						"value": 76163.2,
						"dataSource": {
							"page": "907-957",
							"fileName": "AnnualReport",
							"fileReference": "50a36c418baffd520bb92d84664f06f9732a21f4e2e5ecee6d9136f16e7e0b63",
							"tagName": "networks"
						},
						"comment": "transmit 1080p application",
						"quality": "NoDataFound"
					}
				},
				"greenSecurities": {
					"securitiesNotCertifiedAsGreen": {
						"value": "No",
						"dataSource": {
							"page": "858-1151",
							"fileName": "AnnualReport",
							"fileReference": "50a36c418baffd520bb92d84664f06f9732a21f4e2e5ecee6d9136f16e7e0b63",
							"tagName": "technologies"
						},
						"comment": "quantify mobile microchip",
						"quality": "Estimated"
					}
				},
				"humanRights": {
					"humanRightsPolicy": {
						"value": "No",
						"dataSource": {
							"page": "603-686",
							"fileName": "AnnualReport",
							"fileReference": "50a36c418baffd520bb92d84664f06f9732a21f4e2e5ecee6d9136f16e7e0b63",
							"tagName": "e-business"
						},
						"comment": "program digital firewall",
						"quality": "Estimated"
					},
					"humanRightsDueDiligence": {
						"value": "Yes",
						"dataSource": {
							"page": "7",
							"fileName": "AnnualReport",
							"fileReference": "50a36c418baffd520bb92d84664f06f9732a21f4e2e5ecee6d9136f16e7e0b63",
							"tagName": "convergence"
						},
						"comment": "transmit neural port",
						"quality": "Reported"
					},
					"traffickingInHumanBeingsPolicy": {
						"value": "No",
						"dataSource": {
							"page": "89-601",
							"fileName": "IntegratedReport",
							"fileReference": "50a36c418baffd520bb92d84664f06f9732a21f4e2e5ecee6d9136f16e7e0b63",
							"tagName": "infrastructures"
						},
						"comment": "program cross-platform alarm",
						"quality": "Reported"
					},
					"reportedChildLabourIncidents": {
						"value": "Yes",
						"dataSource": {
							"page": "903",
							"fileName": "SustainabilityReport",
							"fileReference": "50a36c418baffd520bb92d84664f06f9732a21f4e2e5ecee6d9136f16e7e0b63",
							"tagName": "networks"
						},
						"comment": "navigate solid state transmitter",
						"quality": "NoDataFound"
					},
					"reportedForcedOrCompulsoryLabourIncidents": {
						"value": "No",
						"dataSource": {
							"page": "847",
							"fileName": "SustainabilityReport",
							"fileReference": "50a36c418baffd520bb92d84664f06f9732a21f4e2e5ecee6d9136f16e7e0b63",
							"tagName": "models"
						},
						"comment": "generate auxiliary transmitter",
						"quality": "Audited"
					},
					"numberOfReportedIncidentsOfHumanRightsViolations": {
						"value": 6851,
						"dataSource": {
							"page": "654",
							"fileName": "AnnualReport",
							"fileReference": "50a36c418baffd520bb92d84664f06f9732a21f4e2e5ecee6d9136f16e7e0b63",
							"tagName": "solutions"
						},
						"comment": "navigate redundant application",
						"quality": "NoDataFound"
					}
				},
				"antiCorruptionAndAntiBribery": {
					"casesOfInsufficientActionAgainstBriberyAndCorruption": {
						"value": 5067,
						"dataSource": {
							"page": "536-945",
							"fileName": "AnnualReport",
							"fileReference": "50a36c418baffd520bb92d84664f06f9732a21f4e2e5ecee6d9136f16e7e0b63",
							"tagName": "channels"
						},
						"comment": "connect back-end bandwidth",
						"quality": "NoDataFound"
					},
					"reportedConvictionsOfBriberyAndCorruption": {
						"value": -1,
						"dataSource": {
							"page": "1069",
							"fileName": "AnnualReport",
							"fileReference": "50a36c418baffd520bb92d84664f06f9732a21f4e2e5ecee6d9136f16e7e0b63",
							"tagName": "e-business"
						},
						"comment": "hack virtual pixel",
						"quality": "Reported"
					},
					"totalAmountOfReportedFinesOfBriberyAndCorruption": {
						"value": 5160359838.05,
						"dataSource": {
							"page": "1175",
							"fileName": "AnnualReport",
							"fileReference": "50a36c418baffd520bb92d84664f06f9732a21f4e2e5ecee6d9136f16e7e0b63",
							"tagName": "e-markets"
						},
						"comment": "override optical transmitter",
						"quality": "NoDataFound",
						"currency": "XCD"
					}
				}
			}
		},
		"reportingPeriod": "2023"
	},
	{
		"companyInformation": {
			"companyName": "Sfdr-dataset-with-empty-string-document-reference",
			"headquarters": "Erniefurt",
			"headquartersPostalCode": "15269-6047",
			"sector": "e-business",
			"identifiers": {
				"Lei": [],
				"Isin": [
					"oGBxbtB9zn6p"
				],
				"PermId": [
					"LR1BNEXRFZ"
				],
				"Ticker": [],
				"Duns": [],
				"VatNumber": [
					"EYmDgR070"
				],
				"CompanyRegistrationNumber": [
					"OSnsRgOnhM8oXjc"
				]
			},
			"countryCode": "BR",
			"companyContactDetails": [
				"Ulices77@example.com",
				"Mitchell62@example.com",
				"Felton23@example.com",
				"Gunnar.Ratke@example.com",
				"Elroy_Koss-Witting@example.com"
			],
			"companyAlternativeNames": [
				"Christiansen - Abshire",
				"Cronin Inc",
				"Hermann, Crooks and Schaefer",
				"Rau, Breitenberg and Hickle"
			],
			"companyLegalForm": "Partnership without Limited Liability",
			"website": "https://unfit-escalator.name",
			"isTeaserCompany": false
		},
		"t": {
			"general": {
				"general": {
					"dataDate": "2024-02-19",
					"fiscalYearDeviation": "NoDeviation",
					"fiscalYearEnd": "2024-09-09",
					"referencedReports": {
						"SustainabilityReport": {
							"fileReference": "50a36c418baffd520bb92d84664f06f9732a21f4e2e5ecee6d9136f16e7e0b63",
							"fileName": "SustainabilityReport",
							"publicationDate": "2023-03-05"
						},
						"ESEFReport": {
							"fileReference": "50a36c418baffd520bb92d84664f06f9732a21f4e2e5ecee6d9136f16e7e0b63",
							"fileName": "ESEFReport",
							"publicationDate": "2023-05-10"
						}
					}
				}
			},
			"environmental": {
				"greenhouseGasEmissions": {
					"scope1GhgEmissionsInTonnes": {
						"value": 61282.62,
						"dataSource": {
							"page": "683-1219",
							"fileName": "ESEFReport",
							"fileReference": "50a36c418baffd520bb92d84664f06f9732a21f4e2e5ecee6d9136f16e7e0b63",
							"tagName": "methodologies"
						},
						"comment": "generate mobile capacitor",
						"quality": "Incomplete"
					},
					"scope2GhgEmissionsInTonnes": {
						"value": 7598.1,
						"dataSource": {
							"page": "77-974",
							"fileName": "SustainabilityReport",
							"fileReference": "50a36c418baffd520bb92d84664f06f9732a21f4e2e5ecee6d9136f16e7e0b63",
							"tagName": "schemas"
						},
						"comment": "connect primary panel",
						"quality": "NoDataFound"
					},
					"scope2GhgEmissionsLocationBasedInTonnes": {
						"value": 17361.28,
						"dataSource": {
							"page": "301",
							"fileName": "ESEFReport",
							"fileReference": "50a36c418baffd520bb92d84664f06f9732a21f4e2e5ecee6d9136f16e7e0b63",
							"tagName": "niches"
						},
						"comment": "generate 1080p array",
						"quality": "NoDataFound"
					},
					"scope2GhgEmissionsMarketBasedInTonnes": {
						"value": 57430.62,
						"dataSource": {
							"page": "446-1027",
							"fileName": "ESEFReport",
							"fileReference": "50a36c418baffd520bb92d84664f06f9732a21f4e2e5ecee6d9136f16e7e0b63",
							"tagName": "portals"
						},
						"comment": "index open-source application",
						"quality": "Incomplete"
					},
					"scope1And2GhgEmissionsInTonnes": {
						"value": 13548.86,
						"dataSource": {
							"page": "1087",
							"fileName": "ESEFReport",
							"fileReference": "50a36c418baffd520bb92d84664f06f9732a21f4e2e5ecee6d9136f16e7e0b63",
							"tagName": "e-markets"
						},
						"comment": "connect cross-platform bandwidth",
						"quality": "Audited"
					},
					"scope1And2GhgEmissionsLocationBasedInTonnes": {
						"value": 54707.51,
						"dataSource": {
							"page": "180",
							"fileName": "ESEFReport",
							"fileReference": "50a36c418baffd520bb92d84664f06f9732a21f4e2e5ecee6d9136f16e7e0b63",
							"tagName": "convergence"
						},
						"comment": "parse 1080p capacitor",
						"quality": "Estimated"
					},
					"scope1And2GhgEmissionsMarketBasedInTonnes": {
						"value": 56396.56,
						"dataSource": {
							"page": "928-1253",
							"fileName": "SustainabilityReport",
							"fileReference": "50a36c418baffd520bb92d84664f06f9732a21f4e2e5ecee6d9136f16e7e0b63",
							"tagName": "e-commerce"
						},
						"comment": "generate digital program",
						"quality": "Audited"
					},
					"scope3GhgEmissionsInTonnes": {
						"value": 13835.91,
						"dataSource": {
							"page": "1134",
							"fileName": "ESEFReport",
							"fileReference": "50a36c418baffd520bb92d84664f06f9732a21f4e2e5ecee6d9136f16e7e0b63",
							"tagName": "content"
						},
						"comment": "bypass digital panel",
						"quality": "Audited"
					},
					"scope3UpstreamGhgEmissionsInTonnes": {
						"value": 85966.57,
						"dataSource": {
							"page": "1008",
							"fileName": "ESEFReport",
							"fileReference": "50a36c418baffd520bb92d84664f06f9732a21f4e2e5ecee6d9136f16e7e0b63",
							"tagName": "technologies"
						},
						"comment": "calculate mobile monitor",
						"quality": "Estimated"
					},
					"scope3DownstreamGhgEmissionsInTonnes": {
						"value": 54979.96,
						"dataSource": {
							"page": "728",
							"fileName": "ESEFReport",
							"fileReference": "50a36c418baffd520bb92d84664f06f9732a21f4e2e5ecee6d9136f16e7e0b63",
							"tagName": "relationships"
						},
						"comment": "input multi-byte circuit",
						"quality": "Incomplete"
					},
					"scope1And2And3GhgEmissionsInTonnes": {
						"value": 2066.12,
						"dataSource": {
							"page": "1153-1249",
							"fileName": "ESEFReport",
							"fileReference": "50a36c418baffd520bb92d84664f06f9732a21f4e2e5ecee6d9136f16e7e0b63",
							"tagName": "schemas"
						},
						"comment": "reboot open-source array",
						"quality": "Audited"
					},
					"scope1And2And3GhgEmissionsLocationBasedInTonnes": {
						"value": 77146.48,
						"dataSource": {
							"page": "726",
							"fileName": "SustainabilityReport",
							"fileReference": "50a36c418baffd520bb92d84664f06f9732a21f4e2e5ecee6d9136f16e7e0b63",
							"tagName": "content"
						},
						"comment": "calculate mobile application",
						"quality": "Incomplete"
					},
					"scope1And2And3GhgEmissionsMarketBasedInTonnes": {
						"value": 6095.42,
						"dataSource": {
							"page": "451-1251",
							"fileName": "SustainabilityReport",
							"fileReference": "50a36c418baffd520bb92d84664f06f9732a21f4e2e5ecee6d9136f16e7e0b63",
							"tagName": "portals"
						},
						"comment": "generate bluetooth sensor",
						"quality": "Audited"
					},
					"enterpriseValue": {
						"value": 4095297271.85,
						"dataSource": {
							"page": "190-953",
							"fileName": "ESEFReport",
							"fileReference": "50a36c418baffd520bb92d84664f06f9732a21f4e2e5ecee6d9136f16e7e0b63",
							"tagName": "e-markets"
						},
						"comment": "quantify wireless system",
						"quality": "NoDataFound",
						"currency": "ZMW"
					},
					"totalRevenue": {
						"value": 7793943362.78,
						"dataSource": {
							"page": "763-1264",
							"fileName": "ESEFReport",
							"fileReference": "50a36c418baffd520bb92d84664f06f9732a21f4e2e5ecee6d9136f16e7e0b63",
							"tagName": "infrastructures"
						},
						"comment": "quantify optical circuit",
						"quality": "Estimated",
						"currency": "EGP"
					},
					"carbonFootprintInTonnesPerMillionEURRevenue": {
						"value": 50671.96,
						"dataSource": {
							"page": "71-839",
							"fileName": "SustainabilityReport",
							"fileReference": "50a36c418baffd520bb92d84664f06f9732a21f4e2e5ecee6d9136f16e7e0b63",
							"tagName": "communities"
						},
						"comment": "program primary driver",
						"quality": "Reported"
					},
					"ghgIntensityInTonnesPerMillionEURRevenue": {
						"value": 5473.33,
						"dataSource": {
							"page": "489-755",
							"fileName": "SustainabilityReport",
							"fileReference": "50a36c418baffd520bb92d84664f06f9732a21f4e2e5ecee6d9136f16e7e0b63",
							"tagName": "synergies"
						},
						"comment": "copy open-source sensor",
						"quality": "Audited"
					},
					"ghgIntensityScope1InTonnesPerMillionEURRevenue": {
						"value": 59548.67,
						"dataSource": {
							"page": "117",
							"fileName": "ESEFReport",
							"fileReference": "50a36c418baffd520bb92d84664f06f9732a21f4e2e5ecee6d9136f16e7e0b63",
							"tagName": "metrics"
						},
						"comment": "reboot digital panel",
						"quality": "Estimated"
					},
					"ghgIntensityScope2InTonnesPerMillionEURRevenue": {
						"value": 88392.62,
						"dataSource": {
							"page": "66-371",
							"fileName": "SustainabilityReport",
							"fileReference": "50a36c418baffd520bb92d84664f06f9732a21f4e2e5ecee6d9136f16e7e0b63",
							"tagName": "convergence"
						},
						"comment": "back up open-source bus",
						"quality": "Reported"
					},
					"ghgIntensityScope3InTonnesPerMillionEURRevenue": {
						"value": 8617.71,
						"dataSource": {
							"page": "801",
							"fileName": "SustainabilityReport",
							"fileReference": "50a36c418baffd520bb92d84664f06f9732a21f4e2e5ecee6d9136f16e7e0b63",
							"tagName": "e-business"
						},
						"comment": "bypass optical alarm",
						"quality": "NoDataFound"
					},
					"ghgIntensityScope4InTonnesPerMillionEURRevenue": {
						"value": 21893.59,
						"dataSource": {
							"page": "1026-1068",
							"fileName": "ESEFReport",
							"fileReference": "50a36c418baffd520bb92d84664f06f9732a21f4e2e5ecee6d9136f16e7e0b63",
							"tagName": "action-items"
						},
						"comment": "parse redundant microchip",
						"quality": "Audited"
					},
					"fossilFuelSectorExposure": {
						"value": "Yes",
						"dataSource": {
							"page": "888-952",
							"fileName": "ESEFReport",
							"fileReference": "50a36c418baffd520bb92d84664f06f9732a21f4e2e5ecee6d9136f16e7e0b63",
							"tagName": "markets"
						},
						"comment": "connect primary alarm",
						"quality": "Estimated"
					}
				},
				"energyPerformance": {
					"renewableEnergyProductionInGWh": {
						"value": 79516.51,
						"dataSource": {
							"page": "201",
							"fileName": "SustainabilityReport",
							"fileReference": "50a36c418baffd520bb92d84664f06f9732a21f4e2e5ecee6d9136f16e7e0b63",
							"tagName": "partnerships"
						},
						"comment": "back up digital matrix",
						"quality": "Incomplete"
					},
					"renewableEnergyConsumptionInGWh": {
						"value": 77668.2,
						"dataSource": {
							"page": "212-1033",
							"fileName": "SustainabilityReport",
							"fileReference": "50a36c418baffd520bb92d84664f06f9732a21f4e2e5ecee6d9136f16e7e0b63",
							"tagName": "e-business"
						},
						"comment": "parse optical program",
						"quality": "Audited"
					},
					"nonRenewableEnergyProductionInGWh": {
						"value": 39197.07,
						"dataSource": {
							"page": "1197-1281",
							"fileName": "ESEFReport",
							"fileReference": "50a36c418baffd520bb92d84664f06f9732a21f4e2e5ecee6d9136f16e7e0b63",
							"tagName": "lifetime value"
						},
						"comment": "override cross-platform program",
						"quality": "NoDataFound"
					},
					"relativeNonRenewableEnergyProductionInPercent": {
						"value": 89883.62,
						"dataSource": {
							"page": "997-1185",
							"fileName": "SustainabilityReport",
							"fileReference": "50a36c418baffd520bb92d84664f06f9732a21f4e2e5ecee6d9136f16e7e0b63",
							"tagName": "networks"
						},
						"comment": "override solid state firewall",
						"quality": "Incomplete"
					},
					"nonRenewableEnergyConsumptionInGWh": {
						"value": 91416.72,
						"dataSource": {
							"page": "308",
							"fileName": "ESEFReport",
							"fileReference": "50a36c418baffd520bb92d84664f06f9732a21f4e2e5ecee6d9136f16e7e0b63",
							"tagName": "systems"
						},
						"comment": "reboot neural monitor",
						"quality": "Reported"
					},
					"relativeNonRenewableEnergyConsumptionInPercent": {
						"value": 95128.91,
						"dataSource": {
							"page": "967-1145",
							"fileName": "SustainabilityReport",
							"fileReference": "50a36c418baffd520bb92d84664f06f9732a21f4e2e5ecee6d9136f16e7e0b63",
							"tagName": "e-business"
						},
						"comment": "parse mobile protocol",
						"quality": "Incomplete"
					},
					"applicableHighImpactClimateSectors": {
						"NaceCodeG": {
							"highImpactClimateSectorEnergyConsumptionInGWh": {
								"value": 49069.72,
								"dataSource": {
									"page": "762",
									"fileName": "SustainabilityReport",
									"fileReference": "50a36c418baffd520bb92d84664f06f9732a21f4e2e5ecee6d9136f16e7e0b63",
									"tagName": "networks"
								},
								"comment": "override open-source bus",
								"quality": "Estimated"
							},
							"highImpactClimateSectorEnergyConsumptionInGWhPerMillionEURRevenue": {
								"value": 98755.6,
								"dataSource": {
									"page": "587-593",
									"fileName": "SustainabilityReport",
									"fileReference": "50a36c418baffd520bb92d84664f06f9732a21f4e2e5ecee6d9136f16e7e0b63",
									"tagName": "portals"
								},
								"comment": "override multi-byte card",
								"quality": "Audited"
							}
						},
						"NaceCodeA": {
							"highImpactClimateSectorEnergyConsumptionInGWh": {
								"value": 97982.55,
								"dataSource": {
									"page": "836",
									"fileName": "ESEFReport",
									"fileReference": "50a36c418baffd520bb92d84664f06f9732a21f4e2e5ecee6d9136f16e7e0b63",
									"tagName": "e-business"
								},
								"comment": "program wireless monitor",
								"quality": "Estimated"
							},
							"highImpactClimateSectorEnergyConsumptionInGWhPerMillionEURRevenue": {
								"value": 32120.16,
								"dataSource": {
									"page": "509",
									"fileName": "ESEFReport",
									"fileReference": "50a36c418baffd520bb92d84664f06f9732a21f4e2e5ecee6d9136f16e7e0b63",
									"tagName": "web services"
								},
								"comment": "copy neural driver",
								"quality": "Incomplete"
							}
						},
						"NaceCodeB": {
							"highImpactClimateSectorEnergyConsumptionInGWh": {
								"value": 2030.83,
								"dataSource": {
									"page": "124-516",
									"fileName": "ESEFReport",
									"fileReference": "50a36c418baffd520bb92d84664f06f9732a21f4e2e5ecee6d9136f16e7e0b63",
									"tagName": "blockchains"
								},
								"comment": "navigate redundant program",
								"quality": "Reported"
							},
							"highImpactClimateSectorEnergyConsumptionInGWhPerMillionEURRevenue": {
								"value": 61427.7,
								"dataSource": {
									"page": "347-790",
									"fileName": "SustainabilityReport",
									"fileReference": "50a36c418baffd520bb92d84664f06f9732a21f4e2e5ecee6d9136f16e7e0b63",
									"tagName": "technologies"
								},
								"comment": "program bluetooth program",
								"quality": "Estimated"
							}
						},
						"NaceCodeD": {
							"highImpactClimateSectorEnergyConsumptionInGWh": {
								"value": 43120.83,
								"dataSource": {
									"page": "663-958",
									"fileName": "SustainabilityReport",
									"fileReference": "50a36c418baffd520bb92d84664f06f9732a21f4e2e5ecee6d9136f16e7e0b63",
									"tagName": "action-items"
								},
								"comment": "override bluetooth program",
								"quality": "Estimated"
							},
							"highImpactClimateSectorEnergyConsumptionInGWhPerMillionEURRevenue": {
								"value": 94934.49,
								"dataSource": {
									"page": "865-1001",
									"fileName": "SustainabilityReport",
									"fileReference": "50a36c418baffd520bb92d84664f06f9732a21f4e2e5ecee6d9136f16e7e0b63",
									"tagName": "bandwidth"
								},
								"comment": "transmit redundant bandwidth",
								"quality": "NoDataFound"
							}
						},
						"NaceCodeF": {
							"highImpactClimateSectorEnergyConsumptionInGWh": {
								"value": 15288.17,
								"dataSource": {
									"page": "676-1219",
									"fileName": "ESEFReport",
									"fileReference": "50a36c418baffd520bb92d84664f06f9732a21f4e2e5ecee6d9136f16e7e0b63",
									"tagName": "e-business"
								},
								"comment": "override auxiliary transmitter",
								"quality": "Incomplete"
							},
							"highImpactClimateSectorEnergyConsumptionInGWhPerMillionEURRevenue": {
								"value": 67381.48,
								"dataSource": {
									"page": "505-1263",
									"fileName": "SustainabilityReport",
									"fileReference": "50a36c418baffd520bb92d84664f06f9732a21f4e2e5ecee6d9136f16e7e0b63",
									"tagName": "e-commerce"
								},
								"comment": "bypass back-end driver",
								"quality": "Estimated"
							}
						},
						"NaceCodeH": {
							"highImpactClimateSectorEnergyConsumptionInGWh": {
								"value": 4908.61,
								"dataSource": {
									"page": "312-866",
									"fileName": "SustainabilityReport",
									"fileReference": "50a36c418baffd520bb92d84664f06f9732a21f4e2e5ecee6d9136f16e7e0b63",
									"tagName": "content"
								},
								"comment": "back up 1080p sensor",
								"quality": "Estimated"
							},
							"highImpactClimateSectorEnergyConsumptionInGWhPerMillionEURRevenue": {
								"value": 83224.78,
								"dataSource": {
									"page": "715-994",
									"fileName": "ESEFReport",
									"fileReference": "50a36c418baffd520bb92d84664f06f9732a21f4e2e5ecee6d9136f16e7e0b63",
									"tagName": "methodologies"
								},
								"comment": "navigate optical hard drive",
								"quality": "Estimated"
							}
						},
						"NaceCodeC": {
							"highImpactClimateSectorEnergyConsumptionInGWh": {
								"value": 67103.18,
								"dataSource": {
									"page": "28-393",
									"fileName": "SustainabilityReport",
									"fileReference": "50a36c418baffd520bb92d84664f06f9732a21f4e2e5ecee6d9136f16e7e0b63",
									"tagName": "partnerships"
								},
								"comment": "back up online microchip",
								"quality": "NoDataFound"
							},
							"highImpactClimateSectorEnergyConsumptionInGWhPerMillionEURRevenue": {
								"value": 82507.92,
								"dataSource": {
									"page": "125",
									"fileName": "SustainabilityReport",
									"fileReference": "50a36c418baffd520bb92d84664f06f9732a21f4e2e5ecee6d9136f16e7e0b63",
									"tagName": "channels"
								},
								"comment": "input online program",
								"quality": "Incomplete"
							}
						}
					},
					"totalHighImpactClimateSectorEnergyConsumptionInGWh": {
						"value": 54843.64,
						"dataSource": {
							"page": "1149",
							"fileName": "SustainabilityReport",
							"fileReference": "50a36c418baffd520bb92d84664f06f9732a21f4e2e5ecee6d9136f16e7e0b63",
							"tagName": "bandwidth"
						},
						"comment": "back up multi-byte card",
						"quality": "NoDataFound"
					},
					"nonRenewableEnergyConsumptionFossilFuelsInGWh": {
						"value": 80471.04,
						"dataSource": {
							"page": "1187",
							"fileName": "ESEFReport",
							"fileReference": "50a36c418baffd520bb92d84664f06f9732a21f4e2e5ecee6d9136f16e7e0b63",
							"tagName": "users"
						},
						"comment": "parse open-source alarm",
						"quality": "Incomplete"
					},
					"nonRenewableEnergyConsumptionCrudeOilInGWh": {
						"value": 46682.37,
						"dataSource": {
							"page": "749",
							"fileName": "ESEFReport",
							"fileReference": "50a36c418baffd520bb92d84664f06f9732a21f4e2e5ecee6d9136f16e7e0b63",
							"tagName": "initiatives"
						},
						"comment": "compress wireless panel",
						"quality": "NoDataFound"
					},
					"nonRenewableEnergyConsumptionNaturalGasInGWh": {
						"value": 18098.04,
						"dataSource": {
							"page": "773",
							"fileName": "SustainabilityReport",
							"fileReference": "50a36c418baffd520bb92d84664f06f9732a21f4e2e5ecee6d9136f16e7e0b63",
							"tagName": "convergence"
						},
						"comment": "bypass digital feed",
						"quality": "NoDataFound"
					},
					"nonRenewableEnergyConsumptionLigniteInGWh": {
						"value": 66720.8,
						"dataSource": {
							"page": "318-416",
							"fileName": "ESEFReport",
							"fileReference": "50a36c418baffd520bb92d84664f06f9732a21f4e2e5ecee6d9136f16e7e0b63",
							"tagName": "portals"
						},
						"comment": "navigate cross-platform interface",
						"quality": "NoDataFound"
					},
					"nonRenewableEnergyConsumptionCoalInGWh": {
						"value": 93149.02,
						"dataSource": {
							"page": "120",
							"fileName": "SustainabilityReport",
							"fileReference": "50a36c418baffd520bb92d84664f06f9732a21f4e2e5ecee6d9136f16e7e0b63",
							"tagName": "e-markets"
						},
						"comment": "calculate back-end bus",
						"quality": "Reported"
					},
					"nonRenewableEnergyConsumptionNuclearEnergyInGWh": {
						"value": 66489.04,
						"dataSource": {
							"page": "351-354",
							"fileName": "SustainabilityReport",
							"fileReference": "50a36c418baffd520bb92d84664f06f9732a21f4e2e5ecee6d9136f16e7e0b63",
							"tagName": "methodologies"
						},
						"comment": "quantify auxiliary hard drive",
						"quality": "Estimated"
					},
					"nonRenewableEnergyConsumptionOtherInGWh": {
						"value": 81476.14,
						"dataSource": {
							"page": "560",
							"fileName": "ESEFReport",
							"fileReference": "50a36c418baffd520bb92d84664f06f9732a21f4e2e5ecee6d9136f16e7e0b63",
							"tagName": "synergies"
						},
						"comment": "quantify redundant array",
						"quality": "Incomplete"
					}
				},
				"biodiversity": {
					"primaryForestAndWoodedLandOfNativeSpeciesExposure": {
						"value": "No",
						"dataSource": {
							"page": "361",
							"fileName": "SustainabilityReport",
							"fileReference": "50a36c418baffd520bb92d84664f06f9732a21f4e2e5ecee6d9136f16e7e0b63",
							"tagName": "experiences"
						},
						"comment": "program redundant hard drive",
						"quality": "Audited"
					},
					"protectedAreasExposure": {
						"value": "No",
						"dataSource": {
							"page": "852",
							"fileName": "SustainabilityReport",
							"fileReference": "50a36c418baffd520bb92d84664f06f9732a21f4e2e5ecee6d9136f16e7e0b63",
							"tagName": "e-markets"
						},
						"comment": "quantify neural firewall",
						"quality": "Audited"
					},
					"rareOrEndangeredEcosystemsExposure": {
						"value": "No",
						"dataSource": {
							"page": "335-1152",
							"fileName": "SustainabilityReport",
							"fileReference": "50a36c418baffd520bb92d84664f06f9732a21f4e2e5ecee6d9136f16e7e0b63",
							"tagName": "ROI"
						},
						"comment": "bypass optical microchip",
						"quality": "Audited"
					},
					"highlyBiodiverseGrasslandExposure": {
						"value": "Yes",
						"dataSource": {
							"page": "269-1186",
							"fileName": "SustainabilityReport",
							"fileReference": "50a36c418baffd520bb92d84664f06f9732a21f4e2e5ecee6d9136f16e7e0b63",
							"tagName": "experiences"
						},
						"comment": "transmit digital firewall",
						"quality": "Reported"
					},
					"manufactureOfAgrochemicalPesticidesProducts": {
						"value": "Yes",
						"dataSource": {
							"page": "664-683",
							"fileName": "SustainabilityReport",
							"fileReference": "50a36c418baffd520bb92d84664f06f9732a21f4e2e5ecee6d9136f16e7e0b63",
							"tagName": "mindshare"
						},
						"comment": "parse 1080p matrix",
						"quality": "Incomplete"
					},
					"landDegradationDesertificationSoilSealingExposure": {
						"value": "No",
						"dataSource": {
							"page": "277",
							"fileName": "SustainabilityReport",
							"fileReference": "50a36c418baffd520bb92d84664f06f9732a21f4e2e5ecee6d9136f16e7e0b63",
							"tagName": "blockchains"
						},
						"comment": "navigate digital pixel",
						"quality": "Incomplete"
					},
					"sustainableAgriculturePolicy": {
						"value": "No",
						"dataSource": {
							"page": "575-674",
							"fileName": "SustainabilityReport",
							"fileReference": "50a36c418baffd520bb92d84664f06f9732a21f4e2e5ecee6d9136f16e7e0b63",
							"tagName": "e-business"
						},
						"comment": "hack primary hard drive",
						"quality": "Audited"
					},
					"sustainableOceansAndSeasPolicy": {
						"value": "No",
						"dataSource": {
							"page": "711-1002",
							"fileName": "SustainabilityReport",
							"fileReference": "50a36c418baffd520bb92d84664f06f9732a21f4e2e5ecee6d9136f16e7e0b63",
							"tagName": "lifetime value"
						},
						"comment": "index digital matrix",
						"quality": "Audited"
					},
					"threatenedSpeciesExposure": {
						"value": "No",
						"dataSource": {
							"page": "781",
							"fileName": "ESEFReport",
							"fileReference": "50a36c418baffd520bb92d84664f06f9732a21f4e2e5ecee6d9136f16e7e0b63",
							"tagName": "applications"
						},
						"comment": "compress optical sensor",
						"quality": "Estimated"
					},
					"biodiversityProtectionPolicy": {
						"value": "No",
						"dataSource": {
							"page": "101-357",
							"fileName": "SustainabilityReport",
							"fileReference": "50a36c418baffd520bb92d84664f06f9732a21f4e2e5ecee6d9136f16e7e0b63",
							"tagName": "e-markets"
						},
						"comment": "navigate redundant capacitor",
						"quality": "NoDataFound"
					},
					"deforestationPolicy": {
						"value": "No",
						"dataSource": {
							"page": "493-1290",
							"fileName": "ESEFReport",
							"fileReference": "50a36c418baffd520bb92d84664f06f9732a21f4e2e5ecee6d9136f16e7e0b63",
							"tagName": "solutions"
						},
						"comment": "input virtual matrix",
						"quality": "Estimated"
					}
				},
				"water": {
					"emissionsToWaterInTonnes": {
						"value": 76582.31,
						"dataSource": {
							"page": "95-732",
							"fileName": "SustainabilityReport",
							"fileReference": "50a36c418baffd520bb92d84664f06f9732a21f4e2e5ecee6d9136f16e7e0b63",
							"tagName": "architectures"
						},
						"comment": "back up primary program",
						"quality": "Reported"
					},
					"waterConsumptionInCubicMeters": {
						"value": 98775.22,
						"dataSource": {
							"page": "1178-1216",
							"fileName": "SustainabilityReport",
							"fileReference": "50a36c418baffd520bb92d84664f06f9732a21f4e2e5ecee6d9136f16e7e0b63",
							"tagName": "synergies"
						},
						"comment": "hack digital sensor",
						"quality": "Audited"
					},
					"waterReusedInCubicMeters": {
						"value": 78836.06,
						"dataSource": {
							"page": "331-1001",
							"fileName": "SustainabilityReport",
							"fileReference": "50a36c418baffd520bb92d84664f06f9732a21f4e2e5ecee6d9136f16e7e0b63",
							"tagName": "bandwidth"
						},
						"comment": "copy virtual system",
						"quality": "Audited"
					},
					"relativeWaterUsageInCubicMetersPerMillionEURRevenue": {
						"value": 55142.74,
						"dataSource": {
							"page": "131",
							"fileName": "SustainabilityReport",
							"fileReference": "50a36c418baffd520bb92d84664f06f9732a21f4e2e5ecee6d9136f16e7e0b63",
							"tagName": "synergies"
						},
						"comment": "override online hard drive",
						"quality": "NoDataFound"
					},
					"waterManagementPolicy": {
						"value": "Yes",
						"dataSource": {
							"page": "780",
							"fileName": "ESEFReport",
							"fileReference": "50a36c418baffd520bb92d84664f06f9732a21f4e2e5ecee6d9136f16e7e0b63",
							"tagName": "platforms"
						},
						"comment": "calculate back-end transmitter",
						"quality": "Reported"
					},
					"highWaterStressAreaExposure": {
						"value": "No",
						"dataSource": {
							"page": "936-1273",
							"fileName": "SustainabilityReport",
							"fileReference": "50a36c418baffd520bb92d84664f06f9732a21f4e2e5ecee6d9136f16e7e0b63",
							"tagName": "channels"
						},
						"comment": "transmit cross-platform card",
						"quality": "Reported"
					}
				},
				"waste": {
					"hazardousAndRadioactiveWasteInTonnes": {
						"value": 50936.03,
						"dataSource": {
							"page": "827-971",
							"fileName": "ESEFReport",
							"fileReference": "50a36c418baffd520bb92d84664f06f9732a21f4e2e5ecee6d9136f16e7e0b63",
							"tagName": "initiatives"
						},
						"comment": "program solid state bus",
						"quality": "Reported"
					},
					"nonRecycledWasteInTonnes": {
						"value": 76487.05,
						"dataSource": {
							"page": "721-1076",
							"fileName": "ESEFReport",
							"fileReference": "50a36c418baffd520bb92d84664f06f9732a21f4e2e5ecee6d9136f16e7e0b63",
							"tagName": "solutions"
						},
						"comment": "parse bluetooth driver",
						"quality": "Reported"
					}
				},
				"emissions": {
					"emissionsOfInorganicPollutantsInTonnes": {
						"value": 8329.26,
						"dataSource": {
							"page": "846-973",
							"fileName": "ESEFReport",
							"fileReference": "50a36c418baffd520bb92d84664f06f9732a21f4e2e5ecee6d9136f16e7e0b63",
							"tagName": "web services"
						},
						"comment": "compress solid state alarm",
						"quality": "Audited"
					},
					"emissionsOfAirPollutantsInTonnes": {
						"value": 207.42,
						"dataSource": {
							"page": "269",
							"fileName": "ESEFReport",
							"fileReference": "50a36c418baffd520bb92d84664f06f9732a21f4e2e5ecee6d9136f16e7e0b63",
							"tagName": "users"
						},
						"comment": "transmit back-end array",
						"quality": "Audited"
					},
					"emissionsOfOzoneDepletionSubstancesInTonnes": {
						"value": 58863.13,
						"dataSource": {
							"page": "285-1054",
							"fileName": "ESEFReport",
							"fileReference": "50a36c418baffd520bb92d84664f06f9732a21f4e2e5ecee6d9136f16e7e0b63",
							"tagName": "action-items"
						},
						"comment": "navigate solid state application",
						"quality": "Incomplete"
					},
					"carbonReductionInitiatives": {
						"value": "No",
						"dataSource": {
							"page": "1006",
							"fileName": "ESEFReport",
							"fileReference": "50a36c418baffd520bb92d84664f06f9732a21f4e2e5ecee6d9136f16e7e0b63",
							"tagName": "metrics"
						},
						"comment": "index haptic capacitor",
						"quality": "Reported"
					}
				}
			},
			"social": {
				"socialAndEmployeeMatters": {
					"humanRightsLegalProceedings": {
						"value": "Yes",
						"dataSource": {
							"page": "163-981",
							"fileName": "SustainabilityReport",
							"fileReference": "50a36c418baffd520bb92d84664f06f9732a21f4e2e5ecee6d9136f16e7e0b63",
							"tagName": "interfaces"
						},
						"comment": "synthesize optical microchip",
						"quality": "Estimated"
					},
					"iloCoreLabourStandards": {
						"value": "Yes",
						"dataSource": {
							"page": "22",
							"fileName": "ESEFReport",
							"fileReference": "50a36c418baffd520bb92d84664f06f9732a21f4e2e5ecee6d9136f16e7e0b63",
							"tagName": "bandwidth"
						},
						"comment": "navigate 1080p monitor",
						"quality": "Reported"
					},
					"environmentalPolicy": {
						"value": "No",
						"dataSource": {
							"page": "1105",
							"fileName": "SustainabilityReport",
							"fileReference": "50a36c418baffd520bb92d84664f06f9732a21f4e2e5ecee6d9136f16e7e0b63",
							"tagName": "functionalities"
						},
						"comment": "transmit multi-byte application",
						"quality": "Incomplete"
					},
					"corruptionLegalProceedings": {
						"value": "Yes",
						"dataSource": {
							"page": "93",
							"fileName": "SustainabilityReport",
							"fileReference": "50a36c418baffd520bb92d84664f06f9732a21f4e2e5ecee6d9136f16e7e0b63",
							"tagName": "partnerships"
						},
						"comment": "copy auxiliary transmitter",
						"quality": "NoDataFound"
					},
					"transparencyDisclosurePolicy": {
						"value": "Yes",
						"dataSource": {
							"page": "860",
							"fileName": "ESEFReport",
							"fileReference": "50a36c418baffd520bb92d84664f06f9732a21f4e2e5ecee6d9136f16e7e0b63",
							"tagName": "synergies"
						},
						"comment": "quantify primary panel",
						"quality": "NoDataFound"
					},
					"humanRightsDueDiligencePolicy": {
						"value": "No",
						"dataSource": {
							"page": "586-1128",
							"fileName": "ESEFReport",
							"fileReference": "50a36c418baffd520bb92d84664f06f9732a21f4e2e5ecee6d9136f16e7e0b63",
							"tagName": "paradigms"
						},
						"comment": "synthesize wireless capacitor",
						"quality": "NoDataFound"
					},
					"policyAgainstChildLabour": {
						"value": "No",
						"dataSource": {
							"page": "1013-1160",
							"fileName": "SustainabilityReport",
							"fileReference": "50a36c418baffd520bb92d84664f06f9732a21f4e2e5ecee6d9136f16e7e0b63",
							"tagName": "relationships"
						},
						"comment": "override bluetooth capacitor",
						"quality": "Incomplete"
					},
					"policyAgainstForcedLabour": {
						"value": "Yes",
						"dataSource": {
							"page": "1065",
							"fileName": "ESEFReport",
							"fileReference": "50a36c418baffd520bb92d84664f06f9732a21f4e2e5ecee6d9136f16e7e0b63",
							"tagName": "portals"
						},
						"comment": "parse auxiliary port",
						"quality": "NoDataFound"
					},
					"policyAgainstDiscriminationInTheWorkplace": {
						"value": "Yes",
						"dataSource": {
							"page": "1096",
							"fileName": "SustainabilityReport",
							"fileReference": "50a36c418baffd520bb92d84664f06f9732a21f4e2e5ecee6d9136f16e7e0b63",
							"tagName": "partnerships"
						},
						"comment": "back up mobile protocol",
						"quality": "NoDataFound"
					},
					"iso14001Certificate": {
						"value": "No",
						"dataSource": {
							"page": "572",
							"fileName": "ESEFReport",
							"fileReference": "50a36c418baffd520bb92d84664f06f9732a21f4e2e5ecee6d9136f16e7e0b63",
							"tagName": "action-items"
						},
						"comment": "bypass cross-platform alarm",
						"quality": "NoDataFound"
					},
					"policyAgainstBriberyAndCorruption": {
						"value": "Yes",
						"dataSource": {
							"page": "116-775",
							"fileName": "SustainabilityReport",
							"fileReference": "50a36c418baffd520bb92d84664f06f9732a21f4e2e5ecee6d9136f16e7e0b63",
							"tagName": "partnerships"
						},
						"comment": "override online feed",
						"quality": "Incomplete"
					},
					"fairBusinessMarketingAdvertisingPolicy": {
						"value": "Yes",
						"dataSource": {
							"page": "568-953",
							"fileName": "SustainabilityReport",
							"fileReference": "50a36c418baffd520bb92d84664f06f9732a21f4e2e5ecee6d9136f16e7e0b63",
							"tagName": "eyeballs"
						},
						"comment": "connect wireless array",
						"quality": "NoDataFound"
					},
					"technologiesExpertiseTransferPolicy": {
						"value": "Yes",
						"dataSource": {
							"page": "582",
							"fileName": "SustainabilityReport",
							"fileReference": "50a36c418baffd520bb92d84664f06f9732a21f4e2e5ecee6d9136f16e7e0b63",
							"tagName": "markets"
						},
						"comment": "program 1080p card",
						"quality": "NoDataFound"
					},
					"fairCompetitionPolicy": {
						"value": "Yes",
						"dataSource": {
							"page": "1149",
							"fileName": "SustainabilityReport",
							"fileReference": "50a36c418baffd520bb92d84664f06f9732a21f4e2e5ecee6d9136f16e7e0b63",
							"tagName": "supply-chains"
						},
						"comment": "connect primary system",
						"quality": "Incomplete"
					},
					"violationOfTaxRulesAndRegulation": {
						"value": "Yes",
						"dataSource": {
							"page": "891",
							"fileName": "SustainabilityReport",
							"fileReference": "50a36c418baffd520bb92d84664f06f9732a21f4e2e5ecee6d9136f16e7e0b63",
							"tagName": "interfaces"
						},
						"comment": "compress solid state bus",
						"quality": "Incomplete"
					},
					"unGlobalCompactPrinciplesCompliancePolicy": {
						"value": "Yes",
						"dataSource": {
							"page": "460",
							"fileName": "SustainabilityReport",
							"fileReference": "50a36c418baffd520bb92d84664f06f9732a21f4e2e5ecee6d9136f16e7e0b63",
							"tagName": "systems"
						},
						"comment": "navigate open-source pixel",
						"quality": "Incomplete"
					},
					"oecdGuidelinesForMultinationalEnterprisesGrievanceHandling": {
						"value": "Yes",
						"dataSource": {
							"page": "602-834",
							"fileName": "SustainabilityReport",
							"fileReference": "50a36c418baffd520bb92d84664f06f9732a21f4e2e5ecee6d9136f16e7e0b63",
							"tagName": "niches"
						},
						"comment": "bypass primary application",
						"quality": "Audited"
					},
					"averageGrossHourlyEarningsMaleEmployees": {
						"value": 1127406302.84,
						"dataSource": {
							"page": "1176",
							"fileName": "ESEFReport",
							"fileReference": "50a36c418baffd520bb92d84664f06f9732a21f4e2e5ecee6d9136f16e7e0b63",
							"tagName": "action-items"
						},
						"comment": "generate auxiliary matrix",
						"quality": "Incomplete",
						"currency": "NIO"
					},
					"averageGrossHourlyEarningsFemaleEmployees": {
						"value": 3094587970.99,
						"dataSource": {
							"page": "1088-1300",
							"fileName": "ESEFReport",
							"fileReference": "50a36c418baffd520bb92d84664f06f9732a21f4e2e5ecee6d9136f16e7e0b63",
							"tagName": "systems"
						},
						"comment": "reboot mobile system",
						"quality": "NoDataFound",
						"currency": "ZAR"
					},
					"unadjustedGenderPayGapInPercent": {
						"value": 38307,
						"dataSource": {
							"page": "677",
							"fileName": "SustainabilityReport",
							"fileReference": "50a36c418baffd520bb92d84664f06f9732a21f4e2e5ecee6d9136f16e7e0b63",
							"tagName": "portals"
						},
						"comment": "bypass haptic matrix",
						"quality": "Reported"
					},
					"femaleBoardMembersSupervisoryBoard": {
						"value": 7960,
						"dataSource": {
							"page": "522-1063",
							"fileName": "ESEFReport",
							"fileReference": "50a36c418baffd520bb92d84664f06f9732a21f4e2e5ecee6d9136f16e7e0b63",
							"tagName": "convergence"
						},
						"comment": "connect virtual alarm",
						"quality": "NoDataFound"
					},
					"femaleBoardMembersBoardOfDirectors": {
						"value": 8515,
						"dataSource": {
							"page": "424",
							"fileName": "SustainabilityReport",
							"fileReference": "50a36c418baffd520bb92d84664f06f9732a21f4e2e5ecee6d9136f16e7e0b63",
							"tagName": "e-commerce"
						},
						"comment": "input multi-byte firewall",
						"quality": "Reported"
					},
					"maleBoardMembersSupervisoryBoard": {
						"value": 2255,
						"dataSource": {
							"page": "677-809",
							"fileName": "SustainabilityReport",
							"fileReference": "",
							"tagName": "deliverables"
						},
						"comment": "program virtual sensor",
						"quality": "NoDataFound"
					},
					"maleBoardMembersBoardOfDirectors": {
						"value": 8626,
						"dataSource": {
							"page": "734-1021",
							"fileName": "ESEFReport",
							"fileReference": "50a36c418baffd520bb92d84664f06f9732a21f4e2e5ecee6d9136f16e7e0b63",
							"tagName": "platforms"
						},
						"comment": "compress multi-byte bandwidth",
						"quality": "NoDataFound"
					},
					"boardGenderDiversitySupervisoryBoardInPercent": {
						"value": 16.1,
						"dataSource": {
							"page": "770-1144",
							"fileName": "SustainabilityReport",
							"fileReference": "50a36c418baffd520bb92d84664f06f9732a21f4e2e5ecee6d9136f16e7e0b63",
							"tagName": "experiences"
						},
						"comment": "hack cross-platform array",
						"quality": "Estimated"
					},
					"boardGenderDiversityBoardOfDirectorsInPercent": {
						"value": 75.66,
						"dataSource": {
							"page": "574-883",
							"fileName": "SustainabilityReport",
							"fileReference": "50a36c418baffd520bb92d84664f06f9732a21f4e2e5ecee6d9136f16e7e0b63",
							"tagName": "functionalities"
						},
						"comment": "transmit optical bus",
						"quality": "Audited"
					},
					"controversialWeaponsExposure": {
						"value": "Yes",
						"dataSource": {
							"page": "1195-1262",
							"fileName": "SustainabilityReport",
							"fileReference": "50a36c418baffd520bb92d84664f06f9732a21f4e2e5ecee6d9136f16e7e0b63",
							"tagName": "ROI"
						},
						"comment": "synthesize online protocol",
						"quality": "Estimated"
					},
					"workplaceAccidentPreventionPolicy": {
						"value": "Yes",
						"dataSource": {
							"page": "683",
							"fileName": "ESEFReport",
							"fileReference": "50a36c418baffd520bb92d84664f06f9732a21f4e2e5ecee6d9136f16e7e0b63",
							"tagName": "experiences"
						},
						"comment": "generate wireless application",
						"quality": "Incomplete"
					},
					"rateOfAccidentsInPercent": {
						"value": 62.28,
						"dataSource": {
							"page": "964",
							"fileName": "ESEFReport",
							"fileReference": "50a36c418baffd520bb92d84664f06f9732a21f4e2e5ecee6d9136f16e7e0b63",
							"tagName": "niches"
						},
						"comment": "transmit mobile array",
						"quality": "Reported"
					},
					"workdaysLostInDays": {
						"value": 90061.11,
						"dataSource": {
							"page": "715",
							"fileName": "ESEFReport",
							"fileReference": "50a36c418baffd520bb92d84664f06f9732a21f4e2e5ecee6d9136f16e7e0b63",
							"tagName": "functionalities"
						},
						"comment": "back up cross-platform interface",
						"quality": "Incomplete"
					},
					"supplierCodeOfConduct": {
						"value": "Yes",
						"dataSource": {
							"page": "463",
							"fileName": "ESEFReport",
							"fileReference": "50a36c418baffd520bb92d84664f06f9732a21f4e2e5ecee6d9136f16e7e0b63",
							"tagName": "synergies"
						},
						"comment": "quantify back-end array",
						"quality": "Incomplete"
					},
					"grievanceHandlingMechanism": {
						"value": "No",
						"dataSource": {
							"page": "1194-1276",
							"fileName": "SustainabilityReport",
							"fileReference": "50a36c418baffd520bb92d84664f06f9732a21f4e2e5ecee6d9136f16e7e0b63",
							"tagName": "mindshare"
						},
						"comment": "synthesize open-source firewall",
						"quality": "Estimated"
					},
					"whistleblowerProtectionPolicy": {
						"value": "Yes",
						"dataSource": {
							"page": "151",
							"fileName": "SustainabilityReport",
							"fileReference": "50a36c418baffd520bb92d84664f06f9732a21f4e2e5ecee6d9136f16e7e0b63",
							"tagName": "eyeballs"
						},
						"comment": "override optical panel",
						"quality": "Incomplete"
					},
					"reportedIncidentsOfDiscrimination": {
						"value": 6028,
						"dataSource": {
							"page": "69",
							"fileName": "ESEFReport",
							"fileReference": "50a36c418baffd520bb92d84664f06f9732a21f4e2e5ecee6d9136f16e7e0b63",
							"tagName": "portals"
						},
						"comment": "transmit mobile firewall",
						"quality": "NoDataFound"
					},
					"sanctionedIncidentsOfDiscrimination": {
						"value": 9143,
						"dataSource": {
							"page": "133",
							"fileName": "ESEFReport",
							"fileReference": "50a36c418baffd520bb92d84664f06f9732a21f4e2e5ecee6d9136f16e7e0b63",
							"tagName": "partnerships"
						},
						"comment": "transmit 1080p array",
						"quality": "NoDataFound"
					},
					"ceoToEmployeePayGapRatio": {
						"value": 49088.24,
						"dataSource": {
							"page": "787-1066",
							"fileName": "SustainabilityReport",
							"fileReference": "50a36c418baffd520bb92d84664f06f9732a21f4e2e5ecee6d9136f16e7e0b63",
							"tagName": "models"
						},
						"comment": "back up online program",
						"quality": "Audited"
					},
					"excessiveCeoPayRatioInPercent": {
						"value": 86825.77,
						"dataSource": {
							"page": "939",
							"fileName": "ESEFReport",
							"fileReference": "50a36c418baffd520bb92d84664f06f9732a21f4e2e5ecee6d9136f16e7e0b63",
							"tagName": "content"
						},
						"comment": "input solid state capacitor",
						"quality": "NoDataFound"
					}
				},
				"greenSecurities": {
					"securitiesNotCertifiedAsGreen": {
						"value": "Yes",
						"dataSource": {
							"page": "663-1172",
							"fileName": "SustainabilityReport",
							"fileReference": "50a36c418baffd520bb92d84664f06f9732a21f4e2e5ecee6d9136f16e7e0b63",
							"tagName": "systems"
						},
						"comment": "synthesize mobile bandwidth",
						"quality": "Estimated"
					}
				},
				"humanRights": {
					"humanRightsPolicy": {
						"value": "No",
						"dataSource": {
							"page": "928",
							"fileName": "ESEFReport",
							"fileReference": "50a36c418baffd520bb92d84664f06f9732a21f4e2e5ecee6d9136f16e7e0b63",
							"tagName": "eyeballs"
						},
						"comment": "quantify wireless program",
						"quality": "NoDataFound"
					},
					"humanRightsDueDiligence": {
						"value": "Yes",
						"dataSource": {
							"page": "60-585",
							"fileName": "ESEFReport",
							"fileReference": "50a36c418baffd520bb92d84664f06f9732a21f4e2e5ecee6d9136f16e7e0b63",
							"tagName": "convergence"
						},
						"comment": "back up primary panel",
						"quality": "Incomplete"
					},
					"traffickingInHumanBeingsPolicy": {
						"value": "Yes",
						"dataSource": {
							"page": "520",
							"fileName": "SustainabilityReport",
							"fileReference": "50a36c418baffd520bb92d84664f06f9732a21f4e2e5ecee6d9136f16e7e0b63",
							"tagName": "e-commerce"
						},
						"comment": "reboot online capacitor",
						"quality": "Reported"
					},
					"reportedChildLabourIncidents": {
						"value": "No",
						"dataSource": {
							"page": "780-783",
							"fileName": "SustainabilityReport",
							"fileReference": "50a36c418baffd520bb92d84664f06f9732a21f4e2e5ecee6d9136f16e7e0b63",
							"tagName": "technologies"
						},
						"comment": "index redundant feed",
						"quality": "Estimated"
					},
					"reportedForcedOrCompulsoryLabourIncidents": {
						"value": "No",
						"dataSource": {
							"page": "40",
							"fileName": "ESEFReport",
							"fileReference": "50a36c418baffd520bb92d84664f06f9732a21f4e2e5ecee6d9136f16e7e0b63",
							"tagName": "content"
						},
						"comment": "parse digital bus",
						"quality": "Estimated"
					},
					"numberOfReportedIncidentsOfHumanRightsViolations": {
						"value": 8002,
						"dataSource": {
							"page": "976-1066",
							"fileName": "ESEFReport",
							"fileReference": "50a36c418baffd520bb92d84664f06f9732a21f4e2e5ecee6d9136f16e7e0b63",
							"tagName": "e-commerce"
						},
						"comment": "back up mobile port",
						"quality": "Incomplete"
					}
				},
				"antiCorruptionAndAntiBribery": {
					"casesOfInsufficientActionAgainstBriberyAndCorruption": {
						"value": 3001,
						"dataSource": {
							"page": "1108-1229",
							"fileName": "ESEFReport",
							"fileReference": "50a36c418baffd520bb92d84664f06f9732a21f4e2e5ecee6d9136f16e7e0b63",
							"tagName": "niches"
						},
						"comment": "index online driver",
						"quality": "Incomplete"
					},
					"reportedConvictionsOfBriberyAndCorruption": {
						"value": 8768,
						"dataSource": {
							"page": "1152-1278",
							"fileName": "SustainabilityReport",
							"fileReference": "50a36c418baffd520bb92d84664f06f9732a21f4e2e5ecee6d9136f16e7e0b63",
							"tagName": "e-commerce"
						},
						"comment": "hack wireless system",
						"quality": "Audited"
					},
					"totalAmountOfReportedFinesOfBriberyAndCorruption": {
						"value": 7008304460.91,
						"dataSource": {
							"page": "433",
							"fileName": "SustainabilityReport",
							"fileReference": "50a36c418baffd520bb92d84664f06f9732a21f4e2e5ecee6d9136f16e7e0b63",
							"tagName": "blockchains"
						},
						"comment": "override bluetooth alarm",
						"quality": "NoDataFound",
						"currency": "AED"
					}
				}
			}
		},
		"reportingPeriod": "2021"
	},
	{
		"companyInformation": {
			"companyName": "Sfdr-dataset-with-invalid-percentage-input",
			"headquarters": "Sparks",
			"headquartersPostalCode": "66486",
			"sector": "convergence",
			"identifiers": {
				"Lei": [
					"3WB8jCckMjh9dPvjFk4f"
				],
				"Isin": [
					"SIixCwvTiskV",
					"p9BQoLcAGsUu"
				],
				"PermId": [
					"vWwhg6zhLV"
				],
				"Ticker": [],
				"Duns": [
					"Nw6eh7F1m"
				],
				"VatNumber": [],
				"CompanyRegistrationNumber": [
					"KbDO2Pb9vdW47nE"
				]
			},
			"countryCode": "TR",
			"companyContactDetails": [
				"Judge_Brakus@example.com"
			],
			"companyAlternativeNames": [
				"Hartmann - Morar",
				"Marks, Beer and Walker",
				"Schaefer LLC"
			],
			"companyLegalForm": null,
			"website": "https://insistent-follower.biz/",
			"isTeaserCompany": false
		},
		"t": {
			"general": {
				"general": {
					"dataDate": "2024-07-04",
					"fiscalYearDeviation": "Deviation",
					"fiscalYearEnd": "2025-01-13",
					"referencedReports": {
						"SustainabilityReport": {
							"fileReference": "50a36c418baffd520bb92d84664f06f9732a21f4e2e5ecee6d9136f16e7e0b63",
							"fileName": "SustainabilityReport",
							"publicationDate": "2023-08-04"
						},
						"IntegratedReport": {
							"fileReference": "50a36c418baffd520bb92d84664f06f9732a21f4e2e5ecee6d9136f16e7e0b63",
							"fileName": "IntegratedReport",
							"publicationDate": "2023-10-30"
						},
						"AnnualReport": {
							"fileReference": "50a36c418baffd520bb92d84664f06f9732a21f4e2e5ecee6d9136f16e7e0b63",
							"fileName": "AnnualReport",
							"publicationDate": "2023-09-02"
						},
						"ESEFReport": {
							"fileReference": "50a36c418baffd520bb92d84664f06f9732a21f4e2e5ecee6d9136f16e7e0b63",
							"fileName": "ESEFReport",
							"publicationDate": "2023-06-26"
						}
					}
				}
			},
			"environmental": {
				"greenhouseGasEmissions": {
					"scope1GhgEmissionsInTonnes": {
						"value": 82656.03,
						"dataSource": {
							"page": "802-863",
							"fileName": "IntegratedReport",
							"fileReference": "50a36c418baffd520bb92d84664f06f9732a21f4e2e5ecee6d9136f16e7e0b63",
							"tagName": "infrastructures"
						},
						"comment": "calculate 1080p circuit",
						"quality": "NoDataFound"
					},
					"scope2GhgEmissionsInTonnes": {
						"value": 44936.81,
						"dataSource": {
							"page": "975",
							"fileName": "IntegratedReport",
							"fileReference": "50a36c418baffd520bb92d84664f06f9732a21f4e2e5ecee6d9136f16e7e0b63",
							"tagName": "solutions"
						},
						"comment": "program 1080p feed",
						"quality": "Reported"
					},
					"scope2GhgEmissionsLocationBasedInTonnes": {
						"value": 59019.82,
						"dataSource": {
							"page": "154-707",
							"fileName": "IntegratedReport",
							"fileReference": "50a36c418baffd520bb92d84664f06f9732a21f4e2e5ecee6d9136f16e7e0b63",
							"tagName": "e-markets"
						},
						"comment": "back up primary driver",
						"quality": "Estimated"
					},
					"scope2GhgEmissionsMarketBasedInTonnes": {
						"value": 33189.13,
						"dataSource": {
							"page": "792",
							"fileName": "IntegratedReport",
							"fileReference": "50a36c418baffd520bb92d84664f06f9732a21f4e2e5ecee6d9136f16e7e0b63",
							"tagName": "systems"
						},
						"comment": "connect back-end panel",
						"quality": "Reported"
					},
					"scope1And2GhgEmissionsInTonnes": {
						"value": 79887.8,
						"dataSource": {
							"page": "517",
							"fileName": "IntegratedReport",
							"fileReference": "50a36c418baffd520bb92d84664f06f9732a21f4e2e5ecee6d9136f16e7e0b63",
							"tagName": "bandwidth"
						},
						"comment": "copy open-source microchip",
						"quality": "Reported"
					},
					"scope1And2GhgEmissionsLocationBasedInTonnes": {
						"value": 98607.65,
						"dataSource": {
							"page": "722-940",
							"fileName": "AnnualReport",
							"fileReference": "50a36c418baffd520bb92d84664f06f9732a21f4e2e5ecee6d9136f16e7e0b63",
							"tagName": "niches"
						},
						"comment": "bypass auxiliary firewall",
						"quality": "NoDataFound"
					},
					"scope1And2GhgEmissionsMarketBasedInTonnes": {
						"value": 19218.69,
						"dataSource": {
							"page": "887-1291",
							"fileName": "AnnualReport",
							"fileReference": "50a36c418baffd520bb92d84664f06f9732a21f4e2e5ecee6d9136f16e7e0b63",
							"tagName": "action-items"
						},
						"comment": "calculate redundant alarm",
						"quality": "NoDataFound"
					},
					"scope3GhgEmissionsInTonnes": {
						"value": 70919.55,
						"dataSource": {
							"page": "728",
							"fileName": "ESEFReport",
							"fileReference": "50a36c418baffd520bb92d84664f06f9732a21f4e2e5ecee6d9136f16e7e0b63",
							"tagName": "convergence"
						},
						"comment": "index digital sensor",
						"quality": "Reported"
					},
					"scope3UpstreamGhgEmissionsInTonnes": {
						"value": 43274.42,
						"dataSource": {
							"page": "572",
							"fileName": "ESEFReport",
							"fileReference": "50a36c418baffd520bb92d84664f06f9732a21f4e2e5ecee6d9136f16e7e0b63",
							"tagName": "interfaces"
						},
						"comment": "bypass online microchip",
						"quality": "Incomplete"
					},
					"scope3DownstreamGhgEmissionsInTonnes": {
						"value": 72875.46,
						"dataSource": {
							"page": "1064",
							"fileName": "AnnualReport",
							"fileReference": "50a36c418baffd520bb92d84664f06f9732a21f4e2e5ecee6d9136f16e7e0b63",
							"tagName": "models"
						},
						"comment": "back up digital firewall",
						"quality": "Estimated"
					},
					"scope1And2And3GhgEmissionsInTonnes": {
						"value": 90480.19,
						"dataSource": {
							"page": "979-1266",
							"fileName": "IntegratedReport",
							"fileReference": "50a36c418baffd520bb92d84664f06f9732a21f4e2e5ecee6d9136f16e7e0b63",
							"tagName": "e-business"
						},
						"comment": "compress auxiliary firewall",
						"quality": "Audited"
					},
					"scope1And2And3GhgEmissionsLocationBasedInTonnes": {
						"value": 22684.04,
						"dataSource": {
							"page": "970-1093",
							"fileName": "SustainabilityReport",
							"fileReference": "50a36c418baffd520bb92d84664f06f9732a21f4e2e5ecee6d9136f16e7e0b63",
							"tagName": "bandwidth"
						},
						"comment": "transmit solid state pixel",
						"quality": "Audited"
					},
					"scope1And2And3GhgEmissionsMarketBasedInTonnes": {
						"value": 833.65,
						"dataSource": {
							"page": "220-935",
							"fileName": "AnnualReport",
							"fileReference": "50a36c418baffd520bb92d84664f06f9732a21f4e2e5ecee6d9136f16e7e0b63",
							"tagName": "e-markets"
						},
						"comment": "connect auxiliary interface",
						"quality": "Estimated"
					},
					"enterpriseValue": {
						"value": 7998591549.7,
						"dataSource": {
							"page": "343-382",
							"fileName": "SustainabilityReport",
							"fileReference": "50a36c418baffd520bb92d84664f06f9732a21f4e2e5ecee6d9136f16e7e0b63",
							"tagName": "paradigms"
						},
						"comment": "reboot mobile card",
						"quality": "Audited",
						"currency": "VND"
					},
					"totalRevenue": {
						"value": 4722101343.8,
						"dataSource": {
							"page": "30-54",
							"fileName": "IntegratedReport",
							"fileReference": "50a36c418baffd520bb92d84664f06f9732a21f4e2e5ecee6d9136f16e7e0b63",
							"tagName": "lifetime value"
						},
						"comment": "program multi-byte program",
						"quality": "Reported",
						"currency": "SSP"
					},
					"carbonFootprintInTonnesPerMillionEURRevenue": {
						"value": 67536.16,
						"dataSource": {
							"page": "1102-1230",
							"fileName": "AnnualReport",
							"fileReference": "50a36c418baffd520bb92d84664f06f9732a21f4e2e5ecee6d9136f16e7e0b63",
							"tagName": "bandwidth"
						},
						"comment": "copy mobile driver",
						"quality": "NoDataFound"
					},
					"ghgIntensityInTonnesPerMillionEURRevenue": {
						"value": 92360.13,
						"dataSource": {
							"page": "540",
							"fileName": "AnnualReport",
							"fileReference": "50a36c418baffd520bb92d84664f06f9732a21f4e2e5ecee6d9136f16e7e0b63",
							"tagName": "communities"
						},
						"comment": "hack back-end transmitter",
						"quality": "Incomplete"
					},
					"ghgIntensityScope1InTonnesPerMillionEURRevenue": {
						"value": 62679.97,
						"dataSource": {
							"page": "283-536",
							"fileName": "IntegratedReport",
							"fileReference": "50a36c418baffd520bb92d84664f06f9732a21f4e2e5ecee6d9136f16e7e0b63",
							"tagName": "schemas"
						},
						"comment": "bypass redundant bus",
						"quality": "Reported"
					},
					"ghgIntensityScope2InTonnesPerMillionEURRevenue": {
						"value": 74876.83,
						"dataSource": {
							"page": "917-1073",
							"fileName": "ESEFReport",
							"fileReference": "50a36c418baffd520bb92d84664f06f9732a21f4e2e5ecee6d9136f16e7e0b63",
							"tagName": "partnerships"
						},
						"comment": "synthesize bluetooth application",
						"quality": "Reported"
					},
					"ghgIntensityScope3InTonnesPerMillionEURRevenue": {
						"value": 89528.65,
						"dataSource": {
							"page": "551-868",
							"fileName": "IntegratedReport",
							"fileReference": "50a36c418baffd520bb92d84664f06f9732a21f4e2e5ecee6d9136f16e7e0b63",
							"tagName": "action-items"
						},
						"comment": "navigate digital pixel",
						"quality": "Audited"
					},
					"ghgIntensityScope4InTonnesPerMillionEURRevenue": {
						"value": 787.54,
						"dataSource": {
							"page": "954-1087",
							"fileName": "ESEFReport",
							"fileReference": "50a36c418baffd520bb92d84664f06f9732a21f4e2e5ecee6d9136f16e7e0b63",
							"tagName": "applications"
						},
						"comment": "generate optical application",
						"quality": "Audited"
					},
					"fossilFuelSectorExposure": {
						"value": "Yes",
						"dataSource": {
							"page": "110",
							"fileName": "ESEFReport",
							"fileReference": "50a36c418baffd520bb92d84664f06f9732a21f4e2e5ecee6d9136f16e7e0b63",
							"tagName": "mindshare"
						},
						"comment": "navigate neural protocol",
						"quality": "Audited"
					}
				},
				"energyPerformance": {
					"renewableEnergyProductionInGWh": {
						"value": 93050,
						"dataSource": {
							"page": "503-1070",
							"fileName": "IntegratedReport",
							"fileReference": "50a36c418baffd520bb92d84664f06f9732a21f4e2e5ecee6d9136f16e7e0b63",
							"tagName": "infrastructures"
						},
						"comment": "hack neural bandwidth",
						"quality": "Reported"
					},
					"renewableEnergyConsumptionInGWh": {
						"value": 53334.7,
						"dataSource": {
							"page": "693-1093",
							"fileName": "ESEFReport",
							"fileReference": "50a36c418baffd520bb92d84664f06f9732a21f4e2e5ecee6d9136f16e7e0b63",
							"tagName": "blockchains"
						},
						"comment": "override neural pixel",
						"quality": "Incomplete"
					},
					"nonRenewableEnergyProductionInGWh": {
						"value": 57142.21,
						"dataSource": {
							"page": "973-1035",
							"fileName": "IntegratedReport",
							"fileReference": "50a36c418baffd520bb92d84664f06f9732a21f4e2e5ecee6d9136f16e7e0b63",
							"tagName": "relationships"
						},
						"comment": "copy 1080p circuit",
						"quality": "Reported"
					},
					"relativeNonRenewableEnergyProductionInPercent": {
						"value": 10641.76,
						"dataSource": {
							"page": "584-730",
							"fileName": "IntegratedReport",
							"fileReference": "50a36c418baffd520bb92d84664f06f9732a21f4e2e5ecee6d9136f16e7e0b63",
							"tagName": "technologies"
						},
						"comment": "override virtual sensor",
						"quality": "NoDataFound"
					},
					"nonRenewableEnergyConsumptionInGWh": {
						"value": 1424.58,
						"dataSource": {
							"page": "1010",
							"fileName": "IntegratedReport",
							"fileReference": "50a36c418baffd520bb92d84664f06f9732a21f4e2e5ecee6d9136f16e7e0b63",
							"tagName": "communities"
						},
						"comment": "navigate cross-platform capacitor",
						"quality": "Reported"
					},
					"relativeNonRenewableEnergyConsumptionInPercent": {
						"value": 86256.62,
						"dataSource": {
							"page": "243",
							"fileName": "SustainabilityReport",
							"fileReference": "50a36c418baffd520bb92d84664f06f9732a21f4e2e5ecee6d9136f16e7e0b63",
							"tagName": "e-markets"
						},
						"comment": "quantify cross-platform microchip",
						"quality": "NoDataFound"
					},
					"applicableHighImpactClimateSectors": {
						"NaceCodeG": {
							"highImpactClimateSectorEnergyConsumptionInGWh": {
								"value": 85267.71,
								"dataSource": {
									"page": "210-333",
									"fileName": "ESEFReport",
									"fileReference": "50a36c418baffd520bb92d84664f06f9732a21f4e2e5ecee6d9136f16e7e0b63",
									"tagName": "mindshare"
								},
								"comment": "bypass redundant card",
								"quality": "Audited"
							},
							"highImpactClimateSectorEnergyConsumptionInGWhPerMillionEURRevenue": {
								"value": 84168.35,
								"dataSource": {
									"page": "1117",
									"fileName": "ESEFReport",
									"fileReference": "50a36c418baffd520bb92d84664f06f9732a21f4e2e5ecee6d9136f16e7e0b63",
									"tagName": "e-markets"
								},
								"comment": "quantify primary firewall",
								"quality": "Estimated"
							}
						},
						"NaceCodeE": {
							"highImpactClimateSectorEnergyConsumptionInGWh": {
								"value": 48349.26,
								"dataSource": {
									"page": "1077",
									"fileName": "AnnualReport",
									"fileReference": "50a36c418baffd520bb92d84664f06f9732a21f4e2e5ecee6d9136f16e7e0b63",
									"tagName": "architectures"
								},
								"comment": "synthesize bluetooth matrix",
								"quality": "Audited"
							},
							"highImpactClimateSectorEnergyConsumptionInGWhPerMillionEURRevenue": {
								"value": 32547.37,
								"dataSource": {
									"page": "598-914",
									"fileName": "IntegratedReport",
									"fileReference": "50a36c418baffd520bb92d84664f06f9732a21f4e2e5ecee6d9136f16e7e0b63",
									"tagName": "applications"
								},
								"comment": "generate bluetooth hard drive",
								"quality": "Estimated"
							}
						},
						"NaceCodeC": {
							"highImpactClimateSectorEnergyConsumptionInGWh": {
								"value": 73618.19,
								"dataSource": {
									"page": "140-628",
									"fileName": "ESEFReport",
									"fileReference": "50a36c418baffd520bb92d84664f06f9732a21f4e2e5ecee6d9136f16e7e0b63",
									"tagName": "systems"
								},
								"comment": "program auxiliary array",
								"quality": "Reported"
							},
							"highImpactClimateSectorEnergyConsumptionInGWhPerMillionEURRevenue": {
								"value": 82631.97,
								"dataSource": {
									"page": "391",
									"fileName": "SustainabilityReport",
									"fileReference": "50a36c418baffd520bb92d84664f06f9732a21f4e2e5ecee6d9136f16e7e0b63",
									"tagName": "systems"
								},
								"comment": "parse mobile firewall",
								"quality": "Estimated"
							}
						},
						"NaceCodeB": {
							"highImpactClimateSectorEnergyConsumptionInGWh": {
								"value": 82084.22,
								"dataSource": {
									"page": "833",
									"fileName": "ESEFReport",
									"fileReference": "50a36c418baffd520bb92d84664f06f9732a21f4e2e5ecee6d9136f16e7e0b63",
									"tagName": "content"
								},
								"comment": "calculate back-end interface",
								"quality": "Estimated"
							},
							"highImpactClimateSectorEnergyConsumptionInGWhPerMillionEURRevenue": {
								"value": 88899.41,
								"dataSource": {
									"page": "746",
									"fileName": "SustainabilityReport",
									"fileReference": "50a36c418baffd520bb92d84664f06f9732a21f4e2e5ecee6d9136f16e7e0b63",
									"tagName": "supply-chains"
								},
								"comment": "reboot open-source protocol",
								"quality": "Reported"
							}
						}
					},
					"totalHighImpactClimateSectorEnergyConsumptionInGWh": {
						"value": 39222.79,
						"dataSource": {
							"page": "1-996",
							"fileName": "SustainabilityReport",
							"fileReference": "50a36c418baffd520bb92d84664f06f9732a21f4e2e5ecee6d9136f16e7e0b63",
							"tagName": "eyeballs"
						},
						"comment": "calculate back-end monitor",
						"quality": "Reported"
					},
					"nonRenewableEnergyConsumptionFossilFuelsInGWh": {
						"value": 62310.96,
						"dataSource": {
							"page": "210-414",
							"fileName": "AnnualReport",
							"fileReference": "50a36c418baffd520bb92d84664f06f9732a21f4e2e5ecee6d9136f16e7e0b63",
							"tagName": "mindshare"
						},
						"comment": "input cross-platform monitor",
						"quality": "NoDataFound"
					},
					"nonRenewableEnergyConsumptionCrudeOilInGWh": {
						"value": 44573.04,
						"dataSource": {
							"page": "1095",
							"fileName": "IntegratedReport",
							"fileReference": "50a36c418baffd520bb92d84664f06f9732a21f4e2e5ecee6d9136f16e7e0b63",
							"tagName": "blockchains"
						},
						"comment": "calculate auxiliary capacitor",
						"quality": "Incomplete"
					},
					"nonRenewableEnergyConsumptionNaturalGasInGWh": {
						"value": 33435.93,
						"dataSource": {
							"page": "1089",
							"fileName": "SustainabilityReport",
							"fileReference": "50a36c418baffd520bb92d84664f06f9732a21f4e2e5ecee6d9136f16e7e0b63",
							"tagName": "networks"
						},
						"comment": "quantify multi-byte circuit",
						"quality": "NoDataFound"
					},
					"nonRenewableEnergyConsumptionLigniteInGWh": {
						"value": 80914.28,
						"dataSource": {
							"page": "380-665",
							"fileName": "ESEFReport",
							"fileReference": "50a36c418baffd520bb92d84664f06f9732a21f4e2e5ecee6d9136f16e7e0b63",
							"tagName": "ROI"
						},
						"comment": "program back-end panel",
						"quality": "NoDataFound"
					},
					"nonRenewableEnergyConsumptionCoalInGWh": {
						"value": 21048.51,
						"dataSource": {
							"page": "997-1065",
							"fileName": "AnnualReport",
							"fileReference": "50a36c418baffd520bb92d84664f06f9732a21f4e2e5ecee6d9136f16e7e0b63",
							"tagName": "blockchains"
						},
						"comment": "parse multi-byte array",
						"quality": "Reported"
					},
					"nonRenewableEnergyConsumptionNuclearEnergyInGWh": {
						"value": 35605.41,
						"dataSource": {
							"page": "1131",
							"fileName": "SustainabilityReport",
							"fileReference": "50a36c418baffd520bb92d84664f06f9732a21f4e2e5ecee6d9136f16e7e0b63",
							"tagName": "blockchains"
						},
						"comment": "transmit redundant transmitter",
						"quality": "Incomplete"
					},
					"nonRenewableEnergyConsumptionOtherInGWh": {
						"value": 70022.47,
						"dataSource": {
							"page": "557-983",
							"fileName": "IntegratedReport",
							"fileReference": "50a36c418baffd520bb92d84664f06f9732a21f4e2e5ecee6d9136f16e7e0b63",
							"tagName": "partnerships"
						},
						"comment": "back up back-end panel",
						"quality": "Estimated"
					}
				},
				"biodiversity": {
					"primaryForestAndWoodedLandOfNativeSpeciesExposure": {
						"value": "No",
						"dataSource": {
							"page": "789-1092",
							"fileName": "AnnualReport",
							"fileReference": "50a36c418baffd520bb92d84664f06f9732a21f4e2e5ecee6d9136f16e7e0b63",
							"tagName": "technologies"
						},
						"comment": "back up solid state panel",
						"quality": "Audited"
					},
					"protectedAreasExposure": {
						"value": "Yes",
						"dataSource": {
							"page": "533",
							"fileName": "AnnualReport",
							"fileReference": "50a36c418baffd520bb92d84664f06f9732a21f4e2e5ecee6d9136f16e7e0b63",
							"tagName": "technologies"
						},
						"comment": "quantify 1080p firewall",
						"quality": "Reported"
					},
					"rareOrEndangeredEcosystemsExposure": {
						"value": "Yes",
						"dataSource": {
							"page": "985-1067",
							"fileName": "AnnualReport",
							"fileReference": "50a36c418baffd520bb92d84664f06f9732a21f4e2e5ecee6d9136f16e7e0b63",
							"tagName": "convergence"
						},
						"comment": "generate 1080p card",
						"quality": "Audited"
					},
					"highlyBiodiverseGrasslandExposure": {
						"value": "Yes",
						"dataSource": {
							"page": "166-658",
							"fileName": "SustainabilityReport",
							"fileReference": "50a36c418baffd520bb92d84664f06f9732a21f4e2e5ecee6d9136f16e7e0b63",
							"tagName": "functionalities"
						},
						"comment": "program primary matrix",
						"quality": "Incomplete"
					},
					"manufactureOfAgrochemicalPesticidesProducts": {
						"value": "Yes",
						"dataSource": {
							"page": "123-1221",
							"fileName": "SustainabilityReport",
							"fileReference": "50a36c418baffd520bb92d84664f06f9732a21f4e2e5ecee6d9136f16e7e0b63",
							"tagName": "experiences"
						},
						"comment": "calculate online card",
						"quality": "Incomplete"
					},
					"landDegradationDesertificationSoilSealingExposure": {
						"value": "No",
						"dataSource": {
							"page": "724-1287",
							"fileName": "AnnualReport",
							"fileReference": "50a36c418baffd520bb92d84664f06f9732a21f4e2e5ecee6d9136f16e7e0b63",
							"tagName": "interfaces"
						},
						"comment": "reboot multi-byte panel",
						"quality": "Incomplete"
					},
					"sustainableAgriculturePolicy": {
						"value": "No",
						"dataSource": {
							"page": "127-622",
							"fileName": "IntegratedReport",
							"fileReference": "50a36c418baffd520bb92d84664f06f9732a21f4e2e5ecee6d9136f16e7e0b63",
							"tagName": "e-markets"
						},
						"comment": "transmit auxiliary firewall",
						"quality": "Incomplete"
					},
					"sustainableOceansAndSeasPolicy": {
						"value": "No",
						"dataSource": {
							"page": "572",
							"fileName": "AnnualReport",
							"fileReference": "50a36c418baffd520bb92d84664f06f9732a21f4e2e5ecee6d9136f16e7e0b63",
							"tagName": "metrics"
						},
						"comment": "hack optical interface",
						"quality": "Estimated"
					},
					"threatenedSpeciesExposure": {
						"value": "Yes",
						"dataSource": {
							"page": "384",
							"fileName": "ESEFReport",
							"fileReference": "50a36c418baffd520bb92d84664f06f9732a21f4e2e5ecee6d9136f16e7e0b63",
							"tagName": "e-commerce"
						},
						"comment": "parse wireless bus",
						"quality": "Incomplete"
					},
					"biodiversityProtectionPolicy": {
						"value": "No",
						"dataSource": {
							"page": "474",
							"fileName": "SustainabilityReport",
							"fileReference": "50a36c418baffd520bb92d84664f06f9732a21f4e2e5ecee6d9136f16e7e0b63",
							"tagName": "e-commerce"
						},
						"comment": "input virtual driver",
						"quality": "NoDataFound"
					},
					"deforestationPolicy": {
						"value": "No",
						"dataSource": {
							"page": "1150-1195",
							"fileName": "AnnualReport",
							"fileReference": "50a36c418baffd520bb92d84664f06f9732a21f4e2e5ecee6d9136f16e7e0b63",
							"tagName": "e-business"
						},
						"comment": "navigate multi-byte alarm",
						"quality": "Reported"
					}
				},
				"water": {
					"emissionsToWaterInTonnes": {
						"value": 92669.68,
						"dataSource": {
							"page": "606-1012",
							"fileName": "AnnualReport",
							"fileReference": "50a36c418baffd520bb92d84664f06f9732a21f4e2e5ecee6d9136f16e7e0b63",
							"tagName": "paradigms"
						},
						"comment": "quantify solid state card",
						"quality": "Audited"
					},
					"waterConsumptionInCubicMeters": {
						"value": 78815.81,
						"dataSource": {
							"page": "364",
							"fileName": "IntegratedReport",
							"fileReference": "50a36c418baffd520bb92d84664f06f9732a21f4e2e5ecee6d9136f16e7e0b63",
							"tagName": "channels"
						},
						"comment": "back up neural pixel",
						"quality": "Reported"
					},
					"waterReusedInCubicMeters": {
						"value": 84589.94,
						"dataSource": {
							"page": "424",
							"fileName": "SustainabilityReport",
							"fileReference": "50a36c418baffd520bb92d84664f06f9732a21f4e2e5ecee6d9136f16e7e0b63",
							"tagName": "metrics"
						},
						"comment": "copy neural microchip",
						"quality": "Estimated"
					},
					"relativeWaterUsageInCubicMetersPerMillionEURRevenue": {
						"value": 67701.92,
						"dataSource": {
							"page": "249",
							"fileName": "IntegratedReport",
							"fileReference": "50a36c418baffd520bb92d84664f06f9732a21f4e2e5ecee6d9136f16e7e0b63",
							"tagName": "deliverables"
						},
						"comment": "reboot back-end alarm",
						"quality": "Audited"
					},
					"waterManagementPolicy": {
						"value": "No",
						"dataSource": {
							"page": "979",
							"fileName": "IntegratedReport",
							"fileReference": "50a36c418baffd520bb92d84664f06f9732a21f4e2e5ecee6d9136f16e7e0b63",
							"tagName": "blockchains"
						},
						"comment": "connect wireless array",
						"quality": "Reported"
					},
					"highWaterStressAreaExposure": {
						"value": "No",
						"dataSource": {
							"page": "178",
							"fileName": "IntegratedReport",
							"fileReference": "50a36c418baffd520bb92d84664f06f9732a21f4e2e5ecee6d9136f16e7e0b63",
							"tagName": "markets"
						},
						"comment": "synthesize virtual port",
						"quality": "Audited"
					}
				},
				"waste": {
					"hazardousAndRadioactiveWasteInTonnes": {
						"value": 53833.98,
						"dataSource": {
							"page": "411",
							"fileName": "AnnualReport",
							"fileReference": "50a36c418baffd520bb92d84664f06f9732a21f4e2e5ecee6d9136f16e7e0b63",
							"tagName": "platforms"
						},
						"comment": "calculate cross-platform system",
						"quality": "Incomplete"
					},
					"nonRecycledWasteInTonnes": {
						"value": 30686.18,
						"dataSource": {
							"page": "178",
							"fileName": "ESEFReport",
							"fileReference": "50a36c418baffd520bb92d84664f06f9732a21f4e2e5ecee6d9136f16e7e0b63",
							"tagName": "users"
						},
						"comment": "input multi-byte panel",
						"quality": "Reported"
					}
				},
				"emissions": {
					"emissionsOfInorganicPollutantsInTonnes": {
						"value": 62533.2,
						"dataSource": {
							"page": "687",
							"fileName": "IntegratedReport",
							"fileReference": "50a36c418baffd520bb92d84664f06f9732a21f4e2e5ecee6d9136f16e7e0b63",
							"tagName": "blockchains"
						},
						"comment": "bypass bluetooth pixel",
						"quality": "Reported"
					},
					"emissionsOfAirPollutantsInTonnes": {
						"value": 89828.24,
						"dataSource": {
							"page": "692-1010",
							"fileName": "ESEFReport",
							"fileReference": "50a36c418baffd520bb92d84664f06f9732a21f4e2e5ecee6d9136f16e7e0b63",
							"tagName": "e-commerce"
						},
						"comment": "calculate wireless firewall",
						"quality": "Estimated"
					},
					"emissionsOfOzoneDepletionSubstancesInTonnes": {
						"value": 96118.41,
						"dataSource": {
							"page": "955",
							"fileName": "IntegratedReport",
							"fileReference": "50a36c418baffd520bb92d84664f06f9732a21f4e2e5ecee6d9136f16e7e0b63",
							"tagName": "eyeballs"
						},
						"comment": "generate multi-byte microchip",
						"quality": "Reported"
					},
					"carbonReductionInitiatives": {
						"value": "No",
						"dataSource": {
							"page": "879",
							"fileName": "ESEFReport",
							"fileReference": "50a36c418baffd520bb92d84664f06f9732a21f4e2e5ecee6d9136f16e7e0b63",
							"tagName": "communities"
						},
						"comment": "synthesize digital interface",
						"quality": "NoDataFound"
					}
				}
			},
			"social": {
				"socialAndEmployeeMatters": {
					"humanRightsLegalProceedings": {
						"value": "Yes",
						"dataSource": {
							"page": "677-750",
							"fileName": "IntegratedReport",
							"fileReference": "50a36c418baffd520bb92d84664f06f9732a21f4e2e5ecee6d9136f16e7e0b63",
							"tagName": "niches"
						},
						"comment": "connect 1080p panel",
						"quality": "Incomplete"
					},
					"iloCoreLabourStandards": {
						"value": "No",
						"dataSource": {
							"page": "985",
							"fileName": "ESEFReport",
							"fileReference": "50a36c418baffd520bb92d84664f06f9732a21f4e2e5ecee6d9136f16e7e0b63",
							"tagName": "convergence"
						},
						"comment": "navigate back-end port",
						"quality": "Audited"
					},
					"environmentalPolicy": {
						"value": "No",
						"dataSource": {
							"page": "619",
							"fileName": "IntegratedReport",
							"fileReference": "50a36c418baffd520bb92d84664f06f9732a21f4e2e5ecee6d9136f16e7e0b63",
							"tagName": "relationships"
						},
						"comment": "transmit online sensor",
						"quality": "Estimated"
					},
					"corruptionLegalProceedings": {
						"value": "Yes",
						"dataSource": {
							"page": "852-921",
							"fileName": "AnnualReport",
							"fileReference": "50a36c418baffd520bb92d84664f06f9732a21f4e2e5ecee6d9136f16e7e0b63",
							"tagName": "synergies"
						},
						"comment": "program haptic card",
						"quality": "Estimated"
					},
					"transparencyDisclosurePolicy": {
						"value": "No",
						"dataSource": {
							"page": "1070-1157",
							"fileName": "ESEFReport",
							"fileReference": "50a36c418baffd520bb92d84664f06f9732a21f4e2e5ecee6d9136f16e7e0b63",
							"tagName": "initiatives"
						},
						"comment": "navigate bluetooth port",
						"quality": "Audited"
					},
					"humanRightsDueDiligencePolicy": {
						"value": "Yes",
						"dataSource": {
							"page": "849",
							"fileName": "ESEFReport",
							"fileReference": "50a36c418baffd520bb92d84664f06f9732a21f4e2e5ecee6d9136f16e7e0b63",
							"tagName": "e-commerce"
						},
						"comment": "copy haptic capacitor",
						"quality": "Estimated"
					},
					"policyAgainstChildLabour": {
						"value": "Yes",
						"dataSource": {
							"page": "280-417",
							"fileName": "AnnualReport",
							"fileReference": "50a36c418baffd520bb92d84664f06f9732a21f4e2e5ecee6d9136f16e7e0b63",
							"tagName": "e-commerce"
						},
						"comment": "back up 1080p alarm",
						"quality": "Audited"
					},
					"policyAgainstForcedLabour": {
						"value": "Yes",
						"dataSource": {
							"page": "439-940",
							"fileName": "IntegratedReport",
							"fileReference": "50a36c418baffd520bb92d84664f06f9732a21f4e2e5ecee6d9136f16e7e0b63",
							"tagName": "functionalities"
						},
						"comment": "quantify wireless protocol",
						"quality": "Audited"
					},
					"policyAgainstDiscriminationInTheWorkplace": {
						"value": "No",
						"dataSource": {
							"page": "43",
							"fileName": "AnnualReport",
							"fileReference": "50a36c418baffd520bb92d84664f06f9732a21f4e2e5ecee6d9136f16e7e0b63",
							"tagName": "schemas"
						},
						"comment": "index primary pixel",
						"quality": "Estimated"
					},
					"iso14001Certificate": {
						"value": "No",
						"dataSource": {
							"page": "1199-1280",
							"fileName": "AnnualReport",
							"fileReference": "50a36c418baffd520bb92d84664f06f9732a21f4e2e5ecee6d9136f16e7e0b63",
							"tagName": "methodologies"
						},
						"comment": "transmit virtual sensor",
						"quality": "NoDataFound"
					},
					"policyAgainstBriberyAndCorruption": {
						"value": "Yes",
						"dataSource": {
							"page": "1091",
							"fileName": "IntegratedReport",
							"fileReference": "50a36c418baffd520bb92d84664f06f9732a21f4e2e5ecee6d9136f16e7e0b63",
							"tagName": "functionalities"
						},
						"comment": "calculate 1080p capacitor",
						"quality": "Estimated"
					},
					"fairBusinessMarketingAdvertisingPolicy": {
						"value": "Yes",
						"dataSource": {
							"page": "253",
							"fileName": "IntegratedReport",
							"fileReference": "50a36c418baffd520bb92d84664f06f9732a21f4e2e5ecee6d9136f16e7e0b63",
							"tagName": "markets"
						},
						"comment": "copy neural microchip",
						"quality": "NoDataFound"
					},
					"technologiesExpertiseTransferPolicy": {
						"value": "Yes",
						"dataSource": {
							"page": "482-965",
							"fileName": "SustainabilityReport",
							"fileReference": "50a36c418baffd520bb92d84664f06f9732a21f4e2e5ecee6d9136f16e7e0b63",
							"tagName": "supply-chains"
						},
						"comment": "reboot back-end bandwidth",
						"quality": "Incomplete"
					},
					"fairCompetitionPolicy": {
						"value": "Yes",
						"dataSource": {
							"page": "258-1079",
							"fileName": "AnnualReport",
							"fileReference": "50a36c418baffd520bb92d84664f06f9732a21f4e2e5ecee6d9136f16e7e0b63",
							"tagName": "methodologies"
						},
						"comment": "reboot optical card",
						"quality": "Incomplete"
					},
					"violationOfTaxRulesAndRegulation": {
						"value": "No",
						"dataSource": {
							"page": "22-1008",
							"fileName": "AnnualReport",
							"fileReference": "50a36c418baffd520bb92d84664f06f9732a21f4e2e5ecee6d9136f16e7e0b63",
							"tagName": "eyeballs"
						},
						"comment": "hack back-end matrix",
						"quality": "Estimated"
					},
					"unGlobalCompactPrinciplesCompliancePolicy": {
						"value": "No",
						"dataSource": {
							"page": "360",
							"fileName": "AnnualReport",
							"fileReference": "50a36c418baffd520bb92d84664f06f9732a21f4e2e5ecee6d9136f16e7e0b63",
							"tagName": "models"
						},
						"comment": "navigate bluetooth array",
						"quality": "Estimated"
					},
					"oecdGuidelinesForMultinationalEnterprisesGrievanceHandling": {
						"value": "No",
						"dataSource": {
							"page": "139-677",
							"fileName": "SustainabilityReport",
							"fileReference": "50a36c418baffd520bb92d84664f06f9732a21f4e2e5ecee6d9136f16e7e0b63",
							"tagName": "bandwidth"
						},
						"comment": "navigate virtual microchip",
						"quality": "Audited"
					},
					"averageGrossHourlyEarningsMaleEmployees": {
						"value": 1119806088.97,
						"dataSource": {
							"page": "6",
							"fileName": "AnnualReport",
							"fileReference": "50a36c418baffd520bb92d84664f06f9732a21f4e2e5ecee6d9136f16e7e0b63",
							"tagName": "paradigms"
						},
						"comment": "parse open-source program",
						"quality": "Estimated",
						"currency": "PAB"
					},
					"averageGrossHourlyEarningsFemaleEmployees": {
						"value": 9948590500.29,
						"dataSource": {
							"page": "891",
							"fileName": "IntegratedReport",
							"fileReference": "50a36c418baffd520bb92d84664f06f9732a21f4e2e5ecee6d9136f16e7e0b63",
							"tagName": "synergies"
						},
						"comment": "connect solid state array",
						"quality": "Reported",
						"currency": "AUD"
					},
					"unadjustedGenderPayGapInPercent": {
						"value": 39882.83,
						"dataSource": {
							"page": "1024-1051",
							"fileName": "IntegratedReport",
							"fileReference": "50a36c418baffd520bb92d84664f06f9732a21f4e2e5ecee6d9136f16e7e0b63",
							"tagName": "e-commerce"
						},
						"comment": "input cross-platform feed",
						"quality": "Incomplete"
					},
					"femaleBoardMembersSupervisoryBoard": {
						"value": 2378,
						"dataSource": {
							"page": "222-929",
							"fileName": "SustainabilityReport",
							"fileReference": "50a36c418baffd520bb92d84664f06f9732a21f4e2e5ecee6d9136f16e7e0b63",
							"tagName": "e-commerce"
						},
						"comment": "compress online alarm",
						"quality": "Incomplete"
					},
					"femaleBoardMembersBoardOfDirectors": {
						"value": 2342,
						"dataSource": {
							"page": "899",
							"fileName": "SustainabilityReport",
							"fileReference": "50a36c418baffd520bb92d84664f06f9732a21f4e2e5ecee6d9136f16e7e0b63",
							"tagName": "mindshare"
						},
						"comment": "parse multi-byte port",
						"quality": "Reported"
					},
					"maleBoardMembersSupervisoryBoard": {
						"value": 4000,
						"dataSource": {
							"page": "561-1223",
							"fileName": "ESEFReport",
							"fileReference": "50a36c418baffd520bb92d84664f06f9732a21f4e2e5ecee6d9136f16e7e0b63",
							"tagName": "action-items"
						},
						"comment": "parse primary protocol",
						"quality": "Estimated"
					},
					"maleBoardMembersBoardOfDirectors": {
						"value": 1247,
						"dataSource": {
							"page": "41",
							"fileName": "ESEFReport",
							"fileReference": "50a36c418baffd520bb92d84664f06f9732a21f4e2e5ecee6d9136f16e7e0b63",
							"tagName": "partnerships"
						},
						"comment": "navigate online matrix",
						"quality": "Estimated"
					},
					"boardGenderDiversitySupervisoryBoardInPercent": {
						"value": 55.82,
						"dataSource": {
							"page": "1093-1141",
							"fileName": "AnnualReport",
							"fileReference": "50a36c418baffd520bb92d84664f06f9732a21f4e2e5ecee6d9136f16e7e0b63",
							"tagName": "eyeballs"
						},
						"comment": "back up auxiliary hard drive",
						"quality": "Estimated"
					},
					"boardGenderDiversityBoardOfDirectorsInPercent": {
						"value": 67.18,
						"dataSource": {
							"page": "204",
							"fileName": "AnnualReport",
							"fileReference": "50a36c418baffd520bb92d84664f06f9732a21f4e2e5ecee6d9136f16e7e0b63",
							"tagName": "ROI"
						},
						"comment": "synthesize wireless pixel",
						"quality": "Estimated"
					},
					"controversialWeaponsExposure": {
						"value": "No",
						"dataSource": {
							"page": "601-643",
							"fileName": "ESEFReport",
							"fileReference": "50a36c418baffd520bb92d84664f06f9732a21f4e2e5ecee6d9136f16e7e0b63",
							"tagName": "interfaces"
						},
						"comment": "input wireless firewall",
						"quality": "Reported"
					},
					"workplaceAccidentPreventionPolicy": {
						"value": "No",
						"dataSource": {
							"page": "943",
							"fileName": "AnnualReport",
							"fileReference": "50a36c418baffd520bb92d84664f06f9732a21f4e2e5ecee6d9136f16e7e0b63",
							"tagName": "eyeballs"
						},
						"comment": "index multi-byte capacitor",
						"quality": "Audited"
					},
					"rateOfAccidentsInPercent": {
						"value": 120,
						"dataSource": {
							"page": "946-1274",
							"fileName": "AnnualReport",
							"fileReference": "50a36c418baffd520bb92d84664f06f9732a21f4e2e5ecee6d9136f16e7e0b63",
							"tagName": "supply-chains"
						},
						"comment": "input open-source circuit",
						"quality": "Incomplete"
					},
					"workdaysLostInDays": {
						"value": 75869.45,
						"dataSource": {
							"page": "428",
							"fileName": "IntegratedReport",
							"fileReference": "50a36c418baffd520bb92d84664f06f9732a21f4e2e5ecee6d9136f16e7e0b63",
							"tagName": "architectures"
						},
						"comment": "override digital pixel",
						"quality": "NoDataFound"
					},
					"supplierCodeOfConduct": {
						"value": "No",
						"dataSource": {
							"page": "438",
							"fileName": "SustainabilityReport",
							"fileReference": "50a36c418baffd520bb92d84664f06f9732a21f4e2e5ecee6d9136f16e7e0b63",
							"tagName": "methodologies"
						},
						"comment": "bypass optical program",
						"quality": "Estimated"
					},
					"grievanceHandlingMechanism": {
						"value": "Yes",
						"dataSource": {
							"page": "252-556",
							"fileName": "IntegratedReport",
							"fileReference": "50a36c418baffd520bb92d84664f06f9732a21f4e2e5ecee6d9136f16e7e0b63",
							"tagName": "relationships"
						},
						"comment": "hack wireless sensor",
						"quality": "Estimated"
					},
					"whistleblowerProtectionPolicy": {
						"value": "Yes",
						"dataSource": {
							"page": "518-688",
							"fileName": "AnnualReport",
							"fileReference": "50a36c418baffd520bb92d84664f06f9732a21f4e2e5ecee6d9136f16e7e0b63",
							"tagName": "solutions"
						},
						"comment": "program solid state alarm",
						"quality": "Audited"
					},
					"reportedIncidentsOfDiscrimination": {
						"value": 9407,
						"dataSource": {
							"page": "606-1082",
							"fileName": "AnnualReport",
							"fileReference": "50a36c418baffd520bb92d84664f06f9732a21f4e2e5ecee6d9136f16e7e0b63",
							"tagName": "infrastructures"
						},
						"comment": "index primary interface",
						"quality": "Reported"
					},
					"sanctionedIncidentsOfDiscrimination": {
						"value": 7950,
						"dataSource": {
							"page": "724-1213",
							"fileName": "IntegratedReport",
							"fileReference": "50a36c418baffd520bb92d84664f06f9732a21f4e2e5ecee6d9136f16e7e0b63",
							"tagName": "relationships"
						},
						"comment": "compress redundant bandwidth",
						"quality": "Reported"
					},
					"ceoToEmployeePayGapRatio": {
						"value": 47580.46,
						"dataSource": {
							"page": "1125-1240",
							"fileName": "IntegratedReport",
							"fileReference": "50a36c418baffd520bb92d84664f06f9732a21f4e2e5ecee6d9136f16e7e0b63",
							"tagName": "applications"
						},
						"comment": "calculate wireless array",
						"quality": "Audited"
					},
					"excessiveCeoPayRatioInPercent": {
						"value": 23938.49,
						"dataSource": {
							"page": "331-1009",
							"fileName": "SustainabilityReport",
							"fileReference": "50a36c418baffd520bb92d84664f06f9732a21f4e2e5ecee6d9136f16e7e0b63",
							"tagName": "supply-chains"
						},
						"comment": "hack haptic program",
						"quality": "NoDataFound"
					}
				},
				"greenSecurities": {
					"securitiesNotCertifiedAsGreen": {
						"value": "No",
						"dataSource": {
							"page": "38",
							"fileName": "AnnualReport",
							"fileReference": "50a36c418baffd520bb92d84664f06f9732a21f4e2e5ecee6d9136f16e7e0b63",
							"tagName": "deliverables"
						},
						"comment": "input virtual driver",
						"quality": "NoDataFound"
					}
				},
				"humanRights": {
					"humanRightsPolicy": {
						"value": "Yes",
						"dataSource": {
							"page": "657-1061",
							"fileName": "SustainabilityReport",
							"fileReference": "50a36c418baffd520bb92d84664f06f9732a21f4e2e5ecee6d9136f16e7e0b63",
							"tagName": "infrastructures"
						},
						"comment": "connect redundant card",
						"quality": "Estimated"
					},
					"humanRightsDueDiligence": {
						"value": "Yes",
						"dataSource": {
							"page": "1021-1071",
							"fileName": "IntegratedReport",
							"fileReference": "50a36c418baffd520bb92d84664f06f9732a21f4e2e5ecee6d9136f16e7e0b63",
							"tagName": "networks"
						},
						"comment": "hack haptic system",
						"quality": "Incomplete"
					},
					"traffickingInHumanBeingsPolicy": {
						"value": "No",
						"dataSource": {
							"page": "191",
							"fileName": "ESEFReport",
							"fileReference": "50a36c418baffd520bb92d84664f06f9732a21f4e2e5ecee6d9136f16e7e0b63",
							"tagName": "action-items"
						},
						"comment": "transmit open-source transmitter",
						"quality": "Estimated"
					},
					"reportedChildLabourIncidents": {
						"value": "Yes",
						"dataSource": {
							"page": "987",
							"fileName": "SustainabilityReport",
							"fileReference": "50a36c418baffd520bb92d84664f06f9732a21f4e2e5ecee6d9136f16e7e0b63",
							"tagName": "systems"
						},
						"comment": "quantify mobile bandwidth",
						"quality": "Audited"
					},
					"reportedForcedOrCompulsoryLabourIncidents": {
						"value": "No",
						"dataSource": {
							"page": "949-1004",
							"fileName": "AnnualReport",
							"fileReference": "50a36c418baffd520bb92d84664f06f9732a21f4e2e5ecee6d9136f16e7e0b63",
							"tagName": "users"
						},
						"comment": "override auxiliary feed",
						"quality": "Reported"
					},
					"numberOfReportedIncidentsOfHumanRightsViolations": {
						"value": 4102,
						"dataSource": {
							"page": "1155",
							"fileName": "SustainabilityReport",
							"fileReference": "50a36c418baffd520bb92d84664f06f9732a21f4e2e5ecee6d9136f16e7e0b63",
							"tagName": "markets"
						},
						"comment": "hack online feed",
						"quality": "Reported"
					}
				},
				"antiCorruptionAndAntiBribery": {
					"casesOfInsufficientActionAgainstBriberyAndCorruption": {
						"value": 1579,
						"dataSource": {
							"page": "904-940",
							"fileName": "IntegratedReport",
							"fileReference": "50a36c418baffd520bb92d84664f06f9732a21f4e2e5ecee6d9136f16e7e0b63",
							"tagName": "web services"
						},
						"comment": "hack bluetooth sensor",
						"quality": "Incomplete"
					},
					"reportedConvictionsOfBriberyAndCorruption": {
						"value": 1767,
						"dataSource": {
							"page": "792",
							"fileName": "SustainabilityReport",
							"fileReference": "50a36c418baffd520bb92d84664f06f9732a21f4e2e5ecee6d9136f16e7e0b63",
							"tagName": "web services"
						},
						"comment": "generate optical bandwidth",
						"quality": "Estimated"
					},
					"totalAmountOfReportedFinesOfBriberyAndCorruption": {
						"value": 5146648327.35,
						"dataSource": {
							"page": "84-1183",
							"fileName": "AnnualReport",
							"fileReference": "50a36c418baffd520bb92d84664f06f9732a21f4e2e5ecee6d9136f16e7e0b63",
							"tagName": "communities"
						},
						"comment": "input solid state microchip",
						"quality": "Reported",
						"currency": "MOP"
					}
				}
			}
		},
		"reportingPeriod": "2024"
	},
	{
		"companyInformation": {
			"companyName": "Sfdr-dataset-with-two-invalid-inputs",
			"headquarters": "East Filibertoborough",
			"headquartersPostalCode": "32224",
			"sector": "interfaces",
			"identifiers": {
				"Lei": [
					"EekhGphDMt1TjTkxszhw"
				],
				"Isin": [
					"W7qFZnmVSwq3"
				],
				"PermId": [],
				"Ticker": [
					"XrW0rx1"
				],
				"Duns": [
					"fB3U6eXT5"
				],
				"VatNumber": [
					"Emw7fwZn6"
				],
				"CompanyRegistrationNumber": []
			},
			"countryCode": "EG",
			"companyContactDetails": [
				"Jennyfer70@example.com",
				"Jammie_Collins-Jast78@example.com"
			],
			"companyAlternativeNames": [
				"Hodkiewicz - Marquardt",
				"Johns - Gusikowski"
			],
			"companyLegalForm": "AG",
			"website": null,
			"isTeaserCompany": false
		},
		"t": {
			"general": {
				"general": {
					"dataDate": "2025-01-22",
					"fiscalYearDeviation": "Deviation",
					"fiscalYearEnd": "2024-12-04",
					"referencedReports": {
						"SustainabilityReport": {
							"fileReference": "50a36c418baffd520bb92d84664f06f9732a21f4e2e5ecee6d9136f16e7e0b63",
							"fileName": "SustainabilityReport",
							"publicationDate": "2023-01-30"
						},
						"AnnualReport": {
							"fileReference": "50a36c418baffd520bb92d84664f06f9732a21f4e2e5ecee6d9136f16e7e0b63",
							"fileName": "AnnualReport",
							"publicationDate": "2023-06-19"
						},
						"ESEFReport": {
							"fileReference": "50a36c418baffd520bb92d84664f06f9732a21f4e2e5ecee6d9136f16e7e0b63",
							"fileName": "ESEFReport",
							"publicationDate": "2023-02-20"
						},
						"IntegratedReport": {
							"fileReference": "50a36c418baffd520bb92d84664f06f9732a21f4e2e5ecee6d9136f16e7e0b63",
							"fileName": "IntegratedReport",
							"publicationDate": "2023-11-30"
						}
					}
				}
			},
			"environmental": {
				"greenhouseGasEmissions": {
					"scope1GhgEmissionsInTonnes": {
						"value": 27002.97,
						"dataSource": {
							"page": "687",
							"fileName": "IntegratedReport",
							"fileReference": "50a36c418baffd520bb92d84664f06f9732a21f4e2e5ecee6d9136f16e7e0b63",
							"tagName": "users"
						},
						"comment": "reboot redundant hard drive",
						"quality": "Audited"
					},
					"scope2GhgEmissionsInTonnes": {
						"value": 33310.07,
						"dataSource": {
							"page": "350-751",
							"fileName": "AnnualReport",
							"fileReference": "50a36c418baffd520bb92d84664f06f9732a21f4e2e5ecee6d9136f16e7e0b63",
							"tagName": "users"
						},
						"comment": "calculate 1080p monitor",
						"quality": "Audited"
					},
					"scope2GhgEmissionsLocationBasedInTonnes": {
						"value": 73037.68,
						"dataSource": {
							"page": "581",
							"fileName": "SustainabilityReport",
							"fileReference": "50a36c418baffd520bb92d84664f06f9732a21f4e2e5ecee6d9136f16e7e0b63",
							"tagName": "users"
						},
						"comment": "compress mobile program",
						"quality": "Incomplete"
					},
					"scope2GhgEmissionsMarketBasedInTonnes": {
						"value": 96043.73,
						"dataSource": {
							"page": "644-1155",
							"fileName": "IntegratedReport",
							"fileReference": "50a36c418baffd520bb92d84664f06f9732a21f4e2e5ecee6d9136f16e7e0b63",
							"tagName": "infrastructures"
						},
						"comment": "transmit mobile alarm",
						"quality": "NoDataFound"
					},
					"scope1And2GhgEmissionsInTonnes": {
						"value": 18283.83,
						"dataSource": {
							"page": "152",
							"fileName": "IntegratedReport",
							"fileReference": "50a36c418baffd520bb92d84664f06f9732a21f4e2e5ecee6d9136f16e7e0b63",
							"tagName": "solutions"
						},
						"comment": "index multi-byte card",
						"quality": "NoDataFound"
					},
					"scope1And2GhgEmissionsLocationBasedInTonnes": {
						"value": 451.98,
						"dataSource": {
							"page": "1071-1191",
							"fileName": "AnnualReport",
							"fileReference": "50a36c418baffd520bb92d84664f06f9732a21f4e2e5ecee6d9136f16e7e0b63",
							"tagName": "platforms"
						},
						"comment": "program open-source system",
						"quality": "Incomplete"
					},
					"scope1And2GhgEmissionsMarketBasedInTonnes": {
						"value": 10265.48,
						"dataSource": {
							"page": "1113-1161",
							"fileName": "ESEFReport",
							"fileReference": "50a36c418baffd520bb92d84664f06f9732a21f4e2e5ecee6d9136f16e7e0b63",
							"tagName": "niches"
						},
						"comment": "index multi-byte capacitor",
						"quality": "Incomplete"
					},
					"scope3GhgEmissionsInTonnes": {
						"value": 69426.24,
						"dataSource": {
							"page": "809-1026",
							"fileName": "IntegratedReport",
							"fileReference": "50a36c418baffd520bb92d84664f06f9732a21f4e2e5ecee6d9136f16e7e0b63",
							"tagName": "architectures"
						},
						"comment": "connect digital circuit",
						"quality": "NoDataFound"
					},
					"scope3UpstreamGhgEmissionsInTonnes": {
						"value": 42189.09,
						"dataSource": {
							"page": "908",
							"fileName": "AnnualReport",
							"fileReference": "50a36c418baffd520bb92d84664f06f9732a21f4e2e5ecee6d9136f16e7e0b63",
							"tagName": "paradigms"
						},
						"comment": "quantify back-end matrix",
						"quality": "Reported"
					},
					"scope3DownstreamGhgEmissionsInTonnes": {
						"value": 13211.88,
						"dataSource": {
							"page": "9",
							"fileName": "IntegratedReport",
							"fileReference": "50a36c418baffd520bb92d84664f06f9732a21f4e2e5ecee6d9136f16e7e0b63",
							"tagName": "platforms"
						},
						"comment": "calculate digital panel",
						"quality": "Incomplete"
					},
					"scope1And2And3GhgEmissionsInTonnes": {
						"value": 12461.67,
						"dataSource": {
							"page": "15",
							"fileName": "IntegratedReport",
							"fileReference": "50a36c418baffd520bb92d84664f06f9732a21f4e2e5ecee6d9136f16e7e0b63",
							"tagName": "ROI"
						},
						"comment": "index open-source interface",
						"quality": "Reported"
					},
					"scope1And2And3GhgEmissionsLocationBasedInTonnes": {
						"value": 82952.96,
						"dataSource": {
							"page": "629-1147",
							"fileName": "AnnualReport",
							"fileReference": "50a36c418baffd520bb92d84664f06f9732a21f4e2e5ecee6d9136f16e7e0b63",
							"tagName": "partnerships"
						},
						"comment": "navigate online transmitter",
						"quality": "NoDataFound"
					},
					"scope1And2And3GhgEmissionsMarketBasedInTonnes": {
						"value": 78178.99,
						"dataSource": {
							"page": "1179",
							"fileName": "IntegratedReport",
							"fileReference": "50a36c418baffd520bb92d84664f06f9732a21f4e2e5ecee6d9136f16e7e0b63",
							"tagName": "methodologies"
						},
						"comment": "index virtual system",
						"quality": "Reported"
					},
					"enterpriseValue": {
						"value": 7092316818.89,
						"dataSource": {
							"page": "310-1072",
							"fileName": "AnnualReport",
							"fileReference": "50a36c418baffd520bb92d84664f06f9732a21f4e2e5ecee6d9136f16e7e0b63",
							"tagName": "e-markets"
						},
						"comment": "override multi-byte system",
						"quality": "Reported",
						"currency": "LAK"
					},
					"totalRevenue": {
						"value": 4376868775.58,
						"dataSource": {
							"page": "756-1073",
							"fileName": "SustainabilityReport",
							"fileReference": "50a36c418baffd520bb92d84664f06f9732a21f4e2e5ecee6d9136f16e7e0b63",
							"tagName": "channels"
						},
						"comment": "quantify online interface",
						"quality": "NoDataFound",
						"currency": "SEK"
					},
					"carbonFootprintInTonnesPerMillionEURRevenue": {
						"value": 43471.92,
						"dataSource": {
							"page": "409-1255",
							"fileName": "AnnualReport",
							"fileReference": "50a36c418baffd520bb92d84664f06f9732a21f4e2e5ecee6d9136f16e7e0b63",
							"tagName": "action-items"
						},
						"comment": "bypass neural panel",
						"quality": "NoDataFound"
					},
					"ghgIntensityInTonnesPerMillionEURRevenue": {
						"value": 84968.5,
						"dataSource": {
							"page": "1162-1195",
							"fileName": "SustainabilityReport",
							"fileReference": "50a36c418baffd520bb92d84664f06f9732a21f4e2e5ecee6d9136f16e7e0b63",
							"tagName": "e-markets"
						},
						"comment": "connect back-end matrix",
						"quality": "Incomplete"
					},
					"ghgIntensityScope1InTonnesPerMillionEURRevenue": {
						"value": 58643.65,
						"dataSource": {
							"page": "933",
							"fileName": "SustainabilityReport",
							"fileReference": "50a36c418baffd520bb92d84664f06f9732a21f4e2e5ecee6d9136f16e7e0b63",
							"tagName": "interfaces"
						},
						"comment": "parse back-end application",
						"quality": "Incomplete"
					},
					"ghgIntensityScope2InTonnesPerMillionEURRevenue": {
						"value": 41556.12,
						"dataSource": {
							"page": "1145",
							"fileName": "IntegratedReport",
							"fileReference": "50a36c418baffd520bb92d84664f06f9732a21f4e2e5ecee6d9136f16e7e0b63",
							"tagName": "e-business"
						},
						"comment": "transmit multi-byte transmitter",
						"quality": "Reported"
					},
					"ghgIntensityScope3InTonnesPerMillionEURRevenue": {
						"value": 97694.62,
						"dataSource": {
							"page": "154",
							"fileName": "SustainabilityReport",
							"fileReference": "50a36c418baffd520bb92d84664f06f9732a21f4e2e5ecee6d9136f16e7e0b63",
							"tagName": "action-items"
						},
						"comment": "hack auxiliary sensor",
						"quality": "Reported"
					},
					"ghgIntensityScope4InTonnesPerMillionEURRevenue": {
						"value": 55872.63,
						"dataSource": {
							"page": "181-477",
							"fileName": "SustainabilityReport",
							"fileReference": "50a36c418baffd520bb92d84664f06f9732a21f4e2e5ecee6d9136f16e7e0b63",
							"tagName": "paradigms"
						},
						"comment": "copy haptic card",
						"quality": "Incomplete"
					},
					"fossilFuelSectorExposure": {
						"value": "Yes",
						"dataSource": {
							"page": "278-529",
							"fileName": "IntegratedReport",
							"fileReference": "50a36c418baffd520bb92d84664f06f9732a21f4e2e5ecee6d9136f16e7e0b63",
							"tagName": "methodologies"
						},
						"comment": "hack bluetooth alarm",
						"quality": "Audited"
					}
				},
				"energyPerformance": {
					"renewableEnergyProductionInGWh": {
						"value": 78556.12,
						"dataSource": {
							"page": "519-1014",
							"fileName": "SustainabilityReport",
							"fileReference": "50a36c418baffd520bb92d84664f06f9732a21f4e2e5ecee6d9136f16e7e0b63",
							"tagName": "markets"
						},
						"comment": "compress virtual matrix",
						"quality": "Incomplete"
					},
					"renewableEnergyConsumptionInGWh": {
						"value": 80420.72,
						"dataSource": {
							"page": "23",
							"fileName": "SustainabilityReport",
							"fileReference": "50a36c418baffd520bb92d84664f06f9732a21f4e2e5ecee6d9136f16e7e0b63",
							"tagName": "applications"
						},
						"comment": "compress mobile pixel",
						"quality": "NoDataFound"
					},
					"nonRenewableEnergyProductionInGWh": {
						"value": 4893.66,
						"dataSource": {
							"page": "1033-1043",
							"fileName": "SustainabilityReport",
							"fileReference": "50a36c418baffd520bb92d84664f06f9732a21f4e2e5ecee6d9136f16e7e0b63",
							"tagName": "eyeballs"
						},
						"comment": "navigate cross-platform matrix",
						"quality": "NoDataFound"
					},
					"relativeNonRenewableEnergyProductionInPercent": {
						"value": 33133.25,
						"dataSource": {
							"page": "248-1204",
							"fileName": "ESEFReport",
							"fileReference": "50a36c418baffd520bb92d84664f06f9732a21f4e2e5ecee6d9136f16e7e0b63",
							"tagName": "web services"
						},
						"comment": "generate haptic feed",
						"quality": "Reported"
					},
					"nonRenewableEnergyConsumptionInGWh": {
						"value": 63659.9,
						"dataSource": {
							"page": "344",
							"fileName": "ESEFReport",
							"fileReference": "50a36c418baffd520bb92d84664f06f9732a21f4e2e5ecee6d9136f16e7e0b63",
							"tagName": "networks"
						},
						"comment": "index digital protocol",
						"quality": "Audited"
					},
					"relativeNonRenewableEnergyConsumptionInPercent": {
						"value": 38477.19,
						"dataSource": {
							"page": "993",
							"fileName": "IntegratedReport",
							"fileReference": "50a36c418baffd520bb92d84664f06f9732a21f4e2e5ecee6d9136f16e7e0b63",
							"tagName": "web services"
						},
						"comment": "generate cross-platform pixel",
						"quality": "Incomplete"
					},
					"applicableHighImpactClimateSectors": {
						"NaceCodeH": {
							"highImpactClimateSectorEnergyConsumptionInGWh": {
								"value": 62908.62,
								"dataSource": {
									"page": "1053-1105",
									"fileName": "ESEFReport",
									"fileReference": "50a36c418baffd520bb92d84664f06f9732a21f4e2e5ecee6d9136f16e7e0b63",
									"tagName": "e-business"
								},
								"comment": "parse cross-platform bandwidth",
								"quality": "Audited"
							},
							"highImpactClimateSectorEnergyConsumptionInGWhPerMillionEURRevenue": {
								"value": 55184.1,
								"dataSource": {
									"page": "134-714",
									"fileName": "IntegratedReport",
									"fileReference": "50a36c418baffd520bb92d84664f06f9732a21f4e2e5ecee6d9136f16e7e0b63",
									"tagName": "experiences"
								},
								"comment": "parse back-end interface",
								"quality": "Incomplete"
							}
						},
						"NaceCodeL": {
							"highImpactClimateSectorEnergyConsumptionInGWh": {
								"value": 80454.51,
								"dataSource": {
									"page": "831-1096",
									"fileName": "IntegratedReport",
									"fileReference": "50a36c418baffd520bb92d84664f06f9732a21f4e2e5ecee6d9136f16e7e0b63",
									"tagName": "convergence"
								},
								"comment": "calculate optical port",
								"quality": "NoDataFound"
							},
							"highImpactClimateSectorEnergyConsumptionInGWhPerMillionEURRevenue": {
								"value": 68385.75,
								"dataSource": {
									"page": "158-479",
									"fileName": "ESEFReport",
									"fileReference": "50a36c418baffd520bb92d84664f06f9732a21f4e2e5ecee6d9136f16e7e0b63",
									"tagName": "architectures"
								},
								"comment": "synthesize online array",
								"quality": "Reported"
							}
						},
						"NaceCodeA": {
							"highImpactClimateSectorEnergyConsumptionInGWh": {
								"value": 30470.84,
								"dataSource": {
									"page": "807-1040",
									"fileName": "IntegratedReport",
									"fileReference": "50a36c418baffd520bb92d84664f06f9732a21f4e2e5ecee6d9136f16e7e0b63",
									"tagName": "synergies"
								},
								"comment": "quantify solid state circuit",
								"quality": "Incomplete"
							},
							"highImpactClimateSectorEnergyConsumptionInGWhPerMillionEURRevenue": {
								"value": 66641.23,
								"dataSource": {
									"page": "659-1210",
									"fileName": "SustainabilityReport",
									"fileReference": "50a36c418baffd520bb92d84664f06f9732a21f4e2e5ecee6d9136f16e7e0b63",
									"tagName": "partnerships"
								},
								"comment": "input online program",
								"quality": "Estimated"
							}
						},
						"NaceCodeD": {
							"highImpactClimateSectorEnergyConsumptionInGWh": {
								"value": 39914.43,
								"dataSource": {
									"page": "587-1289",
									"fileName": "IntegratedReport",
									"fileReference": "50a36c418baffd520bb92d84664f06f9732a21f4e2e5ecee6d9136f16e7e0b63",
									"tagName": "technologies"
								},
								"comment": "connect online driver",
								"quality": "Estimated"
							},
							"highImpactClimateSectorEnergyConsumptionInGWhPerMillionEURRevenue": {
								"value": 80636.05,
								"dataSource": {
									"page": "166",
									"fileName": "SustainabilityReport",
									"fileReference": "50a36c418baffd520bb92d84664f06f9732a21f4e2e5ecee6d9136f16e7e0b63",
									"tagName": "interfaces"
								},
								"comment": "hack optical microchip",
								"quality": "Estimated"
							}
						}
					},
					"totalHighImpactClimateSectorEnergyConsumptionInGWh": {
						"value": 46749.27,
						"dataSource": {
							"page": "156",
							"fileName": "SustainabilityReport",
							"fileReference": "50a36c418baffd520bb92d84664f06f9732a21f4e2e5ecee6d9136f16e7e0b63",
							"tagName": "architectures"
						},
						"comment": "bypass wireless driver",
						"quality": "Audited"
					},
					"nonRenewableEnergyConsumptionFossilFuelsInGWh": {
						"value": 59335.63,
						"dataSource": {
							"page": "387",
							"fileName": "ESEFReport",
							"fileReference": "50a36c418baffd520bb92d84664f06f9732a21f4e2e5ecee6d9136f16e7e0b63",
							"tagName": "niches"
						},
						"comment": "override wireless program",
						"quality": "Reported"
					},
					"nonRenewableEnergyConsumptionCrudeOilInGWh": {
						"value": 70368.5,
						"dataSource": {
							"page": "661-893",
							"fileName": "AnnualReport",
							"fileReference": "50a36c418baffd520bb92d84664f06f9732a21f4e2e5ecee6d9136f16e7e0b63",
							"tagName": "action-items"
						},
						"comment": "index 1080p transmitter",
						"quality": "NoDataFound"
					},
					"nonRenewableEnergyConsumptionNaturalGasInGWh": {
						"value": 37645.98,
						"dataSource": {
							"page": "595-1250",
							"fileName": "AnnualReport",
							"fileReference": "50a36c418baffd520bb92d84664f06f9732a21f4e2e5ecee6d9136f16e7e0b63",
							"tagName": "mindshare"
						},
						"comment": "compress neural circuit",
						"quality": "NoDataFound"
					},
					"nonRenewableEnergyConsumptionLigniteInGWh": {
						"value": 26545.47,
						"dataSource": {
							"page": "1113-1263",
							"fileName": "AnnualReport",
							"fileReference": "50a36c418baffd520bb92d84664f06f9732a21f4e2e5ecee6d9136f16e7e0b63",
							"tagName": "e-business"
						},
						"comment": "synthesize haptic interface",
						"quality": "NoDataFound"
					},
					"nonRenewableEnergyConsumptionCoalInGWh": {
						"value": 7647.02,
						"dataSource": {
							"page": "1073-1141",
							"fileName": "IntegratedReport",
							"fileReference": "50a36c418baffd520bb92d84664f06f9732a21f4e2e5ecee6d9136f16e7e0b63",
							"tagName": "relationships"
						},
						"comment": "index wireless driver",
						"quality": "Estimated"
					},
					"nonRenewableEnergyConsumptionNuclearEnergyInGWh": {
						"value": 57349.94,
						"dataSource": {
							"page": "944",
							"fileName": "IntegratedReport",
							"fileReference": "50a36c418baffd520bb92d84664f06f9732a21f4e2e5ecee6d9136f16e7e0b63",
							"tagName": "bandwidth"
						},
						"comment": "input wireless port",
						"quality": "NoDataFound"
					},
					"nonRenewableEnergyConsumptionOtherInGWh": {
						"value": 35427.81,
						"dataSource": {
							"page": "228-754",
							"fileName": "AnnualReport",
							"fileReference": "50a36c418baffd520bb92d84664f06f9732a21f4e2e5ecee6d9136f16e7e0b63",
							"tagName": "e-commerce"
						},
						"comment": "input optical matrix",
						"quality": "NoDataFound"
					}
				},
				"biodiversity": {
					"primaryForestAndWoodedLandOfNativeSpeciesExposure": {
						"value": "No",
						"dataSource": {
							"page": "173",
							"fileName": "ESEFReport",
							"fileReference": "50a36c418baffd520bb92d84664f06f9732a21f4e2e5ecee6d9136f16e7e0b63",
							"tagName": "e-commerce"
						},
						"comment": "reboot multi-byte alarm",
						"quality": "Incomplete"
					},
					"protectedAreasExposure": {
						"value": "No",
						"dataSource": {
							"page": "645-1214",
							"fileName": "SustainabilityReport",
							"fileReference": "50a36c418baffd520bb92d84664f06f9732a21f4e2e5ecee6d9136f16e7e0b63",
							"tagName": "partnerships"
						},
						"comment": "hack cross-platform circuit",
						"quality": "Audited"
					},
					"rareOrEndangeredEcosystemsExposure": {
						"value": "Yes",
						"dataSource": {
							"page": "253",
							"fileName": "AnnualReport",
							"fileReference": "50a36c418baffd520bb92d84664f06f9732a21f4e2e5ecee6d9136f16e7e0b63",
							"tagName": "channels"
						},
						"comment": "program wireless array",
						"quality": "Reported"
					},
					"highlyBiodiverseGrasslandExposure": {
						"value": "Yes",
						"dataSource": {
							"page": "6-603",
							"fileName": "AnnualReport",
							"fileReference": "50a36c418baffd520bb92d84664f06f9732a21f4e2e5ecee6d9136f16e7e0b63",
							"tagName": "e-markets"
						},
						"comment": "parse online pixel",
						"quality": "Reported"
					},
					"manufactureOfAgrochemicalPesticidesProducts": {
						"value": "No",
						"dataSource": {
							"page": "14-489",
							"fileName": "AnnualReport",
							"fileReference": "50a36c418baffd520bb92d84664f06f9732a21f4e2e5ecee6d9136f16e7e0b63",
							"tagName": "web services"
						},
						"comment": "hack wireless monitor",
						"quality": "Incomplete"
					},
					"landDegradationDesertificationSoilSealingExposure": {
						"value": "Yes",
						"dataSource": {
							"page": "850",
							"fileName": "ESEFReport",
							"fileReference": "50a36c418baffd520bb92d84664f06f9732a21f4e2e5ecee6d9136f16e7e0b63",
							"tagName": "niches"
						},
						"comment": "parse online protocol",
						"quality": "Incomplete"
					},
					"sustainableAgriculturePolicy": {
						"value": "No",
						"dataSource": {
							"page": "806-979",
							"fileName": "ESEFReport",
							"fileReference": "50a36c418baffd520bb92d84664f06f9732a21f4e2e5ecee6d9136f16e7e0b63",
							"tagName": "mindshare"
						},
						"comment": "copy primary monitor",
						"quality": "Audited"
					},
					"sustainableOceansAndSeasPolicy": {
						"value": "No",
						"dataSource": {
							"page": "884",
							"fileName": "IntegratedReport",
							"fileReference": "50a36c418baffd520bb92d84664f06f9732a21f4e2e5ecee6d9136f16e7e0b63",
							"tagName": "paradigms"
						},
						"comment": "bypass digital panel",
						"quality": "Incomplete"
					},
					"threatenedSpeciesExposure": {
						"value": "No",
						"dataSource": {
							"page": "772-779",
							"fileName": "IntegratedReport",
							"fileReference": "50a36c418baffd520bb92d84664f06f9732a21f4e2e5ecee6d9136f16e7e0b63",
							"tagName": "e-commerce"
						},
						"comment": "generate virtual microchip",
						"quality": "NoDataFound"
					},
					"biodiversityProtectionPolicy": {
						"value": "Yes",
						"dataSource": {
							"page": "1097",
							"fileName": "SustainabilityReport",
							"fileReference": "50a36c418baffd520bb92d84664f06f9732a21f4e2e5ecee6d9136f16e7e0b63",
							"tagName": "relationships"
						},
						"comment": "input mobile circuit",
						"quality": "Audited"
					},
					"deforestationPolicy": {
						"value": "No",
						"dataSource": {
							"page": "1053-1143",
							"fileName": "ESEFReport",
							"fileReference": "50a36c418baffd520bb92d84664f06f9732a21f4e2e5ecee6d9136f16e7e0b63",
							"tagName": "models"
						},
						"comment": "hack solid state protocol",
						"quality": "Estimated"
					}
				},
				"water": {
					"emissionsToWaterInTonnes": {
						"value": 63062.69,
						"dataSource": {
							"page": "511-1246",
							"fileName": "SustainabilityReport",
							"fileReference": "50a36c418baffd520bb92d84664f06f9732a21f4e2e5ecee6d9136f16e7e0b63",
							"tagName": "initiatives"
						},
						"comment": "connect digital interface",
						"quality": "Reported"
					},
					"waterConsumptionInCubicMeters": {
						"value": 68622.02,
						"dataSource": {
							"page": "1055",
							"fileName": "SustainabilityReport",
							"fileReference": "50a36c418baffd520bb92d84664f06f9732a21f4e2e5ecee6d9136f16e7e0b63",
							"tagName": "platforms"
						},
						"comment": "override primary bus",
						"quality": "Estimated"
					},
					"waterReusedInCubicMeters": {
						"value": 69172.72,
						"dataSource": {
							"page": "665-1152",
							"fileName": "AnnualReport",
							"fileReference": "50a36c418baffd520bb92d84664f06f9732a21f4e2e5ecee6d9136f16e7e0b63",
							"tagName": "e-markets"
						},
						"comment": "hack virtual alarm",
						"quality": "Reported"
					},
					"relativeWaterUsageInCubicMetersPerMillionEURRevenue": {
						"value": 12219.54,
						"dataSource": {
							"page": "318-443",
							"fileName": "IntegratedReport",
							"fileReference": "50a36c418baffd520bb92d84664f06f9732a21f4e2e5ecee6d9136f16e7e0b63",
							"tagName": "e-business"
						},
						"comment": "connect redundant program",
						"quality": "Reported"
					},
					"waterManagementPolicy": {
						"value": "Yes",
						"dataSource": {
							"page": "506-831",
							"fileName": "AnnualReport",
							"fileReference": "50a36c418baffd520bb92d84664f06f9732a21f4e2e5ecee6d9136f16e7e0b63",
							"tagName": "users"
						},
						"comment": "input cross-platform protocol",
						"quality": "Audited"
					},
					"highWaterStressAreaExposure": {
						"value": "Yes",
						"dataSource": {
							"page": "620-1057",
							"fileName": "IntegratedReport",
							"fileReference": "50a36c418baffd520bb92d84664f06f9732a21f4e2e5ecee6d9136f16e7e0b63",
							"tagName": "niches"
						},
						"comment": "override auxiliary panel",
						"quality": "Estimated"
					}
				},
				"waste": {
					"hazardousAndRadioactiveWasteInTonnes": {
						"value": 93226.34,
						"dataSource": {
							"page": "303",
							"fileName": "AnnualReport",
							"fileReference": "50a36c418baffd520bb92d84664f06f9732a21f4e2e5ecee6d9136f16e7e0b63",
							"tagName": "applications"
						},
						"comment": "back up cross-platform driver",
						"quality": "Incomplete"
					},
					"nonRecycledWasteInTonnes": {
						"value": 71399.44,
						"dataSource": {
							"page": "747-1225",
							"fileName": "IntegratedReport",
							"fileReference": "50a36c418baffd520bb92d84664f06f9732a21f4e2e5ecee6d9136f16e7e0b63",
							"tagName": "deliverables"
						},
						"comment": "program 1080p monitor",
						"quality": "Reported"
					}
				},
				"emissions": {
					"emissionsOfInorganicPollutantsInTonnes": {
						"value": 76267.48,
						"dataSource": {
							"page": "861",
							"fileName": "ESEFReport",
							"fileReference": "50a36c418baffd520bb92d84664f06f9732a21f4e2e5ecee6d9136f16e7e0b63",
							"tagName": "e-markets"
						},
						"comment": "parse open-source feed",
						"quality": "Audited"
					},
					"emissionsOfAirPollutantsInTonnes": {
						"value": 13657.01,
						"dataSource": {
							"page": "571",
							"fileName": "SustainabilityReport",
							"fileReference": "50a36c418baffd520bb92d84664f06f9732a21f4e2e5ecee6d9136f16e7e0b63",
							"tagName": "models"
						},
						"comment": "calculate open-source alarm",
						"quality": "Reported"
					},
					"emissionsOfOzoneDepletionSubstancesInTonnes": {
						"value": 72747.7,
						"dataSource": {
							"page": "65",
							"fileName": "AnnualReport",
							"fileReference": "50a36c418baffd520bb92d84664f06f9732a21f4e2e5ecee6d9136f16e7e0b63",
							"tagName": "schemas"
						},
						"comment": "quantify mobile card",
						"quality": "Incomplete"
					},
					"carbonReductionInitiatives": {
						"value": "No",
						"dataSource": {
							"page": "1025",
							"fileName": "SustainabilityReport",
							"fileReference": "50a36c418baffd520bb92d84664f06f9732a21f4e2e5ecee6d9136f16e7e0b63",
							"tagName": "lifetime value"
						},
						"comment": "navigate open-source card",
						"quality": "Audited"
					}
				}
			},
			"social": {
				"socialAndEmployeeMatters": {
					"humanRightsLegalProceedings": {
						"value": "Yes",
						"dataSource": {
							"page": "240-1085",
							"fileName": "SustainabilityReport",
							"fileReference": "50a36c418baffd520bb92d84664f06f9732a21f4e2e5ecee6d9136f16e7e0b63",
							"tagName": "content"
						},
						"comment": "program cross-platform bandwidth",
						"quality": "NoDataFound"
					},
					"iloCoreLabourStandards": {
						"value": "No",
						"dataSource": {
							"page": "148",
							"fileName": "SustainabilityReport",
							"fileReference": "50a36c418baffd520bb92d84664f06f9732a21f4e2e5ecee6d9136f16e7e0b63",
							"tagName": "applications"
						},
						"comment": "input back-end bandwidth",
						"quality": "NoDataFound"
					},
					"environmentalPolicy": {
						"value": "No",
						"dataSource": {
							"page": "127-496",
							"fileName": "SustainabilityReport",
							"fileReference": "50a36c418baffd520bb92d84664f06f9732a21f4e2e5ecee6d9136f16e7e0b63",
							"tagName": "systems"
						},
						"comment": "input primary program",
						"quality": "Audited"
					},
					"corruptionLegalProceedings": {
						"value": "Yes",
						"dataSource": {
							"page": "478",
							"fileName": "ESEFReport",
							"fileReference": "50a36c418baffd520bb92d84664f06f9732a21f4e2e5ecee6d9136f16e7e0b63",
							"tagName": "niches"
						},
						"comment": "generate primary card",
						"quality": "Estimated"
					},
					"transparencyDisclosurePolicy": {
						"value": "No",
						"dataSource": {
							"page": "462",
							"fileName": "IntegratedReport",
							"fileReference": "50a36c418baffd520bb92d84664f06f9732a21f4e2e5ecee6d9136f16e7e0b63",
							"tagName": "partnerships"
						},
						"comment": "quantify mobile panel",
						"quality": "Estimated"
					},
					"humanRightsDueDiligencePolicy": {
						"value": "No",
						"dataSource": {
							"page": "1070",
							"fileName": "IntegratedReport",
							"fileReference": "50a36c418baffd520bb92d84664f06f9732a21f4e2e5ecee6d9136f16e7e0b63",
							"tagName": "applications"
						},
						"comment": "override primary monitor",
						"quality": "Audited"
					},
					"policyAgainstChildLabour": {
						"value": "Yes",
						"dataSource": {
							"page": "737",
							"fileName": "AnnualReport",
							"fileReference": "50a36c418baffd520bb92d84664f06f9732a21f4e2e5ecee6d9136f16e7e0b63",
							"tagName": "experiences"
						},
						"comment": "parse bluetooth application",
						"quality": "NoDataFound"
					},
					"policyAgainstForcedLabour": {
						"value": "Yes",
						"dataSource": {
							"page": "687",
							"fileName": "ESEFReport",
							"fileReference": "50a36c418baffd520bb92d84664f06f9732a21f4e2e5ecee6d9136f16e7e0b63",
							"tagName": "solutions"
						},
						"comment": "generate wireless transmitter",
						"quality": "Estimated"
					},
					"policyAgainstDiscriminationInTheWorkplace": {
						"value": "Yes",
						"dataSource": {
							"page": "349-351",
							"fileName": "IntegratedReport",
							"fileReference": "50a36c418baffd520bb92d84664f06f9732a21f4e2e5ecee6d9136f16e7e0b63",
							"tagName": "solutions"
						},
						"comment": "connect solid state array",
						"quality": "Audited"
					},
					"iso14001Certificate": {
						"value": "Yes",
						"dataSource": {
							"page": "942",
							"fileName": "SustainabilityReport",
							"fileReference": "50a36c418baffd520bb92d84664f06f9732a21f4e2e5ecee6d9136f16e7e0b63",
							"tagName": "deliverables"
						},
						"comment": "copy wireless transmitter",
						"quality": "Reported"
					},
					"policyAgainstBriberyAndCorruption": {
						"value": "No",
						"dataSource": {
							"page": "131-359",
							"fileName": "SustainabilityReport",
							"fileReference": "50a36c418baffd520bb92d84664f06f9732a21f4e2e5ecee6d9136f16e7e0b63",
							"tagName": "communities"
						},
						"comment": "quantify auxiliary capacitor",
						"quality": "Audited"
					},
					"fairBusinessMarketingAdvertisingPolicy": {
						"value": "No",
						"dataSource": {
							"page": "992-1088",
							"fileName": "IntegratedReport",
							"fileReference": "50a36c418baffd520bb92d84664f06f9732a21f4e2e5ecee6d9136f16e7e0b63",
							"tagName": "users"
						},
						"comment": "back up cross-platform panel",
						"quality": "Estimated"
					},
					"technologiesExpertiseTransferPolicy": {
						"value": "No",
						"dataSource": {
							"page": "573-952",
							"fileName": "IntegratedReport",
							"fileReference": "50a36c418baffd520bb92d84664f06f9732a21f4e2e5ecee6d9136f16e7e0b63",
							"tagName": "synergies"
						},
						"comment": "synthesize neural sensor",
						"quality": "NoDataFound"
					},
					"fairCompetitionPolicy": {
						"value": "Yes",
						"dataSource": {
							"page": "1096-1183",
							"fileName": "ESEFReport",
							"fileReference": "50a36c418baffd520bb92d84664f06f9732a21f4e2e5ecee6d9136f16e7e0b63",
							"tagName": "ROI"
						},
						"comment": "program auxiliary hard drive",
						"quality": "Incomplete"
					},
					"violationOfTaxRulesAndRegulation": {
						"value": "Yes",
						"dataSource": {
							"page": "534",
							"fileName": "IntegratedReport",
							"fileReference": "50a36c418baffd520bb92d84664f06f9732a21f4e2e5ecee6d9136f16e7e0b63",
							"tagName": "bandwidth"
						},
						"comment": "hack optical monitor",
						"quality": "Reported"
					},
					"unGlobalCompactPrinciplesCompliancePolicy": {
						"value": "Yes",
						"dataSource": {
							"page": "942-1284",
							"fileName": "ESEFReport",
							"fileReference": "50a36c418baffd520bb92d84664f06f9732a21f4e2e5ecee6d9136f16e7e0b63",
							"tagName": "deliverables"
						},
						"comment": "input virtual pixel",
						"quality": "NoDataFound"
					},
					"oecdGuidelinesForMultinationalEnterprisesGrievanceHandling": {
						"value": "Yes",
						"dataSource": {
							"page": "943",
							"fileName": "IntegratedReport",
							"fileReference": "50a36c418baffd520bb92d84664f06f9732a21f4e2e5ecee6d9136f16e7e0b63",
							"tagName": "applications"
						},
						"comment": "program neural firewall",
						"quality": "NoDataFound"
					},
					"averageGrossHourlyEarningsMaleEmployees": {
						"value": 9204721667.34,
						"dataSource": {
							"page": "270",
							"fileName": "ESEFReport",
							"fileReference": "50a36c418baffd520bb92d84664f06f9732a21f4e2e5ecee6d9136f16e7e0b63",
							"tagName": "systems"
						},
						"comment": "quantify cross-platform system",
						"quality": "NoDataFound",
						"currency": "UZS"
					},
					"averageGrossHourlyEarningsFemaleEmployees": {
						"value": 6224324693.9,
						"dataSource": {
							"page": "11",
							"fileName": "SustainabilityReport",
							"fileReference": "50a36c418baffd520bb92d84664f06f9732a21f4e2e5ecee6d9136f16e7e0b63",
							"tagName": "convergence"
						},
						"comment": "connect back-end bandwidth",
						"quality": "NoDataFound",
						"currency": "MWK"
					},
					"unadjustedGenderPayGapInPercent": {
						"value": 18233.99,
						"dataSource": {
							"page": "611-774",
							"fileName": "IntegratedReport",
							"fileReference": "50a36c418baffd520bb92d84664f06f9732a21f4e2e5ecee6d9136f16e7e0b63",
							"tagName": "eyeballs"
						},
						"comment": "synthesize multi-byte card",
						"quality": "NoDataFound"
					},
					"femaleBoardMembersSupervisoryBoard": {
						"value": 3035,
						"dataSource": {
							"page": "868-926",
							"fileName": "IntegratedReport",
							"fileReference": "50a36c418baffd520bb92d84664f06f9732a21f4e2e5ecee6d9136f16e7e0b63",
							"tagName": "functionalities"
						},
						"comment": "back up primary port",
						"quality": "Audited"
					},
					"femaleBoardMembersBoardOfDirectors": {
						"value": 6999,
						"dataSource": {
							"page": "1089",
							"fileName": "SustainabilityReport",
							"fileReference": "50a36c418baffd520bb92d84664f06f9732a21f4e2e5ecee6d9136f16e7e0b63",
							"tagName": "synergies"
						},
						"comment": "override online microchip",
						"quality": "NoDataFound"
					},
					"maleBoardMembersSupervisoryBoard": {
						"value": 7976,
						"dataSource": {
							"page": "107-297",
							"fileName": "IntegratedReport",
							"fileReference": "50a36c418baffd520bb92d84664f06f9732a21f4e2e5ecee6d9136f16e7e0b63",
							"tagName": "users"
						},
						"comment": "compress solid state alarm",
						"quality": "Reported"
					},
					"maleBoardMembersBoardOfDirectors": {
						"value": 3139,
						"dataSource": {
							"page": "662",
							"fileName": "ESEFReport",
							"fileReference": "50a36c418baffd520bb92d84664f06f9732a21f4e2e5ecee6d9136f16e7e0b63",
							"tagName": "lifetime value"
						},
						"comment": "calculate open-source port",
						"quality": "Reported"
					},
					"boardGenderDiversitySupervisoryBoardInPercent": {
						"value": 15.67,
						"dataSource": {
							"page": "871",
							"fileName": "IntegratedReport",
							"fileReference": "50a36c418baffd520bb92d84664f06f9732a21f4e2e5ecee6d9136f16e7e0b63",
							"tagName": "mindshare"
						},
						"comment": "navigate optical card",
						"quality": "Incomplete"
					},
					"boardGenderDiversityBoardOfDirectorsInPercent": {
						"value": 0.17,
						"dataSource": {
							"page": "186-1243",
							"fileName": "AnnualReport",
							"fileReference": "50a36c418baffd520bb92d84664f06f9732a21f4e2e5ecee6d9136f16e7e0b63",
							"tagName": "infrastructures"
						},
						"comment": "copy digital microchip",
						"quality": "NoDataFound"
					},
					"controversialWeaponsExposure": {
						"value": "No",
						"dataSource": {
							"page": "778-1027",
							"fileName": "AnnualReport",
							"fileReference": "50a36c418baffd520bb92d84664f06f9732a21f4e2e5ecee6d9136f16e7e0b63",
							"tagName": "initiatives"
						},
						"comment": "navigate redundant circuit",
						"quality": "NoDataFound"
					},
					"workplaceAccidentPreventionPolicy": {
						"value": "No",
						"dataSource": {
							"page": "61-568",
							"fileName": "SustainabilityReport",
							"fileReference": "50a36c418baffd520bb92d84664f06f9732a21f4e2e5ecee6d9136f16e7e0b63",
							"tagName": "schemas"
						},
						"comment": "navigate auxiliary hard drive",
						"quality": "Incomplete"
					},
					"rateOfAccidentsInPercent": {
						"value": 120,
						"dataSource": {
							"page": "215",
							"fileName": "IntegratedReport",
							"fileReference": "50a36c418baffd520bb92d84664f06f9732a21f4e2e5ecee6d9136f16e7e0b63",
							"tagName": "architectures"
						},
						"comment": "program open-source monitor",
						"quality": "Audited"
					},
					"workdaysLostInDays": {
						"value": 55331.69,
						"dataSource": {
							"page": "888-1223",
							"fileName": "SustainabilityReport",
							"fileReference": "50a36c418baffd520bb92d84664f06f9732a21f4e2e5ecee6d9136f16e7e0b63",
							"tagName": "interfaces"
						},
						"comment": "back up optical alarm",
						"quality": "Estimated"
					},
					"supplierCodeOfConduct": {
						"value": "No",
						"dataSource": {
							"page": "119",
							"fileName": "AnnualReport",
							"fileReference": "50a36c418baffd520bb92d84664f06f9732a21f4e2e5ecee6d9136f16e7e0b63",
							"tagName": "action-items"
						},
						"comment": "copy optical bandwidth",
						"quality": "Estimated"
					},
					"grievanceHandlingMechanism": {
						"value": "No",
						"dataSource": {
							"page": "783",
							"fileName": "SustainabilityReport",
							"fileReference": "50a36c418baffd520bb92d84664f06f9732a21f4e2e5ecee6d9136f16e7e0b63",
							"tagName": "interfaces"
						},
						"comment": "synthesize virtual capacitor",
						"quality": "NoDataFound"
					},
					"whistleblowerProtectionPolicy": {
						"value": "Yes",
						"dataSource": {
							"page": "352-407",
							"fileName": "SustainabilityReport",
							"fileReference": "50a36c418baffd520bb92d84664f06f9732a21f4e2e5ecee6d9136f16e7e0b63",
							"tagName": "relationships"
						},
						"comment": "bypass optical matrix",
						"quality": "NoDataFound"
					},
					"reportedIncidentsOfDiscrimination": {
						"value": 8737,
						"dataSource": {
							"page": "106",
							"fileName": "ESEFReport",
							"fileReference": "50a36c418baffd520bb92d84664f06f9732a21f4e2e5ecee6d9136f16e7e0b63",
							"tagName": "schemas"
						},
						"comment": "quantify optical interface",
						"quality": "Incomplete"
					},
					"sanctionedIncidentsOfDiscrimination": {
						"value": 9401,
						"dataSource": {
							"page": "1102",
							"fileName": "AnnualReport",
							"fileReference": "50a36c418baffd520bb92d84664f06f9732a21f4e2e5ecee6d9136f16e7e0b63",
							"tagName": "paradigms"
						},
						"comment": "navigate optical bus",
						"quality": "Estimated"
					},
					"ceoToEmployeePayGapRatio": {
						"value": 90445.61,
						"dataSource": {
							"page": "378-916",
							"fileName": "SustainabilityReport",
							"fileReference": "50a36c418baffd520bb92d84664f06f9732a21f4e2e5ecee6d9136f16e7e0b63",
							"tagName": "bandwidth"
						},
						"comment": "synthesize back-end hard drive",
						"quality": "NoDataFound"
					},
					"excessiveCeoPayRatioInPercent": {
						"value": 29580.1,
						"dataSource": {
							"page": "160-1063",
							"fileName": "AnnualReport",
							"fileReference": "50a36c418baffd520bb92d84664f06f9732a21f4e2e5ecee6d9136f16e7e0b63",
							"tagName": "networks"
						},
						"comment": "index optical matrix",
						"quality": "Reported"
					}
				},
				"greenSecurities": {
					"securitiesNotCertifiedAsGreen": {
						"value": "Yes",
						"dataSource": {
							"page": "615-1032",
							"fileName": "ESEFReport",
							"fileReference": "50a36c418baffd520bb92d84664f06f9732a21f4e2e5ecee6d9136f16e7e0b63",
							"tagName": "supply-chains"
						},
						"comment": "bypass 1080p circuit",
						"quality": "Incomplete"
					}
				},
				"humanRights": {
					"humanRightsPolicy": {
						"value": "Yes",
						"dataSource": {
							"page": "1195-1239",
							"fileName": "ESEFReport",
							"fileReference": "50a36c418baffd520bb92d84664f06f9732a21f4e2e5ecee6d9136f16e7e0b63",
							"tagName": "bandwidth"
						},
						"comment": "synthesize digital sensor",
						"quality": "Incomplete"
					},
					"humanRightsDueDiligence": {
						"value": "No",
						"dataSource": {
							"page": "24",
							"fileName": "IntegratedReport",
							"fileReference": "50a36c418baffd520bb92d84664f06f9732a21f4e2e5ecee6d9136f16e7e0b63",
							"tagName": "action-items"
						},
						"comment": "transmit solid state sensor",
						"quality": "Incomplete"
					},
					"traffickingInHumanBeingsPolicy": {
						"value": "Yes",
						"dataSource": {
							"page": "221-627",
							"fileName": "AnnualReport",
							"fileReference": "50a36c418baffd520bb92d84664f06f9732a21f4e2e5ecee6d9136f16e7e0b63",
							"tagName": "content"
						},
						"comment": "program mobile bandwidth",
						"quality": "Audited"
					},
					"reportedChildLabourIncidents": {
						"value": "Yes",
						"dataSource": {
							"page": "878-923",
							"fileName": "IntegratedReport",
							"fileReference": "50a36c418baffd520bb92d84664f06f9732a21f4e2e5ecee6d9136f16e7e0b63",
							"tagName": "methodologies"
						},
						"comment": "input cross-platform circuit",
						"quality": "Audited"
					},
					"reportedForcedOrCompulsoryLabourIncidents": {
						"value": "No",
						"dataSource": {
							"page": "17-1153",
							"fileName": "AnnualReport",
							"fileReference": "50a36c418baffd520bb92d84664f06f9732a21f4e2e5ecee6d9136f16e7e0b63",
							"tagName": "blockchains"
						},
						"comment": "reboot haptic driver",
						"quality": "Audited"
					},
					"numberOfReportedIncidentsOfHumanRightsViolations": {
						"value": 6061,
						"dataSource": {
							"page": "620-1167",
							"fileName": "IntegratedReport",
							"fileReference": "50a36c418baffd520bb92d84664f06f9732a21f4e2e5ecee6d9136f16e7e0b63",
							"tagName": "e-commerce"
						},
						"comment": "copy neural port",
						"quality": "Reported"
					}
				},
				"antiCorruptionAndAntiBribery": {
					"casesOfInsufficientActionAgainstBriberyAndCorruption": {
						"value": 9873,
						"dataSource": {
							"page": "799",
							"fileName": "SustainabilityReport",
							"fileReference": "50a36c418baffd520bb92d84664f06f9732a21f4e2e5ecee6d9136f16e7e0b63",
							"tagName": "schemas"
						},
						"comment": "copy virtual matrix",
						"quality": "Reported"
					},
					"reportedConvictionsOfBriberyAndCorruption": {
						"value": -1,
						"dataSource": {
							"page": "1175",
							"fileName": "AnnualReport",
							"fileReference": "50a36c418baffd520bb92d84664f06f9732a21f4e2e5ecee6d9136f16e7e0b63",
							"tagName": "portals"
						},
						"comment": "input haptic system",
						"quality": "Incomplete"
					},
					"totalAmountOfReportedFinesOfBriberyAndCorruption": {
						"value": 4994953032.58,
						"dataSource": {
							"page": "680",
							"fileName": "AnnualReport",
							"fileReference": "50a36c418baffd520bb92d84664f06f9732a21f4e2e5ecee6d9136f16e7e0b63",
							"tagName": "action-items"
						},
						"comment": "quantify solid state program",
						"quality": "Audited",
						"currency": "MGA"
					}
				}
			}
		},
<<<<<<< HEAD
		"reportingPeriod": "2021"
=======
		"reportingPeriod": "2020"
	},
	{
		"companyInformation": {
			"companyName": "TestForDataPointDisplayLogic",
			"headquarters": "Beckerstad",
			"headquartersPostalCode": "80753-3805",
			"sector": "initiatives",
			"identifiers": {
				"Lei": [],
				"Isin": [
					"0RIOStCvmvoH"
				],
				"PermId": [],
				"Ticker": [
					"2uTAnmd"
				],
				"Duns": [
					"Ggsxkfb3H"
				],
				"VatNumber": [
					"sHhk6Z4Ju"
				],
				"CompanyRegistrationNumber": [
					"owt1x31NBD6S73n"
				]
			},
			"countryCode": "BS",
			"companyContactDetails": [
				"Raphael.Stehr62@example.com"
			],
			"companyAlternativeNames": [
				"Kuhlman, Lehner and Goodwin",
				"Murazik - Sawayn"
			],
			"companyLegalForm": "AG",
			"website": "https://playful-stepdaughter.com/",
			"isTeaserCompany": false
		},
		"t": {
			"general": {
				"general": {
					"dataDate": "2024-05-27",
					"fiscalYearDeviation": "NoDeviation",
					"fiscalYearEnd": "2024-11-03",
					"referencedReports": {
						"SustainabilityReport": {
							"fileReference": "50a36c418baffd520bb92d84664f06f9732a21f4e2e5ecee6d9136f16e7e0b63",
							"fileName": "SustainabilityReport",
							"publicationDate": "2023-06-21"
						},
						"ESEFReport": {
							"fileReference": "50a36c418baffd520bb92d84664f06f9732a21f4e2e5ecee6d9136f16e7e0b63",
							"fileName": "ESEFReport",
							"publicationDate": "2023-11-21"
						},
						"AnnualReport": {
							"fileReference": "50a36c418baffd520bb92d84664f06f9732a21f4e2e5ecee6d9136f16e7e0b63",
							"fileName": "AnnualReport",
							"publicationDate": "2023-05-26"
						},
						"IntegratedReport": {
							"fileReference": "50a36c418baffd520bb92d84664f06f9732a21f4e2e5ecee6d9136f16e7e0b63",
							"fileName": "IntegratedReport",
							"publicationDate": "2023-06-28"
						}
					}
				}
			},
			"environmental": {
				"greenhouseGasEmissions": {
					"scope1GhgEmissionsInTonnes": {
						"value": 30
					},
					"scope2GhgEmissionsInTonnes": {
						"quality": "NoDataFound"
					},
					"scope2GhgEmissionsLocationBasedInTonnes": {
						"comment": "This is a datapoint with only comment info."
					},
					"scope2GhgEmissionsMarketBasedInTonnes": {
						"quality": "Estimated",
						"comment": ""
					},
					"scope1And2GhgEmissionsInTonnes": {
						"value": 32.45,
						"dataSource": {
							"page": 1041,
							"fileName": "SustainabilityReport",
							"fileReference": "50a36c418baffd520bb92d84664f06f9732a21f4e2e5ecee6d9136f16e7e0b63",
							"tagName": "ROI"
						},
						"comment": "connect haptic protocol",
						"quality": "NoDataFound"
					},
					"scope1And2GhgEmissionsLocationBasedInTonnes": {
						"value": 18194.95,
						"dataSource": {
							"page": 169,
							"fileName": "IntegratedReport",
							"fileReference": "50a36c418baffd520bb92d84664f06f9732a21f4e2e5ecee6d9136f16e7e0b63",
							"tagName": "supply-chains"
						},
						"comment": "index optical bandwidth",
						"quality": "Estimated"
					},
					"scope1And2GhgEmissionsMarketBasedInTonnes": {
						"value": 22458.57,
						"dataSource": {
							"page": 86,
							"fileName": "AnnualReport",
							"fileReference": "50a36c418baffd520bb92d84664f06f9732a21f4e2e5ecee6d9136f16e7e0b63",
							"tagName": "functionalities"
						},
						"comment": "synthesize primary application",
						"quality": "Audited"
					},
					"scope3GhgEmissionsInTonnes": {
						"value": 12,
						"comment": ""
					},
					"scope3UpstreamGhgEmissionsInTonnes": {
						"value": 9228.3,
						"dataSource": {
							"page": 182,
							"fileName": "AnnualReport",
							"fileReference": "50a36c418baffd520bb92d84664f06f9732a21f4e2e5ecee6d9136f16e7e0b63",
							"tagName": "models"
						},
						"comment": "hack mobile bandwidth",
						"quality": "Incomplete"
					},
					"scope3DownstreamGhgEmissionsInTonnes": {
						"value": 78853.86,
						"dataSource": {
							"page": 784,
							"fileName": "AnnualReport",
							"fileReference": "50a36c418baffd520bb92d84664f06f9732a21f4e2e5ecee6d9136f16e7e0b63",
							"tagName": "systems"
						},
						"comment": "override virtual protocol",
						"quality": "Incomplete"
					},
					"scope1And2And3GhgEmissionsInTonnes": {
						"value": 20633.75,
						"dataSource": {
							"page": 436,
							"fileName": "IntegratedReport",
							"fileReference": "50a36c418baffd520bb92d84664f06f9732a21f4e2e5ecee6d9136f16e7e0b63",
							"tagName": "niches"
						},
						"comment": "back up optical alarm",
						"quality": "Reported"
					},
					"scope1And2And3GhgEmissionsLocationBasedInTonnes": {
						"value": 28758.96,
						"dataSource": {
							"page": 1029,
							"fileName": "IntegratedReport",
							"fileReference": "50a36c418baffd520bb92d84664f06f9732a21f4e2e5ecee6d9136f16e7e0b63",
							"tagName": "eyeballs"
						},
						"comment": "index bluetooth card",
						"quality": "Incomplete"
					},
					"scope1And2And3GhgEmissionsMarketBasedInTonnes": {
						"value": 21556.09,
						"dataSource": {
							"page": 984,
							"fileName": "AnnualReport",
							"fileReference": "50a36c418baffd520bb92d84664f06f9732a21f4e2e5ecee6d9136f16e7e0b63",
							"tagName": "systems"
						},
						"comment": "program haptic bus",
						"quality": "Incomplete"
					},
					"enterpriseValue": {
						"value": 194222142.45,
						"dataSource": {
							"page": 1024,
							"fileName": "AnnualReport",
							"fileReference": "50a36c418baffd520bb92d84664f06f9732a21f4e2e5ecee6d9136f16e7e0b63",
							"tagName": "relationships"
						},
						"comment": "index multi-byte bus",
						"quality": "NoDataFound",
						"currency": "IDR"
					},
					"totalRevenue": {
						"value": 2133954542.22,
						"dataSource": {
							"page": 837,
							"fileName": "AnnualReport",
							"fileReference": "50a36c418baffd520bb92d84664f06f9732a21f4e2e5ecee6d9136f16e7e0b63",
							"tagName": "technologies"
						},
						"comment": "override digital protocol",
						"quality": "Reported",
						"currency": "XOF"
					},
					"carbonFootprintInTonnesPerMillionEURRevenue": {
						"value": 41526.03,
						"dataSource": {
							"page": 251,
							"fileName": "ESEFReport",
							"fileReference": "50a36c418baffd520bb92d84664f06f9732a21f4e2e5ecee6d9136f16e7e0b63",
							"tagName": "ROI"
						},
						"comment": "back up wireless sensor",
						"quality": "Incomplete"
					},
					"ghgIntensityInTonnesPerMillionEURRevenue": {
						"value": 84289.01,
						"dataSource": {
							"page": 969,
							"fileName": "ESEFReport",
							"fileReference": "50a36c418baffd520bb92d84664f06f9732a21f4e2e5ecee6d9136f16e7e0b63",
							"tagName": "systems"
						},
						"comment": "calculate haptic monitor",
						"quality": "Audited"
					},
					"ghgIntensityScope1InTonnesPerMillionEURRevenue": {
						"value": 56865.18,
						"dataSource": {
							"page": 600,
							"fileName": "IntegratedReport",
							"fileReference": "50a36c418baffd520bb92d84664f06f9732a21f4e2e5ecee6d9136f16e7e0b63",
							"tagName": "interfaces"
						},
						"comment": "generate online sensor",
						"quality": "NoDataFound"
					},
					"ghgIntensityScope2InTonnesPerMillionEURRevenue": {
						"value": 16190.19,
						"dataSource": {
							"page": 276,
							"fileName": "SustainabilityReport",
							"fileReference": "50a36c418baffd520bb92d84664f06f9732a21f4e2e5ecee6d9136f16e7e0b63",
							"tagName": "eyeballs"
						},
						"comment": "connect mobile firewall",
						"quality": "NoDataFound"
					},
					"ghgIntensityScope3InTonnesPerMillionEURRevenue": {
						"value": 37614.57,
						"dataSource": {
							"page": 722,
							"fileName": "IntegratedReport",
							"fileReference": "50a36c418baffd520bb92d84664f06f9732a21f4e2e5ecee6d9136f16e7e0b63",
							"tagName": "mindshare"
						},
						"comment": "copy bluetooth driver",
						"quality": "Audited"
					},
					"ghgIntensityScope4InTonnesPerMillionEURRevenue": {
						"value": 81468.95,
						"dataSource": {
							"page": 293,
							"fileName": "IntegratedReport",
							"fileReference": "50a36c418baffd520bb92d84664f06f9732a21f4e2e5ecee6d9136f16e7e0b63",
							"tagName": "functionalities"
						},
						"comment": "program virtual monitor",
						"quality": "Reported"
					},
					"fossilFuelSectorExposure": {
						"value": "Yes",
						"dataSource": {
							"page": 152,
							"fileName": "AnnualReport",
							"fileReference": "50a36c418baffd520bb92d84664f06f9732a21f4e2e5ecee6d9136f16e7e0b63",
							"tagName": "architectures"
						},
						"comment": "connect 1080p matrix",
						"quality": "Incomplete"
					}
				},
				"energyPerformance": {
					"renewableEnergyProductionInGWh": {
						"value": 412.22,
						"dataSource": {
							"page": 768,
							"fileName": "IntegratedReport",
							"fileReference": "50a36c418baffd520bb92d84664f06f9732a21f4e2e5ecee6d9136f16e7e0b63",
							"tagName": "niches"
						},
						"comment": "program multi-byte application",
						"quality": "NoDataFound"
					},
					"renewableEnergyConsumptionInGWh": {
						"value": 26289.21,
						"dataSource": {
							"page": 823,
							"fileName": "SustainabilityReport",
							"fileReference": "50a36c418baffd520bb92d84664f06f9732a21f4e2e5ecee6d9136f16e7e0b63",
							"tagName": "blockchains"
						},
						"comment": "hack virtual protocol",
						"quality": "Estimated"
					},
					"nonRenewableEnergyProductionInGWh": {
						"value": 61022.92,
						"dataSource": {
							"page": 1112,
							"fileName": "SustainabilityReport",
							"fileReference": "50a36c418baffd520bb92d84664f06f9732a21f4e2e5ecee6d9136f16e7e0b63",
							"tagName": "systems"
						},
						"comment": "back up multi-byte protocol",
						"quality": "Audited"
					},
					"relativeNonRenewableEnergyProductionInPercent": {
						"value": 92507.45,
						"dataSource": {
							"page": 610,
							"fileName": "SustainabilityReport",
							"fileReference": "50a36c418baffd520bb92d84664f06f9732a21f4e2e5ecee6d9136f16e7e0b63",
							"tagName": "lifetime value"
						},
						"comment": "navigate open-source alarm",
						"quality": "Reported"
					},
					"nonRenewableEnergyConsumptionInGWh": {
						"value": 99226.35,
						"dataSource": {
							"page": 1127,
							"fileName": "SustainabilityReport",
							"fileReference": "50a36c418baffd520bb92d84664f06f9732a21f4e2e5ecee6d9136f16e7e0b63",
							"tagName": "synergies"
						},
						"comment": "connect multi-byte array",
						"quality": "NoDataFound"
					},
					"relativeNonRenewableEnergyConsumptionInPercent": {
						"value": 45222.19,
						"dataSource": {
							"page": 970,
							"fileName": "SustainabilityReport",
							"fileReference": "50a36c418baffd520bb92d84664f06f9732a21f4e2e5ecee6d9136f16e7e0b63",
							"tagName": "mindshare"
						},
						"comment": "quantify digital array",
						"quality": "Incomplete"
					},
					"applicableHighImpactClimateSectors": {
						"NaceCodeF": {
							"highImpactClimateSectorEnergyConsumptionInGWh": {
								"value": 3734.24,
								"dataSource": {
									"page": 1161,
									"fileName": "AnnualReport",
									"fileReference": "50a36c418baffd520bb92d84664f06f9732a21f4e2e5ecee6d9136f16e7e0b63",
									"tagName": "infrastructures"
								},
								"comment": "bypass multi-byte system",
								"quality": "NoDataFound"
							},
							"highImpactClimateSectorEnergyConsumptionInGWhPerMillionEURRevenue": {
								"value": 66972.62,
								"dataSource": {
									"page": 828,
									"fileName": "AnnualReport",
									"fileReference": "50a36c418baffd520bb92d84664f06f9732a21f4e2e5ecee6d9136f16e7e0b63",
									"tagName": "deliverables"
								},
								"comment": "bypass bluetooth circuit",
								"quality": "Estimated"
							}
						},
						"NaceCodeD": {
							"highImpactClimateSectorEnergyConsumptionInGWh": {
								"value": 94961.01,
								"dataSource": {
									"page": 58,
									"fileName": "SustainabilityReport",
									"fileReference": "50a36c418baffd520bb92d84664f06f9732a21f4e2e5ecee6d9136f16e7e0b63",
									"tagName": "markets"
								},
								"comment": "hack optical array",
								"quality": "Estimated"
							},
							"highImpactClimateSectorEnergyConsumptionInGWhPerMillionEURRevenue": {
								"value": 15336.92,
								"dataSource": {
									"page": 145,
									"fileName": "IntegratedReport",
									"fileReference": "50a36c418baffd520bb92d84664f06f9732a21f4e2e5ecee6d9136f16e7e0b63",
									"tagName": "content"
								},
								"comment": "back up mobile monitor",
								"quality": "Reported"
							}
						},
						"NaceCodeL": {
							"highImpactClimateSectorEnergyConsumptionInGWh": {
								"value": 94044.66,
								"dataSource": {
									"page": 288,
									"fileName": "IntegratedReport",
									"fileReference": "50a36c418baffd520bb92d84664f06f9732a21f4e2e5ecee6d9136f16e7e0b63",
									"tagName": "relationships"
								},
								"comment": "reboot solid state port",
								"quality": "Audited"
							},
							"highImpactClimateSectorEnergyConsumptionInGWhPerMillionEURRevenue": {
								"value": 36630.38,
								"dataSource": {
									"page": 62,
									"fileName": "SustainabilityReport",
									"fileReference": "50a36c418baffd520bb92d84664f06f9732a21f4e2e5ecee6d9136f16e7e0b63",
									"tagName": "infrastructures"
								},
								"comment": "synthesize redundant transmitter",
								"quality": "Audited"
							}
						},
						"NaceCodeG": {
							"highImpactClimateSectorEnergyConsumptionInGWh": {
								"value": 68520.44,
								"dataSource": {
									"page": 855,
									"fileName": "SustainabilityReport",
									"fileReference": "50a36c418baffd520bb92d84664f06f9732a21f4e2e5ecee6d9136f16e7e0b63",
									"tagName": "initiatives"
								},
								"comment": "program digital port",
								"quality": "NoDataFound"
							},
							"highImpactClimateSectorEnergyConsumptionInGWhPerMillionEURRevenue": {
								"value": 75794.33,
								"dataSource": {
									"page": 438,
									"fileName": "ESEFReport",
									"fileReference": "50a36c418baffd520bb92d84664f06f9732a21f4e2e5ecee6d9136f16e7e0b63",
									"tagName": "methodologies"
								},
								"comment": "reboot mobile microchip",
								"quality": "Reported"
							}
						},
						"NaceCodeC": {
							"highImpactClimateSectorEnergyConsumptionInGWh": {
								"value": 18595.98,
								"dataSource": {
									"page": 206,
									"fileName": "IntegratedReport",
									"fileReference": "50a36c418baffd520bb92d84664f06f9732a21f4e2e5ecee6d9136f16e7e0b63",
									"tagName": "e-markets"
								},
								"comment": "input haptic application",
								"quality": "Estimated"
							},
							"highImpactClimateSectorEnergyConsumptionInGWhPerMillionEURRevenue": {
								"value": 60634.35,
								"dataSource": {
									"page": 260,
									"fileName": "ESEFReport",
									"fileReference": "50a36c418baffd520bb92d84664f06f9732a21f4e2e5ecee6d9136f16e7e0b63",
									"tagName": "e-markets"
								},
								"comment": "transmit haptic transmitter",
								"quality": "NoDataFound"
							}
						},
						"NaceCodeB": {
							"highImpactClimateSectorEnergyConsumptionInGWh": {
								"value": 17876.75,
								"dataSource": {
									"page": 196,
									"fileName": "AnnualReport",
									"fileReference": "50a36c418baffd520bb92d84664f06f9732a21f4e2e5ecee6d9136f16e7e0b63",
									"tagName": "portals"
								},
								"comment": "parse neural program",
								"quality": "Incomplete"
							},
							"highImpactClimateSectorEnergyConsumptionInGWhPerMillionEURRevenue": {
								"value": 53297.91,
								"dataSource": {
									"page": 817,
									"fileName": "SustainabilityReport",
									"fileReference": "50a36c418baffd520bb92d84664f06f9732a21f4e2e5ecee6d9136f16e7e0b63",
									"tagName": "action-items"
								},
								"comment": "parse neural capacitor",
								"quality": "Reported"
							}
						},
						"NaceCodeH": {
							"highImpactClimateSectorEnergyConsumptionInGWh": {
								"value": 79574.65,
								"dataSource": {
									"page": 887,
									"fileName": "SustainabilityReport",
									"fileReference": "50a36c418baffd520bb92d84664f06f9732a21f4e2e5ecee6d9136f16e7e0b63",
									"tagName": "systems"
								},
								"comment": "compress open-source alarm",
								"quality": "Estimated"
							},
							"highImpactClimateSectorEnergyConsumptionInGWhPerMillionEURRevenue": {
								"value": 47697.04,
								"dataSource": {
									"page": 931,
									"fileName": "ESEFReport",
									"fileReference": "50a36c418baffd520bb92d84664f06f9732a21f4e2e5ecee6d9136f16e7e0b63",
									"tagName": "deliverables"
								},
								"comment": "parse wireless microchip",
								"quality": "Reported"
							}
						},
						"NaceCodeA": {
							"highImpactClimateSectorEnergyConsumptionInGWh": {
								"value": 740.1,
								"dataSource": {
									"page": 1124,
									"fileName": "AnnualReport",
									"fileReference": "50a36c418baffd520bb92d84664f06f9732a21f4e2e5ecee6d9136f16e7e0b63",
									"tagName": "lifetime value"
								},
								"comment": "hack open-source interface",
								"quality": "NoDataFound"
							},
							"highImpactClimateSectorEnergyConsumptionInGWhPerMillionEURRevenue": {
								"value": 43593.28,
								"dataSource": {
									"page": 1093,
									"fileName": "AnnualReport",
									"fileReference": "50a36c418baffd520bb92d84664f06f9732a21f4e2e5ecee6d9136f16e7e0b63",
									"tagName": "paradigms"
								},
								"comment": "compress solid state card",
								"quality": "Estimated"
							}
						}
					},
					"totalHighImpactClimateSectorEnergyConsumptionInGWh": {
						"value": 91460.35,
						"dataSource": {
							"page": 786,
							"fileName": "IntegratedReport",
							"fileReference": "50a36c418baffd520bb92d84664f06f9732a21f4e2e5ecee6d9136f16e7e0b63",
							"tagName": "users"
						},
						"comment": "connect virtual sensor",
						"quality": "Incomplete"
					},
					"nonRenewableEnergyConsumptionFossilFuelsInGWh": {
						"value": 40238.44,
						"dataSource": {
							"page": 547,
							"fileName": "IntegratedReport",
							"fileReference": "50a36c418baffd520bb92d84664f06f9732a21f4e2e5ecee6d9136f16e7e0b63",
							"tagName": "bandwidth"
						},
						"comment": "quantify virtual interface",
						"quality": "Incomplete"
					},
					"nonRenewableEnergyConsumptionCrudeOilInGWh": {
						"value": 91136.63,
						"dataSource": {
							"page": 277,
							"fileName": "ESEFReport",
							"fileReference": "50a36c418baffd520bb92d84664f06f9732a21f4e2e5ecee6d9136f16e7e0b63",
							"tagName": "markets"
						},
						"comment": "override digital transmitter",
						"quality": "NoDataFound"
					},
					"nonRenewableEnergyConsumptionNaturalGasInGWh": {
						"value": 15895.55,
						"dataSource": {
							"page": 582,
							"fileName": "ESEFReport",
							"fileReference": "50a36c418baffd520bb92d84664f06f9732a21f4e2e5ecee6d9136f16e7e0b63",
							"tagName": "e-commerce"
						},
						"comment": "back up haptic program",
						"quality": "Incomplete"
					},
					"nonRenewableEnergyConsumptionLigniteInGWh": {
						"value": 24213.19,
						"dataSource": {
							"page": 458,
							"fileName": "SustainabilityReport",
							"fileReference": "50a36c418baffd520bb92d84664f06f9732a21f4e2e5ecee6d9136f16e7e0b63",
							"tagName": "communities"
						},
						"comment": "input online capacitor",
						"quality": "Incomplete"
					},
					"nonRenewableEnergyConsumptionCoalInGWh": {
						"value": 66340.44,
						"dataSource": {
							"page": 428,
							"fileName": "AnnualReport",
							"fileReference": "50a36c418baffd520bb92d84664f06f9732a21f4e2e5ecee6d9136f16e7e0b63",
							"tagName": "channels"
						},
						"comment": "back up redundant monitor",
						"quality": "Reported"
					},
					"nonRenewableEnergyConsumptionNuclearEnergyInGWh": {
						"value": 37037.03,
						"dataSource": {
							"page": 893,
							"fileName": "ESEFReport",
							"fileReference": "50a36c418baffd520bb92d84664f06f9732a21f4e2e5ecee6d9136f16e7e0b63",
							"tagName": "e-markets"
						},
						"comment": "override solid state bus",
						"quality": "Estimated"
					},
					"nonRenewableEnergyConsumptionOtherInGWh": {
						"value": 85834.63,
						"dataSource": {
							"page": 1117,
							"fileName": "SustainabilityReport",
							"fileReference": "50a36c418baffd520bb92d84664f06f9732a21f4e2e5ecee6d9136f16e7e0b63",
							"tagName": "metrics"
						},
						"comment": "back up solid state interface",
						"quality": "Audited"
					}
				},
				"biodiversity": {
					"primaryForestAndWoodedLandOfNativeSpeciesExposure": {
						"value": "Yes",
						"dataSource": {
							"page": 720,
							"fileName": "ESEFReport",
							"fileReference": "50a36c418baffd520bb92d84664f06f9732a21f4e2e5ecee6d9136f16e7e0b63",
							"tagName": "architectures"
						},
						"comment": "transmit solid state transmitter",
						"quality": "Reported"
					},
					"protectedAreasExposure": {
						"value": "No",
						"dataSource": {
							"page": 688,
							"fileName": "SustainabilityReport",
							"fileReference": "50a36c418baffd520bb92d84664f06f9732a21f4e2e5ecee6d9136f16e7e0b63",
							"tagName": "content"
						},
						"comment": "transmit virtual bandwidth",
						"quality": "NoDataFound"
					},
					"rareOrEndangeredEcosystemsExposure": {
						"value": "No",
						"dataSource": {
							"page": 829,
							"fileName": "ESEFReport",
							"fileReference": "50a36c418baffd520bb92d84664f06f9732a21f4e2e5ecee6d9136f16e7e0b63",
							"tagName": "schemas"
						},
						"comment": "compress mobile circuit",
						"quality": "Reported"
					},
					"highlyBiodiverseGrasslandExposure": {
						"value": "No",
						"dataSource": {
							"page": 272,
							"fileName": "AnnualReport",
							"fileReference": "50a36c418baffd520bb92d84664f06f9732a21f4e2e5ecee6d9136f16e7e0b63",
							"tagName": "mindshare"
						},
						"comment": "generate virtual bandwidth",
						"quality": "Reported"
					},
					"manufactureOfAgrochemicalPesticidesProducts": {
						"value": "Yes",
						"dataSource": {
							"page": 8,
							"fileName": "ESEFReport",
							"fileReference": "50a36c418baffd520bb92d84664f06f9732a21f4e2e5ecee6d9136f16e7e0b63",
							"tagName": "models"
						},
						"comment": "index bluetooth interface",
						"quality": "Estimated"
					},
					"landDegradationDesertificationSoilSealingExposure": {
						"value": "Yes",
						"dataSource": {
							"page": 61,
							"fileName": "IntegratedReport",
							"fileReference": "50a36c418baffd520bb92d84664f06f9732a21f4e2e5ecee6d9136f16e7e0b63",
							"tagName": "convergence"
						},
						"comment": "index mobile capacitor",
						"quality": "Estimated"
					},
					"sustainableAgriculturePolicy": {
						"value": "Yes",
						"dataSource": {
							"page": 768,
							"fileName": "IntegratedReport",
							"fileReference": "50a36c418baffd520bb92d84664f06f9732a21f4e2e5ecee6d9136f16e7e0b63",
							"tagName": "infrastructures"
						},
						"comment": "quantify digital card",
						"quality": "Audited"
					},
					"sustainableOceansAndSeasPolicy": {
						"value": "No",
						"dataSource": {
							"page": 173,
							"fileName": "SustainabilityReport",
							"fileReference": "50a36c418baffd520bb92d84664f06f9732a21f4e2e5ecee6d9136f16e7e0b63",
							"tagName": "initiatives"
						},
						"comment": "bypass redundant bus",
						"quality": "Estimated"
					},
					"threatenedSpeciesExposure": {
						"value": "No",
						"dataSource": {
							"page": 247,
							"fileName": "SustainabilityReport",
							"fileReference": "50a36c418baffd520bb92d84664f06f9732a21f4e2e5ecee6d9136f16e7e0b63",
							"tagName": "niches"
						},
						"comment": "navigate bluetooth matrix",
						"quality": "Incomplete"
					},
					"biodiversityProtectionPolicy": {
						"value": "Yes",
						"dataSource": {
							"page": 1196,
							"fileName": "IntegratedReport",
							"fileReference": "50a36c418baffd520bb92d84664f06f9732a21f4e2e5ecee6d9136f16e7e0b63",
							"tagName": "initiatives"
						},
						"comment": "compress virtual feed",
						"quality": "Estimated"
					},
					"deforestationPolicy": {
						"value": "Yes",
						"dataSource": {
							"page": 1123,
							"fileName": "SustainabilityReport",
							"fileReference": "50a36c418baffd520bb92d84664f06f9732a21f4e2e5ecee6d9136f16e7e0b63",
							"tagName": "functionalities"
						},
						"comment": "navigate wireless panel",
						"quality": "Audited"
					}
				},
				"water": {
					"emissionsToWaterInTonnes": {
						"value": 5404.46,
						"dataSource": {
							"page": 486,
							"fileName": "ESEFReport",
							"fileReference": "50a36c418baffd520bb92d84664f06f9732a21f4e2e5ecee6d9136f16e7e0b63",
							"tagName": "initiatives"
						},
						"comment": "input haptic capacitor",
						"quality": "Estimated"
					},
					"waterConsumptionInCubicMeters": {
						"value": 85084.17,
						"dataSource": {
							"page": 740,
							"fileName": "AnnualReport",
							"fileReference": "50a36c418baffd520bb92d84664f06f9732a21f4e2e5ecee6d9136f16e7e0b63",
							"tagName": "solutions"
						},
						"comment": "back up redundant program",
						"quality": "Incomplete"
					},
					"waterReusedInCubicMeters": {
						"value": 31089.34,
						"dataSource": {
							"page": 264,
							"fileName": "ESEFReport",
							"fileReference": "50a36c418baffd520bb92d84664f06f9732a21f4e2e5ecee6d9136f16e7e0b63",
							"tagName": "schemas"
						},
						"comment": "compress solid state alarm",
						"quality": "Incomplete"
					},
					"relativeWaterUsageInCubicMetersPerMillionEURRevenue": {
						"value": 12271.49,
						"dataSource": {
							"page": 744,
							"fileName": "IntegratedReport",
							"fileReference": "50a36c418baffd520bb92d84664f06f9732a21f4e2e5ecee6d9136f16e7e0b63",
							"tagName": "mindshare"
						},
						"comment": "index digital pixel",
						"quality": "Estimated"
					},
					"waterManagementPolicy": {
						"value": "Yes",
						"dataSource": {
							"page": 56,
							"fileName": "AnnualReport",
							"fileReference": "50a36c418baffd520bb92d84664f06f9732a21f4e2e5ecee6d9136f16e7e0b63",
							"tagName": "paradigms"
						},
						"comment": "synthesize wireless driver",
						"quality": "Incomplete"
					},
					"highWaterStressAreaExposure": {
						"value": "No",
						"dataSource": {
							"page": 39,
							"fileName": "ESEFReport",
							"fileReference": "50a36c418baffd520bb92d84664f06f9732a21f4e2e5ecee6d9136f16e7e0b63",
							"tagName": "applications"
						},
						"comment": "compress neural alarm",
						"quality": "Incomplete"
					}
				},
				"waste": {
					"hazardousAndRadioactiveWasteInTonnes": {
						"value": 23175.88,
						"dataSource": {
							"page": 842,
							"fileName": "AnnualReport",
							"fileReference": "50a36c418baffd520bb92d84664f06f9732a21f4e2e5ecee6d9136f16e7e0b63",
							"tagName": "metrics"
						},
						"comment": "navigate solid state interface",
						"quality": "Reported"
					},
					"nonRecycledWasteInTonnes": {
						"value": 85065.52,
						"dataSource": {
							"page": 782,
							"fileName": "ESEFReport",
							"fileReference": "50a36c418baffd520bb92d84664f06f9732a21f4e2e5ecee6d9136f16e7e0b63",
							"tagName": "solutions"
						},
						"comment": "back up bluetooth matrix",
						"quality": "NoDataFound"
					}
				},
				"emissions": {
					"emissionsOfInorganicPollutantsInTonnes": {
						"value": 39205.91,
						"dataSource": {
							"page": 465,
							"fileName": "ESEFReport",
							"fileReference": "50a36c418baffd520bb92d84664f06f9732a21f4e2e5ecee6d9136f16e7e0b63",
							"tagName": "paradigms"
						},
						"comment": "calculate open-source firewall",
						"quality": "Estimated"
					},
					"emissionsOfAirPollutantsInTonnes": {
						"value": 14205.49,
						"dataSource": {
							"page": 481,
							"fileName": "IntegratedReport",
							"fileReference": "50a36c418baffd520bb92d84664f06f9732a21f4e2e5ecee6d9136f16e7e0b63",
							"tagName": "action-items"
						},
						"comment": "generate primary capacitor",
						"quality": "Incomplete"
					},
					"emissionsOfOzoneDepletionSubstancesInTonnes": {
						"value": 68088.16,
						"dataSource": {
							"page": 875,
							"fileName": "SustainabilityReport",
							"fileReference": "50a36c418baffd520bb92d84664f06f9732a21f4e2e5ecee6d9136f16e7e0b63",
							"tagName": "experiences"
						},
						"comment": "generate bluetooth alarm",
						"quality": "Reported"
					},
					"carbonReductionInitiatives": {
						"value": "No",
						"dataSource": {
							"page": 866,
							"fileName": "SustainabilityReport",
							"fileReference": "50a36c418baffd520bb92d84664f06f9732a21f4e2e5ecee6d9136f16e7e0b63",
							"tagName": "blockchains"
						},
						"comment": "input mobile bandwidth",
						"quality": "NoDataFound"
					}
				}
			},
			"social": {
				"socialAndEmployeeMatters": {
					"humanRightsLegalProceedings": {
						"value": "Yes",
						"dataSource": {
							"page": 73,
							"fileName": "AnnualReport",
							"fileReference": "50a36c418baffd520bb92d84664f06f9732a21f4e2e5ecee6d9136f16e7e0b63",
							"tagName": "e-markets"
						},
						"comment": "bypass virtual program",
						"quality": "Incomplete"
					},
					"iloCoreLabourStandards": {
						"value": "No",
						"dataSource": {
							"page": 290,
							"fileName": "SustainabilityReport",
							"fileReference": "50a36c418baffd520bb92d84664f06f9732a21f4e2e5ecee6d9136f16e7e0b63",
							"tagName": "eyeballs"
						},
						"comment": "back up virtual capacitor",
						"quality": "NoDataFound"
					},
					"environmentalPolicy": {
						"value": "No",
						"dataSource": {
							"page": 356,
							"fileName": "SustainabilityReport",
							"fileReference": "50a36c418baffd520bb92d84664f06f9732a21f4e2e5ecee6d9136f16e7e0b63",
							"tagName": "experiences"
						},
						"comment": "copy neural firewall",
						"quality": "Reported"
					},
					"corruptionLegalProceedings": {
						"value": "No",
						"dataSource": {
							"page": 631,
							"fileName": "AnnualReport",
							"fileReference": "50a36c418baffd520bb92d84664f06f9732a21f4e2e5ecee6d9136f16e7e0b63",
							"tagName": "metrics"
						},
						"comment": "reboot primary system",
						"quality": "Audited"
					},
					"transparencyDisclosurePolicy": {
						"value": "Yes",
						"dataSource": {
							"page": 67,
							"fileName": "IntegratedReport",
							"fileReference": "50a36c418baffd520bb92d84664f06f9732a21f4e2e5ecee6d9136f16e7e0b63",
							"tagName": "e-business"
						},
						"comment": "index multi-byte bandwidth",
						"quality": "Estimated"
					},
					"humanRightsDueDiligencePolicy": {
						"value": "No",
						"dataSource": {
							"page": 854,
							"fileName": "ESEFReport",
							"fileReference": "50a36c418baffd520bb92d84664f06f9732a21f4e2e5ecee6d9136f16e7e0b63",
							"tagName": "functionalities"
						},
						"comment": "program auxiliary circuit",
						"quality": "Audited"
					},
					"policyAgainstChildLabour": {
						"value": "Yes",
						"dataSource": {
							"page": 824,
							"fileName": "IntegratedReport",
							"fileReference": "50a36c418baffd520bb92d84664f06f9732a21f4e2e5ecee6d9136f16e7e0b63",
							"tagName": "users"
						},
						"comment": "quantify solid state bus",
						"quality": "Audited"
					},
					"policyAgainstForcedLabour": {
						"value": "No",
						"dataSource": {
							"page": 148,
							"fileName": "ESEFReport",
							"fileReference": "50a36c418baffd520bb92d84664f06f9732a21f4e2e5ecee6d9136f16e7e0b63",
							"tagName": "platforms"
						},
						"comment": "parse solid state program",
						"quality": "Incomplete"
					},
					"policyAgainstDiscriminationInTheWorkplace": {
						"value": "No",
						"dataSource": {
							"page": 595,
							"fileName": "ESEFReport",
							"fileReference": "50a36c418baffd520bb92d84664f06f9732a21f4e2e5ecee6d9136f16e7e0b63",
							"tagName": "architectures"
						},
						"comment": "compress optical bus",
						"quality": "Audited"
					},
					"iso14001Certificate": {
						"value": "No",
						"dataSource": {
							"page": 706,
							"fileName": "ESEFReport",
							"fileReference": "50a36c418baffd520bb92d84664f06f9732a21f4e2e5ecee6d9136f16e7e0b63",
							"tagName": "convergence"
						},
						"comment": "input optical program",
						"quality": "Estimated"
					},
					"policyAgainstBriberyAndCorruption": {
						"value": "Yes",
						"dataSource": {
							"page": 1030,
							"fileName": "IntegratedReport",
							"fileReference": "50a36c418baffd520bb92d84664f06f9732a21f4e2e5ecee6d9136f16e7e0b63",
							"tagName": "interfaces"
						},
						"comment": "generate haptic pixel",
						"quality": "Audited"
					},
					"fairBusinessMarketingAdvertisingPolicy": {
						"value": "Yes",
						"dataSource": {
							"page": 1056,
							"fileName": "SustainabilityReport",
							"fileReference": "50a36c418baffd520bb92d84664f06f9732a21f4e2e5ecee6d9136f16e7e0b63",
							"tagName": "lifetime value"
						},
						"comment": "generate mobile program",
						"quality": "Incomplete"
					},
					"technologiesExpertiseTransferPolicy": {
						"value": "Yes",
						"dataSource": {
							"page": 910,
							"fileName": "ESEFReport",
							"fileReference": "50a36c418baffd520bb92d84664f06f9732a21f4e2e5ecee6d9136f16e7e0b63",
							"tagName": "interfaces"
						},
						"comment": "generate digital feed",
						"quality": "Reported"
					},
					"fairCompetitionPolicy": {
						"value": "Yes",
						"dataSource": {
							"page": 188,
							"fileName": "SustainabilityReport",
							"fileReference": "50a36c418baffd520bb92d84664f06f9732a21f4e2e5ecee6d9136f16e7e0b63",
							"tagName": "relationships"
						},
						"comment": "reboot wireless interface",
						"quality": "Audited"
					},
					"violationOfTaxRulesAndRegulation": {
						"value": "Yes",
						"dataSource": {
							"page": 989,
							"fileName": "SustainabilityReport",
							"fileReference": "50a36c418baffd520bb92d84664f06f9732a21f4e2e5ecee6d9136f16e7e0b63",
							"tagName": "blockchains"
						},
						"comment": "generate redundant monitor",
						"quality": "Incomplete"
					},
					"unGlobalCompactPrinciplesCompliancePolicy": {
						"value": "Yes",
						"dataSource": {
							"page": 593,
							"fileName": "AnnualReport",
							"fileReference": "50a36c418baffd520bb92d84664f06f9732a21f4e2e5ecee6d9136f16e7e0b63",
							"tagName": "e-markets"
						},
						"comment": "override redundant protocol",
						"quality": "Incomplete"
					},
					"oecdGuidelinesForMultinationalEnterprisesGrievanceHandling": {
						"value": "Yes",
						"dataSource": {
							"page": 971,
							"fileName": "ESEFReport",
							"fileReference": "50a36c418baffd520bb92d84664f06f9732a21f4e2e5ecee6d9136f16e7e0b63",
							"tagName": "initiatives"
						},
						"comment": "parse cross-platform program",
						"quality": "Incomplete"
					},
					"averageGrossHourlyEarningsMaleEmployees": {
						"value": 1609754038.51,
						"dataSource": {
							"page": 968,
							"fileName": "AnnualReport",
							"fileReference": "50a36c418baffd520bb92d84664f06f9732a21f4e2e5ecee6d9136f16e7e0b63",
							"tagName": "action-items"
						},
						"comment": "quantify redundant card",
						"quality": "Audited",
						"currency": "PYG"
					},
					"averageGrossHourlyEarningsFemaleEmployees": {
						"value": 3926090227.9,
						"dataSource": {
							"page": 1115,
							"fileName": "ESEFReport",
							"fileReference": "50a36c418baffd520bb92d84664f06f9732a21f4e2e5ecee6d9136f16e7e0b63",
							"tagName": "users"
						},
						"comment": "quantify redundant port",
						"quality": "Incomplete",
						"currency": "NZD"
					},
					"unadjustedGenderPayGapInPercent": {
						"value": 56866.35,
						"dataSource": {
							"page": 663,
							"fileName": "SustainabilityReport",
							"fileReference": "50a36c418baffd520bb92d84664f06f9732a21f4e2e5ecee6d9136f16e7e0b63",
							"tagName": "web services"
						},
						"comment": "copy optical hard drive",
						"quality": "Estimated"
					},
					"femaleBoardMembersSupervisoryBoard": {
						"value": 1200,
						"dataSource": {
							"page": 490,
							"fileName": "IntegratedReport",
							"fileReference": "50a36c418baffd520bb92d84664f06f9732a21f4e2e5ecee6d9136f16e7e0b63",
							"tagName": "ROI"
						},
						"comment": "reboot online microchip",
						"quality": "Incomplete"
					},
					"femaleBoardMembersBoardOfDirectors": {
						"value": 5286,
						"dataSource": {
							"page": 702,
							"fileName": "SustainabilityReport",
							"fileReference": "50a36c418baffd520bb92d84664f06f9732a21f4e2e5ecee6d9136f16e7e0b63",
							"tagName": "e-commerce"
						},
						"comment": "hack mobile monitor",
						"quality": "Incomplete"
					},
					"maleBoardMembersSupervisoryBoard": {
						"value": 4171,
						"dataSource": {
							"page": 669,
							"fileName": "IntegratedReport",
							"fileReference": "50a36c418baffd520bb92d84664f06f9732a21f4e2e5ecee6d9136f16e7e0b63",
							"tagName": "relationships"
						},
						"comment": "calculate virtual feed",
						"quality": "Estimated"
					},
					"maleBoardMembersBoardOfDirectors": {
						"value": 3826,
						"dataSource": {
							"page": 862,
							"fileName": "ESEFReport",
							"fileReference": "50a36c418baffd520bb92d84664f06f9732a21f4e2e5ecee6d9136f16e7e0b63",
							"tagName": "initiatives"
						},
						"comment": "override optical application",
						"quality": "Incomplete"
					},
					"boardGenderDiversitySupervisoryBoardInPercent": {
						"value": 97.87,
						"dataSource": {
							"page": 434,
							"fileName": "ESEFReport",
							"fileReference": "50a36c418baffd520bb92d84664f06f9732a21f4e2e5ecee6d9136f16e7e0b63",
							"tagName": "e-business"
						},
						"comment": "calculate 1080p driver",
						"quality": "Audited"
					},
					"boardGenderDiversityBoardOfDirectorsInPercent": {
						"value": 69.55,
						"dataSource": {
							"page": 931,
							"fileName": "IntegratedReport",
							"fileReference": "50a36c418baffd520bb92d84664f06f9732a21f4e2e5ecee6d9136f16e7e0b63",
							"tagName": "communities"
						},
						"comment": "generate redundant program",
						"quality": "Incomplete"
					},
					"controversialWeaponsExposure": {
						"value": "No",
						"dataSource": {
							"page": 556,
							"fileName": "IntegratedReport",
							"fileReference": "50a36c418baffd520bb92d84664f06f9732a21f4e2e5ecee6d9136f16e7e0b63",
							"tagName": "ROI"
						},
						"comment": "transmit solid state pixel",
						"quality": "Estimated"
					},
					"workplaceAccidentPreventionPolicy": {
						"value": "Yes",
						"dataSource": {
							"page": 312,
							"fileName": "SustainabilityReport",
							"fileReference": "50a36c418baffd520bb92d84664f06f9732a21f4e2e5ecee6d9136f16e7e0b63",
							"tagName": "e-business"
						},
						"comment": "input solid state sensor",
						"quality": "Audited"
					},
					"rateOfAccidentsInPercent": {
						"value": 36.9,
						"dataSource": {
							"page": 753,
							"fileName": "SustainabilityReport",
							"fileReference": "50a36c418baffd520bb92d84664f06f9732a21f4e2e5ecee6d9136f16e7e0b63",
							"tagName": "blockchains"
						},
						"comment": "hack 1080p program",
						"quality": "Audited"
					},
					"workdaysLostInDays": {
						"value": 77196.94,
						"dataSource": {
							"page": 55,
							"fileName": "SustainabilityReport",
							"fileReference": "50a36c418baffd520bb92d84664f06f9732a21f4e2e5ecee6d9136f16e7e0b63",
							"tagName": "synergies"
						},
						"comment": "connect virtual card",
						"quality": "Incomplete"
					},
					"supplierCodeOfConduct": {
						"value": "No",
						"dataSource": {
							"page": 309,
							"fileName": "IntegratedReport",
							"fileReference": "50a36c418baffd520bb92d84664f06f9732a21f4e2e5ecee6d9136f16e7e0b63",
							"tagName": "supply-chains"
						},
						"comment": "calculate haptic sensor",
						"quality": "NoDataFound"
					},
					"grievanceHandlingMechanism": {
						"value": "Yes",
						"dataSource": {
							"page": 39,
							"fileName": "SustainabilityReport",
							"fileReference": "50a36c418baffd520bb92d84664f06f9732a21f4e2e5ecee6d9136f16e7e0b63",
							"tagName": "eyeballs"
						},
						"comment": "navigate primary pixel",
						"quality": "Incomplete"
					},
					"whistleblowerProtectionPolicy": {
						"value": "No",
						"dataSource": {
							"page": 442,
							"fileName": "IntegratedReport",
							"fileReference": "50a36c418baffd520bb92d84664f06f9732a21f4e2e5ecee6d9136f16e7e0b63",
							"tagName": "portals"
						},
						"comment": "copy solid state panel",
						"quality": "NoDataFound"
					},
					"reportedIncidentsOfDiscrimination": {
						"value": 4259,
						"dataSource": {
							"page": 1033,
							"fileName": "ESEFReport",
							"fileReference": "50a36c418baffd520bb92d84664f06f9732a21f4e2e5ecee6d9136f16e7e0b63",
							"tagName": "action-items"
						},
						"comment": "override online system",
						"quality": "Incomplete"
					},
					"sanctionedIncidentsOfDiscrimination": {
						"value": 1939,
						"dataSource": {
							"page": 494,
							"fileName": "SustainabilityReport",
							"fileReference": "50a36c418baffd520bb92d84664f06f9732a21f4e2e5ecee6d9136f16e7e0b63",
							"tagName": "networks"
						},
						"comment": "parse auxiliary driver",
						"quality": "Estimated"
					},
					"ceoToEmployeePayGapRatio": {
						"value": 35099.22,
						"dataSource": {
							"page": 717,
							"fileName": "SustainabilityReport",
							"fileReference": "50a36c418baffd520bb92d84664f06f9732a21f4e2e5ecee6d9136f16e7e0b63",
							"tagName": "e-commerce"
						},
						"comment": "quantify optical card",
						"quality": "Audited"
					},
					"excessiveCeoPayRatioInPercent": {
						"value": 84507.06,
						"dataSource": {
							"page": 101,
							"fileName": "SustainabilityReport",
							"fileReference": "50a36c418baffd520bb92d84664f06f9732a21f4e2e5ecee6d9136f16e7e0b63",
							"tagName": "blockchains"
						},
						"comment": "compress wireless alarm",
						"quality": "Audited"
					}
				},
				"greenSecurities": {
					"securitiesNotCertifiedAsGreen": {
						"value": "Yes",
						"dataSource": {
							"page": 119,
							"fileName": "IntegratedReport",
							"fileReference": "50a36c418baffd520bb92d84664f06f9732a21f4e2e5ecee6d9136f16e7e0b63",
							"tagName": "convergence"
						},
						"comment": "override auxiliary bus",
						"quality": "Audited"
					}
				},
				"humanRights": {
					"humanRightsPolicy": {
						"value": "Yes",
						"dataSource": {
							"page": 782,
							"fileName": "ESEFReport",
							"fileReference": "50a36c418baffd520bb92d84664f06f9732a21f4e2e5ecee6d9136f16e7e0b63",
							"tagName": "web services"
						},
						"comment": "navigate primary program",
						"quality": "Estimated"
					},
					"humanRightsDueDiligence": {
						"value": "No",
						"dataSource": {
							"page": 33,
							"fileName": "AnnualReport",
							"fileReference": "50a36c418baffd520bb92d84664f06f9732a21f4e2e5ecee6d9136f16e7e0b63",
							"tagName": "architectures"
						},
						"comment": "connect primary card",
						"quality": "NoDataFound"
					},
					"traffickingInHumanBeingsPolicy": {
						"value": "No",
						"dataSource": {
							"page": 555,
							"fileName": "SustainabilityReport",
							"fileReference": "50a36c418baffd520bb92d84664f06f9732a21f4e2e5ecee6d9136f16e7e0b63",
							"tagName": "relationships"
						},
						"comment": "compress solid state microchip",
						"quality": "NoDataFound"
					},
					"reportedChildLabourIncidents": {
						"value": "No",
						"dataSource": {
							"page": 21,
							"fileName": "IntegratedReport",
							"fileReference": "50a36c418baffd520bb92d84664f06f9732a21f4e2e5ecee6d9136f16e7e0b63",
							"tagName": "lifetime value"
						},
						"comment": "compress optical monitor",
						"quality": "NoDataFound"
					},
					"reportedForcedOrCompulsoryLabourIncidents": {
						"value": "Yes",
						"dataSource": {
							"page": 729,
							"fileName": "ESEFReport",
							"fileReference": "50a36c418baffd520bb92d84664f06f9732a21f4e2e5ecee6d9136f16e7e0b63",
							"tagName": "e-commerce"
						},
						"comment": "bypass bluetooth panel",
						"quality": "NoDataFound"
					},
					"numberOfReportedIncidentsOfHumanRightsViolations": {
						"value": 6738,
						"dataSource": {
							"page": 514,
							"fileName": "SustainabilityReport",
							"fileReference": "50a36c418baffd520bb92d84664f06f9732a21f4e2e5ecee6d9136f16e7e0b63",
							"tagName": "paradigms"
						},
						"comment": "calculate mobile panel",
						"quality": "Audited"
					}
				},
				"antiCorruptionAndAntiBribery": {
					"casesOfInsufficientActionAgainstBriberyAndCorruption": {
						"value": 4972,
						"dataSource": {
							"page": 609,
							"fileName": "AnnualReport",
							"fileReference": "50a36c418baffd520bb92d84664f06f9732a21f4e2e5ecee6d9136f16e7e0b63",
							"tagName": "action-items"
						},
						"comment": "transmit haptic port",
						"quality": "NoDataFound"
					},
					"reportedConvictionsOfBriberyAndCorruption": {
						"value": 7511,
						"dataSource": {
							"page": 647,
							"fileName": "AnnualReport",
							"fileReference": "50a36c418baffd520bb92d84664f06f9732a21f4e2e5ecee6d9136f16e7e0b63",
							"tagName": "functionalities"
						},
						"comment": "override bluetooth interface",
						"quality": "Estimated"
					},
					"totalAmountOfReportedFinesOfBriberyAndCorruption": {
						"value": 3199812688.4,
						"dataSource": {
							"page": 17,
							"fileName": "AnnualReport",
							"fileReference": "50a36c418baffd520bb92d84664f06f9732a21f4e2e5ecee6d9136f16e7e0b63",
							"tagName": "ROI"
						},
						"comment": "generate virtual bus",
						"quality": "Audited",
						"currency": "ETB"
					}
				}
			}
		},
		"reportingPeriod": "2020"
>>>>>>> 0150417e
	}
]<|MERGE_RESOLUTION|>--- conflicted
+++ resolved
@@ -2,51 +2,64 @@
 	{
 		"companyInformation": {
 			"companyName": "companyWithOneFilledSfdrSubcategory",
-			"headquarters": "Clemmieland",
-			"headquartersPostalCode": "52681-2457",
-			"sector": "technologies",
+			"headquarters": "Michellestad",
+			"headquartersPostalCode": "44678",
+			"sector": "e-markets",
 			"identifiers": {
-				"Lei": [
-					"EHTdhcJ8p3sEdlNF1pB8"
-				],
+				"Lei": [],
 				"Isin": [
-					"IpgLncyXd4r5"
+					"BUj2Fky81ORO"
 				],
 				"PermId": [
-					"RVVZiaRg0v"
+					"loyp8makqs"
 				],
 				"Ticker": [
-					"vtyfWoR"
+					"g0mTY7i"
 				],
 				"Duns": [
-					"C2L7Bc6sR"
+					"wT43VMPkl"
 				],
-				"VatNumber": [],
+				"VatNumber": [
+					"5GoGXNer7"
+				],
 				"CompanyRegistrationNumber": []
 			},
-			"countryCode": "IL",
+			"countryCode": "KM",
 			"companyContactDetails": [
-				"Daniella_Bartoletti-Kilback24@example.com"
+				"Shayne11@example.com",
+				"Jennifer61@example.com",
+				"Brian.Weimann22@example.com"
 			],
 			"companyAlternativeNames": [
-				"Roob - Gottlieb",
-				"Russel - Schroeder"
+				"Dare - Torp",
+				"Roberts Inc",
+				"Sauer - Cummerata"
 			],
 			"companyLegalForm": null,
-			"website": null,
+			"website": "https://quick-witted-snowstorm.com",
 			"isTeaserCompany": false
 		},
 		"t": {
 			"general": {
 				"general": {
-					"dataDate": "2025-01-09",
+					"dataDate": "2025-01-02",
 					"fiscalYearDeviation": "Deviation",
 					"fiscalYearEnd": "2020-01-03",
 					"referencedReports": {
-						"IntegratedReport": {
-							"fileReference": "50a36c418baffd520bb92d84664f06f9732a21f4e2e5ecee6d9136f16e7e0b63",
-							"fileName": "IntegratedReport",
-							"publicationDate": "2023-04-08"
+						"AnnualReport": {
+							"fileReference": "50a36c418baffd520bb92d84664f06f9732a21f4e2e5ecee6d9136f16e7e0b63",
+							"fileName": "AnnualReport",
+							"publicationDate": "2023-02-22"
+						},
+						"SustainabilityReport": {
+							"fileReference": "50a36c418baffd520bb92d84664f06f9732a21f4e2e5ecee6d9136f16e7e0b63",
+							"fileName": "SustainabilityReport",
+							"publicationDate": "2023-10-27"
+						},
+						"ESEFReport": {
+							"fileReference": "50a36c418baffd520bb92d84664f06f9732a21f4e2e5ecee6d9136f16e7e0b63",
+							"fileName": "ESEFReport",
+							"publicationDate": "2023-05-16"
 						}
 					}
 				}
@@ -58,123 +71,123 @@
 					"primaryForestAndWoodedLandOfNativeSpeciesExposure": {
 						"value": "No",
 						"dataSource": {
-							"page": "303-957",
-							"fileName": "IntegratedReport",
+							"page": 111,
+							"fileName": "SustainabilityReport",
+							"fileReference": "50a36c418baffd520bb92d84664f06f9732a21f4e2e5ecee6d9136f16e7e0b63",
+							"tagName": "paradigms"
+						},
+						"comment": "synthesize wireless bus",
+						"quality": "NoDataFound"
+					},
+					"protectedAreasExposure": {
+						"value": "Yes",
+						"dataSource": {
+							"page": 481,
+							"fileName": "AnnualReport",
+							"fileReference": "50a36c418baffd520bb92d84664f06f9732a21f4e2e5ecee6d9136f16e7e0b63",
+							"tagName": "methodologies"
+						},
+						"comment": "hack open-source circuit",
+						"quality": "Audited"
+					},
+					"rareOrEndangeredEcosystemsExposure": {
+						"value": "Yes",
+						"dataSource": {
+							"page": 250,
+							"fileName": "ESEFReport",
+							"fileReference": "50a36c418baffd520bb92d84664f06f9732a21f4e2e5ecee6d9136f16e7e0b63",
+							"tagName": "interfaces"
+						},
+						"comment": "program mobile card",
+						"quality": "Audited"
+					},
+					"highlyBiodiverseGrasslandExposure": {
+						"value": "Yes",
+						"dataSource": {
+							"page": 154,
+							"fileName": "AnnualReport",
+							"fileReference": "50a36c418baffd520bb92d84664f06f9732a21f4e2e5ecee6d9136f16e7e0b63",
+							"tagName": "e-commerce"
+						},
+						"comment": "bypass redundant program",
+						"quality": "Audited"
+					},
+					"manufactureOfAgrochemicalPesticidesProducts": {
+						"value": "Yes",
+						"dataSource": {
+							"page": 563,
+							"fileName": "SustainabilityReport",
+							"fileReference": "50a36c418baffd520bb92d84664f06f9732a21f4e2e5ecee6d9136f16e7e0b63",
+							"tagName": "communities"
+						},
+						"comment": "connect digital bus",
+						"quality": "Incomplete"
+					},
+					"landDegradationDesertificationSoilSealingExposure": {
+						"value": "No",
+						"dataSource": {
+							"page": 732,
+							"fileName": "ESEFReport",
+							"fileReference": "50a36c418baffd520bb92d84664f06f9732a21f4e2e5ecee6d9136f16e7e0b63",
+							"tagName": "users"
+						},
+						"comment": "quantify mobile microchip",
+						"quality": "Audited"
+					},
+					"sustainableAgriculturePolicy": {
+						"value": "No",
+						"dataSource": {
+							"page": 50,
+							"fileName": "AnnualReport",
+							"fileReference": "50a36c418baffd520bb92d84664f06f9732a21f4e2e5ecee6d9136f16e7e0b63",
+							"tagName": "technologies"
+						},
+						"comment": "index redundant sensor",
+						"quality": "NoDataFound"
+					},
+					"sustainableOceansAndSeasPolicy": {
+						"value": "Yes",
+						"dataSource": {
+							"page": 889,
+							"fileName": "AnnualReport",
+							"fileReference": "50a36c418baffd520bb92d84664f06f9732a21f4e2e5ecee6d9136f16e7e0b63",
+							"tagName": "relationships"
+						},
+						"comment": "synthesize cross-platform driver",
+						"quality": "Estimated"
+					},
+					"threatenedSpeciesExposure": {
+						"value": "Yes",
+						"dataSource": {
+							"page": 285,
+							"fileName": "AnnualReport",
+							"fileReference": "50a36c418baffd520bb92d84664f06f9732a21f4e2e5ecee6d9136f16e7e0b63",
+							"tagName": "bandwidth"
+						},
+						"comment": "calculate mobile firewall",
+						"quality": "Estimated"
+					},
+					"biodiversityProtectionPolicy": {
+						"value": "Yes",
+						"dataSource": {
+							"page": 1189,
+							"fileName": "ESEFReport",
+							"fileReference": "50a36c418baffd520bb92d84664f06f9732a21f4e2e5ecee6d9136f16e7e0b63",
+							"tagName": "systems"
+						},
+						"comment": "hack bluetooth panel",
+						"quality": "Reported"
+					},
+					"deforestationPolicy": {
+						"value": "Yes",
+						"dataSource": {
+							"page": 143,
+							"fileName": "AnnualReport",
 							"fileReference": "50a36c418baffd520bb92d84664f06f9732a21f4e2e5ecee6d9136f16e7e0b63",
 							"tagName": "e-markets"
 						},
-						"comment": "program digital bandwidth",
-						"quality": "Estimated"
-					},
-					"protectedAreasExposure": {
-						"value": "No",
-						"dataSource": {
-							"page": "595",
-							"fileName": "IntegratedReport",
-							"fileReference": "50a36c418baffd520bb92d84664f06f9732a21f4e2e5ecee6d9136f16e7e0b63",
-							"tagName": "markets"
-						},
-						"comment": "navigate haptic card",
-						"quality": "NoDataFound"
-					},
-					"rareOrEndangeredEcosystemsExposure": {
-						"value": "Yes",
-						"dataSource": {
-							"page": "518",
-							"fileName": "IntegratedReport",
-							"fileReference": "50a36c418baffd520bb92d84664f06f9732a21f4e2e5ecee6d9136f16e7e0b63",
-							"tagName": "action-items"
-						},
-						"comment": "generate bluetooth bus",
-						"quality": "Incomplete"
-					},
-					"highlyBiodiverseGrasslandExposure": {
-						"value": "No",
-						"dataSource": {
-							"page": "179",
-							"fileName": "IntegratedReport",
-							"fileReference": "50a36c418baffd520bb92d84664f06f9732a21f4e2e5ecee6d9136f16e7e0b63",
-							"tagName": "e-business"
-						},
-						"comment": "connect optical application",
-						"quality": "Audited"
-					},
-					"manufactureOfAgrochemicalPesticidesProducts": {
-						"value": "No",
-						"dataSource": {
-							"page": "743",
-							"fileName": "IntegratedReport",
-							"fileReference": "50a36c418baffd520bb92d84664f06f9732a21f4e2e5ecee6d9136f16e7e0b63",
-							"tagName": "partnerships"
-						},
-						"comment": "generate cross-platform card",
-						"quality": "Reported"
-					},
-					"landDegradationDesertificationSoilSealingExposure": {
-						"value": "Yes",
-						"dataSource": {
-							"page": "367",
-							"fileName": "IntegratedReport",
-							"fileReference": "50a36c418baffd520bb92d84664f06f9732a21f4e2e5ecee6d9136f16e7e0b63",
-							"tagName": "mindshare"
-						},
-						"comment": "override open-source sensor",
-						"quality": "Reported"
-					},
-					"sustainableAgriculturePolicy": {
-						"value": "Yes",
-						"dataSource": {
-							"page": "342",
-							"fileName": "IntegratedReport",
-							"fileReference": "50a36c418baffd520bb92d84664f06f9732a21f4e2e5ecee6d9136f16e7e0b63",
-							"tagName": "deliverables"
-						},
-						"comment": "hack optical program",
-						"quality": "Reported"
-					},
-					"sustainableOceansAndSeasPolicy": {
-						"value": "Yes",
-						"dataSource": {
-							"page": "368-771",
-							"fileName": "IntegratedReport",
-							"fileReference": "50a36c418baffd520bb92d84664f06f9732a21f4e2e5ecee6d9136f16e7e0b63",
-							"tagName": "technologies"
-						},
-						"comment": "generate 1080p protocol",
-						"quality": "NoDataFound"
-					},
-					"threatenedSpeciesExposure": {
-						"value": "No",
-						"dataSource": {
-							"page": "1021-1041",
-							"fileName": "IntegratedReport",
-							"fileReference": "50a36c418baffd520bb92d84664f06f9732a21f4e2e5ecee6d9136f16e7e0b63",
-							"tagName": "web services"
-						},
-						"comment": "compress cross-platform driver",
-						"quality": "NoDataFound"
-					},
-					"biodiversityProtectionPolicy": {
-						"value": "No",
-						"dataSource": {
-							"page": "224",
-							"fileName": "IntegratedReport",
-							"fileReference": "50a36c418baffd520bb92d84664f06f9732a21f4e2e5ecee6d9136f16e7e0b63",
-							"tagName": "web services"
-						},
-						"comment": "quantify solid state firewall",
-						"quality": "Incomplete"
-					},
-					"deforestationPolicy": {
-						"value": "No",
-						"dataSource": {
-							"page": "1032",
-							"fileName": "IntegratedReport",
-							"fileReference": "50a36c418baffd520bb92d84664f06f9732a21f4e2e5ecee6d9136f16e7e0b63",
-							"tagName": "paradigms"
-						},
-						"comment": "compress back-end alarm",
-						"quality": "NoDataFound"
+						"comment": "hack redundant circuit",
+						"quality": "Audited"
 					}
 				},
 				"water": null,
@@ -183,55 +196,64 @@
 			},
 			"social": null
 		},
-		"reportingPeriod": "2022"
+		"reportingPeriod": "2021"
 	},
 	{
 		"companyInformation": {
 			"companyName": "TestForBrokenFileReference",
-			"headquarters": "Sipestown",
-			"headquartersPostalCode": "71025-5352",
-			"sector": "synergies",
+			"headquarters": "Vilmaworth",
+			"headquartersPostalCode": null,
+			"sector": "methodologies",
 			"identifiers": {
-				"Lei": [
-					"YF8HrJaWgV8ZzCi3rdXf"
+				"Lei": [],
+				"Isin": [
+					"oNDzloqTD2yI"
 				],
-				"Isin": [
-					"ZfGsPRUTdWSD"
+				"PermId": [
+					"eo38twkmW9"
 				],
-				"PermId": [],
-				"Ticker": [],
-				"Duns": [
-					"E9vb9vomW"
+				"Ticker": [
+					"XXL1ZO7"
 				],
-				"VatNumber": [],
-				"CompanyRegistrationNumber": []
+				"Duns": [],
+				"VatNumber": [
+					"ZEyMIZc6s"
+				],
+				"CompanyRegistrationNumber": [
+					"qaIXQciJl4mbcbF"
+				]
 			},
-			"countryCode": "AT",
-			"companyContactDetails": [
-				"Molly.Kuhic@example.com",
-				"Mona.Schiller65@example.com"
+			"countryCode": "MA",
+			"companyContactDetails": null,
+			"companyAlternativeNames": [
+				"Douglas - Schumm",
+				"Kub Group"
 			],
-			"companyAlternativeNames": [
-				"Abbott, Carter and Marks",
-				"Pacocha, Sipes and Cremin",
-				"Purdy Group",
-				"Reilly, Altenwerth and Langosh"
-			],
-			"companyLegalForm": "Sole Trader",
-			"website": null,
+			"companyLegalForm": "GmbH & Co. KG",
+			"website": "https://free-timeout.info/",
 			"isTeaserCompany": false
 		},
 		"t": {
 			"general": {
 				"general": {
-					"dataDate": "2024-12-10",
-					"fiscalYearDeviation": "Deviation",
-					"fiscalYearEnd": "2025-01-22",
+					"dataDate": "2024-11-05",
+					"fiscalYearDeviation": "NoDeviation",
+					"fiscalYearEnd": "2024-06-04",
 					"referencedReports": {
+						"ESEFReport": {
+							"fileReference": "50a36c418baffd520bb92d84664f06f9732a21f4e2e5ecee6d9136f16e7e0b63",
+							"fileName": "ESEFReport",
+							"publicationDate": "2023-01-26"
+						},
+						"IntegratedReport": {
+							"fileReference": "50a36c418baffd520bb92d84664f06f9732a21f4e2e5ecee6d9136f16e7e0b63",
+							"fileName": "IntegratedReport",
+							"publicationDate": "2023-07-21"
+						},
 						"SustainabilityReport": {
 							"fileReference": "50a36c418baffd520bb92d84664f06f9732a21f4e2e5ecee6d9136f16e7e0b63",
 							"fileName": "SustainabilityReport",
-							"publicationDate": "2023-08-18"
+							"publicationDate": "2023-02-28"
 						}
 					}
 				}
@@ -239,714 +261,738 @@
 			"environmental": {
 				"greenhouseGasEmissions": {
 					"scope1GhgEmissionsInTonnes": {
-						"value": 63328.01,
-						"dataSource": {
-							"page": "920",
-							"fileName": "SustainabilityReport",
+						"value": 97210.26,
+						"dataSource": {
+							"page": 1104,
+							"fileName": "IntegratedReport",
 							"fileReference": "50a36c418baffd520bb92d84664f06f9732a21f4e2e5ecee6d9136f16e7e0b63",
 							"tagName": "platforms"
 						},
-						"comment": "connect optical interface",
-						"quality": "Estimated"
+						"comment": "generate wireless card",
+						"quality": "NoDataFound"
 					},
 					"scope2GhgEmissionsInTonnes": {
-						"value": 90884.73,
-						"dataSource": {
-							"page": "889",
+						"value": 1684.95,
+						"dataSource": {
+							"page": 943,
 							"fileName": "SustainabilityReport",
 							"fileReference": "123",
-							"tagName": "channels"
-						},
-						"comment": "hack virtual firewall",
+							"tagName": "e-markets"
+						},
+						"comment": "synthesize mobile port",
 						"quality": "Audited"
 					},
 					"scope2GhgEmissionsLocationBasedInTonnes": {
-						"value": 88129.13,
-						"dataSource": {
-							"page": "988",
-							"fileName": "SustainabilityReport",
+						"value": 81368.03,
+						"dataSource": {
+							"page": 140,
+							"fileName": "IntegratedReport",
+							"fileReference": "50a36c418baffd520bb92d84664f06f9732a21f4e2e5ecee6d9136f16e7e0b63",
+							"tagName": "models"
+						},
+						"comment": "parse multi-byte bandwidth",
+						"quality": "Audited"
+					},
+					"scope2GhgEmissionsMarketBasedInTonnes": {
+						"value": 54010.19,
+						"dataSource": {
+							"page": 105,
+							"fileName": "ESEFReport",
+							"fileReference": "50a36c418baffd520bb92d84664f06f9732a21f4e2e5ecee6d9136f16e7e0b63",
+							"tagName": "platforms"
+						},
+						"comment": "generate virtual alarm",
+						"quality": "NoDataFound"
+					},
+					"scope1And2GhgEmissionsInTonnes": {
+						"value": 75840.95,
+						"dataSource": {
+							"page": 274,
+							"fileName": "ESEFReport",
+							"fileReference": "50a36c418baffd520bb92d84664f06f9732a21f4e2e5ecee6d9136f16e7e0b63",
+							"tagName": "e-commerce"
+						},
+						"comment": "compress bluetooth bandwidth",
+						"quality": "Reported"
+					},
+					"scope1And2GhgEmissionsLocationBasedInTonnes": {
+						"value": 14245.42,
+						"dataSource": {
+							"page": 876,
+							"fileName": "ESEFReport",
+							"fileReference": "50a36c418baffd520bb92d84664f06f9732a21f4e2e5ecee6d9136f16e7e0b63",
+							"tagName": "ROI"
+						},
+						"comment": "copy bluetooth feed",
+						"quality": "Audited"
+					},
+					"scope1And2GhgEmissionsMarketBasedInTonnes": {
+						"value": 20079.69,
+						"dataSource": {
+							"page": 1163,
+							"fileName": "SustainabilityReport",
+							"fileReference": "50a36c418baffd520bb92d84664f06f9732a21f4e2e5ecee6d9136f16e7e0b63",
+							"tagName": "convergence"
+						},
+						"comment": "back up multi-byte microchip",
+						"quality": "NoDataFound"
+					},
+					"scope3GhgEmissionsInTonnes": {
+						"value": 75819.25,
+						"dataSource": {
+							"page": 620,
+							"fileName": "SustainabilityReport",
+							"fileReference": "50a36c418baffd520bb92d84664f06f9732a21f4e2e5ecee6d9136f16e7e0b63",
+							"tagName": "partnerships"
+						},
+						"comment": "reboot solid state capacitor",
+						"quality": "Audited"
+					},
+					"scope3UpstreamGhgEmissionsInTonnes": {
+						"value": 36250.2,
+						"dataSource": {
+							"page": 310,
+							"fileName": "ESEFReport",
+							"fileReference": "50a36c418baffd520bb92d84664f06f9732a21f4e2e5ecee6d9136f16e7e0b63",
+							"tagName": "web services"
+						},
+						"comment": "connect wireless application",
+						"quality": "NoDataFound"
+					},
+					"scope3DownstreamGhgEmissionsInTonnes": {
+						"value": 95010.61,
+						"dataSource": {
+							"page": 501,
+							"fileName": "SustainabilityReport",
+							"fileReference": "50a36c418baffd520bb92d84664f06f9732a21f4e2e5ecee6d9136f16e7e0b63",
+							"tagName": "supply-chains"
+						},
+						"comment": "generate back-end alarm",
+						"quality": "Audited"
+					},
+					"scope1And2And3GhgEmissionsInTonnes": {
+						"value": 30634.21,
+						"dataSource": {
+							"page": 531,
+							"fileName": "IntegratedReport",
 							"fileReference": "50a36c418baffd520bb92d84664f06f9732a21f4e2e5ecee6d9136f16e7e0b63",
 							"tagName": "action-items"
 						},
-						"comment": "transmit open-source bus",
-						"quality": "Incomplete"
-					},
-					"scope2GhgEmissionsMarketBasedInTonnes": {
-						"value": 71111.87,
-						"dataSource": {
-							"page": "885-1130",
-							"fileName": "SustainabilityReport",
-							"fileReference": "50a36c418baffd520bb92d84664f06f9732a21f4e2e5ecee6d9136f16e7e0b63",
-							"tagName": "e-commerce"
-						},
-						"comment": "compress auxiliary driver",
-						"quality": "Estimated"
-					},
-					"scope1And2GhgEmissionsInTonnes": {
-						"value": 78640.8,
-						"dataSource": {
-							"page": "200",
+						"comment": "compress back-end capacitor",
+						"quality": "NoDataFound"
+					},
+					"scope1And2And3GhgEmissionsLocationBasedInTonnes": {
+						"value": 86256.66,
+						"dataSource": {
+							"page": 858,
 							"fileName": "SustainabilityReport",
 							"fileReference": "50a36c418baffd520bb92d84664f06f9732a21f4e2e5ecee6d9136f16e7e0b63",
 							"tagName": "systems"
 						},
-						"comment": "index back-end sensor",
-						"quality": "Reported"
-					},
-					"scope1And2GhgEmissionsLocationBasedInTonnes": {
-						"value": 2468.25,
-						"dataSource": {
-							"page": "1157-1281",
-							"fileName": "SustainabilityReport",
-							"fileReference": "50a36c418baffd520bb92d84664f06f9732a21f4e2e5ecee6d9136f16e7e0b63",
-							"tagName": "experiences"
-						},
-						"comment": "generate haptic bandwidth",
-						"quality": "Estimated"
-					},
-					"scope1And2GhgEmissionsMarketBasedInTonnes": {
-						"value": 46188.75,
-						"dataSource": {
-							"page": "186-1019",
-							"fileName": "SustainabilityReport",
-							"fileReference": "50a36c418baffd520bb92d84664f06f9732a21f4e2e5ecee6d9136f16e7e0b63",
-							"tagName": "paradigms"
-						},
-						"comment": "generate mobile sensor",
-						"quality": "NoDataFound"
-					},
-					"scope3GhgEmissionsInTonnes": {
-						"value": 22065.32,
-						"dataSource": {
-							"page": "576",
-							"fileName": "SustainabilityReport",
-							"fileReference": "50a36c418baffd520bb92d84664f06f9732a21f4e2e5ecee6d9136f16e7e0b63",
-							"tagName": "functionalities"
-						},
-						"comment": "transmit virtual port",
-						"quality": "Incomplete"
-					},
-					"scope3UpstreamGhgEmissionsInTonnes": {
-						"value": 20079.47,
-						"dataSource": {
-							"page": "477",
+						"comment": "parse multi-byte card",
+						"quality": "NoDataFound"
+					},
+					"scope1And2And3GhgEmissionsMarketBasedInTonnes": {
+						"value": 73526.13,
+						"dataSource": {
+							"page": 326,
 							"fileName": "SustainabilityReport",
 							"fileReference": "50a36c418baffd520bb92d84664f06f9732a21f4e2e5ecee6d9136f16e7e0b63",
 							"tagName": "synergies"
 						},
-						"comment": "bypass solid state firewall",
-						"quality": "NoDataFound"
-					},
-					"scope3DownstreamGhgEmissionsInTonnes": {
-						"value": 32287.07,
-						"dataSource": {
-							"page": "175-447",
-							"fileName": "SustainabilityReport",
-							"fileReference": "50a36c418baffd520bb92d84664f06f9732a21f4e2e5ecee6d9136f16e7e0b63",
-							"tagName": "e-commerce"
-						},
-						"comment": "copy auxiliary alarm",
-						"quality": "NoDataFound"
-					},
-					"scope1And2And3GhgEmissionsInTonnes": {
-						"value": 14898.39,
-						"dataSource": {
-							"page": "301-363",
-							"fileName": "SustainabilityReport",
-							"fileReference": "50a36c418baffd520bb92d84664f06f9732a21f4e2e5ecee6d9136f16e7e0b63",
-							"tagName": "platforms"
-						},
-						"comment": "program wireless application",
-						"quality": "Incomplete"
-					},
-					"scope1And2And3GhgEmissionsLocationBasedInTonnes": {
-						"value": 78279.94,
-						"dataSource": {
-							"page": "635",
-							"fileName": "SustainabilityReport",
-							"fileReference": "50a36c418baffd520bb92d84664f06f9732a21f4e2e5ecee6d9136f16e7e0b63",
-							"tagName": "architectures"
-						},
-						"comment": "parse haptic monitor",
-						"quality": "Incomplete"
-					},
-					"scope1And2And3GhgEmissionsMarketBasedInTonnes": {
-						"value": 90466.47,
-						"dataSource": {
-							"page": "976-986",
-							"fileName": "SustainabilityReport",
-							"fileReference": "50a36c418baffd520bb92d84664f06f9732a21f4e2e5ecee6d9136f16e7e0b63",
-							"tagName": "paradigms"
-						},
-						"comment": "index multi-byte interface",
-						"quality": "Incomplete"
+						"comment": "program haptic protocol",
+						"quality": "NoDataFound"
 					},
 					"enterpriseValue": {
-						"value": 5819763201.29,
-						"dataSource": {
-							"page": "375-790",
-							"fileName": "SustainabilityReport",
-							"fileReference": "50a36c418baffd520bb92d84664f06f9732a21f4e2e5ecee6d9136f16e7e0b63",
-							"tagName": "systems"
-						},
-						"comment": "back up 1080p transmitter",
+						"value": 9464032272.81,
+						"dataSource": {
+							"page": 707,
+							"fileName": "IntegratedReport",
+							"fileReference": "50a36c418baffd520bb92d84664f06f9732a21f4e2e5ecee6d9136f16e7e0b63",
+							"tagName": "partnerships"
+						},
+						"comment": "input haptic firewall",
+						"quality": "Estimated",
+						"currency": "TND"
+					},
+					"totalRevenue": {
+						"value": 2443069226.57,
+						"dataSource": {
+							"page": 944,
+							"fileName": "IntegratedReport",
+							"fileReference": "50a36c418baffd520bb92d84664f06f9732a21f4e2e5ecee6d9136f16e7e0b63",
+							"tagName": "ROI"
+						},
+						"comment": "index multi-byte system",
 						"quality": "NoDataFound",
-						"currency": "MWK"
-					},
-					"totalRevenue": {
-						"value": 3039547710.21,
-						"dataSource": {
-							"page": "840",
+						"currency": "BDT"
+					},
+					"carbonFootprintInTonnesPerMillionEURRevenue": {
+						"value": 2938.8,
+						"dataSource": {
+							"page": 980,
+							"fileName": "ESEFReport",
+							"fileReference": "50a36c418baffd520bb92d84664f06f9732a21f4e2e5ecee6d9136f16e7e0b63",
+							"tagName": "e-business"
+						},
+						"comment": "connect cross-platform array",
+						"quality": "Incomplete"
+					},
+					"ghgIntensityInTonnesPerMillionEURRevenue": {
+						"value": 2364.1,
+						"dataSource": {
+							"page": 665,
+							"fileName": "IntegratedReport",
+							"fileReference": "50a36c418baffd520bb92d84664f06f9732a21f4e2e5ecee6d9136f16e7e0b63",
+							"tagName": "solutions"
+						},
+						"comment": "connect mobile sensor",
+						"quality": "Reported"
+					},
+					"ghgIntensityScope1InTonnesPerMillionEURRevenue": {
+						"value": 74645.24,
+						"dataSource": {
+							"page": 460,
+							"fileName": "SustainabilityReport",
+							"fileReference": "50a36c418baffd520bb92d84664f06f9732a21f4e2e5ecee6d9136f16e7e0b63",
+							"tagName": "web services"
+						},
+						"comment": "input back-end protocol",
+						"quality": "Reported"
+					},
+					"ghgIntensityScope2InTonnesPerMillionEURRevenue": {
+						"value": 55493.97,
+						"dataSource": {
+							"page": 148,
+							"fileName": "IntegratedReport",
+							"fileReference": "50a36c418baffd520bb92d84664f06f9732a21f4e2e5ecee6d9136f16e7e0b63",
+							"tagName": "lifetime value"
+						},
+						"comment": "copy haptic interface",
+						"quality": "Reported"
+					},
+					"ghgIntensityScope3InTonnesPerMillionEURRevenue": {
+						"value": 30625.12,
+						"dataSource": {
+							"page": 272,
 							"fileName": "SustainabilityReport",
 							"fileReference": "50a36c418baffd520bb92d84664f06f9732a21f4e2e5ecee6d9136f16e7e0b63",
 							"tagName": "relationships"
 						},
-						"comment": "synthesize solid state interface",
-						"quality": "Reported",
-						"currency": "IQD"
-					},
-					"carbonFootprintInTonnesPerMillionEURRevenue": {
-						"value": 18107.87,
-						"dataSource": {
-							"page": "1056-1259",
-							"fileName": "SustainabilityReport",
-							"fileReference": "50a36c418baffd520bb92d84664f06f9732a21f4e2e5ecee6d9136f16e7e0b63",
-							"tagName": "blockchains"
-						},
-						"comment": "quantify auxiliary system",
-						"quality": "Incomplete"
-					},
-					"ghgIntensityInTonnesPerMillionEURRevenue": {
-						"value": 16535.98,
-						"dataSource": {
-							"page": "226",
-							"fileName": "SustainabilityReport",
-							"fileReference": "50a36c418baffd520bb92d84664f06f9732a21f4e2e5ecee6d9136f16e7e0b63",
-							"tagName": "ROI"
-						},
-						"comment": "index auxiliary panel",
-						"quality": "NoDataFound"
-					},
-					"ghgIntensityScope1InTonnesPerMillionEURRevenue": {
-						"value": 96394.1,
-						"dataSource": {
-							"page": "707-928",
-							"fileName": "SustainabilityReport",
-							"fileReference": "50a36c418baffd520bb92d84664f06f9732a21f4e2e5ecee6d9136f16e7e0b63",
-							"tagName": "supply-chains"
-						},
-						"comment": "compress 1080p sensor",
-						"quality": "Reported"
-					},
-					"ghgIntensityScope2InTonnesPerMillionEURRevenue": {
-						"value": 23970.41,
-						"dataSource": {
-							"page": "256-444",
-							"fileName": "SustainabilityReport",
-							"fileReference": "50a36c418baffd520bb92d84664f06f9732a21f4e2e5ecee6d9136f16e7e0b63",
-							"tagName": "architectures"
-						},
-						"comment": "index haptic driver",
-						"quality": "Incomplete"
-					},
-					"ghgIntensityScope3InTonnesPerMillionEURRevenue": {
-						"value": 997.92,
-						"dataSource": {
-							"page": "231",
-							"fileName": "SustainabilityReport",
-							"fileReference": "50a36c418baffd520bb92d84664f06f9732a21f4e2e5ecee6d9136f16e7e0b63",
-							"tagName": "portals"
-						},
-						"comment": "hack open-source pixel",
-						"quality": "Reported"
+						"comment": "override back-end capacitor",
+						"quality": "Incomplete"
 					},
 					"ghgIntensityScope4InTonnesPerMillionEURRevenue": {
-						"value": 50578.42,
-						"dataSource": {
-							"page": "345",
-							"fileName": "SustainabilityReport",
-							"fileReference": "50a36c418baffd520bb92d84664f06f9732a21f4e2e5ecee6d9136f16e7e0b63",
-							"tagName": "applications"
-						},
-						"comment": "hack wireless pixel",
-						"quality": "Estimated"
+						"value": 157.28,
+						"dataSource": {
+							"page": 1063,
+							"fileName": "IntegratedReport",
+							"fileReference": "50a36c418baffd520bb92d84664f06f9732a21f4e2e5ecee6d9136f16e7e0b63",
+							"tagName": "content"
+						},
+						"comment": "quantify haptic application",
+						"quality": "Incomplete"
 					},
 					"fossilFuelSectorExposure": {
 						"value": "No",
 						"dataSource": {
-							"page": "839-999",
-							"fileName": "SustainabilityReport",
-							"fileReference": "50a36c418baffd520bb92d84664f06f9732a21f4e2e5ecee6d9136f16e7e0b63",
-							"tagName": "e-commerce"
-						},
-						"comment": "quantify optical hard drive",
+							"page": 572,
+							"fileName": "ESEFReport",
+							"fileReference": "50a36c418baffd520bb92d84664f06f9732a21f4e2e5ecee6d9136f16e7e0b63",
+							"tagName": "web services"
+						},
+						"comment": "connect solid state protocol",
 						"quality": "Estimated"
 					}
 				},
 				"energyPerformance": {
 					"renewableEnergyProductionInGWh": {
-						"value": 65317.54,
-						"dataSource": {
-							"page": "1188-1220",
-							"fileName": "SustainabilityReport",
-							"fileReference": "50a36c418baffd520bb92d84664f06f9732a21f4e2e5ecee6d9136f16e7e0b63",
-							"tagName": "mindshare"
-						},
-						"comment": "generate virtual alarm",
+						"value": 78038.63,
+						"dataSource": {
+							"page": 986,
+							"fileName": "SustainabilityReport",
+							"fileReference": "50a36c418baffd520bb92d84664f06f9732a21f4e2e5ecee6d9136f16e7e0b63",
+							"tagName": "paradigms"
+						},
+						"comment": "program optical application",
 						"quality": "NoDataFound"
 					},
 					"renewableEnergyConsumptionInGWh": {
-						"value": 46240.88,
-						"dataSource": {
-							"page": "15-882",
-							"fileName": "SustainabilityReport",
-							"fileReference": "50a36c418baffd520bb92d84664f06f9732a21f4e2e5ecee6d9136f16e7e0b63",
-							"tagName": "niches"
-						},
-						"comment": "quantify cross-platform protocol",
-						"quality": "Estimated"
+						"value": 39796.18,
+						"dataSource": {
+							"page": 1034,
+							"fileName": "ESEFReport",
+							"fileReference": "50a36c418baffd520bb92d84664f06f9732a21f4e2e5ecee6d9136f16e7e0b63",
+							"tagName": "functionalities"
+						},
+						"comment": "program 1080p application",
+						"quality": "NoDataFound"
 					},
 					"nonRenewableEnergyProductionInGWh": {
-						"value": 22798.03,
-						"dataSource": {
-							"page": "210-525",
-							"fileName": "SustainabilityReport",
+						"value": 60605.97,
+						"dataSource": {
+							"page": 438,
+							"fileName": "IntegratedReport",
+							"fileReference": "50a36c418baffd520bb92d84664f06f9732a21f4e2e5ecee6d9136f16e7e0b63",
+							"tagName": "blockchains"
+						},
+						"comment": "reboot online card",
+						"quality": "Estimated"
+					},
+					"relativeNonRenewableEnergyProductionInPercent": {
+						"value": 65668.81,
+						"dataSource": {
+							"page": 692,
+							"fileName": "ESEFReport",
 							"fileReference": "50a36c418baffd520bb92d84664f06f9732a21f4e2e5ecee6d9136f16e7e0b63",
 							"tagName": "methodologies"
 						},
-						"comment": "calculate solid state bus",
-						"quality": "Audited"
-					},
-					"relativeNonRenewableEnergyProductionInPercent": {
-						"value": 23009.21,
-						"dataSource": {
-							"page": "1122-1186",
-							"fileName": "SustainabilityReport",
-							"fileReference": "50a36c418baffd520bb92d84664f06f9732a21f4e2e5ecee6d9136f16e7e0b63",
-							"tagName": "relationships"
-						},
-						"comment": "calculate open-source microchip",
-						"quality": "Reported"
+						"comment": "reboot multi-byte transmitter",
+						"quality": "Audited"
 					},
 					"nonRenewableEnergyConsumptionInGWh": {
-						"value": 91484.64,
-						"dataSource": {
-							"page": "697",
-							"fileName": "SustainabilityReport",
-							"fileReference": "50a36c418baffd520bb92d84664f06f9732a21f4e2e5ecee6d9136f16e7e0b63",
-							"tagName": "partnerships"
-						},
-						"comment": "navigate multi-byte driver",
-						"quality": "Incomplete"
+						"value": 62875.94,
+						"dataSource": {
+							"page": 33,
+							"fileName": "IntegratedReport",
+							"fileReference": "50a36c418baffd520bb92d84664f06f9732a21f4e2e5ecee6d9136f16e7e0b63",
+							"tagName": "initiatives"
+						},
+						"comment": "synthesize online sensor",
+						"quality": "Estimated"
 					},
 					"relativeNonRenewableEnergyConsumptionInPercent": {
-						"value": 35149.12,
-						"dataSource": {
-							"page": "25",
-							"fileName": "SustainabilityReport",
-							"fileReference": "50a36c418baffd520bb92d84664f06f9732a21f4e2e5ecee6d9136f16e7e0b63",
-							"tagName": "paradigms"
-						},
-						"comment": "index online array",
+						"value": 24875.69,
+						"dataSource": {
+							"page": 433,
+							"fileName": "IntegratedReport",
+							"fileReference": "50a36c418baffd520bb92d84664f06f9732a21f4e2e5ecee6d9136f16e7e0b63",
+							"tagName": "users"
+						},
+						"comment": "reboot solid state system",
 						"quality": "Estimated"
 					},
 					"applicableHighImpactClimateSectors": {
-						"NaceCodeG": {
+						"NaceCodeD": {
 							"highImpactClimateSectorEnergyConsumptionInGWh": {
-								"value": 15838.98,
+								"value": 84741.98,
 								"dataSource": {
-									"page": "122",
+									"page": 1114,
+									"fileName": "ESEFReport",
+									"fileReference": "50a36c418baffd520bb92d84664f06f9732a21f4e2e5ecee6d9136f16e7e0b63",
+									"tagName": "systems"
+								},
+								"comment": "override back-end port",
+								"quality": "Audited"
+							},
+							"highImpactClimateSectorEnergyConsumptionInGWhPerMillionEURRevenue": {
+								"value": 99296.45,
+								"dataSource": {
+									"page": 1080,
 									"fileName": "SustainabilityReport",
 									"fileReference": "50a36c418baffd520bb92d84664f06f9732a21f4e2e5ecee6d9136f16e7e0b63",
-									"tagName": "partnerships"
+									"tagName": "users"
 								},
-								"comment": "calculate virtual port",
-								"quality": "Estimated"
+								"comment": "bypass solid state protocol",
+								"quality": "Incomplete"
+							}
+						},
+						"NaceCodeA": {
+							"highImpactClimateSectorEnergyConsumptionInGWh": {
+								"value": 79059.49,
+								"dataSource": {
+									"page": 795,
+									"fileName": "ESEFReport",
+									"fileReference": "50a36c418baffd520bb92d84664f06f9732a21f4e2e5ecee6d9136f16e7e0b63",
+									"tagName": "methodologies"
+								},
+								"comment": "input mobile port",
+								"quality": "Incomplete"
 							},
 							"highImpactClimateSectorEnergyConsumptionInGWhPerMillionEURRevenue": {
-								"value": 82996.14,
+								"value": 7771,
 								"dataSource": {
-									"page": "703",
+									"page": 768,
+									"fileName": "IntegratedReport",
+									"fileReference": "50a36c418baffd520bb92d84664f06f9732a21f4e2e5ecee6d9136f16e7e0b63",
+									"tagName": "convergence"
+								},
+								"comment": "parse 1080p bus",
+								"quality": "Reported"
+							}
+						},
+						"NaceCodeH": {
+							"highImpactClimateSectorEnergyConsumptionInGWh": {
+								"value": 71113.01,
+								"dataSource": {
+									"page": 226,
 									"fileName": "SustainabilityReport",
 									"fileReference": "50a36c418baffd520bb92d84664f06f9732a21f4e2e5ecee6d9136f16e7e0b63",
-									"tagName": "networks"
+									"tagName": "convergence"
 								},
-								"comment": "transmit wireless pixel",
+								"comment": "reboot wireless capacitor",
 								"quality": "Audited"
-							}
-						},
-						"NaceCodeD": {
-							"highImpactClimateSectorEnergyConsumptionInGWh": {
-								"value": 77671.32,
-								"dataSource": {
-									"page": "404",
-									"fileName": "SustainabilityReport",
-									"fileReference": "50a36c418baffd520bb92d84664f06f9732a21f4e2e5ecee6d9136f16e7e0b63",
-									"tagName": "markets"
-								},
-								"comment": "calculate digital alarm",
-								"quality": "Reported"
 							},
 							"highImpactClimateSectorEnergyConsumptionInGWhPerMillionEURRevenue": {
-								"value": 95683.61,
+								"value": 31928.78,
 								"dataSource": {
-									"page": "70-286",
-									"fileName": "SustainabilityReport",
+									"page": 31,
+									"fileName": "ESEFReport",
 									"fileReference": "50a36c418baffd520bb92d84664f06f9732a21f4e2e5ecee6d9136f16e7e0b63",
-									"tagName": "architectures"
+									"tagName": "communities"
 								},
-								"comment": "copy bluetooth program",
-								"quality": "Incomplete"
+								"comment": "copy virtual alarm",
+								"quality": "Estimated"
 							}
 						}
 					},
 					"totalHighImpactClimateSectorEnergyConsumptionInGWh": {
-						"value": 51249.46,
-						"dataSource": {
-							"page": "615",
-							"fileName": "SustainabilityReport",
-							"fileReference": "50a36c418baffd520bb92d84664f06f9732a21f4e2e5ecee6d9136f16e7e0b63",
-							"tagName": "eyeballs"
-						},
-						"comment": "quantify mobile feed",
-						"quality": "Audited"
+						"value": 13353.97,
+						"dataSource": {
+							"page": 760,
+							"fileName": "IntegratedReport",
+							"fileReference": "50a36c418baffd520bb92d84664f06f9732a21f4e2e5ecee6d9136f16e7e0b63",
+							"tagName": "platforms"
+						},
+						"comment": "index wireless monitor",
+						"quality": "Estimated"
 					},
 					"nonRenewableEnergyConsumptionFossilFuelsInGWh": {
-						"value": 93223.82,
-						"dataSource": {
-							"page": "370",
-							"fileName": "SustainabilityReport",
-							"fileReference": "50a36c418baffd520bb92d84664f06f9732a21f4e2e5ecee6d9136f16e7e0b63",
-							"tagName": "schemas"
-						},
-						"comment": "reboot neural matrix",
+						"value": 35911.03,
+						"dataSource": {
+							"page": 1064,
+							"fileName": "IntegratedReport",
+							"fileReference": "50a36c418baffd520bb92d84664f06f9732a21f4e2e5ecee6d9136f16e7e0b63",
+							"tagName": "platforms"
+						},
+						"comment": "copy bluetooth circuit",
 						"quality": "Estimated"
 					},
 					"nonRenewableEnergyConsumptionCrudeOilInGWh": {
-						"value": 93999.67,
-						"dataSource": {
-							"page": "374",
-							"fileName": "SustainabilityReport",
-							"fileReference": "50a36c418baffd520bb92d84664f06f9732a21f4e2e5ecee6d9136f16e7e0b63",
-							"tagName": "lifetime value"
-						},
-						"comment": "program digital circuit",
-						"quality": "Incomplete"
+						"value": 4123.33,
+						"dataSource": {
+							"page": 163,
+							"fileName": "ESEFReport",
+							"fileReference": "50a36c418baffd520bb92d84664f06f9732a21f4e2e5ecee6d9136f16e7e0b63",
+							"tagName": "blockchains"
+						},
+						"comment": "copy primary capacitor",
+						"quality": "NoDataFound"
 					},
 					"nonRenewableEnergyConsumptionNaturalGasInGWh": {
-						"value": 32955.62,
-						"dataSource": {
-							"page": "189",
-							"fileName": "SustainabilityReport",
-							"fileReference": "50a36c418baffd520bb92d84664f06f9732a21f4e2e5ecee6d9136f16e7e0b63",
-							"tagName": "partnerships"
-						},
-						"comment": "bypass bluetooth system",
-						"quality": "Audited"
+						"value": 98077.41,
+						"dataSource": {
+							"page": 969,
+							"fileName": "SustainabilityReport",
+							"fileReference": "50a36c418baffd520bb92d84664f06f9732a21f4e2e5ecee6d9136f16e7e0b63",
+							"tagName": "mindshare"
+						},
+						"comment": "bypass digital card",
+						"quality": "NoDataFound"
 					},
 					"nonRenewableEnergyConsumptionLigniteInGWh": {
-						"value": 11043.04,
-						"dataSource": {
-							"page": "82",
-							"fileName": "SustainabilityReport",
-							"fileReference": "50a36c418baffd520bb92d84664f06f9732a21f4e2e5ecee6d9136f16e7e0b63",
-							"tagName": "channels"
-						},
-						"comment": "calculate virtual driver",
-						"quality": "Audited"
+						"value": 80018.96,
+						"dataSource": {
+							"page": 17,
+							"fileName": "IntegratedReport",
+							"fileReference": "50a36c418baffd520bb92d84664f06f9732a21f4e2e5ecee6d9136f16e7e0b63",
+							"tagName": "infrastructures"
+						},
+						"comment": "navigate back-end matrix",
+						"quality": "Reported"
 					},
 					"nonRenewableEnergyConsumptionCoalInGWh": {
-						"value": 93497.21,
-						"dataSource": {
-							"page": "193-749",
-							"fileName": "SustainabilityReport",
-							"fileReference": "50a36c418baffd520bb92d84664f06f9732a21f4e2e5ecee6d9136f16e7e0b63",
-							"tagName": "solutions"
-						},
-						"comment": "back up haptic port",
-						"quality": "Audited"
+						"value": 63366.3,
+						"dataSource": {
+							"page": 191,
+							"fileName": "ESEFReport",
+							"fileReference": "50a36c418baffd520bb92d84664f06f9732a21f4e2e5ecee6d9136f16e7e0b63",
+							"tagName": "experiences"
+						},
+						"comment": "connect bluetooth panel",
+						"quality": "Estimated"
 					},
 					"nonRenewableEnergyConsumptionNuclearEnergyInGWh": {
-						"value": 8158.24,
-						"dataSource": {
-							"page": "1165",
-							"fileName": "SustainabilityReport",
-							"fileReference": "50a36c418baffd520bb92d84664f06f9732a21f4e2e5ecee6d9136f16e7e0b63",
-							"tagName": "supply-chains"
-						},
-						"comment": "quantify haptic system",
+						"value": 80134.26,
+						"dataSource": {
+							"page": 1059,
+							"fileName": "ESEFReport",
+							"fileReference": "50a36c418baffd520bb92d84664f06f9732a21f4e2e5ecee6d9136f16e7e0b63",
+							"tagName": "initiatives"
+						},
+						"comment": "bypass mobile capacitor",
 						"quality": "NoDataFound"
 					},
 					"nonRenewableEnergyConsumptionOtherInGWh": {
-						"value": 22627.77,
-						"dataSource": {
-							"page": "1025-1286",
-							"fileName": "SustainabilityReport",
-							"fileReference": "50a36c418baffd520bb92d84664f06f9732a21f4e2e5ecee6d9136f16e7e0b63",
-							"tagName": "users"
-						},
-						"comment": "connect online monitor",
-						"quality": "Estimated"
+						"value": 24618.32,
+						"dataSource": {
+							"page": 479,
+							"fileName": "IntegratedReport",
+							"fileReference": "50a36c418baffd520bb92d84664f06f9732a21f4e2e5ecee6d9136f16e7e0b63",
+							"tagName": "methodologies"
+						},
+						"comment": "calculate open-source transmitter",
+						"quality": "Audited"
 					}
 				},
 				"biodiversity": {
 					"primaryForestAndWoodedLandOfNativeSpeciesExposure": {
 						"value": "No",
 						"dataSource": {
-							"page": "314",
-							"fileName": "SustainabilityReport",
+							"page": 476,
+							"fileName": "ESEFReport",
+							"fileReference": "50a36c418baffd520bb92d84664f06f9732a21f4e2e5ecee6d9136f16e7e0b63",
+							"tagName": "initiatives"
+						},
+						"comment": "bypass solid state monitor",
+						"quality": "Audited"
+					},
+					"protectedAreasExposure": {
+						"value": "No",
+						"dataSource": {
+							"page": 319,
+							"fileName": "SustainabilityReport",
+							"fileReference": "50a36c418baffd520bb92d84664f06f9732a21f4e2e5ecee6d9136f16e7e0b63",
+							"tagName": "applications"
+						},
+						"comment": "connect haptic card",
+						"quality": "NoDataFound"
+					},
+					"rareOrEndangeredEcosystemsExposure": {
+						"value": "No",
+						"dataSource": {
+							"page": 155,
+							"fileName": "SustainabilityReport",
+							"fileReference": "50a36c418baffd520bb92d84664f06f9732a21f4e2e5ecee6d9136f16e7e0b63",
+							"tagName": "convergence"
+						},
+						"comment": "bypass bluetooth matrix",
+						"quality": "Reported"
+					},
+					"highlyBiodiverseGrasslandExposure": {
+						"value": "Yes",
+						"dataSource": {
+							"page": 339,
+							"fileName": "IntegratedReport",
+							"fileReference": "50a36c418baffd520bb92d84664f06f9732a21f4e2e5ecee6d9136f16e7e0b63",
+							"tagName": "markets"
+						},
+						"comment": "back up bluetooth driver",
+						"quality": "Estimated"
+					},
+					"manufactureOfAgrochemicalPesticidesProducts": {
+						"value": "Yes",
+						"dataSource": {
+							"page": 380,
+							"fileName": "IntegratedReport",
+							"fileReference": "50a36c418baffd520bb92d84664f06f9732a21f4e2e5ecee6d9136f16e7e0b63",
+							"tagName": "communities"
+						},
+						"comment": "copy wireless matrix",
+						"quality": "Estimated"
+					},
+					"landDegradationDesertificationSoilSealingExposure": {
+						"value": "Yes",
+						"dataSource": {
+							"page": 899,
+							"fileName": "IntegratedReport",
+							"fileReference": "50a36c418baffd520bb92d84664f06f9732a21f4e2e5ecee6d9136f16e7e0b63",
+							"tagName": "bandwidth"
+						},
+						"comment": "compress back-end card",
+						"quality": "Estimated"
+					},
+					"sustainableAgriculturePolicy": {
+						"value": "No",
+						"dataSource": {
+							"page": 414,
+							"fileName": "ESEFReport",
 							"fileReference": "50a36c418baffd520bb92d84664f06f9732a21f4e2e5ecee6d9136f16e7e0b63",
 							"tagName": "e-business"
 						},
-						"comment": "transmit neural interface",
-						"quality": "Incomplete"
-					},
-					"protectedAreasExposure": {
-						"value": "No",
-						"dataSource": {
-							"page": "769-968",
-							"fileName": "SustainabilityReport",
-							"fileReference": "50a36c418baffd520bb92d84664f06f9732a21f4e2e5ecee6d9136f16e7e0b63",
-							"tagName": "interfaces"
-						},
-						"comment": "back up online application",
-						"quality": "Incomplete"
-					},
-					"rareOrEndangeredEcosystemsExposure": {
-						"value": "No",
-						"dataSource": {
-							"page": "113",
-							"fileName": "SustainabilityReport",
-							"fileReference": "50a36c418baffd520bb92d84664f06f9732a21f4e2e5ecee6d9136f16e7e0b63",
-							"tagName": "solutions"
-						},
-						"comment": "back up open-source bus",
-						"quality": "Reported"
-					},
-					"highlyBiodiverseGrasslandExposure": {
-						"value": "Yes",
-						"dataSource": {
-							"page": "388",
-							"fileName": "SustainabilityReport",
-							"fileReference": "50a36c418baffd520bb92d84664f06f9732a21f4e2e5ecee6d9136f16e7e0b63",
-							"tagName": "e-business"
-						},
-						"comment": "transmit redundant panel",
-						"quality": "Reported"
-					},
-					"manufactureOfAgrochemicalPesticidesProducts": {
-						"value": "Yes",
-						"dataSource": {
-							"page": "836",
-							"fileName": "SustainabilityReport",
-							"fileReference": "50a36c418baffd520bb92d84664f06f9732a21f4e2e5ecee6d9136f16e7e0b63",
-							"tagName": "infrastructures"
-						},
-						"comment": "parse multi-byte firewall",
-						"quality": "Reported"
-					},
-					"landDegradationDesertificationSoilSealingExposure": {
-						"value": "Yes",
-						"dataSource": {
-							"page": "744",
-							"fileName": "SustainabilityReport",
-							"fileReference": "50a36c418baffd520bb92d84664f06f9732a21f4e2e5ecee6d9136f16e7e0b63",
-							"tagName": "mindshare"
-						},
-						"comment": "bypass virtual bandwidth",
-						"quality": "NoDataFound"
-					},
-					"sustainableAgriculturePolicy": {
-						"value": "No",
-						"dataSource": {
-							"page": "159",
-							"fileName": "SustainabilityReport",
-							"fileReference": "50a36c418baffd520bb92d84664f06f9732a21f4e2e5ecee6d9136f16e7e0b63",
-							"tagName": "partnerships"
-						},
-						"comment": "generate cross-platform application",
-						"quality": "Reported"
+						"comment": "back up auxiliary sensor",
+						"quality": "NoDataFound"
 					},
 					"sustainableOceansAndSeasPolicy": {
-						"value": "Yes",
-						"dataSource": {
-							"page": "412-519",
-							"fileName": "SustainabilityReport",
-							"fileReference": "50a36c418baffd520bb92d84664f06f9732a21f4e2e5ecee6d9136f16e7e0b63",
-							"tagName": "communities"
-						},
-						"comment": "copy bluetooth pixel",
+						"value": "No",
+						"dataSource": {
+							"page": 305,
+							"fileName": "IntegratedReport",
+							"fileReference": "50a36c418baffd520bb92d84664f06f9732a21f4e2e5ecee6d9136f16e7e0b63",
+							"tagName": "blockchains"
+						},
+						"comment": "input open-source bandwidth",
 						"quality": "NoDataFound"
 					},
 					"threatenedSpeciesExposure": {
 						"value": "Yes",
 						"dataSource": {
-							"page": "444",
-							"fileName": "SustainabilityReport",
+							"page": 1122,
+							"fileName": "IntegratedReport",
 							"fileReference": "50a36c418baffd520bb92d84664f06f9732a21f4e2e5ecee6d9136f16e7e0b63",
 							"tagName": "platforms"
 						},
-						"comment": "quantify haptic port",
-						"quality": "Estimated"
+						"comment": "bypass digital sensor",
+						"quality": "Incomplete"
 					},
 					"biodiversityProtectionPolicy": {
 						"value": "No",
 						"dataSource": {
-							"page": "685",
-							"fileName": "SustainabilityReport",
-							"fileReference": "50a36c418baffd520bb92d84664f06f9732a21f4e2e5ecee6d9136f16e7e0b63",
-							"tagName": "solutions"
-						},
-						"comment": "copy auxiliary panel",
-						"quality": "Reported"
+							"page": 840,
+							"fileName": "IntegratedReport",
+							"fileReference": "50a36c418baffd520bb92d84664f06f9732a21f4e2e5ecee6d9136f16e7e0b63",
+							"tagName": "methodologies"
+						},
+						"comment": "program wireless transmitter",
+						"quality": "NoDataFound"
 					},
 					"deforestationPolicy": {
 						"value": "Yes",
 						"dataSource": {
-							"page": "85-594",
-							"fileName": "SustainabilityReport",
-							"fileReference": "50a36c418baffd520bb92d84664f06f9732a21f4e2e5ecee6d9136f16e7e0b63",
-							"tagName": "methodologies"
-						},
-						"comment": "bypass optical system",
-						"quality": "Reported"
+							"page": 888,
+							"fileName": "SustainabilityReport",
+							"fileReference": "50a36c418baffd520bb92d84664f06f9732a21f4e2e5ecee6d9136f16e7e0b63",
+							"tagName": "technologies"
+						},
+						"comment": "reboot open-source firewall",
+						"quality": "Audited"
 					}
 				},
 				"water": {
 					"emissionsToWaterInTonnes": {
-						"value": 57566.24,
-						"dataSource": {
-							"page": "131-688",
-							"fileName": "SustainabilityReport",
+						"value": 79265.32,
+						"dataSource": {
+							"page": 199,
+							"fileName": "ESEFReport",
+							"fileReference": "50a36c418baffd520bb92d84664f06f9732a21f4e2e5ecee6d9136f16e7e0b63",
+							"tagName": "convergence"
+						},
+						"comment": "copy bluetooth circuit",
+						"quality": "Reported"
+					},
+					"waterConsumptionInCubicMeters": {
+						"value": 67033.05,
+						"dataSource": {
+							"page": 578,
+							"fileName": "SustainabilityReport",
+							"fileReference": "50a36c418baffd520bb92d84664f06f9732a21f4e2e5ecee6d9136f16e7e0b63",
+							"tagName": "partnerships"
+						},
+						"comment": "quantify solid state matrix",
+						"quality": "NoDataFound"
+					},
+					"waterReusedInCubicMeters": {
+						"value": 28706.98,
+						"dataSource": {
+							"page": 452,
+							"fileName": "ESEFReport",
 							"fileReference": "50a36c418baffd520bb92d84664f06f9732a21f4e2e5ecee6d9136f16e7e0b63",
 							"tagName": "users"
 						},
-						"comment": "connect open-source card",
-						"quality": "NoDataFound"
-					},
-					"waterConsumptionInCubicMeters": {
-						"value": 71060.58,
-						"dataSource": {
-							"page": "144-986",
-							"fileName": "SustainabilityReport",
-							"fileReference": "50a36c418baffd520bb92d84664f06f9732a21f4e2e5ecee6d9136f16e7e0b63",
-							"tagName": "portals"
-						},
-						"comment": "transmit online interface",
-						"quality": "Incomplete"
-					},
-					"waterReusedInCubicMeters": {
-						"value": 78188.41,
-						"dataSource": {
-							"page": "66-95",
-							"fileName": "SustainabilityReport",
-							"fileReference": "50a36c418baffd520bb92d84664f06f9732a21f4e2e5ecee6d9136f16e7e0b63",
-							"tagName": "schemas"
-						},
-						"comment": "copy back-end microchip",
+						"comment": "generate optical card",
 						"quality": "Reported"
 					},
 					"relativeWaterUsageInCubicMetersPerMillionEURRevenue": {
-						"value": 75555.35,
-						"dataSource": {
-							"page": "901",
-							"fileName": "SustainabilityReport",
-							"fileReference": "50a36c418baffd520bb92d84664f06f9732a21f4e2e5ecee6d9136f16e7e0b63",
-							"tagName": "action-items"
-						},
-						"comment": "hack solid state alarm",
-						"quality": "Incomplete"
+						"value": 69103.56,
+						"dataSource": {
+							"page": 854,
+							"fileName": "IntegratedReport",
+							"fileReference": "50a36c418baffd520bb92d84664f06f9732a21f4e2e5ecee6d9136f16e7e0b63",
+							"tagName": "channels"
+						},
+						"comment": "compress back-end sensor",
+						"quality": "Audited"
 					},
 					"waterManagementPolicy": {
 						"value": "No",
 						"dataSource": {
-							"page": "549",
-							"fileName": "SustainabilityReport",
-							"fileReference": "50a36c418baffd520bb92d84664f06f9732a21f4e2e5ecee6d9136f16e7e0b63",
-							"tagName": "interfaces"
-						},
-						"comment": "navigate digital array",
+							"page": 151,
+							"fileName": "ESEFReport",
+							"fileReference": "50a36c418baffd520bb92d84664f06f9732a21f4e2e5ecee6d9136f16e7e0b63",
+							"tagName": "ROI"
+						},
+						"comment": "parse wireless hard drive",
 						"quality": "Audited"
 					},
 					"highWaterStressAreaExposure": {
-						"value": "No",
-						"dataSource": {
-							"page": "419",
-							"fileName": "SustainabilityReport",
-							"fileReference": "50a36c418baffd520bb92d84664f06f9732a21f4e2e5ecee6d9136f16e7e0b63",
-							"tagName": "synergies"
-						},
-						"comment": "bypass virtual transmitter",
-						"quality": "Incomplete"
+						"value": "Yes",
+						"dataSource": {
+							"page": 99,
+							"fileName": "IntegratedReport",
+							"fileReference": "50a36c418baffd520bb92d84664f06f9732a21f4e2e5ecee6d9136f16e7e0b63",
+							"tagName": "applications"
+						},
+						"comment": "copy bluetooth program",
+						"quality": "NoDataFound"
 					}
 				},
 				"waste": {
 					"hazardousAndRadioactiveWasteInTonnes": {
-						"value": 87888.95,
-						"dataSource": {
-							"page": "472-1020",
-							"fileName": "SustainabilityReport",
-							"fileReference": "50a36c418baffd520bb92d84664f06f9732a21f4e2e5ecee6d9136f16e7e0b63",
-							"tagName": "supply-chains"
-						},
-						"comment": "index optical bandwidth",
+						"value": 80462.19,
+						"dataSource": {
+							"page": 707,
+							"fileName": "SustainabilityReport",
+							"fileReference": "50a36c418baffd520bb92d84664f06f9732a21f4e2e5ecee6d9136f16e7e0b63",
+							"tagName": "bandwidth"
+						},
+						"comment": "navigate bluetooth interface",
 						"quality": "Audited"
 					},
 					"nonRecycledWasteInTonnes": {
-						"value": 43618.34,
-						"dataSource": {
-							"page": "334-753",
-							"fileName": "SustainabilityReport",
-							"fileReference": "50a36c418baffd520bb92d84664f06f9732a21f4e2e5ecee6d9136f16e7e0b63",
-							"tagName": "e-commerce"
-						},
-						"comment": "connect back-end monitor",
-						"quality": "Incomplete"
+						"value": 6102.98,
+						"dataSource": {
+							"page": 514,
+							"fileName": "IntegratedReport",
+							"fileReference": "50a36c418baffd520bb92d84664f06f9732a21f4e2e5ecee6d9136f16e7e0b63",
+							"tagName": "architectures"
+						},
+						"comment": "compress open-source matrix",
+						"quality": "NoDataFound"
 					}
 				},
 				"emissions": {
 					"emissionsOfInorganicPollutantsInTonnes": {
-						"value": 69281.25,
-						"dataSource": {
-							"page": "1074",
-							"fileName": "SustainabilityReport",
-							"fileReference": "50a36c418baffd520bb92d84664f06f9732a21f4e2e5ecee6d9136f16e7e0b63",
-							"tagName": "ROI"
-						},
-						"comment": "copy wireless firewall",
-						"quality": "Audited"
+						"value": 93196.88,
+						"dataSource": {
+							"page": 851,
+							"fileName": "IntegratedReport",
+							"fileReference": "50a36c418baffd520bb92d84664f06f9732a21f4e2e5ecee6d9136f16e7e0b63",
+							"tagName": "experiences"
+						},
+						"comment": "connect haptic panel",
+						"quality": "Estimated"
 					},
 					"emissionsOfAirPollutantsInTonnes": {
-						"value": 42219.39,
-						"dataSource": {
-							"page": "212-582",
-							"fileName": "SustainabilityReport",
-							"fileReference": "50a36c418baffd520bb92d84664f06f9732a21f4e2e5ecee6d9136f16e7e0b63",
-							"tagName": "users"
-						},
-						"comment": "index wireless bandwidth",
-						"quality": "Reported"
+						"value": 29062.69,
+						"dataSource": {
+							"page": 1121,
+							"fileName": "IntegratedReport",
+							"fileReference": "50a36c418baffd520bb92d84664f06f9732a21f4e2e5ecee6d9136f16e7e0b63",
+							"tagName": "eyeballs"
+						},
+						"comment": "navigate virtual alarm",
+						"quality": "Incomplete"
 					},
 					"emissionsOfOzoneDepletionSubstancesInTonnes": {
-						"value": 65898.3,
-						"dataSource": {
-							"page": "286",
-							"fileName": "SustainabilityReport",
-							"fileReference": "50a36c418baffd520bb92d84664f06f9732a21f4e2e5ecee6d9136f16e7e0b63",
-							"tagName": "applications"
-						},
-						"comment": "back up redundant circuit",
-						"quality": "Incomplete"
+						"value": 96891.24,
+						"dataSource": {
+							"page": 469,
+							"fileName": "SustainabilityReport",
+							"fileReference": "50a36c418baffd520bb92d84664f06f9732a21f4e2e5ecee6d9136f16e7e0b63",
+							"tagName": "convergence"
+						},
+						"comment": "quantify cross-platform feed",
+						"quality": "Audited"
 					},
 					"carbonReductionInitiatives": {
-						"value": "Yes",
-						"dataSource": {
-							"page": "705-1281",
-							"fileName": "SustainabilityReport",
-							"fileReference": "50a36c418baffd520bb92d84664f06f9732a21f4e2e5ecee6d9136f16e7e0b63",
-							"tagName": "networks"
-						},
-						"comment": "calculate 1080p microchip",
+						"value": "No",
+						"dataSource": {
+							"page": 576,
+							"fileName": "ESEFReport",
+							"fileReference": "50a36c418baffd520bb92d84664f06f9732a21f4e2e5ecee6d9136f16e7e0b63",
+							"tagName": "e-commerce"
+						},
+						"comment": "reboot solid state matrix",
 						"quality": "Incomplete"
 					}
 				}
@@ -956,410 +1002,410 @@
 					"humanRightsLegalProceedings": {
 						"value": "No",
 						"dataSource": {
-							"page": "1197-1300",
-							"fileName": "SustainabilityReport",
+							"page": 716,
+							"fileName": "SustainabilityReport",
+							"fileReference": "50a36c418baffd520bb92d84664f06f9732a21f4e2e5ecee6d9136f16e7e0b63",
+							"tagName": "functionalities"
+						},
+						"comment": "program neural firewall",
+						"quality": "Audited"
+					},
+					"iloCoreLabourStandards": {
+						"value": "No",
+						"dataSource": {
+							"page": 892,
+							"fileName": "ESEFReport",
+							"fileReference": "50a36c418baffd520bb92d84664f06f9732a21f4e2e5ecee6d9136f16e7e0b63",
+							"tagName": "paradigms"
+						},
+						"comment": "quantify haptic feed",
+						"quality": "Reported"
+					},
+					"environmentalPolicy": {
+						"value": "Yes",
+						"dataSource": {
+							"page": 884,
+							"fileName": "SustainabilityReport",
+							"fileReference": "50a36c418baffd520bb92d84664f06f9732a21f4e2e5ecee6d9136f16e7e0b63",
+							"tagName": "models"
+						},
+						"comment": "program cross-platform monitor",
+						"quality": "Incomplete"
+					},
+					"corruptionLegalProceedings": {
+						"value": "No",
+						"dataSource": {
+							"page": 296,
+							"fileName": "IntegratedReport",
+							"fileReference": "50a36c418baffd520bb92d84664f06f9732a21f4e2e5ecee6d9136f16e7e0b63",
+							"tagName": "deliverables"
+						},
+						"comment": "synthesize back-end microchip",
+						"quality": "Audited"
+					},
+					"transparencyDisclosurePolicy": {
+						"value": "No",
+						"dataSource": {
+							"page": 253,
+							"fileName": "IntegratedReport",
+							"fileReference": "50a36c418baffd520bb92d84664f06f9732a21f4e2e5ecee6d9136f16e7e0b63",
+							"tagName": "partnerships"
+						},
+						"comment": "back up 1080p hard drive",
+						"quality": "NoDataFound"
+					},
+					"humanRightsDueDiligencePolicy": {
+						"value": "No",
+						"dataSource": {
+							"page": 1132,
+							"fileName": "IntegratedReport",
+							"fileReference": "50a36c418baffd520bb92d84664f06f9732a21f4e2e5ecee6d9136f16e7e0b63",
+							"tagName": "initiatives"
+						},
+						"comment": "reboot multi-byte sensor",
+						"quality": "Audited"
+					},
+					"policyAgainstChildLabour": {
+						"value": "Yes",
+						"dataSource": {
+							"page": 1044,
+							"fileName": "ESEFReport",
+							"fileReference": "50a36c418baffd520bb92d84664f06f9732a21f4e2e5ecee6d9136f16e7e0b63",
+							"tagName": "partnerships"
+						},
+						"comment": "copy redundant alarm",
+						"quality": "Reported"
+					},
+					"policyAgainstForcedLabour": {
+						"value": "Yes",
+						"dataSource": {
+							"page": 601,
+							"fileName": "IntegratedReport",
+							"fileReference": "50a36c418baffd520bb92d84664f06f9732a21f4e2e5ecee6d9136f16e7e0b63",
+							"tagName": "metrics"
+						},
+						"comment": "generate bluetooth circuit",
+						"quality": "Estimated"
+					},
+					"policyAgainstDiscriminationInTheWorkplace": {
+						"value": "Yes",
+						"dataSource": {
+							"page": 1105,
+							"fileName": "ESEFReport",
+							"fileReference": "50a36c418baffd520bb92d84664f06f9732a21f4e2e5ecee6d9136f16e7e0b63",
+							"tagName": "supply-chains"
+						},
+						"comment": "calculate virtual driver",
+						"quality": "Audited"
+					},
+					"iso14001Certificate": {
+						"value": "No",
+						"dataSource": {
+							"page": 931,
+							"fileName": "IntegratedReport",
+							"fileReference": "50a36c418baffd520bb92d84664f06f9732a21f4e2e5ecee6d9136f16e7e0b63",
+							"tagName": "relationships"
+						},
+						"comment": "bypass bluetooth protocol",
+						"quality": "NoDataFound"
+					},
+					"policyAgainstBriberyAndCorruption": {
+						"value": "No",
+						"dataSource": {
+							"page": 1079,
+							"fileName": "SustainabilityReport",
+							"fileReference": "50a36c418baffd520bb92d84664f06f9732a21f4e2e5ecee6d9136f16e7e0b63",
+							"tagName": "channels"
+						},
+						"comment": "back up online matrix",
+						"quality": "Reported"
+					},
+					"fairBusinessMarketingAdvertisingPolicy": {
+						"value": "No",
+						"dataSource": {
+							"page": 49,
+							"fileName": "ESEFReport",
+							"fileReference": "50a36c418baffd520bb92d84664f06f9732a21f4e2e5ecee6d9136f16e7e0b63",
+							"tagName": "e-commerce"
+						},
+						"comment": "quantify multi-byte array",
+						"quality": "Estimated"
+					},
+					"technologiesExpertiseTransferPolicy": {
+						"value": "Yes",
+						"dataSource": {
+							"page": 840,
+							"fileName": "IntegratedReport",
 							"fileReference": "50a36c418baffd520bb92d84664f06f9732a21f4e2e5ecee6d9136f16e7e0b63",
 							"tagName": "methodologies"
 						},
-						"comment": "generate wireless firewall",
-						"quality": "Reported"
-					},
-					"iloCoreLabourStandards": {
-						"value": "Yes",
-						"dataSource": {
-							"page": "88",
-							"fileName": "SustainabilityReport",
-							"fileReference": "50a36c418baffd520bb92d84664f06f9732a21f4e2e5ecee6d9136f16e7e0b63",
-							"tagName": "solutions"
-						},
-						"comment": "index wireless interface",
-						"quality": "NoDataFound"
-					},
-					"environmentalPolicy": {
-						"value": "Yes",
-						"dataSource": {
-							"page": "1198",
-							"fileName": "SustainabilityReport",
+						"comment": "parse multi-byte array",
+						"quality": "NoDataFound"
+					},
+					"fairCompetitionPolicy": {
+						"value": "Yes",
+						"dataSource": {
+							"page": 256,
+							"fileName": "IntegratedReport",
+							"fileReference": "50a36c418baffd520bb92d84664f06f9732a21f4e2e5ecee6d9136f16e7e0b63",
+							"tagName": "experiences"
+						},
+						"comment": "synthesize virtual sensor",
+						"quality": "Audited"
+					},
+					"violationOfTaxRulesAndRegulation": {
+						"value": "No",
+						"dataSource": {
+							"page": 611,
+							"fileName": "SustainabilityReport",
+							"fileReference": "50a36c418baffd520bb92d84664f06f9732a21f4e2e5ecee6d9136f16e7e0b63",
+							"tagName": "users"
+						},
+						"comment": "transmit online circuit",
+						"quality": "Audited"
+					},
+					"unGlobalCompactPrinciplesCompliancePolicy": {
+						"value": "No",
+						"dataSource": {
+							"page": 317,
+							"fileName": "SustainabilityReport",
+							"fileReference": "50a36c418baffd520bb92d84664f06f9732a21f4e2e5ecee6d9136f16e7e0b63",
+							"tagName": "partnerships"
+						},
+						"comment": "compress mobile alarm",
+						"quality": "Incomplete"
+					},
+					"oecdGuidelinesForMultinationalEnterprisesGrievanceHandling": {
+						"value": "Yes",
+						"dataSource": {
+							"page": 1065,
+							"fileName": "IntegratedReport",
+							"fileReference": "50a36c418baffd520bb92d84664f06f9732a21f4e2e5ecee6d9136f16e7e0b63",
+							"tagName": "channels"
+						},
+						"comment": "back up mobile alarm",
+						"quality": "Audited"
+					},
+					"averageGrossHourlyEarningsMaleEmployees": {
+						"value": 4862514494.45,
+						"dataSource": {
+							"page": 740,
+							"fileName": "SustainabilityReport",
+							"fileReference": "50a36c418baffd520bb92d84664f06f9732a21f4e2e5ecee6d9136f16e7e0b63",
+							"tagName": "paradigms"
+						},
+						"comment": "index multi-byte application",
+						"quality": "Estimated",
+						"currency": "SYP"
+					},
+					"averageGrossHourlyEarningsFemaleEmployees": {
+						"value": 994831221.17,
+						"dataSource": {
+							"page": 949,
+							"fileName": "ESEFReport",
+							"fileReference": "50a36c418baffd520bb92d84664f06f9732a21f4e2e5ecee6d9136f16e7e0b63",
+							"tagName": "platforms"
+						},
+						"comment": "index cross-platform circuit",
+						"quality": "Estimated",
+						"currency": "PLN"
+					},
+					"unadjustedGenderPayGapInPercent": {
+						"value": 19631.45,
+						"dataSource": {
+							"page": 882,
+							"fileName": "ESEFReport",
+							"fileReference": "50a36c418baffd520bb92d84664f06f9732a21f4e2e5ecee6d9136f16e7e0b63",
+							"tagName": "functionalities"
+						},
+						"comment": "transmit auxiliary panel",
+						"quality": "NoDataFound"
+					},
+					"femaleBoardMembersSupervisoryBoard": {
+						"value": 1029,
+						"dataSource": {
+							"page": 992,
+							"fileName": "SustainabilityReport",
+							"fileReference": "50a36c418baffd520bb92d84664f06f9732a21f4e2e5ecee6d9136f16e7e0b63",
+							"tagName": "web services"
+						},
+						"comment": "override auxiliary alarm",
+						"quality": "Audited"
+					},
+					"femaleBoardMembersBoardOfDirectors": {
+						"value": 6845,
+						"dataSource": {
+							"page": 1103,
+							"fileName": "ESEFReport",
+							"fileReference": "50a36c418baffd520bb92d84664f06f9732a21f4e2e5ecee6d9136f16e7e0b63",
+							"tagName": "synergies"
+						},
+						"comment": "reboot multi-byte feed",
+						"quality": "Reported"
+					},
+					"maleBoardMembersSupervisoryBoard": {
+						"value": 5072,
+						"dataSource": {
+							"page": 202,
+							"fileName": "ESEFReport",
+							"fileReference": "50a36c418baffd520bb92d84664f06f9732a21f4e2e5ecee6d9136f16e7e0b63",
+							"tagName": "networks"
+						},
+						"comment": "bypass optical microchip",
+						"quality": "Audited"
+					},
+					"maleBoardMembersBoardOfDirectors": {
+						"value": 9903,
+						"dataSource": {
+							"page": 709,
+							"fileName": "IntegratedReport",
+							"fileReference": "50a36c418baffd520bb92d84664f06f9732a21f4e2e5ecee6d9136f16e7e0b63",
+							"tagName": "paradigms"
+						},
+						"comment": "program back-end driver",
+						"quality": "Reported"
+					},
+					"boardGenderDiversitySupervisoryBoardInPercent": {
+						"value": 35.13,
+						"dataSource": {
+							"page": 22,
+							"fileName": "ESEFReport",
 							"fileReference": "50a36c418baffd520bb92d84664f06f9732a21f4e2e5ecee6d9136f16e7e0b63",
 							"tagName": "schemas"
 						},
-						"comment": "connect back-end alarm",
-						"quality": "Estimated"
-					},
-					"corruptionLegalProceedings": {
-						"value": "Yes",
-						"dataSource": {
-							"page": "624",
-							"fileName": "SustainabilityReport",
+						"comment": "back up cross-platform panel",
+						"quality": "NoDataFound"
+					},
+					"boardGenderDiversityBoardOfDirectorsInPercent": {
+						"value": 73.98,
+						"dataSource": {
+							"page": 726,
+							"fileName": "ESEFReport",
+							"fileReference": "50a36c418baffd520bb92d84664f06f9732a21f4e2e5ecee6d9136f16e7e0b63",
+							"tagName": "niches"
+						},
+						"comment": "calculate digital pixel",
+						"quality": "Estimated"
+					},
+					"controversialWeaponsExposure": {
+						"value": "Yes",
+						"dataSource": {
+							"page": 124,
+							"fileName": "ESEFReport",
+							"fileReference": "50a36c418baffd520bb92d84664f06f9732a21f4e2e5ecee6d9136f16e7e0b63",
+							"tagName": "applications"
+						},
+						"comment": "connect solid state alarm",
+						"quality": "Audited"
+					},
+					"workplaceAccidentPreventionPolicy": {
+						"value": "Yes",
+						"dataSource": {
+							"page": 62,
+							"fileName": "ESEFReport",
+							"fileReference": "50a36c418baffd520bb92d84664f06f9732a21f4e2e5ecee6d9136f16e7e0b63",
+							"tagName": "partnerships"
+						},
+						"comment": "copy bluetooth microchip",
+						"quality": "NoDataFound"
+					},
+					"rateOfAccidentsInPercent": {
+						"value": 76.86,
+						"dataSource": {
+							"page": 175,
+							"fileName": "ESEFReport",
+							"fileReference": "50a36c418baffd520bb92d84664f06f9732a21f4e2e5ecee6d9136f16e7e0b63",
+							"tagName": "functionalities"
+						},
+						"comment": "back up multi-byte transmitter",
+						"quality": "Incomplete"
+					},
+					"workdaysLostInDays": {
+						"value": 16694.23,
+						"dataSource": {
+							"page": 9,
+							"fileName": "SustainabilityReport",
+							"fileReference": "50a36c418baffd520bb92d84664f06f9732a21f4e2e5ecee6d9136f16e7e0b63",
+							"tagName": "schemas"
+						},
+						"comment": "back up open-source panel",
+						"quality": "Incomplete"
+					},
+					"supplierCodeOfConduct": {
+						"value": "No",
+						"dataSource": {
+							"page": 352,
+							"fileName": "IntegratedReport",
+							"fileReference": "50a36c418baffd520bb92d84664f06f9732a21f4e2e5ecee6d9136f16e7e0b63",
+							"tagName": "platforms"
+						},
+						"comment": "copy multi-byte protocol",
+						"quality": "Reported"
+					},
+					"grievanceHandlingMechanism": {
+						"value": "No",
+						"dataSource": {
+							"page": 671,
+							"fileName": "ESEFReport",
 							"fileReference": "50a36c418baffd520bb92d84664f06f9732a21f4e2e5ecee6d9136f16e7e0b63",
 							"tagName": "relationships"
 						},
-						"comment": "copy digital system",
-						"quality": "Reported"
-					},
-					"transparencyDisclosurePolicy": {
-						"value": "No",
-						"dataSource": {
-							"page": "72",
-							"fileName": "SustainabilityReport",
-							"fileReference": "50a36c418baffd520bb92d84664f06f9732a21f4e2e5ecee6d9136f16e7e0b63",
-							"tagName": "supply-chains"
-						},
-						"comment": "transmit auxiliary feed",
-						"quality": "Audited"
-					},
-					"humanRightsDueDiligencePolicy": {
-						"value": "No",
-						"dataSource": {
-							"page": "294",
-							"fileName": "SustainabilityReport",
-							"fileReference": "50a36c418baffd520bb92d84664f06f9732a21f4e2e5ecee6d9136f16e7e0b63",
-							"tagName": "ROI"
-						},
-						"comment": "calculate 1080p system",
-						"quality": "Incomplete"
-					},
-					"policyAgainstChildLabour": {
-						"value": "Yes",
-						"dataSource": {
-							"page": "892-1136",
-							"fileName": "SustainabilityReport",
-							"fileReference": "50a36c418baffd520bb92d84664f06f9732a21f4e2e5ecee6d9136f16e7e0b63",
-							"tagName": "ROI"
-						},
-						"comment": "navigate bluetooth card",
-						"quality": "Audited"
-					},
-					"policyAgainstForcedLabour": {
-						"value": "No",
-						"dataSource": {
-							"page": "54-133",
-							"fileName": "SustainabilityReport",
-							"fileReference": "50a36c418baffd520bb92d84664f06f9732a21f4e2e5ecee6d9136f16e7e0b63",
-							"tagName": "synergies"
-						},
-						"comment": "back up back-end alarm",
-						"quality": "Incomplete"
-					},
-					"policyAgainstDiscriminationInTheWorkplace": {
-						"value": "No",
-						"dataSource": {
-							"page": "427",
-							"fileName": "SustainabilityReport",
-							"fileReference": "50a36c418baffd520bb92d84664f06f9732a21f4e2e5ecee6d9136f16e7e0b63",
-							"tagName": "markets"
-						},
-						"comment": "program wireless firewall",
-						"quality": "Reported"
-					},
-					"iso14001Certificate": {
-						"value": "Yes",
-						"dataSource": {
-							"page": "109",
-							"fileName": "SustainabilityReport",
-							"fileReference": "50a36c418baffd520bb92d84664f06f9732a21f4e2e5ecee6d9136f16e7e0b63",
-							"tagName": "convergence"
-						},
-						"comment": "index 1080p alarm",
-						"quality": "Audited"
-					},
-					"policyAgainstBriberyAndCorruption": {
-						"value": "Yes",
-						"dataSource": {
-							"page": "1123-1187",
-							"fileName": "SustainabilityReport",
-							"fileReference": "50a36c418baffd520bb92d84664f06f9732a21f4e2e5ecee6d9136f16e7e0b63",
-							"tagName": "schemas"
-						},
-						"comment": "input primary application",
-						"quality": "NoDataFound"
-					},
-					"fairBusinessMarketingAdvertisingPolicy": {
-						"value": "No",
-						"dataSource": {
-							"page": "364",
-							"fileName": "SustainabilityReport",
-							"fileReference": "50a36c418baffd520bb92d84664f06f9732a21f4e2e5ecee6d9136f16e7e0b63",
-							"tagName": "eyeballs"
-						},
-						"comment": "override auxiliary card",
-						"quality": "Reported"
-					},
-					"technologiesExpertiseTransferPolicy": {
-						"value": "Yes",
-						"dataSource": {
-							"page": "891",
-							"fileName": "SustainabilityReport",
-							"fileReference": "50a36c418baffd520bb92d84664f06f9732a21f4e2e5ecee6d9136f16e7e0b63",
-							"tagName": "deliverables"
-						},
-						"comment": "parse virtual driver",
-						"quality": "NoDataFound"
-					},
-					"fairCompetitionPolicy": {
-						"value": "Yes",
-						"dataSource": {
-							"page": "145-197",
-							"fileName": "SustainabilityReport",
-							"fileReference": "50a36c418baffd520bb92d84664f06f9732a21f4e2e5ecee6d9136f16e7e0b63",
-							"tagName": "applications"
-						},
-						"comment": "generate optical pixel",
-						"quality": "Reported"
-					},
-					"violationOfTaxRulesAndRegulation": {
-						"value": "No",
-						"dataSource": {
-							"page": "791",
-							"fileName": "SustainabilityReport",
-							"fileReference": "50a36c418baffd520bb92d84664f06f9732a21f4e2e5ecee6d9136f16e7e0b63",
-							"tagName": "deliverables"
-						},
-						"comment": "calculate bluetooth card",
-						"quality": "Reported"
-					},
-					"unGlobalCompactPrinciplesCompliancePolicy": {
-						"value": "Yes",
-						"dataSource": {
-							"page": "1197-1217",
-							"fileName": "SustainabilityReport",
-							"fileReference": "50a36c418baffd520bb92d84664f06f9732a21f4e2e5ecee6d9136f16e7e0b63",
-							"tagName": "supply-chains"
-						},
-						"comment": "compress optical card",
-						"quality": "Estimated"
-					},
-					"oecdGuidelinesForMultinationalEnterprisesGrievanceHandling": {
-						"value": "No",
-						"dataSource": {
-							"page": "970-1093",
-							"fileName": "SustainabilityReport",
-							"fileReference": "50a36c418baffd520bb92d84664f06f9732a21f4e2e5ecee6d9136f16e7e0b63",
-							"tagName": "web services"
-						},
-						"comment": "navigate optical driver",
-						"quality": "Reported"
-					},
-					"averageGrossHourlyEarningsMaleEmployees": {
-						"value": 4877800692.34,
-						"dataSource": {
-							"page": "707-867",
-							"fileName": "SustainabilityReport",
-							"fileReference": "50a36c418baffd520bb92d84664f06f9732a21f4e2e5ecee6d9136f16e7e0b63",
-							"tagName": "deliverables"
-						},
-						"comment": "synthesize haptic driver",
-						"quality": "Estimated",
-						"currency": "DZD"
-					},
-					"averageGrossHourlyEarningsFemaleEmployees": {
-						"value": 1334127173.76,
-						"dataSource": {
-							"page": "391",
-							"fileName": "SustainabilityReport",
-							"fileReference": "50a36c418baffd520bb92d84664f06f9732a21f4e2e5ecee6d9136f16e7e0b63",
-							"tagName": "experiences"
-						},
-						"comment": "quantify multi-byte hard drive",
-						"quality": "Reported",
-						"currency": "KGS"
-					},
-					"unadjustedGenderPayGapInPercent": {
-						"value": 49790.54,
-						"dataSource": {
-							"page": "1119-1236",
-							"fileName": "SustainabilityReport",
-							"fileReference": "50a36c418baffd520bb92d84664f06f9732a21f4e2e5ecee6d9136f16e7e0b63",
-							"tagName": "methodologies"
-						},
-						"comment": "transmit cross-platform program",
-						"quality": "Incomplete"
-					},
-					"femaleBoardMembersSupervisoryBoard": {
-						"value": 2649,
-						"dataSource": {
-							"page": "811-986",
-							"fileName": "SustainabilityReport",
-							"fileReference": "50a36c418baffd520bb92d84664f06f9732a21f4e2e5ecee6d9136f16e7e0b63",
-							"tagName": "metrics"
-						},
-						"comment": "input optical interface",
-						"quality": "Estimated"
-					},
-					"femaleBoardMembersBoardOfDirectors": {
-						"value": 7591,
-						"dataSource": {
-							"page": "811-1160",
-							"fileName": "SustainabilityReport",
-							"fileReference": "50a36c418baffd520bb92d84664f06f9732a21f4e2e5ecee6d9136f16e7e0b63",
-							"tagName": "networks"
-						},
-						"comment": "input haptic pixel",
-						"quality": "Estimated"
-					},
-					"maleBoardMembersSupervisoryBoard": {
-						"value": 7222,
-						"dataSource": {
-							"page": "356",
-							"fileName": "SustainabilityReport",
-							"fileReference": "50a36c418baffd520bb92d84664f06f9732a21f4e2e5ecee6d9136f16e7e0b63",
-							"tagName": "content"
-						},
-						"comment": "reboot auxiliary transmitter",
-						"quality": "Audited"
-					},
-					"maleBoardMembersBoardOfDirectors": {
-						"value": 2700,
-						"dataSource": {
-							"page": "1046-1211",
-							"fileName": "SustainabilityReport",
-							"fileReference": "50a36c418baffd520bb92d84664f06f9732a21f4e2e5ecee6d9136f16e7e0b63",
-							"tagName": "eyeballs"
-						},
-						"comment": "program digital capacitor",
-						"quality": "Reported"
-					},
-					"boardGenderDiversitySupervisoryBoardInPercent": {
-						"value": 90.67,
-						"dataSource": {
-							"page": "1026-1055",
-							"fileName": "SustainabilityReport",
-							"fileReference": "50a36c418baffd520bb92d84664f06f9732a21f4e2e5ecee6d9136f16e7e0b63",
-							"tagName": "experiences"
-						},
-						"comment": "index redundant pixel",
-						"quality": "NoDataFound"
-					},
-					"boardGenderDiversityBoardOfDirectorsInPercent": {
-						"value": 59.57,
-						"dataSource": {
-							"page": "424-628",
-							"fileName": "SustainabilityReport",
-							"fileReference": "50a36c418baffd520bb92d84664f06f9732a21f4e2e5ecee6d9136f16e7e0b63",
-							"tagName": "methodologies"
-						},
-						"comment": "input primary application",
-						"quality": "Audited"
-					},
-					"controversialWeaponsExposure": {
-						"value": "Yes",
-						"dataSource": {
-							"page": "278",
-							"fileName": "SustainabilityReport",
-							"fileReference": "50a36c418baffd520bb92d84664f06f9732a21f4e2e5ecee6d9136f16e7e0b63",
-							"tagName": "channels"
-						},
-						"comment": "override back-end program",
-						"quality": "Estimated"
-					},
-					"workplaceAccidentPreventionPolicy": {
-						"value": "Yes",
-						"dataSource": {
-							"page": "1022-1078",
-							"fileName": "SustainabilityReport",
-							"fileReference": "50a36c418baffd520bb92d84664f06f9732a21f4e2e5ecee6d9136f16e7e0b63",
-							"tagName": "markets"
-						},
-						"comment": "connect bluetooth feed",
-						"quality": "Reported"
-					},
-					"rateOfAccidentsInPercent": {
-						"value": 27.87,
-						"dataSource": {
-							"page": "898",
-							"fileName": "SustainabilityReport",
-							"fileReference": "50a36c418baffd520bb92d84664f06f9732a21f4e2e5ecee6d9136f16e7e0b63",
-							"tagName": "experiences"
-						},
-						"comment": "index 1080p circuit",
-						"quality": "Reported"
-					},
-					"workdaysLostInDays": {
-						"value": 40500.27,
-						"dataSource": {
-							"page": "543-670",
-							"fileName": "SustainabilityReport",
-							"fileReference": "50a36c418baffd520bb92d84664f06f9732a21f4e2e5ecee6d9136f16e7e0b63",
-							"tagName": "mindshare"
-						},
-						"comment": "compress virtual microchip",
-						"quality": "Estimated"
-					},
-					"supplierCodeOfConduct": {
-						"value": "No",
-						"dataSource": {
-							"page": "754",
-							"fileName": "SustainabilityReport",
-							"fileReference": "50a36c418baffd520bb92d84664f06f9732a21f4e2e5ecee6d9136f16e7e0b63",
-							"tagName": "solutions"
-						},
-						"comment": "copy cross-platform hard drive",
-						"quality": "Reported"
-					},
-					"grievanceHandlingMechanism": {
-						"value": "Yes",
-						"dataSource": {
-							"page": "1044-1212",
-							"fileName": "SustainabilityReport",
-							"fileReference": "50a36c418baffd520bb92d84664f06f9732a21f4e2e5ecee6d9136f16e7e0b63",
-							"tagName": "e-business"
-						},
-						"comment": "override digital application",
+						"comment": "override cross-platform interface",
 						"quality": "NoDataFound"
 					},
 					"whistleblowerProtectionPolicy": {
-						"value": "No",
-						"dataSource": {
-							"page": "440",
-							"fileName": "SustainabilityReport",
-							"fileReference": "50a36c418baffd520bb92d84664f06f9732a21f4e2e5ecee6d9136f16e7e0b63",
-							"tagName": "interfaces"
-						},
-						"comment": "navigate cross-platform application",
-						"quality": "Estimated"
+						"value": "Yes",
+						"dataSource": {
+							"page": 1027,
+							"fileName": "IntegratedReport",
+							"fileReference": "50a36c418baffd520bb92d84664f06f9732a21f4e2e5ecee6d9136f16e7e0b63",
+							"tagName": "users"
+						},
+						"comment": "copy cross-platform circuit",
+						"quality": "Audited"
 					},
 					"reportedIncidentsOfDiscrimination": {
-						"value": 2744,
-						"dataSource": {
-							"page": "119-860",
-							"fileName": "SustainabilityReport",
-							"fileReference": "50a36c418baffd520bb92d84664f06f9732a21f4e2e5ecee6d9136f16e7e0b63",
-							"tagName": "metrics"
-						},
-						"comment": "back up solid state circuit",
+						"value": 7522,
+						"dataSource": {
+							"page": 155,
+							"fileName": "IntegratedReport",
+							"fileReference": "50a36c418baffd520bb92d84664f06f9732a21f4e2e5ecee6d9136f16e7e0b63",
+							"tagName": "relationships"
+						},
+						"comment": "override bluetooth application",
 						"quality": "Audited"
 					},
 					"sanctionedIncidentsOfDiscrimination": {
-						"value": 8394,
-						"dataSource": {
-							"page": "515",
-							"fileName": "SustainabilityReport",
-							"fileReference": "50a36c418baffd520bb92d84664f06f9732a21f4e2e5ecee6d9136f16e7e0b63",
-							"tagName": "systems"
-						},
-						"comment": "index online bandwidth",
-						"quality": "Estimated"
+						"value": 7854,
+						"dataSource": {
+							"page": 407,
+							"fileName": "IntegratedReport",
+							"fileReference": "50a36c418baffd520bb92d84664f06f9732a21f4e2e5ecee6d9136f16e7e0b63",
+							"tagName": "blockchains"
+						},
+						"comment": "generate mobile panel",
+						"quality": "NoDataFound"
 					},
 					"ceoToEmployeePayGapRatio": {
-						"value": 94751.59,
-						"dataSource": {
-							"page": "339",
-							"fileName": "SustainabilityReport",
-							"fileReference": "50a36c418baffd520bb92d84664f06f9732a21f4e2e5ecee6d9136f16e7e0b63",
-							"tagName": "content"
-						},
-						"comment": "program auxiliary array",
+						"value": 10473.28,
+						"dataSource": {
+							"page": 608,
+							"fileName": "ESEFReport",
+							"fileReference": "50a36c418baffd520bb92d84664f06f9732a21f4e2e5ecee6d9136f16e7e0b63",
+							"tagName": "initiatives"
+						},
+						"comment": "program neural application",
 						"quality": "NoDataFound"
 					},
 					"excessiveCeoPayRatioInPercent": {
-						"value": 6275.57,
-						"dataSource": {
-							"page": "367-1132",
-							"fileName": "SustainabilityReport",
-							"fileReference": "50a36c418baffd520bb92d84664f06f9732a21f4e2e5ecee6d9136f16e7e0b63",
-							"tagName": "technologies"
-						},
-						"comment": "calculate digital pixel",
+						"value": 79283.18,
+						"dataSource": {
+							"page": 850,
+							"fileName": "ESEFReport",
+							"fileReference": "50a36c418baffd520bb92d84664f06f9732a21f4e2e5ecee6d9136f16e7e0b63",
+							"tagName": "communities"
+						},
+						"comment": "compress bluetooth circuit",
 						"quality": "Incomplete"
 					}
 				},
@@ -1367,117 +1413,117 @@
 					"securitiesNotCertifiedAsGreen": {
 						"value": "No",
 						"dataSource": {
-							"page": "267-301",
-							"fileName": "SustainabilityReport",
-							"fileReference": "50a36c418baffd520bb92d84664f06f9732a21f4e2e5ecee6d9136f16e7e0b63",
-							"tagName": "convergence"
-						},
-						"comment": "synthesize neural program",
-						"quality": "Audited"
+							"page": 258,
+							"fileName": "IntegratedReport",
+							"fileReference": "50a36c418baffd520bb92d84664f06f9732a21f4e2e5ecee6d9136f16e7e0b63",
+							"tagName": "methodologies"
+						},
+						"comment": "reboot digital sensor",
+						"quality": "Reported"
 					}
 				},
 				"humanRights": {
 					"humanRightsPolicy": {
-						"value": "No",
-						"dataSource": {
-							"page": "911",
-							"fileName": "SustainabilityReport",
-							"fileReference": "50a36c418baffd520bb92d84664f06f9732a21f4e2e5ecee6d9136f16e7e0b63",
-							"tagName": "functionalities"
-						},
-						"comment": "navigate 1080p feed",
+						"value": "Yes",
+						"dataSource": {
+							"page": 753,
+							"fileName": "SustainabilityReport",
+							"fileReference": "50a36c418baffd520bb92d84664f06f9732a21f4e2e5ecee6d9136f16e7e0b63",
+							"tagName": "systems"
+						},
+						"comment": "hack back-end circuit",
 						"quality": "Reported"
 					},
 					"humanRightsDueDiligence": {
-						"value": "Yes",
-						"dataSource": {
-							"page": "1036",
-							"fileName": "SustainabilityReport",
-							"fileReference": "50a36c418baffd520bb92d84664f06f9732a21f4e2e5ecee6d9136f16e7e0b63",
-							"tagName": "web services"
-						},
-						"comment": "parse mobile alarm",
-						"quality": "Audited"
+						"value": "No",
+						"dataSource": {
+							"page": 525,
+							"fileName": "SustainabilityReport",
+							"fileReference": "50a36c418baffd520bb92d84664f06f9732a21f4e2e5ecee6d9136f16e7e0b63",
+							"tagName": "paradigms"
+						},
+						"comment": "reboot auxiliary pixel",
+						"quality": "Reported"
 					},
 					"traffickingInHumanBeingsPolicy": {
-						"value": "No",
-						"dataSource": {
-							"page": "1009-1114",
-							"fileName": "SustainabilityReport",
-							"fileReference": "50a36c418baffd520bb92d84664f06f9732a21f4e2e5ecee6d9136f16e7e0b63",
-							"tagName": "functionalities"
-						},
-						"comment": "input wireless card",
-						"quality": "Audited"
+						"value": "Yes",
+						"dataSource": {
+							"page": 1161,
+							"fileName": "IntegratedReport",
+							"fileReference": "50a36c418baffd520bb92d84664f06f9732a21f4e2e5ecee6d9136f16e7e0b63",
+							"tagName": "synergies"
+						},
+						"comment": "reboot mobile monitor",
+						"quality": "NoDataFound"
 					},
 					"reportedChildLabourIncidents": {
-						"value": "Yes",
-						"dataSource": {
-							"page": "472",
-							"fileName": "SustainabilityReport",
-							"fileReference": "50a36c418baffd520bb92d84664f06f9732a21f4e2e5ecee6d9136f16e7e0b63",
-							"tagName": "supply-chains"
-						},
-						"comment": "transmit virtual protocol",
-						"quality": "Audited"
+						"value": "No",
+						"dataSource": {
+							"page": 1098,
+							"fileName": "ESEFReport",
+							"fileReference": "50a36c418baffd520bb92d84664f06f9732a21f4e2e5ecee6d9136f16e7e0b63",
+							"tagName": "content"
+						},
+						"comment": "transmit virtual interface",
+						"quality": "Estimated"
 					},
 					"reportedForcedOrCompulsoryLabourIncidents": {
-						"value": "Yes",
-						"dataSource": {
-							"page": "423",
-							"fileName": "SustainabilityReport",
-							"fileReference": "50a36c418baffd520bb92d84664f06f9732a21f4e2e5ecee6d9136f16e7e0b63",
-							"tagName": "technologies"
-						},
-						"comment": "connect open-source alarm",
-						"quality": "NoDataFound"
+						"value": "No",
+						"dataSource": {
+							"page": 852,
+							"fileName": "IntegratedReport",
+							"fileReference": "50a36c418baffd520bb92d84664f06f9732a21f4e2e5ecee6d9136f16e7e0b63",
+							"tagName": "relationships"
+						},
+						"comment": "bypass virtual hard drive",
+						"quality": "Estimated"
 					},
 					"numberOfReportedIncidentsOfHumanRightsViolations": {
-						"value": 5017,
-						"dataSource": {
-							"page": "1042",
-							"fileName": "SustainabilityReport",
-							"fileReference": "50a36c418baffd520bb92d84664f06f9732a21f4e2e5ecee6d9136f16e7e0b63",
-							"tagName": "applications"
-						},
-						"comment": "quantify solid state bandwidth",
-						"quality": "Estimated"
+						"value": 1927,
+						"dataSource": {
+							"page": 1038,
+							"fileName": "SustainabilityReport",
+							"fileReference": "50a36c418baffd520bb92d84664f06f9732a21f4e2e5ecee6d9136f16e7e0b63",
+							"tagName": "synergies"
+						},
+						"comment": "parse online protocol",
+						"quality": "Reported"
 					}
 				},
 				"antiCorruptionAndAntiBribery": {
 					"casesOfInsufficientActionAgainstBriberyAndCorruption": {
-						"value": 8721,
-						"dataSource": {
-							"page": "464",
-							"fileName": "SustainabilityReport",
-							"fileReference": "50a36c418baffd520bb92d84664f06f9732a21f4e2e5ecee6d9136f16e7e0b63",
-							"tagName": "convergence"
-						},
-						"comment": "generate redundant system",
-						"quality": "NoDataFound"
+						"value": 4712,
+						"dataSource": {
+							"page": 1116,
+							"fileName": "SustainabilityReport",
+							"fileReference": "50a36c418baffd520bb92d84664f06f9732a21f4e2e5ecee6d9136f16e7e0b63",
+							"tagName": "e-business"
+						},
+						"comment": "bypass bluetooth interface",
+						"quality": "Incomplete"
 					},
 					"reportedConvictionsOfBriberyAndCorruption": {
-						"value": 2547,
-						"dataSource": {
-							"page": "344",
-							"fileName": "SustainabilityReport",
-							"fileReference": "50a36c418baffd520bb92d84664f06f9732a21f4e2e5ecee6d9136f16e7e0b63",
-							"tagName": "architectures"
-						},
-						"comment": "transmit auxiliary matrix",
-						"quality": "Audited"
+						"value": 2964,
+						"dataSource": {
+							"page": 65,
+							"fileName": "ESEFReport",
+							"fileReference": "50a36c418baffd520bb92d84664f06f9732a21f4e2e5ecee6d9136f16e7e0b63",
+							"tagName": "platforms"
+						},
+						"comment": "compress haptic bus",
+						"quality": "NoDataFound"
 					},
 					"totalAmountOfReportedFinesOfBriberyAndCorruption": {
-						"value": 5657041897.07,
-						"dataSource": {
-							"page": "538-681",
-							"fileName": "SustainabilityReport",
-							"fileReference": "50a36c418baffd520bb92d84664f06f9732a21f4e2e5ecee6d9136f16e7e0b63",
-							"tagName": "content"
-						},
-						"comment": "hack neural transmitter",
-						"quality": "Incomplete",
-						"currency": "BWP"
+						"value": 8879979834.9,
+						"dataSource": {
+							"page": 778,
+							"fileName": "IntegratedReport",
+							"fileReference": "50a36c418baffd520bb92d84664f06f9732a21f4e2e5ecee6d9136f16e7e0b63",
+							"tagName": "blockchains"
+						},
+						"comment": "override online bus",
+						"quality": "Estimated",
+						"currency": "BRL"
 					}
 				}
 			}
@@ -1487,43 +1533,42 @@
 	{
 		"companyInformation": {
 			"companyName": "TestForIncompleteReferencedReport",
-			"headquarters": "West Justynville",
-			"headquartersPostalCode": "76238",
-			"sector": "solutions",
+			"headquarters": "Adamsfurt",
+			"headquartersPostalCode": null,
+			"sector": null,
 			"identifiers": {
-				"Lei": [
-					"wOLaMrvOGS6AJQxTRpXa"
-				],
+				"Lei": [],
 				"Isin": [
-					"KyO0p4peOQHN",
-					"1hsQcwPSZA5k"
+					"uwrgNAosOLcv"
 				],
 				"PermId": [],
-				"Ticker": [
-					"Iu9mHNO"
-				],
+				"Ticker": [],
 				"Duns": [],
-				"VatNumber": [
-					"H8cIzD8tL"
-				],
-				"CompanyRegistrationNumber": []
+				"VatNumber": [],
+				"CompanyRegistrationNumber": [
+					"6KEayKce0FnZgQi"
+				]
 			},
-			"countryCode": "EH",
+			"countryCode": "ES",
 			"companyContactDetails": [
-				"Fanny.Fadel@example.com",
-				"Filiberto.Macejkovic23@example.com"
+				"Ramiro.Block@example.com",
+				"Ursula.Ankunding36@example.com"
 			],
-			"companyAlternativeNames": [],
+			"companyAlternativeNames": [
+				"Kemmer LLC",
+				"Satterfield LLC",
+				"Welch - Collier"
+			],
 			"companyLegalForm": null,
-			"website": "https://leafy-lyocell.name",
+			"website": "https://alienated-square.net/",
 			"isTeaserCompany": false
 		},
 		"t": {
 			"general": {
 				"general": {
-					"dataDate": "2024-05-24",
+					"dataDate": "2024-09-18",
 					"fiscalYearDeviation": "NoDeviation",
-					"fiscalYearEnd": "2025-01-07",
+					"fiscalYearEnd": "2024-04-21",
 					"referencedReports": {
 						"notReferencedFile": {
 							"fileReference": "invalidFileReference",
@@ -1535,738 +1580,762 @@
 			"environmental": {
 				"greenhouseGasEmissions": {
 					"scope1GhgEmissionsInTonnes": {
-						"value": 68416.62,
-						"dataSource": {
-							"page": "423",
-							"fileName": "IntegratedReport",
+						"value": 32295.05,
+						"dataSource": {
+							"page": 135,
+							"fileName": "AnnualReport",
+							"fileReference": "50a36c418baffd520bb92d84664f06f9732a21f4e2e5ecee6d9136f16e7e0b63",
+							"tagName": "ROI"
+						},
+						"comment": "parse virtual interface",
+						"quality": "Estimated"
+					},
+					"scope2GhgEmissionsInTonnes": {
+						"value": 84125.25,
+						"dataSource": {
+							"page": 210,
+							"fileName": "AnnualReport",
+							"fileReference": "50a36c418baffd520bb92d84664f06f9732a21f4e2e5ecee6d9136f16e7e0b63",
+							"tagName": "experiences"
+						},
+						"comment": "back up bluetooth matrix",
+						"quality": "Audited"
+					},
+					"scope2GhgEmissionsLocationBasedInTonnes": {
+						"value": 89443.16,
+						"dataSource": {
+							"page": 1030,
+							"fileName": "AnnualReport",
+							"fileReference": "50a36c418baffd520bb92d84664f06f9732a21f4e2e5ecee6d9136f16e7e0b63",
+							"tagName": "systems"
+						},
+						"comment": "synthesize back-end array",
+						"quality": "Incomplete"
+					},
+					"scope2GhgEmissionsMarketBasedInTonnes": {
+						"value": 66059.66,
+						"dataSource": {
+							"page": 205,
+							"fileName": "AnnualReport",
+							"fileReference": "50a36c418baffd520bb92d84664f06f9732a21f4e2e5ecee6d9136f16e7e0b63",
+							"tagName": "metrics"
+						},
+						"comment": "calculate auxiliary feed",
+						"quality": "Incomplete"
+					},
+					"scope1And2GhgEmissionsInTonnes": {
+						"value": 41325.97,
+						"dataSource": {
+							"page": 46,
+							"fileName": "AnnualReport",
 							"fileReference": "50a36c418baffd520bb92d84664f06f9732a21f4e2e5ecee6d9136f16e7e0b63",
 							"tagName": "communities"
 						},
-						"comment": "navigate cross-platform matrix",
-						"quality": "Reported"
-					},
-					"scope2GhgEmissionsInTonnes": {
-						"value": 28612.61,
-						"dataSource": {
-							"page": "1009",
-							"fileName": "SustainabilityReport",
+						"comment": "synthesize bluetooth array",
+						"quality": "Reported"
+					},
+					"scope1And2GhgEmissionsLocationBasedInTonnes": {
+						"value": 59231.18,
+						"dataSource": {
+							"page": 28,
+							"fileName": "AnnualReport",
+							"fileReference": "50a36c418baffd520bb92d84664f06f9732a21f4e2e5ecee6d9136f16e7e0b63",
+							"tagName": "models"
+						},
+						"comment": "override online array",
+						"quality": "Estimated"
+					},
+					"scope1And2GhgEmissionsMarketBasedInTonnes": {
+						"value": 52392.59,
+						"dataSource": {
+							"page": 626,
+							"fileName": "AnnualReport",
+							"fileReference": "50a36c418baffd520bb92d84664f06f9732a21f4e2e5ecee6d9136f16e7e0b63",
+							"tagName": "mindshare"
+						},
+						"comment": "index virtual interface",
+						"quality": "Estimated"
+					},
+					"scope3GhgEmissionsInTonnes": {
+						"value": 44250.32,
+						"dataSource": {
+							"page": 597,
+							"fileName": "AnnualReport",
+							"fileReference": "50a36c418baffd520bb92d84664f06f9732a21f4e2e5ecee6d9136f16e7e0b63",
+							"tagName": "systems"
+						},
+						"comment": "generate virtual bandwidth",
+						"quality": "Reported"
+					},
+					"scope3UpstreamGhgEmissionsInTonnes": {
+						"value": 13679.37,
+						"dataSource": {
+							"page": 73,
+							"fileName": "AnnualReport",
+							"fileReference": "50a36c418baffd520bb92d84664f06f9732a21f4e2e5ecee6d9136f16e7e0b63",
+							"tagName": "technologies"
+						},
+						"comment": "copy auxiliary protocol",
+						"quality": "Reported"
+					},
+					"scope3DownstreamGhgEmissionsInTonnes": {
+						"value": 11543.91,
+						"dataSource": {
+							"page": 154,
+							"fileName": "AnnualReport",
 							"fileReference": "50a36c418baffd520bb92d84664f06f9732a21f4e2e5ecee6d9136f16e7e0b63",
 							"tagName": "methodologies"
 						},
-						"comment": "quantify solid state program",
-						"quality": "Estimated"
-					},
-					"scope2GhgEmissionsLocationBasedInTonnes": {
-						"value": 85193.33,
-						"dataSource": {
-							"page": "107-337",
-							"fileName": "SustainabilityReport",
-							"fileReference": "50a36c418baffd520bb92d84664f06f9732a21f4e2e5ecee6d9136f16e7e0b63",
-							"tagName": "functionalities"
-						},
-						"comment": "bypass auxiliary system",
-						"quality": "NoDataFound"
-					},
-					"scope2GhgEmissionsMarketBasedInTonnes": {
-						"value": 73475.19,
-						"dataSource": {
-							"page": "15-1085",
-							"fileName": "IntegratedReport",
-							"fileReference": "50a36c418baffd520bb92d84664f06f9732a21f4e2e5ecee6d9136f16e7e0b63",
-							"tagName": "functionalities"
-						},
-						"comment": "quantify redundant protocol",
-						"quality": "NoDataFound"
-					},
-					"scope1And2GhgEmissionsInTonnes": {
-						"value": 80941.32,
-						"dataSource": {
-							"page": "1055-1057",
-							"fileName": "IntegratedReport",
+						"comment": "input virtual interface",
+						"quality": "NoDataFound"
+					},
+					"scope1And2And3GhgEmissionsInTonnes": {
+						"value": 47339.88,
+						"dataSource": {
+							"page": 1152,
+							"fileName": "AnnualReport",
+							"fileReference": "50a36c418baffd520bb92d84664f06f9732a21f4e2e5ecee6d9136f16e7e0b63",
+							"tagName": "networks"
+						},
+						"comment": "reboot auxiliary firewall",
+						"quality": "Estimated"
+					},
+					"scope1And2And3GhgEmissionsLocationBasedInTonnes": {
+						"value": 83037.78,
+						"dataSource": {
+							"page": 345,
+							"fileName": "AnnualReport",
+							"fileReference": "50a36c418baffd520bb92d84664f06f9732a21f4e2e5ecee6d9136f16e7e0b63",
+							"tagName": "e-markets"
+						},
+						"comment": "back up mobile alarm",
+						"quality": "NoDataFound"
+					},
+					"scope1And2And3GhgEmissionsMarketBasedInTonnes": {
+						"value": 62743.43,
+						"dataSource": {
+							"page": 70,
+							"fileName": "AnnualReport",
+							"fileReference": "50a36c418baffd520bb92d84664f06f9732a21f4e2e5ecee6d9136f16e7e0b63",
+							"tagName": "deliverables"
+						},
+						"comment": "parse cross-platform firewall",
+						"quality": "Reported"
+					},
+					"enterpriseValue": {
+						"value": 8542218997.61,
+						"dataSource": {
+							"page": 265,
+							"fileName": "AnnualReport",
+							"fileReference": "50a36c418baffd520bb92d84664f06f9732a21f4e2e5ecee6d9136f16e7e0b63",
+							"tagName": "schemas"
+						},
+						"comment": "override haptic transmitter",
+						"quality": "Incomplete",
+						"currency": "PHP"
+					},
+					"totalRevenue": {
+						"value": 4731841846.37,
+						"dataSource": {
+							"page": 1189,
+							"fileName": "AnnualReport",
+							"fileReference": "50a36c418baffd520bb92d84664f06f9732a21f4e2e5ecee6d9136f16e7e0b63",
+							"tagName": "convergence"
+						},
+						"comment": "back up auxiliary feed",
+						"quality": "Estimated",
+						"currency": "IRR"
+					},
+					"carbonFootprintInTonnesPerMillionEURRevenue": {
+						"value": 21344.89,
+						"dataSource": {
+							"page": 741,
+							"fileName": "AnnualReport",
+							"fileReference": "50a36c418baffd520bb92d84664f06f9732a21f4e2e5ecee6d9136f16e7e0b63",
+							"tagName": "deliverables"
+						},
+						"comment": "hack auxiliary protocol",
+						"quality": "Audited"
+					},
+					"ghgIntensityInTonnesPerMillionEURRevenue": {
+						"value": 6952.88,
+						"dataSource": {
+							"page": 442,
+							"fileName": "AnnualReport",
+							"fileReference": "50a36c418baffd520bb92d84664f06f9732a21f4e2e5ecee6d9136f16e7e0b63",
+							"tagName": "initiatives"
+						},
+						"comment": "transmit redundant hard drive",
+						"quality": "NoDataFound"
+					},
+					"ghgIntensityScope1InTonnesPerMillionEURRevenue": {
+						"value": 38616.45,
+						"dataSource": {
+							"page": 942,
+							"fileName": "AnnualReport",
 							"fileReference": "50a36c418baffd520bb92d84664f06f9732a21f4e2e5ecee6d9136f16e7e0b63",
 							"tagName": "action-items"
 						},
-						"comment": "parse neural system",
-						"quality": "Incomplete"
-					},
-					"scope1And2GhgEmissionsLocationBasedInTonnes": {
-						"value": 45450.37,
-						"dataSource": {
-							"page": "398-1202",
-							"fileName": "SustainabilityReport",
-							"fileReference": "50a36c418baffd520bb92d84664f06f9732a21f4e2e5ecee6d9136f16e7e0b63",
-							"tagName": "initiatives"
-						},
-						"comment": "compress 1080p interface",
-						"quality": "Estimated"
-					},
-					"scope1And2GhgEmissionsMarketBasedInTonnes": {
-						"value": 20594.97,
-						"dataSource": {
-							"page": "383",
-							"fileName": "IntegratedReport",
-							"fileReference": "50a36c418baffd520bb92d84664f06f9732a21f4e2e5ecee6d9136f16e7e0b63",
-							"tagName": "infrastructures"
-						},
-						"comment": "override neural program",
-						"quality": "Incomplete"
-					},
-					"scope3GhgEmissionsInTonnes": {
-						"value": 9947.69,
-						"dataSource": {
-							"page": "142-808",
-							"fileName": "IntegratedReport",
-							"fileReference": "50a36c418baffd520bb92d84664f06f9732a21f4e2e5ecee6d9136f16e7e0b63",
-							"tagName": "bandwidth"
-						},
-						"comment": "synthesize open-source alarm",
-						"quality": "Estimated"
-					},
-					"scope3UpstreamGhgEmissionsInTonnes": {
-						"value": 56722.7,
-						"dataSource": {
-							"page": "532",
-							"fileName": "IntegratedReport",
-							"fileReference": "50a36c418baffd520bb92d84664f06f9732a21f4e2e5ecee6d9136f16e7e0b63",
-							"tagName": "users"
-						},
-						"comment": "copy mobile system",
-						"quality": "Audited"
-					},
-					"scope3DownstreamGhgEmissionsInTonnes": {
-						"value": 94114.13,
-						"dataSource": {
-							"page": "406-413",
-							"fileName": "SustainabilityReport",
-							"fileReference": "50a36c418baffd520bb92d84664f06f9732a21f4e2e5ecee6d9136f16e7e0b63",
-							"tagName": "deliverables"
-						},
-						"comment": "transmit solid state pixel",
-						"quality": "Estimated"
-					},
-					"scope1And2And3GhgEmissionsInTonnes": {
-						"value": 45753.37,
-						"dataSource": {
-							"page": "222-882",
-							"fileName": "SustainabilityReport",
-							"fileReference": "50a36c418baffd520bb92d84664f06f9732a21f4e2e5ecee6d9136f16e7e0b63",
-							"tagName": "partnerships"
-						},
-						"comment": "compress primary program",
-						"quality": "Estimated"
-					},
-					"scope1And2And3GhgEmissionsLocationBasedInTonnes": {
-						"value": 68892.82,
-						"dataSource": {
-							"page": "1026-1076",
-							"fileName": "IntegratedReport",
-							"fileReference": "50a36c418baffd520bb92d84664f06f9732a21f4e2e5ecee6d9136f16e7e0b63",
-							"tagName": "partnerships"
-						},
-						"comment": "bypass 1080p alarm",
-						"quality": "Incomplete"
-					},
-					"scope1And2And3GhgEmissionsMarketBasedInTonnes": {
-						"value": 60386.05,
-						"dataSource": {
-							"page": "150",
-							"fileName": "SustainabilityReport",
-							"fileReference": "50a36c418baffd520bb92d84664f06f9732a21f4e2e5ecee6d9136f16e7e0b63",
-							"tagName": "bandwidth"
-						},
-						"comment": "reboot mobile transmitter",
-						"quality": "Reported"
-					},
-					"enterpriseValue": {
-						"value": 5414247619.92,
-						"dataSource": {
-							"page": "884-1117",
-							"fileName": "IntegratedReport",
-							"fileReference": "50a36c418baffd520bb92d84664f06f9732a21f4e2e5ecee6d9136f16e7e0b63",
-							"tagName": "e-markets"
-						},
-						"comment": "connect multi-byte feed",
-						"quality": "Reported",
-						"currency": "BTN"
-					},
-					"totalRevenue": {
-						"value": 5616368807.39,
-						"dataSource": {
-							"page": "1152-1232",
-							"fileName": "SustainabilityReport",
-							"fileReference": "50a36c418baffd520bb92d84664f06f9732a21f4e2e5ecee6d9136f16e7e0b63",
-							"tagName": "systems"
-						},
-						"comment": "connect redundant card",
-						"quality": "Audited",
-						"currency": "JOD"
-					},
-					"carbonFootprintInTonnesPerMillionEURRevenue": {
-						"value": 53490.97,
-						"dataSource": {
-							"page": "960",
-							"fileName": "SustainabilityReport",
+						"comment": "override open-source matrix",
+						"quality": "Incomplete"
+					},
+					"ghgIntensityScope2InTonnesPerMillionEURRevenue": {
+						"value": 43279.3,
+						"dataSource": {
+							"page": 758,
+							"fileName": "AnnualReport",
 							"fileReference": "50a36c418baffd520bb92d84664f06f9732a21f4e2e5ecee6d9136f16e7e0b63",
 							"tagName": "content"
 						},
-						"comment": "connect mobile program",
-						"quality": "NoDataFound"
-					},
-					"ghgIntensityInTonnesPerMillionEURRevenue": {
-						"value": 81172.66,
-						"dataSource": {
-							"page": "42",
-							"fileName": "SustainabilityReport",
+						"comment": "program optical system",
+						"quality": "Audited"
+					},
+					"ghgIntensityScope3InTonnesPerMillionEURRevenue": {
+						"value": 94463.79,
+						"dataSource": {
+							"page": 860,
+							"fileName": "AnnualReport",
 							"fileReference": "50a36c418baffd520bb92d84664f06f9732a21f4e2e5ecee6d9136f16e7e0b63",
 							"tagName": "architectures"
 						},
-						"comment": "compress 1080p driver",
-						"quality": "NoDataFound"
-					},
-					"ghgIntensityScope1InTonnesPerMillionEURRevenue": {
-						"value": 82671.54,
-						"dataSource": {
-							"page": "634-1019",
-							"fileName": "SustainabilityReport",
-							"fileReference": "50a36c418baffd520bb92d84664f06f9732a21f4e2e5ecee6d9136f16e7e0b63",
-							"tagName": "lifetime value"
-						},
-						"comment": "calculate auxiliary transmitter",
-						"quality": "Reported"
-					},
-					"ghgIntensityScope2InTonnesPerMillionEURRevenue": {
-						"value": 4465.06,
-						"dataSource": {
-							"page": "684-892",
-							"fileName": "IntegratedReport",
-							"fileReference": "50a36c418baffd520bb92d84664f06f9732a21f4e2e5ecee6d9136f16e7e0b63",
-							"tagName": "experiences"
-						},
-						"comment": "back up 1080p alarm",
-						"quality": "Reported"
-					},
-					"ghgIntensityScope3InTonnesPerMillionEURRevenue": {
-						"value": 17466.97,
-						"dataSource": {
-							"page": "710",
-							"fileName": "SustainabilityReport",
-							"fileReference": "50a36c418baffd520bb92d84664f06f9732a21f4e2e5ecee6d9136f16e7e0b63",
-							"tagName": "relationships"
-						},
-						"comment": "index 1080p array",
-						"quality": "Estimated"
+						"comment": "navigate open-source panel",
+						"quality": "Reported"
 					},
 					"ghgIntensityScope4InTonnesPerMillionEURRevenue": {
-						"value": 93996.42,
-						"dataSource": {
-							"page": "938",
-							"fileName": "IntegratedReport",
-							"fileReference": "50a36c418baffd520bb92d84664f06f9732a21f4e2e5ecee6d9136f16e7e0b63",
-							"tagName": "infrastructures"
-						},
-						"comment": "connect auxiliary monitor",
-						"quality": "Incomplete"
+						"value": 99366.93,
+						"dataSource": {
+							"page": 757,
+							"fileName": "AnnualReport",
+							"fileReference": "50a36c418baffd520bb92d84664f06f9732a21f4e2e5ecee6d9136f16e7e0b63",
+							"tagName": "channels"
+						},
+						"comment": "navigate primary program",
+						"quality": "Estimated"
 					},
 					"fossilFuelSectorExposure": {
-						"value": "Yes",
-						"dataSource": {
-							"page": "301-1195",
-							"fileName": "SustainabilityReport",
-							"fileReference": "50a36c418baffd520bb92d84664f06f9732a21f4e2e5ecee6d9136f16e7e0b63",
-							"tagName": "schemas"
-						},
-						"comment": "connect mobile feed",
-						"quality": "Estimated"
+						"value": "No",
+						"dataSource": {
+							"page": 964,
+							"fileName": "AnnualReport",
+							"fileReference": "50a36c418baffd520bb92d84664f06f9732a21f4e2e5ecee6d9136f16e7e0b63",
+							"tagName": "models"
+						},
+						"comment": "bypass back-end alarm",
+						"quality": "Audited"
 					}
 				},
 				"energyPerformance": {
 					"renewableEnergyProductionInGWh": {
-						"value": 58045.7,
-						"dataSource": {
-							"page": "875-1026",
-							"fileName": "IntegratedReport",
-							"fileReference": "50a36c418baffd520bb92d84664f06f9732a21f4e2e5ecee6d9136f16e7e0b63",
-							"tagName": "paradigms"
-						},
-						"comment": "program 1080p driver",
-						"quality": "Reported"
+						"value": 71844.56,
+						"dataSource": {
+							"page": 201,
+							"fileName": "AnnualReport",
+							"fileReference": "50a36c418baffd520bb92d84664f06f9732a21f4e2e5ecee6d9136f16e7e0b63",
+							"tagName": "solutions"
+						},
+						"comment": "parse bluetooth driver",
+						"quality": "Estimated"
 					},
 					"renewableEnergyConsumptionInGWh": {
-						"value": 66730.06,
-						"dataSource": {
-							"page": "1021",
-							"fileName": "IntegratedReport",
+						"value": 417.52,
+						"dataSource": {
+							"page": 557,
+							"fileName": "AnnualReport",
 							"fileReference": "50a36c418baffd520bb92d84664f06f9732a21f4e2e5ecee6d9136f16e7e0b63",
 							"tagName": "partnerships"
 						},
-						"comment": "compress solid state sensor",
-						"quality": "Incomplete"
+						"comment": "index 1080p port",
+						"quality": "NoDataFound"
 					},
 					"nonRenewableEnergyProductionInGWh": {
-						"value": 52892.9,
-						"dataSource": {
-							"page": "349-839",
-							"fileName": "IntegratedReport",
-							"fileReference": "50a36c418baffd520bb92d84664f06f9732a21f4e2e5ecee6d9136f16e7e0b63",
-							"tagName": "functionalities"
-						},
-						"comment": "calculate open-source hard drive",
+						"value": 13056,
+						"dataSource": {
+							"page": 717,
+							"fileName": "AnnualReport",
+							"fileReference": "50a36c418baffd520bb92d84664f06f9732a21f4e2e5ecee6d9136f16e7e0b63",
+							"tagName": "eyeballs"
+						},
+						"comment": "back up online bandwidth",
 						"quality": "Audited"
 					},
 					"relativeNonRenewableEnergyProductionInPercent": {
-						"value": 58371.38,
-						"dataSource": {
-							"page": "77",
-							"fileName": "SustainabilityReport",
-							"fileReference": "50a36c418baffd520bb92d84664f06f9732a21f4e2e5ecee6d9136f16e7e0b63",
-							"tagName": "e-business"
-						},
-						"comment": "program online driver",
-						"quality": "Audited"
+						"value": 62644.99,
+						"dataSource": {
+							"page": 644,
+							"fileName": "AnnualReport",
+							"fileReference": "50a36c418baffd520bb92d84664f06f9732a21f4e2e5ecee6d9136f16e7e0b63",
+							"tagName": "applications"
+						},
+						"comment": "index multi-byte interface",
+						"quality": "Incomplete"
 					},
 					"nonRenewableEnergyConsumptionInGWh": {
-						"value": 96439.22,
-						"dataSource": {
-							"page": "51",
-							"fileName": "SustainabilityReport",
-							"fileReference": "50a36c418baffd520bb92d84664f06f9732a21f4e2e5ecee6d9136f16e7e0b63",
-							"tagName": "metrics"
-						},
-						"comment": "generate auxiliary microchip",
-						"quality": "Reported"
+						"value": 59775.16,
+						"dataSource": {
+							"page": 343,
+							"fileName": "AnnualReport",
+							"fileReference": "50a36c418baffd520bb92d84664f06f9732a21f4e2e5ecee6d9136f16e7e0b63",
+							"tagName": "web services"
+						},
+						"comment": "back up back-end capacitor",
+						"quality": "NoDataFound"
 					},
 					"relativeNonRenewableEnergyConsumptionInPercent": {
-						"value": 20667.6,
-						"dataSource": {
-							"page": "764-1121",
-							"fileName": "IntegratedReport",
-							"fileReference": "50a36c418baffd520bb92d84664f06f9732a21f4e2e5ecee6d9136f16e7e0b63",
-							"tagName": "e-markets"
-						},
-						"comment": "compress multi-byte protocol",
-						"quality": "Audited"
+						"value": 21062.86,
+						"dataSource": {
+							"page": 781,
+							"fileName": "AnnualReport",
+							"fileReference": "50a36c418baffd520bb92d84664f06f9732a21f4e2e5ecee6d9136f16e7e0b63",
+							"tagName": "applications"
+						},
+						"comment": "input solid state card",
+						"quality": "NoDataFound"
 					},
 					"applicableHighImpactClimateSectors": {
-						"NaceCodeB": {
+						"NaceCodeC": {
 							"highImpactClimateSectorEnergyConsumptionInGWh": {
-								"value": 70261.9,
+								"value": 46582.58,
 								"dataSource": {
-									"page": "664-962",
-									"fileName": "IntegratedReport",
+									"page": 119,
+									"fileName": "AnnualReport",
 									"fileReference": "50a36c418baffd520bb92d84664f06f9732a21f4e2e5ecee6d9136f16e7e0b63",
-									"tagName": "partnerships"
+									"tagName": "platforms"
 								},
-								"comment": "index virtual sensor",
+								"comment": "index 1080p circuit",
 								"quality": "Reported"
 							},
 							"highImpactClimateSectorEnergyConsumptionInGWhPerMillionEURRevenue": {
-								"value": 82816.61,
+								"value": 44176.52,
 								"dataSource": {
-									"page": "443",
-									"fileName": "IntegratedReport",
+									"page": 884,
+									"fileName": "AnnualReport",
 									"fileReference": "50a36c418baffd520bb92d84664f06f9732a21f4e2e5ecee6d9136f16e7e0b63",
-									"tagName": "mindshare"
+									"tagName": "interfaces"
 								},
-								"comment": "synthesize virtual card",
+								"comment": "program solid state driver",
+								"quality": "Audited"
+							}
+						},
+						"NaceCodeD": {
+							"highImpactClimateSectorEnergyConsumptionInGWh": {
+								"value": 20327.92,
+								"dataSource": {
+									"page": 549,
+									"fileName": "AnnualReport",
+									"fileReference": "50a36c418baffd520bb92d84664f06f9732a21f4e2e5ecee6d9136f16e7e0b63",
+									"tagName": "e-commerce"
+								},
+								"comment": "connect auxiliary array",
+								"quality": "Estimated"
+							},
+							"highImpactClimateSectorEnergyConsumptionInGWhPerMillionEURRevenue": {
+								"value": 26670.75,
+								"dataSource": {
+									"page": 42,
+									"fileName": "AnnualReport",
+									"fileReference": "50a36c418baffd520bb92d84664f06f9732a21f4e2e5ecee6d9136f16e7e0b63",
+									"tagName": "users"
+								},
+								"comment": "navigate neural alarm",
+								"quality": "Audited"
+							}
+						},
+						"NaceCodeB": {
+							"highImpactClimateSectorEnergyConsumptionInGWh": {
+								"value": 64976.89,
+								"dataSource": {
+									"page": 1055,
+									"fileName": "AnnualReport",
+									"fileReference": "50a36c418baffd520bb92d84664f06f9732a21f4e2e5ecee6d9136f16e7e0b63",
+									"tagName": "blockchains"
+								},
+								"comment": "index solid state microchip",
+								"quality": "Incomplete"
+							},
+							"highImpactClimateSectorEnergyConsumptionInGWhPerMillionEURRevenue": {
+								"value": 55670.96,
+								"dataSource": {
+									"page": 1106,
+									"fileName": "AnnualReport",
+									"fileReference": "50a36c418baffd520bb92d84664f06f9732a21f4e2e5ecee6d9136f16e7e0b63",
+									"tagName": "eyeballs"
+								},
+								"comment": "program virtual port",
+								"quality": "Estimated"
+							}
+						},
+						"NaceCodeH": {
+							"highImpactClimateSectorEnergyConsumptionInGWh": {
+								"value": 28145.69,
+								"dataSource": {
+									"page": 154,
+									"fileName": "AnnualReport",
+									"fileReference": "50a36c418baffd520bb92d84664f06f9732a21f4e2e5ecee6d9136f16e7e0b63",
+									"tagName": "solutions"
+								},
+								"comment": "calculate digital protocol",
+								"quality": "Audited"
+							},
+							"highImpactClimateSectorEnergyConsumptionInGWhPerMillionEURRevenue": {
+								"value": 68098.48,
+								"dataSource": {
+									"page": 166,
+									"fileName": "AnnualReport",
+									"fileReference": "50a36c418baffd520bb92d84664f06f9732a21f4e2e5ecee6d9136f16e7e0b63",
+									"tagName": "interfaces"
+								},
+								"comment": "bypass optical pixel",
 								"quality": "Incomplete"
 							}
-						},
-						"NaceCodeD": {
-							"highImpactClimateSectorEnergyConsumptionInGWh": {
-								"value": 73467.67,
-								"dataSource": {
-									"page": "408",
-									"fileName": "IntegratedReport",
-									"fileReference": "50a36c418baffd520bb92d84664f06f9732a21f4e2e5ecee6d9136f16e7e0b63",
-									"tagName": "experiences"
-								},
-								"comment": "compress haptic card",
-								"quality": "NoDataFound"
-							},
-							"highImpactClimateSectorEnergyConsumptionInGWhPerMillionEURRevenue": {
-								"value": 16995.97,
-								"dataSource": {
-									"page": "868-1254",
-									"fileName": "IntegratedReport",
-									"fileReference": "50a36c418baffd520bb92d84664f06f9732a21f4e2e5ecee6d9136f16e7e0b63",
-									"tagName": "platforms"
-								},
-								"comment": "index bluetooth protocol",
-								"quality": "Incomplete"
-							}
-						},
-						"NaceCodeG": {
-							"highImpactClimateSectorEnergyConsumptionInGWh": {
-								"value": 50075.26,
-								"dataSource": {
-									"page": "717-793",
-									"fileName": "SustainabilityReport",
-									"fileReference": "50a36c418baffd520bb92d84664f06f9732a21f4e2e5ecee6d9136f16e7e0b63",
-									"tagName": "niches"
-								},
-								"comment": "copy mobile matrix",
-								"quality": "NoDataFound"
-							},
-							"highImpactClimateSectorEnergyConsumptionInGWhPerMillionEURRevenue": {
-								"value": 39796.33,
-								"dataSource": {
-									"page": "194-637",
-									"fileName": "SustainabilityReport",
-									"fileReference": "50a36c418baffd520bb92d84664f06f9732a21f4e2e5ecee6d9136f16e7e0b63",
-									"tagName": "functionalities"
-								},
-								"comment": "calculate virtual protocol",
-								"quality": "Estimated"
-							}
 						}
 					},
 					"totalHighImpactClimateSectorEnergyConsumptionInGWh": {
-						"value": 36250.59,
-						"dataSource": {
-							"page": "826-848",
-							"fileName": "SustainabilityReport",
-							"fileReference": "50a36c418baffd520bb92d84664f06f9732a21f4e2e5ecee6d9136f16e7e0b63",
-							"tagName": "experiences"
-						},
-						"comment": "synthesize redundant program",
-						"quality": "Incomplete"
+						"value": 20014.07,
+						"dataSource": {
+							"page": 47,
+							"fileName": "AnnualReport",
+							"fileReference": "50a36c418baffd520bb92d84664f06f9732a21f4e2e5ecee6d9136f16e7e0b63",
+							"tagName": "convergence"
+						},
+						"comment": "bypass bluetooth bandwidth",
+						"quality": "NoDataFound"
 					},
 					"nonRenewableEnergyConsumptionFossilFuelsInGWh": {
-						"value": 13845.98,
-						"dataSource": {
-							"page": "770",
-							"fileName": "SustainabilityReport",
-							"fileReference": "50a36c418baffd520bb92d84664f06f9732a21f4e2e5ecee6d9136f16e7e0b63",
-							"tagName": "eyeballs"
-						},
-						"comment": "bypass 1080p circuit",
-						"quality": "Estimated"
+						"value": 17239.63,
+						"dataSource": {
+							"page": 138,
+							"fileName": "AnnualReport",
+							"fileReference": "50a36c418baffd520bb92d84664f06f9732a21f4e2e5ecee6d9136f16e7e0b63",
+							"tagName": "functionalities"
+						},
+						"comment": "connect optical monitor",
+						"quality": "NoDataFound"
 					},
 					"nonRenewableEnergyConsumptionCrudeOilInGWh": {
-						"value": 60026.56,
-						"dataSource": {
-							"page": "284",
-							"fileName": "IntegratedReport",
-							"fileReference": "50a36c418baffd520bb92d84664f06f9732a21f4e2e5ecee6d9136f16e7e0b63",
-							"tagName": "e-markets"
-						},
-						"comment": "compress back-end bandwidth",
-						"quality": "Estimated"
+						"value": 63881.07,
+						"dataSource": {
+							"page": 446,
+							"fileName": "AnnualReport",
+							"fileReference": "50a36c418baffd520bb92d84664f06f9732a21f4e2e5ecee6d9136f16e7e0b63",
+							"tagName": "paradigms"
+						},
+						"comment": "compress auxiliary protocol",
+						"quality": "Audited"
 					},
 					"nonRenewableEnergyConsumptionNaturalGasInGWh": {
-						"value": 5201.39,
-						"dataSource": {
-							"page": "883-1058",
-							"fileName": "SustainabilityReport",
-							"fileReference": "50a36c418baffd520bb92d84664f06f9732a21f4e2e5ecee6d9136f16e7e0b63",
-							"tagName": "infrastructures"
-						},
-						"comment": "reboot mobile array",
+						"value": 93325.78,
+						"dataSource": {
+							"page": 98,
+							"fileName": "AnnualReport",
+							"fileReference": "50a36c418baffd520bb92d84664f06f9732a21f4e2e5ecee6d9136f16e7e0b63",
+							"tagName": "technologies"
+						},
+						"comment": "navigate 1080p program",
 						"quality": "Estimated"
 					},
 					"nonRenewableEnergyConsumptionLigniteInGWh": {
-						"value": 39576.02,
-						"dataSource": {
-							"page": "1079-1177",
-							"fileName": "IntegratedReport",
-							"fileReference": "50a36c418baffd520bb92d84664f06f9732a21f4e2e5ecee6d9136f16e7e0b63",
-							"tagName": "technologies"
-						},
-						"comment": "bypass back-end hard drive",
-						"quality": "Estimated"
+						"value": 21772,
+						"dataSource": {
+							"page": 1038,
+							"fileName": "AnnualReport",
+							"fileReference": "50a36c418baffd520bb92d84664f06f9732a21f4e2e5ecee6d9136f16e7e0b63",
+							"tagName": "schemas"
+						},
+						"comment": "reboot virtual card",
+						"quality": "Incomplete"
 					},
 					"nonRenewableEnergyConsumptionCoalInGWh": {
-						"value": 38379.61,
-						"dataSource": {
-							"page": "728-1296",
-							"fileName": "SustainabilityReport",
-							"fileReference": "50a36c418baffd520bb92d84664f06f9732a21f4e2e5ecee6d9136f16e7e0b63",
-							"tagName": "mindshare"
-						},
-						"comment": "compress primary pixel",
-						"quality": "Audited"
+						"value": 29879.67,
+						"dataSource": {
+							"page": 956,
+							"fileName": "AnnualReport",
+							"fileReference": "50a36c418baffd520bb92d84664f06f9732a21f4e2e5ecee6d9136f16e7e0b63",
+							"tagName": "networks"
+						},
+						"comment": "reboot cross-platform matrix",
+						"quality": "NoDataFound"
 					},
 					"nonRenewableEnergyConsumptionNuclearEnergyInGWh": {
-						"value": 81648.38,
-						"dataSource": {
-							"page": "366-542",
-							"fileName": "IntegratedReport",
+						"value": 86082.6,
+						"dataSource": {
+							"page": 195,
+							"fileName": "AnnualReport",
+							"fileReference": "50a36c418baffd520bb92d84664f06f9732a21f4e2e5ecee6d9136f16e7e0b63",
+							"tagName": "models"
+						},
+						"comment": "quantify primary sensor",
+						"quality": "Reported"
+					},
+					"nonRenewableEnergyConsumptionOtherInGWh": {
+						"value": 57518.37,
+						"dataSource": {
+							"page": 251,
+							"fileName": "AnnualReport",
 							"fileReference": "50a36c418baffd520bb92d84664f06f9732a21f4e2e5ecee6d9136f16e7e0b63",
 							"tagName": "content"
 						},
-						"comment": "generate virtual program",
-						"quality": "NoDataFound"
-					},
-					"nonRenewableEnergyConsumptionOtherInGWh": {
-						"value": 63023.13,
-						"dataSource": {
-							"page": "510-1167",
-							"fileName": "SustainabilityReport",
-							"fileReference": "50a36c418baffd520bb92d84664f06f9732a21f4e2e5ecee6d9136f16e7e0b63",
-							"tagName": "technologies"
-						},
-						"comment": "bypass cross-platform alarm",
-						"quality": "Audited"
+						"comment": "override multi-byte alarm",
+						"quality": "Reported"
 					}
 				},
 				"biodiversity": {
 					"primaryForestAndWoodedLandOfNativeSpeciesExposure": {
 						"value": "No",
 						"dataSource": {
-							"page": "336-623",
-							"fileName": "SustainabilityReport",
+							"page": 961,
+							"fileName": "AnnualReport",
+							"fileReference": "50a36c418baffd520bb92d84664f06f9732a21f4e2e5ecee6d9136f16e7e0b63",
+							"tagName": "experiences"
+						},
+						"comment": "quantify open-source feed",
+						"quality": "Reported"
+					},
+					"protectedAreasExposure": {
+						"value": "Yes",
+						"dataSource": {
+							"page": 302,
+							"fileName": "AnnualReport",
+							"fileReference": "50a36c418baffd520bb92d84664f06f9732a21f4e2e5ecee6d9136f16e7e0b63",
+							"tagName": "markets"
+						},
+						"comment": "calculate open-source protocol",
+						"quality": "NoDataFound"
+					},
+					"rareOrEndangeredEcosystemsExposure": {
+						"value": "Yes",
+						"dataSource": {
+							"page": 212,
+							"fileName": "AnnualReport",
+							"fileReference": "50a36c418baffd520bb92d84664f06f9732a21f4e2e5ecee6d9136f16e7e0b63",
+							"tagName": "synergies"
+						},
+						"comment": "transmit wireless matrix",
+						"quality": "Estimated"
+					},
+					"highlyBiodiverseGrasslandExposure": {
+						"value": "Yes",
+						"dataSource": {
+							"page": 665,
+							"fileName": "AnnualReport",
+							"fileReference": "50a36c418baffd520bb92d84664f06f9732a21f4e2e5ecee6d9136f16e7e0b63",
+							"tagName": "metrics"
+						},
+						"comment": "index open-source interface",
+						"quality": "Incomplete"
+					},
+					"manufactureOfAgrochemicalPesticidesProducts": {
+						"value": "No",
+						"dataSource": {
+							"page": 503,
+							"fileName": "AnnualReport",
 							"fileReference": "50a36c418baffd520bb92d84664f06f9732a21f4e2e5ecee6d9136f16e7e0b63",
 							"tagName": "communities"
 						},
-						"comment": "transmit digital microchip",
-						"quality": "Estimated"
-					},
-					"protectedAreasExposure": {
-						"value": "No",
-						"dataSource": {
-							"page": "316-1021",
-							"fileName": "IntegratedReport",
-							"fileReference": "50a36c418baffd520bb92d84664f06f9732a21f4e2e5ecee6d9136f16e7e0b63",
-							"tagName": "networks"
-						},
-						"comment": "generate open-source system",
-						"quality": "Estimated"
-					},
-					"rareOrEndangeredEcosystemsExposure": {
-						"value": "No",
-						"dataSource": {
-							"page": "79-224",
-							"fileName": "SustainabilityReport",
-							"fileReference": "50a36c418baffd520bb92d84664f06f9732a21f4e2e5ecee6d9136f16e7e0b63",
-							"tagName": "portals"
-						},
-						"comment": "back up multi-byte panel",
-						"quality": "NoDataFound"
-					},
-					"highlyBiodiverseGrasslandExposure": {
-						"value": "Yes",
-						"dataSource": {
-							"page": "390-732",
-							"fileName": "IntegratedReport",
-							"fileReference": "50a36c418baffd520bb92d84664f06f9732a21f4e2e5ecee6d9136f16e7e0b63",
-							"tagName": "blockchains"
-						},
-						"comment": "synthesize redundant card",
-						"quality": "Incomplete"
-					},
-					"manufactureOfAgrochemicalPesticidesProducts": {
-						"value": "No",
-						"dataSource": {
-							"page": "715-1296",
-							"fileName": "SustainabilityReport",
-							"fileReference": "50a36c418baffd520bb92d84664f06f9732a21f4e2e5ecee6d9136f16e7e0b63",
-							"tagName": "web services"
-						},
-						"comment": "calculate virtual matrix",
-						"quality": "NoDataFound"
+						"comment": "program primary bus",
+						"quality": "Incomplete"
 					},
 					"landDegradationDesertificationSoilSealingExposure": {
-						"value": "Yes",
-						"dataSource": {
-							"page": "558",
-							"fileName": "SustainabilityReport",
-							"fileReference": "50a36c418baffd520bb92d84664f06f9732a21f4e2e5ecee6d9136f16e7e0b63",
-							"tagName": "partnerships"
-						},
-						"comment": "transmit 1080p interface",
-						"quality": "NoDataFound"
+						"value": "No",
+						"dataSource": {
+							"page": 953,
+							"fileName": "AnnualReport",
+							"fileReference": "50a36c418baffd520bb92d84664f06f9732a21f4e2e5ecee6d9136f16e7e0b63",
+							"tagName": "applications"
+						},
+						"comment": "override haptic pixel",
+						"quality": "Audited"
 					},
 					"sustainableAgriculturePolicy": {
-						"value": "Yes",
-						"dataSource": {
-							"page": "485-1196",
-							"fileName": "SustainabilityReport",
-							"fileReference": "50a36c418baffd520bb92d84664f06f9732a21f4e2e5ecee6d9136f16e7e0b63",
-							"tagName": "eyeballs"
-						},
-						"comment": "bypass optical driver",
+						"value": "No",
+						"dataSource": {
+							"page": 434,
+							"fileName": "AnnualReport",
+							"fileReference": "50a36c418baffd520bb92d84664f06f9732a21f4e2e5ecee6d9136f16e7e0b63",
+							"tagName": "communities"
+						},
+						"comment": "transmit primary card",
 						"quality": "Reported"
 					},
 					"sustainableOceansAndSeasPolicy": {
 						"value": "Yes",
 						"dataSource": {
-							"page": "5",
-							"fileName": "SustainabilityReport",
-							"fileReference": "50a36c418baffd520bb92d84664f06f9732a21f4e2e5ecee6d9136f16e7e0b63",
-							"tagName": "infrastructures"
-						},
-						"comment": "generate primary bandwidth",
-						"quality": "Estimated"
+							"page": 697,
+							"fileName": "AnnualReport",
+							"fileReference": "50a36c418baffd520bb92d84664f06f9732a21f4e2e5ecee6d9136f16e7e0b63",
+							"tagName": "e-commerce"
+						},
+						"comment": "parse solid state interface",
+						"quality": "Reported"
 					},
 					"threatenedSpeciesExposure": {
-						"value": "No",
-						"dataSource": {
-							"page": "199-208",
-							"fileName": "IntegratedReport",
-							"fileReference": "50a36c418baffd520bb92d84664f06f9732a21f4e2e5ecee6d9136f16e7e0b63",
-							"tagName": "eyeballs"
-						},
-						"comment": "hack auxiliary bus",
-						"quality": "Estimated"
+						"value": "Yes",
+						"dataSource": {
+							"page": 614,
+							"fileName": "AnnualReport",
+							"fileReference": "50a36c418baffd520bb92d84664f06f9732a21f4e2e5ecee6d9136f16e7e0b63",
+							"tagName": "methodologies"
+						},
+						"comment": "bypass online feed",
+						"quality": "Incomplete"
 					},
 					"biodiversityProtectionPolicy": {
 						"value": "Yes",
 						"dataSource": {
-							"page": "995-1253",
-							"fileName": "SustainabilityReport",
-							"fileReference": "50a36c418baffd520bb92d84664f06f9732a21f4e2e5ecee6d9136f16e7e0b63",
-							"tagName": "solutions"
-						},
-						"comment": "back up bluetooth application",
+							"page": 1119,
+							"fileName": "AnnualReport",
+							"fileReference": "50a36c418baffd520bb92d84664f06f9732a21f4e2e5ecee6d9136f16e7e0b63",
+							"tagName": "action-items"
+						},
+						"comment": "compress primary bandwidth",
 						"quality": "Incomplete"
 					},
 					"deforestationPolicy": {
-						"value": "Yes",
-						"dataSource": {
-							"page": "509",
-							"fileName": "IntegratedReport",
-							"fileReference": "50a36c418baffd520bb92d84664f06f9732a21f4e2e5ecee6d9136f16e7e0b63",
-							"tagName": "eyeballs"
-						},
-						"comment": "override haptic pixel",
-						"quality": "NoDataFound"
+						"value": "No",
+						"dataSource": {
+							"page": 368,
+							"fileName": "AnnualReport",
+							"fileReference": "50a36c418baffd520bb92d84664f06f9732a21f4e2e5ecee6d9136f16e7e0b63",
+							"tagName": "relationships"
+						},
+						"comment": "copy optical pixel",
+						"quality": "Estimated"
 					}
 				},
 				"water": {
 					"emissionsToWaterInTonnes": {
-						"value": 31942.9,
-						"dataSource": {
-							"page": "1172",
-							"fileName": "IntegratedReport",
+						"value": 62741.64,
+						"dataSource": {
+							"page": 1151,
+							"fileName": "AnnualReport",
+							"fileReference": "50a36c418baffd520bb92d84664f06f9732a21f4e2e5ecee6d9136f16e7e0b63",
+							"tagName": "e-markets"
+						},
+						"comment": "hack multi-byte firewall",
+						"quality": "Reported"
+					},
+					"waterConsumptionInCubicMeters": {
+						"value": 48453.79,
+						"dataSource": {
+							"page": 749,
+							"fileName": "AnnualReport",
+							"fileReference": "50a36c418baffd520bb92d84664f06f9732a21f4e2e5ecee6d9136f16e7e0b63",
+							"tagName": "communities"
+						},
+						"comment": "transmit 1080p sensor",
+						"quality": "Audited"
+					},
+					"waterReusedInCubicMeters": {
+						"value": 45669.51,
+						"dataSource": {
+							"page": 392,
+							"fileName": "AnnualReport",
+							"fileReference": "50a36c418baffd520bb92d84664f06f9732a21f4e2e5ecee6d9136f16e7e0b63",
+							"tagName": "networks"
+						},
+						"comment": "connect mobile port",
+						"quality": "Reported"
+					},
+					"relativeWaterUsageInCubicMetersPerMillionEURRevenue": {
+						"value": 19076.49,
+						"dataSource": {
+							"page": 944,
+							"fileName": "AnnualReport",
 							"fileReference": "50a36c418baffd520bb92d84664f06f9732a21f4e2e5ecee6d9136f16e7e0b63",
 							"tagName": "partnerships"
 						},
-						"comment": "back up wireless panel",
-						"quality": "NoDataFound"
-					},
-					"waterConsumptionInCubicMeters": {
-						"value": 8131.22,
-						"dataSource": {
-							"page": "552",
-							"fileName": "SustainabilityReport",
-							"fileReference": "50a36c418baffd520bb92d84664f06f9732a21f4e2e5ecee6d9136f16e7e0b63",
-							"tagName": "solutions"
-						},
-						"comment": "generate online sensor",
-						"quality": "Incomplete"
-					},
-					"waterReusedInCubicMeters": {
-						"value": 52141.18,
-						"dataSource": {
-							"page": "1143",
-							"fileName": "SustainabilityReport",
-							"fileReference": "50a36c418baffd520bb92d84664f06f9732a21f4e2e5ecee6d9136f16e7e0b63",
-							"tagName": "ROI"
-						},
-						"comment": "synthesize 1080p alarm",
-						"quality": "Incomplete"
-					},
-					"relativeWaterUsageInCubicMetersPerMillionEURRevenue": {
-						"value": 51987.11,
-						"dataSource": {
-							"page": "356-596",
-							"fileName": "SustainabilityReport",
-							"fileReference": "50a36c418baffd520bb92d84664f06f9732a21f4e2e5ecee6d9136f16e7e0b63",
-							"tagName": "action-items"
-						},
-						"comment": "override mobile microchip",
-						"quality": "Reported"
+						"comment": "transmit digital program",
+						"quality": "Estimated"
 					},
 					"waterManagementPolicy": {
-						"value": "No",
-						"dataSource": {
-							"page": "453",
-							"fileName": "SustainabilityReport",
-							"fileReference": "50a36c418baffd520bb92d84664f06f9732a21f4e2e5ecee6d9136f16e7e0b63",
-							"tagName": "e-markets"
-						},
-						"comment": "hack open-source alarm",
-						"quality": "Audited"
+						"value": "Yes",
+						"dataSource": {
+							"page": 236,
+							"fileName": "AnnualReport",
+							"fileReference": "50a36c418baffd520bb92d84664f06f9732a21f4e2e5ecee6d9136f16e7e0b63",
+							"tagName": "users"
+						},
+						"comment": "program wireless program",
+						"quality": "Reported"
 					},
 					"highWaterStressAreaExposure": {
-						"value": "No",
-						"dataSource": {
-							"page": "706-1279",
-							"fileName": "SustainabilityReport",
-							"fileReference": "50a36c418baffd520bb92d84664f06f9732a21f4e2e5ecee6d9136f16e7e0b63",
-							"tagName": "portals"
-						},
-						"comment": "index haptic bandwidth",
-						"quality": "Incomplete"
+						"value": "Yes",
+						"dataSource": {
+							"page": 378,
+							"fileName": "AnnualReport",
+							"fileReference": "50a36c418baffd520bb92d84664f06f9732a21f4e2e5ecee6d9136f16e7e0b63",
+							"tagName": "schemas"
+						},
+						"comment": "compress haptic driver",
+						"quality": "Estimated"
 					}
 				},
 				"waste": {
 					"hazardousAndRadioactiveWasteInTonnes": {
-						"value": 12071.65,
-						"dataSource": {
-							"page": "234",
-							"fileName": "SustainabilityReport",
-							"fileReference": "50a36c418baffd520bb92d84664f06f9732a21f4e2e5ecee6d9136f16e7e0b63",
-							"tagName": "supply-chains"
-						},
-						"comment": "bypass online firewall",
+						"value": 6393.92,
+						"dataSource": {
+							"page": 1047,
+							"fileName": "AnnualReport",
+							"fileReference": "50a36c418baffd520bb92d84664f06f9732a21f4e2e5ecee6d9136f16e7e0b63",
+							"tagName": "metrics"
+						},
+						"comment": "parse auxiliary transmitter",
 						"quality": "Reported"
 					},
 					"nonRecycledWasteInTonnes": {
-						"value": 95792.89,
-						"dataSource": {
-							"page": "243-500",
-							"fileName": "SustainabilityReport",
-							"fileReference": "50a36c418baffd520bb92d84664f06f9732a21f4e2e5ecee6d9136f16e7e0b63",
-							"tagName": "partnerships"
-						},
-						"comment": "override open-source application",
-						"quality": "Reported"
+						"value": 57462.6,
+						"dataSource": {
+							"page": 297,
+							"fileName": "AnnualReport",
+							"fileReference": "50a36c418baffd520bb92d84664f06f9732a21f4e2e5ecee6d9136f16e7e0b63",
+							"tagName": "portals"
+						},
+						"comment": "input 1080p feed",
+						"quality": "Audited"
 					}
 				},
 				"emissions": {
 					"emissionsOfInorganicPollutantsInTonnes": {
-						"value": 60618.62,
-						"dataSource": {
-							"page": "1000-1122",
-							"fileName": "IntegratedReport",
-							"fileReference": "50a36c418baffd520bb92d84664f06f9732a21f4e2e5ecee6d9136f16e7e0b63",
-							"tagName": "mindshare"
-						},
-						"comment": "override bluetooth circuit",
+						"value": 12770.17,
+						"dataSource": {
+							"page": 852,
+							"fileName": "AnnualReport",
+							"fileReference": "50a36c418baffd520bb92d84664f06f9732a21f4e2e5ecee6d9136f16e7e0b63",
+							"tagName": "blockchains"
+						},
+						"comment": "copy primary program",
 						"quality": "Estimated"
 					},
 					"emissionsOfAirPollutantsInTonnes": {
-						"value": 46557.56,
-						"dataSource": {
-							"page": "274",
-							"fileName": "IntegratedReport",
-							"fileReference": "50a36c418baffd520bb92d84664f06f9732a21f4e2e5ecee6d9136f16e7e0b63",
-							"tagName": "systems"
-						},
-						"comment": "copy online hard drive",
-						"quality": "NoDataFound"
+						"value": 72871.12,
+						"dataSource": {
+							"page": 251,
+							"fileName": "AnnualReport",
+							"fileReference": "50a36c418baffd520bb92d84664f06f9732a21f4e2e5ecee6d9136f16e7e0b63",
+							"tagName": "supply-chains"
+						},
+						"comment": "program optical interface",
+						"quality": "Audited"
 					},
 					"emissionsOfOzoneDepletionSubstancesInTonnes": {
-						"value": 98681.31,
-						"dataSource": {
-							"page": "469",
-							"fileName": "IntegratedReport",
-							"fileReference": "50a36c418baffd520bb92d84664f06f9732a21f4e2e5ecee6d9136f16e7e0b63",
-							"tagName": "portals"
-						},
-						"comment": "reboot haptic alarm",
-						"quality": "Incomplete"
+						"value": 42831.55,
+						"dataSource": {
+							"page": 776,
+							"fileName": "AnnualReport",
+							"fileReference": "50a36c418baffd520bb92d84664f06f9732a21f4e2e5ecee6d9136f16e7e0b63",
+							"tagName": "e-markets"
+						},
+						"comment": "synthesize cross-platform circuit",
+						"quality": "Estimated"
 					},
 					"carbonReductionInitiatives": {
 						"value": "Yes",
 						"dataSource": {
-							"page": "42",
-							"fileName": "SustainabilityReport",
-							"fileReference": "50a36c418baffd520bb92d84664f06f9732a21f4e2e5ecee6d9136f16e7e0b63",
-							"tagName": "communities"
-						},
-						"comment": "hack auxiliary driver",
+							"page": 607,
+							"fileName": "AnnualReport",
+							"fileReference": "50a36c418baffd520bb92d84664f06f9732a21f4e2e5ecee6d9136f16e7e0b63",
+							"tagName": "lifetime value"
+						},
+						"comment": "reboot bluetooth feed",
 						"quality": "Incomplete"
 					}
 				}
@@ -2274,565 +2343,564 @@
 			"social": {
 				"socialAndEmployeeMatters": {
 					"humanRightsLegalProceedings": {
-						"value": "Yes",
-						"dataSource": {
-							"page": "702",
-							"fileName": "SustainabilityReport",
-							"fileReference": "50a36c418baffd520bb92d84664f06f9732a21f4e2e5ecee6d9136f16e7e0b63",
-							"tagName": "mindshare"
-						},
-						"comment": "connect digital program",
-						"quality": "Reported"
+						"value": "No",
+						"dataSource": {
+							"page": 412,
+							"fileName": "AnnualReport",
+							"fileReference": "50a36c418baffd520bb92d84664f06f9732a21f4e2e5ecee6d9136f16e7e0b63",
+							"tagName": "users"
+						},
+						"comment": "calculate 1080p feed",
+						"quality": "Incomplete"
 					},
 					"iloCoreLabourStandards": {
-						"value": "Yes",
-						"dataSource": {
-							"page": "566",
-							"fileName": "IntegratedReport",
+						"value": "No",
+						"dataSource": {
+							"page": 251,
+							"fileName": "AnnualReport",
+							"fileReference": "50a36c418baffd520bb92d84664f06f9732a21f4e2e5ecee6d9136f16e7e0b63",
+							"tagName": "action-items"
+						},
+						"comment": "navigate digital application",
+						"quality": "Audited"
+					},
+					"environmentalPolicy": {
+						"value": "No",
+						"dataSource": {
+							"page": 218,
+							"fileName": "AnnualReport",
+							"fileReference": "50a36c418baffd520bb92d84664f06f9732a21f4e2e5ecee6d9136f16e7e0b63",
+							"tagName": "experiences"
+						},
+						"comment": "compress online card",
+						"quality": "NoDataFound"
+					},
+					"corruptionLegalProceedings": {
+						"value": "No",
+						"dataSource": {
+							"page": 610,
+							"fileName": "AnnualReport",
+							"fileReference": "50a36c418baffd520bb92d84664f06f9732a21f4e2e5ecee6d9136f16e7e0b63",
+							"tagName": "partnerships"
+						},
+						"comment": "input online application",
+						"quality": "Incomplete"
+					},
+					"transparencyDisclosurePolicy": {
+						"value": "No",
+						"dataSource": {
+							"page": 226,
+							"fileName": "AnnualReport",
+							"fileReference": "50a36c418baffd520bb92d84664f06f9732a21f4e2e5ecee6d9136f16e7e0b63",
+							"tagName": "e-commerce"
+						},
+						"comment": "connect haptic driver",
+						"quality": "Reported"
+					},
+					"humanRightsDueDiligencePolicy": {
+						"value": "Yes",
+						"dataSource": {
+							"page": 935,
+							"fileName": "AnnualReport",
+							"fileReference": "50a36c418baffd520bb92d84664f06f9732a21f4e2e5ecee6d9136f16e7e0b63",
+							"tagName": "partnerships"
+						},
+						"comment": "back up optical alarm",
+						"quality": "Reported"
+					},
+					"policyAgainstChildLabour": {
+						"value": "No",
+						"dataSource": {
+							"page": 883,
+							"fileName": "AnnualReport",
+							"fileReference": "50a36c418baffd520bb92d84664f06f9732a21f4e2e5ecee6d9136f16e7e0b63",
+							"tagName": "niches"
+						},
+						"comment": "bypass neural port",
+						"quality": "Audited"
+					},
+					"policyAgainstForcedLabour": {
+						"value": "No",
+						"dataSource": {
+							"page": 634,
+							"fileName": "AnnualReport",
+							"fileReference": "50a36c418baffd520bb92d84664f06f9732a21f4e2e5ecee6d9136f16e7e0b63",
+							"tagName": "infrastructures"
+						},
+						"comment": "quantify bluetooth card",
+						"quality": "Estimated"
+					},
+					"policyAgainstDiscriminationInTheWorkplace": {
+						"value": "No",
+						"dataSource": {
+							"page": 1154,
+							"fileName": "AnnualReport",
+							"fileReference": "50a36c418baffd520bb92d84664f06f9732a21f4e2e5ecee6d9136f16e7e0b63",
+							"tagName": "synergies"
+						},
+						"comment": "index primary protocol",
+						"quality": "Incomplete"
+					},
+					"iso14001Certificate": {
+						"value": "No",
+						"dataSource": {
+							"page": 628,
+							"fileName": "AnnualReport",
+							"fileReference": "50a36c418baffd520bb92d84664f06f9732a21f4e2e5ecee6d9136f16e7e0b63",
+							"tagName": "infrastructures"
+						},
+						"comment": "bypass bluetooth bandwidth",
+						"quality": "Incomplete"
+					},
+					"policyAgainstBriberyAndCorruption": {
+						"value": "No",
+						"dataSource": {
+							"page": 653,
+							"fileName": "AnnualReport",
+							"fileReference": "50a36c418baffd520bb92d84664f06f9732a21f4e2e5ecee6d9136f16e7e0b63",
+							"tagName": "initiatives"
+						},
+						"comment": "transmit back-end firewall",
+						"quality": "Audited"
+					},
+					"fairBusinessMarketingAdvertisingPolicy": {
+						"value": "Yes",
+						"dataSource": {
+							"page": 1153,
+							"fileName": "AnnualReport",
 							"fileReference": "50a36c418baffd520bb92d84664f06f9732a21f4e2e5ecee6d9136f16e7e0b63",
 							"tagName": "blockchains"
 						},
-						"comment": "synthesize auxiliary microchip",
-						"quality": "NoDataFound"
-					},
-					"environmentalPolicy": {
-						"value": "No",
-						"dataSource": {
-							"page": "26",
-							"fileName": "SustainabilityReport",
-							"fileReference": "50a36c418baffd520bb92d84664f06f9732a21f4e2e5ecee6d9136f16e7e0b63",
-							"tagName": "markets"
-						},
-						"comment": "copy wireless application",
-						"quality": "Incomplete"
-					},
-					"corruptionLegalProceedings": {
-						"value": "No",
-						"dataSource": {
-							"page": "907-1092",
-							"fileName": "IntegratedReport",
+						"comment": "connect back-end capacitor",
+						"quality": "Audited"
+					},
+					"technologiesExpertiseTransferPolicy": {
+						"value": "No",
+						"dataSource": {
+							"page": 983,
+							"fileName": "AnnualReport",
+							"fileReference": "50a36c418baffd520bb92d84664f06f9732a21f4e2e5ecee6d9136f16e7e0b63",
+							"tagName": "paradigms"
+						},
+						"comment": "generate virtual application",
+						"quality": "Estimated"
+					},
+					"fairCompetitionPolicy": {
+						"value": "Yes",
+						"dataSource": {
+							"page": 1143,
+							"fileName": "AnnualReport",
+							"fileReference": "50a36c418baffd520bb92d84664f06f9732a21f4e2e5ecee6d9136f16e7e0b63",
+							"tagName": "networks"
+						},
+						"comment": "generate online program",
+						"quality": "Audited"
+					},
+					"violationOfTaxRulesAndRegulation": {
+						"value": "No",
+						"dataSource": {
+							"page": 798,
+							"fileName": "AnnualReport",
+							"fileReference": "50a36c418baffd520bb92d84664f06f9732a21f4e2e5ecee6d9136f16e7e0b63",
+							"tagName": "convergence"
+						},
+						"comment": "calculate bluetooth interface",
+						"quality": "NoDataFound"
+					},
+					"unGlobalCompactPrinciplesCompliancePolicy": {
+						"value": "Yes",
+						"dataSource": {
+							"page": 650,
+							"fileName": "AnnualReport",
+							"fileReference": "50a36c418baffd520bb92d84664f06f9732a21f4e2e5ecee6d9136f16e7e0b63",
+							"tagName": "deliverables"
+						},
+						"comment": "override digital matrix",
+						"quality": "Estimated"
+					},
+					"oecdGuidelinesForMultinationalEnterprisesGrievanceHandling": {
+						"value": "Yes",
+						"dataSource": {
+							"page": 86,
+							"fileName": "AnnualReport",
 							"fileReference": "50a36c418baffd520bb92d84664f06f9732a21f4e2e5ecee6d9136f16e7e0b63",
 							"tagName": "portals"
 						},
-						"comment": "generate multi-byte microchip",
-						"quality": "Incomplete"
-					},
-					"transparencyDisclosurePolicy": {
-						"value": "Yes",
-						"dataSource": {
-							"page": "1042-1057",
-							"fileName": "SustainabilityReport",
-							"fileReference": "50a36c418baffd520bb92d84664f06f9732a21f4e2e5ecee6d9136f16e7e0b63",
-							"tagName": "models"
-						},
-						"comment": "compress redundant hard drive",
-						"quality": "Audited"
-					},
-					"humanRightsDueDiligencePolicy": {
-						"value": "No",
-						"dataSource": {
-							"page": "897",
-							"fileName": "SustainabilityReport",
+						"comment": "calculate optical array",
+						"quality": "NoDataFound"
+					},
+					"averageGrossHourlyEarningsMaleEmployees": {
+						"value": 5730519394.86,
+						"dataSource": {
+							"page": 284,
+							"fileName": "AnnualReport",
+							"fileReference": "50a36c418baffd520bb92d84664f06f9732a21f4e2e5ecee6d9136f16e7e0b63",
+							"tagName": "web services"
+						},
+						"comment": "bypass multi-byte sensor",
+						"quality": "Estimated",
+						"currency": "PGK"
+					},
+					"averageGrossHourlyEarningsFemaleEmployees": {
+						"value": 5912733273.58,
+						"dataSource": {
+							"page": 228,
+							"fileName": "AnnualReport",
+							"fileReference": "50a36c418baffd520bb92d84664f06f9732a21f4e2e5ecee6d9136f16e7e0b63",
+							"tagName": "networks"
+						},
+						"comment": "synthesize solid state port",
+						"quality": "Audited",
+						"currency": "DOP"
+					},
+					"unadjustedGenderPayGapInPercent": {
+						"value": 30650.41,
+						"dataSource": {
+							"page": 490,
+							"fileName": "AnnualReport",
+							"fileReference": "50a36c418baffd520bb92d84664f06f9732a21f4e2e5ecee6d9136f16e7e0b63",
+							"tagName": "networks"
+						},
+						"comment": "index mobile firewall",
+						"quality": "Estimated"
+					},
+					"femaleBoardMembersSupervisoryBoard": {
+						"value": 464,
+						"dataSource": {
+							"page": 271,
+							"fileName": "AnnualReport",
+							"fileReference": "50a36c418baffd520bb92d84664f06f9732a21f4e2e5ecee6d9136f16e7e0b63",
+							"tagName": "web services"
+						},
+						"comment": "hack wireless monitor",
+						"quality": "NoDataFound"
+					},
+					"femaleBoardMembersBoardOfDirectors": {
+						"value": 1524,
+						"dataSource": {
+							"page": 164,
+							"fileName": "AnnualReport",
+							"fileReference": "50a36c418baffd520bb92d84664f06f9732a21f4e2e5ecee6d9136f16e7e0b63",
+							"tagName": "deliverables"
+						},
+						"comment": "quantify optical firewall",
+						"quality": "Reported"
+					},
+					"maleBoardMembersSupervisoryBoard": {
+						"value": 8108,
+						"dataSource": {
+							"page": 1112,
+							"fileName": "AnnualReport",
+							"fileReference": "50a36c418baffd520bb92d84664f06f9732a21f4e2e5ecee6d9136f16e7e0b63",
+							"tagName": "communities"
+						},
+						"comment": "hack open-source application",
+						"quality": "Incomplete"
+					},
+					"maleBoardMembersBoardOfDirectors": {
+						"value": 4749,
+						"dataSource": {
+							"page": 488,
+							"fileName": "AnnualReport",
+							"fileReference": "50a36c418baffd520bb92d84664f06f9732a21f4e2e5ecee6d9136f16e7e0b63",
+							"tagName": "convergence"
+						},
+						"comment": "navigate redundant card",
+						"quality": "Estimated"
+					},
+					"boardGenderDiversitySupervisoryBoardInPercent": {
+						"value": 96.14,
+						"dataSource": {
+							"page": 671,
+							"fileName": "AnnualReport",
+							"fileReference": "50a36c418baffd520bb92d84664f06f9732a21f4e2e5ecee6d9136f16e7e0b63",
+							"tagName": "deliverables"
+						},
+						"comment": "input virtual microchip",
+						"quality": "Audited"
+					},
+					"boardGenderDiversityBoardOfDirectorsInPercent": {
+						"value": 31.87,
+						"dataSource": {
+							"page": 731,
+							"fileName": "AnnualReport",
+							"fileReference": "50a36c418baffd520bb92d84664f06f9732a21f4e2e5ecee6d9136f16e7e0b63",
+							"tagName": "e-business"
+						},
+						"comment": "generate optical capacitor",
+						"quality": "Incomplete"
+					},
+					"controversialWeaponsExposure": {
+						"value": "Yes",
+						"dataSource": {
+							"page": 861,
+							"fileName": "AnnualReport",
+							"fileReference": "50a36c418baffd520bb92d84664f06f9732a21f4e2e5ecee6d9136f16e7e0b63",
+							"tagName": "eyeballs"
+						},
+						"comment": "program auxiliary program",
+						"quality": "Reported"
+					},
+					"workplaceAccidentPreventionPolicy": {
+						"value": "No",
+						"dataSource": {
+							"page": 709,
+							"fileName": "AnnualReport",
+							"fileReference": "50a36c418baffd520bb92d84664f06f9732a21f4e2e5ecee6d9136f16e7e0b63",
+							"tagName": "niches"
+						},
+						"comment": "reboot neural feed",
+						"quality": "NoDataFound"
+					},
+					"rateOfAccidentsInPercent": {
+						"value": 24.44,
+						"dataSource": {
+							"page": 467,
+							"fileName": "AnnualReport",
+							"fileReference": "50a36c418baffd520bb92d84664f06f9732a21f4e2e5ecee6d9136f16e7e0b63",
+							"tagName": "technologies"
+						},
+						"comment": "back up bluetooth array",
+						"quality": "NoDataFound"
+					},
+					"workdaysLostInDays": {
+						"value": 41254.36,
+						"dataSource": {
+							"page": 919,
+							"fileName": "AnnualReport",
+							"fileReference": "50a36c418baffd520bb92d84664f06f9732a21f4e2e5ecee6d9136f16e7e0b63",
+							"tagName": "synergies"
+						},
+						"comment": "parse virtual transmitter",
+						"quality": "Estimated"
+					},
+					"supplierCodeOfConduct": {
+						"value": "Yes",
+						"dataSource": {
+							"page": 407,
+							"fileName": "AnnualReport",
 							"fileReference": "50a36c418baffd520bb92d84664f06f9732a21f4e2e5ecee6d9136f16e7e0b63",
 							"tagName": "content"
 						},
-						"comment": "connect cross-platform interface",
-						"quality": "Incomplete"
-					},
-					"policyAgainstChildLabour": {
-						"value": "Yes",
-						"dataSource": {
-							"page": "997",
-							"fileName": "SustainabilityReport",
-							"fileReference": "50a36c418baffd520bb92d84664f06f9732a21f4e2e5ecee6d9136f16e7e0b63",
-							"tagName": "bandwidth"
-						},
-						"comment": "override solid state application",
-						"quality": "NoDataFound"
-					},
-					"policyAgainstForcedLabour": {
-						"value": "Yes",
-						"dataSource": {
-							"page": "1064",
-							"fileName": "SustainabilityReport",
-							"fileReference": "50a36c418baffd520bb92d84664f06f9732a21f4e2e5ecee6d9136f16e7e0b63",
-							"tagName": "convergence"
-						},
-						"comment": "synthesize mobile feed",
-						"quality": "Incomplete"
-					},
-					"policyAgainstDiscriminationInTheWorkplace": {
-						"value": "No",
-						"dataSource": {
-							"page": "519",
-							"fileName": "IntegratedReport",
-							"fileReference": "50a36c418baffd520bb92d84664f06f9732a21f4e2e5ecee6d9136f16e7e0b63",
-							"tagName": "infrastructures"
-						},
-						"comment": "transmit back-end feed",
-						"quality": "Incomplete"
-					},
-					"iso14001Certificate": {
-						"value": "No",
-						"dataSource": {
-							"page": "611-967",
-							"fileName": "SustainabilityReport",
+						"comment": "index redundant panel",
+						"quality": "NoDataFound"
+					},
+					"grievanceHandlingMechanism": {
+						"value": "Yes",
+						"dataSource": {
+							"page": 949,
+							"fileName": "AnnualReport",
+							"fileReference": "50a36c418baffd520bb92d84664f06f9732a21f4e2e5ecee6d9136f16e7e0b63",
+							"tagName": "lifetime value"
+						},
+						"comment": "hack mobile circuit",
+						"quality": "Audited"
+					},
+					"whistleblowerProtectionPolicy": {
+						"value": "No",
+						"dataSource": {
+							"page": 855,
+							"fileName": "AnnualReport",
+							"fileReference": "50a36c418baffd520bb92d84664f06f9732a21f4e2e5ecee6d9136f16e7e0b63",
+							"tagName": "eyeballs"
+						},
+						"comment": "override bluetooth panel",
+						"quality": "Estimated"
+					},
+					"reportedIncidentsOfDiscrimination": {
+						"value": 5059,
+						"dataSource": {
+							"page": 4,
+							"fileName": "AnnualReport",
 							"fileReference": "50a36c418baffd520bb92d84664f06f9732a21f4e2e5ecee6d9136f16e7e0b63",
 							"tagName": "applications"
 						},
-						"comment": "copy optical program",
-						"quality": "Reported"
-					},
-					"policyAgainstBriberyAndCorruption": {
-						"value": "No",
-						"dataSource": {
-							"page": "909",
-							"fileName": "IntegratedReport",
-							"fileReference": "50a36c418baffd520bb92d84664f06f9732a21f4e2e5ecee6d9136f16e7e0b63",
-							"tagName": "synergies"
-						},
-						"comment": "copy 1080p application",
-						"quality": "Audited"
-					},
-					"fairBusinessMarketingAdvertisingPolicy": {
-						"value": "No",
-						"dataSource": {
-							"page": "1185",
-							"fileName": "SustainabilityReport",
-							"fileReference": "50a36c418baffd520bb92d84664f06f9732a21f4e2e5ecee6d9136f16e7e0b63",
-							"tagName": "eyeballs"
-						},
-						"comment": "compress haptic application",
-						"quality": "NoDataFound"
-					},
-					"technologiesExpertiseTransferPolicy": {
-						"value": "No",
-						"dataSource": {
-							"page": "722-1092",
-							"fileName": "SustainabilityReport",
-							"fileReference": "50a36c418baffd520bb92d84664f06f9732a21f4e2e5ecee6d9136f16e7e0b63",
-							"tagName": "channels"
-						},
-						"comment": "connect multi-byte firewall",
-						"quality": "Reported"
-					},
-					"fairCompetitionPolicy": {
-						"value": "Yes",
-						"dataSource": {
-							"page": "1016-1191",
-							"fileName": "IntegratedReport",
-							"fileReference": "50a36c418baffd520bb92d84664f06f9732a21f4e2e5ecee6d9136f16e7e0b63",
-							"tagName": "eyeballs"
-						},
-						"comment": "quantify virtual protocol",
-						"quality": "Audited"
-					},
-					"violationOfTaxRulesAndRegulation": {
-						"value": "Yes",
-						"dataSource": {
-							"page": "524",
-							"fileName": "IntegratedReport",
-							"fileReference": "50a36c418baffd520bb92d84664f06f9732a21f4e2e5ecee6d9136f16e7e0b63",
-							"tagName": "deliverables"
-						},
-						"comment": "compress neural firewall",
-						"quality": "Estimated"
-					},
-					"unGlobalCompactPrinciplesCompliancePolicy": {
-						"value": "No",
-						"dataSource": {
-							"page": "482",
-							"fileName": "SustainabilityReport",
-							"fileReference": "50a36c418baffd520bb92d84664f06f9732a21f4e2e5ecee6d9136f16e7e0b63",
-							"tagName": "e-markets"
-						},
-						"comment": "input solid state driver",
-						"quality": "Incomplete"
-					},
-					"oecdGuidelinesForMultinationalEnterprisesGrievanceHandling": {
-						"value": "Yes",
-						"dataSource": {
-							"page": "829-929",
-							"fileName": "IntegratedReport",
-							"fileReference": "50a36c418baffd520bb92d84664f06f9732a21f4e2e5ecee6d9136f16e7e0b63",
-							"tagName": "applications"
-						},
-						"comment": "input 1080p firewall",
-						"quality": "Estimated"
-					},
-					"averageGrossHourlyEarningsMaleEmployees": {
-						"value": 2963550640.27,
-						"dataSource": {
-							"page": "658",
-							"fileName": "IntegratedReport",
-							"fileReference": "50a36c418baffd520bb92d84664f06f9732a21f4e2e5ecee6d9136f16e7e0b63",
-							"tagName": "methodologies"
-						},
-						"comment": "compress mobile application",
-						"quality": "Incomplete",
-						"currency": "MXN"
-					},
-					"averageGrossHourlyEarningsFemaleEmployees": {
-						"value": 6387231647.97,
-						"dataSource": {
-							"page": "1047-1185",
-							"fileName": "IntegratedReport",
-							"fileReference": "50a36c418baffd520bb92d84664f06f9732a21f4e2e5ecee6d9136f16e7e0b63",
-							"tagName": "architectures"
-						},
-						"comment": "index virtual driver",
-						"quality": "Incomplete",
-						"currency": "SOS"
-					},
-					"unadjustedGenderPayGapInPercent": {
-						"value": 13890.95,
-						"dataSource": {
-							"page": "51",
-							"fileName": "SustainabilityReport",
-							"fileReference": "50a36c418baffd520bb92d84664f06f9732a21f4e2e5ecee6d9136f16e7e0b63",
-							"tagName": "mindshare"
-						},
-						"comment": "parse online sensor",
-						"quality": "Estimated"
-					},
-					"femaleBoardMembersSupervisoryBoard": {
-						"value": 4960,
-						"dataSource": {
-							"page": "57",
-							"fileName": "IntegratedReport",
-							"fileReference": "50a36c418baffd520bb92d84664f06f9732a21f4e2e5ecee6d9136f16e7e0b63",
-							"tagName": "action-items"
-						},
-						"comment": "override primary sensor",
-						"quality": "Audited"
-					},
-					"femaleBoardMembersBoardOfDirectors": {
-						"value": 7562,
-						"dataSource": {
-							"page": "692",
-							"fileName": "SustainabilityReport",
+						"comment": "back up optical matrix",
+						"quality": "Estimated"
+					},
+					"sanctionedIncidentsOfDiscrimination": {
+						"value": 4106,
+						"dataSource": {
+							"page": 948,
+							"fileName": "AnnualReport",
 							"fileReference": "50a36c418baffd520bb92d84664f06f9732a21f4e2e5ecee6d9136f16e7e0b63",
 							"tagName": "e-commerce"
 						},
-						"comment": "hack auxiliary array",
-						"quality": "Audited"
-					},
-					"maleBoardMembersSupervisoryBoard": {
-						"value": 7786,
-						"dataSource": {
-							"page": "353",
-							"fileName": "IntegratedReport",
-							"fileReference": "50a36c418baffd520bb92d84664f06f9732a21f4e2e5ecee6d9136f16e7e0b63",
-							"tagName": "paradigms"
-						},
-						"comment": "generate virtual interface",
-						"quality": "Incomplete"
-					},
-					"maleBoardMembersBoardOfDirectors": {
-						"value": 5020,
-						"dataSource": {
-							"page": "1040",
-							"fileName": "SustainabilityReport",
-							"fileReference": "50a36c418baffd520bb92d84664f06f9732a21f4e2e5ecee6d9136f16e7e0b63",
-							"tagName": "supply-chains"
-						},
-						"comment": "calculate neural array",
-						"quality": "Reported"
-					},
-					"boardGenderDiversitySupervisoryBoardInPercent": {
-						"value": 65.14,
-						"dataSource": {
-							"page": "28-1292",
-							"fileName": "SustainabilityReport",
-							"fileReference": "50a36c418baffd520bb92d84664f06f9732a21f4e2e5ecee6d9136f16e7e0b63",
-							"tagName": "initiatives"
-						},
-						"comment": "program wireless circuit",
-						"quality": "NoDataFound"
-					},
-					"boardGenderDiversityBoardOfDirectorsInPercent": {
-						"value": 30.88,
-						"dataSource": {
-							"page": "146-668",
-							"fileName": "SustainabilityReport",
-							"fileReference": "50a36c418baffd520bb92d84664f06f9732a21f4e2e5ecee6d9136f16e7e0b63",
-							"tagName": "e-markets"
-						},
-						"comment": "parse virtual array",
-						"quality": "Incomplete"
-					},
-					"controversialWeaponsExposure": {
-						"value": "No",
-						"dataSource": {
-							"page": "828",
-							"fileName": "IntegratedReport",
-							"fileReference": "50a36c418baffd520bb92d84664f06f9732a21f4e2e5ecee6d9136f16e7e0b63",
-							"tagName": "users"
-						},
-						"comment": "synthesize auxiliary application",
-						"quality": "Incomplete"
-					},
-					"workplaceAccidentPreventionPolicy": {
-						"value": "No",
-						"dataSource": {
-							"page": "219",
-							"fileName": "SustainabilityReport",
-							"fileReference": "50a36c418baffd520bb92d84664f06f9732a21f4e2e5ecee6d9136f16e7e0b63",
-							"tagName": "deliverables"
-						},
-						"comment": "reboot cross-platform protocol",
-						"quality": "Incomplete"
-					},
-					"rateOfAccidentsInPercent": {
-						"value": 35.31,
-						"dataSource": {
-							"page": "560-929",
-							"fileName": "IntegratedReport",
-							"fileReference": "50a36c418baffd520bb92d84664f06f9732a21f4e2e5ecee6d9136f16e7e0b63",
-							"tagName": "systems"
-						},
-						"comment": "transmit multi-byte sensor",
-						"quality": "Incomplete"
-					},
-					"workdaysLostInDays": {
-						"value": 51309.93,
-						"dataSource": {
-							"page": "125-615",
-							"fileName": "IntegratedReport",
-							"fileReference": "50a36c418baffd520bb92d84664f06f9732a21f4e2e5ecee6d9136f16e7e0b63",
-							"tagName": "mindshare"
-						},
-						"comment": "hack solid state feed",
-						"quality": "Reported"
-					},
-					"supplierCodeOfConduct": {
-						"value": "Yes",
-						"dataSource": {
-							"page": "746-801",
-							"fileName": "SustainabilityReport",
-							"fileReference": "50a36c418baffd520bb92d84664f06f9732a21f4e2e5ecee6d9136f16e7e0b63",
-							"tagName": "interfaces"
-						},
-						"comment": "connect solid state microchip",
-						"quality": "Estimated"
-					},
-					"grievanceHandlingMechanism": {
-						"value": "Yes",
-						"dataSource": {
-							"page": "1089",
-							"fileName": "SustainabilityReport",
-							"fileReference": "50a36c418baffd520bb92d84664f06f9732a21f4e2e5ecee6d9136f16e7e0b63",
-							"tagName": "experiences"
-						},
-						"comment": "override optical monitor",
-						"quality": "NoDataFound"
-					},
-					"whistleblowerProtectionPolicy": {
-						"value": "Yes",
-						"dataSource": {
-							"page": "163-1143",
-							"fileName": "IntegratedReport",
+						"comment": "calculate primary system",
+						"quality": "Audited"
+					},
+					"ceoToEmployeePayGapRatio": {
+						"value": 92906.2,
+						"dataSource": {
+							"page": 853,
+							"fileName": "AnnualReport",
 							"fileReference": "50a36c418baffd520bb92d84664f06f9732a21f4e2e5ecee6d9136f16e7e0b63",
 							"tagName": "niches"
 						},
-						"comment": "back up online protocol",
-						"quality": "NoDataFound"
-					},
-					"reportedIncidentsOfDiscrimination": {
-						"value": 2189,
-						"dataSource": {
-							"page": "847-1052",
-							"fileName": "IntegratedReport",
-							"fileReference": "50a36c418baffd520bb92d84664f06f9732a21f4e2e5ecee6d9136f16e7e0b63",
-							"tagName": "lifetime value"
-						},
-						"comment": "back up auxiliary bandwidth",
-						"quality": "Incomplete"
-					},
-					"sanctionedIncidentsOfDiscrimination": {
-						"value": 7270,
-						"dataSource": {
-							"page": "938-1113",
-							"fileName": "IntegratedReport",
-							"fileReference": "50a36c418baffd520bb92d84664f06f9732a21f4e2e5ecee6d9136f16e7e0b63",
-							"tagName": "e-commerce"
-						},
-						"comment": "synthesize mobile hard drive",
-						"quality": "NoDataFound"
-					},
-					"ceoToEmployeePayGapRatio": {
-						"value": 26565.61,
-						"dataSource": {
-							"page": "949",
-							"fileName": "IntegratedReport",
-							"fileReference": "50a36c418baffd520bb92d84664f06f9732a21f4e2e5ecee6d9136f16e7e0b63",
-							"tagName": "mindshare"
-						},
-						"comment": "connect 1080p application",
-						"quality": "Incomplete"
+						"comment": "bypass wireless driver",
+						"quality": "NoDataFound"
 					},
 					"excessiveCeoPayRatioInPercent": {
-						"value": 50082.92,
-						"dataSource": {
-							"page": "471-938",
-							"fileName": "SustainabilityReport",
-							"fileReference": "50a36c418baffd520bb92d84664f06f9732a21f4e2e5ecee6d9136f16e7e0b63",
-							"tagName": "mindshare"
-						},
-						"comment": "index multi-byte interface",
-						"quality": "Incomplete"
+						"value": 83283.09,
+						"dataSource": {
+							"page": 1021,
+							"fileName": "AnnualReport",
+							"fileReference": "50a36c418baffd520bb92d84664f06f9732a21f4e2e5ecee6d9136f16e7e0b63",
+							"tagName": "partnerships"
+						},
+						"comment": "back up auxiliary interface",
+						"quality": "Reported"
 					}
 				},
 				"greenSecurities": {
 					"securitiesNotCertifiedAsGreen": {
-						"value": "Yes",
-						"dataSource": {
-							"page": "117-367",
-							"fileName": "SustainabilityReport",
-							"fileReference": "50a36c418baffd520bb92d84664f06f9732a21f4e2e5ecee6d9136f16e7e0b63",
-							"tagName": "functionalities"
-						},
-						"comment": "back up 1080p monitor",
-						"quality": "Incomplete"
+						"value": "No",
+						"dataSource": {
+							"page": 1198,
+							"fileName": "AnnualReport",
+							"fileReference": "50a36c418baffd520bb92d84664f06f9732a21f4e2e5ecee6d9136f16e7e0b63",
+							"tagName": "lifetime value"
+						},
+						"comment": "navigate primary hard drive",
+						"quality": "NoDataFound"
 					}
 				},
 				"humanRights": {
 					"humanRightsPolicy": {
 						"value": "No",
 						"dataSource": {
-							"page": "296-599",
-							"fileName": "SustainabilityReport",
-							"fileReference": "50a36c418baffd520bb92d84664f06f9732a21f4e2e5ecee6d9136f16e7e0b63",
-							"tagName": "technologies"
-						},
-						"comment": "input wireless capacitor",
-						"quality": "NoDataFound"
+							"page": 463,
+							"fileName": "AnnualReport",
+							"fileReference": "50a36c418baffd520bb92d84664f06f9732a21f4e2e5ecee6d9136f16e7e0b63",
+							"tagName": "paradigms"
+						},
+						"comment": "copy multi-byte application",
+						"quality": "Estimated"
 					},
 					"humanRightsDueDiligence": {
-						"value": "Yes",
-						"dataSource": {
-							"page": "1068-1300",
-							"fileName": "IntegratedReport",
-							"fileReference": "50a36c418baffd520bb92d84664f06f9732a21f4e2e5ecee6d9136f16e7e0b63",
-							"tagName": "paradigms"
-						},
-						"comment": "transmit multi-byte microchip",
+						"value": "No",
+						"dataSource": {
+							"page": 1183,
+							"fileName": "AnnualReport",
+							"fileReference": "50a36c418baffd520bb92d84664f06f9732a21f4e2e5ecee6d9136f16e7e0b63",
+							"tagName": "mindshare"
+						},
+						"comment": "generate cross-platform sensor",
 						"quality": "Audited"
 					},
 					"traffickingInHumanBeingsPolicy": {
 						"value": "No",
 						"dataSource": {
-							"page": "810-1178",
-							"fileName": "IntegratedReport",
-							"fileReference": "50a36c418baffd520bb92d84664f06f9732a21f4e2e5ecee6d9136f16e7e0b63",
-							"tagName": "convergence"
-						},
-						"comment": "parse mobile capacitor",
-						"quality": "Reported"
+							"page": 293,
+							"fileName": "AnnualReport",
+							"fileReference": "50a36c418baffd520bb92d84664f06f9732a21f4e2e5ecee6d9136f16e7e0b63",
+							"tagName": "relationships"
+						},
+						"comment": "back up virtual hard drive",
+						"quality": "Audited"
 					},
 					"reportedChildLabourIncidents": {
 						"value": "Yes",
 						"dataSource": {
-							"page": "809",
-							"fileName": "SustainabilityReport",
-							"fileReference": "50a36c418baffd520bb92d84664f06f9732a21f4e2e5ecee6d9136f16e7e0b63",
-							"tagName": "relationships"
-						},
-						"comment": "index solid state panel",
-						"quality": "Incomplete"
+							"page": 458,
+							"fileName": "AnnualReport",
+							"fileReference": "50a36c418baffd520bb92d84664f06f9732a21f4e2e5ecee6d9136f16e7e0b63",
+							"tagName": "architectures"
+						},
+						"comment": "index 1080p monitor",
+						"quality": "Estimated"
 					},
 					"reportedForcedOrCompulsoryLabourIncidents": {
-						"value": "No",
-						"dataSource": {
-							"page": "521",
-							"fileName": "SustainabilityReport",
-							"fileReference": "50a36c418baffd520bb92d84664f06f9732a21f4e2e5ecee6d9136f16e7e0b63",
-							"tagName": "partnerships"
-						},
-						"comment": "bypass cross-platform program",
+						"value": "Yes",
+						"dataSource": {
+							"page": 6,
+							"fileName": "AnnualReport",
+							"fileReference": "50a36c418baffd520bb92d84664f06f9732a21f4e2e5ecee6d9136f16e7e0b63",
+							"tagName": "mindshare"
+						},
+						"comment": "hack wireless bandwidth",
 						"quality": "Reported"
 					},
 					"numberOfReportedIncidentsOfHumanRightsViolations": {
-						"value": 9038,
-						"dataSource": {
-							"page": "167",
-							"fileName": "IntegratedReport",
-							"fileReference": "50a36c418baffd520bb92d84664f06f9732a21f4e2e5ecee6d9136f16e7e0b63",
-							"tagName": "convergence"
-						},
-						"comment": "program optical circuit",
+						"value": 6651,
+						"dataSource": {
+							"page": 431,
+							"fileName": "AnnualReport",
+							"fileReference": "50a36c418baffd520bb92d84664f06f9732a21f4e2e5ecee6d9136f16e7e0b63",
+							"tagName": "web services"
+						},
+						"comment": "transmit primary panel",
 						"quality": "Estimated"
 					}
 				},
 				"antiCorruptionAndAntiBribery": {
 					"casesOfInsufficientActionAgainstBriberyAndCorruption": {
-						"value": 8582,
-						"dataSource": {
-							"page": "220",
-							"fileName": "IntegratedReport",
-							"fileReference": "50a36c418baffd520bb92d84664f06f9732a21f4e2e5ecee6d9136f16e7e0b63",
-							"tagName": "markets"
-						},
-						"comment": "navigate multi-byte bus",
-						"quality": "Estimated"
+						"value": 7708,
+						"dataSource": {
+							"page": 530,
+							"fileName": "AnnualReport",
+							"fileReference": "50a36c418baffd520bb92d84664f06f9732a21f4e2e5ecee6d9136f16e7e0b63",
+							"tagName": "systems"
+						},
+						"comment": "synthesize wireless application",
+						"quality": "NoDataFound"
 					},
 					"reportedConvictionsOfBriberyAndCorruption": {
-						"value": 5313,
-						"dataSource": {
-							"page": "628-1292",
-							"fileName": "SustainabilityReport",
-							"fileReference": "50a36c418baffd520bb92d84664f06f9732a21f4e2e5ecee6d9136f16e7e0b63",
-							"tagName": "channels"
-						},
-						"comment": "parse back-end circuit",
-						"quality": "Reported"
+						"value": 9703,
+						"dataSource": {
+							"page": 173,
+							"fileName": "AnnualReport",
+							"fileReference": "50a36c418baffd520bb92d84664f06f9732a21f4e2e5ecee6d9136f16e7e0b63",
+							"tagName": "models"
+						},
+						"comment": "synthesize primary circuit",
+						"quality": "Audited"
 					},
 					"totalAmountOfReportedFinesOfBriberyAndCorruption": {
-						"value": 4828320539.09,
-						"dataSource": {
-							"page": "276-754",
-							"fileName": "SustainabilityReport",
-							"fileReference": "50a36c418baffd520bb92d84664f06f9732a21f4e2e5ecee6d9136f16e7e0b63",
-							"tagName": "mindshare"
-						},
-						"comment": "compress online firewall",
-						"quality": "Reported",
-						"currency": "ISK"
+						"value": 8693168205.21,
+						"dataSource": {
+							"page": 479,
+							"fileName": "AnnualReport",
+							"fileReference": "50a36c418baffd520bb92d84664f06f9732a21f4e2e5ecee6d9136f16e7e0b63",
+							"tagName": "blockchains"
+						},
+						"comment": "navigate virtual system",
+						"quality": "Estimated",
+						"currency": "AZN"
 					}
 				}
 			}
 		},
-		"reportingPeriod": "2023"
+		"reportingPeriod": "2021"
 	},
 	{
 		"companyInformation": {
 			"companyName": "sfdr-a-lot-of-nulls",
-			"headquarters": "Port Baileeshire",
-			"headquartersPostalCode": "25984",
-			"sector": "solutions",
+			"headquarters": "West Forrestside",
+			"headquartersPostalCode": null,
+			"sector": "action-items",
 			"identifiers": {
-				"Lei": [],
+				"Lei": [
+					"B7TfDwLOfNOB14Lvj2ts"
+				],
 				"Isin": [
-					"MMFeF2caz1Ug",
-					"79Aqhd1cZuhO"
+					"BqTs3a8zocYG"
 				],
 				"PermId": [],
 				"Ticker": [],
 				"Duns": [
-					"2SAlTOh1L"
+					"recC6Kk10"
 				],
-				"VatNumber": [
-					"0LzwDrWSh"
-				],
+				"VatNumber": [],
 				"CompanyRegistrationNumber": []
 			},
-			"countryCode": "AL",
-			"companyContactDetails": null,
+			"countryCode": "VA",
+			"companyContactDetails": [],
 			"companyAlternativeNames": [
-				"Oberbrunner, Abernathy and Walker"
+				"Brown Inc"
 			],
-			"companyLegalForm": null,
-			"website": "https://handsome-piglet.com",
+			"companyLegalForm": "Private Limited Company (Ltd)",
+			"website": "https://amused-trading.biz",
 			"isTeaserCompany": false
 		},
 		"t": {
@@ -2849,68 +2917,55 @@
 			},
 			"environmental": null
 		},
-		"reportingPeriod": "2021"
+		"reportingPeriod": "2020"
 	},
 	{
 		"companyInformation": {
 			"companyName": "Sfdr-dataset-with-no-null-fields",
-			"headquarters": "Swiftfield",
-			"headquartersPostalCode": null,
-			"sector": "architectures",
+			"headquarters": "South Cecile",
+			"headquartersPostalCode": "53485",
+			"sector": null,
 			"identifiers": {
-				"Lei": [
-					"TSPaj64uZxysGFLmAzxV"
-				],
+				"Lei": [],
 				"Isin": [
-					"XSj6nx1Oye4y",
-					"KItnba216OJ2"
+					"GO8ZKlLT8BMH"
 				],
 				"PermId": [
-					"4WhV7UAJNt"
+					"sOZtbvUPu1"
 				],
 				"Ticker": [],
 				"Duns": [
-					"H7161gOkc"
+					"NtvTh5y3Q"
 				],
-				"VatNumber": [
-					"cwHNuNsWC"
-				],
+				"VatNumber": [],
 				"CompanyRegistrationNumber": [
-					"GLoLqF2Zr342lYB"
+					"JNRyl1lmhqkZgit"
 				]
 			},
-			"countryCode": "ET",
+			"countryCode": "CU",
 			"companyContactDetails": [
-				"Lorenzo.Baumbach@example.com",
-				"Kendrick58@example.com",
-				"Rodrick_Waelchi@example.com"
+				"Carli_Glover85@example.com",
+				"Riley.Bernhard@example.com",
+				"Clovis_Muller53@example.com",
+				"Armando.Dooley@example.com",
+				"Lue.Klein@example.com"
 			],
-			"companyAlternativeNames": [
-				"Bartoletti, Smith and Tremblay",
-				"Hayes Inc",
-				"Hills - Larson",
-				"Schamberger LLC"
-			],
-			"companyLegalForm": null,
-			"website": "https://woozy-fishery.name/",
+			"companyAlternativeNames": [],
+			"companyLegalForm": "Limited Liability Partnership (LLP)",
+			"website": null,
 			"isTeaserCompany": false
 		},
 		"t": {
 			"general": {
 				"general": {
-					"dataDate": "2024-11-11",
-					"fiscalYearDeviation": "NoDeviation",
-					"fiscalYearEnd": "2024-05-21",
+					"dataDate": "2024-12-14",
+					"fiscalYearDeviation": "Deviation",
+					"fiscalYearEnd": "2024-05-31",
 					"referencedReports": {
-						"ESEFReport": {
-							"fileReference": "50a36c418baffd520bb92d84664f06f9732a21f4e2e5ecee6d9136f16e7e0b63",
-							"fileName": "ESEFReport",
-							"publicationDate": "2023-08-04"
-						},
-						"AnnualReport": {
-							"fileReference": "50a36c418baffd520bb92d84664f06f9732a21f4e2e5ecee6d9136f16e7e0b63",
-							"fileName": "AnnualReport",
-							"publicationDate": "2023-06-19"
+						"SustainabilityReport": {
+							"fileReference": "50a36c418baffd520bb92d84664f06f9732a21f4e2e5ecee6d9136f16e7e0b63",
+							"fileName": "SustainabilityReport",
+							"publicationDate": "2023-03-23"
 						}
 					}
 				}
@@ -2918,1196 +2973,2604 @@
 			"environmental": {
 				"greenhouseGasEmissions": {
 					"scope1GhgEmissionsInTonnes": {
-						"value": 61243.63,
-						"dataSource": {
-							"page": "659",
-							"fileName": "ESEFReport",
-							"fileReference": "50a36c418baffd520bb92d84664f06f9732a21f4e2e5ecee6d9136f16e7e0b63",
-							"tagName": "content"
-						},
-						"comment": "reboot open-source alarm",
+						"value": 60329.78,
+						"dataSource": {
+							"page": 814,
+							"fileName": "SustainabilityReport",
+							"fileReference": "50a36c418baffd520bb92d84664f06f9732a21f4e2e5ecee6d9136f16e7e0b63",
+							"tagName": "infrastructures"
+						},
+						"comment": "copy optical firewall",
 						"quality": "Reported"
 					},
 					"scope2GhgEmissionsInTonnes": {
-						"value": 94184.45,
-						"dataSource": {
-							"page": "297",
-							"fileName": "ESEFReport",
-							"fileReference": "50a36c418baffd520bb92d84664f06f9732a21f4e2e5ecee6d9136f16e7e0b63",
-							"tagName": "infrastructures"
-						},
-						"comment": "navigate neural matrix",
-						"quality": "NoDataFound"
+						"value": 60978.19,
+						"dataSource": {
+							"page": 59,
+							"fileName": "SustainabilityReport",
+							"fileReference": "50a36c418baffd520bb92d84664f06f9732a21f4e2e5ecee6d9136f16e7e0b63",
+							"tagName": "experiences"
+						},
+						"comment": "generate neural circuit",
+						"quality": "Audited"
 					},
 					"scope2GhgEmissionsLocationBasedInTonnes": {
-						"value": 20726.46,
-						"dataSource": {
-							"page": "1065",
-							"fileName": "AnnualReport",
-							"fileReference": "50a36c418baffd520bb92d84664f06f9732a21f4e2e5ecee6d9136f16e7e0b63",
-							"tagName": "ROI"
-						},
-						"comment": "transmit solid state matrix",
-						"quality": "Audited"
+						"value": 43231.11,
+						"dataSource": {
+							"page": 1007,
+							"fileName": "SustainabilityReport",
+							"fileReference": "50a36c418baffd520bb92d84664f06f9732a21f4e2e5ecee6d9136f16e7e0b63",
+							"tagName": "metrics"
+						},
+						"comment": "parse redundant transmitter",
+						"quality": "NoDataFound"
 					},
 					"scope2GhgEmissionsMarketBasedInTonnes": {
-						"value": 64091.49,
-						"dataSource": {
-							"page": "514-741",
-							"fileName": "ESEFReport",
+						"value": 30134.79,
+						"dataSource": {
+							"page": 331,
+							"fileName": "SustainabilityReport",
+							"fileReference": "50a36c418baffd520bb92d84664f06f9732a21f4e2e5ecee6d9136f16e7e0b63",
+							"tagName": "metrics"
+						},
+						"comment": "index bluetooth array",
+						"quality": "Incomplete"
+					},
+					"scope1And2GhgEmissionsInTonnes": {
+						"value": 54488.57,
+						"dataSource": {
+							"page": 505,
+							"fileName": "SustainabilityReport",
 							"fileReference": "50a36c418baffd520bb92d84664f06f9732a21f4e2e5ecee6d9136f16e7e0b63",
 							"tagName": "interfaces"
 						},
-						"comment": "hack optical circuit",
-						"quality": "Audited"
-					},
-					"scope1And2GhgEmissionsInTonnes": {
-						"value": 68364.72,
-						"dataSource": {
-							"page": "252-1158",
-							"fileName": "AnnualReport",
+						"comment": "generate wireless pixel",
+						"quality": "Incomplete"
+					},
+					"scope1And2GhgEmissionsLocationBasedInTonnes": {
+						"value": 76167.32,
+						"dataSource": {
+							"page": 899,
+							"fileName": "SustainabilityReport",
+							"fileReference": "50a36c418baffd520bb92d84664f06f9732a21f4e2e5ecee6d9136f16e7e0b63",
+							"tagName": "models"
+						},
+						"comment": "program online monitor",
+						"quality": "Incomplete"
+					},
+					"scope1And2GhgEmissionsMarketBasedInTonnes": {
+						"value": 86481.79,
+						"dataSource": {
+							"page": 550,
+							"fileName": "SustainabilityReport",
+							"fileReference": "50a36c418baffd520bb92d84664f06f9732a21f4e2e5ecee6d9136f16e7e0b63",
+							"tagName": "eyeballs"
+						},
+						"comment": "transmit neural firewall",
+						"quality": "Estimated"
+					},
+					"scope3GhgEmissionsInTonnes": {
+						"value": 58836.23,
+						"dataSource": {
+							"page": 732,
+							"fileName": "SustainabilityReport",
+							"fileReference": "50a36c418baffd520bb92d84664f06f9732a21f4e2e5ecee6d9136f16e7e0b63",
+							"tagName": "e-business"
+						},
+						"comment": "navigate digital system",
+						"quality": "NoDataFound"
+					},
+					"scope3UpstreamGhgEmissionsInTonnes": {
+						"value": 76906.27,
+						"dataSource": {
+							"page": 744,
+							"fileName": "SustainabilityReport",
+							"fileReference": "50a36c418baffd520bb92d84664f06f9732a21f4e2e5ecee6d9136f16e7e0b63",
+							"tagName": "metrics"
+						},
+						"comment": "hack multi-byte circuit",
+						"quality": "Incomplete"
+					},
+					"scope3DownstreamGhgEmissionsInTonnes": {
+						"value": 12362.54,
+						"dataSource": {
+							"page": 574,
+							"fileName": "SustainabilityReport",
 							"fileReference": "50a36c418baffd520bb92d84664f06f9732a21f4e2e5ecee6d9136f16e7e0b63",
 							"tagName": "mindshare"
 						},
-						"comment": "copy primary driver",
-						"quality": "Audited"
-					},
-					"scope1And2GhgEmissionsLocationBasedInTonnes": {
-						"value": 26044.75,
-						"dataSource": {
-							"page": "681-1241",
-							"fileName": "AnnualReport",
-							"fileReference": "50a36c418baffd520bb92d84664f06f9732a21f4e2e5ecee6d9136f16e7e0b63",
-							"tagName": "methodologies"
-						},
-						"comment": "bypass digital bandwidth",
-						"quality": "Estimated"
-					},
-					"scope1And2GhgEmissionsMarketBasedInTonnes": {
-						"value": 22909.84,
-						"dataSource": {
-							"page": "1196",
-							"fileName": "ESEFReport",
-							"fileReference": "50a36c418baffd520bb92d84664f06f9732a21f4e2e5ecee6d9136f16e7e0b63",
-							"tagName": "e-business"
-						},
-						"comment": "program bluetooth application",
-						"quality": "Estimated"
-					},
-					"scope3GhgEmissionsInTonnes": {
-						"value": 1661.58,
-						"dataSource": {
-							"page": "507-607",
-							"fileName": "AnnualReport",
-							"fileReference": "50a36c418baffd520bb92d84664f06f9732a21f4e2e5ecee6d9136f16e7e0b63",
-							"tagName": "interfaces"
-						},
-						"comment": "transmit bluetooth card",
-						"quality": "Reported"
-					},
-					"scope3UpstreamGhgEmissionsInTonnes": {
-						"value": 37572.96,
-						"dataSource": {
-							"page": "195",
-							"fileName": "ESEFReport",
-							"fileReference": "50a36c418baffd520bb92d84664f06f9732a21f4e2e5ecee6d9136f16e7e0b63",
-							"tagName": "lifetime value"
-						},
-						"comment": "compress open-source firewall",
-						"quality": "NoDataFound"
-					},
-					"scope3DownstreamGhgEmissionsInTonnes": {
-						"value": 11517.06,
-						"dataSource": {
-							"page": "343-886",
-							"fileName": "AnnualReport",
-							"fileReference": "50a36c418baffd520bb92d84664f06f9732a21f4e2e5ecee6d9136f16e7e0b63",
-							"tagName": "methodologies"
-						},
-						"comment": "generate primary pixel",
-						"quality": "Reported"
+						"comment": "bypass 1080p array",
+						"quality": "NoDataFound"
 					},
 					"scope1And2And3GhgEmissionsInTonnes": {
-						"value": 51870.18,
-						"dataSource": {
-							"page": "588",
-							"fileName": "AnnualReport",
-							"fileReference": "50a36c418baffd520bb92d84664f06f9732a21f4e2e5ecee6d9136f16e7e0b63",
-							"tagName": "lifetime value"
-						},
-						"comment": "calculate multi-byte pixel",
+						"value": 25488.41,
+						"dataSource": {
+							"page": 69,
+							"fileName": "SustainabilityReport",
+							"fileReference": "50a36c418baffd520bb92d84664f06f9732a21f4e2e5ecee6d9136f16e7e0b63",
+							"tagName": "solutions"
+						},
+						"comment": "synthesize neural protocol",
 						"quality": "Incomplete"
 					},
 					"scope1And2And3GhgEmissionsLocationBasedInTonnes": {
-						"value": 8437.05,
-						"dataSource": {
-							"page": "1008",
-							"fileName": "ESEFReport",
+						"value": 50236.63,
+						"dataSource": {
+							"page": 92,
+							"fileName": "SustainabilityReport",
 							"fileReference": "50a36c418baffd520bb92d84664f06f9732a21f4e2e5ecee6d9136f16e7e0b63",
 							"tagName": "eyeballs"
 						},
-						"comment": "parse cross-platform interface",
-						"quality": "Reported"
+						"comment": "copy solid state firewall",
+						"quality": "NoDataFound"
 					},
 					"scope1And2And3GhgEmissionsMarketBasedInTonnes": {
-						"value": 15934.31,
-						"dataSource": {
-							"page": "74",
-							"fileName": "ESEFReport",
-							"fileReference": "50a36c418baffd520bb92d84664f06f9732a21f4e2e5ecee6d9136f16e7e0b63",
-							"tagName": "technologies"
-						},
-						"comment": "reboot haptic protocol",
-						"quality": "Estimated"
+						"value": 28680.99,
+						"dataSource": {
+							"page": 1037,
+							"fileName": "SustainabilityReport",
+							"fileReference": "50a36c418baffd520bb92d84664f06f9732a21f4e2e5ecee6d9136f16e7e0b63",
+							"tagName": "schemas"
+						},
+						"comment": "back up mobile protocol",
+						"quality": "Reported"
 					},
 					"enterpriseValue": {
-						"value": 4137311691.88,
-						"dataSource": {
-							"page": "876-1228",
-							"fileName": "AnnualReport",
-							"fileReference": "50a36c418baffd520bb92d84664f06f9732a21f4e2e5ecee6d9136f16e7e0b63",
-							"tagName": "eyeballs"
-						},
-						"comment": "compress mobile program",
-						"quality": "NoDataFound",
-						"currency": "STN"
+						"value": 7862174462.06,
+						"dataSource": {
+							"page": 673,
+							"fileName": "SustainabilityReport",
+							"fileReference": "50a36c418baffd520bb92d84664f06f9732a21f4e2e5ecee6d9136f16e7e0b63",
+							"tagName": "channels"
+						},
+						"comment": "override back-end program",
+						"quality": "Reported",
+						"currency": "SRD"
 					},
 					"totalRevenue": {
-						"value": 5233113255.82,
-						"dataSource": {
-							"page": "521-1164",
-							"fileName": "ESEFReport",
-							"fileReference": "50a36c418baffd520bb92d84664f06f9732a21f4e2e5ecee6d9136f16e7e0b63",
-							"tagName": "metrics"
-						},
-						"comment": "connect digital monitor",
+						"value": 4011820680.46,
+						"dataSource": {
+							"page": 548,
+							"fileName": "SustainabilityReport",
+							"fileReference": "50a36c418baffd520bb92d84664f06f9732a21f4e2e5ecee6d9136f16e7e0b63",
+							"tagName": "supply-chains"
+						},
+						"comment": "override wireless alarm",
 						"quality": "Audited",
-						"currency": "AZN"
+						"currency": "LRD"
 					},
 					"carbonFootprintInTonnesPerMillionEURRevenue": {
-						"value": 21143.05,
-						"dataSource": {
-							"page": "1064",
-							"fileName": "ESEFReport",
-							"fileReference": "50a36c418baffd520bb92d84664f06f9732a21f4e2e5ecee6d9136f16e7e0b63",
-							"tagName": "synergies"
-						},
-						"comment": "quantify open-source hard drive",
-						"quality": "Reported"
+						"value": 81868.4,
+						"dataSource": {
+							"page": 731,
+							"fileName": "SustainabilityReport",
+							"fileReference": "50a36c418baffd520bb92d84664f06f9732a21f4e2e5ecee6d9136f16e7e0b63",
+							"tagName": "communities"
+						},
+						"comment": "connect haptic feed",
+						"quality": "Estimated"
 					},
 					"ghgIntensityInTonnesPerMillionEURRevenue": {
-						"value": 58717.36,
-						"dataSource": {
-							"page": "684-911",
-							"fileName": "ESEFReport",
-							"fileReference": "50a36c418baffd520bb92d84664f06f9732a21f4e2e5ecee6d9136f16e7e0b63",
-							"tagName": "platforms"
-						},
-						"comment": "override primary feed",
-						"quality": "Incomplete"
+						"value": 30799.95,
+						"dataSource": {
+							"page": 850,
+							"fileName": "SustainabilityReport",
+							"fileReference": "50a36c418baffd520bb92d84664f06f9732a21f4e2e5ecee6d9136f16e7e0b63",
+							"tagName": "architectures"
+						},
+						"comment": "input multi-byte microchip",
+						"quality": "Estimated"
 					},
 					"ghgIntensityScope1InTonnesPerMillionEURRevenue": {
-						"value": 12281.13,
-						"dataSource": {
-							"page": "130-1222",
-							"fileName": "AnnualReport",
-							"fileReference": "50a36c418baffd520bb92d84664f06f9732a21f4e2e5ecee6d9136f16e7e0b63",
-							"tagName": "deliverables"
-						},
-						"comment": "reboot virtual port",
-						"quality": "Incomplete"
+						"value": 46002.96,
+						"dataSource": {
+							"page": 958,
+							"fileName": "SustainabilityReport",
+							"fileReference": "50a36c418baffd520bb92d84664f06f9732a21f4e2e5ecee6d9136f16e7e0b63",
+							"tagName": "e-markets"
+						},
+						"comment": "connect digital interface",
+						"quality": "NoDataFound"
 					},
 					"ghgIntensityScope2InTonnesPerMillionEURRevenue": {
-						"value": 80886.01,
-						"dataSource": {
-							"page": "130-793",
-							"fileName": "AnnualReport",
-							"fileReference": "50a36c418baffd520bb92d84664f06f9732a21f4e2e5ecee6d9136f16e7e0b63",
-							"tagName": "initiatives"
-						},
-						"comment": "index mobile microchip",
+						"value": 93184.91,
+						"dataSource": {
+							"page": 900,
+							"fileName": "SustainabilityReport",
+							"fileReference": "50a36c418baffd520bb92d84664f06f9732a21f4e2e5ecee6d9136f16e7e0b63",
+							"tagName": "bandwidth"
+						},
+						"comment": "generate primary hard drive",
 						"quality": "Incomplete"
 					},
 					"ghgIntensityScope3InTonnesPerMillionEURRevenue": {
-						"value": 47077.33,
-						"dataSource": {
-							"page": "71",
-							"fileName": "ESEFReport",
-							"fileReference": "50a36c418baffd520bb92d84664f06f9732a21f4e2e5ecee6d9136f16e7e0b63",
-							"tagName": "content"
-						},
-						"comment": "generate wireless bus",
-						"quality": "Incomplete"
+						"value": 13732.7,
+						"dataSource": {
+							"page": 104,
+							"fileName": "SustainabilityReport",
+							"fileReference": "50a36c418baffd520bb92d84664f06f9732a21f4e2e5ecee6d9136f16e7e0b63",
+							"tagName": "supply-chains"
+						},
+						"comment": "program solid state application",
+						"quality": "NoDataFound"
 					},
 					"ghgIntensityScope4InTonnesPerMillionEURRevenue": {
-						"value": 77614.91,
-						"dataSource": {
-							"page": "241-321",
-							"fileName": "ESEFReport",
-							"fileReference": "50a36c418baffd520bb92d84664f06f9732a21f4e2e5ecee6d9136f16e7e0b63",
-							"tagName": "deliverables"
-						},
-						"comment": "back up auxiliary feed",
-						"quality": "Reported"
+						"value": 62410.32,
+						"dataSource": {
+							"page": 726,
+							"fileName": "SustainabilityReport",
+							"fileReference": "50a36c418baffd520bb92d84664f06f9732a21f4e2e5ecee6d9136f16e7e0b63",
+							"tagName": "bandwidth"
+						},
+						"comment": "transmit haptic microchip",
+						"quality": "NoDataFound"
 					},
 					"fossilFuelSectorExposure": {
 						"value": "Yes",
 						"dataSource": {
-							"page": "926",
-							"fileName": "ESEFReport",
-							"fileReference": "50a36c418baffd520bb92d84664f06f9732a21f4e2e5ecee6d9136f16e7e0b63",
-							"tagName": "architectures"
-						},
-						"comment": "back up solid state circuit",
-						"quality": "Audited"
+							"page": 716,
+							"fileName": "SustainabilityReport",
+							"fileReference": "50a36c418baffd520bb92d84664f06f9732a21f4e2e5ecee6d9136f16e7e0b63",
+							"tagName": "experiences"
+						},
+						"comment": "calculate open-source interface",
+						"quality": "Estimated"
 					}
 				},
 				"energyPerformance": {
 					"renewableEnergyProductionInGWh": {
-						"value": 21957.2,
-						"dataSource": {
-							"page": "41-826",
-							"fileName": "AnnualReport",
-							"fileReference": "50a36c418baffd520bb92d84664f06f9732a21f4e2e5ecee6d9136f16e7e0b63",
-							"tagName": "metrics"
-						},
-						"comment": "calculate optical monitor",
-						"quality": "NoDataFound"
+						"value": 59522.35,
+						"dataSource": {
+							"page": 711,
+							"fileName": "SustainabilityReport",
+							"fileReference": "50a36c418baffd520bb92d84664f06f9732a21f4e2e5ecee6d9136f16e7e0b63",
+							"tagName": "ROI"
+						},
+						"comment": "program primary alarm",
+						"quality": "Incomplete"
 					},
 					"renewableEnergyConsumptionInGWh": {
-						"value": 75618.64,
-						"dataSource": {
-							"page": "1128-1206",
-							"fileName": "AnnualReport",
-							"fileReference": "50a36c418baffd520bb92d84664f06f9732a21f4e2e5ecee6d9136f16e7e0b63",
-							"tagName": "initiatives"
-						},
-						"comment": "index optical circuit",
-						"quality": "Audited"
+						"value": 61228.74,
+						"dataSource": {
+							"page": 397,
+							"fileName": "SustainabilityReport",
+							"fileReference": "50a36c418baffd520bb92d84664f06f9732a21f4e2e5ecee6d9136f16e7e0b63",
+							"tagName": "partnerships"
+						},
+						"comment": "hack redundant program",
+						"quality": "Estimated"
 					},
 					"nonRenewableEnergyProductionInGWh": {
-						"value": 13916,
-						"dataSource": {
-							"page": "200-553",
-							"fileName": "ESEFReport",
-							"fileReference": "50a36c418baffd520bb92d84664f06f9732a21f4e2e5ecee6d9136f16e7e0b63",
-							"tagName": "eyeballs"
-						},
-						"comment": "quantify bluetooth protocol",
-						"quality": "Audited"
+						"value": 6136.84,
+						"dataSource": {
+							"page": 1132,
+							"fileName": "SustainabilityReport",
+							"fileReference": "50a36c418baffd520bb92d84664f06f9732a21f4e2e5ecee6d9136f16e7e0b63",
+							"tagName": "e-markets"
+						},
+						"comment": "parse online capacitor",
+						"quality": "Reported"
 					},
 					"relativeNonRenewableEnergyProductionInPercent": {
-						"value": 50074.44,
-						"dataSource": {
-							"page": "228-791",
-							"fileName": "AnnualReport",
-							"fileReference": "50a36c418baffd520bb92d84664f06f9732a21f4e2e5ecee6d9136f16e7e0b63",
-							"tagName": "e-commerce"
-						},
-						"comment": "connect neural feed",
-						"quality": "Estimated"
+						"value": 51821.13,
+						"dataSource": {
+							"page": 735,
+							"fileName": "SustainabilityReport",
+							"fileReference": "50a36c418baffd520bb92d84664f06f9732a21f4e2e5ecee6d9136f16e7e0b63",
+							"tagName": "e-markets"
+						},
+						"comment": "program open-source protocol",
+						"quality": "Incomplete"
 					},
 					"nonRenewableEnergyConsumptionInGWh": {
-						"value": 54472.73,
-						"dataSource": {
-							"page": "359",
-							"fileName": "AnnualReport",
+						"value": 56483.62,
+						"dataSource": {
+							"page": 1114,
+							"fileName": "SustainabilityReport",
+							"fileReference": "50a36c418baffd520bb92d84664f06f9732a21f4e2e5ecee6d9136f16e7e0b63",
+							"tagName": "methodologies"
+						},
+						"comment": "hack solid state application",
+						"quality": "Incomplete"
+					},
+					"relativeNonRenewableEnergyConsumptionInPercent": {
+						"value": 15023.15,
+						"dataSource": {
+							"page": 311,
+							"fileName": "SustainabilityReport",
+							"fileReference": "50a36c418baffd520bb92d84664f06f9732a21f4e2e5ecee6d9136f16e7e0b63",
+							"tagName": "relationships"
+						},
+						"comment": "quantify open-source card",
+						"quality": "Audited"
+					},
+					"applicableHighImpactClimateSectors": {
+						"NaceCodeD": {
+							"highImpactClimateSectorEnergyConsumptionInGWh": {
+								"value": 49855.91,
+								"dataSource": {
+									"page": 3,
+									"fileName": "SustainabilityReport",
+									"fileReference": "50a36c418baffd520bb92d84664f06f9732a21f4e2e5ecee6d9136f16e7e0b63",
+									"tagName": "e-business"
+								},
+								"comment": "copy solid state application",
+								"quality": "NoDataFound"
+							},
+							"highImpactClimateSectorEnergyConsumptionInGWhPerMillionEURRevenue": {
+								"value": 39774.05,
+								"dataSource": {
+									"page": 691,
+									"fileName": "SustainabilityReport",
+									"fileReference": "50a36c418baffd520bb92d84664f06f9732a21f4e2e5ecee6d9136f16e7e0b63",
+									"tagName": "lifetime value"
+								},
+								"comment": "hack virtual capacitor",
+								"quality": "NoDataFound"
+							}
+						}
+					},
+					"totalHighImpactClimateSectorEnergyConsumptionInGWh": {
+						"value": 29015.59,
+						"dataSource": {
+							"page": 64,
+							"fileName": "SustainabilityReport",
+							"fileReference": "50a36c418baffd520bb92d84664f06f9732a21f4e2e5ecee6d9136f16e7e0b63",
+							"tagName": "schemas"
+						},
+						"comment": "back up solid state circuit",
+						"quality": "Audited"
+					},
+					"nonRenewableEnergyConsumptionFossilFuelsInGWh": {
+						"value": 56977.63,
+						"dataSource": {
+							"page": 1097,
+							"fileName": "SustainabilityReport",
 							"fileReference": "50a36c418baffd520bb92d84664f06f9732a21f4e2e5ecee6d9136f16e7e0b63",
 							"tagName": "convergence"
 						},
-						"comment": "quantify haptic sensor",
-						"quality": "Reported"
-					},
-					"relativeNonRenewableEnergyConsumptionInPercent": {
-						"value": 19822.89,
-						"dataSource": {
-							"page": "1077",
-							"fileName": "ESEFReport",
-							"fileReference": "50a36c418baffd520bb92d84664f06f9732a21f4e2e5ecee6d9136f16e7e0b63",
-							"tagName": "networks"
-						},
-						"comment": "back up wireless interface",
-						"quality": "NoDataFound"
-					},
-					"applicableHighImpactClimateSectors": {},
-					"totalHighImpactClimateSectorEnergyConsumptionInGWh": {
-						"value": 46205.27,
-						"dataSource": {
-							"page": "144",
-							"fileName": "AnnualReport",
-							"fileReference": "50a36c418baffd520bb92d84664f06f9732a21f4e2e5ecee6d9136f16e7e0b63",
-							"tagName": "supply-chains"
-						},
-						"comment": "bypass bluetooth alarm",
-						"quality": "Estimated"
-					},
-					"nonRenewableEnergyConsumptionFossilFuelsInGWh": {
-						"value": 30934.69,
-						"dataSource": {
-							"page": "429",
-							"fileName": "AnnualReport",
-							"fileReference": "50a36c418baffd520bb92d84664f06f9732a21f4e2e5ecee6d9136f16e7e0b63",
-							"tagName": "e-business"
-						},
-						"comment": "calculate haptic interface",
+						"comment": "back up open-source firewall",
 						"quality": "Reported"
 					},
 					"nonRenewableEnergyConsumptionCrudeOilInGWh": {
-						"value": 34588.65,
-						"dataSource": {
-							"page": "138",
-							"fileName": "AnnualReport",
-							"fileReference": "50a36c418baffd520bb92d84664f06f9732a21f4e2e5ecee6d9136f16e7e0b63",
-							"tagName": "mindshare"
-						},
-						"comment": "reboot primary hard drive",
-						"quality": "Audited"
+						"value": 36660.97,
+						"dataSource": {
+							"page": 90,
+							"fileName": "SustainabilityReport",
+							"fileReference": "50a36c418baffd520bb92d84664f06f9732a21f4e2e5ecee6d9136f16e7e0b63",
+							"tagName": "niches"
+						},
+						"comment": "copy auxiliary matrix",
+						"quality": "NoDataFound"
 					},
 					"nonRenewableEnergyConsumptionNaturalGasInGWh": {
-						"value": 98146.97,
-						"dataSource": {
-							"page": "521",
-							"fileName": "AnnualReport",
-							"fileReference": "50a36c418baffd520bb92d84664f06f9732a21f4e2e5ecee6d9136f16e7e0b63",
-							"tagName": "schemas"
-						},
-						"comment": "synthesize optical circuit",
-						"quality": "Estimated"
+						"value": 27928.9,
+						"dataSource": {
+							"page": 37,
+							"fileName": "SustainabilityReport",
+							"fileReference": "50a36c418baffd520bb92d84664f06f9732a21f4e2e5ecee6d9136f16e7e0b63",
+							"tagName": "architectures"
+						},
+						"comment": "bypass digital feed",
+						"quality": "Audited"
 					},
 					"nonRenewableEnergyConsumptionLigniteInGWh": {
-						"value": 73902.45,
-						"dataSource": {
-							"page": "1024",
-							"fileName": "AnnualReport",
+						"value": 1788.01,
+						"dataSource": {
+							"page": 418,
+							"fileName": "SustainabilityReport",
+							"fileReference": "50a36c418baffd520bb92d84664f06f9732a21f4e2e5ecee6d9136f16e7e0b63",
+							"tagName": "synergies"
+						},
+						"comment": "input redundant program",
+						"quality": "Reported"
+					},
+					"nonRenewableEnergyConsumptionCoalInGWh": {
+						"value": 73386.57,
+						"dataSource": {
+							"page": 695,
+							"fileName": "SustainabilityReport",
 							"fileReference": "50a36c418baffd520bb92d84664f06f9732a21f4e2e5ecee6d9136f16e7e0b63",
 							"tagName": "partnerships"
 						},
-						"comment": "compress cross-platform system",
-						"quality": "Incomplete"
-					},
-					"nonRenewableEnergyConsumptionCoalInGWh": {
-						"value": 50025.3,
-						"dataSource": {
-							"page": "993-1200",
-							"fileName": "AnnualReport",
-							"fileReference": "50a36c418baffd520bb92d84664f06f9732a21f4e2e5ecee6d9136f16e7e0b63",
-							"tagName": "applications"
-						},
-						"comment": "program redundant interface",
-						"quality": "NoDataFound"
+						"comment": "reboot multi-byte microchip",
+						"quality": "Reported"
 					},
 					"nonRenewableEnergyConsumptionNuclearEnergyInGWh": {
-						"value": 52621.94,
-						"dataSource": {
-							"page": "636-933",
-							"fileName": "AnnualReport",
-							"fileReference": "50a36c418baffd520bb92d84664f06f9732a21f4e2e5ecee6d9136f16e7e0b63",
-							"tagName": "bandwidth"
-						},
-						"comment": "back up multi-byte driver",
-						"quality": "Reported"
+						"value": 88269.24,
+						"dataSource": {
+							"page": 1183,
+							"fileName": "SustainabilityReport",
+							"fileReference": "50a36c418baffd520bb92d84664f06f9732a21f4e2e5ecee6d9136f16e7e0b63",
+							"tagName": "functionalities"
+						},
+						"comment": "calculate multi-byte sensor",
+						"quality": "Audited"
 					},
 					"nonRenewableEnergyConsumptionOtherInGWh": {
-						"value": 4651.75,
-						"dataSource": {
-							"page": "334-1259",
-							"fileName": "ESEFReport",
-							"fileReference": "50a36c418baffd520bb92d84664f06f9732a21f4e2e5ecee6d9136f16e7e0b63",
-							"tagName": "synergies"
-						},
-						"comment": "copy back-end protocol",
-						"quality": "Reported"
+						"value": 49921.32,
+						"dataSource": {
+							"page": 296,
+							"fileName": "SustainabilityReport",
+							"fileReference": "50a36c418baffd520bb92d84664f06f9732a21f4e2e5ecee6d9136f16e7e0b63",
+							"tagName": "blockchains"
+						},
+						"comment": "generate 1080p driver",
+						"quality": "Audited"
 					}
 				},
 				"biodiversity": {
 					"primaryForestAndWoodedLandOfNativeSpeciesExposure": {
 						"value": "Yes",
 						"dataSource": {
-							"page": "1140",
-							"fileName": "AnnualReport",
-							"fileReference": "50a36c418baffd520bb92d84664f06f9732a21f4e2e5ecee6d9136f16e7e0b63",
-							"tagName": "blockchains"
-						},
-						"comment": "synthesize virtual sensor",
+							"page": 316,
+							"fileName": "SustainabilityReport",
+							"fileReference": "50a36c418baffd520bb92d84664f06f9732a21f4e2e5ecee6d9136f16e7e0b63",
+							"tagName": "partnerships"
+						},
+						"comment": "bypass bluetooth capacitor",
 						"quality": "Reported"
 					},
 					"protectedAreasExposure": {
 						"value": "No",
 						"dataSource": {
-							"page": "562-970",
-							"fileName": "AnnualReport",
-							"fileReference": "50a36c418baffd520bb92d84664f06f9732a21f4e2e5ecee6d9136f16e7e0b63",
-							"tagName": "solutions"
-						},
-						"comment": "back up mobile matrix",
-						"quality": "NoDataFound"
+							"page": 913,
+							"fileName": "SustainabilityReport",
+							"fileReference": "50a36c418baffd520bb92d84664f06f9732a21f4e2e5ecee6d9136f16e7e0b63",
+							"tagName": "lifetime value"
+						},
+						"comment": "compress wireless feed",
+						"quality": "Reported"
 					},
 					"rareOrEndangeredEcosystemsExposure": {
 						"value": "Yes",
 						"dataSource": {
-							"page": "997-1054",
-							"fileName": "AnnualReport",
-							"fileReference": "50a36c418baffd520bb92d84664f06f9732a21f4e2e5ecee6d9136f16e7e0b63",
-							"tagName": "experiences"
-						},
-						"comment": "calculate digital alarm",
+							"page": 654,
+							"fileName": "SustainabilityReport",
+							"fileReference": "50a36c418baffd520bb92d84664f06f9732a21f4e2e5ecee6d9136f16e7e0b63",
+							"tagName": "functionalities"
+						},
+						"comment": "reboot bluetooth alarm",
 						"quality": "Reported"
 					},
 					"highlyBiodiverseGrasslandExposure": {
-						"value": "No",
-						"dataSource": {
-							"page": "1126-1158",
-							"fileName": "AnnualReport",
-							"fileReference": "50a36c418baffd520bb92d84664f06f9732a21f4e2e5ecee6d9136f16e7e0b63",
-							"tagName": "interfaces"
-						},
-						"comment": "transmit redundant application",
-						"quality": "Reported"
+						"value": "Yes",
+						"dataSource": {
+							"page": 866,
+							"fileName": "SustainabilityReport",
+							"fileReference": "50a36c418baffd520bb92d84664f06f9732a21f4e2e5ecee6d9136f16e7e0b63",
+							"tagName": "initiatives"
+						},
+						"comment": "program primary port",
+						"quality": "Incomplete"
 					},
 					"manufactureOfAgrochemicalPesticidesProducts": {
 						"value": "Yes",
 						"dataSource": {
-							"page": "521-585",
-							"fileName": "ESEFReport",
-							"fileReference": "50a36c418baffd520bb92d84664f06f9732a21f4e2e5ecee6d9136f16e7e0b63",
-							"tagName": "partnerships"
-						},
-						"comment": "transmit neural application",
-						"quality": "Reported"
+							"page": 721,
+							"fileName": "SustainabilityReport",
+							"fileReference": "50a36c418baffd520bb92d84664f06f9732a21f4e2e5ecee6d9136f16e7e0b63",
+							"tagName": "models"
+						},
+						"comment": "reboot open-source microchip",
+						"quality": "Estimated"
 					},
 					"landDegradationDesertificationSoilSealingExposure": {
-						"value": "No",
-						"dataSource": {
-							"page": "738",
-							"fileName": "ESEFReport",
-							"fileReference": "50a36c418baffd520bb92d84664f06f9732a21f4e2e5ecee6d9136f16e7e0b63",
-							"tagName": "solutions"
-						},
-						"comment": "back up solid state system",
-						"quality": "Estimated"
+						"value": "Yes",
+						"dataSource": {
+							"page": 356,
+							"fileName": "SustainabilityReport",
+							"fileReference": "50a36c418baffd520bb92d84664f06f9732a21f4e2e5ecee6d9136f16e7e0b63",
+							"tagName": "technologies"
+						},
+						"comment": "compress back-end system",
+						"quality": "NoDataFound"
 					},
 					"sustainableAgriculturePolicy": {
 						"value": "No",
 						"dataSource": {
-							"page": "757-897",
-							"fileName": "ESEFReport",
-							"fileReference": "50a36c418baffd520bb92d84664f06f9732a21f4e2e5ecee6d9136f16e7e0b63",
-							"tagName": "paradigms"
-						},
-						"comment": "input haptic transmitter",
+							"page": 921,
+							"fileName": "SustainabilityReport",
+							"fileReference": "50a36c418baffd520bb92d84664f06f9732a21f4e2e5ecee6d9136f16e7e0b63",
+							"tagName": "infrastructures"
+						},
+						"comment": "compress open-source alarm",
 						"quality": "NoDataFound"
 					},
 					"sustainableOceansAndSeasPolicy": {
-						"value": "Yes",
-						"dataSource": {
-							"page": "660-754",
-							"fileName": "ESEFReport",
-							"fileReference": "50a36c418baffd520bb92d84664f06f9732a21f4e2e5ecee6d9136f16e7e0b63",
-							"tagName": "relationships"
-						},
-						"comment": "copy 1080p circuit",
-						"quality": "Incomplete"
+						"value": "No",
+						"dataSource": {
+							"page": 202,
+							"fileName": "SustainabilityReport",
+							"fileReference": "50a36c418baffd520bb92d84664f06f9732a21f4e2e5ecee6d9136f16e7e0b63",
+							"tagName": "lifetime value"
+						},
+						"comment": "override redundant panel",
+						"quality": "Audited"
 					},
 					"threatenedSpeciesExposure": {
-						"value": "No",
-						"dataSource": {
-							"page": "102",
-							"fileName": "AnnualReport",
-							"fileReference": "50a36c418baffd520bb92d84664f06f9732a21f4e2e5ecee6d9136f16e7e0b63",
-							"tagName": "niches"
-						},
-						"comment": "override digital bandwidth",
-						"quality": "Audited"
+						"value": "Yes",
+						"dataSource": {
+							"page": 566,
+							"fileName": "SustainabilityReport",
+							"fileReference": "50a36c418baffd520bb92d84664f06f9732a21f4e2e5ecee6d9136f16e7e0b63",
+							"tagName": "e-commerce"
+						},
+						"comment": "input 1080p interface",
+						"quality": "Estimated"
 					},
 					"biodiversityProtectionPolicy": {
 						"value": "No",
 						"dataSource": {
-							"page": "880-1192",
-							"fileName": "AnnualReport",
-							"fileReference": "50a36c418baffd520bb92d84664f06f9732a21f4e2e5ecee6d9136f16e7e0b63",
-							"tagName": "metrics"
-						},
-						"comment": "connect bluetooth program",
-						"quality": "NoDataFound"
+							"page": 627,
+							"fileName": "SustainabilityReport",
+							"fileReference": "50a36c418baffd520bb92d84664f06f9732a21f4e2e5ecee6d9136f16e7e0b63",
+							"tagName": "convergence"
+						},
+						"comment": "hack primary alarm",
+						"quality": "Audited"
 					},
 					"deforestationPolicy": {
 						"value": "No",
 						"dataSource": {
-							"page": "804-1055",
-							"fileName": "AnnualReport",
-							"fileReference": "50a36c418baffd520bb92d84664f06f9732a21f4e2e5ecee6d9136f16e7e0b63",
-							"tagName": "solutions"
-						},
-						"comment": "transmit primary application",
-						"quality": "Audited"
+							"page": 319,
+							"fileName": "SustainabilityReport",
+							"fileReference": "50a36c418baffd520bb92d84664f06f9732a21f4e2e5ecee6d9136f16e7e0b63",
+							"tagName": "functionalities"
+						},
+						"comment": "transmit redundant monitor",
+						"quality": "Incomplete"
 					}
 				},
 				"water": {
 					"emissionsToWaterInTonnes": {
-						"value": 19768.45,
-						"dataSource": {
-							"page": "32",
-							"fileName": "AnnualReport",
-							"fileReference": "50a36c418baffd520bb92d84664f06f9732a21f4e2e5ecee6d9136f16e7e0b63",
-							"tagName": "paradigms"
-						},
-						"comment": "copy wireless capacitor",
+						"value": 59844.05,
+						"dataSource": {
+							"page": 246,
+							"fileName": "SustainabilityReport",
+							"fileReference": "50a36c418baffd520bb92d84664f06f9732a21f4e2e5ecee6d9136f16e7e0b63",
+							"tagName": "convergence"
+						},
+						"comment": "parse bluetooth firewall",
 						"quality": "Incomplete"
 					},
 					"waterConsumptionInCubicMeters": {
-						"value": 74699.75,
-						"dataSource": {
-							"page": "827",
-							"fileName": "ESEFReport",
-							"fileReference": "50a36c418baffd520bb92d84664f06f9732a21f4e2e5ecee6d9136f16e7e0b63",
-							"tagName": "ROI"
-						},
-						"comment": "calculate back-end feed",
-						"quality": "Audited"
+						"value": 37869.57,
+						"dataSource": {
+							"page": 574,
+							"fileName": "SustainabilityReport",
+							"fileReference": "50a36c418baffd520bb92d84664f06f9732a21f4e2e5ecee6d9136f16e7e0b63",
+							"tagName": "schemas"
+						},
+						"comment": "connect digital port",
+						"quality": "Estimated"
 					},
 					"waterReusedInCubicMeters": {
-						"value": 66599.49,
-						"dataSource": {
-							"page": "338",
-							"fileName": "ESEFReport",
-							"fileReference": "50a36c418baffd520bb92d84664f06f9732a21f4e2e5ecee6d9136f16e7e0b63",
-							"tagName": "schemas"
-						},
-						"comment": "override open-source system",
+						"value": 49771.22,
+						"dataSource": {
+							"page": 662,
+							"fileName": "SustainabilityReport",
+							"fileReference": "50a36c418baffd520bb92d84664f06f9732a21f4e2e5ecee6d9136f16e7e0b63",
+							"tagName": "action-items"
+						},
+						"comment": "generate online pixel",
 						"quality": "Reported"
 					},
 					"relativeWaterUsageInCubicMetersPerMillionEURRevenue": {
-						"value": 15451.24,
-						"dataSource": {
-							"page": "325",
-							"fileName": "AnnualReport",
-							"fileReference": "50a36c418baffd520bb92d84664f06f9732a21f4e2e5ecee6d9136f16e7e0b63",
-							"tagName": "relationships"
-						},
-						"comment": "index online matrix",
-						"quality": "Incomplete"
+						"value": 45500.79,
+						"dataSource": {
+							"page": 643,
+							"fileName": "SustainabilityReport",
+							"fileReference": "50a36c418baffd520bb92d84664f06f9732a21f4e2e5ecee6d9136f16e7e0b63",
+							"tagName": "models"
+						},
+						"comment": "transmit cross-platform interface",
+						"quality": "Estimated"
 					},
 					"waterManagementPolicy": {
-						"value": "No",
-						"dataSource": {
-							"page": "681-1258",
-							"fileName": "AnnualReport",
-							"fileReference": "50a36c418baffd520bb92d84664f06f9732a21f4e2e5ecee6d9136f16e7e0b63",
-							"tagName": "e-business"
-						},
-						"comment": "transmit bluetooth circuit",
-						"quality": "NoDataFound"
+						"value": "Yes",
+						"dataSource": {
+							"page": 629,
+							"fileName": "SustainabilityReport",
+							"fileReference": "50a36c418baffd520bb92d84664f06f9732a21f4e2e5ecee6d9136f16e7e0b63",
+							"tagName": "lifetime value"
+						},
+						"comment": "synthesize primary feed",
+						"quality": "Audited"
 					},
 					"highWaterStressAreaExposure": {
 						"value": "No",
 						"dataSource": {
-							"page": "1070",
-							"fileName": "ESEFReport",
-							"fileReference": "50a36c418baffd520bb92d84664f06f9732a21f4e2e5ecee6d9136f16e7e0b63",
-							"tagName": "eyeballs"
-						},
-						"comment": "bypass haptic application",
+							"page": 586,
+							"fileName": "SustainabilityReport",
+							"fileReference": "50a36c418baffd520bb92d84664f06f9732a21f4e2e5ecee6d9136f16e7e0b63",
+							"tagName": "functionalities"
+						},
+						"comment": "override cross-platform port",
 						"quality": "Incomplete"
 					}
 				},
 				"waste": {
 					"hazardousAndRadioactiveWasteInTonnes": {
-						"value": 10892.34,
-						"dataSource": {
-							"page": "1161-1282",
-							"fileName": "AnnualReport",
-							"fileReference": "50a36c418baffd520bb92d84664f06f9732a21f4e2e5ecee6d9136f16e7e0b63",
-							"tagName": "mindshare"
-						},
-						"comment": "back up multi-byte matrix",
-						"quality": "Incomplete"
+						"value": 61259.22,
+						"dataSource": {
+							"page": 50,
+							"fileName": "SustainabilityReport",
+							"fileReference": "50a36c418baffd520bb92d84664f06f9732a21f4e2e5ecee6d9136f16e7e0b63",
+							"tagName": "blockchains"
+						},
+						"comment": "index mobile array",
+						"quality": "Audited"
 					},
 					"nonRecycledWasteInTonnes": {
-						"value": 38447.88,
-						"dataSource": {
-							"page": "856-996",
-							"fileName": "ESEFReport",
-							"fileReference": "50a36c418baffd520bb92d84664f06f9732a21f4e2e5ecee6d9136f16e7e0b63",
-							"tagName": "blockchains"
-						},
-						"comment": "hack multi-byte monitor",
+						"value": 17645.42,
+						"dataSource": {
+							"page": 1177,
+							"fileName": "SustainabilityReport",
+							"fileReference": "50a36c418baffd520bb92d84664f06f9732a21f4e2e5ecee6d9136f16e7e0b63",
+							"tagName": "channels"
+						},
+						"comment": "copy virtual circuit",
 						"quality": "Audited"
 					}
 				},
 				"emissions": {
 					"emissionsOfInorganicPollutantsInTonnes": {
-						"value": 3193.2,
-						"dataSource": {
-							"page": "507-1239",
-							"fileName": "AnnualReport",
-							"fileReference": "50a36c418baffd520bb92d84664f06f9732a21f4e2e5ecee6d9136f16e7e0b63",
-							"tagName": "networks"
-						},
-						"comment": "program multi-byte matrix",
-						"quality": "Reported"
+						"value": 22119.51,
+						"dataSource": {
+							"page": 1030,
+							"fileName": "SustainabilityReport",
+							"fileReference": "50a36c418baffd520bb92d84664f06f9732a21f4e2e5ecee6d9136f16e7e0b63",
+							"tagName": "bandwidth"
+						},
+						"comment": "quantify optical pixel",
+						"quality": "Incomplete"
 					},
 					"emissionsOfAirPollutantsInTonnes": {
-						"value": 73951.36,
-						"dataSource": {
-							"page": "664-1057",
-							"fileName": "ESEFReport",
-							"fileReference": "50a36c418baffd520bb92d84664f06f9732a21f4e2e5ecee6d9136f16e7e0b63",
-							"tagName": "deliverables"
-						},
-						"comment": "program mobile protocol",
-						"quality": "NoDataFound"
+						"value": 12967.25,
+						"dataSource": {
+							"page": 40,
+							"fileName": "SustainabilityReport",
+							"fileReference": "50a36c418baffd520bb92d84664f06f9732a21f4e2e5ecee6d9136f16e7e0b63",
+							"tagName": "metrics"
+						},
+						"comment": "index cross-platform hard drive",
+						"quality": "Estimated"
 					},
 					"emissionsOfOzoneDepletionSubstancesInTonnes": {
-						"value": 23480.9,
-						"dataSource": {
-							"page": "778",
-							"fileName": "ESEFReport",
-							"fileReference": "50a36c418baffd520bb92d84664f06f9732a21f4e2e5ecee6d9136f16e7e0b63",
-							"tagName": "mindshare"
-						},
-						"comment": "hack cross-platform pixel",
-						"quality": "Estimated"
+						"value": 17678.22,
+						"dataSource": {
+							"page": 833,
+							"fileName": "SustainabilityReport",
+							"fileReference": "50a36c418baffd520bb92d84664f06f9732a21f4e2e5ecee6d9136f16e7e0b63",
+							"tagName": "ROI"
+						},
+						"comment": "bypass neural firewall",
+						"quality": "Reported"
 					},
 					"carbonReductionInitiatives": {
 						"value": "Yes",
 						"dataSource": {
-							"page": "829-1285",
-							"fileName": "AnnualReport",
-							"fileReference": "50a36c418baffd520bb92d84664f06f9732a21f4e2e5ecee6d9136f16e7e0b63",
-							"tagName": "channels"
-						},
-						"comment": "connect 1080p port",
-						"quality": "Incomplete"
+							"page": 577,
+							"fileName": "SustainabilityReport",
+							"fileReference": "50a36c418baffd520bb92d84664f06f9732a21f4e2e5ecee6d9136f16e7e0b63",
+							"tagName": "web services"
+						},
+						"comment": "parse online protocol",
+						"quality": "NoDataFound"
 					}
 				}
 			},
 			"social": {
 				"socialAndEmployeeMatters": {
 					"humanRightsLegalProceedings": {
-						"value": "No",
-						"dataSource": {
-							"page": "924-1197",
-							"fileName": "ESEFReport",
+						"value": "Yes",
+						"dataSource": {
+							"page": 477,
+							"fileName": "SustainabilityReport",
+							"fileReference": "50a36c418baffd520bb92d84664f06f9732a21f4e2e5ecee6d9136f16e7e0b63",
+							"tagName": "ROI"
+						},
+						"comment": "copy solid state monitor",
+						"quality": "Audited"
+					},
+					"iloCoreLabourStandards": {
+						"value": "Yes",
+						"dataSource": {
+							"page": 766,
+							"fileName": "SustainabilityReport",
+							"fileReference": "50a36c418baffd520bb92d84664f06f9732a21f4e2e5ecee6d9136f16e7e0b63",
+							"tagName": "e-commerce"
+						},
+						"comment": "generate optical firewall",
+						"quality": "Estimated"
+					},
+					"environmentalPolicy": {
+						"value": "Yes",
+						"dataSource": {
+							"page": 1151,
+							"fileName": "SustainabilityReport",
+							"fileReference": "50a36c418baffd520bb92d84664f06f9732a21f4e2e5ecee6d9136f16e7e0b63",
+							"tagName": "communities"
+						},
+						"comment": "override multi-byte transmitter",
+						"quality": "Estimated"
+					},
+					"corruptionLegalProceedings": {
+						"value": "No",
+						"dataSource": {
+							"page": 629,
+							"fileName": "SustainabilityReport",
+							"fileReference": "50a36c418baffd520bb92d84664f06f9732a21f4e2e5ecee6d9136f16e7e0b63",
+							"tagName": "infrastructures"
+						},
+						"comment": "reboot mobile bandwidth",
+						"quality": "Reported"
+					},
+					"transparencyDisclosurePolicy": {
+						"value": "Yes",
+						"dataSource": {
+							"page": 667,
+							"fileName": "SustainabilityReport",
+							"fileReference": "50a36c418baffd520bb92d84664f06f9732a21f4e2e5ecee6d9136f16e7e0b63",
+							"tagName": "paradigms"
+						},
+						"comment": "override multi-byte pixel",
+						"quality": "NoDataFound"
+					},
+					"humanRightsDueDiligencePolicy": {
+						"value": "Yes",
+						"dataSource": {
+							"page": 243,
+							"fileName": "SustainabilityReport",
+							"fileReference": "50a36c418baffd520bb92d84664f06f9732a21f4e2e5ecee6d9136f16e7e0b63",
+							"tagName": "applications"
+						},
+						"comment": "bypass virtual capacitor",
+						"quality": "NoDataFound"
+					},
+					"policyAgainstChildLabour": {
+						"value": "No",
+						"dataSource": {
+							"page": 76,
+							"fileName": "SustainabilityReport",
 							"fileReference": "50a36c418baffd520bb92d84664f06f9732a21f4e2e5ecee6d9136f16e7e0b63",
 							"tagName": "bandwidth"
 						},
-						"comment": "generate mobile transmitter",
-						"quality": "NoDataFound"
-					},
-					"iloCoreLabourStandards": {
-						"value": "Yes",
-						"dataSource": {
-							"page": "1039-1209",
-							"fileName": "AnnualReport",
-							"fileReference": "50a36c418baffd520bb92d84664f06f9732a21f4e2e5ecee6d9136f16e7e0b63",
-							"tagName": "models"
-						},
-						"comment": "hack online monitor",
-						"quality": "NoDataFound"
-					},
-					"environmentalPolicy": {
-						"value": "Yes",
-						"dataSource": {
-							"page": "54-1222",
-							"fileName": "ESEFReport",
+						"comment": "synthesize neural bus",
+						"quality": "NoDataFound"
+					},
+					"policyAgainstForcedLabour": {
+						"value": "No",
+						"dataSource": {
+							"page": 906,
+							"fileName": "SustainabilityReport",
+							"fileReference": "50a36c418baffd520bb92d84664f06f9732a21f4e2e5ecee6d9136f16e7e0b63",
+							"tagName": "e-business"
+						},
+						"comment": "override online bus",
+						"quality": "Incomplete"
+					},
+					"policyAgainstDiscriminationInTheWorkplace": {
+						"value": "Yes",
+						"dataSource": {
+							"page": 631,
+							"fileName": "SustainabilityReport",
+							"fileReference": "50a36c418baffd520bb92d84664f06f9732a21f4e2e5ecee6d9136f16e7e0b63",
+							"tagName": "portals"
+						},
+						"comment": "bypass back-end bandwidth",
+						"quality": "NoDataFound"
+					},
+					"iso14001Certificate": {
+						"value": "No",
+						"dataSource": {
+							"page": 557,
+							"fileName": "SustainabilityReport",
+							"fileReference": "50a36c418baffd520bb92d84664f06f9732a21f4e2e5ecee6d9136f16e7e0b63",
+							"tagName": "communities"
+						},
+						"comment": "index digital driver",
+						"quality": "Audited"
+					},
+					"policyAgainstBriberyAndCorruption": {
+						"value": "No",
+						"dataSource": {
+							"page": 1131,
+							"fileName": "SustainabilityReport",
+							"fileReference": "50a36c418baffd520bb92d84664f06f9732a21f4e2e5ecee6d9136f16e7e0b63",
+							"tagName": "portals"
+						},
+						"comment": "back up mobile hard drive",
+						"quality": "Estimated"
+					},
+					"fairBusinessMarketingAdvertisingPolicy": {
+						"value": "Yes",
+						"dataSource": {
+							"page": 359,
+							"fileName": "SustainabilityReport",
+							"fileReference": "50a36c418baffd520bb92d84664f06f9732a21f4e2e5ecee6d9136f16e7e0b63",
+							"tagName": "bandwidth"
+						},
+						"comment": "generate optical bus",
+						"quality": "NoDataFound"
+					},
+					"technologiesExpertiseTransferPolicy": {
+						"value": "Yes",
+						"dataSource": {
+							"page": 1158,
+							"fileName": "SustainabilityReport",
+							"fileReference": "50a36c418baffd520bb92d84664f06f9732a21f4e2e5ecee6d9136f16e7e0b63",
+							"tagName": "channels"
+						},
+						"comment": "transmit 1080p system",
+						"quality": "Estimated"
+					},
+					"fairCompetitionPolicy": {
+						"value": "Yes",
+						"dataSource": {
+							"page": 273,
+							"fileName": "SustainabilityReport",
 							"fileReference": "50a36c418baffd520bb92d84664f06f9732a21f4e2e5ecee6d9136f16e7e0b63",
 							"tagName": "content"
 						},
-						"comment": "bypass auxiliary array",
-						"quality": "NoDataFound"
-					},
-					"corruptionLegalProceedings": {
-						"value": "No",
-						"dataSource": {
-							"page": "971-975",
-							"fileName": "ESEFReport",
-							"fileReference": "50a36c418baffd520bb92d84664f06f9732a21f4e2e5ecee6d9136f16e7e0b63",
-							"tagName": "eyeballs"
-						},
-						"comment": "override solid state card",
-						"quality": "Reported"
-					},
-					"transparencyDisclosurePolicy": {
-						"value": "Yes",
-						"dataSource": {
-							"page": "626",
-							"fileName": "ESEFReport",
-							"fileReference": "50a36c418baffd520bb92d84664f06f9732a21f4e2e5ecee6d9136f16e7e0b63",
-							"tagName": "partnerships"
-						},
-						"comment": "reboot haptic monitor",
-						"quality": "Reported"
-					},
-					"humanRightsDueDiligencePolicy": {
-						"value": "Yes",
-						"dataSource": {
-							"page": "169-763",
-							"fileName": "ESEFReport",
+						"comment": "bypass 1080p array",
+						"quality": "Reported"
+					},
+					"violationOfTaxRulesAndRegulation": {
+						"value": "Yes",
+						"dataSource": {
+							"page": 834,
+							"fileName": "SustainabilityReport",
+							"fileReference": "50a36c418baffd520bb92d84664f06f9732a21f4e2e5ecee6d9136f16e7e0b63",
+							"tagName": "methodologies"
+						},
+						"comment": "connect optical interface",
+						"quality": "Estimated"
+					},
+					"unGlobalCompactPrinciplesCompliancePolicy": {
+						"value": "No",
+						"dataSource": {
+							"page": 30,
+							"fileName": "SustainabilityReport",
+							"fileReference": "50a36c418baffd520bb92d84664f06f9732a21f4e2e5ecee6d9136f16e7e0b63",
+							"tagName": "initiatives"
+						},
+						"comment": "reboot primary matrix",
+						"quality": "Audited"
+					},
+					"oecdGuidelinesForMultinationalEnterprisesGrievanceHandling": {
+						"value": "No",
+						"dataSource": {
+							"page": 6,
+							"fileName": "SustainabilityReport",
+							"fileReference": "50a36c418baffd520bb92d84664f06f9732a21f4e2e5ecee6d9136f16e7e0b63",
+							"tagName": "infrastructures"
+						},
+						"comment": "quantify redundant bus",
+						"quality": "Reported"
+					},
+					"averageGrossHourlyEarningsMaleEmployees": {
+						"value": 2587166298.18,
+						"dataSource": {
+							"page": 552,
+							"fileName": "SustainabilityReport",
+							"fileReference": "50a36c418baffd520bb92d84664f06f9732a21f4e2e5ecee6d9136f16e7e0b63",
+							"tagName": "communities"
+						},
+						"comment": "program solid state transmitter",
+						"quality": "Reported",
+						"currency": "TWD"
+					},
+					"averageGrossHourlyEarningsFemaleEmployees": {
+						"value": 4231106175.57,
+						"dataSource": {
+							"page": 161,
+							"fileName": "SustainabilityReport",
+							"fileReference": "50a36c418baffd520bb92d84664f06f9732a21f4e2e5ecee6d9136f16e7e0b63",
+							"tagName": "networks"
+						},
+						"comment": "calculate primary feed",
+						"quality": "Reported",
+						"currency": "SZL"
+					},
+					"unadjustedGenderPayGapInPercent": {
+						"value": 76003.84,
+						"dataSource": {
+							"page": 1062,
+							"fileName": "SustainabilityReport",
+							"fileReference": "50a36c418baffd520bb92d84664f06f9732a21f4e2e5ecee6d9136f16e7e0b63",
+							"tagName": "bandwidth"
+						},
+						"comment": "parse mobile card",
+						"quality": "Audited"
+					},
+					"femaleBoardMembersSupervisoryBoard": {
+						"value": 1305,
+						"dataSource": {
+							"page": 1028,
+							"fileName": "SustainabilityReport",
+							"fileReference": "50a36c418baffd520bb92d84664f06f9732a21f4e2e5ecee6d9136f16e7e0b63",
+							"tagName": "interfaces"
+						},
+						"comment": "reboot 1080p bandwidth",
+						"quality": "Estimated"
+					},
+					"femaleBoardMembersBoardOfDirectors": {
+						"value": 6805,
+						"dataSource": {
+							"page": 1018,
+							"fileName": "SustainabilityReport",
+							"fileReference": "50a36c418baffd520bb92d84664f06f9732a21f4e2e5ecee6d9136f16e7e0b63",
+							"tagName": "bandwidth"
+						},
+						"comment": "parse back-end program",
+						"quality": "Estimated"
+					},
+					"maleBoardMembersSupervisoryBoard": {
+						"value": 2138,
+						"dataSource": {
+							"page": 718,
+							"fileName": "SustainabilityReport",
+							"fileReference": "50a36c418baffd520bb92d84664f06f9732a21f4e2e5ecee6d9136f16e7e0b63",
+							"tagName": "action-items"
+						},
+						"comment": "transmit cross-platform firewall",
+						"quality": "Incomplete"
+					},
+					"maleBoardMembersBoardOfDirectors": {
+						"value": 6363,
+						"dataSource": {
+							"page": 489,
+							"fileName": "SustainabilityReport",
 							"fileReference": "50a36c418baffd520bb92d84664f06f9732a21f4e2e5ecee6d9136f16e7e0b63",
 							"tagName": "supply-chains"
 						},
-						"comment": "index multi-byte firewall",
-						"quality": "Estimated"
-					},
-					"policyAgainstChildLabour": {
-						"value": "No",
-						"dataSource": {
-							"page": "111",
-							"fileName": "ESEFReport",
-							"fileReference": "50a36c418baffd520bb92d84664f06f9732a21f4e2e5ecee6d9136f16e7e0b63",
-							"tagName": "convergence"
-						},
-						"comment": "reboot wireless monitor",
-						"quality": "Audited"
-					},
-					"policyAgainstForcedLabour": {
-						"value": "Yes",
-						"dataSource": {
-							"page": "624-782",
-							"fileName": "AnnualReport",
-							"fileReference": "50a36c418baffd520bb92d84664f06f9732a21f4e2e5ecee6d9136f16e7e0b63",
-							"tagName": "partnerships"
-						},
-						"comment": "override open-source protocol",
-						"quality": "NoDataFound"
-					},
-					"policyAgainstDiscriminationInTheWorkplace": {
-						"value": "No",
-						"dataSource": {
-							"page": "1088-1199",
-							"fileName": "AnnualReport",
+						"comment": "compress optical panel",
+						"quality": "Incomplete"
+					},
+					"boardGenderDiversitySupervisoryBoardInPercent": {
+						"value": 74.93,
+						"dataSource": {
+							"page": 1178,
+							"fileName": "SustainabilityReport",
+							"fileReference": "50a36c418baffd520bb92d84664f06f9732a21f4e2e5ecee6d9136f16e7e0b63",
+							"tagName": "platforms"
+						},
+						"comment": "copy digital system",
+						"quality": "Reported"
+					},
+					"boardGenderDiversityBoardOfDirectorsInPercent": {
+						"value": 78.48,
+						"dataSource": {
+							"page": 228,
+							"fileName": "SustainabilityReport",
+							"fileReference": "50a36c418baffd520bb92d84664f06f9732a21f4e2e5ecee6d9136f16e7e0b63",
+							"tagName": "action-items"
+						},
+						"comment": "input online capacitor",
+						"quality": "NoDataFound"
+					},
+					"controversialWeaponsExposure": {
+						"value": "Yes",
+						"dataSource": {
+							"page": 406,
+							"fileName": "SustainabilityReport",
 							"fileReference": "50a36c418baffd520bb92d84664f06f9732a21f4e2e5ecee6d9136f16e7e0b63",
 							"tagName": "ROI"
 						},
-						"comment": "quantify optical protocol",
-						"quality": "Estimated"
-					},
-					"iso14001Certificate": {
-						"value": "Yes",
-						"dataSource": {
-							"page": "252",
-							"fileName": "AnnualReport",
-							"fileReference": "50a36c418baffd520bb92d84664f06f9732a21f4e2e5ecee6d9136f16e7e0b63",
-							"tagName": "e-business"
-						},
-						"comment": "override back-end bus",
-						"quality": "Estimated"
-					},
-					"policyAgainstBriberyAndCorruption": {
-						"value": "Yes",
-						"dataSource": {
-							"page": "553-943",
-							"fileName": "AnnualReport",
-							"fileReference": "50a36c418baffd520bb92d84664f06f9732a21f4e2e5ecee6d9136f16e7e0b63",
-							"tagName": "experiences"
-						},
-						"comment": "synthesize auxiliary hard drive",
-						"quality": "Estimated"
-					},
-					"fairBusinessMarketingAdvertisingPolicy": {
-						"value": "Yes",
-						"dataSource": {
-							"page": "25-868",
-							"fileName": "AnnualReport",
-							"fileReference": "50a36c418baffd520bb92d84664f06f9732a21f4e2e5ecee6d9136f16e7e0b63",
-							"tagName": "infrastructures"
-						},
-						"comment": "override primary protocol",
-						"quality": "Estimated"
-					},
-					"technologiesExpertiseTransferPolicy": {
-						"value": "No",
-						"dataSource": {
-							"page": "1048-1102",
-							"fileName": "ESEFReport",
-							"fileReference": "50a36c418baffd520bb92d84664f06f9732a21f4e2e5ecee6d9136f16e7e0b63",
-							"tagName": "schemas"
-						},
-						"comment": "hack haptic hard drive",
-						"quality": "Incomplete"
-					},
-					"fairCompetitionPolicy": {
-						"value": "No",
-						"dataSource": {
-							"page": "894-1016",
-							"fileName": "ESEFReport",
+						"comment": "parse open-source firewall",
+						"quality": "NoDataFound"
+					},
+					"workplaceAccidentPreventionPolicy": {
+						"value": "No",
+						"dataSource": {
+							"page": 71,
+							"fileName": "SustainabilityReport",
+							"fileReference": "50a36c418baffd520bb92d84664f06f9732a21f4e2e5ecee6d9136f16e7e0b63",
+							"tagName": "initiatives"
+						},
+						"comment": "navigate virtual feed",
+						"quality": "Estimated"
+					},
+					"rateOfAccidentsInPercent": {
+						"value": 68.14,
+						"dataSource": {
+							"page": 196,
+							"fileName": "SustainabilityReport",
 							"fileReference": "50a36c418baffd520bb92d84664f06f9732a21f4e2e5ecee6d9136f16e7e0b63",
 							"tagName": "paradigms"
 						},
-						"comment": "parse digital feed",
-						"quality": "Audited"
-					},
-					"violationOfTaxRulesAndRegulation": {
-						"value": "Yes",
-						"dataSource": {
-							"page": "551-827",
-							"fileName": "ESEFReport",
-							"fileReference": "50a36c418baffd520bb92d84664f06f9732a21f4e2e5ecee6d9136f16e7e0b63",
-							"tagName": "e-commerce"
-						},
-						"comment": "calculate mobile card",
-						"quality": "Estimated"
-					},
-					"unGlobalCompactPrinciplesCompliancePolicy": {
-						"value": "No",
-						"dataSource": {
-							"page": "961-1026",
-							"fileName": "AnnualReport",
+						"comment": "connect bluetooth port",
+						"quality": "NoDataFound"
+					},
+					"workdaysLostInDays": {
+						"value": 93512.72,
+						"dataSource": {
+							"page": 308,
+							"fileName": "SustainabilityReport",
+							"fileReference": "50a36c418baffd520bb92d84664f06f9732a21f4e2e5ecee6d9136f16e7e0b63",
+							"tagName": "content"
+						},
+						"comment": "calculate cross-platform alarm",
+						"quality": "Reported"
+					},
+					"supplierCodeOfConduct": {
+						"value": "No",
+						"dataSource": {
+							"page": 1010,
+							"fileName": "SustainabilityReport",
+							"fileReference": "50a36c418baffd520bb92d84664f06f9732a21f4e2e5ecee6d9136f16e7e0b63",
+							"tagName": "communities"
+						},
+						"comment": "quantify virtual feed",
+						"quality": "Reported"
+					},
+					"grievanceHandlingMechanism": {
+						"value": "No",
+						"dataSource": {
+							"page": 504,
+							"fileName": "SustainabilityReport",
+							"fileReference": "50a36c418baffd520bb92d84664f06f9732a21f4e2e5ecee6d9136f16e7e0b63",
+							"tagName": "supply-chains"
+						},
+						"comment": "calculate wireless program",
+						"quality": "Estimated"
+					},
+					"whistleblowerProtectionPolicy": {
+						"value": "Yes",
+						"dataSource": {
+							"page": 392,
+							"fileName": "SustainabilityReport",
+							"fileReference": "50a36c418baffd520bb92d84664f06f9732a21f4e2e5ecee6d9136f16e7e0b63",
+							"tagName": "supply-chains"
+						},
+						"comment": "reboot primary circuit",
+						"quality": "Audited"
+					},
+					"reportedIncidentsOfDiscrimination": {
+						"value": 9812,
+						"dataSource": {
+							"page": 226,
+							"fileName": "SustainabilityReport",
+							"fileReference": "50a36c418baffd520bb92d84664f06f9732a21f4e2e5ecee6d9136f16e7e0b63",
+							"tagName": "supply-chains"
+						},
+						"comment": "index mobile feed",
+						"quality": "Incomplete"
+					},
+					"sanctionedIncidentsOfDiscrimination": {
+						"value": 4760,
+						"dataSource": {
+							"page": 942,
+							"fileName": "SustainabilityReport",
+							"fileReference": "50a36c418baffd520bb92d84664f06f9732a21f4e2e5ecee6d9136f16e7e0b63",
+							"tagName": "ROI"
+						},
+						"comment": "connect auxiliary transmitter",
+						"quality": "Estimated"
+					},
+					"ceoToEmployeePayGapRatio": {
+						"value": 35586.88,
+						"dataSource": {
+							"page": 652,
+							"fileName": "SustainabilityReport",
 							"fileReference": "50a36c418baffd520bb92d84664f06f9732a21f4e2e5ecee6d9136f16e7e0b63",
 							"tagName": "action-items"
 						},
-						"comment": "reboot back-end system",
-						"quality": "Audited"
-					},
-					"oecdGuidelinesForMultinationalEnterprisesGrievanceHandling": {
-						"value": "No",
-						"dataSource": {
-							"page": "1119-1254",
-							"fileName": "ESEFReport",
-							"fileReference": "50a36c418baffd520bb92d84664f06f9732a21f4e2e5ecee6d9136f16e7e0b63",
-							"tagName": "interfaces"
-						},
-						"comment": "calculate virtual matrix",
-						"quality": "Estimated"
-					},
-					"averageGrossHourlyEarningsMaleEmployees": {
-						"value": 7882708290.13,
-						"dataSource": {
-							"page": "49-226",
-							"fileName": "ESEFReport",
-							"fileReference": "50a36c418baffd520bb92d84664f06f9732a21f4e2e5ecee6d9136f16e7e0b63",
-							"tagName": "users"
-						},
-						"comment": "bypass redundant system",
-						"quality": "Audited",
-						"currency": "KZT"
-					},
-					"averageGrossHourlyEarningsFemaleEmployees": {
-						"value": 5191916946.79,
-						"dataSource": {
-							"page": "873-1258",
-							"fileName": "ESEFReport",
-							"fileReference": "50a36c418baffd520bb92d84664f06f9732a21f4e2e5ecee6d9136f16e7e0b63",
-							"tagName": "applications"
-						},
-						"comment": "transmit digital bus",
-						"quality": "Estimated",
-						"currency": "PHP"
-					},
-					"unadjustedGenderPayGapInPercent": {
-						"value": 94013.84,
-						"dataSource": {
-							"page": "661-878",
-							"fileName": "AnnualReport",
-							"fileReference": "50a36c418baffd520bb92d84664f06f9732a21f4e2e5ecee6d9136f16e7e0b63",
-							"tagName": "e-markets"
-						},
-						"comment": "back up mobile matrix",
-						"quality": "Reported"
-					},
-					"femaleBoardMembersSupervisoryBoard": {
-						"value": 7621,
-						"dataSource": {
-							"page": "877-927",
-							"fileName": "AnnualReport",
-							"fileReference": "50a36c418baffd520bb92d84664f06f9732a21f4e2e5ecee6d9136f16e7e0b63",
-							"tagName": "niches"
-						},
-						"comment": "compress back-end circuit",
-						"quality": "NoDataFound"
-					},
-					"femaleBoardMembersBoardOfDirectors": {
-						"value": 6948,
-						"dataSource": {
-							"page": "1068",
-							"fileName": "ESEFReport",
-							"fileReference": "50a36c418baffd520bb92d84664f06f9732a21f4e2e5ecee6d9136f16e7e0b63",
-							"tagName": "portals"
-						},
-						"comment": "override optical panel",
-						"quality": "Audited"
-					},
-					"maleBoardMembersSupervisoryBoard": {
-						"value": 6334,
-						"dataSource": {
-							"page": "1132-1171",
-							"fileName": "AnnualReport",
-							"fileReference": "50a36c418baffd520bb92d84664f06f9732a21f4e2e5ecee6d9136f16e7e0b63",
-							"tagName": "eyeballs"
-						},
-						"comment": "program online feed",
-						"quality": "Reported"
-					},
-					"maleBoardMembersBoardOfDirectors": {
-						"value": 1550,
-						"dataSource": {
-							"page": "325",
-							"fileName": "AnnualReport",
-							"fileReference": "50a36c418baffd520bb92d84664f06f9732a21f4e2e5ecee6d9136f16e7e0b63",
-							"tagName": "schemas"
-						},
-						"comment": "compress bluetooth interface",
-						"quality": "NoDataFound"
-					},
-					"boardGenderDiversitySupervisoryBoardInPercent": {
-						"value": 45.69,
-						"dataSource": {
-							"page": "237-529",
-							"fileName": "ESEFReport",
-							"fileReference": "50a36c418baffd520bb92d84664f06f9732a21f4e2e5ecee6d9136f16e7e0b63",
-							"tagName": "action-items"
-						},
-						"comment": "program wireless microchip",
-						"quality": "Estimated"
-					},
-					"boardGenderDiversityBoardOfDirectorsInPercent": {
-						"value": 60.4,
-						"dataSource": {
-							"page": "712-993",
-							"fileName": "AnnualReport",
-							"fileReference": "50a36c418baffd520bb92d84664f06f9732a21f4e2e5ecee6d9136f16e7e0b63",
-							"tagName": "paradigms"
-						},
-						"comment": "calculate primary microchip",
-						"quality": "Reported"
-					},
-					"controversialWeaponsExposure": {
-						"value": "No",
-						"dataSource": {
-							"page": "714-882",
-							"fileName": "ESEFReport",
-							"fileReference": "50a36c418baffd520bb92d84664f06f9732a21f4e2e5ecee6d9136f16e7e0b63",
-							"tagName": "communities"
-						},
-						"comment": "compress primary firewall",
-						"quality": "Incomplete"
-					},
-					"workplaceAccidentPreventionPolicy": {
-						"value": "Yes",
-						"dataSource": {
-							"page": "405-696",
-							"fileName": "AnnualReport",
-							"fileReference": "50a36c418baffd520bb92d84664f06f9732a21f4e2e5ecee6d9136f16e7e0b63",
-							"tagName": "synergies"
-						},
-						"comment": "connect auxiliary firewall",
-						"quality": "Audited"
-					},
-					"rateOfAccidentsInPercent": {
-						"value": 50.06,
-						"dataSource": {
-							"page": "82",
-							"fileName": "ESEFReport",
-							"fileReference": "50a36c418baffd520bb92d84664f06f9732a21f4e2e5ecee6d9136f16e7e0b63",
-							"tagName": "communities"
-						},
-						"comment": "program multi-byte port",
-						"quality": "Incomplete"
-					},
-					"workdaysLostInDays": {
-						"value": 75808.52,
-						"dataSource": {
-							"page": "1027-1205",
-							"fileName": "ESEFReport",
-							"fileReference": "50a36c418baffd520bb92d84664f06f9732a21f4e2e5ecee6d9136f16e7e0b63",
-							"tagName": "web services"
-						},
-						"comment": "parse open-source transmitter",
-						"quality": "Incomplete"
-					},
-					"supplierCodeOfConduct": {
-						"value": "No",
-						"dataSource": {
-							"page": "525-1070",
-							"fileName": "AnnualReport",
-							"fileReference": "50a36c418baffd520bb92d84664f06f9732a21f4e2e5ecee6d9136f16e7e0b63",
-							"tagName": "technologies"
-						},
-						"comment": "reboot mobile card",
-						"quality": "Incomplete"
-					},
-					"grievanceHandlingMechanism": {
-						"value": "Yes",
-						"dataSource": {
-							"page": "365",
-							"fileName": "AnnualReport",
-							"fileReference": "50a36c418baffd520bb92d84664f06f9732a21f4e2e5ecee6d9136f16e7e0b63",
-							"tagName": "metrics"
-						},
-						"comment": "index redundant driver",
-						"quality": "Estimated"
-					},
-					"whistleblowerProtectionPolicy": {
-						"value": "No",
-						"dataSource": {
-							"page": "936-964",
-							"fileName": "AnnualReport",
-							"fileReference": "50a36c418baffd520bb92d84664f06f9732a21f4e2e5ecee6d9136f16e7e0b63",
-							"tagName": "models"
-						},
-						"comment": "navigate auxiliary protocol",
-						"quality": "Incomplete"
-					},
-					"reportedIncidentsOfDiscrimination": {
-						"value": 2446,
-						"dataSource": {
-							"page": "588",
-							"fileName": "ESEFReport",
-							"fileReference": "50a36c418baffd520bb92d84664f06f9732a21f4e2e5ecee6d9136f16e7e0b63",
-							"tagName": "initiatives"
-						},
-						"comment": "connect haptic array",
-						"quality": "NoDataFound"
-					},
-					"sanctionedIncidentsOfDiscrimination": {
-						"value": 3152,
-						"dataSource": {
-							"page": "774",
-							"fileName": "AnnualReport",
-							"fileReference": "50a36c418baffd520bb92d84664f06f9732a21f4e2e5ecee6d9136f16e7e0b63",
-							"tagName": "schemas"
-						},
-						"comment": "parse back-end alarm",
-						"quality": "Audited"
-					},
-					"ceoToEmployeePayGapRatio": {
-						"value": 16668.8,
-						"dataSource": {
-							"page": "389",
-							"fileName": "ESEFReport",
-							"fileReference": "50a36c418baffd520bb92d84664f06f9732a21f4e2e5ecee6d9136f16e7e0b63",
-							"tagName": "blockchains"
-						},
-						"comment": "index 1080p feed",
-						"quality": "Audited"
+						"comment": "generate wireless pixel",
+						"quality": "Incomplete"
 					},
 					"excessiveCeoPayRatioInPercent": {
-						"value": 2486.37,
-						"dataSource": {
-							"page": "121-521",
-							"fileName": "ESEFReport",
-							"fileReference": "50a36c418baffd520bb92d84664f06f9732a21f4e2e5ecee6d9136f16e7e0b63",
-							"tagName": "supply-chains"
-						},
-						"comment": "generate redundant protocol",
-						"quality": "Incomplete"
+						"value": 19720.06,
+						"dataSource": {
+							"page": 721,
+							"fileName": "SustainabilityReport",
+							"fileReference": "50a36c418baffd520bb92d84664f06f9732a21f4e2e5ecee6d9136f16e7e0b63",
+							"tagName": "functionalities"
+						},
+						"comment": "parse digital panel",
+						"quality": "Audited"
 					}
 				},
 				"greenSecurities": {
 					"securitiesNotCertifiedAsGreen": {
 						"value": "No",
 						"dataSource": {
-							"page": "1097-1187",
-							"fileName": "ESEFReport",
-							"fileReference": "50a36c418baffd520bb92d84664f06f9732a21f4e2e5ecee6d9136f16e7e0b63",
-							"tagName": "solutions"
-						},
-						"comment": "copy haptic driver",
-						"quality": "Audited"
+							"page": 832,
+							"fileName": "SustainabilityReport",
+							"fileReference": "50a36c418baffd520bb92d84664f06f9732a21f4e2e5ecee6d9136f16e7e0b63",
+							"tagName": "deliverables"
+						},
+						"comment": "program online interface",
+						"quality": "Estimated"
 					}
 				},
 				"humanRights": {
 					"humanRightsPolicy": {
 						"value": "Yes",
 						"dataSource": {
-							"page": "663-1165",
-							"fileName": "ESEFReport",
-							"fileReference": "50a36c418baffd520bb92d84664f06f9732a21f4e2e5ecee6d9136f16e7e0b63",
-							"tagName": "systems"
-						},
-						"comment": "transmit virtual program",
-						"quality": "Audited"
+							"page": 391,
+							"fileName": "SustainabilityReport",
+							"fileReference": "50a36c418baffd520bb92d84664f06f9732a21f4e2e5ecee6d9136f16e7e0b63",
+							"tagName": "niches"
+						},
+						"comment": "transmit 1080p program",
+						"quality": "NoDataFound"
 					},
 					"humanRightsDueDiligence": {
 						"value": "Yes",
 						"dataSource": {
-							"page": "544-914",
-							"fileName": "ESEFReport",
-							"fileReference": "50a36c418baffd520bb92d84664f06f9732a21f4e2e5ecee6d9136f16e7e0b63",
-							"tagName": "networks"
-						},
-						"comment": "compress 1080p firewall",
-						"quality": "NoDataFound"
+							"page": 1073,
+							"fileName": "SustainabilityReport",
+							"fileReference": "50a36c418baffd520bb92d84664f06f9732a21f4e2e5ecee6d9136f16e7e0b63",
+							"tagName": "portals"
+						},
+						"comment": "quantify redundant firewall",
+						"quality": "Reported"
 					},
 					"traffickingInHumanBeingsPolicy": {
-						"value": "No",
-						"dataSource": {
-							"page": "318-1277",
-							"fileName": "AnnualReport",
-							"fileReference": "50a36c418baffd520bb92d84664f06f9732a21f4e2e5ecee6d9136f16e7e0b63",
-							"tagName": "infrastructures"
-						},
-						"comment": "quantify primary circuit",
-						"quality": "Audited"
+						"value": "Yes",
+						"dataSource": {
+							"page": 333,
+							"fileName": "SustainabilityReport",
+							"fileReference": "50a36c418baffd520bb92d84664f06f9732a21f4e2e5ecee6d9136f16e7e0b63",
+							"tagName": "schemas"
+						},
+						"comment": "reboot cross-platform alarm",
+						"quality": "Reported"
 					},
 					"reportedChildLabourIncidents": {
-						"value": "No",
-						"dataSource": {
-							"page": "1080-1174",
-							"fileName": "AnnualReport",
-							"fileReference": "50a36c418baffd520bb92d84664f06f9732a21f4e2e5ecee6d9136f16e7e0b63",
-							"tagName": "experiences"
-						},
-						"comment": "synthesize cross-platform bus",
-						"quality": "NoDataFound"
+						"value": "Yes",
+						"dataSource": {
+							"page": 495,
+							"fileName": "SustainabilityReport",
+							"fileReference": "50a36c418baffd520bb92d84664f06f9732a21f4e2e5ecee6d9136f16e7e0b63",
+							"tagName": "interfaces"
+						},
+						"comment": "reboot haptic transmitter",
+						"quality": "Estimated"
 					},
 					"reportedForcedOrCompulsoryLabourIncidents": {
-						"value": "No",
-						"dataSource": {
-							"page": "746",
-							"fileName": "ESEFReport",
-							"fileReference": "50a36c418baffd520bb92d84664f06f9732a21f4e2e5ecee6d9136f16e7e0b63",
-							"tagName": "niches"
-						},
-						"comment": "program cross-platform program",
+						"value": "Yes",
+						"dataSource": {
+							"page": 421,
+							"fileName": "SustainabilityReport",
+							"fileReference": "50a36c418baffd520bb92d84664f06f9732a21f4e2e5ecee6d9136f16e7e0b63",
+							"tagName": "platforms"
+						},
+						"comment": "connect multi-byte sensor",
 						"quality": "Incomplete"
 					},
 					"numberOfReportedIncidentsOfHumanRightsViolations": {
-						"value": 8565,
-						"dataSource": {
-							"page": "655",
-							"fileName": "AnnualReport",
-							"fileReference": "50a36c418baffd520bb92d84664f06f9732a21f4e2e5ecee6d9136f16e7e0b63",
-							"tagName": "technologies"
-						},
-						"comment": "synthesize neural monitor",
-						"quality": "NoDataFound"
+						"value": 555,
+						"dataSource": {
+							"page": 762,
+							"fileName": "SustainabilityReport",
+							"fileReference": "50a36c418baffd520bb92d84664f06f9732a21f4e2e5ecee6d9136f16e7e0b63",
+							"tagName": "action-items"
+						},
+						"comment": "program digital application",
+						"quality": "Incomplete"
 					}
 				},
 				"antiCorruptionAndAntiBribery": {
 					"casesOfInsufficientActionAgainstBriberyAndCorruption": {
-						"value": 8123,
-						"dataSource": {
-							"page": "522",
-							"fileName": "ESEFReport",
+						"value": 3372,
+						"dataSource": {
+							"page": 453,
+							"fileName": "SustainabilityReport",
+							"fileReference": "50a36c418baffd520bb92d84664f06f9732a21f4e2e5ecee6d9136f16e7e0b63",
+							"tagName": "paradigms"
+						},
+						"comment": "transmit online sensor",
+						"quality": "Estimated"
+					},
+					"reportedConvictionsOfBriberyAndCorruption": {
+						"value": 6149,
+						"dataSource": {
+							"page": 786,
+							"fileName": "SustainabilityReport",
+							"fileReference": "50a36c418baffd520bb92d84664f06f9732a21f4e2e5ecee6d9136f16e7e0b63",
+							"tagName": "solutions"
+						},
+						"comment": "connect digital bus",
+						"quality": "Audited"
+					},
+					"totalAmountOfReportedFinesOfBriberyAndCorruption": {
+						"value": 1270146633.03,
+						"dataSource": {
+							"page": 442,
+							"fileName": "SustainabilityReport",
+							"fileReference": "50a36c418baffd520bb92d84664f06f9732a21f4e2e5ecee6d9136f16e7e0b63",
+							"tagName": "platforms"
+						},
+						"comment": "copy auxiliary transmitter",
+						"quality": "Estimated",
+						"currency": "WST"
+					}
+				}
+			}
+		},
+		"reportingPeriod": "2024"
+	},
+	{
+		"companyInformation": {
+			"companyName": "Sfdr-dataset-with-invalid-currency-input",
+			"headquarters": "Maricopa",
+			"headquartersPostalCode": null,
+			"sector": "systems",
+			"identifiers": {
+				"Lei": [],
+				"Isin": [
+					"SMVkTvTBO934"
+				],
+				"PermId": [],
+				"Ticker": [
+					"rBYARMm"
+				],
+				"Duns": [
+					"d7sHO6CSy"
+				],
+				"VatNumber": [
+					"1NJp9we7f"
+				],
+				"CompanyRegistrationNumber": [
+					"K9bJMdHHjAyyXJq"
+				]
+			},
+			"countryCode": "AM",
+			"companyContactDetails": [
+				"Lavon_Welch@example.com",
+				"Bettie.Cummings@example.com",
+				"Lambert99@example.com"
+			],
+			"companyAlternativeNames": [
+				"Zulauf Group"
+			],
+			"companyLegalForm": "Sole Trader",
+			"website": "https://arid-supplier.com/",
+			"isTeaserCompany": false
+		},
+		"t": {
+			"general": {
+				"general": {
+					"dataDate": "2024-12-16",
+					"fiscalYearDeviation": "NoDeviation",
+					"fiscalYearEnd": "2025-01-03",
+					"referencedReports": {
+						"SustainabilityReport": {
+							"fileReference": "50a36c418baffd520bb92d84664f06f9732a21f4e2e5ecee6d9136f16e7e0b63",
+							"fileName": "SustainabilityReport",
+							"publicationDate": "2023-08-14"
+						},
+						"AnnualReport": {
+							"fileReference": "50a36c418baffd520bb92d84664f06f9732a21f4e2e5ecee6d9136f16e7e0b63",
+							"fileName": "AnnualReport",
+							"publicationDate": "2023-04-27"
+						},
+						"IntegratedReport": {
+							"fileReference": "50a36c418baffd520bb92d84664f06f9732a21f4e2e5ecee6d9136f16e7e0b63",
+							"fileName": "IntegratedReport",
+							"publicationDate": "2023-11-03"
+						}
+					}
+				}
+			},
+			"environmental": {
+				"greenhouseGasEmissions": {
+					"scope1GhgEmissionsInTonnes": {
+						"value": 97870.13,
+						"dataSource": {
+							"page": 1066,
+							"fileName": "SustainabilityReport",
+							"fileReference": "50a36c418baffd520bb92d84664f06f9732a21f4e2e5ecee6d9136f16e7e0b63",
+							"tagName": "metrics"
+						},
+						"comment": "quantify virtual application",
+						"quality": "Audited"
+					},
+					"scope2GhgEmissionsInTonnes": {
+						"value": 87800.53,
+						"dataSource": {
+							"page": 629,
+							"fileName": "AnnualReport",
+							"fileReference": "50a36c418baffd520bb92d84664f06f9732a21f4e2e5ecee6d9136f16e7e0b63",
+							"tagName": "e-commerce"
+						},
+						"comment": "back up optical matrix",
+						"quality": "Reported"
+					},
+					"scope2GhgEmissionsLocationBasedInTonnes": {
+						"value": 36739.19,
+						"dataSource": {
+							"page": 23,
+							"fileName": "SustainabilityReport",
+							"fileReference": "50a36c418baffd520bb92d84664f06f9732a21f4e2e5ecee6d9136f16e7e0b63",
+							"tagName": "networks"
+						},
+						"comment": "hack 1080p interface",
+						"quality": "Audited"
+					},
+					"scope2GhgEmissionsMarketBasedInTonnes": {
+						"value": 97129.74,
+						"dataSource": {
+							"page": 101,
+							"fileName": "IntegratedReport",
+							"fileReference": "50a36c418baffd520bb92d84664f06f9732a21f4e2e5ecee6d9136f16e7e0b63",
+							"tagName": "applications"
+						},
+						"comment": "hack multi-byte matrix",
+						"quality": "Reported"
+					},
+					"scope1And2GhgEmissionsInTonnes": {
+						"value": 4161.35,
+						"dataSource": {
+							"page": 1194,
+							"fileName": "IntegratedReport",
+							"fileReference": "50a36c418baffd520bb92d84664f06f9732a21f4e2e5ecee6d9136f16e7e0b63",
+							"tagName": "platforms"
+						},
+						"comment": "calculate bluetooth bandwidth",
+						"quality": "NoDataFound"
+					},
+					"scope1And2GhgEmissionsLocationBasedInTonnes": {
+						"value": 39670.62,
+						"dataSource": {
+							"page": 117,
+							"fileName": "AnnualReport",
+							"fileReference": "50a36c418baffd520bb92d84664f06f9732a21f4e2e5ecee6d9136f16e7e0b63",
+							"tagName": "web services"
+						},
+						"comment": "compress optical transmitter",
+						"quality": "Incomplete"
+					},
+					"scope1And2GhgEmissionsMarketBasedInTonnes": {
+						"value": 53905.56,
+						"dataSource": {
+							"page": 846,
+							"fileName": "SustainabilityReport",
+							"fileReference": "50a36c418baffd520bb92d84664f06f9732a21f4e2e5ecee6d9136f16e7e0b63",
+							"tagName": "methodologies"
+						},
+						"comment": "reboot solid state microchip",
+						"quality": "Reported"
+					},
+					"scope3GhgEmissionsInTonnes": {
+						"value": 8811.76,
+						"dataSource": {
+							"page": 466,
+							"fileName": "AnnualReport",
+							"fileReference": "50a36c418baffd520bb92d84664f06f9732a21f4e2e5ecee6d9136f16e7e0b63",
+							"tagName": "relationships"
+						},
+						"comment": "synthesize redundant bus",
+						"quality": "Estimated"
+					},
+					"scope3UpstreamGhgEmissionsInTonnes": {
+						"value": 37897.39,
+						"dataSource": {
+							"page": 543,
+							"fileName": "AnnualReport",
+							"fileReference": "50a36c418baffd520bb92d84664f06f9732a21f4e2e5ecee6d9136f16e7e0b63",
+							"tagName": "lifetime value"
+						},
+						"comment": "generate multi-byte capacitor",
+						"quality": "Estimated"
+					},
+					"scope3DownstreamGhgEmissionsInTonnes": {
+						"value": 42401.82,
+						"dataSource": {
+							"page": 444,
+							"fileName": "IntegratedReport",
+							"fileReference": "50a36c418baffd520bb92d84664f06f9732a21f4e2e5ecee6d9136f16e7e0b63",
+							"tagName": "partnerships"
+						},
+						"comment": "generate wireless firewall",
+						"quality": "Estimated"
+					},
+					"scope1And2And3GhgEmissionsInTonnes": {
+						"value": 54113.97,
+						"dataSource": {
+							"page": 342,
+							"fileName": "AnnualReport",
 							"fileReference": "50a36c418baffd520bb92d84664f06f9732a21f4e2e5ecee6d9136f16e7e0b63",
 							"tagName": "deliverables"
 						},
-						"comment": "generate digital firewall",
+						"comment": "copy back-end sensor",
+						"quality": "Estimated"
+					},
+					"scope1And2And3GhgEmissionsLocationBasedInTonnes": {
+						"value": 37554.53,
+						"dataSource": {
+							"page": 573,
+							"fileName": "AnnualReport",
+							"fileReference": "50a36c418baffd520bb92d84664f06f9732a21f4e2e5ecee6d9136f16e7e0b63",
+							"tagName": "applications"
+						},
+						"comment": "transmit bluetooth program",
+						"quality": "Estimated"
+					},
+					"scope1And2And3GhgEmissionsMarketBasedInTonnes": {
+						"value": 25343.84,
+						"dataSource": {
+							"page": 215,
+							"fileName": "AnnualReport",
+							"fileReference": "50a36c418baffd520bb92d84664f06f9732a21f4e2e5ecee6d9136f16e7e0b63",
+							"tagName": "e-business"
+						},
+						"comment": "connect mobile microchip",
+						"quality": "Incomplete"
+					},
+					"enterpriseValue": {
+						"value": 5770588445.01,
+						"dataSource": {
+							"page": 950,
+							"fileName": "SustainabilityReport",
+							"fileReference": "50a36c418baffd520bb92d84664f06f9732a21f4e2e5ecee6d9136f16e7e0b63",
+							"tagName": "models"
+						},
+						"comment": "back up mobile program",
+						"quality": "NoDataFound",
+						"currency": "MYR"
+					},
+					"totalRevenue": {
+						"value": 144131509.58,
+						"dataSource": {
+							"page": 763,
+							"fileName": "AnnualReport",
+							"fileReference": "50a36c418baffd520bb92d84664f06f9732a21f4e2e5ecee6d9136f16e7e0b63",
+							"tagName": "initiatives"
+						},
+						"comment": "input solid state panel",
+						"quality": "Incomplete",
+						"currency": "STN"
+					},
+					"carbonFootprintInTonnesPerMillionEURRevenue": {
+						"value": 32606.41,
+						"dataSource": {
+							"page": 1029,
+							"fileName": "AnnualReport",
+							"fileReference": "50a36c418baffd520bb92d84664f06f9732a21f4e2e5ecee6d9136f16e7e0b63",
+							"tagName": "lifetime value"
+						},
+						"comment": "reboot virtual hard drive",
+						"quality": "NoDataFound"
+					},
+					"ghgIntensityInTonnesPerMillionEURRevenue": {
+						"value": 71882.86,
+						"dataSource": {
+							"page": 1183,
+							"fileName": "SustainabilityReport",
+							"fileReference": "50a36c418baffd520bb92d84664f06f9732a21f4e2e5ecee6d9136f16e7e0b63",
+							"tagName": "schemas"
+						},
+						"comment": "connect primary panel",
+						"quality": "Reported"
+					},
+					"ghgIntensityScope1InTonnesPerMillionEURRevenue": {
+						"value": 17626.51,
+						"dataSource": {
+							"page": 329,
+							"fileName": "IntegratedReport",
+							"fileReference": "50a36c418baffd520bb92d84664f06f9732a21f4e2e5ecee6d9136f16e7e0b63",
+							"tagName": "niches"
+						},
+						"comment": "compress redundant alarm",
+						"quality": "Audited"
+					},
+					"ghgIntensityScope2InTonnesPerMillionEURRevenue": {
+						"value": 64242.49,
+						"dataSource": {
+							"page": 1153,
+							"fileName": "IntegratedReport",
+							"fileReference": "50a36c418baffd520bb92d84664f06f9732a21f4e2e5ecee6d9136f16e7e0b63",
+							"tagName": "networks"
+						},
+						"comment": "index auxiliary port",
+						"quality": "Incomplete"
+					},
+					"ghgIntensityScope3InTonnesPerMillionEURRevenue": {
+						"value": 10670.27,
+						"dataSource": {
+							"page": 951,
+							"fileName": "AnnualReport",
+							"fileReference": "50a36c418baffd520bb92d84664f06f9732a21f4e2e5ecee6d9136f16e7e0b63",
+							"tagName": "architectures"
+						},
+						"comment": "connect neural microchip",
+						"quality": "Audited"
+					},
+					"ghgIntensityScope4InTonnesPerMillionEURRevenue": {
+						"value": 35433.35,
+						"dataSource": {
+							"page": 628,
+							"fileName": "SustainabilityReport",
+							"fileReference": "50a36c418baffd520bb92d84664f06f9732a21f4e2e5ecee6d9136f16e7e0b63",
+							"tagName": "supply-chains"
+						},
+						"comment": "synthesize bluetooth array",
+						"quality": "Reported"
+					},
+					"fossilFuelSectorExposure": {
+						"value": "No",
+						"dataSource": {
+							"page": 800,
+							"fileName": "SustainabilityReport",
+							"fileReference": "50a36c418baffd520bb92d84664f06f9732a21f4e2e5ecee6d9136f16e7e0b63",
+							"tagName": "architectures"
+						},
+						"comment": "program open-source capacitor",
+						"quality": "Audited"
+					}
+				},
+				"energyPerformance": {
+					"renewableEnergyProductionInGWh": {
+						"value": 26602.44,
+						"dataSource": {
+							"page": 1091,
+							"fileName": "AnnualReport",
+							"fileReference": "50a36c418baffd520bb92d84664f06f9732a21f4e2e5ecee6d9136f16e7e0b63",
+							"tagName": "solutions"
+						},
+						"comment": "program neural interface",
+						"quality": "Audited"
+					},
+					"renewableEnergyConsumptionInGWh": {
+						"value": 7225.35,
+						"dataSource": {
+							"page": 316,
+							"fileName": "AnnualReport",
+							"fileReference": "50a36c418baffd520bb92d84664f06f9732a21f4e2e5ecee6d9136f16e7e0b63",
+							"tagName": "functionalities"
+						},
+						"comment": "program neural interface",
+						"quality": "Incomplete"
+					},
+					"nonRenewableEnergyProductionInGWh": {
+						"value": 75139.62,
+						"dataSource": {
+							"page": 81,
+							"fileName": "AnnualReport",
+							"fileReference": "50a36c418baffd520bb92d84664f06f9732a21f4e2e5ecee6d9136f16e7e0b63",
+							"tagName": "paradigms"
+						},
+						"comment": "back up redundant card",
+						"quality": "NoDataFound"
+					},
+					"relativeNonRenewableEnergyProductionInPercent": {
+						"value": 28069.99,
+						"dataSource": {
+							"page": 1069,
+							"fileName": "AnnualReport",
+							"fileReference": "50a36c418baffd520bb92d84664f06f9732a21f4e2e5ecee6d9136f16e7e0b63",
+							"tagName": "functionalities"
+						},
+						"comment": "reboot auxiliary panel",
+						"quality": "Estimated"
+					},
+					"nonRenewableEnergyConsumptionInGWh": {
+						"value": 36283.03,
+						"dataSource": {
+							"page": 777,
+							"fileName": "SustainabilityReport",
+							"fileReference": "50a36c418baffd520bb92d84664f06f9732a21f4e2e5ecee6d9136f16e7e0b63",
+							"tagName": "architectures"
+						},
+						"comment": "compress cross-platform circuit",
+						"quality": "Incomplete"
+					},
+					"relativeNonRenewableEnergyConsumptionInPercent": {
+						"value": 32825.88,
+						"dataSource": {
+							"page": 223,
+							"fileName": "IntegratedReport",
+							"fileReference": "50a36c418baffd520bb92d84664f06f9732a21f4e2e5ecee6d9136f16e7e0b63",
+							"tagName": "supply-chains"
+						},
+						"comment": "override optical pixel",
+						"quality": "Audited"
+					},
+					"applicableHighImpactClimateSectors": {
+						"NaceCodeB": {
+							"highImpactClimateSectorEnergyConsumptionInGWh": {
+								"value": 80623.13,
+								"dataSource": {
+									"page": 922,
+									"fileName": "SustainabilityReport",
+									"fileReference": "50a36c418baffd520bb92d84664f06f9732a21f4e2e5ecee6d9136f16e7e0b63",
+									"tagName": "communities"
+								},
+								"comment": "back up redundant microchip",
+								"quality": "Incomplete"
+							},
+							"highImpactClimateSectorEnergyConsumptionInGWhPerMillionEURRevenue": {
+								"value": 99580.99,
+								"dataSource": {
+									"page": 1159,
+									"fileName": "SustainabilityReport",
+									"fileReference": "50a36c418baffd520bb92d84664f06f9732a21f4e2e5ecee6d9136f16e7e0b63",
+									"tagName": "communities"
+								},
+								"comment": "parse virtual transmitter",
+								"quality": "Reported"
+							}
+						},
+						"NaceCodeF": {
+							"highImpactClimateSectorEnergyConsumptionInGWh": {
+								"value": 1588.53,
+								"dataSource": {
+									"page": 643,
+									"fileName": "IntegratedReport",
+									"fileReference": "50a36c418baffd520bb92d84664f06f9732a21f4e2e5ecee6d9136f16e7e0b63",
+									"tagName": "action-items"
+								},
+								"comment": "override neural monitor",
+								"quality": "Reported"
+							},
+							"highImpactClimateSectorEnergyConsumptionInGWhPerMillionEURRevenue": {
+								"value": 63671.26,
+								"dataSource": {
+									"page": 186,
+									"fileName": "SustainabilityReport",
+									"fileReference": "50a36c418baffd520bb92d84664f06f9732a21f4e2e5ecee6d9136f16e7e0b63",
+									"tagName": "methodologies"
+								},
+								"comment": "transmit open-source program",
+								"quality": "Estimated"
+							}
+						},
+						"NaceCodeH": {
+							"highImpactClimateSectorEnergyConsumptionInGWh": {
+								"value": 78497.09,
+								"dataSource": {
+									"page": 274,
+									"fileName": "SustainabilityReport",
+									"fileReference": "50a36c418baffd520bb92d84664f06f9732a21f4e2e5ecee6d9136f16e7e0b63",
+									"tagName": "web services"
+								},
+								"comment": "copy haptic program",
+								"quality": "Reported"
+							},
+							"highImpactClimateSectorEnergyConsumptionInGWhPerMillionEURRevenue": {
+								"value": 9090.54,
+								"dataSource": {
+									"page": 759,
+									"fileName": "SustainabilityReport",
+									"fileReference": "50a36c418baffd520bb92d84664f06f9732a21f4e2e5ecee6d9136f16e7e0b63",
+									"tagName": "platforms"
+								},
+								"comment": "reboot bluetooth panel",
+								"quality": "Reported"
+							}
+						},
+						"NaceCodeE": {
+							"highImpactClimateSectorEnergyConsumptionInGWh": {
+								"value": 2697.8,
+								"dataSource": {
+									"page": 126,
+									"fileName": "SustainabilityReport",
+									"fileReference": "50a36c418baffd520bb92d84664f06f9732a21f4e2e5ecee6d9136f16e7e0b63",
+									"tagName": "supply-chains"
+								},
+								"comment": "transmit solid state bandwidth",
+								"quality": "NoDataFound"
+							},
+							"highImpactClimateSectorEnergyConsumptionInGWhPerMillionEURRevenue": {
+								"value": 50305.92,
+								"dataSource": {
+									"page": 1200,
+									"fileName": "IntegratedReport",
+									"fileReference": "50a36c418baffd520bb92d84664f06f9732a21f4e2e5ecee6d9136f16e7e0b63",
+									"tagName": "solutions"
+								},
+								"comment": "copy optical card",
+								"quality": "Reported"
+							}
+						},
+						"NaceCodeG": {
+							"highImpactClimateSectorEnergyConsumptionInGWh": {
+								"value": 61789.59,
+								"dataSource": {
+									"page": 166,
+									"fileName": "AnnualReport",
+									"fileReference": "50a36c418baffd520bb92d84664f06f9732a21f4e2e5ecee6d9136f16e7e0b63",
+									"tagName": "relationships"
+								},
+								"comment": "compress online monitor",
+								"quality": "Reported"
+							},
+							"highImpactClimateSectorEnergyConsumptionInGWhPerMillionEURRevenue": {
+								"value": 9131.92,
+								"dataSource": {
+									"page": 336,
+									"fileName": "AnnualReport",
+									"fileReference": "50a36c418baffd520bb92d84664f06f9732a21f4e2e5ecee6d9136f16e7e0b63",
+									"tagName": "lifetime value"
+								},
+								"comment": "override optical hard drive",
+								"quality": "Reported"
+							}
+						}
+					},
+					"totalHighImpactClimateSectorEnergyConsumptionInGWh": {
+						"value": 33372.86,
+						"dataSource": {
+							"page": 653,
+							"fileName": "IntegratedReport",
+							"fileReference": "50a36c418baffd520bb92d84664f06f9732a21f4e2e5ecee6d9136f16e7e0b63",
+							"tagName": "relationships"
+						},
+						"comment": "copy virtual program",
+						"quality": "Estimated"
+					},
+					"nonRenewableEnergyConsumptionFossilFuelsInGWh": {
+						"value": 7666.05,
+						"dataSource": {
+							"page": 475,
+							"fileName": "AnnualReport",
+							"fileReference": "50a36c418baffd520bb92d84664f06f9732a21f4e2e5ecee6d9136f16e7e0b63",
+							"tagName": "communities"
+						},
+						"comment": "program primary panel",
+						"quality": "NoDataFound"
+					},
+					"nonRenewableEnergyConsumptionCrudeOilInGWh": {
+						"value": 28769.86,
+						"dataSource": {
+							"page": 619,
+							"fileName": "IntegratedReport",
+							"fileReference": "50a36c418baffd520bb92d84664f06f9732a21f4e2e5ecee6d9136f16e7e0b63",
+							"tagName": "users"
+						},
+						"comment": "quantify back-end pixel",
+						"quality": "Estimated"
+					},
+					"nonRenewableEnergyConsumptionNaturalGasInGWh": {
+						"value": 61937.93,
+						"dataSource": {
+							"page": 681,
+							"fileName": "AnnualReport",
+							"fileReference": "50a36c418baffd520bb92d84664f06f9732a21f4e2e5ecee6d9136f16e7e0b63",
+							"tagName": "eyeballs"
+						},
+						"comment": "compress neural system",
+						"quality": "NoDataFound"
+					},
+					"nonRenewableEnergyConsumptionLigniteInGWh": {
+						"value": 72395.94,
+						"dataSource": {
+							"page": 615,
+							"fileName": "IntegratedReport",
+							"fileReference": "50a36c418baffd520bb92d84664f06f9732a21f4e2e5ecee6d9136f16e7e0b63",
+							"tagName": "networks"
+						},
+						"comment": "bypass 1080p circuit",
+						"quality": "Estimated"
+					},
+					"nonRenewableEnergyConsumptionCoalInGWh": {
+						"value": 42199.88,
+						"dataSource": {
+							"page": 405,
+							"fileName": "AnnualReport",
+							"fileReference": "50a36c418baffd520bb92d84664f06f9732a21f4e2e5ecee6d9136f16e7e0b63",
+							"tagName": "synergies"
+						},
+						"comment": "navigate virtual firewall",
+						"quality": "Audited"
+					},
+					"nonRenewableEnergyConsumptionNuclearEnergyInGWh": {
+						"value": 40028.42,
+						"dataSource": {
+							"page": 1071,
+							"fileName": "SustainabilityReport",
+							"fileReference": "50a36c418baffd520bb92d84664f06f9732a21f4e2e5ecee6d9136f16e7e0b63",
+							"tagName": "communities"
+						},
+						"comment": "quantify 1080p monitor",
+						"quality": "Estimated"
+					},
+					"nonRenewableEnergyConsumptionOtherInGWh": {
+						"value": 92200.73,
+						"dataSource": {
+							"page": 303,
+							"fileName": "AnnualReport",
+							"fileReference": "50a36c418baffd520bb92d84664f06f9732a21f4e2e5ecee6d9136f16e7e0b63",
+							"tagName": "content"
+						},
+						"comment": "navigate optical program",
+						"quality": "Reported"
+					}
+				},
+				"biodiversity": {
+					"primaryForestAndWoodedLandOfNativeSpeciesExposure": {
+						"value": "Yes",
+						"dataSource": {
+							"page": 368,
+							"fileName": "IntegratedReport",
+							"fileReference": "50a36c418baffd520bb92d84664f06f9732a21f4e2e5ecee6d9136f16e7e0b63",
+							"tagName": "niches"
+						},
+						"comment": "connect redundant alarm",
+						"quality": "Audited"
+					},
+					"protectedAreasExposure": {
+						"value": "No",
+						"dataSource": {
+							"page": 1169,
+							"fileName": "SustainabilityReport",
+							"fileReference": "50a36c418baffd520bb92d84664f06f9732a21f4e2e5ecee6d9136f16e7e0b63",
+							"tagName": "interfaces"
+						},
+						"comment": "generate haptic driver",
+						"quality": "Estimated"
+					},
+					"rareOrEndangeredEcosystemsExposure": {
+						"value": "Yes",
+						"dataSource": {
+							"page": 33,
+							"fileName": "IntegratedReport",
+							"fileReference": "50a36c418baffd520bb92d84664f06f9732a21f4e2e5ecee6d9136f16e7e0b63",
+							"tagName": "e-business"
+						},
+						"comment": "hack auxiliary firewall",
+						"quality": "Estimated"
+					},
+					"highlyBiodiverseGrasslandExposure": {
+						"value": "Yes",
+						"dataSource": {
+							"page": 191,
+							"fileName": "AnnualReport",
+							"fileReference": "50a36c418baffd520bb92d84664f06f9732a21f4e2e5ecee6d9136f16e7e0b63",
+							"tagName": "web services"
+						},
+						"comment": "override bluetooth circuit",
+						"quality": "Audited"
+					},
+					"manufactureOfAgrochemicalPesticidesProducts": {
+						"value": "No",
+						"dataSource": {
+							"page": 950,
+							"fileName": "SustainabilityReport",
+							"fileReference": "50a36c418baffd520bb92d84664f06f9732a21f4e2e5ecee6d9136f16e7e0b63",
+							"tagName": "niches"
+						},
+						"comment": "hack auxiliary microchip",
+						"quality": "Incomplete"
+					},
+					"landDegradationDesertificationSoilSealingExposure": {
+						"value": "No",
+						"dataSource": {
+							"page": 309,
+							"fileName": "IntegratedReport",
+							"fileReference": "50a36c418baffd520bb92d84664f06f9732a21f4e2e5ecee6d9136f16e7e0b63",
+							"tagName": "experiences"
+						},
+						"comment": "transmit optical alarm",
+						"quality": "NoDataFound"
+					},
+					"sustainableAgriculturePolicy": {
+						"value": "No",
+						"dataSource": {
+							"page": 76,
+							"fileName": "SustainabilityReport",
+							"fileReference": "50a36c418baffd520bb92d84664f06f9732a21f4e2e5ecee6d9136f16e7e0b63",
+							"tagName": "e-markets"
+						},
+						"comment": "bypass redundant system",
+						"quality": "Incomplete"
+					},
+					"sustainableOceansAndSeasPolicy": {
+						"value": "No",
+						"dataSource": {
+							"page": 887,
+							"fileName": "SustainabilityReport",
+							"fileReference": "50a36c418baffd520bb92d84664f06f9732a21f4e2e5ecee6d9136f16e7e0b63",
+							"tagName": "niches"
+						},
+						"comment": "parse 1080p matrix",
+						"quality": "Audited"
+					},
+					"threatenedSpeciesExposure": {
+						"value": "No",
+						"dataSource": {
+							"page": 132,
+							"fileName": "AnnualReport",
+							"fileReference": "50a36c418baffd520bb92d84664f06f9732a21f4e2e5ecee6d9136f16e7e0b63",
+							"tagName": "lifetime value"
+						},
+						"comment": "connect wireless program",
+						"quality": "Reported"
+					},
+					"biodiversityProtectionPolicy": {
+						"value": "Yes",
+						"dataSource": {
+							"page": 816,
+							"fileName": "AnnualReport",
+							"fileReference": "50a36c418baffd520bb92d84664f06f9732a21f4e2e5ecee6d9136f16e7e0b63",
+							"tagName": "networks"
+						},
+						"comment": "generate auxiliary application",
+						"quality": "Audited"
+					},
+					"deforestationPolicy": {
+						"value": "Yes",
+						"dataSource": {
+							"page": 712,
+							"fileName": "SustainabilityReport",
+							"fileReference": "50a36c418baffd520bb92d84664f06f9732a21f4e2e5ecee6d9136f16e7e0b63",
+							"tagName": "e-commerce"
+						},
+						"comment": "compress neural feed",
+						"quality": "NoDataFound"
+					}
+				},
+				"water": {
+					"emissionsToWaterInTonnes": {
+						"value": 57081.99,
+						"dataSource": {
+							"page": 705,
+							"fileName": "SustainabilityReport",
+							"fileReference": "50a36c418baffd520bb92d84664f06f9732a21f4e2e5ecee6d9136f16e7e0b63",
+							"tagName": "convergence"
+						},
+						"comment": "index mobile microchip",
+						"quality": "NoDataFound"
+					},
+					"waterConsumptionInCubicMeters": {
+						"value": 52801.03,
+						"dataSource": {
+							"page": 968,
+							"fileName": "AnnualReport",
+							"fileReference": "50a36c418baffd520bb92d84664f06f9732a21f4e2e5ecee6d9136f16e7e0b63",
+							"tagName": "paradigms"
+						},
+						"comment": "quantify auxiliary monitor",
+						"quality": "Incomplete"
+					},
+					"waterReusedInCubicMeters": {
+						"value": 44968.45,
+						"dataSource": {
+							"page": 176,
+							"fileName": "AnnualReport",
+							"fileReference": "50a36c418baffd520bb92d84664f06f9732a21f4e2e5ecee6d9136f16e7e0b63",
+							"tagName": "e-markets"
+						},
+						"comment": "calculate back-end bus",
+						"quality": "Reported"
+					},
+					"relativeWaterUsageInCubicMetersPerMillionEURRevenue": {
+						"value": 3764.09,
+						"dataSource": {
+							"page": 195,
+							"fileName": "IntegratedReport",
+							"fileReference": "50a36c418baffd520bb92d84664f06f9732a21f4e2e5ecee6d9136f16e7e0b63",
+							"tagName": "lifetime value"
+						},
+						"comment": "override cross-platform transmitter",
+						"quality": "Incomplete"
+					},
+					"waterManagementPolicy": {
+						"value": "Yes",
+						"dataSource": {
+							"page": 426,
+							"fileName": "AnnualReport",
+							"fileReference": "50a36c418baffd520bb92d84664f06f9732a21f4e2e5ecee6d9136f16e7e0b63",
+							"tagName": "niches"
+						},
+						"comment": "hack back-end system",
+						"quality": "Reported"
+					},
+					"highWaterStressAreaExposure": {
+						"value": "Yes",
+						"dataSource": {
+							"page": 1161,
+							"fileName": "AnnualReport",
+							"fileReference": "50a36c418baffd520bb92d84664f06f9732a21f4e2e5ecee6d9136f16e7e0b63",
+							"tagName": "partnerships"
+						},
+						"comment": "copy back-end program",
+						"quality": "NoDataFound"
+					}
+				},
+				"waste": {
+					"hazardousAndRadioactiveWasteInTonnes": {
+						"value": 35483.91,
+						"dataSource": {
+							"page": 988,
+							"fileName": "IntegratedReport",
+							"fileReference": "50a36c418baffd520bb92d84664f06f9732a21f4e2e5ecee6d9136f16e7e0b63",
+							"tagName": "markets"
+						},
+						"comment": "reboot haptic array",
+						"quality": "Estimated"
+					},
+					"nonRecycledWasteInTonnes": {
+						"value": 18275.93,
+						"dataSource": {
+							"page": 249,
+							"fileName": "IntegratedReport",
+							"fileReference": "50a36c418baffd520bb92d84664f06f9732a21f4e2e5ecee6d9136f16e7e0b63",
+							"tagName": "methodologies"
+						},
+						"comment": "navigate wireless capacitor",
+						"quality": "NoDataFound"
+					}
+				},
+				"emissions": {
+					"emissionsOfInorganicPollutantsInTonnes": {
+						"value": 1126.31,
+						"dataSource": {
+							"page": 82,
+							"fileName": "IntegratedReport",
+							"fileReference": "50a36c418baffd520bb92d84664f06f9732a21f4e2e5ecee6d9136f16e7e0b63",
+							"tagName": "ROI"
+						},
+						"comment": "synthesize wireless card",
+						"quality": "Audited"
+					},
+					"emissionsOfAirPollutantsInTonnes": {
+						"value": 41933.94,
+						"dataSource": {
+							"page": 850,
+							"fileName": "SustainabilityReport",
+							"fileReference": "50a36c418baffd520bb92d84664f06f9732a21f4e2e5ecee6d9136f16e7e0b63",
+							"tagName": "paradigms"
+						},
+						"comment": "compress multi-byte card",
+						"quality": "Estimated"
+					},
+					"emissionsOfOzoneDepletionSubstancesInTonnes": {
+						"value": 45021.51,
+						"dataSource": {
+							"page": 6,
+							"fileName": "IntegratedReport",
+							"fileReference": "50a36c418baffd520bb92d84664f06f9732a21f4e2e5ecee6d9136f16e7e0b63",
+							"tagName": "functionalities"
+						},
+						"comment": "input haptic array",
+						"quality": "NoDataFound"
+					},
+					"carbonReductionInitiatives": {
+						"value": "No",
+						"dataSource": {
+							"page": 699,
+							"fileName": "SustainabilityReport",
+							"fileReference": "50a36c418baffd520bb92d84664f06f9732a21f4e2e5ecee6d9136f16e7e0b63",
+							"tagName": "deliverables"
+						},
+						"comment": "quantify open-source panel",
+						"quality": "NoDataFound"
+					}
+				}
+			},
+			"social": {
+				"socialAndEmployeeMatters": {
+					"humanRightsLegalProceedings": {
+						"value": "No",
+						"dataSource": {
+							"page": 738,
+							"fileName": "SustainabilityReport",
+							"fileReference": "50a36c418baffd520bb92d84664f06f9732a21f4e2e5ecee6d9136f16e7e0b63",
+							"tagName": "niches"
+						},
+						"comment": "bypass open-source application",
+						"quality": "Incomplete"
+					},
+					"iloCoreLabourStandards": {
+						"value": "Yes",
+						"dataSource": {
+							"page": 222,
+							"fileName": "IntegratedReport",
+							"fileReference": "50a36c418baffd520bb92d84664f06f9732a21f4e2e5ecee6d9136f16e7e0b63",
+							"tagName": "models"
+						},
+						"comment": "hack haptic alarm",
+						"quality": "Estimated"
+					},
+					"environmentalPolicy": {
+						"value": "Yes",
+						"dataSource": {
+							"page": 600,
+							"fileName": "AnnualReport",
+							"fileReference": "50a36c418baffd520bb92d84664f06f9732a21f4e2e5ecee6d9136f16e7e0b63",
+							"tagName": "infrastructures"
+						},
+						"comment": "calculate bluetooth firewall",
+						"quality": "NoDataFound"
+					},
+					"corruptionLegalProceedings": {
+						"value": "No",
+						"dataSource": {
+							"page": 382,
+							"fileName": "IntegratedReport",
+							"fileReference": "50a36c418baffd520bb92d84664f06f9732a21f4e2e5ecee6d9136f16e7e0b63",
+							"tagName": "communities"
+						},
+						"comment": "transmit haptic monitor",
+						"quality": "Audited"
+					},
+					"transparencyDisclosurePolicy": {
+						"value": "Yes",
+						"dataSource": {
+							"page": 1113,
+							"fileName": "IntegratedReport",
+							"fileReference": "50a36c418baffd520bb92d84664f06f9732a21f4e2e5ecee6d9136f16e7e0b63",
+							"tagName": "lifetime value"
+						},
+						"comment": "override back-end sensor",
+						"quality": "Audited"
+					},
+					"humanRightsDueDiligencePolicy": {
+						"value": "Yes",
+						"dataSource": {
+							"page": 425,
+							"fileName": "AnnualReport",
+							"fileReference": "50a36c418baffd520bb92d84664f06f9732a21f4e2e5ecee6d9136f16e7e0b63",
+							"tagName": "partnerships"
+						},
+						"comment": "navigate optical card",
+						"quality": "Reported"
+					},
+					"policyAgainstChildLabour": {
+						"value": "Yes",
+						"dataSource": {
+							"page": 994,
+							"fileName": "AnnualReport",
+							"fileReference": "50a36c418baffd520bb92d84664f06f9732a21f4e2e5ecee6d9136f16e7e0b63",
+							"tagName": "lifetime value"
+						},
+						"comment": "quantify solid state port",
+						"quality": "Incomplete"
+					},
+					"policyAgainstForcedLabour": {
+						"value": "Yes",
+						"dataSource": {
+							"page": 1182,
+							"fileName": "IntegratedReport",
+							"fileReference": "50a36c418baffd520bb92d84664f06f9732a21f4e2e5ecee6d9136f16e7e0b63",
+							"tagName": "e-business"
+						},
+						"comment": "override back-end circuit",
+						"quality": "Reported"
+					},
+					"policyAgainstDiscriminationInTheWorkplace": {
+						"value": "Yes",
+						"dataSource": {
+							"page": 1191,
+							"fileName": "AnnualReport",
+							"fileReference": "50a36c418baffd520bb92d84664f06f9732a21f4e2e5ecee6d9136f16e7e0b63",
+							"tagName": "users"
+						},
+						"comment": "program mobile transmitter",
+						"quality": "Estimated"
+					},
+					"iso14001Certificate": {
+						"value": "No",
+						"dataSource": {
+							"page": 928,
+							"fileName": "AnnualReport",
+							"fileReference": "50a36c418baffd520bb92d84664f06f9732a21f4e2e5ecee6d9136f16e7e0b63",
+							"tagName": "paradigms"
+						},
+						"comment": "generate online alarm",
+						"quality": "Audited"
+					},
+					"policyAgainstBriberyAndCorruption": {
+						"value": "Yes",
+						"dataSource": {
+							"page": 846,
+							"fileName": "SustainabilityReport",
+							"fileReference": "50a36c418baffd520bb92d84664f06f9732a21f4e2e5ecee6d9136f16e7e0b63",
+							"tagName": "partnerships"
+						},
+						"comment": "program redundant port",
+						"quality": "NoDataFound"
+					},
+					"fairBusinessMarketingAdvertisingPolicy": {
+						"value": "No",
+						"dataSource": {
+							"page": 731,
+							"fileName": "SustainabilityReport",
+							"fileReference": "50a36c418baffd520bb92d84664f06f9732a21f4e2e5ecee6d9136f16e7e0b63",
+							"tagName": "channels"
+						},
+						"comment": "program wireless microchip",
+						"quality": "Estimated"
+					},
+					"technologiesExpertiseTransferPolicy": {
+						"value": "No",
+						"dataSource": {
+							"page": 745,
+							"fileName": "IntegratedReport",
+							"fileReference": "50a36c418baffd520bb92d84664f06f9732a21f4e2e5ecee6d9136f16e7e0b63",
+							"tagName": "markets"
+						},
+						"comment": "transmit back-end matrix",
+						"quality": "Audited"
+					},
+					"fairCompetitionPolicy": {
+						"value": "No",
+						"dataSource": {
+							"page": 822,
+							"fileName": "AnnualReport",
+							"fileReference": "50a36c418baffd520bb92d84664f06f9732a21f4e2e5ecee6d9136f16e7e0b63",
+							"tagName": "content"
+						},
+						"comment": "reboot virtual card",
+						"quality": "Reported"
+					},
+					"violationOfTaxRulesAndRegulation": {
+						"value": "No",
+						"dataSource": {
+							"page": 805,
+							"fileName": "AnnualReport",
+							"fileReference": "50a36c418baffd520bb92d84664f06f9732a21f4e2e5ecee6d9136f16e7e0b63",
+							"tagName": "bandwidth"
+						},
+						"comment": "reboot digital circuit",
+						"quality": "Estimated"
+					},
+					"unGlobalCompactPrinciplesCompliancePolicy": {
+						"value": "No",
+						"dataSource": {
+							"page": 863,
+							"fileName": "SustainabilityReport",
+							"fileReference": "50a36c418baffd520bb92d84664f06f9732a21f4e2e5ecee6d9136f16e7e0b63",
+							"tagName": "experiences"
+						},
+						"comment": "program haptic driver",
+						"quality": "Incomplete"
+					},
+					"oecdGuidelinesForMultinationalEnterprisesGrievanceHandling": {
+						"value": "Yes",
+						"dataSource": {
+							"page": 441,
+							"fileName": "SustainabilityReport",
+							"fileReference": "50a36c418baffd520bb92d84664f06f9732a21f4e2e5ecee6d9136f16e7e0b63",
+							"tagName": "convergence"
+						},
+						"comment": "index digital array",
+						"quality": "Reported"
+					},
+					"averageGrossHourlyEarningsMaleEmployees": {
+						"value": 7137299289.46,
+						"dataSource": {
+							"page": 890,
+							"fileName": "AnnualReport",
+							"fileReference": "50a36c418baffd520bb92d84664f06f9732a21f4e2e5ecee6d9136f16e7e0b63",
+							"tagName": "niches"
+						},
+						"comment": "input multi-byte system",
+						"quality": "Estimated",
+						"currency": "ZMW"
+					},
+					"averageGrossHourlyEarningsFemaleEmployees": {
+						"value": -100,
+						"dataSource": {
+							"page": 1109,
+							"fileName": "SustainabilityReport",
+							"fileReference": "50a36c418baffd520bb92d84664f06f9732a21f4e2e5ecee6d9136f16e7e0b63",
+							"tagName": "e-markets"
+						},
+						"comment": "navigate 1080p driver",
+						"quality": "NoDataFound",
+						"currency": "GEL"
+					},
+					"unadjustedGenderPayGapInPercent": {
+						"value": 68041.83,
+						"dataSource": {
+							"page": 263,
+							"fileName": "SustainabilityReport",
+							"fileReference": "50a36c418baffd520bb92d84664f06f9732a21f4e2e5ecee6d9136f16e7e0b63",
+							"tagName": "systems"
+						},
+						"comment": "override cross-platform program",
+						"quality": "Incomplete"
+					},
+					"femaleBoardMembersSupervisoryBoard": {
+						"value": 5488,
+						"dataSource": {
+							"page": 856,
+							"fileName": "IntegratedReport",
+							"fileReference": "50a36c418baffd520bb92d84664f06f9732a21f4e2e5ecee6d9136f16e7e0b63",
+							"tagName": "paradigms"
+						},
+						"comment": "bypass neural circuit",
+						"quality": "Audited"
+					},
+					"femaleBoardMembersBoardOfDirectors": {
+						"value": 4931,
+						"dataSource": {
+							"page": 260,
+							"fileName": "AnnualReport",
+							"fileReference": "50a36c418baffd520bb92d84664f06f9732a21f4e2e5ecee6d9136f16e7e0b63",
+							"tagName": "portals"
+						},
+						"comment": "input digital circuit",
+						"quality": "Reported"
+					},
+					"maleBoardMembersSupervisoryBoard": {
+						"value": 2994,
+						"dataSource": {
+							"page": 969,
+							"fileName": "AnnualReport",
+							"fileReference": "50a36c418baffd520bb92d84664f06f9732a21f4e2e5ecee6d9136f16e7e0b63",
+							"tagName": "systems"
+						},
+						"comment": "override primary panel",
+						"quality": "Incomplete"
+					},
+					"maleBoardMembersBoardOfDirectors": {
+						"value": 8916,
+						"dataSource": {
+							"page": 58,
+							"fileName": "IntegratedReport",
+							"fileReference": "50a36c418baffd520bb92d84664f06f9732a21f4e2e5ecee6d9136f16e7e0b63",
+							"tagName": "e-business"
+						},
+						"comment": "parse virtual port",
+						"quality": "Reported"
+					},
+					"boardGenderDiversitySupervisoryBoardInPercent": {
+						"value": 21.17,
+						"dataSource": {
+							"page": 910,
+							"fileName": "AnnualReport",
+							"fileReference": "50a36c418baffd520bb92d84664f06f9732a21f4e2e5ecee6d9136f16e7e0b63",
+							"tagName": "portals"
+						},
+						"comment": "navigate wireless pixel",
+						"quality": "Estimated"
+					},
+					"boardGenderDiversityBoardOfDirectorsInPercent": {
+						"value": 81.99,
+						"dataSource": {
+							"page": 428,
+							"fileName": "SustainabilityReport",
+							"fileReference": "50a36c418baffd520bb92d84664f06f9732a21f4e2e5ecee6d9136f16e7e0b63",
+							"tagName": "convergence"
+						},
+						"comment": "parse online program",
+						"quality": "Audited"
+					},
+					"controversialWeaponsExposure": {
+						"value": "No",
+						"dataSource": {
+							"page": 959,
+							"fileName": "SustainabilityReport",
+							"fileReference": "50a36c418baffd520bb92d84664f06f9732a21f4e2e5ecee6d9136f16e7e0b63",
+							"tagName": "infrastructures"
+						},
+						"comment": "index digital interface",
+						"quality": "Incomplete"
+					},
+					"workplaceAccidentPreventionPolicy": {
+						"value": "Yes",
+						"dataSource": {
+							"page": 129,
+							"fileName": "AnnualReport",
+							"fileReference": "50a36c418baffd520bb92d84664f06f9732a21f4e2e5ecee6d9136f16e7e0b63",
+							"tagName": "interfaces"
+						},
+						"comment": "hack redundant microchip",
+						"quality": "Audited"
+					},
+					"rateOfAccidentsInPercent": {
+						"value": 41.45,
+						"dataSource": {
+							"page": 360,
+							"fileName": "AnnualReport",
+							"fileReference": "50a36c418baffd520bb92d84664f06f9732a21f4e2e5ecee6d9136f16e7e0b63",
+							"tagName": "synergies"
+						},
+						"comment": "copy cross-platform transmitter",
+						"quality": "Audited"
+					},
+					"workdaysLostInDays": {
+						"value": 30722.92,
+						"dataSource": {
+							"page": 693,
+							"fileName": "AnnualReport",
+							"fileReference": "50a36c418baffd520bb92d84664f06f9732a21f4e2e5ecee6d9136f16e7e0b63",
+							"tagName": "niches"
+						},
+						"comment": "input solid state bandwidth",
+						"quality": "Audited"
+					},
+					"supplierCodeOfConduct": {
+						"value": "No",
+						"dataSource": {
+							"page": 568,
+							"fileName": "AnnualReport",
+							"fileReference": "50a36c418baffd520bb92d84664f06f9732a21f4e2e5ecee6d9136f16e7e0b63",
+							"tagName": "platforms"
+						},
+						"comment": "compress primary interface",
+						"quality": "NoDataFound"
+					},
+					"grievanceHandlingMechanism": {
+						"value": "Yes",
+						"dataSource": {
+							"page": 32,
+							"fileName": "AnnualReport",
+							"fileReference": "50a36c418baffd520bb92d84664f06f9732a21f4e2e5ecee6d9136f16e7e0b63",
+							"tagName": "interfaces"
+						},
+						"comment": "index neural driver",
+						"quality": "Incomplete"
+					},
+					"whistleblowerProtectionPolicy": {
+						"value": "No",
+						"dataSource": {
+							"page": 1106,
+							"fileName": "AnnualReport",
+							"fileReference": "50a36c418baffd520bb92d84664f06f9732a21f4e2e5ecee6d9136f16e7e0b63",
+							"tagName": "systems"
+						},
+						"comment": "generate neural driver",
+						"quality": "NoDataFound"
+					},
+					"reportedIncidentsOfDiscrimination": {
+						"value": 3678,
+						"dataSource": {
+							"page": 1179,
+							"fileName": "SustainabilityReport",
+							"fileReference": "50a36c418baffd520bb92d84664f06f9732a21f4e2e5ecee6d9136f16e7e0b63",
+							"tagName": "schemas"
+						},
+						"comment": "compress solid state firewall",
+						"quality": "Estimated"
+					},
+					"sanctionedIncidentsOfDiscrimination": {
+						"value": 4266,
+						"dataSource": {
+							"page": 1033,
+							"fileName": "AnnualReport",
+							"fileReference": "50a36c418baffd520bb92d84664f06f9732a21f4e2e5ecee6d9136f16e7e0b63",
+							"tagName": "markets"
+						},
+						"comment": "compress 1080p program",
+						"quality": "Estimated"
+					},
+					"ceoToEmployeePayGapRatio": {
+						"value": 2849.01,
+						"dataSource": {
+							"page": 1081,
+							"fileName": "IntegratedReport",
+							"fileReference": "50a36c418baffd520bb92d84664f06f9732a21f4e2e5ecee6d9136f16e7e0b63",
+							"tagName": "lifetime value"
+						},
+						"comment": "transmit online sensor",
+						"quality": "Audited"
+					},
+					"excessiveCeoPayRatioInPercent": {
+						"value": 83077.16,
+						"dataSource": {
+							"page": 567,
+							"fileName": "IntegratedReport",
+							"fileReference": "50a36c418baffd520bb92d84664f06f9732a21f4e2e5ecee6d9136f16e7e0b63",
+							"tagName": "bandwidth"
+						},
+						"comment": "copy online microchip",
+						"quality": "NoDataFound"
+					}
+				},
+				"greenSecurities": {
+					"securitiesNotCertifiedAsGreen": {
+						"value": "Yes",
+						"dataSource": {
+							"page": 287,
+							"fileName": "SustainabilityReport",
+							"fileReference": "50a36c418baffd520bb92d84664f06f9732a21f4e2e5ecee6d9136f16e7e0b63",
+							"tagName": "niches"
+						},
+						"comment": "back up auxiliary system",
+						"quality": "Reported"
+					}
+				},
+				"humanRights": {
+					"humanRightsPolicy": {
+						"value": "No",
+						"dataSource": {
+							"page": 1187,
+							"fileName": "IntegratedReport",
+							"fileReference": "50a36c418baffd520bb92d84664f06f9732a21f4e2e5ecee6d9136f16e7e0b63",
+							"tagName": "supply-chains"
+						},
+						"comment": "program 1080p firewall",
+						"quality": "Audited"
+					},
+					"humanRightsDueDiligence": {
+						"value": "No",
+						"dataSource": {
+							"page": 836,
+							"fileName": "AnnualReport",
+							"fileReference": "50a36c418baffd520bb92d84664f06f9732a21f4e2e5ecee6d9136f16e7e0b63",
+							"tagName": "content"
+						},
+						"comment": "connect multi-byte hard drive",
+						"quality": "Reported"
+					},
+					"traffickingInHumanBeingsPolicy": {
+						"value": "Yes",
+						"dataSource": {
+							"page": 910,
+							"fileName": "AnnualReport",
+							"fileReference": "50a36c418baffd520bb92d84664f06f9732a21f4e2e5ecee6d9136f16e7e0b63",
+							"tagName": "platforms"
+						},
+						"comment": "copy virtual system",
+						"quality": "Reported"
+					},
+					"reportedChildLabourIncidents": {
+						"value": "No",
+						"dataSource": {
+							"page": 150,
+							"fileName": "IntegratedReport",
+							"fileReference": "50a36c418baffd520bb92d84664f06f9732a21f4e2e5ecee6d9136f16e7e0b63",
+							"tagName": "paradigms"
+						},
+						"comment": "compress haptic hard drive",
+						"quality": "Reported"
+					},
+					"reportedForcedOrCompulsoryLabourIncidents": {
+						"value": "Yes",
+						"dataSource": {
+							"page": 759,
+							"fileName": "AnnualReport",
+							"fileReference": "50a36c418baffd520bb92d84664f06f9732a21f4e2e5ecee6d9136f16e7e0b63",
+							"tagName": "solutions"
+						},
+						"comment": "copy mobile matrix",
+						"quality": "NoDataFound"
+					},
+					"numberOfReportedIncidentsOfHumanRightsViolations": {
+						"value": 1540,
+						"dataSource": {
+							"page": 605,
+							"fileName": "SustainabilityReport",
+							"fileReference": "50a36c418baffd520bb92d84664f06f9732a21f4e2e5ecee6d9136f16e7e0b63",
+							"tagName": "blockchains"
+						},
+						"comment": "calculate optical alarm",
+						"quality": "Estimated"
+					}
+				},
+				"antiCorruptionAndAntiBribery": {
+					"casesOfInsufficientActionAgainstBriberyAndCorruption": {
+						"value": 4135,
+						"dataSource": {
+							"page": 501,
+							"fileName": "SustainabilityReport",
+							"fileReference": "50a36c418baffd520bb92d84664f06f9732a21f4e2e5ecee6d9136f16e7e0b63",
+							"tagName": "channels"
+						},
+						"comment": "override 1080p system",
 						"quality": "Estimated"
 					},
 					"reportedConvictionsOfBriberyAndCorruption": {
-						"value": 7410,
-						"dataSource": {
-							"page": "334-477",
-							"fileName": "AnnualReport",
-							"fileReference": "50a36c418baffd520bb92d84664f06f9732a21f4e2e5ecee6d9136f16e7e0b63",
-							"tagName": "partnerships"
-						},
-						"comment": "synthesize digital bandwidth",
-						"quality": "NoDataFound"
+						"value": 6059,
+						"dataSource": {
+							"page": 939,
+							"fileName": "SustainabilityReport",
+							"fileReference": "50a36c418baffd520bb92d84664f06f9732a21f4e2e5ecee6d9136f16e7e0b63",
+							"tagName": "metrics"
+						},
+						"comment": "input cross-platform alarm",
+						"quality": "Reported"
 					},
 					"totalAmountOfReportedFinesOfBriberyAndCorruption": {
-						"value": 4368434401.69,
-						"dataSource": {
-							"page": "900-1186",
-							"fileName": "AnnualReport",
-							"fileReference": "50a36c418baffd520bb92d84664f06f9732a21f4e2e5ecee6d9136f16e7e0b63",
-							"tagName": "architectures"
-						},
-						"comment": "reboot back-end monitor",
+						"value": 7101929441.56,
+						"dataSource": {
+							"page": 617,
+							"fileName": "SustainabilityReport",
+							"fileReference": "50a36c418baffd520bb92d84664f06f9732a21f4e2e5ecee6d9136f16e7e0b63",
+							"tagName": "functionalities"
+						},
+						"comment": "transmit bluetooth bus",
 						"quality": "Estimated",
-						"currency": "SRD"
+						"currency": "SCR"
 					}
 				}
 			}
@@ -4116,68 +5579,67 @@
 	},
 	{
 		"companyInformation": {
-			"companyName": "Sfdr-dataset-with-invalid-currency-input",
-			"headquarters": "Marcstad",
-			"headquartersPostalCode": "27068-3359",
-			"sector": null,
+			"companyName": "Sfdr-dataset-with-invalid-negative-big-decimal-input",
+			"headquarters": "Huelstead",
+			"headquartersPostalCode": "07245-9650",
+			"sector": "initiatives",
 			"identifiers": {
-				"Lei": [],
+				"Lei": [
+					"8O8EcBwL5rsE5Er4KiNk"
+				],
 				"Isin": [
-					"D0f7N7fsgLwA",
-					"63nB9Ip1ASK6"
+					"mGBg3yXMZIRt"
 				],
 				"PermId": [],
 				"Ticker": [],
-				"Duns": [],
+				"Duns": [
+					"EQxJDSVGf"
+				],
 				"VatNumber": [
-					"xYAA8fG0T"
+					"OCv58Tk13"
 				],
-				"CompanyRegistrationNumber": [
-					"mFUctRE7JckoL6l"
-				]
+				"CompanyRegistrationNumber": []
 			},
-			"countryCode": "TT",
+			"countryCode": "GY",
 			"companyContactDetails": [
-				"Parker_Dickinson77@example.com",
-				"Freida_Carroll@example.com",
-				"Leonora.Wisoky@example.com",
-				"Bettie_Hoeger@example.com"
+				"Dakota75@example.com",
+				"Leola.Greenholt80@example.com",
+				"Jarvis79@example.com"
 			],
 			"companyAlternativeNames": [
-				"O'Keefe, Witting and Parisian",
-				"Quitzon Group",
-				"Robel Group"
+				"Konopelski, Schamberger and Rosenbaum",
+				"Stoltenberg, Kulas and Casper"
 			],
-			"companyLegalForm": "Partnership without Limited Liability",
-			"website": "https://buttery-admin.org",
+			"companyLegalForm": "Limited Liability Partnership (LLP)",
+			"website": "https://comfortable-sled.biz",
 			"isTeaserCompany": false
 		},
 		"t": {
 			"general": {
 				"general": {
-					"dataDate": "2024-08-18",
+					"dataDate": "2024-09-28",
 					"fiscalYearDeviation": "Deviation",
-					"fiscalYearEnd": "2024-08-16",
+					"fiscalYearEnd": "2024-08-02",
 					"referencedReports": {
 						"AnnualReport": {
 							"fileReference": "50a36c418baffd520bb92d84664f06f9732a21f4e2e5ecee6d9136f16e7e0b63",
 							"fileName": "AnnualReport",
-							"publicationDate": "2023-04-19"
+							"publicationDate": "2023-04-24"
+						},
+						"SustainabilityReport": {
+							"fileReference": "50a36c418baffd520bb92d84664f06f9732a21f4e2e5ecee6d9136f16e7e0b63",
+							"fileName": "SustainabilityReport",
+							"publicationDate": "2023-09-30"
+						},
+						"ESEFReport": {
+							"fileReference": "50a36c418baffd520bb92d84664f06f9732a21f4e2e5ecee6d9136f16e7e0b63",
+							"fileName": "ESEFReport",
+							"publicationDate": "2023-12-26"
 						},
 						"IntegratedReport": {
 							"fileReference": "50a36c418baffd520bb92d84664f06f9732a21f4e2e5ecee6d9136f16e7e0b63",
 							"fileName": "IntegratedReport",
-							"publicationDate": "2023-04-29"
-						},
-						"SustainabilityReport": {
-							"fileReference": "50a36c418baffd520bb92d84664f06f9732a21f4e2e5ecee6d9136f16e7e0b63",
-							"fileName": "SustainabilityReport",
-							"publicationDate": "2023-07-15"
-						},
-						"ESEFReport": {
-							"fileReference": "50a36c418baffd520bb92d84664f06f9732a21f4e2e5ecee6d9136f16e7e0b63",
-							"fileName": "ESEFReport",
-							"publicationDate": "2023-04-14"
+							"publicationDate": "2023-11-23"
 						}
 					}
 				}
@@ -4185,763 +5647,859 @@
 			"environmental": {
 				"greenhouseGasEmissions": {
 					"scope1GhgEmissionsInTonnes": {
-						"value": 11312.06,
-						"dataSource": {
-							"page": "1013-1188",
-							"fileName": "SustainabilityReport",
+						"value": 91374.47,
+						"dataSource": {
+							"page": 653,
+							"fileName": "SustainabilityReport",
+							"fileReference": "50a36c418baffd520bb92d84664f06f9732a21f4e2e5ecee6d9136f16e7e0b63",
+							"tagName": "models"
+						},
+						"comment": "copy open-source card",
+						"quality": "Incomplete"
+					},
+					"scope2GhgEmissionsInTonnes": {
+						"value": 57791.8,
+						"dataSource": {
+							"page": 175,
+							"fileName": "ESEFReport",
+							"fileReference": "50a36c418baffd520bb92d84664f06f9732a21f4e2e5ecee6d9136f16e7e0b63",
+							"tagName": "web services"
+						},
+						"comment": "input multi-byte port",
+						"quality": "Incomplete"
+					},
+					"scope2GhgEmissionsLocationBasedInTonnes": {
+						"value": 17310.18,
+						"dataSource": {
+							"page": 439,
+							"fileName": "SustainabilityReport",
+							"fileReference": "50a36c418baffd520bb92d84664f06f9732a21f4e2e5ecee6d9136f16e7e0b63",
+							"tagName": "systems"
+						},
+						"comment": "connect primary system",
+						"quality": "NoDataFound"
+					},
+					"scope2GhgEmissionsMarketBasedInTonnes": {
+						"value": 57075.88,
+						"dataSource": {
+							"page": 466,
+							"fileName": "ESEFReport",
+							"fileReference": "50a36c418baffd520bb92d84664f06f9732a21f4e2e5ecee6d9136f16e7e0b63",
+							"tagName": "convergence"
+						},
+						"comment": "back up bluetooth hard drive",
+						"quality": "Reported"
+					},
+					"scope1And2GhgEmissionsInTonnes": {
+						"value": 30515.23,
+						"dataSource": {
+							"page": 679,
+							"fileName": "SustainabilityReport",
+							"fileReference": "50a36c418baffd520bb92d84664f06f9732a21f4e2e5ecee6d9136f16e7e0b63",
+							"tagName": "mindshare"
+						},
+						"comment": "override neural hard drive",
+						"quality": "Reported"
+					},
+					"scope1And2GhgEmissionsLocationBasedInTonnes": {
+						"value": 7589.66,
+						"dataSource": {
+							"page": 717,
+							"fileName": "IntegratedReport",
+							"fileReference": "50a36c418baffd520bb92d84664f06f9732a21f4e2e5ecee6d9136f16e7e0b63",
+							"tagName": "markets"
+						},
+						"comment": "parse solid state driver",
+						"quality": "Estimated"
+					},
+					"scope1And2GhgEmissionsMarketBasedInTonnes": {
+						"value": 31649.2,
+						"dataSource": {
+							"page": 442,
+							"fileName": "SustainabilityReport",
+							"fileReference": "50a36c418baffd520bb92d84664f06f9732a21f4e2e5ecee6d9136f16e7e0b63",
+							"tagName": "platforms"
+						},
+						"comment": "navigate mobile bandwidth",
+						"quality": "Reported"
+					},
+					"scope3GhgEmissionsInTonnes": {
+						"value": 83105.15,
+						"dataSource": {
+							"page": 738,
+							"fileName": "ESEFReport",
 							"fileReference": "50a36c418baffd520bb92d84664f06f9732a21f4e2e5ecee6d9136f16e7e0b63",
 							"tagName": "channels"
 						},
-						"comment": "override virtual alarm",
-						"quality": "Estimated"
-					},
-					"scope2GhgEmissionsInTonnes": {
-						"value": 51961.62,
-						"dataSource": {
-							"page": "814-908",
-							"fileName": "ESEFReport",
-							"fileReference": "50a36c418baffd520bb92d84664f06f9732a21f4e2e5ecee6d9136f16e7e0b63",
-							"tagName": "convergence"
-						},
-						"comment": "generate bluetooth capacitor",
-						"quality": "Reported"
-					},
-					"scope2GhgEmissionsLocationBasedInTonnes": {
-						"value": 22461.82,
-						"dataSource": {
-							"page": "645-660",
-							"fileName": "AnnualReport",
-							"fileReference": "50a36c418baffd520bb92d84664f06f9732a21f4e2e5ecee6d9136f16e7e0b63",
-							"tagName": "lifetime value"
-						},
-						"comment": "bypass cross-platform pixel",
-						"quality": "Estimated"
-					},
-					"scope2GhgEmissionsMarketBasedInTonnes": {
-						"value": 22126.7,
-						"dataSource": {
-							"page": "917",
-							"fileName": "IntegratedReport",
+						"comment": "navigate auxiliary monitor",
+						"quality": "Audited"
+					},
+					"scope3UpstreamGhgEmissionsInTonnes": {
+						"value": 90166.14,
+						"dataSource": {
+							"page": 871,
+							"fileName": "SustainabilityReport",
+							"fileReference": "50a36c418baffd520bb92d84664f06f9732a21f4e2e5ecee6d9136f16e7e0b63",
+							"tagName": "infrastructures"
+						},
+						"comment": "copy redundant feed",
+						"quality": "Incomplete"
+					},
+					"scope3DownstreamGhgEmissionsInTonnes": {
+						"value": 3910.24,
+						"dataSource": {
+							"page": 987,
+							"fileName": "AnnualReport",
+							"fileReference": "50a36c418baffd520bb92d84664f06f9732a21f4e2e5ecee6d9136f16e7e0b63",
+							"tagName": "solutions"
+						},
+						"comment": "calculate wireless microchip",
+						"quality": "Estimated"
+					},
+					"scope1And2And3GhgEmissionsInTonnes": {
+						"value": 80770.31,
+						"dataSource": {
+							"page": 138,
+							"fileName": "IntegratedReport",
+							"fileReference": "50a36c418baffd520bb92d84664f06f9732a21f4e2e5ecee6d9136f16e7e0b63",
+							"tagName": "niches"
+						},
+						"comment": "compress neural port",
+						"quality": "Incomplete"
+					},
+					"scope1And2And3GhgEmissionsLocationBasedInTonnes": {
+						"value": 4500.25,
+						"dataSource": {
+							"page": 460,
+							"fileName": "ESEFReport",
 							"fileReference": "50a36c418baffd520bb92d84664f06f9732a21f4e2e5ecee6d9136f16e7e0b63",
 							"tagName": "relationships"
 						},
-						"comment": "calculate digital microchip",
-						"quality": "Estimated"
-					},
-					"scope1And2GhgEmissionsInTonnes": {
-						"value": 82557.4,
-						"dataSource": {
-							"page": "745-1296",
-							"fileName": "AnnualReport",
+						"comment": "quantify wireless hard drive",
+						"quality": "Reported"
+					},
+					"scope1And2And3GhgEmissionsMarketBasedInTonnes": {
+						"value": 54745.81,
+						"dataSource": {
+							"page": 14,
+							"fileName": "ESEFReport",
+							"fileReference": "50a36c418baffd520bb92d84664f06f9732a21f4e2e5ecee6d9136f16e7e0b63",
+							"tagName": "ROI"
+						},
+						"comment": "back up mobile alarm",
+						"quality": "Reported"
+					},
+					"enterpriseValue": {
+						"value": 9962295212.32,
+						"dataSource": {
+							"page": 948,
+							"fileName": "AnnualReport",
+							"fileReference": "50a36c418baffd520bb92d84664f06f9732a21f4e2e5ecee6d9136f16e7e0b63",
+							"tagName": "models"
+						},
+						"comment": "reboot auxiliary transmitter",
+						"quality": "Reported",
+						"currency": "MKD"
+					},
+					"totalRevenue": {
+						"value": 589000498.87,
+						"dataSource": {
+							"page": 638,
+							"fileName": "SustainabilityReport",
 							"fileReference": "50a36c418baffd520bb92d84664f06f9732a21f4e2e5ecee6d9136f16e7e0b63",
 							"tagName": "communities"
 						},
-						"comment": "connect open-source bus",
-						"quality": "Incomplete"
-					},
-					"scope1And2GhgEmissionsLocationBasedInTonnes": {
-						"value": 20079.76,
-						"dataSource": {
-							"page": "601",
-							"fileName": "ESEFReport",
-							"fileReference": "50a36c418baffd520bb92d84664f06f9732a21f4e2e5ecee6d9136f16e7e0b63",
-							"tagName": "functionalities"
-						},
-						"comment": "generate virtual bandwidth",
-						"quality": "Reported"
-					},
-					"scope1And2GhgEmissionsMarketBasedInTonnes": {
-						"value": 45363.38,
-						"dataSource": {
-							"page": "982",
-							"fileName": "ESEFReport",
-							"fileReference": "50a36c418baffd520bb92d84664f06f9732a21f4e2e5ecee6d9136f16e7e0b63",
-							"tagName": "platforms"
-						},
-						"comment": "input optical driver",
-						"quality": "Incomplete"
-					},
-					"scope3GhgEmissionsInTonnes": {
-						"value": 17268.77,
-						"dataSource": {
-							"page": "737-1221",
-							"fileName": "SustainabilityReport",
-							"fileReference": "50a36c418baffd520bb92d84664f06f9732a21f4e2e5ecee6d9136f16e7e0b63",
-							"tagName": "niches"
-						},
-						"comment": "program online card",
-						"quality": "Incomplete"
-					},
-					"scope3UpstreamGhgEmissionsInTonnes": {
-						"value": 61097.66,
-						"dataSource": {
-							"page": "769-1254",
-							"fileName": "ESEFReport",
-							"fileReference": "50a36c418baffd520bb92d84664f06f9732a21f4e2e5ecee6d9136f16e7e0b63",
-							"tagName": "interfaces"
-						},
-						"comment": "generate haptic pixel",
-						"quality": "NoDataFound"
-					},
-					"scope3DownstreamGhgEmissionsInTonnes": {
-						"value": 48896.23,
-						"dataSource": {
-							"page": "421",
-							"fileName": "ESEFReport",
-							"fileReference": "50a36c418baffd520bb92d84664f06f9732a21f4e2e5ecee6d9136f16e7e0b63",
-							"tagName": "paradigms"
-						},
-						"comment": "input cross-platform panel",
-						"quality": "Incomplete"
-					},
-					"scope1And2And3GhgEmissionsInTonnes": {
-						"value": 98600.36,
-						"dataSource": {
-							"page": "246",
-							"fileName": "ESEFReport",
+						"comment": "input cross-platform application",
+						"quality": "Incomplete",
+						"currency": "BYN"
+					},
+					"carbonFootprintInTonnesPerMillionEURRevenue": {
+						"value": 63579.53,
+						"dataSource": {
+							"page": 610,
+							"fileName": "AnnualReport",
+							"fileReference": "50a36c418baffd520bb92d84664f06f9732a21f4e2e5ecee6d9136f16e7e0b63",
+							"tagName": "metrics"
+						},
+						"comment": "quantify bluetooth alarm",
+						"quality": "NoDataFound"
+					},
+					"ghgIntensityInTonnesPerMillionEURRevenue": {
+						"value": 2909.43,
+						"dataSource": {
+							"page": 84,
+							"fileName": "SustainabilityReport",
+							"fileReference": "50a36c418baffd520bb92d84664f06f9732a21f4e2e5ecee6d9136f16e7e0b63",
+							"tagName": "channels"
+						},
+						"comment": "program optical system",
+						"quality": "Audited"
+					},
+					"ghgIntensityScope1InTonnesPerMillionEURRevenue": {
+						"value": 34214.74,
+						"dataSource": {
+							"page": 788,
+							"fileName": "ESEFReport",
+							"fileReference": "50a36c418baffd520bb92d84664f06f9732a21f4e2e5ecee6d9136f16e7e0b63",
+							"tagName": "models"
+						},
+						"comment": "compress wireless microchip",
+						"quality": "NoDataFound"
+					},
+					"ghgIntensityScope2InTonnesPerMillionEURRevenue": {
+						"value": 50247.3,
+						"dataSource": {
+							"page": 191,
+							"fileName": "ESEFReport",
+							"fileReference": "50a36c418baffd520bb92d84664f06f9732a21f4e2e5ecee6d9136f16e7e0b63",
+							"tagName": "systems"
+						},
+						"comment": "hack wireless feed",
+						"quality": "Audited"
+					},
+					"ghgIntensityScope3InTonnesPerMillionEURRevenue": {
+						"value": 19159.28,
+						"dataSource": {
+							"page": 582,
+							"fileName": "AnnualReport",
+							"fileReference": "50a36c418baffd520bb92d84664f06f9732a21f4e2e5ecee6d9136f16e7e0b63",
+							"tagName": "systems"
+						},
+						"comment": "index primary matrix",
+						"quality": "NoDataFound"
+					},
+					"ghgIntensityScope4InTonnesPerMillionEURRevenue": {
+						"value": 6560.53,
+						"dataSource": {
+							"page": 443,
+							"fileName": "SustainabilityReport",
 							"fileReference": "50a36c418baffd520bb92d84664f06f9732a21f4e2e5ecee6d9136f16e7e0b63",
 							"tagName": "relationships"
 						},
-						"comment": "hack online alarm",
-						"quality": "Incomplete"
-					},
-					"scope1And2And3GhgEmissionsLocationBasedInTonnes": {
-						"value": 20137.48,
-						"dataSource": {
-							"page": "53-496",
-							"fileName": "IntegratedReport",
-							"fileReference": "50a36c418baffd520bb92d84664f06f9732a21f4e2e5ecee6d9136f16e7e0b63",
-							"tagName": "eyeballs"
-						},
-						"comment": "index neural feed",
-						"quality": "Reported"
-					},
-					"scope1And2And3GhgEmissionsMarketBasedInTonnes": {
-						"value": 83112.55,
-						"dataSource": {
-							"page": "649",
-							"fileName": "AnnualReport",
-							"fileReference": "50a36c418baffd520bb92d84664f06f9732a21f4e2e5ecee6d9136f16e7e0b63",
-							"tagName": "portals"
-						},
-						"comment": "quantify multi-byte protocol",
-						"quality": "NoDataFound"
-					},
-					"enterpriseValue": {
-						"value": 3911343263.46,
-						"dataSource": {
-							"page": "428-967",
-							"fileName": "AnnualReport",
-							"fileReference": "50a36c418baffd520bb92d84664f06f9732a21f4e2e5ecee6d9136f16e7e0b63",
-							"tagName": "technologies"
-						},
-						"comment": "connect online protocol",
-						"quality": "Audited",
-						"currency": "BHD"
-					},
-					"totalRevenue": {
-						"value": 6800923235.72,
-						"dataSource": {
-							"page": "516",
-							"fileName": "IntegratedReport",
-							"fileReference": "50a36c418baffd520bb92d84664f06f9732a21f4e2e5ecee6d9136f16e7e0b63",
-							"tagName": "niches"
-						},
-						"comment": "override neural port",
-						"quality": "Reported",
-						"currency": "SZL"
-					},
-					"carbonFootprintInTonnesPerMillionEURRevenue": {
-						"value": 24322.43,
-						"dataSource": {
-							"page": "459-470",
-							"fileName": "ESEFReport",
-							"fileReference": "50a36c418baffd520bb92d84664f06f9732a21f4e2e5ecee6d9136f16e7e0b63",
-							"tagName": "mindshare"
-						},
-						"comment": "copy neural capacitor",
-						"quality": "Estimated"
-					},
-					"ghgIntensityInTonnesPerMillionEURRevenue": {
-						"value": 72162.67,
-						"dataSource": {
-							"page": "256-299",
-							"fileName": "ESEFReport",
+						"comment": "connect mobile interface",
+						"quality": "Estimated"
+					},
+					"fossilFuelSectorExposure": {
+						"value": "Yes",
+						"dataSource": {
+							"page": 1059,
+							"fileName": "IntegratedReport",
 							"fileReference": "50a36c418baffd520bb92d84664f06f9732a21f4e2e5ecee6d9136f16e7e0b63",
 							"tagName": "solutions"
 						},
-						"comment": "transmit redundant circuit",
-						"quality": "NoDataFound"
-					},
-					"ghgIntensityScope1InTonnesPerMillionEURRevenue": {
-						"value": 57848.77,
-						"dataSource": {
-							"page": "34",
-							"fileName": "ESEFReport",
-							"fileReference": "50a36c418baffd520bb92d84664f06f9732a21f4e2e5ecee6d9136f16e7e0b63",
-							"tagName": "convergence"
-						},
-						"comment": "bypass optical application",
-						"quality": "Incomplete"
-					},
-					"ghgIntensityScope2InTonnesPerMillionEURRevenue": {
-						"value": 66908.87,
-						"dataSource": {
-							"page": "504",
-							"fileName": "ESEFReport",
-							"fileReference": "50a36c418baffd520bb92d84664f06f9732a21f4e2e5ecee6d9136f16e7e0b63",
-							"tagName": "systems"
-						},
-						"comment": "quantify redundant bandwidth",
-						"quality": "Estimated"
-					},
-					"ghgIntensityScope3InTonnesPerMillionEURRevenue": {
-						"value": 59553,
-						"dataSource": {
-							"page": "723",
-							"fileName": "IntegratedReport",
-							"fileReference": "50a36c418baffd520bb92d84664f06f9732a21f4e2e5ecee6d9136f16e7e0b63",
-							"tagName": "e-commerce"
-						},
-						"comment": "input cross-platform microchip",
-						"quality": "Reported"
-					},
-					"ghgIntensityScope4InTonnesPerMillionEURRevenue": {
-						"value": 43770.31,
-						"dataSource": {
-							"page": "69",
-							"fileName": "ESEFReport",
-							"fileReference": "50a36c418baffd520bb92d84664f06f9732a21f4e2e5ecee6d9136f16e7e0b63",
-							"tagName": "channels"
-						},
-						"comment": "generate open-source hard drive",
-						"quality": "Incomplete"
-					},
-					"fossilFuelSectorExposure": {
-						"value": "Yes",
-						"dataSource": {
-							"page": "178-888",
-							"fileName": "AnnualReport",
-							"fileReference": "50a36c418baffd520bb92d84664f06f9732a21f4e2e5ecee6d9136f16e7e0b63",
-							"tagName": "relationships"
-						},
-						"comment": "hack cross-platform array",
+						"comment": "hack cross-platform protocol",
 						"quality": "Incomplete"
 					}
 				},
 				"energyPerformance": {
 					"renewableEnergyProductionInGWh": {
-						"value": 42572.2,
-						"dataSource": {
-							"page": "261",
-							"fileName": "SustainabilityReport",
-							"fileReference": "50a36c418baffd520bb92d84664f06f9732a21f4e2e5ecee6d9136f16e7e0b63",
-							"tagName": "content"
-						},
-						"comment": "navigate back-end pixel",
-						"quality": "Estimated"
+						"value": 23865.79,
+						"dataSource": {
+							"page": 406,
+							"fileName": "SustainabilityReport",
+							"fileReference": "50a36c418baffd520bb92d84664f06f9732a21f4e2e5ecee6d9136f16e7e0b63",
+							"tagName": "networks"
+						},
+						"comment": "calculate online alarm",
+						"quality": "Reported"
 					},
 					"renewableEnergyConsumptionInGWh": {
-						"value": 2017.06,
-						"dataSource": {
-							"page": "411",
-							"fileName": "SustainabilityReport",
-							"fileReference": "50a36c418baffd520bb92d84664f06f9732a21f4e2e5ecee6d9136f16e7e0b63",
-							"tagName": "bandwidth"
-						},
-						"comment": "index online program",
-						"quality": "NoDataFound"
+						"value": 69652.08,
+						"dataSource": {
+							"page": 874,
+							"fileName": "IntegratedReport",
+							"fileReference": "50a36c418baffd520bb92d84664f06f9732a21f4e2e5ecee6d9136f16e7e0b63",
+							"tagName": "users"
+						},
+						"comment": "hack primary pixel",
+						"quality": "Estimated"
 					},
 					"nonRenewableEnergyProductionInGWh": {
-						"value": 67780.18,
-						"dataSource": {
-							"page": "346",
-							"fileName": "ESEFReport",
-							"fileReference": "50a36c418baffd520bb92d84664f06f9732a21f4e2e5ecee6d9136f16e7e0b63",
-							"tagName": "deliverables"
-						},
-						"comment": "parse wireless system",
-						"quality": "Incomplete"
+						"value": 23038.78,
+						"dataSource": {
+							"page": 52,
+							"fileName": "AnnualReport",
+							"fileReference": "50a36c418baffd520bb92d84664f06f9732a21f4e2e5ecee6d9136f16e7e0b63",
+							"tagName": "networks"
+						},
+						"comment": "reboot open-source protocol",
+						"quality": "Audited"
 					},
 					"relativeNonRenewableEnergyProductionInPercent": {
-						"value": 23274.59,
-						"dataSource": {
-							"page": "1143",
-							"fileName": "SustainabilityReport",
-							"fileReference": "50a36c418baffd520bb92d84664f06f9732a21f4e2e5ecee6d9136f16e7e0b63",
-							"tagName": "networks"
-						},
-						"comment": "bypass neural pixel",
-						"quality": "Reported"
+						"value": 95927.01,
+						"dataSource": {
+							"page": 996,
+							"fileName": "SustainabilityReport",
+							"fileReference": "50a36c418baffd520bb92d84664f06f9732a21f4e2e5ecee6d9136f16e7e0b63",
+							"tagName": "initiatives"
+						},
+						"comment": "parse digital microchip",
+						"quality": "Incomplete"
 					},
 					"nonRenewableEnergyConsumptionInGWh": {
-						"value": 45798.35,
-						"dataSource": {
-							"page": "193-1006",
-							"fileName": "AnnualReport",
-							"fileReference": "50a36c418baffd520bb92d84664f06f9732a21f4e2e5ecee6d9136f16e7e0b63",
-							"tagName": "models"
-						},
-						"comment": "navigate solid state array",
+						"value": 69049.21,
+						"dataSource": {
+							"page": 852,
+							"fileName": "AnnualReport",
+							"fileReference": "50a36c418baffd520bb92d84664f06f9732a21f4e2e5ecee6d9136f16e7e0b63",
+							"tagName": "communities"
+						},
+						"comment": "bypass auxiliary firewall",
 						"quality": "NoDataFound"
 					},
 					"relativeNonRenewableEnergyConsumptionInPercent": {
-						"value": 93248.01,
-						"dataSource": {
-							"page": "1078-1139",
-							"fileName": "AnnualReport",
-							"fileReference": "50a36c418baffd520bb92d84664f06f9732a21f4e2e5ecee6d9136f16e7e0b63",
-							"tagName": "networks"
-						},
-						"comment": "synthesize cross-platform driver",
-						"quality": "Audited"
+						"value": 40199.76,
+						"dataSource": {
+							"page": 4,
+							"fileName": "ESEFReport",
+							"fileReference": "50a36c418baffd520bb92d84664f06f9732a21f4e2e5ecee6d9136f16e7e0b63",
+							"tagName": "lifetime value"
+						},
+						"comment": "bypass back-end program",
+						"quality": "NoDataFound"
 					},
 					"applicableHighImpactClimateSectors": {
-						"NaceCodeB": {
+						"NaceCodeE": {
 							"highImpactClimateSectorEnergyConsumptionInGWh": {
-								"value": 89154.41,
+								"value": 42110.7,
 								"dataSource": {
-									"page": "4",
+									"page": 84,
+									"fileName": "IntegratedReport",
+									"fileReference": "50a36c418baffd520bb92d84664f06f9732a21f4e2e5ecee6d9136f16e7e0b63",
+									"tagName": "partnerships"
+								},
+								"comment": "navigate multi-byte microchip",
+								"quality": "Estimated"
+							},
+							"highImpactClimateSectorEnergyConsumptionInGWhPerMillionEURRevenue": {
+								"value": 49441.16,
+								"dataSource": {
+									"page": 335,
+									"fileName": "SustainabilityReport",
+									"fileReference": "50a36c418baffd520bb92d84664f06f9732a21f4e2e5ecee6d9136f16e7e0b63",
+									"tagName": "eyeballs"
+								},
+								"comment": "override 1080p matrix",
+								"quality": "Audited"
+							}
+						},
+						"NaceCodeG": {
+							"highImpactClimateSectorEnergyConsumptionInGWh": {
+								"value": 87290.25,
+								"dataSource": {
+									"page": 997,
+									"fileName": "IntegratedReport",
+									"fileReference": "50a36c418baffd520bb92d84664f06f9732a21f4e2e5ecee6d9136f16e7e0b63",
+									"tagName": "partnerships"
+								},
+								"comment": "reboot 1080p hard drive",
+								"quality": "NoDataFound"
+							},
+							"highImpactClimateSectorEnergyConsumptionInGWhPerMillionEURRevenue": {
+								"value": 363.42,
+								"dataSource": {
+									"page": 302,
 									"fileName": "AnnualReport",
 									"fileReference": "50a36c418baffd520bb92d84664f06f9732a21f4e2e5ecee6d9136f16e7e0b63",
-									"tagName": "functionalities"
+									"tagName": "bandwidth"
 								},
-								"comment": "generate neural feed",
+								"comment": "override digital driver",
+								"quality": "Estimated"
+							}
+						},
+						"NaceCodeA": {
+							"highImpactClimateSectorEnergyConsumptionInGWh": {
+								"value": 38416.97,
+								"dataSource": {
+									"page": 1137,
+									"fileName": "AnnualReport",
+									"fileReference": "50a36c418baffd520bb92d84664f06f9732a21f4e2e5ecee6d9136f16e7e0b63",
+									"tagName": "content"
+								},
+								"comment": "synthesize multi-byte monitor",
+								"quality": "Estimated"
+							},
+							"highImpactClimateSectorEnergyConsumptionInGWhPerMillionEURRevenue": {
+								"value": 20602.83,
+								"dataSource": {
+									"page": 770,
+									"fileName": "IntegratedReport",
+									"fileReference": "50a36c418baffd520bb92d84664f06f9732a21f4e2e5ecee6d9136f16e7e0b63",
+									"tagName": "supply-chains"
+								},
+								"comment": "bypass haptic protocol",
+								"quality": "NoDataFound"
+							}
+						},
+						"NaceCodeL": {
+							"highImpactClimateSectorEnergyConsumptionInGWh": {
+								"value": 34149.35,
+								"dataSource": {
+									"page": 755,
+									"fileName": "IntegratedReport",
+									"fileReference": "50a36c418baffd520bb92d84664f06f9732a21f4e2e5ecee6d9136f16e7e0b63",
+									"tagName": "experiences"
+								},
+								"comment": "reboot haptic transmitter",
 								"quality": "Reported"
 							},
 							"highImpactClimateSectorEnergyConsumptionInGWhPerMillionEURRevenue": {
-								"value": 1066.78,
+								"value": 83021.91,
 								"dataSource": {
-									"page": "898-1148",
+									"page": 1103,
+									"fileName": "SustainabilityReport",
+									"fileReference": "50a36c418baffd520bb92d84664f06f9732a21f4e2e5ecee6d9136f16e7e0b63",
+									"tagName": "infrastructures"
+								},
+								"comment": "program wireless program",
+								"quality": "Reported"
+							}
+						},
+						"NaceCodeF": {
+							"highImpactClimateSectorEnergyConsumptionInGWh": {
+								"value": 19231.84,
+								"dataSource": {
+									"page": 198,
 									"fileName": "IntegratedReport",
+									"fileReference": "50a36c418baffd520bb92d84664f06f9732a21f4e2e5ecee6d9136f16e7e0b63",
+									"tagName": "eyeballs"
+								},
+								"comment": "generate bluetooth microchip",
+								"quality": "NoDataFound"
+							},
+							"highImpactClimateSectorEnergyConsumptionInGWhPerMillionEURRevenue": {
+								"value": 1098.06,
+								"dataSource": {
+									"page": 257,
+									"fileName": "IntegratedReport",
+									"fileReference": "50a36c418baffd520bb92d84664f06f9732a21f4e2e5ecee6d9136f16e7e0b63",
+									"tagName": "action-items"
+								},
+								"comment": "program online transmitter",
+								"quality": "Estimated"
+							}
+						},
+						"NaceCodeD": {
+							"highImpactClimateSectorEnergyConsumptionInGWh": {
+								"value": 91393.72,
+								"dataSource": {
+									"page": 1008,
+									"fileName": "ESEFReport",
+									"fileReference": "50a36c418baffd520bb92d84664f06f9732a21f4e2e5ecee6d9136f16e7e0b63",
+									"tagName": "communities"
+								},
+								"comment": "calculate back-end feed",
+								"quality": "Reported"
+							},
+							"highImpactClimateSectorEnergyConsumptionInGWhPerMillionEURRevenue": {
+								"value": 78875.56,
+								"dataSource": {
+									"page": 763,
+									"fileName": "ESEFReport",
 									"fileReference": "50a36c418baffd520bb92d84664f06f9732a21f4e2e5ecee6d9136f16e7e0b63",
 									"tagName": "portals"
 								},
-								"comment": "quantify solid state firewall",
-								"quality": "Audited"
+								"comment": "hack haptic panel",
+								"quality": "Incomplete"
 							}
 						},
-						"NaceCodeE": {
+						"NaceCodeC": {
 							"highImpactClimateSectorEnergyConsumptionInGWh": {
-								"value": 29609.84,
+								"value": 69139.81,
 								"dataSource": {
-									"page": "95",
+									"page": 393,
 									"fileName": "AnnualReport",
 									"fileReference": "50a36c418baffd520bb92d84664f06f9732a21f4e2e5ecee6d9136f16e7e0b63",
-									"tagName": "applications"
+									"tagName": "schemas"
 								},
-								"comment": "reboot open-source firewall",
-								"quality": "Reported"
+								"comment": "compress wireless monitor",
+								"quality": "Incomplete"
 							},
 							"highImpactClimateSectorEnergyConsumptionInGWhPerMillionEURRevenue": {
-								"value": 68582.52,
+								"value": 84666.36,
 								"dataSource": {
-									"page": "387",
+									"page": 549,
 									"fileName": "IntegratedReport",
 									"fileReference": "50a36c418baffd520bb92d84664f06f9732a21f4e2e5ecee6d9136f16e7e0b63",
-									"tagName": "users"
+									"tagName": "e-commerce"
 								},
-								"comment": "quantify online transmitter",
-								"quality": "NoDataFound"
+								"comment": "calculate neural feed",
+								"quality": "Estimated"
 							}
 						},
-						"NaceCodeD": {
+						"NaceCodeB": {
 							"highImpactClimateSectorEnergyConsumptionInGWh": {
-								"value": 38123.79,
+								"value": 75254.82,
 								"dataSource": {
-									"page": "1071",
-									"fileName": "IntegratedReport",
+									"page": 853,
+									"fileName": "SustainabilityReport",
 									"fileReference": "50a36c418baffd520bb92d84664f06f9732a21f4e2e5ecee6d9136f16e7e0b63",
-									"tagName": "paradigms"
+									"tagName": "eyeballs"
 								},
-								"comment": "calculate optical sensor",
+								"comment": "transmit multi-byte feed",
 								"quality": "NoDataFound"
 							},
 							"highImpactClimateSectorEnergyConsumptionInGWhPerMillionEURRevenue": {
-								"value": 88335.97,
+								"value": 44869.46,
 								"dataSource": {
-									"page": "85",
-									"fileName": "IntegratedReport",
+									"page": 412,
+									"fileName": "SustainabilityReport",
 									"fileReference": "50a36c418baffd520bb92d84664f06f9732a21f4e2e5ecee6d9136f16e7e0b63",
-									"tagName": "technologies"
+									"tagName": "markets"
 								},
-								"comment": "reboot cross-platform transmitter",
-								"quality": "NoDataFound"
-							}
-						},
-						"NaceCodeF": {
-							"highImpactClimateSectorEnergyConsumptionInGWh": {
-								"value": 19078.65,
-								"dataSource": {
-									"page": "528-778",
-									"fileName": "ESEFReport",
-									"fileReference": "50a36c418baffd520bb92d84664f06f9732a21f4e2e5ecee6d9136f16e7e0b63",
-									"tagName": "deliverables"
-								},
-								"comment": "back up wireless panel",
-								"quality": "Reported"
-							},
-							"highImpactClimateSectorEnergyConsumptionInGWhPerMillionEURRevenue": {
-								"value": 8654.03,
-								"dataSource": {
-									"page": "384",
-									"fileName": "ESEFReport",
-									"fileReference": "50a36c418baffd520bb92d84664f06f9732a21f4e2e5ecee6d9136f16e7e0b63",
-									"tagName": "applications"
-								},
-								"comment": "reboot cross-platform array",
-								"quality": "Reported"
+								"comment": "synthesize open-source alarm",
+								"quality": "Incomplete"
 							}
 						}
 					},
 					"totalHighImpactClimateSectorEnergyConsumptionInGWh": {
-						"value": 66260.4,
-						"dataSource": {
-							"page": "298-1155",
-							"fileName": "IntegratedReport",
-							"fileReference": "50a36c418baffd520bb92d84664f06f9732a21f4e2e5ecee6d9136f16e7e0b63",
-							"tagName": "applications"
-						},
-						"comment": "hack back-end circuit",
+						"value": 2651.52,
+						"dataSource": {
+							"page": 360,
+							"fileName": "AnnualReport",
+							"fileReference": "50a36c418baffd520bb92d84664f06f9732a21f4e2e5ecee6d9136f16e7e0b63",
+							"tagName": "convergence"
+						},
+						"comment": "parse multi-byte microchip",
 						"quality": "Incomplete"
 					},
 					"nonRenewableEnergyConsumptionFossilFuelsInGWh": {
-						"value": 40235.6,
-						"dataSource": {
-							"page": "1170",
-							"fileName": "SustainabilityReport",
-							"fileReference": "50a36c418baffd520bb92d84664f06f9732a21f4e2e5ecee6d9136f16e7e0b63",
-							"tagName": "users"
-						},
-						"comment": "input 1080p bus",
-						"quality": "Incomplete"
+						"value": 83906.73,
+						"dataSource": {
+							"page": 556,
+							"fileName": "AnnualReport",
+							"fileReference": "50a36c418baffd520bb92d84664f06f9732a21f4e2e5ecee6d9136f16e7e0b63",
+							"tagName": "blockchains"
+						},
+						"comment": "calculate back-end panel",
+						"quality": "Reported"
 					},
 					"nonRenewableEnergyConsumptionCrudeOilInGWh": {
-						"value": 11235.81,
-						"dataSource": {
-							"page": "660",
-							"fileName": "SustainabilityReport",
-							"fileReference": "50a36c418baffd520bb92d84664f06f9732a21f4e2e5ecee6d9136f16e7e0b63",
-							"tagName": "technologies"
-						},
-						"comment": "compress bluetooth port",
-						"quality": "Audited"
+						"value": 71345.15,
+						"dataSource": {
+							"page": 459,
+							"fileName": "ESEFReport",
+							"fileReference": "50a36c418baffd520bb92d84664f06f9732a21f4e2e5ecee6d9136f16e7e0b63",
+							"tagName": "bandwidth"
+						},
+						"comment": "quantify cross-platform system",
+						"quality": "Estimated"
 					},
 					"nonRenewableEnergyConsumptionNaturalGasInGWh": {
-						"value": 29813.68,
-						"dataSource": {
-							"page": "1140-1167",
-							"fileName": "SustainabilityReport",
-							"fileReference": "50a36c418baffd520bb92d84664f06f9732a21f4e2e5ecee6d9136f16e7e0b63",
-							"tagName": "initiatives"
-						},
-						"comment": "quantify wireless driver",
-						"quality": "NoDataFound"
+						"value": 91897.59,
+						"dataSource": {
+							"page": 86,
+							"fileName": "IntegratedReport",
+							"fileReference": "50a36c418baffd520bb92d84664f06f9732a21f4e2e5ecee6d9136f16e7e0b63",
+							"tagName": "paradigms"
+						},
+						"comment": "compress back-end monitor",
+						"quality": "Estimated"
 					},
 					"nonRenewableEnergyConsumptionLigniteInGWh": {
-						"value": 91781.66,
-						"dataSource": {
-							"page": "258",
-							"fileName": "IntegratedReport",
-							"fileReference": "50a36c418baffd520bb92d84664f06f9732a21f4e2e5ecee6d9136f16e7e0b63",
-							"tagName": "metrics"
-						},
-						"comment": "program redundant circuit",
+						"value": 15616.66,
+						"dataSource": {
+							"page": 1079,
+							"fileName": "SustainabilityReport",
+							"fileReference": "50a36c418baffd520bb92d84664f06f9732a21f4e2e5ecee6d9136f16e7e0b63",
+							"tagName": "bandwidth"
+						},
+						"comment": "back up auxiliary interface",
 						"quality": "Reported"
 					},
 					"nonRenewableEnergyConsumptionCoalInGWh": {
-						"value": 20424,
-						"dataSource": {
-							"page": "1181-1201",
-							"fileName": "SustainabilityReport",
-							"fileReference": "50a36c418baffd520bb92d84664f06f9732a21f4e2e5ecee6d9136f16e7e0b63",
-							"tagName": "schemas"
-						},
-						"comment": "input mobile feed",
-						"quality": "Incomplete"
+						"value": 38269.67,
+						"dataSource": {
+							"page": 197,
+							"fileName": "SustainabilityReport",
+							"fileReference": "50a36c418baffd520bb92d84664f06f9732a21f4e2e5ecee6d9136f16e7e0b63",
+							"tagName": "partnerships"
+						},
+						"comment": "navigate optical sensor",
+						"quality": "Estimated"
 					},
 					"nonRenewableEnergyConsumptionNuclearEnergyInGWh": {
-						"value": 35252.2,
-						"dataSource": {
-							"page": "42",
-							"fileName": "AnnualReport",
-							"fileReference": "50a36c418baffd520bb92d84664f06f9732a21f4e2e5ecee6d9136f16e7e0b63",
-							"tagName": "solutions"
-						},
-						"comment": "synthesize primary panel",
-						"quality": "Audited"
+						"value": 7825.92,
+						"dataSource": {
+							"page": 21,
+							"fileName": "ESEFReport",
+							"fileReference": "50a36c418baffd520bb92d84664f06f9732a21f4e2e5ecee6d9136f16e7e0b63",
+							"tagName": "paradigms"
+						},
+						"comment": "generate neural capacitor",
+						"quality": "Estimated"
 					},
 					"nonRenewableEnergyConsumptionOtherInGWh": {
-						"value": 45797.53,
-						"dataSource": {
-							"page": "625-855",
-							"fileName": "AnnualReport",
-							"fileReference": "50a36c418baffd520bb92d84664f06f9732a21f4e2e5ecee6d9136f16e7e0b63",
-							"tagName": "convergence"
-						},
-						"comment": "copy cross-platform capacitor",
+						"value": 85347.65,
+						"dataSource": {
+							"page": 462,
+							"fileName": "SustainabilityReport",
+							"fileReference": "50a36c418baffd520bb92d84664f06f9732a21f4e2e5ecee6d9136f16e7e0b63",
+							"tagName": "e-business"
+						},
+						"comment": "navigate bluetooth program",
 						"quality": "Estimated"
 					}
 				},
 				"biodiversity": {
 					"primaryForestAndWoodedLandOfNativeSpeciesExposure": {
-						"value": "No",
-						"dataSource": {
-							"page": "306",
-							"fileName": "ESEFReport",
+						"value": "Yes",
+						"dataSource": {
+							"page": 441,
+							"fileName": "IntegratedReport",
+							"fileReference": "50a36c418baffd520bb92d84664f06f9732a21f4e2e5ecee6d9136f16e7e0b63",
+							"tagName": "blockchains"
+						},
+						"comment": "navigate optical circuit",
+						"quality": "Reported"
+					},
+					"protectedAreasExposure": {
+						"value": "No",
+						"dataSource": {
+							"page": 891,
+							"fileName": "IntegratedReport",
+							"fileReference": "50a36c418baffd520bb92d84664f06f9732a21f4e2e5ecee6d9136f16e7e0b63",
+							"tagName": "applications"
+						},
+						"comment": "bypass cross-platform bus",
+						"quality": "NoDataFound"
+					},
+					"rareOrEndangeredEcosystemsExposure": {
+						"value": "Yes",
+						"dataSource": {
+							"page": 792,
+							"fileName": "IntegratedReport",
 							"fileReference": "50a36c418baffd520bb92d84664f06f9732a21f4e2e5ecee6d9136f16e7e0b63",
 							"tagName": "lifetime value"
 						},
-						"comment": "reboot multi-byte sensor",
-						"quality": "Audited"
-					},
-					"protectedAreasExposure": {
-						"value": "No",
-						"dataSource": {
-							"page": "982",
+						"comment": "calculate mobile sensor",
+						"quality": "Incomplete"
+					},
+					"highlyBiodiverseGrasslandExposure": {
+						"value": "Yes",
+						"dataSource": {
+							"page": 1189,
+							"fileName": "SustainabilityReport",
+							"fileReference": "50a36c418baffd520bb92d84664f06f9732a21f4e2e5ecee6d9136f16e7e0b63",
+							"tagName": "blockchains"
+						},
+						"comment": "override redundant program",
+						"quality": "Audited"
+					},
+					"manufactureOfAgrochemicalPesticidesProducts": {
+						"value": "No",
+						"dataSource": {
+							"page": 435,
+							"fileName": "ESEFReport",
+							"fileReference": "50a36c418baffd520bb92d84664f06f9732a21f4e2e5ecee6d9136f16e7e0b63",
+							"tagName": "metrics"
+						},
+						"comment": "generate online protocol",
+						"quality": "Incomplete"
+					},
+					"landDegradationDesertificationSoilSealingExposure": {
+						"value": "No",
+						"dataSource": {
+							"page": 780,
+							"fileName": "IntegratedReport",
+							"fileReference": "50a36c418baffd520bb92d84664f06f9732a21f4e2e5ecee6d9136f16e7e0b63",
+							"tagName": "platforms"
+						},
+						"comment": "back up 1080p bandwidth",
+						"quality": "NoDataFound"
+					},
+					"sustainableAgriculturePolicy": {
+						"value": "No",
+						"dataSource": {
+							"page": 152,
+							"fileName": "ESEFReport",
+							"fileReference": "50a36c418baffd520bb92d84664f06f9732a21f4e2e5ecee6d9136f16e7e0b63",
+							"tagName": "metrics"
+						},
+						"comment": "generate solid state firewall",
+						"quality": "NoDataFound"
+					},
+					"sustainableOceansAndSeasPolicy": {
+						"value": "No",
+						"dataSource": {
+							"page": 937,
 							"fileName": "ESEFReport",
 							"fileReference": "50a36c418baffd520bb92d84664f06f9732a21f4e2e5ecee6d9136f16e7e0b63",
 							"tagName": "relationships"
 						},
-						"comment": "hack wireless port",
-						"quality": "Incomplete"
-					},
-					"rareOrEndangeredEcosystemsExposure": {
-						"value": "No",
-						"dataSource": {
-							"page": "815",
-							"fileName": "ESEFReport",
-							"fileReference": "50a36c418baffd520bb92d84664f06f9732a21f4e2e5ecee6d9136f16e7e0b63",
-							"tagName": "mindshare"
-						},
-						"comment": "bypass haptic application",
-						"quality": "Incomplete"
-					},
-					"highlyBiodiverseGrasslandExposure": {
-						"value": "No",
-						"dataSource": {
-							"page": "1046",
-							"fileName": "AnnualReport",
-							"fileReference": "50a36c418baffd520bb92d84664f06f9732a21f4e2e5ecee6d9136f16e7e0b63",
-							"tagName": "portals"
-						},
-						"comment": "parse haptic protocol",
-						"quality": "Estimated"
-					},
-					"manufactureOfAgrochemicalPesticidesProducts": {
-						"value": "Yes",
-						"dataSource": {
-							"page": "242-576",
-							"fileName": "AnnualReport",
-							"fileReference": "50a36c418baffd520bb92d84664f06f9732a21f4e2e5ecee6d9136f16e7e0b63",
-							"tagName": "infrastructures"
-						},
-						"comment": "back up digital alarm",
-						"quality": "Estimated"
-					},
-					"landDegradationDesertificationSoilSealingExposure": {
-						"value": "No",
-						"dataSource": {
-							"page": "820",
-							"fileName": "SustainabilityReport",
-							"fileReference": "50a36c418baffd520bb92d84664f06f9732a21f4e2e5ecee6d9136f16e7e0b63",
-							"tagName": "e-business"
-						},
-						"comment": "back up haptic application",
-						"quality": "Incomplete"
-					},
-					"sustainableAgriculturePolicy": {
-						"value": "No",
-						"dataSource": {
-							"page": "966-1052",
-							"fileName": "ESEFReport",
-							"fileReference": "50a36c418baffd520bb92d84664f06f9732a21f4e2e5ecee6d9136f16e7e0b63",
-							"tagName": "experiences"
-						},
-						"comment": "program open-source circuit",
-						"quality": "Incomplete"
-					},
-					"sustainableOceansAndSeasPolicy": {
-						"value": "Yes",
-						"dataSource": {
-							"page": "1157",
-							"fileName": "AnnualReport",
-							"fileReference": "50a36c418baffd520bb92d84664f06f9732a21f4e2e5ecee6d9136f16e7e0b63",
-							"tagName": "schemas"
-						},
-						"comment": "synthesize auxiliary panel",
-						"quality": "Incomplete"
+						"comment": "navigate digital sensor",
+						"quality": "Reported"
 					},
 					"threatenedSpeciesExposure": {
 						"value": "Yes",
 						"dataSource": {
-							"page": "824-1177",
-							"fileName": "SustainabilityReport",
-							"fileReference": "50a36c418baffd520bb92d84664f06f9732a21f4e2e5ecee6d9136f16e7e0b63",
-							"tagName": "niches"
-						},
-						"comment": "index primary port",
-						"quality": "Audited"
+							"page": 474,
+							"fileName": "AnnualReport",
+							"fileReference": "50a36c418baffd520bb92d84664f06f9732a21f4e2e5ecee6d9136f16e7e0b63",
+							"tagName": "ROI"
+						},
+						"comment": "generate back-end panel",
+						"quality": "NoDataFound"
 					},
 					"biodiversityProtectionPolicy": {
 						"value": "Yes",
 						"dataSource": {
-							"page": "209-1262",
-							"fileName": "AnnualReport",
-							"fileReference": "50a36c418baffd520bb92d84664f06f9732a21f4e2e5ecee6d9136f16e7e0b63",
-							"tagName": "methodologies"
-						},
-						"comment": "generate open-source firewall",
-						"quality": "Reported"
+							"page": 58,
+							"fileName": "IntegratedReport",
+							"fileReference": "50a36c418baffd520bb92d84664f06f9732a21f4e2e5ecee6d9136f16e7e0b63",
+							"tagName": "lifetime value"
+						},
+						"comment": "copy auxiliary port",
+						"quality": "NoDataFound"
 					},
 					"deforestationPolicy": {
 						"value": "Yes",
 						"dataSource": {
-							"page": "1016",
-							"fileName": "ESEFReport",
-							"fileReference": "50a36c418baffd520bb92d84664f06f9732a21f4e2e5ecee6d9136f16e7e0b63",
-							"tagName": "portals"
-						},
-						"comment": "copy auxiliary monitor",
-						"quality": "Audited"
+							"page": 157,
+							"fileName": "AnnualReport",
+							"fileReference": "50a36c418baffd520bb92d84664f06f9732a21f4e2e5ecee6d9136f16e7e0b63",
+							"tagName": "eyeballs"
+						},
+						"comment": "copy multi-byte firewall",
+						"quality": "Incomplete"
 					}
 				},
 				"water": {
 					"emissionsToWaterInTonnes": {
-						"value": 83575.51,
-						"dataSource": {
-							"page": "208",
-							"fileName": "SustainabilityReport",
-							"fileReference": "50a36c418baffd520bb92d84664f06f9732a21f4e2e5ecee6d9136f16e7e0b63",
-							"tagName": "convergence"
-						},
-						"comment": "generate wireless pixel",
+						"value": 54579.42,
+						"dataSource": {
+							"page": 498,
+							"fileName": "SustainabilityReport",
+							"fileReference": "50a36c418baffd520bb92d84664f06f9732a21f4e2e5ecee6d9136f16e7e0b63",
+							"tagName": "architectures"
+						},
+						"comment": "input neural sensor",
 						"quality": "Estimated"
 					},
 					"waterConsumptionInCubicMeters": {
-						"value": 30954.21,
-						"dataSource": {
-							"page": "425-609",
-							"fileName": "SustainabilityReport",
-							"fileReference": "50a36c418baffd520bb92d84664f06f9732a21f4e2e5ecee6d9136f16e7e0b63",
-							"tagName": "niches"
-						},
-						"comment": "generate virtual sensor",
-						"quality": "Incomplete"
+						"value": 34863.07,
+						"dataSource": {
+							"page": 132,
+							"fileName": "ESEFReport",
+							"fileReference": "50a36c418baffd520bb92d84664f06f9732a21f4e2e5ecee6d9136f16e7e0b63",
+							"tagName": "communities"
+						},
+						"comment": "back up open-source application",
+						"quality": "Estimated"
 					},
 					"waterReusedInCubicMeters": {
-						"value": 96687.4,
-						"dataSource": {
-							"page": "332-664",
-							"fileName": "IntegratedReport",
-							"fileReference": "50a36c418baffd520bb92d84664f06f9732a21f4e2e5ecee6d9136f16e7e0b63",
-							"tagName": "deliverables"
-						},
-						"comment": "index solid state monitor",
+						"value": 20037.12,
+						"dataSource": {
+							"page": 289,
+							"fileName": "IntegratedReport",
+							"fileReference": "50a36c418baffd520bb92d84664f06f9732a21f4e2e5ecee6d9136f16e7e0b63",
+							"tagName": "content"
+						},
+						"comment": "program online array",
 						"quality": "Reported"
 					},
 					"relativeWaterUsageInCubicMetersPerMillionEURRevenue": {
-						"value": 13052.87,
-						"dataSource": {
-							"page": "349-761",
-							"fileName": "ESEFReport",
-							"fileReference": "50a36c418baffd520bb92d84664f06f9732a21f4e2e5ecee6d9136f16e7e0b63",
-							"tagName": "paradigms"
-						},
-						"comment": "copy digital panel",
-						"quality": "Reported"
+						"value": 11917.63,
+						"dataSource": {
+							"page": 155,
+							"fileName": "ESEFReport",
+							"fileReference": "50a36c418baffd520bb92d84664f06f9732a21f4e2e5ecee6d9136f16e7e0b63",
+							"tagName": "blockchains"
+						},
+						"comment": "copy primary program",
+						"quality": "Incomplete"
 					},
 					"waterManagementPolicy": {
 						"value": "Yes",
 						"dataSource": {
-							"page": "677",
-							"fileName": "SustainabilityReport",
-							"fileReference": "50a36c418baffd520bb92d84664f06f9732a21f4e2e5ecee6d9136f16e7e0b63",
-							"tagName": "portals"
-						},
-						"comment": "generate optical matrix",
-						"quality": "Audited"
+							"page": 1192,
+							"fileName": "IntegratedReport",
+							"fileReference": "50a36c418baffd520bb92d84664f06f9732a21f4e2e5ecee6d9136f16e7e0b63",
+							"tagName": "infrastructures"
+						},
+						"comment": "parse redundant bandwidth",
+						"quality": "NoDataFound"
 					},
 					"highWaterStressAreaExposure": {
-						"value": "No",
-						"dataSource": {
-							"page": "392",
-							"fileName": "ESEFReport",
-							"fileReference": "50a36c418baffd520bb92d84664f06f9732a21f4e2e5ecee6d9136f16e7e0b63",
-							"tagName": "initiatives"
-						},
-						"comment": "bypass solid state card",
-						"quality": "Estimated"
+						"value": "Yes",
+						"dataSource": {
+							"page": 514,
+							"fileName": "ESEFReport",
+							"fileReference": "50a36c418baffd520bb92d84664f06f9732a21f4e2e5ecee6d9136f16e7e0b63",
+							"tagName": "systems"
+						},
+						"comment": "calculate virtual circuit",
+						"quality": "Audited"
 					}
 				},
 				"waste": {
 					"hazardousAndRadioactiveWasteInTonnes": {
-						"value": 48141.59,
-						"dataSource": {
-							"page": "362-1037",
-							"fileName": "IntegratedReport",
-							"fileReference": "50a36c418baffd520bb92d84664f06f9732a21f4e2e5ecee6d9136f16e7e0b63",
-							"tagName": "mindshare"
-						},
-						"comment": "navigate multi-byte interface",
+						"value": 26010.81,
+						"dataSource": {
+							"page": 888,
+							"fileName": "AnnualReport",
+							"fileReference": "50a36c418baffd520bb92d84664f06f9732a21f4e2e5ecee6d9136f16e7e0b63",
+							"tagName": "bandwidth"
+						},
+						"comment": "calculate solid state capacitor",
 						"quality": "Audited"
 					},
 					"nonRecycledWasteInTonnes": {
-						"value": 42551.34,
-						"dataSource": {
-							"page": "100",
-							"fileName": "SustainabilityReport",
-							"fileReference": "50a36c418baffd520bb92d84664f06f9732a21f4e2e5ecee6d9136f16e7e0b63",
-							"tagName": "partnerships"
-						},
-						"comment": "navigate auxiliary driver",
-						"quality": "NoDataFound"
+						"value": 17906.81,
+						"dataSource": {
+							"page": 1056,
+							"fileName": "ESEFReport",
+							"fileReference": "50a36c418baffd520bb92d84664f06f9732a21f4e2e5ecee6d9136f16e7e0b63",
+							"tagName": "models"
+						},
+						"comment": "input back-end sensor",
+						"quality": "Audited"
 					}
 				},
 				"emissions": {
 					"emissionsOfInorganicPollutantsInTonnes": {
-						"value": 4029,
-						"dataSource": {
-							"page": "327-631",
+						"value": 72095.86,
+						"dataSource": {
+							"page": 736,
+							"fileName": "AnnualReport",
+							"fileReference": "50a36c418baffd520bb92d84664f06f9732a21f4e2e5ecee6d9136f16e7e0b63",
+							"tagName": "paradigms"
+						},
+						"comment": "override multi-byte program",
+						"quality": "Reported"
+					},
+					"emissionsOfAirPollutantsInTonnes": {
+						"value": 10278.6,
+						"dataSource": {
+							"page": 519,
 							"fileName": "ESEFReport",
 							"fileReference": "50a36c418baffd520bb92d84664f06f9732a21f4e2e5ecee6d9136f16e7e0b63",
 							"tagName": "markets"
 						},
-						"comment": "transmit neural capacitor",
-						"quality": "Incomplete"
-					},
-					"emissionsOfAirPollutantsInTonnes": {
-						"value": 20104.71,
-						"dataSource": {
-							"page": "46",
-							"fileName": "ESEFReport",
-							"fileReference": "50a36c418baffd520bb92d84664f06f9732a21f4e2e5ecee6d9136f16e7e0b63",
-							"tagName": "systems"
-						},
-						"comment": "navigate digital panel",
-						"quality": "Estimated"
+						"comment": "navigate haptic array",
+						"quality": "Incomplete"
 					},
 					"emissionsOfOzoneDepletionSubstancesInTonnes": {
-						"value": 83020.12,
-						"dataSource": {
-							"page": "739-963",
-							"fileName": "AnnualReport",
-							"fileReference": "50a36c418baffd520bb92d84664f06f9732a21f4e2e5ecee6d9136f16e7e0b63",
-							"tagName": "bandwidth"
-						},
-						"comment": "input open-source capacitor",
-						"quality": "Reported"
+						"value": 89705.06,
+						"dataSource": {
+							"page": 105,
+							"fileName": "ESEFReport",
+							"fileReference": "50a36c418baffd520bb92d84664f06f9732a21f4e2e5ecee6d9136f16e7e0b63",
+							"tagName": "content"
+						},
+						"comment": "parse solid state program",
+						"quality": "Estimated"
 					},
 					"carbonReductionInitiatives": {
-						"value": "No",
-						"dataSource": {
-							"page": "787",
-							"fileName": "ESEFReport",
-							"fileReference": "50a36c418baffd520bb92d84664f06f9732a21f4e2e5ecee6d9136f16e7e0b63",
-							"tagName": "platforms"
-						},
-						"comment": "reboot cross-platform port",
-						"quality": "Reported"
+						"value": "Yes",
+						"dataSource": {
+							"page": 51,
+							"fileName": "ESEFReport",
+							"fileReference": "50a36c418baffd520bb92d84664f06f9732a21f4e2e5ecee6d9136f16e7e0b63",
+							"tagName": "users"
+						},
+						"comment": "parse multi-byte circuit",
+						"quality": "Incomplete"
 					}
 				}
 			},
@@ -4950,594 +6508,594 @@
 					"humanRightsLegalProceedings": {
 						"value": "No",
 						"dataSource": {
-							"page": "182",
-							"fileName": "IntegratedReport",
-							"fileReference": "50a36c418baffd520bb92d84664f06f9732a21f4e2e5ecee6d9136f16e7e0b63",
-							"tagName": "supply-chains"
-						},
-						"comment": "navigate back-end sensor",
-						"quality": "Reported"
+							"page": 461,
+							"fileName": "SustainabilityReport",
+							"fileReference": "50a36c418baffd520bb92d84664f06f9732a21f4e2e5ecee6d9136f16e7e0b63",
+							"tagName": "e-markets"
+						},
+						"comment": "back up auxiliary panel",
+						"quality": "NoDataFound"
 					},
 					"iloCoreLabourStandards": {
-						"value": "No",
-						"dataSource": {
-							"page": "219-466",
-							"fileName": "IntegratedReport",
+						"value": "Yes",
+						"dataSource": {
+							"page": 816,
+							"fileName": "SustainabilityReport",
+							"fileReference": "50a36c418baffd520bb92d84664f06f9732a21f4e2e5ecee6d9136f16e7e0b63",
+							"tagName": "convergence"
+						},
+						"comment": "program open-source application",
+						"quality": "Estimated"
+					},
+					"environmentalPolicy": {
+						"value": "No",
+						"dataSource": {
+							"page": 179,
+							"fileName": "ESEFReport",
+							"fileReference": "50a36c418baffd520bb92d84664f06f9732a21f4e2e5ecee6d9136f16e7e0b63",
+							"tagName": "action-items"
+						},
+						"comment": "transmit cross-platform system",
+						"quality": "Incomplete"
+					},
+					"corruptionLegalProceedings": {
+						"value": "No",
+						"dataSource": {
+							"page": 1135,
+							"fileName": "AnnualReport",
+							"fileReference": "50a36c418baffd520bb92d84664f06f9732a21f4e2e5ecee6d9136f16e7e0b63",
+							"tagName": "solutions"
+						},
+						"comment": "back up mobile transmitter",
+						"quality": "NoDataFound"
+					},
+					"transparencyDisclosurePolicy": {
+						"value": "Yes",
+						"dataSource": {
+							"page": 213,
+							"fileName": "AnnualReport",
+							"fileReference": "50a36c418baffd520bb92d84664f06f9732a21f4e2e5ecee6d9136f16e7e0b63",
+							"tagName": "systems"
+						},
+						"comment": "bypass primary bus",
+						"quality": "Incomplete"
+					},
+					"humanRightsDueDiligencePolicy": {
+						"value": "No",
+						"dataSource": {
+							"page": 481,
+							"fileName": "IntegratedReport",
+							"fileReference": "50a36c418baffd520bb92d84664f06f9732a21f4e2e5ecee6d9136f16e7e0b63",
+							"tagName": "communities"
+						},
+						"comment": "parse redundant monitor",
+						"quality": "Audited"
+					},
+					"policyAgainstChildLabour": {
+						"value": "Yes",
+						"dataSource": {
+							"page": 532,
+							"fileName": "ESEFReport",
+							"fileReference": "50a36c418baffd520bb92d84664f06f9732a21f4e2e5ecee6d9136f16e7e0b63",
+							"tagName": "models"
+						},
+						"comment": "synthesize primary system",
+						"quality": "Reported"
+					},
+					"policyAgainstForcedLabour": {
+						"value": "No",
+						"dataSource": {
+							"page": 237,
+							"fileName": "AnnualReport",
+							"fileReference": "50a36c418baffd520bb92d84664f06f9732a21f4e2e5ecee6d9136f16e7e0b63",
+							"tagName": "portals"
+						},
+						"comment": "hack multi-byte firewall",
+						"quality": "Incomplete"
+					},
+					"policyAgainstDiscriminationInTheWorkplace": {
+						"value": "Yes",
+						"dataSource": {
+							"page": 1087,
+							"fileName": "SustainabilityReport",
+							"fileReference": "50a36c418baffd520bb92d84664f06f9732a21f4e2e5ecee6d9136f16e7e0b63",
+							"tagName": "methodologies"
+						},
+						"comment": "program cross-platform bandwidth",
+						"quality": "Estimated"
+					},
+					"iso14001Certificate": {
+						"value": "No",
+						"dataSource": {
+							"page": 1087,
+							"fileName": "SustainabilityReport",
+							"fileReference": "50a36c418baffd520bb92d84664f06f9732a21f4e2e5ecee6d9136f16e7e0b63",
+							"tagName": "portals"
+						},
+						"comment": "bypass neural transmitter",
+						"quality": "Audited"
+					},
+					"policyAgainstBriberyAndCorruption": {
+						"value": "No",
+						"dataSource": {
+							"page": 635,
+							"fileName": "SustainabilityReport",
+							"fileReference": "50a36c418baffd520bb92d84664f06f9732a21f4e2e5ecee6d9136f16e7e0b63",
+							"tagName": "technologies"
+						},
+						"comment": "quantify wireless system",
+						"quality": "NoDataFound"
+					},
+					"fairBusinessMarketingAdvertisingPolicy": {
+						"value": "No",
+						"dataSource": {
+							"page": 939,
+							"fileName": "ESEFReport",
+							"fileReference": "50a36c418baffd520bb92d84664f06f9732a21f4e2e5ecee6d9136f16e7e0b63",
+							"tagName": "paradigms"
+						},
+						"comment": "copy cross-platform bandwidth",
+						"quality": "NoDataFound"
+					},
+					"technologiesExpertiseTransferPolicy": {
+						"value": "Yes",
+						"dataSource": {
+							"page": 1194,
+							"fileName": "SustainabilityReport",
+							"fileReference": "50a36c418baffd520bb92d84664f06f9732a21f4e2e5ecee6d9136f16e7e0b63",
+							"tagName": "systems"
+						},
+						"comment": "program digital transmitter",
+						"quality": "Audited"
+					},
+					"fairCompetitionPolicy": {
+						"value": "No",
+						"dataSource": {
+							"page": 544,
+							"fileName": "ESEFReport",
+							"fileReference": "50a36c418baffd520bb92d84664f06f9732a21f4e2e5ecee6d9136f16e7e0b63",
+							"tagName": "channels"
+						},
+						"comment": "quantify open-source capacitor",
+						"quality": "Estimated"
+					},
+					"violationOfTaxRulesAndRegulation": {
+						"value": "No",
+						"dataSource": {
+							"page": 478,
+							"fileName": "AnnualReport",
+							"fileReference": "50a36c418baffd520bb92d84664f06f9732a21f4e2e5ecee6d9136f16e7e0b63",
+							"tagName": "schemas"
+						},
+						"comment": "override auxiliary bandwidth",
+						"quality": "Incomplete"
+					},
+					"unGlobalCompactPrinciplesCompliancePolicy": {
+						"value": "No",
+						"dataSource": {
+							"page": 1048,
+							"fileName": "IntegratedReport",
+							"fileReference": "50a36c418baffd520bb92d84664f06f9732a21f4e2e5ecee6d9136f16e7e0b63",
+							"tagName": "ROI"
+						},
+						"comment": "program multi-byte application",
+						"quality": "Estimated"
+					},
+					"oecdGuidelinesForMultinationalEnterprisesGrievanceHandling": {
+						"value": "Yes",
+						"dataSource": {
+							"page": 938,
+							"fileName": "SustainabilityReport",
+							"fileReference": "50a36c418baffd520bb92d84664f06f9732a21f4e2e5ecee6d9136f16e7e0b63",
+							"tagName": "eyeballs"
+						},
+						"comment": "back up primary system",
+						"quality": "Estimated"
+					},
+					"averageGrossHourlyEarningsMaleEmployees": {
+						"value": 9182396675.46,
+						"dataSource": {
+							"page": 964,
+							"fileName": "ESEFReport",
+							"fileReference": "50a36c418baffd520bb92d84664f06f9732a21f4e2e5ecee6d9136f16e7e0b63",
+							"tagName": "action-items"
+						},
+						"comment": "generate solid state system",
+						"quality": "Reported",
+						"currency": "KWD"
+					},
+					"averageGrossHourlyEarningsFemaleEmployees": {
+						"value": 2377371855.54,
+						"dataSource": {
+							"page": 1053,
+							"fileName": "SustainabilityReport",
+							"fileReference": "50a36c418baffd520bb92d84664f06f9732a21f4e2e5ecee6d9136f16e7e0b63",
+							"tagName": "communities"
+						},
+						"comment": "program 1080p monitor",
+						"quality": "Reported",
+						"currency": "CNY"
+					},
+					"unadjustedGenderPayGapInPercent": {
+						"value": 25306.72,
+						"dataSource": {
+							"page": 718,
+							"fileName": "IntegratedReport",
+							"fileReference": "50a36c418baffd520bb92d84664f06f9732a21f4e2e5ecee6d9136f16e7e0b63",
+							"tagName": "e-commerce"
+						},
+						"comment": "index auxiliary matrix",
+						"quality": "Incomplete"
+					},
+					"femaleBoardMembersSupervisoryBoard": {
+						"value": 2228,
+						"dataSource": {
+							"page": 215,
+							"fileName": "AnnualReport",
 							"fileReference": "50a36c418baffd520bb92d84664f06f9732a21f4e2e5ecee6d9136f16e7e0b63",
 							"tagName": "blockchains"
 						},
-						"comment": "generate mobile firewall",
-						"quality": "Audited"
-					},
-					"environmentalPolicy": {
-						"value": "No",
-						"dataSource": {
-							"page": "495-646",
-							"fileName": "AnnualReport",
+						"comment": "compress digital protocol",
+						"quality": "Audited"
+					},
+					"femaleBoardMembersBoardOfDirectors": {
+						"value": 4582,
+						"dataSource": {
+							"page": 552,
+							"fileName": "ESEFReport",
 							"fileReference": "50a36c418baffd520bb92d84664f06f9732a21f4e2e5ecee6d9136f16e7e0b63",
 							"tagName": "infrastructures"
 						},
-						"comment": "calculate open-source matrix",
-						"quality": "Estimated"
-					},
-					"corruptionLegalProceedings": {
-						"value": "No",
-						"dataSource": {
-							"page": "489-500",
-							"fileName": "SustainabilityReport",
-							"fileReference": "50a36c418baffd520bb92d84664f06f9732a21f4e2e5ecee6d9136f16e7e0b63",
-							"tagName": "relationships"
-						},
-						"comment": "program wireless port",
-						"quality": "NoDataFound"
-					},
-					"transparencyDisclosurePolicy": {
-						"value": "Yes",
-						"dataSource": {
-							"page": "410-736",
-							"fileName": "ESEFReport",
+						"comment": "transmit neural program",
+						"quality": "Incomplete"
+					},
+					"maleBoardMembersSupervisoryBoard": {
+						"value": 1256,
+						"dataSource": {
+							"page": 178,
+							"fileName": "ESEFReport",
+							"fileReference": "50a36c418baffd520bb92d84664f06f9732a21f4e2e5ecee6d9136f16e7e0b63",
+							"tagName": "methodologies"
+						},
+						"comment": "reboot digital protocol",
+						"quality": "NoDataFound"
+					},
+					"maleBoardMembersBoardOfDirectors": {
+						"value": 180,
+						"dataSource": {
+							"page": 33,
+							"fileName": "SustainabilityReport",
+							"fileReference": "50a36c418baffd520bb92d84664f06f9732a21f4e2e5ecee6d9136f16e7e0b63",
+							"tagName": "experiences"
+						},
+						"comment": "quantify auxiliary alarm",
+						"quality": "Estimated"
+					},
+					"boardGenderDiversitySupervisoryBoardInPercent": {
+						"value": 75.49,
+						"dataSource": {
+							"page": 1069,
+							"fileName": "IntegratedReport",
+							"fileReference": "50a36c418baffd520bb92d84664f06f9732a21f4e2e5ecee6d9136f16e7e0b63",
+							"tagName": "systems"
+						},
+						"comment": "connect virtual array",
+						"quality": "Reported"
+					},
+					"boardGenderDiversityBoardOfDirectorsInPercent": {
+						"value": 42.11,
+						"dataSource": {
+							"page": 434,
+							"fileName": "ESEFReport",
+							"fileReference": "50a36c418baffd520bb92d84664f06f9732a21f4e2e5ecee6d9136f16e7e0b63",
+							"tagName": "metrics"
+						},
+						"comment": "parse haptic matrix",
+						"quality": "NoDataFound"
+					},
+					"controversialWeaponsExposure": {
+						"value": "Yes",
+						"dataSource": {
+							"page": 739,
+							"fileName": "AnnualReport",
+							"fileReference": "50a36c418baffd520bb92d84664f06f9732a21f4e2e5ecee6d9136f16e7e0b63",
+							"tagName": "systems"
+						},
+						"comment": "index wireless bandwidth",
+						"quality": "Reported"
+					},
+					"workplaceAccidentPreventionPolicy": {
+						"value": "No",
+						"dataSource": {
+							"page": 772,
+							"fileName": "IntegratedReport",
+							"fileReference": "50a36c418baffd520bb92d84664f06f9732a21f4e2e5ecee6d9136f16e7e0b63",
+							"tagName": "mindshare"
+						},
+						"comment": "override optical array",
+						"quality": "Incomplete"
+					},
+					"rateOfAccidentsInPercent": {
+						"value": 57.76,
+						"dataSource": {
+							"page": 1066,
+							"fileName": "SustainabilityReport",
+							"fileReference": "50a36c418baffd520bb92d84664f06f9732a21f4e2e5ecee6d9136f16e7e0b63",
+							"tagName": "interfaces"
+						},
+						"comment": "parse open-source feed",
+						"quality": "Reported"
+					},
+					"workdaysLostInDays": {
+						"value": -1,
+						"dataSource": {
+							"page": 513,
+							"fileName": "SustainabilityReport",
+							"fileReference": "50a36c418baffd520bb92d84664f06f9732a21f4e2e5ecee6d9136f16e7e0b63",
+							"tagName": "schemas"
+						},
+						"comment": "program digital hard drive",
+						"quality": "Estimated"
+					},
+					"supplierCodeOfConduct": {
+						"value": "No",
+						"dataSource": {
+							"page": 141,
+							"fileName": "SustainabilityReport",
+							"fileReference": "50a36c418baffd520bb92d84664f06f9732a21f4e2e5ecee6d9136f16e7e0b63",
+							"tagName": "eyeballs"
+						},
+						"comment": "override haptic monitor",
+						"quality": "NoDataFound"
+					},
+					"grievanceHandlingMechanism": {
+						"value": "No",
+						"dataSource": {
+							"page": 987,
+							"fileName": "ESEFReport",
+							"fileReference": "50a36c418baffd520bb92d84664f06f9732a21f4e2e5ecee6d9136f16e7e0b63",
+							"tagName": "bandwidth"
+						},
+						"comment": "quantify optical driver",
+						"quality": "Audited"
+					},
+					"whistleblowerProtectionPolicy": {
+						"value": "No",
+						"dataSource": {
+							"page": 250,
+							"fileName": "ESEFReport",
+							"fileReference": "50a36c418baffd520bb92d84664f06f9732a21f4e2e5ecee6d9136f16e7e0b63",
+							"tagName": "convergence"
+						},
+						"comment": "copy multi-byte alarm",
+						"quality": "Reported"
+					},
+					"reportedIncidentsOfDiscrimination": {
+						"value": 3310,
+						"dataSource": {
+							"page": 387,
+							"fileName": "IntegratedReport",
 							"fileReference": "50a36c418baffd520bb92d84664f06f9732a21f4e2e5ecee6d9136f16e7e0b63",
 							"tagName": "applications"
 						},
-						"comment": "synthesize back-end bus",
-						"quality": "Incomplete"
-					},
-					"humanRightsDueDiligencePolicy": {
-						"value": "No",
-						"dataSource": {
-							"page": "1074-1139",
-							"fileName": "SustainabilityReport",
-							"fileReference": "50a36c418baffd520bb92d84664f06f9732a21f4e2e5ecee6d9136f16e7e0b63",
-							"tagName": "infrastructures"
-						},
-						"comment": "generate redundant application",
-						"quality": "Incomplete"
-					},
-					"policyAgainstChildLabour": {
-						"value": "No",
-						"dataSource": {
-							"page": "553-826",
-							"fileName": "SustainabilityReport",
-							"fileReference": "50a36c418baffd520bb92d84664f06f9732a21f4e2e5ecee6d9136f16e7e0b63",
-							"tagName": "platforms"
-						},
-						"comment": "copy wireless port",
-						"quality": "Estimated"
-					},
-					"policyAgainstForcedLabour": {
-						"value": "Yes",
-						"dataSource": {
-							"page": "409",
-							"fileName": "ESEFReport",
-							"fileReference": "50a36c418baffd520bb92d84664f06f9732a21f4e2e5ecee6d9136f16e7e0b63",
-							"tagName": "methodologies"
-						},
-						"comment": "hack online transmitter",
-						"quality": "Audited"
-					},
-					"policyAgainstDiscriminationInTheWorkplace": {
-						"value": "No",
-						"dataSource": {
-							"page": "495",
-							"fileName": "IntegratedReport",
-							"fileReference": "50a36c418baffd520bb92d84664f06f9732a21f4e2e5ecee6d9136f16e7e0b63",
-							"tagName": "supply-chains"
-						},
-						"comment": "transmit digital hard drive",
-						"quality": "NoDataFound"
-					},
-					"iso14001Certificate": {
-						"value": "No",
-						"dataSource": {
-							"page": "1190",
-							"fileName": "SustainabilityReport",
-							"fileReference": "50a36c418baffd520bb92d84664f06f9732a21f4e2e5ecee6d9136f16e7e0b63",
-							"tagName": "networks"
-						},
-						"comment": "navigate optical monitor",
-						"quality": "Reported"
-					},
-					"policyAgainstBriberyAndCorruption": {
-						"value": "Yes",
-						"dataSource": {
-							"page": "522-618",
-							"fileName": "SustainabilityReport",
-							"fileReference": "50a36c418baffd520bb92d84664f06f9732a21f4e2e5ecee6d9136f16e7e0b63",
-							"tagName": "relationships"
-						},
-						"comment": "copy neural array",
-						"quality": "Estimated"
-					},
-					"fairBusinessMarketingAdvertisingPolicy": {
-						"value": "No",
-						"dataSource": {
-							"page": "680",
-							"fileName": "AnnualReport",
-							"fileReference": "50a36c418baffd520bb92d84664f06f9732a21f4e2e5ecee6d9136f16e7e0b63",
-							"tagName": "experiences"
-						},
-						"comment": "program haptic capacitor",
-						"quality": "Incomplete"
-					},
-					"technologiesExpertiseTransferPolicy": {
-						"value": "No",
-						"dataSource": {
-							"page": "165-591",
-							"fileName": "ESEFReport",
-							"fileReference": "50a36c418baffd520bb92d84664f06f9732a21f4e2e5ecee6d9136f16e7e0b63",
-							"tagName": "supply-chains"
-						},
-						"comment": "quantify open-source hard drive",
-						"quality": "Audited"
-					},
-					"fairCompetitionPolicy": {
-						"value": "No",
-						"dataSource": {
-							"page": "325",
-							"fileName": "IntegratedReport",
-							"fileReference": "50a36c418baffd520bb92d84664f06f9732a21f4e2e5ecee6d9136f16e7e0b63",
-							"tagName": "solutions"
-						},
-						"comment": "generate 1080p feed",
-						"quality": "Audited"
-					},
-					"violationOfTaxRulesAndRegulation": {
-						"value": "No",
-						"dataSource": {
-							"page": "672-1246",
-							"fileName": "ESEFReport",
-							"fileReference": "50a36c418baffd520bb92d84664f06f9732a21f4e2e5ecee6d9136f16e7e0b63",
-							"tagName": "content"
-						},
-						"comment": "generate 1080p bus",
-						"quality": "Estimated"
-					},
-					"unGlobalCompactPrinciplesCompliancePolicy": {
-						"value": "No",
-						"dataSource": {
-							"page": "574-781",
-							"fileName": "IntegratedReport",
-							"fileReference": "50a36c418baffd520bb92d84664f06f9732a21f4e2e5ecee6d9136f16e7e0b63",
-							"tagName": "action-items"
-						},
-						"comment": "calculate auxiliary system",
-						"quality": "Incomplete"
-					},
-					"oecdGuidelinesForMultinationalEnterprisesGrievanceHandling": {
-						"value": "No",
-						"dataSource": {
-							"page": "325",
-							"fileName": "IntegratedReport",
-							"fileReference": "50a36c418baffd520bb92d84664f06f9732a21f4e2e5ecee6d9136f16e7e0b63",
-							"tagName": "e-business"
-						},
-						"comment": "index mobile interface",
-						"quality": "Estimated"
-					},
-					"averageGrossHourlyEarningsMaleEmployees": {
-						"value": 5144068636,
-						"dataSource": {
-							"page": "750",
-							"fileName": "IntegratedReport",
-							"fileReference": "50a36c418baffd520bb92d84664f06f9732a21f4e2e5ecee6d9136f16e7e0b63",
-							"tagName": "niches"
-						},
-						"comment": "program back-end sensor",
-						"quality": "Estimated",
-						"currency": "TOP"
-					},
-					"averageGrossHourlyEarningsFemaleEmployees": {
-						"value": -100,
-						"dataSource": {
-							"page": "254-309",
-							"fileName": "IntegratedReport",
-							"fileReference": "50a36c418baffd520bb92d84664f06f9732a21f4e2e5ecee6d9136f16e7e0b63",
-							"tagName": "solutions"
-						},
-						"comment": "copy digital card",
-						"quality": "Audited",
-						"currency": "SLE"
-					},
-					"unadjustedGenderPayGapInPercent": {
-						"value": 75275.06,
-						"dataSource": {
-							"page": "580-1048",
-							"fileName": "AnnualReport",
-							"fileReference": "50a36c418baffd520bb92d84664f06f9732a21f4e2e5ecee6d9136f16e7e0b63",
-							"tagName": "supply-chains"
-						},
-						"comment": "parse primary pixel",
-						"quality": "Reported"
-					},
-					"femaleBoardMembersSupervisoryBoard": {
-						"value": 3384,
-						"dataSource": {
-							"page": "894-973",
-							"fileName": "ESEFReport",
-							"fileReference": "50a36c418baffd520bb92d84664f06f9732a21f4e2e5ecee6d9136f16e7e0b63",
-							"tagName": "metrics"
-						},
-						"comment": "transmit auxiliary driver",
-						"quality": "Incomplete"
-					},
-					"femaleBoardMembersBoardOfDirectors": {
-						"value": 9593,
-						"dataSource": {
-							"page": "684",
-							"fileName": "AnnualReport",
-							"fileReference": "50a36c418baffd520bb92d84664f06f9732a21f4e2e5ecee6d9136f16e7e0b63",
-							"tagName": "channels"
-						},
-						"comment": "hack open-source system",
-						"quality": "Estimated"
-					},
-					"maleBoardMembersSupervisoryBoard": {
-						"value": 9176,
-						"dataSource": {
-							"page": "1153-1233",
-							"fileName": "AnnualReport",
-							"fileReference": "50a36c418baffd520bb92d84664f06f9732a21f4e2e5ecee6d9136f16e7e0b63",
-							"tagName": "infrastructures"
-						},
-						"comment": "calculate solid state circuit",
-						"quality": "Reported"
-					},
-					"maleBoardMembersBoardOfDirectors": {
-						"value": 4549,
-						"dataSource": {
-							"page": "865-1168",
-							"fileName": "AnnualReport",
-							"fileReference": "50a36c418baffd520bb92d84664f06f9732a21f4e2e5ecee6d9136f16e7e0b63",
-							"tagName": "lifetime value"
-						},
-						"comment": "transmit digital firewall",
-						"quality": "Audited"
-					},
-					"boardGenderDiversitySupervisoryBoardInPercent": {
-						"value": 5.3,
-						"dataSource": {
-							"page": "170-794",
-							"fileName": "AnnualReport",
-							"fileReference": "50a36c418baffd520bb92d84664f06f9732a21f4e2e5ecee6d9136f16e7e0b63",
-							"tagName": "e-business"
-						},
-						"comment": "navigate bluetooth microchip",
-						"quality": "Reported"
-					},
-					"boardGenderDiversityBoardOfDirectorsInPercent": {
-						"value": 0.68,
-						"dataSource": {
-							"page": "1030",
-							"fileName": "SustainabilityReport",
-							"fileReference": "50a36c418baffd520bb92d84664f06f9732a21f4e2e5ecee6d9136f16e7e0b63",
-							"tagName": "relationships"
-						},
-						"comment": "reboot neural card",
-						"quality": "Incomplete"
-					},
-					"controversialWeaponsExposure": {
-						"value": "No",
-						"dataSource": {
-							"page": "953-1259",
-							"fileName": "AnnualReport",
-							"fileReference": "50a36c418baffd520bb92d84664f06f9732a21f4e2e5ecee6d9136f16e7e0b63",
-							"tagName": "niches"
-						},
-						"comment": "compress primary firewall",
-						"quality": "Incomplete"
-					},
-					"workplaceAccidentPreventionPolicy": {
-						"value": "Yes",
-						"dataSource": {
-							"page": "973-1040",
-							"fileName": "AnnualReport",
-							"fileReference": "50a36c418baffd520bb92d84664f06f9732a21f4e2e5ecee6d9136f16e7e0b63",
-							"tagName": "functionalities"
-						},
-						"comment": "connect 1080p system",
-						"quality": "Estimated"
-					},
-					"rateOfAccidentsInPercent": {
-						"value": 98.77,
-						"dataSource": {
-							"page": "1167-1217",
-							"fileName": "AnnualReport",
-							"fileReference": "50a36c418baffd520bb92d84664f06f9732a21f4e2e5ecee6d9136f16e7e0b63",
-							"tagName": "architectures"
-						},
-						"comment": "program redundant capacitor",
-						"quality": "Audited"
-					},
-					"workdaysLostInDays": {
-						"value": 64522.08,
-						"dataSource": {
-							"page": "202-250",
-							"fileName": "AnnualReport",
-							"fileReference": "50a36c418baffd520bb92d84664f06f9732a21f4e2e5ecee6d9136f16e7e0b63",
-							"tagName": "portals"
-						},
-						"comment": "parse open-source transmitter",
-						"quality": "Incomplete"
-					},
-					"supplierCodeOfConduct": {
-						"value": "No",
-						"dataSource": {
-							"page": "766",
-							"fileName": "ESEFReport",
-							"fileReference": "50a36c418baffd520bb92d84664f06f9732a21f4e2e5ecee6d9136f16e7e0b63",
-							"tagName": "communities"
-						},
-						"comment": "compress back-end interface",
-						"quality": "NoDataFound"
-					},
-					"grievanceHandlingMechanism": {
-						"value": "Yes",
-						"dataSource": {
-							"page": "600",
-							"fileName": "IntegratedReport",
-							"fileReference": "50a36c418baffd520bb92d84664f06f9732a21f4e2e5ecee6d9136f16e7e0b63",
-							"tagName": "relationships"
-						},
-						"comment": "back up auxiliary bus",
-						"quality": "Audited"
-					},
-					"whistleblowerProtectionPolicy": {
-						"value": "No",
-						"dataSource": {
-							"page": "184",
-							"fileName": "AnnualReport",
-							"fileReference": "50a36c418baffd520bb92d84664f06f9732a21f4e2e5ecee6d9136f16e7e0b63",
-							"tagName": "content"
-						},
-						"comment": "generate 1080p bus",
-						"quality": "Incomplete"
-					},
-					"reportedIncidentsOfDiscrimination": {
-						"value": 6222,
-						"dataSource": {
-							"page": "712",
-							"fileName": "ESEFReport",
-							"fileReference": "50a36c418baffd520bb92d84664f06f9732a21f4e2e5ecee6d9136f16e7e0b63",
-							"tagName": "paradigms"
-						},
-						"comment": "program open-source panel",
-						"quality": "Audited"
+						"comment": "parse digital panel",
+						"quality": "Incomplete"
 					},
 					"sanctionedIncidentsOfDiscrimination": {
-						"value": 4048,
-						"dataSource": {
-							"page": "339",
-							"fileName": "SustainabilityReport",
-							"fileReference": "50a36c418baffd520bb92d84664f06f9732a21f4e2e5ecee6d9136f16e7e0b63",
-							"tagName": "technologies"
-						},
-						"comment": "generate open-source firewall",
-						"quality": "Reported"
+						"value": 8681,
+						"dataSource": {
+							"page": 101,
+							"fileName": "IntegratedReport",
+							"fileReference": "50a36c418baffd520bb92d84664f06f9732a21f4e2e5ecee6d9136f16e7e0b63",
+							"tagName": "users"
+						},
+						"comment": "generate multi-byte matrix",
+						"quality": "Incomplete"
 					},
 					"ceoToEmployeePayGapRatio": {
-						"value": 35702.34,
-						"dataSource": {
-							"page": "322-563",
-							"fileName": "SustainabilityReport",
-							"fileReference": "50a36c418baffd520bb92d84664f06f9732a21f4e2e5ecee6d9136f16e7e0b63",
-							"tagName": "architectures"
-						},
-						"comment": "program bluetooth system",
-						"quality": "Reported"
+						"value": 36488.06,
+						"dataSource": {
+							"page": 1148,
+							"fileName": "SustainabilityReport",
+							"fileReference": "50a36c418baffd520bb92d84664f06f9732a21f4e2e5ecee6d9136f16e7e0b63",
+							"tagName": "deliverables"
+						},
+						"comment": "compress primary capacitor",
+						"quality": "Audited"
 					},
 					"excessiveCeoPayRatioInPercent": {
-						"value": 66322.4,
-						"dataSource": {
-							"page": "1059-1117",
-							"fileName": "IntegratedReport",
-							"fileReference": "50a36c418baffd520bb92d84664f06f9732a21f4e2e5ecee6d9136f16e7e0b63",
-							"tagName": "users"
-						},
-						"comment": "hack online bus",
-						"quality": "Estimated"
+						"value": 17027.84,
+						"dataSource": {
+							"page": 448,
+							"fileName": "AnnualReport",
+							"fileReference": "50a36c418baffd520bb92d84664f06f9732a21f4e2e5ecee6d9136f16e7e0b63",
+							"tagName": "applications"
+						},
+						"comment": "quantify open-source capacitor",
+						"quality": "NoDataFound"
 					}
 				},
 				"greenSecurities": {
 					"securitiesNotCertifiedAsGreen": {
-						"value": "Yes",
-						"dataSource": {
-							"page": "152",
-							"fileName": "IntegratedReport",
-							"fileReference": "50a36c418baffd520bb92d84664f06f9732a21f4e2e5ecee6d9136f16e7e0b63",
-							"tagName": "schemas"
-						},
-						"comment": "synthesize back-end hard drive",
-						"quality": "Incomplete"
+						"value": "No",
+						"dataSource": {
+							"page": 940,
+							"fileName": "ESEFReport",
+							"fileReference": "50a36c418baffd520bb92d84664f06f9732a21f4e2e5ecee6d9136f16e7e0b63",
+							"tagName": "eyeballs"
+						},
+						"comment": "input 1080p feed",
+						"quality": "NoDataFound"
 					}
 				},
 				"humanRights": {
 					"humanRightsPolicy": {
-						"value": "No",
-						"dataSource": {
-							"page": "1019-1241",
-							"fileName": "AnnualReport",
-							"fileReference": "50a36c418baffd520bb92d84664f06f9732a21f4e2e5ecee6d9136f16e7e0b63",
-							"tagName": "technologies"
-						},
-						"comment": "copy 1080p hard drive",
-						"quality": "Incomplete"
+						"value": "Yes",
+						"dataSource": {
+							"page": 923,
+							"fileName": "SustainabilityReport",
+							"fileReference": "50a36c418baffd520bb92d84664f06f9732a21f4e2e5ecee6d9136f16e7e0b63",
+							"tagName": "applications"
+						},
+						"comment": "quantify auxiliary interface",
+						"quality": "Audited"
 					},
 					"humanRightsDueDiligence": {
 						"value": "Yes",
 						"dataSource": {
-							"page": "548-939",
-							"fileName": "ESEFReport",
-							"fileReference": "50a36c418baffd520bb92d84664f06f9732a21f4e2e5ecee6d9136f16e7e0b63",
-							"tagName": "communities"
-						},
-						"comment": "connect solid state bus",
-						"quality": "Estimated"
+							"page": 784,
+							"fileName": "IntegratedReport",
+							"fileReference": "50a36c418baffd520bb92d84664f06f9732a21f4e2e5ecee6d9136f16e7e0b63",
+							"tagName": "eyeballs"
+						},
+						"comment": "navigate open-source pixel",
+						"quality": "Reported"
 					},
 					"traffickingInHumanBeingsPolicy": {
-						"value": "Yes",
-						"dataSource": {
-							"page": "662",
-							"fileName": "AnnualReport",
-							"fileReference": "50a36c418baffd520bb92d84664f06f9732a21f4e2e5ecee6d9136f16e7e0b63",
-							"tagName": "relationships"
-						},
-						"comment": "generate primary sensor",
+						"value": "No",
+						"dataSource": {
+							"page": 494,
+							"fileName": "AnnualReport",
+							"fileReference": "50a36c418baffd520bb92d84664f06f9732a21f4e2e5ecee6d9136f16e7e0b63",
+							"tagName": "architectures"
+						},
+						"comment": "back up mobile monitor",
 						"quality": "Audited"
 					},
 					"reportedChildLabourIncidents": {
 						"value": "No",
 						"dataSource": {
-							"page": "579",
-							"fileName": "IntegratedReport",
-							"fileReference": "50a36c418baffd520bb92d84664f06f9732a21f4e2e5ecee6d9136f16e7e0b63",
-							"tagName": "blockchains"
-						},
-						"comment": "override auxiliary bandwidth",
-						"quality": "NoDataFound"
+							"page": 819,
+							"fileName": "SustainabilityReport",
+							"fileReference": "50a36c418baffd520bb92d84664f06f9732a21f4e2e5ecee6d9136f16e7e0b63",
+							"tagName": "eyeballs"
+						},
+						"comment": "transmit virtual protocol",
+						"quality": "Reported"
 					},
 					"reportedForcedOrCompulsoryLabourIncidents": {
 						"value": "Yes",
 						"dataSource": {
-							"page": "178-410",
-							"fileName": "ESEFReport",
-							"fileReference": "50a36c418baffd520bb92d84664f06f9732a21f4e2e5ecee6d9136f16e7e0b63",
-							"tagName": "experiences"
-						},
-						"comment": "override neural bandwidth",
-						"quality": "Reported"
+							"page": 136,
+							"fileName": "AnnualReport",
+							"fileReference": "50a36c418baffd520bb92d84664f06f9732a21f4e2e5ecee6d9136f16e7e0b63",
+							"tagName": "e-commerce"
+						},
+						"comment": "copy multi-byte interface",
+						"quality": "Incomplete"
 					},
 					"numberOfReportedIncidentsOfHumanRightsViolations": {
-						"value": 537,
-						"dataSource": {
-							"page": "676",
-							"fileName": "IntegratedReport",
-							"fileReference": "50a36c418baffd520bb92d84664f06f9732a21f4e2e5ecee6d9136f16e7e0b63",
-							"tagName": "paradigms"
-						},
-						"comment": "program solid state card",
-						"quality": "Audited"
+						"value": 9677,
+						"dataSource": {
+							"page": 402,
+							"fileName": "ESEFReport",
+							"fileReference": "50a36c418baffd520bb92d84664f06f9732a21f4e2e5ecee6d9136f16e7e0b63",
+							"tagName": "functionalities"
+						},
+						"comment": "calculate multi-byte bandwidth",
+						"quality": "Estimated"
 					}
 				},
 				"antiCorruptionAndAntiBribery": {
 					"casesOfInsufficientActionAgainstBriberyAndCorruption": {
-						"value": 1304,
-						"dataSource": {
-							"page": "175",
-							"fileName": "SustainabilityReport",
-							"fileReference": "50a36c418baffd520bb92d84664f06f9732a21f4e2e5ecee6d9136f16e7e0b63",
-							"tagName": "relationships"
-						},
-						"comment": "index digital application",
-						"quality": "Reported"
+						"value": 773,
+						"dataSource": {
+							"page": 420,
+							"fileName": "SustainabilityReport",
+							"fileReference": "50a36c418baffd520bb92d84664f06f9732a21f4e2e5ecee6d9136f16e7e0b63",
+							"tagName": "applications"
+						},
+						"comment": "input online feed",
+						"quality": "NoDataFound"
 					},
 					"reportedConvictionsOfBriberyAndCorruption": {
-						"value": 2944,
-						"dataSource": {
-							"page": "791",
-							"fileName": "IntegratedReport",
-							"fileReference": "50a36c418baffd520bb92d84664f06f9732a21f4e2e5ecee6d9136f16e7e0b63",
-							"tagName": "users"
-						},
-						"comment": "quantify primary driver",
+						"value": 8705,
+						"dataSource": {
+							"page": 287,
+							"fileName": "ESEFReport",
+							"fileReference": "50a36c418baffd520bb92d84664f06f9732a21f4e2e5ecee6d9136f16e7e0b63",
+							"tagName": "ROI"
+						},
+						"comment": "program solid state array",
 						"quality": "Reported"
 					},
 					"totalAmountOfReportedFinesOfBriberyAndCorruption": {
-						"value": 4868492670.36,
-						"dataSource": {
-							"page": "982",
-							"fileName": "IntegratedReport",
-							"fileReference": "50a36c418baffd520bb92d84664f06f9732a21f4e2e5ecee6d9136f16e7e0b63",
-							"tagName": "infrastructures"
-						},
-						"comment": "hack optical panel",
+						"value": 777945131.99,
+						"dataSource": {
+							"page": 703,
+							"fileName": "ESEFReport",
+							"fileReference": "50a36c418baffd520bb92d84664f06f9732a21f4e2e5ecee6d9136f16e7e0b63",
+							"tagName": "applications"
+						},
+						"comment": "reboot neural pixel",
 						"quality": "Incomplete",
-						"currency": "IRR"
+						"currency": "NOK"
 					}
 				}
 			}
 		},
-		"reportingPeriod": "2024"
+		"reportingPeriod": "2020"
 	},
 	{
 		"companyInformation": {
-			"companyName": "Sfdr-dataset-with-invalid-negative-big-decimal-input",
-			"headquarters": "South Amanda",
-			"headquartersPostalCode": "27610-0050",
-			"sector": "partnerships",
+			"companyName": "Sfdr-dataset-with-invalid-negative-long-input",
+			"headquarters": "South Jaren",
+			"headquartersPostalCode": "95237-8803",
+			"sector": "blockchains",
 			"identifiers": {
 				"Lei": [],
 				"Isin": [
-					"qOJ9sq6kc2Bk",
-					"I6TpxXwpraVl"
+					"PLAUvZZ1RY6d"
 				],
 				"PermId": [
-					"lXCj9Olkvw"
+					"VWzN2z5dFb"
 				],
 				"Ticker": [
-					"8niYBVP"
+					"7FdqtqD"
 				],
 				"Duns": [
-					"qTNaq0pLg"
+					"hfAisJ8BV"
 				],
-				"VatNumber": [
-					"1Q6UePSej"
-				],
+				"VatNumber": [],
 				"CompanyRegistrationNumber": [
-					"fOS4tjU7eBNChYY"
+					"Y2ZB0gAqcMc2Dml"
 				]
 			},
-			"countryCode": "MV",
+			"countryCode": "MG",
 			"companyContactDetails": [
-				"Kali.Heaney@example.com",
-				"Hailee.Morissette@example.com",
-				"Jayme.Hayes@example.com",
-				"Prudence80@example.com"
+				"Kendra_Balistreri88@example.com"
 			],
 			"companyAlternativeNames": [
-				"Friesen, Feil and Mayert",
-				"Nienow, Lakin and Stracke",
-				"Schumm LLC"
+				"Boehm, Mohr and Doyle",
+				"Davis, Johnson and Reynolds",
+				"Mayer, Conn and Kuhic",
+				"Zulauf, Thiel and Kuphal"
 			],
-			"companyLegalForm": null,
-			"website": "https://hefty-headache.org/",
+			"companyLegalForm": "AG",
+			"website": "https://honorable-lollipop.net/",
 			"isTeaserCompany": false
 		},
 		"t": {
 			"general": {
 				"general": {
-					"dataDate": "2024-05-19",
-					"fiscalYearDeviation": "NoDeviation",
-					"fiscalYearEnd": "2024-10-09",
+					"dataDate": "2024-10-29",
+					"fiscalYearDeviation": "Deviation",
+					"fiscalYearEnd": "2024-04-22",
 					"referencedReports": {
+						"ESEFReport": {
+							"fileReference": "50a36c418baffd520bb92d84664f06f9732a21f4e2e5ecee6d9136f16e7e0b63",
+							"fileName": "ESEFReport",
+							"publicationDate": "2023-09-25"
+						},
 						"IntegratedReport": {
 							"fileReference": "50a36c418baffd520bb92d84664f06f9732a21f4e2e5ecee6d9136f16e7e0b63",
 							"fileName": "IntegratedReport",
-							"publicationDate": "2023-06-24"
-						},
-						"ESEFReport": {
-							"fileReference": "50a36c418baffd520bb92d84664f06f9732a21f4e2e5ecee6d9136f16e7e0b63",
-							"fileName": "ESEFReport",
-							"publicationDate": "2024-01-10"
+							"publicationDate": "2023-02-01"
+						},
+						"SustainabilityReport": {
+							"fileReference": "50a36c418baffd520bb92d84664f06f9732a21f4e2e5ecee6d9136f16e7e0b63",
+							"fileName": "SustainabilityReport",
+							"publicationDate": "2023-02-24"
 						}
 					}
 				}
@@ -5545,1404 +7103,1275 @@
 			"environmental": {
 				"greenhouseGasEmissions": {
 					"scope1GhgEmissionsInTonnes": {
-						"value": 64348.36,
-						"dataSource": {
-							"page": "1178-1197",
+						"value": 42139.05,
+						"dataSource": {
+							"page": 909,
+							"fileName": "ESEFReport",
+							"fileReference": "50a36c418baffd520bb92d84664f06f9732a21f4e2e5ecee6d9136f16e7e0b63",
+							"tagName": "portals"
+						},
+						"comment": "calculate bluetooth driver",
+						"quality": "Reported"
+					},
+					"scope2GhgEmissionsInTonnes": {
+						"value": 68582.05,
+						"dataSource": {
+							"page": 388,
+							"fileName": "SustainabilityReport",
+							"fileReference": "50a36c418baffd520bb92d84664f06f9732a21f4e2e5ecee6d9136f16e7e0b63",
+							"tagName": "paradigms"
+						},
+						"comment": "synthesize primary driver",
+						"quality": "Estimated"
+					},
+					"scope2GhgEmissionsLocationBasedInTonnes": {
+						"value": 16471.92,
+						"dataSource": {
+							"page": 60,
+							"fileName": "ESEFReport",
+							"fileReference": "50a36c418baffd520bb92d84664f06f9732a21f4e2e5ecee6d9136f16e7e0b63",
+							"tagName": "architectures"
+						},
+						"comment": "transmit haptic monitor",
+						"quality": "Incomplete"
+					},
+					"scope2GhgEmissionsMarketBasedInTonnes": {
+						"value": 36003.81,
+						"dataSource": {
+							"page": 519,
+							"fileName": "IntegratedReport",
+							"fileReference": "50a36c418baffd520bb92d84664f06f9732a21f4e2e5ecee6d9136f16e7e0b63",
+							"tagName": "niches"
+						},
+						"comment": "index digital protocol",
+						"quality": "Audited"
+					},
+					"scope1And2GhgEmissionsInTonnes": {
+						"value": 56352.38,
+						"dataSource": {
+							"page": 525,
+							"fileName": "SustainabilityReport",
+							"fileReference": "50a36c418baffd520bb92d84664f06f9732a21f4e2e5ecee6d9136f16e7e0b63",
+							"tagName": "content"
+						},
+						"comment": "index digital matrix",
+						"quality": "Incomplete"
+					},
+					"scope1And2GhgEmissionsLocationBasedInTonnes": {
+						"value": 91619.9,
+						"dataSource": {
+							"page": 1139,
+							"fileName": "SustainabilityReport",
+							"fileReference": "50a36c418baffd520bb92d84664f06f9732a21f4e2e5ecee6d9136f16e7e0b63",
+							"tagName": "content"
+						},
+						"comment": "parse virtual bus",
+						"quality": "NoDataFound"
+					},
+					"scope1And2GhgEmissionsMarketBasedInTonnes": {
+						"value": 79621.7,
+						"dataSource": {
+							"page": 865,
+							"fileName": "IntegratedReport",
+							"fileReference": "50a36c418baffd520bb92d84664f06f9732a21f4e2e5ecee6d9136f16e7e0b63",
+							"tagName": "schemas"
+						},
+						"comment": "generate cross-platform protocol",
+						"quality": "Incomplete"
+					},
+					"scope3GhgEmissionsInTonnes": {
+						"value": 55512.58,
+						"dataSource": {
+							"page": 491,
+							"fileName": "IntegratedReport",
+							"fileReference": "50a36c418baffd520bb92d84664f06f9732a21f4e2e5ecee6d9136f16e7e0b63",
+							"tagName": "networks"
+						},
+						"comment": "parse neural interface",
+						"quality": "Incomplete"
+					},
+					"scope3UpstreamGhgEmissionsInTonnes": {
+						"value": 34261.45,
+						"dataSource": {
+							"page": 87,
+							"fileName": "SustainabilityReport",
+							"fileReference": "50a36c418baffd520bb92d84664f06f9732a21f4e2e5ecee6d9136f16e7e0b63",
+							"tagName": "channels"
+						},
+						"comment": "reboot haptic hard drive",
+						"quality": "Audited"
+					},
+					"scope3DownstreamGhgEmissionsInTonnes": {
+						"value": 55813.44,
+						"dataSource": {
+							"page": 1049,
+							"fileName": "ESEFReport",
+							"fileReference": "50a36c418baffd520bb92d84664f06f9732a21f4e2e5ecee6d9136f16e7e0b63",
+							"tagName": "ROI"
+						},
+						"comment": "reboot haptic driver",
+						"quality": "Estimated"
+					},
+					"scope1And2And3GhgEmissionsInTonnes": {
+						"value": 91877.56,
+						"dataSource": {
+							"page": 609,
 							"fileName": "IntegratedReport",
 							"fileReference": "50a36c418baffd520bb92d84664f06f9732a21f4e2e5ecee6d9136f16e7e0b63",
 							"tagName": "communities"
 						},
-						"comment": "reboot auxiliary capacitor",
-						"quality": "Estimated"
-					},
-					"scope2GhgEmissionsInTonnes": {
-						"value": 98576.51,
-						"dataSource": {
-							"page": "1062-1241",
-							"fileName": "ESEFReport",
-							"fileReference": "50a36c418baffd520bb92d84664f06f9732a21f4e2e5ecee6d9136f16e7e0b63",
-							"tagName": "architectures"
-						},
-						"comment": "back up virtual panel",
-						"quality": "Estimated"
-					},
-					"scope2GhgEmissionsLocationBasedInTonnes": {
-						"value": 97544.69,
-						"dataSource": {
-							"page": "551-595",
-							"fileName": "ESEFReport",
-							"fileReference": "50a36c418baffd520bb92d84664f06f9732a21f4e2e5ecee6d9136f16e7e0b63",
-							"tagName": "interfaces"
-						},
-						"comment": "reboot online program",
-						"quality": "Estimated"
-					},
-					"scope2GhgEmissionsMarketBasedInTonnes": {
-						"value": 74229.44,
-						"dataSource": {
-							"page": "60-330",
-							"fileName": "ESEFReport",
-							"fileReference": "50a36c418baffd520bb92d84664f06f9732a21f4e2e5ecee6d9136f16e7e0b63",
-							"tagName": "synergies"
-						},
-						"comment": "navigate virtual firewall",
-						"quality": "Reported"
-					},
-					"scope1And2GhgEmissionsInTonnes": {
-						"value": 70801.97,
-						"dataSource": {
-							"page": "772",
+						"comment": "back up back-end program",
+						"quality": "Audited"
+					},
+					"scope1And2And3GhgEmissionsLocationBasedInTonnes": {
+						"value": 89560.65,
+						"dataSource": {
+							"page": 163,
+							"fileName": "SustainabilityReport",
+							"fileReference": "50a36c418baffd520bb92d84664f06f9732a21f4e2e5ecee6d9136f16e7e0b63",
+							"tagName": "technologies"
+						},
+						"comment": "reboot virtual port",
+						"quality": "Incomplete"
+					},
+					"scope1And2And3GhgEmissionsMarketBasedInTonnes": {
+						"value": 42195.95,
+						"dataSource": {
+							"page": 92,
+							"fileName": "SustainabilityReport",
+							"fileReference": "50a36c418baffd520bb92d84664f06f9732a21f4e2e5ecee6d9136f16e7e0b63",
+							"tagName": "e-business"
+						},
+						"comment": "input auxiliary transmitter",
+						"quality": "Incomplete"
+					},
+					"enterpriseValue": {
+						"value": 141005555.63,
+						"dataSource": {
+							"page": 1143,
+							"fileName": "IntegratedReport",
+							"fileReference": "50a36c418baffd520bb92d84664f06f9732a21f4e2e5ecee6d9136f16e7e0b63",
+							"tagName": "niches"
+						},
+						"comment": "index cross-platform capacitor",
+						"quality": "Incomplete",
+						"currency": "KGS"
+					},
+					"totalRevenue": {
+						"value": 7927785275.97,
+						"dataSource": {
+							"page": 827,
+							"fileName": "SustainabilityReport",
+							"fileReference": "50a36c418baffd520bb92d84664f06f9732a21f4e2e5ecee6d9136f16e7e0b63",
+							"tagName": "schemas"
+						},
+						"comment": "reboot primary alarm",
+						"quality": "NoDataFound",
+						"currency": "BRL"
+					},
+					"carbonFootprintInTonnesPerMillionEURRevenue": {
+						"value": 43447.22,
+						"dataSource": {
+							"page": 233,
+							"fileName": "ESEFReport",
+							"fileReference": "50a36c418baffd520bb92d84664f06f9732a21f4e2e5ecee6d9136f16e7e0b63",
+							"tagName": "content"
+						},
+						"comment": "quantify solid state system",
+						"quality": "Estimated"
+					},
+					"ghgIntensityInTonnesPerMillionEURRevenue": {
+						"value": 73546.14,
+						"dataSource": {
+							"page": 335,
+							"fileName": "IntegratedReport",
+							"fileReference": "50a36c418baffd520bb92d84664f06f9732a21f4e2e5ecee6d9136f16e7e0b63",
+							"tagName": "action-items"
+						},
+						"comment": "calculate haptic application",
+						"quality": "Incomplete"
+					},
+					"ghgIntensityScope1InTonnesPerMillionEURRevenue": {
+						"value": 43603.55,
+						"dataSource": {
+							"page": 1085,
+							"fileName": "SustainabilityReport",
+							"fileReference": "50a36c418baffd520bb92d84664f06f9732a21f4e2e5ecee6d9136f16e7e0b63",
+							"tagName": "deliverables"
+						},
+						"comment": "index virtual interface",
+						"quality": "Incomplete"
+					},
+					"ghgIntensityScope2InTonnesPerMillionEURRevenue": {
+						"value": 30023.63,
+						"dataSource": {
+							"page": 979,
+							"fileName": "SustainabilityReport",
+							"fileReference": "50a36c418baffd520bb92d84664f06f9732a21f4e2e5ecee6d9136f16e7e0b63",
+							"tagName": "systems"
+						},
+						"comment": "transmit solid state transmitter",
+						"quality": "Reported"
+					},
+					"ghgIntensityScope3InTonnesPerMillionEURRevenue": {
+						"value": 64117.1,
+						"dataSource": {
+							"page": 856,
+							"fileName": "SustainabilityReport",
+							"fileReference": "50a36c418baffd520bb92d84664f06f9732a21f4e2e5ecee6d9136f16e7e0b63",
+							"tagName": "partnerships"
+						},
+						"comment": "navigate open-source hard drive",
+						"quality": "NoDataFound"
+					},
+					"ghgIntensityScope4InTonnesPerMillionEURRevenue": {
+						"value": 69130.72,
+						"dataSource": {
+							"page": 576,
 							"fileName": "IntegratedReport",
 							"fileReference": "50a36c418baffd520bb92d84664f06f9732a21f4e2e5ecee6d9136f16e7e0b63",
 							"tagName": "supply-chains"
 						},
-						"comment": "compress virtual system",
-						"quality": "NoDataFound"
-					},
-					"scope1And2GhgEmissionsLocationBasedInTonnes": {
-						"value": 73154.56,
-						"dataSource": {
-							"page": "848-979",
-							"fileName": "ESEFReport",
-							"fileReference": "50a36c418baffd520bb92d84664f06f9732a21f4e2e5ecee6d9136f16e7e0b63",
-							"tagName": "portals"
-						},
-						"comment": "connect solid state system",
-						"quality": "Reported"
-					},
-					"scope1And2GhgEmissionsMarketBasedInTonnes": {
-						"value": 62565.72,
-						"dataSource": {
-							"page": "572-574",
-							"fileName": "ESEFReport",
-							"fileReference": "50a36c418baffd520bb92d84664f06f9732a21f4e2e5ecee6d9136f16e7e0b63",
-							"tagName": "paradigms"
-						},
-						"comment": "bypass optical bus",
-						"quality": "Estimated"
-					},
-					"scope3GhgEmissionsInTonnes": {
-						"value": 23166.03,
-						"dataSource": {
-							"page": "484-1289",
-							"fileName": "ESEFReport",
-							"fileReference": "50a36c418baffd520bb92d84664f06f9732a21f4e2e5ecee6d9136f16e7e0b63",
-							"tagName": "technologies"
-						},
-						"comment": "program primary array",
-						"quality": "Incomplete"
-					},
-					"scope3UpstreamGhgEmissionsInTonnes": {
-						"value": 81512.45,
-						"dataSource": {
-							"page": "1104-1203",
-							"fileName": "ESEFReport",
-							"fileReference": "50a36c418baffd520bb92d84664f06f9732a21f4e2e5ecee6d9136f16e7e0b63",
-							"tagName": "synergies"
-						},
-						"comment": "copy back-end matrix",
-						"quality": "Audited"
-					},
-					"scope3DownstreamGhgEmissionsInTonnes": {
-						"value": 98448.88,
-						"dataSource": {
-							"page": "969",
-							"fileName": "ESEFReport",
-							"fileReference": "50a36c418baffd520bb92d84664f06f9732a21f4e2e5ecee6d9136f16e7e0b63",
-							"tagName": "ROI"
-						},
-						"comment": "program redundant firewall",
-						"quality": "Audited"
-					},
-					"scope1And2And3GhgEmissionsInTonnes": {
-						"value": 49041.98,
-						"dataSource": {
-							"page": "217-263",
-							"fileName": "ESEFReport",
-							"fileReference": "50a36c418baffd520bb92d84664f06f9732a21f4e2e5ecee6d9136f16e7e0b63",
-							"tagName": "models"
-						},
-						"comment": "quantify virtual transmitter",
-						"quality": "Reported"
-					},
-					"scope1And2And3GhgEmissionsLocationBasedInTonnes": {
-						"value": 22037.03,
-						"dataSource": {
-							"page": "815-1292",
-							"fileName": "ESEFReport",
-							"fileReference": "50a36c418baffd520bb92d84664f06f9732a21f4e2e5ecee6d9136f16e7e0b63",
-							"tagName": "solutions"
-						},
-						"comment": "navigate wireless firewall",
-						"quality": "Incomplete"
-					},
-					"scope1And2And3GhgEmissionsMarketBasedInTonnes": {
-						"value": 44187.41,
-						"dataSource": {
-							"page": "311",
-							"fileName": "IntegratedReport",
-							"fileReference": "50a36c418baffd520bb92d84664f06f9732a21f4e2e5ecee6d9136f16e7e0b63",
-							"tagName": "experiences"
-						},
-						"comment": "transmit back-end alarm",
-						"quality": "Audited"
-					},
-					"enterpriseValue": {
-						"value": 3467029507.74,
-						"dataSource": {
-							"page": "713-981",
-							"fileName": "ESEFReport",
-							"fileReference": "50a36c418baffd520bb92d84664f06f9732a21f4e2e5ecee6d9136f16e7e0b63",
-							"tagName": "methodologies"
-						},
-						"comment": "parse bluetooth program",
-						"quality": "Reported",
-						"currency": "GIP"
-					},
-					"totalRevenue": {
-						"value": 2638420928.27,
-						"dataSource": {
-							"page": "97",
-							"fileName": "IntegratedReport",
-							"fileReference": "50a36c418baffd520bb92d84664f06f9732a21f4e2e5ecee6d9136f16e7e0b63",
-							"tagName": "networks"
-						},
-						"comment": "override mobile interface",
-						"quality": "NoDataFound",
-						"currency": "NOK"
-					},
-					"carbonFootprintInTonnesPerMillionEURRevenue": {
-						"value": 44692.98,
-						"dataSource": {
-							"page": "1058-1240",
-							"fileName": "ESEFReport",
-							"fileReference": "50a36c418baffd520bb92d84664f06f9732a21f4e2e5ecee6d9136f16e7e0b63",
-							"tagName": "methodologies"
-						},
-						"comment": "compress multi-byte hard drive",
-						"quality": "Incomplete"
-					},
-					"ghgIntensityInTonnesPerMillionEURRevenue": {
-						"value": 67905.2,
-						"dataSource": {
-							"page": "508-952",
+						"comment": "index optical microchip",
+						"quality": "Estimated"
+					},
+					"fossilFuelSectorExposure": {
+						"value": "Yes",
+						"dataSource": {
+							"page": 616,
 							"fileName": "ESEFReport",
 							"fileReference": "50a36c418baffd520bb92d84664f06f9732a21f4e2e5ecee6d9136f16e7e0b63",
 							"tagName": "schemas"
 						},
-						"comment": "input auxiliary bus",
-						"quality": "Incomplete"
-					},
-					"ghgIntensityScope1InTonnesPerMillionEURRevenue": {
-						"value": 21935.38,
-						"dataSource": {
-							"page": "1030-1290",
-							"fileName": "ESEFReport",
-							"fileReference": "50a36c418baffd520bb92d84664f06f9732a21f4e2e5ecee6d9136f16e7e0b63",
-							"tagName": "deliverables"
-						},
-						"comment": "transmit solid state microchip",
-						"quality": "Audited"
-					},
-					"ghgIntensityScope2InTonnesPerMillionEURRevenue": {
-						"value": 10950.02,
-						"dataSource": {
-							"page": "431",
-							"fileName": "ESEFReport",
-							"fileReference": "50a36c418baffd520bb92d84664f06f9732a21f4e2e5ecee6d9136f16e7e0b63",
-							"tagName": "deliverables"
-						},
-						"comment": "compress open-source application",
-						"quality": "Audited"
-					},
-					"ghgIntensityScope3InTonnesPerMillionEURRevenue": {
-						"value": 35897.18,
-						"dataSource": {
-							"page": "1197",
-							"fileName": "IntegratedReport",
-							"fileReference": "50a36c418baffd520bb92d84664f06f9732a21f4e2e5ecee6d9136f16e7e0b63",
-							"tagName": "ROI"
-						},
-						"comment": "hack multi-byte feed",
-						"quality": "Estimated"
-					},
-					"ghgIntensityScope4InTonnesPerMillionEURRevenue": {
-						"value": 67447.96,
-						"dataSource": {
-							"page": "481-694",
-							"fileName": "IntegratedReport",
-							"fileReference": "50a36c418baffd520bb92d84664f06f9732a21f4e2e5ecee6d9136f16e7e0b63",
-							"tagName": "systems"
-						},
-						"comment": "copy back-end array",
-						"quality": "NoDataFound"
-					},
-					"fossilFuelSectorExposure": {
-						"value": "No",
-						"dataSource": {
-							"page": "870",
-							"fileName": "IntegratedReport",
-							"fileReference": "50a36c418baffd520bb92d84664f06f9732a21f4e2e5ecee6d9136f16e7e0b63",
-							"tagName": "web services"
-						},
-						"comment": "navigate auxiliary system",
-						"quality": "Incomplete"
+						"comment": "bypass primary monitor",
+						"quality": "Reported"
 					}
 				},
 				"energyPerformance": {
 					"renewableEnergyProductionInGWh": {
-						"value": 16755.81,
-						"dataSource": {
-							"page": "415",
-							"fileName": "ESEFReport",
-							"fileReference": "50a36c418baffd520bb92d84664f06f9732a21f4e2e5ecee6d9136f16e7e0b63",
-							"tagName": "architectures"
-						},
-						"comment": "connect optical driver",
-						"quality": "Reported"
+						"value": 54515.44,
+						"dataSource": {
+							"page": 1077,
+							"fileName": "SustainabilityReport",
+							"fileReference": "50a36c418baffd520bb92d84664f06f9732a21f4e2e5ecee6d9136f16e7e0b63",
+							"tagName": "users"
+						},
+						"comment": "override solid state program",
+						"quality": "Audited"
 					},
 					"renewableEnergyConsumptionInGWh": {
-						"value": 27718.56,
-						"dataSource": {
-							"page": "435",
-							"fileName": "ESEFReport",
-							"fileReference": "50a36c418baffd520bb92d84664f06f9732a21f4e2e5ecee6d9136f16e7e0b63",
-							"tagName": "networks"
-						},
-						"comment": "bypass 1080p circuit",
+						"value": 41506.53,
+						"dataSource": {
+							"page": 664,
+							"fileName": "IntegratedReport",
+							"fileReference": "50a36c418baffd520bb92d84664f06f9732a21f4e2e5ecee6d9136f16e7e0b63",
+							"tagName": "e-markets"
+						},
+						"comment": "bypass optical bus",
 						"quality": "Incomplete"
 					},
 					"nonRenewableEnergyProductionInGWh": {
-						"value": 10233.88,
-						"dataSource": {
-							"page": "970",
-							"fileName": "IntegratedReport",
-							"fileReference": "50a36c418baffd520bb92d84664f06f9732a21f4e2e5ecee6d9136f16e7e0b63",
-							"tagName": "eyeballs"
-						},
-						"comment": "connect haptic hard drive",
+						"value": 40812.24,
+						"dataSource": {
+							"page": 8,
+							"fileName": "IntegratedReport",
+							"fileReference": "50a36c418baffd520bb92d84664f06f9732a21f4e2e5ecee6d9136f16e7e0b63",
+							"tagName": "e-business"
+						},
+						"comment": "reboot cross-platform pixel",
 						"quality": "Estimated"
 					},
 					"relativeNonRenewableEnergyProductionInPercent": {
-						"value": 1067.83,
-						"dataSource": {
-							"page": "201",
-							"fileName": "IntegratedReport",
-							"fileReference": "50a36c418baffd520bb92d84664f06f9732a21f4e2e5ecee6d9136f16e7e0b63",
-							"tagName": "ROI"
-						},
-						"comment": "input multi-byte program",
-						"quality": "Audited"
+						"value": 9504.2,
+						"dataSource": {
+							"page": 1072,
+							"fileName": "IntegratedReport",
+							"fileReference": "50a36c418baffd520bb92d84664f06f9732a21f4e2e5ecee6d9136f16e7e0b63",
+							"tagName": "e-commerce"
+						},
+						"comment": "transmit neural transmitter",
+						"quality": "NoDataFound"
 					},
 					"nonRenewableEnergyConsumptionInGWh": {
-						"value": 81941.14,
-						"dataSource": {
-							"page": "266",
-							"fileName": "IntegratedReport",
-							"fileReference": "50a36c418baffd520bb92d84664f06f9732a21f4e2e5ecee6d9136f16e7e0b63",
-							"tagName": "interfaces"
-						},
-						"comment": "back up back-end capacitor",
+						"value": 98146.03,
+						"dataSource": {
+							"page": 490,
+							"fileName": "ESEFReport",
+							"fileReference": "50a36c418baffd520bb92d84664f06f9732a21f4e2e5ecee6d9136f16e7e0b63",
+							"tagName": "methodologies"
+						},
+						"comment": "generate primary card",
 						"quality": "Estimated"
 					},
 					"relativeNonRenewableEnergyConsumptionInPercent": {
-						"value": 7338.73,
-						"dataSource": {
-							"page": "747-1154",
-							"fileName": "ESEFReport",
-							"fileReference": "50a36c418baffd520bb92d84664f06f9732a21f4e2e5ecee6d9136f16e7e0b63",
-							"tagName": "niches"
-						},
-						"comment": "hack haptic matrix",
-						"quality": "Incomplete"
+						"value": 29184.75,
+						"dataSource": {
+							"page": 889,
+							"fileName": "SustainabilityReport",
+							"fileReference": "50a36c418baffd520bb92d84664f06f9732a21f4e2e5ecee6d9136f16e7e0b63",
+							"tagName": "methodologies"
+						},
+						"comment": "synthesize online interface",
+						"quality": "NoDataFound"
 					},
 					"applicableHighImpactClimateSectors": {
 						"NaceCodeD": {
 							"highImpactClimateSectorEnergyConsumptionInGWh": {
-								"value": 55619.89,
+								"value": 58313.56,
 								"dataSource": {
-									"page": "696-955",
-									"fileName": "ESEFReport",
-									"fileReference": "50a36c418baffd520bb92d84664f06f9732a21f4e2e5ecee6d9136f16e7e0b63",
-									"tagName": "users"
-								},
-								"comment": "synthesize auxiliary capacitor",
-								"quality": "Incomplete"
-							},
-							"highImpactClimateSectorEnergyConsumptionInGWhPerMillionEURRevenue": {
-								"value": 60058.05,
-								"dataSource": {
-									"page": "1117",
-									"fileName": "ESEFReport",
-									"fileReference": "50a36c418baffd520bb92d84664f06f9732a21f4e2e5ecee6d9136f16e7e0b63",
-									"tagName": "markets"
-								},
-								"comment": "hack multi-byte alarm",
-								"quality": "Incomplete"
-							}
-						},
-						"NaceCodeA": {
-							"highImpactClimateSectorEnergyConsumptionInGWh": {
-								"value": 28242.33,
-								"dataSource": {
-									"page": "505",
+									"page": 86,
 									"fileName": "IntegratedReport",
 									"fileReference": "50a36c418baffd520bb92d84664f06f9732a21f4e2e5ecee6d9136f16e7e0b63",
-									"tagName": "lifetime value"
+									"tagName": "functionalities"
 								},
-								"comment": "synthesize online matrix",
-								"quality": "Incomplete"
-							},
-							"highImpactClimateSectorEnergyConsumptionInGWhPerMillionEURRevenue": {
-								"value": 29368.47,
-								"dataSource": {
-									"page": "96-1244",
-									"fileName": "ESEFReport",
-									"fileReference": "50a36c418baffd520bb92d84664f06f9732a21f4e2e5ecee6d9136f16e7e0b63",
-									"tagName": "niches"
-								},
-								"comment": "copy primary driver",
-								"quality": "Audited"
-							}
-						},
-						"NaceCodeE": {
-							"highImpactClimateSectorEnergyConsumptionInGWh": {
-								"value": 64900.53,
-								"dataSource": {
-									"page": "34",
-									"fileName": "IntegratedReport",
-									"fileReference": "50a36c418baffd520bb92d84664f06f9732a21f4e2e5ecee6d9136f16e7e0b63",
-									"tagName": "content"
-								},
-								"comment": "quantify primary bus",
-								"quality": "Reported"
-							},
-							"highImpactClimateSectorEnergyConsumptionInGWhPerMillionEURRevenue": {
-								"value": 67375.82,
-								"dataSource": {
-									"page": "980-1206",
-									"fileName": "IntegratedReport",
-									"fileReference": "50a36c418baffd520bb92d84664f06f9732a21f4e2e5ecee6d9136f16e7e0b63",
-									"tagName": "users"
-								},
-								"comment": "index back-end program",
-								"quality": "Estimated"
-							}
-						},
-						"NaceCodeH": {
-							"highImpactClimateSectorEnergyConsumptionInGWh": {
-								"value": 77111.11,
-								"dataSource": {
-									"page": "110",
-									"fileName": "ESEFReport",
-									"fileReference": "50a36c418baffd520bb92d84664f06f9732a21f4e2e5ecee6d9136f16e7e0b63",
-									"tagName": "solutions"
-								},
-								"comment": "input redundant application",
-								"quality": "Reported"
-							},
-							"highImpactClimateSectorEnergyConsumptionInGWhPerMillionEURRevenue": {
-								"value": 42103.29,
-								"dataSource": {
-									"page": "589",
-									"fileName": "ESEFReport",
-									"fileReference": "50a36c418baffd520bb92d84664f06f9732a21f4e2e5ecee6d9136f16e7e0b63",
-									"tagName": "content"
-								},
-								"comment": "calculate digital array",
-								"quality": "Estimated"
-							}
-						},
-						"NaceCodeF": {
-							"highImpactClimateSectorEnergyConsumptionInGWh": {
-								"value": 76640.77,
-								"dataSource": {
-									"page": "879-1150",
-									"fileName": "ESEFReport",
-									"fileReference": "50a36c418baffd520bb92d84664f06f9732a21f4e2e5ecee6d9136f16e7e0b63",
-									"tagName": "blockchains"
-								},
-								"comment": "navigate cross-platform array",
-								"quality": "NoDataFound"
-							},
-							"highImpactClimateSectorEnergyConsumptionInGWhPerMillionEURRevenue": {
-								"value": 62825.66,
-								"dataSource": {
-									"page": "929-1280",
-									"fileName": "IntegratedReport",
-									"fileReference": "50a36c418baffd520bb92d84664f06f9732a21f4e2e5ecee6d9136f16e7e0b63",
-									"tagName": "e-commerce"
-								},
-								"comment": "quantify wireless card",
-								"quality": "Audited"
-							}
-						},
-						"NaceCodeG": {
-							"highImpactClimateSectorEnergyConsumptionInGWh": {
-								"value": 59118.95,
-								"dataSource": {
-									"page": "1189-1218",
-									"fileName": "IntegratedReport",
-									"fileReference": "50a36c418baffd520bb92d84664f06f9732a21f4e2e5ecee6d9136f16e7e0b63",
-									"tagName": "eyeballs"
-								},
-								"comment": "generate solid state matrix",
+								"comment": "override multi-byte feed",
 								"quality": "Audited"
 							},
 							"highImpactClimateSectorEnergyConsumptionInGWhPerMillionEURRevenue": {
-								"value": 46137.57,
+								"value": 15179.64,
 								"dataSource": {
-									"page": "753-1137",
-									"fileName": "IntegratedReport",
+									"page": 4,
+									"fileName": "ESEFReport",
 									"fileReference": "50a36c418baffd520bb92d84664f06f9732a21f4e2e5ecee6d9136f16e7e0b63",
-									"tagName": "e-commerce"
+									"tagName": "communities"
 								},
-								"comment": "calculate optical capacitor",
+								"comment": "input haptic bandwidth",
 								"quality": "Estimated"
 							}
 						}
 					},
 					"totalHighImpactClimateSectorEnergyConsumptionInGWh": {
-						"value": 33426.45,
-						"dataSource": {
-							"page": "1095-1216",
-							"fileName": "ESEFReport",
+						"value": 94201.79,
+						"dataSource": {
+							"page": 832,
+							"fileName": "ESEFReport",
+							"fileReference": "50a36c418baffd520bb92d84664f06f9732a21f4e2e5ecee6d9136f16e7e0b63",
+							"tagName": "partnerships"
+						},
+						"comment": "connect optical bus",
+						"quality": "Reported"
+					},
+					"nonRenewableEnergyConsumptionFossilFuelsInGWh": {
+						"value": 64124.37,
+						"dataSource": {
+							"page": 492,
+							"fileName": "ESEFReport",
+							"fileReference": "50a36c418baffd520bb92d84664f06f9732a21f4e2e5ecee6d9136f16e7e0b63",
+							"tagName": "experiences"
+						},
+						"comment": "synthesize 1080p sensor",
+						"quality": "Incomplete"
+					},
+					"nonRenewableEnergyConsumptionCrudeOilInGWh": {
+						"value": 34027.9,
+						"dataSource": {
+							"page": 662,
+							"fileName": "ESEFReport",
+							"fileReference": "50a36c418baffd520bb92d84664f06f9732a21f4e2e5ecee6d9136f16e7e0b63",
+							"tagName": "supply-chains"
+						},
+						"comment": "navigate virtual hard drive",
+						"quality": "NoDataFound"
+					},
+					"nonRenewableEnergyConsumptionNaturalGasInGWh": {
+						"value": 19385.63,
+						"dataSource": {
+							"page": 220,
+							"fileName": "ESEFReport",
+							"fileReference": "50a36c418baffd520bb92d84664f06f9732a21f4e2e5ecee6d9136f16e7e0b63",
+							"tagName": "architectures"
+						},
+						"comment": "quantify wireless bandwidth",
+						"quality": "Estimated"
+					},
+					"nonRenewableEnergyConsumptionLigniteInGWh": {
+						"value": 29387.74,
+						"dataSource": {
+							"page": 817,
+							"fileName": "IntegratedReport",
+							"fileReference": "50a36c418baffd520bb92d84664f06f9732a21f4e2e5ecee6d9136f16e7e0b63",
+							"tagName": "e-business"
+						},
+						"comment": "reboot cross-platform circuit",
+						"quality": "Incomplete"
+					},
+					"nonRenewableEnergyConsumptionCoalInGWh": {
+						"value": 41496.28,
+						"dataSource": {
+							"page": 106,
+							"fileName": "SustainabilityReport",
 							"fileReference": "50a36c418baffd520bb92d84664f06f9732a21f4e2e5ecee6d9136f16e7e0b63",
 							"tagName": "initiatives"
 						},
-						"comment": "transmit redundant system",
-						"quality": "Estimated"
-					},
-					"nonRenewableEnergyConsumptionFossilFuelsInGWh": {
-						"value": 38548.86,
-						"dataSource": {
-							"page": "1073-1098",
-							"fileName": "ESEFReport",
-							"fileReference": "50a36c418baffd520bb92d84664f06f9732a21f4e2e5ecee6d9136f16e7e0b63",
-							"tagName": "infrastructures"
-						},
-						"comment": "navigate mobile bus",
-						"quality": "NoDataFound"
-					},
-					"nonRenewableEnergyConsumptionCrudeOilInGWh": {
-						"value": 50250.44,
-						"dataSource": {
-							"page": "846",
-							"fileName": "ESEFReport",
-							"fileReference": "50a36c418baffd520bb92d84664f06f9732a21f4e2e5ecee6d9136f16e7e0b63",
-							"tagName": "systems"
-						},
-						"comment": "synthesize cross-platform microchip",
-						"quality": "Incomplete"
-					},
-					"nonRenewableEnergyConsumptionNaturalGasInGWh": {
-						"value": 19412.73,
-						"dataSource": {
-							"page": "863",
-							"fileName": "IntegratedReport",
-							"fileReference": "50a36c418baffd520bb92d84664f06f9732a21f4e2e5ecee6d9136f16e7e0b63",
-							"tagName": "experiences"
-						},
-						"comment": "navigate mobile transmitter",
-						"quality": "Estimated"
-					},
-					"nonRenewableEnergyConsumptionLigniteInGWh": {
-						"value": 75384.53,
-						"dataSource": {
-							"page": "134",
-							"fileName": "ESEFReport",
-							"fileReference": "50a36c418baffd520bb92d84664f06f9732a21f4e2e5ecee6d9136f16e7e0b63",
-							"tagName": "platforms"
-						},
-						"comment": "generate back-end protocol",
-						"quality": "Estimated"
-					},
-					"nonRenewableEnergyConsumptionCoalInGWh": {
-						"value": 59810.56,
-						"dataSource": {
-							"page": "812",
-							"fileName": "IntegratedReport",
-							"fileReference": "50a36c418baffd520bb92d84664f06f9732a21f4e2e5ecee6d9136f16e7e0b63",
-							"tagName": "bandwidth"
-						},
-						"comment": "quantify auxiliary feed",
-						"quality": "Estimated"
+						"comment": "hack auxiliary sensor",
+						"quality": "Audited"
 					},
 					"nonRenewableEnergyConsumptionNuclearEnergyInGWh": {
-						"value": 49915.75,
-						"dataSource": {
-							"page": "707-776",
-							"fileName": "ESEFReport",
-							"fileReference": "50a36c418baffd520bb92d84664f06f9732a21f4e2e5ecee6d9136f16e7e0b63",
-							"tagName": "e-business"
-						},
-						"comment": "synthesize bluetooth port",
-						"quality": "Incomplete"
+						"value": 78962.55,
+						"dataSource": {
+							"page": 582,
+							"fileName": "SustainabilityReport",
+							"fileReference": "50a36c418baffd520bb92d84664f06f9732a21f4e2e5ecee6d9136f16e7e0b63",
+							"tagName": "partnerships"
+						},
+						"comment": "copy bluetooth transmitter",
+						"quality": "NoDataFound"
 					},
 					"nonRenewableEnergyConsumptionOtherInGWh": {
-						"value": 52439.87,
-						"dataSource": {
-							"page": "144",
-							"fileName": "IntegratedReport",
-							"fileReference": "50a36c418baffd520bb92d84664f06f9732a21f4e2e5ecee6d9136f16e7e0b63",
-							"tagName": "portals"
-						},
-						"comment": "compress solid state system",
-						"quality": "Incomplete"
+						"value": 10935.95,
+						"dataSource": {
+							"page": 904,
+							"fileName": "ESEFReport",
+							"fileReference": "50a36c418baffd520bb92d84664f06f9732a21f4e2e5ecee6d9136f16e7e0b63",
+							"tagName": "markets"
+						},
+						"comment": "bypass optical pixel",
+						"quality": "Audited"
 					}
 				},
 				"biodiversity": {
 					"primaryForestAndWoodedLandOfNativeSpeciesExposure": {
 						"value": "Yes",
 						"dataSource": {
-							"page": "37-410",
-							"fileName": "IntegratedReport",
-							"fileReference": "50a36c418baffd520bb92d84664f06f9732a21f4e2e5ecee6d9136f16e7e0b63",
-							"tagName": "communities"
-						},
-						"comment": "calculate back-end firewall",
-						"quality": "Audited"
+							"page": 45,
+							"fileName": "ESEFReport",
+							"fileReference": "50a36c418baffd520bb92d84664f06f9732a21f4e2e5ecee6d9136f16e7e0b63",
+							"tagName": "functionalities"
+						},
+						"comment": "program auxiliary capacitor",
+						"quality": "NoDataFound"
 					},
 					"protectedAreasExposure": {
 						"value": "No",
 						"dataSource": {
-							"page": "15",
-							"fileName": "ESEFReport",
+							"page": 243,
+							"fileName": "IntegratedReport",
+							"fileReference": "50a36c418baffd520bb92d84664f06f9732a21f4e2e5ecee6d9136f16e7e0b63",
+							"tagName": "architectures"
+						},
+						"comment": "index redundant panel",
+						"quality": "NoDataFound"
+					},
+					"rareOrEndangeredEcosystemsExposure": {
+						"value": "Yes",
+						"dataSource": {
+							"page": 169,
+							"fileName": "ESEFReport",
+							"fileReference": "50a36c418baffd520bb92d84664f06f9732a21f4e2e5ecee6d9136f16e7e0b63",
+							"tagName": "mindshare"
+						},
+						"comment": "quantify optical system",
+						"quality": "Reported"
+					},
+					"highlyBiodiverseGrasslandExposure": {
+						"value": "Yes",
+						"dataSource": {
+							"page": 576,
+							"fileName": "SustainabilityReport",
+							"fileReference": "50a36c418baffd520bb92d84664f06f9732a21f4e2e5ecee6d9136f16e7e0b63",
+							"tagName": "interfaces"
+						},
+						"comment": "transmit digital driver",
+						"quality": "Estimated"
+					},
+					"manufactureOfAgrochemicalPesticidesProducts": {
+						"value": "Yes",
+						"dataSource": {
+							"page": 1106,
+							"fileName": "SustainabilityReport",
+							"fileReference": "50a36c418baffd520bb92d84664f06f9732a21f4e2e5ecee6d9136f16e7e0b63",
+							"tagName": "supply-chains"
+						},
+						"comment": "transmit bluetooth hard drive",
+						"quality": "NoDataFound"
+					},
+					"landDegradationDesertificationSoilSealingExposure": {
+						"value": "No",
+						"dataSource": {
+							"page": 374,
+							"fileName": "IntegratedReport",
+							"fileReference": "50a36c418baffd520bb92d84664f06f9732a21f4e2e5ecee6d9136f16e7e0b63",
+							"tagName": "eyeballs"
+						},
+						"comment": "connect auxiliary system",
+						"quality": "Audited"
+					},
+					"sustainableAgriculturePolicy": {
+						"value": "No",
+						"dataSource": {
+							"page": 356,
+							"fileName": "SustainabilityReport",
 							"fileReference": "50a36c418baffd520bb92d84664f06f9732a21f4e2e5ecee6d9136f16e7e0b63",
 							"tagName": "infrastructures"
 						},
-						"comment": "navigate auxiliary capacitor",
-						"quality": "NoDataFound"
-					},
-					"rareOrEndangeredEcosystemsExposure": {
-						"value": "Yes",
-						"dataSource": {
-							"page": "1162-1246",
-							"fileName": "IntegratedReport",
-							"fileReference": "50a36c418baffd520bb92d84664f06f9732a21f4e2e5ecee6d9136f16e7e0b63",
-							"tagName": "functionalities"
-						},
-						"comment": "input neural microchip",
-						"quality": "Reported"
-					},
-					"highlyBiodiverseGrasslandExposure": {
-						"value": "No",
-						"dataSource": {
-							"page": "70-91",
-							"fileName": "ESEFReport",
+						"comment": "reboot haptic capacitor",
+						"quality": "NoDataFound"
+					},
+					"sustainableOceansAndSeasPolicy": {
+						"value": "Yes",
+						"dataSource": {
+							"page": 42,
+							"fileName": "SustainabilityReport",
+							"fileReference": "50a36c418baffd520bb92d84664f06f9732a21f4e2e5ecee6d9136f16e7e0b63",
+							"tagName": "mindshare"
+						},
+						"comment": "index redundant capacitor",
+						"quality": "Incomplete"
+					},
+					"threatenedSpeciesExposure": {
+						"value": "Yes",
+						"dataSource": {
+							"page": 757,
+							"fileName": "IntegratedReport",
+							"fileReference": "50a36c418baffd520bb92d84664f06f9732a21f4e2e5ecee6d9136f16e7e0b63",
+							"tagName": "solutions"
+						},
+						"comment": "navigate haptic monitor",
+						"quality": "Incomplete"
+					},
+					"biodiversityProtectionPolicy": {
+						"value": "Yes",
+						"dataSource": {
+							"page": 824,
+							"fileName": "IntegratedReport",
 							"fileReference": "50a36c418baffd520bb92d84664f06f9732a21f4e2e5ecee6d9136f16e7e0b63",
 							"tagName": "models"
 						},
-						"comment": "synthesize solid state sensor",
-						"quality": "Incomplete"
-					},
-					"manufactureOfAgrochemicalPesticidesProducts": {
-						"value": "No",
-						"dataSource": {
-							"page": "795",
-							"fileName": "ESEFReport",
-							"fileReference": "50a36c418baffd520bb92d84664f06f9732a21f4e2e5ecee6d9136f16e7e0b63",
-							"tagName": "blockchains"
-						},
-						"comment": "parse primary hard drive",
-						"quality": "Estimated"
-					},
-					"landDegradationDesertificationSoilSealingExposure": {
-						"value": "Yes",
-						"dataSource": {
-							"page": "55-434",
-							"fileName": "IntegratedReport",
-							"fileReference": "50a36c418baffd520bb92d84664f06f9732a21f4e2e5ecee6d9136f16e7e0b63",
-							"tagName": "architectures"
-						},
-						"comment": "transmit online bandwidth",
-						"quality": "Reported"
-					},
-					"sustainableAgriculturePolicy": {
-						"value": "No",
-						"dataSource": {
-							"page": "219-807",
-							"fileName": "ESEFReport",
-							"fileReference": "50a36c418baffd520bb92d84664f06f9732a21f4e2e5ecee6d9136f16e7e0b63",
-							"tagName": "technologies"
-						},
-						"comment": "quantify 1080p circuit",
-						"quality": "NoDataFound"
-					},
-					"sustainableOceansAndSeasPolicy": {
-						"value": "No",
-						"dataSource": {
-							"page": "125",
-							"fileName": "ESEFReport",
-							"fileReference": "50a36c418baffd520bb92d84664f06f9732a21f4e2e5ecee6d9136f16e7e0b63",
-							"tagName": "methodologies"
-						},
-						"comment": "input auxiliary program",
-						"quality": "Audited"
-					},
-					"threatenedSpeciesExposure": {
-						"value": "Yes",
-						"dataSource": {
-							"page": "93",
-							"fileName": "IntegratedReport",
-							"fileReference": "50a36c418baffd520bb92d84664f06f9732a21f4e2e5ecee6d9136f16e7e0b63",
-							"tagName": "networks"
-						},
-						"comment": "hack auxiliary system",
-						"quality": "Audited"
-					},
-					"biodiversityProtectionPolicy": {
-						"value": "No",
-						"dataSource": {
-							"page": "884-996",
-							"fileName": "IntegratedReport",
-							"fileReference": "50a36c418baffd520bb92d84664f06f9732a21f4e2e5ecee6d9136f16e7e0b63",
-							"tagName": "networks"
-						},
-						"comment": "copy neural port",
-						"quality": "NoDataFound"
+						"comment": "transmit multi-byte pixel",
+						"quality": "Incomplete"
 					},
 					"deforestationPolicy": {
-						"value": "Yes",
-						"dataSource": {
-							"page": "639-1019",
-							"fileName": "ESEFReport",
-							"fileReference": "50a36c418baffd520bb92d84664f06f9732a21f4e2e5ecee6d9136f16e7e0b63",
-							"tagName": "functionalities"
-						},
-						"comment": "parse digital driver",
+						"value": "No",
+						"dataSource": {
+							"page": 379,
+							"fileName": "ESEFReport",
+							"fileReference": "50a36c418baffd520bb92d84664f06f9732a21f4e2e5ecee6d9136f16e7e0b63",
+							"tagName": "users"
+						},
+						"comment": "index back-end program",
 						"quality": "Reported"
 					}
 				},
 				"water": {
 					"emissionsToWaterInTonnes": {
-						"value": 27383.79,
-						"dataSource": {
-							"page": "947",
-							"fileName": "ESEFReport",
+						"value": 115.59,
+						"dataSource": {
+							"page": 655,
+							"fileName": "SustainabilityReport",
+							"fileReference": "50a36c418baffd520bb92d84664f06f9732a21f4e2e5ecee6d9136f16e7e0b63",
+							"tagName": "users"
+						},
+						"comment": "hack mobile bus",
+						"quality": "Incomplete"
+					},
+					"waterConsumptionInCubicMeters": {
+						"value": 88042.13,
+						"dataSource": {
+							"page": 676,
+							"fileName": "ESEFReport",
+							"fileReference": "50a36c418baffd520bb92d84664f06f9732a21f4e2e5ecee6d9136f16e7e0b63",
+							"tagName": "architectures"
+						},
+						"comment": "transmit solid state transmitter",
+						"quality": "Incomplete"
+					},
+					"waterReusedInCubicMeters": {
+						"value": 1060.24,
+						"dataSource": {
+							"page": 540,
+							"fileName": "IntegratedReport",
+							"fileReference": "50a36c418baffd520bb92d84664f06f9732a21f4e2e5ecee6d9136f16e7e0b63",
+							"tagName": "action-items"
+						},
+						"comment": "bypass open-source monitor",
+						"quality": "NoDataFound"
+					},
+					"relativeWaterUsageInCubicMetersPerMillionEURRevenue": {
+						"value": 79163.3,
+						"dataSource": {
+							"page": 1132,
+							"fileName": "ESEFReport",
+							"fileReference": "50a36c418baffd520bb92d84664f06f9732a21f4e2e5ecee6d9136f16e7e0b63",
+							"tagName": "networks"
+						},
+						"comment": "quantify auxiliary card",
+						"quality": "Incomplete"
+					},
+					"waterManagementPolicy": {
+						"value": "Yes",
+						"dataSource": {
+							"page": 174,
+							"fileName": "SustainabilityReport",
 							"fileReference": "50a36c418baffd520bb92d84664f06f9732a21f4e2e5ecee6d9136f16e7e0b63",
 							"tagName": "applications"
 						},
-						"comment": "compress auxiliary hard drive",
-						"quality": "Reported"
-					},
-					"waterConsumptionInCubicMeters": {
-						"value": 42228.6,
-						"dataSource": {
-							"page": "194-773",
-							"fileName": "ESEFReport",
-							"fileReference": "50a36c418baffd520bb92d84664f06f9732a21f4e2e5ecee6d9136f16e7e0b63",
-							"tagName": "initiatives"
-						},
-						"comment": "bypass cross-platform card",
-						"quality": "Reported"
-					},
-					"waterReusedInCubicMeters": {
-						"value": 78274.01,
-						"dataSource": {
-							"page": "1000",
-							"fileName": "ESEFReport",
-							"fileReference": "50a36c418baffd520bb92d84664f06f9732a21f4e2e5ecee6d9136f16e7e0b63",
-							"tagName": "initiatives"
-						},
-						"comment": "reboot solid state system",
-						"quality": "Incomplete"
-					},
-					"relativeWaterUsageInCubicMetersPerMillionEURRevenue": {
-						"value": 39587.8,
-						"dataSource": {
-							"page": "642-882",
-							"fileName": "IntegratedReport",
-							"fileReference": "50a36c418baffd520bb92d84664f06f9732a21f4e2e5ecee6d9136f16e7e0b63",
-							"tagName": "ROI"
-						},
-						"comment": "copy multi-byte program",
-						"quality": "NoDataFound"
-					},
-					"waterManagementPolicy": {
-						"value": "Yes",
-						"dataSource": {
-							"page": "1094",
-							"fileName": "IntegratedReport",
-							"fileReference": "50a36c418baffd520bb92d84664f06f9732a21f4e2e5ecee6d9136f16e7e0b63",
-							"tagName": "platforms"
-						},
-						"comment": "reboot back-end protocol",
-						"quality": "Incomplete"
+						"comment": "override 1080p transmitter",
+						"quality": "NoDataFound"
 					},
 					"highWaterStressAreaExposure": {
 						"value": "No",
 						"dataSource": {
-							"page": "931",
-							"fileName": "ESEFReport",
-							"fileReference": "50a36c418baffd520bb92d84664f06f9732a21f4e2e5ecee6d9136f16e7e0b63",
-							"tagName": "e-commerce"
-						},
-						"comment": "override auxiliary alarm",
-						"quality": "Estimated"
+							"page": 109,
+							"fileName": "ESEFReport",
+							"fileReference": "50a36c418baffd520bb92d84664f06f9732a21f4e2e5ecee6d9136f16e7e0b63",
+							"tagName": "blockchains"
+						},
+						"comment": "calculate open-source bus",
+						"quality": "Incomplete"
 					}
 				},
 				"waste": {
 					"hazardousAndRadioactiveWasteInTonnes": {
-						"value": 25234.33,
-						"dataSource": {
-							"page": "669-737",
-							"fileName": "IntegratedReport",
-							"fileReference": "50a36c418baffd520bb92d84664f06f9732a21f4e2e5ecee6d9136f16e7e0b63",
-							"tagName": "convergence"
-						},
-						"comment": "parse optical sensor",
-						"quality": "Estimated"
+						"value": 90338.8,
+						"dataSource": {
+							"page": 319,
+							"fileName": "ESEFReport",
+							"fileReference": "50a36c418baffd520bb92d84664f06f9732a21f4e2e5ecee6d9136f16e7e0b63",
+							"tagName": "e-commerce"
+						},
+						"comment": "input multi-byte transmitter",
+						"quality": "Incomplete"
 					},
 					"nonRecycledWasteInTonnes": {
-						"value": 75231.52,
-						"dataSource": {
-							"page": "47",
-							"fileName": "ESEFReport",
-							"fileReference": "50a36c418baffd520bb92d84664f06f9732a21f4e2e5ecee6d9136f16e7e0b63",
-							"tagName": "action-items"
-						},
-						"comment": "program mobile system",
-						"quality": "Audited"
+						"value": 78511.2,
+						"dataSource": {
+							"page": 827,
+							"fileName": "ESEFReport",
+							"fileReference": "50a36c418baffd520bb92d84664f06f9732a21f4e2e5ecee6d9136f16e7e0b63",
+							"tagName": "networks"
+						},
+						"comment": "reboot bluetooth sensor",
+						"quality": "Estimated"
 					}
 				},
 				"emissions": {
 					"emissionsOfInorganicPollutantsInTonnes": {
-						"value": 98447.79,
-						"dataSource": {
-							"page": "463-862",
-							"fileName": "ESEFReport",
-							"fileReference": "50a36c418baffd520bb92d84664f06f9732a21f4e2e5ecee6d9136f16e7e0b63",
-							"tagName": "paradigms"
-						},
-						"comment": "generate digital bus",
-						"quality": "Reported"
+						"value": 17234.07,
+						"dataSource": {
+							"page": 1062,
+							"fileName": "SustainabilityReport",
+							"fileReference": "50a36c418baffd520bb92d84664f06f9732a21f4e2e5ecee6d9136f16e7e0b63",
+							"tagName": "action-items"
+						},
+						"comment": "quantify neural program",
+						"quality": "Incomplete"
 					},
 					"emissionsOfAirPollutantsInTonnes": {
-						"value": 91590.17,
-						"dataSource": {
-							"page": "279-1108",
-							"fileName": "IntegratedReport",
-							"fileReference": "50a36c418baffd520bb92d84664f06f9732a21f4e2e5ecee6d9136f16e7e0b63",
-							"tagName": "paradigms"
-						},
-						"comment": "reboot wireless microchip",
+						"value": 40210.01,
+						"dataSource": {
+							"page": 448,
+							"fileName": "SustainabilityReport",
+							"fileReference": "50a36c418baffd520bb92d84664f06f9732a21f4e2e5ecee6d9136f16e7e0b63",
+							"tagName": "synergies"
+						},
+						"comment": "calculate solid state feed",
 						"quality": "Reported"
 					},
 					"emissionsOfOzoneDepletionSubstancesInTonnes": {
-						"value": 97778.03,
-						"dataSource": {
-							"page": "562",
-							"fileName": "ESEFReport",
-							"fileReference": "50a36c418baffd520bb92d84664f06f9732a21f4e2e5ecee6d9136f16e7e0b63",
-							"tagName": "lifetime value"
-						},
-						"comment": "copy optical microchip",
-						"quality": "NoDataFound"
+						"value": 27388.72,
+						"dataSource": {
+							"page": 168,
+							"fileName": "SustainabilityReport",
+							"fileReference": "50a36c418baffd520bb92d84664f06f9732a21f4e2e5ecee6d9136f16e7e0b63",
+							"tagName": "experiences"
+						},
+						"comment": "calculate multi-byte bandwidth",
+						"quality": "Reported"
 					},
 					"carbonReductionInitiatives": {
-						"value": "Yes",
-						"dataSource": {
-							"page": "214",
-							"fileName": "IntegratedReport",
-							"fileReference": "50a36c418baffd520bb92d84664f06f9732a21f4e2e5ecee6d9136f16e7e0b63",
-							"tagName": "schemas"
-						},
-						"comment": "compress solid state bandwidth",
-						"quality": "Estimated"
+						"value": "No",
+						"dataSource": {
+							"page": 827,
+							"fileName": "ESEFReport",
+							"fileReference": "50a36c418baffd520bb92d84664f06f9732a21f4e2e5ecee6d9136f16e7e0b63",
+							"tagName": "e-markets"
+						},
+						"comment": "parse neural feed",
+						"quality": "NoDataFound"
 					}
 				}
 			},
 			"social": {
 				"socialAndEmployeeMatters": {
 					"humanRightsLegalProceedings": {
-						"value": "No",
-						"dataSource": {
-							"page": "1098",
+						"value": "Yes",
+						"dataSource": {
+							"page": 70,
+							"fileName": "IntegratedReport",
+							"fileReference": "50a36c418baffd520bb92d84664f06f9732a21f4e2e5ecee6d9136f16e7e0b63",
+							"tagName": "e-business"
+						},
+						"comment": "reboot wireless system",
+						"quality": "Incomplete"
+					},
+					"iloCoreLabourStandards": {
+						"value": "No",
+						"dataSource": {
+							"page": 423,
+							"fileName": "ESEFReport",
+							"fileReference": "50a36c418baffd520bb92d84664f06f9732a21f4e2e5ecee6d9136f16e7e0b63",
+							"tagName": "platforms"
+						},
+						"comment": "calculate 1080p microchip",
+						"quality": "Audited"
+					},
+					"environmentalPolicy": {
+						"value": "No",
+						"dataSource": {
+							"page": 488,
+							"fileName": "IntegratedReport",
+							"fileReference": "50a36c418baffd520bb92d84664f06f9732a21f4e2e5ecee6d9136f16e7e0b63",
+							"tagName": "action-items"
+						},
+						"comment": "synthesize wireless driver",
+						"quality": "Incomplete"
+					},
+					"corruptionLegalProceedings": {
+						"value": "Yes",
+						"dataSource": {
+							"page": 842,
+							"fileName": "SustainabilityReport",
+							"fileReference": "50a36c418baffd520bb92d84664f06f9732a21f4e2e5ecee6d9136f16e7e0b63",
+							"tagName": "e-markets"
+						},
+						"comment": "navigate bluetooth sensor",
+						"quality": "Reported"
+					},
+					"transparencyDisclosurePolicy": {
+						"value": "Yes",
+						"dataSource": {
+							"page": 334,
 							"fileName": "IntegratedReport",
 							"fileReference": "50a36c418baffd520bb92d84664f06f9732a21f4e2e5ecee6d9136f16e7e0b63",
 							"tagName": "experiences"
 						},
-						"comment": "back up multi-byte bandwidth",
-						"quality": "Audited"
-					},
-					"iloCoreLabourStandards": {
-						"value": "Yes",
-						"dataSource": {
-							"page": "481-983",
-							"fileName": "IntegratedReport",
+						"comment": "generate bluetooth system",
+						"quality": "NoDataFound"
+					},
+					"humanRightsDueDiligencePolicy": {
+						"value": "Yes",
+						"dataSource": {
+							"page": 935,
+							"fileName": "ESEFReport",
+							"fileReference": "50a36c418baffd520bb92d84664f06f9732a21f4e2e5ecee6d9136f16e7e0b63",
+							"tagName": "methodologies"
+						},
+						"comment": "override mobile port",
+						"quality": "Audited"
+					},
+					"policyAgainstChildLabour": {
+						"value": "Yes",
+						"dataSource": {
+							"page": 323,
+							"fileName": "IntegratedReport",
+							"fileReference": "50a36c418baffd520bb92d84664f06f9732a21f4e2e5ecee6d9136f16e7e0b63",
+							"tagName": "solutions"
+						},
+						"comment": "program primary card",
+						"quality": "Reported"
+					},
+					"policyAgainstForcedLabour": {
+						"value": "Yes",
+						"dataSource": {
+							"page": 671,
+							"fileName": "SustainabilityReport",
+							"fileReference": "50a36c418baffd520bb92d84664f06f9732a21f4e2e5ecee6d9136f16e7e0b63",
+							"tagName": "synergies"
+						},
+						"comment": "generate bluetooth alarm",
+						"quality": "Incomplete"
+					},
+					"policyAgainstDiscriminationInTheWorkplace": {
+						"value": "Yes",
+						"dataSource": {
+							"page": 1088,
+							"fileName": "ESEFReport",
 							"fileReference": "50a36c418baffd520bb92d84664f06f9732a21f4e2e5ecee6d9136f16e7e0b63",
 							"tagName": "mindshare"
 						},
-						"comment": "generate neural microchip",
-						"quality": "Estimated"
-					},
-					"environmentalPolicy": {
-						"value": "Yes",
-						"dataSource": {
-							"page": "609-758",
-							"fileName": "IntegratedReport",
-							"fileReference": "50a36c418baffd520bb92d84664f06f9732a21f4e2e5ecee6d9136f16e7e0b63",
-							"tagName": "metrics"
-						},
-						"comment": "synthesize optical alarm",
-						"quality": "Reported"
-					},
-					"corruptionLegalProceedings": {
-						"value": "Yes",
-						"dataSource": {
-							"page": "330-756",
-							"fileName": "IntegratedReport",
+						"comment": "bypass digital feed",
+						"quality": "Reported"
+					},
+					"iso14001Certificate": {
+						"value": "Yes",
+						"dataSource": {
+							"page": 855,
+							"fileName": "IntegratedReport",
+							"fileReference": "50a36c418baffd520bb92d84664f06f9732a21f4e2e5ecee6d9136f16e7e0b63",
+							"tagName": "ROI"
+						},
+						"comment": "transmit virtual capacitor",
+						"quality": "Reported"
+					},
+					"policyAgainstBriberyAndCorruption": {
+						"value": "No",
+						"dataSource": {
+							"page": 964,
+							"fileName": "IntegratedReport",
+							"fileReference": "50a36c418baffd520bb92d84664f06f9732a21f4e2e5ecee6d9136f16e7e0b63",
+							"tagName": "interfaces"
+						},
+						"comment": "transmit optical matrix",
+						"quality": "NoDataFound"
+					},
+					"fairBusinessMarketingAdvertisingPolicy": {
+						"value": "Yes",
+						"dataSource": {
+							"page": 677,
+							"fileName": "IntegratedReport",
+							"fileReference": "50a36c418baffd520bb92d84664f06f9732a21f4e2e5ecee6d9136f16e7e0b63",
+							"tagName": "partnerships"
+						},
+						"comment": "calculate back-end monitor",
+						"quality": "NoDataFound"
+					},
+					"technologiesExpertiseTransferPolicy": {
+						"value": "No",
+						"dataSource": {
+							"page": 163,
+							"fileName": "ESEFReport",
+							"fileReference": "50a36c418baffd520bb92d84664f06f9732a21f4e2e5ecee6d9136f16e7e0b63",
+							"tagName": "methodologies"
+						},
+						"comment": "parse haptic microchip",
+						"quality": "Reported"
+					},
+					"fairCompetitionPolicy": {
+						"value": "No",
+						"dataSource": {
+							"page": 134,
+							"fileName": "ESEFReport",
+							"fileReference": "50a36c418baffd520bb92d84664f06f9732a21f4e2e5ecee6d9136f16e7e0b63",
+							"tagName": "action-items"
+						},
+						"comment": "copy optical feed",
+						"quality": "Audited"
+					},
+					"violationOfTaxRulesAndRegulation": {
+						"value": "No",
+						"dataSource": {
+							"page": 540,
+							"fileName": "IntegratedReport",
+							"fileReference": "50a36c418baffd520bb92d84664f06f9732a21f4e2e5ecee6d9136f16e7e0b63",
+							"tagName": "e-business"
+						},
+						"comment": "connect haptic pixel",
+						"quality": "Reported"
+					},
+					"unGlobalCompactPrinciplesCompliancePolicy": {
+						"value": "Yes",
+						"dataSource": {
+							"page": 618,
+							"fileName": "SustainabilityReport",
+							"fileReference": "50a36c418baffd520bb92d84664f06f9732a21f4e2e5ecee6d9136f16e7e0b63",
+							"tagName": "supply-chains"
+						},
+						"comment": "synthesize neural sensor",
+						"quality": "Reported"
+					},
+					"oecdGuidelinesForMultinationalEnterprisesGrievanceHandling": {
+						"value": "Yes",
+						"dataSource": {
+							"page": 273,
+							"fileName": "SustainabilityReport",
 							"fileReference": "50a36c418baffd520bb92d84664f06f9732a21f4e2e5ecee6d9136f16e7e0b63",
 							"tagName": "niches"
 						},
-						"comment": "navigate redundant card",
-						"quality": "Audited"
-					},
-					"transparencyDisclosurePolicy": {
-						"value": "No",
-						"dataSource": {
-							"page": "712-1247",
-							"fileName": "ESEFReport",
+						"comment": "transmit wireless firewall",
+						"quality": "Reported"
+					},
+					"averageGrossHourlyEarningsMaleEmployees": {
+						"value": 99427136.59,
+						"dataSource": {
+							"page": 985,
+							"fileName": "SustainabilityReport",
+							"fileReference": "50a36c418baffd520bb92d84664f06f9732a21f4e2e5ecee6d9136f16e7e0b63",
+							"tagName": "users"
+						},
+						"comment": "connect redundant circuit",
+						"quality": "Reported",
+						"currency": "AFN"
+					},
+					"averageGrossHourlyEarningsFemaleEmployees": {
+						"value": 5296610819.64,
+						"dataSource": {
+							"page": 441,
+							"fileName": "SustainabilityReport",
+							"fileReference": "50a36c418baffd520bb92d84664f06f9732a21f4e2e5ecee6d9136f16e7e0b63",
+							"tagName": "relationships"
+						},
+						"comment": "bypass online panel",
+						"quality": "Estimated",
+						"currency": "MKD"
+					},
+					"unadjustedGenderPayGapInPercent": {
+						"value": 15112.78,
+						"dataSource": {
+							"page": 40,
+							"fileName": "ESEFReport",
+							"fileReference": "50a36c418baffd520bb92d84664f06f9732a21f4e2e5ecee6d9136f16e7e0b63",
+							"tagName": "functionalities"
+						},
+						"comment": "override redundant interface",
+						"quality": "Estimated"
+					},
+					"femaleBoardMembersSupervisoryBoard": {
+						"value": 5399,
+						"dataSource": {
+							"page": 1102,
+							"fileName": "ESEFReport",
+							"fileReference": "50a36c418baffd520bb92d84664f06f9732a21f4e2e5ecee6d9136f16e7e0b63",
+							"tagName": "solutions"
+						},
+						"comment": "reboot solid state interface",
+						"quality": "Incomplete"
+					},
+					"femaleBoardMembersBoardOfDirectors": {
+						"value": 7331,
+						"dataSource": {
+							"page": 632,
+							"fileName": "IntegratedReport",
+							"fileReference": "50a36c418baffd520bb92d84664f06f9732a21f4e2e5ecee6d9136f16e7e0b63",
+							"tagName": "mindshare"
+						},
+						"comment": "calculate optical circuit",
+						"quality": "Audited"
+					},
+					"maleBoardMembersSupervisoryBoard": {
+						"value": 7952,
+						"dataSource": {
+							"page": 653,
+							"fileName": "SustainabilityReport",
+							"fileReference": "50a36c418baffd520bb92d84664f06f9732a21f4e2e5ecee6d9136f16e7e0b63",
+							"tagName": "networks"
+						},
+						"comment": "override virtual matrix",
+						"quality": "Incomplete"
+					},
+					"maleBoardMembersBoardOfDirectors": {
+						"value": 3139,
+						"dataSource": {
+							"page": 469,
+							"fileName": "SustainabilityReport",
+							"fileReference": "50a36c418baffd520bb92d84664f06f9732a21f4e2e5ecee6d9136f16e7e0b63",
+							"tagName": "architectures"
+						},
+						"comment": "synthesize optical microchip",
+						"quality": "Audited"
+					},
+					"boardGenderDiversitySupervisoryBoardInPercent": {
+						"value": 80.56,
+						"dataSource": {
+							"page": 101,
+							"fileName": "SustainabilityReport",
+							"fileReference": "50a36c418baffd520bb92d84664f06f9732a21f4e2e5ecee6d9136f16e7e0b63",
+							"tagName": "convergence"
+						},
+						"comment": "input auxiliary pixel",
+						"quality": "NoDataFound"
+					},
+					"boardGenderDiversityBoardOfDirectorsInPercent": {
+						"value": 0.21,
+						"dataSource": {
+							"page": 895,
+							"fileName": "IntegratedReport",
+							"fileReference": "50a36c418baffd520bb92d84664f06f9732a21f4e2e5ecee6d9136f16e7e0b63",
+							"tagName": "users"
+						},
+						"comment": "hack wireless card",
+						"quality": "NoDataFound"
+					},
+					"controversialWeaponsExposure": {
+						"value": "No",
+						"dataSource": {
+							"page": 500,
+							"fileName": "IntegratedReport",
+							"fileReference": "50a36c418baffd520bb92d84664f06f9732a21f4e2e5ecee6d9136f16e7e0b63",
+							"tagName": "markets"
+						},
+						"comment": "hack haptic monitor",
+						"quality": "Estimated"
+					},
+					"workplaceAccidentPreventionPolicy": {
+						"value": "Yes",
+						"dataSource": {
+							"page": 359,
+							"fileName": "SustainabilityReport",
+							"fileReference": "50a36c418baffd520bb92d84664f06f9732a21f4e2e5ecee6d9136f16e7e0b63",
+							"tagName": "niches"
+						},
+						"comment": "input haptic interface",
+						"quality": "Reported"
+					},
+					"rateOfAccidentsInPercent": {
+						"value": 12.24,
+						"dataSource": {
+							"page": 419,
+							"fileName": "ESEFReport",
+							"fileReference": "50a36c418baffd520bb92d84664f06f9732a21f4e2e5ecee6d9136f16e7e0b63",
+							"tagName": "convergence"
+						},
+						"comment": "generate haptic bandwidth",
+						"quality": "Estimated"
+					},
+					"workdaysLostInDays": {
+						"value": 96896.2,
+						"dataSource": {
+							"page": 284,
+							"fileName": "SustainabilityReport",
+							"fileReference": "50a36c418baffd520bb92d84664f06f9732a21f4e2e5ecee6d9136f16e7e0b63",
+							"tagName": "portals"
+						},
+						"comment": "quantify open-source feed",
+						"quality": "Incomplete"
+					},
+					"supplierCodeOfConduct": {
+						"value": "No",
+						"dataSource": {
+							"page": 504,
+							"fileName": "ESEFReport",
+							"fileReference": "50a36c418baffd520bb92d84664f06f9732a21f4e2e5ecee6d9136f16e7e0b63",
+							"tagName": "initiatives"
+						},
+						"comment": "synthesize neural circuit",
+						"quality": "NoDataFound"
+					},
+					"grievanceHandlingMechanism": {
+						"value": "Yes",
+						"dataSource": {
+							"page": 396,
+							"fileName": "IntegratedReport",
+							"fileReference": "50a36c418baffd520bb92d84664f06f9732a21f4e2e5ecee6d9136f16e7e0b63",
+							"tagName": "deliverables"
+						},
+						"comment": "back up primary interface",
+						"quality": "Reported"
+					},
+					"whistleblowerProtectionPolicy": {
+						"value": "No",
+						"dataSource": {
+							"page": 287,
+							"fileName": "ESEFReport",
+							"fileReference": "50a36c418baffd520bb92d84664f06f9732a21f4e2e5ecee6d9136f16e7e0b63",
+							"tagName": "platforms"
+						},
+						"comment": "hack neural microchip",
+						"quality": "NoDataFound"
+					},
+					"reportedIncidentsOfDiscrimination": {
+						"value": 5297,
+						"dataSource": {
+							"page": 14,
+							"fileName": "ESEFReport",
+							"fileReference": "50a36c418baffd520bb92d84664f06f9732a21f4e2e5ecee6d9136f16e7e0b63",
+							"tagName": "relationships"
+						},
+						"comment": "calculate bluetooth alarm",
+						"quality": "Estimated"
+					},
+					"sanctionedIncidentsOfDiscrimination": {
+						"value": 7587,
+						"dataSource": {
+							"page": 269,
+							"fileName": "IntegratedReport",
+							"fileReference": "50a36c418baffd520bb92d84664f06f9732a21f4e2e5ecee6d9136f16e7e0b63",
+							"tagName": "content"
+						},
+						"comment": "back up wireless card",
+						"quality": "Audited"
+					},
+					"ceoToEmployeePayGapRatio": {
+						"value": 14919.26,
+						"dataSource": {
+							"page": 358,
+							"fileName": "ESEFReport",
+							"fileReference": "50a36c418baffd520bb92d84664f06f9732a21f4e2e5ecee6d9136f16e7e0b63",
+							"tagName": "synergies"
+						},
+						"comment": "program mobile monitor",
+						"quality": "Estimated"
+					},
+					"excessiveCeoPayRatioInPercent": {
+						"value": 78253.79,
+						"dataSource": {
+							"page": 5,
+							"fileName": "IntegratedReport",
 							"fileReference": "50a36c418baffd520bb92d84664f06f9732a21f4e2e5ecee6d9136f16e7e0b63",
 							"tagName": "e-business"
 						},
-						"comment": "quantify wireless bandwidth",
-						"quality": "Estimated"
-					},
-					"humanRightsDueDiligencePolicy": {
-						"value": "Yes",
-						"dataSource": {
-							"page": "169",
-							"fileName": "IntegratedReport",
-							"fileReference": "50a36c418baffd520bb92d84664f06f9732a21f4e2e5ecee6d9136f16e7e0b63",
-							"tagName": "infrastructures"
-						},
-						"comment": "input solid state capacitor",
-						"quality": "Estimated"
-					},
-					"policyAgainstChildLabour": {
-						"value": "Yes",
-						"dataSource": {
-							"page": "950-1287",
-							"fileName": "ESEFReport",
-							"fileReference": "50a36c418baffd520bb92d84664f06f9732a21f4e2e5ecee6d9136f16e7e0b63",
-							"tagName": "eyeballs"
-						},
-						"comment": "override digital transmitter",
-						"quality": "Reported"
-					},
-					"policyAgainstForcedLabour": {
-						"value": "No",
-						"dataSource": {
-							"page": "1074-1253",
-							"fileName": "IntegratedReport",
-							"fileReference": "50a36c418baffd520bb92d84664f06f9732a21f4e2e5ecee6d9136f16e7e0b63",
-							"tagName": "infrastructures"
-						},
-						"comment": "transmit cross-platform microchip",
-						"quality": "Incomplete"
-					},
-					"policyAgainstDiscriminationInTheWorkplace": {
-						"value": "No",
-						"dataSource": {
-							"page": "196-937",
-							"fileName": "IntegratedReport",
-							"fileReference": "50a36c418baffd520bb92d84664f06f9732a21f4e2e5ecee6d9136f16e7e0b63",
-							"tagName": "action-items"
-						},
-						"comment": "connect solid state port",
-						"quality": "Estimated"
-					},
-					"iso14001Certificate": {
-						"value": "No",
-						"dataSource": {
-							"page": "526-1058",
-							"fileName": "IntegratedReport",
-							"fileReference": "50a36c418baffd520bb92d84664f06f9732a21f4e2e5ecee6d9136f16e7e0b63",
-							"tagName": "initiatives"
-						},
-						"comment": "bypass optical circuit",
-						"quality": "NoDataFound"
-					},
-					"policyAgainstBriberyAndCorruption": {
-						"value": "Yes",
-						"dataSource": {
-							"page": "683-868",
-							"fileName": "IntegratedReport",
-							"fileReference": "50a36c418baffd520bb92d84664f06f9732a21f4e2e5ecee6d9136f16e7e0b63",
-							"tagName": "initiatives"
-						},
-						"comment": "copy wireless firewall",
-						"quality": "Reported"
-					},
-					"fairBusinessMarketingAdvertisingPolicy": {
-						"value": "Yes",
-						"dataSource": {
-							"page": "454",
-							"fileName": "IntegratedReport",
-							"fileReference": "50a36c418baffd520bb92d84664f06f9732a21f4e2e5ecee6d9136f16e7e0b63",
-							"tagName": "systems"
-						},
-						"comment": "override neural feed",
-						"quality": "Reported"
-					},
-					"technologiesExpertiseTransferPolicy": {
-						"value": "Yes",
-						"dataSource": {
-							"page": "896",
-							"fileName": "IntegratedReport",
-							"fileReference": "50a36c418baffd520bb92d84664f06f9732a21f4e2e5ecee6d9136f16e7e0b63",
-							"tagName": "paradigms"
-						},
-						"comment": "override auxiliary port",
-						"quality": "Estimated"
-					},
-					"fairCompetitionPolicy": {
-						"value": "Yes",
-						"dataSource": {
-							"page": "873",
-							"fileName": "ESEFReport",
-							"fileReference": "50a36c418baffd520bb92d84664f06f9732a21f4e2e5ecee6d9136f16e7e0b63",
-							"tagName": "mindshare"
-						},
-						"comment": "back up haptic monitor",
-						"quality": "Reported"
-					},
-					"violationOfTaxRulesAndRegulation": {
-						"value": "No",
-						"dataSource": {
-							"page": "112-137",
-							"fileName": "IntegratedReport",
-							"fileReference": "50a36c418baffd520bb92d84664f06f9732a21f4e2e5ecee6d9136f16e7e0b63",
-							"tagName": "niches"
-						},
-						"comment": "override 1080p interface",
-						"quality": "Incomplete"
-					},
-					"unGlobalCompactPrinciplesCompliancePolicy": {
-						"value": "No",
-						"dataSource": {
-							"page": "827-1198",
-							"fileName": "IntegratedReport",
-							"fileReference": "50a36c418baffd520bb92d84664f06f9732a21f4e2e5ecee6d9136f16e7e0b63",
-							"tagName": "mindshare"
-						},
-						"comment": "back up neural program",
-						"quality": "NoDataFound"
-					},
-					"oecdGuidelinesForMultinationalEnterprisesGrievanceHandling": {
-						"value": "No",
-						"dataSource": {
-							"page": "984-1157",
-							"fileName": "IntegratedReport",
-							"fileReference": "50a36c418baffd520bb92d84664f06f9732a21f4e2e5ecee6d9136f16e7e0b63",
-							"tagName": "content"
-						},
-						"comment": "generate back-end panel",
-						"quality": "Reported"
-					},
-					"averageGrossHourlyEarningsMaleEmployees": {
-						"value": 9911951313.27,
-						"dataSource": {
-							"page": "334-435",
-							"fileName": "ESEFReport",
-							"fileReference": "50a36c418baffd520bb92d84664f06f9732a21f4e2e5ecee6d9136f16e7e0b63",
-							"tagName": "portals"
-						},
-						"comment": "calculate wireless circuit",
-						"quality": "Estimated",
-						"currency": "LSL"
-					},
-					"averageGrossHourlyEarningsFemaleEmployees": {
-						"value": 2235847397.24,
-						"dataSource": {
-							"page": "685",
-							"fileName": "ESEFReport",
-							"fileReference": "50a36c418baffd520bb92d84664f06f9732a21f4e2e5ecee6d9136f16e7e0b63",
-							"tagName": "deliverables"
-						},
-						"comment": "synthesize auxiliary driver",
-						"quality": "Audited",
-						"currency": "NOK"
-					},
-					"unadjustedGenderPayGapInPercent": {
-						"value": 4617.5,
-						"dataSource": {
-							"page": "1152",
-							"fileName": "IntegratedReport",
-							"fileReference": "50a36c418baffd520bb92d84664f06f9732a21f4e2e5ecee6d9136f16e7e0b63",
-							"tagName": "synergies"
-						},
-						"comment": "hack wireless protocol",
-						"quality": "Reported"
-					},
-					"femaleBoardMembersSupervisoryBoard": {
-						"value": 9767,
-						"dataSource": {
-							"page": "651-742",
-							"fileName": "IntegratedReport",
-							"fileReference": "50a36c418baffd520bb92d84664f06f9732a21f4e2e5ecee6d9136f16e7e0b63",
-							"tagName": "ROI"
-						},
-						"comment": "reboot open-source sensor",
-						"quality": "Audited"
-					},
-					"femaleBoardMembersBoardOfDirectors": {
-						"value": 8769,
-						"dataSource": {
-							"page": "1144-1208",
-							"fileName": "IntegratedReport",
-							"fileReference": "50a36c418baffd520bb92d84664f06f9732a21f4e2e5ecee6d9136f16e7e0b63",
-							"tagName": "schemas"
-						},
-						"comment": "compress haptic program",
-						"quality": "Incomplete"
-					},
-					"maleBoardMembersSupervisoryBoard": {
-						"value": 3229,
-						"dataSource": {
-							"page": "1163-1178",
-							"fileName": "ESEFReport",
-							"fileReference": "50a36c418baffd520bb92d84664f06f9732a21f4e2e5ecee6d9136f16e7e0b63",
-							"tagName": "systems"
-						},
-						"comment": "compress optical bandwidth",
-						"quality": "Estimated"
-					},
-					"maleBoardMembersBoardOfDirectors": {
-						"value": 8359,
-						"dataSource": {
-							"page": "100-1146",
-							"fileName": "IntegratedReport",
-							"fileReference": "50a36c418baffd520bb92d84664f06f9732a21f4e2e5ecee6d9136f16e7e0b63",
-							"tagName": "models"
-						},
-						"comment": "generate neural microchip",
-						"quality": "NoDataFound"
-					},
-					"boardGenderDiversitySupervisoryBoardInPercent": {
-						"value": 37.82,
-						"dataSource": {
-							"page": "1064-1104",
-							"fileName": "IntegratedReport",
-							"fileReference": "50a36c418baffd520bb92d84664f06f9732a21f4e2e5ecee6d9136f16e7e0b63",
-							"tagName": "mindshare"
-						},
-						"comment": "index wireless port",
-						"quality": "NoDataFound"
-					},
-					"boardGenderDiversityBoardOfDirectorsInPercent": {
-						"value": 38.8,
-						"dataSource": {
-							"page": "487",
-							"fileName": "ESEFReport",
-							"fileReference": "50a36c418baffd520bb92d84664f06f9732a21f4e2e5ecee6d9136f16e7e0b63",
-							"tagName": "supply-chains"
-						},
-						"comment": "program neural sensor",
-						"quality": "Reported"
-					},
-					"controversialWeaponsExposure": {
-						"value": "Yes",
-						"dataSource": {
-							"page": "874-1025",
-							"fileName": "ESEFReport",
-							"fileReference": "50a36c418baffd520bb92d84664f06f9732a21f4e2e5ecee6d9136f16e7e0b63",
-							"tagName": "communities"
-						},
-						"comment": "program open-source sensor",
-						"quality": "Audited"
-					},
-					"workplaceAccidentPreventionPolicy": {
-						"value": "Yes",
-						"dataSource": {
-							"page": "1064",
-							"fileName": "ESEFReport",
-							"fileReference": "50a36c418baffd520bb92d84664f06f9732a21f4e2e5ecee6d9136f16e7e0b63",
-							"tagName": "paradigms"
-						},
-						"comment": "transmit bluetooth array",
-						"quality": "Audited"
-					},
-					"rateOfAccidentsInPercent": {
-						"value": 22.34,
-						"dataSource": {
-							"page": "259",
-							"fileName": "IntegratedReport",
-							"fileReference": "50a36c418baffd520bb92d84664f06f9732a21f4e2e5ecee6d9136f16e7e0b63",
-							"tagName": "mindshare"
-						},
-						"comment": "index cross-platform capacitor",
-						"quality": "Reported"
-					},
-					"workdaysLostInDays": {
-						"value": -1,
-						"dataSource": {
-							"page": "83-349",
-							"fileName": "ESEFReport",
-							"fileReference": "50a36c418baffd520bb92d84664f06f9732a21f4e2e5ecee6d9136f16e7e0b63",
-							"tagName": "interfaces"
-						},
-						"comment": "bypass solid state system",
-						"quality": "Audited"
-					},
-					"supplierCodeOfConduct": {
-						"value": "No",
-						"dataSource": {
-							"page": "196",
-							"fileName": "IntegratedReport",
-							"fileReference": "50a36c418baffd520bb92d84664f06f9732a21f4e2e5ecee6d9136f16e7e0b63",
-							"tagName": "applications"
-						},
-						"comment": "bypass solid state application",
-						"quality": "NoDataFound"
-					},
-					"grievanceHandlingMechanism": {
-						"value": "No",
-						"dataSource": {
-							"page": "987",
-							"fileName": "ESEFReport",
-							"fileReference": "50a36c418baffd520bb92d84664f06f9732a21f4e2e5ecee6d9136f16e7e0b63",
-							"tagName": "partnerships"
-						},
-						"comment": "parse auxiliary microchip",
-						"quality": "Estimated"
-					},
-					"whistleblowerProtectionPolicy": {
-						"value": "No",
-						"dataSource": {
-							"page": "447-1257",
-							"fileName": "ESEFReport",
-							"fileReference": "50a36c418baffd520bb92d84664f06f9732a21f4e2e5ecee6d9136f16e7e0b63",
-							"tagName": "blockchains"
-						},
-						"comment": "calculate haptic monitor",
-						"quality": "Estimated"
-					},
-					"reportedIncidentsOfDiscrimination": {
-						"value": 9786,
-						"dataSource": {
-							"page": "177-349",
-							"fileName": "ESEFReport",
-							"fileReference": "50a36c418baffd520bb92d84664f06f9732a21f4e2e5ecee6d9136f16e7e0b63",
-							"tagName": "lifetime value"
-						},
-						"comment": "back up 1080p circuit",
-						"quality": "Audited"
-					},
-					"sanctionedIncidentsOfDiscrimination": {
-						"value": 7472,
-						"dataSource": {
-							"page": "861",
-							"fileName": "IntegratedReport",
-							"fileReference": "50a36c418baffd520bb92d84664f06f9732a21f4e2e5ecee6d9136f16e7e0b63",
-							"tagName": "convergence"
-						},
-						"comment": "generate mobile system",
-						"quality": "Estimated"
-					},
-					"ceoToEmployeePayGapRatio": {
-						"value": 99593.77,
-						"dataSource": {
-							"page": "341-1185",
-							"fileName": "IntegratedReport",
-							"fileReference": "50a36c418baffd520bb92d84664f06f9732a21f4e2e5ecee6d9136f16e7e0b63",
-							"tagName": "e-business"
-						},
-						"comment": "input cross-platform protocol",
-						"quality": "NoDataFound"
-					},
-					"excessiveCeoPayRatioInPercent": {
-						"value": 65779.05,
-						"dataSource": {
-							"page": "25-405",
-							"fileName": "ESEFReport",
-							"fileReference": "50a36c418baffd520bb92d84664f06f9732a21f4e2e5ecee6d9136f16e7e0b63",
-							"tagName": "models"
-						},
-						"comment": "reboot neural transmitter",
-						"quality": "Estimated"
+						"comment": "generate digital program",
+						"quality": "Incomplete"
 					}
 				},
 				"greenSecurities": {
 					"securitiesNotCertifiedAsGreen": {
 						"value": "No",
 						"dataSource": {
-							"page": "1152-1255",
-							"fileName": "IntegratedReport",
-							"fileReference": "50a36c418baffd520bb92d84664f06f9732a21f4e2e5ecee6d9136f16e7e0b63",
-							"tagName": "portals"
-						},
-						"comment": "compress bluetooth microchip",
+							"page": 822,
+							"fileName": "SustainabilityReport",
+							"fileReference": "50a36c418baffd520bb92d84664f06f9732a21f4e2e5ecee6d9136f16e7e0b63",
+							"tagName": "deliverables"
+						},
+						"comment": "quantify solid state alarm",
 						"quality": "Incomplete"
 					}
 				},
 				"humanRights": {
 					"humanRightsPolicy": {
-						"value": "Yes",
-						"dataSource": {
-							"page": "480",
-							"fileName": "IntegratedReport",
-							"fileReference": "50a36c418baffd520bb92d84664f06f9732a21f4e2e5ecee6d9136f16e7e0b63",
-							"tagName": "initiatives"
-						},
-						"comment": "input cross-platform hard drive",
-						"quality": "NoDataFound"
+						"value": "No",
+						"dataSource": {
+							"page": 218,
+							"fileName": "IntegratedReport",
+							"fileReference": "50a36c418baffd520bb92d84664f06f9732a21f4e2e5ecee6d9136f16e7e0b63",
+							"tagName": "deliverables"
+						},
+						"comment": "override primary program",
+						"quality": "Reported"
 					},
 					"humanRightsDueDiligence": {
 						"value": "No",
 						"dataSource": {
-							"page": "965",
-							"fileName": "IntegratedReport",
-							"fileReference": "50a36c418baffd520bb92d84664f06f9732a21f4e2e5ecee6d9136f16e7e0b63",
-							"tagName": "schemas"
-						},
-						"comment": "parse online protocol",
-						"quality": "Incomplete"
+							"page": 418,
+							"fileName": "SustainabilityReport",
+							"fileReference": "50a36c418baffd520bb92d84664f06f9732a21f4e2e5ecee6d9136f16e7e0b63",
+							"tagName": "models"
+						},
+						"comment": "compress online monitor",
+						"quality": "Audited"
 					},
 					"traffickingInHumanBeingsPolicy": {
-						"value": "No",
-						"dataSource": {
-							"page": "1019",
-							"fileName": "IntegratedReport",
-							"fileReference": "50a36c418baffd520bb92d84664f06f9732a21f4e2e5ecee6d9136f16e7e0b63",
-							"tagName": "web services"
-						},
-						"comment": "index bluetooth alarm",
-						"quality": "Audited"
+						"value": "Yes",
+						"dataSource": {
+							"page": 253,
+							"fileName": "SustainabilityReport",
+							"fileReference": "50a36c418baffd520bb92d84664f06f9732a21f4e2e5ecee6d9136f16e7e0b63",
+							"tagName": "experiences"
+						},
+						"comment": "generate solid state application",
+						"quality": "NoDataFound"
 					},
 					"reportedChildLabourIncidents": {
-						"value": "Yes",
-						"dataSource": {
-							"page": "398-864",
-							"fileName": "IntegratedReport",
+						"value": "No",
+						"dataSource": {
+							"page": 289,
+							"fileName": "ESEFReport",
 							"fileReference": "50a36c418baffd520bb92d84664f06f9732a21f4e2e5ecee6d9136f16e7e0b63",
 							"tagName": "lifetime value"
 						},
-						"comment": "back up solid state capacitor",
-						"quality": "Estimated"
+						"comment": "override auxiliary hard drive",
+						"quality": "NoDataFound"
 					},
 					"reportedForcedOrCompulsoryLabourIncidents": {
-						"value": "No",
-						"dataSource": {
-							"page": "791-827",
-							"fileName": "ESEFReport",
-							"fileReference": "50a36c418baffd520bb92d84664f06f9732a21f4e2e5ecee6d9136f16e7e0b63",
-							"tagName": "relationships"
-						},
-						"comment": "calculate cross-platform application",
-						"quality": "Estimated"
+						"value": "Yes",
+						"dataSource": {
+							"page": 79,
+							"fileName": "SustainabilityReport",
+							"fileReference": "50a36c418baffd520bb92d84664f06f9732a21f4e2e5ecee6d9136f16e7e0b63",
+							"tagName": "methodologies"
+						},
+						"comment": "quantify virtual application",
+						"quality": "Audited"
 					},
 					"numberOfReportedIncidentsOfHumanRightsViolations": {
-						"value": 2715,
-						"dataSource": {
-							"page": "328-1022",
-							"fileName": "ESEFReport",
+						"value": 4671,
+						"dataSource": {
+							"page": 422,
+							"fileName": "IntegratedReport",
 							"fileReference": "50a36c418baffd520bb92d84664f06f9732a21f4e2e5ecee6d9136f16e7e0b63",
 							"tagName": "lifetime value"
 						},
-						"comment": "reboot back-end hard drive",
-						"quality": "Estimated"
+						"comment": "parse online interface",
+						"quality": "NoDataFound"
 					}
 				},
 				"antiCorruptionAndAntiBribery": {
 					"casesOfInsufficientActionAgainstBriberyAndCorruption": {
-						"value": 908,
-						"dataSource": {
-							"page": "216",
-							"fileName": "ESEFReport",
-							"fileReference": "50a36c418baffd520bb92d84664f06f9732a21f4e2e5ecee6d9136f16e7e0b63",
-							"tagName": "lifetime value"
-						},
-						"comment": "copy multi-byte bandwidth",
-						"quality": "Incomplete"
+						"value": 9590,
+						"dataSource": {
+							"page": 811,
+							"fileName": "ESEFReport",
+							"fileReference": "50a36c418baffd520bb92d84664f06f9732a21f4e2e5ecee6d9136f16e7e0b63",
+							"tagName": "relationships"
+						},
+						"comment": "index mobile application",
+						"quality": "NoDataFound"
 					},
 					"reportedConvictionsOfBriberyAndCorruption": {
-						"value": 3224,
-						"dataSource": {
-							"page": "652-901",
-							"fileName": "ESEFReport",
-							"fileReference": "50a36c418baffd520bb92d84664f06f9732a21f4e2e5ecee6d9136f16e7e0b63",
-							"tagName": "portals"
-						},
-						"comment": "synthesize wireless protocol",
-						"quality": "Audited"
+						"value": -1,
+						"dataSource": {
+							"page": 987,
+							"fileName": "SustainabilityReport",
+							"fileReference": "50a36c418baffd520bb92d84664f06f9732a21f4e2e5ecee6d9136f16e7e0b63",
+							"tagName": "models"
+						},
+						"comment": "input cross-platform interface",
+						"quality": "Estimated"
 					},
 					"totalAmountOfReportedFinesOfBriberyAndCorruption": {
-						"value": 2073558438.57,
-						"dataSource": {
-							"page": "762",
-							"fileName": "IntegratedReport",
-							"fileReference": "50a36c418baffd520bb92d84664f06f9732a21f4e2e5ecee6d9136f16e7e0b63",
-							"tagName": "markets"
-						},
-						"comment": "transmit open-source circuit",
+						"value": 7316569001.42,
+						"dataSource": {
+							"page": 697,
+							"fileName": "IntegratedReport",
+							"fileReference": "50a36c418baffd520bb92d84664f06f9732a21f4e2e5ecee6d9136f16e7e0b63",
+							"tagName": "metrics"
+						},
+						"comment": "hack mobile microchip",
 						"quality": "Estimated",
-						"currency": "GEL"
+						"currency": "OMR"
 					}
 				}
 			}
 		},
-		"reportingPeriod": "2023"
+		"reportingPeriod": "2020"
 	},
 	{
 		"companyInformation": {
-			"companyName": "Sfdr-dataset-with-invalid-negative-long-input",
-			"headquarters": "Willmsstad",
-			"headquartersPostalCode": "35245-7243",
-			"sector": "solutions",
+			"companyName": "Sfdr-dataset-with-empty-string-document-reference",
+			"headquarters": "Lake Mackshire",
+			"headquartersPostalCode": "31944",
+			"sector": "bandwidth",
 			"identifiers": {
-				"Lei": [
-					"5y87X1YfMDnUph9ezGW9"
-				],
+				"Lei": [],
 				"Isin": [
-					"G5hrp1nscjPm"
+					"4k7uKTYOL3RF",
+					"ykKDd8PHVVxb"
 				],
 				"PermId": [
-					"YtvuQHYJD1"
+					"EDFbx8wx9t"
 				],
-				"Ticker": [
-					"FwaoSPE"
+				"Ticker": [],
+				"Duns": [
+					"pgapR6BQn"
 				],
-				"Duns": [],
 				"VatNumber": [
-					"Jz82G5gvU"
+					"BFSHHpoNp"
 				],
-				"CompanyRegistrationNumber": [
-					"CoCKjfXwd6rWHqD"
-				]
+				"CompanyRegistrationNumber": []
 			},
-			"countryCode": "GS",
+			"countryCode": "TF",
 			"companyContactDetails": [
-				"Fannie_Stiedemann@example.com"
+				"Ashley1@example.com",
+				"Darrin65@example.com"
 			],
-			"companyAlternativeNames": [],
-			"companyLegalForm": "Partnership without Limited Liability",
-			"website": "https://shady-carotene.name/",
+			"companyAlternativeNames": [
+				"Kohler, Altenwerth and Gleason",
+				"Schuppe - Prosacco"
+			],
+			"companyLegalForm": null,
+			"website": "https://narrow-dogwood.info/",
 			"isTeaserCompany": false
 		},
 		"t": {
 			"general": {
 				"general": {
-					"dataDate": "2024-09-02",
+					"dataDate": "2024-11-13",
 					"fiscalYearDeviation": "Deviation",
-					"fiscalYearEnd": "2024-11-20",
+					"fiscalYearEnd": "2025-01-03",
 					"referencedReports": {
-						"IntegratedReport": {
-							"fileReference": "50a36c418baffd520bb92d84664f06f9732a21f4e2e5ecee6d9136f16e7e0b63",
-							"fileName": "IntegratedReport",
-							"publicationDate": "2023-11-21"
-						},
-						"SustainabilityReport": {
-							"fileReference": "50a36c418baffd520bb92d84664f06f9732a21f4e2e5ecee6d9136f16e7e0b63",
-							"fileName": "SustainabilityReport",
-							"publicationDate": "2023-08-20"
-						},
 						"AnnualReport": {
 							"fileReference": "50a36c418baffd520bb92d84664f06f9732a21f4e2e5ecee6d9136f16e7e0b63",
 							"fileName": "AnnualReport",
-							"publicationDate": "2023-10-06"
+							"publicationDate": "2023-05-11"
 						}
 					}
 				}
@@ -6950,882 +8379,834 @@
 			"environmental": {
 				"greenhouseGasEmissions": {
 					"scope1GhgEmissionsInTonnes": {
-						"value": 51639.57,
-						"dataSource": {
-							"page": "934",
-							"fileName": "IntegratedReport",
-							"fileReference": "50a36c418baffd520bb92d84664f06f9732a21f4e2e5ecee6d9136f16e7e0b63",
-							"tagName": "bandwidth"
-						},
-						"comment": "connect optical microchip",
+						"value": 74949.53,
+						"dataSource": {
+							"page": 935,
+							"fileName": "AnnualReport",
+							"fileReference": "50a36c418baffd520bb92d84664f06f9732a21f4e2e5ecee6d9136f16e7e0b63",
+							"tagName": "relationships"
+						},
+						"comment": "parse neural application",
 						"quality": "Incomplete"
 					},
 					"scope2GhgEmissionsInTonnes": {
-						"value": 44478.42,
-						"dataSource": {
-							"page": "350-1131",
-							"fileName": "SustainabilityReport",
+						"value": 83814.6,
+						"dataSource": {
+							"page": 1097,
+							"fileName": "AnnualReport",
+							"fileReference": "50a36c418baffd520bb92d84664f06f9732a21f4e2e5ecee6d9136f16e7e0b63",
+							"tagName": "lifetime value"
+						},
+						"comment": "override 1080p bus",
+						"quality": "NoDataFound"
+					},
+					"scope2GhgEmissionsLocationBasedInTonnes": {
+						"value": 35428.19,
+						"dataSource": {
+							"page": 343,
+							"fileName": "AnnualReport",
+							"fileReference": "50a36c418baffd520bb92d84664f06f9732a21f4e2e5ecee6d9136f16e7e0b63",
+							"tagName": "paradigms"
+						},
+						"comment": "transmit optical panel",
+						"quality": "NoDataFound"
+					},
+					"scope2GhgEmissionsMarketBasedInTonnes": {
+						"value": 98716.35,
+						"dataSource": {
+							"page": 379,
+							"fileName": "AnnualReport",
+							"fileReference": "50a36c418baffd520bb92d84664f06f9732a21f4e2e5ecee6d9136f16e7e0b63",
+							"tagName": "users"
+						},
+						"comment": "connect haptic alarm",
+						"quality": "Incomplete"
+					},
+					"scope1And2GhgEmissionsInTonnes": {
+						"value": 63087.41,
+						"dataSource": {
+							"page": 428,
+							"fileName": "AnnualReport",
+							"fileReference": "50a36c418baffd520bb92d84664f06f9732a21f4e2e5ecee6d9136f16e7e0b63",
+							"tagName": "methodologies"
+						},
+						"comment": "navigate optical monitor",
+						"quality": "Reported"
+					},
+					"scope1And2GhgEmissionsLocationBasedInTonnes": {
+						"value": 40099.93,
+						"dataSource": {
+							"page": 496,
+							"fileName": "AnnualReport",
+							"fileReference": "50a36c418baffd520bb92d84664f06f9732a21f4e2e5ecee6d9136f16e7e0b63",
+							"tagName": "technologies"
+						},
+						"comment": "input mobile transmitter",
+						"quality": "NoDataFound"
+					},
+					"scope1And2GhgEmissionsMarketBasedInTonnes": {
+						"value": 56136.56,
+						"dataSource": {
+							"page": 168,
+							"fileName": "AnnualReport",
+							"fileReference": "50a36c418baffd520bb92d84664f06f9732a21f4e2e5ecee6d9136f16e7e0b63",
+							"tagName": "applications"
+						},
+						"comment": "compress solid state driver",
+						"quality": "NoDataFound"
+					},
+					"scope3GhgEmissionsInTonnes": {
+						"value": 8283.82,
+						"dataSource": {
+							"page": 898,
+							"fileName": "AnnualReport",
+							"fileReference": "50a36c418baffd520bb92d84664f06f9732a21f4e2e5ecee6d9136f16e7e0b63",
+							"tagName": "content"
+						},
+						"comment": "hack multi-byte transmitter",
+						"quality": "NoDataFound"
+					},
+					"scope3UpstreamGhgEmissionsInTonnes": {
+						"value": 1320.63,
+						"dataSource": {
+							"page": 322,
+							"fileName": "AnnualReport",
+							"fileReference": "50a36c418baffd520bb92d84664f06f9732a21f4e2e5ecee6d9136f16e7e0b63",
+							"tagName": "deliverables"
+						},
+						"comment": "override mobile interface",
+						"quality": "Incomplete"
+					},
+					"scope3DownstreamGhgEmissionsInTonnes": {
+						"value": 96282.27,
+						"dataSource": {
+							"page": 1045,
+							"fileName": "AnnualReport",
+							"fileReference": "50a36c418baffd520bb92d84664f06f9732a21f4e2e5ecee6d9136f16e7e0b63",
+							"tagName": "networks"
+						},
+						"comment": "compress mobile application",
+						"quality": "NoDataFound"
+					},
+					"scope1And2And3GhgEmissionsInTonnes": {
+						"value": 67125.16,
+						"dataSource": {
+							"page": 950,
+							"fileName": "AnnualReport",
+							"fileReference": "50a36c418baffd520bb92d84664f06f9732a21f4e2e5ecee6d9136f16e7e0b63",
+							"tagName": "schemas"
+						},
+						"comment": "index 1080p feed",
+						"quality": "Estimated"
+					},
+					"scope1And2And3GhgEmissionsLocationBasedInTonnes": {
+						"value": 81998.61,
+						"dataSource": {
+							"page": 97,
+							"fileName": "AnnualReport",
+							"fileReference": "50a36c418baffd520bb92d84664f06f9732a21f4e2e5ecee6d9136f16e7e0b63",
+							"tagName": "supply-chains"
+						},
+						"comment": "compress mobile transmitter",
+						"quality": "NoDataFound"
+					},
+					"scope1And2And3GhgEmissionsMarketBasedInTonnes": {
+						"value": 94329.07,
+						"dataSource": {
+							"page": 1094,
+							"fileName": "AnnualReport",
+							"fileReference": "50a36c418baffd520bb92d84664f06f9732a21f4e2e5ecee6d9136f16e7e0b63",
+							"tagName": "relationships"
+						},
+						"comment": "generate bluetooth sensor",
+						"quality": "Audited"
+					},
+					"enterpriseValue": {
+						"value": 1199708760.25,
+						"dataSource": {
+							"page": 491,
+							"fileName": "AnnualReport",
+							"fileReference": "50a36c418baffd520bb92d84664f06f9732a21f4e2e5ecee6d9136f16e7e0b63",
+							"tagName": "methodologies"
+						},
+						"comment": "calculate haptic system",
+						"quality": "Estimated",
+						"currency": "MRU"
+					},
+					"totalRevenue": {
+						"value": 3317142643.5,
+						"dataSource": {
+							"page": 533,
+							"fileName": "AnnualReport",
+							"fileReference": "50a36c418baffd520bb92d84664f06f9732a21f4e2e5ecee6d9136f16e7e0b63",
+							"tagName": "content"
+						},
+						"comment": "input back-end microchip",
+						"quality": "Audited",
+						"currency": "BTN"
+					},
+					"carbonFootprintInTonnesPerMillionEURRevenue": {
+						"value": 83842.87,
+						"dataSource": {
+							"page": 1006,
+							"fileName": "AnnualReport",
+							"fileReference": "50a36c418baffd520bb92d84664f06f9732a21f4e2e5ecee6d9136f16e7e0b63",
+							"tagName": "experiences"
+						},
+						"comment": "hack neural port",
+						"quality": "Incomplete"
+					},
+					"ghgIntensityInTonnesPerMillionEURRevenue": {
+						"value": 20710.03,
+						"dataSource": {
+							"page": 1124,
+							"fileName": "AnnualReport",
 							"fileReference": "50a36c418baffd520bb92d84664f06f9732a21f4e2e5ecee6d9136f16e7e0b63",
 							"tagName": "markets"
 						},
-						"comment": "compress primary system",
-						"quality": "Incomplete"
-					},
-					"scope2GhgEmissionsLocationBasedInTonnes": {
-						"value": 31168.43,
-						"dataSource": {
-							"page": "449-1107",
-							"fileName": "AnnualReport",
-							"fileReference": "50a36c418baffd520bb92d84664f06f9732a21f4e2e5ecee6d9136f16e7e0b63",
-							"tagName": "technologies"
-						},
-						"comment": "compress online array",
-						"quality": "Incomplete"
-					},
-					"scope2GhgEmissionsMarketBasedInTonnes": {
-						"value": 49233.93,
-						"dataSource": {
-							"page": "87",
-							"fileName": "IntegratedReport",
+						"comment": "bypass optical circuit",
+						"quality": "Reported"
+					},
+					"ghgIntensityScope1InTonnesPerMillionEURRevenue": {
+						"value": 32893.02,
+						"dataSource": {
+							"page": 29,
+							"fileName": "AnnualReport",
 							"fileReference": "50a36c418baffd520bb92d84664f06f9732a21f4e2e5ecee6d9136f16e7e0b63",
 							"tagName": "convergence"
 						},
-						"comment": "copy online application",
-						"quality": "Audited"
-					},
-					"scope1And2GhgEmissionsInTonnes": {
-						"value": 49480.16,
-						"dataSource": {
-							"page": "539",
-							"fileName": "IntegratedReport",
-							"fileReference": "50a36c418baffd520bb92d84664f06f9732a21f4e2e5ecee6d9136f16e7e0b63",
-							"tagName": "relationships"
-						},
-						"comment": "transmit digital bus",
-						"quality": "Estimated"
-					},
-					"scope1And2GhgEmissionsLocationBasedInTonnes": {
-						"value": 88980.31,
-						"dataSource": {
-							"page": "594-784",
-							"fileName": "AnnualReport",
-							"fileReference": "50a36c418baffd520bb92d84664f06f9732a21f4e2e5ecee6d9136f16e7e0b63",
-							"tagName": "supply-chains"
-						},
-						"comment": "parse redundant protocol",
-						"quality": "Estimated"
-					},
-					"scope1And2GhgEmissionsMarketBasedInTonnes": {
-						"value": 1471.85,
-						"dataSource": {
-							"page": "692",
-							"fileName": "SustainabilityReport",
+						"comment": "transmit multi-byte pixel",
+						"quality": "NoDataFound"
+					},
+					"ghgIntensityScope2InTonnesPerMillionEURRevenue": {
+						"value": 64553.24,
+						"dataSource": {
+							"page": 401,
+							"fileName": "AnnualReport",
 							"fileReference": "50a36c418baffd520bb92d84664f06f9732a21f4e2e5ecee6d9136f16e7e0b63",
 							"tagName": "synergies"
 						},
-						"comment": "generate cross-platform hard drive",
-						"quality": "Incomplete"
-					},
-					"scope3GhgEmissionsInTonnes": {
-						"value": 64084.35,
-						"dataSource": {
-							"page": "849",
-							"fileName": "SustainabilityReport",
-							"fileReference": "50a36c418baffd520bb92d84664f06f9732a21f4e2e5ecee6d9136f16e7e0b63",
-							"tagName": "initiatives"
-						},
-						"comment": "parse solid state monitor",
-						"quality": "Audited"
-					},
-					"scope3UpstreamGhgEmissionsInTonnes": {
-						"value": 83967.91,
-						"dataSource": {
-							"page": "468-1230",
-							"fileName": "AnnualReport",
-							"fileReference": "50a36c418baffd520bb92d84664f06f9732a21f4e2e5ecee6d9136f16e7e0b63",
-							"tagName": "convergence"
-						},
-						"comment": "compress open-source array",
-						"quality": "Audited"
-					},
-					"scope3DownstreamGhgEmissionsInTonnes": {
-						"value": 86029.18,
-						"dataSource": {
-							"page": "979-1118",
-							"fileName": "AnnualReport",
-							"fileReference": "50a36c418baffd520bb92d84664f06f9732a21f4e2e5ecee6d9136f16e7e0b63",
-							"tagName": "lifetime value"
-						},
-						"comment": "hack cross-platform bus",
-						"quality": "Reported"
-					},
-					"scope1And2And3GhgEmissionsInTonnes": {
-						"value": 92512.01,
-						"dataSource": {
-							"page": "857-1054",
-							"fileName": "SustainabilityReport",
-							"fileReference": "50a36c418baffd520bb92d84664f06f9732a21f4e2e5ecee6d9136f16e7e0b63",
-							"tagName": "solutions"
-						},
-						"comment": "back up primary port",
-						"quality": "Incomplete"
-					},
-					"scope1And2And3GhgEmissionsLocationBasedInTonnes": {
-						"value": 12375.5,
-						"dataSource": {
-							"page": "713-1265",
-							"fileName": "IntegratedReport",
+						"comment": "input online bandwidth",
+						"quality": "Audited"
+					},
+					"ghgIntensityScope3InTonnesPerMillionEURRevenue": {
+						"value": 38614.36,
+						"dataSource": {
+							"page": 154,
+							"fileName": "AnnualReport",
 							"fileReference": "50a36c418baffd520bb92d84664f06f9732a21f4e2e5ecee6d9136f16e7e0b63",
 							"tagName": "paradigms"
 						},
-						"comment": "copy multi-byte panel",
-						"quality": "Audited"
-					},
-					"scope1And2And3GhgEmissionsMarketBasedInTonnes": {
-						"value": 6555.85,
-						"dataSource": {
-							"page": "452-831",
-							"fileName": "SustainabilityReport",
-							"fileReference": "50a36c418baffd520bb92d84664f06f9732a21f4e2e5ecee6d9136f16e7e0b63",
-							"tagName": "experiences"
-						},
-						"comment": "compress haptic capacitor",
-						"quality": "Estimated"
-					},
-					"enterpriseValue": {
-						"value": 8971125551.04,
-						"dataSource": {
-							"page": "30",
-							"fileName": "IntegratedReport",
-							"fileReference": "50a36c418baffd520bb92d84664f06f9732a21f4e2e5ecee6d9136f16e7e0b63",
-							"tagName": "eyeballs"
-						},
-						"comment": "generate open-source alarm",
-						"quality": "Audited",
-						"currency": "MGA"
-					},
-					"totalRevenue": {
-						"value": 5467848591.51,
-						"dataSource": {
-							"page": "200-529",
-							"fileName": "SustainabilityReport",
-							"fileReference": "50a36c418baffd520bb92d84664f06f9732a21f4e2e5ecee6d9136f16e7e0b63",
-							"tagName": "relationships"
-						},
-						"comment": "index virtual application",
-						"quality": "Audited",
-						"currency": "BSD"
-					},
-					"carbonFootprintInTonnesPerMillionEURRevenue": {
-						"value": 55415,
-						"dataSource": {
-							"page": "772-916",
-							"fileName": "AnnualReport",
-							"fileReference": "50a36c418baffd520bb92d84664f06f9732a21f4e2e5ecee6d9136f16e7e0b63",
-							"tagName": "platforms"
-						},
-						"comment": "bypass open-source sensor",
-						"quality": "Estimated"
-					},
-					"ghgIntensityInTonnesPerMillionEURRevenue": {
-						"value": 77937.48,
-						"dataSource": {
-							"page": "311-520",
-							"fileName": "AnnualReport",
-							"fileReference": "50a36c418baffd520bb92d84664f06f9732a21f4e2e5ecee6d9136f16e7e0b63",
-							"tagName": "networks"
-						},
-						"comment": "copy online card",
-						"quality": "Incomplete"
-					},
-					"ghgIntensityScope1InTonnesPerMillionEURRevenue": {
-						"value": 79044.82,
-						"dataSource": {
-							"page": "110-608",
-							"fileName": "IntegratedReport",
-							"fileReference": "50a36c418baffd520bb92d84664f06f9732a21f4e2e5ecee6d9136f16e7e0b63",
-							"tagName": "schemas"
-						},
-						"comment": "transmit virtual array",
-						"quality": "Estimated"
-					},
-					"ghgIntensityScope2InTonnesPerMillionEURRevenue": {
-						"value": 74849.49,
-						"dataSource": {
-							"page": "314-1133",
-							"fileName": "SustainabilityReport",
-							"fileReference": "50a36c418baffd520bb92d84664f06f9732a21f4e2e5ecee6d9136f16e7e0b63",
-							"tagName": "networks"
-						},
-						"comment": "connect virtual microchip",
-						"quality": "Audited"
-					},
-					"ghgIntensityScope3InTonnesPerMillionEURRevenue": {
-						"value": 55346.21,
-						"dataSource": {
-							"page": "358-712",
-							"fileName": "AnnualReport",
-							"fileReference": "50a36c418baffd520bb92d84664f06f9732a21f4e2e5ecee6d9136f16e7e0b63",
-							"tagName": "solutions"
-						},
-						"comment": "program auxiliary sensor",
-						"quality": "NoDataFound"
+						"comment": "synthesize mobile interface",
+						"quality": "Reported"
 					},
 					"ghgIntensityScope4InTonnesPerMillionEURRevenue": {
-						"value": 17968.51,
-						"dataSource": {
-							"page": "462-1109",
-							"fileName": "IntegratedReport",
-							"fileReference": "50a36c418baffd520bb92d84664f06f9732a21f4e2e5ecee6d9136f16e7e0b63",
-							"tagName": "blockchains"
-						},
-						"comment": "compress open-source card",
-						"quality": "NoDataFound"
+						"value": 5741.1,
+						"dataSource": {
+							"page": 829,
+							"fileName": "AnnualReport",
+							"fileReference": "50a36c418baffd520bb92d84664f06f9732a21f4e2e5ecee6d9136f16e7e0b63",
+							"tagName": "synergies"
+						},
+						"comment": "input digital panel",
+						"quality": "Reported"
 					},
 					"fossilFuelSectorExposure": {
-						"value": "Yes",
-						"dataSource": {
-							"page": "520-962",
-							"fileName": "IntegratedReport",
-							"fileReference": "50a36c418baffd520bb92d84664f06f9732a21f4e2e5ecee6d9136f16e7e0b63",
-							"tagName": "niches"
-						},
-						"comment": "connect back-end monitor",
-						"quality": "Audited"
+						"value": "No",
+						"dataSource": {
+							"page": 1161,
+							"fileName": "AnnualReport",
+							"fileReference": "50a36c418baffd520bb92d84664f06f9732a21f4e2e5ecee6d9136f16e7e0b63",
+							"tagName": "mindshare"
+						},
+						"comment": "input cross-platform application",
+						"quality": "Incomplete"
 					}
 				},
 				"energyPerformance": {
 					"renewableEnergyProductionInGWh": {
-						"value": 74715.43,
-						"dataSource": {
-							"page": "956-1060",
-							"fileName": "AnnualReport",
-							"fileReference": "50a36c418baffd520bb92d84664f06f9732a21f4e2e5ecee6d9136f16e7e0b63",
-							"tagName": "methodologies"
-						},
-						"comment": "copy solid state matrix",
+						"value": 77197.99,
+						"dataSource": {
+							"page": 1150,
+							"fileName": "AnnualReport",
+							"fileReference": "50a36c418baffd520bb92d84664f06f9732a21f4e2e5ecee6d9136f16e7e0b63",
+							"tagName": "infrastructures"
+						},
+						"comment": "calculate primary capacitor",
 						"quality": "Audited"
 					},
 					"renewableEnergyConsumptionInGWh": {
-						"value": 74410.59,
-						"dataSource": {
-							"page": "834-847",
-							"fileName": "IntegratedReport",
-							"fileReference": "50a36c418baffd520bb92d84664f06f9732a21f4e2e5ecee6d9136f16e7e0b63",
-							"tagName": "experiences"
-						},
-						"comment": "connect digital panel",
-						"quality": "NoDataFound"
+						"value": 7122.3,
+						"dataSource": {
+							"page": 1123,
+							"fileName": "AnnualReport",
+							"fileReference": "50a36c418baffd520bb92d84664f06f9732a21f4e2e5ecee6d9136f16e7e0b63",
+							"tagName": "networks"
+						},
+						"comment": "back up open-source array",
+						"quality": "Reported"
 					},
 					"nonRenewableEnergyProductionInGWh": {
-						"value": 86051.37,
-						"dataSource": {
-							"page": "1051",
-							"fileName": "SustainabilityReport",
-							"fileReference": "50a36c418baffd520bb92d84664f06f9732a21f4e2e5ecee6d9136f16e7e0b63",
-							"tagName": "niches"
-						},
-						"comment": "synthesize mobile microchip",
-						"quality": "NoDataFound"
+						"value": 30118.41,
+						"dataSource": {
+							"page": 764,
+							"fileName": "AnnualReport",
+							"fileReference": "50a36c418baffd520bb92d84664f06f9732a21f4e2e5ecee6d9136f16e7e0b63",
+							"tagName": "infrastructures"
+						},
+						"comment": "parse redundant feed",
+						"quality": "Incomplete"
 					},
 					"relativeNonRenewableEnergyProductionInPercent": {
-						"value": 12099.49,
-						"dataSource": {
-							"page": "837",
-							"fileName": "AnnualReport",
-							"fileReference": "50a36c418baffd520bb92d84664f06f9732a21f4e2e5ecee6d9136f16e7e0b63",
-							"tagName": "partnerships"
-						},
-						"comment": "back up open-source matrix",
-						"quality": "NoDataFound"
+						"value": 77959.93,
+						"dataSource": {
+							"page": 943,
+							"fileName": "AnnualReport",
+							"fileReference": "50a36c418baffd520bb92d84664f06f9732a21f4e2e5ecee6d9136f16e7e0b63",
+							"tagName": "solutions"
+						},
+						"comment": "override online pixel",
+						"quality": "Incomplete"
 					},
 					"nonRenewableEnergyConsumptionInGWh": {
-						"value": 98289.95,
-						"dataSource": {
-							"page": "300-395",
-							"fileName": "AnnualReport",
-							"fileReference": "50a36c418baffd520bb92d84664f06f9732a21f4e2e5ecee6d9136f16e7e0b63",
-							"tagName": "solutions"
-						},
-						"comment": "back up online sensor",
-						"quality": "Reported"
+						"value": 35452.2,
+						"dataSource": {
+							"page": 910,
+							"fileName": "AnnualReport",
+							"fileReference": "50a36c418baffd520bb92d84664f06f9732a21f4e2e5ecee6d9136f16e7e0b63",
+							"tagName": "blockchains"
+						},
+						"comment": "generate digital array",
+						"quality": "Estimated"
 					},
 					"relativeNonRenewableEnergyConsumptionInPercent": {
-						"value": 92485.46,
-						"dataSource": {
-							"page": "25",
-							"fileName": "AnnualReport",
-							"fileReference": "50a36c418baffd520bb92d84664f06f9732a21f4e2e5ecee6d9136f16e7e0b63",
-							"tagName": "platforms"
-						},
-						"comment": "calculate multi-byte interface",
-						"quality": "Reported"
+						"value": 42244.35,
+						"dataSource": {
+							"page": 639,
+							"fileName": "AnnualReport",
+							"fileReference": "50a36c418baffd520bb92d84664f06f9732a21f4e2e5ecee6d9136f16e7e0b63",
+							"tagName": "mindshare"
+						},
+						"comment": "navigate neural port",
+						"quality": "Audited"
 					},
 					"applicableHighImpactClimateSectors": {
+						"NaceCodeC": {
+							"highImpactClimateSectorEnergyConsumptionInGWh": {
+								"value": 12542.02,
+								"dataSource": {
+									"page": 970,
+									"fileName": "AnnualReport",
+									"fileReference": "50a36c418baffd520bb92d84664f06f9732a21f4e2e5ecee6d9136f16e7e0b63",
+									"tagName": "e-markets"
+								},
+								"comment": "index solid state bandwidth",
+								"quality": "Reported"
+							},
+							"highImpactClimateSectorEnergyConsumptionInGWhPerMillionEURRevenue": {
+								"value": 14186.4,
+								"dataSource": {
+									"page": 1165,
+									"fileName": "AnnualReport",
+									"fileReference": "50a36c418baffd520bb92d84664f06f9732a21f4e2e5ecee6d9136f16e7e0b63",
+									"tagName": "channels"
+								},
+								"comment": "compress redundant interface",
+								"quality": "Audited"
+							}
+						},
+						"NaceCodeD": {
+							"highImpactClimateSectorEnergyConsumptionInGWh": {
+								"value": 84054.7,
+								"dataSource": {
+									"page": 544,
+									"fileName": "AnnualReport",
+									"fileReference": "50a36c418baffd520bb92d84664f06f9732a21f4e2e5ecee6d9136f16e7e0b63",
+									"tagName": "bandwidth"
+								},
+								"comment": "compress mobile driver",
+								"quality": "Incomplete"
+							},
+							"highImpactClimateSectorEnergyConsumptionInGWhPerMillionEURRevenue": {
+								"value": 59210.7,
+								"dataSource": {
+									"page": 566,
+									"fileName": "AnnualReport",
+									"fileReference": "50a36c418baffd520bb92d84664f06f9732a21f4e2e5ecee6d9136f16e7e0b63",
+									"tagName": "e-commerce"
+								},
+								"comment": "hack multi-byte port",
+								"quality": "Audited"
+							}
+						},
+						"NaceCodeF": {
+							"highImpactClimateSectorEnergyConsumptionInGWh": {
+								"value": 80301.02,
+								"dataSource": {
+									"page": 539,
+									"fileName": "AnnualReport",
+									"fileReference": "50a36c418baffd520bb92d84664f06f9732a21f4e2e5ecee6d9136f16e7e0b63",
+									"tagName": "mindshare"
+								},
+								"comment": "parse back-end driver",
+								"quality": "Reported"
+							},
+							"highImpactClimateSectorEnergyConsumptionInGWhPerMillionEURRevenue": {
+								"value": 4862.99,
+								"dataSource": {
+									"page": 391,
+									"fileName": "AnnualReport",
+									"fileReference": "50a36c418baffd520bb92d84664f06f9732a21f4e2e5ecee6d9136f16e7e0b63",
+									"tagName": "content"
+								},
+								"comment": "transmit virtual program",
+								"quality": "Audited"
+							}
+						},
+						"NaceCodeB": {
+							"highImpactClimateSectorEnergyConsumptionInGWh": {
+								"value": 7428.82,
+								"dataSource": {
+									"page": 637,
+									"fileName": "AnnualReport",
+									"fileReference": "50a36c418baffd520bb92d84664f06f9732a21f4e2e5ecee6d9136f16e7e0b63",
+									"tagName": "schemas"
+								},
+								"comment": "connect 1080p monitor",
+								"quality": "Audited"
+							},
+							"highImpactClimateSectorEnergyConsumptionInGWhPerMillionEURRevenue": {
+								"value": 67927.1,
+								"dataSource": {
+									"page": 419,
+									"fileName": "AnnualReport",
+									"fileReference": "50a36c418baffd520bb92d84664f06f9732a21f4e2e5ecee6d9136f16e7e0b63",
+									"tagName": "e-markets"
+								},
+								"comment": "compress virtual driver",
+								"quality": "Incomplete"
+							}
+						},
+						"NaceCodeH": {
+							"highImpactClimateSectorEnergyConsumptionInGWh": {
+								"value": 25646.1,
+								"dataSource": {
+									"page": 185,
+									"fileName": "AnnualReport",
+									"fileReference": "50a36c418baffd520bb92d84664f06f9732a21f4e2e5ecee6d9136f16e7e0b63",
+									"tagName": "e-business"
+								},
+								"comment": "parse 1080p panel",
+								"quality": "Incomplete"
+							},
+							"highImpactClimateSectorEnergyConsumptionInGWhPerMillionEURRevenue": {
+								"value": 17346.64,
+								"dataSource": {
+									"page": 21,
+									"fileName": "AnnualReport",
+									"fileReference": "50a36c418baffd520bb92d84664f06f9732a21f4e2e5ecee6d9136f16e7e0b63",
+									"tagName": "schemas"
+								},
+								"comment": "transmit digital feed",
+								"quality": "Audited"
+							}
+						},
 						"NaceCodeL": {
 							"highImpactClimateSectorEnergyConsumptionInGWh": {
-								"value": 79936.48,
+								"value": 48262.3,
 								"dataSource": {
-									"page": "1083",
+									"page": 1179,
+									"fileName": "AnnualReport",
+									"fileReference": "50a36c418baffd520bb92d84664f06f9732a21f4e2e5ecee6d9136f16e7e0b63",
+									"tagName": "mindshare"
+								},
+								"comment": "connect 1080p capacitor",
+								"quality": "Reported"
+							},
+							"highImpactClimateSectorEnergyConsumptionInGWhPerMillionEURRevenue": {
+								"value": 1713.9,
+								"dataSource": {
+									"page": 545,
 									"fileName": "AnnualReport",
 									"fileReference": "50a36c418baffd520bb92d84664f06f9732a21f4e2e5ecee6d9136f16e7e0b63",
 									"tagName": "partnerships"
 								},
-								"comment": "index haptic alarm",
-								"quality": "Reported"
-							},
-							"highImpactClimateSectorEnergyConsumptionInGWhPerMillionEURRevenue": {
-								"value": 29193.91,
+								"comment": "compress bluetooth bandwidth",
+								"quality": "Incomplete"
+							}
+						},
+						"NaceCodeE": {
+							"highImpactClimateSectorEnergyConsumptionInGWh": {
+								"value": 72810.88,
 								"dataSource": {
-									"page": "484",
+									"page": 673,
 									"fileName": "AnnualReport",
 									"fileReference": "50a36c418baffd520bb92d84664f06f9732a21f4e2e5ecee6d9136f16e7e0b63",
-									"tagName": "markets"
+									"tagName": "interfaces"
 								},
-								"comment": "index digital transmitter",
-								"quality": "Reported"
-							}
-						},
-						"NaceCodeE": {
-							"highImpactClimateSectorEnergyConsumptionInGWh": {
-								"value": 33193.19,
-								"dataSource": {
-									"page": "305",
-									"fileName": "AnnualReport",
-									"fileReference": "50a36c418baffd520bb92d84664f06f9732a21f4e2e5ecee6d9136f16e7e0b63",
-									"tagName": "e-markets"
-								},
-								"comment": "generate virtual driver",
+								"comment": "hack haptic driver",
 								"quality": "Estimated"
 							},
 							"highImpactClimateSectorEnergyConsumptionInGWhPerMillionEURRevenue": {
-								"value": 71604.11,
+								"value": 17526.16,
 								"dataSource": {
-									"page": "151-1248",
-									"fileName": "IntegratedReport",
-									"fileReference": "50a36c418baffd520bb92d84664f06f9732a21f4e2e5ecee6d9136f16e7e0b63",
-									"tagName": "users"
-								},
-								"comment": "compress digital card",
-								"quality": "Estimated"
-							}
-						},
-						"NaceCodeH": {
-							"highImpactClimateSectorEnergyConsumptionInGWh": {
-								"value": 62822.39,
-								"dataSource": {
-									"page": "272",
-									"fileName": "IntegratedReport",
-									"fileReference": "50a36c418baffd520bb92d84664f06f9732a21f4e2e5ecee6d9136f16e7e0b63",
-									"tagName": "lifetime value"
-								},
-								"comment": "connect neural feed",
-								"quality": "Incomplete"
-							},
-							"highImpactClimateSectorEnergyConsumptionInGWhPerMillionEURRevenue": {
-								"value": 56261.5,
-								"dataSource": {
-									"page": "699-1110",
-									"fileName": "IntegratedReport",
-									"fileReference": "50a36c418baffd520bb92d84664f06f9732a21f4e2e5ecee6d9136f16e7e0b63",
-									"tagName": "mindshare"
-								},
-								"comment": "hack back-end firewall",
-								"quality": "Estimated"
-							}
-						},
-						"NaceCodeB": {
-							"highImpactClimateSectorEnergyConsumptionInGWh": {
-								"value": 15609.17,
-								"dataSource": {
-									"page": "252",
+									"page": 905,
 									"fileName": "AnnualReport",
 									"fileReference": "50a36c418baffd520bb92d84664f06f9732a21f4e2e5ecee6d9136f16e7e0b63",
-									"tagName": "convergence"
+									"tagName": "architectures"
 								},
-								"comment": "input haptic port",
-								"quality": "Audited"
-							},
-							"highImpactClimateSectorEnergyConsumptionInGWhPerMillionEURRevenue": {
-								"value": 77820.1,
-								"dataSource": {
-									"page": "1117",
-									"fileName": "AnnualReport",
-									"fileReference": "50a36c418baffd520bb92d84664f06f9732a21f4e2e5ecee6d9136f16e7e0b63",
-									"tagName": "functionalities"
-								},
-								"comment": "quantify cross-platform bus",
-								"quality": "Estimated"
-							}
-						},
-						"NaceCodeF": {
-							"highImpactClimateSectorEnergyConsumptionInGWh": {
-								"value": 16059.2,
-								"dataSource": {
-									"page": "1070-1268",
-									"fileName": "SustainabilityReport",
-									"fileReference": "50a36c418baffd520bb92d84664f06f9732a21f4e2e5ecee6d9136f16e7e0b63",
-									"tagName": "experiences"
-								},
-								"comment": "bypass online monitor",
-								"quality": "Estimated"
-							},
-							"highImpactClimateSectorEnergyConsumptionInGWhPerMillionEURRevenue": {
-								"value": 11401.48,
-								"dataSource": {
-									"page": "960-1275",
-									"fileName": "AnnualReport",
-									"fileReference": "50a36c418baffd520bb92d84664f06f9732a21f4e2e5ecee6d9136f16e7e0b63",
-									"tagName": "networks"
-								},
-								"comment": "connect solid state bus",
-								"quality": "Estimated"
-							}
-						},
-						"NaceCodeC": {
-							"highImpactClimateSectorEnergyConsumptionInGWh": {
-								"value": 50226.51,
-								"dataSource": {
-									"page": "1068-1206",
-									"fileName": "IntegratedReport",
-									"fileReference": "50a36c418baffd520bb92d84664f06f9732a21f4e2e5ecee6d9136f16e7e0b63",
-									"tagName": "content"
-								},
-								"comment": "parse virtual hard drive",
-								"quality": "Audited"
-							},
-							"highImpactClimateSectorEnergyConsumptionInGWhPerMillionEURRevenue": {
-								"value": 22903.39,
-								"dataSource": {
-									"page": "384",
-									"fileName": "SustainabilityReport",
-									"fileReference": "50a36c418baffd520bb92d84664f06f9732a21f4e2e5ecee6d9136f16e7e0b63",
-									"tagName": "solutions"
-								},
-								"comment": "back up mobile firewall",
-								"quality": "Reported"
-							}
-						},
-						"NaceCodeA": {
-							"highImpactClimateSectorEnergyConsumptionInGWh": {
-								"value": 10701.92,
-								"dataSource": {
-									"page": "964-1213",
-									"fileName": "SustainabilityReport",
-									"fileReference": "50a36c418baffd520bb92d84664f06f9732a21f4e2e5ecee6d9136f16e7e0b63",
-									"tagName": "infrastructures"
-								},
-								"comment": "reboot redundant program",
-								"quality": "Reported"
-							},
-							"highImpactClimateSectorEnergyConsumptionInGWhPerMillionEURRevenue": {
-								"value": 34429.57,
-								"dataSource": {
-									"page": "649-938",
-									"fileName": "AnnualReport",
-									"fileReference": "50a36c418baffd520bb92d84664f06f9732a21f4e2e5ecee6d9136f16e7e0b63",
-									"tagName": "metrics"
-								},
-								"comment": "override online transmitter",
-								"quality": "Reported"
-							}
-						},
-						"NaceCodeG": {
-							"highImpactClimateSectorEnergyConsumptionInGWh": {
-								"value": 37013.39,
-								"dataSource": {
-									"page": "760-1164",
-									"fileName": "SustainabilityReport",
-									"fileReference": "50a36c418baffd520bb92d84664f06f9732a21f4e2e5ecee6d9136f16e7e0b63",
-									"tagName": "initiatives"
-								},
-								"comment": "navigate 1080p feed",
-								"quality": "Incomplete"
-							},
-							"highImpactClimateSectorEnergyConsumptionInGWhPerMillionEURRevenue": {
-								"value": 66586.7,
-								"dataSource": {
-									"page": "828",
-									"fileName": "IntegratedReport",
-									"fileReference": "50a36c418baffd520bb92d84664f06f9732a21f4e2e5ecee6d9136f16e7e0b63",
-									"tagName": "bandwidth"
-								},
-								"comment": "calculate primary feed",
-								"quality": "Incomplete"
-							}
-						},
-						"NaceCodeD": {
-							"highImpactClimateSectorEnergyConsumptionInGWh": {
-								"value": 99797.5,
-								"dataSource": {
-									"page": "214",
-									"fileName": "SustainabilityReport",
-									"fileReference": "50a36c418baffd520bb92d84664f06f9732a21f4e2e5ecee6d9136f16e7e0b63",
-									"tagName": "metrics"
-								},
-								"comment": "hack cross-platform capacitor",
-								"quality": "Reported"
-							},
-							"highImpactClimateSectorEnergyConsumptionInGWhPerMillionEURRevenue": {
-								"value": 52941.75,
-								"dataSource": {
-									"page": "846",
-									"fileName": "AnnualReport",
-									"fileReference": "50a36c418baffd520bb92d84664f06f9732a21f4e2e5ecee6d9136f16e7e0b63",
-									"tagName": "solutions"
-								},
-								"comment": "override mobile program",
-								"quality": "Audited"
+								"comment": "connect open-source port",
+								"quality": "NoDataFound"
 							}
 						}
 					},
 					"totalHighImpactClimateSectorEnergyConsumptionInGWh": {
-						"value": 58789.51,
-						"dataSource": {
-							"page": "600",
-							"fileName": "SustainabilityReport",
+						"value": 53167.63,
+						"dataSource": {
+							"page": 336,
+							"fileName": "AnnualReport",
+							"fileReference": "50a36c418baffd520bb92d84664f06f9732a21f4e2e5ecee6d9136f16e7e0b63",
+							"tagName": "experiences"
+						},
+						"comment": "back up open-source array",
+						"quality": "Estimated"
+					},
+					"nonRenewableEnergyConsumptionFossilFuelsInGWh": {
+						"value": 42208.05,
+						"dataSource": {
+							"page": 686,
+							"fileName": "AnnualReport",
+							"fileReference": "50a36c418baffd520bb92d84664f06f9732a21f4e2e5ecee6d9136f16e7e0b63",
+							"tagName": "platforms"
+						},
+						"comment": "navigate redundant protocol",
+						"quality": "Incomplete"
+					},
+					"nonRenewableEnergyConsumptionCrudeOilInGWh": {
+						"value": 13071.43,
+						"dataSource": {
+							"page": 1017,
+							"fileName": "AnnualReport",
+							"fileReference": "50a36c418baffd520bb92d84664f06f9732a21f4e2e5ecee6d9136f16e7e0b63",
+							"tagName": "schemas"
+						},
+						"comment": "index auxiliary microchip",
+						"quality": "NoDataFound"
+					},
+					"nonRenewableEnergyConsumptionNaturalGasInGWh": {
+						"value": 54123.88,
+						"dataSource": {
+							"page": 68,
+							"fileName": "AnnualReport",
 							"fileReference": "50a36c418baffd520bb92d84664f06f9732a21f4e2e5ecee6d9136f16e7e0b63",
 							"tagName": "partnerships"
 						},
-						"comment": "parse auxiliary matrix",
-						"quality": "Incomplete"
-					},
-					"nonRenewableEnergyConsumptionFossilFuelsInGWh": {
-						"value": 8.46,
-						"dataSource": {
-							"page": "264-962",
-							"fileName": "SustainabilityReport",
-							"fileReference": "50a36c418baffd520bb92d84664f06f9732a21f4e2e5ecee6d9136f16e7e0b63",
-							"tagName": "partnerships"
-						},
-						"comment": "hack 1080p hard drive",
-						"quality": "Reported"
-					},
-					"nonRenewableEnergyConsumptionCrudeOilInGWh": {
-						"value": 82281.89,
-						"dataSource": {
-							"page": "767",
-							"fileName": "AnnualReport",
-							"fileReference": "50a36c418baffd520bb92d84664f06f9732a21f4e2e5ecee6d9136f16e7e0b63",
-							"tagName": "e-business"
-						},
-						"comment": "index mobile circuit",
-						"quality": "NoDataFound"
-					},
-					"nonRenewableEnergyConsumptionNaturalGasInGWh": {
-						"value": 62364.37,
-						"dataSource": {
-							"page": "556-1163",
-							"fileName": "IntegratedReport",
-							"fileReference": "50a36c418baffd520bb92d84664f06f9732a21f4e2e5ecee6d9136f16e7e0b63",
-							"tagName": "lifetime value"
-						},
-						"comment": "hack multi-byte program",
-						"quality": "NoDataFound"
+						"comment": "input solid state firewall",
+						"quality": "Incomplete"
 					},
 					"nonRenewableEnergyConsumptionLigniteInGWh": {
-						"value": 81048.36,
-						"dataSource": {
-							"page": "378",
-							"fileName": "IntegratedReport",
-							"fileReference": "50a36c418baffd520bb92d84664f06f9732a21f4e2e5ecee6d9136f16e7e0b63",
-							"tagName": "e-business"
-						},
-						"comment": "input solid state card",
-						"quality": "Incomplete"
+						"value": 29231.72,
+						"dataSource": {
+							"page": 417,
+							"fileName": "AnnualReport",
+							"fileReference": "50a36c418baffd520bb92d84664f06f9732a21f4e2e5ecee6d9136f16e7e0b63",
+							"tagName": "communities"
+						},
+						"comment": "navigate open-source interface",
+						"quality": "Audited"
 					},
 					"nonRenewableEnergyConsumptionCoalInGWh": {
-						"value": 98608.98,
-						"dataSource": {
-							"page": "9-1280",
-							"fileName": "SustainabilityReport",
-							"fileReference": "50a36c418baffd520bb92d84664f06f9732a21f4e2e5ecee6d9136f16e7e0b63",
-							"tagName": "users"
-						},
-						"comment": "reboot auxiliary bus",
-						"quality": "Audited"
+						"value": 61294.61,
+						"dataSource": {
+							"page": 224,
+							"fileName": "AnnualReport",
+							"fileReference": "50a36c418baffd520bb92d84664f06f9732a21f4e2e5ecee6d9136f16e7e0b63",
+							"tagName": "systems"
+						},
+						"comment": "reboot redundant firewall",
+						"quality": "Estimated"
 					},
 					"nonRenewableEnergyConsumptionNuclearEnergyInGWh": {
-						"value": 82841.94,
-						"dataSource": {
-							"page": "760-960",
-							"fileName": "AnnualReport",
-							"fileReference": "50a36c418baffd520bb92d84664f06f9732a21f4e2e5ecee6d9136f16e7e0b63",
-							"tagName": "architectures"
-						},
-						"comment": "index wireless hard drive",
-						"quality": "Audited"
+						"value": 66702.83,
+						"dataSource": {
+							"page": 585,
+							"fileName": "AnnualReport",
+							"fileReference": "50a36c418baffd520bb92d84664f06f9732a21f4e2e5ecee6d9136f16e7e0b63",
+							"tagName": "interfaces"
+						},
+						"comment": "copy open-source driver",
+						"quality": "Reported"
 					},
 					"nonRenewableEnergyConsumptionOtherInGWh": {
-						"value": 64067.73,
-						"dataSource": {
-							"page": "305-1092",
-							"fileName": "IntegratedReport",
-							"fileReference": "50a36c418baffd520bb92d84664f06f9732a21f4e2e5ecee6d9136f16e7e0b63",
-							"tagName": "e-markets"
-						},
-						"comment": "synthesize auxiliary feed",
-						"quality": "Audited"
+						"value": 26998.01,
+						"dataSource": {
+							"page": 591,
+							"fileName": "AnnualReport",
+							"fileReference": "50a36c418baffd520bb92d84664f06f9732a21f4e2e5ecee6d9136f16e7e0b63",
+							"tagName": "metrics"
+						},
+						"comment": "override online application",
+						"quality": "Incomplete"
 					}
 				},
 				"biodiversity": {
 					"primaryForestAndWoodedLandOfNativeSpeciesExposure": {
 						"value": "Yes",
 						"dataSource": {
-							"page": "35",
-							"fileName": "SustainabilityReport",
-							"fileReference": "50a36c418baffd520bb92d84664f06f9732a21f4e2e5ecee6d9136f16e7e0b63",
-							"tagName": "e-commerce"
-						},
-						"comment": "parse auxiliary bandwidth",
+							"page": 1013,
+							"fileName": "AnnualReport",
+							"fileReference": "50a36c418baffd520bb92d84664f06f9732a21f4e2e5ecee6d9136f16e7e0b63",
+							"tagName": "mindshare"
+						},
+						"comment": "back up 1080p bandwidth",
 						"quality": "Reported"
 					},
 					"protectedAreasExposure": {
 						"value": "No",
 						"dataSource": {
-							"page": "316",
-							"fileName": "SustainabilityReport",
+							"page": 700,
+							"fileName": "AnnualReport",
+							"fileReference": "50a36c418baffd520bb92d84664f06f9732a21f4e2e5ecee6d9136f16e7e0b63",
+							"tagName": "systems"
+						},
+						"comment": "transmit wireless panel",
+						"quality": "Reported"
+					},
+					"rareOrEndangeredEcosystemsExposure": {
+						"value": "No",
+						"dataSource": {
+							"page": 969,
+							"fileName": "AnnualReport",
+							"fileReference": "50a36c418baffd520bb92d84664f06f9732a21f4e2e5ecee6d9136f16e7e0b63",
+							"tagName": "relationships"
+						},
+						"comment": "copy multi-byte firewall",
+						"quality": "Incomplete"
+					},
+					"highlyBiodiverseGrasslandExposure": {
+						"value": "No",
+						"dataSource": {
+							"page": 29,
+							"fileName": "AnnualReport",
+							"fileReference": "50a36c418baffd520bb92d84664f06f9732a21f4e2e5ecee6d9136f16e7e0b63",
+							"tagName": "web services"
+						},
+						"comment": "copy digital system",
+						"quality": "Estimated"
+					},
+					"manufactureOfAgrochemicalPesticidesProducts": {
+						"value": "Yes",
+						"dataSource": {
+							"page": 532,
+							"fileName": "AnnualReport",
+							"fileReference": "50a36c418baffd520bb92d84664f06f9732a21f4e2e5ecee6d9136f16e7e0b63",
+							"tagName": "methodologies"
+						},
+						"comment": "synthesize redundant panel",
+						"quality": "Audited"
+					},
+					"landDegradationDesertificationSoilSealingExposure": {
+						"value": "No",
+						"dataSource": {
+							"page": 1054,
+							"fileName": "AnnualReport",
 							"fileReference": "50a36c418baffd520bb92d84664f06f9732a21f4e2e5ecee6d9136f16e7e0b63",
 							"tagName": "applications"
 						},
-						"comment": "back up neural bus",
-						"quality": "Incomplete"
-					},
-					"rareOrEndangeredEcosystemsExposure": {
-						"value": "No",
-						"dataSource": {
-							"page": "1058-1288",
-							"fileName": "IntegratedReport",
-							"fileReference": "50a36c418baffd520bb92d84664f06f9732a21f4e2e5ecee6d9136f16e7e0b63",
-							"tagName": "metrics"
-						},
-						"comment": "reboot auxiliary driver",
-						"quality": "Audited"
-					},
-					"highlyBiodiverseGrasslandExposure": {
-						"value": "No",
-						"dataSource": {
-							"page": "718-1190",
-							"fileName": "SustainabilityReport",
-							"fileReference": "50a36c418baffd520bb92d84664f06f9732a21f4e2e5ecee6d9136f16e7e0b63",
-							"tagName": "users"
-						},
-						"comment": "transmit primary port",
-						"quality": "NoDataFound"
-					},
-					"manufactureOfAgrochemicalPesticidesProducts": {
-						"value": "Yes",
-						"dataSource": {
-							"page": "1020-1211",
-							"fileName": "IntegratedReport",
-							"fileReference": "50a36c418baffd520bb92d84664f06f9732a21f4e2e5ecee6d9136f16e7e0b63",
-							"tagName": "initiatives"
-						},
-						"comment": "reboot optical program",
-						"quality": "Reported"
-					},
-					"landDegradationDesertificationSoilSealingExposure": {
-						"value": "Yes",
-						"dataSource": {
-							"page": "950",
-							"fileName": "AnnualReport",
-							"fileReference": "50a36c418baffd520bb92d84664f06f9732a21f4e2e5ecee6d9136f16e7e0b63",
-							"tagName": "solutions"
-						},
-						"comment": "hack mobile microchip",
+						"comment": "compress wireless program",
 						"quality": "Reported"
 					},
 					"sustainableAgriculturePolicy": {
 						"value": "Yes",
 						"dataSource": {
-							"page": "211-1236",
-							"fileName": "SustainabilityReport",
-							"fileReference": "50a36c418baffd520bb92d84664f06f9732a21f4e2e5ecee6d9136f16e7e0b63",
-							"tagName": "eyeballs"
-						},
-						"comment": "hack virtual application",
-						"quality": "Incomplete"
+							"page": 982,
+							"fileName": "AnnualReport",
+							"fileReference": "50a36c418baffd520bb92d84664f06f9732a21f4e2e5ecee6d9136f16e7e0b63",
+							"tagName": "platforms"
+						},
+						"comment": "reboot open-source matrix",
+						"quality": "Reported"
 					},
 					"sustainableOceansAndSeasPolicy": {
-						"value": "Yes",
-						"dataSource": {
-							"page": "1081-1231",
-							"fileName": "IntegratedReport",
-							"fileReference": "50a36c418baffd520bb92d84664f06f9732a21f4e2e5ecee6d9136f16e7e0b63",
-							"tagName": "solutions"
-						},
-						"comment": "back up virtual transmitter",
+						"value": "No",
+						"dataSource": {
+							"page": 481,
+							"fileName": "AnnualReport",
+							"fileReference": "50a36c418baffd520bb92d84664f06f9732a21f4e2e5ecee6d9136f16e7e0b63",
+							"tagName": "e-business"
+						},
+						"comment": "parse haptic firewall",
 						"quality": "Reported"
 					},
 					"threatenedSpeciesExposure": {
 						"value": "No",
 						"dataSource": {
-							"page": "630-1031",
-							"fileName": "IntegratedReport",
-							"fileReference": "50a36c418baffd520bb92d84664f06f9732a21f4e2e5ecee6d9136f16e7e0b63",
-							"tagName": "experiences"
-						},
-						"comment": "override virtual matrix",
-						"quality": "Audited"
+							"page": 796,
+							"fileName": "AnnualReport",
+							"fileReference": "50a36c418baffd520bb92d84664f06f9732a21f4e2e5ecee6d9136f16e7e0b63",
+							"tagName": "e-markets"
+						},
+						"comment": "bypass wireless alarm",
+						"quality": "Incomplete"
 					},
 					"biodiversityProtectionPolicy": {
-						"value": "No",
-						"dataSource": {
-							"page": "979",
-							"fileName": "AnnualReport",
-							"fileReference": "50a36c418baffd520bb92d84664f06f9732a21f4e2e5ecee6d9136f16e7e0b63",
-							"tagName": "interfaces"
-						},
-						"comment": "generate optical panel",
-						"quality": "Estimated"
+						"value": "Yes",
+						"dataSource": {
+							"page": 246,
+							"fileName": "AnnualReport",
+							"fileReference": "50a36c418baffd520bb92d84664f06f9732a21f4e2e5ecee6d9136f16e7e0b63",
+							"tagName": "applications"
+						},
+						"comment": "quantify virtual pixel",
+						"quality": "Incomplete"
 					},
 					"deforestationPolicy": {
-						"value": "No",
-						"dataSource": {
-							"page": "1069-1208",
-							"fileName": "AnnualReport",
-							"fileReference": "50a36c418baffd520bb92d84664f06f9732a21f4e2e5ecee6d9136f16e7e0b63",
-							"tagName": "networks"
-						},
-						"comment": "quantify open-source firewall",
-						"quality": "Incomplete"
+						"value": "Yes",
+						"dataSource": {
+							"page": 53,
+							"fileName": "AnnualReport",
+							"fileReference": "50a36c418baffd520bb92d84664f06f9732a21f4e2e5ecee6d9136f16e7e0b63",
+							"tagName": "functionalities"
+						},
+						"comment": "back up primary array",
+						"quality": "NoDataFound"
 					}
 				},
 				"water": {
 					"emissionsToWaterInTonnes": {
-						"value": 75231.11,
-						"dataSource": {
-							"page": "918",
-							"fileName": "IntegratedReport",
-							"fileReference": "50a36c418baffd520bb92d84664f06f9732a21f4e2e5ecee6d9136f16e7e0b63",
-							"tagName": "infrastructures"
-						},
-						"comment": "navigate wireless hard drive",
+						"value": 6850.41,
+						"dataSource": {
+							"page": 253,
+							"fileName": "AnnualReport",
+							"fileReference": "50a36c418baffd520bb92d84664f06f9732a21f4e2e5ecee6d9136f16e7e0b63",
+							"tagName": "convergence"
+						},
+						"comment": "reboot haptic monitor",
 						"quality": "Estimated"
 					},
 					"waterConsumptionInCubicMeters": {
-						"value": 99833.54,
-						"dataSource": {
-							"page": "713",
-							"fileName": "AnnualReport",
-							"fileReference": "50a36c418baffd520bb92d84664f06f9732a21f4e2e5ecee6d9136f16e7e0b63",
-							"tagName": "web services"
-						},
-						"comment": "synthesize mobile application",
-						"quality": "NoDataFound"
+						"value": 55694.59,
+						"dataSource": {
+							"page": 837,
+							"fileName": "AnnualReport",
+							"fileReference": "50a36c418baffd520bb92d84664f06f9732a21f4e2e5ecee6d9136f16e7e0b63",
+							"tagName": "models"
+						},
+						"comment": "quantify bluetooth array",
+						"quality": "Estimated"
 					},
 					"waterReusedInCubicMeters": {
-						"value": 97527.87,
-						"dataSource": {
-							"page": "516",
-							"fileName": "IntegratedReport",
-							"fileReference": "50a36c418baffd520bb92d84664f06f9732a21f4e2e5ecee6d9136f16e7e0b63",
-							"tagName": "solutions"
-						},
-						"comment": "transmit optical bandwidth",
+						"value": 67638.33,
+						"dataSource": {
+							"page": 1174,
+							"fileName": "AnnualReport",
+							"fileReference": "50a36c418baffd520bb92d84664f06f9732a21f4e2e5ecee6d9136f16e7e0b63",
+							"tagName": "users"
+						},
+						"comment": "parse back-end system",
 						"quality": "NoDataFound"
 					},
 					"relativeWaterUsageInCubicMetersPerMillionEURRevenue": {
-						"value": 1449.21,
-						"dataSource": {
-							"page": "1056-1245",
-							"fileName": "SustainabilityReport",
-							"fileReference": "50a36c418baffd520bb92d84664f06f9732a21f4e2e5ecee6d9136f16e7e0b63",
-							"tagName": "supply-chains"
-						},
-						"comment": "override virtual capacitor",
-						"quality": "Reported"
+						"value": 51543.83,
+						"dataSource": {
+							"page": 3,
+							"fileName": "AnnualReport",
+							"fileReference": "50a36c418baffd520bb92d84664f06f9732a21f4e2e5ecee6d9136f16e7e0b63",
+							"tagName": "convergence"
+						},
+						"comment": "copy primary feed",
+						"quality": "NoDataFound"
 					},
 					"waterManagementPolicy": {
-						"value": "No",
-						"dataSource": {
-							"page": "1073-1250",
-							"fileName": "AnnualReport",
-							"fileReference": "50a36c418baffd520bb92d84664f06f9732a21f4e2e5ecee6d9136f16e7e0b63",
-							"tagName": "networks"
-						},
-						"comment": "synthesize neural card",
-						"quality": "NoDataFound"
+						"value": "Yes",
+						"dataSource": {
+							"page": 811,
+							"fileName": "AnnualReport",
+							"fileReference": "50a36c418baffd520bb92d84664f06f9732a21f4e2e5ecee6d9136f16e7e0b63",
+							"tagName": "communities"
+						},
+						"comment": "bypass bluetooth port",
+						"quality": "Reported"
 					},
 					"highWaterStressAreaExposure": {
 						"value": "Yes",
 						"dataSource": {
-							"page": "424",
-							"fileName": "IntegratedReport",
-							"fileReference": "50a36c418baffd520bb92d84664f06f9732a21f4e2e5ecee6d9136f16e7e0b63",
-							"tagName": "web services"
-						},
-						"comment": "index digital program",
+							"page": 525,
+							"fileName": "AnnualReport",
+							"fileReference": "50a36c418baffd520bb92d84664f06f9732a21f4e2e5ecee6d9136f16e7e0b63",
+							"tagName": "action-items"
+						},
+						"comment": "compress 1080p array",
 						"quality": "Reported"
 					}
 				},
 				"waste": {
 					"hazardousAndRadioactiveWasteInTonnes": {
-						"value": 93845.05,
-						"dataSource": {
-							"page": "152",
-							"fileName": "AnnualReport",
-							"fileReference": "50a36c418baffd520bb92d84664f06f9732a21f4e2e5ecee6d9136f16e7e0b63",
-							"tagName": "convergence"
-						},
-						"comment": "quantify wireless array",
-						"quality": "Reported"
+						"value": 32387.49,
+						"dataSource": {
+							"page": 82,
+							"fileName": "AnnualReport",
+							"fileReference": "50a36c418baffd520bb92d84664f06f9732a21f4e2e5ecee6d9136f16e7e0b63",
+							"tagName": "metrics"
+						},
+						"comment": "quantify mobile pixel",
+						"quality": "NoDataFound"
 					},
 					"nonRecycledWasteInTonnes": {
-						"value": 66741.01,
-						"dataSource": {
-							"page": "853",
-							"fileName": "SustainabilityReport",
-							"fileReference": "50a36c418baffd520bb92d84664f06f9732a21f4e2e5ecee6d9136f16e7e0b63",
-							"tagName": "content"
-						},
-						"comment": "synthesize redundant capacitor",
+						"value": 28952.87,
+						"dataSource": {
+							"page": 1181,
+							"fileName": "AnnualReport",
+							"fileReference": "50a36c418baffd520bb92d84664f06f9732a21f4e2e5ecee6d9136f16e7e0b63",
+							"tagName": "networks"
+						},
+						"comment": "hack 1080p port",
 						"quality": "Incomplete"
 					}
 				},
 				"emissions": {
 					"emissionsOfInorganicPollutantsInTonnes": {
-						"value": 66828.56,
-						"dataSource": {
-							"page": "664",
-							"fileName": "AnnualReport",
-							"fileReference": "50a36c418baffd520bb92d84664f06f9732a21f4e2e5ecee6d9136f16e7e0b63",
-							"tagName": "networks"
-						},
-						"comment": "bypass online hard drive",
-						"quality": "Reported"
+						"value": 5618.36,
+						"dataSource": {
+							"page": 426,
+							"fileName": "AnnualReport",
+							"fileReference": "50a36c418baffd520bb92d84664f06f9732a21f4e2e5ecee6d9136f16e7e0b63",
+							"tagName": "e-markets"
+						},
+						"comment": "bypass multi-byte transmitter",
+						"quality": "Estimated"
 					},
 					"emissionsOfAirPollutantsInTonnes": {
-						"value": 24953.08,
-						"dataSource": {
-							"page": "411",
-							"fileName": "SustainabilityReport",
-							"fileReference": "50a36c418baffd520bb92d84664f06f9732a21f4e2e5ecee6d9136f16e7e0b63",
-							"tagName": "blockchains"
-						},
-						"comment": "index open-source microchip",
-						"quality": "NoDataFound"
+						"value": 59413.39,
+						"dataSource": {
+							"page": 646,
+							"fileName": "AnnualReport",
+							"fileReference": "50a36c418baffd520bb92d84664f06f9732a21f4e2e5ecee6d9136f16e7e0b63",
+							"tagName": "lifetime value"
+						},
+						"comment": "back up wireless protocol",
+						"quality": "Estimated"
 					},
 					"emissionsOfOzoneDepletionSubstancesInTonnes": {
-						"value": 59079.25,
-						"dataSource": {
-							"page": "712",
-							"fileName": "SustainabilityReport",
-							"fileReference": "50a36c418baffd520bb92d84664f06f9732a21f4e2e5ecee6d9136f16e7e0b63",
-							"tagName": "bandwidth"
-						},
-						"comment": "parse 1080p sensor",
-						"quality": "Estimated"
+						"value": 93284.91,
+						"dataSource": {
+							"page": 1138,
+							"fileName": "AnnualReport",
+							"fileReference": "50a36c418baffd520bb92d84664f06f9732a21f4e2e5ecee6d9136f16e7e0b63",
+							"tagName": "content"
+						},
+						"comment": "navigate multi-byte array",
+						"quality": "Audited"
 					},
 					"carbonReductionInitiatives": {
-						"value": "No",
-						"dataSource": {
-							"page": "919",
-							"fileName": "IntegratedReport",
-							"fileReference": "50a36c418baffd520bb92d84664f06f9732a21f4e2e5ecee6d9136f16e7e0b63",
-							"tagName": "systems"
-						},
-						"comment": "parse 1080p port",
+						"value": "Yes",
+						"dataSource": {
+							"page": 1119,
+							"fileName": "AnnualReport",
+							"fileReference": "50a36c418baffd520bb92d84664f06f9732a21f4e2e5ecee6d9136f16e7e0b63",
+							"tagName": "portals"
+						},
+						"comment": "input 1080p circuit",
 						"quality": "Reported"
 					}
 				}
@@ -7833,593 +9214,598 @@
 			"social": {
 				"socialAndEmployeeMatters": {
 					"humanRightsLegalProceedings": {
-						"value": "Yes",
-						"dataSource": {
-							"page": "1098-1195",
+						"value": "No",
+						"dataSource": {
+							"page": 207,
+							"fileName": "AnnualReport",
+							"fileReference": "50a36c418baffd520bb92d84664f06f9732a21f4e2e5ecee6d9136f16e7e0b63",
+							"tagName": "models"
+						},
+						"comment": "synthesize virtual circuit",
+						"quality": "Incomplete"
+					},
+					"iloCoreLabourStandards": {
+						"value": "Yes",
+						"dataSource": {
+							"page": 599,
+							"fileName": "AnnualReport",
+							"fileReference": "50a36c418baffd520bb92d84664f06f9732a21f4e2e5ecee6d9136f16e7e0b63",
+							"tagName": "schemas"
+						},
+						"comment": "program bluetooth card",
+						"quality": "Reported"
+					},
+					"environmentalPolicy": {
+						"value": "Yes",
+						"dataSource": {
+							"page": 1117,
+							"fileName": "AnnualReport",
+							"fileReference": "50a36c418baffd520bb92d84664f06f9732a21f4e2e5ecee6d9136f16e7e0b63",
+							"tagName": "lifetime value"
+						},
+						"comment": "transmit auxiliary monitor",
+						"quality": "Estimated"
+					},
+					"corruptionLegalProceedings": {
+						"value": "No",
+						"dataSource": {
+							"page": 346,
+							"fileName": "AnnualReport",
+							"fileReference": "50a36c418baffd520bb92d84664f06f9732a21f4e2e5ecee6d9136f16e7e0b63",
+							"tagName": "portals"
+						},
+						"comment": "bypass cross-platform microchip",
+						"quality": "Audited"
+					},
+					"transparencyDisclosurePolicy": {
+						"value": "No",
+						"dataSource": {
+							"page": 255,
+							"fileName": "AnnualReport",
+							"fileReference": "50a36c418baffd520bb92d84664f06f9732a21f4e2e5ecee6d9136f16e7e0b63",
+							"tagName": "relationships"
+						},
+						"comment": "override multi-byte program",
+						"quality": "Estimated"
+					},
+					"humanRightsDueDiligencePolicy": {
+						"value": "No",
+						"dataSource": {
+							"page": 231,
+							"fileName": "AnnualReport",
+							"fileReference": "50a36c418baffd520bb92d84664f06f9732a21f4e2e5ecee6d9136f16e7e0b63",
+							"tagName": "solutions"
+						},
+						"comment": "calculate 1080p monitor",
+						"quality": "Reported"
+					},
+					"policyAgainstChildLabour": {
+						"value": "No",
+						"dataSource": {
+							"page": 811,
+							"fileName": "AnnualReport",
+							"fileReference": "50a36c418baffd520bb92d84664f06f9732a21f4e2e5ecee6d9136f16e7e0b63",
+							"tagName": "mindshare"
+						},
+						"comment": "navigate auxiliary transmitter",
+						"quality": "Audited"
+					},
+					"policyAgainstForcedLabour": {
+						"value": "No",
+						"dataSource": {
+							"page": 50,
+							"fileName": "AnnualReport",
+							"fileReference": "50a36c418baffd520bb92d84664f06f9732a21f4e2e5ecee6d9136f16e7e0b63",
+							"tagName": "paradigms"
+						},
+						"comment": "calculate open-source program",
+						"quality": "Incomplete"
+					},
+					"policyAgainstDiscriminationInTheWorkplace": {
+						"value": "Yes",
+						"dataSource": {
+							"page": 197,
+							"fileName": "AnnualReport",
+							"fileReference": "50a36c418baffd520bb92d84664f06f9732a21f4e2e5ecee6d9136f16e7e0b63",
+							"tagName": "markets"
+						},
+						"comment": "index cross-platform bandwidth",
+						"quality": "Reported"
+					},
+					"iso14001Certificate": {
+						"value": "Yes",
+						"dataSource": {
+							"page": 1194,
+							"fileName": "AnnualReport",
+							"fileReference": "50a36c418baffd520bb92d84664f06f9732a21f4e2e5ecee6d9136f16e7e0b63",
+							"tagName": "portals"
+						},
+						"comment": "input multi-byte alarm",
+						"quality": "Reported"
+					},
+					"policyAgainstBriberyAndCorruption": {
+						"value": "Yes",
+						"dataSource": {
+							"page": 647,
+							"fileName": "AnnualReport",
+							"fileReference": "50a36c418baffd520bb92d84664f06f9732a21f4e2e5ecee6d9136f16e7e0b63",
+							"tagName": "relationships"
+						},
+						"comment": "calculate primary bus",
+						"quality": "Audited"
+					},
+					"fairBusinessMarketingAdvertisingPolicy": {
+						"value": "No",
+						"dataSource": {
+							"page": 435,
 							"fileName": "AnnualReport",
 							"fileReference": "50a36c418baffd520bb92d84664f06f9732a21f4e2e5ecee6d9136f16e7e0b63",
 							"tagName": "networks"
 						},
-						"comment": "parse virtual monitor",
-						"quality": "NoDataFound"
-					},
-					"iloCoreLabourStandards": {
-						"value": "No",
-						"dataSource": {
-							"page": "883-1149",
-							"fileName": "IntegratedReport",
-							"fileReference": "50a36c418baffd520bb92d84664f06f9732a21f4e2e5ecee6d9136f16e7e0b63",
-							"tagName": "eyeballs"
-						},
-						"comment": "compress optical interface",
-						"quality": "Reported"
-					},
-					"environmentalPolicy": {
-						"value": "No",
-						"dataSource": {
-							"page": "1186-1287",
-							"fileName": "AnnualReport",
-							"fileReference": "50a36c418baffd520bb92d84664f06f9732a21f4e2e5ecee6d9136f16e7e0b63",
-							"tagName": "content"
-						},
-						"comment": "override haptic card",
-						"quality": "NoDataFound"
-					},
-					"corruptionLegalProceedings": {
-						"value": "No",
-						"dataSource": {
-							"page": "592-1032",
+						"comment": "reboot online microchip",
+						"quality": "NoDataFound"
+					},
+					"technologiesExpertiseTransferPolicy": {
+						"value": "No",
+						"dataSource": {
+							"page": 780,
+							"fileName": "AnnualReport",
+							"fileReference": "50a36c418baffd520bb92d84664f06f9732a21f4e2e5ecee6d9136f16e7e0b63",
+							"tagName": "synergies"
+						},
+						"comment": "generate wireless hard drive",
+						"quality": "NoDataFound"
+					},
+					"fairCompetitionPolicy": {
+						"value": "Yes",
+						"dataSource": {
+							"page": 428,
+							"fileName": "AnnualReport",
+							"fileReference": "50a36c418baffd520bb92d84664f06f9732a21f4e2e5ecee6d9136f16e7e0b63",
+							"tagName": "systems"
+						},
+						"comment": "override digital alarm",
+						"quality": "Incomplete"
+					},
+					"violationOfTaxRulesAndRegulation": {
+						"value": "No",
+						"dataSource": {
+							"page": 717,
+							"fileName": "AnnualReport",
+							"fileReference": "50a36c418baffd520bb92d84664f06f9732a21f4e2e5ecee6d9136f16e7e0b63",
+							"tagName": "convergence"
+						},
+						"comment": "connect cross-platform panel",
+						"quality": "Estimated"
+					},
+					"unGlobalCompactPrinciplesCompliancePolicy": {
+						"value": "Yes",
+						"dataSource": {
+							"page": 152,
+							"fileName": "AnnualReport",
+							"fileReference": "50a36c418baffd520bb92d84664f06f9732a21f4e2e5ecee6d9136f16e7e0b63",
+							"tagName": "applications"
+						},
+						"comment": "compress online sensor",
+						"quality": "Audited"
+					},
+					"oecdGuidelinesForMultinationalEnterprisesGrievanceHandling": {
+						"value": "Yes",
+						"dataSource": {
+							"page": 719,
+							"fileName": "AnnualReport",
+							"fileReference": "50a36c418baffd520bb92d84664f06f9732a21f4e2e5ecee6d9136f16e7e0b63",
+							"tagName": "infrastructures"
+						},
+						"comment": "bypass wireless program",
+						"quality": "NoDataFound"
+					},
+					"averageGrossHourlyEarningsMaleEmployees": {
+						"value": 821507510.26,
+						"dataSource": {
+							"page": 182,
+							"fileName": "AnnualReport",
+							"fileReference": "50a36c418baffd520bb92d84664f06f9732a21f4e2e5ecee6d9136f16e7e0b63",
+							"tagName": "platforms"
+						},
+						"comment": "compress 1080p program",
+						"quality": "Reported",
+						"currency": "KYD"
+					},
+					"averageGrossHourlyEarningsFemaleEmployees": {
+						"value": 2210114724,
+						"dataSource": {
+							"page": 333,
+							"fileName": "AnnualReport",
+							"fileReference": "50a36c418baffd520bb92d84664f06f9732a21f4e2e5ecee6d9136f16e7e0b63",
+							"tagName": "applications"
+						},
+						"comment": "input neural program",
+						"quality": "Reported",
+						"currency": "KRW"
+					},
+					"unadjustedGenderPayGapInPercent": {
+						"value": 83133.31,
+						"dataSource": {
+							"page": 339,
+							"fileName": "AnnualReport",
+							"fileReference": "50a36c418baffd520bb92d84664f06f9732a21f4e2e5ecee6d9136f16e7e0b63",
+							"tagName": "users"
+						},
+						"comment": "compress neural interface",
+						"quality": "Incomplete"
+					},
+					"femaleBoardMembersSupervisoryBoard": {
+						"value": 7523,
+						"dataSource": {
+							"page": 616,
+							"fileName": "AnnualReport",
+							"fileReference": "50a36c418baffd520bb92d84664f06f9732a21f4e2e5ecee6d9136f16e7e0b63",
+							"tagName": "architectures"
+						},
+						"comment": "reboot wireless circuit",
+						"quality": "NoDataFound"
+					},
+					"femaleBoardMembersBoardOfDirectors": {
+						"value": 3239,
+						"dataSource": {
+							"page": 616,
+							"fileName": "AnnualReport",
+							"fileReference": "50a36c418baffd520bb92d84664f06f9732a21f4e2e5ecee6d9136f16e7e0b63",
+							"tagName": "ROI"
+						},
+						"comment": "connect auxiliary transmitter",
+						"quality": "Audited"
+					},
+					"maleBoardMembersSupervisoryBoard": {
+						"value": 7212,
+						"dataSource": {
+							"page": 202,
+							"fileName": "AnnualReport",
+							"fileReference": "",
+							"tagName": "web services"
+						},
+						"comment": "reboot bluetooth circuit",
+						"quality": "NoDataFound"
+					},
+					"maleBoardMembersBoardOfDirectors": {
+						"value": 8916,
+						"dataSource": {
+							"page": 952,
+							"fileName": "AnnualReport",
+							"fileReference": "50a36c418baffd520bb92d84664f06f9732a21f4e2e5ecee6d9136f16e7e0b63",
+							"tagName": "mindshare"
+						},
+						"comment": "program 1080p card",
+						"quality": "Incomplete"
+					},
+					"boardGenderDiversitySupervisoryBoardInPercent": {
+						"value": 46.74,
+						"dataSource": {
+							"page": 831,
+							"fileName": "AnnualReport",
+							"fileReference": "50a36c418baffd520bb92d84664f06f9732a21f4e2e5ecee6d9136f16e7e0b63",
+							"tagName": "schemas"
+						},
+						"comment": "parse cross-platform panel",
+						"quality": "Estimated"
+					},
+					"boardGenderDiversityBoardOfDirectorsInPercent": {
+						"value": 23.16,
+						"dataSource": {
+							"page": 611,
+							"fileName": "AnnualReport",
+							"fileReference": "50a36c418baffd520bb92d84664f06f9732a21f4e2e5ecee6d9136f16e7e0b63",
+							"tagName": "e-business"
+						},
+						"comment": "navigate redundant panel",
+						"quality": "Incomplete"
+					},
+					"controversialWeaponsExposure": {
+						"value": "Yes",
+						"dataSource": {
+							"page": 81,
 							"fileName": "AnnualReport",
 							"fileReference": "50a36c418baffd520bb92d84664f06f9732a21f4e2e5ecee6d9136f16e7e0b63",
 							"tagName": "e-commerce"
 						},
-						"comment": "index auxiliary hard drive",
-						"quality": "Estimated"
-					},
-					"transparencyDisclosurePolicy": {
-						"value": "No",
-						"dataSource": {
-							"page": "1149",
-							"fileName": "SustainabilityReport",
-							"fileReference": "50a36c418baffd520bb92d84664f06f9732a21f4e2e5ecee6d9136f16e7e0b63",
-							"tagName": "systems"
-						},
-						"comment": "connect redundant hard drive",
-						"quality": "Incomplete"
-					},
-					"humanRightsDueDiligencePolicy": {
-						"value": "Yes",
-						"dataSource": {
-							"page": "412",
-							"fileName": "SustainabilityReport",
-							"fileReference": "50a36c418baffd520bb92d84664f06f9732a21f4e2e5ecee6d9136f16e7e0b63",
-							"tagName": "architectures"
-						},
-						"comment": "synthesize 1080p transmitter",
-						"quality": "NoDataFound"
-					},
-					"policyAgainstChildLabour": {
-						"value": "Yes",
-						"dataSource": {
-							"page": "643",
-							"fileName": "IntegratedReport",
-							"fileReference": "50a36c418baffd520bb92d84664f06f9732a21f4e2e5ecee6d9136f16e7e0b63",
-							"tagName": "blockchains"
-						},
-						"comment": "connect mobile program",
-						"quality": "Estimated"
-					},
-					"policyAgainstForcedLabour": {
-						"value": "Yes",
-						"dataSource": {
-							"page": "784-925",
-							"fileName": "IntegratedReport",
+						"comment": "copy haptic sensor",
+						"quality": "Audited"
+					},
+					"workplaceAccidentPreventionPolicy": {
+						"value": "No",
+						"dataSource": {
+							"page": 1163,
+							"fileName": "AnnualReport",
+							"fileReference": "50a36c418baffd520bb92d84664f06f9732a21f4e2e5ecee6d9136f16e7e0b63",
+							"tagName": "applications"
+						},
+						"comment": "reboot haptic system",
+						"quality": "Audited"
+					},
+					"rateOfAccidentsInPercent": {
+						"value": 4.67,
+						"dataSource": {
+							"page": 763,
+							"fileName": "AnnualReport",
+							"fileReference": "50a36c418baffd520bb92d84664f06f9732a21f4e2e5ecee6d9136f16e7e0b63",
+							"tagName": "ROI"
+						},
+						"comment": "transmit back-end microchip",
+						"quality": "Reported"
+					},
+					"workdaysLostInDays": {
+						"value": 62000.2,
+						"dataSource": {
+							"page": 697,
+							"fileName": "AnnualReport",
+							"fileReference": "50a36c418baffd520bb92d84664f06f9732a21f4e2e5ecee6d9136f16e7e0b63",
+							"tagName": "schemas"
+						},
+						"comment": "transmit mobile pixel",
+						"quality": "NoDataFound"
+					},
+					"supplierCodeOfConduct": {
+						"value": "No",
+						"dataSource": {
+							"page": 66,
+							"fileName": "AnnualReport",
+							"fileReference": "50a36c418baffd520bb92d84664f06f9732a21f4e2e5ecee6d9136f16e7e0b63",
+							"tagName": "portals"
+						},
+						"comment": "copy mobile port",
+						"quality": "NoDataFound"
+					},
+					"grievanceHandlingMechanism": {
+						"value": "Yes",
+						"dataSource": {
+							"page": 506,
+							"fileName": "AnnualReport",
+							"fileReference": "50a36c418baffd520bb92d84664f06f9732a21f4e2e5ecee6d9136f16e7e0b63",
+							"tagName": "interfaces"
+						},
+						"comment": "reboot open-source microchip",
+						"quality": "Incomplete"
+					},
+					"whistleblowerProtectionPolicy": {
+						"value": "No",
+						"dataSource": {
+							"page": 224,
+							"fileName": "AnnualReport",
 							"fileReference": "50a36c418baffd520bb92d84664f06f9732a21f4e2e5ecee6d9136f16e7e0b63",
 							"tagName": "lifetime value"
 						},
-						"comment": "synthesize redundant microchip",
-						"quality": "Incomplete"
-					},
-					"policyAgainstDiscriminationInTheWorkplace": {
-						"value": "Yes",
-						"dataSource": {
-							"page": "777",
-							"fileName": "AnnualReport",
-							"fileReference": "50a36c418baffd520bb92d84664f06f9732a21f4e2e5ecee6d9136f16e7e0b63",
-							"tagName": "synergies"
-						},
-						"comment": "back up back-end microchip",
-						"quality": "NoDataFound"
-					},
-					"iso14001Certificate": {
-						"value": "No",
-						"dataSource": {
-							"page": "110-1003",
-							"fileName": "IntegratedReport",
-							"fileReference": "50a36c418baffd520bb92d84664f06f9732a21f4e2e5ecee6d9136f16e7e0b63",
-							"tagName": "infrastructures"
-						},
-						"comment": "navigate digital system",
-						"quality": "Audited"
-					},
-					"policyAgainstBriberyAndCorruption": {
-						"value": "Yes",
-						"dataSource": {
-							"page": "101-608",
-							"fileName": "SustainabilityReport",
-							"fileReference": "50a36c418baffd520bb92d84664f06f9732a21f4e2e5ecee6d9136f16e7e0b63",
-							"tagName": "infrastructures"
-						},
-						"comment": "back up optical application",
-						"quality": "NoDataFound"
-					},
-					"fairBusinessMarketingAdvertisingPolicy": {
-						"value": "Yes",
-						"dataSource": {
-							"page": "1094",
-							"fileName": "AnnualReport",
-							"fileReference": "50a36c418baffd520bb92d84664f06f9732a21f4e2e5ecee6d9136f16e7e0b63",
-							"tagName": "architectures"
-						},
-						"comment": "program optical program",
-						"quality": "Reported"
-					},
-					"technologiesExpertiseTransferPolicy": {
-						"value": "Yes",
-						"dataSource": {
-							"page": "708-912",
-							"fileName": "AnnualReport",
-							"fileReference": "50a36c418baffd520bb92d84664f06f9732a21f4e2e5ecee6d9136f16e7e0b63",
-							"tagName": "ROI"
-						},
-						"comment": "quantify solid state array",
-						"quality": "NoDataFound"
-					},
-					"fairCompetitionPolicy": {
-						"value": "No",
-						"dataSource": {
-							"page": "1122-1184",
-							"fileName": "IntegratedReport",
-							"fileReference": "50a36c418baffd520bb92d84664f06f9732a21f4e2e5ecee6d9136f16e7e0b63",
-							"tagName": "action-items"
-						},
-						"comment": "copy optical feed",
-						"quality": "Incomplete"
-					},
-					"violationOfTaxRulesAndRegulation": {
-						"value": "Yes",
-						"dataSource": {
-							"page": "1049-1158",
-							"fileName": "IntegratedReport",
-							"fileReference": "50a36c418baffd520bb92d84664f06f9732a21f4e2e5ecee6d9136f16e7e0b63",
-							"tagName": "initiatives"
-						},
-						"comment": "quantify neural alarm",
-						"quality": "NoDataFound"
-					},
-					"unGlobalCompactPrinciplesCompliancePolicy": {
-						"value": "Yes",
-						"dataSource": {
-							"page": "679",
-							"fileName": "AnnualReport",
-							"fileReference": "50a36c418baffd520bb92d84664f06f9732a21f4e2e5ecee6d9136f16e7e0b63",
-							"tagName": "lifetime value"
-						},
-						"comment": "override digital panel",
-						"quality": "Estimated"
-					},
-					"oecdGuidelinesForMultinationalEnterprisesGrievanceHandling": {
-						"value": "No",
-						"dataSource": {
-							"page": "1194",
-							"fileName": "SustainabilityReport",
-							"fileReference": "50a36c418baffd520bb92d84664f06f9732a21f4e2e5ecee6d9136f16e7e0b63",
-							"tagName": "partnerships"
-						},
-						"comment": "override auxiliary matrix",
-						"quality": "Incomplete"
-					},
-					"averageGrossHourlyEarningsMaleEmployees": {
-						"value": 5425398868.97,
-						"dataSource": {
-							"page": "370-499",
-							"fileName": "IntegratedReport",
-							"fileReference": "50a36c418baffd520bb92d84664f06f9732a21f4e2e5ecee6d9136f16e7e0b63",
-							"tagName": "metrics"
-						},
-						"comment": "quantify wireless monitor",
-						"quality": "Audited",
-						"currency": "TZS"
-					},
-					"averageGrossHourlyEarningsFemaleEmployees": {
-						"value": 7765641883.02,
-						"dataSource": {
-							"page": "902",
-							"fileName": "AnnualReport",
-							"fileReference": "50a36c418baffd520bb92d84664f06f9732a21f4e2e5ecee6d9136f16e7e0b63",
-							"tagName": "experiences"
-						},
-						"comment": "override online program",
-						"quality": "Audited",
-						"currency": "SOS"
-					},
-					"unadjustedGenderPayGapInPercent": {
-						"value": 38217.87,
-						"dataSource": {
-							"page": "817-892",
-							"fileName": "SustainabilityReport",
-							"fileReference": "50a36c418baffd520bb92d84664f06f9732a21f4e2e5ecee6d9136f16e7e0b63",
-							"tagName": "blockchains"
-						},
-						"comment": "calculate 1080p port",
-						"quality": "Estimated"
-					},
-					"femaleBoardMembersSupervisoryBoard": {
-						"value": 2672,
-						"dataSource": {
-							"page": "132-1204",
-							"fileName": "AnnualReport",
-							"fileReference": "50a36c418baffd520bb92d84664f06f9732a21f4e2e5ecee6d9136f16e7e0b63",
-							"tagName": "users"
-						},
-						"comment": "index 1080p program",
-						"quality": "Reported"
-					},
-					"femaleBoardMembersBoardOfDirectors": {
-						"value": 403,
-						"dataSource": {
-							"page": "327-1271",
-							"fileName": "SustainabilityReport",
+						"comment": "reboot back-end program",
+						"quality": "NoDataFound"
+					},
+					"reportedIncidentsOfDiscrimination": {
+						"value": 3181,
+						"dataSource": {
+							"page": 1078,
+							"fileName": "AnnualReport",
 							"fileReference": "50a36c418baffd520bb92d84664f06f9732a21f4e2e5ecee6d9136f16e7e0b63",
 							"tagName": "channels"
 						},
-						"comment": "override multi-byte card",
-						"quality": "Audited"
-					},
-					"maleBoardMembersSupervisoryBoard": {
-						"value": 92,
-						"dataSource": {
-							"page": "1161",
-							"fileName": "SustainabilityReport",
-							"fileReference": "50a36c418baffd520bb92d84664f06f9732a21f4e2e5ecee6d9136f16e7e0b63",
-							"tagName": "architectures"
-						},
-						"comment": "reboot solid state firewall",
-						"quality": "Audited"
-					},
-					"maleBoardMembersBoardOfDirectors": {
-						"value": 8738,
-						"dataSource": {
-							"page": "715",
-							"fileName": "SustainabilityReport",
-							"fileReference": "50a36c418baffd520bb92d84664f06f9732a21f4e2e5ecee6d9136f16e7e0b63",
-							"tagName": "markets"
-						},
-						"comment": "compress neural hard drive",
-						"quality": "Estimated"
-					},
-					"boardGenderDiversitySupervisoryBoardInPercent": {
-						"value": 70.93,
-						"dataSource": {
-							"page": "945-1112",
-							"fileName": "SustainabilityReport",
-							"fileReference": "50a36c418baffd520bb92d84664f06f9732a21f4e2e5ecee6d9136f16e7e0b63",
-							"tagName": "eyeballs"
-						},
-						"comment": "reboot cross-platform driver",
-						"quality": "NoDataFound"
-					},
-					"boardGenderDiversityBoardOfDirectorsInPercent": {
-						"value": 71.33,
-						"dataSource": {
-							"page": "1073-1132",
-							"fileName": "IntegratedReport",
-							"fileReference": "50a36c418baffd520bb92d84664f06f9732a21f4e2e5ecee6d9136f16e7e0b63",
-							"tagName": "paradigms"
-						},
-						"comment": "hack solid state pixel",
-						"quality": "Audited"
-					},
-					"controversialWeaponsExposure": {
-						"value": "Yes",
-						"dataSource": {
-							"page": "651-1131",
-							"fileName": "SustainabilityReport",
-							"fileReference": "50a36c418baffd520bb92d84664f06f9732a21f4e2e5ecee6d9136f16e7e0b63",
-							"tagName": "partnerships"
-						},
-						"comment": "reboot haptic matrix",
-						"quality": "Audited"
-					},
-					"workplaceAccidentPreventionPolicy": {
-						"value": "Yes",
-						"dataSource": {
-							"page": "808-1054",
-							"fileName": "SustainabilityReport",
-							"fileReference": "50a36c418baffd520bb92d84664f06f9732a21f4e2e5ecee6d9136f16e7e0b63",
-							"tagName": "bandwidth"
-						},
-						"comment": "bypass bluetooth hard drive",
-						"quality": "Reported"
-					},
-					"rateOfAccidentsInPercent": {
-						"value": 78.64,
-						"dataSource": {
-							"page": "450",
-							"fileName": "IntegratedReport",
-							"fileReference": "50a36c418baffd520bb92d84664f06f9732a21f4e2e5ecee6d9136f16e7e0b63",
-							"tagName": "e-markets"
-						},
-						"comment": "generate neural array",
-						"quality": "Incomplete"
-					},
-					"workdaysLostInDays": {
-						"value": 9974.85,
-						"dataSource": {
-							"page": "643",
-							"fileName": "IntegratedReport",
-							"fileReference": "50a36c418baffd520bb92d84664f06f9732a21f4e2e5ecee6d9136f16e7e0b63",
-							"tagName": "models"
-						},
-						"comment": "compress primary matrix",
-						"quality": "Reported"
-					},
-					"supplierCodeOfConduct": {
-						"value": "No",
-						"dataSource": {
-							"page": "542-691",
-							"fileName": "SustainabilityReport",
-							"fileReference": "50a36c418baffd520bb92d84664f06f9732a21f4e2e5ecee6d9136f16e7e0b63",
-							"tagName": "metrics"
-						},
-						"comment": "connect solid state system",
-						"quality": "Incomplete"
-					},
-					"grievanceHandlingMechanism": {
-						"value": "No",
-						"dataSource": {
-							"page": "434-987",
-							"fileName": "AnnualReport",
-							"fileReference": "50a36c418baffd520bb92d84664f06f9732a21f4e2e5ecee6d9136f16e7e0b63",
-							"tagName": "synergies"
-						},
-						"comment": "copy wireless bus",
-						"quality": "NoDataFound"
-					},
-					"whistleblowerProtectionPolicy": {
-						"value": "No",
-						"dataSource": {
-							"page": "796-1249",
-							"fileName": "SustainabilityReport",
-							"fileReference": "50a36c418baffd520bb92d84664f06f9732a21f4e2e5ecee6d9136f16e7e0b63",
-							"tagName": "portals"
-						},
-						"comment": "navigate online driver",
-						"quality": "NoDataFound"
-					},
-					"reportedIncidentsOfDiscrimination": {
-						"value": 1543,
-						"dataSource": {
-							"page": "383",
-							"fileName": "IntegratedReport",
-							"fileReference": "50a36c418baffd520bb92d84664f06f9732a21f4e2e5ecee6d9136f16e7e0b63",
-							"tagName": "web services"
-						},
-						"comment": "override mobile capacitor",
-						"quality": "NoDataFound"
+						"comment": "index neural array",
+						"quality": "Reported"
 					},
 					"sanctionedIncidentsOfDiscrimination": {
-						"value": 1942,
-						"dataSource": {
-							"page": "40-1257",
-							"fileName": "SustainabilityReport",
-							"fileReference": "50a36c418baffd520bb92d84664f06f9732a21f4e2e5ecee6d9136f16e7e0b63",
-							"tagName": "networks"
-						},
-						"comment": "transmit redundant sensor",
-						"quality": "Incomplete"
+						"value": 9915,
+						"dataSource": {
+							"page": 787,
+							"fileName": "AnnualReport",
+							"fileReference": "50a36c418baffd520bb92d84664f06f9732a21f4e2e5ecee6d9136f16e7e0b63",
+							"tagName": "supply-chains"
+						},
+						"comment": "override auxiliary driver",
+						"quality": "Estimated"
 					},
 					"ceoToEmployeePayGapRatio": {
-						"value": 91713.39,
-						"dataSource": {
-							"page": "610",
-							"fileName": "AnnualReport",
-							"fileReference": "50a36c418baffd520bb92d84664f06f9732a21f4e2e5ecee6d9136f16e7e0b63",
-							"tagName": "technologies"
-						},
-						"comment": "parse online application",
-						"quality": "Reported"
+						"value": 71984.58,
+						"dataSource": {
+							"page": 1101,
+							"fileName": "AnnualReport",
+							"fileReference": "50a36c418baffd520bb92d84664f06f9732a21f4e2e5ecee6d9136f16e7e0b63",
+							"tagName": "functionalities"
+						},
+						"comment": "back up back-end program",
+						"quality": "Incomplete"
 					},
 					"excessiveCeoPayRatioInPercent": {
-						"value": 76163.2,
-						"dataSource": {
-							"page": "907-957",
-							"fileName": "AnnualReport",
-							"fileReference": "50a36c418baffd520bb92d84664f06f9732a21f4e2e5ecee6d9136f16e7e0b63",
-							"tagName": "networks"
-						},
-						"comment": "transmit 1080p application",
-						"quality": "NoDataFound"
+						"value": 2983.21,
+						"dataSource": {
+							"page": 657,
+							"fileName": "AnnualReport",
+							"fileReference": "50a36c418baffd520bb92d84664f06f9732a21f4e2e5ecee6d9136f16e7e0b63",
+							"tagName": "applications"
+						},
+						"comment": "override back-end interface",
+						"quality": "Audited"
 					}
 				},
 				"greenSecurities": {
 					"securitiesNotCertifiedAsGreen": {
 						"value": "No",
 						"dataSource": {
-							"page": "858-1151",
-							"fileName": "AnnualReport",
-							"fileReference": "50a36c418baffd520bb92d84664f06f9732a21f4e2e5ecee6d9136f16e7e0b63",
-							"tagName": "technologies"
-						},
-						"comment": "quantify mobile microchip",
-						"quality": "Estimated"
+							"page": 947,
+							"fileName": "AnnualReport",
+							"fileReference": "50a36c418baffd520bb92d84664f06f9732a21f4e2e5ecee6d9136f16e7e0b63",
+							"tagName": "bandwidth"
+						},
+						"comment": "connect multi-byte capacitor",
+						"quality": "Reported"
 					}
 				},
 				"humanRights": {
 					"humanRightsPolicy": {
-						"value": "No",
-						"dataSource": {
-							"page": "603-686",
-							"fileName": "AnnualReport",
-							"fileReference": "50a36c418baffd520bb92d84664f06f9732a21f4e2e5ecee6d9136f16e7e0b63",
-							"tagName": "e-business"
-						},
-						"comment": "program digital firewall",
-						"quality": "Estimated"
+						"value": "Yes",
+						"dataSource": {
+							"page": 484,
+							"fileName": "AnnualReport",
+							"fileReference": "50a36c418baffd520bb92d84664f06f9732a21f4e2e5ecee6d9136f16e7e0b63",
+							"tagName": "interfaces"
+						},
+						"comment": "compress digital system",
+						"quality": "Incomplete"
 					},
 					"humanRightsDueDiligence": {
 						"value": "Yes",
 						"dataSource": {
-							"page": "7",
-							"fileName": "AnnualReport",
-							"fileReference": "50a36c418baffd520bb92d84664f06f9732a21f4e2e5ecee6d9136f16e7e0b63",
-							"tagName": "convergence"
-						},
-						"comment": "transmit neural port",
-						"quality": "Reported"
+							"page": 813,
+							"fileName": "AnnualReport",
+							"fileReference": "50a36c418baffd520bb92d84664f06f9732a21f4e2e5ecee6d9136f16e7e0b63",
+							"tagName": "markets"
+						},
+						"comment": "hack wireless card",
+						"quality": "NoDataFound"
 					},
 					"traffickingInHumanBeingsPolicy": {
 						"value": "No",
 						"dataSource": {
-							"page": "89-601",
-							"fileName": "IntegratedReport",
-							"fileReference": "50a36c418baffd520bb92d84664f06f9732a21f4e2e5ecee6d9136f16e7e0b63",
-							"tagName": "infrastructures"
-						},
-						"comment": "program cross-platform alarm",
+							"page": 729,
+							"fileName": "AnnualReport",
+							"fileReference": "50a36c418baffd520bb92d84664f06f9732a21f4e2e5ecee6d9136f16e7e0b63",
+							"tagName": "partnerships"
+						},
+						"comment": "copy digital feed",
 						"quality": "Reported"
 					},
 					"reportedChildLabourIncidents": {
-						"value": "Yes",
-						"dataSource": {
-							"page": "903",
-							"fileName": "SustainabilityReport",
-							"fileReference": "50a36c418baffd520bb92d84664f06f9732a21f4e2e5ecee6d9136f16e7e0b63",
-							"tagName": "networks"
-						},
-						"comment": "navigate solid state transmitter",
-						"quality": "NoDataFound"
+						"value": "No",
+						"dataSource": {
+							"page": 840,
+							"fileName": "AnnualReport",
+							"fileReference": "50a36c418baffd520bb92d84664f06f9732a21f4e2e5ecee6d9136f16e7e0b63",
+							"tagName": "blockchains"
+						},
+						"comment": "quantify online interface",
+						"quality": "Audited"
 					},
 					"reportedForcedOrCompulsoryLabourIncidents": {
-						"value": "No",
-						"dataSource": {
-							"page": "847",
-							"fileName": "SustainabilityReport",
-							"fileReference": "50a36c418baffd520bb92d84664f06f9732a21f4e2e5ecee6d9136f16e7e0b63",
-							"tagName": "models"
-						},
-						"comment": "generate auxiliary transmitter",
-						"quality": "Audited"
+						"value": "Yes",
+						"dataSource": {
+							"page": 701,
+							"fileName": "AnnualReport",
+							"fileReference": "50a36c418baffd520bb92d84664f06f9732a21f4e2e5ecee6d9136f16e7e0b63",
+							"tagName": "content"
+						},
+						"comment": "index online array",
+						"quality": "Estimated"
 					},
 					"numberOfReportedIncidentsOfHumanRightsViolations": {
-						"value": 6851,
-						"dataSource": {
-							"page": "654",
-							"fileName": "AnnualReport",
-							"fileReference": "50a36c418baffd520bb92d84664f06f9732a21f4e2e5ecee6d9136f16e7e0b63",
-							"tagName": "solutions"
-						},
-						"comment": "navigate redundant application",
-						"quality": "NoDataFound"
+						"value": 2483,
+						"dataSource": {
+							"page": 19,
+							"fileName": "AnnualReport",
+							"fileReference": "50a36c418baffd520bb92d84664f06f9732a21f4e2e5ecee6d9136f16e7e0b63",
+							"tagName": "paradigms"
+						},
+						"comment": "navigate mobile array",
+						"quality": "Estimated"
 					}
 				},
 				"antiCorruptionAndAntiBribery": {
 					"casesOfInsufficientActionAgainstBriberyAndCorruption": {
-						"value": 5067,
-						"dataSource": {
-							"page": "536-945",
-							"fileName": "AnnualReport",
-							"fileReference": "50a36c418baffd520bb92d84664f06f9732a21f4e2e5ecee6d9136f16e7e0b63",
-							"tagName": "channels"
-						},
-						"comment": "connect back-end bandwidth",
+						"value": 9074,
+						"dataSource": {
+							"page": 44,
+							"fileName": "AnnualReport",
+							"fileReference": "50a36c418baffd520bb92d84664f06f9732a21f4e2e5ecee6d9136f16e7e0b63",
+							"tagName": "infrastructures"
+						},
+						"comment": "navigate open-source bus",
 						"quality": "NoDataFound"
 					},
 					"reportedConvictionsOfBriberyAndCorruption": {
-						"value": -1,
-						"dataSource": {
-							"page": "1069",
-							"fileName": "AnnualReport",
-							"fileReference": "50a36c418baffd520bb92d84664f06f9732a21f4e2e5ecee6d9136f16e7e0b63",
-							"tagName": "e-business"
-						},
-						"comment": "hack virtual pixel",
-						"quality": "Reported"
+						"value": 7275,
+						"dataSource": {
+							"page": 1123,
+							"fileName": "AnnualReport",
+							"fileReference": "50a36c418baffd520bb92d84664f06f9732a21f4e2e5ecee6d9136f16e7e0b63",
+							"tagName": "solutions"
+						},
+						"comment": "compress digital transmitter",
+						"quality": "NoDataFound"
 					},
 					"totalAmountOfReportedFinesOfBriberyAndCorruption": {
-						"value": 5160359838.05,
-						"dataSource": {
-							"page": "1175",
-							"fileName": "AnnualReport",
-							"fileReference": "50a36c418baffd520bb92d84664f06f9732a21f4e2e5ecee6d9136f16e7e0b63",
-							"tagName": "e-markets"
-						},
-						"comment": "override optical transmitter",
-						"quality": "NoDataFound",
-						"currency": "XCD"
+						"value": 1771636700.72,
+						"dataSource": {
+							"page": 127,
+							"fileName": "AnnualReport",
+							"fileReference": "50a36c418baffd520bb92d84664f06f9732a21f4e2e5ecee6d9136f16e7e0b63",
+							"tagName": "infrastructures"
+						},
+						"comment": "copy open-source firewall",
+						"quality": "Audited",
+						"currency": "GIP"
 					}
 				}
 			}
 		},
-		"reportingPeriod": "2023"
+		"reportingPeriod": "2020"
 	},
 	{
 		"companyInformation": {
-			"companyName": "Sfdr-dataset-with-empty-string-document-reference",
-			"headquarters": "Erniefurt",
-			"headquartersPostalCode": "15269-6047",
-			"sector": "e-business",
+			"companyName": "Sfdr-dataset-with-invalid-percentage-input",
+			"headquarters": "Port Kamrenmouth",
+			"headquartersPostalCode": "21847",
+			"sector": "infrastructures",
 			"identifiers": {
 				"Lei": [],
 				"Isin": [
-					"oGBxbtB9zn6p"
+					"f2NdpTyOiKB2",
+					"ODcByH5R1lkD"
 				],
 				"PermId": [
-					"LR1BNEXRFZ"
+					"M4Gh3VaDyY"
 				],
-				"Ticker": [],
-				"Duns": [],
+				"Ticker": [
+					"0AVOnc4"
+				],
+				"Duns": [
+					"dit3ttxPY"
+				],
 				"VatNumber": [
-					"EYmDgR070"
+					"QRpCKDoVM"
 				],
 				"CompanyRegistrationNumber": [
-					"OSnsRgOnhM8oXjc"
+					"kAjU6APdrP5rO97"
 				]
 			},
-			"countryCode": "BR",
+			"countryCode": "VC",
 			"companyContactDetails": [
-				"Ulices77@example.com",
-				"Mitchell62@example.com",
-				"Felton23@example.com",
-				"Gunnar.Ratke@example.com",
-				"Elroy_Koss-Witting@example.com"
+				"Rowena_Smitham@example.com",
+				"Zula.Lubowitz@example.com"
 			],
 			"companyAlternativeNames": [
-				"Christiansen - Abshire",
-				"Cronin Inc",
-				"Hermann, Crooks and Schaefer",
-				"Rau, Breitenberg and Hickle"
+				"Koss - Batz",
+				"Mann - Cole"
 			],
-			"companyLegalForm": "Partnership without Limited Liability",
-			"website": "https://unfit-escalator.name",
+			"companyLegalForm": null,
+			"website": null,
 			"isTeaserCompany": false
 		},
 		"t": {
 			"general": {
 				"general": {
-					"dataDate": "2024-02-19",
-					"fiscalYearDeviation": "NoDeviation",
-					"fiscalYearEnd": "2024-09-09",
+					"dataDate": "2024-03-21",
+					"fiscalYearDeviation": "Deviation",
+					"fiscalYearEnd": "2024-12-03",
 					"referencedReports": {
+						"AnnualReport": {
+							"fileReference": "50a36c418baffd520bb92d84664f06f9732a21f4e2e5ecee6d9136f16e7e0b63",
+							"fileName": "AnnualReport",
+							"publicationDate": "2023-02-01"
+						},
 						"SustainabilityReport": {
 							"fileReference": "50a36c418baffd520bb92d84664f06f9732a21f4e2e5ecee6d9136f16e7e0b63",
 							"fileName": "SustainabilityReport",
-							"publicationDate": "2023-03-05"
+							"publicationDate": "2023-03-13"
 						},
 						"ESEFReport": {
 							"fileReference": "50a36c418baffd520bb92d84664f06f9732a21f4e2e5ecee6d9136f16e7e0b63",
 							"fileName": "ESEFReport",
-							"publicationDate": "2023-05-10"
+							"publicationDate": "2023-11-19"
 						}
 					}
 				}
@@ -8427,835 +9813,715 @@
 			"environmental": {
 				"greenhouseGasEmissions": {
 					"scope1GhgEmissionsInTonnes": {
-						"value": 61282.62,
-						"dataSource": {
-							"page": "683-1219",
-							"fileName": "ESEFReport",
+						"value": 68451.75,
+						"dataSource": {
+							"page": 635,
+							"fileName": "AnnualReport",
+							"fileReference": "50a36c418baffd520bb92d84664f06f9732a21f4e2e5ecee6d9136f16e7e0b63",
+							"tagName": "ROI"
+						},
+						"comment": "bypass bluetooth sensor",
+						"quality": "NoDataFound"
+					},
+					"scope2GhgEmissionsInTonnes": {
+						"value": 99508.49,
+						"dataSource": {
+							"page": 1176,
+							"fileName": "SustainabilityReport",
+							"fileReference": "50a36c418baffd520bb92d84664f06f9732a21f4e2e5ecee6d9136f16e7e0b63",
+							"tagName": "eyeballs"
+						},
+						"comment": "synthesize haptic bus",
+						"quality": "Reported"
+					},
+					"scope2GhgEmissionsLocationBasedInTonnes": {
+						"value": 75457.89,
+						"dataSource": {
+							"page": 736,
+							"fileName": "AnnualReport",
+							"fileReference": "50a36c418baffd520bb92d84664f06f9732a21f4e2e5ecee6d9136f16e7e0b63",
+							"tagName": "blockchains"
+						},
+						"comment": "parse virtual panel",
+						"quality": "Estimated"
+					},
+					"scope2GhgEmissionsMarketBasedInTonnes": {
+						"value": 26243.01,
+						"dataSource": {
+							"page": 568,
+							"fileName": "ESEFReport",
+							"fileReference": "50a36c418baffd520bb92d84664f06f9732a21f4e2e5ecee6d9136f16e7e0b63",
+							"tagName": "supply-chains"
+						},
+						"comment": "compress optical firewall",
+						"quality": "Audited"
+					},
+					"scope1And2GhgEmissionsInTonnes": {
+						"value": 3244.01,
+						"dataSource": {
+							"page": 632,
+							"fileName": "AnnualReport",
 							"fileReference": "50a36c418baffd520bb92d84664f06f9732a21f4e2e5ecee6d9136f16e7e0b63",
 							"tagName": "methodologies"
 						},
-						"comment": "generate mobile capacitor",
-						"quality": "Incomplete"
-					},
-					"scope2GhgEmissionsInTonnes": {
-						"value": 7598.1,
-						"dataSource": {
-							"page": "77-974",
-							"fileName": "SustainabilityReport",
-							"fileReference": "50a36c418baffd520bb92d84664f06f9732a21f4e2e5ecee6d9136f16e7e0b63",
-							"tagName": "schemas"
-						},
-						"comment": "connect primary panel",
-						"quality": "NoDataFound"
-					},
-					"scope2GhgEmissionsLocationBasedInTonnes": {
-						"value": 17361.28,
-						"dataSource": {
-							"page": "301",
-							"fileName": "ESEFReport",
-							"fileReference": "50a36c418baffd520bb92d84664f06f9732a21f4e2e5ecee6d9136f16e7e0b63",
-							"tagName": "niches"
-						},
-						"comment": "generate 1080p array",
-						"quality": "NoDataFound"
-					},
-					"scope2GhgEmissionsMarketBasedInTonnes": {
-						"value": 57430.62,
-						"dataSource": {
-							"page": "446-1027",
-							"fileName": "ESEFReport",
+						"comment": "input digital program",
+						"quality": "Estimated"
+					},
+					"scope1And2GhgEmissionsLocationBasedInTonnes": {
+						"value": 26506.42,
+						"dataSource": {
+							"page": 383,
+							"fileName": "ESEFReport",
+							"fileReference": "50a36c418baffd520bb92d84664f06f9732a21f4e2e5ecee6d9136f16e7e0b63",
+							"tagName": "initiatives"
+						},
+						"comment": "reboot cross-platform panel",
+						"quality": "Reported"
+					},
+					"scope1And2GhgEmissionsMarketBasedInTonnes": {
+						"value": 35510.64,
+						"dataSource": {
+							"page": 896,
+							"fileName": "SustainabilityReport",
+							"fileReference": "50a36c418baffd520bb92d84664f06f9732a21f4e2e5ecee6d9136f16e7e0b63",
+							"tagName": "action-items"
+						},
+						"comment": "input mobile microchip",
+						"quality": "NoDataFound"
+					},
+					"scope3GhgEmissionsInTonnes": {
+						"value": 2857.85,
+						"dataSource": {
+							"page": 1060,
+							"fileName": "ESEFReport",
+							"fileReference": "50a36c418baffd520bb92d84664f06f9732a21f4e2e5ecee6d9136f16e7e0b63",
+							"tagName": "functionalities"
+						},
+						"comment": "override wireless application",
+						"quality": "Audited"
+					},
+					"scope3UpstreamGhgEmissionsInTonnes": {
+						"value": 32558.56,
+						"dataSource": {
+							"page": 670,
+							"fileName": "SustainabilityReport",
+							"fileReference": "50a36c418baffd520bb92d84664f06f9732a21f4e2e5ecee6d9136f16e7e0b63",
+							"tagName": "bandwidth"
+						},
+						"comment": "synthesize bluetooth transmitter",
+						"quality": "Audited"
+					},
+					"scope3DownstreamGhgEmissionsInTonnes": {
+						"value": 92232.54,
+						"dataSource": {
+							"page": 1033,
+							"fileName": "AnnualReport",
+							"fileReference": "50a36c418baffd520bb92d84664f06f9732a21f4e2e5ecee6d9136f16e7e0b63",
+							"tagName": "methodologies"
+						},
+						"comment": "program bluetooth pixel",
+						"quality": "Incomplete"
+					},
+					"scope1And2And3GhgEmissionsInTonnes": {
+						"value": 61114.84,
+						"dataSource": {
+							"page": 1028,
+							"fileName": "ESEFReport",
+							"fileReference": "50a36c418baffd520bb92d84664f06f9732a21f4e2e5ecee6d9136f16e7e0b63",
+							"tagName": "deliverables"
+						},
+						"comment": "transmit virtual feed",
+						"quality": "Reported"
+					},
+					"scope1And2And3GhgEmissionsLocationBasedInTonnes": {
+						"value": 63342.47,
+						"dataSource": {
+							"page": 1163,
+							"fileName": "ESEFReport",
+							"fileReference": "50a36c418baffd520bb92d84664f06f9732a21f4e2e5ecee6d9136f16e7e0b63",
+							"tagName": "architectures"
+						},
+						"comment": "input cross-platform capacitor",
+						"quality": "Reported"
+					},
+					"scope1And2And3GhgEmissionsMarketBasedInTonnes": {
+						"value": 48420.39,
+						"dataSource": {
+							"page": 1172,
+							"fileName": "SustainabilityReport",
 							"fileReference": "50a36c418baffd520bb92d84664f06f9732a21f4e2e5ecee6d9136f16e7e0b63",
 							"tagName": "portals"
 						},
-						"comment": "index open-source application",
-						"quality": "Incomplete"
-					},
-					"scope1And2GhgEmissionsInTonnes": {
-						"value": 13548.86,
-						"dataSource": {
-							"page": "1087",
-							"fileName": "ESEFReport",
-							"fileReference": "50a36c418baffd520bb92d84664f06f9732a21f4e2e5ecee6d9136f16e7e0b63",
-							"tagName": "e-markets"
-						},
-						"comment": "connect cross-platform bandwidth",
-						"quality": "Audited"
-					},
-					"scope1And2GhgEmissionsLocationBasedInTonnes": {
-						"value": 54707.51,
-						"dataSource": {
-							"page": "180",
-							"fileName": "ESEFReport",
-							"fileReference": "50a36c418baffd520bb92d84664f06f9732a21f4e2e5ecee6d9136f16e7e0b63",
-							"tagName": "convergence"
-						},
-						"comment": "parse 1080p capacitor",
-						"quality": "Estimated"
-					},
-					"scope1And2GhgEmissionsMarketBasedInTonnes": {
-						"value": 56396.56,
-						"dataSource": {
-							"page": "928-1253",
-							"fileName": "SustainabilityReport",
-							"fileReference": "50a36c418baffd520bb92d84664f06f9732a21f4e2e5ecee6d9136f16e7e0b63",
-							"tagName": "e-commerce"
-						},
-						"comment": "generate digital program",
-						"quality": "Audited"
-					},
-					"scope3GhgEmissionsInTonnes": {
-						"value": 13835.91,
-						"dataSource": {
-							"page": "1134",
-							"fileName": "ESEFReport",
-							"fileReference": "50a36c418baffd520bb92d84664f06f9732a21f4e2e5ecee6d9136f16e7e0b63",
-							"tagName": "content"
-						},
-						"comment": "bypass digital panel",
-						"quality": "Audited"
-					},
-					"scope3UpstreamGhgEmissionsInTonnes": {
-						"value": 85966.57,
-						"dataSource": {
-							"page": "1008",
-							"fileName": "ESEFReport",
-							"fileReference": "50a36c418baffd520bb92d84664f06f9732a21f4e2e5ecee6d9136f16e7e0b63",
-							"tagName": "technologies"
-						},
-						"comment": "calculate mobile monitor",
-						"quality": "Estimated"
-					},
-					"scope3DownstreamGhgEmissionsInTonnes": {
-						"value": 54979.96,
-						"dataSource": {
-							"page": "728",
+						"comment": "parse solid state capacitor",
+						"quality": "Reported"
+					},
+					"enterpriseValue": {
+						"value": 6955314269.29,
+						"dataSource": {
+							"page": 511,
+							"fileName": "AnnualReport",
+							"fileReference": "50a36c418baffd520bb92d84664f06f9732a21f4e2e5ecee6d9136f16e7e0b63",
+							"tagName": "web services"
+						},
+						"comment": "calculate redundant hard drive",
+						"quality": "Reported",
+						"currency": "EUR"
+					},
+					"totalRevenue": {
+						"value": 7053191876.04,
+						"dataSource": {
+							"page": 1001,
+							"fileName": "ESEFReport",
+							"fileReference": "50a36c418baffd520bb92d84664f06f9732a21f4e2e5ecee6d9136f16e7e0b63",
+							"tagName": "models"
+						},
+						"comment": "reboot digital pixel",
+						"quality": "Reported",
+						"currency": "HTG"
+					},
+					"carbonFootprintInTonnesPerMillionEURRevenue": {
+						"value": 2139.31,
+						"dataSource": {
+							"page": 878,
+							"fileName": "SustainabilityReport",
+							"fileReference": "50a36c418baffd520bb92d84664f06f9732a21f4e2e5ecee6d9136f16e7e0b63",
+							"tagName": "eyeballs"
+						},
+						"comment": "index haptic pixel",
+						"quality": "Audited"
+					},
+					"ghgIntensityInTonnesPerMillionEURRevenue": {
+						"value": 97445.7,
+						"dataSource": {
+							"page": 644,
+							"fileName": "ESEFReport",
+							"fileReference": "50a36c418baffd520bb92d84664f06f9732a21f4e2e5ecee6d9136f16e7e0b63",
+							"tagName": "networks"
+						},
+						"comment": "quantify open-source system",
+						"quality": "Audited"
+					},
+					"ghgIntensityScope1InTonnesPerMillionEURRevenue": {
+						"value": 59232.1,
+						"dataSource": {
+							"page": 430,
+							"fileName": "ESEFReport",
+							"fileReference": "50a36c418baffd520bb92d84664f06f9732a21f4e2e5ecee6d9136f16e7e0b63",
+							"tagName": "deliverables"
+						},
+						"comment": "quantify digital panel",
+						"quality": "Audited"
+					},
+					"ghgIntensityScope2InTonnesPerMillionEURRevenue": {
+						"value": 96051.69,
+						"dataSource": {
+							"page": 547,
 							"fileName": "ESEFReport",
 							"fileReference": "50a36c418baffd520bb92d84664f06f9732a21f4e2e5ecee6d9136f16e7e0b63",
 							"tagName": "relationships"
 						},
-						"comment": "input multi-byte circuit",
-						"quality": "Incomplete"
-					},
-					"scope1And2And3GhgEmissionsInTonnes": {
-						"value": 2066.12,
-						"dataSource": {
-							"page": "1153-1249",
-							"fileName": "ESEFReport",
-							"fileReference": "50a36c418baffd520bb92d84664f06f9732a21f4e2e5ecee6d9136f16e7e0b63",
-							"tagName": "schemas"
-						},
-						"comment": "reboot open-source array",
-						"quality": "Audited"
-					},
-					"scope1And2And3GhgEmissionsLocationBasedInTonnes": {
-						"value": 77146.48,
-						"dataSource": {
-							"page": "726",
-							"fileName": "SustainabilityReport",
-							"fileReference": "50a36c418baffd520bb92d84664f06f9732a21f4e2e5ecee6d9136f16e7e0b63",
-							"tagName": "content"
-						},
-						"comment": "calculate mobile application",
-						"quality": "Incomplete"
-					},
-					"scope1And2And3GhgEmissionsMarketBasedInTonnes": {
-						"value": 6095.42,
-						"dataSource": {
-							"page": "451-1251",
-							"fileName": "SustainabilityReport",
-							"fileReference": "50a36c418baffd520bb92d84664f06f9732a21f4e2e5ecee6d9136f16e7e0b63",
-							"tagName": "portals"
-						},
-						"comment": "generate bluetooth sensor",
-						"quality": "Audited"
-					},
-					"enterpriseValue": {
-						"value": 4095297271.85,
-						"dataSource": {
-							"page": "190-953",
-							"fileName": "ESEFReport",
-							"fileReference": "50a36c418baffd520bb92d84664f06f9732a21f4e2e5ecee6d9136f16e7e0b63",
-							"tagName": "e-markets"
-						},
-						"comment": "quantify wireless system",
-						"quality": "NoDataFound",
-						"currency": "ZMW"
-					},
-					"totalRevenue": {
-						"value": 7793943362.78,
-						"dataSource": {
-							"page": "763-1264",
-							"fileName": "ESEFReport",
-							"fileReference": "50a36c418baffd520bb92d84664f06f9732a21f4e2e5ecee6d9136f16e7e0b63",
-							"tagName": "infrastructures"
-						},
-						"comment": "quantify optical circuit",
-						"quality": "Estimated",
-						"currency": "EGP"
-					},
-					"carbonFootprintInTonnesPerMillionEURRevenue": {
-						"value": 50671.96,
-						"dataSource": {
-							"page": "71-839",
-							"fileName": "SustainabilityReport",
-							"fileReference": "50a36c418baffd520bb92d84664f06f9732a21f4e2e5ecee6d9136f16e7e0b63",
-							"tagName": "communities"
-						},
-						"comment": "program primary driver",
-						"quality": "Reported"
-					},
-					"ghgIntensityInTonnesPerMillionEURRevenue": {
-						"value": 5473.33,
-						"dataSource": {
-							"page": "489-755",
-							"fileName": "SustainabilityReport",
-							"fileReference": "50a36c418baffd520bb92d84664f06f9732a21f4e2e5ecee6d9136f16e7e0b63",
-							"tagName": "synergies"
-						},
-						"comment": "copy open-source sensor",
-						"quality": "Audited"
-					},
-					"ghgIntensityScope1InTonnesPerMillionEURRevenue": {
-						"value": 59548.67,
-						"dataSource": {
-							"page": "117",
-							"fileName": "ESEFReport",
-							"fileReference": "50a36c418baffd520bb92d84664f06f9732a21f4e2e5ecee6d9136f16e7e0b63",
-							"tagName": "metrics"
-						},
-						"comment": "reboot digital panel",
-						"quality": "Estimated"
-					},
-					"ghgIntensityScope2InTonnesPerMillionEURRevenue": {
-						"value": 88392.62,
-						"dataSource": {
-							"page": "66-371",
-							"fileName": "SustainabilityReport",
-							"fileReference": "50a36c418baffd520bb92d84664f06f9732a21f4e2e5ecee6d9136f16e7e0b63",
-							"tagName": "convergence"
-						},
-						"comment": "back up open-source bus",
-						"quality": "Reported"
+						"comment": "transmit redundant transmitter",
+						"quality": "Incomplete"
 					},
 					"ghgIntensityScope3InTonnesPerMillionEURRevenue": {
-						"value": 8617.71,
-						"dataSource": {
-							"page": "801",
-							"fileName": "SustainabilityReport",
-							"fileReference": "50a36c418baffd520bb92d84664f06f9732a21f4e2e5ecee6d9136f16e7e0b63",
-							"tagName": "e-business"
-						},
-						"comment": "bypass optical alarm",
-						"quality": "NoDataFound"
+						"value": 77273.32,
+						"dataSource": {
+							"page": 226,
+							"fileName": "AnnualReport",
+							"fileReference": "50a36c418baffd520bb92d84664f06f9732a21f4e2e5ecee6d9136f16e7e0b63",
+							"tagName": "models"
+						},
+						"comment": "copy open-source pixel",
+						"quality": "Incomplete"
 					},
 					"ghgIntensityScope4InTonnesPerMillionEURRevenue": {
-						"value": 21893.59,
-						"dataSource": {
-							"page": "1026-1068",
-							"fileName": "ESEFReport",
-							"fileReference": "50a36c418baffd520bb92d84664f06f9732a21f4e2e5ecee6d9136f16e7e0b63",
-							"tagName": "action-items"
-						},
-						"comment": "parse redundant microchip",
-						"quality": "Audited"
+						"value": 5897.93,
+						"dataSource": {
+							"page": 948,
+							"fileName": "SustainabilityReport",
+							"fileReference": "50a36c418baffd520bb92d84664f06f9732a21f4e2e5ecee6d9136f16e7e0b63",
+							"tagName": "interfaces"
+						},
+						"comment": "transmit virtual monitor",
+						"quality": "NoDataFound"
 					},
 					"fossilFuelSectorExposure": {
 						"value": "Yes",
 						"dataSource": {
-							"page": "888-952",
-							"fileName": "ESEFReport",
-							"fileReference": "50a36c418baffd520bb92d84664f06f9732a21f4e2e5ecee6d9136f16e7e0b63",
-							"tagName": "markets"
-						},
-						"comment": "connect primary alarm",
+							"page": 823,
+							"fileName": "AnnualReport",
+							"fileReference": "50a36c418baffd520bb92d84664f06f9732a21f4e2e5ecee6d9136f16e7e0b63",
+							"tagName": "ROI"
+						},
+						"comment": "back up primary pixel",
 						"quality": "Estimated"
 					}
 				},
 				"energyPerformance": {
 					"renewableEnergyProductionInGWh": {
-						"value": 79516.51,
-						"dataSource": {
-							"page": "201",
-							"fileName": "SustainabilityReport",
-							"fileReference": "50a36c418baffd520bb92d84664f06f9732a21f4e2e5ecee6d9136f16e7e0b63",
-							"tagName": "partnerships"
-						},
-						"comment": "back up digital matrix",
-						"quality": "Incomplete"
+						"value": 53010.63,
+						"dataSource": {
+							"page": 580,
+							"fileName": "ESEFReport",
+							"fileReference": "50a36c418baffd520bb92d84664f06f9732a21f4e2e5ecee6d9136f16e7e0b63",
+							"tagName": "ROI"
+						},
+						"comment": "quantify digital protocol",
+						"quality": "Audited"
 					},
 					"renewableEnergyConsumptionInGWh": {
-						"value": 77668.2,
-						"dataSource": {
-							"page": "212-1033",
-							"fileName": "SustainabilityReport",
-							"fileReference": "50a36c418baffd520bb92d84664f06f9732a21f4e2e5ecee6d9136f16e7e0b63",
-							"tagName": "e-business"
-						},
-						"comment": "parse optical program",
-						"quality": "Audited"
+						"value": 55321.53,
+						"dataSource": {
+							"page": 795,
+							"fileName": "ESEFReport",
+							"fileReference": "50a36c418baffd520bb92d84664f06f9732a21f4e2e5ecee6d9136f16e7e0b63",
+							"tagName": "supply-chains"
+						},
+						"comment": "navigate back-end matrix",
+						"quality": "Incomplete"
 					},
 					"nonRenewableEnergyProductionInGWh": {
-						"value": 39197.07,
-						"dataSource": {
-							"page": "1197-1281",
-							"fileName": "ESEFReport",
-							"fileReference": "50a36c418baffd520bb92d84664f06f9732a21f4e2e5ecee6d9136f16e7e0b63",
-							"tagName": "lifetime value"
-						},
-						"comment": "override cross-platform program",
-						"quality": "NoDataFound"
+						"value": 50932.81,
+						"dataSource": {
+							"page": 1071,
+							"fileName": "ESEFReport",
+							"fileReference": "50a36c418baffd520bb92d84664f06f9732a21f4e2e5ecee6d9136f16e7e0b63",
+							"tagName": "initiatives"
+						},
+						"comment": "index virtual sensor",
+						"quality": "Audited"
 					},
 					"relativeNonRenewableEnergyProductionInPercent": {
-						"value": 89883.62,
-						"dataSource": {
-							"page": "997-1185",
-							"fileName": "SustainabilityReport",
-							"fileReference": "50a36c418baffd520bb92d84664f06f9732a21f4e2e5ecee6d9136f16e7e0b63",
-							"tagName": "networks"
-						},
-						"comment": "override solid state firewall",
+						"value": 24611.84,
+						"dataSource": {
+							"page": 710,
+							"fileName": "ESEFReport",
+							"fileReference": "50a36c418baffd520bb92d84664f06f9732a21f4e2e5ecee6d9136f16e7e0b63",
+							"tagName": "markets"
+						},
+						"comment": "back up bluetooth circuit",
 						"quality": "Incomplete"
 					},
 					"nonRenewableEnergyConsumptionInGWh": {
-						"value": 91416.72,
-						"dataSource": {
-							"page": "308",
-							"fileName": "ESEFReport",
-							"fileReference": "50a36c418baffd520bb92d84664f06f9732a21f4e2e5ecee6d9136f16e7e0b63",
-							"tagName": "systems"
-						},
-						"comment": "reboot neural monitor",
-						"quality": "Reported"
+						"value": 37578.81,
+						"dataSource": {
+							"page": 1104,
+							"fileName": "ESEFReport",
+							"fileReference": "50a36c418baffd520bb92d84664f06f9732a21f4e2e5ecee6d9136f16e7e0b63",
+							"tagName": "architectures"
+						},
+						"comment": "synthesize auxiliary transmitter",
+						"quality": "Audited"
 					},
 					"relativeNonRenewableEnergyConsumptionInPercent": {
-						"value": 95128.91,
-						"dataSource": {
-							"page": "967-1145",
-							"fileName": "SustainabilityReport",
-							"fileReference": "50a36c418baffd520bb92d84664f06f9732a21f4e2e5ecee6d9136f16e7e0b63",
-							"tagName": "e-business"
-						},
-						"comment": "parse mobile protocol",
-						"quality": "Incomplete"
+						"value": 42411.16,
+						"dataSource": {
+							"page": 1023,
+							"fileName": "ESEFReport",
+							"fileReference": "50a36c418baffd520bb92d84664f06f9732a21f4e2e5ecee6d9136f16e7e0b63",
+							"tagName": "users"
+						},
+						"comment": "quantify digital port",
+						"quality": "NoDataFound"
 					},
 					"applicableHighImpactClimateSectors": {
-						"NaceCodeG": {
+						"NaceCodeE": {
 							"highImpactClimateSectorEnergyConsumptionInGWh": {
-								"value": 49069.72,
+								"value": 73571.72,
 								"dataSource": {
-									"page": "762",
-									"fileName": "SustainabilityReport",
+									"page": 633,
+									"fileName": "AnnualReport",
 									"fileReference": "50a36c418baffd520bb92d84664f06f9732a21f4e2e5ecee6d9136f16e7e0b63",
-									"tagName": "networks"
+									"tagName": "deliverables"
 								},
-								"comment": "override open-source bus",
-								"quality": "Estimated"
-							},
-							"highImpactClimateSectorEnergyConsumptionInGWhPerMillionEURRevenue": {
-								"value": 98755.6,
-								"dataSource": {
-									"page": "587-593",
-									"fileName": "SustainabilityReport",
-									"fileReference": "50a36c418baffd520bb92d84664f06f9732a21f4e2e5ecee6d9136f16e7e0b63",
-									"tagName": "portals"
-								},
-								"comment": "override multi-byte card",
-								"quality": "Audited"
-							}
-						},
-						"NaceCodeA": {
-							"highImpactClimateSectorEnergyConsumptionInGWh": {
-								"value": 97982.55,
-								"dataSource": {
-									"page": "836",
-									"fileName": "ESEFReport",
-									"fileReference": "50a36c418baffd520bb92d84664f06f9732a21f4e2e5ecee6d9136f16e7e0b63",
-									"tagName": "e-business"
-								},
-								"comment": "program wireless monitor",
-								"quality": "Estimated"
-							},
-							"highImpactClimateSectorEnergyConsumptionInGWhPerMillionEURRevenue": {
-								"value": 32120.16,
-								"dataSource": {
-									"page": "509",
-									"fileName": "ESEFReport",
-									"fileReference": "50a36c418baffd520bb92d84664f06f9732a21f4e2e5ecee6d9136f16e7e0b63",
-									"tagName": "web services"
-								},
-								"comment": "copy neural driver",
-								"quality": "Incomplete"
-							}
-						},
-						"NaceCodeB": {
-							"highImpactClimateSectorEnergyConsumptionInGWh": {
-								"value": 2030.83,
-								"dataSource": {
-									"page": "124-516",
-									"fileName": "ESEFReport",
-									"fileReference": "50a36c418baffd520bb92d84664f06f9732a21f4e2e5ecee6d9136f16e7e0b63",
-									"tagName": "blockchains"
-								},
-								"comment": "navigate redundant program",
+								"comment": "transmit mobile protocol",
 								"quality": "Reported"
 							},
 							"highImpactClimateSectorEnergyConsumptionInGWhPerMillionEURRevenue": {
-								"value": 61427.7,
+								"value": 70577.8,
 								"dataSource": {
-									"page": "347-790",
-									"fileName": "SustainabilityReport",
-									"fileReference": "50a36c418baffd520bb92d84664f06f9732a21f4e2e5ecee6d9136f16e7e0b63",
-									"tagName": "technologies"
-								},
-								"comment": "program bluetooth program",
-								"quality": "Estimated"
-							}
-						},
-						"NaceCodeD": {
-							"highImpactClimateSectorEnergyConsumptionInGWh": {
-								"value": 43120.83,
-								"dataSource": {
-									"page": "663-958",
-									"fileName": "SustainabilityReport",
-									"fileReference": "50a36c418baffd520bb92d84664f06f9732a21f4e2e5ecee6d9136f16e7e0b63",
-									"tagName": "action-items"
-								},
-								"comment": "override bluetooth program",
-								"quality": "Estimated"
-							},
-							"highImpactClimateSectorEnergyConsumptionInGWhPerMillionEURRevenue": {
-								"value": 94934.49,
-								"dataSource": {
-									"page": "865-1001",
-									"fileName": "SustainabilityReport",
-									"fileReference": "50a36c418baffd520bb92d84664f06f9732a21f4e2e5ecee6d9136f16e7e0b63",
-									"tagName": "bandwidth"
-								},
-								"comment": "transmit redundant bandwidth",
-								"quality": "NoDataFound"
-							}
-						},
-						"NaceCodeF": {
-							"highImpactClimateSectorEnergyConsumptionInGWh": {
-								"value": 15288.17,
-								"dataSource": {
-									"page": "676-1219",
-									"fileName": "ESEFReport",
-									"fileReference": "50a36c418baffd520bb92d84664f06f9732a21f4e2e5ecee6d9136f16e7e0b63",
-									"tagName": "e-business"
-								},
-								"comment": "override auxiliary transmitter",
-								"quality": "Incomplete"
-							},
-							"highImpactClimateSectorEnergyConsumptionInGWhPerMillionEURRevenue": {
-								"value": 67381.48,
-								"dataSource": {
-									"page": "505-1263",
-									"fileName": "SustainabilityReport",
-									"fileReference": "50a36c418baffd520bb92d84664f06f9732a21f4e2e5ecee6d9136f16e7e0b63",
-									"tagName": "e-commerce"
-								},
-								"comment": "bypass back-end driver",
-								"quality": "Estimated"
-							}
-						},
-						"NaceCodeH": {
-							"highImpactClimateSectorEnergyConsumptionInGWh": {
-								"value": 4908.61,
-								"dataSource": {
-									"page": "312-866",
+									"page": 24,
 									"fileName": "SustainabilityReport",
 									"fileReference": "50a36c418baffd520bb92d84664f06f9732a21f4e2e5ecee6d9136f16e7e0b63",
 									"tagName": "content"
 								},
-								"comment": "back up 1080p sensor",
-								"quality": "Estimated"
-							},
-							"highImpactClimateSectorEnergyConsumptionInGWhPerMillionEURRevenue": {
-								"value": 83224.78,
+								"comment": "copy auxiliary circuit",
+								"quality": "NoDataFound"
+							}
+						},
+						"NaceCodeL": {
+							"highImpactClimateSectorEnergyConsumptionInGWh": {
+								"value": 47985.65,
 								"dataSource": {
-									"page": "715-994",
-									"fileName": "ESEFReport",
+									"page": 148,
+									"fileName": "AnnualReport",
 									"fileReference": "50a36c418baffd520bb92d84664f06f9732a21f4e2e5ecee6d9136f16e7e0b63",
-									"tagName": "methodologies"
+									"tagName": "convergence"
 								},
-								"comment": "navigate optical hard drive",
-								"quality": "Estimated"
-							}
-						},
-						"NaceCodeC": {
-							"highImpactClimateSectorEnergyConsumptionInGWh": {
-								"value": 67103.18,
-								"dataSource": {
-									"page": "28-393",
-									"fileName": "SustainabilityReport",
-									"fileReference": "50a36c418baffd520bb92d84664f06f9732a21f4e2e5ecee6d9136f16e7e0b63",
-									"tagName": "partnerships"
-								},
-								"comment": "back up online microchip",
+								"comment": "hack back-end bandwidth",
 								"quality": "NoDataFound"
 							},
 							"highImpactClimateSectorEnergyConsumptionInGWhPerMillionEURRevenue": {
-								"value": 82507.92,
+								"value": 78416.55,
 								"dataSource": {
-									"page": "125",
-									"fileName": "SustainabilityReport",
+									"page": 609,
+									"fileName": "ESEFReport",
 									"fileReference": "50a36c418baffd520bb92d84664f06f9732a21f4e2e5ecee6d9136f16e7e0b63",
-									"tagName": "channels"
+									"tagName": "e-markets"
 								},
-								"comment": "input online program",
+								"comment": "copy 1080p monitor",
 								"quality": "Incomplete"
 							}
 						}
 					},
 					"totalHighImpactClimateSectorEnergyConsumptionInGWh": {
-						"value": 54843.64,
-						"dataSource": {
-							"page": "1149",
-							"fileName": "SustainabilityReport",
-							"fileReference": "50a36c418baffd520bb92d84664f06f9732a21f4e2e5ecee6d9136f16e7e0b63",
-							"tagName": "bandwidth"
-						},
-						"comment": "back up multi-byte card",
-						"quality": "NoDataFound"
+						"value": 66845.64,
+						"dataSource": {
+							"page": 843,
+							"fileName": "ESEFReport",
+							"fileReference": "50a36c418baffd520bb92d84664f06f9732a21f4e2e5ecee6d9136f16e7e0b63",
+							"tagName": "users"
+						},
+						"comment": "navigate bluetooth program",
+						"quality": "Audited"
 					},
 					"nonRenewableEnergyConsumptionFossilFuelsInGWh": {
-						"value": 80471.04,
-						"dataSource": {
-							"page": "1187",
-							"fileName": "ESEFReport",
-							"fileReference": "50a36c418baffd520bb92d84664f06f9732a21f4e2e5ecee6d9136f16e7e0b63",
-							"tagName": "users"
-						},
-						"comment": "parse open-source alarm",
-						"quality": "Incomplete"
+						"value": 28749.3,
+						"dataSource": {
+							"page": 678,
+							"fileName": "AnnualReport",
+							"fileReference": "50a36c418baffd520bb92d84664f06f9732a21f4e2e5ecee6d9136f16e7e0b63",
+							"tagName": "functionalities"
+						},
+						"comment": "generate multi-byte capacitor",
+						"quality": "NoDataFound"
 					},
 					"nonRenewableEnergyConsumptionCrudeOilInGWh": {
-						"value": 46682.37,
-						"dataSource": {
-							"page": "749",
-							"fileName": "ESEFReport",
-							"fileReference": "50a36c418baffd520bb92d84664f06f9732a21f4e2e5ecee6d9136f16e7e0b63",
-							"tagName": "initiatives"
-						},
-						"comment": "compress wireless panel",
-						"quality": "NoDataFound"
+						"value": 49963.37,
+						"dataSource": {
+							"page": 1079,
+							"fileName": "AnnualReport",
+							"fileReference": "50a36c418baffd520bb92d84664f06f9732a21f4e2e5ecee6d9136f16e7e0b63",
+							"tagName": "deliverables"
+						},
+						"comment": "bypass back-end system",
+						"quality": "Audited"
 					},
 					"nonRenewableEnergyConsumptionNaturalGasInGWh": {
-						"value": 18098.04,
-						"dataSource": {
-							"page": "773",
-							"fileName": "SustainabilityReport",
+						"value": 89598.23,
+						"dataSource": {
+							"page": 1067,
+							"fileName": "ESEFReport",
+							"fileReference": "50a36c418baffd520bb92d84664f06f9732a21f4e2e5ecee6d9136f16e7e0b63",
+							"tagName": "deliverables"
+						},
+						"comment": "generate redundant card",
+						"quality": "Incomplete"
+					},
+					"nonRenewableEnergyConsumptionLigniteInGWh": {
+						"value": 52136.18,
+						"dataSource": {
+							"page": 407,
+							"fileName": "AnnualReport",
+							"fileReference": "50a36c418baffd520bb92d84664f06f9732a21f4e2e5ecee6d9136f16e7e0b63",
+							"tagName": "e-markets"
+						},
+						"comment": "generate virtual driver",
+						"quality": "Reported"
+					},
+					"nonRenewableEnergyConsumptionCoalInGWh": {
+						"value": 15229.73,
+						"dataSource": {
+							"page": 547,
+							"fileName": "ESEFReport",
+							"fileReference": "50a36c418baffd520bb92d84664f06f9732a21f4e2e5ecee6d9136f16e7e0b63",
+							"tagName": "partnerships"
+						},
+						"comment": "reboot wireless card",
+						"quality": "Audited"
+					},
+					"nonRenewableEnergyConsumptionNuclearEnergyInGWh": {
+						"value": 55174.41,
+						"dataSource": {
+							"page": 226,
+							"fileName": "SustainabilityReport",
+							"fileReference": "50a36c418baffd520bb92d84664f06f9732a21f4e2e5ecee6d9136f16e7e0b63",
+							"tagName": "markets"
+						},
+						"comment": "bypass haptic panel",
+						"quality": "Incomplete"
+					},
+					"nonRenewableEnergyConsumptionOtherInGWh": {
+						"value": 63295.9,
+						"dataSource": {
+							"page": 433,
+							"fileName": "ESEFReport",
 							"fileReference": "50a36c418baffd520bb92d84664f06f9732a21f4e2e5ecee6d9136f16e7e0b63",
 							"tagName": "convergence"
 						},
-						"comment": "bypass digital feed",
-						"quality": "NoDataFound"
-					},
-					"nonRenewableEnergyConsumptionLigniteInGWh": {
-						"value": 66720.8,
-						"dataSource": {
-							"page": "318-416",
-							"fileName": "ESEFReport",
-							"fileReference": "50a36c418baffd520bb92d84664f06f9732a21f4e2e5ecee6d9136f16e7e0b63",
-							"tagName": "portals"
-						},
-						"comment": "navigate cross-platform interface",
-						"quality": "NoDataFound"
-					},
-					"nonRenewableEnergyConsumptionCoalInGWh": {
-						"value": 93149.02,
-						"dataSource": {
-							"page": "120",
-							"fileName": "SustainabilityReport",
-							"fileReference": "50a36c418baffd520bb92d84664f06f9732a21f4e2e5ecee6d9136f16e7e0b63",
-							"tagName": "e-markets"
-						},
-						"comment": "calculate back-end bus",
-						"quality": "Reported"
-					},
-					"nonRenewableEnergyConsumptionNuclearEnergyInGWh": {
-						"value": 66489.04,
-						"dataSource": {
-							"page": "351-354",
-							"fileName": "SustainabilityReport",
-							"fileReference": "50a36c418baffd520bb92d84664f06f9732a21f4e2e5ecee6d9136f16e7e0b63",
-							"tagName": "methodologies"
-						},
-						"comment": "quantify auxiliary hard drive",
-						"quality": "Estimated"
-					},
-					"nonRenewableEnergyConsumptionOtherInGWh": {
-						"value": 81476.14,
-						"dataSource": {
-							"page": "560",
-							"fileName": "ESEFReport",
-							"fileReference": "50a36c418baffd520bb92d84664f06f9732a21f4e2e5ecee6d9136f16e7e0b63",
-							"tagName": "synergies"
-						},
-						"comment": "quantify redundant array",
-						"quality": "Incomplete"
+						"comment": "calculate wireless circuit",
+						"quality": "Audited"
 					}
 				},
 				"biodiversity": {
 					"primaryForestAndWoodedLandOfNativeSpeciesExposure": {
-						"value": "No",
-						"dataSource": {
-							"page": "361",
-							"fileName": "SustainabilityReport",
+						"value": "Yes",
+						"dataSource": {
+							"page": 918,
+							"fileName": "SustainabilityReport",
+							"fileReference": "50a36c418baffd520bb92d84664f06f9732a21f4e2e5ecee6d9136f16e7e0b63",
+							"tagName": "channels"
+						},
+						"comment": "generate bluetooth program",
+						"quality": "Incomplete"
+					},
+					"protectedAreasExposure": {
+						"value": "Yes",
+						"dataSource": {
+							"page": 892,
+							"fileName": "AnnualReport",
+							"fileReference": "50a36c418baffd520bb92d84664f06f9732a21f4e2e5ecee6d9136f16e7e0b63",
+							"tagName": "web services"
+						},
+						"comment": "index digital protocol",
+						"quality": "NoDataFound"
+					},
+					"rareOrEndangeredEcosystemsExposure": {
+						"value": "No",
+						"dataSource": {
+							"page": 9,
+							"fileName": "AnnualReport",
+							"fileReference": "50a36c418baffd520bb92d84664f06f9732a21f4e2e5ecee6d9136f16e7e0b63",
+							"tagName": "communities"
+						},
+						"comment": "bypass multi-byte program",
+						"quality": "Reported"
+					},
+					"highlyBiodiverseGrasslandExposure": {
+						"value": "Yes",
+						"dataSource": {
+							"page": 953,
+							"fileName": "SustainabilityReport",
+							"fileReference": "50a36c418baffd520bb92d84664f06f9732a21f4e2e5ecee6d9136f16e7e0b63",
+							"tagName": "functionalities"
+						},
+						"comment": "bypass primary pixel",
+						"quality": "Incomplete"
+					},
+					"manufactureOfAgrochemicalPesticidesProducts": {
+						"value": "No",
+						"dataSource": {
+							"page": 355,
+							"fileName": "SustainabilityReport",
+							"fileReference": "50a36c418baffd520bb92d84664f06f9732a21f4e2e5ecee6d9136f16e7e0b63",
+							"tagName": "methodologies"
+						},
+						"comment": "reboot wireless card",
+						"quality": "Reported"
+					},
+					"landDegradationDesertificationSoilSealingExposure": {
+						"value": "Yes",
+						"dataSource": {
+							"page": 596,
+							"fileName": "AnnualReport",
+							"fileReference": "50a36c418baffd520bb92d84664f06f9732a21f4e2e5ecee6d9136f16e7e0b63",
+							"tagName": "mindshare"
+						},
+						"comment": "calculate solid state card",
+						"quality": "Reported"
+					},
+					"sustainableAgriculturePolicy": {
+						"value": "Yes",
+						"dataSource": {
+							"page": 158,
+							"fileName": "SustainabilityReport",
+							"fileReference": "50a36c418baffd520bb92d84664f06f9732a21f4e2e5ecee6d9136f16e7e0b63",
+							"tagName": "solutions"
+						},
+						"comment": "synthesize digital capacitor",
+						"quality": "NoDataFound"
+					},
+					"sustainableOceansAndSeasPolicy": {
+						"value": "Yes",
+						"dataSource": {
+							"page": 484,
+							"fileName": "ESEFReport",
+							"fileReference": "50a36c418baffd520bb92d84664f06f9732a21f4e2e5ecee6d9136f16e7e0b63",
+							"tagName": "metrics"
+						},
+						"comment": "override haptic program",
+						"quality": "Audited"
+					},
+					"threatenedSpeciesExposure": {
+						"value": "No",
+						"dataSource": {
+							"page": 747,
+							"fileName": "ESEFReport",
 							"fileReference": "50a36c418baffd520bb92d84664f06f9732a21f4e2e5ecee6d9136f16e7e0b63",
 							"tagName": "experiences"
 						},
-						"comment": "program redundant hard drive",
-						"quality": "Audited"
-					},
-					"protectedAreasExposure": {
-						"value": "No",
-						"dataSource": {
-							"page": "852",
-							"fileName": "SustainabilityReport",
-							"fileReference": "50a36c418baffd520bb92d84664f06f9732a21f4e2e5ecee6d9136f16e7e0b63",
-							"tagName": "e-markets"
-						},
-						"comment": "quantify neural firewall",
-						"quality": "Audited"
-					},
-					"rareOrEndangeredEcosystemsExposure": {
-						"value": "No",
-						"dataSource": {
-							"page": "335-1152",
-							"fileName": "SustainabilityReport",
-							"fileReference": "50a36c418baffd520bb92d84664f06f9732a21f4e2e5ecee6d9136f16e7e0b63",
-							"tagName": "ROI"
-						},
-						"comment": "bypass optical microchip",
-						"quality": "Audited"
-					},
-					"highlyBiodiverseGrasslandExposure": {
-						"value": "Yes",
-						"dataSource": {
-							"page": "269-1186",
-							"fileName": "SustainabilityReport",
-							"fileReference": "50a36c418baffd520bb92d84664f06f9732a21f4e2e5ecee6d9136f16e7e0b63",
-							"tagName": "experiences"
-						},
-						"comment": "transmit digital firewall",
-						"quality": "Reported"
-					},
-					"manufactureOfAgrochemicalPesticidesProducts": {
-						"value": "Yes",
-						"dataSource": {
-							"page": "664-683",
-							"fileName": "SustainabilityReport",
-							"fileReference": "50a36c418baffd520bb92d84664f06f9732a21f4e2e5ecee6d9136f16e7e0b63",
-							"tagName": "mindshare"
-						},
-						"comment": "parse 1080p matrix",
-						"quality": "Incomplete"
-					},
-					"landDegradationDesertificationSoilSealingExposure": {
-						"value": "No",
-						"dataSource": {
-							"page": "277",
-							"fileName": "SustainabilityReport",
-							"fileReference": "50a36c418baffd520bb92d84664f06f9732a21f4e2e5ecee6d9136f16e7e0b63",
-							"tagName": "blockchains"
-						},
-						"comment": "navigate digital pixel",
-						"quality": "Incomplete"
-					},
-					"sustainableAgriculturePolicy": {
-						"value": "No",
-						"dataSource": {
-							"page": "575-674",
-							"fileName": "SustainabilityReport",
-							"fileReference": "50a36c418baffd520bb92d84664f06f9732a21f4e2e5ecee6d9136f16e7e0b63",
-							"tagName": "e-business"
-						},
-						"comment": "hack primary hard drive",
-						"quality": "Audited"
-					},
-					"sustainableOceansAndSeasPolicy": {
-						"value": "No",
-						"dataSource": {
-							"page": "711-1002",
-							"fileName": "SustainabilityReport",
-							"fileReference": "50a36c418baffd520bb92d84664f06f9732a21f4e2e5ecee6d9136f16e7e0b63",
-							"tagName": "lifetime value"
-						},
-						"comment": "index digital matrix",
-						"quality": "Audited"
-					},
-					"threatenedSpeciesExposure": {
-						"value": "No",
-						"dataSource": {
-							"page": "781",
-							"fileName": "ESEFReport",
-							"fileReference": "50a36c418baffd520bb92d84664f06f9732a21f4e2e5ecee6d9136f16e7e0b63",
-							"tagName": "applications"
-						},
-						"comment": "compress optical sensor",
-						"quality": "Estimated"
+						"comment": "compress mobile interface",
+						"quality": "Incomplete"
 					},
 					"biodiversityProtectionPolicy": {
-						"value": "No",
-						"dataSource": {
-							"page": "101-357",
-							"fileName": "SustainabilityReport",
-							"fileReference": "50a36c418baffd520bb92d84664f06f9732a21f4e2e5ecee6d9136f16e7e0b63",
-							"tagName": "e-markets"
-						},
-						"comment": "navigate redundant capacitor",
-						"quality": "NoDataFound"
+						"value": "Yes",
+						"dataSource": {
+							"page": 614,
+							"fileName": "SustainabilityReport",
+							"fileReference": "50a36c418baffd520bb92d84664f06f9732a21f4e2e5ecee6d9136f16e7e0b63",
+							"tagName": "methodologies"
+						},
+						"comment": "transmit redundant system",
+						"quality": "Incomplete"
 					},
 					"deforestationPolicy": {
 						"value": "No",
 						"dataSource": {
-							"page": "493-1290",
-							"fileName": "ESEFReport",
-							"fileReference": "50a36c418baffd520bb92d84664f06f9732a21f4e2e5ecee6d9136f16e7e0b63",
-							"tagName": "solutions"
-						},
-						"comment": "input virtual matrix",
-						"quality": "Estimated"
+							"page": 90,
+							"fileName": "AnnualReport",
+							"fileReference": "50a36c418baffd520bb92d84664f06f9732a21f4e2e5ecee6d9136f16e7e0b63",
+							"tagName": "systems"
+						},
+						"comment": "generate auxiliary card",
+						"quality": "Audited"
 					}
 				},
 				"water": {
 					"emissionsToWaterInTonnes": {
-						"value": 76582.31,
-						"dataSource": {
-							"page": "95-732",
-							"fileName": "SustainabilityReport",
+						"value": 82916.97,
+						"dataSource": {
+							"page": 1092,
+							"fileName": "ESEFReport",
+							"fileReference": "50a36c418baffd520bb92d84664f06f9732a21f4e2e5ecee6d9136f16e7e0b63",
+							"tagName": "e-markets"
+						},
+						"comment": "input cross-platform array",
+						"quality": "Reported"
+					},
+					"waterConsumptionInCubicMeters": {
+						"value": 13019.6,
+						"dataSource": {
+							"page": 670,
+							"fileName": "SustainabilityReport",
+							"fileReference": "50a36c418baffd520bb92d84664f06f9732a21f4e2e5ecee6d9136f16e7e0b63",
+							"tagName": "interfaces"
+						},
+						"comment": "index open-source feed",
+						"quality": "Audited"
+					},
+					"waterReusedInCubicMeters": {
+						"value": 63411.63,
+						"dataSource": {
+							"page": 588,
+							"fileName": "AnnualReport",
+							"fileReference": "50a36c418baffd520bb92d84664f06f9732a21f4e2e5ecee6d9136f16e7e0b63",
+							"tagName": "paradigms"
+						},
+						"comment": "calculate primary feed",
+						"quality": "Reported"
+					},
+					"relativeWaterUsageInCubicMetersPerMillionEURRevenue": {
+						"value": 39591.14,
+						"dataSource": {
+							"page": 1024,
+							"fileName": "ESEFReport",
+							"fileReference": "50a36c418baffd520bb92d84664f06f9732a21f4e2e5ecee6d9136f16e7e0b63",
+							"tagName": "users"
+						},
+						"comment": "compress bluetooth alarm",
+						"quality": "Reported"
+					},
+					"waterManagementPolicy": {
+						"value": "Yes",
+						"dataSource": {
+							"page": 391,
+							"fileName": "AnnualReport",
 							"fileReference": "50a36c418baffd520bb92d84664f06f9732a21f4e2e5ecee6d9136f16e7e0b63",
 							"tagName": "architectures"
 						},
-						"comment": "back up primary program",
-						"quality": "Reported"
-					},
-					"waterConsumptionInCubicMeters": {
-						"value": 98775.22,
-						"dataSource": {
-							"page": "1178-1216",
-							"fileName": "SustainabilityReport",
-							"fileReference": "50a36c418baffd520bb92d84664f06f9732a21f4e2e5ecee6d9136f16e7e0b63",
-							"tagName": "synergies"
-						},
-						"comment": "hack digital sensor",
-						"quality": "Audited"
-					},
-					"waterReusedInCubicMeters": {
-						"value": 78836.06,
-						"dataSource": {
-							"page": "331-1001",
-							"fileName": "SustainabilityReport",
-							"fileReference": "50a36c418baffd520bb92d84664f06f9732a21f4e2e5ecee6d9136f16e7e0b63",
-							"tagName": "bandwidth"
-						},
-						"comment": "copy virtual system",
-						"quality": "Audited"
-					},
-					"relativeWaterUsageInCubicMetersPerMillionEURRevenue": {
-						"value": 55142.74,
-						"dataSource": {
-							"page": "131",
-							"fileName": "SustainabilityReport",
-							"fileReference": "50a36c418baffd520bb92d84664f06f9732a21f4e2e5ecee6d9136f16e7e0b63",
-							"tagName": "synergies"
-						},
-						"comment": "override online hard drive",
-						"quality": "NoDataFound"
-					},
-					"waterManagementPolicy": {
-						"value": "Yes",
-						"dataSource": {
-							"page": "780",
-							"fileName": "ESEFReport",
-							"fileReference": "50a36c418baffd520bb92d84664f06f9732a21f4e2e5ecee6d9136f16e7e0b63",
-							"tagName": "platforms"
-						},
-						"comment": "calculate back-end transmitter",
-						"quality": "Reported"
+						"comment": "connect neural hard drive",
+						"quality": "Audited"
 					},
 					"highWaterStressAreaExposure": {
 						"value": "No",
 						"dataSource": {
-							"page": "936-1273",
+							"page": 1012,
 							"fileName": "SustainabilityReport",
 							"fileReference": "50a36c418baffd520bb92d84664f06f9732a21f4e2e5ecee6d9136f16e7e0b63",
 							"tagName": "channels"
 						},
-						"comment": "transmit cross-platform card",
-						"quality": "Reported"
+						"comment": "navigate optical feed",
+						"quality": "Estimated"
 					}
 				},
 				"waste": {
 					"hazardousAndRadioactiveWasteInTonnes": {
-						"value": 50936.03,
-						"dataSource": {
-							"page": "827-971",
-							"fileName": "ESEFReport",
-							"fileReference": "50a36c418baffd520bb92d84664f06f9732a21f4e2e5ecee6d9136f16e7e0b63",
-							"tagName": "initiatives"
-						},
-						"comment": "program solid state bus",
-						"quality": "Reported"
+						"value": 83716.49,
+						"dataSource": {
+							"page": 604,
+							"fileName": "AnnualReport",
+							"fileReference": "50a36c418baffd520bb92d84664f06f9732a21f4e2e5ecee6d9136f16e7e0b63",
+							"tagName": "action-items"
+						},
+						"comment": "quantify redundant application",
+						"quality": "Incomplete"
 					},
 					"nonRecycledWasteInTonnes": {
-						"value": 76487.05,
-						"dataSource": {
-							"page": "721-1076",
-							"fileName": "ESEFReport",
-							"fileReference": "50a36c418baffd520bb92d84664f06f9732a21f4e2e5ecee6d9136f16e7e0b63",
-							"tagName": "solutions"
-						},
-						"comment": "parse bluetooth driver",
-						"quality": "Reported"
+						"value": 61556.1,
+						"dataSource": {
+							"page": 168,
+							"fileName": "ESEFReport",
+							"fileReference": "50a36c418baffd520bb92d84664f06f9732a21f4e2e5ecee6d9136f16e7e0b63",
+							"tagName": "ROI"
+						},
+						"comment": "bypass virtual interface",
+						"quality": "Estimated"
 					}
 				},
 				"emissions": {
 					"emissionsOfInorganicPollutantsInTonnes": {
-						"value": 8329.26,
-						"dataSource": {
-							"page": "846-973",
-							"fileName": "ESEFReport",
-							"fileReference": "50a36c418baffd520bb92d84664f06f9732a21f4e2e5ecee6d9136f16e7e0b63",
-							"tagName": "web services"
-						},
-						"comment": "compress solid state alarm",
-						"quality": "Audited"
+						"value": 78082.43,
+						"dataSource": {
+							"page": 892,
+							"fileName": "AnnualReport",
+							"fileReference": "50a36c418baffd520bb92d84664f06f9732a21f4e2e5ecee6d9136f16e7e0b63",
+							"tagName": "technologies"
+						},
+						"comment": "navigate optical bandwidth",
+						"quality": "Incomplete"
 					},
 					"emissionsOfAirPollutantsInTonnes": {
-						"value": 207.42,
-						"dataSource": {
-							"page": "269",
-							"fileName": "ESEFReport",
-							"fileReference": "50a36c418baffd520bb92d84664f06f9732a21f4e2e5ecee6d9136f16e7e0b63",
-							"tagName": "users"
-						},
-						"comment": "transmit back-end array",
-						"quality": "Audited"
+						"value": 45863.59,
+						"dataSource": {
+							"page": 1012,
+							"fileName": "ESEFReport",
+							"fileReference": "50a36c418baffd520bb92d84664f06f9732a21f4e2e5ecee6d9136f16e7e0b63",
+							"tagName": "technologies"
+						},
+						"comment": "copy open-source application",
+						"quality": "Reported"
 					},
 					"emissionsOfOzoneDepletionSubstancesInTonnes": {
-						"value": 58863.13,
-						"dataSource": {
-							"page": "285-1054",
-							"fileName": "ESEFReport",
-							"fileReference": "50a36c418baffd520bb92d84664f06f9732a21f4e2e5ecee6d9136f16e7e0b63",
-							"tagName": "action-items"
-						},
-						"comment": "navigate solid state application",
-						"quality": "Incomplete"
+						"value": 76226.13,
+						"dataSource": {
+							"page": 686,
+							"fileName": "SustainabilityReport",
+							"fileReference": "50a36c418baffd520bb92d84664f06f9732a21f4e2e5ecee6d9136f16e7e0b63",
+							"tagName": "technologies"
+						},
+						"comment": "index redundant matrix",
+						"quality": "NoDataFound"
 					},
 					"carbonReductionInitiatives": {
-						"value": "No",
-						"dataSource": {
-							"page": "1006",
-							"fileName": "ESEFReport",
-							"fileReference": "50a36c418baffd520bb92d84664f06f9732a21f4e2e5ecee6d9136f16e7e0b63",
-							"tagName": "metrics"
-						},
-						"comment": "index haptic capacitor",
-						"quality": "Reported"
+						"value": "Yes",
+						"dataSource": {
+							"page": 431,
+							"fileName": "AnnualReport",
+							"fileReference": "50a36c418baffd520bb92d84664f06f9732a21f4e2e5ecee6d9136f16e7e0b63",
+							"tagName": "communities"
+						},
+						"comment": "quantify primary program",
+						"quality": "Incomplete"
 					}
 				}
 			},
@@ -9264,528 +10530,528 @@
 					"humanRightsLegalProceedings": {
 						"value": "Yes",
 						"dataSource": {
-							"page": "163-981",
-							"fileName": "SustainabilityReport",
+							"page": 1162,
+							"fileName": "ESEFReport",
+							"fileReference": "50a36c418baffd520bb92d84664f06f9732a21f4e2e5ecee6d9136f16e7e0b63",
+							"tagName": "channels"
+						},
+						"comment": "hack back-end pixel",
+						"quality": "Audited"
+					},
+					"iloCoreLabourStandards": {
+						"value": "Yes",
+						"dataSource": {
+							"page": 44,
+							"fileName": "SustainabilityReport",
+							"fileReference": "50a36c418baffd520bb92d84664f06f9732a21f4e2e5ecee6d9136f16e7e0b63",
+							"tagName": "solutions"
+						},
+						"comment": "hack neural bandwidth",
+						"quality": "Estimated"
+					},
+					"environmentalPolicy": {
+						"value": "No",
+						"dataSource": {
+							"page": 377,
+							"fileName": "SustainabilityReport",
+							"fileReference": "50a36c418baffd520bb92d84664f06f9732a21f4e2e5ecee6d9136f16e7e0b63",
+							"tagName": "synergies"
+						},
+						"comment": "program 1080p interface",
+						"quality": "Incomplete"
+					},
+					"corruptionLegalProceedings": {
+						"value": "Yes",
+						"dataSource": {
+							"page": 364,
+							"fileName": "ESEFReport",
+							"fileReference": "50a36c418baffd520bb92d84664f06f9732a21f4e2e5ecee6d9136f16e7e0b63",
+							"tagName": "systems"
+						},
+						"comment": "program open-source microchip",
+						"quality": "Estimated"
+					},
+					"transparencyDisclosurePolicy": {
+						"value": "Yes",
+						"dataSource": {
+							"page": 657,
+							"fileName": "ESEFReport",
+							"fileReference": "50a36c418baffd520bb92d84664f06f9732a21f4e2e5ecee6d9136f16e7e0b63",
+							"tagName": "action-items"
+						},
+						"comment": "index primary capacitor",
+						"quality": "Estimated"
+					},
+					"humanRightsDueDiligencePolicy": {
+						"value": "Yes",
+						"dataSource": {
+							"page": 1037,
+							"fileName": "AnnualReport",
+							"fileReference": "50a36c418baffd520bb92d84664f06f9732a21f4e2e5ecee6d9136f16e7e0b63",
+							"tagName": "deliverables"
+						},
+						"comment": "back up 1080p pixel",
+						"quality": "Reported"
+					},
+					"policyAgainstChildLabour": {
+						"value": "No",
+						"dataSource": {
+							"page": 1136,
+							"fileName": "AnnualReport",
+							"fileReference": "50a36c418baffd520bb92d84664f06f9732a21f4e2e5ecee6d9136f16e7e0b63",
+							"tagName": "methodologies"
+						},
+						"comment": "reboot neural circuit",
+						"quality": "NoDataFound"
+					},
+					"policyAgainstForcedLabour": {
+						"value": "Yes",
+						"dataSource": {
+							"page": 19,
+							"fileName": "SustainabilityReport",
+							"fileReference": "50a36c418baffd520bb92d84664f06f9732a21f4e2e5ecee6d9136f16e7e0b63",
+							"tagName": "users"
+						},
+						"comment": "compress mobile driver",
+						"quality": "Estimated"
+					},
+					"policyAgainstDiscriminationInTheWorkplace": {
+						"value": "Yes",
+						"dataSource": {
+							"page": 845,
+							"fileName": "ESEFReport",
+							"fileReference": "50a36c418baffd520bb92d84664f06f9732a21f4e2e5ecee6d9136f16e7e0b63",
+							"tagName": "models"
+						},
+						"comment": "transmit 1080p system",
+						"quality": "Reported"
+					},
+					"iso14001Certificate": {
+						"value": "Yes",
+						"dataSource": {
+							"page": 283,
+							"fileName": "SustainabilityReport",
+							"fileReference": "50a36c418baffd520bb92d84664f06f9732a21f4e2e5ecee6d9136f16e7e0b63",
+							"tagName": "content"
+						},
+						"comment": "reboot haptic capacitor",
+						"quality": "Reported"
+					},
+					"policyAgainstBriberyAndCorruption": {
+						"value": "Yes",
+						"dataSource": {
+							"page": 821,
+							"fileName": "AnnualReport",
+							"fileReference": "50a36c418baffd520bb92d84664f06f9732a21f4e2e5ecee6d9136f16e7e0b63",
+							"tagName": "metrics"
+						},
+						"comment": "connect open-source sensor",
+						"quality": "Estimated"
+					},
+					"fairBusinessMarketingAdvertisingPolicy": {
+						"value": "No",
+						"dataSource": {
+							"page": 289,
+							"fileName": "AnnualReport",
+							"fileReference": "50a36c418baffd520bb92d84664f06f9732a21f4e2e5ecee6d9136f16e7e0b63",
+							"tagName": "markets"
+						},
+						"comment": "synthesize redundant circuit",
+						"quality": "Estimated"
+					},
+					"technologiesExpertiseTransferPolicy": {
+						"value": "Yes",
+						"dataSource": {
+							"page": 847,
+							"fileName": "SustainabilityReport",
+							"fileReference": "50a36c418baffd520bb92d84664f06f9732a21f4e2e5ecee6d9136f16e7e0b63",
+							"tagName": "synergies"
+						},
+						"comment": "compress neural program",
+						"quality": "Audited"
+					},
+					"fairCompetitionPolicy": {
+						"value": "Yes",
+						"dataSource": {
+							"page": 910,
+							"fileName": "SustainabilityReport",
+							"fileReference": "50a36c418baffd520bb92d84664f06f9732a21f4e2e5ecee6d9136f16e7e0b63",
+							"tagName": "blockchains"
+						},
+						"comment": "back up cross-platform transmitter",
+						"quality": "Incomplete"
+					},
+					"violationOfTaxRulesAndRegulation": {
+						"value": "Yes",
+						"dataSource": {
+							"page": 410,
+							"fileName": "SustainabilityReport",
+							"fileReference": "50a36c418baffd520bb92d84664f06f9732a21f4e2e5ecee6d9136f16e7e0b63",
+							"tagName": "infrastructures"
+						},
+						"comment": "hack wireless card",
+						"quality": "Reported"
+					},
+					"unGlobalCompactPrinciplesCompliancePolicy": {
+						"value": "No",
+						"dataSource": {
+							"page": 1116,
+							"fileName": "SustainabilityReport",
+							"fileReference": "50a36c418baffd520bb92d84664f06f9732a21f4e2e5ecee6d9136f16e7e0b63",
+							"tagName": "e-markets"
+						},
+						"comment": "reboot neural system",
+						"quality": "NoDataFound"
+					},
+					"oecdGuidelinesForMultinationalEnterprisesGrievanceHandling": {
+						"value": "Yes",
+						"dataSource": {
+							"page": 1148,
+							"fileName": "AnnualReport",
 							"fileReference": "50a36c418baffd520bb92d84664f06f9732a21f4e2e5ecee6d9136f16e7e0b63",
 							"tagName": "interfaces"
 						},
-						"comment": "synthesize optical microchip",
-						"quality": "Estimated"
-					},
-					"iloCoreLabourStandards": {
-						"value": "Yes",
-						"dataSource": {
-							"page": "22",
-							"fileName": "ESEFReport",
+						"comment": "connect bluetooth sensor",
+						"quality": "Estimated"
+					},
+					"averageGrossHourlyEarningsMaleEmployees": {
+						"value": 779193160.12,
+						"dataSource": {
+							"page": 225,
+							"fileName": "SustainabilityReport",
+							"fileReference": "50a36c418baffd520bb92d84664f06f9732a21f4e2e5ecee6d9136f16e7e0b63",
+							"tagName": "convergence"
+						},
+						"comment": "back up neural matrix",
+						"quality": "Estimated",
+						"currency": "AOA"
+					},
+					"averageGrossHourlyEarningsFemaleEmployees": {
+						"value": 3476970309.86,
+						"dataSource": {
+							"page": 211,
+							"fileName": "ESEFReport",
+							"fileReference": "50a36c418baffd520bb92d84664f06f9732a21f4e2e5ecee6d9136f16e7e0b63",
+							"tagName": "platforms"
+						},
+						"comment": "calculate 1080p program",
+						"quality": "Estimated",
+						"currency": "BZD"
+					},
+					"unadjustedGenderPayGapInPercent": {
+						"value": 36221.98,
+						"dataSource": {
+							"page": 869,
+							"fileName": "AnnualReport",
+							"fileReference": "50a36c418baffd520bb92d84664f06f9732a21f4e2e5ecee6d9136f16e7e0b63",
+							"tagName": "technologies"
+						},
+						"comment": "back up mobile transmitter",
+						"quality": "Audited"
+					},
+					"femaleBoardMembersSupervisoryBoard": {
+						"value": 8001,
+						"dataSource": {
+							"page": 125,
+							"fileName": "SustainabilityReport",
+							"fileReference": "50a36c418baffd520bb92d84664f06f9732a21f4e2e5ecee6d9136f16e7e0b63",
+							"tagName": "infrastructures"
+						},
+						"comment": "back up multi-byte driver",
+						"quality": "Audited"
+					},
+					"femaleBoardMembersBoardOfDirectors": {
+						"value": 3931,
+						"dataSource": {
+							"page": 882,
+							"fileName": "ESEFReport",
+							"fileReference": "50a36c418baffd520bb92d84664f06f9732a21f4e2e5ecee6d9136f16e7e0b63",
+							"tagName": "eyeballs"
+						},
+						"comment": "back up multi-byte driver",
+						"quality": "Audited"
+					},
+					"maleBoardMembersSupervisoryBoard": {
+						"value": 3921,
+						"dataSource": {
+							"page": 663,
+							"fileName": "SustainabilityReport",
+							"fileReference": "50a36c418baffd520bb92d84664f06f9732a21f4e2e5ecee6d9136f16e7e0b63",
+							"tagName": "infrastructures"
+						},
+						"comment": "back up neural capacitor",
+						"quality": "Incomplete"
+					},
+					"maleBoardMembersBoardOfDirectors": {
+						"value": 1742,
+						"dataSource": {
+							"page": 403,
+							"fileName": "ESEFReport",
+							"fileReference": "50a36c418baffd520bb92d84664f06f9732a21f4e2e5ecee6d9136f16e7e0b63",
+							"tagName": "niches"
+						},
+						"comment": "calculate online system",
+						"quality": "NoDataFound"
+					},
+					"boardGenderDiversitySupervisoryBoardInPercent": {
+						"value": 49.45,
+						"dataSource": {
+							"page": 457,
+							"fileName": "ESEFReport",
+							"fileReference": "50a36c418baffd520bb92d84664f06f9732a21f4e2e5ecee6d9136f16e7e0b63",
+							"tagName": "action-items"
+						},
+						"comment": "reboot wireless interface",
+						"quality": "Incomplete"
+					},
+					"boardGenderDiversityBoardOfDirectorsInPercent": {
+						"value": 46.4,
+						"dataSource": {
+							"page": 450,
+							"fileName": "AnnualReport",
 							"fileReference": "50a36c418baffd520bb92d84664f06f9732a21f4e2e5ecee6d9136f16e7e0b63",
 							"tagName": "bandwidth"
 						},
-						"comment": "navigate 1080p monitor",
-						"quality": "Reported"
-					},
-					"environmentalPolicy": {
-						"value": "No",
-						"dataSource": {
-							"page": "1105",
-							"fileName": "SustainabilityReport",
-							"fileReference": "50a36c418baffd520bb92d84664f06f9732a21f4e2e5ecee6d9136f16e7e0b63",
-							"tagName": "functionalities"
-						},
-						"comment": "transmit multi-byte application",
-						"quality": "Incomplete"
-					},
-					"corruptionLegalProceedings": {
-						"value": "Yes",
-						"dataSource": {
-							"page": "93",
-							"fileName": "SustainabilityReport",
+						"comment": "reboot solid state feed",
+						"quality": "NoDataFound"
+					},
+					"controversialWeaponsExposure": {
+						"value": "Yes",
+						"dataSource": {
+							"page": 722,
+							"fileName": "AnnualReport",
+							"fileReference": "50a36c418baffd520bb92d84664f06f9732a21f4e2e5ecee6d9136f16e7e0b63",
+							"tagName": "e-commerce"
+						},
+						"comment": "back up virtual interface",
+						"quality": "Audited"
+					},
+					"workplaceAccidentPreventionPolicy": {
+						"value": "No",
+						"dataSource": {
+							"page": 621,
+							"fileName": "ESEFReport",
+							"fileReference": "50a36c418baffd520bb92d84664f06f9732a21f4e2e5ecee6d9136f16e7e0b63",
+							"tagName": "methodologies"
+						},
+						"comment": "input mobile card",
+						"quality": "Audited"
+					},
+					"rateOfAccidentsInPercent": {
+						"value": 120,
+						"dataSource": {
+							"page": 533,
+							"fileName": "AnnualReport",
+							"fileReference": "50a36c418baffd520bb92d84664f06f9732a21f4e2e5ecee6d9136f16e7e0b63",
+							"tagName": "e-business"
+						},
+						"comment": "bypass online sensor",
+						"quality": "Estimated"
+					},
+					"workdaysLostInDays": {
+						"value": 5997.37,
+						"dataSource": {
+							"page": 607,
+							"fileName": "AnnualReport",
+							"fileReference": "50a36c418baffd520bb92d84664f06f9732a21f4e2e5ecee6d9136f16e7e0b63",
+							"tagName": "synergies"
+						},
+						"comment": "hack 1080p bandwidth",
+						"quality": "Audited"
+					},
+					"supplierCodeOfConduct": {
+						"value": "Yes",
+						"dataSource": {
+							"page": 462,
+							"fileName": "SustainabilityReport",
+							"fileReference": "50a36c418baffd520bb92d84664f06f9732a21f4e2e5ecee6d9136f16e7e0b63",
+							"tagName": "bandwidth"
+						},
+						"comment": "hack online bus",
+						"quality": "Estimated"
+					},
+					"grievanceHandlingMechanism": {
+						"value": "Yes",
+						"dataSource": {
+							"page": 197,
+							"fileName": "SustainabilityReport",
+							"fileReference": "50a36c418baffd520bb92d84664f06f9732a21f4e2e5ecee6d9136f16e7e0b63",
+							"tagName": "portals"
+						},
+						"comment": "connect haptic alarm",
+						"quality": "NoDataFound"
+					},
+					"whistleblowerProtectionPolicy": {
+						"value": "No",
+						"dataSource": {
+							"page": 1020,
+							"fileName": "SustainabilityReport",
+							"fileReference": "50a36c418baffd520bb92d84664f06f9732a21f4e2e5ecee6d9136f16e7e0b63",
+							"tagName": "e-commerce"
+						},
+						"comment": "synthesize optical program",
+						"quality": "NoDataFound"
+					},
+					"reportedIncidentsOfDiscrimination": {
+						"value": 629,
+						"dataSource": {
+							"page": 354,
+							"fileName": "AnnualReport",
+							"fileReference": "50a36c418baffd520bb92d84664f06f9732a21f4e2e5ecee6d9136f16e7e0b63",
+							"tagName": "mindshare"
+						},
+						"comment": "reboot cross-platform monitor",
+						"quality": "Reported"
+					},
+					"sanctionedIncidentsOfDiscrimination": {
+						"value": 7223,
+						"dataSource": {
+							"page": 200,
+							"fileName": "ESEFReport",
+							"fileReference": "50a36c418baffd520bb92d84664f06f9732a21f4e2e5ecee6d9136f16e7e0b63",
+							"tagName": "methodologies"
+						},
+						"comment": "navigate neural application",
+						"quality": "Audited"
+					},
+					"ceoToEmployeePayGapRatio": {
+						"value": 90608.68,
+						"dataSource": {
+							"page": 589,
+							"fileName": "ESEFReport",
 							"fileReference": "50a36c418baffd520bb92d84664f06f9732a21f4e2e5ecee6d9136f16e7e0b63",
 							"tagName": "partnerships"
 						},
-						"comment": "copy auxiliary transmitter",
-						"quality": "NoDataFound"
-					},
-					"transparencyDisclosurePolicy": {
-						"value": "Yes",
-						"dataSource": {
-							"page": "860",
-							"fileName": "ESEFReport",
-							"fileReference": "50a36c418baffd520bb92d84664f06f9732a21f4e2e5ecee6d9136f16e7e0b63",
-							"tagName": "synergies"
-						},
-						"comment": "quantify primary panel",
-						"quality": "NoDataFound"
-					},
-					"humanRightsDueDiligencePolicy": {
-						"value": "No",
-						"dataSource": {
-							"page": "586-1128",
-							"fileName": "ESEFReport",
-							"fileReference": "50a36c418baffd520bb92d84664f06f9732a21f4e2e5ecee6d9136f16e7e0b63",
-							"tagName": "paradigms"
-						},
-						"comment": "synthesize wireless capacitor",
-						"quality": "NoDataFound"
-					},
-					"policyAgainstChildLabour": {
-						"value": "No",
-						"dataSource": {
-							"page": "1013-1160",
-							"fileName": "SustainabilityReport",
-							"fileReference": "50a36c418baffd520bb92d84664f06f9732a21f4e2e5ecee6d9136f16e7e0b63",
-							"tagName": "relationships"
-						},
-						"comment": "override bluetooth capacitor",
-						"quality": "Incomplete"
-					},
-					"policyAgainstForcedLabour": {
-						"value": "Yes",
-						"dataSource": {
-							"page": "1065",
-							"fileName": "ESEFReport",
-							"fileReference": "50a36c418baffd520bb92d84664f06f9732a21f4e2e5ecee6d9136f16e7e0b63",
-							"tagName": "portals"
-						},
-						"comment": "parse auxiliary port",
-						"quality": "NoDataFound"
-					},
-					"policyAgainstDiscriminationInTheWorkplace": {
-						"value": "Yes",
-						"dataSource": {
-							"page": "1096",
-							"fileName": "SustainabilityReport",
-							"fileReference": "50a36c418baffd520bb92d84664f06f9732a21f4e2e5ecee6d9136f16e7e0b63",
-							"tagName": "partnerships"
-						},
-						"comment": "back up mobile protocol",
-						"quality": "NoDataFound"
-					},
-					"iso14001Certificate": {
-						"value": "No",
-						"dataSource": {
-							"page": "572",
-							"fileName": "ESEFReport",
-							"fileReference": "50a36c418baffd520bb92d84664f06f9732a21f4e2e5ecee6d9136f16e7e0b63",
-							"tagName": "action-items"
-						},
-						"comment": "bypass cross-platform alarm",
-						"quality": "NoDataFound"
-					},
-					"policyAgainstBriberyAndCorruption": {
-						"value": "Yes",
-						"dataSource": {
-							"page": "116-775",
-							"fileName": "SustainabilityReport",
-							"fileReference": "50a36c418baffd520bb92d84664f06f9732a21f4e2e5ecee6d9136f16e7e0b63",
-							"tagName": "partnerships"
-						},
-						"comment": "override online feed",
-						"quality": "Incomplete"
-					},
-					"fairBusinessMarketingAdvertisingPolicy": {
-						"value": "Yes",
-						"dataSource": {
-							"page": "568-953",
-							"fileName": "SustainabilityReport",
-							"fileReference": "50a36c418baffd520bb92d84664f06f9732a21f4e2e5ecee6d9136f16e7e0b63",
-							"tagName": "eyeballs"
-						},
-						"comment": "connect wireless array",
-						"quality": "NoDataFound"
-					},
-					"technologiesExpertiseTransferPolicy": {
-						"value": "Yes",
-						"dataSource": {
-							"page": "582",
-							"fileName": "SustainabilityReport",
-							"fileReference": "50a36c418baffd520bb92d84664f06f9732a21f4e2e5ecee6d9136f16e7e0b63",
-							"tagName": "markets"
-						},
-						"comment": "program 1080p card",
-						"quality": "NoDataFound"
-					},
-					"fairCompetitionPolicy": {
-						"value": "Yes",
-						"dataSource": {
-							"page": "1149",
-							"fileName": "SustainabilityReport",
-							"fileReference": "50a36c418baffd520bb92d84664f06f9732a21f4e2e5ecee6d9136f16e7e0b63",
-							"tagName": "supply-chains"
-						},
-						"comment": "connect primary system",
-						"quality": "Incomplete"
-					},
-					"violationOfTaxRulesAndRegulation": {
-						"value": "Yes",
-						"dataSource": {
-							"page": "891",
-							"fileName": "SustainabilityReport",
-							"fileReference": "50a36c418baffd520bb92d84664f06f9732a21f4e2e5ecee6d9136f16e7e0b63",
-							"tagName": "interfaces"
-						},
-						"comment": "compress solid state bus",
-						"quality": "Incomplete"
-					},
-					"unGlobalCompactPrinciplesCompliancePolicy": {
-						"value": "Yes",
-						"dataSource": {
-							"page": "460",
-							"fileName": "SustainabilityReport",
-							"fileReference": "50a36c418baffd520bb92d84664f06f9732a21f4e2e5ecee6d9136f16e7e0b63",
-							"tagName": "systems"
-						},
-						"comment": "navigate open-source pixel",
-						"quality": "Incomplete"
-					},
-					"oecdGuidelinesForMultinationalEnterprisesGrievanceHandling": {
-						"value": "Yes",
-						"dataSource": {
-							"page": "602-834",
-							"fileName": "SustainabilityReport",
-							"fileReference": "50a36c418baffd520bb92d84664f06f9732a21f4e2e5ecee6d9136f16e7e0b63",
-							"tagName": "niches"
-						},
-						"comment": "bypass primary application",
-						"quality": "Audited"
-					},
-					"averageGrossHourlyEarningsMaleEmployees": {
-						"value": 1127406302.84,
-						"dataSource": {
-							"page": "1176",
-							"fileName": "ESEFReport",
-							"fileReference": "50a36c418baffd520bb92d84664f06f9732a21f4e2e5ecee6d9136f16e7e0b63",
-							"tagName": "action-items"
-						},
-						"comment": "generate auxiliary matrix",
-						"quality": "Incomplete",
-						"currency": "NIO"
-					},
-					"averageGrossHourlyEarningsFemaleEmployees": {
-						"value": 3094587970.99,
-						"dataSource": {
-							"page": "1088-1300",
-							"fileName": "ESEFReport",
-							"fileReference": "50a36c418baffd520bb92d84664f06f9732a21f4e2e5ecee6d9136f16e7e0b63",
-							"tagName": "systems"
-						},
-						"comment": "reboot mobile system",
-						"quality": "NoDataFound",
-						"currency": "ZAR"
-					},
-					"unadjustedGenderPayGapInPercent": {
-						"value": 38307,
-						"dataSource": {
-							"page": "677",
-							"fileName": "SustainabilityReport",
-							"fileReference": "50a36c418baffd520bb92d84664f06f9732a21f4e2e5ecee6d9136f16e7e0b63",
-							"tagName": "portals"
-						},
-						"comment": "bypass haptic matrix",
-						"quality": "Reported"
-					},
-					"femaleBoardMembersSupervisoryBoard": {
-						"value": 7960,
-						"dataSource": {
-							"page": "522-1063",
-							"fileName": "ESEFReport",
-							"fileReference": "50a36c418baffd520bb92d84664f06f9732a21f4e2e5ecee6d9136f16e7e0b63",
-							"tagName": "convergence"
-						},
-						"comment": "connect virtual alarm",
-						"quality": "NoDataFound"
-					},
-					"femaleBoardMembersBoardOfDirectors": {
-						"value": 8515,
-						"dataSource": {
-							"page": "424",
-							"fileName": "SustainabilityReport",
-							"fileReference": "50a36c418baffd520bb92d84664f06f9732a21f4e2e5ecee6d9136f16e7e0b63",
-							"tagName": "e-commerce"
-						},
-						"comment": "input multi-byte firewall",
-						"quality": "Reported"
-					},
-					"maleBoardMembersSupervisoryBoard": {
-						"value": 2255,
-						"dataSource": {
-							"page": "677-809",
-							"fileName": "SustainabilityReport",
-							"fileReference": "",
-							"tagName": "deliverables"
-						},
-						"comment": "program virtual sensor",
-						"quality": "NoDataFound"
-					},
-					"maleBoardMembersBoardOfDirectors": {
-						"value": 8626,
-						"dataSource": {
-							"page": "734-1021",
-							"fileName": "ESEFReport",
-							"fileReference": "50a36c418baffd520bb92d84664f06f9732a21f4e2e5ecee6d9136f16e7e0b63",
-							"tagName": "platforms"
-						},
-						"comment": "compress multi-byte bandwidth",
-						"quality": "NoDataFound"
-					},
-					"boardGenderDiversitySupervisoryBoardInPercent": {
-						"value": 16.1,
-						"dataSource": {
-							"page": "770-1144",
-							"fileName": "SustainabilityReport",
-							"fileReference": "50a36c418baffd520bb92d84664f06f9732a21f4e2e5ecee6d9136f16e7e0b63",
-							"tagName": "experiences"
-						},
-						"comment": "hack cross-platform array",
-						"quality": "Estimated"
-					},
-					"boardGenderDiversityBoardOfDirectorsInPercent": {
-						"value": 75.66,
-						"dataSource": {
-							"page": "574-883",
-							"fileName": "SustainabilityReport",
-							"fileReference": "50a36c418baffd520bb92d84664f06f9732a21f4e2e5ecee6d9136f16e7e0b63",
-							"tagName": "functionalities"
-						},
-						"comment": "transmit optical bus",
-						"quality": "Audited"
-					},
-					"controversialWeaponsExposure": {
-						"value": "Yes",
-						"dataSource": {
-							"page": "1195-1262",
-							"fileName": "SustainabilityReport",
-							"fileReference": "50a36c418baffd520bb92d84664f06f9732a21f4e2e5ecee6d9136f16e7e0b63",
-							"tagName": "ROI"
-						},
-						"comment": "synthesize online protocol",
-						"quality": "Estimated"
-					},
-					"workplaceAccidentPreventionPolicy": {
-						"value": "Yes",
-						"dataSource": {
-							"page": "683",
-							"fileName": "ESEFReport",
-							"fileReference": "50a36c418baffd520bb92d84664f06f9732a21f4e2e5ecee6d9136f16e7e0b63",
-							"tagName": "experiences"
-						},
-						"comment": "generate wireless application",
-						"quality": "Incomplete"
-					},
-					"rateOfAccidentsInPercent": {
-						"value": 62.28,
-						"dataSource": {
-							"page": "964",
-							"fileName": "ESEFReport",
-							"fileReference": "50a36c418baffd520bb92d84664f06f9732a21f4e2e5ecee6d9136f16e7e0b63",
-							"tagName": "niches"
-						},
-						"comment": "transmit mobile array",
-						"quality": "Reported"
-					},
-					"workdaysLostInDays": {
-						"value": 90061.11,
-						"dataSource": {
-							"page": "715",
-							"fileName": "ESEFReport",
-							"fileReference": "50a36c418baffd520bb92d84664f06f9732a21f4e2e5ecee6d9136f16e7e0b63",
-							"tagName": "functionalities"
-						},
-						"comment": "back up cross-platform interface",
-						"quality": "Incomplete"
-					},
-					"supplierCodeOfConduct": {
-						"value": "Yes",
-						"dataSource": {
-							"page": "463",
-							"fileName": "ESEFReport",
-							"fileReference": "50a36c418baffd520bb92d84664f06f9732a21f4e2e5ecee6d9136f16e7e0b63",
-							"tagName": "synergies"
-						},
-						"comment": "quantify back-end array",
-						"quality": "Incomplete"
-					},
-					"grievanceHandlingMechanism": {
-						"value": "No",
-						"dataSource": {
-							"page": "1194-1276",
-							"fileName": "SustainabilityReport",
-							"fileReference": "50a36c418baffd520bb92d84664f06f9732a21f4e2e5ecee6d9136f16e7e0b63",
-							"tagName": "mindshare"
-						},
-						"comment": "synthesize open-source firewall",
-						"quality": "Estimated"
-					},
-					"whistleblowerProtectionPolicy": {
-						"value": "Yes",
-						"dataSource": {
-							"page": "151",
-							"fileName": "SustainabilityReport",
-							"fileReference": "50a36c418baffd520bb92d84664f06f9732a21f4e2e5ecee6d9136f16e7e0b63",
-							"tagName": "eyeballs"
-						},
-						"comment": "override optical panel",
-						"quality": "Incomplete"
-					},
-					"reportedIncidentsOfDiscrimination": {
-						"value": 6028,
-						"dataSource": {
-							"page": "69",
-							"fileName": "ESEFReport",
-							"fileReference": "50a36c418baffd520bb92d84664f06f9732a21f4e2e5ecee6d9136f16e7e0b63",
-							"tagName": "portals"
-						},
-						"comment": "transmit mobile firewall",
-						"quality": "NoDataFound"
-					},
-					"sanctionedIncidentsOfDiscrimination": {
-						"value": 9143,
-						"dataSource": {
-							"page": "133",
-							"fileName": "ESEFReport",
-							"fileReference": "50a36c418baffd520bb92d84664f06f9732a21f4e2e5ecee6d9136f16e7e0b63",
-							"tagName": "partnerships"
-						},
-						"comment": "transmit 1080p array",
-						"quality": "NoDataFound"
-					},
-					"ceoToEmployeePayGapRatio": {
-						"value": 49088.24,
-						"dataSource": {
-							"page": "787-1066",
-							"fileName": "SustainabilityReport",
-							"fileReference": "50a36c418baffd520bb92d84664f06f9732a21f4e2e5ecee6d9136f16e7e0b63",
-							"tagName": "models"
-						},
-						"comment": "back up online program",
+						"comment": "generate mobile alarm",
 						"quality": "Audited"
 					},
 					"excessiveCeoPayRatioInPercent": {
-						"value": 86825.77,
-						"dataSource": {
-							"page": "939",
-							"fileName": "ESEFReport",
-							"fileReference": "50a36c418baffd520bb92d84664f06f9732a21f4e2e5ecee6d9136f16e7e0b63",
-							"tagName": "content"
-						},
-						"comment": "input solid state capacitor",
-						"quality": "NoDataFound"
+						"value": 72100.53,
+						"dataSource": {
+							"page": 536,
+							"fileName": "AnnualReport",
+							"fileReference": "50a36c418baffd520bb92d84664f06f9732a21f4e2e5ecee6d9136f16e7e0b63",
+							"tagName": "bandwidth"
+						},
+						"comment": "transmit digital microchip",
+						"quality": "Reported"
 					}
 				},
 				"greenSecurities": {
 					"securitiesNotCertifiedAsGreen": {
 						"value": "Yes",
 						"dataSource": {
-							"page": "663-1172",
+							"page": 386,
 							"fileName": "SustainabilityReport",
 							"fileReference": "50a36c418baffd520bb92d84664f06f9732a21f4e2e5ecee6d9136f16e7e0b63",
 							"tagName": "systems"
 						},
-						"comment": "synthesize mobile bandwidth",
+						"comment": "calculate redundant monitor",
 						"quality": "Estimated"
 					}
 				},
 				"humanRights": {
 					"humanRightsPolicy": {
-						"value": "No",
-						"dataSource": {
-							"page": "928",
-							"fileName": "ESEFReport",
-							"fileReference": "50a36c418baffd520bb92d84664f06f9732a21f4e2e5ecee6d9136f16e7e0b63",
-							"tagName": "eyeballs"
-						},
-						"comment": "quantify wireless program",
-						"quality": "NoDataFound"
+						"value": "Yes",
+						"dataSource": {
+							"page": 941,
+							"fileName": "SustainabilityReport",
+							"fileReference": "50a36c418baffd520bb92d84664f06f9732a21f4e2e5ecee6d9136f16e7e0b63",
+							"tagName": "platforms"
+						},
+						"comment": "copy virtual interface",
+						"quality": "Reported"
 					},
 					"humanRightsDueDiligence": {
 						"value": "Yes",
 						"dataSource": {
-							"page": "60-585",
-							"fileName": "ESEFReport",
-							"fileReference": "50a36c418baffd520bb92d84664f06f9732a21f4e2e5ecee6d9136f16e7e0b63",
-							"tagName": "convergence"
-						},
-						"comment": "back up primary panel",
-						"quality": "Incomplete"
+							"page": 590,
+							"fileName": "AnnualReport",
+							"fileReference": "50a36c418baffd520bb92d84664f06f9732a21f4e2e5ecee6d9136f16e7e0b63",
+							"tagName": "methodologies"
+						},
+						"comment": "generate mobile panel",
+						"quality": "Audited"
 					},
 					"traffickingInHumanBeingsPolicy": {
-						"value": "Yes",
-						"dataSource": {
-							"page": "520",
-							"fileName": "SustainabilityReport",
+						"value": "No",
+						"dataSource": {
+							"page": 46,
+							"fileName": "AnnualReport",
+							"fileReference": "50a36c418baffd520bb92d84664f06f9732a21f4e2e5ecee6d9136f16e7e0b63",
+							"tagName": "synergies"
+						},
+						"comment": "synthesize optical card",
+						"quality": "NoDataFound"
+					},
+					"reportedChildLabourIncidents": {
+						"value": "Yes",
+						"dataSource": {
+							"page": 186,
+							"fileName": "SustainabilityReport",
+							"fileReference": "50a36c418baffd520bb92d84664f06f9732a21f4e2e5ecee6d9136f16e7e0b63",
+							"tagName": "portals"
+						},
+						"comment": "synthesize optical firewall",
+						"quality": "Incomplete"
+					},
+					"reportedForcedOrCompulsoryLabourIncidents": {
+						"value": "Yes",
+						"dataSource": {
+							"page": 640,
+							"fileName": "ESEFReport",
+							"fileReference": "50a36c418baffd520bb92d84664f06f9732a21f4e2e5ecee6d9136f16e7e0b63",
+							"tagName": "platforms"
+						},
+						"comment": "hack neural transmitter",
+						"quality": "Incomplete"
+					},
+					"numberOfReportedIncidentsOfHumanRightsViolations": {
+						"value": 596,
+						"dataSource": {
+							"page": 841,
+							"fileName": "AnnualReport",
 							"fileReference": "50a36c418baffd520bb92d84664f06f9732a21f4e2e5ecee6d9136f16e7e0b63",
 							"tagName": "e-commerce"
 						},
-						"comment": "reboot online capacitor",
-						"quality": "Reported"
-					},
-					"reportedChildLabourIncidents": {
-						"value": "No",
-						"dataSource": {
-							"page": "780-783",
-							"fileName": "SustainabilityReport",
-							"fileReference": "50a36c418baffd520bb92d84664f06f9732a21f4e2e5ecee6d9136f16e7e0b63",
-							"tagName": "technologies"
-						},
-						"comment": "index redundant feed",
-						"quality": "Estimated"
-					},
-					"reportedForcedOrCompulsoryLabourIncidents": {
-						"value": "No",
-						"dataSource": {
-							"page": "40",
-							"fileName": "ESEFReport",
-							"fileReference": "50a36c418baffd520bb92d84664f06f9732a21f4e2e5ecee6d9136f16e7e0b63",
-							"tagName": "content"
-						},
-						"comment": "parse digital bus",
-						"quality": "Estimated"
-					},
-					"numberOfReportedIncidentsOfHumanRightsViolations": {
-						"value": 8002,
-						"dataSource": {
-							"page": "976-1066",
-							"fileName": "ESEFReport",
-							"fileReference": "50a36c418baffd520bb92d84664f06f9732a21f4e2e5ecee6d9136f16e7e0b63",
-							"tagName": "e-commerce"
-						},
-						"comment": "back up mobile port",
-						"quality": "Incomplete"
+						"comment": "copy mobile driver",
+						"quality": "Estimated"
 					}
 				},
 				"antiCorruptionAndAntiBribery": {
 					"casesOfInsufficientActionAgainstBriberyAndCorruption": {
-						"value": 3001,
-						"dataSource": {
-							"page": "1108-1229",
-							"fileName": "ESEFReport",
-							"fileReference": "50a36c418baffd520bb92d84664f06f9732a21f4e2e5ecee6d9136f16e7e0b63",
-							"tagName": "niches"
-						},
-						"comment": "index online driver",
+						"value": 2424,
+						"dataSource": {
+							"page": 938,
+							"fileName": "SustainabilityReport",
+							"fileReference": "50a36c418baffd520bb92d84664f06f9732a21f4e2e5ecee6d9136f16e7e0b63",
+							"tagName": "metrics"
+						},
+						"comment": "input optical transmitter",
 						"quality": "Incomplete"
 					},
 					"reportedConvictionsOfBriberyAndCorruption": {
-						"value": 8768,
-						"dataSource": {
-							"page": "1152-1278",
-							"fileName": "SustainabilityReport",
-							"fileReference": "50a36c418baffd520bb92d84664f06f9732a21f4e2e5ecee6d9136f16e7e0b63",
-							"tagName": "e-commerce"
-						},
-						"comment": "hack wireless system",
-						"quality": "Audited"
+						"value": 8912,
+						"dataSource": {
+							"page": 787,
+							"fileName": "AnnualReport",
+							"fileReference": "50a36c418baffd520bb92d84664f06f9732a21f4e2e5ecee6d9136f16e7e0b63",
+							"tagName": "deliverables"
+						},
+						"comment": "reboot solid state application",
+						"quality": "Incomplete"
 					},
 					"totalAmountOfReportedFinesOfBriberyAndCorruption": {
-						"value": 7008304460.91,
-						"dataSource": {
-							"page": "433",
-							"fileName": "SustainabilityReport",
-							"fileReference": "50a36c418baffd520bb92d84664f06f9732a21f4e2e5ecee6d9136f16e7e0b63",
-							"tagName": "blockchains"
-						},
-						"comment": "override bluetooth alarm",
-						"quality": "NoDataFound",
-						"currency": "AED"
+						"value": 6212185786.57,
+						"dataSource": {
+							"page": 1063,
+							"fileName": "AnnualReport",
+							"fileReference": "50a36c418baffd520bb92d84664f06f9732a21f4e2e5ecee6d9136f16e7e0b63",
+							"tagName": "platforms"
+						},
+						"comment": "connect neural array",
+						"quality": "Incomplete",
+						"currency": "THB"
 					}
 				}
 			}
@@ -9794,69 +11060,63 @@
 	},
 	{
 		"companyInformation": {
-			"companyName": "Sfdr-dataset-with-invalid-percentage-input",
-			"headquarters": "Sparks",
-			"headquartersPostalCode": "66486",
-			"sector": "convergence",
+			"companyName": "Sfdr-dataset-with-two-invalid-inputs",
+			"headquarters": "Edina",
+			"headquartersPostalCode": "41555-7243",
+			"sector": "portals",
 			"identifiers": {
 				"Lei": [
-					"3WB8jCckMjh9dPvjFk4f"
+					"ZovQAgaCyD3PeKczDr8r"
 				],
 				"Isin": [
-					"SIixCwvTiskV",
-					"p9BQoLcAGsUu"
+					"hQH6FF0cgTaw",
+					"7HM77wcTiSib"
 				],
 				"PermId": [
-					"vWwhg6zhLV"
+					"fzo5NUAqsw"
 				],
-				"Ticker": [],
-				"Duns": [
-					"Nw6eh7F1m"
+				"Ticker": [
+					"2dNLQvj"
 				],
+				"Duns": [],
 				"VatNumber": [],
-				"CompanyRegistrationNumber": [
-					"KbDO2Pb9vdW47nE"
-				]
+				"CompanyRegistrationNumber": []
 			},
-			"countryCode": "TR",
+			"countryCode": "GI",
 			"companyContactDetails": [
-				"Judge_Brakus@example.com"
+				"Mozell.Kertzmann-Marvin25@example.com",
+				"Jett82@example.com",
+				"Salma.Kohler@example.com"
 			],
 			"companyAlternativeNames": [
-				"Hartmann - Morar",
-				"Marks, Beer and Walker",
-				"Schaefer LLC"
+				"Rippin - Leuschke",
+				"Walsh, Turcotte and Cole"
 			],
-			"companyLegalForm": null,
-			"website": "https://insistent-follower.biz/",
+			"companyLegalForm": "Limited Liability Partnership (LLP)",
+			"website": "https://pristine-component.biz/",
 			"isTeaserCompany": false
 		},
 		"t": {
 			"general": {
 				"general": {
-					"dataDate": "2024-07-04",
+					"dataDate": "2024-10-03",
 					"fiscalYearDeviation": "Deviation",
-					"fiscalYearEnd": "2025-01-13",
+					"fiscalYearEnd": "2024-10-29",
 					"referencedReports": {
+						"AnnualReport": {
+							"fileReference": "50a36c418baffd520bb92d84664f06f9732a21f4e2e5ecee6d9136f16e7e0b63",
+							"fileName": "AnnualReport",
+							"publicationDate": "2023-12-08"
+						},
 						"SustainabilityReport": {
 							"fileReference": "50a36c418baffd520bb92d84664f06f9732a21f4e2e5ecee6d9136f16e7e0b63",
 							"fileName": "SustainabilityReport",
-							"publicationDate": "2023-08-04"
-						},
-						"IntegratedReport": {
-							"fileReference": "50a36c418baffd520bb92d84664f06f9732a21f4e2e5ecee6d9136f16e7e0b63",
-							"fileName": "IntegratedReport",
-							"publicationDate": "2023-10-30"
-						},
-						"AnnualReport": {
-							"fileReference": "50a36c418baffd520bb92d84664f06f9732a21f4e2e5ecee6d9136f16e7e0b63",
-							"fileName": "AnnualReport",
-							"publicationDate": "2023-09-02"
+							"publicationDate": "2023-03-27"
 						},
 						"ESEFReport": {
 							"fileReference": "50a36c418baffd520bb92d84664f06f9732a21f4e2e5ecee6d9136f16e7e0b63",
 							"fileName": "ESEFReport",
-							"publicationDate": "2023-06-26"
+							"publicationDate": "2023-12-13"
 						}
 					}
 				}
@@ -9864,501 +11124,477 @@
 			"environmental": {
 				"greenhouseGasEmissions": {
 					"scope1GhgEmissionsInTonnes": {
-						"value": 82656.03,
-						"dataSource": {
-							"page": "802-863",
-							"fileName": "IntegratedReport",
+						"value": 63501.89,
+						"dataSource": {
+							"page": 279,
+							"fileName": "SustainabilityReport",
+							"fileReference": "50a36c418baffd520bb92d84664f06f9732a21f4e2e5ecee6d9136f16e7e0b63",
+							"tagName": "markets"
+						},
+						"comment": "transmit neural circuit",
+						"quality": "NoDataFound"
+					},
+					"scope2GhgEmissionsInTonnes": {
+						"value": 86797.26,
+						"dataSource": {
+							"page": 453,
+							"fileName": "SustainabilityReport",
+							"fileReference": "50a36c418baffd520bb92d84664f06f9732a21f4e2e5ecee6d9136f16e7e0b63",
+							"tagName": "experiences"
+						},
+						"comment": "back up cross-platform interface",
+						"quality": "Incomplete"
+					},
+					"scope2GhgEmissionsLocationBasedInTonnes": {
+						"value": 95728.13,
+						"dataSource": {
+							"page": 786,
+							"fileName": "SustainabilityReport",
+							"fileReference": "50a36c418baffd520bb92d84664f06f9732a21f4e2e5ecee6d9136f16e7e0b63",
+							"tagName": "niches"
+						},
+						"comment": "transmit cross-platform matrix",
+						"quality": "NoDataFound"
+					},
+					"scope2GhgEmissionsMarketBasedInTonnes": {
+						"value": 51401.78,
+						"dataSource": {
+							"page": 869,
+							"fileName": "ESEFReport",
 							"fileReference": "50a36c418baffd520bb92d84664f06f9732a21f4e2e5ecee6d9136f16e7e0b63",
 							"tagName": "infrastructures"
 						},
-						"comment": "calculate 1080p circuit",
-						"quality": "NoDataFound"
-					},
-					"scope2GhgEmissionsInTonnes": {
-						"value": 44936.81,
-						"dataSource": {
-							"page": "975",
-							"fileName": "IntegratedReport",
+						"comment": "parse wireless program",
+						"quality": "NoDataFound"
+					},
+					"scope1And2GhgEmissionsInTonnes": {
+						"value": 37950.86,
+						"dataSource": {
+							"page": 717,
+							"fileName": "ESEFReport",
+							"fileReference": "50a36c418baffd520bb92d84664f06f9732a21f4e2e5ecee6d9136f16e7e0b63",
+							"tagName": "lifetime value"
+						},
+						"comment": "bypass auxiliary pixel",
+						"quality": "Estimated"
+					},
+					"scope1And2GhgEmissionsLocationBasedInTonnes": {
+						"value": 12451.85,
+						"dataSource": {
+							"page": 45,
+							"fileName": "AnnualReport",
+							"fileReference": "50a36c418baffd520bb92d84664f06f9732a21f4e2e5ecee6d9136f16e7e0b63",
+							"tagName": "supply-chains"
+						},
+						"comment": "compress primary program",
+						"quality": "Audited"
+					},
+					"scope1And2GhgEmissionsMarketBasedInTonnes": {
+						"value": 35589.01,
+						"dataSource": {
+							"page": 376,
+							"fileName": "ESEFReport",
+							"fileReference": "50a36c418baffd520bb92d84664f06f9732a21f4e2e5ecee6d9136f16e7e0b63",
+							"tagName": "relationships"
+						},
+						"comment": "parse 1080p capacitor",
+						"quality": "Incomplete"
+					},
+					"scope3GhgEmissionsInTonnes": {
+						"value": 69521.08,
+						"dataSource": {
+							"page": 144,
+							"fileName": "AnnualReport",
+							"fileReference": "50a36c418baffd520bb92d84664f06f9732a21f4e2e5ecee6d9136f16e7e0b63",
+							"tagName": "networks"
+						},
+						"comment": "parse optical capacitor",
+						"quality": "Incomplete"
+					},
+					"scope3UpstreamGhgEmissionsInTonnes": {
+						"value": 8511.51,
+						"dataSource": {
+							"page": 534,
+							"fileName": "AnnualReport",
+							"fileReference": "50a36c418baffd520bb92d84664f06f9732a21f4e2e5ecee6d9136f16e7e0b63",
+							"tagName": "action-items"
+						},
+						"comment": "back up online transmitter",
+						"quality": "Incomplete"
+					},
+					"scope3DownstreamGhgEmissionsInTonnes": {
+						"value": 83097.88,
+						"dataSource": {
+							"page": 842,
+							"fileName": "SustainabilityReport",
+							"fileReference": "50a36c418baffd520bb92d84664f06f9732a21f4e2e5ecee6d9136f16e7e0b63",
+							"tagName": "interfaces"
+						},
+						"comment": "parse redundant program",
+						"quality": "Incomplete"
+					},
+					"scope1And2And3GhgEmissionsInTonnes": {
+						"value": 91708.93,
+						"dataSource": {
+							"page": 378,
+							"fileName": "ESEFReport",
 							"fileReference": "50a36c418baffd520bb92d84664f06f9732a21f4e2e5ecee6d9136f16e7e0b63",
 							"tagName": "solutions"
 						},
-						"comment": "program 1080p feed",
-						"quality": "Reported"
-					},
-					"scope2GhgEmissionsLocationBasedInTonnes": {
-						"value": 59019.82,
-						"dataSource": {
-							"page": "154-707",
-							"fileName": "IntegratedReport",
-							"fileReference": "50a36c418baffd520bb92d84664f06f9732a21f4e2e5ecee6d9136f16e7e0b63",
-							"tagName": "e-markets"
-						},
-						"comment": "back up primary driver",
-						"quality": "Estimated"
-					},
-					"scope2GhgEmissionsMarketBasedInTonnes": {
-						"value": 33189.13,
-						"dataSource": {
-							"page": "792",
-							"fileName": "IntegratedReport",
-							"fileReference": "50a36c418baffd520bb92d84664f06f9732a21f4e2e5ecee6d9136f16e7e0b63",
-							"tagName": "systems"
-						},
-						"comment": "connect back-end panel",
-						"quality": "Reported"
-					},
-					"scope1And2GhgEmissionsInTonnes": {
-						"value": 79887.8,
-						"dataSource": {
-							"page": "517",
-							"fileName": "IntegratedReport",
+						"comment": "parse virtual sensor",
+						"quality": "Reported"
+					},
+					"scope1And2And3GhgEmissionsLocationBasedInTonnes": {
+						"value": 75514.1,
+						"dataSource": {
+							"page": 839,
+							"fileName": "ESEFReport",
+							"fileReference": "50a36c418baffd520bb92d84664f06f9732a21f4e2e5ecee6d9136f16e7e0b63",
+							"tagName": "paradigms"
+						},
+						"comment": "bypass cross-platform array",
+						"quality": "Audited"
+					},
+					"scope1And2And3GhgEmissionsMarketBasedInTonnes": {
+						"value": 33729.52,
+						"dataSource": {
+							"page": 617,
+							"fileName": "SustainabilityReport",
+							"fileReference": "50a36c418baffd520bb92d84664f06f9732a21f4e2e5ecee6d9136f16e7e0b63",
+							"tagName": "schemas"
+						},
+						"comment": "reboot digital bandwidth",
+						"quality": "Reported"
+					},
+					"enterpriseValue": {
+						"value": 870206262.91,
+						"dataSource": {
+							"page": 507,
+							"fileName": "AnnualReport",
 							"fileReference": "50a36c418baffd520bb92d84664f06f9732a21f4e2e5ecee6d9136f16e7e0b63",
 							"tagName": "bandwidth"
 						},
-						"comment": "copy open-source microchip",
-						"quality": "Reported"
-					},
-					"scope1And2GhgEmissionsLocationBasedInTonnes": {
-						"value": 98607.65,
-						"dataSource": {
-							"page": "722-940",
-							"fileName": "AnnualReport",
-							"fileReference": "50a36c418baffd520bb92d84664f06f9732a21f4e2e5ecee6d9136f16e7e0b63",
-							"tagName": "niches"
-						},
-						"comment": "bypass auxiliary firewall",
-						"quality": "NoDataFound"
-					},
-					"scope1And2GhgEmissionsMarketBasedInTonnes": {
-						"value": 19218.69,
-						"dataSource": {
-							"page": "887-1291",
-							"fileName": "AnnualReport",
+						"comment": "index virtual driver",
+						"quality": "Audited",
+						"currency": "XCD"
+					},
+					"totalRevenue": {
+						"value": 614257708.65,
+						"dataSource": {
+							"page": 1002,
+							"fileName": "ESEFReport",
 							"fileReference": "50a36c418baffd520bb92d84664f06f9732a21f4e2e5ecee6d9136f16e7e0b63",
 							"tagName": "action-items"
 						},
-						"comment": "calculate redundant alarm",
-						"quality": "NoDataFound"
-					},
-					"scope3GhgEmissionsInTonnes": {
-						"value": 70919.55,
-						"dataSource": {
-							"page": "728",
-							"fileName": "ESEFReport",
-							"fileReference": "50a36c418baffd520bb92d84664f06f9732a21f4e2e5ecee6d9136f16e7e0b63",
-							"tagName": "convergence"
-						},
-						"comment": "index digital sensor",
-						"quality": "Reported"
-					},
-					"scope3UpstreamGhgEmissionsInTonnes": {
-						"value": 43274.42,
-						"dataSource": {
-							"page": "572",
-							"fileName": "ESEFReport",
-							"fileReference": "50a36c418baffd520bb92d84664f06f9732a21f4e2e5ecee6d9136f16e7e0b63",
-							"tagName": "interfaces"
-						},
-						"comment": "bypass online microchip",
-						"quality": "Incomplete"
-					},
-					"scope3DownstreamGhgEmissionsInTonnes": {
-						"value": 72875.46,
-						"dataSource": {
-							"page": "1064",
-							"fileName": "AnnualReport",
-							"fileReference": "50a36c418baffd520bb92d84664f06f9732a21f4e2e5ecee6d9136f16e7e0b63",
-							"tagName": "models"
-						},
-						"comment": "back up digital firewall",
-						"quality": "Estimated"
-					},
-					"scope1And2And3GhgEmissionsInTonnes": {
-						"value": 90480.19,
-						"dataSource": {
-							"page": "979-1266",
-							"fileName": "IntegratedReport",
-							"fileReference": "50a36c418baffd520bb92d84664f06f9732a21f4e2e5ecee6d9136f16e7e0b63",
-							"tagName": "e-business"
-						},
-						"comment": "compress auxiliary firewall",
-						"quality": "Audited"
-					},
-					"scope1And2And3GhgEmissionsLocationBasedInTonnes": {
-						"value": 22684.04,
-						"dataSource": {
-							"page": "970-1093",
-							"fileName": "SustainabilityReport",
-							"fileReference": "50a36c418baffd520bb92d84664f06f9732a21f4e2e5ecee6d9136f16e7e0b63",
-							"tagName": "bandwidth"
-						},
-						"comment": "transmit solid state pixel",
-						"quality": "Audited"
-					},
-					"scope1And2And3GhgEmissionsMarketBasedInTonnes": {
-						"value": 833.65,
-						"dataSource": {
-							"page": "220-935",
-							"fileName": "AnnualReport",
-							"fileReference": "50a36c418baffd520bb92d84664f06f9732a21f4e2e5ecee6d9136f16e7e0b63",
-							"tagName": "e-markets"
-						},
-						"comment": "connect auxiliary interface",
-						"quality": "Estimated"
-					},
-					"enterpriseValue": {
-						"value": 7998591549.7,
-						"dataSource": {
-							"page": "343-382",
-							"fileName": "SustainabilityReport",
-							"fileReference": "50a36c418baffd520bb92d84664f06f9732a21f4e2e5ecee6d9136f16e7e0b63",
-							"tagName": "paradigms"
-						},
-						"comment": "reboot mobile card",
+						"comment": "navigate open-source alarm",
 						"quality": "Audited",
-						"currency": "VND"
-					},
-					"totalRevenue": {
-						"value": 4722101343.8,
-						"dataSource": {
-							"page": "30-54",
-							"fileName": "IntegratedReport",
-							"fileReference": "50a36c418baffd520bb92d84664f06f9732a21f4e2e5ecee6d9136f16e7e0b63",
-							"tagName": "lifetime value"
-						},
-						"comment": "program multi-byte program",
-						"quality": "Reported",
-						"currency": "SSP"
+						"currency": "DKK"
 					},
 					"carbonFootprintInTonnesPerMillionEURRevenue": {
-						"value": 67536.16,
-						"dataSource": {
-							"page": "1102-1230",
-							"fileName": "AnnualReport",
-							"fileReference": "50a36c418baffd520bb92d84664f06f9732a21f4e2e5ecee6d9136f16e7e0b63",
-							"tagName": "bandwidth"
-						},
-						"comment": "copy mobile driver",
-						"quality": "NoDataFound"
+						"value": 16421.31,
+						"dataSource": {
+							"page": 393,
+							"fileName": "ESEFReport",
+							"fileReference": "50a36c418baffd520bb92d84664f06f9732a21f4e2e5ecee6d9136f16e7e0b63",
+							"tagName": "partnerships"
+						},
+						"comment": "parse multi-byte system",
+						"quality": "Estimated"
 					},
 					"ghgIntensityInTonnesPerMillionEURRevenue": {
-						"value": 92360.13,
-						"dataSource": {
-							"page": "540",
-							"fileName": "AnnualReport",
-							"fileReference": "50a36c418baffd520bb92d84664f06f9732a21f4e2e5ecee6d9136f16e7e0b63",
-							"tagName": "communities"
-						},
-						"comment": "hack back-end transmitter",
-						"quality": "Incomplete"
+						"value": 95761.24,
+						"dataSource": {
+							"page": 108,
+							"fileName": "ESEFReport",
+							"fileReference": "50a36c418baffd520bb92d84664f06f9732a21f4e2e5ecee6d9136f16e7e0b63",
+							"tagName": "technologies"
+						},
+						"comment": "bypass open-source panel",
+						"quality": "NoDataFound"
 					},
 					"ghgIntensityScope1InTonnesPerMillionEURRevenue": {
-						"value": 62679.97,
-						"dataSource": {
-							"page": "283-536",
-							"fileName": "IntegratedReport",
+						"value": 40972.03,
+						"dataSource": {
+							"page": 943,
+							"fileName": "ESEFReport",
 							"fileReference": "50a36c418baffd520bb92d84664f06f9732a21f4e2e5ecee6d9136f16e7e0b63",
 							"tagName": "schemas"
 						},
-						"comment": "bypass redundant bus",
-						"quality": "Reported"
+						"comment": "program wireless port",
+						"quality": "Estimated"
 					},
 					"ghgIntensityScope2InTonnesPerMillionEURRevenue": {
-						"value": 74876.83,
-						"dataSource": {
-							"page": "917-1073",
-							"fileName": "ESEFReport",
-							"fileReference": "50a36c418baffd520bb92d84664f06f9732a21f4e2e5ecee6d9136f16e7e0b63",
-							"tagName": "partnerships"
-						},
-						"comment": "synthesize bluetooth application",
-						"quality": "Reported"
+						"value": 63646.16,
+						"dataSource": {
+							"page": 74,
+							"fileName": "ESEFReport",
+							"fileReference": "50a36c418baffd520bb92d84664f06f9732a21f4e2e5ecee6d9136f16e7e0b63",
+							"tagName": "functionalities"
+						},
+						"comment": "calculate online circuit",
+						"quality": "Incomplete"
 					},
 					"ghgIntensityScope3InTonnesPerMillionEURRevenue": {
-						"value": 89528.65,
-						"dataSource": {
-							"page": "551-868",
-							"fileName": "IntegratedReport",
-							"fileReference": "50a36c418baffd520bb92d84664f06f9732a21f4e2e5ecee6d9136f16e7e0b63",
-							"tagName": "action-items"
-						},
-						"comment": "navigate digital pixel",
-						"quality": "Audited"
+						"value": 26370.28,
+						"dataSource": {
+							"page": 358,
+							"fileName": "ESEFReport",
+							"fileReference": "50a36c418baffd520bb92d84664f06f9732a21f4e2e5ecee6d9136f16e7e0b63",
+							"tagName": "channels"
+						},
+						"comment": "navigate solid state bandwidth",
+						"quality": "Estimated"
 					},
 					"ghgIntensityScope4InTonnesPerMillionEURRevenue": {
-						"value": 787.54,
-						"dataSource": {
-							"page": "954-1087",
-							"fileName": "ESEFReport",
-							"fileReference": "50a36c418baffd520bb92d84664f06f9732a21f4e2e5ecee6d9136f16e7e0b63",
-							"tagName": "applications"
-						},
-						"comment": "generate optical application",
-						"quality": "Audited"
+						"value": 61974.82,
+						"dataSource": {
+							"page": 966,
+							"fileName": "ESEFReport",
+							"fileReference": "50a36c418baffd520bb92d84664f06f9732a21f4e2e5ecee6d9136f16e7e0b63",
+							"tagName": "methodologies"
+						},
+						"comment": "parse wireless circuit",
+						"quality": "Incomplete"
 					},
 					"fossilFuelSectorExposure": {
-						"value": "Yes",
-						"dataSource": {
-							"page": "110",
-							"fileName": "ESEFReport",
-							"fileReference": "50a36c418baffd520bb92d84664f06f9732a21f4e2e5ecee6d9136f16e7e0b63",
-							"tagName": "mindshare"
-						},
-						"comment": "navigate neural protocol",
+						"value": "No",
+						"dataSource": {
+							"page": 976,
+							"fileName": "ESEFReport",
+							"fileReference": "50a36c418baffd520bb92d84664f06f9732a21f4e2e5ecee6d9136f16e7e0b63",
+							"tagName": "platforms"
+						},
+						"comment": "compress bluetooth transmitter",
 						"quality": "Audited"
 					}
 				},
 				"energyPerformance": {
 					"renewableEnergyProductionInGWh": {
-						"value": 93050,
-						"dataSource": {
-							"page": "503-1070",
-							"fileName": "IntegratedReport",
+						"value": 32416.43,
+						"dataSource": {
+							"page": 1155,
+							"fileName": "AnnualReport",
+							"fileReference": "50a36c418baffd520bb92d84664f06f9732a21f4e2e5ecee6d9136f16e7e0b63",
+							"tagName": "methodologies"
+						},
+						"comment": "generate 1080p microchip",
+						"quality": "Estimated"
+					},
+					"renewableEnergyConsumptionInGWh": {
+						"value": 73237.19,
+						"dataSource": {
+							"page": 132,
+							"fileName": "SustainabilityReport",
 							"fileReference": "50a36c418baffd520bb92d84664f06f9732a21f4e2e5ecee6d9136f16e7e0b63",
 							"tagName": "infrastructures"
 						},
-						"comment": "hack neural bandwidth",
-						"quality": "Reported"
-					},
-					"renewableEnergyConsumptionInGWh": {
-						"value": 53334.7,
-						"dataSource": {
-							"page": "693-1093",
-							"fileName": "ESEFReport",
-							"fileReference": "50a36c418baffd520bb92d84664f06f9732a21f4e2e5ecee6d9136f16e7e0b63",
-							"tagName": "blockchains"
-						},
-						"comment": "override neural pixel",
-						"quality": "Incomplete"
+						"comment": "generate bluetooth feed",
+						"quality": "Audited"
 					},
 					"nonRenewableEnergyProductionInGWh": {
-						"value": 57142.21,
-						"dataSource": {
-							"page": "973-1035",
-							"fileName": "IntegratedReport",
-							"fileReference": "50a36c418baffd520bb92d84664f06f9732a21f4e2e5ecee6d9136f16e7e0b63",
-							"tagName": "relationships"
-						},
-						"comment": "copy 1080p circuit",
-						"quality": "Reported"
+						"value": 97450.85,
+						"dataSource": {
+							"page": 161,
+							"fileName": "ESEFReport",
+							"fileReference": "50a36c418baffd520bb92d84664f06f9732a21f4e2e5ecee6d9136f16e7e0b63",
+							"tagName": "ROI"
+						},
+						"comment": "connect redundant system",
+						"quality": "NoDataFound"
 					},
 					"relativeNonRenewableEnergyProductionInPercent": {
-						"value": 10641.76,
-						"dataSource": {
-							"page": "584-730",
-							"fileName": "IntegratedReport",
-							"fileReference": "50a36c418baffd520bb92d84664f06f9732a21f4e2e5ecee6d9136f16e7e0b63",
-							"tagName": "technologies"
-						},
-						"comment": "override virtual sensor",
-						"quality": "NoDataFound"
+						"value": 99495.51,
+						"dataSource": {
+							"page": 98,
+							"fileName": "AnnualReport",
+							"fileReference": "50a36c418baffd520bb92d84664f06f9732a21f4e2e5ecee6d9136f16e7e0b63",
+							"tagName": "convergence"
+						},
+						"comment": "index solid state protocol",
+						"quality": "Reported"
 					},
 					"nonRenewableEnergyConsumptionInGWh": {
-						"value": 1424.58,
-						"dataSource": {
-							"page": "1010",
-							"fileName": "IntegratedReport",
-							"fileReference": "50a36c418baffd520bb92d84664f06f9732a21f4e2e5ecee6d9136f16e7e0b63",
-							"tagName": "communities"
-						},
-						"comment": "navigate cross-platform capacitor",
-						"quality": "Reported"
+						"value": 65528.76,
+						"dataSource": {
+							"page": 381,
+							"fileName": "ESEFReport",
+							"fileReference": "50a36c418baffd520bb92d84664f06f9732a21f4e2e5ecee6d9136f16e7e0b63",
+							"tagName": "web services"
+						},
+						"comment": "calculate virtual capacitor",
+						"quality": "Incomplete"
 					},
 					"relativeNonRenewableEnergyConsumptionInPercent": {
-						"value": 86256.62,
-						"dataSource": {
-							"page": "243",
-							"fileName": "SustainabilityReport",
+						"value": 21508.87,
+						"dataSource": {
+							"page": 139,
+							"fileName": "ESEFReport",
 							"fileReference": "50a36c418baffd520bb92d84664f06f9732a21f4e2e5ecee6d9136f16e7e0b63",
 							"tagName": "e-markets"
 						},
-						"comment": "quantify cross-platform microchip",
-						"quality": "NoDataFound"
+						"comment": "back up wireless application",
+						"quality": "Incomplete"
 					},
 					"applicableHighImpactClimateSectors": {
+						"NaceCodeB": {
+							"highImpactClimateSectorEnergyConsumptionInGWh": {
+								"value": 52924.22,
+								"dataSource": {
+									"page": 719,
+									"fileName": "AnnualReport",
+									"fileReference": "50a36c418baffd520bb92d84664f06f9732a21f4e2e5ecee6d9136f16e7e0b63",
+									"tagName": "platforms"
+								},
+								"comment": "navigate back-end program",
+								"quality": "Estimated"
+							},
+							"highImpactClimateSectorEnergyConsumptionInGWhPerMillionEURRevenue": {
+								"value": 26882.33,
+								"dataSource": {
+									"page": 924,
+									"fileName": "AnnualReport",
+									"fileReference": "50a36c418baffd520bb92d84664f06f9732a21f4e2e5ecee6d9136f16e7e0b63",
+									"tagName": "e-commerce"
+								},
+								"comment": "override virtual bandwidth",
+								"quality": "Incomplete"
+							}
+						},
+						"NaceCodeD": {
+							"highImpactClimateSectorEnergyConsumptionInGWh": {
+								"value": 33763.37,
+								"dataSource": {
+									"page": 86,
+									"fileName": "AnnualReport",
+									"fileReference": "50a36c418baffd520bb92d84664f06f9732a21f4e2e5ecee6d9136f16e7e0b63",
+									"tagName": "solutions"
+								},
+								"comment": "connect multi-byte transmitter",
+								"quality": "Reported"
+							},
+							"highImpactClimateSectorEnergyConsumptionInGWhPerMillionEURRevenue": {
+								"value": 81794.83,
+								"dataSource": {
+									"page": 319,
+									"fileName": "AnnualReport",
+									"fileReference": "50a36c418baffd520bb92d84664f06f9732a21f4e2e5ecee6d9136f16e7e0b63",
+									"tagName": "systems"
+								},
+								"comment": "synthesize redundant port",
+								"quality": "Incomplete"
+							}
+						},
 						"NaceCodeG": {
 							"highImpactClimateSectorEnergyConsumptionInGWh": {
-								"value": 85267.71,
+								"value": 39378.59,
 								"dataSource": {
-									"page": "210-333",
-									"fileName": "ESEFReport",
-									"fileReference": "50a36c418baffd520bb92d84664f06f9732a21f4e2e5ecee6d9136f16e7e0b63",
-									"tagName": "mindshare"
-								},
-								"comment": "bypass redundant card",
-								"quality": "Audited"
-							},
-							"highImpactClimateSectorEnergyConsumptionInGWhPerMillionEURRevenue": {
-								"value": 84168.35,
-								"dataSource": {
-									"page": "1117",
-									"fileName": "ESEFReport",
-									"fileReference": "50a36c418baffd520bb92d84664f06f9732a21f4e2e5ecee6d9136f16e7e0b63",
-									"tagName": "e-markets"
-								},
-								"comment": "quantify primary firewall",
-								"quality": "Estimated"
-							}
-						},
-						"NaceCodeE": {
-							"highImpactClimateSectorEnergyConsumptionInGWh": {
-								"value": 48349.26,
-								"dataSource": {
-									"page": "1077",
-									"fileName": "AnnualReport",
+									"page": 718,
+									"fileName": "SustainabilityReport",
 									"fileReference": "50a36c418baffd520bb92d84664f06f9732a21f4e2e5ecee6d9136f16e7e0b63",
 									"tagName": "architectures"
 								},
-								"comment": "synthesize bluetooth matrix",
-								"quality": "Audited"
-							},
-							"highImpactClimateSectorEnergyConsumptionInGWhPerMillionEURRevenue": {
-								"value": 32547.37,
-								"dataSource": {
-									"page": "598-914",
-									"fileName": "IntegratedReport",
-									"fileReference": "50a36c418baffd520bb92d84664f06f9732a21f4e2e5ecee6d9136f16e7e0b63",
-									"tagName": "applications"
-								},
-								"comment": "generate bluetooth hard drive",
-								"quality": "Estimated"
-							}
-						},
-						"NaceCodeC": {
-							"highImpactClimateSectorEnergyConsumptionInGWh": {
-								"value": 73618.19,
-								"dataSource": {
-									"page": "140-628",
-									"fileName": "ESEFReport",
-									"fileReference": "50a36c418baffd520bb92d84664f06f9732a21f4e2e5ecee6d9136f16e7e0b63",
-									"tagName": "systems"
-								},
-								"comment": "program auxiliary array",
-								"quality": "Reported"
-							},
-							"highImpactClimateSectorEnergyConsumptionInGWhPerMillionEURRevenue": {
-								"value": 82631.97,
-								"dataSource": {
-									"page": "391",
-									"fileName": "SustainabilityReport",
-									"fileReference": "50a36c418baffd520bb92d84664f06f9732a21f4e2e5ecee6d9136f16e7e0b63",
-									"tagName": "systems"
-								},
-								"comment": "parse mobile firewall",
-								"quality": "Estimated"
-							}
-						},
-						"NaceCodeB": {
-							"highImpactClimateSectorEnergyConsumptionInGWh": {
-								"value": 82084.22,
-								"dataSource": {
-									"page": "833",
-									"fileName": "ESEFReport",
-									"fileReference": "50a36c418baffd520bb92d84664f06f9732a21f4e2e5ecee6d9136f16e7e0b63",
-									"tagName": "content"
-								},
-								"comment": "calculate back-end interface",
+								"comment": "bypass back-end capacitor",
 								"quality": "Estimated"
 							},
 							"highImpactClimateSectorEnergyConsumptionInGWhPerMillionEURRevenue": {
-								"value": 88899.41,
+								"value": 4547.01,
 								"dataSource": {
-									"page": "746",
+									"page": 839,
 									"fileName": "SustainabilityReport",
 									"fileReference": "50a36c418baffd520bb92d84664f06f9732a21f4e2e5ecee6d9136f16e7e0b63",
-									"tagName": "supply-chains"
+									"tagName": "relationships"
 								},
-								"comment": "reboot open-source protocol",
-								"quality": "Reported"
+								"comment": "calculate auxiliary array",
+								"quality": "Audited"
 							}
 						}
 					},
 					"totalHighImpactClimateSectorEnergyConsumptionInGWh": {
-						"value": 39222.79,
-						"dataSource": {
-							"page": "1-996",
-							"fileName": "SustainabilityReport",
+						"value": 48031.53,
+						"dataSource": {
+							"page": 122,
+							"fileName": "AnnualReport",
+							"fileReference": "50a36c418baffd520bb92d84664f06f9732a21f4e2e5ecee6d9136f16e7e0b63",
+							"tagName": "users"
+						},
+						"comment": "connect wireless monitor",
+						"quality": "NoDataFound"
+					},
+					"nonRenewableEnergyConsumptionFossilFuelsInGWh": {
+						"value": 92924.27,
+						"dataSource": {
+							"page": 646,
+							"fileName": "ESEFReport",
+							"fileReference": "50a36c418baffd520bb92d84664f06f9732a21f4e2e5ecee6d9136f16e7e0b63",
+							"tagName": "communities"
+						},
+						"comment": "parse primary alarm",
+						"quality": "NoDataFound"
+					},
+					"nonRenewableEnergyConsumptionCrudeOilInGWh": {
+						"value": 36318.36,
+						"dataSource": {
+							"page": 919,
+							"fileName": "ESEFReport",
+							"fileReference": "50a36c418baffd520bb92d84664f06f9732a21f4e2e5ecee6d9136f16e7e0b63",
+							"tagName": "models"
+						},
+						"comment": "connect open-source monitor",
+						"quality": "Reported"
+					},
+					"nonRenewableEnergyConsumptionNaturalGasInGWh": {
+						"value": 56247,
+						"dataSource": {
+							"page": 767,
+							"fileName": "ESEFReport",
+							"fileReference": "50a36c418baffd520bb92d84664f06f9732a21f4e2e5ecee6d9136f16e7e0b63",
+							"tagName": "niches"
+						},
+						"comment": "calculate redundant bandwidth",
+						"quality": "Audited"
+					},
+					"nonRenewableEnergyConsumptionLigniteInGWh": {
+						"value": 64606.28,
+						"dataSource": {
+							"page": 125,
+							"fileName": "ESEFReport",
+							"fileReference": "50a36c418baffd520bb92d84664f06f9732a21f4e2e5ecee6d9136f16e7e0b63",
+							"tagName": "content"
+						},
+						"comment": "generate optical protocol",
+						"quality": "NoDataFound"
+					},
+					"nonRenewableEnergyConsumptionCoalInGWh": {
+						"value": 2338.58,
+						"dataSource": {
+							"page": 550,
+							"fileName": "ESEFReport",
 							"fileReference": "50a36c418baffd520bb92d84664f06f9732a21f4e2e5ecee6d9136f16e7e0b63",
 							"tagName": "eyeballs"
 						},
-						"comment": "calculate back-end monitor",
-						"quality": "Reported"
-					},
-					"nonRenewableEnergyConsumptionFossilFuelsInGWh": {
-						"value": 62310.96,
-						"dataSource": {
-							"page": "210-414",
-							"fileName": "AnnualReport",
-							"fileReference": "50a36c418baffd520bb92d84664f06f9732a21f4e2e5ecee6d9136f16e7e0b63",
-							"tagName": "mindshare"
-						},
-						"comment": "input cross-platform monitor",
-						"quality": "NoDataFound"
-					},
-					"nonRenewableEnergyConsumptionCrudeOilInGWh": {
-						"value": 44573.04,
-						"dataSource": {
-							"page": "1095",
-							"fileName": "IntegratedReport",
-							"fileReference": "50a36c418baffd520bb92d84664f06f9732a21f4e2e5ecee6d9136f16e7e0b63",
-							"tagName": "blockchains"
-						},
-						"comment": "calculate auxiliary capacitor",
-						"quality": "Incomplete"
-					},
-					"nonRenewableEnergyConsumptionNaturalGasInGWh": {
-						"value": 33435.93,
-						"dataSource": {
-							"page": "1089",
-							"fileName": "SustainabilityReport",
-							"fileReference": "50a36c418baffd520bb92d84664f06f9732a21f4e2e5ecee6d9136f16e7e0b63",
-							"tagName": "networks"
-						},
-						"comment": "quantify multi-byte circuit",
-						"quality": "NoDataFound"
-					},
-					"nonRenewableEnergyConsumptionLigniteInGWh": {
-						"value": 80914.28,
-						"dataSource": {
-							"page": "380-665",
-							"fileName": "ESEFReport",
-							"fileReference": "50a36c418baffd520bb92d84664f06f9732a21f4e2e5ecee6d9136f16e7e0b63",
-							"tagName": "ROI"
-						},
-						"comment": "program back-end panel",
-						"quality": "NoDataFound"
-					},
-					"nonRenewableEnergyConsumptionCoalInGWh": {
-						"value": 21048.51,
-						"dataSource": {
-							"page": "997-1065",
-							"fileName": "AnnualReport",
-							"fileReference": "50a36c418baffd520bb92d84664f06f9732a21f4e2e5ecee6d9136f16e7e0b63",
-							"tagName": "blockchains"
-						},
-						"comment": "parse multi-byte array",
+						"comment": "compress cross-platform microchip",
 						"quality": "Reported"
 					},
 					"nonRenewableEnergyConsumptionNuclearEnergyInGWh": {
-						"value": 35605.41,
-						"dataSource": {
-							"page": "1131",
-							"fileName": "SustainabilityReport",
-							"fileReference": "50a36c418baffd520bb92d84664f06f9732a21f4e2e5ecee6d9136f16e7e0b63",
-							"tagName": "blockchains"
-						},
-						"comment": "transmit redundant transmitter",
-						"quality": "Incomplete"
+						"value": 95829.59,
+						"dataSource": {
+							"page": 987,
+							"fileName": "SustainabilityReport",
+							"fileReference": "50a36c418baffd520bb92d84664f06f9732a21f4e2e5ecee6d9136f16e7e0b63",
+							"tagName": "relationships"
+						},
+						"comment": "input virtual protocol",
+						"quality": "Reported"
 					},
 					"nonRenewableEnergyConsumptionOtherInGWh": {
-						"value": 70022.47,
-						"dataSource": {
-							"page": "557-983",
-							"fileName": "IntegratedReport",
-							"fileReference": "50a36c418baffd520bb92d84664f06f9732a21f4e2e5ecee6d9136f16e7e0b63",
-							"tagName": "partnerships"
-						},
-						"comment": "back up back-end panel",
+						"value": 68811.2,
+						"dataSource": {
+							"page": 973,
+							"fileName": "AnnualReport",
+							"fileReference": "50a36c418baffd520bb92d84664f06f9732a21f4e2e5ecee6d9136f16e7e0b63",
+							"tagName": "users"
+						},
+						"comment": "navigate online program",
 						"quality": "Estimated"
 					}
 				},
@@ -10366,2162 +11602,795 @@
 					"primaryForestAndWoodedLandOfNativeSpeciesExposure": {
 						"value": "No",
 						"dataSource": {
-							"page": "789-1092",
-							"fileName": "AnnualReport",
-							"fileReference": "50a36c418baffd520bb92d84664f06f9732a21f4e2e5ecee6d9136f16e7e0b63",
-							"tagName": "technologies"
-						},
-						"comment": "back up solid state panel",
+							"page": 778,
+							"fileName": "SustainabilityReport",
+							"fileReference": "50a36c418baffd520bb92d84664f06f9732a21f4e2e5ecee6d9136f16e7e0b63",
+							"tagName": "systems"
+						},
+						"comment": "back up wireless panel",
 						"quality": "Audited"
 					},
 					"protectedAreasExposure": {
 						"value": "Yes",
 						"dataSource": {
-							"page": "533",
-							"fileName": "AnnualReport",
-							"fileReference": "50a36c418baffd520bb92d84664f06f9732a21f4e2e5ecee6d9136f16e7e0b63",
-							"tagName": "technologies"
-						},
-						"comment": "quantify 1080p firewall",
-						"quality": "Reported"
+							"page": 506,
+							"fileName": "ESEFReport",
+							"fileReference": "50a36c418baffd520bb92d84664f06f9732a21f4e2e5ecee6d9136f16e7e0b63",
+							"tagName": "applications"
+						},
+						"comment": "input cross-platform protocol",
+						"quality": "NoDataFound"
 					},
 					"rareOrEndangeredEcosystemsExposure": {
 						"value": "Yes",
 						"dataSource": {
-							"page": "985-1067",
-							"fileName": "AnnualReport",
+							"page": 125,
+							"fileName": "AnnualReport",
+							"fileReference": "50a36c418baffd520bb92d84664f06f9732a21f4e2e5ecee6d9136f16e7e0b63",
+							"tagName": "interfaces"
+						},
+						"comment": "back up wireless bandwidth",
+						"quality": "Audited"
+					},
+					"highlyBiodiverseGrasslandExposure": {
+						"value": "Yes",
+						"dataSource": {
+							"page": 219,
+							"fileName": "SustainabilityReport",
+							"fileReference": "50a36c418baffd520bb92d84664f06f9732a21f4e2e5ecee6d9136f16e7e0b63",
+							"tagName": "metrics"
+						},
+						"comment": "connect online bus",
+						"quality": "Estimated"
+					},
+					"manufactureOfAgrochemicalPesticidesProducts": {
+						"value": "No",
+						"dataSource": {
+							"page": 989,
+							"fileName": "SustainabilityReport",
+							"fileReference": "50a36c418baffd520bb92d84664f06f9732a21f4e2e5ecee6d9136f16e7e0b63",
+							"tagName": "paradigms"
+						},
+						"comment": "reboot auxiliary bus",
+						"quality": "Estimated"
+					},
+					"landDegradationDesertificationSoilSealingExposure": {
+						"value": "No",
+						"dataSource": {
+							"page": 479,
+							"fileName": "AnnualReport",
+							"fileReference": "50a36c418baffd520bb92d84664f06f9732a21f4e2e5ecee6d9136f16e7e0b63",
+							"tagName": "eyeballs"
+						},
+						"comment": "copy cross-platform pixel",
+						"quality": "NoDataFound"
+					},
+					"sustainableAgriculturePolicy": {
+						"value": "No",
+						"dataSource": {
+							"page": 1162,
+							"fileName": "SustainabilityReport",
+							"fileReference": "50a36c418baffd520bb92d84664f06f9732a21f4e2e5ecee6d9136f16e7e0b63",
+							"tagName": "e-business"
+						},
+						"comment": "index haptic firewall",
+						"quality": "Audited"
+					},
+					"sustainableOceansAndSeasPolicy": {
+						"value": "Yes",
+						"dataSource": {
+							"page": 336,
+							"fileName": "SustainabilityReport",
 							"fileReference": "50a36c418baffd520bb92d84664f06f9732a21f4e2e5ecee6d9136f16e7e0b63",
 							"tagName": "convergence"
 						},
-						"comment": "generate 1080p card",
-						"quality": "Audited"
-					},
-					"highlyBiodiverseGrasslandExposure": {
-						"value": "Yes",
-						"dataSource": {
-							"page": "166-658",
-							"fileName": "SustainabilityReport",
-							"fileReference": "50a36c418baffd520bb92d84664f06f9732a21f4e2e5ecee6d9136f16e7e0b63",
-							"tagName": "functionalities"
-						},
-						"comment": "program primary matrix",
-						"quality": "Incomplete"
-					},
-					"manufactureOfAgrochemicalPesticidesProducts": {
-						"value": "Yes",
-						"dataSource": {
-							"page": "123-1221",
-							"fileName": "SustainabilityReport",
-							"fileReference": "50a36c418baffd520bb92d84664f06f9732a21f4e2e5ecee6d9136f16e7e0b63",
-							"tagName": "experiences"
-						},
-						"comment": "calculate online card",
-						"quality": "Incomplete"
-					},
-					"landDegradationDesertificationSoilSealingExposure": {
-						"value": "No",
-						"dataSource": {
-							"page": "724-1287",
-							"fileName": "AnnualReport",
-							"fileReference": "50a36c418baffd520bb92d84664f06f9732a21f4e2e5ecee6d9136f16e7e0b63",
-							"tagName": "interfaces"
-						},
-						"comment": "reboot multi-byte panel",
-						"quality": "Incomplete"
-					},
-					"sustainableAgriculturePolicy": {
-						"value": "No",
-						"dataSource": {
-							"page": "127-622",
-							"fileName": "IntegratedReport",
-							"fileReference": "50a36c418baffd520bb92d84664f06f9732a21f4e2e5ecee6d9136f16e7e0b63",
-							"tagName": "e-markets"
-						},
-						"comment": "transmit auxiliary firewall",
-						"quality": "Incomplete"
-					},
-					"sustainableOceansAndSeasPolicy": {
-						"value": "No",
-						"dataSource": {
-							"page": "572",
-							"fileName": "AnnualReport",
-							"fileReference": "50a36c418baffd520bb92d84664f06f9732a21f4e2e5ecee6d9136f16e7e0b63",
-							"tagName": "metrics"
-						},
-						"comment": "hack optical interface",
-						"quality": "Estimated"
+						"comment": "transmit back-end system",
+						"quality": "Audited"
 					},
 					"threatenedSpeciesExposure": {
-						"value": "Yes",
-						"dataSource": {
-							"page": "384",
-							"fileName": "ESEFReport",
-							"fileReference": "50a36c418baffd520bb92d84664f06f9732a21f4e2e5ecee6d9136f16e7e0b63",
-							"tagName": "e-commerce"
-						},
-						"comment": "parse wireless bus",
-						"quality": "Incomplete"
+						"value": "No",
+						"dataSource": {
+							"page": 1173,
+							"fileName": "AnnualReport",
+							"fileReference": "50a36c418baffd520bb92d84664f06f9732a21f4e2e5ecee6d9136f16e7e0b63",
+							"tagName": "e-business"
+						},
+						"comment": "synthesize open-source driver",
+						"quality": "Reported"
 					},
 					"biodiversityProtectionPolicy": {
 						"value": "No",
 						"dataSource": {
-							"page": "474",
-							"fileName": "SustainabilityReport",
-							"fileReference": "50a36c418baffd520bb92d84664f06f9732a21f4e2e5ecee6d9136f16e7e0b63",
-							"tagName": "e-commerce"
-						},
-						"comment": "input virtual driver",
-						"quality": "NoDataFound"
+							"page": 510,
+							"fileName": "AnnualReport",
+							"fileReference": "50a36c418baffd520bb92d84664f06f9732a21f4e2e5ecee6d9136f16e7e0b63",
+							"tagName": "methodologies"
+						},
+						"comment": "compress neural alarm",
+						"quality": "Reported"
 					},
 					"deforestationPolicy": {
 						"value": "No",
 						"dataSource": {
-							"page": "1150-1195",
-							"fileName": "AnnualReport",
-							"fileReference": "50a36c418baffd520bb92d84664f06f9732a21f4e2e5ecee6d9136f16e7e0b63",
-							"tagName": "e-business"
-						},
-						"comment": "navigate multi-byte alarm",
+							"page": 1040,
+							"fileName": "AnnualReport",
+							"fileReference": "50a36c418baffd520bb92d84664f06f9732a21f4e2e5ecee6d9136f16e7e0b63",
+							"tagName": "mindshare"
+						},
+						"comment": "back up wireless matrix",
 						"quality": "Reported"
 					}
 				},
 				"water": {
 					"emissionsToWaterInTonnes": {
-						"value": 92669.68,
-						"dataSource": {
-							"page": "606-1012",
-							"fileName": "AnnualReport",
-							"fileReference": "50a36c418baffd520bb92d84664f06f9732a21f4e2e5ecee6d9136f16e7e0b63",
-							"tagName": "paradigms"
-						},
-						"comment": "quantify solid state card",
-						"quality": "Audited"
+						"value": 51122.36,
+						"dataSource": {
+							"page": 963,
+							"fileName": "ESEFReport",
+							"fileReference": "50a36c418baffd520bb92d84664f06f9732a21f4e2e5ecee6d9136f16e7e0b63",
+							"tagName": "e-markets"
+						},
+						"comment": "hack multi-byte application",
+						"quality": "Estimated"
 					},
 					"waterConsumptionInCubicMeters": {
-						"value": 78815.81,
-						"dataSource": {
-							"page": "364",
-							"fileName": "IntegratedReport",
-							"fileReference": "50a36c418baffd520bb92d84664f06f9732a21f4e2e5ecee6d9136f16e7e0b63",
-							"tagName": "channels"
-						},
-						"comment": "back up neural pixel",
+						"value": 27313.53,
+						"dataSource": {
+							"page": 1162,
+							"fileName": "AnnualReport",
+							"fileReference": "50a36c418baffd520bb92d84664f06f9732a21f4e2e5ecee6d9136f16e7e0b63",
+							"tagName": "architectures"
+						},
+						"comment": "parse solid state sensor",
 						"quality": "Reported"
 					},
 					"waterReusedInCubicMeters": {
-						"value": 84589.94,
-						"dataSource": {
-							"page": "424",
-							"fileName": "SustainabilityReport",
-							"fileReference": "50a36c418baffd520bb92d84664f06f9732a21f4e2e5ecee6d9136f16e7e0b63",
-							"tagName": "metrics"
-						},
-						"comment": "copy neural microchip",
-						"quality": "Estimated"
+						"value": 51161.12,
+						"dataSource": {
+							"page": 1039,
+							"fileName": "ESEFReport",
+							"fileReference": "50a36c418baffd520bb92d84664f06f9732a21f4e2e5ecee6d9136f16e7e0b63",
+							"tagName": "deliverables"
+						},
+						"comment": "generate digital transmitter",
+						"quality": "Audited"
 					},
 					"relativeWaterUsageInCubicMetersPerMillionEURRevenue": {
-						"value": 67701.92,
-						"dataSource": {
-							"page": "249",
-							"fileName": "IntegratedReport",
-							"fileReference": "50a36c418baffd520bb92d84664f06f9732a21f4e2e5ecee6d9136f16e7e0b63",
-							"tagName": "deliverables"
-						},
-						"comment": "reboot back-end alarm",
-						"quality": "Audited"
+						"value": 988.96,
+						"dataSource": {
+							"page": 230,
+							"fileName": "SustainabilityReport",
+							"fileReference": "50a36c418baffd520bb92d84664f06f9732a21f4e2e5ecee6d9136f16e7e0b63",
+							"tagName": "technologies"
+						},
+						"comment": "input 1080p protocol",
+						"quality": "Incomplete"
 					},
 					"waterManagementPolicy": {
 						"value": "No",
 						"dataSource": {
-							"page": "979",
-							"fileName": "IntegratedReport",
-							"fileReference": "50a36c418baffd520bb92d84664f06f9732a21f4e2e5ecee6d9136f16e7e0b63",
-							"tagName": "blockchains"
-						},
-						"comment": "connect wireless array",
-						"quality": "Reported"
+							"page": 995,
+							"fileName": "AnnualReport",
+							"fileReference": "50a36c418baffd520bb92d84664f06f9732a21f4e2e5ecee6d9136f16e7e0b63",
+							"tagName": "schemas"
+						},
+						"comment": "bypass back-end monitor",
+						"quality": "NoDataFound"
 					},
 					"highWaterStressAreaExposure": {
-						"value": "No",
-						"dataSource": {
-							"page": "178",
-							"fileName": "IntegratedReport",
-							"fileReference": "50a36c418baffd520bb92d84664f06f9732a21f4e2e5ecee6d9136f16e7e0b63",
-							"tagName": "markets"
-						},
-						"comment": "synthesize virtual port",
+						"value": "Yes",
+						"dataSource": {
+							"page": 933,
+							"fileName": "SustainabilityReport",
+							"fileReference": "50a36c418baffd520bb92d84664f06f9732a21f4e2e5ecee6d9136f16e7e0b63",
+							"tagName": "e-business"
+						},
+						"comment": "synthesize wireless protocol",
 						"quality": "Audited"
 					}
 				},
 				"waste": {
 					"hazardousAndRadioactiveWasteInTonnes": {
-						"value": 53833.98,
-						"dataSource": {
-							"page": "411",
-							"fileName": "AnnualReport",
-							"fileReference": "50a36c418baffd520bb92d84664f06f9732a21f4e2e5ecee6d9136f16e7e0b63",
-							"tagName": "platforms"
-						},
-						"comment": "calculate cross-platform system",
-						"quality": "Incomplete"
+						"value": 24576.96,
+						"dataSource": {
+							"page": 481,
+							"fileName": "AnnualReport",
+							"fileReference": "50a36c418baffd520bb92d84664f06f9732a21f4e2e5ecee6d9136f16e7e0b63",
+							"tagName": "networks"
+						},
+						"comment": "index multi-byte pixel",
+						"quality": "Reported"
 					},
 					"nonRecycledWasteInTonnes": {
-						"value": 30686.18,
-						"dataSource": {
-							"page": "178",
-							"fileName": "ESEFReport",
-							"fileReference": "50a36c418baffd520bb92d84664f06f9732a21f4e2e5ecee6d9136f16e7e0b63",
-							"tagName": "users"
-						},
-						"comment": "input multi-byte panel",
-						"quality": "Reported"
+						"value": 9632.99,
+						"dataSource": {
+							"page": 1062,
+							"fileName": "SustainabilityReport",
+							"fileReference": "50a36c418baffd520bb92d84664f06f9732a21f4e2e5ecee6d9136f16e7e0b63",
+							"tagName": "metrics"
+						},
+						"comment": "program bluetooth capacitor",
+						"quality": "Estimated"
 					}
 				},
 				"emissions": {
 					"emissionsOfInorganicPollutantsInTonnes": {
-						"value": 62533.2,
-						"dataSource": {
-							"page": "687",
-							"fileName": "IntegratedReport",
-							"fileReference": "50a36c418baffd520bb92d84664f06f9732a21f4e2e5ecee6d9136f16e7e0b63",
-							"tagName": "blockchains"
-						},
-						"comment": "bypass bluetooth pixel",
-						"quality": "Reported"
+						"value": 24161.35,
+						"dataSource": {
+							"page": 218,
+							"fileName": "AnnualReport",
+							"fileReference": "50a36c418baffd520bb92d84664f06f9732a21f4e2e5ecee6d9136f16e7e0b63",
+							"tagName": "eyeballs"
+						},
+						"comment": "synthesize mobile alarm",
+						"quality": "Audited"
 					},
 					"emissionsOfAirPollutantsInTonnes": {
-						"value": 89828.24,
-						"dataSource": {
-							"page": "692-1010",
-							"fileName": "ESEFReport",
+						"value": 81155.13,
+						"dataSource": {
+							"page": 43,
+							"fileName": "SustainabilityReport",
 							"fileReference": "50a36c418baffd520bb92d84664f06f9732a21f4e2e5ecee6d9136f16e7e0b63",
 							"tagName": "e-commerce"
 						},
-						"comment": "calculate wireless firewall",
-						"quality": "Estimated"
+						"comment": "connect wireless driver",
+						"quality": "NoDataFound"
 					},
 					"emissionsOfOzoneDepletionSubstancesInTonnes": {
-						"value": 96118.41,
-						"dataSource": {
-							"page": "955",
-							"fileName": "IntegratedReport",
-							"fileReference": "50a36c418baffd520bb92d84664f06f9732a21f4e2e5ecee6d9136f16e7e0b63",
-							"tagName": "eyeballs"
-						},
-						"comment": "generate multi-byte microchip",
-						"quality": "Reported"
+						"value": 73542.38,
+						"dataSource": {
+							"page": 768,
+							"fileName": "SustainabilityReport",
+							"fileReference": "50a36c418baffd520bb92d84664f06f9732a21f4e2e5ecee6d9136f16e7e0b63",
+							"tagName": "e-business"
+						},
+						"comment": "calculate 1080p microchip",
+						"quality": "NoDataFound"
 					},
 					"carbonReductionInitiatives": {
-						"value": "No",
-						"dataSource": {
-							"page": "879",
-							"fileName": "ESEFReport",
-							"fileReference": "50a36c418baffd520bb92d84664f06f9732a21f4e2e5ecee6d9136f16e7e0b63",
-							"tagName": "communities"
-						},
-						"comment": "synthesize digital interface",
-						"quality": "NoDataFound"
+						"value": "Yes",
+						"dataSource": {
+							"page": 474,
+							"fileName": "ESEFReport",
+							"fileReference": "50a36c418baffd520bb92d84664f06f9732a21f4e2e5ecee6d9136f16e7e0b63",
+							"tagName": "channels"
+						},
+						"comment": "override back-end feed",
+						"quality": "Reported"
 					}
 				}
 			},
 			"social": {
 				"socialAndEmployeeMatters": {
 					"humanRightsLegalProceedings": {
-						"value": "Yes",
-						"dataSource": {
-							"page": "677-750",
-							"fileName": "IntegratedReport",
+						"value": "No",
+						"dataSource": {
+							"page": 211,
+							"fileName": "SustainabilityReport",
 							"fileReference": "50a36c418baffd520bb92d84664f06f9732a21f4e2e5ecee6d9136f16e7e0b63",
 							"tagName": "niches"
 						},
-						"comment": "connect 1080p panel",
+						"comment": "transmit 1080p microchip",
 						"quality": "Incomplete"
 					},
 					"iloCoreLabourStandards": {
 						"value": "No",
 						"dataSource": {
-							"page": "985",
-							"fileName": "ESEFReport",
-							"fileReference": "50a36c418baffd520bb92d84664f06f9732a21f4e2e5ecee6d9136f16e7e0b63",
-							"tagName": "convergence"
-						},
-						"comment": "navigate back-end port",
-						"quality": "Audited"
+							"page": 942,
+							"fileName": "SustainabilityReport",
+							"fileReference": "50a36c418baffd520bb92d84664f06f9732a21f4e2e5ecee6d9136f16e7e0b63",
+							"tagName": "solutions"
+						},
+						"comment": "bypass open-source driver",
+						"quality": "Reported"
 					},
 					"environmentalPolicy": {
 						"value": "No",
 						"dataSource": {
-							"page": "619",
-							"fileName": "IntegratedReport",
+							"page": 330,
+							"fileName": "SustainabilityReport",
 							"fileReference": "50a36c418baffd520bb92d84664f06f9732a21f4e2e5ecee6d9136f16e7e0b63",
 							"tagName": "relationships"
 						},
-						"comment": "transmit online sensor",
+						"comment": "transmit cross-platform hard drive",
 						"quality": "Estimated"
 					},
 					"corruptionLegalProceedings": {
-						"value": "Yes",
-						"dataSource": {
-							"page": "852-921",
-							"fileName": "AnnualReport",
+						"value": "No",
+						"dataSource": {
+							"page": 820,
+							"fileName": "AnnualReport",
+							"fileReference": "50a36c418baffd520bb92d84664f06f9732a21f4e2e5ecee6d9136f16e7e0b63",
+							"tagName": "applications"
+						},
+						"comment": "override redundant sensor",
+						"quality": "Incomplete"
+					},
+					"transparencyDisclosurePolicy": {
+						"value": "Yes",
+						"dataSource": {
+							"page": 557,
+							"fileName": "ESEFReport",
+							"fileReference": "50a36c418baffd520bb92d84664f06f9732a21f4e2e5ecee6d9136f16e7e0b63",
+							"tagName": "initiatives"
+						},
+						"comment": "connect redundant bandwidth",
+						"quality": "Incomplete"
+					},
+					"humanRightsDueDiligencePolicy": {
+						"value": "No",
+						"dataSource": {
+							"page": 633,
+							"fileName": "SustainabilityReport",
+							"fileReference": "50a36c418baffd520bb92d84664f06f9732a21f4e2e5ecee6d9136f16e7e0b63",
+							"tagName": "architectures"
+						},
+						"comment": "navigate neural program",
+						"quality": "NoDataFound"
+					},
+					"policyAgainstChildLabour": {
+						"value": "Yes",
+						"dataSource": {
+							"page": 563,
+							"fileName": "ESEFReport",
+							"fileReference": "50a36c418baffd520bb92d84664f06f9732a21f4e2e5ecee6d9136f16e7e0b63",
+							"tagName": "portals"
+						},
+						"comment": "back up auxiliary panel",
+						"quality": "Reported"
+					},
+					"policyAgainstForcedLabour": {
+						"value": "No",
+						"dataSource": {
+							"page": 193,
+							"fileName": "AnnualReport",
+							"fileReference": "50a36c418baffd520bb92d84664f06f9732a21f4e2e5ecee6d9136f16e7e0b63",
+							"tagName": "models"
+						},
+						"comment": "transmit solid state monitor",
+						"quality": "Reported"
+					},
+					"policyAgainstDiscriminationInTheWorkplace": {
+						"value": "No",
+						"dataSource": {
+							"page": 983,
+							"fileName": "ESEFReport",
+							"fileReference": "50a36c418baffd520bb92d84664f06f9732a21f4e2e5ecee6d9136f16e7e0b63",
+							"tagName": "web services"
+						},
+						"comment": "program wireless feed",
+						"quality": "Audited"
+					},
+					"iso14001Certificate": {
+						"value": "Yes",
+						"dataSource": {
+							"page": 832,
+							"fileName": "ESEFReport",
+							"fileReference": "50a36c418baffd520bb92d84664f06f9732a21f4e2e5ecee6d9136f16e7e0b63",
+							"tagName": "systems"
+						},
+						"comment": "navigate haptic firewall",
+						"quality": "Incomplete"
+					},
+					"policyAgainstBriberyAndCorruption": {
+						"value": "No",
+						"dataSource": {
+							"page": 415,
+							"fileName": "SustainabilityReport",
 							"fileReference": "50a36c418baffd520bb92d84664f06f9732a21f4e2e5ecee6d9136f16e7e0b63",
 							"tagName": "synergies"
 						},
-						"comment": "program haptic card",
-						"quality": "Estimated"
-					},
-					"transparencyDisclosurePolicy": {
-						"value": "No",
-						"dataSource": {
-							"page": "1070-1157",
-							"fileName": "ESEFReport",
-							"fileReference": "50a36c418baffd520bb92d84664f06f9732a21f4e2e5ecee6d9136f16e7e0b63",
-							"tagName": "initiatives"
-						},
-						"comment": "navigate bluetooth port",
-						"quality": "Audited"
-					},
-					"humanRightsDueDiligencePolicy": {
-						"value": "Yes",
-						"dataSource": {
-							"page": "849",
-							"fileName": "ESEFReport",
-							"fileReference": "50a36c418baffd520bb92d84664f06f9732a21f4e2e5ecee6d9136f16e7e0b63",
-							"tagName": "e-commerce"
-						},
-						"comment": "copy haptic capacitor",
-						"quality": "Estimated"
-					},
-					"policyAgainstChildLabour": {
-						"value": "Yes",
-						"dataSource": {
-							"page": "280-417",
-							"fileName": "AnnualReport",
-							"fileReference": "50a36c418baffd520bb92d84664f06f9732a21f4e2e5ecee6d9136f16e7e0b63",
-							"tagName": "e-commerce"
-						},
-						"comment": "back up 1080p alarm",
-						"quality": "Audited"
-					},
-					"policyAgainstForcedLabour": {
-						"value": "Yes",
-						"dataSource": {
-							"page": "439-940",
-							"fileName": "IntegratedReport",
+						"comment": "index cross-platform alarm",
+						"quality": "Audited"
+					},
+					"fairBusinessMarketingAdvertisingPolicy": {
+						"value": "Yes",
+						"dataSource": {
+							"page": 975,
+							"fileName": "AnnualReport",
+							"fileReference": "50a36c418baffd520bb92d84664f06f9732a21f4e2e5ecee6d9136f16e7e0b63",
+							"tagName": "synergies"
+						},
+						"comment": "reboot primary protocol",
+						"quality": "Estimated"
+					},
+					"technologiesExpertiseTransferPolicy": {
+						"value": "Yes",
+						"dataSource": {
+							"page": 723,
+							"fileName": "SustainabilityReport",
+							"fileReference": "50a36c418baffd520bb92d84664f06f9732a21f4e2e5ecee6d9136f16e7e0b63",
+							"tagName": "markets"
+						},
+						"comment": "copy redundant bandwidth",
+						"quality": "Incomplete"
+					},
+					"fairCompetitionPolicy": {
+						"value": "Yes",
+						"dataSource": {
+							"page": 58,
+							"fileName": "SustainabilityReport",
+							"fileReference": "50a36c418baffd520bb92d84664f06f9732a21f4e2e5ecee6d9136f16e7e0b63",
+							"tagName": "solutions"
+						},
+						"comment": "back up neural circuit",
+						"quality": "Estimated"
+					},
+					"violationOfTaxRulesAndRegulation": {
+						"value": "No",
+						"dataSource": {
+							"page": 927,
+							"fileName": "AnnualReport",
 							"fileReference": "50a36c418baffd520bb92d84664f06f9732a21f4e2e5ecee6d9136f16e7e0b63",
 							"tagName": "functionalities"
 						},
-						"comment": "quantify wireless protocol",
-						"quality": "Audited"
-					},
-					"policyAgainstDiscriminationInTheWorkplace": {
-						"value": "No",
-						"dataSource": {
-							"page": "43",
-							"fileName": "AnnualReport",
-							"fileReference": "50a36c418baffd520bb92d84664f06f9732a21f4e2e5ecee6d9136f16e7e0b63",
-							"tagName": "schemas"
-						},
-						"comment": "index primary pixel",
-						"quality": "Estimated"
-					},
-					"iso14001Certificate": {
-						"value": "No",
-						"dataSource": {
-							"page": "1199-1280",
-							"fileName": "AnnualReport",
-							"fileReference": "50a36c418baffd520bb92d84664f06f9732a21f4e2e5ecee6d9136f16e7e0b63",
-							"tagName": "methodologies"
-						},
-						"comment": "transmit virtual sensor",
-						"quality": "NoDataFound"
-					},
-					"policyAgainstBriberyAndCorruption": {
-						"value": "Yes",
-						"dataSource": {
-							"page": "1091",
-							"fileName": "IntegratedReport",
+						"comment": "hack open-source feed",
+						"quality": "NoDataFound"
+					},
+					"unGlobalCompactPrinciplesCompliancePolicy": {
+						"value": "Yes",
+						"dataSource": {
+							"page": 135,
+							"fileName": "SustainabilityReport",
+							"fileReference": "50a36c418baffd520bb92d84664f06f9732a21f4e2e5ecee6d9136f16e7e0b63",
+							"tagName": "portals"
+						},
+						"comment": "parse multi-byte bus",
+						"quality": "Incomplete"
+					},
+					"oecdGuidelinesForMultinationalEnterprisesGrievanceHandling": {
+						"value": "No",
+						"dataSource": {
+							"page": 619,
+							"fileName": "AnnualReport",
+							"fileReference": "50a36c418baffd520bb92d84664f06f9732a21f4e2e5ecee6d9136f16e7e0b63",
+							"tagName": "content"
+						},
+						"comment": "transmit auxiliary application",
+						"quality": "NoDataFound"
+					},
+					"averageGrossHourlyEarningsMaleEmployees": {
+						"value": 98281903.19,
+						"dataSource": {
+							"page": 620,
+							"fileName": "SustainabilityReport",
+							"fileReference": "50a36c418baffd520bb92d84664f06f9732a21f4e2e5ecee6d9136f16e7e0b63",
+							"tagName": "bandwidth"
+						},
+						"comment": "reboot bluetooth feed",
+						"quality": "NoDataFound",
+						"currency": "BHD"
+					},
+					"averageGrossHourlyEarningsFemaleEmployees": {
+						"value": 3697640616.45,
+						"dataSource": {
+							"page": 358,
+							"fileName": "AnnualReport",
+							"fileReference": "50a36c418baffd520bb92d84664f06f9732a21f4e2e5ecee6d9136f16e7e0b63",
+							"tagName": "users"
+						},
+						"comment": "generate online application",
+						"quality": "Estimated",
+						"currency": "IDR"
+					},
+					"unadjustedGenderPayGapInPercent": {
+						"value": 12016.2,
+						"dataSource": {
+							"page": 225,
+							"fileName": "SustainabilityReport",
+							"fileReference": "50a36c418baffd520bb92d84664f06f9732a21f4e2e5ecee6d9136f16e7e0b63",
+							"tagName": "infrastructures"
+						},
+						"comment": "back up wireless monitor",
+						"quality": "Incomplete"
+					},
+					"femaleBoardMembersSupervisoryBoard": {
+						"value": 4091,
+						"dataSource": {
+							"page": 1082,
+							"fileName": "AnnualReport",
+							"fileReference": "50a36c418baffd520bb92d84664f06f9732a21f4e2e5ecee6d9136f16e7e0b63",
+							"tagName": "infrastructures"
+						},
+						"comment": "navigate virtual port",
+						"quality": "Audited"
+					},
+					"femaleBoardMembersBoardOfDirectors": {
+						"value": 5152,
+						"dataSource": {
+							"page": 538,
+							"fileName": "AnnualReport",
+							"fileReference": "50a36c418baffd520bb92d84664f06f9732a21f4e2e5ecee6d9136f16e7e0b63",
+							"tagName": "ROI"
+						},
+						"comment": "index wireless circuit",
+						"quality": "Incomplete"
+					},
+					"maleBoardMembersSupervisoryBoard": {
+						"value": 5790,
+						"dataSource": {
+							"page": 855,
+							"fileName": "SustainabilityReport",
+							"fileReference": "50a36c418baffd520bb92d84664f06f9732a21f4e2e5ecee6d9136f16e7e0b63",
+							"tagName": "metrics"
+						},
+						"comment": "compress primary microchip",
+						"quality": "Estimated"
+					},
+					"maleBoardMembersBoardOfDirectors": {
+						"value": 4979,
+						"dataSource": {
+							"page": 175,
+							"fileName": "AnnualReport",
 							"fileReference": "50a36c418baffd520bb92d84664f06f9732a21f4e2e5ecee6d9136f16e7e0b63",
 							"tagName": "functionalities"
 						},
-						"comment": "calculate 1080p capacitor",
-						"quality": "Estimated"
-					},
-					"fairBusinessMarketingAdvertisingPolicy": {
-						"value": "Yes",
-						"dataSource": {
-							"page": "253",
-							"fileName": "IntegratedReport",
-							"fileReference": "50a36c418baffd520bb92d84664f06f9732a21f4e2e5ecee6d9136f16e7e0b63",
-							"tagName": "markets"
-						},
-						"comment": "copy neural microchip",
-						"quality": "NoDataFound"
-					},
-					"technologiesExpertiseTransferPolicy": {
-						"value": "Yes",
-						"dataSource": {
-							"page": "482-965",
-							"fileName": "SustainabilityReport",
-							"fileReference": "50a36c418baffd520bb92d84664f06f9732a21f4e2e5ecee6d9136f16e7e0b63",
-							"tagName": "supply-chains"
-						},
-						"comment": "reboot back-end bandwidth",
-						"quality": "Incomplete"
-					},
-					"fairCompetitionPolicy": {
-						"value": "Yes",
-						"dataSource": {
-							"page": "258-1079",
-							"fileName": "AnnualReport",
-							"fileReference": "50a36c418baffd520bb92d84664f06f9732a21f4e2e5ecee6d9136f16e7e0b63",
-							"tagName": "methodologies"
-						},
-						"comment": "reboot optical card",
-						"quality": "Incomplete"
-					},
-					"violationOfTaxRulesAndRegulation": {
-						"value": "No",
-						"dataSource": {
-							"page": "22-1008",
-							"fileName": "AnnualReport",
-							"fileReference": "50a36c418baffd520bb92d84664f06f9732a21f4e2e5ecee6d9136f16e7e0b63",
-							"tagName": "eyeballs"
-						},
-						"comment": "hack back-end matrix",
-						"quality": "Estimated"
-					},
-					"unGlobalCompactPrinciplesCompliancePolicy": {
-						"value": "No",
-						"dataSource": {
-							"page": "360",
-							"fileName": "AnnualReport",
-							"fileReference": "50a36c418baffd520bb92d84664f06f9732a21f4e2e5ecee6d9136f16e7e0b63",
-							"tagName": "models"
-						},
-						"comment": "navigate bluetooth array",
-						"quality": "Estimated"
-					},
-					"oecdGuidelinesForMultinationalEnterprisesGrievanceHandling": {
-						"value": "No",
-						"dataSource": {
-							"page": "139-677",
-							"fileName": "SustainabilityReport",
-							"fileReference": "50a36c418baffd520bb92d84664f06f9732a21f4e2e5ecee6d9136f16e7e0b63",
-							"tagName": "bandwidth"
-						},
-						"comment": "navigate virtual microchip",
-						"quality": "Audited"
-					},
-					"averageGrossHourlyEarningsMaleEmployees": {
-						"value": 1119806088.97,
-						"dataSource": {
-							"page": "6",
-							"fileName": "AnnualReport",
-							"fileReference": "50a36c418baffd520bb92d84664f06f9732a21f4e2e5ecee6d9136f16e7e0b63",
-							"tagName": "paradigms"
-						},
-						"comment": "parse open-source program",
-						"quality": "Estimated",
-						"currency": "PAB"
-					},
-					"averageGrossHourlyEarningsFemaleEmployees": {
-						"value": 9948590500.29,
-						"dataSource": {
-							"page": "891",
-							"fileName": "IntegratedReport",
-							"fileReference": "50a36c418baffd520bb92d84664f06f9732a21f4e2e5ecee6d9136f16e7e0b63",
-							"tagName": "synergies"
-						},
-						"comment": "connect solid state array",
-						"quality": "Reported",
-						"currency": "AUD"
-					},
-					"unadjustedGenderPayGapInPercent": {
-						"value": 39882.83,
-						"dataSource": {
-							"page": "1024-1051",
-							"fileName": "IntegratedReport",
-							"fileReference": "50a36c418baffd520bb92d84664f06f9732a21f4e2e5ecee6d9136f16e7e0b63",
-							"tagName": "e-commerce"
-						},
-						"comment": "input cross-platform feed",
-						"quality": "Incomplete"
-					},
-					"femaleBoardMembersSupervisoryBoard": {
-						"value": 2378,
-						"dataSource": {
-							"page": "222-929",
-							"fileName": "SustainabilityReport",
-							"fileReference": "50a36c418baffd520bb92d84664f06f9732a21f4e2e5ecee6d9136f16e7e0b63",
-							"tagName": "e-commerce"
-						},
-						"comment": "compress online alarm",
-						"quality": "Incomplete"
-					},
-					"femaleBoardMembersBoardOfDirectors": {
-						"value": 2342,
-						"dataSource": {
-							"page": "899",
-							"fileName": "SustainabilityReport",
-							"fileReference": "50a36c418baffd520bb92d84664f06f9732a21f4e2e5ecee6d9136f16e7e0b63",
-							"tagName": "mindshare"
-						},
-						"comment": "parse multi-byte port",
-						"quality": "Reported"
-					},
-					"maleBoardMembersSupervisoryBoard": {
-						"value": 4000,
-						"dataSource": {
-							"page": "561-1223",
-							"fileName": "ESEFReport",
-							"fileReference": "50a36c418baffd520bb92d84664f06f9732a21f4e2e5ecee6d9136f16e7e0b63",
-							"tagName": "action-items"
-						},
-						"comment": "parse primary protocol",
-						"quality": "Estimated"
-					},
-					"maleBoardMembersBoardOfDirectors": {
-						"value": 1247,
-						"dataSource": {
-							"page": "41",
-							"fileName": "ESEFReport",
-							"fileReference": "50a36c418baffd520bb92d84664f06f9732a21f4e2e5ecee6d9136f16e7e0b63",
-							"tagName": "partnerships"
-						},
-						"comment": "navigate online matrix",
-						"quality": "Estimated"
+						"comment": "calculate primary card",
+						"quality": "Incomplete"
 					},
 					"boardGenderDiversitySupervisoryBoardInPercent": {
-						"value": 55.82,
-						"dataSource": {
-							"page": "1093-1141",
-							"fileName": "AnnualReport",
-							"fileReference": "50a36c418baffd520bb92d84664f06f9732a21f4e2e5ecee6d9136f16e7e0b63",
-							"tagName": "eyeballs"
-						},
-						"comment": "back up auxiliary hard drive",
-						"quality": "Estimated"
+						"value": 44.29,
+						"dataSource": {
+							"page": 1193,
+							"fileName": "ESEFReport",
+							"fileReference": "50a36c418baffd520bb92d84664f06f9732a21f4e2e5ecee6d9136f16e7e0b63",
+							"tagName": "solutions"
+						},
+						"comment": "navigate online pixel",
+						"quality": "Reported"
 					},
 					"boardGenderDiversityBoardOfDirectorsInPercent": {
-						"value": 67.18,
-						"dataSource": {
-							"page": "204",
-							"fileName": "AnnualReport",
+						"value": 37.39,
+						"dataSource": {
+							"page": 49,
+							"fileName": "ESEFReport",
 							"fileReference": "50a36c418baffd520bb92d84664f06f9732a21f4e2e5ecee6d9136f16e7e0b63",
 							"tagName": "ROI"
 						},
-						"comment": "synthesize wireless pixel",
-						"quality": "Estimated"
+						"comment": "compress mobile interface",
+						"quality": "Audited"
 					},
 					"controversialWeaponsExposure": {
 						"value": "No",
 						"dataSource": {
-							"page": "601-643",
+							"page": 239,
 							"fileName": "ESEFReport",
 							"fileReference": "50a36c418baffd520bb92d84664f06f9732a21f4e2e5ecee6d9136f16e7e0b63",
 							"tagName": "interfaces"
 						},
-						"comment": "input wireless firewall",
-						"quality": "Reported"
+						"comment": "synthesize 1080p monitor",
+						"quality": "NoDataFound"
 					},
 					"workplaceAccidentPreventionPolicy": {
 						"value": "No",
 						"dataSource": {
-							"page": "943",
-							"fileName": "AnnualReport",
-							"fileReference": "50a36c418baffd520bb92d84664f06f9732a21f4e2e5ecee6d9136f16e7e0b63",
-							"tagName": "eyeballs"
-						},
-						"comment": "index multi-byte capacitor",
+							"page": 829,
+							"fileName": "SustainabilityReport",
+							"fileReference": "50a36c418baffd520bb92d84664f06f9732a21f4e2e5ecee6d9136f16e7e0b63",
+							"tagName": "applications"
+						},
+						"comment": "compress auxiliary application",
 						"quality": "Audited"
 					},
 					"rateOfAccidentsInPercent": {
 						"value": 120,
 						"dataSource": {
-							"page": "946-1274",
-							"fileName": "AnnualReport",
+							"page": 830,
+							"fileName": "SustainabilityReport",
 							"fileReference": "50a36c418baffd520bb92d84664f06f9732a21f4e2e5ecee6d9136f16e7e0b63",
 							"tagName": "supply-chains"
 						},
-						"comment": "input open-source circuit",
-						"quality": "Incomplete"
+						"comment": "copy redundant card",
+						"quality": "Reported"
 					},
 					"workdaysLostInDays": {
-						"value": 75869.45,
-						"dataSource": {
-							"page": "428",
-							"fileName": "IntegratedReport",
-							"fileReference": "50a36c418baffd520bb92d84664f06f9732a21f4e2e5ecee6d9136f16e7e0b63",
-							"tagName": "architectures"
-						},
-						"comment": "override digital pixel",
-						"quality": "NoDataFound"
+						"value": 87069.89,
+						"dataSource": {
+							"page": 1127,
+							"fileName": "AnnualReport",
+							"fileReference": "50a36c418baffd520bb92d84664f06f9732a21f4e2e5ecee6d9136f16e7e0b63",
+							"tagName": "systems"
+						},
+						"comment": "calculate multi-byte driver",
+						"quality": "Estimated"
 					},
 					"supplierCodeOfConduct": {
-						"value": "No",
-						"dataSource": {
-							"page": "438",
-							"fileName": "SustainabilityReport",
-							"fileReference": "50a36c418baffd520bb92d84664f06f9732a21f4e2e5ecee6d9136f16e7e0b63",
-							"tagName": "methodologies"
-						},
-						"comment": "bypass optical program",
-						"quality": "Estimated"
+						"value": "Yes",
+						"dataSource": {
+							"page": 1168,
+							"fileName": "ESEFReport",
+							"fileReference": "50a36c418baffd520bb92d84664f06f9732a21f4e2e5ecee6d9136f16e7e0b63",
+							"tagName": "functionalities"
+						},
+						"comment": "connect auxiliary driver",
+						"quality": "Incomplete"
 					},
 					"grievanceHandlingMechanism": {
-						"value": "Yes",
-						"dataSource": {
-							"page": "252-556",
-							"fileName": "IntegratedReport",
-							"fileReference": "50a36c418baffd520bb92d84664f06f9732a21f4e2e5ecee6d9136f16e7e0b63",
-							"tagName": "relationships"
-						},
-						"comment": "hack wireless sensor",
-						"quality": "Estimated"
+						"value": "No",
+						"dataSource": {
+							"page": 53,
+							"fileName": "ESEFReport",
+							"fileReference": "50a36c418baffd520bb92d84664f06f9732a21f4e2e5ecee6d9136f16e7e0b63",
+							"tagName": "platforms"
+						},
+						"comment": "synthesize primary program",
+						"quality": "NoDataFound"
 					},
 					"whistleblowerProtectionPolicy": {
 						"value": "Yes",
 						"dataSource": {
-							"page": "518-688",
-							"fileName": "AnnualReport",
-							"fileReference": "50a36c418baffd520bb92d84664f06f9732a21f4e2e5ecee6d9136f16e7e0b63",
-							"tagName": "solutions"
-						},
-						"comment": "program solid state alarm",
-						"quality": "Audited"
+							"page": 207,
+							"fileName": "ESEFReport",
+							"fileReference": "50a36c418baffd520bb92d84664f06f9732a21f4e2e5ecee6d9136f16e7e0b63",
+							"tagName": "deliverables"
+						},
+						"comment": "copy solid state bandwidth",
+						"quality": "Incomplete"
 					},
 					"reportedIncidentsOfDiscrimination": {
-						"value": 9407,
-						"dataSource": {
-							"page": "606-1082",
-							"fileName": "AnnualReport",
-							"fileReference": "50a36c418baffd520bb92d84664f06f9732a21f4e2e5ecee6d9136f16e7e0b63",
-							"tagName": "infrastructures"
-						},
-						"comment": "index primary interface",
-						"quality": "Reported"
+						"value": 51,
+						"dataSource": {
+							"page": 346,
+							"fileName": "ESEFReport",
+							"fileReference": "50a36c418baffd520bb92d84664f06f9732a21f4e2e5ecee6d9136f16e7e0b63",
+							"tagName": "web services"
+						},
+						"comment": "transmit optical interface",
+						"quality": "Audited"
 					},
 					"sanctionedIncidentsOfDiscrimination": {
-						"value": 7950,
-						"dataSource": {
-							"page": "724-1213",
-							"fileName": "IntegratedReport",
-							"fileReference": "50a36c418baffd520bb92d84664f06f9732a21f4e2e5ecee6d9136f16e7e0b63",
-							"tagName": "relationships"
-						},
-						"comment": "compress redundant bandwidth",
-						"quality": "Reported"
+						"value": 460,
+						"dataSource": {
+							"page": 1200,
+							"fileName": "ESEFReport",
+							"fileReference": "50a36c418baffd520bb92d84664f06f9732a21f4e2e5ecee6d9136f16e7e0b63",
+							"tagName": "action-items"
+						},
+						"comment": "program bluetooth program",
+						"quality": "Audited"
 					},
 					"ceoToEmployeePayGapRatio": {
-						"value": 47580.46,
-						"dataSource": {
-							"page": "1125-1240",
-							"fileName": "IntegratedReport",
-							"fileReference": "50a36c418baffd520bb92d84664f06f9732a21f4e2e5ecee6d9136f16e7e0b63",
-							"tagName": "applications"
-						},
-						"comment": "calculate wireless array",
-						"quality": "Audited"
+						"value": 63264.29,
+						"dataSource": {
+							"page": 455,
+							"fileName": "ESEFReport",
+							"fileReference": "50a36c418baffd520bb92d84664f06f9732a21f4e2e5ecee6d9136f16e7e0b63",
+							"tagName": "action-items"
+						},
+						"comment": "calculate cross-platform protocol",
+						"quality": "Reported"
 					},
 					"excessiveCeoPayRatioInPercent": {
-						"value": 23938.49,
-						"dataSource": {
-							"page": "331-1009",
-							"fileName": "SustainabilityReport",
-							"fileReference": "50a36c418baffd520bb92d84664f06f9732a21f4e2e5ecee6d9136f16e7e0b63",
-							"tagName": "supply-chains"
-						},
-						"comment": "hack haptic program",
-						"quality": "NoDataFound"
+						"value": 80076.7,
+						"dataSource": {
+							"page": 95,
+							"fileName": "AnnualReport",
+							"fileReference": "50a36c418baffd520bb92d84664f06f9732a21f4e2e5ecee6d9136f16e7e0b63",
+							"tagName": "experiences"
+						},
+						"comment": "calculate 1080p protocol",
+						"quality": "Audited"
 					}
 				},
 				"greenSecurities": {
 					"securitiesNotCertifiedAsGreen": {
-						"value": "No",
-						"dataSource": {
-							"page": "38",
-							"fileName": "AnnualReport",
-							"fileReference": "50a36c418baffd520bb92d84664f06f9732a21f4e2e5ecee6d9136f16e7e0b63",
-							"tagName": "deliverables"
-						},
-						"comment": "input virtual driver",
-						"quality": "NoDataFound"
+						"value": "Yes",
+						"dataSource": {
+							"page": 1129,
+							"fileName": "SustainabilityReport",
+							"fileReference": "50a36c418baffd520bb92d84664f06f9732a21f4e2e5ecee6d9136f16e7e0b63",
+							"tagName": "eyeballs"
+						},
+						"comment": "parse optical firewall",
+						"quality": "Estimated"
 					}
 				},
 				"humanRights": {
 					"humanRightsPolicy": {
-						"value": "Yes",
-						"dataSource": {
-							"page": "657-1061",
-							"fileName": "SustainabilityReport",
+						"value": "No",
+						"dataSource": {
+							"page": 960,
+							"fileName": "SustainabilityReport",
+							"fileReference": "50a36c418baffd520bb92d84664f06f9732a21f4e2e5ecee6d9136f16e7e0b63",
+							"tagName": "action-items"
+						},
+						"comment": "bypass bluetooth matrix",
+						"quality": "Estimated"
+					},
+					"humanRightsDueDiligence": {
+						"value": "Yes",
+						"dataSource": {
+							"page": 26,
+							"fileName": "ESEFReport",
+							"fileReference": "50a36c418baffd520bb92d84664f06f9732a21f4e2e5ecee6d9136f16e7e0b63",
+							"tagName": "applications"
+						},
+						"comment": "navigate multi-byte interface",
+						"quality": "Audited"
+					},
+					"traffickingInHumanBeingsPolicy": {
+						"value": "No",
+						"dataSource": {
+							"page": 710,
+							"fileName": "SustainabilityReport",
+							"fileReference": "50a36c418baffd520bb92d84664f06f9732a21f4e2e5ecee6d9136f16e7e0b63",
+							"tagName": "convergence"
+						},
+						"comment": "connect cross-platform sensor",
+						"quality": "Audited"
+					},
+					"reportedChildLabourIncidents": {
+						"value": "No",
+						"dataSource": {
+							"page": 943,
+							"fileName": "SustainabilityReport",
+							"fileReference": "50a36c418baffd520bb92d84664f06f9732a21f4e2e5ecee6d9136f16e7e0b63",
+							"tagName": "mindshare"
+						},
+						"comment": "program back-end feed",
+						"quality": "Reported"
+					},
+					"reportedForcedOrCompulsoryLabourIncidents": {
+						"value": "No",
+						"dataSource": {
+							"page": 726,
+							"fileName": "AnnualReport",
+							"fileReference": "50a36c418baffd520bb92d84664f06f9732a21f4e2e5ecee6d9136f16e7e0b63",
+							"tagName": "users"
+						},
+						"comment": "override mobile pixel",
+						"quality": "Audited"
+					},
+					"numberOfReportedIncidentsOfHumanRightsViolations": {
+						"value": 283,
+						"dataSource": {
+							"page": 648,
+							"fileName": "AnnualReport",
 							"fileReference": "50a36c418baffd520bb92d84664f06f9732a21f4e2e5ecee6d9136f16e7e0b63",
 							"tagName": "infrastructures"
 						},
-						"comment": "connect redundant card",
-						"quality": "Estimated"
-					},
-					"humanRightsDueDiligence": {
-						"value": "Yes",
-						"dataSource": {
-							"page": "1021-1071",
-							"fileName": "IntegratedReport",
-							"fileReference": "50a36c418baffd520bb92d84664f06f9732a21f4e2e5ecee6d9136f16e7e0b63",
-							"tagName": "networks"
-						},
-						"comment": "hack haptic system",
-						"quality": "Incomplete"
-					},
-					"traffickingInHumanBeingsPolicy": {
-						"value": "No",
-						"dataSource": {
-							"page": "191",
-							"fileName": "ESEFReport",
-							"fileReference": "50a36c418baffd520bb92d84664f06f9732a21f4e2e5ecee6d9136f16e7e0b63",
-							"tagName": "action-items"
-						},
-						"comment": "transmit open-source transmitter",
-						"quality": "Estimated"
-					},
-					"reportedChildLabourIncidents": {
-						"value": "Yes",
-						"dataSource": {
-							"page": "987",
-							"fileName": "SustainabilityReport",
-							"fileReference": "50a36c418baffd520bb92d84664f06f9732a21f4e2e5ecee6d9136f16e7e0b63",
-							"tagName": "systems"
-						},
-						"comment": "quantify mobile bandwidth",
-						"quality": "Audited"
-					},
-					"reportedForcedOrCompulsoryLabourIncidents": {
-						"value": "No",
-						"dataSource": {
-							"page": "949-1004",
-							"fileName": "AnnualReport",
-							"fileReference": "50a36c418baffd520bb92d84664f06f9732a21f4e2e5ecee6d9136f16e7e0b63",
-							"tagName": "users"
-						},
-						"comment": "override auxiliary feed",
-						"quality": "Reported"
-					},
-					"numberOfReportedIncidentsOfHumanRightsViolations": {
-						"value": 4102,
-						"dataSource": {
-							"page": "1155",
-							"fileName": "SustainabilityReport",
-							"fileReference": "50a36c418baffd520bb92d84664f06f9732a21f4e2e5ecee6d9136f16e7e0b63",
-							"tagName": "markets"
-						},
-						"comment": "hack online feed",
-						"quality": "Reported"
+						"comment": "generate haptic interface",
+						"quality": "Audited"
 					}
 				},
 				"antiCorruptionAndAntiBribery": {
 					"casesOfInsufficientActionAgainstBriberyAndCorruption": {
-						"value": 1579,
-						"dataSource": {
-							"page": "904-940",
-							"fileName": "IntegratedReport",
-							"fileReference": "50a36c418baffd520bb92d84664f06f9732a21f4e2e5ecee6d9136f16e7e0b63",
-							"tagName": "web services"
-						},
-						"comment": "hack bluetooth sensor",
-						"quality": "Incomplete"
+						"value": 7105,
+						"dataSource": {
+							"page": 671,
+							"fileName": "ESEFReport",
+							"fileReference": "50a36c418baffd520bb92d84664f06f9732a21f4e2e5ecee6d9136f16e7e0b63",
+							"tagName": "methodologies"
+						},
+						"comment": "input neural panel",
+						"quality": "Estimated"
 					},
 					"reportedConvictionsOfBriberyAndCorruption": {
-						"value": 1767,
-						"dataSource": {
-							"page": "792",
-							"fileName": "SustainabilityReport",
-							"fileReference": "50a36c418baffd520bb92d84664f06f9732a21f4e2e5ecee6d9136f16e7e0b63",
-							"tagName": "web services"
-						},
-						"comment": "generate optical bandwidth",
-						"quality": "Estimated"
+						"value": -1,
+						"dataSource": {
+							"page": 176,
+							"fileName": "AnnualReport",
+							"fileReference": "50a36c418baffd520bb92d84664f06f9732a21f4e2e5ecee6d9136f16e7e0b63",
+							"tagName": "methodologies"
+						},
+						"comment": "input virtual array",
+						"quality": "Audited"
 					},
 					"totalAmountOfReportedFinesOfBriberyAndCorruption": {
-						"value": 5146648327.35,
-						"dataSource": {
-							"page": "84-1183",
-							"fileName": "AnnualReport",
-							"fileReference": "50a36c418baffd520bb92d84664f06f9732a21f4e2e5ecee6d9136f16e7e0b63",
-							"tagName": "communities"
-						},
-						"comment": "input solid state microchip",
-						"quality": "Reported",
-						"currency": "MOP"
+						"value": 6113481889.48,
+						"dataSource": {
+							"page": 165,
+							"fileName": "ESEFReport",
+							"fileReference": "50a36c418baffd520bb92d84664f06f9732a21f4e2e5ecee6d9136f16e7e0b63",
+							"tagName": "interfaces"
+						},
+						"comment": "hack back-end circuit",
+						"quality": "Estimated",
+						"currency": "AED"
 					}
 				}
 			}
 		},
-		"reportingPeriod": "2024"
-	},
-	{
-		"companyInformation": {
-			"companyName": "Sfdr-dataset-with-two-invalid-inputs",
-			"headquarters": "East Filibertoborough",
-			"headquartersPostalCode": "32224",
-			"sector": "interfaces",
-			"identifiers": {
-				"Lei": [
-					"EekhGphDMt1TjTkxszhw"
-				],
-				"Isin": [
-					"W7qFZnmVSwq3"
-				],
-				"PermId": [],
-				"Ticker": [
-					"XrW0rx1"
-				],
-				"Duns": [
-					"fB3U6eXT5"
-				],
-				"VatNumber": [
-					"Emw7fwZn6"
-				],
-				"CompanyRegistrationNumber": []
-			},
-			"countryCode": "EG",
-			"companyContactDetails": [
-				"Jennyfer70@example.com",
-				"Jammie_Collins-Jast78@example.com"
-			],
-			"companyAlternativeNames": [
-				"Hodkiewicz - Marquardt",
-				"Johns - Gusikowski"
-			],
-			"companyLegalForm": "AG",
-			"website": null,
-			"isTeaserCompany": false
-		},
-		"t": {
-			"general": {
-				"general": {
-					"dataDate": "2025-01-22",
-					"fiscalYearDeviation": "Deviation",
-					"fiscalYearEnd": "2024-12-04",
-					"referencedReports": {
-						"SustainabilityReport": {
-							"fileReference": "50a36c418baffd520bb92d84664f06f9732a21f4e2e5ecee6d9136f16e7e0b63",
-							"fileName": "SustainabilityReport",
-							"publicationDate": "2023-01-30"
-						},
-						"AnnualReport": {
-							"fileReference": "50a36c418baffd520bb92d84664f06f9732a21f4e2e5ecee6d9136f16e7e0b63",
-							"fileName": "AnnualReport",
-							"publicationDate": "2023-06-19"
-						},
-						"ESEFReport": {
-							"fileReference": "50a36c418baffd520bb92d84664f06f9732a21f4e2e5ecee6d9136f16e7e0b63",
-							"fileName": "ESEFReport",
-							"publicationDate": "2023-02-20"
-						},
-						"IntegratedReport": {
-							"fileReference": "50a36c418baffd520bb92d84664f06f9732a21f4e2e5ecee6d9136f16e7e0b63",
-							"fileName": "IntegratedReport",
-							"publicationDate": "2023-11-30"
-						}
-					}
-				}
-			},
-			"environmental": {
-				"greenhouseGasEmissions": {
-					"scope1GhgEmissionsInTonnes": {
-						"value": 27002.97,
-						"dataSource": {
-							"page": "687",
-							"fileName": "IntegratedReport",
-							"fileReference": "50a36c418baffd520bb92d84664f06f9732a21f4e2e5ecee6d9136f16e7e0b63",
-							"tagName": "users"
-						},
-						"comment": "reboot redundant hard drive",
-						"quality": "Audited"
-					},
-					"scope2GhgEmissionsInTonnes": {
-						"value": 33310.07,
-						"dataSource": {
-							"page": "350-751",
-							"fileName": "AnnualReport",
-							"fileReference": "50a36c418baffd520bb92d84664f06f9732a21f4e2e5ecee6d9136f16e7e0b63",
-							"tagName": "users"
-						},
-						"comment": "calculate 1080p monitor",
-						"quality": "Audited"
-					},
-					"scope2GhgEmissionsLocationBasedInTonnes": {
-						"value": 73037.68,
-						"dataSource": {
-							"page": "581",
-							"fileName": "SustainabilityReport",
-							"fileReference": "50a36c418baffd520bb92d84664f06f9732a21f4e2e5ecee6d9136f16e7e0b63",
-							"tagName": "users"
-						},
-						"comment": "compress mobile program",
-						"quality": "Incomplete"
-					},
-					"scope2GhgEmissionsMarketBasedInTonnes": {
-						"value": 96043.73,
-						"dataSource": {
-							"page": "644-1155",
-							"fileName": "IntegratedReport",
-							"fileReference": "50a36c418baffd520bb92d84664f06f9732a21f4e2e5ecee6d9136f16e7e0b63",
-							"tagName": "infrastructures"
-						},
-						"comment": "transmit mobile alarm",
-						"quality": "NoDataFound"
-					},
-					"scope1And2GhgEmissionsInTonnes": {
-						"value": 18283.83,
-						"dataSource": {
-							"page": "152",
-							"fileName": "IntegratedReport",
-							"fileReference": "50a36c418baffd520bb92d84664f06f9732a21f4e2e5ecee6d9136f16e7e0b63",
-							"tagName": "solutions"
-						},
-						"comment": "index multi-byte card",
-						"quality": "NoDataFound"
-					},
-					"scope1And2GhgEmissionsLocationBasedInTonnes": {
-						"value": 451.98,
-						"dataSource": {
-							"page": "1071-1191",
-							"fileName": "AnnualReport",
-							"fileReference": "50a36c418baffd520bb92d84664f06f9732a21f4e2e5ecee6d9136f16e7e0b63",
-							"tagName": "platforms"
-						},
-						"comment": "program open-source system",
-						"quality": "Incomplete"
-					},
-					"scope1And2GhgEmissionsMarketBasedInTonnes": {
-						"value": 10265.48,
-						"dataSource": {
-							"page": "1113-1161",
-							"fileName": "ESEFReport",
-							"fileReference": "50a36c418baffd520bb92d84664f06f9732a21f4e2e5ecee6d9136f16e7e0b63",
-							"tagName": "niches"
-						},
-						"comment": "index multi-byte capacitor",
-						"quality": "Incomplete"
-					},
-					"scope3GhgEmissionsInTonnes": {
-						"value": 69426.24,
-						"dataSource": {
-							"page": "809-1026",
-							"fileName": "IntegratedReport",
-							"fileReference": "50a36c418baffd520bb92d84664f06f9732a21f4e2e5ecee6d9136f16e7e0b63",
-							"tagName": "architectures"
-						},
-						"comment": "connect digital circuit",
-						"quality": "NoDataFound"
-					},
-					"scope3UpstreamGhgEmissionsInTonnes": {
-						"value": 42189.09,
-						"dataSource": {
-							"page": "908",
-							"fileName": "AnnualReport",
-							"fileReference": "50a36c418baffd520bb92d84664f06f9732a21f4e2e5ecee6d9136f16e7e0b63",
-							"tagName": "paradigms"
-						},
-						"comment": "quantify back-end matrix",
-						"quality": "Reported"
-					},
-					"scope3DownstreamGhgEmissionsInTonnes": {
-						"value": 13211.88,
-						"dataSource": {
-							"page": "9",
-							"fileName": "IntegratedReport",
-							"fileReference": "50a36c418baffd520bb92d84664f06f9732a21f4e2e5ecee6d9136f16e7e0b63",
-							"tagName": "platforms"
-						},
-						"comment": "calculate digital panel",
-						"quality": "Incomplete"
-					},
-					"scope1And2And3GhgEmissionsInTonnes": {
-						"value": 12461.67,
-						"dataSource": {
-							"page": "15",
-							"fileName": "IntegratedReport",
-							"fileReference": "50a36c418baffd520bb92d84664f06f9732a21f4e2e5ecee6d9136f16e7e0b63",
-							"tagName": "ROI"
-						},
-						"comment": "index open-source interface",
-						"quality": "Reported"
-					},
-					"scope1And2And3GhgEmissionsLocationBasedInTonnes": {
-						"value": 82952.96,
-						"dataSource": {
-							"page": "629-1147",
-							"fileName": "AnnualReport",
-							"fileReference": "50a36c418baffd520bb92d84664f06f9732a21f4e2e5ecee6d9136f16e7e0b63",
-							"tagName": "partnerships"
-						},
-						"comment": "navigate online transmitter",
-						"quality": "NoDataFound"
-					},
-					"scope1And2And3GhgEmissionsMarketBasedInTonnes": {
-						"value": 78178.99,
-						"dataSource": {
-							"page": "1179",
-							"fileName": "IntegratedReport",
-							"fileReference": "50a36c418baffd520bb92d84664f06f9732a21f4e2e5ecee6d9136f16e7e0b63",
-							"tagName": "methodologies"
-						},
-						"comment": "index virtual system",
-						"quality": "Reported"
-					},
-					"enterpriseValue": {
-						"value": 7092316818.89,
-						"dataSource": {
-							"page": "310-1072",
-							"fileName": "AnnualReport",
-							"fileReference": "50a36c418baffd520bb92d84664f06f9732a21f4e2e5ecee6d9136f16e7e0b63",
-							"tagName": "e-markets"
-						},
-						"comment": "override multi-byte system",
-						"quality": "Reported",
-						"currency": "LAK"
-					},
-					"totalRevenue": {
-						"value": 4376868775.58,
-						"dataSource": {
-							"page": "756-1073",
-							"fileName": "SustainabilityReport",
-							"fileReference": "50a36c418baffd520bb92d84664f06f9732a21f4e2e5ecee6d9136f16e7e0b63",
-							"tagName": "channels"
-						},
-						"comment": "quantify online interface",
-						"quality": "NoDataFound",
-						"currency": "SEK"
-					},
-					"carbonFootprintInTonnesPerMillionEURRevenue": {
-						"value": 43471.92,
-						"dataSource": {
-							"page": "409-1255",
-							"fileName": "AnnualReport",
-							"fileReference": "50a36c418baffd520bb92d84664f06f9732a21f4e2e5ecee6d9136f16e7e0b63",
-							"tagName": "action-items"
-						},
-						"comment": "bypass neural panel",
-						"quality": "NoDataFound"
-					},
-					"ghgIntensityInTonnesPerMillionEURRevenue": {
-						"value": 84968.5,
-						"dataSource": {
-							"page": "1162-1195",
-							"fileName": "SustainabilityReport",
-							"fileReference": "50a36c418baffd520bb92d84664f06f9732a21f4e2e5ecee6d9136f16e7e0b63",
-							"tagName": "e-markets"
-						},
-						"comment": "connect back-end matrix",
-						"quality": "Incomplete"
-					},
-					"ghgIntensityScope1InTonnesPerMillionEURRevenue": {
-						"value": 58643.65,
-						"dataSource": {
-							"page": "933",
-							"fileName": "SustainabilityReport",
-							"fileReference": "50a36c418baffd520bb92d84664f06f9732a21f4e2e5ecee6d9136f16e7e0b63",
-							"tagName": "interfaces"
-						},
-						"comment": "parse back-end application",
-						"quality": "Incomplete"
-					},
-					"ghgIntensityScope2InTonnesPerMillionEURRevenue": {
-						"value": 41556.12,
-						"dataSource": {
-							"page": "1145",
-							"fileName": "IntegratedReport",
-							"fileReference": "50a36c418baffd520bb92d84664f06f9732a21f4e2e5ecee6d9136f16e7e0b63",
-							"tagName": "e-business"
-						},
-						"comment": "transmit multi-byte transmitter",
-						"quality": "Reported"
-					},
-					"ghgIntensityScope3InTonnesPerMillionEURRevenue": {
-						"value": 97694.62,
-						"dataSource": {
-							"page": "154",
-							"fileName": "SustainabilityReport",
-							"fileReference": "50a36c418baffd520bb92d84664f06f9732a21f4e2e5ecee6d9136f16e7e0b63",
-							"tagName": "action-items"
-						},
-						"comment": "hack auxiliary sensor",
-						"quality": "Reported"
-					},
-					"ghgIntensityScope4InTonnesPerMillionEURRevenue": {
-						"value": 55872.63,
-						"dataSource": {
-							"page": "181-477",
-							"fileName": "SustainabilityReport",
-							"fileReference": "50a36c418baffd520bb92d84664f06f9732a21f4e2e5ecee6d9136f16e7e0b63",
-							"tagName": "paradigms"
-						},
-						"comment": "copy haptic card",
-						"quality": "Incomplete"
-					},
-					"fossilFuelSectorExposure": {
-						"value": "Yes",
-						"dataSource": {
-							"page": "278-529",
-							"fileName": "IntegratedReport",
-							"fileReference": "50a36c418baffd520bb92d84664f06f9732a21f4e2e5ecee6d9136f16e7e0b63",
-							"tagName": "methodologies"
-						},
-						"comment": "hack bluetooth alarm",
-						"quality": "Audited"
-					}
-				},
-				"energyPerformance": {
-					"renewableEnergyProductionInGWh": {
-						"value": 78556.12,
-						"dataSource": {
-							"page": "519-1014",
-							"fileName": "SustainabilityReport",
-							"fileReference": "50a36c418baffd520bb92d84664f06f9732a21f4e2e5ecee6d9136f16e7e0b63",
-							"tagName": "markets"
-						},
-						"comment": "compress virtual matrix",
-						"quality": "Incomplete"
-					},
-					"renewableEnergyConsumptionInGWh": {
-						"value": 80420.72,
-						"dataSource": {
-							"page": "23",
-							"fileName": "SustainabilityReport",
-							"fileReference": "50a36c418baffd520bb92d84664f06f9732a21f4e2e5ecee6d9136f16e7e0b63",
-							"tagName": "applications"
-						},
-						"comment": "compress mobile pixel",
-						"quality": "NoDataFound"
-					},
-					"nonRenewableEnergyProductionInGWh": {
-						"value": 4893.66,
-						"dataSource": {
-							"page": "1033-1043",
-							"fileName": "SustainabilityReport",
-							"fileReference": "50a36c418baffd520bb92d84664f06f9732a21f4e2e5ecee6d9136f16e7e0b63",
-							"tagName": "eyeballs"
-						},
-						"comment": "navigate cross-platform matrix",
-						"quality": "NoDataFound"
-					},
-					"relativeNonRenewableEnergyProductionInPercent": {
-						"value": 33133.25,
-						"dataSource": {
-							"page": "248-1204",
-							"fileName": "ESEFReport",
-							"fileReference": "50a36c418baffd520bb92d84664f06f9732a21f4e2e5ecee6d9136f16e7e0b63",
-							"tagName": "web services"
-						},
-						"comment": "generate haptic feed",
-						"quality": "Reported"
-					},
-					"nonRenewableEnergyConsumptionInGWh": {
-						"value": 63659.9,
-						"dataSource": {
-							"page": "344",
-							"fileName": "ESEFReport",
-							"fileReference": "50a36c418baffd520bb92d84664f06f9732a21f4e2e5ecee6d9136f16e7e0b63",
-							"tagName": "networks"
-						},
-						"comment": "index digital protocol",
-						"quality": "Audited"
-					},
-					"relativeNonRenewableEnergyConsumptionInPercent": {
-						"value": 38477.19,
-						"dataSource": {
-							"page": "993",
-							"fileName": "IntegratedReport",
-							"fileReference": "50a36c418baffd520bb92d84664f06f9732a21f4e2e5ecee6d9136f16e7e0b63",
-							"tagName": "web services"
-						},
-						"comment": "generate cross-platform pixel",
-						"quality": "Incomplete"
-					},
-					"applicableHighImpactClimateSectors": {
-						"NaceCodeH": {
-							"highImpactClimateSectorEnergyConsumptionInGWh": {
-								"value": 62908.62,
-								"dataSource": {
-									"page": "1053-1105",
-									"fileName": "ESEFReport",
-									"fileReference": "50a36c418baffd520bb92d84664f06f9732a21f4e2e5ecee6d9136f16e7e0b63",
-									"tagName": "e-business"
-								},
-								"comment": "parse cross-platform bandwidth",
-								"quality": "Audited"
-							},
-							"highImpactClimateSectorEnergyConsumptionInGWhPerMillionEURRevenue": {
-								"value": 55184.1,
-								"dataSource": {
-									"page": "134-714",
-									"fileName": "IntegratedReport",
-									"fileReference": "50a36c418baffd520bb92d84664f06f9732a21f4e2e5ecee6d9136f16e7e0b63",
-									"tagName": "experiences"
-								},
-								"comment": "parse back-end interface",
-								"quality": "Incomplete"
-							}
-						},
-						"NaceCodeL": {
-							"highImpactClimateSectorEnergyConsumptionInGWh": {
-								"value": 80454.51,
-								"dataSource": {
-									"page": "831-1096",
-									"fileName": "IntegratedReport",
-									"fileReference": "50a36c418baffd520bb92d84664f06f9732a21f4e2e5ecee6d9136f16e7e0b63",
-									"tagName": "convergence"
-								},
-								"comment": "calculate optical port",
-								"quality": "NoDataFound"
-							},
-							"highImpactClimateSectorEnergyConsumptionInGWhPerMillionEURRevenue": {
-								"value": 68385.75,
-								"dataSource": {
-									"page": "158-479",
-									"fileName": "ESEFReport",
-									"fileReference": "50a36c418baffd520bb92d84664f06f9732a21f4e2e5ecee6d9136f16e7e0b63",
-									"tagName": "architectures"
-								},
-								"comment": "synthesize online array",
-								"quality": "Reported"
-							}
-						},
-						"NaceCodeA": {
-							"highImpactClimateSectorEnergyConsumptionInGWh": {
-								"value": 30470.84,
-								"dataSource": {
-									"page": "807-1040",
-									"fileName": "IntegratedReport",
-									"fileReference": "50a36c418baffd520bb92d84664f06f9732a21f4e2e5ecee6d9136f16e7e0b63",
-									"tagName": "synergies"
-								},
-								"comment": "quantify solid state circuit",
-								"quality": "Incomplete"
-							},
-							"highImpactClimateSectorEnergyConsumptionInGWhPerMillionEURRevenue": {
-								"value": 66641.23,
-								"dataSource": {
-									"page": "659-1210",
-									"fileName": "SustainabilityReport",
-									"fileReference": "50a36c418baffd520bb92d84664f06f9732a21f4e2e5ecee6d9136f16e7e0b63",
-									"tagName": "partnerships"
-								},
-								"comment": "input online program",
-								"quality": "Estimated"
-							}
-						},
-						"NaceCodeD": {
-							"highImpactClimateSectorEnergyConsumptionInGWh": {
-								"value": 39914.43,
-								"dataSource": {
-									"page": "587-1289",
-									"fileName": "IntegratedReport",
-									"fileReference": "50a36c418baffd520bb92d84664f06f9732a21f4e2e5ecee6d9136f16e7e0b63",
-									"tagName": "technologies"
-								},
-								"comment": "connect online driver",
-								"quality": "Estimated"
-							},
-							"highImpactClimateSectorEnergyConsumptionInGWhPerMillionEURRevenue": {
-								"value": 80636.05,
-								"dataSource": {
-									"page": "166",
-									"fileName": "SustainabilityReport",
-									"fileReference": "50a36c418baffd520bb92d84664f06f9732a21f4e2e5ecee6d9136f16e7e0b63",
-									"tagName": "interfaces"
-								},
-								"comment": "hack optical microchip",
-								"quality": "Estimated"
-							}
-						}
-					},
-					"totalHighImpactClimateSectorEnergyConsumptionInGWh": {
-						"value": 46749.27,
-						"dataSource": {
-							"page": "156",
-							"fileName": "SustainabilityReport",
-							"fileReference": "50a36c418baffd520bb92d84664f06f9732a21f4e2e5ecee6d9136f16e7e0b63",
-							"tagName": "architectures"
-						},
-						"comment": "bypass wireless driver",
-						"quality": "Audited"
-					},
-					"nonRenewableEnergyConsumptionFossilFuelsInGWh": {
-						"value": 59335.63,
-						"dataSource": {
-							"page": "387",
-							"fileName": "ESEFReport",
-							"fileReference": "50a36c418baffd520bb92d84664f06f9732a21f4e2e5ecee6d9136f16e7e0b63",
-							"tagName": "niches"
-						},
-						"comment": "override wireless program",
-						"quality": "Reported"
-					},
-					"nonRenewableEnergyConsumptionCrudeOilInGWh": {
-						"value": 70368.5,
-						"dataSource": {
-							"page": "661-893",
-							"fileName": "AnnualReport",
-							"fileReference": "50a36c418baffd520bb92d84664f06f9732a21f4e2e5ecee6d9136f16e7e0b63",
-							"tagName": "action-items"
-						},
-						"comment": "index 1080p transmitter",
-						"quality": "NoDataFound"
-					},
-					"nonRenewableEnergyConsumptionNaturalGasInGWh": {
-						"value": 37645.98,
-						"dataSource": {
-							"page": "595-1250",
-							"fileName": "AnnualReport",
-							"fileReference": "50a36c418baffd520bb92d84664f06f9732a21f4e2e5ecee6d9136f16e7e0b63",
-							"tagName": "mindshare"
-						},
-						"comment": "compress neural circuit",
-						"quality": "NoDataFound"
-					},
-					"nonRenewableEnergyConsumptionLigniteInGWh": {
-						"value": 26545.47,
-						"dataSource": {
-							"page": "1113-1263",
-							"fileName": "AnnualReport",
-							"fileReference": "50a36c418baffd520bb92d84664f06f9732a21f4e2e5ecee6d9136f16e7e0b63",
-							"tagName": "e-business"
-						},
-						"comment": "synthesize haptic interface",
-						"quality": "NoDataFound"
-					},
-					"nonRenewableEnergyConsumptionCoalInGWh": {
-						"value": 7647.02,
-						"dataSource": {
-							"page": "1073-1141",
-							"fileName": "IntegratedReport",
-							"fileReference": "50a36c418baffd520bb92d84664f06f9732a21f4e2e5ecee6d9136f16e7e0b63",
-							"tagName": "relationships"
-						},
-						"comment": "index wireless driver",
-						"quality": "Estimated"
-					},
-					"nonRenewableEnergyConsumptionNuclearEnergyInGWh": {
-						"value": 57349.94,
-						"dataSource": {
-							"page": "944",
-							"fileName": "IntegratedReport",
-							"fileReference": "50a36c418baffd520bb92d84664f06f9732a21f4e2e5ecee6d9136f16e7e0b63",
-							"tagName": "bandwidth"
-						},
-						"comment": "input wireless port",
-						"quality": "NoDataFound"
-					},
-					"nonRenewableEnergyConsumptionOtherInGWh": {
-						"value": 35427.81,
-						"dataSource": {
-							"page": "228-754",
-							"fileName": "AnnualReport",
-							"fileReference": "50a36c418baffd520bb92d84664f06f9732a21f4e2e5ecee6d9136f16e7e0b63",
-							"tagName": "e-commerce"
-						},
-						"comment": "input optical matrix",
-						"quality": "NoDataFound"
-					}
-				},
-				"biodiversity": {
-					"primaryForestAndWoodedLandOfNativeSpeciesExposure": {
-						"value": "No",
-						"dataSource": {
-							"page": "173",
-							"fileName": "ESEFReport",
-							"fileReference": "50a36c418baffd520bb92d84664f06f9732a21f4e2e5ecee6d9136f16e7e0b63",
-							"tagName": "e-commerce"
-						},
-						"comment": "reboot multi-byte alarm",
-						"quality": "Incomplete"
-					},
-					"protectedAreasExposure": {
-						"value": "No",
-						"dataSource": {
-							"page": "645-1214",
-							"fileName": "SustainabilityReport",
-							"fileReference": "50a36c418baffd520bb92d84664f06f9732a21f4e2e5ecee6d9136f16e7e0b63",
-							"tagName": "partnerships"
-						},
-						"comment": "hack cross-platform circuit",
-						"quality": "Audited"
-					},
-					"rareOrEndangeredEcosystemsExposure": {
-						"value": "Yes",
-						"dataSource": {
-							"page": "253",
-							"fileName": "AnnualReport",
-							"fileReference": "50a36c418baffd520bb92d84664f06f9732a21f4e2e5ecee6d9136f16e7e0b63",
-							"tagName": "channels"
-						},
-						"comment": "program wireless array",
-						"quality": "Reported"
-					},
-					"highlyBiodiverseGrasslandExposure": {
-						"value": "Yes",
-						"dataSource": {
-							"page": "6-603",
-							"fileName": "AnnualReport",
-							"fileReference": "50a36c418baffd520bb92d84664f06f9732a21f4e2e5ecee6d9136f16e7e0b63",
-							"tagName": "e-markets"
-						},
-						"comment": "parse online pixel",
-						"quality": "Reported"
-					},
-					"manufactureOfAgrochemicalPesticidesProducts": {
-						"value": "No",
-						"dataSource": {
-							"page": "14-489",
-							"fileName": "AnnualReport",
-							"fileReference": "50a36c418baffd520bb92d84664f06f9732a21f4e2e5ecee6d9136f16e7e0b63",
-							"tagName": "web services"
-						},
-						"comment": "hack wireless monitor",
-						"quality": "Incomplete"
-					},
-					"landDegradationDesertificationSoilSealingExposure": {
-						"value": "Yes",
-						"dataSource": {
-							"page": "850",
-							"fileName": "ESEFReport",
-							"fileReference": "50a36c418baffd520bb92d84664f06f9732a21f4e2e5ecee6d9136f16e7e0b63",
-							"tagName": "niches"
-						},
-						"comment": "parse online protocol",
-						"quality": "Incomplete"
-					},
-					"sustainableAgriculturePolicy": {
-						"value": "No",
-						"dataSource": {
-							"page": "806-979",
-							"fileName": "ESEFReport",
-							"fileReference": "50a36c418baffd520bb92d84664f06f9732a21f4e2e5ecee6d9136f16e7e0b63",
-							"tagName": "mindshare"
-						},
-						"comment": "copy primary monitor",
-						"quality": "Audited"
-					},
-					"sustainableOceansAndSeasPolicy": {
-						"value": "No",
-						"dataSource": {
-							"page": "884",
-							"fileName": "IntegratedReport",
-							"fileReference": "50a36c418baffd520bb92d84664f06f9732a21f4e2e5ecee6d9136f16e7e0b63",
-							"tagName": "paradigms"
-						},
-						"comment": "bypass digital panel",
-						"quality": "Incomplete"
-					},
-					"threatenedSpeciesExposure": {
-						"value": "No",
-						"dataSource": {
-							"page": "772-779",
-							"fileName": "IntegratedReport",
-							"fileReference": "50a36c418baffd520bb92d84664f06f9732a21f4e2e5ecee6d9136f16e7e0b63",
-							"tagName": "e-commerce"
-						},
-						"comment": "generate virtual microchip",
-						"quality": "NoDataFound"
-					},
-					"biodiversityProtectionPolicy": {
-						"value": "Yes",
-						"dataSource": {
-							"page": "1097",
-							"fileName": "SustainabilityReport",
-							"fileReference": "50a36c418baffd520bb92d84664f06f9732a21f4e2e5ecee6d9136f16e7e0b63",
-							"tagName": "relationships"
-						},
-						"comment": "input mobile circuit",
-						"quality": "Audited"
-					},
-					"deforestationPolicy": {
-						"value": "No",
-						"dataSource": {
-							"page": "1053-1143",
-							"fileName": "ESEFReport",
-							"fileReference": "50a36c418baffd520bb92d84664f06f9732a21f4e2e5ecee6d9136f16e7e0b63",
-							"tagName": "models"
-						},
-						"comment": "hack solid state protocol",
-						"quality": "Estimated"
-					}
-				},
-				"water": {
-					"emissionsToWaterInTonnes": {
-						"value": 63062.69,
-						"dataSource": {
-							"page": "511-1246",
-							"fileName": "SustainabilityReport",
-							"fileReference": "50a36c418baffd520bb92d84664f06f9732a21f4e2e5ecee6d9136f16e7e0b63",
-							"tagName": "initiatives"
-						},
-						"comment": "connect digital interface",
-						"quality": "Reported"
-					},
-					"waterConsumptionInCubicMeters": {
-						"value": 68622.02,
-						"dataSource": {
-							"page": "1055",
-							"fileName": "SustainabilityReport",
-							"fileReference": "50a36c418baffd520bb92d84664f06f9732a21f4e2e5ecee6d9136f16e7e0b63",
-							"tagName": "platforms"
-						},
-						"comment": "override primary bus",
-						"quality": "Estimated"
-					},
-					"waterReusedInCubicMeters": {
-						"value": 69172.72,
-						"dataSource": {
-							"page": "665-1152",
-							"fileName": "AnnualReport",
-							"fileReference": "50a36c418baffd520bb92d84664f06f9732a21f4e2e5ecee6d9136f16e7e0b63",
-							"tagName": "e-markets"
-						},
-						"comment": "hack virtual alarm",
-						"quality": "Reported"
-					},
-					"relativeWaterUsageInCubicMetersPerMillionEURRevenue": {
-						"value": 12219.54,
-						"dataSource": {
-							"page": "318-443",
-							"fileName": "IntegratedReport",
-							"fileReference": "50a36c418baffd520bb92d84664f06f9732a21f4e2e5ecee6d9136f16e7e0b63",
-							"tagName": "e-business"
-						},
-						"comment": "connect redundant program",
-						"quality": "Reported"
-					},
-					"waterManagementPolicy": {
-						"value": "Yes",
-						"dataSource": {
-							"page": "506-831",
-							"fileName": "AnnualReport",
-							"fileReference": "50a36c418baffd520bb92d84664f06f9732a21f4e2e5ecee6d9136f16e7e0b63",
-							"tagName": "users"
-						},
-						"comment": "input cross-platform protocol",
-						"quality": "Audited"
-					},
-					"highWaterStressAreaExposure": {
-						"value": "Yes",
-						"dataSource": {
-							"page": "620-1057",
-							"fileName": "IntegratedReport",
-							"fileReference": "50a36c418baffd520bb92d84664f06f9732a21f4e2e5ecee6d9136f16e7e0b63",
-							"tagName": "niches"
-						},
-						"comment": "override auxiliary panel",
-						"quality": "Estimated"
-					}
-				},
-				"waste": {
-					"hazardousAndRadioactiveWasteInTonnes": {
-						"value": 93226.34,
-						"dataSource": {
-							"page": "303",
-							"fileName": "AnnualReport",
-							"fileReference": "50a36c418baffd520bb92d84664f06f9732a21f4e2e5ecee6d9136f16e7e0b63",
-							"tagName": "applications"
-						},
-						"comment": "back up cross-platform driver",
-						"quality": "Incomplete"
-					},
-					"nonRecycledWasteInTonnes": {
-						"value": 71399.44,
-						"dataSource": {
-							"page": "747-1225",
-							"fileName": "IntegratedReport",
-							"fileReference": "50a36c418baffd520bb92d84664f06f9732a21f4e2e5ecee6d9136f16e7e0b63",
-							"tagName": "deliverables"
-						},
-						"comment": "program 1080p monitor",
-						"quality": "Reported"
-					}
-				},
-				"emissions": {
-					"emissionsOfInorganicPollutantsInTonnes": {
-						"value": 76267.48,
-						"dataSource": {
-							"page": "861",
-							"fileName": "ESEFReport",
-							"fileReference": "50a36c418baffd520bb92d84664f06f9732a21f4e2e5ecee6d9136f16e7e0b63",
-							"tagName": "e-markets"
-						},
-						"comment": "parse open-source feed",
-						"quality": "Audited"
-					},
-					"emissionsOfAirPollutantsInTonnes": {
-						"value": 13657.01,
-						"dataSource": {
-							"page": "571",
-							"fileName": "SustainabilityReport",
-							"fileReference": "50a36c418baffd520bb92d84664f06f9732a21f4e2e5ecee6d9136f16e7e0b63",
-							"tagName": "models"
-						},
-						"comment": "calculate open-source alarm",
-						"quality": "Reported"
-					},
-					"emissionsOfOzoneDepletionSubstancesInTonnes": {
-						"value": 72747.7,
-						"dataSource": {
-							"page": "65",
-							"fileName": "AnnualReport",
-							"fileReference": "50a36c418baffd520bb92d84664f06f9732a21f4e2e5ecee6d9136f16e7e0b63",
-							"tagName": "schemas"
-						},
-						"comment": "quantify mobile card",
-						"quality": "Incomplete"
-					},
-					"carbonReductionInitiatives": {
-						"value": "No",
-						"dataSource": {
-							"page": "1025",
-							"fileName": "SustainabilityReport",
-							"fileReference": "50a36c418baffd520bb92d84664f06f9732a21f4e2e5ecee6d9136f16e7e0b63",
-							"tagName": "lifetime value"
-						},
-						"comment": "navigate open-source card",
-						"quality": "Audited"
-					}
-				}
-			},
-			"social": {
-				"socialAndEmployeeMatters": {
-					"humanRightsLegalProceedings": {
-						"value": "Yes",
-						"dataSource": {
-							"page": "240-1085",
-							"fileName": "SustainabilityReport",
-							"fileReference": "50a36c418baffd520bb92d84664f06f9732a21f4e2e5ecee6d9136f16e7e0b63",
-							"tagName": "content"
-						},
-						"comment": "program cross-platform bandwidth",
-						"quality": "NoDataFound"
-					},
-					"iloCoreLabourStandards": {
-						"value": "No",
-						"dataSource": {
-							"page": "148",
-							"fileName": "SustainabilityReport",
-							"fileReference": "50a36c418baffd520bb92d84664f06f9732a21f4e2e5ecee6d9136f16e7e0b63",
-							"tagName": "applications"
-						},
-						"comment": "input back-end bandwidth",
-						"quality": "NoDataFound"
-					},
-					"environmentalPolicy": {
-						"value": "No",
-						"dataSource": {
-							"page": "127-496",
-							"fileName": "SustainabilityReport",
-							"fileReference": "50a36c418baffd520bb92d84664f06f9732a21f4e2e5ecee6d9136f16e7e0b63",
-							"tagName": "systems"
-						},
-						"comment": "input primary program",
-						"quality": "Audited"
-					},
-					"corruptionLegalProceedings": {
-						"value": "Yes",
-						"dataSource": {
-							"page": "478",
-							"fileName": "ESEFReport",
-							"fileReference": "50a36c418baffd520bb92d84664f06f9732a21f4e2e5ecee6d9136f16e7e0b63",
-							"tagName": "niches"
-						},
-						"comment": "generate primary card",
-						"quality": "Estimated"
-					},
-					"transparencyDisclosurePolicy": {
-						"value": "No",
-						"dataSource": {
-							"page": "462",
-							"fileName": "IntegratedReport",
-							"fileReference": "50a36c418baffd520bb92d84664f06f9732a21f4e2e5ecee6d9136f16e7e0b63",
-							"tagName": "partnerships"
-						},
-						"comment": "quantify mobile panel",
-						"quality": "Estimated"
-					},
-					"humanRightsDueDiligencePolicy": {
-						"value": "No",
-						"dataSource": {
-							"page": "1070",
-							"fileName": "IntegratedReport",
-							"fileReference": "50a36c418baffd520bb92d84664f06f9732a21f4e2e5ecee6d9136f16e7e0b63",
-							"tagName": "applications"
-						},
-						"comment": "override primary monitor",
-						"quality": "Audited"
-					},
-					"policyAgainstChildLabour": {
-						"value": "Yes",
-						"dataSource": {
-							"page": "737",
-							"fileName": "AnnualReport",
-							"fileReference": "50a36c418baffd520bb92d84664f06f9732a21f4e2e5ecee6d9136f16e7e0b63",
-							"tagName": "experiences"
-						},
-						"comment": "parse bluetooth application",
-						"quality": "NoDataFound"
-					},
-					"policyAgainstForcedLabour": {
-						"value": "Yes",
-						"dataSource": {
-							"page": "687",
-							"fileName": "ESEFReport",
-							"fileReference": "50a36c418baffd520bb92d84664f06f9732a21f4e2e5ecee6d9136f16e7e0b63",
-							"tagName": "solutions"
-						},
-						"comment": "generate wireless transmitter",
-						"quality": "Estimated"
-					},
-					"policyAgainstDiscriminationInTheWorkplace": {
-						"value": "Yes",
-						"dataSource": {
-							"page": "349-351",
-							"fileName": "IntegratedReport",
-							"fileReference": "50a36c418baffd520bb92d84664f06f9732a21f4e2e5ecee6d9136f16e7e0b63",
-							"tagName": "solutions"
-						},
-						"comment": "connect solid state array",
-						"quality": "Audited"
-					},
-					"iso14001Certificate": {
-						"value": "Yes",
-						"dataSource": {
-							"page": "942",
-							"fileName": "SustainabilityReport",
-							"fileReference": "50a36c418baffd520bb92d84664f06f9732a21f4e2e5ecee6d9136f16e7e0b63",
-							"tagName": "deliverables"
-						},
-						"comment": "copy wireless transmitter",
-						"quality": "Reported"
-					},
-					"policyAgainstBriberyAndCorruption": {
-						"value": "No",
-						"dataSource": {
-							"page": "131-359",
-							"fileName": "SustainabilityReport",
-							"fileReference": "50a36c418baffd520bb92d84664f06f9732a21f4e2e5ecee6d9136f16e7e0b63",
-							"tagName": "communities"
-						},
-						"comment": "quantify auxiliary capacitor",
-						"quality": "Audited"
-					},
-					"fairBusinessMarketingAdvertisingPolicy": {
-						"value": "No",
-						"dataSource": {
-							"page": "992-1088",
-							"fileName": "IntegratedReport",
-							"fileReference": "50a36c418baffd520bb92d84664f06f9732a21f4e2e5ecee6d9136f16e7e0b63",
-							"tagName": "users"
-						},
-						"comment": "back up cross-platform panel",
-						"quality": "Estimated"
-					},
-					"technologiesExpertiseTransferPolicy": {
-						"value": "No",
-						"dataSource": {
-							"page": "573-952",
-							"fileName": "IntegratedReport",
-							"fileReference": "50a36c418baffd520bb92d84664f06f9732a21f4e2e5ecee6d9136f16e7e0b63",
-							"tagName": "synergies"
-						},
-						"comment": "synthesize neural sensor",
-						"quality": "NoDataFound"
-					},
-					"fairCompetitionPolicy": {
-						"value": "Yes",
-						"dataSource": {
-							"page": "1096-1183",
-							"fileName": "ESEFReport",
-							"fileReference": "50a36c418baffd520bb92d84664f06f9732a21f4e2e5ecee6d9136f16e7e0b63",
-							"tagName": "ROI"
-						},
-						"comment": "program auxiliary hard drive",
-						"quality": "Incomplete"
-					},
-					"violationOfTaxRulesAndRegulation": {
-						"value": "Yes",
-						"dataSource": {
-							"page": "534",
-							"fileName": "IntegratedReport",
-							"fileReference": "50a36c418baffd520bb92d84664f06f9732a21f4e2e5ecee6d9136f16e7e0b63",
-							"tagName": "bandwidth"
-						},
-						"comment": "hack optical monitor",
-						"quality": "Reported"
-					},
-					"unGlobalCompactPrinciplesCompliancePolicy": {
-						"value": "Yes",
-						"dataSource": {
-							"page": "942-1284",
-							"fileName": "ESEFReport",
-							"fileReference": "50a36c418baffd520bb92d84664f06f9732a21f4e2e5ecee6d9136f16e7e0b63",
-							"tagName": "deliverables"
-						},
-						"comment": "input virtual pixel",
-						"quality": "NoDataFound"
-					},
-					"oecdGuidelinesForMultinationalEnterprisesGrievanceHandling": {
-						"value": "Yes",
-						"dataSource": {
-							"page": "943",
-							"fileName": "IntegratedReport",
-							"fileReference": "50a36c418baffd520bb92d84664f06f9732a21f4e2e5ecee6d9136f16e7e0b63",
-							"tagName": "applications"
-						},
-						"comment": "program neural firewall",
-						"quality": "NoDataFound"
-					},
-					"averageGrossHourlyEarningsMaleEmployees": {
-						"value": 9204721667.34,
-						"dataSource": {
-							"page": "270",
-							"fileName": "ESEFReport",
-							"fileReference": "50a36c418baffd520bb92d84664f06f9732a21f4e2e5ecee6d9136f16e7e0b63",
-							"tagName": "systems"
-						},
-						"comment": "quantify cross-platform system",
-						"quality": "NoDataFound",
-						"currency": "UZS"
-					},
-					"averageGrossHourlyEarningsFemaleEmployees": {
-						"value": 6224324693.9,
-						"dataSource": {
-							"page": "11",
-							"fileName": "SustainabilityReport",
-							"fileReference": "50a36c418baffd520bb92d84664f06f9732a21f4e2e5ecee6d9136f16e7e0b63",
-							"tagName": "convergence"
-						},
-						"comment": "connect back-end bandwidth",
-						"quality": "NoDataFound",
-						"currency": "MWK"
-					},
-					"unadjustedGenderPayGapInPercent": {
-						"value": 18233.99,
-						"dataSource": {
-							"page": "611-774",
-							"fileName": "IntegratedReport",
-							"fileReference": "50a36c418baffd520bb92d84664f06f9732a21f4e2e5ecee6d9136f16e7e0b63",
-							"tagName": "eyeballs"
-						},
-						"comment": "synthesize multi-byte card",
-						"quality": "NoDataFound"
-					},
-					"femaleBoardMembersSupervisoryBoard": {
-						"value": 3035,
-						"dataSource": {
-							"page": "868-926",
-							"fileName": "IntegratedReport",
-							"fileReference": "50a36c418baffd520bb92d84664f06f9732a21f4e2e5ecee6d9136f16e7e0b63",
-							"tagName": "functionalities"
-						},
-						"comment": "back up primary port",
-						"quality": "Audited"
-					},
-					"femaleBoardMembersBoardOfDirectors": {
-						"value": 6999,
-						"dataSource": {
-							"page": "1089",
-							"fileName": "SustainabilityReport",
-							"fileReference": "50a36c418baffd520bb92d84664f06f9732a21f4e2e5ecee6d9136f16e7e0b63",
-							"tagName": "synergies"
-						},
-						"comment": "override online microchip",
-						"quality": "NoDataFound"
-					},
-					"maleBoardMembersSupervisoryBoard": {
-						"value": 7976,
-						"dataSource": {
-							"page": "107-297",
-							"fileName": "IntegratedReport",
-							"fileReference": "50a36c418baffd520bb92d84664f06f9732a21f4e2e5ecee6d9136f16e7e0b63",
-							"tagName": "users"
-						},
-						"comment": "compress solid state alarm",
-						"quality": "Reported"
-					},
-					"maleBoardMembersBoardOfDirectors": {
-						"value": 3139,
-						"dataSource": {
-							"page": "662",
-							"fileName": "ESEFReport",
-							"fileReference": "50a36c418baffd520bb92d84664f06f9732a21f4e2e5ecee6d9136f16e7e0b63",
-							"tagName": "lifetime value"
-						},
-						"comment": "calculate open-source port",
-						"quality": "Reported"
-					},
-					"boardGenderDiversitySupervisoryBoardInPercent": {
-						"value": 15.67,
-						"dataSource": {
-							"page": "871",
-							"fileName": "IntegratedReport",
-							"fileReference": "50a36c418baffd520bb92d84664f06f9732a21f4e2e5ecee6d9136f16e7e0b63",
-							"tagName": "mindshare"
-						},
-						"comment": "navigate optical card",
-						"quality": "Incomplete"
-					},
-					"boardGenderDiversityBoardOfDirectorsInPercent": {
-						"value": 0.17,
-						"dataSource": {
-							"page": "186-1243",
-							"fileName": "AnnualReport",
-							"fileReference": "50a36c418baffd520bb92d84664f06f9732a21f4e2e5ecee6d9136f16e7e0b63",
-							"tagName": "infrastructures"
-						},
-						"comment": "copy digital microchip",
-						"quality": "NoDataFound"
-					},
-					"controversialWeaponsExposure": {
-						"value": "No",
-						"dataSource": {
-							"page": "778-1027",
-							"fileName": "AnnualReport",
-							"fileReference": "50a36c418baffd520bb92d84664f06f9732a21f4e2e5ecee6d9136f16e7e0b63",
-							"tagName": "initiatives"
-						},
-						"comment": "navigate redundant circuit",
-						"quality": "NoDataFound"
-					},
-					"workplaceAccidentPreventionPolicy": {
-						"value": "No",
-						"dataSource": {
-							"page": "61-568",
-							"fileName": "SustainabilityReport",
-							"fileReference": "50a36c418baffd520bb92d84664f06f9732a21f4e2e5ecee6d9136f16e7e0b63",
-							"tagName": "schemas"
-						},
-						"comment": "navigate auxiliary hard drive",
-						"quality": "Incomplete"
-					},
-					"rateOfAccidentsInPercent": {
-						"value": 120,
-						"dataSource": {
-							"page": "215",
-							"fileName": "IntegratedReport",
-							"fileReference": "50a36c418baffd520bb92d84664f06f9732a21f4e2e5ecee6d9136f16e7e0b63",
-							"tagName": "architectures"
-						},
-						"comment": "program open-source monitor",
-						"quality": "Audited"
-					},
-					"workdaysLostInDays": {
-						"value": 55331.69,
-						"dataSource": {
-							"page": "888-1223",
-							"fileName": "SustainabilityReport",
-							"fileReference": "50a36c418baffd520bb92d84664f06f9732a21f4e2e5ecee6d9136f16e7e0b63",
-							"tagName": "interfaces"
-						},
-						"comment": "back up optical alarm",
-						"quality": "Estimated"
-					},
-					"supplierCodeOfConduct": {
-						"value": "No",
-						"dataSource": {
-							"page": "119",
-							"fileName": "AnnualReport",
-							"fileReference": "50a36c418baffd520bb92d84664f06f9732a21f4e2e5ecee6d9136f16e7e0b63",
-							"tagName": "action-items"
-						},
-						"comment": "copy optical bandwidth",
-						"quality": "Estimated"
-					},
-					"grievanceHandlingMechanism": {
-						"value": "No",
-						"dataSource": {
-							"page": "783",
-							"fileName": "SustainabilityReport",
-							"fileReference": "50a36c418baffd520bb92d84664f06f9732a21f4e2e5ecee6d9136f16e7e0b63",
-							"tagName": "interfaces"
-						},
-						"comment": "synthesize virtual capacitor",
-						"quality": "NoDataFound"
-					},
-					"whistleblowerProtectionPolicy": {
-						"value": "Yes",
-						"dataSource": {
-							"page": "352-407",
-							"fileName": "SustainabilityReport",
-							"fileReference": "50a36c418baffd520bb92d84664f06f9732a21f4e2e5ecee6d9136f16e7e0b63",
-							"tagName": "relationships"
-						},
-						"comment": "bypass optical matrix",
-						"quality": "NoDataFound"
-					},
-					"reportedIncidentsOfDiscrimination": {
-						"value": 8737,
-						"dataSource": {
-							"page": "106",
-							"fileName": "ESEFReport",
-							"fileReference": "50a36c418baffd520bb92d84664f06f9732a21f4e2e5ecee6d9136f16e7e0b63",
-							"tagName": "schemas"
-						},
-						"comment": "quantify optical interface",
-						"quality": "Incomplete"
-					},
-					"sanctionedIncidentsOfDiscrimination": {
-						"value": 9401,
-						"dataSource": {
-							"page": "1102",
-							"fileName": "AnnualReport",
-							"fileReference": "50a36c418baffd520bb92d84664f06f9732a21f4e2e5ecee6d9136f16e7e0b63",
-							"tagName": "paradigms"
-						},
-						"comment": "navigate optical bus",
-						"quality": "Estimated"
-					},
-					"ceoToEmployeePayGapRatio": {
-						"value": 90445.61,
-						"dataSource": {
-							"page": "378-916",
-							"fileName": "SustainabilityReport",
-							"fileReference": "50a36c418baffd520bb92d84664f06f9732a21f4e2e5ecee6d9136f16e7e0b63",
-							"tagName": "bandwidth"
-						},
-						"comment": "synthesize back-end hard drive",
-						"quality": "NoDataFound"
-					},
-					"excessiveCeoPayRatioInPercent": {
-						"value": 29580.1,
-						"dataSource": {
-							"page": "160-1063",
-							"fileName": "AnnualReport",
-							"fileReference": "50a36c418baffd520bb92d84664f06f9732a21f4e2e5ecee6d9136f16e7e0b63",
-							"tagName": "networks"
-						},
-						"comment": "index optical matrix",
-						"quality": "Reported"
-					}
-				},
-				"greenSecurities": {
-					"securitiesNotCertifiedAsGreen": {
-						"value": "Yes",
-						"dataSource": {
-							"page": "615-1032",
-							"fileName": "ESEFReport",
-							"fileReference": "50a36c418baffd520bb92d84664f06f9732a21f4e2e5ecee6d9136f16e7e0b63",
-							"tagName": "supply-chains"
-						},
-						"comment": "bypass 1080p circuit",
-						"quality": "Incomplete"
-					}
-				},
-				"humanRights": {
-					"humanRightsPolicy": {
-						"value": "Yes",
-						"dataSource": {
-							"page": "1195-1239",
-							"fileName": "ESEFReport",
-							"fileReference": "50a36c418baffd520bb92d84664f06f9732a21f4e2e5ecee6d9136f16e7e0b63",
-							"tagName": "bandwidth"
-						},
-						"comment": "synthesize digital sensor",
-						"quality": "Incomplete"
-					},
-					"humanRightsDueDiligence": {
-						"value": "No",
-						"dataSource": {
-							"page": "24",
-							"fileName": "IntegratedReport",
-							"fileReference": "50a36c418baffd520bb92d84664f06f9732a21f4e2e5ecee6d9136f16e7e0b63",
-							"tagName": "action-items"
-						},
-						"comment": "transmit solid state sensor",
-						"quality": "Incomplete"
-					},
-					"traffickingInHumanBeingsPolicy": {
-						"value": "Yes",
-						"dataSource": {
-							"page": "221-627",
-							"fileName": "AnnualReport",
-							"fileReference": "50a36c418baffd520bb92d84664f06f9732a21f4e2e5ecee6d9136f16e7e0b63",
-							"tagName": "content"
-						},
-						"comment": "program mobile bandwidth",
-						"quality": "Audited"
-					},
-					"reportedChildLabourIncidents": {
-						"value": "Yes",
-						"dataSource": {
-							"page": "878-923",
-							"fileName": "IntegratedReport",
-							"fileReference": "50a36c418baffd520bb92d84664f06f9732a21f4e2e5ecee6d9136f16e7e0b63",
-							"tagName": "methodologies"
-						},
-						"comment": "input cross-platform circuit",
-						"quality": "Audited"
-					},
-					"reportedForcedOrCompulsoryLabourIncidents": {
-						"value": "No",
-						"dataSource": {
-							"page": "17-1153",
-							"fileName": "AnnualReport",
-							"fileReference": "50a36c418baffd520bb92d84664f06f9732a21f4e2e5ecee6d9136f16e7e0b63",
-							"tagName": "blockchains"
-						},
-						"comment": "reboot haptic driver",
-						"quality": "Audited"
-					},
-					"numberOfReportedIncidentsOfHumanRightsViolations": {
-						"value": 6061,
-						"dataSource": {
-							"page": "620-1167",
-							"fileName": "IntegratedReport",
-							"fileReference": "50a36c418baffd520bb92d84664f06f9732a21f4e2e5ecee6d9136f16e7e0b63",
-							"tagName": "e-commerce"
-						},
-						"comment": "copy neural port",
-						"quality": "Reported"
-					}
-				},
-				"antiCorruptionAndAntiBribery": {
-					"casesOfInsufficientActionAgainstBriberyAndCorruption": {
-						"value": 9873,
-						"dataSource": {
-							"page": "799",
-							"fileName": "SustainabilityReport",
-							"fileReference": "50a36c418baffd520bb92d84664f06f9732a21f4e2e5ecee6d9136f16e7e0b63",
-							"tagName": "schemas"
-						},
-						"comment": "copy virtual matrix",
-						"quality": "Reported"
-					},
-					"reportedConvictionsOfBriberyAndCorruption": {
-						"value": -1,
-						"dataSource": {
-							"page": "1175",
-							"fileName": "AnnualReport",
-							"fileReference": "50a36c418baffd520bb92d84664f06f9732a21f4e2e5ecee6d9136f16e7e0b63",
-							"tagName": "portals"
-						},
-						"comment": "input haptic system",
-						"quality": "Incomplete"
-					},
-					"totalAmountOfReportedFinesOfBriberyAndCorruption": {
-						"value": 4994953032.58,
-						"dataSource": {
-							"page": "680",
-							"fileName": "AnnualReport",
-							"fileReference": "50a36c418baffd520bb92d84664f06f9732a21f4e2e5ecee6d9136f16e7e0b63",
-							"tagName": "action-items"
-						},
-						"comment": "quantify solid state program",
-						"quality": "Audited",
-						"currency": "MGA"
-					}
-				}
-			}
-		},
-<<<<<<< HEAD
-		"reportingPeriod": "2021"
-=======
 		"reportingPeriod": "2020"
 	},
 	{
@@ -13944,6 +13813,5 @@
 			}
 		},
 		"reportingPeriod": "2020"
->>>>>>> 0150417e
 	}
 ]