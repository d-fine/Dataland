[
	{
		"companyInformation": {
			"companyName": "company-with-one-sfdr-data-set",
			"companyAlternativeNames": [
<<<<<<< HEAD
				"Dehmel, Bahl und Schäffel"
			],
			"companyLegalForm": "GmbH",
			"headquarters": "Neu Kirastadt",
			"headquartersPostalCode": "12428",
			"sector": "markets",
			"identifiers": [
				{
					"identifierType": "CompanyRegistrationNumber",
					"identifierValue": "v1kfz7a8otdqlfn"
				},
				{
					"identifierType": "Duns",
					"identifierValue": "7heayckne"
				},
				{
					"identifierType": "Isin",
					"identifierValue": "4vqmcfzveo49"
				},
				{
					"identifierType": "PermId",
					"identifierValue": "1skvxr5a6m"
				}
			],
			"countryCode": "BB",
			"isTeaserCompany": false,
			"website": "https://fachkundig-zeh.ch"
=======
				"Kohnle, Kesselschläger und Schwanbeck"
			],
			"companyLegalForm": "Partnership without Limited Liability",
			"headquarters": "Alt Vitusscheid",
			"headquartersPostalCode": "19974",
			"sector": "initiatives",
			"identifiers": [
				{
					"identifierType": "CompanyRegistrationNumber",
					"identifierValue": "m565vazydigg62d"
				},
				{
					"identifierType": "Duns",
					"identifierValue": "d82lrx4k2"
				},
				{
					"identifierType": "PermId",
					"identifierValue": "f76hdw49yc"
				}
			],
			"countryCode": "YT",
			"isTeaserCompany": false,
			"website": "https://erfreulich-mensch.org"
>>>>>>> 70a97428
		},
		"t": {
			"social": {
				"general": {
<<<<<<< HEAD
					"fiscalYear": "NoDeviation",
					"fiscalYearEnd": "2024-01-20",
					"annualReport": "/test_pdf.pdf",
					"annualReportDate": "2023-08-23",
					"annualReportCurrency": "USD",
					"groupLevelSustainabilityReport": "No",
					"sustainabilityReportDate": "2023-06-11",
					"sustainabilityReportCurrency": "EUR",
					"integratedReport": "http://logisch-urknall.ch/schillernd-cricket.pdf",
					"groupLevelIntegratedReport": "NA",
					"integratedReportDate": "2023-07-29",
					"integratedReportCurrency": "CAD",
					"esefReport": "https://streng-verbindung.com/initiativ-fl%C3%A4che.pdf",
					"esefReportDate": "2023-04-09",
					"esefReportCurrency": "CAD"
				},
				"socialAndEmployeeMatters": {
					"humanRightsLegalProceedings": {
						"value": "No",
						"quality": "Estimated"
					},
					"corruptionLegalProceedings": {
						"value": "No",
						"dataSource": {
							"page": 1063,
							"report": "ESEFReport",
							"tagName": "ROI"
						},
						"quality": "Audited",
						"comment": "hack multi-byte matrix"
					},
					"transparencyDisclosurePolicy": {
						"quality": "NA"
					},
=======
					"fiscalYearEnd": "2023-12-21",
					"groupLevelAnnualReport": "NA",
					"annualReport": "/test_pdf.pdf",
					"annualReportDate": "2024-01-09",
					"annualReportCurrency": "CHF",
					"groupLevelSustainabilityReport": "Yes",
					"sustainabilityReportDate": "2023-07-10",
					"sustainabilityReportCurrency": "CHF",
					"integratedReport": "https://salzig-backgammon.name/nachhaltig-sonne.pdf",
					"groupLevelIntegratedReport": "No",
					"integratedReportDate": "2023-09-20",
					"integratedReportCurrency": "USD",
					"esefReport": "https://ruhig-leichtathletik.org/allerliebst-mathematik.pdf",
					"groupLevelEsefReport": "NA",
					"esefReportDate": "2023-04-11",
					"esefReportCurrency": "CHF"
				},
				"socialAndEmployeeMatters": {
					"humanRightsLegalProceedings": {
						"value": "Yes",
						"dataSource": {
							"page": 235,
							"report": "ESEFReport",
							"tagName": "models"
						},
						"quality": "Reported",
						"comment": "back up wireless driver"
					},
					"iloCoreLabourStandards": {
						"value": "No",
						"dataSource": {
							"page": 1098,
							"report": "ESEFReport",
							"tagName": "initiatives"
						},
						"quality": "Incomplete",
						"comment": "connect open-source application"
					},
					"corruptionLegalProceedings": {
						"value": "Yes",
						"dataSource": {
							"page": 399,
							"report": "SustainabilityReport",
							"tagName": "synergies"
						},
						"quality": "Estimated",
						"comment": "generate digital matrix"
					},
					"humanRightsDueDiligencePolicy": {
						"quality": "NA"
					},
>>>>>>> 70a97428
					"childForcedDiscriminationPolicy": {
						"quality": "NA"
					},
					"iso14001": {
						"value": "No",
						"dataSource": {
<<<<<<< HEAD
							"page": 303,
							"report": "IntegratedReport",
							"tagName": "applications"
						},
						"quality": "Audited",
						"comment": "calculate mobile bus"
					},
					"fairBusinessMarketingAdvertisingPolicy": {
						"value": "Yes",
						"dataSource": {
							"page": 658,
							"report": "AnnualReport",
							"tagName": "supply-chains"
						},
						"quality": "Audited",
						"comment": "bypass haptic bus"
=======
							"page": 1039,
							"report": "SustainabilityReport",
							"tagName": "niches"
						},
						"quality": "Estimated",
						"comment": "synthesize primary feed"
>>>>>>> 70a97428
					},
					"briberyCorruptionPolicy": {
						"value": "Yes",
						"dataSource": {
<<<<<<< HEAD
							"page": 335,
							"report": "IntegratedReport",
							"tagName": "bandwidth"
						},
						"quality": "Reported",
						"comment": "program redundant driver"
=======
							"page": 319,
							"report": "IntegratedReport",
							"tagName": "relationships"
						},
						"quality": "Estimated",
						"comment": "back up neural matrix"
>>>>>>> 70a97428
					},
					"fairBusinessMarketingAdvertisingPolicy": {
						"quality": "NA"
					},
					"technologiesExpertiseTransferPolicy": {
						"value": "No",
<<<<<<< HEAD
						"quality": "Incomplete"
					},
					"oecdGuidelinesForMultinationalEnterprisesPolicy": {
						"value": "Yes",
						"dataSource": {
							"page": 769,
							"report": "IntegratedReport",
							"tagName": "infrastructures"
						},
						"quality": "Audited",
						"comment": "bypass wireless firewall"
					},
					"averageGrossHourlyEarningsFemaleEmployees": {
						"value": 30.58,
						"quality": "Incomplete"
					},
					"femaleBoardMembers": {
						"value": 65387,
						"dataSource": {
							"page": 1104,
							"report": "SustainabilityReport",
							"tagName": "markets"
						},
						"quality": "Incomplete",
						"comment": "program digital circuit"
					},
					"maleBoardMembers": {
						"value": 25526,
						"dataSource": {
							"page": 29,
							"report": "AnnualReport",
							"tagName": "infrastructures"
						},
						"quality": "Reported",
						"comment": "navigate neural capacitor"
					},
					"controversialWeaponsExposure": {
						"value": "No",
						"dataSource": {
							"page": 1162,
							"report": "AnnualReport",
							"tagName": "users"
						},
						"quality": "Audited",
						"comment": "generate open-source system"
=======
						"dataSource": {
							"page": 707,
							"report": "SustainabilityReport",
							"tagName": "deliverables"
						},
						"quality": "Reported",
						"comment": "program solid state panel"
					},
					"unGlobalCompactPrinciplesCompliancePolicy": {
						"value": "Yes",
						"quality": "Estimated"
					},
					"oecdGuidelinesForMultinationalEnterprisesPolicy": {
						"value": "No",
						"dataSource": {
							"page": 493,
							"report": "ESEFReport",
							"tagName": "infomediaries"
						},
						"quality": "Incomplete",
						"comment": "reboot multi-byte protocol"
					},
					"averageGrossHourlyEarningsFemaleEmployees": {
						"value": 8.84,
						"dataSource": {
							"page": 735,
							"report": "ESEFReport",
							"tagName": "schemas"
						},
						"quality": "Incomplete",
						"comment": "program back-end hard drive"
					},
					"femaleBoardMembers": {
						"value": 89012,
						"quality": "Incomplete"
>>>>>>> 70a97428
					},
					"maleBoardMembers": {
						"quality": "NA"
					},
					"controversialWeaponsExposure": {
						"value": "Yes",
						"dataSource": {
<<<<<<< HEAD
							"page": 887,
							"report": "ESEFReport",
							"tagName": "partnerships"
						},
						"quality": "Estimated",
						"comment": "index multi-byte microchip"
					},
					"rateOfAccidents": {
						"value": 41255,
						"dataSource": {
							"page": 1114,
							"report": "AnnualReport",
							"tagName": "action-items"
						},
						"quality": "Audited",
						"comment": "transmit redundant transmitter"
					},
					"workdaysLost": {
						"value": 8822,
						"dataSource": {
							"page": 938,
							"report": "IntegratedReport",
							"tagName": "web services"
						},
						"quality": "Reported",
						"comment": "program bluetooth port"
					},
					"supplierCodeOfConduct": {
						"value": "Yes",
						"quality": "Incomplete"
					},
					"grievanceHandlingMechanism": {
						"quality": "NA"
					},
					"whistleblowerProtectionPolicy": {
						"value": "Yes",
						"dataSource": {
							"page": 797,
							"report": "ESEFReport",
							"tagName": "deliverables"
						},
						"quality": "Audited",
						"comment": "transmit cross-platform matrix"
					},
					"sanctionsIncidentsOfDiscrimination": {
						"value": 48310,
						"dataSource": {
							"page": 421,
							"report": "ESEFReport",
							"tagName": "niches"
						},
						"quality": "Estimated",
						"comment": "copy wireless circuit"
					},
					"ceoToEmployeePayGap": {
						"value": 73424,
						"dataSource": {
							"page": 471,
							"report": "SustainabilityReport",
							"tagName": "schemas"
						},
						"quality": "Audited",
						"comment": "compress bluetooth driver"
=======
							"page": 766,
							"report": "IntegratedReport",
							"tagName": "ROI"
						},
						"quality": "Estimated",
						"comment": "compress multi-byte panel"
					},
					"workplaceAccidentPreventionPolicy": {
						"value": "Yes",
						"quality": "Incomplete"
					},
					"rateOfAccidents": {
						"value": 85955,
						"dataSource": {
							"page": 5,
							"report": "ESEFReport",
							"tagName": "bandwidth"
						},
						"quality": "Audited",
						"comment": "quantify online bandwidth"
					},
					"workdaysLost": {
						"value": 6201,
						"dataSource": {
							"page": 385,
							"report": "SustainabilityReport",
							"tagName": "supply-chains"
						},
						"quality": "Audited",
						"comment": "transmit digital array"
					},
					"supplierCodeOfConduct": {
						"quality": "NA"
					},
					"whistleblowerProtectionPolicy": {
						"value": "No",
						"quality": "Estimated"
					},
					"reportedIncidentsOfDiscrimination": {
						"value": 98492,
						"dataSource": {
							"page": 338,
							"report": "ESEFReport",
							"tagName": "networks"
						},
						"quality": "Reported",
						"comment": "bypass bluetooth pixel"
					},
					"sanctionsIncidentsOfDiscrimination": {
						"value": 28425,
						"dataSource": {
							"page": 69,
							"report": "IntegratedReport",
							"tagName": "networks"
						},
						"quality": "Audited",
						"comment": "navigate haptic hard drive"
					},
					"ceoToEmployeePayGap": {
						"value": 60516,
						"dataSource": {
							"page": 975,
							"report": "IntegratedReport",
							"tagName": "metrics"
						},
						"quality": "Estimated",
						"comment": "generate neural hard drive"
>>>>>>> 70a97428
					}
				},
				"humanRights": {
					"humanRightsDueDiligence": {
						"value": "Yes",
						"dataSource": {
<<<<<<< HEAD
							"page": 319,
							"report": "AnnualReport",
							"tagName": "interfaces"
						},
						"quality": "Reported",
						"comment": "bypass bluetooth feed"
=======
							"page": 896,
							"report": "IntegratedReport",
							"tagName": "e-tailers"
						},
						"quality": "Audited",
						"comment": "copy multi-byte bus"
>>>>>>> 70a97428
					},
					"traffickingInHumanBeingsPolicy": {
						"value": "No",
						"dataSource": {
<<<<<<< HEAD
							"page": 628,
							"report": "AnnualReport",
							"tagName": "functionalities"
						},
						"quality": "Reported",
						"comment": "navigate open-source alarm"
=======
							"page": 853,
							"report": "IntegratedReport",
							"tagName": "mindshare"
						},
						"quality": "Reported",
						"comment": "reboot virtual capacitor"
>>>>>>> 70a97428
					},
					"reportedChildLabourIncidents": {
						"value": "Yes",
						"dataSource": {
<<<<<<< HEAD
							"page": 1179,
							"report": "ESEFReport",
							"tagName": "technologies"
						},
						"quality": "Audited",
						"comment": "calculate back-end pixel"
					},
					"reportedForcedOrCompulsoryLabourIncidents": {
						"value": "Yes",
						"quality": "Incomplete"
					},
					"reportedIncidentsOfHumanRights": {
						"value": 70023,
						"dataSource": {
							"page": 477,
							"report": "SustainabilityReport",
							"tagName": "deliverables"
						},
						"quality": "Reported",
						"comment": "reboot 1080p capacitor"
					}
				},
				"greenSecurities": {
					"securitiesNotCertifiedAsGreen": {
						"value": "No",
						"dataSource": {
							"page": 614,
							"report": "IntegratedReport",
							"tagName": "infomediaries"
						},
						"quality": "Incomplete",
						"comment": "generate haptic driver"
=======
							"page": 339,
							"report": "ESEFReport",
							"tagName": "experiences"
						},
						"quality": "Reported",
						"comment": "input haptic driver"
					},
					"reportedIncidentsOfHumanRights": {
						"value": 64997,
						"dataSource": {
							"page": 430,
							"report": "SustainabilityReport",
							"tagName": "networks"
						},
						"quality": "Audited",
						"comment": "compress open-source hard drive"
>>>>>>> 70a97428
					}
				},
				"greenSecurities": {},
				"anticorruptionAndAntibribery": {
					"reportedCasesOfBriberyCorruption": {
<<<<<<< HEAD
						"value": 51752,
						"dataSource": {
							"page": 272,
							"report": "SustainabilityReport",
							"tagName": "action-items"
						},
						"quality": "Estimated",
						"comment": "input optical capacitor"
					},
					"reportedConvictionsOfBriberyCorruption": {
						"quality": "NA"
					},
					"reportedFinesOfBriberyCorruption": {
						"value": 635836.09,
						"dataSource": {
							"page": 1035,
							"report": "SustainabilityReport",
							"tagName": "systems"
						},
						"quality": "Audited",
						"comment": "compress virtual panel"
=======
						"quality": "NA"
					},
					"reportedFinesOfBriberyCorruption": {
						"value": 666079.48,
						"dataSource": {
							"page": 986,
							"report": "IntegratedReport",
							"tagName": "portals"
						},
						"quality": "Audited",
						"comment": "copy wireless card"
>>>>>>> 70a97428
					}
				}
			},
			"environmental": {
				"greenhouseGasEmissions": {
					"scope1": {
<<<<<<< HEAD
						"value": 90276,
						"dataSource": {
							"page": 889,
							"report": "IntegratedReport",
							"tagName": "paradigms"
						},
						"quality": "Audited",
						"comment": "compress 1080p firewall"
					},
					"scope3": {
						"value": 76973,
						"quality": "Estimated"
					},
					"enterpriseValue": {
						"value": 578861.86,
						"quality": "Estimated"
					},
					"totalRevenue": {
						"value": 222890.27,
						"dataSource": {
							"page": 745,
							"report": "ESEFReport",
							"tagName": "schemas"
						},
						"quality": "Incomplete",
						"comment": "index mobile application"
					},
					"fossilFuelSectorExposure": {
						"value": "Yes",
						"quality": "Incomplete"
=======
						"quality": "NA"
					},
					"enterpriseValue": {
						"value": 818830.24,
						"dataSource": {
							"page": 822,
							"report": "SustainabilityReport",
							"tagName": "vortals"
						},
						"quality": "Estimated",
						"comment": "connect virtual alarm"
					},
					"totalRevenue": {
						"value": 187546.36,
						"quality": "Incomplete"
					},
					"fossilFuelSectorExposure": {
						"value": "Yes",
						"dataSource": {
							"page": 114,
							"report": "SustainabilityReport",
							"tagName": "infrastructures"
						},
						"quality": "Reported",
						"comment": "quantify auxiliary sensor"
>>>>>>> 70a97428
					}
				},
				"energyPerformance": {
					"renewableEnergyProduction": {
<<<<<<< HEAD
						"value": 57766,
						"dataSource": {
							"page": 173,
							"report": "AnnualReport",
							"tagName": "infomediaries"
						},
						"quality": "Incomplete",
						"comment": "program wireless card"
					},
					"renewableEnergyConsumption": {
						"value": 37613,
						"dataSource": {
							"page": 577,
							"report": "AnnualReport",
							"tagName": "ROI"
						},
						"quality": "Reported",
						"comment": "calculate online protocol"
					},
					"nonRenewableEnergyConsumption": {
						"value": 84536,
						"dataSource": {
							"page": 715,
							"report": "SustainabilityReport",
							"tagName": "e-services"
						},
						"quality": "Reported",
						"comment": "index virtual monitor"
					},
					"highImpactClimateSectorEnergyConsumptionNaceA": {
						"value": 26846,
						"dataSource": {
							"page": 327,
							"report": "ESEFReport",
							"tagName": "systems"
						},
						"quality": "Audited",
						"comment": "synthesize online transmitter"
					},
					"highImpactClimateSectorEnergyConsumptionNaceC": {
						"value": 35765,
						"dataSource": {
							"page": 94,
							"report": "SustainabilityReport",
							"tagName": "infomediaries"
						},
						"quality": "Estimated",
						"comment": "transmit open-source bandwidth"
					},
					"highImpactClimateSectorEnergyConsumptionNaceE": {
						"quality": "NA"
					},
					"highImpactClimateSectorEnergyConsumptionNaceF": {
						"value": 86721,
						"dataSource": {
							"page": 867,
							"report": "ESEFReport",
							"tagName": "infrastructures"
						},
						"quality": "Reported",
						"comment": "quantify digital hard drive"
					},
					"highImpactClimateSectorEnergyConsumptionNaceG": {
						"value": 8528,
						"dataSource": {
							"page": 424,
							"report": "AnnualReport",
							"tagName": "infrastructures"
						},
						"quality": "Reported",
						"comment": "copy wireless pixel"
					},
					"highImpactClimateSectorEnergyConsumptionNaceH": {
						"value": 93516,
						"dataSource": {
							"page": 471,
							"report": "IntegratedReport",
							"tagName": "eyeballs"
						},
						"quality": "Estimated",
						"comment": "calculate optical array"
					},
					"nonRenewableEnergyConsumptionFossilFuels": {
						"value": 74243,
						"dataSource": {
							"page": 196,
							"report": "SustainabilityReport",
							"tagName": "deliverables"
						},
						"quality": "Incomplete",
						"comment": "override primary application"
					},
					"nonRenewableEnergyConsumptionCrudeOil": {
						"value": 54343,
						"dataSource": {
							"page": 313,
							"report": "SustainabilityReport",
							"tagName": "schemas"
						},
						"quality": "Reported",
						"comment": "bypass neural driver"
					},
					"nonRenewableEnergyConsumptionNaturalGas": {
						"quality": "NA"
=======
						"value": 2690,
						"dataSource": {
							"page": 674,
							"report": "IntegratedReport",
							"tagName": "e-tailers"
						},
						"quality": "Estimated",
						"comment": "reboot neural bandwidth"
					},
					"renewableEnergyConsumption": {
						"value": 70140,
						"dataSource": {
							"page": 25,
							"report": "SustainabilityReport",
							"tagName": "e-business"
						},
						"quality": "Audited",
						"comment": "parse solid state card"
					},
					"nonRenewableEnergyConsumption": {
						"value": 56439,
						"dataSource": {
							"page": 741,
							"report": "IntegratedReport",
							"tagName": "metrics"
						},
						"quality": "Incomplete",
						"comment": "parse 1080p array"
					},
					"nonRenewableEnergyProduction": {
						"value": 25766,
						"quality": "Incomplete"
					},
					"highImpactClimateSectorEnergyConsumptionNaceA": {
						"value": 20169,
						"dataSource": {
							"page": 87,
							"report": "ESEFReport",
							"tagName": "mindshare"
						},
						"quality": "Incomplete",
						"comment": "quantify online array"
					},
					"highImpactClimateSectorEnergyConsumptionNaceC": {
						"value": 63245,
						"dataSource": {
							"page": 637,
							"report": "IntegratedReport",
							"tagName": "content"
						},
						"quality": "Audited",
						"comment": "quantify auxiliary circuit"
					},
					"highImpactClimateSectorEnergyConsumptionNaceD": {
						"value": 27224,
						"quality": "Incomplete"
					},
					"highImpactClimateSectorEnergyConsumptionNaceE": {
						"value": 17550,
						"dataSource": {
							"page": 511,
							"report": "SustainabilityReport",
							"tagName": "infomediaries"
						},
						"quality": "Incomplete",
						"comment": "back up 1080p monitor"
					},
					"highImpactClimateSectorEnergyConsumptionNaceF": {
						"value": 28568,
						"quality": "Estimated"
					},
					"highImpactClimateSectorEnergyConsumptionNaceH": {
						"value": 34910,
						"dataSource": {
							"page": 264,
							"report": "IntegratedReport",
							"tagName": "technologies"
						},
						"quality": "Reported",
						"comment": "connect 1080p port"
					},
					"totalHighImpactClimateSectorEnergyConsumption": {
						"value": 83963,
						"quality": "Estimated"
					},
					"nonRenewableEnergyConsumptionFossilFuels": {
						"value": 47269,
						"dataSource": {
							"page": 1114,
							"report": "IntegratedReport",
							"tagName": "ROI"
						},
						"quality": "Reported",
						"comment": "calculate neural protocol"
					},
					"nonRenewableEnergyConsumptionCrudeOil": {
						"value": 71524,
						"dataSource": {
							"page": 30,
							"report": "IntegratedReport",
							"tagName": "technologies"
						},
						"quality": "Reported",
						"comment": "index solid state matrix"
					},
					"nonRenewableEnergyConsumptionNaturalGas": {
						"value": 6779,
						"dataSource": {
							"page": 211,
							"report": "IntegratedReport",
							"tagName": "solutions"
						},
						"quality": "Reported",
						"comment": "hack redundant system"
					},
					"nonRenewableEnergyConsumptionLignite": {
						"value": 34872,
						"dataSource": {
							"page": 1012,
							"report": "IntegratedReport",
							"tagName": "web-readiness"
						},
						"quality": "Estimated",
						"comment": "back up 1080p circuit"
					},
					"nonRenewableEnergyConsumptionNuclearEnergy": {
						"value": 90205,
						"dataSource": {
							"page": 519,
							"report": "IntegratedReport",
							"tagName": "e-markets"
						},
						"quality": "Reported",
						"comment": "calculate mobile sensor"
					},
					"nonRenewableEnergyConsumptionOther": {
						"value": 27437,
						"dataSource": {
							"page": 727,
							"report": "SustainabilityReport",
							"tagName": "web services"
						},
						"quality": "Estimated",
						"comment": "back up optical transmitter"
>>>>>>> 70a97428
					}
				},
				"biodiversity": {
					"primaryForestAndWoodedLandOfNativeSpeciesExposure": {
<<<<<<< HEAD
						"value": "No",
						"dataSource": {
							"page": 984,
							"report": "AnnualReport",
							"tagName": "bandwidth"
						},
						"quality": "Audited",
						"comment": "override solid state hard drive"
					},
					"protectedAreasExposure": {
						"value": "Yes",
						"dataSource": {
							"page": 40,
							"report": "IntegratedReport",
							"tagName": "solutions"
						},
						"quality": "Reported",
						"comment": "transmit optical sensor"
					},
					"rareOrEndangeredEcosystemsExposure": {
						"quality": "NA"
					}
				},
				"water": {
					"waterConsumption": {
						"value": 47537,
						"dataSource": {
							"page": 1151,
							"report": "ESEFReport",
							"tagName": "e-business"
						},
						"quality": "Incomplete",
						"comment": "index neural feed"
					},
					"waterReused": {
						"value": 12491,
						"quality": "Incomplete"
					},
					"waterManagementPolicy": {
						"quality": "NA"
=======
						"value": "Yes",
						"quality": "Estimated"
					},
					"protectedAreasExposure": {
						"value": "No",
						"dataSource": {
							"page": 1061,
							"report": "ESEFReport",
							"tagName": "networks"
						},
						"quality": "Estimated",
						"comment": "program 1080p monitor"
					}
				},
				"water": {
					"waterReused": {
						"value": 59755,
						"dataSource": {
							"page": 1041,
							"report": "ESEFReport",
							"tagName": "metrics"
						},
						"quality": "Audited",
						"comment": "back up open-source capacitor"
					},
					"waterManagementPolicy": {
						"value": "Yes",
						"quality": "Incomplete"
					},
					"waterStressAreaExposure": {
						"value": "No",
						"dataSource": {
							"page": 532,
							"report": "SustainabilityReport",
							"tagName": "schemas"
						},
						"quality": "Incomplete",
						"comment": "hack 1080p array"
>>>>>>> 70a97428
					}
				},
				"waste": {
					"hazardousWaste": {
<<<<<<< HEAD
						"value": 36910,
						"dataSource": {
							"page": 1011,
							"report": "IntegratedReport",
							"tagName": "supply-chains"
						},
						"quality": "Incomplete",
						"comment": "connect bluetooth system"
					},
					"manufactureOfAgrochemicalPesticidesProducts": {
						"quality": "NA"
					},
					"landDegradationDesertificationSoilSealingExposure": {
						"value": "No",
						"dataSource": {
							"page": 472,
							"report": "SustainabilityReport",
							"tagName": "portals"
						},
						"quality": "Incomplete",
						"comment": "copy back-end protocol"
					},
					"wasteNonRecycled": {
						"value": 82426,
						"dataSource": {
							"page": 1019,
							"report": "SustainabilityReport",
							"tagName": "vortals"
						},
						"quality": "Reported",
						"comment": "program virtual program"
=======
						"value": 27599,
						"quality": "Incomplete"
					},
					"landDegradationDesertificationSoilSealingExposure": {
						"value": "No",
						"dataSource": {
							"page": 46,
							"report": "SustainabilityReport",
							"tagName": "technologies"
						},
						"quality": "Incomplete",
						"comment": "transmit multi-byte matrix"
					},
					"sustainableAgriculturePolicy": {
						"value": "Yes",
						"dataSource": {
							"page": 1109,
							"report": "ESEFReport",
							"tagName": "infomediaries"
						},
						"quality": "Reported",
						"comment": "calculate bluetooth array"
					},
					"sustainableOceansAndSeasPolicy": {
						"value": "No",
						"quality": "Estimated"
					},
					"wasteNonRecycled": {
						"value": 42776,
						"dataSource": {
							"page": 560,
							"report": "SustainabilityReport",
							"tagName": "portals"
						},
						"quality": "Reported",
						"comment": "back up neural monitor"
>>>>>>> 70a97428
					},
					"threatenedSpeciesExposure": {
						"quality": "NA"
					},
					"deforestationPolicy": {
						"value": "Yes",
						"dataSource": {
<<<<<<< HEAD
							"page": 744,
							"report": "SustainabilityReport",
							"tagName": "e-markets"
						},
						"quality": "Audited",
						"comment": "index wireless transmitter"
					},
					"biodiversityProtectionPolicy": {
						"value": "Yes",
						"dataSource": {
							"page": 680,
							"report": "ESEFReport",
							"tagName": "ROI"
						},
						"quality": "Estimated",
						"comment": "compress haptic pixel"
=======
							"page": 829,
							"report": "ESEFReport",
							"tagName": "mindshare"
						},
						"quality": "Audited",
						"comment": "bypass primary bus"
>>>>>>> 70a97428
					}
				},
				"emissions": {
					"inorganicPollutants": {
<<<<<<< HEAD
						"value": 66924,
						"dataSource": {
							"page": 1094,
							"report": "ESEFReport",
							"tagName": "ROI"
						},
						"quality": "Incomplete",
						"comment": "reboot virtual monitor"
					},
					"airPollutants": {
						"value": 23208,
						"dataSource": {
							"page": 720,
							"report": "AnnualReport",
							"tagName": "convergence"
						},
						"quality": "Audited",
						"comment": "override optical feed"
					},
					"ozoneDepletionSubstances": {
						"value": 5664,
						"quality": "Incomplete"
					},
					"carbonReductionInitiatives": {
						"value": "Yes",
						"quality": "Estimated"
=======
						"value": 17392,
						"quality": "Estimated"
					},
					"airPollutants": {
						"value": 91465,
						"dataSource": {
							"page": 526,
							"report": "SustainabilityReport",
							"tagName": "experiences"
						},
						"quality": "Incomplete",
						"comment": "generate primary array"
>>>>>>> 70a97428
					}
				}
			},
			"referencedReports": {
				"SustainabilityReport": {
<<<<<<< HEAD
					"reference": "https://gefeiert-imperialismus.org/gesetzt-schusswaffe.pdf",
					"isGroupLevel": "No",
					"reportDate": "2022-06-27",
					"currency": "MWK"
				},
				"IntegratedReport": {
					"reference": "https://xn--auerordentlich-wohnhaus-h4b.com/lieb-m%C3%B6bel.pdf",
					"isGroupLevel": "NA",
					"currency": "XFU"
				},
				"AnnualReport": {
					"reference": "http://erprobt-rassismus.de/%C3%BCberlegt-autor.pdf",
					"isGroupLevel": "NA",
					"currency": "BSD"
				},
				"ESEFReport": {
					"reference": "http://hervorhebend-kultur.com/arm-pulver.pdf",
					"isGroupLevel": "No",
					"currency": "SLL"
=======
					"reference": "http://wirksam-masse.ch/relativ-hagel.pdf",
					"isGroupLevel": "No",
					"currency": "XPT"
				},
				"IntegratedReport": {
					"reference": "http://exquisit-hund.org/sympathisch-geburtenkontrolle.pdf",
					"isGroupLevel": "Yes",
					"currency": "NPR"
				},
				"ESEFReport": {
					"reference": "http://weitblickend-treppe.ch/optimistisch-schlucht.pdf",
					"isGroupLevel": "No",
					"reportDate": "2022-05-27",
					"currency": "SYP"
>>>>>>> 70a97428
				}
			}
		},
		"reportingPeriod": "2022"
	},
	{
		"companyInformation": {
			"companyName": "two-sfdr-data-sets-in-different-years",
			"companyAlternativeNames": [
<<<<<<< HEAD
				"Nau, Konieczny und Esenwein"
			],
			"headquarters": "Ost Teoburg",
			"headquartersPostalCode": "64823",
			"sector": "convergence",
			"identifiers": [
				{
					"identifierType": "CompanyRegistrationNumber",
					"identifierValue": "4ooi9btl16xmykr"
				},
				{
					"identifierType": "Isin",
					"identifierValue": "yxomcm9ay88z"
				},
				{
					"identifierType": "Lei",
					"identifierValue": "cwvwsad5wga6tml0wgxw"
				},
				{
					"identifierType": "PermId",
					"identifierValue": "3pvqeectrp"
				},
				{
					"identifierType": "Ticker",
					"identifierValue": "q8kzb3r"
				}
			],
			"countryCode": "SA",
			"isTeaserCompany": false,
			"website": "https://träumerisch-menschenrecht.com"
=======
				"Berning Gruppe"
			],
			"companyLegalForm": "Limited Liability Partnership (LLP)",
			"headquarters": "Alt Lydia",
			"sector": "models",
			"identifiers": [
				{
					"identifierType": "Isin",
					"identifierValue": "zi94kzpewr78"
				}
			],
			"countryCode": "BQ",
			"isTeaserCompany": false,
			"website": "http://fantasievoll-rudern.org"
>>>>>>> 70a97428
		},
		"t": {
			"social": {
				"general": {
					"fiscalYear": "Deviation",
					"fiscalYearEnd": "2020-01-03",
					"groupLevelAnnualReport": "Yes",
<<<<<<< HEAD
					"annualReportDate": "2023-09-28",
					"annualReportCurrency": "CHF",
					"groupLevelSustainabilityReport": "No",
					"sustainabilityReportDate": "2024-03-11",
					"sustainabilityReportCurrency": "EUR",
					"groupLevelIntegratedReport": "NA",
					"integratedReportDate": "2023-04-25",
					"integratedReportCurrency": "USD",
					"esefReport": "https://xn--geners-hurrikan-dtb.com/fachkundig-bahnhof.pdf",
					"groupLevelEsefReport": "NA",
					"esefReportDate": "2023-07-17",
					"esefReportCurrency": "CAD",
					"scopeOfEntities": "No"
=======
					"annualReportDate": "2024-01-27",
					"annualReportCurrency": "EUR",
					"sustainabilityReport": "https://xn--unbertroffen-hand-32b.de/erfolgsorientiert-go.pdf",
					"groupLevelSustainabilityReport": "No",
					"sustainabilityReportDate": "2023-08-25",
					"sustainabilityReportCurrency": "AUD",
					"integratedReport": "http://exzellent-mond.de/befl%C3%BCgelnd-verstand.pdf",
					"groupLevelIntegratedReport": "No",
					"integratedReportDate": "2024-03-15",
					"integratedReportCurrency": "AUD",
					"groupLevelEsefReport": "NA",
					"esefReportDate": "2024-01-01",
					"esefReportCurrency": "EUR",
					"scopeOfEntities": "NA"
>>>>>>> 70a97428
				},
				"socialAndEmployeeMatters": {
					"humanRightsLegalProceedings": {
						"value": "No",
						"quality": "Incomplete"
					},
					"environmentalPolicy": {
						"value": "Yes",
						"dataSource": {
<<<<<<< HEAD
							"page": 719,
							"report": "IntegratedReport",
							"tagName": "infrastructures"
						},
						"quality": "Audited",
						"comment": "input primary port"
					},
					"iloCoreLabourStandards": {
=======
							"page": 108,
							"report": "AnnualReport",
							"tagName": "blockchains"
						},
						"quality": "Reported",
						"comment": "index optical bus"
					},
					"corruptionLegalProceedings": {
>>>>>>> 70a97428
						"value": "Yes",
						"dataSource": {
							"page": 1115,
							"report": "IntegratedReport",
							"tagName": "experiences"
						},
						"quality": "Reported",
						"comment": "navigate virtual application"
					},
<<<<<<< HEAD
					"corruptionLegalProceedings": {
						"quality": "NA"
					},
					"transparencyDisclosurePolicy": {
						"value": "Yes",
						"dataSource": {
							"page": 543,
							"report": "IntegratedReport",
							"tagName": "models"
						},
						"quality": "Audited",
						"comment": "compress primary firewall"
					},
					"humanRightsDueDiligencePolicy": {
						"value": "No",
						"dataSource": {
							"page": 89,
							"report": "AnnualReport",
							"tagName": "e-services"
						},
						"quality": "Audited",
						"comment": "copy wireless bandwidth"
					},
					"childForcedDiscriminationPolicy": {
						"value": "No",
						"dataSource": {
							"page": 711,
							"report": "IntegratedReport",
							"tagName": "schemas"
						},
						"quality": "Audited",
						"comment": "navigate optical array"
					},
					"iso14001": {
						"quality": "NA"
					},
					"briberyCorruptionPolicy": {
						"value": "No",
						"dataSource": {
							"page": 578,
							"report": "ESEFReport",
							"tagName": "infomediaries"
						},
						"quality": "Reported",
						"comment": "transmit open-source alarm"
					},
					"technologiesExpertiseTransferPolicy": {
						"value": "No",
						"dataSource": {
							"page": 832,
							"report": "AnnualReport",
							"tagName": "communities"
						},
						"quality": "Reported",
						"comment": "connect digital capacitor"
					},
					"fairCompetitionPolicy": {
						"value": "Yes",
						"dataSource": {
							"page": 1005,
							"report": "ESEFReport",
							"tagName": "action-items"
						},
						"quality": "Reported",
						"comment": "calculate redundant alarm"
					},
					"violationOfTaxRulesAndRegulation": {
						"value": "No",
						"dataSource": {
							"page": 166,
							"report": "IntegratedReport",
							"tagName": "ROI"
						},
						"quality": "Estimated",
						"comment": "synthesize back-end feed"
					},
					"unGlobalCompactPrinciplesCompliancePolicy": {
						"value": "No",
						"dataSource": {
							"page": 877,
							"report": "ESEFReport",
							"tagName": "relationships"
						},
						"quality": "Reported",
						"comment": "back up auxiliary driver"
					},
					"oecdGuidelinesForMultinationalEnterprisesPolicy": {
						"quality": "NA"
					},
					"femaleBoardMembers": {
						"value": 85604,
						"quality": "Incomplete"
					},
					"controversialWeaponsExposure": {
						"value": "Yes",
						"dataSource": {
							"page": 25,
							"report": "IntegratedReport",
							"tagName": "users"
						},
						"quality": "Reported",
						"comment": "input haptic program"
					},
					"workplaceAccidentPreventionPolicy": {
						"quality": "NA"
					},
					"workdaysLost": {
						"value": 3805,
						"dataSource": {
							"page": 718,
							"report": "IntegratedReport",
							"tagName": "interfaces"
						},
						"quality": "Reported",
						"comment": "copy optical circuit"
					},
					"supplierCodeOfConduct": {
						"value": "No",
						"dataSource": {
							"page": 524,
							"report": "ESEFReport",
							"tagName": "infrastructures"
						},
						"quality": "Incomplete",
						"comment": "back up solid state program"
=======
					"transparencyDisclosurePolicy": {
						"value": "No",
						"dataSource": {
							"page": 879,
							"report": "ESEFReport",
							"tagName": "users"
						},
						"quality": "Reported",
						"comment": "synthesize optical feed"
					},
					"humanRightsDueDiligencePolicy": {
						"value": "Yes",
						"quality": "Incomplete"
					},
					"iso14001": {
						"value": "No",
						"dataSource": {
							"page": 1128,
							"report": "ESEFReport",
							"tagName": "relationships"
						},
						"quality": "Audited",
						"comment": "hack mobile capacitor"
					},
					"briberyCorruptionPolicy": {
						"value": "No",
						"dataSource": {
							"page": 833,
							"report": "ESEFReport",
							"tagName": "action-items"
						},
						"quality": "Reported",
						"comment": "parse bluetooth driver"
					},
					"fairBusinessMarketingAdvertisingPolicy": {
						"value": "Yes",
						"quality": "Estimated"
					},
					"fairCompetitionPolicy": {
						"quality": "NA"
					},
					"violationOfTaxRulesAndRegulation": {
						"value": "No",
						"quality": "Incomplete"
					},
					"unGlobalCompactPrinciplesCompliancePolicy": {
						"value": "Yes",
						"dataSource": {
							"page": 733,
							"report": "AnnualReport",
							"tagName": "relationships"
						},
						"quality": "Audited",
						"comment": "copy optical matrix"
					},
					"oecdGuidelinesForMultinationalEnterprisesPolicy": {
						"value": "Yes",
						"dataSource": {
							"page": 351,
							"report": "AnnualReport",
							"tagName": "metrics"
						},
						"quality": "Audited",
						"comment": "reboot multi-byte matrix"
					},
					"averageGrossHourlyEarningsFemaleEmployees": {
						"value": 15.06,
						"quality": "Estimated"
					},
					"femaleBoardMembers": {
						"value": 69288,
						"dataSource": {
							"page": 667,
							"report": "ESEFReport",
							"tagName": "e-tailers"
						},
						"quality": "Estimated",
						"comment": "compress multi-byte pixel"
					},
					"maleBoardMembers": {
						"value": 28038,
						"dataSource": {
							"page": 551,
							"report": "AnnualReport",
							"tagName": "e-markets"
						},
						"quality": "Reported",
						"comment": "navigate solid state bandwidth"
					},
					"controversialWeaponsExposure": {
						"quality": "NA"
					},
					"rateOfAccidents": {
						"value": 3776,
						"dataSource": {
							"page": 480,
							"report": "AnnualReport",
							"tagName": "functionalities"
						},
						"quality": "Audited",
						"comment": "compress wireless alarm"
					},
					"workdaysLost": {
						"value": 5655,
						"dataSource": {
							"page": 1078,
							"report": "ESEFReport",
							"tagName": "applications"
						},
						"quality": "Estimated",
						"comment": "index wireless firewall"
					},
					"supplierCodeOfConduct": {
						"quality": "NA"
					},
					"grievanceHandlingMechanism": {
						"value": "Yes",
						"dataSource": {
							"page": 600,
							"report": "ESEFReport",
							"tagName": "niches"
						},
						"quality": "Incomplete",
						"comment": "compress optical application"
>>>>>>> 70a97428
					},
					"whistleblowerProtectionPolicy": {
						"value": "Yes",
<<<<<<< HEAD
						"dataSource": {
							"page": 1046,
							"report": "IntegratedReport",
							"tagName": "users"
						},
						"quality": "Reported",
						"comment": "generate redundant card"
					},
					"whistleblowerProtectionPolicy": {
						"value": "No",
						"dataSource": {
							"page": 145,
							"report": "AnnualReport",
							"tagName": "e-services"
						},
						"quality": "Incomplete",
						"comment": "hack neural circuit"
					},
					"reportedIncidentsOfDiscrimination": {
						"quality": "NA"
					},
					"sanctionsIncidentsOfDiscrimination": {
						"value": 85362,
						"dataSource": {
							"page": 761,
							"report": "AnnualReport",
							"tagName": "experiences"
						},
						"quality": "Audited",
						"comment": "compress bluetooth panel"
					},
					"ceoToEmployeePayGap": {
						"value": 45918,
						"quality": "Estimated"
					}
				},
				"humanRights": {
					"traffickingInHumanBeingsPolicy": {
						"value": "Yes",
						"dataSource": {
							"page": 1087,
							"report": "IntegratedReport",
							"tagName": "portals"
						},
						"quality": "Estimated",
						"comment": "copy virtual driver"
=======
						"dataSource": {
							"page": 477,
							"report": "ESEFReport",
							"tagName": "metrics"
						},
						"quality": "Estimated",
						"comment": "quantify mobile capacitor"
					},
					"reportedIncidentsOfDiscrimination": {
						"value": 98868,
						"dataSource": {
							"page": 727,
							"report": "ESEFReport",
							"tagName": "metrics"
						},
						"quality": "Incomplete",
						"comment": "navigate optical bandwidth"
					},
					"sanctionsIncidentsOfDiscrimination": {
						"value": 30726,
						"dataSource": {
							"page": 1000,
							"report": "ESEFReport",
							"tagName": "interfaces"
						},
						"quality": "Reported",
						"comment": "program optical capacitor"
					},
					"ceoToEmployeePayGap": {
						"value": 19911,
						"dataSource": {
							"page": 421,
							"report": "AnnualReport",
							"tagName": "e-tailers"
						},
						"quality": "Audited",
						"comment": "navigate mobile monitor"
					}
				},
				"humanRights": {
					"humanRightsPolicy": {
						"value": "Yes",
						"quality": "Estimated"
					},
					"humanRightsDueDiligence": {
						"value": "Yes",
						"dataSource": {
							"page": 457,
							"report": "ESEFReport",
							"tagName": "convergence"
						},
						"quality": "Incomplete",
						"comment": "connect wireless monitor"
					},
					"traffickingInHumanBeingsPolicy": {
						"value": "No",
						"quality": "Estimated"
>>>>>>> 70a97428
					},
					"reportedChildLabourIncidents": {
						"value": "Yes",
						"dataSource": {
<<<<<<< HEAD
							"page": 805,
							"report": "AnnualReport",
							"tagName": "experiences"
						},
						"quality": "Reported",
						"comment": "navigate 1080p hard drive"
					},
					"reportedIncidentsOfHumanRights": {
						"value": 68671,
						"quality": "Estimated"
=======
							"page": 187,
							"report": "ESEFReport",
							"tagName": "e-tailers"
						},
						"quality": "Audited",
						"comment": "hack online matrix"
					},
					"reportedForcedOrCompulsoryLabourIncidents": {
						"value": "Yes",
						"quality": "Incomplete"
					},
					"reportedIncidentsOfHumanRights": {
						"value": 52887,
						"quality": "Incomplete"
>>>>>>> 70a97428
					}
				},
				"greenSecurities": {
					"securitiesNotCertifiedAsGreen": {
<<<<<<< HEAD
						"value": "Yes",
						"dataSource": {
							"page": 1134,
							"report": "ESEFReport",
							"tagName": "niches"
						},
						"quality": "Audited",
						"comment": "override neural firewall"
=======
						"value": "No",
						"quality": "Estimated"
>>>>>>> 70a97428
					}
				},
				"anticorruptionAndAntibribery": {
					"reportedCasesOfBriberyCorruption": {
<<<<<<< HEAD
						"value": 45378,
						"dataSource": {
							"page": 1152,
							"report": "IntegratedReport",
							"tagName": "blockchains"
						},
						"quality": "Incomplete",
						"comment": "reboot haptic transmitter"
					},
					"reportedConvictionsOfBriberyCorruption": {
						"value": 15316,
						"dataSource": {
							"page": 735,
							"report": "AnnualReport",
							"tagName": "niches"
						},
						"quality": "Audited",
						"comment": "navigate bluetooth hard drive"
					},
					"reportedFinesOfBriberyCorruption": {
						"value": 872973.45,
						"dataSource": {
							"page": 900,
							"report": "AnnualReport",
							"tagName": "supply-chains"
						},
						"quality": "Audited",
						"comment": "parse redundant system"
=======
						"value": 65974,
						"dataSource": {
							"page": 383,
							"report": "AnnualReport",
							"tagName": "action-items"
						},
						"quality": "Audited",
						"comment": "synthesize open-source firewall"
					},
					"reportedConvictionsOfBriberyCorruption": {
						"value": 79256,
						"quality": "Estimated"
					},
					"reportedFinesOfBriberyCorruption": {
						"value": 482638.47,
						"dataSource": {
							"page": 26,
							"report": "ESEFReport",
							"tagName": "web-readiness"
						},
						"quality": "Audited",
						"comment": "back up redundant circuit"
>>>>>>> 70a97428
					}
				}
			},
			"environmental": {
				"greenhouseGasEmissions": {
<<<<<<< HEAD
					"scope2": {
						"value": 54809,
						"quality": "Incomplete"
					},
					"scope3": {
						"value": 9180,
						"dataSource": {
							"page": 563,
							"report": "AnnualReport",
							"tagName": "users"
						},
						"quality": "Reported",
						"comment": "input digital program"
					},
					"enterpriseValue": {
						"value": 54161.6,
						"quality": "Incomplete"
=======
					"scope1": {
						"value": 90263,
						"dataSource": {
							"page": 759,
							"report": "ESEFReport",
							"tagName": "ROI"
						},
						"quality": "Estimated",
						"comment": "override back-end firewall"
					},
					"scope2": {
						"value": 8597,
						"dataSource": {
							"page": 804,
							"report": "ESEFReport",
							"tagName": "methodologies"
						},
						"quality": "Incomplete",
						"comment": "override mobile protocol"
					},
					"scope3": {
						"value": 99847,
						"dataSource": {
							"page": 332,
							"report": "ESEFReport",
							"tagName": "solutions"
						},
						"quality": "Estimated",
						"comment": "synthesize wireless circuit"
					},
					"enterpriseValue": {
						"value": 146409.79,
						"dataSource": {
							"page": 90,
							"report": "ESEFReport",
							"tagName": "metrics"
						},
						"quality": "Incomplete",
						"comment": "synthesize optical protocol"
					},
					"totalRevenue": {
						"value": 532392.96,
						"dataSource": {
							"page": 467,
							"report": "AnnualReport",
							"tagName": "paradigms"
						},
						"quality": "Estimated",
						"comment": "compress virtual matrix"
>>>>>>> 70a97428
					},
					"fossilFuelSectorExposure": {
						"value": "No",
						"dataSource": {
<<<<<<< HEAD
							"page": 156,
							"report": "ESEFReport",
							"tagName": "mindshare"
						},
						"quality": "Incomplete",
						"comment": "navigate neural circuit"
=======
							"page": 644,
							"report": "ESEFReport",
							"tagName": "e-tailers"
						},
						"quality": "Audited",
						"comment": "parse open-source protocol"
>>>>>>> 70a97428
					}
				},
				"energyPerformance": {
					"renewableEnergyProduction": {
<<<<<<< HEAD
						"value": 65446,
						"dataSource": {
							"page": 216,
							"report": "ESEFReport",
							"tagName": "models"
						},
						"quality": "Estimated",
						"comment": "copy auxiliary hard drive"
					},
					"renewableEnergyConsumption": {
						"value": 99780,
						"dataSource": {
							"page": 1091,
							"report": "IntegratedReport",
							"tagName": "solutions"
						},
						"quality": "Audited",
						"comment": "calculate primary transmitter"
					},
					"nonRenewableEnergyConsumption": {
						"quality": "NA"
					},
					"nonRenewableEnergyProduction": {
						"value": 31588,
						"quality": "Estimated"
					},
					"highImpactClimateSectorEnergyConsumptionNaceB": {
						"value": 31244,
						"dataSource": {
							"page": 506,
							"report": "AnnualReport",
							"tagName": "interfaces"
						},
						"quality": "Reported",
						"comment": "reboot haptic transmitter"
					},
					"highImpactClimateSectorEnergyConsumptionNaceE": {
						"value": 93100,
						"dataSource": {
							"page": 240,
							"report": "AnnualReport",
							"tagName": "eyeballs"
						},
						"quality": "Audited",
						"comment": "back up back-end bus"
					},
					"highImpactClimateSectorEnergyConsumptionNaceF": {
						"value": 2736,
						"quality": "Incomplete"
					},
					"highImpactClimateSectorEnergyConsumptionNaceH": {
						"value": 75269,
						"dataSource": {
							"page": 862,
							"report": "ESEFReport",
							"tagName": "convergence"
						},
						"quality": "Audited",
						"comment": "index neural driver"
					},
					"totalHighImpactClimateSectorEnergyConsumption": {
						"value": 71981,
						"dataSource": {
							"page": 1071,
							"report": "ESEFReport",
							"tagName": "functionalities"
						},
						"quality": "Reported",
						"comment": "reboot neural card"
					},
					"nonRenewableEnergyConsumptionFossilFuels": {
						"value": 48888,
						"quality": "Incomplete"
					},
					"nonRenewableEnergyConsumptionCrudeOil": {
						"value": 36496,
						"dataSource": {
							"page": 612,
							"report": "ESEFReport",
							"tagName": "markets"
						},
						"quality": "Reported",
						"comment": "back up open-source program"
					},
					"nonRenewableEnergyConsumptionNaturalGas": {
						"value": 56750,
						"dataSource": {
							"page": 23,
							"report": "AnnualReport",
							"tagName": "applications"
						},
						"quality": "Estimated",
						"comment": "transmit redundant transmitter"
					},
					"nonRenewableEnergyConsumptionLignite": {
						"value": 52699,
						"dataSource": {
							"page": 240,
							"report": "AnnualReport",
							"tagName": "paradigms"
						},
						"quality": "Reported",
						"comment": "navigate neural hard drive"
					},
					"nonRenewableEnergyConsumptionCoal": {
						"value": 51184,
						"quality": "Estimated"
					},
					"nonRenewableEnergyConsumptionNuclearEnergy": {
						"value": 22181,
						"dataSource": {
							"page": 339,
							"report": "IntegratedReport",
							"tagName": "deliverables"
						},
						"quality": "Audited",
						"comment": "program online alarm"
					},
					"nonRenewableEnergyConsumptionOther": {
						"quality": "NA"
=======
						"quality": "NA"
					},
					"renewableEnergyConsumption": {
						"value": 85468,
						"dataSource": {
							"page": 870,
							"report": "AnnualReport",
							"tagName": "interfaces"
						},
						"quality": "Estimated",
						"comment": "generate primary firewall"
					},
					"nonRenewableEnergyConsumption": {
						"value": 46011,
						"dataSource": {
							"page": 252,
							"report": "AnnualReport",
							"tagName": "blockchains"
						},
						"quality": "Reported",
						"comment": "reboot solid state pixel"
					},
					"nonRenewableEnergyProduction": {
						"quality": "NA"
					},
					"highImpactClimateSectorEnergyConsumptionNaceA": {
						"value": 44997,
						"dataSource": {
							"page": 922,
							"report": "AnnualReport",
							"tagName": "infrastructures"
						},
						"quality": "Audited",
						"comment": "compress auxiliary monitor"
					},
					"highImpactClimateSectorEnergyConsumptionNaceB": {
						"value": 73330,
						"dataSource": {
							"page": 666,
							"report": "AnnualReport",
							"tagName": "infomediaries"
						},
						"quality": "Incomplete",
						"comment": "compress solid state hard drive"
					},
					"highImpactClimateSectorEnergyConsumptionNaceC": {
						"value": 12735,
						"dataSource": {
							"page": 299,
							"report": "AnnualReport",
							"tagName": "vortals"
						},
						"quality": "Estimated",
						"comment": "connect multi-byte capacitor"
					},
					"highImpactClimateSectorEnergyConsumptionNaceD": {
						"value": 33691,
						"quality": "Estimated"
					},
					"highImpactClimateSectorEnergyConsumptionNaceE": {
						"value": 877,
						"dataSource": {
							"page": 678,
							"report": "ESEFReport",
							"tagName": "convergence"
						},
						"quality": "Incomplete",
						"comment": "program cross-platform driver"
					},
					"highImpactClimateSectorEnergyConsumptionNaceG": {
						"value": 28949,
						"quality": "Incomplete"
					},
					"highImpactClimateSectorEnergyConsumptionNaceH": {
						"value": 57975,
						"dataSource": {
							"page": 82,
							"report": "AnnualReport",
							"tagName": "niches"
						},
						"quality": "Estimated",
						"comment": "hack redundant application"
					},
					"highImpactClimateSectorEnergyConsumptionNaceL": {
						"value": 11485,
						"dataSource": {
							"page": 309,
							"report": "ESEFReport",
							"tagName": "systems"
						},
						"quality": "Audited",
						"comment": "copy cross-platform protocol"
					},
					"nonRenewableEnergyConsumptionCrudeOil": {
						"value": 16440,
						"quality": "Incomplete"
					},
					"nonRenewableEnergyConsumptionNaturalGas": {
						"quality": "NA"
					},
					"nonRenewableEnergyConsumptionLignite": {
						"value": 2814,
						"dataSource": {
							"page": 404,
							"report": "AnnualReport",
							"tagName": "e-services"
						},
						"quality": "Estimated",
						"comment": "navigate back-end pixel"
					},
					"nonRenewableEnergyConsumptionNuclearEnergy": {
						"value": 58487,
						"dataSource": {
							"page": 1164,
							"report": "ESEFReport",
							"tagName": "e-tailers"
						},
						"quality": "Audited",
						"comment": "parse multi-byte application"
					},
					"nonRenewableEnergyConsumptionOther": {
						"value": 8928,
						"dataSource": {
							"page": 92,
							"report": "AnnualReport",
							"tagName": "supply-chains"
						},
						"quality": "Estimated",
						"comment": "reboot virtual bandwidth"
>>>>>>> 70a97428
					}
				},
				"biodiversity": {
					"primaryForestAndWoodedLandOfNativeSpeciesExposure": {
						"value": "No",
						"dataSource": {
							"page": 250,
							"report": "IntegratedReport",
							"tagName": "supply-chains"
						},
						"quality": "Audited",
						"comment": "reboot online feed"
					},
					"protectedAreasExposure": {
<<<<<<< HEAD
						"value": "No",
						"dataSource": {
							"page": 627,
							"report": "IntegratedReport",
							"tagName": "mindshare"
						},
						"quality": "Audited",
						"comment": "reboot neural panel"
=======
						"quality": "NA"
					},
					"rareOrEndangeredEcosystemsExposure": {
						"value": "No",
						"quality": "Incomplete"
					}
				},
				"water": {
					"emissionsToWater": {
						"value": 15789,
						"quality": "Incomplete"
					},
					"waterConsumption": {
						"value": 64903,
						"dataSource": {
							"page": 224,
							"report": "AnnualReport",
							"tagName": "vortals"
						},
						"quality": "Reported",
						"comment": "index online matrix"
>>>>>>> 70a97428
					},
					"waterManagementPolicy": {
						"value": "Yes",
<<<<<<< HEAD
						"quality": "Estimated"
					}
				},
				"water": {
					"emissionsToWater": {
						"value": 80199,
						"dataSource": {
							"page": 661,
							"report": "AnnualReport",
							"tagName": "technologies"
						},
						"quality": "Incomplete",
						"comment": "synthesize digital array"
					},
					"waterReused": {
						"value": 81576,
						"quality": "Incomplete"
=======
						"dataSource": {
							"page": 424,
							"report": "AnnualReport",
							"tagName": "markets"
						},
						"quality": "Audited",
						"comment": "parse neural firewall"
					},
					"waterStressAreaExposure": {
						"value": "Yes",
						"dataSource": {
							"page": 787,
							"report": "ESEFReport",
							"tagName": "interfaces"
						},
						"quality": "Estimated",
						"comment": "connect 1080p microchip"
>>>>>>> 70a97428
					}
				},
				"waste": {
					"hazardousWaste": {
<<<<<<< HEAD
						"value": 54720,
						"dataSource": {
							"page": 1133,
							"report": "IntegratedReport",
							"tagName": "relationships"
						},
						"quality": "Reported",
						"comment": "transmit virtual card"
					},
					"manufactureOfAgrochemicalPesticidesProducts": {
						"value": "No",
						"dataSource": {
							"page": 546,
							"report": "IntegratedReport",
							"tagName": "e-services"
						},
						"quality": "Audited",
						"comment": "connect solid state capacitor"
=======
						"quality": "NA"
					},
					"manufactureOfAgrochemicalPesticidesProducts": {
						"value": "No",
						"quality": "Incomplete"
					},
					"landDegradationDesertificationSoilSealingExposure": {
						"value": "No",
						"dataSource": {
							"page": 214,
							"report": "ESEFReport",
							"tagName": "content"
						},
						"quality": "Estimated",
						"comment": "back up neural alarm"
>>>>>>> 70a97428
					},
					"landDegradationDesertificationSoilSealingExposure": {
						"value": "Yes",
						"dataSource": {
<<<<<<< HEAD
							"page": 333,
							"report": "AnnualReport",
							"tagName": "e-business"
						},
						"quality": "Audited",
						"comment": "program 1080p array"
=======
							"page": 657,
							"report": "ESEFReport",
							"tagName": "networks"
						},
						"quality": "Incomplete",
						"comment": "navigate online transmitter"
>>>>>>> 70a97428
					},
					"sustainableOceansAndSeasPolicy": {
						"value": "Yes",
						"dataSource": {
							"page": 262,
							"report": "ESEFReport",
							"tagName": "web-readiness"
						},
						"quality": "Incomplete",
						"comment": "back up primary alarm"
					},
					"wasteNonRecycled": {
						"value": 29544,
						"dataSource": {
							"page": 254,
							"report": "AnnualReport",
							"tagName": "technologies"
						},
						"quality": "Audited",
						"comment": "synthesize online transmitter"
					},
					"deforestationPolicy": {
						"value": "No",
						"quality": "Estimated"
					},
					"wasteNonRecycled": {
						"value": 93542,
						"dataSource": {
<<<<<<< HEAD
							"page": 301,
=======
							"page": 862,
>>>>>>> 70a97428
							"report": "AnnualReport",
							"tagName": "eyeballs"
						},
						"quality": "Audited",
						"comment": "parse digital hard drive"
					},
					"threatenedSpeciesExposure": {
						"value": "No",
						"dataSource": {
							"page": 664,
							"report": "AnnualReport",
							"tagName": "interfaces"
						},
						"quality": "Reported",
<<<<<<< HEAD
						"comment": "copy wireless microchip"
					},
					"biodiversityProtectionPolicy": {
						"value": "Yes",
						"dataSource": {
							"page": 246,
							"report": "ESEFReport",
							"tagName": "applications"
						},
						"quality": "Audited",
						"comment": "quantify wireless bandwidth"
=======
						"comment": "reboot neural interface"
>>>>>>> 70a97428
					}
				},
				"emissions": {
					"airPollutants": {
<<<<<<< HEAD
						"value": 197,
						"dataSource": {
							"page": 661,
							"report": "IntegratedReport",
							"tagName": "systems"
						},
						"quality": "Incomplete",
						"comment": "index back-end driver"
					},
					"ozoneDepletionSubstances": {
						"value": 98225,
						"dataSource": {
							"page": 1016,
							"report": "AnnualReport",
							"tagName": "synergies"
						},
						"quality": "Audited",
						"comment": "calculate auxiliary capacitor"
					},
					"carbonReductionInitiatives": {
						"value": "Yes",
						"dataSource": {
							"page": 598,
							"report": "ESEFReport",
							"tagName": "action-items"
						},
						"quality": "Incomplete",
						"comment": "index auxiliary capacitor"
=======
						"quality": "NA"
					},
					"ozoneDepletionSubstances": {
						"value": 81642,
						"dataSource": {
							"page": 113,
							"report": "ESEFReport",
							"tagName": "relationships"
						},
						"quality": "Audited",
						"comment": "input bluetooth bus"
					},
					"carbonReductionInitiatives": {
						"value": "No",
						"quality": "Incomplete"
>>>>>>> 70a97428
					}
				}
			},
			"referencedReports": {
<<<<<<< HEAD
				"ESEFReport": {
					"reference": "http://fit-backgammon.de/ausgew%C3%A4hlt-burg.pdf",
					"reportDate": "2022-12-02",
					"currency": "HTG"
				},
				"IntegratedReport": {
					"reference": "https://ernst-cholera.net/berauschend-elektrizit%C3%A4t.pdf",
					"currency": "RSD"
				},
				"AnnualReport": {
					"reference": "https://xn--visionr-schusswaffe-lwb.ch/lobenswert-vieh.pdf",
					"isGroupLevel": "NA",
					"reportDate": "2022-12-11",
					"currency": "MNT"
=======
				"AnnualReport": {
					"reference": "https://rauchfrei-zeh.org/unbestechlich-salz.pdf",
					"isGroupLevel": "Yes",
					"reportDate": "2022-09-16",
					"currency": "TJS"
				},
				"ESEFReport": {
					"reference": "http://sicher-freiheit.com/einsatzbereit-atheismus.pdf",
					"isGroupLevel": "NA",
					"reportDate": "2022-08-20",
					"currency": "CAD"
>>>>>>> 70a97428
				}
			}
		},
		"reportingPeriod": "2019"
	}
]<|MERGE_RESOLUTION|>--- conflicted
+++ resolved
@@ -3,35 +3,6 @@
 		"companyInformation": {
 			"companyName": "company-with-one-sfdr-data-set",
 			"companyAlternativeNames": [
-<<<<<<< HEAD
-				"Dehmel, Bahl und Schäffel"
-			],
-			"companyLegalForm": "GmbH",
-			"headquarters": "Neu Kirastadt",
-			"headquartersPostalCode": "12428",
-			"sector": "markets",
-			"identifiers": [
-				{
-					"identifierType": "CompanyRegistrationNumber",
-					"identifierValue": "v1kfz7a8otdqlfn"
-				},
-				{
-					"identifierType": "Duns",
-					"identifierValue": "7heayckne"
-				},
-				{
-					"identifierType": "Isin",
-					"identifierValue": "4vqmcfzveo49"
-				},
-				{
-					"identifierType": "PermId",
-					"identifierValue": "1skvxr5a6m"
-				}
-			],
-			"countryCode": "BB",
-			"isTeaserCompany": false,
-			"website": "https://fachkundig-zeh.ch"
-=======
 				"Kohnle, Kesselschläger und Schwanbeck"
 			],
 			"companyLegalForm": "Partnership without Limited Liability",
@@ -55,47 +26,10 @@
 			"countryCode": "YT",
 			"isTeaserCompany": false,
 			"website": "https://erfreulich-mensch.org"
->>>>>>> 70a97428
 		},
 		"t": {
 			"social": {
 				"general": {
-<<<<<<< HEAD
-					"fiscalYear": "NoDeviation",
-					"fiscalYearEnd": "2024-01-20",
-					"annualReport": "/test_pdf.pdf",
-					"annualReportDate": "2023-08-23",
-					"annualReportCurrency": "USD",
-					"groupLevelSustainabilityReport": "No",
-					"sustainabilityReportDate": "2023-06-11",
-					"sustainabilityReportCurrency": "EUR",
-					"integratedReport": "http://logisch-urknall.ch/schillernd-cricket.pdf",
-					"groupLevelIntegratedReport": "NA",
-					"integratedReportDate": "2023-07-29",
-					"integratedReportCurrency": "CAD",
-					"esefReport": "https://streng-verbindung.com/initiativ-fl%C3%A4che.pdf",
-					"esefReportDate": "2023-04-09",
-					"esefReportCurrency": "CAD"
-				},
-				"socialAndEmployeeMatters": {
-					"humanRightsLegalProceedings": {
-						"value": "No",
-						"quality": "Estimated"
-					},
-					"corruptionLegalProceedings": {
-						"value": "No",
-						"dataSource": {
-							"page": 1063,
-							"report": "ESEFReport",
-							"tagName": "ROI"
-						},
-						"quality": "Audited",
-						"comment": "hack multi-byte matrix"
-					},
-					"transparencyDisclosurePolicy": {
-						"quality": "NA"
-					},
-=======
 					"fiscalYearEnd": "2023-12-21",
 					"groupLevelAnnualReport": "NA",
 					"annualReport": "/test_pdf.pdf",
@@ -147,110 +81,34 @@
 					"humanRightsDueDiligencePolicy": {
 						"quality": "NA"
 					},
->>>>>>> 70a97428
 					"childForcedDiscriminationPolicy": {
 						"quality": "NA"
 					},
 					"iso14001": {
 						"value": "No",
 						"dataSource": {
-<<<<<<< HEAD
-							"page": 303,
-							"report": "IntegratedReport",
-							"tagName": "applications"
-						},
-						"quality": "Audited",
-						"comment": "calculate mobile bus"
+							"page": 1039,
+							"report": "SustainabilityReport",
+							"tagName": "niches"
+						},
+						"quality": "Estimated",
+						"comment": "synthesize primary feed"
+					},
+					"briberyCorruptionPolicy": {
+						"value": "Yes",
+						"dataSource": {
+							"page": 319,
+							"report": "IntegratedReport",
+							"tagName": "relationships"
+						},
+						"quality": "Estimated",
+						"comment": "back up neural matrix"
 					},
 					"fairBusinessMarketingAdvertisingPolicy": {
-						"value": "Yes",
-						"dataSource": {
-							"page": 658,
-							"report": "AnnualReport",
-							"tagName": "supply-chains"
-						},
-						"quality": "Audited",
-						"comment": "bypass haptic bus"
-=======
-							"page": 1039,
-							"report": "SustainabilityReport",
-							"tagName": "niches"
-						},
-						"quality": "Estimated",
-						"comment": "synthesize primary feed"
->>>>>>> 70a97428
-					},
-					"briberyCorruptionPolicy": {
-						"value": "Yes",
-						"dataSource": {
-<<<<<<< HEAD
-							"page": 335,
-							"report": "IntegratedReport",
-							"tagName": "bandwidth"
-						},
-						"quality": "Reported",
-						"comment": "program redundant driver"
-=======
-							"page": 319,
-							"report": "IntegratedReport",
-							"tagName": "relationships"
-						},
-						"quality": "Estimated",
-						"comment": "back up neural matrix"
->>>>>>> 70a97428
-					},
-					"fairBusinessMarketingAdvertisingPolicy": {
 						"quality": "NA"
 					},
 					"technologiesExpertiseTransferPolicy": {
 						"value": "No",
-<<<<<<< HEAD
-						"quality": "Incomplete"
-					},
-					"oecdGuidelinesForMultinationalEnterprisesPolicy": {
-						"value": "Yes",
-						"dataSource": {
-							"page": 769,
-							"report": "IntegratedReport",
-							"tagName": "infrastructures"
-						},
-						"quality": "Audited",
-						"comment": "bypass wireless firewall"
-					},
-					"averageGrossHourlyEarningsFemaleEmployees": {
-						"value": 30.58,
-						"quality": "Incomplete"
-					},
-					"femaleBoardMembers": {
-						"value": 65387,
-						"dataSource": {
-							"page": 1104,
-							"report": "SustainabilityReport",
-							"tagName": "markets"
-						},
-						"quality": "Incomplete",
-						"comment": "program digital circuit"
-					},
-					"maleBoardMembers": {
-						"value": 25526,
-						"dataSource": {
-							"page": 29,
-							"report": "AnnualReport",
-							"tagName": "infrastructures"
-						},
-						"quality": "Reported",
-						"comment": "navigate neural capacitor"
-					},
-					"controversialWeaponsExposure": {
-						"value": "No",
-						"dataSource": {
-							"page": 1162,
-							"report": "AnnualReport",
-							"tagName": "users"
-						},
-						"quality": "Audited",
-						"comment": "generate open-source system"
-=======
 						"dataSource": {
 							"page": 707,
 							"report": "SustainabilityReport",
@@ -286,7 +144,6 @@
 					"femaleBoardMembers": {
 						"value": 89012,
 						"quality": "Incomplete"
->>>>>>> 70a97428
 					},
 					"maleBoardMembers": {
 						"quality": "NA"
@@ -294,71 +151,6 @@
 					"controversialWeaponsExposure": {
 						"value": "Yes",
 						"dataSource": {
-<<<<<<< HEAD
-							"page": 887,
-							"report": "ESEFReport",
-							"tagName": "partnerships"
-						},
-						"quality": "Estimated",
-						"comment": "index multi-byte microchip"
-					},
-					"rateOfAccidents": {
-						"value": 41255,
-						"dataSource": {
-							"page": 1114,
-							"report": "AnnualReport",
-							"tagName": "action-items"
-						},
-						"quality": "Audited",
-						"comment": "transmit redundant transmitter"
-					},
-					"workdaysLost": {
-						"value": 8822,
-						"dataSource": {
-							"page": 938,
-							"report": "IntegratedReport",
-							"tagName": "web services"
-						},
-						"quality": "Reported",
-						"comment": "program bluetooth port"
-					},
-					"supplierCodeOfConduct": {
-						"value": "Yes",
-						"quality": "Incomplete"
-					},
-					"grievanceHandlingMechanism": {
-						"quality": "NA"
-					},
-					"whistleblowerProtectionPolicy": {
-						"value": "Yes",
-						"dataSource": {
-							"page": 797,
-							"report": "ESEFReport",
-							"tagName": "deliverables"
-						},
-						"quality": "Audited",
-						"comment": "transmit cross-platform matrix"
-					},
-					"sanctionsIncidentsOfDiscrimination": {
-						"value": 48310,
-						"dataSource": {
-							"page": 421,
-							"report": "ESEFReport",
-							"tagName": "niches"
-						},
-						"quality": "Estimated",
-						"comment": "copy wireless circuit"
-					},
-					"ceoToEmployeePayGap": {
-						"value": 73424,
-						"dataSource": {
-							"page": 471,
-							"report": "SustainabilityReport",
-							"tagName": "schemas"
-						},
-						"quality": "Audited",
-						"comment": "compress bluetooth driver"
-=======
 							"page": 766,
 							"report": "IntegratedReport",
 							"tagName": "ROI"
@@ -426,85 +218,32 @@
 						},
 						"quality": "Estimated",
 						"comment": "generate neural hard drive"
->>>>>>> 70a97428
 					}
 				},
 				"humanRights": {
+					"humanRightsPolicy": {
+						"value": "Yes",
+						"dataSource": {
+							"page": 896,
+							"report": "IntegratedReport",
+							"tagName": "e-tailers"
+						},
+						"quality": "Audited",
+						"comment": "copy multi-byte bus"
+					},
 					"humanRightsDueDiligence": {
-						"value": "Yes",
-						"dataSource": {
-<<<<<<< HEAD
-							"page": 319,
-							"report": "AnnualReport",
-							"tagName": "interfaces"
-						},
-						"quality": "Reported",
-						"comment": "bypass bluetooth feed"
-=======
-							"page": 896,
-							"report": "IntegratedReport",
-							"tagName": "e-tailers"
-						},
-						"quality": "Audited",
-						"comment": "copy multi-byte bus"
->>>>>>> 70a97428
+						"value": "No",
+						"dataSource": {
+							"page": 853,
+							"report": "IntegratedReport",
+							"tagName": "mindshare"
+						},
+						"quality": "Reported",
+						"comment": "reboot virtual capacitor"
 					},
 					"traffickingInHumanBeingsPolicy": {
-						"value": "No",
-						"dataSource": {
-<<<<<<< HEAD
-							"page": 628,
-							"report": "AnnualReport",
-							"tagName": "functionalities"
-						},
-						"quality": "Reported",
-						"comment": "navigate open-source alarm"
-=======
-							"page": 853,
-							"report": "IntegratedReport",
-							"tagName": "mindshare"
-						},
-						"quality": "Reported",
-						"comment": "reboot virtual capacitor"
->>>>>>> 70a97428
-					},
-					"reportedChildLabourIncidents": {
-						"value": "Yes",
-						"dataSource": {
-<<<<<<< HEAD
-							"page": 1179,
-							"report": "ESEFReport",
-							"tagName": "technologies"
-						},
-						"quality": "Audited",
-						"comment": "calculate back-end pixel"
-					},
-					"reportedForcedOrCompulsoryLabourIncidents": {
-						"value": "Yes",
-						"quality": "Incomplete"
-					},
-					"reportedIncidentsOfHumanRights": {
-						"value": 70023,
-						"dataSource": {
-							"page": 477,
-							"report": "SustainabilityReport",
-							"tagName": "deliverables"
-						},
-						"quality": "Reported",
-						"comment": "reboot 1080p capacitor"
-					}
-				},
-				"greenSecurities": {
-					"securitiesNotCertifiedAsGreen": {
-						"value": "No",
-						"dataSource": {
-							"page": 614,
-							"report": "IntegratedReport",
-							"tagName": "infomediaries"
-						},
-						"quality": "Incomplete",
-						"comment": "generate haptic driver"
-=======
+						"value": "Yes",
+						"dataSource": {
 							"page": 339,
 							"report": "ESEFReport",
 							"tagName": "experiences"
@@ -521,35 +260,11 @@
 						},
 						"quality": "Audited",
 						"comment": "compress open-source hard drive"
->>>>>>> 70a97428
 					}
 				},
 				"greenSecurities": {},
 				"anticorruptionAndAntibribery": {
 					"reportedCasesOfBriberyCorruption": {
-<<<<<<< HEAD
-						"value": 51752,
-						"dataSource": {
-							"page": 272,
-							"report": "SustainabilityReport",
-							"tagName": "action-items"
-						},
-						"quality": "Estimated",
-						"comment": "input optical capacitor"
-					},
-					"reportedConvictionsOfBriberyCorruption": {
-						"quality": "NA"
-					},
-					"reportedFinesOfBriberyCorruption": {
-						"value": 635836.09,
-						"dataSource": {
-							"page": 1035,
-							"report": "SustainabilityReport",
-							"tagName": "systems"
-						},
-						"quality": "Audited",
-						"comment": "compress virtual panel"
-=======
 						"quality": "NA"
 					},
 					"reportedFinesOfBriberyCorruption": {
@@ -561,45 +276,12 @@
 						},
 						"quality": "Audited",
 						"comment": "copy wireless card"
->>>>>>> 70a97428
 					}
 				}
 			},
 			"environmental": {
 				"greenhouseGasEmissions": {
 					"scope1": {
-<<<<<<< HEAD
-						"value": 90276,
-						"dataSource": {
-							"page": 889,
-							"report": "IntegratedReport",
-							"tagName": "paradigms"
-						},
-						"quality": "Audited",
-						"comment": "compress 1080p firewall"
-					},
-					"scope3": {
-						"value": 76973,
-						"quality": "Estimated"
-					},
-					"enterpriseValue": {
-						"value": 578861.86,
-						"quality": "Estimated"
-					},
-					"totalRevenue": {
-						"value": 222890.27,
-						"dataSource": {
-							"page": 745,
-							"report": "ESEFReport",
-							"tagName": "schemas"
-						},
-						"quality": "Incomplete",
-						"comment": "index mobile application"
-					},
-					"fossilFuelSectorExposure": {
-						"value": "Yes",
-						"quality": "Incomplete"
-=======
 						"quality": "NA"
 					},
 					"enterpriseValue": {
@@ -625,117 +307,10 @@
 						},
 						"quality": "Reported",
 						"comment": "quantify auxiliary sensor"
->>>>>>> 70a97428
 					}
 				},
 				"energyPerformance": {
 					"renewableEnergyProduction": {
-<<<<<<< HEAD
-						"value": 57766,
-						"dataSource": {
-							"page": 173,
-							"report": "AnnualReport",
-							"tagName": "infomediaries"
-						},
-						"quality": "Incomplete",
-						"comment": "program wireless card"
-					},
-					"renewableEnergyConsumption": {
-						"value": 37613,
-						"dataSource": {
-							"page": 577,
-							"report": "AnnualReport",
-							"tagName": "ROI"
-						},
-						"quality": "Reported",
-						"comment": "calculate online protocol"
-					},
-					"nonRenewableEnergyConsumption": {
-						"value": 84536,
-						"dataSource": {
-							"page": 715,
-							"report": "SustainabilityReport",
-							"tagName": "e-services"
-						},
-						"quality": "Reported",
-						"comment": "index virtual monitor"
-					},
-					"highImpactClimateSectorEnergyConsumptionNaceA": {
-						"value": 26846,
-						"dataSource": {
-							"page": 327,
-							"report": "ESEFReport",
-							"tagName": "systems"
-						},
-						"quality": "Audited",
-						"comment": "synthesize online transmitter"
-					},
-					"highImpactClimateSectorEnergyConsumptionNaceC": {
-						"value": 35765,
-						"dataSource": {
-							"page": 94,
-							"report": "SustainabilityReport",
-							"tagName": "infomediaries"
-						},
-						"quality": "Estimated",
-						"comment": "transmit open-source bandwidth"
-					},
-					"highImpactClimateSectorEnergyConsumptionNaceE": {
-						"quality": "NA"
-					},
-					"highImpactClimateSectorEnergyConsumptionNaceF": {
-						"value": 86721,
-						"dataSource": {
-							"page": 867,
-							"report": "ESEFReport",
-							"tagName": "infrastructures"
-						},
-						"quality": "Reported",
-						"comment": "quantify digital hard drive"
-					},
-					"highImpactClimateSectorEnergyConsumptionNaceG": {
-						"value": 8528,
-						"dataSource": {
-							"page": 424,
-							"report": "AnnualReport",
-							"tagName": "infrastructures"
-						},
-						"quality": "Reported",
-						"comment": "copy wireless pixel"
-					},
-					"highImpactClimateSectorEnergyConsumptionNaceH": {
-						"value": 93516,
-						"dataSource": {
-							"page": 471,
-							"report": "IntegratedReport",
-							"tagName": "eyeballs"
-						},
-						"quality": "Estimated",
-						"comment": "calculate optical array"
-					},
-					"nonRenewableEnergyConsumptionFossilFuels": {
-						"value": 74243,
-						"dataSource": {
-							"page": 196,
-							"report": "SustainabilityReport",
-							"tagName": "deliverables"
-						},
-						"quality": "Incomplete",
-						"comment": "override primary application"
-					},
-					"nonRenewableEnergyConsumptionCrudeOil": {
-						"value": 54343,
-						"dataSource": {
-							"page": 313,
-							"report": "SustainabilityReport",
-							"tagName": "schemas"
-						},
-						"quality": "Reported",
-						"comment": "bypass neural driver"
-					},
-					"nonRenewableEnergyConsumptionNaturalGas": {
-						"quality": "NA"
-=======
 						"value": 2690,
 						"dataSource": {
 							"page": 674,
@@ -880,53 +455,10 @@
 						},
 						"quality": "Estimated",
 						"comment": "back up optical transmitter"
->>>>>>> 70a97428
 					}
 				},
 				"biodiversity": {
 					"primaryForestAndWoodedLandOfNativeSpeciesExposure": {
-<<<<<<< HEAD
-						"value": "No",
-						"dataSource": {
-							"page": 984,
-							"report": "AnnualReport",
-							"tagName": "bandwidth"
-						},
-						"quality": "Audited",
-						"comment": "override solid state hard drive"
-					},
-					"protectedAreasExposure": {
-						"value": "Yes",
-						"dataSource": {
-							"page": 40,
-							"report": "IntegratedReport",
-							"tagName": "solutions"
-						},
-						"quality": "Reported",
-						"comment": "transmit optical sensor"
-					},
-					"rareOrEndangeredEcosystemsExposure": {
-						"quality": "NA"
-					}
-				},
-				"water": {
-					"waterConsumption": {
-						"value": 47537,
-						"dataSource": {
-							"page": 1151,
-							"report": "ESEFReport",
-							"tagName": "e-business"
-						},
-						"quality": "Incomplete",
-						"comment": "index neural feed"
-					},
-					"waterReused": {
-						"value": 12491,
-						"quality": "Incomplete"
-					},
-					"waterManagementPolicy": {
-						"quality": "NA"
-=======
 						"value": "Yes",
 						"quality": "Estimated"
 					},
@@ -965,44 +497,10 @@
 						},
 						"quality": "Incomplete",
 						"comment": "hack 1080p array"
->>>>>>> 70a97428
 					}
 				},
 				"waste": {
 					"hazardousWaste": {
-<<<<<<< HEAD
-						"value": 36910,
-						"dataSource": {
-							"page": 1011,
-							"report": "IntegratedReport",
-							"tagName": "supply-chains"
-						},
-						"quality": "Incomplete",
-						"comment": "connect bluetooth system"
-					},
-					"manufactureOfAgrochemicalPesticidesProducts": {
-						"quality": "NA"
-					},
-					"landDegradationDesertificationSoilSealingExposure": {
-						"value": "No",
-						"dataSource": {
-							"page": 472,
-							"report": "SustainabilityReport",
-							"tagName": "portals"
-						},
-						"quality": "Incomplete",
-						"comment": "copy back-end protocol"
-					},
-					"wasteNonRecycled": {
-						"value": 82426,
-						"dataSource": {
-							"page": 1019,
-							"report": "SustainabilityReport",
-							"tagName": "vortals"
-						},
-						"quality": "Reported",
-						"comment": "program virtual program"
-=======
 						"value": 27599,
 						"quality": "Incomplete"
 					},
@@ -1039,7 +537,6 @@
 						},
 						"quality": "Reported",
 						"comment": "back up neural monitor"
->>>>>>> 70a97428
 					},
 					"threatenedSpeciesExposure": {
 						"quality": "NA"
@@ -1047,63 +544,16 @@
 					"deforestationPolicy": {
 						"value": "Yes",
 						"dataSource": {
-<<<<<<< HEAD
-							"page": 744,
-							"report": "SustainabilityReport",
-							"tagName": "e-markets"
-						},
-						"quality": "Audited",
-						"comment": "index wireless transmitter"
-					},
-					"biodiversityProtectionPolicy": {
-						"value": "Yes",
-						"dataSource": {
-							"page": 680,
-							"report": "ESEFReport",
-							"tagName": "ROI"
-						},
-						"quality": "Estimated",
-						"comment": "compress haptic pixel"
-=======
 							"page": 829,
 							"report": "ESEFReport",
 							"tagName": "mindshare"
 						},
 						"quality": "Audited",
 						"comment": "bypass primary bus"
->>>>>>> 70a97428
 					}
 				},
 				"emissions": {
 					"inorganicPollutants": {
-<<<<<<< HEAD
-						"value": 66924,
-						"dataSource": {
-							"page": 1094,
-							"report": "ESEFReport",
-							"tagName": "ROI"
-						},
-						"quality": "Incomplete",
-						"comment": "reboot virtual monitor"
-					},
-					"airPollutants": {
-						"value": 23208,
-						"dataSource": {
-							"page": 720,
-							"report": "AnnualReport",
-							"tagName": "convergence"
-						},
-						"quality": "Audited",
-						"comment": "override optical feed"
-					},
-					"ozoneDepletionSubstances": {
-						"value": 5664,
-						"quality": "Incomplete"
-					},
-					"carbonReductionInitiatives": {
-						"value": "Yes",
-						"quality": "Estimated"
-=======
 						"value": 17392,
 						"quality": "Estimated"
 					},
@@ -1116,33 +566,11 @@
 						},
 						"quality": "Incomplete",
 						"comment": "generate primary array"
->>>>>>> 70a97428
 					}
 				}
 			},
 			"referencedReports": {
 				"SustainabilityReport": {
-<<<<<<< HEAD
-					"reference": "https://gefeiert-imperialismus.org/gesetzt-schusswaffe.pdf",
-					"isGroupLevel": "No",
-					"reportDate": "2022-06-27",
-					"currency": "MWK"
-				},
-				"IntegratedReport": {
-					"reference": "https://xn--auerordentlich-wohnhaus-h4b.com/lieb-m%C3%B6bel.pdf",
-					"isGroupLevel": "NA",
-					"currency": "XFU"
-				},
-				"AnnualReport": {
-					"reference": "http://erprobt-rassismus.de/%C3%BCberlegt-autor.pdf",
-					"isGroupLevel": "NA",
-					"currency": "BSD"
-				},
-				"ESEFReport": {
-					"reference": "http://hervorhebend-kultur.com/arm-pulver.pdf",
-					"isGroupLevel": "No",
-					"currency": "SLL"
-=======
 					"reference": "http://wirksam-masse.ch/relativ-hagel.pdf",
 					"isGroupLevel": "No",
 					"currency": "XPT"
@@ -1157,48 +585,15 @@
 					"isGroupLevel": "No",
 					"reportDate": "2022-05-27",
 					"currency": "SYP"
->>>>>>> 70a97428
 				}
 			}
 		},
-		"reportingPeriod": "2022"
+		"reportingPeriod": "2019-Q3"
 	},
 	{
 		"companyInformation": {
 			"companyName": "two-sfdr-data-sets-in-different-years",
 			"companyAlternativeNames": [
-<<<<<<< HEAD
-				"Nau, Konieczny und Esenwein"
-			],
-			"headquarters": "Ost Teoburg",
-			"headquartersPostalCode": "64823",
-			"sector": "convergence",
-			"identifiers": [
-				{
-					"identifierType": "CompanyRegistrationNumber",
-					"identifierValue": "4ooi9btl16xmykr"
-				},
-				{
-					"identifierType": "Isin",
-					"identifierValue": "yxomcm9ay88z"
-				},
-				{
-					"identifierType": "Lei",
-					"identifierValue": "cwvwsad5wga6tml0wgxw"
-				},
-				{
-					"identifierType": "PermId",
-					"identifierValue": "3pvqeectrp"
-				},
-				{
-					"identifierType": "Ticker",
-					"identifierValue": "q8kzb3r"
-				}
-			],
-			"countryCode": "SA",
-			"isTeaserCompany": false,
-			"website": "https://träumerisch-menschenrecht.com"
-=======
 				"Berning Gruppe"
 			],
 			"companyLegalForm": "Limited Liability Partnership (LLP)",
@@ -1213,7 +608,6 @@
 			"countryCode": "BQ",
 			"isTeaserCompany": false,
 			"website": "http://fantasievoll-rudern.org"
->>>>>>> 70a97428
 		},
 		"t": {
 			"social": {
@@ -1221,21 +615,6 @@
 					"fiscalYear": "Deviation",
 					"fiscalYearEnd": "2020-01-03",
 					"groupLevelAnnualReport": "Yes",
-<<<<<<< HEAD
-					"annualReportDate": "2023-09-28",
-					"annualReportCurrency": "CHF",
-					"groupLevelSustainabilityReport": "No",
-					"sustainabilityReportDate": "2024-03-11",
-					"sustainabilityReportCurrency": "EUR",
-					"groupLevelIntegratedReport": "NA",
-					"integratedReportDate": "2023-04-25",
-					"integratedReportCurrency": "USD",
-					"esefReport": "https://xn--geners-hurrikan-dtb.com/fachkundig-bahnhof.pdf",
-					"groupLevelEsefReport": "NA",
-					"esefReportDate": "2023-07-17",
-					"esefReportCurrency": "CAD",
-					"scopeOfEntities": "No"
-=======
 					"annualReportDate": "2024-01-27",
 					"annualReportCurrency": "EUR",
 					"sustainabilityReport": "https://xn--unbertroffen-hand-32b.de/erfolgsorientiert-go.pdf",
@@ -1250,7 +629,6 @@
 					"esefReportDate": "2024-01-01",
 					"esefReportCurrency": "EUR",
 					"scopeOfEntities": "NA"
->>>>>>> 70a97428
 				},
 				"socialAndEmployeeMatters": {
 					"humanRightsLegalProceedings": {
@@ -1260,16 +638,6 @@
 					"environmentalPolicy": {
 						"value": "Yes",
 						"dataSource": {
-<<<<<<< HEAD
-							"page": 719,
-							"report": "IntegratedReport",
-							"tagName": "infrastructures"
-						},
-						"quality": "Audited",
-						"comment": "input primary port"
-					},
-					"iloCoreLabourStandards": {
-=======
 							"page": 108,
 							"report": "AnnualReport",
 							"tagName": "blockchains"
@@ -1278,143 +646,9 @@
 						"comment": "index optical bus"
 					},
 					"corruptionLegalProceedings": {
->>>>>>> 70a97428
-						"value": "Yes",
-						"dataSource": {
-							"page": 1115,
-							"report": "IntegratedReport",
-							"tagName": "experiences"
-						},
-						"quality": "Reported",
-						"comment": "navigate virtual application"
-					},
-<<<<<<< HEAD
-					"corruptionLegalProceedings": {
-						"quality": "NA"
-					},
-					"transparencyDisclosurePolicy": {
-						"value": "Yes",
-						"dataSource": {
-							"page": 543,
-							"report": "IntegratedReport",
-							"tagName": "models"
-						},
-						"quality": "Audited",
-						"comment": "compress primary firewall"
-					},
-					"humanRightsDueDiligencePolicy": {
-						"value": "No",
-						"dataSource": {
-							"page": 89,
-							"report": "AnnualReport",
-							"tagName": "e-services"
-						},
-						"quality": "Audited",
-						"comment": "copy wireless bandwidth"
-					},
-					"childForcedDiscriminationPolicy": {
-						"value": "No",
-						"dataSource": {
-							"page": 711,
-							"report": "IntegratedReport",
-							"tagName": "schemas"
-						},
-						"quality": "Audited",
-						"comment": "navigate optical array"
-					},
-					"iso14001": {
-						"quality": "NA"
-					},
-					"briberyCorruptionPolicy": {
-						"value": "No",
-						"dataSource": {
-							"page": 578,
-							"report": "ESEFReport",
-							"tagName": "infomediaries"
-						},
-						"quality": "Reported",
-						"comment": "transmit open-source alarm"
-					},
-					"technologiesExpertiseTransferPolicy": {
-						"value": "No",
-						"dataSource": {
-							"page": 832,
-							"report": "AnnualReport",
-							"tagName": "communities"
-						},
-						"quality": "Reported",
-						"comment": "connect digital capacitor"
-					},
-					"fairCompetitionPolicy": {
-						"value": "Yes",
-						"dataSource": {
-							"page": 1005,
-							"report": "ESEFReport",
-							"tagName": "action-items"
-						},
-						"quality": "Reported",
-						"comment": "calculate redundant alarm"
-					},
-					"violationOfTaxRulesAndRegulation": {
-						"value": "No",
-						"dataSource": {
-							"page": 166,
-							"report": "IntegratedReport",
-							"tagName": "ROI"
-						},
-						"quality": "Estimated",
-						"comment": "synthesize back-end feed"
-					},
-					"unGlobalCompactPrinciplesCompliancePolicy": {
-						"value": "No",
-						"dataSource": {
-							"page": 877,
-							"report": "ESEFReport",
-							"tagName": "relationships"
-						},
-						"quality": "Reported",
-						"comment": "back up auxiliary driver"
-					},
-					"oecdGuidelinesForMultinationalEnterprisesPolicy": {
-						"quality": "NA"
-					},
-					"femaleBoardMembers": {
-						"value": 85604,
-						"quality": "Incomplete"
-					},
-					"controversialWeaponsExposure": {
-						"value": "Yes",
-						"dataSource": {
-							"page": 25,
-							"report": "IntegratedReport",
-							"tagName": "users"
-						},
-						"quality": "Reported",
-						"comment": "input haptic program"
-					},
-					"workplaceAccidentPreventionPolicy": {
-						"quality": "NA"
-					},
-					"workdaysLost": {
-						"value": 3805,
-						"dataSource": {
-							"page": 718,
-							"report": "IntegratedReport",
-							"tagName": "interfaces"
-						},
-						"quality": "Reported",
-						"comment": "copy optical circuit"
-					},
-					"supplierCodeOfConduct": {
-						"value": "No",
-						"dataSource": {
-							"page": 524,
-							"report": "ESEFReport",
-							"tagName": "infrastructures"
-						},
-						"quality": "Incomplete",
-						"comment": "back up solid state program"
-=======
+						"value": "Yes",
+						"quality": "Incomplete"
+					},
 					"transparencyDisclosurePolicy": {
 						"value": "No",
 						"dataSource": {
@@ -1539,58 +773,9 @@
 						},
 						"quality": "Incomplete",
 						"comment": "compress optical application"
->>>>>>> 70a97428
 					},
 					"whistleblowerProtectionPolicy": {
 						"value": "Yes",
-<<<<<<< HEAD
-						"dataSource": {
-							"page": 1046,
-							"report": "IntegratedReport",
-							"tagName": "users"
-						},
-						"quality": "Reported",
-						"comment": "generate redundant card"
-					},
-					"whistleblowerProtectionPolicy": {
-						"value": "No",
-						"dataSource": {
-							"page": 145,
-							"report": "AnnualReport",
-							"tagName": "e-services"
-						},
-						"quality": "Incomplete",
-						"comment": "hack neural circuit"
-					},
-					"reportedIncidentsOfDiscrimination": {
-						"quality": "NA"
-					},
-					"sanctionsIncidentsOfDiscrimination": {
-						"value": 85362,
-						"dataSource": {
-							"page": 761,
-							"report": "AnnualReport",
-							"tagName": "experiences"
-						},
-						"quality": "Audited",
-						"comment": "compress bluetooth panel"
-					},
-					"ceoToEmployeePayGap": {
-						"value": 45918,
-						"quality": "Estimated"
-					}
-				},
-				"humanRights": {
-					"traffickingInHumanBeingsPolicy": {
-						"value": "Yes",
-						"dataSource": {
-							"page": 1087,
-							"report": "IntegratedReport",
-							"tagName": "portals"
-						},
-						"quality": "Estimated",
-						"comment": "copy virtual driver"
-=======
 						"dataSource": {
 							"page": 477,
 							"report": "ESEFReport",
@@ -1648,23 +833,10 @@
 					"traffickingInHumanBeingsPolicy": {
 						"value": "No",
 						"quality": "Estimated"
->>>>>>> 70a97428
 					},
 					"reportedChildLabourIncidents": {
-						"value": "Yes",
-						"dataSource": {
-<<<<<<< HEAD
-							"page": 805,
-							"report": "AnnualReport",
-							"tagName": "experiences"
-						},
-						"quality": "Reported",
-						"comment": "navigate 1080p hard drive"
-					},
-					"reportedIncidentsOfHumanRights": {
-						"value": 68671,
-						"quality": "Estimated"
-=======
+						"value": "No",
+						"dataSource": {
 							"page": 187,
 							"report": "ESEFReport",
 							"tagName": "e-tailers"
@@ -1679,58 +851,16 @@
 					"reportedIncidentsOfHumanRights": {
 						"value": 52887,
 						"quality": "Incomplete"
->>>>>>> 70a97428
 					}
 				},
 				"greenSecurities": {
 					"securitiesNotCertifiedAsGreen": {
-<<<<<<< HEAD
-						"value": "Yes",
-						"dataSource": {
-							"page": 1134,
-							"report": "ESEFReport",
-							"tagName": "niches"
-						},
-						"quality": "Audited",
-						"comment": "override neural firewall"
-=======
-						"value": "No",
-						"quality": "Estimated"
->>>>>>> 70a97428
+						"value": "No",
+						"quality": "Estimated"
 					}
 				},
 				"anticorruptionAndAntibribery": {
 					"reportedCasesOfBriberyCorruption": {
-<<<<<<< HEAD
-						"value": 45378,
-						"dataSource": {
-							"page": 1152,
-							"report": "IntegratedReport",
-							"tagName": "blockchains"
-						},
-						"quality": "Incomplete",
-						"comment": "reboot haptic transmitter"
-					},
-					"reportedConvictionsOfBriberyCorruption": {
-						"value": 15316,
-						"dataSource": {
-							"page": 735,
-							"report": "AnnualReport",
-							"tagName": "niches"
-						},
-						"quality": "Audited",
-						"comment": "navigate bluetooth hard drive"
-					},
-					"reportedFinesOfBriberyCorruption": {
-						"value": 872973.45,
-						"dataSource": {
-							"page": 900,
-							"report": "AnnualReport",
-							"tagName": "supply-chains"
-						},
-						"quality": "Audited",
-						"comment": "parse redundant system"
-=======
 						"value": 65974,
 						"dataSource": {
 							"page": 383,
@@ -1753,31 +883,11 @@
 						},
 						"quality": "Audited",
 						"comment": "back up redundant circuit"
->>>>>>> 70a97428
 					}
 				}
 			},
 			"environmental": {
 				"greenhouseGasEmissions": {
-<<<<<<< HEAD
-					"scope2": {
-						"value": 54809,
-						"quality": "Incomplete"
-					},
-					"scope3": {
-						"value": 9180,
-						"dataSource": {
-							"page": 563,
-							"report": "AnnualReport",
-							"tagName": "users"
-						},
-						"quality": "Reported",
-						"comment": "input digital program"
-					},
-					"enterpriseValue": {
-						"value": 54161.6,
-						"quality": "Incomplete"
-=======
 					"scope1": {
 						"value": 90263,
 						"dataSource": {
@@ -1827,152 +937,20 @@
 						},
 						"quality": "Estimated",
 						"comment": "compress virtual matrix"
->>>>>>> 70a97428
 					},
 					"fossilFuelSectorExposure": {
 						"value": "No",
 						"dataSource": {
-<<<<<<< HEAD
-							"page": 156,
-							"report": "ESEFReport",
-							"tagName": "mindshare"
-						},
-						"quality": "Incomplete",
-						"comment": "navigate neural circuit"
-=======
 							"page": 644,
 							"report": "ESEFReport",
 							"tagName": "e-tailers"
 						},
 						"quality": "Audited",
 						"comment": "parse open-source protocol"
->>>>>>> 70a97428
 					}
 				},
 				"energyPerformance": {
 					"renewableEnergyProduction": {
-<<<<<<< HEAD
-						"value": 65446,
-						"dataSource": {
-							"page": 216,
-							"report": "ESEFReport",
-							"tagName": "models"
-						},
-						"quality": "Estimated",
-						"comment": "copy auxiliary hard drive"
-					},
-					"renewableEnergyConsumption": {
-						"value": 99780,
-						"dataSource": {
-							"page": 1091,
-							"report": "IntegratedReport",
-							"tagName": "solutions"
-						},
-						"quality": "Audited",
-						"comment": "calculate primary transmitter"
-					},
-					"nonRenewableEnergyConsumption": {
-						"quality": "NA"
-					},
-					"nonRenewableEnergyProduction": {
-						"value": 31588,
-						"quality": "Estimated"
-					},
-					"highImpactClimateSectorEnergyConsumptionNaceB": {
-						"value": 31244,
-						"dataSource": {
-							"page": 506,
-							"report": "AnnualReport",
-							"tagName": "interfaces"
-						},
-						"quality": "Reported",
-						"comment": "reboot haptic transmitter"
-					},
-					"highImpactClimateSectorEnergyConsumptionNaceE": {
-						"value": 93100,
-						"dataSource": {
-							"page": 240,
-							"report": "AnnualReport",
-							"tagName": "eyeballs"
-						},
-						"quality": "Audited",
-						"comment": "back up back-end bus"
-					},
-					"highImpactClimateSectorEnergyConsumptionNaceF": {
-						"value": 2736,
-						"quality": "Incomplete"
-					},
-					"highImpactClimateSectorEnergyConsumptionNaceH": {
-						"value": 75269,
-						"dataSource": {
-							"page": 862,
-							"report": "ESEFReport",
-							"tagName": "convergence"
-						},
-						"quality": "Audited",
-						"comment": "index neural driver"
-					},
-					"totalHighImpactClimateSectorEnergyConsumption": {
-						"value": 71981,
-						"dataSource": {
-							"page": 1071,
-							"report": "ESEFReport",
-							"tagName": "functionalities"
-						},
-						"quality": "Reported",
-						"comment": "reboot neural card"
-					},
-					"nonRenewableEnergyConsumptionFossilFuels": {
-						"value": 48888,
-						"quality": "Incomplete"
-					},
-					"nonRenewableEnergyConsumptionCrudeOil": {
-						"value": 36496,
-						"dataSource": {
-							"page": 612,
-							"report": "ESEFReport",
-							"tagName": "markets"
-						},
-						"quality": "Reported",
-						"comment": "back up open-source program"
-					},
-					"nonRenewableEnergyConsumptionNaturalGas": {
-						"value": 56750,
-						"dataSource": {
-							"page": 23,
-							"report": "AnnualReport",
-							"tagName": "applications"
-						},
-						"quality": "Estimated",
-						"comment": "transmit redundant transmitter"
-					},
-					"nonRenewableEnergyConsumptionLignite": {
-						"value": 52699,
-						"dataSource": {
-							"page": 240,
-							"report": "AnnualReport",
-							"tagName": "paradigms"
-						},
-						"quality": "Reported",
-						"comment": "navigate neural hard drive"
-					},
-					"nonRenewableEnergyConsumptionCoal": {
-						"value": 51184,
-						"quality": "Estimated"
-					},
-					"nonRenewableEnergyConsumptionNuclearEnergy": {
-						"value": 22181,
-						"dataSource": {
-							"page": 339,
-							"report": "IntegratedReport",
-							"tagName": "deliverables"
-						},
-						"quality": "Audited",
-						"comment": "program online alarm"
-					},
-					"nonRenewableEnergyConsumptionOther": {
-						"quality": "NA"
-=======
 						"quality": "NA"
 					},
 					"renewableEnergyConsumption": {
@@ -2102,31 +1080,10 @@
 						},
 						"quality": "Estimated",
 						"comment": "reboot virtual bandwidth"
->>>>>>> 70a97428
 					}
 				},
 				"biodiversity": {
-					"primaryForestAndWoodedLandOfNativeSpeciesExposure": {
-						"value": "No",
-						"dataSource": {
-							"page": 250,
-							"report": "IntegratedReport",
-							"tagName": "supply-chains"
-						},
-						"quality": "Audited",
-						"comment": "reboot online feed"
-					},
 					"protectedAreasExposure": {
-<<<<<<< HEAD
-						"value": "No",
-						"dataSource": {
-							"page": 627,
-							"report": "IntegratedReport",
-							"tagName": "mindshare"
-						},
-						"quality": "Audited",
-						"comment": "reboot neural panel"
-=======
 						"quality": "NA"
 					},
 					"rareOrEndangeredEcosystemsExposure": {
@@ -2148,29 +1105,9 @@
 						},
 						"quality": "Reported",
 						"comment": "index online matrix"
->>>>>>> 70a97428
 					},
 					"waterManagementPolicy": {
 						"value": "Yes",
-<<<<<<< HEAD
-						"quality": "Estimated"
-					}
-				},
-				"water": {
-					"emissionsToWater": {
-						"value": 80199,
-						"dataSource": {
-							"page": 661,
-							"report": "AnnualReport",
-							"tagName": "technologies"
-						},
-						"quality": "Incomplete",
-						"comment": "synthesize digital array"
-					},
-					"waterReused": {
-						"value": 81576,
-						"quality": "Incomplete"
-=======
 						"dataSource": {
 							"page": 424,
 							"report": "AnnualReport",
@@ -2188,35 +1125,14 @@
 						},
 						"quality": "Estimated",
 						"comment": "connect 1080p microchip"
->>>>>>> 70a97428
 					}
 				},
 				"waste": {
 					"hazardousWaste": {
-<<<<<<< HEAD
-						"value": 54720,
-						"dataSource": {
-							"page": 1133,
-							"report": "IntegratedReport",
-							"tagName": "relationships"
-						},
-						"quality": "Reported",
-						"comment": "transmit virtual card"
+						"quality": "NA"
 					},
 					"manufactureOfAgrochemicalPesticidesProducts": {
 						"value": "No",
-						"dataSource": {
-							"page": 546,
-							"report": "IntegratedReport",
-							"tagName": "e-services"
-						},
-						"quality": "Audited",
-						"comment": "connect solid state capacitor"
-=======
-						"quality": "NA"
-					},
-					"manufactureOfAgrochemicalPesticidesProducts": {
-						"value": "No",
 						"quality": "Incomplete"
 					},
 					"landDegradationDesertificationSoilSealingExposure": {
@@ -2228,26 +1144,16 @@
 						},
 						"quality": "Estimated",
 						"comment": "back up neural alarm"
->>>>>>> 70a97428
-					},
-					"landDegradationDesertificationSoilSealingExposure": {
-						"value": "Yes",
-						"dataSource": {
-<<<<<<< HEAD
-							"page": 333,
-							"report": "AnnualReport",
-							"tagName": "e-business"
-						},
-						"quality": "Audited",
-						"comment": "program 1080p array"
-=======
+					},
+					"sustainableAgriculturePolicy": {
+						"value": "No",
+						"dataSource": {
 							"page": 657,
 							"report": "ESEFReport",
 							"tagName": "networks"
 						},
 						"quality": "Incomplete",
 						"comment": "navigate online transmitter"
->>>>>>> 70a97428
 					},
 					"sustainableOceansAndSeasPolicy": {
 						"value": "Yes",
@@ -2271,79 +1177,17 @@
 					},
 					"deforestationPolicy": {
 						"value": "No",
-						"quality": "Estimated"
-					},
-					"wasteNonRecycled": {
-						"value": 93542,
-						"dataSource": {
-<<<<<<< HEAD
-							"page": 301,
-=======
+						"dataSource": {
 							"page": 862,
->>>>>>> 70a97428
 							"report": "AnnualReport",
 							"tagName": "eyeballs"
 						},
-						"quality": "Audited",
-						"comment": "parse digital hard drive"
-					},
-					"threatenedSpeciesExposure": {
-						"value": "No",
-						"dataSource": {
-							"page": 664,
-							"report": "AnnualReport",
-							"tagName": "interfaces"
-						},
-						"quality": "Reported",
-<<<<<<< HEAD
-						"comment": "copy wireless microchip"
-					},
-					"biodiversityProtectionPolicy": {
-						"value": "Yes",
-						"dataSource": {
-							"page": 246,
-							"report": "ESEFReport",
-							"tagName": "applications"
-						},
-						"quality": "Audited",
-						"comment": "quantify wireless bandwidth"
-=======
+						"quality": "Reported",
 						"comment": "reboot neural interface"
->>>>>>> 70a97428
 					}
 				},
 				"emissions": {
 					"airPollutants": {
-<<<<<<< HEAD
-						"value": 197,
-						"dataSource": {
-							"page": 661,
-							"report": "IntegratedReport",
-							"tagName": "systems"
-						},
-						"quality": "Incomplete",
-						"comment": "index back-end driver"
-					},
-					"ozoneDepletionSubstances": {
-						"value": 98225,
-						"dataSource": {
-							"page": 1016,
-							"report": "AnnualReport",
-							"tagName": "synergies"
-						},
-						"quality": "Audited",
-						"comment": "calculate auxiliary capacitor"
-					},
-					"carbonReductionInitiatives": {
-						"value": "Yes",
-						"dataSource": {
-							"page": 598,
-							"report": "ESEFReport",
-							"tagName": "action-items"
-						},
-						"quality": "Incomplete",
-						"comment": "index auxiliary capacitor"
-=======
 						"quality": "NA"
 					},
 					"ozoneDepletionSubstances": {
@@ -2359,27 +1203,10 @@
 					"carbonReductionInitiatives": {
 						"value": "No",
 						"quality": "Incomplete"
->>>>>>> 70a97428
 					}
 				}
 			},
 			"referencedReports": {
-<<<<<<< HEAD
-				"ESEFReport": {
-					"reference": "http://fit-backgammon.de/ausgew%C3%A4hlt-burg.pdf",
-					"reportDate": "2022-12-02",
-					"currency": "HTG"
-				},
-				"IntegratedReport": {
-					"reference": "https://ernst-cholera.net/berauschend-elektrizit%C3%A4t.pdf",
-					"currency": "RSD"
-				},
-				"AnnualReport": {
-					"reference": "https://xn--visionr-schusswaffe-lwb.ch/lobenswert-vieh.pdf",
-					"isGroupLevel": "NA",
-					"reportDate": "2022-12-11",
-					"currency": "MNT"
-=======
 				"AnnualReport": {
 					"reference": "https://rauchfrei-zeh.org/unbestechlich-salz.pdf",
 					"isGroupLevel": "Yes",
@@ -2391,7 +1218,6 @@
 					"isGroupLevel": "NA",
 					"reportDate": "2022-08-20",
 					"currency": "CAD"
->>>>>>> 70a97428
 				}
 			}
 		},
