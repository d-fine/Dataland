[
	{
		"companyInformation": {
			"companyName": "two-sfdr-data-sets-in-different-years",
			"headquarters": "North Mercedes",
			"headquartersPostalCode": "10071",
			"sector": "schemas",
			"identifiers": {
				"Lei": [],
				"Isin": [
					"9kDPtJXeLa2u",
					"36HrayxWtC3I"
				],
				"PermId": [],
				"Ticker": [],
				"Duns": [],
				"VatNumber": [
					"h2fvkWxlJ"
				],
				"CompanyRegistrationNumber": [
					"END36RUsZyNDGyV"
				]
			},
			"countryCode": "YT",
			"companyAlternativeNames": [
				"Bailey - Haley",
				"Kiehn, Wilderman and Gibson",
				"Predovic LLC"
			],
			"companyLegalForm": null,
			"website": "https://rosy-perfume.info/",
			"isTeaserCompany": false
		},
		"t": {
			"general": {
				"general": {
					"dataDate": "2024-08-29",
					"fiscalYearDeviation": "Deviation",
					"fiscalYearEnd": "2020-01-03",
					"referencedReports": {
<<<<<<< HEAD
						"SustainabilityReport": {
=======
						"AnnualReport": {
>>>>>>> 797cfa74
							"fileReference": "50a36c418baffd520bb92d84664f06f9732a21f4e2e5ecee6d9136f16e7e0b63",
							"fileName": "AnnualReport",
							"isGroupLevel": "No",
							"reportDate": "2023-09-02",
							"currency": "UZS"
						}
					},
<<<<<<< HEAD
					"scopeOfEntities": "NA"
=======
					"scopeOfEntities": "Yes"
>>>>>>> 797cfa74
				}
			},
			"environmental": {
				"greenhouseGasEmissions": {
					"scope1GhgEmissionsInTonnes": null,
					"scope2GhgEmissionsInTonnes": {
						"value": 45221.72,
						"dataSource": {
							"page": 901,
							"fileName": "AnnualReport",
							"fileReference": "50a36c418baffd520bb92d84664f06f9732a21f4e2e5ecee6d9136f16e7e0b63",
							"tagName": "methodologies"
						},
						"comment": "transmit solid state array",
						"quality": "Reported"
					},
					"scope2GhgEmissionsLocationBasedInTonnes": {
						"value": 81537.7,
						"dataSource": {
							"page": 132,
							"fileName": "AnnualReport",
							"fileReference": "50a36c418baffd520bb92d84664f06f9732a21f4e2e5ecee6d9136f16e7e0b63",
							"tagName": "content"
						},
						"comment": null,
						"quality": "Estimated"
					},
					"scope2GhgEmissionsMarketBasedInTonnes": {
						"value": 82675.29,
						"dataSource": {
							"page": 554,
							"fileName": "AnnualReport",
							"fileReference": "50a36c418baffd520bb92d84664f06f9732a21f4e2e5ecee6d9136f16e7e0b63",
							"tagName": "lifetime value"
						},
						"comment": "parse primary interface",
						"quality": "Incomplete"
					},
					"scope1And2GhgEmissionsInTonnes": {
						"value": 38054.83,
						"dataSource": {
							"page": 799,
							"fileName": "AnnualReport",
							"fileReference": "50a36c418baffd520bb92d84664f06f9732a21f4e2e5ecee6d9136f16e7e0b63",
							"tagName": "users"
						},
						"comment": "connect wireless array",
						"quality": "Reported"
					},
					"scope1And2GhgEmissionsLocationBasedInTonnes": {
						"value": 96412.26,
						"dataSource": {
							"page": 1059,
							"fileName": "AnnualReport",
							"fileReference": "50a36c418baffd520bb92d84664f06f9732a21f4e2e5ecee6d9136f16e7e0b63",
							"tagName": "technologies"
						},
						"comment": "connect 1080p hard drive",
						"quality": "Audited"
					},
					"scope1And2GhgEmissionsMarketBasedInTonnes": {
						"value": null,
						"dataSource": {
							"page": 398,
							"fileName": "AnnualReport",
							"fileReference": "50a36c418baffd520bb92d84664f06f9732a21f4e2e5ecee6d9136f16e7e0b63",
							"tagName": "lifetime value"
						},
						"comment": "synthesize open-source alarm",
						"quality": "NA"
					},
					"scope3GhgEmissionsInTonnes": {
						"value": null,
						"dataSource": {
							"page": 116,
							"fileName": "AnnualReport",
							"fileReference": "50a36c418baffd520bb92d84664f06f9732a21f4e2e5ecee6d9136f16e7e0b63",
							"tagName": "e-markets"
						},
						"comment": "override back-end feed",
						"quality": "NA"
					},
					"scope1And2And3GhgEmissionsInTonnes": {
						"value": 45934.45,
						"dataSource": {
							"page": 221,
							"fileName": "AnnualReport",
							"fileReference": "50a36c418baffd520bb92d84664f06f9732a21f4e2e5ecee6d9136f16e7e0b63",
							"tagName": "web services"
						},
						"comment": "navigate open-source microchip",
						"quality": "Incomplete"
					},
					"enterpriseValue": {
						"value": 4073435009.92,
						"dataSource": {
							"page": 659,
							"fileName": "AnnualReport",
							"fileReference": "50a36c418baffd520bb92d84664f06f9732a21f4e2e5ecee6d9136f16e7e0b63",
							"tagName": "initiatives"
						},
						"comment": null,
						"quality": "Estimated",
						"currency": "MDL"
					},
					"totalRevenue": null,
					"carbonFootprintInTonnesPerMillionEURRevenue": null,
					"ghgIntensityInTonnesPerMillionEURRevenue": {
						"value": 16878.3,
						"dataSource": {
							"page": 981,
							"fileName": "AnnualReport",
							"fileReference": "50a36c418baffd520bb92d84664f06f9732a21f4e2e5ecee6d9136f16e7e0b63",
							"tagName": "methodologies"
						},
						"comment": null,
						"quality": "Reported"
					},
					"fossilFuelSectorExposure": {
						"value": "Yes",
						"dataSource": {
							"page": 104,
							"fileName": "AnnualReport",
							"fileReference": "50a36c418baffd520bb92d84664f06f9732a21f4e2e5ecee6d9136f16e7e0b63",
							"tagName": "e-markets"
						},
						"comment": "compress cross-platform sensor",
						"quality": "Incomplete"
					}
				},
				"energyPerformance": {
					"renewableEnergyProductionInGWh": {
						"value": 14476.11,
						"dataSource": {
							"page": 1098,
							"fileName": "AnnualReport",
							"fileReference": "50a36c418baffd520bb92d84664f06f9732a21f4e2e5ecee6d9136f16e7e0b63",
							"tagName": "architectures"
						},
						"comment": null,
						"quality": "Incomplete"
					},
					"renewableEnergyConsumptionInGWh": null,
					"nonRenewableEnergyProductionInGWh": {
						"value": 17266.91,
						"dataSource": {
							"page": 197,
							"fileName": "AnnualReport",
							"fileReference": "50a36c418baffd520bb92d84664f06f9732a21f4e2e5ecee6d9136f16e7e0b63",
							"tagName": "deliverables"
						},
						"comment": "connect solid state port",
						"quality": "Reported"
					},
					"relativeNonRenewableEnergyProductionInPercent": {
						"value": 89.8967,
						"dataSource": {
							"page": 1020,
							"fileName": "AnnualReport",
							"fileReference": "50a36c418baffd520bb92d84664f06f9732a21f4e2e5ecee6d9136f16e7e0b63",
							"tagName": "markets"
						},
						"comment": null,
						"quality": "Estimated"
					},
					"nonRenewableEnergyConsumptionInGWh": {
						"value": 42354.24,
						"dataSource": {
							"page": 321,
							"fileName": "AnnualReport",
							"fileReference": "50a36c418baffd520bb92d84664f06f9732a21f4e2e5ecee6d9136f16e7e0b63",
							"tagName": "interfaces"
						},
						"comment": "override auxiliary pixel",
						"quality": "Estimated"
					},
					"relativeNonRenewableEnergyConsumptionInPercent": {
						"value": 55.6064,
						"dataSource": {
							"page": 267,
							"fileName": "AnnualReport",
							"fileReference": "50a36c418baffd520bb92d84664f06f9732a21f4e2e5ecee6d9136f16e7e0b63",
							"tagName": "bandwidth"
						},
						"comment": "navigate multi-byte bandwidth",
						"quality": "Audited"
					},
					"applicableHighImpactClimateSectors": {
						"NaceCodeG": {
							"highImpactClimateSectorEnergyConsumptionInGWh": {
								"value": 30590.54,
								"dataSource": {
									"page": 979,
									"fileName": "AnnualReport",
									"fileReference": "50a36c418baffd520bb92d84664f06f9732a21f4e2e5ecee6d9136f16e7e0b63",
									"tagName": "mindshare"
								},
								"comment": "copy haptic capacitor",
								"quality": "Incomplete"
							},
							"highImpactClimateSectorEnergyConsumptionInGWhPerMillionEURRevenue": {
								"value": 59241.13,
								"dataSource": {
									"page": 592,
									"fileName": "AnnualReport",
									"fileReference": "50a36c418baffd520bb92d84664f06f9732a21f4e2e5ecee6d9136f16e7e0b63",
									"tagName": "e-markets"
								},
								"comment": "hack open-source matrix",
								"quality": "Incomplete"
							}
						},
						"NaceCodeD": {
							"highImpactClimateSectorEnergyConsumptionInGWh": null,
							"highImpactClimateSectorEnergyConsumptionInGWhPerMillionEURRevenue": null
						},
						"NaceCodeF": {
							"highImpactClimateSectorEnergyConsumptionInGWh": {
								"value": null,
								"dataSource": {
									"page": 456,
									"fileName": "AnnualReport",
									"fileReference": "50a36c418baffd520bb92d84664f06f9732a21f4e2e5ecee6d9136f16e7e0b63",
									"tagName": "infrastructures"
								},
								"comment": "copy wireless bandwidth",
								"quality": "NA"
							},
							"highImpactClimateSectorEnergyConsumptionInGWhPerMillionEURRevenue": {
								"value": null,
								"dataSource": {
									"page": 708,
									"fileName": "AnnualReport",
									"fileReference": "50a36c418baffd520bb92d84664f06f9732a21f4e2e5ecee6d9136f16e7e0b63",
									"tagName": "mindshare"
								},
								"comment": "parse online array",
								"quality": "NA"
							}
						},
						"NaceCodeB": {
							"highImpactClimateSectorEnergyConsumptionInGWh": {
								"value": 94217.48,
								"dataSource": {
									"page": 274,
									"fileName": "AnnualReport",
									"fileReference": "50a36c418baffd520bb92d84664f06f9732a21f4e2e5ecee6d9136f16e7e0b63",
									"tagName": "content"
								},
								"comment": "reboot open-source firewall",
								"quality": "Reported"
							},
							"highImpactClimateSectorEnergyConsumptionInGWhPerMillionEURRevenue": {
								"value": 85592.28,
								"dataSource": {
									"page": 1050,
									"fileName": "AnnualReport",
									"fileReference": "50a36c418baffd520bb92d84664f06f9732a21f4e2e5ecee6d9136f16e7e0b63",
									"tagName": "eyeballs"
								},
								"comment": "input neural driver",
								"quality": "Incomplete"
							}
						}
					},
					"totalHighImpactClimateSectorEnergyConsumptionInGWh": {
						"value": null,
						"dataSource": null,
						"comment": null,
						"quality": "NA"
					},
					"nonRenewableEnergyConsumptionFossilFuelsInGWh": {
						"value": 87150.24,
						"dataSource": {
							"page": 972,
							"fileName": "AnnualReport",
							"fileReference": "50a36c418baffd520bb92d84664f06f9732a21f4e2e5ecee6d9136f16e7e0b63",
							"tagName": "schemas"
						},
						"comment": "bypass bluetooth hard drive",
						"quality": "Estimated"
					},
					"nonRenewableEnergyConsumptionCrudeOilInGWh": {
						"value": 47272.13,
						"dataSource": {
							"page": 693,
							"fileName": "AnnualReport",
							"fileReference": "50a36c418baffd520bb92d84664f06f9732a21f4e2e5ecee6d9136f16e7e0b63",
							"tagName": "synergies"
						},
						"comment": "reboot wireless application",
						"quality": "Estimated"
					},
					"nonRenewableEnergyConsumptionNaturalGasInGWh": {
						"value": 41466.5,
						"dataSource": {
							"page": 123,
							"fileName": "AnnualReport",
							"fileReference": "50a36c418baffd520bb92d84664f06f9732a21f4e2e5ecee6d9136f16e7e0b63",
							"tagName": "interfaces"
						},
						"comment": "calculate redundant matrix",
						"quality": "Audited"
					},
					"nonRenewableEnergyConsumptionLigniteInGWh": null,
					"nonRenewableEnergyConsumptionCoalInGWh": {
						"value": 7259.57,
						"dataSource": null,
						"comment": "transmit multi-byte array",
						"quality": "Incomplete"
					},
					"nonRenewableEnergyConsumptionNuclearEnergyInGWh": {
						"value": 43900.08,
						"dataSource": null,
						"comment": "index solid state bandwidth",
						"quality": "Estimated"
					},
					"nonRenewableEnergyConsumptionOtherInGWh": {
						"value": 84799.79,
						"dataSource": {
							"page": 415,
							"fileName": "AnnualReport",
							"fileReference": "50a36c418baffd520bb92d84664f06f9732a21f4e2e5ecee6d9136f16e7e0b63",
							"tagName": "initiatives"
						},
						"comment": "bypass auxiliary panel",
						"quality": "Audited"
					}
				},
				"biodiversity": {
					"primaryForestAndWoodedLandOfNativeSpeciesExposure": {
						"value": "No",
						"dataSource": {
							"page": 172,
							"fileName": "AnnualReport",
							"fileReference": "50a36c418baffd520bb92d84664f06f9732a21f4e2e5ecee6d9136f16e7e0b63",
							"tagName": "niches"
						},
						"comment": "index mobile hard drive",
						"quality": "Estimated"
					},
					"protectedAreasExposure": null,
					"rareOrEndangeredEcosystemsExposure": null,
					"highlyBiodiverseGrasslandExposure": {
						"value": "Yes",
						"dataSource": {
							"page": 1005,
							"fileName": "AnnualReport",
							"fileReference": "50a36c418baffd520bb92d84664f06f9732a21f4e2e5ecee6d9136f16e7e0b63",
							"tagName": "channels"
						},
						"comment": null,
						"quality": "Audited"
					}
				},
				"water": {
					"emissionsToWaterInTonnes": {
						"value": 28019.1,
						"dataSource": {
							"page": 791,
							"fileName": "AnnualReport",
							"fileReference": "50a36c418baffd520bb92d84664f06f9732a21f4e2e5ecee6d9136f16e7e0b63",
							"tagName": "platforms"
						},
						"comment": "hack back-end alarm",
						"quality": "Audited"
					},
					"waterConsumptionInCubicMeters": {
						"value": 7889.33,
						"dataSource": {
							"page": 1189,
							"fileName": "AnnualReport",
							"fileReference": "50a36c418baffd520bb92d84664f06f9732a21f4e2e5ecee6d9136f16e7e0b63",
							"tagName": "e-markets"
						},
						"comment": "generate haptic circuit",
						"quality": "Audited"
					},
					"waterReusedInCubicMeters": {
						"value": 62455.14,
						"dataSource": {
							"page": 834,
							"fileName": "AnnualReport",
							"fileReference": "50a36c418baffd520bb92d84664f06f9732a21f4e2e5ecee6d9136f16e7e0b63",
							"tagName": "schemas"
						},
						"comment": "compress mobile driver",
						"quality": "Estimated"
					},
					"relativeWaterUsageInCubicMetersPerMillionEURRevenue": {
						"value": null,
						"dataSource": {
							"page": 1096,
							"fileName": "AnnualReport",
							"fileReference": "50a36c418baffd520bb92d84664f06f9732a21f4e2e5ecee6d9136f16e7e0b63",
							"tagName": "platforms"
						},
						"comment": "hack open-source bandwidth",
						"quality": "NA"
					},
					"waterManagementPolicy": null,
					"highWaterStressAreaExposure": {
						"value": "No",
						"dataSource": {
							"page": 853,
							"fileName": "AnnualReport",
							"fileReference": "50a36c418baffd520bb92d84664f06f9732a21f4e2e5ecee6d9136f16e7e0b63",
							"tagName": "web services"
						},
						"comment": "calculate back-end pixel",
						"quality": "Reported"
					}
				},
				"waste": {
					"hazardousAndRadioactiveWasteInTonnes": null,
					"manufactureOfAgrochemicalPesticidesProducts": {
						"value": null,
						"dataSource": {
							"page": 271,
							"fileName": "AnnualReport",
							"fileReference": "50a36c418baffd520bb92d84664f06f9732a21f4e2e5ecee6d9136f16e7e0b63",
							"tagName": "eyeballs"
						},
						"comment": null,
						"quality": "NA"
					},
					"landDegradationDesertificationSoilSealingExposure": {
						"value": "No",
						"dataSource": {
							"page": 1040,
							"fileName": "AnnualReport",
							"fileReference": "50a36c418baffd520bb92d84664f06f9732a21f4e2e5ecee6d9136f16e7e0b63",
							"tagName": "e-commerce"
						},
						"comment": "bypass open-source matrix",
						"quality": "Audited"
					},
					"sustainableAgriculturePolicy": {
						"value": "Yes",
						"dataSource": {
							"fileName": "Policy",
							"fileReference": "50a36c418baffd520bb92d84664f06f9732a21f4e2e5ecee6d9136f16e7e0b63"
						}
					},
					"sustainableOceansAndSeasPolicy": {
						"value": "No",
						"dataSource": null
					},
					"nonRecycledWasteInTonnes": {
						"value": 44636.13,
						"dataSource": null,
						"comment": "parse multi-byte bus",
						"quality": "Incomplete"
					},
					"threatenedSpeciesExposure": {
						"value": "Yes",
						"dataSource": {
							"page": 605,
							"fileName": "AnnualReport",
							"fileReference": "50a36c418baffd520bb92d84664f06f9732a21f4e2e5ecee6d9136f16e7e0b63",
							"tagName": "architectures"
						},
						"comment": "program primary circuit",
						"quality": "Estimated"
					},
					"biodiversityProtectionPolicy": null,
					"deforestationPolicy": {
						"value": "Yes",
						"dataSource": {
							"fileName": "Policy",
							"fileReference": "50a36c418baffd520bb92d84664f06f9732a21f4e2e5ecee6d9136f16e7e0b63"
						}
<<<<<<< HEAD
					},
					"deforestationPolicy": {
						"value": "No",
						"dataSource": {
							"fileName": "Certification",
							"fileReference": "50a36c418baffd520bb92d84664f06f9732a21f4e2e5ecee6d9136f16e7e0b63"
						}
=======
>>>>>>> 797cfa74
					}
				},
				"emissions": {
					"emissionsOfInorganicPollutantsInTonnes": {
						"value": 24709.88,
						"dataSource": {
							"page": 158,
							"fileName": "AnnualReport",
							"fileReference": "50a36c418baffd520bb92d84664f06f9732a21f4e2e5ecee6d9136f16e7e0b63",
							"tagName": "infrastructures"
						},
						"comment": "program haptic bus",
						"quality": "Estimated"
					},
					"emissionsOfAirPollutantsInTonnes": null,
					"emissionsOfOzoneDepletionSubstancesInTonnes": {
						"value": 92384.45,
						"dataSource": {
							"page": 1070,
							"fileName": "AnnualReport",
							"fileReference": "50a36c418baffd520bb92d84664f06f9732a21f4e2e5ecee6d9136f16e7e0b63",
							"tagName": "blockchains"
						},
						"comment": "input mobile program",
						"quality": "Estimated"
					},
					"carbonReductionInitiatives": {
						"value": "Yes",
						"dataSource": {
							"page": 127,
							"fileName": "AnnualReport",
							"fileReference": "50a36c418baffd520bb92d84664f06f9732a21f4e2e5ecee6d9136f16e7e0b63",
							"tagName": "models"
						},
						"comment": null,
						"quality": "Audited"
					}
				}
			},
			"social": {
				"socialAndEmployeeMatters": {
					"humanRightsLegalProceedings": {
						"value": "No",
						"dataSource": {
							"page": 1021,
							"fileName": "AnnualReport",
							"fileReference": "50a36c418baffd520bb92d84664f06f9732a21f4e2e5ecee6d9136f16e7e0b63",
							"tagName": "channels"
						},
						"comment": "hack redundant program",
						"quality": "Incomplete"
					},
					"iloCoreLabourStandards": null,
					"environmentalPolicy": {
						"value": "Yes",
						"dataSource": null
					},
					"corruptionLegalProceedings": {
						"value": "Yes",
						"dataSource": null,
						"comment": "quantify primary capacitor",
						"quality": "Estimated"
					},
					"transparencyDisclosurePolicy": null,
					"humanRightsDueDiligencePolicy": {
						"value": "Yes",
						"dataSource": {
							"fileName": "Policy",
							"fileReference": "50a36c418baffd520bb92d84664f06f9732a21f4e2e5ecee6d9136f16e7e0b63"
						}
					},
					"policyAgainstChildLabour": {
						"value": "Yes",
						"dataSource": {
							"fileName": "Certification",
							"fileReference": "50a36c418baffd520bb92d84664f06f9732a21f4e2e5ecee6d9136f16e7e0b63"
						}
					},
<<<<<<< HEAD
					"corruptionLegalProceedings": null,
					"transparencyDisclosurePolicy": null,
					"humanRightsDueDiligencePolicy": {
						"value": "Yes",
						"dataSource": {
							"fileName": "Policy",
							"fileReference": "50a36c418baffd520bb92d84664f06f9732a21f4e2e5ecee6d9136f16e7e0b63"
						}
					},
					"policyAgainstChildLabour": {
						"value": "Yes",
=======
					"policyAgainstForcedLabour": {
						"value": "No",
>>>>>>> 797cfa74
						"dataSource": {
							"fileName": "Policy",
							"fileReference": "50a36c418baffd520bb92d84664f06f9732a21f4e2e5ecee6d9136f16e7e0b63"
						}
					},
					"policyAgainstDiscriminationInTheWorkplace": {
						"value": "Yes",
						"dataSource": {
							"fileName": "Policy",
							"fileReference": "50a36c418baffd520bb92d84664f06f9732a21f4e2e5ecee6d9136f16e7e0b63"
						}
					},
					"iso14001Certificate": {
						"value": "No",
						"dataSource": {
							"fileName": "Certification",
<<<<<<< HEAD
=======
							"fileReference": "50a36c418baffd520bb92d84664f06f9732a21f4e2e5ecee6d9136f16e7e0b63"
						}
					},
					"policyAgainstBriberyAndCorruption": {
						"value": "Yes",
						"dataSource": {
							"fileName": "Policy",
>>>>>>> 797cfa74
							"fileReference": "50a36c418baffd520bb92d84664f06f9732a21f4e2e5ecee6d9136f16e7e0b63"
						}
					},
					"fairBusinessMarketingAdvertisingPolicy": {
						"value": "Yes",
						"dataSource": {
							"page": 239,
							"fileName": "AnnualReport",
							"fileReference": "50a36c418baffd520bb92d84664f06f9732a21f4e2e5ecee6d9136f16e7e0b63",
							"tagName": "users"
						},
						"comment": "hack back-end card",
						"quality": "Audited"
					},
					"technologiesExpertiseTransferPolicy": {
						"value": "No",
						"dataSource": null,
						"comment": "synthesize back-end panel",
						"quality": "Estimated"
					},
					"fairCompetitionPolicy": {
						"value": "No",
						"dataSource": {
							"page": 1189,
							"fileName": "AnnualReport",
							"fileReference": "50a36c418baffd520bb92d84664f06f9732a21f4e2e5ecee6d9136f16e7e0b63",
							"tagName": "channels"
						},
						"comment": "back up auxiliary program",
						"quality": "Reported"
					},
					"violationOfTaxRulesAndRegulation": {
						"value": "Yes",
						"dataSource": {
							"page": 62,
							"fileName": "AnnualReport",
							"fileReference": "50a36c418baffd520bb92d84664f06f9732a21f4e2e5ecee6d9136f16e7e0b63",
							"tagName": "convergence"
						},
						"comment": "transmit bluetooth sensor",
						"quality": "Estimated"
					},
					"unGlobalCompactPrinciplesCompliancePolicy": {
						"value": "Yes",
						"dataSource": {
							"fileName": "Policy",
							"fileReference": "50a36c418baffd520bb92d84664f06f9732a21f4e2e5ecee6d9136f16e7e0b63"
						}
					},
					"oecdGuidelinesForMultinationalEnterprisesGrievanceHandling": {
						"value": "Yes",
						"dataSource": {
							"page": 1101,
							"fileName": "AnnualReport",
							"fileReference": "50a36c418baffd520bb92d84664f06f9732a21f4e2e5ecee6d9136f16e7e0b63",
							"tagName": "communities"
						},
						"comment": null,
						"quality": "Reported"
					},
					"averageGrossHourlyEarningsMaleEmployees": {
						"value": null,
						"dataSource": null,
						"comment": "bypass bluetooth system",
						"quality": "NA",
						"currency": "SCR"
					},
					"averageGrossHourlyEarningsFemaleEmployees": {
						"value": 2409391896.8,
						"dataSource": null,
						"comment": null,
						"quality": "Estimated",
						"currency": "LYD"
					},
					"unadjustedGenderPayGapInPercent": {
						"value": 94.8277,
						"dataSource": null,
						"comment": "calculate primary feed",
						"quality": "Estimated"
					},
					"femaleBoardMembers": null,
					"maleBoardMembers": {
						"value": 3913,
						"dataSource": null,
						"comment": "reboot open-source array",
						"quality": "Incomplete"
					},
					"boardGenderDiversityInPercent": {
						"value": 2.2657,
						"dataSource": {
							"page": 355,
							"fileName": "AnnualReport",
							"fileReference": "50a36c418baffd520bb92d84664f06f9732a21f4e2e5ecee6d9136f16e7e0b63",
							"tagName": "eyeballs"
						},
						"comment": "generate neural microchip",
						"quality": "Audited"
					},
					"controversialWeaponsExposure": null,
					"workplaceAccidentPreventionPolicy": {
						"value": "No",
						"dataSource": {
							"fileName": "Policy",
							"fileReference": "50a36c418baffd520bb92d84664f06f9732a21f4e2e5ecee6d9136f16e7e0b63"
						}
					},
					"rateOfAccidentsInPercent": {
						"value": 9.8088,
						"dataSource": {
							"page": 512,
							"fileName": "AnnualReport",
							"fileReference": "50a36c418baffd520bb92d84664f06f9732a21f4e2e5ecee6d9136f16e7e0b63",
							"tagName": "niches"
						},
						"comment": "input primary bandwidth",
						"quality": "Reported"
					},
					"workdaysLostInDays": {
						"value": 36335.83,
						"dataSource": {
							"page": 1051,
							"fileName": "AnnualReport",
							"fileReference": "50a36c418baffd520bb92d84664f06f9732a21f4e2e5ecee6d9136f16e7e0b63",
							"tagName": "methodologies"
						},
						"comment": "index online feed",
						"quality": "Reported"
					},
<<<<<<< HEAD
					"controversialWeaponsExposure": null,
					"workplaceAccidentPreventionPolicy": {
=======
					"supplierCodeOfConduct": {
>>>>>>> 797cfa74
						"value": "Yes",
						"dataSource": {
							"fileName": "Policy",
							"fileReference": "50a36c418baffd520bb92d84664f06f9732a21f4e2e5ecee6d9136f16e7e0b63"
						}
					},
					"grievanceHandlingMechanism": {
						"value": "No",
						"dataSource": {
							"page": 972,
							"fileName": "AnnualReport",
							"fileReference": "50a36c418baffd520bb92d84664f06f9732a21f4e2e5ecee6d9136f16e7e0b63",
							"tagName": "networks"
						},
						"comment": "program redundant driver",
						"quality": "Reported"
					},
					"whistleblowerProtectionPolicy": {
						"value": "Yes",
						"dataSource": {
							"fileName": "Certification",
							"fileReference": "50a36c418baffd520bb92d84664f06f9732a21f4e2e5ecee6d9136f16e7e0b63"
						}
					},
					"reportedIncidentsOfDiscrimination": {
						"value": 7770,
						"dataSource": {
							"page": 1184,
							"fileName": "AnnualReport",
							"fileReference": "50a36c418baffd520bb92d84664f06f9732a21f4e2e5ecee6d9136f16e7e0b63",
							"tagName": "users"
						},
						"comment": "quantify primary array",
						"quality": "Audited"
					},
					"sanctionedIncidentsOfDiscrimination": {
						"value": 5476,
						"dataSource": {
							"page": 994,
							"fileName": "AnnualReport",
							"fileReference": "50a36c418baffd520bb92d84664f06f9732a21f4e2e5ecee6d9136f16e7e0b63",
							"tagName": "channels"
						},
						"comment": null,
						"quality": "Incomplete"
					},
					"ceoToEmployeePayGapRatio": {
						"value": 29088.62,
						"dataSource": {
							"page": 39,
							"fileName": "AnnualReport",
							"fileReference": "50a36c418baffd520bb92d84664f06f9732a21f4e2e5ecee6d9136f16e7e0b63",
							"tagName": "eyeballs"
						},
						"comment": "synthesize digital protocol",
						"quality": "Reported"
					},
					"excessiveCeoPayRatioInPercent": null
				},
				"greenSecurities": {
					"securitiesNotCertifiedAsGreen": {
						"value": "No",
						"dataSource": {
							"page": 442,
							"fileName": "AnnualReport",
							"fileReference": "50a36c418baffd520bb92d84664f06f9732a21f4e2e5ecee6d9136f16e7e0b63",
							"tagName": "deliverables"
						},
						"comment": "copy primary alarm",
						"quality": "Reported"
					}
				},
				"humanRights": {
					"humanRightsPolicy": {
						"value": "Yes",
						"dataSource": null
					},
					"humanRightsDueDiligence": {
						"value": "No",
						"dataSource": {
							"page": 111,
							"fileName": "AnnualReport",
							"fileReference": "50a36c418baffd520bb92d84664f06f9732a21f4e2e5ecee6d9136f16e7e0b63",
							"tagName": "technologies"
						},
						"comment": "calculate neural hard drive",
						"quality": "Audited"
					},
					"traffickingInHumanBeingsPolicy": {
						"value": "Yes",
<<<<<<< HEAD
						"dataSource": null
					},
					"reportedChildLabourIncidents": {
						"value": "Yes",
=======
>>>>>>> 797cfa74
						"dataSource": {
							"fileName": "Certification",
							"fileReference": "50a36c418baffd520bb92d84664f06f9732a21f4e2e5ecee6d9136f16e7e0b63"
						}
					},
					"reportedChildLabourIncidents": {
						"value": "Yes",
						"dataSource": {
							"page": 1090,
							"fileName": "AnnualReport",
							"fileReference": "50a36c418baffd520bb92d84664f06f9732a21f4e2e5ecee6d9136f16e7e0b63",
							"tagName": "infrastructures"
						},
						"comment": "reboot primary alarm",
						"quality": "Audited"
					},
					"reportedForcedOrCompulsoryLabourIncidents": {
						"value": null,
						"dataSource": null,
						"comment": "quantify optical bus",
						"quality": "NA"
					},
					"numberOfReportedIncidentsOfHumanRightsViolations": {
						"value": 8492,
						"dataSource": {
							"page": 195,
							"fileName": "AnnualReport",
							"fileReference": "50a36c418baffd520bb92d84664f06f9732a21f4e2e5ecee6d9136f16e7e0b63",
							"tagName": "experiences"
						},
						"comment": "hack auxiliary bus",
						"quality": "Audited"
					}
				},
				"antiCorruptionAndAntiBribery": {
					"casesOfInsufficientActionAgainstBriberyAndCorruption": null,
					"reportedConvictionsOfBriberyAndCorruption": {
						"value": null,
						"dataSource": {
							"page": 895,
							"fileName": "AnnualReport",
							"fileReference": "50a36c418baffd520bb92d84664f06f9732a21f4e2e5ecee6d9136f16e7e0b63",
							"tagName": "interfaces"
						},
						"comment": "synthesize optical program",
						"quality": "NA"
					},
					"totalAmountOfReportedFinesOfBriberyAndCorruption": {
						"value": 3900372716.6,
						"dataSource": {
							"page": 119,
							"fileName": "AnnualReport",
							"fileReference": "50a36c418baffd520bb92d84664f06f9732a21f4e2e5ecee6d9136f16e7e0b63",
							"tagName": "e-commerce"
						},
						"comment": "transmit neural bus",
						"quality": "Incomplete",
						"currency": "PGK"
					}
				}
			}
		},
		"reportingPeriod": "2022"
	},
	{
		"companyInformation": {
			"companyName": "companyWithOneFilledSfdrSubcategory",
			"headquarters": "Fort Emma",
			"headquartersPostalCode": "79220",
			"sector": null,
			"identifiers": {
				"Lei": [],
				"Isin": [
					"QvSg03YRAknf",
					"brRjroGn64V5"
				],
				"PermId": [],
				"Ticker": [],
				"Duns": [
					"40lJI87zm"
				],
				"VatNumber": [],
				"CompanyRegistrationNumber": [
					"mcvuquj1Eo5CXU4"
				]
			},
			"countryCode": "CF",
			"companyAlternativeNames": [
				"Rutherford, Ziemann and Morar"
			],
			"companyLegalForm": "GmbH",
			"website": null,
			"isTeaserCompany": false
		},
		"t": {
			"general": {
				"general": {
					"dataDate": "2024-03-23",
					"fiscalYearDeviation": "NoDeviation",
					"fiscalYearEnd": "2020-01-03",
					"referencedReports": {
						"IntegratedReport": {
<<<<<<< HEAD
							"fileReference": "50a36c418baffd520bb92d84664f06f9732a21f4e2e5ecee6d9136f16e7e0b63",
							"fileName": null,
							"isGroupLevel": "No",
							"reportDate": "2023-06-30",
							"currency": null
						},
						"ESEFReport": {
							"fileReference": "50a36c418baffd520bb92d84664f06f9732a21f4e2e5ecee6d9136f16e7e0b63",
							"fileName": null,
							"isGroupLevel": null,
							"reportDate": "2023-04-01",
							"currency": "MRU"
						},
						"SustainabilityReport": {
=======
>>>>>>> 797cfa74
							"fileReference": "50a36c418baffd520bb92d84664f06f9732a21f4e2e5ecee6d9136f16e7e0b63",
							"fileName": "IntegratedReport",
							"isGroupLevel": "Yes",
							"reportDate": "2023-10-01",
							"currency": "BSD"
						}
					},
					"scopeOfEntities": "NA"
				}
			},
			"environmental": {
				"greenhouseGasEmissions": null,
				"energyPerformance": null,
				"biodiversity": {
					"primaryForestAndWoodedLandOfNativeSpeciesExposure": {
						"quality": "Audited",
						"dataSource": {
							"fileReference": "string",
							"page": 0,
							"tagName": "string"
						},
						"comment": "string",
						"value": "Yes"
					},
					"protectedAreasExposure": {
						"quality": "Audited",
						"dataSource": {
							"fileReference": "string",
							"page": 0,
							"tagName": "string"
						},
						"comment": "string",
						"value": "No"
					},
					"rareOrEndangeredEcosystemsExposure": {
						"quality": "Audited",
						"dataSource": {
							"fileReference": "string",
							"page": 0,
							"tagName": "string"
						},
						"comment": "string",
						"value": "Yes"
					},
					"highlyBiodiverseGrasslandExposure": {
						"value": "Yes",
						"dataSource": null,
						"comment": null,
						"quality": "Incomplete"
					}
				},
				"water": null,
				"waste": null,
				"emissions": null
			},
			"social": null
		},
<<<<<<< HEAD
		"reportingPeriod": "2022"
=======
		"reportingPeriod": "2019"
>>>>>>> 797cfa74
	},
	{
		"companyInformation": {
			"companyName": "sfdr-a-lot-of-nulls",
			"headquarters": "Blickfort",
			"headquartersPostalCode": "47664-1026",
			"sector": "mindshare",
			"identifiers": {
				"Lei": [],
				"Isin": [
					"76Y6LW6m3yRq"
				],
				"PermId": [
					"XLeYXHi78f"
				],
				"Ticker": [
					"mwfODcG"
				],
				"Duns": [],
				"VatNumber": [],
				"CompanyRegistrationNumber": [
					"CV9KokYVoKGLsEK"
				]
			},
			"countryCode": "PN",
			"companyAlternativeNames": [
				"Stracke Group"
			],
			"companyLegalForm": "GmbH",
			"website": "https://smart-deformation.name",
			"isTeaserCompany": false
		},
		"t": {
			"general": {
				"general": {
					"dataDate": "27-08-2022",
					"fiscalYearDeviation": "Deviation",
					"fiscalYearEnd": "marker-for-test",
					"scopeOfEntities": null,
					"referencedReports": null
				}
			},
			"social": {
				"socialAndEmployeeMatters": null
			},
			"environmental": null
		},
		"reportingPeriod": "2020"
	},
	{
		"companyInformation": {
			"companyName": "Sfdr-dataset-with-no-null-fields",
			"headquarters": "Costa Mesa",
			"headquartersPostalCode": null,
			"sector": "e-markets",
			"identifiers": {
				"Lei": [
<<<<<<< HEAD
					"0TAXkmZUsfLJosUJfN5l"
=======
					"uXzovreJUgihiiT9jVds"
>>>>>>> 797cfa74
				],
				"Isin": [
					"Fs4Gett9xLEh"
				],
				"PermId": [],
				"Ticker": [],
				"Duns": [
					"GZz0jIkOt"
				],
				"VatNumber": [],
				"CompanyRegistrationNumber": [
					"WVrCaLz9SPXAKNY"
				]
			},
			"countryCode": "DO",
			"companyAlternativeNames": [
				"Abshire and Sons",
				"Denesik LLC",
				"Kuhlman, Hegmann and Hansen",
				"Simonis - Douglas"
			],
			"companyLegalForm": "Private Limited Company (Ltd)",
			"website": "https://jealous-boyfriend.net/",
			"isTeaserCompany": false
		},
		"t": {
			"general": {
				"general": {
					"dataDate": "2024-04-01",
					"fiscalYearDeviation": "NoDeviation",
					"fiscalYearEnd": "2024-09-02",
					"referencedReports": {
						"IntegratedReport": {
<<<<<<< HEAD
=======
							"fileReference": "50a36c418baffd520bb92d84664f06f9732a21f4e2e5ecee6d9136f16e7e0b63",
							"fileName": "IntegratedReport",
							"isGroupLevel": "No",
							"reportDate": "2023-11-26",
							"currency": "BWP"
						},
						"SustainabilityReport": {
>>>>>>> 797cfa74
							"fileReference": "50a36c418baffd520bb92d84664f06f9732a21f4e2e5ecee6d9136f16e7e0b63",
							"fileName": "SustainabilityReport",
							"isGroupLevel": "No",
							"reportDate": "2023-06-09",
							"currency": "TWD"
						},
						"AnnualReport": {
							"fileReference": "50a36c418baffd520bb92d84664f06f9732a21f4e2e5ecee6d9136f16e7e0b63",
							"fileName": "AnnualReport",
							"isGroupLevel": "No",
							"reportDate": "2022-12-22",
							"currency": "UZS"
						}
					},
					"scopeOfEntities": "NA"
				}
			},
			"environmental": {
				"greenhouseGasEmissions": {
					"scope1GhgEmissionsInTonnes": {
						"value": 95474.9,
						"dataSource": {
							"page": 1117,
							"fileName": "AnnualReport",
							"fileReference": "50a36c418baffd520bb92d84664f06f9732a21f4e2e5ecee6d9136f16e7e0b63",
							"tagName": "technologies"
						},
						"comment": "compress neural sensor",
						"quality": "Reported"
					},
					"scope2GhgEmissionsInTonnes": {
						"value": 6865.52,
						"dataSource": {
							"page": 616,
							"fileName": "SustainabilityReport",
							"fileReference": "50a36c418baffd520bb92d84664f06f9732a21f4e2e5ecee6d9136f16e7e0b63",
							"tagName": "mindshare"
						},
						"comment": "bypass digital application",
						"quality": "Incomplete"
					},
					"scope2GhgEmissionsLocationBasedInTonnes": {
						"value": 65957.01,
						"dataSource": {
							"page": 1129,
							"fileName": "IntegratedReport",
							"fileReference": "50a36c418baffd520bb92d84664f06f9732a21f4e2e5ecee6d9136f16e7e0b63",
							"tagName": "partnerships"
						},
						"comment": "bypass wireless bandwidth",
						"quality": "Estimated"
					},
					"scope2GhgEmissionsMarketBasedInTonnes": {
						"value": 35267.2,
						"dataSource": {
							"page": 1026,
							"fileName": "AnnualReport",
							"fileReference": "50a36c418baffd520bb92d84664f06f9732a21f4e2e5ecee6d9136f16e7e0b63",
							"tagName": "applications"
						},
						"comment": "hack primary matrix",
						"quality": "Reported"
					},
					"scope1And2GhgEmissionsInTonnes": {
						"value": 13145.33,
						"dataSource": {
							"page": 514,
							"fileName": "IntegratedReport",
							"fileReference": "50a36c418baffd520bb92d84664f06f9732a21f4e2e5ecee6d9136f16e7e0b63",
							"tagName": "eyeballs"
						},
						"comment": "index bluetooth array",
						"quality": "Incomplete"
					},
					"scope1And2GhgEmissionsLocationBasedInTonnes": {
						"value": 97838.33,
						"dataSource": {
							"page": 347,
							"fileName": "SustainabilityReport",
							"fileReference": "50a36c418baffd520bb92d84664f06f9732a21f4e2e5ecee6d9136f16e7e0b63",
							"tagName": "blockchains"
						},
						"comment": "synthesize primary panel",
						"quality": "Audited"
					},
					"scope1And2GhgEmissionsMarketBasedInTonnes": {
						"value": 2799.21,
						"dataSource": {
							"page": 1074,
							"fileName": "IntegratedReport",
							"fileReference": "50a36c418baffd520bb92d84664f06f9732a21f4e2e5ecee6d9136f16e7e0b63",
							"tagName": "technologies"
						},
						"comment": "reboot bluetooth driver",
						"quality": "Reported"
					},
					"scope3GhgEmissionsInTonnes": {
						"value": 76127.1,
						"dataSource": {
							"page": 585,
							"fileName": "AnnualReport",
							"fileReference": "50a36c418baffd520bb92d84664f06f9732a21f4e2e5ecee6d9136f16e7e0b63",
							"tagName": "deliverables"
						},
						"comment": "copy mobile matrix",
						"quality": "Audited"
					},
					"scope1And2And3GhgEmissionsInTonnes": {
						"value": 60699.19,
						"dataSource": {
							"page": 743,
							"fileName": "AnnualReport",
							"fileReference": "50a36c418baffd520bb92d84664f06f9732a21f4e2e5ecee6d9136f16e7e0b63",
							"tagName": "applications"
						},
						"comment": "navigate bluetooth microchip",
						"quality": "Estimated"
					},
					"enterpriseValue": {
						"value": 4517290720.25,
						"dataSource": {
							"page": 780,
							"fileName": "AnnualReport",
							"fileReference": "50a36c418baffd520bb92d84664f06f9732a21f4e2e5ecee6d9136f16e7e0b63",
							"tagName": "relationships"
						},
						"comment": "parse optical capacitor",
						"quality": "Estimated",
						"currency": "HUF"
					},
					"totalRevenue": {
						"value": 7672266319.86,
						"dataSource": {
							"page": 657,
							"fileName": "AnnualReport",
							"fileReference": "50a36c418baffd520bb92d84664f06f9732a21f4e2e5ecee6d9136f16e7e0b63",
							"tagName": "e-commerce"
						},
						"comment": "quantify solid state transmitter",
						"quality": "Audited",
						"currency": "BAM"
					},
					"carbonFootprintInTonnesPerMillionEURRevenue": {
						"value": 31680.28,
						"dataSource": {
							"page": 313,
							"fileName": "SustainabilityReport",
							"fileReference": "50a36c418baffd520bb92d84664f06f9732a21f4e2e5ecee6d9136f16e7e0b63",
							"tagName": "platforms"
						},
						"comment": "hack auxiliary microchip",
						"quality": "Incomplete"
					},
					"ghgIntensityInTonnesPerMillionEURRevenue": {
						"value": 49287.94,
						"dataSource": {
							"page": 865,
							"fileName": "IntegratedReport",
							"fileReference": "50a36c418baffd520bb92d84664f06f9732a21f4e2e5ecee6d9136f16e7e0b63",
							"tagName": "users"
						},
						"comment": "generate bluetooth panel",
						"quality": "Estimated"
					},
					"fossilFuelSectorExposure": {
						"value": "Yes",
						"dataSource": {
							"page": 747,
							"fileName": "SustainabilityReport",
							"fileReference": "50a36c418baffd520bb92d84664f06f9732a21f4e2e5ecee6d9136f16e7e0b63",
							"tagName": "channels"
						},
						"comment": "parse auxiliary port",
						"quality": "Estimated"
					}
				},
				"energyPerformance": {
					"renewableEnergyProductionInGWh": {
						"value": 5045.75,
						"dataSource": {
							"page": 920,
							"fileName": "IntegratedReport",
							"fileReference": "50a36c418baffd520bb92d84664f06f9732a21f4e2e5ecee6d9136f16e7e0b63",
							"tagName": "channels"
						},
						"comment": "synthesize wireless circuit",
						"quality": "Reported"
					},
					"renewableEnergyConsumptionInGWh": {
						"value": 38397.04,
						"dataSource": {
							"page": 1140,
							"fileName": "SustainabilityReport",
							"fileReference": "50a36c418baffd520bb92d84664f06f9732a21f4e2e5ecee6d9136f16e7e0b63",
							"tagName": "functionalities"
						},
						"comment": "compress bluetooth circuit",
						"quality": "Reported"
					},
					"nonRenewableEnergyProductionInGWh": {
						"value": 95228.71,
						"dataSource": {
							"page": 780,
							"fileName": "AnnualReport",
							"fileReference": "50a36c418baffd520bb92d84664f06f9732a21f4e2e5ecee6d9136f16e7e0b63",
							"tagName": "lifetime value"
						},
						"comment": "connect mobile program",
						"quality": "Audited"
					},
					"relativeNonRenewableEnergyProductionInPercent": {
						"value": 22.7845,
						"dataSource": {
							"page": 196,
							"fileName": "SustainabilityReport",
							"fileReference": "50a36c418baffd520bb92d84664f06f9732a21f4e2e5ecee6d9136f16e7e0b63",
							"tagName": "supply-chains"
						},
						"comment": "compress multi-byte array",
						"quality": "Reported"
					},
					"nonRenewableEnergyConsumptionInGWh": {
						"value": 26029.37,
						"dataSource": {
							"page": 383,
							"fileName": "IntegratedReport",
							"fileReference": "50a36c418baffd520bb92d84664f06f9732a21f4e2e5ecee6d9136f16e7e0b63",
							"tagName": "action-items"
						},
						"comment": "transmit auxiliary interface",
						"quality": "Audited"
					},
					"relativeNonRenewableEnergyConsumptionInPercent": {
						"value": 60.5866,
						"dataSource": {
							"page": 246,
							"fileName": "IntegratedReport",
							"fileReference": "50a36c418baffd520bb92d84664f06f9732a21f4e2e5ecee6d9136f16e7e0b63",
							"tagName": "portals"
						},
						"comment": "override digital sensor",
						"quality": "Incomplete"
					},
					"applicableHighImpactClimateSectors": {
						"NaceCodeE": {
							"highImpactClimateSectorEnergyConsumptionInGWh": {
								"value": 22268.7,
								"dataSource": {
									"page": 54,
									"fileName": "AnnualReport",
									"fileReference": "50a36c418baffd520bb92d84664f06f9732a21f4e2e5ecee6d9136f16e7e0b63",
									"tagName": "solutions"
								},
								"comment": "synthesize multi-byte port",
								"quality": "Audited"
							},
							"highImpactClimateSectorEnergyConsumptionInGWhPerMillionEURRevenue": {
								"value": 53232.19,
								"dataSource": {
									"page": 546,
									"fileName": "SustainabilityReport",
									"fileReference": "50a36c418baffd520bb92d84664f06f9732a21f4e2e5ecee6d9136f16e7e0b63",
									"tagName": "web services"
								},
								"comment": "generate cross-platform capacitor",
								"quality": "Reported"
							}
						},
						"NaceCodeL": {
							"highImpactClimateSectorEnergyConsumptionInGWh": {
								"value": 89876.9,
								"dataSource": {
									"page": 747,
									"fileName": "IntegratedReport",
									"fileReference": "50a36c418baffd520bb92d84664f06f9732a21f4e2e5ecee6d9136f16e7e0b63",
									"tagName": "ROI"
								},
								"comment": "compress 1080p array",
								"quality": "Reported"
							},
							"highImpactClimateSectorEnergyConsumptionInGWhPerMillionEURRevenue": {
								"value": 90867.05,
								"dataSource": {
									"page": 521,
									"fileName": "IntegratedReport",
									"fileReference": "50a36c418baffd520bb92d84664f06f9732a21f4e2e5ecee6d9136f16e7e0b63",
									"tagName": "lifetime value"
								},
								"comment": "generate digital array",
								"quality": "Audited"
							}
						},
						"NaceCodeB": {
							"highImpactClimateSectorEnergyConsumptionInGWh": {
								"value": 72240.04,
								"dataSource": {
									"page": 882,
									"fileName": "SustainabilityReport",
									"fileReference": "50a36c418baffd520bb92d84664f06f9732a21f4e2e5ecee6d9136f16e7e0b63",
									"tagName": "web services"
								},
								"comment": "parse cross-platform application",
								"quality": "Incomplete"
							},
							"highImpactClimateSectorEnergyConsumptionInGWhPerMillionEURRevenue": {
								"value": 17330.97,
								"dataSource": {
									"page": 687,
									"fileName": "AnnualReport",
									"fileReference": "50a36c418baffd520bb92d84664f06f9732a21f4e2e5ecee6d9136f16e7e0b63",
									"tagName": "metrics"
								},
								"comment": "calculate online firewall",
								"quality": "Reported"
							}
						},
						"NaceCodeH": {
							"highImpactClimateSectorEnergyConsumptionInGWh": {
								"value": 21250.93,
								"dataSource": {
									"page": 313,
									"fileName": "SustainabilityReport",
									"fileReference": "50a36c418baffd520bb92d84664f06f9732a21f4e2e5ecee6d9136f16e7e0b63",
									"tagName": "action-items"
								},
								"comment": "calculate auxiliary pixel",
								"quality": "Reported"
							},
							"highImpactClimateSectorEnergyConsumptionInGWhPerMillionEURRevenue": {
								"value": 97935.04,
								"dataSource": {
									"page": 1169,
									"fileName": "AnnualReport",
									"fileReference": "50a36c418baffd520bb92d84664f06f9732a21f4e2e5ecee6d9136f16e7e0b63",
									"tagName": "synergies"
								},
								"comment": "compress back-end protocol",
								"quality": "Incomplete"
							}
						},
						"NaceCodeA": {
							"highImpactClimateSectorEnergyConsumptionInGWh": {
								"value": 85339.82,
								"dataSource": {
									"page": 153,
									"fileName": "SustainabilityReport",
									"fileReference": "50a36c418baffd520bb92d84664f06f9732a21f4e2e5ecee6d9136f16e7e0b63",
									"tagName": "functionalities"
								},
								"comment": "reboot mobile port",
								"quality": "Reported"
							},
							"highImpactClimateSectorEnergyConsumptionInGWhPerMillionEURRevenue": {
								"value": 14832.97,
								"dataSource": {
									"page": 939,
									"fileName": "IntegratedReport",
									"fileReference": "50a36c418baffd520bb92d84664f06f9732a21f4e2e5ecee6d9136f16e7e0b63",
									"tagName": "schemas"
								},
								"comment": "index digital protocol",
								"quality": "Incomplete"
							}
						},
						"NaceCodeC": {
							"highImpactClimateSectorEnergyConsumptionInGWh": {
								"value": 76742.18,
								"dataSource": {
									"page": 584,
									"fileName": "AnnualReport",
									"fileReference": "50a36c418baffd520bb92d84664f06f9732a21f4e2e5ecee6d9136f16e7e0b63",
									"tagName": "e-markets"
								},
								"comment": "reboot optical application",
								"quality": "Reported"
							},
							"highImpactClimateSectorEnergyConsumptionInGWhPerMillionEURRevenue": {
								"value": 6970.51,
								"dataSource": {
									"page": 658,
									"fileName": "SustainabilityReport",
									"fileReference": "50a36c418baffd520bb92d84664f06f9732a21f4e2e5ecee6d9136f16e7e0b63",
									"tagName": "e-markets"
								},
								"comment": "hack auxiliary driver",
								"quality": "Reported"
							}
						},
						"NaceCodeF": {
							"highImpactClimateSectorEnergyConsumptionInGWh": {
								"value": 58227.22,
								"dataSource": {
									"page": 597,
									"fileName": "AnnualReport",
									"fileReference": "50a36c418baffd520bb92d84664f06f9732a21f4e2e5ecee6d9136f16e7e0b63",
									"tagName": "interfaces"
								},
								"comment": "back up open-source sensor",
								"quality": "Reported"
							},
							"highImpactClimateSectorEnergyConsumptionInGWhPerMillionEURRevenue": {
								"value": 42782.56,
								"dataSource": {
									"page": 178,
									"fileName": "AnnualReport",
									"fileReference": "50a36c418baffd520bb92d84664f06f9732a21f4e2e5ecee6d9136f16e7e0b63",
									"tagName": "technologies"
								},
								"comment": "synthesize online port",
								"quality": "Reported"
							}
						}
					},
					"totalHighImpactClimateSectorEnergyConsumptionInGWh": {
						"value": 48199.12,
						"dataSource": {
							"page": 1194,
							"fileName": "AnnualReport",
							"fileReference": "50a36c418baffd520bb92d84664f06f9732a21f4e2e5ecee6d9136f16e7e0b63",
							"tagName": "ROI"
						},
						"comment": "navigate virtual firewall",
						"quality": "Audited"
					},
					"nonRenewableEnergyConsumptionFossilFuelsInGWh": {
						"value": 22931.55,
						"dataSource": {
							"page": 159,
							"fileName": "IntegratedReport",
							"fileReference": "50a36c418baffd520bb92d84664f06f9732a21f4e2e5ecee6d9136f16e7e0b63",
							"tagName": "channels"
						},
						"comment": "copy digital card",
						"quality": "Incomplete"
					},
					"nonRenewableEnergyConsumptionCrudeOilInGWh": {
						"value": 94351.02,
						"dataSource": {
							"page": 383,
							"fileName": "AnnualReport",
							"fileReference": "50a36c418baffd520bb92d84664f06f9732a21f4e2e5ecee6d9136f16e7e0b63",
							"tagName": "channels"
						},
						"comment": "program mobile bandwidth",
						"quality": "Audited"
					},
					"nonRenewableEnergyConsumptionNaturalGasInGWh": {
						"value": 51487.43,
						"dataSource": {
							"page": 565,
							"fileName": "SustainabilityReport",
							"fileReference": "50a36c418baffd520bb92d84664f06f9732a21f4e2e5ecee6d9136f16e7e0b63",
							"tagName": "architectures"
						},
						"comment": "transmit solid state system",
						"quality": "Reported"
					},
					"nonRenewableEnergyConsumptionLigniteInGWh": {
						"value": 8289.41,
						"dataSource": {
							"page": 1142,
							"fileName": "AnnualReport",
							"fileReference": "50a36c418baffd520bb92d84664f06f9732a21f4e2e5ecee6d9136f16e7e0b63",
							"tagName": "models"
						},
						"comment": "compress mobile bus",
						"quality": "Incomplete"
					},
					"nonRenewableEnergyConsumptionCoalInGWh": {
						"value": 67334.88,
						"dataSource": {
							"page": 268,
							"fileName": "IntegratedReport",
							"fileReference": "50a36c418baffd520bb92d84664f06f9732a21f4e2e5ecee6d9136f16e7e0b63",
							"tagName": "convergence"
						},
						"comment": "input 1080p microchip",
						"quality": "Audited"
					},
					"nonRenewableEnergyConsumptionNuclearEnergyInGWh": {
						"value": 54630.03,
						"dataSource": {
							"page": 609,
							"fileName": "SustainabilityReport",
							"fileReference": "50a36c418baffd520bb92d84664f06f9732a21f4e2e5ecee6d9136f16e7e0b63",
							"tagName": "e-markets"
						},
						"comment": "program mobile array",
						"quality": "Estimated"
					},
					"nonRenewableEnergyConsumptionOtherInGWh": {
						"value": 21181.39,
						"dataSource": {
							"page": 1119,
							"fileName": "AnnualReport",
							"fileReference": "50a36c418baffd520bb92d84664f06f9732a21f4e2e5ecee6d9136f16e7e0b63",
							"tagName": "blockchains"
						},
						"comment": "input redundant system",
						"quality": "Incomplete"
					}
				},
				"biodiversity": {
					"primaryForestAndWoodedLandOfNativeSpeciesExposure": {
						"value": "Yes",
						"dataSource": {
							"page": 350,
							"fileName": "IntegratedReport",
							"fileReference": "50a36c418baffd520bb92d84664f06f9732a21f4e2e5ecee6d9136f16e7e0b63",
							"tagName": "portals"
						},
						"comment": "index redundant program",
						"quality": "Estimated"
					},
					"protectedAreasExposure": {
						"value": "No",
						"dataSource": {
							"page": 33,
							"fileName": "AnnualReport",
							"fileReference": "50a36c418baffd520bb92d84664f06f9732a21f4e2e5ecee6d9136f16e7e0b63",
							"tagName": "markets"
						},
						"comment": "hack redundant card",
						"quality": "Estimated"
					},
					"rareOrEndangeredEcosystemsExposure": {
						"value": "Yes",
						"dataSource": {
							"page": 87,
							"fileName": "AnnualReport",
							"fileReference": "50a36c418baffd520bb92d84664f06f9732a21f4e2e5ecee6d9136f16e7e0b63",
							"tagName": "paradigms"
						},
						"comment": "override cross-platform array",
						"quality": "Estimated"
					},
					"highlyBiodiverseGrasslandExposure": {
						"value": "No",
						"dataSource": {
							"page": 588,
							"fileName": "SustainabilityReport",
							"fileReference": "50a36c418baffd520bb92d84664f06f9732a21f4e2e5ecee6d9136f16e7e0b63",
							"tagName": "systems"
						},
						"comment": "copy open-source hard drive",
						"quality": "Incomplete"
					}
				},
				"water": {
					"emissionsToWaterInTonnes": {
						"value": 54127.85,
						"dataSource": {
							"page": 609,
							"fileName": "AnnualReport",
							"fileReference": "50a36c418baffd520bb92d84664f06f9732a21f4e2e5ecee6d9136f16e7e0b63",
							"tagName": "convergence"
						},
						"comment": "reboot bluetooth pixel",
						"quality": "Reported"
					},
					"waterConsumptionInCubicMeters": {
						"value": 82691.65,
						"dataSource": {
							"page": 877,
							"fileName": "IntegratedReport",
							"fileReference": "50a36c418baffd520bb92d84664f06f9732a21f4e2e5ecee6d9136f16e7e0b63",
							"tagName": "deliverables"
						},
						"comment": "back up multi-byte feed",
						"quality": "Estimated"
					},
					"waterReusedInCubicMeters": {
						"value": 23613.54,
						"dataSource": {
							"page": 256,
							"fileName": "AnnualReport",
							"fileReference": "50a36c418baffd520bb92d84664f06f9732a21f4e2e5ecee6d9136f16e7e0b63",
							"tagName": "applications"
						},
						"comment": "synthesize solid state pixel",
						"quality": "Estimated"
					},
					"relativeWaterUsageInCubicMetersPerMillionEURRevenue": {
						"value": 94710.31,
						"dataSource": {
							"page": 35,
							"fileName": "IntegratedReport",
							"fileReference": "50a36c418baffd520bb92d84664f06f9732a21f4e2e5ecee6d9136f16e7e0b63",
							"tagName": "synergies"
						},
						"comment": "program haptic port",
						"quality": "Incomplete"
					},
					"waterManagementPolicy": {
						"value": "No",
						"dataSource": {
							"page": 151,
							"fileName": "IntegratedReport",
							"fileReference": "50a36c418baffd520bb92d84664f06f9732a21f4e2e5ecee6d9136f16e7e0b63",
							"tagName": "ROI"
						},
						"comment": "generate online protocol",
						"quality": "Audited"
					},
					"highWaterStressAreaExposure": {
						"value": "Yes",
						"dataSource": {
							"page": 694,
							"fileName": "IntegratedReport",
							"fileReference": "50a36c418baffd520bb92d84664f06f9732a21f4e2e5ecee6d9136f16e7e0b63",
<<<<<<< HEAD
							"tagName": "networks"
=======
							"tagName": "initiatives"
>>>>>>> 797cfa74
						},
						"comment": "input optical program",
						"quality": "Reported"
					}
				},
				"waste": {
					"hazardousAndRadioactiveWasteInTonnes": {
						"value": 30104.75,
						"dataSource": {
							"page": 617,
							"fileName": "IntegratedReport",
							"fileReference": "50a36c418baffd520bb92d84664f06f9732a21f4e2e5ecee6d9136f16e7e0b63",
							"tagName": "e-business"
						},
						"comment": "reboot digital port",
						"quality": "Reported"
					},
					"manufactureOfAgrochemicalPesticidesProducts": {
						"value": "No",
						"dataSource": {
							"page": 51,
							"fileName": "SustainabilityReport",
							"fileReference": "50a36c418baffd520bb92d84664f06f9732a21f4e2e5ecee6d9136f16e7e0b63",
							"tagName": "supply-chains"
						},
						"comment": "hack bluetooth firewall",
						"quality": "Reported"
					},
					"landDegradationDesertificationSoilSealingExposure": {
						"value": "No",
						"dataSource": {
							"page": 896,
							"fileName": "AnnualReport",
							"fileReference": "50a36c418baffd520bb92d84664f06f9732a21f4e2e5ecee6d9136f16e7e0b63",
							"tagName": "initiatives"
						},
						"comment": "reboot neural panel",
						"quality": "Audited"
					},
					"sustainableAgriculturePolicy": {
						"value": "Yes",
						"dataSource": {
							"fileName": "Certification",
							"fileReference": "50a36c418baffd520bb92d84664f06f9732a21f4e2e5ecee6d9136f16e7e0b63"
						}
					},
					"sustainableOceansAndSeasPolicy": {
						"value": "Yes",
						"dataSource": {
							"fileName": "Certification",
							"fileReference": "50a36c418baffd520bb92d84664f06f9732a21f4e2e5ecee6d9136f16e7e0b63"
						}
					},
					"nonRecycledWasteInTonnes": {
						"value": 71809.21,
						"dataSource": {
							"page": 287,
							"fileName": "AnnualReport",
							"fileReference": "50a36c418baffd520bb92d84664f06f9732a21f4e2e5ecee6d9136f16e7e0b63",
							"tagName": "action-items"
						},
						"comment": "calculate bluetooth transmitter",
						"quality": "Incomplete"
					},
					"threatenedSpeciesExposure": {
						"value": "Yes",
						"dataSource": {
							"page": 1200,
							"fileName": "IntegratedReport",
							"fileReference": "50a36c418baffd520bb92d84664f06f9732a21f4e2e5ecee6d9136f16e7e0b63",
							"tagName": "models"
						},
						"comment": "copy multi-byte port",
						"quality": "Estimated"
					},
					"biodiversityProtectionPolicy": {
						"value": "No",
						"dataSource": {
							"fileName": "Policy",
							"fileReference": "50a36c418baffd520bb92d84664f06f9732a21f4e2e5ecee6d9136f16e7e0b63"
						}
					},
					"deforestationPolicy": {
						"value": "Yes",
						"dataSource": {
							"fileName": "Policy",
							"fileReference": "50a36c418baffd520bb92d84664f06f9732a21f4e2e5ecee6d9136f16e7e0b63"
						}
					}
				},
				"emissions": {
					"emissionsOfInorganicPollutantsInTonnes": {
						"value": 77903.23,
						"dataSource": {
							"page": 369,
							"fileName": "AnnualReport",
							"fileReference": "50a36c418baffd520bb92d84664f06f9732a21f4e2e5ecee6d9136f16e7e0b63",
							"tagName": "experiences"
						},
						"comment": "navigate cross-platform interface",
						"quality": "Audited"
					},
					"emissionsOfAirPollutantsInTonnes": {
						"value": 92970.58,
						"dataSource": {
							"page": 972,
							"fileName": "IntegratedReport",
							"fileReference": "50a36c418baffd520bb92d84664f06f9732a21f4e2e5ecee6d9136f16e7e0b63",
							"tagName": "synergies"
						},
						"comment": "connect neural capacitor",
						"quality": "Incomplete"
					},
					"emissionsOfOzoneDepletionSubstancesInTonnes": {
						"value": 81590.06,
						"dataSource": {
							"page": 338,
							"fileName": "AnnualReport",
							"fileReference": "50a36c418baffd520bb92d84664f06f9732a21f4e2e5ecee6d9136f16e7e0b63",
							"tagName": "mindshare"
						},
						"comment": "bypass redundant panel",
						"quality": "Reported"
					},
					"carbonReductionInitiatives": {
						"value": "No",
						"dataSource": {
							"page": 1049,
							"fileName": "IntegratedReport",
							"fileReference": "50a36c418baffd520bb92d84664f06f9732a21f4e2e5ecee6d9136f16e7e0b63",
							"tagName": "metrics"
						},
						"comment": "copy redundant firewall",
						"quality": "Incomplete"
					}
				}
			},
			"social": {
				"socialAndEmployeeMatters": {
					"humanRightsLegalProceedings": {
						"value": "Yes",
						"dataSource": {
							"page": 498,
							"fileName": "IntegratedReport",
							"fileReference": "50a36c418baffd520bb92d84664f06f9732a21f4e2e5ecee6d9136f16e7e0b63",
							"tagName": "channels"
						},
						"comment": "copy solid state application",
						"quality": "Incomplete"
					},
					"iloCoreLabourStandards": {
						"value": "Yes",
						"dataSource": {
							"page": 1153,
							"fileName": "IntegratedReport",
							"fileReference": "50a36c418baffd520bb92d84664f06f9732a21f4e2e5ecee6d9136f16e7e0b63",
							"tagName": "networks"
						},
						"comment": "reboot haptic port",
						"quality": "Audited"
					},
					"environmentalPolicy": {
						"value": "No",
						"dataSource": {
							"fileName": "Certification",
							"fileReference": "50a36c418baffd520bb92d84664f06f9732a21f4e2e5ecee6d9136f16e7e0b63"
						}
					},
					"corruptionLegalProceedings": {
						"value": "No",
						"dataSource": {
							"page": 1044,
							"fileName": "IntegratedReport",
							"fileReference": "50a36c418baffd520bb92d84664f06f9732a21f4e2e5ecee6d9136f16e7e0b63",
							"tagName": "convergence"
						},
						"comment": "hack wireless application",
						"quality": "Incomplete"
					},
					"transparencyDisclosurePolicy": {
						"value": "Yes",
						"dataSource": {
							"fileName": "Policy",
							"fileReference": "50a36c418baffd520bb92d84664f06f9732a21f4e2e5ecee6d9136f16e7e0b63"
						}
					},
					"humanRightsDueDiligencePolicy": {
						"value": "No",
						"dataSource": {
							"fileName": "Policy",
							"fileReference": "50a36c418baffd520bb92d84664f06f9732a21f4e2e5ecee6d9136f16e7e0b63"
						}
					},
					"policyAgainstChildLabour": {
						"value": "Yes",
						"dataSource": {
							"fileName": "Policy",
							"fileReference": "50a36c418baffd520bb92d84664f06f9732a21f4e2e5ecee6d9136f16e7e0b63"
						}
					},
					"policyAgainstForcedLabour": {
						"value": "Yes",
						"dataSource": {
							"fileName": "Policy",
							"fileReference": "50a36c418baffd520bb92d84664f06f9732a21f4e2e5ecee6d9136f16e7e0b63"
						}
					},
					"policyAgainstDiscriminationInTheWorkplace": {
						"value": "Yes",
						"dataSource": {
							"fileName": "Policy",
							"fileReference": "50a36c418baffd520bb92d84664f06f9732a21f4e2e5ecee6d9136f16e7e0b63"
						}
					},
					"iso14001Certificate": {
						"value": "Yes",
						"dataSource": {
							"fileName": "Policy",
							"fileReference": "50a36c418baffd520bb92d84664f06f9732a21f4e2e5ecee6d9136f16e7e0b63"
						}
					},
					"policyAgainstBriberyAndCorruption": {
						"value": "No",
						"dataSource": {
							"fileName": "Certification",
							"fileReference": "50a36c418baffd520bb92d84664f06f9732a21f4e2e5ecee6d9136f16e7e0b63"
						}
					},
					"fairBusinessMarketingAdvertisingPolicy": {
						"value": "No",
						"dataSource": {
							"page": 943,
							"fileName": "AnnualReport",
							"fileReference": "50a36c418baffd520bb92d84664f06f9732a21f4e2e5ecee6d9136f16e7e0b63",
							"tagName": "solutions"
						},
						"comment": "quantify optical monitor",
						"quality": "Incomplete"
					},
					"technologiesExpertiseTransferPolicy": {
						"value": "No",
						"dataSource": {
							"page": 50,
							"fileName": "AnnualReport",
							"fileReference": "50a36c418baffd520bb92d84664f06f9732a21f4e2e5ecee6d9136f16e7e0b63",
							"tagName": "technologies"
						},
						"comment": "copy redundant matrix",
						"quality": "Audited"
					},
					"fairCompetitionPolicy": {
						"value": "Yes",
						"dataSource": {
							"page": 1142,
							"fileName": "SustainabilityReport",
							"fileReference": "50a36c418baffd520bb92d84664f06f9732a21f4e2e5ecee6d9136f16e7e0b63",
							"tagName": "synergies"
						},
						"comment": "compress 1080p circuit",
						"quality": "Estimated"
					},
					"violationOfTaxRulesAndRegulation": {
						"value": "No",
						"dataSource": {
							"page": 239,
							"fileName": "IntegratedReport",
							"fileReference": "50a36c418baffd520bb92d84664f06f9732a21f4e2e5ecee6d9136f16e7e0b63",
							"tagName": "mindshare"
						},
						"comment": "hack multi-byte alarm",
						"quality": "Incomplete"
					},
					"unGlobalCompactPrinciplesCompliancePolicy": {
						"value": "No",
						"dataSource": {
							"fileName": "Certification",
							"fileReference": "50a36c418baffd520bb92d84664f06f9732a21f4e2e5ecee6d9136f16e7e0b63"
						}
					},
					"oecdGuidelinesForMultinationalEnterprisesGrievanceHandling": {
						"value": "Yes",
						"dataSource": {
							"page": 233,
							"fileName": "IntegratedReport",
							"fileReference": "50a36c418baffd520bb92d84664f06f9732a21f4e2e5ecee6d9136f16e7e0b63",
							"tagName": "paradigms"
						},
						"comment": "quantify solid state firewall",
						"quality": "Estimated"
					},
					"averageGrossHourlyEarningsMaleEmployees": {
						"value": 5331334841.9,
						"dataSource": {
							"page": 22,
							"fileName": "IntegratedReport",
							"fileReference": "50a36c418baffd520bb92d84664f06f9732a21f4e2e5ecee6d9136f16e7e0b63",
							"tagName": "networks"
						},
						"comment": "index haptic alarm",
						"quality": "Estimated",
						"currency": "DOP"
					},
					"averageGrossHourlyEarningsFemaleEmployees": {
						"value": 5998501561.12,
						"dataSource": {
							"page": 955,
							"fileName": "AnnualReport",
							"fileReference": "50a36c418baffd520bb92d84664f06f9732a21f4e2e5ecee6d9136f16e7e0b63",
<<<<<<< HEAD
							"tagName": "portals"
=======
							"tagName": "systems"
>>>>>>> 797cfa74
						},
						"comment": "generate digital firewall",
						"quality": "Incomplete",
						"currency": "MUR"
					},
					"unadjustedGenderPayGapInPercent": {
						"value": 84.4332,
						"dataSource": {
							"page": 46,
							"fileName": "AnnualReport",
							"fileReference": "50a36c418baffd520bb92d84664f06f9732a21f4e2e5ecee6d9136f16e7e0b63",
							"tagName": "e-commerce"
						},
						"comment": "transmit open-source system",
						"quality": "Incomplete"
					},
					"femaleBoardMembers": {
						"value": 5595,
						"dataSource": {
							"page": 661,
							"fileName": "IntegratedReport",
							"fileReference": "50a36c418baffd520bb92d84664f06f9732a21f4e2e5ecee6d9136f16e7e0b63",
							"tagName": "schemas"
						},
						"comment": "bypass online capacitor",
						"quality": "Estimated"
					},
					"maleBoardMembers": {
						"value": 7489,
						"dataSource": {
							"page": 93,
							"fileName": "IntegratedReport",
							"fileReference": "50a36c418baffd520bb92d84664f06f9732a21f4e2e5ecee6d9136f16e7e0b63",
							"tagName": "web services"
						},
						"comment": "connect virtual capacitor",
						"quality": "Audited"
					},
					"boardGenderDiversityInPercent": {
						"value": 24.7884,
						"dataSource": {
							"page": 634,
							"fileName": "SustainabilityReport",
							"fileReference": "50a36c418baffd520bb92d84664f06f9732a21f4e2e5ecee6d9136f16e7e0b63",
							"tagName": "e-commerce"
						},
						"comment": "navigate bluetooth transmitter",
						"quality": "Estimated"
					},
					"controversialWeaponsExposure": {
						"value": "No",
						"dataSource": {
							"page": 452,
							"fileName": "IntegratedReport",
							"fileReference": "50a36c418baffd520bb92d84664f06f9732a21f4e2e5ecee6d9136f16e7e0b63",
							"tagName": "technologies"
						},
						"comment": "connect bluetooth panel",
						"quality": "Estimated"
					},
					"workplaceAccidentPreventionPolicy": {
						"value": "Yes",
						"dataSource": {
							"fileName": "Certification",
							"fileReference": "50a36c418baffd520bb92d84664f06f9732a21f4e2e5ecee6d9136f16e7e0b63"
						}
					},
					"rateOfAccidentsInPercent": {
						"value": 68.5889,
						"dataSource": {
							"page": 112,
							"fileName": "IntegratedReport",
							"fileReference": "50a36c418baffd520bb92d84664f06f9732a21f4e2e5ecee6d9136f16e7e0b63",
							"tagName": "users"
						},
						"comment": "override open-source protocol",
						"quality": "Audited"
					},
					"workdaysLostInDays": {
						"value": 83064.37,
						"dataSource": {
							"page": 325,
							"fileName": "AnnualReport",
							"fileReference": "50a36c418baffd520bb92d84664f06f9732a21f4e2e5ecee6d9136f16e7e0b63",
							"tagName": "niches"
						},
						"comment": "hack open-source port",
						"quality": "Audited"
					},
					"supplierCodeOfConduct": {
						"value": "No",
						"dataSource": {
							"fileName": "Certification",
							"fileReference": "50a36c418baffd520bb92d84664f06f9732a21f4e2e5ecee6d9136f16e7e0b63"
						}
					},
					"grievanceHandlingMechanism": {
						"value": "Yes",
						"dataSource": {
							"page": 680,
							"fileName": "SustainabilityReport",
							"fileReference": "50a36c418baffd520bb92d84664f06f9732a21f4e2e5ecee6d9136f16e7e0b63",
							"tagName": "portals"
						},
						"comment": "compress redundant feed",
						"quality": "Audited"
					},
					"whistleblowerProtectionPolicy": {
						"value": "No",
						"dataSource": {
							"fileName": "Policy",
							"fileReference": "50a36c418baffd520bb92d84664f06f9732a21f4e2e5ecee6d9136f16e7e0b63"
						}
					},
					"reportedIncidentsOfDiscrimination": {
						"value": 4857,
						"dataSource": {
							"page": 450,
							"fileName": "AnnualReport",
							"fileReference": "50a36c418baffd520bb92d84664f06f9732a21f4e2e5ecee6d9136f16e7e0b63",
							"tagName": "niches"
						},
						"comment": "compress solid state bandwidth",
						"quality": "Audited"
					},
					"sanctionedIncidentsOfDiscrimination": {
						"value": 8011,
						"dataSource": {
							"page": 903,
							"fileName": "IntegratedReport",
							"fileReference": "50a36c418baffd520bb92d84664f06f9732a21f4e2e5ecee6d9136f16e7e0b63",
							"tagName": "metrics"
						},
						"comment": "index cross-platform panel",
						"quality": "Estimated"
					},
					"ceoToEmployeePayGapRatio": {
						"value": 83705.44,
						"dataSource": {
							"page": 675,
							"fileName": "IntegratedReport",
							"fileReference": "50a36c418baffd520bb92d84664f06f9732a21f4e2e5ecee6d9136f16e7e0b63",
							"tagName": "platforms"
						},
						"comment": "transmit 1080p capacitor",
						"quality": "Audited"
					},
					"excessiveCeoPayRatioInPercent": {
						"value": 10.911,
						"dataSource": {
							"page": 741,
							"fileName": "IntegratedReport",
							"fileReference": "50a36c418baffd520bb92d84664f06f9732a21f4e2e5ecee6d9136f16e7e0b63",
							"tagName": "mindshare"
						},
						"comment": "parse haptic monitor",
						"quality": "Reported"
					}
				},
				"greenSecurities": {
					"securitiesNotCertifiedAsGreen": {
						"value": "No",
						"dataSource": {
							"page": 320,
							"fileName": "SustainabilityReport",
							"fileReference": "50a36c418baffd520bb92d84664f06f9732a21f4e2e5ecee6d9136f16e7e0b63",
							"tagName": "communities"
						},
						"comment": "hack primary sensor",
						"quality": "Incomplete"
					}
				},
				"humanRights": {
					"humanRightsPolicy": {
						"value": "Yes",
						"dataSource": {
							"fileName": "Policy",
							"fileReference": "50a36c418baffd520bb92d84664f06f9732a21f4e2e5ecee6d9136f16e7e0b63"
						}
					},
					"humanRightsDueDiligence": {
						"value": "Yes",
						"dataSource": {
							"page": 58,
							"fileName": "AnnualReport",
							"fileReference": "50a36c418baffd520bb92d84664f06f9732a21f4e2e5ecee6d9136f16e7e0b63",
							"tagName": "channels"
						},
						"comment": "transmit multi-byte monitor",
						"quality": "Estimated"
					},
					"traffickingInHumanBeingsPolicy": {
						"value": "No",
						"dataSource": {
							"fileName": "Certification",
							"fileReference": "50a36c418baffd520bb92d84664f06f9732a21f4e2e5ecee6d9136f16e7e0b63"
						}
					},
					"reportedChildLabourIncidents": {
						"value": "Yes",
						"dataSource": {
							"page": 568,
							"fileName": "AnnualReport",
							"fileReference": "50a36c418baffd520bb92d84664f06f9732a21f4e2e5ecee6d9136f16e7e0b63",
							"tagName": "solutions"
						},
						"comment": "parse auxiliary panel",
						"quality": "Estimated"
					},
					"reportedForcedOrCompulsoryLabourIncidents": {
						"value": "Yes",
						"dataSource": {
							"page": 943,
							"fileName": "IntegratedReport",
							"fileReference": "50a36c418baffd520bb92d84664f06f9732a21f4e2e5ecee6d9136f16e7e0b63",
							"tagName": "convergence"
						},
						"comment": "override neural array",
						"quality": "Reported"
					},
					"numberOfReportedIncidentsOfHumanRightsViolations": {
						"value": 1774,
						"dataSource": {
							"page": 629,
							"fileName": "AnnualReport",
							"fileReference": "50a36c418baffd520bb92d84664f06f9732a21f4e2e5ecee6d9136f16e7e0b63",
							"tagName": "infrastructures"
						},
						"comment": "synthesize optical bandwidth",
						"quality": "Reported"
					}
				},
				"antiCorruptionAndAntiBribery": {
					"casesOfInsufficientActionAgainstBriberyAndCorruption": {
						"value": 2947,
						"dataSource": {
							"page": 879,
							"fileName": "AnnualReport",
							"fileReference": "50a36c418baffd520bb92d84664f06f9732a21f4e2e5ecee6d9136f16e7e0b63",
							"tagName": "platforms"
						},
						"comment": "synthesize online application",
						"quality": "Incomplete"
					},
					"reportedConvictionsOfBriberyAndCorruption": {
						"value": 2862,
						"dataSource": {
							"page": 539,
							"fileName": "IntegratedReport",
							"fileReference": "50a36c418baffd520bb92d84664f06f9732a21f4e2e5ecee6d9136f16e7e0b63",
							"tagName": "initiatives"
						},
						"comment": "override mobile matrix",
						"quality": "Incomplete"
					},
					"totalAmountOfReportedFinesOfBriberyAndCorruption": {
						"value": 5510675457.77,
						"dataSource": {
							"page": 237,
							"fileName": "SustainabilityReport",
							"fileReference": "50a36c418baffd520bb92d84664f06f9732a21f4e2e5ecee6d9136f16e7e0b63",
							"tagName": "synergies"
						},
						"comment": "quantify back-end port",
						"quality": "Reported",
						"currency": "ILS"
					}
				}
			}
		},
		"reportingPeriod": "2024"
	}
]<|MERGE_RESOLUTION|>--- conflicted
+++ resolved
@@ -38,11 +38,7 @@
 					"fiscalYearDeviation": "Deviation",
 					"fiscalYearEnd": "2020-01-03",
 					"referencedReports": {
-<<<<<<< HEAD
-						"SustainabilityReport": {
-=======
 						"AnnualReport": {
->>>>>>> 797cfa74
 							"fileReference": "50a36c418baffd520bb92d84664f06f9732a21f4e2e5ecee6d9136f16e7e0b63",
 							"fileName": "AnnualReport",
 							"isGroupLevel": "No",
@@ -50,11 +46,7 @@
 							"currency": "UZS"
 						}
 					},
-<<<<<<< HEAD
-					"scopeOfEntities": "NA"
-=======
 					"scopeOfEntities": "Yes"
->>>>>>> 797cfa74
 				}
 			},
 			"environmental": {
@@ -524,19 +516,9 @@
 					"deforestationPolicy": {
 						"value": "Yes",
 						"dataSource": {
-							"fileName": "Policy",
-							"fileReference": "50a36c418baffd520bb92d84664f06f9732a21f4e2e5ecee6d9136f16e7e0b63"
-						}
-<<<<<<< HEAD
-					},
-					"deforestationPolicy": {
-						"value": "No",
-						"dataSource": {
 							"fileName": "Certification",
 							"fileReference": "50a36c418baffd520bb92d84664f06f9732a21f4e2e5ecee6d9136f16e7e0b63"
 						}
-=======
->>>>>>> 797cfa74
 					}
 				},
 				"emissions": {
@@ -615,48 +597,31 @@
 							"fileReference": "50a36c418baffd520bb92d84664f06f9732a21f4e2e5ecee6d9136f16e7e0b63"
 						}
 					},
-<<<<<<< HEAD
-					"corruptionLegalProceedings": null,
-					"transparencyDisclosurePolicy": null,
-					"humanRightsDueDiligencePolicy": {
-						"value": "Yes",
+					"policyAgainstForcedLabour": {
+						"value": "No",
 						"dataSource": {
 							"fileName": "Policy",
 							"fileReference": "50a36c418baffd520bb92d84664f06f9732a21f4e2e5ecee6d9136f16e7e0b63"
 						}
 					},
-					"policyAgainstChildLabour": {
-						"value": "Yes",
-=======
-					"policyAgainstForcedLabour": {
-						"value": "No",
->>>>>>> 797cfa74
+					"policyAgainstDiscriminationInTheWorkplace": {
+						"value": "Yes",
 						"dataSource": {
 							"fileName": "Policy",
 							"fileReference": "50a36c418baffd520bb92d84664f06f9732a21f4e2e5ecee6d9136f16e7e0b63"
 						}
 					},
-					"policyAgainstDiscriminationInTheWorkplace": {
+					"iso14001Certificate": {
+						"value": "No",
+						"dataSource": {
+							"fileName": "Certification",
+							"fileReference": "50a36c418baffd520bb92d84664f06f9732a21f4e2e5ecee6d9136f16e7e0b63"
+						}
+					},
+					"policyAgainstBriberyAndCorruption": {
 						"value": "Yes",
 						"dataSource": {
 							"fileName": "Policy",
-							"fileReference": "50a36c418baffd520bb92d84664f06f9732a21f4e2e5ecee6d9136f16e7e0b63"
-						}
-					},
-					"iso14001Certificate": {
-						"value": "No",
-						"dataSource": {
-							"fileName": "Certification",
-<<<<<<< HEAD
-=======
-							"fileReference": "50a36c418baffd520bb92d84664f06f9732a21f4e2e5ecee6d9136f16e7e0b63"
-						}
-					},
-					"policyAgainstBriberyAndCorruption": {
-						"value": "Yes",
-						"dataSource": {
-							"fileName": "Policy",
->>>>>>> 797cfa74
 							"fileReference": "50a36c418baffd520bb92d84664f06f9732a21f4e2e5ecee6d9136f16e7e0b63"
 						}
 					},
@@ -785,12 +750,7 @@
 						"comment": "index online feed",
 						"quality": "Reported"
 					},
-<<<<<<< HEAD
-					"controversialWeaponsExposure": null,
-					"workplaceAccidentPreventionPolicy": {
-=======
 					"supplierCodeOfConduct": {
->>>>>>> 797cfa74
 						"value": "Yes",
 						"dataSource": {
 							"fileName": "Policy",
@@ -809,7 +769,7 @@
 						"quality": "Reported"
 					},
 					"whistleblowerProtectionPolicy": {
-						"value": "Yes",
+						"value": "No",
 						"dataSource": {
 							"fileName": "Certification",
 							"fileReference": "50a36c418baffd520bb92d84664f06f9732a21f4e2e5ecee6d9136f16e7e0b63"
@@ -881,13 +841,6 @@
 					},
 					"traffickingInHumanBeingsPolicy": {
 						"value": "Yes",
-<<<<<<< HEAD
-						"dataSource": null
-					},
-					"reportedChildLabourIncidents": {
-						"value": "Yes",
-=======
->>>>>>> 797cfa74
 						"dataSource": {
 							"fileName": "Certification",
 							"fileReference": "50a36c418baffd520bb92d84664f06f9732a21f4e2e5ecee6d9136f16e7e0b63"
@@ -990,23 +943,6 @@
 					"fiscalYearEnd": "2020-01-03",
 					"referencedReports": {
 						"IntegratedReport": {
-<<<<<<< HEAD
-							"fileReference": "50a36c418baffd520bb92d84664f06f9732a21f4e2e5ecee6d9136f16e7e0b63",
-							"fileName": null,
-							"isGroupLevel": "No",
-							"reportDate": "2023-06-30",
-							"currency": null
-						},
-						"ESEFReport": {
-							"fileReference": "50a36c418baffd520bb92d84664f06f9732a21f4e2e5ecee6d9136f16e7e0b63",
-							"fileName": null,
-							"isGroupLevel": null,
-							"reportDate": "2023-04-01",
-							"currency": "MRU"
-						},
-						"SustainabilityReport": {
-=======
->>>>>>> 797cfa74
 							"fileReference": "50a36c418baffd520bb92d84664f06f9732a21f4e2e5ecee6d9136f16e7e0b63",
 							"fileName": "IntegratedReport",
 							"isGroupLevel": "Yes",
@@ -1064,11 +1000,7 @@
 			},
 			"social": null
 		},
-<<<<<<< HEAD
-		"reportingPeriod": "2022"
-=======
 		"reportingPeriod": "2019"
->>>>>>> 797cfa74
 	},
 	{
 		"companyInformation": {
@@ -1126,11 +1058,7 @@
 			"sector": "e-markets",
 			"identifiers": {
 				"Lei": [
-<<<<<<< HEAD
-					"0TAXkmZUsfLJosUJfN5l"
-=======
 					"uXzovreJUgihiiT9jVds"
->>>>>>> 797cfa74
 				],
 				"Isin": [
 					"Fs4Gett9xLEh"
@@ -1164,8 +1092,6 @@
 					"fiscalYearEnd": "2024-09-02",
 					"referencedReports": {
 						"IntegratedReport": {
-<<<<<<< HEAD
-=======
 							"fileReference": "50a36c418baffd520bb92d84664f06f9732a21f4e2e5ecee6d9136f16e7e0b63",
 							"fileName": "IntegratedReport",
 							"isGroupLevel": "No",
@@ -1173,7 +1099,6 @@
 							"currency": "BWP"
 						},
 						"SustainabilityReport": {
->>>>>>> 797cfa74
 							"fileReference": "50a36c418baffd520bb92d84664f06f9732a21f4e2e5ecee6d9136f16e7e0b63",
 							"fileName": "SustainabilityReport",
 							"isGroupLevel": "No",
@@ -1784,11 +1709,7 @@
 							"page": 694,
 							"fileName": "IntegratedReport",
 							"fileReference": "50a36c418baffd520bb92d84664f06f9732a21f4e2e5ecee6d9136f16e7e0b63",
-<<<<<<< HEAD
-							"tagName": "networks"
-=======
 							"tagName": "initiatives"
->>>>>>> 797cfa74
 						},
 						"comment": "input optical program",
 						"quality": "Reported"
@@ -1969,7 +1890,7 @@
 						"quality": "Incomplete"
 					},
 					"transparencyDisclosurePolicy": {
-						"value": "Yes",
+						"value": "No",
 						"dataSource": {
 							"fileName": "Policy",
 							"fileReference": "50a36c418baffd520bb92d84664f06f9732a21f4e2e5ecee6d9136f16e7e0b63"
@@ -1978,7 +1899,7 @@
 					"humanRightsDueDiligencePolicy": {
 						"value": "No",
 						"dataSource": {
-							"fileName": "Policy",
+							"fileName": "Certification",
 							"fileReference": "50a36c418baffd520bb92d84664f06f9732a21f4e2e5ecee6d9136f16e7e0b63"
 						}
 					},
@@ -2097,11 +2018,7 @@
 							"page": 955,
 							"fileName": "AnnualReport",
 							"fileReference": "50a36c418baffd520bb92d84664f06f9732a21f4e2e5ecee6d9136f16e7e0b63",
-<<<<<<< HEAD
-							"tagName": "portals"
-=======
 							"tagName": "systems"
->>>>>>> 797cfa74
 						},
 						"comment": "generate digital firewall",
 						"quality": "Incomplete",
