--- conflicted
+++ resolved
@@ -3,39 +3,6 @@
 		"companyInformation": {
 			"companyName": "company-with-one-sfdr-data-set",
 			"companyAlternativeNames": [
-<<<<<<< HEAD
-				"Hennes, Matthes und Streese",
-				"Schwartz AG"
-			],
-			"headquarters": "Nytrastadt",
-			"headquartersPostalCode": "61164",
-			"sector": "e-business",
-			"identifiers": [
-				{
-					"identifierType": "Duns",
-					"identifierValue": "6kyc9rggb"
-				},
-				{
-					"identifierType": "Isin",
-					"identifierValue": "afklj6gxnka4"
-				},
-				{
-					"identifierType": "Lei",
-					"identifierValue": "85eybyoll27xctm8j049"
-				},
-				{
-					"identifierType": "PermId",
-					"identifierValue": "kt4u21kknv"
-				},
-				{
-					"identifierType": "Ticker",
-					"identifierValue": "croamdc"
-				}
-			],
-			"countryCode": "NF",
-			"isTeaserCompany": false,
-			"website": "http://simpel-nagel.com"
-=======
 				"Meissner-Wartenberg"
 			],
 			"headquarters": "Neu Magnusland",
@@ -62,28 +29,10 @@
 			"countryCode": "FR",
 			"isTeaserCompany": false,
 			"website": "http://vorausschauend-adler.de"
->>>>>>> f23b5aa7
 		},
 		"t": {
 			"social": {
 				"general": {
-<<<<<<< HEAD
-					"fiscalYearEnd": "2023-08-17",
-					"groupLevelAnnualReport": "Yes",
-					"annualReport": "/test_pdf.pdf",
-					"annualReportDate": "2024-02-06",
-					"annualReportCurrency": "CAD",
-					"groupLevelSustainabilityReport": "No",
-					"sustainabilityReportDate": "2023-12-24",
-					"sustainabilityReportCurrency": "USD",
-					"integratedReport": "http://delikat-farbe.org/am%C3%BCsant-realit%C3%A4t.pdf",
-					"groupLevelIntegratedReport": "Yes",
-					"integratedReportDate": "2024-02-20",
-					"integratedReportCurrency": "CAD",
-					"groupLevelEsefReport": "No",
-					"esefReportDate": "2024-02-11",
-					"esefReportCurrency": "CHF"
-=======
 					"fiscalYear": "NoDeviation",
 					"fiscalYearEnd": "2023-11-21",
 					"groupLevelAnnualReport": "NA",
@@ -100,27 +49,17 @@
 					"groupLevelEsefReport": "Yes",
 					"esefReportDate": "2023-09-21",
 					"esefReportCurrency": "USD"
->>>>>>> f23b5aa7
 				},
 				"socialAndEmployeeMatters": {
 					"humanRightsLegalProceedings": {
-						"value": "No",
-						"dataSource": {
-<<<<<<< HEAD
-							"page": 32,
-							"report": "AnnualReport",
-							"tagName": "supply-chains"
-						},
-						"quality": "Audited",
-						"comment": "index multi-byte program"
-=======
+						"value": "Yes",
+						"dataSource": {
 							"page": 803,
 							"report": "ESEFReport",
 							"tagName": "systems"
 						},
 						"quality": "Estimated",
 						"comment": "transmit haptic program"
->>>>>>> f23b5aa7
 					},
 					"iloCoreLabourStandards": {
 						"quality": "NA"
@@ -128,132 +67,51 @@
 					"environmentalPolicy": {
 						"value": "No",
 						"dataSource": {
-<<<<<<< HEAD
-							"page": 405,
-							"report": "AnnualReport",
+							"page": 129,
+							"report": "SustainabilityReport",
+							"tagName": "bandwidth"
+						},
+						"quality": "Audited",
+						"comment": "parse redundant bandwidth"
+					},
+					"corruptionLegalProceedings": {
+						"value": "No",
+						"dataSource": {
+							"page": 878,
+							"report": "ESEFReport",
 							"tagName": "initiatives"
 						},
-						"quality": "Audited",
-						"comment": "input open-source card"
-					},
-					"environmentalPolicy": {
-						"value": "No",
-						"dataSource": {
-							"page": 986,
-							"report": "IntegratedReport",
-							"tagName": "infrastructures"
-						},
-						"quality": "Reported",
-						"comment": "navigate bluetooth alarm"
-					},
-					"corruptionLegalProceedings": {
-						"value": "No",
-						"dataSource": {
-							"page": 413,
-							"report": "ESEFReport",
-							"tagName": "communities"
-						},
-						"quality": "Reported",
-						"comment": "input open-source panel"
+						"quality": "Reported",
+						"comment": "input online port"
 					},
 					"transparencyDisclosurePolicy": {
-						"value": "Yes",
-						"dataSource": {
-							"page": 243,
-							"report": "AnnualReport",
-							"tagName": "vortals"
-						},
-						"quality": "Reported",
-						"comment": "reboot virtual array"
+						"quality": "NA"
 					},
 					"humanRightsDueDiligencePolicy": {
-						"value": "Yes",
-						"dataSource": {
-							"page": 882,
-							"report": "ESEFReport",
-							"tagName": "networks"
-						},
-						"quality": "Reported",
-						"comment": "reboot 1080p port"
-					},
-					"childForcedDiscriminationPolicy": {
-						"value": "No",
+						"value": "No",
+						"dataSource": {
+							"page": 232,
+							"report": "ESEFReport",
+							"tagName": "schemas"
+						},
+						"quality": "Reported",
+						"comment": "synthesize online microchip"
+					},
+					"iso14001": {
+						"value": "No",
+						"dataSource": {
+							"page": 878,
+							"report": "SustainabilityReport",
+							"tagName": "interfaces"
+						},
+						"quality": "Reported",
+						"comment": "generate multi-byte program"
+					},
+					"fairBusinessMarketingAdvertisingPolicy": {
+						"value": "Yes",
 						"quality": "Estimated"
 					},
-					"iso14001": {
-						"value": "Yes",
-						"dataSource": {
-							"page": 568,
-							"report": "AnnualReport",
-							"tagName": "schemas"
-						},
-						"quality": "Estimated",
-						"comment": "copy back-end alarm"
-					},
-					"briberyCorruptionPolicy": {
-						"value": "No",
-						"dataSource": {
-							"page": 459,
-							"report": "SustainabilityReport",
-							"tagName": "infomediaries"
-						},
-						"quality": "Estimated",
-						"comment": "calculate redundant system"
-=======
-							"page": 129,
-							"report": "SustainabilityReport",
-							"tagName": "bandwidth"
-						},
-						"quality": "Audited",
-						"comment": "parse redundant bandwidth"
-					},
-					"corruptionLegalProceedings": {
-						"value": "No",
-						"dataSource": {
-							"page": 878,
-							"report": "ESEFReport",
-							"tagName": "initiatives"
-						},
-						"quality": "Reported",
-						"comment": "input online port"
-					},
-					"transparencyDisclosurePolicy": {
-						"quality": "NA"
-					},
-					"humanRightsDueDiligencePolicy": {
-						"value": "No",
-						"dataSource": {
-							"page": 232,
-							"report": "ESEFReport",
-							"tagName": "schemas"
-						},
-						"quality": "Reported",
-						"comment": "synthesize online microchip"
-					},
-					"iso14001": {
-						"value": "No",
-						"dataSource": {
-							"page": 878,
-							"report": "SustainabilityReport",
-							"tagName": "interfaces"
-						},
-						"quality": "Reported",
-						"comment": "generate multi-byte program"
->>>>>>> f23b5aa7
-					},
-					"fairBusinessMarketingAdvertisingPolicy": {
-						"value": "Yes",
-						"quality": "Estimated"
-					},
 					"technologiesExpertiseTransferPolicy": {
-<<<<<<< HEAD
-						"value": "No",
-						"quality": "Incomplete"
-					},
-					"violationOfTaxRulesAndRegulation": {
-						"value": "No",
-						"quality": "Estimated"
-=======
 						"value": "Yes",
 						"dataSource": {
 							"page": 654,
@@ -275,80 +133,10 @@
 						},
 						"quality": "Estimated",
 						"comment": "copy multi-byte driver"
->>>>>>> f23b5aa7
-					},
-					"unGlobalCompactPrinciplesCompliancePolicy": {
-						"value": "Yes",
-						"dataSource": {
-<<<<<<< HEAD
-							"page": 1064,
-							"report": "AnnualReport",
-							"tagName": "architectures"
-						},
-						"quality": "Audited",
-						"comment": "connect cross-platform capacitor"
-					},
-					"averageGrossHourlyEarningsFemaleEmployees": {
-						"value": 48.9,
-						"dataSource": {
-							"page": 134,
-							"report": "ESEFReport",
-							"tagName": "channels"
-						},
-						"quality": "Estimated",
-						"comment": "synthesize optical circuit"
-					},
-					"femaleBoardMembers": {
-						"quality": "NA"
-					},
-					"maleBoardMembers": {
-						"value": 30449,
-						"dataSource": {
-							"page": 477,
-							"report": "IntegratedReport",
-							"tagName": "systems"
-						},
-						"quality": "Reported",
-						"comment": "reboot multi-byte application"
-					},
-					"workplaceAccidentPreventionPolicy": {
-						"value": "No",
-						"dataSource": {
-							"page": 680,
-							"report": "AnnualReport",
-							"tagName": "convergence"
-						},
-						"quality": "Audited",
-						"comment": "back up digital pixel"
-					},
-					"workdaysLost": {
-						"value": 6210,
-						"quality": "Incomplete"
-					},
-					"whistleblowerProtectionPolicy": {
-						"value": "No",
-						"dataSource": {
-							"page": 130,
-							"report": "SustainabilityReport",
-							"tagName": "initiatives"
-						},
-						"quality": "Audited",
-						"comment": "bypass wireless feed"
-					},
-					"reportedIncidentsOfDiscrimination": {
-						"value": 78004,
-						"quality": "Incomplete"
-					},
-					"ceoToEmployeePayGap": {
-						"value": 29421,
-						"dataSource": {
-							"page": 1044,
-							"report": "AnnualReport",
-							"tagName": "eyeballs"
-						},
-						"quality": "Reported",
-						"comment": "synthesize open-source program"
-=======
+					},
+					"oecdGuidelinesForMultinationalEnterprisesPolicy": {
+						"value": "No",
+						"dataSource": {
 							"page": 285,
 							"report": "ESEFReport",
 							"tagName": "web services"
@@ -451,70 +239,25 @@
 						},
 						"quality": "Reported",
 						"comment": "generate bluetooth panel"
->>>>>>> f23b5aa7
 					}
 				},
 				"humanRights": {
 					"humanRightsPolicy": {
-<<<<<<< HEAD
-						"value": "Yes",
-						"dataSource": {
-							"page": 480,
-							"report": "SustainabilityReport",
-							"tagName": "niches"
-						},
-						"quality": "Reported",
-						"comment": "calculate redundant interface"
-=======
-						"quality": "NA"
->>>>>>> f23b5aa7
+						"quality": "NA"
+					},
+					"humanRightsDueDiligence": {
+						"value": "No",
+						"dataSource": {
+							"page": 549,
+							"report": "ESEFReport",
+							"tagName": "convergence"
+						},
+						"quality": "Audited",
+						"comment": "generate multi-byte alarm"
 					},
 					"traffickingInHumanBeingsPolicy": {
 						"value": "Yes",
 						"dataSource": {
-<<<<<<< HEAD
-							"page": 88,
-							"report": "IntegratedReport",
-							"tagName": "relationships"
-						},
-						"quality": "Reported",
-						"comment": "reboot optical application"
-=======
-							"page": 549,
-							"report": "ESEFReport",
-							"tagName": "convergence"
-						},
-						"quality": "Audited",
-						"comment": "generate multi-byte alarm"
->>>>>>> f23b5aa7
-					},
-					"reportedForcedOrCompulsoryLabourIncidents": {
-						"value": "No",
-						"dataSource": {
-<<<<<<< HEAD
-							"page": 185,
-							"report": "IntegratedReport",
-							"tagName": "e-markets"
-						},
-						"quality": "Incomplete",
-						"comment": "input back-end array"
-					},
-					"reportedIncidentsOfHumanRights": {
-						"value": 94563,
-						"dataSource": {
-							"page": 504,
-							"report": "SustainabilityReport",
-							"tagName": "e-tailers"
-						},
-						"quality": "Estimated",
-						"comment": "transmit primary driver"
-					}
-				},
-				"greenSecurities": {
-					"securitiesNotCertifiedAsGreen": {
-						"value": "Yes",
-						"quality": "Incomplete"
-=======
 							"page": 622,
 							"report": "SustainabilityReport",
 							"tagName": "supply-chains"
@@ -534,31 +277,11 @@
 						},
 						"quality": "Incomplete",
 						"comment": "program back-end monitor"
->>>>>>> f23b5aa7
-					}
-				},
+					}
+				},
+				"greenSecurities": {},
 				"anticorruptionAndAntibribery": {
 					"reportedCasesOfBriberyCorruption": {
-<<<<<<< HEAD
-						"value": 7130,
-						"dataSource": {
-							"page": 625,
-							"report": "ESEFReport",
-							"tagName": "web services"
-						},
-						"quality": "Reported",
-						"comment": "reboot wireless alarm"
-					},
-					"reportedConvictionsOfBriberyCorruption": {
-						"value": 57573,
-						"dataSource": {
-							"page": 38,
-							"report": "AnnualReport",
-							"tagName": "methodologies"
-						},
-						"quality": "Reported",
-						"comment": "back up wireless matrix"
-=======
 						"value": 26235,
 						"dataSource": {
 							"page": 1052,
@@ -587,35 +310,12 @@
 						},
 						"quality": "Audited",
 						"comment": "synthesize digital sensor"
->>>>>>> f23b5aa7
 					}
 				}
 			},
 			"environmental": {
 				"greenhouseGasEmissions": {
 					"scope1": {
-<<<<<<< HEAD
-						"value": 68976,
-						"quality": "Incomplete"
-					},
-					"scope2": {
-						"value": 28234,
-						"quality": "Incomplete"
-					},
-					"scope3": {
-						"value": 39518,
-						"dataSource": {
-							"page": 787,
-							"report": "AnnualReport",
-							"tagName": "interfaces"
-						},
-						"quality": "Incomplete",
-						"comment": "transmit haptic bus"
-					},
-					"enterpriseValue": {
-						"value": 974320.63,
-						"quality": "Incomplete"
-=======
 						"value": 93899,
 						"dataSource": {
 							"page": 981,
@@ -644,169 +344,20 @@
 						},
 						"quality": "Estimated",
 						"comment": "bypass virtual driver"
->>>>>>> f23b5aa7
-					},
-					"totalRevenue": {
-						"value": 781191.6,
-						"dataSource": {
-<<<<<<< HEAD
-							"page": 1053,
-							"report": "SustainabilityReport",
-							"tagName": "e-markets"
-						},
-						"quality": "Audited",
-						"comment": "program redundant system"
 					},
 					"fossilFuelSectorExposure": {
-						"value": "No",
-						"dataSource": {
-							"page": 338,
-							"report": "AnnualReport",
-							"tagName": "experiences"
-						},
-						"quality": "Reported",
-						"comment": "program primary transmitter"
-=======
+						"value": "Yes",
+						"dataSource": {
 							"page": 56,
 							"report": "SustainabilityReport",
 							"tagName": "methodologies"
 						},
 						"quality": "Audited",
 						"comment": "compress back-end application"
->>>>>>> f23b5aa7
 					}
 				},
 				"energyPerformance": {
 					"renewableEnergyProduction": {
-<<<<<<< HEAD
-						"value": 55912,
-						"dataSource": {
-							"page": 216,
-							"report": "IntegratedReport",
-							"tagName": "platforms"
-						},
-						"quality": "Reported",
-						"comment": "bypass virtual monitor"
-					},
-					"nonRenewableEnergyConsumption": {
-						"value": 57507,
-						"quality": "Estimated"
-					},
-					"nonRenewableEnergyProduction": {
-						"quality": "NA"
-					},
-					"highImpactClimateSectorEnergyConsumptionNaceA": {
-						"value": 97211,
-						"quality": "Incomplete"
-					},
-					"highImpactClimateSectorEnergyConsumptionNaceB": {
-						"value": 93538,
-						"dataSource": {
-							"page": 155,
-							"report": "SustainabilityReport",
-							"tagName": "technologies"
-						},
-						"quality": "Estimated",
-						"comment": "bypass wireless circuit"
-					},
-					"highImpactClimateSectorEnergyConsumptionNaceD": {
-						"value": 22374,
-						"dataSource": {
-							"page": 858,
-							"report": "ESEFReport",
-							"tagName": "relationships"
-						},
-						"quality": "Reported",
-						"comment": "quantify solid state bus"
-					},
-					"highImpactClimateSectorEnergyConsumptionNaceE": {
-						"value": 74483,
-						"dataSource": {
-							"page": 651,
-							"report": "IntegratedReport",
-							"tagName": "deliverables"
-						},
-						"quality": "Estimated",
-						"comment": "bypass mobile sensor"
-					},
-					"highImpactClimateSectorEnergyConsumptionNaceF": {
-						"value": 81211,
-						"dataSource": {
-							"page": 1173,
-							"report": "SustainabilityReport",
-							"tagName": "vortals"
-						},
-						"quality": "Incomplete",
-						"comment": "connect virtual pixel"
-					},
-					"highImpactClimateSectorEnergyConsumptionNaceG": {
-						"value": 70522,
-						"dataSource": {
-							"page": 1127,
-							"report": "AnnualReport",
-							"tagName": "e-commerce"
-						},
-						"quality": "Audited",
-						"comment": "program solid state bus"
-					},
-					"highImpactClimateSectorEnergyConsumptionNaceL": {
-						"value": 871,
-						"dataSource": {
-							"page": 47,
-							"report": "IntegratedReport",
-							"tagName": "infrastructures"
-						},
-						"quality": "Audited",
-						"comment": "reboot 1080p pixel"
-					},
-					"totalHighImpactClimateSectorEnergyConsumption": {
-						"value": 91826,
-						"dataSource": {
-							"page": 241,
-							"report": "ESEFReport",
-							"tagName": "solutions"
-						},
-						"quality": "Estimated",
-						"comment": "program redundant circuit"
-					},
-					"nonRenewableEnergyConsumptionFossilFuels": {
-						"value": 452,
-						"dataSource": {
-							"page": 492,
-							"report": "IntegratedReport",
-							"tagName": "e-markets"
-						},
-						"quality": "Reported",
-						"comment": "connect wireless card"
-					},
-					"nonRenewableEnergyConsumptionCrudeOil": {
-						"value": 15461,
-						"dataSource": {
-							"page": 632,
-							"report": "AnnualReport",
-							"tagName": "web-readiness"
-						},
-						"quality": "Audited",
-						"comment": "hack redundant port"
-					},
-					"nonRenewableEnergyConsumptionLignite": {
-						"value": 30505,
-						"quality": "Incomplete"
-					},
-					"nonRenewableEnergyConsumptionNuclearEnergy": {
-						"value": 65553,
-						"quality": "Incomplete"
-					},
-					"nonRenewableEnergyConsumptionOther": {
-						"value": 18594,
-						"dataSource": {
-							"page": 1147,
-							"report": "ESEFReport",
-							"tagName": "technologies"
-						},
-						"quality": "Audited",
-						"comment": "copy digital array"
-=======
 						"value": 73374,
 						"dataSource": {
 							"page": 494,
@@ -927,14 +478,10 @@
 					"nonRenewableEnergyConsumptionOther": {
 						"value": 12993,
 						"quality": "Estimated"
->>>>>>> f23b5aa7
 					}
 				},
 				"biodiversity": {
 					"primaryForestAndWoodedLandOfNativeSpeciesExposure": {
-<<<<<<< HEAD
-						"quality": "NA"
-=======
 						"value": "No",
 						"dataSource": {
 							"page": 711,
@@ -943,7 +490,6 @@
 						},
 						"quality": "Estimated",
 						"comment": "reboot haptic application"
->>>>>>> f23b5aa7
 					},
 					"protectedAreasExposure": {
 						"value": "Yes",
@@ -958,46 +504,6 @@
 					"rareOrEndangeredEcosystemsExposure": {
 						"value": "No",
 						"dataSource": {
-<<<<<<< HEAD
-							"page": 266,
-							"report": "IntegratedReport",
-							"tagName": "supply-chains"
-						},
-						"quality": "Audited",
-						"comment": "transmit optical port"
-					},
-					"rareOrEndangeredEcosystemsExposure": {
-						"value": "Yes",
-						"dataSource": {
-							"page": 952,
-							"report": "IntegratedReport",
-							"tagName": "supply-chains"
-						},
-						"quality": "Incomplete",
-						"comment": "connect neural driver"
-					}
-				},
-				"water": {
-					"waterConsumption": {
-						"value": 22188,
-						"dataSource": {
-							"page": 975,
-							"report": "IntegratedReport",
-							"tagName": "architectures"
-						},
-						"quality": "Reported",
-						"comment": "input mobile sensor"
-					},
-					"waterManagementPolicy": {
-						"value": "No",
-						"dataSource": {
-							"page": 634,
-							"report": "AnnualReport",
-							"tagName": "action-items"
-						},
-						"quality": "Reported",
-						"comment": "compress online capacitor"
-=======
 							"page": 361,
 							"report": "ESEFReport",
 							"tagName": "infrastructures"
@@ -1036,80 +542,20 @@
 						},
 						"quality": "Audited",
 						"comment": "input optical interface"
->>>>>>> f23b5aa7
 					},
 					"waterStressAreaExposure": {
 						"value": "Yes",
 						"dataSource": {
-<<<<<<< HEAD
-							"page": 366,
-							"report": "IntegratedReport",
-							"tagName": "metrics"
-						},
-						"quality": "Audited",
-						"comment": "copy online alarm"
-=======
 							"page": 24,
 							"report": "SustainabilityReport",
 							"tagName": "relationships"
 						},
 						"quality": "Audited",
 						"comment": "parse multi-byte card"
->>>>>>> f23b5aa7
 					}
 				},
 				"waste": {
 					"hazardousWaste": {
-<<<<<<< HEAD
-						"value": 18146,
-						"dataSource": {
-							"page": 240,
-							"report": "ESEFReport",
-							"tagName": "ROI"
-						},
-						"quality": "Reported",
-						"comment": "navigate solid state array"
-					},
-					"manufactureOfAgrochemicalPesticidesProducts": {
-						"value": "No",
-						"dataSource": {
-							"page": 103,
-							"report": "AnnualReport",
-							"tagName": "synergies"
-						},
-						"quality": "Audited",
-						"comment": "parse solid state protocol"
-					},
-					"sustainableAgriculturePolicy": {
-						"value": "No",
-						"dataSource": {
-							"page": 578,
-							"report": "SustainabilityReport",
-							"tagName": "technologies"
-						},
-						"quality": "Reported",
-						"comment": "transmit bluetooth sensor"
-					},
-					"sustainableOceansAndSeasPolicy": {
-						"value": "No",
-						"dataSource": {
-							"page": 680,
-							"report": "ESEFReport",
-							"tagName": "solutions"
-						},
-						"quality": "Audited",
-						"comment": "compress mobile array"
-					},
-					"wasteNonRecycled": {
-						"value": 19738,
-						"dataSource": {
-							"page": 205,
-							"report": "AnnualReport",
-							"tagName": "technologies"
-						},
-						"quality": "Audited",
-						"comment": "generate primary hard drive"
-=======
 						"value": 19159,
 						"dataSource": {
 							"page": 802,
@@ -1141,7 +587,6 @@
 						},
 						"quality": "Estimated",
 						"comment": "copy back-end port"
->>>>>>> f23b5aa7
 					},
 					"threatenedSpeciesExposure": {
 						"value": "Yes",
@@ -1155,41 +600,6 @@
 					},
 					"deforestationPolicy": {
 						"value": "No",
-<<<<<<< HEAD
-						"quality": "Estimated"
-					}
-				},
-				"emissions": {
-					"inorganicPollutants": {
-						"value": 77081,
-						"dataSource": {
-							"page": 776,
-							"report": "SustainabilityReport",
-							"tagName": "vortals"
-						},
-						"quality": "Reported",
-						"comment": "override cross-platform driver"
-					},
-					"airPollutants": {
-						"value": 37506,
-						"dataSource": {
-							"page": 130,
-							"report": "SustainabilityReport",
-							"tagName": "partnerships"
-						},
-						"quality": "Audited",
-						"comment": "compress haptic bus"
-					},
-					"carbonReductionInitiatives": {
-						"value": "Yes",
-						"dataSource": {
-							"page": 879,
-							"report": "IntegratedReport",
-							"tagName": "e-tailers"
-						},
-						"quality": "Audited",
-						"comment": "transmit 1080p bandwidth"
-=======
 						"dataSource": {
 							"page": 53,
 							"report": "SustainabilityReport",
@@ -1216,31 +626,10 @@
 						},
 						"quality": "Audited",
 						"comment": "override open-source application"
->>>>>>> f23b5aa7
 					}
 				}
 			},
 			"referencedReports": {
-<<<<<<< HEAD
-				"IntegratedReport": {
-					"reference": "http://xn--gebt-benzin-uhb.de/kollegial-polytheismus.pdf",
-					"reportDate": "2022-08-05",
-					"currency": "JMD"
-				},
-				"SustainabilityReport": {
-					"reference": "http://xn--blass-getrnke-kfb.info/meisterhaft-feuerstein.pdf",
-					"isGroupLevel": "No",
-					"currency": "KRW"
-				},
-				"AnnualReport": {
-					"reference": "https://xn--sanftmtig-lnge-gib29a.com/zentral-h%C3%BCtte.pdf",
-					"isGroupLevel": "NA",
-					"currency": "RWF"
-				},
-				"ESEFReport": {
-					"reference": "https://xn--vorsorglich-mbel-ywb.info/umtriebig-kino.pdf",
-					"currency": "SCR"
-=======
 				"ESEFReport": {
 					"reference": "50a36c418baffd520bb92d84664f06f9732a21f4e2e5ecee6d9136f16e7e0b63",
 					"isGroupLevel": "Yes",
@@ -1249,7 +638,6 @@
 				"SustainabilityReport": {
 					"reference": "50a36c418baffd520bb92d84664f06f9732a21f4e2e5ecee6d9136f16e7e0b63",
 					"currency": "ZAR"
->>>>>>> f23b5aa7
 				}
 			}
 		},
@@ -1259,24 +647,6 @@
 		"companyInformation": {
 			"companyName": "two-sfdr-data-sets-in-different-years",
 			"companyAlternativeNames": [
-<<<<<<< HEAD
-				"Goller-Tegethof",
-				"Plotzitzka, Gerdel und Spiegelburg",
-				"Schellenbeck-Achilles"
-			],
-			"headquarters": "Piusscheid",
-			"headquartersPostalCode": "69295",
-			"sector": "web-readiness",
-			"identifiers": [
-				{
-					"identifierType": "CompanyRegistrationNumber",
-					"identifierValue": "qz37xul0xs0np4j"
-				}
-			],
-			"countryCode": "BN",
-			"isTeaserCompany": false,
-			"website": "https://ultimativ-gold.info"
-=======
 				"Bolm, Sischka und Werrmann"
 			],
 			"headquarters": "Bad Lianastadt",
@@ -1310,27 +680,10 @@
 			],
 			"countryCode": "NG",
 			"isTeaserCompany": false
->>>>>>> f23b5aa7
 		},
 		"t": {
 			"social": {
 				"general": {
-<<<<<<< HEAD
-					"fiscalYear": "NoDeviation",
-					"fiscalYearEnd": "2020-01-03",
-					"groupLevelAnnualReport": "NA",
-					"annualReport": "http://xn--bodenstndig-knie-1nb.ch/engagiert-quarz.pdf",
-					"annualReportDate": "2024-03-02",
-					"annualReportCurrency": "EUR",
-					"sustainabilityReportDate": "2023-09-09",
-					"sustainabilityReportCurrency": "CAD",
-					"groupLevelIntegratedReport": "NA",
-					"integratedReportDate": "2023-09-10",
-					"integratedReportCurrency": "USD",
-					"esefReportDate": "2023-05-18",
-					"esefReportCurrency": "CAD",
-					"scopeOfEntities": "Yes"
-=======
 					"fiscalYearEnd": "2020-01-03",
 					"groupLevelAnnualReport": "NA",
 					"annualReport": "http://xn--gefhlsbetont-zinn-42b.name/s%C3%BC%C3%9F-kirche.pdf",
@@ -1347,38 +700,11 @@
 					"esefReportDate": "2024-01-18",
 					"esefReportCurrency": "USD",
 					"scopeOfEntities": "No"
->>>>>>> f23b5aa7
 				},
 				"socialAndEmployeeMatters": {
 					"humanRightsLegalProceedings": {
 						"value": "No",
 						"dataSource": {
-<<<<<<< HEAD
-							"page": 384,
-							"report": "ESEFReport",
-							"tagName": "communities"
-						},
-						"quality": "Estimated",
-						"comment": "reboot neural bandwidth"
-					},
-					"iloCoreLabourStandards": {
-						"value": "No",
-						"quality": "Estimated"
-					},
-					"environmentalPolicy": {
-						"value": "No",
-						"dataSource": {
-							"page": 712,
-							"report": "ESEFReport",
-							"tagName": "convergence"
-						},
-						"quality": "Incomplete",
-						"comment": "navigate mobile system"
-					},
-					"corruptionLegalProceedings": {
-						"value": "Yes",
-						"quality": "Estimated"
-=======
 							"page": 476,
 							"report": "SustainabilityReport",
 							"tagName": "supply-chains"
@@ -1395,22 +721,10 @@
 						},
 						"quality": "Audited",
 						"comment": "hack multi-byte protocol"
->>>>>>> f23b5aa7
 					},
 					"transparencyDisclosurePolicy": {
-						"value": "Yes",
-						"dataSource": {
-<<<<<<< HEAD
-							"page": 385,
-							"report": "ESEFReport",
-							"tagName": "applications"
-						},
-						"quality": "Audited",
-						"comment": "synthesize optical monitor"
-					},
-					"humanRightsDueDiligencePolicy": {
-						"value": "No",
-=======
+						"value": "No",
+						"dataSource": {
 							"page": 1067,
 							"report": "AnnualReport",
 							"tagName": "synergies"
@@ -1430,123 +744,21 @@
 					},
 					"childForcedDiscriminationPolicy": {
 						"value": "Yes",
->>>>>>> f23b5aa7
 						"quality": "Incomplete"
 					},
-					"childForcedDiscriminationPolicy": {
-						"quality": "NA"
-					},
 					"iso14001": {
 						"value": "Yes",
 						"dataSource": {
-<<<<<<< HEAD
-							"page": 1192,
-							"report": "ESEFReport",
-							"tagName": "infomediaries"
-						},
-						"quality": "Reported",
-						"comment": "reboot mobile system"
-=======
 							"page": 877,
 							"report": "IntegratedReport",
 							"tagName": "methodologies"
 						},
 						"quality": "Incomplete",
 						"comment": "override virtual circuit"
->>>>>>> f23b5aa7
 					},
 					"briberyCorruptionPolicy": {
 						"value": "No",
 						"dataSource": {
-<<<<<<< HEAD
-							"page": 240,
-							"report": "ESEFReport",
-							"tagName": "communities"
-						},
-						"quality": "Reported",
-						"comment": "override bluetooth circuit"
-					},
-					"fairBusinessMarketingAdvertisingPolicy": {
-						"value": "No",
-						"quality": "Estimated"
-					},
-					"technologiesExpertiseTransferPolicy": {
-						"value": "Yes",
-						"dataSource": {
-							"page": 437,
-							"report": "ESEFReport",
-							"tagName": "e-markets"
-						},
-						"quality": "Reported",
-						"comment": "connect solid state bus"
-					},
-					"fairCompetitionPolicy": {
-						"value": "No",
-						"dataSource": {
-							"page": 1140,
-							"report": "ESEFReport",
-							"tagName": "users"
-						},
-						"quality": "Estimated",
-						"comment": "compress redundant circuit"
-					},
-					"unGlobalCompactPrinciplesCompliancePolicy": {
-						"quality": "NA"
-					},
-					"oecdGuidelinesForMultinationalEnterprisesPolicy": {
-						"value": "No",
-						"dataSource": {
-							"page": 960,
-							"report": "ESEFReport",
-							"tagName": "technologies"
-						},
-						"quality": "Reported",
-						"comment": "navigate primary port"
-					},
-					"averageGrossHourlyEarningsMaleEmployees": {
-						"value": 57.77,
-						"quality": "Incomplete"
-					},
-					"averageGrossHourlyEarningsFemaleEmployees": {
-						"value": 72.48,
-						"dataSource": {
-							"page": 446,
-							"report": "ESEFReport",
-							"tagName": "convergence"
-						},
-						"quality": "Reported",
-						"comment": "input virtual pixel"
-					},
-					"femaleBoardMembers": {
-						"value": 92295,
-						"dataSource": {
-							"page": 966,
-							"report": "ESEFReport",
-							"tagName": "channels"
-						},
-						"quality": "Incomplete",
-						"comment": "copy haptic interface"
-					},
-					"maleBoardMembers": {
-						"value": 47417,
-						"dataSource": {
-							"page": 752,
-							"report": "ESEFReport",
-							"tagName": "synergies"
-						},
-						"quality": "Audited",
-						"comment": "calculate haptic port"
-					},
-					"rateOfAccidents": {
-						"value": 99232,
-						"dataSource": {
-							"page": 48,
-							"report": "ESEFReport",
-							"tagName": "applications"
-						},
-						"quality": "Estimated",
-						"comment": "compress solid state matrix"
-=======
 							"page": 610,
 							"report": "AnnualReport",
 							"tagName": "experiences"
@@ -1624,65 +836,10 @@
 					"grievanceHandlingMechanism": {
 						"value": "Yes",
 						"quality": "Incomplete"
->>>>>>> f23b5aa7
 					},
 					"whistleblowerProtectionPolicy": {
-						"value": "No",
-						"dataSource": {
-<<<<<<< HEAD
-							"page": 868,
-							"report": "ESEFReport",
-							"tagName": "functionalities"
-						},
-						"quality": "Estimated",
-						"comment": "compress bluetooth array"
-					},
-					"reportedIncidentsOfDiscrimination": {
-						"value": 49894,
-						"dataSource": {
-							"page": 305,
-							"report": "ESEFReport",
-							"tagName": "applications"
-						},
-						"quality": "Audited",
-						"comment": "hack virtual alarm"
-					},
-					"sanctionsIncidentsOfDiscrimination": {
-						"value": 46286,
-						"dataSource": {
-							"page": 420,
-							"report": "ESEFReport",
-							"tagName": "portals"
-						},
-						"quality": "Estimated",
-						"comment": "hack open-source capacitor"
-					},
-					"ceoToEmployeePayGap": {
-						"value": 32548,
-						"quality": "Estimated"
-					}
-				},
-				"humanRights": {
-					"humanRightsDueDiligence": {
-						"value": "Yes",
-						"quality": "Incomplete"
-					},
-					"traffickingInHumanBeingsPolicy": {
-						"value": "Yes",
-						"dataSource": {
-							"page": 1013,
-							"report": "ESEFReport",
-							"tagName": "portals"
-						},
-						"quality": "Reported",
-						"comment": "override cross-platform feed"
-					},
-					"reportedChildLabourIncidents": {
-						"value": "Yes",
-						"quality": "Incomplete"
-					},
-					"reportedIncidentsOfHumanRights": {
-=======
+						"value": "Yes",
+						"dataSource": {
 							"page": 1121,
 							"report": "SustainabilityReport",
 							"tagName": "bandwidth"
@@ -1723,48 +880,16 @@
 						"comment": "connect auxiliary bandwidth"
 					},
 					"reportedForcedOrCompulsoryLabourIncidents": {
->>>>>>> f23b5aa7
 						"quality": "NA"
 					}
 				},
 				"greenSecurities": {
 					"securitiesNotCertifiedAsGreen": {
-<<<<<<< HEAD
-						"value": "Yes",
-						"dataSource": {
-							"page": 338,
-							"report": "ESEFReport",
-							"tagName": "bandwidth"
-						},
-						"quality": "Incomplete",
-						"comment": "back up bluetooth port"
-=======
-						"quality": "NA"
->>>>>>> f23b5aa7
+						"quality": "NA"
 					}
 				},
 				"anticorruptionAndAntibribery": {
 					"reportedCasesOfBriberyCorruption": {
-<<<<<<< HEAD
-						"value": 16736,
-						"dataSource": {
-							"page": 479,
-							"report": "ESEFReport",
-							"tagName": "content"
-						},
-						"quality": "Incomplete",
-						"comment": "compress back-end bus"
-					},
-					"reportedConvictionsOfBriberyCorruption": {
-						"value": 14925,
-						"dataSource": {
-							"page": 120,
-							"report": "ESEFReport",
-							"tagName": "systems"
-						},
-						"quality": "Incomplete",
-						"comment": "program 1080p capacitor"
-=======
 						"value": 17686,
 						"dataSource": {
 							"page": 1031,
@@ -1783,63 +908,12 @@
 						},
 						"quality": "Audited",
 						"comment": "override auxiliary port"
->>>>>>> f23b5aa7
 					}
 				}
 			},
 			"environmental": {
 				"greenhouseGasEmissions": {
 					"scope1": {
-<<<<<<< HEAD
-						"value": 71618,
-						"dataSource": {
-							"page": 781,
-							"report": "ESEFReport",
-							"tagName": "relationships"
-						},
-						"quality": "Estimated",
-						"comment": "reboot neural port"
-					},
-					"scope2": {
-						"value": 59282,
-						"dataSource": {
-							"page": 493,
-							"report": "ESEFReport",
-							"tagName": "functionalities"
-						},
-						"quality": "Audited",
-						"comment": "generate neural hard drive"
-					},
-					"scope3": {
-						"value": 69056,
-						"dataSource": {
-							"page": 157,
-							"report": "ESEFReport",
-							"tagName": "bandwidth"
-						},
-						"quality": "Audited",
-						"comment": "back up 1080p interface"
-					},
-					"enterpriseValue": {
-						"value": 779108.44,
-						"dataSource": {
-							"page": 85,
-							"report": "ESEFReport",
-							"tagName": "channels"
-						},
-						"quality": "Reported",
-						"comment": "input cross-platform monitor"
-					},
-					"totalRevenue": {
-						"value": 297803.41,
-						"dataSource": {
-							"page": 388,
-							"report": "ESEFReport",
-							"tagName": "applications"
-						},
-						"quality": "Incomplete",
-						"comment": "synthesize 1080p bandwidth"
-=======
 						"value": 81096,
 						"dataSource": {
 							"page": 366,
@@ -1898,121 +972,10 @@
 						},
 						"quality": "Incomplete",
 						"comment": "parse cross-platform firewall"
->>>>>>> f23b5aa7
 					}
 				},
 				"energyPerformance": {
 					"renewableEnergyProduction": {
-<<<<<<< HEAD
-						"value": 48713,
-						"quality": "Estimated"
-					},
-					"renewableEnergyConsumption": {
-						"quality": "NA"
-					},
-					"nonRenewableEnergyConsumption": {
-						"value": 18220,
-						"dataSource": {
-							"page": 802,
-							"report": "ESEFReport",
-							"tagName": "technologies"
-						},
-						"quality": "Incomplete",
-						"comment": "input bluetooth alarm"
-					},
-					"nonRenewableEnergyProduction": {
-						"value": 66597,
-						"quality": "Incomplete"
-					},
-					"highImpactClimateSectorEnergyConsumptionNaceB": {
-						"value": 41138,
-						"dataSource": {
-							"page": 45,
-							"report": "ESEFReport",
-							"tagName": "supply-chains"
-						},
-						"quality": "Reported",
-						"comment": "parse haptic microchip"
-					},
-					"highImpactClimateSectorEnergyConsumptionNaceD": {
-						"value": 23308,
-						"dataSource": {
-							"page": 1080,
-							"report": "ESEFReport",
-							"tagName": "models"
-						},
-						"quality": "Reported",
-						"comment": "program 1080p pixel"
-					},
-					"highImpactClimateSectorEnergyConsumptionNaceE": {
-						"value": 81788,
-						"dataSource": {
-							"page": 304,
-							"report": "ESEFReport",
-							"tagName": "ROI"
-						},
-						"quality": "Reported",
-						"comment": "copy virtual driver"
-					},
-					"highImpactClimateSectorEnergyConsumptionNaceF": {
-						"value": 86367,
-						"dataSource": {
-							"page": 1064,
-							"report": "ESEFReport",
-							"tagName": "ROI"
-						},
-						"quality": "Reported",
-						"comment": "calculate cross-platform bus"
-					},
-					"highImpactClimateSectorEnergyConsumptionNaceG": {
-						"value": 93759,
-						"quality": "Estimated"
-					},
-					"highImpactClimateSectorEnergyConsumptionNaceL": {
-						"value": 39405,
-						"quality": "Incomplete"
-					},
-					"totalHighImpactClimateSectorEnergyConsumption": {
-						"quality": "NA"
-					},
-					"nonRenewableEnergyConsumptionCrudeOil": {
-						"value": 42292,
-						"quality": "Incomplete"
-					},
-					"nonRenewableEnergyConsumptionNaturalGas": {
-						"value": 47763,
-						"dataSource": {
-							"page": 489,
-							"report": "ESEFReport",
-							"tagName": "supply-chains"
-						},
-						"quality": "Estimated",
-						"comment": "override neural feed"
-					},
-					"nonRenewableEnergyConsumptionLignite": {
-						"value": 87520,
-						"dataSource": {
-							"page": 575,
-							"report": "ESEFReport",
-							"tagName": "blockchains"
-						},
-						"quality": "Reported",
-						"comment": "input online driver"
-					},
-					"nonRenewableEnergyConsumptionCoal": {
-						"value": 18870,
-						"dataSource": {
-							"page": 494,
-							"report": "ESEFReport",
-							"tagName": "vortals"
-						},
-						"quality": "Reported",
-						"comment": "synthesize optical hard drive"
-					},
-					"nonRenewableEnergyConsumptionOther": {
-						"value": 50462,
-						"quality": "Estimated"
-=======
 						"value": 73025,
 						"dataSource": {
 							"page": 945,
@@ -2160,64 +1123,10 @@
 					},
 					"nonRenewableEnergyConsumptionOther": {
 						"quality": "NA"
->>>>>>> f23b5aa7
 					}
 				},
 				"biodiversity": {
 					"primaryForestAndWoodedLandOfNativeSpeciesExposure": {
-<<<<<<< HEAD
-						"value": "No",
-						"dataSource": {
-							"page": 508,
-							"report": "ESEFReport",
-							"tagName": "eyeballs"
-						},
-						"quality": "Audited",
-						"comment": "quantify virtual protocol"
-					},
-					"protectedAreasExposure": {
-						"value": "No",
-						"dataSource": {
-							"page": 527,
-							"report": "ESEFReport",
-							"tagName": "communities"
-						},
-						"quality": "Incomplete",
-						"comment": "bypass optical protocol"
-					},
-					"rareOrEndangeredEcosystemsExposure": {
-						"value": "No",
-						"quality": "Incomplete"
-					}
-				},
-				"water": {
-					"emissionsToWater": {
-						"value": 42917,
-						"quality": "Estimated"
-					},
-					"waterConsumption": {
-						"value": 25102,
-						"dataSource": {
-							"page": 745,
-							"report": "ESEFReport",
-							"tagName": "eyeballs"
-						},
-						"quality": "Incomplete",
-						"comment": "compress cross-platform panel"
-					},
-					"waterReused": {
-						"quality": "NA"
-					},
-					"waterStressAreaExposure": {
-						"value": "No",
-						"dataSource": {
-							"page": 257,
-							"report": "ESEFReport",
-							"tagName": "ROI"
-						},
-						"quality": "Estimated",
-						"comment": "program virtual circuit"
-=======
 						"value": "No",
 						"dataSource": {
 							"page": 947,
@@ -2254,15 +1163,10 @@
 					},
 					"waterStressAreaExposure": {
 						"quality": "NA"
->>>>>>> f23b5aa7
 					}
 				},
 				"waste": {
 					"hazardousWaste": {
-<<<<<<< HEAD
-						"value": 8392,
-						"quality": "Incomplete"
-=======
 						"value": 88465,
 						"dataSource": {
 							"page": 43,
@@ -2281,75 +1185,18 @@
 						},
 						"quality": "Reported",
 						"comment": "back up cross-platform sensor"
->>>>>>> f23b5aa7
-					},
-					"manufactureOfAgrochemicalPesticidesProducts": {
-						"value": "No",
-<<<<<<< HEAD
-						"dataSource": {
-							"page": 444,
-							"report": "ESEFReport",
-							"tagName": "functionalities"
-						},
-						"quality": "Audited",
-						"comment": "bypass optical circuit"
 					},
 					"landDegradationDesertificationSoilSealingExposure": {
 						"value": "No",
-						"quality": "Incomplete"
+						"quality": "Estimated"
 					},
 					"sustainableAgriculturePolicy": {
 						"value": "Yes",
-						"dataSource": {
-							"page": 117,
-							"report": "ESEFReport",
-							"tagName": "models"
-						},
-						"quality": "Reported",
-						"comment": "navigate open-source port"
-=======
 						"quality": "Estimated"
 					},
-					"sustainableAgriculturePolicy": {
-						"value": "Yes",
-						"quality": "Estimated"
->>>>>>> f23b5aa7
-					},
 					"sustainableOceansAndSeasPolicy": {
 						"value": "No",
 						"dataSource": {
-<<<<<<< HEAD
-							"page": 930,
-							"report": "ESEFReport",
-							"tagName": "methodologies"
-						},
-						"quality": "Audited",
-						"comment": "parse wireless panel"
-					},
-					"wasteNonRecycled": {
-						"value": 79066,
-						"dataSource": {
-							"page": 1061,
-							"report": "ESEFReport",
-							"tagName": "architectures"
-						},
-						"quality": "Audited",
-						"comment": "input wireless pixel"
-					},
-					"threatenedSpeciesExposure": {
-						"value": "Yes",
-						"quality": "Incomplete"
-					},
-					"biodiversityProtectionPolicy": {
-						"value": "No",
-						"dataSource": {
-							"page": 262,
-							"report": "ESEFReport",
-							"tagName": "relationships"
-						},
-						"quality": "Estimated",
-						"comment": "index auxiliary microchip"
-=======
 							"page": 905,
 							"report": "IntegratedReport",
 							"tagName": "initiatives"
@@ -2366,44 +1213,10 @@
 					"biodiversityProtectionPolicy": {
 						"value": "Yes",
 						"quality": "Incomplete"
->>>>>>> f23b5aa7
 					}
 				},
 				"emissions": {
 					"inorganicPollutants": {
-<<<<<<< HEAD
-						"quality": "NA"
-					},
-					"airPollutants": {
-						"value": 94242,
-						"dataSource": {
-							"page": 620,
-							"report": "ESEFReport",
-							"tagName": "web services"
-						},
-						"quality": "Audited",
-						"comment": "bypass primary firewall"
-					},
-					"ozoneDepletionSubstances": {
-						"value": 3863,
-						"dataSource": {
-							"page": 411,
-							"report": "ESEFReport",
-							"tagName": "e-tailers"
-						},
-						"quality": "Reported",
-						"comment": "compress redundant program"
-					},
-					"carbonReductionInitiatives": {
-						"value": "No",
-						"dataSource": {
-							"page": 663,
-							"report": "ESEFReport",
-							"tagName": "web services"
-						},
-						"quality": "Audited",
-						"comment": "transmit cross-platform bus"
-=======
 						"value": 46561,
 						"quality": "Incomplete"
 					},
@@ -2416,21 +1229,10 @@
 						},
 						"quality": "Reported",
 						"comment": "reboot mobile protocol"
->>>>>>> f23b5aa7
 					}
 				}
 			},
 			"referencedReports": {
-<<<<<<< HEAD
-				"ESEFReport": {
-					"reference": "https://theoretisch-monarchie.name/weltgewandt-arm.pdf",
-					"isGroupLevel": "NA",
-					"currency": "GMD"
-				}
-			}
-		},
-		"reportingPeriod": "2021-Q2"
-=======
 				"SustainabilityReport": {
 					"reference": "50a36c418baffd520bb92d84664f06f9732a21f4e2e5ecee6d9136f16e7e0b63",
 					"isGroupLevel": "Yes",
@@ -2450,6 +1252,5 @@
 			}
 		},
 		"reportingPeriod": "2023"
->>>>>>> f23b5aa7
 	}
 ]