--- conflicted
+++ resolved
@@ -2,36 +2,6 @@
 	{
 		"companyInformation": {
 			"companyName": "two-sfdr-data-sets-in-different-years",
-<<<<<<< HEAD
-			"headquarters": "Monroe",
-			"headquartersPostalCode": "60405-7889",
-			"sector": "experiences",
-			"identifiers": {
-				"Lei": [],
-				"Isin": [
-					"zfMyhNFgNNkH",
-					"ZNm659VYPuym"
-				],
-				"PermId": [],
-				"Ticker": [
-					"X3SgSa2"
-				],
-				"Duns": [
-					"iJG20qrFS"
-				],
-				"VatNumber": [
-					"BwpYgzN2p"
-				],
-				"CompanyRegistrationNumber": []
-			},
-			"countryCode": "IS",
-			"companyAlternativeNames": [
-				"Champlin - Klein",
-				"Nikolaus LLC",
-				"Runte, Hettinger and Barrows"
-			],
-			"website": "https://confused-participation.name/",
-=======
 			"headquarters": "South Stuartbury",
 			"headquartersPostalCode": "90267-0285",
 			"sector": "systems",
@@ -59,23 +29,11 @@
 			],
 			"companyLegalForm": "Public Limited Company (PLC)",
 			"website": "https://unruly-comptroller.net",
->>>>>>> 5f935bbf
 			"isTeaserCompany": false
 		},
 		"t": {
 			"general": {
 				"general": {
-<<<<<<< HEAD
-					"dataDate": "2023-06-08",
-					"fiscalYearDeviation": "Deviation",
-					"fiscalYearEnd": "2020-01-03",
-					"referencedReports": {
-						"IntegratedReport": {
-							"reference": "50a36c418baffd520bb92d84664f06f9732a21f4e2e5ecee6d9136f16e7e0b63",
-							"isGroupLevel": "NA",
-							"reportDate": "2023-06-14",
-							"currency": "MMK"
-=======
 					"dataDate": "2023-05-04",
 					"fiscalYearDeviation": "Deviation",
 					"fiscalYearEnd": "2020-01-03",
@@ -97,7 +55,6 @@
 							"isGroupLevel": "NA",
 							"reportDate": "2023-08-23",
 							"currency": "HNL"
->>>>>>> 5f935bbf
 						}
 					},
 					"scopeOfEntities": "No"
@@ -105,23 +62,6 @@
 			},
 			"environmental": {
 				"greenhouseGasEmissions": {
-<<<<<<< HEAD
-					"scope2": {
-						"dataSource": {
-							"report": ""
-						},
-						"quality": "NA"
-					},
-					"scope3": {
-						"value": 2058.9,
-						"dataSource": {
-							"page": 1112,
-							"report": "IntegratedReport",
-							"tagName": "lifetime value"
-						},
-						"quality": "Incomplete",
-						"comment": "compress virtual sensor"
-=======
 					"scope1": {
 						"value": 46800.08,
 						"dataSource": {
@@ -141,83 +81,41 @@
 						},
 						"quality": "Reported",
 						"comment": "connect multi-byte driver"
->>>>>>> 5f935bbf
 					},
 					"scope3": null,
 					"enterpriseValue": {
-<<<<<<< HEAD
-						"value": 59369.06,
-						"dataSource": {
-							"page": 520,
-							"report": "IntegratedReport",
-							"tagName": "channels"
-						},
-						"quality": "Reported",
-						"comment": "compress mobile port"
+						"value": 77750.69,
+						"dataSource": {
+							"page": 257,
+							"report": "SustainabilityReport",
+							"tagName": "content"
+						},
+						"quality": "Audited",
+						"comment": "hack wireless monitor"
 					},
 					"totalRevenue": {
-						"value": 1145.29,
-						"dataSource": {
-							"page": 902,
-							"report": "IntegratedReport",
-							"tagName": "models"
-						},
-						"quality": "Audited",
-						"comment": "override neural matrix"
+						"value": null,
+						"dataSource": {
+							"report": "",
+							"page": null,
+							"tagName": null
+						},
+						"quality": "NA",
+						"comment": null
 					},
 					"fossilFuelSectorExposure": {
-						"value": "Yes",
-=======
-						"value": 77750.69,
-						"dataSource": {
-							"page": 257,
-							"report": "SustainabilityReport",
-							"tagName": "content"
-						},
-						"quality": "Audited",
-						"comment": "hack wireless monitor"
-					},
-					"totalRevenue": {
-						"value": null,
-						"dataSource": {
-							"report": "",
-							"page": null,
-							"tagName": null
-						},
-						"quality": "NA",
-						"comment": null
-					},
-					"fossilFuelSectorExposure": {
-						"value": null,
->>>>>>> 5f935bbf
-						"dataSource": {
-							"report": "",
-							"page": null,
-							"tagName": null
-						},
-<<<<<<< HEAD
-						"quality": "Estimated"
-=======
-						"quality": "NA",
-						"comment": null
->>>>>>> 5f935bbf
+						"value": null,
+						"dataSource": {
+							"report": "",
+							"page": null,
+							"tagName": null
+						},
+						"quality": "NA",
+						"comment": null
 					}
 				},
 				"energyPerformance": {
 					"renewableEnergyProduction": {
-<<<<<<< HEAD
-						"value": 56021.96,
-						"dataSource": {
-							"page": 87,
-							"report": "IntegratedReport",
-							"tagName": "ROI"
-						},
-						"quality": "Incomplete",
-						"comment": "hack online array"
-					},
-					"nonRenewableEnergyProduction": {
-						"value": 74281.67,
-=======
 						"value": 97457.41,
 						"dataSource": {
 							"page": 778,
@@ -239,47 +137,11 @@
 					},
 					"nonRenewableEnergyConsumption": {
 						"value": 53115.74,
->>>>>>> 5f935bbf
 						"dataSource": {
 							"page": 87,
 							"report": "IntegratedReport",
 							"tagName": "e-commerce"
 						},
-<<<<<<< HEAD
-						"quality": "Estimated"
-					},
-					"highImpactClimateSectorEnergyConsumptionNaceA": {
-						"value": 90235.99,
-						"dataSource": {
-							"page": 322,
-							"report": "IntegratedReport",
-							"tagName": "architectures"
-						},
-						"quality": "Reported",
-						"comment": "compress solid state sensor"
-					},
-					"highImpactClimateSectorEnergyConsumptionNaceB": {
-						"value": 91452.86,
-						"dataSource": {
-							"page": 234,
-							"report": "IntegratedReport",
-							"tagName": "e-markets"
-						},
-						"quality": "Incomplete",
-						"comment": "compress virtual sensor"
-					},
-					"highImpactClimateSectorEnergyConsumptionNaceC": {
-						"value": 78617.45,
-						"dataSource": {
-							"page": 365,
-							"report": "IntegratedReport",
-							"tagName": "mindshare"
-						},
-						"quality": "Reported",
-						"comment": "transmit haptic port"
-					},
-					"highImpactClimateSectorEnergyConsumptionNaceD": {
-=======
 						"quality": "Incomplete",
 						"comment": "transmit wireless capacitor"
 					},
@@ -325,28 +187,11 @@
 					},
 					"highImpactClimateSectorEnergyConsumptionNaceD": {
 						"value": null,
->>>>>>> 5f935bbf
-						"dataSource": {
-							"report": "",
-							"page": null,
-							"tagName": null
-						},
-<<<<<<< HEAD
-						"quality": "NA"
-					},
-					"highImpactClimateSectorEnergyConsumptionNaceE": {
-						"value": 91641.68,
-						"dataSource": {
-							"page": 1113,
-							"report": "IntegratedReport",
-							"tagName": "ROI"
-						},
-						"quality": "Incomplete",
-						"comment": "quantify redundant driver"
-					},
-					"highImpactClimateSectorEnergyConsumptionNaceF": {
-						"value": 36506.92,
-=======
+						"dataSource": {
+							"report": "",
+							"page": null,
+							"tagName": null
+						},
 						"quality": "NA",
 						"comment": null
 					},
@@ -362,7 +207,6 @@
 					},
 					"highImpactClimateSectorEnergyConsumptionNaceF": {
 						"value": 76112.48,
->>>>>>> 5f935bbf
 						"dataSource": {
 							"report": "",
 							"page": null,
@@ -372,23 +216,6 @@
 						"comment": null
 					},
 					"highImpactClimateSectorEnergyConsumptionNaceG": {
-<<<<<<< HEAD
-						"value": 68333.63,
-						"dataSource": {
-							"page": 994,
-							"report": "IntegratedReport",
-							"tagName": "solutions"
-						},
-						"quality": "Incomplete",
-						"comment": "back up open-source microchip"
-					},
-					"highImpactClimateSectorEnergyConsumptionNaceH": {
-						"value": 32148.96,
-						"dataSource": {
-							"report": ""
-						},
-						"quality": "Incomplete"
-=======
 						"value": 46355.74,
 						"dataSource": {
 							"report": "",
@@ -397,28 +224,9 @@
 						},
 						"quality": "Estimated",
 						"comment": null
->>>>>>> 5f935bbf
 					},
 					"highImpactClimateSectorEnergyConsumptionNaceH": null,
 					"highImpactClimateSectorEnergyConsumptionNaceL": {
-<<<<<<< HEAD
-						"dataSource": {
-							"report": ""
-						},
-						"quality": "NA"
-					},
-					"totalHighImpactClimateSectorEnergyConsumption": {
-						"value": 98809.4,
-						"dataSource": {
-							"page": 376,
-							"report": "IntegratedReport",
-							"tagName": "niches"
-						},
-						"quality": "Audited",
-						"comment": "hack bluetooth panel"
-					},
-					"nonRenewableEnergyConsumptionFossilFuels": {
-=======
 						"value": 83870.74,
 						"dataSource": {
 							"report": "",
@@ -440,17 +248,11 @@
 					},
 					"nonRenewableEnergyConsumptionFossilFuels": {
 						"value": 50294.51,
->>>>>>> 5f935bbf
-						"dataSource": {
-							"report": "",
-							"page": null,
-							"tagName": null
-						},
-<<<<<<< HEAD
-						"quality": "NA"
-					},
-					"nonRenewableEnergyConsumptionCrudeOil": {
-=======
+						"dataSource": {
+							"report": "",
+							"page": null,
+							"tagName": null
+						},
 						"quality": "Estimated",
 						"comment": null
 					},
@@ -466,39 +268,15 @@
 					},
 					"nonRenewableEnergyConsumptionNaturalGas": {
 						"value": 5715.71,
->>>>>>> 5f935bbf
-						"dataSource": {
-							"report": "",
-							"page": null,
-							"tagName": null
-						},
-						"quality": "Estimated",
-						"comment": null
-					},
-					"nonRenewableEnergyConsumptionNaturalGas": {
-						"value": 66916.33,
-						"dataSource": {
-							"page": 1044,
-							"report": "IntegratedReport",
-							"tagName": "schemas"
-						},
-						"quality": "Audited",
-						"comment": "copy redundant bandwidth"
+						"dataSource": {
+							"report": "",
+							"page": null,
+							"tagName": null
+						},
+						"quality": "Estimated",
+						"comment": null
 					},
 					"nonRenewableEnergyConsumptionLignite": {
-<<<<<<< HEAD
-						"value": 82584.41,
-						"dataSource": {
-							"page": 550,
-							"report": "IntegratedReport",
-							"tagName": "action-items"
-						},
-						"quality": "Audited",
-						"comment": "copy neural driver"
-					},
-					"nonRenewableEnergyConsumptionCoal": {
-						"value": 11258.12,
-=======
 						"value": 91279.23,
 						"dataSource": {
 							"page": 523,
@@ -510,7 +288,6 @@
 					},
 					"nonRenewableEnergyConsumptionCoal": {
 						"value": 58806.34,
->>>>>>> 5f935bbf
 						"dataSource": {
 							"page": 724,
 							"report": "SustainabilityReport",
@@ -519,18 +296,6 @@
 						"quality": "Estimated",
 						"comment": "compress wireless transmitter"
 					},
-<<<<<<< HEAD
-					"nonRenewableEnergyConsumptionOther": {
-						"value": 18740.55,
-						"dataSource": {
-							"page": 929,
-							"report": "IntegratedReport",
-							"tagName": "partnerships"
-						},
-						"quality": "Audited",
-						"comment": "connect primary port"
-					}
-=======
 					"nonRenewableEnergyConsumptionNuclearEnergy": {
 						"value": 66478.13,
 						"dataSource": {
@@ -542,20 +307,11 @@
 						"comment": "copy redundant sensor"
 					},
 					"nonRenewableEnergyConsumptionOther": null
->>>>>>> 5f935bbf
 				},
 				"biodiversity": {
 					"primaryForestAndWoodedLandOfNativeSpeciesExposure": {
 						"value": "Yes",
 						"dataSource": {
-<<<<<<< HEAD
-							"page": 948,
-							"report": "IntegratedReport",
-							"tagName": "portals"
-						},
-						"quality": "Incomplete",
-						"comment": "connect 1080p application"
-=======
 							"page": 649,
 							"report": "IntegratedReport",
 							"tagName": "users"
@@ -572,68 +328,20 @@
 						},
 						"quality": "Reported",
 						"comment": "copy back-end bus"
->>>>>>> 5f935bbf
 					},
 					"rareOrEndangeredEcosystemsExposure": {
-						"dataSource": {
-<<<<<<< HEAD
-							"report": ""
-						},
-						"quality": "NA"
-=======
+						"value": "No",
+						"dataSource": {
 							"page": 630,
 							"report": "SustainabilityReport",
 							"tagName": "methodologies"
 						},
 						"quality": "Incomplete",
 						"comment": "transmit back-end array"
->>>>>>> 5f935bbf
 					}
 				},
 				"water": {
 					"emissionsToWater": {
-<<<<<<< HEAD
-						"value": 23426.52,
-						"dataSource": {
-							"page": 268,
-							"report": "IntegratedReport",
-							"tagName": "e-business"
-						},
-						"quality": "Reported",
-						"comment": "generate solid state program"
-					},
-					"waterConsumption": {
-						"value": 9946.2,
-						"dataSource": {
-							"page": 874,
-							"report": "IntegratedReport",
-							"tagName": "portals"
-						},
-						"quality": "Audited",
-						"comment": "navigate auxiliary microchip"
-					}
-				},
-				"waste": {
-					"hazardousWaste": {
-						"value": 9868.93,
-						"dataSource": {
-							"page": 596,
-							"report": "IntegratedReport",
-							"tagName": "e-commerce"
-						},
-						"quality": "Incomplete",
-						"comment": "bypass open-source bandwidth"
-					},
-					"manufactureOfAgrochemicalPesticidesProducts": {
-						"value": "No",
-						"dataSource": {
-							"page": 343,
-							"report": "IntegratedReport",
-							"tagName": "e-markets"
-						},
-						"quality": "Incomplete",
-						"comment": "connect open-source program"
-=======
 						"value": 70610.4,
 						"dataSource": {
 							"page": 702,
@@ -696,65 +404,36 @@
 						},
 						"quality": "Incomplete",
 						"comment": null
->>>>>>> 5f935bbf
 					},
 					"sustainableAgriculturePolicy": {
 						"value": "No",
 						"dataSource": {
-<<<<<<< HEAD
-							"page": 146,
-							"report": "IntegratedReport",
+							"page": 1192,
+							"report": "SustainabilityReport",
 							"tagName": "infrastructures"
 						},
-						"quality": "Audited",
-						"comment": "program virtual bandwidth"
-=======
-							"page": 1192,
-							"report": "SustainabilityReport",
-							"tagName": "infrastructures"
-						},
 						"quality": "Incomplete",
 						"comment": "navigate digital transmitter"
->>>>>>> 5f935bbf
 					},
 					"sustainableOceansAndSeasPolicy": {
 						"value": "Yes",
 						"dataSource": {
-<<<<<<< HEAD
-							"page": 804,
-							"report": "IntegratedReport",
-							"tagName": "systems"
-						},
-						"quality": "Estimated",
-						"comment": "generate back-end program"
+							"page": 198,
+							"report": "SustainabilityReport",
+							"tagName": "mindshare"
+						},
+						"quality": "Incomplete",
+						"comment": "calculate solid state system"
 					},
 					"wasteNonRecycled": {
-						"value": 9424.12,
-						"dataSource": {
-							"page": 1087,
-							"report": "IntegratedReport",
-							"tagName": "synergies"
-						},
-						"quality": "Audited",
-						"comment": "compress haptic driver"
-=======
-							"page": 198,
-							"report": "SustainabilityReport",
-							"tagName": "mindshare"
-						},
-						"quality": "Incomplete",
-						"comment": "calculate solid state system"
-					},
-					"wasteNonRecycled": {
-						"value": null,
-						"dataSource": {
-							"report": "",
-							"page": null,
-							"tagName": null
-						},
-						"quality": "NA",
-						"comment": null
->>>>>>> 5f935bbf
+						"value": null,
+						"dataSource": {
+							"report": "",
+							"page": null,
+							"tagName": null
+						},
+						"quality": "NA",
+						"comment": null
 					},
 					"threatenedSpeciesExposure": {
 						"value": null,
@@ -766,68 +445,29 @@
 						"quality": "NA",
 						"comment": null
 					},
-<<<<<<< HEAD
+					"biodiversityProtectionPolicy": {
+						"value": "No",
+						"dataSource": {
+							"page": 395,
+							"report": "SustainabilityReport",
+							"tagName": "metrics"
+						},
+						"quality": "Audited",
+						"comment": "override open-source program"
+					},
 					"deforestationPolicy": {
-						"value": "No",
-						"dataSource": {
-							"page": 1180,
-							"report": "IntegratedReport",
-							"tagName": "channels"
-						},
-						"quality": "Audited",
-						"comment": "synthesize online sensor"
-=======
-					"biodiversityProtectionPolicy": {
-						"value": "No",
-						"dataSource": {
-							"page": 395,
-							"report": "SustainabilityReport",
-							"tagName": "metrics"
-						},
-						"quality": "Audited",
-						"comment": "override open-source program"
-					},
-					"deforestationPolicy": {
-						"value": null,
-						"dataSource": {
-							"report": "",
-							"page": null,
-							"tagName": null
-						},
-						"quality": "NA",
-						"comment": null
->>>>>>> 5f935bbf
+						"value": null,
+						"dataSource": {
+							"report": "",
+							"page": null,
+							"tagName": null
+						},
+						"quality": "NA",
+						"comment": null
 					}
 				},
 				"emissions": {
 					"inorganicPollutants": {
-<<<<<<< HEAD
-						"value": 96992.07,
-						"dataSource": {
-							"report": ""
-						},
-						"quality": "Estimated"
-					},
-					"airPollutants": {
-						"value": 98919.81,
-						"dataSource": {
-							"page": 571,
-							"report": "IntegratedReport",
-							"tagName": "solutions"
-						},
-						"quality": "Incomplete",
-						"comment": "reboot cross-platform matrix"
-					},
-					"ozoneDepletionSubstances": {
-						"value": 28630.73,
-						"dataSource": {
-							"page": 474,
-							"report": "IntegratedReport",
-							"tagName": "schemas"
-						},
-						"quality": "Audited",
-						"comment": "override wireless program"
-=======
 						"value": 35507.07,
 						"dataSource": {
 							"report": "",
@@ -848,7 +488,6 @@
 						},
 						"quality": "Estimated",
 						"comment": null
->>>>>>> 5f935bbf
 					}
 				}
 			},
@@ -857,24 +496,6 @@
 					"humanRightsLegalProceedings": {
 						"value": "No",
 						"dataSource": {
-<<<<<<< HEAD
-							"page": 252,
-							"report": "IntegratedReport",
-							"tagName": "architectures"
-						},
-						"quality": "Reported",
-						"comment": "parse open-source bus"
-					},
-					"iloCoreLabourStandards": {
-						"value": "No",
-						"dataSource": {
-							"page": 1024,
-							"report": "IntegratedReport",
-							"tagName": "convergence"
-						},
-						"quality": "Reported",
-						"comment": "navigate redundant pixel"
-=======
 							"page": 759,
 							"report": "SustainabilityReport",
 							"tagName": "lifetime value"
@@ -891,65 +512,37 @@
 						},
 						"quality": "Reported",
 						"comment": "compress digital bus"
->>>>>>> 5f935bbf
 					},
 					"environmentalPolicy": null,
 					"corruptionLegalProceedings": {
 						"value": "No",
 						"dataSource": {
-<<<<<<< HEAD
-							"page": 299,
-							"report": "IntegratedReport",
-							"tagName": "interfaces"
-						},
-						"quality": "Reported",
-						"comment": "bypass redundant protocol"
-=======
-							"report": "",
-							"page": null,
-							"tagName": null
-						},
-						"quality": "Estimated",
-						"comment": null
->>>>>>> 5f935bbf
+							"report": "",
+							"page": null,
+							"tagName": null
+						},
+						"quality": "Estimated",
+						"comment": null
 					},
 					"transparencyDisclosurePolicy": {
 						"value": "No",
 						"dataSource": {
-<<<<<<< HEAD
-							"page": 414,
-							"report": "IntegratedReport",
-							"tagName": "eyeballs"
-						},
-						"quality": "Reported",
-						"comment": "index digital system"
-=======
 							"page": 809,
 							"report": "ESEFReport",
 							"tagName": "networks"
 						},
 						"quality": "Audited",
 						"comment": "index wireless system"
->>>>>>> 5f935bbf
 					},
 					"humanRightsDueDiligencePolicy": {
 						"value": "No",
 						"dataSource": {
-<<<<<<< HEAD
-							"page": 1149,
-							"report": "IntegratedReport",
-							"tagName": "technologies"
-						},
-						"quality": "Reported",
-						"comment": "bypass 1080p system"
-=======
 							"page": 1169,
 							"report": "SustainabilityReport",
 							"tagName": "e-commerce"
 						},
 						"quality": "Audited",
 						"comment": "input mobile firewall"
->>>>>>> 5f935bbf
 					},
 					"childForcedDiscriminationPolicy": {
 						"value": "No",
@@ -964,99 +557,36 @@
 					"iso14001Certificate": {
 						"value": "No",
 						"dataSource": {
-<<<<<<< HEAD
-							"page": 313,
-							"report": "IntegratedReport",
-							"tagName": "relationships"
-						},
-						"quality": "Reported",
-						"comment": "override wireless protocol"
-=======
 							"page": 84,
 							"report": "SustainabilityReport",
 							"tagName": "metrics"
 						},
 						"quality": "Audited",
 						"comment": "hack 1080p port"
->>>>>>> 5f935bbf
 					},
 					"briberyCorruptionPolicy": {
 						"value": "Yes",
 						"dataSource": {
-<<<<<<< HEAD
-							"page": 354,
-							"report": "IntegratedReport",
-							"tagName": "deliverables"
-						},
-						"quality": "Reported",
-						"comment": "transmit primary pixel"
+							"page": 593,
+							"report": "ESEFReport",
+							"tagName": "platforms"
+						},
+						"quality": "Audited",
+						"comment": "compress online transmitter"
 					},
 					"fairBusinessMarketingAdvertisingPolicy": {
-						"value": "No",
-						"dataSource": {
-							"page": 1018,
-							"report": "IntegratedReport",
-							"tagName": "paradigms"
-						},
-						"quality": "Audited",
-						"comment": "input optical system"
-					},
-					"technologiesExpertiseTransferPolicy": {
-						"value": "Yes",
-						"dataSource": {
-							"report": ""
-						},
-						"quality": "Incomplete"
-					},
-					"fairCompetitionPolicy": {
-						"value": "No",
-						"dataSource": {
-							"page": 610,
-							"report": "IntegratedReport",
-							"tagName": "communities"
-						},
-						"quality": "Audited",
-						"comment": "transmit wireless port"
-=======
-							"page": 593,
-							"report": "ESEFReport",
-							"tagName": "platforms"
-						},
-						"quality": "Audited",
-						"comment": "compress online transmitter"
-					},
-					"fairBusinessMarketingAdvertisingPolicy": {
-						"value": null,
-						"dataSource": {
-							"report": "",
-							"page": null,
-							"tagName": null
-						},
-						"quality": "NA",
-						"comment": null
->>>>>>> 5f935bbf
+						"value": null,
+						"dataSource": {
+							"report": "",
+							"page": null,
+							"tagName": null
+						},
+						"quality": "NA",
+						"comment": null
 					},
 					"technologiesExpertiseTransferPolicy": null,
 					"fairCompetitionPolicy": null,
 					"violationOfTaxRulesAndRegulation": {
-<<<<<<< HEAD
-						"dataSource": {
-							"report": ""
-						},
-						"quality": "NA"
-					},
-					"oecdGuidelinesForMultinationalEnterprisesPolicy": {
-						"value": "No",
-						"dataSource": {
-							"page": 810,
-							"report": "IntegratedReport",
-							"tagName": "schemas"
-						},
-						"quality": "Estimated",
-						"comment": "compress digital hard drive"
-					},
-					"averageGrossHourlyEarningsMaleEmployees": {
-=======
 						"value": null,
 						"dataSource": {
 							"report": "",
@@ -1078,25 +608,11 @@
 					},
 					"oecdGuidelinesForMultinationalEnterprisesPolicy": {
 						"value": "Yes",
->>>>>>> 5f935bbf
 						"dataSource": {
 							"page": 109,
 							"report": "SustainabilityReport",
 							"tagName": "e-business"
 						},
-<<<<<<< HEAD
-						"quality": "NA"
-					},
-					"averageGrossHourlyEarningsFemaleEmployees": {
-						"value": 71746.51,
-						"dataSource": {
-							"page": 1150,
-							"report": "IntegratedReport",
-							"tagName": "initiatives"
-						},
-						"quality": "Incomplete",
-						"comment": "connect neural array"
-=======
 						"quality": "Audited",
 						"comment": "transmit 1080p card"
 					},
@@ -1109,27 +625,9 @@
 						},
 						"quality": "Audited",
 						"comment": "override wireless port"
->>>>>>> 5f935bbf
 					},
 					"averageGrossHourlyEarningsFemaleEmployees": null,
 					"femaleBoardMembers": {
-<<<<<<< HEAD
-						"value": 22459.92,
-						"dataSource": {
-							"report": ""
-						},
-						"quality": "Estimated"
-					},
-					"workplaceAccidentPreventionPolicy": {
-						"value": "No",
-						"dataSource": {
-							"page": 1014,
-							"report": "IntegratedReport",
-							"tagName": "web services"
-						},
-						"quality": "Incomplete",
-						"comment": "reboot multi-byte panel"
-=======
 						"value": 31006.04,
 						"dataSource": {
 							"page": 235,
@@ -1149,20 +647,9 @@
 						},
 						"quality": "Audited",
 						"comment": "synthesize mobile interface"
->>>>>>> 5f935bbf
 					},
 					"workplaceAccidentPreventionPolicy": null,
 					"rateOfAccidents": {
-<<<<<<< HEAD
-						"value": 87505.64,
-						"dataSource": {
-							"page": 985,
-							"report": "IntegratedReport",
-							"tagName": "experiences"
-						},
-						"quality": "Incomplete",
-						"comment": "bypass digital pixel"
-=======
 						"value": 28940.21,
 						"dataSource": {
 							"page": 499,
@@ -1171,83 +658,21 @@
 						},
 						"quality": "Estimated",
 						"comment": "reboot wireless panel"
->>>>>>> 5f935bbf
 					},
 					"workdaysLost": null,
 					"supplierCodeOfConduct": {
 						"value": "No",
 						"dataSource": {
-<<<<<<< HEAD
-							"page": 359,
-							"report": "IntegratedReport",
-							"tagName": "interfaces"
-						},
-						"quality": "Estimated",
-						"comment": "parse cross-platform program"
-=======
-							"report": "",
-							"page": null,
-							"tagName": null
-						},
-						"quality": "Estimated",
-						"comment": null
->>>>>>> 5f935bbf
+							"report": "",
+							"page": null,
+							"tagName": null
+						},
+						"quality": "Estimated",
+						"comment": null
 					},
 					"grievanceHandlingMechanism": {
 						"value": null,
 						"dataSource": {
-<<<<<<< HEAD
-							"page": 176,
-							"report": "IntegratedReport",
-							"tagName": "ROI"
-						},
-						"quality": "Reported",
-						"comment": "input mobile protocol"
-					},
-					"whistleblowerProtectionPolicy": {
-						"value": "Yes",
-						"dataSource": {
-							"page": 860,
-							"report": "IntegratedReport",
-							"tagName": "relationships"
-						},
-						"quality": "Reported",
-						"comment": "synthesize open-source pixel"
-					},
-					"reportedIncidentsOfDiscrimination": {
-						"dataSource": {
-							"report": ""
-						},
-						"quality": "NA"
-					},
-					"sanctionsIncidentsOfDiscrimination": {
-						"dataSource": {
-							"report": ""
-						},
-						"quality": "NA"
-					},
-					"ceoToEmployeePayGap": {
-						"value": 21807.39,
-						"dataSource": {
-							"page": 699,
-							"report": "IntegratedReport",
-							"tagName": "infrastructures"
-						},
-						"quality": "Reported",
-						"comment": "copy back-end interface"
-					}
-				},
-				"greenSecurities": {
-					"securitiesNotCertifiedAsGreen": {
-						"value": "No",
-						"dataSource": {
-							"page": 940,
-							"report": "IntegratedReport",
-							"tagName": "infrastructures"
-						},
-						"quality": "Incomplete",
-						"comment": "calculate cross-platform card"
-=======
 							"report": "",
 							"page": null,
 							"tagName": null
@@ -1294,46 +719,12 @@
 						},
 						"quality": "Incomplete",
 						"comment": "parse mobile driver"
->>>>>>> 5f935bbf
 					}
 				},
 				"greenSecurities": {
 					"securitiesNotCertifiedAsGreen": null
 				},
 				"humanRights": {
-<<<<<<< HEAD
-					"humanRightsPolicy": {
-						"value": "No",
-						"dataSource": {
-							"page": 289,
-							"report": "IntegratedReport",
-							"tagName": "systems"
-						},
-						"quality": "Audited",
-						"comment": "compress bluetooth bus"
-					},
-					"humanRightsDueDiligence": {
-						"value": "No",
-						"dataSource": {
-							"page": 515,
-							"report": "IntegratedReport",
-							"tagName": "methodologies"
-						},
-						"quality": "Reported",
-						"comment": "back up digital matrix"
-					},
-					"traffickingInHumanBeingsPolicy": {
-						"value": "Yes",
-						"dataSource": {
-							"page": 302,
-							"report": "IntegratedReport",
-							"tagName": "lifetime value"
-						},
-						"quality": "Reported",
-						"comment": "input solid state application"
-					},
-					"reportedChildLabourIncidents": {
-=======
 					"humanRightsPolicy": null,
 					"humanRightsDueDiligence": {
 						"value": "Yes",
@@ -1349,7 +740,6 @@
 					"reportedChildLabourIncidents": null,
 					"reportedForcedOrCompulsoryLabourIncidents": {
 						"value": "No",
->>>>>>> 5f935bbf
 						"dataSource": {
 							"page": 783,
 							"report": "SustainabilityReport",
@@ -1358,53 +748,19 @@
 						"quality": "Estimated",
 						"comment": "program cross-platform feed"
 					},
-<<<<<<< HEAD
-					"reportedForcedOrCompulsoryLabourIncidents": {
-						"value": "Yes",
-=======
 					"reportedIncidentsOfHumanRights": {
 						"value": 5242.63,
->>>>>>> 5f935bbf
 						"dataSource": {
 							"page": 1158,
 							"report": "SustainabilityReport",
 							"tagName": "convergence"
 						},
-<<<<<<< HEAD
-						"quality": "Incomplete"
-=======
 						"quality": "Audited",
 						"comment": "override solid state port"
->>>>>>> 5f935bbf
 					}
 				},
 				"antiCorruptionAndAntiBribery": {
 					"reportedCasesOfBriberyCorruption": {
-<<<<<<< HEAD
-						"value": 51014.02,
-						"dataSource": {
-							"page": 962,
-							"report": "IntegratedReport",
-							"tagName": "supply-chains"
-						},
-						"quality": "Audited",
-						"comment": "hack virtual panel"
-					},
-					"reportedFinesOfBriberyCorruption": {
-						"value": 33489.41,
-						"dataSource": {
-							"page": 1060,
-							"report": "IntegratedReport",
-							"tagName": "e-commerce"
-						},
-						"quality": "Reported",
-						"comment": "calculate wireless capacitor"
-					}
-				}
-			}
-		},
-		"reportingPeriod": "2023"
-=======
 						"value": 35835.23,
 						"dataSource": {
 							"report": "",
@@ -1429,23 +785,10 @@
 			}
 		},
 		"reportingPeriod": "2021"
->>>>>>> 5f935bbf
 	},
 	{
 		"companyInformation": {
 			"companyName": "companyWithOneFilledSfdrSubcategory",
-<<<<<<< HEAD
-			"headquarters": "Lake Virgieville",
-			"headquartersPostalCode": "40998-9143",
-			"sector": "deliverables",
-			"identifiers": {
-				"Lei": [],
-				"Isin": [
-					"zbF5vyFLVP4z"
-				],
-				"PermId": [
-					"BUtt8cJOqA"
-=======
 			"headquarters": "South Zola",
 			"headquartersPostalCode": "25065-9747",
 			"sector": null,
@@ -1453,29 +796,9 @@
 				"Lei": [],
 				"Isin": [
 					"fHSjLXZf1EVi"
->>>>>>> 5f935bbf
 				],
 				"PermId": [],
 				"Ticker": [
-<<<<<<< HEAD
-					"O3HJi8N"
-				],
-				"Duns": [
-					"s4r50153S"
-				],
-				"VatNumber": [],
-				"CompanyRegistrationNumber": [
-					"Xnth80bLH3Epxpw"
-				]
-			},
-			"countryCode": "AG",
-			"companyAlternativeNames": [
-				"Hermann, Padberg and Kunze",
-				"Kub, Hettinger and Schneider"
-			],
-			"companyLegalForm": "GmbH & Co. KG",
-			"website": "https://dangerous-beet.biz",
-=======
 					"c1IEHoo"
 				],
 				"Duns": [
@@ -1490,34 +813,17 @@
 			],
 			"companyLegalForm": "GmbH & Co. KG",
 			"website": "https://cautious-stalk.info",
->>>>>>> 5f935bbf
 			"isTeaserCompany": false
 		},
 		"t": {
 			"general": {
 				"general": {
-<<<<<<< HEAD
-					"dataDate": "2023-09-15",
-					"fiscalYearDeviation": "NoDeviation",
-=======
 					"dataDate": "2022-10-17",
 					"fiscalYearDeviation": "Deviation",
->>>>>>> 5f935bbf
 					"fiscalYearEnd": "2020-01-03",
 					"referencedReports": {
-						"IntegratedReport": {
+						"ESEFReport": {
 							"reference": "50a36c418baffd520bb92d84664f06f9732a21f4e2e5ecee6d9136f16e7e0b63",
-<<<<<<< HEAD
-							"isGroupLevel": "No",
-							"reportDate": "2023-05-05",
-							"currency": "DOP"
-						},
-						"AnnualReport": {
-							"reference": "50a36c418baffd520bb92d84664f06f9732a21f4e2e5ecee6d9136f16e7e0b63",
-							"isGroupLevel": "NA",
-							"reportDate": "2023-04-26",
-							"currency": "GEL"
-=======
 							"isGroupLevel": "Yes",
 							"reportDate": "2023-05-03",
 							"currency": "GNF"
@@ -1539,7 +845,6 @@
 							"isGroupLevel": "No",
 							"reportDate": "2022-12-20",
 							"currency": "BMD"
->>>>>>> 5f935bbf
 						}
 					},
 					"scopeOfEntities": null
@@ -1591,23 +896,6 @@
 	{
 		"companyInformation": {
 			"companyName": "sfdr-a-lot-of-nulls",
-<<<<<<< HEAD
-			"headquarters": "Yakima",
-			"headquartersPostalCode": "19020-1332",
-			"sector": "markets",
-			"identifiers": {
-				"Lei": [],
-				"Isin": [
-					"xICq1YJCytb4"
-				],
-				"PermId": [
-					"1KlDcFS28w"
-				],
-				"Ticker": [],
-				"Duns": [],
-				"VatNumber": [
-					"H5I7iRjid"
-=======
 			"headquarters": "Fort Nigel",
 			"headquartersPostalCode": null,
 			"sector": "networks",
@@ -1623,28 +911,15 @@
 				"Duns": [],
 				"VatNumber": [
 					"yyPNu3pA9"
->>>>>>> 5f935bbf
 				],
 				"CompanyRegistrationNumber": [
 					"1Bl9sO4jDl3S5Kh"
 				]
 			},
-<<<<<<< HEAD
-			"countryCode": "LR",
-			"companyAlternativeNames": [
-				"Gleason, Renner and Cummerata",
-				"Kautzer, Pouros and Rowe",
-				"Langworth Group",
-				"Marks - Zboncak"
-			],
-			"companyLegalForm": "Partnership without Limited Liability",
-			"website": "https://numb-hanger.biz/",
-=======
 			"countryCode": "NF",
 			"companyAlternativeNames": [],
 			"companyLegalForm": "Public Limited Company (PLC)",
 			"website": "https://distorted-girdle.name",
->>>>>>> 5f935bbf
 			"isTeaserCompany": false
 		},
 		"t": {
@@ -1662,10 +937,6 @@
 			},
 			"environmental": null
 		},
-<<<<<<< HEAD
-		"reportingPeriod": "2021"
-=======
 		"reportingPeriod": "2020"
->>>>>>> 5f935bbf
 	}
 ]