--- conflicted
+++ resolved
@@ -2,31 +2,6 @@
 	{
 		"companyInformation": {
 			"companyName": "company-with-one-sfdr-data-set",
-<<<<<<< HEAD
-			"headquarters": "Ilyasdorf",
-			"headquartersPostalCode": "95803",
-			"sector": "portals",
-			"identifiers": {
-				"Lei": [],
-				"Isin": [],
-				"PermId": [
-					"NuIXlEx9WE"
-				],
-				"Ticker": [],
-				"Duns": [],
-				"VatNumber": [],
-				"CompanyRegistrationNumber": [
-					"XqAmvztIjNY1MMo"
-				]
-			},
-			"countryCode": "TN",
-			"companyAlternativeNames": [
-				"Riediger, Dreissigacker und Hillard",
-				"Scheytt OHG",
-				"Stang-Abel"
-			],
-			"companyLegalForm": "GmbH",
-=======
 			"headquarters": "Nord Soraya",
 			"sector": "mindshare",
 			"identifiers": {
@@ -55,30 +30,11 @@
 				"Riediger, Reifenrath und Kahl"
 			],
 			"companyLegalForm": "Limited Liability Partnership (LLP)",
->>>>>>> d8e641c5
 			"isTeaserCompany": false
 		},
 		"t": {
 			"social": {
 				"general": {
-<<<<<<< HEAD
-					"fiscalYearEnd": "2024-06-17",
-					"groupLevelAnnualReport": "NA",
-					"annualReport": "/test_pdf.pdf",
-					"annualReportDate": "2023-12-17",
-					"annualReportCurrency": "AUD",
-					"sustainabilityReport": "https://jaunty-landscape.com/worthless-troop.pdf",
-					"sustainabilityReportDate": "2023-09-10",
-					"sustainabilityReportCurrency": "CAD",
-					"integratedReport": "https://defenseless-wiretap.name/afraid-porpoise.pdf",
-					"groupLevelIntegratedReport": "No",
-					"integratedReportDate": "2024-04-13",
-					"integratedReportCurrency": "USD",
-					"esefReport": "https://limited-zoo.com/sour-organ.pdf",
-					"esefReportDate": "2023-10-25",
-					"esefReportCurrency": "AUD",
-					"scopeOfEntities": "No"
-=======
 					"fiscalYearEnd": "2023-10-26",
 					"groupLevelAnnualReport": "NA",
 					"annualReport": "/test_pdf.pdf",
@@ -93,20 +49,10 @@
 					"groupLevelEsefReport": "NA",
 					"esefReportDate": "2024-06-05",
 					"esefReportCurrency": "CAD"
->>>>>>> d8e641c5
 				},
 				"socialAndEmployeeMatters": {
 					"humanRightsLegalProceedings": {
 						"value": "Yes",
-<<<<<<< HEAD
-						"dataSource": {
-							"page": 1033,
-							"report": "AnnualReport",
-							"tagName": "niches"
-						},
-						"quality": "Audited",
-						"comment": "index back-end matrix"
-=======
 						"dataSource": {
 							"page": 497,
 							"report": "ESEFReport",
@@ -132,19 +78,10 @@
 					"transparencyDisclosurePolicy": {
 						"value": "Yes",
 						"quality": "Incomplete"
->>>>>>> d8e641c5
-					},
-					"iloCoreLabourStandards": {
-						"value": "Yes",
-						"dataSource": {
-<<<<<<< HEAD
-							"page": 603,
-							"report": "IntegratedReport",
-							"tagName": "platforms"
-						},
-						"quality": "Audited",
-						"comment": "copy online pixel"
-=======
+					},
+					"fairBusinessMarketingAdvertisingPolicy": {
+						"value": "Yes",
+						"dataSource": {
 							"page": 615,
 							"report": "SustainabilityReport",
 							"tagName": "channels"
@@ -161,117 +98,15 @@
 						},
 						"quality": "Incomplete",
 						"comment": "generate open-source feed"
->>>>>>> d8e641c5
-					},
-					"corruptionLegalProceedings": {
-						"value": "No",
-						"dataSource": {
-							"page": 1129,
-							"report": "AnnualReport",
-							"tagName": "architectures"
-						},
-						"quality": "Reported",
-						"comment": "quantify back-end circuit"
-					},
-					"humanRightsDueDiligencePolicy": {
-						"value": "Yes",
-						"dataSource": {
-<<<<<<< HEAD
-							"page": 1037,
-							"report": "AnnualReport",
-							"tagName": "e-markets"
-=======
+					},
+					"fairCompetitionPolicy": {
+						"value": "Yes",
+						"dataSource": {
 							"page": 38,
 							"report": "ESEFReport",
 							"tagName": "functionalities"
->>>>>>> d8e641c5
-						},
-						"quality": "Incomplete",
-						"comment": "navigate auxiliary sensor"
-					},
-					"childForcedDiscriminationPolicy": {
-						"value": "No",
-						"dataSource": {
-							"page": 737,
-							"report": "AnnualReport",
-							"tagName": "platforms"
-						},
-						"quality": "Reported",
-<<<<<<< HEAD
-						"comment": "generate multi-byte matrix"
-					},
-					"iso14001": {
-						"value": "No",
-						"dataSource": {
-							"page": 990,
-							"report": "AnnualReport",
-							"tagName": "communities"
-						},
-						"quality": "Reported",
-						"comment": "connect optical circuit"
-					},
-					"fairBusinessMarketingAdvertisingPolicy": {
-						"value": "No",
-						"dataSource": {
-							"page": 644,
-							"report": "AnnualReport",
-							"tagName": "synergies"
-						},
-						"quality": "Reported",
-						"comment": "index primary port"
-					},
-					"technologiesExpertiseTransferPolicy": {
-						"value": "Yes",
-						"quality": "Estimated"
-					},
-					"violationOfTaxRulesAndRegulation": {
-						"value": "Yes",
-						"quality": "Estimated"
-					},
-					"maleBoardMembers": {
-						"value": 6835177269493760,
-						"quality": "Estimated"
-					},
-					"controversialWeaponsExposure": {
-						"value": "Yes",
-						"dataSource": {
-							"page": 239,
-							"report": "AnnualReport",
-							"tagName": "synergies"
-						},
-						"quality": "Reported",
-						"comment": "index haptic hard drive"
-					},
-					"workplaceAccidentPreventionPolicy": {
-						"value": "Yes",
-						"dataSource": {
-							"page": 932,
-							"report": "IntegratedReport",
-							"tagName": "applications"
-						},
-						"quality": "Reported",
-						"comment": "connect wireless microchip"
-					},
-					"rateOfAccidents": {
-						"value": 6095293193912320,
-						"dataSource": {
-							"page": 1109,
-							"report": "AnnualReport",
-							"tagName": "e-markets"
-						},
-						"quality": "Estimated",
-						"comment": "index primary array"
-					},
-					"supplierCodeOfConduct": {
-						"value": "Yes",
-						"dataSource": {
-							"page": 666,
-							"report": "IntegratedReport",
-							"tagName": "bandwidth"
-						},
-						"quality": "Reported",
-						"comment": "quantify online panel"
-=======
+						},
+						"quality": "Reported",
 						"comment": "generate haptic protocol"
 					},
 					"unGlobalCompactPrinciplesCompliancePolicy": {
@@ -327,69 +162,10 @@
 						},
 						"quality": "Reported",
 						"comment": "back up mobile hard drive"
->>>>>>> d8e641c5
 					},
 					"workdaysLost": {
 						"value": 2190,
 						"dataSource": {
-<<<<<<< HEAD
-							"page": 161,
-							"report": "IntegratedReport",
-							"tagName": "architectures"
-						},
-						"quality": "Audited",
-						"comment": "copy cross-platform monitor"
-					},
-					"reportedIncidentsOfDiscrimination": {
-						"value": 5589484355715072,
-						"dataSource": {
-							"page": 552,
-							"report": "IntegratedReport",
-							"tagName": "mindshare"
-						},
-						"quality": "Reported",
-						"comment": "copy multi-byte driver"
-					},
-					"sanctionsIncidentsOfDiscrimination": {
-						"value": 4155147944984576,
-						"dataSource": {
-							"page": 133,
-							"report": "IntegratedReport",
-							"tagName": "web services"
-						},
-						"quality": "Reported",
-						"comment": "input bluetooth transmitter"
-					},
-					"ceoToEmployeePayGap": {
-						"value": 831161332924416,
-						"dataSource": {
-							"page": 1105,
-							"report": "AnnualReport",
-							"tagName": "content"
-						},
-						"quality": "Audited",
-						"comment": "input virtual system"
-					}
-				},
-				"humanRights": {
-					"humanRightsPolicy": {
-						"value": "Yes",
-						"dataSource": {
-							"page": 344,
-							"report": "AnnualReport",
-							"tagName": "eyeballs"
-						},
-						"quality": "Reported",
-						"comment": "parse open-source card"
-					},
-					"humanRightsDueDiligence": {
-						"value": "Yes",
-						"quality": "Estimated"
-					},
-					"reportedForcedOrCompulsoryLabourIncidents": {
-						"value": "No",
-						"quality": "Estimated"
-=======
 							"page": 1196,
 							"report": "IntegratedReport",
 							"tagName": "networks"
@@ -448,34 +224,10 @@
 						},
 						"quality": "Incomplete",
 						"comment": "reboot wireless pixel"
->>>>>>> d8e641c5
 					}
 				},
 				"greenSecurities": {
 					"securitiesNotCertifiedAsGreen": {
-<<<<<<< HEAD
-						"value": "No",
-						"quality": "Incomplete"
-					}
-				},
-				"anticorruptionAndAntibribery": {}
-			},
-			"environmental": {
-				"greenhouseGasEmissions": {
-					"scope1": {
-						"value": 371860625686528,
-						"dataSource": {
-							"page": 943,
-							"report": "AnnualReport",
-							"tagName": "applications"
-						},
-						"quality": "Estimated",
-						"comment": "calculate wireless bandwidth"
-					},
-					"scope3": {
-						"value": 5042624511606784,
-						"quality": "Estimated"
-=======
 						"value": "Yes",
 						"quality": "Incomplete"
 					}
@@ -518,83 +270,10 @@
 					"enterpriseValue": {
 						"value": 239695.83816360682,
 						"quality": "Incomplete"
->>>>>>> d8e641c5
 					}
 				},
 				"energyPerformance": {
 					"renewableEnergyProduction": {
-<<<<<<< HEAD
-						"value": 6664236889538560,
-						"dataSource": {
-							"page": 359,
-							"report": "AnnualReport",
-							"tagName": "metrics"
-						},
-						"quality": "Reported",
-						"comment": "synthesize bluetooth feed"
-					},
-					"renewableEnergyConsumption": {
-						"value": 8433915624685568,
-						"dataSource": {
-							"page": 776,
-							"report": "AnnualReport",
-							"tagName": "interfaces"
-						},
-						"quality": "Audited",
-						"comment": "hack solid state bandwidth"
-					},
-					"highImpactClimateSectorEnergyConsumptionNaceC": {
-						"quality": "NA"
-					},
-					"highImpactClimateSectorEnergyConsumptionNaceH": {
-						"value": 7292201757310976,
-						"dataSource": {
-							"page": 891,
-							"report": "AnnualReport",
-							"tagName": "channels"
-						},
-						"quality": "Audited",
-						"comment": "override virtual application"
-					},
-					"highImpactClimateSectorEnergyConsumptionNaceL": {
-						"quality": "NA"
-					},
-					"nonRenewableEnergyConsumptionNaturalGas": {
-						"value": 7383011901308928,
-						"dataSource": {
-							"page": 194,
-							"report": "IntegratedReport",
-							"tagName": "channels"
-						},
-						"quality": "Audited",
-						"comment": "hack 1080p driver"
-					},
-					"nonRenewableEnergyConsumptionLignite": {
-						"value": 4689028351787008,
-						"quality": "Incomplete"
-					}
-				},
-				"biodiversity": {
-					"protectedAreasExposure": {
-						"value": "No",
-						"dataSource": {
-							"page": 869,
-							"report": "IntegratedReport",
-							"tagName": "web services"
-						},
-						"quality": "Reported",
-						"comment": "back up digital array"
-					},
-					"rareOrEndangeredEcosystemsExposure": {
-						"value": "Yes",
-						"dataSource": {
-							"page": 181,
-							"report": "IntegratedReport",
-							"tagName": "metrics"
-						},
-						"quality": "Incomplete",
-						"comment": "override solid state protocol"
-=======
 						"value": 1440288950190080,
 						"dataSource": {
 							"page": 792,
@@ -720,40 +399,9 @@
 						},
 						"quality": "Estimated",
 						"comment": "parse solid state transmitter"
->>>>>>> d8e641c5
-					}
-				},
-				"water": {},
+					}
+				},
 				"waste": {
-<<<<<<< HEAD
-					"landDegradationDesertificationSoilSealingExposure": {
-						"value": "No",
-						"dataSource": {
-							"page": 522,
-							"report": "IntegratedReport",
-							"tagName": "niches"
-						},
-						"quality": "Incomplete",
-						"comment": "reboot digital protocol"
-					},
-					"sustainableAgriculturePolicy": {
-						"value": "No",
-						"quality": "Incomplete"
-					},
-					"sustainableOceansAndSeasPolicy": {
-						"value": "Yes",
-						"quality": "Incomplete"
-					},
-					"wasteNonRecycled": {
-						"value": 126956051890176,
-						"dataSource": {
-							"page": 142,
-							"report": "IntegratedReport",
-							"tagName": "blockchains"
-						},
-						"quality": "Audited",
-						"comment": "back up cross-platform pixel"
-=======
 					"manufactureOfAgrochemicalPesticidesProducts": {
 						"value": "Yes",
 						"dataSource": {
@@ -783,63 +431,10 @@
 						},
 						"quality": "Estimated",
 						"comment": "reboot haptic system"
->>>>>>> d8e641c5
 					},
 					"threatenedSpeciesExposure": {
-						"value": "Yes",
-						"dataSource": {
-<<<<<<< HEAD
-							"page": 829,
-							"report": "IntegratedReport",
-							"tagName": "models"
-						},
-						"quality": "Audited",
-						"comment": "input digital bus"
-					},
-					"biodiversityProtectionPolicy": {
-						"value": "Yes",
-						"dataSource": {
-							"page": 55,
-							"report": "AnnualReport",
-							"tagName": "systems"
-						},
-						"quality": "Incomplete",
-						"comment": "generate solid state microchip"
-					}
-				},
-				"emissions": {
-					"inorganicPollutants": {
-						"value": 2791167622119424,
-						"dataSource": {
-							"page": 793,
-							"report": "IntegratedReport",
-							"tagName": "web services"
-						},
-						"quality": "Incomplete",
-						"comment": "bypass haptic alarm"
-					},
-					"airPollutants": {
-						"value": 8392035541188608,
-						"dataSource": {
-							"page": 261,
-							"report": "AnnualReport",
-							"tagName": "schemas"
-						},
-						"quality": "Audited",
-						"comment": "input virtual array"
-					},
-					"ozoneDepletionSubstances": {
-						"value": 5677485664501760,
-						"dataSource": {
-							"page": 1122,
-							"report": "AnnualReport",
-							"tagName": "niches"
-						},
-						"quality": "Incomplete",
-						"comment": "compress neural card"
-					}
-				}
-=======
+						"value": "No",
+						"dataSource": {
 							"page": 1165,
 							"report": "SustainabilityReport",
 							"tagName": "applications"
@@ -849,21 +444,10 @@
 					}
 				},
 				"emissions": {}
->>>>>>> d8e641c5
 			},
 			"referencedReports": {
-				"AnnualReport": {
-					"reference": "50a36c418baffd520bb92d84664f06f9732a21f4e2e5ecee6d9136f16e7e0b63",
-					"isGroupLevel": "Yes",
-					"reportDate": "2022-07-25",
-					"currency": "ZAR"
-				},
 				"IntegratedReport": {
 					"reference": "50a36c418baffd520bb92d84664f06f9732a21f4e2e5ecee6d9136f16e7e0b63",
-<<<<<<< HEAD
-					"reportDate": "2023-05-01",
-					"currency": "MKD"
-=======
 					"reportDate": "2022-11-20",
 					"currency": "UZS"
 				},
@@ -881,7 +465,6 @@
 					"reference": "50a36c418baffd520bb92d84664f06f9732a21f4e2e5ecee6d9136f16e7e0b63",
 					"reportDate": "2022-10-23",
 					"currency": "FKP"
->>>>>>> d8e641c5
 				}
 			}
 		},
@@ -890,25 +473,6 @@
 	{
 		"companyInformation": {
 			"companyName": "two-sfdr-data-sets-in-different-years",
-<<<<<<< HEAD
-			"headquarters": "Saidstadt",
-			"headquartersPostalCode": "10116",
-			"sector": "web services",
-			"identifiers": {
-				"Lei": [],
-				"Isin": [],
-				"PermId": [],
-				"Ticker": [],
-				"Duns": [],
-				"VatNumber": [],
-				"CompanyRegistrationNumber": [
-					"ZdacmzSdM4VlEdY"
-				]
-			},
-			"countryCode": "NI",
-			"companyAlternativeNames": [],
-			"website": "https://apart-flache.de",
-=======
 			"headquarters": "Malinaburg",
 			"headquartersPostalCode": "86824",
 			"sector": "applications",
@@ -935,40 +499,11 @@
 				"Ullmann Gruppe"
 			],
 			"companyLegalForm": "Partnership without Limited Liability",
->>>>>>> d8e641c5
 			"isTeaserCompany": false
 		},
 		"t": {
 			"social": {
 				"general": {
-<<<<<<< HEAD
-					"fiscalYear": "NoDeviation",
-					"fiscalYearEnd": "2020-01-03",
-					"groupLevelAnnualReport": "NA",
-					"annualReportDate": "2023-07-22",
-					"annualReportCurrency": "AUD",
-					"groupLevelSustainabilityReport": "No",
-					"sustainabilityReportDate": "2023-10-23",
-					"sustainabilityReportCurrency": "CHF",
-					"integratedReport": "https://well-made-puppet.com/wasteful-baseboard.pdf",
-					"integratedReportDate": "2023-12-12",
-					"integratedReportCurrency": "AUD",
-					"groupLevelEsefReport": "NA",
-					"esefReportDate": "2024-02-19",
-					"esefReportCurrency": "EUR",
-					"scopeOfEntities": "No"
-				},
-				"socialAndEmployeeMatters": {
-					"environmentalPolicy": {
-						"value": "Yes",
-						"dataSource": {
-							"page": 429,
-							"report": "AnnualReport",
-							"tagName": "blockchains"
-						},
-						"quality": "Reported",
-						"comment": "compress 1080p interface"
-=======
 					"fiscalYearEnd": "2020-01-03",
 					"annualReport": "https://blissful-aide.info/only-liner.pdf",
 					"annualReportDate": "2024-04-06",
@@ -993,29 +528,10 @@
 						},
 						"quality": "Reported",
 						"comment": "transmit primary array"
->>>>>>> d8e641c5
-					},
-					"corruptionLegalProceedings": {
-						"value": "Yes",
-						"dataSource": {
-<<<<<<< HEAD
-							"page": 793,
-							"report": "ESEFReport",
-							"tagName": "users"
-						},
-						"quality": "Audited",
-						"comment": "override primary port"
-					},
-					"humanRightsDueDiligencePolicy": {
-						"value": "No",
-						"dataSource": {
-							"page": 165,
-							"report": "ESEFReport",
-							"tagName": "users"
-						},
-						"quality": "Reported",
-						"comment": "index 1080p port"
-=======
+					},
+					"environmentalPolicy": {
+						"value": "Yes",
+						"dataSource": {
 							"page": 341,
 							"report": "IntegratedReport",
 							"tagName": "supply-chains"
@@ -1032,60 +548,24 @@
 						},
 						"quality": "Incomplete",
 						"comment": "bypass solid state microchip"
->>>>>>> d8e641c5
+					},
+					"transparencyDisclosurePolicy": {
+						"value": "Yes",
+						"dataSource": {
+							"page": 347,
+							"report": "AnnualReport",
+							"tagName": "niches"
+						},
+						"quality": "Reported",
+						"comment": "parse mobile hard drive"
+					},
+					"iso14001": {
+						"value": "Yes",
+						"quality": "Incomplete"
 					},
 					"fairBusinessMarketingAdvertisingPolicy": {
-						"value": "Yes",
-						"dataSource": {
-<<<<<<< HEAD
-							"page": 629,
-							"report": "IntegratedReport",
-							"tagName": "initiatives"
-						},
-						"quality": "Reported",
-						"comment": "generate primary microchip"
-					},
-					"fairCompetitionPolicy": {
-						"value": "No",
-						"quality": "Incomplete"
-					},
-					"violationOfTaxRulesAndRegulation": {
-						"value": "No",
-						"quality": "Incomplete"
-=======
-							"page": 347,
-							"report": "AnnualReport",
-							"tagName": "niches"
-						},
-						"quality": "Reported",
-						"comment": "parse mobile hard drive"
->>>>>>> d8e641c5
-					},
-					"iso14001": {
-						"value": "Yes",
-						"quality": "Incomplete"
-					},
-					"fairBusinessMarketingAdvertisingPolicy": {
-						"value": "No",
-						"dataSource": {
-<<<<<<< HEAD
-							"page": 521,
-							"report": "AnnualReport",
-							"tagName": "metrics"
-						},
-						"quality": "Audited",
-						"comment": "calculate open-source capacitor"
-					},
-					"averageGrossHourlyEarningsFemaleEmployees": {
-						"value": 1.5681231394410133,
-						"dataSource": {
-							"page": 243,
-							"report": "IntegratedReport",
-							"tagName": "initiatives"
-						},
-						"quality": "Incomplete",
-						"comment": "calculate haptic circuit"
-=======
+						"value": "No",
+						"dataSource": {
 							"page": 172,
 							"report": "SustainabilityReport",
 							"tagName": "infrastructures"
@@ -1134,7 +614,6 @@
 						},
 						"quality": "Reported",
 						"comment": "input mobile port"
->>>>>>> d8e641c5
 					},
 					"workplaceAccidentPreventionPolicy": {
 						"value": "Yes",
@@ -1143,37 +622,6 @@
 					"workdaysLost": {
 						"value": 265,
 						"dataSource": {
-<<<<<<< HEAD
-							"page": 646,
-							"report": "AnnualReport",
-							"tagName": "users"
-						},
-						"quality": "Reported",
-						"comment": "generate primary circuit"
-					},
-					"sanctionsIncidentsOfDiscrimination": {
-						"quality": "NA"
-					},
-					"ceoToEmployeePayGap": {
-						"value": 337742152073216,
-						"dataSource": {
-							"page": 1054,
-							"report": "AnnualReport",
-							"tagName": "applications"
-						},
-						"quality": "Reported",
-						"comment": "quantify primary interface"
-					}
-				},
-				"humanRights": {
-					"reportedChildLabourIncidents": {
-						"value": "No",
-						"quality": "Estimated"
-					},
-					"reportedForcedOrCompulsoryLabourIncidents": {
-						"value": "Yes",
-						"quality": "Incomplete"
-=======
 							"page": 840,
 							"report": "IntegratedReport",
 							"tagName": "architectures"
@@ -1246,19 +694,10 @@
 						},
 						"quality": "Reported",
 						"comment": "program bluetooth system"
->>>>>>> d8e641c5
 					}
 				},
 				"greenSecurities": {},
 				"anticorruptionAndAntibribery": {
-<<<<<<< HEAD
-					"reportedCasesOfBriberyCorruption": {
-						"quality": "NA"
-					},
-					"reportedFinesOfBriberyCorruption": {
-						"value": 214829.04624426737,
-						"quality": "Estimated"
-=======
 					"reportedConvictionsOfBriberyCorruption": {
 						"value": 8197113292783616,
 						"quality": "Incomplete"
@@ -1272,163 +711,60 @@
 						},
 						"quality": "Incomplete",
 						"comment": "override redundant panel"
->>>>>>> d8e641c5
 					}
 				}
 			},
 			"environmental": {
 				"greenhouseGasEmissions": {
-<<<<<<< HEAD
+					"scope1": {
+						"value": 1692408735596544,
+						"quality": "Incomplete"
+					},
 					"scope2": {
-						"value": 3435056456531968,
-						"quality": "Estimated"
-					},
-					"scope3": {
-						"value": 7185643165712384,
-						"dataSource": {
-							"page": 986,
-							"report": "ESEFReport",
+						"value": 3528506640171008,
+						"dataSource": {
+							"page": 239,
+							"report": "AnnualReport",
 							"tagName": "niches"
 						},
 						"quality": "Audited",
-						"comment": "reboot open-source bus"
+						"comment": "calculate haptic application"
 					},
 					"enterpriseValue": {
-						"value": 537148.0338042602,
-						"dataSource": {
-							"page": 744,
-							"report": "ESEFReport",
-							"tagName": "action-items"
-						},
-						"quality": "Incomplete",
-						"comment": "hack cross-platform monitor"
+						"value": 513703.8141256198,
+						"dataSource": {
+							"page": 11,
+							"report": "ESEFReport",
+							"tagName": "schemas"
+						},
+						"quality": "Audited",
+						"comment": "compress primary capacitor"
 					},
 					"totalRevenue": {
-						"value": 569257.0679588243,
-						"quality": "Estimated"
+						"value": 164072.83281441778,
+						"dataSource": {
+							"page": 730,
+							"report": "AnnualReport",
+							"tagName": "models"
+						},
+						"quality": "Estimated",
+						"comment": "quantify bluetooth bandwidth"
+					},
+					"fossilFuelSectorExposure": {
+						"value": "Yes",
+						"dataSource": {
+							"page": 547,
+							"report": "ESEFReport",
+							"tagName": "interfaces"
+						},
+						"quality": "Audited",
+						"comment": "copy neural array"
 					}
 				},
 				"energyPerformance": {
 					"renewableEnergyProduction": {
 						"quality": "NA"
 					},
-					"nonRenewableEnergyConsumption": {
-						"value": 6864970572627968,
-						"quality": "Incomplete"
-					},
-					"highImpactClimateSectorEnergyConsumptionNaceA": {
-						"value": 2804943866036224,
-						"dataSource": {
-							"page": 335,
-							"report": "AnnualReport",
-							"tagName": "applications"
-						},
-						"quality": "Estimated",
-						"comment": "connect neural matrix"
-					},
-					"highImpactClimateSectorEnergyConsumptionNaceC": {
-						"value": 11629875953664,
-						"quality": "Estimated"
-					},
-					"highImpactClimateSectorEnergyConsumptionNaceD": {
-						"quality": "NA"
-					},
-					"highImpactClimateSectorEnergyConsumptionNaceF": {
-						"value": 7408521144434688,
-						"dataSource": {
-							"page": 369,
-							"report": "ESEFReport",
-							"tagName": "models"
-						},
-						"quality": "Audited",
-						"comment": "index neural circuit"
-					},
-					"highImpactClimateSectorEnergyConsumptionNaceL": {
-						"value": 8573241654247424,
-						"quality": "Incomplete"
-					},
-					"totalHighImpactClimateSectorEnergyConsumption": {
-						"value": 949518489092096,
-						"dataSource": {
-							"page": 1150,
-							"report": "IntegratedReport",
-							"tagName": "niches"
-						},
-						"quality": "Reported",
-						"comment": "input multi-byte driver"
-					},
-					"nonRenewableEnergyConsumptionLignite": {
-						"value": 1892187719598080,
-						"dataSource": {
-							"page": 1172,
-							"report": "IntegratedReport",
-							"tagName": "ROI"
-						},
-						"quality": "Reported",
-						"comment": "input online microchip"
-					},
-					"nonRenewableEnergyConsumptionCoal": {
-						"value": 4195894882729984,
-						"dataSource": {
-							"page": 545,
-							"report": "ESEFReport",
-							"tagName": "web services"
-						},
-						"quality": "Audited",
-						"comment": "override digital sensor"
-					},
-					"nonRenewableEnergyConsumptionOther": {
-						"quality": "NA"
-=======
-					"scope1": {
-						"value": 1692408735596544,
-						"quality": "Incomplete"
-					},
-					"scope2": {
-						"value": 3528506640171008,
-						"dataSource": {
-							"page": 239,
-							"report": "AnnualReport",
-							"tagName": "niches"
-						},
-						"quality": "Audited",
-						"comment": "calculate haptic application"
-					},
-					"enterpriseValue": {
-						"value": 513703.8141256198,
-						"dataSource": {
-							"page": 11,
-							"report": "ESEFReport",
-							"tagName": "schemas"
-						},
-						"quality": "Audited",
-						"comment": "compress primary capacitor"
-					},
-					"totalRevenue": {
-						"value": 164072.83281441778,
-						"dataSource": {
-							"page": 730,
-							"report": "AnnualReport",
-							"tagName": "models"
-						},
-						"quality": "Estimated",
-						"comment": "quantify bluetooth bandwidth"
-					},
-					"fossilFuelSectorExposure": {
-						"value": "Yes",
-						"dataSource": {
-							"page": 547,
-							"report": "ESEFReport",
-							"tagName": "interfaces"
-						},
-						"quality": "Audited",
-						"comment": "copy neural array"
-					}
-				},
-				"energyPerformance": {
-					"renewableEnergyProduction": {
-						"quality": "NA"
-					},
 					"renewableEnergyConsumption": {
 						"value": 4897863135920128,
 						"quality": "Incomplete"
@@ -1527,29 +863,10 @@
 						},
 						"quality": "Reported",
 						"comment": "synthesize multi-byte hard drive"
->>>>>>> d8e641c5
 					}
 				},
 				"water": {
 					"emissionsToWater": {
-<<<<<<< HEAD
-						"value": 5084374284369920,
-						"quality": "Estimated"
-					},
-					"waterConsumption": {
-						"value": 440458350166016,
-						"quality": "Incomplete"
-					},
-					"waterReused": {
-						"value": 1757319184515072,
-						"dataSource": {
-							"page": 825,
-							"report": "ESEFReport",
-							"tagName": "ROI"
-						},
-						"quality": "Reported",
-						"comment": "generate virtual alarm"
-=======
 						"value": 8189900633407488,
 						"dataSource": {
 							"page": 407,
@@ -1568,80 +885,10 @@
 						},
 						"quality": "Audited",
 						"comment": "synthesize neural circuit"
->>>>>>> d8e641c5
 					},
 					"waterStressAreaExposure": {
 						"value": "Yes",
 						"dataSource": {
-<<<<<<< HEAD
-							"page": 804,
-							"report": "ESEFReport",
-							"tagName": "bandwidth"
-						},
-						"quality": "Reported",
-						"comment": "reboot bluetooth bandwidth"
-					}
-				},
-				"waste": {
-					"landDegradationDesertificationSoilSealingExposure": {
-						"value": "No",
-						"dataSource": {
-							"page": 855,
-							"report": "IntegratedReport",
-							"tagName": "applications"
-						},
-						"quality": "Audited",
-						"comment": "quantify online transmitter"
-					},
-					"sustainableOceansAndSeasPolicy": {
-						"value": "No",
-						"dataSource": {
-							"page": 1042,
-							"report": "AnnualReport",
-							"tagName": "bandwidth"
-						},
-						"quality": "Audited",
-						"comment": "index back-end microchip"
-					},
-					"wasteNonRecycled": {
-						"value": 7724493938098176,
-						"dataSource": {
-							"page": 1185,
-							"report": "ESEFReport",
-							"tagName": "action-items"
-						},
-						"quality": "Reported",
-						"comment": "override wireless system"
-					},
-					"threatenedSpeciesExposure": {
-						"value": "Yes",
-						"dataSource": {
-							"page": 34,
-							"report": "AnnualReport",
-							"tagName": "content"
-						},
-						"quality": "Audited",
-						"comment": "parse digital bus"
-					},
-					"biodiversityProtectionPolicy": {
-						"value": "No",
-						"quality": "Estimated"
-					}
-				},
-				"emissions": {
-					"airPollutants": {
-						"value": 292693328527360,
-						"dataSource": {
-							"page": 586,
-							"report": "IntegratedReport",
-							"tagName": "methodologies"
-						},
-						"quality": "Estimated",
-						"comment": "compress back-end bus"
-					},
-					"ozoneDepletionSubstances": {
-						"quality": "NA"
-=======
 							"page": 1178,
 							"report": "ESEFReport",
 							"tagName": "users"
@@ -1700,28 +947,15 @@
 						},
 						"quality": "Reported",
 						"comment": "copy neural monitor"
->>>>>>> d8e641c5
 					}
 				}
 			},
 			"referencedReports": {
-<<<<<<< HEAD
-				"ESEFReport": {
-					"reference": "50a36c418baffd520bb92d84664f06f9732a21f4e2e5ecee6d9136f16e7e0b63",
-					"reportDate": "2023-05-25",
-					"currency": "ISK"
-				},
-				"AnnualReport": {
-					"reference": "50a36c418baffd520bb92d84664f06f9732a21f4e2e5ecee6d9136f16e7e0b63",
-					"isGroupLevel": "Yes",
-					"currency": "MYR"
-=======
 				"IntegratedReport": {
 					"reference": "50a36c418baffd520bb92d84664f06f9732a21f4e2e5ecee6d9136f16e7e0b63",
 					"isGroupLevel": "No",
 					"reportDate": "2023-06-23",
 					"currency": "VES"
->>>>>>> d8e641c5
 				},
 				"ESEFReport": {
 					"reference": "50a36c418baffd520bb92d84664f06f9732a21f4e2e5ecee6d9136f16e7e0b63",
@@ -1731,14 +965,6 @@
 				},
 				"AnnualReport": {
 					"reference": "50a36c418baffd520bb92d84664f06f9732a21f4e2e5ecee6d9136f16e7e0b63",
-<<<<<<< HEAD
-					"reportDate": "2023-07-10",
-					"currency": "UGX"
-				}
-			}
-		},
-		"reportingPeriod": "2022"
-=======
 					"isGroupLevel": "NA",
 					"currency": "VND"
 				},
@@ -1750,57 +976,32 @@
 			}
 		},
 		"reportingPeriod": "2023"
->>>>>>> d8e641c5
 	},
 	{
 		"companyInformation": {
 			"companyName": "sfdr-a-lot-of-nulls",
-<<<<<<< HEAD
-			"headquarters": "Maiburg",
-			"headquartersPostalCode": "30419",
-			"sector": "bandwidth",
-=======
 			"headquarters": "West Tillmann",
 			"headquartersPostalCode": "94377",
->>>>>>> d8e641c5
 			"identifiers": {
 				"Lei": [
 					"1g0AQoVEJLEj4meqK7iG"
 				],
 				"Isin": [
-<<<<<<< HEAD
-					"gBJXojcBQ2kJ"
+					"lPE6ygXjusCu"
 				],
-				"PermId": [
-					"YcMp4JYRJG"
-=======
-					"lPE6ygXjusCu"
->>>>>>> d8e641c5
-				],
+				"PermId": [],
 				"Ticker": [
-<<<<<<< HEAD
-					"CXOGesw"
-=======
 					"0o7WCuS"
 				],
 				"Duns": [
 					"X7NtS6RUp"
->>>>>>> d8e641c5
 				],
 				"VatNumber": [],
 				"CompanyRegistrationNumber": []
 			},
-<<<<<<< HEAD
-			"countryCode": "AG",
-			"companyAlternativeNames": [
-				"Koszewski, Lippe und Dold",
-				"Ladewig-Norris",
-				"Sehls-Jellinghaus"
-=======
 			"countryCode": "MX",
 			"companyAlternativeNames": [
 				"Schreiter, Knorscheidt und Sillah"
->>>>>>> d8e641c5
 			],
 			"isTeaserCompany": false
 		},
@@ -1815,10 +1016,6 @@
 			"environmental": null,
 			"referencedReports": null
 		},
-<<<<<<< HEAD
-		"reportingPeriod": "2023"
-=======
 		"reportingPeriod": "2019"
->>>>>>> d8e641c5
 	}
 ]