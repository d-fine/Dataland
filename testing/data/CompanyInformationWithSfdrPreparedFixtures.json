[
	{
		"companyInformation": {
			"companyName": "company-with-one-sfdr-data-set",
<<<<<<< HEAD
			"headquarters": "Bryandorf",
			"headquartersPostalCode": "99107",
			"sector": "synergies",
			"identifiers": {
				"Lei": [],
				"Isin": [
					"WeGIUbb2Xwbw",
					"7xJ31W9WjAUs"
				],
				"PermId": [
					"nlDpSPbexa"
				],
				"Ticker": [],
				"Duns": [
					"QUemve9Po"
				],
				"VatNumber": [],
				"CompanyRegistrationNumber": []
			},
			"countryCode": "LC",
			"companyAlternativeNames": [
				"Winkler-Dahmen"
			],
=======
			"headquarters": "Nord Pierrescheid",
			"sector": "deliverables",
			"identifiers": {
				"Lei": [],
				"Isin": [],
				"PermId": [],
				"Ticker": [],
				"Duns": [
					"GCDMf03YM"
				],
				"VatNumber": [],
				"CompanyRegistrationNumber": [
					"Sd8hmuphAb3ynrC"
				]
			},
			"countryCode": "CD",
			"companyAlternativeNames": [
				"Reif, Pingpank und Strunz"
			],
			"companyLegalForm": "GmbH & Co. KG",
>>>>>>> e91b2dea
			"isTeaserCompany": false
		},
		"t": {
			"social": {
				"general": {
					"fiscalYear": "Deviation",
<<<<<<< HEAD
					"fiscalYearEnd": "2023-12-04",
					"annualReport": "/test_pdf.pdf",
					"annualReportDate": "2023-10-29",
					"annualReportCurrency": "CAD",
					"sustainabilityReport": "https://personlich-pfund.ch/sympathisch-renaissance.pdf",
					"sustainabilityReportDate": "2023-09-01",
					"sustainabilityReportCurrency": "USD",
					"integratedReport": "https://komfortabel-fernsehen.name/unbestechlich-magnetismus.pdf",
					"integratedReportDate": "2024-04-30",
					"integratedReportCurrency": "AUD",
					"esefReport": "https://konsequent-teppich.com/gro-chirurgie.pdf",
					"groupLevelEsefReport": "No",
					"esefReportDate": "2023-10-31",
					"esefReportCurrency": "EUR"
				},
				"socialAndEmployeeMatters": {
					"corruptionLegalProceedings": {
						"value": "No",
						"dataSource": {
							"page": 947,
							"report": "AnnualReport",
							"tagName": "infrastructures"
						},
						"quality": "Reported",
						"comment": "navigate haptic sensor"
					},
					"transparencyDisclosurePolicy": {
						"value": "No",
						"quality": "Incomplete"
					},
					"humanRightsDueDiligencePolicy": {
						"value": "Yes",
						"quality": "Incomplete"
					},
					"iso14001": {
						"value": "Yes",
						"dataSource": {
							"page": 377,
							"report": "AnnualReport",
							"tagName": "eyeballs"
						},
						"quality": "Audited",
						"comment": "program open-source card"
					},
					"briberyCorruptionPolicy": {
						"value": "No",
						"dataSource": {
							"page": 575,
							"report": "AnnualReport",
							"tagName": "blockchains"
						},
						"quality": "Reported",
						"comment": "navigate neural firewall"
					},
					"unGlobalCompactPrinciplesCompliancePolicy": {
						"value": "No",
						"dataSource": {
							"page": 627,
							"report": "AnnualReport",
							"tagName": "infrastructures"
						},
						"quality": "Audited",
						"comment": "copy back-end panel"
					},
					"oecdGuidelinesForMultinationalEnterprisesPolicy": {
						"value": "No",
						"dataSource": {
							"page": 53,
							"report": "AnnualReport",
							"tagName": "e-markets"
						},
						"quality": "Reported",
						"comment": "calculate auxiliary protocol"
					},
					"averageGrossHourlyEarningsMaleEmployees": {
						"value": 5.54867503233254,
						"dataSource": {
							"page": 269,
							"report": "AnnualReport",
							"tagName": "lifetime value"
						},
						"quality": "Audited",
						"comment": "bypass wireless bus"
					},
					"averageGrossHourlyEarningsFemaleEmployees": {
						"value": 20.595943764783442,
						"dataSource": {
							"page": 172,
							"report": "AnnualReport",
							"tagName": "portals"
						},
						"quality": "Estimated",
						"comment": "copy multi-byte bandwidth"
					},
					"controversialWeaponsExposure": {
						"value": "No",
						"dataSource": {
							"page": 804,
							"report": "AnnualReport",
							"tagName": "systems"
						},
						"quality": "Incomplete",
						"comment": "transmit bluetooth transmitter"
					},
					"workplaceAccidentPreventionPolicy": {
						"value": "Yes",
						"dataSource": {
							"page": 997,
							"report": "AnnualReport",
							"tagName": "e-markets"
						},
						"quality": "Audited",
						"comment": "calculate open-source alarm"
					},
					"workdaysLost": {
						"value": 3724,
						"dataSource": {
							"page": 605,
							"report": "AnnualReport",
							"tagName": "architectures"
						},
						"quality": "Audited",
						"comment": "program optical circuit"
					},
					"supplierCodeOfConduct": {
						"value": "No",
						"quality": "Incomplete"
					},
					"grievanceHandlingMechanism": {
						"value": "No",
						"dataSource": {
							"page": 19,
							"report": "AnnualReport",
							"tagName": "deliverables"
						},
						"quality": "Incomplete",
						"comment": "copy mobile driver"
=======
					"fiscalYearEnd": "2024-02-29",
					"annualReport": "/test_pdf.pdf",
					"annualReportDate": "2024-07-12",
					"annualReportCurrency": "USD",
					"sustainabilityReport": "https://physical-awareness.name/mixed-sunflower.pdf",
					"sustainabilityReportDate": "2024-01-14",
					"sustainabilityReportCurrency": "EUR",
					"integratedReport": "https://tiny-settler.biz/spectacular-paste.pdf",
					"groupLevelIntegratedReport": "No",
					"integratedReportDate": "2023-09-27",
					"integratedReportCurrency": "AUD",
					"esefReport": "https://feisty-abrogation.biz/deafening-communion.pdf",
					"groupLevelEsefReport": "NA",
					"esefReportDate": "2024-06-14",
					"esefReportCurrency": "CAD",
					"scopeOfEntities": "No"
				},
				"socialAndEmployeeMatters": {
					"corruptionLegalProceedings": {
						"value": "Yes",
						"quality": "Incomplete"
					},
					"humanRightsDueDiligencePolicy": {
						"value": "No",
						"dataSource": {
							"page": 876,
							"report": "IntegratedReport",
							"tagName": "interfaces"
						},
						"quality": "Reported",
						"comment": "generate solid state monitor"
					},
					"fairBusinessMarketingAdvertisingPolicy": {
						"value": "Yes",
						"dataSource": {
							"page": 435,
							"report": "IntegratedReport",
							"tagName": "functionalities"
						},
						"quality": "Estimated",
						"comment": "index open-source hard drive"
					},
					"fairCompetitionPolicy": {
						"value": "Yes",
						"dataSource": {
							"page": 49,
							"report": "IntegratedReport",
							"tagName": "e-markets"
						},
						"quality": "Reported",
						"comment": "copy primary panel"
					},
					"unGlobalCompactPrinciplesCompliancePolicy": {
						"value": "Yes",
						"dataSource": {
							"page": 595,
							"report": "IntegratedReport",
							"tagName": "models"
						},
						"quality": "Audited",
						"comment": "transmit virtual system"
					},
					"averageGrossHourlyEarningsMaleEmployees": {
						"value": 7.80250090174377,
						"dataSource": {
							"page": 127,
							"report": "IntegratedReport",
							"tagName": "mindshare"
						},
						"quality": "Incomplete",
						"comment": "back up 1080p bandwidth"
					},
					"averageGrossHourlyEarningsFemaleEmployees": {
						"value": 22.870919364504516,
						"dataSource": {
							"page": 942,
							"report": "IntegratedReport",
							"tagName": "interfaces"
						},
						"quality": "Reported",
						"comment": "input neural port"
					},
					"supplierCodeOfConduct": {
						"value": "No",
						"dataSource": {
							"page": 498,
							"report": "IntegratedReport",
							"tagName": "schemas"
						},
						"quality": "Reported",
						"comment": "transmit back-end array"
>>>>>>> e91b2dea
					},
					"grievanceHandlingMechanism": {
						"value": "No",
						"dataSource": {
<<<<<<< HEAD
							"page": 48,
							"report": "AnnualReport",
							"tagName": "users"
						},
						"quality": "Audited",
						"comment": "index multi-byte bus"
					},
					"reportedIncidentsOfDiscrimination": {
						"value": 6532373602631680,
						"dataSource": {
							"page": 1085,
							"report": "AnnualReport",
							"tagName": "relationships"
						},
						"quality": "Reported",
						"comment": "reboot digital panel"
					},
					"ceoToEmployeePayGap": {
						"value": 9005993683845120,
						"dataSource": {
							"page": 280,
							"report": "AnnualReport",
							"tagName": "interfaces"
						},
						"quality": "Audited",
						"comment": "parse auxiliary pixel"
					}
				},
				"humanRights": {
					"traffickingInHumanBeingsPolicy": {
						"value": "No",
						"quality": "Estimated"
					},
					"reportedIncidentsOfHumanRights": {
						"value": 4596861887315968,
						"dataSource": {
							"page": 1057,
							"report": "AnnualReport",
							"tagName": "technologies"
						},
						"quality": "Audited",
						"comment": "generate redundant pixel"
=======
							"page": 713,
							"report": "IntegratedReport",
							"tagName": "synergies"
						},
						"quality": "Audited",
						"comment": "reboot 1080p card"
					},
					"sanctionsIncidentsOfDiscrimination": {
						"value": 6417857267105792,
						"dataSource": {
							"page": 1152,
							"report": "IntegratedReport",
							"tagName": "experiences"
						},
						"quality": "Audited",
						"comment": "back up cross-platform hard drive"
					},
					"ceoToEmployeePayGap": {
						"value": 396070389547008,
						"quality": "Estimated"
					}
				},
				"humanRights": {
					"humanRightsDueDiligence": {
						"value": "Yes",
						"dataSource": {
							"page": 798,
							"report": "IntegratedReport",
							"tagName": "platforms"
						},
						"quality": "Incomplete",
						"comment": "program multi-byte interface"
					},
					"traffickingInHumanBeingsPolicy": {
						"value": "Yes",
						"dataSource": {
							"page": 829,
							"report": "IntegratedReport",
							"tagName": "web services"
						},
						"quality": "Incomplete",
						"comment": "transmit solid state application"
					},
					"reportedChildLabourIncidents": {
						"value": "Yes",
						"dataSource": {
							"page": 398,
							"report": "IntegratedReport",
							"tagName": "deliverables"
						},
						"quality": "Reported",
						"comment": "calculate neural circuit"
>>>>>>> e91b2dea
					}
				},
				"greenSecurities": {
					"securitiesNotCertifiedAsGreen": {
						"value": "Yes",
<<<<<<< HEAD
						"quality": "Incomplete"
					}
				},
				"anticorruptionAndAntibribery": {
					"reportedCasesOfBriberyCorruption": {
						"value": 7762274236235776,
						"quality": "Incomplete"
					},
					"reportedConvictionsOfBriberyCorruption": {
						"value": 7806890622844928,
						"dataSource": {
							"page": 975,
							"report": "AnnualReport",
							"tagName": "metrics"
						},
						"quality": "Audited",
						"comment": "compress redundant panel"
=======
						"dataSource": {
							"page": 1085,
							"report": "IntegratedReport",
							"tagName": "architectures"
						},
						"quality": "Audited",
						"comment": "copy solid state driver"
					}
				},
				"anticorruptionAndAntibribery": {
					"reportedConvictionsOfBriberyCorruption": {
						"value": 2918117611143168,
						"dataSource": {
							"page": 887,
							"report": "IntegratedReport",
							"tagName": "methodologies"
						},
						"quality": "Audited",
						"comment": "program neural panel"
>>>>>>> e91b2dea
					}
				}
			},
			"environmental": {
				"greenhouseGasEmissions": {
					"scope2": {
<<<<<<< HEAD
						"value": 4814403329327104,
						"dataSource": {
							"page": 440,
							"report": "AnnualReport",
							"tagName": "platforms"
						},
						"quality": "Audited",
						"comment": "parse auxiliary bandwidth"
					},
					"scope3": {
						"value": 1634697354412032,
						"dataSource": {
							"page": 58,
							"report": "AnnualReport",
							"tagName": "paradigms"
						},
						"quality": "Audited",
						"comment": "quantify optical bandwidth"
					},
					"enterpriseValue": {
						"value": 458029.6746920794,
						"dataSource": {
							"page": 823,
							"report": "AnnualReport",
							"tagName": "schemas"
						},
						"quality": "Reported",
						"comment": "program optical program"
					},
					"totalRevenue": {
						"value": 953877.2392668761,
						"dataSource": {
							"page": 101,
							"report": "AnnualReport",
							"tagName": "eyeballs"
						},
						"quality": "Estimated",
						"comment": "copy cross-platform transmitter"
					},
					"fossilFuelSectorExposure": {
						"value": "No",
						"dataSource": {
							"page": 571,
							"report": "AnnualReport",
							"tagName": "users"
						},
						"quality": "Estimated",
						"comment": "hack solid state transmitter"
					}
				},
				"energyPerformance": {
					"renewableEnergyConsumption": {
						"value": 8337253961039872,
						"dataSource": {
							"page": 553,
							"report": "AnnualReport",
							"tagName": "solutions"
						},
						"quality": "Reported",
						"comment": "override redundant capacitor"
					},
					"nonRenewableEnergyConsumption": {
						"value": 3261795749855232,
						"dataSource": {
							"page": 307,
							"report": "AnnualReport",
							"tagName": "blockchains"
						},
						"quality": "Reported",
						"comment": "copy primary port"
					},
					"nonRenewableEnergyProduction": {
						"value": 3210044338339840,
						"quality": "Estimated"
					},
					"highImpactClimateSectorEnergyConsumptionNaceB": {
						"value": 7712314587348992,
						"dataSource": {
							"page": 257,
							"report": "AnnualReport",
							"tagName": "e-business"
						},
						"quality": "Estimated",
						"comment": "transmit haptic card"
					},
					"highImpactClimateSectorEnergyConsumptionNaceC": {
						"value": 8967953450008576,
						"dataSource": {
							"page": 1143,
							"report": "AnnualReport",
							"tagName": "niches"
						},
						"quality": "Audited",
						"comment": "compress solid state transmitter"
					},
					"highImpactClimateSectorEnergyConsumptionNaceE": {
						"value": 3692577427554304,
						"dataSource": {
							"page": 860,
							"report": "AnnualReport",
							"tagName": "systems"
						},
						"quality": "Incomplete",
						"comment": "input neural bandwidth"
					},
					"highImpactClimateSectorEnergyConsumptionNaceF": {
						"value": 8199814959333376,
						"quality": "Estimated"
					},
					"highImpactClimateSectorEnergyConsumptionNaceH": {
						"value": 2215076891197440,
						"dataSource": {
							"page": 742,
							"report": "AnnualReport",
							"tagName": "ROI"
						},
						"quality": "Audited",
						"comment": "program redundant microchip"
					},
					"nonRenewableEnergyConsumptionCrudeOil": {
						"value": 8638139539128320,
						"quality": "Estimated"
					},
					"nonRenewableEnergyConsumptionNaturalGas": {
						"value": 3980686658633728,
						"dataSource": {
							"page": 37,
							"report": "AnnualReport",
							"tagName": "networks"
						},
						"quality": "Reported",
						"comment": "transmit wireless feed"
					},
					"nonRenewableEnergyConsumptionCoal": {
						"value": 2253226659282944,
						"dataSource": {
							"page": 188,
							"report": "AnnualReport",
							"tagName": "networks"
						},
						"quality": "Audited",
						"comment": "input cross-platform firewall"
					},
					"nonRenewableEnergyConsumptionNuclearEnergy": {
						"quality": "NA"
					},
					"nonRenewableEnergyConsumptionOther": {
						"value": 2729909826879488,
						"dataSource": {
							"page": 51,
							"report": "AnnualReport",
							"tagName": "partnerships"
						},
						"quality": "Audited",
						"comment": "reboot 1080p protocol"
					}
				},
				"biodiversity": {
					"rareOrEndangeredEcosystemsExposure": {
						"value": "No",
						"dataSource": {
							"page": 1092,
							"report": "AnnualReport",
							"tagName": "relationships"
						},
						"quality": "Reported",
						"comment": "calculate optical application"
=======
						"value": 6594746789134336,
						"dataSource": {
							"page": 1157,
							"report": "IntegratedReport",
							"tagName": "users"
						},
						"quality": "Estimated",
						"comment": "synthesize optical transmitter"
					},
					"fossilFuelSectorExposure": {
						"value": "No",
						"dataSource": {
							"page": 627,
							"report": "IntegratedReport",
							"tagName": "metrics"
						},
						"quality": "Audited",
						"comment": "back up 1080p circuit"
					}
				},
				"energyPerformance": {
					"renewableEnergyProduction": {
						"quality": "NA"
					},
					"renewableEnergyConsumption": {
						"value": 2829220789092352,
						"quality": "Incomplete"
					},
					"nonRenewableEnergyConsumption": {
						"value": 5750661849284608,
						"dataSource": {
							"page": 293,
							"report": "IntegratedReport",
							"tagName": "paradigms"
						},
						"quality": "Reported",
						"comment": "program optical bandwidth"
					},
					"highImpactClimateSectorEnergyConsumptionNaceF": {
						"value": 7277460653604864,
						"dataSource": {
							"page": 1036,
							"report": "IntegratedReport",
							"tagName": "communities"
						},
						"quality": "Reported",
						"comment": "input 1080p hard drive"
					},
					"highImpactClimateSectorEnergyConsumptionNaceH": {
						"value": 1385188600840192,
						"dataSource": {
							"page": 1078,
							"report": "IntegratedReport",
							"tagName": "experiences"
						},
						"quality": "Audited",
						"comment": "generate optical capacitor"
					},
					"highImpactClimateSectorEnergyConsumptionNaceL": {
						"value": 3248127972737024,
						"dataSource": {
							"page": 141,
							"report": "IntegratedReport",
							"tagName": "web services"
						},
						"quality": "Audited",
						"comment": "input primary card"
					},
					"nonRenewableEnergyConsumptionFossilFuels": {
						"value": 8852588376096768,
						"dataSource": {
							"page": 1019,
							"report": "IntegratedReport",
							"tagName": "eyeballs"
						},
						"quality": "Reported",
						"comment": "input mobile bandwidth"
					},
					"nonRenewableEnergyConsumptionCrudeOil": {
						"value": 7915641302417408,
						"dataSource": {
							"page": 824,
							"report": "IntegratedReport",
							"tagName": "schemas"
						},
						"quality": "Incomplete",
						"comment": "reboot neural monitor"
					},
					"nonRenewableEnergyConsumptionOther": {
						"value": 2245544856518656,
						"dataSource": {
							"page": 225,
							"report": "IntegratedReport",
							"tagName": "niches"
						},
						"quality": "Audited",
						"comment": "parse optical transmitter"
					}
				},
				"biodiversity": {
					"protectedAreasExposure": {
						"value": "Yes",
						"quality": "Incomplete"
					},
					"rareOrEndangeredEcosystemsExposure": {
						"value": "No",
						"quality": "Incomplete"
>>>>>>> e91b2dea
					}
				},
				"water": {
					"emissionsToWater": {
<<<<<<< HEAD
						"value": 288997540626432,
						"quality": "Estimated"
					},
					"waterConsumption": {
						"value": 7291413733572608,
						"quality": "Incomplete"
					},
					"waterReused": {
						"quality": "NA"
					},
					"waterManagementPolicy": {
						"value": "No",
						"dataSource": {
							"page": 34,
							"report": "AnnualReport",
							"tagName": "action-items"
						},
						"quality": "Reported",
						"comment": "back up digital circuit"
					}
				},
				"waste": {
					"hazardousWaste": {
						"value": 8745368839782400,
						"quality": "Incomplete"
=======
						"quality": "NA"
					},
					"waterManagementPolicy": {
						"value": "Yes",
						"quality": "Incomplete"
					},
					"waterStressAreaExposure": {
						"value": "Yes",
						"quality": "Incomplete"
					}
				},
				"waste": {
					"manufactureOfAgrochemicalPesticidesProducts": {
						"value": "Yes",
						"dataSource": {
							"page": 713,
							"report": "IntegratedReport",
							"tagName": "partnerships"
						},
						"quality": "Audited",
						"comment": "connect 1080p matrix"
					},
					"landDegradationDesertificationSoilSealingExposure": {
						"value": "No",
						"dataSource": {
							"page": 1025,
							"report": "IntegratedReport",
							"tagName": "infrastructures"
						},
						"quality": "Incomplete",
						"comment": "compress cross-platform port"
					},
					"sustainableOceansAndSeasPolicy": {
						"value": "No",
						"dataSource": {
							"page": 81,
							"report": "IntegratedReport",
							"tagName": "initiatives"
						},
						"quality": "Reported",
						"comment": "quantify cross-platform application"
					},
					"wasteNonRecycled": {
						"value": 4385566044979200,
						"dataSource": {
							"page": 251,
							"report": "IntegratedReport",
							"tagName": "solutions"
						},
						"quality": "Estimated",
						"comment": "bypass open-source feed"
					},
					"threatenedSpeciesExposure": {
						"value": "No",
						"dataSource": {
							"page": 610,
							"report": "IntegratedReport",
							"tagName": "e-business"
						},
						"quality": "Audited",
						"comment": "hack primary card"
>>>>>>> e91b2dea
					},
					"sustainableOceansAndSeasPolicy": {
						"value": "Yes",
<<<<<<< HEAD
						"quality": "Incomplete"
=======
						"dataSource": {
							"page": 943,
							"report": "IntegratedReport",
							"tagName": "architectures"
						},
						"quality": "Reported",
						"comment": "copy haptic bandwidth"
>>>>>>> e91b2dea
					}
				},
				"emissions": {
					"inorganicPollutants": {
<<<<<<< HEAD
						"value": 2036235247812608,
						"quality": "Incomplete"
					},
					"ozoneDepletionSubstances": {
						"value": 3195607627857920,
						"dataSource": {
							"page": 83,
							"report": "AnnualReport",
							"tagName": "blockchains"
						},
						"quality": "Audited",
						"comment": "transmit bluetooth alarm"
					},
					"carbonReductionInitiatives": {
						"value": "No",
						"dataSource": {
							"page": 919,
							"report": "AnnualReport",
							"tagName": "solutions"
						},
						"quality": "Audited",
						"comment": "reboot solid state application"
=======
						"value": 5189589840953344,
						"dataSource": {
							"page": 585,
							"report": "IntegratedReport",
							"tagName": "systems"
						},
						"quality": "Audited",
						"comment": "transmit multi-byte bus"
					},
					"airPollutants": {
						"value": 5906883227418624,
						"dataSource": {
							"page": 996,
							"report": "IntegratedReport",
							"tagName": "markets"
						},
						"quality": "Audited",
						"comment": "copy wireless protocol"
					},
					"ozoneDepletionSubstances": {
						"value": 1145172068925440,
						"dataSource": {
							"page": 215,
							"report": "IntegratedReport",
							"tagName": "deliverables"
						},
						"quality": "Estimated",
						"comment": "copy back-end transmitter"
					},
					"carbonReductionInitiatives": {
						"value": "No",
						"dataSource": {
							"page": 1146,
							"report": "IntegratedReport",
							"tagName": "convergence"
						},
						"quality": "Incomplete",
						"comment": "override virtual hard drive"
>>>>>>> e91b2dea
					}
				}
			},
			"referencedReports": {
<<<<<<< HEAD
				"AnnualReport": {
					"reference": "50a36c418baffd520bb92d84664f06f9732a21f4e2e5ecee6d9136f16e7e0b63",
					"currency": "PLN"
=======
				"IntegratedReport": {
					"reference": "50a36c418baffd520bb92d84664f06f9732a21f4e2e5ecee6d9136f16e7e0b63",
					"currency": "MDL"
>>>>>>> e91b2dea
				}
			}
		},
		"reportingPeriod": "2021"
	},
	{
		"companyInformation": {
			"companyName": "two-sfdr-data-sets-in-different-years",
<<<<<<< HEAD
			"headquarters": "Nord Bernddorf",
			"headquartersPostalCode": "42155",
			"sector": "initiatives",
			"identifiers": {
				"Lei": [],
=======
			"headquarters": "Mannheim",
			"sector": "experiences",
			"identifiers": {
				"Lei": [
					"LrJE9M0GZA213sX2MYel"
				],
>>>>>>> e91b2dea
				"Isin": [],
				"PermId": [],
				"Ticker": [
					"O6jBm48"
				],
				"Duns": [
<<<<<<< HEAD
					"o54ReKOay"
				],
				"VatNumber": [
					"HCIDCzNZL"
				],
				"CompanyRegistrationNumber": [
					"gVnIaXR18cymaLj"
				]
			},
			"countryCode": "CL",
			"companyAlternativeNames": [
				"Poehn KG"
			],
=======
					"uKaUbOB3D"
				],
				"VatNumber": [
					"OZ6hDMdun"
				],
				"CompanyRegistrationNumber": [
					"AZAACPbYbAENjbC"
				]
			},
			"countryCode": "IQ",
			"companyAlternativeNames": [],
			"website": "https://wagemutig-blume.name",
>>>>>>> e91b2dea
			"isTeaserCompany": false
		},
		"t": {
			"social": {
				"general": {
					"fiscalYearEnd": "2020-01-03",
<<<<<<< HEAD
					"groupLevelAnnualReport": "Yes",
					"annualReportDate": "2023-10-18",
					"annualReportCurrency": "AUD",
					"sustainabilityReport": "https://bestmoglich-penis.org/ungezwungen-kultur.pdf",
					"groupLevelSustainabilityReport": "NA",
					"sustainabilityReportDate": "2023-08-04",
					"sustainabilityReportCurrency": "USD",
					"groupLevelIntegratedReport": "Yes",
					"integratedReportDate": "2023-10-07",
					"integratedReportCurrency": "AUD",
					"esefReportDate": "2024-03-23",
					"esefReportCurrency": "CAD"
				},
				"socialAndEmployeeMatters": {
					"environmentalPolicy": {
						"value": "Yes",
						"dataSource": {
							"page": 247,
							"report": "ESEFReport",
							"tagName": "convergence"
						},
						"quality": "Estimated",
						"comment": "index solid state application"
					},
					"corruptionLegalProceedings": {
						"value": "No",
						"dataSource": {
							"page": 1096,
							"report": "ESEFReport",
							"tagName": "partnerships"
						},
						"quality": "Reported",
						"comment": "input open-source capacitor"
					},
					"humanRightsDueDiligencePolicy": {
						"value": "Yes",
						"quality": "Estimated"
					},
					"iso14001": {
						"value": "Yes",
						"quality": "Estimated"
					},
					"fairBusinessMarketingAdvertisingPolicy": {
						"value": "Yes",
						"dataSource": {
							"page": 522,
							"report": "ESEFReport",
							"tagName": "e-commerce"
						},
						"quality": "Estimated",
						"comment": "bypass mobile protocol"
					},
					"fairCompetitionPolicy": {
						"value": "Yes",
						"dataSource": {
							"page": 423,
							"report": "ESEFReport",
							"tagName": "e-commerce"
						},
						"quality": "Estimated",
						"comment": "synthesize neural card"
					},
					"unGlobalCompactPrinciplesCompliancePolicy": {
						"value": "Yes",
						"dataSource": {
							"page": 897,
							"report": "ESEFReport",
							"tagName": "users"
						},
						"quality": "Estimated",
						"comment": "index back-end panel"
					},
					"averageGrossHourlyEarningsMaleEmployees": {
						"value": 99.34827550314367,
						"dataSource": {
							"page": 253,
							"report": "ESEFReport",
							"tagName": "functionalities"
						},
						"quality": "Incomplete",
						"comment": "index digital capacitor"
					},
					"maleBoardMembers": {
						"value": 1184156889382912,
						"dataSource": {
							"page": 1022,
							"report": "ESEFReport",
							"tagName": "eyeballs"
						},
						"quality": "Audited",
						"comment": "bypass bluetooth monitor"
=======
					"annualReportDate": "2023-10-16",
					"annualReportCurrency": "USD",
					"groupLevelSustainabilityReport": "Yes",
					"sustainabilityReportDate": "2023-08-01",
					"sustainabilityReportCurrency": "AUD",
					"integratedReportDate": "2024-06-06",
					"integratedReportCurrency": "USD",
					"groupLevelEsefReport": "NA",
					"esefReportDate": "2023-08-06",
					"esefReportCurrency": "CAD",
					"scopeOfEntities": "Yes"
				},
				"socialAndEmployeeMatters": {
					"humanRightsLegalProceedings": {
						"value": "No",
						"dataSource": {
							"page": 521,
							"report": "IntegratedReport",
							"tagName": "action-items"
						},
						"quality": "Estimated",
						"comment": "compress bluetooth port"
					},
					"environmentalPolicy": {
						"value": "Yes",
						"dataSource": {
							"page": 736,
							"report": "IntegratedReport",
							"tagName": "relationships"
						},
						"quality": "Audited",
						"comment": "override auxiliary feed"
					},
					"transparencyDisclosurePolicy": {
						"value": "Yes",
						"dataSource": {
							"page": 1014,
							"report": "IntegratedReport",
							"tagName": "applications"
						},
						"quality": "Reported",
						"comment": "input optical matrix"
>>>>>>> e91b2dea
					},
					"oecdGuidelinesForMultinationalEnterprisesPolicy": {
						"value": "No",
						"dataSource": {
<<<<<<< HEAD
							"page": 586,
							"report": "ESEFReport",
							"tagName": "eyeballs"
						},
						"quality": "Estimated",
						"comment": "copy digital port"
=======
							"page": 379,
							"report": "SustainabilityReport",
							"tagName": "blockchains"
						},
						"quality": "Audited",
						"comment": "index virtual panel"
					},
					"averageGrossHourlyEarningsFemaleEmployees": {
						"value": 17.670659930445254,
						"quality": "Incomplete"
					},
					"femaleBoardMembers": {
						"value": 7051113647833088,
						"quality": "Incomplete"
>>>>>>> e91b2dea
					},
					"grievanceHandlingMechanism": {
						"value": "Yes",
						"quality": "Estimated"
					},
					"whistleblowerProtectionPolicy": {
						"value": "No",
						"dataSource": {
<<<<<<< HEAD
							"page": 399,
							"report": "ESEFReport",
							"tagName": "architectures"
						},
						"quality": "Reported",
						"comment": "compress cross-platform bus"
					},
					"sanctionsIncidentsOfDiscrimination": {
						"value": 3098117018746880,
						"dataSource": {
							"page": 1016,
							"report": "ESEFReport",
							"tagName": "partnerships"
						},
						"quality": "Reported",
						"comment": "back up multi-byte port"
					},
					"ceoToEmployeePayGap": {
						"quality": "NA"
					}
				},
				"humanRights": {
=======
							"page": 165,
							"report": "IntegratedReport",
							"tagName": "functionalities"
						},
						"quality": "Estimated",
						"comment": "generate optical program"
					},
					"whistleblowerProtectionPolicy": {
						"value": "No",
						"quality": "Incomplete"
					},
					"ceoToEmployeePayGap": {
						"value": 7089023008899072,
						"dataSource": {
							"page": 559,
							"report": "IntegratedReport",
							"tagName": "markets"
						},
						"quality": "Estimated",
						"comment": "input solid state system"
					}
				},
				"humanRights": {
					"humanRightsDueDiligence": {
						"value": "No",
						"quality": "Incomplete"
					},
>>>>>>> e91b2dea
					"traffickingInHumanBeingsPolicy": {
						"value": "No",
						"quality": "Estimated"
					},
					"reportedChildLabourIncidents": {
						"value": "Yes",
						"dataSource": {
<<<<<<< HEAD
							"page": 643,
							"report": "ESEFReport",
							"tagName": "methodologies"
						},
						"quality": "Audited",
						"comment": "bypass bluetooth capacitor"
					},
					"reportedChildLabourIncidents": {
						"value": "No",
						"dataSource": {
							"page": 405,
							"report": "ESEFReport",
							"tagName": "metrics"
						},
						"quality": "Incomplete",
						"comment": "navigate optical feed"
					},
					"reportedIncidentsOfHumanRights": {
						"value": 3912087713611776,
						"dataSource": {
							"page": 548,
							"report": "ESEFReport",
							"tagName": "infrastructures"
						},
						"quality": "Incomplete",
						"comment": "transmit open-source interface"
=======
							"page": 331,
							"report": "IntegratedReport",
							"tagName": "relationships"
						},
						"quality": "Audited",
						"comment": "input solid state hard drive"
					},
					"reportedForcedOrCompulsoryLabourIncidents": {
						"value": "Yes",
						"dataSource": {
							"page": 614,
							"report": "IntegratedReport",
							"tagName": "partnerships"
						},
						"quality": "Reported",
						"comment": "index primary sensor"
					},
					"reportedIncidentsOfHumanRights": {
						"value": 3039247420358656,
						"quality": "Incomplete"
					}
				},
				"greenSecurities": {
					"securitiesNotCertifiedAsGreen": {
						"value": "Yes",
						"dataSource": {
							"page": 811,
							"report": "IntegratedReport",
							"tagName": "markets"
						},
						"quality": "Audited",
						"comment": "generate back-end capacitor"
>>>>>>> e91b2dea
					}
				},
				"anticorruptionAndAntibribery": {
					"reportedCasesOfBriberyCorruption": {
<<<<<<< HEAD
						"value": 8295151050948608,
						"dataSource": {
							"page": 70,
							"report": "ESEFReport",
							"tagName": "niches"
						},
						"quality": "Estimated",
						"comment": "input wireless monitor"
=======
						"value": 3604585927147520,
						"dataSource": {
							"page": 910,
							"report": "IntegratedReport",
							"tagName": "eyeballs"
						},
						"quality": "Estimated",
						"comment": "quantify auxiliary monitor"
					},
					"reportedConvictionsOfBriberyCorruption": {
						"value": 1604125345185792,
						"dataSource": {
							"page": 1132,
							"report": "SustainabilityReport",
							"tagName": "platforms"
						},
						"quality": "Reported",
						"comment": "parse digital capacitor"
					},
					"reportedFinesOfBriberyCorruption": {
						"value": 923061.6997927427,
						"dataSource": {
							"page": 798,
							"report": "IntegratedReport",
							"tagName": "eyeballs"
						},
						"quality": "Audited",
						"comment": "program virtual program"
>>>>>>> e91b2dea
					}
				}
			},
			"environmental": {
				"greenhouseGasEmissions": {
					"scope1": {
<<<<<<< HEAD
						"value": 8550800173301760,
						"dataSource": {
							"page": 878,
							"report": "ESEFReport",
							"tagName": "e-markets"
						},
						"quality": "Audited",
						"comment": "program optical monitor"
					},
					"scope2": {
						"value": 8797700199809024,
						"dataSource": {
							"page": 921,
							"report": "ESEFReport",
							"tagName": "systems"
						},
						"quality": "Reported",
						"comment": "hack back-end bus"
					},
					"scope3": {
						"value": 1553537689452544,
						"dataSource": {
							"page": 405,
							"report": "ESEFReport",
							"tagName": "technologies"
						},
						"quality": "Reported",
						"comment": "input 1080p interface"
					},
					"fossilFuelSectorExposure": {
						"value": "No",
						"quality": "Estimated"
					}
				},
				"energyPerformance": {
					"renewableEnergyProduction": {
						"value": 5529340479537152,
						"quality": "Estimated"
					},
					"renewableEnergyConsumption": {
						"quality": "NA"
					},
					"nonRenewableEnergyConsumption": {
						"value": 5880813195362304,
						"dataSource": {
							"page": 441,
							"report": "ESEFReport",
							"tagName": "portals"
						},
						"quality": "Audited",
						"comment": "index haptic pixel"
					},
					"nonRenewableEnergyProduction": {
						"value": 851245935886336,
						"dataSource": {
							"page": 1,
							"report": "ESEFReport",
							"tagName": "relationships"
						},
						"quality": "Incomplete",
						"comment": "reboot wireless bandwidth"
					},
					"highImpactClimateSectorEnergyConsumptionNaceA": {
						"quality": "NA"
					},
					"highImpactClimateSectorEnergyConsumptionNaceB": {
						"value": 939412475084800,
						"quality": "Incomplete"
					},
					"highImpactClimateSectorEnergyConsumptionNaceC": {
						"value": 8842767023210496,
						"quality": "Estimated"
					},
					"highImpactClimateSectorEnergyConsumptionNaceE": {
						"value": 6517063325581312,
						"dataSource": {
							"page": 843,
							"report": "ESEFReport",
							"tagName": "e-markets"
						},
						"quality": "Audited",
						"comment": "back up redundant card"
					},
					"highImpactClimateSectorEnergyConsumptionNaceH": {
						"value": 4589849524830208,
						"dataSource": {
							"page": 91,
							"report": "ESEFReport",
							"tagName": "supply-chains"
						},
						"quality": "Estimated",
						"comment": "transmit redundant array"
					},
					"totalHighImpactClimateSectorEnergyConsumption": {
						"value": 2180992359989248,
						"quality": "Estimated"
					},
					"nonRenewableEnergyConsumptionFossilFuels": {
						"value": 5062710655975424,
						"dataSource": {
							"page": 1132,
							"report": "ESEFReport",
							"tagName": "web services"
						},
						"quality": "Audited",
						"comment": "transmit solid state matrix"
					},
					"nonRenewableEnergyConsumptionCrudeOil": {
						"value": 6671200468074496,
						"dataSource": {
							"page": 202,
							"report": "ESEFReport",
							"tagName": "partnerships"
						},
						"quality": "Estimated",
						"comment": "compress online panel"
					},
					"nonRenewableEnergyConsumptionCoal": {
						"value": 4623553420853248,
						"dataSource": {
							"page": 751,
							"report": "ESEFReport",
							"tagName": "lifetime value"
						},
						"quality": "Incomplete",
						"comment": "synthesize digital protocol"
					}
				},
				"biodiversity": {
					"primaryForestAndWoodedLandOfNativeSpeciesExposure": {
						"value": "No",
						"dataSource": {
							"page": 859,
							"report": "ESEFReport",
							"tagName": "platforms"
						},
						"quality": "Audited",
						"comment": "reboot open-source port"
					},
					"protectedAreasExposure": {
						"value": "No",
						"dataSource": {
							"page": 792,
							"report": "ESEFReport",
							"tagName": "blockchains"
						},
						"quality": "Audited",
						"comment": "transmit solid state circuit"
					}
				},
				"water": {
					"emissionsToWater": {
						"value": 5192217509494784,
						"quality": "Estimated"
					},
					"waterConsumption": {
						"quality": "NA"
					},
					"waterManagementPolicy": {
						"value": "Yes",
						"dataSource": {
							"page": 647,
							"report": "ESEFReport",
							"tagName": "solutions"
						},
						"quality": "Incomplete",
						"comment": "hack neural bandwidth"
					},
					"waterStressAreaExposure": {
						"value": "Yes",
						"dataSource": {
							"page": 811,
							"report": "ESEFReport",
							"tagName": "schemas"
						},
						"quality": "Audited",
						"comment": "hack auxiliary circuit"
					}
				},
				"waste": {
					"manufactureOfAgrochemicalPesticidesProducts": {
						"value": "Yes",
						"dataSource": {
							"page": 890,
							"report": "ESEFReport",
							"tagName": "bandwidth"
						},
						"quality": "Reported",
						"comment": "bypass neural bandwidth"
					},
					"landDegradationDesertificationSoilSealingExposure": {
						"value": "No",
						"dataSource": {
							"page": 921,
							"report": "ESEFReport",
							"tagName": "e-commerce"
						},
						"quality": "Estimated",
						"comment": "transmit optical feed"
					},
					"wasteNonRecycled": {
						"value": 1688430798962688,
						"quality": "Estimated"
					},
					"threatenedSpeciesExposure": {
						"value": "No",
						"dataSource": {
							"page": 820,
							"report": "ESEFReport",
							"tagName": "web services"
						},
						"quality": "Incomplete",
						"comment": "input optical pixel"
					},
					"biodiversityProtectionPolicy": {
						"value": "No",
						"quality": "Incomplete"
					},
					"deforestationPolicy": {
						"value": "Yes",
						"dataSource": {
							"page": 1123,
							"report": "ESEFReport",
							"tagName": "blockchains"
						},
						"quality": "Reported",
						"comment": "parse back-end monitor"
					}
				},
				"emissions": {
					"inorganicPollutants": {
						"value": 6629004486377472,
						"dataSource": {
							"page": 914,
							"report": "ESEFReport",
							"tagName": "partnerships"
						},
						"quality": "Reported",
						"comment": "hack neural feed"
=======
						"value": 1126811423473664,
						"dataSource": {
							"page": 688,
							"report": "IntegratedReport",
							"tagName": "mindshare"
						},
						"quality": "Incomplete",
						"comment": "copy solid state capacitor"
					},
					"enterpriseValue": {
						"value": 733094.2986882292,
						"quality": "Estimated"
					}
				},
				"energyPerformance": {
					"renewableEnergyConsumption": {
						"value": 7713686992977920,
						"dataSource": {
							"page": 449,
							"report": "IntegratedReport",
							"tagName": "applications"
						},
						"quality": "Incomplete",
						"comment": "connect wireless system"
					},
					"nonRenewableEnergyConsumption": {
						"value": 720987121254400,
						"dataSource": {
							"page": 830,
							"report": "SustainabilityReport",
							"tagName": "eyeballs"
						},
						"quality": "Audited",
						"comment": "compress wireless program"
					},
					"nonRenewableEnergyProduction": {
						"value": 4632664539660288,
						"dataSource": {
							"page": 1019,
							"report": "IntegratedReport",
							"tagName": "content"
						},
						"quality": "Reported",
						"comment": "navigate auxiliary program"
					},
					"highImpactClimateSectorEnergyConsumptionNaceC": {
						"value": 1942487484596224,
						"dataSource": {
							"page": 947,
							"report": "IntegratedReport",
							"tagName": "lifetime value"
						},
						"quality": "Incomplete",
						"comment": "copy auxiliary card"
					},
					"highImpactClimateSectorEnergyConsumptionNaceE": {
						"value": 7782015839502336,
						"dataSource": {
							"page": 325,
							"report": "IntegratedReport",
							"tagName": "eyeballs"
						},
						"quality": "Estimated",
						"comment": "transmit optical alarm"
					},
					"highImpactClimateSectorEnergyConsumptionNaceL": {
						"value": 6400671676891136,
						"dataSource": {
							"page": 1088,
							"report": "SustainabilityReport",
							"tagName": "ROI"
						},
						"quality": "Audited",
						"comment": "program bluetooth sensor"
					},
					"totalHighImpactClimateSectorEnergyConsumption": {
						"value": 412846208843776,
						"dataSource": {
							"page": 292,
							"report": "SustainabilityReport",
							"tagName": "portals"
						},
						"quality": "Audited",
						"comment": "input auxiliary array"
					},
					"nonRenewableEnergyConsumptionFossilFuels": {
						"value": 4988040604811264,
						"dataSource": {
							"page": 665,
							"report": "SustainabilityReport",
							"tagName": "platforms"
						},
						"quality": "Audited",
						"comment": "transmit open-source bandwidth"
					},
					"nonRenewableEnergyConsumptionNaturalGas": {
						"value": 7298830521335808,
						"dataSource": {
							"page": 139,
							"report": "IntegratedReport",
							"tagName": "convergence"
						},
						"quality": "Estimated",
						"comment": "connect optical protocol"
					},
					"nonRenewableEnergyConsumptionNuclearEnergy": {
						"value": 6549825711505408,
						"quality": "Estimated"
					},
					"nonRenewableEnergyConsumptionOther": {
						"value": 2687637502558208,
						"dataSource": {
							"page": 1118,
							"report": "IntegratedReport",
							"tagName": "models"
						},
						"quality": "Reported",
						"comment": "synthesize wireless pixel"
					}
				},
				"biodiversity": {},
				"water": {
					"waterReused": {
						"value": 391365619875840,
						"dataSource": {
							"page": 383,
							"report": "SustainabilityReport",
							"tagName": "niches"
						},
						"quality": "Incomplete",
						"comment": "transmit multi-byte program"
					},
					"waterStressAreaExposure": {
						"value": "Yes",
						"dataSource": {
							"page": 872,
							"report": "SustainabilityReport",
							"tagName": "communities"
						},
						"quality": "Reported",
						"comment": "copy neural protocol"
					}
				},
				"waste": {
					"hazardousWaste": {
						"value": 2353331800375296,
						"dataSource": {
							"page": 1136,
							"report": "SustainabilityReport",
							"tagName": "models"
						},
						"quality": "Estimated",
						"comment": "hack optical pixel"
					},
					"manufactureOfAgrochemicalPesticidesProducts": {
						"value": "No",
						"dataSource": {
							"page": 277,
							"report": "SustainabilityReport",
							"tagName": "networks"
						},
						"quality": "Audited",
						"comment": "parse solid state transmitter"
					},
					"landDegradationDesertificationSoilSealingExposure": {
						"value": "Yes",
						"quality": "Estimated"
					},
					"sustainableAgriculturePolicy": {
						"value": "No",
						"dataSource": {
							"page": 1049,
							"report": "IntegratedReport",
							"tagName": "e-commerce"
						},
						"quality": "Audited",
						"comment": "generate virtual panel"
					},
					"sustainableOceansAndSeasPolicy": {
						"value": "Yes",
						"dataSource": {
							"page": 1014,
							"report": "IntegratedReport",
							"tagName": "networks"
						},
						"quality": "Audited",
						"comment": "quantify cross-platform feed"
					},
					"wasteNonRecycled": {
						"value": 5626693723095040,
						"dataSource": {
							"page": 792,
							"report": "IntegratedReport",
							"tagName": "eyeballs"
						},
						"quality": "Reported",
						"comment": "back up digital alarm"
					},
					"threatenedSpeciesExposure": {
						"value": "No",
						"quality": "Incomplete"
					},
					"biodiversityProtectionPolicy": {
						"value": "Yes",
						"dataSource": {
							"page": 204,
							"report": "SustainabilityReport",
							"tagName": "experiences"
						},
						"quality": "Audited",
						"comment": "compress digital pixel"
					}
				},
				"emissions": {
					"ozoneDepletionSubstances": {
						"value": 7778497860730880,
						"dataSource": {
							"page": 298,
							"report": "IntegratedReport",
							"tagName": "applications"
						},
						"quality": "Incomplete",
						"comment": "reboot solid state system"
					},
					"carbonReductionInitiatives": {
						"value": "Yes",
						"quality": "Estimated"
>>>>>>> e91b2dea
					}
				}
			},
			"referencedReports": {
<<<<<<< HEAD
				"ESEFReport": {
					"reference": "50a36c418baffd520bb92d84664f06f9732a21f4e2e5ecee6d9136f16e7e0b63",
					"isGroupLevel": "Yes",
					"reportDate": "2022-07-26",
					"currency": "MDL"
				}
			}
		},
		"reportingPeriod": "2019"
=======
				"SustainabilityReport": {
					"reference": "50a36c418baffd520bb92d84664f06f9732a21f4e2e5ecee6d9136f16e7e0b63",
					"isGroupLevel": "NA",
					"reportDate": "2022-09-08",
					"currency": "KHR"
				},
				"IntegratedReport": {
					"reference": "50a36c418baffd520bb92d84664f06f9732a21f4e2e5ecee6d9136f16e7e0b63",
					"isGroupLevel": "NA",
					"reportDate": "2022-09-16",
					"currency": "ETB"
				}
			}
		},
		"reportingPeriod": "2021"
	},
	{
		"companyInformation": {
			"companyName": "sfdr-a-lot-of-nulls",
			"headquarters": "West Patricialand",
			"headquartersPostalCode": "91062",
			"sector": "synergies",
			"identifiers": {
				"Lei": [],
				"Isin": [
					"Fg1OvUZo8I4b",
					"W5yAltY77dE4"
				],
				"PermId": [],
				"Ticker": [
					"ycR9MWS"
				],
				"Duns": [],
				"VatNumber": [],
				"CompanyRegistrationNumber": [
					"RB6IgEMXx9aNdyI"
				]
			},
			"countryCode": "EE",
			"companyAlternativeNames": [
				"Drees UG",
				"Rockmeier-Boxhammer",
				"Stern, Orthmann und Neimke"
			],
			"companyLegalForm": "Public Limited Company (PLC)",
			"isTeaserCompany": false
		},
		"t": {
			"social": {
				"general": {
					"fiscalYearEnd": "marker-for-test",
					"groupLevelAnnualReport": null
				},
				"socialAndEmployeeMatters": null
			},
			"environmental": null,
			"referencedReports": null
		},
		"reportingPeriod": "2022"
>>>>>>> e91b2dea
	}
]<|MERGE_RESOLUTION|>--- conflicted
+++ resolved
@@ -2,31 +2,6 @@
 	{
 		"companyInformation": {
 			"companyName": "company-with-one-sfdr-data-set",
-<<<<<<< HEAD
-			"headquarters": "Bryandorf",
-			"headquartersPostalCode": "99107",
-			"sector": "synergies",
-			"identifiers": {
-				"Lei": [],
-				"Isin": [
-					"WeGIUbb2Xwbw",
-					"7xJ31W9WjAUs"
-				],
-				"PermId": [
-					"nlDpSPbexa"
-				],
-				"Ticker": [],
-				"Duns": [
-					"QUemve9Po"
-				],
-				"VatNumber": [],
-				"CompanyRegistrationNumber": []
-			},
-			"countryCode": "LC",
-			"companyAlternativeNames": [
-				"Winkler-Dahmen"
-			],
-=======
 			"headquarters": "Nord Pierrescheid",
 			"sector": "deliverables",
 			"identifiers": {
@@ -47,152 +22,12 @@
 				"Reif, Pingpank und Strunz"
 			],
 			"companyLegalForm": "GmbH & Co. KG",
->>>>>>> e91b2dea
 			"isTeaserCompany": false
 		},
 		"t": {
 			"social": {
 				"general": {
 					"fiscalYear": "Deviation",
-<<<<<<< HEAD
-					"fiscalYearEnd": "2023-12-04",
-					"annualReport": "/test_pdf.pdf",
-					"annualReportDate": "2023-10-29",
-					"annualReportCurrency": "CAD",
-					"sustainabilityReport": "https://personlich-pfund.ch/sympathisch-renaissance.pdf",
-					"sustainabilityReportDate": "2023-09-01",
-					"sustainabilityReportCurrency": "USD",
-					"integratedReport": "https://komfortabel-fernsehen.name/unbestechlich-magnetismus.pdf",
-					"integratedReportDate": "2024-04-30",
-					"integratedReportCurrency": "AUD",
-					"esefReport": "https://konsequent-teppich.com/gro-chirurgie.pdf",
-					"groupLevelEsefReport": "No",
-					"esefReportDate": "2023-10-31",
-					"esefReportCurrency": "EUR"
-				},
-				"socialAndEmployeeMatters": {
-					"corruptionLegalProceedings": {
-						"value": "No",
-						"dataSource": {
-							"page": 947,
-							"report": "AnnualReport",
-							"tagName": "infrastructures"
-						},
-						"quality": "Reported",
-						"comment": "navigate haptic sensor"
-					},
-					"transparencyDisclosurePolicy": {
-						"value": "No",
-						"quality": "Incomplete"
-					},
-					"humanRightsDueDiligencePolicy": {
-						"value": "Yes",
-						"quality": "Incomplete"
-					},
-					"iso14001": {
-						"value": "Yes",
-						"dataSource": {
-							"page": 377,
-							"report": "AnnualReport",
-							"tagName": "eyeballs"
-						},
-						"quality": "Audited",
-						"comment": "program open-source card"
-					},
-					"briberyCorruptionPolicy": {
-						"value": "No",
-						"dataSource": {
-							"page": 575,
-							"report": "AnnualReport",
-							"tagName": "blockchains"
-						},
-						"quality": "Reported",
-						"comment": "navigate neural firewall"
-					},
-					"unGlobalCompactPrinciplesCompliancePolicy": {
-						"value": "No",
-						"dataSource": {
-							"page": 627,
-							"report": "AnnualReport",
-							"tagName": "infrastructures"
-						},
-						"quality": "Audited",
-						"comment": "copy back-end panel"
-					},
-					"oecdGuidelinesForMultinationalEnterprisesPolicy": {
-						"value": "No",
-						"dataSource": {
-							"page": 53,
-							"report": "AnnualReport",
-							"tagName": "e-markets"
-						},
-						"quality": "Reported",
-						"comment": "calculate auxiliary protocol"
-					},
-					"averageGrossHourlyEarningsMaleEmployees": {
-						"value": 5.54867503233254,
-						"dataSource": {
-							"page": 269,
-							"report": "AnnualReport",
-							"tagName": "lifetime value"
-						},
-						"quality": "Audited",
-						"comment": "bypass wireless bus"
-					},
-					"averageGrossHourlyEarningsFemaleEmployees": {
-						"value": 20.595943764783442,
-						"dataSource": {
-							"page": 172,
-							"report": "AnnualReport",
-							"tagName": "portals"
-						},
-						"quality": "Estimated",
-						"comment": "copy multi-byte bandwidth"
-					},
-					"controversialWeaponsExposure": {
-						"value": "No",
-						"dataSource": {
-							"page": 804,
-							"report": "AnnualReport",
-							"tagName": "systems"
-						},
-						"quality": "Incomplete",
-						"comment": "transmit bluetooth transmitter"
-					},
-					"workplaceAccidentPreventionPolicy": {
-						"value": "Yes",
-						"dataSource": {
-							"page": 997,
-							"report": "AnnualReport",
-							"tagName": "e-markets"
-						},
-						"quality": "Audited",
-						"comment": "calculate open-source alarm"
-					},
-					"workdaysLost": {
-						"value": 3724,
-						"dataSource": {
-							"page": 605,
-							"report": "AnnualReport",
-							"tagName": "architectures"
-						},
-						"quality": "Audited",
-						"comment": "program optical circuit"
-					},
-					"supplierCodeOfConduct": {
-						"value": "No",
-						"quality": "Incomplete"
-					},
-					"grievanceHandlingMechanism": {
-						"value": "No",
-						"dataSource": {
-							"page": 19,
-							"report": "AnnualReport",
-							"tagName": "deliverables"
-						},
-						"quality": "Incomplete",
-						"comment": "copy mobile driver"
-=======
 					"fiscalYearEnd": "2024-02-29",
 					"annualReport": "/test_pdf.pdf",
 					"annualReportDate": "2024-07-12",
@@ -284,55 +119,10 @@
 						},
 						"quality": "Reported",
 						"comment": "transmit back-end array"
->>>>>>> e91b2dea
 					},
 					"grievanceHandlingMechanism": {
 						"value": "No",
 						"dataSource": {
-<<<<<<< HEAD
-							"page": 48,
-							"report": "AnnualReport",
-							"tagName": "users"
-						},
-						"quality": "Audited",
-						"comment": "index multi-byte bus"
-					},
-					"reportedIncidentsOfDiscrimination": {
-						"value": 6532373602631680,
-						"dataSource": {
-							"page": 1085,
-							"report": "AnnualReport",
-							"tagName": "relationships"
-						},
-						"quality": "Reported",
-						"comment": "reboot digital panel"
-					},
-					"ceoToEmployeePayGap": {
-						"value": 9005993683845120,
-						"dataSource": {
-							"page": 280,
-							"report": "AnnualReport",
-							"tagName": "interfaces"
-						},
-						"quality": "Audited",
-						"comment": "parse auxiliary pixel"
-					}
-				},
-				"humanRights": {
-					"traffickingInHumanBeingsPolicy": {
-						"value": "No",
-						"quality": "Estimated"
-					},
-					"reportedIncidentsOfHumanRights": {
-						"value": 4596861887315968,
-						"dataSource": {
-							"page": 1057,
-							"report": "AnnualReport",
-							"tagName": "technologies"
-						},
-						"quality": "Audited",
-						"comment": "generate redundant pixel"
-=======
 							"page": 713,
 							"report": "IntegratedReport",
 							"tagName": "synergies"
@@ -385,31 +175,11 @@
 						},
 						"quality": "Reported",
 						"comment": "calculate neural circuit"
->>>>>>> e91b2dea
 					}
 				},
 				"greenSecurities": {
 					"securitiesNotCertifiedAsGreen": {
 						"value": "Yes",
-<<<<<<< HEAD
-						"quality": "Incomplete"
-					}
-				},
-				"anticorruptionAndAntibribery": {
-					"reportedCasesOfBriberyCorruption": {
-						"value": 7762274236235776,
-						"quality": "Incomplete"
-					},
-					"reportedConvictionsOfBriberyCorruption": {
-						"value": 7806890622844928,
-						"dataSource": {
-							"page": 975,
-							"report": "AnnualReport",
-							"tagName": "metrics"
-						},
-						"quality": "Audited",
-						"comment": "compress redundant panel"
-=======
 						"dataSource": {
 							"page": 1085,
 							"report": "IntegratedReport",
@@ -429,182 +199,12 @@
 						},
 						"quality": "Audited",
 						"comment": "program neural panel"
->>>>>>> e91b2dea
 					}
 				}
 			},
 			"environmental": {
 				"greenhouseGasEmissions": {
 					"scope2": {
-<<<<<<< HEAD
-						"value": 4814403329327104,
-						"dataSource": {
-							"page": 440,
-							"report": "AnnualReport",
-							"tagName": "platforms"
-						},
-						"quality": "Audited",
-						"comment": "parse auxiliary bandwidth"
-					},
-					"scope3": {
-						"value": 1634697354412032,
-						"dataSource": {
-							"page": 58,
-							"report": "AnnualReport",
-							"tagName": "paradigms"
-						},
-						"quality": "Audited",
-						"comment": "quantify optical bandwidth"
-					},
-					"enterpriseValue": {
-						"value": 458029.6746920794,
-						"dataSource": {
-							"page": 823,
-							"report": "AnnualReport",
-							"tagName": "schemas"
-						},
-						"quality": "Reported",
-						"comment": "program optical program"
-					},
-					"totalRevenue": {
-						"value": 953877.2392668761,
-						"dataSource": {
-							"page": 101,
-							"report": "AnnualReport",
-							"tagName": "eyeballs"
-						},
-						"quality": "Estimated",
-						"comment": "copy cross-platform transmitter"
-					},
-					"fossilFuelSectorExposure": {
-						"value": "No",
-						"dataSource": {
-							"page": 571,
-							"report": "AnnualReport",
-							"tagName": "users"
-						},
-						"quality": "Estimated",
-						"comment": "hack solid state transmitter"
-					}
-				},
-				"energyPerformance": {
-					"renewableEnergyConsumption": {
-						"value": 8337253961039872,
-						"dataSource": {
-							"page": 553,
-							"report": "AnnualReport",
-							"tagName": "solutions"
-						},
-						"quality": "Reported",
-						"comment": "override redundant capacitor"
-					},
-					"nonRenewableEnergyConsumption": {
-						"value": 3261795749855232,
-						"dataSource": {
-							"page": 307,
-							"report": "AnnualReport",
-							"tagName": "blockchains"
-						},
-						"quality": "Reported",
-						"comment": "copy primary port"
-					},
-					"nonRenewableEnergyProduction": {
-						"value": 3210044338339840,
-						"quality": "Estimated"
-					},
-					"highImpactClimateSectorEnergyConsumptionNaceB": {
-						"value": 7712314587348992,
-						"dataSource": {
-							"page": 257,
-							"report": "AnnualReport",
-							"tagName": "e-business"
-						},
-						"quality": "Estimated",
-						"comment": "transmit haptic card"
-					},
-					"highImpactClimateSectorEnergyConsumptionNaceC": {
-						"value": 8967953450008576,
-						"dataSource": {
-							"page": 1143,
-							"report": "AnnualReport",
-							"tagName": "niches"
-						},
-						"quality": "Audited",
-						"comment": "compress solid state transmitter"
-					},
-					"highImpactClimateSectorEnergyConsumptionNaceE": {
-						"value": 3692577427554304,
-						"dataSource": {
-							"page": 860,
-							"report": "AnnualReport",
-							"tagName": "systems"
-						},
-						"quality": "Incomplete",
-						"comment": "input neural bandwidth"
-					},
-					"highImpactClimateSectorEnergyConsumptionNaceF": {
-						"value": 8199814959333376,
-						"quality": "Estimated"
-					},
-					"highImpactClimateSectorEnergyConsumptionNaceH": {
-						"value": 2215076891197440,
-						"dataSource": {
-							"page": 742,
-							"report": "AnnualReport",
-							"tagName": "ROI"
-						},
-						"quality": "Audited",
-						"comment": "program redundant microchip"
-					},
-					"nonRenewableEnergyConsumptionCrudeOil": {
-						"value": 8638139539128320,
-						"quality": "Estimated"
-					},
-					"nonRenewableEnergyConsumptionNaturalGas": {
-						"value": 3980686658633728,
-						"dataSource": {
-							"page": 37,
-							"report": "AnnualReport",
-							"tagName": "networks"
-						},
-						"quality": "Reported",
-						"comment": "transmit wireless feed"
-					},
-					"nonRenewableEnergyConsumptionCoal": {
-						"value": 2253226659282944,
-						"dataSource": {
-							"page": 188,
-							"report": "AnnualReport",
-							"tagName": "networks"
-						},
-						"quality": "Audited",
-						"comment": "input cross-platform firewall"
-					},
-					"nonRenewableEnergyConsumptionNuclearEnergy": {
-						"quality": "NA"
-					},
-					"nonRenewableEnergyConsumptionOther": {
-						"value": 2729909826879488,
-						"dataSource": {
-							"page": 51,
-							"report": "AnnualReport",
-							"tagName": "partnerships"
-						},
-						"quality": "Audited",
-						"comment": "reboot 1080p protocol"
-					}
-				},
-				"biodiversity": {
-					"rareOrEndangeredEcosystemsExposure": {
-						"value": "No",
-						"dataSource": {
-							"page": 1092,
-							"report": "AnnualReport",
-							"tagName": "relationships"
-						},
-						"quality": "Reported",
-						"comment": "calculate optical application"
-=======
 						"value": 6594746789134336,
 						"dataSource": {
 							"page": 1157,
@@ -712,38 +312,10 @@
 					"rareOrEndangeredEcosystemsExposure": {
 						"value": "No",
 						"quality": "Incomplete"
->>>>>>> e91b2dea
 					}
 				},
 				"water": {
 					"emissionsToWater": {
-<<<<<<< HEAD
-						"value": 288997540626432,
-						"quality": "Estimated"
-					},
-					"waterConsumption": {
-						"value": 7291413733572608,
-						"quality": "Incomplete"
-					},
-					"waterReused": {
-						"quality": "NA"
-					},
-					"waterManagementPolicy": {
-						"value": "No",
-						"dataSource": {
-							"page": 34,
-							"report": "AnnualReport",
-							"tagName": "action-items"
-						},
-						"quality": "Reported",
-						"comment": "back up digital circuit"
-					}
-				},
-				"waste": {
-					"hazardousWaste": {
-						"value": 8745368839782400,
-						"quality": "Incomplete"
-=======
 						"quality": "NA"
 					},
 					"waterManagementPolicy": {
@@ -805,13 +377,9 @@
 						},
 						"quality": "Audited",
 						"comment": "hack primary card"
->>>>>>> e91b2dea
-					},
-					"sustainableOceansAndSeasPolicy": {
-						"value": "Yes",
-<<<<<<< HEAD
-						"quality": "Incomplete"
-=======
+					},
+					"biodiversityProtectionPolicy": {
+						"value": "Yes",
 						"dataSource": {
 							"page": 943,
 							"report": "IntegratedReport",
@@ -819,35 +387,10 @@
 						},
 						"quality": "Reported",
 						"comment": "copy haptic bandwidth"
->>>>>>> e91b2dea
 					}
 				},
 				"emissions": {
 					"inorganicPollutants": {
-<<<<<<< HEAD
-						"value": 2036235247812608,
-						"quality": "Incomplete"
-					},
-					"ozoneDepletionSubstances": {
-						"value": 3195607627857920,
-						"dataSource": {
-							"page": 83,
-							"report": "AnnualReport",
-							"tagName": "blockchains"
-						},
-						"quality": "Audited",
-						"comment": "transmit bluetooth alarm"
-					},
-					"carbonReductionInitiatives": {
-						"value": "No",
-						"dataSource": {
-							"page": 919,
-							"report": "AnnualReport",
-							"tagName": "solutions"
-						},
-						"quality": "Audited",
-						"comment": "reboot solid state application"
-=======
 						"value": 5189589840953344,
 						"dataSource": {
 							"page": 585,
@@ -886,63 +429,31 @@
 						},
 						"quality": "Incomplete",
 						"comment": "override virtual hard drive"
->>>>>>> e91b2dea
 					}
 				}
 			},
 			"referencedReports": {
-<<<<<<< HEAD
-				"AnnualReport": {
-					"reference": "50a36c418baffd520bb92d84664f06f9732a21f4e2e5ecee6d9136f16e7e0b63",
-					"currency": "PLN"
-=======
 				"IntegratedReport": {
 					"reference": "50a36c418baffd520bb92d84664f06f9732a21f4e2e5ecee6d9136f16e7e0b63",
 					"currency": "MDL"
->>>>>>> e91b2dea
 				}
 			}
 		},
-		"reportingPeriod": "2021"
+		"reportingPeriod": "2022"
 	},
 	{
 		"companyInformation": {
 			"companyName": "two-sfdr-data-sets-in-different-years",
-<<<<<<< HEAD
-			"headquarters": "Nord Bernddorf",
-			"headquartersPostalCode": "42155",
-			"sector": "initiatives",
-			"identifiers": {
-				"Lei": [],
-=======
 			"headquarters": "Mannheim",
 			"sector": "experiences",
 			"identifiers": {
 				"Lei": [
 					"LrJE9M0GZA213sX2MYel"
 				],
->>>>>>> e91b2dea
 				"Isin": [],
 				"PermId": [],
-				"Ticker": [
-					"O6jBm48"
-				],
+				"Ticker": [],
 				"Duns": [
-<<<<<<< HEAD
-					"o54ReKOay"
-				],
-				"VatNumber": [
-					"HCIDCzNZL"
-				],
-				"CompanyRegistrationNumber": [
-					"gVnIaXR18cymaLj"
-				]
-			},
-			"countryCode": "CL",
-			"companyAlternativeNames": [
-				"Poehn KG"
-			],
-=======
 					"uKaUbOB3D"
 				],
 				"VatNumber": [
@@ -955,106 +466,13 @@
 			"countryCode": "IQ",
 			"companyAlternativeNames": [],
 			"website": "https://wagemutig-blume.name",
->>>>>>> e91b2dea
 			"isTeaserCompany": false
 		},
 		"t": {
 			"social": {
 				"general": {
+					"fiscalYear": "Deviation",
 					"fiscalYearEnd": "2020-01-03",
-<<<<<<< HEAD
-					"groupLevelAnnualReport": "Yes",
-					"annualReportDate": "2023-10-18",
-					"annualReportCurrency": "AUD",
-					"sustainabilityReport": "https://bestmoglich-penis.org/ungezwungen-kultur.pdf",
-					"groupLevelSustainabilityReport": "NA",
-					"sustainabilityReportDate": "2023-08-04",
-					"sustainabilityReportCurrency": "USD",
-					"groupLevelIntegratedReport": "Yes",
-					"integratedReportDate": "2023-10-07",
-					"integratedReportCurrency": "AUD",
-					"esefReportDate": "2024-03-23",
-					"esefReportCurrency": "CAD"
-				},
-				"socialAndEmployeeMatters": {
-					"environmentalPolicy": {
-						"value": "Yes",
-						"dataSource": {
-							"page": 247,
-							"report": "ESEFReport",
-							"tagName": "convergence"
-						},
-						"quality": "Estimated",
-						"comment": "index solid state application"
-					},
-					"corruptionLegalProceedings": {
-						"value": "No",
-						"dataSource": {
-							"page": 1096,
-							"report": "ESEFReport",
-							"tagName": "partnerships"
-						},
-						"quality": "Reported",
-						"comment": "input open-source capacitor"
-					},
-					"humanRightsDueDiligencePolicy": {
-						"value": "Yes",
-						"quality": "Estimated"
-					},
-					"iso14001": {
-						"value": "Yes",
-						"quality": "Estimated"
-					},
-					"fairBusinessMarketingAdvertisingPolicy": {
-						"value": "Yes",
-						"dataSource": {
-							"page": 522,
-							"report": "ESEFReport",
-							"tagName": "e-commerce"
-						},
-						"quality": "Estimated",
-						"comment": "bypass mobile protocol"
-					},
-					"fairCompetitionPolicy": {
-						"value": "Yes",
-						"dataSource": {
-							"page": 423,
-							"report": "ESEFReport",
-							"tagName": "e-commerce"
-						},
-						"quality": "Estimated",
-						"comment": "synthesize neural card"
-					},
-					"unGlobalCompactPrinciplesCompliancePolicy": {
-						"value": "Yes",
-						"dataSource": {
-							"page": 897,
-							"report": "ESEFReport",
-							"tagName": "users"
-						},
-						"quality": "Estimated",
-						"comment": "index back-end panel"
-					},
-					"averageGrossHourlyEarningsMaleEmployees": {
-						"value": 99.34827550314367,
-						"dataSource": {
-							"page": 253,
-							"report": "ESEFReport",
-							"tagName": "functionalities"
-						},
-						"quality": "Incomplete",
-						"comment": "index digital capacitor"
-					},
-					"maleBoardMembers": {
-						"value": 1184156889382912,
-						"dataSource": {
-							"page": 1022,
-							"report": "ESEFReport",
-							"tagName": "eyeballs"
-						},
-						"quality": "Audited",
-						"comment": "bypass bluetooth monitor"
-=======
 					"annualReportDate": "2023-10-16",
 					"annualReportCurrency": "USD",
 					"groupLevelSustainabilityReport": "Yes",
@@ -1097,19 +515,10 @@
 						},
 						"quality": "Reported",
 						"comment": "input optical matrix"
->>>>>>> e91b2dea
 					},
 					"oecdGuidelinesForMultinationalEnterprisesPolicy": {
 						"value": "No",
 						"dataSource": {
-<<<<<<< HEAD
-							"page": 586,
-							"report": "ESEFReport",
-							"tagName": "eyeballs"
-						},
-						"quality": "Estimated",
-						"comment": "copy digital port"
-=======
 							"page": 379,
 							"report": "SustainabilityReport",
 							"tagName": "blockchains"
@@ -1124,39 +533,10 @@
 					"femaleBoardMembers": {
 						"value": 7051113647833088,
 						"quality": "Incomplete"
->>>>>>> e91b2dea
 					},
 					"grievanceHandlingMechanism": {
 						"value": "Yes",
-						"quality": "Estimated"
-					},
-					"whistleblowerProtectionPolicy": {
-						"value": "No",
-						"dataSource": {
-<<<<<<< HEAD
-							"page": 399,
-							"report": "ESEFReport",
-							"tagName": "architectures"
-						},
-						"quality": "Reported",
-						"comment": "compress cross-platform bus"
-					},
-					"sanctionsIncidentsOfDiscrimination": {
-						"value": 3098117018746880,
-						"dataSource": {
-							"page": 1016,
-							"report": "ESEFReport",
-							"tagName": "partnerships"
-						},
-						"quality": "Reported",
-						"comment": "back up multi-byte port"
-					},
-					"ceoToEmployeePayGap": {
-						"quality": "NA"
-					}
-				},
-				"humanRights": {
-=======
+						"dataSource": {
 							"page": 165,
 							"report": "IntegratedReport",
 							"tagName": "functionalities"
@@ -1184,7 +564,6 @@
 						"value": "No",
 						"quality": "Incomplete"
 					},
->>>>>>> e91b2dea
 					"traffickingInHumanBeingsPolicy": {
 						"value": "No",
 						"quality": "Estimated"
@@ -1192,34 +571,6 @@
 					"reportedChildLabourIncidents": {
 						"value": "Yes",
 						"dataSource": {
-<<<<<<< HEAD
-							"page": 643,
-							"report": "ESEFReport",
-							"tagName": "methodologies"
-						},
-						"quality": "Audited",
-						"comment": "bypass bluetooth capacitor"
-					},
-					"reportedChildLabourIncidents": {
-						"value": "No",
-						"dataSource": {
-							"page": 405,
-							"report": "ESEFReport",
-							"tagName": "metrics"
-						},
-						"quality": "Incomplete",
-						"comment": "navigate optical feed"
-					},
-					"reportedIncidentsOfHumanRights": {
-						"value": 3912087713611776,
-						"dataSource": {
-							"page": 548,
-							"report": "ESEFReport",
-							"tagName": "infrastructures"
-						},
-						"quality": "Incomplete",
-						"comment": "transmit open-source interface"
-=======
 							"page": 331,
 							"report": "IntegratedReport",
 							"tagName": "relationships"
@@ -1252,21 +603,10 @@
 						},
 						"quality": "Audited",
 						"comment": "generate back-end capacitor"
->>>>>>> e91b2dea
 					}
 				},
 				"anticorruptionAndAntibribery": {
 					"reportedCasesOfBriberyCorruption": {
-<<<<<<< HEAD
-						"value": 8295151050948608,
-						"dataSource": {
-							"page": 70,
-							"report": "ESEFReport",
-							"tagName": "niches"
-						},
-						"quality": "Estimated",
-						"comment": "input wireless monitor"
-=======
 						"value": 3604585927147520,
 						"dataSource": {
 							"page": 910,
@@ -1295,254 +635,12 @@
 						},
 						"quality": "Audited",
 						"comment": "program virtual program"
->>>>>>> e91b2dea
 					}
 				}
 			},
 			"environmental": {
 				"greenhouseGasEmissions": {
 					"scope1": {
-<<<<<<< HEAD
-						"value": 8550800173301760,
-						"dataSource": {
-							"page": 878,
-							"report": "ESEFReport",
-							"tagName": "e-markets"
-						},
-						"quality": "Audited",
-						"comment": "program optical monitor"
-					},
-					"scope2": {
-						"value": 8797700199809024,
-						"dataSource": {
-							"page": 921,
-							"report": "ESEFReport",
-							"tagName": "systems"
-						},
-						"quality": "Reported",
-						"comment": "hack back-end bus"
-					},
-					"scope3": {
-						"value": 1553537689452544,
-						"dataSource": {
-							"page": 405,
-							"report": "ESEFReport",
-							"tagName": "technologies"
-						},
-						"quality": "Reported",
-						"comment": "input 1080p interface"
-					},
-					"fossilFuelSectorExposure": {
-						"value": "No",
-						"quality": "Estimated"
-					}
-				},
-				"energyPerformance": {
-					"renewableEnergyProduction": {
-						"value": 5529340479537152,
-						"quality": "Estimated"
-					},
-					"renewableEnergyConsumption": {
-						"quality": "NA"
-					},
-					"nonRenewableEnergyConsumption": {
-						"value": 5880813195362304,
-						"dataSource": {
-							"page": 441,
-							"report": "ESEFReport",
-							"tagName": "portals"
-						},
-						"quality": "Audited",
-						"comment": "index haptic pixel"
-					},
-					"nonRenewableEnergyProduction": {
-						"value": 851245935886336,
-						"dataSource": {
-							"page": 1,
-							"report": "ESEFReport",
-							"tagName": "relationships"
-						},
-						"quality": "Incomplete",
-						"comment": "reboot wireless bandwidth"
-					},
-					"highImpactClimateSectorEnergyConsumptionNaceA": {
-						"quality": "NA"
-					},
-					"highImpactClimateSectorEnergyConsumptionNaceB": {
-						"value": 939412475084800,
-						"quality": "Incomplete"
-					},
-					"highImpactClimateSectorEnergyConsumptionNaceC": {
-						"value": 8842767023210496,
-						"quality": "Estimated"
-					},
-					"highImpactClimateSectorEnergyConsumptionNaceE": {
-						"value": 6517063325581312,
-						"dataSource": {
-							"page": 843,
-							"report": "ESEFReport",
-							"tagName": "e-markets"
-						},
-						"quality": "Audited",
-						"comment": "back up redundant card"
-					},
-					"highImpactClimateSectorEnergyConsumptionNaceH": {
-						"value": 4589849524830208,
-						"dataSource": {
-							"page": 91,
-							"report": "ESEFReport",
-							"tagName": "supply-chains"
-						},
-						"quality": "Estimated",
-						"comment": "transmit redundant array"
-					},
-					"totalHighImpactClimateSectorEnergyConsumption": {
-						"value": 2180992359989248,
-						"quality": "Estimated"
-					},
-					"nonRenewableEnergyConsumptionFossilFuels": {
-						"value": 5062710655975424,
-						"dataSource": {
-							"page": 1132,
-							"report": "ESEFReport",
-							"tagName": "web services"
-						},
-						"quality": "Audited",
-						"comment": "transmit solid state matrix"
-					},
-					"nonRenewableEnergyConsumptionCrudeOil": {
-						"value": 6671200468074496,
-						"dataSource": {
-							"page": 202,
-							"report": "ESEFReport",
-							"tagName": "partnerships"
-						},
-						"quality": "Estimated",
-						"comment": "compress online panel"
-					},
-					"nonRenewableEnergyConsumptionCoal": {
-						"value": 4623553420853248,
-						"dataSource": {
-							"page": 751,
-							"report": "ESEFReport",
-							"tagName": "lifetime value"
-						},
-						"quality": "Incomplete",
-						"comment": "synthesize digital protocol"
-					}
-				},
-				"biodiversity": {
-					"primaryForestAndWoodedLandOfNativeSpeciesExposure": {
-						"value": "No",
-						"dataSource": {
-							"page": 859,
-							"report": "ESEFReport",
-							"tagName": "platforms"
-						},
-						"quality": "Audited",
-						"comment": "reboot open-source port"
-					},
-					"protectedAreasExposure": {
-						"value": "No",
-						"dataSource": {
-							"page": 792,
-							"report": "ESEFReport",
-							"tagName": "blockchains"
-						},
-						"quality": "Audited",
-						"comment": "transmit solid state circuit"
-					}
-				},
-				"water": {
-					"emissionsToWater": {
-						"value": 5192217509494784,
-						"quality": "Estimated"
-					},
-					"waterConsumption": {
-						"quality": "NA"
-					},
-					"waterManagementPolicy": {
-						"value": "Yes",
-						"dataSource": {
-							"page": 647,
-							"report": "ESEFReport",
-							"tagName": "solutions"
-						},
-						"quality": "Incomplete",
-						"comment": "hack neural bandwidth"
-					},
-					"waterStressAreaExposure": {
-						"value": "Yes",
-						"dataSource": {
-							"page": 811,
-							"report": "ESEFReport",
-							"tagName": "schemas"
-						},
-						"quality": "Audited",
-						"comment": "hack auxiliary circuit"
-					}
-				},
-				"waste": {
-					"manufactureOfAgrochemicalPesticidesProducts": {
-						"value": "Yes",
-						"dataSource": {
-							"page": 890,
-							"report": "ESEFReport",
-							"tagName": "bandwidth"
-						},
-						"quality": "Reported",
-						"comment": "bypass neural bandwidth"
-					},
-					"landDegradationDesertificationSoilSealingExposure": {
-						"value": "No",
-						"dataSource": {
-							"page": 921,
-							"report": "ESEFReport",
-							"tagName": "e-commerce"
-						},
-						"quality": "Estimated",
-						"comment": "transmit optical feed"
-					},
-					"wasteNonRecycled": {
-						"value": 1688430798962688,
-						"quality": "Estimated"
-					},
-					"threatenedSpeciesExposure": {
-						"value": "No",
-						"dataSource": {
-							"page": 820,
-							"report": "ESEFReport",
-							"tagName": "web services"
-						},
-						"quality": "Incomplete",
-						"comment": "input optical pixel"
-					},
-					"biodiversityProtectionPolicy": {
-						"value": "No",
-						"quality": "Incomplete"
-					},
-					"deforestationPolicy": {
-						"value": "Yes",
-						"dataSource": {
-							"page": 1123,
-							"report": "ESEFReport",
-							"tagName": "blockchains"
-						},
-						"quality": "Reported",
-						"comment": "parse back-end monitor"
-					}
-				},
-				"emissions": {
-					"inorganicPollutants": {
-						"value": 6629004486377472,
-						"dataSource": {
-							"page": 914,
-							"report": "ESEFReport",
-							"tagName": "partnerships"
-						},
-						"quality": "Reported",
-						"comment": "hack neural feed"
-=======
 						"value": 1126811423473664,
 						"dataSource": {
 							"page": 688,
@@ -1770,22 +868,10 @@
 					"carbonReductionInitiatives": {
 						"value": "Yes",
 						"quality": "Estimated"
->>>>>>> e91b2dea
 					}
 				}
 			},
 			"referencedReports": {
-<<<<<<< HEAD
-				"ESEFReport": {
-					"reference": "50a36c418baffd520bb92d84664f06f9732a21f4e2e5ecee6d9136f16e7e0b63",
-					"isGroupLevel": "Yes",
-					"reportDate": "2022-07-26",
-					"currency": "MDL"
-				}
-			}
-		},
-		"reportingPeriod": "2019"
-=======
 				"SustainabilityReport": {
 					"reference": "50a36c418baffd520bb92d84664f06f9732a21f4e2e5ecee6d9136f16e7e0b63",
 					"isGroupLevel": "NA",
@@ -1845,6 +931,5 @@
 			"referencedReports": null
 		},
 		"reportingPeriod": "2022"
->>>>>>> e91b2dea
 	}
 ]