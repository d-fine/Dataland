[
	{
		"companyInformation": {
			"companyName": "two-sfdr-data-sets-in-different-years",
<<<<<<< HEAD
			"headquarters": "Portsmouth",
			"headquartersPostalCode": "80897",
			"sector": "lifetime value",
			"identifiers": {
				"Lei": [],
				"Isin": [
					"cu7aCgqISmgQ"
				],
				"PermId": [
					"de6bkqSZHB"
				],
				"Ticker": [
					"K6DE85d"
				],
				"Duns": [],
				"VatNumber": [],
				"CompanyRegistrationNumber": [
					"2eXB2OgVSM4MTg8"
				]
			},
			"countryCode": "UZ",
			"companyAlternativeNames": [
				"Corkery - Hickle",
				"Johns Group",
				"McLaughlin - Bechtelar",
				"Wolf Group"
			],
			"companyLegalForm": "Private Limited Company (Ltd)",
			"website": "https://harsh-mansion.com",
=======
			"headquarters": "Lake Kurtberg",
			"sector": "interfaces",
			"identifiers": {
				"Lei": [
					"o9vAWLuuruaDLnGa7M9H"
				],
				"Isin": [
					"rzHeBHHjSaA2",
					"cTPz126DjZJO"
				],
				"PermId": [],
				"Ticker": [],
				"Duns": [
					"U4AtVfwd4"
				],
				"VatNumber": [],
				"CompanyRegistrationNumber": [
					"Ni0ghWZivoWKbG9"
				]
			},
			"countryCode": "BQ",
			"companyAlternativeNames": [
				"Bednar LLC",
				"Paucek, Abernathy and Bruen"
			],
			"companyLegalForm": "GmbH",
>>>>>>> 211d6a98
			"isTeaserCompany": false
		},
		"t": {
			"general": {
				"general": {
<<<<<<< HEAD
					"dataDate": "2023-08-03",
					"fiscalYearDeviation": "Deviation",
					"fiscalYearEnd": "2020-01-03",
					"referencedReports": {
						"SustainabilityReport": {
							"fileReference": "50a36c418baffd520bb92d84664f06f9732a21f4e2e5ecee6d9136f16e7e0b63",
							"isGroupLevel": "NA",
							"reportDate": "2023-01-04",
							"currency": "BTN"
=======
					"dataDate": "2023-01-04",
					"fiscalYearDeviation": "NoDeviation",
					"fiscalYearEnd": "2020-01-03",
					"referencedReports": {
						"SustainabilityReport": {
							"reference": "50a36c418baffd520bb92d84664f06f9732a21f4e2e5ecee6d9136f16e7e0b63",
							"isGroupLevel": "Yes",
							"reportDate": "2022-12-23",
							"currency": "JOD"
>>>>>>> 211d6a98
						},
						"IntegratedReport": {
							"fileReference": "50a36c418baffd520bb92d84664f06f9732a21f4e2e5ecee6d9136f16e7e0b63",
							"isGroupLevel": "NA",
<<<<<<< HEAD
							"reportDate": "2022-12-11",
							"currency": "MVR"
						},
						"ESEFReport": {
							"fileReference": "50a36c418baffd520bb92d84664f06f9732a21f4e2e5ecee6d9136f16e7e0b63",
							"isGroupLevel": "NA",
							"reportDate": "2023-07-16",
							"currency": "BZD"
						},
						"AnnualReport": {
							"fileReference": "50a36c418baffd520bb92d84664f06f9732a21f4e2e5ecee6d9136f16e7e0b63",
							"isGroupLevel": "Yes",
							"reportDate": "2023-07-19",
							"currency": "JPY"
=======
							"reportDate": "2023-05-14",
							"currency": "STN"
						},
						"ESEFReport": {
							"reference": "50a36c418baffd520bb92d84664f06f9732a21f4e2e5ecee6d9136f16e7e0b63",
							"isGroupLevel": "Yes",
							"reportDate": "2023-05-08",
							"currency": "YER"
>>>>>>> 211d6a98
						}
					}
				}
			},
			"environmental": {
				"greenhouseGasEmissions": {
					"scope1": {
<<<<<<< HEAD
						"value": 98490.35,
						"dataSource": {
							"page": 683,
							"fileReference": "SustainabilityReport",
							"tagName": "architectures"
						},
						"quality": "Incomplete",
						"comment": "reboot mobile system"
					},
					"scope2": {
						"value": 80559.97,
						"dataSource": {
							"fileReference": ""
						},
						"quality": "Estimated"
					},
					"scope3": {
						"value": 89241.66,
						"dataSource": {
							"page": 50,
							"fileReference": "SustainabilityReport",
							"tagName": "functionalities"
						},
						"quality": "Audited",
						"comment": "index redundant port"
					},
					"enterpriseValue": {
						"value": 80866.7,
						"dataSource": {
							"fileReference": ""
						},
						"quality": "Incomplete"
					},
					"totalRevenue": {
						"value": 32060.03,
						"dataSource": {
							"page": 417,
							"fileReference": "SustainabilityReport",
							"tagName": "methodologies"
						},
						"quality": "Incomplete",
						"comment": "input virtual matrix"
=======
						"value": 14653.58,
						"dataSource": {
							"page": 325,
							"report": "IntegratedReport",
							"tagName": "metrics"
						},
						"quality": "Estimated",
						"comment": "reboot multi-byte feed"
					},
					"scope2": {
						"value": 4996.63,
						"dataSource": {
							"page": 464,
							"report": "ESEFReport",
							"tagName": "deliverables"
						},
						"quality": "Incomplete",
						"comment": "synthesize digital transmitter"
					},
					"scope3": {
						"value": 52597.1,
						"dataSource": {
							"page": 906,
							"report": "ESEFReport",
							"tagName": "content"
						},
						"quality": "Reported",
						"comment": "transmit online transmitter"
					},
					"enterpriseValue": {
						"value": 34416.62,
						"dataSource": {
							"page": 840,
							"report": "ESEFReport",
							"tagName": "schemas"
						},
						"quality": "Reported",
						"comment": "synthesize multi-byte circuit"
					},
					"totalRevenue": {
						"value": 41611.46,
						"dataSource": {
							"page": 1032,
							"report": "IntegratedReport",
							"tagName": "metrics"
						},
						"quality": "Audited",
						"comment": "index multi-byte panel"
>>>>>>> 211d6a98
					},
					"fossilFuelSectorExposure": {
						"dataSource": {
<<<<<<< HEAD
							"fileReference": ""
						},
						"quality": "Estimated"
=======
							"report": ""
						},
						"quality": "NA"
>>>>>>> 211d6a98
					}
				},
				"energyPerformance": {
					"renewableEnergyProduction": {
<<<<<<< HEAD
						"value": 77515.34,
						"dataSource": {
							"page": 332,
							"fileReference": "ESEFReport",
							"tagName": "users"
						},
						"quality": "Audited",
						"comment": "bypass open-source capacitor"
					},
					"renewableEnergyConsumption": {
						"value": 67907.89,
						"dataSource": {
							"fileReference": ""
						},
						"quality": "Estimated"
					},
					"nonRenewableEnergyConsumption": {
						"value": 5017.77,
						"dataSource": {
							"page": 1011,
							"fileReference": "IntegratedReport",
							"tagName": "channels"
						},
						"quality": "Reported",
						"comment": "input primary interface"
					},
					"nonRenewableEnergyProduction": {
						"value": 32009.34,
=======
						"value": 82613.04,
						"dataSource": {
							"page": 767,
							"report": "SustainabilityReport",
							"tagName": "e-business"
						},
						"quality": "Incomplete",
						"comment": "hack solid state protocol"
					},
					"renewableEnergyConsumption": {
						"value": 9903.79,
						"dataSource": {
							"page": 1169,
							"report": "ESEFReport",
							"tagName": "paradigms"
						},
						"quality": "Reported",
						"comment": "synthesize open-source pixel"
					},
					"nonRenewableEnergyConsumption": {
>>>>>>> 211d6a98
						"dataSource": {
							"page": 885,
							"fileReference": "SustainabilityReport",
							"tagName": "synergies"
						},
						"quality": "Audited",
						"comment": "compress digital interface"
					},
<<<<<<< HEAD
					"highImpactClimateSectorEnergyConsumptionNaceA": {
						"value": 7815.71,
						"dataSource": {
							"page": 497,
							"fileReference": "SustainabilityReport",
							"tagName": "systems"
						},
						"quality": "Audited",
						"comment": "transmit cross-platform matrix"
					},
					"highImpactClimateSectorEnergyConsumptionNaceC": {
						"value": 16029.73,
						"dataSource": {
							"page": 336,
							"fileReference": "ESEFReport",
							"tagName": "e-markets"
						},
						"quality": "Estimated",
						"comment": "parse primary matrix"
					},
					"highImpactClimateSectorEnergyConsumptionNaceD": {
						"value": 40124.54,
=======
					"nonRenewableEnergyProduction": {
						"value": 66948.55,
						"dataSource": {
							"page": 666,
							"report": "ESEFReport",
							"tagName": "supply-chains"
						},
						"quality": "Reported",
						"comment": "connect 1080p driver"
					},
					"highImpactClimateSectorEnergyConsumptionNaceB": {
						"value": 62804.62,
						"dataSource": {
							"page": 381,
							"report": "ESEFReport",
							"tagName": "bandwidth"
						},
						"quality": "Reported",
						"comment": "index open-source protocol"
					},
					"highImpactClimateSectorEnergyConsumptionNaceC": {
						"value": 70569.84,
						"dataSource": {
							"page": 559,
							"report": "SustainabilityReport",
							"tagName": "blockchains"
						},
						"quality": "Reported",
						"comment": "navigate redundant microchip"
					},
					"highImpactClimateSectorEnergyConsumptionNaceD": {
						"value": 27953.33,
>>>>>>> 211d6a98
						"dataSource": {
							"page": 1039,
							"fileReference": "IntegratedReport",
							"tagName": "portals"
						},
						"quality": "Audited",
						"comment": "program redundant protocol"
					},
					"highImpactClimateSectorEnergyConsumptionNaceE": {
<<<<<<< HEAD
						"dataSource": {
							"fileReference": ""
						},
						"quality": "NA"
					},
					"highImpactClimateSectorEnergyConsumptionNaceF": {
						"value": 32992.58,
						"dataSource": {
							"page": 271,
							"fileReference": "ESEFReport",
							"tagName": "convergence"
						},
						"quality": "Incomplete",
						"comment": "reboot solid state interface"
					},
					"highImpactClimateSectorEnergyConsumptionNaceG": {
						"value": 47977.11,
						"dataSource": {
							"page": 923,
							"fileReference": "AnnualReport",
							"tagName": "solutions"
						},
						"quality": "Reported",
						"comment": "connect auxiliary panel"
					},
					"highImpactClimateSectorEnergyConsumptionNaceH": {
						"value": 40105.9,
						"dataSource": {
							"page": 457,
							"fileReference": "ESEFReport",
							"tagName": "networks"
						},
						"quality": "Audited",
						"comment": "quantify back-end pixel"
					},
					"totalHighImpactClimateSectorEnergyConsumption": {
=======
						"value": 68322.45,
						"dataSource": {
							"page": 226,
							"report": "IntegratedReport",
							"tagName": "portals"
						},
						"quality": "Estimated",
						"comment": "copy bluetooth monitor"
					},
					"highImpactClimateSectorEnergyConsumptionNaceF": {
						"value": 84454.8,
						"dataSource": {
							"report": ""
						},
						"quality": "Estimated"
					},
					"highImpactClimateSectorEnergyConsumptionNaceG": {
						"value": 48514.4,
						"dataSource": {
							"report": ""
						},
						"quality": "Estimated"
					},
					"highImpactClimateSectorEnergyConsumptionNaceH": {
						"value": 4426.74,
						"dataSource": {
							"page": 818,
							"report": "IntegratedReport",
							"tagName": "synergies"
						},
						"quality": "Incomplete",
						"comment": "navigate 1080p transmitter"
					},
					"highImpactClimateSectorEnergyConsumptionNaceL": {
						"value": 92176.97,
						"dataSource": {
							"page": 782,
							"report": "SustainabilityReport",
							"tagName": "deliverables"
						},
						"quality": "Reported",
						"comment": "transmit cross-platform interface"
					},
					"totalHighImpactClimateSectorEnergyConsumption": {
						"value": 43677.39,
						"dataSource": {
							"report": ""
						},
						"quality": "Incomplete"
					},
					"nonRenewableEnergyConsumptionFossilFuels": {
						"value": 20805.38,
>>>>>>> 211d6a98
						"dataSource": {
							"fileReference": ""
						},
						"quality": "Estimated"
					},
<<<<<<< HEAD
					"nonRenewableEnergyConsumptionFossilFuels": {
						"value": 88223.75,
						"dataSource": {
							"page": 319,
							"fileReference": "IntegratedReport",
							"tagName": "architectures"
						},
						"quality": "Incomplete",
						"comment": "reboot multi-byte alarm"
					},
					"nonRenewableEnergyConsumptionNaturalGas": {
						"value": 41195.24,
=======
					"nonRenewableEnergyConsumptionNaturalGas": {
						"dataSource": {
							"report": ""
						},
						"quality": "NA"
					},
					"nonRenewableEnergyConsumptionLignite": {
						"value": 50521.97,
>>>>>>> 211d6a98
						"dataSource": {
							"fileReference": ""
						},
						"quality": "Incomplete"
					},
<<<<<<< HEAD
					"nonRenewableEnergyConsumptionLignite": {
						"value": 96127.56,
						"dataSource": {
							"page": 847,
							"fileReference": "SustainabilityReport",
							"tagName": "e-business"
						},
						"quality": "Reported",
						"comment": "reboot optical alarm"
					},
					"nonRenewableEnergyConsumptionOther": {
						"value": 79456.74,
						"dataSource": {
							"fileReference": ""
						},
						"quality": "Incomplete"
=======
					"nonRenewableEnergyConsumptionNuclearEnergy": {
						"value": 18133.64,
						"dataSource": {
							"report": ""
						},
						"quality": "Estimated"
					},
					"nonRenewableEnergyConsumptionOther": {
						"dataSource": {
							"report": ""
						},
						"quality": "NA"
>>>>>>> 211d6a98
					}
				},
				"biodiversity": {
					"primaryForestAndWoodedLandOfNativeSpeciesExposure": {
						"value": "Yes",
						"dataSource": {
							"fileReference": ""
						},
						"quality": "Estimated"
					},
					"protectedAreasExposure": {
<<<<<<< HEAD
						"value": "Yes",
						"dataSource": {
							"fileReference": ""
						},
						"quality": "Estimated"
=======
						"value": "No",
						"dataSource": {
							"report": ""
						},
						"quality": "Estimated"
					},
					"rareOrEndangeredEcosystemsExposure": {
						"value": "No",
						"dataSource": {
							"page": 235,
							"report": "IntegratedReport",
							"tagName": "supply-chains"
						},
						"quality": "Incomplete",
						"comment": "index redundant matrix"
>>>>>>> 211d6a98
					}
				},
				"water": {
					"emissionsToWater": {
<<<<<<< HEAD
						"value": 92567.56,
						"dataSource": {
							"page": 33,
							"fileReference": "ESEFReport",
							"tagName": "paradigms"
						},
						"quality": "Estimated",
						"comment": "synthesize multi-byte transmitter"
					},
					"waterConsumption": {
						"value": 39104.16,
						"dataSource": {
							"page": 89,
							"fileReference": "IntegratedReport",
							"tagName": "channels"
						},
						"quality": "Reported",
						"comment": "calculate bluetooth alarm"
					},
					"waterReused": {
						"value": 53668.24,
						"dataSource": {
							"page": 169,
							"fileReference": "IntegratedReport",
							"tagName": "users"
						},
						"quality": "Reported",
						"comment": "copy neural monitor"
=======
						"value": 89672.05,
						"dataSource": {
							"page": 528,
							"report": "IntegratedReport",
							"tagName": "portals"
						},
						"quality": "Audited",
						"comment": "copy neural sensor"
					},
					"waterReused": {
						"value": 16729.76,
						"dataSource": {
							"page": 253,
							"report": "SustainabilityReport",
							"tagName": "lifetime value"
						},
						"quality": "Audited",
						"comment": "calculate redundant system"
>>>>>>> 211d6a98
					},
					"waterManagementPolicy": {
						"value": "Yes",
						"dataSource": {
<<<<<<< HEAD
							"page": 466,
							"fileReference": "SustainabilityReport",
							"tagName": "functionalities"
=======
							"page": 918,
							"report": "SustainabilityReport",
							"tagName": "paradigms"
						},
						"quality": "Reported",
						"comment": "bypass optical bus"
					}
				},
				"waste": {
					"hazardousWaste": {
						"value": 95172.69,
						"dataSource": {
							"report": ""
>>>>>>> 211d6a98
						},
						"quality": "Reported",
						"comment": "input 1080p interface"
					},
<<<<<<< HEAD
					"waterStressAreaExposure": {
						"value": "Yes",
=======
					"manufactureOfAgrochemicalPesticidesProducts": {
>>>>>>> 211d6a98
						"dataSource": {
							"fileReference": ""
						},
<<<<<<< HEAD
						"quality": "Estimated"
					}
				},
				"waste": {
					"hazardousWaste": {
						"dataSource": {
							"fileReference": ""
						},
						"quality": "NA"
					},
					"manufactureOfAgrochemicalPesticidesProducts": {
						"dataSource": {
							"fileReference": ""
						},
						"quality": "NA"
					},
					"landDegradationDesertificationSoilSealingExposure": {
						"value": "No",
=======
						"quality": "NA"
					},
					"landDegradationDesertificationSoilSealingExposure": {
						"value": "Yes",
						"dataSource": {
							"page": 47,
							"report": "SustainabilityReport",
							"tagName": "technologies"
						},
						"quality": "Audited",
						"comment": "copy virtual sensor"
					},
					"sustainableAgriculturePolicy": {
						"value": "Yes",
						"dataSource": {
							"page": 953,
							"report": "SustainabilityReport",
							"tagName": "systems"
						},
						"quality": "Reported",
						"comment": "compress wireless pixel"
					},
					"sustainableOceansAndSeasPolicy": {
						"value": "No",
						"dataSource": {
							"page": 100,
							"report": "IntegratedReport",
							"tagName": "interfaces"
						},
						"quality": "Audited",
						"comment": "calculate neural pixel"
					},
					"wasteNonRecycled": {
>>>>>>> 211d6a98
						"dataSource": {
							"page": 154,
							"fileReference": "AnnualReport",
							"tagName": "action-items"
						},
						"quality": "Estimated",
						"comment": "bypass redundant array"
					},
<<<<<<< HEAD
					"sustainableAgriculturePolicy": {
						"value": "Yes",
=======
					"threatenedSpeciesExposure": {
>>>>>>> 211d6a98
						"dataSource": {
							"page": 2,
							"fileReference": "IntegratedReport",
							"tagName": "lifetime value"
						},
						"quality": "Reported",
						"comment": "index digital pixel"
					},
<<<<<<< HEAD
					"wasteNonRecycled": {
						"value": 56757.95,
						"dataSource": {
							"page": 11,
							"fileReference": "ESEFReport",
							"tagName": "interfaces"
						},
						"quality": "Estimated",
						"comment": "quantify mobile matrix"
					},
					"threatenedSpeciesExposure": {
						"value": "Yes",
						"dataSource": {
							"page": 866,
							"fileReference": "AnnualReport",
							"tagName": "niches"
						},
						"quality": "Audited",
						"comment": "program neural system"
					},
=======
>>>>>>> 211d6a98
					"biodiversityProtectionPolicy": {
						"dataSource": {
							"fileReference": ""
						},
						"quality": "NA"
					}
				},
				"emissions": {
					"inorganicPollutants": {
<<<<<<< HEAD
						"value": 84277.31,
						"dataSource": {
							"page": 140,
							"fileReference": "ESEFReport",
							"tagName": "convergence"
						},
						"quality": "Incomplete",
						"comment": "index open-source transmitter"
					},
					"airPollutants": {
						"value": 63279.91,
						"dataSource": {
							"page": 1131,
							"fileReference": "SustainabilityReport",
							"tagName": "functionalities"
						},
						"quality": "Reported",
						"comment": "quantify haptic hard drive"
					},
					"ozoneDepletionSubstances": {
						"dataSource": {
							"fileReference": ""
						},
						"quality": "NA"
					},
					"carbonReductionInitiatives": {
						"dataSource": {
							"fileReference": ""
						},
						"quality": "NA"
=======
						"value": 18159.98,
						"dataSource": {
							"page": 217,
							"report": "IntegratedReport",
							"tagName": "systems"
						},
						"quality": "Reported",
						"comment": "transmit bluetooth protocol"
					},
					"carbonReductionInitiatives": {
						"value": "No",
						"dataSource": {
							"page": 488,
							"report": "ESEFReport",
							"tagName": "partnerships"
						},
						"quality": "Audited",
						"comment": "copy open-source transmitter"
>>>>>>> 211d6a98
					}
				}
			},
			"social": {
				"socialAndEmployeeMatters": {
					"humanRightsLegalProceedings": {
<<<<<<< HEAD
						"value": "No",
						"dataSource": {
							"page": 1179,
							"fileReference": "SustainabilityReport",
							"tagName": "markets"
						},
						"quality": "Reported",
						"comment": "bypass primary firewall"
=======
						"dataSource": {
							"report": ""
						},
						"quality": "NA"
>>>>>>> 211d6a98
					},
					"iloCoreLabourStandards": {
						"value": "Yes",
						"dataSource": {
<<<<<<< HEAD
							"page": 1103,
							"fileReference": "SustainabilityReport",
							"tagName": "paradigms"
						},
						"quality": "Incomplete",
						"comment": "copy bluetooth system"
=======
							"page": 861,
							"report": "ESEFReport",
							"tagName": "users"
						},
						"quality": "Reported",
						"comment": "index back-end interface"
>>>>>>> 211d6a98
					},
					"environmentalPolicy": {
						"value": "Yes",
						"dataSource": {
<<<<<<< HEAD
							"page": 572,
							"fileReference": "AnnualReport",
							"tagName": "supply-chains"
						},
						"quality": "Estimated",
						"comment": "copy back-end interface"
					},
					"corruptionLegalProceedings": {
						"value": "Yes",
=======
							"page": 622,
							"report": "IntegratedReport",
							"tagName": "mindshare"
						},
						"quality": "Incomplete",
						"comment": "calculate mobile driver"
					},
					"corruptionLegalProceedings": {
>>>>>>> 211d6a98
						"dataSource": {
							"page": 933,
							"fileReference": "AnnualReport",
							"tagName": "content"
						},
						"quality": "Incomplete",
						"comment": "back up primary bandwidth"
					},
					"transparencyDisclosurePolicy": {
						"value": "Yes",
						"dataSource": {
							"page": 737,
							"fileReference": "IntegratedReport",
							"tagName": "architectures"
						},
<<<<<<< HEAD
						"quality": "Audited",
						"comment": "reboot primary program"
					},
					"childForcedDiscriminationPolicy": {
						"value": "Yes",
						"dataSource": {
							"page": 1058,
							"fileReference": "ESEFReport",
							"tagName": "architectures"
						},
						"quality": "Incomplete",
						"comment": "reboot digital sensor"
					},
					"iso14001Certificate": {
						"dataSource": {
							"fileReference": ""
						},
						"quality": "NA"
					},
					"briberyCorruptionPolicy": {
						"value": "Yes",
						"dataSource": {
							"page": 662,
							"fileReference": "IntegratedReport",
							"tagName": "functionalities"
						},
						"quality": "Estimated",
						"comment": "reboot 1080p card"
					},
					"technologiesExpertiseTransferPolicy": {
						"value": "Yes",
						"dataSource": {
							"page": 972,
							"fileReference": "SustainabilityReport",
							"tagName": "e-markets"
						},
						"quality": "Reported",
						"comment": "quantify primary array"
=======
						"quality": "Incomplete"
					},
					"humanRightsDueDiligencePolicy": {
						"value": "Yes",
						"dataSource": {
							"page": 695,
							"report": "SustainabilityReport",
							"tagName": "content"
						},
						"quality": "Audited",
						"comment": "bypass haptic card"
					},
					"childForcedDiscriminationPolicy": {
						"dataSource": {
							"report": ""
						},
						"quality": "NA"
					},
					"iso14001Certificate": {
						"value": "Yes",
						"dataSource": {
							"report": ""
						},
						"quality": "Estimated"
					},
					"fairBusinessMarketingAdvertisingPolicy": {
						"value": "Yes",
						"dataSource": {
							"page": 346,
							"report": "ESEFReport",
							"tagName": "channels"
						},
						"quality": "Audited",
						"comment": "program solid state card"
					},
					"technologiesExpertiseTransferPolicy": {
						"value": "No",
						"dataSource": {
							"page": 442,
							"report": "IntegratedReport",
							"tagName": "initiatives"
						},
						"quality": "Audited",
						"comment": "index online sensor"
					},
					"fairCompetitionPolicy": {
						"value": "No",
						"dataSource": {
							"page": 889,
							"report": "IntegratedReport",
							"tagName": "models"
						},
						"quality": "Reported",
						"comment": "program cross-platform bandwidth"
>>>>>>> 211d6a98
					},
					"violationOfTaxRulesAndRegulation": {
						"value": "No",
						"dataSource": {
<<<<<<< HEAD
							"page": 700,
							"fileReference": "IntegratedReport",
							"tagName": "lifetime value"
						},
						"quality": "Audited",
						"comment": "connect redundant array"
=======
							"page": 293,
							"report": "IntegratedReport",
							"tagName": "platforms"
						},
						"quality": "Audited",
						"comment": "index haptic microchip"
>>>>>>> 211d6a98
					},
					"unGlobalCompactPrinciplesCompliancePolicy": {
						"value": "No",
						"dataSource": {
<<<<<<< HEAD
							"page": 813,
							"fileReference": "ESEFReport",
							"tagName": "convergence"
						},
						"quality": "Reported",
						"comment": "connect online alarm"
					},
					"oecdGuidelinesForMultinationalEnterprisesPolicy": {
						"value": "No",
						"dataSource": {
							"fileReference": ""
						},
						"quality": "Estimated"
					},
					"averageGrossHourlyEarningsMaleEmployees": {
						"value": 53362.64,
=======
							"page": 185,
							"report": "IntegratedReport",
							"tagName": "action-items"
						},
						"quality": "Audited",
						"comment": "copy open-source system"
					},
					"averageGrossHourlyEarningsMaleEmployees": {
						"value": 14875.96,
>>>>>>> 211d6a98
						"dataSource": {
							"fileReference": ""
						},
<<<<<<< HEAD
						"quality": "Estimated"
					},
					"averageGrossHourlyEarningsFemaleEmployees": {
						"value": 88975.17,
						"dataSource": {
							"page": 555,
							"fileReference": "IntegratedReport",
							"tagName": "functionalities"
						},
						"quality": "Reported",
						"comment": "generate cross-platform program"
					},
					"femaleBoardMembers": {
						"dataSource": {
							"fileReference": ""
=======
						"quality": "Incomplete"
					},
					"averageGrossHourlyEarningsFemaleEmployees": {
						"value": 67659.72,
						"dataSource": {
							"page": 856,
							"report": "SustainabilityReport",
							"tagName": "applications"
						},
						"quality": "Incomplete",
						"comment": "synthesize 1080p circuit"
					},
					"femaleBoardMembers": {
						"dataSource": {
							"report": ""
>>>>>>> 211d6a98
						},
						"quality": "NA"
					},
					"maleBoardMembers": {
<<<<<<< HEAD
						"value": 4065.36,
						"dataSource": {
							"page": 1192,
							"fileReference": "AnnualReport",
							"tagName": "e-commerce"
						},
						"quality": "Audited",
						"comment": "transmit back-end panel"
					},
					"controversialWeaponsExposure": {
						"value": "No",
						"dataSource": {
							"fileReference": ""
						},
						"quality": "Incomplete"
					},
					"workplaceAccidentPreventionPolicy": {
						"dataSource": {
							"fileReference": ""
						},
						"quality": "NA"
					},
					"workdaysLost": {
						"value": 44159.46,
=======
						"value": 30010.27,
						"dataSource": {
							"page": 292,
							"report": "ESEFReport",
							"tagName": "content"
						},
						"quality": "Estimated",
						"comment": "copy virtual panel"
					},
					"controversialWeaponsExposure": {
						"value": "Yes",
						"dataSource": {
							"page": 722,
							"report": "IntegratedReport",
							"tagName": "methodologies"
						},
						"quality": "Reported",
						"comment": "index optical feed"
					},
					"workplaceAccidentPreventionPolicy": {
						"value": "No",
						"dataSource": {
							"page": 750,
							"report": "IntegratedReport",
							"tagName": "models"
						},
						"quality": "Incomplete",
						"comment": "parse digital alarm"
					},
					"rateOfAccidents": {
						"value": 97674.88,
						"dataSource": {
							"page": 251,
							"report": "SustainabilityReport",
							"tagName": "schemas"
						},
						"quality": "Reported",
						"comment": "input auxiliary bandwidth"
					},
					"workdaysLost": {
						"dataSource": {
							"report": ""
						},
						"quality": "NA"
					},
					"supplierCodeOfConduct": {
						"value": "No",
						"dataSource": {
							"page": 745,
							"report": "SustainabilityReport",
							"tagName": "e-commerce"
						},
						"quality": "Audited",
						"comment": "hack mobile pixel"
					},
					"grievanceHandlingMechanism": {
						"value": "No",
>>>>>>> 211d6a98
						"dataSource": {
							"page": 570,
							"fileReference": "IntegratedReport",
							"tagName": "metrics"
						},
<<<<<<< HEAD
						"quality": "Audited",
						"comment": "copy 1080p bandwidth"
=======
						"quality": "Incomplete"
>>>>>>> 211d6a98
					},
					"whistleblowerProtectionPolicy": {
						"dataSource": {
<<<<<<< HEAD
							"page": 1073,
							"fileReference": "ESEFReport",
							"tagName": "architectures"
						},
						"quality": "Audited",
						"comment": "quantify cross-platform bandwidth"
					},
					"ceoToEmployeePayGap": {
						"value": 34844.08,
						"dataSource": {
							"page": 328,
							"fileReference": "IntegratedReport",
							"tagName": "relationships"
						},
						"quality": "Audited",
						"comment": "bypass optical system"
=======
							"report": ""
						},
						"quality": "NA"
					},
					"reportedIncidentsOfDiscrimination": {
						"value": 71871.03,
						"dataSource": {
							"page": 772,
							"report": "SustainabilityReport",
							"tagName": "technologies"
						},
						"quality": "Audited",
						"comment": "transmit redundant pixel"
					},
					"sanctionsIncidentsOfDiscrimination": {
						"value": 94214.9,
						"dataSource": {
							"page": 16,
							"report": "ESEFReport",
							"tagName": "relationships"
						},
						"quality": "Incomplete",
						"comment": "synthesize optical transmitter"
>>>>>>> 211d6a98
					}
				},
				"greenSecurities": {
					"securitiesNotCertifiedAsGreen": {
						"value": "Yes",
						"dataSource": {
<<<<<<< HEAD
							"page": 219,
							"fileReference": "IntegratedReport",
							"tagName": "systems"
						},
						"quality": "Audited",
						"comment": "parse 1080p application"
=======
							"page": 825,
							"report": "SustainabilityReport",
							"tagName": "eyeballs"
						},
						"quality": "Incomplete",
						"comment": "parse solid state circuit"
>>>>>>> 211d6a98
					}
				},
				"humanRights": {
					"humanRightsPolicy": {
						"dataSource": {
<<<<<<< HEAD
							"fileReference": ""
						},
						"quality": "NA"
=======
							"report": ""
						},
						"quality": "Estimated"
>>>>>>> 211d6a98
					},
					"humanRightsDueDiligence": {
						"dataSource": {
<<<<<<< HEAD
							"fileReference": ""
						},
						"quality": "NA"
					},
					"traffickingInHumanBeingsPolicy": {
						"dataSource": {
							"fileReference": ""
						},
						"quality": "NA"
=======
							"report": ""
						},
						"quality": "Incomplete"
					},
					"traffickingInHumanBeingsPolicy": {
						"value": "No",
						"dataSource": {
							"page": 383,
							"report": "IntegratedReport",
							"tagName": "architectures"
						},
						"quality": "Incomplete",
						"comment": "quantify solid state bus"
>>>>>>> 211d6a98
					},
					"reportedChildLabourIncidents": {
						"value": "Yes",
						"dataSource": {
<<<<<<< HEAD
							"page": 363,
							"fileReference": "ESEFReport",
							"tagName": "solutions"
						},
						"quality": "Audited",
						"comment": "navigate redundant hard drive"
					},
					"reportedForcedOrCompulsoryLabourIncidents": {
						"dataSource": {
							"fileReference": ""
						},
						"quality": "NA"
					},
					"reportedIncidentsOfHumanRights": {
						"value": 73963.59,
						"dataSource": {
							"page": 971,
							"fileReference": "SustainabilityReport",
							"tagName": "infrastructures"
						},
						"quality": "Estimated",
						"comment": "program wireless pixel"
					}
				},
				"antiCorruptionAndAntiBribery": {
					"reportedConvictionsOfBriberyCorruption": {
						"value": 89498.7,
=======
							"page": 949,
							"report": "ESEFReport",
							"tagName": "models"
						},
						"quality": "Audited",
						"comment": "parse neural bandwidth"
					},
					"reportedForcedOrCompulsoryLabourIncidents": {
						"dataSource": {
							"report": ""
						},
						"quality": "NA"
					},
					"reportedIncidentsOfHumanRights": {
						"dataSource": {
							"report": ""
						},
						"quality": "NA"
					}
				},
				"antiCorruptionAndAntiBribery": {
					"reportedCasesOfBriberyCorruption": {
>>>>>>> 211d6a98
						"dataSource": {
							"fileReference": ""
						},
						"quality": "NA"
					},
					"reportedFinesOfBriberyCorruption": {
<<<<<<< HEAD
						"value": 39702.34,
						"dataSource": {
							"fileReference": ""
						},
						"quality": "Incomplete"
=======
						"value": 10254.13,
						"dataSource": {
							"page": 928,
							"report": "IntegratedReport",
							"tagName": "relationships"
						},
						"quality": "Audited",
						"comment": "hack open-source bandwidth"
>>>>>>> 211d6a98
					}
				}
			}
		},
		"reportingPeriod": "2022"
	},
	{
		"companyInformation": {
			"companyName": "companyWithOneFilledSfdrSubcategory",
<<<<<<< HEAD
			"headquarters": "Lake Rogerchester",
			"headquartersPostalCode": "41716",
			"identifiers": {
				"Lei": [],
				"Isin": [
					"Mrdz0YUe8ldc"
				],
				"PermId": [],
				"Ticker": [],
				"Duns": [
					"eYI7MIrRt"
				],
				"VatNumber": [],
				"CompanyRegistrationNumber": [
					"cJeTut68n7FUvxB"
				]
			},
			"countryCode": "NC",
			"companyAlternativeNames": [
				"Beahan - Schaden",
				"Koss, Rau and Schowalter",
				"Labadie LLC"
			],
			"companyLegalForm": "GmbH",
			"website": "https://splendid-wharf.com/",
=======
			"headquarters": "Port Janae",
			"headquartersPostalCode": "17058-9756",
			"identifiers": {
				"Lei": [],
				"Isin": [
					"aOQIOCfHJLDt",
					"9rsf3J4YhMkj"
				],
				"PermId": [
					"ggqUT8KY2z"
				],
				"Ticker": [
					"UcTtukw"
				],
				"Duns": [],
				"VatNumber": [
					"BINQSIArD"
				],
				"CompanyRegistrationNumber": []
			},
			"countryCode": "GG",
			"companyAlternativeNames": [
				"Breitenberg, Hauck and Schulist",
				"Lynch and Sons",
				"Muller, Smitham and Toy",
				"Walker, Stark and Runolfsson"
			],
			"companyLegalForm": "AG",
			"website": "https://dependable-hyphenation.com/",
>>>>>>> 211d6a98
			"isTeaserCompany": false
		},
		"t": {
			"general": {
				"general": {
<<<<<<< HEAD
					"dataDate": "2022-09-25",
					"fiscalYearDeviation": "NoDeviation",
					"fiscalYearEnd": "2020-01-03",
					"referencedReports": {
						"AnnualReport": {
							"fileReference": "50a36c418baffd520bb92d84664f06f9732a21f4e2e5ecee6d9136f16e7e0b63",
							"isGroupLevel": "Yes",
							"reportDate": "2022-10-19",
							"currency": "KMF"
						},
						"IntegratedReport": {
							"fileReference": "50a36c418baffd520bb92d84664f06f9732a21f4e2e5ecee6d9136f16e7e0b63",
							"reportDate": "2023-04-20",
							"currency": "BAM"
=======
					"dataDate": "2023-07-17",
					"fiscalYearDeviation": "NoDeviation",
					"fiscalYearEnd": "2020-01-03",
					"referencedReports": {
						"ESEFReport": {
							"reference": "50a36c418baffd520bb92d84664f06f9732a21f4e2e5ecee6d9136f16e7e0b63",
							"reportDate": "2023-01-17",
							"currency": "IQD"
						},
						"AnnualReport": {
							"reference": "50a36c418baffd520bb92d84664f06f9732a21f4e2e5ecee6d9136f16e7e0b63",
							"currency": "IRR"
>>>>>>> 211d6a98
						}
					}
				}
			},
			"environmental": {
				"biodiversity": {
					"primaryForestAndWoodedLandOfNativeSpeciesExposure": {
						"quality": "Audited",
						"dataSource": {
							"fileReference": "string",
							"page": 0,
							"tagName": "string"
						},
						"comment": "string",
						"value": "Yes"
					},
					"protectedAreasExposure": {
						"quality": "Audited",
						"dataSource": {
							"fileReference": "string",
							"page": 0,
							"tagName": "string"
						},
						"comment": "string",
						"value": "No"
					},
					"rareOrEndangeredEcosystemsExposure": {
						"quality": "Audited",
						"dataSource": {
							"fileReference": "string",
							"page": 0,
							"tagName": "string"
						},
						"comment": "string",
						"value": "Yes"
					}
				}
			}
		},
<<<<<<< HEAD
		"reportingPeriod": "2021"
=======
		"reportingPeriod": "2023"
>>>>>>> 211d6a98
	},
	{
		"companyInformation": {
			"companyName": "sfdr-a-lot-of-nulls",
<<<<<<< HEAD
			"headquarters": "Gersonbury",
			"headquartersPostalCode": "96665-7383",
=======
			"headquarters": "Keelingbury",
>>>>>>> 211d6a98
			"sector": "functionalities",
			"identifiers": {
				"Lei": [],
				"Isin": [
<<<<<<< HEAD
					"QJIcghzkeIEt",
					"IGk9oEqznFJo"
				],
				"PermId": [
					"o8wqWo1ghr"
				],
				"Ticker": [
					"ysJfOqp"
				],
				"Duns": [],
				"VatNumber": [
					"BLJ38SjWv"
				],
				"CompanyRegistrationNumber": [
					"RJ1uSkRlAvgHXhL"
				]
			},
			"countryCode": "EE",
			"companyAlternativeNames": [
				"Hermiston - Carter",
				"Rohan and Sons"
			],
			"companyLegalForm": "AG",
			"website": "https://nippy-chemistry.org/",
=======
					"oCQU1O6QLOO9"
				],
				"PermId": [
					"xgaVJMEpBi"
				],
				"Ticker": [],
				"Duns": [
					"gElkTSrpw"
				],
				"VatNumber": [
					"bB1TJNraG"
				],
				"CompanyRegistrationNumber": []
			},
			"countryCode": "MR",
			"companyAlternativeNames": [
				"Borer - McLaughlin",
				"Breitenberg - Howe"
			],
			"companyLegalForm": "Private Limited Company (Ltd)",
			"website": "https://same-simvastatin.org",
>>>>>>> 211d6a98
			"isTeaserCompany": false
		},
		"t": {
			"general": {
				"general": {
					"dataDate": "27-08-2022",
					"fiscalYearDeviation": "Deviation",
					"fiscalYearEnd": "marker-for-test",
					"scopeOfEntities": null,
					"referencedReports": null
				}
			},
			"social": {
				"socialAndEmployeeMatters": null
			},
			"environmental": null
		},
		"reportingPeriod": "2022"
	}
]<|MERGE_RESOLUTION|>--- conflicted
+++ resolved
@@ -2,37 +2,6 @@
 	{
 		"companyInformation": {
 			"companyName": "two-sfdr-data-sets-in-different-years",
-<<<<<<< HEAD
-			"headquarters": "Portsmouth",
-			"headquartersPostalCode": "80897",
-			"sector": "lifetime value",
-			"identifiers": {
-				"Lei": [],
-				"Isin": [
-					"cu7aCgqISmgQ"
-				],
-				"PermId": [
-					"de6bkqSZHB"
-				],
-				"Ticker": [
-					"K6DE85d"
-				],
-				"Duns": [],
-				"VatNumber": [],
-				"CompanyRegistrationNumber": [
-					"2eXB2OgVSM4MTg8"
-				]
-			},
-			"countryCode": "UZ",
-			"companyAlternativeNames": [
-				"Corkery - Hickle",
-				"Johns Group",
-				"McLaughlin - Bechtelar",
-				"Wolf Group"
-			],
-			"companyLegalForm": "Private Limited Company (Ltd)",
-			"website": "https://harsh-mansion.com",
-=======
 			"headquarters": "Lake Kurtberg",
 			"sector": "interfaces",
 			"identifiers": {
@@ -59,23 +28,11 @@
 				"Paucek, Abernathy and Bruen"
 			],
 			"companyLegalForm": "GmbH",
->>>>>>> 211d6a98
 			"isTeaserCompany": false
 		},
 		"t": {
 			"general": {
 				"general": {
-<<<<<<< HEAD
-					"dataDate": "2023-08-03",
-					"fiscalYearDeviation": "Deviation",
-					"fiscalYearEnd": "2020-01-03",
-					"referencedReports": {
-						"SustainabilityReport": {
-							"fileReference": "50a36c418baffd520bb92d84664f06f9732a21f4e2e5ecee6d9136f16e7e0b63",
-							"isGroupLevel": "NA",
-							"reportDate": "2023-01-04",
-							"currency": "BTN"
-=======
 					"dataDate": "2023-01-04",
 					"fiscalYearDeviation": "NoDeviation",
 					"fiscalYearEnd": "2020-01-03",
@@ -85,27 +42,10 @@
 							"isGroupLevel": "Yes",
 							"reportDate": "2022-12-23",
 							"currency": "JOD"
->>>>>>> 211d6a98
 						},
 						"IntegratedReport": {
-							"fileReference": "50a36c418baffd520bb92d84664f06f9732a21f4e2e5ecee6d9136f16e7e0b63",
+							"reference": "50a36c418baffd520bb92d84664f06f9732a21f4e2e5ecee6d9136f16e7e0b63",
 							"isGroupLevel": "NA",
-<<<<<<< HEAD
-							"reportDate": "2022-12-11",
-							"currency": "MVR"
-						},
-						"ESEFReport": {
-							"fileReference": "50a36c418baffd520bb92d84664f06f9732a21f4e2e5ecee6d9136f16e7e0b63",
-							"isGroupLevel": "NA",
-							"reportDate": "2023-07-16",
-							"currency": "BZD"
-						},
-						"AnnualReport": {
-							"fileReference": "50a36c418baffd520bb92d84664f06f9732a21f4e2e5ecee6d9136f16e7e0b63",
-							"isGroupLevel": "Yes",
-							"reportDate": "2023-07-19",
-							"currency": "JPY"
-=======
 							"reportDate": "2023-05-14",
 							"currency": "STN"
 						},
@@ -114,7 +54,6 @@
 							"isGroupLevel": "Yes",
 							"reportDate": "2023-05-08",
 							"currency": "YER"
->>>>>>> 211d6a98
 						}
 					}
 				}
@@ -122,50 +61,6 @@
 			"environmental": {
 				"greenhouseGasEmissions": {
 					"scope1": {
-<<<<<<< HEAD
-						"value": 98490.35,
-						"dataSource": {
-							"page": 683,
-							"fileReference": "SustainabilityReport",
-							"tagName": "architectures"
-						},
-						"quality": "Incomplete",
-						"comment": "reboot mobile system"
-					},
-					"scope2": {
-						"value": 80559.97,
-						"dataSource": {
-							"fileReference": ""
-						},
-						"quality": "Estimated"
-					},
-					"scope3": {
-						"value": 89241.66,
-						"dataSource": {
-							"page": 50,
-							"fileReference": "SustainabilityReport",
-							"tagName": "functionalities"
-						},
-						"quality": "Audited",
-						"comment": "index redundant port"
-					},
-					"enterpriseValue": {
-						"value": 80866.7,
-						"dataSource": {
-							"fileReference": ""
-						},
-						"quality": "Incomplete"
-					},
-					"totalRevenue": {
-						"value": 32060.03,
-						"dataSource": {
-							"page": 417,
-							"fileReference": "SustainabilityReport",
-							"tagName": "methodologies"
-						},
-						"quality": "Incomplete",
-						"comment": "input virtual matrix"
-=======
 						"value": 14653.58,
 						"dataSource": {
 							"page": 325,
@@ -214,53 +109,16 @@
 						},
 						"quality": "Audited",
 						"comment": "index multi-byte panel"
->>>>>>> 211d6a98
 					},
 					"fossilFuelSectorExposure": {
 						"dataSource": {
-<<<<<<< HEAD
-							"fileReference": ""
-						},
-						"quality": "Estimated"
-=======
-							"report": ""
-						},
-						"quality": "NA"
->>>>>>> 211d6a98
+							"report": ""
+						},
+						"quality": "NA"
 					}
 				},
 				"energyPerformance": {
 					"renewableEnergyProduction": {
-<<<<<<< HEAD
-						"value": 77515.34,
-						"dataSource": {
-							"page": 332,
-							"fileReference": "ESEFReport",
-							"tagName": "users"
-						},
-						"quality": "Audited",
-						"comment": "bypass open-source capacitor"
-					},
-					"renewableEnergyConsumption": {
-						"value": 67907.89,
-						"dataSource": {
-							"fileReference": ""
-						},
-						"quality": "Estimated"
-					},
-					"nonRenewableEnergyConsumption": {
-						"value": 5017.77,
-						"dataSource": {
-							"page": 1011,
-							"fileReference": "IntegratedReport",
-							"tagName": "channels"
-						},
-						"quality": "Reported",
-						"comment": "input primary interface"
-					},
-					"nonRenewableEnergyProduction": {
-						"value": 32009.34,
-=======
 						"value": 82613.04,
 						"dataSource": {
 							"page": 767,
@@ -281,39 +139,11 @@
 						"comment": "synthesize open-source pixel"
 					},
 					"nonRenewableEnergyConsumption": {
->>>>>>> 211d6a98
-						"dataSource": {
-							"page": 885,
-							"fileReference": "SustainabilityReport",
-							"tagName": "synergies"
-						},
-						"quality": "Audited",
-						"comment": "compress digital interface"
-					},
-<<<<<<< HEAD
-					"highImpactClimateSectorEnergyConsumptionNaceA": {
-						"value": 7815.71,
-						"dataSource": {
-							"page": 497,
-							"fileReference": "SustainabilityReport",
-							"tagName": "systems"
-						},
-						"quality": "Audited",
-						"comment": "transmit cross-platform matrix"
-					},
-					"highImpactClimateSectorEnergyConsumptionNaceC": {
-						"value": 16029.73,
-						"dataSource": {
-							"page": 336,
-							"fileReference": "ESEFReport",
-							"tagName": "e-markets"
-						},
-						"quality": "Estimated",
-						"comment": "parse primary matrix"
-					},
-					"highImpactClimateSectorEnergyConsumptionNaceD": {
-						"value": 40124.54,
-=======
+						"dataSource": {
+							"report": ""
+						},
+						"quality": "NA"
+					},
 					"nonRenewableEnergyProduction": {
 						"value": 66948.55,
 						"dataSource": {
@@ -346,54 +176,12 @@
 					},
 					"highImpactClimateSectorEnergyConsumptionNaceD": {
 						"value": 27953.33,
->>>>>>> 211d6a98
-						"dataSource": {
-							"page": 1039,
-							"fileReference": "IntegratedReport",
-							"tagName": "portals"
-						},
-						"quality": "Audited",
-						"comment": "program redundant protocol"
+						"dataSource": {
+							"report": ""
+						},
+						"quality": "Estimated"
 					},
 					"highImpactClimateSectorEnergyConsumptionNaceE": {
-<<<<<<< HEAD
-						"dataSource": {
-							"fileReference": ""
-						},
-						"quality": "NA"
-					},
-					"highImpactClimateSectorEnergyConsumptionNaceF": {
-						"value": 32992.58,
-						"dataSource": {
-							"page": 271,
-							"fileReference": "ESEFReport",
-							"tagName": "convergence"
-						},
-						"quality": "Incomplete",
-						"comment": "reboot solid state interface"
-					},
-					"highImpactClimateSectorEnergyConsumptionNaceG": {
-						"value": 47977.11,
-						"dataSource": {
-							"page": 923,
-							"fileReference": "AnnualReport",
-							"tagName": "solutions"
-						},
-						"quality": "Reported",
-						"comment": "connect auxiliary panel"
-					},
-					"highImpactClimateSectorEnergyConsumptionNaceH": {
-						"value": 40105.9,
-						"dataSource": {
-							"page": 457,
-							"fileReference": "ESEFReport",
-							"tagName": "networks"
-						},
-						"quality": "Audited",
-						"comment": "quantify back-end pixel"
-					},
-					"totalHighImpactClimateSectorEnergyConsumption": {
-=======
 						"value": 68322.45,
 						"dataSource": {
 							"page": 226,
@@ -446,26 +234,11 @@
 					},
 					"nonRenewableEnergyConsumptionFossilFuels": {
 						"value": 20805.38,
->>>>>>> 211d6a98
-						"dataSource": {
-							"fileReference": ""
+						"dataSource": {
+							"report": ""
 						},
 						"quality": "Estimated"
 					},
-<<<<<<< HEAD
-					"nonRenewableEnergyConsumptionFossilFuels": {
-						"value": 88223.75,
-						"dataSource": {
-							"page": 319,
-							"fileReference": "IntegratedReport",
-							"tagName": "architectures"
-						},
-						"quality": "Incomplete",
-						"comment": "reboot multi-byte alarm"
-					},
-					"nonRenewableEnergyConsumptionNaturalGas": {
-						"value": 41195.24,
-=======
 					"nonRenewableEnergyConsumptionNaturalGas": {
 						"dataSource": {
 							"report": ""
@@ -474,30 +247,11 @@
 					},
 					"nonRenewableEnergyConsumptionLignite": {
 						"value": 50521.97,
->>>>>>> 211d6a98
-						"dataSource": {
-							"fileReference": ""
+						"dataSource": {
+							"report": ""
 						},
 						"quality": "Incomplete"
 					},
-<<<<<<< HEAD
-					"nonRenewableEnergyConsumptionLignite": {
-						"value": 96127.56,
-						"dataSource": {
-							"page": 847,
-							"fileReference": "SustainabilityReport",
-							"tagName": "e-business"
-						},
-						"quality": "Reported",
-						"comment": "reboot optical alarm"
-					},
-					"nonRenewableEnergyConsumptionOther": {
-						"value": 79456.74,
-						"dataSource": {
-							"fileReference": ""
-						},
-						"quality": "Incomplete"
-=======
 					"nonRenewableEnergyConsumptionNuclearEnergy": {
 						"value": 18133.64,
 						"dataSource": {
@@ -510,31 +264,22 @@
 							"report": ""
 						},
 						"quality": "NA"
->>>>>>> 211d6a98
 					}
 				},
 				"biodiversity": {
 					"primaryForestAndWoodedLandOfNativeSpeciesExposure": {
-						"value": "Yes",
-						"dataSource": {
-							"fileReference": ""
+						"dataSource": {
+							"report": ""
+						},
+						"quality": "NA"
+					},
+					"protectedAreasExposure": {
+						"value": "No",
+						"dataSource": {
+							"report": ""
 						},
 						"quality": "Estimated"
 					},
-					"protectedAreasExposure": {
-<<<<<<< HEAD
-						"value": "Yes",
-						"dataSource": {
-							"fileReference": ""
-						},
-						"quality": "Estimated"
-=======
-						"value": "No",
-						"dataSource": {
-							"report": ""
-						},
-						"quality": "Estimated"
-					},
 					"rareOrEndangeredEcosystemsExposure": {
 						"value": "No",
 						"dataSource": {
@@ -544,41 +289,10 @@
 						},
 						"quality": "Incomplete",
 						"comment": "index redundant matrix"
->>>>>>> 211d6a98
 					}
 				},
 				"water": {
 					"emissionsToWater": {
-<<<<<<< HEAD
-						"value": 92567.56,
-						"dataSource": {
-							"page": 33,
-							"fileReference": "ESEFReport",
-							"tagName": "paradigms"
-						},
-						"quality": "Estimated",
-						"comment": "synthesize multi-byte transmitter"
-					},
-					"waterConsumption": {
-						"value": 39104.16,
-						"dataSource": {
-							"page": 89,
-							"fileReference": "IntegratedReport",
-							"tagName": "channels"
-						},
-						"quality": "Reported",
-						"comment": "calculate bluetooth alarm"
-					},
-					"waterReused": {
-						"value": 53668.24,
-						"dataSource": {
-							"page": 169,
-							"fileReference": "IntegratedReport",
-							"tagName": "users"
-						},
-						"quality": "Reported",
-						"comment": "copy neural monitor"
-=======
 						"value": 89672.05,
 						"dataSource": {
 							"page": 528,
@@ -597,16 +311,10 @@
 						},
 						"quality": "Audited",
 						"comment": "calculate redundant system"
->>>>>>> 211d6a98
 					},
 					"waterManagementPolicy": {
 						"value": "Yes",
 						"dataSource": {
-<<<<<<< HEAD
-							"page": 466,
-							"fileReference": "SustainabilityReport",
-							"tagName": "functionalities"
-=======
 							"page": 918,
 							"report": "SustainabilityReport",
 							"tagName": "paradigms"
@@ -620,43 +328,16 @@
 						"value": 95172.69,
 						"dataSource": {
 							"report": ""
->>>>>>> 211d6a98
-						},
-						"quality": "Reported",
-						"comment": "input 1080p interface"
-					},
-<<<<<<< HEAD
-					"waterStressAreaExposure": {
-						"value": "Yes",
-=======
+						},
+						"quality": "Estimated"
+					},
 					"manufactureOfAgrochemicalPesticidesProducts": {
->>>>>>> 211d6a98
-						"dataSource": {
-							"fileReference": ""
-						},
-<<<<<<< HEAD
-						"quality": "Estimated"
-					}
-				},
-				"waste": {
-					"hazardousWaste": {
-						"dataSource": {
-							"fileReference": ""
-						},
-						"quality": "NA"
-					},
-					"manufactureOfAgrochemicalPesticidesProducts": {
-						"dataSource": {
-							"fileReference": ""
+						"dataSource": {
+							"report": ""
 						},
 						"quality": "NA"
 					},
 					"landDegradationDesertificationSoilSealingExposure": {
-						"value": "No",
-=======
-						"quality": "NA"
-					},
-					"landDegradationDesertificationSoilSealingExposure": {
 						"value": "Yes",
 						"dataSource": {
 							"page": 47,
@@ -687,103 +368,36 @@
 						"comment": "calculate neural pixel"
 					},
 					"wasteNonRecycled": {
->>>>>>> 211d6a98
-						"dataSource": {
-							"page": 154,
-							"fileReference": "AnnualReport",
-							"tagName": "action-items"
-						},
-						"quality": "Estimated",
-						"comment": "bypass redundant array"
-					},
-<<<<<<< HEAD
-					"sustainableAgriculturePolicy": {
-						"value": "Yes",
-=======
+						"dataSource": {
+							"report": ""
+						},
+						"quality": "NA"
+					},
 					"threatenedSpeciesExposure": {
->>>>>>> 211d6a98
-						"dataSource": {
-							"page": 2,
-							"fileReference": "IntegratedReport",
-							"tagName": "lifetime value"
-						},
-						"quality": "Reported",
-						"comment": "index digital pixel"
-					},
-<<<<<<< HEAD
-					"wasteNonRecycled": {
-						"value": 56757.95,
-						"dataSource": {
-							"page": 11,
-							"fileReference": "ESEFReport",
-							"tagName": "interfaces"
-						},
-						"quality": "Estimated",
-						"comment": "quantify mobile matrix"
-					},
-					"threatenedSpeciesExposure": {
-						"value": "Yes",
-						"dataSource": {
-							"page": 866,
-							"fileReference": "AnnualReport",
-							"tagName": "niches"
-						},
-						"quality": "Audited",
-						"comment": "program neural system"
-					},
-=======
->>>>>>> 211d6a98
+						"dataSource": {
+							"report": ""
+						},
+						"quality": "NA"
+					},
 					"biodiversityProtectionPolicy": {
 						"dataSource": {
-							"fileReference": ""
+							"report": ""
 						},
 						"quality": "NA"
 					}
 				},
 				"emissions": {
 					"inorganicPollutants": {
-<<<<<<< HEAD
-						"value": 84277.31,
-						"dataSource": {
-							"page": 140,
-							"fileReference": "ESEFReport",
-							"tagName": "convergence"
-						},
-						"quality": "Incomplete",
-						"comment": "index open-source transmitter"
-					},
-					"airPollutants": {
-						"value": 63279.91,
-						"dataSource": {
-							"page": 1131,
-							"fileReference": "SustainabilityReport",
-							"tagName": "functionalities"
-						},
-						"quality": "Reported",
-						"comment": "quantify haptic hard drive"
-					},
-					"ozoneDepletionSubstances": {
-						"dataSource": {
-							"fileReference": ""
-						},
-						"quality": "NA"
+						"value": 18159.98,
+						"dataSource": {
+							"page": 217,
+							"report": "IntegratedReport",
+							"tagName": "systems"
+						},
+						"quality": "Reported",
+						"comment": "transmit bluetooth protocol"
 					},
 					"carbonReductionInitiatives": {
-						"dataSource": {
-							"fileReference": ""
-						},
-						"quality": "NA"
-=======
-						"value": 18159.98,
-						"dataSource": {
-							"page": 217,
-							"report": "IntegratedReport",
-							"tagName": "systems"
-						},
-						"quality": "Reported",
-						"comment": "transmit bluetooth protocol"
-					},
-					"carbonReductionInitiatives": {
 						"value": "No",
 						"dataSource": {
 							"page": 488,
@@ -792,162 +406,84 @@
 						},
 						"quality": "Audited",
 						"comment": "copy open-source transmitter"
->>>>>>> 211d6a98
 					}
 				}
 			},
 			"social": {
 				"socialAndEmployeeMatters": {
 					"humanRightsLegalProceedings": {
-<<<<<<< HEAD
-						"value": "No",
-						"dataSource": {
-							"page": 1179,
-							"fileReference": "SustainabilityReport",
-							"tagName": "markets"
-						},
-						"quality": "Reported",
-						"comment": "bypass primary firewall"
-=======
-						"dataSource": {
-							"report": ""
-						},
-						"quality": "NA"
->>>>>>> 211d6a98
+						"dataSource": {
+							"report": ""
+						},
+						"quality": "NA"
 					},
 					"iloCoreLabourStandards": {
 						"value": "Yes",
 						"dataSource": {
-<<<<<<< HEAD
-							"page": 1103,
-							"fileReference": "SustainabilityReport",
-							"tagName": "paradigms"
-						},
-						"quality": "Incomplete",
-						"comment": "copy bluetooth system"
-=======
 							"page": 861,
 							"report": "ESEFReport",
 							"tagName": "users"
 						},
 						"quality": "Reported",
 						"comment": "index back-end interface"
->>>>>>> 211d6a98
 					},
 					"environmentalPolicy": {
 						"value": "Yes",
 						"dataSource": {
-<<<<<<< HEAD
-							"page": 572,
-							"fileReference": "AnnualReport",
-							"tagName": "supply-chains"
-						},
-						"quality": "Estimated",
-						"comment": "copy back-end interface"
+							"page": 622,
+							"report": "IntegratedReport",
+							"tagName": "mindshare"
+						},
+						"quality": "Incomplete",
+						"comment": "calculate mobile driver"
 					},
 					"corruptionLegalProceedings": {
-						"value": "Yes",
-=======
-							"page": 622,
-							"report": "IntegratedReport",
-							"tagName": "mindshare"
-						},
-						"quality": "Incomplete",
-						"comment": "calculate mobile driver"
-					},
-					"corruptionLegalProceedings": {
->>>>>>> 211d6a98
-						"dataSource": {
-							"page": 933,
-							"fileReference": "AnnualReport",
+						"dataSource": {
+							"report": ""
+						},
+						"quality": "NA"
+					},
+					"transparencyDisclosurePolicy": {
+						"value": "Yes",
+						"dataSource": {
+							"report": ""
+						},
+						"quality": "Incomplete"
+					},
+					"humanRightsDueDiligencePolicy": {
+						"value": "Yes",
+						"dataSource": {
+							"page": 695,
+							"report": "SustainabilityReport",
 							"tagName": "content"
 						},
-						"quality": "Incomplete",
-						"comment": "back up primary bandwidth"
-					},
-					"transparencyDisclosurePolicy": {
-						"value": "Yes",
-						"dataSource": {
-							"page": 737,
-							"fileReference": "IntegratedReport",
-							"tagName": "architectures"
-						},
-<<<<<<< HEAD
-						"quality": "Audited",
-						"comment": "reboot primary program"
+						"quality": "Audited",
+						"comment": "bypass haptic card"
 					},
 					"childForcedDiscriminationPolicy": {
-						"value": "Yes",
-						"dataSource": {
-							"page": 1058,
-							"fileReference": "ESEFReport",
-							"tagName": "architectures"
-						},
-						"quality": "Incomplete",
-						"comment": "reboot digital sensor"
+						"dataSource": {
+							"report": ""
+						},
+						"quality": "NA"
 					},
 					"iso14001Certificate": {
-						"dataSource": {
-							"fileReference": ""
-						},
-						"quality": "NA"
-					},
-					"briberyCorruptionPolicy": {
-						"value": "Yes",
-						"dataSource": {
-							"page": 662,
-							"fileReference": "IntegratedReport",
-							"tagName": "functionalities"
-						},
-						"quality": "Estimated",
-						"comment": "reboot 1080p card"
+						"value": "Yes",
+						"dataSource": {
+							"report": ""
+						},
+						"quality": "Estimated"
+					},
+					"fairBusinessMarketingAdvertisingPolicy": {
+						"value": "Yes",
+						"dataSource": {
+							"page": 346,
+							"report": "ESEFReport",
+							"tagName": "channels"
+						},
+						"quality": "Audited",
+						"comment": "program solid state card"
 					},
 					"technologiesExpertiseTransferPolicy": {
-						"value": "Yes",
-						"dataSource": {
-							"page": 972,
-							"fileReference": "SustainabilityReport",
-							"tagName": "e-markets"
-						},
-						"quality": "Reported",
-						"comment": "quantify primary array"
-=======
-						"quality": "Incomplete"
-					},
-					"humanRightsDueDiligencePolicy": {
-						"value": "Yes",
-						"dataSource": {
-							"page": 695,
-							"report": "SustainabilityReport",
-							"tagName": "content"
-						},
-						"quality": "Audited",
-						"comment": "bypass haptic card"
-					},
-					"childForcedDiscriminationPolicy": {
-						"dataSource": {
-							"report": ""
-						},
-						"quality": "NA"
-					},
-					"iso14001Certificate": {
-						"value": "Yes",
-						"dataSource": {
-							"report": ""
-						},
-						"quality": "Estimated"
-					},
-					"fairBusinessMarketingAdvertisingPolicy": {
-						"value": "Yes",
-						"dataSource": {
-							"page": 346,
-							"report": "ESEFReport",
-							"tagName": "channels"
-						},
-						"quality": "Audited",
-						"comment": "program solid state card"
-					},
-					"technologiesExpertiseTransferPolicy": {
 						"value": "No",
 						"dataSource": {
 							"page": 442,
@@ -966,48 +502,20 @@
 						},
 						"quality": "Reported",
 						"comment": "program cross-platform bandwidth"
->>>>>>> 211d6a98
 					},
 					"violationOfTaxRulesAndRegulation": {
 						"value": "No",
 						"dataSource": {
-<<<<<<< HEAD
-							"page": 700,
-							"fileReference": "IntegratedReport",
-							"tagName": "lifetime value"
-						},
-						"quality": "Audited",
-						"comment": "connect redundant array"
-=======
 							"page": 293,
 							"report": "IntegratedReport",
 							"tagName": "platforms"
 						},
 						"quality": "Audited",
 						"comment": "index haptic microchip"
->>>>>>> 211d6a98
 					},
 					"unGlobalCompactPrinciplesCompliancePolicy": {
 						"value": "No",
 						"dataSource": {
-<<<<<<< HEAD
-							"page": 813,
-							"fileReference": "ESEFReport",
-							"tagName": "convergence"
-						},
-						"quality": "Reported",
-						"comment": "connect online alarm"
-					},
-					"oecdGuidelinesForMultinationalEnterprisesPolicy": {
-						"value": "No",
-						"dataSource": {
-							"fileReference": ""
-						},
-						"quality": "Estimated"
-					},
-					"averageGrossHourlyEarningsMaleEmployees": {
-						"value": 53362.64,
-=======
 							"page": 185,
 							"report": "IntegratedReport",
 							"tagName": "action-items"
@@ -1017,27 +525,9 @@
 					},
 					"averageGrossHourlyEarningsMaleEmployees": {
 						"value": 14875.96,
->>>>>>> 211d6a98
-						"dataSource": {
-							"fileReference": ""
-						},
-<<<<<<< HEAD
-						"quality": "Estimated"
-					},
-					"averageGrossHourlyEarningsFemaleEmployees": {
-						"value": 88975.17,
-						"dataSource": {
-							"page": 555,
-							"fileReference": "IntegratedReport",
-							"tagName": "functionalities"
-						},
-						"quality": "Reported",
-						"comment": "generate cross-platform program"
-					},
-					"femaleBoardMembers": {
-						"dataSource": {
-							"fileReference": ""
-=======
+						"dataSource": {
+							"report": ""
+						},
 						"quality": "Incomplete"
 					},
 					"averageGrossHourlyEarningsFemaleEmployees": {
@@ -1053,37 +543,10 @@
 					"femaleBoardMembers": {
 						"dataSource": {
 							"report": ""
->>>>>>> 211d6a98
 						},
 						"quality": "NA"
 					},
 					"maleBoardMembers": {
-<<<<<<< HEAD
-						"value": 4065.36,
-						"dataSource": {
-							"page": 1192,
-							"fileReference": "AnnualReport",
-							"tagName": "e-commerce"
-						},
-						"quality": "Audited",
-						"comment": "transmit back-end panel"
-					},
-					"controversialWeaponsExposure": {
-						"value": "No",
-						"dataSource": {
-							"fileReference": ""
-						},
-						"quality": "Incomplete"
-					},
-					"workplaceAccidentPreventionPolicy": {
-						"dataSource": {
-							"fileReference": ""
-						},
-						"quality": "NA"
-					},
-					"workdaysLost": {
-						"value": 44159.46,
-=======
 						"value": 30010.27,
 						"dataSource": {
 							"page": 292,
@@ -1141,39 +604,13 @@
 					},
 					"grievanceHandlingMechanism": {
 						"value": "No",
->>>>>>> 211d6a98
-						"dataSource": {
-							"page": 570,
-							"fileReference": "IntegratedReport",
-							"tagName": "metrics"
-						},
-<<<<<<< HEAD
-						"quality": "Audited",
-						"comment": "copy 1080p bandwidth"
-=======
+						"dataSource": {
+							"report": ""
+						},
 						"quality": "Incomplete"
->>>>>>> 211d6a98
 					},
 					"whistleblowerProtectionPolicy": {
 						"dataSource": {
-<<<<<<< HEAD
-							"page": 1073,
-							"fileReference": "ESEFReport",
-							"tagName": "architectures"
-						},
-						"quality": "Audited",
-						"comment": "quantify cross-platform bandwidth"
-					},
-					"ceoToEmployeePayGap": {
-						"value": 34844.08,
-						"dataSource": {
-							"page": 328,
-							"fileReference": "IntegratedReport",
-							"tagName": "relationships"
-						},
-						"quality": "Audited",
-						"comment": "bypass optical system"
-=======
 							"report": ""
 						},
 						"quality": "NA"
@@ -1197,61 +634,36 @@
 						},
 						"quality": "Incomplete",
 						"comment": "synthesize optical transmitter"
->>>>>>> 211d6a98
 					}
 				},
 				"greenSecurities": {
 					"securitiesNotCertifiedAsGreen": {
-						"value": "Yes",
-						"dataSource": {
-<<<<<<< HEAD
-							"page": 219,
-							"fileReference": "IntegratedReport",
-							"tagName": "systems"
-						},
-						"quality": "Audited",
-						"comment": "parse 1080p application"
-=======
+						"value": "No",
+						"dataSource": {
 							"page": 825,
 							"report": "SustainabilityReport",
 							"tagName": "eyeballs"
 						},
 						"quality": "Incomplete",
 						"comment": "parse solid state circuit"
->>>>>>> 211d6a98
 					}
 				},
 				"humanRights": {
 					"humanRightsPolicy": {
-						"dataSource": {
-<<<<<<< HEAD
-							"fileReference": ""
-						},
-						"quality": "NA"
-=======
+						"value": "No",
+						"dataSource": {
 							"report": ""
 						},
 						"quality": "Estimated"
->>>>>>> 211d6a98
 					},
 					"humanRightsDueDiligence": {
-						"dataSource": {
-<<<<<<< HEAD
-							"fileReference": ""
-						},
-						"quality": "NA"
+						"value": "Yes",
+						"dataSource": {
+							"report": ""
+						},
+						"quality": "Incomplete"
 					},
 					"traffickingInHumanBeingsPolicy": {
-						"dataSource": {
-							"fileReference": ""
-						},
-						"quality": "NA"
-=======
-							"report": ""
-						},
-						"quality": "Incomplete"
-					},
-					"traffickingInHumanBeingsPolicy": {
 						"value": "No",
 						"dataSource": {
 							"page": 383,
@@ -1260,40 +672,10 @@
 						},
 						"quality": "Incomplete",
 						"comment": "quantify solid state bus"
->>>>>>> 211d6a98
 					},
 					"reportedChildLabourIncidents": {
 						"value": "Yes",
 						"dataSource": {
-<<<<<<< HEAD
-							"page": 363,
-							"fileReference": "ESEFReport",
-							"tagName": "solutions"
-						},
-						"quality": "Audited",
-						"comment": "navigate redundant hard drive"
-					},
-					"reportedForcedOrCompulsoryLabourIncidents": {
-						"dataSource": {
-							"fileReference": ""
-						},
-						"quality": "NA"
-					},
-					"reportedIncidentsOfHumanRights": {
-						"value": 73963.59,
-						"dataSource": {
-							"page": 971,
-							"fileReference": "SustainabilityReport",
-							"tagName": "infrastructures"
-						},
-						"quality": "Estimated",
-						"comment": "program wireless pixel"
-					}
-				},
-				"antiCorruptionAndAntiBribery": {
-					"reportedConvictionsOfBriberyCorruption": {
-						"value": 89498.7,
-=======
 							"page": 949,
 							"report": "ESEFReport",
 							"tagName": "models"
@@ -1316,20 +698,12 @@
 				},
 				"antiCorruptionAndAntiBribery": {
 					"reportedCasesOfBriberyCorruption": {
->>>>>>> 211d6a98
-						"dataSource": {
-							"fileReference": ""
+						"dataSource": {
+							"report": ""
 						},
 						"quality": "NA"
 					},
 					"reportedFinesOfBriberyCorruption": {
-<<<<<<< HEAD
-						"value": 39702.34,
-						"dataSource": {
-							"fileReference": ""
-						},
-						"quality": "Incomplete"
-=======
 						"value": 10254.13,
 						"dataSource": {
 							"page": 928,
@@ -1338,7 +712,6 @@
 						},
 						"quality": "Audited",
 						"comment": "hack open-source bandwidth"
->>>>>>> 211d6a98
 					}
 				}
 			}
@@ -1348,33 +721,6 @@
 	{
 		"companyInformation": {
 			"companyName": "companyWithOneFilledSfdrSubcategory",
-<<<<<<< HEAD
-			"headquarters": "Lake Rogerchester",
-			"headquartersPostalCode": "41716",
-			"identifiers": {
-				"Lei": [],
-				"Isin": [
-					"Mrdz0YUe8ldc"
-				],
-				"PermId": [],
-				"Ticker": [],
-				"Duns": [
-					"eYI7MIrRt"
-				],
-				"VatNumber": [],
-				"CompanyRegistrationNumber": [
-					"cJeTut68n7FUvxB"
-				]
-			},
-			"countryCode": "NC",
-			"companyAlternativeNames": [
-				"Beahan - Schaden",
-				"Koss, Rau and Schowalter",
-				"Labadie LLC"
-			],
-			"companyLegalForm": "GmbH",
-			"website": "https://splendid-wharf.com/",
-=======
 			"headquarters": "Port Janae",
 			"headquartersPostalCode": "17058-9756",
 			"identifiers": {
@@ -1404,28 +750,11 @@
 			],
 			"companyLegalForm": "AG",
 			"website": "https://dependable-hyphenation.com/",
->>>>>>> 211d6a98
 			"isTeaserCompany": false
 		},
 		"t": {
 			"general": {
 				"general": {
-<<<<<<< HEAD
-					"dataDate": "2022-09-25",
-					"fiscalYearDeviation": "NoDeviation",
-					"fiscalYearEnd": "2020-01-03",
-					"referencedReports": {
-						"AnnualReport": {
-							"fileReference": "50a36c418baffd520bb92d84664f06f9732a21f4e2e5ecee6d9136f16e7e0b63",
-							"isGroupLevel": "Yes",
-							"reportDate": "2022-10-19",
-							"currency": "KMF"
-						},
-						"IntegratedReport": {
-							"fileReference": "50a36c418baffd520bb92d84664f06f9732a21f4e2e5ecee6d9136f16e7e0b63",
-							"reportDate": "2023-04-20",
-							"currency": "BAM"
-=======
 					"dataDate": "2023-07-17",
 					"fiscalYearDeviation": "NoDeviation",
 					"fiscalYearEnd": "2020-01-03",
@@ -1438,9 +767,9 @@
 						"AnnualReport": {
 							"reference": "50a36c418baffd520bb92d84664f06f9732a21f4e2e5ecee6d9136f16e7e0b63",
 							"currency": "IRR"
->>>>>>> 211d6a98
 						}
-					}
+					},
+					"scopeOfEntities": "Yes"
 				}
 			},
 			"environmental": {
@@ -1448,7 +777,7 @@
 					"primaryForestAndWoodedLandOfNativeSpeciesExposure": {
 						"quality": "Audited",
 						"dataSource": {
-							"fileReference": "string",
+							"report": "string",
 							"page": 0,
 							"tagName": "string"
 						},
@@ -1458,7 +787,7 @@
 					"protectedAreasExposure": {
 						"quality": "Audited",
 						"dataSource": {
-							"fileReference": "string",
+							"report": "string",
 							"page": 0,
 							"tagName": "string"
 						},
@@ -1468,7 +797,7 @@
 					"rareOrEndangeredEcosystemsExposure": {
 						"quality": "Audited",
 						"dataSource": {
-							"fileReference": "string",
+							"report": "string",
 							"page": 0,
 							"tagName": "string"
 						},
@@ -1478,51 +807,16 @@
 				}
 			}
 		},
-<<<<<<< HEAD
-		"reportingPeriod": "2021"
-=======
 		"reportingPeriod": "2023"
->>>>>>> 211d6a98
 	},
 	{
 		"companyInformation": {
 			"companyName": "sfdr-a-lot-of-nulls",
-<<<<<<< HEAD
-			"headquarters": "Gersonbury",
-			"headquartersPostalCode": "96665-7383",
-=======
 			"headquarters": "Keelingbury",
->>>>>>> 211d6a98
 			"sector": "functionalities",
 			"identifiers": {
 				"Lei": [],
 				"Isin": [
-<<<<<<< HEAD
-					"QJIcghzkeIEt",
-					"IGk9oEqznFJo"
-				],
-				"PermId": [
-					"o8wqWo1ghr"
-				],
-				"Ticker": [
-					"ysJfOqp"
-				],
-				"Duns": [],
-				"VatNumber": [
-					"BLJ38SjWv"
-				],
-				"CompanyRegistrationNumber": [
-					"RJ1uSkRlAvgHXhL"
-				]
-			},
-			"countryCode": "EE",
-			"companyAlternativeNames": [
-				"Hermiston - Carter",
-				"Rohan and Sons"
-			],
-			"companyLegalForm": "AG",
-			"website": "https://nippy-chemistry.org/",
-=======
 					"oCQU1O6QLOO9"
 				],
 				"PermId": [
@@ -1544,7 +838,6 @@
 			],
 			"companyLegalForm": "Private Limited Company (Ltd)",
 			"website": "https://same-simvastatin.org",
->>>>>>> 211d6a98
 			"isTeaserCompany": false
 		},
 		"t": {
