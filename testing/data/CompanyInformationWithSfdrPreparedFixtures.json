[
	{
		"companyInformation": {
			"companyName": "two-sfdr-data-sets-in-different-years",
<<<<<<< HEAD
			"headquarters": "Normaburgh",
			"headquartersPostalCode": "92433",
			"sector": "blockchains",
			"identifiers": {
				"Lei": [],
				"Isin": [
					"KGKP3xXqtEBB",
					"lOQw0u86zpZN"
=======
			"headquarters": "East Carissamouth",
			"headquartersPostalCode": "65715-3939",
			"sector": "niches",
			"identifiers": {
				"Lei": [
					"JK8FENdrGfOzntDwDT3r"
				],
				"Isin": [
					"mZ8omDSlLzki"
>>>>>>> c5f9f1a1
				],
				"PermId": [],
				"Ticker": [],
				"Duns": [
					"ewy3Owrue"
				],
				"VatNumber": [
<<<<<<< HEAD
					"hgajLZn8C"
				],
				"CompanyRegistrationNumber": [
					"5Px4RZqXwMB1sea"
				]
			},
			"countryCode": "SN",
			"companyAlternativeNames": [
				"Walter Inc"
			],
			"companyLegalForm": "GmbH",
			"website": null,
=======
					"ZeIHO0uJd"
				],
				"CompanyRegistrationNumber": [
					"LahRdAVUb5Lopf5"
				]
			},
			"countryCode": "MQ",
			"companyAlternativeNames": [
				"Brakus - Ziemann",
				"Corkery, Bauch and Murazik",
				"Feil - Bergnaum",
				"Romaguera - Rippin"
			],
			"companyLegalForm": "AG",
			"website": "https://pitiful-chamber.org/",
>>>>>>> c5f9f1a1
			"isTeaserCompany": false
		},
		"t": {
			"general": {
				"general": {
<<<<<<< HEAD
					"dataDate": "2023-03-21",
					"fiscalYearDeviation": "Deviation",
					"fiscalYearEnd": "2020-01-03",
					"referencedReports": {
						"IntegratedReport": {
							"reference": "50a36c418baffd520bb92d84664f06f9732a21f4e2e5ecee6d9136f16e7e0b63",
							"isGroupLevel": "NA",
							"reportDate": "2023-03-01",
							"currency": "TWD"
=======
					"dataDate": "2023-12-15",
					"fiscalYearDeviation": "NoDeviation",
					"fiscalYearEnd": "2020-01-03",
					"referencedReports": {
						"IntegratedReport": {
							"fileReference": "50a36c418baffd520bb92d84664f06f9732a21f4e2e5ecee6d9136f16e7e0b63",
							"isGroupLevel": "No",
							"reportDate": "2023-04-21",
							"currency": "TMT"
						},
						"AnnualReport": {
							"fileReference": "50a36c418baffd520bb92d84664f06f9732a21f4e2e5ecee6d9136f16e7e0b63",
							"isGroupLevel": "Yes",
							"reportDate": "2023-04-19",
							"currency": "ALL"
						},
						"ESEFReport": {
							"fileReference": "50a36c418baffd520bb92d84664f06f9732a21f4e2e5ecee6d9136f16e7e0b63",
							"isGroupLevel": "NA",
							"reportDate": null,
							"currency": "KES"
						},
						"SustainabilityReport": {
							"fileReference": "50a36c418baffd520bb92d84664f06f9732a21f4e2e5ecee6d9136f16e7e0b63",
							"isGroupLevel": "NA",
							"reportDate": "2023-07-16",
							"currency": "CZK"
>>>>>>> c5f9f1a1
						}
					},
					"scopeOfEntities": "NA"
				}
			},
			"environmental": {
				"greenhouseGasEmissions": {
<<<<<<< HEAD
					"scope1GhgEmissionsInTonnes": {
						"value": 22696.53,
						"dataSource": {
							"page": 378,
							"report": "IntegratedReport",
							"tagName": "architectures"
						},
						"quality": "Audited",
						"comment": "input virtual hard drive"
					},
					"scope2GhgEmissionsInTonnes": {
						"value": 38032.26,
						"dataSource": {
							"report": "",
							"page": null,
							"tagName": null
						},
						"quality": "Incomplete",
						"comment": null
					},
					"scope3GhgEmissionsInTonnes": {
						"value": 17990.42,
						"dataSource": {
							"page": 618,
							"report": "IntegratedReport",
							"tagName": "initiatives"
						},
						"quality": "Audited",
						"comment": "calculate primary circuit"
=======
					"scope1InTonnes": null,
					"scope2InTonnes": null,
					"scope3InTonnes": {
						"value": 24396.61,
						"dataSource": null,
						"quality": "Incomplete",
						"comment": null
					},
					"enterpriseValue": {
						"value": 3617002214.3,
						"dataSource": {
							"page": 123,
							"fileName": "ESEFReport",
							"fileReference": "50a36c418baffd520bb92d84664f06f9732a21f4e2e5ecee6d9136f16e7e0b63",
							"tagName": "models"
						},
						"quality": "Reported",
						"comment": "compress cross-platform interface",
						"currency": "ARS"
>>>>>>> c5f9f1a1
					},
					"enterpriseValue": null,
					"totalRevenue": {
<<<<<<< HEAD
						"value": 43748492865.82,
						"dataSource": {
							"page": 1121,
							"report": "IntegratedReport",
							"tagName": "mindshare"
						},
						"quality": "Incomplete",
						"comment": "connect cross-platform port"
=======
						"value": 1349925594.4,
						"dataSource": null,
						"quality": "Incomplete",
						"comment": null,
						"currency": "DOP"
>>>>>>> c5f9f1a1
					},
					"fossilFuelSectorExposure": {
						"value": "Yes",
						"dataSource": {
<<<<<<< HEAD
							"page": 623,
							"report": "IntegratedReport",
							"tagName": "solutions"
						},
						"quality": "Audited",
						"comment": "navigate digital hard drive"
=======
							"page": 1048,
							"fileName": "SustainabilityReport",
							"fileReference": "50a36c418baffd520bb92d84664f06f9732a21f4e2e5ecee6d9136f16e7e0b63",
							"tagName": "paradigms"
						},
						"quality": "Reported",
						"comment": "navigate multi-byte firewall"
>>>>>>> c5f9f1a1
					}
				},
				"energyPerformance": {
					"renewableEnergyProductionInGWh": {
<<<<<<< HEAD
						"value": 62694.75,
						"dataSource": {
							"page": 471,
							"report": "IntegratedReport",
							"tagName": "schemas"
						},
						"quality": "Incomplete",
						"comment": "calculate cross-platform port"
					},
					"renewableEnergyConsumptionInGWh": {
						"value": 19758.88,
						"dataSource": {
							"page": 933,
							"report": "IntegratedReport",
							"tagName": "platforms"
						},
						"quality": "Estimated",
						"comment": "index optical program"
					},
					"nonRenewableEnergyProductionInGWh": {
						"value": null,
=======
						"value": 29033.05,
						"dataSource": {
							"page": 772,
							"fileName": "AnnualReport",
							"fileReference": "50a36c418baffd520bb92d84664f06f9732a21f4e2e5ecee6d9136f16e7e0b63",
							"tagName": "communities"
						},
						"quality": "Incomplete",
						"comment": "program solid state capacitor"
					},
					"renewableEnergyConsumptionInGWh": {
						"value": 30943.76,
						"dataSource": {
							"page": 1012,
							"fileName": "AnnualReport",
							"fileReference": "50a36c418baffd520bb92d84664f06f9732a21f4e2e5ecee6d9136f16e7e0b63",
							"tagName": "relationships"
						},
						"quality": "Incomplete",
						"comment": "quantify mobile panel"
					},
					"nonRenewableEnergyConsumptionInGWh": {
						"value": 53385.08,
>>>>>>> c5f9f1a1
						"dataSource": {
							"page": 624,
							"fileName": "AnnualReport",
							"fileReference": "50a36c418baffd520bb92d84664f06f9732a21f4e2e5ecee6d9136f16e7e0b63",
							"tagName": "methodologies"
						},
						"quality": "Audited",
						"comment": "bypass mobile hard drive"
					},
<<<<<<< HEAD
					"nonRenewableEnergyConsumptionInGWh": {
						"value": 29719.59,
						"dataSource": {
							"page": 742,
							"report": "IntegratedReport",
							"tagName": "ROI"
						},
						"quality": "Reported",
						"comment": "navigate online monitor"
					},
					"applicableHighImpactClimateSector": {
						"value": 44109.41,
						"dataSource": {
							"page": 24,
							"report": "IntegratedReport",
							"tagName": "networks"
						},
						"quality": "Reported",
						"comment": "quantify online card"
					},
					"nonRenewableEnergyConsumptionFossilFuelsInGWh": {
						"value": 36222.97,
						"dataSource": {
							"page": 782,
							"report": "IntegratedReport",
							"tagName": "infrastructures"
						},
						"quality": "Estimated",
						"comment": "reboot wireless panel"
					},
					"nonRenewableEnergyConsumptionCrudeOilInGWh": {
						"value": 31442.59,
						"dataSource": {
							"page": 149,
							"report": "IntegratedReport",
							"tagName": "systems"
						},
						"quality": "Incomplete",
						"comment": "calculate digital application"
					},
					"nonRenewableEnergyConsumptionNaturalGasInGWh": null,
					"nonRenewableEnergyConsumptionLigniteInGWh": null,
					"nonRenewableEnergyConsumptionCoalInGWh": null,
					"nonRenewableEnergyConsumptionNuclearEnergyInGWh": null,
					"nonRenewableEnergyConsumptionOtherInGWh": {
						"value": 38619.83,
						"dataSource": {
							"page": 1032,
							"report": "IntegratedReport",
							"tagName": "systems"
						},
						"quality": "Reported",
						"comment": "back up digital microchip"
					}
				},
				"biodiversity": {
					"primaryForestAndWoodedLandOfNativeSpeciesExposure": {
						"value": "No",
						"dataSource": {
							"page": 173,
							"report": "IntegratedReport",
							"tagName": "ROI"
						},
						"quality": "Audited",
						"comment": "navigate auxiliary matrix"
					},
					"protectedAreasExposure": {
						"value": "No",
						"dataSource": {
							"page": 1005,
							"report": "IntegratedReport",
							"tagName": "infrastructures"
						},
						"quality": "Reported",
						"comment": "compress back-end monitor"
					},
					"rareOrEndangeredEcosystemsExposure": {
						"value": "Yes",
						"dataSource": {
							"page": 610,
							"report": "IntegratedReport",
							"tagName": "functionalities"
						},
						"quality": "Reported",
						"comment": "compress optical feed"
					},
					"highlyBiodiverseGrasslandExposure": {
						"value": "No",
						"dataSource": {
							"report": "",
							"page": null,
							"tagName": null
						},
						"quality": "Incomplete",
						"comment": null
					}
				},
				"water": {
					"emissionsToWaterInTonnes": null,
					"waterConsumptionInCubicMeters": {
						"value": 79452.62,
						"dataSource": {
							"page": 144,
							"report": "IntegratedReport",
							"tagName": "metrics"
						},
						"quality": "Estimated",
						"comment": "parse auxiliary card"
					},
					"waterReusedInCubicMeters": null,
					"waterManagementPolicy": {
						"value": null,
						"dataSource": {
							"report": "",
							"page": null,
							"tagName": null
						},
						"quality": "NA",
						"comment": null
					},
					"highWaterStressAreaExposure": null
				},
				"waste": {
					"hazardousAndRadioactiveWasteInTonnes": null,
					"manufactureOfAgrochemicalPesticidesProducts": {
						"value": "Yes",
						"dataSource": {
							"page": 225,
							"report": "IntegratedReport",
							"tagName": "partnerships"
						},
						"quality": "Incomplete",
						"comment": "compress solid state application"
					},
					"landDegradationDesertificationSoilSealingExposure": null,
					"sustainableAgriculturePolicy": {
						"value": "Yes",
						"dataSource": {
							"page": 388,
							"report": "IntegratedReport",
							"tagName": "supply-chains"
						},
=======
					"nonRenewableEnergyProductionInGWh": {
						"value": 94323.83,
						"dataSource": {
							"page": 190,
							"fileName": "ESEFReport",
							"fileReference": "50a36c418baffd520bb92d84664f06f9732a21f4e2e5ecee6d9136f16e7e0b63",
							"tagName": "web services"
						},
						"quality": "Reported",
						"comment": "index bluetooth matrix"
					},
					"highImpactClimateSectorEnergyConsumptionNaceAInGWh": {
						"value": null,
						"dataSource": null,
						"quality": "NA",
						"comment": null
					},
					"highImpactClimateSectorEnergyConsumptionNaceBInGWh": null,
					"highImpactClimateSectorEnergyConsumptionNaceCInGWh": {
						"value": 31980.13,
						"dataSource": {
							"page": 489,
							"fileName": "ESEFReport",
							"fileReference": "50a36c418baffd520bb92d84664f06f9732a21f4e2e5ecee6d9136f16e7e0b63",
							"tagName": "e-business"
						},
						"quality": "Reported",
						"comment": "generate redundant monitor"
					},
					"highImpactClimateSectorEnergyConsumptionNaceDInGWh": {
						"value": 60704.31,
						"dataSource": {
							"page": 414,
							"fileName": "IntegratedReport",
							"fileReference": "50a36c418baffd520bb92d84664f06f9732a21f4e2e5ecee6d9136f16e7e0b63",
							"tagName": "deliverables"
						},
						"quality": "Reported",
						"comment": "reboot 1080p firewall"
					},
					"highImpactClimateSectorEnergyConsumptionNaceEInGWh": {
						"value": null,
						"dataSource": null,
						"quality": "NA",
						"comment": null
					},
					"highImpactClimateSectorEnergyConsumptionNaceFInGWh": null,
					"highImpactClimateSectorEnergyConsumptionNaceGInGWh": {
						"value": 73442.89,
						"dataSource": {
							"page": 1136,
							"fileName": "SustainabilityReport",
							"fileReference": "50a36c418baffd520bb92d84664f06f9732a21f4e2e5ecee6d9136f16e7e0b63",
							"tagName": "communities"
						},
						"quality": "Audited",
						"comment": "program cross-platform microchip"
					},
					"highImpactClimateSectorEnergyConsumptionNaceHInGWh": {
						"value": null,
						"dataSource": null,
						"quality": "NA",
						"comment": null
					},
					"highImpactClimateSectorEnergyConsumptionNaceLInGWh": null,
					"totalHighImpactClimateSectorEnergyConsumptionInGWh": {
						"value": 33071.89,
						"dataSource": null,
						"quality": "Incomplete",
						"comment": null
					},
					"nonRenewableEnergyConsumptionFossilFuelsInGWh": {
						"value": 65104.07,
						"dataSource": null,
						"quality": "Incomplete",
						"comment": null
					},
					"nonRenewableEnergyConsumptionCrudeOilInGWh": null,
					"nonRenewableEnergyConsumptionNaturalGasInGWh": null,
					"nonRenewableEnergyConsumptionLigniteInGWh": {
						"value": null,
						"dataSource": null,
						"quality": "NA",
						"comment": null
					},
					"nonRenewableEnergyConsumptionCoalInGWh": {
						"value": 99457.62,
						"dataSource": null,
>>>>>>> c5f9f1a1
						"quality": "Estimated",
						"comment": "transmit digital sensor"
					},
<<<<<<< HEAD
					"sustainableOceansAndSeasPolicy": {
						"value": "No",
						"dataSource": {
							"page": 412,
							"report": "IntegratedReport",
							"tagName": "functionalities"
						},
						"quality": "Reported",
						"comment": "compress open-source card"
					},
					"nonRecycledWasteInTonnes": {
						"value": 77627.85,
						"dataSource": {
							"report": "",
							"page": null,
							"tagName": null
						},
						"quality": "Incomplete",
						"comment": null
					},
					"threatenedSpeciesExposure": {
						"value": "Yes",
						"dataSource": {
							"page": 938,
							"report": "IntegratedReport",
							"tagName": "architectures"
						},
						"quality": "Audited",
						"comment": "quantify primary bandwidth"
					},
					"biodiversityProtectionPolicy": {
						"value": null,
						"dataSource": {
							"report": "",
							"page": null,
							"tagName": null
						},
						"quality": "NA",
						"comment": null
					},
					"deforestationPolicy": {
						"value": null,
						"dataSource": {
							"report": "",
							"page": null,
							"tagName": null
						},
						"quality": "NA",
						"comment": null
					}
				},
				"emissions": {
					"emissionsOfInorganicPollutantsInTonnes": {
						"value": 81798.99,
						"dataSource": {
							"page": 1175,
							"report": "IntegratedReport",
							"tagName": "solutions"
						},
						"quality": "Audited",
						"comment": "back up optical array"
					},
					"emissionsOfAirPollutantsInTonnes": {
						"value": 65942.45,
						"dataSource": {
							"page": 794,
							"report": "IntegratedReport",
							"tagName": "bandwidth"
						},
						"quality": "Estimated",
						"comment": "reboot back-end application"
					},
					"emissionsOfOzoneDepletionSubstancesInTonnes": {
						"value": null,
						"dataSource": {
							"report": "",
							"page": null,
							"tagName": null
						},
						"quality": "NA",
						"comment": null
					},
					"carbonReductionInitiatives": {
						"value": "No",
						"dataSource": {
							"page": 545,
							"report": "IntegratedReport",
							"tagName": "schemas"
						},
						"quality": "Reported",
						"comment": "synthesize primary circuit"
					}
				}
			},
			"social": {
				"socialAndEmployeeMatters": {
					"humanRightsLegalProceedings": null,
					"iloCoreLabourStandards": {
						"value": "Yes",
						"dataSource": {
							"page": 366,
							"report": "IntegratedReport",
							"tagName": "systems"
						},
						"quality": "Incomplete",
						"comment": "generate virtual bandwidth"
					},
					"environmentalPolicy": {
						"value": null,
=======
					"nonRenewableEnergyConsumptionNuclearEnergyInGWh": null,
					"nonRenewableEnergyConsumptionOtherInGWh": {
						"value": 612.41,
						"dataSource": {
							"page": 1079,
							"fileName": "ESEFReport",
							"fileReference": "50a36c418baffd520bb92d84664f06f9732a21f4e2e5ecee6d9136f16e7e0b63",
							"tagName": "bandwidth"
						},
						"quality": "Estimated",
						"comment": "quantify virtual monitor"
					}
				},
				"biodiversity": {
					"primaryForestAndWoodedLandOfNativeSpeciesExposure": null,
					"protectedAreasExposure": null,
					"rareOrEndangeredEcosystemsExposure": {
						"value": "No",
						"dataSource": null,
						"quality": "Estimated",
						"comment": null
					}
				},
				"water": {
					"emissionsToWaterInTonnes": {
						"value": 2316.24,
						"dataSource": null,
						"quality": "Estimated",
						"comment": null
					},
					"waterConsumptionInCubicMeters": {
						"value": 57044.85,
						"dataSource": {
							"page": 494,
							"fileName": "AnnualReport",
							"fileReference": "50a36c418baffd520bb92d84664f06f9732a21f4e2e5ecee6d9136f16e7e0b63",
							"tagName": "e-markets"
						},
						"quality": "Audited",
						"comment": "navigate online firewall"
					},
					"waterReusedInCubicMeters": {
						"value": 78457.78,
						"dataSource": {
							"page": 507,
							"fileName": "ESEFReport",
							"fileReference": "50a36c418baffd520bb92d84664f06f9732a21f4e2e5ecee6d9136f16e7e0b63",
							"tagName": "applications"
						},
						"quality": "Incomplete",
						"comment": "index multi-byte interface"
					},
					"waterManagementPolicy": {
						"value": "Yes",
						"dataSource": {
							"page": 122,
							"fileName": "IntegratedReport",
							"fileReference": "50a36c418baffd520bb92d84664f06f9732a21f4e2e5ecee6d9136f16e7e0b63",
							"tagName": "infrastructures"
						},
						"quality": "Audited",
						"comment": "connect optical application"
					},
					"waterStressAreaExposure": null
				},
				"waste": {
					"hazardousWasteInTonnes": {
						"value": 20726.89,
						"dataSource": {
							"page": 108,
							"fileName": "SustainabilityReport",
							"fileReference": "50a36c418baffd520bb92d84664f06f9732a21f4e2e5ecee6d9136f16e7e0b63",
							"tagName": "deliverables"
						},
						"quality": "Audited",
						"comment": "reboot haptic microchip"
					},
					"manufactureOfAgrochemicalPesticidesProducts": {
						"value": "No",
>>>>>>> c5f9f1a1
						"dataSource": {
							"page": 967,
							"fileName": "SustainabilityReport",
							"fileReference": "50a36c418baffd520bb92d84664f06f9732a21f4e2e5ecee6d9136f16e7e0b63",
							"tagName": "markets"
						},
<<<<<<< HEAD
						"quality": "NA",
						"comment": null
					},
					"corruptionLegalProceedings": null,
					"transparencyDisclosurePolicy": {
						"value": null,
						"dataSource": {
							"report": "",
							"page": null,
							"tagName": null
						},
						"quality": "NA",
						"comment": null
					},
					"humanRightsDueDiligencePolicy": {
						"value": null,
=======
						"quality": "Estimated",
						"comment": "copy neural card"
					},
					"landDegradationDesertificationSoilSealingExposure": {
						"value": "No",
						"dataSource": null,
						"quality": "Incomplete",
						"comment": null
					},
					"sustainableAgriculturePolicy": {
						"value": "No",
						"dataSource": {
							"page": 1025,
							"fileName": "AnnualReport",
							"fileReference": "50a36c418baffd520bb92d84664f06f9732a21f4e2e5ecee6d9136f16e7e0b63",
							"tagName": "partnerships"
						},
						"quality": "Audited",
						"comment": "quantify wireless pixel"
					},
					"sustainableOceansAndSeasPolicy": {
						"value": "No",
						"dataSource": {
							"page": 195,
							"fileName": "AnnualReport",
							"fileReference": "50a36c418baffd520bb92d84664f06f9732a21f4e2e5ecee6d9136f16e7e0b63",
							"tagName": "eyeballs"
						},
						"quality": "Reported",
						"comment": "connect open-source bandwidth"
					},
					"wasteNonRecycledInTonnes": {
						"value": 17100.61,
						"dataSource": null,
						"quality": "Incomplete",
						"comment": null
					},
					"threatenedSpeciesExposure": {
						"value": "Yes",
>>>>>>> c5f9f1a1
						"dataSource": {
							"page": 580,
							"fileName": "ESEFReport",
							"fileReference": "50a36c418baffd520bb92d84664f06f9732a21f4e2e5ecee6d9136f16e7e0b63",
							"tagName": "technologies"
						},
						"quality": "Audited",
						"comment": "calculate multi-byte monitor"
					},
<<<<<<< HEAD
					"policyAgainstChildLabour": {
						"value": "No",
						"dataSource": {
							"page": 389,
							"report": "IntegratedReport",
							"tagName": "deliverables"
						},
						"quality": "Audited",
						"comment": "compress mobile matrix"
					},
					"policyAgainstForcedLabour": {
						"value": null,
=======
					"biodiversityProtectionPolicy": {
						"value": null,
						"dataSource": null,
						"quality": "NA",
						"comment": null
					},
					"deforestationPolicy": {
						"value": "No",
>>>>>>> c5f9f1a1
						"dataSource": {
							"page": 858,
							"fileName": "ESEFReport",
							"fileReference": "50a36c418baffd520bb92d84664f06f9732a21f4e2e5ecee6d9136f16e7e0b63",
							"tagName": "relationships"
						},
<<<<<<< HEAD
						"quality": "NA",
						"comment": null
					},
					"policyAgainstDiscriminationInTheWorkplace": {
=======
						"quality": "Incomplete",
						"comment": "compress cross-platform circuit"
					}
				},
				"emissions": {
					"inorganicPollutantsInTonnes": {
						"value": 2660.75,
						"dataSource": null,
						"quality": "Incomplete",
						"comment": null
					},
					"airPollutantsInTonnes": {
						"value": 2574.88,
						"dataSource": {
							"page": 798,
							"fileName": "IntegratedReport",
							"fileReference": "50a36c418baffd520bb92d84664f06f9732a21f4e2e5ecee6d9136f16e7e0b63",
							"tagName": "users"
						},
						"quality": "Reported",
						"comment": "parse optical monitor"
					},
					"ozoneDepletionSubstancesInTonnes": {
						"value": 77674.89,
						"dataSource": {
							"page": 370,
							"fileName": "AnnualReport",
							"fileReference": "50a36c418baffd520bb92d84664f06f9732a21f4e2e5ecee6d9136f16e7e0b63",
							"tagName": "bandwidth"
						},
						"quality": "Audited",
						"comment": "navigate auxiliary transmitter"
					},
					"carbonReductionInitiatives": {
>>>>>>> c5f9f1a1
						"value": "No",
						"dataSource": {
							"page": 90,
							"fileName": "AnnualReport",
							"fileReference": "50a36c418baffd520bb92d84664f06f9732a21f4e2e5ecee6d9136f16e7e0b63",
							"tagName": "ROI"
						},
						"quality": "Estimated",
<<<<<<< HEAD
						"comment": null
					},
					"iso14001Certificate": {
						"value": "No",
						"dataSource": {
							"page": 363,
							"report": "IntegratedReport",
							"tagName": "e-markets"
						},
						"quality": "Reported",
						"comment": "connect neural capacitor"
					},
					"policyAgainstBriberyAndCorruption": {
						"value": "Yes",
						"dataSource": {
							"page": 808,
							"report": "IntegratedReport",
							"tagName": "mindshare"
						},
						"quality": "Reported",
						"comment": "index optical interface"
					},
					"fairBusinessMarketingAdvertisingPolicy": {
=======
						"comment": "input virtual alarm"
					}
				}
			},
			"social": {
				"socialAndEmployeeMatters": {
					"humanRightsLegalProceedings": {
						"value": null,
						"dataSource": null,
						"quality": "NA",
						"comment": null
					},
					"iloCoreLabourStandards": {
						"value": null,
						"dataSource": null,
						"quality": "NA",
						"comment": null
					},
					"environmentalPolicy": null,
					"corruptionLegalProceedings": {
>>>>>>> c5f9f1a1
						"value": "Yes",
						"dataSource": {
							"page": 187,
							"fileName": "IntegratedReport",
							"fileReference": "50a36c418baffd520bb92d84664f06f9732a21f4e2e5ecee6d9136f16e7e0b63",
							"tagName": "niches"
						},
						"quality": "Audited",
						"comment": "program optical program"
					},
					"technologiesExpertiseTransferPolicy": {
						"value": "No",
<<<<<<< HEAD
						"dataSource": {
							"page": 1183,
							"report": "IntegratedReport",
							"tagName": "functionalities"
						},
						"quality": "Reported",
						"comment": "quantify digital feed"
					},
					"fairCompetitionPolicy": {
						"value": null,
						"dataSource": {
							"report": "",
							"page": null,
							"tagName": null
						},
						"quality": "NA",
						"comment": null
					},
					"violationOfTaxRulesAndRegulation": {
						"value": "No",
						"dataSource": {
							"page": 1188,
							"report": "IntegratedReport",
							"tagName": "infrastructures"
						},
						"quality": "Reported",
						"comment": "program haptic microchip"
=======
						"dataSource": null,
						"quality": "Incomplete",
						"comment": null
					},
					"humanRightsDueDiligencePolicy": {
						"value": "Yes",
						"dataSource": {
							"page": 1115,
							"fileName": "AnnualReport",
							"fileReference": "50a36c418baffd520bb92d84664f06f9732a21f4e2e5ecee6d9136f16e7e0b63",
							"tagName": "e-markets"
						},
						"quality": "Incomplete",
						"comment": "calculate wireless port"
					},
					"childForcedDiscriminationPolicy": {
						"value": "Yes",
						"dataSource": {
							"page": 190,
							"fileName": "SustainabilityReport",
							"fileReference": "50a36c418baffd520bb92d84664f06f9732a21f4e2e5ecee6d9136f16e7e0b63",
							"tagName": "web services"
						},
						"quality": "Reported",
						"comment": "parse mobile alarm"
>>>>>>> c5f9f1a1
					},
					"unGlobalCompactPrinciplesCompliancePolicy": {
						"value": "No",
						"dataSource": {
<<<<<<< HEAD
							"report": "",
							"page": null,
							"tagName": null
						},
						"quality": "Estimated",
						"comment": null
					},
					"oecdGuidelinesForMultinationalEnterprisesGrievanceHandling": null,
					"averageGrossHourlyEarningsMaleEmployees": {
						"value": null,
						"dataSource": {
							"report": "",
							"page": null,
							"tagName": null
						},
						"quality": "NA",
						"comment": null
					},
					"averageGrossHourlyEarningsFemaleEmployees": {
						"value": 99904.64,
						"dataSource": {
							"page": 1046,
							"report": "IntegratedReport",
							"tagName": "markets"
						},
						"quality": "Estimated",
						"comment": "quantify wireless application"
					},
					"femaleBoardMembers": {
						"value": 91222.23,
						"dataSource": {
							"report": "",
							"page": null,
							"tagName": null
						},
						"quality": "Incomplete",
						"comment": null
					},
					"maleBoardMembers": null,
					"controversialWeaponsExposure": {
						"value": "No",
						"dataSource": {
							"report": "",
							"page": null,
							"tagName": null
						},
						"quality": "Incomplete",
						"comment": null
					},
					"workplaceAccidentPreventionPolicy": {
						"value": "Yes",
						"dataSource": {
							"page": 610,
							"report": "IntegratedReport",
							"tagName": "paradigms"
						},
						"quality": "Estimated",
						"comment": "navigate neural port"
					},
					"rateOfAccidentsInPercent": null,
					"workdaysLostInDays": {
						"value": 82789.21,
						"dataSource": {
							"page": 810,
							"report": "IntegratedReport",
							"tagName": "portals"
						},
						"quality": "Reported",
						"comment": "program 1080p array"
					},
					"supplierCodeOfConduct": {
=======
							"page": 708,
							"fileName": "AnnualReport",
							"fileReference": "50a36c418baffd520bb92d84664f06f9732a21f4e2e5ecee6d9136f16e7e0b63",
							"tagName": "applications"
						},
						"quality": "Reported",
						"comment": "override primary driver"
					},
					"briberyCorruptionPolicy": {
						"value": "Yes",
						"dataSource": {
							"page": 540,
							"fileName": "IntegratedReport",
							"fileReference": "50a36c418baffd520bb92d84664f06f9732a21f4e2e5ecee6d9136f16e7e0b63",
							"tagName": "markets"
						},
						"quality": "Reported",
						"comment": "bypass auxiliary transmitter"
					},
					"fairBusinessMarketingAdvertisingPolicy": null,
					"technologiesExpertiseTransferPolicy": null,
					"fairCompetitionPolicy": null,
					"violationOfTaxRulesAndRegulation": {
						"value": "Yes",
						"dataSource": null,
						"quality": "Incomplete",
						"comment": null
					},
					"unGlobalCompactPrinciplesCompliancePolicy": null,
					"oecdGuidelinesForMultinationalEnterprisesPolicy": null,
					"averageGrossHourlyEarningsMaleEmployees": null,
					"averageGrossHourlyEarningsFemaleEmployees": {
						"value": 308575702.36,
						"dataSource": {
							"page": 878,
							"fileName": "IntegratedReport",
							"fileReference": "50a36c418baffd520bb92d84664f06f9732a21f4e2e5ecee6d9136f16e7e0b63",
							"tagName": "deliverables"
						},
						"quality": "Audited",
						"comment": "hack redundant monitor",
						"currency": "INR"
					},
					"femaleBoardMembers": {
						"value": 77436.42,
						"dataSource": null,
						"quality": "Incomplete",
						"comment": null
					},
					"maleBoardMembers": {
						"value": 74109.16,
						"dataSource": null,
						"quality": "Incomplete",
						"comment": null
					},
					"controversialWeaponsExposure": {
						"value": null,
						"dataSource": null,
						"quality": "NA",
						"comment": null
					},
					"workplaceAccidentPreventionPolicy": {
>>>>>>> c5f9f1a1
						"value": "No",
						"dataSource": null,
						"quality": "Estimated",
						"comment": null
					},
<<<<<<< HEAD
					"grievanceHandlingMechanism": {
						"value": "No",
						"dataSource": {
							"page": 1049,
							"report": "IntegratedReport",
							"tagName": "mindshare"
						},
						"quality": "Reported",
						"comment": "copy virtual hard drive"
=======
					"rateOfAccidents": {
						"value": null,
						"dataSource": null,
						"quality": "NA",
						"comment": null
>>>>>>> c5f9f1a1
					},
					"workdaysLostInDays": {
						"value": 87517.96,
						"dataSource": null,
						"quality": "Incomplete",
						"comment": null
					},
					"supplierCodeOfConduct": {
						"value": "No",
						"dataSource": {
<<<<<<< HEAD
							"page": 876,
							"report": "IntegratedReport",
							"tagName": "platforms"
						},
						"quality": "Estimated",
						"comment": "calculate open-source panel"
					},
					"reportedIncidentsOfDiscrimination": null,
					"sanctionedIncidentsOfDiscrimination": {
						"value": 5610.69,
						"dataSource": {
							"report": "",
							"page": null,
							"tagName": null
						},
						"quality": "Incomplete",
						"comment": null
					},
					"ceoToEmployeePayGapRatio": {
						"value": 3215.28,
						"dataSource": {
							"page": 218,
							"report": "IntegratedReport",
							"tagName": "paradigms"
						},
						"quality": "Reported",
						"comment": "hack cross-platform transmitter"
=======
							"page": 800,
							"fileName": "IntegratedReport",
							"fileReference": "50a36c418baffd520bb92d84664f06f9732a21f4e2e5ecee6d9136f16e7e0b63",
							"tagName": "systems"
						},
						"quality": "Estimated",
						"comment": "calculate wireless hard drive"
					},
					"grievanceHandlingMechanism": {
						"value": "No",
						"dataSource": null,
						"quality": "Incomplete",
						"comment": null
					},
					"whistleblowerProtectionPolicy": {
						"value": null,
						"dataSource": null,
						"quality": "NA",
						"comment": null
					},
					"reportedIncidentsOfDiscrimination": {
						"value": 57476.11,
						"dataSource": {
							"page": 428,
							"fileName": "AnnualReport",
							"fileReference": "50a36c418baffd520bb92d84664f06f9732a21f4e2e5ecee6d9136f16e7e0b63",
							"tagName": "metrics"
						},
						"quality": "Audited",
						"comment": "navigate solid state sensor"
					},
					"sanctionsIncidentsOfDiscrimination": {
						"value": 51118.19,
						"dataSource": {
							"page": 1116,
							"fileName": "SustainabilityReport",
							"fileReference": "50a36c418baffd520bb92d84664f06f9732a21f4e2e5ecee6d9136f16e7e0b63",
							"tagName": "content"
						},
						"quality": "Estimated",
						"comment": "copy neural system"
					},
					"ceoToEmployeePayGap": {
						"value": 10903.57,
						"dataSource": null,
						"quality": "Estimated",
						"comment": null
>>>>>>> c5f9f1a1
					}
				},
				"greenSecurities": {
					"securitiesNotCertifiedAsGreen": {
						"value": null,
<<<<<<< HEAD
						"dataSource": {
							"report": "",
							"page": null,
							"tagName": null
						},
=======
						"dataSource": null,
>>>>>>> c5f9f1a1
						"quality": "NA",
						"comment": null
					}
				},
				"humanRights": {
<<<<<<< HEAD
					"humanRightsPolicy": null,
					"humanRightsDueDiligence": null,
					"traffickingInHumanBeingsPolicy": {
						"value": "Yes",
						"dataSource": {
							"page": 74,
							"report": "IntegratedReport",
							"tagName": "metrics"
						},
						"quality": "Estimated",
						"comment": "back up bluetooth application"
					},
					"reportedChildLabourIncidents": {
						"value": "No",
						"dataSource": {
							"page": 170,
							"report": "IntegratedReport",
							"tagName": "deliverables"
						},
						"quality": "Reported",
						"comment": "bypass bluetooth microchip"
					},
					"reportedForcedOrCompulsoryLabourIncidents": {
						"value": "Yes",
						"dataSource": {
							"page": 1168,
							"report": "IntegratedReport",
							"tagName": "paradigms"
						},
						"quality": "Reported",
						"comment": "reboot virtual alarm"
					},
					"numberOfReportedIncidentsOfHumanRightsViolations": null
				},
				"antiCorruptionAndAntiBribery": {
					"casesOfInsufficientActionAgainstBriberyAndCorruption": {
						"value": 92477.74,
						"dataSource": {
							"page": 1150,
							"report": "IntegratedReport",
							"tagName": "experiences"
						},
						"quality": "Incomplete",
						"comment": "compress bluetooth bus"
					},
					"reportedConvictionsOfBriberyAndCorruption": {
						"value": 80320.08,
=======
					"humanRightsPolicy": {
						"value": "Yes",
						"dataSource": null,
						"quality": "Incomplete",
						"comment": null
					},
					"humanRightsDueDiligence": {
						"value": "Yes",
						"dataSource": null,
						"quality": "Estimated",
						"comment": null
					},
					"traffickingInHumanBeingsPolicy": {
						"value": "No",
						"dataSource": {
							"page": 942,
							"fileName": "ESEFReport",
							"fileReference": "50a36c418baffd520bb92d84664f06f9732a21f4e2e5ecee6d9136f16e7e0b63",
							"tagName": "partnerships"
						},
						"quality": "Incomplete",
						"comment": "bypass mobile application"
					},
					"reportedChildLabourIncidents": {
						"value": "Yes",
						"dataSource": {
							"page": 324,
							"fileName": "SustainabilityReport",
							"fileReference": "50a36c418baffd520bb92d84664f06f9732a21f4e2e5ecee6d9136f16e7e0b63",
							"tagName": "technologies"
						},
						"quality": "Estimated",
						"comment": "back up neural circuit"
					},
					"reportedForcedOrCompulsoryLabourIncidents": {
						"value": null,
						"dataSource": null,
						"quality": "NA",
						"comment": null
					},
					"reportedIncidentsOfHumanRights": null
				},
				"antiCorruptionAndAntiBribery": {
					"reportedCasesOfBriberyCorruption": {
						"value": 67225.5,
>>>>>>> c5f9f1a1
						"dataSource": {
							"page": 821,
							"fileName": "ESEFReport",
							"fileReference": "50a36c418baffd520bb92d84664f06f9732a21f4e2e5ecee6d9136f16e7e0b63",
							"tagName": "blockchains"
						},
						"quality": "Reported",
						"comment": "back up primary driver"
					},
<<<<<<< HEAD
					"totalAmountOfReportedFinesOfBriberyAndCorruption": {
						"value": 31545.61,
						"dataSource": {
							"report": "",
							"page": null,
							"tagName": null
						},
						"quality": "Estimated",
						"comment": null
					}
				}
			}
		},
		"reportingPeriod": "2019"
=======
					"reportedConvictionsOfBriberyCorruption": {
						"value": 97096.5,
						"dataSource": {
							"page": 711,
							"fileName": "SustainabilityReport",
							"fileReference": "50a36c418baffd520bb92d84664f06f9732a21f4e2e5ecee6d9136f16e7e0b63",
							"tagName": "content"
						},
						"quality": "Audited",
						"comment": "quantify optical alarm"
					},
					"reportedFinesOfBriberyCorruption": null
				}
			}
		},
		"reportingPeriod": "2020"
>>>>>>> c5f9f1a1
	},
	{
		"companyInformation": {
			"companyName": "companyWithOneFilledSfdrSubcategory",
<<<<<<< HEAD
			"headquarters": "Malcolmview",
			"headquartersPostalCode": "51638",
			"sector": "deliverables",
=======
			"headquarters": "Breitenberghaven",
			"headquartersPostalCode": "22003",
			"sector": "bandwidth",
>>>>>>> c5f9f1a1
			"identifiers": {
				"Lei": [
					"8nUu5Ds7rociFS6ibuk7"
				],
				"Isin": [
<<<<<<< HEAD
					"e8ZyPOHr1oAl",
					"0eaB5X6dGRdV"
				],
				"PermId": [
					"8DiyFAOEP2"
				],
				"Ticker": [
					"1X8O0Wo"
				],
				"Duns": [],
				"VatNumber": [
					"l1t5QALN7"
				],
				"CompanyRegistrationNumber": []
			},
			"countryCode": "BT",
			"companyAlternativeNames": [
				"Walsh Inc"
			],
			"companyLegalForm": "GmbH & Co. KG",
			"website": "https://dependable-ore.name",
=======
					"3lrpkQGWkzs6"
				],
				"PermId": [],
				"Ticker": [],
				"Duns": [
					"DuRkX37dj"
				],
				"VatNumber": [],
				"CompanyRegistrationNumber": [
					"I7lYm6nwZpz3vEa"
				]
			},
			"countryCode": "AX",
			"companyAlternativeNames": [
				"Bahringer - Christiansen",
				"Emmerich - O'Conner",
				"Runte Group",
				"Wilderman, Kerluke and Kuhn"
			],
			"companyLegalForm": "AG",
			"website": "https://sociable-muscat.com",
>>>>>>> c5f9f1a1
			"isTeaserCompany": false
		},
		"t": {
			"general": {
				"general": {
<<<<<<< HEAD
					"dataDate": "2023-03-22",
					"fiscalYearDeviation": "NoDeviation",
					"fiscalYearEnd": "2020-01-03",
					"referencedReports": {
						"ESEFReport": {
							"reference": "50a36c418baffd520bb92d84664f06f9732a21f4e2e5ecee6d9136f16e7e0b63",
							"isGroupLevel": "Yes",
							"reportDate": "2022-10-31",
							"currency": "VUV"
						}
					},
					"scopeOfEntities": "Yes"
=======
					"dataDate": "2024-03-12",
					"fiscalYearDeviation": "NoDeviation",
					"fiscalYearEnd": "2020-01-03",
					"referencedReports": {
						"SustainabilityReport": {
							"fileReference": "50a36c418baffd520bb92d84664f06f9732a21f4e2e5ecee6d9136f16e7e0b63",
							"isGroupLevel": "NA",
							"reportDate": "2023-05-28",
							"currency": "THB"
						},
						"AnnualReport": {
							"fileReference": "50a36c418baffd520bb92d84664f06f9732a21f4e2e5ecee6d9136f16e7e0b63",
							"isGroupLevel": "NA",
							"reportDate": "2023-09-16",
							"currency": "KZT"
						}
					},
					"scopeOfEntities": "No"
>>>>>>> c5f9f1a1
				}
			},
			"environmental": {
				"greenhouseGasEmissions": null,
				"energyPerformance": null,
				"biodiversity": {
					"primaryForestAndWoodedLandOfNativeSpeciesExposure": {
						"quality": "Audited",
						"dataSource": {
							"fileReference": "string",
							"page": 0,
							"tagName": "string"
						},
						"comment": "string",
						"value": "Yes"
					},
					"protectedAreasExposure": {
						"quality": "Audited",
						"dataSource": {
							"fileReference": "string",
							"page": 0,
							"tagName": "string"
						},
						"comment": "string",
						"value": "No"
					},
					"rareOrEndangeredEcosystemsExposure": {
						"quality": "Audited",
						"dataSource": {
							"fileReference": "string",
							"page": 0,
							"tagName": "string"
						},
						"comment": "string",
						"value": "Yes"
					},
					"highlyBiodiverseGrasslandExposure": {
						"value": "Yes",
						"dataSource": {
							"page": 148,
							"report": "ESEFReport",
							"tagName": "paradigms"
						},
						"quality": "Audited",
						"comment": "hack wireless driver"
					}
				},
				"water": null,
				"waste": null,
				"emissions": null
			},
			"social": null
		},
		"reportingPeriod": "2021"
	},
	{
		"companyInformation": {
			"companyName": "sfdr-a-lot-of-nulls",
<<<<<<< HEAD
			"headquarters": "Kirkland",
			"headquartersPostalCode": null,
			"sector": "web services",
			"identifiers": {
				"Lei": [],
				"Isin": [
					"p8OHU2GHwTJh",
					"53djBFdTeeTz"
=======
			"headquarters": "Trompborough",
			"headquartersPostalCode": "69847-2077",
			"sector": "applications",
			"identifiers": {
				"Lei": [],
				"Isin": [
					"fz8dRcDi8WZe"
>>>>>>> c5f9f1a1
				],
				"PermId": [],
				"Ticker": [],
				"Duns": [
<<<<<<< HEAD
					"swdk8tbtm"
				],
				"VatNumber": [
					"puLYi7z2x"
				],
				"CompanyRegistrationNumber": [
					"7MO5Y5wpNeaOOBM"
				]
			},
			"countryCode": "GH",
			"companyAlternativeNames": [
				"McClure - Upton"
			],
			"companyLegalForm": "Public Limited Company (PLC)",
			"website": "https://decent-songbird.net",
=======
					"eYNZVfFmt"
				],
				"VatNumber": [],
				"CompanyRegistrationNumber": []
			},
			"countryCode": "AW",
			"companyAlternativeNames": [
				"Grant - Fadel",
				"Paucek LLC",
				"Tromp - Conn"
			],
			"companyLegalForm": "Public Limited Company (PLC)",
			"website": "https://puzzling-schnitzel.org",
>>>>>>> c5f9f1a1
			"isTeaserCompany": false
		},
		"t": {
			"general": {
				"general": {
					"dataDate": "27-08-2022",
					"fiscalYearDeviation": "Deviation",
					"fiscalYearEnd": "marker-for-test",
					"scopeOfEntities": null,
					"referencedReports": null
				}
			},
			"social": {
				"socialAndEmployeeMatters": null
			},
			"environmental": null
		},
<<<<<<< HEAD
		"reportingPeriod": "2022"
=======
		"reportingPeriod": "2019"
>>>>>>> c5f9f1a1
	}
]<|MERGE_RESOLUTION|>--- conflicted
+++ resolved
@@ -2,16 +2,6 @@
 	{
 		"companyInformation": {
 			"companyName": "two-sfdr-data-sets-in-different-years",
-<<<<<<< HEAD
-			"headquarters": "Normaburgh",
-			"headquartersPostalCode": "92433",
-			"sector": "blockchains",
-			"identifiers": {
-				"Lei": [],
-				"Isin": [
-					"KGKP3xXqtEBB",
-					"lOQw0u86zpZN"
-=======
 			"headquarters": "East Carissamouth",
 			"headquartersPostalCode": "65715-3939",
 			"sector": "niches",
@@ -21,7 +11,6 @@
 				],
 				"Isin": [
 					"mZ8omDSlLzki"
->>>>>>> c5f9f1a1
 				],
 				"PermId": [],
 				"Ticker": [],
@@ -29,20 +18,6 @@
 					"ewy3Owrue"
 				],
 				"VatNumber": [
-<<<<<<< HEAD
-					"hgajLZn8C"
-				],
-				"CompanyRegistrationNumber": [
-					"5Px4RZqXwMB1sea"
-				]
-			},
-			"countryCode": "SN",
-			"companyAlternativeNames": [
-				"Walter Inc"
-			],
-			"companyLegalForm": "GmbH",
-			"website": null,
-=======
 					"ZeIHO0uJd"
 				],
 				"CompanyRegistrationNumber": [
@@ -58,23 +33,11 @@
 			],
 			"companyLegalForm": "AG",
 			"website": "https://pitiful-chamber.org/",
->>>>>>> c5f9f1a1
 			"isTeaserCompany": false
 		},
 		"t": {
 			"general": {
 				"general": {
-<<<<<<< HEAD
-					"dataDate": "2023-03-21",
-					"fiscalYearDeviation": "Deviation",
-					"fiscalYearEnd": "2020-01-03",
-					"referencedReports": {
-						"IntegratedReport": {
-							"reference": "50a36c418baffd520bb92d84664f06f9732a21f4e2e5ecee6d9136f16e7e0b63",
-							"isGroupLevel": "NA",
-							"reportDate": "2023-03-01",
-							"currency": "TWD"
-=======
 					"dataDate": "2023-12-15",
 					"fiscalYearDeviation": "NoDeviation",
 					"fiscalYearEnd": "2020-01-03",
@@ -102,7 +65,6 @@
 							"isGroupLevel": "NA",
 							"reportDate": "2023-07-16",
 							"currency": "CZK"
->>>>>>> c5f9f1a1
 						}
 					},
 					"scopeOfEntities": "NA"
@@ -110,37 +72,6 @@
 			},
 			"environmental": {
 				"greenhouseGasEmissions": {
-<<<<<<< HEAD
-					"scope1GhgEmissionsInTonnes": {
-						"value": 22696.53,
-						"dataSource": {
-							"page": 378,
-							"report": "IntegratedReport",
-							"tagName": "architectures"
-						},
-						"quality": "Audited",
-						"comment": "input virtual hard drive"
-					},
-					"scope2GhgEmissionsInTonnes": {
-						"value": 38032.26,
-						"dataSource": {
-							"report": "",
-							"page": null,
-							"tagName": null
-						},
-						"quality": "Incomplete",
-						"comment": null
-					},
-					"scope3GhgEmissionsInTonnes": {
-						"value": 17990.42,
-						"dataSource": {
-							"page": 618,
-							"report": "IntegratedReport",
-							"tagName": "initiatives"
-						},
-						"quality": "Audited",
-						"comment": "calculate primary circuit"
-=======
 					"scope1InTonnes": null,
 					"scope2InTonnes": null,
 					"scope3InTonnes": {
@@ -160,38 +91,17 @@
 						"quality": "Reported",
 						"comment": "compress cross-platform interface",
 						"currency": "ARS"
->>>>>>> c5f9f1a1
-					},
-					"enterpriseValue": null,
+					},
 					"totalRevenue": {
-<<<<<<< HEAD
-						"value": 43748492865.82,
-						"dataSource": {
-							"page": 1121,
-							"report": "IntegratedReport",
-							"tagName": "mindshare"
-						},
-						"quality": "Incomplete",
-						"comment": "connect cross-platform port"
-=======
 						"value": 1349925594.4,
 						"dataSource": null,
 						"quality": "Incomplete",
 						"comment": null,
 						"currency": "DOP"
->>>>>>> c5f9f1a1
 					},
 					"fossilFuelSectorExposure": {
 						"value": "Yes",
 						"dataSource": {
-<<<<<<< HEAD
-							"page": 623,
-							"report": "IntegratedReport",
-							"tagName": "solutions"
-						},
-						"quality": "Audited",
-						"comment": "navigate digital hard drive"
-=======
 							"page": 1048,
 							"fileName": "SustainabilityReport",
 							"fileReference": "50a36c418baffd520bb92d84664f06f9732a21f4e2e5ecee6d9136f16e7e0b63",
@@ -199,34 +109,10 @@
 						},
 						"quality": "Reported",
 						"comment": "navigate multi-byte firewall"
->>>>>>> c5f9f1a1
 					}
 				},
 				"energyPerformance": {
 					"renewableEnergyProductionInGWh": {
-<<<<<<< HEAD
-						"value": 62694.75,
-						"dataSource": {
-							"page": 471,
-							"report": "IntegratedReport",
-							"tagName": "schemas"
-						},
-						"quality": "Incomplete",
-						"comment": "calculate cross-platform port"
-					},
-					"renewableEnergyConsumptionInGWh": {
-						"value": 19758.88,
-						"dataSource": {
-							"page": 933,
-							"report": "IntegratedReport",
-							"tagName": "platforms"
-						},
-						"quality": "Estimated",
-						"comment": "index optical program"
-					},
-					"nonRenewableEnergyProductionInGWh": {
-						"value": null,
-=======
 						"value": 29033.05,
 						"dataSource": {
 							"page": 772,
@@ -250,7 +136,6 @@
 					},
 					"nonRenewableEnergyConsumptionInGWh": {
 						"value": 53385.08,
->>>>>>> c5f9f1a1
 						"dataSource": {
 							"page": 624,
 							"fileName": "AnnualReport",
@@ -260,150 +145,6 @@
 						"quality": "Audited",
 						"comment": "bypass mobile hard drive"
 					},
-<<<<<<< HEAD
-					"nonRenewableEnergyConsumptionInGWh": {
-						"value": 29719.59,
-						"dataSource": {
-							"page": 742,
-							"report": "IntegratedReport",
-							"tagName": "ROI"
-						},
-						"quality": "Reported",
-						"comment": "navigate online monitor"
-					},
-					"applicableHighImpactClimateSector": {
-						"value": 44109.41,
-						"dataSource": {
-							"page": 24,
-							"report": "IntegratedReport",
-							"tagName": "networks"
-						},
-						"quality": "Reported",
-						"comment": "quantify online card"
-					},
-					"nonRenewableEnergyConsumptionFossilFuelsInGWh": {
-						"value": 36222.97,
-						"dataSource": {
-							"page": 782,
-							"report": "IntegratedReport",
-							"tagName": "infrastructures"
-						},
-						"quality": "Estimated",
-						"comment": "reboot wireless panel"
-					},
-					"nonRenewableEnergyConsumptionCrudeOilInGWh": {
-						"value": 31442.59,
-						"dataSource": {
-							"page": 149,
-							"report": "IntegratedReport",
-							"tagName": "systems"
-						},
-						"quality": "Incomplete",
-						"comment": "calculate digital application"
-					},
-					"nonRenewableEnergyConsumptionNaturalGasInGWh": null,
-					"nonRenewableEnergyConsumptionLigniteInGWh": null,
-					"nonRenewableEnergyConsumptionCoalInGWh": null,
-					"nonRenewableEnergyConsumptionNuclearEnergyInGWh": null,
-					"nonRenewableEnergyConsumptionOtherInGWh": {
-						"value": 38619.83,
-						"dataSource": {
-							"page": 1032,
-							"report": "IntegratedReport",
-							"tagName": "systems"
-						},
-						"quality": "Reported",
-						"comment": "back up digital microchip"
-					}
-				},
-				"biodiversity": {
-					"primaryForestAndWoodedLandOfNativeSpeciesExposure": {
-						"value": "No",
-						"dataSource": {
-							"page": 173,
-							"report": "IntegratedReport",
-							"tagName": "ROI"
-						},
-						"quality": "Audited",
-						"comment": "navigate auxiliary matrix"
-					},
-					"protectedAreasExposure": {
-						"value": "No",
-						"dataSource": {
-							"page": 1005,
-							"report": "IntegratedReport",
-							"tagName": "infrastructures"
-						},
-						"quality": "Reported",
-						"comment": "compress back-end monitor"
-					},
-					"rareOrEndangeredEcosystemsExposure": {
-						"value": "Yes",
-						"dataSource": {
-							"page": 610,
-							"report": "IntegratedReport",
-							"tagName": "functionalities"
-						},
-						"quality": "Reported",
-						"comment": "compress optical feed"
-					},
-					"highlyBiodiverseGrasslandExposure": {
-						"value": "No",
-						"dataSource": {
-							"report": "",
-							"page": null,
-							"tagName": null
-						},
-						"quality": "Incomplete",
-						"comment": null
-					}
-				},
-				"water": {
-					"emissionsToWaterInTonnes": null,
-					"waterConsumptionInCubicMeters": {
-						"value": 79452.62,
-						"dataSource": {
-							"page": 144,
-							"report": "IntegratedReport",
-							"tagName": "metrics"
-						},
-						"quality": "Estimated",
-						"comment": "parse auxiliary card"
-					},
-					"waterReusedInCubicMeters": null,
-					"waterManagementPolicy": {
-						"value": null,
-						"dataSource": {
-							"report": "",
-							"page": null,
-							"tagName": null
-						},
-						"quality": "NA",
-						"comment": null
-					},
-					"highWaterStressAreaExposure": null
-				},
-				"waste": {
-					"hazardousAndRadioactiveWasteInTonnes": null,
-					"manufactureOfAgrochemicalPesticidesProducts": {
-						"value": "Yes",
-						"dataSource": {
-							"page": 225,
-							"report": "IntegratedReport",
-							"tagName": "partnerships"
-						},
-						"quality": "Incomplete",
-						"comment": "compress solid state application"
-					},
-					"landDegradationDesertificationSoilSealingExposure": null,
-					"sustainableAgriculturePolicy": {
-						"value": "Yes",
-						"dataSource": {
-							"page": 388,
-							"report": "IntegratedReport",
-							"tagName": "supply-chains"
-						},
-=======
 					"nonRenewableEnergyProductionInGWh": {
 						"value": 94323.83,
 						"dataSource": {
@@ -492,121 +233,9 @@
 					"nonRenewableEnergyConsumptionCoalInGWh": {
 						"value": 99457.62,
 						"dataSource": null,
->>>>>>> c5f9f1a1
-						"quality": "Estimated",
-						"comment": "transmit digital sensor"
-					},
-<<<<<<< HEAD
-					"sustainableOceansAndSeasPolicy": {
-						"value": "No",
-						"dataSource": {
-							"page": 412,
-							"report": "IntegratedReport",
-							"tagName": "functionalities"
-						},
-						"quality": "Reported",
-						"comment": "compress open-source card"
-					},
-					"nonRecycledWasteInTonnes": {
-						"value": 77627.85,
-						"dataSource": {
-							"report": "",
-							"page": null,
-							"tagName": null
-						},
-						"quality": "Incomplete",
-						"comment": null
-					},
-					"threatenedSpeciesExposure": {
-						"value": "Yes",
-						"dataSource": {
-							"page": 938,
-							"report": "IntegratedReport",
-							"tagName": "architectures"
-						},
-						"quality": "Audited",
-						"comment": "quantify primary bandwidth"
-					},
-					"biodiversityProtectionPolicy": {
-						"value": null,
-						"dataSource": {
-							"report": "",
-							"page": null,
-							"tagName": null
-						},
-						"quality": "NA",
-						"comment": null
-					},
-					"deforestationPolicy": {
-						"value": null,
-						"dataSource": {
-							"report": "",
-							"page": null,
-							"tagName": null
-						},
-						"quality": "NA",
-						"comment": null
-					}
-				},
-				"emissions": {
-					"emissionsOfInorganicPollutantsInTonnes": {
-						"value": 81798.99,
-						"dataSource": {
-							"page": 1175,
-							"report": "IntegratedReport",
-							"tagName": "solutions"
-						},
-						"quality": "Audited",
-						"comment": "back up optical array"
-					},
-					"emissionsOfAirPollutantsInTonnes": {
-						"value": 65942.45,
-						"dataSource": {
-							"page": 794,
-							"report": "IntegratedReport",
-							"tagName": "bandwidth"
-						},
-						"quality": "Estimated",
-						"comment": "reboot back-end application"
-					},
-					"emissionsOfOzoneDepletionSubstancesInTonnes": {
-						"value": null,
-						"dataSource": {
-							"report": "",
-							"page": null,
-							"tagName": null
-						},
-						"quality": "NA",
-						"comment": null
-					},
-					"carbonReductionInitiatives": {
-						"value": "No",
-						"dataSource": {
-							"page": 545,
-							"report": "IntegratedReport",
-							"tagName": "schemas"
-						},
-						"quality": "Reported",
-						"comment": "synthesize primary circuit"
-					}
-				}
-			},
-			"social": {
-				"socialAndEmployeeMatters": {
-					"humanRightsLegalProceedings": null,
-					"iloCoreLabourStandards": {
-						"value": "Yes",
-						"dataSource": {
-							"page": 366,
-							"report": "IntegratedReport",
-							"tagName": "systems"
-						},
-						"quality": "Incomplete",
-						"comment": "generate virtual bandwidth"
-					},
-					"environmentalPolicy": {
-						"value": null,
-=======
+						"quality": "Estimated",
+						"comment": null
+					},
 					"nonRenewableEnergyConsumptionNuclearEnergyInGWh": null,
 					"nonRenewableEnergyConsumptionOtherInGWh": {
 						"value": 612.41,
@@ -686,31 +315,12 @@
 					},
 					"manufactureOfAgrochemicalPesticidesProducts": {
 						"value": "No",
->>>>>>> c5f9f1a1
 						"dataSource": {
 							"page": 967,
 							"fileName": "SustainabilityReport",
 							"fileReference": "50a36c418baffd520bb92d84664f06f9732a21f4e2e5ecee6d9136f16e7e0b63",
 							"tagName": "markets"
 						},
-<<<<<<< HEAD
-						"quality": "NA",
-						"comment": null
-					},
-					"corruptionLegalProceedings": null,
-					"transparencyDisclosurePolicy": {
-						"value": null,
-						"dataSource": {
-							"report": "",
-							"page": null,
-							"tagName": null
-						},
-						"quality": "NA",
-						"comment": null
-					},
-					"humanRightsDueDiligencePolicy": {
-						"value": null,
-=======
 						"quality": "Estimated",
 						"comment": "copy neural card"
 					},
@@ -750,7 +360,6 @@
 					},
 					"threatenedSpeciesExposure": {
 						"value": "Yes",
->>>>>>> c5f9f1a1
 						"dataSource": {
 							"page": 580,
 							"fileName": "ESEFReport",
@@ -760,20 +369,6 @@
 						"quality": "Audited",
 						"comment": "calculate multi-byte monitor"
 					},
-<<<<<<< HEAD
-					"policyAgainstChildLabour": {
-						"value": "No",
-						"dataSource": {
-							"page": 389,
-							"report": "IntegratedReport",
-							"tagName": "deliverables"
-						},
-						"quality": "Audited",
-						"comment": "compress mobile matrix"
-					},
-					"policyAgainstForcedLabour": {
-						"value": null,
-=======
 					"biodiversityProtectionPolicy": {
 						"value": null,
 						"dataSource": null,
@@ -782,19 +377,12 @@
 					},
 					"deforestationPolicy": {
 						"value": "No",
->>>>>>> c5f9f1a1
 						"dataSource": {
 							"page": 858,
 							"fileName": "ESEFReport",
 							"fileReference": "50a36c418baffd520bb92d84664f06f9732a21f4e2e5ecee6d9136f16e7e0b63",
 							"tagName": "relationships"
 						},
-<<<<<<< HEAD
-						"quality": "NA",
-						"comment": null
-					},
-					"policyAgainstDiscriminationInTheWorkplace": {
-=======
 						"quality": "Incomplete",
 						"comment": "compress cross-platform circuit"
 					}
@@ -829,7 +417,6 @@
 						"comment": "navigate auxiliary transmitter"
 					},
 					"carbonReductionInitiatives": {
->>>>>>> c5f9f1a1
 						"value": "No",
 						"dataSource": {
 							"page": 90,
@@ -838,31 +425,6 @@
 							"tagName": "ROI"
 						},
 						"quality": "Estimated",
-<<<<<<< HEAD
-						"comment": null
-					},
-					"iso14001Certificate": {
-						"value": "No",
-						"dataSource": {
-							"page": 363,
-							"report": "IntegratedReport",
-							"tagName": "e-markets"
-						},
-						"quality": "Reported",
-						"comment": "connect neural capacitor"
-					},
-					"policyAgainstBriberyAndCorruption": {
-						"value": "Yes",
-						"dataSource": {
-							"page": 808,
-							"report": "IntegratedReport",
-							"tagName": "mindshare"
-						},
-						"quality": "Reported",
-						"comment": "index optical interface"
-					},
-					"fairBusinessMarketingAdvertisingPolicy": {
-=======
 						"comment": "input virtual alarm"
 					}
 				}
@@ -883,7 +445,6 @@
 					},
 					"environmentalPolicy": null,
 					"corruptionLegalProceedings": {
->>>>>>> c5f9f1a1
 						"value": "Yes",
 						"dataSource": {
 							"page": 187,
@@ -894,37 +455,8 @@
 						"quality": "Audited",
 						"comment": "program optical program"
 					},
-					"technologiesExpertiseTransferPolicy": {
-						"value": "No",
-<<<<<<< HEAD
-						"dataSource": {
-							"page": 1183,
-							"report": "IntegratedReport",
-							"tagName": "functionalities"
-						},
-						"quality": "Reported",
-						"comment": "quantify digital feed"
-					},
-					"fairCompetitionPolicy": {
-						"value": null,
-						"dataSource": {
-							"report": "",
-							"page": null,
-							"tagName": null
-						},
-						"quality": "NA",
-						"comment": null
-					},
-					"violationOfTaxRulesAndRegulation": {
-						"value": "No",
-						"dataSource": {
-							"page": 1188,
-							"report": "IntegratedReport",
-							"tagName": "infrastructures"
-						},
-						"quality": "Reported",
-						"comment": "program haptic microchip"
-=======
+					"transparencyDisclosurePolicy": {
+						"value": "No",
 						"dataSource": null,
 						"quality": "Incomplete",
 						"comment": null
@@ -950,84 +482,10 @@
 						},
 						"quality": "Reported",
 						"comment": "parse mobile alarm"
->>>>>>> c5f9f1a1
-					},
-					"unGlobalCompactPrinciplesCompliancePolicy": {
-						"value": "No",
-						"dataSource": {
-<<<<<<< HEAD
-							"report": "",
-							"page": null,
-							"tagName": null
-						},
-						"quality": "Estimated",
-						"comment": null
-					},
-					"oecdGuidelinesForMultinationalEnterprisesGrievanceHandling": null,
-					"averageGrossHourlyEarningsMaleEmployees": {
-						"value": null,
-						"dataSource": {
-							"report": "",
-							"page": null,
-							"tagName": null
-						},
-						"quality": "NA",
-						"comment": null
-					},
-					"averageGrossHourlyEarningsFemaleEmployees": {
-						"value": 99904.64,
-						"dataSource": {
-							"page": 1046,
-							"report": "IntegratedReport",
-							"tagName": "markets"
-						},
-						"quality": "Estimated",
-						"comment": "quantify wireless application"
-					},
-					"femaleBoardMembers": {
-						"value": 91222.23,
-						"dataSource": {
-							"report": "",
-							"page": null,
-							"tagName": null
-						},
-						"quality": "Incomplete",
-						"comment": null
-					},
-					"maleBoardMembers": null,
-					"controversialWeaponsExposure": {
-						"value": "No",
-						"dataSource": {
-							"report": "",
-							"page": null,
-							"tagName": null
-						},
-						"quality": "Incomplete",
-						"comment": null
-					},
-					"workplaceAccidentPreventionPolicy": {
-						"value": "Yes",
-						"dataSource": {
-							"page": 610,
-							"report": "IntegratedReport",
-							"tagName": "paradigms"
-						},
-						"quality": "Estimated",
-						"comment": "navigate neural port"
-					},
-					"rateOfAccidentsInPercent": null,
-					"workdaysLostInDays": {
-						"value": 82789.21,
-						"dataSource": {
-							"page": 810,
-							"report": "IntegratedReport",
-							"tagName": "portals"
-						},
-						"quality": "Reported",
-						"comment": "program 1080p array"
-					},
-					"supplierCodeOfConduct": {
-=======
+					},
+					"iso14001Certificate": {
+						"value": "No",
+						"dataSource": {
 							"page": 708,
 							"fileName": "AnnualReport",
 							"fileReference": "50a36c418baffd520bb92d84664f06f9732a21f4e2e5ecee6d9136f16e7e0b63",
@@ -1090,29 +548,16 @@
 						"comment": null
 					},
 					"workplaceAccidentPreventionPolicy": {
->>>>>>> c5f9f1a1
-						"value": "No",
-						"dataSource": null,
-						"quality": "Estimated",
-						"comment": null
-					},
-<<<<<<< HEAD
-					"grievanceHandlingMechanism": {
-						"value": "No",
-						"dataSource": {
-							"page": 1049,
-							"report": "IntegratedReport",
-							"tagName": "mindshare"
-						},
-						"quality": "Reported",
-						"comment": "copy virtual hard drive"
-=======
+						"value": "No",
+						"dataSource": null,
+						"quality": "Estimated",
+						"comment": null
+					},
 					"rateOfAccidents": {
 						"value": null,
 						"dataSource": null,
 						"quality": "NA",
 						"comment": null
->>>>>>> c5f9f1a1
 					},
 					"workdaysLostInDays": {
 						"value": 87517.96,
@@ -1123,35 +568,6 @@
 					"supplierCodeOfConduct": {
 						"value": "No",
 						"dataSource": {
-<<<<<<< HEAD
-							"page": 876,
-							"report": "IntegratedReport",
-							"tagName": "platforms"
-						},
-						"quality": "Estimated",
-						"comment": "calculate open-source panel"
-					},
-					"reportedIncidentsOfDiscrimination": null,
-					"sanctionedIncidentsOfDiscrimination": {
-						"value": 5610.69,
-						"dataSource": {
-							"report": "",
-							"page": null,
-							"tagName": null
-						},
-						"quality": "Incomplete",
-						"comment": null
-					},
-					"ceoToEmployeePayGapRatio": {
-						"value": 3215.28,
-						"dataSource": {
-							"page": 218,
-							"report": "IntegratedReport",
-							"tagName": "paradigms"
-						},
-						"quality": "Reported",
-						"comment": "hack cross-platform transmitter"
-=======
 							"page": 800,
 							"fileName": "IntegratedReport",
 							"fileReference": "50a36c418baffd520bb92d84664f06f9732a21f4e2e5ecee6d9136f16e7e0b63",
@@ -1199,75 +615,17 @@
 						"dataSource": null,
 						"quality": "Estimated",
 						"comment": null
->>>>>>> c5f9f1a1
 					}
 				},
 				"greenSecurities": {
 					"securitiesNotCertifiedAsGreen": {
 						"value": null,
-<<<<<<< HEAD
-						"dataSource": {
-							"report": "",
-							"page": null,
-							"tagName": null
-						},
-=======
-						"dataSource": null,
->>>>>>> c5f9f1a1
+						"dataSource": null,
 						"quality": "NA",
 						"comment": null
 					}
 				},
 				"humanRights": {
-<<<<<<< HEAD
-					"humanRightsPolicy": null,
-					"humanRightsDueDiligence": null,
-					"traffickingInHumanBeingsPolicy": {
-						"value": "Yes",
-						"dataSource": {
-							"page": 74,
-							"report": "IntegratedReport",
-							"tagName": "metrics"
-						},
-						"quality": "Estimated",
-						"comment": "back up bluetooth application"
-					},
-					"reportedChildLabourIncidents": {
-						"value": "No",
-						"dataSource": {
-							"page": 170,
-							"report": "IntegratedReport",
-							"tagName": "deliverables"
-						},
-						"quality": "Reported",
-						"comment": "bypass bluetooth microchip"
-					},
-					"reportedForcedOrCompulsoryLabourIncidents": {
-						"value": "Yes",
-						"dataSource": {
-							"page": 1168,
-							"report": "IntegratedReport",
-							"tagName": "paradigms"
-						},
-						"quality": "Reported",
-						"comment": "reboot virtual alarm"
-					},
-					"numberOfReportedIncidentsOfHumanRightsViolations": null
-				},
-				"antiCorruptionAndAntiBribery": {
-					"casesOfInsufficientActionAgainstBriberyAndCorruption": {
-						"value": 92477.74,
-						"dataSource": {
-							"page": 1150,
-							"report": "IntegratedReport",
-							"tagName": "experiences"
-						},
-						"quality": "Incomplete",
-						"comment": "compress bluetooth bus"
-					},
-					"reportedConvictionsOfBriberyAndCorruption": {
-						"value": 80320.08,
-=======
 					"humanRightsPolicy": {
 						"value": "Yes",
 						"dataSource": null,
@@ -1313,7 +671,6 @@
 				"antiCorruptionAndAntiBribery": {
 					"reportedCasesOfBriberyCorruption": {
 						"value": 67225.5,
->>>>>>> c5f9f1a1
 						"dataSource": {
 							"page": 821,
 							"fileName": "ESEFReport",
@@ -1323,22 +680,6 @@
 						"quality": "Reported",
 						"comment": "back up primary driver"
 					},
-<<<<<<< HEAD
-					"totalAmountOfReportedFinesOfBriberyAndCorruption": {
-						"value": 31545.61,
-						"dataSource": {
-							"report": "",
-							"page": null,
-							"tagName": null
-						},
-						"quality": "Estimated",
-						"comment": null
-					}
-				}
-			}
-		},
-		"reportingPeriod": "2019"
-=======
 					"reportedConvictionsOfBriberyCorruption": {
 						"value": 97096.5,
 						"dataSource": {
@@ -1355,48 +696,16 @@
 			}
 		},
 		"reportingPeriod": "2020"
->>>>>>> c5f9f1a1
 	},
 	{
 		"companyInformation": {
 			"companyName": "companyWithOneFilledSfdrSubcategory",
-<<<<<<< HEAD
-			"headquarters": "Malcolmview",
-			"headquartersPostalCode": "51638",
-			"sector": "deliverables",
-=======
 			"headquarters": "Breitenberghaven",
 			"headquartersPostalCode": "22003",
 			"sector": "bandwidth",
->>>>>>> c5f9f1a1
 			"identifiers": {
-				"Lei": [
-					"8nUu5Ds7rociFS6ibuk7"
-				],
+				"Lei": [],
 				"Isin": [
-<<<<<<< HEAD
-					"e8ZyPOHr1oAl",
-					"0eaB5X6dGRdV"
-				],
-				"PermId": [
-					"8DiyFAOEP2"
-				],
-				"Ticker": [
-					"1X8O0Wo"
-				],
-				"Duns": [],
-				"VatNumber": [
-					"l1t5QALN7"
-				],
-				"CompanyRegistrationNumber": []
-			},
-			"countryCode": "BT",
-			"companyAlternativeNames": [
-				"Walsh Inc"
-			],
-			"companyLegalForm": "GmbH & Co. KG",
-			"website": "https://dependable-ore.name",
-=======
 					"3lrpkQGWkzs6"
 				],
 				"PermId": [],
@@ -1418,26 +727,11 @@
 			],
 			"companyLegalForm": "AG",
 			"website": "https://sociable-muscat.com",
->>>>>>> c5f9f1a1
 			"isTeaserCompany": false
 		},
 		"t": {
 			"general": {
 				"general": {
-<<<<<<< HEAD
-					"dataDate": "2023-03-22",
-					"fiscalYearDeviation": "NoDeviation",
-					"fiscalYearEnd": "2020-01-03",
-					"referencedReports": {
-						"ESEFReport": {
-							"reference": "50a36c418baffd520bb92d84664f06f9732a21f4e2e5ecee6d9136f16e7e0b63",
-							"isGroupLevel": "Yes",
-							"reportDate": "2022-10-31",
-							"currency": "VUV"
-						}
-					},
-					"scopeOfEntities": "Yes"
-=======
 					"dataDate": "2024-03-12",
 					"fiscalYearDeviation": "NoDeviation",
 					"fiscalYearEnd": "2020-01-03",
@@ -1456,7 +750,6 @@
 						}
 					},
 					"scopeOfEntities": "No"
->>>>>>> c5f9f1a1
 				}
 			},
 			"environmental": {
@@ -1492,16 +785,6 @@
 						},
 						"comment": "string",
 						"value": "Yes"
-					},
-					"highlyBiodiverseGrasslandExposure": {
-						"value": "Yes",
-						"dataSource": {
-							"page": 148,
-							"report": "ESEFReport",
-							"tagName": "paradigms"
-						},
-						"quality": "Audited",
-						"comment": "hack wireless driver"
 					}
 				},
 				"water": null,
@@ -1515,16 +798,6 @@
 	{
 		"companyInformation": {
 			"companyName": "sfdr-a-lot-of-nulls",
-<<<<<<< HEAD
-			"headquarters": "Kirkland",
-			"headquartersPostalCode": null,
-			"sector": "web services",
-			"identifiers": {
-				"Lei": [],
-				"Isin": [
-					"p8OHU2GHwTJh",
-					"53djBFdTeeTz"
-=======
 			"headquarters": "Trompborough",
 			"headquartersPostalCode": "69847-2077",
 			"sector": "applications",
@@ -1532,28 +805,10 @@
 				"Lei": [],
 				"Isin": [
 					"fz8dRcDi8WZe"
->>>>>>> c5f9f1a1
 				],
 				"PermId": [],
 				"Ticker": [],
 				"Duns": [
-<<<<<<< HEAD
-					"swdk8tbtm"
-				],
-				"VatNumber": [
-					"puLYi7z2x"
-				],
-				"CompanyRegistrationNumber": [
-					"7MO5Y5wpNeaOOBM"
-				]
-			},
-			"countryCode": "GH",
-			"companyAlternativeNames": [
-				"McClure - Upton"
-			],
-			"companyLegalForm": "Public Limited Company (PLC)",
-			"website": "https://decent-songbird.net",
-=======
 					"eYNZVfFmt"
 				],
 				"VatNumber": [],
@@ -1567,7 +822,6 @@
 			],
 			"companyLegalForm": "Public Limited Company (PLC)",
 			"website": "https://puzzling-schnitzel.org",
->>>>>>> c5f9f1a1
 			"isTeaserCompany": false
 		},
 		"t": {
@@ -1585,10 +839,6 @@
 			},
 			"environmental": null
 		},
-<<<<<<< HEAD
-		"reportingPeriod": "2022"
-=======
 		"reportingPeriod": "2019"
->>>>>>> c5f9f1a1
 	}
 ]