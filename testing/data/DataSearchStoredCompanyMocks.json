[
	{
<<<<<<< HEAD
		"companyName": "McCullough, Balistreri and Powlowski",
		"companyId": "c47810f2-84a4-4b77-8da2-7e5ad0c87067",
		"permId": "FKwoZCmon3",
		"headquarters": "Grantberg",
		"sector": "paradigms",
		"countryCode": "PN"
	},
	{
		"companyName": "Hirthe, Littel and Kulas",
		"companyId": "0c25ebc1-8da8-4dd1-934b-8360b4dc19ad",
		"headquarters": "South Melba",
		"sector": "e-commerce",
		"countryCode": "VN"
	},
	{
		"companyName": "Wiegand - Okuneva",
		"companyId": "6dcf384d-6678-4377-9fe9-7b32b7614af9",
		"permId": "xKwvWUmXpX",
		"headquarters": "Joeboro",
		"sector": "architectures",
		"countryCode": "YE"
	},
	{
		"companyName": "Streich, Herzog and Bradtke",
		"companyId": "d65d5df7-6741-4638-badb-58dbc6057f0a",
		"permId": "0ZvzBj6kkR",
		"headquarters": "Buffalo Grove",
		"sector": "e-markets",
		"countryCode": "ZM"
	},
	{
		"companyName": "McCullough Group",
		"companyId": "fb728a17-56d4-4301-9619-268b35e4d565",
		"headquarters": "Tustin",
		"sector": null,
		"countryCode": "IS"
	},
	{
		"companyName": "Bode, Weimann and Krajcik",
		"companyId": "0288b7af-0abf-4550-9b63-89aac89c8afc",
		"headquarters": "New Damaris",
		"sector": null,
		"countryCode": "ML"
	},
	{
		"companyName": "Wiza, Schinner and Murray",
		"companyId": "baa23f51-4a18-400e-8753-73b90e8eeebc",
		"headquarters": "Nienowberg",
		"sector": "architectures",
		"countryCode": "SR"
	},
	{
		"companyName": "Mraz Group",
		"companyId": "b42ca0f8-226e-4466-86fc-7c4fc8e67cc4",
		"headquarters": "Fort Aleen",
		"sector": null,
		"countryCode": "BB"
	},
	{
		"companyName": "Ebert LLC",
		"companyId": "7bd12bf0-eb10-4397-a754-fc662448aa41",
		"headquarters": "North Geotown",
		"sector": null,
		"countryCode": "GM"
	},
	{
		"companyName": "Green - Morar",
		"companyId": "9857fac5-0dd0-4e34-9bc8-b7d3f17e9553",
		"permId": "s5sTHUqHV7",
		"headquarters": "Minneapolis",
		"sector": "initiatives",
		"countryCode": "KW"
	},
	{
		"companyName": "Roob, Emmerich and Roberts",
		"companyId": "97f6d803-9a2a-49e6-b66e-7ccf848a3ef4",
		"headquarters": "West Giuseppefield",
		"sector": "platforms",
		"countryCode": "WF"
	},
	{
		"companyName": "Koelpin Inc",
		"companyId": "4c2b511e-925b-43df-ad9f-781b03a51b29",
		"headquarters": "Port Nia",
		"sector": "ROI",
		"countryCode": "MV"
	},
	{
		"companyName": "Smitham Inc",
		"companyId": "8d01a8a7-5a9c-4c40-a6ce-72bf9ce2e040",
		"headquarters": "Lake Ismael",
		"sector": null,
		"countryCode": "AX"
	},
	{
		"companyName": "McLaughlin LLC",
		"companyId": "b73a33e5-1a63-431b-b530-89c58117e414",
		"permId": "L8QNa3cklL",
		"headquarters": "San Juan",
		"sector": "metrics",
		"countryCode": "CZ"
	},
	{
		"companyName": "Muller Group",
		"companyId": "58d27244-19f7-4848-b0fe-90d60e15a186",
		"headquarters": "Rosaleestead",
		"sector": "interfaces",
		"countryCode": "FO"
	},
	{
		"companyName": "Purdy, Johnston and Farrell",
		"companyId": "ccb373d9-407b-4260-bcc8-e8d785bc2b2a",
		"headquarters": "Schneiderfield",
		"sector": "models",
		"countryCode": "GM"
	},
	{
		"companyName": "Schumm - Rowe",
		"companyId": "5ebf2400-6ee5-4e82-acd2-e5c72c65a152",
		"headquarters": "Bernierborough",
		"sector": null,
		"countryCode": "GF"
	},
	{
		"companyName": "Kessler and Sons",
		"companyId": "247309d4-7967-48ee-8c27-00991ef622ce",
		"headquarters": "Lake Emanuelport",
		"sector": "models",
		"countryCode": "BF"
	},
	{
		"companyName": "Lowe, Green and Konopelski",
		"companyId": "8f3a8a6b-1602-40e1-96d9-c6adf32861d5",
		"headquarters": "Casas Adobes",
		"sector": "architectures",
		"countryCode": "HR"
	},
	{
		"companyName": "Rowe, Paucek and Weber",
		"companyId": "6906bf62-dda5-48d5-bae4-e0ef4c1f40cf",
		"permId": "vuAkNOERPe",
		"headquarters": "Melanyside",
		"sector": "markets",
		"countryCode": "VC"
	},
	{
		"companyName": "Hills, McCullough and Kunde",
		"companyId": "3ab91a91-cc66-46fe-8e76-f11b500960c1",
		"headquarters": "Yundtfurt",
		"sector": null,
		"countryCode": "PY"
	},
	{
		"companyName": "Berge, Brekke and Reichert",
		"companyId": "2d95d742-f3ef-4322-b3bf-68a94e2aa2c8",
		"headquarters": "Ames",
		"sector": "e-commerce",
		"countryCode": "CA"
	},
	{
		"companyName": "Wuckert LLC",
		"companyId": "a48002fb-35c5-4e2e-9a4d-6c9c8fa66b0a",
		"headquarters": "Vernastead",
		"sector": "bandwidth",
		"countryCode": "BB"
	},
	{
		"companyName": "Weimann - Legros",
		"companyId": "44b9612f-d86c-4ee6-badd-ef0716697a41",
		"permId": "4qxYnjXvZR",
		"headquarters": "Schmelerville",
		"sector": "portals",
		"countryCode": "DO"
	},
	{
		"companyName": "Douglas - Lindgren",
		"companyId": "53060379-2132-4d9e-8c25-a21243a36ede",
		"headquarters": "North Nolan",
		"sector": null,
		"countryCode": "AU"
	},
	{
		"companyName": "Upton - Ratke",
		"companyId": "aa386162-2668-4ba1-ad17-0b1a3aad93af",
		"headquarters": "New Rahsaan",
		"sector": "bandwidth",
		"countryCode": "EG"
	},
	{
		"companyName": "Monahan Inc",
		"companyId": "570a341c-d630-4174-ab50-350b33e2352b",
		"headquarters": "Runolfsdottirbury",
		"sector": "paradigms",
		"countryCode": "PG"
	},
	{
		"companyName": "Rohan - Spinka",
		"companyId": "02266e61-aae8-47cd-92a4-9affd9da540d",
		"permId": "RTQMi0blmd",
		"headquarters": "Miami Gardens",
		"sector": "markets",
		"countryCode": "ME"
	},
	{
		"companyName": "Kunde - Swaniawski",
		"companyId": "16a57cfc-387f-40b6-bdb9-d8952800a7cd",
		"permId": "ir5Ha6Mz1z",
		"headquarters": "West Royce",
		"sector": "technologies",
		"countryCode": "GU"
	},
	{
		"companyName": "Conn Group",
		"companyId": "78983635-3bc4-467e-8cca-d8f041f2c920",
		"permId": "vWnFVi8el7",
		"headquarters": "Cupertino",
		"sector": "synergies",
		"countryCode": "DO"
	},
	{
		"companyName": "Schamberger and Sons",
		"companyId": "251cab3f-1937-48b6-86ab-a83e10f0ebd0",
		"permId": "f2nVF0XJ6M",
		"headquarters": "Lake Sandytown",
		"sector": null,
		"countryCode": "GM"
	},
	{
		"companyName": "Farrell - Hilpert",
		"companyId": "54dbd914-ef49-48c0-9593-0576612a2cee",
		"permId": "VRSW2mnwxa",
		"headquarters": "East Abbigail",
		"sector": "paradigms",
		"countryCode": "BL"
	},
	{
		"companyName": "Lakin Group",
		"companyId": "88205071-86e9-461f-a8be-a402c6a402e9",
		"headquarters": "Deckowstead",
		"sector": "action-items",
		"countryCode": "RO"
	},
	{
		"companyName": "Jerde - Fahey",
		"companyId": "16b410ab-16f5-451f-bbf0-852bf98a7a89",
		"headquarters": "Lakinside",
		"sector": "bandwidth",
		"countryCode": "MT"
	},
	{
		"companyName": "Towne - Romaguera",
		"companyId": "482a096d-87d8-4e80-a24a-bdfef590ab54",
		"headquarters": "Bentonville",
		"sector": "markets",
		"countryCode": "SR"
	},
	{
		"companyName": "Adams and Sons",
		"companyId": "bed2443a-9db7-4def-9bce-e4e45f24de9d",
		"headquarters": "Muellerboro",
		"sector": "initiatives",
		"countryCode": "FJ"
	},
	{
		"companyName": "Stehr, Leffler and Hartmann",
		"companyId": "c3ef6027-4e42-4ffb-bc6c-a4d2c58302e0",
		"headquarters": "Tempe",
		"sector": "schemas",
		"countryCode": "PL"
	},
	{
		"companyName": "Hamill, Hickle and Cremin",
		"companyId": "6684e37e-6851-4e4f-89c4-581884da6a06",
		"permId": "PeAPsh8J3y",
		"headquarters": "Hermistontown",
		"sector": "platforms",
		"countryCode": "LI"
	},
	{
		"companyName": "Yundt - McLaughlin",
		"companyId": "b902b5f6-adbc-49aa-a7ed-88bb651fa0bf",
		"permId": "4QFuPmNMpM",
		"headquarters": "Marleechester",
		"sector": "blockchains",
		"countryCode": "HR"
	},
	{
		"companyName": "Carter - Swaniawski",
		"companyId": "48ef6eb3-7ce7-4701-8188-24d37e1d4d70",
		"headquarters": "Lake Garry",
		"sector": "convergence",
		"countryCode": "AE"
	},
	{
		"companyName": "Parisian - Streich",
		"companyId": "70df2058-5eec-4b9f-b12a-fef4dc0d8606",
		"permId": "Q62dRmZGCs",
		"headquarters": "Nikofurt",
		"sector": "markets",
		"countryCode": "NE"
	},
	{
		"companyName": "McKenzie - Reynolds",
		"companyId": "6b54c421-b98e-4296-8a90-6349a927dd0e",
		"permId": "NGWmfuaqmD",
		"headquarters": "Port Niko",
		"sector": "platforms",
		"countryCode": "FO"
	},
	{
		"companyName": "Bartoletti, Braun and Bergstrom",
		"companyId": "a8d5be3b-5e7c-40e9-aa24-1f2e2f52690d",
		"headquarters": "West Leann",
		"sector": "content",
		"countryCode": "PG"
	},
	{
		"companyName": "Franecki and Sons",
		"companyId": "25d4eb85-6020-4f58-b2d5-b9b9b50d73e0",
		"permId": "0Rx5o8jCPb",
		"headquarters": "Brisacester",
		"sector": null,
		"countryCode": "KP"
	},
	{
		"companyName": "Larkin LLC",
		"companyId": "c2e3345b-a2c9-48ce-8a60-f3162032c0e8",
		"headquarters": "Greenwood",
		"sector": "e-commerce",
		"countryCode": "MY"
	},
	{
		"companyName": "Shields Group",
		"companyId": "d6926039-4d19-408c-a41e-5e8b2d91fbc5",
		"headquarters": "Pamelastad",
		"sector": "action-items",
		"countryCode": "NR"
	},
	{
		"companyName": "Murazik Inc",
		"companyId": "98712c87-0018-4abc-9ae4-61150fbe4721",
		"headquarters": "Weberberg",
		"sector": "e-commerce",
		"countryCode": "HR"
	},
	{
		"companyName": "Cummings Group",
		"companyId": "45d506aa-7664-422e-9c7c-63fc724bb25b",
		"headquarters": "South Clifford",
		"sector": "experiences",
		"countryCode": "CA"
	},
	{
		"companyName": "Nitzsche LLC",
		"companyId": "336a50fb-d472-4409-b365-f928144f6f4b",
		"headquarters": "Monroe",
		"sector": "metrics",
		"countryCode": "HM"
	},
	{
		"companyName": "Graham - Goldner",
		"companyId": "ca3d631a-0aeb-4e41-9c91-d9cfcab532fc",
		"permId": "aBfkd0WkqK",
		"headquarters": "Roxanneborough",
		"sector": "relationships",
		"countryCode": "ET"
	},
	{
		"companyName": "Jerde - Pagac",
		"companyId": "4f6dfacf-5590-4ed2-ade5-f4dc81a1faeb",
		"headquarters": "Stammberg",
		"sector": null,
		"countryCode": "BD"
	},
	{
		"companyName": "Swift - Boyle",
		"companyId": "7b309a23-8ec5-41d0-9618-ed8a778b1f98",
		"permId": "dj55cRoTyX",
		"headquarters": "Port Paytonview",
		"sector": "users",
		"countryCode": "GG"
	},
	{
		"companyName": "Stroman LLC",
		"companyId": "0c527e16-e9be-4494-9a00-30b7feb17da2",
		"permId": "BJfxjU4752",
		"headquarters": "New Domenica",
		"sector": "paradigms",
		"countryCode": "MZ"
	},
	{
		"companyName": "Christiansen - Schulist",
		"companyId": "1758a773-fa50-40c2-9bef-ff78c666ae0e",
		"permId": "9h72xqJyvr",
		"headquarters": "New Jakefort",
		"sector": "e-markets",
		"countryCode": "TZ"
	},
	{
		"companyName": "Wuckert Inc",
		"companyId": "ba83830e-11fa-49c9-9ffa-6f9d927ebbab",
		"headquarters": "South Aniyafield",
		"sector": "convergence",
		"countryCode": "GU"
	},
	{
		"companyName": "Schultz - Rutherford",
		"companyId": "dcff5cc2-9ea0-461e-9f1e-4fc2e2c199a6",
		"permId": "l3AJ1tQUNn",
		"headquarters": "Myaview",
		"sector": "portals",
		"countryCode": "GY"
	},
	{
		"companyName": "Feeney - Hettinger",
		"companyId": "ad40d801-0ed3-4ea7-af0d-d14a5dbed6bc",
		"permId": "qvBsm1juvM",
		"headquarters": "Rahulland",
		"sector": "functionalities",
		"countryCode": "CC"
	},
	{
		"companyName": "Hirthe, Kovacek and Abshire",
		"companyId": "b04f3e4b-349f-4de2-81cd-766a930a3da9",
		"headquarters": "Schillerhaven",
		"sector": "networks",
		"countryCode": "PM"
	},
	{
		"companyName": "Effertz - Feil",
		"companyId": "4b37722f-62c6-4e97-9e6c-c9487eec9cb3",
		"headquarters": "Oklahoma City",
		"sector": "markets",
		"countryCode": "JM"
	},
	{
		"companyName": "Kunde, Bradtke and Leffler",
		"companyId": "7e9c706e-8398-487c-8bf8-5d69bf91399b",
		"headquarters": "Blue Springs",
		"sector": null,
		"countryCode": "HU"
	},
	{
		"companyName": "Parisian, Price and Kutch",
		"companyId": "e4d59baa-3dbf-4412-9914-82bc372d89e9",
		"permId": "iPIXRluNKf",
		"headquarters": "Estellfurt",
		"sector": "markets",
		"countryCode": "PS"
	},
	{
		"companyName": "Rath Inc",
		"companyId": "50f80851-1b34-49fd-a4b7-235960d742dd",
		"headquarters": "Connstead",
		"sector": "initiatives",
		"countryCode": "TJ"
	},
	{
		"companyName": "Towne - Luettgen",
		"companyId": "39445c3a-dda3-4468-b8f5-70ad3d919faa",
		"headquarters": "South Shannon",
		"sector": null,
		"countryCode": "RU"
	},
	{
		"companyName": "Smith, Treutel and Rowe",
		"companyId": "54ef604f-7aa1-42dd-83bd-c6754f3df7e9",
		"permId": "pkRI2VkzIA",
		"headquarters": "Tysonland",
		"sector": null,
		"countryCode": "GI"
	},
	{
		"companyName": "Bechtelar - Boehm",
		"companyId": "c4455352-706e-48cf-a27f-90d047dd7ced",
		"headquarters": "East Kelliton",
		"sector": "lifetime value",
		"countryCode": "KY"
	},
	{
		"companyName": "Dickinson LLC",
		"companyId": "83e83ff2-83a6-466d-859b-bbc708689476",
		"permId": "axqNEDWdHT",
		"headquarters": "Lacey",
		"sector": "content",
		"countryCode": "EH"
	},
	{
		"companyName": "Trantow Inc",
		"companyId": "924cb87b-a0e8-47cd-b959-ed8204102327",
		"permId": "viKMeq4WU0",
		"headquarters": "New Hesterfield",
		"sector": "experiences",
		"countryCode": "EG"
	},
	{
		"companyName": "D'Amore - Mitchell",
		"companyId": "874ec551-2823-41f1-88f9-1b47b400eca8",
		"permId": "4Sk5ZeAIPr",
		"headquarters": "Simonishaven",
		"sector": "markets",
		"countryCode": "MX"
	},
	{
		"companyName": "Goodwin - Schaden",
		"companyId": "7e2a2b8c-43c4-4331-a67e-1ac9e2c33e3a",
		"permId": "at31QsLdAL",
		"headquarters": "South Demarco",
=======
		"companyName": "DuBuque, Pacocha and King",
		"companyId": "70c37855-6e6c-4e6f-8e11-26b061769ef6",
		"permId": "BjRPffoAh1",
		"headquarters": "Port Elenorfield",
		"sector": "users",
		"countryCode": "PA"
	},
	{
		"companyName": "Heaney - McGlynn",
		"companyId": "24bf989a-b708-42e7-ba39-5c8bcdd1ede1",
		"permId": "5BVqE0POr0",
		"headquarters": "Biloxi",
		"sector": null,
		"countryCode": "PN"
	},
	{
		"companyName": "Reichert LLC",
		"companyId": "3004274d-57fe-4a76-a16e-4655f14b6636",
		"permId": "U1DdRV8e2N",
		"headquarters": "Beaverton",
		"sector": "action-items",
		"countryCode": "SL"
	},
	{
		"companyName": "Hills, Trantow and Davis",
		"companyId": "07e0d8e4-4f83-4461-a99d-760d40a79333",
		"permId": "QtSG9WOxuz",
		"headquarters": "New Aubrey",
		"sector": "systems",
		"countryCode": "CO"
	},
	{
		"companyName": "Rice, Cronin and Rohan",
		"companyId": "ae5f3973-dad4-4e57-b0aa-f8752fa9e90f",
		"headquarters": "Port Imani",
		"sector": "niches",
		"countryCode": "MH"
	},
	{
		"companyName": "Hammes, Schneider and Rowe",
		"companyId": "f896f40a-0f25-4600-b867-ea3bce1880ba",
		"headquarters": "West Paoloworth",
		"sector": null,
		"countryCode": "ER"
	},
	{
		"companyName": "Kertzmann, Hermiston and Beahan",
		"companyId": "35d3ad6d-6bd7-4f42-8e0e-dc2e39d26c1a",
		"permId": "2BzdjyfhqX",
		"headquarters": "Livonia",
		"sector": "functionalities",
		"countryCode": "TL"
	},
	{
		"companyName": "Von - Kuhn",
		"companyId": "4c4fbcbc-65aa-494b-9a23-b206feb1235f",
		"permId": "gEBUZYNPII",
		"headquarters": "Coconut Creek",
		"sector": "relationships",
		"countryCode": "RS"
	},
	{
		"companyName": "Pollich Inc",
		"companyId": "615a804f-5617-4abb-8a2e-c3ecd790e140",
		"headquarters": "East Reggie",
		"sector": "platforms",
		"countryCode": "BT"
	},
	{
		"companyName": "Abshire - Waelchi",
		"companyId": "e6352a47-8909-4fb2-b694-962d370075a4",
		"headquarters": "Grand Island",
		"sector": "content",
		"countryCode": "PS"
	},
	{
		"companyName": "Ullrich and Sons",
		"companyId": "2a90d711-5e81-4db5-bb25-7e9bc2bb4b30",
		"permId": "WgbQKN6Xhn",
		"headquarters": "Alphonsofurt",
		"sector": null,
		"countryCode": "EC"
	},
	{
		"companyName": "Nicolas Group",
		"companyId": "d1269904-8097-4936-966c-d3551c866b88",
		"permId": "9t2RuMu1sw",
		"headquarters": "Lake Darylberg",
		"sector": "web services",
		"countryCode": "LY"
	},
	{
		"companyName": "Cassin - Wiza",
		"companyId": "d6a5bc92-51ec-4dd6-b160-2b2bf9fc4f9c",
		"headquarters": "Annabelleshire",
		"sector": "partnerships",
		"countryCode": "BE"
	},
	{
		"companyName": "Runte, Kilback and Hettinger",
		"companyId": "a8423ea7-22c9-4818-8b20-200b9af8373e",
		"permId": "3XlizkSclI",
		"headquarters": "Lake Willis",
		"sector": "methodologies",
		"countryCode": "TN"
	},
	{
		"companyName": "MacGyver, Mueller and Lemke",
		"companyId": "5cda4500-50d6-4c53-8580-b685c4fee249",
		"headquarters": "New Anderson",
		"sector": "applications",
		"countryCode": "GM"
	},
	{
		"companyName": "Buckridge Group",
		"companyId": "d93eb44a-86bd-49ea-95dc-9f7d9ca4f0aa",
		"permId": "mE15ibuMof",
		"headquarters": "Connside",
		"sector": "niches",
		"countryCode": "SG"
	},
	{
		"companyName": "Champlin Group",
		"companyId": "dedaa8d2-0263-4e95-b311-42fe51f66be6",
		"headquarters": "Walterburgh",
		"sector": "lifetime value",
		"countryCode": "AG"
	},
	{
		"companyName": "Goyette - Abbott",
		"companyId": "f277b418-00e3-4446-8c09-48bdf1d7dc5a",
		"headquarters": "Lake Sophiaport",
		"sector": "infrastructures",
		"countryCode": "MD"
	},
	{
		"companyName": "Streich, Wolff and Borer",
		"companyId": "2aa3128c-9b29-4953-b81e-5443e932d9e3",
		"permId": "VNYo3OVR6K",
		"headquarters": "Lethaborough",
		"sector": "blockchains",
		"countryCode": "AO"
	},
	{
		"companyName": "Wisozk Group",
		"companyId": "a6d5fb02-1bff-4606-8303-52f1c236e359",
		"permId": "Oh6hDBvuJH",
		"headquarters": "Lilyanberg",
		"sector": "bandwidth",
		"countryCode": "CL"
	},
	{
		"companyName": "Douglas Group",
		"companyId": "32761b89-7654-4adc-bbb3-057c71ed6f88",
		"headquarters": "Bel Air South",
		"sector": "relationships",
		"countryCode": "EE"
	},
	{
		"companyName": "Willms, Hettinger and Williamson",
		"companyId": "653513eb-2ffb-4eb3-ac45-fc5afb24db0a",
		"headquarters": "Rippinland",
		"sector": "niches",
		"countryCode": "LK"
	},
	{
		"companyName": "Treutel - Rath",
		"companyId": "62cac595-ac4b-43af-80a2-c8b4d9e0c6e4",
		"headquarters": "New Arch",
		"sector": "content",
		"countryCode": "SO"
	},
	{
		"companyName": "Reinger, Franey and Torphy",
		"companyId": "922a9758-d49d-4643-ab41-de6fa1b8aa23",
		"headquarters": "Altenwerthtown",
		"sector": "e-commerce",
		"countryCode": "CZ"
	},
	{
		"companyName": "Champlin Inc",
		"companyId": "c9eb713e-b5b6-4b63-af20-f075fbff2908",
		"permId": "0SvREFxCvI",
		"headquarters": "West Sacramento",
		"sector": "communities",
		"countryCode": "VA"
	},
	{
		"companyName": "Macejkovic - Mitchell",
		"companyId": "9b2b2501-3f24-4785-9a88-75e219a7868c",
		"headquarters": "Kaileetown",
		"sector": "content",
		"countryCode": "VE"
	},
	{
		"companyName": "Blanda, Zemlak and Stamm",
		"companyId": "8ff01fd9-9d19-4609-bb88-2aa7e3c54142",
		"headquarters": "Fort Mossiehaven",
		"sector": "eyeballs",
		"countryCode": "TW"
	},
	{
		"companyName": "Bernhard - Stanton",
		"companyId": "abd78b22-b0e3-457b-8703-271c8ea379c6",
		"headquarters": "Potomac",
		"sector": "metrics",
		"countryCode": "FR"
	},
	{
		"companyName": "Keeling, Hauck and Sanford",
		"companyId": "c8cc711a-eb1a-42e4-8114-2af04dfe39a8",
		"permId": "EwoXf3nMFF",
		"headquarters": "Lake Gino",
		"sector": "convergence",
		"countryCode": "GN"
	},
	{
		"companyName": "Mertz, Doyle and Waters",
		"companyId": "18d9976f-f706-46a1-aa13-e97aaf80cacd",
		"permId": "Tzs1WzqxX0",
		"headquarters": "East Walterstad",
		"sector": "mindshare",
		"countryCode": "BD"
	},
	{
		"companyName": "Kemmer, Franey and O'Reilly",
		"companyId": "238edc73-630c-477a-affe-595123353e4f",
		"headquarters": "Jastboro",
		"sector": "methodologies",
		"countryCode": "PM"
	},
	{
		"companyName": "Reynolds - Johns",
		"companyId": "af6ec0fb-989b-44f8-8a1d-5d9b7ae65b3f",
		"permId": "7DMQa3M4Ve",
		"headquarters": "New Carmen",
		"sector": "platforms",
		"countryCode": "ST"
	},
	{
		"companyName": "Johns, Kihn and Cummerata",
		"companyId": "066e72bb-55e2-49fd-8801-0d3f3260bd45",
		"permId": "P18o2RR70D",
		"headquarters": "Alexandria",
		"sector": null,
		"countryCode": "UY"
	},
	{
		"companyName": "Steuber - Bauch",
		"companyId": "2734ecac-b5f8-4e23-9b46-6196cffed8ef",
		"headquarters": "Edmond",
		"sector": "convergence",
		"countryCode": "CX"
	},
	{
		"companyName": "Harber Group",
		"companyId": "cb9a9ab6-df2a-4771-8db5-a37ef66f5764",
		"headquarters": "Lake Taurean",
		"sector": "solutions",
		"countryCode": "GG"
	},
	{
		"companyName": "Sporer, O'Kon and Osinski",
		"companyId": "47d6637c-2a1a-49e4-8cab-fbf889a6c7b8",
		"headquarters": "Santa Clarita",
		"sector": "systems",
		"countryCode": "IQ"
	},
	{
		"companyName": "Ruecker - Littel",
		"companyId": "610e5518-95e6-479f-8654-23e925ea324a",
		"permId": "pndDpBY4qv",
		"headquarters": "Ames",
		"sector": "metrics",
		"countryCode": "ER"
	},
	{
		"companyName": "Kautzer, Robel and Kautzer",
		"companyId": "07d262fd-3f38-46f8-9811-cfa66b330c18",
		"headquarters": "Kozeyside",
		"sector": "relationships",
		"countryCode": "ST"
	},
	{
		"companyName": "Jones Group",
		"companyId": "0a34e775-e7f1-4f56-9697-30b0b2729581",
		"headquarters": "Destinyton",
		"sector": "networks",
		"countryCode": "GH"
	},
	{
		"companyName": "Hackett, Okuneva and Rau",
		"companyId": "112334a3-508b-4c2d-ae77-a192e6364bd8",
		"permId": "d4kCqerYq6",
		"headquarters": "Fort Brooke",
		"sector": "deliverables",
		"countryCode": "GH"
	},
	{
		"companyName": "Borer LLC",
		"companyId": "5fd3cac4-abe7-4aae-80e5-52e0e8c54701",
		"headquarters": "Gloverstad",
		"sector": "content",
		"countryCode": "GL"
	},
	{
		"companyName": "McLaughlin - Borer",
		"companyId": "fc3aa344-2103-4f03-b08e-532be251e1b9",
		"permId": "4KICQjwbrd",
		"headquarters": "New Sheilaton",
		"sector": null,
		"countryCode": "MT"
	},
	{
		"companyName": "Schimmel - Simonis",
		"companyId": "add32f5e-b7a3-4ed6-93ad-d1f02ba85009",
		"headquarters": "New Emmetfort",
		"sector": null,
		"countryCode": "FM"
	},
	{
		"companyName": "Prosacco - Krajcik",
		"companyId": "cd167c87-2eae-4641-87ef-d6816f1dea9e",
		"headquarters": "Port Jarrod",
		"sector": "portals",
		"countryCode": "CK"
	},
	{
		"companyName": "Altenwerth LLC",
		"companyId": "3ad3c60b-e648-4c5b-85bf-1d06de87c16e",
		"headquarters": "East Garlandview",
		"sector": "e-business",
		"countryCode": "NC"
	},
	{
		"companyName": "Heidenreich, Schamberger and Gleason",
		"companyId": "95218ea1-08c5-4810-9c3f-cb8d59a76b96",
		"permId": "ZfJlab6YmU",
		"headquarters": "South Leland",
		"sector": "schemas",
		"countryCode": "SY"
	},
	{
		"companyName": "Raynor, Rutherford and Anderson",
		"companyId": "af4c8b6e-0763-43b9-9b9a-b88053f8824e",
		"permId": "4dufJyGwlW",
		"headquarters": "Lake Aleneview",
		"sector": "initiatives",
		"countryCode": "LV"
	},
	{
		"companyName": "Von - Zemlak",
		"companyId": "1b3aa453-fec2-4180-aaa8-ce55d46d9603",
		"permId": "mGiUynManw",
		"headquarters": "East Hymanburgh",
		"sector": "networks",
		"countryCode": "CA"
	},
	{
		"companyName": "Bahringer Group",
		"companyId": "fa9b36ad-b0fa-4694-9cd1-63a891e2fe28",
		"permId": "71HxpwgYfW",
		"headquarters": "Schulistfort",
		"sector": "supply-chains",
		"countryCode": "PF"
	},
	{
		"companyName": "Mohr, Tromp and McClure",
		"companyId": "13c75854-d091-42bf-a45f-976c8d737c92",
		"permId": "CPDyiflQVl",
		"headquarters": "Fort Lauderdale",
		"sector": null,
		"countryCode": "LV"
	},
	{
		"companyName": "Buckridge, Frami and Hand",
		"companyId": "5a524c22-a1d0-4161-b788-3d1d1eb0dbc6",
		"permId": "gOjjAdS1gI",
		"headquarters": "Fort Maxine",
		"sector": null,
		"countryCode": "KZ"
	},
	{
		"companyName": "Turcotte Group",
		"companyId": "a7ec5ea6-2b1e-4f31-b086-7fbb5108f5a5",
		"headquarters": "West Juniorshire",
		"sector": null,
		"countryCode": "MK"
	},
	{
		"companyName": "Mayer, Jaskolski and Hermann",
		"companyId": "de30237c-0b43-48ad-8705-be537ee4115b",
		"permId": "FHsv7OxYP8",
		"headquarters": "East Tony",
		"sector": null,
		"countryCode": "MU"
	},
	{
		"companyName": "Fadel, Boyle and Miller",
		"companyId": "3c7345cf-5ee8-4722-9f4a-be193a69b38c",
		"permId": "moVzxiXJq0",
		"headquarters": "North Cathryn",
		"sector": null,
		"countryCode": "GA"
	},
	{
		"companyName": "Hand, Monahan and Parker",
		"companyId": "02efd1f5-0725-4cb9-84a1-ae85b534bf6d",
		"permId": "1lvEQqe3n0",
		"headquarters": "Duluth",
		"sector": null,
		"countryCode": "FM"
	},
	{
		"companyName": "McKenzie - Balistreri",
		"companyId": "ef7b2385-d3ec-4bab-84bd-00be28160297",
		"permId": "XOARxTbfaC",
		"headquarters": "Lonville",
		"sector": "convergence",
		"countryCode": "TD"
	},
	{
		"companyName": "Pollich - Orn",
		"companyId": "99c8bc03-12c4-4567-90f9-aad9d8e057f2",
		"permId": "IuFhLRWUxp",
		"headquarters": "Marquisemouth",
		"sector": null,
		"countryCode": "CU"
	},
	{
		"companyName": "Davis Inc",
		"companyId": "d47db300-c08f-4a29-be03-9568176ce8e4",
		"headquarters": "East Ashleyborough",
		"sector": "experiences",
		"countryCode": "EG"
	},
	{
		"companyName": "Gutkowski - Schmeler",
		"companyId": "eaefee85-9d8b-4ce2-8c8f-2e2c5d89770b",
		"permId": "0Psj5N49iV",
		"headquarters": "Palo Alto",
		"sector": "interfaces",
		"countryCode": "SH"
	},
	{
		"companyName": "Koss LLC",
		"companyId": "fc633a7c-0690-4db2-8e3e-eedc136de297",
		"permId": "5kTQcdDoR7",
		"headquarters": "Nienowchester",
		"sector": null,
		"countryCode": "PY"
	},
	{
		"companyName": "Glover Group",
		"companyId": "e1c15daf-4be1-4e2f-bafc-fbeffbc810fc",
		"permId": "qv11mMWpbe",
		"headquarters": "Izaiahton",
		"sector": "channels",
		"countryCode": "DJ"
	},
	{
		"companyName": "Gleichner, Cole and Crist",
		"companyId": "33503c6b-7949-463e-8758-3adc43522d5b",
		"permId": "z8eSCG3c8H",
		"headquarters": "Port Josh",
		"sector": null,
		"countryCode": "LU"
	},
	{
		"companyName": "Reilly LLC",
		"companyId": "549d1f49-3a2a-4cc0-a5ad-662d4f5b02b6",
		"headquarters": "Ferryport",
		"sector": "e-markets",
		"countryCode": "KR"
	},
	{
		"companyName": "Murphy and Sons",
		"companyId": "9ba70e2d-333f-4939-b538-ca960c4ee1e0",
		"headquarters": "Ankundingport",
		"sector": "initiatives",
		"countryCode": "CC"
	},
	{
		"companyName": "Goldner, Cruickshank and Bashirian",
		"companyId": "af0e86c4-d673-45a0-82c0-75fc1fc7d0d9",
		"headquarters": "Las Vegas",
		"sector": "users",
		"countryCode": "KZ"
	},
	{
		"companyName": "Haag, Lockman and Denesik",
		"companyId": "e5140913-c40d-4e46-9fd8-eedea7924926",
		"permId": "SebQLN8AhR",
		"headquarters": "Wesley Chapel",
		"sector": "niches",
		"countryCode": "GP"
	},
	{
		"companyName": "Larson Group",
		"companyId": "21c93d3c-c3d5-4824-aac4-adfce16365a4",
		"permId": "myrE3pGSUq",
		"headquarters": "Fort Obiefort",
		"sector": "users",
		"countryCode": "YT"
	},
	{
		"companyName": "Hodkiewicz - Dach",
		"companyId": "bbf984e7-8b45-421f-938d-8418bf1905ab",
		"permId": "Z4C2uifXet",
		"headquarters": "Kristyfurt",
>>>>>>> 4f440d30
		"sector": null,
		"countryCode": "MP"
	},
	{
<<<<<<< HEAD
		"companyName": "Doyle - Ryan",
		"companyId": "6d887b1e-4dad-4934-a6fb-871348ef3d9f",
		"permId": "nB25LY5Vtd",
		"headquarters": "West Lempiside",
		"sector": "ROI",
		"countryCode": "DZ"
	},
	{
		"companyName": "Thompson - Lemke",
		"companyId": "7ef14961-f971-47bc-8d71-a09a62063f05",
		"permId": "1ArBMkkdpW",
		"headquarters": "Ondrickaside",
		"sector": "platforms",
		"countryCode": "AL"
	},
	{
		"companyName": "Zulauf LLC",
		"companyId": "cee17c86-645a-495f-b577-a9d7f5f1d1f0",
		"permId": "UJ6VeGASWZ",
		"headquarters": "O'Connerside",
		"sector": "initiatives",
		"countryCode": "NI"
	},
	{
		"companyName": "Schuppe Inc",
		"companyId": "2bc0905e-9983-4065-8289-7e354a3a9b7b",
		"permId": "0VRENsBfOa",
		"headquarters": "North Waldo",
		"sector": null,
		"countryCode": "LI"
	},
	{
		"companyName": "Champlin - Blick",
		"companyId": "3b8dd8ea-8666-40a4-8b09-c3c0a37ed5ce",
		"headquarters": "Wolffstead",
		"sector": "metrics",
		"countryCode": "AX"
	},
	{
		"companyName": "Jerde and Sons",
		"companyId": "d7e08bee-3eba-44c4-bba1-a6abed93c770",
		"headquarters": "Cristalport",
		"sector": "schemas",
		"countryCode": "BN"
	},
	{
		"companyName": "Rice, Lockman and Turner",
		"companyId": "0ef0ad14-fc1f-487c-9525-67a2c55cfb82",
		"permId": "vOHfZChbwM",
		"headquarters": "Federal Way",
		"sector": "eyeballs",
		"countryCode": "WS"
	},
	{
		"companyName": "Herman, Goyette and Beahan",
		"companyId": "9e3dbbad-75de-4db3-8308-8a092fbb7746",
		"permId": "saZyTXTNDU",
		"headquarters": "Fond du Lac",
		"sector": "communities",
		"countryCode": "SA"
	},
	{
		"companyName": "Lebsack - Ritchie",
		"companyId": "a861b64f-0eb1-4cc5-a1d2-3bc99b397c67",
		"headquarters": "Vadabury",
		"sector": "web services",
		"countryCode": "TT"
	},
	{
		"companyName": "Feeney, Windler and Bogisich",
		"companyId": "506c778b-70ca-42a3-88a6-81ff20b0e4ed",
		"permId": "SbxEIaKbVl",
		"headquarters": "Westfield",
		"sector": "paradigms",
		"countryCode": "RW"
	},
	{
		"companyName": "Donnelly Inc",
		"companyId": "6cb4fd51-c914-41bf-bf9b-8bcf0c1b1388",
		"permId": "ZmhBLuJvcg",
		"headquarters": "Haleyton",
		"sector": "users",
		"countryCode": "KY"
	},
	{
		"companyName": "Hettinger Inc",
		"companyId": "d9494982-0f23-4cef-8505-cbe3f25b1a87",
		"headquarters": "Lake Jaymeport",
		"sector": "methodologies",
		"countryCode": "NA"
	},
	{
		"companyName": "Ratke Inc",
		"companyId": "459ad329-c1d4-49f0-b901-d794e6443d08",
		"permId": "1AOmmkHVz2",
		"headquarters": "Bismarck",
		"sector": "technologies",
		"countryCode": "NG"
	},
	{
		"companyName": "Bogisich Group",
		"companyId": "7e8feab4-e0c4-4964-90f6-b29ef7ed2f7f",
		"permId": "IFWrxGC8TL",
		"headquarters": "Melissashire",
		"sector": "platforms",
		"countryCode": "TT"
	},
	{
		"companyName": "Zieme and Sons",
		"companyId": "59f9c3fa-61cf-48e8-bd25-a6d9dc99cd2a",
		"headquarters": "East Maybellechester",
		"sector": "initiatives",
		"countryCode": "CX"
	},
	{
		"companyName": "Zemlak - Rempel",
		"companyId": "ae7c52a9-1816-4923-af50-82ca0c7225a0",
		"permId": "A4ByVXpY0W",
		"headquarters": "Lilianmouth",
		"sector": "schemas",
		"countryCode": "KH"
	},
	{
		"companyName": "Daugherty Group",
		"companyId": "e1e341c2-1d48-478b-a431-0802912ebca8",
		"headquarters": "Blaine",
		"sector": "e-markets",
		"countryCode": "AS"
	},
	{
		"companyName": "Howe and Sons",
		"companyId": "fe25a4e5-948c-443d-b5ef-67cb1ecfdc3f",
		"headquarters": "Waldorf",
		"sector": "content",
		"countryCode": "JM"
	},
	{
		"companyName": "Jerde, Buckridge and Kulas",
		"companyId": "15d11acc-f328-4ba6-9a83-630087319f80",
		"permId": "UoSWBRWumX",
		"headquarters": "Anibalberg",
		"sector": "niches",
		"countryCode": "PL"
	},
	{
		"companyName": "Spencer Inc",
		"companyId": "0857e6d8-a9ef-4661-b7ab-204696621b59",
		"headquarters": "North Nora",
		"sector": "schemas",
		"countryCode": "HT"
	},
	{
		"companyName": "Daniel, Senger and Hickle",
		"companyId": "9103a6ae-2d1f-40e6-958a-2a71b8faa19a",
		"permId": "8K7fTTxv7i",
		"headquarters": "Jurupa Valley",
		"sector": "paradigms",
		"countryCode": "MH"
	},
	{
		"companyName": "Krajcik - Feeney",
		"companyId": "f3599a76-2ffa-49e8-bcf3-a0242e29cbfd",
		"permId": "5pR8oBura2",
		"headquarters": "Port Celestino",
		"sector": null,
		"countryCode": "BZ"
	},
	{
		"companyName": "O'Conner, Ziemann and Langosh",
		"companyId": "f83a6ea6-76e1-4324-9ccc-51670c0dc743",
		"headquarters": "Ernaport",
		"sector": "networks",
		"countryCode": "SS"
	},
	{
		"companyName": "Turcotte, Conn and Deckow",
		"companyId": "0434fa2e-3b77-4953-b532-1d1dba55c464",
		"headquarters": "Karineport",
		"sector": "interfaces",
		"countryCode": "PH"
	},
	{
		"companyName": "Greenholt, Berge and Kunze",
		"companyId": "45d94385-b4eb-472c-a554-0fa7ae95ff72",
		"headquarters": "Stiedemannville",
		"sector": "e-commerce",
		"countryCode": "AO"
	},
	{
		"companyName": "Kuphal - Bernhard",
		"companyId": "d411f162-de6a-4723-9c99-2783102dfd19",
		"headquarters": "Mosciskiberg",
		"sector": "partnerships",
		"countryCode": "BS"
	},
	{
		"companyName": "Jaskolski - Kihn",
		"companyId": "1a544867-34e8-4ade-848c-66ca43fd070b",
		"headquarters": "Kearny",
		"sector": "functionalities",
		"countryCode": "YT"
	},
	{
		"companyName": "Altenwerth, Moore and Oberbrunner",
		"companyId": "dd3381c9-eef1-4995-af05-6f7499adff6a",
		"permId": "itCk9WBofp",
		"headquarters": "Mattiebury",
		"sector": "methodologies",
		"countryCode": "GB"
	},
	{
		"companyName": "McClure Inc",
		"companyId": "d1fa9057-0264-4003-a18a-e30a899d63e4",
		"permId": "8AoGev2jIB",
		"headquarters": "West Dedric",
		"sector": "interfaces",
		"countryCode": "GD"
	},
	{
		"companyName": "Bruen, Windler and McLaughlin",
		"companyId": "e2de5029-b7ff-44cb-9f29-356425dbe082",
		"permId": "HWGSfYxLPW",
		"headquarters": "New Hudson",
		"sector": "partnerships",
		"countryCode": "GE"
	},
	{
		"companyName": "MacGyver Group",
		"companyId": "0ecb0057-bc36-465a-b9ae-d3861b24aeef",
		"permId": "jDhNHqHwOU",
		"headquarters": "South Erica",
		"sector": "methodologies",
		"countryCode": "GM"
=======
		"companyName": "Cruickshank - Green",
		"companyId": "cda0adda-1184-43bc-9d6e-460f284febef",
		"permId": "8sSgQkW3F2",
		"headquarters": "Glendora",
		"sector": "methodologies",
		"countryCode": "CD"
	},
	{
		"companyName": "Feeney Inc",
		"companyId": "bdc82d23-1616-425e-b669-a1bbaba637de",
		"headquarters": "Muellerbury",
		"sector": "networks",
		"countryCode": "CD"
	},
	{
		"companyName": "Dickinson, Hane and O'Connell",
		"companyId": "4d8a00c0-a99a-4ee6-912a-76ca1aab9da5",
		"permId": "dJ7v48cJ7D",
		"headquarters": "Pomona",
		"sector": "models",
		"countryCode": "PH"
	},
	{
		"companyName": "McDermott Group",
		"companyId": "8237dcb5-f944-4dd9-a003-dbb4a2e9c542",
		"permId": "1a1ih6sdm7",
		"headquarters": "Schowalterfort",
		"sector": "synergies",
		"countryCode": "MZ"
	},
	{
		"companyName": "Powlowski - Kshlerin",
		"companyId": "8b91e3da-485f-4b5b-96b2-de25da7cccc2",
		"permId": "O9Kt4Nq2Qw",
		"headquarters": "Jenaview",
		"sector": "interfaces",
		"countryCode": "SY"
	},
	{
		"companyName": "Doyle - Kozey",
		"companyId": "95fde9b9-a2c1-4438-84f6-90d851c7530d",
		"permId": "fTYdc64LCp",
		"headquarters": "Chico",
		"sector": null,
		"countryCode": "HN"
	},
	{
		"companyName": "Mills and Sons",
		"companyId": "410a1562-df62-421c-9044-cc3d36235b48",
		"headquarters": "Robertsfort",
		"sector": "applications",
		"countryCode": "NF"
	},
	{
		"companyName": "Lueilwitz, Wiegand and Kulas",
		"companyId": "e52f8c40-525c-49f2-9972-c678716a5d35",
		"headquarters": "Jaylonchester",
		"sector": null,
		"countryCode": "CY"
	},
	{
		"companyName": "Marvin, Heathcote and Ondricka",
		"companyId": "455e2197-33f0-434a-951a-bb1b6bae481f",
		"permId": "dyq3Um5qid",
		"headquarters": "Eddieborough",
		"sector": null,
		"countryCode": "CW"
	},
	{
		"companyName": "Parisian - Gulgowski",
		"companyId": "43dbe96b-4ca7-4d45-8f9c-06a35582876e",
		"permId": "QcNE4QGOIy",
		"headquarters": "Lawton",
		"sector": "supply-chains",
		"countryCode": "IR"
	},
	{
		"companyName": "Harris, Von and Hessel",
		"companyId": "3edf042d-8dce-421d-9d01-12fd83a877f9",
		"permId": "MrAFKhGEqs",
		"headquarters": "Altadena",
		"sector": "blockchains",
		"countryCode": "GH"
	},
	{
		"companyName": "Stark - Ward",
		"companyId": "c356a61e-0631-42e5-9970-6301e1afb317",
		"headquarters": "Bristol",
		"sector": "applications",
		"countryCode": "TH"
	},
	{
		"companyName": "Ward Inc",
		"companyId": "29d7081e-a14f-46c6-af86-fc52ab415ede",
		"headquarters": "Priceboro",
		"sector": null,
		"countryCode": "AR"
	},
	{
		"companyName": "Homenick Group",
		"companyId": "fec8eeac-9c0f-4283-8491-7c913c591130",
		"permId": "8MdsDLHW02",
		"headquarters": "Rochester Hills",
		"sector": "mindshare",
		"countryCode": "MA"
	},
	{
		"companyName": "Kemmer, Ondricka and Pfeffer",
		"companyId": "8ca77d86-e05c-4b62-9886-6e4c5bb5b64b",
		"headquarters": "East Hillarystead",
		"sector": "platforms",
		"countryCode": "AZ"
	},
	{
		"companyName": "Hayes - Becker",
		"companyId": "b1a96780-22c1-497b-8dc9-d31e701aaf2a",
		"permId": "kukwoProxp",
		"headquarters": "Port Raymundo",
		"sector": "mindshare",
		"countryCode": "JE"
	},
	{
		"companyName": "Jacobs - Simonis",
		"companyId": "6afb8ec8-393c-4104-8e01-648d4e6d0ac9",
		"headquarters": "Port Coltenworth",
		"sector": "communities",
		"countryCode": "LB"
	},
	{
		"companyName": "Franecki LLC",
		"companyId": "71ceeec7-5ceb-4cef-8627-ae2095529149",
		"permId": "QspDr1njDK",
		"headquarters": "West Violaview",
		"sector": "relationships",
		"countryCode": "BZ"
	},
	{
		"companyName": "Streich LLC",
		"companyId": "649f026e-0c1e-4db6-8c7a-8dfe4ba53bd0",
		"permId": "zm5f2ayIJ1",
		"headquarters": "East Madelineberg",
		"sector": "metrics",
		"countryCode": "VC"
	},
	{
		"companyName": "Quigley - Reinger",
		"companyId": "1c180093-b394-493a-8d83-ca8e32d28494",
		"permId": "GQgwdFVM0V",
		"headquarters": "East Maia",
		"sector": "bandwidth",
		"countryCode": "BF"
	},
	{
		"companyName": "Conroy LLC",
		"companyId": "ab3c2cc6-d7a2-4b2a-96e4-0b048eb667d8",
		"permId": "R3R0w1XD22",
		"headquarters": "Ludiestead",
		"sector": "convergence",
		"countryCode": "ES"
	},
	{
		"companyName": "Howe - Hauck",
		"companyId": "b7bdfc4e-f14a-49b3-a226-71633cc7250c",
		"headquarters": "Littlebury",
		"sector": "blockchains",
		"countryCode": "RW"
	},
	{
		"companyName": "Ward, Hilll and Daniel",
		"companyId": "7ffa98b1-162b-4463-af2a-c8892e724e3a",
		"headquarters": "North Jacyntheview",
		"sector": "relationships",
		"countryCode": "CF"
	},
	{
		"companyName": "Paucek - Hoppe",
		"companyId": "1f292947-bfb5-41ad-9722-88bc6aa30b45",
		"headquarters": "Cristianchester",
		"sector": null,
		"countryCode": "AL"
	},
	{
		"companyName": "Leuschke, Runte and Kshlerin",
		"companyId": "bbdd2122-552c-4f6d-8f1d-56b681372980",
		"headquarters": "Dorrisport",
		"sector": "e-business",
		"countryCode": "VU"
	},
	{
		"companyName": "O'Conner Inc",
		"companyId": "332177c3-1694-45fe-bcfc-a8a49fe2f3bb",
		"headquarters": "Madera",
		"sector": "functionalities",
		"countryCode": "IR"
	},
	{
		"companyName": "Beier - Stark",
		"companyId": "91c12899-81ff-4f0f-b2ad-ebe971d7ac14",
		"permId": "XKc46VC1iN",
		"headquarters": "Fort Stantontown",
		"sector": "niches",
		"countryCode": "FR"
	},
	{
		"companyName": "Block, Gottlieb and Abbott",
		"companyId": "d14f1ab7-8be2-40fc-84d0-118a7578d94e",
		"headquarters": "Miltonborough",
		"sector": "architectures",
		"countryCode": "IM"
	},
	{
		"companyName": "Brown Inc",
		"companyId": "6a05f52d-54f4-4a95-8e6c-a297cd6caba5",
		"headquarters": "Deckowtown",
		"sector": "action-items",
		"countryCode": "AW"
	},
	{
		"companyName": "Spencer - Schroeder",
		"companyId": "ef0dfcb6-960b-4208-b4e4-9d18eac71d9c",
		"headquarters": "Temecula",
		"sector": "functionalities",
		"countryCode": "MN"
	},
	{
		"companyName": "Auer - Russel",
		"companyId": "b58fd277-2425-49a7-b41a-0ae45431cf98",
		"permId": "T4X9C2A5Zt",
		"headquarters": "East Eusebiofurt",
		"sector": "supply-chains",
		"countryCode": "NG"
	},
	{
		"companyName": "Quitzon - Blanda",
		"companyId": "2e6a8cd5-ffc5-4f7e-b092-78172d68e250",
		"permId": "QQTKUbjefC",
		"headquarters": "Howeshire",
		"sector": null,
		"countryCode": "TK"
>>>>>>> 4f440d30
	}
]<|MERGE_RESOLUTION|>--- conflicted
+++ resolved
@@ -1,515 +1,5 @@
 [
 	{
-<<<<<<< HEAD
-		"companyName": "McCullough, Balistreri and Powlowski",
-		"companyId": "c47810f2-84a4-4b77-8da2-7e5ad0c87067",
-		"permId": "FKwoZCmon3",
-		"headquarters": "Grantberg",
-		"sector": "paradigms",
-		"countryCode": "PN"
-	},
-	{
-		"companyName": "Hirthe, Littel and Kulas",
-		"companyId": "0c25ebc1-8da8-4dd1-934b-8360b4dc19ad",
-		"headquarters": "South Melba",
-		"sector": "e-commerce",
-		"countryCode": "VN"
-	},
-	{
-		"companyName": "Wiegand - Okuneva",
-		"companyId": "6dcf384d-6678-4377-9fe9-7b32b7614af9",
-		"permId": "xKwvWUmXpX",
-		"headquarters": "Joeboro",
-		"sector": "architectures",
-		"countryCode": "YE"
-	},
-	{
-		"companyName": "Streich, Herzog and Bradtke",
-		"companyId": "d65d5df7-6741-4638-badb-58dbc6057f0a",
-		"permId": "0ZvzBj6kkR",
-		"headquarters": "Buffalo Grove",
-		"sector": "e-markets",
-		"countryCode": "ZM"
-	},
-	{
-		"companyName": "McCullough Group",
-		"companyId": "fb728a17-56d4-4301-9619-268b35e4d565",
-		"headquarters": "Tustin",
-		"sector": null,
-		"countryCode": "IS"
-	},
-	{
-		"companyName": "Bode, Weimann and Krajcik",
-		"companyId": "0288b7af-0abf-4550-9b63-89aac89c8afc",
-		"headquarters": "New Damaris",
-		"sector": null,
-		"countryCode": "ML"
-	},
-	{
-		"companyName": "Wiza, Schinner and Murray",
-		"companyId": "baa23f51-4a18-400e-8753-73b90e8eeebc",
-		"headquarters": "Nienowberg",
-		"sector": "architectures",
-		"countryCode": "SR"
-	},
-	{
-		"companyName": "Mraz Group",
-		"companyId": "b42ca0f8-226e-4466-86fc-7c4fc8e67cc4",
-		"headquarters": "Fort Aleen",
-		"sector": null,
-		"countryCode": "BB"
-	},
-	{
-		"companyName": "Ebert LLC",
-		"companyId": "7bd12bf0-eb10-4397-a754-fc662448aa41",
-		"headquarters": "North Geotown",
-		"sector": null,
-		"countryCode": "GM"
-	},
-	{
-		"companyName": "Green - Morar",
-		"companyId": "9857fac5-0dd0-4e34-9bc8-b7d3f17e9553",
-		"permId": "s5sTHUqHV7",
-		"headquarters": "Minneapolis",
-		"sector": "initiatives",
-		"countryCode": "KW"
-	},
-	{
-		"companyName": "Roob, Emmerich and Roberts",
-		"companyId": "97f6d803-9a2a-49e6-b66e-7ccf848a3ef4",
-		"headquarters": "West Giuseppefield",
-		"sector": "platforms",
-		"countryCode": "WF"
-	},
-	{
-		"companyName": "Koelpin Inc",
-		"companyId": "4c2b511e-925b-43df-ad9f-781b03a51b29",
-		"headquarters": "Port Nia",
-		"sector": "ROI",
-		"countryCode": "MV"
-	},
-	{
-		"companyName": "Smitham Inc",
-		"companyId": "8d01a8a7-5a9c-4c40-a6ce-72bf9ce2e040",
-		"headquarters": "Lake Ismael",
-		"sector": null,
-		"countryCode": "AX"
-	},
-	{
-		"companyName": "McLaughlin LLC",
-		"companyId": "b73a33e5-1a63-431b-b530-89c58117e414",
-		"permId": "L8QNa3cklL",
-		"headquarters": "San Juan",
-		"sector": "metrics",
-		"countryCode": "CZ"
-	},
-	{
-		"companyName": "Muller Group",
-		"companyId": "58d27244-19f7-4848-b0fe-90d60e15a186",
-		"headquarters": "Rosaleestead",
-		"sector": "interfaces",
-		"countryCode": "FO"
-	},
-	{
-		"companyName": "Purdy, Johnston and Farrell",
-		"companyId": "ccb373d9-407b-4260-bcc8-e8d785bc2b2a",
-		"headquarters": "Schneiderfield",
-		"sector": "models",
-		"countryCode": "GM"
-	},
-	{
-		"companyName": "Schumm - Rowe",
-		"companyId": "5ebf2400-6ee5-4e82-acd2-e5c72c65a152",
-		"headquarters": "Bernierborough",
-		"sector": null,
-		"countryCode": "GF"
-	},
-	{
-		"companyName": "Kessler and Sons",
-		"companyId": "247309d4-7967-48ee-8c27-00991ef622ce",
-		"headquarters": "Lake Emanuelport",
-		"sector": "models",
-		"countryCode": "BF"
-	},
-	{
-		"companyName": "Lowe, Green and Konopelski",
-		"companyId": "8f3a8a6b-1602-40e1-96d9-c6adf32861d5",
-		"headquarters": "Casas Adobes",
-		"sector": "architectures",
-		"countryCode": "HR"
-	},
-	{
-		"companyName": "Rowe, Paucek and Weber",
-		"companyId": "6906bf62-dda5-48d5-bae4-e0ef4c1f40cf",
-		"permId": "vuAkNOERPe",
-		"headquarters": "Melanyside",
-		"sector": "markets",
-		"countryCode": "VC"
-	},
-	{
-		"companyName": "Hills, McCullough and Kunde",
-		"companyId": "3ab91a91-cc66-46fe-8e76-f11b500960c1",
-		"headquarters": "Yundtfurt",
-		"sector": null,
-		"countryCode": "PY"
-	},
-	{
-		"companyName": "Berge, Brekke and Reichert",
-		"companyId": "2d95d742-f3ef-4322-b3bf-68a94e2aa2c8",
-		"headquarters": "Ames",
-		"sector": "e-commerce",
-		"countryCode": "CA"
-	},
-	{
-		"companyName": "Wuckert LLC",
-		"companyId": "a48002fb-35c5-4e2e-9a4d-6c9c8fa66b0a",
-		"headquarters": "Vernastead",
-		"sector": "bandwidth",
-		"countryCode": "BB"
-	},
-	{
-		"companyName": "Weimann - Legros",
-		"companyId": "44b9612f-d86c-4ee6-badd-ef0716697a41",
-		"permId": "4qxYnjXvZR",
-		"headquarters": "Schmelerville",
-		"sector": "portals",
-		"countryCode": "DO"
-	},
-	{
-		"companyName": "Douglas - Lindgren",
-		"companyId": "53060379-2132-4d9e-8c25-a21243a36ede",
-		"headquarters": "North Nolan",
-		"sector": null,
-		"countryCode": "AU"
-	},
-	{
-		"companyName": "Upton - Ratke",
-		"companyId": "aa386162-2668-4ba1-ad17-0b1a3aad93af",
-		"headquarters": "New Rahsaan",
-		"sector": "bandwidth",
-		"countryCode": "EG"
-	},
-	{
-		"companyName": "Monahan Inc",
-		"companyId": "570a341c-d630-4174-ab50-350b33e2352b",
-		"headquarters": "Runolfsdottirbury",
-		"sector": "paradigms",
-		"countryCode": "PG"
-	},
-	{
-		"companyName": "Rohan - Spinka",
-		"companyId": "02266e61-aae8-47cd-92a4-9affd9da540d",
-		"permId": "RTQMi0blmd",
-		"headquarters": "Miami Gardens",
-		"sector": "markets",
-		"countryCode": "ME"
-	},
-	{
-		"companyName": "Kunde - Swaniawski",
-		"companyId": "16a57cfc-387f-40b6-bdb9-d8952800a7cd",
-		"permId": "ir5Ha6Mz1z",
-		"headquarters": "West Royce",
-		"sector": "technologies",
-		"countryCode": "GU"
-	},
-	{
-		"companyName": "Conn Group",
-		"companyId": "78983635-3bc4-467e-8cca-d8f041f2c920",
-		"permId": "vWnFVi8el7",
-		"headquarters": "Cupertino",
-		"sector": "synergies",
-		"countryCode": "DO"
-	},
-	{
-		"companyName": "Schamberger and Sons",
-		"companyId": "251cab3f-1937-48b6-86ab-a83e10f0ebd0",
-		"permId": "f2nVF0XJ6M",
-		"headquarters": "Lake Sandytown",
-		"sector": null,
-		"countryCode": "GM"
-	},
-	{
-		"companyName": "Farrell - Hilpert",
-		"companyId": "54dbd914-ef49-48c0-9593-0576612a2cee",
-		"permId": "VRSW2mnwxa",
-		"headquarters": "East Abbigail",
-		"sector": "paradigms",
-		"countryCode": "BL"
-	},
-	{
-		"companyName": "Lakin Group",
-		"companyId": "88205071-86e9-461f-a8be-a402c6a402e9",
-		"headquarters": "Deckowstead",
-		"sector": "action-items",
-		"countryCode": "RO"
-	},
-	{
-		"companyName": "Jerde - Fahey",
-		"companyId": "16b410ab-16f5-451f-bbf0-852bf98a7a89",
-		"headquarters": "Lakinside",
-		"sector": "bandwidth",
-		"countryCode": "MT"
-	},
-	{
-		"companyName": "Towne - Romaguera",
-		"companyId": "482a096d-87d8-4e80-a24a-bdfef590ab54",
-		"headquarters": "Bentonville",
-		"sector": "markets",
-		"countryCode": "SR"
-	},
-	{
-		"companyName": "Adams and Sons",
-		"companyId": "bed2443a-9db7-4def-9bce-e4e45f24de9d",
-		"headquarters": "Muellerboro",
-		"sector": "initiatives",
-		"countryCode": "FJ"
-	},
-	{
-		"companyName": "Stehr, Leffler and Hartmann",
-		"companyId": "c3ef6027-4e42-4ffb-bc6c-a4d2c58302e0",
-		"headquarters": "Tempe",
-		"sector": "schemas",
-		"countryCode": "PL"
-	},
-	{
-		"companyName": "Hamill, Hickle and Cremin",
-		"companyId": "6684e37e-6851-4e4f-89c4-581884da6a06",
-		"permId": "PeAPsh8J3y",
-		"headquarters": "Hermistontown",
-		"sector": "platforms",
-		"countryCode": "LI"
-	},
-	{
-		"companyName": "Yundt - McLaughlin",
-		"companyId": "b902b5f6-adbc-49aa-a7ed-88bb651fa0bf",
-		"permId": "4QFuPmNMpM",
-		"headquarters": "Marleechester",
-		"sector": "blockchains",
-		"countryCode": "HR"
-	},
-	{
-		"companyName": "Carter - Swaniawski",
-		"companyId": "48ef6eb3-7ce7-4701-8188-24d37e1d4d70",
-		"headquarters": "Lake Garry",
-		"sector": "convergence",
-		"countryCode": "AE"
-	},
-	{
-		"companyName": "Parisian - Streich",
-		"companyId": "70df2058-5eec-4b9f-b12a-fef4dc0d8606",
-		"permId": "Q62dRmZGCs",
-		"headquarters": "Nikofurt",
-		"sector": "markets",
-		"countryCode": "NE"
-	},
-	{
-		"companyName": "McKenzie - Reynolds",
-		"companyId": "6b54c421-b98e-4296-8a90-6349a927dd0e",
-		"permId": "NGWmfuaqmD",
-		"headquarters": "Port Niko",
-		"sector": "platforms",
-		"countryCode": "FO"
-	},
-	{
-		"companyName": "Bartoletti, Braun and Bergstrom",
-		"companyId": "a8d5be3b-5e7c-40e9-aa24-1f2e2f52690d",
-		"headquarters": "West Leann",
-		"sector": "content",
-		"countryCode": "PG"
-	},
-	{
-		"companyName": "Franecki and Sons",
-		"companyId": "25d4eb85-6020-4f58-b2d5-b9b9b50d73e0",
-		"permId": "0Rx5o8jCPb",
-		"headquarters": "Brisacester",
-		"sector": null,
-		"countryCode": "KP"
-	},
-	{
-		"companyName": "Larkin LLC",
-		"companyId": "c2e3345b-a2c9-48ce-8a60-f3162032c0e8",
-		"headquarters": "Greenwood",
-		"sector": "e-commerce",
-		"countryCode": "MY"
-	},
-	{
-		"companyName": "Shields Group",
-		"companyId": "d6926039-4d19-408c-a41e-5e8b2d91fbc5",
-		"headquarters": "Pamelastad",
-		"sector": "action-items",
-		"countryCode": "NR"
-	},
-	{
-		"companyName": "Murazik Inc",
-		"companyId": "98712c87-0018-4abc-9ae4-61150fbe4721",
-		"headquarters": "Weberberg",
-		"sector": "e-commerce",
-		"countryCode": "HR"
-	},
-	{
-		"companyName": "Cummings Group",
-		"companyId": "45d506aa-7664-422e-9c7c-63fc724bb25b",
-		"headquarters": "South Clifford",
-		"sector": "experiences",
-		"countryCode": "CA"
-	},
-	{
-		"companyName": "Nitzsche LLC",
-		"companyId": "336a50fb-d472-4409-b365-f928144f6f4b",
-		"headquarters": "Monroe",
-		"sector": "metrics",
-		"countryCode": "HM"
-	},
-	{
-		"companyName": "Graham - Goldner",
-		"companyId": "ca3d631a-0aeb-4e41-9c91-d9cfcab532fc",
-		"permId": "aBfkd0WkqK",
-		"headquarters": "Roxanneborough",
-		"sector": "relationships",
-		"countryCode": "ET"
-	},
-	{
-		"companyName": "Jerde - Pagac",
-		"companyId": "4f6dfacf-5590-4ed2-ade5-f4dc81a1faeb",
-		"headquarters": "Stammberg",
-		"sector": null,
-		"countryCode": "BD"
-	},
-	{
-		"companyName": "Swift - Boyle",
-		"companyId": "7b309a23-8ec5-41d0-9618-ed8a778b1f98",
-		"permId": "dj55cRoTyX",
-		"headquarters": "Port Paytonview",
-		"sector": "users",
-		"countryCode": "GG"
-	},
-	{
-		"companyName": "Stroman LLC",
-		"companyId": "0c527e16-e9be-4494-9a00-30b7feb17da2",
-		"permId": "BJfxjU4752",
-		"headquarters": "New Domenica",
-		"sector": "paradigms",
-		"countryCode": "MZ"
-	},
-	{
-		"companyName": "Christiansen - Schulist",
-		"companyId": "1758a773-fa50-40c2-9bef-ff78c666ae0e",
-		"permId": "9h72xqJyvr",
-		"headquarters": "New Jakefort",
-		"sector": "e-markets",
-		"countryCode": "TZ"
-	},
-	{
-		"companyName": "Wuckert Inc",
-		"companyId": "ba83830e-11fa-49c9-9ffa-6f9d927ebbab",
-		"headquarters": "South Aniyafield",
-		"sector": "convergence",
-		"countryCode": "GU"
-	},
-	{
-		"companyName": "Schultz - Rutherford",
-		"companyId": "dcff5cc2-9ea0-461e-9f1e-4fc2e2c199a6",
-		"permId": "l3AJ1tQUNn",
-		"headquarters": "Myaview",
-		"sector": "portals",
-		"countryCode": "GY"
-	},
-	{
-		"companyName": "Feeney - Hettinger",
-		"companyId": "ad40d801-0ed3-4ea7-af0d-d14a5dbed6bc",
-		"permId": "qvBsm1juvM",
-		"headquarters": "Rahulland",
-		"sector": "functionalities",
-		"countryCode": "CC"
-	},
-	{
-		"companyName": "Hirthe, Kovacek and Abshire",
-		"companyId": "b04f3e4b-349f-4de2-81cd-766a930a3da9",
-		"headquarters": "Schillerhaven",
-		"sector": "networks",
-		"countryCode": "PM"
-	},
-	{
-		"companyName": "Effertz - Feil",
-		"companyId": "4b37722f-62c6-4e97-9e6c-c9487eec9cb3",
-		"headquarters": "Oklahoma City",
-		"sector": "markets",
-		"countryCode": "JM"
-	},
-	{
-		"companyName": "Kunde, Bradtke and Leffler",
-		"companyId": "7e9c706e-8398-487c-8bf8-5d69bf91399b",
-		"headquarters": "Blue Springs",
-		"sector": null,
-		"countryCode": "HU"
-	},
-	{
-		"companyName": "Parisian, Price and Kutch",
-		"companyId": "e4d59baa-3dbf-4412-9914-82bc372d89e9",
-		"permId": "iPIXRluNKf",
-		"headquarters": "Estellfurt",
-		"sector": "markets",
-		"countryCode": "PS"
-	},
-	{
-		"companyName": "Rath Inc",
-		"companyId": "50f80851-1b34-49fd-a4b7-235960d742dd",
-		"headquarters": "Connstead",
-		"sector": "initiatives",
-		"countryCode": "TJ"
-	},
-	{
-		"companyName": "Towne - Luettgen",
-		"companyId": "39445c3a-dda3-4468-b8f5-70ad3d919faa",
-		"headquarters": "South Shannon",
-		"sector": null,
-		"countryCode": "RU"
-	},
-	{
-		"companyName": "Smith, Treutel and Rowe",
-		"companyId": "54ef604f-7aa1-42dd-83bd-c6754f3df7e9",
-		"permId": "pkRI2VkzIA",
-		"headquarters": "Tysonland",
-		"sector": null,
-		"countryCode": "GI"
-	},
-	{
-		"companyName": "Bechtelar - Boehm",
-		"companyId": "c4455352-706e-48cf-a27f-90d047dd7ced",
-		"headquarters": "East Kelliton",
-		"sector": "lifetime value",
-		"countryCode": "KY"
-	},
-	{
-		"companyName": "Dickinson LLC",
-		"companyId": "83e83ff2-83a6-466d-859b-bbc708689476",
-		"permId": "axqNEDWdHT",
-		"headquarters": "Lacey",
-		"sector": "content",
-		"countryCode": "EH"
-	},
-	{
-		"companyName": "Trantow Inc",
-		"companyId": "924cb87b-a0e8-47cd-b959-ed8204102327",
-		"permId": "viKMeq4WU0",
-		"headquarters": "New Hesterfield",
-		"sector": "experiences",
-		"countryCode": "EG"
-	},
-	{
-		"companyName": "D'Amore - Mitchell",
-		"companyId": "874ec551-2823-41f1-88f9-1b47b400eca8",
-		"permId": "4Sk5ZeAIPr",
-		"headquarters": "Simonishaven",
-		"sector": "markets",
-		"countryCode": "MX"
-	},
-	{
-		"companyName": "Goodwin - Schaden",
-		"companyId": "7e2a2b8c-43c4-4331-a67e-1ac9e2c33e3a",
-		"permId": "at31QsLdAL",
-		"headquarters": "South Demarco",
-=======
 		"companyName": "DuBuque, Pacocha and King",
 		"companyId": "70c37855-6e6c-4e6f-8e11-26b061769ef6",
 		"permId": "BjRPffoAh1",
@@ -1020,246 +510,10 @@
 		"companyId": "bbf984e7-8b45-421f-938d-8418bf1905ab",
 		"permId": "Z4C2uifXet",
 		"headquarters": "Kristyfurt",
->>>>>>> 4f440d30
 		"sector": null,
 		"countryCode": "MP"
 	},
 	{
-<<<<<<< HEAD
-		"companyName": "Doyle - Ryan",
-		"companyId": "6d887b1e-4dad-4934-a6fb-871348ef3d9f",
-		"permId": "nB25LY5Vtd",
-		"headquarters": "West Lempiside",
-		"sector": "ROI",
-		"countryCode": "DZ"
-	},
-	{
-		"companyName": "Thompson - Lemke",
-		"companyId": "7ef14961-f971-47bc-8d71-a09a62063f05",
-		"permId": "1ArBMkkdpW",
-		"headquarters": "Ondrickaside",
-		"sector": "platforms",
-		"countryCode": "AL"
-	},
-	{
-		"companyName": "Zulauf LLC",
-		"companyId": "cee17c86-645a-495f-b577-a9d7f5f1d1f0",
-		"permId": "UJ6VeGASWZ",
-		"headquarters": "O'Connerside",
-		"sector": "initiatives",
-		"countryCode": "NI"
-	},
-	{
-		"companyName": "Schuppe Inc",
-		"companyId": "2bc0905e-9983-4065-8289-7e354a3a9b7b",
-		"permId": "0VRENsBfOa",
-		"headquarters": "North Waldo",
-		"sector": null,
-		"countryCode": "LI"
-	},
-	{
-		"companyName": "Champlin - Blick",
-		"companyId": "3b8dd8ea-8666-40a4-8b09-c3c0a37ed5ce",
-		"headquarters": "Wolffstead",
-		"sector": "metrics",
-		"countryCode": "AX"
-	},
-	{
-		"companyName": "Jerde and Sons",
-		"companyId": "d7e08bee-3eba-44c4-bba1-a6abed93c770",
-		"headquarters": "Cristalport",
-		"sector": "schemas",
-		"countryCode": "BN"
-	},
-	{
-		"companyName": "Rice, Lockman and Turner",
-		"companyId": "0ef0ad14-fc1f-487c-9525-67a2c55cfb82",
-		"permId": "vOHfZChbwM",
-		"headquarters": "Federal Way",
-		"sector": "eyeballs",
-		"countryCode": "WS"
-	},
-	{
-		"companyName": "Herman, Goyette and Beahan",
-		"companyId": "9e3dbbad-75de-4db3-8308-8a092fbb7746",
-		"permId": "saZyTXTNDU",
-		"headquarters": "Fond du Lac",
-		"sector": "communities",
-		"countryCode": "SA"
-	},
-	{
-		"companyName": "Lebsack - Ritchie",
-		"companyId": "a861b64f-0eb1-4cc5-a1d2-3bc99b397c67",
-		"headquarters": "Vadabury",
-		"sector": "web services",
-		"countryCode": "TT"
-	},
-	{
-		"companyName": "Feeney, Windler and Bogisich",
-		"companyId": "506c778b-70ca-42a3-88a6-81ff20b0e4ed",
-		"permId": "SbxEIaKbVl",
-		"headquarters": "Westfield",
-		"sector": "paradigms",
-		"countryCode": "RW"
-	},
-	{
-		"companyName": "Donnelly Inc",
-		"companyId": "6cb4fd51-c914-41bf-bf9b-8bcf0c1b1388",
-		"permId": "ZmhBLuJvcg",
-		"headquarters": "Haleyton",
-		"sector": "users",
-		"countryCode": "KY"
-	},
-	{
-		"companyName": "Hettinger Inc",
-		"companyId": "d9494982-0f23-4cef-8505-cbe3f25b1a87",
-		"headquarters": "Lake Jaymeport",
-		"sector": "methodologies",
-		"countryCode": "NA"
-	},
-	{
-		"companyName": "Ratke Inc",
-		"companyId": "459ad329-c1d4-49f0-b901-d794e6443d08",
-		"permId": "1AOmmkHVz2",
-		"headquarters": "Bismarck",
-		"sector": "technologies",
-		"countryCode": "NG"
-	},
-	{
-		"companyName": "Bogisich Group",
-		"companyId": "7e8feab4-e0c4-4964-90f6-b29ef7ed2f7f",
-		"permId": "IFWrxGC8TL",
-		"headquarters": "Melissashire",
-		"sector": "platforms",
-		"countryCode": "TT"
-	},
-	{
-		"companyName": "Zieme and Sons",
-		"companyId": "59f9c3fa-61cf-48e8-bd25-a6d9dc99cd2a",
-		"headquarters": "East Maybellechester",
-		"sector": "initiatives",
-		"countryCode": "CX"
-	},
-	{
-		"companyName": "Zemlak - Rempel",
-		"companyId": "ae7c52a9-1816-4923-af50-82ca0c7225a0",
-		"permId": "A4ByVXpY0W",
-		"headquarters": "Lilianmouth",
-		"sector": "schemas",
-		"countryCode": "KH"
-	},
-	{
-		"companyName": "Daugherty Group",
-		"companyId": "e1e341c2-1d48-478b-a431-0802912ebca8",
-		"headquarters": "Blaine",
-		"sector": "e-markets",
-		"countryCode": "AS"
-	},
-	{
-		"companyName": "Howe and Sons",
-		"companyId": "fe25a4e5-948c-443d-b5ef-67cb1ecfdc3f",
-		"headquarters": "Waldorf",
-		"sector": "content",
-		"countryCode": "JM"
-	},
-	{
-		"companyName": "Jerde, Buckridge and Kulas",
-		"companyId": "15d11acc-f328-4ba6-9a83-630087319f80",
-		"permId": "UoSWBRWumX",
-		"headquarters": "Anibalberg",
-		"sector": "niches",
-		"countryCode": "PL"
-	},
-	{
-		"companyName": "Spencer Inc",
-		"companyId": "0857e6d8-a9ef-4661-b7ab-204696621b59",
-		"headquarters": "North Nora",
-		"sector": "schemas",
-		"countryCode": "HT"
-	},
-	{
-		"companyName": "Daniel, Senger and Hickle",
-		"companyId": "9103a6ae-2d1f-40e6-958a-2a71b8faa19a",
-		"permId": "8K7fTTxv7i",
-		"headquarters": "Jurupa Valley",
-		"sector": "paradigms",
-		"countryCode": "MH"
-	},
-	{
-		"companyName": "Krajcik - Feeney",
-		"companyId": "f3599a76-2ffa-49e8-bcf3-a0242e29cbfd",
-		"permId": "5pR8oBura2",
-		"headquarters": "Port Celestino",
-		"sector": null,
-		"countryCode": "BZ"
-	},
-	{
-		"companyName": "O'Conner, Ziemann and Langosh",
-		"companyId": "f83a6ea6-76e1-4324-9ccc-51670c0dc743",
-		"headquarters": "Ernaport",
-		"sector": "networks",
-		"countryCode": "SS"
-	},
-	{
-		"companyName": "Turcotte, Conn and Deckow",
-		"companyId": "0434fa2e-3b77-4953-b532-1d1dba55c464",
-		"headquarters": "Karineport",
-		"sector": "interfaces",
-		"countryCode": "PH"
-	},
-	{
-		"companyName": "Greenholt, Berge and Kunze",
-		"companyId": "45d94385-b4eb-472c-a554-0fa7ae95ff72",
-		"headquarters": "Stiedemannville",
-		"sector": "e-commerce",
-		"countryCode": "AO"
-	},
-	{
-		"companyName": "Kuphal - Bernhard",
-		"companyId": "d411f162-de6a-4723-9c99-2783102dfd19",
-		"headquarters": "Mosciskiberg",
-		"sector": "partnerships",
-		"countryCode": "BS"
-	},
-	{
-		"companyName": "Jaskolski - Kihn",
-		"companyId": "1a544867-34e8-4ade-848c-66ca43fd070b",
-		"headquarters": "Kearny",
-		"sector": "functionalities",
-		"countryCode": "YT"
-	},
-	{
-		"companyName": "Altenwerth, Moore and Oberbrunner",
-		"companyId": "dd3381c9-eef1-4995-af05-6f7499adff6a",
-		"permId": "itCk9WBofp",
-		"headquarters": "Mattiebury",
-		"sector": "methodologies",
-		"countryCode": "GB"
-	},
-	{
-		"companyName": "McClure Inc",
-		"companyId": "d1fa9057-0264-4003-a18a-e30a899d63e4",
-		"permId": "8AoGev2jIB",
-		"headquarters": "West Dedric",
-		"sector": "interfaces",
-		"countryCode": "GD"
-	},
-	{
-		"companyName": "Bruen, Windler and McLaughlin",
-		"companyId": "e2de5029-b7ff-44cb-9f29-356425dbe082",
-		"permId": "HWGSfYxLPW",
-		"headquarters": "New Hudson",
-		"sector": "partnerships",
-		"countryCode": "GE"
-	},
-	{
-		"companyName": "MacGyver Group",
-		"companyId": "0ecb0057-bc36-465a-b9ae-d3861b24aeef",
-		"permId": "jDhNHqHwOU",
-		"headquarters": "South Erica",
-		"sector": "methodologies",
-		"countryCode": "GM"
-=======
 		"companyName": "Cruickshank - Green",
 		"companyId": "cda0adda-1184-43bc-9d6e-460f284febef",
 		"permId": "8sSgQkW3F2",
@@ -1499,6 +753,5 @@
 		"headquarters": "Howeshire",
 		"sector": null,
 		"countryCode": "TK"
->>>>>>> 4f440d30
 	}
 ]