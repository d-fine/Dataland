--- conflicted
+++ resolved
@@ -1,4843 +1,5 @@
 [
 	{
-<<<<<<< HEAD
-		"companyName": "Cremin - Yost",
-		"companyInformation": {
-			"companyName": "Cremin - Yost",
-			"headquarters": "Oakland Park",
-			"headquartersPostalCode": "74462",
-			"sector": "systems",
-			"identifiers": {
-				"Lei": [
-					"ODPrVshrVoREJVyFnbTP"
-				],
-				"Isin": [
-					"HMlmUeSwhheF",
-					"LnxYUNFUQLTd"
-				],
-				"PermId": [
-					"foy8wWvRkY"
-				],
-				"Ticker": [
-					"tmOkRdB"
-				],
-				"Duns": [
-					"BTLJNCzIw"
-				],
-				"VatNumber": [
-					"84udLewh1"
-				],
-				"CompanyRegistrationNumber": []
-			},
-			"countryCode": "CF",
-			"companyAlternativeNames": [
-				"Fritsch - Bins",
-				"Nikolaus - Reynolds",
-				"Paucek - Wolf",
-				"Rogahn - Bednar"
-			],
-			"companyLegalForm": "Sole Trader",
-			"website": "https://immense-grab-bag.net/",
-			"isTeaserCompany": false
-		},
-		"companyId": "870c369a-a76a-4f52-82b9-cc88f21dc7ee",
-		"permId": "foy8wWvRkY",
-		"dataRegisteredByDataland": [
-			{
-				"dataId": "a58ada06-7971-4d2c-a708-87a7b58e1994",
-				"companyId": "870c369a-a76a-4f52-82b9-cc88f21dc7ee",
-				"dataType": "eutaxonomy-non-financials",
-				"reportingPeriod": "2023",
-				"currentlyActive": true,
-				"qaStatus": "Accepted",
-				"uploadTime": 4322,
-				"uploaderUserId": null
-			}
-		]
-	},
-	{
-		"companyName": "Batz, Friesen and Kuhn",
-		"companyInformation": {
-			"companyName": "Batz, Friesen and Kuhn",
-			"headquarters": "San Buenaventura (Ventura)",
-			"headquartersPostalCode": "19891",
-			"sector": "relationships",
-			"identifiers": {
-				"Lei": [
-					"M3jdFysaNk1aWOwqMe8D"
-				],
-				"Isin": [
-					"X7OSUdOcTasM"
-				],
-				"PermId": [],
-				"Ticker": [],
-				"Duns": [
-					"4suGg8gsj"
-				],
-				"VatNumber": [
-					"EIuDW2XLZ"
-				],
-				"CompanyRegistrationNumber": [
-					"zbYvbfHC9WJNBYV"
-				]
-			},
-			"countryCode": "CX",
-			"companyAlternativeNames": [
-				"Casper - Berge",
-				"Greenfelder and Sons",
-				"Heidenreich Inc",
-				"Rempel LLC"
-			],
-			"companyLegalForm": null,
-			"website": "https://lawful-wrestler.name",
-			"isTeaserCompany": false
-		},
-		"companyId": "7f8554fb-f606-4a28-af8a-fb51b41fc4e7",
-		"dataRegisteredByDataland": [
-			{
-				"dataId": "28850724-1cd9-44ca-ab79-3d3649e7f927",
-				"companyId": "7f8554fb-f606-4a28-af8a-fb51b41fc4e7",
-				"dataType": "eutaxonomy-financials",
-				"reportingPeriod": "2020",
-				"currentlyActive": false,
-				"qaStatus": "Accepted",
-				"uploadTime": 6407,
-				"uploaderUserId": null
-			}
-		]
-	},
-	{
-		"companyName": "Feeney, Glover and Bartoletti",
-		"companyInformation": {
-			"companyName": "Feeney, Glover and Bartoletti",
-			"headquarters": "Fort Maureen",
-			"headquartersPostalCode": null,
-			"sector": "portals",
-			"identifiers": {
-				"Lei": [],
-				"Isin": [
-					"bHoyxeaqmAbv"
-				],
-				"PermId": [],
-				"Ticker": [],
-				"Duns": [],
-				"VatNumber": [
-					"uoJA4K3VL"
-				],
-				"CompanyRegistrationNumber": []
-			},
-			"countryCode": "VC",
-			"companyAlternativeNames": [],
-			"companyLegalForm": "GmbH",
-			"website": "https://brown-toot.biz/",
-			"isTeaserCompany": false
-		},
-		"companyId": "07306c76-1c03-4524-a11c-f7a1db0113f2",
-		"dataRegisteredByDataland": [
-			{
-				"dataId": "cae82025-7ef9-4876-9e25-8ff0d9b9012e",
-				"companyId": "07306c76-1c03-4524-a11c-f7a1db0113f2",
-				"dataType": "lksg",
-				"reportingPeriod": "2022",
-				"currentlyActive": false,
-				"qaStatus": "Pending",
-				"uploadTime": 170,
-				"uploaderUserId": null
-			}
-		]
-	},
-	{
-		"companyName": "Brown, Kuhn and Nader",
-		"companyInformation": {
-			"companyName": "Brown, Kuhn and Nader",
-			"headquarters": "San Francisco",
-			"headquartersPostalCode": "78662-9973",
-			"sector": "models",
-			"identifiers": {
-				"Lei": [],
-				"Isin": [
-					"nuf2ywFX2twj",
-					"4IVVN3Q7ITdj"
-				],
-				"PermId": [
-					"KDfjvKDMgp"
-				],
-				"Ticker": [
-					"76ZoeVN"
-				],
-				"Duns": [],
-				"VatNumber": [
-					"8IJakbgIq"
-				],
-				"CompanyRegistrationNumber": [
-					"LyF67XvJAx2PG47"
-				]
-			},
-			"countryCode": "YE",
-			"companyAlternativeNames": [],
-			"companyLegalForm": null,
-			"website": "https://selfish-shoelace.org",
-			"isTeaserCompany": false
-		},
-		"companyId": "7c3a3bff-cdf0-4cf3-926f-f789b3bac952",
-		"permId": "KDfjvKDMgp",
-		"dataRegisteredByDataland": [
-			{
-				"dataId": "1f7f8c80-c0a7-446d-95b4-5c28b0a5eff1",
-				"companyId": "7c3a3bff-cdf0-4cf3-926f-f789b3bac952",
-				"dataType": "esg-questionnaire",
-				"reportingPeriod": "2022",
-				"currentlyActive": false,
-				"qaStatus": "Accepted",
-				"uploadTime": 8690,
-				"uploaderUserId": null
-			}
-		]
-	},
-	{
-		"companyName": "Kertzmann and Sons",
-		"companyInformation": {
-			"companyName": "Kertzmann and Sons",
-			"headquarters": "East Maudie",
-			"headquartersPostalCode": "51374-3468",
-			"sector": null,
-			"identifiers": {
-				"Lei": [],
-				"Isin": [
-					"kesHcIHhV2wH"
-				],
-				"PermId": [],
-				"Ticker": [
-					"q1gKIv9"
-				],
-				"Duns": [
-					"1UaHqdX7n"
-				],
-				"VatNumber": [
-					"kduyIIygx"
-				],
-				"CompanyRegistrationNumber": [
-					"wptZ50TSkeXga0x"
-				]
-			},
-			"countryCode": "NA",
-			"companyAlternativeNames": [],
-			"companyLegalForm": "Partnership without Limited Liability",
-			"website": "https://motherly-confidence.biz/",
-			"isTeaserCompany": false
-		},
-		"companyId": "b1dfed24-03f4-45f0-aa31-c4d7b7d857bc",
-		"dataRegisteredByDataland": [
-			{
-				"dataId": "e54a3f50-dd4e-4ba7-8c33-443da9fee434",
-				"companyId": "b1dfed24-03f4-45f0-aa31-c4d7b7d857bc",
-				"dataType": "esg-questionnaire",
-				"reportingPeriod": "2022",
-				"currentlyActive": false,
-				"qaStatus": "Rejected",
-				"uploadTime": 5755,
-				"uploaderUserId": null
-			}
-		]
-	},
-	{
-		"companyName": "Kessler - Bailey",
-		"companyInformation": {
-			"companyName": "Kessler - Bailey",
-			"headquarters": "Dickinsonborough",
-			"headquartersPostalCode": null,
-			"sector": "content",
-			"identifiers": {
-				"Lei": [
-					"nfcQDAOcBl6rx5DgFarz"
-				],
-				"Isin": [
-					"Ux0HMhD9g12e"
-				],
-				"PermId": [],
-				"Ticker": [],
-				"Duns": [
-					"3pwVVXWcK"
-				],
-				"VatNumber": [
-					"eHgmxEjaK"
-				],
-				"CompanyRegistrationNumber": [
-					"xT1X0Rx3PloN4DM"
-				]
-			},
-			"countryCode": "GI",
-			"companyAlternativeNames": [
-				"Abshire, Kreiger and Hermann",
-				"McKenzie, Hintz and Dare"
-			],
-			"companyLegalForm": "AG",
-			"website": "https://fumbling-consonant.info/",
-			"isTeaserCompany": false
-		},
-		"companyId": "eda31653-6f9d-4e5e-ad12-7aad18286bf1",
-		"dataRegisteredByDataland": [
-			{
-				"dataId": "56928f6a-c7e1-48a6-a8b3-3e4338706896",
-				"companyId": "eda31653-6f9d-4e5e-ad12-7aad18286bf1",
-				"dataType": "eutaxonomy-financials",
-				"reportingPeriod": "2020",
-				"currentlyActive": true,
-				"qaStatus": "Accepted",
-				"uploadTime": 9805,
-				"uploaderUserId": null
-			}
-		]
-	},
-	{
-		"companyName": "Schuppe Group",
-		"companyInformation": {
-			"companyName": "Schuppe Group",
-			"headquarters": "New Gisselle",
-			"headquartersPostalCode": null,
-			"sector": "experiences",
-			"identifiers": {
-				"Lei": [
-					"N7hybacMMrWTWgbC6dth"
-				],
-				"Isin": [
-					"V1b1ZwQ4Gthd",
-					"yX0tAzJFuN4x"
-				],
-				"PermId": [
-					"icl2sI23Jl"
-				],
-				"Ticker": [
-					"IxgqEof"
-				],
-				"Duns": [
-					"Qhrc6v4Gr"
-				],
-				"VatNumber": [],
-				"CompanyRegistrationNumber": []
-			},
-			"countryCode": "LS",
-			"companyAlternativeNames": [
-				"Davis - Reichel"
-			],
-			"companyLegalForm": "AG",
-			"website": null,
-			"isTeaserCompany": false
-		},
-		"companyId": "b9aa3a6b-78cc-40da-ac96-8bf09f346002",
-		"permId": "icl2sI23Jl",
-		"dataRegisteredByDataland": [
-			{
-				"dataId": "202ba3ca-a091-44e6-b4cb-42eb4a3f8955",
-				"companyId": "b9aa3a6b-78cc-40da-ac96-8bf09f346002",
-				"dataType": "lksg",
-				"reportingPeriod": "2020",
-				"currentlyActive": true,
-				"qaStatus": "Accepted",
-				"uploadTime": 1889,
-				"uploaderUserId": null
-			}
-		]
-	},
-	{
-		"companyName": "Beahan, McKenzie and Bartell",
-		"companyInformation": {
-			"companyName": "Beahan, McKenzie and Bartell",
-			"headquarters": "Fort Lauderdale",
-			"headquartersPostalCode": "46471",
-			"sector": "lifetime value",
-			"identifiers": {
-				"Lei": [
-					"7E2EousTcqO9DdHe33f2"
-				],
-				"Isin": [
-					"je9gJaUqvhx2",
-					"4auEB2I2sK3h"
-				],
-				"PermId": [
-					"GRHbkP579V"
-				],
-				"Ticker": [
-					"c5CXWvF"
-				],
-				"Duns": [],
-				"VatNumber": [
-					"ll1VC7pug"
-				],
-				"CompanyRegistrationNumber": []
-			},
-			"countryCode": "CK",
-			"companyAlternativeNames": [
-				"Harvey Inc",
-				"Homenick - Daugherty",
-				"Morissette LLC",
-				"Reichel, White and O'Reilly"
-			],
-			"companyLegalForm": "GmbH",
-			"website": "https://vengeful-atom.name/",
-			"isTeaserCompany": false
-		},
-		"companyId": "5de91b02-0965-46e1-8c07-10d6e98c2923",
-		"permId": "GRHbkP579V",
-		"dataRegisteredByDataland": [
-			{
-				"dataId": "1190a0fe-71d1-478f-8751-21b7b93b0555",
-				"companyId": "5de91b02-0965-46e1-8c07-10d6e98c2923",
-				"dataType": "lksg",
-				"reportingPeriod": "2022",
-				"currentlyActive": false,
-				"qaStatus": "Accepted",
-				"uploadTime": 542,
-				"uploaderUserId": null
-			}
-		]
-	},
-	{
-		"companyName": "Deckow Inc",
-		"companyInformation": {
-			"companyName": "Deckow Inc",
-			"headquarters": "Wellington",
-			"headquartersPostalCode": "82038-1467",
-			"sector": "mindshare",
-			"identifiers": {
-				"Lei": [
-					"6nwM58HTKCjzd69rrXmz"
-				],
-				"Isin": [
-					"kaKSM9yIomRp"
-				],
-				"PermId": [],
-				"Ticker": [
-					"UDYbVK7"
-				],
-				"Duns": [],
-				"VatNumber": [
-					"cVZ5jAmDt"
-				],
-				"CompanyRegistrationNumber": [
-					"KDqBrLkmqW3oH9Q"
-				]
-			},
-			"countryCode": "CL",
-			"companyAlternativeNames": [
-				"Borer - Boehm",
-				"Leannon, Senger and Oberbrunner",
-				"Lehner LLC"
-			],
-			"companyLegalForm": "Sole Trader",
-			"website": "https://striking-mansard.net",
-			"isTeaserCompany": false
-		},
-		"companyId": "ae4d27b6-b5a5-4d1c-b122-f72c16478d40",
-		"dataRegisteredByDataland": [
-			{
-				"dataId": "ef47d90e-f7be-4a26-8db0-762b8bae2e68",
-				"companyId": "ae4d27b6-b5a5-4d1c-b122-f72c16478d40",
-				"dataType": "eutaxonomy-financials",
-				"reportingPeriod": "2023",
-				"currentlyActive": false,
-				"qaStatus": "Rejected",
-				"uploadTime": 304,
-				"uploaderUserId": null
-			}
-		]
-	},
-	{
-		"companyName": "Bartell LLC",
-		"companyInformation": {
-			"companyName": "Bartell LLC",
-			"headquarters": "Goyetteton",
-			"headquartersPostalCode": null,
-			"sector": "e-markets",
-			"identifiers": {
-				"Lei": [
-					"pzeIUusul5fhR3vMj1ZJ"
-				],
-				"Isin": [
-					"h5jUQhziL5Ej"
-				],
-				"PermId": [],
-				"Ticker": [],
-				"Duns": [],
-				"VatNumber": [],
-				"CompanyRegistrationNumber": [
-					"qdaK9NCb7fFZXZC"
-				]
-			},
-			"countryCode": "MR",
-			"companyAlternativeNames": [
-				"Marks, Feeney and Reichel",
-				"Reinger Inc"
-			],
-			"companyLegalForm": "Sole Trader",
-			"website": "https://steel-soulmate.com/",
-			"isTeaserCompany": false
-		},
-		"companyId": "f3336a58-1b5b-4edd-85d4-70523b999c1b",
-		"dataRegisteredByDataland": [
-			{
-				"dataId": "40a10e73-2cb0-4511-8144-93cbf6b58da3",
-				"companyId": "f3336a58-1b5b-4edd-85d4-70523b999c1b",
-				"dataType": "esg-questionnaire",
-				"reportingPeriod": "2021",
-				"currentlyActive": false,
-				"qaStatus": "Accepted",
-				"uploadTime": 5320,
-				"uploaderUserId": null
-			}
-		]
-	},
-	{
-		"companyName": "Daugherty - Jacobi",
-		"companyInformation": {
-			"companyName": "Daugherty - Jacobi",
-			"headquarters": "South Thad",
-			"headquartersPostalCode": "62526-7794",
-			"sector": null,
-			"identifiers": {
-				"Lei": [
-					"AjOBAeO42ajyDSJIhwX1"
-				],
-				"Isin": [
-					"LDuqm4AMdlWH"
-				],
-				"PermId": [],
-				"Ticker": [],
-				"Duns": [
-					"iA3TKYzB5"
-				],
-				"VatNumber": [],
-				"CompanyRegistrationNumber": [
-					"v3Eoxf5iqWySZFU"
-				]
-			},
-			"countryCode": "CO",
-			"companyAlternativeNames": [
-				"Daniel - Dach",
-				"Heaney - Bergnaum",
-				"Lesch - Ward",
-				"Upton and Sons"
-			],
-			"companyLegalForm": null,
-			"website": "https://incomparable-park.net",
-			"isTeaserCompany": false
-		},
-		"companyId": "55c9b8f0-cb3f-4dc6-88f2-daabbe5c90b4",
-		"dataRegisteredByDataland": [
-			{
-				"dataId": "54f33092-afac-428a-908c-89203b694b14",
-				"companyId": "55c9b8f0-cb3f-4dc6-88f2-daabbe5c90b4",
-				"dataType": "esg-questionnaire",
-				"reportingPeriod": "2021",
-				"currentlyActive": false,
-				"qaStatus": "Accepted",
-				"uploadTime": 9616,
-				"uploaderUserId": null
-			}
-		]
-	},
-	{
-		"companyName": "Bins Group",
-		"companyInformation": {
-			"companyName": "Bins Group",
-			"headquarters": "Eribertoberg",
-			"headquartersPostalCode": "57258-8553",
-			"sector": null,
-			"identifiers": {
-				"Lei": [
-					"bL0YbMAC6gHffCbfcMuK"
-				],
-				"Isin": [
-					"T9NFcou1XSDl",
-					"gsmPDs5LJfxT"
-				],
-				"PermId": [
-					"POrN5i15L0"
-				],
-				"Ticker": [],
-				"Duns": [
-					"XV7moiZ2v"
-				],
-				"VatNumber": [
-					"mbPnuFeB7"
-				],
-				"CompanyRegistrationNumber": []
-			},
-			"countryCode": "ML",
-			"companyAlternativeNames": [
-				"Gorczany LLC"
-			],
-			"companyLegalForm": "Partnership without Limited Liability",
-			"website": "https://courteous-cloth.info/",
-			"isTeaserCompany": false
-		},
-		"companyId": "6dd68a43-10b1-45b6-aa35-a766e05fec9a",
-		"permId": "POrN5i15L0",
-		"dataRegisteredByDataland": [
-			{
-				"dataId": "60dbcf99-d345-4901-8649-98255112acea",
-				"companyId": "6dd68a43-10b1-45b6-aa35-a766e05fec9a",
-				"dataType": "sme",
-				"reportingPeriod": "2023",
-				"currentlyActive": false,
-				"qaStatus": "Rejected",
-				"uploadTime": 8673,
-				"uploaderUserId": null
-			}
-		]
-	},
-	{
-		"companyName": "Gerlach - Bahringer",
-		"companyInformation": {
-			"companyName": "Gerlach - Bahringer",
-			"headquarters": "Lake Everette",
-			"headquartersPostalCode": "11553",
-			"sector": "e-markets",
-			"identifiers": {
-				"Lei": [
-					"BDF4mAKG9gS7ticnM14i"
-				],
-				"Isin": [
-					"YX7YloeErxVw",
-					"1tF5WtM2nIVW"
-				],
-				"PermId": [],
-				"Ticker": [
-					"42k6BAK"
-				],
-				"Duns": [],
-				"VatNumber": [
-					"InqDLvEUe"
-				],
-				"CompanyRegistrationNumber": []
-			},
-			"countryCode": "SB",
-			"companyAlternativeNames": [
-				"Bergnaum, Gerlach and Schumm"
-			],
-			"companyLegalForm": "Public Limited Company (PLC)",
-			"website": "https://tiny-script.info",
-			"isTeaserCompany": false
-		},
-		"companyId": "ef49dd38-2c22-4ce5-996a-25dd72c49242",
-		"dataRegisteredByDataland": [
-			{
-				"dataId": "3292f927-8533-4fad-9f20-86f5bb935063",
-				"companyId": "ef49dd38-2c22-4ce5-996a-25dd72c49242",
-				"dataType": "eutaxonomy-non-financials",
-				"reportingPeriod": "2020",
-				"currentlyActive": false,
-				"qaStatus": "Rejected",
-				"uploadTime": 25,
-				"uploaderUserId": null
-			}
-		]
-	},
-	{
-		"companyName": "Cassin Inc",
-		"companyInformation": {
-			"companyName": "Cassin Inc",
-			"headquarters": "North Marlenfurt",
-			"headquartersPostalCode": "10712-4907",
-			"sector": null,
-			"identifiers": {
-				"Lei": [
-					"YKcBnaYj0QXLUsVQ6YJh"
-				],
-				"Isin": [
-					"waR3ySOg0sSG"
-				],
-				"PermId": [
-					"eFikKf5yDM"
-				],
-				"Ticker": [
-					"OmRZQ2t"
-				],
-				"Duns": [],
-				"VatNumber": [
-					"kpatQizYW"
-				],
-				"CompanyRegistrationNumber": []
-			},
-			"countryCode": "NR",
-			"companyAlternativeNames": [
-				"Hilll, Botsford and Jacobs",
-				"Ondricka Group",
-				"Schowalter, Jerde and Gleason"
-			],
-			"companyLegalForm": null,
-			"website": "https://shocking-cappuccino.org",
-			"isTeaserCompany": false
-		},
-		"companyId": "6a0fef5a-0833-466a-a08e-42b3c8331fb9",
-		"permId": "eFikKf5yDM",
-		"dataRegisteredByDataland": [
-			{
-				"dataId": "1c372841-e39b-4230-b0c2-869a558516a9",
-				"companyId": "6a0fef5a-0833-466a-a08e-42b3c8331fb9",
-				"dataType": "lksg",
-				"reportingPeriod": "2023",
-				"currentlyActive": true,
-				"qaStatus": "Accepted",
-				"uploadTime": 1440,
-				"uploaderUserId": null
-			}
-		]
-	},
-	{
-		"companyName": "Hackett - Krajcik",
-		"companyInformation": {
-			"companyName": "Hackett - Krajcik",
-			"headquarters": "Hyattburgh",
-			"headquartersPostalCode": "64157-6518",
-			"sector": "technologies",
-			"identifiers": {
-				"Lei": [
-					"0e0dQNxHXmU1K9XwlRwY"
-				],
-				"Isin": [
-					"HXPwnPWp9XTr",
-					"jRkLuhKeJd9u"
-				],
-				"PermId": [
-					"oi4D1Ue59I"
-				],
-				"Ticker": [
-					"32qw89X"
-				],
-				"Duns": [],
-				"VatNumber": [],
-				"CompanyRegistrationNumber": []
-			},
-			"countryCode": "WF",
-			"companyAlternativeNames": [],
-			"companyLegalForm": "Limited Liability Partnership (LLP)",
-			"website": null,
-			"isTeaserCompany": false
-		},
-		"companyId": "c466fe05-2f40-4aa9-ab5f-89ecaae7470b",
-		"permId": "oi4D1Ue59I",
-		"dataRegisteredByDataland": [
-			{
-				"dataId": "2bf871ad-723d-4d25-9839-254777897a89",
-				"companyId": "c466fe05-2f40-4aa9-ab5f-89ecaae7470b",
-				"dataType": "sfdr",
-				"reportingPeriod": "2022",
-				"currentlyActive": false,
-				"qaStatus": "Pending",
-				"uploadTime": 4993,
-				"uploaderUserId": null
-			}
-		]
-	},
-	{
-		"companyName": "Reinger - Smitham",
-		"companyInformation": {
-			"companyName": "Reinger - Smitham",
-			"headquarters": "Fort Hectorworth",
-			"headquartersPostalCode": null,
-			"sector": "niches",
-			"identifiers": {
-				"Lei": [
-					"ADi6fbqeT5SH5CSsMpwi"
-				],
-				"Isin": [
-					"PjQ5okW67rkz",
-					"dVrrXaPxDbpY"
-				],
-				"PermId": [
-					"l49KSz5Dtf"
-				],
-				"Ticker": [],
-				"Duns": [
-					"QjQiZRbBM"
-				],
-				"VatNumber": [
-					"UyJzQiEdG"
-				],
-				"CompanyRegistrationNumber": []
-			},
-			"countryCode": "SO",
-			"companyAlternativeNames": [
-				"Champlin - Grimes",
-				"Stamm Group",
-				"Upton and Sons"
-			],
-			"companyLegalForm": "GmbH",
-			"website": "https://discrete-television.net",
-			"isTeaserCompany": false
-		},
-		"companyId": "68fcc084-5c46-4524-b38f-ede32d3b77d4",
-		"permId": "l49KSz5Dtf",
-		"dataRegisteredByDataland": [
-			{
-				"dataId": "7be552d1-4e58-4f44-be00-b476e9df0b5b",
-				"companyId": "68fcc084-5c46-4524-b38f-ede32d3b77d4",
-				"dataType": "p2p",
-				"reportingPeriod": "2022",
-				"currentlyActive": true,
-				"qaStatus": "Accepted",
-				"uploadTime": 2221,
-				"uploaderUserId": null
-			}
-		]
-	},
-	{
-		"companyName": "Hessel, Mayert and Ferry",
-		"companyInformation": {
-			"companyName": "Hessel, Mayert and Ferry",
-			"headquarters": "Kuhlmanside",
-			"headquartersPostalCode": null,
-			"sector": "platforms",
-			"identifiers": {
-				"Lei": [
-					"w3nQf1HwH08kEh4uBAGd"
-				],
-				"Isin": [
-					"GfJSFM0HolCK",
-					"UL4n5x7mKDuK"
-				],
-				"PermId": [],
-				"Ticker": [],
-				"Duns": [],
-				"VatNumber": [
-					"OvS7eLrnB"
-				],
-				"CompanyRegistrationNumber": [
-					"jnGLhGJ6SqACbhk"
-				]
-			},
-			"countryCode": "SN",
-			"companyAlternativeNames": [
-				"Cole Group",
-				"Littel - Christiansen",
-				"Metz, Emard and Fadel"
-			],
-			"companyLegalForm": null,
-			"website": "https://trivial-accident.biz",
-			"isTeaserCompany": false
-		},
-		"companyId": "68094622-ecbb-4818-b2fa-5fed24e0044e",
-		"dataRegisteredByDataland": [
-			{
-				"dataId": "11862eb5-9c49-46fa-969c-b77523bf7f90",
-				"companyId": "68094622-ecbb-4818-b2fa-5fed24e0044e",
-				"dataType": "eutaxonomy-non-financials",
-				"reportingPeriod": "2022",
-				"currentlyActive": false,
-				"qaStatus": "Accepted",
-				"uploadTime": 8114,
-				"uploaderUserId": null
-			}
-		]
-	},
-	{
-		"companyName": "Langworth, Treutel and Turner",
-		"companyInformation": {
-			"companyName": "Langworth, Treutel and Turner",
-			"headquarters": "Schmidtmouth",
-			"headquartersPostalCode": "15309",
-			"sector": "convergence",
-			"identifiers": {
-				"Lei": [
-					"4XxXAYK0UFpsJDaN1YZl"
-				],
-				"Isin": [
-					"Qo40qb9deXGr"
-				],
-				"PermId": [],
-				"Ticker": [],
-				"Duns": [
-					"Xii9FkRZ6"
-				],
-				"VatNumber": [
-					"rW4iUzDrT"
-				],
-				"CompanyRegistrationNumber": []
-			},
-			"countryCode": "SK",
-			"companyAlternativeNames": [],
-			"companyLegalForm": "Limited Liability Partnership (LLP)",
-			"website": null,
-			"isTeaserCompany": false
-		},
-		"companyId": "aa9cace8-a19d-4026-8756-823caf086de2",
-		"dataRegisteredByDataland": [
-			{
-				"dataId": "00aa4a81-9f25-48e7-842f-7bd760459e36",
-				"companyId": "aa9cace8-a19d-4026-8756-823caf086de2",
-				"dataType": "lksg",
-				"reportingPeriod": "2020",
-				"currentlyActive": true,
-				"qaStatus": "Accepted",
-				"uploadTime": 4060,
-				"uploaderUserId": null
-			}
-		]
-	},
-	{
-		"companyName": "Schroeder, Shanahan and Fadel",
-		"companyInformation": {
-			"companyName": "Schroeder, Shanahan and Fadel",
-			"headquarters": "McLaughlinberg",
-			"headquartersPostalCode": "49395",
-			"sector": "content",
-			"identifiers": {
-				"Lei": [
-					"IAzpPCDU4tb06vYx04mH"
-				],
-				"Isin": [
-					"Oy7rZSqmuObp"
-				],
-				"PermId": [],
-				"Ticker": [
-					"ZLSgksB"
-				],
-				"Duns": [
-					"yRgYfbVzl"
-				],
-				"VatNumber": [],
-				"CompanyRegistrationNumber": []
-			},
-			"countryCode": "GA",
-			"companyAlternativeNames": [
-				"Carter LLC",
-				"Grimes - Kuhn",
-				"Morar, Tromp and Mueller",
-				"Satterfield - Bergstrom"
-			],
-			"companyLegalForm": "Private Limited Company (Ltd)",
-			"website": "https://chief-sorrow.name",
-			"isTeaserCompany": false
-		},
-		"companyId": "0209ff64-d2d9-4555-aa1b-43a5f177d16f",
-		"dataRegisteredByDataland": [
-			{
-				"dataId": "fbe89e32-fec2-43b4-abcc-5051f867cc0f",
-				"companyId": "0209ff64-d2d9-4555-aa1b-43a5f177d16f",
-				"dataType": "heimathafen",
-				"reportingPeriod": "2023",
-				"currentlyActive": true,
-				"qaStatus": "Accepted",
-				"uploadTime": 7652,
-				"uploaderUserId": null
-			}
-		]
-	},
-	{
-		"companyName": "Schmeler, Beer and Hammes",
-		"companyInformation": {
-			"companyName": "Schmeler, Beer and Hammes",
-			"headquarters": "West Gersonshire",
-			"headquartersPostalCode": null,
-			"sector": "eyeballs",
-			"identifiers": {
-				"Lei": [],
-				"Isin": [
-					"mZkYbjmjXy8j",
-					"1FNDh5vHf28W"
-				],
-				"PermId": [],
-				"Ticker": [
-					"p5sosdv"
-				],
-				"Duns": [
-					"82QQLKBva"
-				],
-				"VatNumber": [],
-				"CompanyRegistrationNumber": [
-					"pcBxvsgvzqqCbeK"
-				]
-			},
-			"countryCode": "BM",
-			"companyAlternativeNames": [
-				"Ortiz and Sons",
-				"Pfannerstill, Kuvalis and Torphy"
-			],
-			"companyLegalForm": "Partnership without Limited Liability",
-			"website": "https://bossy-whack.org",
-			"isTeaserCompany": false
-		},
-		"companyId": "dc15aca2-df05-401e-86c1-75c86ec8f6b8",
-		"dataRegisteredByDataland": [
-			{
-				"dataId": "c848df52-b882-491c-b840-bc2bd6177190",
-				"companyId": "dc15aca2-df05-401e-86c1-75c86ec8f6b8",
-				"dataType": "sme",
-				"reportingPeriod": "2021",
-				"currentlyActive": false,
-				"qaStatus": "Accepted",
-				"uploadTime": 5153,
-				"uploaderUserId": null
-			}
-		]
-	},
-	{
-		"companyName": "Schuppe, Corkery and Schiller",
-		"companyInformation": {
-			"companyName": "Schuppe, Corkery and Schiller",
-			"headquarters": "Johathanberg",
-			"headquartersPostalCode": null,
-			"sector": "metrics",
-			"identifiers": {
-				"Lei": [
-					"K4iz1dtZ0BDMVl1WZU1V"
-				],
-				"Isin": [
-					"UT8fxGpCdtLv",
-					"vuif4MZahQqP"
-				],
-				"PermId": [],
-				"Ticker": [
-					"QAE9hds"
-				],
-				"Duns": [
-					"ve7s4tnnT"
-				],
-				"VatNumber": [
-					"YCtC6nOeY"
-				],
-				"CompanyRegistrationNumber": [
-					"bkretmEN8QjrJOs"
-				]
-			},
-			"countryCode": "KY",
-			"companyAlternativeNames": [
-				"Fay Group",
-				"Kunde - Bailey",
-				"Schroeder - Champlin"
-			],
-			"companyLegalForm": "Sole Trader",
-			"website": "https://jubilant-rocker.info/",
-			"isTeaserCompany": false
-		},
-		"companyId": "30d22f5e-3ae1-4cc8-b406-f90eae37bf11",
-		"dataRegisteredByDataland": [
-			{
-				"dataId": "5b7912a8-846a-4049-9f52-ea4252622d66",
-				"companyId": "30d22f5e-3ae1-4cc8-b406-f90eae37bf11",
-				"dataType": "sfdr",
-				"reportingPeriod": "2022",
-				"currentlyActive": true,
-				"qaStatus": "Accepted",
-				"uploadTime": 7109,
-				"uploaderUserId": null
-			}
-		]
-	},
-	{
-		"companyName": "Huels, Welch and Grant",
-		"companyInformation": {
-			"companyName": "Huels, Welch and Grant",
-			"headquarters": "North Hector",
-			"headquartersPostalCode": "40213-5512",
-			"sector": null,
-			"identifiers": {
-				"Lei": [
-					"61KWnsSiO6YGkYs9a2yD"
-				],
-				"Isin": [
-					"sy2z2WvKie2t",
-					"uYRwXa4dbMxO"
-				],
-				"PermId": [
-					"WbdOanJZIr"
-				],
-				"Ticker": [],
-				"Duns": [
-					"WTVqwPZYX"
-				],
-				"VatNumber": [],
-				"CompanyRegistrationNumber": [
-					"oEphO1nFcIvzt0e"
-				]
-			},
-			"countryCode": "CV",
-			"companyAlternativeNames": [
-				"Blick, Shanahan and Mann"
-			],
-			"companyLegalForm": "Sole Trader",
-			"website": null,
-			"isTeaserCompany": false
-		},
-		"companyId": "0e9834af-6c3f-493f-825b-160c70c337db",
-		"permId": "WbdOanJZIr",
-		"dataRegisteredByDataland": [
-			{
-				"dataId": "9757ec51-6abd-4a0c-b4ae-6dd2744955b5",
-				"companyId": "0e9834af-6c3f-493f-825b-160c70c337db",
-				"dataType": "eutaxonomy-non-financials",
-				"reportingPeriod": "2023",
-				"currentlyActive": false,
-				"qaStatus": "Pending",
-				"uploadTime": 4096,
-				"uploaderUserId": null
-			}
-		]
-	},
-	{
-		"companyName": "Homenick LLC",
-		"companyInformation": {
-			"companyName": "Homenick LLC",
-			"headquarters": "East Jaredfort",
-			"headquartersPostalCode": "99977",
-			"sector": "initiatives",
-			"identifiers": {
-				"Lei": [
-					"PaZk75k6GptDUP7CdcWX"
-				],
-				"Isin": [
-					"2IMZ9V6c5uQR",
-					"U7ucP8EUKfjc"
-				],
-				"PermId": [
-					"hu6878JVcp"
-				],
-				"Ticker": [
-					"TKH1D5Z"
-				],
-				"Duns": [],
-				"VatNumber": [],
-				"CompanyRegistrationNumber": [
-					"Wzcg5Daxr9Ai7u4"
-				]
-			},
-			"countryCode": "IN",
-			"companyAlternativeNames": [
-				"Brekke - Heller",
-				"Steuber Inc"
-			],
-			"companyLegalForm": "Sole Trader",
-			"website": "https://excellent-great-grandfather.com",
-			"isTeaserCompany": false
-		},
-		"companyId": "108249c9-a314-4383-bf10-22753e6ff5d4",
-		"permId": "hu6878JVcp",
-		"dataRegisteredByDataland": [
-			{
-				"dataId": "f2196546-ba45-4cd4-821b-7355d484dd7d",
-				"companyId": "108249c9-a314-4383-bf10-22753e6ff5d4",
-				"dataType": "eutaxonomy-non-financials",
-				"reportingPeriod": "2022",
-				"currentlyActive": false,
-				"qaStatus": "Rejected",
-				"uploadTime": 4483,
-				"uploaderUserId": null
-			}
-		]
-	},
-	{
-		"companyName": "Torphy Inc",
-		"companyInformation": {
-			"companyName": "Torphy Inc",
-			"headquarters": "Vilmafort",
-			"headquartersPostalCode": "00443-0850",
-			"sector": "interfaces",
-			"identifiers": {
-				"Lei": [
-					"GgQuYTZZVdyUPI5NkoHn"
-				],
-				"Isin": [
-					"1swekBUMvR1G",
-					"3zlOklqkzeRX"
-				],
-				"PermId": [],
-				"Ticker": [
-					"OLzm4f6"
-				],
-				"Duns": [],
-				"VatNumber": [],
-				"CompanyRegistrationNumber": []
-			},
-			"countryCode": "GD",
-			"companyAlternativeNames": [
-				"Cassin, Stanton and Fahey",
-				"Hamill and Sons",
-				"Schultz, Nicolas and Rogahn",
-				"Shields - Erdman"
-			],
-			"companyLegalForm": "Public Limited Company (PLC)",
-			"website": "https://rash-proceedings.net",
-			"isTeaserCompany": false
-		},
-		"companyId": "c5899687-5137-4f1e-be08-b1e8e24196d3",
-		"dataRegisteredByDataland": [
-			{
-				"dataId": "a474abd3-7e26-4016-abb6-7dae049a777e",
-				"companyId": "c5899687-5137-4f1e-be08-b1e8e24196d3",
-				"dataType": "heimathafen",
-				"reportingPeriod": "2021",
-				"currentlyActive": true,
-				"qaStatus": "Accepted",
-				"uploadTime": 7837,
-				"uploaderUserId": null
-			}
-		]
-	},
-	{
-		"companyName": "Runte Group",
-		"companyInformation": {
-			"companyName": "Runte Group",
-			"headquarters": "North Alejandrin",
-			"headquartersPostalCode": "69710",
-			"sector": null,
-			"identifiers": {
-				"Lei": [],
-				"Isin": [
-					"Qgc9XVC5zKJY",
-					"aKNE0UO9DkOf"
-				],
-				"PermId": [
-					"Y6i3yJziwQ"
-				],
-				"Ticker": [
-					"Tqdnn8t"
-				],
-				"Duns": [],
-				"VatNumber": [
-					"IPp1y8RWb"
-				],
-				"CompanyRegistrationNumber": [
-					"9gu4K4I2lYsgOMU"
-				]
-			},
-			"countryCode": "CD",
-			"companyAlternativeNames": [
-				"Hoeger Inc"
-			],
-			"companyLegalForm": "Private Limited Company (Ltd)",
-			"website": "https://polite-muscat.info/",
-			"isTeaserCompany": false
-		},
-		"companyId": "18cf8b2e-2233-4fe4-acef-f9a463c78948",
-		"permId": "Y6i3yJziwQ",
-		"dataRegisteredByDataland": [
-			{
-				"dataId": "cee2af40-0ff0-49ae-9231-769ab16c47f9",
-				"companyId": "18cf8b2e-2233-4fe4-acef-f9a463c78948",
-				"dataType": "sme",
-				"reportingPeriod": "2020",
-				"currentlyActive": true,
-				"qaStatus": "Accepted",
-				"uploadTime": 67,
-				"uploaderUserId": null
-			}
-		]
-	},
-	{
-		"companyName": "Dare - Gusikowski",
-		"companyInformation": {
-			"companyName": "Dare - Gusikowski",
-			"headquarters": "Irondequoit",
-			"headquartersPostalCode": "94294",
-			"sector": null,
-			"identifiers": {
-				"Lei": [],
-				"Isin": [
-					"XFCWapSB4tbE",
-					"zSJol0zvb0Fm"
-				],
-				"PermId": [
-					"AGvsCJO0hp"
-				],
-				"Ticker": [],
-				"Duns": [],
-				"VatNumber": [],
-				"CompanyRegistrationNumber": []
-			},
-			"countryCode": "SE",
-			"companyAlternativeNames": [],
-			"companyLegalForm": null,
-			"website": "https://mindless-styling.info/",
-			"isTeaserCompany": false
-		},
-		"companyId": "96c6ad02-5014-43d1-8b90-ee0c34581eee",
-		"permId": "AGvsCJO0hp",
-		"dataRegisteredByDataland": [
-			{
-				"dataId": "1806c236-fc44-4e7a-b106-d7b77b568bd4",
-				"companyId": "96c6ad02-5014-43d1-8b90-ee0c34581eee",
-				"dataType": "esg-questionnaire",
-				"reportingPeriod": "2020",
-				"currentlyActive": true,
-				"qaStatus": "Accepted",
-				"uploadTime": 9112,
-				"uploaderUserId": null
-			}
-		]
-	},
-	{
-		"companyName": "Hammes, Lemke and Beer",
-		"companyInformation": {
-			"companyName": "Hammes, Lemke and Beer",
-			"headquarters": "Kubport",
-			"headquartersPostalCode": "18597-7003",
-			"sector": "architectures",
-			"identifiers": {
-				"Lei": [
-					"aGu9qJbSKEWO1YbNloER"
-				],
-				"Isin": [
-					"3QTa4SwppToR",
-					"pFPHqOE642eS"
-				],
-				"PermId": [],
-				"Ticker": [
-					"2kTrunY"
-				],
-				"Duns": [
-					"wRqgWK527"
-				],
-				"VatNumber": [
-					"tU7yYnmn2"
-				],
-				"CompanyRegistrationNumber": [
-					"71wVzfmZU6XtIxi"
-				]
-			},
-			"countryCode": "LI",
-			"companyAlternativeNames": [
-				"Borer LLC",
-				"Stokes and Sons"
-			],
-			"companyLegalForm": "Partnership without Limited Liability",
-			"website": "https://putrid-cast.org",
-			"isTeaserCompany": false
-		},
-		"companyId": "528755e1-f24e-40f5-9450-c6bfdec8234c",
-		"dataRegisteredByDataland": [
-			{
-				"dataId": "7f6ea379-1620-4feb-a7c3-dbb4fc668b48",
-				"companyId": "528755e1-f24e-40f5-9450-c6bfdec8234c",
-				"dataType": "eutaxonomy-financials",
-				"reportingPeriod": "2021",
-				"currentlyActive": true,
-				"qaStatus": "Accepted",
-				"uploadTime": 3719,
-				"uploaderUserId": null
-			}
-		]
-	},
-	{
-		"companyName": "Kuhn - Wintheiser",
-		"companyInformation": {
-			"companyName": "Kuhn - Wintheiser",
-			"headquarters": "Port Orange",
-			"headquartersPostalCode": "46881",
-			"sector": "markets",
-			"identifiers": {
-				"Lei": [
-					"1vOX2iDrvsKu7lkGJ38M"
-				],
-				"Isin": [
-					"K8HhQB37BkMK"
-				],
-				"PermId": [
-					"KDBVYMfp0l"
-				],
-				"Ticker": [
-					"wvi8GDt"
-				],
-				"Duns": [],
-				"VatNumber": [],
-				"CompanyRegistrationNumber": [
-					"eq9O6izNN3a992Q"
-				]
-			},
-			"countryCode": "RU",
-			"companyAlternativeNames": [
-				"Gleason LLC",
-				"Rolfson Group",
-				"Weimann - Rath"
-			],
-			"companyLegalForm": "Sole Trader",
-			"website": "https://submissive-oval.biz",
-			"isTeaserCompany": false
-		},
-		"companyId": "e6dd522f-fd11-4486-8455-affbb2269050",
-		"permId": "KDBVYMfp0l",
-		"dataRegisteredByDataland": [
-			{
-				"dataId": "fc57dac4-ceca-4fd1-81fe-660b3b320307",
-				"companyId": "e6dd522f-fd11-4486-8455-affbb2269050",
-				"dataType": "sme",
-				"reportingPeriod": "2020",
-				"currentlyActive": true,
-				"qaStatus": "Accepted",
-				"uploadTime": 9302,
-				"uploaderUserId": null
-			}
-		]
-	},
-	{
-		"companyName": "Streich, Anderson and Franey",
-		"companyInformation": {
-			"companyName": "Streich, Anderson and Franey",
-			"headquarters": "St. Clair Shores",
-			"headquartersPostalCode": "25640",
-			"sector": null,
-			"identifiers": {
-				"Lei": [
-					"waAiBSkUeVZlqL95dtck"
-				],
-				"Isin": [
-					"hqxjVVoETxJT"
-				],
-				"PermId": [],
-				"Ticker": [],
-				"Duns": [
-					"zsE9LpRsx"
-				],
-				"VatNumber": [
-					"vwRasnKe3"
-				],
-				"CompanyRegistrationNumber": []
-			},
-			"countryCode": "ID",
-			"companyAlternativeNames": [
-				"Funk - Schulist",
-				"Oberbrunner and Sons",
-				"Schulist, Dietrich and Dickinson"
-			],
-			"companyLegalForm": "GmbH & Co. KG",
-			"website": "https://experienced-mochi.biz/",
-			"isTeaserCompany": false
-		},
-		"companyId": "17113741-9a90-41d9-844b-eb7dcf7e71b9",
-		"dataRegisteredByDataland": [
-			{
-				"dataId": "a9a652a7-e57a-4cd0-9430-5975890bd7a7",
-				"companyId": "17113741-9a90-41d9-844b-eb7dcf7e71b9",
-				"dataType": "sfdr",
-				"reportingPeriod": "2020",
-				"currentlyActive": false,
-				"qaStatus": "Rejected",
-				"uploadTime": 2877,
-				"uploaderUserId": null
-			}
-		]
-	},
-	{
-		"companyName": "Sporer LLC",
-		"companyInformation": {
-			"companyName": "Sporer LLC",
-			"headquarters": "Nicolasberg",
-			"headquartersPostalCode": "32408-2252",
-			"sector": null,
-			"identifiers": {
-				"Lei": [],
-				"Isin": [
-					"teSsu77SGhuL"
-				],
-				"PermId": [],
-				"Ticker": [],
-				"Duns": [],
-				"VatNumber": [],
-				"CompanyRegistrationNumber": []
-			},
-			"countryCode": "HN",
-			"companyAlternativeNames": [
-				"King Inc",
-				"Roob - Stanton"
-			],
-			"companyLegalForm": "Limited Liability Partnership (LLP)",
-			"website": "https://old-escape.name",
-			"isTeaserCompany": false
-		},
-		"companyId": "41ab82db-e04c-4c9b-88aa-0d3048568312",
-		"dataRegisteredByDataland": [
-			{
-				"dataId": "9e6a9191-f031-4d21-b45d-d43c327462d3",
-				"companyId": "41ab82db-e04c-4c9b-88aa-0d3048568312",
-				"dataType": "heimathafen",
-				"reportingPeriod": "2022",
-				"currentlyActive": true,
-				"qaStatus": "Accepted",
-				"uploadTime": 4511,
-				"uploaderUserId": null
-			}
-		]
-	},
-	{
-		"companyName": "Sawayn Inc",
-		"companyInformation": {
-			"companyName": "Sawayn Inc",
-			"headquarters": "Keaganfield",
-			"headquartersPostalCode": "96045",
-			"sector": "ROI",
-			"identifiers": {
-				"Lei": [
-					"ddIDjQ7micb21TpWX3sL"
-				],
-				"Isin": [
-					"YyYKaAB00Uyd",
-					"SXnRP6IBdXAi"
-				],
-				"PermId": [
-					"gydS3jt7OI"
-				],
-				"Ticker": [
-					"lvCUCPr"
-				],
-				"Duns": [],
-				"VatNumber": [],
-				"CompanyRegistrationNumber": [
-					"qJlt8diqKIb5Hrz"
-				]
-			},
-			"countryCode": "EG",
-			"companyAlternativeNames": [
-				"Crist Group",
-				"Robel LLC",
-				"Stokes - Hyatt",
-				"Tromp - Cummerata"
-			],
-			"companyLegalForm": "Sole Trader",
-			"website": "https://stylish-notation.net",
-			"isTeaserCompany": false
-		},
-		"companyId": "2ebc0898-95ea-402d-8862-176d79a1c576",
-		"permId": "gydS3jt7OI",
-		"dataRegisteredByDataland": [
-			{
-				"dataId": "a9279e72-46ca-4f9d-8d3e-2c4ddf2dbbf9",
-				"companyId": "2ebc0898-95ea-402d-8862-176d79a1c576",
-				"dataType": "eutaxonomy-financials",
-				"reportingPeriod": "2023",
-				"currentlyActive": true,
-				"qaStatus": "Accepted",
-				"uploadTime": 9039,
-				"uploaderUserId": null
-			}
-		]
-	},
-	{
-		"companyName": "Emmerich - Jakubowski",
-		"companyInformation": {
-			"companyName": "Emmerich - Jakubowski",
-			"headquarters": "East Jadaboro",
-			"headquartersPostalCode": "92821",
-			"sector": "relationships",
-			"identifiers": {
-				"Lei": [],
-				"Isin": [
-					"zQzDLHXa2p9v",
-					"qiUvlHuejKNl"
-				],
-				"PermId": [
-					"R8g4tbe00J"
-				],
-				"Ticker": [],
-				"Duns": [
-					"pqcJZNpmD"
-				],
-				"VatNumber": [
-					"q9mPKZs8M"
-				],
-				"CompanyRegistrationNumber": []
-			},
-			"countryCode": "PS",
-			"companyAlternativeNames": [
-				"Berge - Cronin",
-				"Collier, Stehr and Batz",
-				"Hammes, Marquardt and Jakubowski",
-				"Wintheiser and Sons"
-			],
-			"companyLegalForm": null,
-			"website": "https://spotted-decryption.biz",
-			"isTeaserCompany": false
-		},
-		"companyId": "2108706b-81af-41da-af1b-685b0660f169",
-		"permId": "R8g4tbe00J",
-		"dataRegisteredByDataland": [
-			{
-				"dataId": "6da753bb-f015-4a43-95b1-e61791dce565",
-				"companyId": "2108706b-81af-41da-af1b-685b0660f169",
-				"dataType": "esg-questionnaire",
-				"reportingPeriod": "2023",
-				"currentlyActive": false,
-				"qaStatus": "Pending",
-				"uploadTime": 8737,
-				"uploaderUserId": null
-			}
-		]
-	},
-	{
-		"companyName": "Windler, Heller and Hansen",
-		"companyInformation": {
-			"companyName": "Windler, Heller and Hansen",
-			"headquarters": "South Jabarihaven",
-			"headquartersPostalCode": null,
-			"sector": "methodologies",
-			"identifiers": {
-				"Lei": [
-					"8eXTWwZip9kSAUePnHvB"
-				],
-				"Isin": [
-					"FvuuyFaYSkM3"
-				],
-				"PermId": [
-					"N7WFb6LR2F"
-				],
-				"Ticker": [],
-				"Duns": [],
-				"VatNumber": [],
-				"CompanyRegistrationNumber": [
-					"63HY9Ch1J6Eo5hl"
-				]
-			},
-			"countryCode": "KR",
-			"companyAlternativeNames": [
-				"Abernathy, Larson and Little",
-				"Larson LLC",
-				"Lindgren - Klein"
-			],
-			"companyLegalForm": "GmbH",
-			"website": "https://arid-lyre.org",
-			"isTeaserCompany": false
-		},
-		"companyId": "cbc284bc-3f84-420e-8436-9882cd49b076",
-		"permId": "N7WFb6LR2F",
-		"dataRegisteredByDataland": [
-			{
-				"dataId": "1e95e22f-fda1-4a36-b706-2ec5a94bfbff",
-				"companyId": "cbc284bc-3f84-420e-8436-9882cd49b076",
-				"dataType": "esg-questionnaire",
-				"reportingPeriod": "2022",
-				"currentlyActive": true,
-				"qaStatus": "Accepted",
-				"uploadTime": 8502,
-				"uploaderUserId": null
-			}
-		]
-	},
-	{
-		"companyName": "Ratke Group",
-		"companyInformation": {
-			"companyName": "Ratke Group",
-			"headquarters": "Fort Nolan",
-			"headquartersPostalCode": "06058",
-			"sector": null,
-			"identifiers": {
-				"Lei": [],
-				"Isin": [
-					"v6bACtnsToGu",
-					"WUAjkLLPEyJN"
-				],
-				"PermId": [
-					"1a3GsVUVcj"
-				],
-				"Ticker": [
-					"x69o3Qt"
-				],
-				"Duns": [],
-				"VatNumber": [
-					"5PAoqrlm3"
-				],
-				"CompanyRegistrationNumber": [
-					"exRheALR48x4i8S"
-				]
-			},
-			"countryCode": "CF",
-			"companyAlternativeNames": [],
-			"companyLegalForm": "GmbH & Co. KG",
-			"website": "https://bright-chaos.com/",
-			"isTeaserCompany": false
-		},
-		"companyId": "5765bcf2-7d35-4a7d-a8f2-4ec0a819d3e1",
-		"permId": "1a3GsVUVcj",
-		"dataRegisteredByDataland": [
-			{
-				"dataId": "4bb8061f-c9ec-4d44-9bb6-7a4499c6f4f9",
-				"companyId": "5765bcf2-7d35-4a7d-a8f2-4ec0a819d3e1",
-				"dataType": "p2p",
-				"reportingPeriod": "2020",
-				"currentlyActive": true,
-				"qaStatus": "Accepted",
-				"uploadTime": 3621,
-				"uploaderUserId": null
-			}
-		]
-	},
-	{
-		"companyName": "Trantow, Hammes and Prosacco",
-		"companyInformation": {
-			"companyName": "Trantow, Hammes and Prosacco",
-			"headquarters": "Port Jalontown",
-			"headquartersPostalCode": "32116",
-			"sector": null,
-			"identifiers": {
-				"Lei": [],
-				"Isin": [
-					"z040i1LuIV5C",
-					"OjG1PGZhSWpV"
-				],
-				"PermId": [],
-				"Ticker": [],
-				"Duns": [
-					"CiTBysZaj"
-				],
-				"VatNumber": [],
-				"CompanyRegistrationNumber": [
-					"yaiYfMxA4GqLSzZ"
-				]
-			},
-			"countryCode": "ZW",
-			"companyAlternativeNames": [
-				"Bayer LLC",
-				"Emard, Gutkowski and Mohr",
-				"Jerde - Metz"
-			],
-			"companyLegalForm": "Partnership without Limited Liability",
-			"website": null,
-			"isTeaserCompany": false
-		},
-		"companyId": "8cb74341-af35-4d96-801c-769c43715ae5",
-		"dataRegisteredByDataland": [
-			{
-				"dataId": "19c121b3-ebbf-4404-8115-b1bac31caa3a",
-				"companyId": "8cb74341-af35-4d96-801c-769c43715ae5",
-				"dataType": "lksg",
-				"reportingPeriod": "2023",
-				"currentlyActive": false,
-				"qaStatus": "Rejected",
-				"uploadTime": 3527,
-				"uploaderUserId": null
-			}
-		]
-	},
-	{
-		"companyName": "Klein, Boyle and Herman",
-		"companyInformation": {
-			"companyName": "Klein, Boyle and Herman",
-			"headquarters": "Bauchview",
-			"headquartersPostalCode": "93291",
-			"sector": "systems",
-			"identifiers": {
-				"Lei": [
-					"vJQXVVdo1fq2DorPfsW2"
-				],
-				"Isin": [
-					"5ZTR3z3HUtaG",
-					"0OuREyzL2ZjE"
-				],
-				"PermId": [
-					"Gwb8VK1qu0"
-				],
-				"Ticker": [],
-				"Duns": [
-					"tN1Lkt76X"
-				],
-				"VatNumber": [
-					"scjQelVu4"
-				],
-				"CompanyRegistrationNumber": []
-			},
-			"countryCode": "SO",
-			"companyAlternativeNames": [
-				"Kuhic, Glover and Powlowski",
-				"McGlynn, Skiles and Weissnat"
-			],
-			"companyLegalForm": "AG",
-			"website": "https://waterlogged-booster.com",
-			"isTeaserCompany": false
-		},
-		"companyId": "3a0e1fcf-5bf3-46aa-b53a-f11837a83a19",
-		"permId": "Gwb8VK1qu0",
-		"dataRegisteredByDataland": [
-			{
-				"dataId": "7d4cae92-a321-425d-aded-c15f1742c1ee",
-				"companyId": "3a0e1fcf-5bf3-46aa-b53a-f11837a83a19",
-				"dataType": "esg-questionnaire",
-				"reportingPeriod": "2022",
-				"currentlyActive": false,
-				"qaStatus": "Pending",
-				"uploadTime": 8469,
-				"uploaderUserId": null
-			}
-		]
-	},
-	{
-		"companyName": "Hermiston - Kunde",
-		"companyInformation": {
-			"companyName": "Hermiston - Kunde",
-			"headquarters": "Mitchellchester",
-			"headquartersPostalCode": "61418-1922",
-			"sector": "infrastructures",
-			"identifiers": {
-				"Lei": [
-					"nrH9lUI6nmfzPtl5rIvn"
-				],
-				"Isin": [
-					"SeEUkMoQaEHx"
-				],
-				"PermId": [
-					"CEMg9xeVA7"
-				],
-				"Ticker": [],
-				"Duns": [],
-				"VatNumber": [
-					"8UYl4O8gt"
-				],
-				"CompanyRegistrationNumber": []
-			},
-			"countryCode": "EE",
-			"companyAlternativeNames": [
-				"Cummerata - Smitham"
-			],
-			"companyLegalForm": null,
-			"website": "https://spicy-torte.net",
-			"isTeaserCompany": false
-		},
-		"companyId": "f2d7864c-6934-4503-9258-56afcb575d5d",
-		"permId": "CEMg9xeVA7",
-		"dataRegisteredByDataland": [
-			{
-				"dataId": "ea75f664-233b-4f6d-bcb5-8e73fb0760f1",
-				"companyId": "f2d7864c-6934-4503-9258-56afcb575d5d",
-				"dataType": "eutaxonomy-non-financials",
-				"reportingPeriod": "2023",
-				"currentlyActive": true,
-				"qaStatus": "Accepted",
-				"uploadTime": 2923,
-				"uploaderUserId": null
-			}
-		]
-	},
-	{
-		"companyName": "Kuphal - DuBuque",
-		"companyInformation": {
-			"companyName": "Kuphal - DuBuque",
-			"headquarters": "Oklahoma City",
-			"headquartersPostalCode": "30958-6208",
-			"sector": "models",
-			"identifiers": {
-				"Lei": [],
-				"Isin": [
-					"f2zbldWFQtZK"
-				],
-				"PermId": [],
-				"Ticker": [
-					"oJ8CbFT"
-				],
-				"Duns": [],
-				"VatNumber": [
-					"SuCdQsRH1"
-				],
-				"CompanyRegistrationNumber": [
-					"OVuoaWWsyGgPaKR"
-				]
-			},
-			"countryCode": "VI",
-			"companyAlternativeNames": [
-				"Will, Funk and Connelly"
-			],
-			"companyLegalForm": "AG",
-			"website": "https://equatorial-dot.biz",
-			"isTeaserCompany": false
-		},
-		"companyId": "4965a72a-15df-4a03-ae59-72f41aed9e70",
-		"dataRegisteredByDataland": [
-			{
-				"dataId": "fc155d6c-b931-42b3-9147-f48a6bf09868",
-				"companyId": "4965a72a-15df-4a03-ae59-72f41aed9e70",
-				"dataType": "eutaxonomy-financials",
-				"reportingPeriod": "2022",
-				"currentlyActive": true,
-				"qaStatus": "Accepted",
-				"uploadTime": 8606,
-				"uploaderUserId": null
-			}
-		]
-	},
-	{
-		"companyName": "Walker, Kunde and O'Keefe",
-		"companyInformation": {
-			"companyName": "Walker, Kunde and O'Keefe",
-			"headquarters": "Cummingsstead",
-			"headquartersPostalCode": "72369",
-			"sector": null,
-			"identifiers": {
-				"Lei": [],
-				"Isin": [
-					"yNNS9msvSpT0"
-				],
-				"PermId": [
-					"LvfhKWtw8C"
-				],
-				"Ticker": [
-					"mPksaYT"
-				],
-				"Duns": [
-					"8V4PLM5d1"
-				],
-				"VatNumber": [],
-				"CompanyRegistrationNumber": []
-			},
-			"countryCode": "VC",
-			"companyAlternativeNames": [
-				"Botsford, Goldner and Konopelski",
-				"Conn, Bode and Kutch",
-				"Goldner LLC",
-				"Skiles - Hickle"
-			],
-			"companyLegalForm": null,
-			"website": "https://milky-felony.net/",
-			"isTeaserCompany": false
-		},
-		"companyId": "3e311beb-366d-40e5-89ba-1e983e42d815",
-		"permId": "LvfhKWtw8C",
-		"dataRegisteredByDataland": [
-			{
-				"dataId": "08c1b5d3-f047-4b1f-b929-1b5523c2d09e",
-				"companyId": "3e311beb-366d-40e5-89ba-1e983e42d815",
-				"dataType": "esg-questionnaire",
-				"reportingPeriod": "2022",
-				"currentlyActive": false,
-				"qaStatus": "Pending",
-				"uploadTime": 125,
-				"uploaderUserId": null
-			}
-		]
-	},
-	{
-		"companyName": "Dibbert, McCullough and Grady",
-		"companyInformation": {
-			"companyName": "Dibbert, McCullough and Grady",
-			"headquarters": "Adamsview",
-			"headquartersPostalCode": "51167",
-			"sector": "communities",
-			"identifiers": {
-				"Lei": [],
-				"Isin": [
-					"LpJsOvalydlY"
-				],
-				"PermId": [],
-				"Ticker": [],
-				"Duns": [],
-				"VatNumber": [],
-				"CompanyRegistrationNumber": [
-					"Yktmcy1lkrofi0k"
-				]
-			},
-			"countryCode": "AI",
-			"companyAlternativeNames": [
-				"Hackett - Borer",
-				"Skiles Group",
-				"Toy - Green"
-			],
-			"companyLegalForm": null,
-			"website": "https://wiggly-airbag.org",
-			"isTeaserCompany": false
-		},
-		"companyId": "dabcb9b5-447d-44eb-b67b-0cdf3e048a5c",
-		"dataRegisteredByDataland": [
-			{
-				"dataId": "7b49cc8b-1a55-40a5-8026-c0a733c219c5",
-				"companyId": "dabcb9b5-447d-44eb-b67b-0cdf3e048a5c",
-				"dataType": "p2p",
-				"reportingPeriod": "2023",
-				"currentlyActive": true,
-				"qaStatus": "Accepted",
-				"uploadTime": 9791,
-				"uploaderUserId": null
-			}
-		]
-	},
-	{
-		"companyName": "Watsica - Ledner",
-		"companyInformation": {
-			"companyName": "Watsica - Ledner",
-			"headquarters": "Port Bennie",
-			"headquartersPostalCode": "98679",
-			"sector": "synergies",
-			"identifiers": {
-				"Lei": [
-					"B5qRFOZvrc2dB02J9Y4x"
-				],
-				"Isin": [
-					"LuueuneMHEww",
-					"ozmrHXDGoGY4"
-				],
-				"PermId": [],
-				"Ticker": [],
-				"Duns": [
-					"0hbL9qNAp"
-				],
-				"VatNumber": [
-					"2HZouVgsG"
-				],
-				"CompanyRegistrationNumber": [
-					"bA50tq2RYfCTVnW"
-				]
-			},
-			"countryCode": "BY",
-			"companyAlternativeNames": [
-				"Leannon - Harris"
-			],
-			"companyLegalForm": "GmbH",
-			"website": "https://outstanding-cane.name",
-			"isTeaserCompany": false
-		},
-		"companyId": "a59a9cd4-e9e5-44ea-93e2-8b49b9465476",
-		"dataRegisteredByDataland": [
-			{
-				"dataId": "b113f09c-882c-493f-95f2-5e00a0fef768",
-				"companyId": "a59a9cd4-e9e5-44ea-93e2-8b49b9465476",
-				"dataType": "eutaxonomy-non-financials",
-				"reportingPeriod": "2021",
-				"currentlyActive": false,
-				"qaStatus": "Rejected",
-				"uploadTime": 3564,
-				"uploaderUserId": null
-			}
-		]
-	},
-	{
-		"companyName": "Schmidt - Klein",
-		"companyInformation": {
-			"companyName": "Schmidt - Klein",
-			"headquarters": "Tesston",
-			"headquartersPostalCode": "26968",
-			"sector": "models",
-			"identifiers": {
-				"Lei": [
-					"sjLTjG3pfenzNCJfGlZx"
-				],
-				"Isin": [
-					"BN5t3BQjdGka",
-					"JgX6Yz5tm94Y"
-				],
-				"PermId": [
-					"oPAWYLYVCX"
-				],
-				"Ticker": [
-					"ajGsbQx"
-				],
-				"Duns": [
-					"felO8UZkX"
-				],
-				"VatNumber": [
-					"5IBJLblHy"
-				],
-				"CompanyRegistrationNumber": []
-			},
-			"countryCode": "MH",
-			"companyAlternativeNames": [
-				"Turcotte - Wilderman"
-			],
-			"companyLegalForm": "AG",
-			"website": "https://misty-ostrich.com",
-			"isTeaserCompany": false
-		},
-		"companyId": "a3469030-07c7-480d-81fa-5ecbf4bf80e5",
-		"permId": "oPAWYLYVCX",
-		"dataRegisteredByDataland": [
-			{
-				"dataId": "e1a25632-25e5-4da8-ad56-95af8bae606f",
-				"companyId": "a3469030-07c7-480d-81fa-5ecbf4bf80e5",
-				"dataType": "p2p",
-				"reportingPeriod": "2021",
-				"currentlyActive": false,
-				"qaStatus": "Rejected",
-				"uploadTime": 2510,
-				"uploaderUserId": null
-			}
-		]
-	},
-	{
-		"companyName": "Bruen - McLaughlin",
-		"companyInformation": {
-			"companyName": "Bruen - McLaughlin",
-			"headquarters": "Milford",
-			"headquartersPostalCode": "74978-5336",
-			"sector": null,
-			"identifiers": {
-				"Lei": [],
-				"Isin": [
-					"yUtH8KVa4V6y",
-					"a9FtiNkQLJW9"
-				],
-				"PermId": [],
-				"Ticker": [
-					"H9h4gNr"
-				],
-				"Duns": [],
-				"VatNumber": [
-					"Yol6uq5eL"
-				],
-				"CompanyRegistrationNumber": [
-					"LT62vrqIsvlxOOR"
-				]
-			},
-			"countryCode": "CL",
-			"companyAlternativeNames": [
-				"Carter - Brekke",
-				"Prohaska - Klein",
-				"Ritchie, Bartell and Hessel"
-			],
-			"companyLegalForm": null,
-			"website": "https://feline-node.net/",
-			"isTeaserCompany": false
-		},
-		"companyId": "4998d0f7-4fb1-4958-9b6a-562541ffcba1",
-		"dataRegisteredByDataland": [
-			{
-				"dataId": "fa8199ef-70ef-4dbe-854b-f726f353bcca",
-				"companyId": "4998d0f7-4fb1-4958-9b6a-562541ffcba1",
-				"dataType": "p2p",
-				"reportingPeriod": "2021",
-				"currentlyActive": true,
-				"qaStatus": "Accepted",
-				"uploadTime": 7892,
-				"uploaderUserId": null
-			}
-		]
-	},
-	{
-		"companyName": "Kautzer Inc",
-		"companyInformation": {
-			"companyName": "Kautzer Inc",
-			"headquarters": "Lake Clevelandworth",
-			"headquartersPostalCode": "84026-0742",
-			"sector": "action-items",
-			"identifiers": {
-				"Lei": [],
-				"Isin": [
-					"0JfkWDAndNsh",
-					"2WQlGBY2rvYK"
-				],
-				"PermId": [],
-				"Ticker": [
-					"NjCTdfd"
-				],
-				"Duns": [
-					"JvKhGjvsR"
-				],
-				"VatNumber": [],
-				"CompanyRegistrationNumber": [
-					"ZpalQA9yIduYfMo"
-				]
-			},
-			"countryCode": "GI",
-			"companyAlternativeNames": [
-				"Bartell, Oberbrunner and Von",
-				"Collins, Lowe and Lebsack",
-				"Reynolds, Hirthe and Wolf"
-			],
-			"companyLegalForm": null,
-			"website": "https://majestic-owl.org",
-			"isTeaserCompany": false
-		},
-		"companyId": "01a27843-4fbf-4b77-a0d5-1c1ed9bf12d9",
-		"dataRegisteredByDataland": [
-			{
-				"dataId": "a470cc67-9a1e-43d9-991a-c50aa3288d2b",
-				"companyId": "01a27843-4fbf-4b77-a0d5-1c1ed9bf12d9",
-				"dataType": "p2p",
-				"reportingPeriod": "2021",
-				"currentlyActive": false,
-				"qaStatus": "Accepted",
-				"uploadTime": 4663,
-				"uploaderUserId": null
-			}
-		]
-	},
-	{
-		"companyName": "Bartell - Corkery",
-		"companyInformation": {
-			"companyName": "Bartell - Corkery",
-			"headquarters": "Nashville-Davidson",
-			"headquartersPostalCode": null,
-			"sector": "networks",
-			"identifiers": {
-				"Lei": [],
-				"Isin": [
-					"8WVrgsbO3Dy2",
-					"f5AdHv9jYmK1"
-				],
-				"PermId": [
-					"B1dRBvBDtk"
-				],
-				"Ticker": [],
-				"Duns": [
-					"ehx9ISov6"
-				],
-				"VatNumber": [],
-				"CompanyRegistrationNumber": []
-			},
-			"countryCode": "YE",
-			"companyAlternativeNames": [
-				"Crona LLC",
-				"Johns, Hudson and Berge",
-				"Pfannerstill Inc",
-				"Zulauf, Walker and Koch"
-			],
-			"companyLegalForm": null,
-			"website": "https://sorrowful-musculature.info",
-			"isTeaserCompany": false
-		},
-		"companyId": "30a1aadf-b9fa-4847-ab1b-69244c185f8c",
-		"permId": "B1dRBvBDtk",
-		"dataRegisteredByDataland": [
-			{
-				"dataId": "43fe8949-dc40-48c5-8f78-c1d4b2a839d2",
-				"companyId": "30a1aadf-b9fa-4847-ab1b-69244c185f8c",
-				"dataType": "esg-questionnaire",
-				"reportingPeriod": "2020",
-				"currentlyActive": false,
-				"qaStatus": "Accepted",
-				"uploadTime": 340,
-				"uploaderUserId": null
-			}
-		]
-	},
-	{
-		"companyName": "Swaniawski, Olson and Jast",
-		"companyInformation": {
-			"companyName": "Swaniawski, Olson and Jast",
-			"headquarters": "Port Aarontown",
-			"headquartersPostalCode": "08207",
-			"sector": null,
-			"identifiers": {
-				"Lei": [],
-				"Isin": [
-					"4xR6TNCG3QRz",
-					"6YKHfQsMhXwa"
-				],
-				"PermId": [],
-				"Ticker": [],
-				"Duns": [
-					"JjTZ2ENjD"
-				],
-				"VatNumber": [],
-				"CompanyRegistrationNumber": []
-			},
-			"countryCode": "SB",
-			"companyAlternativeNames": [
-				"Becker, Kirlin and Brekke",
-				"Cartwright, Gleason and DuBuque",
-				"Turner and Sons"
-			],
-			"companyLegalForm": null,
-			"website": "https://runny-treasure.com",
-			"isTeaserCompany": false
-		},
-		"companyId": "440c3554-e5d0-4072-8d41-d2b95d99b09f",
-		"dataRegisteredByDataland": [
-			{
-				"dataId": "f0b2572d-0552-4743-a255-60a41bedfe42",
-				"companyId": "440c3554-e5d0-4072-8d41-d2b95d99b09f",
-				"dataType": "heimathafen",
-				"reportingPeriod": "2020",
-				"currentlyActive": false,
-				"qaStatus": "Pending",
-				"uploadTime": 925,
-				"uploaderUserId": null
-			}
-		]
-	},
-	{
-		"companyName": "Schinner - Brakus",
-		"companyInformation": {
-			"companyName": "Schinner - Brakus",
-			"headquarters": "Fritschport",
-			"headquartersPostalCode": "13679-4318",
-			"sector": "metrics",
-			"identifiers": {
-				"Lei": [
-					"RhV6liui0h13LGFQ0H33"
-				],
-				"Isin": [
-					"D3T6Xzz0J4EX",
-					"ts8wfm01bVxL"
-				],
-				"PermId": [],
-				"Ticker": [
-					"maK6Uqh"
-				],
-				"Duns": [
-					"J71h5urvr"
-				],
-				"VatNumber": [
-					"UfSmv5O4E"
-				],
-				"CompanyRegistrationNumber": [
-					"ZiWWX5P5ply28Db"
-				]
-			},
-			"countryCode": "MS",
-			"companyAlternativeNames": [
-				"Corkery and Sons",
-				"Miller Inc",
-				"Nienow LLC"
-			],
-			"companyLegalForm": "GmbH",
-			"website": "https://assured-nothing.com/",
-			"isTeaserCompany": false
-		},
-		"companyId": "5f35ee14-4c04-4b51-bd42-cbb9755b83aa",
-		"dataRegisteredByDataland": [
-			{
-				"dataId": "c0f1c8aa-e9a2-4bf5-9311-074d8a3981e3",
-				"companyId": "5f35ee14-4c04-4b51-bd42-cbb9755b83aa",
-				"dataType": "heimathafen",
-				"reportingPeriod": "2021",
-				"currentlyActive": true,
-				"qaStatus": "Accepted",
-				"uploadTime": 1005,
-				"uploaderUserId": null
-			}
-		]
-	},
-	{
-		"companyName": "Glover, Runolfsdottir and Kshlerin",
-		"companyInformation": {
-			"companyName": "Glover, Runolfsdottir and Kshlerin",
-			"headquarters": "East Pierre",
-			"headquartersPostalCode": "51941-6091",
-			"sector": "web services",
-			"identifiers": {
-				"Lei": [
-					"j8TfEkf6ifGr4mkTsAn7"
-				],
-				"Isin": [
-					"bjrhc7ejaSMD",
-					"cstG32WflaTe"
-				],
-				"PermId": [
-					"3PzvX5fiOl"
-				],
-				"Ticker": [
-					"dCDUgKy"
-				],
-				"Duns": [],
-				"VatNumber": [],
-				"CompanyRegistrationNumber": [
-					"359bg253RSg2sIn"
-				]
-			},
-			"countryCode": "DZ",
-			"companyAlternativeNames": [
-				"Larson Group",
-				"Lind Group",
-				"Ondricka LLC"
-			],
-			"companyLegalForm": null,
-			"website": null,
-			"isTeaserCompany": false
-		},
-		"companyId": "28c86786-2488-4278-b77a-4209ea1961cb",
-		"permId": "3PzvX5fiOl",
-		"dataRegisteredByDataland": [
-			{
-				"dataId": "61d3bf16-812c-4a98-8392-9b5014e26850",
-				"companyId": "28c86786-2488-4278-b77a-4209ea1961cb",
-				"dataType": "esg-questionnaire",
-				"reportingPeriod": "2021",
-				"currentlyActive": true,
-				"qaStatus": "Accepted",
-				"uploadTime": 1653,
-				"uploaderUserId": null
-			}
-		]
-	},
-	{
-		"companyName": "Carter and Sons",
-		"companyInformation": {
-			"companyName": "Carter and Sons",
-			"headquarters": "Nikolausworth",
-			"headquartersPostalCode": "20985-5609",
-			"sector": "action-items",
-			"identifiers": {
-				"Lei": [],
-				"Isin": [
-					"teJSBowMcsbT"
-				],
-				"PermId": [],
-				"Ticker": [
-					"vNKGLPT"
-				],
-				"Duns": [
-					"r5Bj0EGcH"
-				],
-				"VatNumber": [],
-				"CompanyRegistrationNumber": []
-			},
-			"countryCode": "GG",
-			"companyAlternativeNames": [
-				"Miller - Dare",
-				"Schmidt and Sons"
-			],
-			"companyLegalForm": "Sole Trader",
-			"website": "https://infinite-imprisonment.org/",
-			"isTeaserCompany": false
-		},
-		"companyId": "d2a0032c-e580-454e-8ac4-8eda17132489",
-		"dataRegisteredByDataland": [
-			{
-				"dataId": "5784dee8-3786-4407-bce8-868f267d5774",
-				"companyId": "d2a0032c-e580-454e-8ac4-8eda17132489",
-				"dataType": "esg-questionnaire",
-				"reportingPeriod": "2022",
-				"currentlyActive": true,
-				"qaStatus": "Accepted",
-				"uploadTime": 5602,
-				"uploaderUserId": null
-			}
-		]
-	},
-	{
-		"companyName": "Cole - Predovic",
-		"companyInformation": {
-			"companyName": "Cole - Predovic",
-			"headquarters": "Cheektowaga",
-			"headquartersPostalCode": "03300",
-			"sector": null,
-			"identifiers": {
-				"Lei": [],
-				"Isin": [
-					"rz3A41vvISlw",
-					"f1hL2xdJq7Yj"
-				],
-				"PermId": [],
-				"Ticker": [
-					"XYj7T9x"
-				],
-				"Duns": [
-					"1wgu55Z6t"
-				],
-				"VatNumber": [],
-				"CompanyRegistrationNumber": [
-					"n5QqerR5tzd5tkN"
-				]
-			},
-			"countryCode": "MK",
-			"companyAlternativeNames": [
-				"Botsford and Sons",
-				"Dare Group",
-				"McLaughlin and Sons",
-				"Robel and Sons"
-			],
-			"companyLegalForm": "Limited Liability Partnership (LLP)",
-			"website": "https://optimistic-secretary.info/",
-			"isTeaserCompany": false
-		},
-		"companyId": "2c3b6dc6-2621-419a-9430-4d0802006f29",
-		"dataRegisteredByDataland": [
-			{
-				"dataId": "e3005485-244f-4c56-8286-8bfd8cece337",
-				"companyId": "2c3b6dc6-2621-419a-9430-4d0802006f29",
-				"dataType": "eutaxonomy-non-financials",
-				"reportingPeriod": "2022",
-				"currentlyActive": false,
-				"qaStatus": "Accepted",
-				"uploadTime": 5266,
-				"uploaderUserId": null
-			}
-		]
-	},
-	{
-		"companyName": "Hamill - Roob",
-		"companyInformation": {
-			"companyName": "Hamill - Roob",
-			"headquarters": "Kaitlinhaven",
-			"headquartersPostalCode": "53912",
-			"sector": "initiatives",
-			"identifiers": {
-				"Lei": [
-					"oFLPoJcdwrAaaODHY4Np"
-				],
-				"Isin": [
-					"MByADOX1gTkg"
-				],
-				"PermId": [],
-				"Ticker": [
-					"oFZShkq"
-				],
-				"Duns": [],
-				"VatNumber": [
-					"bugtPTHlv"
-				],
-				"CompanyRegistrationNumber": [
-					"sqgSaiP3rOntjqT"
-				]
-			},
-			"countryCode": "BL",
-			"companyAlternativeNames": [
-				"Cronin - Zemlak",
-				"Howell, McCullough and Hudson",
-				"Schmeler - Franecki",
-				"Stroman, Trantow and Labadie"
-			],
-			"companyLegalForm": null,
-			"website": "https://hurtful-headlight.com",
-			"isTeaserCompany": false
-		},
-		"companyId": "d40d7903-ddf5-408a-832a-8441410fa3f5",
-		"dataRegisteredByDataland": [
-			{
-				"dataId": "aceb8f96-eded-4d98-bcf8-02307588774f",
-				"companyId": "d40d7903-ddf5-408a-832a-8441410fa3f5",
-				"dataType": "heimathafen",
-				"reportingPeriod": "2020",
-				"currentlyActive": true,
-				"qaStatus": "Accepted",
-				"uploadTime": 1093,
-				"uploaderUserId": null
-			}
-		]
-	},
-	{
-		"companyName": "Upton, Ebert and McKenzie",
-		"companyInformation": {
-			"companyName": "Upton, Ebert and McKenzie",
-			"headquarters": "North Clemmie",
-			"headquartersPostalCode": null,
-			"sector": "platforms",
-			"identifiers": {
-				"Lei": [
-					"3TqqFYAM8gpIEHegr9Zv"
-				],
-				"Isin": [
-					"XgkmYZgH7tTS",
-					"f28zq8GiGz9T"
-				],
-				"PermId": [],
-				"Ticker": [
-					"SpCCmgu"
-				],
-				"Duns": [],
-				"VatNumber": [
-					"K86kyIyDe"
-				],
-				"CompanyRegistrationNumber": []
-			},
-			"countryCode": "IL",
-			"companyAlternativeNames": [],
-			"companyLegalForm": "Limited Liability Partnership (LLP)",
-			"website": "https://lanky-compassion.info",
-			"isTeaserCompany": false
-		},
-		"companyId": "e9b0d68a-69ab-456a-8cfb-af3a86c46134",
-		"dataRegisteredByDataland": [
-			{
-				"dataId": "8cd81899-9bda-4540-9b76-d339de19a92f",
-				"companyId": "e9b0d68a-69ab-456a-8cfb-af3a86c46134",
-				"dataType": "lksg",
-				"reportingPeriod": "2021",
-				"currentlyActive": true,
-				"qaStatus": "Accepted",
-				"uploadTime": 1194,
-				"uploaderUserId": null
-			}
-		]
-	},
-	{
-		"companyName": "Hills Inc",
-		"companyInformation": {
-			"companyName": "Hills Inc",
-			"headquarters": "Port Margaretfort",
-			"headquartersPostalCode": null,
-			"sector": "bandwidth",
-			"identifiers": {
-				"Lei": [],
-				"Isin": [
-					"T2cP2jm7Vhfn"
-				],
-				"PermId": [],
-				"Ticker": [
-					"akcTuDS"
-				],
-				"Duns": [
-					"1hoAG5ArE"
-				],
-				"VatNumber": [],
-				"CompanyRegistrationNumber": []
-			},
-			"countryCode": "MG",
-			"companyAlternativeNames": [],
-			"companyLegalForm": "Partnership without Limited Liability",
-			"website": "https://good-cushion.name",
-			"isTeaserCompany": false
-		},
-		"companyId": "906aae40-bcfd-4aff-ac96-911b42f3dcf6",
-		"dataRegisteredByDataland": [
-			{
-				"dataId": "f5dfa8ea-1bd6-4b2c-a956-b690a7145d72",
-				"companyId": "906aae40-bcfd-4aff-ac96-911b42f3dcf6",
-				"dataType": "sfdr",
-				"reportingPeriod": "2021",
-				"currentlyActive": false,
-				"qaStatus": "Accepted",
-				"uploadTime": 9244,
-				"uploaderUserId": null
-			}
-		]
-	},
-	{
-		"companyName": "Gutmann, Spinka and Haley",
-		"companyInformation": {
-			"companyName": "Gutmann, Spinka and Haley",
-			"headquarters": "Manleyside",
-			"headquartersPostalCode": null,
-			"sector": null,
-			"identifiers": {
-				"Lei": [
-					"MSBTWPmrkDOaoUKs2g6y"
-				],
-				"Isin": [
-					"Y9F9vMx12hOu"
-				],
-				"PermId": [
-					"s4ugFyEfxX"
-				],
-				"Ticker": [],
-				"Duns": [
-					"2rHstjs9V"
-				],
-				"VatNumber": [],
-				"CompanyRegistrationNumber": []
-			},
-			"countryCode": "SB",
-			"companyAlternativeNames": [],
-			"companyLegalForm": "Partnership without Limited Liability",
-			"website": "https://exhausted-civilization.info",
-			"isTeaserCompany": false
-		},
-		"companyId": "63262f5c-36ad-4eb1-b423-b27a6d6fa943",
-		"permId": "s4ugFyEfxX",
-		"dataRegisteredByDataland": [
-			{
-				"dataId": "dc10978b-02da-416d-8fed-8ba1576a8c28",
-				"companyId": "63262f5c-36ad-4eb1-b423-b27a6d6fa943",
-				"dataType": "p2p",
-				"reportingPeriod": "2020",
-				"currentlyActive": true,
-				"qaStatus": "Accepted",
-				"uploadTime": 3515,
-				"uploaderUserId": null
-			}
-		]
-	},
-	{
-		"companyName": "Romaguera - Fisher",
-		"companyInformation": {
-			"companyName": "Romaguera - Fisher",
-			"headquarters": "Rosenbaumburgh",
-			"headquartersPostalCode": "24012",
-			"sector": "communities",
-			"identifiers": {
-				"Lei": [
-					"Ho9IDLOf2L9xesLQsHe8"
-				],
-				"Isin": [
-					"r7l0C3nwMwWj",
-					"mbybWRPGqktN"
-				],
-				"PermId": [
-					"U9Jo1wcS9N"
-				],
-				"Ticker": [],
-				"Duns": [],
-				"VatNumber": [
-					"2XomrIuXh"
-				],
-				"CompanyRegistrationNumber": [
-					"tf0XCSi52mg8WzX"
-				]
-			},
-			"countryCode": "SC",
-			"companyAlternativeNames": [
-				"Abernathy - Reynolds",
-				"Ledner, Rowe and Denesik"
-			],
-			"companyLegalForm": "GmbH & Co. KG",
-			"website": "https://tepid-jeans.biz",
-			"isTeaserCompany": false
-		},
-		"companyId": "e7061c30-68ad-45c6-bb67-a3f109121510",
-		"permId": "U9Jo1wcS9N",
-		"dataRegisteredByDataland": [
-			{
-				"dataId": "8ad6ef42-78b3-4a9a-898a-a3d3e99c2a46",
-				"companyId": "e7061c30-68ad-45c6-bb67-a3f109121510",
-				"dataType": "heimathafen",
-				"reportingPeriod": "2023",
-				"currentlyActive": false,
-				"qaStatus": "Rejected",
-				"uploadTime": 9382,
-				"uploaderUserId": null
-			}
-		]
-	},
-	{
-		"companyName": "Stark LLC",
-		"companyInformation": {
-			"companyName": "Stark LLC",
-			"headquarters": "Catonsville",
-			"headquartersPostalCode": "38109-3417",
-			"sector": "networks",
-			"identifiers": {
-				"Lei": [
-					"lr0V4EqacPdRqO8rGOdk"
-				],
-				"Isin": [
-					"rUhpkA2U8Fp3",
-					"doig6qKkkXsE"
-				],
-				"PermId": [],
-				"Ticker": [],
-				"Duns": [],
-				"VatNumber": [
-					"yKrbEWRtQ"
-				],
-				"CompanyRegistrationNumber": []
-			},
-			"countryCode": "EE",
-			"companyAlternativeNames": [
-				"Heidenreich Group"
-			],
-			"companyLegalForm": "GmbH",
-			"website": "https://murky-mister.info/",
-			"isTeaserCompany": false
-		},
-		"companyId": "7eef9930-baf4-45ec-96c1-e19ac8acd818",
-		"dataRegisteredByDataland": [
-			{
-				"dataId": "9d5672f8-a7a1-4eab-853f-4704c186557e",
-				"companyId": "7eef9930-baf4-45ec-96c1-e19ac8acd818",
-				"dataType": "eutaxonomy-non-financials",
-				"reportingPeriod": "2022",
-				"currentlyActive": true,
-				"qaStatus": "Accepted",
-				"uploadTime": 8045,
-				"uploaderUserId": null
-			}
-		]
-	},
-	{
-		"companyName": "Gleason Group",
-		"companyInformation": {
-			"companyName": "Gleason Group",
-			"headquarters": "Lonnyfurt",
-			"headquartersPostalCode": "25428-1266",
-			"sector": "deliverables",
-			"identifiers": {
-				"Lei": [],
-				"Isin": [
-					"V3PhjtsAbtli"
-				],
-				"PermId": [],
-				"Ticker": [
-					"Jp9BLtk"
-				],
-				"Duns": [
-					"G1sYLPl43"
-				],
-				"VatNumber": [],
-				"CompanyRegistrationNumber": []
-			},
-			"countryCode": "GA",
-			"companyAlternativeNames": [
-				"Jakubowski, Ritchie and Quigley",
-				"Metz, Kovacek and Haley",
-				"Rosenbaum, Crona and Corwin",
-				"Senger - Funk"
-			],
-			"companyLegalForm": "Partnership without Limited Liability",
-			"website": null,
-			"isTeaserCompany": false
-		},
-		"companyId": "916fb877-31da-4c04-933d-21d216bca5cc",
-		"dataRegisteredByDataland": [
-			{
-				"dataId": "c03643f9-5d03-45da-89d2-0bca51f7bfc8",
-				"companyId": "916fb877-31da-4c04-933d-21d216bca5cc",
-				"dataType": "esg-questionnaire",
-				"reportingPeriod": "2021",
-				"currentlyActive": true,
-				"qaStatus": "Accepted",
-				"uploadTime": 6319,
-				"uploaderUserId": null
-			}
-		]
-	},
-	{
-		"companyName": "Lang - Pacocha",
-		"companyInformation": {
-			"companyName": "Lang - Pacocha",
-			"headquarters": "Pueblo",
-			"headquartersPostalCode": "87121-8524",
-			"sector": "applications",
-			"identifiers": {
-				"Lei": [
-					"DeSYxegvZlB3sWBqMDq8"
-				],
-				"Isin": [
-					"OuMpOa5zsOZv"
-				],
-				"PermId": [],
-				"Ticker": [],
-				"Duns": [],
-				"VatNumber": [
-					"1GQzygbrC"
-				],
-				"CompanyRegistrationNumber": [
-					"Jx4d110O4vt7kDx"
-				]
-			},
-			"countryCode": "TM",
-			"companyAlternativeNames": [
-				"Weissnat LLC"
-			],
-			"companyLegalForm": "Public Limited Company (PLC)",
-			"website": "https://pleasing-sister-in-law.com",
-			"isTeaserCompany": false
-		},
-		"companyId": "f29be4f9-122c-4e45-b590-972574404902",
-		"dataRegisteredByDataland": [
-			{
-				"dataId": "5c400a6d-4327-476f-b8c2-55a1097e7c16",
-				"companyId": "f29be4f9-122c-4e45-b590-972574404902",
-				"dataType": "heimathafen",
-				"reportingPeriod": "2022",
-				"currentlyActive": true,
-				"qaStatus": "Accepted",
-				"uploadTime": 9502,
-				"uploaderUserId": null
-			}
-		]
-	},
-	{
-		"companyName": "Hermann - Morar",
-		"companyInformation": {
-			"companyName": "Hermann - Morar",
-			"headquarters": "South Buford",
-			"headquartersPostalCode": "41843-2693",
-			"sector": "ROI",
-			"identifiers": {
-				"Lei": [
-					"ROODf7UAPPimYtIqtg0d"
-				],
-				"Isin": [
-					"9t6ac4gi9ED0"
-				],
-				"PermId": [],
-				"Ticker": [
-					"7xtVdYJ"
-				],
-				"Duns": [
-					"zviVHOlPo"
-				],
-				"VatNumber": [],
-				"CompanyRegistrationNumber": [
-					"YbKBPBXAPQDIoJr"
-				]
-			},
-			"countryCode": "SE",
-			"companyAlternativeNames": [
-				"Mohr - Homenick",
-				"Murray Group",
-				"Wintheiser Inc"
-			],
-			"companyLegalForm": null,
-			"website": "https://gullible-fork.name/",
-			"isTeaserCompany": false
-		},
-		"companyId": "9c534561-3fe3-4c04-a6ba-1692c28c119f",
-		"dataRegisteredByDataland": [
-			{
-				"dataId": "842b34d3-a0e4-479c-9efe-45adf449373d",
-				"companyId": "9c534561-3fe3-4c04-a6ba-1692c28c119f",
-				"dataType": "lksg",
-				"reportingPeriod": "2021",
-				"currentlyActive": false,
-				"qaStatus": "Rejected",
-				"uploadTime": 8581,
-				"uploaderUserId": null
-			}
-		]
-	},
-	{
-		"companyName": "Russel, Kutch and Zemlak",
-		"companyInformation": {
-			"companyName": "Russel, Kutch and Zemlak",
-			"headquarters": "Hoegerview",
-			"headquartersPostalCode": "34721-7173",
-			"sector": "schemas",
-			"identifiers": {
-				"Lei": [],
-				"Isin": [
-					"OaLL3lYXPZKk",
-					"BBOD6RwaZU02"
-				],
-				"PermId": [],
-				"Ticker": [
-					"I5k63x7"
-				],
-				"Duns": [],
-				"VatNumber": [
-					"0eBZD3B51"
-				],
-				"CompanyRegistrationNumber": [
-					"liPhMDyD4Bh260A"
-				]
-			},
-			"countryCode": "BT",
-			"companyAlternativeNames": [
-				"Davis - Haag",
-				"Shields, Rosenbaum and Sanford",
-				"Volkman, Boehm and Hyatt",
-				"Von - Spinka"
-			],
-			"companyLegalForm": "Limited Liability Partnership (LLP)",
-			"website": null,
-			"isTeaserCompany": false
-		},
-		"companyId": "9893c8f1-39f6-483e-818a-38e7c17fb71c",
-		"dataRegisteredByDataland": [
-			{
-				"dataId": "0c9ca307-ca6f-4bf1-983b-aadfbdbba2cb",
-				"companyId": "9893c8f1-39f6-483e-818a-38e7c17fb71c",
-				"dataType": "lksg",
-				"reportingPeriod": "2023",
-				"currentlyActive": false,
-				"qaStatus": "Pending",
-				"uploadTime": 8007,
-				"uploaderUserId": null
-			}
-		]
-	},
-	{
-		"companyName": "Steuber Inc",
-		"companyInformation": {
-			"companyName": "Steuber Inc",
-			"headquarters": "Demarcusport",
-			"headquartersPostalCode": "85098-8713",
-			"sector": "mindshare",
-			"identifiers": {
-				"Lei": [
-					"cC0eldiAjH53QI8CX8P4"
-				],
-				"Isin": [
-					"xcFoC6LUOnX5",
-					"qi3l1CnSmk7I"
-				],
-				"PermId": [],
-				"Ticker": [],
-				"Duns": [
-					"g2rwzOb2M"
-				],
-				"VatNumber": [
-					"jwDr163pK"
-				],
-				"CompanyRegistrationNumber": []
-			},
-			"countryCode": "JP",
-			"companyAlternativeNames": [
-				"Koch and Sons",
-				"Price, Bayer and Bartell"
-			],
-			"companyLegalForm": "Partnership without Limited Liability",
-			"website": "https://cuddly-sovereignty.biz/",
-			"isTeaserCompany": false
-		},
-		"companyId": "8a97e218-676c-4c88-9ecb-1b3484a199f9",
-		"dataRegisteredByDataland": [
-			{
-				"dataId": "f4663a87-dc55-4916-9d22-67901adff895",
-				"companyId": "8a97e218-676c-4c88-9ecb-1b3484a199f9",
-				"dataType": "sfdr",
-				"reportingPeriod": "2020",
-				"currentlyActive": true,
-				"qaStatus": "Accepted",
-				"uploadTime": 5893,
-				"uploaderUserId": null
-			}
-		]
-	},
-	{
-		"companyName": "Ortiz - Tillman",
-		"companyInformation": {
-			"companyName": "Ortiz - Tillman",
-			"headquarters": "Shakiraland",
-			"headquartersPostalCode": null,
-			"sector": "deliverables",
-			"identifiers": {
-				"Lei": [],
-				"Isin": [
-					"FNveqjwKQreN"
-				],
-				"PermId": [],
-				"Ticker": [],
-				"Duns": [
-					"4B1mUicGF"
-				],
-				"VatNumber": [],
-				"CompanyRegistrationNumber": []
-			},
-			"countryCode": "BZ",
-			"companyAlternativeNames": [
-				"Dibbert, Brakus and Toy",
-				"McKenzie, Pollich and Moen",
-				"Reichert, Bashirian and Farrell",
-				"Schmitt - Powlowski"
-			],
-			"companyLegalForm": "Sole Trader",
-			"website": "https://coordinated-rainbow.com/",
-			"isTeaserCompany": false
-		},
-		"companyId": "d6b52338-e7db-4d0c-9f90-ee24237a18fd",
-		"dataRegisteredByDataland": [
-			{
-				"dataId": "dcd4d215-da7e-4bf7-9c66-2b81c8e5443c",
-				"companyId": "d6b52338-e7db-4d0c-9f90-ee24237a18fd",
-				"dataType": "eutaxonomy-financials",
-				"reportingPeriod": "2021",
-				"currentlyActive": true,
-				"qaStatus": "Accepted",
-				"uploadTime": 3087,
-				"uploaderUserId": null
-			}
-		]
-	},
-	{
-		"companyName": "Deckow, Hammes and Armstrong",
-		"companyInformation": {
-			"companyName": "Deckow, Hammes and Armstrong",
-			"headquarters": "East Emelie",
-			"headquartersPostalCode": "30674-1090",
-			"sector": "synergies",
-			"identifiers": {
-				"Lei": [],
-				"Isin": [
-					"J5XNW92E8COm",
-					"rG0kL7wgcQ4q"
-				],
-				"PermId": [
-					"9W7GeoaADR"
-				],
-				"Ticker": [
-					"LiVOWRr"
-				],
-				"Duns": [],
-				"VatNumber": [],
-				"CompanyRegistrationNumber": [
-					"6tqcptPoaueity1"
-				]
-			},
-			"countryCode": "BW",
-			"companyAlternativeNames": [],
-			"companyLegalForm": "Limited Liability Partnership (LLP)",
-			"website": "https://staid-snail.info/",
-			"isTeaserCompany": false
-		},
-		"companyId": "4a5cf7b8-9c0f-44e0-8bd1-a9981d747441",
-		"permId": "9W7GeoaADR",
-		"dataRegisteredByDataland": [
-			{
-				"dataId": "66c39273-31c4-489c-8e62-bfeb72913da0",
-				"companyId": "4a5cf7b8-9c0f-44e0-8bd1-a9981d747441",
-				"dataType": "eutaxonomy-financials",
-				"reportingPeriod": "2021",
-				"currentlyActive": false,
-				"qaStatus": "Accepted",
-				"uploadTime": 5903,
-				"uploaderUserId": null
-			}
-		]
-	},
-	{
-		"companyName": "Schimmel and Sons",
-		"companyInformation": {
-			"companyName": "Schimmel and Sons",
-			"headquarters": "Mackenzieshire",
-			"headquartersPostalCode": "12853-3080",
-			"sector": "deliverables",
-			"identifiers": {
-				"Lei": [],
-				"Isin": [
-					"KYHjWJCZMPYc"
-				],
-				"PermId": [],
-				"Ticker": [
-					"rGkxgx0"
-				],
-				"Duns": [
-					"yz5JNHi8X"
-				],
-				"VatNumber": [
-					"HkEqrsMyx"
-				],
-				"CompanyRegistrationNumber": [
-					"nzpqXWuu6jDFr8W"
-				]
-			},
-			"countryCode": "SM",
-			"companyAlternativeNames": [
-				"Dach, Medhurst and Vandervort",
-				"Larkin LLC",
-				"Schaefer Group",
-				"Wiza - Von"
-			],
-			"companyLegalForm": "GmbH & Co. KG",
-			"website": "https://serpentine-mapping.biz",
-			"isTeaserCompany": false
-		},
-		"companyId": "d037ff70-290b-4b4e-9186-c9f041379e77",
-		"dataRegisteredByDataland": [
-			{
-				"dataId": "93492564-7975-410e-8931-9556a1b99f72",
-				"companyId": "d037ff70-290b-4b4e-9186-c9f041379e77",
-				"dataType": "lksg",
-				"reportingPeriod": "2022",
-				"currentlyActive": false,
-				"qaStatus": "Accepted",
-				"uploadTime": 1567,
-				"uploaderUserId": null
-			}
-		]
-	},
-	{
-		"companyName": "Witting - Rogahn",
-		"companyInformation": {
-			"companyName": "Witting - Rogahn",
-			"headquarters": "Cartwrightfort",
-			"headquartersPostalCode": null,
-			"sector": "schemas",
-			"identifiers": {
-				"Lei": [
-					"MnV1ALSmZMZen2dwejyQ"
-				],
-				"Isin": [
-					"pptYuakWjWxn"
-				],
-				"PermId": [],
-				"Ticker": [
-					"crLxY1j"
-				],
-				"Duns": [
-					"hlJSwXnsK"
-				],
-				"VatNumber": [],
-				"CompanyRegistrationNumber": [
-					"feUhptwHLquJEWW"
-				]
-			},
-			"countryCode": "KN",
-			"companyAlternativeNames": [
-				"Homenick LLC",
-				"Kutch Inc",
-				"Vandervort - Thompson"
-			],
-			"companyLegalForm": "AG",
-			"website": "https://same-banker.info",
-			"isTeaserCompany": false
-		},
-		"companyId": "9e99c66e-4708-4736-a06d-c7f9e67dbfd8",
-		"dataRegisteredByDataland": [
-			{
-				"dataId": "660d4765-c0bd-44c3-ac29-6a6bf6c08eda",
-				"companyId": "9e99c66e-4708-4736-a06d-c7f9e67dbfd8",
-				"dataType": "esg-questionnaire",
-				"reportingPeriod": "2021",
-				"currentlyActive": true,
-				"qaStatus": "Accepted",
-				"uploadTime": 6646,
-				"uploaderUserId": null
-			}
-		]
-	},
-	{
-		"companyName": "Deckow, Botsford and Kunze",
-		"companyInformation": {
-			"companyName": "Deckow, Botsford and Kunze",
-			"headquarters": "Rowland Heights",
-			"headquartersPostalCode": "57104",
-			"sector": "users",
-			"identifiers": {
-				"Lei": [],
-				"Isin": [
-					"KhOgx4SJqw2M",
-					"sazuAOcuN76V"
-				],
-				"PermId": [
-					"aqNwG2qPe8"
-				],
-				"Ticker": [
-					"qE2c4q0"
-				],
-				"Duns": [
-					"WMa25NHsh"
-				],
-				"VatNumber": [
-					"3b5TgVqCG"
-				],
-				"CompanyRegistrationNumber": [
-					"IeVgrjMScmatcK4"
-				]
-			},
-			"countryCode": "FJ",
-			"companyAlternativeNames": [
-				"Haag, Pouros and Bogan",
-				"Treutel - Wiegand",
-				"Walter - Hickle"
-			],
-			"companyLegalForm": null,
-			"website": null,
-			"isTeaserCompany": false
-		},
-		"companyId": "eaa96e5e-0c9a-40dd-a380-c2df5821bba6",
-		"permId": "aqNwG2qPe8",
-		"dataRegisteredByDataland": [
-			{
-				"dataId": "8fedd6d0-cd80-45fc-aa0c-fe541fa09b67",
-				"companyId": "eaa96e5e-0c9a-40dd-a380-c2df5821bba6",
-				"dataType": "eutaxonomy-financials",
-				"reportingPeriod": "2022",
-				"currentlyActive": false,
-				"qaStatus": "Rejected",
-				"uploadTime": 2811,
-				"uploaderUserId": null
-			}
-		]
-	},
-	{
-		"companyName": "Runolfsdottir, Lemke and Hansen",
-		"companyInformation": {
-			"companyName": "Runolfsdottir, Lemke and Hansen",
-			"headquarters": "Jewellstad",
-			"headquartersPostalCode": null,
-			"sector": "blockchains",
-			"identifiers": {
-				"Lei": [
-					"GbQRO7BOFOPwHuLRCaQG"
-				],
-				"Isin": [
-					"GwpBK0F3muhZ",
-					"y0x4HVwTs2yU"
-				],
-				"PermId": [
-					"A3dzzoIIEE"
-				],
-				"Ticker": [
-					"RJ1LkuG"
-				],
-				"Duns": [
-					"bizLKYC12"
-				],
-				"VatNumber": [
-					"NZUNw4j4M"
-				],
-				"CompanyRegistrationNumber": [
-					"04RDqx9F5FynV3q"
-				]
-			},
-			"countryCode": "IN",
-			"companyAlternativeNames": [
-				"Barton, Kutch and Lemke",
-				"Kris, Von and Pacocha",
-				"Lakin, West and Carroll",
-				"Mitchell, Bradtke and Hudson"
-			],
-			"companyLegalForm": null,
-			"website": "https://acclaimed-news.biz",
-			"isTeaserCompany": false
-		},
-		"companyId": "d9b22184-a09e-44c9-851e-dfc45e10ad11",
-		"permId": "A3dzzoIIEE",
-		"dataRegisteredByDataland": [
-			{
-				"dataId": "0e08a802-e7b3-4260-ad08-a3b32392f877",
-				"companyId": "d9b22184-a09e-44c9-851e-dfc45e10ad11",
-				"dataType": "eutaxonomy-non-financials",
-				"reportingPeriod": "2020",
-				"currentlyActive": false,
-				"qaStatus": "Accepted",
-				"uploadTime": 2728,
-				"uploaderUserId": null
-			}
-		]
-	},
-	{
-		"companyName": "Wuckert Group",
-		"companyInformation": {
-			"companyName": "Wuckert Group",
-			"headquarters": "Phyllisland",
-			"headquartersPostalCode": "55048-9598",
-			"sector": null,
-			"identifiers": {
-				"Lei": [
-					"s7EsQVe8tf281mFBrxlR"
-				],
-				"Isin": [
-					"s1rBOOAjVpDt",
-					"UNB7Mhj6ijjf"
-				],
-				"PermId": [
-					"z46oPRaJfj"
-				],
-				"Ticker": [
-					"SNxHUqr"
-				],
-				"Duns": [
-					"PJMMakK8Y"
-				],
-				"VatNumber": [
-					"h66fv1XSS"
-				],
-				"CompanyRegistrationNumber": [
-					"jJaeuDtscVgEmlj"
-				]
-			},
-			"countryCode": "NC",
-			"companyAlternativeNames": [
-				"Crona, Goldner and Langworth",
-				"Dibbert - Greenfelder"
-			],
-			"companyLegalForm": "Partnership without Limited Liability",
-			"website": "https://enormous-bat.biz/",
-			"isTeaserCompany": false
-		},
-		"companyId": "72e9d16f-35be-496f-9b04-d2302026f6c3",
-		"permId": "z46oPRaJfj",
-		"dataRegisteredByDataland": [
-			{
-				"dataId": "0e41792d-8405-4183-bc2b-969d85575da3",
-				"companyId": "72e9d16f-35be-496f-9b04-d2302026f6c3",
-				"dataType": "eutaxonomy-financials",
-				"reportingPeriod": "2023",
-				"currentlyActive": false,
-				"qaStatus": "Rejected",
-				"uploadTime": 7921,
-				"uploaderUserId": null
-			}
-		]
-	},
-	{
-		"companyName": "Cronin - Corkery",
-		"companyInformation": {
-			"companyName": "Cronin - Corkery",
-			"headquarters": "Sisterport",
-			"headquartersPostalCode": "78333",
-			"sector": "paradigms",
-			"identifiers": {
-				"Lei": [],
-				"Isin": [
-					"QZ87MPsv37cb",
-					"j4GLs2xnAQxF"
-				],
-				"PermId": [
-					"MFieja6RRz"
-				],
-				"Ticker": [],
-				"Duns": [],
-				"VatNumber": [
-					"T4fzGEjmd"
-				],
-				"CompanyRegistrationNumber": [
-					"irARN61sUSDa9Y2"
-				]
-			},
-			"countryCode": "IT",
-			"companyAlternativeNames": [
-				"Kuphal - Reynolds",
-				"Reilly - Jacobs"
-			],
-			"companyLegalForm": "Private Limited Company (Ltd)",
-			"website": null,
-			"isTeaserCompany": false
-		},
-		"companyId": "4deb4b3b-4269-4d68-80a7-4faa7161d8d2",
-		"permId": "MFieja6RRz",
-		"dataRegisteredByDataland": [
-			{
-				"dataId": "3621ad39-6302-41e9-9108-af7b246c8a83",
-				"companyId": "4deb4b3b-4269-4d68-80a7-4faa7161d8d2",
-				"dataType": "lksg",
-				"reportingPeriod": "2022",
-				"currentlyActive": false,
-				"qaStatus": "Accepted",
-				"uploadTime": 7627,
-				"uploaderUserId": null
-			}
-		]
-	},
-	{
-		"companyName": "Langosh, Marvin and D'Amore",
-		"companyInformation": {
-			"companyName": "Langosh, Marvin and D'Amore",
-			"headquarters": "Demetrisboro",
-			"headquartersPostalCode": null,
-			"sector": "eyeballs",
-			"identifiers": {
-				"Lei": [],
-				"Isin": [
-					"yxOMO2klQ0m5",
-					"1VNAAaUMicLs"
-				],
-				"PermId": [
-					"KL7Wr1qglk"
-				],
-				"Ticker": [
-					"HsazNyu"
-				],
-				"Duns": [],
-				"VatNumber": [],
-				"CompanyRegistrationNumber": []
-			},
-			"countryCode": "CW",
-			"companyAlternativeNames": [
-				"Brown, Kilback and Quigley",
-				"Hagenes Inc"
-			],
-			"companyLegalForm": null,
-			"website": "https://jubilant-chow.net/",
-			"isTeaserCompany": false
-		},
-		"companyId": "cdce1078-9164-4665-af14-2b77977d0496",
-		"permId": "KL7Wr1qglk",
-		"dataRegisteredByDataland": [
-			{
-				"dataId": "4f273aed-25a8-461f-910d-064d3b9e6b67",
-				"companyId": "cdce1078-9164-4665-af14-2b77977d0496",
-				"dataType": "eutaxonomy-financials",
-				"reportingPeriod": "2023",
-				"currentlyActive": false,
-				"qaStatus": "Accepted",
-				"uploadTime": 9696,
-				"uploaderUserId": null
-			}
-		]
-	},
-	{
-		"companyName": "Haag, Hettinger and DuBuque",
-		"companyInformation": {
-			"companyName": "Haag, Hettinger and DuBuque",
-			"headquarters": "Port Arthur",
-			"headquartersPostalCode": "08428",
-			"sector": "metrics",
-			"identifiers": {
-				"Lei": [],
-				"Isin": [
-					"JJ1CmOMJBkd6"
-				],
-				"PermId": [],
-				"Ticker": [
-					"JOaXxW7"
-				],
-				"Duns": [
-					"CgssJNSff"
-				],
-				"VatNumber": [],
-				"CompanyRegistrationNumber": []
-			},
-			"countryCode": "AW",
-			"companyAlternativeNames": [],
-			"companyLegalForm": "Public Limited Company (PLC)",
-			"website": "https://lovable-composition.net/",
-			"isTeaserCompany": false
-		},
-		"companyId": "be7f5d3e-738e-4365-9d8e-f322afbb9e0f",
-		"dataRegisteredByDataland": [
-			{
-				"dataId": "d1f22dab-f5cf-4802-b48c-649f3c149ef7",
-				"companyId": "be7f5d3e-738e-4365-9d8e-f322afbb9e0f",
-				"dataType": "eutaxonomy-financials",
-				"reportingPeriod": "2020",
-				"currentlyActive": false,
-				"qaStatus": "Accepted",
-				"uploadTime": 7956,
-				"uploaderUserId": null
-			}
-		]
-	},
-	{
-		"companyName": "Pouros - Walter",
-		"companyInformation": {
-			"companyName": "Pouros - Walter",
-			"headquarters": "Padbergshire",
-			"headquartersPostalCode": "98503-6294",
-			"sector": null,
-			"identifiers": {
-				"Lei": [],
-				"Isin": [
-					"vyQdSfSNODqP"
-				],
-				"PermId": [],
-				"Ticker": [
-					"nepIs9S"
-				],
-				"Duns": [],
-				"VatNumber": [],
-				"CompanyRegistrationNumber": []
-			},
-			"countryCode": "ST",
-			"companyAlternativeNames": [
-				"Borer - Collins",
-				"Buckridge, Feest and Reynolds",
-				"Cormier, Carroll and Braun"
-			],
-			"companyLegalForm": "Limited Liability Partnership (LLP)",
-			"website": "https://slight-camel.info/",
-			"isTeaserCompany": false
-		},
-		"companyId": "16d81fa1-d28e-4362-ac9b-39d8ca968424",
-		"dataRegisteredByDataland": [
-			{
-				"dataId": "88167c35-5b8d-49ea-a1bc-e0636c6c583a",
-				"companyId": "16d81fa1-d28e-4362-ac9b-39d8ca968424",
-				"dataType": "heimathafen",
-				"reportingPeriod": "2022",
-				"currentlyActive": false,
-				"qaStatus": "Accepted",
-				"uploadTime": 362,
-				"uploaderUserId": null
-			}
-		]
-	},
-	{
-		"companyName": "Ruecker - King",
-		"companyInformation": {
-			"companyName": "Ruecker - King",
-			"headquarters": "Lake Elinoreborough",
-			"headquartersPostalCode": "28495",
-			"sector": "schemas",
-			"identifiers": {
-				"Lei": [
-					"eE0RaZtYZnTkWLT6bTEN"
-				],
-				"Isin": [
-					"zUlwPAiK6ea8",
-					"XsqPudSQPzwL"
-				],
-				"PermId": [],
-				"Ticker": [
-					"Suu3dhi"
-				],
-				"Duns": [],
-				"VatNumber": [
-					"kvUAvkCVF"
-				],
-				"CompanyRegistrationNumber": []
-			},
-			"countryCode": "LY",
-			"companyAlternativeNames": [
-				"Gottlieb Inc",
-				"Hane - Cronin",
-				"Sawayn - McKenzie"
-			],
-			"companyLegalForm": "Limited Liability Partnership (LLP)",
-			"website": "https://same-kilometer.com/",
-			"isTeaserCompany": false
-		},
-		"companyId": "f995cd4e-28af-48fa-b0d7-8b7586a839a4",
-		"dataRegisteredByDataland": [
-			{
-				"dataId": "48f47932-bc49-418f-8fdf-6268d806def0",
-				"companyId": "f995cd4e-28af-48fa-b0d7-8b7586a839a4",
-				"dataType": "esg-questionnaire",
-				"reportingPeriod": "2020",
-				"currentlyActive": true,
-				"qaStatus": "Accepted",
-				"uploadTime": 4408,
-				"uploaderUserId": null
-			}
-		]
-	},
-	{
-		"companyName": "VonRueden Group",
-		"companyInformation": {
-			"companyName": "VonRueden Group",
-			"headquarters": "Suffolk",
-			"headquartersPostalCode": "94063-9750",
-			"sector": "communities",
-			"identifiers": {
-				"Lei": [],
-				"Isin": [
-					"PSYDjNIaz4y4"
-				],
-				"PermId": [
-					"ZhFPTQmtDZ"
-				],
-				"Ticker": [
-					"p6MIdOt"
-				],
-				"Duns": [],
-				"VatNumber": [],
-				"CompanyRegistrationNumber": [
-					"d10W50Um3MALbTo"
-				]
-			},
-			"countryCode": "FK",
-			"companyAlternativeNames": [
-				"Beer, Hand and Dietrich",
-				"Mann, West and Beatty",
-				"Ondricka - Altenwerth",
-				"Schimmel - Smitham"
-			],
-			"companyLegalForm": null,
-			"website": "https://tragic-cone.name",
-			"isTeaserCompany": false
-		},
-		"companyId": "383b3a1a-d466-454f-b25c-4a457a75dd68",
-		"permId": "ZhFPTQmtDZ",
-		"dataRegisteredByDataland": [
-			{
-				"dataId": "a5fb111a-60dd-4978-b0e3-2ea97c9b1628",
-				"companyId": "383b3a1a-d466-454f-b25c-4a457a75dd68",
-				"dataType": "eutaxonomy-financials",
-				"reportingPeriod": "2023",
-				"currentlyActive": false,
-				"qaStatus": "Rejected",
-				"uploadTime": 4637,
-				"uploaderUserId": null
-			}
-		]
-	},
-	{
-		"companyName": "Kassulke, Bahringer and Kuhn",
-		"companyInformation": {
-			"companyName": "Kassulke, Bahringer and Kuhn",
-			"headquarters": "Christiansenside",
-			"headquartersPostalCode": "00579-7203",
-			"sector": null,
-			"identifiers": {
-				"Lei": [],
-				"Isin": [
-					"0ptiWZaZ7aW7",
-					"SCi9rFPtaeo2"
-				],
-				"PermId": [],
-				"Ticker": [],
-				"Duns": [],
-				"VatNumber": [],
-				"CompanyRegistrationNumber": [
-					"exdMfFucp7z9Tuv"
-				]
-			},
-			"countryCode": "GT",
-			"companyAlternativeNames": [
-				"Lang and Sons",
-				"Ondricka, Kreiger and Monahan",
-				"Orn LLC"
-			],
-			"companyLegalForm": "Limited Liability Partnership (LLP)",
-			"website": "https://wrong-correspondence.biz/",
-			"isTeaserCompany": false
-		},
-		"companyId": "1c6943c1-36b5-44d7-9712-a59de671b481",
-		"dataRegisteredByDataland": [
-			{
-				"dataId": "70f77c5f-f157-4a8e-a5b4-c6beabfc302b",
-				"companyId": "1c6943c1-36b5-44d7-9712-a59de671b481",
-				"dataType": "sme",
-				"reportingPeriod": "2021",
-				"currentlyActive": true,
-				"qaStatus": "Accepted",
-				"uploadTime": 1583,
-				"uploaderUserId": null
-			}
-		]
-	},
-	{
-		"companyName": "King - Weber",
-		"companyInformation": {
-			"companyName": "King - Weber",
-			"headquarters": "Labadiefurt",
-			"headquartersPostalCode": null,
-			"sector": "initiatives",
-			"identifiers": {
-				"Lei": [],
-				"Isin": [
-					"uertZ2Vxhgh5",
-					"RRtyBlzuEyJz"
-				],
-				"PermId": [
-					"my2MvqfWIC"
-				],
-				"Ticker": [
-					"2ZV9NCG"
-				],
-				"Duns": [
-					"b6rB6yDsb"
-				],
-				"VatNumber": [],
-				"CompanyRegistrationNumber": [
-					"RRcrOuem8eDOOqC"
-				]
-			},
-			"countryCode": "SL",
-			"companyAlternativeNames": [
-				"Hackett - Predovic",
-				"Halvorson - Hirthe"
-			],
-			"companyLegalForm": "Partnership without Limited Liability",
-			"website": "https://parched-vet.info",
-			"isTeaserCompany": false
-		},
-		"companyId": "b3323efe-4edd-4ef3-9ce6-85369b42313c",
-		"permId": "my2MvqfWIC",
-		"dataRegisteredByDataland": [
-			{
-				"dataId": "00285dc5-8cb5-40d8-8412-3e6c772f8eb7",
-				"companyId": "b3323efe-4edd-4ef3-9ce6-85369b42313c",
-				"dataType": "esg-questionnaire",
-				"reportingPeriod": "2023",
-				"currentlyActive": true,
-				"qaStatus": "Accepted",
-				"uploadTime": 3035,
-				"uploaderUserId": null
-			}
-		]
-	},
-	{
-		"companyName": "Deckow - Koepp",
-		"companyInformation": {
-			"companyName": "Deckow - Koepp",
-			"headquarters": "West Delia",
-			"headquartersPostalCode": "28548",
-			"sector": null,
-			"identifiers": {
-				"Lei": [],
-				"Isin": [
-					"A0jEXZ5qTAhZ",
-					"Bw9eNJ1nAV3g"
-				],
-				"PermId": [
-					"lH4DMOBFZ4"
-				],
-				"Ticker": [],
-				"Duns": [],
-				"VatNumber": [],
-				"CompanyRegistrationNumber": []
-			},
-			"countryCode": "KY",
-			"companyAlternativeNames": [
-				"Erdman LLC",
-				"Harvey - Harris",
-				"Hermiston and Sons",
-				"Schiller and Sons"
-			],
-			"companyLegalForm": "AG",
-			"website": null,
-			"isTeaserCompany": false
-		},
-		"companyId": "6d408ac1-5248-4f2f-a3bd-eb044a0a07b0",
-		"permId": "lH4DMOBFZ4",
-		"dataRegisteredByDataland": [
-			{
-				"dataId": "010b6be3-207f-4701-94de-f1e7f6642b35",
-				"companyId": "6d408ac1-5248-4f2f-a3bd-eb044a0a07b0",
-				"dataType": "esg-questionnaire",
-				"reportingPeriod": "2021",
-				"currentlyActive": false,
-				"qaStatus": "Accepted",
-				"uploadTime": 414,
-				"uploaderUserId": null
-			}
-		]
-	},
-	{
-		"companyName": "Strosin, Boyer and Toy",
-		"companyInformation": {
-			"companyName": "Strosin, Boyer and Toy",
-			"headquarters": "Marquardtfort",
-			"headquartersPostalCode": "09136",
-			"sector": "web services",
-			"identifiers": {
-				"Lei": [
-					"F0PaBKHyOuVFRjnOodQz"
-				],
-				"Isin": [
-					"VK0qFguhzyYT",
-					"oM5NrpUrA7rA"
-				],
-				"PermId": [],
-				"Ticker": [],
-				"Duns": [
-					"92JvYq6Nn"
-				],
-				"VatNumber": [
-					"TUbIxdOus"
-				],
-				"CompanyRegistrationNumber": []
-			},
-			"countryCode": "AW",
-			"companyAlternativeNames": [],
-			"companyLegalForm": "Private Limited Company (Ltd)",
-			"website": "https://glittering-basin.org/",
-			"isTeaserCompany": false
-		},
-		"companyId": "b8d77715-4ec9-49cd-bfbd-f677916c8eb6",
-		"dataRegisteredByDataland": [
-			{
-				"dataId": "97695114-7e65-416e-b07f-8506c5f99acc",
-				"companyId": "b8d77715-4ec9-49cd-bfbd-f677916c8eb6",
-				"dataType": "p2p",
-				"reportingPeriod": "2023",
-				"currentlyActive": false,
-				"qaStatus": "Accepted",
-				"uploadTime": 4115,
-				"uploaderUserId": null
-			}
-		]
-	},
-	{
-		"companyName": "Russel, Waelchi and Hane",
-		"companyInformation": {
-			"companyName": "Russel, Waelchi and Hane",
-			"headquarters": "Fort Andreanneside",
-			"headquartersPostalCode": "75160-4337",
-			"sector": null,
-			"identifiers": {
-				"Lei": [],
-				"Isin": [
-					"Yx83WNPYZMpM"
-				],
-				"PermId": [
-					"oqP6BqsDdl"
-				],
-				"Ticker": [],
-				"Duns": [],
-				"VatNumber": [
-					"gFlFjc2KE"
-				],
-				"CompanyRegistrationNumber": []
-			},
-			"countryCode": "PG",
-			"companyAlternativeNames": [
-				"Heaney LLC",
-				"Medhurst and Sons",
-				"Parker - Howell",
-				"Walker Inc"
-			],
-			"companyLegalForm": "Public Limited Company (PLC)",
-			"website": "https://physical-derby.net/",
-			"isTeaserCompany": false
-		},
-		"companyId": "3b5b74f2-2181-47fc-89a5-d8723d9d4764",
-		"permId": "oqP6BqsDdl",
-		"dataRegisteredByDataland": [
-			{
-				"dataId": "1a86d23c-5c5a-4270-a19f-27fbbc9ad4ca",
-				"companyId": "3b5b74f2-2181-47fc-89a5-d8723d9d4764",
-				"dataType": "eutaxonomy-non-financials",
-				"reportingPeriod": "2020",
-				"currentlyActive": false,
-				"qaStatus": "Rejected",
-				"uploadTime": 225,
-				"uploaderUserId": null
-			}
-		]
-	},
-	{
-		"companyName": "Hand and Sons",
-		"companyInformation": {
-			"companyName": "Hand and Sons",
-			"headquarters": "North Christophecester",
-			"headquartersPostalCode": "03878",
-			"sector": null,
-			"identifiers": {
-				"Lei": [],
-				"Isin": [
-					"ifPdLqEJaSVf"
-				],
-				"PermId": [],
-				"Ticker": [],
-				"Duns": [],
-				"VatNumber": [
-					"CqKdWd6nD"
-				],
-				"CompanyRegistrationNumber": []
-			},
-			"countryCode": "BV",
-			"companyAlternativeNames": [],
-			"companyLegalForm": "Private Limited Company (Ltd)",
-			"website": "https://energetic-trend.name/",
-			"isTeaserCompany": false
-		},
-		"companyId": "21951163-36ab-4ab1-8d39-1ec9414e1735",
-		"dataRegisteredByDataland": [
-			{
-				"dataId": "ecfb4640-9d22-4b80-83f8-b7007805ab60",
-				"companyId": "21951163-36ab-4ab1-8d39-1ec9414e1735",
-				"dataType": "heimathafen",
-				"reportingPeriod": "2022",
-				"currentlyActive": false,
-				"qaStatus": "Rejected",
-				"uploadTime": 6152,
-				"uploaderUserId": null
-			}
-		]
-	},
-	{
-		"companyName": "Nitzsche - Reilly",
-		"companyInformation": {
-			"companyName": "Nitzsche - Reilly",
-			"headquarters": "Cormierworth",
-			"headquartersPostalCode": "41173-0104",
-			"sector": null,
-			"identifiers": {
-				"Lei": [
-					"Nf9mhlZsasm44scAS3ud"
-				],
-				"Isin": [
-					"zrJ2DZoFwn39"
-				],
-				"PermId": [],
-				"Ticker": [],
-				"Duns": [
-					"xyFGtOzTz"
-				],
-				"VatNumber": [
-					"aTQ8PWZTU"
-				],
-				"CompanyRegistrationNumber": []
-			},
-			"countryCode": "SJ",
-			"companyAlternativeNames": [],
-			"companyLegalForm": "AG",
-			"website": "https://broken-leveret.net/",
-			"isTeaserCompany": false
-		},
-		"companyId": "4276cdb5-2597-421a-a44f-90fa5d9bf8ab",
-		"dataRegisteredByDataland": [
-			{
-				"dataId": "66a3f7f9-be7d-438f-adf2-66a0b9786b18",
-				"companyId": "4276cdb5-2597-421a-a44f-90fa5d9bf8ab",
-				"dataType": "p2p",
-				"reportingPeriod": "2023",
-				"currentlyActive": false,
-				"qaStatus": "Pending",
-				"uploadTime": 5316,
-				"uploaderUserId": null
-			}
-		]
-	},
-	{
-		"companyName": "Hirthe, Jacobi and Franey",
-		"companyInformation": {
-			"companyName": "Hirthe, Jacobi and Franey",
-			"headquarters": "Ortizland",
-			"headquartersPostalCode": "11325",
-			"sector": "eyeballs",
-			"identifiers": {
-				"Lei": [],
-				"Isin": [
-					"z0MPtNbJjc0h"
-				],
-				"PermId": [
-					"Kpd8OHlT4Y"
-				],
-				"Ticker": [
-					"yvZz8bK"
-				],
-				"Duns": [],
-				"VatNumber": [
-					"w2G3Q9xkV"
-				],
-				"CompanyRegistrationNumber": []
-			},
-			"countryCode": "KW",
-			"companyAlternativeNames": [
-				"Spencer Group"
-			],
-			"companyLegalForm": "Partnership without Limited Liability",
-			"website": null,
-			"isTeaserCompany": false
-		},
-		"companyId": "7345b9d7-63ff-48f7-8160-938b6616bf0f",
-		"permId": "Kpd8OHlT4Y",
-		"dataRegisteredByDataland": [
-			{
-				"dataId": "1eea80fc-260c-4c4f-85f3-b0ec82773a3c",
-				"companyId": "7345b9d7-63ff-48f7-8160-938b6616bf0f",
-				"dataType": "eutaxonomy-non-financials",
-				"reportingPeriod": "2020",
-				"currentlyActive": true,
-				"qaStatus": "Accepted",
-				"uploadTime": 8801,
-				"uploaderUserId": null
-			}
-		]
-	},
-	{
-		"companyName": "Renner Inc",
-		"companyInformation": {
-			"companyName": "Renner Inc",
-			"headquarters": "Alyciafort",
-			"headquartersPostalCode": "39481-4397",
-			"sector": "interfaces",
-			"identifiers": {
-				"Lei": [
-					"sSUz1t9FB4Splgh77aup"
-				],
-				"Isin": [
-					"g2N84xMERDZS"
-				],
-				"PermId": [
-					"m1OEVed5Z0"
-				],
-				"Ticker": [
-					"1pS3sgj"
-				],
-				"Duns": [],
-				"VatNumber": [],
-				"CompanyRegistrationNumber": [
-					"AbaWc5UywV3DtKj"
-				]
-			},
-			"countryCode": "PY",
-			"companyAlternativeNames": [],
-			"companyLegalForm": "Public Limited Company (PLC)",
-			"website": "https://soulful-horst.com/",
-			"isTeaserCompany": false
-		},
-		"companyId": "baa33637-1b08-4e2e-bb4c-0bb39c8e8a52",
-		"permId": "m1OEVed5Z0",
-		"dataRegisteredByDataland": [
-			{
-				"dataId": "83ed1993-6070-4a85-bb0c-7e051f726e12",
-				"companyId": "baa33637-1b08-4e2e-bb4c-0bb39c8e8a52",
-				"dataType": "lksg",
-				"reportingPeriod": "2020",
-				"currentlyActive": false,
-				"qaStatus": "Pending",
-				"uploadTime": 1222,
-				"uploaderUserId": null
-			}
-		]
-	},
-	{
-		"companyName": "Kilback - Zemlak",
-		"companyInformation": {
-			"companyName": "Kilback - Zemlak",
-			"headquarters": "Fort Sammy",
-			"headquartersPostalCode": null,
-			"sector": "interfaces",
-			"identifiers": {
-				"Lei": [
-					"Y7ECiOLMNfX2lPmh6NYQ"
-				],
-				"Isin": [
-					"SyEP6uNLOXM2",
-					"hVbn5K1oIZ0w"
-				],
-				"PermId": [
-					"5YfCFdpSya"
-				],
-				"Ticker": [],
-				"Duns": [],
-				"VatNumber": [],
-				"CompanyRegistrationNumber": [
-					"s0iAvdRiMHWZmjI"
-				]
-			},
-			"countryCode": "TT",
-			"companyAlternativeNames": [
-				"Kuphal - Green",
-				"Rippin - Wuckert",
-				"Will - Ondricka"
-			],
-			"companyLegalForm": "Private Limited Company (Ltd)",
-			"website": null,
-			"isTeaserCompany": false
-		},
-		"companyId": "75920012-c184-4ebc-83fd-2eea30a00991",
-		"permId": "5YfCFdpSya",
-		"dataRegisteredByDataland": [
-			{
-				"dataId": "b8d6287a-c333-424b-b005-96050cc2b780",
-				"companyId": "75920012-c184-4ebc-83fd-2eea30a00991",
-				"dataType": "lksg",
-				"reportingPeriod": "2021",
-				"currentlyActive": false,
-				"qaStatus": "Rejected",
-				"uploadTime": 8598,
-				"uploaderUserId": null
-			}
-		]
-	},
-	{
-		"companyName": "Heaney and Sons",
-		"companyInformation": {
-			"companyName": "Heaney and Sons",
-			"headquarters": "Fort Titusberg",
-			"headquartersPostalCode": "06655",
-			"sector": "blockchains",
-			"identifiers": {
-				"Lei": [],
-				"Isin": [
-					"xjBKT5ifdSpQ",
-					"gsr8y5foWdgS"
-				],
-				"PermId": [],
-				"Ticker": [],
-				"Duns": [],
-				"VatNumber": [
-					"VDB6Eipll"
-				],
-				"CompanyRegistrationNumber": [
-					"O3Jf1Bu26XSOVls"
-				]
-			},
-			"countryCode": "AT",
-			"companyAlternativeNames": [
-				"Runolfsson and Sons"
-			],
-			"companyLegalForm": "AG",
-			"website": "https://cavernous-alarm.info/",
-			"isTeaserCompany": false
-		},
-		"companyId": "be51e3da-85e4-47d1-9552-2fe6f9f1a65c",
-		"dataRegisteredByDataland": [
-			{
-				"dataId": "34fd9fb1-6b7a-4fd5-994d-47f03682c272",
-				"companyId": "be51e3da-85e4-47d1-9552-2fe6f9f1a65c",
-				"dataType": "eutaxonomy-financials",
-				"reportingPeriod": "2022",
-				"currentlyActive": true,
-				"qaStatus": "Accepted",
-				"uploadTime": 6371,
-				"uploaderUserId": null
-			}
-		]
-	},
-	{
-		"companyName": "Medhurst - Runte",
-		"companyInformation": {
-			"companyName": "Medhurst - Runte",
-			"headquarters": "Mesquite",
-			"headquartersPostalCode": "75863-0656",
-			"sector": "supply-chains",
-			"identifiers": {
-				"Lei": [],
-				"Isin": [
-					"w2aVTixiONOS",
-					"VYRDyyZU0DQx"
-				],
-				"PermId": [
-					"KoBGRs5c8m"
-				],
-				"Ticker": [],
-				"Duns": [],
-				"VatNumber": [],
-				"CompanyRegistrationNumber": [
-					"Ad4vc7FAqGHjGIO"
-				]
-			},
-			"countryCode": "IR",
-			"companyAlternativeNames": [
-				"Bailey - Wintheiser",
-				"Ernser and Sons",
-				"Klein Group",
-				"Witting - Waters"
-			],
-			"companyLegalForm": "Public Limited Company (PLC)",
-			"website": null,
-			"isTeaserCompany": false
-		},
-		"companyId": "87f05da8-2f0d-4e03-8fb9-6cef8363fb32",
-		"permId": "KoBGRs5c8m",
-		"dataRegisteredByDataland": [
-			{
-				"dataId": "e6f7329b-dce3-4f35-8fc0-113a95a99da6",
-				"companyId": "87f05da8-2f0d-4e03-8fb9-6cef8363fb32",
-				"dataType": "sme",
-				"reportingPeriod": "2021",
-				"currentlyActive": false,
-				"qaStatus": "Pending",
-				"uploadTime": 2833,
-				"uploaderUserId": null
-			}
-		]
-	},
-	{
-		"companyName": "Bergstrom, Roberts and Kemmer",
-		"companyInformation": {
-			"companyName": "Bergstrom, Roberts and Kemmer",
-			"headquarters": "Clifton",
-			"headquartersPostalCode": "58652",
-			"sector": null,
-			"identifiers": {
-				"Lei": [
-					"ajuWGX5GnrsN5OjmcgX7"
-				],
-				"Isin": [
-					"Dn6g39IpFe8q"
-				],
-				"PermId": [
-					"asOyMrku06"
-				],
-				"Ticker": [],
-				"Duns": [
-					"RVvJvRbPc"
-				],
-				"VatNumber": [],
-				"CompanyRegistrationNumber": []
-			},
-			"countryCode": "TT",
-			"companyAlternativeNames": [],
-			"companyLegalForm": "Private Limited Company (Ltd)",
-			"website": null,
-			"isTeaserCompany": false
-		},
-		"companyId": "3a01dd16-240f-45e8-a4f3-1b60637f7d45",
-		"permId": "asOyMrku06",
-		"dataRegisteredByDataland": [
-			{
-				"dataId": "04fef4c4-6265-4211-9835-db9ae3c20b8e",
-				"companyId": "3a01dd16-240f-45e8-a4f3-1b60637f7d45",
-				"dataType": "esg-questionnaire",
-				"reportingPeriod": "2023",
-				"currentlyActive": true,
-				"qaStatus": "Accepted",
-				"uploadTime": 9949,
-				"uploaderUserId": null
-			}
-		]
-	},
-	{
-		"companyName": "Shanahan Group",
-		"companyInformation": {
-			"companyName": "Shanahan Group",
-			"headquarters": "Lake Kyra",
-			"headquartersPostalCode": "73732-1733",
-			"sector": "interfaces",
-			"identifiers": {
-				"Lei": [],
-				"Isin": [
-					"feYFScqlORQW"
-				],
-				"PermId": [
-					"zTfcJ6vCIp"
-				],
-				"Ticker": [
-					"im0xKUR"
-				],
-				"Duns": [
-					"zWsF657c4"
-				],
-				"VatNumber": [
-					"CIs4dypFl"
-				],
-				"CompanyRegistrationNumber": []
-			},
-			"countryCode": "BT",
-			"companyAlternativeNames": [
-				"Bins Inc",
-				"Cummerata, Bergnaum and Rice",
-				"Heaney, Medhurst and Lindgren",
-				"Hirthe, Tremblay and Rice"
-			],
-			"companyLegalForm": "Sole Trader",
-			"website": "https://expert-locomotive.name",
-			"isTeaserCompany": false
-		},
-		"companyId": "13b7f5c8-bd31-4e81-a842-5433baa668aa",
-		"permId": "zTfcJ6vCIp",
-		"dataRegisteredByDataland": [
-			{
-				"dataId": "9159a79e-8fcd-44ab-85a3-459b7c83ef41",
-				"companyId": "13b7f5c8-bd31-4e81-a842-5433baa668aa",
-				"dataType": "eutaxonomy-financials",
-				"reportingPeriod": "2021",
-				"currentlyActive": false,
-				"qaStatus": "Rejected",
-				"uploadTime": 5511,
-				"uploaderUserId": null
-			}
-		]
-	},
-	{
-		"companyName": "Jerde Inc",
-		"companyInformation": {
-			"companyName": "Jerde Inc",
-			"headquarters": "Rogahnville",
-			"headquartersPostalCode": null,
-			"sector": "content",
-			"identifiers": {
-				"Lei": [],
-				"Isin": [
-					"BbacFfF6Pj8E",
-					"zwXZKAvekE70"
-				],
-				"PermId": [],
-				"Ticker": [
-					"0JBuKPb"
-				],
-				"Duns": [
-					"08ry4OQ8r"
-				],
-				"VatNumber": [],
-				"CompanyRegistrationNumber": [
-					"vZYBPOXsxbo7JdX"
-				]
-			},
-			"countryCode": "VU",
-			"companyAlternativeNames": [
-				"Blick, Bogisich and Schowalter",
-				"Langworth, Borer and Ondricka",
-				"Ortiz - Oberbrunner",
-				"Padberg and Sons"
-			],
-			"companyLegalForm": null,
-			"website": "https://single-distributor.net/",
-			"isTeaserCompany": false
-		},
-		"companyId": "7ad8d708-5aeb-40a1-bcf0-610a845110de",
-		"dataRegisteredByDataland": [
-			{
-				"dataId": "bb6d2013-3819-4bb2-9118-a2318f17dfef",
-				"companyId": "7ad8d708-5aeb-40a1-bcf0-610a845110de",
-				"dataType": "eutaxonomy-non-financials",
-				"reportingPeriod": "2023",
-				"currentlyActive": false,
-				"qaStatus": "Pending",
-				"uploadTime": 2946,
-				"uploaderUserId": null
-			}
-		]
-	},
-	{
-		"companyName": "Hills, Hamill and Buckridge",
-		"companyInformation": {
-			"companyName": "Hills, Hamill and Buckridge",
-			"headquarters": "Beahanville",
-			"headquartersPostalCode": "57809",
-			"sector": "supply-chains",
-			"identifiers": {
-				"Lei": [],
-				"Isin": [
-					"e2t8uhgbu2gt"
-				],
-				"PermId": [],
-				"Ticker": [],
-				"Duns": [],
-				"VatNumber": [],
-				"CompanyRegistrationNumber": []
-			},
-			"countryCode": "MS",
-			"companyAlternativeNames": [
-				"Boyle - Hegmann",
-				"Kreiger, Pouros and White",
-				"Paucek - Walter",
-				"Will - Hermiston"
-			],
-			"companyLegalForm": "GmbH & Co. KG",
-			"website": "https://luxurious-albatross.biz",
-			"isTeaserCompany": false
-		},
-		"companyId": "b0c8a9d0-35ef-4da9-b288-36a3662105e5",
-		"dataRegisteredByDataland": [
-			{
-				"dataId": "17074161-e40f-4304-8eb2-d166ed30231e",
-				"companyId": "b0c8a9d0-35ef-4da9-b288-36a3662105e5",
-				"dataType": "eutaxonomy-non-financials",
-				"reportingPeriod": "2020",
-				"currentlyActive": true,
-				"qaStatus": "Accepted",
-				"uploadTime": 2340,
-				"uploaderUserId": null
-			}
-		]
-	},
-	{
-		"companyName": "Lind - Rutherford",
-		"companyInformation": {
-			"companyName": "Lind - Rutherford",
-			"headquarters": "Casperside",
-			"headquartersPostalCode": null,
-			"sector": "networks",
-			"identifiers": {
-				"Lei": [
-					"5OuhtiiFYJ4dl9a18tQ7"
-				],
-				"Isin": [
-					"F1mqFpGjQT1Y"
-				],
-				"PermId": [
-					"vlLfZKHt78"
-				],
-				"Ticker": [
-					"0m5fJnd"
-				],
-				"Duns": [
-					"ft5gbGN3Y"
-				],
-				"VatNumber": [
-					"ocDv8CQlY"
-				],
-				"CompanyRegistrationNumber": [
-					"fsUjWwXDD6TBmFY"
-				]
-			},
-			"countryCode": "SO",
-			"companyAlternativeNames": [
-				"Corwin - Zboncak",
-				"Renner, Wehner and Bosco"
-			],
-			"companyLegalForm": "Private Limited Company (Ltd)",
-			"website": "https://indolent-jumpsuit.biz/",
-			"isTeaserCompany": false
-		},
-		"companyId": "192a78c3-922b-4019-a330-825c580fd9ef",
-		"permId": "vlLfZKHt78",
-		"dataRegisteredByDataland": [
-			{
-				"dataId": "d3168178-c4cd-473e-bd97-a99cf6d75ec5",
-				"companyId": "192a78c3-922b-4019-a330-825c580fd9ef",
-				"dataType": "lksg",
-				"reportingPeriod": "2022",
-				"currentlyActive": true,
-				"qaStatus": "Accepted",
-				"uploadTime": 203,
-				"uploaderUserId": null
-			}
-		]
-	},
-	{
-		"companyName": "Stiedemann Inc",
-		"companyInformation": {
-			"companyName": "Stiedemann Inc",
-			"headquarters": "West Michelville",
-			"headquartersPostalCode": "10367",
-			"sector": "platforms",
-			"identifiers": {
-				"Lei": [],
-				"Isin": [
-					"vmiIOS1dy8L8",
-					"qTVw39Yf3ICh"
-				],
-				"PermId": [],
-				"Ticker": [
-					"1ouGgBO"
-				],
-				"Duns": [],
-				"VatNumber": [
-					"ZJTBnubvd"
-				],
-				"CompanyRegistrationNumber": []
-			},
-			"countryCode": "AG",
-			"companyAlternativeNames": [
-				"Romaguera Inc"
-			],
-			"companyLegalForm": "Limited Liability Partnership (LLP)",
-			"website": "https://sore-vane.info/",
-			"isTeaserCompany": false
-		},
-		"companyId": "c515adf8-8b78-45e5-9045-a23e90add35f",
-		"dataRegisteredByDataland": [
-			{
-				"dataId": "223de932-0ce7-4712-a94e-e8c1c4b451db",
-				"companyId": "c515adf8-8b78-45e5-9045-a23e90add35f",
-				"dataType": "p2p",
-				"reportingPeriod": "2022",
-				"currentlyActive": false,
-				"qaStatus": "Rejected",
-				"uploadTime": 6427,
-				"uploaderUserId": null
-			}
-		]
-	},
-	{
-		"companyName": "Donnelly, Nienow and Leffler",
-		"companyInformation": {
-			"companyName": "Donnelly, Nienow and Leffler",
-			"headquarters": "Lake Andreanne",
-			"headquartersPostalCode": "04044-0713",
-			"sector": "deliverables",
-			"identifiers": {
-				"Lei": [
-					"1qTxNgIL6KU9f5BeZnxH"
-				],
-				"Isin": [
-					"QXrW4RhnQwhm",
-					"QT8GK19sA7iw"
-				],
-				"PermId": [],
-				"Ticker": [
-					"Oww0kZY"
-				],
-				"Duns": [
-					"ugLVRUTIs"
-				],
-				"VatNumber": [
-					"Zyuk4sE2Y"
-				],
-				"CompanyRegistrationNumber": [
-					"toJSlh9YaR1sMA9"
-				]
-			},
-			"countryCode": "PK",
-			"companyAlternativeNames": [
-				"Paucek and Sons",
-				"Sauer - Welch"
-			],
-			"companyLegalForm": "AG",
-			"website": "https://fussy-person.org",
-			"isTeaserCompany": false
-		},
-		"companyId": "aae161ba-c5ea-4f9e-b0af-502506c1d4c8",
-		"dataRegisteredByDataland": [
-			{
-				"dataId": "c0a210fe-2561-4d9c-8357-9e21ac73f604",
-				"companyId": "aae161ba-c5ea-4f9e-b0af-502506c1d4c8",
-				"dataType": "sfdr",
-				"reportingPeriod": "2021",
-				"currentlyActive": true,
-				"qaStatus": "Accepted",
-				"uploadTime": 4679,
-				"uploaderUserId": null
-			}
-		]
-	},
-	{
-		"companyName": "Lemke - Batz",
-		"companyInformation": {
-			"companyName": "Lemke - Batz",
-			"headquarters": "Juliaport",
-			"headquartersPostalCode": "98318-4006",
-			"sector": "e-markets",
-			"identifiers": {
-				"Lei": [],
-				"Isin": [
-					"ftrIUPAPsk81",
-					"pGJHkUhZUMcL"
-				],
-				"PermId": [
-					"Hb4H5KlU2B"
-				],
-				"Ticker": [
-					"123482P"
-				],
-				"Duns": [],
-				"VatNumber": [
-					"XFh0SA1FE"
-				],
-				"CompanyRegistrationNumber": [
-					"jWmZPixLVOfMSfO"
-				]
-			},
-			"countryCode": "BR",
-			"companyAlternativeNames": [
-				"Fay and Sons"
-			],
-			"companyLegalForm": "Partnership without Limited Liability",
-			"website": "https://chubby-hydrant.biz",
-			"isTeaserCompany": false
-		},
-		"companyId": "8bf6c30c-40dd-49d9-895e-a7271ccaf93a",
-		"permId": "Hb4H5KlU2B",
-		"dataRegisteredByDataland": [
-			{
-				"dataId": "4aec31a0-702c-44c2-ad77-2bdec2b8b6d2",
-				"companyId": "8bf6c30c-40dd-49d9-895e-a7271ccaf93a",
-				"dataType": "p2p",
-				"reportingPeriod": "2020",
-				"currentlyActive": true,
-				"qaStatus": "Accepted",
-				"uploadTime": 771,
-				"uploaderUserId": null
-			}
-		]
-	},
-	{
-		"companyName": "McDermott - Fay",
-		"companyInformation": {
-			"companyName": "McDermott - Fay",
-			"headquarters": "Lowetown",
-			"headquartersPostalCode": null,
-			"sector": "architectures",
-			"identifiers": {
-				"Lei": [],
-				"Isin": [
-					"ybDbQbZ5NtuD"
-				],
-				"PermId": [
-					"nZyFjgG3XA"
-				],
-				"Ticker": [],
-				"Duns": [
-					"JM0qaxorG"
-				],
-				"VatNumber": [
-					"9ClEyiSLk"
-				],
-				"CompanyRegistrationNumber": [
-					"PSLlsDInvD5p5SA"
-				]
-			},
-			"countryCode": "FM",
-			"companyAlternativeNames": [
-				"Block LLC",
-				"Cummings Inc",
-				"Schumm Inc"
-			],
-			"companyLegalForm": null,
-			"website": null,
-			"isTeaserCompany": false
-		},
-		"companyId": "6d5bc088-3208-48db-93bb-2fbbc05ca3b1",
-		"permId": "nZyFjgG3XA",
-		"dataRegisteredByDataland": [
-			{
-				"dataId": "ee93a73e-0ade-4db0-b95b-97f258263c4e",
-				"companyId": "6d5bc088-3208-48db-93bb-2fbbc05ca3b1",
-				"dataType": "heimathafen",
-				"reportingPeriod": "2022",
-				"currentlyActive": false,
-				"qaStatus": "Rejected",
-				"uploadTime": 3030,
-				"uploaderUserId": null
-			}
-		]
-	},
-	{
-		"companyName": "Nikolaus - Reilly",
-		"companyInformation": {
-			"companyName": "Nikolaus - Reilly",
-			"headquarters": "Victorville",
-			"headquartersPostalCode": "28049-3679",
-			"sector": null,
-			"identifiers": {
-				"Lei": [
-					"DuF3iTit5LjFFjtd1yme"
-				],
-				"Isin": [
-					"XB4WJOU9k6UG"
-				],
-				"PermId": [],
-				"Ticker": [],
-				"Duns": [
-					"cBXc0MB3m"
-				],
-				"VatNumber": [],
-				"CompanyRegistrationNumber": [
-					"UUC2b7tvQTpyIW2"
-				]
-			},
-			"countryCode": "FJ",
-			"companyAlternativeNames": [
-				"Crooks Inc",
-				"Erdman LLC",
-				"Huel and Sons",
-				"Kunze - Kuhic"
-			],
-			"companyLegalForm": "Public Limited Company (PLC)",
-			"website": null,
-			"isTeaserCompany": false
-		},
-		"companyId": "79b0bd51-8c6d-4ce3-a709-6e765566b0c3",
-		"dataRegisteredByDataland": [
-			{
-				"dataId": "a3714f6c-cb24-467d-8c7e-9bcf0b6209aa",
-				"companyId": "79b0bd51-8c6d-4ce3-a709-6e765566b0c3",
-				"dataType": "esg-questionnaire",
-				"reportingPeriod": "2020",
-				"currentlyActive": true,
-				"qaStatus": "Accepted",
-				"uploadTime": 2661,
-				"uploaderUserId": null
-			}
-		]
-	},
-	{
-		"companyName": "O'Reilly - Wehner",
-		"companyInformation": {
-			"companyName": "O'Reilly - Wehner",
-			"headquarters": "North Santinatown",
-			"headquartersPostalCode": "33300",
-			"sector": "experiences",
-			"identifiers": {
-				"Lei": [
-					"FtMxGAtKk2xLRougttL8"
-				],
-				"Isin": [
-					"A5kenK9lmozu"
-				],
-				"PermId": [
-					"ss94CYvpVh"
-				],
-				"Ticker": [
-					"3LmONdc"
-				],
-				"Duns": [
-					"ChsOlznTF"
-				],
-				"VatNumber": [
-					"GFeGrKuRC"
-				],
-				"CompanyRegistrationNumber": []
-			},
-			"countryCode": "AF",
-			"companyAlternativeNames": [],
-			"companyLegalForm": "Public Limited Company (PLC)",
-			"website": "https://vague-sari.info",
-			"isTeaserCompany": false
-		},
-		"companyId": "93524c26-a8cc-40ac-9b34-f54fc629f8bd",
-		"permId": "ss94CYvpVh",
-		"dataRegisteredByDataland": [
-			{
-				"dataId": "a03d9362-9a71-42d9-8c54-9180f46c09e5",
-				"companyId": "93524c26-a8cc-40ac-9b34-f54fc629f8bd",
-				"dataType": "sfdr",
-				"reportingPeriod": "2020",
-				"currentlyActive": true,
-				"qaStatus": "Accepted",
-				"uploadTime": 6843,
-				"uploaderUserId": null
-			}
-		]
-	},
-	{
-		"companyName": "Leuschke, Romaguera and Runte",
-		"companyInformation": {
-			"companyName": "Leuschke, Romaguera and Runte",
-			"headquarters": "East Mariamport",
-			"headquartersPostalCode": null,
-			"sector": "functionalities",
-			"identifiers": {
-				"Lei": [
-					"O0kGcJP8BV6UHLYO0nbI"
-				],
-				"Isin": [
-					"85PWJDyQi3SV",
-					"7EnpNkglEG1x"
-				],
-				"PermId": [],
-				"Ticker": [],
-				"Duns": [],
-				"VatNumber": [
-					"DvQAqbj3y"
-				],
-				"CompanyRegistrationNumber": [
-					"IwXFiADz1kUjYDn"
-				]
-			},
-			"countryCode": "AX",
-			"companyAlternativeNames": [],
-			"companyLegalForm": "Partnership without Limited Liability",
-			"website": null,
-			"isTeaserCompany": false
-		},
-		"companyId": "0ed46ed3-8c9e-40b2-979f-85f2a0799025",
-		"dataRegisteredByDataland": [
-			{
-				"dataId": "81791f65-31dc-4369-bea0-d1f4bd956be6",
-				"companyId": "0ed46ed3-8c9e-40b2-979f-85f2a0799025",
-				"dataType": "eutaxonomy-financials",
-				"reportingPeriod": "2022",
-				"currentlyActive": true,
-				"qaStatus": "Accepted",
-				"uploadTime": 3904,
-				"uploaderUserId": null
-			}
-		]
-	},
-	{
-		"companyName": "Hirthe, Koepp and Kling",
-		"companyInformation": {
-			"companyName": "Hirthe, Koepp and Kling",
-			"headquarters": "North Las Vegas",
-			"headquartersPostalCode": "37092",
-			"sector": "e-business",
-			"identifiers": {
-				"Lei": [],
-				"Isin": [
-					"KmWoSvH5C3cB",
-					"iAydaCfNrFfN"
-				],
-				"PermId": [
-					"4mLx4Lr1gM"
-				],
-				"Ticker": [],
-				"Duns": [
-					"n7tvQQhpQ"
-				],
-				"VatNumber": [],
-				"CompanyRegistrationNumber": [
-					"GFl6V1bzB0PXcbg"
-				]
-			},
-			"countryCode": "CW",
-			"companyAlternativeNames": [
-				"Steuber, Dach and Dickens"
-			],
-			"companyLegalForm": null,
-			"website": null,
-			"isTeaserCompany": false
-		},
-		"companyId": "9bd83f4a-fa89-4fef-8296-27ee268a7afc",
-		"permId": "4mLx4Lr1gM",
-		"dataRegisteredByDataland": [
-			{
-				"dataId": "af282df7-6770-42c0-b844-bfb285442298",
-				"companyId": "9bd83f4a-fa89-4fef-8296-27ee268a7afc",
-				"dataType": "esg-questionnaire",
-				"reportingPeriod": "2020",
-				"currentlyActive": false,
-				"qaStatus": "Rejected",
-				"uploadTime": 1775,
-				"uploaderUserId": null
-			}
-		]
-	},
-	{
-		"companyName": "Dare - Hessel",
-		"companyInformation": {
-			"companyName": "Dare - Hessel",
-			"headquarters": "Jabaribury",
-			"headquartersPostalCode": "20813",
-			"sector": "experiences",
-			"identifiers": {
-				"Lei": [],
-				"Isin": [
-					"ZpsJAnUBts5z",
-					"KjAIPwMeiGDq"
-				],
-				"PermId": [
-					"1bEadbHeNY"
-				],
-				"Ticker": [
-					"ytrffWH"
-				],
-				"Duns": [],
-				"VatNumber": [
-					"pAfCcvRNd"
-				],
-				"CompanyRegistrationNumber": [
-					"I1JJwukIshyRBpb"
-				]
-			},
-			"countryCode": "FJ",
-			"companyAlternativeNames": [
-				"Greenfelder, Mann and Koch",
-				"Hodkiewicz - Johns"
-			],
-			"companyLegalForm": null,
-			"website": "https://colorless-neighbourhood.name/",
-			"isTeaserCompany": false
-		},
-		"companyId": "d86ec5f5-e898-4d92-9bb9-86220ff64fae",
-		"permId": "1bEadbHeNY",
-		"dataRegisteredByDataland": [
-			{
-				"dataId": "fc4945f2-3591-41c1-b95d-ed4a598776bf",
-				"companyId": "d86ec5f5-e898-4d92-9bb9-86220ff64fae",
-				"dataType": "sme",
-				"reportingPeriod": "2021",
-				"currentlyActive": false,
-				"qaStatus": "Accepted",
-				"uploadTime": 3573,
-				"uploaderUserId": null
-			}
-		]
-=======
 		"companyName": "Turner Group",
 		"companyId": "1e770f0b-5de7-4bce-a875-058d4ede1532",
 		"headquarters": "East Zita",
@@ -5593,6 +755,5 @@
 		"headquarters": "Heberhaven",
 		"sector": null,
 		"countryCode": "SE"
->>>>>>> 763dc2ef
 	}
 ]