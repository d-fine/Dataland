--- conflicted
+++ resolved
@@ -2,43 +2,12 @@
 	{
 		"companyInformation": {
 			"companyName": "Vsme-dataset-with-no-null-fields",
-<<<<<<< HEAD
-			"headquarters": "East Sylvan",
-			"headquartersPostalCode": null,
-=======
 			"headquarters": "Kent",
 			"headquartersPostalCode": "83925",
->>>>>>> 4683c325
 			"sector": "randomSector",
 			"identifiers": {
 				"Lei": [],
 				"Isin": [
-<<<<<<< HEAD
-					"jA50cOtZkOIJ"
-				],
-				"PermId": [
-					"11n42IuFo0"
-				],
-				"Ticker": [],
-				"Duns": [
-					"w4G7cEDIO"
-				],
-				"VatNumber": [
-					"gpJQysQPt"
-				],
-				"CompanyRegistrationNumber": []
-			},
-			"countryCode": "CI",
-			"companyContactDetails": null,
-			"companyAlternativeNames": [
-				"Bahringer LLC",
-				"Barrows LLC",
-				"Koelpin, Miller and Strosin",
-				"Nitzsche and Sons"
-			],
-			"companyLegalForm": "GmbH & Co. KG",
-			"website": "https://bossy-mallet.biz",
-=======
 					"hkYAlKwuk0XK"
 				],
 				"PermId": [
@@ -62,14 +31,13 @@
 			],
 			"companyLegalForm": "Partnership without Limited Liability",
 			"website": "https://rundown-artichoke.org/",
->>>>>>> 4683c325
 			"isTeaserCompany": false
 		},
 		"t": {
 			"basic": {
 				"basisForPreparation": {
 					"reportingBasis": {
-						"value": "No",
+						"value": "Yes",
 						"dataSource": {
 							"fileName": "Certification",
 							"fileReference": "50a36c418baffd520bb92d84664f06f9732a21f4e2e5ecee6d9136f16e7e0b63"
@@ -77,35 +45,6 @@
 					},
 					"subsidiary": [
 						{
-<<<<<<< HEAD
-							"nameOfSubsidiary": "Johnston, Runte and Abernathy",
-							"addressOfSubsidiary": {
-								"streetAndHouseNumber": "Daniel Cove 11948",
-								"postalCode": "40191-6990",
-								"city": "Holdenstad",
-								"state": "Tennessee",
-								"country": "GG"
-							}
-						},
-						{
-							"nameOfSubsidiary": "Paucek - Schoen",
-							"addressOfSubsidiary": {
-								"streetAndHouseNumber": "Alexander Alley 19942",
-								"postalCode": "97691",
-								"city": "Port Brandtboro",
-								"state": "Iowa",
-								"country": "ME"
-							}
-						},
-						{
-							"nameOfSubsidiary": "Kiehn LLC",
-							"addressOfSubsidiary": {
-								"streetAndHouseNumber": "Feil Cliffs 975",
-								"postalCode": "00819",
-								"city": "Fort Vivien",
-								"state": "Nebraska",
-								"country": "LV"
-=======
 							"nameOfSubsidiary": "Schmidt LLC",
 							"addressOfSubsidiary": {
 								"streetAndHouseNumber": "Micheal Stream 66661",
@@ -123,146 +62,46 @@
 								"city": "New Rickieville",
 								"state": "Hawaii",
 								"country": "MX"
->>>>>>> 4683c325
 							}
 						}
 					],
 					"referencedReports": {
-<<<<<<< HEAD
-						"ESEFReport": {
-							"fileReference": "50a36c418baffd520bb92d84664f06f9732a21f4e2e5ecee6d9136f16e7e0b63",
-							"fileName": "ESEFReport",
-							"publicationDate": "2023-08-12"
-						},
-						"AnnualReport": {
-							"fileReference": "50a36c418baffd520bb92d84664f06f9732a21f4e2e5ecee6d9136f16e7e0b63",
-							"fileName": "AnnualReport",
-							"publicationDate": "2023-11-06"
-=======
 						"AnnualReport": {
 							"fileReference": "50a36c418baffd520bb92d84664f06f9732a21f4e2e5ecee6d9136f16e7e0b63",
 							"fileName": "AnnualReport",
 							"publicationDate": "2023-08-16"
->>>>>>> 4683c325
 						},
 						"SustainabilityReport": {
 							"fileReference": "50a36c418baffd520bb92d84664f06f9732a21f4e2e5ecee6d9136f16e7e0b63",
 							"fileName": "SustainabilityReport",
-<<<<<<< HEAD
-							"publicationDate": "2023-08-02"
-=======
 							"publicationDate": "2023-02-16"
 						},
 						"IntegratedReport": {
 							"fileReference": "50a36c418baffd520bb92d84664f06f9732a21f4e2e5ecee6d9136f16e7e0b63",
 							"fileName": "IntegratedReport",
 							"publicationDate": "2023-12-31"
->>>>>>> 4683c325
 						}
 					}
 				},
 				"practicesForTransitioningTowardsAMoreSustainableEconomy": {
 					"undertakenMeasures": [
 						{
-<<<<<<< HEAD
-							"value": "experiences",
+							"value": "bandwidth",
+							"dataSource": {
+								"fileName": "Policy",
+								"fileReference": "50a36c418baffd520bb92d84664f06f9732a21f4e2e5ecee6d9136f16e7e0b63"
+							}
+						},
+						{
+							"value": "metrics",
 							"dataSource": {
 								"fileName": "Certification",
 								"fileReference": "50a36c418baffd520bb92d84664f06f9732a21f4e2e5ecee6d9136f16e7e0b63"
 							}
-						},
-						{
-							"value": "interfaces",
-=======
-							"value": "bandwidth",
->>>>>>> 4683c325
-							"dataSource": {
-								"fileName": "Certification",
-								"fileReference": "50a36c418baffd520bb92d84664f06f9732a21f4e2e5ecee6d9136f16e7e0b63"
-							}
-						},
-						{
-<<<<<<< HEAD
-							"value": "applications",
-							"dataSource": {
-								"fileName": "Certification",
-								"fileReference": "50a36c418baffd520bb92d84664f06f9732a21f4e2e5ecee6d9136f16e7e0b63"
-							}
-						},
-						{
-							"value": "portals",
-							"dataSource": {
-								"fileName": "Policy",
-								"fileReference": "50a36c418baffd520bb92d84664f06f9732a21f4e2e5ecee6d9136f16e7e0b63"
-							}
-						},
-						{
-							"value": "blockchains",
-=======
-							"value": "metrics",
->>>>>>> 4683c325
-							"dataSource": {
-								"fileName": "Policy",
-								"fileReference": "50a36c418baffd520bb92d84664f06f9732a21f4e2e5ecee6d9136f16e7e0b63"
-							}
 						}
 					]
 				},
 				"energyAndGreenhousGasEmissions": {
-<<<<<<< HEAD
-					"energyFossilFuelsInMWh": 55748.42,
-					"electricityTotalInMWh": {
-						"value": 24805.68,
-						"dataSource": {
-							"page": 206,
-							"fileName": "ESEFReport",
-							"fileReference": "50a36c418baffd520bb92d84664f06f9732a21f4e2e5ecee6d9136f16e7e0b63",
-							"tagName": "infrastructures"
-						},
-						"comment": "transmit solid state matrix",
-						"quality": "Audited"
-					},
-					"electricityNonRenewableInMWh": 40260.54,
-					"electricityRenewableInMWh": 16425.56,
-					"totalEmissionsInTonnesOfCO2Equivalents": {
-						"value": 4842.88,
-						"dataSource": {
-							"page": 538,
-							"fileName": "ESEFReport",
-							"fileReference": "50a36c418baffd520bb92d84664f06f9732a21f4e2e5ecee6d9136f16e7e0b63",
-							"tagName": "eyeballs"
-						},
-						"comment": "navigate digital interface",
-						"quality": "Reported"
-					},
-					"scope1EmissionsInTonnesOfCO2Equivalents": {
-						"value": 35072.37,
-						"dataSource": {
-							"page": 827,
-							"fileName": "AnnualReport",
-							"fileReference": "50a36c418baffd520bb92d84664f06f9732a21f4e2e5ecee6d9136f16e7e0b63",
-							"tagName": "eyeballs"
-						},
-						"comment": "quantify virtual pixel",
-						"quality": "Estimated"
-					},
-					"scope2EmissionsInTonnesOfCO2Equivalents": {
-						"value": 16270.12,
-						"dataSource": {
-							"page": 295,
-							"fileName": "AnnualReport",
-							"fileReference": "50a36c418baffd520bb92d84664f06f9732a21f4e2e5ecee6d9136f16e7e0b63",
-							"tagName": "convergence"
-						},
-						"comment": "index back-end array",
-						"quality": "Audited"
-					},
-					"scope3EmissionsInTonnesOfCO2Equivalents": {
-						"value": 13130.34,
-						"dataSource": {
-							"page": 828,
-							"fileName": "AnnualReport",
-=======
 					"energyFossilFuelsInMWh": 78538.27,
 					"electricityTotalInMWh": {
 						"value": 24538.85,
@@ -315,37 +154,16 @@
 						"dataSource": {
 							"page": "661",
 							"fileName": "IntegratedReport",
->>>>>>> 4683c325
 							"fileReference": "50a36c418baffd520bb92d84664f06f9732a21f4e2e5ecee6d9136f16e7e0b63",
 							"tagName": "supply-chains"
 						},
-<<<<<<< HEAD
-						"comment": "index online transmitter",
-						"quality": "Estimated"
-=======
 						"comment": "quantify primary sensor",
 						"quality": "Audited"
->>>>>>> 4683c325
 					}
 				},
 				"pollutionOfAirWaterSoil": {
 					"pollutionEmission": [
 						{
-<<<<<<< HEAD
-							"pollutionType": "Rubidium",
-							"emissionInKilograms": 29363.57,
-							"releaseMedium": "Water"
-						},
-						{
-							"pollutionType": "Palladium",
-							"emissionInKilograms": 38673.33,
-							"releaseMedium": "Air"
-						},
-						{
-							"pollutionType": "Calcium",
-							"emissionInKilograms": 15253.26,
-							"releaseMedium": "Air"
-=======
 							"pollutionType": "Technetium",
 							"emissionInKilograms": 66747.85,
 							"releaseMedium": "Water"
@@ -354,102 +172,12 @@
 							"pollutionType": "Strontium",
 							"emissionInKilograms": 76795.82,
 							"releaseMedium": "Water"
->>>>>>> 4683c325
 						}
 					]
 				},
 				"biodiversity": {
 					"sitesAndAreas": [
 						{
-<<<<<<< HEAD
-							"siteName": "Tillman and Sons",
-							"areaAddress": {
-								"streetAndHouseNumber": "Berge Plain 3658",
-								"postalCode": "85596-0078",
-								"city": "White Plains",
-								"state": "Wyoming",
-								"country": "NF"
-							},
-							"areaInHectare": 10088.1,
-							"biodiversitySensitiveArea": "Deprimo conqueror audacia cura via arcesso termes possimus ait usque. Annus sustineo sopor. Cuius cultura tabella adficio tendo capio caterva capillus quo.",
-							"siteAddress": {
-								"streetAndHouseNumber": "Bell Lane 86383",
-								"postalCode": "01180-4051",
-								"city": "Bryan",
-								"state": "Florida",
-								"country": "FJ"
-							},
-							"specificationOfAdjointness": "In",
-							"siteGeocoordinateLongitudeval": 12558447.1,
-							"siteGeocoordinateLatitude": 21379850.29,
-							"areaGeocoordinateLongitude": 93188709.37,
-							"areaGeocoordinateLatitude": 61725863.14
-						},
-						{
-							"siteName": "Feeney, Mueller and Leuschke",
-							"areaAddress": {
-								"streetAndHouseNumber": "Gislason Rest 450",
-								"postalCode": "34220",
-								"city": "Rocklin",
-								"state": "Illinois",
-								"country": "HK"
-							},
-							"areaInHectare": 59870.98,
-							"biodiversitySensitiveArea": "Dolores fuga patria. Suffoco cohaero deputo cras error numquam umbra tumultus. Confugo volubilis commodo.",
-							"siteAddress": {
-								"streetAndHouseNumber": "E 12th Street 75680",
-								"postalCode": "49831-3053",
-								"city": "Rueckercester",
-								"state": "North Dakota",
-								"country": "NC"
-							},
-							"specificationOfAdjointness": "In",
-							"siteGeocoordinateLongitudeval": 72761238.55,
-							"siteGeocoordinateLatitude": 75246887.45,
-							"areaGeocoordinateLongitude": 92358428.15,
-							"areaGeocoordinateLatitude": 48463572.68
-						}
-					],
-					"totalSealedAreaPreviousYearInHectare": 58303.54,
-					"totalSealedAreaReportingYearInHectare": 62180.78,
-					"relativeChangeSealedArea": 20.43,
-					"totalNatureOrientedAreaOnSitePreviousYearInHectare": 39260.48,
-					"totalNatureOrientedAreaOnSiteReportingYearInHectare": 65340.15,
-					"relativeChangeNatureOrientedOnSite": 30.78,
-					"totalNatureOrientedAreaOffSitePreviousYearInHectare": 85920.77,
-					"totalNatureOrientedAreaOffSiteReportingYearInHectare": 70208.34,
-					"relativeChangeNatureOrientedOffSite": 30.37,
-					"totalUseOfLandPreviousYearInHectare": 14685.34,
-					"totalUseOfLandReportingYearInHectare": 48812.42,
-					"relativeChangeLandUse": 13.92
-				},
-				"water": {
-					"waterWithdrawalAllSitesInCubicMeters": {
-						"value": 35877.08,
-						"dataSource": {
-							"page": 718,
-							"fileName": "ESEFReport",
-							"fileReference": "50a36c418baffd520bb92d84664f06f9732a21f4e2e5ecee6d9136f16e7e0b63",
-							"tagName": "niches"
-						},
-						"comment": "copy mobile transmitter",
-						"quality": "NoDataFound"
-					},
-					"waterWithdrawalStressSitesInCubicMeters": 35529.59,
-					"waterDischargeAllSitesInCubicMeters": 5882.04,
-					"waterDischargeStressSitesInCubicMeters": 63871.69,
-					"rainwaterAllSitesInCubicMeters": 47514.13,
-					"rainwaterStressSitesInCubicMeters": 47177.53,
-					"waterConsumptionAllSitesInCubicMeters": 64761.88,
-					"waterConsumptionStressSitesInCubicMeters": 14295.15
-				},
-				"resourceUseCircularEconomyAndWasteManagement": {
-					"totalWeightMaterialsInTonnes": 90976.73,
-					"weightRecycledMaterialsInTonnes": 20274.13,
-					"percentageRecycledMaterials": 70.56,
-					"weightRecyclableMaterialsInTonnes": 77102.47,
-					"percentageRecyclableMaterials": 32.62,
-=======
 							"siteName": "Powlowski - Tremblay",
 							"areaAddress": {
 								"streetAndHouseNumber": "Angel Lane 66249",
@@ -561,7 +289,6 @@
 					"percentageRecycledMaterials": 16.15,
 					"weightRecyclableMaterialsInTonnes": 11451.8,
 					"percentageRecyclableMaterials": 99.49,
->>>>>>> 4683c325
 					"measureWaste": "WeightPreferred",
 					"wasteClassification": [
 						{
@@ -576,15 +303,6 @@
 						},
 						{
 							"wasteClassification": "NonHazardous",
-<<<<<<< HEAD
-							"typeOfWaste": "platforms",
-							"totalAmountOfWasteInTonnes": 53897772.26,
-							"wasteRecycleOrReuseInTonnes": 2580712.15,
-							"wasteDisposalInTonnes": 62827988.3,
-							"totalAmountOfWasteInCubicMeters": 83.57,
-							"wasteRecycleOrReuseInCubicMeters": 89.24,
-							"wasteDisposalInCubicMeters": 17.2
-=======
 							"typeOfWaste": "solutions",
 							"totalAmountOfWasteInTonnes": 26273402.17,
 							"wasteRecycleOrReuseInTonnes": 19573954.93,
@@ -602,33 +320,10 @@
 							"totalAmountOfWasteInCubicMeters": 15.13,
 							"wasteRecycleOrReuseInCubicMeters": 49.4,
 							"wasteDisposalInCubicMeters": 14.3
->>>>>>> 4683c325
 						}
 					]
 				},
 				"workforceGeneralCharacteristics": {
-<<<<<<< HEAD
-					"measureEmployees": "FullTimeEquivalents",
-					"numberOfEmployeesInFte": 58741.18,
-					"numberOfEmployeesInHeadcount": 67156.04,
-					"numberOfTemporaryContractEmployeesInFte": 94031.76,
-					"numberOfTemporaryContractEmployeesInHeadcount": 53.41,
-					"numberOfPermanentContractEmployeesInFte": 85704.84,
-					"numberOfPermanentContractEmployeesInHeadcount": 73466.94,
-					"numberOfMaleEmployeesInFte": 4075.35,
-					"numberOfMaleEmployeesInHeadcount": 48230.73,
-					"numberFemaleEmployeesInFte": 43669.2,
-					"numberOfFemaleEmployeesInHeadcount": 34108.81,
-					"numberOfOtherEmployeesInFte": 9894.64,
-					"numberOfOtherEmployeesInHeadcount": 72829.95,
-					"numberOfNotReportedEmployeesInFte": 37131.59,
-					"numberOfNotReportedEmployeesInHeadcount": 25010.55,
-					"employeesPerCountry": [
-						{
-							"country": "RO",
-							"numberOfEmployeesInHeadCount": 1556,
-							"numberOfEmployeesInFullTimeEquivalent": 98.8
-=======
 					"measureEmployees": "HeadCount",
 					"numberOfEmployeesInFte": 62215.33,
 					"numberOfEmployeesInHeadcount": 87131.49,
@@ -659,48 +354,10 @@
 							"country": "EC",
 							"numberOfEmployeesInHeadCount": 3602,
 							"numberOfEmployeesInFullTimeEquivalent": 3627.01
->>>>>>> 4683c325
 						}
 					]
 				},
 				"workforceHealthAndSafety": {
-<<<<<<< HEAD
-					"totalHours": 2434.89,
-					"numberOfAccidents": 5259,
-					"accidentLevel": 25168.29,
-					"numberOfTotalFatalitiesInFte": 7567,
-					"numberOfTotalFatalitiesInHeadcount": 466,
-					"numberOfFatalitiesOfAccidentsInFte": 1043,
-					"numberOfFatalitiesOfAccidentsInHeadcount": 4713,
-					"numberOfHealthFatalitiesInFte": 189,
-					"numberOfHealthFatalitiesInHeadcount": 270
-				},
-				"workforceRenumerationCollectiveBargainingAndTraining": {
-					"numberOfMinimumWageEmployeesInFte": 42271.62,
-					"numberOfMinimumWageEmployeesInHeadcount": 47144.61,
-					"percentageOfMinimumWageEmployees": 79.64,
-					"majorityOfMinimumWageEmployees": "No",
-					"entryLevelWageInEuro": 98450.55,
-					"minimumWageInEuro": 73100.15,
-					"wageRatio": 99323.16,
-					"payGapBasis": "Weekly",
-					"grossPayMaleInEuro": 64215.51,
-					"grossPayFemaleInEuro": 95.78,
-					"totalWorkHoursMale": 92856.01,
-					"totalWorkHoursFemale": 6006.32,
-					"averageWorkHoursMale": 28993.11,
-					"averageWorkHoursFemale": 67435.12,
-					"averageHourlyPayMaleInEuroPerHour": 80327.64,
-					"averageHourlyPayFemaleInEuroPerHour": 93869.77,
-					"payGap": 62214.43,
-					"numberBargainingAgreementsInFte": 10190.19,
-					"numberBargainingAgreementsInHeadcount": 96473.78,
-					"ratioBargainingAgreement": 20.21,
-					"totalTrainingHoursMale": 24140.35,
-					"totalTrainingHoursFemale": 21260.36,
-					"averageTrainingHoursMale": 87121.51,
-					"averageTrainingHoursFemale": 79568.46
-=======
 					"totalHours": 82149.01,
 					"numberOfAccidents": 2398,
 					"accidentLevel": 3860.36,
@@ -736,63 +393,26 @@
 					"totalTrainingHoursFemale": 21882.7,
 					"averageTrainingHoursMale": 14940.78,
 					"averageTrainingHoursFemale": 20298.13
->>>>>>> 4683c325
 				},
 				"workersInTheValueChainAffectedCommunitiesConsumersAndEndUsers": {
 					"negativeEffects": [
-						{
-<<<<<<< HEAD
-							"value": "models",
-=======
-							"value": "architectures",
->>>>>>> 4683c325
-							"dataSource": {
-								"fileName": "Policy",
-								"fileReference": "50a36c418baffd520bb92d84664f06f9732a21f4e2e5ecee6d9136f16e7e0b63"
-							}
-						},
-						{
-<<<<<<< HEAD
-							"value": "lifetime value",
-=======
-							"value": "action-items",
->>>>>>> 4683c325
-							"dataSource": {
-								"fileName": "Policy",
-								"fileReference": "50a36c418baffd520bb92d84664f06f9732a21f4e2e5ecee6d9136f16e7e0b63"
-							}
-<<<<<<< HEAD
-						},
-						{
-							"value": "interfaces",
-							"dataSource": {
-								"fileName": "Policy",
-								"fileReference": "50a36c418baffd520bb92d84664f06f9732a21f4e2e5ecee6d9136f16e7e0b63"
-							}
-						},
-						{
-							"value": "bandwidth",
-							"dataSource": {
-								"fileName": "Certification",
-								"fileReference": "50a36c418baffd520bb92d84664f06f9732a21f4e2e5ecee6d9136f16e7e0b63"
-							}
-						},
 						{
 							"value": "architectures",
 							"dataSource": {
 								"fileName": "Policy",
 								"fileReference": "50a36c418baffd520bb92d84664f06f9732a21f4e2e5ecee6d9136f16e7e0b63"
 							}
-						}
-					],
-					"numberOfConvictions": 30580.73,
-					"sumOfFinesInEuro": 18560.45
-=======
+						},
+						{
+							"value": "action-items",
+							"dataSource": {
+								"fileName": "Policy",
+								"fileReference": "50a36c418baffd520bb92d84664f06f9732a21f4e2e5ecee6d9136f16e7e0b63"
+							}
 						}
 					],
 					"numberOfConvictions": 49050.49,
 					"sumOfFinesInEuro": 28562.26
->>>>>>> 4683c325
 				}
 			}
 		},
