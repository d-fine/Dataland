--- conflicted
+++ resolved
@@ -2,52 +2,6 @@
 	{
 		"companyInformation": {
 			"companyName": "only-eligible-numbers",
-<<<<<<< HEAD
-			"headquarters": "Bostad",
-			"headquartersPostalCode": "48792-2861",
-			"sector": "initiatives",
-			"identifiers": [
-				{
-					"identifierType": "Duns",
-					"identifierValue": "FCcxFWfWa"
-				},
-				{
-					"identifierType": "Isin",
-					"identifierValue": "Ka7S0pyaF4eR"
-				},
-				{
-					"identifierType": "Lei",
-					"identifierValue": "CsEejsnywQXwk5JWMXOy"
-				},
-				{
-					"identifierType": "PermId",
-					"identifierValue": "Q2hayiOJyM"
-				}
-			],
-			"countryCode": "RU",
-			"companyAlternativeNames": [],
-			"website": "https://tragic-mainland.info",
-			"isTeaserCompany": false
-		},
-		"t": {
-			"fiscalYearDeviation": "Deviation",
-			"fiscalYearEnd": "2023-01-23",
-			"referencedReports": {
-				"ESEFReport": {
-					"reference": "50a36c418baffd520bb92d84664f06f9732a21f4e2e5ecee6d9136f16e7e0b63",
-					"reportDate": "2023-06-11",
-					"currency": "BBD"
-				},
-				"AnnualReport": {
-					"reference": "50a36c418baffd520bb92d84664f06f9732a21f4e2e5ecee6d9136f16e7e0b63",
-					"isGroupLevel": "Yes",
-					"currency": "KMF"
-				},
-				"IntegratedReport": {
-					"reference": "50a36c418baffd520bb92d84664f06f9732a21f4e2e5ecee6d9136f16e7e0b63",
-					"reportDate": "2023-04-16",
-					"currency": "KGS"
-=======
 			"headquarters": "Zoestadt",
 			"headquartersPostalCode": "33242",
 			"sector": "niches",
@@ -97,91 +51,36 @@
 					"reference": "50a36c418baffd520bb92d84664f06f9732a21f4e2e5ecee6d9136f16e7e0b63",
 					"isGroupLevel": "NA",
 					"currency": "KWD"
->>>>>>> e740b5fe
 				}
 			},
 			"assurance": {
-				"assurance": "LimitedAssurance",
-				"dataSource": {
-					"page": 435,
-					"report": "ESEFReport",
-					"tagName": "eyeballs"
-				}
+				"assurance": "None"
 			},
 			"scopeOfEntities": "NA",
-<<<<<<< HEAD
-			"reportingObligation": "Yes",
 			"opex": {
 				"eligibleData": {
-					"valueAsPercentage": 0.7047,
-=======
-			"opex": {
-				"eligibleData": {
 					"valueAsPercentage": 0.8703,
->>>>>>> e740b5fe
 					"quality": "NA"
 				}
 			},
 			"capex": {
 				"eligibleData": {
-<<<<<<< HEAD
-					"valueAsPercentage": 0.9322,
-=======
 					"valueAsPercentage": 0.4788,
->>>>>>> e740b5fe
 					"quality": "NA"
 				}
 			},
 			"revenue": {
 				"eligibleData": {
-<<<<<<< HEAD
-					"valueAsPercentage": 0.0914,
-=======
 					"valueAsPercentage": 0.1097,
->>>>>>> e740b5fe
 					"quality": "NA"
 				}
 			}
 		},
-<<<<<<< HEAD
-		"reportingPeriod": "2023"
-=======
 		"reportingPeriod": "2021"
->>>>>>> e740b5fe
 	},
 	{
 		"companyInformation": {
 			"companyName": "only-eligible-and-total-numbers",
-<<<<<<< HEAD
-			"headquarters": "Sigurdville",
-			"headquartersPostalCode": "29854",
-			"sector": "technologies",
-			"identifiers": [
-				{
-					"identifierType": "CompanyRegistrationNumber",
-					"identifierValue": "bY5vj8nh6p5rzHO"
-				},
-				{
-					"identifierType": "Isin",
-					"identifierValue": "WT96LsTp3Dkz"
-				},
-				{
-					"identifierType": "PermId",
-					"identifierValue": "6jRa3fY1fg"
-				},
-				{
-					"identifierType": "Ticker",
-					"identifierValue": "GTGaU8l"
-				},
-				{
-					"identifierType": "VatNumber",
-					"identifierValue": "8pPOLaI0F"
-				}
-			],
-			"countryCode": "LR",
-			"companyAlternativeNames": [
-				"Hegmann, Block and Wilkinson"
-=======
 			"headquarters": "Juliusland",
 			"headquartersPostalCode": "98024",
 			"sector": "infrastructures",
@@ -208,37 +107,12 @@
 				"Mensing-Görlich",
 				"Teufel GmbH",
 				"Trauth GmbH & Co. KG"
->>>>>>> e740b5fe
 			],
 			"companyLegalForm": "AG",
 			"website": "https://zeitlos-sandstein.org",
 			"isTeaserCompany": false
 		},
 		"t": {
-<<<<<<< HEAD
-			"fiscalYearDeviation": "Deviation",
-			"fiscalYearEnd": "2022-08-25",
-			"numberOfEmployees": 80619,
-			"referencedReports": {
-				"ESEFReport": {
-					"reference": "50a36c418baffd520bb92d84664f06f9732a21f4e2e5ecee6d9136f16e7e0b63",
-					"isGroupLevel": "NA",
-					"currency": "HKD"
-				},
-				"AnnualReport": {
-					"reference": "50a36c418baffd520bb92d84664f06f9732a21f4e2e5ecee6d9136f16e7e0b63",
-					"currency": "JOD"
-				},
-				"IntegratedReport": {
-					"reference": "50a36c418baffd520bb92d84664f06f9732a21f4e2e5ecee6d9136f16e7e0b63",
-					"isGroupLevel": "NA",
-					"currency": "GBP"
-				},
-				"SustainabilityReport": {
-					"reference": "50a36c418baffd520bb92d84664f06f9732a21f4e2e5ecee6d9136f16e7e0b63",
-					"isGroupLevel": "Yes",
-					"currency": "GEL"
-=======
 			"fiscalYearDeviation": "NoDeviation",
 			"fiscalYearEnd": "2023-02-23",
 			"numberOfEmployees": 36519,
@@ -263,36 +137,11 @@
 					"reference": "50a36c418baffd520bb92d84664f06f9732a21f4e2e5ecee6d9136f16e7e0b63",
 					"reportDate": "2023-04-21",
 					"currency": "UGX"
->>>>>>> e740b5fe
 				}
 			},
 			"assurance": {
 				"assurance": "LimitedAssurance"
 			},
-<<<<<<< HEAD
-			"reportingObligation": "No",
-			"opex": {
-				"totalAmount": {
-					"value": 493175.1854484901,
-					"dataSource": {
-						"page": 621,
-						"report": "AnnualReport",
-						"tagName": "lifetime value"
-					},
-					"quality": "Estimated",
-					"comment": "parse 1080p feed"
-				},
-				"eligibleData": {
-					"valueAsPercentage": 0.9375,
-					"dataSource": {
-						"page": 613,
-						"report": "ESEFReport",
-						"tagName": "ROI"
-					},
-					"quality": "Incomplete",
-					"comment": "calculate primary bus",
-					"valueAsAbsolute": 683825.2781191841
-=======
 			"reportingObligation": "Yes",
 			"activityLevelReporting": "Yes",
 			"opex": {
@@ -316,32 +165,10 @@
 					"quality": "Incomplete",
 					"comment": "reboot neural bus",
 					"valueAsAbsolute": 680372.3628050648
->>>>>>> e740b5fe
 				}
 			},
 			"capex": {
 				"totalAmount": {
-<<<<<<< HEAD
-					"value": 549473.2378749177,
-					"dataSource": {
-						"page": 543,
-						"report": "IntegratedReport",
-						"tagName": "architectures"
-					},
-					"quality": "Estimated",
-					"comment": "compress open-source bandwidth"
-				},
-				"eligibleData": {
-					"valueAsPercentage": 0.4078,
-					"dataSource": {
-						"page": 803,
-						"report": "SustainabilityReport",
-						"tagName": "initiatives"
-					},
-					"quality": "Audited",
-					"comment": "copy cross-platform circuit",
-					"valueAsAbsolute": 437439.54902747646
-=======
 					"value": 516707.90045754984,
 					"quality": "Estimated"
 				},
@@ -355,36 +182,10 @@
 					"quality": "Reported",
 					"comment": "navigate primary port",
 					"valueAsAbsolute": 462125.0001597218
->>>>>>> e740b5fe
 				}
 			},
 			"revenue": {
 				"totalAmount": {
-<<<<<<< HEAD
-					"value": 816257.5329071842,
-					"dataSource": {
-						"page": 742,
-						"report": "SustainabilityReport",
-						"tagName": "synergies"
-					},
-					"quality": "Audited",
-					"comment": "navigate online array"
-				},
-				"eligibleData": {
-					"valueAsPercentage": 0.1452,
-					"dataSource": {
-						"page": 421,
-						"report": "AnnualReport",
-						"tagName": "bandwidth"
-					},
-					"quality": "Reported",
-					"comment": "generate neural hard drive",
-					"valueAsAbsolute": 288000.37489272654
-				}
-			}
-		},
-		"reportingPeriod": "2020"
-=======
 					"value": 760786.6954640485,
 					"dataSource": {
 						"page": 265,
@@ -408,120 +209,10 @@
 			}
 		},
 		"reportingPeriod": "2019"
->>>>>>> e740b5fe
 	},
 	{
 		"companyInformation": {
 			"companyName": "company_without_reports",
-<<<<<<< HEAD
-			"headquarters": "North Tommieboro",
-			"headquartersPostalCode": "17096",
-			"sector": "infrastructures",
-			"identifiers": [
-				{
-					"identifierType": "CompanyRegistrationNumber",
-					"identifierValue": "WWc6s5TKiTbRQbJ"
-				},
-				{
-					"identifierType": "Duns",
-					"identifierValue": "fGu27UJd8"
-				},
-				{
-					"identifierType": "Isin",
-					"identifierValue": "sJNhZX2PJDNd"
-				},
-				{
-					"identifierType": "Lei",
-					"identifierValue": "RMbMPULUh8D3irCo2glv"
-				},
-				{
-					"identifierType": "PermId",
-					"identifierValue": "1AwklyAVuv"
-				}
-			],
-			"countryCode": "ER",
-			"companyAlternativeNames": [
-				"Johnson Inc",
-				"Kuhn LLC",
-				"O'Reilly Inc"
-			],
-			"companyLegalForm": "Partnership without Limited Liability",
-			"website": "https://yearly-gelding.net",
-			"isTeaserCompany": false
-		},
-		"t": {
-			"fiscalYearEnd": "2023-01-20",
-			"numberOfEmployees": 26750,
-			"assurance": {
-				"assurance": "ReasonableAssurance"
-			},
-			"reportingObligation": "No",
-			"activityLevelReporting": "Yes",
-			"opex": {
-				"totalAmount": {
-					"value": 847698.743827641,
-					"dataSource": {
-						"page": 1066,
-						"report": "AnnualReport",
-						"tagName": "markets"
-					},
-					"quality": "Incomplete",
-					"comment": "program bluetooth monitor"
-				},
-				"alignedData": {
-					"valueAsPercentage": 0.5842,
-					"dataSource": {
-						"page": 855,
-						"report": "IntegratedReport",
-						"tagName": "relationships"
-					},
-					"quality": "Reported",
-					"comment": "bypass multi-byte array",
-					"valueAsAbsolute": 873858.1896875985
-				},
-				"eligibleData": {
-					"valueAsPercentage": 0.9116,
-					"dataSource": {
-						"page": 511,
-						"report": "SustainabilityReport",
-						"tagName": "convergence"
-					},
-					"quality": "Audited",
-					"comment": "navigate wireless application"
-				}
-			},
-			"capex": {},
-			"revenue": {
-				"totalAmount": {
-					"value": 966578.5831632093,
-					"dataSource": {
-						"page": 470,
-						"report": "SustainabilityReport",
-						"tagName": "schemas"
-					},
-					"quality": "Incomplete",
-					"comment": "back up open-source panel"
-				},
-				"alignedData": {
-					"valueAsPercentage": 0.7288,
-					"dataSource": {
-						"page": 188,
-						"report": "SustainabilityReport",
-						"tagName": "interfaces"
-					},
-					"quality": "Reported",
-					"comment": "program digital circuit",
-					"valueAsAbsolute": 962472.4959605373
-				},
-				"eligibleData": {
-					"dataSource": {
-						"page": 762,
-						"report": "AnnualReport",
-						"tagName": "action-items"
-					},
-					"quality": "Reported",
-					"comment": "input multi-byte protocol"
-=======
 			"headquarters": "Hoossland",
 			"headquartersPostalCode": "11257",
 			"sector": "models",
@@ -598,7 +289,6 @@
 					},
 					"quality": "Reported",
 					"comment": "program redundant sensor"
->>>>>>> e740b5fe
 				}
 			}
 		},
