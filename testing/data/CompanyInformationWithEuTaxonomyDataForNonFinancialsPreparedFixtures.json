[
	{
		"companyInformation": {
			"companyName": "all-fields-defined-for-eu-taxo-non-financials",
<<<<<<< HEAD
			"headquarters": "Elkhart",
			"headquartersPostalCode": null,
			"sector": null,
=======
			"headquarters": "West Lorashire",
			"headquartersPostalCode": "60445",
			"sector": "bandwidth",
>>>>>>> a9a3b630
			"identifiers": {
				"Lei": [
					"xwHDwQ7yWG2HjDfpYtqx"
				],
				"Isin": [
<<<<<<< HEAD
					"9BQdqI8BCUZd",
					"uZscS7smWl5g"
				],
				"PermId": [
					"Erfr1JwLJv"
				],
				"Ticker": [],
=======
					"l5GmWWVrh1bO",
					"Zz6yT0aDpYCS"
				],
				"PermId": [
					"RppO68Sb8R"
				],
				"Ticker": [
					"efXw962"
				],
>>>>>>> a9a3b630
				"Duns": [],
				"VatNumber": [],
				"CompanyRegistrationNumber": []
			},
<<<<<<< HEAD
			"countryCode": "TC",
			"companyAlternativeNames": [],
			"companyLegalForm": null,
			"website": "https://flickering-permafrost.com/",
=======
			"countryCode": "LT",
			"companyAlternativeNames": [
				"Farrell - Spinka"
			],
			"companyLegalForm": "Limited Liability Partnership (LLP)",
			"website": "https://spiteful-colony.info/",
>>>>>>> a9a3b630
			"isTeaserCompany": false
		},
		"t": {
			"general": {
<<<<<<< HEAD
				"fiscalYearDeviation": "NoDeviation",
				"fiscalYearEnd": "2023-11-22",
				"numberOfEmployees": 18946,
=======
				"fiscalYearDeviation": "Deviation",
				"fiscalYearEnd": "2023-08-19",
				"numberOfEmployees": 17329,
>>>>>>> a9a3b630
				"referencedReports": {
					"IntegratedReport": {
						"fileReference": "50a36c418baffd520bb92d84664f06f9732a21f4e2e5ecee6d9136f16e7e0b63",
<<<<<<< HEAD
						"isGroupLevel": "Yes",
						"reportDate": "2022-12-05",
						"currency": "HUF"
					},
					"SustainabilityReport": {
						"fileReference": "50a36c418baffd520bb92d84664f06f9732a21f4e2e5ecee6d9136f16e7e0b63",
						"isGroupLevel": "No",
						"reportDate": "2023-02-27",
						"currency": "PGK"
					},
					"AnnualReport": {
						"fileReference": "50a36c418baffd520bb92d84664f06f9732a21f4e2e5ecee6d9136f16e7e0b63",
						"isGroupLevel": "Yes",
						"reportDate": "2023-03-20",
						"currency": "AZN"
=======
						"fileName": "ESEFReport",
						"isGroupLevel": "No",
						"reportDate": "2023-01-01",
						"currency": "CLP"
					},
					"SustainabilityReport": {
						"fileReference": "50a36c418baffd520bb92d84664f06f9732a21f4e2e5ecee6d9136f16e7e0b63",
						"fileName": "SustainabilityReport",
						"isGroupLevel": "No",
						"reportDate": "2023-05-28",
						"currency": "GNF"
>>>>>>> a9a3b630
					}
				},
				"assurance": {
					"value": "ReasonableAssurance",
<<<<<<< HEAD
					"provider": "Sipes - Wisoky",
					"dataSource": {
						"page": 986,
						"fileName": "SustainabilityReport",
						"fileReference": "50a36c418baffd520bb92d84664f06f9732a21f4e2e5ecee6d9136f16e7e0b63",
						"tagName": "partnerships"
					}
				},
				"scopeOfEntities": "No",
				"nfrdMandatory": "No",
				"euTaxonomyActivityLevelReporting": "Yes"
			},
			"opex": {
				"totalAmount": {
					"value": 1346568004.22,
					"dataSource": {
						"page": 131,
						"fileName": "SustainabilityReport",
						"fileReference": "50a36c418baffd520bb92d84664f06f9732a21f4e2e5ecee6d9136f16e7e0b63",
						"tagName": "bandwidth"
					},
					"comment": "input mobile capacitor",
					"quality": "Estimated",
					"currency": "BBD"
				},
				"nonEligibleShare": {
					"relativeShareInPercent": 69.9445,
					"absoluteShare": {
						"amount": 2087136136.83,
						"currency": "IRR"
					}
				},
				"eligibleShare": {
					"relativeShareInPercent": 66.9331,
					"absoluteShare": {
						"amount": 9858449003.66,
						"currency": "MYR"
					}
				},
				"nonAlignedShare": {
					"relativeShareInPercent": 68.2135,
					"absoluteShare": {
						"amount": 6425283232.24,
						"currency": "ETB"
					}
				},
				"nonAlignedActivities": [
					{
						"activityName": "UndergroundPermanentGeologicalStorageOfCo2",
						"naceCodes": [
							"E39.00"
						],
						"share": {
							"relativeShareInPercent": 22.9169,
							"absoluteShare": {
								"amount": 6630782878.49,
								"currency": "AFN"
							}
						}
					}
				],
				"alignedShare": {
					"relativeShareInPercent": 59.3485,
					"absoluteShare": {
						"amount": 339704272.33,
						"currency": "XAF"
					}
				},
				"substantialContributionToClimateChangeMitigationInPercent": 33.1555,
				"substantialContributionToClimateChangeAdaptionInPercent": 59.6134,
				"substantialContributionToSustainableUseAndProtectionOfWaterAndMarineResourcesInPercent": 16.0616,
				"substantialContributionToTransitionToACircularEconomyInPercent": 24.5232,
				"substantialContributionToPollutionPreventionAndControlInPercent": 19.5364,
				"substantialContributionToProtectionAndRestorationOfBiodiversityAndEcosystemsInPercent": 95.9879,
				"alignedActivities": [],
				"enablingShareInPercent": 96.7868,
				"transitionalShareInPercent": 24.0873
			},
			"capex": {
				"totalAmount": {
					"value": 8891378517.73,
					"dataSource": {
						"page": 392,
						"fileName": "IntegratedReport",
						"fileReference": "50a36c418baffd520bb92d84664f06f9732a21f4e2e5ecee6d9136f16e7e0b63",
						"tagName": "e-markets"
					},
					"comment": "index digital monitor",
					"quality": "Reported",
					"currency": "SHP"
				},
				"nonEligibleShare": {
					"relativeShareInPercent": 17.3127,
					"absoluteShare": {
						"amount": 8547338729.26,
						"currency": "DJF"
					}
				},
				"eligibleShare": {
					"relativeShareInPercent": 67.0523,
					"absoluteShare": {
						"amount": 2125515053.05,
						"currency": "UYU"
					}
				},
				"nonAlignedShare": {
					"relativeShareInPercent": 96.8492,
					"absoluteShare": {
						"amount": 6659321505.58,
						"currency": "SGD"
					}
				},
				"nonAlignedActivities": [],
				"alignedShare": {
					"relativeShareInPercent": 45.3612,
					"absoluteShare": {
						"amount": 6570413217.42,
						"currency": "SCR"
					}
				},
				"substantialContributionToClimateChangeMitigationInPercent": 73.9466,
				"substantialContributionToClimateChangeAdaptionInPercent": 46.7904,
				"substantialContributionToSustainableUseAndProtectionOfWaterAndMarineResourcesInPercent": 98.6446,
				"substantialContributionToTransitionToACircularEconomyInPercent": 26.5373,
				"substantialContributionToPollutionPreventionAndControlInPercent": 48.1635,
				"substantialContributionToProtectionAndRestorationOfBiodiversityAndEcosystemsInPercent": 60.1098,
				"alignedActivities": [
					{
						"activityName": "RetrofittingOfSeaAndCoastalFreightAndPassengerWaterTransport",
						"naceCodes": [
							"H50.10",
							"H52.22"
						],
						"share": {
							"relativeShareInPercent": 85.4657,
							"absoluteShare": {
								"amount": 1569928179.96,
								"currency": "NOK"
							}
						},
						"substantialContributionToClimateChangeMitigationInPercent": 70.3587,
						"substantialContributionToClimateChangeAdaptionInPercent": 31.9204,
						"substantialContributionToSustainableUseAndProtectionOfWaterAndMarineResourcesInPercent": 75.7932,
						"substantialContributionToTransitionToACircularEconomyInPercent": 11.308,
						"substantialContributionToPollutionPreventionAndControlInPercent": 59.5386,
						"substantialContributionToProtectionAndRestorationOfBiodiversityAndEcosystemsInPercent": 35.531,
						"dnshToClimateChangeMitigation": "Yes",
						"dnshToClimateChangeAdaption": "Yes",
						"dnshToSustainableUseAndProtectionOfWaterAndMarineResources": "Yes",
						"dnshToTransitionToACircularEconomy": "Yes",
						"dnshToPollutionPreventionAndControl": "No",
						"dnshToProtectionAndRestorationOfBiodiversityAndEcosystems": "No",
						"minimumSafeguards": "Yes"
					}
				],
				"enablingShareInPercent": 86.1579,
				"transitionalShareInPercent": 91.6989
			},
			"revenue": {
				"totalAmount": {
					"value": 2200987276.15,
					"dataSource": {
						"page": 582,
						"fileName": "IntegratedReport",
						"fileReference": "50a36c418baffd520bb92d84664f06f9732a21f4e2e5ecee6d9136f16e7e0b63",
						"tagName": "markets"
					},
					"comment": "index digital monitor",
					"quality": "Estimated",
					"currency": "LKR"
				},
				"nonEligibleShare": {
					"relativeShareInPercent": 23.6977,
					"absoluteShare": {
						"amount": 3572801786.94,
						"currency": "NPR"
					}
				},
				"eligibleShare": {
					"relativeShareInPercent": 84.985,
					"absoluteShare": {
						"amount": 5297854605.6,
						"currency": "JPY"
					}
				},
				"nonAlignedShare": {
					"relativeShareInPercent": 79.9872,
					"absoluteShare": {
						"amount": 5835943766.87,
						"currency": "PYG"
=======
					"provider": "Labadie, Murphy and Douglas",
					"dataSource": {
						"page": 163,
						"fileName": "ESEFReport",
						"fileReference": "50a36c418baffd520bb92d84664f06f9732a21f4e2e5ecee6d9136f16e7e0b63",
						"tagName": "supply-chains"
					}
				},
				"scopeOfEntities": "Yes",
				"nfrdMandatory": "No",
				"euTaxonomyActivityLevelReporting": "No"
			},
			"opex": {
				"totalAmount": {
					"value": 5736243077.55,
					"dataSource": {
						"page": 28,
						"fileName": "ESEFReport",
						"fileReference": "50a36c418baffd520bb92d84664f06f9732a21f4e2e5ecee6d9136f16e7e0b63",
						"tagName": "methodologies"
					},
					"comment": "copy redundant monitor",
					"quality": "Audited",
					"currency": "THB"
				},
				"nonEligibleShare": {
					"relativeShareInPercent": 39.1916,
					"absoluteShare": {
						"amount": 4508446403.78,
						"currency": "STN"
					}
				},
				"eligibleShare": {
					"relativeShareInPercent": 3.8234,
					"absoluteShare": {
						"amount": 7729538767.6,
						"currency": "BOB"
					}
				},
				"nonAlignedShare": {
					"relativeShareInPercent": 56.6479,
					"absoluteShare": {
						"amount": 7533342700.92,
						"currency": "SBD"
					}
				},
				"nonAlignedActivities": [],
				"alignedShare": {
					"relativeShareInPercent": 1.4746,
					"absoluteShare": {
						"amount": 2406258932.31,
						"currency": "MDL"
					}
				},
				"substantialContributionToClimateChangeMitigationInPercent": 74.6393,
				"substantialContributionToClimateChangeAdaptionInPercent": 6.268,
				"substantialContributionToSustainableUseAndProtectionOfWaterAndMarineResourcesInPercent": 34.5584,
				"substantialContributionToTransitionToACircularEconomyInPercent": 64.8771,
				"substantialContributionToPollutionPreventionAndControlInPercent": 3.6842,
				"substantialContributionToProtectionAndRestorationOfBiodiversityAndEcosystemsInPercent": 46.5853,
				"alignedActivities": [],
				"enablingShareInPercent": 63.3379,
				"transitionalShareInPercent": 68.1734
			},
			"capex": {
				"totalAmount": {
					"value": 82143675.53,
					"dataSource": {
						"page": 517,
						"fileName": "SustainabilityReport",
						"fileReference": "50a36c418baffd520bb92d84664f06f9732a21f4e2e5ecee6d9136f16e7e0b63",
						"tagName": "interfaces"
					},
					"comment": "parse mobile array",
					"quality": "Audited",
					"currency": "XPF"
				},
				"nonEligibleShare": {
					"relativeShareInPercent": 54.5287,
					"absoluteShare": {
						"amount": 729661087.97,
						"currency": "OMR"
					}
				},
				"eligibleShare": {
					"relativeShareInPercent": 56.0847,
					"absoluteShare": {
						"amount": 7421157236.68,
						"currency": "PYG"
					}
				},
				"nonAlignedShare": {
					"relativeShareInPercent": 54.5764,
					"absoluteShare": {
						"amount": 980105923.95,
						"currency": "MMK"
					}
				},
				"nonAlignedActivities": [
					{
						"activityName": "InfrastructureEnablingLowCarbonWaterTransport",
						"naceCodes": [
							"F71.1"
						],
						"share": {
							"relativeShareInPercent": 4.2496,
							"absoluteShare": {
								"amount": 5781850339.85,
								"currency": "ZWL"
							}
						}
					}
				],
				"alignedShare": {
					"relativeShareInPercent": 11.8396,
					"absoluteShare": {
						"amount": 8573571064.05,
						"currency": "GHS"
					}
				},
				"substantialContributionToClimateChangeMitigationInPercent": 67.4104,
				"substantialContributionToClimateChangeAdaptionInPercent": 78.7975,
				"substantialContributionToSustainableUseAndProtectionOfWaterAndMarineResourcesInPercent": 11.1383,
				"substantialContributionToTransitionToACircularEconomyInPercent": 86.6847,
				"substantialContributionToPollutionPreventionAndControlInPercent": 99.0876,
				"substantialContributionToProtectionAndRestorationOfBiodiversityAndEcosystemsInPercent": 80.673,
				"alignedActivities": [
					{
						"activityName": "ProductionOfHeatCoolFromSolarThermalHeating",
						"naceCodes": [
							"D35.30"
						],
						"share": {
							"relativeShareInPercent": 99.1595,
							"absoluteShare": {
								"amount": 1180684797,
								"currency": "VUV"
							}
						},
						"substantialContributionToClimateChangeMitigationInPercent": 71.4647,
						"substantialContributionToClimateChangeAdaptionInPercent": 95.5685,
						"substantialContributionToSustainableUseAndProtectionOfWaterAndMarineResourcesInPercent": 95.5424,
						"substantialContributionToTransitionToACircularEconomyInPercent": 18.3106,
						"substantialContributionToPollutionPreventionAndControlInPercent": 28.1169,
						"substantialContributionToProtectionAndRestorationOfBiodiversityAndEcosystemsInPercent": 42.4991,
						"dnshToClimateChangeMitigation": "No",
						"dnshToClimateChangeAdaption": "Yes",
						"dnshToSustainableUseAndProtectionOfWaterAndMarineResources": "No",
						"dnshToTransitionToACircularEconomy": "No",
						"dnshToPollutionPreventionAndControl": "No",
						"dnshToProtectionAndRestorationOfBiodiversityAndEcosystems": "No",
						"minimumSafeguards": "No"
					}
				],
				"enablingShareInPercent": 97.9675,
				"transitionalShareInPercent": 21.4074
			},
			"revenue": {
				"totalAmount": {
					"value": 9986076778.74,
					"dataSource": {
						"page": 744,
						"fileName": "SustainabilityReport",
						"fileReference": "50a36c418baffd520bb92d84664f06f9732a21f4e2e5ecee6d9136f16e7e0b63",
						"tagName": "systems"
					},
					"comment": "calculate auxiliary bus",
					"quality": "Estimated",
					"currency": "MAD"
				},
				"nonEligibleShare": {
					"relativeShareInPercent": 89.6929,
					"absoluteShare": {
						"amount": 590518123.93,
						"currency": "SLE"
					}
				},
				"eligibleShare": {
					"relativeShareInPercent": 62.6227,
					"absoluteShare": {
						"amount": 7172975321.3,
						"currency": "ZAR"
					}
				},
				"nonAlignedShare": {
					"relativeShareInPercent": 70.3315,
					"absoluteShare": {
						"amount": 7272814372.56,
						"currency": "KRW"
>>>>>>> a9a3b630
					}
				},
				"nonAlignedActivities": [],
				"alignedShare": {
<<<<<<< HEAD
					"relativeShareInPercent": 63.2362,
					"absoluteShare": {
						"amount": 7599987036.09,
						"currency": "CNY"
					}
				},
				"substantialContributionToClimateChangeMitigationInPercent": 32.2562,
				"substantialContributionToClimateChangeAdaptionInPercent": 89.3425,
				"substantialContributionToSustainableUseAndProtectionOfWaterAndMarineResourcesInPercent": 55.7151,
				"substantialContributionToTransitionToACircularEconomyInPercent": 96.9964,
				"substantialContributionToPollutionPreventionAndControlInPercent": 46.7449,
				"substantialContributionToProtectionAndRestorationOfBiodiversityAndEcosystemsInPercent": 9.0863,
				"alignedActivities": [
					{
						"activityName": "DistrictHeatingCoolingDistribution",
						"naceCodes": [
							"D35.30"
						],
						"share": {
							"relativeShareInPercent": 16.3829,
							"absoluteShare": {
								"amount": 7468172064.98,
								"currency": "LYD"
							}
						},
						"substantialContributionToClimateChangeMitigationInPercent": 63.1562,
						"substantialContributionToClimateChangeAdaptionInPercent": 21.5243,
						"substantialContributionToSustainableUseAndProtectionOfWaterAndMarineResourcesInPercent": 70.1623,
						"substantialContributionToTransitionToACircularEconomyInPercent": 97.5535,
						"substantialContributionToPollutionPreventionAndControlInPercent": 55.9174,
						"substantialContributionToProtectionAndRestorationOfBiodiversityAndEcosystemsInPercent": 25.0976,
						"dnshToClimateChangeMitigation": "Yes",
						"dnshToClimateChangeAdaption": "Yes",
						"dnshToSustainableUseAndProtectionOfWaterAndMarineResources": "Yes",
						"dnshToTransitionToACircularEconomy": "Yes",
						"dnshToPollutionPreventionAndControl": "Yes",
						"dnshToProtectionAndRestorationOfBiodiversityAndEcosystems": "Yes",
						"minimumSafeguards": "No"
					}
				],
				"enablingShareInPercent": 67.6784,
				"transitionalShareInPercent": 3.3207
			}
		},
		"reportingPeriod": "2023"
=======
					"relativeShareInPercent": 2.7586,
					"absoluteShare": {
						"amount": 1764820974.78,
						"currency": "NOK"
					}
				},
				"substantialContributionToClimateChangeMitigationInPercent": 98.8944,
				"substantialContributionToClimateChangeAdaptionInPercent": 9.3757,
				"substantialContributionToSustainableUseAndProtectionOfWaterAndMarineResourcesInPercent": 50.4776,
				"substantialContributionToTransitionToACircularEconomyInPercent": 81.832,
				"substantialContributionToPollutionPreventionAndControlInPercent": 73.2825,
				"substantialContributionToProtectionAndRestorationOfBiodiversityAndEcosystemsInPercent": 82.288,
				"alignedActivities": [],
				"enablingShareInPercent": 35.0268,
				"transitionalShareInPercent": 13.3971
			}
		},
		"reportingPeriod": "2020"
>>>>>>> a9a3b630
	}
]<|MERGE_RESOLUTION|>--- conflicted
+++ resolved
@@ -2,29 +2,12 @@
 	{
 		"companyInformation": {
 			"companyName": "all-fields-defined-for-eu-taxo-non-financials",
-<<<<<<< HEAD
-			"headquarters": "Elkhart",
-			"headquartersPostalCode": null,
-			"sector": null,
-=======
 			"headquarters": "West Lorashire",
 			"headquartersPostalCode": "60445",
 			"sector": "bandwidth",
->>>>>>> a9a3b630
 			"identifiers": {
-				"Lei": [
-					"xwHDwQ7yWG2HjDfpYtqx"
-				],
+				"Lei": [],
 				"Isin": [
-<<<<<<< HEAD
-					"9BQdqI8BCUZd",
-					"uZscS7smWl5g"
-				],
-				"PermId": [
-					"Erfr1JwLJv"
-				],
-				"Ticker": [],
-=======
 					"l5GmWWVrh1bO",
 					"Zz6yT0aDpYCS"
 				],
@@ -34,57 +17,26 @@
 				"Ticker": [
 					"efXw962"
 				],
->>>>>>> a9a3b630
 				"Duns": [],
 				"VatNumber": [],
 				"CompanyRegistrationNumber": []
 			},
-<<<<<<< HEAD
-			"countryCode": "TC",
-			"companyAlternativeNames": [],
-			"companyLegalForm": null,
-			"website": "https://flickering-permafrost.com/",
-=======
 			"countryCode": "LT",
 			"companyAlternativeNames": [
 				"Farrell - Spinka"
 			],
 			"companyLegalForm": "Limited Liability Partnership (LLP)",
 			"website": "https://spiteful-colony.info/",
->>>>>>> a9a3b630
 			"isTeaserCompany": false
 		},
 		"t": {
 			"general": {
-<<<<<<< HEAD
-				"fiscalYearDeviation": "NoDeviation",
-				"fiscalYearEnd": "2023-11-22",
-				"numberOfEmployees": 18946,
-=======
 				"fiscalYearDeviation": "Deviation",
 				"fiscalYearEnd": "2023-08-19",
 				"numberOfEmployees": 17329,
->>>>>>> a9a3b630
 				"referencedReports": {
-					"IntegratedReport": {
-						"fileReference": "50a36c418baffd520bb92d84664f06f9732a21f4e2e5ecee6d9136f16e7e0b63",
-<<<<<<< HEAD
-						"isGroupLevel": "Yes",
-						"reportDate": "2022-12-05",
-						"currency": "HUF"
-					},
-					"SustainabilityReport": {
-						"fileReference": "50a36c418baffd520bb92d84664f06f9732a21f4e2e5ecee6d9136f16e7e0b63",
-						"isGroupLevel": "No",
-						"reportDate": "2023-02-27",
-						"currency": "PGK"
-					},
-					"AnnualReport": {
-						"fileReference": "50a36c418baffd520bb92d84664f06f9732a21f4e2e5ecee6d9136f16e7e0b63",
-						"isGroupLevel": "Yes",
-						"reportDate": "2023-03-20",
-						"currency": "AZN"
-=======
+					"ESEFReport": {
+						"fileReference": "50a36c418baffd520bb92d84664f06f9732a21f4e2e5ecee6d9136f16e7e0b63",
 						"fileName": "ESEFReport",
 						"isGroupLevel": "No",
 						"reportDate": "2023-01-01",
@@ -96,203 +48,10 @@
 						"isGroupLevel": "No",
 						"reportDate": "2023-05-28",
 						"currency": "GNF"
->>>>>>> a9a3b630
 					}
 				},
 				"assurance": {
 					"value": "ReasonableAssurance",
-<<<<<<< HEAD
-					"provider": "Sipes - Wisoky",
-					"dataSource": {
-						"page": 986,
-						"fileName": "SustainabilityReport",
-						"fileReference": "50a36c418baffd520bb92d84664f06f9732a21f4e2e5ecee6d9136f16e7e0b63",
-						"tagName": "partnerships"
-					}
-				},
-				"scopeOfEntities": "No",
-				"nfrdMandatory": "No",
-				"euTaxonomyActivityLevelReporting": "Yes"
-			},
-			"opex": {
-				"totalAmount": {
-					"value": 1346568004.22,
-					"dataSource": {
-						"page": 131,
-						"fileName": "SustainabilityReport",
-						"fileReference": "50a36c418baffd520bb92d84664f06f9732a21f4e2e5ecee6d9136f16e7e0b63",
-						"tagName": "bandwidth"
-					},
-					"comment": "input mobile capacitor",
-					"quality": "Estimated",
-					"currency": "BBD"
-				},
-				"nonEligibleShare": {
-					"relativeShareInPercent": 69.9445,
-					"absoluteShare": {
-						"amount": 2087136136.83,
-						"currency": "IRR"
-					}
-				},
-				"eligibleShare": {
-					"relativeShareInPercent": 66.9331,
-					"absoluteShare": {
-						"amount": 9858449003.66,
-						"currency": "MYR"
-					}
-				},
-				"nonAlignedShare": {
-					"relativeShareInPercent": 68.2135,
-					"absoluteShare": {
-						"amount": 6425283232.24,
-						"currency": "ETB"
-					}
-				},
-				"nonAlignedActivities": [
-					{
-						"activityName": "UndergroundPermanentGeologicalStorageOfCo2",
-						"naceCodes": [
-							"E39.00"
-						],
-						"share": {
-							"relativeShareInPercent": 22.9169,
-							"absoluteShare": {
-								"amount": 6630782878.49,
-								"currency": "AFN"
-							}
-						}
-					}
-				],
-				"alignedShare": {
-					"relativeShareInPercent": 59.3485,
-					"absoluteShare": {
-						"amount": 339704272.33,
-						"currency": "XAF"
-					}
-				},
-				"substantialContributionToClimateChangeMitigationInPercent": 33.1555,
-				"substantialContributionToClimateChangeAdaptionInPercent": 59.6134,
-				"substantialContributionToSustainableUseAndProtectionOfWaterAndMarineResourcesInPercent": 16.0616,
-				"substantialContributionToTransitionToACircularEconomyInPercent": 24.5232,
-				"substantialContributionToPollutionPreventionAndControlInPercent": 19.5364,
-				"substantialContributionToProtectionAndRestorationOfBiodiversityAndEcosystemsInPercent": 95.9879,
-				"alignedActivities": [],
-				"enablingShareInPercent": 96.7868,
-				"transitionalShareInPercent": 24.0873
-			},
-			"capex": {
-				"totalAmount": {
-					"value": 8891378517.73,
-					"dataSource": {
-						"page": 392,
-						"fileName": "IntegratedReport",
-						"fileReference": "50a36c418baffd520bb92d84664f06f9732a21f4e2e5ecee6d9136f16e7e0b63",
-						"tagName": "e-markets"
-					},
-					"comment": "index digital monitor",
-					"quality": "Reported",
-					"currency": "SHP"
-				},
-				"nonEligibleShare": {
-					"relativeShareInPercent": 17.3127,
-					"absoluteShare": {
-						"amount": 8547338729.26,
-						"currency": "DJF"
-					}
-				},
-				"eligibleShare": {
-					"relativeShareInPercent": 67.0523,
-					"absoluteShare": {
-						"amount": 2125515053.05,
-						"currency": "UYU"
-					}
-				},
-				"nonAlignedShare": {
-					"relativeShareInPercent": 96.8492,
-					"absoluteShare": {
-						"amount": 6659321505.58,
-						"currency": "SGD"
-					}
-				},
-				"nonAlignedActivities": [],
-				"alignedShare": {
-					"relativeShareInPercent": 45.3612,
-					"absoluteShare": {
-						"amount": 6570413217.42,
-						"currency": "SCR"
-					}
-				},
-				"substantialContributionToClimateChangeMitigationInPercent": 73.9466,
-				"substantialContributionToClimateChangeAdaptionInPercent": 46.7904,
-				"substantialContributionToSustainableUseAndProtectionOfWaterAndMarineResourcesInPercent": 98.6446,
-				"substantialContributionToTransitionToACircularEconomyInPercent": 26.5373,
-				"substantialContributionToPollutionPreventionAndControlInPercent": 48.1635,
-				"substantialContributionToProtectionAndRestorationOfBiodiversityAndEcosystemsInPercent": 60.1098,
-				"alignedActivities": [
-					{
-						"activityName": "RetrofittingOfSeaAndCoastalFreightAndPassengerWaterTransport",
-						"naceCodes": [
-							"H50.10",
-							"H52.22"
-						],
-						"share": {
-							"relativeShareInPercent": 85.4657,
-							"absoluteShare": {
-								"amount": 1569928179.96,
-								"currency": "NOK"
-							}
-						},
-						"substantialContributionToClimateChangeMitigationInPercent": 70.3587,
-						"substantialContributionToClimateChangeAdaptionInPercent": 31.9204,
-						"substantialContributionToSustainableUseAndProtectionOfWaterAndMarineResourcesInPercent": 75.7932,
-						"substantialContributionToTransitionToACircularEconomyInPercent": 11.308,
-						"substantialContributionToPollutionPreventionAndControlInPercent": 59.5386,
-						"substantialContributionToProtectionAndRestorationOfBiodiversityAndEcosystemsInPercent": 35.531,
-						"dnshToClimateChangeMitigation": "Yes",
-						"dnshToClimateChangeAdaption": "Yes",
-						"dnshToSustainableUseAndProtectionOfWaterAndMarineResources": "Yes",
-						"dnshToTransitionToACircularEconomy": "Yes",
-						"dnshToPollutionPreventionAndControl": "No",
-						"dnshToProtectionAndRestorationOfBiodiversityAndEcosystems": "No",
-						"minimumSafeguards": "Yes"
-					}
-				],
-				"enablingShareInPercent": 86.1579,
-				"transitionalShareInPercent": 91.6989
-			},
-			"revenue": {
-				"totalAmount": {
-					"value": 2200987276.15,
-					"dataSource": {
-						"page": 582,
-						"fileName": "IntegratedReport",
-						"fileReference": "50a36c418baffd520bb92d84664f06f9732a21f4e2e5ecee6d9136f16e7e0b63",
-						"tagName": "markets"
-					},
-					"comment": "index digital monitor",
-					"quality": "Estimated",
-					"currency": "LKR"
-				},
-				"nonEligibleShare": {
-					"relativeShareInPercent": 23.6977,
-					"absoluteShare": {
-						"amount": 3572801786.94,
-						"currency": "NPR"
-					}
-				},
-				"eligibleShare": {
-					"relativeShareInPercent": 84.985,
-					"absoluteShare": {
-						"amount": 5297854605.6,
-						"currency": "JPY"
-					}
-				},
-				"nonAlignedShare": {
-					"relativeShareInPercent": 79.9872,
-					"absoluteShare": {
-						"amount": 5835943766.87,
-						"currency": "PYG"
-=======
 					"provider": "Labadie, Murphy and Douglas",
 					"dataSource": {
 						"page": 163,
@@ -482,58 +241,10 @@
 					"absoluteShare": {
 						"amount": 7272814372.56,
 						"currency": "KRW"
->>>>>>> a9a3b630
 					}
 				},
 				"nonAlignedActivities": [],
 				"alignedShare": {
-<<<<<<< HEAD
-					"relativeShareInPercent": 63.2362,
-					"absoluteShare": {
-						"amount": 7599987036.09,
-						"currency": "CNY"
-					}
-				},
-				"substantialContributionToClimateChangeMitigationInPercent": 32.2562,
-				"substantialContributionToClimateChangeAdaptionInPercent": 89.3425,
-				"substantialContributionToSustainableUseAndProtectionOfWaterAndMarineResourcesInPercent": 55.7151,
-				"substantialContributionToTransitionToACircularEconomyInPercent": 96.9964,
-				"substantialContributionToPollutionPreventionAndControlInPercent": 46.7449,
-				"substantialContributionToProtectionAndRestorationOfBiodiversityAndEcosystemsInPercent": 9.0863,
-				"alignedActivities": [
-					{
-						"activityName": "DistrictHeatingCoolingDistribution",
-						"naceCodes": [
-							"D35.30"
-						],
-						"share": {
-							"relativeShareInPercent": 16.3829,
-							"absoluteShare": {
-								"amount": 7468172064.98,
-								"currency": "LYD"
-							}
-						},
-						"substantialContributionToClimateChangeMitigationInPercent": 63.1562,
-						"substantialContributionToClimateChangeAdaptionInPercent": 21.5243,
-						"substantialContributionToSustainableUseAndProtectionOfWaterAndMarineResourcesInPercent": 70.1623,
-						"substantialContributionToTransitionToACircularEconomyInPercent": 97.5535,
-						"substantialContributionToPollutionPreventionAndControlInPercent": 55.9174,
-						"substantialContributionToProtectionAndRestorationOfBiodiversityAndEcosystemsInPercent": 25.0976,
-						"dnshToClimateChangeMitigation": "Yes",
-						"dnshToClimateChangeAdaption": "Yes",
-						"dnshToSustainableUseAndProtectionOfWaterAndMarineResources": "Yes",
-						"dnshToTransitionToACircularEconomy": "Yes",
-						"dnshToPollutionPreventionAndControl": "Yes",
-						"dnshToProtectionAndRestorationOfBiodiversityAndEcosystems": "Yes",
-						"minimumSafeguards": "No"
-					}
-				],
-				"enablingShareInPercent": 67.6784,
-				"transitionalShareInPercent": 3.3207
-			}
-		},
-		"reportingPeriod": "2023"
-=======
 					"relativeShareInPercent": 2.7586,
 					"absoluteShare": {
 						"amount": 1764820974.78,
@@ -552,6 +263,5 @@
 			}
 		},
 		"reportingPeriod": "2020"
->>>>>>> a9a3b630
 	}
 ]