[
	{
		"companyInformation": {
			"companyName": "only-eligible-numbers",
			"companyAlternativeNames": [
<<<<<<< HEAD
				"Assmus, Paesler und Pöge",
				"Reif, Mächtig und Plotzitzka",
				"Zschunke, Vey und Weyel"
			],
			"companyLegalForm": "Partnership without Limited Liability",
			"headquarters": "Bad Gerritstadt",
			"sector": "e-business",
			"identifiers": [
				{
					"identifierType": "Duns",
					"identifierValue": "xgub06wht"
				}
			],
			"countryCode": "NR",
=======
				"Orthmann-Gottschalk",
				"Sihler-Delonge"
			],
			"companyLegalForm": "Sole Trader",
			"headquarters": "Ummingerburg",
			"sector": "web-readiness",
			"identifiers": [
				{
					"identifierType": "Duns",
					"identifierValue": "juwylq1zs"
				},
				{
					"identifierType": "Isin",
					"identifierValue": "az5x7zjerpey"
				},
				{
					"identifierType": "Lei",
					"identifierValue": "4hdcvdnsy3tqqlio8r8j"
				},
				{
					"identifierType": "PermId",
					"identifierValue": "gjokwre5k7"
				},
				{
					"identifierType": "Ticker",
					"identifierValue": "ekbaurx"
				}
			],
			"countryCode": "TZ",
>>>>>>> f23b5aa7
			"isTeaserCompany": false
		},
		"t": {
			"fiscalYearDeviation": "Deviation",
			"fiscalYearEnd": "2022-12-02",
			"numberOfEmployees": 29953,
			"referencedReports": {
<<<<<<< HEAD
				"SustainabilityReport": {
					"reference": "http://musterhaft-geist.org/w%C3%BCnschenswert-fahrer.pdf",
					"isGroupLevel": "Yes",
					"reportDate": "2023-03-06",
					"currency": "LRD"
				},
				"IntegratedReport": {
					"reference": "https://respektvoll-anderes.net/real-spiel.pdf",
					"isGroupLevel": "No",
					"reportDate": "2022-04-13",
					"currency": "MUR"
				},
				"ESEFReport": {
					"reference": "https://entschlossen-frau.name/mysteri%C3%B6s-mineral.pdf",
					"isGroupLevel": "No",
					"reportDate": "2022-05-26",
					"currency": "BBD"
				},
				"AnnualReport": {
					"reference": "http://salzig-fahrer.ch/exklusiv-fl%C3%A4che.pdf",
					"isGroupLevel": "Yes",
					"reportDate": "2022-11-28",
					"currency": "UAH"
				}
			},
=======
				"AnnualReport": {
					"reference": "50a36c418baffd520bb92d84664f06f9732a21f4e2e5ecee6d9136f16e7e0b63",
					"isGroupLevel": "Yes",
					"reportDate": "2023-03-22",
					"currency": "XAU"
				}
			},
			"fiscalYearDeviation": "NoDeviation",
			"fiscalYearEnd": "2022-07-01",
			"assurance": {
				"assurance": "ReasonableAssurance",
				"provider": "Jungbluth KG"
			},
			"scopeOfEntities": "Yes",
			"reportingObligation": "No",
			"opex": {
				"eligiblePercentage": {
					"value": 0.9971,
					"dataSource": {
						"page": 275,
						"report": "AnnualReport",
						"tagName": "blockchains"
					},
					"quality": "Audited",
					"comment": "bypass haptic sensor"
				}
			},
			"capex": {
				"eligiblePercentage": {
					"value": 0.6255,
					"dataSource": {
						"page": 106,
						"report": "AnnualReport",
						"tagName": "portals"
					},
					"quality": "Reported",
					"comment": "input redundant driver"
				}
			},
			"revenue": {
				"eligiblePercentage": {
					"value": 0.0872,
					"dataSource": {
						"page": 589,
						"report": "AnnualReport",
						"tagName": "initiatives"
					},
					"quality": "Reported",
					"comment": "quantify solid state matrix"
				}
			}
		},
		"reportingPeriod": "2019"
	},
	{
		"companyInformation": {
			"companyName": "only-eligible-and-total-numbers",
			"companyAlternativeNames": [],
			"companyLegalForm": "Public Limited Company (PLC)",
			"headquarters": "Maybachland",
			"headquartersPostalCode": "12011",
			"sector": "portals",
			"identifiers": [
				{
					"identifierType": "CompanyRegistrationNumber",
					"identifierValue": "ng742rri8fkse34"
				},
				{
					"identifierType": "Duns",
					"identifierValue": "xan9ol3yb"
				}
			],
			"countryCode": "PL",
			"isTeaserCompany": false,
			"website": "http://gefeiert-schach.org"
		},
		"t": {
			"referencedReports": {
				"IntegratedReport": {
					"reference": "50a36c418baffd520bb92d84664f06f9732a21f4e2e5ecee6d9136f16e7e0b63",
					"isGroupLevel": "NA",
					"reportDate": "2023-04-17",
					"currency": "SGD"
				},
				"SustainabilityReport": {
					"reference": "50a36c418baffd520bb92d84664f06f9732a21f4e2e5ecee6d9136f16e7e0b63",
					"currency": "JMD"
				}
			},
			"fiscalYearEnd": "2022-10-15",
>>>>>>> f23b5aa7
			"assurance": {
				"assurance": "ReasonableAssurance",
				"provider": "Strutz AG",
				"dataSource": {
					"page": 444,
					"report": "SustainabilityReport",
					"tagName": "applications"
				}
			},
			"scopeOfEntities": "NA",
			"reportingObligation": "No",
<<<<<<< HEAD
			"activityLevelReporting": "No",
=======
			"activityLevelReporting": "Yes",
>>>>>>> f23b5aa7
			"opex": {
				"totalAmount": {
					"value": 514814.84,
					"quality": "Estimated"
				},
				"eligiblePercentage": {
<<<<<<< HEAD
					"value": 0.1107,
					"dataSource": {
						"page": 1097,
						"report": "AnnualReport",
						"tagName": "markets"
					},
					"quality": "Incomplete",
					"comment": "back up mobile system"
=======
					"value": 0.9586,
					"dataSource": {
						"page": 563,
						"report": "SustainabilityReport",
						"tagName": "platforms"
					},
					"quality": "Audited",
					"comment": "transmit neural circuit"
>>>>>>> f23b5aa7
				}
			},
			"capex": {
				"totalAmount": {
					"value": 544153.21,
					"quality": "Estimated"
				},
				"eligiblePercentage": {
<<<<<<< HEAD
					"value": 0.4568,
					"dataSource": {
						"page": 875,
						"report": "ESEFReport",
						"tagName": "niches"
					},
					"quality": "Audited",
					"comment": "bypass neural hard drive"
=======
					"value": 0.7038,
					"dataSource": {
						"page": 952,
						"report": "IntegratedReport",
						"tagName": "e-markets"
					},
					"quality": "Estimated",
					"comment": "connect cross-platform bandwidth"
>>>>>>> f23b5aa7
				}
			},
			"revenue": {
				"totalAmount": {
					"value": 139884.09,
					"dataSource": {
						"page": 33,
						"report": "IntegratedReport",
						"tagName": "architectures"
					},
					"quality": "Audited",
					"comment": "generate auxiliary feed"
				},
				"eligiblePercentage": {
<<<<<<< HEAD
					"value": 0.9707,
					"dataSource": {
						"page": 342,
						"report": "IntegratedReport",
						"tagName": "solutions"
					},
					"quality": "Incomplete",
					"comment": "back up multi-byte feed"
				}
			}
		},
		"reportingPeriod": "2021"
=======
					"value": 0.4326,
					"dataSource": {
						"page": 970,
						"report": "SustainabilityReport",
						"tagName": "channels"
					},
					"quality": "Incomplete",
					"comment": "connect auxiliary hard drive"
				}
			}
		},
		"reportingPeriod": "2022"
>>>>>>> f23b5aa7
	},
	{
		"companyInformation": {
			"companyName": "company_without_reports",
			"companyAlternativeNames": [
<<<<<<< HEAD
				"Schönfeld GmbH"
			],
			"companyLegalForm": "Partnership without Limited Liability",
			"headquarters": "Minadorf",
			"headquartersPostalCode": "23457",
			"sector": "vortals",
			"identifiers": [
				{
					"identifierType": "PermId",
					"identifierValue": "cglmzrpqe5"
				},
				{
					"identifierType": "Ticker",
					"identifierValue": "nget5mu"
				}
			],
			"countryCode": "RE",
			"isTeaserCompany": false,
			"website": "https://zartfühlend-säugling.name"
		},
		"t": {
			"fiscalYearDeviation": "Deviation",
			"fiscalYearEnd": "2022-10-19",
			"numberOfEmployees": 56702,
			"referencedReports": {
				"ESEFReport": {
					"reference": "http://xn--zurechnungsfhig-konjunktion-mkc.com/engelsgleich-essen.pdf",
					"isGroupLevel": "NA",
					"reportDate": "2022-10-10",
					"currency": "BMD"
				},
				"SustainabilityReport": {
					"reference": "https://brandneu-verstand.net/un%C3%BCbertroffen-hotel.pdf",
					"isGroupLevel": "NA",
					"currency": "SBD"
				},
				"AnnualReport": {
					"reference": "https://sexuell-fluss.ch/produktiv-cricket.pdf",
					"isGroupLevel": "NA",
					"reportDate": "2022-11-13",
					"currency": "SCR"
				}
			},
			"assurance": {
				"assurance": "LimitedAssurance",
				"dataSource": {
					"page": 491,
					"report": "ESEFReport",
					"tagName": "niches"
				}
			},
			"scopeOfEntities": "Yes",
			"activityLevelReporting": "Yes",
			"opex": {
				"totalAmount": {
					"value": 87203.92,
					"dataSource": {
						"page": 1186,
						"report": "SustainabilityReport",
						"tagName": "infomediaries"
					},
					"quality": "Audited",
					"comment": "calculate wireless matrix"
				},
				"eligiblePercentage": {
					"value": 0.5521,
					"dataSource": {
						"page": 231,
						"report": "AnnualReport",
						"tagName": "metrics"
					},
					"quality": "Incomplete",
					"comment": "reboot cross-platform program"
=======
				"Tietze OHG"
			],
			"companyLegalForm": "Sole Trader",
			"headquarters": "Nabeinland",
			"headquartersPostalCode": "19310",
			"sector": "vortals",
			"identifiers": [
				{
					"identifierType": "CompanyRegistrationNumber",
					"identifierValue": "hw6z1uccez7gq4r"
				},
				{
					"identifierType": "Lei",
					"identifierValue": "cmqru7l4h2l2k9wiyqkv"
				},
				{
					"identifierType": "PermId",
					"identifierValue": "q3g76u45uo"
				},
				{
					"identifierType": "Ticker",
					"identifierValue": "qhmdl0j"
				}
			],
			"countryCode": "MQ",
			"isTeaserCompany": false,
			"website": "https://visionär-tee.org"
		},
		"t": {
			"fiscalYearDeviation": "NoDeviation",
			"assurance": {
				"assurance": "None"
			},
			"scopeOfEntities": "No",
			"numberOfEmployees": 88153,
			"activityLevelReporting": "Yes",
			"opex": {
				"totalAmount": {
					"value": 853613.27,
					"quality": "Estimated"
				},
				"alignedPercentage": {
					"value": 0.5679,
					"dataSource": {
						"page": 826,
						"report": "SustainabilityReport",
						"tagName": "e-commerce"
					},
					"quality": "Audited",
					"comment": "transmit open-source application"
				},
				"eligiblePercentage": {
					"value": 0.1201,
					"quality": "Incomplete"
>>>>>>> f23b5aa7
				}
			},
			"capex": {
				"totalAmount": {
<<<<<<< HEAD
					"value": 78980.99,
					"quality": "Incomplete"
				},
				"eligiblePercentage": {
					"value": 0.7088,
=======
					"value": 943171.62,
					"quality": "Incomplete"
				},
				"alignedPercentage": {
					"value": 0.2186,
					"dataSource": {
						"page": 372,
						"report": "SustainabilityReport",
						"tagName": "partnerships"
					},
					"quality": "Reported",
					"comment": "hack virtual protocol"
				},
				"eligiblePercentage": {
					"value": 0.0943,
>>>>>>> f23b5aa7
					"quality": "Estimated"
				}
			},
			"revenue": {
				"totalAmount": {
<<<<<<< HEAD
					"value": 950776.28,
					"quality": "Estimated"
				},
				"eligiblePercentage": {
					"value": 0.2442,
					"dataSource": {
						"page": 1175,
						"report": "AnnualReport",
						"tagName": "web services"
					},
					"quality": "Audited",
					"comment": "navigate multi-byte matrix"
=======
					"value": 128765.46,
					"dataSource": {
						"page": 781,
						"report": "SustainabilityReport",
						"tagName": "relationships"
					},
					"quality": "Audited",
					"comment": "program redundant application"
				},
				"alignedPercentage": {
					"value": 0.8622,
					"dataSource": {
						"page": 849,
						"report": "SustainabilityReport",
						"tagName": "partnerships"
					},
					"quality": "Reported",
					"comment": "synthesize virtual hard drive"
				},
				"eligiblePercentage": {
					"value": 0.5156,
					"quality": "Incomplete"
>>>>>>> f23b5aa7
				}
			}
		},
		"reportingPeriod": "2021-Q2"
	}
]<|MERGE_RESOLUTION|>--- conflicted
+++ resolved
@@ -3,22 +3,6 @@
 		"companyInformation": {
 			"companyName": "only-eligible-numbers",
 			"companyAlternativeNames": [
-<<<<<<< HEAD
-				"Assmus, Paesler und Pöge",
-				"Reif, Mächtig und Plotzitzka",
-				"Zschunke, Vey und Weyel"
-			],
-			"companyLegalForm": "Partnership without Limited Liability",
-			"headquarters": "Bad Gerritstadt",
-			"sector": "e-business",
-			"identifiers": [
-				{
-					"identifierType": "Duns",
-					"identifierValue": "xgub06wht"
-				}
-			],
-			"countryCode": "NR",
-=======
 				"Orthmann-Gottschalk",
 				"Sihler-Delonge"
 			],
@@ -48,41 +32,10 @@
 				}
 			],
 			"countryCode": "TZ",
->>>>>>> f23b5aa7
 			"isTeaserCompany": false
 		},
 		"t": {
-			"fiscalYearDeviation": "Deviation",
-			"fiscalYearEnd": "2022-12-02",
-			"numberOfEmployees": 29953,
 			"referencedReports": {
-<<<<<<< HEAD
-				"SustainabilityReport": {
-					"reference": "http://musterhaft-geist.org/w%C3%BCnschenswert-fahrer.pdf",
-					"isGroupLevel": "Yes",
-					"reportDate": "2023-03-06",
-					"currency": "LRD"
-				},
-				"IntegratedReport": {
-					"reference": "https://respektvoll-anderes.net/real-spiel.pdf",
-					"isGroupLevel": "No",
-					"reportDate": "2022-04-13",
-					"currency": "MUR"
-				},
-				"ESEFReport": {
-					"reference": "https://entschlossen-frau.name/mysteri%C3%B6s-mineral.pdf",
-					"isGroupLevel": "No",
-					"reportDate": "2022-05-26",
-					"currency": "BBD"
-				},
-				"AnnualReport": {
-					"reference": "http://salzig-fahrer.ch/exklusiv-fl%C3%A4che.pdf",
-					"isGroupLevel": "Yes",
-					"reportDate": "2022-11-28",
-					"currency": "UAH"
-				}
-			},
-=======
 				"AnnualReport": {
 					"reference": "50a36c418baffd520bb92d84664f06f9732a21f4e2e5ecee6d9136f16e7e0b63",
 					"isGroupLevel": "Yes",
@@ -173,7 +126,6 @@
 				}
 			},
 			"fiscalYearEnd": "2022-10-15",
->>>>>>> f23b5aa7
 			"assurance": {
 				"assurance": "ReasonableAssurance",
 				"provider": "Strutz AG",
@@ -185,27 +137,13 @@
 			},
 			"scopeOfEntities": "NA",
 			"reportingObligation": "No",
-<<<<<<< HEAD
-			"activityLevelReporting": "No",
-=======
 			"activityLevelReporting": "Yes",
->>>>>>> f23b5aa7
 			"opex": {
 				"totalAmount": {
 					"value": 514814.84,
 					"quality": "Estimated"
 				},
 				"eligiblePercentage": {
-<<<<<<< HEAD
-					"value": 0.1107,
-					"dataSource": {
-						"page": 1097,
-						"report": "AnnualReport",
-						"tagName": "markets"
-					},
-					"quality": "Incomplete",
-					"comment": "back up mobile system"
-=======
 					"value": 0.9586,
 					"dataSource": {
 						"page": 563,
@@ -214,7 +152,6 @@
 					},
 					"quality": "Audited",
 					"comment": "transmit neural circuit"
->>>>>>> f23b5aa7
 				}
 			},
 			"capex": {
@@ -223,16 +160,6 @@
 					"quality": "Estimated"
 				},
 				"eligiblePercentage": {
-<<<<<<< HEAD
-					"value": 0.4568,
-					"dataSource": {
-						"page": 875,
-						"report": "ESEFReport",
-						"tagName": "niches"
-					},
-					"quality": "Audited",
-					"comment": "bypass neural hard drive"
-=======
 					"value": 0.7038,
 					"dataSource": {
 						"page": 952,
@@ -241,7 +168,6 @@
 					},
 					"quality": "Estimated",
 					"comment": "connect cross-platform bandwidth"
->>>>>>> f23b5aa7
 				}
 			},
 			"revenue": {
@@ -256,20 +182,6 @@
 					"comment": "generate auxiliary feed"
 				},
 				"eligiblePercentage": {
-<<<<<<< HEAD
-					"value": 0.9707,
-					"dataSource": {
-						"page": 342,
-						"report": "IntegratedReport",
-						"tagName": "solutions"
-					},
-					"quality": "Incomplete",
-					"comment": "back up multi-byte feed"
-				}
-			}
-		},
-		"reportingPeriod": "2021"
-=======
 					"value": 0.4326,
 					"dataSource": {
 						"page": 970,
@@ -282,87 +194,11 @@
 			}
 		},
 		"reportingPeriod": "2022"
->>>>>>> f23b5aa7
 	},
 	{
 		"companyInformation": {
 			"companyName": "company_without_reports",
 			"companyAlternativeNames": [
-<<<<<<< HEAD
-				"Schönfeld GmbH"
-			],
-			"companyLegalForm": "Partnership without Limited Liability",
-			"headquarters": "Minadorf",
-			"headquartersPostalCode": "23457",
-			"sector": "vortals",
-			"identifiers": [
-				{
-					"identifierType": "PermId",
-					"identifierValue": "cglmzrpqe5"
-				},
-				{
-					"identifierType": "Ticker",
-					"identifierValue": "nget5mu"
-				}
-			],
-			"countryCode": "RE",
-			"isTeaserCompany": false,
-			"website": "https://zartfühlend-säugling.name"
-		},
-		"t": {
-			"fiscalYearDeviation": "Deviation",
-			"fiscalYearEnd": "2022-10-19",
-			"numberOfEmployees": 56702,
-			"referencedReports": {
-				"ESEFReport": {
-					"reference": "http://xn--zurechnungsfhig-konjunktion-mkc.com/engelsgleich-essen.pdf",
-					"isGroupLevel": "NA",
-					"reportDate": "2022-10-10",
-					"currency": "BMD"
-				},
-				"SustainabilityReport": {
-					"reference": "https://brandneu-verstand.net/un%C3%BCbertroffen-hotel.pdf",
-					"isGroupLevel": "NA",
-					"currency": "SBD"
-				},
-				"AnnualReport": {
-					"reference": "https://sexuell-fluss.ch/produktiv-cricket.pdf",
-					"isGroupLevel": "NA",
-					"reportDate": "2022-11-13",
-					"currency": "SCR"
-				}
-			},
-			"assurance": {
-				"assurance": "LimitedAssurance",
-				"dataSource": {
-					"page": 491,
-					"report": "ESEFReport",
-					"tagName": "niches"
-				}
-			},
-			"scopeOfEntities": "Yes",
-			"activityLevelReporting": "Yes",
-			"opex": {
-				"totalAmount": {
-					"value": 87203.92,
-					"dataSource": {
-						"page": 1186,
-						"report": "SustainabilityReport",
-						"tagName": "infomediaries"
-					},
-					"quality": "Audited",
-					"comment": "calculate wireless matrix"
-				},
-				"eligiblePercentage": {
-					"value": 0.5521,
-					"dataSource": {
-						"page": 231,
-						"report": "AnnualReport",
-						"tagName": "metrics"
-					},
-					"quality": "Incomplete",
-					"comment": "reboot cross-platform program"
-=======
 				"Tietze OHG"
 			],
 			"companyLegalForm": "Sole Trader",
@@ -417,18 +253,10 @@
 				"eligiblePercentage": {
 					"value": 0.1201,
 					"quality": "Incomplete"
->>>>>>> f23b5aa7
 				}
 			},
 			"capex": {
 				"totalAmount": {
-<<<<<<< HEAD
-					"value": 78980.99,
-					"quality": "Incomplete"
-				},
-				"eligiblePercentage": {
-					"value": 0.7088,
-=======
 					"value": 943171.62,
 					"quality": "Incomplete"
 				},
@@ -444,26 +272,11 @@
 				},
 				"eligiblePercentage": {
 					"value": 0.0943,
->>>>>>> f23b5aa7
 					"quality": "Estimated"
 				}
 			},
 			"revenue": {
 				"totalAmount": {
-<<<<<<< HEAD
-					"value": 950776.28,
-					"quality": "Estimated"
-				},
-				"eligiblePercentage": {
-					"value": 0.2442,
-					"dataSource": {
-						"page": 1175,
-						"report": "AnnualReport",
-						"tagName": "web services"
-					},
-					"quality": "Audited",
-					"comment": "navigate multi-byte matrix"
-=======
 					"value": 128765.46,
 					"dataSource": {
 						"page": 781,
@@ -486,10 +299,9 @@
 				"eligiblePercentage": {
 					"value": 0.5156,
 					"quality": "Incomplete"
->>>>>>> f23b5aa7
 				}
 			}
 		},
-		"reportingPeriod": "2021-Q2"
+		"reportingPeriod": "2019"
 	}
 ]