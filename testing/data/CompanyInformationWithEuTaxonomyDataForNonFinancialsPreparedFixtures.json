--- conflicted
+++ resolved
@@ -2,18 +2,6 @@
 	{
 		"companyInformation": {
 			"companyName": "all-fields-defined-for-eu-taxo-non-financials",
-<<<<<<< HEAD
-			"headquarters": "Torpfort",
-			"headquartersPostalCode": "15432-9306",
-			"sector": "schemas",
-			"identifiers": {
-				"Lei": [
-					"zDnebF7ieFWmTcttlT3R"
-				],
-				"Isin": [
-					"qgymwteKYCzp",
-					"GHyzdvBD0LJ1"
-=======
 			"headquarters": "Farmington",
 			"headquartersPostalCode": "11138",
 			"sector": null,
@@ -26,24 +14,8 @@
 				],
 				"PermId": [
 					"5SKD9pxu6A"
->>>>>>> ceea0669
 				],
 				"Ticker": [
-<<<<<<< HEAD
-					"82E0QdU"
-				],
-				"Duns": [],
-				"VatNumber": [
-					"VDNSuiI8F"
-				],
-				"CompanyRegistrationNumber": [
-					"PjASI8R25vpiqTX"
-				]
-			},
-			"countryCode": "SM",
-			"companyAlternativeNames": [],
-			"companyLegalForm": "Partnership without Limited Liability",
-=======
 					"sR9dr2v"
 				],
 				"Duns": [
@@ -64,41 +36,17 @@
 				"Will - Greenfelder"
 			],
 			"companyLegalForm": "GmbH",
->>>>>>> ceea0669
 			"website": null,
 			"isTeaserCompany": false
 		},
 		"t": {
 			"general": {
-<<<<<<< HEAD
-				"fiscalYearDeviation": "Deviation",
-				"fiscalYearEnd": "2023-06-02",
-				"numberOfEmployees": 16146,
-=======
 				"fiscalYearDeviation": "NoDeviation",
 				"fiscalYearEnd": "2023-09-17",
 				"numberOfEmployees": 95,
->>>>>>> ceea0669
 				"referencedReports": {
-					"ESEFReport": {
-						"fileReference": "50a36c418baffd520bb92d84664f06f9732a21f4e2e5ecee6d9136f16e7e0b63",
-						"isGroupLevel": "No",
-						"reportDate": "2023-06-16",
-						"currency": "PEN"
-					},
-					"SustainabilityReport": {
-						"fileReference": "50a36c418baffd520bb92d84664f06f9732a21f4e2e5ecee6d9136f16e7e0b63",
-<<<<<<< HEAD
-						"isGroupLevel": "No",
-						"reportDate": "2023-01-15",
-						"currency": "NOK"
-					},
 					"AnnualReport": {
 						"fileReference": "50a36c418baffd520bb92d84664f06f9732a21f4e2e5ecee6d9136f16e7e0b63",
-						"isGroupLevel": "NA",
-						"reportDate": "2023-05-20",
-						"currency": "UAH"
-=======
 						"isGroupLevel": "Yes",
 						"reportDate": "2022-12-13",
 						"currency": "EUR"
@@ -120,17 +68,10 @@
 						"isGroupLevel": "No",
 						"reportDate": "2023-03-12",
 						"currency": "GTQ"
->>>>>>> ceea0669
 					}
 				},
 				"assurance": {
 					"value": "LimitedAssurance",
-<<<<<<< HEAD
-					"provider": "Fadel LLC",
-					"dataSource": null
-				},
-				"scopeOfEntities": "No",
-=======
 					"provider": "Armstrong - Kilback",
 					"dataSource": {
 						"page": 447,
@@ -140,44 +81,11 @@
 					}
 				},
 				"scopeOfEntities": "NA",
->>>>>>> ceea0669
 				"nfrdMandatory": "Yes",
 				"euTaxonomyActivityLevelReporting": "No"
 			},
 			"opex": {
 				"totalAmount": {
-<<<<<<< HEAD
-					"value": 9333354264.97,
-					"dataSource": {
-						"page": 1197,
-						"fileName": "ESEFReport",
-						"fileReference": "50a36c418baffd520bb92d84664f06f9732a21f4e2e5ecee6d9136f16e7e0b63",
-						"tagName": "users"
-					},
-					"quality": "Audited",
-					"comment": "parse bluetooth transmitter",
-					"currency": "AOA"
-				},
-				"nonEligibleShare": {
-					"relativeShareInPercent": 8.5787,
-					"absoluteShare": {
-						"amount": 7779618727.51,
-						"currency": "MAD"
-					}
-				},
-				"eligibleShare": {
-					"relativeShareInPercent": 16.2572,
-					"absoluteShare": {
-						"amount": 75985400.47,
-						"currency": "LRD"
-					}
-				},
-				"nonAlignedShare": {
-					"relativeShareInPercent": 42.1775,
-					"absoluteShare": {
-						"amount": 2210070362.78,
-						"currency": "USD"
-=======
 					"value": 5103956132.66,
 					"dataSource": {
 						"page": 629,
@@ -208,27 +116,10 @@
 					"absoluteShare": {
 						"amount": 9505173226.36,
 						"currency": "DOP"
->>>>>>> ceea0669
 					}
 				},
 				"nonAlignedActivities": [
 					{
-<<<<<<< HEAD
-						"activityName": "AnaerobicDigestionOfSewageSludge",
-						"naceCodes": [
-							"E37.00"
-						],
-						"share": {
-							"relativeShareInPercent": 55.9178,
-							"absoluteShare": {
-								"amount": 7084676746.75,
-								"currency": "GNF"
-							}
-						}
-					},
-					{
-						"activityName": "ConstructionAndSafeOperationOfNewNuclearPowerPlantsForTheGenerationOfElectricityAndOrHeatIncludingForHydrogenProductionUsingBestAvailableTechnologies",
-=======
 						"activityName": "ManufactureOfSodaAsh",
 						"naceCodes": [
 							"C20.13"
@@ -243,71 +134,19 @@
 					},
 					{
 						"activityName": "ProductionOfHeatCoolFromFossilGaseousFuelsInAnEfficientDistrictHeatingAndCoolingSystem",
->>>>>>> ceea0669
 						"naceCodes": [
 							"D35.30"
 						],
 						"share": {
-<<<<<<< HEAD
-							"relativeShareInPercent": 50.1488,
-							"absoluteShare": {
-								"amount": 3781724092.55,
-								"currency": "BOB"
-=======
 							"relativeShareInPercent": 44.668,
 							"absoluteShare": {
 								"amount": 5680484597.11,
 								"currency": "SOS"
->>>>>>> ceea0669
 							}
 						}
 					}
 				],
 				"alignedShare": {
-<<<<<<< HEAD
-					"relativeShareInPercent": 46.108,
-					"absoluteShare": {
-						"amount": 5931593922.43,
-						"currency": "ISK"
-					}
-				},
-				"substantialContributionToClimateChangeMitigationInPercent": 75.6236,
-				"substantialContributionToClimateChangeAdaptionInPercent": 24.3332,
-				"substantialContributionToSustainableUseAndProtectionOfWaterAndMarineResourcesInPercent": 18.169,
-				"substantialContributionToTransitionToACircularEconomyInPercent": 56.1664,
-				"substantialContributionToPollutionPreventionAndControlInPercent": 90.6171,
-				"substantialContributionToProtectionAndRestorationOfBiodiversityAndEcosystemsInPercent": 97.3184,
-				"alignedActivities": [
-					{
-						"activityName": "RetrofittingOfInlandWaterPassengerAndFreightTransport",
-						"naceCodes": [
-							"H50.30",
-							"C33.15"
-						],
-						"share": {
-							"relativeShareInPercent": 49.4861,
-							"absoluteShare": {
-								"amount": 6694631010.76,
-								"currency": "BTN"
-							}
-						},
-						"substantialContributionToClimateChangeMitigationInPercent": 87.4781,
-						"substantialContributionToClimateChangeAdaptionInPercent": 51.6779,
-						"substantialContributionToSustainableUseAndProtectionOfWaterAndMarineResourcesInPercent": 22.5351,
-						"substantialContributionToTransitionToACircularEconomyInPercent": 55.9101,
-						"substantialContributionToPollutionPreventionAndControlInPercent": 3.4877,
-						"substantialContributionToProtectionAndRestorationOfBiodiversityAndEcosystemsInPercent": 82.591,
-						"dnshToClimateChangeMitigation": "No",
-						"dnshToClimateChangeAdaption": "Yes",
-						"dnshToSustainableUseAndProtectionOfWaterAndMarineResources": "No",
-						"dnshToTransitionToACircularEconomy": "No",
-						"dnshToPollutionPreventionAndControl": "No",
-						"dnshToProtectionAndRestorationOfBiodiversityAndEcosystems": "Yes",
-						"minimumSafeguards": "Yes"
-					},
-					{
-						"activityName": "InstallationMaintenanceAndRepairOfRenewableEnergyTechnologies",
-=======
 					"relativeShareInPercent": 34.1911,
 					"absoluteShare": {
 						"amount": 1675817172.51,
@@ -323,73 +162,10 @@
 				"alignedActivities": [
 					{
 						"activityName": "ElectricityGenerationFromBioenergy",
->>>>>>> ceea0669
 						"naceCodes": [
-							"C22",
-							"C17",
-							"F42",
-							"M71",
-							"C25"
+							"D35.11"
 						],
 						"share": {
-<<<<<<< HEAD
-							"relativeShareInPercent": 69.6199,
-							"absoluteShare": {
-								"amount": 6412018155.68,
-								"currency": "KGS"
-							}
-						},
-						"substantialContributionToClimateChangeMitigationInPercent": 96.3423,
-						"substantialContributionToClimateChangeAdaptionInPercent": 15.0622,
-						"substantialContributionToSustainableUseAndProtectionOfWaterAndMarineResourcesInPercent": 26.8803,
-						"substantialContributionToTransitionToACircularEconomyInPercent": 35.6556,
-						"substantialContributionToPollutionPreventionAndControlInPercent": 44.1583,
-						"substantialContributionToProtectionAndRestorationOfBiodiversityAndEcosystemsInPercent": 75.8201,
-						"dnshToClimateChangeMitigation": "Yes",
-						"dnshToClimateChangeAdaption": "No",
-						"dnshToSustainableUseAndProtectionOfWaterAndMarineResources": "No",
-						"dnshToTransitionToACircularEconomy": "No",
-						"dnshToPollutionPreventionAndControl": "Yes",
-						"dnshToProtectionAndRestorationOfBiodiversityAndEcosystems": "Yes",
-						"minimumSafeguards": "No"
-					}
-				],
-				"enablingShareInPercent": 55.9581,
-				"transitionalShareInPercent": 49.0465
-			},
-			"capex": {
-				"totalAmount": {
-					"value": 4769519073.89,
-					"dataSource": {
-						"page": 580,
-						"fileName": "AnnualReport",
-						"fileReference": "50a36c418baffd520bb92d84664f06f9732a21f4e2e5ecee6d9136f16e7e0b63",
-						"tagName": "ROI"
-					},
-					"quality": "Incomplete",
-					"comment": "bypass back-end firewall",
-					"currency": "AUD"
-				},
-				"nonEligibleShare": {
-					"relativeShareInPercent": 9.5982,
-					"absoluteShare": {
-						"amount": 49023379.1,
-						"currency": "MNT"
-					}
-				},
-				"eligibleShare": {
-					"relativeShareInPercent": 81.1716,
-					"absoluteShare": {
-						"amount": 5411480183.25,
-						"currency": "OMR"
-					}
-				},
-				"nonAlignedShare": {
-					"relativeShareInPercent": 48.7454,
-					"absoluteShare": {
-						"amount": 7109992734.62,
-						"currency": "UGX"
-=======
 							"relativeShareInPercent": 33.143,
 							"absoluteShare": {
 								"amount": 5732916134.88,
@@ -446,88 +222,10 @@
 					"absoluteShare": {
 						"amount": 8948929193.43,
 						"currency": "LYD"
->>>>>>> ceea0669
 					}
 				},
 				"nonAlignedActivities": [],
 				"alignedShare": {
-<<<<<<< HEAD
-					"relativeShareInPercent": 81.9866,
-					"absoluteShare": {
-						"amount": 6680566454.31,
-						"currency": "SRD"
-					}
-				},
-				"substantialContributionToClimateChangeMitigationInPercent": 18.5333,
-				"substantialContributionToClimateChangeAdaptionInPercent": 82.178,
-				"substantialContributionToSustainableUseAndProtectionOfWaterAndMarineResourcesInPercent": 13.395,
-				"substantialContributionToTransitionToACircularEconomyInPercent": 19.5886,
-				"substantialContributionToPollutionPreventionAndControlInPercent": 27.6643,
-				"substantialContributionToProtectionAndRestorationOfBiodiversityAndEcosystemsInPercent": 31.2374,
-				"alignedActivities": [
-					{
-						"activityName": "RehabilitationAndRestorationOfForestsIncludingReforestationAndNaturalForestRegenerationAfterAnExtremeEvent",
-						"naceCodes": [
-							"A2"
-						],
-						"share": {
-							"relativeShareInPercent": 35.1775,
-							"absoluteShare": {
-								"amount": 9449038130.7,
-								"currency": "SLE"
-							}
-						},
-						"substantialContributionToClimateChangeMitigationInPercent": 25.1369,
-						"substantialContributionToClimateChangeAdaptionInPercent": 59.5569,
-						"substantialContributionToSustainableUseAndProtectionOfWaterAndMarineResourcesInPercent": 88.5521,
-						"substantialContributionToTransitionToACircularEconomyInPercent": 87.7074,
-						"substantialContributionToPollutionPreventionAndControlInPercent": 47.7266,
-						"substantialContributionToProtectionAndRestorationOfBiodiversityAndEcosystemsInPercent": 38.7206,
-						"dnshToClimateChangeMitigation": "No",
-						"dnshToClimateChangeAdaption": "Yes",
-						"dnshToSustainableUseAndProtectionOfWaterAndMarineResources": "No",
-						"dnshToTransitionToACircularEconomy": "Yes",
-						"dnshToPollutionPreventionAndControl": "No",
-						"dnshToProtectionAndRestorationOfBiodiversityAndEcosystems": "Yes",
-						"minimumSafeguards": "No"
-					}
-				],
-				"enablingShareInPercent": 62.1958,
-				"transitionalShareInPercent": 36.6248
-			},
-			"revenue": {
-				"totalAmount": {
-					"value": 5264459280.3,
-					"dataSource": {
-						"page": 618,
-						"fileName": "AnnualReport",
-						"fileReference": "50a36c418baffd520bb92d84664f06f9732a21f4e2e5ecee6d9136f16e7e0b63",
-						"tagName": "mindshare"
-					},
-					"quality": "Reported",
-					"comment": "copy wireless port",
-					"currency": "GBP"
-				},
-				"nonEligibleShare": {
-					"relativeShareInPercent": 6.3937,
-					"absoluteShare": {
-						"amount": 604813129.17,
-						"currency": "THB"
-					}
-				},
-				"eligibleShare": {
-					"relativeShareInPercent": 0.8669,
-					"absoluteShare": {
-						"amount": 4615098419.6,
-						"currency": "AFN"
-					}
-				},
-				"nonAlignedShare": {
-					"relativeShareInPercent": 84.9829,
-					"absoluteShare": {
-						"amount": 9738019066.87,
-						"currency": "PYG"
-=======
 					"relativeShareInPercent": 53.0236,
 					"absoluteShare": {
 						"amount": 4348949824.92,
@@ -576,35 +274,10 @@
 					"absoluteShare": {
 						"amount": 2917874713.89,
 						"currency": "TND"
->>>>>>> ceea0669
 					}
 				},
 				"nonAlignedActivities": [
 					{
-<<<<<<< HEAD
-						"activityName": "InstallationMaintenanceAndRepairOfRenewableEnergyTechnologies",
-						"naceCodes": [
-							"M71"
-						],
-						"share": {
-							"relativeShareInPercent": 9.8993,
-							"absoluteShare": {
-								"amount": 6135297932.2,
-								"currency": "USD"
-							}
-						}
-					},
-					{
-						"activityName": "MotionPictureVideoAndTelevisionProgrammeProductionSoundRecordingAndMusicPublishingActivities",
-						"naceCodes": [
-							"J59"
-						],
-						"share": {
-							"relativeShareInPercent": 35.3664,
-							"absoluteShare": {
-								"amount": 317087268.92,
-								"currency": "SBD"
-=======
 						"activityName": "ManufactureOfBiogasAndBiofuelsForUseInTransportAndOfBioliquids",
 						"naceCodes": [
 							"D35.21"
@@ -614,57 +287,11 @@
 							"absoluteShare": {
 								"amount": 2136889705.43,
 								"currency": "VES"
->>>>>>> ceea0669
 							}
 						}
 					}
 				],
 				"alignedShare": {
-<<<<<<< HEAD
-					"relativeShareInPercent": 52.5748,
-					"absoluteShare": {
-						"amount": 6206004251.73,
-						"currency": "AFN"
-					}
-				},
-				"substantialContributionToClimateChangeMitigationInPercent": 52.4055,
-				"substantialContributionToClimateChangeAdaptionInPercent": 75.7867,
-				"substantialContributionToSustainableUseAndProtectionOfWaterAndMarineResourcesInPercent": 9.8999,
-				"substantialContributionToTransitionToACircularEconomyInPercent": 4.2311,
-				"substantialContributionToPollutionPreventionAndControlInPercent": 88.6121,
-				"substantialContributionToProtectionAndRestorationOfBiodiversityAndEcosystemsInPercent": 45.6318,
-				"alignedActivities": [
-					{
-						"activityName": "ManufactureOfRenewableEnergyTechnologies",
-						"naceCodes": [
-							"C27",
-							"C28"
-						],
-						"share": {
-							"relativeShareInPercent": 89.0482,
-							"absoluteShare": {
-								"amount": 9626249251.89,
-								"currency": "SOS"
-							}
-						},
-						"substantialContributionToClimateChangeMitigationInPercent": 73.5745,
-						"substantialContributionToClimateChangeAdaptionInPercent": 39.0071,
-						"substantialContributionToSustainableUseAndProtectionOfWaterAndMarineResourcesInPercent": 89.4399,
-						"substantialContributionToTransitionToACircularEconomyInPercent": 28.2436,
-						"substantialContributionToPollutionPreventionAndControlInPercent": 40.8459,
-						"substantialContributionToProtectionAndRestorationOfBiodiversityAndEcosystemsInPercent": 11.0006,
-						"dnshToClimateChangeMitigation": "Yes",
-						"dnshToClimateChangeAdaption": "No",
-						"dnshToSustainableUseAndProtectionOfWaterAndMarineResources": "No",
-						"dnshToTransitionToACircularEconomy": "Yes",
-						"dnshToPollutionPreventionAndControl": "Yes",
-						"dnshToProtectionAndRestorationOfBiodiversityAndEcosystems": "No",
-						"minimumSafeguards": "Yes"
-					}
-				],
-				"enablingShareInPercent": 91.4734,
-				"transitionalShareInPercent": 82.9506
-=======
 					"relativeShareInPercent": 13.5911,
 					"absoluteShare": {
 						"amount": 399415513.96,
@@ -680,9 +307,8 @@
 				"alignedActivities": [],
 				"enablingShareInPercent": 69.6277,
 				"transitionalShareInPercent": 34.3354
->>>>>>> ceea0669
 			}
 		},
-		"reportingPeriod": "2019"
+		"reportingPeriod": "2021"
 	}
 ]