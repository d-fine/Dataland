--- conflicted
+++ resolved
@@ -2,37 +2,6 @@
 	{
 		"companyInformation": {
 			"companyName": "all-fields-defined-for-eu-taxo-non-financials",
-<<<<<<< HEAD
-			"headquarters": "Mayerthaven",
-			"headquartersPostalCode": "03169-2854",
-			"sector": "supply-chains",
-			"identifiers": {
-				"Lei": [],
-				"Isin": [
-					"VBy32Ik9vZGd"
-				],
-				"PermId": [],
-				"Ticker": [
-					"tAwH8ML"
-				],
-				"Duns": [
-					"zVI4IeIU4"
-				],
-				"VatNumber": [],
-				"CompanyRegistrationNumber": [
-					"8cN8nEF9SvHZo5v"
-				]
-			},
-			"countryCode": "KE",
-			"companyAlternativeNames": [
-				"Glover, Parisian and White",
-				"Gutkowski - Koepp",
-				"Hand - Kuhic",
-				"Kuhic - Beahan"
-			],
-			"companyLegalForm": "Limited Liability Partnership (LLP)",
-			"website": "https://bronze-doctorate.org/",
-=======
 			"headquarters": "Larkinstad",
 			"headquartersPostalCode": null,
 			"sector": "markets",
@@ -62,22 +31,10 @@
 			],
 			"companyLegalForm": null,
 			"website": null,
->>>>>>> c5f9f1a1
 			"isTeaserCompany": false
 		},
 		"t": {
 			"general": {
-<<<<<<< HEAD
-				"fiscalYearDeviation": "NoDeviation",
-				"fiscalYearEnd": "2023-03-14",
-				"numberOfEmployees": 70876,
-				"referencedReports": {
-					"ESEFReport": {
-						"reference": "50a36c418baffd520bb92d84664f06f9732a21f4e2e5ecee6d9136f16e7e0b63",
-						"isGroupLevel": "No",
-						"reportDate": "2023-07-25",
-						"currency": "TZS"
-=======
 				"fiscalYearDeviation": "Deviation",
 				"fiscalYearEnd": "2022-11-14",
 				"numberOfEmployees": 12240,
@@ -93,7 +50,6 @@
 						"isGroupLevel": "Yes",
 						"reportDate": "2022-11-23",
 						"currency": "CZK"
->>>>>>> c5f9f1a1
 					}
 				},
 				"assurance": {
@@ -107,42 +63,6 @@
 					}
 				},
 				"scopeOfEntities": "Yes",
-<<<<<<< HEAD
-				"nfrdMandatory": "No",
-				"euTaxonomyActivityLevelReporting": "No"
-			},
-			"opex": {
-				"totalAmount": {
-					"value": 5669920318.76,
-					"dataSource": {
-						"page": 1087,
-						"report": "ESEFReport",
-						"tagName": "niches"
-					},
-					"quality": "Reported",
-					"comment": "quantify haptic alarm",
-					"unit": "SDG"
-				},
-				"nonEligibleShare": {
-					"relativeShareInPercent": 23.8255,
-					"absoluteShare": {
-						"amount": 2980169907.68,
-						"currency": "RUB"
-					}
-				},
-				"eligibleShare": {
-					"relativeShareInPercent": 47.8103,
-					"absoluteShare": {
-						"amount": 3051370726.9,
-						"currency": "SCR"
-					}
-				},
-				"nonAlignedShare": {
-					"relativeShareInPercent": 29.5819,
-					"absoluteShare": {
-						"amount": 2865201204.55,
-						"currency": "BWP"
-=======
 				"nfrdMandatory": "Yes",
 				"euTaxonomyActivityLevelReporting": "Yes"
 			},
@@ -178,24 +98,10 @@
 					"absoluteShare": {
 						"amount": 1020430950.44,
 						"currency": "CZK"
->>>>>>> c5f9f1a1
 					}
 				},
 				"nonAlignedActivities": [
 					{
-<<<<<<< HEAD
-						"activityName": "InfrastructureForWaterTransport",
-						"naceCodes": [
-							"F42.91",
-							"F71.1",
-							"F71.20"
-						],
-						"share": {
-							"relativeShareInPercent": 70.7921,
-							"absoluteShare": {
-								"amount": 4193805472.46,
-								"currency": "XCD"
-=======
 						"activityName": "ElectricityGenerationFromRenewableNonFossilGaseousAndLiquidFuels",
 						"naceCodes": [
 							"F42.22"
@@ -218,47 +124,11 @@
 							"absoluteShare": {
 								"amount": 9161259871.91,
 								"currency": "AED"
->>>>>>> c5f9f1a1
 							}
 						}
 					}
 				],
 				"alignedShare": {
-<<<<<<< HEAD
-					"relativeShareInPercent": 77.2169,
-					"absoluteShare": {
-						"amount": 2174636747.22,
-						"currency": "LBP"
-					}
-				},
-				"substantialContributionToClimateChangeMitigationInPercent": 92.1449,
-				"substantialContributionToClimateChangeAdaptionInPercent": 39.5229,
-				"substantialContributionToSustainableUseAndProtectionOfWaterAndMarineResourcesInPercent": 29.4362,
-				"substantialContributionToTransitionToACircularEconomyInPercent": 26.4685,
-				"substantialContributionToPollutionPreventionAndControlInPercent": 80.2817,
-				"substantialContributionToProtectionAndRestorationOfBiodiversityAndEcosystemsInPercent": 86.9034,
-				"alignedActivities": [
-					{
-						"activityName": "InfrastructureEnablingLowCarbonRoadTransportAndPublicTransport",
-						"naceCodes": [
-							"F42.11",
-							"F71.1",
-							"F71.20"
-						],
-						"share": {
-							"relativeShareInPercent": 65.9493,
-							"absoluteShare": {
-								"amount": 3158800215.46,
-								"currency": "RWF"
-							}
-						},
-						"substantialContributionToClimateChangeMitigationInPercent": 5.633,
-						"substantialContributionToClimateChangeAdaptionInPercent": 24.5864,
-						"substantialContributionToSustainableUseAndProtectionOfWaterAndMarineResourcesInPercent": 10.6735,
-						"substantialContributionToTransitionToACircularEconomyInPercent": 44.3671,
-						"substantialContributionToPollutionPreventionAndControlInPercent": 34.4428,
-						"substantialContributionToProtectionAndRestorationOfBiodiversityAndEcosystemsInPercent": 64.847,
-=======
 					"relativeShareInPercent": 49.557,
 					"absoluteShare": {
 						"amount": 1715217758.9,
@@ -292,82 +162,20 @@
 						"substantialContributionToTransitionToACircularEconomyInPercent": 43.0097,
 						"substantialContributionToPollutionPreventionAndControlInPercent": 91.2521,
 						"substantialContributionToProtectionAndRestorationOfBiodiversityAndEcosystemsInPercent": 0.4681,
->>>>>>> c5f9f1a1
 						"dnshToClimateChangeMitigation": "No",
-						"dnshToClimateChangeAdaption": "Yes",
-						"dnshToSustainableUseAndProtectionOfWaterAndMarineResources": "No",
-						"dnshToTransitionToACircularEconomy": "Yes",
-						"dnshToPollutionPreventionAndControl": "No",
-						"dnshToProtectionAndRestorationOfBiodiversityAndEcosystems": "No",
-						"minimumSafeguards": "Yes"
-					},
-					{
-<<<<<<< HEAD
-						"activityName": "ElectricityGenerationFromBioenergy",
-=======
-						"activityName": "CogenerationOfHeatCoolAndPowerFromGeothermalEnergy",
->>>>>>> c5f9f1a1
-						"naceCodes": [
-							"D35.11"
-						],
-						"share": {
-<<<<<<< HEAD
-							"relativeShareInPercent": 24.7272,
-							"absoluteShare": {
-								"amount": 2620597009.08,
-								"currency": "CNY"
-							}
-						},
-						"substantialContributionToClimateChangeMitigationInPercent": 41.9418,
-						"substantialContributionToClimateChangeAdaptionInPercent": 18.8818,
-						"substantialContributionToSustainableUseAndProtectionOfWaterAndMarineResourcesInPercent": 21.0373,
-						"substantialContributionToTransitionToACircularEconomyInPercent": 88.2704,
-						"substantialContributionToPollutionPreventionAndControlInPercent": 5.8374,
-						"substantialContributionToProtectionAndRestorationOfBiodiversityAndEcosystemsInPercent": 65.5203,
-						"dnshToClimateChangeMitigation": "Yes",
-						"dnshToClimateChangeAdaption": "Yes",
-						"dnshToSustainableUseAndProtectionOfWaterAndMarineResources": "No",
+						"dnshToClimateChangeAdaption": "No",
+						"dnshToSustainableUseAndProtectionOfWaterAndMarineResources": "Yes",
 						"dnshToTransitionToACircularEconomy": "No",
 						"dnshToPollutionPreventionAndControl": "No",
 						"dnshToProtectionAndRestorationOfBiodiversityAndEcosystems": "No",
 						"minimumSafeguards": "Yes"
-					}
-				],
-				"enablingShareInPercent": 53.9144,
-				"transitionalShareInPercent": 45.8051
-			},
-			"capex": {
-				"totalAmount": {
-					"value": 8692909434.91,
-					"dataSource": {
-						"page": 770,
-						"report": "ESEFReport",
-						"tagName": "systems"
-					},
-					"quality": "Incomplete",
-					"comment": "input back-end program",
-					"unit": "XCD"
-				},
-				"nonEligibleShare": {
-					"relativeShareInPercent": 68.5321,
-					"absoluteShare": {
-						"amount": 6548437143.21,
-						"currency": "KPW"
-					}
-				},
-				"eligibleShare": {
-					"relativeShareInPercent": 51.0089,
-					"absoluteShare": {
-						"amount": 1565279655.62,
-						"currency": "YER"
-					}
-				},
-				"nonAlignedShare": {
-					"relativeShareInPercent": 15.6869,
-					"absoluteShare": {
-						"amount": 5010194873.9,
-						"currency": "HTG"
-=======
+					},
+					{
+						"activityName": "CogenerationOfHeatCoolAndPowerFromGeothermalEnergy",
+						"naceCodes": [
+							"D35.11"
+						],
+						"share": {
 							"relativeShareInPercent": 98.3419,
 							"absoluteShare": {
 								"amount": 8145050569.44,
@@ -424,23 +232,10 @@
 					"absoluteShare": {
 						"amount": 1129928415.17,
 						"currency": "EUR"
->>>>>>> c5f9f1a1
 					}
 				},
 				"nonAlignedActivities": [
 					{
-<<<<<<< HEAD
-						"activityName": "CompostingOfBioWaste",
-						"naceCodes": [
-							"F42.99",
-							"E38.21"
-						],
-						"share": {
-							"relativeShareInPercent": 48.6982,
-							"absoluteShare": {
-								"amount": 1505399150.77,
-								"currency": "BDT"
-=======
 						"activityName": "RenewalOfWaterCollectionTreatmentAndSupplySystems",
 						"naceCodes": [
 							"E36.00"
@@ -463,150 +258,11 @@
 							"absoluteShare": {
 								"amount": 8646409814.25,
 								"currency": "GTQ"
->>>>>>> c5f9f1a1
 							}
 						}
 					}
 				],
 				"alignedShare": {
-<<<<<<< HEAD
-					"relativeShareInPercent": 66.0765,
-					"absoluteShare": {
-						"amount": 3741926848.89,
-						"currency": "MMK"
-					}
-				},
-				"substantialContributionToClimateChangeMitigationInPercent": 8.7497,
-				"substantialContributionToClimateChangeAdaptionInPercent": 68.1329,
-				"substantialContributionToSustainableUseAndProtectionOfWaterAndMarineResourcesInPercent": 22.6547,
-				"substantialContributionToTransitionToACircularEconomyInPercent": 41.0999,
-				"substantialContributionToPollutionPreventionAndControlInPercent": 4.2053,
-				"substantialContributionToProtectionAndRestorationOfBiodiversityAndEcosystemsInPercent": 46.8651,
-				"alignedActivities": [
-					{
-						"activityName": "ElectricityGenerationUsingSolarPhotovoltaicTechnology",
-						"naceCodes": [
-							"F42.22",
-							"D35.11"
-						],
-						"share": {
-							"relativeShareInPercent": 21.1998,
-							"absoluteShare": {
-								"amount": 5446463404.22,
-								"currency": "DOP"
-							}
-						},
-						"substantialContributionToClimateChangeMitigationInPercent": 74.0755,
-						"substantialContributionToClimateChangeAdaptionInPercent": 70.7232,
-						"substantialContributionToSustainableUseAndProtectionOfWaterAndMarineResourcesInPercent": 15.2797,
-						"substantialContributionToTransitionToACircularEconomyInPercent": 97.8804,
-						"substantialContributionToPollutionPreventionAndControlInPercent": 1.9034,
-						"substantialContributionToProtectionAndRestorationOfBiodiversityAndEcosystemsInPercent": 33.3482,
-						"dnshToClimateChangeMitigation": "No",
-						"dnshToClimateChangeAdaption": "No",
-						"dnshToSustainableUseAndProtectionOfWaterAndMarineResources": "No",
-						"dnshToTransitionToACircularEconomy": "No",
-						"dnshToPollutionPreventionAndControl": "Yes",
-						"dnshToProtectionAndRestorationOfBiodiversityAndEcosystems": "No",
-						"minimumSafeguards": "Yes"
-					},
-					{
-						"activityName": "ConservationForestry",
-						"naceCodes": [
-							"A2"
-						],
-						"share": {
-							"relativeShareInPercent": 36.1356,
-							"absoluteShare": {
-								"amount": 5250770454.3,
-								"currency": "LAK"
-							}
-						},
-						"substantialContributionToClimateChangeMitigationInPercent": 35.9958,
-						"substantialContributionToClimateChangeAdaptionInPercent": 82.2921,
-						"substantialContributionToSustainableUseAndProtectionOfWaterAndMarineResourcesInPercent": 56.1719,
-						"substantialContributionToTransitionToACircularEconomyInPercent": 90.3297,
-						"substantialContributionToPollutionPreventionAndControlInPercent": 85.3828,
-						"substantialContributionToProtectionAndRestorationOfBiodiversityAndEcosystemsInPercent": 62.9042,
-						"dnshToClimateChangeMitigation": "Yes",
-						"dnshToClimateChangeAdaption": "No",
-						"dnshToSustainableUseAndProtectionOfWaterAndMarineResources": "Yes",
-						"dnshToTransitionToACircularEconomy": "No",
-						"dnshToPollutionPreventionAndControl": "Yes",
-						"dnshToProtectionAndRestorationOfBiodiversityAndEcosystems": "No",
-						"minimumSafeguards": "Yes"
-					}
-				],
-				"enablingShareInPercent": 60.0303,
-				"transitionalShareInPercent": 0.0849
-			},
-			"revenue": {
-				"totalAmount": {
-					"value": 1001691557.46,
-					"dataSource": {
-						"page": 828,
-						"report": "ESEFReport",
-						"tagName": "architectures"
-					},
-					"quality": "Reported",
-					"comment": "calculate multi-byte microchip",
-					"unit": "SLE"
-				},
-				"nonEligibleShare": {
-					"relativeShareInPercent": 60.9823,
-					"absoluteShare": {
-						"amount": 2641304258.72,
-						"currency": "BBD"
-					}
-				},
-				"eligibleShare": {
-					"relativeShareInPercent": 18.2374,
-					"absoluteShare": {
-						"amount": 1064621736.29,
-						"currency": "MDL"
-					}
-				},
-				"nonAlignedShare": {
-					"relativeShareInPercent": 94.8055,
-					"absoluteShare": {
-						"amount": 3802368233.44,
-						"currency": "KMF"
-					}
-				},
-				"nonAlignedActivities": [],
-				"alignedShare": {
-					"relativeShareInPercent": 92.6265,
-					"absoluteShare": {
-						"amount": 7544768035.88,
-						"currency": "MVR"
-					}
-				},
-				"substantialContributionToClimateChangeMitigationInPercent": 31.2137,
-				"substantialContributionToClimateChangeAdaptionInPercent": 82.0175,
-				"substantialContributionToSustainableUseAndProtectionOfWaterAndMarineResourcesInPercent": 23.747,
-				"substantialContributionToTransitionToACircularEconomyInPercent": 9.5086,
-				"substantialContributionToPollutionPreventionAndControlInPercent": 54.1052,
-				"substantialContributionToProtectionAndRestorationOfBiodiversityAndEcosystemsInPercent": 9.1661,
-				"alignedActivities": [
-					{
-						"activityName": "InfrastructureEnablingLowCarbonWaterTransport",
-						"naceCodes": [
-							"F42.91"
-						],
-						"share": {
-							"relativeShareInPercent": 18.9706,
-							"absoluteShare": {
-								"amount": 6990095488.73,
-								"currency": "MUR"
-							}
-						},
-						"substantialContributionToClimateChangeMitigationInPercent": 6.7002,
-						"substantialContributionToClimateChangeAdaptionInPercent": 37.2924,
-						"substantialContributionToSustainableUseAndProtectionOfWaterAndMarineResourcesInPercent": 19.524,
-						"substantialContributionToTransitionToACircularEconomyInPercent": 29.3516,
-						"substantialContributionToPollutionPreventionAndControlInPercent": 13.2537,
-						"substantialContributionToProtectionAndRestorationOfBiodiversityAndEcosystemsInPercent": 64.8624,
-=======
 					"relativeShareInPercent": 2.6197,
 					"absoluteShare": {
 						"amount": 4103660462.42,
@@ -707,36 +363,11 @@
 						"substantialContributionToTransitionToACircularEconomyInPercent": 74.0497,
 						"substantialContributionToPollutionPreventionAndControlInPercent": 3.8714,
 						"substantialContributionToProtectionAndRestorationOfBiodiversityAndEcosystemsInPercent": 31.7949,
->>>>>>> c5f9f1a1
 						"dnshToClimateChangeMitigation": "No",
 						"dnshToClimateChangeAdaption": "Yes",
 						"dnshToSustainableUseAndProtectionOfWaterAndMarineResources": "Yes",
 						"dnshToTransitionToACircularEconomy": "No",
 						"dnshToPollutionPreventionAndControl": "Yes",
-<<<<<<< HEAD
-						"dnshToProtectionAndRestorationOfBiodiversityAndEcosystems": "No",
-						"minimumSafeguards": "No"
-					},
-					{
-						"activityName": "StorageOfHydrogen",
-						"naceCodes": null,
-						"share": {
-							"relativeShareInPercent": 58.9504,
-							"absoluteShare": {
-								"amount": 5528068721.76,
-								"currency": "VES"
-							}
-						},
-						"substantialContributionToClimateChangeMitigationInPercent": 71.6074,
-						"substantialContributionToClimateChangeAdaptionInPercent": 63.7673,
-						"substantialContributionToSustainableUseAndProtectionOfWaterAndMarineResourcesInPercent": 1.0425,
-						"substantialContributionToTransitionToACircularEconomyInPercent": 33.5105,
-						"substantialContributionToPollutionPreventionAndControlInPercent": 31.7407,
-						"substantialContributionToProtectionAndRestorationOfBiodiversityAndEcosystemsInPercent": 75.6535,
-						"dnshToClimateChangeMitigation": "No",
-						"dnshToClimateChangeAdaption": "Yes",
-						"dnshToSustainableUseAndProtectionOfWaterAndMarineResources": "No",
-=======
 						"dnshToProtectionAndRestorationOfBiodiversityAndEcosystems": "Yes",
 						"minimumSafeguards": "No"
 					},
@@ -761,20 +392,14 @@
 						"dnshToClimateChangeMitigation": "No",
 						"dnshToClimateChangeAdaption": "Yes",
 						"dnshToSustainableUseAndProtectionOfWaterAndMarineResources": "Yes",
->>>>>>> c5f9f1a1
 						"dnshToTransitionToACircularEconomy": "Yes",
 						"dnshToPollutionPreventionAndControl": "Yes",
 						"dnshToProtectionAndRestorationOfBiodiversityAndEcosystems": "No",
 						"minimumSafeguards": "No"
 					}
 				],
-<<<<<<< HEAD
-				"enablingShareInPercent": 43.5913,
-				"transitionalShareInPercent": 65.1992
-=======
 				"enablingShareInPercent": 27.3373,
 				"transitionalShareInPercent": 40.2054
->>>>>>> c5f9f1a1
 			}
 		},
 		"reportingPeriod": "2021"
