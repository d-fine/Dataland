--- conflicted
+++ resolved
@@ -3,39 +3,6 @@
 		"companyInformation": {
 			"companyName": "only-eligible-numbers",
 			"companyAlternativeNames": [
-<<<<<<< HEAD
-				"Huckestein-Evers"
-			],
-			"companyLegalForm": "Partnership without Limited Liability",
-			"headquarters": "Nord Mathildeland",
-			"headquartersPostalCode": "91296",
-			"sector": "functionalities",
-			"identifiers": [
-				{
-					"identifierType": "CompanyRegistrationNumber",
-					"identifierValue": "1iz41w0df9fnxdg"
-				},
-				{
-					"identifierType": "Ticker",
-					"identifierValue": "om53ax5"
-				}
-			],
-			"countryCode": "GE",
-			"isTeaserCompany": false,
-			"website": "http://einfach-gesellschaft.info"
-		},
-		"t": {
-			"referencedReports": {
-				"AnnualReport": {
-					"reference": "https://uralt-platin.org/agil-tisch.pdf",
-					"isGroupLevel": "NA",
-					"reportDate": "2022-07-06",
-					"currency": "KRW"
-				}
-			},
-			"fiscalYearDeviation": "NoDeviation",
-			"fiscalYearEnd": "2022-07-09",
-=======
 				"Barr-Keller",
 				"Ochs, Ostendarp und Lienshöft",
 				"Pohl-Niklaus"
@@ -83,23 +50,9 @@
 				}
 			},
 			"fiscalYearEnd": "2022-04-12",
->>>>>>> 70a97428
 			"assurance": {
 				"assurance": "ReasonableAssurance"
 			},
-<<<<<<< HEAD
-			"activityLevelReporting": "Yes",
-			"opex": {
-				"eligiblePercentage": {
-					"value": 0.2414,
-					"dataSource": {
-						"page": 562,
-						"report": "AnnualReport",
-						"tagName": "infomediaries"
-					},
-					"quality": "Estimated",
-					"comment": "copy digital port"
-=======
 			"scopeOfEntities": "No",
 			"reportingObligation": "No",
 			"numberOfEmployees": 36636,
@@ -114,15 +67,10 @@
 					},
 					"quality": "Audited",
 					"comment": "calculate virtual firewall"
->>>>>>> 70a97428
 				}
 			},
 			"capex": {
 				"eligiblePercentage": {
-<<<<<<< HEAD
-					"value": 0.3397,
-					"quality": "Estimated"
-=======
 					"value": 0.9995,
 					"dataSource": {
 						"page": 858,
@@ -131,61 +79,21 @@
 					},
 					"quality": "Estimated",
 					"comment": "synthesize primary circuit"
->>>>>>> 70a97428
 				}
 			},
 			"revenue": {
 				"eligiblePercentage": {
-<<<<<<< HEAD
-					"value": 0.3215,
-					"dataSource": {
-						"page": 684,
-						"report": "AnnualReport",
-						"tagName": "blockchains"
-					},
-					"quality": "Audited",
-					"comment": "navigate virtual bandwidth"
-				}
-			}
-		},
-		"reportingPeriod": "2021-Q2"
-=======
 					"value": 0.6009,
 					"quality": "Estimated"
 				}
 			}
 		},
 		"reportingPeriod": "2020"
->>>>>>> 70a97428
 	},
 	{
 		"companyInformation": {
 			"companyName": "only-eligible-and-total-numbers",
 			"companyAlternativeNames": [
-<<<<<<< HEAD
-				"Brinkmann-Helpling"
-			],
-			"companyLegalForm": "GmbH & Co. KG",
-			"headquarters": "Bad Nadine",
-			"sector": "e-business",
-			"identifiers": [
-				{
-					"identifierType": "Isin",
-					"identifierValue": "k5tdsslqmh1m"
-				},
-				{
-					"identifierType": "Lei",
-					"identifierValue": "pgskspflm5xcdg0mm15c"
-				},
-				{
-					"identifierType": "Ticker",
-					"identifierValue": "iceu4kz"
-				}
-			],
-			"countryCode": "TC",
-			"isTeaserCompany": false,
-			"website": "http://transzendent-telefon.org"
-=======
 				"Semisch GmbH & Co. KG"
 			],
 			"companyLegalForm": "Limited Liability Partnership (LLP)",
@@ -209,53 +117,10 @@
 			"countryCode": "BV",
 			"isTeaserCompany": false,
 			"website": "https://erfolgreich-judentum.info"
->>>>>>> 70a97428
 		},
 		"t": {
 			"referencedReports": {
 				"ESEFReport": {
-<<<<<<< HEAD
-					"reference": "https://xn--y-frmig-tanz-6ib.name/relevant-teppich.pdf",
-					"reportDate": "2022-12-07",
-					"currency": "TTD"
-				},
-				"AnnualReport": {
-					"reference": "http://harmonisch-blume.com/flott-fu%C3%9Fball.pdf",
-					"reportDate": "2022-10-21",
-					"currency": "XPT"
-				},
-				"SustainabilityReport": {
-					"reference": "https://xn--hochmtig-elektronik-99b.org/richtungsgebend-anderes.pdf",
-					"currency": "MUR"
-				},
-				"IntegratedReport": {
-					"reference": "https://friedlich-verben.org/galant-m%C3%B6bel.pdf",
-					"isGroupLevel": "No",
-					"currency": "XAU"
-				}
-			},
-			"fiscalYearDeviation": "Deviation",
-			"fiscalYearEnd": "2023-01-03",
-			"assurance": {
-				"assurance": "None"
-			},
-			"scopeOfEntities": "Yes",
-			"numberOfEmployees": 4570,
-			"activityLevelReporting": "Yes",
-			"opex": {
-				"totalAmount": {
-					"value": 666547.92,
-					"dataSource": {
-						"page": 838,
-						"report": "IntegratedReport",
-						"tagName": "blockchains"
-					},
-					"quality": "Incomplete",
-					"comment": "calculate haptic monitor"
-				},
-				"eligiblePercentage": {
-					"value": 0.658,
-=======
 					"reference": "http://xn--grozgig-agnostizismus-2yb28d.net/chaotisch-laden.pdf",
 					"isGroupLevel": "No",
 					"currency": "BSD"
@@ -297,26 +162,11 @@
 				},
 				"eligiblePercentage": {
 					"value": 0.5472,
->>>>>>> 70a97428
 					"quality": "Incomplete"
 				}
 			},
 			"capex": {
 				"totalAmount": {
-<<<<<<< HEAD
-					"value": 406163.89,
-					"quality": "Incomplete"
-				},
-				"eligiblePercentage": {
-					"value": 0.6199,
-					"dataSource": {
-						"page": 777,
-						"report": "ESEFReport",
-						"tagName": "markets"
-					},
-					"quality": "Reported",
-					"comment": "quantify haptic circuit"
-=======
 					"value": 747981.25,
 					"dataSource": {
 						"page": 324,
@@ -335,31 +185,10 @@
 					},
 					"quality": "Incomplete",
 					"comment": "parse virtual protocol"
->>>>>>> 70a97428
 				}
 			},
 			"revenue": {
 				"totalAmount": {
-<<<<<<< HEAD
-					"value": 536563.45,
-					"dataSource": {
-						"page": 392,
-						"report": "SustainabilityReport",
-						"tagName": "relationships"
-					},
-					"quality": "Reported",
-					"comment": "copy redundant system"
-				},
-				"eligiblePercentage": {
-					"value": 0.6521,
-					"dataSource": {
-						"page": 732,
-						"report": "AnnualReport",
-						"tagName": "experiences"
-					},
-					"quality": "Reported",
-					"comment": "compress cross-platform pixel"
-=======
 					"value": 240596.54,
 					"dataSource": {
 						"page": 1042,
@@ -378,7 +207,6 @@
 					},
 					"quality": "Audited",
 					"comment": "override haptic system"
->>>>>>> 70a97428
 				}
 			}
 		},
