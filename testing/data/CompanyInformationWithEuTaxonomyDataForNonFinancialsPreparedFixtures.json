[
	{
		"companyInformation": {
			"companyName": "all-fields-defined-for-eu-taxo-non-financials",
<<<<<<< HEAD
			"headquarters": "Magdalenaburgh",
			"headquartersPostalCode": "32359",
			"identifiers": {
				"Lei": [
					"FYCU6N3faReEZdJOkkFi"
				],
				"Isin": [],
				"PermId": [],
=======
			"headquarters": "Damientown",
			"sector": "blockchains",
			"identifiers": {
				"Lei": [
					"ukNRrDVKO7FG0PajRWVN"
				],
				"Isin": [
					"TE5SvWz7DbpX",
					"R9YLDHjHhz1z"
				],
				"PermId": [
					"W82dpIU9QE"
				],
>>>>>>> 657f594e
				"Ticker": [],
				"Duns": [],
				"VatNumber": [],
				"CompanyRegistrationNumber": [
<<<<<<< HEAD
					"IDq31LWPa72iYKP"
				]
			},
			"countryCode": "FR",
			"companyAlternativeNames": [
				"Cremin - O'Connell",
				"Hansen, Sanford and Weissnat",
				"Schultz and Sons"
			],
=======
					"FxCBHfiTGx90dpQ"
				]
			},
			"countryCode": "EH",
			"companyAlternativeNames": [],
			"companyLegalForm": "Partnership without Limited Liability",
			"website": "https://imaginary-barometer.com/",
>>>>>>> 657f594e
			"isTeaserCompany": false
		},
		"t": {
			"general": {
<<<<<<< HEAD
				"fiscalYearDeviation": "NoDeviation",
				"fiscalYearEnd": "2022-09-20",
				"numberOfEmployees": 6994,
				"referencedReports": {
					"IntegratedReport": {
						"reference": "50a36c418baffd520bb92d84664f06f9732a21f4e2e5ecee6d9136f16e7e0b63",
						"isGroupLevel": "No",
						"reportDate": "2023-01-20",
						"currency": "SDG"
					},
					"SustainabilityReport": {
						"reference": "50a36c418baffd520bb92d84664f06f9732a21f4e2e5ecee6d9136f16e7e0b63",
						"isGroupLevel": "NA",
						"reportDate": "2023-04-07",
						"currency": "SDG"
					}
				},
				"assurance": {
					"assurance": "ReasonableAssurance",
					"provider": "Williamson Group",
=======
				"fiscalYearDeviation": "Deviation",
				"fiscalYearEnd": "2023-06-15",
				"numberOfEmployees": 18682,
				"referencedReports": {
					"AnnualReport": {
						"reference": "50a36c418baffd520bb92d84664f06f9732a21f4e2e5ecee6d9136f16e7e0b63",
						"isGroupLevel": "Yes",
						"reportDate": "2022-12-19",
						"currency": "SBD"
					},
					"ESEFReport": {
						"reference": "50a36c418baffd520bb92d84664f06f9732a21f4e2e5ecee6d9136f16e7e0b63",
						"isGroupLevel": "NA",
						"reportDate": "2023-07-22",
						"currency": "ZAR"
					},
					"SustainabilityReport": {
						"reference": "50a36c418baffd520bb92d84664f06f9732a21f4e2e5ecee6d9136f16e7e0b63",
						"reportDate": "2023-08-19",
						"currency": "TMT"
					}
				},
				"assurance": {
					"assurance": "None",
>>>>>>> 657f594e
					"dataSource": {
						"report": ""
					}
				},
				"scopeOfEntities": "Yes",
				"nfrdMandatory": "No",
				"euTaxonomyActivityLevelReporting": "No"
			},
			"opex": {
				"totalAmount": {
<<<<<<< HEAD
					"value": 5890347129,
					"dataSource": {
						"report": ""
					},
					"quality": "Estimated",
					"unit": "SYP"
				},
				"nonEligibleShare": {
					"relativeShareInPercent": 0.9387,
					"absoluteShare": {
						"amount": 8875068925,
						"currency": "USD"
					}
				},
				"eligibleShare": {
					"relativeShareInPercent": 0.37,
					"absoluteShare": {
						"amount": 1503831989,
						"currency": "CHF"
					}
				},
				"nonAlignedShare": {
					"relativeShareInPercent": 0.391,
					"absoluteShare": {
						"amount": 9517117478,
=======
					"value": 9655318725,
					"dataSource": {
						"report": ""
					},
					"quality": "Incomplete",
					"unit": "BBD"
				},
				"nonEligibleShare": {
					"relativeShareInPercent": 0.7046,
					"absoluteShare": {
						"amount": 1112882164,
						"currency": "EUR"
					}
				},
				"eligibleShare": {
					"relativeShareInPercent": 0.452,
					"absoluteShare": {
						"amount": 5668821515,
						"currency": "AUD"
					}
				},
				"nonAlignedShare": {
					"relativeShareInPercent": 0.0771,
					"absoluteShare": {
						"amount": 9921515226,
>>>>>>> 657f594e
						"currency": "CAD"
					}
				},
				"nonAlignedActivities": [
					{
<<<<<<< HEAD
						"activityName": "CogenerationOfHeatCoolAndPowerFromRenewableNonFossilGaseousAndLiquidFuels",
						"naceCodes": [
							"A",
							"F",
							"J"
						],
						"share": {
							"relativeShareInPercent": 0.9961,
							"absoluteShare": {
								"amount": 7387265273,
								"currency": "CHF"
=======
						"activityName": "RenewalOfWasteWaterCollectionAndTreatment",
						"naceCodes": [
							"E37.00"
						],
						"share": {
							"relativeShareInPercent": 0.1298,
							"absoluteShare": {
								"amount": 2550807158,
								"currency": "USD"
							}
						}
					},
					{
						"activityName": "ManufactureOfRenewableEnergyTechnologies",
						"naceCodes": [
							"C27"
						],
						"share": {
							"relativeShareInPercent": 0.4392,
							"absoluteShare": {
								"amount": 504555006,
								"currency": "USD"
>>>>>>> 657f594e
							}
						}
					}
				],
				"alignedShare": {
<<<<<<< HEAD
					"relativeShareInPercent": 0.8676,
					"absoluteShare": {
						"amount": 9913129193,
						"currency": "USD"
					}
				},
				"substantialContributionToClimateChangeMitigationInPercent": 0.6951,
				"substantialContributionToClimateChangeAdaptionInPercent": 0.7745,
				"substantialContributionToSustainableUseAndProtectionOfWaterAndMarineResourcesInPercent": 0.7461,
				"substantialContributionToTransitionToACircularEconomyInPercent": 0.6577,
				"substantialContributionToPollutionPreventionAndControlInPercent": 0.7433,
				"substantialContributionToProtectionAndRestorationOfBiodiversityAndEcosystemsInPercent": 0.3656,
				"alignedActivities": [
					{
						"activityName": "InstallationMaintenanceAndRepairOfInstrumentsAndDevicesForMeasuringRegulationAndControllingEnergyPerformanceOfBuildings",
						"naceCodes": [
							"A",
							"L"
						],
						"share": {
							"relativeShareInPercent": 0.3795,
							"absoluteShare": {
								"amount": 8736277453,
								"currency": "AUD"
							}
						},
						"substantialContributionToClimateChangeMitigationInPercent": 0.4599,
						"substantialContributionToClimateChangeAdaptionInPercent": 0.8196,
						"substantialContributionToSustainableUseAndProtectionOfWaterAndMarineResourcesInPercent": 0.2429,
						"substantialContributionToTransitionToACircularEconomyInPercent": 0.0659,
						"substantialContributionToPollutionPreventionAndControlInPercent": 0.1431,
						"substantialContributionToProtectionAndRestorationOfBiodiversityAndEcosystemsInPercent": 0.0845,
						"dnshToClimateChangeMitigation": "Yes",
						"dnshToClimateChangeAdaption": "Yes",
						"dnshToSustainableUseAndProtectionOfWaterAndMarineResources": "No",
						"dnshToTransitionToACircularEconomy": "No",
						"dnshToPollutionPreventionAndControl": "No",
						"dnshToProtectionAndRestorationOfBiodiversityAndEcosystems": "No",
						"minimumSafeguards": "No"
					},
					{
						"activityName": "StorageOfThermalEnergy",
						"naceCodes": [
							"F",
							"L"
						],
						"share": {
							"relativeShareInPercent": 0.8812,
							"absoluteShare": {
								"amount": 6765388102,
								"currency": "AUD"
							}
						},
						"substantialContributionToClimateChangeMitigationInPercent": 0.6589,
						"substantialContributionToClimateChangeAdaptionInPercent": 0.0188,
						"substantialContributionToSustainableUseAndProtectionOfWaterAndMarineResourcesInPercent": 0.3808,
						"substantialContributionToTransitionToACircularEconomyInPercent": 0.8322,
						"substantialContributionToPollutionPreventionAndControlInPercent": 0.987,
						"substantialContributionToProtectionAndRestorationOfBiodiversityAndEcosystemsInPercent": 0.138,
						"dnshToClimateChangeMitigation": "No",
						"dnshToClimateChangeAdaption": "Yes",
						"dnshToSustainableUseAndProtectionOfWaterAndMarineResources": "No",
						"dnshToTransitionToACircularEconomy": "No",
						"dnshToPollutionPreventionAndControl": "Yes",
						"dnshToProtectionAndRestorationOfBiodiversityAndEcosystems": "No",
						"minimumSafeguards": "Yes"
					}
				],
				"enablingShareInPercent": 0.3933,
				"transitionalShareInPercent": 0.8317
			},
			"capex": {
				"totalAmount": {
					"value": 1492972447,
					"dataSource": {
						"page": 39,
						"report": "SustainabilityReport",
						"tagName": "architectures"
					},
					"quality": "Audited",
					"comment": "bypass optical array",
					"unit": "LAK"
				},
				"nonEligibleShare": {
					"relativeShareInPercent": 0.025,
					"absoluteShare": {
						"amount": 2075967690,
						"currency": "EUR"
					}
				},
				"eligibleShare": {
					"relativeShareInPercent": 0.8008,
					"absoluteShare": {
						"amount": 1163936476,
						"currency": "AUD"
					}
				},
				"nonAlignedShare": {
					"relativeShareInPercent": 0.9024,
					"absoluteShare": {
						"amount": 9097011830,
						"currency": "CHF"
=======
					"relativeShareInPercent": 0.6766,
					"absoluteShare": {
						"amount": 918944306,
						"currency": "AUD"
					}
				},
				"substantialContributionToClimateChangeMitigationInPercent": 0.8521,
				"substantialContributionToClimateChangeAdaptionInPercent": 0.768,
				"substantialContributionToSustainableUseAndProtectionOfWaterAndMarineResourcesInPercent": 0.8009,
				"substantialContributionToTransitionToACircularEconomyInPercent": 0.5915,
				"substantialContributionToPollutionPreventionAndControlInPercent": 0.1449,
				"substantialContributionToProtectionAndRestorationOfBiodiversityAndEcosystemsInPercent": 0.3711,
				"alignedActivities": [
					{
						"activityName": "ProductionOfHeatCoolFromFossilGaseousFuelsInAnEfficientDistrictHeatingAndCoolingSystem",
						"naceCodes": [
							"D35.30"
						],
						"share": {
							"relativeShareInPercent": 0.5953,
							"absoluteShare": {
								"amount": 141387473,
								"currency": "EUR"
							}
						},
						"substantialContributionToClimateChangeMitigationInPercent": 0.8276,
						"substantialContributionToClimateChangeAdaptionInPercent": 0.0081,
						"substantialContributionToSustainableUseAndProtectionOfWaterAndMarineResourcesInPercent": 0.4037,
						"substantialContributionToTransitionToACircularEconomyInPercent": 0.8024,
						"substantialContributionToPollutionPreventionAndControlInPercent": 0.1471,
						"substantialContributionToProtectionAndRestorationOfBiodiversityAndEcosystemsInPercent": 0.0912,
						"dnshToClimateChangeMitigation": "Yes",
						"dnshToClimateChangeAdaption": "No",
						"dnshToSustainableUseAndProtectionOfWaterAndMarineResources": "No",
						"dnshToTransitionToACircularEconomy": "No",
						"dnshToPollutionPreventionAndControl": "No",
						"dnshToProtectionAndRestorationOfBiodiversityAndEcosystems": "No",
						"minimumSafeguards": "Yes"
					},
					{
						"activityName": "ManufactureOfEquipmentForTheProductionAndUseOfHydrogen",
						"naceCodes": [
							"C27"
						],
						"share": {
							"relativeShareInPercent": 0.7687,
							"absoluteShare": {
								"amount": 8353307043,
								"currency": "USD"
							}
						},
						"substantialContributionToClimateChangeMitigationInPercent": 0.0442,
						"substantialContributionToClimateChangeAdaptionInPercent": 0.5447,
						"substantialContributionToSustainableUseAndProtectionOfWaterAndMarineResourcesInPercent": 0.0644,
						"substantialContributionToTransitionToACircularEconomyInPercent": 0.9347,
						"substantialContributionToPollutionPreventionAndControlInPercent": 0.4888,
						"substantialContributionToProtectionAndRestorationOfBiodiversityAndEcosystemsInPercent": 0.1806,
						"dnshToClimateChangeMitigation": "Yes",
						"dnshToClimateChangeAdaption": "No",
						"dnshToSustainableUseAndProtectionOfWaterAndMarineResources": "No",
						"dnshToTransitionToACircularEconomy": "Yes",
						"dnshToPollutionPreventionAndControl": "Yes",
						"dnshToProtectionAndRestorationOfBiodiversityAndEcosystems": "Yes",
						"minimumSafeguards": "No"
					},
					{
						"activityName": "RenewalOfWaterCollectionTreatmentAndSupplySystems",
						"naceCodes": [
							"F42.99",
							"E36.00"
						],
						"share": {
							"relativeShareInPercent": 0.183,
							"absoluteShare": {
								"amount": 1278585985,
								"currency": "CAD"
							}
						},
						"substantialContributionToClimateChangeMitigationInPercent": 0.2766,
						"substantialContributionToClimateChangeAdaptionInPercent": 0.249,
						"substantialContributionToSustainableUseAndProtectionOfWaterAndMarineResourcesInPercent": 0.0118,
						"substantialContributionToTransitionToACircularEconomyInPercent": 0.1043,
						"substantialContributionToPollutionPreventionAndControlInPercent": 0.9516,
						"substantialContributionToProtectionAndRestorationOfBiodiversityAndEcosystemsInPercent": 0.6532,
						"dnshToClimateChangeMitigation": "Yes",
						"dnshToClimateChangeAdaption": "No",
						"dnshToSustainableUseAndProtectionOfWaterAndMarineResources": "No",
						"dnshToTransitionToACircularEconomy": "No",
						"dnshToPollutionPreventionAndControl": "No",
						"dnshToProtectionAndRestorationOfBiodiversityAndEcosystems": "Yes",
						"minimumSafeguards": "No"
					}
				],
				"enablingShareInPercent": 0.3078,
				"transitionalShareInPercent": 0.3013
			},
			"capex": {
				"totalAmount": {
					"value": 9280059693,
					"dataSource": {
						"page": 334,
						"report": "AnnualReport",
						"tagName": "paradigms"
					},
					"quality": "Audited",
					"comment": "connect cross-platform bus",
					"unit": "CRC"
				},
				"nonEligibleShare": {
					"relativeShareInPercent": 0.9654,
					"absoluteShare": {
						"amount": 7564389499,
						"currency": "USD"
					}
				},
				"eligibleShare": {
					"relativeShareInPercent": 0.4075,
					"absoluteShare": {
						"amount": 53975275,
						"currency": "CHF"
					}
				},
				"nonAlignedShare": {
					"relativeShareInPercent": 0.7692,
					"absoluteShare": {
						"amount": 9444492903,
						"currency": "CAD"
>>>>>>> 657f594e
					}
				},
				"nonAlignedActivities": [
					{
<<<<<<< HEAD
						"activityName": "InstallationMaintenanceAndRepairOfChargingStationsForElectricVehiclesInBuildingsAndParkingSpacesAttachedToBuildings",
						"naceCodes": [
							"D",
							"H",
							"K"
						],
						"share": {
							"relativeShareInPercent": 0.8823,
							"absoluteShare": {
								"amount": 2842624145,
								"currency": "AUD"
							}
						}
					},
					{
						"activityName": "AcquisitionAndOwnershipOfBuildings",
						"naceCodes": [
							"E",
							"F",
							"H"
						],
						"share": {
							"relativeShareInPercent": 0.7739,
							"absoluteShare": {
								"amount": 6648535211,
								"currency": "AUD"
							}
						}
					},
					{
						"activityName": "ProductionOfHeatCoolFromGeothermalEnergy",
						"naceCodes": [
							"E",
							"F",
							"I"
						],
						"share": {
							"relativeShareInPercent": 0.2947,
							"absoluteShare": {
								"amount": 9720902312,
=======
						"activityName": "ManufactureOfBatteries",
						"naceCodes": [
							"E38.32",
							"C27.2"
						],
						"share": {
							"relativeShareInPercent": 0.1557,
							"absoluteShare": {
								"amount": 8268934435,
								"currency": "USD"
							}
						}
					},
					{
						"activityName": "ProductionOfHeatCoolFromGeothermalEnergy",
						"naceCodes": [
							"D35.30"
						],
						"share": {
							"relativeShareInPercent": 0.343,
							"absoluteShare": {
								"amount": 1112265709,
>>>>>>> 657f594e
								"currency": "AUD"
							}
						}
					}
				],
				"alignedShare": {
<<<<<<< HEAD
					"relativeShareInPercent": 0.0635,
					"absoluteShare": {
						"amount": 7432093264,
						"currency": "EUR"
					}
				},
				"substantialContributionToClimateChangeMitigationInPercent": 0.6652,
				"substantialContributionToClimateChangeAdaptionInPercent": 0.7397,
				"substantialContributionToSustainableUseAndProtectionOfWaterAndMarineResourcesInPercent": 0.3569,
				"substantialContributionToTransitionToACircularEconomyInPercent": 0.6162,
				"substantialContributionToPollutionPreventionAndControlInPercent": 0.1753,
				"substantialContributionToProtectionAndRestorationOfBiodiversityAndEcosystemsInPercent": 0.2134,
				"alignedActivities": [
					{
						"activityName": "ElectricityGenerationFromOceanEnergyTechnologies",
						"naceCodes": [
							"E",
							"K",
							"L"
						],
						"share": {
							"relativeShareInPercent": 0.035,
							"absoluteShare": {
								"amount": 6297872525,
								"currency": "USD"
							}
						},
						"substantialContributionToClimateChangeMitigationInPercent": 0.8636,
						"substantialContributionToClimateChangeAdaptionInPercent": 0.6012,
						"substantialContributionToSustainableUseAndProtectionOfWaterAndMarineResourcesInPercent": 0.1045,
						"substantialContributionToTransitionToACircularEconomyInPercent": 0.8192,
						"substantialContributionToPollutionPreventionAndControlInPercent": 0.202,
						"substantialContributionToProtectionAndRestorationOfBiodiversityAndEcosystemsInPercent": 0.2812,
						"dnshToClimateChangeMitigation": "Yes",
						"dnshToClimateChangeAdaption": "Yes",
						"dnshToSustainableUseAndProtectionOfWaterAndMarineResources": "Yes",
						"dnshToTransitionToACircularEconomy": "No",
						"dnshToPollutionPreventionAndControl": "Yes",
						"dnshToProtectionAndRestorationOfBiodiversityAndEcosystems": "No",
						"minimumSafeguards": "Yes"
					},
					{
						"activityName": "ResearchDevelopmentAndInnovationForDirectAirCaptureOfCo2",
						"naceCodes": [
							"A"
						],
						"share": {
							"relativeShareInPercent": 0.3863,
							"absoluteShare": {
								"amount": 3045348832,
								"currency": "CHF"
							}
						},
						"substantialContributionToClimateChangeMitigationInPercent": 0.2187,
						"substantialContributionToClimateChangeAdaptionInPercent": 0.5488,
						"substantialContributionToSustainableUseAndProtectionOfWaterAndMarineResourcesInPercent": 0.1831,
						"substantialContributionToTransitionToACircularEconomyInPercent": 0.1755,
						"substantialContributionToPollutionPreventionAndControlInPercent": 0.9841,
						"substantialContributionToProtectionAndRestorationOfBiodiversityAndEcosystemsInPercent": 0.8963,
=======
					"relativeShareInPercent": 0.5587,
					"absoluteShare": {
						"amount": 9756755986,
						"currency": "EUR"
					}
				},
				"substantialContributionToClimateChangeMitigationInPercent": 0.4465,
				"substantialContributionToClimateChangeAdaptionInPercent": 0.2199,
				"substantialContributionToSustainableUseAndProtectionOfWaterAndMarineResourcesInPercent": 0.0838,
				"substantialContributionToTransitionToACircularEconomyInPercent": 0.2285,
				"substantialContributionToPollutionPreventionAndControlInPercent": 0.7644,
				"substantialContributionToProtectionAndRestorationOfBiodiversityAndEcosystemsInPercent": 0.3509,
				"alignedActivities": [
					{
						"activityName": "PassengerInterurbanRailTransport",
						"naceCodes": [
							"N77.39",
							"H49.10"
						],
						"share": {
							"relativeShareInPercent": 0.6593,
							"absoluteShare": {
								"amount": 4845340231,
								"currency": "CAD"
							}
						},
						"substantialContributionToClimateChangeMitigationInPercent": 0.106,
						"substantialContributionToClimateChangeAdaptionInPercent": 0.8288,
						"substantialContributionToSustainableUseAndProtectionOfWaterAndMarineResourcesInPercent": 0.4353,
						"substantialContributionToTransitionToACircularEconomyInPercent": 0.9412,
						"substantialContributionToPollutionPreventionAndControlInPercent": 0.2121,
						"substantialContributionToProtectionAndRestorationOfBiodiversityAndEcosystemsInPercent": 0.7943,
>>>>>>> 657f594e
						"dnshToClimateChangeMitigation": "Yes",
						"dnshToClimateChangeAdaption": "No",
						"dnshToSustainableUseAndProtectionOfWaterAndMarineResources": "No",
						"dnshToTransitionToACircularEconomy": "No",
						"dnshToPollutionPreventionAndControl": "Yes",
<<<<<<< HEAD
						"dnshToProtectionAndRestorationOfBiodiversityAndEcosystems": "No",
						"minimumSafeguards": "No"
					},
					{
						"activityName": "ManufactureOfRenewableEnergyTechnologies",
						"naceCodes": [
							"H"
						],
						"share": {
							"relativeShareInPercent": 0.3469,
							"absoluteShare": {
								"amount": 1122082606,
								"currency": "EUR"
							}
						},
						"substantialContributionToClimateChangeMitigationInPercent": 0.8427,
						"substantialContributionToClimateChangeAdaptionInPercent": 0.2373,
						"substantialContributionToSustainableUseAndProtectionOfWaterAndMarineResourcesInPercent": 0.4208,
						"substantialContributionToTransitionToACircularEconomyInPercent": 0.3485,
						"substantialContributionToPollutionPreventionAndControlInPercent": 0.9106,
						"substantialContributionToProtectionAndRestorationOfBiodiversityAndEcosystemsInPercent": 0.6061,
						"dnshToClimateChangeMitigation": "No",
						"dnshToClimateChangeAdaption": "No",
						"dnshToSustainableUseAndProtectionOfWaterAndMarineResources": "No",
						"dnshToTransitionToACircularEconomy": "Yes",
						"dnshToPollutionPreventionAndControl": "No",
						"dnshToProtectionAndRestorationOfBiodiversityAndEcosystems": "No",
						"minimumSafeguards": "Yes"
					}
				],
				"enablingShareInPercent": 0.5532,
				"transitionalShareInPercent": 0.9376
			},
			"revenue": {
				"totalAmount": {
					"value": 5892724951,
					"dataSource": {
						"page": 910,
						"report": "IntegratedReport",
						"tagName": "relationships"
					},
					"quality": "Reported",
					"comment": "bypass wireless application",
					"unit": "GMD"
				},
				"nonEligibleShare": {
					"relativeShareInPercent": 0.4903,
					"absoluteShare": {
						"amount": 8661870300,
						"currency": "EUR"
					}
				},
				"eligibleShare": {
					"relativeShareInPercent": 0.2916,
					"absoluteShare": {
						"amount": 8652747949,
						"currency": "USD"
					}
				},
				"nonAlignedShare": {
					"relativeShareInPercent": 0.6646,
					"absoluteShare": {
						"amount": 9714475743,
=======
						"dnshToProtectionAndRestorationOfBiodiversityAndEcosystems": "Yes",
						"minimumSafeguards": "No"
					}
				],
				"enablingShareInPercent": 0.4179,
				"transitionalShareInPercent": 0.7453
			},
			"revenue": {
				"totalAmount": {
					"value": 7430892648,
					"dataSource": {
						"report": ""
					},
					"quality": "Incomplete",
					"unit": "MNT"
				},
				"nonEligibleShare": {
					"relativeShareInPercent": 0.0708,
					"absoluteShare": {
						"amount": 6583119255,
						"currency": "AUD"
					}
				},
				"eligibleShare": {
					"relativeShareInPercent": 0.1125,
					"absoluteShare": {
						"amount": 9348044796,
						"currency": "CAD"
					}
				},
				"nonAlignedShare": {
					"relativeShareInPercent": 0.8412,
					"absoluteShare": {
						"amount": 8030070631,
>>>>>>> 657f594e
						"currency": "AUD"
					}
				},
				"nonAlignedActivities": [
					{
<<<<<<< HEAD
						"activityName": "InfrastructureEnablingLowCarbonRoadTransportAndPublicTransport",
						"naceCodes": [
							"A",
							"I"
						],
						"share": {
							"relativeShareInPercent": 0.2731,
							"absoluteShare": {
								"amount": 2192524513,
								"currency": "USD"
							}
						}
					},
					{
						"activityName": "RehabilitationAndRestorationOfForestsIncludingReforestationAndNaturalForestRegenerationAfterAnExtremeEvent",
						"naceCodes": [
							"F"
						],
						"share": {
							"relativeShareInPercent": 0.0923,
							"absoluteShare": {
								"amount": 338940748,
								"currency": "CHF"
							}
						}
					},
					{
						"activityName": "OperationOfPersonalMobilityDevicesCycleLogistics",
						"naceCodes": [
							"M"
						],
						"share": {
							"relativeShareInPercent": 0.2439,
							"absoluteShare": {
								"amount": 8381613852,
								"currency": "CAD"
							}
						}
					}
				],
				"alignedShare": {
					"relativeShareInPercent": 0.5392,
					"absoluteShare": {
						"amount": 5372314780,
						"currency": "CHF"
					}
				},
				"substantialContributionToClimateChangeMitigationInPercent": 0.695,
				"substantialContributionToClimateChangeAdaptionInPercent": 0.2554,
				"substantialContributionToSustainableUseAndProtectionOfWaterAndMarineResourcesInPercent": 0.2696,
				"substantialContributionToTransitionToACircularEconomyInPercent": 0.4012,
				"substantialContributionToPollutionPreventionAndControlInPercent": 0.3629,
				"substantialContributionToProtectionAndRestorationOfBiodiversityAndEcosystemsInPercent": 0.9419,
				"alignedActivities": [
					{
						"activityName": "ProductionOfHeatCoolFromGeothermalEnergy",
						"naceCodes": [
							"J"
						],
						"share": {
							"relativeShareInPercent": 0.7327,
							"absoluteShare": {
								"amount": 5270016397,
								"currency": "CHF"
							}
						},
						"substantialContributionToClimateChangeMitigationInPercent": 0.9861,
						"substantialContributionToClimateChangeAdaptionInPercent": 0.191,
						"substantialContributionToSustainableUseAndProtectionOfWaterAndMarineResourcesInPercent": 0.4035,
						"substantialContributionToTransitionToACircularEconomyInPercent": 0.8875,
						"substantialContributionToPollutionPreventionAndControlInPercent": 0.345,
						"substantialContributionToProtectionAndRestorationOfBiodiversityAndEcosystemsInPercent": 0.0555,
						"dnshToClimateChangeMitigation": "Yes",
						"dnshToClimateChangeAdaption": "Yes",
						"dnshToSustainableUseAndProtectionOfWaterAndMarineResources": "No",
						"dnshToTransitionToACircularEconomy": "No",
						"dnshToPollutionPreventionAndControl": "Yes",
						"dnshToProtectionAndRestorationOfBiodiversityAndEcosystems": "No",
						"minimumSafeguards": "No"
					}
				],
				"enablingShareInPercent": 0.9311,
				"transitionalShareInPercent": 0.4664
=======
						"activityName": "CogenerationOfHeatCoolAndPowerFromGeothermalEnergy",
						"naceCodes": [
							"D35.30"
						],
						"share": {
							"relativeShareInPercent": 0.5611,
							"absoluteShare": {
								"amount": 4804596706,
								"currency": "USD"
							}
						}
					}
				],
				"alignedShare": {
					"relativeShareInPercent": 0.7664,
					"absoluteShare": {
						"amount": 8941927412,
						"currency": "USD"
					}
				},
				"substantialContributionToClimateChangeMitigationInPercent": 0.6671,
				"substantialContributionToClimateChangeAdaptionInPercent": 0.1919,
				"substantialContributionToSustainableUseAndProtectionOfWaterAndMarineResourcesInPercent": 0.1049,
				"substantialContributionToTransitionToACircularEconomyInPercent": 0.1728,
				"substantialContributionToPollutionPreventionAndControlInPercent": 0.5684,
				"substantialContributionToProtectionAndRestorationOfBiodiversityAndEcosystemsInPercent": 0.1704,
				"alignedActivities": [
					{
						"activityName": "InlandPassengerWaterTransport",
						"naceCodes": [
							"H50.30"
						],
						"share": {
							"relativeShareInPercent": 0.8,
							"absoluteShare": {
								"amount": 1903551676,
								"currency": "AUD"
							}
						},
						"substantialContributionToClimateChangeMitigationInPercent": 0.106,
						"substantialContributionToClimateChangeAdaptionInPercent": 0.9658,
						"substantialContributionToSustainableUseAndProtectionOfWaterAndMarineResourcesInPercent": 0.1068,
						"substantialContributionToTransitionToACircularEconomyInPercent": 0.9645,
						"substantialContributionToPollutionPreventionAndControlInPercent": 0.0425,
						"substantialContributionToProtectionAndRestorationOfBiodiversityAndEcosystemsInPercent": 0.4903,
						"dnshToClimateChangeMitigation": "Yes",
						"dnshToClimateChangeAdaption": "No",
						"dnshToSustainableUseAndProtectionOfWaterAndMarineResources": "No",
						"dnshToTransitionToACircularEconomy": "Yes",
						"dnshToPollutionPreventionAndControl": "No",
						"dnshToProtectionAndRestorationOfBiodiversityAndEcosystems": "Yes",
						"minimumSafeguards": "Yes"
					}
				],
				"enablingShareInPercent": 0.8662,
				"transitionalShareInPercent": 0.2805
>>>>>>> 657f594e
			}
		},
		"reportingPeriod": "2020"
	}
]<|MERGE_RESOLUTION|>--- conflicted
+++ resolved
@@ -2,16 +2,6 @@
 	{
 		"companyInformation": {
 			"companyName": "all-fields-defined-for-eu-taxo-non-financials",
-<<<<<<< HEAD
-			"headquarters": "Magdalenaburgh",
-			"headquartersPostalCode": "32359",
-			"identifiers": {
-				"Lei": [
-					"FYCU6N3faReEZdJOkkFi"
-				],
-				"Isin": [],
-				"PermId": [],
-=======
 			"headquarters": "Damientown",
 			"sector": "blockchains",
 			"identifiers": {
@@ -25,22 +15,10 @@
 				"PermId": [
 					"W82dpIU9QE"
 				],
->>>>>>> 657f594e
 				"Ticker": [],
 				"Duns": [],
 				"VatNumber": [],
 				"CompanyRegistrationNumber": [
-<<<<<<< HEAD
-					"IDq31LWPa72iYKP"
-				]
-			},
-			"countryCode": "FR",
-			"companyAlternativeNames": [
-				"Cremin - O'Connell",
-				"Hansen, Sanford and Weissnat",
-				"Schultz and Sons"
-			],
-=======
 					"FxCBHfiTGx90dpQ"
 				]
 			},
@@ -48,33 +26,10 @@
 			"companyAlternativeNames": [],
 			"companyLegalForm": "Partnership without Limited Liability",
 			"website": "https://imaginary-barometer.com/",
->>>>>>> 657f594e
 			"isTeaserCompany": false
 		},
 		"t": {
 			"general": {
-<<<<<<< HEAD
-				"fiscalYearDeviation": "NoDeviation",
-				"fiscalYearEnd": "2022-09-20",
-				"numberOfEmployees": 6994,
-				"referencedReports": {
-					"IntegratedReport": {
-						"reference": "50a36c418baffd520bb92d84664f06f9732a21f4e2e5ecee6d9136f16e7e0b63",
-						"isGroupLevel": "No",
-						"reportDate": "2023-01-20",
-						"currency": "SDG"
-					},
-					"SustainabilityReport": {
-						"reference": "50a36c418baffd520bb92d84664f06f9732a21f4e2e5ecee6d9136f16e7e0b63",
-						"isGroupLevel": "NA",
-						"reportDate": "2023-04-07",
-						"currency": "SDG"
-					}
-				},
-				"assurance": {
-					"assurance": "ReasonableAssurance",
-					"provider": "Williamson Group",
-=======
 				"fiscalYearDeviation": "Deviation",
 				"fiscalYearEnd": "2023-06-15",
 				"numberOfEmployees": 18682,
@@ -99,7 +54,6 @@
 				},
 				"assurance": {
 					"assurance": "None",
->>>>>>> 657f594e
 					"dataSource": {
 						"report": ""
 					}
@@ -110,33 +64,6 @@
 			},
 			"opex": {
 				"totalAmount": {
-<<<<<<< HEAD
-					"value": 5890347129,
-					"dataSource": {
-						"report": ""
-					},
-					"quality": "Estimated",
-					"unit": "SYP"
-				},
-				"nonEligibleShare": {
-					"relativeShareInPercent": 0.9387,
-					"absoluteShare": {
-						"amount": 8875068925,
-						"currency": "USD"
-					}
-				},
-				"eligibleShare": {
-					"relativeShareInPercent": 0.37,
-					"absoluteShare": {
-						"amount": 1503831989,
-						"currency": "CHF"
-					}
-				},
-				"nonAlignedShare": {
-					"relativeShareInPercent": 0.391,
-					"absoluteShare": {
-						"amount": 9517117478,
-=======
 					"value": 9655318725,
 					"dataSource": {
 						"report": ""
@@ -162,25 +89,11 @@
 					"relativeShareInPercent": 0.0771,
 					"absoluteShare": {
 						"amount": 9921515226,
->>>>>>> 657f594e
 						"currency": "CAD"
 					}
 				},
 				"nonAlignedActivities": [
 					{
-<<<<<<< HEAD
-						"activityName": "CogenerationOfHeatCoolAndPowerFromRenewableNonFossilGaseousAndLiquidFuels",
-						"naceCodes": [
-							"A",
-							"F",
-							"J"
-						],
-						"share": {
-							"relativeShareInPercent": 0.9961,
-							"absoluteShare": {
-								"amount": 7387265273,
-								"currency": "CHF"
-=======
 						"activityName": "RenewalOfWasteWaterCollectionAndTreatment",
 						"naceCodes": [
 							"E37.00"
@@ -203,116 +116,11 @@
 							"absoluteShare": {
 								"amount": 504555006,
 								"currency": "USD"
->>>>>>> 657f594e
 							}
 						}
 					}
 				],
 				"alignedShare": {
-<<<<<<< HEAD
-					"relativeShareInPercent": 0.8676,
-					"absoluteShare": {
-						"amount": 9913129193,
-						"currency": "USD"
-					}
-				},
-				"substantialContributionToClimateChangeMitigationInPercent": 0.6951,
-				"substantialContributionToClimateChangeAdaptionInPercent": 0.7745,
-				"substantialContributionToSustainableUseAndProtectionOfWaterAndMarineResourcesInPercent": 0.7461,
-				"substantialContributionToTransitionToACircularEconomyInPercent": 0.6577,
-				"substantialContributionToPollutionPreventionAndControlInPercent": 0.7433,
-				"substantialContributionToProtectionAndRestorationOfBiodiversityAndEcosystemsInPercent": 0.3656,
-				"alignedActivities": [
-					{
-						"activityName": "InstallationMaintenanceAndRepairOfInstrumentsAndDevicesForMeasuringRegulationAndControllingEnergyPerformanceOfBuildings",
-						"naceCodes": [
-							"A",
-							"L"
-						],
-						"share": {
-							"relativeShareInPercent": 0.3795,
-							"absoluteShare": {
-								"amount": 8736277453,
-								"currency": "AUD"
-							}
-						},
-						"substantialContributionToClimateChangeMitigationInPercent": 0.4599,
-						"substantialContributionToClimateChangeAdaptionInPercent": 0.8196,
-						"substantialContributionToSustainableUseAndProtectionOfWaterAndMarineResourcesInPercent": 0.2429,
-						"substantialContributionToTransitionToACircularEconomyInPercent": 0.0659,
-						"substantialContributionToPollutionPreventionAndControlInPercent": 0.1431,
-						"substantialContributionToProtectionAndRestorationOfBiodiversityAndEcosystemsInPercent": 0.0845,
-						"dnshToClimateChangeMitigation": "Yes",
-						"dnshToClimateChangeAdaption": "Yes",
-						"dnshToSustainableUseAndProtectionOfWaterAndMarineResources": "No",
-						"dnshToTransitionToACircularEconomy": "No",
-						"dnshToPollutionPreventionAndControl": "No",
-						"dnshToProtectionAndRestorationOfBiodiversityAndEcosystems": "No",
-						"minimumSafeguards": "No"
-					},
-					{
-						"activityName": "StorageOfThermalEnergy",
-						"naceCodes": [
-							"F",
-							"L"
-						],
-						"share": {
-							"relativeShareInPercent": 0.8812,
-							"absoluteShare": {
-								"amount": 6765388102,
-								"currency": "AUD"
-							}
-						},
-						"substantialContributionToClimateChangeMitigationInPercent": 0.6589,
-						"substantialContributionToClimateChangeAdaptionInPercent": 0.0188,
-						"substantialContributionToSustainableUseAndProtectionOfWaterAndMarineResourcesInPercent": 0.3808,
-						"substantialContributionToTransitionToACircularEconomyInPercent": 0.8322,
-						"substantialContributionToPollutionPreventionAndControlInPercent": 0.987,
-						"substantialContributionToProtectionAndRestorationOfBiodiversityAndEcosystemsInPercent": 0.138,
-						"dnshToClimateChangeMitigation": "No",
-						"dnshToClimateChangeAdaption": "Yes",
-						"dnshToSustainableUseAndProtectionOfWaterAndMarineResources": "No",
-						"dnshToTransitionToACircularEconomy": "No",
-						"dnshToPollutionPreventionAndControl": "Yes",
-						"dnshToProtectionAndRestorationOfBiodiversityAndEcosystems": "No",
-						"minimumSafeguards": "Yes"
-					}
-				],
-				"enablingShareInPercent": 0.3933,
-				"transitionalShareInPercent": 0.8317
-			},
-			"capex": {
-				"totalAmount": {
-					"value": 1492972447,
-					"dataSource": {
-						"page": 39,
-						"report": "SustainabilityReport",
-						"tagName": "architectures"
-					},
-					"quality": "Audited",
-					"comment": "bypass optical array",
-					"unit": "LAK"
-				},
-				"nonEligibleShare": {
-					"relativeShareInPercent": 0.025,
-					"absoluteShare": {
-						"amount": 2075967690,
-						"currency": "EUR"
-					}
-				},
-				"eligibleShare": {
-					"relativeShareInPercent": 0.8008,
-					"absoluteShare": {
-						"amount": 1163936476,
-						"currency": "AUD"
-					}
-				},
-				"nonAlignedShare": {
-					"relativeShareInPercent": 0.9024,
-					"absoluteShare": {
-						"amount": 9097011830,
-						"currency": "CHF"
-=======
 					"relativeShareInPercent": 0.6766,
 					"absoluteShare": {
 						"amount": 918944306,
@@ -440,53 +248,10 @@
 					"absoluteShare": {
 						"amount": 9444492903,
 						"currency": "CAD"
->>>>>>> 657f594e
 					}
 				},
 				"nonAlignedActivities": [
 					{
-<<<<<<< HEAD
-						"activityName": "InstallationMaintenanceAndRepairOfChargingStationsForElectricVehiclesInBuildingsAndParkingSpacesAttachedToBuildings",
-						"naceCodes": [
-							"D",
-							"H",
-							"K"
-						],
-						"share": {
-							"relativeShareInPercent": 0.8823,
-							"absoluteShare": {
-								"amount": 2842624145,
-								"currency": "AUD"
-							}
-						}
-					},
-					{
-						"activityName": "AcquisitionAndOwnershipOfBuildings",
-						"naceCodes": [
-							"E",
-							"F",
-							"H"
-						],
-						"share": {
-							"relativeShareInPercent": 0.7739,
-							"absoluteShare": {
-								"amount": 6648535211,
-								"currency": "AUD"
-							}
-						}
-					},
-					{
-						"activityName": "ProductionOfHeatCoolFromGeothermalEnergy",
-						"naceCodes": [
-							"E",
-							"F",
-							"I"
-						],
-						"share": {
-							"relativeShareInPercent": 0.2947,
-							"absoluteShare": {
-								"amount": 9720902312,
-=======
 						"activityName": "ManufactureOfBatteries",
 						"naceCodes": [
 							"E38.32",
@@ -509,74 +274,12 @@
 							"relativeShareInPercent": 0.343,
 							"absoluteShare": {
 								"amount": 1112265709,
->>>>>>> 657f594e
 								"currency": "AUD"
 							}
 						}
 					}
 				],
 				"alignedShare": {
-<<<<<<< HEAD
-					"relativeShareInPercent": 0.0635,
-					"absoluteShare": {
-						"amount": 7432093264,
-						"currency": "EUR"
-					}
-				},
-				"substantialContributionToClimateChangeMitigationInPercent": 0.6652,
-				"substantialContributionToClimateChangeAdaptionInPercent": 0.7397,
-				"substantialContributionToSustainableUseAndProtectionOfWaterAndMarineResourcesInPercent": 0.3569,
-				"substantialContributionToTransitionToACircularEconomyInPercent": 0.6162,
-				"substantialContributionToPollutionPreventionAndControlInPercent": 0.1753,
-				"substantialContributionToProtectionAndRestorationOfBiodiversityAndEcosystemsInPercent": 0.2134,
-				"alignedActivities": [
-					{
-						"activityName": "ElectricityGenerationFromOceanEnergyTechnologies",
-						"naceCodes": [
-							"E",
-							"K",
-							"L"
-						],
-						"share": {
-							"relativeShareInPercent": 0.035,
-							"absoluteShare": {
-								"amount": 6297872525,
-								"currency": "USD"
-							}
-						},
-						"substantialContributionToClimateChangeMitigationInPercent": 0.8636,
-						"substantialContributionToClimateChangeAdaptionInPercent": 0.6012,
-						"substantialContributionToSustainableUseAndProtectionOfWaterAndMarineResourcesInPercent": 0.1045,
-						"substantialContributionToTransitionToACircularEconomyInPercent": 0.8192,
-						"substantialContributionToPollutionPreventionAndControlInPercent": 0.202,
-						"substantialContributionToProtectionAndRestorationOfBiodiversityAndEcosystemsInPercent": 0.2812,
-						"dnshToClimateChangeMitigation": "Yes",
-						"dnshToClimateChangeAdaption": "Yes",
-						"dnshToSustainableUseAndProtectionOfWaterAndMarineResources": "Yes",
-						"dnshToTransitionToACircularEconomy": "No",
-						"dnshToPollutionPreventionAndControl": "Yes",
-						"dnshToProtectionAndRestorationOfBiodiversityAndEcosystems": "No",
-						"minimumSafeguards": "Yes"
-					},
-					{
-						"activityName": "ResearchDevelopmentAndInnovationForDirectAirCaptureOfCo2",
-						"naceCodes": [
-							"A"
-						],
-						"share": {
-							"relativeShareInPercent": 0.3863,
-							"absoluteShare": {
-								"amount": 3045348832,
-								"currency": "CHF"
-							}
-						},
-						"substantialContributionToClimateChangeMitigationInPercent": 0.2187,
-						"substantialContributionToClimateChangeAdaptionInPercent": 0.5488,
-						"substantialContributionToSustainableUseAndProtectionOfWaterAndMarineResourcesInPercent": 0.1831,
-						"substantialContributionToTransitionToACircularEconomyInPercent": 0.1755,
-						"substantialContributionToPollutionPreventionAndControlInPercent": 0.9841,
-						"substantialContributionToProtectionAndRestorationOfBiodiversityAndEcosystemsInPercent": 0.8963,
-=======
 					"relativeShareInPercent": 0.5587,
 					"absoluteShare": {
 						"amount": 9756755986,
@@ -609,77 +312,11 @@
 						"substantialContributionToTransitionToACircularEconomyInPercent": 0.9412,
 						"substantialContributionToPollutionPreventionAndControlInPercent": 0.2121,
 						"substantialContributionToProtectionAndRestorationOfBiodiversityAndEcosystemsInPercent": 0.7943,
->>>>>>> 657f594e
 						"dnshToClimateChangeMitigation": "Yes",
 						"dnshToClimateChangeAdaption": "No",
 						"dnshToSustainableUseAndProtectionOfWaterAndMarineResources": "No",
 						"dnshToTransitionToACircularEconomy": "No",
 						"dnshToPollutionPreventionAndControl": "Yes",
-<<<<<<< HEAD
-						"dnshToProtectionAndRestorationOfBiodiversityAndEcosystems": "No",
-						"minimumSafeguards": "No"
-					},
-					{
-						"activityName": "ManufactureOfRenewableEnergyTechnologies",
-						"naceCodes": [
-							"H"
-						],
-						"share": {
-							"relativeShareInPercent": 0.3469,
-							"absoluteShare": {
-								"amount": 1122082606,
-								"currency": "EUR"
-							}
-						},
-						"substantialContributionToClimateChangeMitigationInPercent": 0.8427,
-						"substantialContributionToClimateChangeAdaptionInPercent": 0.2373,
-						"substantialContributionToSustainableUseAndProtectionOfWaterAndMarineResourcesInPercent": 0.4208,
-						"substantialContributionToTransitionToACircularEconomyInPercent": 0.3485,
-						"substantialContributionToPollutionPreventionAndControlInPercent": 0.9106,
-						"substantialContributionToProtectionAndRestorationOfBiodiversityAndEcosystemsInPercent": 0.6061,
-						"dnshToClimateChangeMitigation": "No",
-						"dnshToClimateChangeAdaption": "No",
-						"dnshToSustainableUseAndProtectionOfWaterAndMarineResources": "No",
-						"dnshToTransitionToACircularEconomy": "Yes",
-						"dnshToPollutionPreventionAndControl": "No",
-						"dnshToProtectionAndRestorationOfBiodiversityAndEcosystems": "No",
-						"minimumSafeguards": "Yes"
-					}
-				],
-				"enablingShareInPercent": 0.5532,
-				"transitionalShareInPercent": 0.9376
-			},
-			"revenue": {
-				"totalAmount": {
-					"value": 5892724951,
-					"dataSource": {
-						"page": 910,
-						"report": "IntegratedReport",
-						"tagName": "relationships"
-					},
-					"quality": "Reported",
-					"comment": "bypass wireless application",
-					"unit": "GMD"
-				},
-				"nonEligibleShare": {
-					"relativeShareInPercent": 0.4903,
-					"absoluteShare": {
-						"amount": 8661870300,
-						"currency": "EUR"
-					}
-				},
-				"eligibleShare": {
-					"relativeShareInPercent": 0.2916,
-					"absoluteShare": {
-						"amount": 8652747949,
-						"currency": "USD"
-					}
-				},
-				"nonAlignedShare": {
-					"relativeShareInPercent": 0.6646,
-					"absoluteShare": {
-						"amount": 9714475743,
-=======
 						"dnshToProtectionAndRestorationOfBiodiversityAndEcosystems": "Yes",
 						"minimumSafeguards": "No"
 					}
@@ -714,97 +351,11 @@
 					"relativeShareInPercent": 0.8412,
 					"absoluteShare": {
 						"amount": 8030070631,
->>>>>>> 657f594e
 						"currency": "AUD"
 					}
 				},
 				"nonAlignedActivities": [
 					{
-<<<<<<< HEAD
-						"activityName": "InfrastructureEnablingLowCarbonRoadTransportAndPublicTransport",
-						"naceCodes": [
-							"A",
-							"I"
-						],
-						"share": {
-							"relativeShareInPercent": 0.2731,
-							"absoluteShare": {
-								"amount": 2192524513,
-								"currency": "USD"
-							}
-						}
-					},
-					{
-						"activityName": "RehabilitationAndRestorationOfForestsIncludingReforestationAndNaturalForestRegenerationAfterAnExtremeEvent",
-						"naceCodes": [
-							"F"
-						],
-						"share": {
-							"relativeShareInPercent": 0.0923,
-							"absoluteShare": {
-								"amount": 338940748,
-								"currency": "CHF"
-							}
-						}
-					},
-					{
-						"activityName": "OperationOfPersonalMobilityDevicesCycleLogistics",
-						"naceCodes": [
-							"M"
-						],
-						"share": {
-							"relativeShareInPercent": 0.2439,
-							"absoluteShare": {
-								"amount": 8381613852,
-								"currency": "CAD"
-							}
-						}
-					}
-				],
-				"alignedShare": {
-					"relativeShareInPercent": 0.5392,
-					"absoluteShare": {
-						"amount": 5372314780,
-						"currency": "CHF"
-					}
-				},
-				"substantialContributionToClimateChangeMitigationInPercent": 0.695,
-				"substantialContributionToClimateChangeAdaptionInPercent": 0.2554,
-				"substantialContributionToSustainableUseAndProtectionOfWaterAndMarineResourcesInPercent": 0.2696,
-				"substantialContributionToTransitionToACircularEconomyInPercent": 0.4012,
-				"substantialContributionToPollutionPreventionAndControlInPercent": 0.3629,
-				"substantialContributionToProtectionAndRestorationOfBiodiversityAndEcosystemsInPercent": 0.9419,
-				"alignedActivities": [
-					{
-						"activityName": "ProductionOfHeatCoolFromGeothermalEnergy",
-						"naceCodes": [
-							"J"
-						],
-						"share": {
-							"relativeShareInPercent": 0.7327,
-							"absoluteShare": {
-								"amount": 5270016397,
-								"currency": "CHF"
-							}
-						},
-						"substantialContributionToClimateChangeMitigationInPercent": 0.9861,
-						"substantialContributionToClimateChangeAdaptionInPercent": 0.191,
-						"substantialContributionToSustainableUseAndProtectionOfWaterAndMarineResourcesInPercent": 0.4035,
-						"substantialContributionToTransitionToACircularEconomyInPercent": 0.8875,
-						"substantialContributionToPollutionPreventionAndControlInPercent": 0.345,
-						"substantialContributionToProtectionAndRestorationOfBiodiversityAndEcosystemsInPercent": 0.0555,
-						"dnshToClimateChangeMitigation": "Yes",
-						"dnshToClimateChangeAdaption": "Yes",
-						"dnshToSustainableUseAndProtectionOfWaterAndMarineResources": "No",
-						"dnshToTransitionToACircularEconomy": "No",
-						"dnshToPollutionPreventionAndControl": "Yes",
-						"dnshToProtectionAndRestorationOfBiodiversityAndEcosystems": "No",
-						"minimumSafeguards": "No"
-					}
-				],
-				"enablingShareInPercent": 0.9311,
-				"transitionalShareInPercent": 0.4664
-=======
 						"activityName": "CogenerationOfHeatCoolAndPowerFromGeothermalEnergy",
 						"naceCodes": [
 							"D35.30"
@@ -861,7 +412,6 @@
 				],
 				"enablingShareInPercent": 0.8662,
 				"transitionalShareInPercent": 0.2805
->>>>>>> 657f594e
 			}
 		},
 		"reportingPeriod": "2020"
