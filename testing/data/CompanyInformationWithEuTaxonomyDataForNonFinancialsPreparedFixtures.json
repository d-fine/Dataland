[
	{
		"companyInformation": {
			"companyName": "only-eligible-numbers",
<<<<<<< HEAD
			"headquarters": "Rosenbaumberg",
			"headquartersPostalCode": "28619",
			"sector": "initiatives",
			"identifiers": {
				"Lei": [],
				"Isin": [
					"6NzEmYq425z3"
				],
				"PermId": [],
				"Ticker": [
					"PorAw20"
				],
				"Duns": [
					"mwDNsoq4b"
=======
			"headquarters": "Collierville",
			"headquartersPostalCode": "72096",
			"sector": "portals",
			"identifiers": {
				"Lei": [
					"AZfsj9bdA3edKhqYZ3C5"
				],
				"Isin": [],
				"PermId": [],
				"Ticker": [
					"ib0qB03"
				],
				"Duns": [
					"p2DcfYSmq"
				],
				"VatNumber": [
					"MBeqB55sT"
>>>>>>> cf029f21
				],
				"VatNumber": [],
				"CompanyRegistrationNumber": [
<<<<<<< HEAD
					"iWnMKCK29TNRVnX"
				]
			},
			"countryCode": "MR",
			"companyAlternativeNames": [
				"Braun LLC",
				"Wilkinson, Hane and Stiedemann",
				"Ziemann - Stracke"
			],
			"isTeaserCompany": false
		},
		"t": {
			"general": {
				"fiscalYearDeviation": "NoDeviation",
				"fiscalYearEnd": "2022-08-26",
				"referencedReports": {
					"AnnualReport": {
						"reference": "50a36c418baffd520bb92d84664f06f9732a21f4e2e5ecee6d9136f16e7e0b63",
						"reportDate": "2022-09-11",
						"currency": "JPY"
					},
					"SustainabilityReport": {
						"reference": "50a36c418baffd520bb92d84664f06f9732a21f4e2e5ecee6d9136f16e7e0b63",
						"currency": "ARS"
					},
					"IntegratedReport": {
						"reference": "50a36c418baffd520bb92d84664f06f9732a21f4e2e5ecee6d9136f16e7e0b63",
						"isGroupLevel": "NA",
						"reportDate": "2022-12-14",
						"currency": "AWG"
					},
					"ESEFReport": {
						"reference": "50a36c418baffd520bb92d84664f06f9732a21f4e2e5ecee6d9136f16e7e0b63",
						"currency": "BRL"
					}
				},
				"assurance": {
					"assurance": "LimitedAssurance",
					"dataSource": {
						"page": 329,
						"report": "IntegratedReport",
						"tagName": "e-markets"
					}
				},
				"scopeOfEntities": "No"
			},
			"opex": {
				"totalEligibleShare": {
					"percentage": 38.621039502322674,
					"currency": "USD"
				}
			},
			"capex": {
				"totalEligibleShare": {
					"percentage": 15.090546966530383,
					"currency": "CAD"
				}
			},
			"revenue": {
				"totalEligibleShare": {
					"percentage": 17.038486409001052,
					"currency": "CAD"
				}
			}
		},
		"reportingPeriod": "2021"
=======
					"YSZbgZjxwNF6TZ3"
				]
			},
			"countryCode": "KR",
			"companyAlternativeNames": [],
			"companyLegalForm": "GmbH",
			"website": "https://strong-chili.name/",
			"isTeaserCompany": false
		},
		"t": {
			"numberOfEmployees": 35317,
			"referencedReports": {
				"SustainabilityReport": {
					"reference": "50a36c418baffd520bb92d84664f06f9732a21f4e2e5ecee6d9136f16e7e0b63",
					"isGroupLevel": "Yes",
					"reportDate": "2023-04-30",
					"currency": "FKP"
				},
				"AnnualReport": {
					"reference": "50a36c418baffd520bb92d84664f06f9732a21f4e2e5ecee6d9136f16e7e0b63",
					"reportDate": "2022-09-12",
					"currency": "TND"
				}
			},
			"assurance": {
				"assurance": "ReasonableAssurance"
			},
			"nfrdMandatory": "No",
			"euTaxonomyActivityLevelReporting": "Yes",
			"opex": {
				"eligibleData": {
					"valueAsPercentage": 0.2493,
					"quality": "NA"
				}
			},
			"capex": {
				"eligibleData": {
					"valueAsPercentage": 0.385,
					"quality": "NA"
				}
			},
			"revenue": {
				"eligibleData": {
					"valueAsPercentage": 0.8903,
					"quality": "NA"
				}
			}
		},
		"reportingPeriod": "2019"
>>>>>>> cf029f21
	},
	{
		"companyInformation": {
			"companyName": "only-eligible-and-total-numbers",
<<<<<<< HEAD
			"headquarters": "Fritschland",
			"headquartersPostalCode": "55019",
			"identifiers": {
				"Lei": [],
				"Isin": [
					"LiXO7Om7xyqN"
				],
				"PermId": [],
				"Ticker": [
					"JPC5lRQ"
				],
				"Duns": [],
				"VatNumber": [
					"gGAAZdYUq"
=======
			"headquarters": "Jacobsville",
			"headquartersPostalCode": "11378-5628",
			"sector": "e-business",
			"identifiers": {
				"Lei": [],
				"Isin": [
					"1CejOLRDOM3T"
				],
				"PermId": [
					"k96pcnkEin"
>>>>>>> cf029f21
				],
				"Ticker": [],
				"Duns": [],
				"VatNumber": [],
				"CompanyRegistrationNumber": []
			},
<<<<<<< HEAD
			"countryCode": "BA",
			"companyAlternativeNames": [],
			"companyLegalForm": "AG",
			"isTeaserCompany": false
		},
		"t": {
			"general": {
				"referencedReports": {
					"AnnualReport": {
						"reference": "50a36c418baffd520bb92d84664f06f9732a21f4e2e5ecee6d9136f16e7e0b63",
						"reportDate": "2023-06-25",
						"currency": "GEL"
					},
					"IntegratedReport": {
						"reference": "50a36c418baffd520bb92d84664f06f9732a21f4e2e5ecee6d9136f16e7e0b63",
						"isGroupLevel": "No",
						"reportDate": "2023-05-14",
						"currency": "DZD"
					}
				},
				"assurance": {
					"assurance": "ReasonableAssurance",
					"provider": "Feil Inc",
					"dataSource": {
						"page": 750,
						"report": "AnnualReport",
						"tagName": "applications"
					}
				},
				"scopeOfEntities": "No"
			},
			"opex": {
				"totalAmount": {
					"value": 551579.8673033714,
					"quality": "Incomplete"
				},
				"totalEligibleShare": {
					"percentage": 78.98015002720058,
					"absoluteShare": 0.20179498894140124,
					"currency": "AUD"
=======
			"countryCode": "WF",
			"companyAlternativeNames": [
				"Cole - Reichel",
				"Terry, Wilkinson and Braun"
			],
			"isTeaserCompany": false
		},
		"t": {
			"fiscalYearDeviation": "NoDeviation",
			"fiscalYearEnd": "2022-12-25",
			"referencedReports": {
				"IntegratedReport": {
					"reference": "50a36c418baffd520bb92d84664f06f9732a21f4e2e5ecee6d9136f16e7e0b63",
					"isGroupLevel": "No",
					"reportDate": "2022-09-11",
					"currency": "TRY"
				},
				"AnnualReport": {
					"reference": "50a36c418baffd520bb92d84664f06f9732a21f4e2e5ecee6d9136f16e7e0b63",
					"reportDate": "2023-04-13",
					"currency": "CUP"
				},
				"SustainabilityReport": {
					"reference": "50a36c418baffd520bb92d84664f06f9732a21f4e2e5ecee6d9136f16e7e0b63",
					"currency": "BGN"
				}
			},
			"assurance": {
				"assurance": "LimitedAssurance",
				"provider": "Homenick LLC",
				"dataSource": {
					"page": 834,
					"report": "IntegratedReport",
					"tagName": "platforms"
				}
			},
			"scopeOfEntities": "Yes",
			"opex": {
				"totalAmount": {
					"value": 124533.17563049495,
					"dataSource": {
						"page": 359,
						"report": "AnnualReport",
						"tagName": "bandwidth"
					},
					"quality": "Reported",
					"comment": "index bluetooth bandwidth"
				},
				"eligibleData": {
					"valueAsPercentage": 0.6728,
					"dataSource": {
						"page": 106,
						"report": "SustainabilityReport",
						"tagName": "e-business"
					},
					"quality": "Reported",
					"comment": "generate multi-byte monitor",
					"valueAsAbsolute": 700600.6956333295
>>>>>>> cf029f21
				}
			},
			"capex": {
				"totalAmount": {
<<<<<<< HEAD
					"value": 815576.923172921,
					"dataSource": {
						"page": 276,
						"report": "IntegratedReport",
						"tagName": "infrastructures"
					},
					"quality": "Estimated",
					"comment": "compress neural interface"
				},
				"totalEligibleShare": {
					"percentage": 46.35127722285688,
					"absoluteShare": 0.9525114877615124,
					"currency": "EUR"
=======
					"value": 485803.9364335127,
					"dataSource": {
						"page": 770,
						"report": "AnnualReport",
						"tagName": "bandwidth"
					},
					"quality": "Reported",
					"comment": "connect bluetooth interface"
				},
				"eligibleData": {
					"valueAsPercentage": 0.8289,
					"dataSource": {
						"page": 1127,
						"report": "IntegratedReport",
						"tagName": "experiences"
					},
					"quality": "Incomplete",
					"comment": "input multi-byte protocol",
					"valueAsAbsolute": 353728.02526690066
>>>>>>> cf029f21
				}
			},
			"revenue": {
				"totalAmount": {
<<<<<<< HEAD
					"value": 333493.8618936576,
					"quality": "Incomplete"
				},
				"totalEligibleShare": {
					"percentage": 71.11987438984215,
					"absoluteShare": 0.5204461191315204,
					"currency": "AUD"
				}
			}
		},
		"reportingPeriod": "2020"
=======
					"value": 634395.6187367439,
					"dataSource": {
						"page": 1170,
						"report": "IntegratedReport",
						"tagName": "technologies"
					},
					"quality": "Reported",
					"comment": "reboot haptic pixel"
				},
				"eligibleData": {
					"valueAsPercentage": 0.6168,
					"quality": "Incomplete",
					"valueAsAbsolute": 584482.3705032468
				}
			}
		},
		"reportingPeriod": "2022"
>>>>>>> cf029f21
	},
	{
		"companyInformation": {
			"companyName": "company_without_reports",
<<<<<<< HEAD
			"headquarters": "West Emmettworth",
			"sector": "functionalities",
			"identifiers": {
				"Lei": [
					"4FojWxOGNL3eWfxOCKOT"
				],
				"Isin": [],
				"PermId": [
					"YZKL40qML9"
=======
			"headquarters": "Fort Selenachester",
			"identifiers": {
				"Lei": [
					"sEsF70k8lwzY3lduJFmf"
>>>>>>> cf029f21
				],
				"Isin": [],
				"PermId": [],
				"Ticker": [],
<<<<<<< HEAD
				"Duns": [
					"kJMubXcPy"
				],
				"VatNumber": [],
				"CompanyRegistrationNumber": [
					"pyJ9fKIaRAXxruA"
				]
			},
			"countryCode": "TO",
			"companyAlternativeNames": [
				"Kessler - Baumbach",
				"Kilback - Dickens"
			],
			"companyLegalForm": "GmbH",
			"isTeaserCompany": false
		},
		"t": {
			"general": {
				"fiscalYearDeviation": "NoDeviation",
				"numberOfEmployees": 47959,
				"assurance": {
					"assurance": "None"
				},
				"activityLevelReporting": "No"
			},
			"opex": {
				"totalNonEligibleShare": {
					"percentage": 12.313720025122166,
					"absoluteShare": 0.04316269210539758,
					"currency": "CHF"
				},
				"totalNonAlignedShare": {
					"percentage": 7.050243369303644,
					"absoluteShare": 0.5735091017559171,
					"currency": "USD"
				},
				"totalAlignedShare": {
					"percentage": 19.52112230937928,
					"absoluteShare": 0.5351164930034429,
					"currency": "CHF"
				}
			},
			"capex": {
				"totalNonEligibleShare": {
					"percentage": 4.283277946524322,
					"absoluteShare": 0.5856033056043088,
					"currency": "CHF"
				},
				"totalAlignedShare": {
					"percentage": 75.45558949932456,
					"absoluteShare": 0.6150751034729183,
					"currency": "AUD"
				},
				"nonAlignedActivities": [
					{
						"activityName": "LowCarbonAirportInfrastructure",
						"naceCodes": [
							"F",
							"K"
						],
						"share": {
							"percentage": 89.2253945581615,
							"absoluteShare": 0.7659534642007202,
							"currency": "USD"
						}
					}
				],
				"alignedActivities": [
					{
						"activityName": "ElectricityGenerationFromOceanEnergyTechnologies",
						"share": {
							"percentage": 88.8815940823406,
							"absoluteShare": 0.6965711081866175,
							"currency": "EUR"
						},
						"substantialContributionCriteria": {
							"Biodiversity": 31.79441918618977,
							"ClimateMitigation": 44.468624773435295,
							"Water": 88.10535005759448,
							"ClimateAdaptation": 35.73688832111657
						},
						"dnshCriteria": {
							"PollutionPrevention": "No",
							"CircularEconomy": "Yes",
							"ClimateAdaptation": "Yes"
						}
					}
				]
			},
			"revenue": {
				"totalAmount": {
					"dataSource": {
						"page": 460,
						"report": "ESEFReport",
						"tagName": "supply-chains"
					},
					"quality": "Reported",
					"comment": "input multi-byte driver"
				},
				"totalNonEligibleShare": {
					"percentage": 9.260376868769526,
					"absoluteShare": 0.17707127099856734,
					"currency": "USD"
				},
				"totalAlignedShare": {
					"percentage": 24.8461700277403,
					"absoluteShare": 0.4410293383989483,
					"currency": "USD"
=======
				"Duns": [],
				"VatNumber": [
					"zDNkNizWm"
				],
				"CompanyRegistrationNumber": []
			},
			"countryCode": "GI",
			"companyAlternativeNames": [
				"Barton - Pfannerstill",
				"Klocko LLC"
			],
			"isTeaserCompany": false
		},
		"t": {
			"fiscalYearDeviation": "NoDeviation",
			"assurance": {
				"assurance": "None"
			},
			"scopeOfEntities": "No",
			"opex": {
				"alignedData": {
					"dataSource": {
						"page": 345,
						"report": "AnnualReport",
						"tagName": "convergence"
					},
					"quality": "Reported",
					"comment": "connect neural feed",
					"valueAsAbsolute": 105675.2365315333
				}
			},
			"capex": {
				"totalAmount": {
					"dataSource": {
						"page": 767,
						"report": "SustainabilityReport",
						"tagName": "synergies"
					},
					"quality": "Incomplete",
					"comment": "override primary port"
				},
				"alignedData": {
					"valueAsPercentage": 0.5365,
					"dataSource": {
						"page": 168,
						"report": "IntegratedReport",
						"tagName": "eyeballs"
					},
					"quality": "Reported",
					"comment": "back up open-source alarm"
				}
			},
			"revenue": {
				"totalAmount": {
					"dataSource": {
						"page": 635,
						"report": "IntegratedReport",
						"tagName": "portals"
					},
					"quality": "Reported",
					"comment": "transmit solid state protocol"
				},
				"alignedData": {
					"valueAsPercentage": 0.269,
					"dataSource": {
						"page": 304,
						"report": "SustainabilityReport",
						"tagName": "experiences"
					},
					"quality": "Estimated",
					"comment": "transmit mobile port",
					"valueAsAbsolute": 432322.05271488056
>>>>>>> cf029f21
				}
			}
		},
		"reportingPeriod": "2022"
	}
]<|MERGE_RESOLUTION|>--- conflicted
+++ resolved
@@ -2,22 +2,6 @@
 	{
 		"companyInformation": {
 			"companyName": "only-eligible-numbers",
-<<<<<<< HEAD
-			"headquarters": "Rosenbaumberg",
-			"headquartersPostalCode": "28619",
-			"sector": "initiatives",
-			"identifiers": {
-				"Lei": [],
-				"Isin": [
-					"6NzEmYq425z3"
-				],
-				"PermId": [],
-				"Ticker": [
-					"PorAw20"
-				],
-				"Duns": [
-					"mwDNsoq4b"
-=======
 			"headquarters": "Collierville",
 			"headquartersPostalCode": "72096",
 			"sector": "portals",
@@ -35,78 +19,8 @@
 				],
 				"VatNumber": [
 					"MBeqB55sT"
->>>>>>> cf029f21
-				],
-				"VatNumber": [],
+				],
 				"CompanyRegistrationNumber": [
-<<<<<<< HEAD
-					"iWnMKCK29TNRVnX"
-				]
-			},
-			"countryCode": "MR",
-			"companyAlternativeNames": [
-				"Braun LLC",
-				"Wilkinson, Hane and Stiedemann",
-				"Ziemann - Stracke"
-			],
-			"isTeaserCompany": false
-		},
-		"t": {
-			"general": {
-				"fiscalYearDeviation": "NoDeviation",
-				"fiscalYearEnd": "2022-08-26",
-				"referencedReports": {
-					"AnnualReport": {
-						"reference": "50a36c418baffd520bb92d84664f06f9732a21f4e2e5ecee6d9136f16e7e0b63",
-						"reportDate": "2022-09-11",
-						"currency": "JPY"
-					},
-					"SustainabilityReport": {
-						"reference": "50a36c418baffd520bb92d84664f06f9732a21f4e2e5ecee6d9136f16e7e0b63",
-						"currency": "ARS"
-					},
-					"IntegratedReport": {
-						"reference": "50a36c418baffd520bb92d84664f06f9732a21f4e2e5ecee6d9136f16e7e0b63",
-						"isGroupLevel": "NA",
-						"reportDate": "2022-12-14",
-						"currency": "AWG"
-					},
-					"ESEFReport": {
-						"reference": "50a36c418baffd520bb92d84664f06f9732a21f4e2e5ecee6d9136f16e7e0b63",
-						"currency": "BRL"
-					}
-				},
-				"assurance": {
-					"assurance": "LimitedAssurance",
-					"dataSource": {
-						"page": 329,
-						"report": "IntegratedReport",
-						"tagName": "e-markets"
-					}
-				},
-				"scopeOfEntities": "No"
-			},
-			"opex": {
-				"totalEligibleShare": {
-					"percentage": 38.621039502322674,
-					"currency": "USD"
-				}
-			},
-			"capex": {
-				"totalEligibleShare": {
-					"percentage": 15.090546966530383,
-					"currency": "CAD"
-				}
-			},
-			"revenue": {
-				"totalEligibleShare": {
-					"percentage": 17.038486409001052,
-					"currency": "CAD"
-				}
-			}
-		},
-		"reportingPeriod": "2021"
-=======
 					"YSZbgZjxwNF6TZ3"
 				]
 			},
@@ -156,27 +70,10 @@
 			}
 		},
 		"reportingPeriod": "2019"
->>>>>>> cf029f21
 	},
 	{
 		"companyInformation": {
 			"companyName": "only-eligible-and-total-numbers",
-<<<<<<< HEAD
-			"headquarters": "Fritschland",
-			"headquartersPostalCode": "55019",
-			"identifiers": {
-				"Lei": [],
-				"Isin": [
-					"LiXO7Om7xyqN"
-				],
-				"PermId": [],
-				"Ticker": [
-					"JPC5lRQ"
-				],
-				"Duns": [],
-				"VatNumber": [
-					"gGAAZdYUq"
-=======
 			"headquarters": "Jacobsville",
 			"headquartersPostalCode": "11378-5628",
 			"sector": "e-business",
@@ -187,55 +84,12 @@
 				],
 				"PermId": [
 					"k96pcnkEin"
->>>>>>> cf029f21
 				],
 				"Ticker": [],
 				"Duns": [],
 				"VatNumber": [],
 				"CompanyRegistrationNumber": []
 			},
-<<<<<<< HEAD
-			"countryCode": "BA",
-			"companyAlternativeNames": [],
-			"companyLegalForm": "AG",
-			"isTeaserCompany": false
-		},
-		"t": {
-			"general": {
-				"referencedReports": {
-					"AnnualReport": {
-						"reference": "50a36c418baffd520bb92d84664f06f9732a21f4e2e5ecee6d9136f16e7e0b63",
-						"reportDate": "2023-06-25",
-						"currency": "GEL"
-					},
-					"IntegratedReport": {
-						"reference": "50a36c418baffd520bb92d84664f06f9732a21f4e2e5ecee6d9136f16e7e0b63",
-						"isGroupLevel": "No",
-						"reportDate": "2023-05-14",
-						"currency": "DZD"
-					}
-				},
-				"assurance": {
-					"assurance": "ReasonableAssurance",
-					"provider": "Feil Inc",
-					"dataSource": {
-						"page": 750,
-						"report": "AnnualReport",
-						"tagName": "applications"
-					}
-				},
-				"scopeOfEntities": "No"
-			},
-			"opex": {
-				"totalAmount": {
-					"value": 551579.8673033714,
-					"quality": "Incomplete"
-				},
-				"totalEligibleShare": {
-					"percentage": 78.98015002720058,
-					"absoluteShare": 0.20179498894140124,
-					"currency": "AUD"
-=======
 			"countryCode": "WF",
 			"companyAlternativeNames": [
 				"Cole - Reichel",
@@ -294,26 +148,10 @@
 					"quality": "Reported",
 					"comment": "generate multi-byte monitor",
 					"valueAsAbsolute": 700600.6956333295
->>>>>>> cf029f21
 				}
 			},
 			"capex": {
 				"totalAmount": {
-<<<<<<< HEAD
-					"value": 815576.923172921,
-					"dataSource": {
-						"page": 276,
-						"report": "IntegratedReport",
-						"tagName": "infrastructures"
-					},
-					"quality": "Estimated",
-					"comment": "compress neural interface"
-				},
-				"totalEligibleShare": {
-					"percentage": 46.35127722285688,
-					"absoluteShare": 0.9525114877615124,
-					"currency": "EUR"
-=======
 					"value": 485803.9364335127,
 					"dataSource": {
 						"page": 770,
@@ -333,24 +171,10 @@
 					"quality": "Incomplete",
 					"comment": "input multi-byte protocol",
 					"valueAsAbsolute": 353728.02526690066
->>>>>>> cf029f21
 				}
 			},
 			"revenue": {
 				"totalAmount": {
-<<<<<<< HEAD
-					"value": 333493.8618936576,
-					"quality": "Incomplete"
-				},
-				"totalEligibleShare": {
-					"percentage": 71.11987438984215,
-					"absoluteShare": 0.5204461191315204,
-					"currency": "AUD"
-				}
-			}
-		},
-		"reportingPeriod": "2020"
-=======
 					"value": 634395.6187367439,
 					"dataSource": {
 						"page": 1170,
@@ -368,141 +192,18 @@
 			}
 		},
 		"reportingPeriod": "2022"
->>>>>>> cf029f21
 	},
 	{
 		"companyInformation": {
 			"companyName": "company_without_reports",
-<<<<<<< HEAD
-			"headquarters": "West Emmettworth",
-			"sector": "functionalities",
-			"identifiers": {
-				"Lei": [
-					"4FojWxOGNL3eWfxOCKOT"
-				],
-				"Isin": [],
-				"PermId": [
-					"YZKL40qML9"
-=======
 			"headquarters": "Fort Selenachester",
 			"identifiers": {
 				"Lei": [
 					"sEsF70k8lwzY3lduJFmf"
->>>>>>> cf029f21
 				],
 				"Isin": [],
 				"PermId": [],
 				"Ticker": [],
-<<<<<<< HEAD
-				"Duns": [
-					"kJMubXcPy"
-				],
-				"VatNumber": [],
-				"CompanyRegistrationNumber": [
-					"pyJ9fKIaRAXxruA"
-				]
-			},
-			"countryCode": "TO",
-			"companyAlternativeNames": [
-				"Kessler - Baumbach",
-				"Kilback - Dickens"
-			],
-			"companyLegalForm": "GmbH",
-			"isTeaserCompany": false
-		},
-		"t": {
-			"general": {
-				"fiscalYearDeviation": "NoDeviation",
-				"numberOfEmployees": 47959,
-				"assurance": {
-					"assurance": "None"
-				},
-				"activityLevelReporting": "No"
-			},
-			"opex": {
-				"totalNonEligibleShare": {
-					"percentage": 12.313720025122166,
-					"absoluteShare": 0.04316269210539758,
-					"currency": "CHF"
-				},
-				"totalNonAlignedShare": {
-					"percentage": 7.050243369303644,
-					"absoluteShare": 0.5735091017559171,
-					"currency": "USD"
-				},
-				"totalAlignedShare": {
-					"percentage": 19.52112230937928,
-					"absoluteShare": 0.5351164930034429,
-					"currency": "CHF"
-				}
-			},
-			"capex": {
-				"totalNonEligibleShare": {
-					"percentage": 4.283277946524322,
-					"absoluteShare": 0.5856033056043088,
-					"currency": "CHF"
-				},
-				"totalAlignedShare": {
-					"percentage": 75.45558949932456,
-					"absoluteShare": 0.6150751034729183,
-					"currency": "AUD"
-				},
-				"nonAlignedActivities": [
-					{
-						"activityName": "LowCarbonAirportInfrastructure",
-						"naceCodes": [
-							"F",
-							"K"
-						],
-						"share": {
-							"percentage": 89.2253945581615,
-							"absoluteShare": 0.7659534642007202,
-							"currency": "USD"
-						}
-					}
-				],
-				"alignedActivities": [
-					{
-						"activityName": "ElectricityGenerationFromOceanEnergyTechnologies",
-						"share": {
-							"percentage": 88.8815940823406,
-							"absoluteShare": 0.6965711081866175,
-							"currency": "EUR"
-						},
-						"substantialContributionCriteria": {
-							"Biodiversity": 31.79441918618977,
-							"ClimateMitigation": 44.468624773435295,
-							"Water": 88.10535005759448,
-							"ClimateAdaptation": 35.73688832111657
-						},
-						"dnshCriteria": {
-							"PollutionPrevention": "No",
-							"CircularEconomy": "Yes",
-							"ClimateAdaptation": "Yes"
-						}
-					}
-				]
-			},
-			"revenue": {
-				"totalAmount": {
-					"dataSource": {
-						"page": 460,
-						"report": "ESEFReport",
-						"tagName": "supply-chains"
-					},
-					"quality": "Reported",
-					"comment": "input multi-byte driver"
-				},
-				"totalNonEligibleShare": {
-					"percentage": 9.260376868769526,
-					"absoluteShare": 0.17707127099856734,
-					"currency": "USD"
-				},
-				"totalAlignedShare": {
-					"percentage": 24.8461700277403,
-					"absoluteShare": 0.4410293383989483,
-					"currency": "USD"
-=======
 				"Duns": [],
 				"VatNumber": [
 					"zDNkNizWm"
@@ -575,7 +276,6 @@
 					"quality": "Estimated",
 					"comment": "transmit mobile port",
 					"valueAsAbsolute": 432322.05271488056
->>>>>>> cf029f21
 				}
 			}
 		},
