--- conflicted
+++ resolved
@@ -2,32 +2,6 @@
 	{
 		"companyInformation": {
 			"companyName": "only-eligible-numbers",
-<<<<<<< HEAD
-			"headquarters": "Jasperland",
-			"headquartersPostalCode": "72480",
-			"sector": "e-commerce",
-			"identifiers": {
-				"Lei": [
-					"r6RGF4nZ3eTeBpS4HDx5"
-				],
-				"Isin": [
-					"Aw9NdHSPrZub",
-					"l14LcgdBSWXj"
-				],
-				"PermId": [],
-				"Ticker": [
-					"EJxN2d3"
-				],
-				"Duns": [
-					"7KL28nOrK"
-				],
-				"VatNumber": [],
-				"CompanyRegistrationNumber": []
-			},
-			"countryCode": "BH",
-			"companyAlternativeNames": [
-				"Fusenig, Pohland und Eich"
-=======
 			"headquarters": "Schuhajstadt",
 			"headquartersPostalCode": "63095",
 			"sector": "networks",
@@ -50,18 +24,10 @@
 				"Jarets, Ruch und Zauber",
 				"Liebold, Goldkamp und Roba",
 				"Strunz GmbH & Co. KG"
->>>>>>> d8e641c5
 			],
 			"isTeaserCompany": false
 		},
 		"t": {
-<<<<<<< HEAD
-			"numberOfEmployees": 97202,
-			"referencedReports": {
-				"AnnualReport": {
-					"reference": "50a36c418baffd520bb92d84664f06f9732a21f4e2e5ecee6d9136f16e7e0b63",
-					"currency": "HKD"
-=======
 			"numberOfEmployees": 42673,
 			"referencedReports": {
 				"ESEFReport": {
@@ -83,45 +49,29 @@
 					"reference": "50a36c418baffd520bb92d84664f06f9732a21f4e2e5ecee6d9136f16e7e0b63",
 					"reportDate": "2022-12-25",
 					"currency": "RWF"
->>>>>>> d8e641c5
 				}
 			},
 			"assurance": {
 				"assurance": "ReasonableAssurance"
 			},
 			"scopeOfEntities": "No",
-<<<<<<< HEAD
-			"activityLevelReporting": "Yes",
-			"opex": {
-				"eligibleData": {
-					"valueAsPercentage": 0.5461,
-=======
 			"reportingObligation": "Yes",
 			"activityLevelReporting": "No",
 			"opex": {
 				"eligibleData": {
 					"valueAsPercentage": 0.3567,
->>>>>>> d8e641c5
 					"quality": "NA"
 				}
 			},
 			"capex": {
 				"eligibleData": {
-<<<<<<< HEAD
-					"valueAsPercentage": 0.0109,
-=======
 					"valueAsPercentage": 0.9468,
->>>>>>> d8e641c5
 					"quality": "NA"
 				}
 			},
 			"revenue": {
 				"eligibleData": {
-<<<<<<< HEAD
-					"valueAsPercentage": 0.1965,
-=======
 					"valueAsPercentage": 0.1658,
->>>>>>> d8e641c5
 					"quality": "NA"
 				}
 			}
@@ -131,18 +81,6 @@
 	{
 		"companyInformation": {
 			"companyName": "only-eligible-and-total-numbers",
-<<<<<<< HEAD
-			"headquarters": "Lübeck",
-			"headquartersPostalCode": "19568",
-			"sector": "lifetime value",
-			"identifiers": {
-				"Lei": [
-					"7gzcfLAC6Sto4xKUBWHd"
-				],
-				"Isin": [
-					"9z4B8rO5H99n",
-					"omKSdbdmzV6U"
-=======
 			"headquarters": "Luanascheid",
 			"sector": "systems",
 			"identifiers": {
@@ -151,77 +89,15 @@
 				],
 				"Isin": [
 					"0FttEemytuyp"
->>>>>>> d8e641c5
 				],
 				"PermId": [],
 				"Ticker": [],
-				"Duns": [
-					"brINcTkL2"
-				],
+				"Duns": [],
 				"VatNumber": [
-<<<<<<< HEAD
-					"krsItvqQY"
-=======
 					"jr55NVTQx"
->>>>>>> d8e641c5
-				],
-				"CompanyRegistrationNumber": [
-					"RNpONRcQ4TZ0xDQ"
-				]
-			},
-<<<<<<< HEAD
-			"countryCode": "BY",
-			"companyAlternativeNames": [
-				"Greithanner-Lehner",
-				"Jellinghaus Gruppe",
-				"Rietmüller-Moritz"
-			],
-			"website": "https://leuchtend-blume.com/",
-			"isTeaserCompany": false
-		},
-		"t": {
-			"fiscalYearEnd": "2022-09-15",
-			"numberOfEmployees": 90730,
-			"referencedReports": {
-				"ESEFReport": {
-					"reference": "50a36c418baffd520bb92d84664f06f9732a21f4e2e5ecee6d9136f16e7e0b63",
-					"reportDate": "2023-03-31",
-					"currency": "TJS"
-				},
-				"SustainabilityReport": {
-					"reference": "50a36c418baffd520bb92d84664f06f9732a21f4e2e5ecee6d9136f16e7e0b63",
-					"isGroupLevel": "NA",
-					"currency": "BOB"
-				},
-				"AnnualReport": {
-					"reference": "50a36c418baffd520bb92d84664f06f9732a21f4e2e5ecee6d9136f16e7e0b63",
-					"isGroupLevel": "No",
-					"reportDate": "2023-02-10",
-					"currency": "NOK"
-				},
-				"IntegratedReport": {
-					"reference": "50a36c418baffd520bb92d84664f06f9732a21f4e2e5ecee6d9136f16e7e0b63",
-					"isGroupLevel": "NA",
-					"reportDate": "2023-06-27",
-					"currency": "ZMW"
-				}
-			},
-			"assurance": {
-				"assurance": "None"
-			},
-			"scopeOfEntities": "No",
-			"reportingObligation": "No",
-			"activityLevelReporting": "Yes",
-			"opex": {
-				"totalAmount": {
-					"value": 138479.89097703248,
-					"quality": "Estimated"
-				},
-				"eligibleData": {
-					"valueAsPercentage": 0.9359,
-					"quality": "Incomplete",
-					"valueAsAbsolute": 737421.2062801234
-=======
+				],
+				"CompanyRegistrationNumber": []
+			},
 			"countryCode": "FK",
 			"companyAlternativeNames": [],
 			"isTeaserCompany": false
@@ -258,26 +134,10 @@
 					"quality": "Audited",
 					"comment": "compress redundant application",
 					"valueAsAbsolute": 651926.957780961
->>>>>>> d8e641c5
 				}
 			},
 			"capex": {
 				"totalAmount": {
-<<<<<<< HEAD
-					"value": 708999.3519242853,
-					"dataSource": {
-						"page": 1197,
-						"report": "IntegratedReport",
-						"tagName": "bandwidth"
-					},
-					"quality": "Estimated",
-					"comment": "navigate mobile bandwidth"
-				},
-				"eligibleData": {
-					"valueAsPercentage": 0.9882,
-					"quality": "Estimated",
-					"valueAsAbsolute": 593435.1035277359
-=======
 					"value": 541728.9647040889,
 					"dataSource": {
 						"page": 41,
@@ -297,32 +157,10 @@
 					"quality": "Audited",
 					"comment": "back up online circuit",
 					"valueAsAbsolute": 164686.3320027478
->>>>>>> d8e641c5
 				}
 			},
 			"revenue": {
 				"totalAmount": {
-<<<<<<< HEAD
-					"value": 620928.2597876154,
-					"dataSource": {
-						"page": 395,
-						"report": "SustainabilityReport",
-						"tagName": "networks"
-					},
-					"quality": "Incomplete",
-					"comment": "back up primary system"
-				},
-				"eligibleData": {
-					"valueAsPercentage": 0.6812,
-					"dataSource": {
-						"page": 653,
-						"report": "SustainabilityReport",
-						"tagName": "lifetime value"
-					},
-					"quality": "Audited",
-					"comment": "generate optical pixel",
-					"valueAsAbsolute": 120104.47857901454
-=======
 					"value": 257290.85644707084,
 					"dataSource": {
 						"page": 1013,
@@ -336,7 +174,6 @@
 					"valueAsPercentage": 0.5479,
 					"quality": "Estimated",
 					"valueAsAbsolute": 200887.68610730767
->>>>>>> d8e641c5
 				}
 			}
 		},
@@ -345,45 +182,6 @@
 	{
 		"companyInformation": {
 			"companyName": "company_without_reports",
-<<<<<<< HEAD
-			"headquarters": "Ost Mandy",
-			"sector": "functionalities",
-			"identifiers": {
-				"Lei": [],
-				"Isin": [
-					"M5D4K9g7k5sF",
-					"QVZJKRAwDif3"
-				],
-				"PermId": [],
-				"Ticker": [
-					"qlD9D8O"
-				],
-				"Duns": [],
-				"VatNumber": [],
-				"CompanyRegistrationNumber": []
-			},
-			"countryCode": "CO",
-			"companyAlternativeNames": [
-				"Feuerbach-Hartlieb",
-				"John GmbH & Co. KG"
-			],
-			"website": "https://wohlwollend-burostuhl.org/",
-			"isTeaserCompany": false
-		},
-		"t": {
-			"fiscalYearDeviation": "NoDeviation",
-			"assurance": {
-				"assurance": "None"
-			},
-			"scopeOfEntities": "Yes",
-			"reportingObligation": "Yes",
-			"activityLevelReporting": "No",
-			"opex": {
-				"eligibleData": {
-					"valueAsPercentage": 0.2872,
-					"dataSource": {
-						"page": 1054,
-=======
 			"headquarters": "Annabellescheid",
 			"sector": "supply-chains",
 			"identifiers": {
@@ -426,41 +224,10 @@
 				"totalAmount": {
 					"dataSource": {
 						"page": 515,
->>>>>>> d8e641c5
 						"report": "IntegratedReport",
 						"tagName": "deliverables"
 					},
 					"quality": "Reported",
-<<<<<<< HEAD
-					"comment": "override back-end port",
-					"valueAsAbsolute": 228255.06450608373
-				}
-			},
-			"capex": {
-				"eligibleData": {
-					"valueAsPercentage": 0.7382,
-					"quality": "Estimated"
-				}
-			},
-			"revenue": {
-				"alignedData": {
-					"dataSource": {
-						"page": 43,
-						"report": "IntegratedReport",
-						"tagName": "platforms"
-					},
-					"quality": "Audited",
-					"comment": "compress multi-byte program"
-				},
-				"eligibleData": {
-					"dataSource": {
-						"page": 1121,
-						"report": "IntegratedReport",
-						"tagName": "e-markets"
-					},
-					"quality": "Reported",
-					"comment": "connect neural interface"
-=======
 					"comment": "navigate virtual port"
 				},
 				"eligibleData": {
@@ -472,7 +239,6 @@
 					"quality": "Audited",
 					"comment": "transmit 1080p program",
 					"valueAsAbsolute": 470478.0742409639
->>>>>>> d8e641c5
 				}
 			}
 		},
