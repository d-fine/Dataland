[
	{
		"companyInformation": {
			"companyName": "all-fields-defined-for-eu-taxo-non-financials",
<<<<<<< HEAD
			"headquarters": "Bergeburgh",
			"headquartersPostalCode": "84348-4320",
			"sector": "experiences",
			"identifiers": {
				"Lei": [
					"e3ISihinp11cbxlIWaj2"
				],
				"Isin": [
					"8S1vGmurnzek",
					"Xafse6cyVqsn"
				],
				"PermId": [
					"7U1oVB7htY"
				],
				"Ticker": [
					"8rKtnOn"
				],
				"Duns": [
					"ZUCdDwI9G"
				],
				"VatNumber": [],
				"CompanyRegistrationNumber": []
			},
			"countryCode": "BT",
			"companyAlternativeNames": [
				"Douglas Group",
				"DuBuque, Blanda and Durgan",
				"Ebert - Funk",
				"Prosacco - Abernathy"
			],
			"website": "https://turbulent-language.org",
=======
			"headquarters": "Gordonborough",
			"headquartersPostalCode": "04666-3651",
			"sector": "architectures",
			"identifiers": {
				"Lei": [
					"xwsISPnXKiqhJOlBX11q"
				],
				"Isin": [
					"tXgGWevacYhe"
				],
				"PermId": [],
				"Ticker": [],
				"Duns": [
					"ESl4Q83g2"
				],
				"VatNumber": [],
				"CompanyRegistrationNumber": [
					"OdyHz0ufBHczaCK"
				]
			},
			"countryCode": "WS",
			"companyAlternativeNames": [],
			"companyLegalForm": "Limited Liability Partnership (LLP)",
			"website": "https://yellowish-ping.name/",
>>>>>>> 3509b2c5
			"isTeaserCompany": false
		},
		"t": {
			"general": {
<<<<<<< HEAD
				"fiscalYearDeviation": "Deviation",
				"fiscalYearEnd": "2022-09-29",
				"numberOfEmployees": 86655,
=======
				"fiscalYearDeviation": "NoDeviation",
				"fiscalYearEnd": "2023-04-28",
				"numberOfEmployees": 18479,
>>>>>>> 3509b2c5
				"referencedReports": {
					"ESEFReport": {
						"reference": "50a36c418baffd520bb92d84664f06f9732a21f4e2e5ecee6d9136f16e7e0b63",
<<<<<<< HEAD
						"isGroupLevel": "No",
						"reportDate": "2023-03-16",
						"currency": "KHR"
					},
					"IntegratedReport": {
						"reference": "50a36c418baffd520bb92d84664f06f9732a21f4e2e5ecee6d9136f16e7e0b63",
						"isGroupLevel": "NA",
						"reportDate": "2023-01-14",
						"currency": "ETB"
=======
						"isGroupLevel": "Yes",
						"reportDate": "2023-02-10",
						"currency": "KYD"
					},
					"IntegratedReport": {
						"reference": "50a36c418baffd520bb92d84664f06f9732a21f4e2e5ecee6d9136f16e7e0b63",
						"isGroupLevel": "Yes",
						"reportDate": "2022-11-26",
						"currency": "RON"
>>>>>>> 3509b2c5
					},
					"SustainabilityReport": {
						"reference": "50a36c418baffd520bb92d84664f06f9732a21f4e2e5ecee6d9136f16e7e0b63",
						"isGroupLevel": "NA",
<<<<<<< HEAD
						"reportDate": "2023-06-28",
						"currency": "MWK"
					},
					"ESEFReport": {
						"reference": "50a36c418baffd520bb92d84664f06f9732a21f4e2e5ecee6d9136f16e7e0b63",
						"isGroupLevel": "Yes",
						"reportDate": "2023-07-23",
						"currency": "KYD"
=======
						"reportDate": "2022-12-07",
						"currency": "HNL"
>>>>>>> 3509b2c5
					}
				},
				"assurance": {
					"assurance": "ReasonableAssurance",
					"provider": "Schaefer - Cremin",
					"dataSource": {
						"page": 968,
						"report": "SustainabilityReport",
						"tagName": "methodologies"
					}
				},
<<<<<<< HEAD
				"scopeOfEntities": "No",
				"nfrdMandatory": "Yes",
=======
				"scopeOfEntities": "NA",
				"nfrdMandatory": "No",
>>>>>>> 3509b2c5
				"euTaxonomyActivityLevelReporting": "Yes"
			},
			"opex": {
				"totalAmount": {
<<<<<<< HEAD
					"value": 7859931511.34,
					"dataSource": {
						"page": 770,
						"report": "SustainabilityReport",
						"tagName": "architectures"
					},
					"quality": "Reported",
					"comment": "override virtual protocol",
					"unit": "GEL"
				},
				"nonEligibleShare": {
					"relativeShareInPercent": 0.8378,
					"absoluteShare": {
						"amount": 8839716231.45,
						"currency": "HNL"
					}
				},
				"eligibleShare": {
					"relativeShareInPercent": 0.1146,
					"absoluteShare": {
						"amount": 935546022.37,
						"currency": "AOA"
					}
				},
				"nonAlignedShare": {
					"relativeShareInPercent": 0.0079,
					"absoluteShare": {
						"amount": 7697800775.06,
						"currency": "ETB"
=======
					"value": 5984618084.04,
					"dataSource": {
						"page": 191,
						"report": "SustainabilityReport",
						"tagName": "ROI"
					},
					"quality": "Audited",
					"comment": "reboot bluetooth bandwidth",
					"unit": "MZN"
				},
				"nonEligibleShare": {
					"relativeShareInPercent": 0.4953,
					"absoluteShare": {
						"amount": 1673315456.13,
						"currency": "ZMW"
					}
				},
				"eligibleShare": {
					"relativeShareInPercent": 0.4565,
					"absoluteShare": {
						"amount": 2888677730.22,
						"currency": "BIF"
					}
				},
				"nonAlignedShare": {
					"relativeShareInPercent": 0.6959,
					"absoluteShare": {
						"amount": 4926761740.35,
						"currency": "MVR"
>>>>>>> 3509b2c5
					}
				},
				"nonAlignedActivities": [],
				"alignedShare": {
<<<<<<< HEAD
					"relativeShareInPercent": 0.3173,
					"absoluteShare": {
						"amount": 4481337510.51,
						"currency": "GTQ"
					}
				},
				"substantialContributionToClimateChangeMitigationInPercent": 0.4777,
				"substantialContributionToClimateChangeAdaptionInPercent": 0.0486,
				"substantialContributionToSustainableUseAndProtectionOfWaterAndMarineResourcesInPercent": 0.9231,
				"substantialContributionToTransitionToACircularEconomyInPercent": 0.8181,
				"substantialContributionToPollutionPreventionAndControlInPercent": 0.7453,
				"substantialContributionToProtectionAndRestorationOfBiodiversityAndEcosystemsInPercent": 0.218,
				"alignedActivities": [
					{
						"activityName": "ManufactureOfBatteries",
						"naceCodes": [
							"E38.32"
						],
						"share": {
							"relativeShareInPercent": 0.7314,
							"absoluteShare": {
								"amount": 2149172767.53,
								"currency": "BIF"
							}
						},
						"substantialContributionToClimateChangeMitigationInPercent": 0.9415,
						"substantialContributionToClimateChangeAdaptionInPercent": 0.7486,
						"substantialContributionToSustainableUseAndProtectionOfWaterAndMarineResourcesInPercent": 0.1195,
						"substantialContributionToTransitionToACircularEconomyInPercent": 0.2488,
						"substantialContributionToPollutionPreventionAndControlInPercent": 0.2983,
						"substantialContributionToProtectionAndRestorationOfBiodiversityAndEcosystemsInPercent": 0.4937,
						"dnshToClimateChangeMitigation": "Yes",
						"dnshToClimateChangeAdaption": "No",
						"dnshToSustainableUseAndProtectionOfWaterAndMarineResources": "Yes",
						"dnshToTransitionToACircularEconomy": "No",
						"dnshToPollutionPreventionAndControl": "No",
						"dnshToProtectionAndRestorationOfBiodiversityAndEcosystems": "Yes",
						"minimumSafeguards": "No"
					}
				],
				"enablingShareInPercent": 0.5423,
				"transitionalShareInPercent": 0.3346
			},
			"capex": {
				"totalAmount": {
					"value": 147688556.46,
=======
					"relativeShareInPercent": 0.7301,
					"absoluteShare": {
						"amount": 8935782811.61,
						"currency": "LKR"
					}
				},
				"substantialContributionToClimateChangeMitigationInPercent": 0.0683,
				"substantialContributionToClimateChangeAdaptionInPercent": 0.4033,
				"substantialContributionToSustainableUseAndProtectionOfWaterAndMarineResourcesInPercent": 0.2028,
				"substantialContributionToTransitionToACircularEconomyInPercent": 0.9509,
				"substantialContributionToPollutionPreventionAndControlInPercent": 0.4287,
				"substantialContributionToProtectionAndRestorationOfBiodiversityAndEcosystemsInPercent": 0.6557,
				"alignedActivities": [
					{
						"activityName": "FreightTransportServicesByRoad",
						"naceCodes": [
							"H49.4.1"
						],
						"share": {
							"relativeShareInPercent": 0.5297,
							"absoluteShare": {
								"amount": 7507982361.13,
								"currency": "SZL"
							}
						},
						"substantialContributionToClimateChangeMitigationInPercent": 0.7991,
						"substantialContributionToClimateChangeAdaptionInPercent": 0.3256,
						"substantialContributionToSustainableUseAndProtectionOfWaterAndMarineResourcesInPercent": 0.9113,
						"substantialContributionToTransitionToACircularEconomyInPercent": 0.5209,
						"substantialContributionToPollutionPreventionAndControlInPercent": 0.775,
						"substantialContributionToProtectionAndRestorationOfBiodiversityAndEcosystemsInPercent": 0.6983,
						"dnshToClimateChangeMitigation": "Yes",
						"dnshToClimateChangeAdaption": "No",
						"dnshToSustainableUseAndProtectionOfWaterAndMarineResources": "Yes",
						"dnshToTransitionToACircularEconomy": "Yes",
						"dnshToPollutionPreventionAndControl": "Yes",
						"dnshToProtectionAndRestorationOfBiodiversityAndEcosystems": "Yes",
						"minimumSafeguards": "Yes"
					}
				],
				"enablingShareInPercent": 0.3605,
				"transitionalShareInPercent": 0.4838
			},
			"capex": {
				"totalAmount": {
					"value": 4907104314.77,
>>>>>>> 3509b2c5
					"dataSource": {
						"report": ""
					},
					"quality": "Incomplete",
<<<<<<< HEAD
					"unit": "BIF"
				},
				"nonEligibleShare": {
					"relativeShareInPercent": 0.5289,
					"absoluteShare": {
						"amount": 1350067630.41,
						"currency": "IQD"
					}
				},
				"eligibleShare": {
					"relativeShareInPercent": 0.9406,
					"absoluteShare": {
						"amount": 1823620726.35,
						"currency": "XOF"
					}
				},
				"nonAlignedShare": {
					"relativeShareInPercent": 0.487,
					"absoluteShare": {
						"amount": 9455435425.05,
						"currency": "SZL"
					}
				},
				"nonAlignedActivities": [],
				"alignedShare": {
					"relativeShareInPercent": 0.7184,
					"absoluteShare": {
						"amount": 2882794393.22,
						"currency": "KYD"
					}
				},
				"substantialContributionToClimateChangeMitigationInPercent": 0.311,
				"substantialContributionToClimateChangeAdaptionInPercent": 0.3424,
				"substantialContributionToSustainableUseAndProtectionOfWaterAndMarineResourcesInPercent": 0.3883,
				"substantialContributionToTransitionToACircularEconomyInPercent": 0.8391,
				"substantialContributionToPollutionPreventionAndControlInPercent": 0.6046,
				"substantialContributionToProtectionAndRestorationOfBiodiversityAndEcosystemsInPercent": 0.9481,
				"alignedActivities": [
					{
						"activityName": "UrbanAndSuburbanTransportRoadPassengerTransport",
						"naceCodes": [
							"H49.31"
						],
						"share": {
							"relativeShareInPercent": 0.1785,
							"absoluteShare": {
								"amount": 7496821889.66,
								"currency": "SAR"
							}
						},
						"substantialContributionToClimateChangeMitigationInPercent": 0.8269,
						"substantialContributionToClimateChangeAdaptionInPercent": 0.6186,
						"substantialContributionToSustainableUseAndProtectionOfWaterAndMarineResourcesInPercent": 0.0741,
						"substantialContributionToTransitionToACircularEconomyInPercent": 0.0688,
						"substantialContributionToPollutionPreventionAndControlInPercent": 0.4364,
						"substantialContributionToProtectionAndRestorationOfBiodiversityAndEcosystemsInPercent": 0.7215,
						"dnshToClimateChangeMitigation": "Yes",
						"dnshToClimateChangeAdaption": "No",
						"dnshToSustainableUseAndProtectionOfWaterAndMarineResources": "No",
						"dnshToTransitionToACircularEconomy": "No",
						"dnshToPollutionPreventionAndControl": "Yes",
						"dnshToProtectionAndRestorationOfBiodiversityAndEcosystems": "Yes",
						"minimumSafeguards": "No"
=======
					"unit": "GHS"
				},
				"nonEligibleShare": {
					"relativeShareInPercent": 0.7583,
					"absoluteShare": {
						"amount": 3769481978.38,
						"currency": "XOF"
					}
				},
				"eligibleShare": {
					"relativeShareInPercent": 0.1455,
					"absoluteShare": {
						"amount": 2963759086.56,
						"currency": "DJF"
					}
				},
				"nonAlignedShare": {
					"relativeShareInPercent": 0.1553,
					"absoluteShare": {
						"amount": 1127741769.88,
						"currency": "IDR"
					}
				},
				"nonAlignedActivities": [],
				"alignedShare": {
					"relativeShareInPercent": 0.7481,
					"absoluteShare": {
						"amount": 4873987198.81,
						"currency": "CUP"
					}
				},
				"substantialContributionToClimateChangeMitigationInPercent": 0.1782,
				"substantialContributionToClimateChangeAdaptionInPercent": 0.4337,
				"substantialContributionToSustainableUseAndProtectionOfWaterAndMarineResourcesInPercent": 0.3945,
				"substantialContributionToTransitionToACircularEconomyInPercent": 0.8752,
				"substantialContributionToPollutionPreventionAndControlInPercent": 0.1941,
				"substantialContributionToProtectionAndRestorationOfBiodiversityAndEcosystemsInPercent": 0.8426,
				"alignedActivities": [
					{
						"activityName": "CogenerationOfHeatCoolAndPowerFromBioenergy",
						"naceCodes": [
							"D35.30"
						],
						"share": {
							"relativeShareInPercent": 0.5944,
							"absoluteShare": {
								"amount": 5387298155.11,
								"currency": "XAF"
							}
						},
						"substantialContributionToClimateChangeMitigationInPercent": 0.877,
						"substantialContributionToClimateChangeAdaptionInPercent": 0.485,
						"substantialContributionToSustainableUseAndProtectionOfWaterAndMarineResourcesInPercent": 0.3291,
						"substantialContributionToTransitionToACircularEconomyInPercent": 0.1531,
						"substantialContributionToPollutionPreventionAndControlInPercent": 0.6134,
						"substantialContributionToProtectionAndRestorationOfBiodiversityAndEcosystemsInPercent": 0.8207,
						"dnshToClimateChangeMitigation": "Yes",
						"dnshToClimateChangeAdaption": "Yes",
						"dnshToSustainableUseAndProtectionOfWaterAndMarineResources": "No",
						"dnshToTransitionToACircularEconomy": "Yes",
						"dnshToPollutionPreventionAndControl": "No",
						"dnshToProtectionAndRestorationOfBiodiversityAndEcosystems": "No",
						"minimumSafeguards": "Yes"
>>>>>>> 3509b2c5
					},
					{
						"activityName": "HighEfficiencyCoGenerationOfHeatCoolAndPowerFromFossilGaseousFuels",
						"naceCodes": [
							"D35.30"
						],
						"share": {
<<<<<<< HEAD
							"relativeShareInPercent": 0.1247,
							"absoluteShare": {
								"amount": 2382965879.51,
								"currency": "KES"
							}
						},
						"substantialContributionToClimateChangeMitigationInPercent": 0.2203,
						"substantialContributionToClimateChangeAdaptionInPercent": 0.2246,
						"substantialContributionToSustainableUseAndProtectionOfWaterAndMarineResourcesInPercent": 0.5304,
						"substantialContributionToTransitionToACircularEconomyInPercent": 0.9793,
						"substantialContributionToPollutionPreventionAndControlInPercent": 0.9029,
						"substantialContributionToProtectionAndRestorationOfBiodiversityAndEcosystemsInPercent": 0.8918,
						"dnshToClimateChangeMitigation": "No",
						"dnshToClimateChangeAdaption": "No",
						"dnshToSustainableUseAndProtectionOfWaterAndMarineResources": "Yes",
						"dnshToTransitionToACircularEconomy": "No",
						"dnshToPollutionPreventionAndControl": "No",
						"dnshToProtectionAndRestorationOfBiodiversityAndEcosystems": "Yes",
						"minimumSafeguards": "No"
					}
				],
				"enablingShareInPercent": 0.914,
				"transitionalShareInPercent": 0.0928
			},
			"revenue": {
				"totalAmount": {
					"value": 3762065484.19,
=======
							"relativeShareInPercent": 0.3491,
							"absoluteShare": {
								"amount": 2333329578.39,
								"currency": "BZD"
							}
						},
						"substantialContributionToClimateChangeMitigationInPercent": 0.9359,
						"substantialContributionToClimateChangeAdaptionInPercent": 0.2224,
						"substantialContributionToSustainableUseAndProtectionOfWaterAndMarineResourcesInPercent": 0.5145,
						"substantialContributionToTransitionToACircularEconomyInPercent": 0.1277,
						"substantialContributionToPollutionPreventionAndControlInPercent": 0.421,
						"substantialContributionToProtectionAndRestorationOfBiodiversityAndEcosystemsInPercent": 0.0348,
						"dnshToClimateChangeMitigation": "Yes",
						"dnshToClimateChangeAdaption": "Yes",
						"dnshToSustainableUseAndProtectionOfWaterAndMarineResources": "Yes",
						"dnshToTransitionToACircularEconomy": "No",
						"dnshToPollutionPreventionAndControl": "No",
						"dnshToProtectionAndRestorationOfBiodiversityAndEcosystems": "No",
						"minimumSafeguards": "Yes"
					}
				],
				"enablingShareInPercent": 0.1393,
				"transitionalShareInPercent": 0.1904
			},
			"revenue": {
				"totalAmount": {
					"value": 5489365521.35,
>>>>>>> 3509b2c5
					"dataSource": {
						"page": 130,
						"report": "IntegratedReport",
						"tagName": "methodologies"
					},
<<<<<<< HEAD
					"quality": "Reported",
					"comment": "navigate primary alarm",
					"unit": "AMD"
				},
				"nonEligibleShare": {
					"relativeShareInPercent": 0.3975,
					"absoluteShare": {
						"amount": 5500886039.81,
						"currency": "MUR"
					}
				},
				"eligibleShare": {
					"relativeShareInPercent": 0.0346,
					"absoluteShare": {
						"amount": 953453485.85,
						"currency": "MGA"
					}
				},
				"nonAlignedShare": {
					"relativeShareInPercent": 0.1263,
					"absoluteShare": {
						"amount": 2288184899.37,
						"currency": "BDT"
					}
				},
				"nonAlignedActivities": [],
				"alignedShare": {
					"relativeShareInPercent": 0.5538,
					"absoluteShare": {
						"amount": 1584724206.47,
						"currency": "SRD"
					}
				},
				"substantialContributionToClimateChangeMitigationInPercent": 0.6198,
				"substantialContributionToClimateChangeAdaptionInPercent": 0.864,
				"substantialContributionToSustainableUseAndProtectionOfWaterAndMarineResourcesInPercent": 0.3786,
				"substantialContributionToTransitionToACircularEconomyInPercent": 0.5068,
				"substantialContributionToPollutionPreventionAndControlInPercent": 0.0975,
				"substantialContributionToProtectionAndRestorationOfBiodiversityAndEcosystemsInPercent": 0.27,
				"alignedActivities": [
					{
						"activityName": "CompostingOfBioWaste",
						"naceCodes": [
							"E38.21",
							"F42.99"
						],
						"share": {
							"relativeShareInPercent": 0.2496,
							"absoluteShare": {
								"amount": 5541242542.68,
								"currency": "BMD"
							}
						},
						"substantialContributionToClimateChangeMitigationInPercent": 0.7863,
						"substantialContributionToClimateChangeAdaptionInPercent": 0.1148,
						"substantialContributionToSustainableUseAndProtectionOfWaterAndMarineResourcesInPercent": 0.4769,
						"substantialContributionToTransitionToACircularEconomyInPercent": 0.5804,
						"substantialContributionToPollutionPreventionAndControlInPercent": 0.6561,
						"substantialContributionToProtectionAndRestorationOfBiodiversityAndEcosystemsInPercent": 0.036,
						"dnshToClimateChangeMitigation": "No",
						"dnshToClimateChangeAdaption": "No",
						"dnshToSustainableUseAndProtectionOfWaterAndMarineResources": "Yes",
						"dnshToTransitionToACircularEconomy": "No",
						"dnshToPollutionPreventionAndControl": "Yes",
						"dnshToProtectionAndRestorationOfBiodiversityAndEcosystems": "Yes",
						"minimumSafeguards": "No"
					}
				],
				"enablingShareInPercent": 0.7827,
				"transitionalShareInPercent": 0.5685
			}
		},
		"reportingPeriod": "2019"
=======
					"quality": "Estimated",
					"unit": "SOS"
				},
				"nonEligibleShare": {
					"relativeShareInPercent": 0.0367,
					"absoluteShare": {
						"amount": 1133868859.61,
						"currency": "RON"
					}
				},
				"eligibleShare": {
					"relativeShareInPercent": 0.362,
					"absoluteShare": {
						"amount": 6378284669.48,
						"currency": "ANG"
					}
				},
				"nonAlignedShare": {
					"relativeShareInPercent": 0.0136,
					"absoluteShare": {
						"amount": 7743991012.69,
						"currency": "XCD"
					}
				},
				"nonAlignedActivities": [
					{
						"activityName": "DataProcessingHostingAndRelatedActivities",
						"naceCodes": [
							"J63.11"
						],
						"share": {
							"relativeShareInPercent": 0.9758,
							"absoluteShare": {
								"amount": 2229653554.97,
								"currency": "JMD"
							}
						}
					},
					{
						"activityName": "InstallationMaintenanceAndRepairOfInstrumentsAndDevicesForMeasuringRegulationAndControllingEnergyPerformanceOfBuildings",
						"naceCodes": [
							"C22",
							"C17",
							"C25"
						],
						"share": {
							"relativeShareInPercent": 0.9697,
							"absoluteShare": {
								"amount": 7914852455.73,
								"currency": "ETB"
							}
						}
					}
				],
				"alignedShare": {
					"relativeShareInPercent": 0.6054,
					"absoluteShare": {
						"amount": 8524035753.22,
						"currency": "STN"
					}
				},
				"substantialContributionToClimateChangeMitigationInPercent": 0.6426,
				"substantialContributionToClimateChangeAdaptionInPercent": 0.0491,
				"substantialContributionToSustainableUseAndProtectionOfWaterAndMarineResourcesInPercent": 0.5747,
				"substantialContributionToTransitionToACircularEconomyInPercent": 0.043,
				"substantialContributionToPollutionPreventionAndControlInPercent": 0.2227,
				"substantialContributionToProtectionAndRestorationOfBiodiversityAndEcosystemsInPercent": 0.4629,
				"alignedActivities": [],
				"enablingShareInPercent": 0.4124,
				"transitionalShareInPercent": 0.508
			}
		},
		"reportingPeriod": "2023"
>>>>>>> 3509b2c5
	}
]<|MERGE_RESOLUTION|>--- conflicted
+++ resolved
@@ -2,39 +2,6 @@
 	{
 		"companyInformation": {
 			"companyName": "all-fields-defined-for-eu-taxo-non-financials",
-<<<<<<< HEAD
-			"headquarters": "Bergeburgh",
-			"headquartersPostalCode": "84348-4320",
-			"sector": "experiences",
-			"identifiers": {
-				"Lei": [
-					"e3ISihinp11cbxlIWaj2"
-				],
-				"Isin": [
-					"8S1vGmurnzek",
-					"Xafse6cyVqsn"
-				],
-				"PermId": [
-					"7U1oVB7htY"
-				],
-				"Ticker": [
-					"8rKtnOn"
-				],
-				"Duns": [
-					"ZUCdDwI9G"
-				],
-				"VatNumber": [],
-				"CompanyRegistrationNumber": []
-			},
-			"countryCode": "BT",
-			"companyAlternativeNames": [
-				"Douglas Group",
-				"DuBuque, Blanda and Durgan",
-				"Ebert - Funk",
-				"Prosacco - Abernathy"
-			],
-			"website": "https://turbulent-language.org",
-=======
 			"headquarters": "Gordonborough",
 			"headquartersPostalCode": "04666-3651",
 			"sector": "architectures",
@@ -59,34 +26,16 @@
 			"companyAlternativeNames": [],
 			"companyLegalForm": "Limited Liability Partnership (LLP)",
 			"website": "https://yellowish-ping.name/",
->>>>>>> 3509b2c5
 			"isTeaserCompany": false
 		},
 		"t": {
 			"general": {
-<<<<<<< HEAD
-				"fiscalYearDeviation": "Deviation",
-				"fiscalYearEnd": "2022-09-29",
-				"numberOfEmployees": 86655,
-=======
 				"fiscalYearDeviation": "NoDeviation",
 				"fiscalYearEnd": "2023-04-28",
 				"numberOfEmployees": 18479,
->>>>>>> 3509b2c5
 				"referencedReports": {
 					"ESEFReport": {
 						"reference": "50a36c418baffd520bb92d84664f06f9732a21f4e2e5ecee6d9136f16e7e0b63",
-<<<<<<< HEAD
-						"isGroupLevel": "No",
-						"reportDate": "2023-03-16",
-						"currency": "KHR"
-					},
-					"IntegratedReport": {
-						"reference": "50a36c418baffd520bb92d84664f06f9732a21f4e2e5ecee6d9136f16e7e0b63",
-						"isGroupLevel": "NA",
-						"reportDate": "2023-01-14",
-						"currency": "ETB"
-=======
 						"isGroupLevel": "Yes",
 						"reportDate": "2023-02-10",
 						"currency": "KYD"
@@ -96,24 +45,12 @@
 						"isGroupLevel": "Yes",
 						"reportDate": "2022-11-26",
 						"currency": "RON"
->>>>>>> 3509b2c5
 					},
 					"SustainabilityReport": {
 						"reference": "50a36c418baffd520bb92d84664f06f9732a21f4e2e5ecee6d9136f16e7e0b63",
 						"isGroupLevel": "NA",
-<<<<<<< HEAD
-						"reportDate": "2023-06-28",
-						"currency": "MWK"
-					},
-					"ESEFReport": {
-						"reference": "50a36c418baffd520bb92d84664f06f9732a21f4e2e5ecee6d9136f16e7e0b63",
-						"isGroupLevel": "Yes",
-						"reportDate": "2023-07-23",
-						"currency": "KYD"
-=======
 						"reportDate": "2022-12-07",
 						"currency": "HNL"
->>>>>>> 3509b2c5
 					}
 				},
 				"assurance": {
@@ -125,48 +62,12 @@
 						"tagName": "methodologies"
 					}
 				},
-<<<<<<< HEAD
-				"scopeOfEntities": "No",
-				"nfrdMandatory": "Yes",
-=======
 				"scopeOfEntities": "NA",
 				"nfrdMandatory": "No",
->>>>>>> 3509b2c5
 				"euTaxonomyActivityLevelReporting": "Yes"
 			},
 			"opex": {
 				"totalAmount": {
-<<<<<<< HEAD
-					"value": 7859931511.34,
-					"dataSource": {
-						"page": 770,
-						"report": "SustainabilityReport",
-						"tagName": "architectures"
-					},
-					"quality": "Reported",
-					"comment": "override virtual protocol",
-					"unit": "GEL"
-				},
-				"nonEligibleShare": {
-					"relativeShareInPercent": 0.8378,
-					"absoluteShare": {
-						"amount": 8839716231.45,
-						"currency": "HNL"
-					}
-				},
-				"eligibleShare": {
-					"relativeShareInPercent": 0.1146,
-					"absoluteShare": {
-						"amount": 935546022.37,
-						"currency": "AOA"
-					}
-				},
-				"nonAlignedShare": {
-					"relativeShareInPercent": 0.0079,
-					"absoluteShare": {
-						"amount": 7697800775.06,
-						"currency": "ETB"
-=======
 					"value": 5984618084.04,
 					"dataSource": {
 						"page": 191,
@@ -196,59 +97,10 @@
 					"absoluteShare": {
 						"amount": 4926761740.35,
 						"currency": "MVR"
->>>>>>> 3509b2c5
 					}
 				},
 				"nonAlignedActivities": [],
 				"alignedShare": {
-<<<<<<< HEAD
-					"relativeShareInPercent": 0.3173,
-					"absoluteShare": {
-						"amount": 4481337510.51,
-						"currency": "GTQ"
-					}
-				},
-				"substantialContributionToClimateChangeMitigationInPercent": 0.4777,
-				"substantialContributionToClimateChangeAdaptionInPercent": 0.0486,
-				"substantialContributionToSustainableUseAndProtectionOfWaterAndMarineResourcesInPercent": 0.9231,
-				"substantialContributionToTransitionToACircularEconomyInPercent": 0.8181,
-				"substantialContributionToPollutionPreventionAndControlInPercent": 0.7453,
-				"substantialContributionToProtectionAndRestorationOfBiodiversityAndEcosystemsInPercent": 0.218,
-				"alignedActivities": [
-					{
-						"activityName": "ManufactureOfBatteries",
-						"naceCodes": [
-							"E38.32"
-						],
-						"share": {
-							"relativeShareInPercent": 0.7314,
-							"absoluteShare": {
-								"amount": 2149172767.53,
-								"currency": "BIF"
-							}
-						},
-						"substantialContributionToClimateChangeMitigationInPercent": 0.9415,
-						"substantialContributionToClimateChangeAdaptionInPercent": 0.7486,
-						"substantialContributionToSustainableUseAndProtectionOfWaterAndMarineResourcesInPercent": 0.1195,
-						"substantialContributionToTransitionToACircularEconomyInPercent": 0.2488,
-						"substantialContributionToPollutionPreventionAndControlInPercent": 0.2983,
-						"substantialContributionToProtectionAndRestorationOfBiodiversityAndEcosystemsInPercent": 0.4937,
-						"dnshToClimateChangeMitigation": "Yes",
-						"dnshToClimateChangeAdaption": "No",
-						"dnshToSustainableUseAndProtectionOfWaterAndMarineResources": "Yes",
-						"dnshToTransitionToACircularEconomy": "No",
-						"dnshToPollutionPreventionAndControl": "No",
-						"dnshToProtectionAndRestorationOfBiodiversityAndEcosystems": "Yes",
-						"minimumSafeguards": "No"
-					}
-				],
-				"enablingShareInPercent": 0.5423,
-				"transitionalShareInPercent": 0.3346
-			},
-			"capex": {
-				"totalAmount": {
-					"value": 147688556.46,
-=======
 					"relativeShareInPercent": 0.7301,
 					"absoluteShare": {
 						"amount": 8935782811.61,
@@ -295,76 +147,10 @@
 			"capex": {
 				"totalAmount": {
 					"value": 4907104314.77,
->>>>>>> 3509b2c5
 					"dataSource": {
 						"report": ""
 					},
 					"quality": "Incomplete",
-<<<<<<< HEAD
-					"unit": "BIF"
-				},
-				"nonEligibleShare": {
-					"relativeShareInPercent": 0.5289,
-					"absoluteShare": {
-						"amount": 1350067630.41,
-						"currency": "IQD"
-					}
-				},
-				"eligibleShare": {
-					"relativeShareInPercent": 0.9406,
-					"absoluteShare": {
-						"amount": 1823620726.35,
-						"currency": "XOF"
-					}
-				},
-				"nonAlignedShare": {
-					"relativeShareInPercent": 0.487,
-					"absoluteShare": {
-						"amount": 9455435425.05,
-						"currency": "SZL"
-					}
-				},
-				"nonAlignedActivities": [],
-				"alignedShare": {
-					"relativeShareInPercent": 0.7184,
-					"absoluteShare": {
-						"amount": 2882794393.22,
-						"currency": "KYD"
-					}
-				},
-				"substantialContributionToClimateChangeMitigationInPercent": 0.311,
-				"substantialContributionToClimateChangeAdaptionInPercent": 0.3424,
-				"substantialContributionToSustainableUseAndProtectionOfWaterAndMarineResourcesInPercent": 0.3883,
-				"substantialContributionToTransitionToACircularEconomyInPercent": 0.8391,
-				"substantialContributionToPollutionPreventionAndControlInPercent": 0.6046,
-				"substantialContributionToProtectionAndRestorationOfBiodiversityAndEcosystemsInPercent": 0.9481,
-				"alignedActivities": [
-					{
-						"activityName": "UrbanAndSuburbanTransportRoadPassengerTransport",
-						"naceCodes": [
-							"H49.31"
-						],
-						"share": {
-							"relativeShareInPercent": 0.1785,
-							"absoluteShare": {
-								"amount": 7496821889.66,
-								"currency": "SAR"
-							}
-						},
-						"substantialContributionToClimateChangeMitigationInPercent": 0.8269,
-						"substantialContributionToClimateChangeAdaptionInPercent": 0.6186,
-						"substantialContributionToSustainableUseAndProtectionOfWaterAndMarineResourcesInPercent": 0.0741,
-						"substantialContributionToTransitionToACircularEconomyInPercent": 0.0688,
-						"substantialContributionToPollutionPreventionAndControlInPercent": 0.4364,
-						"substantialContributionToProtectionAndRestorationOfBiodiversityAndEcosystemsInPercent": 0.7215,
-						"dnshToClimateChangeMitigation": "Yes",
-						"dnshToClimateChangeAdaption": "No",
-						"dnshToSustainableUseAndProtectionOfWaterAndMarineResources": "No",
-						"dnshToTransitionToACircularEconomy": "No",
-						"dnshToPollutionPreventionAndControl": "Yes",
-						"dnshToProtectionAndRestorationOfBiodiversityAndEcosystems": "Yes",
-						"minimumSafeguards": "No"
-=======
 					"unit": "GHS"
 				},
 				"nonEligibleShare": {
@@ -428,7 +214,6 @@
 						"dnshToPollutionPreventionAndControl": "No",
 						"dnshToProtectionAndRestorationOfBiodiversityAndEcosystems": "No",
 						"minimumSafeguards": "Yes"
->>>>>>> 3509b2c5
 					},
 					{
 						"activityName": "HighEfficiencyCoGenerationOfHeatCoolAndPowerFromFossilGaseousFuels",
@@ -436,35 +221,6 @@
 							"D35.30"
 						],
 						"share": {
-<<<<<<< HEAD
-							"relativeShareInPercent": 0.1247,
-							"absoluteShare": {
-								"amount": 2382965879.51,
-								"currency": "KES"
-							}
-						},
-						"substantialContributionToClimateChangeMitigationInPercent": 0.2203,
-						"substantialContributionToClimateChangeAdaptionInPercent": 0.2246,
-						"substantialContributionToSustainableUseAndProtectionOfWaterAndMarineResourcesInPercent": 0.5304,
-						"substantialContributionToTransitionToACircularEconomyInPercent": 0.9793,
-						"substantialContributionToPollutionPreventionAndControlInPercent": 0.9029,
-						"substantialContributionToProtectionAndRestorationOfBiodiversityAndEcosystemsInPercent": 0.8918,
-						"dnshToClimateChangeMitigation": "No",
-						"dnshToClimateChangeAdaption": "No",
-						"dnshToSustainableUseAndProtectionOfWaterAndMarineResources": "Yes",
-						"dnshToTransitionToACircularEconomy": "No",
-						"dnshToPollutionPreventionAndControl": "No",
-						"dnshToProtectionAndRestorationOfBiodiversityAndEcosystems": "Yes",
-						"minimumSafeguards": "No"
-					}
-				],
-				"enablingShareInPercent": 0.914,
-				"transitionalShareInPercent": 0.0928
-			},
-			"revenue": {
-				"totalAmount": {
-					"value": 3762065484.19,
-=======
 							"relativeShareInPercent": 0.3491,
 							"absoluteShare": {
 								"amount": 2333329578.39,
@@ -492,87 +248,9 @@
 			"revenue": {
 				"totalAmount": {
 					"value": 5489365521.35,
->>>>>>> 3509b2c5
 					"dataSource": {
-						"page": 130,
-						"report": "IntegratedReport",
-						"tagName": "methodologies"
-					},
-<<<<<<< HEAD
-					"quality": "Reported",
-					"comment": "navigate primary alarm",
-					"unit": "AMD"
-				},
-				"nonEligibleShare": {
-					"relativeShareInPercent": 0.3975,
-					"absoluteShare": {
-						"amount": 5500886039.81,
-						"currency": "MUR"
-					}
-				},
-				"eligibleShare": {
-					"relativeShareInPercent": 0.0346,
-					"absoluteShare": {
-						"amount": 953453485.85,
-						"currency": "MGA"
-					}
-				},
-				"nonAlignedShare": {
-					"relativeShareInPercent": 0.1263,
-					"absoluteShare": {
-						"amount": 2288184899.37,
-						"currency": "BDT"
-					}
-				},
-				"nonAlignedActivities": [],
-				"alignedShare": {
-					"relativeShareInPercent": 0.5538,
-					"absoluteShare": {
-						"amount": 1584724206.47,
-						"currency": "SRD"
-					}
-				},
-				"substantialContributionToClimateChangeMitigationInPercent": 0.6198,
-				"substantialContributionToClimateChangeAdaptionInPercent": 0.864,
-				"substantialContributionToSustainableUseAndProtectionOfWaterAndMarineResourcesInPercent": 0.3786,
-				"substantialContributionToTransitionToACircularEconomyInPercent": 0.5068,
-				"substantialContributionToPollutionPreventionAndControlInPercent": 0.0975,
-				"substantialContributionToProtectionAndRestorationOfBiodiversityAndEcosystemsInPercent": 0.27,
-				"alignedActivities": [
-					{
-						"activityName": "CompostingOfBioWaste",
-						"naceCodes": [
-							"E38.21",
-							"F42.99"
-						],
-						"share": {
-							"relativeShareInPercent": 0.2496,
-							"absoluteShare": {
-								"amount": 5541242542.68,
-								"currency": "BMD"
-							}
-						},
-						"substantialContributionToClimateChangeMitigationInPercent": 0.7863,
-						"substantialContributionToClimateChangeAdaptionInPercent": 0.1148,
-						"substantialContributionToSustainableUseAndProtectionOfWaterAndMarineResourcesInPercent": 0.4769,
-						"substantialContributionToTransitionToACircularEconomyInPercent": 0.5804,
-						"substantialContributionToPollutionPreventionAndControlInPercent": 0.6561,
-						"substantialContributionToProtectionAndRestorationOfBiodiversityAndEcosystemsInPercent": 0.036,
-						"dnshToClimateChangeMitigation": "No",
-						"dnshToClimateChangeAdaption": "No",
-						"dnshToSustainableUseAndProtectionOfWaterAndMarineResources": "Yes",
-						"dnshToTransitionToACircularEconomy": "No",
-						"dnshToPollutionPreventionAndControl": "Yes",
-						"dnshToProtectionAndRestorationOfBiodiversityAndEcosystems": "Yes",
-						"minimumSafeguards": "No"
-					}
-				],
-				"enablingShareInPercent": 0.7827,
-				"transitionalShareInPercent": 0.5685
-			}
-		},
-		"reportingPeriod": "2019"
-=======
+						"report": ""
+					},
 					"quality": "Estimated",
 					"unit": "SOS"
 				},
@@ -646,6 +324,5 @@
 			}
 		},
 		"reportingPeriod": "2023"
->>>>>>> 3509b2c5
 	}
 ]