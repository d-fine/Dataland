[
	{
<<<<<<< HEAD
		"dataRequestId": "5b3ce403-3bd7-4446-8938-d039a9b1df00",
		"userId": "e015cddb-e1f3-417e-a938-359a3c9de45f",
		"creationTimestamp": 233,
		"dataType": "nuclear-and-gas",
		"reportingPeriod": "2023",
		"datalandCompanyId": "163d6fa0-cb89-4b02-b44c-011bcb1fe7f3",
		"messageHistory": [
			{
				"contacts": [
					"Petra.Lubowitz@example.com",
					"Eriberto10@example.com",
					"Shane48@example.com"
				],
				"message": "reboot haptic microchip",
				"creationTimestamp": 7345
			},
			{
				"contacts": [
					"Elenor.Shanahan14@example.com",
					"Bridie.Fadel@example.com"
				],
				"message": "compress haptic card",
				"creationTimestamp": 2381
			},
			{
				"contacts": [
					"Karolann.Stroman@example.com",
					"Bernardo61@example.com",
					"Seamus54@example.com",
					"Gretchen41@example.com",
					"Demarcus_Daugherty-Jacobson@example.com"
				],
				"message": "index online port",
				"creationTimestamp": 403
=======
		"dataRequestId": "3a1709fb-4090-4d94-8c34-56897de74039",
		"userId": "c90439b6-73c9-4f39-8414-46ea114a59e8",
		"creationTimestamp": 440,
		"dataType": "p2p",
		"reportingPeriod": "2022",
		"datalandCompanyId": "d22a4b1b-a88a-4714-a055-a07d1e5fd311",
		"messageHistory": [
			{
				"contacts": [
					"Jasen.Hagenes57@example.com",
					"Karley59@example.com",
					"Laura_Brown96@example.com",
					"Alf.Walter8@example.com",
					"Porter_Spinka91@example.com"
				],
				"message": "transmit cross-platform array",
				"creationTimestamp": 4819
			},
			{
				"contacts": [
					"Leland.MacGyver@example.com",
					"Mariela84@example.com",
					"Easter26@example.com",
					"Bailey42@example.com",
					"Marcelle_Schimmel@example.com"
				],
				"message": "program 1080p bandwidth",
				"creationTimestamp": 2884
			},
			{
				"contacts": [
					"Oda73@example.com",
					"Maximillia48@example.com"
				],
				"message": "compress solid state circuit",
				"creationTimestamp": 3500
			},
			{
				"contacts": [
					"Christopher_Yundt@example.com"
				],
				"message": "index wireless array",
				"creationTimestamp": 2916
>>>>>>> 90b21566
			}
		],
		"dataRequestStatusHistory": [
			{
				"status": "Open",
<<<<<<< HEAD
				"creationTimestamp": 233,
				"accessStatus": "Public"
			},
			{
				"status": "Closed",
				"creationTimestamp": 525,
				"accessStatus": "Declined"
			}
		],
		"lastModifiedDate": 525,
		"requestStatus": "Closed",
		"accessStatus": "Declined",
		"requestPriority": "Low"
	},
	{
		"dataRequestId": "439b673c-9f39-4414-b46e-a114a59e8269",
		"userId": "22a4b1ba-88a7-4140-855a-07d1e5fd3118",
		"creationTimestamp": 78,
=======
				"creationTimestamp": 440,
				"accessStatus": "Public"
			},
			{
				"status": "Answered",
				"creationTimestamp": 723,
				"accessStatus": "Revoked"
			}
		],
		"lastModifiedDate": 723,
		"requestStatus": "Answered",
		"accessStatus": "Revoked",
		"requestPriority": "Low"
	},
	{
		"dataRequestId": "fd1b21a2-7a5b-40f3-9bf1-e20272ad33ff",
		"userId": "028510e7-360f-4ee4-aa58-d6ce5a81743c",
		"creationTimestamp": 479,
>>>>>>> 90b21566
		"dataType": "lksg",
		"reportingPeriod": "2021",
		"datalandCompanyId": "Mock-Company-Id",
		"messageHistory": [
			{
				"contacts": [
<<<<<<< HEAD
					"Annabell_Collins@example.com",
					"Kristian29@example.com"
				],
				"message": "index cross-platform sensor",
				"creationTimestamp": 2337
			},
			{
				"contacts": [
					"Blaise98@example.com",
					"Ellis.Mraz@example.com",
					"Elijah.Franecki@example.com",
					"Johnpaul_Kilback@example.com"
				],
				"message": "connect 1080p capacitor",
				"creationTimestamp": 5913
=======
					"Jackie.OConner90@example.com",
					"Hipolito62@example.com",
					"Efrain40@example.com",
					"Arvilla.Cronin@example.com"
				],
				"message": "program open-source firewall",
				"creationTimestamp": 7813
>>>>>>> 90b21566
			}
		],
		"dataRequestStatusHistory": [
			{
				"status": "Open",
<<<<<<< HEAD
				"creationTimestamp": 78,
				"accessStatus": "Public"
			},
			{
				"status": "Withdrawn",
				"creationTimestamp": 892,
				"accessStatus": "Declined"
			}
		],
		"lastModifiedDate": 892,
=======
				"creationTimestamp": 479,
				"accessStatus": "Public"
			},
			{
				"status": "Answered",
				"creationTimestamp": 823,
				"accessStatus": "Revoked"
			}
		],
		"lastModifiedDate": 823,
>>>>>>> 90b21566
		"requestStatus": "Open",
		"accessStatus": "Declined",
		"requestPriority": "Low"
	},
	{
<<<<<<< HEAD
		"dataRequestId": "f57fc916-3e65-4da2-b0f6-833f89db87dd",
		"userId": "b953974f-a50b-4b6f-8ea1-c62304615d15",
		"creationTimestamp": 210,
=======
		"dataRequestId": "1c219217-9daa-4451-872b-4baa61e1f721",
		"userId": "bf0ba200-f6b3-4925-a69c-48c3c8052a53",
		"creationTimestamp": 234,
>>>>>>> 90b21566
		"dataType": "lksg",
		"reportingPeriod": "2022",
		"datalandCompanyId": "Mock-Company-Id",
		"messageHistory": [
			{
				"contacts": [
<<<<<<< HEAD
					"Roderick.Predovic@example.com",
					"Chester.OConnell69@example.com",
					"Veda7@example.com",
					"Bret13@example.com",
					"Reggie_Fay96@example.com"
				],
				"message": "back up back-end interface",
				"creationTimestamp": 3580
			},
			{
				"contacts": [
					"Alice.Kohler37@example.com"
				],
				"message": "transmit solid state sensor",
				"creationTimestamp": 2902
			},
			{
				"contacts": [
					"Flossie80@example.com",
					"Emerald.Lehner46@example.com",
					"Concepcion52@example.com",
					"Fiona.Smitham-Kling41@example.com"
				],
				"message": "compress mobile microchip",
				"creationTimestamp": 775
			},
			{
				"contacts": [
					"Reinhold.Gutmann88@example.com",
					"Edwina42@example.com"
				],
				"message": "connect redundant driver",
				"creationTimestamp": 8063
			},
			{
				"contacts": [
					"Baron.Will-Doyle@example.com",
					"Megane.Kilback@example.com",
					"Keyon_Zemlak@example.com"
				],
				"message": "input cross-platform monitor",
				"creationTimestamp": 6904
=======
					"Conor.Kling@example.com",
					"Irwin57@example.com",
					"Zackary.Hessel51@example.com",
					"Madisen71@example.com",
					"Vance_Kihn@example.com"
				],
				"message": "bypass mobile capacitor",
				"creationTimestamp": 8860
			},
			{
				"contacts": [
					"Estella2@example.com",
					"Giovani.Feest@example.com",
					"Leopold44@example.com"
				],
				"message": "reboot solid state pixel",
				"creationTimestamp": 6113
			},
			{
				"contacts": [
					"Crawford99@example.com",
					"Ena38@example.com"
				],
				"message": "synthesize open-source array",
				"creationTimestamp": 8084
			},
			{
				"contacts": [
					"Catharine.Bashirian43@example.com",
					"Estell.Blick@example.com",
					"Mike45@example.com"
				],
				"message": "bypass online driver",
				"creationTimestamp": 5152
			},
			{
				"contacts": [
					"Emmanuel_Walker@example.com",
					"Devon_Wehner60@example.com",
					"Moriah10@example.com",
					"Jermain.Gulgowski@example.com",
					"Cruz48@example.com"
				],
				"message": "bypass mobile hard drive",
				"creationTimestamp": 4061
>>>>>>> 90b21566
			}
		],
		"dataRequestStatusHistory": [
			{
				"status": "Open",
<<<<<<< HEAD
				"creationTimestamp": 210,
				"accessStatus": "Public"
			},
			{
				"status": "Closed",
				"creationTimestamp": 530,
				"accessStatus": "Revoked"
			}
		],
		"lastModifiedDate": 530,
=======
				"creationTimestamp": 234,
				"accessStatus": "Public"
			},
			{
				"status": "Answered",
				"creationTimestamp": 630,
				"accessStatus": "Public"
			}
		],
		"lastModifiedDate": 630,
>>>>>>> 90b21566
		"requestStatus": "Answered",
		"accessStatus": "Public",
		"requestPriority": "Low"
	},
	{
<<<<<<< HEAD
		"dataRequestId": "3c8052a5-39f8-4353-9edd-67a94877cb81",
		"userId": "11199c02-1b96-4aae-b45c-ad395c1f3336",
		"creationTimestamp": 385,
=======
		"dataRequestId": "66cf17dd-3e7f-4462-bf7e-f014be1f7294",
		"userId": "c43abf3d-8724-43b9-8b91-ec1d62c91ffe",
		"creationTimestamp": 314,
>>>>>>> 90b21566
		"dataType": "lksg",
		"reportingPeriod": "2024",
		"datalandCompanyId": "Mock-Company-Id",
		"messageHistory": [
			{
				"contacts": [
<<<<<<< HEAD
					"Lori_Grant@example.com",
					"Mustafa.Jerde@example.com",
					"Deven.Ruecker75@example.com",
					"Armani.Crooks@example.com",
					"Royce.Pfannerstill34@example.com"
				],
				"message": "hack back-end panel",
				"creationTimestamp": 3104
			},
			{
				"contacts": [
					"Margret.Jones90@example.com",
					"Westley11@example.com",
					"Watson_Rohan16@example.com",
					"Angelina_Hyatt@example.com"
				],
				"message": "calculate digital firewall",
				"creationTimestamp": 6188
=======
					"Susanna63@example.com",
					"Clark7@example.com",
					"David82@example.com",
					"Alena_Roberts49@example.com"
				],
				"message": "index wireless firewall",
				"creationTimestamp": 3755
			},
			{
				"contacts": [
					"Lea_Bosco@example.com",
					"Olen_Upton58@example.com",
					"Armani.Wilkinson@example.com",
					"Lynn.Robel@example.com"
				],
				"message": "input optical alarm",
				"creationTimestamp": 2376
			},
			{
				"contacts": [
					"Jovan11@example.com",
					"Ulices33@example.com",
					"Cara.Von@example.com",
					"Taya_Oberbrunner-Hermiston@example.com",
					"Neoma_Blick61@example.com"
				],
				"message": "generate cross-platform transmitter",
				"creationTimestamp": 4741
			},
			{
				"contacts": [
					"Alfonso66@example.com",
					"Neha.Bins@example.com",
					"Graham.Wintheiser28@example.com",
					"Ricky_Donnelly-Harvey@example.com",
					"Aurore.Crona59@example.com"
				],
				"message": "generate digital monitor",
				"creationTimestamp": 3748
>>>>>>> 90b21566
			}
		],
		"dataRequestStatusHistory": [
			{
				"status": "Open",
<<<<<<< HEAD
				"creationTimestamp": 385,
				"accessStatus": "Public"
			},
			{
				"status": "Withdrawn",
				"creationTimestamp": 654,
				"accessStatus": "Public"
			}
		],
		"lastModifiedDate": 654,
=======
				"creationTimestamp": 314,
				"accessStatus": "Public"
			},
			{
				"status": "NonSourceable",
				"creationTimestamp": 708,
				"accessStatus": "Declined"
			}
		],
		"lastModifiedDate": 708,
>>>>>>> 90b21566
		"requestStatus": "Answered",
		"accessStatus": "Public",
		"requestPriority": "Low"
	},
	{
<<<<<<< HEAD
		"dataRequestId": "e249464a-5a6d-4266-bcf1-7dd3e7f462f7",
		"userId": "f014be1f-7294-4ec4-83ab-f3d87243b9b9",
		"creationTimestamp": 295,
=======
		"dataRequestId": "71ac4e66-49e2-443b-887a-73311d4c41fa",
		"userId": "7e4eae3b-183f-4aea-b395-3ef7814694f5",
		"creationTimestamp": 437,
>>>>>>> 90b21566
		"dataType": "eutaxonomy-non-financials",
		"reportingPeriod": "1996",
		"datalandCompanyId": "550e8400-e29b-11d4-a716-446655440000",
		"messageHistory": [
			{
				"contacts": [
<<<<<<< HEAD
					"Gladyce23@example.com",
					"Jovan11@example.com",
					"Ulices33@example.com",
					"Cara.Von@example.com",
					"Taya_Oberbrunner-Hermiston@example.com"
				],
				"message": "program back-end application",
				"creationTimestamp": 5240
			},
			{
				"contacts": [
					"Arely47@example.com",
					"Alfonso66@example.com",
					"Neha.Bins@example.com",
					"Graham.Wintheiser28@example.com"
				],
				"message": "quantify wireless bus",
				"creationTimestamp": 3361
=======
					"Sean_Zieme@example.com",
					"Bryon_Wolf@example.com",
					"Sheila_Heidenreich@example.com",
					"Sonia34@example.com"
				],
				"message": "back up bluetooth circuit",
				"creationTimestamp": 8588
			},
			{
				"contacts": [
					"Justice28@example.com",
					"Garnett.Muller58@example.com",
					"Christopher.Bartoletti52@example.com",
					"Lizeth31@example.com",
					"Elena_Kshlerin80@example.com"
				],
				"message": "program redundant system",
				"creationTimestamp": 2690
			},
			{
				"contacts": [
					"Prince.Carroll@example.com",
					"Gonzalo69@example.com",
					"Nadia.Mraz82@example.com"
				],
				"message": "program 1080p microchip",
				"creationTimestamp": 7517
			},
			{
				"contacts": [
					"Ryann.Watsica26@example.com",
					"Vito.Fay@example.com"
				],
				"message": "copy redundant application",
				"creationTimestamp": 4378
>>>>>>> 90b21566
			}
		],
		"dataRequestStatusHistory": [
			{
				"status": "Open",
<<<<<<< HEAD
				"creationTimestamp": 295,
				"accessStatus": "Public"
			},
			{
				"status": "Resolved",
				"creationTimestamp": 712,
				"accessStatus": "Declined"
			}
		],
		"lastModifiedDate": 712,
		"requestStatus": "Answered",
		"accessStatus": "Declined",
=======
				"creationTimestamp": 437,
				"accessStatus": "Public"
			},
			{
				"status": "Closed",
				"creationTimestamp": 756,
				"accessStatus": "Granted"
			}
		],
		"lastModifiedDate": 756,
		"requestStatus": "Answered",
		"accessStatus": "Granted",
>>>>>>> 90b21566
		"requestPriority": "Low"
	}
]<|MERGE_RESOLUTION|>--- conflicted
+++ resolved
@@ -1,41 +1,5 @@
 [
 	{
-<<<<<<< HEAD
-		"dataRequestId": "5b3ce403-3bd7-4446-8938-d039a9b1df00",
-		"userId": "e015cddb-e1f3-417e-a938-359a3c9de45f",
-		"creationTimestamp": 233,
-		"dataType": "nuclear-and-gas",
-		"reportingPeriod": "2023",
-		"datalandCompanyId": "163d6fa0-cb89-4b02-b44c-011bcb1fe7f3",
-		"messageHistory": [
-			{
-				"contacts": [
-					"Petra.Lubowitz@example.com",
-					"Eriberto10@example.com",
-					"Shane48@example.com"
-				],
-				"message": "reboot haptic microchip",
-				"creationTimestamp": 7345
-			},
-			{
-				"contacts": [
-					"Elenor.Shanahan14@example.com",
-					"Bridie.Fadel@example.com"
-				],
-				"message": "compress haptic card",
-				"creationTimestamp": 2381
-			},
-			{
-				"contacts": [
-					"Karolann.Stroman@example.com",
-					"Bernardo61@example.com",
-					"Seamus54@example.com",
-					"Gretchen41@example.com",
-					"Demarcus_Daugherty-Jacobson@example.com"
-				],
-				"message": "index online port",
-				"creationTimestamp": 403
-=======
 		"dataRequestId": "3a1709fb-4090-4d94-8c34-56897de74039",
 		"userId": "c90439b6-73c9-4f39-8414-46ea114a59e8",
 		"creationTimestamp": 440,
@@ -79,32 +43,11 @@
 				],
 				"message": "index wireless array",
 				"creationTimestamp": 2916
->>>>>>> 90b21566
-			}
-		],
-		"dataRequestStatusHistory": [
-			{
-				"status": "Open",
-<<<<<<< HEAD
-				"creationTimestamp": 233,
-				"accessStatus": "Public"
-			},
-			{
-				"status": "Closed",
-				"creationTimestamp": 525,
-				"accessStatus": "Declined"
-			}
-		],
-		"lastModifiedDate": 525,
-		"requestStatus": "Closed",
-		"accessStatus": "Declined",
-		"requestPriority": "Low"
-	},
-	{
-		"dataRequestId": "439b673c-9f39-4414-b46e-a114a59e8269",
-		"userId": "22a4b1ba-88a7-4140-855a-07d1e5fd3118",
-		"creationTimestamp": 78,
-=======
+			}
+		],
+		"dataRequestStatusHistory": [
+			{
+				"status": "Open",
 				"creationTimestamp": 440,
 				"accessStatus": "Public"
 			},
@@ -123,30 +66,12 @@
 		"dataRequestId": "fd1b21a2-7a5b-40f3-9bf1-e20272ad33ff",
 		"userId": "028510e7-360f-4ee4-aa58-d6ce5a81743c",
 		"creationTimestamp": 479,
->>>>>>> 90b21566
 		"dataType": "lksg",
 		"reportingPeriod": "2021",
 		"datalandCompanyId": "Mock-Company-Id",
 		"messageHistory": [
 			{
 				"contacts": [
-<<<<<<< HEAD
-					"Annabell_Collins@example.com",
-					"Kristian29@example.com"
-				],
-				"message": "index cross-platform sensor",
-				"creationTimestamp": 2337
-			},
-			{
-				"contacts": [
-					"Blaise98@example.com",
-					"Ellis.Mraz@example.com",
-					"Elijah.Franecki@example.com",
-					"Johnpaul_Kilback@example.com"
-				],
-				"message": "connect 1080p capacitor",
-				"creationTimestamp": 5913
-=======
 					"Jackie.OConner90@example.com",
 					"Hipolito62@example.com",
 					"Efrain40@example.com",
@@ -154,24 +79,11 @@
 				],
 				"message": "program open-source firewall",
 				"creationTimestamp": 7813
->>>>>>> 90b21566
-			}
-		],
-		"dataRequestStatusHistory": [
-			{
-				"status": "Open",
-<<<<<<< HEAD
-				"creationTimestamp": 78,
-				"accessStatus": "Public"
-			},
-			{
-				"status": "Withdrawn",
-				"creationTimestamp": 892,
-				"accessStatus": "Declined"
-			}
-		],
-		"lastModifiedDate": 892,
-=======
+			}
+		],
+		"dataRequestStatusHistory": [
+			{
+				"status": "Open",
 				"creationTimestamp": 479,
 				"accessStatus": "Public"
 			},
@@ -182,71 +94,20 @@
 			}
 		],
 		"lastModifiedDate": 823,
->>>>>>> 90b21566
 		"requestStatus": "Open",
-		"accessStatus": "Declined",
+		"accessStatus": "Revoked",
 		"requestPriority": "Low"
 	},
 	{
-<<<<<<< HEAD
-		"dataRequestId": "f57fc916-3e65-4da2-b0f6-833f89db87dd",
-		"userId": "b953974f-a50b-4b6f-8ea1-c62304615d15",
-		"creationTimestamp": 210,
-=======
 		"dataRequestId": "1c219217-9daa-4451-872b-4baa61e1f721",
 		"userId": "bf0ba200-f6b3-4925-a69c-48c3c8052a53",
 		"creationTimestamp": 234,
->>>>>>> 90b21566
 		"dataType": "lksg",
 		"reportingPeriod": "2022",
 		"datalandCompanyId": "Mock-Company-Id",
 		"messageHistory": [
 			{
 				"contacts": [
-<<<<<<< HEAD
-					"Roderick.Predovic@example.com",
-					"Chester.OConnell69@example.com",
-					"Veda7@example.com",
-					"Bret13@example.com",
-					"Reggie_Fay96@example.com"
-				],
-				"message": "back up back-end interface",
-				"creationTimestamp": 3580
-			},
-			{
-				"contacts": [
-					"Alice.Kohler37@example.com"
-				],
-				"message": "transmit solid state sensor",
-				"creationTimestamp": 2902
-			},
-			{
-				"contacts": [
-					"Flossie80@example.com",
-					"Emerald.Lehner46@example.com",
-					"Concepcion52@example.com",
-					"Fiona.Smitham-Kling41@example.com"
-				],
-				"message": "compress mobile microchip",
-				"creationTimestamp": 775
-			},
-			{
-				"contacts": [
-					"Reinhold.Gutmann88@example.com",
-					"Edwina42@example.com"
-				],
-				"message": "connect redundant driver",
-				"creationTimestamp": 8063
-			},
-			{
-				"contacts": [
-					"Baron.Will-Doyle@example.com",
-					"Megane.Kilback@example.com",
-					"Keyon_Zemlak@example.com"
-				],
-				"message": "input cross-platform monitor",
-				"creationTimestamp": 6904
-=======
 					"Conor.Kling@example.com",
 					"Irwin57@example.com",
 					"Zackary.Hessel51@example.com",
@@ -292,24 +153,11 @@
 				],
 				"message": "bypass mobile hard drive",
 				"creationTimestamp": 4061
->>>>>>> 90b21566
-			}
-		],
-		"dataRequestStatusHistory": [
-			{
-				"status": "Open",
-<<<<<<< HEAD
-				"creationTimestamp": 210,
-				"accessStatus": "Public"
-			},
-			{
-				"status": "Closed",
-				"creationTimestamp": 530,
-				"accessStatus": "Revoked"
-			}
-		],
-		"lastModifiedDate": 530,
-=======
+			}
+		],
+		"dataRequestStatusHistory": [
+			{
+				"status": "Open",
 				"creationTimestamp": 234,
 				"accessStatus": "Public"
 			},
@@ -320,47 +168,20 @@
 			}
 		],
 		"lastModifiedDate": 630,
->>>>>>> 90b21566
 		"requestStatus": "Answered",
 		"accessStatus": "Public",
 		"requestPriority": "Low"
 	},
 	{
-<<<<<<< HEAD
-		"dataRequestId": "3c8052a5-39f8-4353-9edd-67a94877cb81",
-		"userId": "11199c02-1b96-4aae-b45c-ad395c1f3336",
-		"creationTimestamp": 385,
-=======
 		"dataRequestId": "66cf17dd-3e7f-4462-bf7e-f014be1f7294",
 		"userId": "c43abf3d-8724-43b9-8b91-ec1d62c91ffe",
 		"creationTimestamp": 314,
->>>>>>> 90b21566
 		"dataType": "lksg",
 		"reportingPeriod": "2024",
 		"datalandCompanyId": "Mock-Company-Id",
 		"messageHistory": [
 			{
 				"contacts": [
-<<<<<<< HEAD
-					"Lori_Grant@example.com",
-					"Mustafa.Jerde@example.com",
-					"Deven.Ruecker75@example.com",
-					"Armani.Crooks@example.com",
-					"Royce.Pfannerstill34@example.com"
-				],
-				"message": "hack back-end panel",
-				"creationTimestamp": 3104
-			},
-			{
-				"contacts": [
-					"Margret.Jones90@example.com",
-					"Westley11@example.com",
-					"Watson_Rohan16@example.com",
-					"Angelina_Hyatt@example.com"
-				],
-				"message": "calculate digital firewall",
-				"creationTimestamp": 6188
-=======
 					"Susanna63@example.com",
 					"Clark7@example.com",
 					"David82@example.com",
@@ -400,24 +221,11 @@
 				],
 				"message": "generate digital monitor",
 				"creationTimestamp": 3748
->>>>>>> 90b21566
-			}
-		],
-		"dataRequestStatusHistory": [
-			{
-				"status": "Open",
-<<<<<<< HEAD
-				"creationTimestamp": 385,
-				"accessStatus": "Public"
-			},
-			{
-				"status": "Withdrawn",
-				"creationTimestamp": 654,
-				"accessStatus": "Public"
-			}
-		],
-		"lastModifiedDate": 654,
-=======
+			}
+		],
+		"dataRequestStatusHistory": [
+			{
+				"status": "Open",
 				"creationTimestamp": 314,
 				"accessStatus": "Public"
 			},
@@ -428,47 +236,20 @@
 			}
 		],
 		"lastModifiedDate": 708,
->>>>>>> 90b21566
 		"requestStatus": "Answered",
-		"accessStatus": "Public",
+		"accessStatus": "Declined",
 		"requestPriority": "Low"
 	},
 	{
-<<<<<<< HEAD
-		"dataRequestId": "e249464a-5a6d-4266-bcf1-7dd3e7f462f7",
-		"userId": "f014be1f-7294-4ec4-83ab-f3d87243b9b9",
-		"creationTimestamp": 295,
-=======
 		"dataRequestId": "71ac4e66-49e2-443b-887a-73311d4c41fa",
 		"userId": "7e4eae3b-183f-4aea-b395-3ef7814694f5",
 		"creationTimestamp": 437,
->>>>>>> 90b21566
 		"dataType": "eutaxonomy-non-financials",
 		"reportingPeriod": "1996",
 		"datalandCompanyId": "550e8400-e29b-11d4-a716-446655440000",
 		"messageHistory": [
 			{
 				"contacts": [
-<<<<<<< HEAD
-					"Gladyce23@example.com",
-					"Jovan11@example.com",
-					"Ulices33@example.com",
-					"Cara.Von@example.com",
-					"Taya_Oberbrunner-Hermiston@example.com"
-				],
-				"message": "program back-end application",
-				"creationTimestamp": 5240
-			},
-			{
-				"contacts": [
-					"Arely47@example.com",
-					"Alfonso66@example.com",
-					"Neha.Bins@example.com",
-					"Graham.Wintheiser28@example.com"
-				],
-				"message": "quantify wireless bus",
-				"creationTimestamp": 3361
-=======
 					"Sean_Zieme@example.com",
 					"Bryon_Wolf@example.com",
 					"Sheila_Heidenreich@example.com",
@@ -504,26 +285,11 @@
 				],
 				"message": "copy redundant application",
 				"creationTimestamp": 4378
->>>>>>> 90b21566
-			}
-		],
-		"dataRequestStatusHistory": [
-			{
-				"status": "Open",
-<<<<<<< HEAD
-				"creationTimestamp": 295,
-				"accessStatus": "Public"
-			},
-			{
-				"status": "Resolved",
-				"creationTimestamp": 712,
-				"accessStatus": "Declined"
-			}
-		],
-		"lastModifiedDate": 712,
-		"requestStatus": "Answered",
-		"accessStatus": "Declined",
-=======
+			}
+		],
+		"dataRequestStatusHistory": [
+			{
+				"status": "Open",
 				"creationTimestamp": 437,
 				"accessStatus": "Public"
 			},
@@ -536,7 +302,6 @@
 		"lastModifiedDate": 756,
 		"requestStatus": "Answered",
 		"accessStatus": "Granted",
->>>>>>> 90b21566
 		"requestPriority": "Low"
 	}
 ]