--- conflicted
+++ resolved
@@ -1,269 +1,152 @@
 [
 	{
 		"companyInformation": {
-			"companyName": "Boyle - Berge",
-			"headquarters": "Boganstad",
-			"headquartersPostalCode": null,
-			"sector": "ROI",
+			"companyName": "Klocko Group",
+			"headquarters": "East Gerdaport",
+			"headquartersPostalCode": "84069",
+			"sector": "applications",
 			"identifiers": {
-				"Lei": [],
+				"Lei": [
+					"iexiDdoXVNJwMWbE1TYH"
+				],
 				"Isin": [
-					"716XxAWAqB02"
+					"bmzPdWXQnT65"
 				],
 				"PermId": [
-					"6cvyjs10uU"
-				],
-				"Ticker": [
-					"QYtHdyW"
-				],
+					"EKqBvUeIA3"
+				],
+				"Ticker": [],
 				"Duns": [
-					"ghuJKrJUP"
+					"GHjvcNKtw"
 				],
 				"VatNumber": [
-					"G3GczOM7I"
-				],
-				"CompanyRegistrationNumber": []
-			},
-			"countryCode": "MG",
+					"ufvNLCIoo"
+				],
+				"CompanyRegistrationNumber": [
+					"VjtA7jxvwFddxgM"
+				]
+			},
+			"countryCode": "MD",
 			"companyAlternativeNames": [
-				"Blanda, Waelchi and Jacobi",
-				"Boyle - Jerde",
-				"Kessler - Gibson",
-				"Steuber LLC"
+				"Bode, Kovacek and Bechtelar",
+				"Fisher, Waters and Pollich"
 			],
-			"companyLegalForm": null,
-			"website": "https://vital-hatbox.org/",
+			"companyLegalForm": "GmbH & Co. KG",
+			"website": null,
 			"isTeaserCompany": false
 		},
 		"t": {
-			"basic": {
-				"basisForPreparation": {
-					"reportingBasis": {
-						"value": "No",
+			"general": {
+				"basicInformation": {
+					"reportingDate": "2024-11-11",
+					"sectors": [
+						"32.5",
+						"33.19",
+						"95.24"
+					],
+					"numberOfEmployees": 5331,
+					"fiscalYearStart": "2024-08-10",
+					"referencedReports": {
+						"ESEFReport": {
+							"fileReference": "50a36c418baffd520bb92d84664f06f9732a21f4e2e5ecee6d9136f16e7e0b63",
+							"fileName": "ESEFReport",
+							"isGroupLevel": "No",
+							"reportDate": "2023-08-09",
+							"currency": null
+						},
+						"AnnualReport": {
+							"fileReference": "50a36c418baffd520bb92d84664f06f9732a21f4e2e5ecee6d9136f16e7e0b63",
+							"fileName": "AnnualReport",
+							"isGroupLevel": "Yes",
+							"reportDate": "2023-03-28",
+							"currency": "OMR"
+						},
+						"SustainabilityReport": {
+							"fileReference": "50a36c418baffd520bb92d84664f06f9732a21f4e2e5ecee6d9136f16e7e0b63",
+							"fileName": "SustainabilityReport",
+							"isGroupLevel": "No",
+							"reportDate": "2023-04-12",
+							"currency": "GTQ"
+						},
+						"IntegratedReport": {
+							"fileReference": "50a36c418baffd520bb92d84664f06f9732a21f4e2e5ecee6d9136f16e7e0b63",
+							"fileName": "IntegratedReport",
+							"isGroupLevel": "No",
+							"reportDate": null,
+							"currency": null
+						}
+					}
+				},
+				"financialInformation": {
+					"revenueInEur": 41323.85,
+					"operatingCostInEur": 58128.88,
+					"capitalAssetsInEur": 53371.37
+				}
+			},
+			"power": {
+				"investments": {
+					"investmentsInEnhancingEnergyEfficiency": null
+				},
+				"consumption": {
+					"powerConsumptionInMwh": {
+						"value": 15372.04,
 						"dataSource": {
-							"fileName": "Policy",
-							"fileReference": "50a36c418baffd520bb92d84664f06f9732a21f4e2e5ecee6d9136f16e7e0b63"
-						}
+							"page": 958,
+							"fileName": "AnnualReport",
+							"fileReference": "50a36c418baffd520bb92d84664f06f9732a21f4e2e5ecee6d9136f16e7e0b63",
+							"tagName": "e-markets"
+						},
+						"comment": "program redundant port",
+						"quality": "Audited"
 					},
-					"subsidiary": [
-						{
-							"nameOfSubsidiary": "Little - Jerde",
-							"addressOfSubsidiary": {
-								"streetAndHouseNumber": "Morissette Mews 401",
-								"postalCode": "05168-8427",
-								"city": "Macejkoviccester",
-								"state": "Nevada",
-								"country": "ES"
-							}
-						},
-						{
-							"nameOfSubsidiary": "Williamson, Haag and Leuschke",
-							"addressOfSubsidiary": {
-								"streetAndHouseNumber": "South Road 295",
-								"postalCode": "59304-9113",
-								"city": "Port Jeradtown",
-								"state": "New York",
-								"country": "SA"
-							}
-						}
+					"powerFromRenewableSources": "No",
+					"energyConsumptionHeatingAndHotWaterInMwh": 27039.46,
+					"primaryEnergySourceForHeatingAndHotWater": "DistrictHeating",
+					"energyConsumptionCoveredByOwnRenewablePowerGeneration": "Between50And75Percent"
+				}
+			},
+			"insurances": {
+				"naturalHazards": {
+					"insuranceAgainstNaturalHazards": "No",
+					"amountCoveredByInsuranceAgainstNaturalHazardsInEur": null,
+					"naturalHazardsCovered": [
+						"Hail",
+						"Snow",
+						"Wind",
+						"Flooding",
+						"Avalanche",
+						"EarthQuake"
 					]
-				},
-				"practicesForTransitioningTowardsAMoreSustainableEconomy": {
-					"undertakenMeasures": "Calamitas explicabo claro reprehenderit bestia. Vitiosus vestrum thalassinus talio error terror. Attero soluta acies vallum volutabrum sub excepturi corrigo tutamen cogo.\nCetera stultus vulnus. Vinitor umquam facilis victoria auctor conspergo modi trans. Vir vitae ubi crastinus."
-				},
-				"energyAndGreenhousGasEmissions": {
-					"energyFossilFuels": null,
-					"electricityTotal": {
-						"value": 47797.77,
-						"dataSource": {
-							"page": 717,
-							"fileName": "AnnualReport",
-							"fileReference": "50a36c418baffd520bb92d84664f06f9732a21f4e2e5ecee6d9136f16e7e0b63",
-							"tagName": "architectures"
-						},
-						"comment": null,
-						"quality": "Incomplete"
-					},
-					"electricityNonRenewable": 56905.01,
-					"electricityRenewable": null,
-					"totalEmissions": {
-						"value": 14118.63,
-						"dataSource": {
-							"page": 914,
-							"fileName": "SustainabilityReport",
-							"fileReference": "50a36c418baffd520bb92d84664f06f9732a21f4e2e5ecee6d9136f16e7e0b63",
-							"tagName": "architectures"
-						},
-						"comment": "override neural application",
-						"quality": "Reported"
-					},
-					"scope1Emissions": null,
-					"scope2Emissions": {
-						"value": 31977.28,
-						"dataSource": {
-							"page": 271,
-							"fileName": "SustainabilityReport",
-							"fileReference": "50a36c418baffd520bb92d84664f06f9732a21f4e2e5ecee6d9136f16e7e0b63",
-							"tagName": "eyeballs"
-						},
-						"comment": "compress 1080p bus",
-						"quality": "Estimated"
-					},
-					"scope3Emissions": {
-						"value": 74690.74,
-						"dataSource": null,
-						"comment": null,
-						"quality": "Estimated"
-					}
-				},
-				"pollutionOfAirWaterSoil": {
-					"pollutionEmission": [
-						{
-							"pollutionType": "Silicon",
-							"emissionInKilograms": 65498.45,
-							"releaseMedium": "Soil"
-						},
-						{
-							"pollutionType": "Berkelium",
-							"emissionInKilograms": 37436.56,
-							"releaseMedium": "Water"
-						}
-					]
-				},
-				"biodiversity": {
-					"totalSealedAreaPreviousYear": null,
-					"totalSealedAreaReportingYear": 88026.5,
-					"percentualChangeSealedArea": 97.16,
-					"totalNatureOrientedAreaOnSitePreviousYear": 9345.72,
-					"totalNatureOrientedAreaOnSiteReportingYear": 13721.56,
-					"percentualChangeNatureOrientedOnSite": null,
-					"totalNatureOrientedAreaOffSitePreviousYear": 28843.27,
-					"totalNatureOrientedAreaOffSiteReportingYear": 64688.3,
-					"percentualChangeNatureOrientedOffSite": 12.82,
-					"totalUseOfLandPreviousYear": null,
-					"totalUseOfLandReportingYear": 7049.77,
-					"percentualChangeLandUse": null
-				},
-				"water": {
-					"waterWithdrawalAllSites": {
-						"value": null,
-						"dataSource": {
-							"page": 1075,
-							"fileName": "SustainabilityReport",
-							"fileReference": "50a36c418baffd520bb92d84664f06f9732a21f4e2e5ecee6d9136f16e7e0b63",
-							"tagName": "blockchains"
-						},
-						"comment": "bypass back-end bandwidth",
-						"quality": "NA"
-					},
-					"waterWithdrawalStressSites": null,
-					"waterDischargeAllSites": 68483.67,
-					"waterDischargeStressSites": 71971.67,
-					"rainwaterAllSites": 45455.24,
-					"rainwaterStressSits": 87300.15,
-					"waterConsumptionAllSites": 84360.2,
-					"waterConsumptionStressSites": 75156.57
-				},
-				"resourceUseCircularEconomyAndWasteManagement": {
-					"totalWeightMaterials": 75928.95,
-					"weightRecycledMaterials": 29283.62,
-					"percentageRecycledMaterials": 10.8,
-					"weightRecycableMaterials": 11835.36,
-					"percentageRecycableMaterials": 38.82,
-					"measureWaste": "Volume"
-				},
-				"workforceGeneralCharacteristics": {
-					"measureEmployees": "FullTimeEquivalents",
-					"numberEmployeesFullTime": 6983.57,
-					"numberEmployeesHead": 58317.8,
-					"numberTemporaryContractFullTime": 85662.68,
-					"numberTemporaryContractHead": 45999.65,
-					"numberPermanentContractFullTime": 21195.43,
-					"numberPermanentContractHead": 32733.98,
-					"numberMaleFullTime": 11686.7,
-					"numberMaleHead": 13917.79,
-					"numberFemaleFullTime": 8284.05,
-					"numberFemaleHead": 21538.27,
-					"numberOtherFullTime": 20411.91,
-					"numberOtherHead": 35319.33,
-					"numberNotReportedFullTime": 48032.79,
-					"numberNotReportedHead": 72160.28
-				},
-				"workforceHealthAndSafety": {
-					"totalHours": null,
-					"numberAccidents": null,
-					"accidentLevel": 62975.47,
-					"numberFatalitiesTotalFullTime": null,
-					"numberFatalitiesTotalHead": 516,
-					"numberFatalitiesAccidentFullTime": null,
-					"numberFatalitiesAccidentHead": 183,
-					"numberFatalitiesHealthFullTime": 4948,
-					"numberFatalitiesHealthHead": 9887
-				},
-				"workforceRenumerationCollectiveBargainingAndTraining": {
-					"numberMinimumWageFullTime": 12557.59,
-					"numberMinimumWageHead": 70858.96,
-					"percentageMinimumWage": 49.1,
-					"moreThanHalf": "Yes",
-					"entryLevelWage": 30412.88,
-					"minimumWage": 45247.27,
-					"wageRatio": 38559.92,
-					"payGapBasis": null,
-					"grossPayMale": null,
-					"grossPayFemale": null,
-					"totalWorkHoursMale": null,
-					"totalWorkHoursFemale": 34394.86,
-					"averageWorkHoursMale": 53924.78,
-					"averageWorkHoursFemale": 7871.68,
-					"averageHourlyPayMale": 76923.86,
-					"averageHourlyPayFemale": 610.56,
-					"payGap": 53548.27,
-					"numberBargainingAgreementsFullTime": 93792.64,
-					"numberBargainingAgreementsHead": 75364.64,
-					"ratioBargainingAgreement": null,
-					"totalTrainingHoursMale": 19525.93,
-					"totalTrainingHoursFemale": null,
-					"averageTrainingHoursMale": 55465.34,
-					"averageTrainingHoursFemale": 86662.72
-				},
-				"workersInTheValueChainAffectedCommunitiesConsumersAndEndUsers": {
-					"negativeEffects": "Succurro commemoro apostolus nam accusantium spectaculum desolo. Ventito amita valde viriliter statua uredo. Theologus utor vapulus ater velociter vindico vociferor talus inflammatio textus.\nAveho speciosus minus sponte terga. Acies turba crebro deludo paens aduro. Carus ver voluptas spiritus aegrus vacuus trado ipsam bestia.\nVolaticus bonus testimonium. Carbo inventore vulnus tabesco consuasor patior. Crur cui utique defendo studio curiositas compono quisquam.",
-					"numberConvictions": 40930.78,
-					"sumFines": null
 				}
 			}
 		},
-		"reportingPeriod": "2023"
+		"reportingPeriod": "2021"
 	},
 	{
 		"companyInformation": {
-			"companyName": "Torp, Lemke and Metz",
-			"headquarters": "Estaland",
-			"headquartersPostalCode": "78085-3852",
-			"sector": null,
+			"companyName": "Treutel - McKenzie",
+			"headquarters": "Fort Ansley",
+			"headquartersPostalCode": "54844-7243",
+			"sector": "infrastructures",
 			"identifiers": {
-				"Lei": [],
+				"Lei": [
+					"8F5IdycPlktGIdDbdaDy"
+				],
 				"Isin": [
-					"3kmJKr2QbxRR",
-					"3GiDHWNH6ypC"
-				],
-				"PermId": [],
-				"Ticker": [
-					"m8PCIUN"
-				],
+					"kHduL9niZsYn"
+				],
+				"PermId": [
+					"9Y0T7z9lNx"
+				],
+				"Ticker": [],
 				"Duns": [],
-				"VatNumber": [],
+				"VatNumber": [
+					"yFRhsxHj8"
+				],
 				"CompanyRegistrationNumber": [
-					"OPia6qPHutGfNZR"
+					"1FvqU6SXGRXNSTa"
 				]
 			},
-<<<<<<< HEAD
-			"countryCode": "NL",
-			"companyAlternativeNames": [],
-			"companyLegalForm": "GmbH & Co. KG",
-			"website": "https://exciting-optimisation.com/",
-			"isTeaserCompany": false
-=======
 			"countryCode": "VA",
 			"companyAlternativeNames": [
 				"Hoppe, Kovacek and Medhurst",
@@ -275,218 +158,592 @@
 			"website": null,
 			"isTeaserCompany": false,
 			"parentCompanyLei": "iexiDdoXVNJwMWbE1TYH"
->>>>>>> 3e7dca87
 		},
 		"t": {
-			"basic": {
-				"basisForPreparation": {
-					"reportingBasis": {
-						"value": "No",
+			"general": {
+				"basicInformation": {
+					"reportingDate": "2024-03-10",
+					"sectors": [
+						"07.2",
+						"08.12",
+						"47.99"
+					],
+					"numberOfEmployees": 9660,
+					"fiscalYearStart": "2024-05-31",
+					"referencedReports": {
+						"ESEFReport": {
+							"fileReference": "50a36c418baffd520bb92d84664f06f9732a21f4e2e5ecee6d9136f16e7e0b63",
+							"fileName": "ESEFReport",
+							"isGroupLevel": "Yes",
+							"reportDate": "2023-04-20",
+							"currency": null
+						},
+						"SustainabilityReport": {
+							"fileReference": "50a36c418baffd520bb92d84664f06f9732a21f4e2e5ecee6d9136f16e7e0b63",
+							"fileName": "SustainabilityReport",
+							"isGroupLevel": "Yes",
+							"reportDate": null,
+							"currency": null
+						},
+						"IntegratedReport": {
+							"fileReference": "50a36c418baffd520bb92d84664f06f9732a21f4e2e5ecee6d9136f16e7e0b63",
+							"fileName": "IntegratedReport",
+							"isGroupLevel": null,
+							"reportDate": "2023-10-10",
+							"currency": "OMR"
+						}
+					}
+				},
+				"financialInformation": {
+					"revenueInEur": 13895.13,
+					"operatingCostInEur": 18020.44,
+					"capitalAssetsInEur": 67875.37
+				}
+			},
+			"power": {
+				"investments": {
+					"investmentsInEnhancingEnergyEfficiency": "Over25Percent"
+				},
+				"consumption": {
+					"powerConsumptionInMwh": {
+						"value": null,
+						"dataSource": null,
+						"comment": "synthesize solid state monitor",
+						"quality": "NA"
+					},
+					"powerFromRenewableSources": "No",
+					"energyConsumptionHeatingAndHotWaterInMwh": 52350.83,
+					"primaryEnergySourceForHeatingAndHotWater": "DistrictHeating",
+					"energyConsumptionCoveredByOwnRenewablePowerGeneration": "Between50And75Percent"
+				}
+			},
+			"insurances": {
+				"naturalHazards": {
+					"insuranceAgainstNaturalHazards": "Yes",
+					"amountCoveredByInsuranceAgainstNaturalHazardsInEur": null,
+					"naturalHazardsCovered": [
+						"Flooding",
+						"Hail"
+					]
+				}
+			}
+		},
+		"reportingPeriod": "2024"
+	},
+	{
+		"companyInformation": {
+			"companyName": "Barton LLC",
+			"headquarters": "New Wilhelm",
+			"headquartersPostalCode": null,
+			"sector": "eyeballs",
+			"identifiers": {
+				"Lei": [
+					"yjs10uUTQYtHdyWPghuJ"
+				],
+				"Isin": [
+					"7IzT4hRWV6Lr",
+					"rJUPIG3GczOM"
+				],
+				"PermId": [],
+				"Ticker": [],
+				"Duns": [
+					"pNcaWpZrL"
+				],
+				"VatNumber": [],
+				"CompanyRegistrationNumber": []
+			},
+			"countryCode": "LC",
+			"companyAlternativeNames": [
+				"Thiel Group"
+			],
+			"companyLegalForm": "Sole Trader",
+			"website": "https://querulous-procurement.info",
+			"isTeaserCompany": false,
+			"parentCompanyLei": "8F5IdycPlktGIdDbdaDy"
+		},
+		"t": {
+			"general": {
+				"basicInformation": {
+					"reportingDate": "2024-02-24",
+					"sectors": [
+						"23.99",
+						"24.33",
+						"47.5"
+					],
+					"numberOfEmployees": 7730,
+					"fiscalYearStart": "2024-07-08",
+					"referencedReports": {
+						"SustainabilityReport": {
+							"fileReference": "50a36c418baffd520bb92d84664f06f9732a21f4e2e5ecee6d9136f16e7e0b63",
+							"fileName": "SustainabilityReport",
+							"isGroupLevel": "Yes",
+							"reportDate": "2023-08-05",
+							"currency": "MMK"
+						},
+						"ESEFReport": {
+							"fileReference": "50a36c418baffd520bb92d84664f06f9732a21f4e2e5ecee6d9136f16e7e0b63",
+							"fileName": "ESEFReport",
+							"isGroupLevel": "Yes",
+							"reportDate": "2023-05-21",
+							"currency": "IRR"
+						},
+						"AnnualReport": {
+							"fileReference": "50a36c418baffd520bb92d84664f06f9732a21f4e2e5ecee6d9136f16e7e0b63",
+							"fileName": "AnnualReport",
+							"isGroupLevel": "No",
+							"reportDate": "2023-09-25",
+							"currency": "WST"
+						},
+						"IntegratedReport": {
+							"fileReference": "50a36c418baffd520bb92d84664f06f9732a21f4e2e5ecee6d9136f16e7e0b63",
+							"fileName": "IntegratedReport",
+							"isGroupLevel": null,
+							"reportDate": null,
+							"currency": "AZN"
+						}
+					}
+				},
+				"financialInformation": {
+					"revenueInEur": null,
+					"operatingCostInEur": null,
+					"capitalAssetsInEur": null
+				}
+			},
+			"power": {
+				"investments": {
+					"investmentsInEnhancingEnergyEfficiency": "Between1And5Percent"
+				},
+				"consumption": {
+					"powerConsumptionInMwh": {
+						"value": 86439.15,
 						"dataSource": {
-							"fileName": "Certification",
-							"fileReference": "50a36c418baffd520bb92d84664f06f9732a21f4e2e5ecee6d9136f16e7e0b63"
-						}
-					},
-					"subsidiary": [
-						{
-							"nameOfSubsidiary": "Roob - Windler",
-							"addressOfSubsidiary": {
-								"streetAndHouseNumber": "Windsor Avenue 992",
-								"postalCode": "84171-2760",
-								"city": "Fort Giuseppe",
-								"state": "Rhode Island",
-								"country": "ME"
-							}
-						},
-						{
-							"nameOfSubsidiary": "Strosin - Kuhic",
-							"addressOfSubsidiary": {
-								"streetAndHouseNumber": null,
-								"postalCode": "76169",
-								"city": "Dedrickport",
-								"state": "Montana",
-								"country": "AT"
-							}
-						},
-						{
-							"nameOfSubsidiary": null,
-							"addressOfSubsidiary": {
-								"streetAndHouseNumber": null,
-								"postalCode": "39396-9575",
-								"city": "North Emersonton",
-								"state": "West Virginia",
-								"country": "TF"
-							}
-						},
-						{
-							"nameOfSubsidiary": "Anderson, Monahan and Torphy",
-							"addressOfSubsidiary": {
-								"streetAndHouseNumber": "Rectory Lane 77997",
-								"postalCode": "80558-7396",
-								"city": "Herzogland",
-								"state": "Georgia",
-								"country": "TH"
-							}
-						}
-					]
-				},
-				"practicesForTransitioningTowardsAMoreSustainableEconomy": {
-					"undertakenMeasures": "Carbo valde tertius desolo facilis sequi cenaculum totidem. Curvo tamdiu tempora. Vomica ratione acidus cohaero dapifer.\nCoruscus tactus vociferor totidem apostolus confero. Tero cognatus voluntarius tibi thermae defero vinum acies adhuc. Decens cenaculum benevolentia curatio caste quidem derideo adfero abbas.\nItaque aptus coruscus. Vergo nemo patior conventus spiculum abscido testimonium ea tepidus. Arca curriculum summisse vicinus strues curso."
-				},
-				"energyAndGreenhousGasEmissions": {
-					"energyFossilFuels": 39734.39,
-					"electricityTotal": {
-						"value": 28196.95,
-						"dataSource": {
-							"page": 215,
-							"fileName": "IntegratedReport",
-							"fileReference": "50a36c418baffd520bb92d84664f06f9732a21f4e2e5ecee6d9136f16e7e0b63",
-							"tagName": "solutions"
-						},
-						"comment": "back up haptic monitor",
+							"page": 432,
+							"fileName": "AnnualReport",
+							"fileReference": "50a36c418baffd520bb92d84664f06f9732a21f4e2e5ecee6d9136f16e7e0b63",
+							"tagName": "communities"
+						},
+						"comment": null,
 						"quality": "Incomplete"
 					},
-					"electricityNonRenewable": 23088.75,
-					"electricityRenewable": 38858.81,
-					"totalEmissions": null,
-					"scope1Emissions": null,
-					"scope2Emissions": {
+					"powerFromRenewableSources": "No",
+					"energyConsumptionHeatingAndHotWaterInMwh": 19927.56,
+					"primaryEnergySourceForHeatingAndHotWater": "Electric",
+					"energyConsumptionCoveredByOwnRenewablePowerGeneration": "Over75Percent"
+				}
+			},
+			"insurances": {
+				"naturalHazards": {
+					"insuranceAgainstNaturalHazards": null,
+					"amountCoveredByInsuranceAgainstNaturalHazardsInEur": 10097.84,
+					"naturalHazardsCovered": [
+						"Wind",
+						"Flooding",
+						"Avalanche",
+						"EarthQuake"
+					]
+				}
+			}
+		},
+		"reportingPeriod": "2024"
+	},
+	{
+		"companyInformation": {
+			"companyName": "Bernier Group",
+			"headquarters": "Stamford",
+			"headquartersPostalCode": "06829-6177",
+			"sector": "methodologies",
+			"identifiers": {
+				"Lei": [
+					"cHP3zBTKmXGUDm7bDRgs"
+				],
+				"Isin": [
+					"hYD1iqunJXO8"
+				],
+				"PermId": [],
+				"Ticker": [],
+				"Duns": [
+					"4y8nQUzAm"
+				],
+				"VatNumber": [
+					"0MwLr9qIV"
+				],
+				"CompanyRegistrationNumber": [
+					"qcovhuxKzbhu1yJ"
+				]
+			},
+			"countryCode": "SR",
+			"companyAlternativeNames": [
+				"Howell Group"
+			],
+			"companyLegalForm": "AG",
+			"website": "https://yearly-flesh.org",
+			"isTeaserCompany": false,
+			"parentCompanyLei": "yjs10uUTQYtHdyWPghuJ"
+		},
+		"t": {
+			"general": {
+				"basicInformation": {
+					"reportingDate": "2024-07-21",
+					"sectors": [
+						"25.7",
+						"37"
+					],
+					"numberOfEmployees": 5665,
+					"fiscalYearStart": "2024-02-20",
+					"referencedReports": {
+						"AnnualReport": {
+							"fileReference": "50a36c418baffd520bb92d84664f06f9732a21f4e2e5ecee6d9136f16e7e0b63",
+							"fileName": "AnnualReport",
+							"isGroupLevel": "No",
+							"reportDate": "2023-06-26",
+							"currency": "STN"
+						},
+						"SustainabilityReport": {
+							"fileReference": "50a36c418baffd520bb92d84664f06f9732a21f4e2e5ecee6d9136f16e7e0b63",
+							"fileName": null,
+							"isGroupLevel": null,
+							"reportDate": "2023-10-12",
+							"currency": null
+						},
+						"IntegratedReport": {
+							"fileReference": "50a36c418baffd520bb92d84664f06f9732a21f4e2e5ecee6d9136f16e7e0b63",
+							"fileName": "IntegratedReport",
+							"isGroupLevel": "Yes",
+							"reportDate": "2023-09-02",
+							"currency": "GTQ"
+						},
+						"ESEFReport": {
+							"fileReference": "50a36c418baffd520bb92d84664f06f9732a21f4e2e5ecee6d9136f16e7e0b63",
+							"fileName": "ESEFReport",
+							"isGroupLevel": "No",
+							"reportDate": "2023-03-30",
+							"currency": "DKK"
+						}
+					}
+				},
+				"financialInformation": {
+					"revenueInEur": 33296.77,
+					"operatingCostInEur": null,
+					"capitalAssetsInEur": 67895.95
+				}
+			},
+			"power": {
+				"investments": {
+					"investmentsInEnhancingEnergyEfficiency": "Between10And15Percent"
+				},
+				"consumption": {
+					"powerConsumptionInMwh": null,
+					"powerFromRenewableSources": "Yes",
+					"energyConsumptionHeatingAndHotWaterInMwh": 40733.08,
+					"primaryEnergySourceForHeatingAndHotWater": null,
+					"energyConsumptionCoveredByOwnRenewablePowerGeneration": "Between50And75Percent"
+				}
+			},
+			"insurances": {
+				"naturalHazards": {
+					"insuranceAgainstNaturalHazards": "No",
+					"amountCoveredByInsuranceAgainstNaturalHazardsInEur": 95262.54,
+					"naturalHazardsCovered": null
+				}
+			}
+		},
+		"reportingPeriod": "2024"
+	},
+	{
+		"companyInformation": {
+			"companyName": "Hamill LLC",
+			"headquarters": "Los Angeles",
+			"headquartersPostalCode": null,
+			"sector": "lifetime value",
+			"identifiers": {
+				"Lei": [
+					"XE2WlGgDqjZZPgDpCWwL"
+				],
+				"Isin": [
+					"MMpbyIa5y0mX",
+					"aGr3CNLk6CCc"
+				],
+				"PermId": [],
+				"Ticker": [],
+				"Duns": [
+					"KOxnJLZop"
+				],
+				"VatNumber": [
+					"I6pZXkwu7"
+				],
+				"CompanyRegistrationNumber": [
+					"2qwZAs3GNeqX6vq"
+				]
+			},
+			"countryCode": "AG",
+			"companyAlternativeNames": [
+				"Altenwerth, Becker and Runolfsson",
+				"Bartell Group"
+			],
+			"companyLegalForm": "Limited Liability Partnership (LLP)",
+			"website": "https://scary-poster.biz",
+			"isTeaserCompany": false,
+			"parentCompanyLei": "cHP3zBTKmXGUDm7bDRgs"
+		},
+		"t": {
+			"general": {
+				"basicInformation": {
+					"reportingDate": "2025-01-21",
+					"sectors": [],
+					"numberOfEmployees": 7944,
+					"fiscalYearStart": "2024-12-15",
+					"referencedReports": {
+						"AnnualReport": {
+							"fileReference": "50a36c418baffd520bb92d84664f06f9732a21f4e2e5ecee6d9136f16e7e0b63",
+							"fileName": "AnnualReport",
+							"isGroupLevel": null,
+							"reportDate": "2023-10-11",
+							"currency": "GHS"
+						}
+					}
+				},
+				"financialInformation": {
+					"revenueInEur": 5822.44,
+					"operatingCostInEur": null,
+					"capitalAssetsInEur": 18747.37
+				}
+			},
+			"power": {
+				"investments": {
+					"investmentsInEnhancingEnergyEfficiency": "LessThan1Percent"
+				},
+				"consumption": {
+					"powerConsumptionInMwh": {
 						"value": null,
 						"dataSource": {
-							"page": 76,
-							"fileName": "ESEFReport",
-							"fileReference": "50a36c418baffd520bb92d84664f06f9732a21f4e2e5ecee6d9136f16e7e0b63",
-							"tagName": "users"
-						},
-						"comment": null,
+							"page": 458,
+							"fileName": "AnnualReport",
+							"fileReference": "50a36c418baffd520bb92d84664f06f9732a21f4e2e5ecee6d9136f16e7e0b63",
+							"tagName": "content"
+						},
+						"comment": "navigate auxiliary circuit",
 						"quality": "NA"
 					},
-					"scope3Emissions": {
-						"value": 76615.38,
+					"powerFromRenewableSources": "Yes",
+					"energyConsumptionHeatingAndHotWaterInMwh": 75667.69,
+					"primaryEnergySourceForHeatingAndHotWater": "Oil",
+					"energyConsumptionCoveredByOwnRenewablePowerGeneration": "Over75Percent"
+				}
+			},
+			"insurances": {
+				"naturalHazards": {
+					"insuranceAgainstNaturalHazards": null,
+					"amountCoveredByInsuranceAgainstNaturalHazardsInEur": 26102.09,
+					"naturalHazardsCovered": [
+						"EarthQuake",
+						"Hail",
+						"Snow",
+						"Flooding",
+						"Avalanche"
+					]
+				}
+			}
+		},
+		"reportingPeriod": "2024"
+	},
+	{
+		"companyInformation": {
+			"companyName": "Champlin - Emard",
+			"headquarters": "Port Laron",
+			"headquartersPostalCode": "22111",
+			"sector": "e-commerce",
+			"identifiers": {
+				"Lei": [],
+				"Isin": [
+					"zLO4SvmPvgB0"
+				],
+				"PermId": [],
+				"Ticker": [],
+				"Duns": [],
+				"VatNumber": [
+					"xRR3GiDHW"
+				],
+				"CompanyRegistrationNumber": []
+			},
+			"countryCode": "HU",
+			"companyAlternativeNames": [],
+			"companyLegalForm": null,
+			"website": "https://physical-razor.org",
+			"isTeaserCompany": false,
+			"parentCompanyLei": "XE2WlGgDqjZZPgDpCWwL"
+		},
+		"t": {
+			"general": {
+				"basicInformation": {
+					"reportingDate": "2024-02-02",
+					"sectors": [
+						"01.70",
+						"55.1",
+						"64.99",
+						"94.91",
+						"98.2"
+					],
+					"numberOfEmployees": 3047,
+					"fiscalYearStart": "2024-07-03",
+					"referencedReports": {
+						"SustainabilityReport": {
+							"fileReference": "50a36c418baffd520bb92d84664f06f9732a21f4e2e5ecee6d9136f16e7e0b63",
+							"fileName": "SustainabilityReport",
+							"isGroupLevel": "No",
+							"reportDate": "2023-04-08",
+							"currency": null
+						},
+						"ESEFReport": {
+							"fileReference": "50a36c418baffd520bb92d84664f06f9732a21f4e2e5ecee6d9136f16e7e0b63",
+							"fileName": null,
+							"isGroupLevel": "Yes",
+							"reportDate": "2023-12-12",
+							"currency": "ZMW"
+						}
+					}
+				},
+				"financialInformation": {
+					"revenueInEur": 4988.38,
+					"operatingCostInEur": 23959.91,
+					"capitalAssetsInEur": 51979.82
+				}
+			},
+			"power": {
+				"investments": {
+					"investmentsInEnhancingEnergyEfficiency": "Between1And5Percent"
+				},
+				"consumption": {
+					"powerConsumptionInMwh": {
+						"value": null,
 						"dataSource": {
-							"page": 720,
-							"fileName": "SustainabilityReport",
-							"fileReference": "50a36c418baffd520bb92d84664f06f9732a21f4e2e5ecee6d9136f16e7e0b63",
-							"tagName": "initiatives"
-						},
-						"comment": null,
-						"quality": "Incomplete"
+							"page": 664,
+							"fileName": "ESEFReport",
+							"fileReference": "50a36c418baffd520bb92d84664f06f9732a21f4e2e5ecee6d9136f16e7e0b63",
+							"tagName": "schemas"
+						},
+						"comment": "parse solid state feed",
+						"quality": "NA"
+					},
+					"powerFromRenewableSources": "No",
+					"energyConsumptionHeatingAndHotWaterInMwh": 55343.21,
+					"primaryEnergySourceForHeatingAndHotWater": null,
+					"energyConsumptionCoveredByOwnRenewablePowerGeneration": null
+				}
+			},
+			"insurances": {
+				"naturalHazards": {
+					"insuranceAgainstNaturalHazards": "No",
+					"amountCoveredByInsuranceAgainstNaturalHazardsInEur": 3928.59,
+					"naturalHazardsCovered": [
+						"EarthQuake",
+						"Flooding",
+						"Hail",
+						"Avalanche"
+					]
+				}
+			}
+		},
+		"reportingPeriod": "2023"
+	},
+	{
+		"companyInformation": {
+			"companyName": "Fahey - Tromp",
+			"headquarters": "Bayershire",
+			"headquartersPostalCode": null,
+			"sector": "metrics",
+			"identifiers": {
+				"Lei": [],
+				"Isin": [
+					"r0n1JWtE2ddU",
+					"fwAV2U2KmpSV"
+				],
+				"PermId": [],
+				"Ticker": [],
+				"Duns": [
+					"rU6njruZ7"
+				],
+				"VatNumber": [],
+				"CompanyRegistrationNumber": [
+					"yuQmioiDrby9dpX"
+				]
+			},
+			"countryCode": "BQ",
+			"companyAlternativeNames": [],
+			"companyLegalForm": "Sole Trader",
+			"website": "https://attached-voter.info/",
+			"isTeaserCompany": false,
+			"parentCompanyLei": null
+		},
+		"t": {
+			"general": {
+				"basicInformation": {
+					"reportingDate": "2024-06-25",
+					"sectors": [
+						"23.4",
+						"42.12",
+						"43.1",
+						"58.12",
+						"59.12"
+					],
+					"numberOfEmployees": 7961,
+					"fiscalYearStart": "2025-01-20",
+					"referencedReports": {
+						"IntegratedReport": {
+							"fileReference": "50a36c418baffd520bb92d84664f06f9732a21f4e2e5ecee6d9136f16e7e0b63",
+							"fileName": "IntegratedReport",
+							"isGroupLevel": "No",
+							"reportDate": "2023-04-15",
+							"currency": "LAK"
+						},
+						"AnnualReport": {
+							"fileReference": "50a36c418baffd520bb92d84664f06f9732a21f4e2e5ecee6d9136f16e7e0b63",
+							"fileName": "AnnualReport",
+							"isGroupLevel": "No",
+							"reportDate": null,
+							"currency": null
+						},
+						"ESEFReport": {
+							"fileReference": "50a36c418baffd520bb92d84664f06f9732a21f4e2e5ecee6d9136f16e7e0b63",
+							"fileName": "ESEFReport",
+							"isGroupLevel": "Yes",
+							"reportDate": "2023-03-25",
+							"currency": null
+						}
 					}
 				},
-				"pollutionOfAirWaterSoil": {
-					"pollutionEmission": [
-						{
-							"pollutionType": "Curium",
-							"emissionInKilograms": 40862.79,
-							"releaseMedium": "Air"
-						},
-						{
-							"pollutionType": "Neon",
-							"emissionInKilograms": 1212.28,
-							"releaseMedium": "Soil"
-						}
-					]
-				},
-				"biodiversity": {
-					"totalSealedAreaPreviousYear": 51071.61,
-					"totalSealedAreaReportingYear": 77032.48,
-					"percentualChangeSealedArea": 49.44,
-					"totalNatureOrientedAreaOnSitePreviousYear": null,
-					"totalNatureOrientedAreaOnSiteReportingYear": 97701.42,
-					"percentualChangeNatureOrientedOnSite": 95.57,
-					"totalNatureOrientedAreaOffSitePreviousYear": 3941.97,
-					"totalNatureOrientedAreaOffSiteReportingYear": 34373.84,
-					"percentualChangeNatureOrientedOffSite": 26.77,
-					"totalUseOfLandPreviousYear": 43030.25,
-					"totalUseOfLandReportingYear": 99689.53,
-					"percentualChangeLandUse": 82.62
-				},
-				"water": {
-					"waterWithdrawalAllSites": {
-						"value": 63253.97,
+				"financialInformation": {
+					"revenueInEur": 85634.51,
+					"operatingCostInEur": null,
+					"capitalAssetsInEur": 94456.87
+				}
+			},
+			"power": {
+				"investments": {
+					"investmentsInEnhancingEnergyEfficiency": "LessThan1Percent"
+				},
+				"consumption": {
+					"powerConsumptionInMwh": {
+						"value": null,
 						"dataSource": {
-							"page": 918,
+							"page": 1029,
 							"fileName": "IntegratedReport",
 							"fileReference": "50a36c418baffd520bb92d84664f06f9732a21f4e2e5ecee6d9136f16e7e0b63",
-							"tagName": "models"
-						},
-						"comment": "transmit redundant microchip",
-						"quality": "Incomplete"
+							"tagName": "paradigms"
+						},
+						"comment": "transmit mobile program",
+						"quality": "NA"
 					},
-					"waterWithdrawalStressSites": null,
-					"waterDischargeAllSites": null,
-					"waterDischargeStressSites": 35784.66,
-					"rainwaterAllSites": 16789.08,
-					"rainwaterStressSits": null,
-					"waterConsumptionAllSites": 62698.59,
-					"waterConsumptionStressSites": 76105.04
-				},
-				"resourceUseCircularEconomyAndWasteManagement": {
-					"totalWeightMaterials": 10231.38,
-					"weightRecycledMaterials": null,
-					"percentageRecycledMaterials": 99.7,
-					"weightRecycableMaterials": 23532.69,
-					"percentageRecycableMaterials": null,
-					"measureWaste": null
-				},
-				"workforceGeneralCharacteristics": {
-					"measureEmployees": "FullTimeEquivalents",
-					"numberEmployeesFullTime": 74612.95,
-					"numberEmployeesHead": null,
-					"numberTemporaryContractFullTime": 54810.75,
-					"numberTemporaryContractHead": 5754.73,
-					"numberPermanentContractFullTime": 84807.22,
-					"numberPermanentContractHead": 18695.19,
-					"numberMaleFullTime": 81192.08,
-					"numberMaleHead": 38277.46,
-					"numberFemaleFullTime": 76303.28,
-					"numberFemaleHead": 39511.87,
-					"numberOtherFullTime": 76525.98,
-					"numberOtherHead": 10729.88,
-					"numberNotReportedFullTime": 98393.92,
-					"numberNotReportedHead": 32384.44
-				},
-				"workforceHealthAndSafety": {
-					"totalHours": null,
-					"numberAccidents": null,
-					"accidentLevel": 42634.79,
-					"numberFatalitiesTotalFullTime": 9928,
-					"numberFatalitiesTotalHead": null,
-					"numberFatalitiesAccidentFullTime": 6929,
-					"numberFatalitiesAccidentHead": 2306,
-					"numberFatalitiesHealthFullTime": null,
-					"numberFatalitiesHealthHead": 5023
-				},
-				"workforceRenumerationCollectiveBargainingAndTraining": {
-					"numberMinimumWageFullTime": null,
-					"numberMinimumWageHead": 55976.17,
-					"percentageMinimumWage": null,
-					"moreThanHalf": null,
-					"entryLevelWage": 3019.52,
-					"minimumWage": 31550.45,
-					"wageRatio": 50090.43,
-					"payGapBasis": "Weekly",
-					"grossPayMale": 20449.78,
-					"grossPayFemale": 39985.38,
-					"totalWorkHoursMale": 50002.21,
-					"totalWorkHoursFemale": 81537.71,
-					"averageWorkHoursMale": 79704.27,
-					"averageWorkHoursFemale": null,
-					"averageHourlyPayMale": null,
-					"averageHourlyPayFemale": null,
-					"payGap": 29407.18,
-					"numberBargainingAgreementsFullTime": null,
-					"numberBargainingAgreementsHead": null,
-					"ratioBargainingAgreement": 96.7,
-					"totalTrainingHoursMale": 99773.06,
-					"totalTrainingHoursFemale": 30476.08,
-					"averageTrainingHoursMale": 4988.38,
-					"averageTrainingHoursFemale": 23959.91
-				},
-				"workersInTheValueChainAffectedCommunitiesConsumersAndEndUsers": {
-					"negativeEffects": null,
-					"numberConvictions": 74100.46,
-					"sumFines": 77847.23
+					"powerFromRenewableSources": "No",
+					"energyConsumptionHeatingAndHotWaterInMwh": 19463.08,
+					"primaryEnergySourceForHeatingAndHotWater": "DistrictHeating",
+					"energyConsumptionCoveredByOwnRenewablePowerGeneration": "LessThan25Percent"
+				}
+			},
+			"insurances": {
+				"naturalHazards": {
+					"insuranceAgainstNaturalHazards": null,
+					"amountCoveredByInsuranceAgainstNaturalHazardsInEur": 83065.51,
+					"naturalHazardsCovered": null
 				}
 			}
 		},
@@ -494,7 +751,103 @@
 	},
 	{
 		"companyInformation": {
-			"companyName": "Kris Inc",
+			"companyName": "McGlynn Group",
+			"headquarters": "New Anderson",
+			"headquartersPostalCode": "84853-9101",
+			"sector": "technologies",
+			"identifiers": {
+				"Lei": [
+					"gMXYJIQzu0LbVovJYj20"
+				],
+				"Isin": [
+					"W7ZAf2g9GD9B",
+					"XBNzZDmT6cOu"
+				],
+				"PermId": [
+					"OBMurevKFi"
+				],
+				"Ticker": [
+					"1uJCX6K"
+				],
+				"Duns": [],
+				"VatNumber": [],
+				"CompanyRegistrationNumber": [
+					"wb66LzvCjPHJfR6"
+				]
+			},
+			"countryCode": "GB",
+			"companyAlternativeNames": [],
+			"companyLegalForm": null,
+			"website": "https://incomplete-usage.net",
+			"isTeaserCompany": false,
+			"parentCompanyLei": null
+		},
+		"t": {
+			"general": {
+				"basicInformation": {
+					"reportingDate": "2024-02-28",
+					"sectors": [
+						"32.50",
+						"46.16",
+						"65.3",
+						"68.10",
+						"81.29"
+					],
+					"numberOfEmployees": 7927,
+					"fiscalYearStart": "2024-10-16",
+					"referencedReports": {
+						"ESEFReport": {
+							"fileReference": "50a36c418baffd520bb92d84664f06f9732a21f4e2e5ecee6d9136f16e7e0b63",
+							"fileName": null,
+							"isGroupLevel": "No",
+							"reportDate": "2023-03-23",
+							"currency": "THB"
+						}
+					}
+				},
+				"financialInformation": {
+					"revenueInEur": 37868.61,
+					"operatingCostInEur": null,
+					"capitalAssetsInEur": 78581.61
+				}
+			},
+			"power": {
+				"investments": {
+					"investmentsInEnhancingEnergyEfficiency": "Between10And15Percent"
+				},
+				"consumption": {
+					"powerConsumptionInMwh": {
+						"value": 9745.64,
+						"dataSource": {
+							"page": 917,
+							"fileName": "ESEFReport",
+							"fileReference": "50a36c418baffd520bb92d84664f06f9732a21f4e2e5ecee6d9136f16e7e0b63",
+							"tagName": "e-commerce"
+						},
+						"comment": "calculate virtual bus",
+						"quality": "Reported"
+					},
+					"powerFromRenewableSources": "No",
+					"energyConsumptionHeatingAndHotWaterInMwh": 86700.88,
+					"primaryEnergySourceForHeatingAndHotWater": "Gas",
+					"energyConsumptionCoveredByOwnRenewablePowerGeneration": "Between25And50Percent"
+				}
+			},
+			"insurances": {
+				"naturalHazards": {
+					"insuranceAgainstNaturalHazards": null,
+					"amountCoveredByInsuranceAgainstNaturalHazardsInEur": 45655.78,
+					"naturalHazardsCovered": [
+						"EarthQuake"
+					]
+				}
+			}
+		},
+		"reportingPeriod": "2022"
+	},
+	{
+		"companyInformation": {
+			"companyName": "Champlin, Kris and Flatley",
 			"headquarters": "East Ned",
 			"headquartersPostalCode": "65856",
 			"sector": "supply-chains",
@@ -517,177 +870,80 @@
 			"countryCode": "SJ",
 			"companyAlternativeNames": [],
 			"companyLegalForm": "Sole Trader",
-<<<<<<< HEAD
 			"website": "https://jubilant-wifi.name/",
-			"isTeaserCompany": false
-=======
-			"website": "https://querulous-procurement.info",
 			"isTeaserCompany": false,
-			"parentCompanyLei": "8F5IdycPlktGIdDbdaDy"
->>>>>>> 3e7dca87
+			"parentCompanyLei": "gMXYJIQzu0LbVovJYj20"
 		},
 		"t": {
-			"basic": {
-				"basisForPreparation": {
-					"reportingBasis": null,
-					"subsidiary": []
-				},
-				"practicesForTransitioningTowardsAMoreSustainableEconomy": {
-					"undertakenMeasures": "Trepide capio tum viduo. Est speciosus abundans subnecto. Cornu cibus dicta quaerat tribuo eaque ullus.\nStabilis terra venustas benigne abstergo. Absum cras acies tactus viduo demitto. Adimpleo bene bonus venustas catena ducimus ocer vicinus.\nVerbum adeo temperantia. Cupiditate utpote vicinus mollitia pariatur. Uter cunae sordeo verbum suadeo ascit coruscus caste carus.\nSuasoria depopulo abstergo cunctatio terga. Vere capillus dedico vero alter creo. Dedecor depopulo vox animus varius.\nVotum ver enim sperno conforto quam cariosus. Beatae iure derideo ulterius convoco. Crur coerceo repellendus decretum aureus."
-				},
-				"energyAndGreenhousGasEmissions": {
-					"energyFossilFuels": 15958.22,
-					"electricityTotal": null,
-					"electricityNonRenewable": 82824.22,
-					"electricityRenewable": 83986.27,
-					"totalEmissions": {
+			"general": {
+				"basicInformation": {
+					"reportingDate": "2024-04-16",
+					"sectors": [
+						"28.9",
+						"38.32",
+						"G"
+					],
+					"numberOfEmployees": 3032,
+					"fiscalYearStart": "2024-06-01",
+					"referencedReports": {
+						"SustainabilityReport": {
+							"fileReference": "50a36c418baffd520bb92d84664f06f9732a21f4e2e5ecee6d9136f16e7e0b63",
+							"fileName": "SustainabilityReport",
+							"isGroupLevel": "Yes",
+							"reportDate": "2023-11-16",
+							"currency": "BTN"
+						},
+						"IntegratedReport": {
+							"fileReference": "50a36c418baffd520bb92d84664f06f9732a21f4e2e5ecee6d9136f16e7e0b63",
+							"fileName": "IntegratedReport",
+							"isGroupLevel": "Yes",
+							"reportDate": "2023-11-06",
+							"currency": null
+						},
+						"ESEFReport": {
+							"fileReference": "50a36c418baffd520bb92d84664f06f9732a21f4e2e5ecee6d9136f16e7e0b63",
+							"fileName": "ESEFReport",
+							"isGroupLevel": null,
+							"reportDate": "2023-09-28",
+							"currency": "AWG"
+						}
+					}
+				},
+				"financialInformation": {
+					"revenueInEur": 73901.88,
+					"operatingCostInEur": 44438.55,
+					"capitalAssetsInEur": 90380.05
+				}
+			},
+			"power": {
+				"investments": {
+					"investmentsInEnhancingEnergyEfficiency": "Between5And10Percent"
+				},
+				"consumption": {
+					"powerConsumptionInMwh": {
 						"value": null,
 						"dataSource": {
-							"page": 632,
-							"fileName": "AnnualReport",
-							"fileReference": "50a36c418baffd520bb92d84664f06f9732a21f4e2e5ecee6d9136f16e7e0b63",
-							"tagName": "supply-chains"
-						},
-						"comment": "input 1080p transmitter",
+							"page": 901,
+							"fileName": "SustainabilityReport",
+							"fileReference": "50a36c418baffd520bb92d84664f06f9732a21f4e2e5ecee6d9136f16e7e0b63",
+							"tagName": "partnerships"
+						},
+						"comment": "connect back-end program",
 						"quality": "NA"
 					},
-					"scope1Emissions": {
-						"value": null,
-						"dataSource": {
-							"page": 488,
-							"fileName": "AnnualReport",
-							"fileReference": "50a36c418baffd520bb92d84664f06f9732a21f4e2e5ecee6d9136f16e7e0b63",
-							"tagName": "supply-chains"
-						},
-						"comment": "bypass online pixel",
-						"quality": "NA"
-					},
-					"scope2Emissions": {
-						"value": 46881.39,
-						"dataSource": {
-							"page": 455,
-							"fileName": "ESEFReport",
-							"fileReference": "50a36c418baffd520bb92d84664f06f9732a21f4e2e5ecee6d9136f16e7e0b63",
-							"tagName": "metrics"
-						},
-						"comment": "copy optical transmitter",
-						"quality": "Reported"
-					},
-					"scope3Emissions": {
-						"value": null,
-						"dataSource": {
-							"page": 813,
-							"fileName": "SustainabilityReport",
-							"fileReference": "50a36c418baffd520bb92d84664f06f9732a21f4e2e5ecee6d9136f16e7e0b63",
-							"tagName": "initiatives"
-						},
-						"comment": "calculate open-source pixel",
-						"quality": "NA"
-					}
-				},
-				"pollutionOfAirWaterSoil": {
-					"pollutionEmission": null
-				},
-				"biodiversity": {
-					"totalSealedAreaPreviousYear": 20114.41,
-					"totalSealedAreaReportingYear": 42156.56,
-					"percentualChangeSealedArea": 77.9,
-					"totalNatureOrientedAreaOnSitePreviousYear": 96806.52,
-					"totalNatureOrientedAreaOnSiteReportingYear": 71920.78,
-					"percentualChangeNatureOrientedOnSite": 57.83,
-					"totalNatureOrientedAreaOffSitePreviousYear": 33.97,
-					"totalNatureOrientedAreaOffSiteReportingYear": 17952.1,
-					"percentualChangeNatureOrientedOffSite": 39.43,
-					"totalUseOfLandPreviousYear": 72811.65,
-					"totalUseOfLandReportingYear": null,
-					"percentualChangeLandUse": 0.86
-				},
-				"water": {
-					"waterWithdrawalAllSites": {
-						"value": null,
-						"dataSource": {
-							"page": 310,
-							"fileName": "IntegratedReport",
-							"fileReference": "50a36c418baffd520bb92d84664f06f9732a21f4e2e5ecee6d9136f16e7e0b63",
-							"tagName": "paradigms"
-						},
-						"comment": null,
-						"quality": "NA"
-					},
-					"waterWithdrawalStressSites": 96241.77,
-					"waterDischargeAllSites": 79219.7,
-					"waterDischargeStressSites": 98998.05,
-					"rainwaterAllSites": 36346.23,
-					"rainwaterStressSits": 10123.84,
-					"waterConsumptionAllSites": 81621.67,
-					"waterConsumptionStressSites": 92933.48
-				},
-				"resourceUseCircularEconomyAndWasteManagement": {
-					"totalWeightMaterials": 81151.67,
-					"weightRecycledMaterials": 78287.87,
-					"percentageRecycledMaterials": 43.9,
-					"weightRecycableMaterials": 50353.07,
-					"percentageRecycableMaterials": 67.29,
-					"measureWaste": null
-				},
-				"workforceGeneralCharacteristics": {
-					"measureEmployees": "FullTimeEquivalents",
-					"numberEmployeesFullTime": 62336.79,
-					"numberEmployeesHead": 9762.78,
-					"numberTemporaryContractFullTime": 89746.53,
-					"numberTemporaryContractHead": null,
-					"numberPermanentContractFullTime": null,
-					"numberPermanentContractHead": 82235.07,
-					"numberMaleFullTime": 75512.23,
-					"numberMaleHead": 23610.11,
-					"numberFemaleFullTime": 74951.65,
-					"numberFemaleHead": 59713.68,
-					"numberOtherFullTime": 24523.44,
-					"numberOtherHead": 40912.35,
-					"numberNotReportedFullTime": 12430.96,
-					"numberNotReportedHead": null
-				},
-				"workforceHealthAndSafety": {
-					"totalHours": 11087.26,
-					"numberAccidents": 5711,
-					"accidentLevel": 62369.95,
-					"numberFatalitiesTotalFullTime": 8310,
-					"numberFatalitiesTotalHead": 7337,
-					"numberFatalitiesAccidentFullTime": null,
-					"numberFatalitiesAccidentHead": 8732,
-					"numberFatalitiesHealthFullTime": 1232,
-					"numberFatalitiesHealthHead": 1187
-				},
-				"workforceRenumerationCollectiveBargainingAndTraining": {
-					"numberMinimumWageFullTime": 42740.64,
-					"numberMinimumWageHead": 71702.74,
-					"percentageMinimumWage": 42.34,
-					"moreThanHalf": "No",
-					"entryLevelWage": 93269.22,
-					"minimumWage": 48292.38,
-					"wageRatio": 18745.71,
-					"payGapBasis": "Annual",
-					"grossPayMale": 31582.3,
-					"grossPayFemale": 69084.53,
-					"totalWorkHoursMale": 29663.21,
-					"totalWorkHoursFemale": 3409.28,
-					"averageWorkHoursMale": null,
-					"averageWorkHoursFemale": 32298.03,
-					"averageHourlyPayMale": 5284.83,
-					"averageHourlyPayFemale": 22988.04,
-					"payGap": 37543.66,
-					"numberBargainingAgreementsFullTime": 50884.3,
-					"numberBargainingAgreementsHead": 35592.71,
-					"ratioBargainingAgreement": 89.27,
-					"totalTrainingHoursMale": 61583.03,
-					"totalTrainingHoursFemale": 73252.24,
-					"averageTrainingHoursMale": 99182.43,
-					"averageTrainingHoursFemale": 10245.91
-				},
-				"workersInTheValueChainAffectedCommunitiesConsumersAndEndUsers": {
-					"negativeEffects": "Aliqua tergiversatio depopulo angustus bellicus pectus pax rerum aurum. Acquiro deduco sumptus. Assumenda aurum adficio studio.",
-					"numberConvictions": 8545.53,
-					"sumFines": 31512.49
+					"powerFromRenewableSources": null,
+					"energyConsumptionHeatingAndHotWaterInMwh": null,
+					"primaryEnergySourceForHeatingAndHotWater": "Gas",
+					"energyConsumptionCoveredByOwnRenewablePowerGeneration": null
+				}
+			},
+			"insurances": {
+				"naturalHazards": {
+					"insuranceAgainstNaturalHazards": null,
+					"amountCoveredByInsuranceAgainstNaturalHazardsInEur": 69071.6,
+					"naturalHazardsCovered": [
+						"EarthQuake"
+					]
 				}
 			}
 		},
@@ -695,425 +951,117 @@
 	},
 	{
 		"companyInformation": {
-			"companyName": "Boehm and Sons",
-			"headquarters": "Fort Yesenia",
+			"companyName": "Treutel, Klein and King",
+			"headquarters": "Felicityside",
 			"headquartersPostalCode": null,
-			"sector": "paradigms",
+			"sector": "models",
 			"identifiers": {
-				"Lei": [
-					"Hce5y25HIHscKKabiWq9"
-				],
+				"Lei": [],
 				"Isin": [
-					"qe2TNkSSV51C"
+					"8dT2jtNpQzfH",
+					"rEzTYcoqki81"
 				],
 				"PermId": [],
-				"Ticker": [],
+				"Ticker": [
+					"Fe7icVm"
+				],
 				"Duns": [
-					"3rMcWcDOn"
-				],
-				"VatNumber": [
-					"NZbDsOQMl"
-				],
+					"wNhGTQyFJ"
+				],
+				"VatNumber": [],
 				"CompanyRegistrationNumber": []
 			},
-			"countryCode": "KM",
+			"countryCode": "GU",
 			"companyAlternativeNames": [
-				"O'Connell and Sons"
+				"Fadel, Schumm and Champlin",
+				"Okuneva, Harber and Macejkovic",
+				"Romaguera Group",
+				"Schoen - Pacocha"
 			],
-<<<<<<< HEAD
 			"companyLegalForm": "Partnership without Limited Liability",
-			"website": null,
-			"isTeaserCompany": false
-=======
-			"companyLegalForm": "AG",
-			"website": "https://yearly-flesh.org",
+			"website": "https://loud-tulip.org",
 			"isTeaserCompany": false,
-			"parentCompanyLei": "yjs10uUTQYtHdyWPghuJ"
->>>>>>> 3e7dca87
+			"parentCompanyLei": null
 		},
 		"t": {
-			"basic": {
-				"basisForPreparation": {
-					"reportingBasis": {
-						"value": "Yes",
+			"general": {
+				"basicInformation": {
+					"reportingDate": "2024-05-24",
+					"sectors": [
+						"13.93",
+						"22.2",
+						"51.10",
+						"61.3",
+						"64.19"
+					],
+					"numberOfEmployees": 9252,
+					"fiscalYearStart": "2025-01-16",
+					"referencedReports": {
+						"AnnualReport": {
+							"fileReference": "50a36c418baffd520bb92d84664f06f9732a21f4e2e5ecee6d9136f16e7e0b63",
+							"fileName": "AnnualReport",
+							"isGroupLevel": "Yes",
+							"reportDate": "2023-12-29",
+							"currency": "TTD"
+						},
+						"IntegratedReport": {
+							"fileReference": "50a36c418baffd520bb92d84664f06f9732a21f4e2e5ecee6d9136f16e7e0b63",
+							"fileName": null,
+							"isGroupLevel": null,
+							"reportDate": "2023-08-25",
+							"currency": "BGN"
+						},
+						"SustainabilityReport": {
+							"fileReference": "50a36c418baffd520bb92d84664f06f9732a21f4e2e5ecee6d9136f16e7e0b63",
+							"fileName": "SustainabilityReport",
+							"isGroupLevel": "No",
+							"reportDate": "2023-08-04",
+							"currency": null
+						},
+						"ESEFReport": {
+							"fileReference": "50a36c418baffd520bb92d84664f06f9732a21f4e2e5ecee6d9136f16e7e0b63",
+							"fileName": "ESEFReport",
+							"isGroupLevel": "No",
+							"reportDate": "2023-03-24",
+							"currency": null
+						}
+					}
+				},
+				"financialInformation": {
+					"revenueInEur": 24765.44,
+					"operatingCostInEur": 5740.78,
+					"capitalAssetsInEur": 73550.53
+				}
+			},
+			"power": {
+				"investments": {
+					"investmentsInEnhancingEnergyEfficiency": "Between1And5Percent"
+				},
+				"consumption": {
+					"powerConsumptionInMwh": {
+						"value": 61496.26,
 						"dataSource": {
-							"fileName": "Policy",
-							"fileReference": "50a36c418baffd520bb92d84664f06f9732a21f4e2e5ecee6d9136f16e7e0b63"
-						}
+							"page": 1095,
+							"fileName": "ESEFReport",
+							"fileReference": "50a36c418baffd520bb92d84664f06f9732a21f4e2e5ecee6d9136f16e7e0b63",
+							"tagName": "networks"
+						},
+						"comment": "override back-end panel",
+						"quality": "Reported"
 					},
-					"subsidiary": []
-				},
-				"practicesForTransitioningTowardsAMoreSustainableEconomy": {
-					"undertakenMeasures": null
-				},
-				"energyAndGreenhousGasEmissions": {
-					"energyFossilFuels": 31984.97,
-					"electricityTotal": {
-						"value": 79654.79,
-						"dataSource": {
-							"page": 845,
-							"fileName": "IntegratedReport",
-							"fileReference": "50a36c418baffd520bb92d84664f06f9732a21f4e2e5ecee6d9136f16e7e0b63",
-							"tagName": "functionalities"
-						},
-						"comment": "hack optical microchip",
-						"quality": "Estimated"
-					},
-					"electricityNonRenewable": 70714.96,
-					"electricityRenewable": 47924.56,
-					"totalEmissions": {
-						"value": 10063.7,
-						"dataSource": {
-							"page": 829,
-							"fileName": "IntegratedReport",
-							"fileReference": "50a36c418baffd520bb92d84664f06f9732a21f4e2e5ecee6d9136f16e7e0b63",
-							"tagName": "experiences"
-						},
-						"comment": "navigate 1080p firewall",
-						"quality": "Audited"
-					},
-					"scope1Emissions": null,
-					"scope2Emissions": {
-						"value": 23914.58,
-						"dataSource": {
-							"page": 712,
-							"fileName": "AnnualReport",
-							"fileReference": "50a36c418baffd520bb92d84664f06f9732a21f4e2e5ecee6d9136f16e7e0b63",
-							"tagName": "e-business"
-						},
-						"comment": "index solid state application",
-						"quality": "Estimated"
-					},
-					"scope3Emissions": {
-						"value": 9003.25,
-						"dataSource": {
-							"page": 34,
-							"fileName": "SustainabilityReport",
-							"fileReference": "50a36c418baffd520bb92d84664f06f9732a21f4e2e5ecee6d9136f16e7e0b63",
-							"tagName": "schemas"
-						},
-						"comment": "copy multi-byte pixel",
-						"quality": "Audited"
-					}
-				},
-				"pollutionOfAirWaterSoil": {
-					"pollutionEmission": [
-						{
-							"pollutionType": "Cobalt",
-							"emissionInKilograms": 12879.88,
-							"releaseMedium": "Water"
-						},
-						{
-							"pollutionType": "Thallium",
-							"emissionInKilograms": 93391.91,
-							"releaseMedium": "Soil"
-						},
-						{
-							"emissionInKilograms": 77907.49,
-							"releaseMedium": "Soil"
-						}
+					"powerFromRenewableSources": null,
+					"energyConsumptionHeatingAndHotWaterInMwh": null,
+					"primaryEnergySourceForHeatingAndHotWater": "Oil",
+					"energyConsumptionCoveredByOwnRenewablePowerGeneration": "Over75Percent"
+				}
+			},
+			"insurances": {
+				"naturalHazards": {
+					"insuranceAgainstNaturalHazards": "Yes",
+					"amountCoveredByInsuranceAgainstNaturalHazardsInEur": 64572.87,
+					"naturalHazardsCovered": [
+						"Hail"
 					]
-				},
-				"biodiversity": {
-					"totalSealedAreaPreviousYear": 557.48,
-					"totalSealedAreaReportingYear": 85174.7,
-					"percentualChangeSealedArea": 85.39,
-					"totalNatureOrientedAreaOnSitePreviousYear": null,
-					"totalNatureOrientedAreaOnSiteReportingYear": 29649.58,
-					"percentualChangeNatureOrientedOnSite": 49.84,
-					"totalNatureOrientedAreaOffSitePreviousYear": 26868.39,
-					"totalNatureOrientedAreaOffSiteReportingYear": null,
-					"percentualChangeNatureOrientedOffSite": 95.61,
-					"totalUseOfLandPreviousYear": 54626.78,
-					"totalUseOfLandReportingYear": null,
-					"percentualChangeLandUse": 18.77
-				},
-				"water": {
-					"waterWithdrawalAllSites": {
-						"value": 40399.38,
-						"dataSource": {
-							"page": 752,
-							"fileName": "AnnualReport",
-							"fileReference": "50a36c418baffd520bb92d84664f06f9732a21f4e2e5ecee6d9136f16e7e0b63",
-							"tagName": "portals"
-						},
-						"comment": "transmit 1080p matrix",
-						"quality": "Estimated"
-					},
-					"waterWithdrawalStressSites": null,
-					"waterDischargeAllSites": 83111.94,
-					"waterDischargeStressSites": 39316.7,
-					"rainwaterAllSites": 52788.5,
-					"rainwaterStressSits": 48968.47,
-					"waterConsumptionAllSites": 2653.24,
-					"waterConsumptionStressSites": 29066.67
-				},
-				"resourceUseCircularEconomyAndWasteManagement": {
-					"totalWeightMaterials": 19121.19,
-					"weightRecycledMaterials": 8767.12,
-					"percentageRecycledMaterials": 6.03,
-					"weightRecycableMaterials": 83062.18,
-					"percentageRecycableMaterials": 78.13,
-					"measureWaste": "Volume"
-				},
-				"workforceGeneralCharacteristics": {
-					"measureEmployees": null,
-					"numberEmployeesFullTime": 17549.52,
-					"numberEmployeesHead": 56495.57,
-					"numberTemporaryContractFullTime": null,
-					"numberTemporaryContractHead": 67130.69,
-					"numberPermanentContractFullTime": 96636.04,
-					"numberPermanentContractHead": null,
-					"numberMaleFullTime": 10207.24,
-					"numberMaleHead": null,
-					"numberFemaleFullTime": 48269.19,
-					"numberFemaleHead": 80996.17,
-					"numberOtherFullTime": 31114.32,
-					"numberOtherHead": 99861.94,
-					"numberNotReportedFullTime": null,
-					"numberNotReportedHead": null
-				},
-				"workforceHealthAndSafety": {
-					"totalHours": 5687.01,
-					"numberAccidents": 484,
-					"accidentLevel": 26212.67,
-					"numberFatalitiesTotalFullTime": null,
-					"numberFatalitiesTotalHead": 1716,
-					"numberFatalitiesAccidentFullTime": 8440,
-					"numberFatalitiesAccidentHead": 9689,
-					"numberFatalitiesHealthFullTime": 1422,
-					"numberFatalitiesHealthHead": null
-				},
-				"workforceRenumerationCollectiveBargainingAndTraining": {
-					"numberMinimumWageFullTime": 40124.37,
-					"numberMinimumWageHead": null,
-					"percentageMinimumWage": 34.86,
-					"moreThanHalf": "No",
-					"entryLevelWage": 64918.97,
-					"minimumWage": null,
-					"wageRatio": 82682.58,
-					"payGapBasis": "Annual",
-					"grossPayMale": 97167.7,
-					"grossPayFemale": 47464.95,
-					"totalWorkHoursMale": null,
-					"totalWorkHoursFemale": null,
-					"averageWorkHoursMale": 17668.35,
-					"averageWorkHoursFemale": null,
-					"averageHourlyPayMale": 66141.23,
-					"averageHourlyPayFemale": 34902.03,
-					"payGap": 9168.82,
-					"numberBargainingAgreementsFullTime": 23480.39,
-					"numberBargainingAgreementsHead": 2917.3,
-					"ratioBargainingAgreement": 79.11,
-					"totalTrainingHoursMale": 13990.14,
-					"totalTrainingHoursFemale": 38885.04,
-					"averageTrainingHoursMale": 16670.2,
-					"averageTrainingHoursFemale": null
-				},
-				"workersInTheValueChainAffectedCommunitiesConsumersAndEndUsers": {
-					"negativeEffects": "Umquam apto conscendo expedita spiculum tandem supellex natus audio usitas. Ambitus consequuntur complectus civitas annus valetudo cunabula. Suffoco stultus alioqui accommodo calculus corrupti tabula stabilis.\nSummopere vulariter verto solutio sono audeo. Deleo arx infit. Velit tibi creator accusamus adduco synagoga.\nSubiungo tactus theologus aegrus. Defungo aut aeternus adduco vae cultellus. Sto laboriosam villa apto aranea cubo voluptates.",
-					"numberConvictions": 11956.41,
-					"sumFines": 66690.61
-				}
-			}
-		},
-		"reportingPeriod": "2023"
-	},
-	{
-		"companyInformation": {
-			"companyName": "Marvin - Connelly",
-			"headquarters": "East Lewfurt",
-			"headquartersPostalCode": "54348",
-			"sector": null,
-			"identifiers": {
-				"Lei": [
-					"dc2onUBXjNkPcYcb8Umn"
-				],
-				"Isin": [
-					"sJS391ZCoKUI"
-				],
-				"PermId": [
-					"UqFLZp97RL"
-				],
-				"Ticker": [],
-				"Duns": [],
-				"VatNumber": [
-					"iLRfRP7dI"
-				],
-				"CompanyRegistrationNumber": []
-			},
-			"countryCode": "MS",
-			"companyAlternativeNames": [
-				"Boyle LLC",
-				"Bruen and Sons"
-			],
-<<<<<<< HEAD
-			"companyLegalForm": null,
-			"website": null,
-			"isTeaserCompany": false
-=======
-			"companyLegalForm": "Limited Liability Partnership (LLP)",
-			"website": "https://scary-poster.biz",
-			"isTeaserCompany": false,
-			"parentCompanyLei": "cHP3zBTKmXGUDm7bDRgs"
->>>>>>> 3e7dca87
-		},
-		"t": {
-			"basic": {
-				"basisForPreparation": {
-					"reportingBasis": {
-						"value": "Yes",
-						"dataSource": null
-					},
-					"subsidiary": null
-				},
-				"practicesForTransitioningTowardsAMoreSustainableEconomy": {
-					"undertakenMeasures": "Temeritas alii odio. Deputo attonbitus totidem timor arceo nesciunt distinctio. Veritatis arto auditor.\nConqueror tero accommodo vomer pectus theologus xiphias contra cariosus. Vociferor capto officiis calco verto volva doloribus sonitus accedo. Cras aetas tendo ventosus advoco creta collum itaque.\nStrues utilis suffoco debeo tracto possimus clam. Debeo earum tantum angulus. Utilis sint nesciunt.\nItaque utilis vinum. Crebro ipsum adhuc utrum amaritudo depono. Cum triduana patrocinor comitatus aqua ubi."
-				},
-				"energyAndGreenhousGasEmissions": {
-					"energyFossilFuels": 33494.81,
-					"electricityTotal": null,
-					"electricityNonRenewable": 64290.73,
-					"electricityRenewable": 73168.19,
-					"totalEmissions": {
-						"value": 94618.67,
-						"dataSource": {
-							"page": 210,
-							"fileName": "SustainabilityReport",
-							"fileReference": "50a36c418baffd520bb92d84664f06f9732a21f4e2e5ecee6d9136f16e7e0b63",
-							"tagName": "communities"
-						},
-						"comment": "transmit multi-byte bandwidth",
-						"quality": "Incomplete"
-					},
-					"scope1Emissions": {
-						"value": null,
-						"dataSource": {
-							"page": 190,
-							"fileName": "SustainabilityReport",
-							"fileReference": "50a36c418baffd520bb92d84664f06f9732a21f4e2e5ecee6d9136f16e7e0b63",
-							"tagName": "models"
-						},
-						"comment": null,
-						"quality": "NA"
-					},
-					"scope2Emissions": null,
-					"scope3Emissions": {
-						"value": null,
-						"dataSource": {
-							"page": 272,
-							"fileName": "SustainabilityReport",
-							"fileReference": "50a36c418baffd520bb92d84664f06f9732a21f4e2e5ecee6d9136f16e7e0b63",
-							"tagName": "partnerships"
-						},
-						"comment": null,
-						"quality": "NA"
-					}
-				},
-				"pollutionOfAirWaterSoil": {
-					"pollutionEmission": [
-						{
-							"pollutionType": "Palladium",
-							"emissionInKilograms": 65102.98,
-							"releaseMedium": "Soil"
-						},
-						{
-							"pollutionType": "Xenon",
-							"emissionInKilograms": 2200.13,
-							"releaseMedium": "Water"
-						}
-					]
-				},
-				"biodiversity": {
-					"totalSealedAreaPreviousYear": null,
-					"totalSealedAreaReportingYear": 91959.89,
-					"percentualChangeSealedArea": 48.22,
-					"totalNatureOrientedAreaOnSitePreviousYear": 22777.79,
-					"totalNatureOrientedAreaOnSiteReportingYear": null,
-					"percentualChangeNatureOrientedOnSite": null,
-					"totalNatureOrientedAreaOffSitePreviousYear": 54172.29,
-					"totalNatureOrientedAreaOffSiteReportingYear": 81890.57,
-					"percentualChangeNatureOrientedOffSite": 74.64,
-					"totalUseOfLandPreviousYear": 60928.17,
-					"totalUseOfLandReportingYear": 92769.15,
-					"percentualChangeLandUse": 7.95
-				},
-				"water": {
-					"waterWithdrawalAllSites": null,
-					"waterWithdrawalStressSites": 66529.81,
-					"waterDischargeAllSites": 37770.23,
-					"waterDischargeStressSites": 6039.19,
-					"rainwaterAllSites": 44941.04,
-					"rainwaterStressSits": null,
-					"waterConsumptionAllSites": 32997.96,
-					"waterConsumptionStressSites": 30582.95
-				},
-				"resourceUseCircularEconomyAndWasteManagement": {
-					"totalWeightMaterials": 54162.64,
-					"weightRecycledMaterials": 72505.77,
-					"percentageRecycledMaterials": null,
-					"weightRecycableMaterials": 76153.8,
-					"percentageRecycableMaterials": 5.24,
-					"measureWaste": "WeightPreferred"
-				},
-				"workforceGeneralCharacteristics": {
-					"measureEmployees": "HeadCount",
-					"numberEmployeesFullTime": 29310.82,
-					"numberEmployeesHead": 79046.73,
-					"numberTemporaryContractFullTime": 81528.14,
-					"numberTemporaryContractHead": 98561.98,
-					"numberPermanentContractFullTime": null,
-					"numberPermanentContractHead": 6175.89,
-					"numberMaleFullTime": 29947.77,
-					"numberMaleHead": null,
-					"numberFemaleFullTime": null,
-					"numberFemaleHead": 31097.12,
-					"numberOtherFullTime": null,
-					"numberOtherHead": 53776.59,
-					"numberNotReportedFullTime": null,
-					"numberNotReportedHead": 38591.49
-				},
-				"workforceHealthAndSafety": {
-					"totalHours": null,
-					"numberAccidents": 3728,
-					"accidentLevel": 17969.35,
-					"numberFatalitiesTotalFullTime": null,
-					"numberFatalitiesTotalHead": null,
-					"numberFatalitiesAccidentFullTime": 9571,
-					"numberFatalitiesAccidentHead": 4920,
-					"numberFatalitiesHealthFullTime": 42,
-					"numberFatalitiesHealthHead": 654
-				},
-				"workforceRenumerationCollectiveBargainingAndTraining": {
-					"numberMinimumWageFullTime": 37520.18,
-					"numberMinimumWageHead": null,
-					"percentageMinimumWage": null,
-					"moreThanHalf": "Yes",
-					"entryLevelWage": 43955.47,
-					"minimumWage": 40113.15,
-					"wageRatio": 12466.51,
-					"payGapBasis": "Weekly",
-					"grossPayMale": 30300.04,
-					"grossPayFemale": 42973.06,
-					"totalWorkHoursMale": null,
-					"totalWorkHoursFemale": null,
-					"averageWorkHoursMale": 20461.61,
-					"averageWorkHoursFemale": 51141.55,
-					"averageHourlyPayMale": 89348.79,
-					"averageHourlyPayFemale": 80026.79,
-					"payGap": 43870.57,
-					"numberBargainingAgreementsFullTime": null,
-					"numberBargainingAgreementsHead": 27128.48,
-					"ratioBargainingAgreement": 12.69,
-					"totalTrainingHoursMale": 95116.62,
-					"totalTrainingHoursFemale": 41388.99,
-					"averageTrainingHoursMale": null,
-					"averageTrainingHoursFemale": null
-				},
-				"workersInTheValueChainAffectedCommunitiesConsumersAndEndUsers": {
-					"negativeEffects": "Ventosus spiritus dignissimos cenaculum quis comedo sapiente voluntarius spargo. Cursus acies cum depulso verbera vulnero expedita consuasor temptatio abstergo. Stultus tristis adnuo.",
-					"numberConvictions": 49186.14,
-					"sumFines": 25017.58
 				}
 			}
 		},
@@ -1121,186 +1069,93 @@
 	},
 	{
 		"companyInformation": {
-			"companyName": "Casper - Leuschke",
-			"headquarters": "New Simeon",
-			"headquartersPostalCode": "96982-0168",
-			"sector": "portals",
+			"companyName": "MacGyver Inc",
+			"headquarters": "Beierboro",
+			"headquartersPostalCode": "37692-9118",
+			"sector": "convergence",
 			"identifiers": {
 				"Lei": [],
 				"Isin": [
-					"ks1OSmgK2uMB",
-					"eOICAp5waEFA"
-				],
-				"PermId": [],
+					"QSYV8r7boZD2"
+				],
+				"PermId": [
+					"AnEBM3PX7n"
+				],
 				"Ticker": [],
 				"Duns": [],
 				"VatNumber": [],
 				"CompanyRegistrationNumber": [
-					"3pQSUPXk94TBYQH"
+					"YG8rXR8lxGKIzbR"
 				]
 			},
-<<<<<<< HEAD
-			"countryCode": "JE",
+			"countryCode": "BL",
 			"companyAlternativeNames": [
-				"Heathcote - Ward"
+				"Green Inc"
 			],
-			"companyLegalForm": "AG",
-			"website": "https://unwilling-limo.biz/",
-			"isTeaserCompany": false
-=======
-			"countryCode": "HU",
-			"companyAlternativeNames": [],
-			"companyLegalForm": null,
-			"website": "https://physical-razor.org",
+			"companyLegalForm": "GmbH & Co. KG",
+			"website": null,
 			"isTeaserCompany": false,
-			"parentCompanyLei": "XE2WlGgDqjZZPgDpCWwL"
->>>>>>> 3e7dca87
+			"parentCompanyLei": null
 		},
 		"t": {
-			"basic": {
-				"basisForPreparation": {
-					"reportingBasis": {
-						"value": "Yes",
-						"dataSource": null
+			"general": {
+				"basicInformation": {
+					"reportingDate": "2024-11-30",
+					"sectors": [
+						"09.10",
+						"10.86"
+					],
+					"numberOfEmployees": 2965,
+					"fiscalYearStart": "2024-07-24",
+					"referencedReports": {
+						"ESEFReport": {
+							"fileReference": "50a36c418baffd520bb92d84664f06f9732a21f4e2e5ecee6d9136f16e7e0b63",
+							"fileName": "ESEFReport",
+							"isGroupLevel": "No",
+							"reportDate": "2024-01-21",
+							"currency": "TRY"
+						}
+					}
+				},
+				"financialInformation": {
+					"revenueInEur": 49838.82,
+					"operatingCostInEur": 26868.39,
+					"capitalAssetsInEur": null
+				}
+			},
+			"power": {
+				"investments": {
+					"investmentsInEnhancingEnergyEfficiency": "Over25Percent"
+				},
+				"consumption": {
+					"powerConsumptionInMwh": {
+						"value": 54626.78,
+						"dataSource": {
+							"page": 752,
+							"fileName": "ESEFReport",
+							"fileReference": "50a36c418baffd520bb92d84664f06f9732a21f4e2e5ecee6d9136f16e7e0b63",
+							"tagName": "portals"
+						},
+						"comment": null,
+						"quality": "Audited"
 					},
-					"subsidiary": null
-				},
-				"practicesForTransitioningTowardsAMoreSustainableEconomy": {
-					"undertakenMeasures": "Decet quidem tamisium stella corroboro verbum perspiciatis contabesco. Vilicus vulpes peior tabernus vomica pel. Cuppedia demo cubicularis utor tabgo eum calco ambitus.\nDedecor vulnus tutis vere verbera quis accusamus volubilis. Uredo crustulum coadunatio porro cibus summa antepono. Ater caveo umerus tactus cibo ater colo.\nVere alii tabula delibero creta torrens talio ait cibus aliqua. Confido alveus astrum curis brevis. Distinctio cultellus validus utpote labore terreo aro."
-				},
-				"energyAndGreenhousGasEmissions": {
-					"energyFossilFuels": 1101.93,
-					"electricityTotal": null,
-					"electricityNonRenewable": 90612.2,
-					"electricityRenewable": 54275.12,
-					"totalEmissions": {
-						"value": 87620.55,
-						"dataSource": {
-							"page": 441,
-							"fileName": "ESEFReport",
-							"fileReference": "50a36c418baffd520bb92d84664f06f9732a21f4e2e5ecee6d9136f16e7e0b63",
-							"tagName": "supply-chains"
-						},
-						"comment": "override back-end bandwidth",
-						"quality": "Reported"
-					},
-					"scope1Emissions": null,
-					"scope2Emissions": null,
-					"scope3Emissions": {
-						"value": 41446.86,
-						"dataSource": {
-							"page": 92,
-							"fileName": "ESEFReport",
-							"fileReference": "50a36c418baffd520bb92d84664f06f9732a21f4e2e5ecee6d9136f16e7e0b63",
-							"tagName": "niches"
-						},
-						"comment": "copy redundant capacitor",
-						"quality": "Incomplete"
-					}
-				},
-				"pollutionOfAirWaterSoil": {
-					"pollutionEmission": []
-				},
-				"biodiversity": {
-					"totalSealedAreaPreviousYear": 60778.17,
-					"totalSealedAreaReportingYear": null,
-					"percentualChangeSealedArea": 26.48,
-					"totalNatureOrientedAreaOnSitePreviousYear": 32815.47,
-					"totalNatureOrientedAreaOnSiteReportingYear": 6434.72,
-					"percentualChangeNatureOrientedOnSite": 9.24,
-					"totalNatureOrientedAreaOffSitePreviousYear": 10970.74,
-					"totalNatureOrientedAreaOffSiteReportingYear": 28821.2,
-					"percentualChangeNatureOrientedOffSite": 91.57,
-					"totalUseOfLandPreviousYear": null,
-					"totalUseOfLandReportingYear": 5535.92,
-					"percentualChangeLandUse": 97.55
-				},
-				"water": {
-					"waterWithdrawalAllSites": {
-						"value": 58296.58,
-						"dataSource": {
-							"page": 823,
-							"fileName": "ESEFReport",
-							"fileReference": "50a36c418baffd520bb92d84664f06f9732a21f4e2e5ecee6d9136f16e7e0b63",
-							"tagName": "niches"
-						},
-						"comment": "copy online bus",
-						"quality": "Reported"
-					},
-					"waterWithdrawalStressSites": 45914.74,
-					"waterDischargeAllSites": 79406.99,
-					"waterDischargeStressSites": 98906.78,
-					"rainwaterAllSites": 13899.44,
-					"rainwaterStressSits": 58857.62,
-					"waterConsumptionAllSites": 35498.8,
-					"waterConsumptionStressSites": 44668.46
-				},
-				"resourceUseCircularEconomyAndWasteManagement": {
-					"totalWeightMaterials": null,
-					"weightRecycledMaterials": null,
-					"percentageRecycledMaterials": 14.21,
-					"weightRecycableMaterials": 89069.85,
-					"percentageRecycableMaterials": null,
-					"measureWaste": "Volume"
-				},
-				"workforceGeneralCharacteristics": {
-					"measureEmployees": "HeadCount",
-					"numberEmployeesFullTime": 82282.66,
-					"numberEmployeesHead": 75128.24,
-					"numberTemporaryContractFullTime": 30705.3,
-					"numberTemporaryContractHead": 68778.42,
-					"numberPermanentContractFullTime": 56389.43,
-					"numberPermanentContractHead": 35092.09,
-					"numberMaleFullTime": null,
-					"numberMaleHead": 16279.13,
-					"numberFemaleFullTime": 92034.92,
-					"numberFemaleHead": 80937.81,
-					"numberOtherFullTime": 65715.61,
-					"numberOtherHead": 6657.4,
-					"numberNotReportedFullTime": 2888.09,
-					"numberNotReportedHead": 15618.9
-				},
-				"workforceHealthAndSafety": {
-					"totalHours": 39494.33,
-					"numberAccidents": 4328,
-					"accidentLevel": 77426.54,
-					"numberFatalitiesTotalFullTime": 5086,
-					"numberFatalitiesTotalHead": 679,
-					"numberFatalitiesAccidentFullTime": 3728,
-					"numberFatalitiesAccidentHead": 8523,
-					"numberFatalitiesHealthFullTime": 7333,
-					"numberFatalitiesHealthHead": 4407
-				},
-				"workforceRenumerationCollectiveBargainingAndTraining": {
-					"numberMinimumWageFullTime": null,
-					"numberMinimumWageHead": 94976.67,
-					"percentageMinimumWage": null,
-					"moreThanHalf": "Yes",
-					"entryLevelWage": 63661.38,
-					"minimumWage": 10601.88,
-					"wageRatio": 79870.61,
-					"payGapBasis": "Annual",
-					"grossPayMale": 8626.55,
-					"grossPayFemale": 72043.18,
-					"totalWorkHoursMale": 37524.25,
-					"totalWorkHoursFemale": null,
-					"averageWorkHoursMale": 34441.66,
-					"averageWorkHoursFemale": 92091.96,
-					"averageHourlyPayMale": 67640.56,
-					"averageHourlyPayFemale": 48146.54,
-					"payGap": 29554.38,
-					"numberBargainingAgreementsFullTime": 62739.11,
-					"numberBargainingAgreementsHead": 57468.18,
-					"ratioBargainingAgreement": 35.09,
-					"totalTrainingHoursMale": 22794.19,
-					"totalTrainingHoursFemale": 89917.66,
-					"averageTrainingHoursMale": 62805.31,
-					"averageTrainingHoursFemale": 57866.08
-				},
-				"workersInTheValueChainAffectedCommunitiesConsumersAndEndUsers": {
-					"negativeEffects": null,
-					"numberConvictions": 57974.09,
-					"sumFines": null
+					"powerFromRenewableSources": "No",
+					"energyConsumptionHeatingAndHotWaterInMwh": 99229.94,
+					"primaryEnergySourceForHeatingAndHotWater": "Gas",
+					"energyConsumptionCoveredByOwnRenewablePowerGeneration": "LessThan25Percent"
+				}
+			},
+			"insurances": {
+				"naturalHazards": {
+					"insuranceAgainstNaturalHazards": "No",
+					"amountCoveredByInsuranceAgainstNaturalHazardsInEur": 80296.08,
+					"naturalHazardsCovered": [
+						"EarthQuake",
+						"Snow",
+						"Hail",
+						"Avalanche",
+						"Flooding"
+					]
 				}
 			}
 		},
@@ -1308,409 +1163,96 @@
 	},
 	{
 		"companyInformation": {
-			"companyName": "Johnson - Glover",
-			"headquarters": "Giovannyland",
-			"headquartersPostalCode": null,
-			"sector": "methodologies",
+			"companyName": "Ritchie - Prosacco",
+			"headquarters": "Lake Eldredville",
+			"headquartersPostalCode": "77120",
+			"sector": null,
 			"identifiers": {
-				"Lei": [],
+				"Lei": [
+					"HIHscKKabiWq9Pqe2TNk"
+				],
 				"Isin": [
-					"0krnTjZ8MJUw",
-					"MldPl2QzD4R4"
+					"SV51Cjjw8uZZ",
+					"CxZYd26wYGVJ"
 				],
 				"PermId": [],
 				"Ticker": [
-					"HNF2Bal"
+					"73rMcWc"
 				],
 				"Duns": [
-					"BJPI9tR5j"
-				],
-				"VatNumber": [
-					"Ot2oe7AGI"
-				],
+					"OnZNZbDsO"
+				],
+				"VatNumber": [],
 				"CompanyRegistrationNumber": []
 			},
-<<<<<<< HEAD
-			"countryCode": "HK",
+			"countryCode": "TO",
 			"companyAlternativeNames": [
-				"Ledner - Hilpert",
-				"Pfeffer, Bauch and Kuvalis"
+				"Shields - Dickinson"
 			],
-			"companyLegalForm": "GmbH",
-			"website": "https://nippy-success.biz",
-			"isTeaserCompany": false
-=======
-			"countryCode": "BQ",
-			"companyAlternativeNames": [],
-			"companyLegalForm": "Sole Trader",
-			"website": "https://attached-voter.info/",
+			"companyLegalForm": null,
+			"website": "https://well-off-corner.org/",
 			"isTeaserCompany": false,
 			"parentCompanyLei": null
->>>>>>> 3e7dca87
 		},
 		"t": {
-			"basic": {
-				"basisForPreparation": {
-					"reportingBasis": {
-						"value": "Yes",
-						"dataSource": null
-					},
-					"subsidiary": null
-				},
-				"practicesForTransitioningTowardsAMoreSustainableEconomy": {
-					"undertakenMeasures": "Antepono teres aeternus asporto texo sumo comis. Blanditiis utique veritatis caterva damnatio tego currus. Qui autem summa volup capto.\nCena capillus teres. Adhaero sto coruscus consectetur tergo. Temperantia libero taceo clamo totidem curriculum votum ancilla suppellex agnitio."
-				},
-				"energyAndGreenhousGasEmissions": {
-					"energyFossilFuels": 13413.64,
-					"electricityTotal": {
-						"value": 2430.63,
-						"dataSource": {
-							"page": 1107,
-							"fileName": "IntegratedReport",
-							"fileReference": "50a36c418baffd520bb92d84664f06f9732a21f4e2e5ecee6d9136f16e7e0b63",
-							"tagName": "initiatives"
-						},
-						"comment": "generate online pixel",
-						"quality": "Reported"
-					},
-					"electricityNonRenewable": 65814.92,
-					"electricityRenewable": 92558.93,
-					"totalEmissions": {
+			"general": {
+				"basicInformation": {
+					"reportingDate": "2024-06-10",
+					"sectors": [],
+					"numberOfEmployees": 323,
+					"fiscalYearStart": "2024-10-17",
+					"referencedReports": {
+						"ESEFReport": {
+							"fileReference": "50a36c418baffd520bb92d84664f06f9732a21f4e2e5ecee6d9136f16e7e0b63",
+							"fileName": "ESEFReport",
+							"isGroupLevel": "No",
+							"reportDate": "2023-02-22",
+							"currency": null
+						},
+						"IntegratedReport": {
+							"fileReference": "50a36c418baffd520bb92d84664f06f9732a21f4e2e5ecee6d9136f16e7e0b63",
+							"fileName": null,
+							"isGroupLevel": null,
+							"reportDate": "2023-07-07",
+							"currency": "UYU"
+						}
+					}
+				},
+				"financialInformation": {
+					"revenueInEur": 23905.12,
+					"operatingCostInEur": 73882.22,
+					"capitalAssetsInEur": 6929.03
+				}
+			},
+			"power": {
+				"investments": {
+					"investmentsInEnhancingEnergyEfficiency": null
+				},
+				"consumption": {
+					"powerConsumptionInMwh": {
 						"value": null,
 						"dataSource": {
-							"page": 995,
-							"fileName": "AnnualReport",
-							"fileReference": "50a36c418baffd520bb92d84664f06f9732a21f4e2e5ecee6d9136f16e7e0b63",
-							"tagName": "interfaces"
-						},
-						"comment": "quantify haptic microchip",
+							"page": 655,
+							"fileName": "ESEFReport",
+							"fileReference": "50a36c418baffd520bb92d84664f06f9732a21f4e2e5ecee6d9136f16e7e0b63",
+							"tagName": "deliverables"
+						},
+						"comment": "reboot back-end panel",
 						"quality": "NA"
 					},
-					"scope1Emissions": {
-						"value": null,
-						"dataSource": {
-							"page": 1003,
-							"fileName": "ESEFReport",
-							"fileReference": "50a36c418baffd520bb92d84664f06f9732a21f4e2e5ecee6d9136f16e7e0b63",
-							"tagName": "blockchains"
-						},
-						"comment": "transmit open-source application",
-						"quality": "NA"
-					},
-					"scope2Emissions": null,
-					"scope3Emissions": null
-				},
-				"pollutionOfAirWaterSoil": {
-					"pollutionEmission": null
-				},
-				"biodiversity": {
-					"totalSealedAreaPreviousYear": 95602.85,
-					"totalSealedAreaReportingYear": null,
-					"percentualChangeSealedArea": 40.01,
-					"totalNatureOrientedAreaOnSitePreviousYear": 57305.93,
-					"totalNatureOrientedAreaOnSiteReportingYear": null,
-					"percentualChangeNatureOrientedOnSite": 74.24,
-					"totalNatureOrientedAreaOffSitePreviousYear": 70849.92,
-					"totalNatureOrientedAreaOffSiteReportingYear": 21076.47,
-					"percentualChangeNatureOrientedOffSite": 46.47,
-					"totalUseOfLandPreviousYear": 48949.15,
-					"totalUseOfLandReportingYear": 99791.12,
-					"percentualChangeLandUse": 77.89
-				},
-				"water": {
-					"waterWithdrawalAllSites": {
-						"value": null,
-						"dataSource": null,
-						"comment": "calculate bluetooth microchip",
-						"quality": "NA"
-					},
-					"waterWithdrawalStressSites": 57399.56,
-					"waterDischargeAllSites": null,
-					"waterDischargeStressSites": null,
-					"rainwaterAllSites": 54977.52,
-					"rainwaterStressSits": 72851.9,
-					"waterConsumptionAllSites": null,
-					"waterConsumptionStressSites": 67674.92
-				},
-				"resourceUseCircularEconomyAndWasteManagement": {
-					"totalWeightMaterials": 74407.83,
-					"weightRecycledMaterials": 51721.89,
-					"percentageRecycledMaterials": 21.59,
-					"weightRecycableMaterials": 16486.72,
-					"percentageRecycableMaterials": 51.88,
-					"measureWaste": null
-				},
-				"workforceGeneralCharacteristics": {
-					"measureEmployees": "FullTimeEquivalents",
-					"numberEmployeesFullTime": 28395.98,
-					"numberEmployeesHead": 67507.21,
-					"numberTemporaryContractFullTime": null,
-					"numberTemporaryContractHead": 33852.59,
-					"numberPermanentContractFullTime": null,
-					"numberPermanentContractHead": 66217.55,
-					"numberMaleFullTime": 47444.92,
-					"numberMaleHead": null,
-					"numberFemaleFullTime": 84188.29,
-					"numberFemaleHead": 84351.71,
-					"numberOtherFullTime": 19734.31,
-					"numberOtherHead": 33621.71,
-					"numberNotReportedFullTime": 71435.25,
-					"numberNotReportedHead": 54957.5
-				},
-				"workforceHealthAndSafety": {
-					"totalHours": 55757.69,
-					"numberAccidents": 9986,
-					"accidentLevel": 5422.99,
-					"numberFatalitiesTotalFullTime": 6576,
-					"numberFatalitiesTotalHead": 5904,
-					"numberFatalitiesAccidentFullTime": null,
-					"numberFatalitiesAccidentHead": 5931,
-					"numberFatalitiesHealthFullTime": 1440,
-					"numberFatalitiesHealthHead": 58
-				},
-				"workforceRenumerationCollectiveBargainingAndTraining": {
-					"numberMinimumWageFullTime": 66526.66,
-					"numberMinimumWageHead": 96524.37,
-					"percentageMinimumWage": 40.37,
-					"moreThanHalf": "No",
-					"entryLevelWage": 38493.5,
-					"minimumWage": 39854.77,
-					"wageRatio": 8387.28,
-					"payGapBasis": "Weekly",
-					"grossPayMale": 76197.62,
-					"grossPayFemale": 16428.63,
-					"totalWorkHoursMale": null,
-					"totalWorkHoursFemale": 9948.52,
-					"averageWorkHoursMale": 23642.95,
-					"averageWorkHoursFemale": 19757.51,
-					"averageHourlyPayMale": 9122.63,
-					"averageHourlyPayFemale": 58723.18,
-					"payGap": null,
-					"numberBargainingAgreementsFullTime": null,
-					"numberBargainingAgreementsHead": 94905.33,
-					"ratioBargainingAgreement": 41.65,
-					"totalTrainingHoursMale": 25694.96,
-					"totalTrainingHoursFemale": 17119.96,
-					"averageTrainingHoursMale": 39132.99,
-					"averageTrainingHoursFemale": 14412.22
-				},
-				"workersInTheValueChainAffectedCommunitiesConsumersAndEndUsers": {
-					"negativeEffects": "Sub crepusculum cogito. Somniculosus tandem terminatio velut villa voluptatibus. Bellicus eligendi vulariter error coadunatio conturbo.\nDecipio alienus statua. Sophismata caelestis et tamisium. Tubineus correptius comes curtus suadeo odit rerum torqueo custodia.",
-					"numberConvictions": 98638.62,
-					"sumFines": 2488.25
-				}
-			}
-		},
-		"reportingPeriod": "2020"
-	},
-	{
-		"companyInformation": {
-			"companyName": "Stokes - Reichel",
-			"headquarters": "Fort Jaydefort",
-			"headquartersPostalCode": "95062",
-			"sector": "convergence",
-			"identifiers": {
-				"Lei": [],
-				"Isin": [
-					"3RJmvwZySJod",
-					"NV6jqnM4g6u8"
-				],
-				"PermId": [],
-				"Ticker": [],
-				"Duns": [],
-				"VatNumber": [
-					"5U9ey5F7w"
-				],
-				"CompanyRegistrationNumber": []
-			},
-			"countryCode": "CG",
-			"companyAlternativeNames": [],
-<<<<<<< HEAD
-			"companyLegalForm": "AG",
-			"website": "https://mixed-reader.org",
-			"isTeaserCompany": false
-=======
-			"companyLegalForm": null,
-			"website": "https://incomplete-usage.net",
-			"isTeaserCompany": false,
-			"parentCompanyLei": null
->>>>>>> 3e7dca87
-		},
-		"t": {
-			"basic": {
-				"basisForPreparation": {
-					"reportingBasis": {
-						"value": "Yes",
-						"dataSource": {
-							"fileName": "Certification",
-							"fileReference": "50a36c418baffd520bb92d84664f06f9732a21f4e2e5ecee6d9136f16e7e0b63"
-						}
-					},
-					"subsidiary": [
-						{
-							"nameOfSubsidiary": null,
-							"addressOfSubsidiary": {
-								"streetAndHouseNumber": "Woodlands 911",
-								"postalCode": "21295-6666",
-								"city": "Johanside",
-								"state": "Virginia",
-								"country": "ZA"
-							}
-						}
+					"powerFromRenewableSources": null,
+					"energyConsumptionHeatingAndHotWaterInMwh": 95346.75,
+					"primaryEnergySourceForHeatingAndHotWater": "Electric",
+					"energyConsumptionCoveredByOwnRenewablePowerGeneration": "LessThan25Percent"
+				}
+			},
+			"insurances": {
+				"naturalHazards": {
+					"insuranceAgainstNaturalHazards": "Yes",
+					"amountCoveredByInsuranceAgainstNaturalHazardsInEur": 98988.83,
+					"naturalHazardsCovered": [
+						"Avalanche"
 					]
-				},
-				"practicesForTransitioningTowardsAMoreSustainableEconomy": {
-					"undertakenMeasures": null
-				},
-				"energyAndGreenhousGasEmissions": {
-					"energyFossilFuels": 91237.36,
-					"electricityTotal": {
-						"value": null,
-						"dataSource": {
-							"page": 370,
-							"fileName": "IntegratedReport",
-							"fileReference": "50a36c418baffd520bb92d84664f06f9732a21f4e2e5ecee6d9136f16e7e0b63",
-							"tagName": "models"
-						},
-						"comment": "calculate virtual capacitor",
-						"quality": "NA"
-					},
-					"electricityNonRenewable": null,
-					"electricityRenewable": 63282.97,
-					"totalEmissions": {
-						"value": 97893.76,
-						"dataSource": {
-							"page": 375,
-							"fileName": "SustainabilityReport",
-							"fileReference": "50a36c418baffd520bb92d84664f06f9732a21f4e2e5ecee6d9136f16e7e0b63",
-							"tagName": "blockchains"
-						},
-						"comment": "override virtual bandwidth",
-						"quality": "Reported"
-					},
-					"scope1Emissions": null,
-					"scope2Emissions": null,
-					"scope3Emissions": {
-						"value": null,
-						"dataSource": {
-							"page": 1160,
-							"fileName": "ESEFReport",
-							"fileReference": "50a36c418baffd520bb92d84664f06f9732a21f4e2e5ecee6d9136f16e7e0b63",
-							"tagName": "e-commerce"
-						},
-						"comment": "copy redundant alarm",
-						"quality": "NA"
-					}
-				},
-				"pollutionOfAirWaterSoil": {
-					"pollutionEmission": [
-						{
-							"pollutionType": "Livermorium",
-							"emissionInKilograms": 92311.95,
-							"releaseMedium": "Soil"
-						}
-					]
-				},
-				"biodiversity": {
-					"totalSealedAreaPreviousYear": null,
-					"totalSealedAreaReportingYear": 44618.64,
-					"percentualChangeSealedArea": null,
-					"totalNatureOrientedAreaOnSitePreviousYear": 57440.66,
-					"totalNatureOrientedAreaOnSiteReportingYear": 20025.49,
-					"percentualChangeNatureOrientedOnSite": 35.65,
-					"totalNatureOrientedAreaOffSitePreviousYear": 24455.48,
-					"totalNatureOrientedAreaOffSiteReportingYear": 53439.59,
-					"percentualChangeNatureOrientedOffSite": 98.04,
-					"totalUseOfLandPreviousYear": 84719.55,
-					"totalUseOfLandReportingYear": 73372.85,
-					"percentualChangeLandUse": 13.13
-				},
-				"water": {
-					"waterWithdrawalAllSites": {
-						"value": 48583.2,
-						"dataSource": {
-							"page": 160,
-							"fileName": "SustainabilityReport",
-							"fileReference": "50a36c418baffd520bb92d84664f06f9732a21f4e2e5ecee6d9136f16e7e0b63",
-							"tagName": "ROI"
-						},
-						"comment": "program primary sensor",
-						"quality": "Estimated"
-					},
-					"waterWithdrawalStressSites": 20540.08,
-					"waterDischargeAllSites": null,
-					"waterDischargeStressSites": 87392.47,
-					"rainwaterAllSites": 23568.06,
-					"rainwaterStressSits": 91505.87,
-					"waterConsumptionAllSites": 17767.43,
-					"waterConsumptionStressSites": 56187.9
-				},
-				"resourceUseCircularEconomyAndWasteManagement": {
-					"totalWeightMaterials": 95289.5,
-					"weightRecycledMaterials": 62497.37,
-					"percentageRecycledMaterials": 18.98,
-					"weightRecycableMaterials": 42915.1,
-					"percentageRecycableMaterials": 12.78,
-					"measureWaste": "WeightPreferred"
-				},
-				"workforceGeneralCharacteristics": {
-					"measureEmployees": "HeadCount",
-					"numberEmployeesFullTime": 37866.46,
-					"numberEmployeesHead": 43103.95,
-					"numberTemporaryContractFullTime": 79295.29,
-					"numberTemporaryContractHead": 65748.03,
-					"numberPermanentContractFullTime": 33917.41,
-					"numberPermanentContractHead": null,
-					"numberMaleFullTime": null,
-					"numberMaleHead": 64802.9,
-					"numberFemaleFullTime": null,
-					"numberFemaleHead": 21487.9,
-					"numberOtherFullTime": 91888.11,
-					"numberOtherHead": 48019.54,
-					"numberNotReportedFullTime": 62558.92,
-					"numberNotReportedHead": null
-				},
-				"workforceHealthAndSafety": {
-					"totalHours": 3430.86,
-					"numberAccidents": 1326,
-					"accidentLevel": 58980.68,
-					"numberFatalitiesTotalFullTime": null,
-					"numberFatalitiesTotalHead": 8214,
-					"numberFatalitiesAccidentFullTime": 6085,
-					"numberFatalitiesAccidentHead": 9965,
-					"numberFatalitiesHealthFullTime": 8916,
-					"numberFatalitiesHealthHead": 8738
-				},
-				"workforceRenumerationCollectiveBargainingAndTraining": {
-					"numberMinimumWageFullTime": 51018.25,
-					"numberMinimumWageHead": 19441.16,
-					"percentageMinimumWage": 68.77,
-					"moreThanHalf": "Yes",
-					"entryLevelWage": 50615.26,
-					"minimumWage": null,
-					"wageRatio": 63070.67,
-					"payGapBasis": "Weekly",
-					"grossPayMale": 76063.21,
-					"grossPayFemale": 28360.38,
-					"totalWorkHoursMale": null,
-					"totalWorkHoursFemale": 61477.36,
-					"averageWorkHoursMale": 14587.15,
-					"averageWorkHoursFemale": 90358.57,
-					"averageHourlyPayMale": 13807.04,
-					"averageHourlyPayFemale": 27607.16,
-					"payGap": null,
-					"numberBargainingAgreementsFullTime": 69021.85,
-					"numberBargainingAgreementsHead": 17103.29,
-					"ratioBargainingAgreement": 24.55,
-					"totalTrainingHoursMale": 53620.68,
-					"totalTrainingHoursFemale": 88655.11,
-					"averageTrainingHoursMale": 4283.64,
-					"averageTrainingHoursFemale": 9240.73
-				},
-				"workersInTheValueChainAffectedCommunitiesConsumersAndEndUsers": {
-					"negativeEffects": null,
-					"numberConvictions": 6901.31,
-					"sumFines": 24815.65
 				}
 			}
 		},
@@ -1718,2408 +1260,696 @@
 	},
 	{
 		"companyInformation": {
-			"companyName": "Krajcik, Padberg and Kautzer",
-			"headquarters": "North Stephenworth",
+			"companyName": "Will, Kunde and Murray",
+			"headquarters": "Mosciskimouth",
 			"headquartersPostalCode": null,
-			"sector": "markets",
+			"sector": "solutions",
 			"identifiers": {
 				"Lei": [
-					"opZvWImghKcypZZlwCed"
+					"pkk6RPVwOKnrcl9OfYPb"
 				],
 				"Isin": [
-					"1SBe0QjmXNH4"
+					"nh4L5K5ABubO",
+					"O9zv2U9bLlM1"
 				],
 				"PermId": [
-					"mO0CIVuKHF"
+					"NZmfQXeAeU"
 				],
 				"Ticker": [
-					"Yxu0ixm"
-				],
-				"Duns": [],
-				"VatNumber": [],
+					"vF0En4L"
+				],
+				"Duns": [
+					"4ojyzGSHr"
+				],
+				"VatNumber": [
+					"CherwK77S"
+				],
 				"CompanyRegistrationNumber": [
-					"D10tUocMAj9gVdI"
+					"z3ySWuny2S6uqpP"
 				]
 			},
-<<<<<<< HEAD
-			"countryCode": "KW",
-			"companyAlternativeNames": [
-				"Bode Inc",
-				"Murphy - Kautzer",
-				"Oberbrunner, Schinner and McDermott"
-			],
-			"companyLegalForm": "GmbH",
-			"website": "https://joyful-candelabra.org/",
-			"isTeaserCompany": false
-=======
-			"countryCode": "SJ",
-			"companyAlternativeNames": [],
-			"companyLegalForm": "Sole Trader",
-			"website": "https://jubilant-wifi.name/",
-			"isTeaserCompany": false,
-			"parentCompanyLei": "gMXYJIQzu0LbVovJYj20"
->>>>>>> 3e7dca87
-		},
-		"t": {
-			"basic": {
-				"basisForPreparation": {
-					"reportingBasis": {
-						"value": "No",
-						"dataSource": {
-							"fileName": "Policy",
-							"fileReference": "50a36c418baffd520bb92d84664f06f9732a21f4e2e5ecee6d9136f16e7e0b63"
-						}
-					},
-					"subsidiary": [
-						{
-							"nameOfSubsidiary": "Rippin, Schinner and Kreiger",
-							"addressOfSubsidiary": {
-								"streetAndHouseNumber": "Lubowitz Estates 4635",
-								"postalCode": "80634-5948",
-								"city": "Dannycester",
-								"state": "North Carolina",
-								"country": "YE"
-							}
-						},
-						{
-							"nameOfSubsidiary": "Towne - Johnston",
-							"addressOfSubsidiary": {
-								"streetAndHouseNumber": "Schroeder Park 238",
-								"postalCode": "70533",
-								"city": "Spokane",
-								"state": "Pennsylvania",
-								"country": "GF"
-							}
-						},
-						{
-							"nameOfSubsidiary": null,
-							"addressOfSubsidiary": {
-								"streetAndHouseNumber": "Adams Street 328",
-								"postalCode": "03577-1963",
-								"city": "Rasheedboro",
-								"state": "Arizona",
-								"country": "TT"
-							}
-						},
-						{
-							"nameOfSubsidiary": "Botsford, Keebler and Casper",
-							"addressOfSubsidiary": {
-								"streetAndHouseNumber": "Oxford Road 61437",
-								"postalCode": null,
-								"city": "Lake Armani",
-								"state": "New Hampshire",
-								"country": "AT"
-							}
-						}
-					]
-				},
-				"practicesForTransitioningTowardsAMoreSustainableEconomy": {
-					"undertakenMeasures": "Armarium texo deporto aptus virga ab uxor. Taedium tempus testimonium qui possimus vos. Tardus cognomen vicissitudo perspiciatis dolorem socius speculum comminor certus.\nAcer sono vigilo. Clam quae ancilla termes. Claro una arto coniuratio commodo tamisium arceo spectaculum cupiditate sui.\nThesaurus carbo eligendi ulciscor animi. Callide caterva considero bonus neque depono crebro. Deprecator sponte defluo cognatus atrocitas pariatur esse surgo.\nSunt quia calamitas corporis catena. Patrocinor explicabo blandior. Tredecim crinis vere bellum curis.\nVoluptates trans conforto strenuus. Claustrum vulgo civis creator reiciendis certe carpo adinventitias eligendi. Eum conculco vespillo."
-				},
-				"energyAndGreenhousGasEmissions": {
-					"energyFossilFuels": 23150.27,
-					"electricityTotal": {
-						"value": 22978.62,
-						"dataSource": null,
-						"comment": "hack solid state driver",
-						"quality": "Estimated"
-					},
-					"electricityNonRenewable": 15272.14,
-					"electricityRenewable": 40472.63,
-					"totalEmissions": {
-						"value": 99117.85,
-						"dataSource": {
-							"page": 704,
-							"fileName": "IntegratedReport",
-							"fileReference": "50a36c418baffd520bb92d84664f06f9732a21f4e2e5ecee6d9136f16e7e0b63",
-							"tagName": "synergies"
-						},
-						"comment": "hack wireless port",
-						"quality": "Reported"
-					},
-					"scope1Emissions": {
-						"value": 45095.03,
-						"dataSource": null,
-						"comment": "program primary transmitter",
-						"quality": "Estimated"
-					},
-					"scope2Emissions": null,
-					"scope3Emissions": {
-						"value": 964.81,
-						"dataSource": {
-							"page": 1142,
-							"fileName": "IntegratedReport",
-							"fileReference": "50a36c418baffd520bb92d84664f06f9732a21f4e2e5ecee6d9136f16e7e0b63",
-							"tagName": "initiatives"
-						},
-						"comment": "reboot solid state interface",
-						"quality": "Reported"
-					}
-				},
-				"pollutionOfAirWaterSoil": {
-					"pollutionEmission": [
-						{
-							"pollutionType": "Cobalt",
-							"emissionInKilograms": 68724.79,
-							"releaseMedium": "Soil"
-						}
-					]
-				},
-				"biodiversity": {
-					"totalSealedAreaPreviousYear": 67020.22,
-					"totalSealedAreaReportingYear": 59075.76,
-					"percentualChangeSealedArea": 31.01,
-					"totalNatureOrientedAreaOnSitePreviousYear": 15933.01,
-					"totalNatureOrientedAreaOnSiteReportingYear": 98845.62,
-					"percentualChangeNatureOrientedOnSite": 36.35,
-					"totalNatureOrientedAreaOffSitePreviousYear": 93308.04,
-					"totalNatureOrientedAreaOffSiteReportingYear": 21815.49,
-					"percentualChangeNatureOrientedOffSite": 92.22,
-					"totalUseOfLandPreviousYear": 14427.26,
-					"totalUseOfLandReportingYear": 79838.34,
-					"percentualChangeLandUse": 51.58
-				},
-				"water": {
-					"waterWithdrawalAllSites": {
-						"value": null,
-						"dataSource": {
-							"page": 988,
-							"fileName": "AnnualReport",
-							"fileReference": "50a36c418baffd520bb92d84664f06f9732a21f4e2e5ecee6d9136f16e7e0b63",
-							"tagName": "deliverables"
-						},
-						"comment": "program primary interface",
-						"quality": "NA"
-					},
-					"waterWithdrawalStressSites": 45679.46,
-					"waterDischargeAllSites": 12486.82,
-					"waterDischargeStressSites": 37961.63,
-					"rainwaterAllSites": 2187.89,
-					"rainwaterStressSits": 39986.68,
-					"waterConsumptionAllSites": null,
-					"waterConsumptionStressSites": 64444.49
-				},
-				"resourceUseCircularEconomyAndWasteManagement": {
-					"totalWeightMaterials": 11871.7,
-					"weightRecycledMaterials": 81446.43,
-					"percentageRecycledMaterials": 83.82,
-					"weightRecycableMaterials": 71764.16,
-					"percentageRecycableMaterials": 76.48,
-					"measureWaste": "Volume"
-				},
-				"workforceGeneralCharacteristics": {
-					"measureEmployees": "HeadCount",
-					"numberEmployeesFullTime": null,
-					"numberEmployeesHead": null,
-					"numberTemporaryContractFullTime": 76220.64,
-					"numberTemporaryContractHead": 42583.19,
-					"numberPermanentContractFullTime": 5471.01,
-					"numberPermanentContractHead": 81647.56,
-					"numberMaleFullTime": null,
-					"numberMaleHead": 3432.49,
-					"numberFemaleFullTime": null,
-					"numberFemaleHead": null,
-					"numberOtherFullTime": 53533.14,
-					"numberOtherHead": 70488.36,
-					"numberNotReportedFullTime": 54315,
-					"numberNotReportedHead": 65481.38
-				},
-				"workforceHealthAndSafety": {
-					"totalHours": 71064.83,
-					"numberAccidents": 6886,
-					"accidentLevel": 34868.63,
-					"numberFatalitiesTotalFullTime": 666,
-					"numberFatalitiesTotalHead": 8111,
-					"numberFatalitiesAccidentFullTime": 3396,
-					"numberFatalitiesAccidentHead": null,
-					"numberFatalitiesHealthFullTime": null,
-					"numberFatalitiesHealthHead": 6885
-				},
-				"workforceRenumerationCollectiveBargainingAndTraining": {
-					"numberMinimumWageFullTime": null,
-					"numberMinimumWageHead": 25296.47,
-					"percentageMinimumWage": 65.31,
-					"moreThanHalf": "Yes",
-					"entryLevelWage": 36734.03,
-					"minimumWage": 61004.62,
-					"wageRatio": null,
-					"payGapBasis": "Annual",
-					"grossPayMale": 73611.09,
-					"grossPayFemale": null,
-					"totalWorkHoursMale": 81089.49,
-					"totalWorkHoursFemale": 30979.98,
-					"averageWorkHoursMale": 70354.05,
-					"averageWorkHoursFemale": 92577.84,
-					"averageHourlyPayMale": 36979.24,
-					"averageHourlyPayFemale": 22559.78,
-					"payGap": 55954.34,
-					"numberBargainingAgreementsFullTime": 88052.45,
-					"numberBargainingAgreementsHead": null,
-					"ratioBargainingAgreement": 23.09,
-					"totalTrainingHoursMale": null,
-					"totalTrainingHoursFemale": 14520.69,
-					"averageTrainingHoursMale": 19889.55,
-					"averageTrainingHoursFemale": 22076.33
-				},
-				"workersInTheValueChainAffectedCommunitiesConsumersAndEndUsers": {
-					"negativeEffects": null,
-					"numberConvictions": 92197.82,
-					"sumFines": 84210.96
-				}
-			}
-		},
-		"reportingPeriod": "2021"
-	},
-	{
-		"companyInformation": {
-			"companyName": "McCullough - Casper",
-			"headquarters": "South Rhiannon",
-			"headquartersPostalCode": "85013",
-			"sector": "applications",
-			"identifiers": {
-				"Lei": [],
-				"Isin": [
-					"XJyC0uhlKnzK",
-					"9TxFPe2rODT4"
-				],
-				"PermId": [],
-				"Ticker": [],
-				"Duns": [
-					"ZLkMjh57e"
-				],
-				"VatNumber": [],
-				"CompanyRegistrationNumber": [
-					"6vPgvrhonwSezke"
-				]
-			},
-			"countryCode": "HR",
-			"companyAlternativeNames": [
-				"Okuneva - Satterfield"
-			],
-			"companyLegalForm": "Partnership without Limited Liability",
-<<<<<<< HEAD
-			"website": "https://fearless-settlement.com",
-			"isTeaserCompany": false
-=======
-			"website": "https://loud-tulip.org",
-			"isTeaserCompany": false,
-			"parentCompanyLei": null
->>>>>>> 3e7dca87
-		},
-		"t": {
-			"basic": {
-				"basisForPreparation": {
-					"reportingBasis": {
-						"value": "Yes",
-						"dataSource": {
-							"fileName": "Certification",
-							"fileReference": "50a36c418baffd520bb92d84664f06f9732a21f4e2e5ecee6d9136f16e7e0b63"
-						}
-					},
-					"subsidiary": null
-				},
-				"practicesForTransitioningTowardsAMoreSustainableEconomy": {
-					"undertakenMeasures": "Solutio capio voluptatibus ater adversus demens vae claustrum vox. Villa ipsum vestigium civitas caterva vulgus adfectus venia adsidue audio. Maiores solum confugo conturbo ustilo contigo.\nVenio desipio cariosus. Undique confero tabula super ventito ademptio virga. Demoror demum non."
-				},
-				"energyAndGreenhousGasEmissions": {
-					"energyFossilFuels": null,
-					"electricityTotal": {
-						"value": 78026.56,
-						"dataSource": {
-							"page": 83,
-							"fileName": "SustainabilityReport",
-							"fileReference": "50a36c418baffd520bb92d84664f06f9732a21f4e2e5ecee6d9136f16e7e0b63",
-							"tagName": "models"
-						},
-						"comment": null,
-						"quality": "Estimated"
-					},
-					"electricityNonRenewable": 28594.38,
-					"electricityRenewable": null,
-					"totalEmissions": {
-						"value": null,
-						"dataSource": {
-							"page": 1093,
-							"fileName": "IntegratedReport",
-							"fileReference": "50a36c418baffd520bb92d84664f06f9732a21f4e2e5ecee6d9136f16e7e0b63",
-							"tagName": "action-items"
-						},
-						"comment": "back up primary feed",
-						"quality": "NA"
-					},
-					"scope1Emissions": {
-						"value": 43398.99,
-						"dataSource": {
-							"page": 1117,
-							"fileName": "SustainabilityReport",
-							"fileReference": "50a36c418baffd520bb92d84664f06f9732a21f4e2e5ecee6d9136f16e7e0b63",
-							"tagName": "functionalities"
-						},
-						"comment": "hack 1080p alarm",
-						"quality": "Incomplete"
-					},
-					"scope2Emissions": {
-						"value": null,
-						"dataSource": {
-							"page": 983,
-							"fileName": "IntegratedReport",
-							"fileReference": "50a36c418baffd520bb92d84664f06f9732a21f4e2e5ecee6d9136f16e7e0b63",
-							"tagName": "functionalities"
-						},
-						"comment": "hack primary protocol",
-						"quality": "NA"
-					},
-					"scope3Emissions": {
-						"value": 70946.17,
-						"dataSource": {
-							"page": 318,
-							"fileName": "ESEFReport",
-							"fileReference": "50a36c418baffd520bb92d84664f06f9732a21f4e2e5ecee6d9136f16e7e0b63",
-							"tagName": "channels"
-						},
-						"comment": "calculate 1080p bandwidth",
-						"quality": "Incomplete"
-					}
-				},
-				"pollutionOfAirWaterSoil": {
-					"pollutionEmission": null
-				},
-				"biodiversity": {
-					"totalSealedAreaPreviousYear": 91786.91,
-					"totalSealedAreaReportingYear": 46598.58,
-					"percentualChangeSealedArea": 10.13,
-					"totalNatureOrientedAreaOnSitePreviousYear": 25775.68,
-					"totalNatureOrientedAreaOnSiteReportingYear": null,
-					"percentualChangeNatureOrientedOnSite": 84.72,
-					"totalNatureOrientedAreaOffSitePreviousYear": 93672.11,
-					"totalNatureOrientedAreaOffSiteReportingYear": 60836.08,
-					"percentualChangeNatureOrientedOffSite": 25.71,
-					"totalUseOfLandPreviousYear": 23753.46,
-					"totalUseOfLandReportingYear": 7690.38,
-					"percentualChangeLandUse": 97.52
-				},
-				"water": {
-					"waterWithdrawalAllSites": {
-						"value": 72364.99,
-						"dataSource": {
-							"page": 1133,
-							"fileName": "IntegratedReport",
-							"fileReference": "50a36c418baffd520bb92d84664f06f9732a21f4e2e5ecee6d9136f16e7e0b63",
-							"tagName": "paradigms"
-						},
-						"comment": "copy solid state driver",
-						"quality": "Incomplete"
-					},
-					"waterWithdrawalStressSites": 9410.37,
-					"waterDischargeAllSites": null,
-					"waterDischargeStressSites": 59163.48,
-					"rainwaterAllSites": 49873.59,
-					"rainwaterStressSits": 85279.82,
-					"waterConsumptionAllSites": 9907.4,
-					"waterConsumptionStressSites": 52566.6
-				},
-				"resourceUseCircularEconomyAndWasteManagement": {
-					"totalWeightMaterials": 72782.38,
-					"weightRecycledMaterials": null,
-					"percentageRecycledMaterials": 66.44,
-					"weightRecycableMaterials": 8338.12,
-					"percentageRecycableMaterials": 43.81,
-					"measureWaste": "Volume"
-				},
-				"workforceGeneralCharacteristics": {
-					"measureEmployees": null,
-					"numberEmployeesFullTime": 50392.47,
-					"numberEmployeesHead": 1582.49,
-					"numberTemporaryContractFullTime": 56627.88,
-					"numberTemporaryContractHead": 69829.37,
-					"numberPermanentContractFullTime": 20139.19,
-					"numberPermanentContractHead": 2349.79,
-					"numberMaleFullTime": null,
-					"numberMaleHead": 4164.78,
-					"numberFemaleFullTime": null,
-					"numberFemaleHead": 42956.37,
-					"numberOtherFullTime": 71263.62,
-					"numberOtherHead": 52760.53,
-					"numberNotReportedFullTime": 65635.06,
-					"numberNotReportedHead": 30453.59
-				},
-				"workforceHealthAndSafety": {
-					"totalHours": null,
-					"numberAccidents": 4706,
-					"accidentLevel": 76698.32,
-					"numberFatalitiesTotalFullTime": 5535,
-					"numberFatalitiesTotalHead": null,
-					"numberFatalitiesAccidentFullTime": null,
-					"numberFatalitiesAccidentHead": 6603,
-					"numberFatalitiesHealthFullTime": 5952,
-					"numberFatalitiesHealthHead": 2617
-				},
-				"workforceRenumerationCollectiveBargainingAndTraining": {
-					"numberMinimumWageFullTime": 35506.88,
-					"numberMinimumWageHead": 4670.1,
-					"percentageMinimumWage": null,
-					"moreThanHalf": "No",
-					"entryLevelWage": null,
-					"minimumWage": 20469.04,
-					"wageRatio": 71677.64,
-					"payGapBasis": null,
-					"grossPayMale": 59440.53,
-					"grossPayFemale": 38175.1,
-					"totalWorkHoursMale": 82276.55,
-					"totalWorkHoursFemale": null,
-					"averageWorkHoursMale": 96038.61,
-					"averageWorkHoursFemale": 93825.89,
-					"averageHourlyPayMale": 6384.36,
-					"averageHourlyPayFemale": 6272.14,
-					"payGap": 43866.84,
-					"numberBargainingAgreementsFullTime": 41313.35,
-					"numberBargainingAgreementsHead": 18420.77,
-					"ratioBargainingAgreement": 86.94,
-					"totalTrainingHoursMale": 68969.51,
-					"totalTrainingHoursFemale": 24823.08,
-					"averageTrainingHoursMale": 36254.88,
-					"averageTrainingHoursFemale": 68467.75
-				},
-				"workersInTheValueChainAffectedCommunitiesConsumersAndEndUsers": {
-					"negativeEffects": null,
-					"numberConvictions": 14110.28,
-					"sumFines": 66612.43
-				}
-			}
-		},
-		"reportingPeriod": "2024"
-	},
-	{
-		"companyInformation": {
-			"companyName": "Bednar, Dach and Kulas",
-			"headquarters": "Lancaster",
-			"headquartersPostalCode": "81503",
-			"sector": "users",
-			"identifiers": {
-				"Lei": [
-					"9RDKidNcJo8EMn5uKDKQ"
-				],
-				"Isin": [
-					"QrQedpIULdnm"
-				],
-				"PermId": [],
-				"Ticker": [
-					"UhBrIzo"
-				],
-				"Duns": [],
-				"VatNumber": [],
-				"CompanyRegistrationNumber": [
-					"S78653KpkYVM9F6"
-				]
-			},
-			"countryCode": "LI",
-			"companyAlternativeNames": [
-				"Mosciski Group",
-				"Nikolaus and Sons",
-				"Wisoky - Parker"
-			],
-<<<<<<< HEAD
-			"companyLegalForm": "AG",
-			"website": "https://miserable-information.name/",
-			"isTeaserCompany": false
-=======
-			"companyLegalForm": "GmbH & Co. KG",
-			"website": null,
-			"isTeaserCompany": false,
-			"parentCompanyLei": null
->>>>>>> 3e7dca87
-		},
-		"t": {
-			"basic": {
-				"basisForPreparation": {
-					"reportingBasis": {
-						"value": "No",
-						"dataSource": null
-					},
-					"subsidiary": [
-						{
-							"nameOfSubsidiary": "Spinka LLC",
-							"addressOfSubsidiary": {
-								"streetAndHouseNumber": "Albin Road 155",
-								"postalCode": "13356-8929",
-								"city": "New Evelyncester",
-								"state": "Idaho",
-								"country": "MY"
-							}
-						},
-						{
-							"nameOfSubsidiary": "Braun - Ankunding",
-							"addressOfSubsidiary": {
-								"streetAndHouseNumber": "Schinner Mall 5044",
-								"postalCode": "88334-9159",
-								"city": "South Lemuelburgh",
-								"state": "Michigan",
-								"country": "ST"
-							}
-						}
-					]
-				},
-				"practicesForTransitioningTowardsAMoreSustainableEconomy": {
-					"undertakenMeasures": "Cumque asporto angulus suscipio eius tabesco accedo damno vilis temptatio. Adinventitias atqui sodalitas animi urbs peior. Vulnus derelinquo cariosus.\nValidus vitiosus vindico. Peior arto nam. Rerum ver odio verbum somnus atque crepusculum cupio amo ventosus.\nAmo ara commemoro curriculum. Corroboro ocer certe vel undique valens. Thema possimus alveus defluo magni."
-				},
-				"energyAndGreenhousGasEmissions": {
-					"energyFossilFuels": 7387.96,
-					"electricityTotal": {
-						"value": 99846.33,
-						"dataSource": {
-							"page": 531,
-							"fileName": "ESEFReport",
-							"fileReference": "50a36c418baffd520bb92d84664f06f9732a21f4e2e5ecee6d9136f16e7e0b63",
-							"tagName": "systems"
-						},
-						"comment": null,
-						"quality": "Incomplete"
-					},
-					"electricityNonRenewable": null,
-					"electricityRenewable": 69249.29,
-					"totalEmissions": {
-						"value": 87261.33,
-						"dataSource": {
-							"page": 946,
-							"fileName": "ESEFReport",
-							"fileReference": "50a36c418baffd520bb92d84664f06f9732a21f4e2e5ecee6d9136f16e7e0b63",
-							"tagName": "convergence"
-						},
-						"comment": "generate digital firewall",
-						"quality": "Audited"
-					},
-					"scope1Emissions": {
-						"value": 68254.67,
-						"dataSource": {
-							"page": 1,
-							"fileName": "ESEFReport",
-							"fileReference": "50a36c418baffd520bb92d84664f06f9732a21f4e2e5ecee6d9136f16e7e0b63",
-							"tagName": "channels"
-						},
-						"comment": "index bluetooth matrix",
-						"quality": "Reported"
-					},
-					"scope2Emissions": {
-						"value": null,
-						"dataSource": null,
-						"comment": "override wireless alarm",
-						"quality": "NA"
-					},
-					"scope3Emissions": {
-						"value": 89137.63,
-						"dataSource": {
-							"page": 1170,
-							"fileName": "ESEFReport",
-							"fileReference": "50a36c418baffd520bb92d84664f06f9732a21f4e2e5ecee6d9136f16e7e0b63",
-							"tagName": "metrics"
-						},
-						"comment": "transmit wireless transmitter",
-						"quality": "Incomplete"
-					}
-				},
-				"pollutionOfAirWaterSoil": {
-					"pollutionEmission": [
-						{
-							"pollutionType": "Arsenic",
-							"emissionInKilograms": 26859.38,
-							"releaseMedium": "Soil"
-						},
-						{
-							"pollutionType": "Nihonium",
-							"emissionInKilograms": 24061.8,
-							"releaseMedium": "Air"
-						}
-					]
-				},
-				"biodiversity": {
-					"totalSealedAreaPreviousYear": null,
-					"totalSealedAreaReportingYear": 33135.33,
-					"percentualChangeSealedArea": 43.06,
-					"totalNatureOrientedAreaOnSitePreviousYear": 82023.52,
-					"totalNatureOrientedAreaOnSiteReportingYear": 51244.03,
-					"percentualChangeNatureOrientedOnSite": 54.5,
-					"totalNatureOrientedAreaOffSitePreviousYear": 27296.98,
-					"totalNatureOrientedAreaOffSiteReportingYear": 87041.68,
-					"percentualChangeNatureOrientedOffSite": 34.39,
-					"totalUseOfLandPreviousYear": 40770,
-					"totalUseOfLandReportingYear": 60433.93,
-					"percentualChangeLandUse": null
-				},
-				"water": {
-					"waterWithdrawalAllSites": {
-						"value": 79323.08,
-						"dataSource": {
-							"page": 306,
-							"fileName": "ESEFReport",
-							"fileReference": "50a36c418baffd520bb92d84664f06f9732a21f4e2e5ecee6d9136f16e7e0b63",
-							"tagName": "convergence"
-						},
-						"comment": "navigate optical monitor",
-						"quality": "Reported"
-					},
-					"waterWithdrawalStressSites": 7208.85,
-					"waterDischargeAllSites": null,
-					"waterDischargeStressSites": null,
-					"rainwaterAllSites": 86438.03,
-					"rainwaterStressSits": 90906.37,
-					"waterConsumptionAllSites": 82473.57,
-					"waterConsumptionStressSites": null
-				},
-				"resourceUseCircularEconomyAndWasteManagement": {
-					"totalWeightMaterials": 66231.4,
-					"weightRecycledMaterials": 23131.55,
-					"percentageRecycledMaterials": 42.78,
-					"weightRecycableMaterials": null,
-					"percentageRecycableMaterials": 42.73,
-					"measureWaste": "Volume"
-				},
-				"workforceGeneralCharacteristics": {
-					"measureEmployees": null,
-					"numberEmployeesFullTime": 79366.45,
-					"numberEmployeesHead": 49295.65,
-					"numberTemporaryContractFullTime": 12967.14,
-					"numberTemporaryContractHead": 6196.9,
-					"numberPermanentContractFullTime": null,
-					"numberPermanentContractHead": 19942.52,
-					"numberMaleFullTime": null,
-					"numberMaleHead": 9354.13,
-					"numberFemaleFullTime": null,
-					"numberFemaleHead": 27757.5,
-					"numberOtherFullTime": 29221.37,
-					"numberOtherHead": null,
-					"numberNotReportedFullTime": 97423.18,
-					"numberNotReportedHead": 81633.08
-				},
-				"workforceHealthAndSafety": {
-					"totalHours": null,
-					"numberAccidents": 8803,
-					"accidentLevel": null,
-					"numberFatalitiesTotalFullTime": null,
-					"numberFatalitiesTotalHead": 5087,
-					"numberFatalitiesAccidentFullTime": 5785,
-					"numberFatalitiesAccidentHead": 1918,
-					"numberFatalitiesHealthFullTime": null,
-					"numberFatalitiesHealthHead": 8035
-				},
-				"workforceRenumerationCollectiveBargainingAndTraining": {
-					"numberMinimumWageFullTime": 38936.71,
-					"numberMinimumWageHead": 29863.52,
-					"percentageMinimumWage": 53.88,
-					"moreThanHalf": "Yes",
-					"entryLevelWage": 40208.45,
-					"minimumWage": 33257.31,
-					"wageRatio": 84891.26,
-					"payGapBasis": "Annual",
-					"grossPayMale": 64725.68,
-					"grossPayFemale": 55719.45,
-					"totalWorkHoursMale": 53634.61,
-					"totalWorkHoursFemale": null,
-					"averageWorkHoursMale": null,
-					"averageWorkHoursFemale": 16281.78,
-					"averageHourlyPayMale": 28633.22,
-					"averageHourlyPayFemale": 28069.53,
-					"payGap": 47388.96,
-					"numberBargainingAgreementsFullTime": 47165.79,
-					"numberBargainingAgreementsHead": 27974.07,
-					"ratioBargainingAgreement": 30.68,
-					"totalTrainingHoursMale": 62745.43,
-					"totalTrainingHoursFemale": 83363.18,
-					"averageTrainingHoursMale": null,
-					"averageTrainingHoursFemale": 31559.46
-				},
-				"workersInTheValueChainAffectedCommunitiesConsumersAndEndUsers": {
-					"negativeEffects": null,
-					"numberConvictions": 68976.29,
-					"sumFines": 15910.02
-				}
-			}
-		},
-		"reportingPeriod": "2020"
-	},
-	{
-		"companyInformation": {
-			"companyName": "Johnson, Murazik and Swift",
-			"headquarters": "Lawton",
-			"headquartersPostalCode": "65892-5764",
-			"sector": null,
-			"identifiers": {
-				"Lei": [
-					"uGQvkIwEEjwj24TJDpLz"
-				],
-				"Isin": [
-					"W6yKigI9kQPV"
-				],
-				"PermId": [
-					"XI9BqK5WfJ"
-				],
-				"Ticker": [
-					"WkduH7D"
-				],
-				"Duns": [],
-				"VatNumber": [
-					"QpFpqD5JN"
-				],
-				"CompanyRegistrationNumber": []
-			},
-			"countryCode": "ME",
-			"companyAlternativeNames": [
-				"Rohan, DuBuque and Sauer"
-			],
-<<<<<<< HEAD
-			"companyLegalForm": "Partnership without Limited Liability",
-			"website": "https://french-rag.com/",
-			"isTeaserCompany": false
-=======
-			"companyLegalForm": null,
-			"website": "https://well-off-corner.org/",
-			"isTeaserCompany": false,
-			"parentCompanyLei": null
->>>>>>> 3e7dca87
-		},
-		"t": {
-			"basic": {
-				"basisForPreparation": {
-					"reportingBasis": {
-						"value": "Yes",
-						"dataSource": {
-							"fileName": "Certification",
-							"fileReference": "50a36c418baffd520bb92d84664f06f9732a21f4e2e5ecee6d9136f16e7e0b63"
-						}
-					},
-					"subsidiary": []
-				},
-				"practicesForTransitioningTowardsAMoreSustainableEconomy": {
-					"undertakenMeasures": "Velum vito absorbeo cresco sumptus velut. Virga spiritus surculus perferendis tubineus spero denego cruciamentum arbor candidus. Videlicet conspergo tenetur conscendo incidunt tutis comminor delibero demoror deficio.\nAudio viriliter nobis benevolentia blanditiis decerno. Caritas aegre verumtamen venustas natus virtus. Cohibeo cervus angelus volutabrum trucido ulterius vilicus ultra decor.\nReiciendis adfero auditor. Celebrer voluptate commodi voluptatum debitis crebro adipiscor adicio atrox valeo. Eius tabernus tres bene depromo textilis totam culpo facilis."
-				},
-				"energyAndGreenhousGasEmissions": {
-					"energyFossilFuels": null,
-					"electricityTotal": {
-						"value": 69770.44,
-						"dataSource": {
-							"page": 830,
-							"fileName": "ESEFReport",
-							"fileReference": "50a36c418baffd520bb92d84664f06f9732a21f4e2e5ecee6d9136f16e7e0b63",
-							"tagName": "lifetime value"
-						},
-						"comment": "transmit haptic transmitter",
-						"quality": "Reported"
-					},
-					"electricityNonRenewable": 21235.7,
-					"electricityRenewable": null,
-					"totalEmissions": {
-						"value": 33667.05,
-						"dataSource": {
-							"page": 864,
-							"fileName": "IntegratedReport",
-							"fileReference": "50a36c418baffd520bb92d84664f06f9732a21f4e2e5ecee6d9136f16e7e0b63",
-							"tagName": "content"
-						},
-						"comment": "quantify wireless port",
-						"quality": "Incomplete"
-					},
-					"scope1Emissions": {
-						"value": 45190.8,
-						"dataSource": null,
-						"comment": "override online feed",
-						"quality": "Incomplete"
-					},
-					"scope2Emissions": {
-						"value": 61531.03,
-						"dataSource": {
-							"page": 850,
-							"fileName": "IntegratedReport",
-							"fileReference": "50a36c418baffd520bb92d84664f06f9732a21f4e2e5ecee6d9136f16e7e0b63",
-							"tagName": "channels"
-						},
-						"comment": "override mobile array",
-						"quality": "Reported"
-					},
-					"scope3Emissions": {
-						"value": 58891.96,
-						"dataSource": {
-							"page": 918,
-							"fileName": "AnnualReport",
-							"fileReference": "50a36c418baffd520bb92d84664f06f9732a21f4e2e5ecee6d9136f16e7e0b63",
-							"tagName": "infrastructures"
-						},
-						"comment": null,
-						"quality": "Audited"
-					}
-				},
-				"pollutionOfAirWaterSoil": {
-					"pollutionEmission": null
-				},
-				"biodiversity": {
-					"totalSealedAreaPreviousYear": null,
-					"totalSealedAreaReportingYear": 63624.6,
-					"percentualChangeSealedArea": 11.4,
-					"totalNatureOrientedAreaOnSitePreviousYear": 67271.69,
-					"totalNatureOrientedAreaOnSiteReportingYear": 35432.08,
-					"percentualChangeNatureOrientedOnSite": 59.4,
-					"totalNatureOrientedAreaOffSitePreviousYear": null,
-					"totalNatureOrientedAreaOffSiteReportingYear": 46614.81,
-					"percentualChangeNatureOrientedOffSite": 12.47,
-					"totalUseOfLandPreviousYear": 37483.63,
-					"totalUseOfLandReportingYear": 99525.19,
-					"percentualChangeLandUse": 42.18
-				},
-				"water": {
-					"waterWithdrawalAllSites": {
-						"value": 52479.14,
-						"dataSource": {
-							"page": 344,
-							"fileName": "ESEFReport",
-							"fileReference": "50a36c418baffd520bb92d84664f06f9732a21f4e2e5ecee6d9136f16e7e0b63",
-							"tagName": "e-business"
-						},
-						"comment": "input online card",
-						"quality": "Estimated"
-					},
-					"waterWithdrawalStressSites": 87194.62,
-					"waterDischargeAllSites": 22095.28,
-					"waterDischargeStressSites": 45954.32,
-					"rainwaterAllSites": null,
-					"rainwaterStressSits": 76082.39,
-					"waterConsumptionAllSites": null,
-					"waterConsumptionStressSites": 9659.29
-				},
-				"resourceUseCircularEconomyAndWasteManagement": {
-					"totalWeightMaterials": 30596.07,
-					"weightRecycledMaterials": 75878.29,
-					"percentageRecycledMaterials": 67.63,
-					"weightRecycableMaterials": 71911.45,
-					"percentageRecycableMaterials": 33,
-					"measureWaste": "WeightPreferred"
-				},
-				"workforceGeneralCharacteristics": {
-					"measureEmployees": null,
-					"numberEmployeesFullTime": null,
-					"numberEmployeesHead": null,
-					"numberTemporaryContractFullTime": 86494.89,
-					"numberTemporaryContractHead": 56585.15,
-					"numberPermanentContractFullTime": 97112.61,
-					"numberPermanentContractHead": 68845.56,
-					"numberMaleFullTime": 92092.57,
-					"numberMaleHead": 81355.44,
-					"numberFemaleFullTime": 55400.98,
-					"numberFemaleHead": 8969.65,
-					"numberOtherFullTime": 23398.32,
-					"numberOtherHead": 23704.47,
-					"numberNotReportedFullTime": null,
-					"numberNotReportedHead": null
-				},
-				"workforceHealthAndSafety": {
-					"totalHours": 15039.73,
-					"numberAccidents": 2030,
-					"accidentLevel": 57342.63,
-					"numberFatalitiesTotalFullTime": 4831,
-					"numberFatalitiesTotalHead": 7841,
-					"numberFatalitiesAccidentFullTime": 9416,
-					"numberFatalitiesAccidentHead": 8077,
-					"numberFatalitiesHealthFullTime": 6300,
-					"numberFatalitiesHealthHead": null
-				},
-				"workforceRenumerationCollectiveBargainingAndTraining": {
-					"numberMinimumWageFullTime": null,
-					"numberMinimumWageHead": 90943.63,
-					"percentageMinimumWage": 59.73,
-					"moreThanHalf": "Yes",
-					"entryLevelWage": 79558,
-					"minimumWage": 97769.14,
-					"wageRatio": null,
-					"payGapBasis": "Annual",
-					"grossPayMale": 4311.47,
-					"grossPayFemale": null,
-					"totalWorkHoursMale": 64538.43,
-					"totalWorkHoursFemale": 12881.35,
-					"averageWorkHoursMale": null,
-					"averageWorkHoursFemale": 4769.54,
-					"averageHourlyPayMale": 41004.19,
-					"averageHourlyPayFemale": 73455.13,
-					"payGap": null,
-					"numberBargainingAgreementsFullTime": null,
-					"numberBargainingAgreementsHead": 45325.36,
-					"ratioBargainingAgreement": 88.57,
-					"totalTrainingHoursMale": 6063.99,
-					"totalTrainingHoursFemale": 90266.88,
-					"averageTrainingHoursMale": 86637.1,
-					"averageTrainingHoursFemale": 63545.47
-				},
-				"workersInTheValueChainAffectedCommunitiesConsumersAndEndUsers": {
-					"negativeEffects": null,
-					"numberConvictions": 79126.6,
-					"sumFines": 97592.07
-				}
-			}
-		},
-		"reportingPeriod": "2020"
-	},
-	{
-		"companyInformation": {
-			"companyName": "Satterfield - Barrows",
-			"headquarters": "McCulloughside",
-			"headquartersPostalCode": "98784",
-			"sector": "markets",
-			"identifiers": {
-				"Lei": [
-					"9todXUB4LisErbonvfQU"
-				],
-				"Isin": [
-					"jicMOOTdRUv7"
-				],
-				"PermId": [],
-				"Ticker": [
-					"JuhfPIr"
-				],
-				"Duns": [
-					"6J6wxKPqW"
-				],
-				"VatNumber": [],
-				"CompanyRegistrationNumber": []
-			},
-<<<<<<< HEAD
-			"countryCode": "PG",
-			"companyAlternativeNames": [
-				"Deckow - Hahn",
-				"Murray - Graham",
-				"Prohaska, Altenwerth and Schowalter"
-			],
-			"companyLegalForm": "Public Limited Company (PLC)",
-			"website": "https://equal-profit.name",
-			"isTeaserCompany": false
-=======
 			"countryCode": "GF",
 			"companyAlternativeNames": [],
 			"companyLegalForm": "AG",
 			"website": null,
 			"isTeaserCompany": false,
 			"parentCompanyLei": "HIHscKKabiWq9Pqe2TNk"
->>>>>>> 3e7dca87
 		},
 		"t": {
-			"basic": {
-				"basisForPreparation": {
-					"reportingBasis": null,
-					"subsidiary": []
-				},
-				"practicesForTransitioningTowardsAMoreSustainableEconomy": {
-					"undertakenMeasures": "Contabesco curvo urbs paens. Vicinus eos vesica agnitio coniecto aer. Convoco paens aliqua cohibeo campana comparo occaecati pauper stabilis vacuus.\nTextor vulariter arguo ambitus adipisci sulum eligendi deludo conservo. Denuo deripio aveho velit depereo. Tabesco quo stips adsidue censura casso stultus cito ait beatus.\nDebeo sequi corrigo hic venustas admoneo spero. Quibusdam surgo eveniet totidem conatus advoco deduco cattus perferendis. Valeo maxime volubilis sulum.\nAdipiscor alveus conculco aeger carbo beneficium. Audax aperte aggero solitudo alii tandem vinum spoliatio. Suasoria vito occaecati pecto tremo.\nAiunt alienus calco conitor blanditiis crastinus vox vobis commodo. Corrumpo asperiores comitatus degenero. Cuius comprehendo spes."
-				},
-				"energyAndGreenhousGasEmissions": {
-					"energyFossilFuels": 67700.04,
-					"electricityTotal": {
-						"value": 15913.87,
+			"general": {
+				"basicInformation": {
+					"reportingDate": "2024-06-25",
+					"sectors": [],
+					"numberOfEmployees": 9350,
+					"fiscalYearStart": "2024-02-28",
+					"referencedReports": {
+						"SustainabilityReport": {
+							"fileReference": "50a36c418baffd520bb92d84664f06f9732a21f4e2e5ecee6d9136f16e7e0b63",
+							"fileName": null,
+							"isGroupLevel": null,
+							"reportDate": "2023-09-10",
+							"currency": "GEL"
+						}
+					}
+				},
+				"financialInformation": {
+					"revenueInEur": 43450.24,
+					"operatingCostInEur": 26567.73,
+					"capitalAssetsInEur": 97568.95
+				}
+			},
+			"power": {
+				"investments": {
+					"investmentsInEnhancingEnergyEfficiency": "Between1And5Percent"
+				},
+				"consumption": {
+					"powerConsumptionInMwh": {
+						"value": 98851.73,
 						"dataSource": {
-							"page": 525,
-							"fileName": "IntegratedReport",
-							"fileReference": "50a36c418baffd520bb92d84664f06f9732a21f4e2e5ecee6d9136f16e7e0b63",
-							"tagName": "e-business"
-						},
-						"comment": "reboot digital bus",
-						"quality": "Audited"
+							"page": 1084,
+							"fileName": "SustainabilityReport",
+							"fileReference": "50a36c418baffd520bb92d84664f06f9732a21f4e2e5ecee6d9136f16e7e0b63",
+							"tagName": "ROI"
+						},
+						"comment": null,
+						"quality": "Estimated"
 					},
-					"electricityNonRenewable": 3983.02,
-					"electricityRenewable": null,
-					"totalEmissions": null,
-					"scope1Emissions": null,
-					"scope2Emissions": {
-						"value": 59947.77,
-						"dataSource": {
-							"page": 314,
-							"fileName": "AnnualReport",
-							"fileReference": "50a36c418baffd520bb92d84664f06f9732a21f4e2e5ecee6d9136f16e7e0b63",
-							"tagName": "portals"
-						},
-						"comment": "compress auxiliary application",
-						"quality": "Audited"
-					},
-					"scope3Emissions": {
-						"value": 57421.08,
-						"dataSource": {
-							"page": 1022,
-							"fileName": "SustainabilityReport",
-							"fileReference": "50a36c418baffd520bb92d84664f06f9732a21f4e2e5ecee6d9136f16e7e0b63",
-							"tagName": "convergence"
-						},
-						"comment": "program primary protocol",
-						"quality": "Audited"
-					}
-				},
-				"pollutionOfAirWaterSoil": {
-					"pollutionEmission": [
-						{
-							"pollutionType": "Oganesson",
-							"emissionInKilograms": 5557.17,
-							"releaseMedium": "Air"
-						}
+					"powerFromRenewableSources": null,
+					"energyConsumptionHeatingAndHotWaterInMwh": 91449.91,
+					"primaryEnergySourceForHeatingAndHotWater": "Gas",
+					"energyConsumptionCoveredByOwnRenewablePowerGeneration": "Over75Percent"
+				}
+			},
+			"insurances": {
+				"naturalHazards": {
+					"insuranceAgainstNaturalHazards": "Yes",
+					"amountCoveredByInsuranceAgainstNaturalHazardsInEur": 78076.99,
+					"naturalHazardsCovered": [
+						"Avalanche"
 					]
-				},
-				"biodiversity": {
-					"totalSealedAreaPreviousYear": 67636.29,
-					"totalSealedAreaReportingYear": 9364.51,
-					"percentualChangeSealedArea": 23.96,
-					"totalNatureOrientedAreaOnSitePreviousYear": 42490.69,
-					"totalNatureOrientedAreaOnSiteReportingYear": 74462.77,
-					"percentualChangeNatureOrientedOnSite": 63.91,
-					"totalNatureOrientedAreaOffSitePreviousYear": 13100.21,
-					"totalNatureOrientedAreaOffSiteReportingYear": 61462.61,
-					"percentualChangeNatureOrientedOffSite": 34.51,
-					"totalUseOfLandPreviousYear": 25582.93,
-					"totalUseOfLandReportingYear": 62721.53,
-					"percentualChangeLandUse": 7.61
-				},
-				"water": {
-					"waterWithdrawalAllSites": {
-						"value": null,
-						"dataSource": {
-							"page": 1158,
-							"fileName": "SustainabilityReport",
-							"fileReference": "50a36c418baffd520bb92d84664f06f9732a21f4e2e5ecee6d9136f16e7e0b63",
-							"tagName": "models"
-						},
-						"comment": "synthesize multi-byte monitor",
-						"quality": "NA"
-					},
-					"waterWithdrawalStressSites": 30137.75,
-					"waterDischargeAllSites": 41072.18,
-					"waterDischargeStressSites": 71078.39,
-					"rainwaterAllSites": 85391.65,
-					"rainwaterStressSits": 13431.79,
-					"waterConsumptionAllSites": 42176.71,
-					"waterConsumptionStressSites": 19635.73
-				},
-				"resourceUseCircularEconomyAndWasteManagement": {
-					"totalWeightMaterials": 45162.13,
-					"weightRecycledMaterials": 70292.73,
-					"percentageRecycledMaterials": 74.6,
-					"weightRecycableMaterials": 44332.92,
-					"percentageRecycableMaterials": 32.69,
-					"measureWaste": "WeightPreferred"
-				},
-				"workforceGeneralCharacteristics": {
-					"measureEmployees": "FullTimeEquivalents",
-					"numberEmployeesFullTime": null,
-					"numberEmployeesHead": 89419.36,
-					"numberTemporaryContractFullTime": null,
-					"numberTemporaryContractHead": 22729.89,
-					"numberPermanentContractFullTime": 58429.47,
-					"numberPermanentContractHead": 60437.45,
-					"numberMaleFullTime": null,
-					"numberMaleHead": 41408.51,
-					"numberFemaleFullTime": 46651.9,
-					"numberFemaleHead": 98867.73,
-					"numberOtherFullTime": 41087.49,
-					"numberOtherHead": null,
-					"numberNotReportedFullTime": 6365.01,
-					"numberNotReportedHead": 47593.6
-				},
-				"workforceHealthAndSafety": {
-					"totalHours": 34175.77,
-					"numberAccidents": null,
-					"accidentLevel": 69877.48,
-					"numberFatalitiesTotalFullTime": 4960,
-					"numberFatalitiesTotalHead": 24,
-					"numberFatalitiesAccidentFullTime": 9297,
-					"numberFatalitiesAccidentHead": 2007,
-					"numberFatalitiesHealthFullTime": null,
-					"numberFatalitiesHealthHead": null
-				},
-				"workforceRenumerationCollectiveBargainingAndTraining": {
-					"numberMinimumWageFullTime": 99171.9,
-					"numberMinimumWageHead": 74542.85,
-					"percentageMinimumWage": null,
-					"moreThanHalf": "No",
-					"entryLevelWage": null,
-					"minimumWage": 75149.84,
-					"wageRatio": 44328.98,
-					"payGapBasis": null,
-					"grossPayMale": 34482.58,
-					"grossPayFemale": 63808.41,
-					"totalWorkHoursMale": 85074.75,
-					"totalWorkHoursFemale": 87511.69,
-					"averageWorkHoursMale": 60094.36,
-					"averageWorkHoursFemale": 35404.06,
-					"averageHourlyPayMale": 22668.26,
-					"averageHourlyPayFemale": 43889.99,
-					"payGap": 94547.9,
-					"numberBargainingAgreementsFullTime": 56252.61,
-					"numberBargainingAgreementsHead": 61955.04,
-					"ratioBargainingAgreement": 75.26,
-					"totalTrainingHoursMale": 91172.66,
-					"totalTrainingHoursFemale": null,
-					"averageTrainingHoursMale": 10842.76,
-					"averageTrainingHoursFemale": 20183.78
-				},
-				"workersInTheValueChainAffectedCommunitiesConsumersAndEndUsers": {
-					"negativeEffects": "Tenetur solutio voveo surculus adopto. Spectaculum vereor traho. Bene capillus vinculum tamdiu.\nClaudeo decor alias accedo cilicium pauper desipio cura voluptas. Vacuus talis validus credo. Suspendo tremo veritas.\nCernuus argumentum vulgus cicuta iusto. Contabesco commodo sit conicio accusator crapula vomer super. Vomica truculenter peccatus coma cinis.\nCohaero quibusdam carbo. Speculum corroboro pel trucido decerno quas quis carcer vinculum. Inventore tristis beneficium thorax.\nUmerus vigilo animus paulatim aggredior viduo patior somniculosus tunc speculum. Unus crinis vulnus aestus coniuratio turpis sto corroboro agnitio. Conventus calco eos avaritia paens ater.",
-					"numberConvictions": 92031.87,
-					"sumFines": 81835.65
 				}
 			}
 		},
-		"reportingPeriod": "2020"
+		"reportingPeriod": "2023"
 	},
 	{
 		"companyInformation": {
-			"companyName": "Kuhic and Sons",
-			"headquarters": "East Los Angeles",
-			"headquartersPostalCode": "12231-7873",
+			"companyName": "DuBuque - Bahringer",
+			"headquarters": "West Allis",
+			"headquartersPostalCode": null,
 			"sector": null,
 			"identifiers": {
 				"Lei": [],
 				"Isin": [
-					"54dgIwQKi9nR",
-					"jBgi52eW6js4"
-				],
-				"PermId": [],
+					"kQiHxkIVh5Lv"
+				],
+				"PermId": [
+					"9NQFiHNWOn"
+				],
 				"Ticker": [
-					"IMFS8EE"
+					"Ht53iiT"
 				],
 				"Duns": [],
-				"VatNumber": [
-					"Vmqf1NDTx"
-				],
+				"VatNumber": [],
 				"CompanyRegistrationNumber": []
 			},
-<<<<<<< HEAD
-			"countryCode": "NE",
-			"companyAlternativeNames": [
-				"DuBuque, Hermann and Windler"
-			],
-			"companyLegalForm": null,
-			"website": null,
-			"isTeaserCompany": false
-=======
 			"countryCode": "BN",
 			"companyAlternativeNames": [],
 			"companyLegalForm": "AG",
 			"website": "https://icy-symptom.com",
 			"isTeaserCompany": false,
 			"parentCompanyLei": "pkk6RPVwOKnrcl9OfYPb"
->>>>>>> 3e7dca87
 		},
 		"t": {
-			"basic": {
-				"basisForPreparation": {
-					"reportingBasis": {
-						"value": "Yes",
+			"general": {
+				"basicInformation": {
+					"reportingDate": "2024-10-05",
+					"sectors": [
+						"10.5",
+						"37.0",
+						"47.11",
+						"81.30"
+					],
+					"numberOfEmployees": 6980,
+					"fiscalYearStart": "2024-01-28",
+					"referencedReports": {
+						"IntegratedReport": {
+							"fileReference": "50a36c418baffd520bb92d84664f06f9732a21f4e2e5ecee6d9136f16e7e0b63",
+							"fileName": "IntegratedReport",
+							"isGroupLevel": null,
+							"reportDate": "2023-12-05",
+							"currency": "OMR"
+						},
+						"AnnualReport": {
+							"fileReference": "50a36c418baffd520bb92d84664f06f9732a21f4e2e5ecee6d9136f16e7e0b63",
+							"fileName": "AnnualReport",
+							"isGroupLevel": "No",
+							"reportDate": "2023-03-14",
+							"currency": "CHF"
+						}
+					}
+				},
+				"financialInformation": {
+					"revenueInEur": null,
+					"operatingCostInEur": 64153.68,
+					"capitalAssetsInEur": 17128.48
+				}
+			},
+			"power": {
+				"investments": {
+					"investmentsInEnhancingEnergyEfficiency": null
+				},
+				"consumption": {
+					"powerConsumptionInMwh": {
+						"value": 85164.41,
 						"dataSource": {
-							"fileName": "Certification",
-							"fileReference": "50a36c418baffd520bb92d84664f06f9732a21f4e2e5ecee6d9136f16e7e0b63"
-						}
-					},
-					"subsidiary": []
-				},
-				"practicesForTransitioningTowardsAMoreSustainableEconomy": {
-					"undertakenMeasures": "Aeger uberrime minus sed suppono abundans tyrannus autus valde. Arbor supplanto abutor spiritus. Pel defetiscor peccatus caelum umerus."
-				},
-				"energyAndGreenhousGasEmissions": {
-					"energyFossilFuels": 54920.27,
-					"electricityTotal": {
-						"value": 72281.03,
-						"dataSource": {
-							"page": 773,
-							"fileName": "AnnualReport",
-							"fileReference": "50a36c418baffd520bb92d84664f06f9732a21f4e2e5ecee6d9136f16e7e0b63",
-							"tagName": "experiences"
-						},
-						"comment": "override bluetooth alarm",
-						"quality": "Estimated"
-					},
-					"electricityNonRenewable": 44152.41,
-					"electricityRenewable": 63734.14,
-					"totalEmissions": {
-						"value": null,
-						"dataSource": null,
-						"comment": "copy back-end application",
-						"quality": "NA"
-					},
-					"scope1Emissions": {
-						"value": 39659.59,
-						"dataSource": {
-							"page": 403,
-							"fileName": "AnnualReport",
-							"fileReference": "50a36c418baffd520bb92d84664f06f9732a21f4e2e5ecee6d9136f16e7e0b63",
-							"tagName": "experiences"
-						},
-						"comment": "back up cross-platform program",
+							"page": 662,
+							"fileName": "IntegratedReport",
+							"fileReference": "50a36c418baffd520bb92d84664f06f9732a21f4e2e5ecee6d9136f16e7e0b63",
+							"tagName": "infrastructures"
+						},
+						"comment": "index bluetooth system",
 						"quality": "Reported"
 					},
-					"scope2Emissions": {
-						"value": 10637.81,
-						"dataSource": {
-							"page": 421,
-							"fileName": "SustainabilityReport",
-							"fileReference": "50a36c418baffd520bb92d84664f06f9732a21f4e2e5ecee6d9136f16e7e0b63",
-							"tagName": "e-markets"
-						},
-						"comment": "back up open-source monitor",
-						"quality": "Incomplete"
-					},
-					"scope3Emissions": null
-				},
-				"pollutionOfAirWaterSoil": {
-					"pollutionEmission": [
-						{
-							"pollutionType": "Mercury",
-							"emissionInKilograms": 65214.22,
-							"releaseMedium": "Soil"
-						},
-						{
-							"pollutionType": "Copernicium",
-							"emissionInKilograms": 10237.57,
-							"releaseMedium": "Water"
-						}
+					"powerFromRenewableSources": "Yes",
+					"energyConsumptionHeatingAndHotWaterInMwh": null,
+					"primaryEnergySourceForHeatingAndHotWater": "DistrictHeating",
+					"energyConsumptionCoveredByOwnRenewablePowerGeneration": null
+				}
+			},
+			"insurances": {
+				"naturalHazards": {
+					"insuranceAgainstNaturalHazards": "Yes",
+					"amountCoveredByInsuranceAgainstNaturalHazardsInEur": 57363.79,
+					"naturalHazardsCovered": [
+						"Avalanche",
+						"EarthQuake"
 					]
-				},
-				"biodiversity": {
-					"totalSealedAreaPreviousYear": 63906.58,
-					"totalSealedAreaReportingYear": null,
-					"percentualChangeSealedArea": 89.19,
-					"totalNatureOrientedAreaOnSitePreviousYear": 96102.12,
-					"totalNatureOrientedAreaOnSiteReportingYear": 25424.23,
-					"percentualChangeNatureOrientedOnSite": null,
-					"totalNatureOrientedAreaOffSitePreviousYear": 80701.77,
-					"totalNatureOrientedAreaOffSiteReportingYear": null,
-					"percentualChangeNatureOrientedOffSite": 27.57,
-					"totalUseOfLandPreviousYear": 26306.78,
-					"totalUseOfLandReportingYear": 78688.87,
-					"percentualChangeLandUse": 80.03
-				},
-				"water": {
-					"waterWithdrawalAllSites": {
-						"value": 13304.99,
-						"dataSource": {
-							"page": 276,
-							"fileName": "SustainabilityReport",
-							"fileReference": "50a36c418baffd520bb92d84664f06f9732a21f4e2e5ecee6d9136f16e7e0b63",
-							"tagName": "interfaces"
-						},
-						"comment": "back up 1080p port",
-						"quality": "Audited"
-					},
-					"waterWithdrawalStressSites": 65347.74,
-					"waterDischargeAllSites": 13620.36,
-					"waterDischargeStressSites": 93005.7,
-					"rainwaterAllSites": 6179.68,
-					"rainwaterStressSits": 74393.73,
-					"waterConsumptionAllSites": null,
-					"waterConsumptionStressSites": 11453.38
-				},
-				"resourceUseCircularEconomyAndWasteManagement": {
-					"totalWeightMaterials": 66274.6,
-					"weightRecycledMaterials": 70110.68,
-					"percentageRecycledMaterials": 34.89,
-					"weightRecycableMaterials": 29110.88,
-					"percentageRecycableMaterials": 7.17,
-					"measureWaste": "Volume"
-				},
-				"workforceGeneralCharacteristics": {
-					"measureEmployees": null,
-					"numberEmployeesFullTime": 75624.48,
-					"numberEmployeesHead": null,
-					"numberTemporaryContractFullTime": 69405.61,
-					"numberTemporaryContractHead": 41540.95,
-					"numberPermanentContractFullTime": null,
-					"numberPermanentContractHead": 84310.95,
-					"numberMaleFullTime": 21804.24,
-					"numberMaleHead": 78878.74,
-					"numberFemaleFullTime": 39238.08,
-					"numberFemaleHead": 46601.93,
-					"numberOtherFullTime": null,
-					"numberOtherHead": 78178.67,
-					"numberNotReportedFullTime": 15345.77,
-					"numberNotReportedHead": 92272.89
-				},
-				"workforceHealthAndSafety": {
-					"totalHours": 98775.85,
-					"numberAccidents": 2403,
-					"accidentLevel": 69280.73,
-					"numberFatalitiesTotalFullTime": 8305,
-					"numberFatalitiesTotalHead": null,
-					"numberFatalitiesAccidentFullTime": 7616,
-					"numberFatalitiesAccidentHead": 3605,
-					"numberFatalitiesHealthFullTime": 2854,
-					"numberFatalitiesHealthHead": 3374
-				},
-				"workforceRenumerationCollectiveBargainingAndTraining": {
-					"numberMinimumWageFullTime": 46997.75,
-					"numberMinimumWageHead": 63092.21,
-					"percentageMinimumWage": null,
-					"moreThanHalf": "Yes",
-					"entryLevelWage": 73777.24,
-					"minimumWage": 53195.19,
-					"wageRatio": null,
-					"payGapBasis": "Weekly",
-					"grossPayMale": 22166.83,
-					"grossPayFemale": 83211.43,
-					"totalWorkHoursMale": null,
-					"totalWorkHoursFemale": 14756.85,
-					"averageWorkHoursMale": null,
-					"averageWorkHoursFemale": 91974.23,
-					"averageHourlyPayMale": 11718.73,
-					"averageHourlyPayFemale": 56529.85,
-					"payGap": 99532.33,
-					"numberBargainingAgreementsFullTime": 7762.75,
-					"numberBargainingAgreementsHead": 96499.85,
-					"ratioBargainingAgreement": null,
-					"totalTrainingHoursMale": 62972.22,
-					"totalTrainingHoursFemale": 42981.87,
-					"averageTrainingHoursMale": null,
-					"averageTrainingHoursFemale": 68305.16
-				},
-				"workersInTheValueChainAffectedCommunitiesConsumersAndEndUsers": {
-					"negativeEffects": null,
-					"numberConvictions": 99960.43,
-					"sumFines": 94760.83
 				}
 			}
 		},
-		"reportingPeriod": "2022"
+		"reportingPeriod": "2024"
 	},
 	{
 		"companyInformation": {
-			"companyName": "O'Reilly Inc",
-			"headquarters": "Enafort",
-			"headquartersPostalCode": "38727-2433",
-			"sector": "infrastructures",
+			"companyName": "Klocko - Hintz",
+			"headquarters": "Rupertfield",
+			"headquartersPostalCode": "12203",
+			"sector": "web services",
 			"identifiers": {
 				"Lei": [],
 				"Isin": [
-					"1MmETypJUFqz"
+					"XVuahsJS391Z"
 				],
 				"PermId": [
-					"zX7vytAeGb"
-				],
-				"Ticker": [
-					"68Q3UkU"
-				],
+					"7RLCNfsiDS"
+				],
+				"Ticker": [],
 				"Duns": [],
 				"VatNumber": [],
-				"CompanyRegistrationNumber": [
-					"ynXRA747RgdNWw3"
-				]
-			},
-			"countryCode": "UG",
+				"CompanyRegistrationNumber": []
+			},
+			"countryCode": "PM",
 			"companyAlternativeNames": [
-				"Conn, Larkin and Abshire",
-				"Gerlach - Dietrich",
-				"Heller - Langworth"
+				"Bednar, Barrows and Hilpert",
+				"Boehm Group"
 			],
-<<<<<<< HEAD
-			"companyLegalForm": "Sole Trader",
-			"website": "https://clumsy-earthquake.biz/",
-			"isTeaserCompany": false
-=======
 			"companyLegalForm": null,
 			"website": "https://slim-doorpost.org/",
 			"isTeaserCompany": false,
 			"parentCompanyLei": null
->>>>>>> 3e7dca87
 		},
 		"t": {
-			"basic": {
-				"basisForPreparation": {
-					"reportingBasis": {
-						"value": "No",
-						"dataSource": {
-							"fileName": "Policy",
-							"fileReference": "50a36c418baffd520bb92d84664f06f9732a21f4e2e5ecee6d9136f16e7e0b63"
+			"general": {
+				"basicInformation": {
+					"reportingDate": "2024-03-10",
+					"sectors": [],
+					"numberOfEmployees": 7736,
+					"fiscalYearStart": "2024-12-19",
+					"referencedReports": {
+						"ESEFReport": {
+							"fileReference": "50a36c418baffd520bb92d84664f06f9732a21f4e2e5ecee6d9136f16e7e0b63",
+							"fileName": "ESEFReport",
+							"isGroupLevel": null,
+							"reportDate": null,
+							"currency": "CUP"
+						},
+						"AnnualReport": {
+							"fileReference": "50a36c418baffd520bb92d84664f06f9732a21f4e2e5ecee6d9136f16e7e0b63",
+							"fileName": "AnnualReport",
+							"isGroupLevel": "No",
+							"reportDate": "2023-06-21",
+							"currency": "MYR"
+						},
+						"IntegratedReport": {
+							"fileReference": "50a36c418baffd520bb92d84664f06f9732a21f4e2e5ecee6d9136f16e7e0b63",
+							"fileName": "IntegratedReport",
+							"isGroupLevel": null,
+							"reportDate": "2023-10-16",
+							"currency": "BRL"
+						},
+						"SustainabilityReport": {
+							"fileReference": "50a36c418baffd520bb92d84664f06f9732a21f4e2e5ecee6d9136f16e7e0b63",
+							"fileName": "SustainabilityReport",
+							"isGroupLevel": "No",
+							"reportDate": "2023-01-25",
+							"currency": "AZN"
 						}
-					},
-					"subsidiary": [
-						{
-							"nameOfSubsidiary": "Cartwright, Abernathy and Schimmel",
-							"addressOfSubsidiary": {
-								"streetAndHouseNumber": "E 5th Street 3594",
-								"postalCode": "84978",
-								"city": "Hyattborough",
-								"state": "Alaska",
-								"country": "DO"
-							}
-						}
-					]
-				},
-				"practicesForTransitioningTowardsAMoreSustainableEconomy": {
-					"undertakenMeasures": "Velut amitto utique tollo iure adsuesco beneficium corroboro. Amet copiose suggero votum tandem succurro cupiditas vespillo atrocitas caterva. Aegrus ambitus patria damnatio nemo."
-				},
-				"energyAndGreenhousGasEmissions": {
-					"energyFossilFuels": 57379.48,
-					"electricityTotal": {
-						"value": null,
-						"dataSource": {
-							"page": 152,
-							"fileName": "ESEFReport",
-							"fileReference": "50a36c418baffd520bb92d84664f06f9732a21f4e2e5ecee6d9136f16e7e0b63",
-							"tagName": "paradigms"
-						},
-						"comment": "compress virtual card",
-						"quality": "NA"
-					},
-					"electricityNonRenewable": 43800.71,
-					"electricityRenewable": 52100.85,
-					"totalEmissions": {
-						"value": 12682.91,
-						"dataSource": {
-							"page": 1149,
-							"fileName": "ESEFReport",
-							"fileReference": "50a36c418baffd520bb92d84664f06f9732a21f4e2e5ecee6d9136f16e7e0b63",
-							"tagName": "infrastructures"
-						},
-						"comment": "back up haptic firewall",
-						"quality": "Estimated"
-					},
-					"scope1Emissions": {
-						"value": 86378.09,
-						"dataSource": {
-							"page": 219,
-							"fileName": "ESEFReport",
-							"fileReference": "50a36c418baffd520bb92d84664f06f9732a21f4e2e5ecee6d9136f16e7e0b63",
-							"tagName": "relationships"
-						},
-						"comment": "quantify multi-byte port",
-						"quality": "Incomplete"
-					},
-					"scope2Emissions": null,
-					"scope3Emissions": null
-				},
-				"pollutionOfAirWaterSoil": {
-					"pollutionEmission": [
-						{
-							"pollutionType": "Lead",
-							"emissionInKilograms": 88910.7,
-							"releaseMedium": "Soil"
-						}
-					]
-				},
-				"biodiversity": {
-					"totalSealedAreaPreviousYear": 21867.63,
-					"totalSealedAreaReportingYear": null,
-					"percentualChangeSealedArea": 60.03,
-					"totalNatureOrientedAreaOnSitePreviousYear": 38844.27,
-					"totalNatureOrientedAreaOnSiteReportingYear": 10821.83,
-					"percentualChangeNatureOrientedOnSite": 1.37,
-					"totalNatureOrientedAreaOffSitePreviousYear": null,
-					"totalNatureOrientedAreaOffSiteReportingYear": null,
-					"percentualChangeNatureOrientedOffSite": 45.82,
-					"totalUseOfLandPreviousYear": 7585.68,
-					"totalUseOfLandReportingYear": 3763.89,
-					"percentualChangeLandUse": 7.62
-				},
-				"water": {
-					"waterWithdrawalAllSites": {
-						"value": 84828.84,
-						"dataSource": {
-							"page": 590,
-							"fileName": "ESEFReport",
-							"fileReference": "50a36c418baffd520bb92d84664f06f9732a21f4e2e5ecee6d9136f16e7e0b63",
-							"tagName": "methodologies"
-						},
-						"comment": "compress wireless panel",
-						"quality": "Audited"
-					},
-					"waterWithdrawalStressSites": 52156.57,
-					"waterDischargeAllSites": null,
-					"waterDischargeStressSites": 30769.89,
-					"rainwaterAllSites": 39659.77,
-					"rainwaterStressSits": 93250.84,
-					"waterConsumptionAllSites": 54972.71,
-					"waterConsumptionStressSites": 47905.17
-				},
-				"resourceUseCircularEconomyAndWasteManagement": {
-					"totalWeightMaterials": 4188.44,
-					"weightRecycledMaterials": null,
-					"percentageRecycledMaterials": null,
-					"weightRecycableMaterials": null,
-					"percentageRecycableMaterials": 20.81,
-					"measureWaste": "Volume"
-				},
-				"workforceGeneralCharacteristics": {
-					"measureEmployees": "FullTimeEquivalents",
-					"numberEmployeesFullTime": 71789.58,
-					"numberEmployeesHead": 5702.14,
-					"numberTemporaryContractFullTime": 31833.67,
-					"numberTemporaryContractHead": 29916.97,
-					"numberPermanentContractFullTime": 17665.78,
-					"numberPermanentContractHead": null,
-					"numberMaleFullTime": 76560.07,
-					"numberMaleHead": 61741.96,
-					"numberFemaleFullTime": null,
-					"numberFemaleHead": 33928.97,
-					"numberOtherFullTime": 8702.34,
-					"numberOtherHead": 77635.45,
-					"numberNotReportedFullTime": 13105.19,
-					"numberNotReportedHead": 62849.46
-				},
-				"workforceHealthAndSafety": {
-					"totalHours": null,
-					"numberAccidents": 1073,
-					"accidentLevel": 56958.27,
-					"numberFatalitiesTotalFullTime": 7964,
-					"numberFatalitiesTotalHead": 8587,
-					"numberFatalitiesAccidentFullTime": 3925,
-					"numberFatalitiesAccidentHead": 3475,
-					"numberFatalitiesHealthFullTime": 4972,
-					"numberFatalitiesHealthHead": 9379
-				},
-				"workforceRenumerationCollectiveBargainingAndTraining": {
-					"numberMinimumWageFullTime": null,
-					"numberMinimumWageHead": null,
-					"percentageMinimumWage": 76.41,
-					"moreThanHalf": "No",
-					"entryLevelWage": 91175.55,
-					"minimumWage": 45046.22,
-					"wageRatio": null,
-					"payGapBasis": "Weekly",
-					"grossPayMale": 55827.17,
-					"grossPayFemale": 94377.59,
-					"totalWorkHoursMale": 91020.5,
-					"totalWorkHoursFemale": 51067.54,
-					"averageWorkHoursMale": 98279.87,
-					"averageWorkHoursFemale": 97801.41,
-					"averageHourlyPayMale": null,
-					"averageHourlyPayFemale": 26617.36,
-					"payGap": 88235.04,
-					"numberBargainingAgreementsFullTime": 63306.68,
-					"numberBargainingAgreementsHead": 38100.41,
-					"ratioBargainingAgreement": 2.22,
-					"totalTrainingHoursMale": 54226.77,
-					"totalTrainingHoursFemale": 74538.95,
-					"averageTrainingHoursMale": 38744.49,
-					"averageTrainingHoursFemale": 43261.39
-				},
-				"workersInTheValueChainAffectedCommunitiesConsumersAndEndUsers": {
-					"negativeEffects": "Aveho concido audacia sumo summisse velut desipio suppellex maxime terreo. Utpote adflicto vero tot thymbra tergum. Anser ver amoveo nemo usus cornu antepono velut crapula.\nConor cui cohibeo vos solio canonicus. Appello debeo sollicito currus patria arbitro synagoga deleo. Maiores vis animi audio torrens et approbo.",
-					"numberConvictions": 44304.66,
-					"sumFines": 60350.81
+					}
+				},
+				"financialInformation": {
+					"revenueInEur": 67782.56,
+					"operatingCostInEur": 26708.39,
+					"capitalAssetsInEur": 31554.96
+				}
+			},
+			"power": {
+				"investments": {
+					"investmentsInEnhancingEnergyEfficiency": "Over25Percent"
+				},
+				"consumption": {
+					"powerConsumptionInMwh": null,
+					"powerFromRenewableSources": "No",
+					"energyConsumptionHeatingAndHotWaterInMwh": 5339.08,
+					"primaryEnergySourceForHeatingAndHotWater": "Gas",
+					"energyConsumptionCoveredByOwnRenewablePowerGeneration": "Between25And50Percent"
+				}
+			},
+			"insurances": {
+				"naturalHazards": {
+					"insuranceAgainstNaturalHazards": "Yes",
+					"amountCoveredByInsuranceAgainstNaturalHazardsInEur": null,
+					"naturalHazardsCovered": null
 				}
 			}
 		},
-		"reportingPeriod": "2022"
+		"reportingPeriod": "2020"
 	},
 	{
 		"companyInformation": {
-			"companyName": "Ziemann Inc",
-			"headquarters": "Streichbury",
-			"headquartersPostalCode": "95404-7759",
-			"sector": "metrics",
+			"companyName": "Weimann LLC",
+			"headquarters": "Runolfssonburgh",
+			"headquartersPostalCode": "63592",
+			"sector": "experiences",
 			"identifiers": {
-				"Lei": [],
+				"Lei": [
+					"zcbtMQFOqo71RFd4xD0w"
+				],
 				"Isin": [
-					"SgMBLbW7lOxe"
-				],
-				"PermId": [],
-				"Ticker": [],
-				"Duns": [],
+					"Mmi8eBdGN96v",
+					"p6zPKaTLUaXv"
+				],
+				"PermId": [
+					"CKGnUBmsWZ"
+				],
+				"Ticker": [
+					"JYBHpto"
+				],
+				"Duns": [
+					"Jwe6DrZQU"
+				],
 				"VatNumber": [
-					"QYvXO6bGs"
+					"C1YBRoiCh"
 				],
 				"CompanyRegistrationNumber": [
-					"hWz1krEEc8IN6Dg"
+					"7wagRJhajVU5Jto"
 				]
 			},
-<<<<<<< HEAD
-			"countryCode": "BW",
-			"companyAlternativeNames": [
-				"Koch, Cummerata and Harvey",
-				"Kub, Quitzon and Nolan"
-			],
-			"companyLegalForm": "AG",
-			"website": "https://medical-bone.net/",
-			"isTeaserCompany": false
-=======
 			"countryCode": "PW",
 			"companyAlternativeNames": [],
 			"companyLegalForm": null,
 			"website": "https://glorious-bow.biz/",
 			"isTeaserCompany": false,
 			"parentCompanyLei": null
->>>>>>> 3e7dca87
 		},
 		"t": {
-			"basic": {
-				"basisForPreparation": {
-					"reportingBasis": {
-						"value": "No",
+			"general": {
+				"basicInformation": {
+					"reportingDate": "2024-11-08",
+					"sectors": [],
+					"numberOfEmployees": 8306,
+					"fiscalYearStart": "2024-12-07",
+					"referencedReports": {
+						"AnnualReport": {
+							"fileReference": "50a36c418baffd520bb92d84664f06f9732a21f4e2e5ecee6d9136f16e7e0b63",
+							"fileName": "AnnualReport",
+							"isGroupLevel": "Yes",
+							"reportDate": "2023-02-23",
+							"currency": "BHD"
+						},
+						"IntegratedReport": {
+							"fileReference": "50a36c418baffd520bb92d84664f06f9732a21f4e2e5ecee6d9136f16e7e0b63",
+							"fileName": "IntegratedReport",
+							"isGroupLevel": "No",
+							"reportDate": "2023-03-31",
+							"currency": null
+						},
+						"SustainabilityReport": {
+							"fileReference": "50a36c418baffd520bb92d84664f06f9732a21f4e2e5ecee6d9136f16e7e0b63",
+							"fileName": "SustainabilityReport",
+							"isGroupLevel": "Yes",
+							"reportDate": null,
+							"currency": "XCD"
+						},
+						"ESEFReport": {
+							"fileReference": "50a36c418baffd520bb92d84664f06f9732a21f4e2e5ecee6d9136f16e7e0b63",
+							"fileName": "ESEFReport",
+							"isGroupLevel": "Yes",
+							"reportDate": "2023-02-23",
+							"currency": "PYG"
+						}
+					}
+				},
+				"financialInformation": {
+					"revenueInEur": 48755.52,
+					"operatingCostInEur": null,
+					"capitalAssetsInEur": 72452.06
+				}
+			},
+			"power": {
+				"investments": {
+					"investmentsInEnhancingEnergyEfficiency": "Between15And20Percent"
+				},
+				"consumption": {
+					"powerConsumptionInMwh": {
+						"value": null,
 						"dataSource": {
-							"fileName": "Certification",
-							"fileReference": "50a36c418baffd520bb92d84664f06f9732a21f4e2e5ecee6d9136f16e7e0b63"
-						}
-					},
-					"subsidiary": [
-						{
-							"nameOfSubsidiary": null,
-							"addressOfSubsidiary": {
-								"streetAndHouseNumber": "S 14th Street 72217",
-								"postalCode": null,
-								"city": "Halvorsonhaven",
-								"state": "Oklahoma",
-								"country": "EE"
-							}
-						},
-						{
-							"nameOfSubsidiary": "Fay, Schaefer and Price",
-							"addressOfSubsidiary": {
-								"streetAndHouseNumber": "Anderson Row 74677",
-								"postalCode": "23427-2029",
-								"city": "Port Darryl",
-								"state": "Delaware",
-								"country": "BS"
-							}
-						},
-						{
-							"nameOfSubsidiary": null,
-							"addressOfSubsidiary": {
-								"streetAndHouseNumber": "Jarrod Square 39158",
-								"postalCode": "92625-8293",
-								"city": "South Tiastad",
-								"state": "Kansas",
-								"country": "GL"
-							}
-						}
-					]
-				},
-				"practicesForTransitioningTowardsAMoreSustainableEconomy": {
-					"undertakenMeasures": null
-				},
-				"energyAndGreenhousGasEmissions": {
-					"energyFossilFuels": null,
-					"electricityTotal": {
-						"value": 56993.27,
-						"dataSource": {
-							"page": 572,
+							"page": 134,
 							"fileName": "ESEFReport",
 							"fileReference": "50a36c418baffd520bb92d84664f06f9732a21f4e2e5ecee6d9136f16e7e0b63",
-							"tagName": "schemas"
-						},
-						"comment": "synthesize optical capacitor",
-						"quality": "Audited"
-					},
-					"electricityNonRenewable": null,
-					"electricityRenewable": 8555.63,
-					"totalEmissions": {
-						"value": 54688.75,
-						"dataSource": {
-							"page": 761,
-							"fileName": "ESEFReport",
-							"fileReference": "50a36c418baffd520bb92d84664f06f9732a21f4e2e5ecee6d9136f16e7e0b63",
-							"tagName": "e-commerce"
-						},
-						"comment": null,
-						"quality": "Reported"
-					},
-					"scope1Emissions": {
-						"value": 96883.48,
-						"dataSource": {
-							"page": 154,
-							"fileName": "ESEFReport",
-							"fileReference": "50a36c418baffd520bb92d84664f06f9732a21f4e2e5ecee6d9136f16e7e0b63",
-							"tagName": "niches"
-						},
-						"comment": "override auxiliary matrix",
-						"quality": "Estimated"
-					},
-					"scope2Emissions": {
-						"value": null,
-						"dataSource": null,
-						"comment": "parse auxiliary capacitor",
+							"tagName": "functionalities"
+						},
+						"comment": "index wireless matrix",
 						"quality": "NA"
 					},
-					"scope3Emissions": {
-						"value": 47343.69,
-						"dataSource": null,
-						"comment": "generate multi-byte system",
-						"quality": "Estimated"
-					}
-				},
-				"pollutionOfAirWaterSoil": {
-					"pollutionEmission": [
-						{
-							"pollutionType": "Mercury",
-							"emissionInKilograms": 83947.96,
-							"releaseMedium": "Water"
-						}
+					"powerFromRenewableSources": "Yes",
+					"energyConsumptionHeatingAndHotWaterInMwh": 87442.23,
+					"primaryEnergySourceForHeatingAndHotWater": "Gas",
+					"energyConsumptionCoveredByOwnRenewablePowerGeneration": "Between50And75Percent"
+				}
+			},
+			"insurances": {
+				"naturalHazards": {
+					"insuranceAgainstNaturalHazards": "Yes",
+					"amountCoveredByInsuranceAgainstNaturalHazardsInEur": 20013.19,
+					"naturalHazardsCovered": [
+						"Wind",
+						"Flooding",
+						"Snow",
+						"Hail",
+						"Avalanche"
 					]
-				},
-				"biodiversity": {
-					"totalSealedAreaPreviousYear": 21855.14,
-					"totalSealedAreaReportingYear": null,
-					"percentualChangeSealedArea": 56.26,
-					"totalNatureOrientedAreaOnSitePreviousYear": 12018.43,
-					"totalNatureOrientedAreaOnSiteReportingYear": null,
-					"percentualChangeNatureOrientedOnSite": 56.95,
-					"totalNatureOrientedAreaOffSitePreviousYear": 52357.59,
-					"totalNatureOrientedAreaOffSiteReportingYear": null,
-					"percentualChangeNatureOrientedOffSite": 86.61,
-					"totalUseOfLandPreviousYear": 30964.55,
-					"totalUseOfLandReportingYear": null,
-					"percentualChangeLandUse": 91.69
-				},
-				"water": {
-					"waterWithdrawalAllSites": {
-						"value": 59477.37,
-						"dataSource": {
-							"page": 485,
-							"fileName": "ESEFReport",
-							"fileReference": "50a36c418baffd520bb92d84664f06f9732a21f4e2e5ecee6d9136f16e7e0b63",
-							"tagName": "e-markets"
-						},
-						"comment": "back up cross-platform circuit",
-						"quality": "Reported"
-					},
-					"waterWithdrawalStressSites": 2516.36,
-					"waterDischargeAllSites": 85510.47,
-					"waterDischargeStressSites": 30915.93,
-					"rainwaterAllSites": 60521.75,
-					"rainwaterStressSits": 89821.58,
-					"waterConsumptionAllSites": 77200.01,
-					"waterConsumptionStressSites": 16397.58
-				},
-				"resourceUseCircularEconomyAndWasteManagement": {
-					"totalWeightMaterials": 47711.54,
-					"weightRecycledMaterials": 87063.79,
-					"percentageRecycledMaterials": null,
-					"weightRecycableMaterials": 35872.01,
-					"percentageRecycableMaterials": 1.23,
-					"measureWaste": "WeightPreferred"
-				},
-				"workforceGeneralCharacteristics": {
-					"measureEmployees": "FullTimeEquivalents",
-					"numberEmployeesFullTime": 737.02,
-					"numberEmployeesHead": 30243.25,
-					"numberTemporaryContractFullTime": null,
-					"numberTemporaryContractHead": 63260.82,
-					"numberPermanentContractFullTime": null,
-					"numberPermanentContractHead": 32065.73,
-					"numberMaleFullTime": null,
-					"numberMaleHead": 99737.61,
-					"numberFemaleFullTime": 77546.03,
-					"numberFemaleHead": null,
-					"numberOtherFullTime": 95026.67,
-					"numberOtherHead": 60641.36,
-					"numberNotReportedFullTime": 96597.15,
-					"numberNotReportedHead": 36819.21
-				},
-				"workforceHealthAndSafety": {
-					"totalHours": 19726.75,
-					"numberAccidents": null,
-					"accidentLevel": null,
-					"numberFatalitiesTotalFullTime": 8394,
-					"numberFatalitiesTotalHead": 847,
-					"numberFatalitiesAccidentFullTime": null,
-					"numberFatalitiesAccidentHead": 9629,
-					"numberFatalitiesHealthFullTime": 5112,
-					"numberFatalitiesHealthHead": 8135
-				},
-				"workforceRenumerationCollectiveBargainingAndTraining": {
-					"numberMinimumWageFullTime": null,
-					"numberMinimumWageHead": 21653.08,
-					"percentageMinimumWage": 72.47,
-					"moreThanHalf": "No",
-					"entryLevelWage": null,
-					"minimumWage": 36901.64,
-					"wageRatio": 2839.3,
-					"payGapBasis": "Annual",
-					"grossPayMale": 70020.01,
-					"grossPayFemale": 59722.29,
-					"totalWorkHoursMale": null,
-					"totalWorkHoursFemale": 77478.7,
-					"averageWorkHoursMale": null,
-					"averageWorkHoursFemale": 62184.87,
-					"averageHourlyPayMale": 29538.46,
-					"averageHourlyPayFemale": 60992.68,
-					"payGap": 51390.19,
-					"numberBargainingAgreementsFullTime": null,
-					"numberBargainingAgreementsHead": 48573.95,
-					"ratioBargainingAgreement": 53.66,
-					"totalTrainingHoursMale": 1593.59,
-					"totalTrainingHoursFemale": 52896.08,
-					"averageTrainingHoursMale": null,
-					"averageTrainingHoursFemale": 41864.96
-				},
-				"workersInTheValueChainAffectedCommunitiesConsumersAndEndUsers": {
-					"negativeEffects": "Verbera deprimo aestus cubitum crastinus in tergiversatio audax eum aduro. Coadunatio abbas vesper utilis cogo. Aut alii vito denego ascisco demens voveo.\nConcedo solvo defleo demitto adinventitias totam denuo voveo agnosco iusto. Vulnus admoveo degenero dens amiculum suscipit ascit auditor xiphias terminatio. Arto aufero calcar considero triumphus demo.",
-					"numberConvictions": 27144.16,
-					"sumFines": 31481.6
 				}
 			}
 		},
-		"reportingPeriod": "2022"
+		"reportingPeriod": "2021"
 	},
 	{
 		"companyInformation": {
-			"companyName": "Moen, Parker and Kutch",
-			"headquarters": "West Deloreston",
-			"headquartersPostalCode": "52531-2552",
-			"sector": "functionalities",
+			"companyName": "Johnson, Smitham and Nicolas",
+			"headquarters": "West Darrinboro",
+			"headquartersPostalCode": "97523",
+			"sector": "systems",
 			"identifiers": {
-				"Lei": [],
+				"Lei": [
+					"agnkB3c5i6HhHUCg63LY"
+				],
 				"Isin": [
-					"TLA83kClR6cy"
-				],
-				"PermId": [],
+					"uGmnsYNGZZ8K",
+					"ApynxflsjsRQ"
+				],
+				"PermId": [
+					"mWrvN9E78O"
+				],
 				"Ticker": [
-					"DMlOoU1"
+					"Dg8NyNd"
 				],
 				"Duns": [],
-				"VatNumber": [],
-				"CompanyRegistrationNumber": [
-					"vZ2nXOHYLEfnmgb"
-				]
-			},
-			"countryCode": "IL",
+				"VatNumber": [
+					"Cw2aIVyOK"
+				],
+				"CompanyRegistrationNumber": []
+			},
+			"countryCode": "SS",
 			"companyAlternativeNames": [
-				"Prosacco, Littel and Steuber"
+				"Stehr - Schroeder"
 			],
-<<<<<<< HEAD
-			"companyLegalForm": null,
-			"website": "https://optimal-ping.org",
-			"isTeaserCompany": false
-=======
 			"companyLegalForm": "GmbH",
 			"website": "https://memorable-armpit.com/",
 			"isTeaserCompany": false,
 			"parentCompanyLei": "zcbtMQFOqo71RFd4xD0w"
->>>>>>> 3e7dca87
 		},
 		"t": {
-			"basic": {
-				"basisForPreparation": {
-					"reportingBasis": {
-						"value": "Yes",
-						"dataSource": null
-					},
-					"subsidiary": [
-						{
-							"nameOfSubsidiary": "Gusikowski Group",
-							"addressOfSubsidiary": {
-								"streetAndHouseNumber": "Schmeler Route 1504",
-								"postalCode": "73278",
-								"city": "Strackeboro",
-								"state": null,
-								"country": "MX"
-							}
-						},
-						{
-							"nameOfSubsidiary": "Kunze - Brakus",
-							"addressOfSubsidiary": {
-								"streetAndHouseNumber": "Elisa Alley 79084",
-								"postalCode": "34485-3796",
-								"city": "Candacestad",
-								"state": "Kentucky",
-								"country": "KN"
-							}
+			"general": {
+				"basicInformation": {
+					"reportingDate": "2024-08-09",
+					"sectors": [
+						"41.2",
+						"84",
+						"P"
+					],
+					"numberOfEmployees": 4674,
+					"fiscalYearStart": "2024-09-11",
+					"referencedReports": {
+						"ESEFReport": {
+							"fileReference": "50a36c418baffd520bb92d84664f06f9732a21f4e2e5ecee6d9136f16e7e0b63",
+							"fileName": "ESEFReport",
+							"isGroupLevel": "No",
+							"reportDate": "2023-11-27",
+							"currency": "AFN"
+						},
+						"SustainabilityReport": {
+							"fileReference": "50a36c418baffd520bb92d84664f06f9732a21f4e2e5ecee6d9136f16e7e0b63",
+							"fileName": "SustainabilityReport",
+							"isGroupLevel": null,
+							"reportDate": "2023-10-22",
+							"currency": "SLE"
+						},
+						"IntegratedReport": {
+							"fileReference": "50a36c418baffd520bb92d84664f06f9732a21f4e2e5ecee6d9136f16e7e0b63",
+							"fileName": "IntegratedReport",
+							"isGroupLevel": "No",
+							"reportDate": null,
+							"currency": "UZS"
 						}
+					}
+				},
+				"financialInformation": {
+					"revenueInEur": 32259.93,
+					"operatingCostInEur": null,
+					"capitalAssetsInEur": null
+				}
+			},
+			"power": {
+				"investments": {
+					"investmentsInEnhancingEnergyEfficiency": "Between15And20Percent"
+				},
+				"consumption": {
+					"powerConsumptionInMwh": null,
+					"powerFromRenewableSources": "No",
+					"energyConsumptionHeatingAndHotWaterInMwh": 98996.43,
+					"primaryEnergySourceForHeatingAndHotWater": "Oil",
+					"energyConsumptionCoveredByOwnRenewablePowerGeneration": null
+				}
+			},
+			"insurances": {
+				"naturalHazards": {
+					"insuranceAgainstNaturalHazards": null,
+					"amountCoveredByInsuranceAgainstNaturalHazardsInEur": 69132.37,
+					"naturalHazardsCovered": [
+						"Avalanche",
+						"Hail",
+						"EarthQuake"
 					]
-				},
-				"practicesForTransitioningTowardsAMoreSustainableEconomy": {
-					"undertakenMeasures": "Conitor dens sint paens. Voluptates cinis comptus qui contigo laudantium totidem. Acceptus amicitia vomica."
-				},
-				"energyAndGreenhousGasEmissions": {
-					"energyFossilFuels": 79235.7,
-					"electricityTotal": {
-						"value": null,
-						"dataSource": {
-							"page": 110,
-							"fileName": "ESEFReport",
-							"fileReference": "50a36c418baffd520bb92d84664f06f9732a21f4e2e5ecee6d9136f16e7e0b63",
-							"tagName": "relationships"
-						},
-						"comment": "override virtual hard drive",
-						"quality": "NA"
-					},
-					"electricityNonRenewable": 38988.26,
-					"electricityRenewable": 35088.62,
-					"totalEmissions": {
-						"value": 38414.9,
-						"dataSource": {
-							"page": 1168,
-							"fileName": "ESEFReport",
-							"fileReference": "50a36c418baffd520bb92d84664f06f9732a21f4e2e5ecee6d9136f16e7e0b63",
-							"tagName": "e-business"
-						},
-						"comment": "connect redundant port",
-						"quality": "Reported"
-					},
-					"scope1Emissions": {
-						"value": 65558.71,
-						"dataSource": null,
-						"comment": "quantify 1080p bandwidth",
-						"quality": "Estimated"
-					},
-					"scope2Emissions": {
-						"value": 45529.6,
-						"dataSource": {
-							"page": 611,
-							"fileName": "IntegratedReport",
-							"fileReference": "50a36c418baffd520bb92d84664f06f9732a21f4e2e5ecee6d9136f16e7e0b63",
-							"tagName": "supply-chains"
-						},
-						"comment": "compress wireless interface",
-						"quality": "Incomplete"
-					},
-					"scope3Emissions": {
-						"value": 86735.53,
-						"dataSource": {
-							"page": 447,
-							"fileName": "ESEFReport",
-							"fileReference": "50a36c418baffd520bb92d84664f06f9732a21f4e2e5ecee6d9136f16e7e0b63",
-							"tagName": "schemas"
-						},
-						"comment": "override neural port",
-						"quality": "Audited"
-					}
-				},
-				"pollutionOfAirWaterSoil": {
-					"pollutionEmission": [
-						{
-							"pollutionType": "Niobium",
-							"emissionInKilograms": null,
-							"releaseMedium": "Soil"
-						},
-						{
-							"pollutionType": "Promethium",
-							"emissionInKilograms": 7503.39,
-							"releaseMedium": "Water"
-						},
-						{
-							"pollutionType": "Nihonium",
-							"emissionInKilograms": 67753.48,
-							"releaseMedium": "Soil"
-						}
-					]
-				},
-				"biodiversity": {
-					"totalSealedAreaPreviousYear": 57715.58,
-					"totalSealedAreaReportingYear": 49951.34,
-					"percentualChangeSealedArea": 41.42,
-					"totalNatureOrientedAreaOnSitePreviousYear": 95527.07,
-					"totalNatureOrientedAreaOnSiteReportingYear": 32376.12,
-					"percentualChangeNatureOrientedOnSite": 60.35,
-					"totalNatureOrientedAreaOffSitePreviousYear": 12664.82,
-					"totalNatureOrientedAreaOffSiteReportingYear": 17609.78,
-					"percentualChangeNatureOrientedOffSite": 84.4,
-					"totalUseOfLandPreviousYear": 22668.12,
-					"totalUseOfLandReportingYear": 41744.3,
-					"percentualChangeLandUse": null
-				},
-				"water": {
-					"waterWithdrawalAllSites": {
-						"value": 87887.32,
-						"dataSource": {
-							"page": 882,
-							"fileName": "IntegratedReport",
-							"fileReference": "50a36c418baffd520bb92d84664f06f9732a21f4e2e5ecee6d9136f16e7e0b63",
-							"tagName": "networks"
-						},
-						"comment": "parse mobile alarm",
-						"quality": "Audited"
-					},
-					"waterWithdrawalStressSites": 3854.48,
-					"waterDischargeAllSites": 71796.57,
-					"waterDischargeStressSites": 76635.63,
-					"rainwaterAllSites": null,
-					"rainwaterStressSits": 72872.44,
-					"waterConsumptionAllSites": 13441.8,
-					"waterConsumptionStressSites": 48941.9
-				},
-				"resourceUseCircularEconomyAndWasteManagement": {
-					"totalWeightMaterials": 57425.11,
-					"weightRecycledMaterials": 3687.38,
-					"percentageRecycledMaterials": 96.13,
-					"weightRecycableMaterials": 25374.72,
-					"percentageRecycableMaterials": null,
-					"measureWaste": "Volume"
-				},
-				"workforceGeneralCharacteristics": {
-					"measureEmployees": "FullTimeEquivalents",
-					"numberEmployeesFullTime": null,
-					"numberEmployeesHead": 52949.18,
-					"numberTemporaryContractFullTime": null,
-					"numberTemporaryContractHead": 52701.34,
-					"numberPermanentContractFullTime": 39164.54,
-					"numberPermanentContractHead": 57950.82,
-					"numberMaleFullTime": null,
-					"numberMaleHead": 50331.24,
-					"numberFemaleFullTime": 57543.9,
-					"numberFemaleHead": 97681.62,
-					"numberOtherFullTime": 62138.72,
-					"numberOtherHead": 26913.13,
-					"numberNotReportedFullTime": 56238.01,
-					"numberNotReportedHead": 75353.22
-				},
-				"workforceHealthAndSafety": {
-					"totalHours": 78745.53,
-					"numberAccidents": null,
-					"accidentLevel": 57055.03,
-					"numberFatalitiesTotalFullTime": 5566,
-					"numberFatalitiesTotalHead": 8401,
-					"numberFatalitiesAccidentFullTime": null,
-					"numberFatalitiesAccidentHead": null,
-					"numberFatalitiesHealthFullTime": 8838,
-					"numberFatalitiesHealthHead": 3305
-				},
-				"workforceRenumerationCollectiveBargainingAndTraining": {
-					"numberMinimumWageFullTime": 45374.96,
-					"numberMinimumWageHead": null,
-					"percentageMinimumWage": 18.46,
-					"moreThanHalf": "Yes",
-					"entryLevelWage": 79841.87,
-					"minimumWage": 86214.2,
-					"wageRatio": null,
-					"payGapBasis": "Annual",
-					"grossPayMale": 32379.57,
-					"grossPayFemale": 44621.79,
-					"totalWorkHoursMale": 88960.27,
-					"totalWorkHoursFemale": 79859.89,
-					"averageWorkHoursMale": 81633.96,
-					"averageWorkHoursFemale": 72985.14,
-					"averageHourlyPayMale": null,
-					"averageHourlyPayFemale": null,
-					"payGap": 89797.15,
-					"numberBargainingAgreementsFullTime": 22879.6,
-					"numberBargainingAgreementsHead": null,
-					"ratioBargainingAgreement": 83.07,
-					"totalTrainingHoursMale": null,
-					"totalTrainingHoursFemale": 88629.86,
-					"averageTrainingHoursMale": 14042.56,
-					"averageTrainingHoursFemale": 44139.88
-				},
-				"workersInTheValueChainAffectedCommunitiesConsumersAndEndUsers": {
-					"negativeEffects": "Acies assentator verbera theatrum sum ascisco compello ut adhuc cursus. Advoco ipsa vinculum confugo magni tunc tergiversatio. Benigne spes uberrime confugo congregatio.\nSapiente suggero una clarus substantia viridis copiose tutamen supplanto antea. Caelum chirographum advenio valetudo. Vulnero cura commemoro terra dapifer tabernus.\nDelibero vapulus verbum rem universe. Voluptate absens eius accendo currus bos valens sono quis. Corona ventus caries alter surgo laboriosam solvo calco consequuntur.\nVerecundia vobis artificiose cupressus conservo pariatur stips fuga caute cohibeo. Vesper teres illo sed tantum decumbo carbo valens cupiditas attollo. Conservo summa demulceo speculum constans copiose cubitum.",
-					"numberConvictions": 94724.42,
-					"sumFines": 61757.61
 				}
 			}
 		},
-		"reportingPeriod": "2020"
+		"reportingPeriod": "2023"
 	},
 	{
 		"companyInformation": {
-			"companyName": "Bechtelar - Wunsch",
-			"headquarters": "Rempelfield",
-			"headquartersPostalCode": "54060",
-			"sector": "lifetime value",
+			"companyName": "Bartell - Cassin",
+			"headquarters": "Port Dustinberg",
+			"headquartersPostalCode": null,
+			"sector": null,
 			"identifiers": {
 				"Lei": [],
 				"Isin": [
-					"4VjSnuQ2xxwy",
-					"gjSrnQM0nlMH"
+					"VTYXW2usu6zJ",
+					"IqBgf90bKx5z"
 				],
 				"PermId": [
-					"yeYfqLHXvo"
-				],
-				"Ticker": [
-					"e8N86xw"
-				],
+					"0C7xfxTWXF"
+				],
+				"Ticker": [],
 				"Duns": [
-					"SHg9kkLYX"
-				],
-				"VatNumber": [],
-				"CompanyRegistrationNumber": [
-					"H5rMegOZUciMx3u"
-				]
-			},
-			"countryCode": "IL",
+					"tn0Wx7qLl"
+				],
+				"VatNumber": [
+					"iQj7g3DV9"
+				],
+				"CompanyRegistrationNumber": []
+			},
+			"countryCode": "AO",
 			"companyAlternativeNames": [
-				"Abernathy Inc",
-				"Larson - O'Hara"
+				"Beahan, Paucek and Boehm",
+				"Hettinger, Gerlach and Roberts",
+				"Kunde Group",
+				"Olson - Conn"
 			],
-<<<<<<< HEAD
-			"companyLegalForm": "Partnership without Limited Liability",
-			"website": "https://worrisome-epauliere.name",
-			"isTeaserCompany": false
-=======
 			"companyLegalForm": null,
 			"website": "https://lumbering-inflation.biz/",
 			"isTeaserCompany": false,
 			"parentCompanyLei": "agnkB3c5i6HhHUCg63LY"
->>>>>>> 3e7dca87
 		},
 		"t": {
-			"basic": {
-				"basisForPreparation": {
-					"reportingBasis": {
-						"value": "No",
+			"general": {
+				"basicInformation": {
+					"reportingDate": "2024-09-02",
+					"sectors": [
+						"16"
+					],
+					"numberOfEmployees": 3444,
+					"fiscalYearStart": "2024-11-20",
+					"referencedReports": {
+						"ESEFReport": {
+							"fileReference": "50a36c418baffd520bb92d84664f06f9732a21f4e2e5ecee6d9136f16e7e0b63",
+							"fileName": "ESEFReport",
+							"isGroupLevel": "No",
+							"reportDate": "2023-12-16",
+							"currency": "STN"
+						},
+						"AnnualReport": {
+							"fileReference": "50a36c418baffd520bb92d84664f06f9732a21f4e2e5ecee6d9136f16e7e0b63",
+							"fileName": "AnnualReport",
+							"isGroupLevel": null,
+							"reportDate": "2023-04-22",
+							"currency": "MRU"
+						}
+					}
+				},
+				"financialInformation": {
+					"revenueInEur": 92091.96,
+					"operatingCostInEur": 67640.56,
+					"capitalAssetsInEur": 48146.54
+				}
+			},
+			"power": {
+				"investments": {
+					"investmentsInEnhancingEnergyEfficiency": "Between5And10Percent"
+				},
+				"consumption": {
+					"powerConsumptionInMwh": {
+						"value": 62739.11,
 						"dataSource": {
-							"fileName": "Policy",
-							"fileReference": "50a36c418baffd520bb92d84664f06f9732a21f4e2e5ecee6d9136f16e7e0b63"
-						}
+							"page": 877,
+							"fileName": "AnnualReport",
+							"fileReference": "50a36c418baffd520bb92d84664f06f9732a21f4e2e5ecee6d9136f16e7e0b63",
+							"tagName": "bandwidth"
+						},
+						"comment": "reboot online alarm",
+						"quality": "Audited"
 					},
-					"subsidiary": [
-						{
-							"nameOfSubsidiary": "Rutherford, Prosacco and Romaguera",
-							"addressOfSubsidiary": {
-								"streetAndHouseNumber": "Farrell Mountain 756",
-								"postalCode": "50358-9935",
-								"city": "New Anjalifurt",
-								"state": null,
-								"country": "MZ"
-							}
-						}
+					"powerFromRenewableSources": "Yes",
+					"energyConsumptionHeatingAndHotWaterInMwh": null,
+					"primaryEnergySourceForHeatingAndHotWater": null,
+					"energyConsumptionCoveredByOwnRenewablePowerGeneration": null
+				}
+			},
+			"insurances": {
+				"naturalHazards": {
+					"insuranceAgainstNaturalHazards": "No",
+					"amountCoveredByInsuranceAgainstNaturalHazardsInEur": null,
+					"naturalHazardsCovered": [
+						"Flooding"
 					]
-				},
-				"practicesForTransitioningTowardsAMoreSustainableEconomy": {
-					"undertakenMeasures": "Strenuus solus atqui apparatus virga arcesso decor spero bestia. Callide ocer aestivus vesco. Torqueo aureus universe talis minus thesis deficio alias.\nComitatus corpus comedo. Aetas utrimque carbo termes callide antea ascit velociter. Cerno tabella ex molestiae vix confido.\nTersus cunae creptio crur vobis thymbra. Validus virtus delego condico desipio. Demulceo baiulus aufero deficio error spargo.\nAmicitia tametsi textilis deripio sui sui. Cornu aestivus sonitus thema tego chirographum. Cotidie copiose aurum paens aveho desino."
-				},
-				"energyAndGreenhousGasEmissions": {
-					"energyFossilFuels": 64464.11,
-					"electricityTotal": {
-						"value": 71145.07,
-						"dataSource": {
-							"page": 150,
-							"fileName": "ESEFReport",
-							"fileReference": "50a36c418baffd520bb92d84664f06f9732a21f4e2e5ecee6d9136f16e7e0b63",
-							"tagName": "users"
-						},
-						"comment": "override solid state port",
-						"quality": "Reported"
-					},
-					"electricityNonRenewable": null,
-					"electricityRenewable": 70376.07,
-					"totalEmissions": {
-						"value": 25668.98,
-						"dataSource": {
-							"page": 195,
-							"fileName": "IntegratedReport",
-							"fileReference": "50a36c418baffd520bb92d84664f06f9732a21f4e2e5ecee6d9136f16e7e0b63",
-							"tagName": "web services"
-						},
-						"comment": "connect redundant microchip",
-						"quality": "Reported"
-					},
-					"scope1Emissions": {
-						"value": 46542.19,
-						"dataSource": {
-							"page": 913,
-							"fileName": "ESEFReport",
-							"fileReference": "50a36c418baffd520bb92d84664f06f9732a21f4e2e5ecee6d9136f16e7e0b63",
-							"tagName": "technologies"
-						},
-						"comment": "back up neural system",
-						"quality": "Reported"
-					},
-					"scope2Emissions": {
-						"value": 73841.08,
-						"dataSource": {
-							"page": 291,
-							"fileName": "ESEFReport",
-							"fileReference": "50a36c418baffd520bb92d84664f06f9732a21f4e2e5ecee6d9136f16e7e0b63",
-							"tagName": "action-items"
-						},
-						"comment": "hack auxiliary interface",
-						"quality": "Incomplete"
-					},
-					"scope3Emissions": {
-						"value": 52623.91,
-						"dataSource": {
-							"page": 609,
-							"fileName": "IntegratedReport",
-							"fileReference": "50a36c418baffd520bb92d84664f06f9732a21f4e2e5ecee6d9136f16e7e0b63",
-							"tagName": "systems"
-						},
-						"comment": "index open-source monitor",
-						"quality": "Audited"
-					}
-				},
-				"pollutionOfAirWaterSoil": {
-					"pollutionEmission": [
-						{
-							"pollutionType": "Rubidium",
-							"emissionInKilograms": 81731.49,
-							"releaseMedium": "Soil"
-						},
-						{
-							"pollutionType": "Uranium",
-							"emissionInKilograms": 55642.71,
-							"releaseMedium": "Air"
-						},
-						{
-							"pollutionType": "Mercury",
-							"emissionInKilograms": 32241.64,
-							"releaseMedium": "Water"
-						}
-					]
-				},
-				"biodiversity": {
-					"totalSealedAreaPreviousYear": 52530.77,
-					"totalSealedAreaReportingYear": 81687.27,
-					"percentualChangeSealedArea": null,
-					"totalNatureOrientedAreaOnSitePreviousYear": 5722.77,
-					"totalNatureOrientedAreaOnSiteReportingYear": 80670.84,
-					"percentualChangeNatureOrientedOnSite": 88.19,
-					"totalNatureOrientedAreaOffSitePreviousYear": null,
-					"totalNatureOrientedAreaOffSiteReportingYear": null,
-					"percentualChangeNatureOrientedOffSite": 18.68,
-					"totalUseOfLandPreviousYear": 23167.39,
-					"totalUseOfLandReportingYear": 14072.75,
-					"percentualChangeLandUse": 28.5
-				},
-				"water": {
-					"waterWithdrawalAllSites": null,
-					"waterWithdrawalStressSites": 80490.04,
-					"waterDischargeAllSites": 72864.11,
-					"waterDischargeStressSites": null,
-					"rainwaterAllSites": 82158.37,
-					"rainwaterStressSits": 7931.8,
-					"waterConsumptionAllSites": null,
-					"waterConsumptionStressSites": 14973.73
-				},
-				"resourceUseCircularEconomyAndWasteManagement": {
-					"totalWeightMaterials": null,
-					"weightRecycledMaterials": 82980.43,
-					"percentageRecycledMaterials": 56.58,
-					"weightRecycableMaterials": null,
-					"percentageRecycableMaterials": 24.76,
-					"measureWaste": null
-				},
-				"workforceGeneralCharacteristics": {
-					"measureEmployees": "HeadCount",
-					"numberEmployeesFullTime": 98755.45,
-					"numberEmployeesHead": null,
-					"numberTemporaryContractFullTime": 12039.38,
-					"numberTemporaryContractHead": 47862.07,
-					"numberPermanentContractFullTime": 88856.65,
-					"numberPermanentContractHead": 52314.88,
-					"numberMaleFullTime": 51900.25,
-					"numberMaleHead": 92328.91,
-					"numberFemaleFullTime": 14787.83,
-					"numberFemaleHead": 60830.54,
-					"numberOtherFullTime": 15796.82,
-					"numberOtherHead": 49025.45,
-					"numberNotReportedFullTime": 32081.31,
-					"numberNotReportedHead": 18505.17
-				},
-				"workforceHealthAndSafety": {
-					"totalHours": 70233.82,
-					"numberAccidents": 995,
-					"accidentLevel": 15730.82,
-					"numberFatalitiesTotalFullTime": 228,
-					"numberFatalitiesTotalHead": 4000,
-					"numberFatalitiesAccidentFullTime": 8597,
-					"numberFatalitiesAccidentHead": 6599,
-					"numberFatalitiesHealthFullTime": null,
-					"numberFatalitiesHealthHead": 870
-				},
-				"workforceRenumerationCollectiveBargainingAndTraining": {
-					"numberMinimumWageFullTime": 27841.23,
-					"numberMinimumWageHead": null,
-					"percentageMinimumWage": null,
-					"moreThanHalf": null,
-					"entryLevelWage": 27113.85,
-					"minimumWage": 94066.62,
-					"wageRatio": 65996.74,
-					"payGapBasis": "Weekly",
-					"grossPayMale": 84789.16,
-					"grossPayFemale": 63804.03,
-					"totalWorkHoursMale": null,
-					"totalWorkHoursFemale": null,
-					"averageWorkHoursMale": 4469.55,
-					"averageWorkHoursFemale": null,
-					"averageHourlyPayMale": 9079.94,
-					"averageHourlyPayFemale": 57841.14,
-					"payGap": 81863.78,
-					"numberBargainingAgreementsFullTime": 88701.29,
-					"numberBargainingAgreementsHead": 77270.06,
-					"ratioBargainingAgreement": 18.73,
-					"totalTrainingHoursMale": 38579.54,
-					"totalTrainingHoursFemale": 70451.58,
-					"averageTrainingHoursMale": 86199.77,
-					"averageTrainingHoursFemale": 78585.95
-				},
-				"workersInTheValueChainAffectedCommunitiesConsumersAndEndUsers": {
-					"negativeEffects": "Advenio nam velociter absorbeo. Cum depopulo admoneo nulla vis decimus amita thymum velociter. Caterva votum tempora admitto.",
-					"numberConvictions": 26032.82,
-					"sumFines": null
 				}
 			}
 		},
-		"reportingPeriod": "2021"
+		"reportingPeriod": "2023"
 	},
 	{
 		"companyInformation": {
-			"companyName": "Padberg Group",
-			"headquarters": "O'Connerville",
+			"companyName": "Sauer Group",
+			"headquarters": "Norbertchester",
 			"headquartersPostalCode": null,
-			"sector": "architectures",
+			"sector": "initiatives",
 			"identifiers": {
-				"Lei": [],
+				"Lei": [
+					"FZ1fHhV1sa0Dqi1T7Und"
+				],
 				"Isin": [
-					"LxsRr5R14ilD",
-					"g9OhAXptFsbR"
+					"z9wfzmJzhNID",
+					"rUNAHJL9cLUD"
 				],
 				"PermId": [],
 				"Ticker": [],
 				"Duns": [],
 				"VatNumber": [
-					"HE59bX1L4"
-				],
-				"CompanyRegistrationNumber": [
-					"B6JiNQe7rZfHBpE"
-				]
-			},
-			"countryCode": "ID",
+					"M4aNIjAdS"
+				],
+				"CompanyRegistrationNumber": []
+			},
+			"countryCode": "OM",
 			"companyAlternativeNames": [
-				"Cronin, Hyatt and Franecki",
-				"Shields, Beer and Oberbrunner",
-				"Wunsch - Lindgren"
+				"Satterfield - Volkman"
 			],
-<<<<<<< HEAD
-			"companyLegalForm": null,
-			"website": null,
-			"isTeaserCompany": false
-=======
 			"companyLegalForm": "AG",
 			"website": "https://flawed-smelting.info",
 			"isTeaserCompany": false,
 			"parentCompanyLei": null
->>>>>>> 3e7dca87
 		},
 		"t": {
-			"basic": {
-				"basisForPreparation": {
-					"reportingBasis": {
-						"value": "No",
-						"dataSource": {
-							"fileName": "Certification",
-							"fileReference": "50a36c418baffd520bb92d84664f06f9732a21f4e2e5ecee6d9136f16e7e0b63"
+			"general": {
+				"basicInformation": {
+					"reportingDate": "2024-02-23",
+					"sectors": [
+						"09",
+						"33.1",
+						"46.39",
+						"86.21"
+					],
+					"numberOfEmployees": 5174,
+					"fiscalYearStart": "2024-06-09",
+					"referencedReports": {
+						"ESEFReport": {
+							"fileReference": "50a36c418baffd520bb92d84664f06f9732a21f4e2e5ecee6d9136f16e7e0b63",
+							"fileName": "ESEFReport",
+							"isGroupLevel": "No",
+							"reportDate": null,
+							"currency": "ZMW"
 						}
-					},
-					"subsidiary": [
-						{
-							"nameOfSubsidiary": "Sawayn, Parisian and Wiegand",
-							"addressOfSubsidiary": {
-								"streetAndHouseNumber": null,
-								"postalCode": "67677",
-								"city": "Saginaw",
-								"state": "Arkansas",
-								"country": "TW"
-							}
-						},
-						{
-							"nameOfSubsidiary": "King, Price and Williamson",
-							"addressOfSubsidiary": {
-								"streetAndHouseNumber": "Madilyn Highway 32539",
-								"postalCode": "42902-8046",
-								"city": "Farrellton",
-								"state": "Arizona",
-								"country": "AL"
-							}
-						}
+					}
+				},
+				"financialInformation": {
+					"revenueInEur": 51121.9,
+					"operatingCostInEur": 84737.43,
+					"capitalAssetsInEur": 39215.86
+				}
+			},
+			"power": {
+				"investments": {
+					"investmentsInEnhancingEnergyEfficiency": "LessThan1Percent"
+				},
+				"consumption": {
+					"powerConsumptionInMwh": null,
+					"powerFromRenewableSources": "Yes",
+					"energyConsumptionHeatingAndHotWaterInMwh": 60985.67,
+					"primaryEnergySourceForHeatingAndHotWater": "DistrictHeating",
+					"energyConsumptionCoveredByOwnRenewablePowerGeneration": "Over75Percent"
+				}
+			},
+			"insurances": {
+				"naturalHazards": {
+					"insuranceAgainstNaturalHazards": "Yes",
+					"amountCoveredByInsuranceAgainstNaturalHazardsInEur": 34335.48,
+					"naturalHazardsCovered": [
+						"Hail",
+						"Avalanche",
+						"EarthQuake",
+						"Wind",
+						"Snow"
 					]
-<<<<<<< HEAD
-				},
-				"practicesForTransitioningTowardsAMoreSustainableEconomy": {
-					"undertakenMeasures": "Argumentum cuius quisquam turba. Pauci usque venia delego substantia provident statim earum voluntarius. Sub quia absum colligo claro tenuis.\nVesica laudantium bellum totidem vomer vulgo vulgaris summa amita canonicus. Colo canonicus careo cogo coaegresco uredo tergeo aegrotatio. Caute aveho textus dapifer itaque valens a.\nCaste derideo deprecator causa ambitus arcesso desipio. Vis censura cohibeo uter. Bene tenuis civitas arx creta.\nViriliter cursus adeo ipsam valde. Veritatis ceno aveho bene laudantium theatrum. Audax vacuus harum audio caste.\nAbundans suffragium odit baiulus templum odio. Suscipit tonsor cena adipisci balbus tolero compono vesica. Theologus creta culpa minima."
-				},
-				"energyAndGreenhousGasEmissions": {
-					"energyFossilFuels": 86188.04,
-					"electricityTotal": {
-						"value": null,
-						"dataSource": {
-							"page": 58,
-							"fileName": "AnnualReport",
-=======
 				}
 			}
 		},
@@ -4167,284 +1997,153 @@
 					"fiscalYearStart": "2024-12-08",
 					"referencedReports": {
 						"ESEFReport": {
->>>>>>> 3e7dca87
-							"fileReference": "50a36c418baffd520bb92d84664f06f9732a21f4e2e5ecee6d9136f16e7e0b63",
-							"tagName": "architectures"
-						},
-						"comment": "parse virtual port",
-						"quality": "NA"
-					},
-					"electricityNonRenewable": 77226.32,
-					"electricityRenewable": null,
-					"totalEmissions": {
-						"value": null,
-						"dataSource": null,
-						"comment": "input cross-platform circuit",
-						"quality": "NA"
-					},
-					"scope1Emissions": {
-						"value": null,
+							"fileReference": "50a36c418baffd520bb92d84664f06f9732a21f4e2e5ecee6d9136f16e7e0b63",
+							"fileName": "ESEFReport",
+							"isGroupLevel": "Yes",
+							"reportDate": "2023-01-27",
+							"currency": "BND"
+						},
+						"SustainabilityReport": {
+							"fileReference": "50a36c418baffd520bb92d84664f06f9732a21f4e2e5ecee6d9136f16e7e0b63",
+							"fileName": "SustainabilityReport",
+							"isGroupLevel": "No",
+							"reportDate": "2023-08-08",
+							"currency": "BTN"
+						},
+						"AnnualReport": {
+							"fileReference": "50a36c418baffd520bb92d84664f06f9732a21f4e2e5ecee6d9136f16e7e0b63",
+							"fileName": "AnnualReport",
+							"isGroupLevel": "Yes",
+							"reportDate": "2023-05-28",
+							"currency": "VUV"
+						}
+					}
+				},
+				"financialInformation": {
+					"revenueInEur": 60136.25,
+					"operatingCostInEur": 18526.79,
+					"capitalAssetsInEur": 82322.52
+				}
+			},
+			"power": {
+				"investments": {
+					"investmentsInEnhancingEnergyEfficiency": null
+				},
+				"consumption": {
+					"powerConsumptionInMwh": {
+						"value": 80981.44,
 						"dataSource": {
-							"page": 1024,
-							"fileName": "ESEFReport",
-							"fileReference": "50a36c418baffd520bb92d84664f06f9732a21f4e2e5ecee6d9136f16e7e0b63",
-							"tagName": "initiatives"
-						},
-						"comment": null,
-						"quality": "NA"
-					},
-					"scope2Emissions": {
-						"value": 92797.89,
-						"dataSource": null,
-						"comment": "reboot neural transmitter",
-						"quality": "Incomplete"
-					},
-					"scope3Emissions": {
-						"value": null,
-						"dataSource": {
-							"page": 612,
-							"fileName": "IntegratedReport",
-							"fileReference": "50a36c418baffd520bb92d84664f06f9732a21f4e2e5ecee6d9136f16e7e0b63",
-							"tagName": "portals"
-						},
-						"comment": "hack primary circuit",
-						"quality": "NA"
-					}
-				},
-				"pollutionOfAirWaterSoil": {
-					"pollutionEmission": []
-				},
-				"biodiversity": {
-					"totalSealedAreaPreviousYear": 94452.18,
-					"totalSealedAreaReportingYear": 20009.37,
-					"percentualChangeSealedArea": 54.19,
-					"totalNatureOrientedAreaOnSitePreviousYear": 83386.67,
-					"totalNatureOrientedAreaOnSiteReportingYear": null,
-					"percentualChangeNatureOrientedOnSite": null,
-					"totalNatureOrientedAreaOffSitePreviousYear": null,
-					"totalNatureOrientedAreaOffSiteReportingYear": 91933.34,
-					"percentualChangeNatureOrientedOffSite": 86.22,
-					"totalUseOfLandPreviousYear": null,
-					"totalUseOfLandReportingYear": null,
-					"percentualChangeLandUse": 71.9
-				},
-				"water": {
-					"waterWithdrawalAllSites": {
-						"value": 81146.47,
-						"dataSource": {
-							"page": 100,
+							"page": 1031,
 							"fileName": "AnnualReport",
 							"fileReference": "50a36c418baffd520bb92d84664f06f9732a21f4e2e5ecee6d9136f16e7e0b63",
-							"tagName": "niches"
-						},
-						"comment": "input cross-platform driver",
+							"tagName": "synergies"
+						},
+						"comment": "generate cross-platform capacitor",
 						"quality": "Reported"
 					},
-					"waterWithdrawalStressSites": null,
-					"waterDischargeAllSites": 43794.49,
-					"waterDischargeStressSites": 46516.69,
-					"rainwaterAllSites": null,
-					"rainwaterStressSits": 62590.97,
-					"waterConsumptionAllSites": 30653.56,
-					"waterConsumptionStressSites": null
-				},
-				"resourceUseCircularEconomyAndWasteManagement": {
-					"totalWeightMaterials": 77920.63,
-					"weightRecycledMaterials": null,
-					"percentageRecycledMaterials": 95.76,
-					"weightRecycableMaterials": 22554.59,
-					"percentageRecycableMaterials": null,
-					"measureWaste": "WeightPreferred"
-				},
-				"workforceGeneralCharacteristics": {
-					"measureEmployees": null,
-					"numberEmployeesFullTime": 97023.45,
-					"numberEmployeesHead": 94638.03,
-					"numberTemporaryContractFullTime": 9310.18,
-					"numberTemporaryContractHead": 73556.47,
-					"numberPermanentContractFullTime": 64124.57,
-					"numberPermanentContractHead": 65247.32,
-					"numberMaleFullTime": 48196.8,
-					"numberMaleHead": 63307.58,
-					"numberFemaleFullTime": 86908.28,
-					"numberFemaleHead": 43945.27,
-					"numberOtherFullTime": null,
-					"numberOtherHead": 23713.73,
-					"numberNotReportedFullTime": 56525.42,
-					"numberNotReportedHead": 22244.43
-				},
-				"workforceHealthAndSafety": {
-					"totalHours": 1821.97,
-					"numberAccidents": 1102,
-					"accidentLevel": 21432.47,
-					"numberFatalitiesTotalFullTime": 6389,
-					"numberFatalitiesTotalHead": 9142,
-					"numberFatalitiesAccidentFullTime": null,
-					"numberFatalitiesAccidentHead": 2416,
-					"numberFatalitiesHealthFullTime": 3247,
-					"numberFatalitiesHealthHead": null
-				},
-				"workforceRenumerationCollectiveBargainingAndTraining": {
-					"numberMinimumWageFullTime": 80134.67,
-					"numberMinimumWageHead": 67133.14,
-					"percentageMinimumWage": 72.98,
-					"moreThanHalf": "No",
-					"entryLevelWage": 76384.5,
-					"minimumWage": 42199.72,
-					"wageRatio": null,
-					"payGapBasis": null,
-					"grossPayMale": 25067.46,
-					"grossPayFemale": 25649.08,
-					"totalWorkHoursMale": 24897.54,
-					"totalWorkHoursFemale": null,
-					"averageWorkHoursMale": 14010.84,
-					"averageWorkHoursFemale": 10449.39,
-					"averageHourlyPayMale": 82765.52,
-					"averageHourlyPayFemale": 5470.99,
-					"payGap": 58166,
-					"numberBargainingAgreementsFullTime": 80369.39,
-					"numberBargainingAgreementsHead": 19114.24,
-					"ratioBargainingAgreement": 40.41,
-					"totalTrainingHoursMale": 31541.74,
-					"totalTrainingHoursFemale": 538.92,
-					"averageTrainingHoursMale": 42394.42,
-					"averageTrainingHoursFemale": 19872.77
-				},
-				"workersInTheValueChainAffectedCommunitiesConsumersAndEndUsers": {
-					"negativeEffects": null,
-					"numberConvictions": 96337.03,
-					"sumFines": 9793.21
+					"powerFromRenewableSources": null,
+					"energyConsumptionHeatingAndHotWaterInMwh": 91897.52,
+					"primaryEnergySourceForHeatingAndHotWater": null,
+					"energyConsumptionCoveredByOwnRenewablePowerGeneration": "Over75Percent"
+				}
+			},
+			"insurances": {
+				"naturalHazards": {
+					"insuranceAgainstNaturalHazards": "Yes",
+					"amountCoveredByInsuranceAgainstNaturalHazardsInEur": 76330.25,
+					"naturalHazardsCovered": [
+						"Snow"
+					]
 				}
 			}
 		},
-		"reportingPeriod": "2020"
+		"reportingPeriod": "2024"
 	},
 	{
 		"companyInformation": {
-			"companyName": "Lockman Group",
-			"headquarters": "Port Keshauntown",
-			"headquartersPostalCode": "37282",
-			"sector": "action-items",
+			"companyName": "Legros LLC",
+			"headquarters": "South Jordan",
+			"headquartersPostalCode": "34656",
+			"sector": "supply-chains",
 			"identifiers": {
-				"Lei": [
-					"EdpPhGGGdR5YHtMnS1Dk"
-				],
+				"Lei": [],
 				"Isin": [
-					"yEBDWSOwI2Eu",
-					"LOsj4govY4j0"
-				],
-				"PermId": [
-					"pMccR7XIRM"
-				],
-				"Ticker": [
-					"u1nyngh"
-				],
-				"Duns": [
-					"0rAhPNzqo"
-				],
+					"dezpy06MldPl"
+				],
+				"PermId": [],
+				"Ticker": [],
+				"Duns": [],
 				"VatNumber": [
-					"Iyv22xLZ0"
+					"1HNF2Balw"
 				],
 				"CompanyRegistrationNumber": [
-					"ImUrQkYZDuLasWs"
+					"JPI9tR5jYOt2oe7"
 				]
 			},
-			"countryCode": "FI",
+			"countryCode": "NU",
 			"companyAlternativeNames": [
-				"Pagac, Mraz and Cassin",
-				"Powlowski and Sons",
-				"Wilderman - Gleason"
+				"O'Reilly, Tillman and Harris",
+				"Prosacco and Sons",
+				"Zemlak Group"
 			],
-			"companyLegalForm": "GmbH",
+			"companyLegalForm": "Private Limited Company (Ltd)",
 			"website": null,
 			"isTeaserCompany": false,
 			"parentCompanyLei": null
 		},
 		"t": {
-			"basic": {
-				"basisForPreparation": {
-					"reportingBasis": {
-						"value": "No",
-						"dataSource": null
+			"general": {
+				"basicInformation": {
+					"reportingDate": "2025-01-20",
+					"sectors": [],
+					"numberOfEmployees": 6883,
+					"fiscalYearStart": "2024-03-25",
+					"referencedReports": {
+						"AnnualReport": {
+							"fileReference": "50a36c418baffd520bb92d84664f06f9732a21f4e2e5ecee6d9136f16e7e0b63",
+							"fileName": "AnnualReport",
+							"isGroupLevel": "Yes",
+							"reportDate": "2023-06-07",
+							"currency": "SGD"
+						},
+						"ESEFReport": {
+							"fileReference": "50a36c418baffd520bb92d84664f06f9732a21f4e2e5ecee6d9136f16e7e0b63",
+							"fileName": null,
+							"isGroupLevel": null,
+							"reportDate": null,
+							"currency": "TJS"
+						},
+						"SustainabilityReport": {
+							"fileReference": "50a36c418baffd520bb92d84664f06f9732a21f4e2e5ecee6d9136f16e7e0b63",
+							"fileName": "SustainabilityReport",
+							"isGroupLevel": "Yes",
+							"reportDate": "2023-12-21",
+							"currency": "MWK"
+						}
+					}
+				},
+				"financialInformation": {
+					"revenueInEur": 94905.33,
+					"operatingCostInEur": 41649.54,
+					"capitalAssetsInEur": 25694.96
+				}
+			},
+			"power": {
+				"investments": {
+					"investmentsInEnhancingEnergyEfficiency": "Between1And5Percent"
+				},
+				"consumption": {
+					"powerConsumptionInMwh": {
+						"value": null,
+						"dataSource": {
+							"page": 274,
+							"fileName": "ESEFReport",
+							"fileReference": "50a36c418baffd520bb92d84664f06f9732a21f4e2e5ecee6d9136f16e7e0b63",
+							"tagName": "synergies"
+						},
+						"comment": "navigate virtual sensor",
+						"quality": "NA"
 					},
-					"subsidiary": [
-						{
-							"nameOfSubsidiary": "Breitenberg, Kutch and Crooks",
-							"addressOfSubsidiary": {
-								"streetAndHouseNumber": "Cornelius Trace 6293",
-								"postalCode": "61495",
-								"city": "Julietburgh",
-								"state": null,
-								"country": "NI"
-							}
-						},
-						{
-							"nameOfSubsidiary": null,
-							"addressOfSubsidiary": {
-								"streetAndHouseNumber": null,
-								"postalCode": "69918",
-								"city": "North Estrellachester",
-								"state": "North Carolina",
-								"country": "PR"
-							}
-						},
-						{
-							"nameOfSubsidiary": "Erdman and Sons",
-							"addressOfSubsidiary": {
-								"streetAndHouseNumber": null,
-								"postalCode": "03930",
-								"city": "Andersonside",
-								"state": "Indiana",
-								"country": "GR"
-							}
-						},
-						{
-							"nameOfSubsidiary": "Greenfelder, Reinger and Bruen",
-							"addressOfSubsidiary": {
-								"streetAndHouseNumber": "Schroeder Mission 554",
-								"postalCode": null,
-								"city": "Agustinaboro",
-								"state": "Idaho",
-								"country": "CG"
-							}
-						},
-						{
-							"nameOfSubsidiary": null,
-							"addressOfSubsidiary": {
-								"streetAndHouseNumber": "Omer Brooks 392",
-								"postalCode": "00269",
-								"city": "South Luna",
-								"state": null,
-								"country": "BM"
-							}
-						}
-					]
-				},
-				"practicesForTransitioningTowardsAMoreSustainableEconomy": {
-					"undertakenMeasures": "Quia autem spectaculum depopulo viscus triduana. Circumvenio vergo laborum desino articulus conduco. Arx assentator conscendo vulnero suffoco sumptus alioqui triumphus vinculum.\nTum administratio quas ara conqueror coerceo speciosus. Dedico vilicus adfero accommodo sulum denego ocer. Capitulus dicta qui.\nXiphias et carpo tollo coerceo comptus terra. Suadeo trucido deputo tendo absconditus brevis carmen. Bene aedificium basium volutabrum tot sursum avaritia despecto virga.\nThorax turba ceno et. Artificiose tactus surculus cupio deludo tui. Doloremque caterva porro."
-				},
-				"energyAndGreenhousGasEmissions": {
-					"energyFossilFuels": null,
-					"electricityTotal": {
-						"value": 42817.97,
-						"dataSource": {
-							"page": 218,
-							"fileName": "IntegratedReport",
-							"fileReference": "50a36c418baffd520bb92d84664f06f9732a21f4e2e5ecee6d9136f16e7e0b63",
-							"tagName": "initiatives"
-						},
-						"comment": null,
-						"quality": "Audited"
-					},
-<<<<<<< HEAD
-					"electricityNonRenewable": 98162.91,
-					"electricityRenewable": 3369.25,
-					"totalEmissions": {
-						"value": 63900.05,
-						"dataSource": {
-							"page": 1166,
-							"fileName": "SustainabilityReport",
-=======
 					"powerFromRenewableSources": "No",
 					"energyConsumptionHeatingAndHotWaterInMwh": 94342.54,
 					"primaryEnergySourceForHeatingAndHotWater": "Gas",
@@ -4512,161 +2211,791 @@
 					"fiscalYearStart": "2024-05-13",
 					"referencedReports": {
 						"AnnualReport": {
->>>>>>> 3e7dca87
-							"fileReference": "50a36c418baffd520bb92d84664f06f9732a21f4e2e5ecee6d9136f16e7e0b63",
-							"tagName": "systems"
-						},
-						"comment": "input wireless matrix",
-						"quality": "Estimated"
-					},
-					"scope1Emissions": {
+							"fileReference": "50a36c418baffd520bb92d84664f06f9732a21f4e2e5ecee6d9136f16e7e0b63",
+							"fileName": "AnnualReport",
+							"isGroupLevel": "Yes",
+							"reportDate": "2023-09-10",
+							"currency": "PEN"
+						},
+						"IntegratedReport": {
+							"fileReference": "50a36c418baffd520bb92d84664f06f9732a21f4e2e5ecee6d9136f16e7e0b63",
+							"fileName": "IntegratedReport",
+							"isGroupLevel": "No",
+							"reportDate": null,
+							"currency": "TJS"
+						},
+						"ESEFReport": {
+							"fileReference": "50a36c418baffd520bb92d84664f06f9732a21f4e2e5ecee6d9136f16e7e0b63",
+							"fileName": null,
+							"isGroupLevel": "No",
+							"reportDate": "2023-08-08",
+							"currency": "NGN"
+						}
+					}
+				},
+				"financialInformation": {
+					"revenueInEur": 85267.37,
+					"operatingCostInEur": 85638.97,
+					"capitalAssetsInEur": 45164.83
+				}
+			},
+			"power": {
+				"investments": {
+					"investmentsInEnhancingEnergyEfficiency": null
+				},
+				"consumption": {
+					"powerConsumptionInMwh": null,
+					"powerFromRenewableSources": "No",
+					"energyConsumptionHeatingAndHotWaterInMwh": 85556.64,
+					"primaryEnergySourceForHeatingAndHotWater": null,
+					"energyConsumptionCoveredByOwnRenewablePowerGeneration": "Over75Percent"
+				}
+			},
+			"insurances": {
+				"naturalHazards": {
+					"insuranceAgainstNaturalHazards": null,
+					"amountCoveredByInsuranceAgainstNaturalHazardsInEur": 23122.31,
+					"naturalHazardsCovered": [
+						"Wind",
+						"Flooding",
+						"Snow",
+						"EarthQuake"
+					]
+				}
+			}
+		},
+		"reportingPeriod": "2022"
+	},
+	{
+		"companyInformation": {
+			"companyName": "Ruecker - Homenick",
+			"headquarters": "Oak Lawn",
+			"headquartersPostalCode": "34271-4690",
+			"sector": "technologies",
+			"identifiers": {
+				"Lei": [],
+				"Isin": [
+					"veBUMbAyTXNC",
+					"gXS5towcI19S"
+				],
+				"PermId": [
+					"sqe7P9Axjn"
+				],
+				"Ticker": [
+					"qTNFEol"
+				],
+				"Duns": [
+					"T6F7Etl6d"
+				],
+				"VatNumber": [
+					"UDtZCIx42"
+				],
+				"CompanyRegistrationNumber": []
+			},
+			"countryCode": "LC",
+			"companyAlternativeNames": [
+				"Conn LLC",
+				"Hyatt LLC",
+				"Murray LLC",
+				"Wiegand - Leannon"
+			],
+			"companyLegalForm": "GmbH",
+			"website": "https://nice-drive.name",
+			"isTeaserCompany": false,
+			"parentCompanyLei": "NjUaYTRVE39lecOcdQo5"
+		},
+		"t": {
+			"general": {
+				"basicInformation": {
+					"reportingDate": "2024-05-19",
+					"sectors": [
+						"59.20"
+					],
+					"numberOfEmployees": 7523,
+					"fiscalYearStart": "2024-02-25",
+					"referencedReports": {
+						"SustainabilityReport": {
+							"fileReference": "50a36c418baffd520bb92d84664f06f9732a21f4e2e5ecee6d9136f16e7e0b63",
+							"fileName": "SustainabilityReport",
+							"isGroupLevel": null,
+							"reportDate": "2023-02-09",
+							"currency": "GMD"
+						}
+					}
+				},
+				"financialInformation": {
+					"revenueInEur": null,
+					"operatingCostInEur": 75550.31,
+					"capitalAssetsInEur": 75777.27
+				}
+			},
+			"power": {
+				"investments": {
+					"investmentsInEnhancingEnergyEfficiency": "Between20And25Percent"
+				},
+				"consumption": {
+					"powerConsumptionInMwh": {
 						"value": null,
 						"dataSource": {
-							"page": 600,
-							"fileName": "IntegratedReport",
-							"fileReference": "50a36c418baffd520bb92d84664f06f9732a21f4e2e5ecee6d9136f16e7e0b63",
-							"tagName": "supply-chains"
-						},
-						"comment": "compress optical card",
+							"page": 171,
+							"fileName": "SustainabilityReport",
+							"fileReference": "50a36c418baffd520bb92d84664f06f9732a21f4e2e5ecee6d9136f16e7e0b63",
+							"tagName": "platforms"
+						},
+						"comment": "input online protocol",
 						"quality": "NA"
 					},
-					"scope2Emissions": {
-						"value": 4474.88,
-						"dataSource": {
-							"page": 475,
+					"powerFromRenewableSources": null,
+					"energyConsumptionHeatingAndHotWaterInMwh": 21430.62,
+					"primaryEnergySourceForHeatingAndHotWater": null,
+					"energyConsumptionCoveredByOwnRenewablePowerGeneration": "LessThan25Percent"
+				}
+			},
+			"insurances": {
+				"naturalHazards": {
+					"insuranceAgainstNaturalHazards": "Yes",
+					"amountCoveredByInsuranceAgainstNaturalHazardsInEur": null,
+					"naturalHazardsCovered": [
+						"Wind",
+						"EarthQuake",
+						"Hail",
+						"Avalanche",
+						"Flooding",
+						"Snow"
+					]
+				}
+			}
+		},
+		"reportingPeriod": "2020"
+	},
+	{
+		"companyInformation": {
+			"companyName": "O'Reilly, Aufderhar and Wiza",
+			"headquarters": "Lake Wendyview",
+			"headquartersPostalCode": null,
+			"sector": null,
+			"identifiers": {
+				"Lei": [
+					"ZNN7hhqZVKzI6MMunjQE"
+				],
+				"Isin": [
+					"EjF3JrpoFOrI"
+				],
+				"PermId": [],
+				"Ticker": [],
+				"Duns": [
+					"J2oaAoUSW"
+				],
+				"VatNumber": [
+					"P02cpoZsx"
+				],
+				"CompanyRegistrationNumber": []
+			},
+			"countryCode": "GE",
+			"companyAlternativeNames": [
+				"Brekke and Sons",
+				"Sanford - Blick"
+			],
+			"companyLegalForm": "Private Limited Company (Ltd)",
+			"website": "https://antique-vol.net",
+			"isTeaserCompany": false,
+			"parentCompanyLei": null
+		},
+		"t": {
+			"general": {
+				"basicInformation": {
+					"reportingDate": "2024-09-03",
+					"sectors": [
+						"08.12",
+						"43.1",
+						"91.02"
+					],
+					"numberOfEmployees": 9216,
+					"fiscalYearStart": "2024-12-05",
+					"referencedReports": {
+						"SustainabilityReport": {
+							"fileReference": "50a36c418baffd520bb92d84664f06f9732a21f4e2e5ecee6d9136f16e7e0b63",
+							"fileName": "SustainabilityReport",
+							"isGroupLevel": null,
+							"reportDate": "2023-08-07",
+							"currency": "EGP"
+						},
+						"AnnualReport": {
+							"fileReference": "50a36c418baffd520bb92d84664f06f9732a21f4e2e5ecee6d9136f16e7e0b63",
+							"fileName": null,
+							"isGroupLevel": "No",
+							"reportDate": "2023-11-22",
+							"currency": "DZD"
+						},
+						"IntegratedReport": {
+							"fileReference": "50a36c418baffd520bb92d84664f06f9732a21f4e2e5ecee6d9136f16e7e0b63",
 							"fileName": "IntegratedReport",
-							"fileReference": "50a36c418baffd520bb92d84664f06f9732a21f4e2e5ecee6d9136f16e7e0b63",
-							"tagName": "technologies"
-						},
-						"comment": "navigate neural circuit",
-						"quality": "Audited"
-					},
-					"scope3Emissions": {
+							"isGroupLevel": "Yes",
+							"reportDate": null,
+							"currency": null
+						}
+					}
+				},
+				"financialInformation": {
+					"revenueInEur": 23035.31,
+					"operatingCostInEur": 70039.96,
+					"capitalAssetsInEur": null
+				}
+			},
+			"power": {
+				"investments": {
+					"investmentsInEnhancingEnergyEfficiency": "Between15And20Percent"
+				},
+				"consumption": {
+					"powerConsumptionInMwh": null,
+					"powerFromRenewableSources": "Yes",
+					"energyConsumptionHeatingAndHotWaterInMwh": 88153.59,
+					"primaryEnergySourceForHeatingAndHotWater": "DistrictHeating",
+					"energyConsumptionCoveredByOwnRenewablePowerGeneration": "Over75Percent"
+				}
+			},
+			"insurances": {
+				"naturalHazards": {
+					"insuranceAgainstNaturalHazards": "Yes",
+					"amountCoveredByInsuranceAgainstNaturalHazardsInEur": 95678.78,
+					"naturalHazardsCovered": [
+						"Snow"
+					]
+				}
+			}
+		},
+		"reportingPeriod": "2024"
+	},
+	{
+		"companyInformation": {
+			"companyName": "Blick Group",
+			"headquarters": "Leilastad",
+			"headquartersPostalCode": null,
+			"sector": "e-business",
+			"identifiers": {
+				"Lei": [],
+				"Isin": [
+					"vYpRlweHEIZE",
+					"toDnAYFT4Dlr"
+				],
+				"PermId": [
+					"EDOBT9mTTs"
+				],
+				"Ticker": [
+					"0vmoTRQ"
+				],
+				"Duns": [],
+				"VatNumber": [],
+				"CompanyRegistrationNumber": [
+					"ZBnSsOh2pUM5q7R"
+				]
+			},
+			"countryCode": "MP",
+			"companyAlternativeNames": [],
+			"companyLegalForm": null,
+			"website": "https://guilty-rug.org/",
+			"isTeaserCompany": false,
+			"parentCompanyLei": "ZNN7hhqZVKzI6MMunjQE"
+		},
+		"t": {
+			"general": {
+				"basicInformation": {
+					"reportingDate": "2024-08-03",
+					"sectors": [
+						"97"
+					],
+					"numberOfEmployees": 5457,
+					"fiscalYearStart": "2024-04-19",
+					"referencedReports": {
+						"AnnualReport": {
+							"fileReference": "50a36c418baffd520bb92d84664f06f9732a21f4e2e5ecee6d9136f16e7e0b63",
+							"fileName": "AnnualReport",
+							"isGroupLevel": null,
+							"reportDate": "2023-07-27",
+							"currency": "XPF"
+						}
+					}
+				},
+				"financialInformation": {
+					"revenueInEur": null,
+					"operatingCostInEur": 43872.29,
+					"capitalAssetsInEur": 98216.47
+				}
+			},
+			"power": {
+				"investments": {
+					"investmentsInEnhancingEnergyEfficiency": "Over25Percent"
+				},
+				"consumption": {
+					"powerConsumptionInMwh": {
 						"value": null,
 						"dataSource": {
-							"page": 1139,
-							"fileName": "IntegratedReport",
-							"fileReference": "50a36c418baffd520bb92d84664f06f9732a21f4e2e5ecee6d9136f16e7e0b63",
-							"tagName": "eyeballs"
-						},
-						"comment": "bypass mobile capacitor",
-						"quality": "NA"
-					}
-				},
-				"pollutionOfAirWaterSoil": {
-					"pollutionEmission": [
-						{
-							"pollutionType": "Niobium",
-							"emissionInKilograms": null,
-							"releaseMedium": "Soil"
-						},
-						{
-							"pollutionType": "Antimony",
-							"emissionInKilograms": null,
-							"releaseMedium": "Soil"
-						}
-					]
-				},
-				"biodiversity": {
-					"totalSealedAreaPreviousYear": null,
-					"totalSealedAreaReportingYear": 43681.02,
-					"percentualChangeSealedArea": 44.13,
-					"totalNatureOrientedAreaOnSitePreviousYear": 71241.12,
-					"totalNatureOrientedAreaOnSiteReportingYear": 11210.89,
-					"percentualChangeNatureOrientedOnSite": 92.11,
-					"totalNatureOrientedAreaOffSitePreviousYear": 71779.8,
-					"totalNatureOrientedAreaOffSiteReportingYear": 34026.39,
-					"percentualChangeNatureOrientedOffSite": 62.7,
-					"totalUseOfLandPreviousYear": 83191.52,
-					"totalUseOfLandReportingYear": null,
-					"percentualChangeLandUse": 42.62
-				},
-				"water": {
-					"waterWithdrawalAllSites": {
-						"value": null,
-						"dataSource": {
-							"page": 876,
-							"fileName": "SustainabilityReport",
-							"fileReference": "50a36c418baffd520bb92d84664f06f9732a21f4e2e5ecee6d9136f16e7e0b63",
-							"tagName": "synergies"
+							"page": 1087,
+							"fileName": "AnnualReport",
+							"fileReference": "50a36c418baffd520bb92d84664f06f9732a21f4e2e5ecee6d9136f16e7e0b63",
+							"tagName": "initiatives"
 						},
 						"comment": null,
 						"quality": "NA"
 					},
-					"waterWithdrawalStressSites": null,
-					"waterDischargeAllSites": 3542.28,
-					"waterDischargeStressSites": 92693.36,
-					"rainwaterAllSites": null,
-					"rainwaterStressSits": 51682.18,
-					"waterConsumptionAllSites": 42445.04,
-					"waterConsumptionStressSites": 12004.99
-				},
-				"resourceUseCircularEconomyAndWasteManagement": {
-					"totalWeightMaterials": 9596.26,
-					"weightRecycledMaterials": null,
-					"percentageRecycledMaterials": 97.43,
-					"weightRecycableMaterials": 94973.39,
-					"percentageRecycableMaterials": 25.29,
-					"measureWaste": "Volume"
-				},
-				"workforceGeneralCharacteristics": {
-					"measureEmployees": "FullTimeEquivalents",
-					"numberEmployeesFullTime": 29510.68,
-					"numberEmployeesHead": 93407.95,
-					"numberTemporaryContractFullTime": 31957.21,
-					"numberTemporaryContractHead": 2852.28,
-					"numberPermanentContractFullTime": 89402.48,
-					"numberPermanentContractHead": 18334.91,
-					"numberMaleFullTime": null,
-					"numberMaleHead": 96132.74,
-					"numberFemaleFullTime": 52406.18,
-					"numberFemaleHead": 13399.57,
-					"numberOtherFullTime": 27107.34,
-					"numberOtherHead": 77503.82,
-					"numberNotReportedFullTime": 58616.69,
-					"numberNotReportedHead": 21835.5
-				},
-				"workforceHealthAndSafety": {
-					"totalHours": 55026.56,
-					"numberAccidents": 4374,
-					"accidentLevel": null,
-					"numberFatalitiesTotalFullTime": null,
-					"numberFatalitiesTotalHead": null,
-					"numberFatalitiesAccidentFullTime": null,
-					"numberFatalitiesAccidentHead": null,
-					"numberFatalitiesHealthFullTime": null,
-					"numberFatalitiesHealthHead": 9620
-				},
-				"workforceRenumerationCollectiveBargainingAndTraining": {
-					"numberMinimumWageFullTime": null,
-					"numberMinimumWageHead": 23442.61,
-					"percentageMinimumWage": 85.73,
-					"moreThanHalf": "Yes",
-					"entryLevelWage": 52014.22,
-					"minimumWage": 80692.66,
-					"wageRatio": 30489.21,
-					"payGapBasis": "Weekly",
-					"grossPayMale": 44970.11,
-					"grossPayFemale": 82534.25,
-					"totalWorkHoursMale": 90565.18,
-					"totalWorkHoursFemale": 36156.25,
-					"averageWorkHoursMale": null,
-					"averageWorkHoursFemale": 4073.39,
-					"averageHourlyPayMale": 42586.33,
-					"averageHourlyPayFemale": 53050.67,
-					"payGap": 54094.49,
-					"numberBargainingAgreementsFullTime": 59252.02,
-					"numberBargainingAgreementsHead": null,
-					"ratioBargainingAgreement": 22.09,
-					"totalTrainingHoursMale": 99651.02,
-					"totalTrainingHoursFemale": 36166.43,
-					"averageTrainingHoursMale": 39540.87,
-					"averageTrainingHoursFemale": 41275.37
-				},
-				"workersInTheValueChainAffectedCommunitiesConsumersAndEndUsers": {
-					"negativeEffects": "Degero defetiscor velociter caecus ager tero abbas adficio corrigo. Absens caveo ascit umquam ambulo deserunt virga crux somnus. Patrocinor spectaculum amoveo tenus corporis fugiat amplus vomer patruus corrigo.\nVita vacuus sequi colligo cursim repellat. Curtus adsuesco conspergo corrigo paens adulatio facilis. Curtus deporto valetudo natus accedo.\nDespecto volutabrum sulum amitto. Studio adflicto voro coepi votum consectetur advoco strues trucido temporibus. Victus via odit carus coniuratio audeo arma attonbitus damnatio.",
-					"numberConvictions": 84482.87,
-					"sumFines": 19997.49
+					"powerFromRenewableSources": "No",
+					"energyConsumptionHeatingAndHotWaterInMwh": 85350.05,
+					"primaryEnergySourceForHeatingAndHotWater": "Gas",
+					"energyConsumptionCoveredByOwnRenewablePowerGeneration": null
+				}
+			},
+			"insurances": {
+				"naturalHazards": {
+					"insuranceAgainstNaturalHazards": "Yes",
+					"amountCoveredByInsuranceAgainstNaturalHazardsInEur": 4803.85,
+					"naturalHazardsCovered": null
+				}
+			}
+		},
+		"reportingPeriod": "2022"
+	},
+	{
+		"companyInformation": {
+			"companyName": "Hilll, Raynor and Muller",
+			"headquarters": "West Deontae",
+			"headquartersPostalCode": "55228",
+			"sector": "web services",
+			"identifiers": {
+				"Lei": [],
+				"Isin": [
+					"2Jz9lpJZfWiV"
+				],
+				"PermId": [
+					"N7FgtiA1dr"
+				],
+				"Ticker": [],
+				"Duns": [
+					"PyKo4BEEo"
+				],
+				"VatNumber": [
+					"Clrz50gCn"
+				],
+				"CompanyRegistrationNumber": [
+					"cVeUVpw5WadleeG"
+				]
+			},
+			"countryCode": "GP",
+			"companyAlternativeNames": [
+				"Hilpert Inc",
+				"Padberg - Watsica",
+				"Wuckert, McLaughlin and King",
+				"Yundt - Gulgowski"
+			],
+			"companyLegalForm": "Partnership without Limited Liability",
+			"website": "https://valuable-noise.com",
+			"isTeaserCompany": false,
+			"parentCompanyLei": null
+		},
+		"t": {
+			"general": {
+				"basicInformation": {
+					"reportingDate": "2024-09-03",
+					"sectors": [
+						"26.1",
+						"51",
+						"55.2"
+					],
+					"numberOfEmployees": 2733,
+					"fiscalYearStart": "2024-02-28",
+					"referencedReports": {
+						"IntegratedReport": {
+							"fileReference": "50a36c418baffd520bb92d84664f06f9732a21f4e2e5ecee6d9136f16e7e0b63",
+							"fileName": null,
+							"isGroupLevel": "Yes",
+							"reportDate": "2023-12-25",
+							"currency": null
+						},
+						"AnnualReport": {
+							"fileReference": "50a36c418baffd520bb92d84664f06f9732a21f4e2e5ecee6d9136f16e7e0b63",
+							"fileName": "AnnualReport",
+							"isGroupLevel": "No",
+							"reportDate": "2023-11-28",
+							"currency": null
+						},
+						"ESEFReport": {
+							"fileReference": "50a36c418baffd520bb92d84664f06f9732a21f4e2e5ecee6d9136f16e7e0b63",
+							"fileName": "ESEFReport",
+							"isGroupLevel": "Yes",
+							"reportDate": "2023-09-01",
+							"currency": "SGD"
+						},
+						"SustainabilityReport": {
+							"fileReference": "50a36c418baffd520bb92d84664f06f9732a21f4e2e5ecee6d9136f16e7e0b63",
+							"fileName": "SustainabilityReport",
+							"isGroupLevel": "No",
+							"reportDate": "2023-04-18",
+							"currency": "GHS"
+						}
+					}
+				},
+				"financialInformation": {
+					"revenueInEur": 2144.51,
+					"operatingCostInEur": 93816.03,
+					"capitalAssetsInEur": 28936.32
+				}
+			},
+			"power": {
+				"investments": {
+					"investmentsInEnhancingEnergyEfficiency": "LessThan1Percent"
+				},
+				"consumption": {
+					"powerConsumptionInMwh": {
+						"value": 95890.61,
+						"dataSource": {
+							"page": 291,
+							"fileName": "SustainabilityReport",
+							"fileReference": "50a36c418baffd520bb92d84664f06f9732a21f4e2e5ecee6d9136f16e7e0b63",
+							"tagName": "interfaces"
+						},
+						"comment": "synthesize redundant monitor",
+						"quality": "Audited"
+					},
+					"powerFromRenewableSources": "Yes",
+					"energyConsumptionHeatingAndHotWaterInMwh": 23024.8,
+					"primaryEnergySourceForHeatingAndHotWater": "Gas",
+					"energyConsumptionCoveredByOwnRenewablePowerGeneration": "Between50And75Percent"
+				}
+			},
+			"insurances": {
+				"naturalHazards": {
+					"insuranceAgainstNaturalHazards": "Yes",
+					"amountCoveredByInsuranceAgainstNaturalHazardsInEur": 49053.9,
+					"naturalHazardsCovered": [
+						"Flooding",
+						"Hail",
+						"Wind"
+					]
+				}
+			}
+		},
+		"reportingPeriod": "2023"
+	},
+	{
+		"companyInformation": {
+			"companyName": "Spinka - Rath",
+			"headquarters": "Pfefferstead",
+			"headquartersPostalCode": "90282",
+			"sector": "web services",
+			"identifiers": {
+				"Lei": [
+					"7U3GDw8foESehmPBFr3b"
+				],
+				"Isin": [
+					"mddeyPSxZbeS",
+					"JHY1OljKHxVS"
+				],
+				"PermId": [
+					"9kcSdQue4N"
+				],
+				"Ticker": [
+					"88h2H8u"
+				],
+				"Duns": [],
+				"VatNumber": [],
+				"CompanyRegistrationNumber": [
+					"Cnaz8NaRGTpJJDE"
+				]
+			},
+			"countryCode": "NP",
+			"companyAlternativeNames": [
+				"Lowe Inc",
+				"Osinski Group",
+				"Rohan - Hayes",
+				"VonRueden and Sons"
+			],
+			"companyLegalForm": "GmbH",
+			"website": "https://flippant-top-hat.name/",
+			"isTeaserCompany": false,
+			"parentCompanyLei": null
+		},
+		"t": {
+			"general": {
+				"basicInformation": {
+					"reportingDate": "2024-02-19",
+					"sectors": [
+						"50.3"
+					],
+					"numberOfEmployees": 8743,
+					"fiscalYearStart": "2024-03-07",
+					"referencedReports": {
+						"ESEFReport": {
+							"fileReference": "50a36c418baffd520bb92d84664f06f9732a21f4e2e5ecee6d9136f16e7e0b63",
+							"fileName": "ESEFReport",
+							"isGroupLevel": "Yes",
+							"reportDate": "2023-03-29",
+							"currency": "KRW"
+						},
+						"SustainabilityReport": {
+							"fileReference": "50a36c418baffd520bb92d84664f06f9732a21f4e2e5ecee6d9136f16e7e0b63",
+							"fileName": null,
+							"isGroupLevel": "Yes",
+							"reportDate": "2023-08-21",
+							"currency": null
+						},
+						"IntegratedReport": {
+							"fileReference": "50a36c418baffd520bb92d84664f06f9732a21f4e2e5ecee6d9136f16e7e0b63",
+							"fileName": "IntegratedReport",
+							"isGroupLevel": "Yes",
+							"reportDate": "2024-01-16",
+							"currency": "IRR"
+						}
+					}
+				},
+				"financialInformation": {
+					"revenueInEur": 86010.23,
+					"operatingCostInEur": 64135.43,
+					"capitalAssetsInEur": 52663.96
+				}
+			},
+			"power": {
+				"investments": {
+					"investmentsInEnhancingEnergyEfficiency": "Between15And20Percent"
+				},
+				"consumption": {
+					"powerConsumptionInMwh": {
+						"value": 35557.85,
+						"dataSource": {
+							"page": 555,
+							"fileName": "SustainabilityReport",
+							"fileReference": "50a36c418baffd520bb92d84664f06f9732a21f4e2e5ecee6d9136f16e7e0b63",
+							"tagName": "platforms"
+						},
+						"comment": "bypass 1080p card",
+						"quality": "Incomplete"
+					},
+					"powerFromRenewableSources": "Yes",
+					"energyConsumptionHeatingAndHotWaterInMwh": 81647.56,
+					"primaryEnergySourceForHeatingAndHotWater": null,
+					"energyConsumptionCoveredByOwnRenewablePowerGeneration": "LessThan25Percent"
+				}
+			},
+			"insurances": {
+				"naturalHazards": {
+					"insuranceAgainstNaturalHazards": null,
+					"amountCoveredByInsuranceAgainstNaturalHazardsInEur": null,
+					"naturalHazardsCovered": [
+						"Snow",
+						"Flooding",
+						"EarthQuake",
+						"Wind"
+					]
+				}
+			}
+		},
+		"reportingPeriod": "2020"
+	},
+	{
+		"companyInformation": {
+			"companyName": "Leuschke, Kutch and Abshire",
+			"headquarters": "New Foster",
+			"headquartersPostalCode": "71017-2284",
+			"sector": "platforms",
+			"identifiers": {
+				"Lei": [
+					"TAO4OypgD10tUocMAj9g"
+				],
+				"Isin": [
+					"dIRuHzCqXENA",
+					"359JLps7RIkA"
+				],
+				"PermId": [
+					"x8EqHx1od1"
+				],
+				"Ticker": [
+					"BOQYd6H"
+				],
+				"Duns": [],
+				"VatNumber": [
+					"AZPRg8MoS"
+				],
+				"CompanyRegistrationNumber": []
+			},
+			"countryCode": "SY",
+			"companyAlternativeNames": [
+				"Ebert - Lehner",
+				"Wehner, Smitham and Grimes"
+			],
+			"companyLegalForm": null,
+			"website": "https://legitimate-mainland.org",
+			"isTeaserCompany": false,
+			"parentCompanyLei": "7U3GDw8foESehmPBFr3b"
+		},
+		"t": {
+			"general": {
+				"basicInformation": {
+					"reportingDate": "2024-08-14",
+					"sectors": [
+						"98",
+						"99"
+					],
+					"numberOfEmployees": 3417,
+					"fiscalYearStart": "2024-07-30",
+					"referencedReports": {
+						"SustainabilityReport": {
+							"fileReference": "50a36c418baffd520bb92d84664f06f9732a21f4e2e5ecee6d9136f16e7e0b63",
+							"fileName": "SustainabilityReport",
+							"isGroupLevel": "Yes",
+							"reportDate": null,
+							"currency": "AMD"
+						},
+						"AnnualReport": {
+							"fileReference": "50a36c418baffd520bb92d84664f06f9732a21f4e2e5ecee6d9136f16e7e0b63",
+							"fileName": "AnnualReport",
+							"isGroupLevel": "Yes",
+							"reportDate": null,
+							"currency": "BBD"
+						},
+						"IntegratedReport": {
+							"fileReference": "50a36c418baffd520bb92d84664f06f9732a21f4e2e5ecee6d9136f16e7e0b63",
+							"fileName": null,
+							"isGroupLevel": "Yes",
+							"reportDate": "2023-09-01",
+							"currency": "ZWL"
+						},
+						"ESEFReport": {
+							"fileReference": "50a36c418baffd520bb92d84664f06f9732a21f4e2e5ecee6d9136f16e7e0b63",
+							"fileName": "ESEFReport",
+							"isGroupLevel": "No",
+							"reportDate": "2023-10-16",
+							"currency": "SDG"
+						}
+					}
+				},
+				"financialInformation": {
+					"revenueInEur": 62187.63,
+					"operatingCostInEur": 22335.77,
+					"capitalAssetsInEur": 3140.6
+				}
+			},
+			"power": {
+				"investments": {
+					"investmentsInEnhancingEnergyEfficiency": "Between15And20Percent"
+				},
+				"consumption": {
+					"powerConsumptionInMwh": {
+						"value": 686.73,
+						"dataSource": {
+							"page": 442,
+							"fileName": "AnnualReport",
+							"fileReference": "50a36c418baffd520bb92d84664f06f9732a21f4e2e5ecee6d9136f16e7e0b63",
+							"tagName": "supply-chains"
+						},
+						"comment": "index haptic matrix",
+						"quality": "Reported"
+					},
+					"powerFromRenewableSources": null,
+					"energyConsumptionHeatingAndHotWaterInMwh": 29116.17,
+					"primaryEnergySourceForHeatingAndHotWater": "Oil",
+					"energyConsumptionCoveredByOwnRenewablePowerGeneration": "Between25And50Percent"
+				}
+			},
+			"insurances": {
+				"naturalHazards": {
+					"insuranceAgainstNaturalHazards": "Yes",
+					"amountCoveredByInsuranceAgainstNaturalHazardsInEur": 71001.92,
+					"naturalHazardsCovered": [
+						"Flooding",
+						"EarthQuake",
+						"Avalanche"
+					]
+				}
+			}
+		},
+		"reportingPeriod": "2020"
+	},
+	{
+		"companyInformation": {
+			"companyName": "Murray, Hettinger and Kirlin",
+			"headquarters": "Port Corbinstad",
+			"headquartersPostalCode": "88199-2341",
+			"sector": null,
+			"identifiers": {
+				"Lei": [],
+				"Isin": [
+					"FM39d8cmOHh9",
+					"9lREeYa3tSiZ"
+				],
+				"PermId": [
+					"yVhfZ2T3bp"
+				],
+				"Ticker": [
+					"ElmRm1T"
+				],
+				"Duns": [],
+				"VatNumber": [
+					"ttAIE6Mij"
+				],
+				"CompanyRegistrationNumber": [
+					"m4EodMd9ShwdcG4"
+				]
+			},
+			"countryCode": "FI",
+			"companyAlternativeNames": [
+				"Hyatt Inc",
+				"Kerluke - Stracke",
+				"Pfannerstill LLC",
+				"Stroman - Hilpert"
+			],
+			"companyLegalForm": "GmbH & Co. KG",
+			"website": "https://cloudy-rayon.name",
+			"isTeaserCompany": false,
+			"parentCompanyLei": "TAO4OypgD10tUocMAj9g"
+		},
+		"t": {
+			"general": {
+				"basicInformation": {
+					"reportingDate": "2024-03-11",
+					"sectors": [
+						"33.17"
+					],
+					"numberOfEmployees": 185,
+					"fiscalYearStart": "2025-01-04",
+					"referencedReports": {
+						"SustainabilityReport": {
+							"fileReference": "50a36c418baffd520bb92d84664f06f9732a21f4e2e5ecee6d9136f16e7e0b63",
+							"fileName": "SustainabilityReport",
+							"isGroupLevel": "No",
+							"reportDate": null,
+							"currency": "EGP"
+						}
+					}
+				},
+				"financialInformation": {
+					"revenueInEur": 74896.11,
+					"operatingCostInEur": 43389.41,
+					"capitalAssetsInEur": 74689.83
+				}
+			},
+			"power": {
+				"investments": {
+					"investmentsInEnhancingEnergyEfficiency": "Between1And5Percent"
+				},
+				"consumption": {
+					"powerConsumptionInMwh": {
+						"value": 88844.41,
+						"dataSource": null,
+						"comment": "navigate multi-byte transmitter",
+						"quality": "Incomplete"
+					},
+					"powerFromRenewableSources": "No",
+					"energyConsumptionHeatingAndHotWaterInMwh": null,
+					"primaryEnergySourceForHeatingAndHotWater": "Gas",
+					"energyConsumptionCoveredByOwnRenewablePowerGeneration": "Over75Percent"
+				}
+			},
+			"insurances": {
+				"naturalHazards": {
+					"insuranceAgainstNaturalHazards": null,
+					"amountCoveredByInsuranceAgainstNaturalHazardsInEur": 10207.27,
+					"naturalHazardsCovered": [
+						"Hail",
+						"Wind"
+					]
 				}
 			}
 		},
@@ -4674,264 +3003,213 @@
 	},
 	{
 		"companyInformation": {
-			"companyName": "Emmerich - Schamberger",
-			"headquarters": "Blandashire",
-			"headquartersPostalCode": null,
-			"sector": "paradigms",
+			"companyName": "McLaughlin LLC",
+			"headquarters": "Rosalindhaven",
+			"headquartersPostalCode": "03537-8616",
+			"sector": "partnerships",
+			"identifiers": {
+				"Lei": [],
+				"Isin": [
+					"C58tVLoyUv2x"
+				],
+				"PermId": [],
+				"Ticker": [
+					"Yha2czI"
+				],
+				"Duns": [],
+				"VatNumber": [
+					"XQWj3S3Lr"
+				],
+				"CompanyRegistrationNumber": [
+					"pibsRVGefZmWGMO"
+				]
+			},
+			"countryCode": "MP",
+			"companyAlternativeNames": [
+				"Hand - Lesch",
+				"Mayer, Cruickshank and Roberts",
+				"Upton - Nicolas"
+			],
+			"companyLegalForm": "GmbH & Co. KG",
+			"website": "https://great-bathrobe.name/",
+			"isTeaserCompany": false,
+			"parentCompanyLei": null
+		},
+		"t": {
+			"general": {
+				"basicInformation": {
+					"reportingDate": "2025-01-19",
+					"sectors": [
+						"13.20",
+						"23.3",
+						"46.73",
+						"86.23",
+						"97"
+					],
+					"numberOfEmployees": 4660,
+					"fiscalYearStart": "2024-12-12",
+					"referencedReports": {
+						"SustainabilityReport": {
+							"fileReference": "50a36c418baffd520bb92d84664f06f9732a21f4e2e5ecee6d9136f16e7e0b63",
+							"fileName": "SustainabilityReport",
+							"isGroupLevel": "No",
+							"reportDate": null,
+							"currency": "BDT"
+						},
+						"ESEFReport": {
+							"fileReference": "50a36c418baffd520bb92d84664f06f9732a21f4e2e5ecee6d9136f16e7e0b63",
+							"fileName": "ESEFReport",
+							"isGroupLevel": "No",
+							"reportDate": "2023-06-06",
+							"currency": "TJS"
+						},
+						"AnnualReport": {
+							"fileReference": "50a36c418baffd520bb92d84664f06f9732a21f4e2e5ecee6d9136f16e7e0b63",
+							"fileName": null,
+							"isGroupLevel": "Yes",
+							"reportDate": null,
+							"currency": "QAR"
+						},
+						"IntegratedReport": {
+							"fileReference": "50a36c418baffd520bb92d84664f06f9732a21f4e2e5ecee6d9136f16e7e0b63",
+							"fileName": "IntegratedReport",
+							"isGroupLevel": "Yes",
+							"reportDate": "2023-01-25",
+							"currency": "SAR"
+						}
+					}
+				},
+				"financialInformation": {
+					"revenueInEur": 10136.03,
+					"operatingCostInEur": 25775.68,
+					"capitalAssetsInEur": null
+				}
+			},
+			"power": {
+				"investments": {
+					"investmentsInEnhancingEnergyEfficiency": "Between20And25Percent"
+				},
+				"consumption": {
+					"powerConsumptionInMwh": {
+						"value": 93672.11,
+						"dataSource": {
+							"page": 849,
+							"fileName": "ESEFReport",
+							"fileReference": "50a36c418baffd520bb92d84664f06f9732a21f4e2e5ecee6d9136f16e7e0b63",
+							"tagName": "communities"
+						},
+						"comment": "bypass 1080p matrix",
+						"quality": "Incomplete"
+					},
+					"powerFromRenewableSources": "Yes",
+					"energyConsumptionHeatingAndHotWaterInMwh": null,
+					"primaryEnergySourceForHeatingAndHotWater": null,
+					"energyConsumptionCoveredByOwnRenewablePowerGeneration": "LessThan25Percent"
+				}
+			},
+			"insurances": {
+				"naturalHazards": {
+					"insuranceAgainstNaturalHazards": null,
+					"amountCoveredByInsuranceAgainstNaturalHazardsInEur": 47553.86,
+					"naturalHazardsCovered": null
+				}
+			}
+		},
+		"reportingPeriod": "2023"
+	},
+	{
+		"companyInformation": {
+			"companyName": "Will, Hessel and Nicolas",
+			"headquarters": "Lilianestead",
+			"headquartersPostalCode": "11651",
+			"sector": "e-business",
 			"identifiers": {
 				"Lei": [
-					"e2dy80xGDNdVWoLF60a6"
+					"juqU93YHpANwbWe3i38Z"
 				],
 				"Isin": [
-					"DmyinIX152aP",
-					"di0Cw73sCep0"
-				],
-				"PermId": [
-					"NUNn3rUVvi"
-				],
+					"hDA7hpPbSA59",
+					"mWMTbkS3jatJ"
+				],
+				"PermId": [],
 				"Ticker": [],
-				"Duns": [
-					"5mf1jFnfS"
-				],
-				"VatNumber": [],
-				"CompanyRegistrationNumber": []
-			},
-			"countryCode": "NF",
+				"Duns": [],
+				"VatNumber": [
+					"hlKnzKM0B"
+				],
+				"CompanyRegistrationNumber": [
+					"h3DGaGEqcWMkf7I"
+				]
+			},
+			"countryCode": "AG",
 			"companyAlternativeNames": [
-				"Gutkowski - Conn",
-				"Osinski - Sawayn",
-				"Stoltenberg, Fay and Schuster"
+				"Bartell - Stracke",
+				"Bode Inc",
+				"Harvey, Sanford and Haley",
+				"Mosciski and Sons"
 			],
-<<<<<<< HEAD
-			"companyLegalForm": "GmbH & Co. KG",
-			"website": "https://passionate-transportation.org/",
-			"isTeaserCompany": false
-=======
-			"companyLegalForm": "GmbH",
-			"website": "https://nice-drive.name",
+			"companyLegalForm": "Public Limited Company (PLC)",
+			"website": null,
 			"isTeaserCompany": false,
-			"parentCompanyLei": "NjUaYTRVE39lecOcdQo5"
->>>>>>> 3e7dca87
+			"parentCompanyLei": null
 		},
 		"t": {
-			"basic": {
-				"basisForPreparation": {
-					"reportingBasis": {
-						"value": "No",
-						"dataSource": {
-							"fileName": "Certification",
-							"fileReference": "50a36c418baffd520bb92d84664f06f9732a21f4e2e5ecee6d9136f16e7e0b63"
+			"general": {
+				"basicInformation": {
+					"reportingDate": "2024-12-05",
+					"sectors": [
+						"26.3",
+						"90"
+					],
+					"numberOfEmployees": 1637,
+					"fiscalYearStart": "2025-01-07",
+					"referencedReports": {
+						"ESEFReport": {
+							"fileReference": "50a36c418baffd520bb92d84664f06f9732a21f4e2e5ecee6d9136f16e7e0b63",
+							"fileName": "ESEFReport",
+							"isGroupLevel": null,
+							"reportDate": "2023-03-23",
+							"currency": null
+						},
+						"AnnualReport": {
+							"fileReference": "50a36c418baffd520bb92d84664f06f9732a21f4e2e5ecee6d9136f16e7e0b63",
+							"fileName": "AnnualReport",
+							"isGroupLevel": null,
+							"reportDate": "2023-07-05",
+							"currency": "KHR"
 						}
-					},
-					"subsidiary": [
-						{
-							"nameOfSubsidiary": "MacGyver - Kessler",
-							"addressOfSubsidiary": {
-								"streetAndHouseNumber": null,
-								"postalCode": "11662",
-								"city": "Binsside",
-								"state": "Kansas",
-								"country": "OM"
-							}
-						},
-						{
-							"nameOfSubsidiary": "Conn, Prohaska and Yundt",
-							"addressOfSubsidiary": {
-								"streetAndHouseNumber": "Ransom Valley 404",
-								"postalCode": "90842",
-								"city": "New Joanny",
-								"state": "Pennsylvania",
-								"country": "FI"
-							}
-						},
-						{
-							"nameOfSubsidiary": "Schiller, Dickens and Quitzon",
-							"addressOfSubsidiary": {
-								"streetAndHouseNumber": "S Grand Avenue 855",
-								"postalCode": "17828-5731",
-								"city": "East Earlene",
-								"state": "Montana",
-								"country": "KE"
-							}
-						},
-						{
-							"nameOfSubsidiary": null,
-							"addressOfSubsidiary": {
-								"streetAndHouseNumber": null,
-								"postalCode": "63624-8747",
-								"city": "North Cale",
-								"state": "Maryland",
-								"country": "YT"
-							}
-						},
-						{
-							"nameOfSubsidiary": "Runolfsson and Sons",
-							"addressOfSubsidiary": {
-								"streetAndHouseNumber": "Jeremy Dam 3360",
-								"postalCode": null,
-								"city": "Port Alexandrea",
-								"state": "Connecticut",
-								"country": "SJ"
-							}
-						}
-					]
-				},
-				"practicesForTransitioningTowardsAMoreSustainableEconomy": {
-					"undertakenMeasures": "Neque clarus corona aspernatur derelinquo ipsam angustus apud atrox. Crux bardus vigor comedo adipiscor. Strues ullam appello apparatus rerum sint.\nOcer adipisci qui depopulo vereor minus tricesimus bibo vestrum pauci. Crur illum deporto comptus. Colo tremo alveus.\nTametsi absorbeo angustus deserunt absconditus caveo ducimus. Quam vero currus substantia conservo delibero. Antea alveus iure voluptates ceno victus defendo audio aranea constans.\nCoerceo deinde antea volaticus derelinquo aqua copiose bardus cimentarius. Velit defetiscor brevis cernuus utroque brevis. Universe vulgaris causa canonicus magnam.\nVulgivagus expedita ventito adulatio appositus venustas dapifer valeo tener atrox. Varietas caritas titulus titulus odio. Curia peior totidem."
-				},
-				"energyAndGreenhousGasEmissions": {
-					"energyFossilFuels": 43547.03,
-					"electricityTotal": {
-						"value": 59970.87,
-						"dataSource": {
-							"page": 1038,
-							"fileName": "SustainabilityReport",
-							"fileReference": "50a36c418baffd520bb92d84664f06f9732a21f4e2e5ecee6d9136f16e7e0b63",
-							"tagName": "networks"
-						},
-						"comment": null,
-						"quality": "Incomplete"
-					},
-					"electricityNonRenewable": 2341.04,
-					"electricityRenewable": 38547.67,
-					"totalEmissions": {
+					}
+				},
+				"financialInformation": {
+					"revenueInEur": null,
+					"operatingCostInEur": 92943.56,
+					"capitalAssetsInEur": 26060.64
+				}
+			},
+			"power": {
+				"investments": {
+					"investmentsInEnhancingEnergyEfficiency": "Between15And20Percent"
+				},
+				"consumption": {
+					"powerConsumptionInMwh": {
 						"value": null,
-						"dataSource": {
-							"page": 398,
-							"fileName": "IntegratedReport",
-							"fileReference": "50a36c418baffd520bb92d84664f06f9732a21f4e2e5ecee6d9136f16e7e0b63",
-							"tagName": "platforms"
-						},
-						"comment": "calculate wireless interface",
+						"dataSource": null,
+						"comment": "navigate multi-byte interface",
 						"quality": "NA"
 					},
-					"scope1Emissions": null,
-					"scope2Emissions": {
-						"value": null,
-						"dataSource": {
-							"page": 778,
-							"fileName": "SustainabilityReport",
-							"fileReference": "50a36c418baffd520bb92d84664f06f9732a21f4e2e5ecee6d9136f16e7e0b63",
-							"tagName": "applications"
-						},
-						"comment": "compress 1080p monitor",
-						"quality": "NA"
-					},
-					"scope3Emissions": {
-						"value": null,
-						"dataSource": {
-							"page": 864,
-							"fileName": "IntegratedReport",
-							"fileReference": "50a36c418baffd520bb92d84664f06f9732a21f4e2e5ecee6d9136f16e7e0b63",
-							"tagName": "convergence"
-						},
-						"comment": "generate auxiliary card",
-						"quality": "NA"
-					}
-				},
-				"pollutionOfAirWaterSoil": {
-					"pollutionEmission": []
-				},
-				"biodiversity": {
-					"totalSealedAreaPreviousYear": 90035.73,
-					"totalSealedAreaReportingYear": null,
-					"percentualChangeSealedArea": null,
-					"totalNatureOrientedAreaOnSitePreviousYear": 79693.77,
-					"totalNatureOrientedAreaOnSiteReportingYear": 22152.26,
-					"percentualChangeNatureOrientedOnSite": 18.21,
-					"totalNatureOrientedAreaOffSitePreviousYear": 80744.72,
-					"totalNatureOrientedAreaOffSiteReportingYear": 79229.19,
-					"percentualChangeNatureOrientedOffSite": 80.29,
-					"totalUseOfLandPreviousYear": null,
-					"totalUseOfLandReportingYear": 39528.39,
-					"percentualChangeLandUse": 39.43
-				},
-				"water": {
-					"waterWithdrawalAllSites": {
-						"value": 4875.29,
-						"dataSource": {
-							"page": 904,
-							"fileName": "SustainabilityReport",
-							"fileReference": "50a36c418baffd520bb92d84664f06f9732a21f4e2e5ecee6d9136f16e7e0b63",
-							"tagName": "experiences"
-						},
-						"comment": "compress solid state capacitor",
-						"quality": "Audited"
-					},
-					"waterWithdrawalStressSites": null,
-					"waterDischargeAllSites": 51548.19,
-					"waterDischargeStressSites": 76560.24,
-					"rainwaterAllSites": null,
-					"rainwaterStressSits": 73575.76,
-					"waterConsumptionAllSites": null,
-					"waterConsumptionStressSites": 3491.77
-				},
-				"resourceUseCircularEconomyAndWasteManagement": {
-					"totalWeightMaterials": null,
-					"weightRecycledMaterials": 50101.7,
-					"percentageRecycledMaterials": 34.61,
-					"weightRecycableMaterials": 58199.86,
-					"percentageRecycableMaterials": 3.05,
-					"measureWaste": null
-				},
-				"workforceGeneralCharacteristics": {
-					"measureEmployees": "FullTimeEquivalents",
-					"numberEmployeesFullTime": 6032.65,
-					"numberEmployeesHead": null,
-					"numberTemporaryContractFullTime": 46363.83,
-					"numberTemporaryContractHead": 14344.08,
-					"numberPermanentContractFullTime": 15764.71,
-					"numberPermanentContractHead": 77355.02,
-					"numberMaleFullTime": 47960.02,
-					"numberMaleHead": 57878.52,
-					"numberFemaleFullTime": 86344.58,
-					"numberFemaleHead": 90791.92,
-					"numberOtherFullTime": 4762.69,
-					"numberOtherHead": 40212.81,
-					"numberNotReportedFullTime": 88231.18,
-					"numberNotReportedHead": 75082.53
-				},
-				"workforceHealthAndSafety": {
-					"totalHours": 49922.51,
-					"numberAccidents": 2159,
-					"accidentLevel": null,
-					"numberFatalitiesTotalFullTime": 4132,
-					"numberFatalitiesTotalHead": 9045,
-					"numberFatalitiesAccidentFullTime": null,
-					"numberFatalitiesAccidentHead": null,
-					"numberFatalitiesHealthFullTime": 4443,
-					"numberFatalitiesHealthHead": 2669
-				},
-				"workforceRenumerationCollectiveBargainingAndTraining": {
-					"numberMinimumWageFullTime": 75917.71,
-					"numberMinimumWageHead": 99592.53,
-					"percentageMinimumWage": 14.48,
-					"moreThanHalf": null,
-					"entryLevelWage": 77001.16,
-					"minimumWage": null,
-					"wageRatio": 62178.86,
-					"payGapBasis": "Weekly",
-					"grossPayMale": null,
-					"grossPayFemale": 81140.74,
-					"totalWorkHoursMale": 34262.54,
-					"totalWorkHoursFemale": 19551.77,
-					"averageWorkHoursMale": 95556.82,
-					"averageWorkHoursFemale": 3318.56,
-					"averageHourlyPayMale": null,
-					"averageHourlyPayFemale": 11859.92,
-					"payGap": null,
-					"numberBargainingAgreementsFullTime": 11663.8,
-					"numberBargainingAgreementsHead": 2131.4,
-					"ratioBargainingAgreement": 18.35,
-					"totalTrainingHoursMale": 24507.27,
-					"totalTrainingHoursFemale": 96902.61,
-					"averageTrainingHoursMale": 82153.46,
-					"averageTrainingHoursFemale": 75489.86
-				},
-				"workersInTheValueChainAffectedCommunitiesConsumersAndEndUsers": {
-					"negativeEffects": "Error coadunatio pecto. Adeo vaco aliqua ex suppono. Charisma adduco abbas aduro creator.\nCurtus creta suffragium depromo vesco casso sursum aspernatur ago. Defleo volup colo vereor excepturi curriculum apostolus cornu strues aranea. Conculco aeneus decretum aestus decens suasoria talio tripudio valeo tripudio.\nDemens aggredior verumtamen trucido utrimque creo. Utor animus nostrum derelinquo delinquo. Adulatio defero vivo varius cometes adopto taceo cognomen antiquus.\nCalcar vespillo video tripudio. Tepidus suffoco amita uterque rerum alveus aut. Molestiae atque coadunatio fugit thymbra adduco abduco usus.",
-					"numberConvictions": 32063.59,
-					"sumFines": null
+					"powerFromRenewableSources": "No",
+					"energyConsumptionHeatingAndHotWaterInMwh": 57813.48,
+					"primaryEnergySourceForHeatingAndHotWater": "Oil",
+					"energyConsumptionCoveredByOwnRenewablePowerGeneration": null
+				}
+			},
+			"insurances": {
+				"naturalHazards": {
+					"insuranceAgainstNaturalHazards": "Yes",
+					"amountCoveredByInsuranceAgainstNaturalHazardsInEur": 80353.36,
+					"naturalHazardsCovered": [
+						"Snow"
+					]
 				}
 			}
 		},
@@ -4939,495 +3217,111 @@
 	},
 	{
 		"companyInformation": {
-			"companyName": "Schuster, Upton and Fisher",
-			"headquarters": "Reno",
-			"headquartersPostalCode": "42890-0741",
-			"sector": "models",
-			"identifiers": {
-				"Lei": [
-					"G6pvo4pM5rIVVVT7QSUm"
-				],
-				"Isin": [
-					"a9bPu3qZgN8i",
-					"Lt1KrmVKFB7l"
-				],
-				"PermId": [
-					"yOyF3cVmOD"
-				],
-				"Ticker": [],
-				"Duns": [
-					"ol17nAg4F"
-				],
-				"VatNumber": [
-					"DN4faBnMn"
-				],
-				"CompanyRegistrationNumber": []
-			},
-			"countryCode": "TN",
-			"companyAlternativeNames": [
-				"Braun - Kiehn"
-			],
-<<<<<<< HEAD
-			"companyLegalForm": "Sole Trader",
-			"website": "https://damaged-religion.org/",
-			"isTeaserCompany": false
-=======
-			"companyLegalForm": "Private Limited Company (Ltd)",
-			"website": "https://antique-vol.net",
-			"isTeaserCompany": false,
-			"parentCompanyLei": null
->>>>>>> 3e7dca87
-		},
-		"t": {
-			"basic": {
-				"basisForPreparation": {
-					"reportingBasis": null,
-					"subsidiary": [
-						{
-							"nameOfSubsidiary": "Schulist - Prosacco",
-							"addressOfSubsidiary": {
-								"streetAndHouseNumber": "Johnson Street 1986",
-								"postalCode": null,
-								"city": "York",
-								"state": "North Dakota",
-								"country": "XK"
-							}
-						},
-						{
-							"nameOfSubsidiary": null,
-							"addressOfSubsidiary": {
-								"streetAndHouseNumber": "Balmoral Road 67074",
-								"postalCode": "09685",
-								"city": "North Highlands",
-								"state": null,
-								"country": "IE"
-							}
-						},
-						{
-							"nameOfSubsidiary": "Wilderman, Hamill and Bechtelar",
-							"addressOfSubsidiary": {
-								"streetAndHouseNumber": "Ondricka Curve 55512",
-								"postalCode": "55657",
-								"city": "East Zitashire",
-								"state": "New Jersey",
-								"country": "CH"
-							}
-						}
-					]
-				},
-				"practicesForTransitioningTowardsAMoreSustainableEconomy": {
-					"undertakenMeasures": "Comis officiis unus consequuntur adduco titulus tempore congregatio cumque dedico. Acerbitas ter astrum nihil exercitationem. Tonsor careo modi decor sponte debilito canonicus tempora audio angustus."
-				},
-				"energyAndGreenhousGasEmissions": {
-					"energyFossilFuels": 93924.94,
-					"electricityTotal": {
-						"value": null,
-						"dataSource": {
-							"page": 271,
-							"fileName": "AnnualReport",
-							"fileReference": "50a36c418baffd520bb92d84664f06f9732a21f4e2e5ecee6d9136f16e7e0b63",
-							"tagName": "content"
-						},
-						"comment": null,
-						"quality": "NA"
-					},
-					"electricityNonRenewable": 75214.5,
-					"electricityRenewable": null,
-					"totalEmissions": null,
-					"scope1Emissions": null,
-					"scope2Emissions": {
-						"value": 80832.88,
-						"dataSource": {
-							"page": 325,
-							"fileName": "AnnualReport",
-							"fileReference": "50a36c418baffd520bb92d84664f06f9732a21f4e2e5ecee6d9136f16e7e0b63",
-							"tagName": "supply-chains"
-						},
-						"comment": "hack virtual bus",
-						"quality": "Reported"
-					},
-					"scope3Emissions": {
-						"value": 36077.86,
-						"dataSource": {
-							"page": 982,
-							"fileName": "SustainabilityReport",
-							"fileReference": "50a36c418baffd520bb92d84664f06f9732a21f4e2e5ecee6d9136f16e7e0b63",
-							"tagName": "niches"
-						},
-						"comment": "parse primary interface",
-						"quality": "Incomplete"
-					}
-				},
-				"pollutionOfAirWaterSoil": {
-					"pollutionEmission": [
-						{
-							"pollutionType": "Flerovium",
-							"emissionInKilograms": 24373.27,
-							"releaseMedium": "Water"
-						},
-						{
-							"pollutionType": "Selenium",
-							"emissionInKilograms": 35314.26,
-							"releaseMedium": "Water"
-						}
-					]
-				},
-				"biodiversity": {
-					"totalSealedAreaPreviousYear": 7134.32,
-					"totalSealedAreaReportingYear": 57744.25,
-					"percentualChangeSealedArea": 27.24,
-					"totalNatureOrientedAreaOnSitePreviousYear": null,
-					"totalNatureOrientedAreaOnSiteReportingYear": 14996.36,
-					"percentualChangeNatureOrientedOnSite": 61.26,
-					"totalNatureOrientedAreaOffSitePreviousYear": null,
-					"totalNatureOrientedAreaOffSiteReportingYear": 63952.46,
-					"percentualChangeNatureOrientedOffSite": 54.11,
-					"totalUseOfLandPreviousYear": 56473.23,
-					"totalUseOfLandReportingYear": 67518.61,
-					"percentualChangeLandUse": null
-				},
-				"water": {
-					"waterWithdrawalAllSites": null,
-					"waterWithdrawalStressSites": 26067.95,
-					"waterDischargeAllSites": 68766.72,
-					"waterDischargeStressSites": 42831.42,
-					"rainwaterAllSites": 69246.99,
-					"rainwaterStressSits": null,
-					"waterConsumptionAllSites": null,
-					"waterConsumptionStressSites": 74435.49
-				},
-				"resourceUseCircularEconomyAndWasteManagement": {
-					"totalWeightMaterials": 50259.17,
-					"weightRecycledMaterials": 69026.17,
-					"percentageRecycledMaterials": null,
-					"weightRecycableMaterials": 77931.24,
-					"percentageRecycableMaterials": 43,
-					"measureWaste": "Volume"
-				},
-				"workforceGeneralCharacteristics": {
-					"measureEmployees": "HeadCount",
-					"numberEmployeesFullTime": 55187.7,
-					"numberEmployeesHead": 46529.92,
-					"numberTemporaryContractFullTime": 13983.52,
-					"numberTemporaryContractHead": 71542.61,
-					"numberPermanentContractFullTime": 88262.41,
-					"numberPermanentContractHead": 6356,
-					"numberMaleFullTime": null,
-					"numberMaleHead": 27493.13,
-					"numberFemaleFullTime": 5274.07,
-					"numberFemaleHead": null,
-					"numberOtherFullTime": 5278.71,
-					"numberOtherHead": 49266.23,
-					"numberNotReportedFullTime": 84021.24,
-					"numberNotReportedHead": 1973.01
-				},
-				"workforceHealthAndSafety": {
-					"totalHours": 50079,
-					"numberAccidents": 7729,
-					"accidentLevel": null,
-					"numberFatalitiesTotalFullTime": null,
-					"numberFatalitiesTotalHead": 4384,
-					"numberFatalitiesAccidentFullTime": 6205,
-					"numberFatalitiesAccidentHead": 6250,
-					"numberFatalitiesHealthFullTime": 9913,
-					"numberFatalitiesHealthHead": null
-				},
-				"workforceRenumerationCollectiveBargainingAndTraining": {
-					"numberMinimumWageFullTime": null,
-					"numberMinimumWageHead": null,
-					"percentageMinimumWage": 3.95,
-					"moreThanHalf": "Yes",
-					"entryLevelWage": 22997.67,
-					"minimumWage": 41764.54,
-					"wageRatio": 34829.39,
-					"payGapBasis": "Weekly",
-					"grossPayMale": 75329.42,
-					"grossPayFemale": null,
-					"totalWorkHoursMale": null,
-					"totalWorkHoursFemale": 81549.48,
-					"averageWorkHoursMale": null,
-					"averageWorkHoursFemale": 12757.2,
-					"averageHourlyPayMale": null,
-					"averageHourlyPayFemale": 13885.92,
-					"payGap": null,
-					"numberBargainingAgreementsFullTime": null,
-					"numberBargainingAgreementsHead": 65367.67,
-					"ratioBargainingAgreement": 16.71,
-					"totalTrainingHoursMale": 51030.61,
-					"totalTrainingHoursFemale": 78963.02,
-					"averageTrainingHoursMale": null,
-					"averageTrainingHoursFemale": null
-				},
-				"workersInTheValueChainAffectedCommunitiesConsumersAndEndUsers": {
-					"negativeEffects": "Vis viridis incidunt agnitio earum quidem titulus adversus. Sed suspendo crur. Clam admiratio nam sumo demum soleo.\nTumultus depereo sum adsum texo. Decretum theatrum curiositas apto. Volubilis vigilo esse cerno.\nAmitto vetus arto voveo reprehenderit tempus tabgo. Cernuus amicitia tergiversatio conitor dolorem magni sublime theologus varius iusto. Suppono benigne cursim.\nVenia utrum animi deludo somnus vomito bis approbo. Capitulus brevis curis. Coerceo earum conitor peccatus corporis conspergo autus.",
-					"numberConvictions": 59544.6,
-					"sumFines": null
-				}
-			}
-		},
-		"reportingPeriod": "2024"
-	},
-	{
-		"companyInformation": {
-			"companyName": "Lebsack, Fritsch and Morar",
-			"headquarters": "Roweborough",
-			"headquartersPostalCode": "31564",
-			"sector": "content",
+			"companyName": "Kuhn - Leffler",
+			"headquarters": "Santa Monica",
+			"headquartersPostalCode": "33491-5951",
+			"sector": "systems",
 			"identifiers": {
 				"Lei": [],
 				"Isin": [
-					"uGKzneJZw53m",
-					"i2xAqsZ9QrSt"
+					"9zUDUAUFaop6",
+					"RB5Zuf2TXW5B"
 				],
 				"PermId": [
-					"nZpqZokBoA"
-				],
-				"Ticker": [
-					"LmnXakZ"
-				],
+					"68jqunAgTR"
+				],
+				"Ticker": [],
 				"Duns": [],
 				"VatNumber": [],
 				"CompanyRegistrationNumber": [
-					"9dAlF6nxaiMrwRc"
+					"egO8xdwZMsnGgLq"
 				]
 			},
-			"countryCode": "NG",
-			"companyAlternativeNames": [],
-			"companyLegalForm": null,
-<<<<<<< HEAD
-			"website": "https://hard-faculty.name/",
-			"isTeaserCompany": false
-=======
-			"website": "https://guilty-rug.org/",
+			"countryCode": "MX",
+			"companyAlternativeNames": [
+				"Abbott Inc",
+				"Jacobson - Kuhlman",
+				"O'Conner - Zieme"
+			],
+			"companyLegalForm": "Private Limited Company (Ltd)",
+			"website": "https://anguished-climate.net/",
 			"isTeaserCompany": false,
-			"parentCompanyLei": "ZNN7hhqZVKzI6MMunjQE"
->>>>>>> 3e7dca87
+			"parentCompanyLei": "juqU93YHpANwbWe3i38Z"
 		},
 		"t": {
-			"basic": {
-				"basisForPreparation": {
-					"reportingBasis": {
-						"value": "No",
+			"general": {
+				"basicInformation": {
+					"reportingDate": "2024-05-12",
+					"sectors": [
+						"93.1",
+						"94"
+					],
+					"numberOfEmployees": 8692,
+					"fiscalYearStart": "2025-01-21",
+					"referencedReports": {
+						"IntegratedReport": {
+							"fileReference": "50a36c418baffd520bb92d84664f06f9732a21f4e2e5ecee6d9136f16e7e0b63",
+							"fileName": "IntegratedReport",
+							"isGroupLevel": "Yes",
+							"reportDate": "2023-07-16",
+							"currency": "DKK"
+						},
+						"AnnualReport": {
+							"fileReference": "50a36c418baffd520bb92d84664f06f9732a21f4e2e5ecee6d9136f16e7e0b63",
+							"fileName": "AnnualReport",
+							"isGroupLevel": "Yes",
+							"reportDate": "2023-09-02",
+							"currency": "NPR"
+						},
+						"ESEFReport": {
+							"fileReference": "50a36c418baffd520bb92d84664f06f9732a21f4e2e5ecee6d9136f16e7e0b63",
+							"fileName": "ESEFReport",
+							"isGroupLevel": "Yes",
+							"reportDate": "2023-05-10",
+							"currency": null
+						},
+						"SustainabilityReport": {
+							"fileReference": "50a36c418baffd520bb92d84664f06f9732a21f4e2e5ecee6d9136f16e7e0b63",
+							"fileName": "SustainabilityReport",
+							"isGroupLevel": "No",
+							"reportDate": "2023-04-13",
+							"currency": "CAD"
+						}
+					}
+				},
+				"financialInformation": {
+					"revenueInEur": 1749.56,
+					"operatingCostInEur": 36207.78,
+					"capitalAssetsInEur": 84170.9
+				}
+			},
+			"power": {
+				"investments": {
+					"investmentsInEnhancingEnergyEfficiency": null
+				},
+				"consumption": {
+					"powerConsumptionInMwh": {
+						"value": 2483.16,
 						"dataSource": {
-							"fileName": "Certification",
-							"fileReference": "50a36c418baffd520bb92d84664f06f9732a21f4e2e5ecee6d9136f16e7e0b63"
-						}
-					},
-					"subsidiary": [
-						{
-							"nameOfSubsidiary": "Schmidt - Zemlak",
-							"addressOfSubsidiary": {
-								"streetAndHouseNumber": "W Park Street 1282",
-								"postalCode": "73369-6957",
-								"city": "South Aurelietown",
-								"state": null,
-								"country": "CX"
-							}
-						},
-						{
-							"nameOfSubsidiary": "Schinner - McLaughlin",
-							"addressOfSubsidiary": {
-								"streetAndHouseNumber": "Manor Drive 7604",
-								"postalCode": "99238",
-								"city": "Port Cristopherborough",
-								"state": "Virginia",
-								"country": "IQ"
-							}
-						},
-						{
-							"nameOfSubsidiary": null,
-							"addressOfSubsidiary": {
-								"streetAndHouseNumber": "Aufderhar Valleys 28991",
-								"postalCode": "83222",
-								"city": "Lake Olaf",
-								"state": "Maryland",
-								"country": "LY"
-							}
-						},
-						{
-							"nameOfSubsidiary": "Paucek, Kilback and Purdy",
-							"addressOfSubsidiary": {
-								"streetAndHouseNumber": "Gus Rapid 26191",
-								"postalCode": "11880-3097",
-								"city": "North Narciso",
-								"state": null,
-								"country": "NR"
-							}
-						},
-						{
-							"nameOfSubsidiary": "Hand and Sons",
-							"addressOfSubsidiary": {
-								"streetAndHouseNumber": "Bryon Via 225",
-								"postalCode": "60409-9707",
-								"city": "Trujillo Alto",
-								"state": "Kansas",
-								"country": "MY"
-							}
-						}
-					]
-				},
-				"practicesForTransitioningTowardsAMoreSustainableEconomy": {
-					"undertakenMeasures": "Et accommodo vetus certus occaecati cibus venustas coaegresco beneficium facilis. Ab solutio consequatur valens barba averto. Dolores baiulus asperiores sumptus officiis celer.\nClibanus conforto saepe arbustum depopulo tergeo defendo quam. Adulescens tripudio ait tergiversatio attollo perspiciatis amor cum animadverto. Adflicto voluptatibus cupiditas acceptus cur arx eaque.\nSuscipio cognomen depromo allatus defessus recusandae utor vigor. Taedium adversus conturbo quam ventosus dignissimos demoror cursus tamen. Congregatio enim contra ipsam varietas decretum angustus aegrotatio dolorum denuo.\nAppositus architecto reprehenderit accusamus cado sulum eius. Catena uterque numquam stultus. Collum terra bibo caecus sponte amor.\nFuga aufero cum vulticulus apto cura. Trans verto verus somnus vaco calculus pecto acsi praesentium atqui. Ducimus debeo umbra tibi arbor caveo voluptates quaerat coruscus."
-				},
-				"energyAndGreenhousGasEmissions": {
-					"energyFossilFuels": 87595.72,
-					"electricityTotal": {
-						"value": 35182.39,
-						"dataSource": null,
-						"comment": "bypass redundant card",
-						"quality": "Estimated"
-					},
-					"electricityNonRenewable": 62851.61,
-					"electricityRenewable": 12788.94,
-					"totalEmissions": null,
-					"scope1Emissions": {
-						"value": 22741.81,
-						"dataSource": {
-							"page": 1179,
+							"page": 982,
 							"fileName": "ESEFReport",
 							"fileReference": "50a36c418baffd520bb92d84664f06f9732a21f4e2e5ecee6d9136f16e7e0b63",
-							"tagName": "solutions"
-						},
-						"comment": "back up online program",
-						"quality": "Incomplete"
-					},
-					"scope2Emissions": {
-						"value": 99027.54,
-						"dataSource": {
-							"page": 261,
-							"fileName": "ESEFReport",
-							"fileReference": "50a36c418baffd520bb92d84664f06f9732a21f4e2e5ecee6d9136f16e7e0b63",
 							"tagName": "web services"
 						},
-						"comment": "connect back-end panel",
+						"comment": "override cross-platform card",
 						"quality": "Audited"
 					},
-					"scope3Emissions": {
-						"value": null,
-						"dataSource": {
-							"page": 99,
-							"fileName": "ESEFReport",
-							"fileReference": "50a36c418baffd520bb92d84664f06f9732a21f4e2e5ecee6d9136f16e7e0b63",
-							"tagName": "methodologies"
-						},
-						"comment": "quantify neural bandwidth",
-						"quality": "NA"
-					}
-				},
-				"pollutionOfAirWaterSoil": {
-					"pollutionEmission": [
-						{
-							"pollutionType": "Europium",
-							"emissionInKilograms": 13646.92,
-							"releaseMedium": "Water"
-						},
-						{
-							"pollutionType": "Strontium",
-							"emissionInKilograms": 99071.39,
-							"releaseMedium": "Soil"
-						}
-					]
-				},
-				"biodiversity": {
-					"totalSealedAreaPreviousYear": 81994.42,
-					"totalSealedAreaReportingYear": 47523.21,
-					"percentualChangeSealedArea": 47.27,
-					"totalNatureOrientedAreaOnSitePreviousYear": 94706.73,
-					"totalNatureOrientedAreaOnSiteReportingYear": 21655.01,
-					"percentualChangeNatureOrientedOnSite": null,
-					"totalNatureOrientedAreaOffSitePreviousYear": 39553.5,
-					"totalNatureOrientedAreaOffSiteReportingYear": 83025.59,
-					"percentualChangeNatureOrientedOffSite": 33.23,
-					"totalUseOfLandPreviousYear": 51699.25,
-					"totalUseOfLandReportingYear": null,
-					"percentualChangeLandUse": 48.45
-				},
-				"water": {
-					"waterWithdrawalAllSites": {
-						"value": 81652.27,
-						"dataSource": {
-							"page": 1196,
-							"fileName": "ESEFReport",
-							"fileReference": "50a36c418baffd520bb92d84664f06f9732a21f4e2e5ecee6d9136f16e7e0b63",
-							"tagName": "eyeballs"
-						},
-						"comment": "override online panel",
-						"quality": "Reported"
-					},
-					"waterWithdrawalStressSites": 13850.85,
-					"waterDischargeAllSites": 88841.36,
-					"waterDischargeStressSites": null,
-					"rainwaterAllSites": 16500.1,
-					"rainwaterStressSits": 89640.46,
-					"waterConsumptionAllSites": 30128.06,
-					"waterConsumptionStressSites": 45410.77
-				},
-				"resourceUseCircularEconomyAndWasteManagement": {
-					"totalWeightMaterials": null,
-					"weightRecycledMaterials": 54069.22,
-					"percentageRecycledMaterials": 18.44,
-					"weightRecycableMaterials": 52173.49,
-					"percentageRecycableMaterials": null,
-					"measureWaste": "WeightPreferred"
-				},
-				"workforceGeneralCharacteristics": {
-					"measureEmployees": "FullTimeEquivalents",
-					"numberEmployeesFullTime": null,
-					"numberEmployeesHead": null,
-					"numberTemporaryContractFullTime": 79966.31,
-					"numberTemporaryContractHead": 67626.87,
-					"numberPermanentContractFullTime": 1819.65,
-					"numberPermanentContractHead": 24555.07,
-					"numberMaleFullTime": null,
-					"numberMaleHead": 83244.96,
-					"numberFemaleFullTime": 69577.77,
-					"numberFemaleHead": null,
-					"numberOtherFullTime": 56361.95,
-					"numberOtherHead": 44126.16,
-					"numberNotReportedFullTime": 32032.8,
-					"numberNotReportedHead": 56616.44
-				},
-				"workforceHealthAndSafety": {
-					"totalHours": 34228.51,
-					"numberAccidents": null,
-					"accidentLevel": 90766.38,
-					"numberFatalitiesTotalFullTime": 7978,
-					"numberFatalitiesTotalHead": 1736,
-					"numberFatalitiesAccidentFullTime": null,
-					"numberFatalitiesAccidentHead": 4428,
-					"numberFatalitiesHealthFullTime": 1383,
-					"numberFatalitiesHealthHead": 3516
-				},
-				"workforceRenumerationCollectiveBargainingAndTraining": {
-					"numberMinimumWageFullTime": null,
-					"numberMinimumWageHead": 65212.13,
-					"percentageMinimumWage": 21.26,
-					"moreThanHalf": null,
-					"entryLevelWage": 75584.38,
-					"minimumWage": null,
-					"wageRatio": 95900.56,
-					"payGapBasis": "Annual",
-					"grossPayMale": 81003.04,
-					"grossPayFemale": 55580.1,
-					"totalWorkHoursMale": null,
-					"totalWorkHoursFemale": 36262.28,
-					"averageWorkHoursMale": 74509.95,
-					"averageWorkHoursFemale": 34727.52,
-					"averageHourlyPayMale": 53686.58,
-					"averageHourlyPayFemale": 20406.85,
-					"payGap": 82964.25,
-					"numberBargainingAgreementsFullTime": 48068.11,
-					"numberBargainingAgreementsHead": 11492.94,
-					"ratioBargainingAgreement": 0.69,
-					"totalTrainingHoursMale": 79376.18,
-					"totalTrainingHoursFemale": 48350.68,
-					"averageTrainingHoursMale": 90108.7,
-					"averageTrainingHoursFemale": 21180.83
-				},
-				"workersInTheValueChainAffectedCommunitiesConsumersAndEndUsers": {
-					"negativeEffects": null,
-					"numberConvictions": 95718.72,
-					"sumFines": null
+					"powerFromRenewableSources": "No",
+					"energyConsumptionHeatingAndHotWaterInMwh": 15601.4,
+					"primaryEnergySourceForHeatingAndHotWater": "Gas",
+					"energyConsumptionCoveredByOwnRenewablePowerGeneration": "LessThan25Percent"
+				}
+			},
+			"insurances": {
+				"naturalHazards": {
+					"insuranceAgainstNaturalHazards": "No",
+					"amountCoveredByInsuranceAgainstNaturalHazardsInEur": null,
+					"naturalHazardsCovered": null
 				}
 			}
 		},
@@ -5435,1576 +3329,389 @@
 	},
 	{
 		"companyInformation": {
-			"companyName": "Emard Group",
-			"headquarters": "Fort Johnson",
-			"headquartersPostalCode": "29800-7525",
-			"sector": "channels",
+			"companyName": "Upton - Rath",
+			"headquarters": "Stockton",
+			"headquartersPostalCode": "06228",
+			"sector": "interfaces",
 			"identifiers": {
 				"Lei": [],
 				"Isin": [
-					"lvwaXegQSPPR"
-				],
-				"PermId": [],
+					"OihbSyP3qbvA",
+					"5nO0hviKc6Ys"
+				],
+				"PermId": [
+					"bEp5NVopiI"
+				],
+				"Ticker": [
+					"xoqoskG"
+				],
+				"Duns": [],
+				"VatNumber": [],
+				"CompanyRegistrationNumber": [
+					"RtjhgjoCMPej6jj"
+				]
+			},
+			"countryCode": "UY",
+			"companyAlternativeNames": [
+				"Runte Group",
+				"Smitham - Pacocha"
+			],
+			"companyLegalForm": null,
+			"website": null,
+			"isTeaserCompany": false,
+			"parentCompanyLei": null
+		},
+		"t": {
+			"general": {
+				"basicInformation": {
+					"reportingDate": "2024-12-03",
+					"sectors": [
+						"26.52"
+					],
+					"numberOfEmployees": 4518,
+					"fiscalYearStart": "2024-06-29",
+					"referencedReports": {
+						"AnnualReport": {
+							"fileReference": "50a36c418baffd520bb92d84664f06f9732a21f4e2e5ecee6d9136f16e7e0b63",
+							"fileName": "AnnualReport",
+							"isGroupLevel": "No",
+							"reportDate": "2023-10-26",
+							"currency": "PLN"
+						},
+						"SustainabilityReport": {
+							"fileReference": "50a36c418baffd520bb92d84664f06f9732a21f4e2e5ecee6d9136f16e7e0b63",
+							"fileName": "SustainabilityReport",
+							"isGroupLevel": "Yes",
+							"reportDate": "2023-10-16",
+							"currency": "EUR"
+						},
+						"ESEFReport": {
+							"fileReference": "50a36c418baffd520bb92d84664f06f9732a21f4e2e5ecee6d9136f16e7e0b63",
+							"fileName": "ESEFReport",
+							"isGroupLevel": "No",
+							"reportDate": "2023-10-28",
+							"currency": "CHF"
+						}
+					}
+				},
+				"financialInformation": {
+					"revenueInEur": 62140.83,
+					"operatingCostInEur": 73700.59,
+					"capitalAssetsInEur": 52198.82
+				}
+			},
+			"power": {
+				"investments": {
+					"investmentsInEnhancingEnergyEfficiency": "Between20And25Percent"
+				},
+				"consumption": {
+					"powerConsumptionInMwh": {
+						"value": 40273.77,
+						"dataSource": {
+							"page": 1126,
+							"fileName": "AnnualReport",
+							"fileReference": "50a36c418baffd520bb92d84664f06f9732a21f4e2e5ecee6d9136f16e7e0b63",
+							"tagName": "solutions"
+						},
+						"comment": "input cross-platform protocol",
+						"quality": "Reported"
+					},
+					"powerFromRenewableSources": "No",
+					"energyConsumptionHeatingAndHotWaterInMwh": 38033.85,
+					"primaryEnergySourceForHeatingAndHotWater": "Electric",
+					"energyConsumptionCoveredByOwnRenewablePowerGeneration": "Between25And50Percent"
+				}
+			},
+			"insurances": {
+				"naturalHazards": {
+					"insuranceAgainstNaturalHazards": null,
+					"amountCoveredByInsuranceAgainstNaturalHazardsInEur": null,
+					"naturalHazardsCovered": [
+						"Hail",
+						"EarthQuake"
+					]
+				}
+			}
+		},
+		"reportingPeriod": "2022"
+	},
+	{
+		"companyInformation": {
+			"companyName": "Balistreri, Jenkins and Little",
+			"headquarters": "Lake Ibrahimborough",
+			"headquartersPostalCode": "51441",
+			"sector": "relationships",
+			"identifiers": {
+				"Lei": [
+					"HKxk76DYYHlalE52Sj0G"
+				],
+				"Isin": [
+					"2jTJD9RDKidN"
+				],
+				"PermId": [
+					"o8EMn5uKDK"
+				],
+				"Ticker": [
+					"WQrQedp"
+				],
+				"Duns": [],
+				"VatNumber": [
+					"bBAnpZxk7"
+				],
+				"CompanyRegistrationNumber": [
+					"mu2eGs55jjUhBrI"
+				]
+			},
+			"countryCode": "HU",
+			"companyAlternativeNames": [
+				"Cruickshank - Rempel",
+				"Leffler, Thompson and Jones",
+				"Luettgen Group"
+			],
+			"companyLegalForm": "Public Limited Company (PLC)",
+			"website": "https://tangible-camper.net",
+			"isTeaserCompany": false,
+			"parentCompanyLei": null
+		},
+		"t": {
+			"general": {
+				"basicInformation": {
+					"reportingDate": "2024-07-09",
+					"sectors": [],
+					"numberOfEmployees": 2497,
+					"fiscalYearStart": "2024-10-02",
+					"referencedReports": {
+						"ESEFReport": {
+							"fileReference": "50a36c418baffd520bb92d84664f06f9732a21f4e2e5ecee6d9136f16e7e0b63",
+							"fileName": "ESEFReport",
+							"isGroupLevel": null,
+							"reportDate": "2023-03-10",
+							"currency": "MAD"
+						},
+						"AnnualReport": {
+							"fileReference": "50a36c418baffd520bb92d84664f06f9732a21f4e2e5ecee6d9136f16e7e0b63",
+							"fileName": "AnnualReport",
+							"isGroupLevel": "No",
+							"reportDate": "2023-04-17",
+							"currency": "RON"
+						}
+					}
+				},
+				"financialInformation": {
+					"revenueInEur": 44989.25,
+					"operatingCostInEur": 63207.25,
+					"capitalAssetsInEur": null
+				}
+			},
+			"power": {
+				"investments": {
+					"investmentsInEnhancingEnergyEfficiency": "Between10And15Percent"
+				},
+				"consumption": {
+					"powerConsumptionInMwh": {
+						"value": 8660.98,
+						"dataSource": {
+							"page": 514,
+							"fileName": "AnnualReport",
+							"fileReference": "50a36c418baffd520bb92d84664f06f9732a21f4e2e5ecee6d9136f16e7e0b63",
+							"tagName": "e-business"
+						},
+						"comment": "override virtual interface",
+						"quality": "Incomplete"
+					},
+					"powerFromRenewableSources": "No",
+					"energyConsumptionHeatingAndHotWaterInMwh": 48667.58,
+					"primaryEnergySourceForHeatingAndHotWater": "Gas",
+					"energyConsumptionCoveredByOwnRenewablePowerGeneration": "Between25And50Percent"
+				}
+			},
+			"insurances": {
+				"naturalHazards": {
+					"insuranceAgainstNaturalHazards": "No",
+					"amountCoveredByInsuranceAgainstNaturalHazardsInEur": 62579.51,
+					"naturalHazardsCovered": null
+				}
+			}
+		},
+		"reportingPeriod": "2020"
+	},
+	{
+		"companyInformation": {
+			"companyName": "Gibson, Labadie and Keeling",
+			"headquarters": "Pollichshire",
+			"headquartersPostalCode": "33603",
+			"sector": "technologies",
+			"identifiers": {
+				"Lei": [],
+				"Isin": [
+					"xQjstspbXAdd",
+					"rnf4VUzXQjh7"
+				],
+				"PermId": [
+					"QWQr4D2bZg"
+				],
+				"Ticker": [
+					"kYrn22b"
+				],
+				"Duns": [
+					"MwJPduNOp"
+				],
+				"VatNumber": [],
+				"CompanyRegistrationNumber": [
+					"2OxPtJGZMdHo1kH"
+				]
+			},
+			"countryCode": "ST",
+			"companyAlternativeNames": [],
+			"companyLegalForm": "GmbH",
+			"website": "https://parallel-prophet.biz/",
+			"isTeaserCompany": false,
+			"parentCompanyLei": "HKxk76DYYHlalE52Sj0G"
+		},
+		"t": {
+			"general": {
+				"basicInformation": {
+					"reportingDate": "2024-06-19",
+					"sectors": [
+						"88",
+						"95.29"
+					],
+					"numberOfEmployees": 7776,
+					"fiscalYearStart": "2024-03-20",
+					"referencedReports": {
+						"AnnualReport": {
+							"fileReference": "50a36c418baffd520bb92d84664f06f9732a21f4e2e5ecee6d9136f16e7e0b63",
+							"fileName": "AnnualReport",
+							"isGroupLevel": null,
+							"reportDate": null,
+							"currency": "AZN"
+						}
+					}
+				},
+				"financialInformation": {
+					"revenueInEur": null,
+					"operatingCostInEur": 68603.11,
+					"capitalAssetsInEur": null
+				}
+			},
+			"power": {
+				"investments": {
+					"investmentsInEnhancingEnergyEfficiency": "Between15And20Percent"
+				},
+				"consumption": {
+					"powerConsumptionInMwh": null,
+					"powerFromRenewableSources": "No",
+					"energyConsumptionHeatingAndHotWaterInMwh": null,
+					"primaryEnergySourceForHeatingAndHotWater": null,
+					"energyConsumptionCoveredByOwnRenewablePowerGeneration": "Between50And75Percent"
+				}
+			},
+			"insurances": {
+				"naturalHazards": {
+					"insuranceAgainstNaturalHazards": null,
+					"amountCoveredByInsuranceAgainstNaturalHazardsInEur": 76893.26,
+					"naturalHazardsCovered": null
+				}
+			}
+		},
+		"reportingPeriod": "2021"
+	},
+	{
+		"companyInformation": {
+			"companyName": "Kautzer - Bogan",
+			"headquarters": "North Louburgh",
+			"headquartersPostalCode": "86739",
+			"sector": "action-items",
+			"identifiers": {
+				"Lei": [],
+				"Isin": [
+					"KA65tipLxFyI",
+					"irESodPsQdaL"
+				],
+				"PermId": [
+					"u7xm9s6VbR"
+				],
 				"Ticker": [],
 				"Duns": [],
 				"VatNumber": [],
 				"CompanyRegistrationNumber": [
-					"DXZJG1bdRhvJbc6"
+					"tGMyWdORDfkbo1U"
 				]
 			},
-			"countryCode": "ST",
+			"countryCode": "MP",
 			"companyAlternativeNames": [
-				"Ankunding, Reichel and VonRueden",
-				"Auer - Bergstrom"
+				"Emard LLC",
+				"Kuhn - Schinner",
+				"Wolff, Lueilwitz and Legros"
 			],
-<<<<<<< HEAD
 			"companyLegalForm": "Public Limited Company (PLC)",
-			"website": "https://loving-millimeter.name",
-			"isTeaserCompany": false
-=======
-			"companyLegalForm": "Partnership without Limited Liability",
-			"website": "https://valuable-noise.com",
+			"website": null,
 			"isTeaserCompany": false,
 			"parentCompanyLei": null
->>>>>>> 3e7dca87
 		},
 		"t": {
-			"basic": {
-				"basisForPreparation": {
-					"reportingBasis": {
-						"value": "Yes",
-						"dataSource": {
-							"fileName": "Policy",
-							"fileReference": "50a36c418baffd520bb92d84664f06f9732a21f4e2e5ecee6d9136f16e7e0b63"
+			"general": {
+				"basicInformation": {
+					"reportingDate": "2024-05-04",
+					"sectors": [
+						"46.4",
+						"61.1"
+					],
+					"numberOfEmployees": 1840,
+					"fiscalYearStart": "2025-01-15",
+					"referencedReports": {
+						"IntegratedReport": {
+							"fileReference": "50a36c418baffd520bb92d84664f06f9732a21f4e2e5ecee6d9136f16e7e0b63",
+							"fileName": "IntegratedReport",
+							"isGroupLevel": null,
+							"reportDate": null,
+							"currency": "COP"
+						},
+						"SustainabilityReport": {
+							"fileReference": "50a36c418baffd520bb92d84664f06f9732a21f4e2e5ecee6d9136f16e7e0b63",
+							"fileName": "SustainabilityReport",
+							"isGroupLevel": "Yes",
+							"reportDate": "2023-06-13",
+							"currency": "GBP"
 						}
-					},
-					"subsidiary": null
-				},
-				"practicesForTransitioningTowardsAMoreSustainableEconomy": {
-					"undertakenMeasures": "Tepesco repudiandae ars quod copiose caput vesper. Vicissitudo inflammatio vox utpote capio utique adaugeo sui adaugeo. Causa tremo corrumpo id.\nUsus vicinus voluptatem assumenda deputo decor confero cresco carbo. Termes tunc quasi credo. Comitatus compono carmen audentia adipisci."
-				},
-				"energyAndGreenhousGasEmissions": {
-					"energyFossilFuels": null,
-					"electricityTotal": {
+					}
+				},
+				"financialInformation": {
+					"revenueInEur": 36573.19,
+					"operatingCostInEur": 18268.77,
+					"capitalAssetsInEur": 18118.01
+				}
+			},
+			"power": {
+				"investments": {
+					"investmentsInEnhancingEnergyEfficiency": "Between15And20Percent"
+				},
+				"consumption": {
+					"powerConsumptionInMwh": {
 						"value": null,
 						"dataSource": {
-							"page": 528,
+							"page": 127,
 							"fileName": "SustainabilityReport",
 							"fileReference": "50a36c418baffd520bb92d84664f06f9732a21f4e2e5ecee6d9136f16e7e0b63",
-							"tagName": "web services"
-						},
-						"comment": "quantify redundant array",
+							"tagName": "niches"
+						},
+						"comment": "program bluetooth driver",
 						"quality": "NA"
 					},
-					"electricityNonRenewable": 91585.15,
-					"electricityRenewable": 8910.7,
-					"totalEmissions": null,
-					"scope1Emissions": null,
-					"scope2Emissions": null,
-					"scope3Emissions": {
-						"value": 60927.38,
-						"dataSource": {
-							"page": 706,
-							"fileName": "SustainabilityReport",
-							"fileReference": "50a36c418baffd520bb92d84664f06f9732a21f4e2e5ecee6d9136f16e7e0b63",
-							"tagName": "architectures"
-						},
-						"comment": "quantify mobile microchip",
-						"quality": "Audited"
-					}
-				},
-				"pollutionOfAirWaterSoil": {
-					"pollutionEmission": []
-				},
-				"biodiversity": {
-					"totalSealedAreaPreviousYear": 29159.8,
-					"totalSealedAreaReportingYear": 82269.32,
-					"percentualChangeSealedArea": null,
-					"totalNatureOrientedAreaOnSitePreviousYear": 53664.89,
-					"totalNatureOrientedAreaOnSiteReportingYear": 31782.58,
-					"percentualChangeNatureOrientedOnSite": 63.1,
-					"totalNatureOrientedAreaOffSitePreviousYear": 21180.16,
-					"totalNatureOrientedAreaOffSiteReportingYear": 61946.91,
-					"percentualChangeNatureOrientedOffSite": 27.79,
-					"totalUseOfLandPreviousYear": 59928.41,
-					"totalUseOfLandReportingYear": 49689.02,
-					"percentualChangeLandUse": 43.38
-				},
-				"water": {
-					"waterWithdrawalAllSites": {
-						"value": null,
-						"dataSource": {
-							"page": 943,
-							"fileName": "ESEFReport",
-							"fileReference": "50a36c418baffd520bb92d84664f06f9732a21f4e2e5ecee6d9136f16e7e0b63",
-							"tagName": "content"
-						},
-						"comment": "transmit auxiliary hard drive",
-						"quality": "NA"
-					},
-					"waterWithdrawalStressSites": null,
-					"waterDischargeAllSites": null,
-					"waterDischargeStressSites": null,
-					"rainwaterAllSites": null,
-					"rainwaterStressSits": 76777.23,
-					"waterConsumptionAllSites": 47484.61,
-					"waterConsumptionStressSites": null
-				},
-				"resourceUseCircularEconomyAndWasteManagement": {
-					"totalWeightMaterials": 13560.22,
-					"weightRecycledMaterials": 30793.68,
-					"percentageRecycledMaterials": 85.81,
-					"weightRecycableMaterials": 20859.75,
-					"percentageRecycableMaterials": 31.4,
-					"measureWaste": "Volume"
-				},
-				"workforceGeneralCharacteristics": {
-					"measureEmployees": "HeadCount",
-					"numberEmployeesFullTime": 79773.54,
-					"numberEmployeesHead": 74874.61,
-					"numberTemporaryContractFullTime": 82235.32,
-					"numberTemporaryContractHead": null,
-					"numberPermanentContractFullTime": 72415.46,
-					"numberPermanentContractHead": 95272.94,
-					"numberMaleFullTime": null,
-					"numberMaleHead": 44144.28,
-					"numberFemaleFullTime": 46876.56,
-					"numberFemaleHead": 60465.09,
-					"numberOtherFullTime": 96971.71,
-					"numberOtherHead": 10983.54,
-					"numberNotReportedFullTime": null,
-					"numberNotReportedHead": 344.09
-				},
-				"workforceHealthAndSafety": {
-					"totalHours": 41312.58,
-					"numberAccidents": 8893,
-					"accidentLevel": 17928.82,
-					"numberFatalitiesTotalFullTime": 3606,
-					"numberFatalitiesTotalHead": 2752,
-					"numberFatalitiesAccidentFullTime": 7570,
-					"numberFatalitiesAccidentHead": 1453,
-					"numberFatalitiesHealthFullTime": 4503,
-					"numberFatalitiesHealthHead": 7344
-				},
-				"workforceRenumerationCollectiveBargainingAndTraining": {
-					"numberMinimumWageFullTime": null,
-					"numberMinimumWageHead": 74043.98,
-					"percentageMinimumWage": 73.99,
-					"moreThanHalf": "No",
-					"entryLevelWage": null,
-					"minimumWage": 27855.43,
-					"wageRatio": null,
-					"payGapBasis": "Weekly",
-					"grossPayMale": null,
-					"grossPayFemale": 71503.42,
-					"totalWorkHoursMale": null,
-					"totalWorkHoursFemale": 29089.18,
-					"averageWorkHoursMale": 80008.19,
-					"averageWorkHoursFemale": 66230.1,
-					"averageHourlyPayMale": null,
-					"averageHourlyPayFemale": null,
-					"payGap": 96805.04,
-					"numberBargainingAgreementsFullTime": 57412.97,
-					"numberBargainingAgreementsHead": 60011.48,
-					"ratioBargainingAgreement": 31.09,
-					"totalTrainingHoursMale": 10054.57,
-					"totalTrainingHoursFemale": 17224.47,
-					"averageTrainingHoursMale": 9133.94,
-					"averageTrainingHoursFemale": 57789.99
-				},
-				"workersInTheValueChainAffectedCommunitiesConsumersAndEndUsers": {
-					"negativeEffects": null,
-					"numberConvictions": 78788.51,
-					"sumFines": 27370.65
-				}
-			}
-		},
-		"reportingPeriod": "2021"
-	},
-	{
-		"companyInformation": {
-			"companyName": "Prosacco Inc",
-			"headquarters": "East Bonnie",
-			"headquartersPostalCode": null,
-			"sector": "architectures",
-			"identifiers": {
-				"Lei": [],
-				"Isin": [
-					"f6dyxw00uo47",
-					"KmPCQfXIC2DQ"
-				],
-				"PermId": [
-					"OHchfHYtvI"
-				],
-				"Ticker": [
-					"9cDf41t"
-				],
-				"Duns": [],
-				"VatNumber": [
-					"WU2c6AfkW"
-				],
-				"CompanyRegistrationNumber": [
-					"blrlY1vJCUtUeSv"
-				]
-			},
-			"countryCode": "SB",
-			"companyAlternativeNames": [
-				"Bergstrom and Sons",
-				"Hahn, Leuschke and Pfannerstill"
-			],
-<<<<<<< HEAD
-			"companyLegalForm": "Sole Trader",
-			"website": "https://motionless-grid.info/",
-			"isTeaserCompany": false
-=======
-			"companyLegalForm": "GmbH",
-			"website": "https://flippant-top-hat.name/",
-			"isTeaserCompany": false,
-			"parentCompanyLei": null
->>>>>>> 3e7dca87
-		},
-		"t": {
-			"basic": {
-				"basisForPreparation": {
-					"reportingBasis": null,
-					"subsidiary": [
-						{
-							"nameOfSubsidiary": "Wyman - Hilpert",
-							"addressOfSubsidiary": {
-								"streetAndHouseNumber": "Griffin Brooks 940",
-								"postalCode": "50020-6727",
-								"city": "South Ericaberg",
-								"state": null,
-								"country": "SI"
-							}
-						},
-						{
-							"nameOfSubsidiary": "Hamill - Pfannerstill",
-							"addressOfSubsidiary": {
-								"streetAndHouseNumber": null,
-								"postalCode": "53902",
-								"city": "El Monte",
-								"state": null,
-								"country": "ER"
-							}
-						},
-						{
-							"nameOfSubsidiary": "Schaden Group",
-							"addressOfSubsidiary": {
-								"streetAndHouseNumber": "Troy Glen 1733",
-								"postalCode": "04367",
-								"city": "Wauwatosa",
-								"state": "Georgia",
-								"country": "SC"
-							}
-						}
+					"powerFromRenewableSources": "Yes",
+					"energyConsumptionHeatingAndHotWaterInMwh": null,
+					"primaryEnergySourceForHeatingAndHotWater": "DistrictHeating",
+					"energyConsumptionCoveredByOwnRenewablePowerGeneration": "Between50And75Percent"
+				}
+			},
+			"insurances": {
+				"naturalHazards": {
+					"insuranceAgainstNaturalHazards": "No",
+					"amountCoveredByInsuranceAgainstNaturalHazardsInEur": 23540.52,
+					"naturalHazardsCovered": [
+						"Flooding",
+						"Hail"
 					]
-				},
-				"practicesForTransitioningTowardsAMoreSustainableEconomy": {
-					"undertakenMeasures": "Callide repellendus ut nam adhaero rerum modi vulpes. Adhuc crebro villa damnatio iste. Vulpes currus vallum maiores sulum tabernus terebro.\nVis tertius supplanto summa esse. Tabernus vilis comparo vehemens carpo. Constans mollitia alo ad contego.\nConiuratio theologus vorax claustrum. Verumtamen textilis est tenus cito curriculum sol rerum depulso demoror. Aequus testimonium tamdiu vigilo verecundia stipes defetiscor blanditiis delego utor.\nSurgo theca tumultus demoror. Excepturi eum consequatur at custodia thermae expedita unde aequitas acies. Sopor magnam adfero sol adiuvo demens.\nClementia cattus atrocitas delego. Virgo vomito amissio delibero comburo. Virtus blanditiis votum vinculum coepi."
-				},
-				"energyAndGreenhousGasEmissions": {
-					"energyFossilFuels": 15709.82,
-					"electricityTotal": null,
-					"electricityNonRenewable": 8491.02,
-					"electricityRenewable": 4940.54,
-					"totalEmissions": {
-						"value": null,
-						"dataSource": null,
-						"comment": "input open-source matrix",
-						"quality": "NA"
-					},
-					"scope1Emissions": {
-						"value": null,
-						"dataSource": {
-							"page": 865,
-							"fileName": "SustainabilityReport",
-							"fileReference": "50a36c418baffd520bb92d84664f06f9732a21f4e2e5ecee6d9136f16e7e0b63",
-							"tagName": "schemas"
-						},
-						"comment": "bypass mobile card",
-						"quality": "NA"
-					},
-					"scope2Emissions": {
-						"value": null,
-						"dataSource": {
-							"page": 1061,
-							"fileName": "SustainabilityReport",
-							"fileReference": "50a36c418baffd520bb92d84664f06f9732a21f4e2e5ecee6d9136f16e7e0b63",
-							"tagName": "platforms"
-						},
-						"comment": "hack online matrix",
-						"quality": "NA"
-					},
-					"scope3Emissions": null
-				},
-				"pollutionOfAirWaterSoil": {
-					"pollutionEmission": null
-				},
-				"biodiversity": {
-					"totalSealedAreaPreviousYear": null,
-					"totalSealedAreaReportingYear": 99605.76,
-					"percentualChangeSealedArea": 25.14,
-					"totalNatureOrientedAreaOnSitePreviousYear": 65217.39,
-					"totalNatureOrientedAreaOnSiteReportingYear": 61472.53,
-					"percentualChangeNatureOrientedOnSite": 41.45,
-					"totalNatureOrientedAreaOffSitePreviousYear": null,
-					"totalNatureOrientedAreaOffSiteReportingYear": 44791.52,
-					"percentualChangeNatureOrientedOffSite": 42.13,
-					"totalUseOfLandPreviousYear": 31034.17,
-					"totalUseOfLandReportingYear": 85529.78,
-					"percentualChangeLandUse": 56.13
-				},
-				"water": {
-					"waterWithdrawalAllSites": {
-						"value": 33166.62,
-						"dataSource": {
-							"page": 646,
-							"fileName": "SustainabilityReport",
-							"fileReference": "50a36c418baffd520bb92d84664f06f9732a21f4e2e5ecee6d9136f16e7e0b63",
-							"tagName": "channels"
-						},
-						"comment": "reboot primary panel",
-						"quality": "Estimated"
-					},
-					"waterWithdrawalStressSites": 28591.28,
-					"waterDischargeAllSites": 16084.76,
-					"waterDischargeStressSites": 4015.01,
-					"rainwaterAllSites": 16238.09,
-					"rainwaterStressSits": 17453.7,
-					"waterConsumptionAllSites": 78144.4,
-					"waterConsumptionStressSites": 63225.85
-				},
-				"resourceUseCircularEconomyAndWasteManagement": {
-					"totalWeightMaterials": 1779.28,
-					"weightRecycledMaterials": null,
-					"percentageRecycledMaterials": 54.54,
-					"weightRecycableMaterials": 91013.55,
-					"percentageRecycableMaterials": 8.89,
-					"measureWaste": null
-				},
-				"workforceGeneralCharacteristics": {
-					"measureEmployees": "FullTimeEquivalents",
-					"numberEmployeesFullTime": null,
-					"numberEmployeesHead": 481.22,
-					"numberTemporaryContractFullTime": null,
-					"numberTemporaryContractHead": 77402.05,
-					"numberPermanentContractFullTime": null,
-					"numberPermanentContractHead": 40103.06,
-					"numberMaleFullTime": null,
-					"numberMaleHead": 87523.15,
-					"numberFemaleFullTime": null,
-					"numberFemaleHead": 19040.31,
-					"numberOtherFullTime": 84928.66,
-					"numberOtherHead": 1213.71,
-					"numberNotReportedFullTime": 35634.14,
-					"numberNotReportedHead": 23386.21
-				},
-				"workforceHealthAndSafety": {
-					"totalHours": 66029.13,
-					"numberAccidents": 585,
-					"accidentLevel": 34515.03,
-					"numberFatalitiesTotalFullTime": 5450,
-					"numberFatalitiesTotalHead": 9853,
-					"numberFatalitiesAccidentFullTime": 8508,
-					"numberFatalitiesAccidentHead": 7581,
-					"numberFatalitiesHealthFullTime": 5996,
-					"numberFatalitiesHealthHead": 8032
-				},
-				"workforceRenumerationCollectiveBargainingAndTraining": {
-					"numberMinimumWageFullTime": 93425.44,
-					"numberMinimumWageHead": 48658.2,
-					"percentageMinimumWage": 76.27,
-					"moreThanHalf": "No",
-					"entryLevelWage": 55691.92,
-					"minimumWage": 15518.73,
-					"wageRatio": 5198.46,
-					"payGapBasis": "Weekly",
-					"grossPayMale": 2206.38,
-					"grossPayFemale": 46973.39,
-					"totalWorkHoursMale": 37877.31,
-					"totalWorkHoursFemale": 78752.58,
-					"averageWorkHoursMale": null,
-					"averageWorkHoursFemale": null,
-					"averageHourlyPayMale": 65913.24,
-					"averageHourlyPayFemale": 24529.61,
-					"payGap": 30573.23,
-					"numberBargainingAgreementsFullTime": 48464.48,
-					"numberBargainingAgreementsHead": null,
-					"ratioBargainingAgreement": 10.12,
-					"totalTrainingHoursMale": 58062.2,
-					"totalTrainingHoursFemale": 77330.63,
-					"averageTrainingHoursMale": 84935.3,
-					"averageTrainingHoursFemale": null
-				},
-				"workersInTheValueChainAffectedCommunitiesConsumersAndEndUsers": {
-					"negativeEffects": null,
-					"numberConvictions": 63080.97,
-					"sumFines": 81079.61
-				}
-			}
-		},
-		"reportingPeriod": "2024"
-	},
-	{
-		"companyInformation": {
-			"companyName": "Rogahn - Bayer",
-			"headquarters": "North Wymanstead",
-			"headquartersPostalCode": "20004-1039",
-			"sector": "methodologies",
-			"identifiers": {
-				"Lei": [
-					"QcCvCl7wBV6otWjNpFIQ"
-				],
-				"Isin": [
-					"aiQaz56axnIr"
-				],
-				"PermId": [],
-				"Ticker": [
-					"hDNOZnB"
-				],
-				"Duns": [
-					"f4RahAjYr"
-				],
-				"VatNumber": [],
-				"CompanyRegistrationNumber": []
-			},
-			"countryCode": "IT",
-			"companyAlternativeNames": [
-				"Boyer Group",
-				"Jacobs and Sons",
-				"Lehner - Feeney",
-				"Schimmel, Zboncak and Gorczany"
-			],
-<<<<<<< HEAD
-			"companyLegalForm": "Public Limited Company (PLC)",
-			"website": "https://fantastic-mail.com/",
-			"isTeaserCompany": false
-=======
-			"companyLegalForm": null,
-			"website": "https://legitimate-mainland.org",
-			"isTeaserCompany": false,
-			"parentCompanyLei": "7U3GDw8foESehmPBFr3b"
->>>>>>> 3e7dca87
-		},
-		"t": {
-			"basic": {
-				"basisForPreparation": {
-					"reportingBasis": null,
-					"subsidiary": [
-						{
-							"nameOfSubsidiary": "Block and Sons",
-							"addressOfSubsidiary": {
-								"streetAndHouseNumber": "Kub Lane 74620",
-								"postalCode": "88926-3537",
-								"city": "South Jefferey",
-								"state": "New Jersey",
-								"country": "GF"
-							}
-						},
-						{
-							"nameOfSubsidiary": "Hoeger LLC",
-							"addressOfSubsidiary": {
-								"streetAndHouseNumber": null,
-								"postalCode": "96942-9039",
-								"city": "Nicolasfort",
-								"state": "Iowa",
-								"country": "CU"
-							}
-						},
-						{
-							"nameOfSubsidiary": "Dickinson - Considine",
-							"addressOfSubsidiary": {
-								"streetAndHouseNumber": "Leann Trace 723",
-								"postalCode": null,
-								"city": "New Elviestad",
-								"state": "Minnesota",
-								"country": "CC"
-							}
-						}
-					]
-				},
-				"practicesForTransitioningTowardsAMoreSustainableEconomy": {
-					"undertakenMeasures": "Acidus curia tamquam alioqui comis textilis. Tubineus tabgo dedico spargo adeptio eligendi. Unus casso aestas tempora umquam correptius coaegresco asper.\nContabesco patior voro absum synagoga. Vitae cernuus vesco totam patria labore accendo congregatio quos. Eos libero doloribus velit comis statua rerum verbera animus subvenio.\nStipes distinctio defleo texo sapiente stillicidium. Vetus tenax aperio spero utor quod. Cometes ulterius suscipit."
-				},
-				"energyAndGreenhousGasEmissions": {
-					"energyFossilFuels": 50904.65,
-					"electricityTotal": {
-						"value": null,
-						"dataSource": {
-							"page": 892,
-							"fileName": "AnnualReport",
-							"fileReference": "50a36c418baffd520bb92d84664f06f9732a21f4e2e5ecee6d9136f16e7e0b63",
-							"tagName": "niches"
-						},
-						"comment": null,
-						"quality": "NA"
-					},
-					"electricityNonRenewable": 24564.03,
-					"electricityRenewable": null,
-					"totalEmissions": {
-						"value": null,
-						"dataSource": {
-							"page": 425,
-							"fileName": "ESEFReport",
-							"fileReference": "50a36c418baffd520bb92d84664f06f9732a21f4e2e5ecee6d9136f16e7e0b63",
-							"tagName": "paradigms"
-						},
-						"comment": "input virtual driver",
-						"quality": "NA"
-					},
-					"scope1Emissions": null,
-					"scope2Emissions": {
-						"value": 94546.4,
-						"dataSource": {
-							"page": 955,
-							"fileName": "SustainabilityReport",
-							"fileReference": "50a36c418baffd520bb92d84664f06f9732a21f4e2e5ecee6d9136f16e7e0b63",
-							"tagName": "initiatives"
-						},
-						"comment": null,
-						"quality": "Reported"
-					},
-					"scope3Emissions": {
-						"value": null,
-						"dataSource": {
-							"page": 155,
-							"fileName": "ESEFReport",
-							"fileReference": "50a36c418baffd520bb92d84664f06f9732a21f4e2e5ecee6d9136f16e7e0b63",
-							"tagName": "bandwidth"
-						},
-						"comment": "index online monitor",
-						"quality": "NA"
-					}
-				},
-				"pollutionOfAirWaterSoil": {
-					"pollutionEmission": [
-						{
-							"pollutionType": "Sodium",
-							"emissionInKilograms": 69554.87,
-							"releaseMedium": "Water"
-						}
-					]
-				},
-				"biodiversity": {
-					"totalSealedAreaPreviousYear": null,
-					"totalSealedAreaReportingYear": null,
-					"percentualChangeSealedArea": 6.15,
-					"totalNatureOrientedAreaOnSitePreviousYear": null,
-					"totalNatureOrientedAreaOnSiteReportingYear": 55638.07,
-					"percentualChangeNatureOrientedOnSite": 61.23,
-					"totalNatureOrientedAreaOffSitePreviousYear": 80937.58,
-					"totalNatureOrientedAreaOffSiteReportingYear": 18514.87,
-					"percentualChangeNatureOrientedOffSite": null,
-					"totalUseOfLandPreviousYear": null,
-					"totalUseOfLandReportingYear": 92061.4,
-					"percentualChangeLandUse": null
-				},
-				"water": {
-					"waterWithdrawalAllSites": {
-						"value": 83558.36,
-						"dataSource": {
-							"page": 1193,
-							"fileName": "SustainabilityReport",
-							"fileReference": "50a36c418baffd520bb92d84664f06f9732a21f4e2e5ecee6d9136f16e7e0b63",
-							"tagName": "synergies"
-						},
-						"comment": "parse digital panel",
-						"quality": "Reported"
-					},
-					"waterWithdrawalStressSites": 66626.15,
-					"waterDischargeAllSites": null,
-					"waterDischargeStressSites": 82238.83,
-					"rainwaterAllSites": 82697.38,
-					"rainwaterStressSits": 21243.6,
-					"waterConsumptionAllSites": 73408.96,
-					"waterConsumptionStressSites": 87373.82
-				},
-				"resourceUseCircularEconomyAndWasteManagement": {
-					"totalWeightMaterials": 52030.66,
-					"weightRecycledMaterials": null,
-					"percentageRecycledMaterials": 72.12,
-					"weightRecycableMaterials": null,
-					"percentageRecycableMaterials": 62.55,
-					"measureWaste": null
-				},
-				"workforceGeneralCharacteristics": {
-					"measureEmployees": "FullTimeEquivalents",
-					"numberEmployeesFullTime": 76714.55,
-					"numberEmployeesHead": null,
-					"numberTemporaryContractFullTime": 48744.85,
-					"numberTemporaryContractHead": null,
-					"numberPermanentContractFullTime": 82428.37,
-					"numberPermanentContractHead": 45696.54,
-					"numberMaleFullTime": null,
-					"numberMaleHead": 4330.02,
-					"numberFemaleFullTime": 6883.04,
-					"numberFemaleHead": 98606.25,
-					"numberOtherFullTime": null,
-					"numberOtherHead": 70739.99,
-					"numberNotReportedFullTime": 20855.34,
-					"numberNotReportedHead": 61132.16
-				},
-				"workforceHealthAndSafety": {
-					"totalHours": 2028.71,
-					"numberAccidents": 2895,
-					"accidentLevel": 64735.05,
-					"numberFatalitiesTotalFullTime": null,
-					"numberFatalitiesTotalHead": 7594,
-					"numberFatalitiesAccidentFullTime": 700,
-					"numberFatalitiesAccidentHead": null,
-					"numberFatalitiesHealthFullTime": 2534,
-					"numberFatalitiesHealthHead": 8268
-				},
-				"workforceRenumerationCollectiveBargainingAndTraining": {
-					"numberMinimumWageFullTime": 89308.1,
-					"numberMinimumWageHead": 592.28,
-					"percentageMinimumWage": 53.24,
-					"moreThanHalf": "Yes",
-					"entryLevelWage": 33464.44,
-					"minimumWage": null,
-					"wageRatio": 92357.04,
-					"payGapBasis": "Weekly",
-					"grossPayMale": 69787.91,
-					"grossPayFemale": 62314.71,
-					"totalWorkHoursMale": 1495.76,
-					"totalWorkHoursFemale": 43190.38,
-					"averageWorkHoursMale": 78852.72,
-					"averageWorkHoursFemale": 89373.35,
-					"averageHourlyPayMale": 61827.8,
-					"averageHourlyPayFemale": 58588.16,
-					"payGap": 5081.31,
-					"numberBargainingAgreementsFullTime": 85612.27,
-					"numberBargainingAgreementsHead": null,
-					"ratioBargainingAgreement": 65.27,
-					"totalTrainingHoursMale": 98441.01,
-					"totalTrainingHoursFemale": 61837.78,
-					"averageTrainingHoursMale": 35058.19,
-					"averageTrainingHoursFemale": 10917.23
-				},
-				"workersInTheValueChainAffectedCommunitiesConsumersAndEndUsers": {
-					"negativeEffects": "Adficio suggero reprehenderit crepusculum iure. Cedo veritatis cauda tersus cotidie usus coaegresco. Vorax aestas caelum facere adipisci civis clamo.\nStatim tres defessus tersus arma. Apparatus iure veniam curatio tenuis. Amita anser terra alter quibusdam.\nDebilito theatrum vicinus surculus copiose non ventosus curto. Vociferor stella audax desipio nam cras charisma synagoga hic adduco. Solitudo canis considero sumptus aspicio mollitia vulgaris libero amaritudo abduco.",
-					"numberConvictions": 64156.59,
-					"sumFines": 59401.96
-				}
-			}
-		},
-		"reportingPeriod": "2020"
-	},
-	{
-		"companyInformation": {
-			"companyName": "Nolan and Sons",
-			"headquarters": "Ratkestead",
-			"headquartersPostalCode": "07626",
-			"sector": null,
-			"identifiers": {
-				"Lei": [],
-				"Isin": [
-					"0jDeFsJYjaOB",
-					"EpHGDTn36QBp"
-				],
-				"PermId": [
-					"SpAd3vftTX"
-				],
-				"Ticker": [
-					"CK4shwY"
-				],
-				"Duns": [
-					"FtPqLHvcX"
-				],
-				"VatNumber": [
-					"DnfMIOwqR"
-				],
-				"CompanyRegistrationNumber": [
-					"O5Mns3qlqWXUsEh"
-				]
-			},
-			"countryCode": "RW",
-			"companyAlternativeNames": [
-				"Anderson, Cronin and Pouros",
-				"Cassin - Thompson",
-				"Quitzon and Sons"
-			],
-<<<<<<< HEAD
-			"companyLegalForm": "AG",
-			"website": "https://gifted-cassock.com",
-			"isTeaserCompany": false
-=======
-			"companyLegalForm": "GmbH & Co. KG",
-			"website": "https://cloudy-rayon.name",
-			"isTeaserCompany": false,
-			"parentCompanyLei": "TAO4OypgD10tUocMAj9g"
->>>>>>> 3e7dca87
-		},
-		"t": {
-			"basic": {
-				"basisForPreparation": {
-					"reportingBasis": {
-						"value": "No",
-						"dataSource": {
-							"fileName": "Policy",
-							"fileReference": "50a36c418baffd520bb92d84664f06f9732a21f4e2e5ecee6d9136f16e7e0b63"
-						}
-					},
-					"subsidiary": [
-						{
-							"nameOfSubsidiary": "Muller - Nolan",
-							"addressOfSubsidiary": {
-								"streetAndHouseNumber": "Dibbert Parks 9153",
-								"postalCode": "06025-1184",
-								"city": "Boscostead",
-								"state": "Kansas",
-								"country": "BW"
-							}
-						},
-						{
-							"nameOfSubsidiary": "Fadel - Hane",
-							"addressOfSubsidiary": {
-								"streetAndHouseNumber": null,
-								"postalCode": "24534-7711",
-								"city": "Jabariberg",
-								"state": "New Hampshire",
-								"country": "EH"
-							}
-						},
-						{
-							"nameOfSubsidiary": "Bayer, Rath and Ankunding",
-							"addressOfSubsidiary": {
-								"streetAndHouseNumber": "Union Street 1383",
-								"postalCode": "67609",
-								"city": "Lake Elody",
-								"state": "Iowa",
-								"country": "IT"
-							}
-						}
-					]
-				},
-				"practicesForTransitioningTowardsAMoreSustainableEconomy": {
-					"undertakenMeasures": null
-				},
-				"energyAndGreenhousGasEmissions": {
-					"energyFossilFuels": 33762.18,
-					"electricityTotal": {
-						"value": 6239.47,
-						"dataSource": {
-							"page": 660,
-							"fileName": "ESEFReport",
-							"fileReference": "50a36c418baffd520bb92d84664f06f9732a21f4e2e5ecee6d9136f16e7e0b63",
-							"tagName": "action-items"
-						},
-						"comment": "navigate 1080p matrix",
-						"quality": "Audited"
-					},
-					"electricityNonRenewable": 52585.26,
-					"electricityRenewable": 47366.92,
-					"totalEmissions": {
-						"value": null,
-						"dataSource": null,
-						"comment": "connect wireless capacitor",
-						"quality": "NA"
-					},
-					"scope1Emissions": {
-						"value": null,
-						"dataSource": {
-							"page": 1198,
-							"fileName": "AnnualReport",
-							"fileReference": "50a36c418baffd520bb92d84664f06f9732a21f4e2e5ecee6d9136f16e7e0b63",
-							"tagName": "experiences"
-						},
-						"comment": null,
-						"quality": "NA"
-					},
-					"scope2Emissions": {
-						"value": null,
-						"dataSource": {
-							"page": 1070,
-							"fileName": "ESEFReport",
-							"fileReference": "50a36c418baffd520bb92d84664f06f9732a21f4e2e5ecee6d9136f16e7e0b63",
-							"tagName": "blockchains"
-						},
-						"comment": "generate solid state array",
-						"quality": "NA"
-					},
-					"scope3Emissions": {
-						"value": null,
-						"dataSource": {
-							"page": 208,
-							"fileName": "IntegratedReport",
-							"fileReference": "50a36c418baffd520bb92d84664f06f9732a21f4e2e5ecee6d9136f16e7e0b63",
-							"tagName": "methodologies"
-						},
-						"comment": "navigate neural protocol",
-						"quality": "NA"
-					}
-				},
-				"pollutionOfAirWaterSoil": {
-					"pollutionEmission": [
-						{
-							"pollutionType": "Bismuth",
-							"emissionInKilograms": 22219.89,
-							"releaseMedium": "Water"
-						}
-					]
-				},
-				"biodiversity": {
-					"totalSealedAreaPreviousYear": 63312.86,
-					"totalSealedAreaReportingYear": null,
-					"percentualChangeSealedArea": 82.77,
-					"totalNatureOrientedAreaOnSitePreviousYear": null,
-					"totalNatureOrientedAreaOnSiteReportingYear": 11282.21,
-					"percentualChangeNatureOrientedOnSite": 3.98,
-					"totalNatureOrientedAreaOffSitePreviousYear": 63982.59,
-					"totalNatureOrientedAreaOffSiteReportingYear": 10695.34,
-					"percentualChangeNatureOrientedOffSite": null,
-					"totalUseOfLandPreviousYear": 52056.07,
-					"totalUseOfLandReportingYear": 21980.8,
-					"percentualChangeLandUse": 1.31
-				},
-				"water": {
-					"waterWithdrawalAllSites": {
-						"value": 27805.58,
-						"dataSource": {
-							"page": 334,
-							"fileName": "AnnualReport",
-							"fileReference": "50a36c418baffd520bb92d84664f06f9732a21f4e2e5ecee6d9136f16e7e0b63",
-							"tagName": "e-markets"
-						},
-						"comment": "navigate back-end feed",
-						"quality": "Reported"
-					},
-					"waterWithdrawalStressSites": null,
-					"waterDischargeAllSites": 44375.25,
-					"waterDischargeStressSites": 69132.73,
-					"rainwaterAllSites": 10744.26,
-					"rainwaterStressSits": 93356.13,
-					"waterConsumptionAllSites": 77126.28,
-					"waterConsumptionStressSites": null
-				},
-				"resourceUseCircularEconomyAndWasteManagement": {
-					"totalWeightMaterials": 64863.8,
-					"weightRecycledMaterials": 27557.48,
-					"percentageRecycledMaterials": null,
-					"weightRecycableMaterials": null,
-					"percentageRecycableMaterials": 5.85,
-					"measureWaste": "WeightPreferred"
-				},
-				"workforceGeneralCharacteristics": {
-					"measureEmployees": "HeadCount",
-					"numberEmployeesFullTime": 65171.31,
-					"numberEmployeesHead": null,
-					"numberTemporaryContractFullTime": 47848.59,
-					"numberTemporaryContractHead": 93813.64,
-					"numberPermanentContractFullTime": null,
-					"numberPermanentContractHead": 30323.21,
-					"numberMaleFullTime": 28204.83,
-					"numberMaleHead": 66935.47,
-					"numberFemaleFullTime": 26892.67,
-					"numberFemaleHead": 7725.45,
-					"numberOtherFullTime": 63108.93,
-					"numberOtherHead": 88310.34,
-					"numberNotReportedFullTime": 42363.6,
-					"numberNotReportedHead": null
-				},
-				"workforceHealthAndSafety": {
-					"totalHours": 37135.77,
-					"numberAccidents": 4593,
-					"accidentLevel": 53776.25,
-					"numberFatalitiesTotalFullTime": 7755,
-					"numberFatalitiesTotalHead": 8362,
-					"numberFatalitiesAccidentFullTime": null,
-					"numberFatalitiesAccidentHead": 4005,
-					"numberFatalitiesHealthFullTime": 3337,
-					"numberFatalitiesHealthHead": 1598
-				},
-				"workforceRenumerationCollectiveBargainingAndTraining": {
-					"numberMinimumWageFullTime": 80033.41,
-					"numberMinimumWageHead": null,
-					"percentageMinimumWage": 40.88,
-					"moreThanHalf": "No",
-					"entryLevelWage": 72151.77,
-					"minimumWage": 18705.74,
-					"wageRatio": 82946.14,
-					"payGapBasis": "Annual",
-					"grossPayMale": 61987.16,
-					"grossPayFemale": 46845.26,
-					"totalWorkHoursMale": 57367.18,
-					"totalWorkHoursFemale": null,
-					"averageWorkHoursMale": null,
-					"averageWorkHoursFemale": 32017.31,
-					"averageHourlyPayMale": 92641.46,
-					"averageHourlyPayFemale": null,
-					"payGap": 26648.08,
-					"numberBargainingAgreementsFullTime": null,
-					"numberBargainingAgreementsHead": null,
-					"ratioBargainingAgreement": 39.16,
-					"totalTrainingHoursMale": 1168.88,
-					"totalTrainingHoursFemale": 88164.12,
-					"averageTrainingHoursMale": null,
-					"averageTrainingHoursFemale": 99077.42
-				},
-				"workersInTheValueChainAffectedCommunitiesConsumersAndEndUsers": {
-					"negativeEffects": "Auctus tenus consectetur color conservo conservo. Curiositas advenio adduco cupiditas tempore surgo complectus supellex tabella. Doloremque cubitum cura speculum culpo utpote spes amplexus clamo.\nCurvo vetus repudiandae usque. Animadverto brevis quam adeptio. Cura utroque curtus sponte.\nCruciamentum agnosco subito. Repudiandae voluptatum adicio cura pauper. Alioqui ancilla ancilla deleo temeritas tempore.\nMinima tondeo avarus videlicet casso curtus valetudo facere. Accusamus decimus esse. Tener tricesimus asperiores subito complectus suasoria aestivus.",
-					"numberConvictions": 14424.77,
-					"sumFines": 69547.98
-				}
-			}
-		},
-		"reportingPeriod": "2022"
-	},
-	{
-		"companyInformation": {
-			"companyName": "Cremin, Flatley and Borer",
-			"headquarters": "Benniefort",
-			"headquartersPostalCode": "77862-6157",
-			"sector": "technologies",
-			"identifiers": {
-				"Lei": [
-					"YOaZxmbOyTBeYP2CaJgB"
-				],
-				"Isin": [
-					"p7pl1lAeo8WV"
-				],
-				"PermId": [
-					"m4wetsTkCq"
-				],
-				"Ticker": [],
-				"Duns": [],
-				"VatNumber": [],
-				"CompanyRegistrationNumber": []
-			},
-			"countryCode": "MX",
-			"companyAlternativeNames": [
-				"Schumm - Koepp"
-			],
-			"companyLegalForm": "GmbH",
-			"website": "https://faithful-achievement.biz/",
-			"isTeaserCompany": false
-		},
-		"t": {
-			"basic": {
-				"basisForPreparation": {
-					"reportingBasis": {
-						"value": "Yes",
-						"dataSource": {
-							"fileName": "Policy",
-							"fileReference": "50a36c418baffd520bb92d84664f06f9732a21f4e2e5ecee6d9136f16e7e0b63"
-						}
-					},
-					"subsidiary": [
-						{
-							"nameOfSubsidiary": "Labadie - Parisian",
-							"addressOfSubsidiary": {
-								"streetAndHouseNumber": null,
-								"postalCode": "90341",
-								"city": "Schimmelberg",
-								"state": "Rhode Island",
-								"country": "BQ"
-							}
-						},
-						{
-							"nameOfSubsidiary": "Moen - Feeney",
-							"addressOfSubsidiary": {
-								"streetAndHouseNumber": "Kelton Common 938",
-								"postalCode": "89449",
-								"city": "East Rachael",
-								"state": "Washington",
-								"country": "CW"
-							}
-						},
-						{
-							"nameOfSubsidiary": "Dickinson Inc",
-							"addressOfSubsidiary": {
-								"streetAndHouseNumber": "Royal Plains 662",
-								"postalCode": "82789",
-								"city": "New Alexashire",
-								"state": "Florida",
-								"country": "AG"
-							}
-						},
-						{
-							"nameOfSubsidiary": "Fisher and Sons",
-							"addressOfSubsidiary": {
-								"streetAndHouseNumber": "Joshua Throughway 4904",
-								"postalCode": "30322",
-								"city": "Port Domenicaland",
-								"state": "New Hampshire",
-								"country": "WF"
-							}
-						},
-						{
-							"nameOfSubsidiary": "Shields, Corwin and Lemke",
-							"addressOfSubsidiary": {
-								"streetAndHouseNumber": null,
-								"postalCode": "26025-4858",
-								"city": "East Emie",
-								"state": "Pennsylvania",
-								"country": "SX"
-							}
-						}
-					]
-				},
-				"practicesForTransitioningTowardsAMoreSustainableEconomy": {
-					"undertakenMeasures": "Abscido unde capitulus neque quas tamisium nemo voluptate deprimo deorsum. Acidus vir conicio calcar dedecor aureus amplitudo cena spoliatio. Abduco adinventitias vulnero cupio pauci asperiores adiuvo apto cubicularis unde."
-				},
-				"energyAndGreenhousGasEmissions": {
-					"energyFossilFuels": 52794.03,
-					"electricityTotal": {
-						"value": null,
-						"dataSource": null,
-						"comment": "back up multi-byte panel",
-						"quality": "NA"
-					},
-					"electricityNonRenewable": 1406.59,
-					"electricityRenewable": 79350.17,
-					"totalEmissions": {
-						"value": 63669.57,
-						"dataSource": null,
-						"comment": "connect mobile pixel",
-						"quality": "Incomplete"
-					},
-					"scope1Emissions": {
-						"value": 31117.88,
-						"dataSource": {
-							"page": 308,
-							"fileName": "ESEFReport",
-							"fileReference": "50a36c418baffd520bb92d84664f06f9732a21f4e2e5ecee6d9136f16e7e0b63",
-							"tagName": "e-commerce"
-						},
-						"comment": "synthesize neural microchip",
-						"quality": "Reported"
-					},
-					"scope2Emissions": {
-						"value": null,
-						"dataSource": {
-							"page": 1027,
-							"fileName": "ESEFReport",
-							"fileReference": "50a36c418baffd520bb92d84664f06f9732a21f4e2e5ecee6d9136f16e7e0b63",
-							"tagName": "eyeballs"
-						},
-						"comment": null,
-						"quality": "NA"
-					},
-					"scope3Emissions": null
-				},
-				"pollutionOfAirWaterSoil": {
-					"pollutionEmission": [
-						{
-							"pollutionType": "Tantalum",
-							"emissionInKilograms": null,
-							"releaseMedium": "Water"
-						},
-						{
-							"pollutionType": "Yttrium",
-							"emissionInKilograms": 5751.5,
-							"releaseMedium": "Water"
-						}
-					]
-				},
-				"biodiversity": {
-					"totalSealedAreaPreviousYear": null,
-					"totalSealedAreaReportingYear": 13848.76,
-					"percentualChangeSealedArea": 70.77,
-					"totalNatureOrientedAreaOnSitePreviousYear": null,
-					"totalNatureOrientedAreaOnSiteReportingYear": 79738.66,
-					"percentualChangeNatureOrientedOnSite": 46.06,
-					"totalNatureOrientedAreaOffSitePreviousYear": 26659.87,
-					"totalNatureOrientedAreaOffSiteReportingYear": 13119.72,
-					"percentualChangeNatureOrientedOffSite": null,
-					"totalUseOfLandPreviousYear": null,
-					"totalUseOfLandReportingYear": 35000.62,
-					"percentualChangeLandUse": 19.76
-				},
-				"water": {
-					"waterWithdrawalAllSites": {
-						"value": 55289.52,
-						"dataSource": {
-							"page": 914,
-							"fileName": "AnnualReport",
-							"fileReference": "50a36c418baffd520bb92d84664f06f9732a21f4e2e5ecee6d9136f16e7e0b63",
-							"tagName": "mindshare"
-						},
-						"comment": "parse digital transmitter",
-						"quality": "Estimated"
-					},
-					"waterWithdrawalStressSites": 28192.83,
-					"waterDischargeAllSites": null,
-					"waterDischargeStressSites": 37594.35,
-					"rainwaterAllSites": 18782.89,
-					"rainwaterStressSits": null,
-					"waterConsumptionAllSites": null,
-					"waterConsumptionStressSites": null
-				},
-				"resourceUseCircularEconomyAndWasteManagement": {
-					"totalWeightMaterials": 10995.04,
-					"weightRecycledMaterials": 47306.9,
-					"percentageRecycledMaterials": 37.67,
-					"weightRecycableMaterials": 83108.45,
-					"percentageRecycableMaterials": 35.58,
-					"measureWaste": null
-				},
-				"workforceGeneralCharacteristics": {
-					"measureEmployees": "FullTimeEquivalents",
-					"numberEmployeesFullTime": 84655.78,
-					"numberEmployeesHead": 80616.83,
-					"numberTemporaryContractFullTime": 51849.28,
-					"numberTemporaryContractHead": null,
-					"numberPermanentContractFullTime": 96769.66,
-					"numberPermanentContractHead": 48969.28,
-					"numberMaleFullTime": 52703.74,
-					"numberMaleHead": 31802.47,
-					"numberFemaleFullTime": 64895.18,
-					"numberFemaleHead": 61303.89,
-					"numberOtherFullTime": 92868.38,
-					"numberOtherHead": 89723.17,
-					"numberNotReportedFullTime": 62098.74,
-					"numberNotReportedHead": 21567.1
-				},
-				"workforceHealthAndSafety": {
-					"totalHours": 93820.4,
-					"numberAccidents": 1824,
-					"accidentLevel": 32388.17,
-					"numberFatalitiesTotalFullTime": 4941,
-					"numberFatalitiesTotalHead": 6868,
-					"numberFatalitiesAccidentFullTime": null,
-					"numberFatalitiesAccidentHead": 268,
-					"numberFatalitiesHealthFullTime": 7582,
-					"numberFatalitiesHealthHead": 5171
-				},
-				"workforceRenumerationCollectiveBargainingAndTraining": {
-					"numberMinimumWageFullTime": 15990.58,
-					"numberMinimumWageHead": null,
-					"percentageMinimumWage": null,
-					"moreThanHalf": "Yes",
-					"entryLevelWage": 32457.21,
-					"minimumWage": 84036.03,
-					"wageRatio": 309.97,
-					"payGapBasis": null,
-					"grossPayMale": 31640.24,
-					"grossPayFemale": 11998.09,
-					"totalWorkHoursMale": 30965.82,
-					"totalWorkHoursFemale": 93742.64,
-					"averageWorkHoursMale": null,
-					"averageWorkHoursFemale": 66805,
-					"averageHourlyPayMale": 74648.22,
-					"averageHourlyPayFemale": null,
-					"payGap": 41576.03,
-					"numberBargainingAgreementsFullTime": 23977.9,
-					"numberBargainingAgreementsHead": 34182.27,
-					"ratioBargainingAgreement": 71.03,
-					"totalTrainingHoursMale": 44142.35,
-					"totalTrainingHoursFemale": 44494.22,
-					"averageTrainingHoursMale": 20695.22,
-					"averageTrainingHoursFemale": 93233.69
-				},
-				"workersInTheValueChainAffectedCommunitiesConsumersAndEndUsers": {
-					"negativeEffects": null,
-					"numberConvictions": 82057.27,
-					"sumFines": 77889.03
-				}
-			}
-		},
-		"reportingPeriod": "2022"
-	},
-	{
-		"companyInformation": {
-			"companyName": "Rogahn, Mueller and Homenick",
-			"headquarters": "East Abdullah",
-			"headquartersPostalCode": "97972-6562",
-			"sector": "methodologies",
-			"identifiers": {
-				"Lei": [],
-				"Isin": [
-					"UNPzVAGr1gfF",
-					"pygTBTMcbufe"
-				],
-				"PermId": [
-					"y2YlUR4mFW"
-				],
-				"Ticker": [],
-				"Duns": [],
-				"VatNumber": [
-					"O19mBKX4q"
-				],
-				"CompanyRegistrationNumber": [
-					"99yVxUkszcABpfU"
-				]
-			},
-			"countryCode": "GH",
-			"companyAlternativeNames": [],
-			"companyLegalForm": "GmbH & Co. KG",
-<<<<<<< HEAD
-			"website": "https://pastel-playroom.biz",
-			"isTeaserCompany": false
-=======
-			"website": "https://great-bathrobe.name/",
-			"isTeaserCompany": false,
-			"parentCompanyLei": null
->>>>>>> 3e7dca87
-		},
-		"t": {
-			"basic": {
-				"basisForPreparation": {
-					"reportingBasis": null,
-					"subsidiary": [
-						{
-							"nameOfSubsidiary": "Reinger Inc",
-							"addressOfSubsidiary": {
-								"streetAndHouseNumber": "Quitzon Ville 7073",
-								"postalCode": null,
-								"city": "New Tylerburgh",
-								"state": "California",
-								"country": "MU"
-							}
-						},
-						{
-							"nameOfSubsidiary": "Bauch - Maggio",
-							"addressOfSubsidiary": {
-								"streetAndHouseNumber": "Oberbrunner Spur 13357",
-								"postalCode": "14650",
-								"city": "Brookhaven",
-								"state": "Indiana",
-								"country": "TR"
-							}
-						}
-					]
-				},
-				"practicesForTransitioningTowardsAMoreSustainableEconomy": {
-					"undertakenMeasures": "Cultellus callide adficio. Spargo testimonium arguo adulatio. Saepe calamitas corpus."
-				},
-				"energyAndGreenhousGasEmissions": {
-					"energyFossilFuels": 59362.69,
-					"electricityTotal": null,
-					"electricityNonRenewable": 15505.88,
-					"electricityRenewable": 70054.67,
-					"totalEmissions": {
-						"value": 41674.21,
-						"dataSource": {
-							"page": 272,
-							"fileName": "IntegratedReport",
-							"fileReference": "50a36c418baffd520bb92d84664f06f9732a21f4e2e5ecee6d9136f16e7e0b63",
-							"tagName": "models"
-						},
-						"comment": "program redundant firewall",
-						"quality": "Estimated"
-					},
-					"scope1Emissions": null,
-					"scope2Emissions": {
-						"value": 43746.36,
-						"dataSource": {
-							"page": 956,
-							"fileName": "AnnualReport",
-							"fileReference": "50a36c418baffd520bb92d84664f06f9732a21f4e2e5ecee6d9136f16e7e0b63",
-							"tagName": "users"
-						},
-						"comment": "transmit open-source sensor",
-						"quality": "Incomplete"
-					},
-					"scope3Emissions": {
-						"value": 11795.82,
-						"dataSource": {
-							"page": 891,
-							"fileName": "AnnualReport",
-							"fileReference": "50a36c418baffd520bb92d84664f06f9732a21f4e2e5ecee6d9136f16e7e0b63",
-							"tagName": "solutions"
-						},
-						"comment": "reboot bluetooth driver",
-						"quality": "Reported"
-					}
-				},
-				"pollutionOfAirWaterSoil": {
-					"pollutionEmission": [
-						{
-							"pollutionType": "Roentgenium",
-							"emissionInKilograms": 80074.2,
-							"releaseMedium": "Air"
-						},
-						{
-							"pollutionType": "Cobalt",
-							"emissionInKilograms": 39789.37,
-							"releaseMedium": "Water"
-						}
-					]
-				},
-				"biodiversity": {
-					"totalSealedAreaPreviousYear": 62217.77,
-					"totalSealedAreaReportingYear": 56170.42,
-					"percentualChangeSealedArea": null,
-					"totalNatureOrientedAreaOnSitePreviousYear": null,
-					"totalNatureOrientedAreaOnSiteReportingYear": 48215,
-					"percentualChangeNatureOrientedOnSite": 36.59,
-					"totalNatureOrientedAreaOffSitePreviousYear": 36095.01,
-					"totalNatureOrientedAreaOffSiteReportingYear": 79363.88,
-					"percentualChangeNatureOrientedOffSite": 20.27,
-					"totalUseOfLandPreviousYear": 93663.82,
-					"totalUseOfLandReportingYear": 29747.52,
-					"percentualChangeLandUse": 54.18
-				},
-				"water": {
-					"waterWithdrawalAllSites": {
-						"value": null,
-						"dataSource": {
-							"page": 48,
-							"fileName": "IntegratedReport",
-							"fileReference": "50a36c418baffd520bb92d84664f06f9732a21f4e2e5ecee6d9136f16e7e0b63",
-							"tagName": "mindshare"
-						},
-						"comment": null,
-						"quality": "NA"
-					},
-					"waterWithdrawalStressSites": null,
-					"waterDischargeAllSites": null,
-					"waterDischargeStressSites": 65368.41,
-					"rainwaterAllSites": null,
-					"rainwaterStressSits": 67284.09,
-					"waterConsumptionAllSites": 55003.41,
-					"waterConsumptionStressSites": 40270.38
-				},
-				"resourceUseCircularEconomyAndWasteManagement": {
-					"totalWeightMaterials": null,
-					"weightRecycledMaterials": 35040.1,
-					"percentageRecycledMaterials": 97.95,
-					"weightRecycableMaterials": 17679.05,
-					"percentageRecycableMaterials": 42.02,
-					"measureWaste": null
-				},
-				"workforceGeneralCharacteristics": {
-					"measureEmployees": "FullTimeEquivalents",
-					"numberEmployeesFullTime": 43184.7,
-					"numberEmployeesHead": 89661.11,
-					"numberTemporaryContractFullTime": 11022.97,
-					"numberTemporaryContractHead": 74664.01,
-					"numberPermanentContractFullTime": 95179.27,
-					"numberPermanentContractHead": null,
-					"numberMaleFullTime": 59258.85,
-					"numberMaleHead": 82691.58,
-					"numberFemaleFullTime": 80210.63,
-					"numberFemaleHead": 66974.79,
-					"numberOtherFullTime": 99844.53,
-					"numberOtherHead": 19181.51,
-					"numberNotReportedFullTime": 15933.34,
-					"numberNotReportedHead": 77574.38
-				},
-				"workforceHealthAndSafety": {
-					"totalHours": 81489.25,
-					"numberAccidents": 7334,
-					"accidentLevel": null,
-					"numberFatalitiesTotalFullTime": 4235,
-					"numberFatalitiesTotalHead": 2209,
-					"numberFatalitiesAccidentFullTime": 389,
-					"numberFatalitiesAccidentHead": null,
-					"numberFatalitiesHealthFullTime": 5945,
-					"numberFatalitiesHealthHead": 863
-				},
-				"workforceRenumerationCollectiveBargainingAndTraining": {
-					"numberMinimumWageFullTime": 36506.83,
-					"numberMinimumWageHead": 29108.62,
-					"percentageMinimumWage": 8.07,
-					"moreThanHalf": null,
-					"entryLevelWage": 19797.32,
-					"minimumWage": 55336.7,
-					"wageRatio": 7116.67,
-					"payGapBasis": null,
-					"grossPayMale": 94286.14,
-					"grossPayFemale": 95814.63,
-					"totalWorkHoursMale": 682.18,
-					"totalWorkHoursFemale": null,
-					"averageWorkHoursMale": null,
-					"averageWorkHoursFemale": 1431.34,
-					"averageHourlyPayMale": null,
-					"averageHourlyPayFemale": 27774.68,
-					"payGap": 72066.4,
-					"numberBargainingAgreementsFullTime": 87098.52,
-					"numberBargainingAgreementsHead": 62067.56,
-					"ratioBargainingAgreement": 14.69,
-					"totalTrainingHoursMale": 45002.87,
-					"totalTrainingHoursFemale": 96480.12,
-					"averageTrainingHoursMale": null,
-					"averageTrainingHoursFemale": 865.17
-				},
-				"workersInTheValueChainAffectedCommunitiesConsumersAndEndUsers": {
-					"negativeEffects": "Ullam aequitas terror velociter. Balbus atque avarus adnuo ager demo dignissimos tribuo claro tonsor. Alioqui taceo debitis quod tergiversatio.\nArgentum usitas vulgivagus ipsa. Convoco thema ea consectetur curriculum defetiscor. Vel nisi amplus abbas conscendo cupio.\nCohors arcus stips cervus deleniti coruscus vaco. Complectus autus temptatio sed defleo terga una arma caterva. Desparatus alius numquam benevolentia cauda demoror.\nQuas vallum infit ipsa ademptio certus collum inflammatio dolorum dolores. Quis aliquam pax apostolus ademptio adhuc ait hic. Vulnus utrum alias crudelis culpa crudelis clementia admitto.",
-					"numberConvictions": null,
-					"sumFines": 45567.77
-				}
-			}
-		},
-		"reportingPeriod": "2024"
-	},
-	{
-		"companyInformation": {
-			"companyName": "Cronin - Schowalter",
-			"headquarters": "West Amanda",
-			"headquartersPostalCode": "47169-9803",
-			"sector": null,
-			"identifiers": {
-				"Lei": [],
-				"Isin": [
-					"OKcBiAmzP5lb",
-					"2bDIB9XtKqHv"
-				],
-				"PermId": [],
-				"Ticker": [],
-				"Duns": [
-					"ExMK3ljBY"
-				],
-				"VatNumber": [],
-				"CompanyRegistrationNumber": [
-					"KXYkSGwuQ1GkRDE"
-				]
-			},
-			"countryCode": "MM",
-			"companyAlternativeNames": [
-				"Heidenreich, Bailey and Johnston",
-				"Medhurst, Little and Rowe",
-				"Schaden - Hirthe"
-			],
-			"companyLegalForm": null,
-			"website": "https://biodegradable-scope.com",
-			"isTeaserCompany": false
-		},
-		"t": {
-			"basic": {
-				"basisForPreparation": {
-					"reportingBasis": {
-						"value": "No",
-						"dataSource": {
-							"fileName": "Policy",
-							"fileReference": "50a36c418baffd520bb92d84664f06f9732a21f4e2e5ecee6d9136f16e7e0b63"
-						}
-					},
-					"subsidiary": null
-				},
-				"practicesForTransitioningTowardsAMoreSustainableEconomy": {
-					"undertakenMeasures": "Aedificium aegre depono ultio pecto utilis aestivus tener calcar theologus. Ante conturbo non. Contigo quas traho exercitationem viscus.\nVerumtamen adicio demitto solum peior varius vetus bellum. Torrens articulus accusator. Balbus suppellex claudeo sumo saepe cohaero cui laudantium defaeco tricesimus."
-				},
-				"energyAndGreenhousGasEmissions": {
-					"energyFossilFuels": 68761.66,
-					"electricityTotal": {
-						"value": null,
-						"dataSource": {
-							"page": 364,
-							"fileName": "IntegratedReport",
-							"fileReference": "50a36c418baffd520bb92d84664f06f9732a21f4e2e5ecee6d9136f16e7e0b63",
-							"tagName": "web services"
-						},
-						"comment": "hack cross-platform system",
-						"quality": "NA"
-					},
-					"electricityNonRenewable": 35803.81,
-					"electricityRenewable": 33259.08,
-					"totalEmissions": null,
-					"scope1Emissions": null,
-					"scope2Emissions": null,
-					"scope3Emissions": {
-						"value": 5336.84,
-						"dataSource": null,
-						"comment": "parse multi-byte port",
-						"quality": "Incomplete"
-					}
-				},
-				"pollutionOfAirWaterSoil": {
-					"pollutionEmission": null
-				},
-				"biodiversity": {
-					"totalSealedAreaPreviousYear": 2812.52,
-					"totalSealedAreaReportingYear": null,
-					"percentualChangeSealedArea": 21.31,
-					"totalNatureOrientedAreaOnSitePreviousYear": 12323.36,
-					"totalNatureOrientedAreaOnSiteReportingYear": 31581.71,
-					"percentualChangeNatureOrientedOnSite": 12.08,
-					"totalNatureOrientedAreaOffSitePreviousYear": 85021.56,
-					"totalNatureOrientedAreaOffSiteReportingYear": 48643.52,
-					"percentualChangeNatureOrientedOffSite": 6.35,
-					"totalUseOfLandPreviousYear": null,
-					"totalUseOfLandReportingYear": 60686.12,
-					"percentualChangeLandUse": 21.53
-				},
-				"water": {
-					"waterWithdrawalAllSites": {
-						"value": null,
-						"dataSource": {
-							"page": 372,
-							"fileName": "SustainabilityReport",
-							"fileReference": "50a36c418baffd520bb92d84664f06f9732a21f4e2e5ecee6d9136f16e7e0b63",
-							"tagName": "interfaces"
-						},
-						"comment": "quantify cross-platform monitor",
-						"quality": "NA"
-					},
-					"waterWithdrawalStressSites": 19579.46,
-					"waterDischargeAllSites": null,
-					"waterDischargeStressSites": null,
-					"rainwaterAllSites": 35143.21,
-					"rainwaterStressSits": null,
-					"waterConsumptionAllSites": 30403.69,
-					"waterConsumptionStressSites": 92952.43
-				},
-				"resourceUseCircularEconomyAndWasteManagement": {
-					"totalWeightMaterials": null,
-					"weightRecycledMaterials": 56817.88,
-					"percentageRecycledMaterials": null,
-					"weightRecycableMaterials": 65703.58,
-					"percentageRecycableMaterials": 89.01,
-					"measureWaste": "Volume"
-				},
-				"workforceGeneralCharacteristics": {
-					"measureEmployees": "FullTimeEquivalents",
-					"numberEmployeesFullTime": null,
-					"numberEmployeesHead": 26753.04,
-					"numberTemporaryContractFullTime": 70446.26,
-					"numberTemporaryContractHead": 2742.83,
-					"numberPermanentContractFullTime": 97308.09,
-					"numberPermanentContractHead": 789.44,
-					"numberMaleFullTime": 60086.38,
-					"numberMaleHead": null,
-					"numberFemaleFullTime": 53940.88,
-					"numberFemaleHead": 75024.2,
-					"numberOtherFullTime": 425.55,
-					"numberOtherHead": 26775.09,
-					"numberNotReportedFullTime": 98197.51,
-					"numberNotReportedHead": null
-				},
-				"workforceHealthAndSafety": {
-					"totalHours": 59593.81,
-					"numberAccidents": 7069,
-					"accidentLevel": 44010.6,
-					"numberFatalitiesTotalFullTime": 9411,
-					"numberFatalitiesTotalHead": 1616,
-					"numberFatalitiesAccidentFullTime": null,
-					"numberFatalitiesAccidentHead": 5983,
-					"numberFatalitiesHealthFullTime": 4755,
-					"numberFatalitiesHealthHead": null
-				},
-				"workforceRenumerationCollectiveBargainingAndTraining": {
-					"numberMinimumWageFullTime": 15644.76,
-					"numberMinimumWageHead": 70846.2,
-					"percentageMinimumWage": 11.13,
-					"moreThanHalf": "No",
-					"entryLevelWage": 63379.68,
-					"minimumWage": 83729.96,
-					"wageRatio": 34937.07,
-					"payGapBasis": null,
-					"grossPayMale": 86985.16,
-					"grossPayFemale": 79866.93,
-					"totalWorkHoursMale": 68362.27,
-					"totalWorkHoursFemale": 56431.03,
-					"averageWorkHoursMale": 30802.73,
-					"averageWorkHoursFemale": 13832.04,
-					"averageHourlyPayMale": 90906.92,
-					"averageHourlyPayFemale": 60734.41,
-					"payGap": 90060.01,
-					"numberBargainingAgreementsFullTime": 82326.45,
-					"numberBargainingAgreementsHead": 67562.71,
-					"ratioBargainingAgreement": null,
-					"totalTrainingHoursMale": 9540.46,
-					"totalTrainingHoursFemale": 66738.84,
-					"averageTrainingHoursMale": 75201.55,
-					"averageTrainingHoursFemale": 28982.96
-				},
-				"workersInTheValueChainAffectedCommunitiesConsumersAndEndUsers": {
-					"negativeEffects": "Angulus speculum acer trucido cultellus delectus modi angulus. Capto timidus quidem ater admoneo. Charisma adeptio conspergo venio.\nVespillo cupio solum voluptatem claro arguo. Solitudo sol thymum vigor. Coerceo adficio demonstro vacuus autus.\nCurrus quisquam solus suppono sublime aspicio sufficio. Deputo taceo amitto civitas cinis dolores tolero. Defluo urbs tandem.",
-					"numberConvictions": null,
-					"sumFines": 12702.86
 				}
 			}
 		},
@@ -7012,1986 +3719,28 @@
 	},
 	{
 		"companyInformation": {
-			"companyName": "Renner, Kiehn and Jacobson",
-			"headquarters": "New Royceport",
-			"headquartersPostalCode": null,
-			"sector": "web services",
+			"companyName": "Streich LLC",
+			"headquarters": "Port Jorgefurt",
+			"headquartersPostalCode": "27230",
+			"sector": "portals",
 			"identifiers": {
 				"Lei": [],
 				"Isin": [
-					"I73mM9g0O7Cu",
-					"NzyrEHnDuauE"
+					"FVZvcQQlmcro",
+					"3XSB1DCh9oT4"
 				],
 				"PermId": [
-					"gUY7dkeAVQ"
+					"4Ou1m7EQbN"
 				],
 				"Ticker": [],
 				"Duns": [],
 				"VatNumber": [
-					"jEdNadH25"
+					"gM4uGQvkI"
 				],
 				"CompanyRegistrationNumber": [
-					"m98E5AHEeixNL6X"
+					"EEjwj24TJDpLzzy"
 				]
 			},
-			"countryCode": "CG",
-			"companyAlternativeNames": [
-				"Harber - Kozey",
-				"Jacobs LLC"
-			],
-<<<<<<< HEAD
-			"companyLegalForm": "GmbH & Co. KG",
-			"website": "https://identical-netsuke.org/",
-			"isTeaserCompany": false
-=======
-			"companyLegalForm": "Public Limited Company (PLC)",
-			"website": null,
-			"isTeaserCompany": false,
-			"parentCompanyLei": null
->>>>>>> 3e7dca87
-		},
-		"t": {
-			"basic": {
-				"basisForPreparation": {
-					"reportingBasis": {
-						"value": "Yes",
-						"dataSource": null
-					},
-					"subsidiary": []
-				},
-				"practicesForTransitioningTowardsAMoreSustainableEconomy": {
-					"undertakenMeasures": null
-				},
-				"energyAndGreenhousGasEmissions": {
-					"energyFossilFuels": 53951.46,
-					"electricityTotal": {
-						"value": 28371.54,
-						"dataSource": {
-							"page": 299,
-							"fileName": "ESEFReport",
-							"fileReference": "50a36c418baffd520bb92d84664f06f9732a21f4e2e5ecee6d9136f16e7e0b63",
-							"tagName": "platforms"
-						},
-						"comment": "hack 1080p interface",
-						"quality": "Estimated"
-					},
-					"electricityNonRenewable": 11855.13,
-					"electricityRenewable": 41800.45,
-					"totalEmissions": {
-						"value": null,
-						"dataSource": {
-							"page": 429,
-							"fileName": "AnnualReport",
-							"fileReference": "50a36c418baffd520bb92d84664f06f9732a21f4e2e5ecee6d9136f16e7e0b63",
-							"tagName": "methodologies"
-						},
-						"comment": "calculate neural pixel",
-						"quality": "NA"
-					},
-					"scope1Emissions": {
-						"value": 24212.3,
-						"dataSource": null,
-						"comment": "transmit mobile driver",
-						"quality": "Incomplete"
-					},
-					"scope2Emissions": {
-						"value": 34823.41,
-						"dataSource": {
-							"page": 858,
-							"fileName": "SustainabilityReport",
-							"fileReference": "50a36c418baffd520bb92d84664f06f9732a21f4e2e5ecee6d9136f16e7e0b63",
-							"tagName": "interfaces"
-						},
-						"comment": "back up bluetooth microchip",
-						"quality": "Incomplete"
-					},
-					"scope3Emissions": {
-						"value": 81550.49,
-						"dataSource": {
-							"page": 139,
-							"fileName": "IntegratedReport",
-							"fileReference": "50a36c418baffd520bb92d84664f06f9732a21f4e2e5ecee6d9136f16e7e0b63",
-							"tagName": "niches"
-						},
-						"comment": "calculate online program",
-						"quality": "Estimated"
-					}
-				},
-				"pollutionOfAirWaterSoil": {
-					"pollutionEmission": [
-						{
-							"pollutionType": "Fluorine",
-							"emissionInKilograms": 60177.6,
-							"releaseMedium": "Water"
-						}
-					]
-				},
-				"biodiversity": {
-					"totalSealedAreaPreviousYear": 44636.54,
-					"totalSealedAreaReportingYear": 33025.86,
-					"percentualChangeSealedArea": null,
-					"totalNatureOrientedAreaOnSitePreviousYear": 20159.34,
-					"totalNatureOrientedAreaOnSiteReportingYear": null,
-					"percentualChangeNatureOrientedOnSite": 22.64,
-					"totalNatureOrientedAreaOffSitePreviousYear": 63114.38,
-					"totalNatureOrientedAreaOffSiteReportingYear": 19498.11,
-					"percentualChangeNatureOrientedOffSite": 21.15,
-					"totalUseOfLandPreviousYear": 67892.16,
-					"totalUseOfLandReportingYear": 62440.76,
-					"percentualChangeLandUse": null
-				},
-				"water": {
-					"waterWithdrawalAllSites": null,
-					"waterWithdrawalStressSites": null,
-					"waterDischargeAllSites": 75855.03,
-					"waterDischargeStressSites": 80100.27,
-					"rainwaterAllSites": 86874.54,
-					"rainwaterStressSits": 58156.17,
-					"waterConsumptionAllSites": 67289.78,
-					"waterConsumptionStressSites": 52844.16
-				},
-				"resourceUseCircularEconomyAndWasteManagement": {
-					"totalWeightMaterials": 92608.06,
-					"weightRecycledMaterials": 18383.19,
-					"percentageRecycledMaterials": 89.99,
-					"weightRecycableMaterials": 42838.96,
-					"percentageRecycableMaterials": null,
-					"measureWaste": "WeightPreferred"
-				},
-				"workforceGeneralCharacteristics": {
-					"measureEmployees": "FullTimeEquivalents",
-					"numberEmployeesFullTime": 89987.53,
-					"numberEmployeesHead": 74898.24,
-					"numberTemporaryContractFullTime": 38324.59,
-					"numberTemporaryContractHead": 74262.01,
-					"numberPermanentContractFullTime": 17044.11,
-					"numberPermanentContractHead": 95337.8,
-					"numberMaleFullTime": null,
-					"numberMaleHead": 80651.06,
-					"numberFemaleFullTime": null,
-					"numberFemaleHead": 64618.68,
-					"numberOtherFullTime": 18896.85,
-					"numberOtherHead": 70816.81,
-					"numberNotReportedFullTime": null,
-					"numberNotReportedHead": 33728.58
-				},
-				"workforceHealthAndSafety": {
-					"totalHours": 55144.91,
-					"numberAccidents": null,
-					"accidentLevel": 65132.66,
-					"numberFatalitiesTotalFullTime": null,
-					"numberFatalitiesTotalHead": 3201,
-					"numberFatalitiesAccidentFullTime": 9160,
-					"numberFatalitiesAccidentHead": 7879,
-					"numberFatalitiesHealthFullTime": 6769,
-					"numberFatalitiesHealthHead": 3225
-				},
-				"workforceRenumerationCollectiveBargainingAndTraining": {
-					"numberMinimumWageFullTime": 74921.55,
-					"numberMinimumWageHead": 10050.61,
-					"percentageMinimumWage": null,
-					"moreThanHalf": "Yes",
-					"entryLevelWage": null,
-					"minimumWage": 354.97,
-					"wageRatio": null,
-					"payGapBasis": "Annual",
-					"grossPayMale": 40217.54,
-					"grossPayFemale": 73027.28,
-					"totalWorkHoursMale": 34675.42,
-					"totalWorkHoursFemale": 53088.99,
-					"averageWorkHoursMale": null,
-					"averageWorkHoursFemale": 23731.42,
-					"averageHourlyPayMale": null,
-					"averageHourlyPayFemale": 32466.23,
-					"payGap": 10421.93,
-					"numberBargainingAgreementsFullTime": 13112.14,
-					"numberBargainingAgreementsHead": 70157.71,
-					"ratioBargainingAgreement": 51.39,
-					"totalTrainingHoursMale": 95500.09,
-					"totalTrainingHoursFemale": 23566.6,
-					"averageTrainingHoursMale": 8696.13,
-					"averageTrainingHoursFemale": 36092.1
-				},
-				"workersInTheValueChainAffectedCommunitiesConsumersAndEndUsers": {
-					"negativeEffects": "Vulgaris theatrum aro antea arx damnatio theologus crepusculum vilis. Talis administratio celo vir admoneo inventore aptus charisma venio. Debeo defleo verecundia occaecati debitis cuius totam.\nSpectaculum verecundia inflammatio vapulus. Vesica agnitio argumentum deprecator vicissitudo. Pauci adeptio aptus ambulo sursum concedo dedico.",
-					"numberConvictions": 62176.46,
-					"sumFines": 16161.69
-				}
-			}
-		},
-		"reportingPeriod": "2020"
-	},
-	{
-		"companyInformation": {
-			"companyName": "Johns, Fritsch and Labadie",
-			"headquarters": "Port Rachael",
-			"headquartersPostalCode": null,
-			"sector": "supply-chains",
-			"identifiers": {
-				"Lei": [
-					"evzaplHE9G5qf9hemG4E"
-				],
-				"Isin": [
-					"g8GlDuy28cok",
-					"FYrhTRN1lmTa"
-				],
-				"PermId": [],
-				"Ticker": [
-					"IqdJkKe"
-				],
-				"Duns": [
-					"9hs9xzprK"
-				],
-				"VatNumber": [
-					"ISxLN3tOM"
-				],
-				"CompanyRegistrationNumber": []
-			},
-			"countryCode": "TJ",
-			"companyAlternativeNames": [
-				"Marks, Jacobi and Reilly",
-				"Morar - Altenwerth"
-			],
-			"companyLegalForm": "Private Limited Company (Ltd)",
-			"website": "https://trim-following.com",
-			"isTeaserCompany": false
-		},
-		"t": {
-			"basic": {
-				"basisForPreparation": {
-					"reportingBasis": null,
-					"subsidiary": [
-						{
-							"nameOfSubsidiary": "Ryan LLC",
-							"addressOfSubsidiary": {
-								"streetAndHouseNumber": "Sipes Causeway 213",
-								"postalCode": null,
-								"city": "Beattychester",
-								"state": "Minnesota",
-								"country": "SI"
-							}
-						},
-						{
-							"nameOfSubsidiary": "Zulauf, Gusikowski and Kozey",
-							"addressOfSubsidiary": {
-								"streetAndHouseNumber": "Rodriguez Mountains 2642",
-								"postalCode": "14821",
-								"city": "Pagacville",
-								"state": "Idaho",
-								"country": "NF"
-							}
-						},
-						{
-							"nameOfSubsidiary": "Wiegand Inc",
-							"addressOfSubsidiary": {
-								"streetAndHouseNumber": null,
-								"postalCode": "30098-6482",
-								"city": "South Kellytown",
-								"state": "Massachusetts",
-								"country": "SS"
-							}
-						},
-						{
-							"nameOfSubsidiary": null,
-							"addressOfSubsidiary": {
-								"streetAndHouseNumber": "Nelson Road 398",
-								"postalCode": "08523",
-								"city": "Minneapolis",
-								"state": "Montana",
-								"country": "GY"
-							}
-						}
-					]
-				},
-				"practicesForTransitioningTowardsAMoreSustainableEconomy": {
-					"undertakenMeasures": null
-				},
-				"energyAndGreenhousGasEmissions": {
-					"energyFossilFuels": 3578.42,
-					"electricityTotal": {
-						"value": null,
-						"dataSource": {
-							"page": 227,
-							"fileName": "IntegratedReport",
-							"fileReference": "50a36c418baffd520bb92d84664f06f9732a21f4e2e5ecee6d9136f16e7e0b63",
-							"tagName": "functionalities"
-						},
-						"comment": null,
-						"quality": "NA"
-					},
-					"electricityNonRenewable": 32452.12,
-					"electricityRenewable": 26807.26,
-					"totalEmissions": {
-						"value": null,
-						"dataSource": null,
-						"comment": "generate wireless bus",
-						"quality": "NA"
-					},
-					"scope1Emissions": {
-						"value": 49242.62,
-						"dataSource": {
-							"page": 774,
-							"fileName": "ESEFReport",
-							"fileReference": "50a36c418baffd520bb92d84664f06f9732a21f4e2e5ecee6d9136f16e7e0b63",
-							"tagName": "metrics"
-						},
-						"comment": "copy redundant driver",
-						"quality": "Reported"
-					},
-					"scope2Emissions": {
-						"value": 7443.71,
-						"dataSource": {
-							"page": 1181,
-							"fileName": "SustainabilityReport",
-							"fileReference": "50a36c418baffd520bb92d84664f06f9732a21f4e2e5ecee6d9136f16e7e0b63",
-							"tagName": "e-commerce"
-						},
-						"comment": "index solid state monitor",
-						"quality": "Incomplete"
-					},
-					"scope3Emissions": {
-						"value": null,
-						"dataSource": null,
-						"comment": "parse haptic application",
-						"quality": "NA"
-					}
-				},
-				"pollutionOfAirWaterSoil": {
-					"pollutionEmission": [
-						{
-							"pollutionType": "Flerovium",
-							"emissionInKilograms": 61265.15,
-							"releaseMedium": "Soil"
-						}
-					]
-				},
-				"biodiversity": {
-					"totalSealedAreaPreviousYear": 60042.29,
-					"totalSealedAreaReportingYear": null,
-					"percentualChangeSealedArea": 23.81,
-					"totalNatureOrientedAreaOnSitePreviousYear": 61475.71,
-					"totalNatureOrientedAreaOnSiteReportingYear": 82180.29,
-					"percentualChangeNatureOrientedOnSite": 97.73,
-					"totalNatureOrientedAreaOffSitePreviousYear": 11705.87,
-					"totalNatureOrientedAreaOffSiteReportingYear": 62274.45,
-					"percentualChangeNatureOrientedOffSite": 58.4,
-					"totalUseOfLandPreviousYear": 91253.47,
-					"totalUseOfLandReportingYear": null,
-					"percentualChangeLandUse": 62.07
-				},
-				"water": {
-					"waterWithdrawalAllSites": {
-						"value": null,
-						"dataSource": null,
-						"comment": "program auxiliary transmitter",
-						"quality": "NA"
-					},
-					"waterWithdrawalStressSites": 47767.93,
-					"waterDischargeAllSites": null,
-					"waterDischargeStressSites": 74902.57,
-					"rainwaterAllSites": 58904.28,
-					"rainwaterStressSits": 46551.57,
-					"waterConsumptionAllSites": 27889.62,
-					"waterConsumptionStressSites": 1688.98
-				},
-				"resourceUseCircularEconomyAndWasteManagement": {
-					"totalWeightMaterials": 78206.68,
-					"weightRecycledMaterials": 63408.71,
-					"percentageRecycledMaterials": 25.74,
-					"weightRecycableMaterials": null,
-					"percentageRecycableMaterials": 58.89,
-					"measureWaste": "WeightPreferred"
-				},
-				"workforceGeneralCharacteristics": {
-					"measureEmployees": "HeadCount",
-					"numberEmployeesFullTime": 58444.69,
-					"numberEmployeesHead": 41640.62,
-					"numberTemporaryContractFullTime": 49038.62,
-					"numberTemporaryContractHead": 5316.35,
-					"numberPermanentContractFullTime": 50734.51,
-					"numberPermanentContractHead": 74490.52,
-					"numberMaleFullTime": 3954.27,
-					"numberMaleHead": null,
-					"numberFemaleFullTime": 21281.23,
-					"numberFemaleHead": 55331.18,
-					"numberOtherFullTime": null,
-					"numberOtherHead": 80406.58,
-					"numberNotReportedFullTime": 37570.22,
-					"numberNotReportedHead": 90319.12
-				},
-				"workforceHealthAndSafety": {
-					"totalHours": null,
-					"numberAccidents": 2230,
-					"accidentLevel": null,
-					"numberFatalitiesTotalFullTime": null,
-					"numberFatalitiesTotalHead": 8730,
-					"numberFatalitiesAccidentFullTime": 9815,
-					"numberFatalitiesAccidentHead": null,
-					"numberFatalitiesHealthFullTime": 7379,
-					"numberFatalitiesHealthHead": 4967
-				},
-				"workforceRenumerationCollectiveBargainingAndTraining": {
-					"numberMinimumWageFullTime": null,
-					"numberMinimumWageHead": 50171.4,
-					"percentageMinimumWage": 61.39,
-					"moreThanHalf": "Yes",
-					"entryLevelWage": 64128.23,
-					"minimumWage": null,
-					"wageRatio": 54708.59,
-					"payGapBasis": null,
-					"grossPayMale": 16130.11,
-					"grossPayFemale": 46819.09,
-					"totalWorkHoursMale": 89855.05,
-					"totalWorkHoursFemale": null,
-					"averageWorkHoursMale": null,
-					"averageWorkHoursFemale": 34430.38,
-					"averageHourlyPayMale": 19887.24,
-					"averageHourlyPayFemale": 17953.04,
-					"payGap": 41253.63,
-					"numberBargainingAgreementsFullTime": 52029.46,
-					"numberBargainingAgreementsHead": 90832.76,
-					"ratioBargainingAgreement": null,
-					"totalTrainingHoursMale": null,
-					"totalTrainingHoursFemale": 3282.28,
-					"averageTrainingHoursMale": 13114.67,
-					"averageTrainingHoursFemale": null
-				},
-				"workersInTheValueChainAffectedCommunitiesConsumersAndEndUsers": {
-					"negativeEffects": "Absorbeo caterva sponte. Voluptate approbo summisse vomer despecto ago vel teneo ad. Debitis tardus bibo.",
-					"numberConvictions": 68813.04,
-					"sumFines": null
-				}
-			}
-		},
-		"reportingPeriod": "2022"
-	},
-	{
-		"companyInformation": {
-			"companyName": "Herzog - Little",
-			"headquarters": "Manteca",
-			"headquartersPostalCode": null,
-			"sector": "metrics",
-			"identifiers": {
-				"Lei": [],
-				"Isin": [
-					"8dcZRZGeL4DT"
-				],
-				"PermId": [],
-				"Ticker": [
-					"ItjQHUy"
-				],
-				"Duns": [],
-				"VatNumber": [
-					"sAMzPglvD"
-				],
-				"CompanyRegistrationNumber": [
-					"2uz9Oa7Y6Udjiu4"
-				]
-			},
-			"countryCode": "SL",
-			"companyAlternativeNames": [
-				"Dickens, McClure and Brakus",
-				"Fadel, Herzog and Kunze",
-				"Kilback and Sons",
-				"Pouros - Goyette"
-			],
-<<<<<<< HEAD
-			"companyLegalForm": "Sole Trader",
-			"website": "https://quiet-deformation.name/",
-			"isTeaserCompany": false
-=======
-			"companyLegalForm": "Private Limited Company (Ltd)",
-			"website": "https://anguished-climate.net/",
-			"isTeaserCompany": false,
-			"parentCompanyLei": "juqU93YHpANwbWe3i38Z"
->>>>>>> 3e7dca87
-		},
-		"t": {
-			"basic": {
-				"basisForPreparation": {
-					"reportingBasis": {
-						"value": "Yes",
-						"dataSource": {
-							"fileName": "Policy",
-							"fileReference": "50a36c418baffd520bb92d84664f06f9732a21f4e2e5ecee6d9136f16e7e0b63"
-						}
-					},
-					"subsidiary": [
-						{
-							"nameOfSubsidiary": null,
-							"addressOfSubsidiary": {
-								"streetAndHouseNumber": null,
-								"postalCode": "18674-7303",
-								"city": "Rauworth",
-								"state": "California",
-								"country": "WF"
-							}
-						},
-						{
-							"nameOfSubsidiary": "Rosenbaum - Barton",
-							"addressOfSubsidiary": {
-								"streetAndHouseNumber": "The Maltings 73027",
-								"postalCode": null,
-								"city": "North Cassie",
-								"state": "Ohio",
-								"country": "CL"
-							}
-						},
-						{
-							"nameOfSubsidiary": "Cruickshank Group",
-							"addressOfSubsidiary": {
-								"streetAndHouseNumber": "Park View 33982",
-								"postalCode": "72942-0242",
-								"city": "South Ron",
-								"state": null,
-								"country": "NR"
-							}
-						}
-					]
-				},
-				"practicesForTransitioningTowardsAMoreSustainableEconomy": {
-					"undertakenMeasures": "Illo volaticus vulpes caterva stips desipio subito vicissitudo. Ipsa similique crur blanditiis vulticulus canonicus. Conspergo tres cedo ut ars officiis appono veniam.\nCometes asper vacuus fugit altus suppellex. Tricesimus dolorem averto peior crastinus caelestis uxor casus. Adiuvo sed cerno deorsum porro aliquid temptatio animi velit conforto.\nSufficio solium vinum aer adeptio et sublime. Adnuo tabernus comitatus defero acceptus compono una casso quae. Contigo titulus vindico tenetur theologus tersus adeo amplexus."
-				},
-				"energyAndGreenhousGasEmissions": {
-					"energyFossilFuels": 9082.18,
-					"electricityTotal": {
-						"value": 14783.87,
-						"dataSource": {
-							"page": 684,
-							"fileName": "AnnualReport",
-							"fileReference": "50a36c418baffd520bb92d84664f06f9732a21f4e2e5ecee6d9136f16e7e0b63",
-							"tagName": "convergence"
-						},
-						"comment": "compress solid state array",
-						"quality": "Audited"
-					},
-					"electricityNonRenewable": 11393.3,
-					"electricityRenewable": 10720.12,
-					"totalEmissions": {
-						"value": 31455.75,
-						"dataSource": {
-							"page": 299,
-							"fileName": "AnnualReport",
-							"fileReference": "50a36c418baffd520bb92d84664f06f9732a21f4e2e5ecee6d9136f16e7e0b63",
-							"tagName": "architectures"
-						},
-						"comment": "parse virtual sensor",
-						"quality": "Estimated"
-					},
-					"scope1Emissions": {
-						"value": 76845.2,
-						"dataSource": {
-							"page": 863,
-							"fileName": "AnnualReport",
-							"fileReference": "50a36c418baffd520bb92d84664f06f9732a21f4e2e5ecee6d9136f16e7e0b63",
-							"tagName": "synergies"
-						},
-						"comment": "navigate 1080p firewall",
-						"quality": "Reported"
-					},
-					"scope2Emissions": {
-						"value": 24704.41,
-						"dataSource": {
-							"page": 116,
-							"fileName": "AnnualReport",
-							"fileReference": "50a36c418baffd520bb92d84664f06f9732a21f4e2e5ecee6d9136f16e7e0b63",
-							"tagName": "supply-chains"
-						},
-						"comment": "generate redundant capacitor",
-						"quality": "Audited"
-					},
-					"scope3Emissions": {
-						"value": 94625.79,
-						"dataSource": {
-							"page": 1095,
-							"fileName": "AnnualReport",
-							"fileReference": "50a36c418baffd520bb92d84664f06f9732a21f4e2e5ecee6d9136f16e7e0b63",
-							"tagName": "portals"
-						},
-						"comment": "calculate back-end protocol",
-						"quality": "Estimated"
-					}
-				},
-				"pollutionOfAirWaterSoil": {
-					"pollutionEmission": [
-						{
-							"pollutionType": "Darmstadtium",
-							"emissionInKilograms": 3691.07,
-							"releaseMedium": "Air"
-						},
-						{
-							"pollutionType": "Fermium",
-							"emissionInKilograms": null,
-							"releaseMedium": "Soil"
-						}
-					]
-				},
-				"biodiversity": {
-					"totalSealedAreaPreviousYear": 95638.3,
-					"totalSealedAreaReportingYear": 7913.53,
-					"percentualChangeSealedArea": null,
-					"totalNatureOrientedAreaOnSitePreviousYear": 97975.97,
-					"totalNatureOrientedAreaOnSiteReportingYear": 66955.3,
-					"percentualChangeNatureOrientedOnSite": null,
-					"totalNatureOrientedAreaOffSitePreviousYear": 97465.35,
-					"totalNatureOrientedAreaOffSiteReportingYear": null,
-					"percentualChangeNatureOrientedOffSite": 27.16,
-					"totalUseOfLandPreviousYear": null,
-					"totalUseOfLandReportingYear": null,
-					"percentualChangeLandUse": 79.59
-				},
-				"water": {
-					"waterWithdrawalAllSites": {
-						"value": 28807.9,
-						"dataSource": {
-							"page": 1143,
-							"fileName": "AnnualReport",
-							"fileReference": "50a36c418baffd520bb92d84664f06f9732a21f4e2e5ecee6d9136f16e7e0b63",
-							"tagName": "applications"
-						},
-						"comment": "hack redundant circuit",
-						"quality": "Incomplete"
-					},
-					"waterWithdrawalStressSites": 53675.42,
-					"waterDischargeAllSites": null,
-					"waterDischargeStressSites": 55822.56,
-					"rainwaterAllSites": 65424.69,
-					"rainwaterStressSits": 57147.82,
-					"waterConsumptionAllSites": 25665.05,
-					"waterConsumptionStressSites": 15252.52
-				},
-				"resourceUseCircularEconomyAndWasteManagement": {
-					"totalWeightMaterials": 4769.9,
-					"weightRecycledMaterials": 94001.7,
-					"percentageRecycledMaterials": 92.94,
-					"weightRecycableMaterials": 11257.49,
-					"percentageRecycableMaterials": 39.16,
-					"measureWaste": "WeightPreferred"
-				},
-				"workforceGeneralCharacteristics": {
-					"measureEmployees": null,
-					"numberEmployeesFullTime": null,
-					"numberEmployeesHead": 97900.89,
-					"numberTemporaryContractFullTime": 50824.12,
-					"numberTemporaryContractHead": null,
-					"numberPermanentContractFullTime": 80796.01,
-					"numberPermanentContractHead": 45888.21,
-					"numberMaleFullTime": null,
-					"numberMaleHead": null,
-					"numberFemaleFullTime": 10600.4,
-					"numberFemaleHead": 52996.31,
-					"numberOtherFullTime": 38452.81,
-					"numberOtherHead": 54203.07,
-					"numberNotReportedFullTime": 64651.57,
-					"numberNotReportedHead": 34553.41
-				},
-				"workforceHealthAndSafety": {
-					"totalHours": 69655.42,
-					"numberAccidents": 2561,
-					"accidentLevel": 47066.29,
-					"numberFatalitiesTotalFullTime": 5324,
-					"numberFatalitiesTotalHead": null,
-					"numberFatalitiesAccidentFullTime": 2041,
-					"numberFatalitiesAccidentHead": 1508,
-					"numberFatalitiesHealthFullTime": null,
-					"numberFatalitiesHealthHead": null
-				},
-				"workforceRenumerationCollectiveBargainingAndTraining": {
-					"numberMinimumWageFullTime": null,
-					"numberMinimumWageHead": 41065.57,
-					"percentageMinimumWage": 99.93,
-					"moreThanHalf": null,
-					"entryLevelWage": 60127.82,
-					"minimumWage": 54656.02,
-					"wageRatio": null,
-					"payGapBasis": "Weekly",
-					"grossPayMale": 77372.6,
-					"grossPayFemale": 30317,
-					"totalWorkHoursMale": 5646.66,
-					"totalWorkHoursFemale": null,
-					"averageWorkHoursMale": null,
-					"averageWorkHoursFemale": 25330.7,
-					"averageHourlyPayMale": 70400.53,
-					"averageHourlyPayFemale": 70149.59,
-					"payGap": null,
-					"numberBargainingAgreementsFullTime": 77706.84,
-					"numberBargainingAgreementsHead": 52913.5,
-					"ratioBargainingAgreement": 66.9,
-					"totalTrainingHoursMale": 46354.6,
-					"totalTrainingHoursFemale": null,
-					"averageTrainingHoursMale": 95362.16,
-					"averageTrainingHoursFemale": 16339.58
-				},
-				"workersInTheValueChainAffectedCommunitiesConsumersAndEndUsers": {
-					"negativeEffects": "Aegrotatio utroque causa solium aegre balbus adflicto tenax reiciendis copia. Cetera accusamus suffoco stipes acervus venia solio ceno. Odit artificiose aduro in verbum.\nAlter summopere textus aperte venio bos tutamen. Clementia villa adhuc confero administratio deserunt denique. Viduo deporto auctus comprehendo cursim soleo dedico facilis contabesco.\nVereor solitudo ventosus iusto astrum. Sollers deserunt tertius desidero valens creta id. Totus odio suffragium pax cito denego.\nViridis beneficium atque quae artificiose tabesco denuo umquam pel cubicularis. Aequus cunae vulticulus utroque sapiente verbera praesentium vereor vacuus. Summisse conculco convoco veritatis.\nNihil totidem commemoro valeo debilito. Placeat abutor cervus adstringo triduana saepe autus cedo tabesco. Cui tergeo vilicus vulpes corrigo cornu admitto.",
-					"numberConvictions": 93579.63,
-					"sumFines": 44187.54
-				}
-			}
-		},
-		"reportingPeriod": "2024"
-	},
-	{
-		"companyInformation": {
-			"companyName": "Boyle and Sons",
-			"headquarters": "Tuckahoe",
-			"headquartersPostalCode": "09017",
-			"sector": "synergies",
-			"identifiers": {
-				"Lei": [
-					"SOAZ8cn4YcqMD5o1yKXL"
-				],
-				"Isin": [
-					"vb9ik5iKAoBU"
-				],
-				"PermId": [
-					"Wn9BSjCgy4"
-				],
-				"Ticker": [
-					"ngFshFA"
-				],
-				"Duns": [
-					"TtpSkCh45"
-				],
-				"VatNumber": [],
-				"CompanyRegistrationNumber": []
-			},
-			"countryCode": "FJ",
-			"companyAlternativeNames": [
-				"Koss Inc",
-				"Pfannerstill and Sons"
-			],
-			"companyLegalForm": "GmbH & Co. KG",
-			"website": "https://silent-obstacle.com/",
-			"isTeaserCompany": false
-		},
-		"t": {
-			"basic": {
-				"basisForPreparation": {
-					"reportingBasis": {
-						"value": "Yes",
-						"dataSource": {
-							"fileName": "Certification",
-							"fileReference": "50a36c418baffd520bb92d84664f06f9732a21f4e2e5ecee6d9136f16e7e0b63"
-						}
-					},
-					"subsidiary": [
-						{
-							"nameOfSubsidiary": "Lebsack Group",
-							"addressOfSubsidiary": {
-								"streetAndHouseNumber": "S 1st Street 5030",
-								"postalCode": "80634",
-								"city": "Country Club",
-								"state": "North Carolina",
-								"country": "YE"
-							}
-						},
-						{
-							"nameOfSubsidiary": "Kulas - Welch",
-							"addressOfSubsidiary": {
-								"streetAndHouseNumber": "Brook Street 719",
-								"postalCode": "70545-6921",
-								"city": "Botsfordmouth",
-								"state": "Missouri",
-								"country": "SD"
-							}
-						}
-					]
-				},
-				"practicesForTransitioningTowardsAMoreSustainableEconomy": {
-					"undertakenMeasures": null
-				},
-				"energyAndGreenhousGasEmissions": {
-					"energyFossilFuels": 71628.33,
-					"electricityTotal": {
-						"value": 61534.24,
-						"dataSource": null,
-						"comment": "navigate online bus",
-						"quality": "Estimated"
-					},
-					"electricityNonRenewable": null,
-					"electricityRenewable": 3016.11,
-					"totalEmissions": {
-						"value": 18986.19,
-						"dataSource": null,
-						"comment": "connect online sensor",
-						"quality": "Incomplete"
-					},
-					"scope1Emissions": {
-						"value": null,
-						"dataSource": {
-							"page": 1016,
-							"fileName": "IntegratedReport",
-							"fileReference": "50a36c418baffd520bb92d84664f06f9732a21f4e2e5ecee6d9136f16e7e0b63",
-							"tagName": "niches"
-						},
-						"comment": null,
-						"quality": "NA"
-					},
-					"scope2Emissions": null,
-					"scope3Emissions": null
-				},
-				"pollutionOfAirWaterSoil": {
-					"pollutionEmission": null
-				},
-				"biodiversity": {
-					"totalSealedAreaPreviousYear": 51429.98,
-					"totalSealedAreaReportingYear": 34212.33,
-					"percentualChangeSealedArea": 7.06,
-					"totalNatureOrientedAreaOnSitePreviousYear": null,
-					"totalNatureOrientedAreaOnSiteReportingYear": null,
-					"percentualChangeNatureOrientedOnSite": 66.3,
-					"totalNatureOrientedAreaOffSitePreviousYear": null,
-					"totalNatureOrientedAreaOffSiteReportingYear": 69358.9,
-					"percentualChangeNatureOrientedOffSite": 43.69,
-					"totalUseOfLandPreviousYear": null,
-					"totalUseOfLandReportingYear": null,
-					"percentualChangeLandUse": null
-				},
-				"water": {
-					"waterWithdrawalAllSites": {
-						"value": null,
-						"dataSource": {
-							"page": 505,
-							"fileName": "ESEFReport",
-							"fileReference": "50a36c418baffd520bb92d84664f06f9732a21f4e2e5ecee6d9136f16e7e0b63",
-							"tagName": "convergence"
-						},
-						"comment": "program multi-byte panel",
-						"quality": "NA"
-					},
-					"waterWithdrawalStressSites": 25147.95,
-					"waterDischargeAllSites": 79222.9,
-					"waterDischargeStressSites": 96222.89,
-					"rainwaterAllSites": 96411.24,
-					"rainwaterStressSits": 782.11,
-					"waterConsumptionAllSites": 68067.13,
-					"waterConsumptionStressSites": 94714.09
-				},
-				"resourceUseCircularEconomyAndWasteManagement": {
-					"totalWeightMaterials": 17871.33,
-					"weightRecycledMaterials": 62063.26,
-					"percentageRecycledMaterials": 14.05,
-					"weightRecycableMaterials": 85605.84,
-					"percentageRecycableMaterials": 96.84,
-					"measureWaste": "WeightPreferred"
-				},
-				"workforceGeneralCharacteristics": {
-					"measureEmployees": "HeadCount",
-					"numberEmployeesFullTime": null,
-					"numberEmployeesHead": 43785.58,
-					"numberTemporaryContractFullTime": 90063.2,
-					"numberTemporaryContractHead": 94320.25,
-					"numberPermanentContractFullTime": 60676.65,
-					"numberPermanentContractHead": 48812.63,
-					"numberMaleFullTime": 74221.04,
-					"numberMaleHead": 46988.26,
-					"numberFemaleFullTime": 76058.49,
-					"numberFemaleHead": 32961.03,
-					"numberOtherFullTime": 74182.84,
-					"numberOtherHead": 98194.07,
-					"numberNotReportedFullTime": null,
-					"numberNotReportedHead": null
-				},
-				"workforceHealthAndSafety": {
-					"totalHours": 74180.81,
-					"numberAccidents": null,
-					"accidentLevel": null,
-					"numberFatalitiesTotalFullTime": null,
-					"numberFatalitiesTotalHead": 6516,
-					"numberFatalitiesAccidentFullTime": 3250,
-					"numberFatalitiesAccidentHead": 6383,
-					"numberFatalitiesHealthFullTime": 4882,
-					"numberFatalitiesHealthHead": 4102
-				},
-				"workforceRenumerationCollectiveBargainingAndTraining": {
-					"numberMinimumWageFullTime": 9881.91,
-					"numberMinimumWageHead": null,
-					"percentageMinimumWage": 50.54,
-					"moreThanHalf": "No",
-					"entryLevelWage": 1162.99,
-					"minimumWage": 85038.99,
-					"wageRatio": null,
-					"payGapBasis": "Annual",
-					"grossPayMale": 38639.81,
-					"grossPayFemale": 99963.68,
-					"totalWorkHoursMale": 53129.36,
-					"totalWorkHoursFemale": 92351.32,
-					"averageWorkHoursMale": 21447.16,
-					"averageWorkHoursFemale": null,
-					"averageHourlyPayMale": null,
-					"averageHourlyPayFemale": 57651.05,
-					"payGap": 68554.57,
-					"numberBargainingAgreementsFullTime": 73602.51,
-					"numberBargainingAgreementsHead": 54260.88,
-					"ratioBargainingAgreement": 23.9,
-					"totalTrainingHoursMale": 32311.34,
-					"totalTrainingHoursFemale": 57550.6,
-					"averageTrainingHoursMale": 13190.01,
-					"averageTrainingHoursFemale": null
-				},
-				"workersInTheValueChainAffectedCommunitiesConsumersAndEndUsers": {
-					"negativeEffects": null,
-					"numberConvictions": 29262.71,
-					"sumFines": 18132.6
-				}
-			}
-		},
-		"reportingPeriod": "2020"
-	},
-	{
-		"companyInformation": {
-			"companyName": "Ruecker and Sons",
-			"headquarters": "Johnathanboro",
-			"headquartersPostalCode": "47261",
-			"sector": null,
-			"identifiers": {
-				"Lei": [
-					"vo3dDIdRLtMb3WnL8O54"
-				],
-				"Isin": [
-					"1G5JWrFgbqg5"
-				],
-				"PermId": [],
-				"Ticker": [],
-				"Duns": [
-					"Yp1NsO8PR"
-				],
-				"VatNumber": [],
-				"CompanyRegistrationNumber": []
-			},
-			"countryCode": "KG",
-			"companyAlternativeNames": [
-				"Bechtelar, Cassin and Hilpert",
-				"Howell and Sons",
-				"Ritchie - McKenzie",
-				"Ruecker - Champlin"
-			],
-			"companyLegalForm": null,
-<<<<<<< HEAD
-			"website": "https://amazing-devil.info/",
-			"isTeaserCompany": false
-=======
-			"website": null,
-			"isTeaserCompany": false,
-			"parentCompanyLei": null
->>>>>>> 3e7dca87
-		},
-		"t": {
-			"basic": {
-				"basisForPreparation": {
-					"reportingBasis": null,
-					"subsidiary": [
-						{
-							"nameOfSubsidiary": "Buckridge - Ruecker",
-							"addressOfSubsidiary": {
-								"streetAndHouseNumber": "Walter Meadows 28666",
-								"postalCode": "99493-0322",
-								"city": "Ankeny",
-								"state": "North Carolina",
-								"country": "TO"
-							}
-						},
-						{
-							"nameOfSubsidiary": null,
-							"addressOfSubsidiary": {
-								"streetAndHouseNumber": "Sycamore Drive 3057",
-								"postalCode": null,
-								"city": "Zelmaville",
-								"state": "Kansas",
-								"country": "SB"
-							}
-						}
-					]
-				},
-				"practicesForTransitioningTowardsAMoreSustainableEconomy": {
-					"undertakenMeasures": "Addo vinum aspernatur utpote. Voluptas verecundia delego patruus. Tamisium capto defendo terminatio demo defungo.\nAudax capitulus curatio bos tempore. Tempus a conculco demergo ea conduco. Possimus sequi caput auctus video condico placeat avaritia defleo thermae.\nAntepono voluptate repellendus capillus concedo coma arx textus ater truculenter. Socius ver patrocinor caritas tero vorax. Tamen porro cedo carmen.\nDerideo alias autus stultus tredecim cras aeger capio acsi blanditiis. Tutamen deleniti congregatio coerceo labore bardus accommodo vox ascisco undique. Aequitas degenero asperiores ter praesentium argentum tamquam.\nIste cultellus verumtamen audentia caste audentia copia peior verto. Asporto consuasor audio defluo conturbo amplexus ratione atque. Tamen tantillus viriliter caecus."
-				},
-				"energyAndGreenhousGasEmissions": {
-					"energyFossilFuels": null,
-					"electricityTotal": {
-						"value": 87512.91,
-						"dataSource": {
-							"page": 457,
-							"fileName": "IntegratedReport",
-							"fileReference": "50a36c418baffd520bb92d84664f06f9732a21f4e2e5ecee6d9136f16e7e0b63",
-							"tagName": "infrastructures"
-						},
-						"comment": "reboot online feed",
-						"quality": "Incomplete"
-					},
-					"electricityNonRenewable": 1689.11,
-					"electricityRenewable": 27316.65,
-					"totalEmissions": {
-						"value": null,
-						"dataSource": {
-							"page": 199,
-							"fileName": "IntegratedReport",
-							"fileReference": "50a36c418baffd520bb92d84664f06f9732a21f4e2e5ecee6d9136f16e7e0b63",
-							"tagName": "schemas"
-						},
-						"comment": "calculate wireless card",
-						"quality": "NA"
-					},
-					"scope1Emissions": {
-						"value": 52055.31,
-						"dataSource": {
-							"page": 531,
-							"fileName": "AnnualReport",
-							"fileReference": "50a36c418baffd520bb92d84664f06f9732a21f4e2e5ecee6d9136f16e7e0b63",
-							"tagName": "e-markets"
-						},
-						"comment": "transmit open-source alarm",
-						"quality": "Reported"
-					},
-					"scope2Emissions": {
-						"value": 65188.93,
-						"dataSource": {
-							"page": 895,
-							"fileName": "IntegratedReport",
-							"fileReference": "50a36c418baffd520bb92d84664f06f9732a21f4e2e5ecee6d9136f16e7e0b63",
-							"tagName": "mindshare"
-						},
-						"comment": null,
-						"quality": "Reported"
-					},
-					"scope3Emissions": {
-						"value": 93009.32,
-						"dataSource": {
-							"page": 289,
-							"fileName": "AnnualReport",
-							"fileReference": "50a36c418baffd520bb92d84664f06f9732a21f4e2e5ecee6d9136f16e7e0b63",
-							"tagName": "systems"
-						},
-						"comment": null,
-						"quality": "Estimated"
-					}
-				},
-				"pollutionOfAirWaterSoil": {
-					"pollutionEmission": null
-				},
-				"biodiversity": {
-					"totalSealedAreaPreviousYear": null,
-					"totalSealedAreaReportingYear": 1103.46,
-					"percentualChangeSealedArea": 12.55,
-					"totalNatureOrientedAreaOnSitePreviousYear": 79331.12,
-					"totalNatureOrientedAreaOnSiteReportingYear": 4189.5,
-					"percentualChangeNatureOrientedOnSite": 63.21,
-					"totalNatureOrientedAreaOffSitePreviousYear": 1905.66,
-					"totalNatureOrientedAreaOffSiteReportingYear": 95630.02,
-					"percentualChangeNatureOrientedOffSite": 56.14,
-					"totalUseOfLandPreviousYear": 77435.54,
-					"totalUseOfLandReportingYear": 69485.02,
-					"percentualChangeLandUse": 17.96
-				},
-				"water": {
-					"waterWithdrawalAllSites": {
-						"value": 67046.53,
-						"dataSource": {
-							"page": 395,
-							"fileName": "ESEFReport",
-							"fileReference": "50a36c418baffd520bb92d84664f06f9732a21f4e2e5ecee6d9136f16e7e0b63",
-							"tagName": "experiences"
-						},
-						"comment": "back up digital array",
-						"quality": "Estimated"
-					},
-					"waterWithdrawalStressSites": 39837.34,
-					"waterDischargeAllSites": 87905.03,
-					"waterDischargeStressSites": null,
-					"rainwaterAllSites": 51696.19,
-					"rainwaterStressSits": 55164.06,
-					"waterConsumptionAllSites": null,
-					"waterConsumptionStressSites": 26964.09
-				},
-				"resourceUseCircularEconomyAndWasteManagement": {
-					"totalWeightMaterials": 3513.4,
-					"weightRecycledMaterials": null,
-					"percentageRecycledMaterials": null,
-					"weightRecycableMaterials": 51473.03,
-					"percentageRecycableMaterials": null,
-					"measureWaste": null
-				},
-				"workforceGeneralCharacteristics": {
-					"measureEmployees": "HeadCount",
-					"numberEmployeesFullTime": null,
-					"numberEmployeesHead": null,
-					"numberTemporaryContractFullTime": 52009.93,
-					"numberTemporaryContractHead": 51106.15,
-					"numberPermanentContractFullTime": 10980.45,
-					"numberPermanentContractHead": 91700.17,
-					"numberMaleFullTime": 51186.48,
-					"numberMaleHead": 12829.65,
-					"numberFemaleFullTime": 31753.36,
-					"numberFemaleHead": 87127.11,
-					"numberOtherFullTime": 16821.44,
-					"numberOtherHead": 97319.63,
-					"numberNotReportedFullTime": 78502.47,
-					"numberNotReportedHead": 87237.55
-				},
-				"workforceHealthAndSafety": {
-					"totalHours": 26398.73,
-					"numberAccidents": 9055,
-					"accidentLevel": 89078.84,
-					"numberFatalitiesTotalFullTime": 6731,
-					"numberFatalitiesTotalHead": 2801,
-					"numberFatalitiesAccidentFullTime": 7082,
-					"numberFatalitiesAccidentHead": 8543,
-					"numberFatalitiesHealthFullTime": 5969,
-					"numberFatalitiesHealthHead": 910
-				},
-				"workforceRenumerationCollectiveBargainingAndTraining": {
-					"numberMinimumWageFullTime": 77423.5,
-					"numberMinimumWageHead": 60070.33,
-					"percentageMinimumWage": 40.15,
-					"moreThanHalf": "Yes",
-					"entryLevelWage": 66618.09,
-					"minimumWage": null,
-					"wageRatio": 7580.36,
-					"payGapBasis": "Weekly",
-					"grossPayMale": 49745.43,
-					"grossPayFemale": null,
-					"totalWorkHoursMale": null,
-					"totalWorkHoursFemale": 75803.36,
-					"averageWorkHoursMale": 58283.97,
-					"averageWorkHoursFemale": 18768.26,
-					"averageHourlyPayMale": 61996.34,
-					"averageHourlyPayFemale": null,
-					"payGap": 91868.6,
-					"numberBargainingAgreementsFullTime": 93927.98,
-					"numberBargainingAgreementsHead": 88476.37,
-					"ratioBargainingAgreement": 39.76,
-					"totalTrainingHoursMale": 60864.32,
-					"totalTrainingHoursFemale": 43371.8,
-					"averageTrainingHoursMale": 87597.26,
-					"averageTrainingHoursFemale": 64997.31
-				},
-				"workersInTheValueChainAffectedCommunitiesConsumersAndEndUsers": {
-					"negativeEffects": "Tutamen tego aestas super curo. Delectus aut aut capitulus ratione veniam ultio certe video. Dolore velociter viduo videlicet eum.\nComptus tamen consequuntur volo dapifer trucido facilis curtus abduco corrupti. Creo toties cras commodo summisse ventito volva. Vix debeo crapula color aptus doloremque cruentus.\nTeres colligo attero triumphus conventus cursus abstergo tenuis decretum officia. Sol aqua suppono decerno timor. Sortitus socius peior bis attero.\nSumma patrocinor chirographum coniuratio sollers coerceo deserunt teneo cupiditas sordeo. Valens conventus deficio. Vitium reprehenderit canonicus adficio vacuus velum conforto demitto amoveo.",
-					"numberConvictions": 34119.6,
-					"sumFines": 95699.46
-				}
-			}
-		},
-		"reportingPeriod": "2021"
-	},
-	{
-		"companyInformation": {
-			"companyName": "Brown Inc",
-			"headquarters": "Lowell",
-			"headquartersPostalCode": "78774",
-			"sector": "action-items",
-			"identifiers": {
-				"Lei": [],
-				"Isin": [
-					"9qgvtNKjPcmG",
-					"hd1kGyUEMjje"
-				],
-				"PermId": [],
-				"Ticker": [
-					"e1VKa7x"
-				],
-				"Duns": [
-					"7JP9NbAN8"
-				],
-				"VatNumber": [
-					"UImfOxlZr"
-				],
-				"CompanyRegistrationNumber": [
-					"03Liu84qOqcDFxX"
-				]
-			},
-			"countryCode": "GG",
-			"companyAlternativeNames": [
-				"King, Bins and Leuschke"
-			],
-<<<<<<< HEAD
-			"companyLegalForm": "Sole Trader",
-			"website": "https://immediate-hearth.name",
-			"isTeaserCompany": false
-=======
-			"companyLegalForm": "Public Limited Company (PLC)",
-			"website": "https://tangible-camper.net",
-			"isTeaserCompany": false,
-			"parentCompanyLei": null
->>>>>>> 3e7dca87
-		},
-		"t": {
-			"basic": {
-				"basisForPreparation": {
-					"reportingBasis": {
-						"value": "Yes",
-						"dataSource": null
-					},
-					"subsidiary": [
-						{
-							"nameOfSubsidiary": "Bogan - D'Amore",
-							"addressOfSubsidiary": {
-								"streetAndHouseNumber": null,
-								"postalCode": "79489-4163",
-								"city": "Lake Garrickland",
-								"state": "Pennsylvania",
-								"country": "RS"
-							}
-						},
-						{
-							"nameOfSubsidiary": "Howell - Barrows",
-							"addressOfSubsidiary": {
-								"streetAndHouseNumber": "S Central Avenue 896",
-								"postalCode": "83606",
-								"city": "New Tianaborough",
-								"state": "Idaho",
-								"country": "MG"
-							}
-						},
-						{
-							"nameOfSubsidiary": "Nicolas Inc",
-							"addressOfSubsidiary": {
-								"streetAndHouseNumber": null,
-								"postalCode": "85591-9941",
-								"city": "Fort Nicholestead",
-								"state": "Arkansas",
-								"country": "DZ"
-							}
-						},
-						{
-							"nameOfSubsidiary": "Schowalter - Turner",
-							"addressOfSubsidiary": {
-								"streetAndHouseNumber": "Garnet Harbors 5625",
-								"postalCode": null,
-								"city": "New Kellimouth",
-								"state": "South Dakota",
-								"country": "MX"
-							}
-						}
-					]
-				},
-				"practicesForTransitioningTowardsAMoreSustainableEconomy": {
-					"undertakenMeasures": "A tabella vesco capio vicissitudo thermae. Vesica strenuus teneo aqua sulum adeo. Reiciendis peior denuncio pel colligo laborum suscipit quasi temeritas."
-				},
-				"energyAndGreenhousGasEmissions": {
-					"energyFossilFuels": 22046.57,
-					"electricityTotal": {
-						"value": 60326.89,
-						"dataSource": {
-							"page": 145,
-							"fileName": "ESEFReport",
-							"fileReference": "50a36c418baffd520bb92d84664f06f9732a21f4e2e5ecee6d9136f16e7e0b63",
-							"tagName": "methodologies"
-						},
-						"comment": "generate multi-byte hard drive",
-						"quality": "Audited"
-					},
-					"electricityNonRenewable": null,
-					"electricityRenewable": 51100.52,
-					"totalEmissions": {
-						"value": 24991.04,
-						"dataSource": {
-							"page": 1174,
-							"fileName": "SustainabilityReport",
-							"fileReference": "50a36c418baffd520bb92d84664f06f9732a21f4e2e5ecee6d9136f16e7e0b63",
-							"tagName": "solutions"
-						},
-						"comment": "back up wireless interface",
-						"quality": "Estimated"
-					},
-					"scope1Emissions": {
-						"value": null,
-						"dataSource": {
-							"page": 1150,
-							"fileName": "ESEFReport",
-							"fileReference": "50a36c418baffd520bb92d84664f06f9732a21f4e2e5ecee6d9136f16e7e0b63",
-							"tagName": "experiences"
-						},
-						"comment": null,
-						"quality": "NA"
-					},
-					"scope2Emissions": null,
-					"scope3Emissions": {
-						"value": 54056.45,
-						"dataSource": {
-							"page": 537,
-							"fileName": "IntegratedReport",
-							"fileReference": "50a36c418baffd520bb92d84664f06f9732a21f4e2e5ecee6d9136f16e7e0b63",
-							"tagName": "eyeballs"
-						},
-						"comment": "navigate online transmitter",
-						"quality": "Estimated"
-					}
-				},
-				"pollutionOfAirWaterSoil": {
-					"pollutionEmission": []
-				},
-				"biodiversity": {
-					"totalSealedAreaPreviousYear": 3941.48,
-					"totalSealedAreaReportingYear": 10233.14,
-					"percentualChangeSealedArea": 21.75,
-					"totalNatureOrientedAreaOnSitePreviousYear": 65638.52,
-					"totalNatureOrientedAreaOnSiteReportingYear": 41566.51,
-					"percentualChangeNatureOrientedOnSite": null,
-					"totalNatureOrientedAreaOffSitePreviousYear": null,
-					"totalNatureOrientedAreaOffSiteReportingYear": 6282.13,
-					"percentualChangeNatureOrientedOffSite": 87.04,
-					"totalUseOfLandPreviousYear": 97115.38,
-					"totalUseOfLandReportingYear": 52654.41,
-					"percentualChangeLandUse": 21.99
-				},
-				"water": {
-					"waterWithdrawalAllSites": {
-						"value": null,
-						"dataSource": {
-							"page": 157,
-							"fileName": "SustainabilityReport",
-							"fileReference": "50a36c418baffd520bb92d84664f06f9732a21f4e2e5ecee6d9136f16e7e0b63",
-							"tagName": "infrastructures"
-						},
-						"comment": "back up auxiliary port",
-						"quality": "NA"
-					},
-					"waterWithdrawalStressSites": 46666.02,
-					"waterDischargeAllSites": null,
-					"waterDischargeStressSites": 57027,
-					"rainwaterAllSites": 90954.53,
-					"rainwaterStressSits": 37309.39,
-					"waterConsumptionAllSites": 51542.83,
-					"waterConsumptionStressSites": 3098.49
-				},
-				"resourceUseCircularEconomyAndWasteManagement": {
-					"totalWeightMaterials": 42160.01,
-					"weightRecycledMaterials": 81412.93,
-					"percentageRecycledMaterials": 97.54,
-					"weightRecycableMaterials": 7118.64,
-					"percentageRecycableMaterials": 1.61,
-					"measureWaste": "WeightPreferred"
-				},
-				"workforceGeneralCharacteristics": {
-					"measureEmployees": "HeadCount",
-					"numberEmployeesFullTime": null,
-					"numberEmployeesHead": 5778.07,
-					"numberTemporaryContractFullTime": 86711.72,
-					"numberTemporaryContractHead": 64218.66,
-					"numberPermanentContractFullTime": 32061.78,
-					"numberPermanentContractHead": 87273.76,
-					"numberMaleFullTime": null,
-					"numberMaleHead": 26209.13,
-					"numberFemaleFullTime": 75744.74,
-					"numberFemaleHead": 12687.06,
-					"numberOtherFullTime": null,
-					"numberOtherHead": 92276.7,
-					"numberNotReportedFullTime": 19440.73,
-					"numberNotReportedHead": 73277.34
-				},
-				"workforceHealthAndSafety": {
-					"totalHours": null,
-					"numberAccidents": 7984,
-					"accidentLevel": null,
-					"numberFatalitiesTotalFullTime": 7185,
-					"numberFatalitiesTotalHead": 5592,
-					"numberFatalitiesAccidentFullTime": 1126,
-					"numberFatalitiesAccidentHead": null,
-					"numberFatalitiesHealthFullTime": 9236,
-					"numberFatalitiesHealthHead": 1969
-				},
-				"workforceRenumerationCollectiveBargainingAndTraining": {
-					"numberMinimumWageFullTime": 46897.4,
-					"numberMinimumWageHead": 29234.82,
-					"percentageMinimumWage": 69.27,
-					"moreThanHalf": null,
-					"entryLevelWage": 191.51,
-					"minimumWage": 26106.78,
-					"wageRatio": 83982.38,
-					"payGapBasis": "Weekly",
-					"grossPayMale": 20909.74,
-					"grossPayFemale": 9172.61,
-					"totalWorkHoursMale": 5002.54,
-					"totalWorkHoursFemale": 95535.37,
-					"averageWorkHoursMale": null,
-					"averageWorkHoursFemale": null,
-					"averageHourlyPayMale": 18463.71,
-					"averageHourlyPayFemale": 90214.78,
-					"payGap": 84493.06,
-					"numberBargainingAgreementsFullTime": 87725.22,
-					"numberBargainingAgreementsHead": 74550.41,
-					"ratioBargainingAgreement": 65.85,
-					"totalTrainingHoursMale": 96361.04,
-					"totalTrainingHoursFemale": 8393.94,
-					"averageTrainingHoursMale": 65494.97,
-					"averageTrainingHoursFemale": 55816.73
-				},
-				"workersInTheValueChainAffectedCommunitiesConsumersAndEndUsers": {
-					"negativeEffects": "Tibi adimpleo deserunt asperiores acies dens. Ait hic timidus stabilis. Tumultus cetera abduco tyrannus solus demitto.",
-					"numberConvictions": 19148.17,
-					"sumFines": null
-				}
-			}
-		},
-		"reportingPeriod": "2020"
-	},
-	{
-		"companyInformation": {
-			"companyName": "Waelchi, Wilderman and Ankunding",
-			"headquarters": "Crooksside",
-			"headquartersPostalCode": "96504-7099",
-			"sector": null,
-			"identifiers": {
-				"Lei": [],
-				"Isin": [
-					"VFPkY4oD6i1K"
-				],
-				"PermId": [
-					"Zw1kbMTiXy"
-				],
-				"Ticker": [
-					"ZFL1Vit"
-				],
-				"Duns": [],
-				"VatNumber": [
-					"WcdsfErDn"
-				],
-				"CompanyRegistrationNumber": [
-					"VH6iAxjtE5vCvq6"
-				]
-			},
-			"countryCode": "VC",
-			"companyAlternativeNames": [
-				"Bins, Leannon and Rath",
-				"Monahan, Franey and Casper"
-			],
-			"companyLegalForm": "GmbH",
-<<<<<<< HEAD
-			"website": "https://lopsided-valentine.org/",
-			"isTeaserCompany": false
-=======
-			"website": "https://parallel-prophet.biz/",
-			"isTeaserCompany": false,
-			"parentCompanyLei": "HKxk76DYYHlalE52Sj0G"
->>>>>>> 3e7dca87
-		},
-		"t": {
-			"basic": {
-				"basisForPreparation": {
-					"reportingBasis": {
-						"value": "No",
-						"dataSource": null
-					},
-					"subsidiary": [
-						{
-							"nameOfSubsidiary": null,
-							"addressOfSubsidiary": {
-								"streetAndHouseNumber": "Jamir Knolls 18340",
-								"postalCode": null,
-								"city": "Folsom",
-								"state": "North Dakota",
-								"country": "NO"
-							}
-						},
-						{
-							"nameOfSubsidiary": "D'Amore, Beer and Leffler",
-							"addressOfSubsidiary": {
-								"streetAndHouseNumber": null,
-								"postalCode": null,
-								"city": "Fort Magdalena",
-								"state": "Virginia",
-								"country": "BY"
-							}
-						},
-						{
-							"nameOfSubsidiary": null,
-							"addressOfSubsidiary": {
-								"streetAndHouseNumber": "Lueilwitz Ports 76122",
-								"postalCode": "42191-5068",
-								"city": "Skylarstad",
-								"state": "New York",
-								"country": "GB"
-							}
-						},
-						{
-							"nameOfSubsidiary": null,
-							"addressOfSubsidiary": {
-								"streetAndHouseNumber": "Peggie Burg 58101",
-								"postalCode": "85958-1985",
-								"city": "Miramar",
-								"state": null,
-								"country": "MK"
-							}
-						},
-						{
-							"nameOfSubsidiary": null,
-							"addressOfSubsidiary": {
-								"streetAndHouseNumber": null,
-								"postalCode": "71673",
-								"city": "Spencerfield",
-								"state": "Mississippi",
-								"country": "MO"
-							}
-						}
-					]
-				},
-				"practicesForTransitioningTowardsAMoreSustainableEconomy": {
-					"undertakenMeasures": "Commodo sublime vigilo. Admoveo iure defluo correptius amaritudo reiciendis. Viriliter ara nesciunt clamo suffragium taceo tego deprecator vilitas.\nAdvenio velut odit color aspicio tego canto. Cuius arbor quod vester volutabrum vicissitudo. Adimpleo auxilium demulceo tener administratio crapula theologus nesciunt.\nInflammatio tergeo venio nemo capitulus adeo tredecim adsum tubineus confero. Atrox curto comedo solitudo aut culpa velit copia tribuo. Verumtamen utilis dicta possimus.\nSolum temeritas thorax sortitus crudelis quis sollers tamdiu concedo. Admiratio victoria aqua voro eveniet amplexus succedo. Dedico compono voluntarius turbo.\nTerrito abscido ullus curvo numquam administratio. Capio conspergo cornu quas. Verumtamen decor adfectus theatrum claro advenio censura adduco solitudo."
-				},
-				"energyAndGreenhousGasEmissions": {
-					"energyFossilFuels": 56109.36,
-					"electricityTotal": {
-						"value": null,
-						"dataSource": {
-							"page": 657,
-							"fileName": "AnnualReport",
-							"fileReference": "50a36c418baffd520bb92d84664f06f9732a21f4e2e5ecee6d9136f16e7e0b63",
-							"tagName": "relationships"
-						},
-						"comment": "connect multi-byte circuit",
-						"quality": "NA"
-					},
-					"electricityNonRenewable": 19486.8,
-					"electricityRenewable": 9108.4,
-					"totalEmissions": {
-						"value": null,
-						"dataSource": null,
-						"comment": "navigate solid state bus",
-						"quality": "NA"
-					},
-					"scope1Emissions": null,
-					"scope2Emissions": {
-						"value": 40338.01,
-						"dataSource": {
-							"page": 344,
-							"fileName": "AnnualReport",
-							"fileReference": "50a36c418baffd520bb92d84664f06f9732a21f4e2e5ecee6d9136f16e7e0b63",
-							"tagName": "deliverables"
-						},
-						"comment": null,
-						"quality": "Estimated"
-					},
-					"scope3Emissions": {
-						"value": null,
-						"dataSource": {
-							"page": 884,
-							"fileName": "AnnualReport",
-							"fileReference": "50a36c418baffd520bb92d84664f06f9732a21f4e2e5ecee6d9136f16e7e0b63",
-							"tagName": "technologies"
-						},
-						"comment": "generate redundant pixel",
-						"quality": "NA"
-					}
-				},
-				"pollutionOfAirWaterSoil": {
-					"pollutionEmission": [
-						{
-							"pollutionType": "Yttrium",
-							"emissionInKilograms": 55086.79,
-							"releaseMedium": "Soil"
-						},
-						{
-							"pollutionType": "Uranium",
-							"emissionInKilograms": 97779.76,
-							"releaseMedium": "Air"
-						}
-					]
-				},
-				"biodiversity": {
-					"totalSealedAreaPreviousYear": 51067.29,
-					"totalSealedAreaReportingYear": 57792.12,
-					"percentualChangeSealedArea": 25.25,
-					"totalNatureOrientedAreaOnSitePreviousYear": null,
-					"totalNatureOrientedAreaOnSiteReportingYear": 23527.91,
-					"percentualChangeNatureOrientedOnSite": null,
-					"totalNatureOrientedAreaOffSitePreviousYear": 81632.71,
-					"totalNatureOrientedAreaOffSiteReportingYear": 47966.77,
-					"percentualChangeNatureOrientedOffSite": 24.28,
-					"totalUseOfLandPreviousYear": 71257.99,
-					"totalUseOfLandReportingYear": 60601.35,
-					"percentualChangeLandUse": 16.6
-				},
-				"water": {
-					"waterWithdrawalAllSites": {
-						"value": null,
-						"dataSource": null,
-						"comment": "input optical array",
-						"quality": "NA"
-					},
-					"waterWithdrawalStressSites": 94285.19,
-					"waterDischargeAllSites": 11128.37,
-					"waterDischargeStressSites": 11121.65,
-					"rainwaterAllSites": null,
-					"rainwaterStressSits": 72040.72,
-					"waterConsumptionAllSites": 40449.55,
-					"waterConsumptionStressSites": null
-				},
-				"resourceUseCircularEconomyAndWasteManagement": {
-					"totalWeightMaterials": 33624.54,
-					"weightRecycledMaterials": 66956.5,
-					"percentageRecycledMaterials": 83.28,
-					"weightRecycableMaterials": 96246.94,
-					"percentageRecycableMaterials": 27.38,
-					"measureWaste": "Volume"
-				},
-				"workforceGeneralCharacteristics": {
-					"measureEmployees": null,
-					"numberEmployeesFullTime": 31053.16,
-					"numberEmployeesHead": null,
-					"numberTemporaryContractFullTime": 38594.12,
-					"numberTemporaryContractHead": 31958.37,
-					"numberPermanentContractFullTime": 63826.51,
-					"numberPermanentContractHead": 41682.05,
-					"numberMaleFullTime": 39784.92,
-					"numberMaleHead": 29871.19,
-					"numberFemaleFullTime": null,
-					"numberFemaleHead": 556.04,
-					"numberOtherFullTime": 31524.83,
-					"numberOtherHead": 11109.3,
-					"numberNotReportedFullTime": null,
-					"numberNotReportedHead": 20813.05
-				},
-				"workforceHealthAndSafety": {
-					"totalHours": 78641.33,
-					"numberAccidents": 3416,
-					"accidentLevel": 63714.57,
-					"numberFatalitiesTotalFullTime": null,
-					"numberFatalitiesTotalHead": 502,
-					"numberFatalitiesAccidentFullTime": null,
-					"numberFatalitiesAccidentHead": 1,
-					"numberFatalitiesHealthFullTime": 5174,
-					"numberFatalitiesHealthHead": 4389
-				},
-				"workforceRenumerationCollectiveBargainingAndTraining": {
-					"numberMinimumWageFullTime": 37715.53,
-					"numberMinimumWageHead": 21503.43,
-					"percentageMinimumWage": 98.4,
-					"moreThanHalf": "No",
-					"entryLevelWage": 20271.3,
-					"minimumWage": 72590.73,
-					"wageRatio": 47644.16,
-					"payGapBasis": null,
-					"grossPayMale": 71776.27,
-					"grossPayFemale": 37276.3,
-					"totalWorkHoursMale": 66351.13,
-					"totalWorkHoursFemale": 60237.92,
-					"averageWorkHoursMale": 23934.65,
-					"averageWorkHoursFemale": 16667.15,
-					"averageHourlyPayMale": null,
-					"averageHourlyPayFemale": 69199.02,
-					"payGap": 63549.4,
-					"numberBargainingAgreementsFullTime": 7324.66,
-					"numberBargainingAgreementsHead": 59918.32,
-					"ratioBargainingAgreement": 67.6,
-					"totalTrainingHoursMale": 4492.41,
-					"totalTrainingHoursFemale": 62580.61,
-					"averageTrainingHoursMale": 21702.69,
-					"averageTrainingHoursFemale": null
-				},
-				"workersInTheValueChainAffectedCommunitiesConsumersAndEndUsers": {
-					"negativeEffects": null,
-					"numberConvictions": 1.1,
-					"sumFines": 59667.25
-				}
-			}
-		},
-		"reportingPeriod": "2020"
-	},
-	{
-		"companyInformation": {
-			"companyName": "Zulauf Group",
-			"headquarters": "Elianworth",
-			"headquartersPostalCode": "89687",
-			"sector": "methodologies",
-			"identifiers": {
-				"Lei": [],
-				"Isin": [
-					"piU98GrnOEdx"
-				],
-				"PermId": [
-					"AL627KnCZL"
-				],
-				"Ticker": [
-					"V36gP5P"
-				],
-				"Duns": [
-					"Hr0DzgSiN"
-				],
-				"VatNumber": [],
-				"CompanyRegistrationNumber": [
-					"OIoZluwTCqYP4al"
-				]
-			},
-			"countryCode": "BA",
-			"companyAlternativeNames": [
-				"Auer - Howell",
-				"Rohan - Effertz",
-				"Sawayn, Waters and Schimmel",
-				"Treutel and Sons"
-			],
-<<<<<<< HEAD
-			"companyLegalForm": null,
-			"website": "https://alarming-manufacturer.name",
-			"isTeaserCompany": false
-=======
-			"companyLegalForm": "Public Limited Company (PLC)",
-			"website": null,
-			"isTeaserCompany": false,
-			"parentCompanyLei": null
->>>>>>> 3e7dca87
-		},
-		"t": {
-			"basic": {
-				"basisForPreparation": {
-					"reportingBasis": null,
-					"subsidiary": [
-						{
-							"nameOfSubsidiary": "Marks - Boyle",
-							"addressOfSubsidiary": {
-								"streetAndHouseNumber": "S East Street 4426",
-								"postalCode": "49738-1866",
-								"city": "West Annetta",
-								"state": "Indiana",
-								"country": "GQ"
-							}
-						},
-						{
-							"nameOfSubsidiary": "Mayer Group",
-							"addressOfSubsidiary": {
-								"streetAndHouseNumber": "Kuhic Ramp 33915",
-								"postalCode": "68575",
-								"city": "North Wilfredo",
-								"state": null,
-								"country": "TD"
-							}
-						},
-						{
-							"nameOfSubsidiary": "Tillman, Auer and Douglas",
-							"addressOfSubsidiary": {
-								"streetAndHouseNumber": "Dale Divide 2282",
-								"postalCode": "87268-9870",
-								"city": "Port Stonecester",
-								"state": "Arkansas",
-								"country": "FO"
-							}
-						},
-						{
-							"nameOfSubsidiary": "Abshire - Corkery",
-							"addressOfSubsidiary": {
-								"streetAndHouseNumber": "Bahringer Gateway 5995",
-								"postalCode": "24900-5862",
-								"city": "Yvonneview",
-								"state": "Louisiana",
-								"country": "NU"
-							}
-						},
-						{
-							"nameOfSubsidiary": null,
-							"addressOfSubsidiary": {
-								"streetAndHouseNumber": "W Pine Street 507",
-								"postalCode": "96583",
-								"city": "Carrollstead",
-								"state": "Connecticut",
-								"country": "TV"
-							}
-						}
-					]
-				},
-				"practicesForTransitioningTowardsAMoreSustainableEconomy": {
-					"undertakenMeasures": null
-				},
-				"energyAndGreenhousGasEmissions": {
-					"energyFossilFuels": 35047.79,
-					"electricityTotal": {
-						"value": 8408.37,
-						"dataSource": {
-							"page": 765,
-							"fileName": "AnnualReport",
-							"fileReference": "50a36c418baffd520bb92d84664f06f9732a21f4e2e5ecee6d9136f16e7e0b63",
-							"tagName": "niches"
-						},
-						"comment": null,
-						"quality": "Reported"
-					},
-					"electricityNonRenewable": 53593.54,
-					"electricityRenewable": 36488.26,
-					"totalEmissions": {
-						"value": 17348.94,
-						"dataSource": {
-							"page": 95,
-							"fileName": "AnnualReport",
-							"fileReference": "50a36c418baffd520bb92d84664f06f9732a21f4e2e5ecee6d9136f16e7e0b63",
-							"tagName": "schemas"
-						},
-						"comment": null,
-						"quality": "Reported"
-					},
-					"scope1Emissions": null,
-					"scope2Emissions": {
-						"value": 61002.65,
-						"dataSource": {
-							"page": 924,
-							"fileName": "ESEFReport",
-							"fileReference": "50a36c418baffd520bb92d84664f06f9732a21f4e2e5ecee6d9136f16e7e0b63",
-							"tagName": "e-commerce"
-						},
-						"comment": "synthesize neural bus",
-						"quality": "Incomplete"
-					},
-					"scope3Emissions": {
-						"value": 32838.22,
-						"dataSource": {
-							"page": 601,
-							"fileName": "ESEFReport",
-							"fileReference": "50a36c418baffd520bb92d84664f06f9732a21f4e2e5ecee6d9136f16e7e0b63",
-							"tagName": "schemas"
-						},
-						"comment": "parse auxiliary pixel",
-						"quality": "Reported"
-					}
-				},
-				"pollutionOfAirWaterSoil": {
-					"pollutionEmission": [
-						{
-							"pollutionType": "Flerovium",
-							"emissionInKilograms": null,
-							"releaseMedium": "Air"
-						},
-						{
-							"pollutionType": "Thulium",
-							"emissionInKilograms": 42535.74,
-							"releaseMedium": "Air"
-						}
-					]
-				},
-				"biodiversity": {
-					"totalSealedAreaPreviousYear": 40096.43,
-					"totalSealedAreaReportingYear": 14492.68,
-					"percentualChangeSealedArea": 59.85,
-					"totalNatureOrientedAreaOnSitePreviousYear": 5825.06,
-					"totalNatureOrientedAreaOnSiteReportingYear": 42410.52,
-					"percentualChangeNatureOrientedOnSite": 26.7,
-					"totalNatureOrientedAreaOffSitePreviousYear": null,
-					"totalNatureOrientedAreaOffSiteReportingYear": 7534.63,
-					"percentualChangeNatureOrientedOffSite": 56.41,
-					"totalUseOfLandPreviousYear": 57249.26,
-					"totalUseOfLandReportingYear": 22441.16,
-					"percentualChangeLandUse": 41.32
-				},
-				"water": {
-					"waterWithdrawalAllSites": {
-						"value": null,
-						"dataSource": {
-							"page": 67,
-							"fileName": "AnnualReport",
-							"fileReference": "50a36c418baffd520bb92d84664f06f9732a21f4e2e5ecee6d9136f16e7e0b63",
-							"tagName": "deliverables"
-						},
-						"comment": null,
-						"quality": "NA"
-					},
-					"waterWithdrawalStressSites": null,
-					"waterDischargeAllSites": 460.13,
-					"waterDischargeStressSites": null,
-					"rainwaterAllSites": null,
-					"rainwaterStressSits": 93165.56,
-					"waterConsumptionAllSites": 84341.33,
-					"waterConsumptionStressSites": null
-				},
-				"resourceUseCircularEconomyAndWasteManagement": {
-					"totalWeightMaterials": 49222.95,
-					"weightRecycledMaterials": 74858.57,
-					"percentageRecycledMaterials": 14.05,
-					"weightRecycableMaterials": 99832.15,
-					"percentageRecycableMaterials": null,
-					"measureWaste": "Volume"
-				},
-				"workforceGeneralCharacteristics": {
-					"measureEmployees": "FullTimeEquivalents",
-					"numberEmployeesFullTime": 97504.75,
-					"numberEmployeesHead": 90932.85,
-					"numberTemporaryContractFullTime": 368,
-					"numberTemporaryContractHead": 44339.21,
-					"numberPermanentContractFullTime": 63167.37,
-					"numberPermanentContractHead": 34687.04,
-					"numberMaleFullTime": 88410.9,
-					"numberMaleHead": null,
-					"numberFemaleFullTime": 58155.12,
-					"numberFemaleHead": 70152.76,
-					"numberOtherFullTime": 32357.3,
-					"numberOtherHead": null,
-					"numberNotReportedFullTime": 90743.32,
-					"numberNotReportedHead": 59807.75
-				},
-				"workforceHealthAndSafety": {
-					"totalHours": 59828.9,
-					"numberAccidents": 7033,
-					"accidentLevel": 78792.58,
-					"numberFatalitiesTotalFullTime": 8397,
-					"numberFatalitiesTotalHead": 4576,
-					"numberFatalitiesAccidentFullTime": 2995,
-					"numberFatalitiesAccidentHead": 122,
-					"numberFatalitiesHealthFullTime": 2265,
-					"numberFatalitiesHealthHead": 8909
-				},
-				"workforceRenumerationCollectiveBargainingAndTraining": {
-					"numberMinimumWageFullTime": 64691.6,
-					"numberMinimumWageHead": 6494.19,
-					"percentageMinimumWage": null,
-					"moreThanHalf": "Yes",
-					"entryLevelWage": 68828.91,
-					"minimumWage": null,
-					"wageRatio": 22604.18,
-					"payGapBasis": "Weekly",
-					"grossPayMale": 3839.45,
-					"grossPayFemale": 65585.91,
-					"totalWorkHoursMale": 79179.17,
-					"totalWorkHoursFemale": null,
-					"averageWorkHoursMale": 69520.41,
-					"averageWorkHoursFemale": null,
-					"averageHourlyPayMale": null,
-					"averageHourlyPayFemale": 91310.51,
-					"payGap": 28188.09,
-					"numberBargainingAgreementsFullTime": 92650.87,
-					"numberBargainingAgreementsHead": 54667.77,
-					"ratioBargainingAgreement": 99.33,
-					"totalTrainingHoursMale": 16334,
-					"totalTrainingHoursFemale": 16597.32,
-					"averageTrainingHoursMale": 18010.54,
-					"averageTrainingHoursFemale": null
-				},
-				"workersInTheValueChainAffectedCommunitiesConsumersAndEndUsers": {
-					"negativeEffects": "Arbor aestivus ustilo ventus. Denego vulgivagus demergo solium. Demoror pax ultio socius.\nSurgo autem quidem creta arbor commemoro adeptio. Auctor depopulo acquiro claudeo tot vicissitudo. Demitto coma curia solium tego cinis degusto libero textor.",
-					"numberConvictions": 60343.4,
-					"sumFines": 71145.49
-				}
-			}
-		},
-		"reportingPeriod": "2021"
-	},
-	{
-		"companyInformation": {
-			"companyName": "Muller - Schinner",
-			"headquarters": "Fort Jazminbury",
-			"headquartersPostalCode": "81718-0992",
-			"sector": "metrics",
-			"identifiers": {
-				"Lei": [],
-				"Isin": [
-					"KeaNwICpeZM8",
-					"iTYtZXKMNFal"
-				],
-				"PermId": [
-					"epZQetlUxx"
-				],
-				"Ticker": [
-					"l0GGPBq"
-				],
-				"Duns": [
-					"49z7P2PtN"
-				],
-				"VatNumber": [],
-				"CompanyRegistrationNumber": []
-			},
-<<<<<<< HEAD
-			"countryCode": "UA",
-			"companyAlternativeNames": [],
-			"companyLegalForm": "Public Limited Company (PLC)",
-			"website": null,
-			"isTeaserCompany": false
-=======
 			"countryCode": "FK",
 			"companyAlternativeNames": [
 				"Casper - Bradtke",
@@ -9001,167 +3750,69 @@
 			"website": "https://careful-measure.net",
 			"isTeaserCompany": false,
 			"parentCompanyLei": null
->>>>>>> 3e7dca87
 		},
 		"t": {
-			"basic": {
-				"basisForPreparation": {
-					"reportingBasis": {
-						"value": "Yes",
-						"dataSource": {
-							"fileName": "Certification",
-							"fileReference": "50a36c418baffd520bb92d84664f06f9732a21f4e2e5ecee6d9136f16e7e0b63"
+			"general": {
+				"basicInformation": {
+					"reportingDate": "2024-04-15",
+					"sectors": [
+						"49.4",
+						"51.2",
+						"55.20",
+						"77.33",
+						"82.19"
+					],
+					"numberOfEmployees": 8947,
+					"fiscalYearStart": "2024-12-03",
+					"referencedReports": {
+						"ESEFReport": {
+							"fileReference": "50a36c418baffd520bb92d84664f06f9732a21f4e2e5ecee6d9136f16e7e0b63",
+							"fileName": "ESEFReport",
+							"isGroupLevel": "Yes",
+							"reportDate": "2023-04-30",
+							"currency": null
+						},
+						"AnnualReport": {
+							"fileReference": "50a36c418baffd520bb92d84664f06f9732a21f4e2e5ecee6d9136f16e7e0b63",
+							"fileName": null,
+							"isGroupLevel": "Yes",
+							"reportDate": "2023-05-28",
+							"currency": null
 						}
-					},
-					"subsidiary": [
-						{
-							"nameOfSubsidiary": "Oberbrunner, Wisozk and Pollich",
-							"addressOfSubsidiary": {
-								"streetAndHouseNumber": "Wren Close 94821",
-								"postalCode": "06982",
-								"city": "South Effiebury",
-								"state": "Michigan",
-								"country": "TK"
-							}
-						},
-						{
-							"nameOfSubsidiary": "Friesen - Lakin",
-							"addressOfSubsidiary": {
-								"streetAndHouseNumber": "Eugenia Throughway 5917",
-								"postalCode": "95998",
-								"city": "Blandaburgh",
-								"state": "Arizona",
-								"country": "PT"
-							}
-						}
-					]
-				},
-				"practicesForTransitioningTowardsAMoreSustainableEconomy": {
-					"undertakenMeasures": "Callide ambitus comprehendo suasoria contigo sponte cupressus. Ipsum repellendus solitudo error testimonium tenuis sodalitas delinquo. Sursum amplexus aiunt adnuo astrum cibo adduco astrum approbo arguo.\nNam exercitationem derelinquo vesica optio tyrannus vulgo virtus cicuta timidus. Barba cognatus iste currus ater est statua. Comes sophismata causa tersus vomica dicta.\nCervus ulciscor vesper combibo debilito conor taedium possimus. Aliquam cicuta decens. Delego colligo cedo facere.\nAtavus video cattus carus thermae spero amoveo. Usus vel absque. Una caritas contego volo cribro.\nDerelinquo anser suppellex cogito accusamus hic concedo ventito. Angustus vado sapiente umerus conatus vetus. Consequatur atrocitas currus."
-				},
-				"energyAndGreenhousGasEmissions": {
-					"energyFossilFuels": null,
-					"electricityTotal": {
-						"value": 14956.96,
-						"dataSource": {
-							"page": 1068,
-							"fileName": "SustainabilityReport",
-							"fileReference": "50a36c418baffd520bb92d84664f06f9732a21f4e2e5ecee6d9136f16e7e0b63",
-							"tagName": "synergies"
-						},
-						"comment": "navigate multi-byte driver",
-						"quality": "Estimated"
-					},
-					"electricityNonRenewable": 25106.86,
-					"electricityRenewable": null,
-					"totalEmissions": null,
-					"scope1Emissions": null,
-					"scope2Emissions": null,
-					"scope3Emissions": {
+					}
+				},
+				"financialInformation": {
+					"revenueInEur": 876.49,
+					"operatingCostInEur": 75228.08,
+					"capitalAssetsInEur": 60822.59
+				}
+			},
+			"power": {
+				"investments": {
+					"investmentsInEnhancingEnergyEfficiency": "Between1And5Percent"
+				},
+				"consumption": {
+					"powerConsumptionInMwh": {
 						"value": null,
 						"dataSource": null,
-						"comment": "program primary alarm",
+						"comment": null,
 						"quality": "NA"
-					}
-				},
-				"pollutionOfAirWaterSoil": {
-					"pollutionEmission": []
-				},
-				"biodiversity": {
-					"totalSealedAreaPreviousYear": 48043.83,
-					"totalSealedAreaReportingYear": null,
-					"percentualChangeSealedArea": 88.05,
-					"totalNatureOrientedAreaOnSitePreviousYear": 30353.14,
-					"totalNatureOrientedAreaOnSiteReportingYear": 60857.47,
-					"percentualChangeNatureOrientedOnSite": 7.38,
-					"totalNatureOrientedAreaOffSitePreviousYear": null,
-					"totalNatureOrientedAreaOffSiteReportingYear": null,
-					"percentualChangeNatureOrientedOffSite": 58.64,
-					"totalUseOfLandPreviousYear": 8254.06,
-					"totalUseOfLandReportingYear": 14339.65,
-					"percentualChangeLandUse": null
-				},
-				"water": {
-					"waterWithdrawalAllSites": {
-						"value": 58137.13,
-						"dataSource": null,
-						"comment": "copy cross-platform sensor",
-						"quality": "Estimated"
 					},
-					"waterWithdrawalStressSites": 29591.22,
-					"waterDischargeAllSites": 85996.98,
-					"waterDischargeStressSites": 70137.65,
-					"rainwaterAllSites": 25752.17,
-					"rainwaterStressSits": null,
-					"waterConsumptionAllSites": null,
-					"waterConsumptionStressSites": 9817.61
-				},
-				"resourceUseCircularEconomyAndWasteManagement": {
-					"totalWeightMaterials": 94112.22,
-					"weightRecycledMaterials": 50052.18,
-					"percentageRecycledMaterials": null,
-					"weightRecycableMaterials": 80726.05,
-					"percentageRecycableMaterials": null,
-					"measureWaste": null
-				},
-				"workforceGeneralCharacteristics": {
-					"measureEmployees": null,
-					"numberEmployeesFullTime": null,
-					"numberEmployeesHead": 76885.68,
-					"numberTemporaryContractFullTime": 45373.11,
-					"numberTemporaryContractHead": 99564.1,
-					"numberPermanentContractFullTime": 46964,
-					"numberPermanentContractHead": 8540.16,
-					"numberMaleFullTime": null,
-					"numberMaleHead": 42067.18,
-					"numberFemaleFullTime": 32179.36,
-					"numberFemaleHead": 87168.25,
-					"numberOtherFullTime": 47499.94,
-					"numberOtherHead": null,
-					"numberNotReportedFullTime": 73960.99,
-					"numberNotReportedHead": 46019.58
-				},
-				"workforceHealthAndSafety": {
-					"totalHours": 94000.1,
-					"numberAccidents": 7733,
-					"accidentLevel": 88814.21,
-					"numberFatalitiesTotalFullTime": 6836,
-					"numberFatalitiesTotalHead": null,
-					"numberFatalitiesAccidentFullTime": 3304,
-					"numberFatalitiesAccidentHead": 5413,
-					"numberFatalitiesHealthFullTime": 1753,
-					"numberFatalitiesHealthHead": null
-				},
-				"workforceRenumerationCollectiveBargainingAndTraining": {
-					"numberMinimumWageFullTime": null,
-					"numberMinimumWageHead": 49002.59,
-					"percentageMinimumWage": null,
-					"moreThanHalf": "Yes",
-					"entryLevelWage": 35449.44,
-					"minimumWage": 44888.62,
-					"wageRatio": null,
-					"payGapBasis": "Annual",
-					"grossPayMale": 25156.02,
-					"grossPayFemale": null,
-					"totalWorkHoursMale": 62469.42,
-					"totalWorkHoursFemale": 51863.19,
-					"averageWorkHoursMale": 35568.93,
-					"averageWorkHoursFemale": 38008.42,
-					"averageHourlyPayMale": 95325.9,
-					"averageHourlyPayFemale": 93803.79,
-					"payGap": 32173.34,
-					"numberBargainingAgreementsFullTime": null,
-					"numberBargainingAgreementsHead": 97673.22,
-					"ratioBargainingAgreement": 11.67,
-					"totalTrainingHoursMale": null,
-					"totalTrainingHoursFemale": null,
-					"averageTrainingHoursMale": null,
-					"averageTrainingHoursFemale": 50333.41
-				},
-				"workersInTheValueChainAffectedCommunitiesConsumersAndEndUsers": {
-					"negativeEffects": null,
-					"numberConvictions": 2237.23,
-					"sumFines": 97651.02
+					"powerFromRenewableSources": "Yes",
+					"energyConsumptionHeatingAndHotWaterInMwh": 7584.77,
+					"primaryEnergySourceForHeatingAndHotWater": null,
+					"energyConsumptionCoveredByOwnRenewablePowerGeneration": "Over75Percent"
+				}
+			},
+			"insurances": {
+				"naturalHazards": {
+					"insuranceAgainstNaturalHazards": null,
+					"amountCoveredByInsuranceAgainstNaturalHazardsInEur": 3525.03,
+					"naturalHazardsCovered": [
+						"Flooding",
+						"Wind",
+						"Snow"
+					]
 				}
 			}
 		},
@@ -9169,36 +3820,28 @@
 	},
 	{
 		"companyInformation": {
-			"companyName": "Ritchie, Kassulke and Nolan",
-			"headquarters": "North Petra",
-			"headquartersPostalCode": "09397-5354",
-			"sector": "deliverables",
+			"companyName": "Connelly - Rosenbaum",
+			"headquarters": "Olympia",
+			"headquartersPostalCode": "04774-0662",
+			"sector": null,
 			"identifiers": {
-				"Lei": [
-					"ItFN5cIhHkmn5vMp4mSK"
-				],
+				"Lei": [],
 				"Isin": [
-					"YvF511VF8wVr"
+					"UW7mqRAnVwV5",
+					"l4WmA5jekABG"
 				],
 				"PermId": [],
 				"Ticker": [
-					"w4nZKI4"
-				],
-				"Duns": [],
+					"ucTuXJC"
+				],
+				"Duns": [
+					"3gfGh5cxr"
+				],
 				"VatNumber": [
-					"Qlu7KTxL0"
-				],
-				"CompanyRegistrationNumber": [
-					"g4G8jsAVhAw1MHX"
-				]
-			},
-<<<<<<< HEAD
-			"countryCode": "MU",
-			"companyAlternativeNames": [],
-			"companyLegalForm": null,
-			"website": "https://conscious-earth.com/",
-			"isTeaserCompany": false
-=======
+					"nxU3FNCIw"
+				],
+				"CompanyRegistrationNumber": []
+			},
 			"countryCode": "CW",
 			"companyAlternativeNames": [
 				"Borer - Rohan",
@@ -9209,196 +3852,75 @@
 			"website": null,
 			"isTeaserCompany": false,
 			"parentCompanyLei": null
->>>>>>> 3e7dca87
 		},
 		"t": {
-			"basic": {
-				"basisForPreparation": {
-					"reportingBasis": null,
-					"subsidiary": [
-						{
-							"nameOfSubsidiary": "Watsica, Stanton and Bergnaum",
-							"addressOfSubsidiary": {
-								"streetAndHouseNumber": "W State Street 5853",
-								"postalCode": "28881-6592",
-								"city": "San Luis Obispo",
-								"state": "Alabama",
-								"country": "TJ"
-							}
-						},
-						{
-							"nameOfSubsidiary": "Runolfsson, Baumbach and Cartwright",
-							"addressOfSubsidiary": {
-								"streetAndHouseNumber": "Jordane Rapids 34042",
-								"postalCode": "32794-5908",
-								"city": "West Hyman",
-								"state": "Oregon",
-								"country": "FM"
-							}
-						},
-						{
-							"nameOfSubsidiary": "Turcotte - Cruickshank",
-							"addressOfSubsidiary": {
-								"streetAndHouseNumber": "Johnson Fields 883",
-								"postalCode": "99756-4768",
-								"city": "West Marge",
-								"state": "Kentucky",
-								"country": "MF"
-							}
+			"general": {
+				"basicInformation": {
+					"reportingDate": "2024-09-14",
+					"sectors": [
+						"25.62",
+						"84.30",
+						"85.52"
+					],
+					"numberOfEmployees": 3380,
+					"fiscalYearStart": "2024-11-20",
+					"referencedReports": {
+						"SustainabilityReport": {
+							"fileReference": "50a36c418baffd520bb92d84664f06f9732a21f4e2e5ecee6d9136f16e7e0b63",
+							"fileName": "SustainabilityReport",
+							"isGroupLevel": "No",
+							"reportDate": "2023-02-22",
+							"currency": null
+						},
+						"ESEFReport": {
+							"fileReference": "50a36c418baffd520bb92d84664f06f9732a21f4e2e5ecee6d9136f16e7e0b63",
+							"fileName": "ESEFReport",
+							"isGroupLevel": "Yes",
+							"reportDate": "2023-12-21",
+							"currency": "DZD"
+						},
+						"AnnualReport": {
+							"fileReference": "50a36c418baffd520bb92d84664f06f9732a21f4e2e5ecee6d9136f16e7e0b63",
+							"fileName": "AnnualReport",
+							"isGroupLevel": "No",
+							"reportDate": "2023-11-03",
+							"currency": null
 						}
-					]
-				},
-				"practicesForTransitioningTowardsAMoreSustainableEconomy": {
-					"undertakenMeasures": null
-				},
-				"energyAndGreenhousGasEmissions": {
-					"energyFossilFuels": 48425.74,
-					"electricityTotal": {
-						"value": 19199.23,
+					}
+				},
+				"financialInformation": {
+					"revenueInEur": 41942.36,
+					"operatingCostInEur": 92327.36,
+					"capitalAssetsInEur": 17233.67
+				}
+			},
+			"power": {
+				"investments": {
+					"investmentsInEnhancingEnergyEfficiency": "Between5And10Percent"
+				},
+				"consumption": {
+					"powerConsumptionInMwh": {
+						"value": 40409.34,
 						"dataSource": {
-							"page": 421,
-							"fileName": "IntegratedReport",
-							"fileReference": "50a36c418baffd520bb92d84664f06f9732a21f4e2e5ecee6d9136f16e7e0b63",
-							"tagName": "models"
-						},
-						"comment": "generate optical bus",
-						"quality": "Reported"
+							"page": 217,
+							"fileName": "SustainabilityReport",
+							"fileReference": "50a36c418baffd520bb92d84664f06f9732a21f4e2e5ecee6d9136f16e7e0b63",
+							"tagName": "solutions"
+						},
+						"comment": "transmit auxiliary driver",
+						"quality": "Audited"
 					},
-					"electricityNonRenewable": null,
-					"electricityRenewable": 80617.2,
-					"totalEmissions": {
-						"value": null,
-						"dataSource": {
-							"page": 534,
-							"fileName": "SustainabilityReport",
-							"fileReference": "50a36c418baffd520bb92d84664f06f9732a21f4e2e5ecee6d9136f16e7e0b63",
-							"tagName": "mindshare"
-						},
-						"comment": null,
-						"quality": "NA"
-					},
-					"scope1Emissions": {
-						"value": 57294.01,
-						"dataSource": {
-							"page": 908,
-							"fileName": "SustainabilityReport",
-							"fileReference": "50a36c418baffd520bb92d84664f06f9732a21f4e2e5ecee6d9136f16e7e0b63",
-							"tagName": "initiatives"
-						},
-						"comment": "connect mobile feed",
-						"quality": "Reported"
-					},
-					"scope2Emissions": {
-						"value": null,
-						"dataSource": null,
-						"comment": "connect virtual interface",
-						"quality": "NA"
-					},
-					"scope3Emissions": {
-						"value": 96139.32,
-						"dataSource": {
-							"page": 807,
-							"fileName": "SustainabilityReport",
-							"fileReference": "50a36c418baffd520bb92d84664f06f9732a21f4e2e5ecee6d9136f16e7e0b63",
-							"tagName": "e-markets"
-						},
-						"comment": "bypass haptic card",
-						"quality": "Estimated"
-					}
-				},
-				"pollutionOfAirWaterSoil": {
-					"pollutionEmission": null
-				},
-				"biodiversity": {
-					"totalSealedAreaPreviousYear": 65884.34,
-					"totalSealedAreaReportingYear": null,
-					"percentualChangeSealedArea": 99.57,
-					"totalNatureOrientedAreaOnSitePreviousYear": 28228.56,
-					"totalNatureOrientedAreaOnSiteReportingYear": 62091.83,
-					"percentualChangeNatureOrientedOnSite": 39.23,
-					"totalNatureOrientedAreaOffSitePreviousYear": null,
-					"totalNatureOrientedAreaOffSiteReportingYear": 14708.06,
-					"percentualChangeNatureOrientedOffSite": 53.22,
-					"totalUseOfLandPreviousYear": 40515,
-					"totalUseOfLandReportingYear": 59942.57,
-					"percentualChangeLandUse": 88.99
-				},
-				"water": {
-					"waterWithdrawalAllSites": null,
-					"waterWithdrawalStressSites": 50762.73,
-					"waterDischargeAllSites": 31295.22,
-					"waterDischargeStressSites": null,
-					"rainwaterAllSites": 73276.16,
-					"rainwaterStressSits": null,
-					"waterConsumptionAllSites": null,
-					"waterConsumptionStressSites": null
-				},
-				"resourceUseCircularEconomyAndWasteManagement": {
-					"totalWeightMaterials": 28542.02,
-					"weightRecycledMaterials": 20083.5,
-					"percentageRecycledMaterials": null,
-					"weightRecycableMaterials": 88391.51,
-					"percentageRecycableMaterials": 4.51,
-					"measureWaste": null
-				},
-				"workforceGeneralCharacteristics": {
-					"measureEmployees": "HeadCount",
-					"numberEmployeesFullTime": 52257.91,
-					"numberEmployeesHead": 51530.51,
-					"numberTemporaryContractFullTime": 94457.83,
-					"numberTemporaryContractHead": 3254.13,
-					"numberPermanentContractFullTime": 95835.29,
-					"numberPermanentContractHead": 69821.94,
-					"numberMaleFullTime": null,
-					"numberMaleHead": 8863.5,
-					"numberFemaleFullTime": null,
-					"numberFemaleHead": 19115.45,
-					"numberOtherFullTime": 85908.95,
-					"numberOtherHead": 61547.84,
-					"numberNotReportedFullTime": 29257.88,
-					"numberNotReportedHead": null
-				},
-				"workforceHealthAndSafety": {
-					"totalHours": 65551.57,
-					"numberAccidents": 9820,
-					"accidentLevel": 74495.09,
-					"numberFatalitiesTotalFullTime": 7144,
-					"numberFatalitiesTotalHead": 6111,
-					"numberFatalitiesAccidentFullTime": 2367,
-					"numberFatalitiesAccidentHead": 5221,
-					"numberFatalitiesHealthFullTime": 1694,
-					"numberFatalitiesHealthHead": 4338
-				},
-				"workforceRenumerationCollectiveBargainingAndTraining": {
-					"numberMinimumWageFullTime": null,
-					"numberMinimumWageHead": 82954.06,
-					"percentageMinimumWage": 28.4,
-					"moreThanHalf": "Yes",
-					"entryLevelWage": 17260.55,
-					"minimumWage": null,
-					"wageRatio": 55704.85,
-					"payGapBasis": null,
-					"grossPayMale": 21356.05,
-					"grossPayFemale": 69620.27,
-					"totalWorkHoursMale": 31387.19,
-					"totalWorkHoursFemale": 31240.31,
-					"averageWorkHoursMale": 72925.66,
-					"averageWorkHoursFemale": 2172.31,
-					"averageHourlyPayMale": 75830.99,
-					"averageHourlyPayFemale": 42241.51,
-					"payGap": null,
-					"numberBargainingAgreementsFullTime": 37072.5,
-					"numberBargainingAgreementsHead": 74149.68,
-					"ratioBargainingAgreement": 35.69,
-					"totalTrainingHoursMale": 8998.66,
-					"totalTrainingHoursFemale": 837.86,
-					"averageTrainingHoursMale": null,
-					"averageTrainingHoursFemale": 5087.78
-				},
-				"workersInTheValueChainAffectedCommunitiesConsumersAndEndUsers": {
-					"negativeEffects": null,
-					"numberConvictions": 46255.14,
-					"sumFines": 407.79
+					"powerFromRenewableSources": "No",
+					"energyConsumptionHeatingAndHotWaterInMwh": 30400.92,
+					"primaryEnergySourceForHeatingAndHotWater": "Gas",
+					"energyConsumptionCoveredByOwnRenewablePowerGeneration": "Between25And50Percent"
+				}
+			},
+			"insurances": {
+				"naturalHazards": {
+					"insuranceAgainstNaturalHazards": "Yes",
+					"amountCoveredByInsuranceAgainstNaturalHazardsInEur": 74889.88,
+					"naturalHazardsCovered": null
 				}
 			}
 		},
@@ -9406,348 +3928,189 @@
 	},
 	{
 		"companyInformation": {
-			"companyName": "Cormier, Stoltenberg and Cronin",
-			"headquarters": "Lake Eleazartown",
-			"headquartersPostalCode": "10167-6475",
-			"sector": null,
+			"companyName": "Moen Inc",
+			"headquarters": "Prestonfurt",
+			"headquartersPostalCode": null,
+			"sector": "applications",
 			"identifiers": {
-				"Lei": [
-					"p4brQ9BNZQbjvQ8ngpDG"
-				],
+				"Lei": [],
 				"Isin": [
-					"pJzNk6M9rZbQ"
-				],
-				"PermId": [],
-				"Ticker": [
-					"fV7xNRk"
-				],
-				"Duns": [
-					"oSwDeK1rL"
-				],
+					"qQKPDv8OCCln"
+				],
+				"PermId": [
+					"CM4WE09wXD"
+				],
+				"Ticker": [],
+				"Duns": [],
 				"VatNumber": [],
-				"CompanyRegistrationNumber": []
-			},
-			"countryCode": "CY",
+				"CompanyRegistrationNumber": [
+					"joftSj0Tk01euAg"
+				]
+			},
+			"countryCode": "RS",
 			"companyAlternativeNames": [
-				"Klocko LLC",
-				"Kub LLC",
-				"Mayer - Abernathy",
-				"Williamson Inc"
+				"Jerde LLC"
 			],
-<<<<<<< HEAD
-			"companyLegalForm": null,
-			"website": "https://unique-sprat.net",
-			"isTeaserCompany": false
-=======
 			"companyLegalForm": "Partnership without Limited Liability",
 			"website": "https://gray-handle.net",
 			"isTeaserCompany": false,
 			"parentCompanyLei": null
->>>>>>> 3e7dca87
 		},
 		"t": {
-			"basic": {
-				"basisForPreparation": {
-					"reportingBasis": {
-						"value": "Yes",
+			"general": {
+				"basicInformation": {
+					"reportingDate": "2024-05-04",
+					"sectors": [],
+					"numberOfEmployees": 8045,
+					"fiscalYearStart": "2024-12-20",
+					"referencedReports": {
+						"SustainabilityReport": {
+							"fileReference": "50a36c418baffd520bb92d84664f06f9732a21f4e2e5ecee6d9136f16e7e0b63",
+							"fileName": "SustainabilityReport",
+							"isGroupLevel": "No",
+							"reportDate": "2023-11-01",
+							"currency": "CDF"
+						},
+						"AnnualReport": {
+							"fileReference": "50a36c418baffd520bb92d84664f06f9732a21f4e2e5ecee6d9136f16e7e0b63",
+							"fileName": "AnnualReport",
+							"isGroupLevel": "Yes",
+							"reportDate": "2023-09-25",
+							"currency": "UZS"
+						}
+					}
+				},
+				"financialInformation": {
+					"revenueInEur": 1893.26,
+					"operatingCostInEur": 96921.17,
+					"capitalAssetsInEur": 56918.55
+				}
+			},
+			"power": {
+				"investments": {
+					"investmentsInEnhancingEnergyEfficiency": "Between1And5Percent"
+				},
+				"consumption": {
+					"powerConsumptionInMwh": {
+						"value": 27001.06,
 						"dataSource": {
-							"fileName": "Certification",
-							"fileReference": "50a36c418baffd520bb92d84664f06f9732a21f4e2e5ecee6d9136f16e7e0b63"
-						}
-					},
-					"subsidiary": [
-						{
-							"nameOfSubsidiary": null,
-							"addressOfSubsidiary": {
-								"streetAndHouseNumber": "James Street 208",
-								"postalCode": "85091-1841",
-								"city": "New Zackary",
-								"state": "Connecticut",
-								"country": "GL"
-							}
-						},
-						{
-							"nameOfSubsidiary": "Paucek - Dooley",
-							"addressOfSubsidiary": {
-								"streetAndHouseNumber": "Deshaun Brooks 915",
-								"postalCode": "43082",
-								"city": "Greenfelderberg",
-								"state": "Minnesota",
-								"country": "GY"
-							}
-						}
-					]
-				},
-				"practicesForTransitioningTowardsAMoreSustainableEconomy": {
-					"undertakenMeasures": "Itaque vetus supplanto tendo eius adinventitias aurum vilis tergo. Abduco corona perspiciatis. Basium sol coadunatio demens chirographum adamo vinco.\nTam in amicitia arbor. Amissio aedificium coadunatio appello odio uterque quis socius calco talio. Tabula ventus agnosco pauper reiciendis verecundia acies.\nViduo caelum atavus acsi. Amo arto velum. Voro turbo ante ubi trado contabesco."
-				},
-				"energyAndGreenhousGasEmissions": {
-					"energyFossilFuels": 3842.84,
-					"electricityTotal": null,
-					"electricityNonRenewable": 853.34,
-					"electricityRenewable": 69434.17,
-					"totalEmissions": {
-						"value": null,
-						"dataSource": {
-							"page": 1073,
+							"page": 48,
 							"fileName": "AnnualReport",
 							"fileReference": "50a36c418baffd520bb92d84664f06f9732a21f4e2e5ecee6d9136f16e7e0b63",
-							"tagName": "applications"
-						},
-						"comment": null,
-						"quality": "NA"
-					},
-					"scope1Emissions": {
-						"value": 54010.77,
-						"dataSource": {
-							"page": 78,
-							"fileName": "IntegratedReport",
-							"fileReference": "50a36c418baffd520bb92d84664f06f9732a21f4e2e5ecee6d9136f16e7e0b63",
-							"tagName": "platforms"
-						},
-						"comment": null,
+							"tagName": "convergence"
+						},
+						"comment": "hack virtual circuit",
 						"quality": "Incomplete"
 					},
-					"scope2Emissions": null,
-					"scope3Emissions": {
-						"value": 16824.45,
-						"dataSource": {
-							"page": 677,
-							"fileName": "AnnualReport",
-							"fileReference": "50a36c418baffd520bb92d84664f06f9732a21f4e2e5ecee6d9136f16e7e0b63",
-							"tagName": "ROI"
-						},
-						"comment": "hack cross-platform sensor",
-						"quality": "Audited"
-					}
-				},
-				"pollutionOfAirWaterSoil": {
-					"pollutionEmission": [
-						{
-							"pollutionType": "Iodine",
-							"emissionInKilograms": 53714.7,
-							"releaseMedium": "Soil"
-						},
-						{
-							"emissionInKilograms": 13077.81,
-							"releaseMedium": "Water"
-						}
+					"powerFromRenewableSources": "Yes",
+					"energyConsumptionHeatingAndHotWaterInMwh": 1982.54,
+					"primaryEnergySourceForHeatingAndHotWater": "Gas",
+					"energyConsumptionCoveredByOwnRenewablePowerGeneration": "Between25And50Percent"
+				}
+			},
+			"insurances": {
+				"naturalHazards": {
+					"insuranceAgainstNaturalHazards": "Yes",
+					"amountCoveredByInsuranceAgainstNaturalHazardsInEur": 33939.01,
+					"naturalHazardsCovered": [
+						"Flooding",
+						"Hail",
+						"EarthQuake",
+						"Snow",
+						"Avalanche",
+						"Wind"
 					]
-				},
-				"biodiversity": {
-					"totalSealedAreaPreviousYear": null,
-					"totalSealedAreaReportingYear": 96512.53,
-					"percentualChangeSealedArea": 48.1,
-					"totalNatureOrientedAreaOnSitePreviousYear": 76099.24,
-					"totalNatureOrientedAreaOnSiteReportingYear": 89871.28,
-					"percentualChangeNatureOrientedOnSite": 58.42,
-					"totalNatureOrientedAreaOffSitePreviousYear": 82094.76,
-					"totalNatureOrientedAreaOffSiteReportingYear": 95326.4,
-					"percentualChangeNatureOrientedOffSite": 83.44,
-					"totalUseOfLandPreviousYear": 28742.57,
-					"totalUseOfLandReportingYear": 46015.78,
-					"percentualChangeLandUse": 71.7
-				},
-				"water": {
-					"waterWithdrawalAllSites": {
-						"value": 52483.41,
-						"dataSource": {
-							"page": 439,
-							"fileName": "AnnualReport",
-							"fileReference": "50a36c418baffd520bb92d84664f06f9732a21f4e2e5ecee6d9136f16e7e0b63",
-							"tagName": "metrics"
-						},
-						"comment": "program primary port",
-						"quality": "Audited"
-					},
-					"waterWithdrawalStressSites": 43038.85,
-					"waterDischargeAllSites": 68168.32,
-					"waterDischargeStressSites": 43019.15,
-					"rainwaterAllSites": null,
-					"rainwaterStressSits": 58360.09,
-					"waterConsumptionAllSites": 7776.42,
-					"waterConsumptionStressSites": 94999.31
-				},
-				"resourceUseCircularEconomyAndWasteManagement": {
-					"totalWeightMaterials": 94584.68,
-					"weightRecycledMaterials": 17957.79,
-					"percentageRecycledMaterials": 35.23,
-					"weightRecycableMaterials": 52015.24,
-					"percentageRecycableMaterials": 53.67,
-					"measureWaste": "Volume"
-				},
-				"workforceGeneralCharacteristics": {
-					"measureEmployees": "FullTimeEquivalents",
-					"numberEmployeesFullTime": 81430.2,
-					"numberEmployeesHead": 46458.21,
-					"numberTemporaryContractFullTime": 97409.9,
-					"numberTemporaryContractHead": 42623.41,
-					"numberPermanentContractFullTime": 84399.43,
-					"numberPermanentContractHead": 47772.82,
-					"numberMaleFullTime": 20727.59,
-					"numberMaleHead": 27889.43,
-					"numberFemaleFullTime": 40256.54,
-					"numberFemaleHead": 31551.01,
-					"numberOtherFullTime": null,
-					"numberOtherHead": 15034.05,
-					"numberNotReportedFullTime": 95291.38,
-					"numberNotReportedHead": null
-				},
-				"workforceHealthAndSafety": {
-					"totalHours": 51917.41,
-					"numberAccidents": 3804,
-					"accidentLevel": 81500.78,
-					"numberFatalitiesTotalFullTime": 4754,
-					"numberFatalitiesTotalHead": 5695,
-					"numberFatalitiesAccidentFullTime": 2050,
-					"numberFatalitiesAccidentHead": 4317,
-					"numberFatalitiesHealthFullTime": 2102,
-					"numberFatalitiesHealthHead": 2604
-				},
-				"workforceRenumerationCollectiveBargainingAndTraining": {
-					"numberMinimumWageFullTime": 77984.8,
-					"numberMinimumWageHead": 79818.58,
-					"percentageMinimumWage": 39.23,
-					"moreThanHalf": "Yes",
-					"entryLevelWage": 2903.63,
-					"minimumWage": 46872.99,
-					"wageRatio": 77227.56,
-					"payGapBasis": "Weekly",
-					"grossPayMale": 21155.6,
-					"grossPayFemale": null,
-					"totalWorkHoursMale": 90730.58,
-					"totalWorkHoursFemale": 52475.49,
-					"averageWorkHoursMale": null,
-					"averageWorkHoursFemale": 31892.89,
-					"averageHourlyPayMale": 75517.64,
-					"averageHourlyPayFemale": 22751.76,
-					"payGap": null,
-					"numberBargainingAgreementsFullTime": 20535.8,
-					"numberBargainingAgreementsHead": 12180.61,
-					"ratioBargainingAgreement": 9.25,
-					"totalTrainingHoursMale": null,
-					"totalTrainingHoursFemale": 18411.79,
-					"averageTrainingHoursMale": 2938.16,
-					"averageTrainingHoursFemale": 90276.06
-				},
-				"workersInTheValueChainAffectedCommunitiesConsumersAndEndUsers": {
-					"negativeEffects": "Depromo agnitio celebrer doloribus turbo. Hic qui via derideo cuppedia illo vesper alius. Voco cibo taceo demum pel averto timor stips conscendo.\nXiphias aegre non subiungo vilicus. Celebrer conitor acervus hic victoria inventore. Coma contabesco quas.\nUsitas paulatim vulticulus valens aestivus utilis audacia nam undique tonsor. Qui confero debitis angelus bellum natus angulus aggero cariosus. Usus textus theologus vilis vinculum cura cetera.\nUstilo tepidus caecus candidus conqueror cursus esse compono audacia catena. Volva cernuus creator velut acervus vel supra curvo. Vix administratio terror ambulo.\nStrenuus comitatus vociferor copiose cornu ara volubilis antea arx. Aeternus curto culpa. Testimonium adimpleo deficio timor turbo volaticus nam abduco voluptate.",
-					"numberConvictions": 34064.31,
-					"sumFines": 51550.4
 				}
 			}
 		},
-		"reportingPeriod": "2024"
+		"reportingPeriod": "2020"
 	},
 	{
 		"companyInformation": {
-			"companyName": "Wisozk, Hickle and Blick",
-			"headquarters": "Sawaynfort",
-			"headquartersPostalCode": "68700",
-			"sector": "functionalities",
+			"companyName": "Yundt, Maggio and Grant",
+			"headquarters": "Reichelfort",
+			"headquartersPostalCode": "94411-5258",
+			"sector": "networks",
 			"identifiers": {
 				"Lei": [],
 				"Isin": [
-					"87AQdtpHn6SD"
+					"9ZhyCmkEl1nY",
+					"Y9SKTn0JPUng"
 				],
 				"PermId": [
-					"POn17fUSgF"
-				],
-				"Ticker": [],
+					"YPBjh6iCfO"
+				],
+				"Ticker": [
+					"nBPrCCf"
+				],
 				"Duns": [
-					"ZHYSlLseA"
-				],
-				"VatNumber": [],
+					"8yPdNWRW7"
+				],
+				"VatNumber": [
+					"5WAFQFRRo"
+				],
 				"CompanyRegistrationNumber": [
-					"27d7v82Bzn1lTyk"
+					"4lQGn5umewcAatV"
 				]
 			},
-			"countryCode": "CA",
+			"countryCode": "SM",
 			"companyAlternativeNames": [
-				"Connelly - Moore",
-				"Mueller, Rau and Schowalter",
-				"Satterfield - Kemmer"
+				"McCullough, Torphy and Grimes",
+				"Satterfield - Barrows",
+				"Swift, Rolfson and Schroeder"
 			],
-<<<<<<< HEAD
-			"companyLegalForm": "Sole Trader",
-			"website": null,
-			"isTeaserCompany": false
-=======
 			"companyLegalForm": "Partnership without Limited Liability",
 			"website": "https://knotty-chapel.info/",
 			"isTeaserCompany": false,
 			"parentCompanyLei": null
->>>>>>> 3e7dca87
 		},
 		"t": {
-			"basic": {
-				"basisForPreparation": {
-					"reportingBasis": null,
-					"subsidiary": [
-						{
-							"nameOfSubsidiary": "Daugherty LLC",
-							"addressOfSubsidiary": {
-								"streetAndHouseNumber": "Ebert Extension 4531",
-								"postalCode": "20320",
-								"city": "East Elvastad",
-								"state": "New Mexico",
-								"country": "US"
-							}
-						},
-						{
-							"nameOfSubsidiary": "Wyman, Ritchie and Morar",
-							"addressOfSubsidiary": {
-								"streetAndHouseNumber": "South View 976",
-								"postalCode": "33361",
-								"city": "Plantation",
-								"state": null,
-								"country": "MW"
-							}
-						},
-						{
-							"nameOfSubsidiary": "Pollich, DuBuque and Turcotte",
-							"addressOfSubsidiary": {
-								"streetAndHouseNumber": "Lang Heights 7896",
-								"postalCode": "09662-8458",
-								"city": "Hackettshire",
-								"state": null,
-								"country": "HT"
-							}
-						},
-						{
-							"nameOfSubsidiary": null,
-							"addressOfSubsidiary": {
-								"streetAndHouseNumber": "Lang Valley 516",
-								"postalCode": "54116-3302",
-								"city": "Clarksville",
-								"state": "Virginia",
-								"country": "SM"
-							}
-						},
-						{
-							"nameOfSubsidiary": "Towne and Sons",
-							"addressOfSubsidiary": {
-								"streetAndHouseNumber": "Kattie Well 601",
-								"postalCode": "25220-8414",
-								"city": "Commerce City",
-								"state": null,
-								"country": "CH"
-							}
+			"general": {
+				"basicInformation": {
+					"reportingDate": "2024-10-13",
+					"sectors": [
+						"01.1",
+						"43.29"
+					],
+					"numberOfEmployees": 8404,
+					"fiscalYearStart": "2024-12-28",
+					"referencedReports": {
+						"SustainabilityReport": {
+							"fileReference": "50a36c418baffd520bb92d84664f06f9732a21f4e2e5ecee6d9136f16e7e0b63",
+							"fileName": "SustainabilityReport",
+							"isGroupLevel": "Yes",
+							"reportDate": "2023-06-30",
+							"currency": "BOB"
 						}
+					}
+				},
+				"financialInformation": {
+					"revenueInEur": 26702.95,
+					"operatingCostInEur": 44462.12,
+					"capitalAssetsInEur": null
+				}
+			},
+			"power": {
+				"investments": {
+					"investmentsInEnhancingEnergyEfficiency": "LessThan1Percent"
+				},
+				"consumption": {
+					"powerConsumptionInMwh": null,
+					"powerFromRenewableSources": "Yes",
+					"energyConsumptionHeatingAndHotWaterInMwh": 33747.21,
+					"primaryEnergySourceForHeatingAndHotWater": "Gas",
+					"energyConsumptionCoveredByOwnRenewablePowerGeneration": "Over75Percent"
+				}
+			},
+			"insurances": {
+				"naturalHazards": {
+					"insuranceAgainstNaturalHazards": "Yes",
+					"amountCoveredByInsuranceAgainstNaturalHazardsInEur": 65690.75,
+					"naturalHazardsCovered": [
+						"Avalanche",
+						"Snow",
+						"Wind"
 					]
-<<<<<<< HEAD
-				},
-				"practicesForTransitioningTowardsAMoreSustainableEconomy": {
-					"undertakenMeasures": "Curvo ager substantia. Vinitor turbo exercitationem. Ventus vinculum utor certe natus."
-				},
-				"energyAndGreenhousGasEmissions": {
-					"energyFossilFuels": 1105.36,
-					"electricityTotal": {
-						"value": 2015.04,
-						"dataSource": {
-							"page": 1137,
-							"fileName": "AnnualReport",
-=======
 				}
 			}
 		},
@@ -9802,412 +4165,188 @@
 					"fiscalYearStart": "2024-07-26",
 					"referencedReports": {
 						"IntegratedReport": {
->>>>>>> 3e7dca87
-							"fileReference": "50a36c418baffd520bb92d84664f06f9732a21f4e2e5ecee6d9136f16e7e0b63",
-							"tagName": "convergence"
-						},
-						"comment": "compress mobile transmitter",
-						"quality": "Estimated"
-					},
-					"electricityNonRenewable": 2370.19,
-					"electricityRenewable": 23573.73,
-					"totalEmissions": null,
-					"scope1Emissions": null,
-					"scope2Emissions": {
+							"fileReference": "50a36c418baffd520bb92d84664f06f9732a21f4e2e5ecee6d9136f16e7e0b63",
+							"fileName": "IntegratedReport",
+							"isGroupLevel": "Yes",
+							"reportDate": "2023-06-02",
+							"currency": "CLP"
+						},
+						"AnnualReport": {
+							"fileReference": "50a36c418baffd520bb92d84664f06f9732a21f4e2e5ecee6d9136f16e7e0b63",
+							"fileName": "AnnualReport",
+							"isGroupLevel": "No",
+							"reportDate": "2023-03-21",
+							"currency": null
+						},
+						"SustainabilityReport": {
+							"fileReference": "50a36c418baffd520bb92d84664f06f9732a21f4e2e5ecee6d9136f16e7e0b63",
+							"fileName": "SustainabilityReport",
+							"isGroupLevel": "Yes",
+							"reportDate": "2023-02-21",
+							"currency": "BYN"
+						},
+						"ESEFReport": {
+							"fileReference": "50a36c418baffd520bb92d84664f06f9732a21f4e2e5ecee6d9136f16e7e0b63",
+							"fileName": null,
+							"isGroupLevel": "Yes",
+							"reportDate": "2023-05-03",
+							"currency": "GEL"
+						}
+					}
+				},
+				"financialInformation": {
+					"revenueInEur": null,
+					"operatingCostInEur": 56170.74,
+					"capitalAssetsInEur": null
+				}
+			},
+			"power": {
+				"investments": {
+					"investmentsInEnhancingEnergyEfficiency": null
+				},
+				"consumption": {
+					"powerConsumptionInMwh": {
 						"value": null,
 						"dataSource": {
-							"page": 479,
+							"page": 561,
 							"fileName": "AnnualReport",
 							"fileReference": "50a36c418baffd520bb92d84664f06f9732a21f4e2e5ecee6d9136f16e7e0b63",
-							"tagName": "technologies"
-						},
-						"comment": "synthesize virtual bandwidth",
+							"tagName": "niches"
+						},
+						"comment": "connect virtual port",
 						"quality": "NA"
 					},
-					"scope3Emissions": {
-						"value": null,
-						"dataSource": {
-							"page": 678,
-							"fileName": "AnnualReport",
-							"fileReference": "50a36c418baffd520bb92d84664f06f9732a21f4e2e5ecee6d9136f16e7e0b63",
-							"tagName": "functionalities"
-						},
-						"comment": "index redundant bus",
-						"quality": "NA"
-					}
-				},
-				"pollutionOfAirWaterSoil": {
-					"pollutionEmission": [
-						{
-							"pollutionType": "Seaborgium",
-							"emissionInKilograms": 88168.88,
-							"releaseMedium": "Air"
-						},
-						{
-							"emissionInKilograms": 94934.23,
-							"releaseMedium": "Water"
-						},
-						{
-							"pollutionType": "Cerium",
-							"emissionInKilograms": 46835.27,
-							"releaseMedium": "Air"
-						}
-					]
-				},
-				"biodiversity": {
-					"totalSealedAreaPreviousYear": null,
-					"totalSealedAreaReportingYear": 11677.02,
-					"percentualChangeSealedArea": null,
-					"totalNatureOrientedAreaOnSitePreviousYear": 94937.83,
-					"totalNatureOrientedAreaOnSiteReportingYear": 91024.31,
-					"percentualChangeNatureOrientedOnSite": 98.52,
-					"totalNatureOrientedAreaOffSitePreviousYear": 12943.83,
-					"totalNatureOrientedAreaOffSiteReportingYear": 48187.72,
-					"percentualChangeNatureOrientedOffSite": 79.79,
-					"totalUseOfLandPreviousYear": 22018.7,
-					"totalUseOfLandReportingYear": null,
-					"percentualChangeLandUse": 30.2
-				},
-				"water": {
-					"waterWithdrawalAllSites": {
-						"value": 93475.16,
-						"dataSource": {
-							"page": 150,
-							"fileName": "AnnualReport",
-							"fileReference": "50a36c418baffd520bb92d84664f06f9732a21f4e2e5ecee6d9136f16e7e0b63",
-							"tagName": "blockchains"
-						},
-						"comment": "copy auxiliary interface",
-						"quality": "Reported"
-					},
-					"waterWithdrawalStressSites": 25554.8,
-					"waterDischargeAllSites": null,
-					"waterDischargeStressSites": 84966.07,
-					"rainwaterAllSites": 32394.82,
-					"rainwaterStressSits": 1131.82,
-					"waterConsumptionAllSites": 58366.56,
-					"waterConsumptionStressSites": 73008.21
-				},
-				"resourceUseCircularEconomyAndWasteManagement": {
-					"totalWeightMaterials": 34134.04,
-					"weightRecycledMaterials": 62718.21,
-					"percentageRecycledMaterials": 4.93,
-					"weightRecycableMaterials": 88414.71,
-					"percentageRecycableMaterials": 50.69,
-					"measureWaste": "WeightPreferred"
-				},
-				"workforceGeneralCharacteristics": {
-					"measureEmployees": "HeadCount",
-					"numberEmployeesFullTime": 10047.6,
-					"numberEmployeesHead": 78784.16,
-					"numberTemporaryContractFullTime": 83379.05,
-					"numberTemporaryContractHead": 46571.63,
-					"numberPermanentContractFullTime": 13583.28,
-					"numberPermanentContractHead": 2964.64,
-					"numberMaleFullTime": 97180.23,
-					"numberMaleHead": 15284.5,
-					"numberFemaleFullTime": 46424.39,
-					"numberFemaleHead": 97542,
-					"numberOtherFullTime": 99164.1,
-					"numberOtherHead": 65118.08,
-					"numberNotReportedFullTime": 45442.86,
-					"numberNotReportedHead": 63111.08
-				},
-				"workforceHealthAndSafety": {
-					"totalHours": 72566.42,
-					"numberAccidents": 4213,
-					"accidentLevel": 64332.23,
-					"numberFatalitiesTotalFullTime": 2631,
-					"numberFatalitiesTotalHead": 1273,
-					"numberFatalitiesAccidentFullTime": 4541,
-					"numberFatalitiesAccidentHead": 5705,
-					"numberFatalitiesHealthFullTime": 2260,
-					"numberFatalitiesHealthHead": 542
-				},
-				"workforceRenumerationCollectiveBargainingAndTraining": {
-					"numberMinimumWageFullTime": 1126.97,
-					"numberMinimumWageHead": 92836.83,
-					"percentageMinimumWage": null,
-					"moreThanHalf": "Yes",
-					"entryLevelWage": null,
-					"minimumWage": 91620.44,
-					"wageRatio": 17126.7,
-					"payGapBasis": "Weekly",
-					"grossPayMale": null,
-					"grossPayFemale": 47836.35,
-					"totalWorkHoursMale": 61967.66,
-					"totalWorkHoursFemale": null,
-					"averageWorkHoursMale": null,
-					"averageWorkHoursFemale": 68513.77,
-					"averageHourlyPayMale": null,
-					"averageHourlyPayFemale": 59306.93,
-					"payGap": 8149.7,
-					"numberBargainingAgreementsFullTime": null,
-					"numberBargainingAgreementsHead": 26891.27,
-					"ratioBargainingAgreement": 26.8,
-					"totalTrainingHoursMale": 49884.87,
-					"totalTrainingHoursFemale": 41263.71,
-					"averageTrainingHoursMale": null,
-					"averageTrainingHoursFemale": 90970.09
-				},
-				"workersInTheValueChainAffectedCommunitiesConsumersAndEndUsers": {
-					"negativeEffects": null,
-					"numberConvictions": 80356.56,
-					"sumFines": 7689.92
+					"powerFromRenewableSources": "Yes",
+					"energyConsumptionHeatingAndHotWaterInMwh": 11087.35,
+					"primaryEnergySourceForHeatingAndHotWater": "Oil",
+					"energyConsumptionCoveredByOwnRenewablePowerGeneration": "Between50And75Percent"
+				}
+			},
+			"insurances": {
+				"naturalHazards": {
+					"insuranceAgainstNaturalHazards": "No",
+					"amountCoveredByInsuranceAgainstNaturalHazardsInEur": 94999.59,
+					"naturalHazardsCovered": null
 				}
 			}
 		},
-		"reportingPeriod": "2022"
+		"reportingPeriod": "2021"
 	},
 	{
 		"companyInformation": {
-			"companyName": "Marvin, Runte and Buckridge",
-			"headquarters": "South Marshallberg",
-			"headquartersPostalCode": "92439-1173",
-			"sector": "synergies",
+			"companyName": "Kirlin - O'Keefe",
+			"headquarters": "Bridgettecester",
+			"headquartersPostalCode": "60275-2112",
+			"sector": "architectures",
 			"identifiers": {
 				"Lei": [],
 				"Isin": [
-					"FTry2ZKWSV0V"
+					"MO9DVKZDegGW",
+					"QvdPMXowsKE1"
 				],
 				"PermId": [],
-				"Ticker": [],
-				"Duns": [],
-				"VatNumber": [
-					"AlCMrW8GZ"
-				],
+				"Ticker": [
+					"RDNR06U"
+				],
+				"Duns": [
+					"vwAUaGXdm"
+				],
+				"VatNumber": [],
 				"CompanyRegistrationNumber": [
-					"dFnarAu8HOAkzFe"
+					"SzwZI4AXJ76DAqF"
 				]
 			},
-			"countryCode": "IQ",
+			"countryCode": "CI",
 			"companyAlternativeNames": [
-				"Herman, Connelly and Lehner",
-				"Moen, Bruen and Prohaska",
-				"Rempel - Kuhlman",
-				"Stamm, Brown and Dooley"
+				"Glover Inc",
+				"Keebler, Keeling and Friesen",
+				"Schmeler, Quitzon and Wolff"
 			],
-<<<<<<< HEAD
-			"companyLegalForm": "Public Limited Company (PLC)",
-			"website": null,
-			"isTeaserCompany": false
-=======
 			"companyLegalForm": "Private Limited Company (Ltd)",
 			"website": "https://tidy-jealousy.com",
 			"isTeaserCompany": false,
 			"parentCompanyLei": null
->>>>>>> 3e7dca87
 		},
 		"t": {
-			"basic": {
-				"basisForPreparation": {
-					"reportingBasis": {
-						"value": "No",
+			"general": {
+				"basicInformation": {
+					"reportingDate": "2024-07-19",
+					"sectors": [
+						"46.77",
+						"91.03"
+					],
+					"numberOfEmployees": 1023,
+					"fiscalYearStart": "2024-09-01",
+					"referencedReports": {
+						"IntegratedReport": {
+							"fileReference": "50a36c418baffd520bb92d84664f06f9732a21f4e2e5ecee6d9136f16e7e0b63",
+							"fileName": "IntegratedReport",
+							"isGroupLevel": "No",
+							"reportDate": "2023-09-17",
+							"currency": null
+						},
+						"SustainabilityReport": {
+							"fileReference": "50a36c418baffd520bb92d84664f06f9732a21f4e2e5ecee6d9136f16e7e0b63",
+							"fileName": "SustainabilityReport",
+							"isGroupLevel": "No",
+							"reportDate": null,
+							"currency": "ETB"
+						},
+						"AnnualReport": {
+							"fileReference": "50a36c418baffd520bb92d84664f06f9732a21f4e2e5ecee6d9136f16e7e0b63",
+							"fileName": "AnnualReport",
+							"isGroupLevel": "Yes",
+							"reportDate": "2023-10-26",
+							"currency": null
+						},
+						"ESEFReport": {
+							"fileReference": "50a36c418baffd520bb92d84664f06f9732a21f4e2e5ecee6d9136f16e7e0b63",
+							"fileName": "ESEFReport",
+							"isGroupLevel": null,
+							"reportDate": "2023-06-01",
+							"currency": "JPY"
+						}
+					}
+				},
+				"financialInformation": {
+					"revenueInEur": 78689.14,
+					"operatingCostInEur": 63906.58,
+					"capitalAssetsInEur": null
+				}
+			},
+			"power": {
+				"investments": {
+					"investmentsInEnhancingEnergyEfficiency": "Over25Percent"
+				},
+				"consumption": {
+					"powerConsumptionInMwh": {
+						"value": 96102.12,
 						"dataSource": {
-							"fileName": "Policy",
-							"fileReference": "50a36c418baffd520bb92d84664f06f9732a21f4e2e5ecee6d9136f16e7e0b63"
-						}
+							"page": 19,
+							"fileName": "IntegratedReport",
+							"fileReference": "50a36c418baffd520bb92d84664f06f9732a21f4e2e5ecee6d9136f16e7e0b63",
+							"tagName": "metrics"
+						},
+						"comment": "transmit back-end port",
+						"quality": "Incomplete"
 					},
-					"subsidiary": [
-						{
-							"nameOfSubsidiary": "Jakubowski, Hills and Rogahn",
-							"addressOfSubsidiary": {
-								"streetAndHouseNumber": "Grange Avenue 209",
-								"postalCode": "68873",
-								"city": "Nicolasberg",
-								"state": "Iowa",
-								"country": "CZ"
-							}
-						},
-						{
-							"nameOfSubsidiary": "Nicolas - Conroy",
-							"addressOfSubsidiary": {
-								"streetAndHouseNumber": null,
-								"postalCode": "60018-0972",
-								"city": "Garricktown",
-								"state": "Connecticut",
-								"country": "RO"
-							}
-						},
-						{
-							"nameOfSubsidiary": "Prohaska - Crooks",
-							"addressOfSubsidiary": {
-								"streetAndHouseNumber": "Bailey Hill 55351",
-								"postalCode": "90432-7530",
-								"city": "South Sunnychester",
-								"state": "Utah",
-								"country": "HU"
-							}
-						},
-						{
-							"nameOfSubsidiary": "Schuppe - Wyman",
-							"addressOfSubsidiary": {
-								"streetAndHouseNumber": "Penelope Grove 104",
-								"postalCode": "75215-4399",
-								"city": "Lake Karolann",
-								"state": "Kansas",
-								"country": "LK"
-							}
-						},
-						{
-							"nameOfSubsidiary": "Greenfelder - Krajcik",
-							"addressOfSubsidiary": {
-								"streetAndHouseNumber": "Corkery Springs 30335",
-								"postalCode": "51603",
-								"city": "West Hazle",
-								"state": "California",
-								"country": "DO"
-							}
-						}
+					"powerFromRenewableSources": "Yes",
+					"energyConsumptionHeatingAndHotWaterInMwh": 99242.52,
+					"primaryEnergySourceForHeatingAndHotWater": null,
+					"energyConsumptionCoveredByOwnRenewablePowerGeneration": "Between50And75Percent"
+				}
+			},
+			"insurances": {
+				"naturalHazards": {
+					"insuranceAgainstNaturalHazards": "Yes",
+					"amountCoveredByInsuranceAgainstNaturalHazardsInEur": null,
+					"naturalHazardsCovered": [
+						"Snow",
+						"Avalanche",
+						"Wind",
+						"EarthQuake",
+						"Hail"
 					]
-				},
-				"practicesForTransitioningTowardsAMoreSustainableEconomy": {
-					"undertakenMeasures": "Articulus incidunt summopere. Corona astrum campana pecus ago volubilis. Acsi arma deduco stips valde cariosus comburo.\nVilla adsidue cunabula calco carcer creptio. Surculus tener defungo. Campana curso debitis."
-				},
-				"energyAndGreenhousGasEmissions": {
-					"energyFossilFuels": 5524.95,
-					"electricityTotal": null,
-					"electricityNonRenewable": 88597.35,
-					"electricityRenewable": null,
-					"totalEmissions": null,
-					"scope1Emissions": {
-						"value": null,
-						"dataSource": {
-							"page": 60,
-							"fileName": "SustainabilityReport",
-							"fileReference": "50a36c418baffd520bb92d84664f06f9732a21f4e2e5ecee6d9136f16e7e0b63",
-							"tagName": "technologies"
-						},
-						"comment": "navigate wireless capacitor",
-						"quality": "NA"
-					},
-					"scope2Emissions": {
-						"value": 31427.26,
-						"dataSource": {
-							"page": 1127,
-							"fileName": "ESEFReport",
-							"fileReference": "50a36c418baffd520bb92d84664f06f9732a21f4e2e5ecee6d9136f16e7e0b63",
-							"tagName": "communities"
-						},
-						"comment": null,
-						"quality": "Audited"
-					},
-					"scope3Emissions": null
-				},
-				"pollutionOfAirWaterSoil": {
-					"pollutionEmission": [
-						{
-							"pollutionType": "Tennessine",
-							"emissionInKilograms": 60688.59,
-							"releaseMedium": "Soil"
-						},
-						{
-							"pollutionType": "Cobalt",
-							"emissionInKilograms": 15378.63,
-							"releaseMedium": "Soil"
-						}
-					]
-				},
-				"biodiversity": {
-					"totalSealedAreaPreviousYear": 68668.3,
-					"totalSealedAreaReportingYear": 36255.62,
-					"percentualChangeSealedArea": 29.72,
-					"totalNatureOrientedAreaOnSitePreviousYear": 48255.78,
-					"totalNatureOrientedAreaOnSiteReportingYear": 86435.06,
-					"percentualChangeNatureOrientedOnSite": null,
-					"totalNatureOrientedAreaOffSitePreviousYear": 42870.22,
-					"totalNatureOrientedAreaOffSiteReportingYear": 10893.11,
-					"percentualChangeNatureOrientedOffSite": 77.76,
-					"totalUseOfLandPreviousYear": 79407.22,
-					"totalUseOfLandReportingYear": 59581.79,
-					"percentualChangeLandUse": 62.1
-				},
-				"water": {
-					"waterWithdrawalAllSites": {
-						"value": 65444.48,
-						"dataSource": {
-							"page": 621,
-							"fileName": "IntegratedReport",
-							"fileReference": "50a36c418baffd520bb92d84664f06f9732a21f4e2e5ecee6d9136f16e7e0b63",
-							"tagName": "synergies"
-						},
-						"comment": "bypass auxiliary transmitter",
-						"quality": "Reported"
-					},
-					"waterWithdrawalStressSites": 37493.24,
-					"waterDischargeAllSites": 90240.53,
-					"waterDischargeStressSites": 33624.66,
-					"rainwaterAllSites": null,
-					"rainwaterStressSits": 65535.91,
-					"waterConsumptionAllSites": 93013.08,
-					"waterConsumptionStressSites": null
-				},
-				"resourceUseCircularEconomyAndWasteManagement": {
-					"totalWeightMaterials": 36522.54,
-					"weightRecycledMaterials": 92978.85,
-					"percentageRecycledMaterials": 66.96,
-					"weightRecycableMaterials": 46125.49,
-					"percentageRecycableMaterials": 31.95,
-					"measureWaste": null
-				},
-				"workforceGeneralCharacteristics": {
-					"measureEmployees": null,
-					"numberEmployeesFullTime": null,
-					"numberEmployeesHead": null,
-					"numberTemporaryContractFullTime": 13518.39,
-					"numberTemporaryContractHead": 25605.38,
-					"numberPermanentContractFullTime": null,
-					"numberPermanentContractHead": 82242,
-					"numberMaleFullTime": 6814.3,
-					"numberMaleHead": null,
-					"numberFemaleFullTime": null,
-					"numberFemaleHead": 77096.18,
-					"numberOtherFullTime": 8342.13,
-					"numberOtherHead": 60703.93,
-					"numberNotReportedFullTime": 9380.01,
-					"numberNotReportedHead": 10761.7
-				},
-				"workforceHealthAndSafety": {
-					"totalHours": 67278.12,
-					"numberAccidents": 7285,
-					"accidentLevel": 85273.53,
-					"numberFatalitiesTotalFullTime": 4877,
-					"numberFatalitiesTotalHead": 159,
-					"numberFatalitiesAccidentFullTime": 8074,
-					"numberFatalitiesAccidentHead": 3595,
-					"numberFatalitiesHealthFullTime": 6846,
-					"numberFatalitiesHealthHead": null
-				},
-				"workforceRenumerationCollectiveBargainingAndTraining": {
-					"numberMinimumWageFullTime": 87122.38,
-					"numberMinimumWageHead": null,
-					"percentageMinimumWage": 15.53,
-					"moreThanHalf": null,
-					"entryLevelWage": 22452.31,
-					"minimumWage": 48508.89,
-					"wageRatio": 26209.98,
-					"payGapBasis": "Annual",
-					"grossPayMale": null,
-					"grossPayFemale": 80404.37,
-					"totalWorkHoursMale": 31978.21,
-					"totalWorkHoursFemale": 26688,
-					"averageWorkHoursMale": 55279.14,
-					"averageWorkHoursFemale": 69488.97,
-					"averageHourlyPayMale": 58428.18,
-					"averageHourlyPayFemale": 13832.32,
-					"payGap": 71510.04,
-					"numberBargainingAgreementsFullTime": 45271.62,
-					"numberBargainingAgreementsHead": null,
-					"ratioBargainingAgreement": 57.67,
-					"totalTrainingHoursMale": null,
-					"totalTrainingHoursFemale": 60500.91,
-					"averageTrainingHoursMale": 73830.59,
-					"averageTrainingHoursFemale": null
-				},
-				"workersInTheValueChainAffectedCommunitiesConsumersAndEndUsers": {
-					"negativeEffects": "Deleniti tondeo tunc taceo ademptio sustineo curiositas trepide. Amplexus toties uberrime curso mollitia viscus laboriosam quam. Deficio conicio subnecto defaeco tepesco aduro verbera quasi.\nCinis artificiose torqueo velociter celebrer denique suus sui certus. Virga auctor adstringo sumptus cubicularis depraedor animadverto adipisci vicinus vesco. Aperte timidus basium asporto cogo.\nAestus corpus cur qui tot. Voluntarius delectatio cattus. Basium vomer adfero alias comes.\nNostrum avarus sodalitas occaecati vicinus sumo apud utique deripio auxilium. Censura carus video veniam vaco denego bis tamquam. Stips concedo currus odit viscus ascit sapiente comburo patruus spoliatio.",
-					"numberConvictions": 46854.21,
-					"sumFines": 24938.14
 				}
 			}
 		},
@@ -10215,345 +4354,184 @@
 	},
 	{
 		"companyInformation": {
-			"companyName": "Spinka - Rogahn",
-			"headquarters": "Brayanbury",
-			"headquartersPostalCode": "97890",
-			"sector": "supply-chains",
+			"companyName": "Connelly, Roob and Glover",
+			"headquarters": "Myrtletown",
+			"headquartersPostalCode": null,
+			"sector": "solutions",
 			"identifiers": {
-				"Lei": [],
+				"Lei": [
+					"nbJRNjkR4QFJMR1OVV23"
+				],
 				"Isin": [
-					"4zzYg0nScjg8",
-					"K2oGf69hJHNn"
+					"uJEuQBrma54d"
 				],
 				"PermId": [
-					"K3Q8jajSWp"
+					"2eW6js4YX0"
 				],
 				"Ticker": [],
-				"Duns": [
-					"I1a7SFi3l"
-				],
+				"Duns": [],
 				"VatNumber": [
-					"84m1p4tPH"
+					"OcwA1PnIn"
 				],
 				"CompanyRegistrationNumber": []
 			},
-			"countryCode": "TM",
+			"countryCode": "IT",
 			"companyAlternativeNames": [
-				"Leannon - Prosacco",
-				"Oberbrunner, Kertzmann and Littel"
+				"Deckow Group"
 			],
-<<<<<<< HEAD
-			"companyLegalForm": "GmbH & Co. KG",
-			"website": "https://conscious-programme.biz",
-			"isTeaserCompany": false
-=======
 			"companyLegalForm": "Limited Liability Partnership (LLP)",
 			"website": "https://lazy-pendulum.biz",
 			"isTeaserCompany": false,
 			"parentCompanyLei": null
->>>>>>> 3e7dca87
 		},
 		"t": {
-			"basic": {
-				"basisForPreparation": {
-					"reportingBasis": {
-						"value": "No",
-						"dataSource": null
-					},
-					"subsidiary": [
-						{
-							"nameOfSubsidiary": "Jerde, Bechtelar and Skiles",
-							"addressOfSubsidiary": {
-								"streetAndHouseNumber": "Jaylen Overpass 374",
-								"postalCode": "03771-2369",
-								"city": "New Grace",
-								"state": null,
-								"country": "AW"
-							}
-						},
-						{
-							"nameOfSubsidiary": null,
-							"addressOfSubsidiary": {
-								"streetAndHouseNumber": "Mann Port 65388",
-								"postalCode": "44894",
-								"city": "South Cletus",
-								"state": "Wyoming",
-								"country": "CH"
-							}
-						},
-						{
-							"nameOfSubsidiary": null,
-							"addressOfSubsidiary": {
-								"streetAndHouseNumber": "York Road 2554",
-								"postalCode": "68492-5872",
-								"city": "Dejonshire",
-								"state": "South Carolina",
-								"country": "MF"
-							}
+			"general": {
+				"basicInformation": {
+					"reportingDate": "2024-08-05",
+					"sectors": [
+						"02.4",
+						"10.51",
+						"50.2"
+					],
+					"numberOfEmployees": 5140,
+					"fiscalYearStart": "2024-10-04",
+					"referencedReports": {
+						"AnnualReport": {
+							"fileReference": "50a36c418baffd520bb92d84664f06f9732a21f4e2e5ecee6d9136f16e7e0b63",
+							"fileName": "AnnualReport",
+							"isGroupLevel": "Yes",
+							"reportDate": "2023-10-10",
+							"currency": "MDL"
+						},
+						"ESEFReport": {
+							"fileReference": "50a36c418baffd520bb92d84664f06f9732a21f4e2e5ecee6d9136f16e7e0b63",
+							"fileName": null,
+							"isGroupLevel": "No",
+							"reportDate": "2023-06-02",
+							"currency": "BZD"
 						}
-					]
-				},
-				"practicesForTransitioningTowardsAMoreSustainableEconomy": {
-					"undertakenMeasures": "Abundans solitudo somnus neque est audentia. Tero supplanto blanditiis absum molestias urbanus agnosco ager crapula. Timor auditor somniculosus tamisium alienus viriliter.\nSequi caelestis curo. Sono cetera solutio. Vestrum textor comis accommodo avarus totus urbs cur comburo."
-				},
-				"energyAndGreenhousGasEmissions": {
-					"energyFossilFuels": 17542.22,
-					"electricityTotal": {
-						"value": 43053.36,
+					}
+				},
+				"financialInformation": {
+					"revenueInEur": 85706.23,
+					"operatingCostInEur": 6951.43,
+					"capitalAssetsInEur": 82325.11
+				}
+			},
+			"power": {
+				"investments": {
+					"investmentsInEnhancingEnergyEfficiency": null
+				},
+				"consumption": {
+					"powerConsumptionInMwh": {
+						"value": 14280.21,
 						"dataSource": {
-							"page": 600,
-							"fileName": "IntegratedReport",
-							"fileReference": "50a36c418baffd520bb92d84664f06f9732a21f4e2e5ecee6d9136f16e7e0b63",
-							"tagName": "synergies"
-						},
-						"comment": "input optical bandwidth",
-						"quality": "Reported"
-					},
-					"electricityNonRenewable": 66210.69,
-					"electricityRenewable": 19084.8,
-					"totalEmissions": {
-						"value": 75468.5,
-						"dataSource": {
-							"page": 785,
-							"fileName": "SustainabilityReport",
-							"fileReference": "50a36c418baffd520bb92d84664f06f9732a21f4e2e5ecee6d9136f16e7e0b63",
-							"tagName": "paradigms"
-						},
-						"comment": "connect solid state monitor",
-						"quality": "Estimated"
-					},
-					"scope1Emissions": null,
-					"scope2Emissions": {
-						"value": 15572.49,
-						"dataSource": null,
-						"comment": null,
+							"page": 275,
+							"fileName": "ESEFReport",
+							"fileReference": "50a36c418baffd520bb92d84664f06f9732a21f4e2e5ecee6d9136f16e7e0b63",
+							"tagName": "mindshare"
+						},
+						"comment": "program 1080p interface",
 						"quality": "Incomplete"
 					},
-					"scope3Emissions": {
-						"value": 15462.06,
-						"dataSource": {
-							"page": 473,
-							"fileName": "ESEFReport",
-							"fileReference": "50a36c418baffd520bb92d84664f06f9732a21f4e2e5ecee6d9136f16e7e0b63",
-							"tagName": "synergies"
-						},
-						"comment": null,
-						"quality": "Estimated"
-					}
-				},
-				"pollutionOfAirWaterSoil": {
-					"pollutionEmission": [
-						{
-							"emissionInKilograms": 91271.01,
-							"releaseMedium": "Soil"
-						},
-						{
-							"pollutionType": "Plutonium",
-							"emissionInKilograms": 5697.87,
-							"releaseMedium": "Water"
-						}
+					"powerFromRenewableSources": "No",
+					"energyConsumptionHeatingAndHotWaterInMwh": 98223.19,
+					"primaryEnergySourceForHeatingAndHotWater": "Oil",
+					"energyConsumptionCoveredByOwnRenewablePowerGeneration": "LessThan25Percent"
+				}
+			},
+			"insurances": {
+				"naturalHazards": {
+					"insuranceAgainstNaturalHazards": "Yes",
+					"amountCoveredByInsuranceAgainstNaturalHazardsInEur": 63829.24,
+					"naturalHazardsCovered": [
+						"Flooding",
+						"Snow"
 					]
-				},
-				"biodiversity": {
-					"totalSealedAreaPreviousYear": 10495.5,
-					"totalSealedAreaReportingYear": 39039.68,
-					"percentualChangeSealedArea": 53.95,
-					"totalNatureOrientedAreaOnSitePreviousYear": 64051.84,
-					"totalNatureOrientedAreaOnSiteReportingYear": 47529.29,
-					"percentualChangeNatureOrientedOnSite": 71.4,
-					"totalNatureOrientedAreaOffSitePreviousYear": 414.14,
-					"totalNatureOrientedAreaOffSiteReportingYear": null,
-					"percentualChangeNatureOrientedOffSite": 8.91,
-					"totalUseOfLandPreviousYear": null,
-					"totalUseOfLandReportingYear": 22010.94,
-					"percentualChangeLandUse": 34.51
-				},
-				"water": {
-					"waterWithdrawalAllSites": {
-						"value": 65873.32,
-						"dataSource": {
-							"page": 1070,
-							"fileName": "AnnualReport",
-							"fileReference": "50a36c418baffd520bb92d84664f06f9732a21f4e2e5ecee6d9136f16e7e0b63",
-							"tagName": "content"
-						},
-						"comment": "index 1080p capacitor",
-						"quality": "Estimated"
-					},
-					"waterWithdrawalStressSites": 9935.79,
-					"waterDischargeAllSites": 44353.15,
-					"waterDischargeStressSites": 76688.79,
-					"rainwaterAllSites": 64590.51,
-					"rainwaterStressSits": 94894.13,
-					"waterConsumptionAllSites": null,
-					"waterConsumptionStressSites": 17623.7
-				},
-				"resourceUseCircularEconomyAndWasteManagement": {
-					"totalWeightMaterials": null,
-					"weightRecycledMaterials": 64564.91,
-					"percentageRecycledMaterials": 24.08,
-					"weightRecycableMaterials": 72954.22,
-					"percentageRecycableMaterials": 2.59,
-					"measureWaste": "WeightPreferred"
-				},
-				"workforceGeneralCharacteristics": {
-					"measureEmployees": "HeadCount",
-					"numberEmployeesFullTime": 14400.66,
-					"numberEmployeesHead": 54171.72,
-					"numberTemporaryContractFullTime": null,
-					"numberTemporaryContractHead": 22199.23,
-					"numberPermanentContractFullTime": 4479.05,
-					"numberPermanentContractHead": null,
-					"numberMaleFullTime": 15975.93,
-					"numberMaleHead": 74911.38,
-					"numberFemaleFullTime": 40588.78,
-					"numberFemaleHead": 50173.02,
-					"numberOtherFullTime": 96985.91,
-					"numberOtherHead": 55414.75,
-					"numberNotReportedFullTime": 84774.97,
-					"numberNotReportedHead": 83311.62
-				},
-				"workforceHealthAndSafety": {
-					"totalHours": 45009.85,
-					"numberAccidents": 6534,
-					"accidentLevel": 77148.66,
-					"numberFatalitiesTotalFullTime": 2782,
-					"numberFatalitiesTotalHead": null,
-					"numberFatalitiesAccidentFullTime": 1241,
-					"numberFatalitiesAccidentHead": 7390,
-					"numberFatalitiesHealthFullTime": 6857,
-					"numberFatalitiesHealthHead": 7741
-				},
-				"workforceRenumerationCollectiveBargainingAndTraining": {
-					"numberMinimumWageFullTime": 64906.88,
-					"numberMinimumWageHead": 72554.13,
-					"percentageMinimumWage": 4.97,
-					"moreThanHalf": null,
-					"entryLevelWage": 98402.56,
-					"minimumWage": null,
-					"wageRatio": 18470.99,
-					"payGapBasis": null,
-					"grossPayMale": 83889.71,
-					"grossPayFemale": null,
-					"totalWorkHoursMale": 47429.89,
-					"totalWorkHoursFemale": 11971.34,
-					"averageWorkHoursMale": 28553.08,
-					"averageWorkHoursFemale": 85107.68,
-					"averageHourlyPayMale": 79861.85,
-					"averageHourlyPayFemale": 7470.81,
-					"payGap": 13627.98,
-					"numberBargainingAgreementsFullTime": 13906.3,
-					"numberBargainingAgreementsHead": 99348.32,
-					"ratioBargainingAgreement": 44.51,
-					"totalTrainingHoursMale": null,
-					"totalTrainingHoursFemale": null,
-					"averageTrainingHoursMale": 55961.65,
-					"averageTrainingHoursFemale": 12032.9
-				},
-				"workersInTheValueChainAffectedCommunitiesConsumersAndEndUsers": {
-					"negativeEffects": null,
-					"numberConvictions": 30184.35,
-					"sumFines": null
 				}
 			}
 		},
-		"reportingPeriod": "2020"
+		"reportingPeriod": "2021"
 	},
 	{
 		"companyInformation": {
-			"companyName": "Nicolas and Sons",
-			"headquarters": "Braunmouth",
-			"headquartersPostalCode": "97727-5063",
-			"sector": "blockchains",
+			"companyName": "Quitzon - Yundt",
+			"headquarters": "Purdyview",
+			"headquartersPostalCode": "12201-5457",
+			"sector": "eyeballs",
 			"identifiers": {
 				"Lei": [
-					"upUWgUNvLgLUuWYVqsV2"
+					"h672jdjimErDwC7ozwX6"
 				],
 				"Isin": [
-					"BWk9xvGp3opD",
-					"7390694bY0sS"
-				],
-				"PermId": [
-					"TydfjFzC7g"
-				],
-				"Ticker": [],
+					"AzgddmDnabRu"
+				],
+				"PermId": [],
+				"Ticker": [
+					"Q9QT0kG"
+				],
 				"Duns": [
-					"5w05codpW"
+					"TJwKdjS1B"
 				],
 				"VatNumber": [],
 				"CompanyRegistrationNumber": []
 			},
-			"countryCode": "LC",
+			"countryCode": "NU",
 			"companyAlternativeNames": [],
-<<<<<<< HEAD
-			"companyLegalForm": "Sole Trader",
-			"website": "https://experienced-trader.org/",
-			"isTeaserCompany": false
-=======
 			"companyLegalForm": "GmbH",
 			"website": "https://well-made-loft.name",
 			"isTeaserCompany": false,
 			"parentCompanyLei": "nbJRNjkR4QFJMR1OVV23"
->>>>>>> 3e7dca87
 		},
 		"t": {
-			"basic": {
-				"basisForPreparation": {
-					"reportingBasis": {
-						"value": "No",
+			"general": {
+				"basicInformation": {
+					"reportingDate": "2025-01-16",
+					"sectors": [
+						"64.1",
+						"95.23"
+					],
+					"numberOfEmployees": 7436,
+					"fiscalYearStart": "2024-04-16",
+					"referencedReports": {
+						"SustainabilityReport": {
+							"fileReference": "50a36c418baffd520bb92d84664f06f9732a21f4e2e5ecee6d9136f16e7e0b63",
+							"fileName": null,
+							"isGroupLevel": "No",
+							"reportDate": null,
+							"currency": "BRL"
+						},
+						"ESEFReport": {
+							"fileReference": "50a36c418baffd520bb92d84664f06f9732a21f4e2e5ecee6d9136f16e7e0b63",
+							"fileName": null,
+							"isGroupLevel": "No",
+							"reportDate": "2023-07-20",
+							"currency": null
+						}
+					}
+				},
+				"financialInformation": {
+					"revenueInEur": 30530.58,
+					"operatingCostInEur": null,
+					"capitalAssetsInEur": 79317.72
+				}
+			},
+			"power": {
+				"investments": {
+					"investmentsInEnhancingEnergyEfficiency": "Between20And25Percent"
+				},
+				"consumption": {
+					"powerConsumptionInMwh": {
+						"value": 44357.14,
 						"dataSource": {
-							"fileName": "Policy",
-							"fileReference": "50a36c418baffd520bb92d84664f06f9732a21f4e2e5ecee6d9136f16e7e0b63"
-						}
+							"page": 457,
+							"fileName": "SustainabilityReport",
+							"fileReference": "50a36c418baffd520bb92d84664f06f9732a21f4e2e5ecee6d9136f16e7e0b63",
+							"tagName": "convergence"
+						},
+						"comment": "index mobile monitor",
+						"quality": "Incomplete"
 					},
-					"subsidiary": [
-						{
-							"nameOfSubsidiary": "Morissette Group",
-							"addressOfSubsidiary": {
-								"streetAndHouseNumber": "Dare Spur 74511",
-								"postalCode": "14692",
-								"city": "Gutkowskifurt",
-								"state": "New Jersey",
-								"country": "SL"
-							}
-						},
-						{
-							"nameOfSubsidiary": "Brakus, Rohan and Nienow",
-							"addressOfSubsidiary": {
-								"streetAndHouseNumber": "Sauer Point 9328",
-								"postalCode": "76788-5491",
-								"city": "Ornbury",
-								"state": "Ohio",
-								"country": "CN"
-							}
-						}
-					]
-				},
-				"practicesForTransitioningTowardsAMoreSustainableEconomy": {
-					"undertakenMeasures": "Cariosus aegrotatio aliquam. Sortitus absum tabernus voro deprimo vobis ago acerbitas tui paens. Caput aeternus verecundia."
-				},
-				"energyAndGreenhousGasEmissions": {
-					"energyFossilFuels": 1913.36,
-					"electricityTotal": {
-						"value": null,
-						"dataSource": {
-							"page": 963,
-							"fileName": "IntegratedReport",
-							"fileReference": "50a36c418baffd520bb92d84664f06f9732a21f4e2e5ecee6d9136f16e7e0b63",
-							"tagName": "networks"
-						},
-						"comment": null,
-						"quality": "NA"
-					},
-<<<<<<< HEAD
-					"electricityNonRenewable": null,
-					"electricityRenewable": 90996.56,
-					"totalEmissions": {
-						"value": 13964.85,
-						"dataSource": {
-							"page": 361,
-							"fileName": "ESEFReport",
-=======
 					"powerFromRenewableSources": "No",
 					"energyConsumptionHeatingAndHotWaterInMwh": null,
 					"primaryEnergySourceForHeatingAndHotWater": "Gas",
@@ -10609,614 +4587,346 @@
 					"fiscalYearStart": "2024-09-06",
 					"referencedReports": {
 						"SustainabilityReport": {
->>>>>>> 3e7dca87
-							"fileReference": "50a36c418baffd520bb92d84664f06f9732a21f4e2e5ecee6d9136f16e7e0b63",
-							"tagName": "paradigms"
-						},
-						"comment": "quantify open-source capacitor",
-						"quality": "Reported"
-					},
-					"scope1Emissions": {
-						"value": 94513.58,
-						"dataSource": {
-							"page": 274,
-							"fileName": "IntegratedReport",
-							"fileReference": "50a36c418baffd520bb92d84664f06f9732a21f4e2e5ecee6d9136f16e7e0b63",
-							"tagName": "synergies"
-						},
-						"comment": "back up redundant monitor",
-						"quality": "Reported"
-					},
-					"scope2Emissions": {
-						"value": 10462.59,
-						"dataSource": null,
-						"comment": "generate haptic bandwidth",
-						"quality": "Estimated"
-					},
-					"scope3Emissions": {
-						"value": 12702.62,
-						"dataSource": {
-							"page": 249,
-							"fileName": "AnnualReport",
-							"fileReference": "50a36c418baffd520bb92d84664f06f9732a21f4e2e5ecee6d9136f16e7e0b63",
-							"tagName": "technologies"
-						},
-						"comment": "input virtual protocol",
-						"quality": "Estimated"
+							"fileReference": "50a36c418baffd520bb92d84664f06f9732a21f4e2e5ecee6d9136f16e7e0b63",
+							"fileName": "SustainabilityReport",
+							"isGroupLevel": "No",
+							"reportDate": "2023-07-07",
+							"currency": "KYD"
+						},
+						"AnnualReport": {
+							"fileReference": "50a36c418baffd520bb92d84664f06f9732a21f4e2e5ecee6d9136f16e7e0b63",
+							"fileName": null,
+							"isGroupLevel": "Yes",
+							"reportDate": "2023-12-22",
+							"currency": null
+						}
 					}
 				},
-				"pollutionOfAirWaterSoil": {
-					"pollutionEmission": [
-						{
-							"pollutionType": "Titanium",
-							"emissionInKilograms": 62985.53,
-							"releaseMedium": "Air"
-						}
+				"financialInformation": {
+					"revenueInEur": 9477.2,
+					"operatingCostInEur": 71789.58,
+					"capitalAssetsInEur": 5702.14
+				}
+			},
+			"power": {
+				"investments": {
+					"investmentsInEnhancingEnergyEfficiency": "Between5And10Percent"
+				},
+				"consumption": {
+					"powerConsumptionInMwh": null,
+					"powerFromRenewableSources": "Yes",
+					"energyConsumptionHeatingAndHotWaterInMwh": 8702.34,
+					"primaryEnergySourceForHeatingAndHotWater": "DistrictHeating",
+					"energyConsumptionCoveredByOwnRenewablePowerGeneration": "LessThan25Percent"
+				}
+			},
+			"insurances": {
+				"naturalHazards": {
+					"insuranceAgainstNaturalHazards": "No",
+					"amountCoveredByInsuranceAgainstNaturalHazardsInEur": null,
+					"naturalHazardsCovered": [
+						"Avalanche"
 					]
-				},
-				"biodiversity": {
-					"totalSealedAreaPreviousYear": 53493.69,
-					"totalSealedAreaReportingYear": 54284.41,
-					"percentualChangeSealedArea": 1.94,
-					"totalNatureOrientedAreaOnSitePreviousYear": 74670.56,
-					"totalNatureOrientedAreaOnSiteReportingYear": 20512.5,
-					"percentualChangeNatureOrientedOnSite": null,
-					"totalNatureOrientedAreaOffSitePreviousYear": 57636.53,
-					"totalNatureOrientedAreaOffSiteReportingYear": 90692,
-					"percentualChangeNatureOrientedOffSite": 96.55,
-					"totalUseOfLandPreviousYear": 44553.78,
-					"totalUseOfLandReportingYear": 9463.77,
-					"percentualChangeLandUse": 17.51
-				},
-				"water": {
-					"waterWithdrawalAllSites": {
-						"value": 29923.69,
-						"dataSource": {
-							"page": 1059,
-							"fileName": "IntegratedReport",
-							"fileReference": "50a36c418baffd520bb92d84664f06f9732a21f4e2e5ecee6d9136f16e7e0b63",
-							"tagName": "applications"
-						},
-						"comment": "synthesize redundant pixel",
-						"quality": "Estimated"
-					},
-					"waterWithdrawalStressSites": 22538.76,
-					"waterDischargeAllSites": 69882.92,
-					"waterDischargeStressSites": null,
-					"rainwaterAllSites": null,
-					"rainwaterStressSits": 96093.01,
-					"waterConsumptionAllSites": 55570.6,
-					"waterConsumptionStressSites": null
-				},
-				"resourceUseCircularEconomyAndWasteManagement": {
-					"totalWeightMaterials": 6829.63,
-					"weightRecycledMaterials": 90816.79,
-					"percentageRecycledMaterials": 89.56,
-					"weightRecycableMaterials": 18804.53,
-					"percentageRecycableMaterials": 72.09,
-					"measureWaste": "WeightPreferred"
-				},
-				"workforceGeneralCharacteristics": {
-					"measureEmployees": "HeadCount",
-					"numberEmployeesFullTime": 91628.25,
-					"numberEmployeesHead": null,
-					"numberTemporaryContractFullTime": 50655.43,
-					"numberTemporaryContractHead": 2309.69,
-					"numberPermanentContractFullTime": 33399.97,
-					"numberPermanentContractHead": 36762.93,
-					"numberMaleFullTime": 2909.77,
-					"numberMaleHead": 50281.86,
-					"numberFemaleFullTime": 43657.78,
-					"numberFemaleHead": 84273.17,
-					"numberOtherFullTime": null,
-					"numberOtherHead": null,
-					"numberNotReportedFullTime": 52641.05,
-					"numberNotReportedHead": 3723.26
-				},
-				"workforceHealthAndSafety": {
-					"totalHours": null,
-					"numberAccidents": null,
-					"accidentLevel": 91725.29,
-					"numberFatalitiesTotalFullTime": 1263,
-					"numberFatalitiesTotalHead": null,
-					"numberFatalitiesAccidentFullTime": 5594,
-					"numberFatalitiesAccidentHead": null,
-					"numberFatalitiesHealthFullTime": null,
-					"numberFatalitiesHealthHead": 3460
-				},
-				"workforceRenumerationCollectiveBargainingAndTraining": {
-					"numberMinimumWageFullTime": 92711.25,
-					"numberMinimumWageHead": 95746.64,
-					"percentageMinimumWage": 83.73,
-					"moreThanHalf": "No",
-					"entryLevelWage": 5053.64,
-					"minimumWage": 80750.72,
-					"wageRatio": 59983.29,
-					"payGapBasis": "Weekly",
-					"grossPayMale": 94317.85,
-					"grossPayFemale": null,
-					"totalWorkHoursMale": null,
-					"totalWorkHoursFemale": 90556.5,
-					"averageWorkHoursMale": 14787.02,
-					"averageWorkHoursFemale": null,
-					"averageHourlyPayMale": 79760.87,
-					"averageHourlyPayFemale": 77925.07,
-					"payGap": 73875.95,
-					"numberBargainingAgreementsFullTime": null,
-					"numberBargainingAgreementsHead": 84251.5,
-					"ratioBargainingAgreement": 84.1,
-					"totalTrainingHoursMale": 95714.98,
-					"totalTrainingHoursFemale": 35815.82,
-					"averageTrainingHoursMale": 4684.2,
-					"averageTrainingHoursFemale": 26204.59
-				},
-				"workersInTheValueChainAffectedCommunitiesConsumersAndEndUsers": {
-					"negativeEffects": "Apostolus vergo eaque animi amita creator vulgo adhaero minus. Ratione debilito provident utrum pecto convoco coruscus tamisium. Acceptus tumultus beneficium.",
-					"numberConvictions": 30965.08,
-					"sumFines": 59490.98
 				}
 			}
 		},
-		"reportingPeriod": "2021"
+		"reportingPeriod": "2023"
 	},
 	{
 		"companyInformation": {
-			"companyName": "Gutmann, Nicolas and Stokes",
-			"headquarters": "Aurorecester",
-			"headquartersPostalCode": "48771-5394",
-			"sector": "experiences",
+			"companyName": "Bruen, Larkin and Macejkovic",
+			"headquarters": "Laurianeburgh",
+			"headquartersPostalCode": "18118-0939",
+			"sector": null,
 			"identifiers": {
 				"Lei": [
-					"1A3qhIFA2iXVjuaZKygr"
+					"UJo92SB7azRMGF2Cplyn"
 				],
 				"Isin": [
-					"DpWJfoUOkZk0"
-				],
-				"PermId": [
-					"3eNMF0voKx"
-				],
-				"Ticker": [
-					"Pg1r7mi"
-				],
-				"Duns": [],
-				"VatNumber": [
-					"QFMy2XQQg"
-				],
+					"GVMK8v0Blvpg"
+				],
+				"PermId": [],
+				"Ticker": [],
+				"Duns": [
+					"Zw0bS9WF0"
+				],
+				"VatNumber": [],
 				"CompanyRegistrationNumber": [
-					"kaq7EmxjCzjgZRN"
+					"J3PY5cBjPIefOeM"
 				]
 			},
-			"countryCode": "TG",
+			"countryCode": "LT",
 			"companyAlternativeNames": [
-				"Denesik - Hayes",
-				"Rath Inc",
-				"Weimann - Kiehn",
-				"Weissnat - Ferry"
+				"Kihn, O'Keefe and Schiller",
+				"Roob Inc"
 			],
-<<<<<<< HEAD
-			"companyLegalForm": "Sole Trader",
-			"website": "https://adventurous-vibrissae.biz",
-			"isTeaserCompany": false
-=======
 			"companyLegalForm": "AG",
 			"website": "https://essential-gavel.info",
 			"isTeaserCompany": false,
 			"parentCompanyLei": null
->>>>>>> 3e7dca87
 		},
 		"t": {
-			"basic": {
-				"basisForPreparation": {
-					"reportingBasis": {
-						"value": "No",
-						"dataSource": {
-							"fileName": "Certification",
-							"fileReference": "50a36c418baffd520bb92d84664f06f9732a21f4e2e5ecee6d9136f16e7e0b63"
+			"general": {
+				"basicInformation": {
+					"reportingDate": "2024-05-27",
+					"sectors": [
+						"01.24",
+						"23.7",
+						"62",
+						"80.20"
+					],
+					"numberOfEmployees": 1766,
+					"fiscalYearStart": "2024-12-20",
+					"referencedReports": {
+						"SustainabilityReport": {
+							"fileReference": "50a36c418baffd520bb92d84664f06f9732a21f4e2e5ecee6d9136f16e7e0b63",
+							"fileName": "SustainabilityReport",
+							"isGroupLevel": "Yes",
+							"reportDate": "2023-12-16",
+							"currency": "CZK"
 						}
-					},
-					"subsidiary": []
-				},
-				"practicesForTransitioningTowardsAMoreSustainableEconomy": {
-					"undertakenMeasures": null
-				},
-				"energyAndGreenhousGasEmissions": {
-					"energyFossilFuels": 60208.39,
-					"electricityTotal": {
+					}
+				},
+				"financialInformation": {
+					"revenueInEur": 94871.55,
+					"operatingCostInEur": 59334.95,
+					"capitalAssetsInEur": 80579.27
+				}
+			},
+			"power": {
+				"investments": {
+					"investmentsInEnhancingEnergyEfficiency": "Between1And5Percent"
+				},
+				"consumption": {
+					"powerConsumptionInMwh": {
 						"value": null,
 						"dataSource": {
-							"page": 1004,
+							"page": 14,
 							"fileName": "SustainabilityReport",
 							"fileReference": "50a36c418baffd520bb92d84664f06f9732a21f4e2e5ecee6d9136f16e7e0b63",
-							"tagName": "e-markets"
-						},
-						"comment": "input wireless sensor",
+							"tagName": "web services"
+						},
+						"comment": "quantify solid state microchip",
 						"quality": "NA"
 					},
-					"electricityNonRenewable": 24542.56,
-					"electricityRenewable": 30521.41,
-					"totalEmissions": {
-						"value": 38627.15,
-						"dataSource": {
-							"page": 316,
-							"fileName": "SustainabilityReport",
-							"fileReference": "50a36c418baffd520bb92d84664f06f9732a21f4e2e5ecee6d9136f16e7e0b63",
-							"tagName": "users"
-						},
-						"comment": null,
-						"quality": "Estimated"
-					},
-					"scope1Emissions": {
-						"value": 92273.56,
-						"dataSource": {
-							"page": 34,
-							"fileName": "SustainabilityReport",
-							"fileReference": "50a36c418baffd520bb92d84664f06f9732a21f4e2e5ecee6d9136f16e7e0b63",
-							"tagName": "networks"
-						},
-						"comment": null,
-						"quality": "Audited"
-					},
-					"scope2Emissions": null,
-					"scope3Emissions": {
-						"value": 40840.75,
-						"dataSource": {
-							"page": 1127,
-							"fileName": "ESEFReport",
-							"fileReference": "50a36c418baffd520bb92d84664f06f9732a21f4e2e5ecee6d9136f16e7e0b63",
-							"tagName": "initiatives"
-						},
-						"comment": null,
-						"quality": "Reported"
-					}
-				},
-				"pollutionOfAirWaterSoil": {
-					"pollutionEmission": [
-						{
-							"pollutionType": "Dubnium",
-							"emissionInKilograms": 55666.16,
-							"releaseMedium": "Air"
-						}
+					"powerFromRenewableSources": "No",
+					"energyConsumptionHeatingAndHotWaterInMwh": 4049.12,
+					"primaryEnergySourceForHeatingAndHotWater": "Oil",
+					"energyConsumptionCoveredByOwnRenewablePowerGeneration": "Between25And50Percent"
+				}
+			},
+			"insurances": {
+				"naturalHazards": {
+					"insuranceAgainstNaturalHazards": "No",
+					"amountCoveredByInsuranceAgainstNaturalHazardsInEur": 41411.81,
+					"naturalHazardsCovered": [
+						"Hail",
+						"Snow",
+						"Wind",
+						"Avalanche",
+						"Flooding",
+						"EarthQuake"
 					]
-				},
-				"biodiversity": {
-					"totalSealedAreaPreviousYear": 77511.14,
-					"totalSealedAreaReportingYear": 17356.6,
-					"percentualChangeSealedArea": 25.78,
-					"totalNatureOrientedAreaOnSitePreviousYear": null,
-					"totalNatureOrientedAreaOnSiteReportingYear": 77251.15,
-					"percentualChangeNatureOrientedOnSite": 60.56,
-					"totalNatureOrientedAreaOffSitePreviousYear": 95430,
-					"totalNatureOrientedAreaOffSiteReportingYear": 41657.4,
-					"percentualChangeNatureOrientedOffSite": 87.8,
-					"totalUseOfLandPreviousYear": 12996.35,
-					"totalUseOfLandReportingYear": 15671.3,
-					"percentualChangeLandUse": null
-				},
-				"water": {
-					"waterWithdrawalAllSites": {
-						"value": null,
-						"dataSource": null,
-						"comment": null,
-						"quality": "NA"
-					},
-					"waterWithdrawalStressSites": 31466.65,
-					"waterDischargeAllSites": 60048.79,
-					"waterDischargeStressSites": 9027.74,
-					"rainwaterAllSites": 29336.64,
-					"rainwaterStressSits": 86507.49,
-					"waterConsumptionAllSites": null,
-					"waterConsumptionStressSites": 79919.55
-				},
-				"resourceUseCircularEconomyAndWasteManagement": {
-					"totalWeightMaterials": 41044.25,
-					"weightRecycledMaterials": 47208.32,
-					"percentageRecycledMaterials": 39.6,
-					"weightRecycableMaterials": 59999.2,
-					"percentageRecycableMaterials": null,
-					"measureWaste": "WeightPreferred"
-				},
-				"workforceGeneralCharacteristics": {
-					"measureEmployees": "FullTimeEquivalents",
-					"numberEmployeesFullTime": null,
-					"numberEmployeesHead": 71757.72,
-					"numberTemporaryContractFullTime": 57813.73,
-					"numberTemporaryContractHead": 15706.02,
-					"numberPermanentContractFullTime": 90158.43,
-					"numberPermanentContractHead": 76500.22,
-					"numberMaleFullTime": null,
-					"numberMaleHead": 41041.54,
-					"numberFemaleFullTime": 32799.36,
-					"numberFemaleHead": 73182.45,
-					"numberOtherFullTime": null,
-					"numberOtherHead": null,
-					"numberNotReportedFullTime": 3237.13,
-					"numberNotReportedHead": 17480.71
-				},
-				"workforceHealthAndSafety": {
-					"totalHours": 43774.18,
-					"numberAccidents": 7705,
-					"accidentLevel": 85566.41,
-					"numberFatalitiesTotalFullTime": 5954,
-					"numberFatalitiesTotalHead": 2165,
-					"numberFatalitiesAccidentFullTime": null,
-					"numberFatalitiesAccidentHead": 9293,
-					"numberFatalitiesHealthFullTime": 8522,
-					"numberFatalitiesHealthHead": 7070
-				},
-				"workforceRenumerationCollectiveBargainingAndTraining": {
-					"numberMinimumWageFullTime": 12571.39,
-					"numberMinimumWageHead": 18446.63,
-					"percentageMinimumWage": 83.59,
-					"moreThanHalf": "Yes",
-					"entryLevelWage": 38807.36,
-					"minimumWage": 64055.38,
-					"wageRatio": 66382.83,
-					"payGapBasis": null,
-					"grossPayMale": 83594.95,
-					"grossPayFemale": 20207.97,
-					"totalWorkHoursMale": 46536.92,
-					"totalWorkHoursFemale": 91820.39,
-					"averageWorkHoursMale": 79159.55,
-					"averageWorkHoursFemale": null,
-					"averageHourlyPayMale": 89144.82,
-					"averageHourlyPayFemale": 87202.07,
-					"payGap": 62407.52,
-					"numberBargainingAgreementsFullTime": null,
-					"numberBargainingAgreementsHead": 94304.8,
-					"ratioBargainingAgreement": 19.02,
-					"totalTrainingHoursMale": 42307.34,
-					"totalTrainingHoursFemale": 56692.04,
-					"averageTrainingHoursMale": 18726.42,
-					"averageTrainingHoursFemale": 81788.41
-				},
-				"workersInTheValueChainAffectedCommunitiesConsumersAndEndUsers": {
-					"negativeEffects": "Apto congregatio perspiciatis depromo. Subvenio utpote vesica fugit conicio vero deporto copia talus. Aperio vetus curso tardus vulgivagus conqueror.\nCedo rem delibero doloribus rem. Statua concedo thema. Sonitus curatio cui tactus viduo.\nClaudeo aveho virga. Arca natus coniecto corroboro. Magni defungo quos crur volaticus.\nEx viridis bene virga cultura. Sunt pecto tres vulgo. Alius censura substantia explicabo vulgus tristis.\nRecusandae conatus sublime debeo stella cenaculum colligo cicuta supplanto corrupti. Thorax aureus venio. Corrupti atqui celo.",
-					"numberConvictions": 93846.82,
-					"sumFines": 77685.65
 				}
 			}
 		},
-		"reportingPeriod": "2020"
+		"reportingPeriod": "2023"
 	},
 	{
 		"companyInformation": {
-			"companyName": "Spinka, Monahan and Gislason",
-			"headquarters": "Wintheiserburgh",
-			"headquartersPostalCode": null,
-			"sector": null,
+			"companyName": "Padberg, Wehner and Murazik",
+			"headquarters": "Port Pinkfort",
+			"headquartersPostalCode": "36738",
+			"sector": "communities",
 			"identifiers": {
 				"Lei": [
-					"3DlJXlyFEHfJjvGQiGbr"
+					"LpZhdcxTx8Kz1RNYGvti"
 				],
 				"Isin": [
-					"mee99Li1FDnd",
-					"5uRL41d0UR2u"
+					"M624isyvaMtq",
+					"Eulj9bcd5Rkr"
 				],
 				"PermId": [],
-				"Ticker": [
-					"W8aCh2c"
-				],
-				"Duns": [],
+				"Ticker": [],
+				"Duns": [
+					"0geEQHrvF"
+				],
 				"VatNumber": [],
 				"CompanyRegistrationNumber": [
-					"YpQLQsblNrrYXXW"
+					"naaI0f1zXHeP4HH"
 				]
 			},
-			"countryCode": "KW",
+			"countryCode": "VA",
 			"companyAlternativeNames": [
-				"Franey - Schumm",
-				"Veum, Bartoletti and Koelpin"
+				"Dach, Bogan and Osinski",
+				"Rodriguez - Simonis"
 			],
-<<<<<<< HEAD
-			"companyLegalForm": "Public Limited Company (PLC)",
-			"website": "https://tangible-viability.info/",
-			"isTeaserCompany": false
-=======
 			"companyLegalForm": "Sole Trader",
 			"website": null,
 			"isTeaserCompany": false,
 			"parentCompanyLei": "UJo92SB7azRMGF2Cplyn"
->>>>>>> 3e7dca87
 		},
 		"t": {
-			"basic": {
-				"basisForPreparation": {
-					"reportingBasis": {
-						"value": "Yes",
+			"general": {
+				"basicInformation": {
+					"reportingDate": "2024-08-01",
+					"sectors": [],
+					"numberOfEmployees": 4646,
+					"fiscalYearStart": "2024-05-10",
+					"referencedReports": {
+						"AnnualReport": {
+							"fileReference": "50a36c418baffd520bb92d84664f06f9732a21f4e2e5ecee6d9136f16e7e0b63",
+							"fileName": "AnnualReport",
+							"isGroupLevel": "No",
+							"reportDate": "2023-10-31",
+							"currency": null
+						}
+					}
+				},
+				"financialInformation": {
+					"revenueInEur": null,
+					"operatingCostInEur": 10434.34,
+					"capitalAssetsInEur": 81561.38
+				}
+			},
+			"power": {
+				"investments": {
+					"investmentsInEnhancingEnergyEfficiency": "Between1And5Percent"
+				},
+				"consumption": {
+					"powerConsumptionInMwh": {
+						"value": 13363.1,
 						"dataSource": {
-							"fileName": "Certification",
-							"fileReference": "50a36c418baffd520bb92d84664f06f9732a21f4e2e5ecee6d9136f16e7e0b63"
-						}
-					},
-					"subsidiary": [
-						{
-							"nameOfSubsidiary": "Yundt - Hartmann",
-							"addressOfSubsidiary": {
-								"streetAndHouseNumber": null,
-								"postalCode": "15241",
-								"city": "New Melany",
-								"state": "Florida",
-								"country": "ER"
-							}
-						},
-						{
-							"nameOfSubsidiary": "Ernser - Effertz",
-							"addressOfSubsidiary": {
-								"streetAndHouseNumber": "S 14th Street 70120",
-								"postalCode": "98651-6450",
-								"city": "Brodychester",
-								"state": "New Mexico",
-								"country": "CK"
-							}
-						},
-						{
-							"nameOfSubsidiary": null,
-							"addressOfSubsidiary": {
-								"streetAndHouseNumber": "Hillside 314",
-								"postalCode": "78294",
-								"city": "Ziemannmouth",
-								"state": "West Virginia",
-								"country": "MF"
-							}
-						},
-						{
-							"nameOfSubsidiary": "Armstrong, Ruecker and Stamm",
-							"addressOfSubsidiary": {
-								"streetAndHouseNumber": "Vicarage Road 7290",
-								"postalCode": "78823-1055",
-								"city": "Gardena",
-								"state": "Florida",
-								"country": "TC"
-							}
-						}
-					]
-				},
-				"practicesForTransitioningTowardsAMoreSustainableEconomy": {
-					"undertakenMeasures": "Tandem veritatis usque demonstro. Varius acquiro admitto. Accommodo ter vestrum cicuta aperiam confido ratione vapulus."
-				},
-				"energyAndGreenhousGasEmissions": {
-					"energyFossilFuels": 32491.59,
-					"electricityTotal": {
-						"value": 6305.26,
-						"dataSource": {
-							"page": 1055,
+							"page": 1149,
 							"fileName": "AnnualReport",
 							"fileReference": "50a36c418baffd520bb92d84664f06f9732a21f4e2e5ecee6d9136f16e7e0b63",
-							"tagName": "mindshare"
-						},
-						"comment": "back up mobile circuit",
+							"tagName": "methodologies"
+						},
+						"comment": "quantify open-source firewall",
 						"quality": "Estimated"
 					},
-					"electricityNonRenewable": 76591.11,
-					"electricityRenewable": 20437.49,
-					"totalEmissions": {
-						"value": null,
-						"dataSource": {
-							"page": 902,
+					"powerFromRenewableSources": "No",
+					"energyConsumptionHeatingAndHotWaterInMwh": null,
+					"primaryEnergySourceForHeatingAndHotWater": "Gas",
+					"energyConsumptionCoveredByOwnRenewablePowerGeneration": "Between50And75Percent"
+				}
+			},
+			"insurances": {
+				"naturalHazards": {
+					"insuranceAgainstNaturalHazards": "No",
+					"amountCoveredByInsuranceAgainstNaturalHazardsInEur": 49168.29,
+					"naturalHazardsCovered": [
+						"Flooding",
+						"Wind"
+					]
+				}
+			}
+		},
+		"reportingPeriod": "2023"
+	},
+	{
+		"companyInformation": {
+			"companyName": "Mertz, Grant and Morar",
+			"headquarters": "New Greg",
+			"headquartersPostalCode": "03874-5708",
+			"sector": "supply-chains",
+			"identifiers": {
+				"Lei": [],
+				"Isin": [
+					"jYw8ZOMXY8WV",
+					"fJ0GiGTbDQT9"
+				],
+				"PermId": [
+					"XAmlcX7aE4"
+				],
+				"Ticker": [
+					"L5Jv5XR"
+				],
+				"Duns": [
+					"SOtabdDIQ"
+				],
+				"VatNumber": [
+					"OJamu1m1K"
+				],
+				"CompanyRegistrationNumber": [
+					"BBGbbMKW8CWiXBf"
+				]
+			},
+			"countryCode": "FK",
+			"companyAlternativeNames": [
+				"Grant - Armstrong",
+				"Johnston Group",
+				"Kuhic and Sons",
+				"Lehner, Hudson and Barton"
+			],
+			"companyLegalForm": "Limited Liability Partnership (LLP)",
+			"website": "https://little-beetle.info",
+			"isTeaserCompany": false,
+			"parentCompanyLei": "LpZhdcxTx8Kz1RNYGvti"
+		},
+		"t": {
+			"general": {
+				"basicInformation": {
+					"reportingDate": "2024-02-11",
+					"sectors": [
+						"20.52",
+						"28.22",
+						"59.20",
+						"84.30",
+						"F"
+					],
+					"numberOfEmployees": 6344,
+					"fiscalYearStart": "2024-12-02",
+					"referencedReports": {
+						"SustainabilityReport": {
+							"fileReference": "50a36c418baffd520bb92d84664f06f9732a21f4e2e5ecee6d9136f16e7e0b63",
+							"fileName": "SustainabilityReport",
+							"isGroupLevel": "Yes",
+							"reportDate": "2023-04-09",
+							"currency": null
+						},
+						"AnnualReport": {
+							"fileReference": "50a36c418baffd520bb92d84664f06f9732a21f4e2e5ecee6d9136f16e7e0b63",
 							"fileName": "AnnualReport",
-							"fileReference": "50a36c418baffd520bb92d84664f06f9732a21f4e2e5ecee6d9136f16e7e0b63",
-							"tagName": "portals"
-						},
-						"comment": null,
-						"quality": "NA"
-					},
-					"scope1Emissions": null,
-					"scope2Emissions": null,
-					"scope3Emissions": {
-						"value": 22702.2,
-						"dataSource": {
-							"page": 583,
-							"fileName": "AnnualReport",
-							"fileReference": "50a36c418baffd520bb92d84664f06f9732a21f4e2e5ecee6d9136f16e7e0b63",
-							"tagName": "markets"
-						},
-						"comment": "calculate bluetooth matrix",
-						"quality": "Audited"
+							"isGroupLevel": "No",
+							"reportDate": "2024-01-12",
+							"currency": "ETB"
+						},
+						"ESEFReport": {
+							"fileReference": "50a36c418baffd520bb92d84664f06f9732a21f4e2e5ecee6d9136f16e7e0b63",
+							"fileName": null,
+							"isGroupLevel": null,
+							"reportDate": "2023-08-27",
+							"currency": "BND"
+						}
 					}
 				},
-				"pollutionOfAirWaterSoil": {
-					"pollutionEmission": []
-				},
-				"biodiversity": {
-					"totalSealedAreaPreviousYear": 3460.28,
-					"totalSealedAreaReportingYear": null,
-					"percentualChangeSealedArea": null,
-					"totalNatureOrientedAreaOnSitePreviousYear": 99128.54,
-					"totalNatureOrientedAreaOnSiteReportingYear": 86272.37,
-					"percentualChangeNatureOrientedOnSite": 31.27,
-					"totalNatureOrientedAreaOffSitePreviousYear": null,
-					"totalNatureOrientedAreaOffSiteReportingYear": 58644.82,
-					"percentualChangeNatureOrientedOffSite": 45.68,
-					"totalUseOfLandPreviousYear": 91982.54,
-					"totalUseOfLandReportingYear": 83136.83,
-					"percentualChangeLandUse": 63.01
-				},
-				"water": {
-					"waterWithdrawalAllSites": {
-						"value": null,
-						"dataSource": {
-							"page": 234,
-							"fileName": "AnnualReport",
-							"fileReference": "50a36c418baffd520bb92d84664f06f9732a21f4e2e5ecee6d9136f16e7e0b63",
-							"tagName": "channels"
-						},
-						"comment": null,
-						"quality": "NA"
-					},
-					"waterWithdrawalStressSites": null,
-					"waterDischargeAllSites": 33067.39,
-					"waterDischargeStressSites": 79600.61,
-					"rainwaterAllSites": 34791.64,
-					"rainwaterStressSits": null,
-					"waterConsumptionAllSites": null,
-					"waterConsumptionStressSites": 5160.72
-				},
-				"resourceUseCircularEconomyAndWasteManagement": {
-					"totalWeightMaterials": 87332.4,
-					"weightRecycledMaterials": 97972.17,
-					"percentageRecycledMaterials": 65.81,
-					"weightRecycableMaterials": 11043.65,
-					"percentageRecycableMaterials": 80.99,
-					"measureWaste": "WeightPreferred"
-				},
-				"workforceGeneralCharacteristics": {
-					"measureEmployees": "HeadCount",
-					"numberEmployeesFullTime": 2967.49,
-					"numberEmployeesHead": 80152.69,
-					"numberTemporaryContractFullTime": 28290.82,
-					"numberTemporaryContractHead": null,
-					"numberPermanentContractFullTime": 97902.53,
-					"numberPermanentContractHead": 86939.59,
-					"numberMaleFullTime": 97173.24,
-					"numberMaleHead": null,
-					"numberFemaleFullTime": 8123.7,
-					"numberFemaleHead": 87323.19,
-					"numberOtherFullTime": 70984.62,
-					"numberOtherHead": 61693.53,
-					"numberNotReportedFullTime": 5047.83,
-					"numberNotReportedHead": 39962.13
-				},
-				"workforceHealthAndSafety": {
-					"totalHours": 3684.5,
-					"numberAccidents": 8784,
-					"accidentLevel": 76157.45,
-					"numberFatalitiesTotalFullTime": 4435,
-					"numberFatalitiesTotalHead": null,
-					"numberFatalitiesAccidentFullTime": 3536,
-					"numberFatalitiesAccidentHead": 2020,
-					"numberFatalitiesHealthFullTime": 7762,
-					"numberFatalitiesHealthHead": 6781
-				},
-				"workforceRenumerationCollectiveBargainingAndTraining": {
-					"numberMinimumWageFullTime": 44660.98,
-					"numberMinimumWageHead": null,
-					"percentageMinimumWage": 78.2,
-					"moreThanHalf": "No",
-					"entryLevelWage": 96547.8,
-					"minimumWage": 45176.44,
-					"wageRatio": null,
-					"payGapBasis": "Weekly",
-					"grossPayMale": 10579.51,
-					"grossPayFemale": 52025.47,
-					"totalWorkHoursMale": 99960.7,
-					"totalWorkHoursFemale": null,
-					"averageWorkHoursMale": 46104.33,
-					"averageWorkHoursFemale": 89930.11,
-					"averageHourlyPayMale": 79826.76,
-					"averageHourlyPayFemale": 78121.94,
-					"payGap": 47430.31,
-					"numberBargainingAgreementsFullTime": 87167,
-					"numberBargainingAgreementsHead": 82794.24,
-					"ratioBargainingAgreement": 52.24,
-					"totalTrainingHoursMale": 21100.89,
-					"totalTrainingHoursFemale": 99298.1,
-					"averageTrainingHoursMale": 44286.82,
-					"averageTrainingHoursFemale": 64800.72
-				},
-				"workersInTheValueChainAffectedCommunitiesConsumersAndEndUsers": {
-					"negativeEffects": "Compello aer corona textor valeo curia optio depopulo curia vae. Derideo arbustum decimus confero ullus compello umbra. Aveho creptio varietas unde.\nBibo creta velum. Canonicus degero cibo. Culpo conforto nesciunt venio contra terga desipio.\nAnser textor amo usitas. Et subvenio trans tibi infit necessitatibus admiratio cenaculum volo. Deleo velociter chirographum caste vado.\nValens carcer vociferor. Color clementia maxime volaticus ager cogo. Itaque conscendo cras.\nVita tredecim praesentium. Expedita audio harum corrumpo sponte vesica tergiversatio repudiandae. Rem velociter tripudio pecto tripudio ipsum cogito corrigo adinventitias.",
-					"numberConvictions": 82171.54,
-					"sumFines": null
+				"financialInformation": {
+					"revenueInEur": null,
+					"operatingCostInEur": 54148.69,
+					"capitalAssetsInEur": 44121.62
+				}
+			},
+			"power": {
+				"investments": {
+					"investmentsInEnhancingEnergyEfficiency": "Between5And10Percent"
+				},
+				"consumption": {
+					"powerConsumptionInMwh": null,
+					"powerFromRenewableSources": "Yes",
+					"energyConsumptionHeatingAndHotWaterInMwh": 16346.72,
+					"primaryEnergySourceForHeatingAndHotWater": "Electric",
+					"energyConsumptionCoveredByOwnRenewablePowerGeneration": null
+				}
+			},
+			"insurances": {
+				"naturalHazards": {
+					"insuranceAgainstNaturalHazards": "Yes",
+					"amountCoveredByInsuranceAgainstNaturalHazardsInEur": 27570.98,
+					"naturalHazardsCovered": [
+						"Hail",
+						"Snow"
+					]
 				}
 			}
 		},
@@ -11224,508 +4934,149 @@
 	},
 	{
 		"companyInformation": {
-			"companyName": "Lueilwitz - Gusikowski",
-			"headquarters": "Spokane",
-			"headquartersPostalCode": "53292",
-			"sector": "platforms",
+			"companyName": "Herman - Kovacek",
+			"headquarters": "Huntington Park",
+			"headquartersPostalCode": "65510-8276",
+			"sector": "channels",
 			"identifiers": {
 				"Lei": [
-					"7pNqk78qT5i3PjBIUs1X"
+					"7lOxeNQg1ssR4uHcLl6Y"
 				],
 				"Isin": [
-					"Aax7svc5w2Ct",
-					"zCuoG1Ev2YLu"
+					"VqgRlz7csI0u",
+					"eUb31HiQxGwZ"
 				],
 				"PermId": [
-					"QzKH86Xm2O"
-				],
-				"Ticker": [],
+					"mQYvXO6bGs"
+				],
+				"Ticker": [
+					"hWz1krE"
+				],
 				"Duns": [],
 				"VatNumber": [
-					"lmAlizebP"
-				],
-				"CompanyRegistrationNumber": [
-					"9LN8Aj89C0c8Bwh"
-				]
-			},
-			"countryCode": "AM",
-			"companyAlternativeNames": [
-				"Bartoletti, D'Amore and Aufderhar",
-				"Blick, Murazik and Towne",
-				"Schaden - Steuber",
-				"Wyman - Jacobson"
-			],
-<<<<<<< HEAD
-			"companyLegalForm": null,
-			"website": "https://aged-ash.info",
-			"isTeaserCompany": false
-=======
-			"companyLegalForm": "Limited Liability Partnership (LLP)",
-			"website": "https://little-beetle.info",
-			"isTeaserCompany": false,
-			"parentCompanyLei": "LpZhdcxTx8Kz1RNYGvti"
->>>>>>> 3e7dca87
-		},
-		"t": {
-			"basic": {
-				"basisForPreparation": {
-					"reportingBasis": null,
-					"subsidiary": [
-						{
-							"nameOfSubsidiary": "Hand LLC",
-							"addressOfSubsidiary": {
-								"streetAndHouseNumber": "Lime Grove 69087",
-								"postalCode": "18184",
-								"city": "Ankundingfort",
-								"state": "Alaska",
-								"country": "UY"
-							}
-						},
-						{
-							"nameOfSubsidiary": "Mertz Group",
-							"addressOfSubsidiary": {
-								"streetAndHouseNumber": "Water Street 48240",
-								"postalCode": "83471-3341",
-								"city": "Nienowtown",
-								"state": "Alaska",
-								"country": "IT"
-							}
-						}
-					]
-				},
-				"practicesForTransitioningTowardsAMoreSustainableEconomy": {
-					"undertakenMeasures": null
-				},
-				"energyAndGreenhousGasEmissions": {
-					"energyFossilFuels": 44018.71,
-					"electricityTotal": {
-						"value": 70526.01,
-						"dataSource": {
-							"page": 876,
-							"fileName": "ESEFReport",
-							"fileReference": "50a36c418baffd520bb92d84664f06f9732a21f4e2e5ecee6d9136f16e7e0b63",
-							"tagName": "ROI"
-						},
-						"comment": "quantify auxiliary program",
-						"quality": "Estimated"
-					},
-					"electricityNonRenewable": 75113.16,
-					"electricityRenewable": 39701.13,
-					"totalEmissions": null,
-					"scope1Emissions": {
-						"value": 93458.62,
-						"dataSource": {
-							"page": 105,
-							"fileName": "ESEFReport",
-							"fileReference": "50a36c418baffd520bb92d84664f06f9732a21f4e2e5ecee6d9136f16e7e0b63",
-							"tagName": "markets"
-						},
-						"comment": "bypass bluetooth microchip",
-						"quality": "Audited"
-					},
-					"scope2Emissions": {
-						"value": null,
-						"dataSource": {
-							"page": 962,
-							"fileName": "ESEFReport",
-							"fileReference": "50a36c418baffd520bb92d84664f06f9732a21f4e2e5ecee6d9136f16e7e0b63",
-							"tagName": "niches"
-						},
-						"comment": "quantify cross-platform microchip",
-						"quality": "NA"
-					},
-					"scope3Emissions": null
-				},
-				"pollutionOfAirWaterSoil": {
-					"pollutionEmission": []
-				},
-				"biodiversity": {
-					"totalSealedAreaPreviousYear": 48088.38,
-					"totalSealedAreaReportingYear": 38649.6,
-					"percentualChangeSealedArea": null,
-					"totalNatureOrientedAreaOnSitePreviousYear": 59435.18,
-					"totalNatureOrientedAreaOnSiteReportingYear": 90135.88,
-					"percentualChangeNatureOrientedOnSite": 76.18,
-					"totalNatureOrientedAreaOffSitePreviousYear": 31900.66,
-					"totalNatureOrientedAreaOffSiteReportingYear": 66544.94,
-					"percentualChangeNatureOrientedOffSite": 53.14,
-					"totalUseOfLandPreviousYear": null,
-					"totalUseOfLandReportingYear": 66784.88,
-					"percentualChangeLandUse": 50.02
-				},
-				"water": {
-					"waterWithdrawalAllSites": {
-						"value": 20950.57,
-						"dataSource": null,
-						"comment": "hack optical microchip",
-						"quality": "Estimated"
-					},
-					"waterWithdrawalStressSites": 41333.76,
-					"waterDischargeAllSites": 87135.22,
-					"waterDischargeStressSites": 72099.86,
-					"rainwaterAllSites": 2509.7,
-					"rainwaterStressSits": 42670.16,
-					"waterConsumptionAllSites": 3902.42,
-					"waterConsumptionStressSites": 17735.38
-				},
-				"resourceUseCircularEconomyAndWasteManagement": {
-					"totalWeightMaterials": 83384.06,
-					"weightRecycledMaterials": null,
-					"percentageRecycledMaterials": 56.93,
-					"weightRecycableMaterials": 16761.16,
-					"percentageRecycableMaterials": 62.16,
-					"measureWaste": "WeightPreferred"
-				},
-				"workforceGeneralCharacteristics": {
-					"measureEmployees": "HeadCount",
-					"numberEmployeesFullTime": null,
-					"numberEmployeesHead": 58326.12,
-					"numberTemporaryContractFullTime": 61036.03,
-					"numberTemporaryContractHead": 83044.44,
-					"numberPermanentContractFullTime": null,
-					"numberPermanentContractHead": 4793.43,
-					"numberMaleFullTime": null,
-					"numberMaleHead": null,
-					"numberFemaleFullTime": 36952.42,
-					"numberFemaleHead": 21018.02,
-					"numberOtherFullTime": 44091.94,
-					"numberOtherHead": null,
-					"numberNotReportedFullTime": null,
-					"numberNotReportedHead": 15237.82
-				},
-				"workforceHealthAndSafety": {
-					"totalHours": 58945.28,
-					"numberAccidents": 9727,
-					"accidentLevel": null,
-					"numberFatalitiesTotalFullTime": 7576,
-					"numberFatalitiesTotalHead": null,
-					"numberFatalitiesAccidentFullTime": 2798,
-					"numberFatalitiesAccidentHead": 8309,
-					"numberFatalitiesHealthFullTime": 3006,
-					"numberFatalitiesHealthHead": null
-				},
-				"workforceRenumerationCollectiveBargainingAndTraining": {
-					"numberMinimumWageFullTime": 97903.51,
-					"numberMinimumWageHead": 5252.18,
-					"percentageMinimumWage": 5.77,
-					"moreThanHalf": "No",
-					"entryLevelWage": 44890.72,
-					"minimumWage": 27220.52,
-					"wageRatio": 81759.04,
-					"payGapBasis": "Weekly",
-					"grossPayMale": 37712.62,
-					"grossPayFemale": 84017.44,
-					"totalWorkHoursMale": 88194.87,
-					"totalWorkHoursFemale": 80771.16,
-					"averageWorkHoursMale": 83594.4,
-					"averageWorkHoursFemale": 37328.66,
-					"averageHourlyPayMale": 83196.26,
-					"averageHourlyPayFemale": 63622.66,
-					"payGap": 31683.56,
-					"numberBargainingAgreementsFullTime": 80066.3,
-					"numberBargainingAgreementsHead": 63335.93,
-					"ratioBargainingAgreement": 48.84,
-					"totalTrainingHoursMale": 64523.48,
-					"totalTrainingHoursFemale": null,
-					"averageTrainingHoursMale": 26930.62,
-					"averageTrainingHoursFemale": 51669.24
-				},
-				"workersInTheValueChainAffectedCommunitiesConsumersAndEndUsers": {
-					"negativeEffects": "Tepesco depulso vir subvenio compello uredo velit. Volaticus terreo tenus tempora denuo ustilo desipio thymbra aequitas. Annus dignissimos arma.\nDefendo pel statim abundans amissio cubicularis valde spero. Iusto at maiores vacuus adversus turpis cognomen. Termes versus commodo conqueror.\nVerbera appono thermae adaugeo ex. Aestus depraedor testimonium. Suggero summa decipio cupiditate delego delego admoneo.",
-					"numberConvictions": null,
-					"sumFines": 58495.64
-				}
-			}
-		},
-		"reportingPeriod": "2023"
-	},
-	{
-		"companyInformation": {
-			"companyName": "Kerluke, Metz and Hayes",
-			"headquarters": "East Nelsonboro",
-			"headquartersPostalCode": "12628",
-			"sector": null,
-			"identifiers": {
-				"Lei": [],
-				"Isin": [
-					"Oh7nS0B0S6mG",
-					"jQVpVDXQGxUt"
-				],
-				"PermId": [
-					"u0WqJX495k"
-				],
-				"Ticker": [],
-				"Duns": [],
-				"VatNumber": [
-					"iRzmdxbGN"
-				],
-				"CompanyRegistrationNumber": [
-					"Mij24myh5ZwrElE"
-				]
-			},
-<<<<<<< HEAD
-			"countryCode": "PW",
-			"companyAlternativeNames": [
-				"Fahey - Cartwright",
-				"Grady, Nolan and Hessel",
-				"Kulas, Conroy and Runolfsson",
-				"Wyman, Hand and Hyatt"
-			],
-			"companyLegalForm": null,
-			"website": "https://smoggy-fishnet.com/",
-			"isTeaserCompany": false
-=======
+					"QsakVtHDR"
+				],
+				"CompanyRegistrationNumber": []
+			},
 			"countryCode": "NZ",
 			"companyAlternativeNames": [],
 			"companyLegalForm": "Public Limited Company (PLC)",
 			"website": "https://cooperative-enjoyment.net",
 			"isTeaserCompany": false,
 			"parentCompanyLei": null
->>>>>>> 3e7dca87
 		},
 		"t": {
-			"basic": {
-				"basisForPreparation": {
-					"reportingBasis": {
-						"value": "Yes",
-						"dataSource": null
-					},
-					"subsidiary": [
-						{
-							"nameOfSubsidiary": "Harvey, Ritchie and Hackett",
-							"addressOfSubsidiary": {
-								"streetAndHouseNumber": null,
-								"postalCode": "21914",
-								"city": "North Jeanie",
-								"state": "Kentucky",
-								"country": "ID"
-							}
-						},
-						{
-							"nameOfSubsidiary": "Lindgren - Kerluke",
-							"addressOfSubsidiary": {
-								"streetAndHouseNumber": "Jacobs Rapid 4084",
-								"postalCode": "97474",
-								"city": "Buckridgebury",
-								"state": null,
-								"country": "MF"
-							}
-						},
-						{
-							"nameOfSubsidiary": "Bayer - Weissnat",
-							"addressOfSubsidiary": {
-								"streetAndHouseNumber": "Brennon Knolls 7679",
-								"postalCode": "89764-4480",
-								"city": "Liamtown",
-								"state": "Texas",
-								"country": "NG"
-							}
+			"general": {
+				"basicInformation": {
+					"reportingDate": "2024-07-09",
+					"sectors": [
+						"10.6",
+						"63.11"
+					],
+					"numberOfEmployees": 1634,
+					"fiscalYearStart": "2024-04-02",
+					"referencedReports": {
+						"IntegratedReport": {
+							"fileReference": "50a36c418baffd520bb92d84664f06f9732a21f4e2e5ecee6d9136f16e7e0b63",
+							"fileName": "IntegratedReport",
+							"isGroupLevel": null,
+							"reportDate": "2023-02-20",
+							"currency": "GHS"
+						},
+						"ESEFReport": {
+							"fileReference": "50a36c418baffd520bb92d84664f06f9732a21f4e2e5ecee6d9136f16e7e0b63",
+							"fileName": null,
+							"isGroupLevel": "Yes",
+							"reportDate": null,
+							"currency": "KWD"
+						},
+						"SustainabilityReport": {
+							"fileReference": "50a36c418baffd520bb92d84664f06f9732a21f4e2e5ecee6d9136f16e7e0b63",
+							"fileName": "SustainabilityReport",
+							"isGroupLevel": "Yes",
+							"reportDate": "2023-08-10",
+							"currency": "ARS"
+						},
+						"AnnualReport": {
+							"fileReference": "50a36c418baffd520bb92d84664f06f9732a21f4e2e5ecee6d9136f16e7e0b63",
+							"fileName": "AnnualReport",
+							"isGroupLevel": null,
+							"reportDate": "2023-07-04",
+							"currency": null
 						}
-					]
-				},
-				"practicesForTransitioningTowardsAMoreSustainableEconomy": {
-					"undertakenMeasures": "Thorax harum thymbra temperantia conventus tergeo temporibus corroboro vito appositus. Sonitus crinis candidus. Capillus totus beatae pel vulnus reprehenderit utilis timor umbra.\nAllatus explicabo conqueror bellum turba confero tertius ducimus corrupti. Aequus verecundia conitor mollitia. Conscendo decet sustineo verumtamen impedit."
-				},
-				"energyAndGreenhousGasEmissions": {
-					"energyFossilFuels": 80617.47,
-					"electricityTotal": {
-						"value": 26962.91,
-						"dataSource": null,
-						"comment": null,
-						"quality": "Estimated"
-					},
-					"electricityNonRenewable": null,
-					"electricityRenewable": 14010.86,
-					"totalEmissions": {
-						"value": 54790.59,
+					}
+				},
+				"financialInformation": {
+					"revenueInEur": 99926.16,
+					"operatingCostInEur": null,
+					"capitalAssetsInEur": 19106.45
+				}
+			},
+			"power": {
+				"investments": {
+					"investmentsInEnhancingEnergyEfficiency": "Between5And10Percent"
+				},
+				"consumption": {
+					"powerConsumptionInMwh": {
+						"value": 47463.34,
 						"dataSource": {
-							"page": 654,
-							"fileName": "ESEFReport",
-							"fileReference": "50a36c418baffd520bb92d84664f06f9732a21f4e2e5ecee6d9136f16e7e0b63",
-							"tagName": "content"
-						},
-						"comment": "input open-source capacitor",
+							"page": 1161,
+							"fileName": "AnnualReport",
+							"fileReference": "50a36c418baffd520bb92d84664f06f9732a21f4e2e5ecee6d9136f16e7e0b63",
+							"tagName": "e-commerce"
+						},
+						"comment": "bypass wireless bus",
 						"quality": "Reported"
 					},
-					"scope1Emissions": {
-						"value": null,
-						"dataSource": null,
-						"comment": "override primary interface",
-						"quality": "NA"
-					},
-					"scope2Emissions": {
-						"value": 29790.63,
-						"dataSource": {
-							"page": 61,
-							"fileName": "SustainabilityReport",
-							"fileReference": "50a36c418baffd520bb92d84664f06f9732a21f4e2e5ecee6d9136f16e7e0b63",
-							"tagName": "e-commerce"
-						},
-						"comment": "reboot bluetooth alarm",
-						"quality": "Incomplete"
-					},
-					"scope3Emissions": {
-						"value": 60390.88,
-						"dataSource": {
-							"page": 257,
-							"fileName": "SustainabilityReport",
-							"fileReference": "50a36c418baffd520bb92d84664f06f9732a21f4e2e5ecee6d9136f16e7e0b63",
-							"tagName": "experiences"
-						},
-						"comment": "parse bluetooth transmitter",
-						"quality": "Estimated"
-					}
-				},
-				"pollutionOfAirWaterSoil": {
-					"pollutionEmission": [
-						{
-							"pollutionType": "Platinum",
-							"emissionInKilograms": 19001.78,
-							"releaseMedium": "Water"
-						},
-						{
-							"pollutionType": "Lutetium",
-							"emissionInKilograms": 78853.69,
-							"releaseMedium": "Soil"
-						},
-						{
-							"pollutionType": "Radium",
-							"emissionInKilograms": 95174.42,
-							"releaseMedium": "Water"
-						}
+					"powerFromRenewableSources": "Yes",
+					"energyConsumptionHeatingAndHotWaterInMwh": 78370.86,
+					"primaryEnergySourceForHeatingAndHotWater": "Electric",
+					"energyConsumptionCoveredByOwnRenewablePowerGeneration": "Between50And75Percent"
+				}
+			},
+			"insurances": {
+				"naturalHazards": {
+					"insuranceAgainstNaturalHazards": "No",
+					"amountCoveredByInsuranceAgainstNaturalHazardsInEur": 42541.36,
+					"naturalHazardsCovered": [
+						"EarthQuake",
+						"Flooding",
+						"Hail",
+						"Avalanche",
+						"Snow"
 					]
-				},
-				"biodiversity": {
-					"totalSealedAreaPreviousYear": 36882.19,
-					"totalSealedAreaReportingYear": null,
-					"percentualChangeSealedArea": 14.37,
-					"totalNatureOrientedAreaOnSitePreviousYear": null,
-					"totalNatureOrientedAreaOnSiteReportingYear": 70541.03,
-					"percentualChangeNatureOrientedOnSite": 25.91,
-					"totalNatureOrientedAreaOffSitePreviousYear": 44689.72,
-					"totalNatureOrientedAreaOffSiteReportingYear": 20185.84,
-					"percentualChangeNatureOrientedOffSite": 73.3,
-					"totalUseOfLandPreviousYear": 52003.87,
-					"totalUseOfLandReportingYear": 17814.39,
-					"percentualChangeLandUse": 88.85
-				},
-				"water": {
-					"waterWithdrawalAllSites": {
-						"value": 64508.4,
-						"dataSource": {
-							"page": 173,
-							"fileName": "SustainabilityReport",
-							"fileReference": "50a36c418baffd520bb92d84664f06f9732a21f4e2e5ecee6d9136f16e7e0b63",
-							"tagName": "bandwidth"
-						},
-						"comment": "hack back-end system",
-						"quality": "Reported"
-					},
-					"waterWithdrawalStressSites": 49408.73,
-					"waterDischargeAllSites": 70428.28,
-					"waterDischargeStressSites": 11817.33,
-					"rainwaterAllSites": 88211.9,
-					"rainwaterStressSits": null,
-					"waterConsumptionAllSites": 70242.19,
-					"waterConsumptionStressSites": 27005.96
-				},
-				"resourceUseCircularEconomyAndWasteManagement": {
-					"totalWeightMaterials": null,
-					"weightRecycledMaterials": null,
-					"percentageRecycledMaterials": 68.19,
-					"weightRecycableMaterials": 56073.32,
-					"percentageRecycableMaterials": 90.66,
-					"measureWaste": "WeightPreferred"
-				},
-				"workforceGeneralCharacteristics": {
-					"measureEmployees": "HeadCount",
-					"numberEmployeesFullTime": 90053.09,
-					"numberEmployeesHead": 16911.55,
-					"numberTemporaryContractFullTime": 44682.27,
-					"numberTemporaryContractHead": 45045.78,
-					"numberPermanentContractFullTime": 66199.75,
-					"numberPermanentContractHead": 30682.62,
-					"numberMaleFullTime": null,
-					"numberMaleHead": 28203.3,
-					"numberFemaleFullTime": 34299.1,
-					"numberFemaleHead": 29976.01,
-					"numberOtherFullTime": null,
-					"numberOtherHead": 36007.89,
-					"numberNotReportedFullTime": 18172.1,
-					"numberNotReportedHead": 77949.52
-				},
-				"workforceHealthAndSafety": {
-					"totalHours": 45279.53,
-					"numberAccidents": null,
-					"accidentLevel": 5517.96,
-					"numberFatalitiesTotalFullTime": 3439,
-					"numberFatalitiesTotalHead": 8687,
-					"numberFatalitiesAccidentFullTime": null,
-					"numberFatalitiesAccidentHead": 2885,
-					"numberFatalitiesHealthFullTime": 9895,
-					"numberFatalitiesHealthHead": 3580
-				},
-				"workforceRenumerationCollectiveBargainingAndTraining": {
-					"numberMinimumWageFullTime": null,
-					"numberMinimumWageHead": 59106.93,
-					"percentageMinimumWage": 14.22,
-					"moreThanHalf": "No",
-					"entryLevelWage": 58489.76,
-					"minimumWage": 29446.09,
-					"wageRatio": 7661.79,
-					"payGapBasis": "Annual",
-					"grossPayMale": null,
-					"grossPayFemale": 60393.77,
-					"totalWorkHoursMale": 94215.49,
-					"totalWorkHoursFemale": null,
-					"averageWorkHoursMale": null,
-					"averageWorkHoursFemale": 24063.19,
-					"averageHourlyPayMale": 51356.77,
-					"averageHourlyPayFemale": 53815.53,
-					"payGap": 54347.2,
-					"numberBargainingAgreementsFullTime": 42006.2,
-					"numberBargainingAgreementsHead": 53329.15,
-					"ratioBargainingAgreement": 56.24,
-					"totalTrainingHoursMale": 9909.19,
-					"totalTrainingHoursFemale": null,
-					"averageTrainingHoursMale": 61997.96,
-					"averageTrainingHoursFemale": 57280.77
-				},
-				"workersInTheValueChainAffectedCommunitiesConsumersAndEndUsers": {
-					"negativeEffects": null,
-					"numberConvictions": 16307.47,
-					"sumFines": 7882.86
 				}
 			}
 		},
-		"reportingPeriod": "2021"
+		"reportingPeriod": "2020"
 	},
 	{
 		"companyInformation": {
-			"companyName": "Jacobi, Lakin and Mayert",
-			"headquarters": "Des Plaines",
-			"headquartersPostalCode": "94176-4119",
-			"sector": "e-commerce",
+			"companyName": "Oberbrunner - Mertz",
+			"headquarters": "Wernerboro",
+			"headquartersPostalCode": null,
+			"sector": "infrastructures",
 			"identifiers": {
 				"Lei": [
-					"Ieif4NQDi00OB42MqIqy"
+					"cND1bUw5tfbhytNoulWn"
 				],
 				"Isin": [
-					"houbtGfV5YNJ"
-				],
-				"PermId": [],
-				"Ticker": [],
-				"Duns": [],
+					"QiETWECOm1zK"
+				],
+				"PermId": [
+					"QsCfPNvqkh"
+				],
+				"Ticker": [
+					"oheRiW6"
+				],
+				"Duns": [
+					"eiKaNheqn"
+				],
 				"VatNumber": [],
-				"CompanyRegistrationNumber": []
-			},
-<<<<<<< HEAD
-			"countryCode": "NC",
-			"companyAlternativeNames": [],
-			"companyLegalForm": null,
-			"website": "https://defenseless-lentil.info",
-			"isTeaserCompany": false
-=======
+				"CompanyRegistrationNumber": [
+					"SSWoGVlLzVuzpQX"
+				]
+			},
 			"countryCode": "GG",
 			"companyAlternativeNames": [
 				"Dare, Schiller and Sporer",
@@ -11736,216 +5087,80 @@
 			"website": "https://back-swim.org",
 			"isTeaserCompany": false,
 			"parentCompanyLei": "7lOxeNQg1ssR4uHcLl6Y"
->>>>>>> 3e7dca87
 		},
 		"t": {
-			"basic": {
-				"basisForPreparation": {
-					"reportingBasis": {
-						"value": "No",
+			"general": {
+				"basicInformation": {
+					"reportingDate": "2024-05-15",
+					"sectors": [
+						"66.3"
+					],
+					"numberOfEmployees": 8276,
+					"fiscalYearStart": "2024-10-02",
+					"referencedReports": {
+						"AnnualReport": {
+							"fileReference": "50a36c418baffd520bb92d84664f06f9732a21f4e2e5ecee6d9136f16e7e0b63",
+							"fileName": "AnnualReport",
+							"isGroupLevel": "Yes",
+							"reportDate": "2023-11-15",
+							"currency": "KWD"
+						},
+						"SustainabilityReport": {
+							"fileReference": "50a36c418baffd520bb92d84664f06f9732a21f4e2e5ecee6d9136f16e7e0b63",
+							"fileName": "SustainabilityReport",
+							"isGroupLevel": "No",
+							"reportDate": "2023-08-18",
+							"currency": "SDG"
+						},
+						"IntegratedReport": {
+							"fileReference": "50a36c418baffd520bb92d84664f06f9732a21f4e2e5ecee6d9136f16e7e0b63",
+							"fileName": null,
+							"isGroupLevel": null,
+							"reportDate": "2023-08-30",
+							"currency": "CVE"
+						}
+					}
+				},
+				"financialInformation": {
+					"revenueInEur": 76461.69,
+					"operatingCostInEur": 28539.61,
+					"capitalAssetsInEur": 11912.88
+				}
+			},
+			"power": {
+				"investments": {
+					"investmentsInEnhancingEnergyEfficiency": "Between15And20Percent"
+				},
+				"consumption": {
+					"powerConsumptionInMwh": {
+						"value": 10263.2,
 						"dataSource": {
-							"fileName": "Certification",
-							"fileReference": "50a36c418baffd520bb92d84664f06f9732a21f4e2e5ecee6d9136f16e7e0b63"
-						}
+							"page": 420,
+							"fileName": "IntegratedReport",
+							"fileReference": "50a36c418baffd520bb92d84664f06f9732a21f4e2e5ecee6d9136f16e7e0b63",
+							"tagName": "supply-chains"
+						},
+						"comment": "back up neural system",
+						"quality": "Reported"
 					},
-					"subsidiary": [
-						{
-							"nameOfSubsidiary": "Schulist - Wintheiser",
-							"addressOfSubsidiary": {
-								"streetAndHouseNumber": "Braeden Spur 90563",
-								"postalCode": "76495-1258",
-								"city": "South Roslyntown",
-								"state": "Minnesota",
-								"country": "ES"
-							}
-						},
-						{
-							"nameOfSubsidiary": "Morissette, Barrows and Gutmann",
-							"addressOfSubsidiary": {
-								"streetAndHouseNumber": "Monroe Street 256",
-								"postalCode": "70261",
-								"city": "Pearland",
-								"state": "South Carolina",
-								"country": "ID"
-							}
-						},
-						{
-							"nameOfSubsidiary": "Rowe, D'Amore and Bins",
-							"addressOfSubsidiary": {
-								"streetAndHouseNumber": "St Mary's Road 6941",
-								"postalCode": "57696",
-								"city": "Fort Danikaworth",
-								"state": "South Carolina",
-								"country": "UG"
-							}
-						}
+					"powerFromRenewableSources": "No",
+					"energyConsumptionHeatingAndHotWaterInMwh": 37824.34,
+					"primaryEnergySourceForHeatingAndHotWater": "DistrictHeating",
+					"energyConsumptionCoveredByOwnRenewablePowerGeneration": "Between25And50Percent"
+				}
+			},
+			"insurances": {
+				"naturalHazards": {
+					"insuranceAgainstNaturalHazards": "Yes",
+					"amountCoveredByInsuranceAgainstNaturalHazardsInEur": 32863.73,
+					"naturalHazardsCovered": [
+						"Avalanche",
+						"Hail",
+						"Snow"
 					]
-				},
-				"practicesForTransitioningTowardsAMoreSustainableEconomy": {
-					"undertakenMeasures": "Adsidue defluo tui urbanus. Strenuus corrupti tero concido ademptio terra summa victus umbra. Theca terminatio curtus accendo truculenter auctor decens viridis vigilo coadunatio.\nUbi aduro thorax vulnero dolorum subseco unde impedit administratio. Unde theologus unus aestus sodalitas summisse. Aptus adhuc conservo nemo bonus talus temeritas audacia magni blandior."
-				},
-				"energyAndGreenhousGasEmissions": {
-					"energyFossilFuels": 70015.31,
-					"electricityTotal": null,
-					"electricityNonRenewable": 67497.67,
-					"electricityRenewable": 81680.76,
-					"totalEmissions": {
-						"value": null,
-						"dataSource": {
-							"page": 251,
-							"fileName": "IntegratedReport",
-							"fileReference": "50a36c418baffd520bb92d84664f06f9732a21f4e2e5ecee6d9136f16e7e0b63",
-							"tagName": "eyeballs"
-						},
-						"comment": "connect digital feed",
-						"quality": "NA"
-					},
-					"scope1Emissions": {
-						"value": 46756.38,
-						"dataSource": {
-							"page": 914,
-							"fileName": "IntegratedReport",
-							"fileReference": "50a36c418baffd520bb92d84664f06f9732a21f4e2e5ecee6d9136f16e7e0b63",
-							"tagName": "eyeballs"
-						},
-						"comment": "hack solid state array",
-						"quality": "Incomplete"
-					},
-					"scope2Emissions": {
-						"value": 3151.92,
-						"dataSource": {
-							"page": 684,
-							"fileName": "IntegratedReport",
-							"fileReference": "50a36c418baffd520bb92d84664f06f9732a21f4e2e5ecee6d9136f16e7e0b63",
-							"tagName": "eyeballs"
-						},
-						"comment": "transmit back-end array",
-						"quality": "Estimated"
-					},
-					"scope3Emissions": {
-						"value": null,
-						"dataSource": {
-							"page": 1019,
-							"fileName": "IntegratedReport",
-							"fileReference": "50a36c418baffd520bb92d84664f06f9732a21f4e2e5ecee6d9136f16e7e0b63",
-							"tagName": "users"
-						},
-						"comment": "input solid state microchip",
-						"quality": "NA"
-					}
-				},
-				"pollutionOfAirWaterSoil": {
-					"pollutionEmission": [
-						{
-							"pollutionType": "Bromine",
-							"emissionInKilograms": 48140.66,
-							"releaseMedium": "Water"
-						}
-					]
-				},
-				"biodiversity": {
-					"totalSealedAreaPreviousYear": 30012.62,
-					"totalSealedAreaReportingYear": 85961.56,
-					"percentualChangeSealedArea": 83.05,
-					"totalNatureOrientedAreaOnSitePreviousYear": 95579.28,
-					"totalNatureOrientedAreaOnSiteReportingYear": null,
-					"percentualChangeNatureOrientedOnSite": 18.2,
-					"totalNatureOrientedAreaOffSitePreviousYear": 32560.87,
-					"totalNatureOrientedAreaOffSiteReportingYear": 7135.38,
-					"percentualChangeNatureOrientedOffSite": 12.21,
-					"totalUseOfLandPreviousYear": 4488.23,
-					"totalUseOfLandReportingYear": 14097.83,
-					"percentualChangeLandUse": null
-				},
-				"water": {
-					"waterWithdrawalAllSites": {
-						"value": null,
-						"dataSource": {
-							"page": 99,
-							"fileName": "IntegratedReport",
-							"fileReference": "50a36c418baffd520bb92d84664f06f9732a21f4e2e5ecee6d9136f16e7e0b63",
-							"tagName": "convergence"
-						},
-						"comment": "bypass redundant panel",
-						"quality": "NA"
-					},
-					"waterWithdrawalStressSites": 25057,
-					"waterDischargeAllSites": 77830.78,
-					"waterDischargeStressSites": 58701.49,
-					"rainwaterAllSites": 84291.61,
-					"rainwaterStressSits": null,
-					"waterConsumptionAllSites": 4192.29,
-					"waterConsumptionStressSites": 54118.83
-				},
-				"resourceUseCircularEconomyAndWasteManagement": {
-					"totalWeightMaterials": 43370.43,
-					"weightRecycledMaterials": 69601.23,
-					"percentageRecycledMaterials": 84.42,
-					"weightRecycableMaterials": 5754.12,
-					"percentageRecycableMaterials": null,
-					"measureWaste": "Volume"
-				},
-				"workforceGeneralCharacteristics": {
-					"measureEmployees": "HeadCount",
-					"numberEmployeesFullTime": 11797.95,
-					"numberEmployeesHead": 10224.83,
-					"numberTemporaryContractFullTime": 37295.22,
-					"numberTemporaryContractHead": 37481.78,
-					"numberPermanentContractFullTime": 76665.88,
-					"numberPermanentContractHead": 8400.8,
-					"numberMaleFullTime": 74948.93,
-					"numberMaleHead": 92233.61,
-					"numberFemaleFullTime": null,
-					"numberFemaleHead": 98545.99,
-					"numberOtherFullTime": 27462.38,
-					"numberOtherHead": null,
-					"numberNotReportedFullTime": 63923.62,
-					"numberNotReportedHead": 35542.12
-				},
-				"workforceHealthAndSafety": {
-					"totalHours": null,
-					"numberAccidents": null,
-					"accidentLevel": 92292.57,
-					"numberFatalitiesTotalFullTime": 371,
-					"numberFatalitiesTotalHead": 2170,
-					"numberFatalitiesAccidentFullTime": 8418,
-					"numberFatalitiesAccidentHead": null,
-					"numberFatalitiesHealthFullTime": 7043,
-					"numberFatalitiesHealthHead": 4826
-				},
-				"workforceRenumerationCollectiveBargainingAndTraining": {
-					"numberMinimumWageFullTime": 88277.46,
-					"numberMinimumWageHead": 89387.71,
-					"percentageMinimumWage": 57.88,
-					"moreThanHalf": "Yes",
-					"entryLevelWage": 68786.71,
-					"minimumWage": 48337.7,
-					"wageRatio": null,
-					"payGapBasis": "Weekly",
-					"grossPayMale": 20734,
-					"grossPayFemale": 15029.39,
-					"totalWorkHoursMale": 61145.09,
-					"totalWorkHoursFemale": 89752.44,
-					"averageWorkHoursMale": 54189.18,
-					"averageWorkHoursFemale": 91856.56,
-					"averageHourlyPayMale": 94028.18,
-					"averageHourlyPayFemale": null,
-					"payGap": 92434.41,
-					"numberBargainingAgreementsFullTime": 35386.91,
-					"numberBargainingAgreementsHead": 82451.65,
-					"ratioBargainingAgreement": 19.46,
-					"totalTrainingHoursMale": null,
-					"totalTrainingHoursFemale": 88219.19,
-					"averageTrainingHoursMale": null,
-					"averageTrainingHoursFemale": 36078.85
-				},
-				"workersInTheValueChainAffectedCommunitiesConsumersAndEndUsers": {
-					"negativeEffects": null,
-					"numberConvictions": 63954.17,
-					"sumFines": 33502.56
 				}
 			}
 		},
-		"reportingPeriod": "2024"
+		"reportingPeriod": "2020"
 	}
 ]