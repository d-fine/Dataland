--- conflicted
+++ resolved
@@ -2,45 +2,14 @@
 	{
 		"companyInformation": {
 			"companyName": "All-fields-defined-for-EU-NuclearAndGas-Framework",
-<<<<<<< HEAD
-			"headquarters": "Allentown",
-			"headquartersPostalCode": "35399-1664",
-			"sector": "blockchains",
-=======
 			"headquarters": "Port Lilyanton",
 			"headquartersPostalCode": "82188",
 			"sector": "large language models",
->>>>>>> 90b21566
 			"identifiers": {
 				"Lei": [
 					"IVWC6MeUxtbqkt6srcVl"
 				],
 				"Isin": [
-<<<<<<< HEAD
-					"suTclwAP06rN"
-				],
-				"PermId": [
-					"yuemsTtP0T"
-				],
-				"Ticker": [
-					"ItUumjr"
-				],
-				"Duns": [],
-				"VatNumber": [],
-				"CompanyRegistrationNumber": []
-			},
-			"countryCode": "BT",
-			"companyContactDetails": [
-				"Rudolph_Kunze@example.com",
-				"Odessa84@example.com",
-				"Hank.Lebsack-Ziemann66@example.com"
-			],
-			"companyAlternativeNames": [
-				"Conroy - Howe"
-			],
-			"companyLegalForm": "Public Limited Company (PLC)",
-			"website": "https://defensive-horde.net/",
-=======
 					"raL5All7lAy4"
 				],
 				"PermId": [
@@ -66,7 +35,6 @@
 			],
 			"companyLegalForm": "Public Limited Company (PLC)",
 			"website": "https://unhealthy-effector.name",
->>>>>>> 90b21566
 			"isTeaserCompany": false
 		},
 		"t": {
@@ -76,35 +44,17 @@
 						"AnnualReport": {
 							"fileReference": "1902e40099c913ecf3715388cb2d9f7f84e6f02a19563db6930adb7b6cf22868",
 							"fileName": "AnnualReport",
-<<<<<<< HEAD
-							"publicationDate": "2023-03-22"
+							"publicationDate": "2023-06-18"
 						},
 						"SustainabilityReport": {
-							"fileReference": "50a36c418baffd520bb92d84664f06f9732a21f4e2e5ecee6d9136f16e7e0b63",
-							"fileName": "SustainabilityReport",
-							"publicationDate": "2024-01-05"
-=======
-							"publicationDate": "2023-06-18"
-						},
-						"SustainabilityReport": {
 							"fileReference": "2e7270a3e823927740609089091805c1cedd3cec291175a5ca08c24a8a4b1342",
 							"fileName": "SustainabilityReport",
 							"publicationDate": "2023-12-02"
->>>>>>> 90b21566
 						}
 					},
 					"nuclearEnergyRelatedActivitiesSection426": {
 						"value": "Yes",
 						"dataSource": {
-<<<<<<< HEAD
-							"page": "849-1256",
-							"fileName": "AnnualReport",
-							"fileReference": "50a36c418baffd520bb92d84664f06f9732a21f4e2e5ecee6d9136f16e7e0b63",
-							"tagName": "methodologies"
-						},
-						"comment": "transmit bluetooth program",
-						"quality": "Estimated"
-=======
 							"page": "1082-1263",
 							"fileName": "AnnualReport",
 							"fileReference": "1902e40099c913ecf3715388cb2d9f7f84e6f02a19563db6930adb7b6cf22868",
@@ -113,20 +63,10 @@
 						},
 						"comment": "synthesize multi-byte program",
 						"quality": "Audited"
->>>>>>> 90b21566
 					},
 					"nuclearEnergyRelatedActivitiesSection427": {
 						"value": "No",
 						"dataSource": {
-<<<<<<< HEAD
-							"page": "71",
-							"fileName": "AnnualReport",
-							"fileReference": "50a36c418baffd520bb92d84664f06f9732a21f4e2e5ecee6d9136f16e7e0b63",
-							"tagName": "AI"
-						},
-						"comment": "input virtual hard drive",
-						"quality": "NoDataFound"
-=======
 							"page": "383-794",
 							"fileName": "AnnualReport",
 							"fileReference": "1902e40099c913ecf3715388cb2d9f7f84e6f02a19563db6930adb7b6cf22868",
@@ -135,20 +75,10 @@
 						},
 						"comment": "hack cross-platform program",
 						"quality": "Estimated"
->>>>>>> 90b21566
 					},
 					"nuclearEnergyRelatedActivitiesSection428": {
 						"value": "Yes",
 						"dataSource": {
-<<<<<<< HEAD
-							"page": "354",
-							"fileName": "SustainabilityReport",
-							"fileReference": "50a36c418baffd520bb92d84664f06f9732a21f4e2e5ecee6d9136f16e7e0b63",
-							"tagName": "channels"
-						},
-						"comment": "connect wireless monitor",
-						"quality": "Reported"
-=======
 							"page": "990",
 							"fileName": "AnnualReport",
 							"fileReference": "1902e40099c913ecf3715388cb2d9f7f84e6f02a19563db6930adb7b6cf22868",
@@ -157,20 +87,10 @@
 						},
 						"comment": "quantify back-end sensor",
 						"quality": "Estimated"
->>>>>>> 90b21566
 					},
 					"fossilGasRelatedActivitiesSection429": {
 						"value": "No",
 						"dataSource": {
-<<<<<<< HEAD
-							"page": "400",
-							"fileName": "SustainabilityReport",
-							"fileReference": "50a36c418baffd520bb92d84664f06f9732a21f4e2e5ecee6d9136f16e7e0b63",
-							"tagName": "infrastructures"
-						},
-						"comment": "copy solid state firewall",
-						"quality": "Incomplete"
-=======
 							"page": "804",
 							"fileName": "SustainabilityReport",
 							"fileReference": "2e7270a3e823927740609089091805c1cedd3cec291175a5ca08c24a8a4b1342",
@@ -179,20 +99,10 @@
 						},
 						"comment": "override back-end interface",
 						"quality": "Estimated"
->>>>>>> 90b21566
 					},
 					"fossilGasRelatedActivitiesSection430": {
-						"value": "No",
-						"dataSource": {
-<<<<<<< HEAD
-							"page": "1031",
-							"fileName": "AnnualReport",
-							"fileReference": "50a36c418baffd520bb92d84664f06f9732a21f4e2e5ecee6d9136f16e7e0b63",
-							"tagName": "architectures"
-						},
-						"comment": "generate solid state pixel",
-						"quality": "Reported"
-=======
+						"value": "Yes",
+						"dataSource": {
 							"page": "661-1021",
 							"fileName": "SustainabilityReport",
 							"fileReference": "2e7270a3e823927740609089091805c1cedd3cec291175a5ca08c24a8a4b1342",
@@ -201,19 +111,10 @@
 						},
 						"comment": "program 1080p monitor",
 						"quality": "Estimated"
->>>>>>> 90b21566
 					},
 					"fossilGasRelatedActivitiesSection431": {
-						"value": "No",
-						"dataSource": {
-<<<<<<< HEAD
-							"page": "1070",
-							"fileName": "AnnualReport",
-							"fileReference": "50a36c418baffd520bb92d84664f06f9732a21f4e2e5ecee6d9136f16e7e0b63",
-							"tagName": "paradigms"
-						},
-						"comment": "calculate online card",
-=======
+						"value": "Yes",
+						"dataSource": {
 							"page": "141",
 							"fileName": "SustainabilityReport",
 							"fileReference": "2e7270a3e823927740609089091805c1cedd3cec291175a5ca08c24a8a4b1342",
@@ -221,7 +122,6 @@
 							"publicationDate": null
 						},
 						"comment": "input mobile driver",
->>>>>>> 90b21566
 						"quality": "Reported"
 					}
 				},
@@ -229,55 +129,6 @@
 					"nuclearAndGasTaxonomyAlignedRevenueDenominator": {
 						"value": {
 							"taxonomyAlignedShareDenominatorNAndG426": {
-<<<<<<< HEAD
-								"mitigationAndAdaptation": 8.36,
-								"mitigation": 89.49,
-								"adaptation": 89.76
-							},
-							"taxonomyAlignedShareDenominatorNAndG427": {
-								"mitigationAndAdaptation": 80.28,
-								"mitigation": 14.22,
-								"adaptation": 90.02
-							},
-							"taxonomyAlignedShareDenominatorNAndG428": {
-								"mitigationAndAdaptation": 35.74,
-								"mitigation": 69.76,
-								"adaptation": 47.23
-							},
-							"taxonomyAlignedShareDenominatorNAndG429": {
-								"mitigationAndAdaptation": 80.54,
-								"mitigation": 6.23,
-								"adaptation": 44.79
-							},
-							"taxonomyAlignedShareDenominatorNAndG430": {
-								"mitigationAndAdaptation": 58.27,
-								"mitigation": 36.31,
-								"adaptation": 42.64
-							},
-							"taxonomyAlignedShareDenominatorNAndG431": {
-								"mitigationAndAdaptation": 86.33,
-								"mitigation": 68.18,
-								"adaptation": 59.63
-							},
-							"taxonomyAlignedShareDenominatorOtherActivities": {
-								"mitigationAndAdaptation": 76.81,
-								"mitigation": 0.58,
-								"adaptation": 67.64
-							},
-							"taxonomyAlignedShareDenominator": {
-								"mitigationAndAdaptation": 6.41,
-								"mitigation": 22.62,
-								"adaptation": 30.31
-							}
-						},
-						"dataSource": {
-							"page": "987-1218",
-							"fileName": "SustainabilityReport",
-							"fileReference": "50a36c418baffd520bb92d84664f06f9732a21f4e2e5ecee6d9136f16e7e0b63",
-							"tagName": "deliverables"
-						},
-						"comment": "compress open-source bus",
-=======
 								"mitigationAndAdaptation": 80.39,
 								"mitigation": 41.08,
 								"adaptation": 96.73
@@ -326,61 +177,11 @@
 							"publicationDate": null
 						},
 						"comment": "synthesize open-source interface",
->>>>>>> 90b21566
 						"quality": "Audited"
 					},
 					"nuclearAndGasTaxonomyAlignedCapexDenominator": {
 						"value": {
 							"taxonomyAlignedShareDenominatorNAndG426": {
-<<<<<<< HEAD
-								"mitigationAndAdaptation": 53.97,
-								"mitigation": 36.19,
-								"adaptation": 30.32
-							},
-							"taxonomyAlignedShareDenominatorNAndG427": {
-								"mitigationAndAdaptation": 49.2,
-								"mitigation": 87.05,
-								"adaptation": 45.13
-							},
-							"taxonomyAlignedShareDenominatorNAndG428": {
-								"mitigationAndAdaptation": 16.31,
-								"mitigation": 85.37,
-								"adaptation": 17.52
-							},
-							"taxonomyAlignedShareDenominatorNAndG429": {
-								"mitigationAndAdaptation": 98.01,
-								"mitigation": 29.44,
-								"adaptation": 78.16
-							},
-							"taxonomyAlignedShareDenominatorNAndG430": {
-								"mitigationAndAdaptation": 44.41,
-								"mitigation": 91.32,
-								"adaptation": 36.19
-							},
-							"taxonomyAlignedShareDenominatorNAndG431": {
-								"mitigationAndAdaptation": 78.48,
-								"mitigation": 24.91,
-								"adaptation": 68.54
-							},
-							"taxonomyAlignedShareDenominatorOtherActivities": {
-								"mitigationAndAdaptation": 18.51,
-								"mitigation": 34.07,
-								"adaptation": 39.03
-							},
-							"taxonomyAlignedShareDenominator": {
-								"mitigationAndAdaptation": 61.84,
-								"mitigation": 47.57,
-								"adaptation": 61.9
-							}
-						},
-						"dataSource": {
-							"page": "458-761",
-							"fileName": "AnnualReport",
-							"fileReference": "50a36c418baffd520bb92d84664f06f9732a21f4e2e5ecee6d9136f16e7e0b63",
-							"tagName": "synergies"
-						},
-						"comment": "calculate online transmitter",
-=======
 								"mitigationAndAdaptation": 20.05,
 								"mitigation": 5.85,
 								"adaptation": 53.12
@@ -429,7 +230,6 @@
 							"publicationDate": null
 						},
 						"comment": "copy solid state firewall",
->>>>>>> 90b21566
 						"quality": "Incomplete"
 					}
 				},
@@ -437,56 +237,6 @@
 					"nuclearAndGasTaxonomyAlignedRevenueNumerator": {
 						"value": {
 							"taxonomyAlignedShareNumeratorNAndG426": {
-<<<<<<< HEAD
-								"mitigationAndAdaptation": 48.47,
-								"mitigation": 81.84,
-								"adaptation": 5.24
-							},
-							"taxonomyAlignedShareNumeratorNAndG427": {
-								"mitigationAndAdaptation": 51.24,
-								"mitigation": 8.96,
-								"adaptation": 35.17
-							},
-							"taxonomyAlignedShareNumeratorNAndG428": {
-								"mitigationAndAdaptation": 48.53,
-								"mitigation": 90.5,
-								"adaptation": 97.8
-							},
-							"taxonomyAlignedShareNumeratorNAndG429": {
-								"mitigationAndAdaptation": 25.9,
-								"mitigation": 47.12,
-								"adaptation": 79.05
-							},
-							"taxonomyAlignedShareNumeratorNAndG430": {
-								"mitigationAndAdaptation": 94.04,
-								"mitigation": 77.81,
-								"adaptation": 18.49
-							},
-							"taxonomyAlignedShareNumeratorNAndG431": {
-								"mitigationAndAdaptation": 34.92,
-								"mitigation": 23.56,
-								"adaptation": 9.15
-							},
-							"taxonomyAlignedShareNumeratorOtherActivities": {
-								"mitigationAndAdaptation": 23.9,
-								"mitigation": 72.05,
-								"adaptation": 22.03
-							},
-							"taxonomyAlignedShareNumerator": {
-								"mitigationAndAdaptation": 11.43,
-								"mitigation": 26.83,
-								"adaptation": 51.91
-							}
-						},
-						"dataSource": {
-							"page": "379-1055",
-							"fileName": "AnnualReport",
-							"fileReference": "50a36c418baffd520bb92d84664f06f9732a21f4e2e5ecee6d9136f16e7e0b63",
-							"tagName": "experiences"
-						},
-						"comment": "program mobile protocol",
-						"quality": "NoDataFound"
-=======
 								"mitigationAndAdaptation": 51.87,
 								"mitigation": 24.47,
 								"adaptation": 55.11
@@ -536,61 +286,10 @@
 						},
 						"comment": "bypass virtual sensor",
 						"quality": "Reported"
->>>>>>> 90b21566
 					},
 					"nuclearAndGasTaxonomyAlignedCapexNumerator": {
 						"value": {
 							"taxonomyAlignedShareNumeratorNAndG426": {
-<<<<<<< HEAD
-								"mitigationAndAdaptation": 78.48,
-								"mitigation": 50.1,
-								"adaptation": 65.22
-							},
-							"taxonomyAlignedShareNumeratorNAndG427": {
-								"mitigationAndAdaptation": 2.95,
-								"mitigation": 11.4,
-								"adaptation": 5.22
-							},
-							"taxonomyAlignedShareNumeratorNAndG428": {
-								"mitigationAndAdaptation": 69.18,
-								"mitigation": 42.66,
-								"adaptation": 18.64
-							},
-							"taxonomyAlignedShareNumeratorNAndG429": {
-								"mitigationAndAdaptation": 39.67,
-								"mitigation": 45.67,
-								"adaptation": 62.16
-							},
-							"taxonomyAlignedShareNumeratorNAndG430": {
-								"mitigationAndAdaptation": 18.76,
-								"mitigation": 84.09,
-								"adaptation": 40.21
-							},
-							"taxonomyAlignedShareNumeratorNAndG431": {
-								"mitigationAndAdaptation": 36.29,
-								"mitigation": 27.64,
-								"adaptation": 67.49
-							},
-							"taxonomyAlignedShareNumeratorOtherActivities": {
-								"mitigationAndAdaptation": 13.28,
-								"mitigation": 38.84,
-								"adaptation": 54.09
-							},
-							"taxonomyAlignedShareNumerator": {
-								"mitigationAndAdaptation": 95.84,
-								"mitigation": 83.69,
-								"adaptation": 61.12
-							}
-						},
-						"dataSource": {
-							"page": "1049-1127",
-							"fileName": "SustainabilityReport",
-							"fileReference": "50a36c418baffd520bb92d84664f06f9732a21f4e2e5ecee6d9136f16e7e0b63",
-							"tagName": "systems"
-						},
-						"comment": "copy wireless bus",
-						"quality": "Estimated"
-=======
 								"mitigationAndAdaptation": 47.23,
 								"mitigation": 80.54,
 								"adaptation": 6.23
@@ -640,62 +339,12 @@
 						},
 						"comment": "input haptic circuit",
 						"quality": "Audited"
->>>>>>> 90b21566
 					}
 				},
 				"taxonomyEligibleButNotAligned": {
 					"nuclearAndGasTaxonomyEligibleButNotAlignedRevenue": {
 						"value": {
 							"taxonomyEligibleButNotAlignedShareNAndG426": {
-<<<<<<< HEAD
-								"mitigationAndAdaptation": 58.8,
-								"mitigation": 28.85,
-								"adaptation": 25.07
-							},
-							"taxonomyEligibleButNotAlignedShareNAndG427": {
-								"mitigationAndAdaptation": 46.24,
-								"mitigation": 59.73,
-								"adaptation": 98.01
-							},
-							"taxonomyEligibleButNotAlignedShareNAndG428": {
-								"mitigationAndAdaptation": 27.27,
-								"mitigation": 52.31,
-								"adaptation": 51.26
-							},
-							"taxonomyEligibleButNotAlignedShareNAndG429": {
-								"mitigationAndAdaptation": 83.74,
-								"mitigation": 86.32,
-								"adaptation": 10.4
-							},
-							"taxonomyEligibleButNotAlignedShareNAndG430": {
-								"mitigationAndAdaptation": 88.47,
-								"mitigation": 87.75,
-								"adaptation": 47
-							},
-							"taxonomyEligibleButNotAlignedShareNAndG431": {
-								"mitigationAndAdaptation": 2.16,
-								"mitigation": 67.32,
-								"adaptation": 94.25
-							},
-							"taxonomyEligibleButNotAlignedShareOtherActivities": {
-								"mitigationAndAdaptation": 4.73,
-								"mitigation": 22.49,
-								"adaptation": 25.2
-							},
-							"taxonomyEligibleButNotAlignedShare": {
-								"mitigationAndAdaptation": 32.03,
-								"mitigation": 15.45,
-								"adaptation": 87.57
-							}
-						},
-						"dataSource": {
-							"page": "281-579",
-							"fileName": "SustainabilityReport",
-							"fileReference": "50a36c418baffd520bb92d84664f06f9732a21f4e2e5ecee6d9136f16e7e0b63",
-							"tagName": "web services"
-						},
-						"comment": "back up neural array",
-=======
 								"mitigationAndAdaptation": 17.52,
 								"mitigation": 98.01,
 								"adaptation": 29.44
@@ -744,62 +393,11 @@
 							"publicationDate": null
 						},
 						"comment": "generate multi-byte sensor",
->>>>>>> 90b21566
 						"quality": "NoDataFound"
 					},
 					"nuclearAndGasTaxonomyEligibleButNotAlignedCapex": {
 						"value": {
 							"taxonomyEligibleButNotAlignedShareNAndG426": {
-<<<<<<< HEAD
-								"mitigationAndAdaptation": 21.68,
-								"mitigation": 66.63,
-								"adaptation": 9.48
-							},
-							"taxonomyEligibleButNotAlignedShareNAndG427": {
-								"mitigationAndAdaptation": 98.6,
-								"mitigation": 59.09,
-								"adaptation": 59.43
-							},
-							"taxonomyEligibleButNotAlignedShareNAndG428": {
-								"mitigationAndAdaptation": 62.25,
-								"mitigation": 40.73,
-								"adaptation": 2.32
-							},
-							"taxonomyEligibleButNotAlignedShareNAndG429": {
-								"mitigationAndAdaptation": 75.3,
-								"mitigation": 72.67,
-								"adaptation": 71.96
-							},
-							"taxonomyEligibleButNotAlignedShareNAndG430": {
-								"mitigationAndAdaptation": 6.07,
-								"mitigation": 58.68,
-								"adaptation": 73.53
-							},
-							"taxonomyEligibleButNotAlignedShareNAndG431": {
-								"mitigationAndAdaptation": 89.53,
-								"mitigation": 68.41,
-								"adaptation": 33.97
-							},
-							"taxonomyEligibleButNotAlignedShareOtherActivities": {
-								"mitigationAndAdaptation": 13.3,
-								"mitigation": 33.29,
-								"adaptation": 25.6
-							},
-							"taxonomyEligibleButNotAlignedShare": {
-								"mitigationAndAdaptation": 85.35,
-								"mitigation": 86.16,
-								"adaptation": 74.18
-							}
-						},
-						"dataSource": {
-							"page": "944-1162",
-							"fileName": "SustainabilityReport",
-							"fileReference": "50a36c418baffd520bb92d84664f06f9732a21f4e2e5ecee6d9136f16e7e0b63",
-							"tagName": "platforms"
-						},
-						"comment": "index bluetooth monitor",
-						"quality": "Incomplete"
-=======
 								"mitigationAndAdaptation": 97.8,
 								"mitigation": 25.9,
 								"adaptation": 47.12
@@ -849,51 +447,11 @@
 						},
 						"comment": "back up optical firewall",
 						"quality": "NoDataFound"
->>>>>>> 90b21566
 					}
 				},
 				"taxonomyNonEligible": {
 					"nuclearAndGasTaxonomyNonEligibleRevenue": {
 						"value": {
-<<<<<<< HEAD
-							"taxonomyNonEligibleShareNAndG426": 19.65,
-							"taxonomyNonEligibleShareNAndG427": 91.94,
-							"taxonomyNonEligibleShareNAndG428": 91.76,
-							"taxonomyNonEligibleShareNAndG429": 39.91,
-							"taxonomyNonEligibleShareNAndG430": 59.01,
-							"taxonomyNonEligibleShareNAndG431": 85.74,
-							"taxonomyNonEligibleShareOtherActivities": 7.53,
-							"taxonomyNonEligibleShare": 31.85
-						},
-						"dataSource": {
-							"page": "1080",
-							"fileName": "AnnualReport",
-							"fileReference": "50a36c418baffd520bb92d84664f06f9732a21f4e2e5ecee6d9136f16e7e0b63",
-							"tagName": "experiences"
-						},
-						"comment": "generate virtual protocol",
-						"quality": "Estimated"
-					},
-					"nuclearAndGasTaxonomyNonEligibleCapex": {
-						"value": {
-							"taxonomyNonEligibleShareNAndG426": 96.55,
-							"taxonomyNonEligibleShareNAndG427": 8.46,
-							"taxonomyNonEligibleShareNAndG428": 98.52,
-							"taxonomyNonEligibleShareNAndG429": 57.77,
-							"taxonomyNonEligibleShareNAndG430": 21.08,
-							"taxonomyNonEligibleShareNAndG431": 18.31,
-							"taxonomyNonEligibleShareOtherActivities": 31.91,
-							"taxonomyNonEligibleShare": 84.01
-						},
-						"dataSource": {
-							"page": "67-473",
-							"fileName": "AnnualReport",
-							"fileReference": "50a36c418baffd520bb92d84664f06f9732a21f4e2e5ecee6d9136f16e7e0b63",
-							"tagName": "initiatives"
-						},
-						"comment": "index cross-platform interface",
-						"quality": "Reported"
-=======
 							"taxonomyNonEligibleShareNAndG426": 18.64,
 							"taxonomyNonEligibleShareNAndG427": 39.67,
 							"taxonomyNonEligibleShareNAndG428": 45.67,
@@ -933,7 +491,6 @@
 						},
 						"comment": "bypass solid state sensor",
 						"quality": "NoDataFound"
->>>>>>> 90b21566
 					}
 				}
 			}
