[
	{
		"companyInformation": {
			"companyName": "six-lksg-data-sets-in-different-years",
			"companyAlternativeNames": [
<<<<<<< HEAD
				"Freigang, Melzer und Huls"
			],
			"companyLegalForm": "Sole Trader",
			"headquarters": "Martenstadt",
			"sector": "schemas",
			"identifiers": [
				{
					"identifierType": "Duns",
					"identifierValue": "qn3h7vime"
				},
				{
					"identifierType": "Isin",
					"identifierValue": "yun20q9a8hde"
				},
				{
					"identifierType": "Lei",
					"identifierValue": "d9r0jzqm2xvil76up4kc"
				},
				{
					"identifierType": "PermId",
					"identifierValue": "lxeihfztyw"
				},
				{
					"identifierType": "Ticker",
					"identifierValue": "cq9miow"
				}
			],
			"countryCode": "MH",
			"isTeaserCompany": false,
			"website": "https://bewusst-busen.net"
=======
				"Damaske-Behrenbruch",
				"Kleiber-Galander",
				"Lukoschek Gruppe",
				"Weiler, Kumbernuss und Weniger"
			],
			"companyLegalForm": "Sole Trader",
			"headquarters": "Siljaburg",
			"sector": "synergies",
			"identifiers": [
				{
					"identifierType": "CompanyRegistrationNumber",
					"identifierValue": "a8uo5fcowcr86bz"
				},
				{
					"identifierType": "Duns",
					"identifierValue": "zzee2nzot"
				},
				{
					"identifierType": "Isin",
					"identifierValue": "y7ysn9j64d9t"
				},
				{
					"identifierType": "Lei",
					"identifierValue": "eeicnamzrwi48he3yrgi"
				},
				{
					"identifierType": "PermId",
					"identifierValue": "ahm4z37df4"
				},
				{
					"identifierType": "Ticker",
					"identifierValue": "yfe6e46"
				}
			],
			"countryCode": "LC",
			"isTeaserCompany": false,
			"website": "http://durchblickend-wärme.com"
		},
		"t": {
			"social": {
				"general": {
					"dataDate": "2022-01-01",
					"lksgInScope": "Yes",
					"vatIdentificationNumber": "CR565475106",
					"numberOfEmployees": 95977,
					"shareOfTemporaryWorkers": 29.77,
					"totalRevenue": 86676984155.56,
					"totalRevenueCurrency": "CAD",
					"listOfProductionSites": [
						{
							"name": "Howard GmbH & Co. KG",
							"isInHouseProductionOrIsContractProcessing": "InHouseProduction",
							"country": "AS",
							"streetAndHouseNumber": "Werner-Heisenberg-Str. 37",
							"listOfGoodsOrServices": [
								"Luxurious Wooden Chips",
								"Bespoke Cotton Bacon",
								"Modern Soft Shirt"
							]
						},
						{
							"isInHouseProductionOrIsContractProcessing": "InHouseProduction",
							"country": "KP",
							"city": "Felinadorf",
							"listOfGoodsOrServices": [
								"Electronic Cotton Shoes",
								"Handmade Plastic Salad",
								"Rustic Soft Computer",
								"Modern Steel Shirt"
							]
						},
						{
							"name": "Neuendorf, Schneider und Roschinsky",
							"isInHouseProductionOrIsContractProcessing": "ContractProcessing",
							"streetAndHouseNumber": "Nachtigallenweg 0",
							"listOfGoodsOrServices": [
								"Bespoke Soft Fish",
								"Gorgeous Granite Soap",
								"Unbranded Steel Gloves",
								"Generic Concrete Hat",
								"Handcrafted Cotton Soap"
							]
						},
						{
							"isInHouseProductionOrIsContractProcessing": "InHouseProduction",
							"city": "Ramonscheid",
							"listOfGoodsOrServices": [
								"Ergonomic Soft Chips",
								"Electronic Bronze Towels",
								"Small Granite Chips",
								"Small Wooden Chips"
							]
						}
					]
				},
				"grievanceMechanism": {
					"grievanceHandlingMechanism": "No",
					"grievanceHandlingMechanismUsedForReporting": "Yes",
					"legalProceedings": "Yes"
				},
				"childLabour": {
					"employeeUnder18": "Yes",
					"employeeUnder15": "Yes",
					"employeeUnder18Apprentices": "Yes",
					"employmentUnderLocalMinimumAgePrevention": "No",
					"employmentUnderLocalMinimumAgePreventionEmploymentContracts": "No",
					"employmentUnderLocalMinimumAgePreventionJobDescription": "Yes",
					"employmentUnderLocalMinimumAgePreventionIdentityDocuments": "No",
					"employmentUnderLocalMinimumAgePreventionTraining": "No",
					"employmentUnderLocalMinimumAgePreventionCheckingOfLegalMinimumAge": "No"
				},
				"forcedLabourSlaveryAndDebtBondage": {
					"forcedLabourAndSlaveryPrevention": "No",
					"forcedLabourAndSlaveryPreventionEmploymentContracts": "Yes",
					"forcedLabourAndSlaveryPreventionIdentityDocuments": "No",
					"forcedLabourAndSlaveryPreventionFreeMovement": "No",
					"forcedLabourAndSlaveryPreventionProvisionSocialRoomsAndToilets": "Yes",
					"forcedLabourAndSlaveryPreventionTraining": "Yes",
					"adequateLivingWage": "No",
					"regularWagesProcessFlow": "No"
				},
				"osh": {
					"oshPolicy": "Yes",
					"oshPolicyMachineSafety": "Yes",
					"oshPolicyDisasterBehaviouralResponse": "Yes",
					"oshPolicyAccidentsBehaviouralResponse": "Yes",
					"oshPolicyWorkplaceErgonomics": "No",
					"oshPolicyHandlingChemicalsAndOtherHazardousSubstances": "Yes",
					"oshPolicyWorkingHours": "Yes",
					"oshPolicyTrainingAddressed": "Yes",
					"oshPolicyTraining": "Yes",
					"oshManagementSystemInternationalCertification": "Yes",
					"oshManagementSystemNationalCertification": "Yes",
					"workplaceAccidentsUnder10": "No",
					"oshTraining": "Yes"
				},
				"freedomOfAssociation": {
					"freedomOfAssociation": "No",
					"discriminationForTradeUnionMembers": "No",
					"worksCouncil": "Yes"
				},
				"humanRights": {
					"diversityAndInclusionRole": "No",
					"preventionOfMistreatments": "No",
					"equalOpportunitiesOfficer": "No",
					"riskOfHarmfulPollution": "No",
					"unlawfulEvictionAndTakingOfLand": "Yes",
					"useOfPrivatePublicSecurityForces": "No",
					"useOfPrivatePublicSecurityForcesAndRiskOfViolationOfHumanRights": "No"
				},
				"evidenceCertificatesAndAttestations": {
					"sa8000Certification": "No",
					"smetaSocialAuditConcept": "No",
					"iso14000Certification": "No",
					"iso37301Certification": "No",
					"riskManagementSystemCertification": "No",
					"amforiBsciAuditReport": "No",
					"initiativeClauseSocialCertification": "Yes",
					"responsibleBusinessAssociationCertification": "No",
					"fairLabourAssociationCertification": "No",
					"fairWorkingConditionsPolicy": "Yes",
					"fairAndEthicalRecruitmentPolicy": "Yes",
					"equalOpportunitiesAndNondiscriminationPolicy": "Yes",
					"healthAndSafetyPolicy": "Yes",
					"childLabourPolicy": "Yes",
					"environmentalImpactPolicy": "No"
				}
			},
			"governance": {
				"socialAndEmployeeMatters": {
					"responsibilitiesForFairWorkingConditions": "Yes"
				},
				"environment": {
					"responsibilitiesForTheEnvironment": "Yes"
				},
				"osh": {
					"responsibilitiesForOccupationalSafety": "Yes"
				},
				"riskManagement": {},
				"codeOfConduct": {
					"codeOfConductRiskManagementTopics": "No"
				}
			},
			"environmental": {
				"waste": {
					"mercuryAndMercuryWasteHandlingPolicy": "No",
					"environmentalManagementSystem": "Yes",
					"environmentalManagementSystemInternationalCertification": "Yes",
					"environmentalManagementSystemNationalCertification": "Yes",
					"legalRestrictedWaste": "No",
					"mercuryAddedProductsHandling": "No",
					"mercuryAddedProductsHandlingRiskOfExposure": "Yes",
					"mercuryAndMercuryCompoundsProductionAndUse": "No",
					"persistentOrganicPollutantsProductionAndUse": "No",
					"persistentOrganicPollutantsProductionAndUseRiskOfExposure": "Yes",
					"persistentOrganicPollutantsProductionAndUseRiskOfDisposal": "Yes",
					"persistentOrganicPollutantsProductionAndUseTransboundaryMovements": "Yes",
					"hazardousWasteTransboundaryMovementsLocatedOECDEULiechtenstein": "Yes",
					"hazardousWasteTransboundaryMovementsOutsideOECDEULiechtenstein": "No",
					"hazardousWasteDisposalRiskOfImport": "No"
				}
			}
		},
		"reportingPeriod": "2022"
	},
	{
		"companyInformation": {
			"companyName": "one-lksg-data-set",
			"companyAlternativeNames": [
				"Goy-Kubera",
				"Rheder-Teufel"
			],
			"companyLegalForm": "AG",
			"headquarters": "Nord Ben",
			"headquartersPostalCode": "56126",
			"sector": "infomediaries",
			"identifiers": [
				{
					"identifierType": "Duns",
					"identifierValue": "u8c6x98p0"
				},
				{
					"identifierType": "Isin",
					"identifierValue": "gyxof72p34dx"
				},
				{
					"identifierType": "Ticker",
					"identifierValue": "gcx50gc"
				}
			],
			"countryCode": "CY",
			"isTeaserCompany": false,
			"website": "http://ausgelassen-tuberkulose.ch"
>>>>>>> f23b5aa7
		},
		"t": {
			"social": {
				"general": {
<<<<<<< HEAD
					"dataDate": "2022-01-01",
					"vatIdentificationNumber": "PT972359557",
					"numberOfEmployees": 153638,
					"shareOfTemporaryWorkers": 18.02,
					"totalRevenue": 48665998594.54,
					"totalRevenueCurrency": "AUD",
					"listOfProductionSites": [
						{
							"isInHouseProductionOrIsContractProcessing": "ContractProcessing",
							"country": "TL",
							"listOfGoodsOrServices": []
						},
						{
							"name": "Emert-Sischka",
							"isInHouseProductionOrIsContractProcessing": "ContractProcessing",
							"streetAndHouseNumber": "Meisenweg 34",
							"listOfGoodsOrServices": [
								"Handmade Fresh Pants",
								"Fantastic Cotton Computer",
								"Incredible Metal Sausages",
								"Licensed Steel Hat",
								"Ergonomic Bronze Salad"
=======
					"dataDate": "2024-03-23",
					"lksgInScope": "Yes",
					"vatIdentificationNumber": "RE155999737",
					"numberOfEmployees": 149858,
					"shareOfTemporaryWorkers": 22.67,
					"totalRevenue": 34541754753.78,
					"totalRevenueCurrency": "CHF",
					"listOfProductionSites": [
						{
							"isInHouseProductionOrIsContractProcessing": "ContractProcessing",
							"country": "MG",
							"streetAndHouseNumber": "Franz-Marc-Str. 79a",
							"postalCode": "27593",
							"listOfGoodsOrServices": [
								"Oriental Plastic Hat",
								"Generic Cotton Hat",
								"Incredible Soft Salad"
							]
						},
						{
							"isInHouseProductionOrIsContractProcessing": "ContractProcessing",
							"city": "West Julienneburg",
							"postalCode": "07150",
							"listOfGoodsOrServices": [
								"Modern Wooden Sausages",
								"Licensed Metal Sausages",
								"Recycled Wooden Chips",
								"Practical Steel Hat",
								"Licensed Cotton Pizza"
>>>>>>> f23b5aa7
							]
						}
					]
				},
				"grievanceMechanism": {
					"grievanceHandlingMechanism": "Yes",
<<<<<<< HEAD
					"legalProceedings": "Yes"
				},
				"childLabour": {
					"employeeUnder18": "No",
					"employeeUnder15": "Yes",
					"employmentUnderLocalMinimumAgePrevention": "Yes",
					"employmentUnderLocalMinimumAgePreventionIdentityDocuments": "Yes",
					"employmentUnderLocalMinimumAgePreventionTraining": "No",
					"employmentUnderLocalMinimumAgePreventionCheckingOfLegalMinimumAge": "Yes"
				},
				"forcedLabourSlaveryAndDebtBondage": {
					"forcedLabourAndSlaveryPrevention": "Yes",
					"forcedLabourAndSlaveryPreventionEmploymentContracts": "Yes",
					"forcedLabourAndSlaveryPreventionIdentityDocuments": "Yes",
					"forcedLabourAndSlaveryPreventionProvisionSocialRoomsAndToilets": "No",
					"documentedWorkingHoursAndWages": "Yes",
					"regularWagesProcessFlow": "No",
					"fixedHourlyWages": "No"
				},
				"osh": {
					"oshPolicy": "No",
=======
					"legalProceedings": "No"
				},
				"childLabour": {
					"employeeUnder15": "No",
					"employeeUnder18Apprentices": "No",
					"employmentUnderLocalMinimumAgePrevention": "Yes",
					"employmentUnderLocalMinimumAgePreventionEmploymentContracts": "No",
					"employmentUnderLocalMinimumAgePreventionIdentityDocuments": "No",
					"employmentUnderLocalMinimumAgePreventionCheckingOfLegalMinimumAge": "No"
				},
				"forcedLabourSlaveryAndDebtBondage": {
					"forcedLabourAndSlaveryPrevention": "Yes",
					"forcedLabourAndSlaveryPreventionIdentityDocuments": "Yes",
					"forcedLabourAndSlaveryPreventionFreeMovement": "Yes",
					"forcedLabourAndSlaveryPreventionTraining": "Yes",
					"documentedWorkingHoursAndWages": "No",
					"regularWagesProcessFlow": "No",
					"fixedHourlyWages": "Yes"
				},
				"osh": {
					"oshPolicy": "Yes",
>>>>>>> f23b5aa7
					"oshPolicyMachineSafety": "Yes",
					"oshPolicyDisasterBehaviouralResponse": "Yes",
					"oshPolicyAccidentsBehaviouralResponse": "Yes",
<<<<<<< HEAD
					"oshPolicyWorkplaceErgonomics": "Yes",
					"oshPolicyHandlingChemicalsAndOtherHazardousSubstances": "No",
					"oshPolicyTrainingAddressed": "No",
					"oshPolicyTraining": "No",
					"oshManagementSystemInternationalCertification": "Yes",
					"oshManagementSystemNationalCertification": "Yes",
					"workplaceAccidentsUnder10": "No",
					"oshTraining": "No"
				},
				"freedomOfAssociation": {
					"discriminationForTradeUnionMembers": "Yes",
					"freedomOfAssociationTraining": "Yes"
				},
				"humanRights": {
					"equalOpportunitiesOfficer": "No",
=======
					"oshPolicyWorkplaceErgonomics": "No",
					"oshPolicyHandlingChemicalsAndOtherHazardousSubstances": "Yes",
					"oshPolicyTrainingAddressed": "Yes",
					"oshPolicyTraining": "Yes",
					"oshManagementSystem": "No",
					"oshManagementSystemInternationalCertification": "Yes",
					"oshTraining": "Yes"
				},
				"freedomOfAssociation": {
					"freedomOfAssociation": "No",
					"discriminationForTradeUnionMembers": "No",
					"freedomOfAssociationTraining": "No",
					"worksCouncil": "Yes"
				},
				"humanRights": {
					"diversityAndInclusionRole": "Yes",
					"preventionOfMistreatments": "Yes",
					"riskOfHarmfulPollution": "No",
>>>>>>> f23b5aa7
					"unlawfulEvictionAndTakingOfLand": "Yes",
					"useOfPrivatePublicSecurityForces": "No",
					"useOfPrivatePublicSecurityForcesAndRiskOfViolationOfHumanRights": "Yes"
				},
				"evidenceCertificatesAndAttestations": {
					"iso26000": "Yes",
<<<<<<< HEAD
					"sa8000Certification": "No",
					"betterWorkProgramCertificate": "Yes",
					"iso45001Certification": "No",
					"emasCertification": "Yes",
					"iso37001Certification": "Yes",
					"riskManagementSystemCertification": "No",
					"initiativeClauseSocialCertification": "No",
					"responsibleBusinessAssociationCertification": "No",
					"fairLabourAssociationCertification": "Yes",
					"fairWorkingConditionsPolicy": "No",
					"fairAndEthicalRecruitmentPolicy": "Yes",
					"equalOpportunitiesAndNondiscriminationPolicy": "No",
					"healthAndSafetyPolicy": "No",
					"childLabourPolicy": "No",
=======
					"sa8000Certification": "Yes",
					"smetaSocialAuditConcept": "Yes",
					"betterWorkProgramCertificate": "No",
					"iso14000Certification": "No",
					"emasCertification": "Yes",
					"iso37001Certification": "Yes",
					"iso37301Certification": "Yes",
					"initiativeClauseSocialCertification": "No",
					"fairAndEthicalRecruitmentPolicy": "Yes",
					"healthAndSafetyPolicy": "No",
					"forcedLabourPolicy": "Yes",
>>>>>>> f23b5aa7
					"environmentalImpactPolicy": "No",
					"supplierCodeOfConduct": "No"
				}
			},
			"governance": {
<<<<<<< HEAD
				"socialAndEmployeeMatters": {
					"responsibilitiesForFairWorkingConditions": "No"
				},
				"environment": {
					"responsibilitiesForTheEnvironment": "No"
				},
				"osh": {},
=======
				"socialAndEmployeeMatters": {},
				"environment": {},
				"osh": {
					"responsibilitiesForOccupationalSafety": "No"
				},
>>>>>>> f23b5aa7
				"riskManagement": {
					"riskManagementSystem": "No"
				},
				"codeOfConduct": {
					"codeOfConduct": "Yes",
<<<<<<< HEAD
					"codeOfConductRiskManagementTopics": "No"
=======
					"codeOfConductTraining": "No"
>>>>>>> f23b5aa7
				}
			},
			"environmental": {
				"waste": {
					"chemicalHandling": "No",
					"environmentalManagementSystem": "No",
<<<<<<< HEAD
					"environmentalManagementSystemNationalCertification": "No",
=======
					"environmentalManagementSystemInternationalCertification": "No",
					"environmentalManagementSystemNationalCertification": "Yes",
>>>>>>> f23b5aa7
					"legalRestrictedWasteProcesses": "Yes",
					"mercuryAddedProductsHandling": "Yes",
					"mercuryAddedProductsHandlingRiskOfDisposal": "No",
<<<<<<< HEAD
					"mercuryAndMercuryCompoundsProductionAndUse": "Yes",
					"persistentOrganicPollutantsProductionAndUse": "No",
					"persistentOrganicPollutantsProductionAndUseRiskOfExposure": "No",
					"persistentOrganicPollutantsProductionAndUseRiskForImportingState": "No",
					"hazardousWasteTransboundaryMovementsOutsideOECDEULiechtenstein": "Yes",
					"hazardousWasteDisposal": "Yes",
=======
					"mercuryAndMercuryCompoundsProductionAndUseRiskOfExposure": "No",
					"persistentOrganicPollutantsProductionAndUseRiskOfExposure": "Yes",
					"persistentOrganicPollutantsProductionAndUseRiskOfDisposal": "No",
					"persistentOrganicPollutantsProductionAndUseTransboundaryMovements": "No",
					"hazardousWasteTransboundaryMovementsOutsideOECDEULiechtenstein": "No",
					"hazardousWasteDisposal": "No",
>>>>>>> f23b5aa7
					"hazardousWasteDisposalRiskOfImport": "Yes"
				}
			}
		},
		"reportingPeriod": "2024"
	},
	{
		"companyInformation": {
			"companyName": "vat-2023-1",
			"companyAlternativeNames": [
<<<<<<< HEAD
				"Jakobs-Hentel",
				"Lenfers, Herberger und Terlecki"
			],
			"companyLegalForm": "Partnership without Limited Liability",
			"headquarters": "Jamrozydorf",
			"headquartersPostalCode": "74162",
			"sector": "convergence",
			"identifiers": [
				{
					"identifierType": "Isin",
					"identifierValue": "zxuap0r2xr98"
				}
			],
			"countryCode": "BY",
			"isTeaserCompany": false
=======
				"Sussmann UG"
			],
			"headquarters": "West Ferdinand",
			"headquartersPostalCode": "34026",
			"sector": "action-items",
			"identifiers": [
				{
					"identifierType": "Lei",
					"identifierValue": "t08jl0jcchoi1qc0rctk"
				},
				{
					"identifierType": "Ticker",
					"identifierValue": "tcf6fdr"
				}
			],
			"countryCode": "TZ",
			"isTeaserCompany": false,
			"website": "http://begehrt-niere.de"
>>>>>>> f23b5aa7
		},
		"t": {
			"social": {
				"general": {
<<<<<<< HEAD
					"dataDate": "2023-08-07",
					"lksgInScope": "Yes",
					"vatIdentificationNumber": "QA125505756",
					"numberOfEmployees": 75556,
					"shareOfTemporaryWorkers": 23.1,
					"totalRevenue": 91488360983.03,
					"totalRevenueCurrency": "CAD",
					"listOfProductionSites": [
						{
							"name": "Balkow, Aryee und Rädler",
							"isInHouseProductionOrIsContractProcessing": "InHouseProduction",
							"listOfGoodsOrServices": [
								"Ergonomic Bronze Car"
							]
						},
						{
							"isInHouseProductionOrIsContractProcessing": "InHouseProduction",
							"listOfGoodsOrServices": []
=======
					"dataDate": "2023-04-18",
					"lksgInScope": "Yes",
					"vatIdentificationNumber": "2023-1",
					"numberOfEmployees": 48853,
					"shareOfTemporaryWorkers": 18.52,
					"totalRevenue": 51284690750.42,
					"totalRevenueCurrency": "EUR",
					"listOfProductionSites": [
						{
							"isInHouseProductionOrIsContractProcessing": "InHouseProduction",
							"streetAndHouseNumber": "Peter-Neuenheuser-Str. 29a",
							"postalCode": "21565",
							"listOfGoodsOrServices": [
								"Gorgeous Steel Chips"
							]
>>>>>>> f23b5aa7
						}
					]
				},
				"grievanceMechanism": {
<<<<<<< HEAD
					"grievanceHandlingMechanism": "No",
					"grievanceHandlingMechanismUsedForReporting": "No"
				},
				"childLabour": {
					"employeeUnder18": "Yes",
					"employeeUnder18Apprentices": "No",
					"employmentUnderLocalMinimumAgePrevention": "No",
					"employmentUnderLocalMinimumAgePreventionJobDescription": "Yes",
					"employmentUnderLocalMinimumAgePreventionTraining": "Yes"
				},
				"forcedLabourSlaveryAndDebtBondage": {
					"forcedLabourAndSlaveryPrevention": "Yes",
					"forcedLabourAndSlaveryPreventionEmploymentContracts": "Yes",
					"forcedLabourAndSlaveryPreventionIdentityDocuments": "Yes",
					"forcedLabourAndSlaveryPreventionFreeMovement": "No",
					"forcedLabourAndSlaveryPreventionProvisionSocialRoomsAndToilets": "No",
					"forcedLabourAndSlaveryPreventionTraining": "No",
					"documentedWorkingHoursAndWages": "No",
					"adequateLivingWage": "Yes"
				},
				"osh": {
					"oshMonitoring": "No",
					"oshPolicyPersonalProtectiveEquipment": "Yes",
					"oshPolicyMachineSafety": "Yes",
					"oshPolicyDisasterBehaviouralResponse": "No",
					"oshPolicyWorkingHours": "Yes",
					"oshPolicyTrainingAddressed": "Yes",
					"oshPolicyTraining": "Yes",
					"oshManagementSystem": "No",
					"workplaceAccidentsUnder10": "No"
				},
				"freedomOfAssociation": {
					"freedomOfAssociation": "Yes",
					"discriminationForTradeUnionMembers": "No",
=======
					"grievanceHandlingMechanism": "No"
				},
				"childLabour": {
					"employeeUnder18": "Yes",
					"employeeUnder15": "No",
					"employeeUnder18Apprentices": "Yes",
					"employmentUnderLocalMinimumAgePrevention": "No",
					"employmentUnderLocalMinimumAgePreventionEmploymentContracts": "Yes",
					"employmentUnderLocalMinimumAgePreventionIdentityDocuments": "No",
					"employmentUnderLocalMinimumAgePreventionTraining": "Yes",
					"employmentUnderLocalMinimumAgePreventionCheckingOfLegalMinimumAge": "No"
				},
				"forcedLabourSlaveryAndDebtBondage": {
					"forcedLabourAndSlaveryPreventionEmploymentContracts": "No",
					"forcedLabourAndSlaveryPreventionIdentityDocuments": "Yes",
					"forcedLabourAndSlaveryPreventionFreeMovement": "Yes",
					"forcedLabourAndSlaveryPreventionProvisionSocialRoomsAndToilets": "Yes",
					"forcedLabourAndSlaveryPreventionTraining": "Yes",
					"documentedWorkingHoursAndWages": "No",
					"adequateLivingWage": "No",
					"fixedHourlyWages": "Yes"
				},
				"osh": {
					"oshPolicy": "No",
					"oshPolicyPersonalProtectiveEquipment": "Yes",
					"oshPolicyMachineSafety": "No",
					"oshPolicyDisasterBehaviouralResponse": "Yes",
					"oshPolicyWorkingHours": "No",
					"oshPolicyTrainingAddressed": "No",
					"oshPolicyTraining": "No",
					"oshManagementSystem": "Yes",
					"oshManagementSystemInternationalCertification": "Yes",
					"workplaceAccidentsUnder10": "No",
					"oshTraining": "Yes"
				},
				"freedomOfAssociation": {
					"freedomOfAssociation": "No",
>>>>>>> f23b5aa7
					"freedomOfOperationForTradeUnion": "No",
					"freedomOfAssociationTraining": "No",
					"worksCouncil": "No"
				},
				"humanRights": {
<<<<<<< HEAD
					"diversityAndInclusionRole": "No",
					"preventionOfMistreatments": "Yes",
					"equalOpportunitiesOfficer": "Yes",
					"riskOfHarmfulPollution": "Yes",
					"useOfPrivatePublicSecurityForces": "No",
					"useOfPrivatePublicSecurityForcesAndRiskOfViolationOfHumanRights": "No"
				},
				"evidenceCertificatesAndAttestations": {
					"sa8000Certification": "Yes",
					"betterWorkProgramCertificate": "No",
					"iso45001Certification": "Yes",
					"iso14000Certification": "Yes",
					"iso37001Certification": "Yes",
					"amforiBsciAuditReport": "Yes",
					"fairWorkingConditionsPolicy": "No",
					"fairAndEthicalRecruitmentPolicy": "No",
					"equalOpportunitiesAndNondiscriminationPolicy": "Yes",
					"healthAndSafetyPolicy": "Yes",
					"complaintsAndGrievancesPolicy": "Yes",
					"supplierCodeOfConduct": "No"
=======
					"diversityAndInclusionRole": "Yes",
					"preventionOfMistreatments": "Yes",
					"unlawfulEvictionAndTakingOfLand": "Yes",
					"useOfPrivatePublicSecurityForces": "Yes"
				},
				"evidenceCertificatesAndAttestations": {
					"sa8000Certification": "No",
					"iso45001Certification": "Yes",
					"iso14000Certification": "No",
					"emasCertification": "No",
					"iso37001Certification": "No",
					"iso37301Certification": "Yes",
					"riskManagementSystemCertification": "Yes",
					"amforiBsciAuditReport": "No",
					"initiativeClauseSocialCertification": "Yes",
					"responsibleBusinessAssociationCertification": "No",
					"fairLabourAssociationCertification": "Yes",
					"fairWorkingConditionsPolicy": "Yes",
					"equalOpportunitiesAndNondiscriminationPolicy": "Yes",
					"complaintsAndGrievancesPolicy": "No",
					"forcedLabourPolicy": "No",
					"environmentalImpactPolicy": "Yes"
>>>>>>> f23b5aa7
				}
			},
			"governance": {
				"socialAndEmployeeMatters": {
					"responsibilitiesForFairWorkingConditions": "No"
				},
				"environment": {
					"responsibilitiesForTheEnvironment": "No"
				},
<<<<<<< HEAD
=======
				"environment": {
					"responsibilitiesForTheEnvironment": "Yes"
				},
>>>>>>> f23b5aa7
				"osh": {
					"responsibilitiesForOccupationalSafety": "No"
				},
				"riskManagement": {
					"riskManagementSystem": "Yes"
				},
				"codeOfConduct": {
<<<<<<< HEAD
					"codeOfConduct": "Yes"
=======
					"codeOfConduct": "No",
					"codeOfConductRiskManagementTopics": "No",
					"codeOfConductTraining": "Yes"
>>>>>>> f23b5aa7
				}
			},
			"environmental": {
				"waste": {
<<<<<<< HEAD
					"mercuryAndMercuryWasteHandling": "Yes",
					"mercuryAndMercuryWasteHandlingPolicy": "No",
					"chemicalHandling": "Yes",
					"environmentalManagementSystem": "No",
					"environmentalManagementSystemInternationalCertification": "Yes",
					"environmentalManagementSystemNationalCertification": "No",
					"legalRestrictedWaste": "No",
					"mercuryAddedProductsHandling": "Yes",
					"mercuryAddedProductsHandlingRiskOfExposure": "No",
					"mercuryAddedProductsHandlingRiskOfDisposal": "Yes",
					"mercuryAndMercuryCompoundsProductionAndUse": "Yes",
					"mercuryAndMercuryCompoundsProductionAndUseRiskOfExposure": "Yes",
					"persistentOrganicPollutantsProductionAndUse": "No",
					"persistentOrganicPollutantsProductionAndUseRiskOfExposure": "No",
					"persistentOrganicPollutantsProductionAndUseRiskOfDisposal": "Yes",
					"persistentOrganicPollutantsProductionAndUseTransboundaryMovements": "Yes",
					"persistentOrganicPollutantsProductionAndUseRiskForImportingState": "No",
					"hazardousWasteTransboundaryMovementsLocatedOECDEULiechtenstein": "Yes",
					"hazardousWasteTransboundaryMovementsOutsideOECDEULiechtenstein": "No",
					"hazardousAndOtherWasteImport": "No"
=======
					"mercuryAndMercuryWasteHandling": "No",
					"mercuryAndMercuryWasteHandlingPolicy": "No",
					"chemicalHandling": "No",
					"environmentalManagementSystem": "No",
					"environmentalManagementSystemInternationalCertification": "Yes",
					"environmentalManagementSystemNationalCertification": "Yes",
					"legalRestrictedWasteProcesses": "Yes",
					"mercuryAddedProductsHandlingRiskOfExposure": "No",
					"mercuryAndMercuryCompoundsProductionAndUseRiskOfExposure": "Yes",
					"persistentOrganicPollutantsProductionAndUseRiskForImportingState": "No",
					"hazardousWasteTransboundaryMovementsLocatedOECDEULiechtenstein": "Yes",
					"hazardousWasteTransboundaryMovementsOutsideOECDEULiechtenstein": "Yes"
>>>>>>> f23b5aa7
				}
			}
		},
		"reportingPeriod": "2023"
	},
	{
		"companyInformation": {
<<<<<<< HEAD
			"companyName": "vat-2023-1",
			"companyAlternativeNames": [],
			"companyLegalForm": "Partnership without Limited Liability",
			"headquarters": "Howarddorf",
			"headquartersPostalCode": "24274",
			"sector": "partnerships",
			"identifiers": [
				{
					"identifierType": "CompanyRegistrationNumber",
					"identifierValue": "jfn1qleuqxbv1cs"
				},
				{
					"identifierType": "Duns",
					"identifierValue": "y70qe1s55"
				},
				{
					"identifierType": "Isin",
					"identifierValue": "vlle0k00gfeh"
				},
				{
					"identifierType": "Lei",
					"identifierValue": "dmig8mo99xf1ztjxxc2o"
				},
				{
					"identifierType": "PermId",
					"identifierValue": "lxxrwme4h2"
				},
				{
					"identifierType": "Ticker",
					"identifierValue": "hhdn1vb"
				}
			],
			"countryCode": "SC",
			"isTeaserCompany": false,
			"website": "https://stark-kilometer.info"
=======
			"companyName": "vat-2023-2",
			"companyAlternativeNames": [
				"Eich, Lehmann und Eich",
				"Göbel, Schwandke und Winter",
				"Lindenmayer-Jamrozy",
				"Savoia-Schaefer"
			],
			"companyLegalForm": "AG",
			"headquarters": "Ost Leyla",
			"sector": "niches",
			"identifiers": [
				{
					"identifierType": "Lei",
					"identifierValue": "n24tybxzne9jx3a0kwws"
				},
				{
					"identifierType": "PermId",
					"identifierValue": "fxcza6rrjy"
				}
			],
			"countryCode": "AQ",
			"isTeaserCompany": false,
			"website": "https://eloquent-tornado.ch"
>>>>>>> f23b5aa7
		},
		"t": {
			"social": {
				"general": {
<<<<<<< HEAD
					"dataDate": "2023-04-18",
					"vatIdentificationNumber": "2023-1",
					"numberOfEmployees": 56242,
					"shareOfTemporaryWorkers": 17.36,
					"totalRevenue": 28228778598.77,
					"totalRevenueCurrency": "USD",
					"listOfProductionSites": []
				},
				"grievanceMechanism": {
					"grievanceHandlingMechanismUsedForReporting": "Yes",
					"legalProceedings": "No"
				},
				"childLabour": {
					"employeeUnder18": "No",
					"employmentUnderLocalMinimumAgePreventionEmploymentContracts": "Yes",
					"employmentUnderLocalMinimumAgePreventionJobDescription": "No",
					"employmentUnderLocalMinimumAgePreventionIdentityDocuments": "Yes",
					"employmentUnderLocalMinimumAgePreventionTraining": "No",
					"employmentUnderLocalMinimumAgePreventionCheckingOfLegalMinimumAge": "No"
				},
				"forcedLabourSlaveryAndDebtBondage": {
					"forcedLabourAndSlaveryPrevention": "No",
					"forcedLabourAndSlaveryPreventionIdentityDocuments": "No",
					"forcedLabourAndSlaveryPreventionTraining": "Yes",
					"documentedWorkingHoursAndWages": "No",
					"adequateLivingWage": "No",
=======
					"dataDate": "2023-06-22",
					"lksgInScope": "Yes",
					"vatIdentificationNumber": "2023-2",
					"numberOfEmployees": 172723,
					"shareOfTemporaryWorkers": 23.2,
					"totalRevenue": 35597433326.32,
					"totalRevenueCurrency": "USD",
					"listOfProductionSites": [
						{
							"isInHouseProductionOrIsContractProcessing": "ContractProcessing",
							"listOfGoodsOrServices": [
								"Intelligent Steel Computer",
								"Licensed Granite Ball",
								"Licensed Concrete Gloves",
								"Licensed Plastic Hat"
							]
						},
						{
							"isInHouseProductionOrIsContractProcessing": "InHouseProduction",
							"country": "VA",
							"streetAndHouseNumber": "Am Vogelkreuz 0",
							"listOfGoodsOrServices": [
								"Practical Cotton Chips",
								"Handmade Rubber Chair",
								"Oriental Wooden Gloves",
								"Oriental Soft Soap"
							]
						},
						{
							"name": "Streit-Gilde",
							"isInHouseProductionOrIsContractProcessing": "ContractProcessing",
							"country": "ML",
							"city": "Emmidorf",
							"streetAndHouseNumber": "Marie-Schlei-Str. 43a",
							"listOfGoodsOrServices": [
								"Incredible Steel Pizza",
								"Intelligent Plastic Car",
								"Licensed Granite Keyboard",
								"Ergonomic Fresh Chair",
								"Recycled Steel Computer"
							]
						}
					]
				},
				"grievanceMechanism": {
					"grievanceHandlingMechanism": "No",
					"legalProceedings": "No"
				},
				"childLabour": {
					"employeeUnder18Apprentices": "No",
					"employmentUnderLocalMinimumAgePrevention": "Yes",
					"employmentUnderLocalMinimumAgePreventionIdentityDocuments": "Yes",
					"employmentUnderLocalMinimumAgePreventionTraining": "Yes",
					"employmentUnderLocalMinimumAgePreventionCheckingOfLegalMinimumAge": "No"
				},
				"forcedLabourSlaveryAndDebtBondage": {
					"forcedLabourAndSlaveryPrevention": "Yes",
					"forcedLabourAndSlaveryPreventionIdentityDocuments": "Yes",
					"forcedLabourAndSlaveryPreventionFreeMovement": "No",
					"forcedLabourAndSlaveryPreventionProvisionSocialRoomsAndToilets": "Yes",
					"documentedWorkingHoursAndWages": "Yes",
					"adequateLivingWage": "Yes",
>>>>>>> f23b5aa7
					"regularWagesProcessFlow": "Yes",
					"fixedHourlyWages": "Yes"
				},
				"osh": {
<<<<<<< HEAD
					"oshMonitoring": "Yes",
					"oshPolicy": "No",
					"oshPolicyPersonalProtectiveEquipment": "No",
					"oshPolicyMachineSafety": "Yes",
					"oshPolicyDisasterBehaviouralResponse": "No",
					"oshPolicyWorkplaceErgonomics": "Yes",
					"oshPolicyHandlingChemicalsAndOtherHazardousSubstances": "No",
					"oshPolicyWorkingHours": "Yes",
=======
					"oshMonitoring": "No",
					"oshPolicyDisasterBehaviouralResponse": "Yes",
					"oshPolicyWorkplaceErgonomics": "Yes",
					"oshPolicyHandlingChemicalsAndOtherHazardousSubstances": "Yes",
					"oshPolicyWorkingHours": "Yes",
					"oshPolicyTrainingAddressed": "No",
					"oshManagementSystem": "Yes",
					"oshManagementSystemInternationalCertification": "Yes",
>>>>>>> f23b5aa7
					"oshManagementSystemNationalCertification": "No",
					"workplaceAccidentsUnder10": "Yes",
					"oshTraining": "No"
				},
				"freedomOfAssociation": {
<<<<<<< HEAD
					"freedomOfAssociation": "Yes",
					"discriminationForTradeUnionMembers": "Yes",
					"freedomOfOperationForTradeUnion": "Yes",
					"freedomOfAssociationTraining": "Yes",
=======
					"freedomOfOperationForTradeUnion": "Yes",
>>>>>>> f23b5aa7
					"worksCouncil": "Yes"
				},
				"humanRights": {
					"equalOpportunitiesOfficer": "No",
<<<<<<< HEAD
=======
					"riskOfHarmfulPollution": "Yes",
>>>>>>> f23b5aa7
					"unlawfulEvictionAndTakingOfLand": "No",
					"useOfPrivatePublicSecurityForcesAndRiskOfViolationOfHumanRights": "No"
				},
				"evidenceCertificatesAndAttestations": {
<<<<<<< HEAD
					"iso26000": "Yes",
					"smetaSocialAuditConcept": "Yes",
					"iso45001Certification": "Yes",
					"iso14000Certification": "Yes",
					"iso37301Certification": "Yes",
					"amforiBsciAuditReport": "No",
					"initiativeClauseSocialCertification": "No",
					"fairLabourAssociationCertification": "No",
					"fairWorkingConditionsPolicy": "Yes",
					"fairAndEthicalRecruitmentPolicy": "Yes",
					"equalOpportunitiesAndNondiscriminationPolicy": "Yes",
					"complaintsAndGrievancesPolicy": "Yes",
					"environmentalImpactPolicy": "No",
					"supplierCodeOfConduct": "No"
				}
			},
			"governance": {
				"socialAndEmployeeMatters": {},
				"environment": {
					"responsibilitiesForTheEnvironment": "No"
				},
				"osh": {
					"responsibilitiesForOccupationalSafety": "Yes"
				},
				"riskManagement": {
					"riskManagementSystem": "No"
				},
				"codeOfConduct": {
					"codeOfConduct": "No",
					"codeOfConductRiskManagementTopics": "No",
					"codeOfConductTraining": "No"
				}
			},
			"environmental": {
				"waste": {
					"mercuryAndMercuryWasteHandling": "Yes",
					"chemicalHandling": "Yes",
					"environmentalManagementSystemInternationalCertification": "No",
					"environmentalManagementSystemNationalCertification": "Yes",
					"legalRestrictedWasteProcesses": "Yes",
					"mercuryAddedProductsHandlingRiskOfExposure": "Yes",
					"mercuryAndMercuryCompoundsProductionAndUse": "No",
					"mercuryAndMercuryCompoundsProductionAndUseRiskOfExposure": "Yes",
					"persistentOrganicPollutantsProductionAndUseRiskOfExposure": "Yes",
					"persistentOrganicPollutantsProductionAndUseTransboundaryMovements": "No",
					"persistentOrganicPollutantsProductionAndUseRiskForImportingState": "No",
					"hazardousWasteTransboundaryMovementsOutsideOECDEULiechtenstein": "No",
					"hazardousWasteDisposal": "No"
				}
			}
		},
		"reportingPeriod": "2023"
	},
	{
		"companyInformation": {
			"companyName": "vat-2023-2",
			"companyAlternativeNames": [
				"Aryee, Giehl und Vokuhl",
				"Mintzlaff-Zimanyi",
				"Reusse, Jürgens und Knippel",
				"Schönherr GmbH"
			],
			"companyLegalForm": "Public Limited Company (PLC)",
			"headquarters": "Süd Marcus",
			"headquartersPostalCode": "69632",
			"sector": "infrastructures",
			"identifiers": [
				{
					"identifierType": "CompanyRegistrationNumber",
					"identifierValue": "tllrgampyhslfqv"
				},
				{
					"identifierType": "Lei",
					"identifierValue": "6u7kb9wqht3cvz3kbd23"
				}
			],
			"countryCode": "BD",
			"isTeaserCompany": false,
			"website": "https://beschwingt-bett.org"
		},
		"t": {
			"social": {
				"general": {
					"dataDate": "2023-06-22",
					"lksgInScope": "No",
					"vatIdentificationNumber": "2023-2",
					"numberOfEmployees": 95590,
					"shareOfTemporaryWorkers": 1.26,
					"totalRevenue": 85591502376.26,
					"totalRevenueCurrency": "CAD",
					"listOfProductionSites": [
						{
							"name": "Horna, Huhn und Walton",
							"isInHouseProductionOrIsContractProcessing": "ContractProcessing",
							"country": "PH",
							"postalCode": "04828",
							"listOfGoodsOrServices": []
						},
						{
							"name": "Herold-Mächtig",
							"isInHouseProductionOrIsContractProcessing": "InHouseProduction",
							"country": "FJ",
							"city": "Ost Lennox",
							"streetAndHouseNumber": "Im Staderfeld 6",
							"listOfGoodsOrServices": [
								"Small Fresh Fish",
								"Unbranded Cotton Hat",
								"Recycled Plastic Tuna",
								"Tasty Wooden Bacon"
							]
						},
						{
							"isInHouseProductionOrIsContractProcessing": "ContractProcessing",
							"country": "VC",
							"postalCode": "94337",
							"listOfGoodsOrServices": [
								"Incredible Metal Soap",
								"Modern Concrete Chips",
								"Unbranded Steel Table"
							]
						},
						{
							"isInHouseProductionOrIsContractProcessing": "InHouseProduction",
							"country": "TV",
							"city": "Tomdorf",
							"listOfGoodsOrServices": [
								"Practical Rubber Bacon",
								"Tasty Granite Bacon",
								"Elegant Plastic Cheese",
								"Handcrafted Frozen Table",
								"Handcrafted Concrete Tuna"
							]
						}
					]
				},
				"grievanceMechanism": {
					"grievanceHandlingMechanism": "Yes",
					"grievanceHandlingMechanismUsedForReporting": "Yes",
					"legalProceedings": "Yes"
				},
				"childLabour": {
					"employeeUnder18": "No",
					"employeeUnder15": "Yes",
					"employeeUnder18Apprentices": "No",
					"employmentUnderLocalMinimumAgePrevention": "No",
					"employmentUnderLocalMinimumAgePreventionEmploymentContracts": "Yes",
					"employmentUnderLocalMinimumAgePreventionJobDescription": "No",
					"employmentUnderLocalMinimumAgePreventionIdentityDocuments": "No"
				},
				"forcedLabourSlaveryAndDebtBondage": {
					"forcedLabourAndSlaveryPrevention": "No",
					"forcedLabourAndSlaveryPreventionEmploymentContracts": "Yes",
					"forcedLabourAndSlaveryPreventionIdentityDocuments": "Yes",
					"forcedLabourAndSlaveryPreventionProvisionSocialRoomsAndToilets": "Yes",
					"adequateLivingWage": "Yes",
					"regularWagesProcessFlow": "Yes",
					"fixedHourlyWages": "Yes"
				},
				"osh": {
					"oshPolicy": "No",
					"oshPolicyPersonalProtectiveEquipment": "Yes",
					"oshPolicyMachineSafety": "Yes",
					"oshPolicyDisasterBehaviouralResponse": "No",
					"oshPolicyAccidentsBehaviouralResponse": "No",
					"oshPolicyHandlingChemicalsAndOtherHazardousSubstances": "Yes",
					"oshPolicyWorkingHours": "Yes",
					"oshManagementSystem": "No",
					"oshManagementSystemInternationalCertification": "Yes",
					"oshManagementSystemNationalCertification": "Yes",
					"workplaceAccidentsUnder10": "Yes",
					"oshTraining": "No"
				},
				"freedomOfAssociation": {
					"freedomOfAssociation": "Yes",
					"discriminationForTradeUnionMembers": "Yes",
					"freedomOfOperationForTradeUnion": "Yes",
					"freedomOfAssociationTraining": "No"
				},
				"humanRights": {
					"diversityAndInclusionRole": "Yes",
					"riskOfHarmfulPollution": "No",
					"unlawfulEvictionAndTakingOfLand": "Yes"
				},
				"evidenceCertificatesAndAttestations": {
					"iso26000": "Yes",
					"sa8000Certification": "Yes",
					"smetaSocialAuditConcept": "Yes",
					"betterWorkProgramCertificate": "Yes",
					"iso45001Certification": "Yes",
					"emasCertification": "No",
					"iso37301Certification": "No",
					"riskManagementSystemCertification": "No",
					"amforiBsciAuditReport": "No",
					"initiativeClauseSocialCertification": "Yes",
					"fairLabourAssociationCertification": "No",
					"fairWorkingConditionsPolicy": "No",
					"fairAndEthicalRecruitmentPolicy": "No",
					"equalOpportunitiesAndNondiscriminationPolicy": "No",
					"healthAndSafetyPolicy": "No",
					"complaintsAndGrievancesPolicy": "Yes",
					"forcedLabourPolicy": "Yes",
					"childLabourPolicy": "No",
					"environmentalImpactPolicy": "Yes",
					"supplierCodeOfConduct": "Yes"
				}
			},
			"governance": {
				"socialAndEmployeeMatters": {
					"responsibilitiesForFairWorkingConditions": "No"
=======
					"iso26000": "No",
					"sa8000Certification": "No",
					"betterWorkProgramCertificate": "No",
					"emasCertification": "Yes",
					"iso37001Certification": "Yes",
					"iso37301Certification": "No",
					"riskManagementSystemCertification": "No",
					"initiativeClauseSocialCertification": "Yes",
					"responsibleBusinessAssociationCertification": "No",
					"fairWorkingConditionsPolicy": "Yes",
					"equalOpportunitiesAndNondiscriminationPolicy": "No",
					"healthAndSafetyPolicy": "No",
					"complaintsAndGrievancesPolicy": "Yes",
					"childLabourPolicy": "No"
				}
			},
			"governance": {
				"socialAndEmployeeMatters": {},
				"environment": {
					"responsibilitiesForTheEnvironment": "Yes"
				},
				"osh": {
					"responsibilitiesForOccupationalSafety": "No"
				},
				"riskManagement": {
					"riskManagementSystem": "No"
>>>>>>> f23b5aa7
				},
				"environment": {},
				"osh": {},
				"riskManagement": {},
				"codeOfConduct": {
<<<<<<< HEAD
					"codeOfConduct": "No",
					"codeOfConductTraining": "Yes"
=======
					"codeOfConduct": "Yes",
					"codeOfConductRiskManagementTopics": "Yes",
					"codeOfConductTraining": "No"
>>>>>>> f23b5aa7
				}
			},
			"environmental": {
				"waste": {
					"mercuryAndMercuryWasteHandling": "No",
<<<<<<< HEAD
					"mercuryAndMercuryWasteHandlingPolicy": "Yes",
					"chemicalHandling": "No",
					"environmentalManagementSystem": "Yes",
					"environmentalManagementSystemNationalCertification": "No",
					"legalRestrictedWaste": "No",
					"mercuryAddedProductsHandling": "No",
					"mercuryAddedProductsHandlingRiskOfExposure": "Yes",
					"mercuryAddedProductsHandlingRiskOfDisposal": "Yes",
					"mercuryAndMercuryCompoundsProductionAndUse": "Yes",
					"mercuryAndMercuryCompoundsProductionAndUseRiskOfExposure": "No",
					"persistentOrganicPollutantsProductionAndUse": "No",
					"persistentOrganicPollutantsProductionAndUseRiskOfDisposal": "No",
					"hazardousWasteTransboundaryMovementsLocatedOECDEULiechtenstein": "Yes",
					"hazardousWasteTransboundaryMovementsOutsideOECDEULiechtenstein": "No",
					"hazardousWasteDisposal": "Yes",
					"hazardousAndOtherWasteImport": "Yes"
=======
					"mercuryAndMercuryWasteHandlingPolicy": "No",
					"environmentalManagementSystemInternationalCertification": "No",
					"legalRestrictedWaste": "No",
					"legalRestrictedWasteProcesses": "No",
					"mercuryAddedProductsHandling": "No",
					"mercuryAddedProductsHandlingRiskOfExposure": "No",
					"mercuryAddedProductsHandlingRiskOfDisposal": "Yes",
					"mercuryAndMercuryCompoundsProductionAndUse": "No",
					"persistentOrganicPollutantsProductionAndUseRiskOfExposure": "No",
					"persistentOrganicPollutantsProductionAndUseRiskOfDisposal": "No",
					"persistentOrganicPollutantsProductionAndUseTransboundaryMovements": "Yes",
					"persistentOrganicPollutantsProductionAndUseRiskForImportingState": "Yes",
					"hazardousWasteTransboundaryMovementsLocatedOECDEULiechtenstein": "No",
					"hazardousWasteTransboundaryMovementsOutsideOECDEULiechtenstein": "No",
					"hazardousWasteDisposal": "No",
					"hazardousWasteDisposalRiskOfImport": "Yes",
					"hazardousAndOtherWasteImport": "No"
>>>>>>> f23b5aa7
				}
			}
		},
		"reportingPeriod": "2023"
	},
	{
		"companyInformation": {
			"companyName": "vat-2022",
			"companyAlternativeNames": [
<<<<<<< HEAD
				"Dertmann Gruppe",
				"Hasler, Tepper und Gerson",
				"Roba, Marl und Gaba"
			],
			"headquarters": "Liliadorf",
			"headquartersPostalCode": "84458",
			"sector": "e-business",
			"identifiers": [
				{
					"identifierType": "Lei",
					"identifierValue": "81et0a0h738v0sbmwf2v"
				},
				{
					"identifierType": "Ticker",
					"identifierValue": "x1jlw8x"
				}
			],
			"countryCode": "TF",
			"isTeaserCompany": false,
			"website": "https://kraftvoll-atheismus.net"
=======
				"Gerdel, Storp und Weiss",
				"Gollnow, Klinger und Bornscheuer",
				"Lepthin-Dittmann",
				"Rath-Polizzi"
			],
			"companyLegalForm": "GmbH",
			"headquarters": "Caspariland",
			"sector": "technologies",
			"identifiers": [
				{
					"identifierType": "CompanyRegistrationNumber",
					"identifierValue": "qzmngrtcsy25wdj"
				},
				{
					"identifierType": "Lei",
					"identifierValue": "w4ih7lqaneazcu50srzq"
				},
				{
					"identifierType": "PermId",
					"identifierValue": "h0mhmxnh2e"
				},
				{
					"identifierType": "Ticker",
					"identifierValue": "20s0b6c"
				}
			],
			"countryCode": "MO",
			"isTeaserCompany": false,
			"website": "http://weltoffen-finger.de"
>>>>>>> f23b5aa7
		},
		"t": {
			"social": {
				"general": {
					"dataDate": "2022-07-30",
<<<<<<< HEAD
					"vatIdentificationNumber": "2022",
					"numberOfEmployees": 175921,
					"shareOfTemporaryWorkers": 15.45,
					"totalRevenue": 16013668887.8,
					"totalRevenueCurrency": "AUD",
					"listOfProductionSites": [
						{
							"name": "Kuhlee KG",
							"isInHouseProductionOrIsContractProcessing": "InHouseProduction",
							"country": "TC",
							"listOfGoodsOrServices": [
								"Bespoke Metal Pants",
								"Refined Steel Sausages"
							]
						},
						{
							"isInHouseProductionOrIsContractProcessing": "InHouseProduction",
							"postalCode": "07236",
							"listOfGoodsOrServices": [
								"Recycled Frozen Chair",
								"Electronic Metal Ball",
								"Handcrafted Rubber Tuna",
								"Handcrafted Cotton Keyboard"
=======
					"lksgInScope": "No",
					"vatIdentificationNumber": "2022",
					"numberOfEmployees": 139240,
					"shareOfTemporaryWorkers": 15.44,
					"totalRevenue": 48956764465.02,
					"totalRevenueCurrency": "AUD",
					"listOfProductionSites": [
						{
							"name": "Bode GmbH",
							"isInHouseProductionOrIsContractProcessing": "ContractProcessing",
							"country": "PG",
							"postalCode": "39070",
							"listOfGoodsOrServices": [
								"Handcrafted Rubber Soap",
								"Small Metal Gloves",
								"Elegant Plastic Chair",
								"Practical Concrete Chair"
>>>>>>> f23b5aa7
							]
						},
						{
							"name": "Köhrbrück UG",
							"isInHouseProductionOrIsContractProcessing": "InHouseProduction",
<<<<<<< HEAD
							"streetAndHouseNumber": "Heinrich-Böll-Str. 0",
							"listOfGoodsOrServices": [
								"Modern Granite Chicken"
							]
						},
						{
							"isInHouseProductionOrIsContractProcessing": "ContractProcessing",
							"streetAndHouseNumber": "Im Kirberg 04a",
							"postalCode": "50524",
							"listOfGoodsOrServices": [
								"Licensed Granite Shirt"
=======
							"listOfGoodsOrServices": [
								"Luxurious Granite Towels",
								"Incredible Soft Car",
								"Bespoke Steel Chips",
								"Refined Steel Hat"
>>>>>>> f23b5aa7
							]
						},
						{
							"isInHouseProductionOrIsContractProcessing": "InHouseProduction",
<<<<<<< HEAD
							"city": "Ost Ardaland",
							"streetAndHouseNumber": "Fürstenbergstr. 18c",
							"postalCode": "71970",
							"listOfGoodsOrServices": [
								"Generic Steel Cheese"
=======
							"postalCode": "51270",
							"listOfGoodsOrServices": [
								"Handmade Concrete Sausages"
>>>>>>> f23b5aa7
							]
						}
					]
				},
				"grievanceMechanism": {
<<<<<<< HEAD
					"grievanceHandlingMechanismUsedForReporting": "Yes",
					"legalProceedings": "No"
=======
					"grievanceHandlingMechanism": "Yes",
					"grievanceHandlingMechanismUsedForReporting": "Yes",
					"legalProceedings": "Yes"
>>>>>>> f23b5aa7
				},
				"childLabour": {
					"employeeUnder18": "Yes",
					"employeeUnder15": "Yes",
<<<<<<< HEAD
					"employeeUnder18Apprentices": "Yes",
					"employmentUnderLocalMinimumAgePreventionEmploymentContracts": "Yes",
					"employmentUnderLocalMinimumAgePreventionJobDescription": "Yes",
					"employmentUnderLocalMinimumAgePreventionIdentityDocuments": "No",
					"employmentUnderLocalMinimumAgePreventionTraining": "Yes"
				},
				"forcedLabourSlaveryAndDebtBondage": {
					"forcedLabourAndSlaveryPrevention": "Yes",
					"forcedLabourAndSlaveryPreventionFreeMovement": "Yes",
					"forcedLabourAndSlaveryPreventionTraining": "No",
					"documentedWorkingHoursAndWages": "Yes",
					"adequateLivingWage": "Yes",
					"regularWagesProcessFlow": "No"
				},
				"osh": {
					"oshMonitoring": "No",
					"oshPolicy": "Yes",
					"oshPolicyDisasterBehaviouralResponse": "No",
					"oshPolicyHandlingChemicalsAndOtherHazardousSubstances": "No",
					"oshPolicyWorkingHours": "Yes",
					"oshPolicyTraining": "No",
					"oshManagementSystemNationalCertification": "No",
					"workplaceAccidentsUnder10": "Yes",
					"oshTraining": "No"
				},
				"freedomOfAssociation": {
					"freedomOfAssociation": "Yes",
					"freedomOfAssociationTraining": "Yes",
					"worksCouncil": "Yes"
				},
				"humanRights": {
					"diversityAndInclusionRole": "No",
					"preventionOfMistreatments": "No",
					"equalOpportunitiesOfficer": "No",
					"riskOfHarmfulPollution": "Yes",
					"unlawfulEvictionAndTakingOfLand": "Yes",
					"useOfPrivatePublicSecurityForces": "No",
					"useOfPrivatePublicSecurityForcesAndRiskOfViolationOfHumanRights": "Yes"
				},
				"evidenceCertificatesAndAttestations": {
					"iso26000": "No",
					"betterWorkProgramCertificate": "No",
					"iso45001Certification": "Yes",
					"iso14000Certification": "No",
					"riskManagementSystemCertification": "No",
					"initiativeClauseSocialCertification": "No",
					"responsibleBusinessAssociationCertification": "No",
					"fairAndEthicalRecruitmentPolicy": "No",
					"equalOpportunitiesAndNondiscriminationPolicy": "Yes",
					"healthAndSafetyPolicy": "No",
					"complaintsAndGrievancesPolicy": "Yes",
					"childLabourPolicy": "No",
					"environmentalImpactPolicy": "Yes",
=======
					"employeeUnder18Apprentices": "No",
					"employmentUnderLocalMinimumAgePrevention": "No",
					"employmentUnderLocalMinimumAgePreventionJobDescription": "No",
					"employmentUnderLocalMinimumAgePreventionIdentityDocuments": "No",
					"employmentUnderLocalMinimumAgePreventionTraining": "No",
					"employmentUnderLocalMinimumAgePreventionCheckingOfLegalMinimumAge": "No"
				},
				"forcedLabourSlaveryAndDebtBondage": {
					"forcedLabourAndSlaveryPrevention": "Yes",
					"forcedLabourAndSlaveryPreventionEmploymentContracts": "No",
					"forcedLabourAndSlaveryPreventionIdentityDocuments": "Yes",
					"forcedLabourAndSlaveryPreventionFreeMovement": "Yes",
					"forcedLabourAndSlaveryPreventionProvisionSocialRoomsAndToilets": "Yes",
					"forcedLabourAndSlaveryPreventionTraining": "Yes",
					"regularWagesProcessFlow": "Yes",
					"fixedHourlyWages": "Yes"
				},
				"osh": {
					"oshMonitoring": "Yes",
					"oshPolicy": "No",
					"oshPolicyPersonalProtectiveEquipment": "Yes",
					"oshPolicyMachineSafety": "No",
					"oshPolicyAccidentsBehaviouralResponse": "No",
					"oshPolicyFireProtection": "No",
					"oshPolicyTrainingAddressed": "Yes",
					"oshPolicyTraining": "Yes",
					"oshManagementSystemNationalCertification": "No",
					"workplaceAccidentsUnder10": "No",
					"oshTraining": "No"
				},
				"freedomOfAssociation": {
					"freedomOfAssociation": "No",
					"freedomOfOperationForTradeUnion": "No",
					"worksCouncil": "Yes"
				},
				"humanRights": {
					"preventionOfMistreatments": "Yes",
					"equalOpportunitiesOfficer": "No",
					"unlawfulEvictionAndTakingOfLand": "No",
					"useOfPrivatePublicSecurityForces": "No"
				},
				"evidenceCertificatesAndAttestations": {
					"iso26000": "Yes",
					"smetaSocialAuditConcept": "No",
					"betterWorkProgramCertificate": "No",
					"iso14000Certification": "Yes",
					"emasCertification": "No",
					"riskManagementSystemCertification": "Yes",
					"initiativeClauseSocialCertification": "Yes",
					"responsibleBusinessAssociationCertification": "No",
					"fairAndEthicalRecruitmentPolicy": "No",
					"complaintsAndGrievancesPolicy": "No",
					"forcedLabourPolicy": "Yes",
					"childLabourPolicy": "Yes",
					"environmentalImpactPolicy": "No",
>>>>>>> f23b5aa7
					"supplierCodeOfConduct": "No"
				}
			},
			"governance": {
				"socialAndEmployeeMatters": {
					"responsibilitiesForFairWorkingConditions": "Yes"
				},
				"environment": {
					"responsibilitiesForTheEnvironment": "No"
				},
				"osh": {
					"responsibilitiesForOccupationalSafety": "No"
				},
				"riskManagement": {
					"riskManagementSystem": "Yes"
				},
<<<<<<< HEAD
				"codeOfConduct": {}
			},
			"environmental": {
				"waste": {
					"chemicalHandling": "Yes",
					"environmentalManagementSystem": "No",
					"environmentalManagementSystemNationalCertification": "Yes",
					"legalRestrictedWaste": "No",
					"mercuryAddedProductsHandling": "Yes",
					"mercuryAddedProductsHandlingRiskOfDisposal": "Yes",
					"mercuryAndMercuryCompoundsProductionAndUseRiskOfExposure": "Yes",
					"persistentOrganicPollutantsProductionAndUse": "No",
					"persistentOrganicPollutantsProductionAndUseRiskOfExposure": "Yes",
					"persistentOrganicPollutantsProductionAndUseRiskForImportingState": "No",
					"hazardousWasteTransboundaryMovementsLocatedOECDEULiechtenstein": "No",
					"hazardousWasteTransboundaryMovementsOutsideOECDEULiechtenstein": "Yes",
					"hazardousWasteDisposal": "Yes",
					"hazardousWasteDisposalRiskOfImport": "Yes",
					"hazardousAndOtherWasteImport": "No"
=======
				"codeOfConduct": {
					"codeOfConduct": "Yes",
					"codeOfConductRiskManagementTopics": "No",
					"codeOfConductTraining": "No"
				}
			},
			"environmental": {
				"waste": {
					"mercuryAndMercuryWasteHandling": "Yes",
					"environmentalManagementSystem": "No",
					"environmentalManagementSystemInternationalCertification": "Yes",
					"environmentalManagementSystemNationalCertification": "No",
					"legalRestrictedWaste": "Yes",
					"legalRestrictedWasteProcesses": "Yes",
					"mercuryAddedProductsHandling": "No",
					"mercuryAndMercuryCompoundsProductionAndUseRiskOfExposure": "Yes",
					"persistentOrganicPollutantsProductionAndUse": "Yes",
					"persistentOrganicPollutantsProductionAndUseRiskOfExposure": "Yes",
					"persistentOrganicPollutantsProductionAndUseRiskOfDisposal": "No",
					"persistentOrganicPollutantsProductionAndUseRiskForImportingState": "No",
					"hazardousWasteTransboundaryMovementsLocatedOECDEULiechtenstein": "No",
					"hazardousWasteDisposal": "Yes",
					"hazardousWasteDisposalRiskOfImport": "Yes"
>>>>>>> f23b5aa7
				}
			}
		},
		"reportingPeriod": "2022"
	},
	{
		"companyInformation": {
			"companyName": "lksg-all-fields",
<<<<<<< HEAD
			"companyAlternativeNames": [
				"Bienias-Engel",
				"Kozakiewicz AG",
				"Marten AG",
				"Rosenauer-Huber"
			],
			"companyLegalForm": "GmbH & Co. KG",
			"headquarters": "Arvidburg",
			"sector": "initiatives",
			"identifiers": [
				{
					"identifierType": "CompanyRegistrationNumber",
					"identifierValue": "brdlz35bzxaup99"
				},
				{
					"identifierType": "Duns",
					"identifierValue": "da7l19m7p"
				},
				{
					"identifierType": "Isin",
					"identifierValue": "x0hooawh45ou"
				},
				{
					"identifierType": "Lei",
					"identifierValue": "emg2qakl4x5b796ocn7d"
				},
				{
					"identifierType": "PermId",
					"identifierValue": "977qpg486h"
				}
			],
			"countryCode": "LS",
			"isTeaserCompany": false,
			"website": "https://selbstbewusst-periodensystem.de"
=======
			"companyAlternativeNames": [],
			"companyLegalForm": "Private Limited Company (Ltd)",
			"headquarters": "Glattingstadt",
			"headquartersPostalCode": "99582",
			"sector": "technologies",
			"identifiers": [
				{
					"identifierType": "Duns",
					"identifierValue": "a3m04c2qs"
				}
			],
			"countryCode": "MK",
			"isTeaserCompany": false,
			"website": "http://sprachlos-geist.ch"
>>>>>>> f23b5aa7
		},
		"t": {
			"social": {
				"general": {
<<<<<<< HEAD
					"dataDate": "2022-07-31",
					"lksgInScope": "No",
					"vatIdentificationNumber": "VA493341454",
					"numberOfEmployees": 149698,
					"shareOfTemporaryWorkers": 0.25,
					"totalRevenue": 73592742362,
					"totalRevenueCurrency": "EUR",
					"listOfProductionSites": [
						{
							"name": "Jeorga-Wierig",
							"isInHouseProductionOrIsContractProcessing": "ContractProcessing",
							"country": "BF",
							"city": "Neu Niklasland",
							"streetAndHouseNumber": "Gut Reuschenberg 55c",
							"postalCode": "18355",
							"listOfGoodsOrServices": [
								"Oriental Plastic Salad",
								"Oriental Steel Chips",
								"Gorgeous Frozen Chair"
							]
						},
						{
							"name": "Donie GmbH & Co. KG",
							"isInHouseProductionOrIsContractProcessing": "InHouseProduction",
							"country": "AU",
							"city": "Scherbarthscheid",
							"streetAndHouseNumber": "Bebelstr. 80",
							"postalCode": "97443",
							"listOfGoodsOrServices": [
								"Gorgeous Wooden Gloves"
							]
=======
					"dataDate": "2022-12-13",
					"lksgInScope": "Yes",
					"vatIdentificationNumber": "TF830772719",
					"numberOfEmployees": 143371,
					"shareOfTemporaryWorkers": 29.43,
					"totalRevenue": 5045353083,
					"totalRevenueCurrency": "EUR",
					"listOfProductionSites": [
						{
							"name": "Pollmächer UG",
							"isInHouseProductionOrIsContractProcessing": "ContractProcessing",
							"country": "FJ",
							"city": "Krausdorf",
							"streetAndHouseNumber": "Herzogstr. 78c",
							"postalCode": "25669",
							"listOfGoodsOrServices": []
						},
						{
							"name": "Willwacher OHG",
							"isInHouseProductionOrIsContractProcessing": "InHouseProduction",
							"country": "KE",
							"city": "Alt Matsstadt",
							"streetAndHouseNumber": "Am Klösterchen 06a",
							"postalCode": "44260",
							"listOfGoodsOrServices": []
>>>>>>> f23b5aa7
						}
					]
				},
				"grievanceMechanism": {
<<<<<<< HEAD
					"grievanceHandlingMechanism": "Yes",
					"grievanceHandlingMechanismUsedForReporting": "Yes",
					"legalProceedings": "Yes"
=======
					"grievanceHandlingMechanism": "No",
					"grievanceHandlingMechanismUsedForReporting": "Yes",
					"legalProceedings": "No"
>>>>>>> f23b5aa7
				},
				"childLabour": {
					"employeeUnder18": "No",
					"employeeUnder15": "Yes",
					"employeeUnder18Apprentices": "Yes",
					"employmentUnderLocalMinimumAgePrevention": "Yes",
<<<<<<< HEAD
					"employmentUnderLocalMinimumAgePreventionEmploymentContracts": "No",
					"employmentUnderLocalMinimumAgePreventionJobDescription": "Yes",
					"employmentUnderLocalMinimumAgePreventionIdentityDocuments": "Yes",
=======
					"employmentUnderLocalMinimumAgePreventionEmploymentContracts": "Yes",
					"employmentUnderLocalMinimumAgePreventionJobDescription": "No",
					"employmentUnderLocalMinimumAgePreventionIdentityDocuments": "No",
>>>>>>> f23b5aa7
					"employmentUnderLocalMinimumAgePreventionTraining": "Yes",
					"employmentUnderLocalMinimumAgePreventionCheckingOfLegalMinimumAge": "No"
				},
				"forcedLabourSlaveryAndDebtBondage": {
					"forcedLabourAndSlaveryPrevention": "No",
<<<<<<< HEAD
					"forcedLabourAndSlaveryPreventionEmploymentContracts": "No",
					"forcedLabourAndSlaveryPreventionIdentityDocuments": "Yes",
					"forcedLabourAndSlaveryPreventionFreeMovement": "No",
					"forcedLabourAndSlaveryPreventionProvisionSocialRoomsAndToilets": "Yes",
					"forcedLabourAndSlaveryPreventionTraining": "Yes",
					"documentedWorkingHoursAndWages": "No",
					"adequateLivingWage": "No",
					"regularWagesProcessFlow": "Yes",
					"fixedHourlyWages": "No"
=======
					"forcedLabourAndSlaveryPreventionEmploymentContracts": "Yes",
					"forcedLabourAndSlaveryPreventionIdentityDocuments": "No",
					"forcedLabourAndSlaveryPreventionFreeMovement": "No",
					"forcedLabourAndSlaveryPreventionProvisionSocialRoomsAndToilets": "No",
					"forcedLabourAndSlaveryPreventionTraining": "No",
					"documentedWorkingHoursAndWages": "No",
					"adequateLivingWage": "No",
					"regularWagesProcessFlow": "No",
					"fixedHourlyWages": "Yes"
>>>>>>> f23b5aa7
				},
				"osh": {
					"oshMonitoring": "No",
					"oshPolicy": "Yes",
					"oshPolicyPersonalProtectiveEquipment": "No",
<<<<<<< HEAD
					"oshPolicyMachineSafety": "No",
					"oshPolicyDisasterBehaviouralResponse": "No",
					"oshPolicyAccidentsBehaviouralResponse": "No",
					"oshPolicyWorkplaceErgonomics": "Yes",
					"oshPolicyHandlingChemicalsAndOtherHazardousSubstances": "No",
=======
					"oshPolicyMachineSafety": "Yes",
					"oshPolicyDisasterBehaviouralResponse": "Yes",
					"oshPolicyAccidentsBehaviouralResponse": "Yes",
					"oshPolicyWorkplaceErgonomics": "Yes",
					"oshPolicyHandlingChemicalsAndOtherHazardousSubstances": "Yes",
>>>>>>> f23b5aa7
					"oshPolicyFireProtection": "Yes",
					"oshPolicyWorkingHours": "Yes",
					"oshPolicyTrainingAddressed": "No",
					"oshPolicyTraining": "Yes",
					"oshManagementSystem": "Yes",
					"oshManagementSystemInternationalCertification": "No",
<<<<<<< HEAD
					"oshManagementSystemNationalCertification": "Yes",
					"workplaceAccidentsUnder10": "No",
=======
					"oshManagementSystemNationalCertification": "No",
					"workplaceAccidentsUnder10": "Yes",
>>>>>>> f23b5aa7
					"oshTraining": "No"
				},
				"freedomOfAssociation": {
					"freedomOfAssociation": "Yes",
					"discriminationForTradeUnionMembers": "Yes",
					"freedomOfOperationForTradeUnion": "No",
					"freedomOfAssociationTraining": "Yes",
					"worksCouncil": "No"
				},
				"humanRights": {
					"diversityAndInclusionRole": "Yes",
					"preventionOfMistreatments": "Yes",
<<<<<<< HEAD
					"equalOpportunitiesOfficer": "No",
=======
					"equalOpportunitiesOfficer": "Yes",
>>>>>>> f23b5aa7
					"riskOfHarmfulPollution": "No",
					"unlawfulEvictionAndTakingOfLand": "No",
					"useOfPrivatePublicSecurityForces": "Yes",
					"useOfPrivatePublicSecurityForcesAndRiskOfViolationOfHumanRights": "No"
				},
				"evidenceCertificatesAndAttestations": {
					"iso26000": "No",
					"sa8000Certification": "Yes",
<<<<<<< HEAD
					"smetaSocialAuditConcept": "Yes",
					"betterWorkProgramCertificate": "No",
=======
					"smetaSocialAuditConcept": "No",
					"betterWorkProgramCertificate": "Yes",
>>>>>>> f23b5aa7
					"iso45001Certification": "No",
					"iso14000Certification": "No",
					"emasCertification": "Yes",
					"iso37001Certification": "Yes",
					"iso37301Certification": "No",
					"riskManagementSystemCertification": "Yes",
<<<<<<< HEAD
					"amforiBsciAuditReport": "No",
					"initiativeClauseSocialCertification": "No",
					"responsibleBusinessAssociationCertification": "No",
					"fairLabourAssociationCertification": "No",
					"fairWorkingConditionsPolicy": "Yes",
					"fairAndEthicalRecruitmentPolicy": "Yes",
					"equalOpportunitiesAndNondiscriminationPolicy": "No",
=======
					"amforiBsciAuditReport": "Yes",
					"initiativeClauseSocialCertification": "Yes",
					"responsibleBusinessAssociationCertification": "No",
					"fairLabourAssociationCertification": "No",
					"fairWorkingConditionsPolicy": "No",
					"fairAndEthicalRecruitmentPolicy": "No",
					"equalOpportunitiesAndNondiscriminationPolicy": "Yes",
>>>>>>> f23b5aa7
					"healthAndSafetyPolicy": "No",
					"complaintsAndGrievancesPolicy": "Yes",
					"forcedLabourPolicy": "No",
					"childLabourPolicy": "Yes",
					"environmentalImpactPolicy": "Yes",
					"supplierCodeOfConduct": "Yes"
				}
			},
			"governance": {
				"socialAndEmployeeMatters": {
					"responsibilitiesForFairWorkingConditions": "No"
				},
				"environment": {
					"responsibilitiesForTheEnvironment": "Yes"
				},
				"osh": {
					"responsibilitiesForOccupationalSafety": "No"
				},
				"riskManagement": {
					"riskManagementSystem": "No"
				},
				"codeOfConduct": {
					"codeOfConduct": "Yes",
					"codeOfConductRiskManagementTopics": "Yes",
					"codeOfConductTraining": "No"
				}
			},
			"environmental": {
				"waste": {
					"mercuryAndMercuryWasteHandling": "No",
<<<<<<< HEAD
					"mercuryAndMercuryWasteHandlingPolicy": "Yes",
=======
					"mercuryAndMercuryWasteHandlingPolicy": "No",
>>>>>>> f23b5aa7
					"chemicalHandling": "No",
					"environmentalManagementSystem": "No",
					"environmentalManagementSystemInternationalCertification": "Yes",
					"environmentalManagementSystemNationalCertification": "Yes",
					"legalRestrictedWaste": "No",
					"legalRestrictedWasteProcesses": "Yes",
<<<<<<< HEAD
					"mercuryAddedProductsHandling": "Yes",
					"mercuryAddedProductsHandlingRiskOfExposure": "No",
					"mercuryAddedProductsHandlingRiskOfDisposal": "Yes",
					"mercuryAndMercuryCompoundsProductionAndUse": "No",
					"mercuryAndMercuryCompoundsProductionAndUseRiskOfExposure": "No",
=======
					"mercuryAddedProductsHandling": "No",
					"mercuryAddedProductsHandlingRiskOfExposure": "No",
					"mercuryAddedProductsHandlingRiskOfDisposal": "No",
					"mercuryAndMercuryCompoundsProductionAndUse": "Yes",
					"mercuryAndMercuryCompoundsProductionAndUseRiskOfExposure": "Yes",
>>>>>>> f23b5aa7
					"persistentOrganicPollutantsProductionAndUse": "Yes",
					"persistentOrganicPollutantsProductionAndUseRiskOfExposure": "Yes",
					"persistentOrganicPollutantsProductionAndUseRiskOfDisposal": "Yes",
					"persistentOrganicPollutantsProductionAndUseTransboundaryMovements": "Yes",
<<<<<<< HEAD
					"persistentOrganicPollutantsProductionAndUseRiskForImportingState": "Yes",
					"hazardousWasteTransboundaryMovementsLocatedOECDEULiechtenstein": "No",
					"hazardousWasteTransboundaryMovementsOutsideOECDEULiechtenstein": "Yes",
					"hazardousWasteDisposal": "Yes",
					"hazardousWasteDisposalRiskOfImport": "No",
					"hazardousAndOtherWasteImport": "No"
=======
					"persistentOrganicPollutantsProductionAndUseRiskForImportingState": "No",
					"hazardousWasteTransboundaryMovementsLocatedOECDEULiechtenstein": "Yes",
					"hazardousWasteTransboundaryMovementsOutsideOECDEULiechtenstein": "No",
					"hazardousWasteDisposal": "No",
					"hazardousWasteDisposalRiskOfImport": "Yes",
					"hazardousAndOtherWasteImport": "Yes"
>>>>>>> f23b5aa7
				}
			}
		},
		"reportingPeriod": "2022"
	}
]<|MERGE_RESOLUTION|>--- conflicted
+++ resolved
@@ -3,38 +3,6 @@
 		"companyInformation": {
 			"companyName": "six-lksg-data-sets-in-different-years",
 			"companyAlternativeNames": [
-<<<<<<< HEAD
-				"Freigang, Melzer und Huls"
-			],
-			"companyLegalForm": "Sole Trader",
-			"headquarters": "Martenstadt",
-			"sector": "schemas",
-			"identifiers": [
-				{
-					"identifierType": "Duns",
-					"identifierValue": "qn3h7vime"
-				},
-				{
-					"identifierType": "Isin",
-					"identifierValue": "yun20q9a8hde"
-				},
-				{
-					"identifierType": "Lei",
-					"identifierValue": "d9r0jzqm2xvil76up4kc"
-				},
-				{
-					"identifierType": "PermId",
-					"identifierValue": "lxeihfztyw"
-				},
-				{
-					"identifierType": "Ticker",
-					"identifierValue": "cq9miow"
-				}
-			],
-			"countryCode": "MH",
-			"isTeaserCompany": false,
-			"website": "https://bewusst-busen.net"
-=======
 				"Damaske-Behrenbruch",
 				"Kleiber-Galander",
 				"Lukoschek Gruppe",
@@ -268,35 +236,10 @@
 			"countryCode": "CY",
 			"isTeaserCompany": false,
 			"website": "http://ausgelassen-tuberkulose.ch"
->>>>>>> f23b5aa7
 		},
 		"t": {
 			"social": {
 				"general": {
-<<<<<<< HEAD
-					"dataDate": "2022-01-01",
-					"vatIdentificationNumber": "PT972359557",
-					"numberOfEmployees": 153638,
-					"shareOfTemporaryWorkers": 18.02,
-					"totalRevenue": 48665998594.54,
-					"totalRevenueCurrency": "AUD",
-					"listOfProductionSites": [
-						{
-							"isInHouseProductionOrIsContractProcessing": "ContractProcessing",
-							"country": "TL",
-							"listOfGoodsOrServices": []
-						},
-						{
-							"name": "Emert-Sischka",
-							"isInHouseProductionOrIsContractProcessing": "ContractProcessing",
-							"streetAndHouseNumber": "Meisenweg 34",
-							"listOfGoodsOrServices": [
-								"Handmade Fresh Pants",
-								"Fantastic Cotton Computer",
-								"Incredible Metal Sausages",
-								"Licensed Steel Hat",
-								"Ergonomic Bronze Salad"
-=======
 					"dataDate": "2024-03-23",
 					"lksgInScope": "Yes",
 					"vatIdentificationNumber": "RE155999737",
@@ -326,36 +269,12 @@
 								"Recycled Wooden Chips",
 								"Practical Steel Hat",
 								"Licensed Cotton Pizza"
->>>>>>> f23b5aa7
 							]
 						}
 					]
 				},
 				"grievanceMechanism": {
 					"grievanceHandlingMechanism": "Yes",
-<<<<<<< HEAD
-					"legalProceedings": "Yes"
-				},
-				"childLabour": {
-					"employeeUnder18": "No",
-					"employeeUnder15": "Yes",
-					"employmentUnderLocalMinimumAgePrevention": "Yes",
-					"employmentUnderLocalMinimumAgePreventionIdentityDocuments": "Yes",
-					"employmentUnderLocalMinimumAgePreventionTraining": "No",
-					"employmentUnderLocalMinimumAgePreventionCheckingOfLegalMinimumAge": "Yes"
-				},
-				"forcedLabourSlaveryAndDebtBondage": {
-					"forcedLabourAndSlaveryPrevention": "Yes",
-					"forcedLabourAndSlaveryPreventionEmploymentContracts": "Yes",
-					"forcedLabourAndSlaveryPreventionIdentityDocuments": "Yes",
-					"forcedLabourAndSlaveryPreventionProvisionSocialRoomsAndToilets": "No",
-					"documentedWorkingHoursAndWages": "Yes",
-					"regularWagesProcessFlow": "No",
-					"fixedHourlyWages": "No"
-				},
-				"osh": {
-					"oshPolicy": "No",
-=======
 					"legalProceedings": "No"
 				},
 				"childLabour": {
@@ -377,27 +296,9 @@
 				},
 				"osh": {
 					"oshPolicy": "Yes",
->>>>>>> f23b5aa7
 					"oshPolicyMachineSafety": "Yes",
-					"oshPolicyDisasterBehaviouralResponse": "Yes",
+					"oshPolicyDisasterBehaviouralResponse": "No",
 					"oshPolicyAccidentsBehaviouralResponse": "Yes",
-<<<<<<< HEAD
-					"oshPolicyWorkplaceErgonomics": "Yes",
-					"oshPolicyHandlingChemicalsAndOtherHazardousSubstances": "No",
-					"oshPolicyTrainingAddressed": "No",
-					"oshPolicyTraining": "No",
-					"oshManagementSystemInternationalCertification": "Yes",
-					"oshManagementSystemNationalCertification": "Yes",
-					"workplaceAccidentsUnder10": "No",
-					"oshTraining": "No"
-				},
-				"freedomOfAssociation": {
-					"discriminationForTradeUnionMembers": "Yes",
-					"freedomOfAssociationTraining": "Yes"
-				},
-				"humanRights": {
-					"equalOpportunitiesOfficer": "No",
-=======
 					"oshPolicyWorkplaceErgonomics": "No",
 					"oshPolicyHandlingChemicalsAndOtherHazardousSubstances": "Yes",
 					"oshPolicyTrainingAddressed": "Yes",
@@ -416,29 +317,12 @@
 					"diversityAndInclusionRole": "Yes",
 					"preventionOfMistreatments": "Yes",
 					"riskOfHarmfulPollution": "No",
->>>>>>> f23b5aa7
 					"unlawfulEvictionAndTakingOfLand": "Yes",
 					"useOfPrivatePublicSecurityForces": "No",
 					"useOfPrivatePublicSecurityForcesAndRiskOfViolationOfHumanRights": "Yes"
 				},
 				"evidenceCertificatesAndAttestations": {
 					"iso26000": "Yes",
-<<<<<<< HEAD
-					"sa8000Certification": "No",
-					"betterWorkProgramCertificate": "Yes",
-					"iso45001Certification": "No",
-					"emasCertification": "Yes",
-					"iso37001Certification": "Yes",
-					"riskManagementSystemCertification": "No",
-					"initiativeClauseSocialCertification": "No",
-					"responsibleBusinessAssociationCertification": "No",
-					"fairLabourAssociationCertification": "Yes",
-					"fairWorkingConditionsPolicy": "No",
-					"fairAndEthicalRecruitmentPolicy": "Yes",
-					"equalOpportunitiesAndNondiscriminationPolicy": "No",
-					"healthAndSafetyPolicy": "No",
-					"childLabourPolicy": "No",
-=======
 					"sa8000Certification": "Yes",
 					"smetaSocialAuditConcept": "Yes",
 					"betterWorkProgramCertificate": "No",
@@ -450,67 +334,41 @@
 					"fairAndEthicalRecruitmentPolicy": "Yes",
 					"healthAndSafetyPolicy": "No",
 					"forcedLabourPolicy": "Yes",
->>>>>>> f23b5aa7
 					"environmentalImpactPolicy": "No",
 					"supplierCodeOfConduct": "No"
 				}
 			},
 			"governance": {
-<<<<<<< HEAD
-				"socialAndEmployeeMatters": {
-					"responsibilitiesForFairWorkingConditions": "No"
-				},
-				"environment": {
-					"responsibilitiesForTheEnvironment": "No"
-				},
-				"osh": {},
-=======
 				"socialAndEmployeeMatters": {},
 				"environment": {},
 				"osh": {
 					"responsibilitiesForOccupationalSafety": "No"
 				},
->>>>>>> f23b5aa7
 				"riskManagement": {
 					"riskManagementSystem": "No"
 				},
 				"codeOfConduct": {
 					"codeOfConduct": "Yes",
-<<<<<<< HEAD
-					"codeOfConductRiskManagementTopics": "No"
-=======
 					"codeOfConductTraining": "No"
->>>>>>> f23b5aa7
 				}
 			},
 			"environmental": {
 				"waste": {
+					"mercuryAndMercuryWasteHandling": "No",
+					"mercuryAndMercuryWasteHandlingPolicy": "Yes",
 					"chemicalHandling": "No",
 					"environmentalManagementSystem": "No",
-<<<<<<< HEAD
-					"environmentalManagementSystemNationalCertification": "No",
-=======
 					"environmentalManagementSystemInternationalCertification": "No",
 					"environmentalManagementSystemNationalCertification": "Yes",
->>>>>>> f23b5aa7
 					"legalRestrictedWasteProcesses": "Yes",
 					"mercuryAddedProductsHandling": "Yes",
 					"mercuryAddedProductsHandlingRiskOfDisposal": "No",
-<<<<<<< HEAD
-					"mercuryAndMercuryCompoundsProductionAndUse": "Yes",
-					"persistentOrganicPollutantsProductionAndUse": "No",
-					"persistentOrganicPollutantsProductionAndUseRiskOfExposure": "No",
-					"persistentOrganicPollutantsProductionAndUseRiskForImportingState": "No",
-					"hazardousWasteTransboundaryMovementsOutsideOECDEULiechtenstein": "Yes",
-					"hazardousWasteDisposal": "Yes",
-=======
 					"mercuryAndMercuryCompoundsProductionAndUseRiskOfExposure": "No",
 					"persistentOrganicPollutantsProductionAndUseRiskOfExposure": "Yes",
 					"persistentOrganicPollutantsProductionAndUseRiskOfDisposal": "No",
 					"persistentOrganicPollutantsProductionAndUseTransboundaryMovements": "No",
 					"hazardousWasteTransboundaryMovementsOutsideOECDEULiechtenstein": "No",
 					"hazardousWasteDisposal": "No",
->>>>>>> f23b5aa7
 					"hazardousWasteDisposalRiskOfImport": "Yes"
 				}
 			}
@@ -521,23 +379,6 @@
 		"companyInformation": {
 			"companyName": "vat-2023-1",
 			"companyAlternativeNames": [
-<<<<<<< HEAD
-				"Jakobs-Hentel",
-				"Lenfers, Herberger und Terlecki"
-			],
-			"companyLegalForm": "Partnership without Limited Liability",
-			"headquarters": "Jamrozydorf",
-			"headquartersPostalCode": "74162",
-			"sector": "convergence",
-			"identifiers": [
-				{
-					"identifierType": "Isin",
-					"identifierValue": "zxuap0r2xr98"
-				}
-			],
-			"countryCode": "BY",
-			"isTeaserCompany": false
-=======
 				"Sussmann UG"
 			],
 			"headquarters": "West Ferdinand",
@@ -556,31 +397,10 @@
 			"countryCode": "TZ",
 			"isTeaserCompany": false,
 			"website": "http://begehrt-niere.de"
->>>>>>> f23b5aa7
 		},
 		"t": {
 			"social": {
 				"general": {
-<<<<<<< HEAD
-					"dataDate": "2023-08-07",
-					"lksgInScope": "Yes",
-					"vatIdentificationNumber": "QA125505756",
-					"numberOfEmployees": 75556,
-					"shareOfTemporaryWorkers": 23.1,
-					"totalRevenue": 91488360983.03,
-					"totalRevenueCurrency": "CAD",
-					"listOfProductionSites": [
-						{
-							"name": "Balkow, Aryee und Rädler",
-							"isInHouseProductionOrIsContractProcessing": "InHouseProduction",
-							"listOfGoodsOrServices": [
-								"Ergonomic Bronze Car"
-							]
-						},
-						{
-							"isInHouseProductionOrIsContractProcessing": "InHouseProduction",
-							"listOfGoodsOrServices": []
-=======
 					"dataDate": "2023-04-18",
 					"lksgInScope": "Yes",
 					"vatIdentificationNumber": "2023-1",
@@ -596,47 +416,10 @@
 							"listOfGoodsOrServices": [
 								"Gorgeous Steel Chips"
 							]
->>>>>>> f23b5aa7
 						}
 					]
 				},
 				"grievanceMechanism": {
-<<<<<<< HEAD
-					"grievanceHandlingMechanism": "No",
-					"grievanceHandlingMechanismUsedForReporting": "No"
-				},
-				"childLabour": {
-					"employeeUnder18": "Yes",
-					"employeeUnder18Apprentices": "No",
-					"employmentUnderLocalMinimumAgePrevention": "No",
-					"employmentUnderLocalMinimumAgePreventionJobDescription": "Yes",
-					"employmentUnderLocalMinimumAgePreventionTraining": "Yes"
-				},
-				"forcedLabourSlaveryAndDebtBondage": {
-					"forcedLabourAndSlaveryPrevention": "Yes",
-					"forcedLabourAndSlaveryPreventionEmploymentContracts": "Yes",
-					"forcedLabourAndSlaveryPreventionIdentityDocuments": "Yes",
-					"forcedLabourAndSlaveryPreventionFreeMovement": "No",
-					"forcedLabourAndSlaveryPreventionProvisionSocialRoomsAndToilets": "No",
-					"forcedLabourAndSlaveryPreventionTraining": "No",
-					"documentedWorkingHoursAndWages": "No",
-					"adequateLivingWage": "Yes"
-				},
-				"osh": {
-					"oshMonitoring": "No",
-					"oshPolicyPersonalProtectiveEquipment": "Yes",
-					"oshPolicyMachineSafety": "Yes",
-					"oshPolicyDisasterBehaviouralResponse": "No",
-					"oshPolicyWorkingHours": "Yes",
-					"oshPolicyTrainingAddressed": "Yes",
-					"oshPolicyTraining": "Yes",
-					"oshManagementSystem": "No",
-					"workplaceAccidentsUnder10": "No"
-				},
-				"freedomOfAssociation": {
-					"freedomOfAssociation": "Yes",
-					"discriminationForTradeUnionMembers": "No",
-=======
 					"grievanceHandlingMechanism": "No"
 				},
 				"childLabour": {
@@ -674,34 +457,11 @@
 				},
 				"freedomOfAssociation": {
 					"freedomOfAssociation": "No",
->>>>>>> f23b5aa7
 					"freedomOfOperationForTradeUnion": "No",
 					"freedomOfAssociationTraining": "No",
 					"worksCouncil": "No"
 				},
 				"humanRights": {
-<<<<<<< HEAD
-					"diversityAndInclusionRole": "No",
-					"preventionOfMistreatments": "Yes",
-					"equalOpportunitiesOfficer": "Yes",
-					"riskOfHarmfulPollution": "Yes",
-					"useOfPrivatePublicSecurityForces": "No",
-					"useOfPrivatePublicSecurityForcesAndRiskOfViolationOfHumanRights": "No"
-				},
-				"evidenceCertificatesAndAttestations": {
-					"sa8000Certification": "Yes",
-					"betterWorkProgramCertificate": "No",
-					"iso45001Certification": "Yes",
-					"iso14000Certification": "Yes",
-					"iso37001Certification": "Yes",
-					"amforiBsciAuditReport": "Yes",
-					"fairWorkingConditionsPolicy": "No",
-					"fairAndEthicalRecruitmentPolicy": "No",
-					"equalOpportunitiesAndNondiscriminationPolicy": "Yes",
-					"healthAndSafetyPolicy": "Yes",
-					"complaintsAndGrievancesPolicy": "Yes",
-					"supplierCodeOfConduct": "No"
-=======
 					"diversityAndInclusionRole": "Yes",
 					"preventionOfMistreatments": "Yes",
 					"unlawfulEvictionAndTakingOfLand": "Yes",
@@ -724,22 +484,15 @@
 					"complaintsAndGrievancesPolicy": "No",
 					"forcedLabourPolicy": "No",
 					"environmentalImpactPolicy": "Yes"
->>>>>>> f23b5aa7
 				}
 			},
 			"governance": {
 				"socialAndEmployeeMatters": {
-					"responsibilitiesForFairWorkingConditions": "No"
-				},
-				"environment": {
-					"responsibilitiesForTheEnvironment": "No"
-				},
-<<<<<<< HEAD
-=======
+					"responsibilitiesForFairWorkingConditions": "Yes"
+				},
 				"environment": {
 					"responsibilitiesForTheEnvironment": "Yes"
 				},
->>>>>>> f23b5aa7
 				"osh": {
 					"responsibilitiesForOccupationalSafety": "No"
 				},
@@ -747,39 +500,13 @@
 					"riskManagementSystem": "Yes"
 				},
 				"codeOfConduct": {
-<<<<<<< HEAD
-					"codeOfConduct": "Yes"
-=======
 					"codeOfConduct": "No",
 					"codeOfConductRiskManagementTopics": "No",
 					"codeOfConductTraining": "Yes"
->>>>>>> f23b5aa7
 				}
 			},
 			"environmental": {
 				"waste": {
-<<<<<<< HEAD
-					"mercuryAndMercuryWasteHandling": "Yes",
-					"mercuryAndMercuryWasteHandlingPolicy": "No",
-					"chemicalHandling": "Yes",
-					"environmentalManagementSystem": "No",
-					"environmentalManagementSystemInternationalCertification": "Yes",
-					"environmentalManagementSystemNationalCertification": "No",
-					"legalRestrictedWaste": "No",
-					"mercuryAddedProductsHandling": "Yes",
-					"mercuryAddedProductsHandlingRiskOfExposure": "No",
-					"mercuryAddedProductsHandlingRiskOfDisposal": "Yes",
-					"mercuryAndMercuryCompoundsProductionAndUse": "Yes",
-					"mercuryAndMercuryCompoundsProductionAndUseRiskOfExposure": "Yes",
-					"persistentOrganicPollutantsProductionAndUse": "No",
-					"persistentOrganicPollutantsProductionAndUseRiskOfExposure": "No",
-					"persistentOrganicPollutantsProductionAndUseRiskOfDisposal": "Yes",
-					"persistentOrganicPollutantsProductionAndUseTransboundaryMovements": "Yes",
-					"persistentOrganicPollutantsProductionAndUseRiskForImportingState": "No",
-					"hazardousWasteTransboundaryMovementsLocatedOECDEULiechtenstein": "Yes",
-					"hazardousWasteTransboundaryMovementsOutsideOECDEULiechtenstein": "No",
-					"hazardousAndOtherWasteImport": "No"
-=======
 					"mercuryAndMercuryWasteHandling": "No",
 					"mercuryAndMercuryWasteHandlingPolicy": "No",
 					"chemicalHandling": "No",
@@ -792,7 +519,6 @@
 					"persistentOrganicPollutantsProductionAndUseRiskForImportingState": "No",
 					"hazardousWasteTransboundaryMovementsLocatedOECDEULiechtenstein": "Yes",
 					"hazardousWasteTransboundaryMovementsOutsideOECDEULiechtenstein": "Yes"
->>>>>>> f23b5aa7
 				}
 			}
 		},
@@ -800,43 +526,6 @@
 	},
 	{
 		"companyInformation": {
-<<<<<<< HEAD
-			"companyName": "vat-2023-1",
-			"companyAlternativeNames": [],
-			"companyLegalForm": "Partnership without Limited Liability",
-			"headquarters": "Howarddorf",
-			"headquartersPostalCode": "24274",
-			"sector": "partnerships",
-			"identifiers": [
-				{
-					"identifierType": "CompanyRegistrationNumber",
-					"identifierValue": "jfn1qleuqxbv1cs"
-				},
-				{
-					"identifierType": "Duns",
-					"identifierValue": "y70qe1s55"
-				},
-				{
-					"identifierType": "Isin",
-					"identifierValue": "vlle0k00gfeh"
-				},
-				{
-					"identifierType": "Lei",
-					"identifierValue": "dmig8mo99xf1ztjxxc2o"
-				},
-				{
-					"identifierType": "PermId",
-					"identifierValue": "lxxrwme4h2"
-				},
-				{
-					"identifierType": "Ticker",
-					"identifierValue": "hhdn1vb"
-				}
-			],
-			"countryCode": "SC",
-			"isTeaserCompany": false,
-			"website": "https://stark-kilometer.info"
-=======
 			"companyName": "vat-2023-2",
 			"companyAlternativeNames": [
 				"Eich, Lehmann und Eich",
@@ -860,39 +549,10 @@
 			"countryCode": "AQ",
 			"isTeaserCompany": false,
 			"website": "https://eloquent-tornado.ch"
->>>>>>> f23b5aa7
 		},
 		"t": {
 			"social": {
 				"general": {
-<<<<<<< HEAD
-					"dataDate": "2023-04-18",
-					"vatIdentificationNumber": "2023-1",
-					"numberOfEmployees": 56242,
-					"shareOfTemporaryWorkers": 17.36,
-					"totalRevenue": 28228778598.77,
-					"totalRevenueCurrency": "USD",
-					"listOfProductionSites": []
-				},
-				"grievanceMechanism": {
-					"grievanceHandlingMechanismUsedForReporting": "Yes",
-					"legalProceedings": "No"
-				},
-				"childLabour": {
-					"employeeUnder18": "No",
-					"employmentUnderLocalMinimumAgePreventionEmploymentContracts": "Yes",
-					"employmentUnderLocalMinimumAgePreventionJobDescription": "No",
-					"employmentUnderLocalMinimumAgePreventionIdentityDocuments": "Yes",
-					"employmentUnderLocalMinimumAgePreventionTraining": "No",
-					"employmentUnderLocalMinimumAgePreventionCheckingOfLegalMinimumAge": "No"
-				},
-				"forcedLabourSlaveryAndDebtBondage": {
-					"forcedLabourAndSlaveryPrevention": "No",
-					"forcedLabourAndSlaveryPreventionIdentityDocuments": "No",
-					"forcedLabourAndSlaveryPreventionTraining": "Yes",
-					"documentedWorkingHoursAndWages": "No",
-					"adequateLivingWage": "No",
-=======
 					"dataDate": "2023-06-22",
 					"lksgInScope": "Yes",
 					"vatIdentificationNumber": "2023-2",
@@ -955,21 +615,10 @@
 					"forcedLabourAndSlaveryPreventionProvisionSocialRoomsAndToilets": "Yes",
 					"documentedWorkingHoursAndWages": "Yes",
 					"adequateLivingWage": "Yes",
->>>>>>> f23b5aa7
 					"regularWagesProcessFlow": "Yes",
 					"fixedHourlyWages": "Yes"
 				},
 				"osh": {
-<<<<<<< HEAD
-					"oshMonitoring": "Yes",
-					"oshPolicy": "No",
-					"oshPolicyPersonalProtectiveEquipment": "No",
-					"oshPolicyMachineSafety": "Yes",
-					"oshPolicyDisasterBehaviouralResponse": "No",
-					"oshPolicyWorkplaceErgonomics": "Yes",
-					"oshPolicyHandlingChemicalsAndOtherHazardousSubstances": "No",
-					"oshPolicyWorkingHours": "Yes",
-=======
 					"oshMonitoring": "No",
 					"oshPolicyDisasterBehaviouralResponse": "Yes",
 					"oshPolicyWorkplaceErgonomics": "Yes",
@@ -978,243 +627,21 @@
 					"oshPolicyTrainingAddressed": "No",
 					"oshManagementSystem": "Yes",
 					"oshManagementSystemInternationalCertification": "Yes",
->>>>>>> f23b5aa7
 					"oshManagementSystemNationalCertification": "No",
 					"workplaceAccidentsUnder10": "Yes",
 					"oshTraining": "No"
 				},
 				"freedomOfAssociation": {
-<<<<<<< HEAD
-					"freedomOfAssociation": "Yes",
-					"discriminationForTradeUnionMembers": "Yes",
 					"freedomOfOperationForTradeUnion": "Yes",
-					"freedomOfAssociationTraining": "Yes",
-=======
-					"freedomOfOperationForTradeUnion": "Yes",
->>>>>>> f23b5aa7
 					"worksCouncil": "Yes"
 				},
 				"humanRights": {
 					"equalOpportunitiesOfficer": "No",
-<<<<<<< HEAD
-=======
 					"riskOfHarmfulPollution": "Yes",
->>>>>>> f23b5aa7
 					"unlawfulEvictionAndTakingOfLand": "No",
 					"useOfPrivatePublicSecurityForcesAndRiskOfViolationOfHumanRights": "No"
 				},
 				"evidenceCertificatesAndAttestations": {
-<<<<<<< HEAD
-					"iso26000": "Yes",
-					"smetaSocialAuditConcept": "Yes",
-					"iso45001Certification": "Yes",
-					"iso14000Certification": "Yes",
-					"iso37301Certification": "Yes",
-					"amforiBsciAuditReport": "No",
-					"initiativeClauseSocialCertification": "No",
-					"fairLabourAssociationCertification": "No",
-					"fairWorkingConditionsPolicy": "Yes",
-					"fairAndEthicalRecruitmentPolicy": "Yes",
-					"equalOpportunitiesAndNondiscriminationPolicy": "Yes",
-					"complaintsAndGrievancesPolicy": "Yes",
-					"environmentalImpactPolicy": "No",
-					"supplierCodeOfConduct": "No"
-				}
-			},
-			"governance": {
-				"socialAndEmployeeMatters": {},
-				"environment": {
-					"responsibilitiesForTheEnvironment": "No"
-				},
-				"osh": {
-					"responsibilitiesForOccupationalSafety": "Yes"
-				},
-				"riskManagement": {
-					"riskManagementSystem": "No"
-				},
-				"codeOfConduct": {
-					"codeOfConduct": "No",
-					"codeOfConductRiskManagementTopics": "No",
-					"codeOfConductTraining": "No"
-				}
-			},
-			"environmental": {
-				"waste": {
-					"mercuryAndMercuryWasteHandling": "Yes",
-					"chemicalHandling": "Yes",
-					"environmentalManagementSystemInternationalCertification": "No",
-					"environmentalManagementSystemNationalCertification": "Yes",
-					"legalRestrictedWasteProcesses": "Yes",
-					"mercuryAddedProductsHandlingRiskOfExposure": "Yes",
-					"mercuryAndMercuryCompoundsProductionAndUse": "No",
-					"mercuryAndMercuryCompoundsProductionAndUseRiskOfExposure": "Yes",
-					"persistentOrganicPollutantsProductionAndUseRiskOfExposure": "Yes",
-					"persistentOrganicPollutantsProductionAndUseTransboundaryMovements": "No",
-					"persistentOrganicPollutantsProductionAndUseRiskForImportingState": "No",
-					"hazardousWasteTransboundaryMovementsOutsideOECDEULiechtenstein": "No",
-					"hazardousWasteDisposal": "No"
-				}
-			}
-		},
-		"reportingPeriod": "2023"
-	},
-	{
-		"companyInformation": {
-			"companyName": "vat-2023-2",
-			"companyAlternativeNames": [
-				"Aryee, Giehl und Vokuhl",
-				"Mintzlaff-Zimanyi",
-				"Reusse, Jürgens und Knippel",
-				"Schönherr GmbH"
-			],
-			"companyLegalForm": "Public Limited Company (PLC)",
-			"headquarters": "Süd Marcus",
-			"headquartersPostalCode": "69632",
-			"sector": "infrastructures",
-			"identifiers": [
-				{
-					"identifierType": "CompanyRegistrationNumber",
-					"identifierValue": "tllrgampyhslfqv"
-				},
-				{
-					"identifierType": "Lei",
-					"identifierValue": "6u7kb9wqht3cvz3kbd23"
-				}
-			],
-			"countryCode": "BD",
-			"isTeaserCompany": false,
-			"website": "https://beschwingt-bett.org"
-		},
-		"t": {
-			"social": {
-				"general": {
-					"dataDate": "2023-06-22",
-					"lksgInScope": "No",
-					"vatIdentificationNumber": "2023-2",
-					"numberOfEmployees": 95590,
-					"shareOfTemporaryWorkers": 1.26,
-					"totalRevenue": 85591502376.26,
-					"totalRevenueCurrency": "CAD",
-					"listOfProductionSites": [
-						{
-							"name": "Horna, Huhn und Walton",
-							"isInHouseProductionOrIsContractProcessing": "ContractProcessing",
-							"country": "PH",
-							"postalCode": "04828",
-							"listOfGoodsOrServices": []
-						},
-						{
-							"name": "Herold-Mächtig",
-							"isInHouseProductionOrIsContractProcessing": "InHouseProduction",
-							"country": "FJ",
-							"city": "Ost Lennox",
-							"streetAndHouseNumber": "Im Staderfeld 6",
-							"listOfGoodsOrServices": [
-								"Small Fresh Fish",
-								"Unbranded Cotton Hat",
-								"Recycled Plastic Tuna",
-								"Tasty Wooden Bacon"
-							]
-						},
-						{
-							"isInHouseProductionOrIsContractProcessing": "ContractProcessing",
-							"country": "VC",
-							"postalCode": "94337",
-							"listOfGoodsOrServices": [
-								"Incredible Metal Soap",
-								"Modern Concrete Chips",
-								"Unbranded Steel Table"
-							]
-						},
-						{
-							"isInHouseProductionOrIsContractProcessing": "InHouseProduction",
-							"country": "TV",
-							"city": "Tomdorf",
-							"listOfGoodsOrServices": [
-								"Practical Rubber Bacon",
-								"Tasty Granite Bacon",
-								"Elegant Plastic Cheese",
-								"Handcrafted Frozen Table",
-								"Handcrafted Concrete Tuna"
-							]
-						}
-					]
-				},
-				"grievanceMechanism": {
-					"grievanceHandlingMechanism": "Yes",
-					"grievanceHandlingMechanismUsedForReporting": "Yes",
-					"legalProceedings": "Yes"
-				},
-				"childLabour": {
-					"employeeUnder18": "No",
-					"employeeUnder15": "Yes",
-					"employeeUnder18Apprentices": "No",
-					"employmentUnderLocalMinimumAgePrevention": "No",
-					"employmentUnderLocalMinimumAgePreventionEmploymentContracts": "Yes",
-					"employmentUnderLocalMinimumAgePreventionJobDescription": "No",
-					"employmentUnderLocalMinimumAgePreventionIdentityDocuments": "No"
-				},
-				"forcedLabourSlaveryAndDebtBondage": {
-					"forcedLabourAndSlaveryPrevention": "No",
-					"forcedLabourAndSlaveryPreventionEmploymentContracts": "Yes",
-					"forcedLabourAndSlaveryPreventionIdentityDocuments": "Yes",
-					"forcedLabourAndSlaveryPreventionProvisionSocialRoomsAndToilets": "Yes",
-					"adequateLivingWage": "Yes",
-					"regularWagesProcessFlow": "Yes",
-					"fixedHourlyWages": "Yes"
-				},
-				"osh": {
-					"oshPolicy": "No",
-					"oshPolicyPersonalProtectiveEquipment": "Yes",
-					"oshPolicyMachineSafety": "Yes",
-					"oshPolicyDisasterBehaviouralResponse": "No",
-					"oshPolicyAccidentsBehaviouralResponse": "No",
-					"oshPolicyHandlingChemicalsAndOtherHazardousSubstances": "Yes",
-					"oshPolicyWorkingHours": "Yes",
-					"oshManagementSystem": "No",
-					"oshManagementSystemInternationalCertification": "Yes",
-					"oshManagementSystemNationalCertification": "Yes",
-					"workplaceAccidentsUnder10": "Yes",
-					"oshTraining": "No"
-				},
-				"freedomOfAssociation": {
-					"freedomOfAssociation": "Yes",
-					"discriminationForTradeUnionMembers": "Yes",
-					"freedomOfOperationForTradeUnion": "Yes",
-					"freedomOfAssociationTraining": "No"
-				},
-				"humanRights": {
-					"diversityAndInclusionRole": "Yes",
-					"riskOfHarmfulPollution": "No",
-					"unlawfulEvictionAndTakingOfLand": "Yes"
-				},
-				"evidenceCertificatesAndAttestations": {
-					"iso26000": "Yes",
-					"sa8000Certification": "Yes",
-					"smetaSocialAuditConcept": "Yes",
-					"betterWorkProgramCertificate": "Yes",
-					"iso45001Certification": "Yes",
-					"emasCertification": "No",
-					"iso37301Certification": "No",
-					"riskManagementSystemCertification": "No",
-					"amforiBsciAuditReport": "No",
-					"initiativeClauseSocialCertification": "Yes",
-					"fairLabourAssociationCertification": "No",
-					"fairWorkingConditionsPolicy": "No",
-					"fairAndEthicalRecruitmentPolicy": "No",
-					"equalOpportunitiesAndNondiscriminationPolicy": "No",
-					"healthAndSafetyPolicy": "No",
-					"complaintsAndGrievancesPolicy": "Yes",
-					"forcedLabourPolicy": "Yes",
-					"childLabourPolicy": "No",
-					"environmentalImpactPolicy": "Yes",
-					"supplierCodeOfConduct": "Yes"
-				}
-			},
-			"governance": {
-				"socialAndEmployeeMatters": {
-					"responsibilitiesForFairWorkingConditions": "No"
-=======
 					"iso26000": "No",
 					"sa8000Certification": "No",
 					"betterWorkProgramCertificate": "No",
@@ -1241,43 +668,16 @@
 				},
 				"riskManagement": {
 					"riskManagementSystem": "No"
->>>>>>> f23b5aa7
-				},
-				"environment": {},
-				"osh": {},
-				"riskManagement": {},
+				},
 				"codeOfConduct": {
-<<<<<<< HEAD
-					"codeOfConduct": "No",
-					"codeOfConductTraining": "Yes"
-=======
 					"codeOfConduct": "Yes",
 					"codeOfConductRiskManagementTopics": "Yes",
 					"codeOfConductTraining": "No"
->>>>>>> f23b5aa7
 				}
 			},
 			"environmental": {
 				"waste": {
 					"mercuryAndMercuryWasteHandling": "No",
-<<<<<<< HEAD
-					"mercuryAndMercuryWasteHandlingPolicy": "Yes",
-					"chemicalHandling": "No",
-					"environmentalManagementSystem": "Yes",
-					"environmentalManagementSystemNationalCertification": "No",
-					"legalRestrictedWaste": "No",
-					"mercuryAddedProductsHandling": "No",
-					"mercuryAddedProductsHandlingRiskOfExposure": "Yes",
-					"mercuryAddedProductsHandlingRiskOfDisposal": "Yes",
-					"mercuryAndMercuryCompoundsProductionAndUse": "Yes",
-					"mercuryAndMercuryCompoundsProductionAndUseRiskOfExposure": "No",
-					"persistentOrganicPollutantsProductionAndUse": "No",
-					"persistentOrganicPollutantsProductionAndUseRiskOfDisposal": "No",
-					"hazardousWasteTransboundaryMovementsLocatedOECDEULiechtenstein": "Yes",
-					"hazardousWasteTransboundaryMovementsOutsideOECDEULiechtenstein": "No",
-					"hazardousWasteDisposal": "Yes",
-					"hazardousAndOtherWasteImport": "Yes"
-=======
 					"mercuryAndMercuryWasteHandlingPolicy": "No",
 					"environmentalManagementSystemInternationalCertification": "No",
 					"legalRestrictedWaste": "No",
@@ -1295,7 +695,6 @@
 					"hazardousWasteDisposal": "No",
 					"hazardousWasteDisposalRiskOfImport": "Yes",
 					"hazardousAndOtherWasteImport": "No"
->>>>>>> f23b5aa7
 				}
 			}
 		},
@@ -1305,28 +704,6 @@
 		"companyInformation": {
 			"companyName": "vat-2022",
 			"companyAlternativeNames": [
-<<<<<<< HEAD
-				"Dertmann Gruppe",
-				"Hasler, Tepper und Gerson",
-				"Roba, Marl und Gaba"
-			],
-			"headquarters": "Liliadorf",
-			"headquartersPostalCode": "84458",
-			"sector": "e-business",
-			"identifiers": [
-				{
-					"identifierType": "Lei",
-					"identifierValue": "81et0a0h738v0sbmwf2v"
-				},
-				{
-					"identifierType": "Ticker",
-					"identifierValue": "x1jlw8x"
-				}
-			],
-			"countryCode": "TF",
-			"isTeaserCompany": false,
-			"website": "https://kraftvoll-atheismus.net"
-=======
 				"Gerdel, Storp und Weiss",
 				"Gollnow, Klinger und Bornscheuer",
 				"Lepthin-Dittmann",
@@ -1356,37 +733,11 @@
 			"countryCode": "MO",
 			"isTeaserCompany": false,
 			"website": "http://weltoffen-finger.de"
->>>>>>> f23b5aa7
 		},
 		"t": {
 			"social": {
 				"general": {
 					"dataDate": "2022-07-30",
-<<<<<<< HEAD
-					"vatIdentificationNumber": "2022",
-					"numberOfEmployees": 175921,
-					"shareOfTemporaryWorkers": 15.45,
-					"totalRevenue": 16013668887.8,
-					"totalRevenueCurrency": "AUD",
-					"listOfProductionSites": [
-						{
-							"name": "Kuhlee KG",
-							"isInHouseProductionOrIsContractProcessing": "InHouseProduction",
-							"country": "TC",
-							"listOfGoodsOrServices": [
-								"Bespoke Metal Pants",
-								"Refined Steel Sausages"
-							]
-						},
-						{
-							"isInHouseProductionOrIsContractProcessing": "InHouseProduction",
-							"postalCode": "07236",
-							"listOfGoodsOrServices": [
-								"Recycled Frozen Chair",
-								"Electronic Metal Ball",
-								"Handcrafted Rubber Tuna",
-								"Handcrafted Cotton Keyboard"
-=======
 					"lksgInScope": "No",
 					"vatIdentificationNumber": "2022",
 					"numberOfEmployees": 139240,
@@ -1404,118 +755,34 @@
 								"Small Metal Gloves",
 								"Elegant Plastic Chair",
 								"Practical Concrete Chair"
->>>>>>> f23b5aa7
 							]
 						},
 						{
-							"name": "Köhrbrück UG",
 							"isInHouseProductionOrIsContractProcessing": "InHouseProduction",
-<<<<<<< HEAD
-							"streetAndHouseNumber": "Heinrich-Böll-Str. 0",
-							"listOfGoodsOrServices": [
-								"Modern Granite Chicken"
-							]
-						},
-						{
-							"isInHouseProductionOrIsContractProcessing": "ContractProcessing",
-							"streetAndHouseNumber": "Im Kirberg 04a",
-							"postalCode": "50524",
-							"listOfGoodsOrServices": [
-								"Licensed Granite Shirt"
-=======
 							"listOfGoodsOrServices": [
 								"Luxurious Granite Towels",
 								"Incredible Soft Car",
 								"Bespoke Steel Chips",
 								"Refined Steel Hat"
->>>>>>> f23b5aa7
 							]
 						},
 						{
 							"isInHouseProductionOrIsContractProcessing": "InHouseProduction",
-<<<<<<< HEAD
-							"city": "Ost Ardaland",
-							"streetAndHouseNumber": "Fürstenbergstr. 18c",
-							"postalCode": "71970",
-							"listOfGoodsOrServices": [
-								"Generic Steel Cheese"
-=======
 							"postalCode": "51270",
 							"listOfGoodsOrServices": [
 								"Handmade Concrete Sausages"
->>>>>>> f23b5aa7
 							]
 						}
 					]
 				},
 				"grievanceMechanism": {
-<<<<<<< HEAD
-					"grievanceHandlingMechanismUsedForReporting": "Yes",
-					"legalProceedings": "No"
-=======
 					"grievanceHandlingMechanism": "Yes",
 					"grievanceHandlingMechanismUsedForReporting": "Yes",
 					"legalProceedings": "Yes"
->>>>>>> f23b5aa7
 				},
 				"childLabour": {
 					"employeeUnder18": "Yes",
 					"employeeUnder15": "Yes",
-<<<<<<< HEAD
-					"employeeUnder18Apprentices": "Yes",
-					"employmentUnderLocalMinimumAgePreventionEmploymentContracts": "Yes",
-					"employmentUnderLocalMinimumAgePreventionJobDescription": "Yes",
-					"employmentUnderLocalMinimumAgePreventionIdentityDocuments": "No",
-					"employmentUnderLocalMinimumAgePreventionTraining": "Yes"
-				},
-				"forcedLabourSlaveryAndDebtBondage": {
-					"forcedLabourAndSlaveryPrevention": "Yes",
-					"forcedLabourAndSlaveryPreventionFreeMovement": "Yes",
-					"forcedLabourAndSlaveryPreventionTraining": "No",
-					"documentedWorkingHoursAndWages": "Yes",
-					"adequateLivingWage": "Yes",
-					"regularWagesProcessFlow": "No"
-				},
-				"osh": {
-					"oshMonitoring": "No",
-					"oshPolicy": "Yes",
-					"oshPolicyDisasterBehaviouralResponse": "No",
-					"oshPolicyHandlingChemicalsAndOtherHazardousSubstances": "No",
-					"oshPolicyWorkingHours": "Yes",
-					"oshPolicyTraining": "No",
-					"oshManagementSystemNationalCertification": "No",
-					"workplaceAccidentsUnder10": "Yes",
-					"oshTraining": "No"
-				},
-				"freedomOfAssociation": {
-					"freedomOfAssociation": "Yes",
-					"freedomOfAssociationTraining": "Yes",
-					"worksCouncil": "Yes"
-				},
-				"humanRights": {
-					"diversityAndInclusionRole": "No",
-					"preventionOfMistreatments": "No",
-					"equalOpportunitiesOfficer": "No",
-					"riskOfHarmfulPollution": "Yes",
-					"unlawfulEvictionAndTakingOfLand": "Yes",
-					"useOfPrivatePublicSecurityForces": "No",
-					"useOfPrivatePublicSecurityForcesAndRiskOfViolationOfHumanRights": "Yes"
-				},
-				"evidenceCertificatesAndAttestations": {
-					"iso26000": "No",
-					"betterWorkProgramCertificate": "No",
-					"iso45001Certification": "Yes",
-					"iso14000Certification": "No",
-					"riskManagementSystemCertification": "No",
-					"initiativeClauseSocialCertification": "No",
-					"responsibleBusinessAssociationCertification": "No",
-					"fairAndEthicalRecruitmentPolicy": "No",
-					"equalOpportunitiesAndNondiscriminationPolicy": "Yes",
-					"healthAndSafetyPolicy": "No",
-					"complaintsAndGrievancesPolicy": "Yes",
-					"childLabourPolicy": "No",
-					"environmentalImpactPolicy": "Yes",
-=======
 					"employeeUnder18Apprentices": "No",
 					"employmentUnderLocalMinimumAgePrevention": "No",
 					"employmentUnderLocalMinimumAgePreventionJobDescription": "No",
@@ -1571,44 +838,20 @@
 					"forcedLabourPolicy": "Yes",
 					"childLabourPolicy": "Yes",
 					"environmentalImpactPolicy": "No",
->>>>>>> f23b5aa7
 					"supplierCodeOfConduct": "No"
 				}
 			},
 			"governance": {
-				"socialAndEmployeeMatters": {
-					"responsibilitiesForFairWorkingConditions": "Yes"
-				},
+				"socialAndEmployeeMatters": {},
 				"environment": {
 					"responsibilitiesForTheEnvironment": "No"
 				},
 				"osh": {
-					"responsibilitiesForOccupationalSafety": "No"
+					"responsibilitiesForOccupationalSafety": "Yes"
 				},
 				"riskManagement": {
-					"riskManagementSystem": "Yes"
-				},
-<<<<<<< HEAD
-				"codeOfConduct": {}
-			},
-			"environmental": {
-				"waste": {
-					"chemicalHandling": "Yes",
-					"environmentalManagementSystem": "No",
-					"environmentalManagementSystemNationalCertification": "Yes",
-					"legalRestrictedWaste": "No",
-					"mercuryAddedProductsHandling": "Yes",
-					"mercuryAddedProductsHandlingRiskOfDisposal": "Yes",
-					"mercuryAndMercuryCompoundsProductionAndUseRiskOfExposure": "Yes",
-					"persistentOrganicPollutantsProductionAndUse": "No",
-					"persistentOrganicPollutantsProductionAndUseRiskOfExposure": "Yes",
-					"persistentOrganicPollutantsProductionAndUseRiskForImportingState": "No",
-					"hazardousWasteTransboundaryMovementsLocatedOECDEULiechtenstein": "No",
-					"hazardousWasteTransboundaryMovementsOutsideOECDEULiechtenstein": "Yes",
-					"hazardousWasteDisposal": "Yes",
-					"hazardousWasteDisposalRiskOfImport": "Yes",
-					"hazardousAndOtherWasteImport": "No"
-=======
+					"riskManagementSystem": "No"
+				},
 				"codeOfConduct": {
 					"codeOfConduct": "Yes",
 					"codeOfConductRiskManagementTopics": "No",
@@ -1632,7 +875,6 @@
 					"hazardousWasteTransboundaryMovementsLocatedOECDEULiechtenstein": "No",
 					"hazardousWasteDisposal": "Yes",
 					"hazardousWasteDisposalRiskOfImport": "Yes"
->>>>>>> f23b5aa7
 				}
 			}
 		},
@@ -1641,42 +883,6 @@
 	{
 		"companyInformation": {
 			"companyName": "lksg-all-fields",
-<<<<<<< HEAD
-			"companyAlternativeNames": [
-				"Bienias-Engel",
-				"Kozakiewicz AG",
-				"Marten AG",
-				"Rosenauer-Huber"
-			],
-			"companyLegalForm": "GmbH & Co. KG",
-			"headquarters": "Arvidburg",
-			"sector": "initiatives",
-			"identifiers": [
-				{
-					"identifierType": "CompanyRegistrationNumber",
-					"identifierValue": "brdlz35bzxaup99"
-				},
-				{
-					"identifierType": "Duns",
-					"identifierValue": "da7l19m7p"
-				},
-				{
-					"identifierType": "Isin",
-					"identifierValue": "x0hooawh45ou"
-				},
-				{
-					"identifierType": "Lei",
-					"identifierValue": "emg2qakl4x5b796ocn7d"
-				},
-				{
-					"identifierType": "PermId",
-					"identifierValue": "977qpg486h"
-				}
-			],
-			"countryCode": "LS",
-			"isTeaserCompany": false,
-			"website": "https://selbstbewusst-periodensystem.de"
-=======
 			"companyAlternativeNames": [],
 			"companyLegalForm": "Private Limited Company (Ltd)",
 			"headquarters": "Glattingstadt",
@@ -1691,44 +897,10 @@
 			"countryCode": "MK",
 			"isTeaserCompany": false,
 			"website": "http://sprachlos-geist.ch"
->>>>>>> f23b5aa7
 		},
 		"t": {
 			"social": {
 				"general": {
-<<<<<<< HEAD
-					"dataDate": "2022-07-31",
-					"lksgInScope": "No",
-					"vatIdentificationNumber": "VA493341454",
-					"numberOfEmployees": 149698,
-					"shareOfTemporaryWorkers": 0.25,
-					"totalRevenue": 73592742362,
-					"totalRevenueCurrency": "EUR",
-					"listOfProductionSites": [
-						{
-							"name": "Jeorga-Wierig",
-							"isInHouseProductionOrIsContractProcessing": "ContractProcessing",
-							"country": "BF",
-							"city": "Neu Niklasland",
-							"streetAndHouseNumber": "Gut Reuschenberg 55c",
-							"postalCode": "18355",
-							"listOfGoodsOrServices": [
-								"Oriental Plastic Salad",
-								"Oriental Steel Chips",
-								"Gorgeous Frozen Chair"
-							]
-						},
-						{
-							"name": "Donie GmbH & Co. KG",
-							"isInHouseProductionOrIsContractProcessing": "InHouseProduction",
-							"country": "AU",
-							"city": "Scherbarthscheid",
-							"streetAndHouseNumber": "Bebelstr. 80",
-							"postalCode": "97443",
-							"listOfGoodsOrServices": [
-								"Gorgeous Wooden Gloves"
-							]
-=======
 					"dataDate": "2022-12-13",
 					"lksgInScope": "Yes",
 					"vatIdentificationNumber": "TF830772719",
@@ -1754,51 +926,27 @@
 							"streetAndHouseNumber": "Am Klösterchen 06a",
 							"postalCode": "44260",
 							"listOfGoodsOrServices": []
->>>>>>> f23b5aa7
 						}
 					]
 				},
 				"grievanceMechanism": {
-<<<<<<< HEAD
-					"grievanceHandlingMechanism": "Yes",
-					"grievanceHandlingMechanismUsedForReporting": "Yes",
-					"legalProceedings": "Yes"
-=======
 					"grievanceHandlingMechanism": "No",
 					"grievanceHandlingMechanismUsedForReporting": "Yes",
 					"legalProceedings": "No"
->>>>>>> f23b5aa7
 				},
 				"childLabour": {
 					"employeeUnder18": "No",
-					"employeeUnder15": "Yes",
+					"employeeUnder15": "No",
 					"employeeUnder18Apprentices": "Yes",
 					"employmentUnderLocalMinimumAgePrevention": "Yes",
-<<<<<<< HEAD
-					"employmentUnderLocalMinimumAgePreventionEmploymentContracts": "No",
-					"employmentUnderLocalMinimumAgePreventionJobDescription": "Yes",
-					"employmentUnderLocalMinimumAgePreventionIdentityDocuments": "Yes",
-=======
 					"employmentUnderLocalMinimumAgePreventionEmploymentContracts": "Yes",
 					"employmentUnderLocalMinimumAgePreventionJobDescription": "No",
 					"employmentUnderLocalMinimumAgePreventionIdentityDocuments": "No",
->>>>>>> f23b5aa7
 					"employmentUnderLocalMinimumAgePreventionTraining": "Yes",
 					"employmentUnderLocalMinimumAgePreventionCheckingOfLegalMinimumAge": "No"
 				},
 				"forcedLabourSlaveryAndDebtBondage": {
 					"forcedLabourAndSlaveryPrevention": "No",
-<<<<<<< HEAD
-					"forcedLabourAndSlaveryPreventionEmploymentContracts": "No",
-					"forcedLabourAndSlaveryPreventionIdentityDocuments": "Yes",
-					"forcedLabourAndSlaveryPreventionFreeMovement": "No",
-					"forcedLabourAndSlaveryPreventionProvisionSocialRoomsAndToilets": "Yes",
-					"forcedLabourAndSlaveryPreventionTraining": "Yes",
-					"documentedWorkingHoursAndWages": "No",
-					"adequateLivingWage": "No",
-					"regularWagesProcessFlow": "Yes",
-					"fixedHourlyWages": "No"
-=======
 					"forcedLabourAndSlaveryPreventionEmploymentContracts": "Yes",
 					"forcedLabourAndSlaveryPreventionIdentityDocuments": "No",
 					"forcedLabourAndSlaveryPreventionFreeMovement": "No",
@@ -1808,55 +956,37 @@
 					"adequateLivingWage": "No",
 					"regularWagesProcessFlow": "No",
 					"fixedHourlyWages": "Yes"
->>>>>>> f23b5aa7
 				},
 				"osh": {
 					"oshMonitoring": "No",
 					"oshPolicy": "Yes",
 					"oshPolicyPersonalProtectiveEquipment": "No",
-<<<<<<< HEAD
-					"oshPolicyMachineSafety": "No",
-					"oshPolicyDisasterBehaviouralResponse": "No",
-					"oshPolicyAccidentsBehaviouralResponse": "No",
-					"oshPolicyWorkplaceErgonomics": "Yes",
-					"oshPolicyHandlingChemicalsAndOtherHazardousSubstances": "No",
-=======
 					"oshPolicyMachineSafety": "Yes",
 					"oshPolicyDisasterBehaviouralResponse": "Yes",
 					"oshPolicyAccidentsBehaviouralResponse": "Yes",
 					"oshPolicyWorkplaceErgonomics": "Yes",
 					"oshPolicyHandlingChemicalsAndOtherHazardousSubstances": "Yes",
->>>>>>> f23b5aa7
 					"oshPolicyFireProtection": "Yes",
 					"oshPolicyWorkingHours": "Yes",
 					"oshPolicyTrainingAddressed": "No",
 					"oshPolicyTraining": "Yes",
 					"oshManagementSystem": "Yes",
 					"oshManagementSystemInternationalCertification": "No",
-<<<<<<< HEAD
-					"oshManagementSystemNationalCertification": "Yes",
-					"workplaceAccidentsUnder10": "No",
-=======
 					"oshManagementSystemNationalCertification": "No",
 					"workplaceAccidentsUnder10": "Yes",
->>>>>>> f23b5aa7
 					"oshTraining": "No"
 				},
 				"freedomOfAssociation": {
 					"freedomOfAssociation": "Yes",
 					"discriminationForTradeUnionMembers": "Yes",
 					"freedomOfOperationForTradeUnion": "No",
-					"freedomOfAssociationTraining": "Yes",
+					"freedomOfAssociationTraining": "No",
 					"worksCouncil": "No"
 				},
 				"humanRights": {
 					"diversityAndInclusionRole": "Yes",
 					"preventionOfMistreatments": "Yes",
-<<<<<<< HEAD
-					"equalOpportunitiesOfficer": "No",
-=======
 					"equalOpportunitiesOfficer": "Yes",
->>>>>>> f23b5aa7
 					"riskOfHarmfulPollution": "No",
 					"unlawfulEvictionAndTakingOfLand": "No",
 					"useOfPrivatePublicSecurityForces": "Yes",
@@ -1865,28 +995,14 @@
 				"evidenceCertificatesAndAttestations": {
 					"iso26000": "No",
 					"sa8000Certification": "Yes",
-<<<<<<< HEAD
-					"smetaSocialAuditConcept": "Yes",
-					"betterWorkProgramCertificate": "No",
-=======
 					"smetaSocialAuditConcept": "No",
 					"betterWorkProgramCertificate": "Yes",
->>>>>>> f23b5aa7
 					"iso45001Certification": "No",
-					"iso14000Certification": "No",
+					"iso14000Certification": "Yes",
 					"emasCertification": "Yes",
 					"iso37001Certification": "Yes",
 					"iso37301Certification": "No",
 					"riskManagementSystemCertification": "Yes",
-<<<<<<< HEAD
-					"amforiBsciAuditReport": "No",
-					"initiativeClauseSocialCertification": "No",
-					"responsibleBusinessAssociationCertification": "No",
-					"fairLabourAssociationCertification": "No",
-					"fairWorkingConditionsPolicy": "Yes",
-					"fairAndEthicalRecruitmentPolicy": "Yes",
-					"equalOpportunitiesAndNondiscriminationPolicy": "No",
-=======
 					"amforiBsciAuditReport": "Yes",
 					"initiativeClauseSocialCertification": "Yes",
 					"responsibleBusinessAssociationCertification": "No",
@@ -1894,7 +1010,6 @@
 					"fairWorkingConditionsPolicy": "No",
 					"fairAndEthicalRecruitmentPolicy": "No",
 					"equalOpportunitiesAndNondiscriminationPolicy": "Yes",
->>>>>>> f23b5aa7
 					"healthAndSafetyPolicy": "No",
 					"complaintsAndGrievancesPolicy": "Yes",
 					"forcedLabourPolicy": "No",
@@ -1911,7 +1026,7 @@
 					"responsibilitiesForTheEnvironment": "Yes"
 				},
 				"osh": {
-					"responsibilitiesForOccupationalSafety": "No"
+					"responsibilitiesForOccupationalSafety": "Yes"
 				},
 				"riskManagement": {
 					"riskManagementSystem": "No"
@@ -1919,55 +1034,34 @@
 				"codeOfConduct": {
 					"codeOfConduct": "Yes",
 					"codeOfConductRiskManagementTopics": "Yes",
-					"codeOfConductTraining": "No"
+					"codeOfConductTraining": "Yes"
 				}
 			},
 			"environmental": {
 				"waste": {
 					"mercuryAndMercuryWasteHandling": "No",
-<<<<<<< HEAD
-					"mercuryAndMercuryWasteHandlingPolicy": "Yes",
-=======
 					"mercuryAndMercuryWasteHandlingPolicy": "No",
->>>>>>> f23b5aa7
 					"chemicalHandling": "No",
 					"environmentalManagementSystem": "No",
 					"environmentalManagementSystemInternationalCertification": "Yes",
-					"environmentalManagementSystemNationalCertification": "Yes",
+					"environmentalManagementSystemNationalCertification": "No",
 					"legalRestrictedWaste": "No",
 					"legalRestrictedWasteProcesses": "Yes",
-<<<<<<< HEAD
-					"mercuryAddedProductsHandling": "Yes",
-					"mercuryAddedProductsHandlingRiskOfExposure": "No",
-					"mercuryAddedProductsHandlingRiskOfDisposal": "Yes",
-					"mercuryAndMercuryCompoundsProductionAndUse": "No",
-					"mercuryAndMercuryCompoundsProductionAndUseRiskOfExposure": "No",
-=======
 					"mercuryAddedProductsHandling": "No",
 					"mercuryAddedProductsHandlingRiskOfExposure": "No",
 					"mercuryAddedProductsHandlingRiskOfDisposal": "No",
 					"mercuryAndMercuryCompoundsProductionAndUse": "Yes",
 					"mercuryAndMercuryCompoundsProductionAndUseRiskOfExposure": "Yes",
->>>>>>> f23b5aa7
 					"persistentOrganicPollutantsProductionAndUse": "Yes",
 					"persistentOrganicPollutantsProductionAndUseRiskOfExposure": "Yes",
 					"persistentOrganicPollutantsProductionAndUseRiskOfDisposal": "Yes",
 					"persistentOrganicPollutantsProductionAndUseTransboundaryMovements": "Yes",
-<<<<<<< HEAD
-					"persistentOrganicPollutantsProductionAndUseRiskForImportingState": "Yes",
-					"hazardousWasteTransboundaryMovementsLocatedOECDEULiechtenstein": "No",
-					"hazardousWasteTransboundaryMovementsOutsideOECDEULiechtenstein": "Yes",
-					"hazardousWasteDisposal": "Yes",
-					"hazardousWasteDisposalRiskOfImport": "No",
-					"hazardousAndOtherWasteImport": "No"
-=======
 					"persistentOrganicPollutantsProductionAndUseRiskForImportingState": "No",
 					"hazardousWasteTransboundaryMovementsLocatedOECDEULiechtenstein": "Yes",
 					"hazardousWasteTransboundaryMovementsOutsideOECDEULiechtenstein": "No",
 					"hazardousWasteDisposal": "No",
 					"hazardousWasteDisposalRiskOfImport": "Yes",
 					"hazardousAndOtherWasteImport": "Yes"
->>>>>>> f23b5aa7
 				}
 			}
 		},
