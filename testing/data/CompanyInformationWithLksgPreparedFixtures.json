--- conflicted
+++ resolved
@@ -2,23 +2,6 @@
 	{
 		"companyInformation": {
 			"companyName": "six-lksg-data-sets-in-different-years",
-<<<<<<< HEAD
-			"companyAlternativeNames": [
-				"Arndt, Wassilew und Ruth",
-				"Ritschel GmbH"
-			],
-			"companyLegalForm": "Public Limited Company (PLC)",
-			"headquarters": "Nord Neviostadt",
-			"headquartersPostalCode": "87217",
-			"sector": "channels",
-			"identifiers": [
-				{
-					"identifierType": "PermId",
-					"identifierValue": "dynjnxgyb0"
-				}
-			],
-			"countryCode": "SZ",
-=======
 			"headquarters": "Elladorf",
 			"sector": "technologies",
 			"identifiers": [
@@ -35,21 +18,12 @@
 				"Rädler GmbH & Co. KG"
 			],
 			"website": "https://ansprechend-tanz.info",
->>>>>>> 9901c04d
 			"isTeaserCompany": false
 		},
 		"t": {
 			"general": {
 				"masterData": {
 					"dataDate": "2022-01-01",
-<<<<<<< HEAD
-					"lksgInScope": "No",
-					"vatIdentificationNumber": "SM493793564",
-					"numberOfEmployees": 177682,
-					"shareOfTemporaryWorkers": 18.1,
-					"totalRevenue": 77766917341.23,
-					"totalRevenueCurrency": "EUR",
-=======
 					"headOfficeInGermany": "No",
 					"groupOfCompanies": "No",
 					"numberOfEmployees": 4893,
@@ -74,149 +48,9 @@
 						"J",
 						"M"
 					],
->>>>>>> 9901c04d
 					"listOfProductionSites": [
 						{},
 						{
-<<<<<<< HEAD
-							"name": "Göhler-Krauel",
-							"isInHouseProductionOrIsContractProcessing": "InHouseProduction",
-							"country": "IO",
-							"city": "Alanascheid",
-							"streetAndHouseNumber": "An St. Remigius 750",
-							"postalCode": "99255",
-							"listOfGoodsOrServices": [
-								"Small Plastic Bacon"
-							]
-						},
-						{
-							"name": "Manz OHG",
-							"isInHouseProductionOrIsContractProcessing": "InHouseProduction",
-							"country": "ZA",
-							"city": "West Anne",
-							"streetAndHouseNumber": "Jacob-Fröhlen-Str. 86",
-							"postalCode": "29331",
-							"listOfGoodsOrServices": [
-								"Sleek Frozen Cheese",
-								"Elegant Cotton Mouse",
-								"Elegant Fresh Chair",
-								"Oriental Concrete Tuna",
-								"Fantastic Granite Bike"
-							]
-						}
-					]
-				},
-				"grievanceMechanism": {
-					"grievanceHandlingMechanism": "Yes",
-					"grievanceHandlingMechanismUsedForReporting": "No",
-					"legalProceedings": "No"
-				},
-				"childLabour": {
-					"employeeUnder18": "No",
-					"employeeUnder15": "Yes",
-					"employeeUnder18Apprentices": "No",
-					"employmentUnderLocalMinimumAgePrevention": "Yes",
-					"employmentUnderLocalMinimumAgePreventionEmploymentContracts": "No",
-					"employmentUnderLocalMinimumAgePreventionJobDescription": "No",
-					"employmentUnderLocalMinimumAgePreventionIdentityDocuments": "No",
-					"employmentUnderLocalMinimumAgePreventionTraining": "No",
-					"employmentUnderLocalMinimumAgePreventionCheckingOfLegalMinimumAge": "Yes"
-				},
-				"forcedLabourSlaveryAndDebtBondage": {
-					"forcedLabourAndSlaveryPrevention": "No",
-					"forcedLabourAndSlaveryPreventionIdentityDocuments": "Yes",
-					"forcedLabourAndSlaveryPreventionFreeMovement": "No",
-					"documentedWorkingHoursAndWages": "No",
-					"adequateLivingWage": "No",
-					"fixedHourlyWages": "Yes"
-				},
-				"osh": {
-					"oshPolicy": "No",
-					"oshPolicyMachineSafety": "Yes",
-					"oshPolicyAccidentsBehaviouralResponse": "Yes",
-					"oshPolicyWorkplaceErgonomics": "No",
-					"oshPolicyFireProtection": "Yes",
-					"oshPolicyWorkingHours": "Yes",
-					"oshPolicyTrainingAddressed": "Yes",
-					"oshPolicyTraining": "Yes",
-					"oshManagementSystem": "Yes",
-					"oshManagementSystemInternationalCertification": "No",
-					"oshManagementSystemNationalCertification": "No",
-					"workplaceAccidentsUnder10": "No",
-					"oshTraining": "Yes"
-				},
-				"freedomOfAssociation": {
-					"freedomOfAssociation": "Yes",
-					"discriminationForTradeUnionMembers": "No",
-					"freedomOfOperationForTradeUnion": "No",
-					"freedomOfAssociationTraining": "No",
-					"worksCouncil": "Yes"
-				},
-				"humanRights": {
-					"equalOpportunitiesOfficer": "Yes",
-					"riskOfHarmfulPollution": "Yes",
-					"unlawfulEvictionAndTakingOfLand": "Yes",
-					"useOfPrivatePublicSecurityForces": "No",
-					"useOfPrivatePublicSecurityForcesAndRiskOfViolationOfHumanRights": "Yes"
-				},
-				"evidenceCertificatesAndAttestations": {
-					"iso26000": "Yes",
-					"smetaSocialAuditConcept": "Yes",
-					"betterWorkProgramCertificate": "Yes",
-					"iso45001Certification": "No",
-					"iso14000Certification": "No",
-					"emasCertification": "No",
-					"iso37001Certification": "Yes",
-					"riskManagementSystemCertification": "No",
-					"initiativeClauseSocialCertification": "No",
-					"responsibleBusinessAssociationCertification": "No",
-					"fairLabourAssociationCertification": "Yes",
-					"equalOpportunitiesAndNondiscriminationPolicy": "Yes",
-					"healthAndSafetyPolicy": "Yes",
-					"complaintsAndGrievancesPolicy": "No",
-					"forcedLabourPolicy": "No",
-					"environmentalImpactPolicy": "Yes",
-					"supplierCodeOfConduct": "Yes"
-				}
-			},
-			"governance": {
-				"socialAndEmployeeMatters": {
-					"responsibilitiesForFairWorkingConditions": "No"
-				},
-				"environment": {},
-				"osh": {
-					"responsibilitiesForOccupationalSafety": "No"
-				},
-				"riskManagement": {},
-				"codeOfConduct": {
-					"codeOfConduct": "Yes",
-					"codeOfConductRiskManagementTopics": "Yes"
-				}
-			},
-			"environmental": {
-				"waste": {
-					"mercuryAndMercuryWasteHandling": "Yes",
-					"mercuryAndMercuryWasteHandlingPolicy": "No",
-					"chemicalHandling": "Yes",
-					"environmentalManagementSystem": "No",
-					"environmentalManagementSystemInternationalCertification": "Yes",
-					"environmentalManagementSystemNationalCertification": "No",
-					"legalRestrictedWaste": "No",
-					"legalRestrictedWasteProcesses": "Yes",
-					"mercuryAddedProductsHandling": "No",
-					"mercuryAddedProductsHandlingRiskOfExposure": "Yes",
-					"mercuryAddedProductsHandlingRiskOfDisposal": "No",
-					"mercuryAndMercuryCompoundsProductionAndUse": "Yes",
-					"mercuryAndMercuryCompoundsProductionAndUseRiskOfExposure": "No",
-					"persistentOrganicPollutantsProductionAndUse": "No",
-					"persistentOrganicPollutantsProductionAndUseRiskOfDisposal": "No",
-					"persistentOrganicPollutantsProductionAndUseTransboundaryMovements": "Yes",
-					"persistentOrganicPollutantsProductionAndUseRiskForImportingState": "No",
-					"hazardousWasteTransboundaryMovementsLocatedOECDEULiechtenstein": "No",
-					"hazardousWasteTransboundaryMovementsOutsideOECDEULiechtenstein": "No",
-					"hazardousWasteDisposal": "No",
-					"hazardousWasteDisposalRiskOfImport": "Yes"
-=======
 							"nameOfProductionSite": "Bahl, Freisen und Gabius",
 							"listOfGoodsOrServices": [
 								"Small Wooden Cheese",
@@ -378,7 +212,6 @@
 					"persistentOrganicPollutantsProductionAndUseTransboundaryMovements": "No",
 					"persistentOrganicPollutantsProductionAndUseRiskForImportingState": "Yes",
 					"hazardousWasteTransboundaryMovementsOutsideOecdEuLiechtenstein": "No"
->>>>>>> 9901c04d
 				}
 			}
 		},
@@ -387,113 +220,6 @@
 	{
 		"companyInformation": {
 			"companyName": "one-lksg-data-set",
-<<<<<<< HEAD
-			"companyAlternativeNames": [
-				"Fincke-Northoff",
-				"Floder, Weber und Hübenbecker"
-			],
-			"headquarters": "Neu Stefaniedorf",
-			"sector": "supply-chains",
-			"identifiers": [
-				{
-					"identifierType": "Duns",
-					"identifierValue": "8k79ko8jj"
-				},
-				{
-					"identifierType": "Isin",
-					"identifierValue": "eut31ncjb6z1"
-				},
-				{
-					"identifierType": "Lei",
-					"identifierValue": "wzn3zkgm2pm1hwcssjbi"
-				},
-				{
-					"identifierType": "PermId",
-					"identifierValue": "6l99uu9to2"
-				}
-			],
-			"countryCode": "MA",
-			"isTeaserCompany": false,
-			"website": "http://dezent-schießpulver.net"
-		},
-		"t": {
-			"social": {
-				"general": {
-					"dataDate": "2023-06-20",
-					"lksgInScope": "Yes",
-					"vatIdentificationNumber": "SO202415115",
-					"numberOfEmployees": 160457,
-					"shareOfTemporaryWorkers": 1.14,
-					"totalRevenue": 43184845280.74,
-					"totalRevenueCurrency": "AUD",
-					"listOfProductionSites": [
-						{
-							"name": "Gamlin-Schumacher",
-							"isInHouseProductionOrIsContractProcessing": "ContractProcessing",
-							"country": "LK",
-							"city": "Neu Migueldorf",
-							"streetAndHouseNumber": "Friedensstr. 86",
-							"postalCode": "75614",
-							"listOfGoodsOrServices": [
-								"Incredible Rubber Keyboard",
-								"Practical Fresh Table",
-								"Rustic Granite Shirt",
-								"Oriental Soft Cheese",
-								"Refined Concrete Bacon"
-							]
-						},
-						{
-							"name": "Ranz Gruppe",
-							"isInHouseProductionOrIsContractProcessing": "InHouseProduction",
-							"country": "TZ",
-							"city": "Tristandorf",
-							"streetAndHouseNumber": "Bonner Str. 04b",
-							"postalCode": "76015",
-							"listOfGoodsOrServices": [
-								"Handcrafted Concrete Salad",
-								"Unbranded Cotton Gloves",
-								"Intelligent Plastic Bacon"
-							]
-						}
-					]
-				},
-				"grievanceMechanism": {
-					"grievanceHandlingMechanism": "No",
-					"legalProceedings": "Yes"
-				},
-				"childLabour": {
-					"employeeUnder18Apprentices": "No",
-					"employmentUnderLocalMinimumAgePreventionTraining": "Yes",
-					"employmentUnderLocalMinimumAgePreventionCheckingOfLegalMinimumAge": "No"
-				},
-				"forcedLabourSlaveryAndDebtBondage": {
-					"forcedLabourAndSlaveryPrevention": "Yes",
-					"forcedLabourAndSlaveryPreventionEmploymentContracts": "Yes",
-					"forcedLabourAndSlaveryPreventionIdentityDocuments": "Yes",
-					"forcedLabourAndSlaveryPreventionFreeMovement": "Yes",
-					"forcedLabourAndSlaveryPreventionProvisionSocialRoomsAndToilets": "Yes",
-					"forcedLabourAndSlaveryPreventionTraining": "Yes",
-					"adequateLivingWage": "Yes",
-					"regularWagesProcessFlow": "Yes",
-					"fixedHourlyWages": "Yes"
-				},
-				"osh": {
-					"oshMonitoring": "Yes",
-					"oshPolicyPersonalProtectiveEquipment": "No",
-					"oshPolicyWorkplaceErgonomics": "Yes",
-					"oshPolicyHandlingChemicalsAndOtherHazardousSubstances": "Yes",
-					"oshPolicyFireProtection": "No",
-					"oshPolicyTrainingAddressed": "Yes",
-					"oshManagementSystem": "Yes",
-					"oshManagementSystemInternationalCertification": "No",
-					"workplaceAccidentsUnder10": "No",
-					"oshTraining": "No"
-				},
-				"freedomOfAssociation": {
-					"freedomOfAssociation": "Yes",
-					"discriminationForTradeUnionMembers": "Yes",
-					"freedomOfAssociationTraining": "No"
-=======
 			"headquarters": "Gastscheid",
 			"sector": "metrics",
 			"identifiers": [
@@ -622,228 +348,9 @@
 					"representedEmployees": 0.2014,
 					"discriminationForTradeUnionMembers": "Yes",
 					"worksCouncil": "Yes"
->>>>>>> 9901c04d
 				},
 				"unequalTreatmentOfEmployment": {
 					"diversityAndInclusionRole": "Yes",
-<<<<<<< HEAD
-					"preventionOfMistreatments": "Yes",
-					"unlawfulEvictionAndTakingOfLand": "No"
-				},
-				"evidenceCertificatesAndAttestations": {
-					"iso26000": "No",
-					"sa8000Certification": "No",
-					"smetaSocialAuditConcept": "No",
-					"betterWorkProgramCertificate": "No",
-					"iso45001Certification": "No",
-					"emasCertification": "No",
-					"iso37001Certification": "No",
-					"iso37301Certification": "No",
-					"riskManagementSystemCertification": "No",
-					"amforiBsciAuditReport": "Yes",
-					"initiativeClauseSocialCertification": "No",
-					"responsibleBusinessAssociationCertification": "Yes",
-					"fairLabourAssociationCertification": "Yes",
-					"fairWorkingConditionsPolicy": "No",
-					"fairAndEthicalRecruitmentPolicy": "No",
-					"equalOpportunitiesAndNondiscriminationPolicy": "No",
-					"forcedLabourPolicy": "No",
-					"supplierCodeOfConduct": "No"
-				}
-			},
-			"governance": {
-				"socialAndEmployeeMatters": {
-					"responsibilitiesForFairWorkingConditions": "Yes"
-				},
-				"environment": {
-					"responsibilitiesForTheEnvironment": "No"
-				},
-				"osh": {},
-				"riskManagement": {
-					"riskManagementSystem": "Yes"
-				},
-				"codeOfConduct": {
-					"codeOfConduct": "No",
-					"codeOfConductRiskManagementTopics": "Yes",
-					"codeOfConductTraining": "No"
-				}
-			},
-			"environmental": {
-				"waste": {
-					"environmentalManagementSystem": "Yes",
-					"legalRestrictedWasteProcesses": "No",
-					"mercuryAddedProductsHandling": "No",
-					"mercuryAndMercuryCompoundsProductionAndUse": "No",
-					"mercuryAndMercuryCompoundsProductionAndUseRiskOfExposure": "No",
-					"persistentOrganicPollutantsProductionAndUse": "No",
-					"persistentOrganicPollutantsProductionAndUseRiskOfExposure": "Yes",
-					"persistentOrganicPollutantsProductionAndUseRiskOfDisposal": "Yes",
-					"persistentOrganicPollutantsProductionAndUseRiskForImportingState": "Yes",
-					"hazardousWasteTransboundaryMovementsLocatedOECDEULiechtenstein": "Yes",
-					"hazardousWasteTransboundaryMovementsOutsideOECDEULiechtenstein": "Yes"
-				}
-			}
-		},
-		"reportingPeriod": "2023"
-	},
-	{
-		"companyInformation": {
-			"companyName": "vat-2023-1",
-			"companyAlternativeNames": [
-				"Beele-Suffa",
-				"Kutzner, Richter und Hirsch",
-				"Pfeiffer-Itt",
-				"Viellehner GmbH"
-			],
-			"companyLegalForm": "Private Limited Company (Ltd)",
-			"headquarters": "Neu Rebecca",
-			"headquartersPostalCode": "23737",
-			"sector": "e-commerce",
-			"identifiers": [
-				{
-					"identifierType": "CompanyRegistrationNumber",
-					"identifierValue": "46v4ll73ci1n34d"
-				},
-				{
-					"identifierType": "Duns",
-					"identifierValue": "v5vygw6sz"
-				},
-				{
-					"identifierType": "Isin",
-					"identifierValue": "bgesw30jxkgw"
-				},
-				{
-					"identifierType": "Lei",
-					"identifierValue": "yjalmw0eti3yjxouxzn0"
-				},
-				{
-					"identifierType": "PermId",
-					"identifierValue": "gu5zlthxyg"
-				},
-				{
-					"identifierType": "Ticker",
-					"identifierValue": "6ksq6y0"
-				}
-			],
-			"countryCode": "BZ",
-			"isTeaserCompany": false,
-			"website": "http://vortrefflich-uranus.name"
-		},
-		"t": {
-			"social": {
-				"general": {
-					"dataDate": "2023-04-18",
-					"lksgInScope": "Yes",
-					"vatIdentificationNumber": "2023-1",
-					"numberOfEmployees": 48266,
-					"shareOfTemporaryWorkers": 15.08,
-					"totalRevenue": 24270245953.13,
-					"totalRevenueCurrency": "EUR",
-					"listOfProductionSites": [
-						{
-							"name": "Mebold, Pöche und Gollnow",
-							"isInHouseProductionOrIsContractProcessing": "InHouseProduction",
-							"country": "KG",
-							"city": "Nord Dominikstadt",
-							"streetAndHouseNumber": "Winterberg 35b",
-							"postalCode": "08908",
-							"listOfGoodsOrServices": [
-								"Tasty Steel Hat",
-								"Fantastic Frozen Chips"
-							]
-						},
-						{
-							"name": "Kettenis, Lippe und Hahn",
-							"isInHouseProductionOrIsContractProcessing": "InHouseProduction",
-							"country": "HT",
-							"city": "Süd Miracdorf",
-							"streetAndHouseNumber": "Alte Ziegelei 31a",
-							"postalCode": "57885",
-							"listOfGoodsOrServices": [
-								"Small Metal Hat",
-								"Unbranded Granite Pants",
-								"Refined Fresh Computer"
-							]
-						},
-						{
-							"name": "Gromisch-Hübl",
-							"isInHouseProductionOrIsContractProcessing": "InHouseProduction",
-							"country": "ZA",
-							"city": "Hendrikstadt",
-							"streetAndHouseNumber": "Nobelstr. 8",
-							"postalCode": "03484",
-							"listOfGoodsOrServices": [
-								"Incredible Metal Car",
-								"Rustic Fresh Table",
-								"Handmade Cotton Tuna",
-								"Intelligent Cotton Computer",
-								"Rustic Bronze Pants"
-							]
-						},
-						{
-							"name": "Salow, Badane und Spelmeyer",
-							"isInHouseProductionOrIsContractProcessing": "InHouseProduction",
-							"country": "EG",
-							"city": "Lillianstadt",
-							"streetAndHouseNumber": "Martin-Heidegger-Str. 7",
-							"postalCode": "18781",
-							"listOfGoodsOrServices": []
-						},
-						{
-							"name": "Kovacs, Blum und Wölpert",
-							"isInHouseProductionOrIsContractProcessing": "InHouseProduction",
-							"country": "KH",
-							"city": "Bormannstadt",
-							"streetAndHouseNumber": "Deichtorstr. 02b",
-							"postalCode": "82479",
-							"listOfGoodsOrServices": [
-								"Recycled Cotton Gloves",
-								"Modern Wooden Fish",
-								"Intelligent Rubber Chicken",
-								"Awesome Concrete Soap",
-								"Intelligent Frozen Cheese"
-							]
-						}
-					]
-				},
-				"grievanceMechanism": {
-					"grievanceHandlingMechanismUsedForReporting": "Yes",
-					"legalProceedings": "No"
-				},
-				"childLabour": {
-					"employeeUnder18": "Yes",
-					"employeeUnder15": "No",
-					"employmentUnderLocalMinimumAgePrevention": "Yes",
-					"employmentUnderLocalMinimumAgePreventionEmploymentContracts": "Yes",
-					"employmentUnderLocalMinimumAgePreventionJobDescription": "Yes",
-					"employmentUnderLocalMinimumAgePreventionIdentityDocuments": "Yes",
-					"employmentUnderLocalMinimumAgePreventionTraining": "No"
-				},
-				"forcedLabourSlaveryAndDebtBondage": {
-					"forcedLabourAndSlaveryPrevention": "Yes",
-					"forcedLabourAndSlaveryPreventionEmploymentContracts": "Yes",
-					"forcedLabourAndSlaveryPreventionProvisionSocialRoomsAndToilets": "Yes",
-					"forcedLabourAndSlaveryPreventionTraining": "No",
-					"adequateLivingWage": "No",
-					"regularWagesProcessFlow": "No"
-				},
-				"osh": {
-					"oshMonitoring": "No",
-					"oshPolicyPersonalProtectiveEquipment": "No",
-					"oshPolicyMachineSafety": "Yes",
-					"oshPolicyDisasterBehaviouralResponse": "Yes",
-					"oshPolicyAccidentsBehaviouralResponse": "Yes",
-					"oshPolicyWorkingHours": "Yes",
-					"oshPolicyTrainingAddressed": "No",
-					"oshPolicyTraining": "Yes",
-					"oshManagementSystem": "No",
-					"workplaceAccidentsUnder10": "No",
-					"oshTraining": "Yes"
-				},
-				"freedomOfAssociation": {
-					"freedomOfAssociation": "No",
-					"freedomOfOperationForTradeUnion": "No",
-=======
 					"preventionOfMistreatments": "No"
 				},
 				"contaminationOfSoilWaterAirNoiseEmissionsExcessiveWaterConsumption": {
@@ -1117,52 +624,11 @@
 					"discriminationForTradeUnionMembers": "Yes",
 					"freedomOfOperationForTradeUnion": "No",
 					"freedomOfAssociationTraining": "No",
->>>>>>> 9901c04d
 					"worksCouncil": "No"
 				},
 				"unequalTreatmentOfEmployment": {
 					"unequalTreatmentOfEmployment": "Yes",
 					"diversityAndInclusionRole": "Yes",
-<<<<<<< HEAD
-					"preventionOfMistreatments": "No",
-					"equalOpportunitiesOfficer": "Yes",
-					"riskOfHarmfulPollution": "Yes",
-					"unlawfulEvictionAndTakingOfLand": "Yes",
-					"useOfPrivatePublicSecurityForces": "No"
-				},
-				"evidenceCertificatesAndAttestations": {
-					"smetaSocialAuditConcept": "No",
-					"betterWorkProgramCertificate": "No",
-					"iso14000Certification": "Yes",
-					"emasCertification": "No",
-					"iso37001Certification": "Yes",
-					"riskManagementSystemCertification": "Yes",
-					"amforiBsciAuditReport": "No",
-					"responsibleBusinessAssociationCertification": "Yes",
-					"fairLabourAssociationCertification": "No",
-					"fairAndEthicalRecruitmentPolicy": "Yes",
-					"equalOpportunitiesAndNondiscriminationPolicy": "Yes",
-					"healthAndSafetyPolicy": "No",
-					"complaintsAndGrievancesPolicy": "Yes",
-					"forcedLabourPolicy": "Yes",
-					"childLabourPolicy": "Yes",
-					"environmentalImpactPolicy": "No",
-					"supplierCodeOfConduct": "Yes"
-				}
-			},
-			"governance": {
-				"socialAndEmployeeMatters": {
-					"responsibilitiesForFairWorkingConditions": "No"
-				},
-				"environment": {
-					"responsibilitiesForTheEnvironment": "No"
-				},
-				"osh": {
-					"responsibilitiesForOccupationalSafety": "Yes"
-				},
-				"riskManagement": {},
-				"codeOfConduct": {}
-=======
 					"preventionOfMistreatments": "Yes",
 					"equalOpportunitiesOfficer": "No",
 					"fairAndEthicalRecruitmentPolicy": "No",
@@ -1205,27 +671,11 @@
 					"privateSecurityForces": "Yes",
 					"useOfPrivatePublicSecurityForcesMeasures": "architectures"
 				}
->>>>>>> 9901c04d
 			},
 			"environmental": {
 				"useOfMercuryMercuryWasteMinamataConvention": {
 					"mercuryAndMercuryWasteHandling": "Yes",
 					"mercuryAndMercuryWasteHandlingPolicy": "No",
-<<<<<<< HEAD
-					"chemicalHandling": "No",
-					"environmentalManagementSystem": "Yes",
-					"environmentalManagementSystemInternationalCertification": "No",
-					"legalRestrictedWaste": "Yes",
-					"mercuryAddedProductsHandlingRiskOfDisposal": "Yes",
-					"mercuryAndMercuryCompoundsProductionAndUse": "No",
-					"mercuryAndMercuryCompoundsProductionAndUseRiskOfExposure": "Yes",
-					"persistentOrganicPollutantsProductionAndUse": "Yes",
-					"persistentOrganicPollutantsProductionAndUseRiskOfExposure": "Yes",
-					"persistentOrganicPollutantsProductionAndUseRiskOfDisposal": "No",
-					"persistentOrganicPollutantsProductionAndUseRiskForImportingState": "Yes",
-					"hazardousWasteTransboundaryMovementsLocatedOECDEULiechtenstein": "No",
-					"hazardousWasteTransboundaryMovementsOutsideOECDEULiechtenstein": "No",
-=======
 					"mercuryAddedProductsHandling": "No",
 					"mercuryAddedProductsHandlingRiskOfExposure": "No",
 					"mercuryAddedProductsHandlingRiskOfDisposal": "Yes",
@@ -1244,7 +694,6 @@
 					"persistentOrganicPollutantsProductionAndUseRiskForImportingState": "No",
 					"hazardousWasteTransboundaryMovementsLocatedOecdEuLiechtenstein": "No",
 					"hazardousWasteTransboundaryMovementsOutsideOecdEuLiechtenstein": "Yes",
->>>>>>> 9901c04d
 					"hazardousWasteDisposal": "No",
 					"hazardousWasteDisposalRiskOfImport": "Yes",
 					"hazardousAndOtherWasteImport": "Yes"
@@ -1255,161 +704,6 @@
 	},
 	{
 		"companyInformation": {
-<<<<<<< HEAD
-			"companyName": "vat-2023-2",
-			"companyAlternativeNames": [
-				"Co GmbH",
-				"Deerberg GmbH & Co. KG",
-				"Franke, Spielvogel und Wittl",
-				"Tiedtke GmbH"
-			],
-			"companyLegalForm": "Private Limited Company (Ltd)",
-			"headquarters": "Ost Monique",
-			"headquartersPostalCode": "62546",
-			"sector": "bandwidth",
-			"identifiers": [
-				{
-					"identifierType": "CompanyRegistrationNumber",
-					"identifierValue": "lunk5vhgpmt7h0l"
-				},
-				{
-					"identifierType": "Duns",
-					"identifierValue": "32aleknkp"
-				},
-				{
-					"identifierType": "Lei",
-					"identifierValue": "m0chc35q3o086sp5x4p6"
-				}
-			],
-			"countryCode": "MH",
-			"isTeaserCompany": false,
-			"website": "http://außergewöhnlich-taubheit.net"
-		},
-		"t": {
-			"social": {
-				"general": {
-					"dataDate": "2023-06-22",
-					"lksgInScope": "No",
-					"vatIdentificationNumber": "2023-2",
-					"numberOfEmployees": 69536,
-					"shareOfTemporaryWorkers": 27.9,
-					"totalRevenue": 45009541926.9,
-					"totalRevenueCurrency": "CHF",
-					"listOfProductionSites": [
-						{
-							"name": "Dörre, Saile und Dippl",
-							"isInHouseProductionOrIsContractProcessing": "InHouseProduction",
-							"country": "NF",
-							"city": "Süd Maximastadt",
-							"streetAndHouseNumber": "Stresemannplatz 826",
-							"postalCode": "92277",
-							"listOfGoodsOrServices": [
-								"Recycled Wooden Cheese",
-								"Sleek Rubber Hat",
-								"Electronic Granite Bacon"
-							]
-						}
-					]
-				},
-				"grievanceMechanism": {
-					"grievanceHandlingMechanism": "No",
-					"grievanceHandlingMechanismUsedForReporting": "Yes"
-				},
-				"childLabour": {
-					"employeeUnder18": "No",
-					"employeeUnder15": "Yes",
-					"employeeUnder18Apprentices": "Yes",
-					"employmentUnderLocalMinimumAgePrevention": "No",
-					"employmentUnderLocalMinimumAgePreventionEmploymentContracts": "No",
-					"employmentUnderLocalMinimumAgePreventionJobDescription": "Yes",
-					"employmentUnderLocalMinimumAgePreventionIdentityDocuments": "No",
-					"employmentUnderLocalMinimumAgePreventionTraining": "Yes"
-				},
-				"forcedLabourSlaveryAndDebtBondage": {
-					"forcedLabourAndSlaveryPreventionIdentityDocuments": "No",
-					"forcedLabourAndSlaveryPreventionProvisionSocialRoomsAndToilets": "No",
-					"adequateLivingWage": "Yes",
-					"fixedHourlyWages": "No"
-				},
-				"osh": {
-					"oshMonitoring": "Yes",
-					"oshPolicy": "No",
-					"oshPolicyPersonalProtectiveEquipment": "Yes",
-					"oshPolicyWorkplaceErgonomics": "No",
-					"oshPolicyHandlingChemicalsAndOtherHazardousSubstances": "Yes",
-					"oshPolicyFireProtection": "Yes",
-					"oshPolicyTrainingAddressed": "Yes",
-					"oshPolicyTraining": "Yes",
-					"oshManagementSystemInternationalCertification": "Yes",
-					"oshManagementSystemNationalCertification": "Yes",
-					"oshTraining": "Yes"
-				},
-				"freedomOfAssociation": {
-					"discriminationForTradeUnionMembers": "No",
-					"freedomOfOperationForTradeUnion": "No"
-				},
-				"humanRights": {
-					"preventionOfMistreatments": "Yes",
-					"unlawfulEvictionAndTakingOfLand": "Yes",
-					"useOfPrivatePublicSecurityForces": "Yes"
-				},
-				"evidenceCertificatesAndAttestations": {
-					"iso26000": "Yes",
-					"sa8000Certification": "Yes",
-					"betterWorkProgramCertificate": "Yes",
-					"iso45001Certification": "No",
-					"emasCertification": "No",
-					"iso37001Certification": "No",
-					"iso37301Certification": "Yes",
-					"amforiBsciAuditReport": "Yes",
-					"initiativeClauseSocialCertification": "No",
-					"fairLabourAssociationCertification": "Yes",
-					"fairWorkingConditionsPolicy": "Yes",
-					"fairAndEthicalRecruitmentPolicy": "No",
-					"equalOpportunitiesAndNondiscriminationPolicy": "No",
-					"healthAndSafetyPolicy": "No",
-					"forcedLabourPolicy": "Yes",
-					"childLabourPolicy": "No",
-					"environmentalImpactPolicy": "Yes",
-					"supplierCodeOfConduct": "No"
-				}
-			},
-			"governance": {
-				"socialAndEmployeeMatters": {
-					"responsibilitiesForFairWorkingConditions": "No"
-				},
-				"environment": {
-					"responsibilitiesForTheEnvironment": "Yes"
-				},
-				"osh": {},
-				"riskManagement": {
-					"riskManagementSystem": "Yes"
-				},
-				"codeOfConduct": {
-					"codeOfConduct": "No",
-					"codeOfConductRiskManagementTopics": "Yes",
-					"codeOfConductTraining": "No"
-				}
-			},
-			"environmental": {
-				"waste": {
-					"mercuryAndMercuryWasteHandling": "Yes",
-					"mercuryAndMercuryWasteHandlingPolicy": "Yes",
-					"chemicalHandling": "No",
-					"environmentalManagementSystem": "No",
-					"environmentalManagementSystemNationalCertification": "Yes",
-					"legalRestrictedWasteProcesses": "No",
-					"mercuryAddedProductsHandlingRiskOfDisposal": "Yes",
-					"mercuryAndMercuryCompoundsProductionAndUse": "No",
-					"mercuryAndMercuryCompoundsProductionAndUseRiskOfExposure": "No",
-					"persistentOrganicPollutantsProductionAndUse": "No",
-					"persistentOrganicPollutantsProductionAndUseRiskOfExposure": "No",
-					"persistentOrganicPollutantsProductionAndUseRiskForImportingState": "No",
-					"hazardousWasteTransboundaryMovementsLocatedOECDEULiechtenstein": "No",
-					"hazardousWasteTransboundaryMovementsOutsideOECDEULiechtenstein": "Yes",
-					"hazardousWasteDisposal": "Yes",
-					"hazardousAndOtherWasteImport": "No"
-=======
 			"companyName": "LkSG-date-2023-04-18",
 			"headquarters": "Wessinghagedorf",
 			"sector": "portals",
@@ -1579,7 +873,6 @@
 					"persistentOrganicPollutantsProductionAndUseTransboundaryMovements": "Yes",
 					"hazardousWasteDisposalRiskOfImport": "Yes",
 					"hazardousAndOtherWasteImport": "Yes"
->>>>>>> 9901c04d
 				}
 			}
 		},
@@ -1587,62 +880,6 @@
 	},
 	{
 		"companyInformation": {
-<<<<<<< HEAD
-			"companyName": "vat-2022",
-			"companyAlternativeNames": [],
-			"headquarters": "Neu Mehmetland",
-			"headquartersPostalCode": "16912",
-			"sector": "vortals",
-			"identifiers": [
-				{
-					"identifierType": "Lei",
-					"identifierValue": "332j8w33gn58sawolnpw"
-				}
-			],
-			"countryCode": "TC",
-			"isTeaserCompany": false,
-			"website": "https://identisch-magen.info"
-		},
-		"t": {
-			"social": {
-				"general": {
-					"dataDate": "2022-07-30",
-					"lksgInScope": "Yes",
-					"vatIdentificationNumber": "2022",
-					"numberOfEmployees": 149757,
-					"shareOfTemporaryWorkers": 1.27,
-					"totalRevenue": 14296844160.75,
-					"totalRevenueCurrency": "USD",
-					"listOfProductionSites": [
-						{
-							"name": "Lokar, Smieja und Hort",
-							"isInHouseProductionOrIsContractProcessing": "ContractProcessing",
-							"country": "JP",
-							"city": "Broschscheid",
-							"streetAndHouseNumber": "Am Kiesberg 47",
-							"postalCode": "38612",
-							"listOfGoodsOrServices": []
-						},
-						{
-							"name": "Zintl, Effler und Schütz",
-							"isInHouseProductionOrIsContractProcessing": "ContractProcessing",
-							"country": "MC",
-							"city": "Ost Henrikestadt",
-							"streetAndHouseNumber": "Auf dem Bruch 59",
-							"postalCode": "51755",
-							"listOfGoodsOrServices": []
-						},
-						{
-							"name": "Giesche, Jahn und Illing",
-							"isInHouseProductionOrIsContractProcessing": "InHouseProduction",
-							"country": "RW",
-							"city": "Alt Judith",
-							"streetAndHouseNumber": "Eulengasse 82a",
-							"postalCode": "03265",
-							"listOfGoodsOrServices": [
-								"Tasty Plastic Bike",
-								"Intelligent Plastic Cheese"
-=======
 			"companyName": "LkSG-date-2023-06-22",
 			"headquarters": "Süd Emmely",
 			"headquartersPostalCode": "27170",
@@ -1727,7 +964,6 @@
 								"Unbranded Soft Cheese",
 								"Generic Plastic Fish",
 								"Handmade Steel Tuna"
->>>>>>> 9901c04d
 							]
 						}
 					],
@@ -1739,47 +975,6 @@
 					"riskManagementSystemIdentifiedRisks": "Handcrafted",
 					"riskManagementSystemCounteract": "No"
 				},
-<<<<<<< HEAD
-				"grievanceMechanism": {
-					"grievanceHandlingMechanism": "Yes",
-					"legalProceedings": "Yes"
-				},
-				"childLabour": {
-					"employeeUnder18": "Yes",
-					"employeeUnder15": "No",
-					"employeeUnder18Apprentices": "Yes",
-					"employmentUnderLocalMinimumAgePrevention": "No",
-					"employmentUnderLocalMinimumAgePreventionEmploymentContracts": "Yes",
-					"employmentUnderLocalMinimumAgePreventionJobDescription": "Yes",
-					"employmentUnderLocalMinimumAgePreventionIdentityDocuments": "Yes",
-					"employmentUnderLocalMinimumAgePreventionTraining": "Yes",
-					"employmentUnderLocalMinimumAgePreventionCheckingOfLegalMinimumAge": "No"
-				},
-				"forcedLabourSlaveryAndDebtBondage": {
-					"forcedLabourAndSlaveryPreventionEmploymentContracts": "Yes",
-					"forcedLabourAndSlaveryPreventionIdentityDocuments": "No",
-					"forcedLabourAndSlaveryPreventionFreeMovement": "No",
-					"forcedLabourAndSlaveryPreventionTraining": "Yes",
-					"documentedWorkingHoursAndWages": "Yes",
-					"adequateLivingWage": "Yes"
-				},
-				"osh": {
-					"oshMonitoring": "Yes",
-					"oshPolicyAccidentsBehaviouralResponse": "Yes",
-					"oshPolicyHandlingChemicalsAndOtherHazardousSubstances": "Yes",
-					"oshPolicyFireProtection": "No",
-					"oshPolicyWorkingHours": "Yes",
-					"oshPolicyTraining": "Yes",
-					"oshManagementSystem": "Yes",
-					"workplaceAccidentsUnder10": "Yes",
-					"oshTraining": "No"
-				},
-				"freedomOfAssociation": {
-					"freedomOfAssociation": "Yes",
-					"discriminationForTradeUnionMembers": "Yes",
-					"freedomOfOperationForTradeUnion": "Yes",
-					"worksCouncil": "Yes"
-=======
 				"grievanceMechanismOwnOperations": {
 					"grievanceHandlingMechanismUsedForReporting": "Yes",
 					"grievanceMechanismInformationProvided": "Yes",
@@ -1853,64 +1048,9 @@
 					"representedEmployees": 0.276,
 					"discriminationForTradeUnionMembers": "Yes",
 					"freedomOfOperationForTradeUnion": "No"
->>>>>>> 9901c04d
 				},
 				"unequalTreatmentOfEmployment": {
 					"diversityAndInclusionRole": "Yes",
-<<<<<<< HEAD
-					"preventionOfMistreatments": "No",
-					"equalOpportunitiesOfficer": "Yes",
-					"riskOfHarmfulPollution": "No",
-					"unlawfulEvictionAndTakingOfLand": "Yes",
-					"useOfPrivatePublicSecurityForces": "Yes"
-				},
-				"evidenceCertificatesAndAttestations": {
-					"iso26000": "No",
-					"sa8000Certification": "Yes",
-					"betterWorkProgramCertificate": "Yes",
-					"iso14000Certification": "No",
-					"emasCertification": "No",
-					"iso37001Certification": "No",
-					"riskManagementSystemCertification": "No",
-					"amforiBsciAuditReport": "Yes",
-					"initiativeClauseSocialCertification": "No",
-					"responsibleBusinessAssociationCertification": "No",
-					"fairLabourAssociationCertification": "No",
-					"fairWorkingConditionsPolicy": "Yes",
-					"fairAndEthicalRecruitmentPolicy": "Yes",
-					"equalOpportunitiesAndNondiscriminationPolicy": "No",
-					"healthAndSafetyPolicy": "Yes",
-					"childLabourPolicy": "No",
-					"supplierCodeOfConduct": "Yes"
-				}
-			},
-			"governance": {
-				"socialAndEmployeeMatters": {},
-				"environment": {},
-				"osh": {},
-				"riskManagement": {},
-				"codeOfConduct": {
-					"codeOfConductRiskManagementTopics": "Yes",
-					"codeOfConductTraining": "Yes"
-				}
-			},
-			"environmental": {
-				"waste": {
-					"mercuryAndMercuryWasteHandlingPolicy": "Yes",
-					"chemicalHandling": "No",
-					"environmentalManagementSystem": "Yes",
-					"environmentalManagementSystemInternationalCertification": "No",
-					"environmentalManagementSystemNationalCertification": "No",
-					"legalRestrictedWasteProcesses": "No",
-					"mercuryAddedProductsHandling": "No",
-					"mercuryAddedProductsHandlingRiskOfDisposal": "Yes",
-					"mercuryAndMercuryCompoundsProductionAndUseRiskOfExposure": "No",
-					"persistentOrganicPollutantsProductionAndUseRiskOfExposure": "Yes",
-					"persistentOrganicPollutantsProductionAndUseRiskForImportingState": "No",
-					"hazardousWasteDisposal": "Yes",
-					"hazardousWasteDisposalRiskOfImport": "Yes",
-					"hazardousAndOtherWasteImport": "Yes"
-=======
 					"fairAndEthicalRecruitmentPolicy": "Yes",
 					"equalOpportunitiesAndNonDiscriminationPolicy": "No"
 				},
@@ -1955,7 +1095,6 @@
 					"persistentOrganicPollutantsProductionAndUseRiskForImportingState": "No",
 					"hazardousWasteTransboundaryMovementsOutsideOecdEuLiechtenstein": "No",
 					"hazardousWasteDisposal": "No"
->>>>>>> 9901c04d
 				}
 			}
 		},
@@ -1963,85 +1102,6 @@
 	},
 	{
 		"companyInformation": {
-<<<<<<< HEAD
-			"companyName": "lksg-all-fields",
-			"companyAlternativeNames": [
-				"Börgeling-Töpfer",
-				"Kette, Hajek und Saflanis",
-				"Mebold GmbH & Co. KG",
-				"Winkelmann, Thieke und Förster"
-			],
-			"companyLegalForm": "GmbH",
-			"headquarters": "Ost Catharinastadt",
-			"headquartersPostalCode": "94424",
-			"sector": "mindshare",
-			"identifiers": [
-				{
-					"identifierType": "CompanyRegistrationNumber",
-					"identifierValue": "okj1rrhrka444fj"
-				},
-				{
-					"identifierType": "Duns",
-					"identifierValue": "jc1lpm78r"
-				},
-				{
-					"identifierType": "Isin",
-					"identifierValue": "aw3czv6h45zb"
-				},
-				{
-					"identifierType": "Lei",
-					"identifierValue": "wwxacep4rr9j821kq99e"
-				},
-				{
-					"identifierType": "Ticker",
-					"identifierValue": "htcb7kt"
-				}
-			],
-			"countryCode": "GH",
-			"isTeaserCompany": false,
-			"website": "https://strukturiert-adipositas.name"
-		},
-		"t": {
-			"social": {
-				"general": {
-					"dataDate": "2023-01-05",
-					"lksgInScope": "Yes",
-					"vatIdentificationNumber": "AT711614460",
-					"numberOfEmployees": 161344,
-					"shareOfTemporaryWorkers": 2.19,
-					"totalRevenue": 65384843383,
-					"totalRevenueCurrency": "USD",
-					"listOfProductionSites": [
-						{
-							"name": "Pöge-Bedewitz",
-							"isInHouseProductionOrIsContractProcessing": "ContractProcessing",
-							"country": "CN",
-							"city": "Korinnascheid",
-							"streetAndHouseNumber": "Lohrstr. 54",
-							"postalCode": "95376",
-							"listOfGoodsOrServices": [
-								"Bespoke Soft Hat"
-							]
-						},
-						{
-							"name": "Wassiluk KG",
-							"isInHouseProductionOrIsContractProcessing": "ContractProcessing",
-							"country": "MD",
-							"city": "Sandyburg",
-							"streetAndHouseNumber": "Dürscheider Weg 33c",
-							"postalCode": "89380",
-							"listOfGoodsOrServices": [
-								"Incredible Metal Pizza",
-								"Tasty Plastic Bacon"
-							]
-						}
-					]
-				},
-				"grievanceMechanism": {
-					"grievanceHandlingMechanism": "No",
-					"grievanceHandlingMechanismUsedForReporting": "Yes",
-					"legalProceedings": "Yes"
-=======
 			"companyName": "LkSG-date-2022-07-30",
 			"headquarters": "Semihscheid",
 			"sector": "technologies",
@@ -2103,7 +1163,6 @@
 					"grievanceMechanismComplaintsAction": "No",
 					"grievanceMechanismComplaintsActionUndertaken": "data-warehouse",
 					"grievanceMechanismProtection": "Yes"
->>>>>>> 9901c04d
 				},
 				"certificationsPoliciesAndResponsibilities": {
 					"smetaSocialAuditConcept": "Yes",
@@ -2135,134 +1194,6 @@
 			"social": {
 				"childLabor": {
 					"employeeUnder18": "No",
-<<<<<<< HEAD
-					"employeeUnder15": "Yes",
-					"employeeUnder18Apprentices": "No",
-					"employmentUnderLocalMinimumAgePrevention": "Yes",
-					"employmentUnderLocalMinimumAgePreventionEmploymentContracts": "No",
-					"employmentUnderLocalMinimumAgePreventionJobDescription": "No",
-					"employmentUnderLocalMinimumAgePreventionIdentityDocuments": "No",
-					"employmentUnderLocalMinimumAgePreventionTraining": "Yes",
-					"employmentUnderLocalMinimumAgePreventionCheckingOfLegalMinimumAge": "Yes"
-				},
-				"forcedLabourSlaveryAndDebtBondage": {
-					"forcedLabourAndSlaveryPrevention": "No",
-					"forcedLabourAndSlaveryPreventionEmploymentContracts": "Yes",
-					"forcedLabourAndSlaveryPreventionIdentityDocuments": "No",
-					"forcedLabourAndSlaveryPreventionFreeMovement": "No",
-					"forcedLabourAndSlaveryPreventionProvisionSocialRoomsAndToilets": "No",
-					"forcedLabourAndSlaveryPreventionTraining": "Yes",
-					"documentedWorkingHoursAndWages": "No",
-					"adequateLivingWage": "Yes",
-					"regularWagesProcessFlow": "Yes",
-					"fixedHourlyWages": "No"
-				},
-				"osh": {
-					"oshMonitoring": "No",
-					"oshPolicy": "No",
-					"oshPolicyPersonalProtectiveEquipment": "Yes",
-					"oshPolicyMachineSafety": "No",
-					"oshPolicyDisasterBehaviouralResponse": "Yes",
-					"oshPolicyAccidentsBehaviouralResponse": "Yes",
-					"oshPolicyWorkplaceErgonomics": "Yes",
-					"oshPolicyHandlingChemicalsAndOtherHazardousSubstances": "Yes",
-					"oshPolicyFireProtection": "No",
-					"oshPolicyWorkingHours": "No",
-					"oshPolicyTrainingAddressed": "Yes",
-					"oshPolicyTraining": "No",
-					"oshManagementSystem": "Yes",
-					"oshManagementSystemInternationalCertification": "No",
-					"oshManagementSystemNationalCertification": "No",
-					"workplaceAccidentsUnder10": "No",
-					"oshTraining": "No"
-				},
-				"freedomOfAssociation": {
-					"freedomOfAssociation": "No",
-					"discriminationForTradeUnionMembers": "Yes",
-					"freedomOfOperationForTradeUnion": "Yes",
-					"freedomOfAssociationTraining": "No",
-					"worksCouncil": "Yes"
-				},
-				"humanRights": {
-					"diversityAndInclusionRole": "Yes",
-					"preventionOfMistreatments": "Yes",
-					"equalOpportunitiesOfficer": "No",
-					"riskOfHarmfulPollution": "Yes",
-					"unlawfulEvictionAndTakingOfLand": "Yes",
-					"useOfPrivatePublicSecurityForces": "No",
-					"useOfPrivatePublicSecurityForcesAndRiskOfViolationOfHumanRights": "Yes"
-				},
-				"evidenceCertificatesAndAttestations": {
-					"iso26000": "Yes",
-					"sa8000Certification": "No",
-					"smetaSocialAuditConcept": "No",
-					"betterWorkProgramCertificate": "Yes",
-					"iso45001Certification": "Yes",
-					"iso14000Certification": "No",
-					"emasCertification": "Yes",
-					"iso37001Certification": "No",
-					"iso37301Certification": "Yes",
-					"riskManagementSystemCertification": "No",
-					"amforiBsciAuditReport": "Yes",
-					"initiativeClauseSocialCertification": "Yes",
-					"responsibleBusinessAssociationCertification": "No",
-					"fairLabourAssociationCertification": "No",
-					"fairWorkingConditionsPolicy": "Yes",
-					"fairAndEthicalRecruitmentPolicy": "No",
-					"equalOpportunitiesAndNondiscriminationPolicy": "Yes",
-					"healthAndSafetyPolicy": "No",
-					"complaintsAndGrievancesPolicy": "No",
-					"forcedLabourPolicy": "No",
-					"childLabourPolicy": "No",
-					"environmentalImpactPolicy": "No",
-					"supplierCodeOfConduct": "No"
-				}
-			},
-			"governance": {
-				"socialAndEmployeeMatters": {
-					"responsibilitiesForFairWorkingConditions": "No"
-				},
-				"environment": {
-					"responsibilitiesForTheEnvironment": "No"
-				},
-				"osh": {
-					"responsibilitiesForOccupationalSafety": "No"
-				},
-				"riskManagement": {
-					"riskManagementSystem": "No"
-				},
-				"codeOfConduct": {
-					"codeOfConduct": "Yes",
-					"codeOfConductRiskManagementTopics": "No",
-					"codeOfConductTraining": "Yes"
-				}
-			},
-			"environmental": {
-				"waste": {
-					"mercuryAndMercuryWasteHandling": "No",
-					"mercuryAndMercuryWasteHandlingPolicy": "Yes",
-					"chemicalHandling": "Yes",
-					"environmentalManagementSystem": "Yes",
-					"environmentalManagementSystemInternationalCertification": "No",
-					"environmentalManagementSystemNationalCertification": "Yes",
-					"legalRestrictedWaste": "Yes",
-					"legalRestrictedWasteProcesses": "Yes",
-					"mercuryAddedProductsHandling": "Yes",
-					"mercuryAddedProductsHandlingRiskOfExposure": "No",
-					"mercuryAddedProductsHandlingRiskOfDisposal": "No",
-					"mercuryAndMercuryCompoundsProductionAndUse": "Yes",
-					"mercuryAndMercuryCompoundsProductionAndUseRiskOfExposure": "No",
-					"persistentOrganicPollutantsProductionAndUse": "Yes",
-					"persistentOrganicPollutantsProductionAndUseRiskOfExposure": "No",
-					"persistentOrganicPollutantsProductionAndUseRiskOfDisposal": "Yes",
-					"persistentOrganicPollutantsProductionAndUseTransboundaryMovements": "No",
-					"persistentOrganicPollutantsProductionAndUseRiskForImportingState": "No",
-					"hazardousWasteTransboundaryMovementsLocatedOECDEULiechtenstein": "Yes",
-					"hazardousWasteTransboundaryMovementsOutsideOECDEULiechtenstein": "Yes",
-					"hazardousWasteDisposal": "Yes",
-					"hazardousWasteDisposalRiskOfImport": "Yes",
-					"hazardousAndOtherWasteImport": "Yes"
-=======
 					"employeeUnder18Under15": "No",
 					"employeeUnder18Apprentices": "No",
 					"worstFormsOfChildLaborProhibition": "No",
@@ -2337,10 +1268,9 @@
 				"exportImportOfHazardousWasteBaselConvention": {
 					"persistentOrganicPollutantsProductionAndUseTransboundaryMovements": "No",
 					"hazardousWasteTransboundaryMovementsOutsideOecdEuLiechtenstein": "Yes"
->>>>>>> 9901c04d
 				}
 			}
 		},
-		"reportingPeriod": "2023"
+		"reportingPeriod": "2022"
 	}
 ]