--- conflicted
+++ resolved
@@ -2,22 +2,6 @@
 	{
 		"companyInformation": {
 			"companyName": "six-lksg-data-sets-in-different-years",
-<<<<<<< HEAD
-			"companyAlternativeNames": [],
-			"companyLegalForm": "Public Limited Company (PLC)",
-			"headquarters": "Darleenland",
-			"headquartersPostalCode": "86070",
-			"sector": "paradigms",
-			"identifiers": [
-				{
-					"identifierType": "CompanyRegistrationNumber",
-					"identifierValue": "h1t7and798oyb7a"
-				}
-			],
-			"countryCode": "SO",
-			"isTeaserCompany": false,
-			"website": "http://selbstständig-finger.org"
-=======
 			"companyAlternativeNames": [
 				"Damaske-Behrenbruch",
 				"Kleiber-Galander",
@@ -56,83 +40,11 @@
 			"countryCode": "LC",
 			"isTeaserCompany": false,
 			"website": "http://durchblickend-wärme.com"
->>>>>>> f23b5aa7
 		},
 		"t": {
 			"social": {
 				"general": {
 					"dataDate": "2022-01-01",
-<<<<<<< HEAD
-					"lksgInScope": "No",
-					"vatIdentificationNumber": "NF993088399",
-					"numberOfEmployees": 158165,
-					"shareOfTemporaryWorkers": 8.49,
-					"totalRevenue": 64823498717.33,
-					"totalRevenueCurrency": "AUD",
-					"listOfProductionSites": [
-						{
-							"name": "Viellehner AG",
-							"isInHouseProductionOrIsContractProcessing": "InHouseProduction",
-							"country": "HT",
-							"city": "Bad Charlie",
-							"streetAndHouseNumber": "Quettinger Str. 05",
-							"postalCode": "02307",
-							"listOfGoodsOrServices": []
-						},
-						{
-							"name": "Klopsch UG",
-							"isInHouseProductionOrIsContractProcessing": "InHouseProduction",
-							"country": "US",
-							"city": "Nord Leni",
-							"streetAndHouseNumber": "Theodor-Gierath-Str. 45a",
-							"postalCode": "08414",
-							"listOfGoodsOrServices": [
-								"Incredible Wooden Chicken"
-							]
-						},
-						{
-							"name": "Jagusch-Benecke",
-							"isInHouseProductionOrIsContractProcessing": "InHouseProduction",
-							"country": "MA",
-							"city": "West Cara",
-							"streetAndHouseNumber": "Raushofstr. 34a",
-							"postalCode": "43629",
-							"listOfGoodsOrServices": [
-								"Tasty Granite Chair",
-								"Unbranded Cotton Ball",
-								"Small Rubber Soap",
-								"Luxurious Granite Chips",
-								"Luxurious Steel Bacon"
-							]
-						},
-						{
-							"name": "Stöppler-Tidow",
-							"isInHouseProductionOrIsContractProcessing": "InHouseProduction",
-							"country": "HM",
-							"city": "Piusland",
-							"streetAndHouseNumber": "Ottostr. 66",
-							"postalCode": "38658",
-							"listOfGoodsOrServices": [
-								"Generic Granite Mouse",
-								"Generic Plastic Fish",
-								"Licensed Metal Cheese",
-								"Sleek Cotton Salad",
-								"Bespoke Plastic Fish"
-							]
-						},
-						{
-							"name": "Sonn-Pöge",
-							"isInHouseProductionOrIsContractProcessing": "ContractProcessing",
-							"country": "SY",
-							"city": "Diekmanndorf",
-							"streetAndHouseNumber": "Auf der Ohmer 85a",
-							"postalCode": "60374",
-							"listOfGoodsOrServices": [
-								"Unbranded Bronze Table",
-								"Tasty Bronze Pizza",
-								"Handmade Concrete Sausages",
-								"Incredible Cotton Ball"
-=======
 					"lksgInScope": "Yes",
 					"vatIdentificationNumber": "CR565475106",
 					"numberOfEmployees": 95977,
@@ -182,29 +94,16 @@
 								"Electronic Bronze Towels",
 								"Small Granite Chips",
 								"Small Wooden Chips"
->>>>>>> f23b5aa7
 							]
 						}
 					]
 				},
 				"grievanceMechanism": {
-<<<<<<< HEAD
-					"grievanceHandlingMechanism": "Yes",
-=======
 					"grievanceHandlingMechanism": "No",
->>>>>>> f23b5aa7
 					"grievanceHandlingMechanismUsedForReporting": "Yes",
 					"legalProceedings": "Yes"
 				},
 				"childLabour": {
-<<<<<<< HEAD
-					"employeeUnder15": "No",
-					"employeeUnder18Apprentices": "No",
-					"employmentUnderLocalMinimumAgePrevention": "No",
-					"employmentUnderLocalMinimumAgePreventionEmploymentContracts": "Yes",
-					"employmentUnderLocalMinimumAgePreventionJobDescription": "No",
-					"employmentUnderLocalMinimumAgePreventionIdentityDocuments": "Yes",
-=======
 					"employeeUnder18": "Yes",
 					"employeeUnder15": "Yes",
 					"employeeUnder18Apprentices": "Yes",
@@ -212,36 +111,10 @@
 					"employmentUnderLocalMinimumAgePreventionEmploymentContracts": "No",
 					"employmentUnderLocalMinimumAgePreventionJobDescription": "Yes",
 					"employmentUnderLocalMinimumAgePreventionIdentityDocuments": "No",
->>>>>>> f23b5aa7
 					"employmentUnderLocalMinimumAgePreventionTraining": "No",
 					"employmentUnderLocalMinimumAgePreventionCheckingOfLegalMinimumAge": "No"
 				},
 				"forcedLabourSlaveryAndDebtBondage": {
-<<<<<<< HEAD
-					"forcedLabourAndSlaveryPreventionIdentityDocuments": "Yes",
-					"forcedLabourAndSlaveryPreventionFreeMovement": "No",
-					"forcedLabourAndSlaveryPreventionProvisionSocialRoomsAndToilets": "No",
-					"forcedLabourAndSlaveryPreventionTraining": "Yes",
-					"documentedWorkingHoursAndWages": "Yes",
-					"adequateLivingWage": "No"
-				},
-				"osh": {
-					"oshMonitoring": "Yes",
-					"oshPolicy": "No",
-					"oshPolicyPersonalProtectiveEquipment": "Yes",
-					"oshPolicyDisasterBehaviouralResponse": "No",
-					"oshPolicyWorkplaceErgonomics": "No",
-					"oshPolicyHandlingChemicalsAndOtherHazardousSubstances": "Yes",
-					"oshPolicyWorkingHours": "Yes",
-					"oshManagementSystem": "Yes",
-					"oshManagementSystemInternationalCertification": "Yes",
-					"workplaceAccidentsUnder10": "Yes",
-					"oshTraining": "No"
-				},
-				"freedomOfAssociation": {
-					"discriminationForTradeUnionMembers": "Yes",
-					"freedomOfOperationForTradeUnion": "Yes",
-=======
 					"forcedLabourAndSlaveryPrevention": "No",
 					"forcedLabourAndSlaveryPreventionEmploymentContracts": "Yes",
 					"forcedLabourAndSlaveryPreventionIdentityDocuments": "No",
@@ -269,42 +142,12 @@
 				"freedomOfAssociation": {
 					"freedomOfAssociation": "No",
 					"discriminationForTradeUnionMembers": "No",
->>>>>>> f23b5aa7
 					"worksCouncil": "Yes"
 				},
 				"humanRights": {
 					"diversityAndInclusionRole": "No",
 					"preventionOfMistreatments": "No",
 					"equalOpportunitiesOfficer": "No",
-<<<<<<< HEAD
-					"unlawfulEvictionAndTakingOfLand": "Yes"
-				},
-				"evidenceCertificatesAndAttestations": {
-					"iso26000": "Yes",
-					"sa8000Certification": "Yes",
-					"smetaSocialAuditConcept": "Yes",
-					"iso45001Certification": "Yes",
-					"iso14000Certification": "No",
-					"emasCertification": "Yes",
-					"initiativeClauseSocialCertification": "Yes",
-					"responsibleBusinessAssociationCertification": "No",
-					"fairWorkingConditionsPolicy": "No",
-					"healthAndSafetyPolicy": "No",
-					"complaintsAndGrievancesPolicy": "No",
-					"childLabourPolicy": "Yes",
-					"environmentalImpactPolicy": "No",
-					"supplierCodeOfConduct": "No"
-				}
-			},
-			"governance": {
-				"socialAndEmployeeMatters": {},
-				"environment": {},
-				"osh": {
-					"responsibilitiesForOccupationalSafety": "No"
-				},
-				"riskManagement": {
-					"riskManagementSystem": "Yes"
-=======
 					"riskOfHarmfulPollution": "No",
 					"unlawfulEvictionAndTakingOfLand": "Yes",
 					"useOfPrivatePublicSecurityForces": "No",
@@ -337,36 +180,14 @@
 				},
 				"osh": {
 					"responsibilitiesForOccupationalSafety": "Yes"
->>>>>>> f23b5aa7
 				},
 				"riskManagement": {},
 				"codeOfConduct": {
-<<<<<<< HEAD
-					"codeOfConductRiskManagementTopics": "No",
-					"codeOfConductTraining": "No"
-=======
 					"codeOfConductRiskManagementTopics": "No"
->>>>>>> f23b5aa7
 				}
 			},
 			"environmental": {
 				"waste": {
-<<<<<<< HEAD
-					"mercuryAndMercuryWasteHandling": "Yes",
-					"mercuryAndMercuryWasteHandlingPolicy": "No",
-					"chemicalHandling": "No",
-					"environmentalManagementSystem": "Yes",
-					"environmentalManagementSystemNationalCertification": "No",
-					"mercuryAddedProductsHandling": "Yes",
-					"mercuryAddedProductsHandlingRiskOfExposure": "No",
-					"mercuryAddedProductsHandlingRiskOfDisposal": "No",
-					"mercuryAndMercuryCompoundsProductionAndUse": "Yes",
-					"mercuryAndMercuryCompoundsProductionAndUseRiskOfExposure": "No",
-					"persistentOrganicPollutantsProductionAndUse": "No",
-					"persistentOrganicPollutantsProductionAndUseTransboundaryMovements": "No",
-					"persistentOrganicPollutantsProductionAndUseRiskForImportingState": "No",
-					"hazardousWasteTransboundaryMovementsLocatedOECDEULiechtenstein": "No"
-=======
 					"mercuryAndMercuryWasteHandlingPolicy": "No",
 					"environmentalManagementSystem": "Yes",
 					"environmentalManagementSystemInternationalCertification": "Yes",
@@ -382,7 +203,6 @@
 					"hazardousWasteTransboundaryMovementsLocatedOECDEULiechtenstein": "Yes",
 					"hazardousWasteTransboundaryMovementsOutsideOECDEULiechtenstein": "No",
 					"hazardousWasteDisposalRiskOfImport": "No"
->>>>>>> f23b5aa7
 				}
 			}
 		},
@@ -392,40 +212,6 @@
 		"companyInformation": {
 			"companyName": "one-lksg-data-set",
 			"companyAlternativeNames": [
-<<<<<<< HEAD
-				"Koch GmbH",
-				"Schmalzle UG",
-				"Seibold, Goldbeck und Freisen"
-			],
-			"headquarters": "Leahdorf",
-			"headquartersPostalCode": "17059",
-			"sector": "niches",
-			"identifiers": [
-				{
-					"identifierType": "CompanyRegistrationNumber",
-					"identifierValue": "j9vs2s45zpdikhx"
-				},
-				{
-					"identifierType": "Isin",
-					"identifierValue": "sxpvv983vy6a"
-				},
-				{
-					"identifierType": "Lei",
-					"identifierValue": "ph31tjseqv00oxvw2xgf"
-				},
-				{
-					"identifierType": "PermId",
-					"identifierValue": "usopccpmr7"
-				},
-				{
-					"identifierType": "Ticker",
-					"identifierValue": "8ypma6o"
-				}
-			],
-			"countryCode": "SN",
-			"isTeaserCompany": false,
-			"website": "https://freundlich-hund.ch"
-=======
 				"Goy-Kubera",
 				"Rheder-Teufel"
 			],
@@ -450,41 +236,10 @@
 			"countryCode": "CY",
 			"isTeaserCompany": false,
 			"website": "http://ausgelassen-tuberkulose.ch"
->>>>>>> f23b5aa7
 		},
 		"t": {
 			"social": {
 				"general": {
-<<<<<<< HEAD
-					"dataDate": "2024-01-10",
-					"lksgInScope": "Yes",
-					"vatIdentificationNumber": "EE252415151",
-					"numberOfEmployees": 17971,
-					"shareOfTemporaryWorkers": 22.65,
-					"totalRevenue": 69610824332.78,
-					"totalRevenueCurrency": "CAD",
-					"listOfProductionSites": [
-						{
-							"name": "Tidow OHG",
-							"isInHouseProductionOrIsContractProcessing": "ContractProcessing",
-							"country": "SM",
-							"city": "Möldnerdorf",
-							"streetAndHouseNumber": "Am Werth 977",
-							"postalCode": "94724",
-							"listOfGoodsOrServices": [
-								"Ergonomic Concrete Salad"
-							]
-						},
-						{
-							"name": "Haferkamp, Hessler und Jamrozy",
-							"isInHouseProductionOrIsContractProcessing": "InHouseProduction",
-							"country": "CM",
-							"city": "Marcdorf",
-							"streetAndHouseNumber": "Windthorststr. 91b",
-							"postalCode": "44984",
-							"listOfGoodsOrServices": [
-								"Sleek Steel Bacon"
-=======
 					"dataDate": "2024-03-23",
 					"lksgInScope": "Yes",
 					"vatIdentificationNumber": "RE155999737",
@@ -514,45 +269,11 @@
 								"Recycled Wooden Chips",
 								"Practical Steel Hat",
 								"Licensed Cotton Pizza"
->>>>>>> f23b5aa7
 							]
 						}
 					]
 				},
 				"grievanceMechanism": {
-<<<<<<< HEAD
-					"grievanceHandlingMechanismUsedForReporting": "No",
-					"legalProceedings": "Yes"
-				},
-				"childLabour": {
-					"employeeUnder18": "Yes",
-					"employeeUnder15": "Yes",
-					"employeeUnder18Apprentices": "No",
-					"employmentUnderLocalMinimumAgePreventionEmploymentContracts": "No",
-					"employmentUnderLocalMinimumAgePreventionJobDescription": "No",
-					"employmentUnderLocalMinimumAgePreventionIdentityDocuments": "No",
-					"employmentUnderLocalMinimumAgePreventionTraining": "Yes",
-					"employmentUnderLocalMinimumAgePreventionCheckingOfLegalMinimumAge": "Yes"
-				},
-				"forcedLabourSlaveryAndDebtBondage": {
-					"forcedLabourAndSlaveryPreventionIdentityDocuments": "Yes",
-					"forcedLabourAndSlaveryPreventionFreeMovement": "No",
-					"forcedLabourAndSlaveryPreventionProvisionSocialRoomsAndToilets": "No",
-					"forcedLabourAndSlaveryPreventionTraining": "Yes",
-					"documentedWorkingHoursAndWages": "Yes",
-					"regularWagesProcessFlow": "Yes",
-					"fixedHourlyWages": "No"
-				},
-				"osh": {
-					"oshMonitoring": "No",
-					"oshPolicyMachineSafety": "Yes",
-					"oshPolicyHandlingChemicalsAndOtherHazardousSubstances": "No",
-					"oshPolicyFireProtection": "No",
-					"oshPolicyTrainingAddressed": "No",
-					"oshPolicyTraining": "Yes",
-					"oshManagementSystemInternationalCertification": "Yes",
-					"workplaceAccidentsUnder10": "No",
-=======
 					"grievanceHandlingMechanism": "Yes",
 					"legalProceedings": "No"
 				},
@@ -584,7 +305,6 @@
 					"oshPolicyTraining": "Yes",
 					"oshManagementSystem": "No",
 					"oshManagementSystemInternationalCertification": "Yes",
->>>>>>> f23b5aa7
 					"oshTraining": "Yes"
 				},
 				"freedomOfAssociation": {
@@ -594,32 +314,15 @@
 					"worksCouncil": "Yes"
 				},
 				"humanRights": {
-<<<<<<< HEAD
-					"diversityAndInclusionRole": "No",
-=======
 					"diversityAndInclusionRole": "Yes",
 					"preventionOfMistreatments": "Yes",
 					"riskOfHarmfulPollution": "No",
->>>>>>> f23b5aa7
 					"unlawfulEvictionAndTakingOfLand": "Yes",
 					"useOfPrivatePublicSecurityForces": "No",
 					"useOfPrivatePublicSecurityForcesAndRiskOfViolationOfHumanRights": "Yes"
 				},
 				"evidenceCertificatesAndAttestations": {
 					"iso26000": "Yes",
-<<<<<<< HEAD
-					"sa8000Certification": "No",
-					"iso14000Certification": "No",
-					"emasCertification": "No",
-					"iso37001Certification": "No",
-					"iso37301Certification": "No",
-					"riskManagementSystemCertification": "No",
-					"amforiBsciAuditReport": "No",
-					"initiativeClauseSocialCertification": "No",
-					"responsibleBusinessAssociationCertification": "No",
-					"fairLabourAssociationCertification": "Yes",
-					"forcedLabourPolicy": "No",
-=======
 					"sa8000Certification": "Yes",
 					"smetaSocialAuditConcept": "Yes",
 					"betterWorkProgramCertificate": "No",
@@ -631,19 +334,11 @@
 					"fairAndEthicalRecruitmentPolicy": "Yes",
 					"healthAndSafetyPolicy": "No",
 					"forcedLabourPolicy": "Yes",
->>>>>>> f23b5aa7
 					"environmentalImpactPolicy": "No",
 					"supplierCodeOfConduct": "No"
 				}
 			},
 			"governance": {
-<<<<<<< HEAD
-				"socialAndEmployeeMatters": {
-					"responsibilitiesForFairWorkingConditions": "Yes"
-				},
-				"environment": {
-					"responsibilitiesForTheEnvironment": "Yes"
-=======
 				"socialAndEmployeeMatters": {},
 				"environment": {},
 				"osh": {
@@ -651,38 +346,15 @@
 				},
 				"riskManagement": {
 					"riskManagementSystem": "No"
->>>>>>> f23b5aa7
-				},
-				"osh": {},
-				"riskManagement": {},
+				},
 				"codeOfConduct": {
 					"codeOfConduct": "Yes",
-<<<<<<< HEAD
-					"codeOfConductRiskManagementTopics": "No"
-=======
 					"codeOfConductTraining": "No"
->>>>>>> f23b5aa7
 				}
 			},
 			"environmental": {
 				"waste": {
 					"mercuryAndMercuryWasteHandling": "No",
-<<<<<<< HEAD
-					"mercuryAndMercuryWasteHandlingPolicy": "No",
-					"environmentalManagementSystem": "No",
-					"environmentalManagementSystemInternationalCertification": "Yes",
-					"legalRestrictedWasteProcesses": "No",
-					"mercuryAndMercuryCompoundsProductionAndUse": "Yes",
-					"mercuryAndMercuryCompoundsProductionAndUseRiskOfExposure": "No",
-					"persistentOrganicPollutantsProductionAndUse": "Yes",
-					"persistentOrganicPollutantsProductionAndUseRiskOfDisposal": "No",
-					"persistentOrganicPollutantsProductionAndUseTransboundaryMovements": "Yes",
-					"persistentOrganicPollutantsProductionAndUseRiskForImportingState": "No",
-					"hazardousWasteTransboundaryMovementsLocatedOECDEULiechtenstein": "No",
-					"hazardousWasteTransboundaryMovementsOutsideOECDEULiechtenstein": "No",
-					"hazardousWasteDisposal": "No",
-					"hazardousWasteDisposalRiskOfImport": "No"
-=======
 					"mercuryAndMercuryWasteHandlingPolicy": "Yes",
 					"chemicalHandling": "No",
 					"environmentalManagementSystem": "No",
@@ -698,7 +370,6 @@
 					"hazardousWasteTransboundaryMovementsOutsideOECDEULiechtenstein": "No",
 					"hazardousWasteDisposal": "No",
 					"hazardousWasteDisposalRiskOfImport": "Yes"
->>>>>>> f23b5aa7
 				}
 			}
 		},
@@ -708,44 +379,6 @@
 		"companyInformation": {
 			"companyName": "vat-2023-1",
 			"companyAlternativeNames": [
-<<<<<<< HEAD
-				"Balkow-Hardy",
-				"Benecke OHG"
-			],
-			"companyLegalForm": "Sole Trader",
-			"headquarters": "Borgschulzescheid",
-			"headquartersPostalCode": "06293",
-			"sector": "synergies",
-			"identifiers": [
-				{
-					"identifierType": "CompanyRegistrationNumber",
-					"identifierValue": "g5jukysnxgdfmwk"
-				},
-				{
-					"identifierType": "Duns",
-					"identifierValue": "dir3kua22"
-				},
-				{
-					"identifierType": "Isin",
-					"identifierValue": "hmei4bd0qjij"
-				},
-				{
-					"identifierType": "Lei",
-					"identifierValue": "at84imceg5j5cl0jac6h"
-				},
-				{
-					"identifierType": "PermId",
-					"identifierValue": "a1okty11xj"
-				},
-				{
-					"identifierType": "Ticker",
-					"identifierValue": "yiv12mt"
-				}
-			],
-			"countryCode": "ES",
-			"isTeaserCompany": false,
-			"website": "http://delikat-staatsmann.de"
-=======
 				"Sussmann UG"
 			],
 			"headquarters": "West Ferdinand",
@@ -764,7 +397,6 @@
 			"countryCode": "TZ",
 			"isTeaserCompany": false,
 			"website": "http://begehrt-niere.de"
->>>>>>> f23b5aa7
 		},
 		"t": {
 			"social": {
@@ -772,46 +404,6 @@
 					"dataDate": "2023-04-18",
 					"lksgInScope": "Yes",
 					"vatIdentificationNumber": "2023-1",
-<<<<<<< HEAD
-					"numberOfEmployees": 139609,
-					"shareOfTemporaryWorkers": 3.37,
-					"totalRevenue": 98767533221.61,
-					"totalRevenueCurrency": "AUD",
-					"listOfProductionSites": [
-						{
-							"name": "Poeschl-Heinemann",
-							"isInHouseProductionOrIsContractProcessing": "ContractProcessing",
-							"country": "MS",
-							"city": "Süd Zoey",
-							"streetAndHouseNumber": "Gneisenaustr. 52a",
-							"postalCode": "71987",
-							"listOfGoodsOrServices": [
-								"Oriental Fresh Bike"
-							]
-						},
-						{
-							"name": "Lichtl, Swillims und Berning",
-							"isInHouseProductionOrIsContractProcessing": "InHouseProduction",
-							"country": "BJ",
-							"city": "Neu Imkeland",
-							"streetAndHouseNumber": "Maybachstr. 84c",
-							"postalCode": "25103",
-							"listOfGoodsOrServices": [
-								"Unbranded Concrete Tuna"
-							]
-						},
-						{
-							"name": "Hirsch, Assmus und Lewin",
-							"isInHouseProductionOrIsContractProcessing": "InHouseProduction",
-							"country": "BS",
-							"city": "Neu Leonidasland",
-							"streetAndHouseNumber": "Brahmsweg 07",
-							"postalCode": "57577",
-							"listOfGoodsOrServices": [
-								"Bespoke Concrete Bike",
-								"Electronic Soft Chair",
-								"Generic Concrete Fish"
-=======
 					"numberOfEmployees": 48853,
 					"shareOfTemporaryWorkers": 18.52,
 					"totalRevenue": 51284690750.42,
@@ -823,47 +415,11 @@
 							"postalCode": "21565",
 							"listOfGoodsOrServices": [
 								"Gorgeous Steel Chips"
->>>>>>> f23b5aa7
 							]
 						}
 					]
 				},
 				"grievanceMechanism": {
-<<<<<<< HEAD
-					"grievanceHandlingMechanismUsedForReporting": "Yes"
-				},
-				"childLabour": {
-					"employmentUnderLocalMinimumAgePrevention": "Yes",
-					"employmentUnderLocalMinimumAgePreventionEmploymentContracts": "No",
-					"employmentUnderLocalMinimumAgePreventionJobDescription": "No",
-					"employmentUnderLocalMinimumAgePreventionIdentityDocuments": "Yes",
-					"employmentUnderLocalMinimumAgePreventionTraining": "No"
-				},
-				"forcedLabourSlaveryAndDebtBondage": {
-					"forcedLabourAndSlaveryPrevention": "Yes",
-					"forcedLabourAndSlaveryPreventionIdentityDocuments": "No",
-					"forcedLabourAndSlaveryPreventionFreeMovement": "Yes",
-					"forcedLabourAndSlaveryPreventionTraining": "Yes",
-					"documentedWorkingHoursAndWages": "Yes",
-					"adequateLivingWage": "Yes",
-					"regularWagesProcessFlow": "No",
-					"fixedHourlyWages": "No"
-				},
-				"osh": {
-					"oshMonitoring": "No",
-					"oshPolicy": "Yes",
-					"oshPolicyPersonalProtectiveEquipment": "No",
-					"oshPolicyMachineSafety": "No",
-					"oshPolicyDisasterBehaviouralResponse": "Yes",
-					"oshPolicyWorkplaceErgonomics": "No",
-					"oshPolicyHandlingChemicalsAndOtherHazardousSubstances": "No",
-					"oshPolicyFireProtection": "No",
-					"oshPolicyWorkingHours": "Yes",
-					"oshPolicyTrainingAddressed": "Yes",
-					"oshManagementSystem": "No",
-					"oshManagementSystemInternationalCertification": "No",
-					"oshManagementSystemNationalCertification": "Yes",
-=======
 					"grievanceHandlingMechanism": "No"
 				},
 				"childLabour": {
@@ -896,42 +452,11 @@
 					"oshPolicyTraining": "No",
 					"oshManagementSystem": "Yes",
 					"oshManagementSystemInternationalCertification": "Yes",
->>>>>>> f23b5aa7
 					"workplaceAccidentsUnder10": "No",
 					"oshTraining": "Yes"
 				},
 				"freedomOfAssociation": {
 					"freedomOfAssociation": "No",
-<<<<<<< HEAD
-					"discriminationForTradeUnionMembers": "No",
-					"freedomOfOperationForTradeUnion": "Yes",
-					"worksCouncil": "No"
-				},
-				"humanRights": {
-					"equalOpportunitiesOfficer": "No",
-					"unlawfulEvictionAndTakingOfLand": "No",
-					"useOfPrivatePublicSecurityForces": "Yes",
-					"useOfPrivatePublicSecurityForcesAndRiskOfViolationOfHumanRights": "Yes"
-				},
-				"evidenceCertificatesAndAttestations": {
-					"iso26000": "Yes",
-					"sa8000Certification": "Yes",
-					"smetaSocialAuditConcept": "Yes",
-					"betterWorkProgramCertificate": "Yes",
-					"iso45001Certification": "No",
-					"iso14000Certification": "Yes",
-					"emasCertification": "No",
-					"iso37001Certification": "Yes",
-					"iso37301Certification": "No",
-					"initiativeClauseSocialCertification": "No",
-					"responsibleBusinessAssociationCertification": "No",
-					"fairWorkingConditionsPolicy": "Yes",
-					"fairAndEthicalRecruitmentPolicy": "No",
-					"equalOpportunitiesAndNondiscriminationPolicy": "Yes",
-					"forcedLabourPolicy": "No",
-					"environmentalImpactPolicy": "Yes",
-					"supplierCodeOfConduct": "Yes"
-=======
 					"freedomOfOperationForTradeUnion": "No",
 					"freedomOfAssociationTraining": "No",
 					"worksCouncil": "No"
@@ -959,7 +484,6 @@
 					"complaintsAndGrievancesPolicy": "No",
 					"forcedLabourPolicy": "No",
 					"environmentalImpactPolicy": "Yes"
->>>>>>> f23b5aa7
 				}
 			},
 			"governance": {
@@ -971,24 +495,14 @@
 				},
 				"osh": {
 					"responsibilitiesForOccupationalSafety": "No"
-<<<<<<< HEAD
-=======
 				},
 				"riskManagement": {
 					"riskManagementSystem": "Yes"
->>>>>>> f23b5aa7
-				},
-				"riskManagement": {},
+				},
 				"codeOfConduct": {
-<<<<<<< HEAD
-					"codeOfConduct": "Yes",
-					"codeOfConductRiskManagementTopics": "Yes",
-					"codeOfConductTraining": "No"
-=======
 					"codeOfConduct": "No",
 					"codeOfConductRiskManagementTopics": "No",
 					"codeOfConductTraining": "Yes"
->>>>>>> f23b5aa7
 				}
 			},
 			"environmental": {
@@ -997,20 +511,6 @@
 					"mercuryAndMercuryWasteHandlingPolicy": "No",
 					"chemicalHandling": "No",
 					"environmentalManagementSystem": "No",
-<<<<<<< HEAD
-					"environmentalManagementSystemInternationalCertification": "No",
-					"environmentalManagementSystemNationalCertification": "No",
-					"legalRestrictedWasteProcesses": "Yes",
-					"mercuryAddedProductsHandlingRiskOfExposure": "Yes",
-					"mercuryAndMercuryCompoundsProductionAndUse": "No",
-					"mercuryAndMercuryCompoundsProductionAndUseRiskOfExposure": "No",
-					"persistentOrganicPollutantsProductionAndUseRiskOfExposure": "No",
-					"persistentOrganicPollutantsProductionAndUseRiskOfDisposal": "Yes",
-					"persistentOrganicPollutantsProductionAndUseRiskForImportingState": "Yes",
-					"hazardousWasteTransboundaryMovementsLocatedOECDEULiechtenstein": "No",
-					"hazardousWasteTransboundaryMovementsOutsideOECDEULiechtenstein": "No",
-					"hazardousWasteDisposal": "Yes"
-=======
 					"environmentalManagementSystemInternationalCertification": "Yes",
 					"environmentalManagementSystemNationalCertification": "Yes",
 					"legalRestrictedWasteProcesses": "Yes",
@@ -1019,7 +519,6 @@
 					"persistentOrganicPollutantsProductionAndUseRiskForImportingState": "No",
 					"hazardousWasteTransboundaryMovementsLocatedOECDEULiechtenstein": "Yes",
 					"hazardousWasteTransboundaryMovementsOutsideOECDEULiechtenstein": "Yes"
->>>>>>> f23b5aa7
 				}
 			}
 		},
@@ -1029,29 +528,6 @@
 		"companyInformation": {
 			"companyName": "vat-2023-2",
 			"companyAlternativeNames": [
-<<<<<<< HEAD
-				"Franzis-Börgeling",
-				"Klose-Mohrhard",
-				"Kofferschlager, Lott und Plass",
-				"Stifel UG"
-			],
-			"companyLegalForm": "GmbH & Co. KG",
-			"headquarters": "Constantinstadt",
-			"headquartersPostalCode": "23817",
-			"sector": "vortals",
-			"identifiers": [
-				{
-					"identifierType": "CompanyRegistrationNumber",
-					"identifierValue": "ywpw7om73ww5uej"
-				},
-				{
-					"identifierType": "Isin",
-					"identifierValue": "s8b0218yi8ke"
-				}
-			],
-			"countryCode": "WS",
-			"isTeaserCompany": false
-=======
 				"Eich, Lehmann und Eich",
 				"Göbel, Schwandke und Winter",
 				"Lindenmayer-Jamrozy",
@@ -1073,7 +549,6 @@
 			"countryCode": "AQ",
 			"isTeaserCompany": false,
 			"website": "https://eloquent-tornado.ch"
->>>>>>> f23b5aa7
 		},
 		"t": {
 			"social": {
@@ -1081,45 +556,6 @@
 					"dataDate": "2023-06-22",
 					"lksgInScope": "Yes",
 					"vatIdentificationNumber": "2023-2",
-<<<<<<< HEAD
-					"numberOfEmployees": 111062,
-					"shareOfTemporaryWorkers": 13.27,
-					"totalRevenue": 44908366734.79,
-					"totalRevenueCurrency": "AUD",
-					"listOfProductionSites": [
-						{
-							"name": "Schäffer GmbH & Co. KG",
-							"isInHouseProductionOrIsContractProcessing": "InHouseProduction",
-							"country": "NZ",
-							"city": "Deburg",
-							"streetAndHouseNumber": "Scheidemannstr. 24",
-							"postalCode": "77565",
-							"listOfGoodsOrServices": [
-								"Licensed Steel Car"
-							]
-						},
-						{
-							"name": "Otto, Dobler und Dobbrunz",
-							"isInHouseProductionOrIsContractProcessing": "ContractProcessing",
-							"country": "NR",
-							"city": "Neu Bruno",
-							"streetAndHouseNumber": "Löwenburgstr. 84a",
-							"postalCode": "97295",
-							"listOfGoodsOrServices": [
-								"Intelligent Soft Fish",
-								"Gorgeous Fresh Pants"
-							]
-						},
-						{
-							"name": "Stengel OHG",
-							"isInHouseProductionOrIsContractProcessing": "ContractProcessing",
-							"country": "MQ",
-							"city": "Hackbuschscheid",
-							"streetAndHouseNumber": "In der Schaafsdellen 6",
-							"postalCode": "91116",
-							"listOfGoodsOrServices": [
-								"Refined Concrete Pizza"
-=======
 					"numberOfEmployees": 172723,
 					"shareOfTemporaryWorkers": 23.2,
 					"totalRevenue": 35597433326.32,
@@ -1157,21 +593,11 @@
 								"Licensed Granite Keyboard",
 								"Ergonomic Fresh Chair",
 								"Recycled Steel Computer"
->>>>>>> f23b5aa7
 							]
 						}
 					]
 				},
 				"grievanceMechanism": {
-<<<<<<< HEAD
-					"grievanceHandlingMechanismUsedForReporting": "No",
-					"legalProceedings": "Yes"
-				},
-				"childLabour": {
-					"employmentUnderLocalMinimumAgePreventionEmploymentContracts": "Yes",
-					"employmentUnderLocalMinimumAgePreventionJobDescription": "No",
-					"employmentUnderLocalMinimumAgePreventionTraining": "No"
-=======
 					"grievanceHandlingMechanism": "No",
 					"legalProceedings": "No"
 				},
@@ -1181,37 +607,18 @@
 					"employmentUnderLocalMinimumAgePreventionIdentityDocuments": "Yes",
 					"employmentUnderLocalMinimumAgePreventionTraining": "Yes",
 					"employmentUnderLocalMinimumAgePreventionCheckingOfLegalMinimumAge": "No"
->>>>>>> f23b5aa7
 				},
 				"forcedLabourSlaveryAndDebtBondage": {
 					"forcedLabourAndSlaveryPrevention": "Yes",
 					"forcedLabourAndSlaveryPreventionIdentityDocuments": "Yes",
 					"forcedLabourAndSlaveryPreventionFreeMovement": "No",
-<<<<<<< HEAD
-					"forcedLabourAndSlaveryPreventionTraining": "No",
-=======
 					"forcedLabourAndSlaveryPreventionProvisionSocialRoomsAndToilets": "Yes",
 					"documentedWorkingHoursAndWages": "Yes",
->>>>>>> f23b5aa7
 					"adequateLivingWage": "Yes",
 					"regularWagesProcessFlow": "Yes",
 					"fixedHourlyWages": "Yes"
 				},
 				"osh": {
-<<<<<<< HEAD
-					"oshMonitoring": "Yes",
-					"oshPolicy": "Yes",
-					"oshPolicyPersonalProtectiveEquipment": "Yes",
-					"oshPolicyMachineSafety": "Yes",
-					"oshPolicyDisasterBehaviouralResponse": "No",
-					"oshPolicyHandlingChemicalsAndOtherHazardousSubstances": "No",
-					"oshPolicyFireProtection": "No",
-					"oshPolicyWorkingHours": "No",
-					"oshPolicyTrainingAddressed": "Yes",
-					"oshPolicyTraining": "No",
-					"oshManagementSystem": "Yes",
-					"oshManagementSystemInternationalCertification": "No",
-=======
 					"oshMonitoring": "No",
 					"oshPolicyDisasterBehaviouralResponse": "Yes",
 					"oshPolicyWorkplaceErgonomics": "Yes",
@@ -1221,40 +628,10 @@
 					"oshManagementSystem": "Yes",
 					"oshManagementSystemInternationalCertification": "Yes",
 					"oshManagementSystemNationalCertification": "No",
->>>>>>> f23b5aa7
 					"workplaceAccidentsUnder10": "Yes",
 					"oshTraining": "No"
 				},
 				"freedomOfAssociation": {
-<<<<<<< HEAD
-					"freedomOfAssociation": "Yes",
-					"discriminationForTradeUnionMembers": "No",
-					"freedomOfOperationForTradeUnion": "Yes",
-					"freedomOfAssociationTraining": "Yes"
-				},
-				"humanRights": {
-					"diversityAndInclusionRole": "No",
-					"unlawfulEvictionAndTakingOfLand": "Yes",
-					"useOfPrivatePublicSecurityForces": "No",
-					"useOfPrivatePublicSecurityForcesAndRiskOfViolationOfHumanRights": "No"
-				},
-				"evidenceCertificatesAndAttestations": {
-					"smetaSocialAuditConcept": "No",
-					"iso45001Certification": "No",
-					"iso14000Certification": "Yes",
-					"emasCertification": "Yes",
-					"iso37001Certification": "No",
-					"riskManagementSystemCertification": "No",
-					"amforiBsciAuditReport": "Yes",
-					"initiativeClauseSocialCertification": "No",
-					"responsibleBusinessAssociationCertification": "Yes",
-					"fairLabourAssociationCertification": "No",
-					"fairWorkingConditionsPolicy": "Yes",
-					"complaintsAndGrievancesPolicy": "Yes",
-					"forcedLabourPolicy": "No",
-					"environmentalImpactPolicy": "No",
-					"supplierCodeOfConduct": "Yes"
-=======
 					"freedomOfOperationForTradeUnion": "Yes",
 					"worksCouncil": "Yes"
 				},
@@ -1279,22 +656,10 @@
 					"healthAndSafetyPolicy": "No",
 					"complaintsAndGrievancesPolicy": "Yes",
 					"childLabourPolicy": "No"
->>>>>>> f23b5aa7
 				}
 			},
 			"governance": {
 				"socialAndEmployeeMatters": {},
-<<<<<<< HEAD
-				"environment": {},
-				"osh": {},
-				"riskManagement": {
-					"riskManagementSystem": "Yes"
-				},
-				"codeOfConduct": {
-					"codeOfConduct": "No",
-					"codeOfConductRiskManagementTopics": "No",
-					"codeOfConductTraining": "Yes"
-=======
 				"environment": {
 					"responsibilitiesForTheEnvironment": "Yes"
 				},
@@ -1308,29 +673,11 @@
 					"codeOfConduct": "Yes",
 					"codeOfConductRiskManagementTopics": "Yes",
 					"codeOfConductTraining": "No"
->>>>>>> f23b5aa7
 				}
 			},
 			"environmental": {
 				"waste": {
 					"mercuryAndMercuryWasteHandling": "No",
-<<<<<<< HEAD
-					"chemicalHandling": "No",
-					"environmentalManagementSystemNationalCertification": "Yes",
-					"legalRestrictedWaste": "No",
-					"legalRestrictedWasteProcesses": "No",
-					"mercuryAddedProductsHandlingRiskOfExposure": "No",
-					"mercuryAddedProductsHandlingRiskOfDisposal": "No",
-					"mercuryAndMercuryCompoundsProductionAndUseRiskOfExposure": "No",
-					"persistentOrganicPollutantsProductionAndUse": "Yes",
-					"persistentOrganicPollutantsProductionAndUseRiskOfExposure": "No",
-					"persistentOrganicPollutantsProductionAndUseRiskOfDisposal": "Yes",
-					"persistentOrganicPollutantsProductionAndUseTransboundaryMovements": "No",
-					"hazardousWasteTransboundaryMovementsLocatedOECDEULiechtenstein": "No",
-					"hazardousWasteTransboundaryMovementsOutsideOECDEULiechtenstein": "Yes",
-					"hazardousWasteDisposal": "Yes",
-					"hazardousWasteDisposalRiskOfImport": "No"
-=======
 					"mercuryAndMercuryWasteHandlingPolicy": "No",
 					"environmentalManagementSystemInternationalCertification": "No",
 					"legalRestrictedWaste": "No",
@@ -1348,7 +695,6 @@
 					"hazardousWasteDisposal": "No",
 					"hazardousWasteDisposalRiskOfImport": "Yes",
 					"hazardousAndOtherWasteImport": "No"
->>>>>>> f23b5aa7
 				}
 			}
 		},
@@ -1358,35 +704,6 @@
 		"companyInformation": {
 			"companyName": "vat-2022",
 			"companyAlternativeNames": [
-<<<<<<< HEAD
-				"Stengel, Melzer und Göbel",
-				"Terheiden-Motchebon"
-			],
-			"companyLegalForm": "Public Limited Company (PLC)",
-			"headquarters": "Süd Williamdorf",
-			"sector": "infomediaries",
-			"identifiers": [
-				{
-					"identifierType": "CompanyRegistrationNumber",
-					"identifierValue": "9af8mdwfmn1wjnn"
-				},
-				{
-					"identifierType": "Duns",
-					"identifierValue": "zuylgoxe2"
-				},
-				{
-					"identifierType": "Lei",
-					"identifierValue": "nnsk8nlreaz1gihc5ffc"
-				},
-				{
-					"identifierType": "PermId",
-					"identifierValue": "6qwu2t1lfd"
-				}
-			],
-			"countryCode": "GQ",
-			"isTeaserCompany": false,
-			"website": "https://passiv-globalisierung.org"
-=======
 				"Gerdel, Storp und Weiss",
 				"Gollnow, Klinger und Bornscheuer",
 				"Lepthin-Dittmann",
@@ -1416,29 +733,11 @@
 			"countryCode": "MO",
 			"isTeaserCompany": false,
 			"website": "http://weltoffen-finger.de"
->>>>>>> f23b5aa7
 		},
 		"t": {
 			"social": {
 				"general": {
 					"dataDate": "2022-07-30",
-<<<<<<< HEAD
-					"lksgInScope": "Yes",
-					"vatIdentificationNumber": "2022",
-					"numberOfEmployees": 113956,
-					"shareOfTemporaryWorkers": 28.99,
-					"totalRevenue": 57563810196.6,
-					"totalRevenueCurrency": "AUD",
-					"listOfProductionSites": [
-						{
-							"name": "Rohrer-Sonn",
-							"isInHouseProductionOrIsContractProcessing": "InHouseProduction",
-							"country": "MX",
-							"city": "West Ivanburg",
-							"streetAndHouseNumber": "Freiheitstr. 1",
-							"postalCode": "85266",
-							"listOfGoodsOrServices": []
-=======
 					"lksgInScope": "No",
 					"vatIdentificationNumber": "2022",
 					"numberOfEmployees": 139240,
@@ -1473,80 +772,11 @@
 							"listOfGoodsOrServices": [
 								"Handmade Concrete Sausages"
 							]
->>>>>>> f23b5aa7
 						}
 					]
 				},
 				"grievanceMechanism": {
 					"grievanceHandlingMechanism": "Yes",
-<<<<<<< HEAD
-					"grievanceHandlingMechanismUsedForReporting": "No"
-				},
-				"childLabour": {
-					"employeeUnder18": "Yes",
-					"employeeUnder15": "No",
-					"employeeUnder18Apprentices": "No",
-					"employmentUnderLocalMinimumAgePrevention": "Yes",
-					"employmentUnderLocalMinimumAgePreventionEmploymentContracts": "No",
-					"employmentUnderLocalMinimumAgePreventionTraining": "Yes"
-				},
-				"forcedLabourSlaveryAndDebtBondage": {
-					"forcedLabourAndSlaveryPrevention": "No",
-					"forcedLabourAndSlaveryPreventionEmploymentContracts": "No",
-					"forcedLabourAndSlaveryPreventionIdentityDocuments": "No",
-					"forcedLabourAndSlaveryPreventionFreeMovement": "Yes",
-					"forcedLabourAndSlaveryPreventionProvisionSocialRoomsAndToilets": "Yes",
-					"forcedLabourAndSlaveryPreventionTraining": "Yes",
-					"adequateLivingWage": "Yes",
-					"regularWagesProcessFlow": "No"
-				},
-				"osh": {
-					"oshPolicy": "Yes",
-					"oshPolicyWorkplaceErgonomics": "Yes",
-					"oshPolicyHandlingChemicalsAndOtherHazardousSubstances": "Yes",
-					"oshPolicyWorkingHours": "No",
-					"oshPolicyTrainingAddressed": "Yes",
-					"oshManagementSystemInternationalCertification": "Yes",
-					"oshManagementSystemNationalCertification": "Yes",
-					"oshTraining": "Yes"
-				},
-				"freedomOfAssociation": {
-					"freedomOfAssociation": "No",
-					"discriminationForTradeUnionMembers": "Yes",
-					"freedomOfOperationForTradeUnion": "Yes"
-				},
-				"humanRights": {
-					"preventionOfMistreatments": "Yes",
-					"equalOpportunitiesOfficer": "Yes",
-					"unlawfulEvictionAndTakingOfLand": "Yes",
-					"useOfPrivatePublicSecurityForces": "Yes",
-					"useOfPrivatePublicSecurityForcesAndRiskOfViolationOfHumanRights": "Yes"
-				},
-				"evidenceCertificatesAndAttestations": {
-					"iso26000": "No",
-					"sa8000Certification": "No",
-					"smetaSocialAuditConcept": "Yes",
-					"iso45001Certification": "Yes",
-					"iso14000Certification": "No",
-					"emasCertification": "No",
-					"iso37001Certification": "No",
-					"iso37301Certification": "No",
-					"amforiBsciAuditReport": "Yes",
-					"responsibleBusinessAssociationCertification": "Yes",
-					"fairLabourAssociationCertification": "Yes",
-					"equalOpportunitiesAndNondiscriminationPolicy": "No",
-					"complaintsAndGrievancesPolicy": "Yes",
-					"childLabourPolicy": "Yes",
-					"environmentalImpactPolicy": "No",
-					"supplierCodeOfConduct": "Yes"
-				}
-			},
-			"governance": {
-				"socialAndEmployeeMatters": {
-					"responsibilitiesForFairWorkingConditions": "Yes"
-				},
-				"environment": {},
-=======
 					"grievanceHandlingMechanismUsedForReporting": "Yes",
 					"legalProceedings": "Yes"
 				},
@@ -1616,42 +846,20 @@
 				"environment": {
 					"responsibilitiesForTheEnvironment": "No"
 				},
->>>>>>> f23b5aa7
 				"osh": {
 					"responsibilitiesForOccupationalSafety": "Yes"
 				},
-<<<<<<< HEAD
-				"riskManagement": {},
-				"codeOfConduct": {
-					"codeOfConduct": "No",
-					"codeOfConductRiskManagementTopics": "Yes",
-=======
 				"riskManagement": {
 					"riskManagementSystem": "No"
 				},
 				"codeOfConduct": {
 					"codeOfConduct": "Yes",
 					"codeOfConductRiskManagementTopics": "No",
->>>>>>> f23b5aa7
 					"codeOfConductTraining": "No"
 				}
 			},
 			"environmental": {
 				"waste": {
-<<<<<<< HEAD
-					"mercuryAndMercuryWasteHandling": "No",
-					"environmentalManagementSystem": "Yes",
-					"environmentalManagementSystemNationalCertification": "No",
-					"legalRestrictedWasteProcesses": "Yes",
-					"mercuryAddedProductsHandling": "No",
-					"mercuryAddedProductsHandlingRiskOfExposure": "Yes",
-					"mercuryAndMercuryCompoundsProductionAndUse": "No",
-					"persistentOrganicPollutantsProductionAndUse": "Yes",
-					"persistentOrganicPollutantsProductionAndUseRiskOfExposure": "No",
-					"persistentOrganicPollutantsProductionAndUseRiskOfDisposal": "Yes",
-					"persistentOrganicPollutantsProductionAndUseTransboundaryMovements": "Yes",
-					"hazardousWasteTransboundaryMovementsLocatedOECDEULiechtenstein": "Yes",
-=======
 					"mercuryAndMercuryWasteHandling": "Yes",
 					"environmentalManagementSystem": "No",
 					"environmentalManagementSystemInternationalCertification": "Yes",
@@ -1666,7 +874,6 @@
 					"persistentOrganicPollutantsProductionAndUseRiskForImportingState": "No",
 					"hazardousWasteTransboundaryMovementsLocatedOECDEULiechtenstein": "No",
 					"hazardousWasteDisposal": "Yes",
->>>>>>> f23b5aa7
 					"hazardousWasteDisposalRiskOfImport": "Yes"
 				}
 			}
@@ -1677,33 +884,6 @@
 		"companyInformation": {
 			"companyName": "lksg-all-fields",
 			"companyAlternativeNames": [],
-<<<<<<< HEAD
-			"companyLegalForm": "Limited Liability Partnership (LLP)",
-			"headquarters": "Holtfreterstadt",
-			"headquartersPostalCode": "92768",
-			"sector": "applications",
-			"identifiers": [
-				{
-					"identifierType": "CompanyRegistrationNumber",
-					"identifierValue": "qtyd9tz9qj2gwra"
-				},
-				{
-					"identifierType": "Isin",
-					"identifierValue": "12amtmu0k9bp"
-				},
-				{
-					"identifierType": "Lei",
-					"identifierValue": "7e8o2wk7m83go12kyx3y"
-				},
-				{
-					"identifierType": "PermId",
-					"identifierValue": "kzz6k3cqjd"
-				}
-			],
-			"countryCode": "MG",
-			"isTeaserCompany": false,
-			"website": "http://energievoll-bogen.org"
-=======
 			"companyLegalForm": "Private Limited Company (Ltd)",
 			"headquarters": "Glattingstadt",
 			"headquartersPostalCode": "99582",
@@ -1717,48 +897,10 @@
 			"countryCode": "MK",
 			"isTeaserCompany": false,
 			"website": "http://sprachlos-geist.ch"
->>>>>>> f23b5aa7
 		},
 		"t": {
 			"social": {
 				"general": {
-<<<<<<< HEAD
-					"dataDate": "2022-08-10",
-					"lksgInScope": "Yes",
-					"vatIdentificationNumber": "LT813633368",
-					"numberOfEmployees": 56156,
-					"shareOfTemporaryWorkers": 10.77,
-					"totalRevenue": 94243973015,
-					"totalRevenueCurrency": "EUR",
-					"listOfProductionSites": [
-						{
-							"name": "Zinser GmbH & Co. KG",
-							"isInHouseProductionOrIsContractProcessing": "InHouseProduction",
-							"country": "SB",
-							"city": "Teufelscheid",
-							"streetAndHouseNumber": "Samlandstr. 66",
-							"postalCode": "16803",
-							"listOfGoodsOrServices": [
-								"Practical Granite Keyboard",
-								"Incredible Plastic Towels",
-								"Electronic Cotton Table",
-								"Intelligent Plastic Shoes"
-							]
-						},
-						{
-							"name": "Helpling, Ahlke und Hüttcher",
-							"isInHouseProductionOrIsContractProcessing": "ContractProcessing",
-							"country": "EH",
-							"city": "Süd Mikail",
-							"streetAndHouseNumber": "Concordiastr. 13b",
-							"postalCode": "13333",
-							"listOfGoodsOrServices": [
-								"Gorgeous Bronze Fish",
-								"Luxurious Granite Cheese",
-								"Intelligent Bronze Cheese",
-								"Luxurious Frozen Mouse"
-							]
-=======
 					"dataDate": "2022-12-13",
 					"lksgInScope": "Yes",
 					"vatIdentificationNumber": "TF830772719",
@@ -1784,7 +926,6 @@
 							"streetAndHouseNumber": "Am Klösterchen 06a",
 							"postalCode": "44260",
 							"listOfGoodsOrServices": []
->>>>>>> f23b5aa7
 						}
 					]
 				},
@@ -1794,26 +935,6 @@
 					"legalProceedings": "No"
 				},
 				"childLabour": {
-<<<<<<< HEAD
-					"employeeUnder18": "Yes",
-					"employeeUnder15": "No",
-					"employeeUnder18Apprentices": "No",
-					"employmentUnderLocalMinimumAgePrevention": "Yes",
-					"employmentUnderLocalMinimumAgePreventionEmploymentContracts": "No",
-					"employmentUnderLocalMinimumAgePreventionJobDescription": "Yes",
-					"employmentUnderLocalMinimumAgePreventionIdentityDocuments": "No",
-					"employmentUnderLocalMinimumAgePreventionTraining": "No",
-					"employmentUnderLocalMinimumAgePreventionCheckingOfLegalMinimumAge": "Yes"
-				},
-				"forcedLabourSlaveryAndDebtBondage": {
-					"forcedLabourAndSlaveryPrevention": "No",
-					"forcedLabourAndSlaveryPreventionEmploymentContracts": "No",
-					"forcedLabourAndSlaveryPreventionIdentityDocuments": "No",
-					"forcedLabourAndSlaveryPreventionFreeMovement": "Yes",
-					"forcedLabourAndSlaveryPreventionProvisionSocialRoomsAndToilets": "Yes",
-					"forcedLabourAndSlaveryPreventionTraining": "No",
-					"documentedWorkingHoursAndWages": "Yes",
-=======
 					"employeeUnder18": "No",
 					"employeeUnder15": "No",
 					"employeeUnder18Apprentices": "Yes",
@@ -1832,7 +953,6 @@
 					"forcedLabourAndSlaveryPreventionProvisionSocialRoomsAndToilets": "No",
 					"forcedLabourAndSlaveryPreventionTraining": "No",
 					"documentedWorkingHoursAndWages": "No",
->>>>>>> f23b5aa7
 					"adequateLivingWage": "No",
 					"regularWagesProcessFlow": "No",
 					"fixedHourlyWages": "Yes"
@@ -1843,20 +963,6 @@
 					"oshPolicyPersonalProtectiveEquipment": "No",
 					"oshPolicyMachineSafety": "Yes",
 					"oshPolicyDisasterBehaviouralResponse": "Yes",
-<<<<<<< HEAD
-					"oshPolicyAccidentsBehaviouralResponse": "No",
-					"oshPolicyWorkplaceErgonomics": "Yes",
-					"oshPolicyHandlingChemicalsAndOtherHazardousSubstances": "Yes",
-					"oshPolicyFireProtection": "No",
-					"oshPolicyWorkingHours": "Yes",
-					"oshPolicyTrainingAddressed": "No",
-					"oshPolicyTraining": "No",
-					"oshManagementSystem": "No",
-					"oshManagementSystemInternationalCertification": "Yes",
-					"oshManagementSystemNationalCertification": "No",
-					"workplaceAccidentsUnder10": "Yes",
-					"oshTraining": "Yes"
-=======
 					"oshPolicyAccidentsBehaviouralResponse": "Yes",
 					"oshPolicyWorkplaceErgonomics": "Yes",
 					"oshPolicyHandlingChemicalsAndOtherHazardousSubstances": "Yes",
@@ -1869,29 +975,19 @@
 					"oshManagementSystemNationalCertification": "No",
 					"workplaceAccidentsUnder10": "Yes",
 					"oshTraining": "No"
->>>>>>> f23b5aa7
 				},
 				"freedomOfAssociation": {
 					"freedomOfAssociation": "Yes",
 					"discriminationForTradeUnionMembers": "Yes",
-<<<<<<< HEAD
-					"freedomOfOperationForTradeUnion": "Yes",
-					"freedomOfAssociationTraining": "Yes",
-=======
 					"freedomOfOperationForTradeUnion": "No",
 					"freedomOfAssociationTraining": "No",
->>>>>>> f23b5aa7
 					"worksCouncil": "No"
 				},
 				"humanRights": {
 					"diversityAndInclusionRole": "Yes",
 					"preventionOfMistreatments": "Yes",
 					"equalOpportunitiesOfficer": "Yes",
-<<<<<<< HEAD
-					"riskOfHarmfulPollution": "Yes",
-=======
 					"riskOfHarmfulPollution": "No",
->>>>>>> f23b5aa7
 					"unlawfulEvictionAndTakingOfLand": "No",
 					"useOfPrivatePublicSecurityForces": "Yes",
 					"useOfPrivatePublicSecurityForcesAndRiskOfViolationOfHumanRights": "No"
@@ -1899,27 +995,6 @@
 				"evidenceCertificatesAndAttestations": {
 					"iso26000": "No",
 					"sa8000Certification": "Yes",
-<<<<<<< HEAD
-					"smetaSocialAuditConcept": "Yes",
-					"betterWorkProgramCertificate": "Yes",
-					"iso45001Certification": "Yes",
-					"iso14000Certification": "No",
-					"emasCertification": "No",
-					"iso37001Certification": "Yes",
-					"iso37301Certification": "No",
-					"riskManagementSystemCertification": "No",
-					"amforiBsciAuditReport": "No",
-					"initiativeClauseSocialCertification": "No",
-					"responsibleBusinessAssociationCertification": "Yes",
-					"fairLabourAssociationCertification": "Yes",
-					"fairWorkingConditionsPolicy": "No",
-					"fairAndEthicalRecruitmentPolicy": "No",
-					"equalOpportunitiesAndNondiscriminationPolicy": "No",
-					"healthAndSafetyPolicy": "No",
-					"complaintsAndGrievancesPolicy": "No",
-					"forcedLabourPolicy": "No",
-					"childLabourPolicy": "No",
-=======
 					"smetaSocialAuditConcept": "No",
 					"betterWorkProgramCertificate": "Yes",
 					"iso45001Certification": "No",
@@ -1939,7 +1014,6 @@
 					"complaintsAndGrievancesPolicy": "Yes",
 					"forcedLabourPolicy": "No",
 					"childLabourPolicy": "Yes",
->>>>>>> f23b5aa7
 					"environmentalImpactPolicy": "Yes",
 					"supplierCodeOfConduct": "Yes"
 				}
@@ -1965,22 +1039,6 @@
 			},
 			"environmental": {
 				"waste": {
-<<<<<<< HEAD
-					"mercuryAndMercuryWasteHandling": "Yes",
-					"mercuryAndMercuryWasteHandlingPolicy": "Yes",
-					"chemicalHandling": "No",
-					"environmentalManagementSystem": "No",
-					"environmentalManagementSystemInternationalCertification": "Yes",
-					"environmentalManagementSystemNationalCertification": "Yes",
-					"legalRestrictedWaste": "Yes",
-					"legalRestrictedWasteProcesses": "Yes",
-					"mercuryAddedProductsHandling": "No",
-					"mercuryAddedProductsHandlingRiskOfExposure": "No",
-					"mercuryAddedProductsHandlingRiskOfDisposal": "Yes",
-					"mercuryAndMercuryCompoundsProductionAndUse": "Yes",
-					"mercuryAndMercuryCompoundsProductionAndUseRiskOfExposure": "No",
-					"persistentOrganicPollutantsProductionAndUse": "No",
-=======
 					"mercuryAndMercuryWasteHandling": "No",
 					"mercuryAndMercuryWasteHandlingPolicy": "No",
 					"chemicalHandling": "No",
@@ -1995,15 +1053,10 @@
 					"mercuryAndMercuryCompoundsProductionAndUse": "Yes",
 					"mercuryAndMercuryCompoundsProductionAndUseRiskOfExposure": "Yes",
 					"persistentOrganicPollutantsProductionAndUse": "Yes",
->>>>>>> f23b5aa7
 					"persistentOrganicPollutantsProductionAndUseRiskOfExposure": "Yes",
-					"persistentOrganicPollutantsProductionAndUseRiskOfDisposal": "No",
+					"persistentOrganicPollutantsProductionAndUseRiskOfDisposal": "Yes",
 					"persistentOrganicPollutantsProductionAndUseTransboundaryMovements": "Yes",
-<<<<<<< HEAD
-					"persistentOrganicPollutantsProductionAndUseRiskForImportingState": "Yes",
-=======
 					"persistentOrganicPollutantsProductionAndUseRiskForImportingState": "No",
->>>>>>> f23b5aa7
 					"hazardousWasteTransboundaryMovementsLocatedOECDEULiechtenstein": "Yes",
 					"hazardousWasteTransboundaryMovementsOutsideOECDEULiechtenstein": "No",
 					"hazardousWasteDisposal": "No",
