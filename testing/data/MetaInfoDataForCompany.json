[
	{
<<<<<<< HEAD
		"dataId": "2bc417fa-a227-4e70-a0ed-419da83728a5",
		"companyId": "646c0610-1be8-4874-8f15-32339da22a5e",
=======
		"dataId": "7751acc3-05c2-477c-8005-fecae14c87f7",
		"companyId": "b27af34d-72c6-4972-91d9-47ec40bae2c7",
>>>>>>> c5f9f1a1
		"dataType": "eutaxonomy-financials",
		"reportingPeriod": "2015",
		"currentlyActive": true,
		"qaStatus": "Accepted",
<<<<<<< HEAD
		"uploadTime": 4594365324328960,
		"uploaderUserId": null
	},
	{
		"dataId": "19f4565f-222b-4311-a8d9-14c5f192fa16",
		"companyId": "646c0610-1be8-4874-8f15-32339da22a5e",
=======
		"uploadTime": 6354972249686016,
		"uploaderUserId": null
	},
	{
		"dataId": "0b728d1b-f47c-49f6-a09a-e65d87a7aba2",
		"companyId": "b27af34d-72c6-4972-91d9-47ec40bae2c7",
>>>>>>> c5f9f1a1
		"dataType": "eutaxonomy-financials",
		"reportingPeriod": "2016",
		"currentlyActive": true,
		"qaStatus": "Accepted",
<<<<<<< HEAD
		"uploadTime": 4537322901078016,
		"uploaderUserId": null
	},
	{
		"dataId": "515cd7dc-c475-42c4-9043-36aeb5c2483a",
		"companyId": "646c0610-1be8-4874-8f15-32339da22a5e",
=======
		"uploadTime": 1299100886630400,
		"uploaderUserId": null
	},
	{
		"dataId": "31e94603-1f7a-4d92-9d4b-d5809b7192ef",
		"companyId": "b27af34d-72c6-4972-91d9-47ec40bae2c7",
>>>>>>> c5f9f1a1
		"dataType": "eutaxonomy-non-financials",
		"reportingPeriod": "2017",
		"currentlyActive": true,
		"qaStatus": "Accepted",
<<<<<<< HEAD
		"uploadTime": 220875957731328,
		"uploaderUserId": null
	},
	{
		"dataId": "c4f85a1f-0f62-4891-8a24-67787af706db",
		"companyId": "646c0610-1be8-4874-8f15-32339da22a5e",
=======
		"uploadTime": 8620257352613888,
		"uploaderUserId": null
	},
	{
		"dataId": "054de850-7641-4281-803b-a8e8f1da5853",
		"companyId": "b27af34d-72c6-4972-91d9-47ec40bae2c7",
>>>>>>> c5f9f1a1
		"dataType": "eutaxonomy-non-financials",
		"reportingPeriod": "2018",
		"currentlyActive": true,
		"qaStatus": "Accepted",
<<<<<<< HEAD
		"uploadTime": 7211476378976256,
		"uploaderUserId": null
	},
	{
		"dataId": "4688ed55-73fc-4ea6-97ec-a1ec93d16c3d",
		"companyId": "646c0610-1be8-4874-8f15-32339da22a5e",
=======
		"uploadTime": 8776726882549760,
		"uploaderUserId": null
	},
	{
		"dataId": "9278f717-7912-4a23-a893-b1003aefcccc",
		"companyId": "b27af34d-72c6-4972-91d9-47ec40bae2c7",
>>>>>>> c5f9f1a1
		"dataType": "eutaxonomy-non-financials",
		"reportingPeriod": "2019",
		"currentlyActive": true,
		"qaStatus": "Accepted",
<<<<<<< HEAD
		"uploadTime": 910873329664000,
		"uploaderUserId": null
	},
	{
		"dataId": "36ddf98f-8fb1-43bc-b3d7-cd447ab6c274",
		"companyId": "646c0610-1be8-4874-8f15-32339da22a5e",
=======
		"uploadTime": 6292363479613440,
		"uploaderUserId": null
	},
	{
		"dataId": "db733ba8-c22a-4582-870f-8ac2f546dc8e",
		"companyId": "b27af34d-72c6-4972-91d9-47ec40bae2c7",
>>>>>>> c5f9f1a1
		"dataType": "eutaxonomy-non-financials",
		"reportingPeriod": "2020",
		"currentlyActive": true,
		"qaStatus": "Accepted",
<<<<<<< HEAD
		"uploadTime": 8088939053187072,
		"uploaderUserId": null
	},
	{
		"dataId": "c524bfde-cb56-4620-beba-a896135ab11c",
		"companyId": "646c0610-1be8-4874-8f15-32339da22a5e",
=======
		"uploadTime": 7526009823821824,
		"uploaderUserId": null
	},
	{
		"dataId": "dabae237-80e0-4a90-a090-8b3d4233dfe1",
		"companyId": "b27af34d-72c6-4972-91d9-47ec40bae2c7",
>>>>>>> c5f9f1a1
		"dataType": "lksg",
		"reportingPeriod": "2021",
		"currentlyActive": true,
		"qaStatus": "Accepted",
<<<<<<< HEAD
		"uploadTime": 3494209791197184,
		"uploaderUserId": null
	},
	{
		"dataId": "a4d76284-17bc-4d47-b827-1c58d13cc8a7",
		"companyId": "646c0610-1be8-4874-8f15-32339da22a5e",
=======
		"uploadTime": 5395497506308096,
		"uploaderUserId": null
	},
	{
		"dataId": "cc5f2d51-94af-4ca9-b5f1-9deb6c623d84",
		"companyId": "b27af34d-72c6-4972-91d9-47ec40bae2c7",
>>>>>>> c5f9f1a1
		"dataType": "lksg",
		"reportingPeriod": "2022",
		"currentlyActive": true,
		"qaStatus": "Accepted",
<<<<<<< HEAD
		"uploadTime": 3307405454606336,
		"uploaderUserId": null
	},
	{
		"dataId": "ba7fb3c1-ea7d-459f-8cc0-6186d79ff43a",
		"companyId": "646c0610-1be8-4874-8f15-32339da22a5e",
=======
		"uploadTime": 1103787706023936,
		"uploaderUserId": null
	},
	{
		"dataId": "47013085-13d5-4b7d-9f08-cbdd3b8b517b",
		"companyId": "b27af34d-72c6-4972-91d9-47ec40bae2c7",
>>>>>>> c5f9f1a1
		"dataType": "sfdr",
		"reportingPeriod": "2023",
		"currentlyActive": true,
		"qaStatus": "Accepted",
<<<<<<< HEAD
		"uploadTime": 924905046540288,
=======
		"uploadTime": 6204143823749120,
>>>>>>> c5f9f1a1
		"uploaderUserId": null
	}
]<|MERGE_RESOLUTION|>--- conflicted
+++ resolved
@@ -1,173 +1,92 @@
 [
 	{
-<<<<<<< HEAD
-		"dataId": "2bc417fa-a227-4e70-a0ed-419da83728a5",
-		"companyId": "646c0610-1be8-4874-8f15-32339da22a5e",
-=======
 		"dataId": "7751acc3-05c2-477c-8005-fecae14c87f7",
 		"companyId": "b27af34d-72c6-4972-91d9-47ec40bae2c7",
->>>>>>> c5f9f1a1
 		"dataType": "eutaxonomy-financials",
 		"reportingPeriod": "2015",
 		"currentlyActive": true,
 		"qaStatus": "Accepted",
-<<<<<<< HEAD
-		"uploadTime": 4594365324328960,
-		"uploaderUserId": null
-	},
-	{
-		"dataId": "19f4565f-222b-4311-a8d9-14c5f192fa16",
-		"companyId": "646c0610-1be8-4874-8f15-32339da22a5e",
-=======
 		"uploadTime": 6354972249686016,
 		"uploaderUserId": null
 	},
 	{
 		"dataId": "0b728d1b-f47c-49f6-a09a-e65d87a7aba2",
 		"companyId": "b27af34d-72c6-4972-91d9-47ec40bae2c7",
->>>>>>> c5f9f1a1
 		"dataType": "eutaxonomy-financials",
 		"reportingPeriod": "2016",
 		"currentlyActive": true,
 		"qaStatus": "Accepted",
-<<<<<<< HEAD
-		"uploadTime": 4537322901078016,
-		"uploaderUserId": null
-	},
-	{
-		"dataId": "515cd7dc-c475-42c4-9043-36aeb5c2483a",
-		"companyId": "646c0610-1be8-4874-8f15-32339da22a5e",
-=======
 		"uploadTime": 1299100886630400,
 		"uploaderUserId": null
 	},
 	{
 		"dataId": "31e94603-1f7a-4d92-9d4b-d5809b7192ef",
 		"companyId": "b27af34d-72c6-4972-91d9-47ec40bae2c7",
->>>>>>> c5f9f1a1
 		"dataType": "eutaxonomy-non-financials",
 		"reportingPeriod": "2017",
 		"currentlyActive": true,
 		"qaStatus": "Accepted",
-<<<<<<< HEAD
-		"uploadTime": 220875957731328,
-		"uploaderUserId": null
-	},
-	{
-		"dataId": "c4f85a1f-0f62-4891-8a24-67787af706db",
-		"companyId": "646c0610-1be8-4874-8f15-32339da22a5e",
-=======
 		"uploadTime": 8620257352613888,
 		"uploaderUserId": null
 	},
 	{
 		"dataId": "054de850-7641-4281-803b-a8e8f1da5853",
 		"companyId": "b27af34d-72c6-4972-91d9-47ec40bae2c7",
->>>>>>> c5f9f1a1
 		"dataType": "eutaxonomy-non-financials",
 		"reportingPeriod": "2018",
 		"currentlyActive": true,
 		"qaStatus": "Accepted",
-<<<<<<< HEAD
-		"uploadTime": 7211476378976256,
-		"uploaderUserId": null
-	},
-	{
-		"dataId": "4688ed55-73fc-4ea6-97ec-a1ec93d16c3d",
-		"companyId": "646c0610-1be8-4874-8f15-32339da22a5e",
-=======
 		"uploadTime": 8776726882549760,
 		"uploaderUserId": null
 	},
 	{
 		"dataId": "9278f717-7912-4a23-a893-b1003aefcccc",
 		"companyId": "b27af34d-72c6-4972-91d9-47ec40bae2c7",
->>>>>>> c5f9f1a1
 		"dataType": "eutaxonomy-non-financials",
 		"reportingPeriod": "2019",
 		"currentlyActive": true,
 		"qaStatus": "Accepted",
-<<<<<<< HEAD
-		"uploadTime": 910873329664000,
-		"uploaderUserId": null
-	},
-	{
-		"dataId": "36ddf98f-8fb1-43bc-b3d7-cd447ab6c274",
-		"companyId": "646c0610-1be8-4874-8f15-32339da22a5e",
-=======
 		"uploadTime": 6292363479613440,
 		"uploaderUserId": null
 	},
 	{
 		"dataId": "db733ba8-c22a-4582-870f-8ac2f546dc8e",
 		"companyId": "b27af34d-72c6-4972-91d9-47ec40bae2c7",
->>>>>>> c5f9f1a1
 		"dataType": "eutaxonomy-non-financials",
 		"reportingPeriod": "2020",
 		"currentlyActive": true,
 		"qaStatus": "Accepted",
-<<<<<<< HEAD
-		"uploadTime": 8088939053187072,
-		"uploaderUserId": null
-	},
-	{
-		"dataId": "c524bfde-cb56-4620-beba-a896135ab11c",
-		"companyId": "646c0610-1be8-4874-8f15-32339da22a5e",
-=======
 		"uploadTime": 7526009823821824,
 		"uploaderUserId": null
 	},
 	{
 		"dataId": "dabae237-80e0-4a90-a090-8b3d4233dfe1",
 		"companyId": "b27af34d-72c6-4972-91d9-47ec40bae2c7",
->>>>>>> c5f9f1a1
 		"dataType": "lksg",
 		"reportingPeriod": "2021",
 		"currentlyActive": true,
 		"qaStatus": "Accepted",
-<<<<<<< HEAD
-		"uploadTime": 3494209791197184,
-		"uploaderUserId": null
-	},
-	{
-		"dataId": "a4d76284-17bc-4d47-b827-1c58d13cc8a7",
-		"companyId": "646c0610-1be8-4874-8f15-32339da22a5e",
-=======
 		"uploadTime": 5395497506308096,
 		"uploaderUserId": null
 	},
 	{
 		"dataId": "cc5f2d51-94af-4ca9-b5f1-9deb6c623d84",
 		"companyId": "b27af34d-72c6-4972-91d9-47ec40bae2c7",
->>>>>>> c5f9f1a1
 		"dataType": "lksg",
 		"reportingPeriod": "2022",
 		"currentlyActive": true,
 		"qaStatus": "Accepted",
-<<<<<<< HEAD
-		"uploadTime": 3307405454606336,
-		"uploaderUserId": null
-	},
-	{
-		"dataId": "ba7fb3c1-ea7d-459f-8cc0-6186d79ff43a",
-		"companyId": "646c0610-1be8-4874-8f15-32339da22a5e",
-=======
 		"uploadTime": 1103787706023936,
 		"uploaderUserId": null
 	},
 	{
 		"dataId": "47013085-13d5-4b7d-9f08-cbdd3b8b517b",
 		"companyId": "b27af34d-72c6-4972-91d9-47ec40bae2c7",
->>>>>>> c5f9f1a1
 		"dataType": "sfdr",
 		"reportingPeriod": "2023",
 		"currentlyActive": true,
 		"qaStatus": "Accepted",
-<<<<<<< HEAD
-		"uploadTime": 924905046540288,
-=======
 		"uploadTime": 6204143823749120,
->>>>>>> c5f9f1a1
 		"uploaderUserId": null
 	}
 ]