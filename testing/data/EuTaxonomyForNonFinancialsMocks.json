[
	{
		"metaInfo": {
<<<<<<< HEAD
			"dataId": "ae7e2136-70bb-4d45-8c00-e034d2ae93b3",
			"companyId": "c5174db0-7dc9-42c6-8d65-79fb5787676f",
			"dataType": "lksg",
			"reportingPeriod": "2023",
			"currentlyActive": true,
			"qaStatus": "Accepted",
			"uploadTime": 6362699105566720,
=======
			"dataId": "41dab10e-2098-4168-9dc2-6a2c79a876c4",
			"companyId": "ea2d24a2-9c14-4483-9da1-80d53bf8b2cb",
			"dataType": "sme",
			"reportingPeriod": "2023",
			"currentlyActive": false,
			"qaStatus": "Pending",
			"uploadTime": 5151440326623232,
>>>>>>> ceea0669
			"uploaderUserId": null
		},
		"data": {
			"general": {
				"fiscalYearDeviation": "NoDeviation",
<<<<<<< HEAD
				"fiscalYearEnd": "2023-08-16",
				"numberOfEmployees": 29729,
				"referencedReports": {
					"AnnualReport": {
						"fileReference": "50a36c418baffd520bb92d84664f06f9732a21f4e2e5ecee6d9136f16e7e0b63",
						"isGroupLevel": "Yes",
						"reportDate": "2023-05-26",
						"currency": "GHS"
=======
				"fiscalYearEnd": "2023-06-10",
				"numberOfEmployees": 2661,
				"referencedReports": {
					"SustainabilityReport": {
						"fileReference": "50a36c418baffd520bb92d84664f06f9732a21f4e2e5ecee6d9136f16e7e0b63",
						"isGroupLevel": "No",
						"reportDate": "2023-03-04",
						"currency": "QAR"
>>>>>>> ceea0669
					},
					"IntegratedReport": {
						"fileReference": "50a36c418baffd520bb92d84664f06f9732a21f4e2e5ecee6d9136f16e7e0b63",
						"isGroupLevel": "NA",
<<<<<<< HEAD
						"reportDate": null,
						"currency": "SOS"
					}
				},
				"assurance": {
					"value": "ReasonableAssurance",
					"provider": "VonRueden - Morar",
					"dataSource": null
=======
						"reportDate": "2023-07-13",
						"currency": "CZK"
					}
				},
				"assurance": {
					"value": "LimitedAssurance",
					"provider": "Grimes, Stehr and Wyman",
					"dataSource": {
						"page": 746,
						"fileName": "AnnualReport",
						"fileReference": "50a36c418baffd520bb92d84664f06f9732a21f4e2e5ecee6d9136f16e7e0b63",
						"tagName": "platforms"
					}
>>>>>>> ceea0669
				},
				"scopeOfEntities": "No",
				"nfrdMandatory": "Yes",
				"euTaxonomyActivityLevelReporting": "No"
			},
			"revenue": {
				"totalAmount": {
					"value": 0,
					"dataSource": {
<<<<<<< HEAD
						"page": 283,
						"fileName": "AnnualReport",
						"fileReference": "50a36c418baffd520bb92d84664f06f9732a21f4e2e5ecee6d9136f16e7e0b63",
						"tagName": "convergence"
					},
					"quality": "Audited",
					"comment": "override virtual hard drive",
					"currency": "GYD"
				},
				"nonEligibleShare": {
					"relativeShareInPercent": null,
					"absoluteShare": {
						"amount": 8948294958.1,
						"currency": "RSD"
					}
				},
				"eligibleShare": {
					"relativeShareInPercent": 72.2017,
					"absoluteShare": {
						"amount": null,
						"currency": "LRD"
					}
				},
				"nonAlignedShare": {
					"relativeShareInPercent": null,
					"absoluteShare": {
						"amount": null,
						"currency": "AWG"
=======
						"page": 781,
						"fileName": "IntegratedReport",
						"fileReference": "50a36c418baffd520bb92d84664f06f9732a21f4e2e5ecee6d9136f16e7e0b63",
						"tagName": "portals"
					},
					"quality": "Incomplete",
					"comment": "copy redundant monitor",
					"currency": "LBP"
				},
				"nonEligibleShare": {
					"relativeShareInPercent": 81.0818,
					"absoluteShare": {
						"amount": null,
						"currency": "PYG"
					}
				},
				"eligibleShare": {
					"relativeShareInPercent": 0.6304,
					"absoluteShare": {
						"amount": 3995864847.67,
						"currency": "HTG"
					}
				},
				"nonAlignedShare": {
					"relativeShareInPercent": 19.9045,
					"absoluteShare": {
						"amount": 5233973031.86,
						"currency": "MYR"
>>>>>>> ceea0669
					}
				},
				"nonAlignedActivities": [
					{
<<<<<<< HEAD
						"activityName": "InstallationAndOperationOfElectricHeatPumps",
						"naceCodes": [
							"F43.22"
						],
						"share": {
							"relativeShareInPercent": null,
							"absoluteShare": {
								"amount": 3334266750.61,
								"currency": "SBD"
=======
						"activityName": "AnaerobicDigestionOfBioWaste",
						"naceCodes": [
							"E38.21"
						],
						"share": {
							"relativeShareInPercent": 17.2018,
							"absoluteShare": {
								"amount": 143375906.62,
								"currency": "BSD"
>>>>>>> ceea0669
							}
						}
					},
					{
						"activityName": "ResidentialCareActivities",
						"naceCodes": [
							"Q87"
						],
						"share": null
					}
				],
				"alignedShare": {
<<<<<<< HEAD
					"relativeShareInPercent": 79.0313,
					"absoluteShare": {
						"amount": null,
						"currency": "NIO"
					}
				},
				"substantialContributionToClimateChangeMitigationInPercent": 41.9867,
				"substantialContributionToClimateChangeAdaptionInPercent": 74.279,
				"substantialContributionToSustainableUseAndProtectionOfWaterAndMarineResourcesInPercent": 58.621,
				"substantialContributionToTransitionToACircularEconomyInPercent": 46.5079,
				"substantialContributionToPollutionPreventionAndControlInPercent": 10.2081,
				"substantialContributionToProtectionAndRestorationOfBiodiversityAndEcosystemsInPercent": 94.7549,
				"alignedActivities": [
					{
						"activityName": "CogenerationOfHeatCoolAndPowerFromBioenergy",
						"naceCodes": [
							"D35.11"
						],
						"share": {
							"relativeShareInPercent": 11.422,
							"absoluteShare": {
								"amount": 9549955886.33,
								"currency": "XOF"
							}
						},
						"substantialContributionToClimateChangeMitigationInPercent": 75.1532,
						"substantialContributionToClimateChangeAdaptionInPercent": 92.8728,
						"substantialContributionToSustainableUseAndProtectionOfWaterAndMarineResourcesInPercent": null,
						"substantialContributionToTransitionToACircularEconomyInPercent": 6.1459,
						"substantialContributionToPollutionPreventionAndControlInPercent": 86.0876,
						"substantialContributionToProtectionAndRestorationOfBiodiversityAndEcosystemsInPercent": 80.5658,
						"dnshToClimateChangeMitigation": "Yes",
						"dnshToClimateChangeAdaption": "Yes",
						"dnshToSustainableUseAndProtectionOfWaterAndMarineResources": "Yes",
						"dnshToTransitionToACircularEconomy": "No",
						"dnshToPollutionPreventionAndControl": "Yes",
=======
					"relativeShareInPercent": 14.6896,
					"absoluteShare": {
						"amount": null,
						"currency": "BIF"
					}
				},
				"substantialContributionToClimateChangeMitigationInPercent": 25.9929,
				"substantialContributionToClimateChangeAdaptionInPercent": 2.1594,
				"substantialContributionToSustainableUseAndProtectionOfWaterAndMarineResourcesInPercent": 76.8173,
				"substantialContributionToTransitionToACircularEconomyInPercent": 57.4701,
				"substantialContributionToPollutionPreventionAndControlInPercent": 57.9538,
				"substantialContributionToProtectionAndRestorationOfBiodiversityAndEcosystemsInPercent": 64.3746,
				"alignedActivities": [
					{
						"activityName": "ManufactureOfIronAndSteel",
						"naceCodes": null,
						"share": {
							"relativeShareInPercent": 34.8055,
							"absoluteShare": {
								"amount": 6678662491.03,
								"currency": null
							}
						},
						"substantialContributionToClimateChangeMitigationInPercent": 64.7467,
						"substantialContributionToClimateChangeAdaptionInPercent": 88.3058,
						"substantialContributionToSustainableUseAndProtectionOfWaterAndMarineResourcesInPercent": null,
						"substantialContributionToTransitionToACircularEconomyInPercent": 68.7068,
						"substantialContributionToPollutionPreventionAndControlInPercent": 59.6955,
						"substantialContributionToProtectionAndRestorationOfBiodiversityAndEcosystemsInPercent": 6.9782,
						"dnshToClimateChangeMitigation": "Yes",
						"dnshToClimateChangeAdaption": "Yes",
						"dnshToSustainableUseAndProtectionOfWaterAndMarineResources": "No",
						"dnshToTransitionToACircularEconomy": null,
						"dnshToPollutionPreventionAndControl": null,
						"dnshToProtectionAndRestorationOfBiodiversityAndEcosystems": "Yes",
						"minimumSafeguards": null
					},
					{
						"activityName": "ManufactureOfRenewableEnergyTechnologies",
						"naceCodes": [
							"C27",
							"C25"
						],
						"share": {
							"relativeShareInPercent": null,
							"absoluteShare": {
								"amount": 7225065939.13,
								"currency": "LYD"
							}
						},
						"substantialContributionToClimateChangeMitigationInPercent": 88.1514,
						"substantialContributionToClimateChangeAdaptionInPercent": 35.7881,
						"substantialContributionToSustainableUseAndProtectionOfWaterAndMarineResourcesInPercent": 67.6289,
						"substantialContributionToTransitionToACircularEconomyInPercent": 48.309,
						"substantialContributionToPollutionPreventionAndControlInPercent": 86.2764,
						"substantialContributionToProtectionAndRestorationOfBiodiversityAndEcosystemsInPercent": 12.0108,
						"dnshToClimateChangeMitigation": "No",
						"dnshToClimateChangeAdaption": "No",
						"dnshToSustainableUseAndProtectionOfWaterAndMarineResources": "Yes",
						"dnshToTransitionToACircularEconomy": "Yes",
						"dnshToPollutionPreventionAndControl": null,
>>>>>>> ceea0669
						"dnshToProtectionAndRestorationOfBiodiversityAndEcosystems": "No",
						"minimumSafeguards": "No"
					}
				],
<<<<<<< HEAD
				"enablingShareInPercent": 34.6632,
				"transitionalShareInPercent": 56.7194
			},
			"capex": {
				"totalAmount": {
					"value": 5370458553.08,
					"dataSource": {
						"page": 851,
						"fileName": "AnnualReport",
						"fileReference": "50a36c418baffd520bb92d84664f06f9732a21f4e2e5ecee6d9136f16e7e0b63",
						"tagName": "relationships"
					},
					"quality": "Reported",
					"comment": "compress optical transmitter",
					"currency": "NAD"
				},
				"nonEligibleShare": {
					"relativeShareInPercent": 99.7937,
					"absoluteShare": {
						"amount": 1116274858.36,
						"currency": "CZK"
					}
				},
				"eligibleShare": {
					"relativeShareInPercent": 90.8108,
					"absoluteShare": {
						"amount": 1822179658.34,
						"currency": "GMD"
					}
				},
				"nonAlignedShare": {
					"relativeShareInPercent": 82.5068,
					"absoluteShare": {
						"amount": 1970019270.66,
=======
				"enablingShareInPercent": 63.7823,
				"transitionalShareInPercent": 26.8832
			},
			"capex": {
				"totalAmount": {
					"value": 2030723555.94,
					"dataSource": {
						"page": 985,
						"fileName": "ESEFReport",
						"fileReference": "50a36c418baffd520bb92d84664f06f9732a21f4e2e5ecee6d9136f16e7e0b63",
						"tagName": "blockchains"
					},
					"quality": "Reported",
					"comment": "reboot neural matrix",
					"currency": "XCD"
				},
				"nonEligibleShare": {
					"relativeShareInPercent": 24.9637,
					"absoluteShare": {
						"amount": null,
						"currency": "YER"
					}
				},
				"eligibleShare": {
					"relativeShareInPercent": 89.3661,
					"absoluteShare": {
						"amount": null,
						"currency": "MGA"
					}
				},
				"nonAlignedShare": {
					"relativeShareInPercent": 21.2674,
					"absoluteShare": {
						"amount": 4109086773.82,
>>>>>>> ceea0669
						"currency": null
					}
				},
				"nonAlignedActivities": [
					{
<<<<<<< HEAD
						"activityName": "DistrictHeatingCoolingDistribution",
						"naceCodes": [
							"01.15",
							"01.50",
							"11",
							"41.20",
							"70.10"
						],
						"share": {
							"relativeShareInPercent": 71.1674,
							"absoluteShare": {
								"amount": 421901370.86,
								"currency": "ISK"
							}
						}
					}
				],
				"alignedShare": {
					"relativeShareInPercent": 93.5401,
					"absoluteShare": {
						"amount": 3085034929.68,
						"currency": "RSD"
					}
				},
				"substantialContributionToClimateChangeMitigationInPercent": 37.0618,
				"substantialContributionToClimateChangeAdaptionInPercent": 52.0231,
				"substantialContributionToSustainableUseAndProtectionOfWaterAndMarineResourcesInPercent": 43.296,
				"substantialContributionToTransitionToACircularEconomyInPercent": 83.4162,
				"substantialContributionToPollutionPreventionAndControlInPercent": 23.3096,
				"substantialContributionToProtectionAndRestorationOfBiodiversityAndEcosystemsInPercent": 54.8982,
				"alignedActivities": [
					{
						"activityName": "ProductionOfHeatCoolUsingWasteHeat",
						"naceCodes": [
							"D35.30"
						],
						"share": {
							"relativeShareInPercent": null,
							"absoluteShare": {
								"amount": 5674100499.6,
								"currency": "CUP"
							}
						},
						"substantialContributionToClimateChangeMitigationInPercent": null,
						"substantialContributionToClimateChangeAdaptionInPercent": 48.3265,
						"substantialContributionToSustainableUseAndProtectionOfWaterAndMarineResourcesInPercent": 34.9276,
						"substantialContributionToTransitionToACircularEconomyInPercent": null,
						"substantialContributionToPollutionPreventionAndControlInPercent": 3.6829,
						"substantialContributionToProtectionAndRestorationOfBiodiversityAndEcosystemsInPercent": null,
						"dnshToClimateChangeMitigation": null,
						"dnshToClimateChangeAdaption": "No",
						"dnshToSustainableUseAndProtectionOfWaterAndMarineResources": "Yes",
						"dnshToTransitionToACircularEconomy": null,
						"dnshToPollutionPreventionAndControl": null,
						"dnshToProtectionAndRestorationOfBiodiversityAndEcosystems": null,
						"minimumSafeguards": "Yes"
					}
				],
				"enablingShareInPercent": 60.01,
				"transitionalShareInPercent": 83.4351
			},
			"opex": {
				"totalAmount": {
					"value": 105231571.94,
					"dataSource": {
						"page": 106,
						"fileName": "AnnualReport",
						"fileReference": "50a36c418baffd520bb92d84664f06f9732a21f4e2e5ecee6d9136f16e7e0b63",
						"tagName": "systems"
					},
					"quality": "Estimated",
					"comment": "compress virtual protocol",
					"currency": "SBD"
				},
				"nonEligibleShare": {
					"relativeShareInPercent": 61.8043,
					"absoluteShare": null
				},
				"eligibleShare": {
					"relativeShareInPercent": 4.1508,
					"absoluteShare": null
				},
				"nonAlignedShare": {
					"relativeShareInPercent": 41.8159,
					"absoluteShare": {
						"amount": 6762060085.31,
						"currency": "EUR"
=======
						"activityName": "SeaAndCoastalPassengerWaterTransport",
						"naceCodes": [
							"47.82",
							"85.3",
							"93.29"
						],
						"share": {
							"relativeShareInPercent": 0.8981,
							"absoluteShare": {
								"amount": 6085092138.97,
								"currency": "IQD"
							}
						}
					},
					{
						"activityName": "UrbanAndSuburbanTransportRoadPassengerTransport",
						"naceCodes": [
							"N77.39"
						],
						"share": {
							"relativeShareInPercent": 90.7634,
							"absoluteShare": {
								"amount": 5864759373.95,
								"currency": "XCD"
							}
						}
					}
				],
				"alignedShare": {
					"relativeShareInPercent": 98.2426,
					"absoluteShare": {
						"amount": null,
						"currency": "UAH"
					}
				},
				"substantialContributionToClimateChangeMitigationInPercent": 34.7115,
				"substantialContributionToClimateChangeAdaptionInPercent": 21.733,
				"substantialContributionToSustainableUseAndProtectionOfWaterAndMarineResourcesInPercent": 65.2128,
				"substantialContributionToTransitionToACircularEconomyInPercent": 86.0149,
				"substantialContributionToPollutionPreventionAndControlInPercent": 71.5096,
				"substantialContributionToProtectionAndRestorationOfBiodiversityAndEcosystemsInPercent": 73.9225,
				"alignedActivities": [
					{
						"activityName": "RetrofittingOfSeaAndCoastalFreightAndPassengerWaterTransport",
						"naceCodes": [
							"H52.22",
							"N77.21"
						],
						"share": {
							"relativeShareInPercent": 0.3993,
							"absoluteShare": {
								"amount": 8842895987.91,
								"currency": "SZL"
							}
						},
						"substantialContributionToClimateChangeMitigationInPercent": 76.0631,
						"substantialContributionToClimateChangeAdaptionInPercent": 76.3653,
						"substantialContributionToSustainableUseAndProtectionOfWaterAndMarineResourcesInPercent": 79.6071,
						"substantialContributionToTransitionToACircularEconomyInPercent": 33.3284,
						"substantialContributionToPollutionPreventionAndControlInPercent": 37.7213,
						"substantialContributionToProtectionAndRestorationOfBiodiversityAndEcosystemsInPercent": 44.2774,
						"dnshToClimateChangeMitigation": "Yes",
						"dnshToClimateChangeAdaption": "Yes",
						"dnshToSustainableUseAndProtectionOfWaterAndMarineResources": "No",
						"dnshToTransitionToACircularEconomy": "No",
						"dnshToPollutionPreventionAndControl": "Yes",
						"dnshToProtectionAndRestorationOfBiodiversityAndEcosystems": "Yes",
						"minimumSafeguards": "No"
					}
				],
				"enablingShareInPercent": 82.6946,
				"transitionalShareInPercent": 52.8634
			},
			"opex": {
				"totalAmount": {
					"value": null,
					"dataSource": null,
					"quality": "NA",
					"comment": null,
					"currency": "SRD"
				},
				"nonEligibleShare": {
					"relativeShareInPercent": 49.2725,
					"absoluteShare": {
						"amount": 5555587934.8,
						"currency": null
					}
				},
				"eligibleShare": {
					"relativeShareInPercent": 88.97,
					"absoluteShare": {
						"amount": 2928832764.74,
						"currency": null
					}
				},
				"nonAlignedShare": {
					"relativeShareInPercent": 35.7851,
					"absoluteShare": {
						"amount": 5093712606.47,
						"currency": "SZL"
>>>>>>> ceea0669
					}
				},
				"nonAlignedActivities": [
					{
<<<<<<< HEAD
						"activityName": "ProductionOfHeatCoolFromSolarThermalHeating",
						"naceCodes": [
							"D35.30"
						],
						"share": null
					},
					{
						"activityName": "InstallationMaintenanceAndRepairOfChargingStationsForElectricVehiclesInBuildingsAndParkingSpacesAttachedToBuildings",
						"naceCodes": [
							"M71",
							"C23"
						],
						"share": {
							"relativeShareInPercent": 16.2884,
							"absoluteShare": {
								"amount": 1349129383.45,
								"currency": "SEK"
=======
						"activityName": "ManufactureOfBiogasAndBiofuelsForUseInTransportAndOfBioliquids",
						"naceCodes": [
							"D35.21"
						],
						"share": {
							"relativeShareInPercent": 5.4537,
							"absoluteShare": {
								"amount": 5863778581.84,
								"currency": "RON"
							}
						}
					},
					{
						"activityName": "AcquisitionAndOwnershipOfBuildings",
						"naceCodes": null,
						"share": {
							"relativeShareInPercent": null,
							"absoluteShare": {
								"amount": 9523796488.07,
								"currency": null
>>>>>>> ceea0669
							}
						}
					}
				],
				"alignedShare": {
<<<<<<< HEAD
					"relativeShareInPercent": 47.8976,
					"absoluteShare": null
				},
				"substantialContributionToClimateChangeMitigationInPercent": 40.2517,
				"substantialContributionToClimateChangeAdaptionInPercent": 88.9941,
				"substantialContributionToSustainableUseAndProtectionOfWaterAndMarineResourcesInPercent": 64.9688,
				"substantialContributionToTransitionToACircularEconomyInPercent": 85.6961,
				"substantialContributionToPollutionPreventionAndControlInPercent": 55.7735,
				"substantialContributionToProtectionAndRestorationOfBiodiversityAndEcosystemsInPercent": 10.8704,
				"alignedActivities": [
					{
						"activityName": "CloseToMarketResearchDevelopmentAndInnovation",
						"naceCodes": [
							"M71.12"
						],
						"share": null,
						"substantialContributionToClimateChangeMitigationInPercent": null,
						"substantialContributionToClimateChangeAdaptionInPercent": 7.1678,
						"substantialContributionToSustainableUseAndProtectionOfWaterAndMarineResourcesInPercent": 4.0882,
						"substantialContributionToTransitionToACircularEconomyInPercent": 44.2983,
						"substantialContributionToPollutionPreventionAndControlInPercent": 1.9241,
						"substantialContributionToProtectionAndRestorationOfBiodiversityAndEcosystemsInPercent": 62.6277,
						"dnshToClimateChangeMitigation": "No",
						"dnshToClimateChangeAdaption": null,
						"dnshToSustainableUseAndProtectionOfWaterAndMarineResources": "Yes",
						"dnshToTransitionToACircularEconomy": "Yes",
						"dnshToPollutionPreventionAndControl": "No",
						"dnshToProtectionAndRestorationOfBiodiversityAndEcosystems": "No",
						"minimumSafeguards": "No"
					},
					{
						"activityName": "SeaAndCoastalPassengerWaterTransport",
						"naceCodes": [
							"H50.10",
							"N77.34"
						],
						"share": {
							"relativeShareInPercent": 79.8866,
							"absoluteShare": {
								"amount": 8319889118.43,
								"currency": "UYU"
							}
						},
						"substantialContributionToClimateChangeMitigationInPercent": 94.5903,
						"substantialContributionToClimateChangeAdaptionInPercent": 98.8904,
						"substantialContributionToSustainableUseAndProtectionOfWaterAndMarineResourcesInPercent": 32.7962,
						"substantialContributionToTransitionToACircularEconomyInPercent": 93.7378,
						"substantialContributionToPollutionPreventionAndControlInPercent": 55.3426,
						"substantialContributionToProtectionAndRestorationOfBiodiversityAndEcosystemsInPercent": null,
						"dnshToClimateChangeMitigation": "No",
						"dnshToClimateChangeAdaption": "No",
						"dnshToSustainableUseAndProtectionOfWaterAndMarineResources": "No",
						"dnshToTransitionToACircularEconomy": "Yes",
						"dnshToPollutionPreventionAndControl": "No",
=======
					"relativeShareInPercent": null,
					"absoluteShare": {
						"amount": 4752892742.4,
						"currency": "MXN"
					}
				},
				"substantialContributionToClimateChangeMitigationInPercent": 16.0638,
				"substantialContributionToClimateChangeAdaptionInPercent": 28.8407,
				"substantialContributionToSustainableUseAndProtectionOfWaterAndMarineResourcesInPercent": 43.5918,
				"substantialContributionToTransitionToACircularEconomyInPercent": 1.699,
				"substantialContributionToPollutionPreventionAndControlInPercent": 58.4724,
				"substantialContributionToProtectionAndRestorationOfBiodiversityAndEcosystemsInPercent": 75.8714,
				"alignedActivities": [
					{
						"activityName": "Education",
						"naceCodes": [
							"P85"
						],
						"share": {
							"relativeShareInPercent": 92.3043,
							"absoluteShare": null
						},
						"substantialContributionToClimateChangeMitigationInPercent": 18.2369,
						"substantialContributionToClimateChangeAdaptionInPercent": 83.5909,
						"substantialContributionToSustainableUseAndProtectionOfWaterAndMarineResourcesInPercent": 79.1574,
						"substantialContributionToTransitionToACircularEconomyInPercent": 19.8495,
						"substantialContributionToPollutionPreventionAndControlInPercent": null,
						"substantialContributionToProtectionAndRestorationOfBiodiversityAndEcosystemsInPercent": 29.5058,
						"dnshToClimateChangeMitigation": null,
						"dnshToClimateChangeAdaption": null,
						"dnshToSustainableUseAndProtectionOfWaterAndMarineResources": "Yes",
						"dnshToTransitionToACircularEconomy": "Yes",
						"dnshToPollutionPreventionAndControl": "Yes",
>>>>>>> ceea0669
						"dnshToProtectionAndRestorationOfBiodiversityAndEcosystems": null,
						"minimumSafeguards": "Yes"
					}
				],
<<<<<<< HEAD
				"enablingShareInPercent": 80.747,
				"transitionalShareInPercent": 56.0055
=======
				"enablingShareInPercent": 67.6833,
				"transitionalShareInPercent": 80.9568
>>>>>>> ceea0669
			}
		}
	},
	{
		"metaInfo": {
<<<<<<< HEAD
			"dataId": "d9ec9b23-9c3e-4dda-bc61-59a502b58a5a",
			"companyId": "0a086835-ca85-4e65-85d9-0a2d1b2286e3",
			"dataType": "eutaxonomy-financials",
			"reportingPeriod": "2022",
			"currentlyActive": true,
			"qaStatus": "Accepted",
			"uploadTime": 6589079984537600,
=======
			"dataId": "1d228787-7a58-40b3-8697-6a2e510258ba",
			"companyId": "155562e8-aefd-4b6c-8847-df58f26bbec6",
			"dataType": "eutaxonomy-non-financials",
			"reportingPeriod": "2022",
			"currentlyActive": true,
			"qaStatus": "Accepted",
			"uploadTime": 2422056922644480,
>>>>>>> ceea0669
			"uploaderUserId": null
		},
		"data": {
			"general": {
				"fiscalYearDeviation": "NoDeviation",
<<<<<<< HEAD
				"fiscalYearEnd": "2023-03-16",
				"numberOfEmployees": 7705,
				"referencedReports": {
					"AnnualReport": {
						"fileReference": "50a36c418baffd520bb92d84664f06f9732a21f4e2e5ecee6d9136f16e7e0b63",
						"isGroupLevel": "Yes",
						"reportDate": "2023-02-25",
						"currency": "LBP"
					}
				},
				"assurance": {
					"value": "LimitedAssurance",
					"provider": null,
					"dataSource": {
						"page": 39,
						"fileName": "AnnualReport",
						"fileReference": "50a36c418baffd520bb92d84664f06f9732a21f4e2e5ecee6d9136f16e7e0b63",
						"tagName": "e-markets"
					}
				},
				"scopeOfEntities": "Yes",
				"nfrdMandatory": "Yes",
=======
				"fiscalYearEnd": "2023-01-12",
				"numberOfEmployees": 16483,
				"referencedReports": {
					"SustainabilityReport": {
						"fileReference": "50a36c418baffd520bb92d84664f06f9732a21f4e2e5ecee6d9136f16e7e0b63",
						"isGroupLevel": "No",
						"reportDate": "2022-10-24",
						"currency": "BDT"
					},
					"AnnualReport": {
						"fileReference": "50a36c418baffd520bb92d84664f06f9732a21f4e2e5ecee6d9136f16e7e0b63",
						"isGroupLevel": "No",
						"reportDate": null,
						"currency": "VES"
					},
					"IntegratedReport": {
						"fileReference": "50a36c418baffd520bb92d84664f06f9732a21f4e2e5ecee6d9136f16e7e0b63",
						"isGroupLevel": "No",
						"reportDate": "2023-07-11",
						"currency": "YER"
					},
					"ESEFReport": {
						"fileReference": "50a36c418baffd520bb92d84664f06f9732a21f4e2e5ecee6d9136f16e7e0b63",
						"isGroupLevel": null,
						"reportDate": null,
						"currency": "ZWL"
					}
				},
				"assurance": {
					"value": "ReasonableAssurance",
					"provider": "Goodwin and Sons",
					"dataSource": {
						"page": 802,
						"fileName": "ESEFReport",
						"fileReference": "50a36c418baffd520bb92d84664f06f9732a21f4e2e5ecee6d9136f16e7e0b63",
						"tagName": "niches"
					}
				},
				"scopeOfEntities": "NA",
				"nfrdMandatory": "No",
>>>>>>> ceea0669
				"euTaxonomyActivityLevelReporting": "Yes"
			},
			"revenue": {
				"totalAmount": {
<<<<<<< HEAD
					"value": 3645857649.39,
					"dataSource": null,
					"quality": "Estimated",
					"comment": null,
					"currency": "SGD"
				},
				"nonEligibleShare": {
					"relativeShareInPercent": 77.7156,
					"absoluteShare": {
						"amount": 9802313873.08,
						"currency": null
					}
				},
				"eligibleShare": {
					"relativeShareInPercent": 36.9046,
					"absoluteShare": {
						"amount": null,
						"currency": null
					}
				},
				"nonAlignedShare": {
					"relativeShareInPercent": 39.3813,
					"absoluteShare": {
						"amount": null,
						"currency": null
=======
					"value": 5220902203.58,
					"dataSource": {
						"page": 347,
						"fileName": "AnnualReport",
						"fileReference": "50a36c418baffd520bb92d84664f06f9732a21f4e2e5ecee6d9136f16e7e0b63",
						"tagName": "niches"
					},
					"quality": "Estimated",
					"comment": "copy 1080p pixel",
					"currency": "AZN"
				},
				"nonEligibleShare": {
					"relativeShareInPercent": 3.1722,
					"absoluteShare": null
				},
				"eligibleShare": {
					"relativeShareInPercent": 97.878,
					"absoluteShare": null
				},
				"nonAlignedShare": {
					"relativeShareInPercent": null,
					"absoluteShare": {
						"amount": 8486425676.39,
						"currency": "VND"
>>>>>>> ceea0669
					}
				},
				"nonAlignedActivities": [
					{
<<<<<<< HEAD
						"activityName": "AirportInfrastructure",
						"naceCodes": [
							"F42.99"
						],
						"share": {
							"relativeShareInPercent": 18.375,
							"absoluteShare": {
								"amount": 7876349524.6,
								"currency": "TWD"
=======
						"activityName": "Education",
						"naceCodes": [
							"P85"
						],
						"share": {
							"relativeShareInPercent": null,
							"absoluteShare": {
								"amount": 365373755.33,
								"currency": null
							}
						}
					},
					{
						"activityName": "Education",
						"naceCodes": [
							"P85"
						],
						"share": {
							"relativeShareInPercent": 58.5789,
							"absoluteShare": {
								"amount": null,
								"currency": "KWD"
>>>>>>> ceea0669
							}
						}
					}
				],
				"alignedShare": {
<<<<<<< HEAD
					"relativeShareInPercent": 54.0744,
					"absoluteShare": null
				},
				"substantialContributionToClimateChangeMitigationInPercent": 38.3673,
				"substantialContributionToClimateChangeAdaptionInPercent": 91.4264,
				"substantialContributionToSustainableUseAndProtectionOfWaterAndMarineResourcesInPercent": 93.7597,
				"substantialContributionToTransitionToACircularEconomyInPercent": 25.6556,
				"substantialContributionToPollutionPreventionAndControlInPercent": 77.2901,
				"substantialContributionToProtectionAndRestorationOfBiodiversityAndEcosystemsInPercent": 70.5168,
				"alignedActivities": [
					{
						"activityName": "InlandPassengerWaterTransport",
=======
					"relativeShareInPercent": null,
					"absoluteShare": null
				},
				"substantialContributionToClimateChangeMitigationInPercent": 95.0475,
				"substantialContributionToClimateChangeAdaptionInPercent": 94.8811,
				"substantialContributionToSustainableUseAndProtectionOfWaterAndMarineResourcesInPercent": 37.5039,
				"substantialContributionToTransitionToACircularEconomyInPercent": 6.9723,
				"substantialContributionToPollutionPreventionAndControlInPercent": 63.0605,
				"substantialContributionToProtectionAndRestorationOfBiodiversityAndEcosystemsInPercent": 85.6196,
				"alignedActivities": [
					{
						"activityName": "ElectricityGenerationFromOceanEnergyTechnologies",
>>>>>>> ceea0669
						"naceCodes": [
							"H50.30"
						],
						"share": {
<<<<<<< HEAD
							"relativeShareInPercent": 21.4153,
							"absoluteShare": {
								"amount": 4197625776.29,
								"currency": null
							}
						},
						"substantialContributionToClimateChangeMitigationInPercent": 36.3391,
						"substantialContributionToClimateChangeAdaptionInPercent": 12.1281,
						"substantialContributionToSustainableUseAndProtectionOfWaterAndMarineResourcesInPercent": 84.6816,
						"substantialContributionToTransitionToACircularEconomyInPercent": 55.1947,
						"substantialContributionToPollutionPreventionAndControlInPercent": 0.5637,
						"substantialContributionToProtectionAndRestorationOfBiodiversityAndEcosystemsInPercent": 44.8003,
						"dnshToClimateChangeMitigation": null,
						"dnshToClimateChangeAdaption": "Yes",
						"dnshToSustainableUseAndProtectionOfWaterAndMarineResources": "Yes",
						"dnshToTransitionToACircularEconomy": "Yes",
						"dnshToPollutionPreventionAndControl": "Yes",
						"dnshToProtectionAndRestorationOfBiodiversityAndEcosystems": null,
						"minimumSafeguards": "No"
					}
				],
				"enablingShareInPercent": 9.6725,
				"transitionalShareInPercent": 93.7681
			},
			"capex": {
				"totalAmount": {
					"value": 3301361722.4,
					"dataSource": {
						"page": 890,
						"fileName": "AnnualReport",
						"fileReference": "50a36c418baffd520bb92d84664f06f9732a21f4e2e5ecee6d9136f16e7e0b63",
						"tagName": "methodologies"
					},
					"quality": "Estimated",
					"comment": "index solid state array",
					"currency": "BRL"
				},
				"nonEligibleShare": {
					"relativeShareInPercent": 80.9825,
					"absoluteShare": null
				},
				"eligibleShare": {
					"relativeShareInPercent": 36.5474,
					"absoluteShare": {
						"amount": null,
						"currency": "BYN"
=======
							"relativeShareInPercent": 65.8217,
							"absoluteShare": {
								"amount": 9950702753.85,
								"currency": null
							}
						},
						"substantialContributionToClimateChangeMitigationInPercent": 5.468,
						"substantialContributionToClimateChangeAdaptionInPercent": 83.3152,
						"substantialContributionToSustainableUseAndProtectionOfWaterAndMarineResourcesInPercent": 19.3487,
						"substantialContributionToTransitionToACircularEconomyInPercent": null,
						"substantialContributionToPollutionPreventionAndControlInPercent": 10.8596,
						"substantialContributionToProtectionAndRestorationOfBiodiversityAndEcosystemsInPercent": 36.1633,
						"dnshToClimateChangeMitigation": "Yes",
						"dnshToClimateChangeAdaption": "Yes",
						"dnshToSustainableUseAndProtectionOfWaterAndMarineResources": "Yes",
						"dnshToTransitionToACircularEconomy": null,
						"dnshToPollutionPreventionAndControl": "No",
						"dnshToProtectionAndRestorationOfBiodiversityAndEcosystems": "Yes",
						"minimumSafeguards": "Yes"
					},
					{
						"activityName": "ProductionOfHeatCoolFromSolarThermalHeating",
						"naceCodes": [
							"D35.30"
						],
						"share": {
							"relativeShareInPercent": null,
							"absoluteShare": {
								"amount": 4980850894.94,
								"currency": null
							}
						},
						"substantialContributionToClimateChangeMitigationInPercent": null,
						"substantialContributionToClimateChangeAdaptionInPercent": 40.3072,
						"substantialContributionToSustainableUseAndProtectionOfWaterAndMarineResourcesInPercent": 63.6093,
						"substantialContributionToTransitionToACircularEconomyInPercent": null,
						"substantialContributionToPollutionPreventionAndControlInPercent": 72.5009,
						"substantialContributionToProtectionAndRestorationOfBiodiversityAndEcosystemsInPercent": 39.8856,
						"dnshToClimateChangeMitigation": null,
						"dnshToClimateChangeAdaption": "No",
						"dnshToSustainableUseAndProtectionOfWaterAndMarineResources": "Yes",
						"dnshToTransitionToACircularEconomy": "No",
						"dnshToPollutionPreventionAndControl": "No",
						"dnshToProtectionAndRestorationOfBiodiversityAndEcosystems": "No",
						"minimumSafeguards": "Yes"
					}
				],
				"enablingShareInPercent": 49.1875,
				"transitionalShareInPercent": 81.7055
			},
			"capex": {
				"totalAmount": {
					"value": 3737907898.61,
					"dataSource": {
						"page": 469,
						"fileName": "ESEFReport",
						"fileReference": "50a36c418baffd520bb92d84664f06f9732a21f4e2e5ecee6d9136f16e7e0b63",
						"tagName": "systems"
					},
					"quality": "Audited",
					"comment": "connect wireless capacitor",
					"currency": "UZS"
				},
				"nonEligibleShare": {
					"relativeShareInPercent": 23.664,
					"absoluteShare": {
						"amount": 8323602688.04,
						"currency": "SYP"
					}
				},
				"eligibleShare": {
					"relativeShareInPercent": 6.8114,
					"absoluteShare": {
						"amount": 7470938712.36,
						"currency": "AZN"
>>>>>>> ceea0669
					}
				},
				"nonAlignedShare": {
					"relativeShareInPercent": null,
					"absoluteShare": {
<<<<<<< HEAD
						"amount": 9392373268.5,
						"currency": null
=======
						"amount": 6168089462.45,
						"currency": "PHP"
>>>>>>> ceea0669
					}
				},
				"nonAlignedActivities": [
					{
<<<<<<< HEAD
						"activityName": "TransmissionAndDistributionOfElectricity",
						"naceCodes": [
							"D35.13"
						],
						"share": {
							"relativeShareInPercent": 79.4149,
							"absoluteShare": {
								"amount": null,
								"currency": "LKR"
							}
						}
					},
					{
						"activityName": "SeaAndCoastalPassengerWaterTransport",
						"naceCodes": [
							"N77.34",
							"H50.10"
						],
						"share": {
							"relativeShareInPercent": 4.8939,
							"absoluteShare": {
								"amount": 1739746585.95,
=======
						"activityName": "ManufactureOfIronAndSteel",
						"naceCodes": null,
						"share": {
							"relativeShareInPercent": 24.3205,
							"absoluteShare": {
								"amount": 2984577880.7,
								"currency": "MMK"
							}
						}
					},
					{
						"activityName": "ManufactureOfIronAndSteel",
						"naceCodes": [
							"C24.51",
							"C24.33"
						],
						"share": {
							"relativeShareInPercent": 83.4267,
							"absoluteShare": {
								"amount": 3184243598.95,
>>>>>>> ceea0669
								"currency": null
							}
						}
					}
				],
				"alignedShare": {
<<<<<<< HEAD
					"relativeShareInPercent": 46.8551,
					"absoluteShare": {
						"amount": 1977468812.84,
						"currency": "MOP"
					}
				},
				"substantialContributionToClimateChangeMitigationInPercent": 51.0594,
				"substantialContributionToClimateChangeAdaptionInPercent": 6.9296,
				"substantialContributionToSustainableUseAndProtectionOfWaterAndMarineResourcesInPercent": 85.7902,
				"substantialContributionToTransitionToACircularEconomyInPercent": 57.2656,
				"substantialContributionToPollutionPreventionAndControlInPercent": 56.1591,
				"substantialContributionToProtectionAndRestorationOfBiodiversityAndEcosystemsInPercent": 28.227,
				"alignedActivities": [
					{
						"activityName": "DataProcessingHostingAndRelatedActivities",
						"naceCodes": null,
						"share": {
							"relativeShareInPercent": null,
							"absoluteShare": {
								"amount": 4546016096.14,
								"currency": "STN"
							}
						},
						"substantialContributionToClimateChangeMitigationInPercent": null,
						"substantialContributionToClimateChangeAdaptionInPercent": 40.8931,
						"substantialContributionToSustainableUseAndProtectionOfWaterAndMarineResourcesInPercent": 94.7437,
						"substantialContributionToTransitionToACircularEconomyInPercent": 2.6156,
						"substantialContributionToPollutionPreventionAndControlInPercent": 98.873,
						"substantialContributionToProtectionAndRestorationOfBiodiversityAndEcosystemsInPercent": 63.2125,
						"dnshToClimateChangeMitigation": null,
						"dnshToClimateChangeAdaption": "Yes",
						"dnshToSustainableUseAndProtectionOfWaterAndMarineResources": "Yes",
						"dnshToTransitionToACircularEconomy": "No",
						"dnshToPollutionPreventionAndControl": "Yes",
						"dnshToProtectionAndRestorationOfBiodiversityAndEcosystems": "Yes",
						"minimumSafeguards": "No"
					},
					{
						"activityName": "UndergroundPermanentGeologicalStorageOfCo2",
						"naceCodes": [
							"E39.00"
						],
						"share": {
							"relativeShareInPercent": 54.3314,
							"absoluteShare": {
								"amount": 6950441740.92,
								"currency": "MWK"
							}
						},
						"substantialContributionToClimateChangeMitigationInPercent": 7.7714,
						"substantialContributionToClimateChangeAdaptionInPercent": 52.0972,
						"substantialContributionToSustainableUseAndProtectionOfWaterAndMarineResourcesInPercent": 0.6863,
						"substantialContributionToTransitionToACircularEconomyInPercent": 78.9927,
						"substantialContributionToPollutionPreventionAndControlInPercent": 0.9633,
						"substantialContributionToProtectionAndRestorationOfBiodiversityAndEcosystemsInPercent": 25.3829,
						"dnshToClimateChangeMitigation": "No",
						"dnshToClimateChangeAdaption": "Yes",
						"dnshToSustainableUseAndProtectionOfWaterAndMarineResources": "Yes",
						"dnshToTransitionToACircularEconomy": "Yes",
						"dnshToPollutionPreventionAndControl": "No",
						"dnshToProtectionAndRestorationOfBiodiversityAndEcosystems": "No",
						"minimumSafeguards": "No"
					}
				],
				"enablingShareInPercent": 92.5938,
				"transitionalShareInPercent": 69.8283
			},
			"opex": {
				"totalAmount": {
					"value": null,
					"dataSource": null,
					"quality": "NA",
					"comment": null,
					"currency": "NPR"
				},
				"nonEligibleShare": {
					"relativeShareInPercent": 38.4009,
					"absoluteShare": {
						"amount": 8143911757.51,
						"currency": "MOP"
					}
				},
				"eligibleShare": {
					"relativeShareInPercent": 94.0741,
					"absoluteShare": {
						"amount": null,
						"currency": null
					}
				},
				"nonAlignedShare": {
					"relativeShareInPercent": 16.4743,
					"absoluteShare": {
						"amount": 1722906141.07,
						"currency": null
=======
					"relativeShareInPercent": 44.7736,
					"absoluteShare": {
						"amount": 4525304122.36,
						"currency": null
					}
				},
				"substantialContributionToClimateChangeMitigationInPercent": 85.1897,
				"substantialContributionToClimateChangeAdaptionInPercent": 8.2253,
				"substantialContributionToSustainableUseAndProtectionOfWaterAndMarineResourcesInPercent": 7.3417,
				"substantialContributionToTransitionToACircularEconomyInPercent": 93.1214,
				"substantialContributionToPollutionPreventionAndControlInPercent": 88.6073,
				"substantialContributionToProtectionAndRestorationOfBiodiversityAndEcosystemsInPercent": 39.1075,
				"alignedActivities": [
					{
						"activityName": "ManufactureOfOtherLowCarbonTechnologies",
						"naceCodes": null,
						"share": {
							"relativeShareInPercent": 53.7926,
							"absoluteShare": {
								"amount": 4125213928.05,
								"currency": "SGD"
							}
						},
						"substantialContributionToClimateChangeMitigationInPercent": 50.6597,
						"substantialContributionToClimateChangeAdaptionInPercent": 38.9048,
						"substantialContributionToSustainableUseAndProtectionOfWaterAndMarineResourcesInPercent": 40.0008,
						"substantialContributionToTransitionToACircularEconomyInPercent": 5.3073,
						"substantialContributionToPollutionPreventionAndControlInPercent": 24.3582,
						"substantialContributionToProtectionAndRestorationOfBiodiversityAndEcosystemsInPercent": 1.0591,
						"dnshToClimateChangeMitigation": "No",
						"dnshToClimateChangeAdaption": "Yes",
						"dnshToSustainableUseAndProtectionOfWaterAndMarineResources": "Yes",
						"dnshToTransitionToACircularEconomy": "No",
						"dnshToPollutionPreventionAndControl": "No",
						"dnshToProtectionAndRestorationOfBiodiversityAndEcosystems": null,
						"minimumSafeguards": "No"
					}
				],
				"enablingShareInPercent": 14.4264,
				"transitionalShareInPercent": 12.4835
			},
			"opex": {
				"totalAmount": {
					"value": 957627783.06,
					"dataSource": {
						"page": 549,
						"fileName": "ESEFReport",
						"fileReference": "50a36c418baffd520bb92d84664f06f9732a21f4e2e5ecee6d9136f16e7e0b63",
						"tagName": "portals"
					},
					"quality": "Audited",
					"comment": "copy auxiliary system",
					"currency": "TRY"
				},
				"nonEligibleShare": {
					"relativeShareInPercent": 97.7047,
					"absoluteShare": {
						"amount": null,
						"currency": "SGD"
					}
				},
				"eligibleShare": {
					"relativeShareInPercent": 24.7339,
					"absoluteShare": {
						"amount": 1901505843.27,
						"currency": "LAK"
					}
				},
				"nonAlignedShare": {
					"relativeShareInPercent": 63.5407,
					"absoluteShare": {
						"amount": 6111009279.27,
						"currency": "FKP"
>>>>>>> ceea0669
					}
				},
				"nonAlignedActivities": [
					{
<<<<<<< HEAD
						"activityName": "InstallationMaintenanceAndRepairOfChargingStationsForElectricVehiclesInBuildingsAndParkingSpacesAttachedToBuildings",
						"naceCodes": null,
=======
						"activityName": "InfrastructureForRailTransport",
						"naceCodes": [
							"F42.13"
						],
						"share": {
							"relativeShareInPercent": 44.0374,
							"absoluteShare": {
								"amount": 1762181352.82,
								"currency": "BBD"
							}
						}
					},
					{
						"activityName": "ManufactureOfAluminium",
						"naceCodes": [
							"C24.53"
						],
>>>>>>> ceea0669
						"share": {
							"relativeShareInPercent": 17.0131,
							"absoluteShare": {
<<<<<<< HEAD
								"amount": 9331780385.7,
=======
								"amount": 6355038790.5,
>>>>>>> ceea0669
								"currency": "AFN"
							}
						}
					}
				],
				"alignedShare": {
<<<<<<< HEAD
					"relativeShareInPercent": 31.5632,
					"absoluteShare": {
						"amount": 796749289.14,
						"currency": null
					}
				},
				"substantialContributionToClimateChangeMitigationInPercent": 42.34,
				"substantialContributionToClimateChangeAdaptionInPercent": 17.3171,
				"substantialContributionToSustainableUseAndProtectionOfWaterAndMarineResourcesInPercent": 51.5507,
				"substantialContributionToTransitionToACircularEconomyInPercent": 74.3322,
				"substantialContributionToPollutionPreventionAndControlInPercent": 41.7448,
				"substantialContributionToProtectionAndRestorationOfBiodiversityAndEcosystemsInPercent": 84.9423,
				"alignedActivities": [
					{
						"activityName": "ProductionOfHeatCoolFromRenewableNonFossilGaseousAndLiquidFuels",
						"naceCodes": [
							"D35.30"
						],
						"share": {
							"relativeShareInPercent": 8.9004,
							"absoluteShare": {
								"amount": 7544353280.68,
								"currency": "MRU"
							}
						},
						"substantialContributionToClimateChangeMitigationInPercent": 12.7501,
						"substantialContributionToClimateChangeAdaptionInPercent": 30.6455,
						"substantialContributionToSustainableUseAndProtectionOfWaterAndMarineResourcesInPercent": 42.8096,
						"substantialContributionToTransitionToACircularEconomyInPercent": 91.5538,
						"substantialContributionToPollutionPreventionAndControlInPercent": null,
						"substantialContributionToProtectionAndRestorationOfBiodiversityAndEcosystemsInPercent": 92.9812,
						"dnshToClimateChangeMitigation": "No",
						"dnshToClimateChangeAdaption": "Yes",
						"dnshToSustainableUseAndProtectionOfWaterAndMarineResources": null,
						"dnshToTransitionToACircularEconomy": "No",
						"dnshToPollutionPreventionAndControl": "No",
						"dnshToProtectionAndRestorationOfBiodiversityAndEcosystems": "No",
						"minimumSafeguards": "Yes"
					},
					{
						"activityName": "ManufactureOfChlorine",
						"naceCodes": null,
						"share": {
							"relativeShareInPercent": 2.2487,
							"absoluteShare": null
						},
						"substantialContributionToClimateChangeMitigationInPercent": null,
						"substantialContributionToClimateChangeAdaptionInPercent": null,
						"substantialContributionToSustainableUseAndProtectionOfWaterAndMarineResourcesInPercent": null,
						"substantialContributionToTransitionToACircularEconomyInPercent": 97.5777,
						"substantialContributionToPollutionPreventionAndControlInPercent": 20.8886,
						"substantialContributionToProtectionAndRestorationOfBiodiversityAndEcosystemsInPercent": 98.2238,
						"dnshToClimateChangeMitigation": "No",
						"dnshToClimateChangeAdaption": "No",
						"dnshToSustainableUseAndProtectionOfWaterAndMarineResources": "Yes",
						"dnshToTransitionToACircularEconomy": "Yes",
						"dnshToPollutionPreventionAndControl": "Yes",
						"dnshToProtectionAndRestorationOfBiodiversityAndEcosystems": "No",
						"minimumSafeguards": null
					}
				],
				"enablingShareInPercent": 26.7973,
				"transitionalShareInPercent": 42.2989
=======
					"relativeShareInPercent": 88.1445,
					"absoluteShare": {
						"amount": 7421326236.8,
						"currency": null
					}
				},
				"substantialContributionToClimateChangeMitigationInPercent": 11.3397,
				"substantialContributionToClimateChangeAdaptionInPercent": 4.7841,
				"substantialContributionToSustainableUseAndProtectionOfWaterAndMarineResourcesInPercent": 6.9941,
				"substantialContributionToTransitionToACircularEconomyInPercent": 19.3103,
				"substantialContributionToPollutionPreventionAndControlInPercent": 69.0898,
				"substantialContributionToProtectionAndRestorationOfBiodiversityAndEcosystemsInPercent": 54.8124,
				"alignedActivities": [
					{
						"activityName": "ProfessionalServicesRelatedToEnergyPerformanceOfBuildings",
						"naceCodes": [
							"M71"
						],
						"share": {
							"relativeShareInPercent": null,
							"absoluteShare": {
								"amount": 4213850679.81,
								"currency": null
							}
						},
						"substantialContributionToClimateChangeMitigationInPercent": 43.2911,
						"substantialContributionToClimateChangeAdaptionInPercent": null,
						"substantialContributionToSustainableUseAndProtectionOfWaterAndMarineResourcesInPercent": 81.7466,
						"substantialContributionToTransitionToACircularEconomyInPercent": 41.0762,
						"substantialContributionToPollutionPreventionAndControlInPercent": 12.0068,
						"substantialContributionToProtectionAndRestorationOfBiodiversityAndEcosystemsInPercent": null,
						"dnshToClimateChangeMitigation": "Yes",
						"dnshToClimateChangeAdaption": "Yes",
						"dnshToSustainableUseAndProtectionOfWaterAndMarineResources": null,
						"dnshToTransitionToACircularEconomy": null,
						"dnshToPollutionPreventionAndControl": "Yes",
						"dnshToProtectionAndRestorationOfBiodiversityAndEcosystems": "Yes",
						"minimumSafeguards": "No"
					},
					{
						"activityName": "InstallationMaintenanceAndRepairOfInstrumentsAndDevicesForMeasuringRegulationAndControllingEnergyPerformanceOfBuildings",
						"naceCodes": [
							"F43"
						],
						"share": {
							"relativeShareInPercent": 6.5603,
							"absoluteShare": {
								"amount": null,
								"currency": "XOF"
							}
						},
						"substantialContributionToClimateChangeMitigationInPercent": null,
						"substantialContributionToClimateChangeAdaptionInPercent": null,
						"substantialContributionToSustainableUseAndProtectionOfWaterAndMarineResourcesInPercent": 37.3453,
						"substantialContributionToTransitionToACircularEconomyInPercent": 64.8749,
						"substantialContributionToPollutionPreventionAndControlInPercent": null,
						"substantialContributionToProtectionAndRestorationOfBiodiversityAndEcosystemsInPercent": 3.7519,
						"dnshToClimateChangeMitigation": null,
						"dnshToClimateChangeAdaption": "Yes",
						"dnshToSustainableUseAndProtectionOfWaterAndMarineResources": "Yes",
						"dnshToTransitionToACircularEconomy": "Yes",
						"dnshToPollutionPreventionAndControl": "No",
						"dnshToProtectionAndRestorationOfBiodiversityAndEcosystems": null,
						"minimumSafeguards": "No"
					}
				],
				"enablingShareInPercent": 51.6919,
				"transitionalShareInPercent": 56.7999
>>>>>>> ceea0669
			}
		}
	},
	{
		"metaInfo": {
<<<<<<< HEAD
			"dataId": "f3e8da30-95e7-4914-b161-ba98224f6b8d",
			"companyId": "da4f83d4-d83a-41b7-b989-f4f7128d4906",
			"dataType": "lksg",
			"reportingPeriod": "2021",
			"currentlyActive": false,
			"qaStatus": "Pending",
			"uploadTime": 2268969404727296,
=======
			"dataId": "5be711c9-30b5-42f6-8f4e-30f035f77d4e",
			"companyId": "1dea4538-7f81-4325-a6f1-5d3423546e85",
			"dataType": "p2p",
			"reportingPeriod": "2021",
			"currentlyActive": false,
			"qaStatus": "Pending",
			"uploadTime": 5714164104298496,
>>>>>>> ceea0669
			"uploaderUserId": null
		},
		"data": {
			"general": {
<<<<<<< HEAD
				"fiscalYearDeviation": "NoDeviation",
				"fiscalYearEnd": "2023-05-04",
				"numberOfEmployees": 90228,
				"referencedReports": {
					"AnnualReport": {
						"fileReference": "50a36c418baffd520bb92d84664f06f9732a21f4e2e5ecee6d9136f16e7e0b63",
						"isGroupLevel": "Yes",
						"reportDate": "2023-02-25",
						"currency": "LBP"
=======
				"fiscalYearDeviation": "Deviation",
				"fiscalYearEnd": "2022-11-15",
				"numberOfEmployees": 63507,
				"referencedReports": {
					"SustainabilityReport": {
						"fileReference": "50a36c418baffd520bb92d84664f06f9732a21f4e2e5ecee6d9136f16e7e0b63",
						"isGroupLevel": "No",
						"reportDate": "2022-10-24",
						"currency": "BDT"
					},
					"AnnualReport": {
						"fileReference": "50a36c418baffd520bb92d84664f06f9732a21f4e2e5ecee6d9136f16e7e0b63",
						"isGroupLevel": "No",
						"reportDate": null,
						"currency": "VES"
					},
					"IntegratedReport": {
						"fileReference": "50a36c418baffd520bb92d84664f06f9732a21f4e2e5ecee6d9136f16e7e0b63",
						"isGroupLevel": "No",
						"reportDate": "2023-07-11",
						"currency": "YER"
					},
					"ESEFReport": {
						"fileReference": "50a36c418baffd520bb92d84664f06f9732a21f4e2e5ecee6d9136f16e7e0b63",
						"isGroupLevel": null,
						"reportDate": null,
						"currency": "ZWL"
>>>>>>> ceea0669
					}
				},
				"assurance": {
					"value": "None",
					"provider": null,
					"dataSource": null
				},
				"scopeOfEntities": "NA",
				"nfrdMandatory": "Yes",
				"euTaxonomyActivityLevelReporting": "Yes"
			},
			"revenue": {
				"totalAmount": {
<<<<<<< HEAD
					"value": 5727027114.48,
					"dataSource": {
						"page": 448,
						"fileName": "AnnualReport",
						"fileReference": "50a36c418baffd520bb92d84664f06f9732a21f4e2e5ecee6d9136f16e7e0b63",
						"tagName": "partnerships"
					},
					"quality": "Audited",
					"comment": "transmit neural matrix",
					"currency": "IQD"
				},
				"nonEligibleShare": {
					"relativeShareInPercent": 32.4634,
					"absoluteShare": null
				},
				"eligibleShare": {
					"relativeShareInPercent": 42.9286,
					"absoluteShare": {
						"amount": 9525563847.28,
						"currency": "VUV"
					}
				},
				"nonAlignedShare": {
					"relativeShareInPercent": null,
					"absoluteShare": {
						"amount": 1758170973.04,
						"currency": "LKR"
=======
					"value": 1413216385.99,
					"dataSource": {
						"page": 631,
						"fileName": "IntegratedReport",
						"fileReference": "50a36c418baffd520bb92d84664f06f9732a21f4e2e5ecee6d9136f16e7e0b63",
						"tagName": "markets"
					},
					"quality": "Audited",
					"comment": "synthesize bluetooth pixel",
					"currency": "EUR"
				},
				"nonEligibleShare": {
					"relativeShareInPercent": 49.3481,
					"absoluteShare": {
						"amount": 8949805321.18,
						"currency": "XPF"
					}
				},
				"eligibleShare": {
					"relativeShareInPercent": 35.0348,
					"absoluteShare": {
						"amount": 6463108793.83,
						"currency": "GEL"
					}
				},
				"nonAlignedShare": {
					"relativeShareInPercent": 52.4003,
					"absoluteShare": {
						"amount": 9855011045.01,
						"currency": "MYR"
>>>>>>> ceea0669
					}
				},
				"nonAlignedActivities": [
					{
<<<<<<< HEAD
						"activityName": "FreightRailTransport",
						"naceCodes": [
							"N77.39"
						],
						"share": {
							"relativeShareInPercent": 13.3244,
							"absoluteShare": {
								"amount": 6977419573.82,
								"currency": "UAH"
=======
						"activityName": "ManufactureOfCarbonBlack",
						"naceCodes": [
							"C20.13"
						],
						"share": {
							"relativeShareInPercent": 85.3996,
							"absoluteShare": {
								"amount": 3878426987.21,
								"currency": null
>>>>>>> ceea0669
							}
						}
					},
					{
						"activityName": "InfrastructureEnablingRoadTransportAndPublicTransport",
						"naceCodes": null,
						"share": {
							"relativeShareInPercent": 22.8672,
							"absoluteShare": null
						}
					}
				],
				"alignedShare": {
<<<<<<< HEAD
					"relativeShareInPercent": null,
					"absoluteShare": {
						"amount": 3412482447.45,
						"currency": "SAR"
					}
				},
				"substantialContributionToClimateChangeMitigationInPercent": 24.4006,
				"substantialContributionToClimateChangeAdaptionInPercent": 72.2146,
				"substantialContributionToSustainableUseAndProtectionOfWaterAndMarineResourcesInPercent": 25.3357,
				"substantialContributionToTransitionToACircularEconomyInPercent": 57.945,
				"substantialContributionToPollutionPreventionAndControlInPercent": 75.6662,
				"substantialContributionToProtectionAndRestorationOfBiodiversityAndEcosystemsInPercent": 39.0265,
				"alignedActivities": [
					{
						"activityName": "DistrictHeatingCoolingDistribution",
						"naceCodes": [
							"D35.30"
						],
						"share": null,
						"substantialContributionToClimateChangeMitigationInPercent": 62.1313,
						"substantialContributionToClimateChangeAdaptionInPercent": 55.8866,
						"substantialContributionToSustainableUseAndProtectionOfWaterAndMarineResourcesInPercent": 8.7718,
						"substantialContributionToTransitionToACircularEconomyInPercent": 70.0866,
						"substantialContributionToPollutionPreventionAndControlInPercent": 7.8402,
						"substantialContributionToProtectionAndRestorationOfBiodiversityAndEcosystemsInPercent": 72.7503,
						"dnshToClimateChangeMitigation": null,
						"dnshToClimateChangeAdaption": "Yes",
						"dnshToSustainableUseAndProtectionOfWaterAndMarineResources": "Yes",
						"dnshToTransitionToACircularEconomy": "No",
						"dnshToPollutionPreventionAndControl": "Yes",
=======
					"relativeShareInPercent": 34.0594,
					"absoluteShare": {
						"amount": 8777322235.99,
						"currency": "ERN"
					}
				},
				"substantialContributionToClimateChangeMitigationInPercent": 16.1207,
				"substantialContributionToClimateChangeAdaptionInPercent": 89.9214,
				"substantialContributionToSustainableUseAndProtectionOfWaterAndMarineResourcesInPercent": 97.311,
				"substantialContributionToTransitionToACircularEconomyInPercent": 88.9776,
				"substantialContributionToPollutionPreventionAndControlInPercent": 59.7363,
				"substantialContributionToProtectionAndRestorationOfBiodiversityAndEcosystemsInPercent": 83.764,
				"alignedActivities": [
					{
						"activityName": "InstallationMaintenanceAndRepairOfChargingStationsForElectricVehiclesInBuildingsAndParkingSpacesAttachedToBuildings",
						"naceCodes": null,
						"share": {
							"relativeShareInPercent": 90.2437,
							"absoluteShare": {
								"amount": 9054625486.03,
								"currency": "BIF"
							}
						},
						"substantialContributionToClimateChangeMitigationInPercent": null,
						"substantialContributionToClimateChangeAdaptionInPercent": null,
						"substantialContributionToSustainableUseAndProtectionOfWaterAndMarineResourcesInPercent": 58.2766,
						"substantialContributionToTransitionToACircularEconomyInPercent": 61.4443,
						"substantialContributionToPollutionPreventionAndControlInPercent": 58.7634,
						"substantialContributionToProtectionAndRestorationOfBiodiversityAndEcosystemsInPercent": 53.5657,
						"dnshToClimateChangeMitigation": "Yes",
						"dnshToClimateChangeAdaption": "Yes",
						"dnshToSustainableUseAndProtectionOfWaterAndMarineResources": "Yes",
						"dnshToTransitionToACircularEconomy": "Yes",
						"dnshToPollutionPreventionAndControl": "No",
>>>>>>> ceea0669
						"dnshToProtectionAndRestorationOfBiodiversityAndEcosystems": "Yes",
						"minimumSafeguards": "Yes"
					}
				],
<<<<<<< HEAD
				"enablingShareInPercent": 6.1386,
				"transitionalShareInPercent": 40.6574
			},
			"capex": {
				"totalAmount": {
					"value": 7126828692.86,
					"dataSource": {
						"page": 297,
						"fileName": "AnnualReport",
						"fileReference": "50a36c418baffd520bb92d84664f06f9732a21f4e2e5ecee6d9136f16e7e0b63",
						"tagName": "blockchains"
					},
					"quality": "Reported",
					"comment": "synthesize digital application",
					"currency": "NPR"
				},
				"nonEligibleShare": {
					"relativeShareInPercent": 13.0741,
					"absoluteShare": {
						"amount": null,
						"currency": "BHD"
					}
				},
				"eligibleShare": {
					"relativeShareInPercent": 71.9814,
					"absoluteShare": {
						"amount": 9604660284.24,
						"currency": null
					}
				},
				"nonAlignedShare": {
					"relativeShareInPercent": 25.6029,
					"absoluteShare": {
						"amount": 5763931942.64,
						"currency": "TWD"
=======
				"enablingShareInPercent": 8.5381,
				"transitionalShareInPercent": 48.6461
			},
			"capex": {
				"totalAmount": {
					"value": 7843271910.68,
					"dataSource": {
						"page": 838,
						"fileName": "ESEFReport",
						"fileReference": "50a36c418baffd520bb92d84664f06f9732a21f4e2e5ecee6d9136f16e7e0b63",
						"tagName": "e-commerce"
					},
					"quality": "Audited",
					"comment": "compress mobile program",
					"currency": "GMD"
				},
				"nonEligibleShare": {
					"relativeShareInPercent": 1.7473,
					"absoluteShare": null
				},
				"eligibleShare": {
					"relativeShareInPercent": null,
					"absoluteShare": {
						"amount": 2278295292.05,
						"currency": "ANG"
					}
				},
				"nonAlignedShare": {
					"relativeShareInPercent": 4.5043,
					"absoluteShare": {
						"amount": 9421431017.11,
						"currency": "LSL"
>>>>>>> ceea0669
					}
				},
				"nonAlignedActivities": [
					{
<<<<<<< HEAD
						"activityName": "Education",
						"naceCodes": [
							"P85"
						],
						"share": {
							"relativeShareInPercent": 20.031,
							"absoluteShare": {
								"amount": 1714404681.69,
								"currency": "AOA"
							}
						}
					},
					{
						"activityName": "ManufactureOfBiogasAndBiofuelsForUseInTransportAndOfBioliquids",
						"naceCodes": [
							"D35.21"
						],
						"share": {
							"relativeShareInPercent": 88.1126,
							"absoluteShare": {
								"amount": 5659529408.44,
								"currency": "ZAR"
							}
=======
						"activityName": "NonLifeInsuranceUnderwritingOfClimateRelatedPerils",
						"naceCodes": null,
						"share": {
							"relativeShareInPercent": null,
							"absoluteShare": null
>>>>>>> ceea0669
						}
					}
				],
				"alignedShare": {
<<<<<<< HEAD
					"relativeShareInPercent": 51.305,
					"absoluteShare": {
						"amount": 1534197463.18,
						"currency": "BGN"
					}
				},
				"substantialContributionToClimateChangeMitigationInPercent": 91.0255,
				"substantialContributionToClimateChangeAdaptionInPercent": 49.4733,
				"substantialContributionToSustainableUseAndProtectionOfWaterAndMarineResourcesInPercent": 33.1533,
				"substantialContributionToTransitionToACircularEconomyInPercent": 64.9682,
				"substantialContributionToPollutionPreventionAndControlInPercent": 96.0426,
				"substantialContributionToProtectionAndRestorationOfBiodiversityAndEcosystemsInPercent": 41.1863,
				"alignedActivities": [
					{
						"activityName": "TransportOfCo2",
						"naceCodes": [
							"H49.50"
						],
						"share": {
							"relativeShareInPercent": 44.9559,
							"absoluteShare": {
								"amount": 9100685282.61,
								"currency": "DOP"
							}
						},
						"substantialContributionToClimateChangeMitigationInPercent": null,
						"substantialContributionToClimateChangeAdaptionInPercent": 10.2992,
						"substantialContributionToSustainableUseAndProtectionOfWaterAndMarineResourcesInPercent": 60.9903,
						"substantialContributionToTransitionToACircularEconomyInPercent": null,
						"substantialContributionToPollutionPreventionAndControlInPercent": 74.3103,
						"substantialContributionToProtectionAndRestorationOfBiodiversityAndEcosystemsInPercent": 21.6675,
						"dnshToClimateChangeMitigation": "Yes",
						"dnshToClimateChangeAdaption": "No",
						"dnshToSustainableUseAndProtectionOfWaterAndMarineResources": "No",
						"dnshToTransitionToACircularEconomy": null,
						"dnshToPollutionPreventionAndControl": "Yes",
						"dnshToProtectionAndRestorationOfBiodiversityAndEcosystems": "No",
						"minimumSafeguards": null
					}
				],
				"enablingShareInPercent": 96.0394,
				"transitionalShareInPercent": 42.1159
			},
			"opex": {
				"totalAmount": {
					"value": 4716891706.92,
					"dataSource": {
						"page": 70,
						"fileName": "AnnualReport",
						"fileReference": "50a36c418baffd520bb92d84664f06f9732a21f4e2e5ecee6d9136f16e7e0b63",
						"tagName": "partnerships"
					},
					"quality": "Incomplete",
					"comment": "hack neural monitor",
					"currency": "USD"
				},
				"nonEligibleShare": {
					"relativeShareInPercent": 3.8039,
					"absoluteShare": {
						"amount": 1355699286.79,
						"currency": "CDF"
					}
				},
				"eligibleShare": {
					"relativeShareInPercent": 1.9962,
					"absoluteShare": {
						"amount": 3269594297.74,
						"currency": null
					}
				},
				"nonAlignedShare": {
					"relativeShareInPercent": 99.4137,
					"absoluteShare": {
						"amount": 6795821285.34,
						"currency": "LBP"
=======
					"relativeShareInPercent": 33.9359,
					"absoluteShare": {
						"amount": null,
						"currency": "KPW"
					}
				},
				"substantialContributionToClimateChangeMitigationInPercent": 63.2706,
				"substantialContributionToClimateChangeAdaptionInPercent": 93.3791,
				"substantialContributionToSustainableUseAndProtectionOfWaterAndMarineResourcesInPercent": 26.363,
				"substantialContributionToTransitionToACircularEconomyInPercent": 43.4508,
				"substantialContributionToPollutionPreventionAndControlInPercent": 50.6658,
				"substantialContributionToProtectionAndRestorationOfBiodiversityAndEcosystemsInPercent": 98.4054,
				"alignedActivities": [
					{
						"activityName": "ProductionOfHeatCoolFromFossilGaseousFuelsInAnEfficientDistrictHeatingAndCoolingSystem",
						"naceCodes": [
							"D35.30"
						],
						"share": {
							"relativeShareInPercent": 82.1792,
							"absoluteShare": {
								"amount": 8522060946.56,
								"currency": "BGN"
							}
						},
						"substantialContributionToClimateChangeMitigationInPercent": 84.7371,
						"substantialContributionToClimateChangeAdaptionInPercent": 20.6765,
						"substantialContributionToSustainableUseAndProtectionOfWaterAndMarineResourcesInPercent": 15.4972,
						"substantialContributionToTransitionToACircularEconomyInPercent": 3.5358,
						"substantialContributionToPollutionPreventionAndControlInPercent": 32.1322,
						"substantialContributionToProtectionAndRestorationOfBiodiversityAndEcosystemsInPercent": 48.6307,
						"dnshToClimateChangeMitigation": "No",
						"dnshToClimateChangeAdaption": "Yes",
						"dnshToSustainableUseAndProtectionOfWaterAndMarineResources": "Yes",
						"dnshToTransitionToACircularEconomy": null,
						"dnshToPollutionPreventionAndControl": null,
						"dnshToProtectionAndRestorationOfBiodiversityAndEcosystems": "No",
						"minimumSafeguards": "No"
					}
				],
				"enablingShareInPercent": 15.4816,
				"transitionalShareInPercent": 56.1722
			},
			"opex": {
				"totalAmount": {
					"value": null,
					"dataSource": null,
					"quality": "NA",
					"comment": null,
					"currency": "ANG"
				},
				"nonEligibleShare": {
					"relativeShareInPercent": 73.4721,
					"absoluteShare": {
						"amount": null,
						"currency": null
					}
				},
				"eligibleShare": {
					"relativeShareInPercent": 28.2337,
					"absoluteShare": {
						"amount": 2744475835.93,
						"currency": "PEN"
					}
				},
				"nonAlignedShare": {
					"relativeShareInPercent": 75.8882,
					"absoluteShare": {
						"amount": 5464650227.22,
						"currency": "TJS"
>>>>>>> ceea0669
					}
				},
				"nonAlignedActivities": [
					{
<<<<<<< HEAD
						"activityName": "InfrastructureForRailTransport",
						"naceCodes": [
							"M71.20",
							"F43.21",
							"H52.21"
						],
						"share": {
							"relativeShareInPercent": null,
=======
						"activityName": "CogenerationOfHeatCoolAndPowerFromSolarEnergy",
						"naceCodes": [
							"D35.11"
						],
						"share": {
							"relativeShareInPercent": 17.9388,
>>>>>>> ceea0669
							"absoluteShare": {
								"amount": 4615343110.64,
								"currency": null
							}
						}
					},
					{
						"activityName": "SeaAndCoastalFreightWaterTransportVesselsForPortOperationsAndAuxiliaryActivities",
						"naceCodes": [
							"N77.34",
							"H52.22",
							"H50.2"
						],
						"share": {
							"relativeShareInPercent": 59.3994,
							"absoluteShare": {
								"amount": 486273905.26,
								"currency": null
							}
						}
					}
				],
				"alignedShare": {
<<<<<<< HEAD
					"relativeShareInPercent": 7.6722,
					"absoluteShare": {
						"amount": 1370861653.7,
						"currency": "EGP"
					}
				},
				"substantialContributionToClimateChangeMitigationInPercent": 9.8613,
				"substantialContributionToClimateChangeAdaptionInPercent": 29.8368,
				"substantialContributionToSustainableUseAndProtectionOfWaterAndMarineResourcesInPercent": 0.512,
				"substantialContributionToTransitionToACircularEconomyInPercent": 87.5039,
				"substantialContributionToPollutionPreventionAndControlInPercent": 21.1355,
				"substantialContributionToProtectionAndRestorationOfBiodiversityAndEcosystemsInPercent": 74.6163,
				"alignedActivities": [
					{
						"activityName": "ManufactureOfBiogasAndBiofuelsForUseInTransportAndOfBioliquids",
						"naceCodes": [
							"D35.21"
						],
						"share": {
							"relativeShareInPercent": 82.2206,
							"absoluteShare": null
						},
						"substantialContributionToClimateChangeMitigationInPercent": null,
						"substantialContributionToClimateChangeAdaptionInPercent": 55.7987,
						"substantialContributionToSustainableUseAndProtectionOfWaterAndMarineResourcesInPercent": 49.6493,
						"substantialContributionToTransitionToACircularEconomyInPercent": 42.8438,
						"substantialContributionToPollutionPreventionAndControlInPercent": null,
						"substantialContributionToProtectionAndRestorationOfBiodiversityAndEcosystemsInPercent": 55.1741,
						"dnshToClimateChangeMitigation": null,
						"dnshToClimateChangeAdaption": null,
						"dnshToSustainableUseAndProtectionOfWaterAndMarineResources": "Yes",
						"dnshToTransitionToACircularEconomy": "No",
						"dnshToPollutionPreventionAndControl": "Yes",
=======
					"relativeShareInPercent": 12.8302,
					"absoluteShare": {
						"amount": 8349137976.77,
						"currency": "SOS"
					}
				},
				"substantialContributionToClimateChangeMitigationInPercent": 89.6665,
				"substantialContributionToClimateChangeAdaptionInPercent": 13.9287,
				"substantialContributionToSustainableUseAndProtectionOfWaterAndMarineResourcesInPercent": 21.35,
				"substantialContributionToTransitionToACircularEconomyInPercent": 51.2585,
				"substantialContributionToPollutionPreventionAndControlInPercent": 24.3597,
				"substantialContributionToProtectionAndRestorationOfBiodiversityAndEcosystemsInPercent": 58.1226,
				"alignedActivities": [
					{
						"activityName": "RenewalOfWasteWaterCollectionAndTreatment",
						"naceCodes": null,
						"share": {
							"relativeShareInPercent": 67.1374,
							"absoluteShare": null
						},
						"substantialContributionToClimateChangeMitigationInPercent": 28.731,
						"substantialContributionToClimateChangeAdaptionInPercent": 6.3686,
						"substantialContributionToSustainableUseAndProtectionOfWaterAndMarineResourcesInPercent": 15.7925,
						"substantialContributionToTransitionToACircularEconomyInPercent": 97.3153,
						"substantialContributionToPollutionPreventionAndControlInPercent": 25.3448,
						"substantialContributionToProtectionAndRestorationOfBiodiversityAndEcosystemsInPercent": 35.7505,
						"dnshToClimateChangeMitigation": "No",
						"dnshToClimateChangeAdaption": "Yes",
						"dnshToSustainableUseAndProtectionOfWaterAndMarineResources": "No",
						"dnshToTransitionToACircularEconomy": null,
						"dnshToPollutionPreventionAndControl": null,
>>>>>>> ceea0669
						"dnshToProtectionAndRestorationOfBiodiversityAndEcosystems": "Yes",
						"minimumSafeguards": "No"
					}
				],
<<<<<<< HEAD
				"enablingShareInPercent": 73.7145,
				"transitionalShareInPercent": 49.1641
=======
				"enablingShareInPercent": 19.2736,
				"transitionalShareInPercent": 3.492
>>>>>>> ceea0669
			}
		}
	}
]<|MERGE_RESOLUTION|>--- conflicted
+++ resolved
@@ -1,15 +1,6 @@
 [
 	{
 		"metaInfo": {
-<<<<<<< HEAD
-			"dataId": "ae7e2136-70bb-4d45-8c00-e034d2ae93b3",
-			"companyId": "c5174db0-7dc9-42c6-8d65-79fb5787676f",
-			"dataType": "lksg",
-			"reportingPeriod": "2023",
-			"currentlyActive": true,
-			"qaStatus": "Accepted",
-			"uploadTime": 6362699105566720,
-=======
 			"dataId": "41dab10e-2098-4168-9dc2-6a2c79a876c4",
 			"companyId": "ea2d24a2-9c14-4483-9da1-80d53bf8b2cb",
 			"dataType": "sme",
@@ -17,22 +8,11 @@
 			"currentlyActive": false,
 			"qaStatus": "Pending",
 			"uploadTime": 5151440326623232,
->>>>>>> ceea0669
 			"uploaderUserId": null
 		},
 		"data": {
 			"general": {
 				"fiscalYearDeviation": "NoDeviation",
-<<<<<<< HEAD
-				"fiscalYearEnd": "2023-08-16",
-				"numberOfEmployees": 29729,
-				"referencedReports": {
-					"AnnualReport": {
-						"fileReference": "50a36c418baffd520bb92d84664f06f9732a21f4e2e5ecee6d9136f16e7e0b63",
-						"isGroupLevel": "Yes",
-						"reportDate": "2023-05-26",
-						"currency": "GHS"
-=======
 				"fiscalYearEnd": "2023-06-10",
 				"numberOfEmployees": 2661,
 				"referencedReports": {
@@ -41,21 +21,10 @@
 						"isGroupLevel": "No",
 						"reportDate": "2023-03-04",
 						"currency": "QAR"
->>>>>>> ceea0669
 					},
 					"IntegratedReport": {
 						"fileReference": "50a36c418baffd520bb92d84664f06f9732a21f4e2e5ecee6d9136f16e7e0b63",
 						"isGroupLevel": "NA",
-<<<<<<< HEAD
-						"reportDate": null,
-						"currency": "SOS"
-					}
-				},
-				"assurance": {
-					"value": "ReasonableAssurance",
-					"provider": "VonRueden - Morar",
-					"dataSource": null
-=======
 						"reportDate": "2023-07-13",
 						"currency": "CZK"
 					}
@@ -69,7 +38,6 @@
 						"fileReference": "50a36c418baffd520bb92d84664f06f9732a21f4e2e5ecee6d9136f16e7e0b63",
 						"tagName": "platforms"
 					}
->>>>>>> ceea0669
 				},
 				"scopeOfEntities": "No",
 				"nfrdMandatory": "Yes",
@@ -79,36 +47,6 @@
 				"totalAmount": {
 					"value": 0,
 					"dataSource": {
-<<<<<<< HEAD
-						"page": 283,
-						"fileName": "AnnualReport",
-						"fileReference": "50a36c418baffd520bb92d84664f06f9732a21f4e2e5ecee6d9136f16e7e0b63",
-						"tagName": "convergence"
-					},
-					"quality": "Audited",
-					"comment": "override virtual hard drive",
-					"currency": "GYD"
-				},
-				"nonEligibleShare": {
-					"relativeShareInPercent": null,
-					"absoluteShare": {
-						"amount": 8948294958.1,
-						"currency": "RSD"
-					}
-				},
-				"eligibleShare": {
-					"relativeShareInPercent": 72.2017,
-					"absoluteShare": {
-						"amount": null,
-						"currency": "LRD"
-					}
-				},
-				"nonAlignedShare": {
-					"relativeShareInPercent": null,
-					"absoluteShare": {
-						"amount": null,
-						"currency": "AWG"
-=======
 						"page": 781,
 						"fileName": "IntegratedReport",
 						"fileReference": "50a36c418baffd520bb92d84664f06f9732a21f4e2e5ecee6d9136f16e7e0b63",
@@ -137,22 +75,10 @@
 					"absoluteShare": {
 						"amount": 5233973031.86,
 						"currency": "MYR"
->>>>>>> ceea0669
 					}
 				},
 				"nonAlignedActivities": [
 					{
-<<<<<<< HEAD
-						"activityName": "InstallationAndOperationOfElectricHeatPumps",
-						"naceCodes": [
-							"F43.22"
-						],
-						"share": {
-							"relativeShareInPercent": null,
-							"absoluteShare": {
-								"amount": 3334266750.61,
-								"currency": "SBD"
-=======
 						"activityName": "AnaerobicDigestionOfBioWaste",
 						"naceCodes": [
 							"E38.21"
@@ -162,7 +88,6 @@
 							"absoluteShare": {
 								"amount": 143375906.62,
 								"currency": "BSD"
->>>>>>> ceea0669
 							}
 						}
 					},
@@ -175,44 +100,6 @@
 					}
 				],
 				"alignedShare": {
-<<<<<<< HEAD
-					"relativeShareInPercent": 79.0313,
-					"absoluteShare": {
-						"amount": null,
-						"currency": "NIO"
-					}
-				},
-				"substantialContributionToClimateChangeMitigationInPercent": 41.9867,
-				"substantialContributionToClimateChangeAdaptionInPercent": 74.279,
-				"substantialContributionToSustainableUseAndProtectionOfWaterAndMarineResourcesInPercent": 58.621,
-				"substantialContributionToTransitionToACircularEconomyInPercent": 46.5079,
-				"substantialContributionToPollutionPreventionAndControlInPercent": 10.2081,
-				"substantialContributionToProtectionAndRestorationOfBiodiversityAndEcosystemsInPercent": 94.7549,
-				"alignedActivities": [
-					{
-						"activityName": "CogenerationOfHeatCoolAndPowerFromBioenergy",
-						"naceCodes": [
-							"D35.11"
-						],
-						"share": {
-							"relativeShareInPercent": 11.422,
-							"absoluteShare": {
-								"amount": 9549955886.33,
-								"currency": "XOF"
-							}
-						},
-						"substantialContributionToClimateChangeMitigationInPercent": 75.1532,
-						"substantialContributionToClimateChangeAdaptionInPercent": 92.8728,
-						"substantialContributionToSustainableUseAndProtectionOfWaterAndMarineResourcesInPercent": null,
-						"substantialContributionToTransitionToACircularEconomyInPercent": 6.1459,
-						"substantialContributionToPollutionPreventionAndControlInPercent": 86.0876,
-						"substantialContributionToProtectionAndRestorationOfBiodiversityAndEcosystemsInPercent": 80.5658,
-						"dnshToClimateChangeMitigation": "Yes",
-						"dnshToClimateChangeAdaption": "Yes",
-						"dnshToSustainableUseAndProtectionOfWaterAndMarineResources": "Yes",
-						"dnshToTransitionToACircularEconomy": "No",
-						"dnshToPollutionPreventionAndControl": "Yes",
-=======
 					"relativeShareInPercent": 14.6896,
 					"absoluteShare": {
 						"amount": null,
@@ -274,47 +161,10 @@
 						"dnshToSustainableUseAndProtectionOfWaterAndMarineResources": "Yes",
 						"dnshToTransitionToACircularEconomy": "Yes",
 						"dnshToPollutionPreventionAndControl": null,
->>>>>>> ceea0669
 						"dnshToProtectionAndRestorationOfBiodiversityAndEcosystems": "No",
 						"minimumSafeguards": "No"
 					}
 				],
-<<<<<<< HEAD
-				"enablingShareInPercent": 34.6632,
-				"transitionalShareInPercent": 56.7194
-			},
-			"capex": {
-				"totalAmount": {
-					"value": 5370458553.08,
-					"dataSource": {
-						"page": 851,
-						"fileName": "AnnualReport",
-						"fileReference": "50a36c418baffd520bb92d84664f06f9732a21f4e2e5ecee6d9136f16e7e0b63",
-						"tagName": "relationships"
-					},
-					"quality": "Reported",
-					"comment": "compress optical transmitter",
-					"currency": "NAD"
-				},
-				"nonEligibleShare": {
-					"relativeShareInPercent": 99.7937,
-					"absoluteShare": {
-						"amount": 1116274858.36,
-						"currency": "CZK"
-					}
-				},
-				"eligibleShare": {
-					"relativeShareInPercent": 90.8108,
-					"absoluteShare": {
-						"amount": 1822179658.34,
-						"currency": "GMD"
-					}
-				},
-				"nonAlignedShare": {
-					"relativeShareInPercent": 82.5068,
-					"absoluteShare": {
-						"amount": 1970019270.66,
-=======
 				"enablingShareInPercent": 63.7823,
 				"transitionalShareInPercent": 26.8832
 			},
@@ -349,101 +199,11 @@
 					"relativeShareInPercent": 21.2674,
 					"absoluteShare": {
 						"amount": 4109086773.82,
->>>>>>> ceea0669
 						"currency": null
 					}
 				},
 				"nonAlignedActivities": [
 					{
-<<<<<<< HEAD
-						"activityName": "DistrictHeatingCoolingDistribution",
-						"naceCodes": [
-							"01.15",
-							"01.50",
-							"11",
-							"41.20",
-							"70.10"
-						],
-						"share": {
-							"relativeShareInPercent": 71.1674,
-							"absoluteShare": {
-								"amount": 421901370.86,
-								"currency": "ISK"
-							}
-						}
-					}
-				],
-				"alignedShare": {
-					"relativeShareInPercent": 93.5401,
-					"absoluteShare": {
-						"amount": 3085034929.68,
-						"currency": "RSD"
-					}
-				},
-				"substantialContributionToClimateChangeMitigationInPercent": 37.0618,
-				"substantialContributionToClimateChangeAdaptionInPercent": 52.0231,
-				"substantialContributionToSustainableUseAndProtectionOfWaterAndMarineResourcesInPercent": 43.296,
-				"substantialContributionToTransitionToACircularEconomyInPercent": 83.4162,
-				"substantialContributionToPollutionPreventionAndControlInPercent": 23.3096,
-				"substantialContributionToProtectionAndRestorationOfBiodiversityAndEcosystemsInPercent": 54.8982,
-				"alignedActivities": [
-					{
-						"activityName": "ProductionOfHeatCoolUsingWasteHeat",
-						"naceCodes": [
-							"D35.30"
-						],
-						"share": {
-							"relativeShareInPercent": null,
-							"absoluteShare": {
-								"amount": 5674100499.6,
-								"currency": "CUP"
-							}
-						},
-						"substantialContributionToClimateChangeMitigationInPercent": null,
-						"substantialContributionToClimateChangeAdaptionInPercent": 48.3265,
-						"substantialContributionToSustainableUseAndProtectionOfWaterAndMarineResourcesInPercent": 34.9276,
-						"substantialContributionToTransitionToACircularEconomyInPercent": null,
-						"substantialContributionToPollutionPreventionAndControlInPercent": 3.6829,
-						"substantialContributionToProtectionAndRestorationOfBiodiversityAndEcosystemsInPercent": null,
-						"dnshToClimateChangeMitigation": null,
-						"dnshToClimateChangeAdaption": "No",
-						"dnshToSustainableUseAndProtectionOfWaterAndMarineResources": "Yes",
-						"dnshToTransitionToACircularEconomy": null,
-						"dnshToPollutionPreventionAndControl": null,
-						"dnshToProtectionAndRestorationOfBiodiversityAndEcosystems": null,
-						"minimumSafeguards": "Yes"
-					}
-				],
-				"enablingShareInPercent": 60.01,
-				"transitionalShareInPercent": 83.4351
-			},
-			"opex": {
-				"totalAmount": {
-					"value": 105231571.94,
-					"dataSource": {
-						"page": 106,
-						"fileName": "AnnualReport",
-						"fileReference": "50a36c418baffd520bb92d84664f06f9732a21f4e2e5ecee6d9136f16e7e0b63",
-						"tagName": "systems"
-					},
-					"quality": "Estimated",
-					"comment": "compress virtual protocol",
-					"currency": "SBD"
-				},
-				"nonEligibleShare": {
-					"relativeShareInPercent": 61.8043,
-					"absoluteShare": null
-				},
-				"eligibleShare": {
-					"relativeShareInPercent": 4.1508,
-					"absoluteShare": null
-				},
-				"nonAlignedShare": {
-					"relativeShareInPercent": 41.8159,
-					"absoluteShare": {
-						"amount": 6762060085.31,
-						"currency": "EUR"
-=======
 						"activityName": "SeaAndCoastalPassengerWaterTransport",
 						"naceCodes": [
 							"47.82",
@@ -544,30 +304,10 @@
 					"absoluteShare": {
 						"amount": 5093712606.47,
 						"currency": "SZL"
->>>>>>> ceea0669
 					}
 				},
 				"nonAlignedActivities": [
 					{
-<<<<<<< HEAD
-						"activityName": "ProductionOfHeatCoolFromSolarThermalHeating",
-						"naceCodes": [
-							"D35.30"
-						],
-						"share": null
-					},
-					{
-						"activityName": "InstallationMaintenanceAndRepairOfChargingStationsForElectricVehiclesInBuildingsAndParkingSpacesAttachedToBuildings",
-						"naceCodes": [
-							"M71",
-							"C23"
-						],
-						"share": {
-							"relativeShareInPercent": 16.2884,
-							"absoluteShare": {
-								"amount": 1349129383.45,
-								"currency": "SEK"
-=======
 						"activityName": "ManufactureOfBiogasAndBiofuelsForUseInTransportAndOfBioliquids",
 						"naceCodes": [
 							"D35.21"
@@ -588,68 +328,11 @@
 							"absoluteShare": {
 								"amount": 9523796488.07,
 								"currency": null
->>>>>>> ceea0669
 							}
 						}
 					}
 				],
 				"alignedShare": {
-<<<<<<< HEAD
-					"relativeShareInPercent": 47.8976,
-					"absoluteShare": null
-				},
-				"substantialContributionToClimateChangeMitigationInPercent": 40.2517,
-				"substantialContributionToClimateChangeAdaptionInPercent": 88.9941,
-				"substantialContributionToSustainableUseAndProtectionOfWaterAndMarineResourcesInPercent": 64.9688,
-				"substantialContributionToTransitionToACircularEconomyInPercent": 85.6961,
-				"substantialContributionToPollutionPreventionAndControlInPercent": 55.7735,
-				"substantialContributionToProtectionAndRestorationOfBiodiversityAndEcosystemsInPercent": 10.8704,
-				"alignedActivities": [
-					{
-						"activityName": "CloseToMarketResearchDevelopmentAndInnovation",
-						"naceCodes": [
-							"M71.12"
-						],
-						"share": null,
-						"substantialContributionToClimateChangeMitigationInPercent": null,
-						"substantialContributionToClimateChangeAdaptionInPercent": 7.1678,
-						"substantialContributionToSustainableUseAndProtectionOfWaterAndMarineResourcesInPercent": 4.0882,
-						"substantialContributionToTransitionToACircularEconomyInPercent": 44.2983,
-						"substantialContributionToPollutionPreventionAndControlInPercent": 1.9241,
-						"substantialContributionToProtectionAndRestorationOfBiodiversityAndEcosystemsInPercent": 62.6277,
-						"dnshToClimateChangeMitigation": "No",
-						"dnshToClimateChangeAdaption": null,
-						"dnshToSustainableUseAndProtectionOfWaterAndMarineResources": "Yes",
-						"dnshToTransitionToACircularEconomy": "Yes",
-						"dnshToPollutionPreventionAndControl": "No",
-						"dnshToProtectionAndRestorationOfBiodiversityAndEcosystems": "No",
-						"minimumSafeguards": "No"
-					},
-					{
-						"activityName": "SeaAndCoastalPassengerWaterTransport",
-						"naceCodes": [
-							"H50.10",
-							"N77.34"
-						],
-						"share": {
-							"relativeShareInPercent": 79.8866,
-							"absoluteShare": {
-								"amount": 8319889118.43,
-								"currency": "UYU"
-							}
-						},
-						"substantialContributionToClimateChangeMitigationInPercent": 94.5903,
-						"substantialContributionToClimateChangeAdaptionInPercent": 98.8904,
-						"substantialContributionToSustainableUseAndProtectionOfWaterAndMarineResourcesInPercent": 32.7962,
-						"substantialContributionToTransitionToACircularEconomyInPercent": 93.7378,
-						"substantialContributionToPollutionPreventionAndControlInPercent": 55.3426,
-						"substantialContributionToProtectionAndRestorationOfBiodiversityAndEcosystemsInPercent": null,
-						"dnshToClimateChangeMitigation": "No",
-						"dnshToClimateChangeAdaption": "No",
-						"dnshToSustainableUseAndProtectionOfWaterAndMarineResources": "No",
-						"dnshToTransitionToACircularEconomy": "Yes",
-						"dnshToPollutionPreventionAndControl": "No",
-=======
 					"relativeShareInPercent": null,
 					"absoluteShare": {
 						"amount": 4752892742.4,
@@ -683,32 +366,17 @@
 						"dnshToSustainableUseAndProtectionOfWaterAndMarineResources": "Yes",
 						"dnshToTransitionToACircularEconomy": "Yes",
 						"dnshToPollutionPreventionAndControl": "Yes",
->>>>>>> ceea0669
 						"dnshToProtectionAndRestorationOfBiodiversityAndEcosystems": null,
 						"minimumSafeguards": "Yes"
 					}
 				],
-<<<<<<< HEAD
-				"enablingShareInPercent": 80.747,
-				"transitionalShareInPercent": 56.0055
-=======
 				"enablingShareInPercent": 67.6833,
 				"transitionalShareInPercent": 80.9568
->>>>>>> ceea0669
 			}
 		}
 	},
 	{
 		"metaInfo": {
-<<<<<<< HEAD
-			"dataId": "d9ec9b23-9c3e-4dda-bc61-59a502b58a5a",
-			"companyId": "0a086835-ca85-4e65-85d9-0a2d1b2286e3",
-			"dataType": "eutaxonomy-financials",
-			"reportingPeriod": "2022",
-			"currentlyActive": true,
-			"qaStatus": "Accepted",
-			"uploadTime": 6589079984537600,
-=======
 			"dataId": "1d228787-7a58-40b3-8697-6a2e510258ba",
 			"companyId": "155562e8-aefd-4b6c-8847-df58f26bbec6",
 			"dataType": "eutaxonomy-non-financials",
@@ -716,36 +384,11 @@
 			"currentlyActive": true,
 			"qaStatus": "Accepted",
 			"uploadTime": 2422056922644480,
->>>>>>> ceea0669
 			"uploaderUserId": null
 		},
 		"data": {
 			"general": {
 				"fiscalYearDeviation": "NoDeviation",
-<<<<<<< HEAD
-				"fiscalYearEnd": "2023-03-16",
-				"numberOfEmployees": 7705,
-				"referencedReports": {
-					"AnnualReport": {
-						"fileReference": "50a36c418baffd520bb92d84664f06f9732a21f4e2e5ecee6d9136f16e7e0b63",
-						"isGroupLevel": "Yes",
-						"reportDate": "2023-02-25",
-						"currency": "LBP"
-					}
-				},
-				"assurance": {
-					"value": "LimitedAssurance",
-					"provider": null,
-					"dataSource": {
-						"page": 39,
-						"fileName": "AnnualReport",
-						"fileReference": "50a36c418baffd520bb92d84664f06f9732a21f4e2e5ecee6d9136f16e7e0b63",
-						"tagName": "e-markets"
-					}
-				},
-				"scopeOfEntities": "Yes",
-				"nfrdMandatory": "Yes",
-=======
 				"fiscalYearEnd": "2023-01-12",
 				"numberOfEmployees": 16483,
 				"referencedReports": {
@@ -786,38 +429,10 @@
 				},
 				"scopeOfEntities": "NA",
 				"nfrdMandatory": "No",
->>>>>>> ceea0669
 				"euTaxonomyActivityLevelReporting": "Yes"
 			},
 			"revenue": {
 				"totalAmount": {
-<<<<<<< HEAD
-					"value": 3645857649.39,
-					"dataSource": null,
-					"quality": "Estimated",
-					"comment": null,
-					"currency": "SGD"
-				},
-				"nonEligibleShare": {
-					"relativeShareInPercent": 77.7156,
-					"absoluteShare": {
-						"amount": 9802313873.08,
-						"currency": null
-					}
-				},
-				"eligibleShare": {
-					"relativeShareInPercent": 36.9046,
-					"absoluteShare": {
-						"amount": null,
-						"currency": null
-					}
-				},
-				"nonAlignedShare": {
-					"relativeShareInPercent": 39.3813,
-					"absoluteShare": {
-						"amount": null,
-						"currency": null
-=======
 					"value": 5220902203.58,
 					"dataSource": {
 						"page": 347,
@@ -842,22 +457,10 @@
 					"absoluteShare": {
 						"amount": 8486425676.39,
 						"currency": "VND"
->>>>>>> ceea0669
 					}
 				},
 				"nonAlignedActivities": [
 					{
-<<<<<<< HEAD
-						"activityName": "AirportInfrastructure",
-						"naceCodes": [
-							"F42.99"
-						],
-						"share": {
-							"relativeShareInPercent": 18.375,
-							"absoluteShare": {
-								"amount": 7876349524.6,
-								"currency": "TWD"
-=======
 						"activityName": "Education",
 						"naceCodes": [
 							"P85"
@@ -880,26 +483,11 @@
 							"absoluteShare": {
 								"amount": null,
 								"currency": "KWD"
->>>>>>> ceea0669
 							}
 						}
 					}
 				],
 				"alignedShare": {
-<<<<<<< HEAD
-					"relativeShareInPercent": 54.0744,
-					"absoluteShare": null
-				},
-				"substantialContributionToClimateChangeMitigationInPercent": 38.3673,
-				"substantialContributionToClimateChangeAdaptionInPercent": 91.4264,
-				"substantialContributionToSustainableUseAndProtectionOfWaterAndMarineResourcesInPercent": 93.7597,
-				"substantialContributionToTransitionToACircularEconomyInPercent": 25.6556,
-				"substantialContributionToPollutionPreventionAndControlInPercent": 77.2901,
-				"substantialContributionToProtectionAndRestorationOfBiodiversityAndEcosystemsInPercent": 70.5168,
-				"alignedActivities": [
-					{
-						"activityName": "InlandPassengerWaterTransport",
-=======
 					"relativeShareInPercent": null,
 					"absoluteShare": null
 				},
@@ -912,59 +500,10 @@
 				"alignedActivities": [
 					{
 						"activityName": "ElectricityGenerationFromOceanEnergyTechnologies",
->>>>>>> ceea0669
-						"naceCodes": [
-							"H50.30"
-						],
-						"share": {
-<<<<<<< HEAD
-							"relativeShareInPercent": 21.4153,
-							"absoluteShare": {
-								"amount": 4197625776.29,
-								"currency": null
-							}
-						},
-						"substantialContributionToClimateChangeMitigationInPercent": 36.3391,
-						"substantialContributionToClimateChangeAdaptionInPercent": 12.1281,
-						"substantialContributionToSustainableUseAndProtectionOfWaterAndMarineResourcesInPercent": 84.6816,
-						"substantialContributionToTransitionToACircularEconomyInPercent": 55.1947,
-						"substantialContributionToPollutionPreventionAndControlInPercent": 0.5637,
-						"substantialContributionToProtectionAndRestorationOfBiodiversityAndEcosystemsInPercent": 44.8003,
-						"dnshToClimateChangeMitigation": null,
-						"dnshToClimateChangeAdaption": "Yes",
-						"dnshToSustainableUseAndProtectionOfWaterAndMarineResources": "Yes",
-						"dnshToTransitionToACircularEconomy": "Yes",
-						"dnshToPollutionPreventionAndControl": "Yes",
-						"dnshToProtectionAndRestorationOfBiodiversityAndEcosystems": null,
-						"minimumSafeguards": "No"
-					}
-				],
-				"enablingShareInPercent": 9.6725,
-				"transitionalShareInPercent": 93.7681
-			},
-			"capex": {
-				"totalAmount": {
-					"value": 3301361722.4,
-					"dataSource": {
-						"page": 890,
-						"fileName": "AnnualReport",
-						"fileReference": "50a36c418baffd520bb92d84664f06f9732a21f4e2e5ecee6d9136f16e7e0b63",
-						"tagName": "methodologies"
-					},
-					"quality": "Estimated",
-					"comment": "index solid state array",
-					"currency": "BRL"
-				},
-				"nonEligibleShare": {
-					"relativeShareInPercent": 80.9825,
-					"absoluteShare": null
-				},
-				"eligibleShare": {
-					"relativeShareInPercent": 36.5474,
-					"absoluteShare": {
-						"amount": null,
-						"currency": "BYN"
-=======
+						"naceCodes": [
+							"D35.11"
+						],
+						"share": {
 							"relativeShareInPercent": 65.8217,
 							"absoluteShare": {
 								"amount": 9950702753.85,
@@ -1040,47 +579,17 @@
 					"absoluteShare": {
 						"amount": 7470938712.36,
 						"currency": "AZN"
->>>>>>> ceea0669
 					}
 				},
 				"nonAlignedShare": {
 					"relativeShareInPercent": null,
 					"absoluteShare": {
-<<<<<<< HEAD
-						"amount": 9392373268.5,
-						"currency": null
-=======
 						"amount": 6168089462.45,
 						"currency": "PHP"
->>>>>>> ceea0669
 					}
 				},
 				"nonAlignedActivities": [
 					{
-<<<<<<< HEAD
-						"activityName": "TransmissionAndDistributionOfElectricity",
-						"naceCodes": [
-							"D35.13"
-						],
-						"share": {
-							"relativeShareInPercent": 79.4149,
-							"absoluteShare": {
-								"amount": null,
-								"currency": "LKR"
-							}
-						}
-					},
-					{
-						"activityName": "SeaAndCoastalPassengerWaterTransport",
-						"naceCodes": [
-							"N77.34",
-							"H50.10"
-						],
-						"share": {
-							"relativeShareInPercent": 4.8939,
-							"absoluteShare": {
-								"amount": 1739746585.95,
-=======
 						"activityName": "ManufactureOfIronAndSteel",
 						"naceCodes": null,
 						"share": {
@@ -1101,109 +610,12 @@
 							"relativeShareInPercent": 83.4267,
 							"absoluteShare": {
 								"amount": 3184243598.95,
->>>>>>> ceea0669
 								"currency": null
 							}
 						}
 					}
 				],
 				"alignedShare": {
-<<<<<<< HEAD
-					"relativeShareInPercent": 46.8551,
-					"absoluteShare": {
-						"amount": 1977468812.84,
-						"currency": "MOP"
-					}
-				},
-				"substantialContributionToClimateChangeMitigationInPercent": 51.0594,
-				"substantialContributionToClimateChangeAdaptionInPercent": 6.9296,
-				"substantialContributionToSustainableUseAndProtectionOfWaterAndMarineResourcesInPercent": 85.7902,
-				"substantialContributionToTransitionToACircularEconomyInPercent": 57.2656,
-				"substantialContributionToPollutionPreventionAndControlInPercent": 56.1591,
-				"substantialContributionToProtectionAndRestorationOfBiodiversityAndEcosystemsInPercent": 28.227,
-				"alignedActivities": [
-					{
-						"activityName": "DataProcessingHostingAndRelatedActivities",
-						"naceCodes": null,
-						"share": {
-							"relativeShareInPercent": null,
-							"absoluteShare": {
-								"amount": 4546016096.14,
-								"currency": "STN"
-							}
-						},
-						"substantialContributionToClimateChangeMitigationInPercent": null,
-						"substantialContributionToClimateChangeAdaptionInPercent": 40.8931,
-						"substantialContributionToSustainableUseAndProtectionOfWaterAndMarineResourcesInPercent": 94.7437,
-						"substantialContributionToTransitionToACircularEconomyInPercent": 2.6156,
-						"substantialContributionToPollutionPreventionAndControlInPercent": 98.873,
-						"substantialContributionToProtectionAndRestorationOfBiodiversityAndEcosystemsInPercent": 63.2125,
-						"dnshToClimateChangeMitigation": null,
-						"dnshToClimateChangeAdaption": "Yes",
-						"dnshToSustainableUseAndProtectionOfWaterAndMarineResources": "Yes",
-						"dnshToTransitionToACircularEconomy": "No",
-						"dnshToPollutionPreventionAndControl": "Yes",
-						"dnshToProtectionAndRestorationOfBiodiversityAndEcosystems": "Yes",
-						"minimumSafeguards": "No"
-					},
-					{
-						"activityName": "UndergroundPermanentGeologicalStorageOfCo2",
-						"naceCodes": [
-							"E39.00"
-						],
-						"share": {
-							"relativeShareInPercent": 54.3314,
-							"absoluteShare": {
-								"amount": 6950441740.92,
-								"currency": "MWK"
-							}
-						},
-						"substantialContributionToClimateChangeMitigationInPercent": 7.7714,
-						"substantialContributionToClimateChangeAdaptionInPercent": 52.0972,
-						"substantialContributionToSustainableUseAndProtectionOfWaterAndMarineResourcesInPercent": 0.6863,
-						"substantialContributionToTransitionToACircularEconomyInPercent": 78.9927,
-						"substantialContributionToPollutionPreventionAndControlInPercent": 0.9633,
-						"substantialContributionToProtectionAndRestorationOfBiodiversityAndEcosystemsInPercent": 25.3829,
-						"dnshToClimateChangeMitigation": "No",
-						"dnshToClimateChangeAdaption": "Yes",
-						"dnshToSustainableUseAndProtectionOfWaterAndMarineResources": "Yes",
-						"dnshToTransitionToACircularEconomy": "Yes",
-						"dnshToPollutionPreventionAndControl": "No",
-						"dnshToProtectionAndRestorationOfBiodiversityAndEcosystems": "No",
-						"minimumSafeguards": "No"
-					}
-				],
-				"enablingShareInPercent": 92.5938,
-				"transitionalShareInPercent": 69.8283
-			},
-			"opex": {
-				"totalAmount": {
-					"value": null,
-					"dataSource": null,
-					"quality": "NA",
-					"comment": null,
-					"currency": "NPR"
-				},
-				"nonEligibleShare": {
-					"relativeShareInPercent": 38.4009,
-					"absoluteShare": {
-						"amount": 8143911757.51,
-						"currency": "MOP"
-					}
-				},
-				"eligibleShare": {
-					"relativeShareInPercent": 94.0741,
-					"absoluteShare": {
-						"amount": null,
-						"currency": null
-					}
-				},
-				"nonAlignedShare": {
-					"relativeShareInPercent": 16.4743,
-					"absoluteShare": {
-						"amount": 1722906141.07,
-						"currency": null
-=======
 					"relativeShareInPercent": 44.7736,
 					"absoluteShare": {
 						"amount": 4525304122.36,
@@ -1277,15 +689,10 @@
 					"absoluteShare": {
 						"amount": 6111009279.27,
 						"currency": "FKP"
->>>>>>> ceea0669
 					}
 				},
 				"nonAlignedActivities": [
 					{
-<<<<<<< HEAD
-						"activityName": "InstallationMaintenanceAndRepairOfChargingStationsForElectricVehiclesInBuildingsAndParkingSpacesAttachedToBuildings",
-						"naceCodes": null,
-=======
 						"activityName": "InfrastructureForRailTransport",
 						"naceCodes": [
 							"F42.13"
@@ -1303,86 +710,16 @@
 						"naceCodes": [
 							"C24.53"
 						],
->>>>>>> ceea0669
-						"share": {
-							"relativeShareInPercent": 17.0131,
-							"absoluteShare": {
-<<<<<<< HEAD
-								"amount": 9331780385.7,
-=======
+						"share": {
+							"relativeShareInPercent": null,
+							"absoluteShare": {
 								"amount": 6355038790.5,
->>>>>>> ceea0669
 								"currency": "AFN"
 							}
 						}
 					}
 				],
 				"alignedShare": {
-<<<<<<< HEAD
-					"relativeShareInPercent": 31.5632,
-					"absoluteShare": {
-						"amount": 796749289.14,
-						"currency": null
-					}
-				},
-				"substantialContributionToClimateChangeMitigationInPercent": 42.34,
-				"substantialContributionToClimateChangeAdaptionInPercent": 17.3171,
-				"substantialContributionToSustainableUseAndProtectionOfWaterAndMarineResourcesInPercent": 51.5507,
-				"substantialContributionToTransitionToACircularEconomyInPercent": 74.3322,
-				"substantialContributionToPollutionPreventionAndControlInPercent": 41.7448,
-				"substantialContributionToProtectionAndRestorationOfBiodiversityAndEcosystemsInPercent": 84.9423,
-				"alignedActivities": [
-					{
-						"activityName": "ProductionOfHeatCoolFromRenewableNonFossilGaseousAndLiquidFuels",
-						"naceCodes": [
-							"D35.30"
-						],
-						"share": {
-							"relativeShareInPercent": 8.9004,
-							"absoluteShare": {
-								"amount": 7544353280.68,
-								"currency": "MRU"
-							}
-						},
-						"substantialContributionToClimateChangeMitigationInPercent": 12.7501,
-						"substantialContributionToClimateChangeAdaptionInPercent": 30.6455,
-						"substantialContributionToSustainableUseAndProtectionOfWaterAndMarineResourcesInPercent": 42.8096,
-						"substantialContributionToTransitionToACircularEconomyInPercent": 91.5538,
-						"substantialContributionToPollutionPreventionAndControlInPercent": null,
-						"substantialContributionToProtectionAndRestorationOfBiodiversityAndEcosystemsInPercent": 92.9812,
-						"dnshToClimateChangeMitigation": "No",
-						"dnshToClimateChangeAdaption": "Yes",
-						"dnshToSustainableUseAndProtectionOfWaterAndMarineResources": null,
-						"dnshToTransitionToACircularEconomy": "No",
-						"dnshToPollutionPreventionAndControl": "No",
-						"dnshToProtectionAndRestorationOfBiodiversityAndEcosystems": "No",
-						"minimumSafeguards": "Yes"
-					},
-					{
-						"activityName": "ManufactureOfChlorine",
-						"naceCodes": null,
-						"share": {
-							"relativeShareInPercent": 2.2487,
-							"absoluteShare": null
-						},
-						"substantialContributionToClimateChangeMitigationInPercent": null,
-						"substantialContributionToClimateChangeAdaptionInPercent": null,
-						"substantialContributionToSustainableUseAndProtectionOfWaterAndMarineResourcesInPercent": null,
-						"substantialContributionToTransitionToACircularEconomyInPercent": 97.5777,
-						"substantialContributionToPollutionPreventionAndControlInPercent": 20.8886,
-						"substantialContributionToProtectionAndRestorationOfBiodiversityAndEcosystemsInPercent": 98.2238,
-						"dnshToClimateChangeMitigation": "No",
-						"dnshToClimateChangeAdaption": "No",
-						"dnshToSustainableUseAndProtectionOfWaterAndMarineResources": "Yes",
-						"dnshToTransitionToACircularEconomy": "Yes",
-						"dnshToPollutionPreventionAndControl": "Yes",
-						"dnshToProtectionAndRestorationOfBiodiversityAndEcosystems": "No",
-						"minimumSafeguards": null
-					}
-				],
-				"enablingShareInPercent": 26.7973,
-				"transitionalShareInPercent": 42.2989
-=======
 					"relativeShareInPercent": 88.1445,
 					"absoluteShare": {
 						"amount": 7421326236.8,
@@ -1451,21 +788,11 @@
 				],
 				"enablingShareInPercent": 51.6919,
 				"transitionalShareInPercent": 56.7999
->>>>>>> ceea0669
 			}
 		}
 	},
 	{
 		"metaInfo": {
-<<<<<<< HEAD
-			"dataId": "f3e8da30-95e7-4914-b161-ba98224f6b8d",
-			"companyId": "da4f83d4-d83a-41b7-b989-f4f7128d4906",
-			"dataType": "lksg",
-			"reportingPeriod": "2021",
-			"currentlyActive": false,
-			"qaStatus": "Pending",
-			"uploadTime": 2268969404727296,
-=======
 			"dataId": "5be711c9-30b5-42f6-8f4e-30f035f77d4e",
 			"companyId": "1dea4538-7f81-4325-a6f1-5d3423546e85",
 			"dataType": "p2p",
@@ -1473,22 +800,10 @@
 			"currentlyActive": false,
 			"qaStatus": "Pending",
 			"uploadTime": 5714164104298496,
->>>>>>> ceea0669
 			"uploaderUserId": null
 		},
 		"data": {
 			"general": {
-<<<<<<< HEAD
-				"fiscalYearDeviation": "NoDeviation",
-				"fiscalYearEnd": "2023-05-04",
-				"numberOfEmployees": 90228,
-				"referencedReports": {
-					"AnnualReport": {
-						"fileReference": "50a36c418baffd520bb92d84664f06f9732a21f4e2e5ecee6d9136f16e7e0b63",
-						"isGroupLevel": "Yes",
-						"reportDate": "2023-02-25",
-						"currency": "LBP"
-=======
 				"fiscalYearDeviation": "Deviation",
 				"fiscalYearEnd": "2022-11-15",
 				"numberOfEmployees": 63507,
@@ -1516,7 +831,6 @@
 						"isGroupLevel": null,
 						"reportDate": null,
 						"currency": "ZWL"
->>>>>>> ceea0669
 					}
 				},
 				"assurance": {
@@ -1530,35 +844,6 @@
 			},
 			"revenue": {
 				"totalAmount": {
-<<<<<<< HEAD
-					"value": 5727027114.48,
-					"dataSource": {
-						"page": 448,
-						"fileName": "AnnualReport",
-						"fileReference": "50a36c418baffd520bb92d84664f06f9732a21f4e2e5ecee6d9136f16e7e0b63",
-						"tagName": "partnerships"
-					},
-					"quality": "Audited",
-					"comment": "transmit neural matrix",
-					"currency": "IQD"
-				},
-				"nonEligibleShare": {
-					"relativeShareInPercent": 32.4634,
-					"absoluteShare": null
-				},
-				"eligibleShare": {
-					"relativeShareInPercent": 42.9286,
-					"absoluteShare": {
-						"amount": 9525563847.28,
-						"currency": "VUV"
-					}
-				},
-				"nonAlignedShare": {
-					"relativeShareInPercent": null,
-					"absoluteShare": {
-						"amount": 1758170973.04,
-						"currency": "LKR"
-=======
 					"value": 1413216385.99,
 					"dataSource": {
 						"page": 631,
@@ -1589,22 +874,10 @@
 					"absoluteShare": {
 						"amount": 9855011045.01,
 						"currency": "MYR"
->>>>>>> ceea0669
 					}
 				},
 				"nonAlignedActivities": [
 					{
-<<<<<<< HEAD
-						"activityName": "FreightRailTransport",
-						"naceCodes": [
-							"N77.39"
-						],
-						"share": {
-							"relativeShareInPercent": 13.3244,
-							"absoluteShare": {
-								"amount": 6977419573.82,
-								"currency": "UAH"
-=======
 						"activityName": "ManufactureOfCarbonBlack",
 						"naceCodes": [
 							"C20.13"
@@ -1614,52 +887,11 @@
 							"absoluteShare": {
 								"amount": 3878426987.21,
 								"currency": null
->>>>>>> ceea0669
-							}
-						}
-					},
-					{
-						"activityName": "InfrastructureEnablingRoadTransportAndPublicTransport",
-						"naceCodes": null,
-						"share": {
-							"relativeShareInPercent": 22.8672,
-							"absoluteShare": null
+							}
 						}
 					}
 				],
 				"alignedShare": {
-<<<<<<< HEAD
-					"relativeShareInPercent": null,
-					"absoluteShare": {
-						"amount": 3412482447.45,
-						"currency": "SAR"
-					}
-				},
-				"substantialContributionToClimateChangeMitigationInPercent": 24.4006,
-				"substantialContributionToClimateChangeAdaptionInPercent": 72.2146,
-				"substantialContributionToSustainableUseAndProtectionOfWaterAndMarineResourcesInPercent": 25.3357,
-				"substantialContributionToTransitionToACircularEconomyInPercent": 57.945,
-				"substantialContributionToPollutionPreventionAndControlInPercent": 75.6662,
-				"substantialContributionToProtectionAndRestorationOfBiodiversityAndEcosystemsInPercent": 39.0265,
-				"alignedActivities": [
-					{
-						"activityName": "DistrictHeatingCoolingDistribution",
-						"naceCodes": [
-							"D35.30"
-						],
-						"share": null,
-						"substantialContributionToClimateChangeMitigationInPercent": 62.1313,
-						"substantialContributionToClimateChangeAdaptionInPercent": 55.8866,
-						"substantialContributionToSustainableUseAndProtectionOfWaterAndMarineResourcesInPercent": 8.7718,
-						"substantialContributionToTransitionToACircularEconomyInPercent": 70.0866,
-						"substantialContributionToPollutionPreventionAndControlInPercent": 7.8402,
-						"substantialContributionToProtectionAndRestorationOfBiodiversityAndEcosystemsInPercent": 72.7503,
-						"dnshToClimateChangeMitigation": null,
-						"dnshToClimateChangeAdaption": "Yes",
-						"dnshToSustainableUseAndProtectionOfWaterAndMarineResources": "Yes",
-						"dnshToTransitionToACircularEconomy": "No",
-						"dnshToPollutionPreventionAndControl": "Yes",
-=======
 					"relativeShareInPercent": 34.0594,
 					"absoluteShare": {
 						"amount": 8777322235.99,
@@ -1694,48 +926,10 @@
 						"dnshToSustainableUseAndProtectionOfWaterAndMarineResources": "Yes",
 						"dnshToTransitionToACircularEconomy": "Yes",
 						"dnshToPollutionPreventionAndControl": "No",
->>>>>>> ceea0669
 						"dnshToProtectionAndRestorationOfBiodiversityAndEcosystems": "Yes",
 						"minimumSafeguards": "Yes"
 					}
 				],
-<<<<<<< HEAD
-				"enablingShareInPercent": 6.1386,
-				"transitionalShareInPercent": 40.6574
-			},
-			"capex": {
-				"totalAmount": {
-					"value": 7126828692.86,
-					"dataSource": {
-						"page": 297,
-						"fileName": "AnnualReport",
-						"fileReference": "50a36c418baffd520bb92d84664f06f9732a21f4e2e5ecee6d9136f16e7e0b63",
-						"tagName": "blockchains"
-					},
-					"quality": "Reported",
-					"comment": "synthesize digital application",
-					"currency": "NPR"
-				},
-				"nonEligibleShare": {
-					"relativeShareInPercent": 13.0741,
-					"absoluteShare": {
-						"amount": null,
-						"currency": "BHD"
-					}
-				},
-				"eligibleShare": {
-					"relativeShareInPercent": 71.9814,
-					"absoluteShare": {
-						"amount": 9604660284.24,
-						"currency": null
-					}
-				},
-				"nonAlignedShare": {
-					"relativeShareInPercent": 25.6029,
-					"absoluteShare": {
-						"amount": 5763931942.64,
-						"currency": "TWD"
-=======
 				"enablingShareInPercent": 8.5381,
 				"transitionalShareInPercent": 48.6461
 			},
@@ -1768,123 +962,19 @@
 					"absoluteShare": {
 						"amount": 9421431017.11,
 						"currency": "LSL"
->>>>>>> ceea0669
 					}
 				},
 				"nonAlignedActivities": [
 					{
-<<<<<<< HEAD
-						"activityName": "Education",
-						"naceCodes": [
-							"P85"
-						],
-						"share": {
-							"relativeShareInPercent": 20.031,
-							"absoluteShare": {
-								"amount": 1714404681.69,
-								"currency": "AOA"
-							}
-						}
-					},
-					{
-						"activityName": "ManufactureOfBiogasAndBiofuelsForUseInTransportAndOfBioliquids",
-						"naceCodes": [
-							"D35.21"
-						],
-						"share": {
-							"relativeShareInPercent": 88.1126,
-							"absoluteShare": {
-								"amount": 5659529408.44,
-								"currency": "ZAR"
-							}
-=======
 						"activityName": "NonLifeInsuranceUnderwritingOfClimateRelatedPerils",
 						"naceCodes": null,
 						"share": {
 							"relativeShareInPercent": null,
 							"absoluteShare": null
->>>>>>> ceea0669
 						}
 					}
 				],
 				"alignedShare": {
-<<<<<<< HEAD
-					"relativeShareInPercent": 51.305,
-					"absoluteShare": {
-						"amount": 1534197463.18,
-						"currency": "BGN"
-					}
-				},
-				"substantialContributionToClimateChangeMitigationInPercent": 91.0255,
-				"substantialContributionToClimateChangeAdaptionInPercent": 49.4733,
-				"substantialContributionToSustainableUseAndProtectionOfWaterAndMarineResourcesInPercent": 33.1533,
-				"substantialContributionToTransitionToACircularEconomyInPercent": 64.9682,
-				"substantialContributionToPollutionPreventionAndControlInPercent": 96.0426,
-				"substantialContributionToProtectionAndRestorationOfBiodiversityAndEcosystemsInPercent": 41.1863,
-				"alignedActivities": [
-					{
-						"activityName": "TransportOfCo2",
-						"naceCodes": [
-							"H49.50"
-						],
-						"share": {
-							"relativeShareInPercent": 44.9559,
-							"absoluteShare": {
-								"amount": 9100685282.61,
-								"currency": "DOP"
-							}
-						},
-						"substantialContributionToClimateChangeMitigationInPercent": null,
-						"substantialContributionToClimateChangeAdaptionInPercent": 10.2992,
-						"substantialContributionToSustainableUseAndProtectionOfWaterAndMarineResourcesInPercent": 60.9903,
-						"substantialContributionToTransitionToACircularEconomyInPercent": null,
-						"substantialContributionToPollutionPreventionAndControlInPercent": 74.3103,
-						"substantialContributionToProtectionAndRestorationOfBiodiversityAndEcosystemsInPercent": 21.6675,
-						"dnshToClimateChangeMitigation": "Yes",
-						"dnshToClimateChangeAdaption": "No",
-						"dnshToSustainableUseAndProtectionOfWaterAndMarineResources": "No",
-						"dnshToTransitionToACircularEconomy": null,
-						"dnshToPollutionPreventionAndControl": "Yes",
-						"dnshToProtectionAndRestorationOfBiodiversityAndEcosystems": "No",
-						"minimumSafeguards": null
-					}
-				],
-				"enablingShareInPercent": 96.0394,
-				"transitionalShareInPercent": 42.1159
-			},
-			"opex": {
-				"totalAmount": {
-					"value": 4716891706.92,
-					"dataSource": {
-						"page": 70,
-						"fileName": "AnnualReport",
-						"fileReference": "50a36c418baffd520bb92d84664f06f9732a21f4e2e5ecee6d9136f16e7e0b63",
-						"tagName": "partnerships"
-					},
-					"quality": "Incomplete",
-					"comment": "hack neural monitor",
-					"currency": "USD"
-				},
-				"nonEligibleShare": {
-					"relativeShareInPercent": 3.8039,
-					"absoluteShare": {
-						"amount": 1355699286.79,
-						"currency": "CDF"
-					}
-				},
-				"eligibleShare": {
-					"relativeShareInPercent": 1.9962,
-					"absoluteShare": {
-						"amount": 3269594297.74,
-						"currency": null
-					}
-				},
-				"nonAlignedShare": {
-					"relativeShareInPercent": 99.4137,
-					"absoluteShare": {
-						"amount": 6795821285.34,
-						"currency": "LBP"
-=======
 					"relativeShareInPercent": 33.9359,
 					"absoluteShare": {
 						"amount": null,
@@ -1955,86 +1045,24 @@
 					"absoluteShare": {
 						"amount": 5464650227.22,
 						"currency": "TJS"
->>>>>>> ceea0669
 					}
 				},
 				"nonAlignedActivities": [
 					{
-<<<<<<< HEAD
-						"activityName": "InfrastructureForRailTransport",
-						"naceCodes": [
-							"M71.20",
-							"F43.21",
-							"H52.21"
-						],
-						"share": {
-							"relativeShareInPercent": null,
-=======
 						"activityName": "CogenerationOfHeatCoolAndPowerFromSolarEnergy",
 						"naceCodes": [
 							"D35.11"
 						],
 						"share": {
 							"relativeShareInPercent": 17.9388,
->>>>>>> ceea0669
-							"absoluteShare": {
-								"amount": 4615343110.64,
+							"absoluteShare": {
+								"amount": null,
 								"currency": null
 							}
 						}
-					},
-					{
-						"activityName": "SeaAndCoastalFreightWaterTransportVesselsForPortOperationsAndAuxiliaryActivities",
-						"naceCodes": [
-							"N77.34",
-							"H52.22",
-							"H50.2"
-						],
-						"share": {
-							"relativeShareInPercent": 59.3994,
-							"absoluteShare": {
-								"amount": 486273905.26,
-								"currency": null
-							}
-						}
 					}
 				],
 				"alignedShare": {
-<<<<<<< HEAD
-					"relativeShareInPercent": 7.6722,
-					"absoluteShare": {
-						"amount": 1370861653.7,
-						"currency": "EGP"
-					}
-				},
-				"substantialContributionToClimateChangeMitigationInPercent": 9.8613,
-				"substantialContributionToClimateChangeAdaptionInPercent": 29.8368,
-				"substantialContributionToSustainableUseAndProtectionOfWaterAndMarineResourcesInPercent": 0.512,
-				"substantialContributionToTransitionToACircularEconomyInPercent": 87.5039,
-				"substantialContributionToPollutionPreventionAndControlInPercent": 21.1355,
-				"substantialContributionToProtectionAndRestorationOfBiodiversityAndEcosystemsInPercent": 74.6163,
-				"alignedActivities": [
-					{
-						"activityName": "ManufactureOfBiogasAndBiofuelsForUseInTransportAndOfBioliquids",
-						"naceCodes": [
-							"D35.21"
-						],
-						"share": {
-							"relativeShareInPercent": 82.2206,
-							"absoluteShare": null
-						},
-						"substantialContributionToClimateChangeMitigationInPercent": null,
-						"substantialContributionToClimateChangeAdaptionInPercent": 55.7987,
-						"substantialContributionToSustainableUseAndProtectionOfWaterAndMarineResourcesInPercent": 49.6493,
-						"substantialContributionToTransitionToACircularEconomyInPercent": 42.8438,
-						"substantialContributionToPollutionPreventionAndControlInPercent": null,
-						"substantialContributionToProtectionAndRestorationOfBiodiversityAndEcosystemsInPercent": 55.1741,
-						"dnshToClimateChangeMitigation": null,
-						"dnshToClimateChangeAdaption": null,
-						"dnshToSustainableUseAndProtectionOfWaterAndMarineResources": "Yes",
-						"dnshToTransitionToACircularEconomy": "No",
-						"dnshToPollutionPreventionAndControl": "Yes",
-=======
 					"relativeShareInPercent": 12.8302,
 					"absoluteShare": {
 						"amount": 8349137976.77,
@@ -2066,18 +1094,12 @@
 						"dnshToSustainableUseAndProtectionOfWaterAndMarineResources": "No",
 						"dnshToTransitionToACircularEconomy": null,
 						"dnshToPollutionPreventionAndControl": null,
->>>>>>> ceea0669
 						"dnshToProtectionAndRestorationOfBiodiversityAndEcosystems": "Yes",
 						"minimumSafeguards": "No"
 					}
 				],
-<<<<<<< HEAD
-				"enablingShareInPercent": 73.7145,
-				"transitionalShareInPercent": 49.1641
-=======
 				"enablingShareInPercent": 19.2736,
 				"transitionalShareInPercent": 3.492
->>>>>>> ceea0669
 			}
 		}
 	}
