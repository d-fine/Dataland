[
	{
		"metaInfo": {
<<<<<<< HEAD
			"dataId": "befec365-9793-482e-b5bf-63f505177b17",
			"companyId": "b00ec741-dd5b-464d-a6c4-592028f98bdd",
			"dataType": "eutaxonomy-non-financials",
=======
			"dataId": "e88814c7-f932-4a25-95b4-4944ea27ab87",
			"companyId": "fea41f85-9e62-4baf-bb94-72129f3ff512",
			"dataType": "lksg",
>>>>>>> a9a3b630
			"reportingPeriod": "2023",
			"currentlyActive": false,
			"qaStatus": "Accepted",
<<<<<<< HEAD
			"uploadTime": 7797,
=======
			"uploadTime": 2273,
>>>>>>> a9a3b630
			"uploaderUserId": null
		},
		"data": {
			"general": {
				"fiscalYearDeviation": "NoDeviation",
<<<<<<< HEAD
				"fiscalYearEnd": "2023-04-14",
				"numberOfEmployees": 69245,
				"referencedReports": {
					"IntegratedReport": {
						"fileReference": "50a36c418baffd520bb92d84664f06f9732a21f4e2e5ecee6d9136f16e7e0b63",
						"isGroupLevel": "Yes",
						"reportDate": "2023-11-10",
						"currency": null
					},
					"SustainabilityReport": {
						"fileReference": "50a36c418baffd520bb92d84664f06f9732a21f4e2e5ecee6d9136f16e7e0b63",
						"isGroupLevel": "No",
						"reportDate": null,
						"currency": null
=======
				"fiscalYearEnd": "2023-08-02",
				"numberOfEmployees": 1466,
				"referencedReports": {
					"IntegratedReport": {
						"fileReference": "50a36c418baffd520bb92d84664f06f9732a21f4e2e5ecee6d9136f16e7e0b63",
						"fileName": "IntegratedReport",
						"isGroupLevel": "No",
						"reportDate": null,
						"currency": "CVE"
					},
					"AnnualReport": {
						"fileReference": "50a36c418baffd520bb92d84664f06f9732a21f4e2e5ecee6d9136f16e7e0b63",
						"fileName": null,
						"isGroupLevel": "No",
						"reportDate": "2023-10-05",
						"currency": "PKR"
					},
					"ESEFReport": {
						"fileReference": "50a36c418baffd520bb92d84664f06f9732a21f4e2e5ecee6d9136f16e7e0b63",
						"fileName": "ESEFReport",
						"isGroupLevel": "Yes",
						"reportDate": "2023-07-20",
						"currency": "INR"
>>>>>>> a9a3b630
					}
				},
				"assurance": {
					"value": "LimitedAssurance",
<<<<<<< HEAD
					"provider": "Jenkins, Kozey and Reynolds",
					"dataSource": {
						"page": 426,
						"fileName": "SustainabilityReport",
						"fileReference": "50a36c418baffd520bb92d84664f06f9732a21f4e2e5ecee6d9136f16e7e0b63",
						"tagName": "networks"
					}
				},
				"scopeOfEntities": "NA",
=======
					"provider": "Friesen, Mraz and Okuneva",
					"dataSource": {
						"page": 770,
						"fileName": "ESEFReport",
						"fileReference": "50a36c418baffd520bb92d84664f06f9732a21f4e2e5ecee6d9136f16e7e0b63",
						"tagName": "lifetime value"
					}
				},
				"scopeOfEntities": "Yes",
>>>>>>> a9a3b630
				"nfrdMandatory": "Yes",
				"euTaxonomyActivityLevelReporting": "Yes"
			},
			"revenue": {
				"totalAmount": {
					"value": 0,
					"dataSource": {
<<<<<<< HEAD
						"page": 770,
						"fileName": "ESEFReport",
						"fileReference": "50a36c418baffd520bb92d84664f06f9732a21f4e2e5ecee6d9136f16e7e0b63",
						"tagName": "lifetime value"
					},
					"comment": null,
					"quality": "NA",
					"currency": "TWD"
				},
				"nonEligibleShare": {
					"relativeShareInPercent": null,
					"absoluteShare": {
						"amount": 1052451711.14,
						"currency": "NGN"
					}
				},
				"eligibleShare": {
					"relativeShareInPercent": 66.5887,
=======
						"page": 1187,
						"fileName": "ESEFReport",
						"fileReference": "50a36c418baffd520bb92d84664f06f9732a21f4e2e5ecee6d9136f16e7e0b63",
						"tagName": "deliverables"
					},
					"comment": null,
					"quality": "Estimated",
					"currency": "ZMW"
				},
				"nonEligibleShare": {
					"relativeShareInPercent": 78.8252,
					"absoluteShare": {
						"amount": 464771410.91,
						"currency": "ANG"
					}
				},
				"eligibleShare": {
					"relativeShareInPercent": 18.3549,
					"absoluteShare": {
						"amount": 9151602517.82,
						"currency": "LAK"
					}
				},
				"nonAlignedShare": {
					"relativeShareInPercent": 40.2064,
>>>>>>> a9a3b630
					"absoluteShare": null
				},
				"nonAlignedShare": {
					"relativeShareInPercent": 78.5885,
					"absoluteShare": {
						"amount": 1890359127.43,
						"currency": "TWD"
					}
				},
				"nonAlignedActivities": [
					{
<<<<<<< HEAD
						"activityName": "InstallationMaintenanceAndRepairOfChargingStationsForElectricVehiclesInBuildingsAndParkingSpacesAttachedToBuildings",
						"naceCodes": [
							"F43",
							"F42",
							"M71"
=======
						"activityName": "PreCommercialStagesOfAdvancedTechnologiesToProduceEnergyFromNuclearProcessesWithMinimalWasteFromTheFuelCycle",
						"naceCodes": [
							"M72.1"
>>>>>>> a9a3b630
						],
						"share": {
							"relativeShareInPercent": 95.7019,
							"absoluteShare": {
								"amount": 7093029459.94,
								"currency": "TOP"
							}
						}
					}
				],
				"alignedShare": {
					"relativeShareInPercent": 89.5056,
					"absoluteShare": {
<<<<<<< HEAD
						"amount": 8454496597.41,
						"currency": null
					}
				},
				"substantialContributionToClimateChangeMitigationInPercent": 56.5309,
				"substantialContributionToClimateChangeAdaptionInPercent": 28.9907,
				"substantialContributionToSustainableUseAndProtectionOfWaterAndMarineResourcesInPercent": 92.1945,
				"substantialContributionToTransitionToACircularEconomyInPercent": 11.4757,
				"substantialContributionToPollutionPreventionAndControlInPercent": 11.7829,
				"substantialContributionToProtectionAndRestorationOfBiodiversityAndEcosystemsInPercent": 93.6364,
				"alignedActivities": [
					{
						"activityName": "InstallationMaintenanceAndRepairOfInstrumentsAndDevicesForMeasuringRegulationAndControllingEnergyPerformanceOfBuildings",
						"naceCodes": [
							"C28",
							"C16"
						],
						"share": {
							"relativeShareInPercent": 71.6038,
							"absoluteShare": {
								"amount": null,
								"currency": "AED"
							}
						},
						"substantialContributionToClimateChangeMitigationInPercent": 88.7973,
						"substantialContributionToClimateChangeAdaptionInPercent": 41.0436,
						"substantialContributionToSustainableUseAndProtectionOfWaterAndMarineResourcesInPercent": 78.0156,
						"substantialContributionToTransitionToACircularEconomyInPercent": 6.7827,
						"substantialContributionToPollutionPreventionAndControlInPercent": 84.2479,
						"substantialContributionToProtectionAndRestorationOfBiodiversityAndEcosystemsInPercent": 33.0486,
						"dnshToClimateChangeMitigation": "No",
						"dnshToClimateChangeAdaption": "No",
						"dnshToSustainableUseAndProtectionOfWaterAndMarineResources": "Yes",
						"dnshToTransitionToACircularEconomy": "Yes",
						"dnshToPollutionPreventionAndControl": null,
						"dnshToProtectionAndRestorationOfBiodiversityAndEcosystems": null,
						"minimumSafeguards": null
					}
				],
				"enablingShareInPercent": 44.0507,
				"transitionalShareInPercent": 88.4474
			},
			"capex": {
				"totalAmount": {
					"value": 1812239016.87,
					"dataSource": {
						"page": 335,
						"fileName": "SustainabilityReport",
						"fileReference": "50a36c418baffd520bb92d84664f06f9732a21f4e2e5ecee6d9136f16e7e0b63",
						"tagName": "ROI"
					},
					"comment": "override multi-byte driver",
					"quality": "Audited",
					"currency": "SOS"
				},
				"nonEligibleShare": {
					"relativeShareInPercent": 93.8686,
					"absoluteShare": {
						"amount": 1309840434.69,
						"currency": "AOA"
					}
				},
				"eligibleShare": {
					"relativeShareInPercent": 94.9939,
					"absoluteShare": {
						"amount": null,
						"currency": "GMD"
					}
				},
				"nonAlignedShare": {
					"relativeShareInPercent": 31.2589,
					"absoluteShare": {
						"amount": 2604462108.57,
						"currency": "TOP"
=======
						"amount": 754404712.93,
						"currency": null
					}
				},
				"substantialContributionToClimateChangeMitigationInPercent": 41.3997,
				"substantialContributionToClimateChangeAdaptionInPercent": 87.5059,
				"substantialContributionToSustainableUseAndProtectionOfWaterAndMarineResourcesInPercent": 89.4658,
				"substantialContributionToTransitionToACircularEconomyInPercent": 3.6039,
				"substantialContributionToPollutionPreventionAndControlInPercent": 26.1146,
				"substantialContributionToProtectionAndRestorationOfBiodiversityAndEcosystemsInPercent": 8.6863,
				"alignedActivities": [
					{
						"activityName": "ConstructionOfNewBuildings",
						"naceCodes": [
							"F43",
							"F41.1"
						],
						"share": {
							"relativeShareInPercent": 95.6075,
							"absoluteShare": {
								"amount": 6179001748.1,
								"currency": "GMD"
							}
						},
						"substantialContributionToClimateChangeMitigationInPercent": 16.298,
						"substantialContributionToClimateChangeAdaptionInPercent": 84.7318,
						"substantialContributionToSustainableUseAndProtectionOfWaterAndMarineResourcesInPercent": null,
						"substantialContributionToTransitionToACircularEconomyInPercent": 41.6551,
						"substantialContributionToPollutionPreventionAndControlInPercent": 74.3039,
						"substantialContributionToProtectionAndRestorationOfBiodiversityAndEcosystemsInPercent": 50.6368,
						"dnshToClimateChangeMitigation": "No",
						"dnshToClimateChangeAdaption": null,
						"dnshToSustainableUseAndProtectionOfWaterAndMarineResources": "No",
						"dnshToTransitionToACircularEconomy": "No",
						"dnshToPollutionPreventionAndControl": "No",
						"dnshToProtectionAndRestorationOfBiodiversityAndEcosystems": "No",
						"minimumSafeguards": "Yes"
					},
					{
						"activityName": "ConstructionAndSafeOperationOfNewNuclearPowerPlantsForTheGenerationOfElectricityAndOrHeatIncludingForHydrogenProductionUsingBestAvailableTechnologies",
						"naceCodes": null,
						"share": {
							"relativeShareInPercent": 96.8372,
							"absoluteShare": {
								"amount": 2039142132.27,
								"currency": "MYR"
							}
						},
						"substantialContributionToClimateChangeMitigationInPercent": 38.0784,
						"substantialContributionToClimateChangeAdaptionInPercent": 86.7634,
						"substantialContributionToSustainableUseAndProtectionOfWaterAndMarineResourcesInPercent": 78.4067,
						"substantialContributionToTransitionToACircularEconomyInPercent": 32.239,
						"substantialContributionToPollutionPreventionAndControlInPercent": 83.1161,
						"substantialContributionToProtectionAndRestorationOfBiodiversityAndEcosystemsInPercent": null,
						"dnshToClimateChangeMitigation": "Yes",
						"dnshToClimateChangeAdaption": "Yes",
						"dnshToSustainableUseAndProtectionOfWaterAndMarineResources": "Yes",
						"dnshToTransitionToACircularEconomy": "Yes",
						"dnshToPollutionPreventionAndControl": "Yes",
						"dnshToProtectionAndRestorationOfBiodiversityAndEcosystems": "No",
						"minimumSafeguards": "No"
					}
				],
				"enablingShareInPercent": 83.8054,
				"transitionalShareInPercent": 70.476
			},
			"capex": {
				"totalAmount": {
					"value": 1015320101.28,
					"dataSource": null,
					"comment": "override online array",
					"quality": "Incomplete",
					"currency": "AED"
				},
				"nonEligibleShare": {
					"relativeShareInPercent": 44.7121,
					"absoluteShare": {
						"amount": 8279260024.43,
						"currency": null
					}
				},
				"eligibleShare": {
					"relativeShareInPercent": null,
					"absoluteShare": null
				},
				"nonAlignedShare": {
					"relativeShareInPercent": 1.8723,
					"absoluteShare": {
						"amount": 651948195.88,
						"currency": "SGD"
>>>>>>> a9a3b630
					}
				},
				"nonAlignedActivities": [
					{
<<<<<<< HEAD
						"activityName": "TransmissionAndDistributionOfElectricity",
						"naceCodes": [
							"35.13",
							"42.2",
							"47.42",
							"60.20"
						],
						"share": {
							"relativeShareInPercent": 33.4607,
							"absoluteShare": {
								"amount": 9225601530.64,
								"currency": "NPR"
=======
						"activityName": "ElectricityGenerationUsingConcentratedSolarPowerCspTechnology",
						"naceCodes": [
							"15.12",
							"24.45",
							"32.5",
							"93.21",
							"96.04"
						],
						"share": {
							"relativeShareInPercent": 15.5979,
							"absoluteShare": {
								"amount": 9888397064.06,
								"currency": null
>>>>>>> a9a3b630
							}
						}
					}
				],
				"alignedShare": {
<<<<<<< HEAD
					"relativeShareInPercent": 52.6423,
					"absoluteShare": {
						"amount": null,
						"currency": "XPF"
					}
				},
				"substantialContributionToClimateChangeMitigationInPercent": 11.5448,
				"substantialContributionToClimateChangeAdaptionInPercent": 20.9092,
				"substantialContributionToSustainableUseAndProtectionOfWaterAndMarineResourcesInPercent": 96.9345,
				"substantialContributionToTransitionToACircularEconomyInPercent": 13.9802,
				"substantialContributionToPollutionPreventionAndControlInPercent": 70.4774,
				"substantialContributionToProtectionAndRestorationOfBiodiversityAndEcosystemsInPercent": 88.3911,
				"alignedActivities": [
					{
						"activityName": "ProductionOfHeatCoolFromSolarThermalHeating",
						"naceCodes": [
							"D35.30"
						],
						"share": {
							"relativeShareInPercent": 16.773,
							"absoluteShare": {
								"amount": null,
								"currency": "LBP"
							}
						},
						"substantialContributionToClimateChangeMitigationInPercent": 36.8869,
						"substantialContributionToClimateChangeAdaptionInPercent": 58.2687,
						"substantialContributionToSustainableUseAndProtectionOfWaterAndMarineResourcesInPercent": 48.5828,
						"substantialContributionToTransitionToACircularEconomyInPercent": 27.1996,
						"substantialContributionToPollutionPreventionAndControlInPercent": null,
						"substantialContributionToProtectionAndRestorationOfBiodiversityAndEcosystemsInPercent": 4.7506,
						"dnshToClimateChangeMitigation": "Yes",
						"dnshToClimateChangeAdaption": null,
						"dnshToSustainableUseAndProtectionOfWaterAndMarineResources": "Yes",
						"dnshToTransitionToACircularEconomy": "No",
						"dnshToPollutionPreventionAndControl": "No",
						"dnshToProtectionAndRestorationOfBiodiversityAndEcosystems": "No",
						"minimumSafeguards": "Yes"
					},
					{
						"activityName": "ManufactureOfHydrogen",
						"naceCodes": [
							"C20.11"
						],
						"share": {
							"relativeShareInPercent": null,
							"absoluteShare": {
								"amount": 551974275.14,
								"currency": "KHR"
							}
						},
						"substantialContributionToClimateChangeMitigationInPercent": 85.6923,
						"substantialContributionToClimateChangeAdaptionInPercent": 71.1847,
						"substantialContributionToSustainableUseAndProtectionOfWaterAndMarineResourcesInPercent": 90.4681,
						"substantialContributionToTransitionToACircularEconomyInPercent": 77.5538,
						"substantialContributionToPollutionPreventionAndControlInPercent": 67.8134,
						"substantialContributionToProtectionAndRestorationOfBiodiversityAndEcosystemsInPercent": null,
						"dnshToClimateChangeMitigation": "Yes",
						"dnshToClimateChangeAdaption": "No",
						"dnshToSustainableUseAndProtectionOfWaterAndMarineResources": null,
						"dnshToTransitionToACircularEconomy": "No",
=======
					"relativeShareInPercent": null,
					"absoluteShare": {
						"amount": 4227980158.76,
						"currency": "ISK"
					}
				},
				"substantialContributionToClimateChangeMitigationInPercent": 34.8048,
				"substantialContributionToClimateChangeAdaptionInPercent": 7.8832,
				"substantialContributionToSustainableUseAndProtectionOfWaterAndMarineResourcesInPercent": 58.9527,
				"substantialContributionToTransitionToACircularEconomyInPercent": 25.6475,
				"substantialContributionToPollutionPreventionAndControlInPercent": 18.5487,
				"substantialContributionToProtectionAndRestorationOfBiodiversityAndEcosystemsInPercent": 32.6641,
				"alignedActivities": [
					{
						"activityName": "AnaerobicDigestionOfBioWaste",
						"naceCodes": [
							"F42.99"
						],
						"share": {
							"relativeShareInPercent": 34.948,
							"absoluteShare": {
								"amount": 5114553389.14,
								"currency": "WST"
							}
						},
						"substantialContributionToClimateChangeMitigationInPercent": 32.0114,
						"substantialContributionToClimateChangeAdaptionInPercent": 3.061,
						"substantialContributionToSustainableUseAndProtectionOfWaterAndMarineResourcesInPercent": 91.0754,
						"substantialContributionToTransitionToACircularEconomyInPercent": null,
						"substantialContributionToPollutionPreventionAndControlInPercent": 48.9433,
						"substantialContributionToProtectionAndRestorationOfBiodiversityAndEcosystemsInPercent": 75.3661,
						"dnshToClimateChangeMitigation": null,
						"dnshToClimateChangeAdaption": "Yes",
						"dnshToSustainableUseAndProtectionOfWaterAndMarineResources": "Yes",
						"dnshToTransitionToACircularEconomy": "Yes",
>>>>>>> a9a3b630
						"dnshToPollutionPreventionAndControl": "No",
						"dnshToProtectionAndRestorationOfBiodiversityAndEcosystems": "No",
						"minimumSafeguards": "No"
					}
				],
<<<<<<< HEAD
				"enablingShareInPercent": 83.2337,
				"transitionalShareInPercent": 83.4216
			},
			"opex": {
				"totalAmount": {
					"value": 3614898442.75,
					"dataSource": null,
					"comment": "copy neural application",
					"quality": "Estimated",
					"currency": "GNF"
				},
				"nonEligibleShare": {
					"relativeShareInPercent": 6.4321,
					"absoluteShare": {
						"amount": 976704193.74,
						"currency": "THB"
					}
				},
				"eligibleShare": {
					"relativeShareInPercent": 19.4857,
					"absoluteShare": {
						"amount": 6029373467.9,
						"currency": "KES"
					}
				},
				"nonAlignedShare": {
					"relativeShareInPercent": 97.5756,
					"absoluteShare": {
						"amount": 8316847365.35,
						"currency": "EGP"
=======
				"enablingShareInPercent": 20.7455,
				"transitionalShareInPercent": 5.5308
			},
			"opex": {
				"totalAmount": {
					"value": 7397088080.18,
					"dataSource": {
						"page": 784,
						"fileName": "AnnualReport",
						"fileReference": "50a36c418baffd520bb92d84664f06f9732a21f4e2e5ecee6d9136f16e7e0b63",
						"tagName": "e-commerce"
					},
					"comment": "back up online microchip",
					"quality": "Reported",
					"currency": "NOK"
				},
				"nonEligibleShare": {
					"relativeShareInPercent": 50.1369,
					"absoluteShare": {
						"amount": null,
						"currency": "CDF"
					}
				},
				"eligibleShare": {
					"relativeShareInPercent": 11.6626,
					"absoluteShare": {
						"amount": null,
						"currency": "LKR"
					}
				},
				"nonAlignedShare": {
					"relativeShareInPercent": 99.4681,
					"absoluteShare": {
						"amount": 5361158861.78,
						"currency": "PGK"
>>>>>>> a9a3b630
					}
				},
				"nonAlignedActivities": [
					{
<<<<<<< HEAD
						"activityName": "LibrariesArchivesMuseumsAndCulturalActivities",
						"naceCodes": [
							"R91"
						],
						"share": {
							"relativeShareInPercent": 74.0567,
							"absoluteShare": {
								"amount": 4478112319.48,
								"currency": "VUV"
=======
						"activityName": "AnaerobicDigestionOfSewageSludge",
						"naceCodes": [
							"E37.00",
							"F42.99"
						],
						"share": {
							"relativeShareInPercent": 69.337,
							"absoluteShare": {
								"amount": 501639472.78,
								"currency": null
>>>>>>> a9a3b630
							}
						}
					}
				],
				"alignedShare": {
<<<<<<< HEAD
					"relativeShareInPercent": 78.0519,
					"absoluteShare": {
						"amount": 2285524732.43,
						"currency": "WST"
					}
				},
				"substantialContributionToClimateChangeMitigationInPercent": 72.2297,
				"substantialContributionToClimateChangeAdaptionInPercent": 18.2559,
				"substantialContributionToSustainableUseAndProtectionOfWaterAndMarineResourcesInPercent": 81.6974,
				"substantialContributionToTransitionToACircularEconomyInPercent": 72.3861,
				"substantialContributionToPollutionPreventionAndControlInPercent": 82.2037,
				"substantialContributionToProtectionAndRestorationOfBiodiversityAndEcosystemsInPercent": 30.4718,
				"alignedActivities": [
					{
						"activityName": "UndergroundPermanentGeologicalStorageOfCo2",
						"naceCodes": [
							"E39.00"
						],
						"share": {
							"relativeShareInPercent": 1.6173,
							"absoluteShare": {
								"amount": null,
								"currency": "HTG"
							}
						},
						"substantialContributionToClimateChangeMitigationInPercent": null,
						"substantialContributionToClimateChangeAdaptionInPercent": 16.6279,
						"substantialContributionToSustainableUseAndProtectionOfWaterAndMarineResourcesInPercent": 7.6722,
						"substantialContributionToTransitionToACircularEconomyInPercent": null,
						"substantialContributionToPollutionPreventionAndControlInPercent": 19.1646,
						"substantialContributionToProtectionAndRestorationOfBiodiversityAndEcosystemsInPercent": 87.2385,
						"dnshToClimateChangeMitigation": "Yes",
						"dnshToClimateChangeAdaption": null,
						"dnshToSustainableUseAndProtectionOfWaterAndMarineResources": null,
						"dnshToTransitionToACircularEconomy": "No",
						"dnshToPollutionPreventionAndControl": "No",
						"dnshToProtectionAndRestorationOfBiodiversityAndEcosystems": "No",
						"minimumSafeguards": "Yes"
					}
				],
				"enablingShareInPercent": 49.5327,
				"transitionalShareInPercent": 0.9216
=======
					"relativeShareInPercent": 48.0722,
					"absoluteShare": null
				},
				"substantialContributionToClimateChangeMitigationInPercent": 38.1253,
				"substantialContributionToClimateChangeAdaptionInPercent": 13.5754,
				"substantialContributionToSustainableUseAndProtectionOfWaterAndMarineResourcesInPercent": 42.3129,
				"substantialContributionToTransitionToACircularEconomyInPercent": 13.1508,
				"substantialContributionToPollutionPreventionAndControlInPercent": 84.3849,
				"substantialContributionToProtectionAndRestorationOfBiodiversityAndEcosystemsInPercent": 1.391,
				"alignedActivities": [
					{
						"activityName": "ManufactureOfAluminium",
						"naceCodes": [
							"C24.42"
						],
						"share": {
							"relativeShareInPercent": null,
							"absoluteShare": null
						},
						"substantialContributionToClimateChangeMitigationInPercent": 12.4399,
						"substantialContributionToClimateChangeAdaptionInPercent": null,
						"substantialContributionToSustainableUseAndProtectionOfWaterAndMarineResourcesInPercent": null,
						"substantialContributionToTransitionToACircularEconomyInPercent": 35.4636,
						"substantialContributionToPollutionPreventionAndControlInPercent": 24.8718,
						"substantialContributionToProtectionAndRestorationOfBiodiversityAndEcosystemsInPercent": 21.2925,
						"dnshToClimateChangeMitigation": "Yes",
						"dnshToClimateChangeAdaption": "Yes",
						"dnshToSustainableUseAndProtectionOfWaterAndMarineResources": "No",
						"dnshToTransitionToACircularEconomy": "No",
						"dnshToPollutionPreventionAndControl": "No",
						"dnshToProtectionAndRestorationOfBiodiversityAndEcosystems": "Yes",
						"minimumSafeguards": null
					},
					{
						"activityName": "ElectricityGenerationFromWindPower",
						"naceCodes": [
							"D35.11"
						],
						"share": {
							"relativeShareInPercent": 45.9197,
							"absoluteShare": {
								"amount": 3605440566.31,
								"currency": "LBP"
							}
						},
						"substantialContributionToClimateChangeMitigationInPercent": 97.2507,
						"substantialContributionToClimateChangeAdaptionInPercent": null,
						"substantialContributionToSustainableUseAndProtectionOfWaterAndMarineResourcesInPercent": null,
						"substantialContributionToTransitionToACircularEconomyInPercent": 70.1119,
						"substantialContributionToPollutionPreventionAndControlInPercent": 68.5692,
						"substantialContributionToProtectionAndRestorationOfBiodiversityAndEcosystemsInPercent": 25.2923,
						"dnshToClimateChangeMitigation": "No",
						"dnshToClimateChangeAdaption": "Yes",
						"dnshToSustainableUseAndProtectionOfWaterAndMarineResources": "No",
						"dnshToTransitionToACircularEconomy": null,
						"dnshToPollutionPreventionAndControl": null,
						"dnshToProtectionAndRestorationOfBiodiversityAndEcosystems": "Yes",
						"minimumSafeguards": "Yes"
					}
				],
				"enablingShareInPercent": 53.4137,
				"transitionalShareInPercent": 78.9655
>>>>>>> a9a3b630
			}
		}
	},
	{
		"metaInfo": {
<<<<<<< HEAD
			"dataId": "9a766131-92d3-49c7-ac91-563d47ba6f1d",
			"companyId": "6a9f96ed-1a54-4587-b22a-f5fcad951fa1",
			"dataType": "p2p",
			"reportingPeriod": "2022",
			"currentlyActive": true,
			"qaStatus": "Accepted",
			"uploadTime": 848,
=======
			"dataId": "bf37db7a-b362-4510-9dda-669e56e5073b",
			"companyId": "c337753d-b089-4c2c-981c-b2fe6dd90fdb",
			"dataType": "sfdr",
			"reportingPeriod": "2022",
			"currentlyActive": true,
			"qaStatus": "Accepted",
			"uploadTime": 8267,
>>>>>>> a9a3b630
			"uploaderUserId": null
		},
		"data": {
			"general": {
				"fiscalYearDeviation": "Deviation",
<<<<<<< HEAD
				"fiscalYearEnd": "2023-09-02",
				"numberOfEmployees": 6249,
				"referencedReports": {
					"IntegratedReport": {
						"fileReference": "50a36c418baffd520bb92d84664f06f9732a21f4e2e5ecee6d9136f16e7e0b63",
						"isGroupLevel": "Yes",
						"reportDate": "2023-08-12",
						"currency": null
					},
					"ESEFReport": {
						"fileReference": "50a36c418baffd520bb92d84664f06f9732a21f4e2e5ecee6d9136f16e7e0b63",
						"isGroupLevel": "No",
						"reportDate": "2023-11-27",
						"currency": "XOF"
=======
				"fiscalYearEnd": "2023-09-16",
				"numberOfEmployees": 8578,
				"referencedReports": {
					"ESEFReport": {
						"fileReference": "50a36c418baffd520bb92d84664f06f9732a21f4e2e5ecee6d9136f16e7e0b63",
						"fileName": null,
						"isGroupLevel": null,
						"reportDate": "2023-04-03",
						"currency": "MDL"
>>>>>>> a9a3b630
					},
					"AnnualReport": {
						"fileReference": "50a36c418baffd520bb92d84664f06f9732a21f4e2e5ecee6d9136f16e7e0b63",
<<<<<<< HEAD
						"isGroupLevel": "Yes",
						"reportDate": "2023-10-26",
						"currency": "SCR"
=======
						"fileName": "IntegratedReport",
						"isGroupLevel": "No",
						"reportDate": null,
						"currency": "PGK"
>>>>>>> a9a3b630
					},
					"AnnualReport": {
						"fileReference": "50a36c418baffd520bb92d84664f06f9732a21f4e2e5ecee6d9136f16e7e0b63",
<<<<<<< HEAD
						"isGroupLevel": "Yes",
						"reportDate": "2023-04-06",
						"currency": "INR"
=======
						"fileName": "AnnualReport",
						"isGroupLevel": "No",
						"reportDate": null,
						"currency": null
>>>>>>> a9a3b630
					}
				},
				"assurance": {
					"value": "LimitedAssurance",
<<<<<<< HEAD
					"provider": "Kutch, Zulauf and Spinka",
					"dataSource": {
						"page": 757,
						"fileName": "IntegratedReport",
						"fileReference": "50a36c418baffd520bb92d84664f06f9732a21f4e2e5ecee6d9136f16e7e0b63",
						"tagName": "users"
=======
					"provider": "Hoppe, Hermiston and Dooley",
					"dataSource": {
						"page": 532,
						"fileName": "IntegratedReport",
						"fileReference": "50a36c418baffd520bb92d84664f06f9732a21f4e2e5ecee6d9136f16e7e0b63",
						"tagName": "bandwidth"
>>>>>>> a9a3b630
					}
				},
				"scopeOfEntities": "Yes",
				"nfrdMandatory": "No",
				"euTaxonomyActivityLevelReporting": "Yes"
			},
			"revenue": {
				"totalAmount": {
<<<<<<< HEAD
					"value": 5778205671.81,
					"dataSource": {
						"page": 14,
						"fileName": "SustainabilityReport",
						"fileReference": "50a36c418baffd520bb92d84664f06f9732a21f4e2e5ecee6d9136f16e7e0b63",
						"tagName": "solutions"
					},
					"comment": "index wireless pixel",
					"quality": "Reported",
					"currency": "AUD"
				},
				"nonEligibleShare": {
					"relativeShareInPercent": 58.2383,
=======
					"value": 266971448.43,
					"dataSource": {
						"page": 424,
						"fileName": "ESEFReport",
						"fileReference": "50a36c418baffd520bb92d84664f06f9732a21f4e2e5ecee6d9136f16e7e0b63",
						"tagName": "methodologies"
					},
					"comment": "back up neural array",
					"quality": "Reported",
					"currency": "LRD"
				},
				"nonEligibleShare": {
					"relativeShareInPercent": 76.6199,
>>>>>>> a9a3b630
					"absoluteShare": {
						"amount": null,
						"currency": "DZD"
					}
				},
				"eligibleShare": {
<<<<<<< HEAD
					"relativeShareInPercent": 28.6943,
					"absoluteShare": {
						"amount": 750260227.36,
						"currency": "KMF"
=======
					"relativeShareInPercent": 68.187,
					"absoluteShare": {
						"amount": null,
						"currency": null
>>>>>>> a9a3b630
					}
				},
				"nonAlignedShare": {
					"relativeShareInPercent": null,
					"absoluteShare": {
<<<<<<< HEAD
						"amount": null,
						"currency": null
=======
						"amount": 8542229053.57,
						"currency": "UAH"
>>>>>>> a9a3b630
					}
				},
				"nonAlignedActivities": [
					{
<<<<<<< HEAD
						"activityName": "ElectricityGenerationFromOceanEnergyTechnologies",
						"naceCodes": [
							"F42.22",
							"D35.11"
						],
						"share": {
							"relativeShareInPercent": 55.5988,
=======
						"activityName": "ManufactureOfEquipmentForTheProductionAndUseOfHydrogen",
						"naceCodes": [
							"C25",
							"C28"
						],
						"share": {
							"relativeShareInPercent": 50.6505,
>>>>>>> a9a3b630
							"absoluteShare": null
						}
					}
				],
				"alignedShare": {
<<<<<<< HEAD
					"relativeShareInPercent": 37.0805,
					"absoluteShare": null
				},
				"substantialContributionToClimateChangeMitigationInPercent": 53.4577,
				"substantialContributionToClimateChangeAdaptionInPercent": 4.7015,
				"substantialContributionToSustainableUseAndProtectionOfWaterAndMarineResourcesInPercent": 32.1068,
				"substantialContributionToTransitionToACircularEconomyInPercent": 61.3684,
				"substantialContributionToPollutionPreventionAndControlInPercent": 87.142,
				"substantialContributionToProtectionAndRestorationOfBiodiversityAndEcosystemsInPercent": 79.8325,
				"alignedActivities": [
					{
						"activityName": "CogenerationOfHeatCoolAndPowerFromBioenergy",
						"naceCodes": [
							"D35.11"
						],
						"share": {
							"relativeShareInPercent": 31.6355,
							"absoluteShare": {
								"amount": 1837979718.11,
								"currency": "AZN"
							}
						},
						"substantialContributionToClimateChangeMitigationInPercent": 17.0683,
						"substantialContributionToClimateChangeAdaptionInPercent": 27.2741,
						"substantialContributionToSustainableUseAndProtectionOfWaterAndMarineResourcesInPercent": 65.6899,
						"substantialContributionToTransitionToACircularEconomyInPercent": 42.9503,
						"substantialContributionToPollutionPreventionAndControlInPercent": 3.2445,
						"substantialContributionToProtectionAndRestorationOfBiodiversityAndEcosystemsInPercent": 6.8703,
						"dnshToClimateChangeMitigation": "No",
						"dnshToClimateChangeAdaption": null,
						"dnshToSustainableUseAndProtectionOfWaterAndMarineResources": "Yes",
						"dnshToTransitionToACircularEconomy": "Yes",
						"dnshToPollutionPreventionAndControl": "Yes",
						"dnshToProtectionAndRestorationOfBiodiversityAndEcosystems": null,
						"minimumSafeguards": "Yes"
					},
					{
						"activityName": "HighEfficiencyCoGenerationOfHeatCoolAndPowerFromFossilGaseousFuels",
						"naceCodes": [
							"D35.30",
							"D35.11"
						],
						"share": null,
						"substantialContributionToClimateChangeMitigationInPercent": 35.076,
						"substantialContributionToClimateChangeAdaptionInPercent": 3.6517,
						"substantialContributionToSustainableUseAndProtectionOfWaterAndMarineResourcesInPercent": 63.2354,
						"substantialContributionToTransitionToACircularEconomyInPercent": 52.2219,
						"substantialContributionToPollutionPreventionAndControlInPercent": 59.9558,
						"substantialContributionToProtectionAndRestorationOfBiodiversityAndEcosystemsInPercent": 91.8988,
						"dnshToClimateChangeMitigation": null,
						"dnshToClimateChangeAdaption": "No",
						"dnshToSustainableUseAndProtectionOfWaterAndMarineResources": null,
						"dnshToTransitionToACircularEconomy": "No",
						"dnshToPollutionPreventionAndControl": null,
=======
					"relativeShareInPercent": 76.645,
					"absoluteShare": {
						"amount": 7411112824.92,
						"currency": "GNF"
					}
				},
				"substantialContributionToClimateChangeMitigationInPercent": 31.3942,
				"substantialContributionToClimateChangeAdaptionInPercent": 50.7273,
				"substantialContributionToSustainableUseAndProtectionOfWaterAndMarineResourcesInPercent": 70.8546,
				"substantialContributionToTransitionToACircularEconomyInPercent": 96.0963,
				"substantialContributionToPollutionPreventionAndControlInPercent": 66.4873,
				"substantialContributionToProtectionAndRestorationOfBiodiversityAndEcosystemsInPercent": 4.0654,
				"alignedActivities": [
					{
						"activityName": "CreativeArtsAndEntertainmentActivities",
						"naceCodes": [
							"R90"
						],
						"share": {
							"relativeShareInPercent": 73.6415,
							"absoluteShare": {
								"amount": 4575705865.86,
								"currency": "KRW"
							}
						},
						"substantialContributionToClimateChangeMitigationInPercent": 24.2632,
						"substantialContributionToClimateChangeAdaptionInPercent": null,
						"substantialContributionToSustainableUseAndProtectionOfWaterAndMarineResourcesInPercent": 77.252,
						"substantialContributionToTransitionToACircularEconomyInPercent": 72.1618,
						"substantialContributionToPollutionPreventionAndControlInPercent": null,
						"substantialContributionToProtectionAndRestorationOfBiodiversityAndEcosystemsInPercent": 48.9541,
						"dnshToClimateChangeMitigation": "Yes",
						"dnshToClimateChangeAdaption": "No",
						"dnshToSustainableUseAndProtectionOfWaterAndMarineResources": "No",
						"dnshToTransitionToACircularEconomy": "Yes",
						"dnshToPollutionPreventionAndControl": "Yes",
>>>>>>> a9a3b630
						"dnshToProtectionAndRestorationOfBiodiversityAndEcosystems": "Yes",
						"minimumSafeguards": "No"
					}
				],
<<<<<<< HEAD
				"enablingShareInPercent": 64.0964,
				"transitionalShareInPercent": 87.4663
			},
			"capex": {
				"totalAmount": {
					"value": 5975930194.84,
					"dataSource": {
						"page": 352,
						"fileName": "AnnualReport",
						"fileReference": "50a36c418baffd520bb92d84664f06f9732a21f4e2e5ecee6d9136f16e7e0b63",
						"tagName": "experiences"
					},
					"comment": "compress haptic interface",
					"quality": "Estimated",
					"currency": "AWG"
				},
				"nonEligibleShare": {
					"relativeShareInPercent": 75.1409,
					"absoluteShare": {
						"amount": 2758404440.24,
						"currency": null
					}
				},
				"eligibleShare": {
					"relativeShareInPercent": 84.093,
					"absoluteShare": {
						"amount": 179884689.86,
						"currency": "NIO"
					}
				},
				"nonAlignedShare": {
					"relativeShareInPercent": 36.1216,
					"absoluteShare": {
						"amount": 1197524890.3,
						"currency": null
=======
				"enablingShareInPercent": 63.3707,
				"transitionalShareInPercent": 52.8738
			},
			"capex": {
				"totalAmount": {
					"value": null,
					"dataSource": {
						"page": 852,
						"fileName": "IntegratedReport",
						"fileReference": "50a36c418baffd520bb92d84664f06f9732a21f4e2e5ecee6d9136f16e7e0b63",
						"tagName": "partnerships"
					},
					"comment": "generate mobile pixel",
					"quality": "NA",
					"currency": "LAK"
				},
				"nonEligibleShare": {
					"relativeShareInPercent": 80.0946,
					"absoluteShare": {
						"amount": 1518058744.26,
						"currency": "HNL"
					}
				},
				"eligibleShare": {
					"relativeShareInPercent": 65.076,
					"absoluteShare": {
						"amount": null,
						"currency": "ZMW"
>>>>>>> a9a3b630
					}
				},
				"nonAlignedShare": {
					"relativeShareInPercent": 87.3877,
					"absoluteShare": null
				},
				"nonAlignedActivities": [
					{
<<<<<<< HEAD
						"activityName": "RenewalOfWasteWaterCollectionAndTreatment",
						"naceCodes": [
							"E37.00"
						],
						"share": {
							"relativeShareInPercent": 8.2227,
							"absoluteShare": {
								"amount": 5050338725.56,
								"currency": "UAH"
=======
						"activityName": "ElectricityGenerationFromGeothermalEnergy",
						"naceCodes": [
							"F42.22"
						],
						"share": {
							"relativeShareInPercent": 55.0255,
							"absoluteShare": {
								"amount": 2224777666.85,
								"currency": "SLE"
>>>>>>> a9a3b630
							}
						}
					}
				],
				"alignedShare": {
<<<<<<< HEAD
					"relativeShareInPercent": 48.0602,
					"absoluteShare": {
						"amount": 5096410107.8,
						"currency": "XCD"
					}
				},
				"substantialContributionToClimateChangeMitigationInPercent": 67.1299,
				"substantialContributionToClimateChangeAdaptionInPercent": 59.6654,
				"substantialContributionToSustainableUseAndProtectionOfWaterAndMarineResourcesInPercent": 40.8072,
				"substantialContributionToTransitionToACircularEconomyInPercent": 78.2709,
				"substantialContributionToPollutionPreventionAndControlInPercent": 55.6167,
				"substantialContributionToProtectionAndRestorationOfBiodiversityAndEcosystemsInPercent": 20.4563,
				"alignedActivities": [
					{
						"activityName": "TransportByMotorbikesPassengerCarsAndLightCommercialVehicles",
						"naceCodes": null,
						"share": null,
						"substantialContributionToClimateChangeMitigationInPercent": 35.5678,
						"substantialContributionToClimateChangeAdaptionInPercent": 40.3985,
						"substantialContributionToSustainableUseAndProtectionOfWaterAndMarineResourcesInPercent": 78.5754,
						"substantialContributionToTransitionToACircularEconomyInPercent": null,
						"substantialContributionToPollutionPreventionAndControlInPercent": 18.4195,
						"substantialContributionToProtectionAndRestorationOfBiodiversityAndEcosystemsInPercent": 92.5058,
						"dnshToClimateChangeMitigation": null,
						"dnshToClimateChangeAdaption": null,
						"dnshToSustainableUseAndProtectionOfWaterAndMarineResources": null,
						"dnshToTransitionToACircularEconomy": "Yes",
						"dnshToPollutionPreventionAndControl": null,
						"dnshToProtectionAndRestorationOfBiodiversityAndEcosystems": "Yes",
						"minimumSafeguards": null
					}
				],
				"enablingShareInPercent": 11.2355,
				"transitionalShareInPercent": 59.8823
			},
			"opex": {
				"totalAmount": {
					"value": 4957811150.23,
					"dataSource": {
						"page": 146,
						"fileName": "AnnualReport",
						"fileReference": "50a36c418baffd520bb92d84664f06f9732a21f4e2e5ecee6d9136f16e7e0b63",
						"tagName": "models"
					},
					"comment": "override virtual card",
					"quality": "Incomplete",
					"currency": "MWK"
				},
				"nonEligibleShare": {
					"relativeShareInPercent": 49.7478,
					"absoluteShare": null
				},
				"eligibleShare": {
					"relativeShareInPercent": 79.861,
					"absoluteShare": {
						"amount": 3545154884.92,
						"currency": null
=======
					"relativeShareInPercent": 2.1567,
					"absoluteShare": {
						"amount": 2643030839.97,
						"currency": null
					}
				},
				"substantialContributionToClimateChangeMitigationInPercent": 84.006,
				"substantialContributionToClimateChangeAdaptionInPercent": 52.9019,
				"substantialContributionToSustainableUseAndProtectionOfWaterAndMarineResourcesInPercent": 78.3199,
				"substantialContributionToTransitionToACircularEconomyInPercent": 32.9132,
				"substantialContributionToPollutionPreventionAndControlInPercent": 11.9357,
				"substantialContributionToProtectionAndRestorationOfBiodiversityAndEcosystemsInPercent": 19.3317,
				"alignedActivities": [
					{
						"activityName": "StorageOfThermalEnergy",
						"naceCodes": null,
						"share": {
							"relativeShareInPercent": null,
							"absoluteShare": {
								"amount": 423203653.19,
								"currency": "KGS"
							}
						},
						"substantialContributionToClimateChangeMitigationInPercent": 46.8348,
						"substantialContributionToClimateChangeAdaptionInPercent": 87.6121,
						"substantialContributionToSustainableUseAndProtectionOfWaterAndMarineResourcesInPercent": 52.375,
						"substantialContributionToTransitionToACircularEconomyInPercent": null,
						"substantialContributionToPollutionPreventionAndControlInPercent": 83.6739,
						"substantialContributionToProtectionAndRestorationOfBiodiversityAndEcosystemsInPercent": 41.3724,
						"dnshToClimateChangeMitigation": "No",
						"dnshToClimateChangeAdaption": "Yes",
						"dnshToSustainableUseAndProtectionOfWaterAndMarineResources": "No",
						"dnshToTransitionToACircularEconomy": "No",
						"dnshToPollutionPreventionAndControl": "No",
						"dnshToProtectionAndRestorationOfBiodiversityAndEcosystems": "No",
						"minimumSafeguards": "Yes"
					},
					{
						"activityName": "ForestManagement",
						"naceCodes": [
							"A2"
						],
						"share": {
							"relativeShareInPercent": 70.0823,
							"absoluteShare": {
								"amount": 8402442445.52,
								"currency": null
							}
						},
						"substantialContributionToClimateChangeMitigationInPercent": 34.3134,
						"substantialContributionToClimateChangeAdaptionInPercent": 60.2254,
						"substantialContributionToSustainableUseAndProtectionOfWaterAndMarineResourcesInPercent": 40.3654,
						"substantialContributionToTransitionToACircularEconomyInPercent": null,
						"substantialContributionToPollutionPreventionAndControlInPercent": 93.8856,
						"substantialContributionToProtectionAndRestorationOfBiodiversityAndEcosystemsInPercent": 56.185,
						"dnshToClimateChangeMitigation": "No",
						"dnshToClimateChangeAdaption": null,
						"dnshToSustainableUseAndProtectionOfWaterAndMarineResources": null,
						"dnshToTransitionToACircularEconomy": "No",
						"dnshToPollutionPreventionAndControl": null,
						"dnshToProtectionAndRestorationOfBiodiversityAndEcosystems": "Yes",
						"minimumSafeguards": "Yes"
					}
				],
				"enablingShareInPercent": 27.4767,
				"transitionalShareInPercent": 48.39
			},
			"opex": {
				"totalAmount": {
					"value": 7364739170.3,
					"dataSource": {
						"page": 740,
						"fileName": "IntegratedReport",
						"fileReference": "50a36c418baffd520bb92d84664f06f9732a21f4e2e5ecee6d9136f16e7e0b63",
						"tagName": "supply-chains"
					},
					"comment": null,
					"quality": "Audited",
					"currency": "TZS"
				},
				"nonEligibleShare": {
					"relativeShareInPercent": 81.7311,
					"absoluteShare": null
				},
				"eligibleShare": {
					"relativeShareInPercent": 2.8595,
					"absoluteShare": {
						"amount": 8377088198.91,
						"currency": "BDT"
					}
				},
				"nonAlignedShare": {
					"relativeShareInPercent": null,
					"absoluteShare": {
						"amount": 8441269842.45,
						"currency": "NAD"
>>>>>>> a9a3b630
					}
				},
				"nonAlignedShare": {
					"relativeShareInPercent": 87.225,
					"absoluteShare": null
				},
				"nonAlignedActivities": [
					{
<<<<<<< HEAD
						"activityName": "EngineeringActivitiesAndRelatedTechnicalConsultancyDedicatedToAdaptationToClimateChange",
						"naceCodes": [
							"M71.12"
						],
						"share": {
							"relativeShareInPercent": 39.549,
							"absoluteShare": {
								"amount": 5631659065.84,
=======
						"activityName": "LandfillGasCaptureAndUtilisation",
						"naceCodes": [
							"E38.21"
						],
						"share": {
							"relativeShareInPercent": 79.2558,
							"absoluteShare": {
								"amount": 6808852895.63,
>>>>>>> a9a3b630
								"currency": null
							}
						}
					}
				],
				"alignedShare": {
<<<<<<< HEAD
					"relativeShareInPercent": 59.6608,
					"absoluteShare": {
						"amount": null,
						"currency": "CHF"
					}
				},
				"substantialContributionToClimateChangeMitigationInPercent": 76.6397,
				"substantialContributionToClimateChangeAdaptionInPercent": 9.0928,
				"substantialContributionToSustainableUseAndProtectionOfWaterAndMarineResourcesInPercent": 79.1919,
				"substantialContributionToTransitionToACircularEconomyInPercent": 96.4975,
				"substantialContributionToPollutionPreventionAndControlInPercent": 86.3904,
				"substantialContributionToProtectionAndRestorationOfBiodiversityAndEcosystemsInPercent": 19.5431,
				"alignedActivities": [
					{
						"activityName": "ElectricityGenerationUsingSolarPhotovoltaicTechnology",
						"naceCodes": [
							"F42.22",
							"D35.11"
						],
						"share": {
							"relativeShareInPercent": 13.4054,
							"absoluteShare": {
								"amount": null,
								"currency": "ZAR"
							}
						},
						"substantialContributionToClimateChangeMitigationInPercent": 87.0122,
						"substantialContributionToClimateChangeAdaptionInPercent": 38.646,
						"substantialContributionToSustainableUseAndProtectionOfWaterAndMarineResourcesInPercent": 82.3789,
						"substantialContributionToTransitionToACircularEconomyInPercent": 91.498,
						"substantialContributionToPollutionPreventionAndControlInPercent": 67.8489,
						"substantialContributionToProtectionAndRestorationOfBiodiversityAndEcosystemsInPercent": 40.8017,
						"dnshToClimateChangeMitigation": null,
						"dnshToClimateChangeAdaption": "No",
						"dnshToSustainableUseAndProtectionOfWaterAndMarineResources": "Yes",
						"dnshToTransitionToACircularEconomy": "Yes",
						"dnshToPollutionPreventionAndControl": "No",
						"dnshToProtectionAndRestorationOfBiodiversityAndEcosystems": "No",
						"minimumSafeguards": null
					}
				],
				"enablingShareInPercent": 22.2951,
				"transitionalShareInPercent": 20.019
=======
					"relativeShareInPercent": null,
					"absoluteShare": {
						"amount": 5794475651.35,
						"currency": "BWP"
					}
				},
				"substantialContributionToClimateChangeMitigationInPercent": 67.0734,
				"substantialContributionToClimateChangeAdaptionInPercent": 31.2841,
				"substantialContributionToSustainableUseAndProtectionOfWaterAndMarineResourcesInPercent": 97.3206,
				"substantialContributionToTransitionToACircularEconomyInPercent": 13.5509,
				"substantialContributionToPollutionPreventionAndControlInPercent": 90.3931,
				"substantialContributionToProtectionAndRestorationOfBiodiversityAndEcosystemsInPercent": 90.3457,
				"alignedActivities": [
					{
						"activityName": "InlandPassengerWaterTransport",
						"naceCodes": [
							"H50.30"
						],
						"share": {
							"relativeShareInPercent": 29.2794,
							"absoluteShare": {
								"amount": 2720320294.61,
								"currency": "SHP"
							}
						},
						"substantialContributionToClimateChangeMitigationInPercent": 43.9208,
						"substantialContributionToClimateChangeAdaptionInPercent": 50.4104,
						"substantialContributionToSustainableUseAndProtectionOfWaterAndMarineResourcesInPercent": 57.3679,
						"substantialContributionToTransitionToACircularEconomyInPercent": 83.767,
						"substantialContributionToPollutionPreventionAndControlInPercent": 90.0122,
						"substantialContributionToProtectionAndRestorationOfBiodiversityAndEcosystemsInPercent": 8.4696,
						"dnshToClimateChangeMitigation": "Yes",
						"dnshToClimateChangeAdaption": "Yes",
						"dnshToSustainableUseAndProtectionOfWaterAndMarineResources": null,
						"dnshToTransitionToACircularEconomy": "Yes",
						"dnshToPollutionPreventionAndControl": "Yes",
						"dnshToProtectionAndRestorationOfBiodiversityAndEcosystems": "Yes",
						"minimumSafeguards": null
					}
				],
				"enablingShareInPercent": 1.6035,
				"transitionalShareInPercent": 5.0449
>>>>>>> a9a3b630
			}
		}
	},
	{
		"metaInfo": {
<<<<<<< HEAD
			"dataId": "94bee9a5-2853-4bb7-b148-988c20714224",
			"companyId": "88403408-41d0-45ac-b106-b752835917e9",
			"dataType": "eutaxonomy-non-financials",
			"reportingPeriod": "2021",
			"currentlyActive": false,
			"qaStatus": "Accepted",
			"uploadTime": 1355,
=======
			"dataId": "1c1e971e-3a0b-4175-9749-8d78c9979b5f",
			"companyId": "443d46a8-d5d2-4193-a342-2e55042178b5",
			"dataType": "sfdr",
			"reportingPeriod": "2021",
			"currentlyActive": false,
			"qaStatus": "Rejected",
			"uploadTime": 1032,
>>>>>>> a9a3b630
			"uploaderUserId": null
		},
		"data": {
			"general": {
				"fiscalYearDeviation": "NoDeviation",
<<<<<<< HEAD
				"fiscalYearEnd": "2023-10-31",
				"numberOfEmployees": 70867,
				"referencedReports": {
					"IntegratedReport": {
						"fileReference": "50a36c418baffd520bb92d84664f06f9732a21f4e2e5ecee6d9136f16e7e0b63",
						"isGroupLevel": "Yes",
						"reportDate": "2023-08-12",
						"currency": null
					},
					"ESEFReport": {
						"fileReference": "50a36c418baffd520bb92d84664f06f9732a21f4e2e5ecee6d9136f16e7e0b63",
						"isGroupLevel": "No",
						"reportDate": "2023-11-27",
						"currency": "XOF"
=======
				"fiscalYearEnd": "2023-05-29",
				"numberOfEmployees": 76924,
				"referencedReports": {
					"ESEFReport": {
						"fileReference": "50a36c418baffd520bb92d84664f06f9732a21f4e2e5ecee6d9136f16e7e0b63",
						"fileName": null,
						"isGroupLevel": null,
						"reportDate": "2023-04-03",
						"currency": "MDL"
>>>>>>> a9a3b630
					},
					"AnnualReport": {
						"fileReference": "50a36c418baffd520bb92d84664f06f9732a21f4e2e5ecee6d9136f16e7e0b63",
<<<<<<< HEAD
						"isGroupLevel": "Yes",
						"reportDate": "2023-10-26",
						"currency": "SCR"
=======
						"fileName": "IntegratedReport",
						"isGroupLevel": "No",
						"reportDate": null,
						"currency": "PGK"
>>>>>>> a9a3b630
					},
					"AnnualReport": {
						"fileReference": "50a36c418baffd520bb92d84664f06f9732a21f4e2e5ecee6d9136f16e7e0b63",
<<<<<<< HEAD
						"isGroupLevel": "Yes",
						"reportDate": "2023-04-06",
						"currency": "INR"
					}
				},
				"assurance": {
					"value": "ReasonableAssurance",
					"provider": "Pollich, Weber and Zemlak",
					"dataSource": {
						"page": 1129,
						"fileName": "AnnualReport",
						"fileReference": "50a36c418baffd520bb92d84664f06f9732a21f4e2e5ecee6d9136f16e7e0b63",
						"tagName": "technologies"
					}
				},
				"scopeOfEntities": "Yes",
				"nfrdMandatory": "Yes",
				"euTaxonomyActivityLevelReporting": "Yes"
			},
			"revenue": {
				"totalAmount": {
					"value": 1368415211.32,
					"dataSource": {
						"page": 303,
						"fileName": "ESEFReport",
						"fileReference": "50a36c418baffd520bb92d84664f06f9732a21f4e2e5ecee6d9136f16e7e0b63",
						"tagName": "functionalities"
					},
					"comment": "generate mobile program",
					"quality": "Incomplete",
					"currency": "BHD"
				},
				"nonEligibleShare": {
					"relativeShareInPercent": null,
					"absoluteShare": {
						"amount": 9060915259.18,
						"currency": null
					}
				},
				"eligibleShare": {
					"relativeShareInPercent": 41.308,
					"absoluteShare": {
						"amount": 9554770502.73,
						"currency": "BBD"
					}
				},
				"nonAlignedShare": {
					"relativeShareInPercent": 45.3895,
					"absoluteShare": {
						"amount": 6307993312.37,
						"currency": "PAB"
=======
						"fileName": "AnnualReport",
						"isGroupLevel": "No",
						"reportDate": null,
						"currency": null
					}
				},
				"assurance": {
					"value": "LimitedAssurance",
					"provider": "Sauer Inc",
					"dataSource": {
						"page": 1058,
						"fileName": "ESEFReport",
						"fileReference": "50a36c418baffd520bb92d84664f06f9732a21f4e2e5ecee6d9136f16e7e0b63",
						"tagName": "interfaces"
					}
				},
				"scopeOfEntities": "No",
				"nfrdMandatory": "No",
				"euTaxonomyActivityLevelReporting": "No"
			},
			"revenue": {
				"totalAmount": {
					"value": 4413257490.38,
					"dataSource": {
						"page": 470,
						"fileName": "ESEFReport",
						"fileReference": "50a36c418baffd520bb92d84664f06f9732a21f4e2e5ecee6d9136f16e7e0b63",
						"tagName": "architectures"
					},
					"comment": null,
					"quality": "Reported",
					"currency": "VND"
				},
				"nonEligibleShare": {
					"relativeShareInPercent": 49.8565,
					"absoluteShare": {
						"amount": null,
						"currency": "TJS"
					}
				},
				"eligibleShare": {
					"relativeShareInPercent": 50.9838,
					"absoluteShare": {
						"amount": 774004100.82,
						"currency": "NAD"
					}
				},
				"nonAlignedShare": {
					"relativeShareInPercent": 60.6827,
					"absoluteShare": {
						"amount": 6694789815.23,
						"currency": "MKD"
>>>>>>> a9a3b630
					}
				},
				"nonAlignedActivities": [
					{
<<<<<<< HEAD
						"activityName": "InfrastructureEnablingLowCarbonRoadTransportAndPublicTransport",
						"naceCodes": null,
						"share": {
							"relativeShareInPercent": 91.8162,
							"absoluteShare": {
								"amount": 8022478655.92,
								"currency": "SYP"
							}
						}
					},
					{
						"activityName": "InfrastructureEnablingLowCarbonRoadTransportAndPublicTransport",
						"naceCodes": [
							"F42.13"
						],
						"share": {
							"relativeShareInPercent": 23.9089,
							"absoluteShare": {
								"amount": 8016697128.77,
								"currency": "CLP"
							}
						}
					}
				],
				"alignedShare": {
					"relativeShareInPercent": 75.6719,
					"absoluteShare": {
						"amount": 5478726583.53,
						"currency": "BGN"
					}
				},
				"substantialContributionToClimateChangeMitigationInPercent": 23.381,
				"substantialContributionToClimateChangeAdaptionInPercent": 20.8129,
				"substantialContributionToSustainableUseAndProtectionOfWaterAndMarineResourcesInPercent": 49.3375,
				"substantialContributionToTransitionToACircularEconomyInPercent": 25.6806,
				"substantialContributionToPollutionPreventionAndControlInPercent": 89.8419,
				"substantialContributionToProtectionAndRestorationOfBiodiversityAndEcosystemsInPercent": 39.2434,
				"alignedActivities": [
					{
						"activityName": "ManufactureOfRenewableEnergyTechnologies",
						"naceCodes": null,
						"share": {
							"relativeShareInPercent": 81.2778,
							"absoluteShare": {
								"amount": 3168437234.12,
								"currency": "DOP"
							}
						},
						"substantialContributionToClimateChangeMitigationInPercent": 58.2024,
						"substantialContributionToClimateChangeAdaptionInPercent": 51.1535,
						"substantialContributionToSustainableUseAndProtectionOfWaterAndMarineResourcesInPercent": 0.4804,
						"substantialContributionToTransitionToACircularEconomyInPercent": 13.3665,
						"substantialContributionToPollutionPreventionAndControlInPercent": null,
						"substantialContributionToProtectionAndRestorationOfBiodiversityAndEcosystemsInPercent": 31.3481,
						"dnshToClimateChangeMitigation": null,
						"dnshToClimateChangeAdaption": "Yes",
						"dnshToSustainableUseAndProtectionOfWaterAndMarineResources": "Yes",
						"dnshToTransitionToACircularEconomy": "Yes",
						"dnshToPollutionPreventionAndControl": "No",
						"dnshToProtectionAndRestorationOfBiodiversityAndEcosystems": "No",
						"minimumSafeguards": "No"
					},
					{
						"activityName": "SeaAndCoastalFreightWaterTransportVesselsForPortOperationsAndAuxiliaryActivities",
						"naceCodes": [
							"H52.22",
							"H50.2"
						],
						"share": {
							"relativeShareInPercent": 86.0341,
							"absoluteShare": null
						},
						"substantialContributionToClimateChangeMitigationInPercent": null,
						"substantialContributionToClimateChangeAdaptionInPercent": 17.1852,
						"substantialContributionToSustainableUseAndProtectionOfWaterAndMarineResourcesInPercent": 61.879,
						"substantialContributionToTransitionToACircularEconomyInPercent": 98.697,
						"substantialContributionToPollutionPreventionAndControlInPercent": 17.8936,
						"substantialContributionToProtectionAndRestorationOfBiodiversityAndEcosystemsInPercent": 25.4182,
						"dnshToClimateChangeMitigation": null,
						"dnshToClimateChangeAdaption": "No",
						"dnshToSustainableUseAndProtectionOfWaterAndMarineResources": "No",
						"dnshToTransitionToACircularEconomy": null,
						"dnshToPollutionPreventionAndControl": "No",
						"dnshToProtectionAndRestorationOfBiodiversityAndEcosystems": "Yes",
						"minimumSafeguards": "No"
					}
				],
				"enablingShareInPercent": 19.1974,
				"transitionalShareInPercent": 12.384
			},
			"capex": {
				"totalAmount": {
					"value": 9636235723.74,
					"dataSource": {
						"page": 1052,
						"fileName": "IntegratedReport",
						"fileReference": "50a36c418baffd520bb92d84664f06f9732a21f4e2e5ecee6d9136f16e7e0b63",
						"tagName": "interfaces"
					},
					"comment": null,
					"quality": "Estimated",
					"currency": "JMD"
				},
				"nonEligibleShare": {
					"relativeShareInPercent": 87.7018,
					"absoluteShare": null
				},
				"eligibleShare": {
					"relativeShareInPercent": 91.9184,
					"absoluteShare": {
						"amount": null,
						"currency": null
					}
				},
				"nonAlignedShare": {
					"relativeShareInPercent": 78.8969,
					"absoluteShare": null
				},
				"nonAlignedActivities": [
					{
						"activityName": "LibrariesArchivesMuseumsAndCulturalActivities",
						"naceCodes": [
							"R91"
						],
						"share": {
							"relativeShareInPercent": 46.0565,
							"absoluteShare": {
								"amount": 5543625745.92,
								"currency": "FKP"
							}
						}
					},
					{
						"activityName": "Reinsurance",
						"naceCodes": null,
						"share": {
							"relativeShareInPercent": 85.7045,
							"absoluteShare": {
								"amount": 8290437562.39,
								"currency": "SLE"
=======
						"activityName": "TransmissionAndDistributionNetworksForRenewableAndLowCarbonGases",
						"naceCodes": [
							"H49.50",
							"F42.21"
						],
						"share": null
					}
				],
				"alignedShare": {
					"relativeShareInPercent": 67.9691,
					"absoluteShare": null
				},
				"substantialContributionToClimateChangeMitigationInPercent": 79.7578,
				"substantialContributionToClimateChangeAdaptionInPercent": 98.1296,
				"substantialContributionToSustainableUseAndProtectionOfWaterAndMarineResourcesInPercent": 29.7285,
				"substantialContributionToTransitionToACircularEconomyInPercent": 15.0482,
				"substantialContributionToPollutionPreventionAndControlInPercent": 31.6987,
				"substantialContributionToProtectionAndRestorationOfBiodiversityAndEcosystemsInPercent": 74.7415,
				"alignedActivities": [
					{
						"activityName": "RestorationOfWetlands",
						"naceCodes": null,
						"share": {
							"relativeShareInPercent": 43.283,
							"absoluteShare": {
								"amount": 9750040294.61,
								"currency": "QAR"
							}
						},
						"substantialContributionToClimateChangeMitigationInPercent": 94.6064,
						"substantialContributionToClimateChangeAdaptionInPercent": 72.6961,
						"substantialContributionToSustainableUseAndProtectionOfWaterAndMarineResourcesInPercent": 90.9777,
						"substantialContributionToTransitionToACircularEconomyInPercent": 93.7541,
						"substantialContributionToPollutionPreventionAndControlInPercent": null,
						"substantialContributionToProtectionAndRestorationOfBiodiversityAndEcosystemsInPercent": null,
						"dnshToClimateChangeMitigation": "Yes",
						"dnshToClimateChangeAdaption": "No",
						"dnshToSustainableUseAndProtectionOfWaterAndMarineResources": "No",
						"dnshToTransitionToACircularEconomy": "Yes",
						"dnshToPollutionPreventionAndControl": "No",
						"dnshToProtectionAndRestorationOfBiodiversityAndEcosystems": null,
						"minimumSafeguards": "No"
					}
				],
				"enablingShareInPercent": 48.8846,
				"transitionalShareInPercent": 81.5211
			},
			"capex": {
				"totalAmount": {
					"value": 2400968850.12,
					"dataSource": {
						"page": 836,
						"fileName": "AnnualReport",
						"fileReference": "50a36c418baffd520bb92d84664f06f9732a21f4e2e5ecee6d9136f16e7e0b63",
						"tagName": "platforms"
					},
					"comment": null,
					"quality": "Reported",
					"currency": "STN"
				},
				"nonEligibleShare": {
					"relativeShareInPercent": 1.9861,
					"absoluteShare": {
						"amount": null,
						"currency": null
					}
				},
				"eligibleShare": {
					"relativeShareInPercent": 22.826,
					"absoluteShare": {
						"amount": 8394984749.61,
						"currency": "DZD"
					}
				},
				"nonAlignedShare": {
					"relativeShareInPercent": null,
					"absoluteShare": {
						"amount": null,
						"currency": "BZD"
					}
				},
				"nonAlignedActivities": [
					{
						"activityName": "RehabilitationAndRestorationOfForestsIncludingReforestationAndNaturalForestRegenerationAfterAnExtremeEvent",
						"naceCodes": null,
						"share": {
							"relativeShareInPercent": 77.4144,
							"absoluteShare": {
								"amount": 1730203079.06,
								"currency": "JMD"
>>>>>>> a9a3b630
							}
						}
					}
				],
				"alignedShare": {
<<<<<<< HEAD
					"relativeShareInPercent": 87.7421,
					"absoluteShare": {
						"amount": 2250784595.96,
						"currency": "INR"
					}
				},
				"substantialContributionToClimateChangeMitigationInPercent": 36.1718,
				"substantialContributionToClimateChangeAdaptionInPercent": 19.9343,
				"substantialContributionToSustainableUseAndProtectionOfWaterAndMarineResourcesInPercent": 18.1317,
				"substantialContributionToTransitionToACircularEconomyInPercent": 66.9336,
				"substantialContributionToPollutionPreventionAndControlInPercent": 10.4075,
				"substantialContributionToProtectionAndRestorationOfBiodiversityAndEcosystemsInPercent": 83.5056,
				"alignedActivities": [
					{
						"activityName": "DistrictHeatingCoolingDistribution",
						"naceCodes": [
							"D35.30"
						],
						"share": null,
						"substantialContributionToClimateChangeMitigationInPercent": 40.3709,
						"substantialContributionToClimateChangeAdaptionInPercent": 23.7771,
						"substantialContributionToSustainableUseAndProtectionOfWaterAndMarineResourcesInPercent": 93.9546,
						"substantialContributionToTransitionToACircularEconomyInPercent": 60.5937,
						"substantialContributionToPollutionPreventionAndControlInPercent": null,
						"substantialContributionToProtectionAndRestorationOfBiodiversityAndEcosystemsInPercent": 21.0669,
						"dnshToClimateChangeMitigation": "No",
						"dnshToClimateChangeAdaption": "Yes",
						"dnshToSustainableUseAndProtectionOfWaterAndMarineResources": "No",
						"dnshToTransitionToACircularEconomy": "Yes",
						"dnshToPollutionPreventionAndControl": "Yes",
						"dnshToProtectionAndRestorationOfBiodiversityAndEcosystems": null,
						"minimumSafeguards": "Yes"
					}
				],
				"enablingShareInPercent": 79.1234,
				"transitionalShareInPercent": 5.0113
			},
			"opex": {
				"totalAmount": {
					"value": 9815018868.54,
					"dataSource": {
						"page": 1066,
						"fileName": "IntegratedReport",
						"fileReference": "50a36c418baffd520bb92d84664f06f9732a21f4e2e5ecee6d9136f16e7e0b63",
						"tagName": "relationships"
					},
					"comment": null,
					"quality": "Reported",
					"currency": "BDT"
				},
				"nonEligibleShare": {
					"relativeShareInPercent": null,
					"absoluteShare": {
						"amount": 6142016055.53,
						"currency": "KPW"
					}
				},
				"eligibleShare": {
					"relativeShareInPercent": 98.3215,
					"absoluteShare": {
						"amount": null,
						"currency": "AZN"
					}
				},
				"nonAlignedShare": {
					"relativeShareInPercent": 32.2848,
					"absoluteShare": null
				},
				"nonAlignedActivities": [
					{
						"activityName": "AnaerobicDigestionOfBioWaste",
						"naceCodes": [
							"E38.21"
						],
						"share": {
							"relativeShareInPercent": 33.6401,
							"absoluteShare": null
=======
					"relativeShareInPercent": 81.6374,
					"absoluteShare": {
						"amount": 7882157806.31,
						"currency": null
					}
				},
				"substantialContributionToClimateChangeMitigationInPercent": 69.5339,
				"substantialContributionToClimateChangeAdaptionInPercent": 10.3056,
				"substantialContributionToSustainableUseAndProtectionOfWaterAndMarineResourcesInPercent": 3.5596,
				"substantialContributionToTransitionToACircularEconomyInPercent": 3.7705,
				"substantialContributionToPollutionPreventionAndControlInPercent": 76.8425,
				"substantialContributionToProtectionAndRestorationOfBiodiversityAndEcosystemsInPercent": 2.4282,
				"alignedActivities": [
					{
						"activityName": "NonLifeInsuranceUnderwritingOfClimateRelatedPerils",
						"naceCodes": [
							"K65.12"
						],
						"share": {
							"relativeShareInPercent": 49.5738,
							"absoluteShare": {
								"amount": 4500151025.13,
								"currency": "KHR"
							}
						},
						"substantialContributionToClimateChangeMitigationInPercent": 16.1021,
						"substantialContributionToClimateChangeAdaptionInPercent": 31.7885,
						"substantialContributionToSustainableUseAndProtectionOfWaterAndMarineResourcesInPercent": 91.4776,
						"substantialContributionToTransitionToACircularEconomyInPercent": 45.1902,
						"substantialContributionToPollutionPreventionAndControlInPercent": 72.4102,
						"substantialContributionToProtectionAndRestorationOfBiodiversityAndEcosystemsInPercent": 81.2283,
						"dnshToClimateChangeMitigation": null,
						"dnshToClimateChangeAdaption": "Yes",
						"dnshToSustainableUseAndProtectionOfWaterAndMarineResources": "Yes",
						"dnshToTransitionToACircularEconomy": "Yes",
						"dnshToPollutionPreventionAndControl": "Yes",
						"dnshToProtectionAndRestorationOfBiodiversityAndEcosystems": "Yes",
						"minimumSafeguards": "No"
					},
					{
						"activityName": "TransportOfCo2",
						"naceCodes": [
							"H49.50"
						],
						"share": {
							"relativeShareInPercent": null,
							"absoluteShare": null
						},
						"substantialContributionToClimateChangeMitigationInPercent": 35.5081,
						"substantialContributionToClimateChangeAdaptionInPercent": 53.868,
						"substantialContributionToSustainableUseAndProtectionOfWaterAndMarineResourcesInPercent": 63.7993,
						"substantialContributionToTransitionToACircularEconomyInPercent": 83.1217,
						"substantialContributionToPollutionPreventionAndControlInPercent": 42.7961,
						"substantialContributionToProtectionAndRestorationOfBiodiversityAndEcosystemsInPercent": 0.9057,
						"dnshToClimateChangeMitigation": null,
						"dnshToClimateChangeAdaption": null,
						"dnshToSustainableUseAndProtectionOfWaterAndMarineResources": "Yes",
						"dnshToTransitionToACircularEconomy": "No",
						"dnshToPollutionPreventionAndControl": "Yes",
						"dnshToProtectionAndRestorationOfBiodiversityAndEcosystems": "Yes",
						"minimumSafeguards": "No"
					}
				],
				"enablingShareInPercent": 25.0811,
				"transitionalShareInPercent": 61.7018
			},
			"opex": {
				"totalAmount": {
					"value": 5262535021.17,
					"dataSource": {
						"page": 815,
						"fileName": "ESEFReport",
						"fileReference": "50a36c418baffd520bb92d84664f06f9732a21f4e2e5ecee6d9136f16e7e0b63",
						"tagName": "technologies"
					},
					"comment": "transmit open-source hard drive",
					"quality": "Estimated",
					"currency": "MNT"
				},
				"nonEligibleShare": {
					"relativeShareInPercent": 75.177,
					"absoluteShare": null
				},
				"eligibleShare": {
					"relativeShareInPercent": 63.5474,
					"absoluteShare": {
						"amount": 4880357671.06,
						"currency": "KRW"
					}
				},
				"nonAlignedShare": {
					"relativeShareInPercent": 74.9235,
					"absoluteShare": {
						"amount": 1359240119.34,
						"currency": "WST"
					}
				},
				"nonAlignedActivities": [
					{
						"activityName": "InfrastructureEnablingRoadTransportAndPublicTransport",
						"naceCodes": [
							"F71.20",
							"F42.11",
							"F71.1"
						],
						"share": {
							"relativeShareInPercent": 51.8436,
							"absoluteShare": {
								"amount": 727534028.7,
								"currency": "VND"
							}
>>>>>>> a9a3b630
						}
					},
					{
						"activityName": "ElectricityGenerationFromOceanEnergyTechnologies",
						"naceCodes": null,
						"share": null
					}
				],
				"alignedShare": {
<<<<<<< HEAD
					"relativeShareInPercent": 51.1443,
					"absoluteShare": {
						"amount": null,
						"currency": "BSD"
					}
				},
				"substantialContributionToClimateChangeMitigationInPercent": 77.857,
				"substantialContributionToClimateChangeAdaptionInPercent": 94.311,
				"substantialContributionToSustainableUseAndProtectionOfWaterAndMarineResourcesInPercent": 87.2935,
				"substantialContributionToTransitionToACircularEconomyInPercent": 95.3444,
				"substantialContributionToPollutionPreventionAndControlInPercent": 76.1971,
				"substantialContributionToProtectionAndRestorationOfBiodiversityAndEcosystemsInPercent": 17.0393,
				"alignedActivities": [
					{
						"activityName": "ElectricityGenerationFromFossilGaseousFuels",
						"naceCodes": null,
						"share": {
							"relativeShareInPercent": 85.0084,
							"absoluteShare": {
								"amount": 4438083439.6,
								"currency": "TRY"
							}
						},
						"substantialContributionToClimateChangeMitigationInPercent": null,
						"substantialContributionToClimateChangeAdaptionInPercent": 82.1691,
						"substantialContributionToSustainableUseAndProtectionOfWaterAndMarineResourcesInPercent": 21.5248,
						"substantialContributionToTransitionToACircularEconomyInPercent": null,
						"substantialContributionToPollutionPreventionAndControlInPercent": 12.9417,
						"substantialContributionToProtectionAndRestorationOfBiodiversityAndEcosystemsInPercent": 70.1766,
						"dnshToClimateChangeMitigation": "No",
						"dnshToClimateChangeAdaption": "No",
						"dnshToSustainableUseAndProtectionOfWaterAndMarineResources": "Yes",
						"dnshToTransitionToACircularEconomy": "Yes",
						"dnshToPollutionPreventionAndControl": null,
						"dnshToProtectionAndRestorationOfBiodiversityAndEcosystems": "No",
						"minimumSafeguards": "No"
					}
				],
				"enablingShareInPercent": 80.5851,
				"transitionalShareInPercent": 6.9642
=======
					"relativeShareInPercent": 15.5323,
					"absoluteShare": null
				},
				"substantialContributionToClimateChangeMitigationInPercent": 15.6687,
				"substantialContributionToClimateChangeAdaptionInPercent": 53.902,
				"substantialContributionToSustainableUseAndProtectionOfWaterAndMarineResourcesInPercent": 48.3973,
				"substantialContributionToTransitionToACircularEconomyInPercent": 45.0915,
				"substantialContributionToPollutionPreventionAndControlInPercent": 29.1738,
				"substantialContributionToProtectionAndRestorationOfBiodiversityAndEcosystemsInPercent": 76.6413,
				"alignedActivities": [
					{
						"activityName": "ProductionOfHeatCoolUsingWasteHeat",
						"naceCodes": [
							"D35.30"
						],
						"share": null,
						"substantialContributionToClimateChangeMitigationInPercent": 62.3168,
						"substantialContributionToClimateChangeAdaptionInPercent": 5.5695,
						"substantialContributionToSustainableUseAndProtectionOfWaterAndMarineResourcesInPercent": 91.2766,
						"substantialContributionToTransitionToACircularEconomyInPercent": 20.9175,
						"substantialContributionToPollutionPreventionAndControlInPercent": 29.9562,
						"substantialContributionToProtectionAndRestorationOfBiodiversityAndEcosystemsInPercent": 31.055,
						"dnshToClimateChangeMitigation": "No",
						"dnshToClimateChangeAdaption": "Yes",
						"dnshToSustainableUseAndProtectionOfWaterAndMarineResources": null,
						"dnshToTransitionToACircularEconomy": null,
						"dnshToPollutionPreventionAndControl": "Yes",
						"dnshToProtectionAndRestorationOfBiodiversityAndEcosystems": null,
						"minimumSafeguards": null
					},
					{
						"activityName": "ManufactureOfEquipmentForTheProductionAndUseOfHydrogen",
						"naceCodes": [
							"C27"
						],
						"share": null,
						"substantialContributionToClimateChangeMitigationInPercent": 59.8774,
						"substantialContributionToClimateChangeAdaptionInPercent": null,
						"substantialContributionToSustainableUseAndProtectionOfWaterAndMarineResourcesInPercent": 21.2349,
						"substantialContributionToTransitionToACircularEconomyInPercent": null,
						"substantialContributionToPollutionPreventionAndControlInPercent": 45.7311,
						"substantialContributionToProtectionAndRestorationOfBiodiversityAndEcosystemsInPercent": 67.1143,
						"dnshToClimateChangeMitigation": "Yes",
						"dnshToClimateChangeAdaption": null,
						"dnshToSustainableUseAndProtectionOfWaterAndMarineResources": null,
						"dnshToTransitionToACircularEconomy": "Yes",
						"dnshToPollutionPreventionAndControl": "No",
						"dnshToProtectionAndRestorationOfBiodiversityAndEcosystems": "Yes",
						"minimumSafeguards": null
					}
				],
				"enablingShareInPercent": 55.7579,
				"transitionalShareInPercent": 53.0552
>>>>>>> a9a3b630
			}
		}
	}
]<|MERGE_RESOLUTION|>--- conflicted
+++ resolved
@@ -1,44 +1,18 @@
 [
 	{
 		"metaInfo": {
-<<<<<<< HEAD
-			"dataId": "befec365-9793-482e-b5bf-63f505177b17",
-			"companyId": "b00ec741-dd5b-464d-a6c4-592028f98bdd",
-			"dataType": "eutaxonomy-non-financials",
-=======
 			"dataId": "e88814c7-f932-4a25-95b4-4944ea27ab87",
 			"companyId": "fea41f85-9e62-4baf-bb94-72129f3ff512",
 			"dataType": "lksg",
->>>>>>> a9a3b630
 			"reportingPeriod": "2023",
-			"currentlyActive": false,
+			"currentlyActive": true,
 			"qaStatus": "Accepted",
-<<<<<<< HEAD
-			"uploadTime": 7797,
-=======
 			"uploadTime": 2273,
->>>>>>> a9a3b630
 			"uploaderUserId": null
 		},
 		"data": {
 			"general": {
 				"fiscalYearDeviation": "NoDeviation",
-<<<<<<< HEAD
-				"fiscalYearEnd": "2023-04-14",
-				"numberOfEmployees": 69245,
-				"referencedReports": {
-					"IntegratedReport": {
-						"fileReference": "50a36c418baffd520bb92d84664f06f9732a21f4e2e5ecee6d9136f16e7e0b63",
-						"isGroupLevel": "Yes",
-						"reportDate": "2023-11-10",
-						"currency": null
-					},
-					"SustainabilityReport": {
-						"fileReference": "50a36c418baffd520bb92d84664f06f9732a21f4e2e5ecee6d9136f16e7e0b63",
-						"isGroupLevel": "No",
-						"reportDate": null,
-						"currency": null
-=======
 				"fiscalYearEnd": "2023-08-02",
 				"numberOfEmployees": 1466,
 				"referencedReports": {
@@ -62,22 +36,10 @@
 						"isGroupLevel": "Yes",
 						"reportDate": "2023-07-20",
 						"currency": "INR"
->>>>>>> a9a3b630
 					}
 				},
 				"assurance": {
 					"value": "LimitedAssurance",
-<<<<<<< HEAD
-					"provider": "Jenkins, Kozey and Reynolds",
-					"dataSource": {
-						"page": 426,
-						"fileName": "SustainabilityReport",
-						"fileReference": "50a36c418baffd520bb92d84664f06f9732a21f4e2e5ecee6d9136f16e7e0b63",
-						"tagName": "networks"
-					}
-				},
-				"scopeOfEntities": "NA",
-=======
 					"provider": "Friesen, Mraz and Okuneva",
 					"dataSource": {
 						"page": 770,
@@ -87,7 +49,6 @@
 					}
 				},
 				"scopeOfEntities": "Yes",
->>>>>>> a9a3b630
 				"nfrdMandatory": "Yes",
 				"euTaxonomyActivityLevelReporting": "Yes"
 			},
@@ -95,26 +56,6 @@
 				"totalAmount": {
 					"value": 0,
 					"dataSource": {
-<<<<<<< HEAD
-						"page": 770,
-						"fileName": "ESEFReport",
-						"fileReference": "50a36c418baffd520bb92d84664f06f9732a21f4e2e5ecee6d9136f16e7e0b63",
-						"tagName": "lifetime value"
-					},
-					"comment": null,
-					"quality": "NA",
-					"currency": "TWD"
-				},
-				"nonEligibleShare": {
-					"relativeShareInPercent": null,
-					"absoluteShare": {
-						"amount": 1052451711.14,
-						"currency": "NGN"
-					}
-				},
-				"eligibleShare": {
-					"relativeShareInPercent": 66.5887,
-=======
 						"page": 1187,
 						"fileName": "ESEFReport",
 						"fileReference": "50a36c418baffd520bb92d84664f06f9732a21f4e2e5ecee6d9136f16e7e0b63",
@@ -140,29 +81,13 @@
 				},
 				"nonAlignedShare": {
 					"relativeShareInPercent": 40.2064,
->>>>>>> a9a3b630
 					"absoluteShare": null
 				},
-				"nonAlignedShare": {
-					"relativeShareInPercent": 78.5885,
-					"absoluteShare": {
-						"amount": 1890359127.43,
-						"currency": "TWD"
-					}
-				},
 				"nonAlignedActivities": [
 					{
-<<<<<<< HEAD
-						"activityName": "InstallationMaintenanceAndRepairOfChargingStationsForElectricVehiclesInBuildingsAndParkingSpacesAttachedToBuildings",
-						"naceCodes": [
-							"F43",
-							"F42",
-							"M71"
-=======
 						"activityName": "PreCommercialStagesOfAdvancedTechnologiesToProduceEnergyFromNuclearProcessesWithMinimalWasteFromTheFuelCycle",
 						"naceCodes": [
 							"M72.1"
->>>>>>> a9a3b630
 						],
 						"share": {
 							"relativeShareInPercent": 95.7019,
@@ -176,82 +101,6 @@
 				"alignedShare": {
 					"relativeShareInPercent": 89.5056,
 					"absoluteShare": {
-<<<<<<< HEAD
-						"amount": 8454496597.41,
-						"currency": null
-					}
-				},
-				"substantialContributionToClimateChangeMitigationInPercent": 56.5309,
-				"substantialContributionToClimateChangeAdaptionInPercent": 28.9907,
-				"substantialContributionToSustainableUseAndProtectionOfWaterAndMarineResourcesInPercent": 92.1945,
-				"substantialContributionToTransitionToACircularEconomyInPercent": 11.4757,
-				"substantialContributionToPollutionPreventionAndControlInPercent": 11.7829,
-				"substantialContributionToProtectionAndRestorationOfBiodiversityAndEcosystemsInPercent": 93.6364,
-				"alignedActivities": [
-					{
-						"activityName": "InstallationMaintenanceAndRepairOfInstrumentsAndDevicesForMeasuringRegulationAndControllingEnergyPerformanceOfBuildings",
-						"naceCodes": [
-							"C28",
-							"C16"
-						],
-						"share": {
-							"relativeShareInPercent": 71.6038,
-							"absoluteShare": {
-								"amount": null,
-								"currency": "AED"
-							}
-						},
-						"substantialContributionToClimateChangeMitigationInPercent": 88.7973,
-						"substantialContributionToClimateChangeAdaptionInPercent": 41.0436,
-						"substantialContributionToSustainableUseAndProtectionOfWaterAndMarineResourcesInPercent": 78.0156,
-						"substantialContributionToTransitionToACircularEconomyInPercent": 6.7827,
-						"substantialContributionToPollutionPreventionAndControlInPercent": 84.2479,
-						"substantialContributionToProtectionAndRestorationOfBiodiversityAndEcosystemsInPercent": 33.0486,
-						"dnshToClimateChangeMitigation": "No",
-						"dnshToClimateChangeAdaption": "No",
-						"dnshToSustainableUseAndProtectionOfWaterAndMarineResources": "Yes",
-						"dnshToTransitionToACircularEconomy": "Yes",
-						"dnshToPollutionPreventionAndControl": null,
-						"dnshToProtectionAndRestorationOfBiodiversityAndEcosystems": null,
-						"minimumSafeguards": null
-					}
-				],
-				"enablingShareInPercent": 44.0507,
-				"transitionalShareInPercent": 88.4474
-			},
-			"capex": {
-				"totalAmount": {
-					"value": 1812239016.87,
-					"dataSource": {
-						"page": 335,
-						"fileName": "SustainabilityReport",
-						"fileReference": "50a36c418baffd520bb92d84664f06f9732a21f4e2e5ecee6d9136f16e7e0b63",
-						"tagName": "ROI"
-					},
-					"comment": "override multi-byte driver",
-					"quality": "Audited",
-					"currency": "SOS"
-				},
-				"nonEligibleShare": {
-					"relativeShareInPercent": 93.8686,
-					"absoluteShare": {
-						"amount": 1309840434.69,
-						"currency": "AOA"
-					}
-				},
-				"eligibleShare": {
-					"relativeShareInPercent": 94.9939,
-					"absoluteShare": {
-						"amount": null,
-						"currency": "GMD"
-					}
-				},
-				"nonAlignedShare": {
-					"relativeShareInPercent": 31.2589,
-					"absoluteShare": {
-						"amount": 2604462108.57,
-						"currency": "TOP"
-=======
 						"amount": 754404712.93,
 						"currency": null
 					}
@@ -342,25 +191,10 @@
 					"absoluteShare": {
 						"amount": 651948195.88,
 						"currency": "SGD"
->>>>>>> a9a3b630
 					}
 				},
 				"nonAlignedActivities": [
 					{
-<<<<<<< HEAD
-						"activityName": "TransmissionAndDistributionOfElectricity",
-						"naceCodes": [
-							"35.13",
-							"42.2",
-							"47.42",
-							"60.20"
-						],
-						"share": {
-							"relativeShareInPercent": 33.4607,
-							"absoluteShare": {
-								"amount": 9225601530.64,
-								"currency": "NPR"
-=======
 						"activityName": "ElectricityGenerationUsingConcentratedSolarPowerCspTechnology",
 						"naceCodes": [
 							"15.12",
@@ -374,75 +208,11 @@
 							"absoluteShare": {
 								"amount": 9888397064.06,
 								"currency": null
->>>>>>> a9a3b630
 							}
 						}
 					}
 				],
 				"alignedShare": {
-<<<<<<< HEAD
-					"relativeShareInPercent": 52.6423,
-					"absoluteShare": {
-						"amount": null,
-						"currency": "XPF"
-					}
-				},
-				"substantialContributionToClimateChangeMitigationInPercent": 11.5448,
-				"substantialContributionToClimateChangeAdaptionInPercent": 20.9092,
-				"substantialContributionToSustainableUseAndProtectionOfWaterAndMarineResourcesInPercent": 96.9345,
-				"substantialContributionToTransitionToACircularEconomyInPercent": 13.9802,
-				"substantialContributionToPollutionPreventionAndControlInPercent": 70.4774,
-				"substantialContributionToProtectionAndRestorationOfBiodiversityAndEcosystemsInPercent": 88.3911,
-				"alignedActivities": [
-					{
-						"activityName": "ProductionOfHeatCoolFromSolarThermalHeating",
-						"naceCodes": [
-							"D35.30"
-						],
-						"share": {
-							"relativeShareInPercent": 16.773,
-							"absoluteShare": {
-								"amount": null,
-								"currency": "LBP"
-							}
-						},
-						"substantialContributionToClimateChangeMitigationInPercent": 36.8869,
-						"substantialContributionToClimateChangeAdaptionInPercent": 58.2687,
-						"substantialContributionToSustainableUseAndProtectionOfWaterAndMarineResourcesInPercent": 48.5828,
-						"substantialContributionToTransitionToACircularEconomyInPercent": 27.1996,
-						"substantialContributionToPollutionPreventionAndControlInPercent": null,
-						"substantialContributionToProtectionAndRestorationOfBiodiversityAndEcosystemsInPercent": 4.7506,
-						"dnshToClimateChangeMitigation": "Yes",
-						"dnshToClimateChangeAdaption": null,
-						"dnshToSustainableUseAndProtectionOfWaterAndMarineResources": "Yes",
-						"dnshToTransitionToACircularEconomy": "No",
-						"dnshToPollutionPreventionAndControl": "No",
-						"dnshToProtectionAndRestorationOfBiodiversityAndEcosystems": "No",
-						"minimumSafeguards": "Yes"
-					},
-					{
-						"activityName": "ManufactureOfHydrogen",
-						"naceCodes": [
-							"C20.11"
-						],
-						"share": {
-							"relativeShareInPercent": null,
-							"absoluteShare": {
-								"amount": 551974275.14,
-								"currency": "KHR"
-							}
-						},
-						"substantialContributionToClimateChangeMitigationInPercent": 85.6923,
-						"substantialContributionToClimateChangeAdaptionInPercent": 71.1847,
-						"substantialContributionToSustainableUseAndProtectionOfWaterAndMarineResourcesInPercent": 90.4681,
-						"substantialContributionToTransitionToACircularEconomyInPercent": 77.5538,
-						"substantialContributionToPollutionPreventionAndControlInPercent": 67.8134,
-						"substantialContributionToProtectionAndRestorationOfBiodiversityAndEcosystemsInPercent": null,
-						"dnshToClimateChangeMitigation": "Yes",
-						"dnshToClimateChangeAdaption": "No",
-						"dnshToSustainableUseAndProtectionOfWaterAndMarineResources": null,
-						"dnshToTransitionToACircularEconomy": "No",
-=======
 					"relativeShareInPercent": null,
 					"absoluteShare": {
 						"amount": 4227980158.76,
@@ -478,44 +248,11 @@
 						"dnshToClimateChangeAdaption": "Yes",
 						"dnshToSustainableUseAndProtectionOfWaterAndMarineResources": "Yes",
 						"dnshToTransitionToACircularEconomy": "Yes",
->>>>>>> a9a3b630
 						"dnshToPollutionPreventionAndControl": "No",
 						"dnshToProtectionAndRestorationOfBiodiversityAndEcosystems": "No",
 						"minimumSafeguards": "No"
 					}
 				],
-<<<<<<< HEAD
-				"enablingShareInPercent": 83.2337,
-				"transitionalShareInPercent": 83.4216
-			},
-			"opex": {
-				"totalAmount": {
-					"value": 3614898442.75,
-					"dataSource": null,
-					"comment": "copy neural application",
-					"quality": "Estimated",
-					"currency": "GNF"
-				},
-				"nonEligibleShare": {
-					"relativeShareInPercent": 6.4321,
-					"absoluteShare": {
-						"amount": 976704193.74,
-						"currency": "THB"
-					}
-				},
-				"eligibleShare": {
-					"relativeShareInPercent": 19.4857,
-					"absoluteShare": {
-						"amount": 6029373467.9,
-						"currency": "KES"
-					}
-				},
-				"nonAlignedShare": {
-					"relativeShareInPercent": 97.5756,
-					"absoluteShare": {
-						"amount": 8316847365.35,
-						"currency": "EGP"
-=======
 				"enablingShareInPercent": 20.7455,
 				"transitionalShareInPercent": 5.5308
 			},
@@ -551,22 +288,10 @@
 					"absoluteShare": {
 						"amount": 5361158861.78,
 						"currency": "PGK"
->>>>>>> a9a3b630
 					}
 				},
 				"nonAlignedActivities": [
 					{
-<<<<<<< HEAD
-						"activityName": "LibrariesArchivesMuseumsAndCulturalActivities",
-						"naceCodes": [
-							"R91"
-						],
-						"share": {
-							"relativeShareInPercent": 74.0567,
-							"absoluteShare": {
-								"amount": 4478112319.48,
-								"currency": "VUV"
-=======
 						"activityName": "AnaerobicDigestionOfSewageSludge",
 						"naceCodes": [
 							"E37.00",
@@ -577,56 +302,11 @@
 							"absoluteShare": {
 								"amount": 501639472.78,
 								"currency": null
->>>>>>> a9a3b630
 							}
 						}
 					}
 				],
 				"alignedShare": {
-<<<<<<< HEAD
-					"relativeShareInPercent": 78.0519,
-					"absoluteShare": {
-						"amount": 2285524732.43,
-						"currency": "WST"
-					}
-				},
-				"substantialContributionToClimateChangeMitigationInPercent": 72.2297,
-				"substantialContributionToClimateChangeAdaptionInPercent": 18.2559,
-				"substantialContributionToSustainableUseAndProtectionOfWaterAndMarineResourcesInPercent": 81.6974,
-				"substantialContributionToTransitionToACircularEconomyInPercent": 72.3861,
-				"substantialContributionToPollutionPreventionAndControlInPercent": 82.2037,
-				"substantialContributionToProtectionAndRestorationOfBiodiversityAndEcosystemsInPercent": 30.4718,
-				"alignedActivities": [
-					{
-						"activityName": "UndergroundPermanentGeologicalStorageOfCo2",
-						"naceCodes": [
-							"E39.00"
-						],
-						"share": {
-							"relativeShareInPercent": 1.6173,
-							"absoluteShare": {
-								"amount": null,
-								"currency": "HTG"
-							}
-						},
-						"substantialContributionToClimateChangeMitigationInPercent": null,
-						"substantialContributionToClimateChangeAdaptionInPercent": 16.6279,
-						"substantialContributionToSustainableUseAndProtectionOfWaterAndMarineResourcesInPercent": 7.6722,
-						"substantialContributionToTransitionToACircularEconomyInPercent": null,
-						"substantialContributionToPollutionPreventionAndControlInPercent": 19.1646,
-						"substantialContributionToProtectionAndRestorationOfBiodiversityAndEcosystemsInPercent": 87.2385,
-						"dnshToClimateChangeMitigation": "Yes",
-						"dnshToClimateChangeAdaption": null,
-						"dnshToSustainableUseAndProtectionOfWaterAndMarineResources": null,
-						"dnshToTransitionToACircularEconomy": "No",
-						"dnshToPollutionPreventionAndControl": "No",
-						"dnshToProtectionAndRestorationOfBiodiversityAndEcosystems": "No",
-						"minimumSafeguards": "Yes"
-					}
-				],
-				"enablingShareInPercent": 49.5327,
-				"transitionalShareInPercent": 0.9216
-=======
 					"relativeShareInPercent": 48.0722,
 					"absoluteShare": null
 				},
@@ -689,21 +369,11 @@
 				],
 				"enablingShareInPercent": 53.4137,
 				"transitionalShareInPercent": 78.9655
->>>>>>> a9a3b630
 			}
 		}
 	},
 	{
 		"metaInfo": {
-<<<<<<< HEAD
-			"dataId": "9a766131-92d3-49c7-ac91-563d47ba6f1d",
-			"companyId": "6a9f96ed-1a54-4587-b22a-f5fcad951fa1",
-			"dataType": "p2p",
-			"reportingPeriod": "2022",
-			"currentlyActive": true,
-			"qaStatus": "Accepted",
-			"uploadTime": 848,
-=======
 			"dataId": "bf37db7a-b362-4510-9dda-669e56e5073b",
 			"companyId": "c337753d-b089-4c2c-981c-b2fe6dd90fdb",
 			"dataType": "sfdr",
@@ -711,28 +381,11 @@
 			"currentlyActive": true,
 			"qaStatus": "Accepted",
 			"uploadTime": 8267,
->>>>>>> a9a3b630
 			"uploaderUserId": null
 		},
 		"data": {
 			"general": {
 				"fiscalYearDeviation": "Deviation",
-<<<<<<< HEAD
-				"fiscalYearEnd": "2023-09-02",
-				"numberOfEmployees": 6249,
-				"referencedReports": {
-					"IntegratedReport": {
-						"fileReference": "50a36c418baffd520bb92d84664f06f9732a21f4e2e5ecee6d9136f16e7e0b63",
-						"isGroupLevel": "Yes",
-						"reportDate": "2023-08-12",
-						"currency": null
-					},
-					"ESEFReport": {
-						"fileReference": "50a36c418baffd520bb92d84664f06f9732a21f4e2e5ecee6d9136f16e7e0b63",
-						"isGroupLevel": "No",
-						"reportDate": "2023-11-27",
-						"currency": "XOF"
-=======
 				"fiscalYearEnd": "2023-09-16",
 				"numberOfEmployees": 8578,
 				"referencedReports": {
@@ -742,52 +395,30 @@
 						"isGroupLevel": null,
 						"reportDate": "2023-04-03",
 						"currency": "MDL"
->>>>>>> a9a3b630
-					},
-					"AnnualReport": {
-						"fileReference": "50a36c418baffd520bb92d84664f06f9732a21f4e2e5ecee6d9136f16e7e0b63",
-<<<<<<< HEAD
-						"isGroupLevel": "Yes",
-						"reportDate": "2023-10-26",
-						"currency": "SCR"
-=======
+					},
+					"IntegratedReport": {
+						"fileReference": "50a36c418baffd520bb92d84664f06f9732a21f4e2e5ecee6d9136f16e7e0b63",
 						"fileName": "IntegratedReport",
 						"isGroupLevel": "No",
 						"reportDate": null,
 						"currency": "PGK"
->>>>>>> a9a3b630
 					},
 					"AnnualReport": {
 						"fileReference": "50a36c418baffd520bb92d84664f06f9732a21f4e2e5ecee6d9136f16e7e0b63",
-<<<<<<< HEAD
-						"isGroupLevel": "Yes",
-						"reportDate": "2023-04-06",
-						"currency": "INR"
-=======
 						"fileName": "AnnualReport",
 						"isGroupLevel": "No",
 						"reportDate": null,
 						"currency": null
->>>>>>> a9a3b630
 					}
 				},
 				"assurance": {
 					"value": "LimitedAssurance",
-<<<<<<< HEAD
-					"provider": "Kutch, Zulauf and Spinka",
-					"dataSource": {
-						"page": 757,
-						"fileName": "IntegratedReport",
-						"fileReference": "50a36c418baffd520bb92d84664f06f9732a21f4e2e5ecee6d9136f16e7e0b63",
-						"tagName": "users"
-=======
 					"provider": "Hoppe, Hermiston and Dooley",
 					"dataSource": {
 						"page": 532,
 						"fileName": "IntegratedReport",
 						"fileReference": "50a36c418baffd520bb92d84664f06f9732a21f4e2e5ecee6d9136f16e7e0b63",
 						"tagName": "bandwidth"
->>>>>>> a9a3b630
 					}
 				},
 				"scopeOfEntities": "Yes",
@@ -796,21 +427,6 @@
 			},
 			"revenue": {
 				"totalAmount": {
-<<<<<<< HEAD
-					"value": 5778205671.81,
-					"dataSource": {
-						"page": 14,
-						"fileName": "SustainabilityReport",
-						"fileReference": "50a36c418baffd520bb92d84664f06f9732a21f4e2e5ecee6d9136f16e7e0b63",
-						"tagName": "solutions"
-					},
-					"comment": "index wireless pixel",
-					"quality": "Reported",
-					"currency": "AUD"
-				},
-				"nonEligibleShare": {
-					"relativeShareInPercent": 58.2383,
-=======
 					"value": 266971448.43,
 					"dataSource": {
 						"page": 424,
@@ -824,49 +440,27 @@
 				},
 				"nonEligibleShare": {
 					"relativeShareInPercent": 76.6199,
->>>>>>> a9a3b630
 					"absoluteShare": {
 						"amount": null,
 						"currency": "DZD"
 					}
 				},
 				"eligibleShare": {
-<<<<<<< HEAD
-					"relativeShareInPercent": 28.6943,
-					"absoluteShare": {
-						"amount": 750260227.36,
-						"currency": "KMF"
-=======
 					"relativeShareInPercent": 68.187,
 					"absoluteShare": {
 						"amount": null,
 						"currency": null
->>>>>>> a9a3b630
 					}
 				},
 				"nonAlignedShare": {
 					"relativeShareInPercent": null,
 					"absoluteShare": {
-<<<<<<< HEAD
-						"amount": null,
-						"currency": null
-=======
 						"amount": 8542229053.57,
 						"currency": "UAH"
->>>>>>> a9a3b630
 					}
 				},
 				"nonAlignedActivities": [
 					{
-<<<<<<< HEAD
-						"activityName": "ElectricityGenerationFromOceanEnergyTechnologies",
-						"naceCodes": [
-							"F42.22",
-							"D35.11"
-						],
-						"share": {
-							"relativeShareInPercent": 55.5988,
-=======
 						"activityName": "ManufactureOfEquipmentForTheProductionAndUseOfHydrogen",
 						"naceCodes": [
 							"C25",
@@ -874,68 +468,11 @@
 						],
 						"share": {
 							"relativeShareInPercent": 50.6505,
->>>>>>> a9a3b630
 							"absoluteShare": null
 						}
 					}
 				],
 				"alignedShare": {
-<<<<<<< HEAD
-					"relativeShareInPercent": 37.0805,
-					"absoluteShare": null
-				},
-				"substantialContributionToClimateChangeMitigationInPercent": 53.4577,
-				"substantialContributionToClimateChangeAdaptionInPercent": 4.7015,
-				"substantialContributionToSustainableUseAndProtectionOfWaterAndMarineResourcesInPercent": 32.1068,
-				"substantialContributionToTransitionToACircularEconomyInPercent": 61.3684,
-				"substantialContributionToPollutionPreventionAndControlInPercent": 87.142,
-				"substantialContributionToProtectionAndRestorationOfBiodiversityAndEcosystemsInPercent": 79.8325,
-				"alignedActivities": [
-					{
-						"activityName": "CogenerationOfHeatCoolAndPowerFromBioenergy",
-						"naceCodes": [
-							"D35.11"
-						],
-						"share": {
-							"relativeShareInPercent": 31.6355,
-							"absoluteShare": {
-								"amount": 1837979718.11,
-								"currency": "AZN"
-							}
-						},
-						"substantialContributionToClimateChangeMitigationInPercent": 17.0683,
-						"substantialContributionToClimateChangeAdaptionInPercent": 27.2741,
-						"substantialContributionToSustainableUseAndProtectionOfWaterAndMarineResourcesInPercent": 65.6899,
-						"substantialContributionToTransitionToACircularEconomyInPercent": 42.9503,
-						"substantialContributionToPollutionPreventionAndControlInPercent": 3.2445,
-						"substantialContributionToProtectionAndRestorationOfBiodiversityAndEcosystemsInPercent": 6.8703,
-						"dnshToClimateChangeMitigation": "No",
-						"dnshToClimateChangeAdaption": null,
-						"dnshToSustainableUseAndProtectionOfWaterAndMarineResources": "Yes",
-						"dnshToTransitionToACircularEconomy": "Yes",
-						"dnshToPollutionPreventionAndControl": "Yes",
-						"dnshToProtectionAndRestorationOfBiodiversityAndEcosystems": null,
-						"minimumSafeguards": "Yes"
-					},
-					{
-						"activityName": "HighEfficiencyCoGenerationOfHeatCoolAndPowerFromFossilGaseousFuels",
-						"naceCodes": [
-							"D35.30",
-							"D35.11"
-						],
-						"share": null,
-						"substantialContributionToClimateChangeMitigationInPercent": 35.076,
-						"substantialContributionToClimateChangeAdaptionInPercent": 3.6517,
-						"substantialContributionToSustainableUseAndProtectionOfWaterAndMarineResourcesInPercent": 63.2354,
-						"substantialContributionToTransitionToACircularEconomyInPercent": 52.2219,
-						"substantialContributionToPollutionPreventionAndControlInPercent": 59.9558,
-						"substantialContributionToProtectionAndRestorationOfBiodiversityAndEcosystemsInPercent": 91.8988,
-						"dnshToClimateChangeMitigation": null,
-						"dnshToClimateChangeAdaption": "No",
-						"dnshToSustainableUseAndProtectionOfWaterAndMarineResources": null,
-						"dnshToTransitionToACircularEconomy": "No",
-						"dnshToPollutionPreventionAndControl": null,
-=======
 					"relativeShareInPercent": 76.645,
 					"absoluteShare": {
 						"amount": 7411112824.92,
@@ -972,48 +509,10 @@
 						"dnshToSustainableUseAndProtectionOfWaterAndMarineResources": "No",
 						"dnshToTransitionToACircularEconomy": "Yes",
 						"dnshToPollutionPreventionAndControl": "Yes",
->>>>>>> a9a3b630
 						"dnshToProtectionAndRestorationOfBiodiversityAndEcosystems": "Yes",
 						"minimumSafeguards": "No"
 					}
 				],
-<<<<<<< HEAD
-				"enablingShareInPercent": 64.0964,
-				"transitionalShareInPercent": 87.4663
-			},
-			"capex": {
-				"totalAmount": {
-					"value": 5975930194.84,
-					"dataSource": {
-						"page": 352,
-						"fileName": "AnnualReport",
-						"fileReference": "50a36c418baffd520bb92d84664f06f9732a21f4e2e5ecee6d9136f16e7e0b63",
-						"tagName": "experiences"
-					},
-					"comment": "compress haptic interface",
-					"quality": "Estimated",
-					"currency": "AWG"
-				},
-				"nonEligibleShare": {
-					"relativeShareInPercent": 75.1409,
-					"absoluteShare": {
-						"amount": 2758404440.24,
-						"currency": null
-					}
-				},
-				"eligibleShare": {
-					"relativeShareInPercent": 84.093,
-					"absoluteShare": {
-						"amount": 179884689.86,
-						"currency": "NIO"
-					}
-				},
-				"nonAlignedShare": {
-					"relativeShareInPercent": 36.1216,
-					"absoluteShare": {
-						"amount": 1197524890.3,
-						"currency": null
-=======
 				"enablingShareInPercent": 63.3707,
 				"transitionalShareInPercent": 52.8738
 			},
@@ -1042,7 +541,6 @@
 					"absoluteShare": {
 						"amount": null,
 						"currency": "ZMW"
->>>>>>> a9a3b630
 					}
 				},
 				"nonAlignedShare": {
@@ -1051,17 +549,6 @@
 				},
 				"nonAlignedActivities": [
 					{
-<<<<<<< HEAD
-						"activityName": "RenewalOfWasteWaterCollectionAndTreatment",
-						"naceCodes": [
-							"E37.00"
-						],
-						"share": {
-							"relativeShareInPercent": 8.2227,
-							"absoluteShare": {
-								"amount": 5050338725.56,
-								"currency": "UAH"
-=======
 						"activityName": "ElectricityGenerationFromGeothermalEnergy",
 						"naceCodes": [
 							"F42.22"
@@ -1071,71 +558,11 @@
 							"absoluteShare": {
 								"amount": 2224777666.85,
 								"currency": "SLE"
->>>>>>> a9a3b630
 							}
 						}
 					}
 				],
 				"alignedShare": {
-<<<<<<< HEAD
-					"relativeShareInPercent": 48.0602,
-					"absoluteShare": {
-						"amount": 5096410107.8,
-						"currency": "XCD"
-					}
-				},
-				"substantialContributionToClimateChangeMitigationInPercent": 67.1299,
-				"substantialContributionToClimateChangeAdaptionInPercent": 59.6654,
-				"substantialContributionToSustainableUseAndProtectionOfWaterAndMarineResourcesInPercent": 40.8072,
-				"substantialContributionToTransitionToACircularEconomyInPercent": 78.2709,
-				"substantialContributionToPollutionPreventionAndControlInPercent": 55.6167,
-				"substantialContributionToProtectionAndRestorationOfBiodiversityAndEcosystemsInPercent": 20.4563,
-				"alignedActivities": [
-					{
-						"activityName": "TransportByMotorbikesPassengerCarsAndLightCommercialVehicles",
-						"naceCodes": null,
-						"share": null,
-						"substantialContributionToClimateChangeMitigationInPercent": 35.5678,
-						"substantialContributionToClimateChangeAdaptionInPercent": 40.3985,
-						"substantialContributionToSustainableUseAndProtectionOfWaterAndMarineResourcesInPercent": 78.5754,
-						"substantialContributionToTransitionToACircularEconomyInPercent": null,
-						"substantialContributionToPollutionPreventionAndControlInPercent": 18.4195,
-						"substantialContributionToProtectionAndRestorationOfBiodiversityAndEcosystemsInPercent": 92.5058,
-						"dnshToClimateChangeMitigation": null,
-						"dnshToClimateChangeAdaption": null,
-						"dnshToSustainableUseAndProtectionOfWaterAndMarineResources": null,
-						"dnshToTransitionToACircularEconomy": "Yes",
-						"dnshToPollutionPreventionAndControl": null,
-						"dnshToProtectionAndRestorationOfBiodiversityAndEcosystems": "Yes",
-						"minimumSafeguards": null
-					}
-				],
-				"enablingShareInPercent": 11.2355,
-				"transitionalShareInPercent": 59.8823
-			},
-			"opex": {
-				"totalAmount": {
-					"value": 4957811150.23,
-					"dataSource": {
-						"page": 146,
-						"fileName": "AnnualReport",
-						"fileReference": "50a36c418baffd520bb92d84664f06f9732a21f4e2e5ecee6d9136f16e7e0b63",
-						"tagName": "models"
-					},
-					"comment": "override virtual card",
-					"quality": "Incomplete",
-					"currency": "MWK"
-				},
-				"nonEligibleShare": {
-					"relativeShareInPercent": 49.7478,
-					"absoluteShare": null
-				},
-				"eligibleShare": {
-					"relativeShareInPercent": 79.861,
-					"absoluteShare": {
-						"amount": 3545154884.92,
-						"currency": null
-=======
 					"relativeShareInPercent": 2.1567,
 					"absoluteShare": {
 						"amount": 2643030839.97,
@@ -1232,25 +659,10 @@
 					"absoluteShare": {
 						"amount": 8441269842.45,
 						"currency": "NAD"
->>>>>>> a9a3b630
-					}
-				},
-				"nonAlignedShare": {
-					"relativeShareInPercent": 87.225,
-					"absoluteShare": null
+					}
 				},
 				"nonAlignedActivities": [
 					{
-<<<<<<< HEAD
-						"activityName": "EngineeringActivitiesAndRelatedTechnicalConsultancyDedicatedToAdaptationToClimateChange",
-						"naceCodes": [
-							"M71.12"
-						],
-						"share": {
-							"relativeShareInPercent": 39.549,
-							"absoluteShare": {
-								"amount": 5631659065.84,
-=======
 						"activityName": "LandfillGasCaptureAndUtilisation",
 						"naceCodes": [
 							"E38.21"
@@ -1259,58 +671,12 @@
 							"relativeShareInPercent": 79.2558,
 							"absoluteShare": {
 								"amount": 6808852895.63,
->>>>>>> a9a3b630
 								"currency": null
 							}
 						}
 					}
 				],
 				"alignedShare": {
-<<<<<<< HEAD
-					"relativeShareInPercent": 59.6608,
-					"absoluteShare": {
-						"amount": null,
-						"currency": "CHF"
-					}
-				},
-				"substantialContributionToClimateChangeMitigationInPercent": 76.6397,
-				"substantialContributionToClimateChangeAdaptionInPercent": 9.0928,
-				"substantialContributionToSustainableUseAndProtectionOfWaterAndMarineResourcesInPercent": 79.1919,
-				"substantialContributionToTransitionToACircularEconomyInPercent": 96.4975,
-				"substantialContributionToPollutionPreventionAndControlInPercent": 86.3904,
-				"substantialContributionToProtectionAndRestorationOfBiodiversityAndEcosystemsInPercent": 19.5431,
-				"alignedActivities": [
-					{
-						"activityName": "ElectricityGenerationUsingSolarPhotovoltaicTechnology",
-						"naceCodes": [
-							"F42.22",
-							"D35.11"
-						],
-						"share": {
-							"relativeShareInPercent": 13.4054,
-							"absoluteShare": {
-								"amount": null,
-								"currency": "ZAR"
-							}
-						},
-						"substantialContributionToClimateChangeMitigationInPercent": 87.0122,
-						"substantialContributionToClimateChangeAdaptionInPercent": 38.646,
-						"substantialContributionToSustainableUseAndProtectionOfWaterAndMarineResourcesInPercent": 82.3789,
-						"substantialContributionToTransitionToACircularEconomyInPercent": 91.498,
-						"substantialContributionToPollutionPreventionAndControlInPercent": 67.8489,
-						"substantialContributionToProtectionAndRestorationOfBiodiversityAndEcosystemsInPercent": 40.8017,
-						"dnshToClimateChangeMitigation": null,
-						"dnshToClimateChangeAdaption": "No",
-						"dnshToSustainableUseAndProtectionOfWaterAndMarineResources": "Yes",
-						"dnshToTransitionToACircularEconomy": "Yes",
-						"dnshToPollutionPreventionAndControl": "No",
-						"dnshToProtectionAndRestorationOfBiodiversityAndEcosystems": "No",
-						"minimumSafeguards": null
-					}
-				],
-				"enablingShareInPercent": 22.2951,
-				"transitionalShareInPercent": 20.019
-=======
 					"relativeShareInPercent": null,
 					"absoluteShare": {
 						"amount": 5794475651.35,
@@ -1353,21 +719,11 @@
 				],
 				"enablingShareInPercent": 1.6035,
 				"transitionalShareInPercent": 5.0449
->>>>>>> a9a3b630
 			}
 		}
 	},
 	{
 		"metaInfo": {
-<<<<<<< HEAD
-			"dataId": "94bee9a5-2853-4bb7-b148-988c20714224",
-			"companyId": "88403408-41d0-45ac-b106-b752835917e9",
-			"dataType": "eutaxonomy-non-financials",
-			"reportingPeriod": "2021",
-			"currentlyActive": false,
-			"qaStatus": "Accepted",
-			"uploadTime": 1355,
-=======
 			"dataId": "1c1e971e-3a0b-4175-9749-8d78c9979b5f",
 			"companyId": "443d46a8-d5d2-4193-a342-2e55042178b5",
 			"dataType": "sfdr",
@@ -1375,28 +731,11 @@
 			"currentlyActive": false,
 			"qaStatus": "Rejected",
 			"uploadTime": 1032,
->>>>>>> a9a3b630
 			"uploaderUserId": null
 		},
 		"data": {
 			"general": {
 				"fiscalYearDeviation": "NoDeviation",
-<<<<<<< HEAD
-				"fiscalYearEnd": "2023-10-31",
-				"numberOfEmployees": 70867,
-				"referencedReports": {
-					"IntegratedReport": {
-						"fileReference": "50a36c418baffd520bb92d84664f06f9732a21f4e2e5ecee6d9136f16e7e0b63",
-						"isGroupLevel": "Yes",
-						"reportDate": "2023-08-12",
-						"currency": null
-					},
-					"ESEFReport": {
-						"fileReference": "50a36c418baffd520bb92d84664f06f9732a21f4e2e5ecee6d9136f16e7e0b63",
-						"isGroupLevel": "No",
-						"reportDate": "2023-11-27",
-						"currency": "XOF"
-=======
 				"fiscalYearEnd": "2023-05-29",
 				"numberOfEmployees": 76924,
 				"referencedReports": {
@@ -1406,76 +745,16 @@
 						"isGroupLevel": null,
 						"reportDate": "2023-04-03",
 						"currency": "MDL"
->>>>>>> a9a3b630
-					},
-					"AnnualReport": {
-						"fileReference": "50a36c418baffd520bb92d84664f06f9732a21f4e2e5ecee6d9136f16e7e0b63",
-<<<<<<< HEAD
-						"isGroupLevel": "Yes",
-						"reportDate": "2023-10-26",
-						"currency": "SCR"
-=======
+					},
+					"IntegratedReport": {
+						"fileReference": "50a36c418baffd520bb92d84664f06f9732a21f4e2e5ecee6d9136f16e7e0b63",
 						"fileName": "IntegratedReport",
 						"isGroupLevel": "No",
 						"reportDate": null,
 						"currency": "PGK"
->>>>>>> a9a3b630
 					},
 					"AnnualReport": {
 						"fileReference": "50a36c418baffd520bb92d84664f06f9732a21f4e2e5ecee6d9136f16e7e0b63",
-<<<<<<< HEAD
-						"isGroupLevel": "Yes",
-						"reportDate": "2023-04-06",
-						"currency": "INR"
-					}
-				},
-				"assurance": {
-					"value": "ReasonableAssurance",
-					"provider": "Pollich, Weber and Zemlak",
-					"dataSource": {
-						"page": 1129,
-						"fileName": "AnnualReport",
-						"fileReference": "50a36c418baffd520bb92d84664f06f9732a21f4e2e5ecee6d9136f16e7e0b63",
-						"tagName": "technologies"
-					}
-				},
-				"scopeOfEntities": "Yes",
-				"nfrdMandatory": "Yes",
-				"euTaxonomyActivityLevelReporting": "Yes"
-			},
-			"revenue": {
-				"totalAmount": {
-					"value": 1368415211.32,
-					"dataSource": {
-						"page": 303,
-						"fileName": "ESEFReport",
-						"fileReference": "50a36c418baffd520bb92d84664f06f9732a21f4e2e5ecee6d9136f16e7e0b63",
-						"tagName": "functionalities"
-					},
-					"comment": "generate mobile program",
-					"quality": "Incomplete",
-					"currency": "BHD"
-				},
-				"nonEligibleShare": {
-					"relativeShareInPercent": null,
-					"absoluteShare": {
-						"amount": 9060915259.18,
-						"currency": null
-					}
-				},
-				"eligibleShare": {
-					"relativeShareInPercent": 41.308,
-					"absoluteShare": {
-						"amount": 9554770502.73,
-						"currency": "BBD"
-					}
-				},
-				"nonAlignedShare": {
-					"relativeShareInPercent": 45.3895,
-					"absoluteShare": {
-						"amount": 6307993312.37,
-						"currency": "PAB"
-=======
 						"fileName": "AnnualReport",
 						"isGroupLevel": "No",
 						"reportDate": null,
@@ -1528,153 +807,10 @@
 					"absoluteShare": {
 						"amount": 6694789815.23,
 						"currency": "MKD"
->>>>>>> a9a3b630
 					}
 				},
 				"nonAlignedActivities": [
 					{
-<<<<<<< HEAD
-						"activityName": "InfrastructureEnablingLowCarbonRoadTransportAndPublicTransport",
-						"naceCodes": null,
-						"share": {
-							"relativeShareInPercent": 91.8162,
-							"absoluteShare": {
-								"amount": 8022478655.92,
-								"currency": "SYP"
-							}
-						}
-					},
-					{
-						"activityName": "InfrastructureEnablingLowCarbonRoadTransportAndPublicTransport",
-						"naceCodes": [
-							"F42.13"
-						],
-						"share": {
-							"relativeShareInPercent": 23.9089,
-							"absoluteShare": {
-								"amount": 8016697128.77,
-								"currency": "CLP"
-							}
-						}
-					}
-				],
-				"alignedShare": {
-					"relativeShareInPercent": 75.6719,
-					"absoluteShare": {
-						"amount": 5478726583.53,
-						"currency": "BGN"
-					}
-				},
-				"substantialContributionToClimateChangeMitigationInPercent": 23.381,
-				"substantialContributionToClimateChangeAdaptionInPercent": 20.8129,
-				"substantialContributionToSustainableUseAndProtectionOfWaterAndMarineResourcesInPercent": 49.3375,
-				"substantialContributionToTransitionToACircularEconomyInPercent": 25.6806,
-				"substantialContributionToPollutionPreventionAndControlInPercent": 89.8419,
-				"substantialContributionToProtectionAndRestorationOfBiodiversityAndEcosystemsInPercent": 39.2434,
-				"alignedActivities": [
-					{
-						"activityName": "ManufactureOfRenewableEnergyTechnologies",
-						"naceCodes": null,
-						"share": {
-							"relativeShareInPercent": 81.2778,
-							"absoluteShare": {
-								"amount": 3168437234.12,
-								"currency": "DOP"
-							}
-						},
-						"substantialContributionToClimateChangeMitigationInPercent": 58.2024,
-						"substantialContributionToClimateChangeAdaptionInPercent": 51.1535,
-						"substantialContributionToSustainableUseAndProtectionOfWaterAndMarineResourcesInPercent": 0.4804,
-						"substantialContributionToTransitionToACircularEconomyInPercent": 13.3665,
-						"substantialContributionToPollutionPreventionAndControlInPercent": null,
-						"substantialContributionToProtectionAndRestorationOfBiodiversityAndEcosystemsInPercent": 31.3481,
-						"dnshToClimateChangeMitigation": null,
-						"dnshToClimateChangeAdaption": "Yes",
-						"dnshToSustainableUseAndProtectionOfWaterAndMarineResources": "Yes",
-						"dnshToTransitionToACircularEconomy": "Yes",
-						"dnshToPollutionPreventionAndControl": "No",
-						"dnshToProtectionAndRestorationOfBiodiversityAndEcosystems": "No",
-						"minimumSafeguards": "No"
-					},
-					{
-						"activityName": "SeaAndCoastalFreightWaterTransportVesselsForPortOperationsAndAuxiliaryActivities",
-						"naceCodes": [
-							"H52.22",
-							"H50.2"
-						],
-						"share": {
-							"relativeShareInPercent": 86.0341,
-							"absoluteShare": null
-						},
-						"substantialContributionToClimateChangeMitigationInPercent": null,
-						"substantialContributionToClimateChangeAdaptionInPercent": 17.1852,
-						"substantialContributionToSustainableUseAndProtectionOfWaterAndMarineResourcesInPercent": 61.879,
-						"substantialContributionToTransitionToACircularEconomyInPercent": 98.697,
-						"substantialContributionToPollutionPreventionAndControlInPercent": 17.8936,
-						"substantialContributionToProtectionAndRestorationOfBiodiversityAndEcosystemsInPercent": 25.4182,
-						"dnshToClimateChangeMitigation": null,
-						"dnshToClimateChangeAdaption": "No",
-						"dnshToSustainableUseAndProtectionOfWaterAndMarineResources": "No",
-						"dnshToTransitionToACircularEconomy": null,
-						"dnshToPollutionPreventionAndControl": "No",
-						"dnshToProtectionAndRestorationOfBiodiversityAndEcosystems": "Yes",
-						"minimumSafeguards": "No"
-					}
-				],
-				"enablingShareInPercent": 19.1974,
-				"transitionalShareInPercent": 12.384
-			},
-			"capex": {
-				"totalAmount": {
-					"value": 9636235723.74,
-					"dataSource": {
-						"page": 1052,
-						"fileName": "IntegratedReport",
-						"fileReference": "50a36c418baffd520bb92d84664f06f9732a21f4e2e5ecee6d9136f16e7e0b63",
-						"tagName": "interfaces"
-					},
-					"comment": null,
-					"quality": "Estimated",
-					"currency": "JMD"
-				},
-				"nonEligibleShare": {
-					"relativeShareInPercent": 87.7018,
-					"absoluteShare": null
-				},
-				"eligibleShare": {
-					"relativeShareInPercent": 91.9184,
-					"absoluteShare": {
-						"amount": null,
-						"currency": null
-					}
-				},
-				"nonAlignedShare": {
-					"relativeShareInPercent": 78.8969,
-					"absoluteShare": null
-				},
-				"nonAlignedActivities": [
-					{
-						"activityName": "LibrariesArchivesMuseumsAndCulturalActivities",
-						"naceCodes": [
-							"R91"
-						],
-						"share": {
-							"relativeShareInPercent": 46.0565,
-							"absoluteShare": {
-								"amount": 5543625745.92,
-								"currency": "FKP"
-							}
-						}
-					},
-					{
-						"activityName": "Reinsurance",
-						"naceCodes": null,
-						"share": {
-							"relativeShareInPercent": 85.7045,
-							"absoluteShare": {
-								"amount": 8290437562.39,
-								"currency": "SLE"
-=======
 						"activityName": "TransmissionAndDistributionNetworksForRenewableAndLowCarbonGases",
 						"naceCodes": [
 							"H49.50",
@@ -1765,91 +901,11 @@
 							"absoluteShare": {
 								"amount": 1730203079.06,
 								"currency": "JMD"
->>>>>>> a9a3b630
 							}
 						}
 					}
 				],
 				"alignedShare": {
-<<<<<<< HEAD
-					"relativeShareInPercent": 87.7421,
-					"absoluteShare": {
-						"amount": 2250784595.96,
-						"currency": "INR"
-					}
-				},
-				"substantialContributionToClimateChangeMitigationInPercent": 36.1718,
-				"substantialContributionToClimateChangeAdaptionInPercent": 19.9343,
-				"substantialContributionToSustainableUseAndProtectionOfWaterAndMarineResourcesInPercent": 18.1317,
-				"substantialContributionToTransitionToACircularEconomyInPercent": 66.9336,
-				"substantialContributionToPollutionPreventionAndControlInPercent": 10.4075,
-				"substantialContributionToProtectionAndRestorationOfBiodiversityAndEcosystemsInPercent": 83.5056,
-				"alignedActivities": [
-					{
-						"activityName": "DistrictHeatingCoolingDistribution",
-						"naceCodes": [
-							"D35.30"
-						],
-						"share": null,
-						"substantialContributionToClimateChangeMitigationInPercent": 40.3709,
-						"substantialContributionToClimateChangeAdaptionInPercent": 23.7771,
-						"substantialContributionToSustainableUseAndProtectionOfWaterAndMarineResourcesInPercent": 93.9546,
-						"substantialContributionToTransitionToACircularEconomyInPercent": 60.5937,
-						"substantialContributionToPollutionPreventionAndControlInPercent": null,
-						"substantialContributionToProtectionAndRestorationOfBiodiversityAndEcosystemsInPercent": 21.0669,
-						"dnshToClimateChangeMitigation": "No",
-						"dnshToClimateChangeAdaption": "Yes",
-						"dnshToSustainableUseAndProtectionOfWaterAndMarineResources": "No",
-						"dnshToTransitionToACircularEconomy": "Yes",
-						"dnshToPollutionPreventionAndControl": "Yes",
-						"dnshToProtectionAndRestorationOfBiodiversityAndEcosystems": null,
-						"minimumSafeguards": "Yes"
-					}
-				],
-				"enablingShareInPercent": 79.1234,
-				"transitionalShareInPercent": 5.0113
-			},
-			"opex": {
-				"totalAmount": {
-					"value": 9815018868.54,
-					"dataSource": {
-						"page": 1066,
-						"fileName": "IntegratedReport",
-						"fileReference": "50a36c418baffd520bb92d84664f06f9732a21f4e2e5ecee6d9136f16e7e0b63",
-						"tagName": "relationships"
-					},
-					"comment": null,
-					"quality": "Reported",
-					"currency": "BDT"
-				},
-				"nonEligibleShare": {
-					"relativeShareInPercent": null,
-					"absoluteShare": {
-						"amount": 6142016055.53,
-						"currency": "KPW"
-					}
-				},
-				"eligibleShare": {
-					"relativeShareInPercent": 98.3215,
-					"absoluteShare": {
-						"amount": null,
-						"currency": "AZN"
-					}
-				},
-				"nonAlignedShare": {
-					"relativeShareInPercent": 32.2848,
-					"absoluteShare": null
-				},
-				"nonAlignedActivities": [
-					{
-						"activityName": "AnaerobicDigestionOfBioWaste",
-						"naceCodes": [
-							"E38.21"
-						],
-						"share": {
-							"relativeShareInPercent": 33.6401,
-							"absoluteShare": null
-=======
 					"relativeShareInPercent": 81.6374,
 					"absoluteShare": {
 						"amount": 7882157806.31,
@@ -1961,58 +1017,10 @@
 								"amount": 727534028.7,
 								"currency": "VND"
 							}
->>>>>>> a9a3b630
 						}
-					},
-					{
-						"activityName": "ElectricityGenerationFromOceanEnergyTechnologies",
-						"naceCodes": null,
-						"share": null
 					}
 				],
 				"alignedShare": {
-<<<<<<< HEAD
-					"relativeShareInPercent": 51.1443,
-					"absoluteShare": {
-						"amount": null,
-						"currency": "BSD"
-					}
-				},
-				"substantialContributionToClimateChangeMitigationInPercent": 77.857,
-				"substantialContributionToClimateChangeAdaptionInPercent": 94.311,
-				"substantialContributionToSustainableUseAndProtectionOfWaterAndMarineResourcesInPercent": 87.2935,
-				"substantialContributionToTransitionToACircularEconomyInPercent": 95.3444,
-				"substantialContributionToPollutionPreventionAndControlInPercent": 76.1971,
-				"substantialContributionToProtectionAndRestorationOfBiodiversityAndEcosystemsInPercent": 17.0393,
-				"alignedActivities": [
-					{
-						"activityName": "ElectricityGenerationFromFossilGaseousFuels",
-						"naceCodes": null,
-						"share": {
-							"relativeShareInPercent": 85.0084,
-							"absoluteShare": {
-								"amount": 4438083439.6,
-								"currency": "TRY"
-							}
-						},
-						"substantialContributionToClimateChangeMitigationInPercent": null,
-						"substantialContributionToClimateChangeAdaptionInPercent": 82.1691,
-						"substantialContributionToSustainableUseAndProtectionOfWaterAndMarineResourcesInPercent": 21.5248,
-						"substantialContributionToTransitionToACircularEconomyInPercent": null,
-						"substantialContributionToPollutionPreventionAndControlInPercent": 12.9417,
-						"substantialContributionToProtectionAndRestorationOfBiodiversityAndEcosystemsInPercent": 70.1766,
-						"dnshToClimateChangeMitigation": "No",
-						"dnshToClimateChangeAdaption": "No",
-						"dnshToSustainableUseAndProtectionOfWaterAndMarineResources": "Yes",
-						"dnshToTransitionToACircularEconomy": "Yes",
-						"dnshToPollutionPreventionAndControl": null,
-						"dnshToProtectionAndRestorationOfBiodiversityAndEcosystems": "No",
-						"minimumSafeguards": "No"
-					}
-				],
-				"enablingShareInPercent": 80.5851,
-				"transitionalShareInPercent": 6.9642
-=======
 					"relativeShareInPercent": 15.5323,
 					"absoluteShare": null
 				},
@@ -2066,7 +1074,6 @@
 				],
 				"enablingShareInPercent": 55.7579,
 				"transitionalShareInPercent": 53.0552
->>>>>>> a9a3b630
 			}
 		}
 	}
