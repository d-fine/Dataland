[
	{
		"metaInfo": {
<<<<<<< HEAD
			"dataId": "fd71b310-5d96-40df-8da6-9dc6c2f2e577",
			"companyId": "34328fd6-1b97-4b5f-9622-dcd9214e924d",
			"dataType": "sfdr",
			"reportingPeriod": "2023",
			"currentlyActive": true,
			"qaStatus": "Accepted",
			"uploadTime": 5330,
=======
			"dataId": "8e2ae01d-9fd9-4ea4-b013-bc319beb1e2e",
			"companyId": "ac851512-796c-4fb3-87a6-5915221060c9",
			"dataType": "eutaxonomy-non-financials",
			"reportingPeriod": "2023",
			"currentlyActive": true,
			"qaStatus": "Accepted",
			"uploadTime": 5028,
>>>>>>> 4f440d30
			"uploaderUserId": null
		},
		"data": {
			"general": {
<<<<<<< HEAD
				"fiscalYearDeviation": "Deviation",
				"fiscalYearEnd": "2024-01-25",
				"numberOfEmployees": 17220,
=======
				"fiscalYearDeviation": "NoDeviation",
				"fiscalYearEnd": "2024-01-17",
				"numberOfEmployees": 74973,
>>>>>>> 4f440d30
				"referencedReports": {
					"IntegratedReport": {
						"fileReference": "50a36c418baffd520bb92d84664f06f9732a21f4e2e5ecee6d9136f16e7e0b63",
						"fileName": null,
<<<<<<< HEAD
						"isGroupLevel": "Yes",
						"reportDate": "2023-10-09",
						"currency": "MKD"
=======
						"isGroupLevel": "No",
						"reportDate": "2023-05-13",
						"currency": "XPF"
>>>>>>> 4f440d30
					},
					"AnnualReport": {
						"fileReference": "50a36c418baffd520bb92d84664f06f9732a21f4e2e5ecee6d9136f16e7e0b63",
<<<<<<< HEAD
						"fileName": "AnnualReport",
						"isGroupLevel": null,
						"reportDate": "2023-04-28",
						"currency": "LAK"
=======
						"fileName": "ESEFReport",
						"isGroupLevel": "No",
						"reportDate": "2023-11-28",
						"currency": "SLE"
>>>>>>> 4f440d30
					},
					"AnnualReport": {
						"fileReference": "50a36c418baffd520bb92d84664f06f9732a21f4e2e5ecee6d9136f16e7e0b63",
<<<<<<< HEAD
						"fileName": "SustainabilityReport",
						"isGroupLevel": null,
						"reportDate": "2023-02-04",
						"currency": "BMD"
					},
					"ESEFReport": {
						"fileReference": "50a36c418baffd520bb92d84664f06f9732a21f4e2e5ecee6d9136f16e7e0b63",
						"fileName": null,
						"isGroupLevel": null,
						"reportDate": "2023-09-17",
						"currency": "RUB"
					}
				},
				"assurance": {
					"value": "ReasonableAssurance",
					"provider": "Mohr - Ebert",
					"dataSource": {
						"page": 120,
						"fileName": "AnnualReport",
						"fileReference": "50a36c418baffd520bb92d84664f06f9732a21f4e2e5ecee6d9136f16e7e0b63",
						"tagName": "schemas"
					}
				},
				"scopeOfEntities": "Yes",
				"nfrdMandatory": "Yes",
				"euTaxonomyActivityLevelReporting": "Yes"
=======
						"fileName": "AnnualReport",
						"isGroupLevel": null,
						"reportDate": "2024-01-28",
						"currency": "BND"
					}
				},
				"assurance": {
					"value": "LimitedAssurance",
					"provider": "Raynor, Keebler and Barrows",
					"dataSource": {
						"page": 865,
						"fileName": "SustainabilityReport",
						"fileReference": "50a36c418baffd520bb92d84664f06f9732a21f4e2e5ecee6d9136f16e7e0b63",
						"tagName": "mindshare"
					}
				},
				"scopeOfEntities": "NA",
				"nfrdMandatory": "Yes",
				"euTaxonomyActivityLevelReporting": "No"
>>>>>>> 4f440d30
			},
			"revenue": {
				"totalAmount": {
					"value": 0,
					"dataSource": {
<<<<<<< HEAD
						"page": 538,
						"fileName": "ESEFReport",
						"fileReference": "50a36c418baffd520bb92d84664f06f9732a21f4e2e5ecee6d9136f16e7e0b63",
						"tagName": "architectures"
					},
					"comment": "input wireless application",
					"quality": "Reported",
					"currency": "HTG"
				},
				"nonEligibleShare": {
					"relativeShareInPercent": 68.4,
					"absoluteShare": {
						"amount": null,
						"currency": "TZS"
					}
				},
				"eligibleShare": {
					"relativeShareInPercent": null,
					"absoluteShare": {
						"amount": 9743083433.72,
						"currency": "BZD"
					}
				},
				"nonAlignedShare": {
					"relativeShareInPercent": 41.01,
					"absoluteShare": {
						"amount": 7321458875.67,
						"currency": "CHF"
=======
						"page": 449,
						"fileName": "AnnualReport",
						"fileReference": "50a36c418baffd520bb92d84664f06f9732a21f4e2e5ecee6d9136f16e7e0b63",
						"tagName": "niches"
					},
					"comment": null,
					"quality": "Incomplete",
					"currency": "EGP"
				},
				"nonEligibleShare": {
					"relativeShareInPercent": 33.69,
					"absoluteShare": null
				},
				"eligibleShare": {
					"relativeShareInPercent": 27.06,
					"absoluteShare": {
						"amount": 6827479975.77,
						"currency": "CVE"
					}
				},
				"nonAlignedShare": {
					"relativeShareInPercent": 72.47,
					"absoluteShare": {
						"amount": 3414796460.42,
						"currency": "JPY"
>>>>>>> 4f440d30
					}
				},
				"nonAlignedActivities": [
					{
<<<<<<< HEAD
						"activityName": "ElectricityGenerationUsingSolarPhotovoltaicTechnology",
						"naceCodes": [
							"D35.11"
						],
						"share": {
							"relativeShareInPercent": 36.72,
							"absoluteShare": null
=======
						"activityName": "RestorationOfWetlands",
						"naceCodes": null,
						"share": {
							"relativeShareInPercent": 83.85,
							"absoluteShare": {
								"amount": 5416072225.2,
								"currency": "KYD"
							}
>>>>>>> 4f440d30
						}
					},
					{
						"activityName": "CompostingOfBioWaste",
						"naceCodes": [
							"F42.99"
						],
						"share": null
					}
				],
				"alignedShare": {
<<<<<<< HEAD
					"relativeShareInPercent": 63.84,
					"absoluteShare": {
						"amount": 3836101756.9,
						"currency": "PGK"
					}
				},
				"substantialContributionToClimateChangeMitigationInPercent": 14.23,
				"substantialContributionToClimateChangeAdaptionInPercent": 99.04,
				"substantialContributionToSustainableUseAndProtectionOfWaterAndMarineResourcesInPercent": 67.4,
				"substantialContributionToTransitionToACircularEconomyInPercent": 70.92,
				"substantialContributionToPollutionPreventionAndControlInPercent": 60.92,
				"substantialContributionToProtectionAndRestorationOfBiodiversityAndEcosystemsInPercent": 49.76,
				"alignedActivities": [
					{
						"activityName": "Education",
						"naceCodes": [
							"P85"
						],
						"share": {
							"relativeShareInPercent": 37.95,
							"absoluteShare": {
								"amount": null,
								"currency": "KPW"
							}
						},
						"substantialContributionToClimateChangeMitigationInPercent": 85.28,
						"substantialContributionToClimateChangeAdaptionInPercent": 6.86,
						"substantialContributionToSustainableUseAndProtectionOfWaterAndMarineResourcesInPercent": null,
						"substantialContributionToTransitionToACircularEconomyInPercent": 65.06,
						"substantialContributionToPollutionPreventionAndControlInPercent": 44.31,
						"substantialContributionToProtectionAndRestorationOfBiodiversityAndEcosystemsInPercent": null,
						"dnshToClimateChangeMitigation": "No",
						"dnshToClimateChangeAdaption": "No",
						"dnshToSustainableUseAndProtectionOfWaterAndMarineResources": "No",
						"dnshToTransitionToACircularEconomy": "No",
						"dnshToPollutionPreventionAndControl": "No",
						"dnshToProtectionAndRestorationOfBiodiversityAndEcosystems": "No",
						"minimumSafeguards": null
					},
					{
						"activityName": "CogenerationOfHeatCoolAndPowerFromGeothermalEnergy",
						"naceCodes": [
							"D35.11"
						],
						"share": null,
						"substantialContributionToClimateChangeMitigationInPercent": 35.63,
						"substantialContributionToClimateChangeAdaptionInPercent": 20.62,
						"substantialContributionToSustainableUseAndProtectionOfWaterAndMarineResourcesInPercent": 90.28,
						"substantialContributionToTransitionToACircularEconomyInPercent": null,
						"substantialContributionToPollutionPreventionAndControlInPercent": 74.48,
						"substantialContributionToProtectionAndRestorationOfBiodiversityAndEcosystemsInPercent": 34.03,
						"dnshToClimateChangeMitigation": "Yes",
						"dnshToClimateChangeAdaption": "No",
						"dnshToSustainableUseAndProtectionOfWaterAndMarineResources": "No",
						"dnshToTransitionToACircularEconomy": "No",
						"dnshToPollutionPreventionAndControl": "No",
						"dnshToProtectionAndRestorationOfBiodiversityAndEcosystems": null,
						"minimumSafeguards": "Yes"
					}
				],
				"enablingShareInPercent": 93.62,
				"transitionalShareInPercent": 8.44
			},
			"capex": {
				"totalAmount": {
					"value": 7103035920.3,
					"dataSource": {
						"page": 31,
						"fileName": "SustainabilityReport",
						"fileReference": "50a36c418baffd520bb92d84664f06f9732a21f4e2e5ecee6d9136f16e7e0b63",
						"tagName": "methodologies"
					},
					"comment": "connect wireless feed",
					"quality": "Incomplete",
					"currency": "HNL"
				},
				"nonEligibleShare": {
					"relativeShareInPercent": null,
					"absoluteShare": {
						"amount": 5282986087.26,
						"currency": null
					}
				},
				"eligibleShare": {
					"relativeShareInPercent": 43.16,
					"absoluteShare": null
				},
				"nonAlignedShare": {
					"relativeShareInPercent": 64.3,
					"absoluteShare": {
						"amount": 8261955240.74,
						"currency": null
=======
					"relativeShareInPercent": 74.14,
					"absoluteShare": null
				},
				"substantialContributionToClimateChangeMitigationInPercent": 17.87,
				"substantialContributionToClimateChangeAdaptionInPercent": 91.92,
				"substantialContributionToSustainableUseAndProtectionOfWaterAndMarineResourcesInPercent": 2.14,
				"substantialContributionToTransitionToACircularEconomyInPercent": 27.12,
				"substantialContributionToPollutionPreventionAndControlInPercent": 99.82,
				"substantialContributionToProtectionAndRestorationOfBiodiversityAndEcosystemsInPercent": 8.33,
				"alignedActivities": [
					{
						"activityName": "CreativeArtsAndEntertainmentActivities",
						"naceCodes": [
							"R90"
						],
						"share": {
							"relativeShareInPercent": 2.53,
							"absoluteShare": {
								"amount": 301423277.7,
								"currency": null
							}
						},
						"substantialContributionToClimateChangeMitigationInPercent": null,
						"substantialContributionToClimateChangeAdaptionInPercent": 64.19,
						"substantialContributionToSustainableUseAndProtectionOfWaterAndMarineResourcesInPercent": 59.5,
						"substantialContributionToTransitionToACircularEconomyInPercent": 24.33,
						"substantialContributionToPollutionPreventionAndControlInPercent": 67.66,
						"substantialContributionToProtectionAndRestorationOfBiodiversityAndEcosystemsInPercent": null,
						"dnshToClimateChangeMitigation": "No",
						"dnshToClimateChangeAdaption": "Yes",
						"dnshToSustainableUseAndProtectionOfWaterAndMarineResources": null,
						"dnshToTransitionToACircularEconomy": "No",
						"dnshToPollutionPreventionAndControl": "No",
						"dnshToProtectionAndRestorationOfBiodiversityAndEcosystems": "Yes",
						"minimumSafeguards": "Yes"
					},
					{
						"activityName": "NonLifeInsuranceUnderwritingOfClimateRelatedPerils",
						"naceCodes": null,
						"share": {
							"relativeShareInPercent": 16.22,
							"absoluteShare": null
						},
						"substantialContributionToClimateChangeMitigationInPercent": 25.78,
						"substantialContributionToClimateChangeAdaptionInPercent": null,
						"substantialContributionToSustainableUseAndProtectionOfWaterAndMarineResourcesInPercent": 78.26,
						"substantialContributionToTransitionToACircularEconomyInPercent": 67.22,
						"substantialContributionToPollutionPreventionAndControlInPercent": null,
						"substantialContributionToProtectionAndRestorationOfBiodiversityAndEcosystemsInPercent": null,
						"dnshToClimateChangeMitigation": "Yes",
						"dnshToClimateChangeAdaption": "No",
						"dnshToSustainableUseAndProtectionOfWaterAndMarineResources": "Yes",
						"dnshToTransitionToACircularEconomy": "Yes",
						"dnshToPollutionPreventionAndControl": "No",
						"dnshToProtectionAndRestorationOfBiodiversityAndEcosystems": "Yes",
						"minimumSafeguards": "Yes"
					}
				],
				"enablingShareInPercent": 89.41,
				"transitionalShareInPercent": 52.63
			},
			"capex": {
				"totalAmount": {
					"value": null,
					"dataSource": null,
					"comment": "back up solid state circuit",
					"quality": "NA",
					"currency": "NZD"
				},
				"nonEligibleShare": {
					"relativeShareInPercent": 55.75,
					"absoluteShare": {
						"amount": null,
						"currency": "BTN"
					}
				},
				"eligibleShare": {
					"relativeShareInPercent": null,
					"absoluteShare": {
						"amount": 7513856298.76,
						"currency": "NPR"
					}
				},
				"nonAlignedShare": {
					"relativeShareInPercent": 69.1,
					"absoluteShare": {
						"amount": 5754141467.62,
						"currency": "TRY"
>>>>>>> 4f440d30
					}
				},
				"nonAlignedActivities": [
					{
<<<<<<< HEAD
						"activityName": "PassengerInterurbanRailTransport",
						"naceCodes": [
							"25.7"
						],
						"share": {
							"relativeShareInPercent": 11.48,
							"absoluteShare": {
								"amount": 7645490018.19,
								"currency": "AZN"
							}
						}
					},
					{
						"activityName": "ProfessionalServicesRelatedToEnergyPerformanceOfBuildings",
						"naceCodes": [
							"M71"
						],
						"share": {
							"relativeShareInPercent": null,
							"absoluteShare": {
								"amount": 8177417474.8,
								"currency": "FKP"
=======
						"activityName": "ManufactureOfChlorine",
						"naceCodes": [
							"08.1",
							"35.12",
							"73",
							"94.2"
						],
						"share": {
							"relativeShareInPercent": 46.39,
							"absoluteShare": {
								"amount": null,
								"currency": "NIO"
>>>>>>> 4f440d30
							}
						}
					}
				],
				"alignedShare": {
<<<<<<< HEAD
					"relativeShareInPercent": 46.13,
					"absoluteShare": {
						"amount": 6041465217.71,
						"currency": null
					}
				},
				"substantialContributionToClimateChangeMitigationInPercent": 37.53,
				"substantialContributionToClimateChangeAdaptionInPercent": 5,
				"substantialContributionToSustainableUseAndProtectionOfWaterAndMarineResourcesInPercent": 23.64,
				"substantialContributionToTransitionToACircularEconomyInPercent": 7.38,
				"substantialContributionToPollutionPreventionAndControlInPercent": 72.95,
				"substantialContributionToProtectionAndRestorationOfBiodiversityAndEcosystemsInPercent": 69.36,
				"alignedActivities": [
					{
						"activityName": "CloseToMarketResearchDevelopmentAndInnovation",
						"naceCodes": null,
						"share": {
							"relativeShareInPercent": null,
							"absoluteShare": {
								"amount": 9462452952.29,
								"currency": "TOP"
							}
						},
						"substantialContributionToClimateChangeMitigationInPercent": 63.11,
						"substantialContributionToClimateChangeAdaptionInPercent": 91.11,
						"substantialContributionToSustainableUseAndProtectionOfWaterAndMarineResourcesInPercent": 53.71,
						"substantialContributionToTransitionToACircularEconomyInPercent": 14.04,
						"substantialContributionToPollutionPreventionAndControlInPercent": 96.06,
						"substantialContributionToProtectionAndRestorationOfBiodiversityAndEcosystemsInPercent": null,
						"dnshToClimateChangeMitigation": "No",
						"dnshToClimateChangeAdaption": "No",
						"dnshToSustainableUseAndProtectionOfWaterAndMarineResources": "Yes",
						"dnshToTransitionToACircularEconomy": "Yes",
						"dnshToPollutionPreventionAndControl": "No",
						"dnshToProtectionAndRestorationOfBiodiversityAndEcosystems": "No",
						"minimumSafeguards": "Yes"
					}
				],
				"enablingShareInPercent": 98,
				"transitionalShareInPercent": 67.48
			},
			"opex": {
				"totalAmount": {
					"value": 4525369945.91,
					"dataSource": {
						"page": 371,
						"fileName": "ESEFReport",
						"fileReference": "50a36c418baffd520bb92d84664f06f9732a21f4e2e5ecee6d9136f16e7e0b63",
						"tagName": "schemas"
					},
					"comment": "input virtual bus",
					"quality": "Incomplete",
					"currency": "ZAR"
				},
				"nonEligibleShare": {
					"relativeShareInPercent": 55.75,
					"absoluteShare": {
						"amount": 9044034818.66,
						"currency": "STN"
					}
				},
				"eligibleShare": {
					"relativeShareInPercent": null,
					"absoluteShare": {
						"amount": 2263202003.67,
						"currency": "HUF"
=======
					"relativeShareInPercent": null,
					"absoluteShare": {
						"amount": null,
						"currency": "PAB"
					}
				},
				"substantialContributionToClimateChangeMitigationInPercent": 50.31,
				"substantialContributionToClimateChangeAdaptionInPercent": 2.72,
				"substantialContributionToSustainableUseAndProtectionOfWaterAndMarineResourcesInPercent": 95.63,
				"substantialContributionToTransitionToACircularEconomyInPercent": 76.17,
				"substantialContributionToPollutionPreventionAndControlInPercent": 47.5,
				"substantialContributionToProtectionAndRestorationOfBiodiversityAndEcosystemsInPercent": 1.75,
				"alignedActivities": [
					{
						"activityName": "CreativeArtsAndEntertainmentActivities",
						"naceCodes": null,
						"share": {
							"relativeShareInPercent": 26.38,
							"absoluteShare": {
								"amount": 8098940264.9,
								"currency": "LKR"
							}
						},
						"substantialContributionToClimateChangeMitigationInPercent": 80.55,
						"substantialContributionToClimateChangeAdaptionInPercent": null,
						"substantialContributionToSustainableUseAndProtectionOfWaterAndMarineResourcesInPercent": null,
						"substantialContributionToTransitionToACircularEconomyInPercent": 3.18,
						"substantialContributionToPollutionPreventionAndControlInPercent": 84.78,
						"substantialContributionToProtectionAndRestorationOfBiodiversityAndEcosystemsInPercent": 40.93,
						"dnshToClimateChangeMitigation": "No",
						"dnshToClimateChangeAdaption": "Yes",
						"dnshToSustainableUseAndProtectionOfWaterAndMarineResources": "No",
						"dnshToTransitionToACircularEconomy": null,
						"dnshToPollutionPreventionAndControl": "Yes",
						"dnshToProtectionAndRestorationOfBiodiversityAndEcosystems": "Yes",
						"minimumSafeguards": "Yes"
					}
				],
				"enablingShareInPercent": 83.73,
				"transitionalShareInPercent": 29.35
			},
			"opex": {
				"totalAmount": {
					"value": 3390938858.5,
					"dataSource": {
						"page": 370,
						"fileName": "IntegratedReport",
						"fileReference": "50a36c418baffd520bb92d84664f06f9732a21f4e2e5ecee6d9136f16e7e0b63",
						"tagName": "infrastructures"
					},
					"comment": "calculate 1080p bandwidth",
					"quality": "Reported",
					"currency": "ZMW"
				},
				"nonEligibleShare": {
					"relativeShareInPercent": 8.36,
					"absoluteShare": {
						"amount": 9064954083.88,
						"currency": "MUR"
>>>>>>> 4f440d30
					}
				},
				"eligibleShare": {
					"relativeShareInPercent": 67.56,
					"absoluteShare": null
				},
				"nonAlignedShare": {
<<<<<<< HEAD
					"relativeShareInPercent": 58.74,
					"absoluteShare": {
						"amount": 112921046.09,
						"currency": "XAF"
=======
					"relativeShareInPercent": 89.66,
					"absoluteShare": {
						"amount": 6343625946.9,
						"currency": "MXN"
>>>>>>> 4f440d30
					}
				},
				"nonAlignedActivities": [
					{
<<<<<<< HEAD
						"activityName": "InstallationMaintenanceAndRepairOfEnergyEfficiencyEquipment",
						"naceCodes": [
							"C25",
							"S95.22",
							"C23",
							"C33.12",
							"M71",
							"C22",
							"F43"
						],
						"share": {
							"relativeShareInPercent": 5.88,
							"absoluteShare": {
								"amount": 9424048576.04,
								"currency": null
							}
						}
					},
					{
						"activityName": "Education",
						"naceCodes": null,
						"share": {
							"relativeShareInPercent": 69.41,
							"absoluteShare": {
								"amount": 7376030026.94,
								"currency": "XOF"
							}
						}
					}
				],
				"alignedShare": {
					"relativeShareInPercent": 50.98,
					"absoluteShare": null
				},
				"substantialContributionToClimateChangeMitigationInPercent": 53.64,
				"substantialContributionToClimateChangeAdaptionInPercent": 9.3,
				"substantialContributionToSustainableUseAndProtectionOfWaterAndMarineResourcesInPercent": 84.22,
				"substantialContributionToTransitionToACircularEconomyInPercent": 23.72,
				"substantialContributionToPollutionPreventionAndControlInPercent": 44.65,
				"substantialContributionToProtectionAndRestorationOfBiodiversityAndEcosystemsInPercent": 27.72,
				"alignedActivities": [
					{
						"activityName": "InfrastructureEnablingLowCarbonWaterTransport",
						"naceCodes": null,
						"share": {
							"relativeShareInPercent": 36.36,
							"absoluteShare": {
								"amount": null,
								"currency": "MNT"
							}
						},
						"substantialContributionToClimateChangeMitigationInPercent": 50.51,
						"substantialContributionToClimateChangeAdaptionInPercent": 27.9,
						"substantialContributionToSustainableUseAndProtectionOfWaterAndMarineResourcesInPercent": 60.32,
						"substantialContributionToTransitionToACircularEconomyInPercent": 29.94,
						"substantialContributionToPollutionPreventionAndControlInPercent": 88.46,
						"substantialContributionToProtectionAndRestorationOfBiodiversityAndEcosystemsInPercent": null,
						"dnshToClimateChangeMitigation": "No",
						"dnshToClimateChangeAdaption": null,
						"dnshToSustainableUseAndProtectionOfWaterAndMarineResources": "Yes",
						"dnshToTransitionToACircularEconomy": "Yes",
						"dnshToPollutionPreventionAndControl": null,
						"dnshToProtectionAndRestorationOfBiodiversityAndEcosystems": "No",
						"minimumSafeguards": "Yes"
					},
					{
						"activityName": "HighEfficiencyCoGenerationOfHeatCoolAndPowerFromFossilGaseousFuels",
						"naceCodes": [
							"D35.11"
						],
						"share": {
							"relativeShareInPercent": 18.96,
							"absoluteShare": {
								"amount": null,
								"currency": null
							}
						},
						"substantialContributionToClimateChangeMitigationInPercent": 79.36,
						"substantialContributionToClimateChangeAdaptionInPercent": 14.63,
						"substantialContributionToSustainableUseAndProtectionOfWaterAndMarineResourcesInPercent": 14.57,
						"substantialContributionToTransitionToACircularEconomyInPercent": 95.27,
						"substantialContributionToPollutionPreventionAndControlInPercent": 34.1,
						"substantialContributionToProtectionAndRestorationOfBiodiversityAndEcosystemsInPercent": null,
						"dnshToClimateChangeMitigation": "No",
=======
						"activityName": "InfrastructureEnablingLowCarbonWaterTransport",
						"naceCodes": [
							"F71.20"
						],
						"share": null
					},
					{
						"activityName": "UndergroundPermanentGeologicalStorageOfCo2",
						"naceCodes": [
							"E39.00"
						],
						"share": null
					}
				],
				"alignedShare": {
					"relativeShareInPercent": 18.7,
					"absoluteShare": {
						"amount": 961363727.69,
						"currency": "UAH"
					}
				},
				"substantialContributionToClimateChangeMitigationInPercent": 59.9,
				"substantialContributionToClimateChangeAdaptionInPercent": 29.34,
				"substantialContributionToSustainableUseAndProtectionOfWaterAndMarineResourcesInPercent": 58.23,
				"substantialContributionToTransitionToACircularEconomyInPercent": 29.27,
				"substantialContributionToPollutionPreventionAndControlInPercent": 9.36,
				"substantialContributionToProtectionAndRestorationOfBiodiversityAndEcosystemsInPercent": 73.53,
				"alignedActivities": [
					{
						"activityName": "HighEfficiencyCoGenerationOfHeatCoolAndPowerFromFossilGaseousFuels",
						"naceCodes": [
							"D35.30"
						],
						"share": {
							"relativeShareInPercent": 82.21,
							"absoluteShare": {
								"amount": 787829235.19,
								"currency": "SLE"
							}
						},
						"substantialContributionToClimateChangeMitigationInPercent": 28.61,
						"substantialContributionToClimateChangeAdaptionInPercent": 22.13,
						"substantialContributionToSustainableUseAndProtectionOfWaterAndMarineResourcesInPercent": 98.93,
						"substantialContributionToTransitionToACircularEconomyInPercent": 38.41,
						"substantialContributionToPollutionPreventionAndControlInPercent": 88.65,
						"substantialContributionToProtectionAndRestorationOfBiodiversityAndEcosystemsInPercent": 60.93,
						"dnshToClimateChangeMitigation": "Yes",
						"dnshToClimateChangeAdaption": "No",
						"dnshToSustainableUseAndProtectionOfWaterAndMarineResources": "No",
						"dnshToTransitionToACircularEconomy": null,
						"dnshToPollutionPreventionAndControl": null,
						"dnshToProtectionAndRestorationOfBiodiversityAndEcosystems": "Yes",
						"minimumSafeguards": "Yes"
					},
					{
						"activityName": "LandfillGasCaptureAndUtilisation",
						"naceCodes": [
							"E38.21"
						],
						"share": {
							"relativeShareInPercent": 85.65,
							"absoluteShare": null
						},
						"substantialContributionToClimateChangeMitigationInPercent": 80.26,
						"substantialContributionToClimateChangeAdaptionInPercent": 0.92,
						"substantialContributionToSustainableUseAndProtectionOfWaterAndMarineResourcesInPercent": 30.37,
						"substantialContributionToTransitionToACircularEconomyInPercent": 65.96,
						"substantialContributionToPollutionPreventionAndControlInPercent": null,
						"substantialContributionToProtectionAndRestorationOfBiodiversityAndEcosystemsInPercent": 9.59,
						"dnshToClimateChangeMitigation": "Yes",
>>>>>>> 4f440d30
						"dnshToClimateChangeAdaption": "Yes",
						"dnshToSustainableUseAndProtectionOfWaterAndMarineResources": null,
						"dnshToTransitionToACircularEconomy": null,
						"dnshToPollutionPreventionAndControl": "No",
<<<<<<< HEAD
						"dnshToProtectionAndRestorationOfBiodiversityAndEcosystems": "Yes",
						"minimumSafeguards": "Yes"
					}
				],
				"enablingShareInPercent": 21.73,
				"transitionalShareInPercent": 43.27
=======
						"dnshToProtectionAndRestorationOfBiodiversityAndEcosystems": "No",
						"minimumSafeguards": "Yes"
					}
				],
				"enablingShareInPercent": 61.87,
				"transitionalShareInPercent": 33.69
>>>>>>> 4f440d30
			}
		}
	},
	{
		"metaInfo": {
<<<<<<< HEAD
			"dataId": "c341a69a-ee4c-4e50-a9eb-c359d5d6d3f1",
			"companyId": "ba7acc5a-961b-4a18-bc1d-b2aefe34d8d5",
			"dataType": "lksg",
			"reportingPeriod": "2022",
			"currentlyActive": true,
			"qaStatus": "Accepted",
			"uploadTime": 6211,
=======
			"dataId": "ae8b7dfa-3c75-4e07-9c7a-e2cb706623f0",
			"companyId": "c6bcdcae-70f1-4d37-89a2-37b7f8a14a85",
			"dataType": "sfdr",
			"reportingPeriod": "2022",
			"currentlyActive": true,
			"qaStatus": "Accepted",
			"uploadTime": 7647,
>>>>>>> 4f440d30
			"uploaderUserId": null
		},
		"data": {
			"general": {
				"fiscalYearDeviation": "Deviation",
<<<<<<< HEAD
				"fiscalYearEnd": "2023-04-22",
				"numberOfEmployees": 8847,
				"referencedReports": {
					"AnnualReport": {
						"fileReference": "50a36c418baffd520bb92d84664f06f9732a21f4e2e5ecee6d9136f16e7e0b63",
						"fileName": "AnnualReport",
						"isGroupLevel": "Yes",
						"reportDate": null,
						"currency": "UAH"
					},
					"ESEFReport": {
						"fileReference": "50a36c418baffd520bb92d84664f06f9732a21f4e2e5ecee6d9136f16e7e0b63",
						"fileName": "ESEFReport",
						"isGroupLevel": null,
						"reportDate": "2024-01-04",
						"currency": "TRY"
=======
				"fiscalYearEnd": "2023-07-24",
				"numberOfEmployees": 75301,
				"referencedReports": {
					"SustainabilityReport": {
						"fileReference": "50a36c418baffd520bb92d84664f06f9732a21f4e2e5ecee6d9136f16e7e0b63",
						"fileName": "SustainabilityReport",
						"isGroupLevel": "Yes",
						"reportDate": "2023-05-11",
						"currency": "YER"
>>>>>>> 4f440d30
					},
					"AnnualReport": {
						"fileReference": "50a36c418baffd520bb92d84664f06f9732a21f4e2e5ecee6d9136f16e7e0b63",
<<<<<<< HEAD
						"fileName": "SustainabilityReport",
						"isGroupLevel": "Yes",
						"reportDate": null,
						"currency": "HKD"
=======
						"fileName": "AnnualReport",
						"isGroupLevel": null,
						"reportDate": null,
						"currency": "CZK"
					},
					"IntegratedReport": {
						"fileReference": "50a36c418baffd520bb92d84664f06f9732a21f4e2e5ecee6d9136f16e7e0b63",
						"fileName": "IntegratedReport",
						"isGroupLevel": "Yes",
						"reportDate": "2023-06-16",
						"currency": "EUR"
>>>>>>> 4f440d30
					}
				},
				"assurance": {
					"value": "ReasonableAssurance",
<<<<<<< HEAD
					"provider": "Kuhn, Schoen and Runolfsdottir",
					"dataSource": {
						"page": 657,
						"fileName": "ESEFReport",
						"fileReference": "50a36c418baffd520bb92d84664f06f9732a21f4e2e5ecee6d9136f16e7e0b63",
						"tagName": "bandwidth"
=======
					"provider": "Swaniawski, Lehner and Monahan",
					"dataSource": {
						"page": 151,
						"fileName": "AnnualReport",
						"fileReference": "50a36c418baffd520bb92d84664f06f9732a21f4e2e5ecee6d9136f16e7e0b63",
						"tagName": "functionalities"
>>>>>>> 4f440d30
					}
				},
				"scopeOfEntities": "No",
				"nfrdMandatory": "Yes",
<<<<<<< HEAD
				"euTaxonomyActivityLevelReporting": "No"
			},
			"revenue": {
				"totalAmount": {
					"value": null,
					"dataSource": null,
					"comment": "parse redundant interface",
					"quality": "NA",
					"currency": "PAB"
=======
				"euTaxonomyActivityLevelReporting": "Yes"
			},
			"revenue": {
				"totalAmount": {
					"value": 7275351602.59,
					"dataSource": {
						"page": 614,
						"fileName": "AnnualReport",
						"fileReference": "50a36c418baffd520bb92d84664f06f9732a21f4e2e5ecee6d9136f16e7e0b63",
						"tagName": "models"
					},
					"comment": "compress cross-platform hard drive",
					"quality": "Audited",
					"currency": "AZN"
>>>>>>> 4f440d30
				},
				"nonEligibleShare": {
					"relativeShareInPercent": 54.78,
					"absoluteShare": {
<<<<<<< HEAD
						"amount": null,
						"currency": null
					}
				},
				"eligibleShare": {
					"relativeShareInPercent": null,
					"absoluteShare": {
						"amount": null,
						"currency": null
=======
						"amount": 7073579959.11,
						"currency": "SLE"
					}
				},
				"eligibleShare": {
					"relativeShareInPercent": 62.33,
					"absoluteShare": {
						"amount": 8886622586.29,
						"currency": "CVE"
>>>>>>> 4f440d30
					}
				},
				"nonAlignedShare": {
					"relativeShareInPercent": null,
					"absoluteShare": {
<<<<<<< HEAD
						"amount": 824850997.88,
=======
						"amount": 3817244670.35,
>>>>>>> 4f440d30
						"currency": null
					}
				},
				"nonAlignedActivities": [
					{
<<<<<<< HEAD
						"activityName": "AnaerobicDigestionOfSewageSludge",
						"naceCodes": [
							"F42.99"
						],
						"share": null
					}
				],
				"alignedShare": {
					"relativeShareInPercent": null,
					"absoluteShare": {
						"amount": 7437057548.67,
						"currency": "UZS"
					}
				},
				"substantialContributionToClimateChangeMitigationInPercent": 43.05,
				"substantialContributionToClimateChangeAdaptionInPercent": 8.28,
				"substantialContributionToSustainableUseAndProtectionOfWaterAndMarineResourcesInPercent": 63.99,
				"substantialContributionToTransitionToACircularEconomyInPercent": 84.68,
				"substantialContributionToPollutionPreventionAndControlInPercent": 53.36,
				"substantialContributionToProtectionAndRestorationOfBiodiversityAndEcosystemsInPercent": 47.88,
				"alignedActivities": [
					{
						"activityName": "InstallationMaintenanceAndRepairOfInstrumentsAndDevicesForMeasuringRegulationAndControllingEnergyPerformanceOfBuildings",
						"naceCodes": [
							"C27",
							"F42"
						],
						"share": null,
						"substantialContributionToClimateChangeMitigationInPercent": 59.73,
						"substantialContributionToClimateChangeAdaptionInPercent": 98.73,
						"substantialContributionToSustainableUseAndProtectionOfWaterAndMarineResourcesInPercent": 96.75,
						"substantialContributionToTransitionToACircularEconomyInPercent": 67.48,
						"substantialContributionToPollutionPreventionAndControlInPercent": 91.63,
						"substantialContributionToProtectionAndRestorationOfBiodiversityAndEcosystemsInPercent": 85.53,
						"dnshToClimateChangeMitigation": "No",
						"dnshToClimateChangeAdaption": "No",
						"dnshToSustainableUseAndProtectionOfWaterAndMarineResources": "No",
						"dnshToTransitionToACircularEconomy": "Yes",
						"dnshToPollutionPreventionAndControl": "No",
						"dnshToProtectionAndRestorationOfBiodiversityAndEcosystems": "No",
						"minimumSafeguards": null
					},
					{
						"activityName": "InstallationMaintenanceAndRepairOfEnergyEfficiencyEquipment",
						"naceCodes": null,
						"share": {
							"relativeShareInPercent": 78.59,
							"absoluteShare": null
						},
						"substantialContributionToClimateChangeMitigationInPercent": 46.57,
						"substantialContributionToClimateChangeAdaptionInPercent": null,
						"substantialContributionToSustainableUseAndProtectionOfWaterAndMarineResourcesInPercent": 99.51,
						"substantialContributionToTransitionToACircularEconomyInPercent": 7.77,
						"substantialContributionToPollutionPreventionAndControlInPercent": 73.16,
=======
						"activityName": "FreightTransportServicesByRoad",
						"naceCodes": null,
						"share": null
					},
					{
						"activityName": "ProductionOfHeatCoolFromFossilGaseousFuelsInAnEfficientDistrictHeatingAndCoolingSystem",
						"naceCodes": [
							"D35.30"
						],
						"share": {
							"relativeShareInPercent": null,
							"absoluteShare": {
								"amount": 6456322469.75,
								"currency": "MUR"
							}
						}
					}
				],
				"alignedShare": {
					"relativeShareInPercent": 79.03,
					"absoluteShare": null
				},
				"substantialContributionToClimateChangeMitigationInPercent": 91.14,
				"substantialContributionToClimateChangeAdaptionInPercent": 95.75,
				"substantialContributionToSustainableUseAndProtectionOfWaterAndMarineResourcesInPercent": 65.46,
				"substantialContributionToTransitionToACircularEconomyInPercent": 78.09,
				"substantialContributionToPollutionPreventionAndControlInPercent": 18.8,
				"substantialContributionToProtectionAndRestorationOfBiodiversityAndEcosystemsInPercent": 31.7,
				"alignedActivities": [
					{
						"activityName": "ManufactureOfLowCarbonTechnologiesForTransport",
						"naceCodes": [
							"C30.9",
							"C30.1"
						],
						"share": {
							"relativeShareInPercent": 86.55,
							"absoluteShare": {
								"amount": 5463441209.87,
								"currency": null
							}
						},
						"substantialContributionToClimateChangeMitigationInPercent": null,
						"substantialContributionToClimateChangeAdaptionInPercent": 87.59,
						"substantialContributionToSustainableUseAndProtectionOfWaterAndMarineResourcesInPercent": 46.41,
						"substantialContributionToTransitionToACircularEconomyInPercent": 46.98,
						"substantialContributionToPollutionPreventionAndControlInPercent": null,
>>>>>>> 4f440d30
						"substantialContributionToProtectionAndRestorationOfBiodiversityAndEcosystemsInPercent": null,
						"dnshToClimateChangeMitigation": "Yes",
						"dnshToClimateChangeAdaption": "Yes",
						"dnshToSustainableUseAndProtectionOfWaterAndMarineResources": "Yes",
						"dnshToTransitionToACircularEconomy": "Yes",
						"dnshToPollutionPreventionAndControl": "Yes",
						"dnshToProtectionAndRestorationOfBiodiversityAndEcosystems": null,
						"minimumSafeguards": "Yes"
					},
					{
						"activityName": "RestorationOfWetlands",
						"naceCodes": null,
						"share": {
							"relativeShareInPercent": null,
							"absoluteShare": null
						},
						"substantialContributionToClimateChangeMitigationInPercent": 74.22,
						"substantialContributionToClimateChangeAdaptionInPercent": 34.81,
						"substantialContributionToSustainableUseAndProtectionOfWaterAndMarineResourcesInPercent": null,
						"substantialContributionToTransitionToACircularEconomyInPercent": 50.25,
						"substantialContributionToPollutionPreventionAndControlInPercent": 67.77,
						"substantialContributionToProtectionAndRestorationOfBiodiversityAndEcosystemsInPercent": 92.27,
						"dnshToClimateChangeMitigation": "Yes",
						"dnshToClimateChangeAdaption": "No",
<<<<<<< HEAD
						"dnshToSustainableUseAndProtectionOfWaterAndMarineResources": "Yes",
						"dnshToTransitionToACircularEconomy": "No",
						"dnshToPollutionPreventionAndControl": "No",
						"dnshToProtectionAndRestorationOfBiodiversityAndEcosystems": null,
						"minimumSafeguards": "No"
					}
				],
				"enablingShareInPercent": 67.26,
				"transitionalShareInPercent": 48.95
=======
						"dnshToSustainableUseAndProtectionOfWaterAndMarineResources": null,
						"dnshToTransitionToACircularEconomy": "Yes",
						"dnshToPollutionPreventionAndControl": "No",
						"dnshToProtectionAndRestorationOfBiodiversityAndEcosystems": "No",
						"minimumSafeguards": "No"
					}
				],
				"enablingShareInPercent": 67.73,
				"transitionalShareInPercent": 80.4
>>>>>>> 4f440d30
			},
			"capex": {
				"totalAmount": {
					"value": null,
					"dataSource": {
<<<<<<< HEAD
						"page": 229,
						"fileName": "ESEFReport",
						"fileReference": "50a36c418baffd520bb92d84664f06f9732a21f4e2e5ecee6d9136f16e7e0b63",
						"tagName": "metrics"
					},
					"comment": "program bluetooth system",
					"quality": "NA",
					"currency": "MAD"
				},
				"nonEligibleShare": {
					"relativeShareInPercent": 27.82,
					"absoluteShare": {
						"amount": null,
						"currency": "PLN"
=======
						"page": 90,
						"fileName": "IntegratedReport",
						"fileReference": "50a36c418baffd520bb92d84664f06f9732a21f4e2e5ecee6d9136f16e7e0b63",
						"tagName": "experiences"
					},
					"comment": "override multi-byte bandwidth",
					"quality": "NA",
					"currency": "UAH"
				},
				"nonEligibleShare": {
					"relativeShareInPercent": 86.63,
					"absoluteShare": {
						"amount": 3864181353.71,
						"currency": "MMK"
>>>>>>> 4f440d30
					}
				},
				"eligibleShare": {
					"relativeShareInPercent": 78.1,
					"absoluteShare": {
<<<<<<< HEAD
						"amount": 244437996.29,
						"currency": "JPY"
					}
				},
				"nonAlignedShare": {
					"relativeShareInPercent": null,
					"absoluteShare": {
						"amount": 7460802386.05,
						"currency": "NAD"
=======
						"amount": 1474281467.96,
						"currency": null
					}
				},
				"nonAlignedShare": {
					"relativeShareInPercent": 56.9,
					"absoluteShare": {
						"amount": 5565103008.41,
						"currency": "BSD"
>>>>>>> 4f440d30
					}
				},
				"nonAlignedActivities": [
					{
<<<<<<< HEAD
						"activityName": "ManufactureOfCement",
						"naceCodes": null,
						"share": {
							"relativeShareInPercent": 80.98,
							"absoluteShare": {
								"amount": 576539847.53,
								"currency": "LRD"
							}
						}
					}
				],
				"alignedShare": {
					"relativeShareInPercent": 69.39,
					"absoluteShare": {
						"amount": 1641621901.65,
						"currency": "RUB"
					}
				},
				"substantialContributionToClimateChangeMitigationInPercent": 22.85,
				"substantialContributionToClimateChangeAdaptionInPercent": 83.33,
				"substantialContributionToSustainableUseAndProtectionOfWaterAndMarineResourcesInPercent": 74.03,
				"substantialContributionToTransitionToACircularEconomyInPercent": 72.34,
				"substantialContributionToPollutionPreventionAndControlInPercent": 96.64,
				"substantialContributionToProtectionAndRestorationOfBiodiversityAndEcosystemsInPercent": 78.72,
				"alignedActivities": [
					{
						"activityName": "InlandFreightWaterTransport",
						"naceCodes": [
							"H50.4"
						],
						"share": {
							"relativeShareInPercent": 32.95,
							"absoluteShare": {
								"amount": 3305733806.92,
								"currency": null
							}
						},
						"substantialContributionToClimateChangeMitigationInPercent": 67.06,
						"substantialContributionToClimateChangeAdaptionInPercent": 22.73,
						"substantialContributionToSustainableUseAndProtectionOfWaterAndMarineResourcesInPercent": null,
						"substantialContributionToTransitionToACircularEconomyInPercent": 84.6,
						"substantialContributionToPollutionPreventionAndControlInPercent": 62.14,
						"substantialContributionToProtectionAndRestorationOfBiodiversityAndEcosystemsInPercent": 4.54,
						"dnshToClimateChangeMitigation": "No",
						"dnshToClimateChangeAdaption": "Yes",
						"dnshToSustainableUseAndProtectionOfWaterAndMarineResources": null,
						"dnshToTransitionToACircularEconomy": "No",
						"dnshToPollutionPreventionAndControl": "Yes",
						"dnshToProtectionAndRestorationOfBiodiversityAndEcosystems": "No",
						"minimumSafeguards": "Yes"
					},
					{
						"activityName": "InstallationMaintenanceAndRepairOfRenewableEnergyTechnologies",
						"naceCodes": [
							"C27",
							"C25"
						],
						"share": {
							"relativeShareInPercent": null,
							"absoluteShare": null
						},
						"substantialContributionToClimateChangeMitigationInPercent": 14.48,
						"substantialContributionToClimateChangeAdaptionInPercent": 39.1,
						"substantialContributionToSustainableUseAndProtectionOfWaterAndMarineResourcesInPercent": 55.35,
						"substantialContributionToTransitionToACircularEconomyInPercent": 31.76,
						"substantialContributionToPollutionPreventionAndControlInPercent": null,
						"substantialContributionToProtectionAndRestorationOfBiodiversityAndEcosystemsInPercent": null,
						"dnshToClimateChangeMitigation": "No",
						"dnshToClimateChangeAdaption": "Yes",
						"dnshToSustainableUseAndProtectionOfWaterAndMarineResources": "No",
						"dnshToTransitionToACircularEconomy": null,
=======
						"activityName": "ManufactureOfSodaAsh",
						"naceCodes": [
							"C20.13"
						],
						"share": null
					}
				],
				"alignedShare": {
					"relativeShareInPercent": 10.96,
					"absoluteShare": {
						"amount": 3556362604.72,
						"currency": "XPF"
					}
				},
				"substantialContributionToClimateChangeMitigationInPercent": 73.5,
				"substantialContributionToClimateChangeAdaptionInPercent": 84.44,
				"substantialContributionToSustainableUseAndProtectionOfWaterAndMarineResourcesInPercent": 72.05,
				"substantialContributionToTransitionToACircularEconomyInPercent": 56.09,
				"substantialContributionToPollutionPreventionAndControlInPercent": 49.09,
				"substantialContributionToProtectionAndRestorationOfBiodiversityAndEcosystemsInPercent": 55.86,
				"alignedActivities": [
					{
						"activityName": "CollectionAndTransportOfNonHazardousWasteInSourceSegregatedFractions",
						"naceCodes": [
							"E38.11"
						],
						"share": null,
						"substantialContributionToClimateChangeMitigationInPercent": null,
						"substantialContributionToClimateChangeAdaptionInPercent": 48.46,
						"substantialContributionToSustainableUseAndProtectionOfWaterAndMarineResourcesInPercent": 81.73,
						"substantialContributionToTransitionToACircularEconomyInPercent": 28.71,
						"substantialContributionToPollutionPreventionAndControlInPercent": null,
						"substantialContributionToProtectionAndRestorationOfBiodiversityAndEcosystemsInPercent": 86.02,
						"dnshToClimateChangeMitigation": "No",
						"dnshToClimateChangeAdaption": null,
						"dnshToSustainableUseAndProtectionOfWaterAndMarineResources": "No",
						"dnshToTransitionToACircularEconomy": "No",
>>>>>>> 4f440d30
						"dnshToPollutionPreventionAndControl": "Yes",
						"dnshToProtectionAndRestorationOfBiodiversityAndEcosystems": "No",
						"minimumSafeguards": null
					}
				],
<<<<<<< HEAD
				"enablingShareInPercent": 1.23,
				"transitionalShareInPercent": 84.76
			},
			"opex": {
				"totalAmount": {
					"value": 1115975750.14,
					"dataSource": {
						"page": 617,
						"fileName": "ESEFReport",
						"fileReference": "50a36c418baffd520bb92d84664f06f9732a21f4e2e5ecee6d9136f16e7e0b63",
						"tagName": "interfaces"
					},
					"comment": "parse mobile transmitter",
					"quality": "Audited",
					"currency": "NAD"
				},
				"nonEligibleShare": {
					"relativeShareInPercent": 81.79,
					"absoluteShare": {
						"amount": 3550109853.97,
						"currency": "FJD"
					}
				},
				"eligibleShare": {
					"relativeShareInPercent": 16.83,
					"absoluteShare": {
						"amount": 9067256313.29,
						"currency": null
					}
				},
				"nonAlignedShare": {
					"relativeShareInPercent": 27.34,
					"absoluteShare": {
						"amount": 1284988753.03,
						"currency": "BWP"
=======
				"enablingShareInPercent": 18.16,
				"transitionalShareInPercent": 2.52
			},
			"opex": {
				"totalAmount": {
					"value": null,
					"dataSource": {
						"page": 412,
						"fileName": "SustainabilityReport",
						"fileReference": "50a36c418baffd520bb92d84664f06f9732a21f4e2e5ecee6d9136f16e7e0b63",
						"tagName": "action-items"
					},
					"comment": "hack online array",
					"quality": "NA",
					"currency": "COP"
				},
				"nonEligibleShare": {
					"relativeShareInPercent": 42.68,
					"absoluteShare": null
				},
				"eligibleShare": {
					"relativeShareInPercent": 13.35,
					"absoluteShare": {
						"amount": null,
						"currency": "TMT"
>>>>>>> 4f440d30
					}
				},
				"nonAlignedShare": {
					"relativeShareInPercent": 36.13,
					"absoluteShare": null
				},
				"nonAlignedActivities": [
					{
<<<<<<< HEAD
						"activityName": "AcquisitionAndOwnershipOfBuildings",
						"naceCodes": null,
						"share": {
							"relativeShareInPercent": null,
							"absoluteShare": {
								"amount": null,
								"currency": "CZK"
							}
						}
					},
					{
						"activityName": "ElectricityGenerationFromFossilGaseousFuels",
						"naceCodes": [
							"D35.11",
							"F42.22"
=======
						"activityName": "ProductionOfHeatCoolFromFossilGaseousFuelsInAnEfficientDistrictHeatingAndCoolingSystem",
						"naceCodes": [
							"D35.30"
						],
						"share": {
							"relativeShareInPercent": 23.8,
							"absoluteShare": {
								"amount": null,
								"currency": "TRY"
							}
						}
					},
					{
						"activityName": "Education",
						"naceCodes": [
							"P85"
>>>>>>> 4f440d30
						],
						"share": {
							"relativeShareInPercent": 67.35,
							"absoluteShare": {
								"amount": null,
								"currency": null
							}
						}
					}
				],
				"alignedShare": {
<<<<<<< HEAD
					"relativeShareInPercent": 65.12,
					"absoluteShare": {
						"amount": 8114082568.79,
						"currency": "AZN"
					}
				},
				"substantialContributionToClimateChangeMitigationInPercent": 44.86,
				"substantialContributionToClimateChangeAdaptionInPercent": 80.66,
				"substantialContributionToSustainableUseAndProtectionOfWaterAndMarineResourcesInPercent": 80.56,
				"substantialContributionToTransitionToACircularEconomyInPercent": 55.74,
				"substantialContributionToPollutionPreventionAndControlInPercent": 16.37,
				"substantialContributionToProtectionAndRestorationOfBiodiversityAndEcosystemsInPercent": 49.76,
				"alignedActivities": [
					{
						"activityName": "ForestManagement",
						"naceCodes": [
							"A2"
						],
						"share": {
							"relativeShareInPercent": null,
							"absoluteShare": null
						},
						"substantialContributionToClimateChangeMitigationInPercent": null,
						"substantialContributionToClimateChangeAdaptionInPercent": 98.31,
						"substantialContributionToSustainableUseAndProtectionOfWaterAndMarineResourcesInPercent": null,
						"substantialContributionToTransitionToACircularEconomyInPercent": 48.07,
						"substantialContributionToPollutionPreventionAndControlInPercent": 54.5,
						"substantialContributionToProtectionAndRestorationOfBiodiversityAndEcosystemsInPercent": 42.77,
						"dnshToClimateChangeMitigation": null,
						"dnshToClimateChangeAdaption": "Yes",
						"dnshToSustainableUseAndProtectionOfWaterAndMarineResources": "Yes",
						"dnshToTransitionToACircularEconomy": null,
						"dnshToPollutionPreventionAndControl": "No",
						"dnshToProtectionAndRestorationOfBiodiversityAndEcosystems": null,
						"minimumSafeguards": "No"
					}
				],
				"enablingShareInPercent": 42.52,
				"transitionalShareInPercent": 33.07
=======
					"relativeShareInPercent": 81.53,
					"absoluteShare": {
						"amount": 3571800235.66,
						"currency": "PKR"
					}
				},
				"substantialContributionToClimateChangeMitigationInPercent": 7.54,
				"substantialContributionToClimateChangeAdaptionInPercent": 8.77,
				"substantialContributionToSustainableUseAndProtectionOfWaterAndMarineResourcesInPercent": 85.66,
				"substantialContributionToTransitionToACircularEconomyInPercent": 13.78,
				"substantialContributionToPollutionPreventionAndControlInPercent": 43.22,
				"substantialContributionToProtectionAndRestorationOfBiodiversityAndEcosystemsInPercent": 16.72,
				"alignedActivities": [
					{
						"activityName": "ElectricityGenerationFromBioenergy",
						"naceCodes": [
							"D35.11"
						],
						"share": {
							"relativeShareInPercent": null,
							"absoluteShare": {
								"amount": 6321109791.75,
								"currency": "MGA"
							}
						},
						"substantialContributionToClimateChangeMitigationInPercent": 0.63,
						"substantialContributionToClimateChangeAdaptionInPercent": 22.71,
						"substantialContributionToSustainableUseAndProtectionOfWaterAndMarineResourcesInPercent": 41.13,
						"substantialContributionToTransitionToACircularEconomyInPercent": 94.45,
						"substantialContributionToPollutionPreventionAndControlInPercent": 45.37,
						"substantialContributionToProtectionAndRestorationOfBiodiversityAndEcosystemsInPercent": 18.46,
						"dnshToClimateChangeMitigation": "No",
						"dnshToClimateChangeAdaption": "Yes",
						"dnshToSustainableUseAndProtectionOfWaterAndMarineResources": null,
						"dnshToTransitionToACircularEconomy": "No",
						"dnshToPollutionPreventionAndControl": "Yes",
						"dnshToProtectionAndRestorationOfBiodiversityAndEcosystems": "No",
						"minimumSafeguards": "Yes"
					}
				],
				"enablingShareInPercent": 6.11,
				"transitionalShareInPercent": 98.37
>>>>>>> 4f440d30
			}
		}
	},
	{
		"metaInfo": {
<<<<<<< HEAD
			"dataId": "215281c2-588b-4d36-be76-7b07783f8b8e",
			"companyId": "cb38e3a2-343c-4bac-9938-688f94e2e576",
			"dataType": "sfdr",
			"reportingPeriod": "2021",
			"currentlyActive": false,
			"qaStatus": "Pending",
			"uploadTime": 2126,
=======
			"dataId": "9e95627c-f06d-4806-94f5-323aa8ae64cb",
			"companyId": "16061fe1-b29b-4d8c-9e03-5d39e8620bd8",
			"dataType": "sme",
			"reportingPeriod": "2021",
			"currentlyActive": false,
			"qaStatus": "Rejected",
			"uploadTime": 3807,
>>>>>>> 4f440d30
			"uploaderUserId": null
		},
		"data": {
			"general": {
				"fiscalYearDeviation": "Deviation",
<<<<<<< HEAD
				"fiscalYearEnd": "2023-08-24",
				"numberOfEmployees": 19657,
				"referencedReports": {
					"AnnualReport": {
						"fileReference": "50a36c418baffd520bb92d84664f06f9732a21f4e2e5ecee6d9136f16e7e0b63",
						"fileName": "AnnualReport",
						"isGroupLevel": "Yes",
						"reportDate": null,
						"currency": "UAH"
					},
					"ESEFReport": {
						"fileReference": "50a36c418baffd520bb92d84664f06f9732a21f4e2e5ecee6d9136f16e7e0b63",
						"fileName": "ESEFReport",
						"isGroupLevel": null,
						"reportDate": "2024-01-04",
						"currency": "TRY"
=======
				"fiscalYearEnd": "2023-12-22",
				"numberOfEmployees": 51491,
				"referencedReports": {
					"SustainabilityReport": {
						"fileReference": "50a36c418baffd520bb92d84664f06f9732a21f4e2e5ecee6d9136f16e7e0b63",
						"fileName": "SustainabilityReport",
						"isGroupLevel": "Yes",
						"reportDate": "2023-05-11",
						"currency": "YER"
>>>>>>> 4f440d30
					},
					"AnnualReport": {
						"fileReference": "50a36c418baffd520bb92d84664f06f9732a21f4e2e5ecee6d9136f16e7e0b63",
<<<<<<< HEAD
						"fileName": "SustainabilityReport",
						"isGroupLevel": "Yes",
						"reportDate": null,
						"currency": "HKD"
					}
				},
				"assurance": {
					"value": "LimitedAssurance",
					"provider": "Cartwright - Harvey",
					"dataSource": {
						"page": 154,
						"fileName": "SustainabilityReport",
						"fileReference": "50a36c418baffd520bb92d84664f06f9732a21f4e2e5ecee6d9136f16e7e0b63",
						"tagName": "methodologies"
=======
						"fileName": "AnnualReport",
						"isGroupLevel": null,
						"reportDate": null,
						"currency": "CZK"
					},
					"IntegratedReport": {
						"fileReference": "50a36c418baffd520bb92d84664f06f9732a21f4e2e5ecee6d9136f16e7e0b63",
						"fileName": "IntegratedReport",
						"isGroupLevel": "Yes",
						"reportDate": "2023-06-16",
						"currency": "EUR"
					}
				},
				"assurance": {
					"value": "ReasonableAssurance",
					"provider": "Stanton - Altenwerth",
					"dataSource": {
						"page": 118,
						"fileName": "IntegratedReport",
						"fileReference": "50a36c418baffd520bb92d84664f06f9732a21f4e2e5ecee6d9136f16e7e0b63",
						"tagName": "architectures"
>>>>>>> 4f440d30
					}
				},
				"scopeOfEntities": "NA",
				"nfrdMandatory": "No",
				"euTaxonomyActivityLevelReporting": "Yes"
			},
			"revenue": {
				"totalAmount": {
<<<<<<< HEAD
					"value": 177349103.61,
					"dataSource": {
						"page": 541,
						"fileName": "SustainabilityReport",
						"fileReference": "50a36c418baffd520bb92d84664f06f9732a21f4e2e5ecee6d9136f16e7e0b63",
						"tagName": "solutions"
					},
					"comment": "back up multi-byte hard drive",
					"quality": "Audited",
					"currency": "AMD"
				},
				"nonEligibleShare": {
					"relativeShareInPercent": 31.85,
					"absoluteShare": {
						"amount": 2906367718.24,
=======
					"value": 6025700364.26,
					"dataSource": {
						"page": 534,
						"fileName": "SustainabilityReport",
						"fileReference": "50a36c418baffd520bb92d84664f06f9732a21f4e2e5ecee6d9136f16e7e0b63",
						"tagName": "networks"
					},
					"comment": "reboot optical protocol",
					"quality": "Estimated",
					"currency": "GHS"
				},
				"nonEligibleShare": {
					"relativeShareInPercent": 65.89,
					"absoluteShare": {
						"amount": 9046035970.1,
>>>>>>> 4f440d30
						"currency": null
					}
				},
				"eligibleShare": {
<<<<<<< HEAD
					"relativeShareInPercent": null,
					"absoluteShare": {
						"amount": null,
						"currency": "CHF"
					}
				},
				"nonAlignedShare": {
					"relativeShareInPercent": 8.5,
					"absoluteShare": {
						"amount": 4721779590.47,
						"currency": "MRU"
=======
					"relativeShareInPercent": 1.01,
					"absoluteShare": null
				},
				"nonAlignedShare": {
					"relativeShareInPercent": 65.25,
					"absoluteShare": {
						"amount": null,
						"currency": "GHS"
>>>>>>> 4f440d30
					}
				},
				"nonAlignedActivities": [
					{
<<<<<<< HEAD
						"activityName": "AnaerobicDigestionOfBioWaste",
						"naceCodes": [
							"F42.99",
							"E38.21"
						],
						"share": null
					},
					{
						"activityName": "InstallationMaintenanceAndRepairOfEnergyEfficiencyEquipment",
						"naceCodes": [
							"C33.12",
							"F43",
							"C27"
						],
						"share": {
							"relativeShareInPercent": 71.11,
							"absoluteShare": {
								"amount": null,
								"currency": "AOA"
=======
						"activityName": "ManufactureOfNitricAcid",
						"naceCodes": [
							"C20.15"
						],
						"share": {
							"relativeShareInPercent": 51.66,
							"absoluteShare": {
								"amount": 3507383281.83,
								"currency": "UGX"
							}
						}
					},
					{
						"activityName": "ConstructionAndSafeOperationOfNewNuclearPowerPlantsForTheGenerationOfElectricityAndOrHeatIncludingForHydrogenProductionUsingBestAvailableTechnologies",
						"naceCodes": [
							"F42.22"
						],
						"share": {
							"relativeShareInPercent": 33.46,
							"absoluteShare": {
								"amount": 5293748800.18,
								"currency": null
>>>>>>> 4f440d30
							}
						}
					}
				],
				"alignedShare": {
<<<<<<< HEAD
					"relativeShareInPercent": 22.57,
					"absoluteShare": {
						"amount": null,
						"currency": "MKD"
					}
				},
				"substantialContributionToClimateChangeMitigationInPercent": 73.51,
				"substantialContributionToClimateChangeAdaptionInPercent": 60.04,
				"substantialContributionToSustainableUseAndProtectionOfWaterAndMarineResourcesInPercent": 95.81,
				"substantialContributionToTransitionToACircularEconomyInPercent": 32.06,
				"substantialContributionToPollutionPreventionAndControlInPercent": 7.75,
				"substantialContributionToProtectionAndRestorationOfBiodiversityAndEcosystemsInPercent": 86.79,
				"alignedActivities": [
					{
						"activityName": "InstallationMaintenanceAndRepairOfEnergyEfficiencyEquipment",
						"naceCodes": [
							"C22",
							"C25",
							"S95.21",
							"F42",
							"S95.22",
							"C23",
							"C33.12"
						],
						"share": {
							"relativeShareInPercent": 42.18,
							"absoluteShare": {
								"amount": 5613581610.38,
								"currency": "BMD"
							}
						},
						"substantialContributionToClimateChangeMitigationInPercent": 39.6,
						"substantialContributionToClimateChangeAdaptionInPercent": 60.2,
						"substantialContributionToSustainableUseAndProtectionOfWaterAndMarineResourcesInPercent": 37.72,
						"substantialContributionToTransitionToACircularEconomyInPercent": null,
						"substantialContributionToPollutionPreventionAndControlInPercent": 46.66,
						"substantialContributionToProtectionAndRestorationOfBiodiversityAndEcosystemsInPercent": 74.75,
						"dnshToClimateChangeMitigation": "No",
						"dnshToClimateChangeAdaption": null,
						"dnshToSustainableUseAndProtectionOfWaterAndMarineResources": null,
						"dnshToTransitionToACircularEconomy": "No",
						"dnshToPollutionPreventionAndControl": "No",
						"dnshToProtectionAndRestorationOfBiodiversityAndEcosystems": "Yes",
						"minimumSafeguards": "No"
					},
					{
						"activityName": "ConservationForestry",
						"naceCodes": [
							"A2"
						],
						"share": {
							"relativeShareInPercent": 95.65,
							"absoluteShare": {
								"amount": 979289868.84,
								"currency": "GMD"
							}
						},
						"substantialContributionToClimateChangeMitigationInPercent": null,
						"substantialContributionToClimateChangeAdaptionInPercent": 60.94,
						"substantialContributionToSustainableUseAndProtectionOfWaterAndMarineResourcesInPercent": 82.2,
						"substantialContributionToTransitionToACircularEconomyInPercent": 29.7,
						"substantialContributionToPollutionPreventionAndControlInPercent": 40.72,
						"substantialContributionToProtectionAndRestorationOfBiodiversityAndEcosystemsInPercent": 45.02,
						"dnshToClimateChangeMitigation": "Yes",
						"dnshToClimateChangeAdaption": null,
						"dnshToSustainableUseAndProtectionOfWaterAndMarineResources": null,
						"dnshToTransitionToACircularEconomy": "No",
=======
					"relativeShareInPercent": null,
					"absoluteShare": {
						"amount": null,
						"currency": "TOP"
					}
				},
				"substantialContributionToClimateChangeMitigationInPercent": 98.13,
				"substantialContributionToClimateChangeAdaptionInPercent": 33.05,
				"substantialContributionToSustainableUseAndProtectionOfWaterAndMarineResourcesInPercent": 3.75,
				"substantialContributionToTransitionToACircularEconomyInPercent": 25.73,
				"substantialContributionToPollutionPreventionAndControlInPercent": 99.4,
				"substantialContributionToProtectionAndRestorationOfBiodiversityAndEcosystemsInPercent": 76.33,
				"alignedActivities": [
					{
						"activityName": "ProductionOfHeatCoolFromGeothermalEnergy",
						"naceCodes": [
							"D35.30"
						],
						"share": {
							"relativeShareInPercent": null,
							"absoluteShare": null
						},
						"substantialContributionToClimateChangeMitigationInPercent": 71.88,
						"substantialContributionToClimateChangeAdaptionInPercent": 95.58,
						"substantialContributionToSustainableUseAndProtectionOfWaterAndMarineResourcesInPercent": 85.36,
						"substantialContributionToTransitionToACircularEconomyInPercent": 16.09,
						"substantialContributionToPollutionPreventionAndControlInPercent": 32.93,
						"substantialContributionToProtectionAndRestorationOfBiodiversityAndEcosystemsInPercent": 75.63,
						"dnshToClimateChangeMitigation": "Yes",
						"dnshToClimateChangeAdaption": null,
						"dnshToSustainableUseAndProtectionOfWaterAndMarineResources": null,
						"dnshToTransitionToACircularEconomy": null,
>>>>>>> 4f440d30
						"dnshToPollutionPreventionAndControl": "No",
						"dnshToProtectionAndRestorationOfBiodiversityAndEcosystems": "No",
						"minimumSafeguards": null
					}
				],
<<<<<<< HEAD
				"enablingShareInPercent": 97.87,
				"transitionalShareInPercent": 49.74
			},
			"capex": {
				"totalAmount": {
					"value": 1439346203.11,
					"dataSource": {
						"page": 976,
						"fileName": "ESEFReport",
						"fileReference": "50a36c418baffd520bb92d84664f06f9732a21f4e2e5ecee6d9136f16e7e0b63",
						"tagName": "supply-chains"
					},
					"comment": "index neural application",
					"quality": "Audited",
					"currency": "BOB"
				},
				"nonEligibleShare": {
					"relativeShareInPercent": 22.49,
					"absoluteShare": {
						"amount": 3003392040.26,
						"currency": "THB"
					}
				},
				"eligibleShare": {
					"relativeShareInPercent": 26.82,
					"absoluteShare": {
						"amount": 1450033970.17,
						"currency": "SGD"
					}
				},
				"nonAlignedShare": {
					"relativeShareInPercent": 49.95,
					"absoluteShare": {
						"amount": 7554260103.5,
						"currency": "ILS"
=======
				"enablingShareInPercent": 4.11,
				"transitionalShareInPercent": 30.03
			},
			"capex": {
				"totalAmount": {
					"value": 9164978414.78,
					"dataSource": null,
					"comment": "navigate mobile system",
					"quality": "Estimated",
					"currency": "CUP"
				},
				"nonEligibleShare": {
					"relativeShareInPercent": null,
					"absoluteShare": {
						"amount": 9872399314.78,
						"currency": "EGP"
					}
				},
				"eligibleShare": {
					"relativeShareInPercent": 20.66,
					"absoluteShare": {
						"amount": 8162631648.6,
						"currency": null
					}
				},
				"nonAlignedShare": {
					"relativeShareInPercent": 36.38,
					"absoluteShare": {
						"amount": 635053927.54,
						"currency": "KGS"
>>>>>>> 4f440d30
					}
				},
				"nonAlignedActivities": [
					{
<<<<<<< HEAD
						"activityName": "ElectricityGenerationFromNuclearEnergyInExistingInstallations",
						"naceCodes": [
							"F42.22"
						],
						"share": {
							"relativeShareInPercent": 43.55,
							"absoluteShare": {
								"amount": 7323201319.67,
								"currency": "HTG"
							}
						}
					},
					{
						"activityName": "ManufactureOfBatteries",
						"naceCodes": [
							"E38.32",
							"C27.2"
						],
						"share": {
							"relativeShareInPercent": 84.45,
							"absoluteShare": {
								"amount": 9697768806.95,
								"currency": "SGD"
=======
						"activityName": "ProfessionalServicesRelatedToEnergyPerformanceOfBuildings",
						"naceCodes": [
							"M71"
						],
						"share": {
							"relativeShareInPercent": 2.32,
							"absoluteShare": {
								"amount": null,
								"currency": "NPR"
							}
						}
					},
					{
						"activityName": "ElectricityGenerationUsingConcentratedSolarPowerCspTechnology",
						"naceCodes": [
							"F42.22"
						],
						"share": {
							"relativeShareInPercent": null,
							"absoluteShare": {
								"amount": 8691896400.42,
								"currency": "ETB"
>>>>>>> 4f440d30
							}
						}
					}
				],
				"alignedShare": {
<<<<<<< HEAD
					"relativeShareInPercent": 24.05,
					"absoluteShare": {
						"amount": 5241268312.09,
						"currency": "SYP"
					}
				},
				"substantialContributionToClimateChangeMitigationInPercent": 72.33,
				"substantialContributionToClimateChangeAdaptionInPercent": 33.97,
				"substantialContributionToSustainableUseAndProtectionOfWaterAndMarineResourcesInPercent": 32.81,
				"substantialContributionToTransitionToACircularEconomyInPercent": 51.99,
				"substantialContributionToPollutionPreventionAndControlInPercent": 22.75,
				"substantialContributionToProtectionAndRestorationOfBiodiversityAndEcosystemsInPercent": 53.02,
				"alignedActivities": [
					{
						"activityName": "TransmissionAndDistributionOfElectricity",
						"naceCodes": null,
						"share": {
							"relativeShareInPercent": 75.1,
							"absoluteShare": {
								"amount": 7914120431.53,
								"currency": "CUP"
							}
						},
						"substantialContributionToClimateChangeMitigationInPercent": 80.51,
						"substantialContributionToClimateChangeAdaptionInPercent": null,
						"substantialContributionToSustainableUseAndProtectionOfWaterAndMarineResourcesInPercent": 95.81,
						"substantialContributionToTransitionToACircularEconomyInPercent": 4.32,
						"substantialContributionToPollutionPreventionAndControlInPercent": null,
						"substantialContributionToProtectionAndRestorationOfBiodiversityAndEcosystemsInPercent": 6.56,
						"dnshToClimateChangeMitigation": null,
						"dnshToClimateChangeAdaption": null,
						"dnshToSustainableUseAndProtectionOfWaterAndMarineResources": "No",
						"dnshToTransitionToACircularEconomy": "Yes",
						"dnshToPollutionPreventionAndControl": "Yes",
						"dnshToProtectionAndRestorationOfBiodiversityAndEcosystems": null,
						"minimumSafeguards": null
					}
				],
				"enablingShareInPercent": 3.66,
				"transitionalShareInPercent": 69.18
			},
			"opex": {
				"totalAmount": {
					"value": 2948469389.23,
					"dataSource": {
						"page": 917,
						"fileName": "ESEFReport",
						"fileReference": "50a36c418baffd520bb92d84664f06f9732a21f4e2e5ecee6d9136f16e7e0b63",
						"tagName": "bandwidth"
					},
					"comment": "copy haptic transmitter",
					"quality": "Reported",
					"currency": "KHR"
				},
				"nonEligibleShare": {
					"relativeShareInPercent": null,
					"absoluteShare": {
						"amount": 1377918040.38,
						"currency": "BND"
=======
					"relativeShareInPercent": 23,
					"absoluteShare": {
						"amount": 4177787292.28,
						"currency": "NZD"
					}
				},
				"substantialContributionToClimateChangeMitigationInPercent": 90.14,
				"substantialContributionToClimateChangeAdaptionInPercent": 16.32,
				"substantialContributionToSustainableUseAndProtectionOfWaterAndMarineResourcesInPercent": 19.3,
				"substantialContributionToTransitionToACircularEconomyInPercent": 43.01,
				"substantialContributionToPollutionPreventionAndControlInPercent": 30.75,
				"substantialContributionToProtectionAndRestorationOfBiodiversityAndEcosystemsInPercent": 40.28,
				"alignedActivities": [
					{
						"activityName": "RenewalOfWaterCollectionTreatmentAndSupplySystems",
						"naceCodes": null,
						"share": {
							"relativeShareInPercent": 85.36,
							"absoluteShare": {
								"amount": 2948939099.44,
								"currency": null
							}
						},
						"substantialContributionToClimateChangeMitigationInPercent": 0.87,
						"substantialContributionToClimateChangeAdaptionInPercent": null,
						"substantialContributionToSustainableUseAndProtectionOfWaterAndMarineResourcesInPercent": 55.8,
						"substantialContributionToTransitionToACircularEconomyInPercent": 7.2,
						"substantialContributionToPollutionPreventionAndControlInPercent": 76.54,
						"substantialContributionToProtectionAndRestorationOfBiodiversityAndEcosystemsInPercent": 42.36,
						"dnshToClimateChangeMitigation": "No",
						"dnshToClimateChangeAdaption": "No",
						"dnshToSustainableUseAndProtectionOfWaterAndMarineResources": "Yes",
						"dnshToTransitionToACircularEconomy": null,
						"dnshToPollutionPreventionAndControl": "No",
						"dnshToProtectionAndRestorationOfBiodiversityAndEcosystems": null,
						"minimumSafeguards": null
					},
					{
						"activityName": "ProgrammingAndBroadcastingActivities",
						"naceCodes": [
							"J60"
						],
						"share": {
							"relativeShareInPercent": 44.96,
							"absoluteShare": {
								"amount": 1728527732.19,
								"currency": "HNL"
							}
						},
						"substantialContributionToClimateChangeMitigationInPercent": null,
						"substantialContributionToClimateChangeAdaptionInPercent": null,
						"substantialContributionToSustainableUseAndProtectionOfWaterAndMarineResourcesInPercent": null,
						"substantialContributionToTransitionToACircularEconomyInPercent": 82.79,
						"substantialContributionToPollutionPreventionAndControlInPercent": null,
						"substantialContributionToProtectionAndRestorationOfBiodiversityAndEcosystemsInPercent": 71,
						"dnshToClimateChangeMitigation": "Yes",
						"dnshToClimateChangeAdaption": "Yes",
						"dnshToSustainableUseAndProtectionOfWaterAndMarineResources": "Yes",
						"dnshToTransitionToACircularEconomy": null,
						"dnshToPollutionPreventionAndControl": "No",
						"dnshToProtectionAndRestorationOfBiodiversityAndEcosystems": "Yes",
						"minimumSafeguards": "Yes"
					}
				],
				"enablingShareInPercent": 36.52,
				"transitionalShareInPercent": 56.37
			},
			"opex": {
				"totalAmount": {
					"value": 6288631076.46,
					"dataSource": {
						"page": 52,
						"fileName": "SustainabilityReport",
						"fileReference": "50a36c418baffd520bb92d84664f06f9732a21f4e2e5ecee6d9136f16e7e0b63",
						"tagName": "initiatives"
					},
					"comment": "copy wireless card",
					"quality": "Incomplete",
					"currency": "ISK"
				},
				"nonEligibleShare": {
					"relativeShareInPercent": 82.23,
					"absoluteShare": {
						"amount": 70206681.26,
						"currency": null
>>>>>>> 4f440d30
					}
				},
				"eligibleShare": {
					"relativeShareInPercent": 38.33,
					"absoluteShare": {
						"amount": null,
<<<<<<< HEAD
						"currency": "BND"
					}
				},
				"nonAlignedShare": {
					"relativeShareInPercent": 81.91,
					"absoluteShare": {
						"amount": 99242415.74,
						"currency": "AWG"
=======
						"currency": "MAD"
					}
				},
				"nonAlignedShare": {
					"relativeShareInPercent": 46.54,
					"absoluteShare": {
						"amount": 5312815904.62,
						"currency": "ETB"
>>>>>>> 4f440d30
					}
				},
				"nonAlignedActivities": [
					{
<<<<<<< HEAD
						"activityName": "ManufactureOfCement",
						"naceCodes": [
							"C23.51"
						],
						"share": {
							"relativeShareInPercent": 19.46,
							"absoluteShare": {
								"amount": 6971408310.35,
								"currency": "PYG"
=======
						"activityName": "ConstructionExtensionAndOperationOfWaterCollectionTreatmentAndSupplySystems",
						"naceCodes": [
							"E36.00"
						],
						"share": {
							"relativeShareInPercent": 34.69,
							"absoluteShare": {
								"amount": 9623942936.31,
								"currency": "SOS"
							}
						}
					},
					{
						"activityName": "TransmissionAndDistributionOfElectricity",
						"naceCodes": [
							"D35.13"
						],
						"share": {
							"relativeShareInPercent": 91.28,
							"absoluteShare": {
								"amount": 4501523515.21,
								"currency": "NZD"
>>>>>>> 4f440d30
							}
						}
					}
				],
				"alignedShare": {
<<<<<<< HEAD
					"relativeShareInPercent": 60.71,
					"absoluteShare": {
						"amount": null,
						"currency": "MYR"
					}
				},
				"substantialContributionToClimateChangeMitigationInPercent": 89.66,
				"substantialContributionToClimateChangeAdaptionInPercent": 6.12,
				"substantialContributionToSustainableUseAndProtectionOfWaterAndMarineResourcesInPercent": 90.53,
				"substantialContributionToTransitionToACircularEconomyInPercent": 44.26,
				"substantialContributionToPollutionPreventionAndControlInPercent": 89.51,
				"substantialContributionToProtectionAndRestorationOfBiodiversityAndEcosystemsInPercent": 52.58,
				"alignedActivities": [
					{
						"activityName": "SeaAndCoastalFreightWaterTransportVesselsForPortOperationsAndAuxiliaryActivities",
						"naceCodes": null,
						"share": {
							"relativeShareInPercent": 17.37,
							"absoluteShare": {
								"amount": 7023840697.95,
								"currency": null
							}
						},
						"substantialContributionToClimateChangeMitigationInPercent": 98.35,
						"substantialContributionToClimateChangeAdaptionInPercent": 43.93,
						"substantialContributionToSustainableUseAndProtectionOfWaterAndMarineResourcesInPercent": 3.43,
						"substantialContributionToTransitionToACircularEconomyInPercent": 95.38,
						"substantialContributionToPollutionPreventionAndControlInPercent": 20.06,
						"substantialContributionToProtectionAndRestorationOfBiodiversityAndEcosystemsInPercent": 94.66,
						"dnshToClimateChangeMitigation": null,
						"dnshToClimateChangeAdaption": "Yes",
						"dnshToSustainableUseAndProtectionOfWaterAndMarineResources": "Yes",
						"dnshToTransitionToACircularEconomy": "No",
						"dnshToPollutionPreventionAndControl": "No",
						"dnshToProtectionAndRestorationOfBiodiversityAndEcosystems": "No",
						"minimumSafeguards": null
					},
					{
						"activityName": "MaterialRecoveryFromNonHazardousWaste",
						"naceCodes": null,
						"share": {
							"relativeShareInPercent": null,
							"absoluteShare": {
								"amount": 8039978120.94,
								"currency": null
							}
						},
						"substantialContributionToClimateChangeMitigationInPercent": null,
						"substantialContributionToClimateChangeAdaptionInPercent": 72.09,
						"substantialContributionToSustainableUseAndProtectionOfWaterAndMarineResourcesInPercent": 0.82,
						"substantialContributionToTransitionToACircularEconomyInPercent": 29.04,
						"substantialContributionToPollutionPreventionAndControlInPercent": null,
						"substantialContributionToProtectionAndRestorationOfBiodiversityAndEcosystemsInPercent": 86.69,
						"dnshToClimateChangeMitigation": "Yes",
						"dnshToClimateChangeAdaption": "No",
						"dnshToSustainableUseAndProtectionOfWaterAndMarineResources": "No",
						"dnshToTransitionToACircularEconomy": null,
						"dnshToPollutionPreventionAndControl": "No",
=======
					"relativeShareInPercent": 63.84,
					"absoluteShare": {
						"amount": 9438535282.39,
						"currency": "PAB"
					}
				},
				"substantialContributionToClimateChangeMitigationInPercent": 83.32,
				"substantialContributionToClimateChangeAdaptionInPercent": 14,
				"substantialContributionToSustainableUseAndProtectionOfWaterAndMarineResourcesInPercent": 73.2,
				"substantialContributionToTransitionToACircularEconomyInPercent": 37.84,
				"substantialContributionToPollutionPreventionAndControlInPercent": 56.91,
				"substantialContributionToProtectionAndRestorationOfBiodiversityAndEcosystemsInPercent": 90.64,
				"alignedActivities": [
					{
						"activityName": "AnaerobicDigestionOfBioWaste",
						"naceCodes": [
							"F42.99"
						],
						"share": {
							"relativeShareInPercent": 32.57,
							"absoluteShare": {
								"amount": 4755927715.45,
								"currency": "DKK"
							}
						},
						"substantialContributionToClimateChangeMitigationInPercent": null,
						"substantialContributionToClimateChangeAdaptionInPercent": 68.21,
						"substantialContributionToSustainableUseAndProtectionOfWaterAndMarineResourcesInPercent": 12.75,
						"substantialContributionToTransitionToACircularEconomyInPercent": null,
						"substantialContributionToPollutionPreventionAndControlInPercent": null,
						"substantialContributionToProtectionAndRestorationOfBiodiversityAndEcosystemsInPercent": 58.26,
						"dnshToClimateChangeMitigation": "No",
						"dnshToClimateChangeAdaption": "No",
						"dnshToSustainableUseAndProtectionOfWaterAndMarineResources": null,
						"dnshToTransitionToACircularEconomy": "No",
						"dnshToPollutionPreventionAndControl": "Yes",
>>>>>>> 4f440d30
						"dnshToProtectionAndRestorationOfBiodiversityAndEcosystems": "Yes",
						"minimumSafeguards": "No"
					}
				],
<<<<<<< HEAD
				"enablingShareInPercent": 88.56,
				"transitionalShareInPercent": 65.18
=======
				"enablingShareInPercent": 70.05,
				"transitionalShareInPercent": 71.7
>>>>>>> 4f440d30
			}
		}
	}
]<|MERGE_RESOLUTION|>--- conflicted
+++ resolved
@@ -1,15 +1,6 @@
 [
 	{
 		"metaInfo": {
-<<<<<<< HEAD
-			"dataId": "fd71b310-5d96-40df-8da6-9dc6c2f2e577",
-			"companyId": "34328fd6-1b97-4b5f-9622-dcd9214e924d",
-			"dataType": "sfdr",
-			"reportingPeriod": "2023",
-			"currentlyActive": true,
-			"qaStatus": "Accepted",
-			"uploadTime": 5330,
-=======
 			"dataId": "8e2ae01d-9fd9-4ea4-b013-bc319beb1e2e",
 			"companyId": "ac851512-796c-4fb3-87a6-5915221060c9",
 			"dataType": "eutaxonomy-non-financials",
@@ -17,78 +8,30 @@
 			"currentlyActive": true,
 			"qaStatus": "Accepted",
 			"uploadTime": 5028,
->>>>>>> 4f440d30
 			"uploaderUserId": null
 		},
 		"data": {
 			"general": {
-<<<<<<< HEAD
-				"fiscalYearDeviation": "Deviation",
-				"fiscalYearEnd": "2024-01-25",
-				"numberOfEmployees": 17220,
-=======
 				"fiscalYearDeviation": "NoDeviation",
 				"fiscalYearEnd": "2024-01-17",
 				"numberOfEmployees": 74973,
->>>>>>> 4f440d30
 				"referencedReports": {
 					"IntegratedReport": {
 						"fileReference": "50a36c418baffd520bb92d84664f06f9732a21f4e2e5ecee6d9136f16e7e0b63",
 						"fileName": null,
-<<<<<<< HEAD
-						"isGroupLevel": "Yes",
-						"reportDate": "2023-10-09",
-						"currency": "MKD"
-=======
 						"isGroupLevel": "No",
 						"reportDate": "2023-05-13",
 						"currency": "XPF"
->>>>>>> 4f440d30
-					},
-					"AnnualReport": {
-						"fileReference": "50a36c418baffd520bb92d84664f06f9732a21f4e2e5ecee6d9136f16e7e0b63",
-<<<<<<< HEAD
-						"fileName": "AnnualReport",
-						"isGroupLevel": null,
-						"reportDate": "2023-04-28",
-						"currency": "LAK"
-=======
+					},
+					"ESEFReport": {
+						"fileReference": "50a36c418baffd520bb92d84664f06f9732a21f4e2e5ecee6d9136f16e7e0b63",
 						"fileName": "ESEFReport",
 						"isGroupLevel": "No",
 						"reportDate": "2023-11-28",
 						"currency": "SLE"
->>>>>>> 4f440d30
 					},
 					"AnnualReport": {
 						"fileReference": "50a36c418baffd520bb92d84664f06f9732a21f4e2e5ecee6d9136f16e7e0b63",
-<<<<<<< HEAD
-						"fileName": "SustainabilityReport",
-						"isGroupLevel": null,
-						"reportDate": "2023-02-04",
-						"currency": "BMD"
-					},
-					"ESEFReport": {
-						"fileReference": "50a36c418baffd520bb92d84664f06f9732a21f4e2e5ecee6d9136f16e7e0b63",
-						"fileName": null,
-						"isGroupLevel": null,
-						"reportDate": "2023-09-17",
-						"currency": "RUB"
-					}
-				},
-				"assurance": {
-					"value": "ReasonableAssurance",
-					"provider": "Mohr - Ebert",
-					"dataSource": {
-						"page": 120,
-						"fileName": "AnnualReport",
-						"fileReference": "50a36c418baffd520bb92d84664f06f9732a21f4e2e5ecee6d9136f16e7e0b63",
-						"tagName": "schemas"
-					}
-				},
-				"scopeOfEntities": "Yes",
-				"nfrdMandatory": "Yes",
-				"euTaxonomyActivityLevelReporting": "Yes"
-=======
 						"fileName": "AnnualReport",
 						"isGroupLevel": null,
 						"reportDate": "2024-01-28",
@@ -108,42 +51,11 @@
 				"scopeOfEntities": "NA",
 				"nfrdMandatory": "Yes",
 				"euTaxonomyActivityLevelReporting": "No"
->>>>>>> 4f440d30
 			},
 			"revenue": {
 				"totalAmount": {
 					"value": 0,
 					"dataSource": {
-<<<<<<< HEAD
-						"page": 538,
-						"fileName": "ESEFReport",
-						"fileReference": "50a36c418baffd520bb92d84664f06f9732a21f4e2e5ecee6d9136f16e7e0b63",
-						"tagName": "architectures"
-					},
-					"comment": "input wireless application",
-					"quality": "Reported",
-					"currency": "HTG"
-				},
-				"nonEligibleShare": {
-					"relativeShareInPercent": 68.4,
-					"absoluteShare": {
-						"amount": null,
-						"currency": "TZS"
-					}
-				},
-				"eligibleShare": {
-					"relativeShareInPercent": null,
-					"absoluteShare": {
-						"amount": 9743083433.72,
-						"currency": "BZD"
-					}
-				},
-				"nonAlignedShare": {
-					"relativeShareInPercent": 41.01,
-					"absoluteShare": {
-						"amount": 7321458875.67,
-						"currency": "CHF"
-=======
 						"page": 449,
 						"fileName": "AnnualReport",
 						"fileReference": "50a36c418baffd520bb92d84664f06f9732a21f4e2e5ecee6d9136f16e7e0b63",
@@ -169,20 +81,10 @@
 					"absoluteShare": {
 						"amount": 3414796460.42,
 						"currency": "JPY"
->>>>>>> 4f440d30
 					}
 				},
 				"nonAlignedActivities": [
 					{
-<<<<<<< HEAD
-						"activityName": "ElectricityGenerationUsingSolarPhotovoltaicTechnology",
-						"naceCodes": [
-							"D35.11"
-						],
-						"share": {
-							"relativeShareInPercent": 36.72,
-							"absoluteShare": null
-=======
 						"activityName": "RestorationOfWetlands",
 						"naceCodes": null,
 						"share": {
@@ -191,112 +93,10 @@
 								"amount": 5416072225.2,
 								"currency": "KYD"
 							}
->>>>>>> 4f440d30
 						}
-					},
-					{
-						"activityName": "CompostingOfBioWaste",
-						"naceCodes": [
-							"F42.99"
-						],
-						"share": null
 					}
 				],
 				"alignedShare": {
-<<<<<<< HEAD
-					"relativeShareInPercent": 63.84,
-					"absoluteShare": {
-						"amount": 3836101756.9,
-						"currency": "PGK"
-					}
-				},
-				"substantialContributionToClimateChangeMitigationInPercent": 14.23,
-				"substantialContributionToClimateChangeAdaptionInPercent": 99.04,
-				"substantialContributionToSustainableUseAndProtectionOfWaterAndMarineResourcesInPercent": 67.4,
-				"substantialContributionToTransitionToACircularEconomyInPercent": 70.92,
-				"substantialContributionToPollutionPreventionAndControlInPercent": 60.92,
-				"substantialContributionToProtectionAndRestorationOfBiodiversityAndEcosystemsInPercent": 49.76,
-				"alignedActivities": [
-					{
-						"activityName": "Education",
-						"naceCodes": [
-							"P85"
-						],
-						"share": {
-							"relativeShareInPercent": 37.95,
-							"absoluteShare": {
-								"amount": null,
-								"currency": "KPW"
-							}
-						},
-						"substantialContributionToClimateChangeMitigationInPercent": 85.28,
-						"substantialContributionToClimateChangeAdaptionInPercent": 6.86,
-						"substantialContributionToSustainableUseAndProtectionOfWaterAndMarineResourcesInPercent": null,
-						"substantialContributionToTransitionToACircularEconomyInPercent": 65.06,
-						"substantialContributionToPollutionPreventionAndControlInPercent": 44.31,
-						"substantialContributionToProtectionAndRestorationOfBiodiversityAndEcosystemsInPercent": null,
-						"dnshToClimateChangeMitigation": "No",
-						"dnshToClimateChangeAdaption": "No",
-						"dnshToSustainableUseAndProtectionOfWaterAndMarineResources": "No",
-						"dnshToTransitionToACircularEconomy": "No",
-						"dnshToPollutionPreventionAndControl": "No",
-						"dnshToProtectionAndRestorationOfBiodiversityAndEcosystems": "No",
-						"minimumSafeguards": null
-					},
-					{
-						"activityName": "CogenerationOfHeatCoolAndPowerFromGeothermalEnergy",
-						"naceCodes": [
-							"D35.11"
-						],
-						"share": null,
-						"substantialContributionToClimateChangeMitigationInPercent": 35.63,
-						"substantialContributionToClimateChangeAdaptionInPercent": 20.62,
-						"substantialContributionToSustainableUseAndProtectionOfWaterAndMarineResourcesInPercent": 90.28,
-						"substantialContributionToTransitionToACircularEconomyInPercent": null,
-						"substantialContributionToPollutionPreventionAndControlInPercent": 74.48,
-						"substantialContributionToProtectionAndRestorationOfBiodiversityAndEcosystemsInPercent": 34.03,
-						"dnshToClimateChangeMitigation": "Yes",
-						"dnshToClimateChangeAdaption": "No",
-						"dnshToSustainableUseAndProtectionOfWaterAndMarineResources": "No",
-						"dnshToTransitionToACircularEconomy": "No",
-						"dnshToPollutionPreventionAndControl": "No",
-						"dnshToProtectionAndRestorationOfBiodiversityAndEcosystems": null,
-						"minimumSafeguards": "Yes"
-					}
-				],
-				"enablingShareInPercent": 93.62,
-				"transitionalShareInPercent": 8.44
-			},
-			"capex": {
-				"totalAmount": {
-					"value": 7103035920.3,
-					"dataSource": {
-						"page": 31,
-						"fileName": "SustainabilityReport",
-						"fileReference": "50a36c418baffd520bb92d84664f06f9732a21f4e2e5ecee6d9136f16e7e0b63",
-						"tagName": "methodologies"
-					},
-					"comment": "connect wireless feed",
-					"quality": "Incomplete",
-					"currency": "HNL"
-				},
-				"nonEligibleShare": {
-					"relativeShareInPercent": null,
-					"absoluteShare": {
-						"amount": 5282986087.26,
-						"currency": null
-					}
-				},
-				"eligibleShare": {
-					"relativeShareInPercent": 43.16,
-					"absoluteShare": null
-				},
-				"nonAlignedShare": {
-					"relativeShareInPercent": 64.3,
-					"absoluteShare": {
-						"amount": 8261955240.74,
-						"currency": null
-=======
 					"relativeShareInPercent": 74.14,
 					"absoluteShare": null
 				},
@@ -385,35 +185,10 @@
 					"absoluteShare": {
 						"amount": 5754141467.62,
 						"currency": "TRY"
->>>>>>> 4f440d30
 					}
 				},
 				"nonAlignedActivities": [
 					{
-<<<<<<< HEAD
-						"activityName": "PassengerInterurbanRailTransport",
-						"naceCodes": [
-							"25.7"
-						],
-						"share": {
-							"relativeShareInPercent": 11.48,
-							"absoluteShare": {
-								"amount": 7645490018.19,
-								"currency": "AZN"
-							}
-						}
-					},
-					{
-						"activityName": "ProfessionalServicesRelatedToEnergyPerformanceOfBuildings",
-						"naceCodes": [
-							"M71"
-						],
-						"share": {
-							"relativeShareInPercent": null,
-							"absoluteShare": {
-								"amount": 8177417474.8,
-								"currency": "FKP"
-=======
 						"activityName": "ManufactureOfChlorine",
 						"naceCodes": [
 							"08.1",
@@ -426,80 +201,11 @@
 							"absoluteShare": {
 								"amount": null,
 								"currency": "NIO"
->>>>>>> 4f440d30
 							}
 						}
 					}
 				],
 				"alignedShare": {
-<<<<<<< HEAD
-					"relativeShareInPercent": 46.13,
-					"absoluteShare": {
-						"amount": 6041465217.71,
-						"currency": null
-					}
-				},
-				"substantialContributionToClimateChangeMitigationInPercent": 37.53,
-				"substantialContributionToClimateChangeAdaptionInPercent": 5,
-				"substantialContributionToSustainableUseAndProtectionOfWaterAndMarineResourcesInPercent": 23.64,
-				"substantialContributionToTransitionToACircularEconomyInPercent": 7.38,
-				"substantialContributionToPollutionPreventionAndControlInPercent": 72.95,
-				"substantialContributionToProtectionAndRestorationOfBiodiversityAndEcosystemsInPercent": 69.36,
-				"alignedActivities": [
-					{
-						"activityName": "CloseToMarketResearchDevelopmentAndInnovation",
-						"naceCodes": null,
-						"share": {
-							"relativeShareInPercent": null,
-							"absoluteShare": {
-								"amount": 9462452952.29,
-								"currency": "TOP"
-							}
-						},
-						"substantialContributionToClimateChangeMitigationInPercent": 63.11,
-						"substantialContributionToClimateChangeAdaptionInPercent": 91.11,
-						"substantialContributionToSustainableUseAndProtectionOfWaterAndMarineResourcesInPercent": 53.71,
-						"substantialContributionToTransitionToACircularEconomyInPercent": 14.04,
-						"substantialContributionToPollutionPreventionAndControlInPercent": 96.06,
-						"substantialContributionToProtectionAndRestorationOfBiodiversityAndEcosystemsInPercent": null,
-						"dnshToClimateChangeMitigation": "No",
-						"dnshToClimateChangeAdaption": "No",
-						"dnshToSustainableUseAndProtectionOfWaterAndMarineResources": "Yes",
-						"dnshToTransitionToACircularEconomy": "Yes",
-						"dnshToPollutionPreventionAndControl": "No",
-						"dnshToProtectionAndRestorationOfBiodiversityAndEcosystems": "No",
-						"minimumSafeguards": "Yes"
-					}
-				],
-				"enablingShareInPercent": 98,
-				"transitionalShareInPercent": 67.48
-			},
-			"opex": {
-				"totalAmount": {
-					"value": 4525369945.91,
-					"dataSource": {
-						"page": 371,
-						"fileName": "ESEFReport",
-						"fileReference": "50a36c418baffd520bb92d84664f06f9732a21f4e2e5ecee6d9136f16e7e0b63",
-						"tagName": "schemas"
-					},
-					"comment": "input virtual bus",
-					"quality": "Incomplete",
-					"currency": "ZAR"
-				},
-				"nonEligibleShare": {
-					"relativeShareInPercent": 55.75,
-					"absoluteShare": {
-						"amount": 9044034818.66,
-						"currency": "STN"
-					}
-				},
-				"eligibleShare": {
-					"relativeShareInPercent": null,
-					"absoluteShare": {
-						"amount": 2263202003.67,
-						"currency": "HUF"
-=======
 					"relativeShareInPercent": null,
 					"absoluteShare": {
 						"amount": null,
@@ -559,7 +265,6 @@
 					"absoluteShare": {
 						"amount": 9064954083.88,
 						"currency": "MUR"
->>>>>>> 4f440d30
 					}
 				},
 				"eligibleShare": {
@@ -567,107 +272,14 @@
 					"absoluteShare": null
 				},
 				"nonAlignedShare": {
-<<<<<<< HEAD
-					"relativeShareInPercent": 58.74,
-					"absoluteShare": {
-						"amount": 112921046.09,
-						"currency": "XAF"
-=======
 					"relativeShareInPercent": 89.66,
 					"absoluteShare": {
 						"amount": 6343625946.9,
 						"currency": "MXN"
->>>>>>> 4f440d30
 					}
 				},
 				"nonAlignedActivities": [
 					{
-<<<<<<< HEAD
-						"activityName": "InstallationMaintenanceAndRepairOfEnergyEfficiencyEquipment",
-						"naceCodes": [
-							"C25",
-							"S95.22",
-							"C23",
-							"C33.12",
-							"M71",
-							"C22",
-							"F43"
-						],
-						"share": {
-							"relativeShareInPercent": 5.88,
-							"absoluteShare": {
-								"amount": 9424048576.04,
-								"currency": null
-							}
-						}
-					},
-					{
-						"activityName": "Education",
-						"naceCodes": null,
-						"share": {
-							"relativeShareInPercent": 69.41,
-							"absoluteShare": {
-								"amount": 7376030026.94,
-								"currency": "XOF"
-							}
-						}
-					}
-				],
-				"alignedShare": {
-					"relativeShareInPercent": 50.98,
-					"absoluteShare": null
-				},
-				"substantialContributionToClimateChangeMitigationInPercent": 53.64,
-				"substantialContributionToClimateChangeAdaptionInPercent": 9.3,
-				"substantialContributionToSustainableUseAndProtectionOfWaterAndMarineResourcesInPercent": 84.22,
-				"substantialContributionToTransitionToACircularEconomyInPercent": 23.72,
-				"substantialContributionToPollutionPreventionAndControlInPercent": 44.65,
-				"substantialContributionToProtectionAndRestorationOfBiodiversityAndEcosystemsInPercent": 27.72,
-				"alignedActivities": [
-					{
-						"activityName": "InfrastructureEnablingLowCarbonWaterTransport",
-						"naceCodes": null,
-						"share": {
-							"relativeShareInPercent": 36.36,
-							"absoluteShare": {
-								"amount": null,
-								"currency": "MNT"
-							}
-						},
-						"substantialContributionToClimateChangeMitigationInPercent": 50.51,
-						"substantialContributionToClimateChangeAdaptionInPercent": 27.9,
-						"substantialContributionToSustainableUseAndProtectionOfWaterAndMarineResourcesInPercent": 60.32,
-						"substantialContributionToTransitionToACircularEconomyInPercent": 29.94,
-						"substantialContributionToPollutionPreventionAndControlInPercent": 88.46,
-						"substantialContributionToProtectionAndRestorationOfBiodiversityAndEcosystemsInPercent": null,
-						"dnshToClimateChangeMitigation": "No",
-						"dnshToClimateChangeAdaption": null,
-						"dnshToSustainableUseAndProtectionOfWaterAndMarineResources": "Yes",
-						"dnshToTransitionToACircularEconomy": "Yes",
-						"dnshToPollutionPreventionAndControl": null,
-						"dnshToProtectionAndRestorationOfBiodiversityAndEcosystems": "No",
-						"minimumSafeguards": "Yes"
-					},
-					{
-						"activityName": "HighEfficiencyCoGenerationOfHeatCoolAndPowerFromFossilGaseousFuels",
-						"naceCodes": [
-							"D35.11"
-						],
-						"share": {
-							"relativeShareInPercent": 18.96,
-							"absoluteShare": {
-								"amount": null,
-								"currency": null
-							}
-						},
-						"substantialContributionToClimateChangeMitigationInPercent": 79.36,
-						"substantialContributionToClimateChangeAdaptionInPercent": 14.63,
-						"substantialContributionToSustainableUseAndProtectionOfWaterAndMarineResourcesInPercent": 14.57,
-						"substantialContributionToTransitionToACircularEconomyInPercent": 95.27,
-						"substantialContributionToPollutionPreventionAndControlInPercent": 34.1,
-						"substantialContributionToProtectionAndRestorationOfBiodiversityAndEcosystemsInPercent": null,
-						"dnshToClimateChangeMitigation": "No",
-=======
 						"activityName": "InfrastructureEnablingLowCarbonWaterTransport",
 						"naceCodes": [
 							"F71.20"
@@ -738,40 +350,21 @@
 						"substantialContributionToPollutionPreventionAndControlInPercent": null,
 						"substantialContributionToProtectionAndRestorationOfBiodiversityAndEcosystemsInPercent": 9.59,
 						"dnshToClimateChangeMitigation": "Yes",
->>>>>>> 4f440d30
 						"dnshToClimateChangeAdaption": "Yes",
 						"dnshToSustainableUseAndProtectionOfWaterAndMarineResources": null,
 						"dnshToTransitionToACircularEconomy": null,
 						"dnshToPollutionPreventionAndControl": "No",
-<<<<<<< HEAD
-						"dnshToProtectionAndRestorationOfBiodiversityAndEcosystems": "Yes",
-						"minimumSafeguards": "Yes"
-					}
-				],
-				"enablingShareInPercent": 21.73,
-				"transitionalShareInPercent": 43.27
-=======
 						"dnshToProtectionAndRestorationOfBiodiversityAndEcosystems": "No",
 						"minimumSafeguards": "Yes"
 					}
 				],
 				"enablingShareInPercent": 61.87,
 				"transitionalShareInPercent": 33.69
->>>>>>> 4f440d30
 			}
 		}
 	},
 	{
 		"metaInfo": {
-<<<<<<< HEAD
-			"dataId": "c341a69a-ee4c-4e50-a9eb-c359d5d6d3f1",
-			"companyId": "ba7acc5a-961b-4a18-bc1d-b2aefe34d8d5",
-			"dataType": "lksg",
-			"reportingPeriod": "2022",
-			"currentlyActive": true,
-			"qaStatus": "Accepted",
-			"uploadTime": 6211,
-=======
 			"dataId": "ae8b7dfa-3c75-4e07-9c7a-e2cb706623f0",
 			"companyId": "c6bcdcae-70f1-4d37-89a2-37b7f8a14a85",
 			"dataType": "sfdr",
@@ -779,30 +372,11 @@
 			"currentlyActive": true,
 			"qaStatus": "Accepted",
 			"uploadTime": 7647,
->>>>>>> 4f440d30
 			"uploaderUserId": null
 		},
 		"data": {
 			"general": {
 				"fiscalYearDeviation": "Deviation",
-<<<<<<< HEAD
-				"fiscalYearEnd": "2023-04-22",
-				"numberOfEmployees": 8847,
-				"referencedReports": {
-					"AnnualReport": {
-						"fileReference": "50a36c418baffd520bb92d84664f06f9732a21f4e2e5ecee6d9136f16e7e0b63",
-						"fileName": "AnnualReport",
-						"isGroupLevel": "Yes",
-						"reportDate": null,
-						"currency": "UAH"
-					},
-					"ESEFReport": {
-						"fileReference": "50a36c418baffd520bb92d84664f06f9732a21f4e2e5ecee6d9136f16e7e0b63",
-						"fileName": "ESEFReport",
-						"isGroupLevel": null,
-						"reportDate": "2024-01-04",
-						"currency": "TRY"
-=======
 				"fiscalYearEnd": "2023-07-24",
 				"numberOfEmployees": 75301,
 				"referencedReports": {
@@ -812,16 +386,9 @@
 						"isGroupLevel": "Yes",
 						"reportDate": "2023-05-11",
 						"currency": "YER"
->>>>>>> 4f440d30
 					},
 					"AnnualReport": {
 						"fileReference": "50a36c418baffd520bb92d84664f06f9732a21f4e2e5ecee6d9136f16e7e0b63",
-<<<<<<< HEAD
-						"fileName": "SustainabilityReport",
-						"isGroupLevel": "Yes",
-						"reportDate": null,
-						"currency": "HKD"
-=======
 						"fileName": "AnnualReport",
 						"isGroupLevel": null,
 						"reportDate": null,
@@ -833,41 +400,20 @@
 						"isGroupLevel": "Yes",
 						"reportDate": "2023-06-16",
 						"currency": "EUR"
->>>>>>> 4f440d30
 					}
 				},
 				"assurance": {
 					"value": "ReasonableAssurance",
-<<<<<<< HEAD
-					"provider": "Kuhn, Schoen and Runolfsdottir",
-					"dataSource": {
-						"page": 657,
-						"fileName": "ESEFReport",
-						"fileReference": "50a36c418baffd520bb92d84664f06f9732a21f4e2e5ecee6d9136f16e7e0b63",
-						"tagName": "bandwidth"
-=======
 					"provider": "Swaniawski, Lehner and Monahan",
 					"dataSource": {
 						"page": 151,
 						"fileName": "AnnualReport",
 						"fileReference": "50a36c418baffd520bb92d84664f06f9732a21f4e2e5ecee6d9136f16e7e0b63",
 						"tagName": "functionalities"
->>>>>>> 4f440d30
 					}
 				},
 				"scopeOfEntities": "No",
 				"nfrdMandatory": "Yes",
-<<<<<<< HEAD
-				"euTaxonomyActivityLevelReporting": "No"
-			},
-			"revenue": {
-				"totalAmount": {
-					"value": null,
-					"dataSource": null,
-					"comment": "parse redundant interface",
-					"quality": "NA",
-					"currency": "PAB"
-=======
 				"euTaxonomyActivityLevelReporting": "Yes"
 			},
 			"revenue": {
@@ -882,22 +428,10 @@
 					"comment": "compress cross-platform hard drive",
 					"quality": "Audited",
 					"currency": "AZN"
->>>>>>> 4f440d30
 				},
 				"nonEligibleShare": {
-					"relativeShareInPercent": 54.78,
-					"absoluteShare": {
-<<<<<<< HEAD
-						"amount": null,
-						"currency": null
-					}
-				},
-				"eligibleShare": {
 					"relativeShareInPercent": null,
 					"absoluteShare": {
-						"amount": null,
-						"currency": null
-=======
 						"amount": 7073579959.11,
 						"currency": "SLE"
 					}
@@ -907,78 +441,17 @@
 					"absoluteShare": {
 						"amount": 8886622586.29,
 						"currency": "CVE"
->>>>>>> 4f440d30
 					}
 				},
 				"nonAlignedShare": {
 					"relativeShareInPercent": null,
 					"absoluteShare": {
-<<<<<<< HEAD
-						"amount": 824850997.88,
-=======
 						"amount": 3817244670.35,
->>>>>>> 4f440d30
 						"currency": null
 					}
 				},
 				"nonAlignedActivities": [
 					{
-<<<<<<< HEAD
-						"activityName": "AnaerobicDigestionOfSewageSludge",
-						"naceCodes": [
-							"F42.99"
-						],
-						"share": null
-					}
-				],
-				"alignedShare": {
-					"relativeShareInPercent": null,
-					"absoluteShare": {
-						"amount": 7437057548.67,
-						"currency": "UZS"
-					}
-				},
-				"substantialContributionToClimateChangeMitigationInPercent": 43.05,
-				"substantialContributionToClimateChangeAdaptionInPercent": 8.28,
-				"substantialContributionToSustainableUseAndProtectionOfWaterAndMarineResourcesInPercent": 63.99,
-				"substantialContributionToTransitionToACircularEconomyInPercent": 84.68,
-				"substantialContributionToPollutionPreventionAndControlInPercent": 53.36,
-				"substantialContributionToProtectionAndRestorationOfBiodiversityAndEcosystemsInPercent": 47.88,
-				"alignedActivities": [
-					{
-						"activityName": "InstallationMaintenanceAndRepairOfInstrumentsAndDevicesForMeasuringRegulationAndControllingEnergyPerformanceOfBuildings",
-						"naceCodes": [
-							"C27",
-							"F42"
-						],
-						"share": null,
-						"substantialContributionToClimateChangeMitigationInPercent": 59.73,
-						"substantialContributionToClimateChangeAdaptionInPercent": 98.73,
-						"substantialContributionToSustainableUseAndProtectionOfWaterAndMarineResourcesInPercent": 96.75,
-						"substantialContributionToTransitionToACircularEconomyInPercent": 67.48,
-						"substantialContributionToPollutionPreventionAndControlInPercent": 91.63,
-						"substantialContributionToProtectionAndRestorationOfBiodiversityAndEcosystemsInPercent": 85.53,
-						"dnshToClimateChangeMitigation": "No",
-						"dnshToClimateChangeAdaption": "No",
-						"dnshToSustainableUseAndProtectionOfWaterAndMarineResources": "No",
-						"dnshToTransitionToACircularEconomy": "Yes",
-						"dnshToPollutionPreventionAndControl": "No",
-						"dnshToProtectionAndRestorationOfBiodiversityAndEcosystems": "No",
-						"minimumSafeguards": null
-					},
-					{
-						"activityName": "InstallationMaintenanceAndRepairOfEnergyEfficiencyEquipment",
-						"naceCodes": null,
-						"share": {
-							"relativeShareInPercent": 78.59,
-							"absoluteShare": null
-						},
-						"substantialContributionToClimateChangeMitigationInPercent": 46.57,
-						"substantialContributionToClimateChangeAdaptionInPercent": null,
-						"substantialContributionToSustainableUseAndProtectionOfWaterAndMarineResourcesInPercent": 99.51,
-						"substantialContributionToTransitionToACircularEconomyInPercent": 7.77,
-						"substantialContributionToPollutionPreventionAndControlInPercent": 73.16,
-=======
 						"activityName": "FreightTransportServicesByRoad",
 						"naceCodes": null,
 						"share": null
@@ -1026,7 +499,6 @@
 						"substantialContributionToSustainableUseAndProtectionOfWaterAndMarineResourcesInPercent": 46.41,
 						"substantialContributionToTransitionToACircularEconomyInPercent": 46.98,
 						"substantialContributionToPollutionPreventionAndControlInPercent": null,
->>>>>>> 4f440d30
 						"substantialContributionToProtectionAndRestorationOfBiodiversityAndEcosystemsInPercent": null,
 						"dnshToClimateChangeMitigation": "Yes",
 						"dnshToClimateChangeAdaption": "Yes",
@@ -1051,17 +523,6 @@
 						"substantialContributionToProtectionAndRestorationOfBiodiversityAndEcosystemsInPercent": 92.27,
 						"dnshToClimateChangeMitigation": "Yes",
 						"dnshToClimateChangeAdaption": "No",
-<<<<<<< HEAD
-						"dnshToSustainableUseAndProtectionOfWaterAndMarineResources": "Yes",
-						"dnshToTransitionToACircularEconomy": "No",
-						"dnshToPollutionPreventionAndControl": "No",
-						"dnshToProtectionAndRestorationOfBiodiversityAndEcosystems": null,
-						"minimumSafeguards": "No"
-					}
-				],
-				"enablingShareInPercent": 67.26,
-				"transitionalShareInPercent": 48.95
-=======
 						"dnshToSustainableUseAndProtectionOfWaterAndMarineResources": null,
 						"dnshToTransitionToACircularEconomy": "Yes",
 						"dnshToPollutionPreventionAndControl": "No",
@@ -1071,28 +532,11 @@
 				],
 				"enablingShareInPercent": 67.73,
 				"transitionalShareInPercent": 80.4
->>>>>>> 4f440d30
 			},
 			"capex": {
 				"totalAmount": {
 					"value": null,
 					"dataSource": {
-<<<<<<< HEAD
-						"page": 229,
-						"fileName": "ESEFReport",
-						"fileReference": "50a36c418baffd520bb92d84664f06f9732a21f4e2e5ecee6d9136f16e7e0b63",
-						"tagName": "metrics"
-					},
-					"comment": "program bluetooth system",
-					"quality": "NA",
-					"currency": "MAD"
-				},
-				"nonEligibleShare": {
-					"relativeShareInPercent": 27.82,
-					"absoluteShare": {
-						"amount": null,
-						"currency": "PLN"
-=======
 						"page": 90,
 						"fileName": "IntegratedReport",
 						"fileReference": "50a36c418baffd520bb92d84664f06f9732a21f4e2e5ecee6d9136f16e7e0b63",
@@ -1107,23 +551,11 @@
 					"absoluteShare": {
 						"amount": 3864181353.71,
 						"currency": "MMK"
->>>>>>> 4f440d30
 					}
 				},
 				"eligibleShare": {
-					"relativeShareInPercent": 78.1,
-					"absoluteShare": {
-<<<<<<< HEAD
-						"amount": 244437996.29,
-						"currency": "JPY"
-					}
-				},
-				"nonAlignedShare": {
 					"relativeShareInPercent": null,
 					"absoluteShare": {
-						"amount": 7460802386.05,
-						"currency": "NAD"
-=======
 						"amount": 1474281467.96,
 						"currency": null
 					}
@@ -1133,84 +565,10 @@
 					"absoluteShare": {
 						"amount": 5565103008.41,
 						"currency": "BSD"
->>>>>>> 4f440d30
 					}
 				},
 				"nonAlignedActivities": [
 					{
-<<<<<<< HEAD
-						"activityName": "ManufactureOfCement",
-						"naceCodes": null,
-						"share": {
-							"relativeShareInPercent": 80.98,
-							"absoluteShare": {
-								"amount": 576539847.53,
-								"currency": "LRD"
-							}
-						}
-					}
-				],
-				"alignedShare": {
-					"relativeShareInPercent": 69.39,
-					"absoluteShare": {
-						"amount": 1641621901.65,
-						"currency": "RUB"
-					}
-				},
-				"substantialContributionToClimateChangeMitigationInPercent": 22.85,
-				"substantialContributionToClimateChangeAdaptionInPercent": 83.33,
-				"substantialContributionToSustainableUseAndProtectionOfWaterAndMarineResourcesInPercent": 74.03,
-				"substantialContributionToTransitionToACircularEconomyInPercent": 72.34,
-				"substantialContributionToPollutionPreventionAndControlInPercent": 96.64,
-				"substantialContributionToProtectionAndRestorationOfBiodiversityAndEcosystemsInPercent": 78.72,
-				"alignedActivities": [
-					{
-						"activityName": "InlandFreightWaterTransport",
-						"naceCodes": [
-							"H50.4"
-						],
-						"share": {
-							"relativeShareInPercent": 32.95,
-							"absoluteShare": {
-								"amount": 3305733806.92,
-								"currency": null
-							}
-						},
-						"substantialContributionToClimateChangeMitigationInPercent": 67.06,
-						"substantialContributionToClimateChangeAdaptionInPercent": 22.73,
-						"substantialContributionToSustainableUseAndProtectionOfWaterAndMarineResourcesInPercent": null,
-						"substantialContributionToTransitionToACircularEconomyInPercent": 84.6,
-						"substantialContributionToPollutionPreventionAndControlInPercent": 62.14,
-						"substantialContributionToProtectionAndRestorationOfBiodiversityAndEcosystemsInPercent": 4.54,
-						"dnshToClimateChangeMitigation": "No",
-						"dnshToClimateChangeAdaption": "Yes",
-						"dnshToSustainableUseAndProtectionOfWaterAndMarineResources": null,
-						"dnshToTransitionToACircularEconomy": "No",
-						"dnshToPollutionPreventionAndControl": "Yes",
-						"dnshToProtectionAndRestorationOfBiodiversityAndEcosystems": "No",
-						"minimumSafeguards": "Yes"
-					},
-					{
-						"activityName": "InstallationMaintenanceAndRepairOfRenewableEnergyTechnologies",
-						"naceCodes": [
-							"C27",
-							"C25"
-						],
-						"share": {
-							"relativeShareInPercent": null,
-							"absoluteShare": null
-						},
-						"substantialContributionToClimateChangeMitigationInPercent": 14.48,
-						"substantialContributionToClimateChangeAdaptionInPercent": 39.1,
-						"substantialContributionToSustainableUseAndProtectionOfWaterAndMarineResourcesInPercent": 55.35,
-						"substantialContributionToTransitionToACircularEconomyInPercent": 31.76,
-						"substantialContributionToPollutionPreventionAndControlInPercent": null,
-						"substantialContributionToProtectionAndRestorationOfBiodiversityAndEcosystemsInPercent": null,
-						"dnshToClimateChangeMitigation": "No",
-						"dnshToClimateChangeAdaption": "Yes",
-						"dnshToSustainableUseAndProtectionOfWaterAndMarineResources": "No",
-						"dnshToTransitionToACircularEconomy": null,
-=======
 						"activityName": "ManufactureOfSodaAsh",
 						"naceCodes": [
 							"C20.13"
@@ -1248,49 +606,11 @@
 						"dnshToClimateChangeAdaption": null,
 						"dnshToSustainableUseAndProtectionOfWaterAndMarineResources": "No",
 						"dnshToTransitionToACircularEconomy": "No",
->>>>>>> 4f440d30
 						"dnshToPollutionPreventionAndControl": "Yes",
-						"dnshToProtectionAndRestorationOfBiodiversityAndEcosystems": "No",
-						"minimumSafeguards": null
-					}
-				],
-<<<<<<< HEAD
-				"enablingShareInPercent": 1.23,
-				"transitionalShareInPercent": 84.76
-			},
-			"opex": {
-				"totalAmount": {
-					"value": 1115975750.14,
-					"dataSource": {
-						"page": 617,
-						"fileName": "ESEFReport",
-						"fileReference": "50a36c418baffd520bb92d84664f06f9732a21f4e2e5ecee6d9136f16e7e0b63",
-						"tagName": "interfaces"
-					},
-					"comment": "parse mobile transmitter",
-					"quality": "Audited",
-					"currency": "NAD"
-				},
-				"nonEligibleShare": {
-					"relativeShareInPercent": 81.79,
-					"absoluteShare": {
-						"amount": 3550109853.97,
-						"currency": "FJD"
-					}
-				},
-				"eligibleShare": {
-					"relativeShareInPercent": 16.83,
-					"absoluteShare": {
-						"amount": 9067256313.29,
-						"currency": null
-					}
-				},
-				"nonAlignedShare": {
-					"relativeShareInPercent": 27.34,
-					"absoluteShare": {
-						"amount": 1284988753.03,
-						"currency": "BWP"
-=======
+						"dnshToProtectionAndRestorationOfBiodiversityAndEcosystems": null,
+						"minimumSafeguards": "No"
+					}
+				],
 				"enablingShareInPercent": 18.16,
 				"transitionalShareInPercent": 2.52
 			},
@@ -1316,7 +636,6 @@
 					"absoluteShare": {
 						"amount": null,
 						"currency": "TMT"
->>>>>>> 4f440d30
 					}
 				},
 				"nonAlignedShare": {
@@ -1325,23 +644,6 @@
 				},
 				"nonAlignedActivities": [
 					{
-<<<<<<< HEAD
-						"activityName": "AcquisitionAndOwnershipOfBuildings",
-						"naceCodes": null,
-						"share": {
-							"relativeShareInPercent": null,
-							"absoluteShare": {
-								"amount": null,
-								"currency": "CZK"
-							}
-						}
-					},
-					{
-						"activityName": "ElectricityGenerationFromFossilGaseousFuels",
-						"naceCodes": [
-							"D35.11",
-							"F42.22"
-=======
 						"activityName": "ProductionOfHeatCoolFromFossilGaseousFuelsInAnEfficientDistrictHeatingAndCoolingSystem",
 						"naceCodes": [
 							"D35.30"
@@ -1358,59 +660,11 @@
 						"activityName": "Education",
 						"naceCodes": [
 							"P85"
->>>>>>> 4f440d30
-						],
-						"share": {
-							"relativeShareInPercent": 67.35,
-							"absoluteShare": {
-								"amount": null,
-								"currency": null
-							}
-						}
+						],
+						"share": null
 					}
 				],
 				"alignedShare": {
-<<<<<<< HEAD
-					"relativeShareInPercent": 65.12,
-					"absoluteShare": {
-						"amount": 8114082568.79,
-						"currency": "AZN"
-					}
-				},
-				"substantialContributionToClimateChangeMitigationInPercent": 44.86,
-				"substantialContributionToClimateChangeAdaptionInPercent": 80.66,
-				"substantialContributionToSustainableUseAndProtectionOfWaterAndMarineResourcesInPercent": 80.56,
-				"substantialContributionToTransitionToACircularEconomyInPercent": 55.74,
-				"substantialContributionToPollutionPreventionAndControlInPercent": 16.37,
-				"substantialContributionToProtectionAndRestorationOfBiodiversityAndEcosystemsInPercent": 49.76,
-				"alignedActivities": [
-					{
-						"activityName": "ForestManagement",
-						"naceCodes": [
-							"A2"
-						],
-						"share": {
-							"relativeShareInPercent": null,
-							"absoluteShare": null
-						},
-						"substantialContributionToClimateChangeMitigationInPercent": null,
-						"substantialContributionToClimateChangeAdaptionInPercent": 98.31,
-						"substantialContributionToSustainableUseAndProtectionOfWaterAndMarineResourcesInPercent": null,
-						"substantialContributionToTransitionToACircularEconomyInPercent": 48.07,
-						"substantialContributionToPollutionPreventionAndControlInPercent": 54.5,
-						"substantialContributionToProtectionAndRestorationOfBiodiversityAndEcosystemsInPercent": 42.77,
-						"dnshToClimateChangeMitigation": null,
-						"dnshToClimateChangeAdaption": "Yes",
-						"dnshToSustainableUseAndProtectionOfWaterAndMarineResources": "Yes",
-						"dnshToTransitionToACircularEconomy": null,
-						"dnshToPollutionPreventionAndControl": "No",
-						"dnshToProtectionAndRestorationOfBiodiversityAndEcosystems": null,
-						"minimumSafeguards": "No"
-					}
-				],
-				"enablingShareInPercent": 42.52,
-				"transitionalShareInPercent": 33.07
-=======
 					"relativeShareInPercent": 81.53,
 					"absoluteShare": {
 						"amount": 3571800235.66,
@@ -1453,21 +707,11 @@
 				],
 				"enablingShareInPercent": 6.11,
 				"transitionalShareInPercent": 98.37
->>>>>>> 4f440d30
 			}
 		}
 	},
 	{
 		"metaInfo": {
-<<<<<<< HEAD
-			"dataId": "215281c2-588b-4d36-be76-7b07783f8b8e",
-			"companyId": "cb38e3a2-343c-4bac-9938-688f94e2e576",
-			"dataType": "sfdr",
-			"reportingPeriod": "2021",
-			"currentlyActive": false,
-			"qaStatus": "Pending",
-			"uploadTime": 2126,
-=======
 			"dataId": "9e95627c-f06d-4806-94f5-323aa8ae64cb",
 			"companyId": "16061fe1-b29b-4d8c-9e03-5d39e8620bd8",
 			"dataType": "sme",
@@ -1475,30 +719,11 @@
 			"currentlyActive": false,
 			"qaStatus": "Rejected",
 			"uploadTime": 3807,
->>>>>>> 4f440d30
 			"uploaderUserId": null
 		},
 		"data": {
 			"general": {
 				"fiscalYearDeviation": "Deviation",
-<<<<<<< HEAD
-				"fiscalYearEnd": "2023-08-24",
-				"numberOfEmployees": 19657,
-				"referencedReports": {
-					"AnnualReport": {
-						"fileReference": "50a36c418baffd520bb92d84664f06f9732a21f4e2e5ecee6d9136f16e7e0b63",
-						"fileName": "AnnualReport",
-						"isGroupLevel": "Yes",
-						"reportDate": null,
-						"currency": "UAH"
-					},
-					"ESEFReport": {
-						"fileReference": "50a36c418baffd520bb92d84664f06f9732a21f4e2e5ecee6d9136f16e7e0b63",
-						"fileName": "ESEFReport",
-						"isGroupLevel": null,
-						"reportDate": "2024-01-04",
-						"currency": "TRY"
-=======
 				"fiscalYearEnd": "2023-12-22",
 				"numberOfEmployees": 51491,
 				"referencedReports": {
@@ -1508,26 +733,9 @@
 						"isGroupLevel": "Yes",
 						"reportDate": "2023-05-11",
 						"currency": "YER"
->>>>>>> 4f440d30
 					},
 					"AnnualReport": {
 						"fileReference": "50a36c418baffd520bb92d84664f06f9732a21f4e2e5ecee6d9136f16e7e0b63",
-<<<<<<< HEAD
-						"fileName": "SustainabilityReport",
-						"isGroupLevel": "Yes",
-						"reportDate": null,
-						"currency": "HKD"
-					}
-				},
-				"assurance": {
-					"value": "LimitedAssurance",
-					"provider": "Cartwright - Harvey",
-					"dataSource": {
-						"page": 154,
-						"fileName": "SustainabilityReport",
-						"fileReference": "50a36c418baffd520bb92d84664f06f9732a21f4e2e5ecee6d9136f16e7e0b63",
-						"tagName": "methodologies"
-=======
 						"fileName": "AnnualReport",
 						"isGroupLevel": null,
 						"reportDate": null,
@@ -1549,7 +757,6 @@
 						"fileName": "IntegratedReport",
 						"fileReference": "50a36c418baffd520bb92d84664f06f9732a21f4e2e5ecee6d9136f16e7e0b63",
 						"tagName": "architectures"
->>>>>>> 4f440d30
 					}
 				},
 				"scopeOfEntities": "NA",
@@ -1558,23 +765,6 @@
 			},
 			"revenue": {
 				"totalAmount": {
-<<<<<<< HEAD
-					"value": 177349103.61,
-					"dataSource": {
-						"page": 541,
-						"fileName": "SustainabilityReport",
-						"fileReference": "50a36c418baffd520bb92d84664f06f9732a21f4e2e5ecee6d9136f16e7e0b63",
-						"tagName": "solutions"
-					},
-					"comment": "back up multi-byte hard drive",
-					"quality": "Audited",
-					"currency": "AMD"
-				},
-				"nonEligibleShare": {
-					"relativeShareInPercent": 31.85,
-					"absoluteShare": {
-						"amount": 2906367718.24,
-=======
 					"value": 6025700364.26,
 					"dataSource": {
 						"page": 534,
@@ -1590,24 +780,10 @@
 					"relativeShareInPercent": 65.89,
 					"absoluteShare": {
 						"amount": 9046035970.1,
->>>>>>> 4f440d30
 						"currency": null
 					}
 				},
 				"eligibleShare": {
-<<<<<<< HEAD
-					"relativeShareInPercent": null,
-					"absoluteShare": {
-						"amount": null,
-						"currency": "CHF"
-					}
-				},
-				"nonAlignedShare": {
-					"relativeShareInPercent": 8.5,
-					"absoluteShare": {
-						"amount": 4721779590.47,
-						"currency": "MRU"
-=======
 					"relativeShareInPercent": 1.01,
 					"absoluteShare": null
 				},
@@ -1616,32 +792,10 @@
 					"absoluteShare": {
 						"amount": null,
 						"currency": "GHS"
->>>>>>> 4f440d30
 					}
 				},
 				"nonAlignedActivities": [
 					{
-<<<<<<< HEAD
-						"activityName": "AnaerobicDigestionOfBioWaste",
-						"naceCodes": [
-							"F42.99",
-							"E38.21"
-						],
-						"share": null
-					},
-					{
-						"activityName": "InstallationMaintenanceAndRepairOfEnergyEfficiencyEquipment",
-						"naceCodes": [
-							"C33.12",
-							"F43",
-							"C27"
-						],
-						"share": {
-							"relativeShareInPercent": 71.11,
-							"absoluteShare": {
-								"amount": null,
-								"currency": "AOA"
-=======
 						"activityName": "ManufactureOfNitricAcid",
 						"naceCodes": [
 							"C20.15"
@@ -1664,81 +818,11 @@
 							"absoluteShare": {
 								"amount": 5293748800.18,
 								"currency": null
->>>>>>> 4f440d30
 							}
 						}
 					}
 				],
 				"alignedShare": {
-<<<<<<< HEAD
-					"relativeShareInPercent": 22.57,
-					"absoluteShare": {
-						"amount": null,
-						"currency": "MKD"
-					}
-				},
-				"substantialContributionToClimateChangeMitigationInPercent": 73.51,
-				"substantialContributionToClimateChangeAdaptionInPercent": 60.04,
-				"substantialContributionToSustainableUseAndProtectionOfWaterAndMarineResourcesInPercent": 95.81,
-				"substantialContributionToTransitionToACircularEconomyInPercent": 32.06,
-				"substantialContributionToPollutionPreventionAndControlInPercent": 7.75,
-				"substantialContributionToProtectionAndRestorationOfBiodiversityAndEcosystemsInPercent": 86.79,
-				"alignedActivities": [
-					{
-						"activityName": "InstallationMaintenanceAndRepairOfEnergyEfficiencyEquipment",
-						"naceCodes": [
-							"C22",
-							"C25",
-							"S95.21",
-							"F42",
-							"S95.22",
-							"C23",
-							"C33.12"
-						],
-						"share": {
-							"relativeShareInPercent": 42.18,
-							"absoluteShare": {
-								"amount": 5613581610.38,
-								"currency": "BMD"
-							}
-						},
-						"substantialContributionToClimateChangeMitigationInPercent": 39.6,
-						"substantialContributionToClimateChangeAdaptionInPercent": 60.2,
-						"substantialContributionToSustainableUseAndProtectionOfWaterAndMarineResourcesInPercent": 37.72,
-						"substantialContributionToTransitionToACircularEconomyInPercent": null,
-						"substantialContributionToPollutionPreventionAndControlInPercent": 46.66,
-						"substantialContributionToProtectionAndRestorationOfBiodiversityAndEcosystemsInPercent": 74.75,
-						"dnshToClimateChangeMitigation": "No",
-						"dnshToClimateChangeAdaption": null,
-						"dnshToSustainableUseAndProtectionOfWaterAndMarineResources": null,
-						"dnshToTransitionToACircularEconomy": "No",
-						"dnshToPollutionPreventionAndControl": "No",
-						"dnshToProtectionAndRestorationOfBiodiversityAndEcosystems": "Yes",
-						"minimumSafeguards": "No"
-					},
-					{
-						"activityName": "ConservationForestry",
-						"naceCodes": [
-							"A2"
-						],
-						"share": {
-							"relativeShareInPercent": 95.65,
-							"absoluteShare": {
-								"amount": 979289868.84,
-								"currency": "GMD"
-							}
-						},
-						"substantialContributionToClimateChangeMitigationInPercent": null,
-						"substantialContributionToClimateChangeAdaptionInPercent": 60.94,
-						"substantialContributionToSustainableUseAndProtectionOfWaterAndMarineResourcesInPercent": 82.2,
-						"substantialContributionToTransitionToACircularEconomyInPercent": 29.7,
-						"substantialContributionToPollutionPreventionAndControlInPercent": 40.72,
-						"substantialContributionToProtectionAndRestorationOfBiodiversityAndEcosystemsInPercent": 45.02,
-						"dnshToClimateChangeMitigation": "Yes",
-						"dnshToClimateChangeAdaption": null,
-						"dnshToSustainableUseAndProtectionOfWaterAndMarineResources": null,
-						"dnshToTransitionToACircularEconomy": "No",
-=======
 					"relativeShareInPercent": null,
 					"absoluteShare": {
 						"amount": null,
@@ -1771,49 +855,11 @@
 						"dnshToClimateChangeAdaption": null,
 						"dnshToSustainableUseAndProtectionOfWaterAndMarineResources": null,
 						"dnshToTransitionToACircularEconomy": null,
->>>>>>> 4f440d30
 						"dnshToPollutionPreventionAndControl": "No",
 						"dnshToProtectionAndRestorationOfBiodiversityAndEcosystems": "No",
 						"minimumSafeguards": null
 					}
 				],
-<<<<<<< HEAD
-				"enablingShareInPercent": 97.87,
-				"transitionalShareInPercent": 49.74
-			},
-			"capex": {
-				"totalAmount": {
-					"value": 1439346203.11,
-					"dataSource": {
-						"page": 976,
-						"fileName": "ESEFReport",
-						"fileReference": "50a36c418baffd520bb92d84664f06f9732a21f4e2e5ecee6d9136f16e7e0b63",
-						"tagName": "supply-chains"
-					},
-					"comment": "index neural application",
-					"quality": "Audited",
-					"currency": "BOB"
-				},
-				"nonEligibleShare": {
-					"relativeShareInPercent": 22.49,
-					"absoluteShare": {
-						"amount": 3003392040.26,
-						"currency": "THB"
-					}
-				},
-				"eligibleShare": {
-					"relativeShareInPercent": 26.82,
-					"absoluteShare": {
-						"amount": 1450033970.17,
-						"currency": "SGD"
-					}
-				},
-				"nonAlignedShare": {
-					"relativeShareInPercent": 49.95,
-					"absoluteShare": {
-						"amount": 7554260103.5,
-						"currency": "ILS"
-=======
 				"enablingShareInPercent": 4.11,
 				"transitionalShareInPercent": 30.03
 			},
@@ -1844,36 +890,10 @@
 					"absoluteShare": {
 						"amount": 635053927.54,
 						"currency": "KGS"
->>>>>>> 4f440d30
 					}
 				},
 				"nonAlignedActivities": [
 					{
-<<<<<<< HEAD
-						"activityName": "ElectricityGenerationFromNuclearEnergyInExistingInstallations",
-						"naceCodes": [
-							"F42.22"
-						],
-						"share": {
-							"relativeShareInPercent": 43.55,
-							"absoluteShare": {
-								"amount": 7323201319.67,
-								"currency": "HTG"
-							}
-						}
-					},
-					{
-						"activityName": "ManufactureOfBatteries",
-						"naceCodes": [
-							"E38.32",
-							"C27.2"
-						],
-						"share": {
-							"relativeShareInPercent": 84.45,
-							"absoluteShare": {
-								"amount": 9697768806.95,
-								"currency": "SGD"
-=======
 						"activityName": "ProfessionalServicesRelatedToEnergyPerformanceOfBuildings",
 						"naceCodes": [
 							"M71"
@@ -1896,73 +916,11 @@
 							"absoluteShare": {
 								"amount": 8691896400.42,
 								"currency": "ETB"
->>>>>>> 4f440d30
 							}
 						}
 					}
 				],
 				"alignedShare": {
-<<<<<<< HEAD
-					"relativeShareInPercent": 24.05,
-					"absoluteShare": {
-						"amount": 5241268312.09,
-						"currency": "SYP"
-					}
-				},
-				"substantialContributionToClimateChangeMitigationInPercent": 72.33,
-				"substantialContributionToClimateChangeAdaptionInPercent": 33.97,
-				"substantialContributionToSustainableUseAndProtectionOfWaterAndMarineResourcesInPercent": 32.81,
-				"substantialContributionToTransitionToACircularEconomyInPercent": 51.99,
-				"substantialContributionToPollutionPreventionAndControlInPercent": 22.75,
-				"substantialContributionToProtectionAndRestorationOfBiodiversityAndEcosystemsInPercent": 53.02,
-				"alignedActivities": [
-					{
-						"activityName": "TransmissionAndDistributionOfElectricity",
-						"naceCodes": null,
-						"share": {
-							"relativeShareInPercent": 75.1,
-							"absoluteShare": {
-								"amount": 7914120431.53,
-								"currency": "CUP"
-							}
-						},
-						"substantialContributionToClimateChangeMitigationInPercent": 80.51,
-						"substantialContributionToClimateChangeAdaptionInPercent": null,
-						"substantialContributionToSustainableUseAndProtectionOfWaterAndMarineResourcesInPercent": 95.81,
-						"substantialContributionToTransitionToACircularEconomyInPercent": 4.32,
-						"substantialContributionToPollutionPreventionAndControlInPercent": null,
-						"substantialContributionToProtectionAndRestorationOfBiodiversityAndEcosystemsInPercent": 6.56,
-						"dnshToClimateChangeMitigation": null,
-						"dnshToClimateChangeAdaption": null,
-						"dnshToSustainableUseAndProtectionOfWaterAndMarineResources": "No",
-						"dnshToTransitionToACircularEconomy": "Yes",
-						"dnshToPollutionPreventionAndControl": "Yes",
-						"dnshToProtectionAndRestorationOfBiodiversityAndEcosystems": null,
-						"minimumSafeguards": null
-					}
-				],
-				"enablingShareInPercent": 3.66,
-				"transitionalShareInPercent": 69.18
-			},
-			"opex": {
-				"totalAmount": {
-					"value": 2948469389.23,
-					"dataSource": {
-						"page": 917,
-						"fileName": "ESEFReport",
-						"fileReference": "50a36c418baffd520bb92d84664f06f9732a21f4e2e5ecee6d9136f16e7e0b63",
-						"tagName": "bandwidth"
-					},
-					"comment": "copy haptic transmitter",
-					"quality": "Reported",
-					"currency": "KHR"
-				},
-				"nonEligibleShare": {
-					"relativeShareInPercent": null,
-					"absoluteShare": {
-						"amount": 1377918040.38,
-						"currency": "BND"
-=======
 					"relativeShareInPercent": 23,
 					"absoluteShare": {
 						"amount": 4177787292.28,
@@ -2048,23 +1006,12 @@
 					"absoluteShare": {
 						"amount": 70206681.26,
 						"currency": null
->>>>>>> 4f440d30
 					}
 				},
 				"eligibleShare": {
 					"relativeShareInPercent": 38.33,
 					"absoluteShare": {
 						"amount": null,
-<<<<<<< HEAD
-						"currency": "BND"
-					}
-				},
-				"nonAlignedShare": {
-					"relativeShareInPercent": 81.91,
-					"absoluteShare": {
-						"amount": 99242415.74,
-						"currency": "AWG"
-=======
 						"currency": "MAD"
 					}
 				},
@@ -2073,22 +1020,10 @@
 					"absoluteShare": {
 						"amount": 5312815904.62,
 						"currency": "ETB"
->>>>>>> 4f440d30
 					}
 				},
 				"nonAlignedActivities": [
 					{
-<<<<<<< HEAD
-						"activityName": "ManufactureOfCement",
-						"naceCodes": [
-							"C23.51"
-						],
-						"share": {
-							"relativeShareInPercent": 19.46,
-							"absoluteShare": {
-								"amount": 6971408310.35,
-								"currency": "PYG"
-=======
 						"activityName": "ConstructionExtensionAndOperationOfWaterCollectionTreatmentAndSupplySystems",
 						"naceCodes": [
 							"E36.00"
@@ -2111,72 +1046,11 @@
 							"absoluteShare": {
 								"amount": 4501523515.21,
 								"currency": "NZD"
->>>>>>> 4f440d30
 							}
 						}
 					}
 				],
 				"alignedShare": {
-<<<<<<< HEAD
-					"relativeShareInPercent": 60.71,
-					"absoluteShare": {
-						"amount": null,
-						"currency": "MYR"
-					}
-				},
-				"substantialContributionToClimateChangeMitigationInPercent": 89.66,
-				"substantialContributionToClimateChangeAdaptionInPercent": 6.12,
-				"substantialContributionToSustainableUseAndProtectionOfWaterAndMarineResourcesInPercent": 90.53,
-				"substantialContributionToTransitionToACircularEconomyInPercent": 44.26,
-				"substantialContributionToPollutionPreventionAndControlInPercent": 89.51,
-				"substantialContributionToProtectionAndRestorationOfBiodiversityAndEcosystemsInPercent": 52.58,
-				"alignedActivities": [
-					{
-						"activityName": "SeaAndCoastalFreightWaterTransportVesselsForPortOperationsAndAuxiliaryActivities",
-						"naceCodes": null,
-						"share": {
-							"relativeShareInPercent": 17.37,
-							"absoluteShare": {
-								"amount": 7023840697.95,
-								"currency": null
-							}
-						},
-						"substantialContributionToClimateChangeMitigationInPercent": 98.35,
-						"substantialContributionToClimateChangeAdaptionInPercent": 43.93,
-						"substantialContributionToSustainableUseAndProtectionOfWaterAndMarineResourcesInPercent": 3.43,
-						"substantialContributionToTransitionToACircularEconomyInPercent": 95.38,
-						"substantialContributionToPollutionPreventionAndControlInPercent": 20.06,
-						"substantialContributionToProtectionAndRestorationOfBiodiversityAndEcosystemsInPercent": 94.66,
-						"dnshToClimateChangeMitigation": null,
-						"dnshToClimateChangeAdaption": "Yes",
-						"dnshToSustainableUseAndProtectionOfWaterAndMarineResources": "Yes",
-						"dnshToTransitionToACircularEconomy": "No",
-						"dnshToPollutionPreventionAndControl": "No",
-						"dnshToProtectionAndRestorationOfBiodiversityAndEcosystems": "No",
-						"minimumSafeguards": null
-					},
-					{
-						"activityName": "MaterialRecoveryFromNonHazardousWaste",
-						"naceCodes": null,
-						"share": {
-							"relativeShareInPercent": null,
-							"absoluteShare": {
-								"amount": 8039978120.94,
-								"currency": null
-							}
-						},
-						"substantialContributionToClimateChangeMitigationInPercent": null,
-						"substantialContributionToClimateChangeAdaptionInPercent": 72.09,
-						"substantialContributionToSustainableUseAndProtectionOfWaterAndMarineResourcesInPercent": 0.82,
-						"substantialContributionToTransitionToACircularEconomyInPercent": 29.04,
-						"substantialContributionToPollutionPreventionAndControlInPercent": null,
-						"substantialContributionToProtectionAndRestorationOfBiodiversityAndEcosystemsInPercent": 86.69,
-						"dnshToClimateChangeMitigation": "Yes",
-						"dnshToClimateChangeAdaption": "No",
-						"dnshToSustainableUseAndProtectionOfWaterAndMarineResources": "No",
-						"dnshToTransitionToACircularEconomy": null,
-						"dnshToPollutionPreventionAndControl": "No",
-=======
 					"relativeShareInPercent": 63.84,
 					"absoluteShare": {
 						"amount": 9438535282.39,
@@ -2213,18 +1087,12 @@
 						"dnshToSustainableUseAndProtectionOfWaterAndMarineResources": null,
 						"dnshToTransitionToACircularEconomy": "No",
 						"dnshToPollutionPreventionAndControl": "Yes",
->>>>>>> 4f440d30
 						"dnshToProtectionAndRestorationOfBiodiversityAndEcosystems": "Yes",
 						"minimumSafeguards": "No"
 					}
 				],
-<<<<<<< HEAD
-				"enablingShareInPercent": 88.56,
-				"transitionalShareInPercent": 65.18
-=======
 				"enablingShareInPercent": 70.05,
 				"transitionalShareInPercent": 71.7
->>>>>>> 4f440d30
 			}
 		}
 	}
