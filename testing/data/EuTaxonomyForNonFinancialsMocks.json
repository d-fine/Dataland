[
<<<<<<< HEAD
    {
      "metaInfo": {
        "dataId": "d1aebac6-761f-4df5-ac1f-900493908d2f",
        "companyId": "57575766-b0dc-4fa6-9d80-3a6c3d1a64a7",
        "dataType": "eutaxonomy-non-financials",
        "uploaderUserId": null,
        "uploadTime": 1693923201052,
        "reportingPeriod": "2023",
        "currentlyActive": true,
        "qaStatus": "Accepted"
      },
      "data": {
        "general": {
          "fiscalYearDeviation": "Deviation",
          "fiscalYearEnd": "2023-06-15",
          "scopeOfEntities": "Yes",
          "nfrdMandatory": "No",
          "euTaxonomyActivityLevelReporting": "No",
          "assurance": {
            "value": "None",
            "provider": null,
            "dataSource": {
              "fileName": "",
              "fileReference": "",
              "page": null,
              "tagName": null
            }
          },
          "numberOfEmployees": 18682,
          "referencedReports": {
            "IntegratedReport": {
              "fileName": "",
              "fileReference": "50a36c418baffd520bb92d84664f06f9732a21f4e2e5ecee6d9136f16e7e0b63",
              "isGroupLevel": "NA",
              "reportDate": "2023-04-30",
              "currency": "CHF"
            },
            "ESEFReport": {
              "fileName": "",
              "fileReference": "50a36c418baffd520bb92d84664f06f9732a21f4e2e5ecee6d9136f16e7e0b63",
              "isGroupLevel": "NA",
              "reportDate": "2023-07-22",
              "currency": "ZAR"
            },
            "SustainabilityReport": {
              "fileName": "",
              "fileReference": "50a36c418baffd520bb92d84664f06f9732a21f4e2e5ecee6d9136f16e7e0b63",
              "isGroupLevel": null,
              "reportDate": "2023-08-19",
              "currency": "TMT"
            }
          }
        },
        "revenue": {
          "totalAmount": {
            "quality": "Incomplete",
            "dataSource": {
              "fileName": "IntegratedReport",
              "fileReference": "50a36c418baffd520bb92d84664f06f9732a21f4e2e5ecee6d9136f16e7e0b63",
              "page": 240,
              "tagName": "applications"
            },
            "comment": null,
            "value": 7430892648,
            "currency": "MNT"
          },
          "nonEligibleShare": {
            "relativeShareInPercent": 0.0708,
            "absoluteShare": {
              "amount": 6583119255,
              "currency": "AUD"
            }
          },
          "eligibleShare": {
            "relativeShareInPercent": 0.1125,
            "absoluteShare": {
              "amount": 9348044796,
              "currency": "CAD"
            }
          },
          "nonAlignedShare": {
            "relativeShareInPercent": 0.8412,
            "absoluteShare": {
              "amount": 8030070631,
              "currency": "AUD"
            }
          },
          "nonAlignedActivities": [
            {
              "activityName": "CogenerationOfHeatCoolAndPowerFromGeothermalEnergy",
              "naceCodes": [
                "D35.30"
              ],
              "share": {
                "relativeShareInPercent": 0.5611,
                "absoluteShare": {
                  "amount": 4804596706,
                  "currency": "USD"
                }
              }
            }
          ],
          "alignedShare": {
            "relativeShareInPercent": 0.7664,
            "absoluteShare": {
              "amount": 8941927412,
              "currency": "USD"
            }
          },
          "substantialContributionToClimateChangeMitigationInPercent": 0.6671,
          "substantialContributionToClimateChangeAdaptionInPercent": 0.1919,
          "substantialContributionToSustainableUseAndProtectionOfWaterAndMarineResourcesInPercent": 0.1049,
          "substantialContributionToTransitionToACircularEconomyInPercent": 0.1728,
          "substantialContributionToPollutionPreventionAndControlInPercent": 0.5684,
          "substantialContributionToProtectionAndRestorationOfBiodiversityAndEcosystemsInPercent": 0.1704,
          "alignedActivities": [
            {
              "activityName": "InlandPassengerWaterTransport",
              "naceCodes": [
                "H50.30"
              ],
              "share": {
                "relativeShareInPercent": 0.8,
                "absoluteShare": {
                  "amount": 1903551676,
                  "currency": "AUD"
                }
              },
              "substantialContributionToClimateChangeMitigationInPercent": 0.106,
              "substantialContributionToClimateChangeAdaptionInPercent": 0.9658,
              "substantialContributionToSustainableUseAndProtectionOfWaterAndMarineResourcesInPercent": 0.1068,
              "substantialContributionToTransitionToACircularEconomyInPercent": 0.9645,
              "substantialContributionToPollutionPreventionAndControlInPercent": 0.0425,
              "substantialContributionToProtectionAndRestorationOfBiodiversityAndEcosystemsInPercent": 0.4903,
              "dnshToClimateChangeMitigation": "Yes",
              "dnshToClimateChangeAdaption": "No",
              "dnshToSustainableUseAndProtectionOfWaterAndMarineResources": "No",
              "dnshToTransitionToACircularEconomy": "Yes",
              "dnshToPollutionPreventionAndControl": "No",
              "dnshToProtectionAndRestorationOfBiodiversityAndEcosystems": "Yes",
              "minimumSafeguards": "Yes"
            }
          ],
          "enablingShareInPercent": 0.8662,
          "transitionalShareInPercent": 0.2805
        },
        "capex": {
          "totalAmount": {
            "quality": "Audited",
            "dataSource": {
              "fileReference": "50a36c418baffd520bb92d84664f06f9732a21f4e2e5ecee6d9136f16e7e0b63",
              "fileName": "AnnualReport",
              "page": 334,
              "tagName": "paradigms"
            },
            "comment": "connect cross-platform bus",
            "value": 9280059693,
            "currency": "CRC"
          },
          "nonEligibleShare": {
            "relativeShareInPercent": 0.9654,
            "absoluteShare": {
              "amount": 7564389499,
              "currency": "USD"
            }
          },
          "eligibleShare": {
            "relativeShareInPercent": 0.4075,
            "absoluteShare": {
              "amount": 53975275,
              "currency": "CHF"
            }
          },
          "nonAlignedShare": {
            "relativeShareInPercent": 0.7692,
            "absoluteShare": {
              "amount": 9444492903,
              "currency": "CAD"
            }
          },
          "nonAlignedActivities": [
            {
              "activityName": "ManufactureOfBatteries",
              "naceCodes": [
                "E38.32",
                "C27.2"
              ],
              "share": {
                "relativeShareInPercent": 0.1557,
                "absoluteShare": {
                  "amount": 8268934435,
                  "currency": "USD"
                }
              }
            },
            {
              "activityName": "ProductionOfHeatCoolFromGeothermalEnergy",
              "naceCodes": [
                "D35.30"
              ],
              "share": {
                "relativeShareInPercent": 0.343,
                "absoluteShare": {
                  "amount": 1112265709,
                  "currency": "AUD"
                }
              }
            }
          ],
          "alignedShare": {
            "relativeShareInPercent": 0.5587,
            "absoluteShare": {
              "amount": 9756755986,
              "currency": "EUR"
            }
          },
          "substantialContributionToClimateChangeMitigationInPercent": 0.4465,
          "substantialContributionToClimateChangeAdaptionInPercent": 0.2199,
          "substantialContributionToSustainableUseAndProtectionOfWaterAndMarineResourcesInPercent": 0.0838,
          "substantialContributionToTransitionToACircularEconomyInPercent": 0.2285,
          "substantialContributionToPollutionPreventionAndControlInPercent": 0.7644,
          "substantialContributionToProtectionAndRestorationOfBiodiversityAndEcosystemsInPercent": 0.3509,
          "alignedActivities": [
            {
              "activityName": "PassengerInterurbanRailTransport",
              "naceCodes": [
                "N77.39",
                "H49.10"
              ],
              "share": {
                "relativeShareInPercent": 0.6593,
                "absoluteShare": {
                  "amount": 4845340231,
                  "currency": "CAD"
                }
              },
              "substantialContributionToClimateChangeMitigationInPercent": 0.106,
              "substantialContributionToClimateChangeAdaptionInPercent": 0.8288,
              "substantialContributionToSustainableUseAndProtectionOfWaterAndMarineResourcesInPercent": 0.4353,
              "substantialContributionToTransitionToACircularEconomyInPercent": 0.9412,
              "substantialContributionToPollutionPreventionAndControlInPercent": 0.2121,
              "substantialContributionToProtectionAndRestorationOfBiodiversityAndEcosystemsInPercent": 0.7943,
              "dnshToClimateChangeMitigation": "Yes",
              "dnshToClimateChangeAdaption": "No",
              "dnshToSustainableUseAndProtectionOfWaterAndMarineResources": "No",
              "dnshToTransitionToACircularEconomy": "No",
              "dnshToPollutionPreventionAndControl": "Yes",
              "dnshToProtectionAndRestorationOfBiodiversityAndEcosystems": "Yes",
              "minimumSafeguards": "No"
            }
          ],
          "enablingShareInPercent": 0.4179,
          "transitionalShareInPercent": 0.7453
        },
        "opex": {
          "totalAmount": {
            "quality": "Incomplete",
            "dataSource": {
              "fileReference": "50a36c418baffd520bb92d84664f06f9732a21f4e2e5ecee6d9136f16e7e0b63",
              "fileName": "IntegratedReport",
              "page": 558,
              "tagName": "e-business"
            },
            "comment": null,
            "value": 9655318725,
            "currency": "BBD"
          },
          "nonEligibleShare": {
            "relativeShareInPercent": 0.7046,
            "absoluteShare": {
              "amount": 1112882164,
              "currency": "EUR"
            }
          },
          "eligibleShare": {
            "relativeShareInPercent": 0.452,
            "absoluteShare": {
              "amount": 5668821515,
              "currency": "AUD"
            }
          },
          "nonAlignedShare": {
            "relativeShareInPercent": 0.0771,
            "absoluteShare": {
              "amount": 9921515226,
              "currency": "CAD"
            }
          },
          "nonAlignedActivities": [
            {
              "activityName": "RenewalOfWasteWaterCollectionAndTreatment",
              "naceCodes": [
                "E37.00"
              ],
              "share": {
                "relativeShareInPercent": 0.1298,
                "absoluteShare": {
                  "amount": 2550807158,
                  "currency": "USD"
                }
              }
            },
            {
              "activityName": "ManufactureOfRenewableEnergyTechnologies",
              "naceCodes": [
                "C27"
              ],
              "share": {
                "relativeShareInPercent": 0.4392,
                "absoluteShare": {
                  "amount": 504555006,
                  "currency": "USD"
                }
              }
            }
          ],
          "alignedShare": {
            "relativeShareInPercent": 0.6766,
            "absoluteShare": {
              "amount": 918944306,
              "currency": "AUD"
            }
          },
          "substantialContributionToClimateChangeMitigationInPercent": 0.8521,
          "substantialContributionToClimateChangeAdaptionInPercent": 0.768,
          "substantialContributionToSustainableUseAndProtectionOfWaterAndMarineResourcesInPercent": 0.8009,
          "substantialContributionToTransitionToACircularEconomyInPercent": 0.5915,
          "substantialContributionToPollutionPreventionAndControlInPercent": 0.1449,
          "substantialContributionToProtectionAndRestorationOfBiodiversityAndEcosystemsInPercent": 0.3711,
          "alignedActivities": [
            {
              "activityName": "ProductionOfHeatCoolFromFossilGaseousFuelsInAnEfficientDistrictHeatingAndCoolingSystem",
              "naceCodes": [
                "D35.30"
              ],
              "share": {
                "relativeShareInPercent": 0.5953,
                "absoluteShare": {
                  "amount": 141387473,
                  "currency": "EUR"
                }
              },
              "substantialContributionToClimateChangeMitigationInPercent": 0.8276,
              "substantialContributionToClimateChangeAdaptionInPercent": 0.0081,
              "substantialContributionToSustainableUseAndProtectionOfWaterAndMarineResourcesInPercent": 0.4037,
              "substantialContributionToTransitionToACircularEconomyInPercent": 0.8024,
              "substantialContributionToPollutionPreventionAndControlInPercent": 0.1471,
              "substantialContributionToProtectionAndRestorationOfBiodiversityAndEcosystemsInPercent": 0.0912,
              "dnshToClimateChangeMitigation": "Yes",
              "dnshToClimateChangeAdaption": "No",
              "dnshToSustainableUseAndProtectionOfWaterAndMarineResources": "No",
              "dnshToTransitionToACircularEconomy": "No",
              "dnshToPollutionPreventionAndControl": "No",
              "dnshToProtectionAndRestorationOfBiodiversityAndEcosystems": "No",
              "minimumSafeguards": "Yes"
            },
            {
              "activityName": "ManufactureOfEquipmentForTheProductionAndUseOfHydrogen",
              "naceCodes": [
                "C27"
              ],
              "share": {
                "relativeShareInPercent": 0.7687,
                "absoluteShare": {
                  "amount": 8353307043,
                  "currency": "USD"
                }
              },
              "substantialContributionToClimateChangeMitigationInPercent": 0.0442,
              "substantialContributionToClimateChangeAdaptionInPercent": 0.5447,
              "substantialContributionToSustainableUseAndProtectionOfWaterAndMarineResourcesInPercent": 0.0644,
              "substantialContributionToTransitionToACircularEconomyInPercent": 0.9347,
              "substantialContributionToPollutionPreventionAndControlInPercent": 0.4888,
              "substantialContributionToProtectionAndRestorationOfBiodiversityAndEcosystemsInPercent": 0.1806,
              "dnshToClimateChangeMitigation": "Yes",
              "dnshToClimateChangeAdaption": "No",
              "dnshToSustainableUseAndProtectionOfWaterAndMarineResources": "No",
              "dnshToTransitionToACircularEconomy": "Yes",
              "dnshToPollutionPreventionAndControl": "Yes",
              "dnshToProtectionAndRestorationOfBiodiversityAndEcosystems": "Yes",
              "minimumSafeguards": "No"
            },
            {
              "activityName": "RenewalOfWaterCollectionTreatmentAndSupplySystems",
              "naceCodes": [
                "F42.99",
                "E36.00"
              ],
              "share": {
                "relativeShareInPercent": 0.183,
                "absoluteShare": {
                  "amount": 1278585985,
                  "currency": "CAD"
                }
              },
              "substantialContributionToClimateChangeMitigationInPercent": 0.2766,
              "substantialContributionToClimateChangeAdaptionInPercent": 0.249,
              "substantialContributionToSustainableUseAndProtectionOfWaterAndMarineResourcesInPercent": 0.0118,
              "substantialContributionToTransitionToACircularEconomyInPercent": 0.1043,
              "substantialContributionToPollutionPreventionAndControlInPercent": 0.9516,
              "substantialContributionToProtectionAndRestorationOfBiodiversityAndEcosystemsInPercent": 0.6532,
              "dnshToClimateChangeMitigation": "Yes",
              "dnshToClimateChangeAdaption": "No",
              "dnshToSustainableUseAndProtectionOfWaterAndMarineResources": "No",
              "dnshToTransitionToACircularEconomy": "No",
              "dnshToPollutionPreventionAndControl": "No",
              "dnshToProtectionAndRestorationOfBiodiversityAndEcosystems": "Yes",
              "minimumSafeguards": "No"
            }
          ],
          "enablingShareInPercent": 0.3078,
          "transitionalShareInPercent": 0.3013
        }
      }
    },
    {
      "metaInfo": {
        "dataId": "08f35494-9277-480f-bf55-27f2e9d10d01",
        "companyId": "75759264-b55b-42ff-a7ea-f0c9fa595331",
        "dataType": "eutaxonomy-non-financials",
        "uploaderUserId": null,
        "uploadTime": 1693923201154,
        "reportingPeriod": "2021",
        "currentlyActive": true,
        "qaStatus": "Accepted"
      },
      "data": {
        "general": {
          "fiscalYearDeviation": "NoDeviation",
          "fiscalYearEnd": "2023-05-06",
          "scopeOfEntities": "No",
          "nfrdMandatory": "Yes",
          "euTaxonomyActivityLevelReporting": "No",
          "assurance": {
            "value": "None",
            "provider": null,
            "dataSource": {
              "fileName": "",
              "fileReference": "",
              "page": null,
              "tagName": null
            }
          },
          "numberOfEmployees": 29286,
          "referencedReports": {
            "IntegratedReport": {
              "fileName": "",
              "fileReference": "50a36c418baffd520bb92d84664f06f9732a21f4e2e5ecee6d9136f16e7e0b63",
              "isGroupLevel": null,
              "reportDate": "2022-12-12",
              "currency": "UAH"
            },
            "SustainabilityReport": {
              "fileName": "",
              "fileReference": "50a36c418baffd520bb92d84664f06f9732a21f4e2e5ecee6d9136f16e7e0b63",
              "isGroupLevel": "No",
              "reportDate": "2022-11-23",
              "currency": "ETB"
            },
            "ESEFReport": {
              "fileName": "",
              "fileReference": "50a36c418baffd520bb92d84664f06f9732a21f4e2e5ecee6d9136f16e7e0b63",
              "isGroupLevel": "Yes",
              "reportDate": null,
              "currency": "ALL"
            }
          }
        },
        "revenue": {
          "totalAmount": {
            "quality": "Estimated",
            "dataSource": {
              "fileName": "IntegratedReport",
              "fileReference": "50a36c418baffd520bb92d84664f06f9732a21f4e2e5ecee6d9136f16e7e0b63",
              "page": 358,
              "tagName": "action-items"
            },
            "comment": "transmit virtual application",
            "value": 3505385519,
            "currency": "SRD"
          },
          "nonEligibleShare": {
            "relativeShareInPercent": 0.0443,
            "absoluteShare": {
              "amount": 9196573693,
              "currency": "EUR"
            }
          },
          "eligibleShare": {
            "relativeShareInPercent": 0.226,
            "absoluteShare": {
              "amount": 9917924147,
              "currency": "EUR"
            }
          },
          "nonAlignedShare": {
            "relativeShareInPercent": 0.8312,
            "absoluteShare": {
              "amount": 8539147739,
              "currency": "AUD"
            }
          },
          "nonAlignedActivities": [
            {
              "activityName": "InfrastructureForPersonalMobilityCycleLogistics",
              "naceCodes": [
                "F71.20"
              ],
              "share": {
                "relativeShareInPercent": 0.5197,
                "absoluteShare": {
                  "amount": 7479066144,
                  "currency": "AUD"
                }
              }
            }
          ],
          "alignedShare": {
            "relativeShareInPercent": 0.5706,
            "absoluteShare": {
              "amount": 1160102751,
              "currency": "AUD"
            }
          },
          "substantialContributionToClimateChangeMitigationInPercent": 0.7416,
          "substantialContributionToClimateChangeAdaptionInPercent": 0.768,
          "substantialContributionToSustainableUseAndProtectionOfWaterAndMarineResourcesInPercent": 0.6279,
          "substantialContributionToTransitionToACircularEconomyInPercent": 0.0857,
          "substantialContributionToPollutionPreventionAndControlInPercent": 0.578,
          "substantialContributionToProtectionAndRestorationOfBiodiversityAndEcosystemsInPercent": 0.2815,
          "alignedActivities": [
            {
              "activityName": "AirportInfrastructure",
              "naceCodes": [
                "F42.99"
              ],
              "share": {
                "relativeShareInPercent": 0.5825,
                "absoluteShare": {
                  "amount": 3371427742,
                  "currency": "AUD"
                }
              },
              "substantialContributionToClimateChangeMitigationInPercent": 0.0132,
              "substantialContributionToClimateChangeAdaptionInPercent": 0.7387,
              "substantialContributionToSustainableUseAndProtectionOfWaterAndMarineResourcesInPercent": 0.2847,
              "substantialContributionToTransitionToACircularEconomyInPercent": 0.2327,
              "substantialContributionToPollutionPreventionAndControlInPercent": 0.5177,
              "substantialContributionToProtectionAndRestorationOfBiodiversityAndEcosystemsInPercent": 0.6656,
              "dnshToClimateChangeMitigation": "No",
              "dnshToClimateChangeAdaption": "No",
              "dnshToSustainableUseAndProtectionOfWaterAndMarineResources": "Yes",
              "dnshToTransitionToACircularEconomy": "No",
              "dnshToPollutionPreventionAndControl": "Yes",
              "dnshToProtectionAndRestorationOfBiodiversityAndEcosystems": "No",
              "minimumSafeguards": "Yes"
            }
          ],
          "enablingShareInPercent": 0.7628,
          "transitionalShareInPercent": 0.4864
        },
        "capex": {
          "totalAmount": {
            "quality": "Incomplete",
            "dataSource": {
              "fileName": "ESEFReport",
              "fileReference": "50a36c418baffd520bb92d84664f06f9732a21f4e2e5ecee6d9136f16e7e0b63",
              "page": 194,
              "tagName": "deliverables"
            },
            "comment": "synthesize neural capacitor",
            "value": 4733157393,
            "currency": "BRL"
          },
          "nonEligibleShare": {
            "relativeShareInPercent": 0.3204,
            "absoluteShare": {
              "amount": 853323869,
              "currency": "USD"
            }
          },
          "eligibleShare": {
            "relativeShareInPercent": 0.2379,
            "absoluteShare": {
              "amount": 1792946559,
              "currency": "AUD"
            }
          },
          "nonAlignedShare": {
            "relativeShareInPercent": 0.6177,
            "absoluteShare": {
              "amount": 5721307699,
              "currency": "USD"
            }
          },
          "nonAlignedActivities": [
            {
              "activityName": "CogenerationOfHeatCoolAndPowerFromSolarEnergy",
              "naceCodes": [
                "D35.11",
                "D35.30"
              ],
              "share": {
                "relativeShareInPercent": 0.5833,
                "absoluteShare": {
                  "amount": 8192213359,
                  "currency": "USD"
                }
              }
            }
          ],
          "alignedShare": {
            "relativeShareInPercent": 0.3262,
            "absoluteShare": {
              "amount": 5897106530,
              "currency": "CAD"
            }
          },
          "substantialContributionToClimateChangeMitigationInPercent": 0.6967,
          "substantialContributionToClimateChangeAdaptionInPercent": 0.2245,
          "substantialContributionToSustainableUseAndProtectionOfWaterAndMarineResourcesInPercent": 0.5208,
          "substantialContributionToTransitionToACircularEconomyInPercent": 0.5301,
          "substantialContributionToPollutionPreventionAndControlInPercent": 0.6626,
          "substantialContributionToProtectionAndRestorationOfBiodiversityAndEcosystemsInPercent": 0.5245,
          "alignedActivities": [
            {
              "activityName": "ProductionOfHeatCoolFromRenewableNonFossilGaseousAndLiquidFuels",
              "naceCodes": [
                "D35.30"
              ],
              "share": {
                "relativeShareInPercent": 0.6291,
                "absoluteShare": {
                  "amount": 9594202360,
                  "currency": "AUD"
                }
              },
              "substantialContributionToClimateChangeMitigationInPercent": 0.9956,
              "substantialContributionToClimateChangeAdaptionInPercent": 0.3482,
              "substantialContributionToSustainableUseAndProtectionOfWaterAndMarineResourcesInPercent": 0.5025,
              "substantialContributionToTransitionToACircularEconomyInPercent": 0.2136,
              "substantialContributionToPollutionPreventionAndControlInPercent": 0.3253,
              "substantialContributionToProtectionAndRestorationOfBiodiversityAndEcosystemsInPercent": 0.456,
              "dnshToClimateChangeMitigation": "No",
              "dnshToClimateChangeAdaption": "No",
              "dnshToSustainableUseAndProtectionOfWaterAndMarineResources": "Yes",
              "dnshToTransitionToACircularEconomy": "No",
              "dnshToPollutionPreventionAndControl": "Yes",
              "dnshToProtectionAndRestorationOfBiodiversityAndEcosystems": "No",
              "minimumSafeguards": "No"
            }
          ],
          "enablingShareInPercent": 0.6126,
          "transitionalShareInPercent": 0.2437
        },
        "opex": {
          "totalAmount": {
            "quality": "Reported",
            "dataSource": {
              "fileName": "IntegratedReport",
              "fileReference": "50a36c418baffd520bb92d84664f06f9732a21f4e2e5ecee6d9136f16e7e0b63",
              "page": 442,
              "tagName": "action-items"
            },
            "comment": "reboot haptic pixel",
            "value": 8509779631,
            "currency": "ALL"
          },
          "nonEligibleShare": {
            "relativeShareInPercent": 0.8897,
            "absoluteShare": {
              "amount": 3184607981,
              "currency": "CAD"
            }
          },
          "eligibleShare": {
            "relativeShareInPercent": 0.6796,
            "absoluteShare": {
              "amount": 2045613454,
              "currency": "CHF"
            }
          },
          "nonAlignedShare": {
            "relativeShareInPercent": 0.1992,
            "absoluteShare": {
              "amount": 2738547896,
              "currency": "USD"
            }
          },
          "nonAlignedActivities": [
            {
              "activityName": "ManufactureOfChlorine",
              "naceCodes": [
                "C20.13"
              ],
              "share": {
                "relativeShareInPercent": 0.5557,
                "absoluteShare": {
                  "amount": 9241953716,
                  "currency": "USD"
                }
              }
            },
            {
              "activityName": "StorageOfThermalEnergy",
              "naceCodes": null,
              "share": {
                "relativeShareInPercent": 0.1532,
                "absoluteShare": {
                  "amount": 312349705,
                  "currency": "CHF"
                }
              }
            },
            {
              "activityName": "RenovationOfExistingBuildings",
              "naceCodes": [
                "F41"
              ],
              "share": {
                "relativeShareInPercent": 0.0963,
                "absoluteShare": {
                  "amount": 702541900,
                  "currency": "EUR"
                }
              }
            }
          ],
          "alignedShare": {
            "relativeShareInPercent": 0.6447,
            "absoluteShare": {
              "amount": 5584397918,
              "currency": "USD"
            }
          },
          "substantialContributionToClimateChangeMitigationInPercent": 0.8164,
          "substantialContributionToClimateChangeAdaptionInPercent": 0.015,
          "substantialContributionToSustainableUseAndProtectionOfWaterAndMarineResourcesInPercent": 0.315,
          "substantialContributionToTransitionToACircularEconomyInPercent": 0.6016,
          "substantialContributionToPollutionPreventionAndControlInPercent": 0.7408,
          "substantialContributionToProtectionAndRestorationOfBiodiversityAndEcosystemsInPercent": 0.5166,
          "alignedActivities": [
            {
              "activityName": "ManufactureOfNitricAcid",
              "naceCodes": [
                "C20.15"
              ],
              "share": {
                "relativeShareInPercent": 0.4573,
                "absoluteShare": {
                  "amount": 3143222990,
                  "currency": "CAD"
                }
              },
              "substantialContributionToClimateChangeMitigationInPercent": 0.323,
              "substantialContributionToClimateChangeAdaptionInPercent": 0.9787,
              "substantialContributionToSustainableUseAndProtectionOfWaterAndMarineResourcesInPercent": 0.8522,
              "substantialContributionToTransitionToACircularEconomyInPercent": 0.8796,
              "substantialContributionToPollutionPreventionAndControlInPercent": 0.0834,
              "substantialContributionToProtectionAndRestorationOfBiodiversityAndEcosystemsInPercent": 0.6537,
              "dnshToClimateChangeMitigation": "Yes",
              "dnshToClimateChangeAdaption": "No",
              "dnshToSustainableUseAndProtectionOfWaterAndMarineResources": "No",
              "dnshToTransitionToACircularEconomy": "No",
              "dnshToPollutionPreventionAndControl": "Yes",
              "dnshToProtectionAndRestorationOfBiodiversityAndEcosystems": "Yes",
              "minimumSafeguards": "No"
            },
            {
              "activityName": "DataDrivenSolutionsForGhgEmissionsReductions",
              "naceCodes": [
                "J63.11"
              ],
              "share": {
                "relativeShareInPercent": 0.7882,
                "absoluteShare": {
                  "amount": 6447702330,
                  "currency": "EUR"
                }
              },
              "substantialContributionToClimateChangeMitigationInPercent": 0.605,
              "substantialContributionToClimateChangeAdaptionInPercent": 0.9762,
              "substantialContributionToSustainableUseAndProtectionOfWaterAndMarineResourcesInPercent": 0.3169,
              "substantialContributionToTransitionToACircularEconomyInPercent": 0.6906,
              "substantialContributionToPollutionPreventionAndControlInPercent": 0.2107,
              "substantialContributionToProtectionAndRestorationOfBiodiversityAndEcosystemsInPercent": 0.3083,
              "dnshToClimateChangeMitigation": "Yes",
              "dnshToClimateChangeAdaption": "No",
              "dnshToSustainableUseAndProtectionOfWaterAndMarineResources": "No",
              "dnshToTransitionToACircularEconomy": "Yes",
              "dnshToPollutionPreventionAndControl": "Yes",
              "dnshToProtectionAndRestorationOfBiodiversityAndEcosystems": "Yes",
              "minimumSafeguards": "Yes"
            },
            {
              "activityName": "InstallationAndOperationOfElectricHeatPumps",
              "naceCodes": [
                "D35.30"
              ],
              "share": {
                "relativeShareInPercent": 0.9569,
                "absoluteShare": {
                  "amount": 5698571090,
                  "currency": "USD"
                }
              },
              "substantialContributionToClimateChangeMitigationInPercent": 0.8981,
              "substantialContributionToClimateChangeAdaptionInPercent": 0.2853,
              "substantialContributionToSustainableUseAndProtectionOfWaterAndMarineResourcesInPercent": 0.0498,
              "substantialContributionToTransitionToACircularEconomyInPercent": 0.7281,
              "substantialContributionToPollutionPreventionAndControlInPercent": 0.9858,
              "substantialContributionToProtectionAndRestorationOfBiodiversityAndEcosystemsInPercent": 0.9145,
              "dnshToClimateChangeMitigation": "No",
              "dnshToClimateChangeAdaption": "No",
              "dnshToSustainableUseAndProtectionOfWaterAndMarineResources": "No",
              "dnshToTransitionToACircularEconomy": "Yes",
              "dnshToPollutionPreventionAndControl": "No",
              "dnshToProtectionAndRestorationOfBiodiversityAndEcosystems": "No",
              "minimumSafeguards": "No"
            }
          ],
          "enablingShareInPercent": 0.3765,
          "transitionalShareInPercent": 0.908
        }
      }
    },
    {
      "metaInfo": {
        "dataId": "39088ed0-db56-482d-a761-e3eb5d40eae7",
        "companyId": "4c41b6ec-f47e-473d-b07e-cba79ca94707",
        "dataType": "eutaxonomy-non-financials",
        "uploaderUserId": null,
        "uploadTime": 1693923203943,
        "reportingPeriod": "2020",
        "currentlyActive": true,
        "qaStatus": "Accepted"
      },
      "data": {
        "general": {
          "fiscalYearDeviation": "NoDeviation",
          "fiscalYearEnd": "2023-05-06",
          "scopeOfEntities": "No",
          "nfrdMandatory": "Yes",
          "euTaxonomyActivityLevelReporting": "No",
          "assurance": {
            "value": "None",
            "provider": null,
            "dataSource": {
              "fileName": "",
              "fileReference": "",
              "page": null,
              "tagName": null
            }
          },
          "numberOfEmployees": 29286,
          "referencedReports": {
            "IntegratedReport": {
              "fileName": "",
              "fileReference": "50a36c418baffd520bb92d84664f06f9732a21f4e2e5ecee6d9136f16e7e0b63",
              "isGroupLevel": null,
              "reportDate": "2022-12-12",
              "currency": "UAH"
            },
            "SustainabilityReport": {
              "fileName": "",
              "fileReference": "50a36c418baffd520bb92d84664f06f9732a21f4e2e5ecee6d9136f16e7e0b63",
              "isGroupLevel": "No",
              "reportDate": "2022-11-23",
              "currency": "ETB"
            },
            "ESEFReport": {
              "fileName": "",
              "fileReference": "50a36c418baffd520bb92d84664f06f9732a21f4e2e5ecee6d9136f16e7e0b63",
              "isGroupLevel": "Yes",
              "reportDate": null,
              "currency": "ALL"
            }
          }
        },
        "revenue": {
          "totalAmount": {
            "quality": "Estimated",
            "dataSource": {
              "fileName": "ESEFReport",
              "fileReference": "50a36c418baffd520bb92d84664f06f9732a21f4e2e5ecee6d9136f16e7e0b63",
              "page": 1151,
              "tagName": "users"
            },
            "comment": "transmit virtual application",
            "value": 3505385519,
            "currency": "SRD"
          },
          "nonEligibleShare": {
            "relativeShareInPercent": 0.0443,
            "absoluteShare": {
              "amount": 9196573693,
              "currency": "EUR"
            }
          },
          "eligibleShare": {
            "relativeShareInPercent": 0.226,
            "absoluteShare": {
              "amount": 9917924147,
              "currency": "EUR"
            }
          },
          "nonAlignedShare": {
            "relativeShareInPercent": 0.8312,
            "absoluteShare": {
              "amount": 8539147739,
              "currency": "AUD"
            }
          },
          "nonAlignedActivities": [
            {
              "activityName": "InfrastructureForPersonalMobilityCycleLogistics",
              "naceCodes": [
                "F71.20"
              ],
              "share": {
                "relativeShareInPercent": 0.5197,
                "absoluteShare": {
                  "amount": 7479066144,
                  "currency": "AUD"
                }
              }
            }
          ],
          "alignedShare": {
            "relativeShareInPercent": 0.5706,
            "absoluteShare": {
              "amount": 1160102751,
              "currency": "AUD"
            }
          },
          "substantialContributionToClimateChangeMitigationInPercent": 0.7416,
          "substantialContributionToClimateChangeAdaptionInPercent": 0.768,
          "substantialContributionToSustainableUseAndProtectionOfWaterAndMarineResourcesInPercent": 0.6279,
          "substantialContributionToTransitionToACircularEconomyInPercent": 0.0857,
          "substantialContributionToPollutionPreventionAndControlInPercent": 0.578,
          "substantialContributionToProtectionAndRestorationOfBiodiversityAndEcosystemsInPercent": 0.2815,
          "alignedActivities": [
            {
              "activityName": "AirportInfrastructure",
              "naceCodes": [
                "F42.99"
              ],
              "share": {
                "relativeShareInPercent": 0.5825,
                "absoluteShare": {
                  "amount": 3371427742,
                  "currency": "AUD"
                }
              },
              "substantialContributionToClimateChangeMitigationInPercent": 0.0132,
              "substantialContributionToClimateChangeAdaptionInPercent": 0.7387,
              "substantialContributionToSustainableUseAndProtectionOfWaterAndMarineResourcesInPercent": 0.2847,
              "substantialContributionToTransitionToACircularEconomyInPercent": 0.2327,
              "substantialContributionToPollutionPreventionAndControlInPercent": 0.5177,
              "substantialContributionToProtectionAndRestorationOfBiodiversityAndEcosystemsInPercent": 0.6656,
              "dnshToClimateChangeMitigation": "No",
              "dnshToClimateChangeAdaption": "No",
              "dnshToSustainableUseAndProtectionOfWaterAndMarineResources": "Yes",
              "dnshToTransitionToACircularEconomy": "No",
              "dnshToPollutionPreventionAndControl": "Yes",
              "dnshToProtectionAndRestorationOfBiodiversityAndEcosystems": "No",
              "minimumSafeguards": "Yes"
            }
          ],
          "enablingShareInPercent": 0.7628,
          "transitionalShareInPercent": 0.4864
        },
        "capex": {
          "totalAmount": {
            "quality": "Incomplete",
            "dataSource": {
              "fileName": "ESEFReport",
              "fileReference": "50a36c418baffd520bb92d84664f06f9732a21f4e2e5ecee6d9136f16e7e0b63",
              "page": 194,
              "tagName": "deliverables"
            },
            "comment": "synthesize neural capacitor",
            "value": 4733157393,
            "currency": "BRL"
          },
          "nonEligibleShare": {
            "relativeShareInPercent": 0.3204,
            "absoluteShare": {
              "amount": 853323869,
              "currency": "USD"
            }
          },
          "eligibleShare": {
            "relativeShareInPercent": 0.2379,
            "absoluteShare": {
              "amount": 1792946559,
              "currency": "AUD"
            }
          },
          "nonAlignedShare": {
            "relativeShareInPercent": 0.6177,
            "absoluteShare": {
              "amount": 5721307699,
              "currency": "USD"
            }
          },
          "nonAlignedActivities": [
            {
              "activityName": "CogenerationOfHeatCoolAndPowerFromSolarEnergy",
              "naceCodes": [
                "D35.11",
                "D35.30"
              ],
              "share": {
                "relativeShareInPercent": 0.5833,
                "absoluteShare": {
                  "amount": 8192213359,
                  "currency": "USD"
                }
              }
            }
          ],
          "alignedShare": {
            "relativeShareInPercent": 0.3262,
            "absoluteShare": {
              "amount": 5897106530,
              "currency": "CAD"
            }
          },
          "substantialContributionToClimateChangeMitigationInPercent": 0.6967,
          "substantialContributionToClimateChangeAdaptionInPercent": 0.2245,
          "substantialContributionToSustainableUseAndProtectionOfWaterAndMarineResourcesInPercent": 0.5208,
          "substantialContributionToTransitionToACircularEconomyInPercent": 0.5301,
          "substantialContributionToPollutionPreventionAndControlInPercent": 0.6626,
          "substantialContributionToProtectionAndRestorationOfBiodiversityAndEcosystemsInPercent": 0.5245,
          "alignedActivities": [
            {
              "activityName": "ProductionOfHeatCoolFromRenewableNonFossilGaseousAndLiquidFuels",
              "naceCodes": [
                "D35.30"
              ],
              "share": {
                "relativeShareInPercent": 0.6291,
                "absoluteShare": {
                  "amount": 9594202360,
                  "currency": "AUD"
                }
              },
              "substantialContributionToClimateChangeMitigationInPercent": 0.9956,
              "substantialContributionToClimateChangeAdaptionInPercent": 0.3482,
              "substantialContributionToSustainableUseAndProtectionOfWaterAndMarineResourcesInPercent": 0.5025,
              "substantialContributionToTransitionToACircularEconomyInPercent": 0.2136,
              "substantialContributionToPollutionPreventionAndControlInPercent": 0.3253,
              "substantialContributionToProtectionAndRestorationOfBiodiversityAndEcosystemsInPercent": 0.456,
              "dnshToClimateChangeMitigation": "No",
              "dnshToClimateChangeAdaption": "No",
              "dnshToSustainableUseAndProtectionOfWaterAndMarineResources": "Yes",
              "dnshToTransitionToACircularEconomy": "No",
              "dnshToPollutionPreventionAndControl": "Yes",
              "dnshToProtectionAndRestorationOfBiodiversityAndEcosystems": "No",
              "minimumSafeguards": "No"
            }
          ],
          "enablingShareInPercent": 0.6126,
          "transitionalShareInPercent": 0.2437
        },
        "opex": {
          "totalAmount": {
            "quality": "Reported",
            "dataSource": {
              "fileName": "IntegratedReport",
              "fileReference": "50a36c418baffd520bb92d84664f06f9732a21f4e2e5ecee6d9136f16e7e0b63",
              "page": 442,
              "tagName": "action-items"
            },
            "comment": "reboot haptic pixel",
            "value": 8509779631,
            "currency": "ALL"
          },
          "nonEligibleShare": {
            "relativeShareInPercent": 0.8897,
            "absoluteShare": {
              "amount": 3184607981,
              "currency": "CAD"
            }
          },
          "eligibleShare": {
            "relativeShareInPercent": 0.6796,
            "absoluteShare": {
              "amount": 2045613454,
              "currency": "CHF"
            }
          },
          "nonAlignedShare": {
            "relativeShareInPercent": 0.1992,
            "absoluteShare": {
              "amount": 2738547896,
              "currency": "USD"
            }
          },
          "nonAlignedActivities": [
            {
              "activityName": "ManufactureOfChlorine",
              "naceCodes": [
                "C20.13"
              ],
              "share": {
                "relativeShareInPercent": 0.5557,
                "absoluteShare": {
                  "amount": 9241953716,
                  "currency": "USD"
                }
              }
            },
            {
              "activityName": "StorageOfThermalEnergy",
              "naceCodes": [],
              "share": {
                "relativeShareInPercent": 0.1532,
                "absoluteShare": {
                  "amount": 312349705,
                  "currency": "CHF"
                }
              }
            },
            {
              "activityName": "RenovationOfExistingBuildings",
              "naceCodes": [
                "F41"
              ],
              "share": {
                "relativeShareInPercent": 0.0963,
                "absoluteShare": {
                  "amount": 702541900,
                  "currency": "EUR"
                }
              }
            }
          ],
          "alignedShare": {
            "relativeShareInPercent": 0.6447,
            "absoluteShare": {
              "amount": 5584397918,
              "currency": "USD"
            }
          },
          "substantialContributionToClimateChangeMitigationInPercent": 0.8164,
          "substantialContributionToClimateChangeAdaptionInPercent": 0.015,
          "substantialContributionToSustainableUseAndProtectionOfWaterAndMarineResourcesInPercent": 0.315,
          "substantialContributionToTransitionToACircularEconomyInPercent": 0.6016,
          "substantialContributionToPollutionPreventionAndControlInPercent": 0.7408,
          "substantialContributionToProtectionAndRestorationOfBiodiversityAndEcosystemsInPercent": 0.5166,
          "alignedActivities": [
            {
              "activityName": "ManufactureOfNitricAcid",
              "naceCodes": [
                "C20.15"
              ],
              "share": {
                "relativeShareInPercent": 0.4573,
                "absoluteShare": {
                  "amount": 3143222990,
                  "currency": "CAD"
                }
              },
              "substantialContributionToClimateChangeMitigationInPercent": 0.323,
              "substantialContributionToClimateChangeAdaptionInPercent": 0.9787,
              "substantialContributionToSustainableUseAndProtectionOfWaterAndMarineResourcesInPercent": 0.8522,
              "substantialContributionToTransitionToACircularEconomyInPercent": 0.8796,
              "substantialContributionToPollutionPreventionAndControlInPercent": 0.0834,
              "substantialContributionToProtectionAndRestorationOfBiodiversityAndEcosystemsInPercent": 0.6537,
              "dnshToClimateChangeMitigation": "Yes",
              "dnshToClimateChangeAdaption": "No",
              "dnshToSustainableUseAndProtectionOfWaterAndMarineResources": "No",
              "dnshToTransitionToACircularEconomy": "No",
              "dnshToPollutionPreventionAndControl": "Yes",
              "dnshToProtectionAndRestorationOfBiodiversityAndEcosystems": "Yes",
              "minimumSafeguards": "No"
            },
            {
              "activityName": "DataDrivenSolutionsForGhgEmissionsReductions",
              "naceCodes": [
                "J63.11"
              ],
              "share": {
                "relativeShareInPercent": 0.7882,
                "absoluteShare": {
                  "amount": 6447702330,
                  "currency": "EUR"
                }
              },
              "substantialContributionToClimateChangeMitigationInPercent": 0.605,
              "substantialContributionToClimateChangeAdaptionInPercent": 0.9762,
              "substantialContributionToSustainableUseAndProtectionOfWaterAndMarineResourcesInPercent": 0.3169,
              "substantialContributionToTransitionToACircularEconomyInPercent": 0.6906,
              "substantialContributionToPollutionPreventionAndControlInPercent": 0.2107,
              "substantialContributionToProtectionAndRestorationOfBiodiversityAndEcosystemsInPercent": 0.3083,
              "dnshToClimateChangeMitigation": "Yes",
              "dnshToClimateChangeAdaption": "No",
              "dnshToSustainableUseAndProtectionOfWaterAndMarineResources": "No",
              "dnshToTransitionToACircularEconomy": "Yes",
              "dnshToPollutionPreventionAndControl": "Yes",
              "dnshToProtectionAndRestorationOfBiodiversityAndEcosystems": "Yes",
              "minimumSafeguards": "Yes"
            },
            {
              "activityName": "InstallationAndOperationOfElectricHeatPumps",
              "naceCodes": [
                "D35.30"
              ],
              "share": {
                "relativeShareInPercent": 0.9569,
                "absoluteShare": {
                  "amount": 5698571090,
                  "currency": "USD"
                }
              },
              "substantialContributionToClimateChangeMitigationInPercent": 0.8981,
              "substantialContributionToClimateChangeAdaptionInPercent": 0.2853,
              "substantialContributionToSustainableUseAndProtectionOfWaterAndMarineResourcesInPercent": 0.0498,
              "substantialContributionToTransitionToACircularEconomyInPercent": 0.7281,
              "substantialContributionToPollutionPreventionAndControlInPercent": 0.9858,
              "substantialContributionToProtectionAndRestorationOfBiodiversityAndEcosystemsInPercent": 0.9145,
              "dnshToClimateChangeMitigation": "No",
              "dnshToClimateChangeAdaption": "No",
              "dnshToSustainableUseAndProtectionOfWaterAndMarineResources": "No",
              "dnshToTransitionToACircularEconomy": "Yes",
              "dnshToPollutionPreventionAndControl": "No",
              "dnshToProtectionAndRestorationOfBiodiversityAndEcosystems": "No",
              "minimumSafeguards": "No"
            }
          ],
          "enablingShareInPercent": 0.3765,
          "transitionalShareInPercent": 0.908
        }
      }
    }
=======
	{
		"metaInfo": {
			"dataId": "57934dd3-d3bb-4b99-aead-284e815112b8",
			"companyId": "d120f5f1-20f0-4a5f-92a0-5a41c2998c06",
			"dataType": "p2p",
			"reportingPeriod": "2023",
			"currentlyActive": false,
			"qaStatus": "Accepted",
			"uploadTime": 7751413371240448,
			"uploaderUserId": null
		},
		"data": {
			"general": {
				"fiscalYearDeviation": "Deviation",
				"fiscalYearEnd": "2022-11-23",
				"numberOfEmployees": 11709,
				"referencedReports": {
					"AnnualReport": {
						"reference": "50a36c418baffd520bb92d84664f06f9732a21f4e2e5ecee6d9136f16e7e0b63",
						"isGroupLevel": "No",
						"reportDate": null,
						"currency": "BOB"
					},
					"ESEFReport": {
						"reference": "50a36c418baffd520bb92d84664f06f9732a21f4e2e5ecee6d9136f16e7e0b63",
						"isGroupLevel": "Yes",
						"reportDate": "2023-01-21",
						"currency": "AMD"
					},
					"IntegratedReport": {
						"reference": "50a36c418baffd520bb92d84664f06f9732a21f4e2e5ecee6d9136f16e7e0b63",
						"isGroupLevel": "Yes",
						"reportDate": "2023-08-18",
						"currency": "USD"
					}
				},
				"assurance": {
					"assurance": "None",
					"provider": null,
					"dataSource": {
						"report": "",
						"page": null,
						"tagName": null
					}
				},
				"scopeOfEntities": "NA",
				"nfrdMandatory": "No",
				"euTaxonomyActivityLevelReporting": "No"
			},
			"revenue": {
				"totalAmount": {
					"value": 0,
					"dataSource": {
						"page": 1144,
						"report": "SustainabilityReport",
						"tagName": "mindshare"
					},
					"quality": "Audited",
					"comment": "compress solid state bus",
					"unit": "DKK"
				},
				"nonEligibleShare": {
					"relativeShareInPercent": 69.403,
					"absoluteShare": {
						"amount": 1526974542.06,
						"currency": "PHP"
					}
				},
				"eligibleShare": {
					"relativeShareInPercent": 39.8955,
					"absoluteShare": {
						"amount": 1207130306.86,
						"currency": "ALL"
					}
				},
				"nonAlignedShare": {
					"relativeShareInPercent": 23.235,
					"absoluteShare": null
				},
				"nonAlignedActivities": [
					{
						"activityName": "ManufactureOfSodaAsh",
						"naceCodes": null,
						"share": {
							"relativeShareInPercent": 75.806,
							"absoluteShare": {
								"amount": 7090776329.86,
								"currency": "AWG"
							}
						}
					},
					{
						"activityName": "CogenerationOfHeatCoolAndPowerFromGeothermalEnergy",
						"naceCodes": null,
						"share": {
							"relativeShareInPercent": 28.0408,
							"absoluteShare": {
								"amount": 8664816475.94,
								"currency": "MAD"
							}
						}
					}
				],
				"alignedShare": {
					"relativeShareInPercent": 51.4226,
					"absoluteShare": {
						"amount": 4789827768.69,
						"currency": "KWD"
					}
				},
				"substantialContributionToClimateChangeMitigationInPercent": 67.5279,
				"substantialContributionToClimateChangeAdaptionInPercent": 74.12,
				"substantialContributionToSustainableUseAndProtectionOfWaterAndMarineResourcesInPercent": 65.1189,
				"substantialContributionToTransitionToACircularEconomyInPercent": 93.4862,
				"substantialContributionToPollutionPreventionAndControlInPercent": 63.4093,
				"substantialContributionToProtectionAndRestorationOfBiodiversityAndEcosystemsInPercent": 92.2887,
				"alignedActivities": [
					{
						"activityName": "SeaAndCoastalPassengerWaterTransport",
						"naceCodes": [
							"H50.10",
							"N77.21"
						],
						"share": {
							"relativeShareInPercent": 37.0708,
							"absoluteShare": {
								"amount": 9343826882.55,
								"currency": "MMK"
							}
						},
						"substantialContributionToClimateChangeMitigationInPercent": null,
						"substantialContributionToClimateChangeAdaptionInPercent": 79.8552,
						"substantialContributionToSustainableUseAndProtectionOfWaterAndMarineResourcesInPercent": null,
						"substantialContributionToTransitionToACircularEconomyInPercent": 59.0504,
						"substantialContributionToPollutionPreventionAndControlInPercent": 98.4917,
						"substantialContributionToProtectionAndRestorationOfBiodiversityAndEcosystemsInPercent": 85.1002,
						"dnshToClimateChangeMitigation": null,
						"dnshToClimateChangeAdaption": "No",
						"dnshToSustainableUseAndProtectionOfWaterAndMarineResources": "No",
						"dnshToTransitionToACircularEconomy": "No",
						"dnshToPollutionPreventionAndControl": "Yes",
						"dnshToProtectionAndRestorationOfBiodiversityAndEcosystems": null,
						"minimumSafeguards": null
					},
					{
						"activityName": "CogenerationOfHeatCoolAndPowerFromGeothermalEnergy",
						"naceCodes": null,
						"share": {
							"relativeShareInPercent": null,
							"absoluteShare": null
						},
						"substantialContributionToClimateChangeMitigationInPercent": 20.5676,
						"substantialContributionToClimateChangeAdaptionInPercent": 41.9955,
						"substantialContributionToSustainableUseAndProtectionOfWaterAndMarineResourcesInPercent": null,
						"substantialContributionToTransitionToACircularEconomyInPercent": null,
						"substantialContributionToPollutionPreventionAndControlInPercent": 17.8574,
						"substantialContributionToProtectionAndRestorationOfBiodiversityAndEcosystemsInPercent": 3.5933,
						"dnshToClimateChangeMitigation": "Yes",
						"dnshToClimateChangeAdaption": "Yes",
						"dnshToSustainableUseAndProtectionOfWaterAndMarineResources": "No",
						"dnshToTransitionToACircularEconomy": "No",
						"dnshToPollutionPreventionAndControl": "Yes",
						"dnshToProtectionAndRestorationOfBiodiversityAndEcosystems": "No",
						"minimumSafeguards": null
					}
				],
				"enablingShareInPercent": 47.2566,
				"transitionalShareInPercent": 73.023
			},
			"capex": {
				"totalAmount": {
					"value": 4115495188.16,
					"dataSource": {
						"page": 605,
						"report": "SustainabilityReport",
						"tagName": "action-items"
					},
					"quality": "Reported",
					"comment": "quantify primary matrix",
					"unit": "JMD"
				},
				"nonEligibleShare": {
					"relativeShareInPercent": 95.4483,
					"absoluteShare": {
						"amount": 5130890882.57,
						"currency": "KHR"
					}
				},
				"eligibleShare": {
					"relativeShareInPercent": 7.5025,
					"absoluteShare": {
						"amount": 8079544571.23,
						"currency": "PHP"
					}
				},
				"nonAlignedShare": {
					"relativeShareInPercent": 50.3627,
					"absoluteShare": {
						"amount": 9613867164.59,
						"currency": null
					}
				},
				"nonAlignedActivities": [
					{
						"activityName": "InfrastructureEnablingLowCarbonRoadTransportAndPublicTransport",
						"naceCodes": [
							"07",
							"10.85",
							"85.5",
							"86.22"
						],
						"share": {
							"relativeShareInPercent": 43.2662,
							"absoluteShare": {
								"amount": null,
								"currency": "SHP"
							}
						}
					}
				],
				"alignedShare": {
					"relativeShareInPercent": null,
					"absoluteShare": {
						"amount": null,
						"currency": null
					}
				},
				"substantialContributionToClimateChangeMitigationInPercent": 71.1949,
				"substantialContributionToClimateChangeAdaptionInPercent": 78.2871,
				"substantialContributionToSustainableUseAndProtectionOfWaterAndMarineResourcesInPercent": 54.9284,
				"substantialContributionToTransitionToACircularEconomyInPercent": 51.2526,
				"substantialContributionToPollutionPreventionAndControlInPercent": 11.0367,
				"substantialContributionToProtectionAndRestorationOfBiodiversityAndEcosystemsInPercent": 17.1307,
				"alignedActivities": [
					{
						"activityName": "ManufactureOfRenewableEnergyTechnologies",
						"naceCodes": [
							"C25"
						],
						"share": {
							"relativeShareInPercent": 36.7625,
							"absoluteShare": {
								"amount": 6336963810.03,
								"currency": "ZAR"
							}
						},
						"substantialContributionToClimateChangeMitigationInPercent": 25.5569,
						"substantialContributionToClimateChangeAdaptionInPercent": 24.184,
						"substantialContributionToSustainableUseAndProtectionOfWaterAndMarineResourcesInPercent": 81.8079,
						"substantialContributionToTransitionToACircularEconomyInPercent": null,
						"substantialContributionToPollutionPreventionAndControlInPercent": null,
						"substantialContributionToProtectionAndRestorationOfBiodiversityAndEcosystemsInPercent": 12.9525,
						"dnshToClimateChangeMitigation": "Yes",
						"dnshToClimateChangeAdaption": "No",
						"dnshToSustainableUseAndProtectionOfWaterAndMarineResources": "No",
						"dnshToTransitionToACircularEconomy": "No",
						"dnshToPollutionPreventionAndControl": "Yes",
						"dnshToProtectionAndRestorationOfBiodiversityAndEcosystems": "No",
						"minimumSafeguards": "No"
					},
					{
						"activityName": "ResearchDevelopmentAndInnovationForDirectAirCaptureOfCo2",
						"naceCodes": [
							"M71.12"
						],
						"share": {
							"relativeShareInPercent": null,
							"absoluteShare": {
								"amount": 338811608.96,
								"currency": "TTD"
							}
						},
						"substantialContributionToClimateChangeMitigationInPercent": 10.312,
						"substantialContributionToClimateChangeAdaptionInPercent": 50.8281,
						"substantialContributionToSustainableUseAndProtectionOfWaterAndMarineResourcesInPercent": 71.3555,
						"substantialContributionToTransitionToACircularEconomyInPercent": null,
						"substantialContributionToPollutionPreventionAndControlInPercent": 9.8103,
						"substantialContributionToProtectionAndRestorationOfBiodiversityAndEcosystemsInPercent": null,
						"dnshToClimateChangeMitigation": "Yes",
						"dnshToClimateChangeAdaption": "No",
						"dnshToSustainableUseAndProtectionOfWaterAndMarineResources": "Yes",
						"dnshToTransitionToACircularEconomy": "Yes",
						"dnshToPollutionPreventionAndControl": null,
						"dnshToProtectionAndRestorationOfBiodiversityAndEcosystems": "No",
						"minimumSafeguards": "Yes"
					}
				],
				"enablingShareInPercent": 23.1147,
				"transitionalShareInPercent": 35.2193
			},
			"opex": {
				"totalAmount": {
					"value": 4855569663.92,
					"dataSource": {
						"page": 1147,
						"report": "IntegratedReport",
						"tagName": "niches"
					},
					"quality": "Audited",
					"comment": "override mobile panel",
					"unit": "LSL"
				},
				"nonEligibleShare": {
					"relativeShareInPercent": 16.2582,
					"absoluteShare": {
						"amount": 9939899391.03,
						"currency": "BWP"
					}
				},
				"eligibleShare": {
					"relativeShareInPercent": 91.089,
					"absoluteShare": {
						"amount": 4188622429.5,
						"currency": "BHD"
					}
				},
				"nonAlignedShare": {
					"relativeShareInPercent": 21.0932,
					"absoluteShare": {
						"amount": 7727595998.44,
						"currency": "KES"
					}
				},
				"nonAlignedActivities": [
					{
						"activityName": "ProductionOfHeatCoolFromBioenergy",
						"naceCodes": [
							"D35.30"
						],
						"share": null
					},
					{
						"activityName": "ProductionOfHeatCoolFromSolarThermalHeating",
						"naceCodes": [
							"D35.30"
						],
						"share": null
					}
				],
				"alignedShare": {
					"relativeShareInPercent": 19.7116,
					"absoluteShare": {
						"amount": 8824942195.79,
						"currency": null
					}
				},
				"substantialContributionToClimateChangeMitigationInPercent": 25.6946,
				"substantialContributionToClimateChangeAdaptionInPercent": 56.9237,
				"substantialContributionToSustainableUseAndProtectionOfWaterAndMarineResourcesInPercent": 62.2183,
				"substantialContributionToTransitionToACircularEconomyInPercent": 27.9025,
				"substantialContributionToPollutionPreventionAndControlInPercent": 99.568,
				"substantialContributionToProtectionAndRestorationOfBiodiversityAndEcosystemsInPercent": 75.7899,
				"alignedActivities": [
					{
						"activityName": "ManufactureOfAluminium",
						"naceCodes": [
							"C24.42"
						],
						"share": {
							"relativeShareInPercent": 49.2193,
							"absoluteShare": {
								"amount": 6042703320.27,
								"currency": "AWG"
							}
						},
						"substantialContributionToClimateChangeMitigationInPercent": 73.0178,
						"substantialContributionToClimateChangeAdaptionInPercent": 52.141,
						"substantialContributionToSustainableUseAndProtectionOfWaterAndMarineResourcesInPercent": 1.387,
						"substantialContributionToTransitionToACircularEconomyInPercent": 11.9419,
						"substantialContributionToPollutionPreventionAndControlInPercent": null,
						"substantialContributionToProtectionAndRestorationOfBiodiversityAndEcosystemsInPercent": 51.1354,
						"dnshToClimateChangeMitigation": "Yes",
						"dnshToClimateChangeAdaption": "Yes",
						"dnshToSustainableUseAndProtectionOfWaterAndMarineResources": "Yes",
						"dnshToTransitionToACircularEconomy": "Yes",
						"dnshToPollutionPreventionAndControl": null,
						"dnshToProtectionAndRestorationOfBiodiversityAndEcosystems": "No",
						"minimumSafeguards": "Yes"
					}
				],
				"enablingShareInPercent": 33.9133,
				"transitionalShareInPercent": 86.372
			}
		}
	},
	{
		"metaInfo": {
			"dataId": "5423b9f6-fa98-4fe9-b436-b1a9f13e4fd3",
			"companyId": "6508fa95-03ee-419f-ab7a-0aa57d0c49d8",
			"dataType": "sme",
			"reportingPeriod": "2022",
			"currentlyActive": false,
			"qaStatus": "Accepted",
			"uploadTime": 6684305772249088,
			"uploaderUserId": null
		},
		"data": {
			"general": {
				"fiscalYearDeviation": "Deviation",
				"fiscalYearEnd": "2023-08-03",
				"numberOfEmployees": 68953,
				"referencedReports": {
					"IntegratedReport": {
						"reference": "50a36c418baffd520bb92d84664f06f9732a21f4e2e5ecee6d9136f16e7e0b63",
						"isGroupLevel": "Yes",
						"reportDate": "2023-07-26",
						"currency": "PGK"
					},
					"AnnualReport": {
						"reference": "50a36c418baffd520bb92d84664f06f9732a21f4e2e5ecee6d9136f16e7e0b63",
						"isGroupLevel": "No",
						"reportDate": null,
						"currency": "MMK"
					},
					"ESEFReport": {
						"reference": "50a36c418baffd520bb92d84664f06f9732a21f4e2e5ecee6d9136f16e7e0b63",
						"isGroupLevel": "NA",
						"reportDate": "2023-08-30",
						"currency": "VES"
					},
					"SustainabilityReport": {
						"reference": "50a36c418baffd520bb92d84664f06f9732a21f4e2e5ecee6d9136f16e7e0b63",
						"isGroupLevel": null,
						"reportDate": null,
						"currency": "AUD"
					}
				},
				"assurance": {
					"assurance": "None",
					"provider": null,
					"dataSource": {
						"report": "",
						"page": null,
						"tagName": null
					}
				},
				"scopeOfEntities": "NA",
				"nfrdMandatory": "Yes",
				"euTaxonomyActivityLevelReporting": "Yes"
			},
			"revenue": {
				"totalAmount": {
					"value": 7633994393.98,
					"dataSource": {
						"page": 913,
						"report": "SustainabilityReport",
						"tagName": "markets"
					},
					"quality": "Audited",
					"comment": "program virtual interface",
					"unit": "BYN"
				},
				"nonEligibleShare": {
					"relativeShareInPercent": 22.6448,
					"absoluteShare": null
				},
				"eligibleShare": {
					"relativeShareInPercent": 28.791,
					"absoluteShare": {
						"amount": null,
						"currency": "EUR"
					}
				},
				"nonAlignedShare": {
					"relativeShareInPercent": 1.6004,
					"absoluteShare": {
						"amount": 7633674237.88,
						"currency": "MRU"
					}
				},
				"nonAlignedActivities": [
					{
						"activityName": "ResearchDevelopmentAndInnovationForDirectAirCaptureOfCo2",
						"naceCodes": [
							"M71.12"
						],
						"share": {
							"relativeShareInPercent": null,
							"absoluteShare": null
						}
					}
				],
				"alignedShare": {
					"relativeShareInPercent": 72.6701,
					"absoluteShare": {
						"amount": null,
						"currency": "ALL"
					}
				},
				"substantialContributionToClimateChangeMitigationInPercent": 95.6399,
				"substantialContributionToClimateChangeAdaptionInPercent": 18.3319,
				"substantialContributionToSustainableUseAndProtectionOfWaterAndMarineResourcesInPercent": 14.7794,
				"substantialContributionToTransitionToACircularEconomyInPercent": 26.8038,
				"substantialContributionToPollutionPreventionAndControlInPercent": 68.1969,
				"substantialContributionToProtectionAndRestorationOfBiodiversityAndEcosystemsInPercent": 58.7459,
				"alignedActivities": [
					{
						"activityName": "InfrastructureForPersonalMobilityCycleLogistics",
						"naceCodes": null,
						"share": {
							"relativeShareInPercent": 86.6405,
							"absoluteShare": {
								"amount": 8561376950.24,
								"currency": null
							}
						},
						"substantialContributionToClimateChangeMitigationInPercent": 60.8454,
						"substantialContributionToClimateChangeAdaptionInPercent": null,
						"substantialContributionToSustainableUseAndProtectionOfWaterAndMarineResourcesInPercent": 27.9224,
						"substantialContributionToTransitionToACircularEconomyInPercent": 26.409,
						"substantialContributionToPollutionPreventionAndControlInPercent": null,
						"substantialContributionToProtectionAndRestorationOfBiodiversityAndEcosystemsInPercent": 93.2303,
						"dnshToClimateChangeMitigation": null,
						"dnshToClimateChangeAdaption": null,
						"dnshToSustainableUseAndProtectionOfWaterAndMarineResources": "No",
						"dnshToTransitionToACircularEconomy": "No",
						"dnshToPollutionPreventionAndControl": "Yes",
						"dnshToProtectionAndRestorationOfBiodiversityAndEcosystems": "Yes",
						"minimumSafeguards": null
					}
				],
				"enablingShareInPercent": 93.5953,
				"transitionalShareInPercent": 67.0355
			},
			"capex": {
				"totalAmount": {
					"value": 8897484680.64,
					"dataSource": {
						"page": 736,
						"report": "AnnualReport",
						"tagName": "relationships"
					},
					"quality": "Estimated",
					"comment": "generate virtual card",
					"unit": "PGK"
				},
				"nonEligibleShare": {
					"relativeShareInPercent": null,
					"absoluteShare": {
						"amount": 5801431715.95,
						"currency": null
					}
				},
				"eligibleShare": {
					"relativeShareInPercent": 89.3253,
					"absoluteShare": null
				},
				"nonAlignedShare": {
					"relativeShareInPercent": 78.7743,
					"absoluteShare": {
						"amount": 2707713318.52,
						"currency": "DKK"
					}
				},
				"nonAlignedActivities": [
					{
						"activityName": "ResearchDevelopmentAndInnovationForDirectAirCaptureOfCo2",
						"naceCodes": [
							"M72.1"
						],
						"share": null
					}
				],
				"alignedShare": {
					"relativeShareInPercent": 98.5962,
					"absoluteShare": {
						"amount": 7959882335.27,
						"currency": "SCR"
					}
				},
				"substantialContributionToClimateChangeMitigationInPercent": 3.5614,
				"substantialContributionToClimateChangeAdaptionInPercent": 4.2123,
				"substantialContributionToSustainableUseAndProtectionOfWaterAndMarineResourcesInPercent": 60.9593,
				"substantialContributionToTransitionToACircularEconomyInPercent": 2.1997,
				"substantialContributionToPollutionPreventionAndControlInPercent": 15.8899,
				"substantialContributionToProtectionAndRestorationOfBiodiversityAndEcosystemsInPercent": 32.1456,
				"alignedActivities": [
					{
						"activityName": "ProfessionalServicesRelatedToEnergyPerformanceOfBuildings",
						"naceCodes": [
							"M71"
						],
						"share": {
							"relativeShareInPercent": 33.3945,
							"absoluteShare": null
						},
						"substantialContributionToClimateChangeMitigationInPercent": 97.5987,
						"substantialContributionToClimateChangeAdaptionInPercent": 68.3642,
						"substantialContributionToSustainableUseAndProtectionOfWaterAndMarineResourcesInPercent": 99.9039,
						"substantialContributionToTransitionToACircularEconomyInPercent": 95.9383,
						"substantialContributionToPollutionPreventionAndControlInPercent": 30.8341,
						"substantialContributionToProtectionAndRestorationOfBiodiversityAndEcosystemsInPercent": null,
						"dnshToClimateChangeMitigation": "No",
						"dnshToClimateChangeAdaption": null,
						"dnshToSustainableUseAndProtectionOfWaterAndMarineResources": "No",
						"dnshToTransitionToACircularEconomy": "Yes",
						"dnshToPollutionPreventionAndControl": "No",
						"dnshToProtectionAndRestorationOfBiodiversityAndEcosystems": null,
						"minimumSafeguards": "Yes"
					}
				],
				"enablingShareInPercent": 45.4493,
				"transitionalShareInPercent": 93.7153
			},
			"opex": {
				"totalAmount": {
					"value": null,
					"dataSource": {
						"report": "",
						"page": null,
						"tagName": null
					},
					"quality": "NA",
					"comment": null,
					"unit": "PKR"
				},
				"nonEligibleShare": {
					"relativeShareInPercent": 94.9496,
					"absoluteShare": {
						"amount": null,
						"currency": "SYP"
					}
				},
				"eligibleShare": {
					"relativeShareInPercent": 4.1308,
					"absoluteShare": null
				},
				"nonAlignedShare": {
					"relativeShareInPercent": 27.2782,
					"absoluteShare": {
						"amount": 3858164921.4,
						"currency": null
					}
				},
				"nonAlignedActivities": [
					{
						"activityName": "FreightRailTransport",
						"naceCodes": [
							"H49.20",
							"N77.39"
						],
						"share": {
							"relativeShareInPercent": 86.3426,
							"absoluteShare": {
								"amount": 6137950103.73,
								"currency": null
							}
						}
					},
					{
						"activityName": "TransmissionAndDistributionOfElectricity",
						"naceCodes": null,
						"share": null
					}
				],
				"alignedShare": {
					"relativeShareInPercent": 94.5777,
					"absoluteShare": {
						"amount": 9507480424.37,
						"currency": "MAD"
					}
				},
				"substantialContributionToClimateChangeMitigationInPercent": 45.2865,
				"substantialContributionToClimateChangeAdaptionInPercent": 0.6206,
				"substantialContributionToSustainableUseAndProtectionOfWaterAndMarineResourcesInPercent": 75.3872,
				"substantialContributionToTransitionToACircularEconomyInPercent": 21.4609,
				"substantialContributionToPollutionPreventionAndControlInPercent": 8.1031,
				"substantialContributionToProtectionAndRestorationOfBiodiversityAndEcosystemsInPercent": 88.4902,
				"alignedActivities": [
					{
						"activityName": "EngineeringActivitiesAndRelatedTechnicalConsultancyDedicatedToAdaptationToClimateChange",
						"naceCodes": [
							"M71.12"
						],
						"share": {
							"relativeShareInPercent": null,
							"absoluteShare": null
						},
						"substantialContributionToClimateChangeMitigationInPercent": 60.9554,
						"substantialContributionToClimateChangeAdaptionInPercent": null,
						"substantialContributionToSustainableUseAndProtectionOfWaterAndMarineResourcesInPercent": 91.6072,
						"substantialContributionToTransitionToACircularEconomyInPercent": 3.8643,
						"substantialContributionToPollutionPreventionAndControlInPercent": 48.2094,
						"substantialContributionToProtectionAndRestorationOfBiodiversityAndEcosystemsInPercent": null,
						"dnshToClimateChangeMitigation": null,
						"dnshToClimateChangeAdaption": "Yes",
						"dnshToSustainableUseAndProtectionOfWaterAndMarineResources": "No",
						"dnshToTransitionToACircularEconomy": "Yes",
						"dnshToPollutionPreventionAndControl": "No",
						"dnshToProtectionAndRestorationOfBiodiversityAndEcosystems": "No",
						"minimumSafeguards": "Yes"
					}
				],
				"enablingShareInPercent": 11.4514,
				"transitionalShareInPercent": 24.1423
			}
		}
	},
	{
		"metaInfo": {
			"dataId": "bd2eb300-c143-473a-aaa8-d0e85d2d7965",
			"companyId": "8f194f94-57a9-47d4-b459-47d2b151b672",
			"dataType": "lksg",
			"reportingPeriod": "2021",
			"currentlyActive": false,
			"qaStatus": "Pending",
			"uploadTime": 2893265464459264,
			"uploaderUserId": null
		},
		"data": {
			"general": {
				"fiscalYearDeviation": "NoDeviation",
				"fiscalYearEnd": "2023-07-21",
				"numberOfEmployees": 6436,
				"referencedReports": {
					"IntegratedReport": {
						"reference": "50a36c418baffd520bb92d84664f06f9732a21f4e2e5ecee6d9136f16e7e0b63",
						"isGroupLevel": "Yes",
						"reportDate": "2023-07-26",
						"currency": "PGK"
					},
					"AnnualReport": {
						"reference": "50a36c418baffd520bb92d84664f06f9732a21f4e2e5ecee6d9136f16e7e0b63",
						"isGroupLevel": "No",
						"reportDate": null,
						"currency": "MMK"
					},
					"ESEFReport": {
						"reference": "50a36c418baffd520bb92d84664f06f9732a21f4e2e5ecee6d9136f16e7e0b63",
						"isGroupLevel": "NA",
						"reportDate": "2023-08-30",
						"currency": "VES"
					},
					"SustainabilityReport": {
						"reference": "50a36c418baffd520bb92d84664f06f9732a21f4e2e5ecee6d9136f16e7e0b63",
						"isGroupLevel": null,
						"reportDate": null,
						"currency": "AUD"
					}
				},
				"assurance": {
					"assurance": "LimitedAssurance",
					"provider": "Lowe, Streich and Torp",
					"dataSource": {
						"page": 681,
						"report": "SustainabilityReport",
						"tagName": "supply-chains"
					}
				},
				"scopeOfEntities": "No",
				"nfrdMandatory": "Yes",
				"euTaxonomyActivityLevelReporting": "Yes"
			},
			"revenue": {
				"totalAmount": {
					"value": 4984799695.67,
					"dataSource": {
						"page": 499,
						"report": "AnnualReport",
						"tagName": "blockchains"
					},
					"quality": "Audited",
					"comment": "back up multi-byte matrix",
					"unit": "XOF"
				},
				"nonEligibleShare": {
					"relativeShareInPercent": null,
					"absoluteShare": {
						"amount": 4515382975.81,
						"currency": "IQD"
					}
				},
				"eligibleShare": {
					"relativeShareInPercent": null,
					"absoluteShare": {
						"amount": 9381475592.97,
						"currency": null
					}
				},
				"nonAlignedShare": {
					"relativeShareInPercent": 29.4223,
					"absoluteShare": {
						"amount": 4510016718.41,
						"currency": "SGD"
					}
				},
				"nonAlignedActivities": [
					{
						"activityName": "StorageOfHydrogen",
						"naceCodes": null,
						"share": {
							"relativeShareInPercent": 54.7455,
							"absoluteShare": {
								"amount": 3051550765.52,
								"currency": "QAR"
							}
						}
					}
				],
				"alignedShare": {
					"relativeShareInPercent": 91.3956,
					"absoluteShare": {
						"amount": 6568047811.74,
						"currency": "GTQ"
					}
				},
				"substantialContributionToClimateChangeMitigationInPercent": 68.5208,
				"substantialContributionToClimateChangeAdaptionInPercent": 53.5424,
				"substantialContributionToSustainableUseAndProtectionOfWaterAndMarineResourcesInPercent": 2.7615,
				"substantialContributionToTransitionToACircularEconomyInPercent": 58.6099,
				"substantialContributionToPollutionPreventionAndControlInPercent": 29.2135,
				"substantialContributionToProtectionAndRestorationOfBiodiversityAndEcosystemsInPercent": 84.2319,
				"alignedActivities": [
					{
						"activityName": "StorageOfHydrogen",
						"naceCodes": null,
						"share": null,
						"substantialContributionToClimateChangeMitigationInPercent": 44.0062,
						"substantialContributionToClimateChangeAdaptionInPercent": null,
						"substantialContributionToSustainableUseAndProtectionOfWaterAndMarineResourcesInPercent": 68.478,
						"substantialContributionToTransitionToACircularEconomyInPercent": 57.4897,
						"substantialContributionToPollutionPreventionAndControlInPercent": 69.4756,
						"substantialContributionToProtectionAndRestorationOfBiodiversityAndEcosystemsInPercent": 85.9332,
						"dnshToClimateChangeMitigation": "No",
						"dnshToClimateChangeAdaption": "Yes",
						"dnshToSustainableUseAndProtectionOfWaterAndMarineResources": null,
						"dnshToTransitionToACircularEconomy": "Yes",
						"dnshToPollutionPreventionAndControl": null,
						"dnshToProtectionAndRestorationOfBiodiversityAndEcosystems": "Yes",
						"minimumSafeguards": "Yes"
					}
				],
				"enablingShareInPercent": 65.5466,
				"transitionalShareInPercent": 95.8718
			},
			"capex": {
				"totalAmount": {
					"value": 5800530100.24,
					"dataSource": {
						"page": 593,
						"report": "AnnualReport",
						"tagName": "metrics"
					},
					"quality": "Estimated",
					"comment": "calculate redundant circuit",
					"unit": "DOP"
				},
				"nonEligibleShare": {
					"relativeShareInPercent": 56.809,
					"absoluteShare": null
				},
				"eligibleShare": {
					"relativeShareInPercent": null,
					"absoluteShare": {
						"amount": 6658185496.93,
						"currency": "MNT"
					}
				},
				"nonAlignedShare": {
					"relativeShareInPercent": 69.9939,
					"absoluteShare": {
						"amount": 5778601416.39,
						"currency": "LKR"
					}
				},
				"nonAlignedActivities": [
					{
						"activityName": "ManufactureOfCement",
						"naceCodes": [
							"C23.51"
						],
						"share": {
							"relativeShareInPercent": 89.365,
							"absoluteShare": null
						}
					},
					{
						"activityName": "InstallationMaintenanceAndRepairOfRenewableEnergyTechnologies",
						"naceCodes": [
							"F42",
							"C28",
							"C22",
							"C27",
							"C17",
							"M71"
						],
						"share": {
							"relativeShareInPercent": null,
							"absoluteShare": null
						}
					}
				],
				"alignedShare": {
					"relativeShareInPercent": 51.9064,
					"absoluteShare": {
						"amount": 8551420893.06,
						"currency": null
					}
				},
				"substantialContributionToClimateChangeMitigationInPercent": 63.517,
				"substantialContributionToClimateChangeAdaptionInPercent": 81.5587,
				"substantialContributionToSustainableUseAndProtectionOfWaterAndMarineResourcesInPercent": 32.8702,
				"substantialContributionToTransitionToACircularEconomyInPercent": 43.8271,
				"substantialContributionToPollutionPreventionAndControlInPercent": 44.2109,
				"substantialContributionToProtectionAndRestorationOfBiodiversityAndEcosystemsInPercent": 41.3014,
				"alignedActivities": [
					{
						"activityName": "ElectricityGenerationFromHydropower",
						"naceCodes": [
							"D35.11"
						],
						"share": {
							"relativeShareInPercent": 36.5853,
							"absoluteShare": {
								"amount": 1040763894.56,
								"currency": "THB"
							}
						},
						"substantialContributionToClimateChangeMitigationInPercent": 74.1545,
						"substantialContributionToClimateChangeAdaptionInPercent": 57.4554,
						"substantialContributionToSustainableUseAndProtectionOfWaterAndMarineResourcesInPercent": 0.3531,
						"substantialContributionToTransitionToACircularEconomyInPercent": null,
						"substantialContributionToPollutionPreventionAndControlInPercent": 39.3216,
						"substantialContributionToProtectionAndRestorationOfBiodiversityAndEcosystemsInPercent": 82.2121,
						"dnshToClimateChangeMitigation": "No",
						"dnshToClimateChangeAdaption": "No",
						"dnshToSustainableUseAndProtectionOfWaterAndMarineResources": "No",
						"dnshToTransitionToACircularEconomy": "Yes",
						"dnshToPollutionPreventionAndControl": "No",
						"dnshToProtectionAndRestorationOfBiodiversityAndEcosystems": "No",
						"minimumSafeguards": "No"
					},
					{
						"activityName": "CogenerationOfHeatCoolAndPowerFromRenewableNonFossilGaseousAndLiquidFuels",
						"naceCodes": [
							"D35.11"
						],
						"share": {
							"relativeShareInPercent": 33.3033,
							"absoluteShare": {
								"amount": 5077817684.51,
								"currency": null
							}
						},
						"substantialContributionToClimateChangeMitigationInPercent": 91.2,
						"substantialContributionToClimateChangeAdaptionInPercent": null,
						"substantialContributionToSustainableUseAndProtectionOfWaterAndMarineResourcesInPercent": 4.1804,
						"substantialContributionToTransitionToACircularEconomyInPercent": 16.1105,
						"substantialContributionToPollutionPreventionAndControlInPercent": 53.3802,
						"substantialContributionToProtectionAndRestorationOfBiodiversityAndEcosystemsInPercent": 88.0801,
						"dnshToClimateChangeMitigation": "Yes",
						"dnshToClimateChangeAdaption": "Yes",
						"dnshToSustainableUseAndProtectionOfWaterAndMarineResources": "No",
						"dnshToTransitionToACircularEconomy": "No",
						"dnshToPollutionPreventionAndControl": "Yes",
						"dnshToProtectionAndRestorationOfBiodiversityAndEcosystems": "No",
						"minimumSafeguards": "No"
					}
				],
				"enablingShareInPercent": 8.0663,
				"transitionalShareInPercent": 38.3322
			},
			"opex": {
				"totalAmount": {
					"value": 4897877660.11,
					"dataSource": {
						"page": 1183,
						"report": "AnnualReport",
						"tagName": "interfaces"
					},
					"quality": "Audited",
					"comment": "synthesize mobile panel",
					"unit": "GNF"
				},
				"nonEligibleShare": {
					"relativeShareInPercent": null,
					"absoluteShare": {
						"amount": 9011340162.26,
						"currency": "CLP"
					}
				},
				"eligibleShare": {
					"relativeShareInPercent": 70.6625,
					"absoluteShare": null
				},
				"nonAlignedShare": {
					"relativeShareInPercent": 52.71,
					"absoluteShare": {
						"amount": 6685714314.23,
						"currency": "MXN"
					}
				},
				"nonAlignedActivities": [
					{
						"activityName": "InlandFreightWaterTransport",
						"naceCodes": [
							"H50.4"
						],
						"share": null
					}
				],
				"alignedShare": {
					"relativeShareInPercent": null,
					"absoluteShare": {
						"amount": 7649491797.2,
						"currency": "GHS"
					}
				},
				"substantialContributionToClimateChangeMitigationInPercent": 27.6999,
				"substantialContributionToClimateChangeAdaptionInPercent": 45.5521,
				"substantialContributionToSustainableUseAndProtectionOfWaterAndMarineResourcesInPercent": 53.0338,
				"substantialContributionToTransitionToACircularEconomyInPercent": 47.9841,
				"substantialContributionToPollutionPreventionAndControlInPercent": 49.6923,
				"substantialContributionToProtectionAndRestorationOfBiodiversityAndEcosystemsInPercent": 34.2499,
				"alignedActivities": [
					{
						"activityName": "InfrastructureForWaterTransport",
						"naceCodes": [
							"F71.1"
						],
						"share": {
							"relativeShareInPercent": 57.2155,
							"absoluteShare": {
								"amount": 1971434466.54,
								"currency": "ZMW"
							}
						},
						"substantialContributionToClimateChangeMitigationInPercent": 84.997,
						"substantialContributionToClimateChangeAdaptionInPercent": 39.8503,
						"substantialContributionToSustainableUseAndProtectionOfWaterAndMarineResourcesInPercent": 39.1585,
						"substantialContributionToTransitionToACircularEconomyInPercent": 56.2292,
						"substantialContributionToPollutionPreventionAndControlInPercent": 63.999,
						"substantialContributionToProtectionAndRestorationOfBiodiversityAndEcosystemsInPercent": 12.0069,
						"dnshToClimateChangeMitigation": null,
						"dnshToClimateChangeAdaption": "No",
						"dnshToSustainableUseAndProtectionOfWaterAndMarineResources": null,
						"dnshToTransitionToACircularEconomy": "No",
						"dnshToPollutionPreventionAndControl": "No",
						"dnshToProtectionAndRestorationOfBiodiversityAndEcosystems": "Yes",
						"minimumSafeguards": null
					}
				],
				"enablingShareInPercent": 25.5103,
				"transitionalShareInPercent": 61.5797
			}
		}
	}
>>>>>>> 5f935bbf
]<|MERGE_RESOLUTION|>--- conflicted
+++ resolved
@@ -1,1243 +1,4 @@
 [
-<<<<<<< HEAD
-    {
-      "metaInfo": {
-        "dataId": "d1aebac6-761f-4df5-ac1f-900493908d2f",
-        "companyId": "57575766-b0dc-4fa6-9d80-3a6c3d1a64a7",
-        "dataType": "eutaxonomy-non-financials",
-        "uploaderUserId": null,
-        "uploadTime": 1693923201052,
-        "reportingPeriod": "2023",
-        "currentlyActive": true,
-        "qaStatus": "Accepted"
-      },
-      "data": {
-        "general": {
-          "fiscalYearDeviation": "Deviation",
-          "fiscalYearEnd": "2023-06-15",
-          "scopeOfEntities": "Yes",
-          "nfrdMandatory": "No",
-          "euTaxonomyActivityLevelReporting": "No",
-          "assurance": {
-            "value": "None",
-            "provider": null,
-            "dataSource": {
-              "fileName": "",
-              "fileReference": "",
-              "page": null,
-              "tagName": null
-            }
-          },
-          "numberOfEmployees": 18682,
-          "referencedReports": {
-            "IntegratedReport": {
-              "fileName": "",
-              "fileReference": "50a36c418baffd520bb92d84664f06f9732a21f4e2e5ecee6d9136f16e7e0b63",
-              "isGroupLevel": "NA",
-              "reportDate": "2023-04-30",
-              "currency": "CHF"
-            },
-            "ESEFReport": {
-              "fileName": "",
-              "fileReference": "50a36c418baffd520bb92d84664f06f9732a21f4e2e5ecee6d9136f16e7e0b63",
-              "isGroupLevel": "NA",
-              "reportDate": "2023-07-22",
-              "currency": "ZAR"
-            },
-            "SustainabilityReport": {
-              "fileName": "",
-              "fileReference": "50a36c418baffd520bb92d84664f06f9732a21f4e2e5ecee6d9136f16e7e0b63",
-              "isGroupLevel": null,
-              "reportDate": "2023-08-19",
-              "currency": "TMT"
-            }
-          }
-        },
-        "revenue": {
-          "totalAmount": {
-            "quality": "Incomplete",
-            "dataSource": {
-              "fileName": "IntegratedReport",
-              "fileReference": "50a36c418baffd520bb92d84664f06f9732a21f4e2e5ecee6d9136f16e7e0b63",
-              "page": 240,
-              "tagName": "applications"
-            },
-            "comment": null,
-            "value": 7430892648,
-            "currency": "MNT"
-          },
-          "nonEligibleShare": {
-            "relativeShareInPercent": 0.0708,
-            "absoluteShare": {
-              "amount": 6583119255,
-              "currency": "AUD"
-            }
-          },
-          "eligibleShare": {
-            "relativeShareInPercent": 0.1125,
-            "absoluteShare": {
-              "amount": 9348044796,
-              "currency": "CAD"
-            }
-          },
-          "nonAlignedShare": {
-            "relativeShareInPercent": 0.8412,
-            "absoluteShare": {
-              "amount": 8030070631,
-              "currency": "AUD"
-            }
-          },
-          "nonAlignedActivities": [
-            {
-              "activityName": "CogenerationOfHeatCoolAndPowerFromGeothermalEnergy",
-              "naceCodes": [
-                "D35.30"
-              ],
-              "share": {
-                "relativeShareInPercent": 0.5611,
-                "absoluteShare": {
-                  "amount": 4804596706,
-                  "currency": "USD"
-                }
-              }
-            }
-          ],
-          "alignedShare": {
-            "relativeShareInPercent": 0.7664,
-            "absoluteShare": {
-              "amount": 8941927412,
-              "currency": "USD"
-            }
-          },
-          "substantialContributionToClimateChangeMitigationInPercent": 0.6671,
-          "substantialContributionToClimateChangeAdaptionInPercent": 0.1919,
-          "substantialContributionToSustainableUseAndProtectionOfWaterAndMarineResourcesInPercent": 0.1049,
-          "substantialContributionToTransitionToACircularEconomyInPercent": 0.1728,
-          "substantialContributionToPollutionPreventionAndControlInPercent": 0.5684,
-          "substantialContributionToProtectionAndRestorationOfBiodiversityAndEcosystemsInPercent": 0.1704,
-          "alignedActivities": [
-            {
-              "activityName": "InlandPassengerWaterTransport",
-              "naceCodes": [
-                "H50.30"
-              ],
-              "share": {
-                "relativeShareInPercent": 0.8,
-                "absoluteShare": {
-                  "amount": 1903551676,
-                  "currency": "AUD"
-                }
-              },
-              "substantialContributionToClimateChangeMitigationInPercent": 0.106,
-              "substantialContributionToClimateChangeAdaptionInPercent": 0.9658,
-              "substantialContributionToSustainableUseAndProtectionOfWaterAndMarineResourcesInPercent": 0.1068,
-              "substantialContributionToTransitionToACircularEconomyInPercent": 0.9645,
-              "substantialContributionToPollutionPreventionAndControlInPercent": 0.0425,
-              "substantialContributionToProtectionAndRestorationOfBiodiversityAndEcosystemsInPercent": 0.4903,
-              "dnshToClimateChangeMitigation": "Yes",
-              "dnshToClimateChangeAdaption": "No",
-              "dnshToSustainableUseAndProtectionOfWaterAndMarineResources": "No",
-              "dnshToTransitionToACircularEconomy": "Yes",
-              "dnshToPollutionPreventionAndControl": "No",
-              "dnshToProtectionAndRestorationOfBiodiversityAndEcosystems": "Yes",
-              "minimumSafeguards": "Yes"
-            }
-          ],
-          "enablingShareInPercent": 0.8662,
-          "transitionalShareInPercent": 0.2805
-        },
-        "capex": {
-          "totalAmount": {
-            "quality": "Audited",
-            "dataSource": {
-              "fileReference": "50a36c418baffd520bb92d84664f06f9732a21f4e2e5ecee6d9136f16e7e0b63",
-              "fileName": "AnnualReport",
-              "page": 334,
-              "tagName": "paradigms"
-            },
-            "comment": "connect cross-platform bus",
-            "value": 9280059693,
-            "currency": "CRC"
-          },
-          "nonEligibleShare": {
-            "relativeShareInPercent": 0.9654,
-            "absoluteShare": {
-              "amount": 7564389499,
-              "currency": "USD"
-            }
-          },
-          "eligibleShare": {
-            "relativeShareInPercent": 0.4075,
-            "absoluteShare": {
-              "amount": 53975275,
-              "currency": "CHF"
-            }
-          },
-          "nonAlignedShare": {
-            "relativeShareInPercent": 0.7692,
-            "absoluteShare": {
-              "amount": 9444492903,
-              "currency": "CAD"
-            }
-          },
-          "nonAlignedActivities": [
-            {
-              "activityName": "ManufactureOfBatteries",
-              "naceCodes": [
-                "E38.32",
-                "C27.2"
-              ],
-              "share": {
-                "relativeShareInPercent": 0.1557,
-                "absoluteShare": {
-                  "amount": 8268934435,
-                  "currency": "USD"
-                }
-              }
-            },
-            {
-              "activityName": "ProductionOfHeatCoolFromGeothermalEnergy",
-              "naceCodes": [
-                "D35.30"
-              ],
-              "share": {
-                "relativeShareInPercent": 0.343,
-                "absoluteShare": {
-                  "amount": 1112265709,
-                  "currency": "AUD"
-                }
-              }
-            }
-          ],
-          "alignedShare": {
-            "relativeShareInPercent": 0.5587,
-            "absoluteShare": {
-              "amount": 9756755986,
-              "currency": "EUR"
-            }
-          },
-          "substantialContributionToClimateChangeMitigationInPercent": 0.4465,
-          "substantialContributionToClimateChangeAdaptionInPercent": 0.2199,
-          "substantialContributionToSustainableUseAndProtectionOfWaterAndMarineResourcesInPercent": 0.0838,
-          "substantialContributionToTransitionToACircularEconomyInPercent": 0.2285,
-          "substantialContributionToPollutionPreventionAndControlInPercent": 0.7644,
-          "substantialContributionToProtectionAndRestorationOfBiodiversityAndEcosystemsInPercent": 0.3509,
-          "alignedActivities": [
-            {
-              "activityName": "PassengerInterurbanRailTransport",
-              "naceCodes": [
-                "N77.39",
-                "H49.10"
-              ],
-              "share": {
-                "relativeShareInPercent": 0.6593,
-                "absoluteShare": {
-                  "amount": 4845340231,
-                  "currency": "CAD"
-                }
-              },
-              "substantialContributionToClimateChangeMitigationInPercent": 0.106,
-              "substantialContributionToClimateChangeAdaptionInPercent": 0.8288,
-              "substantialContributionToSustainableUseAndProtectionOfWaterAndMarineResourcesInPercent": 0.4353,
-              "substantialContributionToTransitionToACircularEconomyInPercent": 0.9412,
-              "substantialContributionToPollutionPreventionAndControlInPercent": 0.2121,
-              "substantialContributionToProtectionAndRestorationOfBiodiversityAndEcosystemsInPercent": 0.7943,
-              "dnshToClimateChangeMitigation": "Yes",
-              "dnshToClimateChangeAdaption": "No",
-              "dnshToSustainableUseAndProtectionOfWaterAndMarineResources": "No",
-              "dnshToTransitionToACircularEconomy": "No",
-              "dnshToPollutionPreventionAndControl": "Yes",
-              "dnshToProtectionAndRestorationOfBiodiversityAndEcosystems": "Yes",
-              "minimumSafeguards": "No"
-            }
-          ],
-          "enablingShareInPercent": 0.4179,
-          "transitionalShareInPercent": 0.7453
-        },
-        "opex": {
-          "totalAmount": {
-            "quality": "Incomplete",
-            "dataSource": {
-              "fileReference": "50a36c418baffd520bb92d84664f06f9732a21f4e2e5ecee6d9136f16e7e0b63",
-              "fileName": "IntegratedReport",
-              "page": 558,
-              "tagName": "e-business"
-            },
-            "comment": null,
-            "value": 9655318725,
-            "currency": "BBD"
-          },
-          "nonEligibleShare": {
-            "relativeShareInPercent": 0.7046,
-            "absoluteShare": {
-              "amount": 1112882164,
-              "currency": "EUR"
-            }
-          },
-          "eligibleShare": {
-            "relativeShareInPercent": 0.452,
-            "absoluteShare": {
-              "amount": 5668821515,
-              "currency": "AUD"
-            }
-          },
-          "nonAlignedShare": {
-            "relativeShareInPercent": 0.0771,
-            "absoluteShare": {
-              "amount": 9921515226,
-              "currency": "CAD"
-            }
-          },
-          "nonAlignedActivities": [
-            {
-              "activityName": "RenewalOfWasteWaterCollectionAndTreatment",
-              "naceCodes": [
-                "E37.00"
-              ],
-              "share": {
-                "relativeShareInPercent": 0.1298,
-                "absoluteShare": {
-                  "amount": 2550807158,
-                  "currency": "USD"
-                }
-              }
-            },
-            {
-              "activityName": "ManufactureOfRenewableEnergyTechnologies",
-              "naceCodes": [
-                "C27"
-              ],
-              "share": {
-                "relativeShareInPercent": 0.4392,
-                "absoluteShare": {
-                  "amount": 504555006,
-                  "currency": "USD"
-                }
-              }
-            }
-          ],
-          "alignedShare": {
-            "relativeShareInPercent": 0.6766,
-            "absoluteShare": {
-              "amount": 918944306,
-              "currency": "AUD"
-            }
-          },
-          "substantialContributionToClimateChangeMitigationInPercent": 0.8521,
-          "substantialContributionToClimateChangeAdaptionInPercent": 0.768,
-          "substantialContributionToSustainableUseAndProtectionOfWaterAndMarineResourcesInPercent": 0.8009,
-          "substantialContributionToTransitionToACircularEconomyInPercent": 0.5915,
-          "substantialContributionToPollutionPreventionAndControlInPercent": 0.1449,
-          "substantialContributionToProtectionAndRestorationOfBiodiversityAndEcosystemsInPercent": 0.3711,
-          "alignedActivities": [
-            {
-              "activityName": "ProductionOfHeatCoolFromFossilGaseousFuelsInAnEfficientDistrictHeatingAndCoolingSystem",
-              "naceCodes": [
-                "D35.30"
-              ],
-              "share": {
-                "relativeShareInPercent": 0.5953,
-                "absoluteShare": {
-                  "amount": 141387473,
-                  "currency": "EUR"
-                }
-              },
-              "substantialContributionToClimateChangeMitigationInPercent": 0.8276,
-              "substantialContributionToClimateChangeAdaptionInPercent": 0.0081,
-              "substantialContributionToSustainableUseAndProtectionOfWaterAndMarineResourcesInPercent": 0.4037,
-              "substantialContributionToTransitionToACircularEconomyInPercent": 0.8024,
-              "substantialContributionToPollutionPreventionAndControlInPercent": 0.1471,
-              "substantialContributionToProtectionAndRestorationOfBiodiversityAndEcosystemsInPercent": 0.0912,
-              "dnshToClimateChangeMitigation": "Yes",
-              "dnshToClimateChangeAdaption": "No",
-              "dnshToSustainableUseAndProtectionOfWaterAndMarineResources": "No",
-              "dnshToTransitionToACircularEconomy": "No",
-              "dnshToPollutionPreventionAndControl": "No",
-              "dnshToProtectionAndRestorationOfBiodiversityAndEcosystems": "No",
-              "minimumSafeguards": "Yes"
-            },
-            {
-              "activityName": "ManufactureOfEquipmentForTheProductionAndUseOfHydrogen",
-              "naceCodes": [
-                "C27"
-              ],
-              "share": {
-                "relativeShareInPercent": 0.7687,
-                "absoluteShare": {
-                  "amount": 8353307043,
-                  "currency": "USD"
-                }
-              },
-              "substantialContributionToClimateChangeMitigationInPercent": 0.0442,
-              "substantialContributionToClimateChangeAdaptionInPercent": 0.5447,
-              "substantialContributionToSustainableUseAndProtectionOfWaterAndMarineResourcesInPercent": 0.0644,
-              "substantialContributionToTransitionToACircularEconomyInPercent": 0.9347,
-              "substantialContributionToPollutionPreventionAndControlInPercent": 0.4888,
-              "substantialContributionToProtectionAndRestorationOfBiodiversityAndEcosystemsInPercent": 0.1806,
-              "dnshToClimateChangeMitigation": "Yes",
-              "dnshToClimateChangeAdaption": "No",
-              "dnshToSustainableUseAndProtectionOfWaterAndMarineResources": "No",
-              "dnshToTransitionToACircularEconomy": "Yes",
-              "dnshToPollutionPreventionAndControl": "Yes",
-              "dnshToProtectionAndRestorationOfBiodiversityAndEcosystems": "Yes",
-              "minimumSafeguards": "No"
-            },
-            {
-              "activityName": "RenewalOfWaterCollectionTreatmentAndSupplySystems",
-              "naceCodes": [
-                "F42.99",
-                "E36.00"
-              ],
-              "share": {
-                "relativeShareInPercent": 0.183,
-                "absoluteShare": {
-                  "amount": 1278585985,
-                  "currency": "CAD"
-                }
-              },
-              "substantialContributionToClimateChangeMitigationInPercent": 0.2766,
-              "substantialContributionToClimateChangeAdaptionInPercent": 0.249,
-              "substantialContributionToSustainableUseAndProtectionOfWaterAndMarineResourcesInPercent": 0.0118,
-              "substantialContributionToTransitionToACircularEconomyInPercent": 0.1043,
-              "substantialContributionToPollutionPreventionAndControlInPercent": 0.9516,
-              "substantialContributionToProtectionAndRestorationOfBiodiversityAndEcosystemsInPercent": 0.6532,
-              "dnshToClimateChangeMitigation": "Yes",
-              "dnshToClimateChangeAdaption": "No",
-              "dnshToSustainableUseAndProtectionOfWaterAndMarineResources": "No",
-              "dnshToTransitionToACircularEconomy": "No",
-              "dnshToPollutionPreventionAndControl": "No",
-              "dnshToProtectionAndRestorationOfBiodiversityAndEcosystems": "Yes",
-              "minimumSafeguards": "No"
-            }
-          ],
-          "enablingShareInPercent": 0.3078,
-          "transitionalShareInPercent": 0.3013
-        }
-      }
-    },
-    {
-      "metaInfo": {
-        "dataId": "08f35494-9277-480f-bf55-27f2e9d10d01",
-        "companyId": "75759264-b55b-42ff-a7ea-f0c9fa595331",
-        "dataType": "eutaxonomy-non-financials",
-        "uploaderUserId": null,
-        "uploadTime": 1693923201154,
-        "reportingPeriod": "2021",
-        "currentlyActive": true,
-        "qaStatus": "Accepted"
-      },
-      "data": {
-        "general": {
-          "fiscalYearDeviation": "NoDeviation",
-          "fiscalYearEnd": "2023-05-06",
-          "scopeOfEntities": "No",
-          "nfrdMandatory": "Yes",
-          "euTaxonomyActivityLevelReporting": "No",
-          "assurance": {
-            "value": "None",
-            "provider": null,
-            "dataSource": {
-              "fileName": "",
-              "fileReference": "",
-              "page": null,
-              "tagName": null
-            }
-          },
-          "numberOfEmployees": 29286,
-          "referencedReports": {
-            "IntegratedReport": {
-              "fileName": "",
-              "fileReference": "50a36c418baffd520bb92d84664f06f9732a21f4e2e5ecee6d9136f16e7e0b63",
-              "isGroupLevel": null,
-              "reportDate": "2022-12-12",
-              "currency": "UAH"
-            },
-            "SustainabilityReport": {
-              "fileName": "",
-              "fileReference": "50a36c418baffd520bb92d84664f06f9732a21f4e2e5ecee6d9136f16e7e0b63",
-              "isGroupLevel": "No",
-              "reportDate": "2022-11-23",
-              "currency": "ETB"
-            },
-            "ESEFReport": {
-              "fileName": "",
-              "fileReference": "50a36c418baffd520bb92d84664f06f9732a21f4e2e5ecee6d9136f16e7e0b63",
-              "isGroupLevel": "Yes",
-              "reportDate": null,
-              "currency": "ALL"
-            }
-          }
-        },
-        "revenue": {
-          "totalAmount": {
-            "quality": "Estimated",
-            "dataSource": {
-              "fileName": "IntegratedReport",
-              "fileReference": "50a36c418baffd520bb92d84664f06f9732a21f4e2e5ecee6d9136f16e7e0b63",
-              "page": 358,
-              "tagName": "action-items"
-            },
-            "comment": "transmit virtual application",
-            "value": 3505385519,
-            "currency": "SRD"
-          },
-          "nonEligibleShare": {
-            "relativeShareInPercent": 0.0443,
-            "absoluteShare": {
-              "amount": 9196573693,
-              "currency": "EUR"
-            }
-          },
-          "eligibleShare": {
-            "relativeShareInPercent": 0.226,
-            "absoluteShare": {
-              "amount": 9917924147,
-              "currency": "EUR"
-            }
-          },
-          "nonAlignedShare": {
-            "relativeShareInPercent": 0.8312,
-            "absoluteShare": {
-              "amount": 8539147739,
-              "currency": "AUD"
-            }
-          },
-          "nonAlignedActivities": [
-            {
-              "activityName": "InfrastructureForPersonalMobilityCycleLogistics",
-              "naceCodes": [
-                "F71.20"
-              ],
-              "share": {
-                "relativeShareInPercent": 0.5197,
-                "absoluteShare": {
-                  "amount": 7479066144,
-                  "currency": "AUD"
-                }
-              }
-            }
-          ],
-          "alignedShare": {
-            "relativeShareInPercent": 0.5706,
-            "absoluteShare": {
-              "amount": 1160102751,
-              "currency": "AUD"
-            }
-          },
-          "substantialContributionToClimateChangeMitigationInPercent": 0.7416,
-          "substantialContributionToClimateChangeAdaptionInPercent": 0.768,
-          "substantialContributionToSustainableUseAndProtectionOfWaterAndMarineResourcesInPercent": 0.6279,
-          "substantialContributionToTransitionToACircularEconomyInPercent": 0.0857,
-          "substantialContributionToPollutionPreventionAndControlInPercent": 0.578,
-          "substantialContributionToProtectionAndRestorationOfBiodiversityAndEcosystemsInPercent": 0.2815,
-          "alignedActivities": [
-            {
-              "activityName": "AirportInfrastructure",
-              "naceCodes": [
-                "F42.99"
-              ],
-              "share": {
-                "relativeShareInPercent": 0.5825,
-                "absoluteShare": {
-                  "amount": 3371427742,
-                  "currency": "AUD"
-                }
-              },
-              "substantialContributionToClimateChangeMitigationInPercent": 0.0132,
-              "substantialContributionToClimateChangeAdaptionInPercent": 0.7387,
-              "substantialContributionToSustainableUseAndProtectionOfWaterAndMarineResourcesInPercent": 0.2847,
-              "substantialContributionToTransitionToACircularEconomyInPercent": 0.2327,
-              "substantialContributionToPollutionPreventionAndControlInPercent": 0.5177,
-              "substantialContributionToProtectionAndRestorationOfBiodiversityAndEcosystemsInPercent": 0.6656,
-              "dnshToClimateChangeMitigation": "No",
-              "dnshToClimateChangeAdaption": "No",
-              "dnshToSustainableUseAndProtectionOfWaterAndMarineResources": "Yes",
-              "dnshToTransitionToACircularEconomy": "No",
-              "dnshToPollutionPreventionAndControl": "Yes",
-              "dnshToProtectionAndRestorationOfBiodiversityAndEcosystems": "No",
-              "minimumSafeguards": "Yes"
-            }
-          ],
-          "enablingShareInPercent": 0.7628,
-          "transitionalShareInPercent": 0.4864
-        },
-        "capex": {
-          "totalAmount": {
-            "quality": "Incomplete",
-            "dataSource": {
-              "fileName": "ESEFReport",
-              "fileReference": "50a36c418baffd520bb92d84664f06f9732a21f4e2e5ecee6d9136f16e7e0b63",
-              "page": 194,
-              "tagName": "deliverables"
-            },
-            "comment": "synthesize neural capacitor",
-            "value": 4733157393,
-            "currency": "BRL"
-          },
-          "nonEligibleShare": {
-            "relativeShareInPercent": 0.3204,
-            "absoluteShare": {
-              "amount": 853323869,
-              "currency": "USD"
-            }
-          },
-          "eligibleShare": {
-            "relativeShareInPercent": 0.2379,
-            "absoluteShare": {
-              "amount": 1792946559,
-              "currency": "AUD"
-            }
-          },
-          "nonAlignedShare": {
-            "relativeShareInPercent": 0.6177,
-            "absoluteShare": {
-              "amount": 5721307699,
-              "currency": "USD"
-            }
-          },
-          "nonAlignedActivities": [
-            {
-              "activityName": "CogenerationOfHeatCoolAndPowerFromSolarEnergy",
-              "naceCodes": [
-                "D35.11",
-                "D35.30"
-              ],
-              "share": {
-                "relativeShareInPercent": 0.5833,
-                "absoluteShare": {
-                  "amount": 8192213359,
-                  "currency": "USD"
-                }
-              }
-            }
-          ],
-          "alignedShare": {
-            "relativeShareInPercent": 0.3262,
-            "absoluteShare": {
-              "amount": 5897106530,
-              "currency": "CAD"
-            }
-          },
-          "substantialContributionToClimateChangeMitigationInPercent": 0.6967,
-          "substantialContributionToClimateChangeAdaptionInPercent": 0.2245,
-          "substantialContributionToSustainableUseAndProtectionOfWaterAndMarineResourcesInPercent": 0.5208,
-          "substantialContributionToTransitionToACircularEconomyInPercent": 0.5301,
-          "substantialContributionToPollutionPreventionAndControlInPercent": 0.6626,
-          "substantialContributionToProtectionAndRestorationOfBiodiversityAndEcosystemsInPercent": 0.5245,
-          "alignedActivities": [
-            {
-              "activityName": "ProductionOfHeatCoolFromRenewableNonFossilGaseousAndLiquidFuels",
-              "naceCodes": [
-                "D35.30"
-              ],
-              "share": {
-                "relativeShareInPercent": 0.6291,
-                "absoluteShare": {
-                  "amount": 9594202360,
-                  "currency": "AUD"
-                }
-              },
-              "substantialContributionToClimateChangeMitigationInPercent": 0.9956,
-              "substantialContributionToClimateChangeAdaptionInPercent": 0.3482,
-              "substantialContributionToSustainableUseAndProtectionOfWaterAndMarineResourcesInPercent": 0.5025,
-              "substantialContributionToTransitionToACircularEconomyInPercent": 0.2136,
-              "substantialContributionToPollutionPreventionAndControlInPercent": 0.3253,
-              "substantialContributionToProtectionAndRestorationOfBiodiversityAndEcosystemsInPercent": 0.456,
-              "dnshToClimateChangeMitigation": "No",
-              "dnshToClimateChangeAdaption": "No",
-              "dnshToSustainableUseAndProtectionOfWaterAndMarineResources": "Yes",
-              "dnshToTransitionToACircularEconomy": "No",
-              "dnshToPollutionPreventionAndControl": "Yes",
-              "dnshToProtectionAndRestorationOfBiodiversityAndEcosystems": "No",
-              "minimumSafeguards": "No"
-            }
-          ],
-          "enablingShareInPercent": 0.6126,
-          "transitionalShareInPercent": 0.2437
-        },
-        "opex": {
-          "totalAmount": {
-            "quality": "Reported",
-            "dataSource": {
-              "fileName": "IntegratedReport",
-              "fileReference": "50a36c418baffd520bb92d84664f06f9732a21f4e2e5ecee6d9136f16e7e0b63",
-              "page": 442,
-              "tagName": "action-items"
-            },
-            "comment": "reboot haptic pixel",
-            "value": 8509779631,
-            "currency": "ALL"
-          },
-          "nonEligibleShare": {
-            "relativeShareInPercent": 0.8897,
-            "absoluteShare": {
-              "amount": 3184607981,
-              "currency": "CAD"
-            }
-          },
-          "eligibleShare": {
-            "relativeShareInPercent": 0.6796,
-            "absoluteShare": {
-              "amount": 2045613454,
-              "currency": "CHF"
-            }
-          },
-          "nonAlignedShare": {
-            "relativeShareInPercent": 0.1992,
-            "absoluteShare": {
-              "amount": 2738547896,
-              "currency": "USD"
-            }
-          },
-          "nonAlignedActivities": [
-            {
-              "activityName": "ManufactureOfChlorine",
-              "naceCodes": [
-                "C20.13"
-              ],
-              "share": {
-                "relativeShareInPercent": 0.5557,
-                "absoluteShare": {
-                  "amount": 9241953716,
-                  "currency": "USD"
-                }
-              }
-            },
-            {
-              "activityName": "StorageOfThermalEnergy",
-              "naceCodes": null,
-              "share": {
-                "relativeShareInPercent": 0.1532,
-                "absoluteShare": {
-                  "amount": 312349705,
-                  "currency": "CHF"
-                }
-              }
-            },
-            {
-              "activityName": "RenovationOfExistingBuildings",
-              "naceCodes": [
-                "F41"
-              ],
-              "share": {
-                "relativeShareInPercent": 0.0963,
-                "absoluteShare": {
-                  "amount": 702541900,
-                  "currency": "EUR"
-                }
-              }
-            }
-          ],
-          "alignedShare": {
-            "relativeShareInPercent": 0.6447,
-            "absoluteShare": {
-              "amount": 5584397918,
-              "currency": "USD"
-            }
-          },
-          "substantialContributionToClimateChangeMitigationInPercent": 0.8164,
-          "substantialContributionToClimateChangeAdaptionInPercent": 0.015,
-          "substantialContributionToSustainableUseAndProtectionOfWaterAndMarineResourcesInPercent": 0.315,
-          "substantialContributionToTransitionToACircularEconomyInPercent": 0.6016,
-          "substantialContributionToPollutionPreventionAndControlInPercent": 0.7408,
-          "substantialContributionToProtectionAndRestorationOfBiodiversityAndEcosystemsInPercent": 0.5166,
-          "alignedActivities": [
-            {
-              "activityName": "ManufactureOfNitricAcid",
-              "naceCodes": [
-                "C20.15"
-              ],
-              "share": {
-                "relativeShareInPercent": 0.4573,
-                "absoluteShare": {
-                  "amount": 3143222990,
-                  "currency": "CAD"
-                }
-              },
-              "substantialContributionToClimateChangeMitigationInPercent": 0.323,
-              "substantialContributionToClimateChangeAdaptionInPercent": 0.9787,
-              "substantialContributionToSustainableUseAndProtectionOfWaterAndMarineResourcesInPercent": 0.8522,
-              "substantialContributionToTransitionToACircularEconomyInPercent": 0.8796,
-              "substantialContributionToPollutionPreventionAndControlInPercent": 0.0834,
-              "substantialContributionToProtectionAndRestorationOfBiodiversityAndEcosystemsInPercent": 0.6537,
-              "dnshToClimateChangeMitigation": "Yes",
-              "dnshToClimateChangeAdaption": "No",
-              "dnshToSustainableUseAndProtectionOfWaterAndMarineResources": "No",
-              "dnshToTransitionToACircularEconomy": "No",
-              "dnshToPollutionPreventionAndControl": "Yes",
-              "dnshToProtectionAndRestorationOfBiodiversityAndEcosystems": "Yes",
-              "minimumSafeguards": "No"
-            },
-            {
-              "activityName": "DataDrivenSolutionsForGhgEmissionsReductions",
-              "naceCodes": [
-                "J63.11"
-              ],
-              "share": {
-                "relativeShareInPercent": 0.7882,
-                "absoluteShare": {
-                  "amount": 6447702330,
-                  "currency": "EUR"
-                }
-              },
-              "substantialContributionToClimateChangeMitigationInPercent": 0.605,
-              "substantialContributionToClimateChangeAdaptionInPercent": 0.9762,
-              "substantialContributionToSustainableUseAndProtectionOfWaterAndMarineResourcesInPercent": 0.3169,
-              "substantialContributionToTransitionToACircularEconomyInPercent": 0.6906,
-              "substantialContributionToPollutionPreventionAndControlInPercent": 0.2107,
-              "substantialContributionToProtectionAndRestorationOfBiodiversityAndEcosystemsInPercent": 0.3083,
-              "dnshToClimateChangeMitigation": "Yes",
-              "dnshToClimateChangeAdaption": "No",
-              "dnshToSustainableUseAndProtectionOfWaterAndMarineResources": "No",
-              "dnshToTransitionToACircularEconomy": "Yes",
-              "dnshToPollutionPreventionAndControl": "Yes",
-              "dnshToProtectionAndRestorationOfBiodiversityAndEcosystems": "Yes",
-              "minimumSafeguards": "Yes"
-            },
-            {
-              "activityName": "InstallationAndOperationOfElectricHeatPumps",
-              "naceCodes": [
-                "D35.30"
-              ],
-              "share": {
-                "relativeShareInPercent": 0.9569,
-                "absoluteShare": {
-                  "amount": 5698571090,
-                  "currency": "USD"
-                }
-              },
-              "substantialContributionToClimateChangeMitigationInPercent": 0.8981,
-              "substantialContributionToClimateChangeAdaptionInPercent": 0.2853,
-              "substantialContributionToSustainableUseAndProtectionOfWaterAndMarineResourcesInPercent": 0.0498,
-              "substantialContributionToTransitionToACircularEconomyInPercent": 0.7281,
-              "substantialContributionToPollutionPreventionAndControlInPercent": 0.9858,
-              "substantialContributionToProtectionAndRestorationOfBiodiversityAndEcosystemsInPercent": 0.9145,
-              "dnshToClimateChangeMitigation": "No",
-              "dnshToClimateChangeAdaption": "No",
-              "dnshToSustainableUseAndProtectionOfWaterAndMarineResources": "No",
-              "dnshToTransitionToACircularEconomy": "Yes",
-              "dnshToPollutionPreventionAndControl": "No",
-              "dnshToProtectionAndRestorationOfBiodiversityAndEcosystems": "No",
-              "minimumSafeguards": "No"
-            }
-          ],
-          "enablingShareInPercent": 0.3765,
-          "transitionalShareInPercent": 0.908
-        }
-      }
-    },
-    {
-      "metaInfo": {
-        "dataId": "39088ed0-db56-482d-a761-e3eb5d40eae7",
-        "companyId": "4c41b6ec-f47e-473d-b07e-cba79ca94707",
-        "dataType": "eutaxonomy-non-financials",
-        "uploaderUserId": null,
-        "uploadTime": 1693923203943,
-        "reportingPeriod": "2020",
-        "currentlyActive": true,
-        "qaStatus": "Accepted"
-      },
-      "data": {
-        "general": {
-          "fiscalYearDeviation": "NoDeviation",
-          "fiscalYearEnd": "2023-05-06",
-          "scopeOfEntities": "No",
-          "nfrdMandatory": "Yes",
-          "euTaxonomyActivityLevelReporting": "No",
-          "assurance": {
-            "value": "None",
-            "provider": null,
-            "dataSource": {
-              "fileName": "",
-              "fileReference": "",
-              "page": null,
-              "tagName": null
-            }
-          },
-          "numberOfEmployees": 29286,
-          "referencedReports": {
-            "IntegratedReport": {
-              "fileName": "",
-              "fileReference": "50a36c418baffd520bb92d84664f06f9732a21f4e2e5ecee6d9136f16e7e0b63",
-              "isGroupLevel": null,
-              "reportDate": "2022-12-12",
-              "currency": "UAH"
-            },
-            "SustainabilityReport": {
-              "fileName": "",
-              "fileReference": "50a36c418baffd520bb92d84664f06f9732a21f4e2e5ecee6d9136f16e7e0b63",
-              "isGroupLevel": "No",
-              "reportDate": "2022-11-23",
-              "currency": "ETB"
-            },
-            "ESEFReport": {
-              "fileName": "",
-              "fileReference": "50a36c418baffd520bb92d84664f06f9732a21f4e2e5ecee6d9136f16e7e0b63",
-              "isGroupLevel": "Yes",
-              "reportDate": null,
-              "currency": "ALL"
-            }
-          }
-        },
-        "revenue": {
-          "totalAmount": {
-            "quality": "Estimated",
-            "dataSource": {
-              "fileName": "ESEFReport",
-              "fileReference": "50a36c418baffd520bb92d84664f06f9732a21f4e2e5ecee6d9136f16e7e0b63",
-              "page": 1151,
-              "tagName": "users"
-            },
-            "comment": "transmit virtual application",
-            "value": 3505385519,
-            "currency": "SRD"
-          },
-          "nonEligibleShare": {
-            "relativeShareInPercent": 0.0443,
-            "absoluteShare": {
-              "amount": 9196573693,
-              "currency": "EUR"
-            }
-          },
-          "eligibleShare": {
-            "relativeShareInPercent": 0.226,
-            "absoluteShare": {
-              "amount": 9917924147,
-              "currency": "EUR"
-            }
-          },
-          "nonAlignedShare": {
-            "relativeShareInPercent": 0.8312,
-            "absoluteShare": {
-              "amount": 8539147739,
-              "currency": "AUD"
-            }
-          },
-          "nonAlignedActivities": [
-            {
-              "activityName": "InfrastructureForPersonalMobilityCycleLogistics",
-              "naceCodes": [
-                "F71.20"
-              ],
-              "share": {
-                "relativeShareInPercent": 0.5197,
-                "absoluteShare": {
-                  "amount": 7479066144,
-                  "currency": "AUD"
-                }
-              }
-            }
-          ],
-          "alignedShare": {
-            "relativeShareInPercent": 0.5706,
-            "absoluteShare": {
-              "amount": 1160102751,
-              "currency": "AUD"
-            }
-          },
-          "substantialContributionToClimateChangeMitigationInPercent": 0.7416,
-          "substantialContributionToClimateChangeAdaptionInPercent": 0.768,
-          "substantialContributionToSustainableUseAndProtectionOfWaterAndMarineResourcesInPercent": 0.6279,
-          "substantialContributionToTransitionToACircularEconomyInPercent": 0.0857,
-          "substantialContributionToPollutionPreventionAndControlInPercent": 0.578,
-          "substantialContributionToProtectionAndRestorationOfBiodiversityAndEcosystemsInPercent": 0.2815,
-          "alignedActivities": [
-            {
-              "activityName": "AirportInfrastructure",
-              "naceCodes": [
-                "F42.99"
-              ],
-              "share": {
-                "relativeShareInPercent": 0.5825,
-                "absoluteShare": {
-                  "amount": 3371427742,
-                  "currency": "AUD"
-                }
-              },
-              "substantialContributionToClimateChangeMitigationInPercent": 0.0132,
-              "substantialContributionToClimateChangeAdaptionInPercent": 0.7387,
-              "substantialContributionToSustainableUseAndProtectionOfWaterAndMarineResourcesInPercent": 0.2847,
-              "substantialContributionToTransitionToACircularEconomyInPercent": 0.2327,
-              "substantialContributionToPollutionPreventionAndControlInPercent": 0.5177,
-              "substantialContributionToProtectionAndRestorationOfBiodiversityAndEcosystemsInPercent": 0.6656,
-              "dnshToClimateChangeMitigation": "No",
-              "dnshToClimateChangeAdaption": "No",
-              "dnshToSustainableUseAndProtectionOfWaterAndMarineResources": "Yes",
-              "dnshToTransitionToACircularEconomy": "No",
-              "dnshToPollutionPreventionAndControl": "Yes",
-              "dnshToProtectionAndRestorationOfBiodiversityAndEcosystems": "No",
-              "minimumSafeguards": "Yes"
-            }
-          ],
-          "enablingShareInPercent": 0.7628,
-          "transitionalShareInPercent": 0.4864
-        },
-        "capex": {
-          "totalAmount": {
-            "quality": "Incomplete",
-            "dataSource": {
-              "fileName": "ESEFReport",
-              "fileReference": "50a36c418baffd520bb92d84664f06f9732a21f4e2e5ecee6d9136f16e7e0b63",
-              "page": 194,
-              "tagName": "deliverables"
-            },
-            "comment": "synthesize neural capacitor",
-            "value": 4733157393,
-            "currency": "BRL"
-          },
-          "nonEligibleShare": {
-            "relativeShareInPercent": 0.3204,
-            "absoluteShare": {
-              "amount": 853323869,
-              "currency": "USD"
-            }
-          },
-          "eligibleShare": {
-            "relativeShareInPercent": 0.2379,
-            "absoluteShare": {
-              "amount": 1792946559,
-              "currency": "AUD"
-            }
-          },
-          "nonAlignedShare": {
-            "relativeShareInPercent": 0.6177,
-            "absoluteShare": {
-              "amount": 5721307699,
-              "currency": "USD"
-            }
-          },
-          "nonAlignedActivities": [
-            {
-              "activityName": "CogenerationOfHeatCoolAndPowerFromSolarEnergy",
-              "naceCodes": [
-                "D35.11",
-                "D35.30"
-              ],
-              "share": {
-                "relativeShareInPercent": 0.5833,
-                "absoluteShare": {
-                  "amount": 8192213359,
-                  "currency": "USD"
-                }
-              }
-            }
-          ],
-          "alignedShare": {
-            "relativeShareInPercent": 0.3262,
-            "absoluteShare": {
-              "amount": 5897106530,
-              "currency": "CAD"
-            }
-          },
-          "substantialContributionToClimateChangeMitigationInPercent": 0.6967,
-          "substantialContributionToClimateChangeAdaptionInPercent": 0.2245,
-          "substantialContributionToSustainableUseAndProtectionOfWaterAndMarineResourcesInPercent": 0.5208,
-          "substantialContributionToTransitionToACircularEconomyInPercent": 0.5301,
-          "substantialContributionToPollutionPreventionAndControlInPercent": 0.6626,
-          "substantialContributionToProtectionAndRestorationOfBiodiversityAndEcosystemsInPercent": 0.5245,
-          "alignedActivities": [
-            {
-              "activityName": "ProductionOfHeatCoolFromRenewableNonFossilGaseousAndLiquidFuels",
-              "naceCodes": [
-                "D35.30"
-              ],
-              "share": {
-                "relativeShareInPercent": 0.6291,
-                "absoluteShare": {
-                  "amount": 9594202360,
-                  "currency": "AUD"
-                }
-              },
-              "substantialContributionToClimateChangeMitigationInPercent": 0.9956,
-              "substantialContributionToClimateChangeAdaptionInPercent": 0.3482,
-              "substantialContributionToSustainableUseAndProtectionOfWaterAndMarineResourcesInPercent": 0.5025,
-              "substantialContributionToTransitionToACircularEconomyInPercent": 0.2136,
-              "substantialContributionToPollutionPreventionAndControlInPercent": 0.3253,
-              "substantialContributionToProtectionAndRestorationOfBiodiversityAndEcosystemsInPercent": 0.456,
-              "dnshToClimateChangeMitigation": "No",
-              "dnshToClimateChangeAdaption": "No",
-              "dnshToSustainableUseAndProtectionOfWaterAndMarineResources": "Yes",
-              "dnshToTransitionToACircularEconomy": "No",
-              "dnshToPollutionPreventionAndControl": "Yes",
-              "dnshToProtectionAndRestorationOfBiodiversityAndEcosystems": "No",
-              "minimumSafeguards": "No"
-            }
-          ],
-          "enablingShareInPercent": 0.6126,
-          "transitionalShareInPercent": 0.2437
-        },
-        "opex": {
-          "totalAmount": {
-            "quality": "Reported",
-            "dataSource": {
-              "fileName": "IntegratedReport",
-              "fileReference": "50a36c418baffd520bb92d84664f06f9732a21f4e2e5ecee6d9136f16e7e0b63",
-              "page": 442,
-              "tagName": "action-items"
-            },
-            "comment": "reboot haptic pixel",
-            "value": 8509779631,
-            "currency": "ALL"
-          },
-          "nonEligibleShare": {
-            "relativeShareInPercent": 0.8897,
-            "absoluteShare": {
-              "amount": 3184607981,
-              "currency": "CAD"
-            }
-          },
-          "eligibleShare": {
-            "relativeShareInPercent": 0.6796,
-            "absoluteShare": {
-              "amount": 2045613454,
-              "currency": "CHF"
-            }
-          },
-          "nonAlignedShare": {
-            "relativeShareInPercent": 0.1992,
-            "absoluteShare": {
-              "amount": 2738547896,
-              "currency": "USD"
-            }
-          },
-          "nonAlignedActivities": [
-            {
-              "activityName": "ManufactureOfChlorine",
-              "naceCodes": [
-                "C20.13"
-              ],
-              "share": {
-                "relativeShareInPercent": 0.5557,
-                "absoluteShare": {
-                  "amount": 9241953716,
-                  "currency": "USD"
-                }
-              }
-            },
-            {
-              "activityName": "StorageOfThermalEnergy",
-              "naceCodes": [],
-              "share": {
-                "relativeShareInPercent": 0.1532,
-                "absoluteShare": {
-                  "amount": 312349705,
-                  "currency": "CHF"
-                }
-              }
-            },
-            {
-              "activityName": "RenovationOfExistingBuildings",
-              "naceCodes": [
-                "F41"
-              ],
-              "share": {
-                "relativeShareInPercent": 0.0963,
-                "absoluteShare": {
-                  "amount": 702541900,
-                  "currency": "EUR"
-                }
-              }
-            }
-          ],
-          "alignedShare": {
-            "relativeShareInPercent": 0.6447,
-            "absoluteShare": {
-              "amount": 5584397918,
-              "currency": "USD"
-            }
-          },
-          "substantialContributionToClimateChangeMitigationInPercent": 0.8164,
-          "substantialContributionToClimateChangeAdaptionInPercent": 0.015,
-          "substantialContributionToSustainableUseAndProtectionOfWaterAndMarineResourcesInPercent": 0.315,
-          "substantialContributionToTransitionToACircularEconomyInPercent": 0.6016,
-          "substantialContributionToPollutionPreventionAndControlInPercent": 0.7408,
-          "substantialContributionToProtectionAndRestorationOfBiodiversityAndEcosystemsInPercent": 0.5166,
-          "alignedActivities": [
-            {
-              "activityName": "ManufactureOfNitricAcid",
-              "naceCodes": [
-                "C20.15"
-              ],
-              "share": {
-                "relativeShareInPercent": 0.4573,
-                "absoluteShare": {
-                  "amount": 3143222990,
-                  "currency": "CAD"
-                }
-              },
-              "substantialContributionToClimateChangeMitigationInPercent": 0.323,
-              "substantialContributionToClimateChangeAdaptionInPercent": 0.9787,
-              "substantialContributionToSustainableUseAndProtectionOfWaterAndMarineResourcesInPercent": 0.8522,
-              "substantialContributionToTransitionToACircularEconomyInPercent": 0.8796,
-              "substantialContributionToPollutionPreventionAndControlInPercent": 0.0834,
-              "substantialContributionToProtectionAndRestorationOfBiodiversityAndEcosystemsInPercent": 0.6537,
-              "dnshToClimateChangeMitigation": "Yes",
-              "dnshToClimateChangeAdaption": "No",
-              "dnshToSustainableUseAndProtectionOfWaterAndMarineResources": "No",
-              "dnshToTransitionToACircularEconomy": "No",
-              "dnshToPollutionPreventionAndControl": "Yes",
-              "dnshToProtectionAndRestorationOfBiodiversityAndEcosystems": "Yes",
-              "minimumSafeguards": "No"
-            },
-            {
-              "activityName": "DataDrivenSolutionsForGhgEmissionsReductions",
-              "naceCodes": [
-                "J63.11"
-              ],
-              "share": {
-                "relativeShareInPercent": 0.7882,
-                "absoluteShare": {
-                  "amount": 6447702330,
-                  "currency": "EUR"
-                }
-              },
-              "substantialContributionToClimateChangeMitigationInPercent": 0.605,
-              "substantialContributionToClimateChangeAdaptionInPercent": 0.9762,
-              "substantialContributionToSustainableUseAndProtectionOfWaterAndMarineResourcesInPercent": 0.3169,
-              "substantialContributionToTransitionToACircularEconomyInPercent": 0.6906,
-              "substantialContributionToPollutionPreventionAndControlInPercent": 0.2107,
-              "substantialContributionToProtectionAndRestorationOfBiodiversityAndEcosystemsInPercent": 0.3083,
-              "dnshToClimateChangeMitigation": "Yes",
-              "dnshToClimateChangeAdaption": "No",
-              "dnshToSustainableUseAndProtectionOfWaterAndMarineResources": "No",
-              "dnshToTransitionToACircularEconomy": "Yes",
-              "dnshToPollutionPreventionAndControl": "Yes",
-              "dnshToProtectionAndRestorationOfBiodiversityAndEcosystems": "Yes",
-              "minimumSafeguards": "Yes"
-            },
-            {
-              "activityName": "InstallationAndOperationOfElectricHeatPumps",
-              "naceCodes": [
-                "D35.30"
-              ],
-              "share": {
-                "relativeShareInPercent": 0.9569,
-                "absoluteShare": {
-                  "amount": 5698571090,
-                  "currency": "USD"
-                }
-              },
-              "substantialContributionToClimateChangeMitigationInPercent": 0.8981,
-              "substantialContributionToClimateChangeAdaptionInPercent": 0.2853,
-              "substantialContributionToSustainableUseAndProtectionOfWaterAndMarineResourcesInPercent": 0.0498,
-              "substantialContributionToTransitionToACircularEconomyInPercent": 0.7281,
-              "substantialContributionToPollutionPreventionAndControlInPercent": 0.9858,
-              "substantialContributionToProtectionAndRestorationOfBiodiversityAndEcosystemsInPercent": 0.9145,
-              "dnshToClimateChangeMitigation": "No",
-              "dnshToClimateChangeAdaption": "No",
-              "dnshToSustainableUseAndProtectionOfWaterAndMarineResources": "No",
-              "dnshToTransitionToACircularEconomy": "Yes",
-              "dnshToPollutionPreventionAndControl": "No",
-              "dnshToProtectionAndRestorationOfBiodiversityAndEcosystems": "No",
-              "minimumSafeguards": "No"
-            }
-          ],
-          "enablingShareInPercent": 0.3765,
-          "transitionalShareInPercent": 0.908
-        }
-      }
-    }
-=======
 	{
 		"metaInfo": {
 			"dataId": "57934dd3-d3bb-4b99-aead-284e815112b8",
@@ -2285,5 +1046,4 @@
 			}
 		}
 	}
->>>>>>> 5f935bbf
 ]