[
	{
		"metaInfo": {
<<<<<<< HEAD
			"dataId": "6a3d4759-5de2-43da-9a92-1a2b7039fc27",
			"companyId": "5d226093-6b95-4c37-8e4b-bfde4dd65c61",
			"dataType": "eutaxonomy-non-financials",
			"reportingPeriod": "2023",
			"currentlyActive": true,
			"qaStatus": "Accepted",
			"uploadTime": 9545,
=======
			"dataId": "d5dbb36e-3280-442b-a0c5-4de2ab60f0ac",
			"companyId": "0860bbeb-b2d6-4915-8c55-2f6f3a1e3255",
			"dataType": "lksg",
			"reportingPeriod": "2023",
			"currentlyActive": true,
			"qaStatus": "Accepted",
			"uploadTime": 7923,
>>>>>>> b38891b2
			"uploaderUserId": null
		},
		"data": {
			"general": {
<<<<<<< HEAD
				"fiscalYearDeviation": "Deviation",
				"fiscalYearEnd": "2023-02-08",
				"numberOfEmployees": 50065,
				"referencedReports": {
					"AnnualReport": {
						"fileReference": "50a36c418baffd520bb92d84664f06f9732a21f4e2e5ecee6d9136f16e7e0b63",
						"fileName": "AnnualReport",
						"isGroupLevel": "No",
						"reportDate": "2023-04-29",
						"currency": "KWD"
					},
					"IntegratedReport": {
						"fileReference": "50a36c418baffd520bb92d84664f06f9732a21f4e2e5ecee6d9136f16e7e0b63",
						"fileName": "IntegratedReport",
						"isGroupLevel": null,
						"reportDate": null,
						"currency": "IDR"
					}
				},
				"assurance": {
					"value": "ReasonableAssurance",
					"provider": "Hermiston, Mante and Davis",
					"dataSource": {
						"page": 124,
						"fileName": "ESEFReport",
						"fileReference": "50a36c418baffd520bb92d84664f06f9732a21f4e2e5ecee6d9136f16e7e0b63",
						"tagName": "metrics"
=======
				"fiscalYearDeviation": "NoDeviation",
				"fiscalYearEnd": "2023-05-08",
				"numberOfEmployees": 55576,
				"referencedReports": {
					"ESEFReport": {
						"fileReference": "50a36c418baffd520bb92d84664f06f9732a21f4e2e5ecee6d9136f16e7e0b63",
						"isGroupLevel": "Yes",
						"reportDate": "2023-04-03",
						"currency": "IDR"
					},
					"IntegratedReport": {
						"fileReference": "50a36c418baffd520bb92d84664f06f9732a21f4e2e5ecee6d9136f16e7e0b63",
						"isGroupLevel": "NA",
						"reportDate": "2023-09-12",
						"currency": "SLE"
					}
				},
				"assurance": {
					"value": "LimitedAssurance",
					"provider": null,
					"dataSource": {
						"page": 633,
						"fileName": "AnnualReport",
						"fileReference": "50a36c418baffd520bb92d84664f06f9732a21f4e2e5ecee6d9136f16e7e0b63",
						"tagName": "bandwidth"
>>>>>>> b38891b2
					}
				},
				"scopeOfEntities": "No",
				"nfrdMandatory": "Yes",
<<<<<<< HEAD
				"euTaxonomyActivityLevelReporting": "Yes"
=======
				"euTaxonomyActivityLevelReporting": "No"
>>>>>>> b38891b2
			},
			"revenue": {
				"totalAmount": {
					"value": 0,
					"dataSource": null,
					"quality": "NA",
					"comment": null,
<<<<<<< HEAD
					"currency": "CLP"
				},
				"nonEligibleShare": {
					"relativeShareInPercent": 71.4483,
					"absoluteShare": {
						"amount": null,
						"currency": "INR"
					}
=======
					"currency": "VND"
				},
				"nonEligibleShare": {
					"relativeShareInPercent": 2.5748,
					"absoluteShare": null
>>>>>>> b38891b2
				},
				"eligibleShare": {
					"relativeShareInPercent": 79.4023,
					"absoluteShare": {
<<<<<<< HEAD
						"amount": null,
						"currency": "BND"
					}
				},
				"nonAlignedShare": {
					"relativeShareInPercent": 11.5621,
					"absoluteShare": {
						"amount": 5416578259.32,
						"currency": "ZMW"
					}
				},
				"nonAlignedActivities": [
					{
						"activityName": "ResidentialCareActivities",
						"naceCodes": [
							"Q87"
						],
						"share": {
							"relativeShareInPercent": 4.2095,
							"absoluteShare": {
								"amount": 2992339304.18,
								"currency": "XOF"
							}
						}
					}
				],
				"alignedShare": {
					"relativeShareInPercent": 84.1059,
					"absoluteShare": {
						"amount": 6438907047.27,
						"currency": "PKR"
					}
				},
				"substantialContributionToClimateChangeMitigationInPercent": 33.5202,
				"substantialContributionToClimateChangeAdaptionInPercent": 69.8722,
				"substantialContributionToSustainableUseAndProtectionOfWaterAndMarineResourcesInPercent": 23.2111,
				"substantialContributionToTransitionToACircularEconomyInPercent": 30.3926,
				"substantialContributionToPollutionPreventionAndControlInPercent": 87.0216,
				"substantialContributionToProtectionAndRestorationOfBiodiversityAndEcosystemsInPercent": 47.5342,
				"alignedActivities": [
					{
						"activityName": "ManufactureOfOrganicBasicChemicals",
						"naceCodes": [
							"C20.14"
						],
						"share": {
							"relativeShareInPercent": 83.9317,
							"absoluteShare": {
								"amount": 1984042713.88,
								"currency": "NAD"
							}
						},
						"substantialContributionToClimateChangeMitigationInPercent": 77.4919,
						"substantialContributionToClimateChangeAdaptionInPercent": 80.8167,
						"substantialContributionToSustainableUseAndProtectionOfWaterAndMarineResourcesInPercent": 66.387,
						"substantialContributionToTransitionToACircularEconomyInPercent": 2.0069,
						"substantialContributionToPollutionPreventionAndControlInPercent": 33.9792,
						"substantialContributionToProtectionAndRestorationOfBiodiversityAndEcosystemsInPercent": null,
						"dnshToClimateChangeMitigation": null,
						"dnshToClimateChangeAdaption": "No",
						"dnshToSustainableUseAndProtectionOfWaterAndMarineResources": "Yes",
						"dnshToTransitionToACircularEconomy": "No",
						"dnshToPollutionPreventionAndControl": "No",
						"dnshToProtectionAndRestorationOfBiodiversityAndEcosystems": "No",
						"minimumSafeguards": "No"
					}
				],
				"enablingShareInPercent": 72.0057,
				"transitionalShareInPercent": 81.9216
			},
			"capex": {
				"totalAmount": {
					"value": 2020087926.65,
					"dataSource": {
						"page": 1046,
						"fileName": "SustainabilityReport",
						"fileReference": "50a36c418baffd520bb92d84664f06f9732a21f4e2e5ecee6d9136f16e7e0b63",
						"tagName": "interfaces"
					},
					"quality": "Audited",
					"comment": "quantify optical system",
					"currency": "EUR"
				},
				"nonEligibleShare": {
					"relativeShareInPercent": 30.3746,
					"absoluteShare": {
						"amount": 8609815682.29,
						"currency": null
					}
				},
				"eligibleShare": {
					"relativeShareInPercent": 95.907,
					"absoluteShare": {
						"amount": null,
						"currency": "HNL"
					}
				},
				"nonAlignedShare": {
					"relativeShareInPercent": 0.3012,
					"absoluteShare": {
						"amount": 2239861590.79,
						"currency": "BGN"
=======
						"amount": 8868299503.81,
						"currency": "BIF"
					}
				},
				"nonAlignedShare": {
					"relativeShareInPercent": null,
					"absoluteShare": null
				},
				"nonAlignedActivities": [
					{
						"activityName": "InfrastructureForPersonalMobilityCycleLogistics",
						"naceCodes": [
							"F42.12",
							"F711",
							"F43.21"
						],
						"share": null
					}
				],
				"alignedShare": {
					"relativeShareInPercent": null,
					"absoluteShare": {
						"amount": 8564386342.19,
						"currency": "TZS"
					}
				},
				"substantialContributionToClimateChangeMitigationInPercent": 6.2608,
				"substantialContributionToClimateChangeAdaptionInPercent": 96.8236,
				"substantialContributionToSustainableUseAndProtectionOfWaterAndMarineResourcesInPercent": 14.2982,
				"substantialContributionToTransitionToACircularEconomyInPercent": 22.6282,
				"substantialContributionToPollutionPreventionAndControlInPercent": 33.5534,
				"substantialContributionToProtectionAndRestorationOfBiodiversityAndEcosystemsInPercent": 90.5206,
				"alignedActivities": [
					{
						"activityName": "ManufactureOfSodaAsh",
						"naceCodes": [
							"C20.13"
						],
						"share": {
							"relativeShareInPercent": 39.6197,
							"absoluteShare": {
								"amount": 2120780216.06,
								"currency": "KRW"
							}
						},
						"substantialContributionToClimateChangeMitigationInPercent": null,
						"substantialContributionToClimateChangeAdaptionInPercent": 26.6821,
						"substantialContributionToSustainableUseAndProtectionOfWaterAndMarineResourcesInPercent": 53.8304,
						"substantialContributionToTransitionToACircularEconomyInPercent": 23.8644,
						"substantialContributionToPollutionPreventionAndControlInPercent": 67.1834,
						"substantialContributionToProtectionAndRestorationOfBiodiversityAndEcosystemsInPercent": 97.1813,
						"dnshToClimateChangeMitigation": "Yes",
						"dnshToClimateChangeAdaption": null,
						"dnshToSustainableUseAndProtectionOfWaterAndMarineResources": "No",
						"dnshToTransitionToACircularEconomy": "No",
						"dnshToPollutionPreventionAndControl": null,
						"dnshToProtectionAndRestorationOfBiodiversityAndEcosystems": "No",
						"minimumSafeguards": "Yes"
					}
				],
				"enablingShareInPercent": 92.2559,
				"transitionalShareInPercent": 58.8986
			},
			"capex": {
				"totalAmount": {
					"value": 4193421762.9,
					"dataSource": {
						"page": 447,
						"fileName": "IntegratedReport",
						"fileReference": "50a36c418baffd520bb92d84664f06f9732a21f4e2e5ecee6d9136f16e7e0b63",
						"tagName": "metrics"
					},
					"quality": "Audited",
					"comment": "input primary feed",
					"currency": "MOP"
				},
				"nonEligibleShare": {
					"relativeShareInPercent": 82.4394,
					"absoluteShare": {
						"amount": 9717462440.03,
						"currency": "MYR"
					}
				},
				"eligibleShare": {
					"relativeShareInPercent": null,
					"absoluteShare": {
						"amount": 5646864844.02,
						"currency": "XPF"
					}
				},
				"nonAlignedShare": {
					"relativeShareInPercent": 55.0553,
					"absoluteShare": {
						"amount": 2569153532.38,
						"currency": "BMD"
>>>>>>> b38891b2
					}
				},
				"nonAlignedActivities": [
					{
<<<<<<< HEAD
						"activityName": "CogenerationOfHeatCoolAndPowerFromRenewableNonFossilGaseousAndLiquidFuels",
						"naceCodes": [
							"32.20",
							"47.22"
						],
						"share": {
							"relativeShareInPercent": 98.9913,
							"absoluteShare": {
								"amount": 7688039152.42,
								"currency": "KES"
=======
						"activityName": "EngineeringActivitiesAndRelatedTechnicalConsultancyDedicatedToAdaptationToClimateChange",
						"naceCodes": [
							"46.21",
							"47.51",
							"47.77",
							"77.21",
							"84"
						],
						"share": {
							"relativeShareInPercent": 38.4639,
							"absoluteShare": {
								"amount": null,
								"currency": null
>>>>>>> b38891b2
							}
						}
					},
					{
						"activityName": "ManufactureOfNitricAcid",
						"naceCodes": [
							"C20.15"
						],
						"share": null
					}
				],
				"alignedShare": {
<<<<<<< HEAD
					"relativeShareInPercent": 90.3562,
					"absoluteShare": {
						"amount": 5846527155.96,
						"currency": null
					}
				},
				"substantialContributionToClimateChangeMitigationInPercent": 40.8431,
				"substantialContributionToClimateChangeAdaptionInPercent": 50.1262,
				"substantialContributionToSustainableUseAndProtectionOfWaterAndMarineResourcesInPercent": 79.8069,
				"substantialContributionToTransitionToACircularEconomyInPercent": 96.6046,
				"substantialContributionToPollutionPreventionAndControlInPercent": 13.2203,
				"substantialContributionToProtectionAndRestorationOfBiodiversityAndEcosystemsInPercent": 58.7538,
				"alignedActivities": [
					{
						"activityName": "FreightTransportServicesByRoad",
						"naceCodes": [
							"N77.12",
							"H49.4.1",
							"H53.20"
						],
						"share": {
							"relativeShareInPercent": 5.6248,
							"absoluteShare": {
								"amount": 102752207.31,
								"currency": "KZT"
							}
						},
						"substantialContributionToClimateChangeMitigationInPercent": 85.668,
						"substantialContributionToClimateChangeAdaptionInPercent": 19.1724,
						"substantialContributionToSustainableUseAndProtectionOfWaterAndMarineResourcesInPercent": 30.1838,
						"substantialContributionToTransitionToACircularEconomyInPercent": 45.212,
						"substantialContributionToPollutionPreventionAndControlInPercent": 54.6839,
						"substantialContributionToProtectionAndRestorationOfBiodiversityAndEcosystemsInPercent": 64.2312,
						"dnshToClimateChangeMitigation": "No",
						"dnshToClimateChangeAdaption": "No",
						"dnshToSustainableUseAndProtectionOfWaterAndMarineResources": "Yes",
=======
					"relativeShareInPercent": 16.8148,
					"absoluteShare": {
						"amount": 6354043665.34,
						"currency": "CUP"
					}
				},
				"substantialContributionToClimateChangeMitigationInPercent": 14.3135,
				"substantialContributionToClimateChangeAdaptionInPercent": 76.6991,
				"substantialContributionToSustainableUseAndProtectionOfWaterAndMarineResourcesInPercent": 30.9197,
				"substantialContributionToTransitionToACircularEconomyInPercent": 94.7223,
				"substantialContributionToPollutionPreventionAndControlInPercent": 34.9306,
				"substantialContributionToProtectionAndRestorationOfBiodiversityAndEcosystemsInPercent": 45.7303,
				"alignedActivities": [
					{
						"activityName": "Afforestation",
						"naceCodes": null,
						"share": {
							"relativeShareInPercent": 19.938,
							"absoluteShare": {
								"amount": 3377547762.36,
								"currency": "BAM"
							}
						},
						"substantialContributionToClimateChangeMitigationInPercent": 34.5135,
						"substantialContributionToClimateChangeAdaptionInPercent": 79.8168,
						"substantialContributionToSustainableUseAndProtectionOfWaterAndMarineResourcesInPercent": 24.2623,
						"substantialContributionToTransitionToACircularEconomyInPercent": 88.5307,
						"substantialContributionToPollutionPreventionAndControlInPercent": 48.1826,
						"substantialContributionToProtectionAndRestorationOfBiodiversityAndEcosystemsInPercent": null,
						"dnshToClimateChangeMitigation": null,
						"dnshToClimateChangeAdaption": "No",
						"dnshToSustainableUseAndProtectionOfWaterAndMarineResources": "No",
>>>>>>> b38891b2
						"dnshToTransitionToACircularEconomy": "Yes",
						"dnshToPollutionPreventionAndControl": "No",
						"dnshToProtectionAndRestorationOfBiodiversityAndEcosystems": null,
						"minimumSafeguards": "Yes"
					}
				],
<<<<<<< HEAD
				"enablingShareInPercent": 69.4603,
				"transitionalShareInPercent": 9.8941
			},
			"opex": {
				"totalAmount": {
					"value": 8457199910.19,
					"dataSource": null,
					"quality": "Incomplete",
					"comment": null,
					"currency": "KRW"
				},
				"nonEligibleShare": {
					"relativeShareInPercent": 73.4365,
					"absoluteShare": {
						"amount": 3871136927.04,
						"currency": null
					}
				},
				"eligibleShare": {
					"relativeShareInPercent": 48.2844,
					"absoluteShare": {
						"amount": 5177804944.11,
						"currency": null
					}
				},
				"nonAlignedShare": {
					"relativeShareInPercent": 38.6049,
					"absoluteShare": null
				},
				"nonAlignedActivities": [
					{
						"activityName": "RehabilitationAndRestorationOfForestsIncludingReforestationAndNaturalForestRegenerationAfterAnExtremeEvent",
						"naceCodes": [
							"A2"
						],
						"share": {
							"relativeShareInPercent": 76.5276,
							"absoluteShare": null
=======
				"enablingShareInPercent": 81.8836,
				"transitionalShareInPercent": 79.6773
			},
			"opex": {
				"totalAmount": {
					"value": 2082667457.87,
					"dataSource": {
						"page": 425,
						"fileName": "AnnualReport",
						"fileReference": "50a36c418baffd520bb92d84664f06f9732a21f4e2e5ecee6d9136f16e7e0b63",
						"tagName": "methodologies"
					},
					"quality": "Reported",
					"comment": "generate back-end application",
					"currency": "CRC"
				},
				"nonEligibleShare": {
					"relativeShareInPercent": 51.5557,
					"absoluteShare": {
						"amount": 5407737612.26,
						"currency": "CAD"
					}
				},
				"eligibleShare": {
					"relativeShareInPercent": 28.0768,
					"absoluteShare": null
				},
				"nonAlignedShare": {
					"relativeShareInPercent": null,
					"absoluteShare": {
						"amount": 5251061681.19,
						"currency": "GYD"
					}
				},
				"nonAlignedActivities": [
					{
						"activityName": "TransmissionAndDistributionOfElectricity",
						"naceCodes": [
							"D35.12"
						],
						"share": {
							"relativeShareInPercent": 50.5847,
							"absoluteShare": {
								"amount": 7228618587.84,
								"currency": null
							}
>>>>>>> b38891b2
						}
					}
				],
				"alignedShare": {
<<<<<<< HEAD
					"relativeShareInPercent": 90.0413,
					"absoluteShare": {
						"amount": 4764394825.32,
						"currency": "HUF"
					}
				},
				"substantialContributionToClimateChangeMitigationInPercent": 38.6066,
				"substantialContributionToClimateChangeAdaptionInPercent": 87.5328,
				"substantialContributionToSustainableUseAndProtectionOfWaterAndMarineResourcesInPercent": 58.5707,
				"substantialContributionToTransitionToACircularEconomyInPercent": 84.136,
				"substantialContributionToPollutionPreventionAndControlInPercent": 6.612,
				"substantialContributionToProtectionAndRestorationOfBiodiversityAndEcosystemsInPercent": 25.7846,
				"alignedActivities": [
					{
						"activityName": "ComputerProgrammingConsultancyAndRelatedActivities",
						"naceCodes": [
							"J62"
						],
						"share": {
							"relativeShareInPercent": 18.515,
							"absoluteShare": {
								"amount": 7441512404.48,
								"currency": "KYD"
							}
						},
						"substantialContributionToClimateChangeMitigationInPercent": 51.8648,
						"substantialContributionToClimateChangeAdaptionInPercent": null,
						"substantialContributionToSustainableUseAndProtectionOfWaterAndMarineResourcesInPercent": 86.284,
						"substantialContributionToTransitionToACircularEconomyInPercent": null,
						"substantialContributionToPollutionPreventionAndControlInPercent": null,
						"substantialContributionToProtectionAndRestorationOfBiodiversityAndEcosystemsInPercent": null,
						"dnshToClimateChangeMitigation": "Yes",
						"dnshToClimateChangeAdaption": "Yes",
						"dnshToSustainableUseAndProtectionOfWaterAndMarineResources": "Yes",
						"dnshToTransitionToACircularEconomy": "Yes",
						"dnshToPollutionPreventionAndControl": "No",
						"dnshToProtectionAndRestorationOfBiodiversityAndEcosystems": null,
						"minimumSafeguards": "Yes"
					},
					{
						"activityName": "ElectricityGenerationUsingSolarPhotovoltaicTechnology",
						"naceCodes": null,
						"share": {
							"relativeShareInPercent": 98.1295,
							"absoluteShare": {
								"amount": 3005294753.24,
								"currency": "CNY"
							}
						},
						"substantialContributionToClimateChangeMitigationInPercent": 95.4814,
						"substantialContributionToClimateChangeAdaptionInPercent": 53.0793,
						"substantialContributionToSustainableUseAndProtectionOfWaterAndMarineResourcesInPercent": 48.8589,
						"substantialContributionToTransitionToACircularEconomyInPercent": 60.8163,
						"substantialContributionToPollutionPreventionAndControlInPercent": 2.1233,
						"substantialContributionToProtectionAndRestorationOfBiodiversityAndEcosystemsInPercent": 62.6043,
						"dnshToClimateChangeMitigation": null,
						"dnshToClimateChangeAdaption": null,
						"dnshToSustainableUseAndProtectionOfWaterAndMarineResources": "No",
						"dnshToTransitionToACircularEconomy": "Yes",
						"dnshToPollutionPreventionAndControl": "Yes",
						"dnshToProtectionAndRestorationOfBiodiversityAndEcosystems": "Yes",
						"minimumSafeguards": null
					}
				],
				"enablingShareInPercent": 80.946,
				"transitionalShareInPercent": 98.6513
=======
					"relativeShareInPercent": 17.3668,
					"absoluteShare": null
				},
				"substantialContributionToClimateChangeMitigationInPercent": 30.8194,
				"substantialContributionToClimateChangeAdaptionInPercent": 17.6947,
				"substantialContributionToSustainableUseAndProtectionOfWaterAndMarineResourcesInPercent": 35.6071,
				"substantialContributionToTransitionToACircularEconomyInPercent": 50.2555,
				"substantialContributionToPollutionPreventionAndControlInPercent": 49.7379,
				"substantialContributionToProtectionAndRestorationOfBiodiversityAndEcosystemsInPercent": 56.0025,
				"alignedActivities": [
					{
						"activityName": "ManufactureOfAnhydrousAmmonia",
						"naceCodes": null,
						"share": {
							"relativeShareInPercent": 37.1135,
							"absoluteShare": null
						},
						"substantialContributionToClimateChangeMitigationInPercent": 80.903,
						"substantialContributionToClimateChangeAdaptionInPercent": 67.4265,
						"substantialContributionToSustainableUseAndProtectionOfWaterAndMarineResourcesInPercent": 30.0378,
						"substantialContributionToTransitionToACircularEconomyInPercent": 86.6172,
						"substantialContributionToPollutionPreventionAndControlInPercent": 18.886,
						"substantialContributionToProtectionAndRestorationOfBiodiversityAndEcosystemsInPercent": 14.1974,
						"dnshToClimateChangeMitigation": "No",
						"dnshToClimateChangeAdaption": "Yes",
						"dnshToSustainableUseAndProtectionOfWaterAndMarineResources": "Yes",
						"dnshToTransitionToACircularEconomy": "No",
						"dnshToPollutionPreventionAndControl": null,
						"dnshToProtectionAndRestorationOfBiodiversityAndEcosystems": "No",
						"minimumSafeguards": "No"
					}
				],
				"enablingShareInPercent": 89.4333,
				"transitionalShareInPercent": 85.8086
>>>>>>> b38891b2
			}
		}
	},
	{
		"metaInfo": {
<<<<<<< HEAD
			"dataId": "7983464e-aad2-4ec0-94d3-57f683de1945",
			"companyId": "d999fbf5-c829-4e4e-b573-a5970237ccc3",
			"dataType": "lksg",
			"reportingPeriod": "2022",
			"currentlyActive": true,
			"qaStatus": "Accepted",
			"uploadTime": 7693,
=======
			"dataId": "f5018474-46c0-4970-8826-9936904764f2",
			"companyId": "eda3bfbb-5c9e-4f84-b047-7fea6861503c",
			"dataType": "p2p",
			"reportingPeriod": "2022",
			"currentlyActive": false,
			"qaStatus": "Pending",
			"uploadTime": 5745,
>>>>>>> b38891b2
			"uploaderUserId": null
		},
		"data": {
			"general": {
				"fiscalYearDeviation": "NoDeviation",
<<<<<<< HEAD
				"fiscalYearEnd": "2023-06-10",
				"numberOfEmployees": 11587,
=======
				"fiscalYearEnd": "2023-11-01",
				"numberOfEmployees": 89553,
>>>>>>> b38891b2
				"referencedReports": {
					"AnnualReport": {
						"fileReference": "50a36c418baffd520bb92d84664f06f9732a21f4e2e5ecee6d9136f16e7e0b63",
						"isGroupLevel": "No",
						"reportDate": "2023-05-22",
						"currency": "AFN"
					},
					"ESEFReport": {
						"fileReference": "50a36c418baffd520bb92d84664f06f9732a21f4e2e5ecee6d9136f16e7e0b63",
						"isGroupLevel": "Yes",
						"reportDate": "2023-06-10",
						"currency": "AFN"
					},
					"IntegratedReport": {
						"fileReference": "50a36c418baffd520bb92d84664f06f9732a21f4e2e5ecee6d9136f16e7e0b63",
<<<<<<< HEAD
						"fileName": "IntegratedReport",
						"isGroupLevel": "Yes",
						"reportDate": "2023-08-18",
						"currency": "JMD"
					},
					"SustainabilityReport": {
						"fileReference": "50a36c418baffd520bb92d84664f06f9732a21f4e2e5ecee6d9136f16e7e0b63",
						"fileName": "SustainabilityReport",
						"isGroupLevel": "Yes",
						"reportDate": "2023-06-12",
						"currency": "CLP"
					},
					"AnnualReport": {
						"fileReference": "50a36c418baffd520bb92d84664f06f9732a21f4e2e5ecee6d9136f16e7e0b63",
						"fileName": "AnnualReport",
						"isGroupLevel": "Yes",
						"reportDate": "2023-11-10",
						"currency": "AMD"
					},
					"ESEFReport": {
						"fileReference": "50a36c418baffd520bb92d84664f06f9732a21f4e2e5ecee6d9136f16e7e0b63",
						"fileName": "ESEFReport",
						"isGroupLevel": "No",
						"reportDate": "2023-01-25",
						"currency": "BOB"
					}
				},
				"assurance": {
					"value": "LimitedAssurance",
					"provider": "Huel Inc",
					"dataSource": {
						"page": 607,
						"fileName": "AnnualReport",
						"fileReference": "50a36c418baffd520bb92d84664f06f9732a21f4e2e5ecee6d9136f16e7e0b63",
						"tagName": "portals"
					}
				},
				"scopeOfEntities": "NA",
				"nfrdMandatory": "No",
				"euTaxonomyActivityLevelReporting": "Yes"
			},
			"revenue": {
				"totalAmount": {
					"value": null,
					"dataSource": null,
					"quality": "NA",
					"comment": null,
					"currency": "SBD"
				},
				"nonEligibleShare": {
					"relativeShareInPercent": null,
					"absoluteShare": {
						"amount": 6985844813.75,
						"currency": "SGD"
					}
				},
				"eligibleShare": {
					"relativeShareInPercent": 98.9113,
					"absoluteShare": {
						"amount": 8753244248.22,
						"currency": "MWK"
					}
				},
				"nonAlignedShare": {
					"relativeShareInPercent": 93.8116,
					"absoluteShare": null
				},
				"nonAlignedActivities": [
					{
						"activityName": "ElectricityGenerationFromNuclearEnergyInExistingInstallations",
						"naceCodes": [
							"F42.22"
=======
						"isGroupLevel": "Yes",
						"reportDate": null,
						"currency": "SSP"
					},
					"SustainabilityReport": {
						"fileReference": "50a36c418baffd520bb92d84664f06f9732a21f4e2e5ecee6d9136f16e7e0b63",
						"isGroupLevel": "NA",
						"reportDate": "2023-04-04",
						"currency": "AED"
					}
				},
				"assurance": {
					"value": "ReasonableAssurance",
					"provider": null,
					"dataSource": null
				},
				"scopeOfEntities": "NA",
				"nfrdMandatory": "No",
				"euTaxonomyActivityLevelReporting": "No"
			},
			"revenue": {
				"totalAmount": {
					"value": 9898597958.97,
					"dataSource": null,
					"quality": "Incomplete",
					"comment": null,
					"currency": "CDF"
				},
				"nonEligibleShare": {
					"relativeShareInPercent": 29.9117,
					"absoluteShare": {
						"amount": null,
						"currency": null
					}
				},
				"eligibleShare": {
					"relativeShareInPercent": 10.1109,
					"absoluteShare": null
				},
				"nonAlignedShare": {
					"relativeShareInPercent": 15.5815,
					"absoluteShare": {
						"amount": 6450908053.67,
						"currency": "TZS"
					}
				},
				"nonAlignedActivities": [
					{
						"activityName": "AcquisitionAndOwnershipOfBuildings",
						"naceCodes": [
							"L68"
						],
						"share": null
					},
					{
						"activityName": "AcquisitionAndOwnershipOfBuildings",
						"naceCodes": [
							"L68"
>>>>>>> b38891b2
						],
						"share": {
							"relativeShareInPercent": null,
							"absoluteShare": {
								"amount": null,
								"currency": "PKR"
							}
						}
					}
				],
				"alignedShare": {
<<<<<<< HEAD
					"relativeShareInPercent": 9.7846,
					"absoluteShare": {
						"amount": 8731095073.75,
						"currency": "FJD"
					}
				},
				"substantialContributionToClimateChangeMitigationInPercent": 2.2282,
				"substantialContributionToClimateChangeAdaptionInPercent": 37.1543,
				"substantialContributionToSustainableUseAndProtectionOfWaterAndMarineResourcesInPercent": 16.0854,
				"substantialContributionToTransitionToACircularEconomyInPercent": 4.5405,
				"substantialContributionToPollutionPreventionAndControlInPercent": 21.2497,
				"substantialContributionToProtectionAndRestorationOfBiodiversityAndEcosystemsInPercent": 96.4998,
				"alignedActivities": [
					{
						"activityName": "LibrariesArchivesMuseumsAndCulturalActivities",
						"naceCodes": [
							"R91"
						],
						"share": {
							"relativeShareInPercent": 80.8313,
							"absoluteShare": null
						},
						"substantialContributionToClimateChangeMitigationInPercent": 5.0724,
						"substantialContributionToClimateChangeAdaptionInPercent": 31.9764,
						"substantialContributionToSustainableUseAndProtectionOfWaterAndMarineResourcesInPercent": 24.1941,
						"substantialContributionToTransitionToACircularEconomyInPercent": 51.9139,
						"substantialContributionToPollutionPreventionAndControlInPercent": 17.8036,
						"substantialContributionToProtectionAndRestorationOfBiodiversityAndEcosystemsInPercent": null,
						"dnshToClimateChangeMitigation": "Yes",
						"dnshToClimateChangeAdaption": "Yes",
						"dnshToSustainableUseAndProtectionOfWaterAndMarineResources": "No",
						"dnshToTransitionToACircularEconomy": "No",
						"dnshToPollutionPreventionAndControl": "No",
						"dnshToProtectionAndRestorationOfBiodiversityAndEcosystems": "No",
						"minimumSafeguards": null
					},
					{
						"activityName": "ComputerProgrammingConsultancyAndRelatedActivities",
						"naceCodes": [
							"J62"
						],
						"share": {
							"relativeShareInPercent": null,
							"absoluteShare": {
								"amount": 8741985608.36,
								"currency": "CZK"
							}
						},
						"substantialContributionToClimateChangeMitigationInPercent": 0.224,
						"substantialContributionToClimateChangeAdaptionInPercent": 66.3558,
						"substantialContributionToSustainableUseAndProtectionOfWaterAndMarineResourcesInPercent": 62.8025,
						"substantialContributionToTransitionToACircularEconomyInPercent": 30.449,
						"substantialContributionToPollutionPreventionAndControlInPercent": 5.1123,
						"substantialContributionToProtectionAndRestorationOfBiodiversityAndEcosystemsInPercent": null,
						"dnshToClimateChangeMitigation": "Yes",
						"dnshToClimateChangeAdaption": null,
						"dnshToSustainableUseAndProtectionOfWaterAndMarineResources": "No",
						"dnshToTransitionToACircularEconomy": "Yes",
						"dnshToPollutionPreventionAndControl": null,
						"dnshToProtectionAndRestorationOfBiodiversityAndEcosystems": "Yes",
						"minimumSafeguards": "Yes"
					}
				],
				"enablingShareInPercent": 19.4943,
				"transitionalShareInPercent": 33.0557
			},
			"capex": {
				"totalAmount": {
					"value": null,
					"dataSource": null,
					"quality": "NA",
					"comment": null,
					"currency": "ZWL"
				},
				"nonEligibleShare": {
					"relativeShareInPercent": null,
					"absoluteShare": {
						"amount": 6719821330.63,
						"currency": "GEL"
					}
				},
				"eligibleShare": {
					"relativeShareInPercent": 93.7916,
					"absoluteShare": {
						"amount": 1212923971.47,
						"currency": "GEL"
					}
				},
				"nonAlignedShare": {
					"relativeShareInPercent": 30.8062,
					"absoluteShare": {
						"amount": 5784656854.81,
						"currency": "PGK"
=======
					"relativeShareInPercent": 76.7267,
					"absoluteShare": {
						"amount": null,
						"currency": null
					}
				},
				"substantialContributionToClimateChangeMitigationInPercent": 3.5062,
				"substantialContributionToClimateChangeAdaptionInPercent": 58.93,
				"substantialContributionToSustainableUseAndProtectionOfWaterAndMarineResourcesInPercent": 7.9541,
				"substantialContributionToTransitionToACircularEconomyInPercent": 16.0826,
				"substantialContributionToPollutionPreventionAndControlInPercent": 42.1332,
				"substantialContributionToProtectionAndRestorationOfBiodiversityAndEcosystemsInPercent": 26.2799,
				"alignedActivities": [
					{
						"activityName": "RenewalOfWasteWaterCollectionAndTreatment",
						"naceCodes": [
							"E37.00"
						],
						"share": {
							"relativeShareInPercent": 38.4708,
							"absoluteShare": {
								"amount": 7940919760.15,
								"currency": "AZN"
							}
						},
						"substantialContributionToClimateChangeMitigationInPercent": 3.1358,
						"substantialContributionToClimateChangeAdaptionInPercent": 43.2298,
						"substantialContributionToSustainableUseAndProtectionOfWaterAndMarineResourcesInPercent": 21.6341,
						"substantialContributionToTransitionToACircularEconomyInPercent": 92.1702,
						"substantialContributionToPollutionPreventionAndControlInPercent": 51.9613,
						"substantialContributionToProtectionAndRestorationOfBiodiversityAndEcosystemsInPercent": 50.4129,
						"dnshToClimateChangeMitigation": "No",
						"dnshToClimateChangeAdaption": "Yes",
						"dnshToSustainableUseAndProtectionOfWaterAndMarineResources": "Yes",
						"dnshToTransitionToACircularEconomy": null,
						"dnshToPollutionPreventionAndControl": "Yes",
						"dnshToProtectionAndRestorationOfBiodiversityAndEcosystems": null,
						"minimumSafeguards": "Yes"
					}
				],
				"enablingShareInPercent": 83.0574,
				"transitionalShareInPercent": 34.7787
			},
			"capex": {
				"totalAmount": {
					"value": 5731210538.65,
					"dataSource": {
						"page": 384,
						"fileName": "IntegratedReport",
						"fileReference": "50a36c418baffd520bb92d84664f06f9732a21f4e2e5ecee6d9136f16e7e0b63",
						"tagName": "metrics"
					},
					"quality": "Audited",
					"comment": "override auxiliary pixel",
					"currency": "ZMW"
				},
				"nonEligibleShare": {
					"relativeShareInPercent": 18.9918,
					"absoluteShare": {
						"amount": 3449903500.73,
						"currency": "FKP"
					}
				},
				"eligibleShare": {
					"relativeShareInPercent": 99.6062,
					"absoluteShare": null
				},
				"nonAlignedShare": {
					"relativeShareInPercent": 95.7338,
					"absoluteShare": {
						"amount": 405472714.92,
						"currency": null
>>>>>>> b38891b2
					}
				},
				"nonAlignedActivities": [
					{
<<<<<<< HEAD
						"activityName": "TransmissionAndDistributionOfElectricity",
						"naceCodes": [
							"D35.13",
							"D35.12"
						],
=======
						"activityName": "RenewalOfWaterCollectionTreatmentAndSupplySystems",
						"naceCodes": null,
>>>>>>> b38891b2
						"share": {
							"relativeShareInPercent": 79.2811,
							"absoluteShare": {
<<<<<<< HEAD
								"amount": 695057425.18,
								"currency": "MUR"
							}
						}
					},
					{
						"activityName": "ProductionOfHeatCoolUsingWasteHeat",
						"naceCodes": [
							"D35.30"
						],
						"share": {
							"relativeShareInPercent": 67.1781,
							"absoluteShare": {
								"amount": 1044543392.49,
								"currency": "JOD"
=======
								"amount": 7587807108.65,
								"currency": null
							}
						}
					},
					{
						"activityName": "ManufactureOfOtherLowCarbonTechnologies",
						"naceCodes": null,
						"share": {
							"relativeShareInPercent": 7.1787,
							"absoluteShare": {
								"amount": 6470836151.86,
								"currency": "ERN"
>>>>>>> b38891b2
							}
						}
					}
				],
				"alignedShare": {
<<<<<<< HEAD
					"relativeShareInPercent": 74.7897,
					"absoluteShare": {
						"amount": 1545889386.9,
						"currency": "CDF"
					}
				},
				"substantialContributionToClimateChangeMitigationInPercent": 66.0616,
				"substantialContributionToClimateChangeAdaptionInPercent": 11.426,
				"substantialContributionToSustainableUseAndProtectionOfWaterAndMarineResourcesInPercent": 35.4843,
				"substantialContributionToTransitionToACircularEconomyInPercent": 69.4428,
				"substantialContributionToPollutionPreventionAndControlInPercent": 38.3591,
				"substantialContributionToProtectionAndRestorationOfBiodiversityAndEcosystemsInPercent": 67.6388,
				"alignedActivities": [
					{
						"activityName": "EngineeringActivitiesAndRelatedTechnicalConsultancyDedicatedToAdaptationToClimateChange",
						"naceCodes": [
							"M71.12"
						],
						"share": {
							"relativeShareInPercent": 50.2629,
							"absoluteShare": {
								"amount": 302085117.43,
								"currency": "RSD"
							}
						},
						"substantialContributionToClimateChangeMitigationInPercent": null,
						"substantialContributionToClimateChangeAdaptionInPercent": null,
						"substantialContributionToSustainableUseAndProtectionOfWaterAndMarineResourcesInPercent": 38.3158,
						"substantialContributionToTransitionToACircularEconomyInPercent": 89.1776,
						"substantialContributionToPollutionPreventionAndControlInPercent": null,
						"substantialContributionToProtectionAndRestorationOfBiodiversityAndEcosystemsInPercent": 49.3635,
						"dnshToClimateChangeMitigation": null,
						"dnshToClimateChangeAdaption": "Yes",
						"dnshToSustainableUseAndProtectionOfWaterAndMarineResources": "Yes",
						"dnshToTransitionToACircularEconomy": "Yes",
						"dnshToPollutionPreventionAndControl": "Yes",
						"dnshToProtectionAndRestorationOfBiodiversityAndEcosystems": null,
						"minimumSafeguards": "Yes"
					}
				],
				"enablingShareInPercent": 0.7653,
				"transitionalShareInPercent": 27.0721
			},
			"opex": {
				"totalAmount": {
					"value": 8811228193.81,
					"dataSource": {
						"page": 548,
						"fileName": "SustainabilityReport",
						"fileReference": "50a36c418baffd520bb92d84664f06f9732a21f4e2e5ecee6d9136f16e7e0b63",
						"tagName": "networks"
					},
					"quality": "Reported",
					"comment": "compress bluetooth program",
					"currency": "RWF"
				},
				"nonEligibleShare": {
					"relativeShareInPercent": 51.8377,
					"absoluteShare": {
						"amount": 3256464672.74,
						"currency": "VND"
					}
				},
				"eligibleShare": {
					"relativeShareInPercent": 86.9789,
					"absoluteShare": {
						"amount": 6489261013.92,
						"currency": "ALL"
					}
				},
				"nonAlignedShare": {
					"relativeShareInPercent": 43.361,
					"absoluteShare": {
						"amount": null,
						"currency": "BMD"
					}
				},
				"nonAlignedActivities": [
					{
						"activityName": "ManufactureOfSodaAsh",
						"naceCodes": [
							"C20.13"
=======
					"relativeShareInPercent": 52.4728,
					"absoluteShare": {
						"amount": null,
						"currency": null
					}
				},
				"substantialContributionToClimateChangeMitigationInPercent": 23.7657,
				"substantialContributionToClimateChangeAdaptionInPercent": 43.6142,
				"substantialContributionToSustainableUseAndProtectionOfWaterAndMarineResourcesInPercent": 36.9973,
				"substantialContributionToTransitionToACircularEconomyInPercent": 99.1811,
				"substantialContributionToPollutionPreventionAndControlInPercent": 12.2088,
				"substantialContributionToProtectionAndRestorationOfBiodiversityAndEcosystemsInPercent": 80.5207,
				"alignedActivities": [
					{
						"activityName": "AnaerobicDigestionOfSewageSludge",
						"naceCodes": null,
						"share": {
							"relativeShareInPercent": 69.0596,
							"absoluteShare": null
						},
						"substantialContributionToClimateChangeMitigationInPercent": 91.916,
						"substantialContributionToClimateChangeAdaptionInPercent": 78.59,
						"substantialContributionToSustainableUseAndProtectionOfWaterAndMarineResourcesInPercent": null,
						"substantialContributionToTransitionToACircularEconomyInPercent": 46.6998,
						"substantialContributionToPollutionPreventionAndControlInPercent": null,
						"substantialContributionToProtectionAndRestorationOfBiodiversityAndEcosystemsInPercent": 86.1713,
						"dnshToClimateChangeMitigation": "Yes",
						"dnshToClimateChangeAdaption": null,
						"dnshToSustainableUseAndProtectionOfWaterAndMarineResources": "Yes",
						"dnshToTransitionToACircularEconomy": "Yes",
						"dnshToPollutionPreventionAndControl": "Yes",
						"dnshToProtectionAndRestorationOfBiodiversityAndEcosystems": "No",
						"minimumSafeguards": "Yes"
					}
				],
				"enablingShareInPercent": 93.1739,
				"transitionalShareInPercent": 91.5657
			},
			"opex": {
				"totalAmount": {
					"value": 9321039095.53,
					"dataSource": {
						"page": 801,
						"fileName": "SustainabilityReport",
						"fileReference": "50a36c418baffd520bb92d84664f06f9732a21f4e2e5ecee6d9136f16e7e0b63",
						"tagName": "experiences"
					},
					"quality": "Audited",
					"comment": "synthesize haptic interface",
					"currency": "TZS"
				},
				"nonEligibleShare": {
					"relativeShareInPercent": null,
					"absoluteShare": {
						"amount": 3195855473.17,
						"currency": "TZS"
					}
				},
				"eligibleShare": {
					"relativeShareInPercent": 54.1665,
					"absoluteShare": null
				},
				"nonAlignedShare": {
					"relativeShareInPercent": 29.8526,
					"absoluteShare": {
						"amount": null,
						"currency": null
					}
				},
				"nonAlignedActivities": [
					{
						"activityName": "ElectricityGenerationFromFossilGaseousFuels",
						"naceCodes": null,
						"share": {
							"relativeShareInPercent": 18.2798,
							"absoluteShare": {
								"amount": 5304856693.84,
								"currency": null
							}
						}
					},
					{
						"activityName": "ElectricityGenerationUsingConcentratedSolarPowerCspTechnology",
						"naceCodes": [
							"D35.11"
>>>>>>> b38891b2
						],
						"share": {
							"relativeShareInPercent": null,
							"absoluteShare": {
<<<<<<< HEAD
								"amount": 5820155036.64,
								"currency": "MZN"
=======
								"amount": 6165070377.76,
								"currency": "SHP"
>>>>>>> b38891b2
							}
						}
					},
					{
						"activityName": "RenovationOfExistingBuildings",
						"naceCodes": [
							"F43"
						],
						"share": null
					}
				],
				"alignedShare": {
<<<<<<< HEAD
					"relativeShareInPercent": null,
					"absoluteShare": null
				},
				"substantialContributionToClimateChangeMitigationInPercent": 23.2523,
				"substantialContributionToClimateChangeAdaptionInPercent": 34.5768,
				"substantialContributionToSustainableUseAndProtectionOfWaterAndMarineResourcesInPercent": 73.1417,
				"substantialContributionToTransitionToACircularEconomyInPercent": 36.8719,
				"substantialContributionToPollutionPreventionAndControlInPercent": 26.2161,
				"substantialContributionToProtectionAndRestorationOfBiodiversityAndEcosystemsInPercent": 29.3829,
				"alignedActivities": [
					{
						"activityName": "InfrastructureForRailTransport",
						"naceCodes": [
							"F43.21",
							"H52.21"
						],
						"share": {
							"relativeShareInPercent": null,
							"absoluteShare": {
								"amount": 7000736398.62,
								"currency": "UYU"
							}
						},
						"substantialContributionToClimateChangeMitigationInPercent": 95.7988,
						"substantialContributionToClimateChangeAdaptionInPercent": 87.777,
						"substantialContributionToSustainableUseAndProtectionOfWaterAndMarineResourcesInPercent": 54.6731,
						"substantialContributionToTransitionToACircularEconomyInPercent": 15.7854,
						"substantialContributionToPollutionPreventionAndControlInPercent": 1.4152,
						"substantialContributionToProtectionAndRestorationOfBiodiversityAndEcosystemsInPercent": 42.7531,
						"dnshToClimateChangeMitigation": "Yes",
						"dnshToClimateChangeAdaption": "Yes",
						"dnshToSustainableUseAndProtectionOfWaterAndMarineResources": "Yes",
						"dnshToTransitionToACircularEconomy": "No",
						"dnshToPollutionPreventionAndControl": "Yes",
						"dnshToProtectionAndRestorationOfBiodiversityAndEcosystems": "Yes",
						"minimumSafeguards": "Yes"
					}
				],
				"enablingShareInPercent": 4.5009,
				"transitionalShareInPercent": 93.7907
=======
					"relativeShareInPercent": 93.3057,
					"absoluteShare": {
						"amount": 3219813429.75,
						"currency": "MOP"
					}
				},
				"substantialContributionToClimateChangeMitigationInPercent": 82.1275,
				"substantialContributionToClimateChangeAdaptionInPercent": 75.7021,
				"substantialContributionToSustainableUseAndProtectionOfWaterAndMarineResourcesInPercent": 11.2885,
				"substantialContributionToTransitionToACircularEconomyInPercent": 4.5378,
				"substantialContributionToPollutionPreventionAndControlInPercent": 9.2109,
				"substantialContributionToProtectionAndRestorationOfBiodiversityAndEcosystemsInPercent": 83.699,
				"alignedActivities": [
					{
						"activityName": "InfrastructureEnablingRoadTransportAndPublicTransport",
						"naceCodes": [
							"F71.20",
							"F71.1"
						],
						"share": {
							"relativeShareInPercent": 9.0368,
							"absoluteShare": null
						},
						"substantialContributionToClimateChangeMitigationInPercent": null,
						"substantialContributionToClimateChangeAdaptionInPercent": 28.933,
						"substantialContributionToSustainableUseAndProtectionOfWaterAndMarineResourcesInPercent": 7.2895,
						"substantialContributionToTransitionToACircularEconomyInPercent": 54.1653,
						"substantialContributionToPollutionPreventionAndControlInPercent": null,
						"substantialContributionToProtectionAndRestorationOfBiodiversityAndEcosystemsInPercent": null,
						"dnshToClimateChangeMitigation": null,
						"dnshToClimateChangeAdaption": "Yes",
						"dnshToSustainableUseAndProtectionOfWaterAndMarineResources": "No",
						"dnshToTransitionToACircularEconomy": null,
						"dnshToPollutionPreventionAndControl": null,
						"dnshToProtectionAndRestorationOfBiodiversityAndEcosystems": "No",
						"minimumSafeguards": "No"
					}
				],
				"enablingShareInPercent": 58.3799,
				"transitionalShareInPercent": 30.5268
>>>>>>> b38891b2
			}
		}
	},
	{
		"metaInfo": {
<<<<<<< HEAD
			"dataId": "137e6a26-ad20-402f-919d-70132efd5ba5",
			"companyId": "1b8cae99-2ede-459f-ac00-cf554241647e",
			"dataType": "sfdr",
			"reportingPeriod": "2021",
			"currentlyActive": false,
			"qaStatus": "Pending",
			"uploadTime": 2035,
=======
			"dataId": "930c07e5-4e5a-43d7-981d-c9bf73f3bc23",
			"companyId": "d94f9b68-6b10-4348-b631-53014ac3ae88",
			"dataType": "sme",
			"reportingPeriod": "2021",
			"currentlyActive": true,
			"qaStatus": "Accepted",
			"uploadTime": 427,
>>>>>>> b38891b2
			"uploaderUserId": null
		},
		"data": {
			"general": {
				"fiscalYearDeviation": "Deviation",
<<<<<<< HEAD
				"fiscalYearEnd": "2023-06-09",
				"numberOfEmployees": 67579,
=======
				"fiscalYearEnd": "2023-06-23",
				"numberOfEmployees": 95378,
>>>>>>> b38891b2
				"referencedReports": {
					"AnnualReport": {
						"fileReference": "50a36c418baffd520bb92d84664f06f9732a21f4e2e5ecee6d9136f16e7e0b63",
						"isGroupLevel": "No",
						"reportDate": "2023-05-22",
						"currency": "AFN"
					},
					"ESEFReport": {
						"fileReference": "50a36c418baffd520bb92d84664f06f9732a21f4e2e5ecee6d9136f16e7e0b63",
						"isGroupLevel": "Yes",
						"reportDate": "2023-06-10",
						"currency": "AFN"
					},
					"IntegratedReport": {
						"fileReference": "50a36c418baffd520bb92d84664f06f9732a21f4e2e5ecee6d9136f16e7e0b63",
<<<<<<< HEAD
						"fileName": "IntegratedReport",
						"isGroupLevel": "Yes",
						"reportDate": "2023-08-18",
						"currency": "JMD"
					},
					"SustainabilityReport": {
						"fileReference": "50a36c418baffd520bb92d84664f06f9732a21f4e2e5ecee6d9136f16e7e0b63",
						"fileName": "SustainabilityReport",
						"isGroupLevel": "Yes",
						"reportDate": "2023-06-12",
						"currency": "CLP"
					},
					"AnnualReport": {
						"fileReference": "50a36c418baffd520bb92d84664f06f9732a21f4e2e5ecee6d9136f16e7e0b63",
						"fileName": "AnnualReport",
						"isGroupLevel": "Yes",
						"reportDate": "2023-11-10",
						"currency": "AMD"
					},
					"ESEFReport": {
						"fileReference": "50a36c418baffd520bb92d84664f06f9732a21f4e2e5ecee6d9136f16e7e0b63",
						"fileName": "ESEFReport",
						"isGroupLevel": "No",
						"reportDate": "2023-01-25",
						"currency": "BOB"
=======
						"isGroupLevel": "Yes",
						"reportDate": null,
						"currency": "SSP"
					},
					"SustainabilityReport": {
						"fileReference": "50a36c418baffd520bb92d84664f06f9732a21f4e2e5ecee6d9136f16e7e0b63",
						"isGroupLevel": "NA",
						"reportDate": "2023-04-04",
						"currency": "AED"
>>>>>>> b38891b2
					}
				},
				"assurance": {
					"value": "ReasonableAssurance",
<<<<<<< HEAD
					"provider": "Waters - Swaniawski",
					"dataSource": {
						"page": 53,
						"fileName": "IntegratedReport",
						"fileReference": "50a36c418baffd520bb92d84664f06f9732a21f4e2e5ecee6d9136f16e7e0b63",
						"tagName": "experiences"
=======
					"provider": null,
					"dataSource": {
						"page": 930,
						"fileName": "SustainabilityReport",
						"fileReference": "50a36c418baffd520bb92d84664f06f9732a21f4e2e5ecee6d9136f16e7e0b63",
						"tagName": "mindshare"
>>>>>>> b38891b2
					}
				},
				"scopeOfEntities": "Yes",
				"nfrdMandatory": "No",
				"euTaxonomyActivityLevelReporting": "Yes"
			},
			"revenue": {
				"totalAmount": {
<<<<<<< HEAD
					"value": 500475349.83,
					"dataSource": {
						"page": 39,
						"fileName": "AnnualReport",
						"fileReference": "50a36c418baffd520bb92d84664f06f9732a21f4e2e5ecee6d9136f16e7e0b63",
						"tagName": "methodologies"
					},
					"quality": "Audited",
					"comment": "hack redundant port",
					"currency": "CRC"
				},
				"nonEligibleShare": {
					"relativeShareInPercent": 28.8735,
					"absoluteShare": {
						"amount": 4709130732.81,
						"currency": "LAK"
					}
				},
				"eligibleShare": {
					"relativeShareInPercent": 38.1287,
					"absoluteShare": null
				},
				"nonAlignedShare": {
					"relativeShareInPercent": 82.2454,
					"absoluteShare": {
						"amount": 6370613446.93,
						"currency": "NAD"
=======
					"value": 7936400419.57,
					"dataSource": {
						"page": 847,
						"fileName": "ESEFReport",
						"fileReference": "50a36c418baffd520bb92d84664f06f9732a21f4e2e5ecee6d9136f16e7e0b63",
						"tagName": "channels"
					},
					"quality": "Incomplete",
					"comment": "calculate digital monitor",
					"currency": "HUF"
				},
				"nonEligibleShare": {
					"relativeShareInPercent": 91.9875,
					"absoluteShare": {
						"amount": null,
						"currency": "SGD"
					}
				},
				"eligibleShare": {
					"relativeShareInPercent": null,
					"absoluteShare": {
						"amount": 9962208361.84,
						"currency": "ETB"
					}
				},
				"nonAlignedShare": {
					"relativeShareInPercent": 72.6518,
					"absoluteShare": {
						"amount": 2329268401.95,
						"currency": "USD"
>>>>>>> b38891b2
					}
				},
				"nonAlignedActivities": [
					{
<<<<<<< HEAD
						"activityName": "ManufactureOfAnhydrousAmmonia",
						"naceCodes": null,
						"share": {
							"relativeShareInPercent": 16.8994,
							"absoluteShare": {
								"amount": 3796397047.12,
								"currency": "GBP"
=======
						"activityName": "InstallationMaintenanceAndRepairOfChargingStationsForElectricVehiclesInBuildingsAndParkingSpacesAttachedToBuildings",
						"naceCodes": [
							"C25",
							"C17",
							"C22",
							"F42"
						],
						"share": {
							"relativeShareInPercent": 71.2792,
							"absoluteShare": {
								"amount": 233548183.46,
								"currency": "AUD"
>>>>>>> b38891b2
							}
						}
					}
				],
				"alignedShare": {
<<<<<<< HEAD
					"relativeShareInPercent": 95.2848,
					"absoluteShare": {
						"amount": null,
						"currency": "ISK"
					}
				},
				"substantialContributionToClimateChangeMitigationInPercent": 63.86,
				"substantialContributionToClimateChangeAdaptionInPercent": 61.7603,
				"substantialContributionToSustainableUseAndProtectionOfWaterAndMarineResourcesInPercent": 3.5224,
				"substantialContributionToTransitionToACircularEconomyInPercent": 23.8958,
				"substantialContributionToPollutionPreventionAndControlInPercent": 26.0796,
				"substantialContributionToProtectionAndRestorationOfBiodiversityAndEcosystemsInPercent": 42.3091,
				"alignedActivities": [
					{
						"activityName": "UrbanAndSuburbanTransportRoadPassengerTransport",
						"naceCodes": [
							"N77.39",
							"H49.3.9"
						],
						"share": {
							"relativeShareInPercent": 96.0075,
							"absoluteShare": {
								"amount": 7150081300.64,
								"currency": "UGX"
							}
						},
						"substantialContributionToClimateChangeMitigationInPercent": 28.9756,
						"substantialContributionToClimateChangeAdaptionInPercent": 44.9202,
						"substantialContributionToSustainableUseAndProtectionOfWaterAndMarineResourcesInPercent": 97.1697,
						"substantialContributionToTransitionToACircularEconomyInPercent": 25.2634,
						"substantialContributionToPollutionPreventionAndControlInPercent": 64.5986,
						"substantialContributionToProtectionAndRestorationOfBiodiversityAndEcosystemsInPercent": null,
						"dnshToClimateChangeMitigation": null,
						"dnshToClimateChangeAdaption": null,
						"dnshToSustainableUseAndProtectionOfWaterAndMarineResources": "No",
						"dnshToTransitionToACircularEconomy": "No",
=======
					"relativeShareInPercent": 46.9826,
					"absoluteShare": {
						"amount": 7124876000.45,
						"currency": "ARS"
					}
				},
				"substantialContributionToClimateChangeMitigationInPercent": 74.1469,
				"substantialContributionToClimateChangeAdaptionInPercent": 33.4202,
				"substantialContributionToSustainableUseAndProtectionOfWaterAndMarineResourcesInPercent": 57.2405,
				"substantialContributionToTransitionToACircularEconomyInPercent": 59.1233,
				"substantialContributionToPollutionPreventionAndControlInPercent": 54.0376,
				"substantialContributionToProtectionAndRestorationOfBiodiversityAndEcosystemsInPercent": 27.0798,
				"alignedActivities": [
					{
						"activityName": "LibrariesArchivesMuseumsAndCulturalActivities",
						"naceCodes": null,
						"share": {
							"relativeShareInPercent": 19.3987,
							"absoluteShare": {
								"amount": 7217885167.34,
								"currency": "MAD"
							}
						},
						"substantialContributionToClimateChangeMitigationInPercent": 48.2677,
						"substantialContributionToClimateChangeAdaptionInPercent": null,
						"substantialContributionToSustainableUseAndProtectionOfWaterAndMarineResourcesInPercent": 70.2376,
						"substantialContributionToTransitionToACircularEconomyInPercent": 80.7446,
						"substantialContributionToPollutionPreventionAndControlInPercent": 8.7355,
						"substantialContributionToProtectionAndRestorationOfBiodiversityAndEcosystemsInPercent": 65.3277,
						"dnshToClimateChangeMitigation": "No",
						"dnshToClimateChangeAdaption": "No",
						"dnshToSustainableUseAndProtectionOfWaterAndMarineResources": "Yes",
						"dnshToTransitionToACircularEconomy": "Yes",
>>>>>>> b38891b2
						"dnshToPollutionPreventionAndControl": "No",
						"dnshToProtectionAndRestorationOfBiodiversityAndEcosystems": "Yes",
						"minimumSafeguards": "No"
					},
					{
						"activityName": "InstallationMaintenanceAndRepairOfEnergyEfficiencyEquipment",
						"naceCodes": [
							"C22",
							"S95.21"
						],
						"share": null,
						"substantialContributionToClimateChangeMitigationInPercent": 70.8642,
						"substantialContributionToClimateChangeAdaptionInPercent": 60.2935,
						"substantialContributionToSustainableUseAndProtectionOfWaterAndMarineResourcesInPercent": null,
						"substantialContributionToTransitionToACircularEconomyInPercent": null,
						"substantialContributionToPollutionPreventionAndControlInPercent": 64.1122,
						"substantialContributionToProtectionAndRestorationOfBiodiversityAndEcosystemsInPercent": 9.9545,
						"dnshToClimateChangeMitigation": "Yes",
						"dnshToClimateChangeAdaption": "No",
						"dnshToSustainableUseAndProtectionOfWaterAndMarineResources": "No",
						"dnshToTransitionToACircularEconomy": "Yes",
						"dnshToPollutionPreventionAndControl": "No",
						"dnshToProtectionAndRestorationOfBiodiversityAndEcosystems": "No",
						"minimumSafeguards": "No"
					},
					{
						"activityName": "ManufactureOfOrganicBasicChemicals",
						"naceCodes": [
							"C20.14"
						],
						"share": {
							"relativeShareInPercent": null,
							"absoluteShare": null
						},
						"substantialContributionToClimateChangeMitigationInPercent": 51.7134,
						"substantialContributionToClimateChangeAdaptionInPercent": 80.3269,
						"substantialContributionToSustainableUseAndProtectionOfWaterAndMarineResourcesInPercent": 95.1113,
						"substantialContributionToTransitionToACircularEconomyInPercent": null,
						"substantialContributionToPollutionPreventionAndControlInPercent": 61.4393,
						"substantialContributionToProtectionAndRestorationOfBiodiversityAndEcosystemsInPercent": null,
						"dnshToClimateChangeMitigation": "No",
						"dnshToClimateChangeAdaption": null,
						"dnshToSustainableUseAndProtectionOfWaterAndMarineResources": null,
						"dnshToTransitionToACircularEconomy": null,
						"dnshToPollutionPreventionAndControl": null,
						"dnshToProtectionAndRestorationOfBiodiversityAndEcosystems": "Yes",
						"minimumSafeguards": "No"
					}
				],
<<<<<<< HEAD
				"enablingShareInPercent": 67.3686,
				"transitionalShareInPercent": 86.3007
=======
				"enablingShareInPercent": 9.3008,
				"transitionalShareInPercent": 50.797
>>>>>>> b38891b2
			},
			"capex": {
				"totalAmount": {
					"value": null,
					"dataSource": null,
					"quality": "NA",
					"comment": null,
<<<<<<< HEAD
					"currency": "GYD"
				},
				"nonEligibleShare": {
					"relativeShareInPercent": 99.8949,
					"absoluteShare": {
						"amount": 402967324.48,
						"currency": "SOS"
					}
				},
				"eligibleShare": {
					"relativeShareInPercent": 29.488,
					"absoluteShare": {
						"amount": 172902238.55,
						"currency": "XAF"
					}
				},
				"nonAlignedShare": {
					"relativeShareInPercent": 76.5001,
					"absoluteShare": {
						"amount": 5240952814.93,
						"currency": "SRD"
=======
					"currency": "EUR"
				},
				"nonEligibleShare": {
					"relativeShareInPercent": 54.2738,
					"absoluteShare": {
						"amount": 1304648446.38,
						"currency": "JMD"
					}
				},
				"eligibleShare": {
					"relativeShareInPercent": 58.596,
					"absoluteShare": {
						"amount": 1099910403.13,
						"currency": "SHP"
					}
				},
				"nonAlignedShare": {
					"relativeShareInPercent": 63.1578,
					"absoluteShare": {
						"amount": 3909177691.67,
						"currency": "SZL"
>>>>>>> b38891b2
					}
				},
				"nonAlignedActivities": [
					{
<<<<<<< HEAD
						"activityName": "ElectricityGenerationFromNuclearEnergyInExistingInstallations",
						"naceCodes": [
							"D35.11",
							"F42.22"
						],
						"share": {
							"relativeShareInPercent": 8.8177,
							"absoluteShare": {
								"amount": null,
								"currency": "CRC"
=======
						"activityName": "ManufactureOfOrganicBasicChemicals",
						"naceCodes": [
							"C20.14"
						],
						"share": {
							"relativeShareInPercent": 65.4747,
							"absoluteShare": {
								"amount": 2411265852.86,
								"currency": "SSP"
>>>>>>> b38891b2
							}
						}
					}
				],
				"alignedShare": {
<<<<<<< HEAD
					"relativeShareInPercent": 9.0058,
					"absoluteShare": {
						"amount": 4523135637.86,
						"currency": null
					}
				},
				"substantialContributionToClimateChangeMitigationInPercent": 97.1217,
				"substantialContributionToClimateChangeAdaptionInPercent": 6.6152,
				"substantialContributionToSustainableUseAndProtectionOfWaterAndMarineResourcesInPercent": 78.6827,
				"substantialContributionToTransitionToACircularEconomyInPercent": 50.595,
				"substantialContributionToPollutionPreventionAndControlInPercent": 53.1993,
				"substantialContributionToProtectionAndRestorationOfBiodiversityAndEcosystemsInPercent": 6.453,
				"alignedActivities": [
					{
						"activityName": "SeaAndCoastalFreightWaterTransportVesselsForPortOperationsAndAuxiliaryActivities",
						"naceCodes": null,
						"share": null,
						"substantialContributionToClimateChangeMitigationInPercent": 32.4058,
						"substantialContributionToClimateChangeAdaptionInPercent": 67.8054,
						"substantialContributionToSustainableUseAndProtectionOfWaterAndMarineResourcesInPercent": null,
						"substantialContributionToTransitionToACircularEconomyInPercent": 89.4197,
						"substantialContributionToPollutionPreventionAndControlInPercent": 89.1388,
						"substantialContributionToProtectionAndRestorationOfBiodiversityAndEcosystemsInPercent": 30.3098,
						"dnshToClimateChangeMitigation": "No",
						"dnshToClimateChangeAdaption": "Yes",
						"dnshToSustainableUseAndProtectionOfWaterAndMarineResources": null,
						"dnshToTransitionToACircularEconomy": "No",
						"dnshToPollutionPreventionAndControl": "Yes",
						"dnshToProtectionAndRestorationOfBiodiversityAndEcosystems": "No",
						"minimumSafeguards": "No"
					},
					{
						"activityName": "SeaAndCoastalFreightWaterTransportVesselsForPortOperationsAndAuxiliaryActivities",
						"naceCodes": [
							"N77.34",
							"H52.22"
						],
						"share": {
							"relativeShareInPercent": 59.276,
							"absoluteShare": {
								"amount": 9965151238.73,
								"currency": "TND"
							}
						},
						"substantialContributionToClimateChangeMitigationInPercent": 55.8203,
						"substantialContributionToClimateChangeAdaptionInPercent": 24.6672,
						"substantialContributionToSustainableUseAndProtectionOfWaterAndMarineResourcesInPercent": 40.1128,
						"substantialContributionToTransitionToACircularEconomyInPercent": 24.4601,
						"substantialContributionToPollutionPreventionAndControlInPercent": 89.8245,
						"substantialContributionToProtectionAndRestorationOfBiodiversityAndEcosystemsInPercent": null,
						"dnshToClimateChangeMitigation": "Yes",
						"dnshToClimateChangeAdaption": "No",
						"dnshToSustainableUseAndProtectionOfWaterAndMarineResources": null,
						"dnshToTransitionToACircularEconomy": "Yes",
=======
					"relativeShareInPercent": 57.6011,
					"absoluteShare": {
						"amount": 367678864.85,
						"currency": "IRR"
					}
				},
				"substantialContributionToClimateChangeMitigationInPercent": 0.8563,
				"substantialContributionToClimateChangeAdaptionInPercent": 30.6355,
				"substantialContributionToSustainableUseAndProtectionOfWaterAndMarineResourcesInPercent": 98.8906,
				"substantialContributionToTransitionToACircularEconomyInPercent": 89.3392,
				"substantialContributionToPollutionPreventionAndControlInPercent": 19.9579,
				"substantialContributionToProtectionAndRestorationOfBiodiversityAndEcosystemsInPercent": 14.7611,
				"alignedActivities": [
					{
						"activityName": "InlandPassengerWaterTransport",
						"naceCodes": [
							"H50.30"
						],
						"share": {
							"relativeShareInPercent": 28.0446,
							"absoluteShare": {
								"amount": 3230559944.64,
								"currency": "JMD"
							}
						},
						"substantialContributionToClimateChangeMitigationInPercent": 23.9074,
						"substantialContributionToClimateChangeAdaptionInPercent": 41.0382,
						"substantialContributionToSustainableUseAndProtectionOfWaterAndMarineResourcesInPercent": 72.4614,
						"substantialContributionToTransitionToACircularEconomyInPercent": 37.619,
						"substantialContributionToPollutionPreventionAndControlInPercent": null,
						"substantialContributionToProtectionAndRestorationOfBiodiversityAndEcosystemsInPercent": null,
						"dnshToClimateChangeMitigation": "Yes",
						"dnshToClimateChangeAdaption": null,
						"dnshToSustainableUseAndProtectionOfWaterAndMarineResources": "No",
						"dnshToTransitionToACircularEconomy": null,
>>>>>>> b38891b2
						"dnshToPollutionPreventionAndControl": "Yes",
						"dnshToProtectionAndRestorationOfBiodiversityAndEcosystems": "Yes",
						"minimumSafeguards": null
					}
				],
<<<<<<< HEAD
				"enablingShareInPercent": 60.6784,
				"transitionalShareInPercent": 99.1007
			},
			"opex": {
				"totalAmount": {
					"value": 1936025123.57,
					"dataSource": {
						"page": 791,
						"fileName": "IntegratedReport",
						"fileReference": "50a36c418baffd520bb92d84664f06f9732a21f4e2e5ecee6d9136f16e7e0b63",
						"tagName": "ROI"
					},
					"quality": "Audited",
					"comment": "synthesize bluetooth feed",
					"currency": "GMD"
				},
				"nonEligibleShare": {
					"relativeShareInPercent": 87.0349,
					"absoluteShare": {
						"amount": 1078966301.86,
						"currency": null
					}
				},
				"eligibleShare": {
					"relativeShareInPercent": 93.1326,
					"absoluteShare": {
						"amount": 8508720041.72,
						"currency": "CVE"
					}
				},
				"nonAlignedShare": {
					"relativeShareInPercent": 40.1227,
					"absoluteShare": {
						"amount": null,
						"currency": "ZWL"
=======
				"enablingShareInPercent": 8.9921,
				"transitionalShareInPercent": 81.7884
			},
			"opex": {
				"totalAmount": {
					"value": 7556029076.22,
					"dataSource": {
						"page": 735,
						"fileName": "ESEFReport",
						"fileReference": "50a36c418baffd520bb92d84664f06f9732a21f4e2e5ecee6d9136f16e7e0b63",
						"tagName": "channels"
					},
					"quality": "Reported",
					"comment": "transmit online driver",
					"currency": "PKR"
				},
				"nonEligibleShare": {
					"relativeShareInPercent": 37.8469,
					"absoluteShare": {
						"amount": 349544272.75,
						"currency": "FKP"
					}
				},
				"eligibleShare": {
					"relativeShareInPercent": 2.1344,
					"absoluteShare": {
						"amount": 1930657594.93,
						"currency": "COP"
					}
				},
				"nonAlignedShare": {
					"relativeShareInPercent": 8.3731,
					"absoluteShare": {
						"amount": 2803641275.97,
						"currency": "BMD"
>>>>>>> b38891b2
					}
				},
				"nonAlignedActivities": [
					{
<<<<<<< HEAD
						"activityName": "StorageOfHydrogen",
						"naceCodes": null,
						"share": null
					}
				],
				"alignedShare": {
					"relativeShareInPercent": 42.7218,
					"absoluteShare": {
						"amount": 3994014426.13,
						"currency": "VUV"
					}
				},
				"substantialContributionToClimateChangeMitigationInPercent": 38.6055,
				"substantialContributionToClimateChangeAdaptionInPercent": 67.8884,
				"substantialContributionToSustainableUseAndProtectionOfWaterAndMarineResourcesInPercent": 52.0767,
				"substantialContributionToTransitionToACircularEconomyInPercent": 86.6116,
				"substantialContributionToPollutionPreventionAndControlInPercent": 81.751,
				"substantialContributionToProtectionAndRestorationOfBiodiversityAndEcosystemsInPercent": 67.1898,
				"alignedActivities": [
					{
						"activityName": "ElectricityGenerationUsingConcentratedSolarPowerCspTechnology",
						"naceCodes": [
							"D35.11"
						],
						"share": null,
						"substantialContributionToClimateChangeMitigationInPercent": 4.3706,
						"substantialContributionToClimateChangeAdaptionInPercent": 20.6308,
						"substantialContributionToSustainableUseAndProtectionOfWaterAndMarineResourcesInPercent": null,
						"substantialContributionToTransitionToACircularEconomyInPercent": 29.7346,
						"substantialContributionToPollutionPreventionAndControlInPercent": 57.3754,
						"substantialContributionToProtectionAndRestorationOfBiodiversityAndEcosystemsInPercent": 96.4869,
						"dnshToClimateChangeMitigation": "No",
						"dnshToClimateChangeAdaption": null,
						"dnshToSustainableUseAndProtectionOfWaterAndMarineResources": null,
						"dnshToTransitionToACircularEconomy": "No",
						"dnshToPollutionPreventionAndControl": "Yes",
						"dnshToProtectionAndRestorationOfBiodiversityAndEcosystems": "No",
						"minimumSafeguards": "Yes"
					}
				],
				"enablingShareInPercent": 77.8849,
				"transitionalShareInPercent": 88.5941
=======
						"activityName": "InstallationMaintenanceAndRepairOfEnergyEfficiencyEquipment",
						"naceCodes": [
							"F42",
							"C27",
							"C17"
						],
						"share": {
							"relativeShareInPercent": null,
							"absoluteShare": {
								"amount": 7760496470.15,
								"currency": "XOF"
							}
						}
					}
				],
				"alignedShare": {
					"relativeShareInPercent": null,
					"absoluteShare": {
						"amount": 1019497881.64,
						"currency": "SBD"
					}
				},
				"substantialContributionToClimateChangeMitigationInPercent": 94.7143,
				"substantialContributionToClimateChangeAdaptionInPercent": 62.7265,
				"substantialContributionToSustainableUseAndProtectionOfWaterAndMarineResourcesInPercent": 69.0848,
				"substantialContributionToTransitionToACircularEconomyInPercent": 32.5053,
				"substantialContributionToPollutionPreventionAndControlInPercent": 95.3015,
				"substantialContributionToProtectionAndRestorationOfBiodiversityAndEcosystemsInPercent": 99.3561,
				"alignedActivities": [
					{
						"activityName": "FreightTransportServicesByRoad",
						"naceCodes": [
							"H53.10"
						],
						"share": {
							"relativeShareInPercent": null,
							"absoluteShare": {
								"amount": 9409077637.83,
								"currency": null
							}
						},
						"substantialContributionToClimateChangeMitigationInPercent": null,
						"substantialContributionToClimateChangeAdaptionInPercent": 96.0159,
						"substantialContributionToSustainableUseAndProtectionOfWaterAndMarineResourcesInPercent": 52.5176,
						"substantialContributionToTransitionToACircularEconomyInPercent": 37.8811,
						"substantialContributionToPollutionPreventionAndControlInPercent": 77.6782,
						"substantialContributionToProtectionAndRestorationOfBiodiversityAndEcosystemsInPercent": 36.5078,
						"dnshToClimateChangeMitigation": "Yes",
						"dnshToClimateChangeAdaption": "No",
						"dnshToSustainableUseAndProtectionOfWaterAndMarineResources": "Yes",
						"dnshToTransitionToACircularEconomy": "No",
						"dnshToPollutionPreventionAndControl": "No",
						"dnshToProtectionAndRestorationOfBiodiversityAndEcosystems": "Yes",
						"minimumSafeguards": "Yes"
					}
				],
				"enablingShareInPercent": 48.8793,
				"transitionalShareInPercent": 86.9305
>>>>>>> b38891b2
			}
		}
	}
]<|MERGE_RESOLUTION|>--- conflicted
+++ resolved
@@ -1,15 +1,6 @@
 [
 	{
 		"metaInfo": {
-<<<<<<< HEAD
-			"dataId": "6a3d4759-5de2-43da-9a92-1a2b7039fc27",
-			"companyId": "5d226093-6b95-4c37-8e4b-bfde4dd65c61",
-			"dataType": "eutaxonomy-non-financials",
-			"reportingPeriod": "2023",
-			"currentlyActive": true,
-			"qaStatus": "Accepted",
-			"uploadTime": 9545,
-=======
 			"dataId": "d5dbb36e-3280-442b-a0c5-4de2ab60f0ac",
 			"companyId": "0860bbeb-b2d6-4915-8c55-2f6f3a1e3255",
 			"dataType": "lksg",
@@ -17,40 +8,10 @@
 			"currentlyActive": true,
 			"qaStatus": "Accepted",
 			"uploadTime": 7923,
->>>>>>> b38891b2
 			"uploaderUserId": null
 		},
 		"data": {
 			"general": {
-<<<<<<< HEAD
-				"fiscalYearDeviation": "Deviation",
-				"fiscalYearEnd": "2023-02-08",
-				"numberOfEmployees": 50065,
-				"referencedReports": {
-					"AnnualReport": {
-						"fileReference": "50a36c418baffd520bb92d84664f06f9732a21f4e2e5ecee6d9136f16e7e0b63",
-						"fileName": "AnnualReport",
-						"isGroupLevel": "No",
-						"reportDate": "2023-04-29",
-						"currency": "KWD"
-					},
-					"IntegratedReport": {
-						"fileReference": "50a36c418baffd520bb92d84664f06f9732a21f4e2e5ecee6d9136f16e7e0b63",
-						"fileName": "IntegratedReport",
-						"isGroupLevel": null,
-						"reportDate": null,
-						"currency": "IDR"
-					}
-				},
-				"assurance": {
-					"value": "ReasonableAssurance",
-					"provider": "Hermiston, Mante and Davis",
-					"dataSource": {
-						"page": 124,
-						"fileName": "ESEFReport",
-						"fileReference": "50a36c418baffd520bb92d84664f06f9732a21f4e2e5ecee6d9136f16e7e0b63",
-						"tagName": "metrics"
-=======
 				"fiscalYearDeviation": "NoDeviation",
 				"fiscalYearEnd": "2023-05-08",
 				"numberOfEmployees": 55576,
@@ -76,16 +37,11 @@
 						"fileName": "AnnualReport",
 						"fileReference": "50a36c418baffd520bb92d84664f06f9732a21f4e2e5ecee6d9136f16e7e0b63",
 						"tagName": "bandwidth"
->>>>>>> b38891b2
 					}
 				},
 				"scopeOfEntities": "No",
 				"nfrdMandatory": "Yes",
-<<<<<<< HEAD
-				"euTaxonomyActivityLevelReporting": "Yes"
-=======
 				"euTaxonomyActivityLevelReporting": "No"
->>>>>>> b38891b2
 			},
 			"revenue": {
 				"totalAmount": {
@@ -93,130 +49,15 @@
 					"dataSource": null,
 					"quality": "NA",
 					"comment": null,
-<<<<<<< HEAD
-					"currency": "CLP"
-				},
-				"nonEligibleShare": {
-					"relativeShareInPercent": 71.4483,
-					"absoluteShare": {
-						"amount": null,
-						"currency": "INR"
-					}
-=======
 					"currency": "VND"
 				},
 				"nonEligibleShare": {
 					"relativeShareInPercent": 2.5748,
 					"absoluteShare": null
->>>>>>> b38891b2
 				},
 				"eligibleShare": {
 					"relativeShareInPercent": 79.4023,
 					"absoluteShare": {
-<<<<<<< HEAD
-						"amount": null,
-						"currency": "BND"
-					}
-				},
-				"nonAlignedShare": {
-					"relativeShareInPercent": 11.5621,
-					"absoluteShare": {
-						"amount": 5416578259.32,
-						"currency": "ZMW"
-					}
-				},
-				"nonAlignedActivities": [
-					{
-						"activityName": "ResidentialCareActivities",
-						"naceCodes": [
-							"Q87"
-						],
-						"share": {
-							"relativeShareInPercent": 4.2095,
-							"absoluteShare": {
-								"amount": 2992339304.18,
-								"currency": "XOF"
-							}
-						}
-					}
-				],
-				"alignedShare": {
-					"relativeShareInPercent": 84.1059,
-					"absoluteShare": {
-						"amount": 6438907047.27,
-						"currency": "PKR"
-					}
-				},
-				"substantialContributionToClimateChangeMitigationInPercent": 33.5202,
-				"substantialContributionToClimateChangeAdaptionInPercent": 69.8722,
-				"substantialContributionToSustainableUseAndProtectionOfWaterAndMarineResourcesInPercent": 23.2111,
-				"substantialContributionToTransitionToACircularEconomyInPercent": 30.3926,
-				"substantialContributionToPollutionPreventionAndControlInPercent": 87.0216,
-				"substantialContributionToProtectionAndRestorationOfBiodiversityAndEcosystemsInPercent": 47.5342,
-				"alignedActivities": [
-					{
-						"activityName": "ManufactureOfOrganicBasicChemicals",
-						"naceCodes": [
-							"C20.14"
-						],
-						"share": {
-							"relativeShareInPercent": 83.9317,
-							"absoluteShare": {
-								"amount": 1984042713.88,
-								"currency": "NAD"
-							}
-						},
-						"substantialContributionToClimateChangeMitigationInPercent": 77.4919,
-						"substantialContributionToClimateChangeAdaptionInPercent": 80.8167,
-						"substantialContributionToSustainableUseAndProtectionOfWaterAndMarineResourcesInPercent": 66.387,
-						"substantialContributionToTransitionToACircularEconomyInPercent": 2.0069,
-						"substantialContributionToPollutionPreventionAndControlInPercent": 33.9792,
-						"substantialContributionToProtectionAndRestorationOfBiodiversityAndEcosystemsInPercent": null,
-						"dnshToClimateChangeMitigation": null,
-						"dnshToClimateChangeAdaption": "No",
-						"dnshToSustainableUseAndProtectionOfWaterAndMarineResources": "Yes",
-						"dnshToTransitionToACircularEconomy": "No",
-						"dnshToPollutionPreventionAndControl": "No",
-						"dnshToProtectionAndRestorationOfBiodiversityAndEcosystems": "No",
-						"minimumSafeguards": "No"
-					}
-				],
-				"enablingShareInPercent": 72.0057,
-				"transitionalShareInPercent": 81.9216
-			},
-			"capex": {
-				"totalAmount": {
-					"value": 2020087926.65,
-					"dataSource": {
-						"page": 1046,
-						"fileName": "SustainabilityReport",
-						"fileReference": "50a36c418baffd520bb92d84664f06f9732a21f4e2e5ecee6d9136f16e7e0b63",
-						"tagName": "interfaces"
-					},
-					"quality": "Audited",
-					"comment": "quantify optical system",
-					"currency": "EUR"
-				},
-				"nonEligibleShare": {
-					"relativeShareInPercent": 30.3746,
-					"absoluteShare": {
-						"amount": 8609815682.29,
-						"currency": null
-					}
-				},
-				"eligibleShare": {
-					"relativeShareInPercent": 95.907,
-					"absoluteShare": {
-						"amount": null,
-						"currency": "HNL"
-					}
-				},
-				"nonAlignedShare": {
-					"relativeShareInPercent": 0.3012,
-					"absoluteShare": {
-						"amount": 2239861590.79,
-						"currency": "BGN"
-=======
 						"amount": 8868299503.81,
 						"currency": "BIF"
 					}
@@ -312,23 +153,10 @@
 					"absoluteShare": {
 						"amount": 2569153532.38,
 						"currency": "BMD"
->>>>>>> b38891b2
 					}
 				},
 				"nonAlignedActivities": [
 					{
-<<<<<<< HEAD
-						"activityName": "CogenerationOfHeatCoolAndPowerFromRenewableNonFossilGaseousAndLiquidFuels",
-						"naceCodes": [
-							"32.20",
-							"47.22"
-						],
-						"share": {
-							"relativeShareInPercent": 98.9913,
-							"absoluteShare": {
-								"amount": 7688039152.42,
-								"currency": "KES"
-=======
 						"activityName": "EngineeringActivitiesAndRelatedTechnicalConsultancyDedicatedToAdaptationToClimateChange",
 						"naceCodes": [
 							"46.21",
@@ -342,57 +170,11 @@
 							"absoluteShare": {
 								"amount": null,
 								"currency": null
->>>>>>> b38891b2
 							}
 						}
-					},
-					{
-						"activityName": "ManufactureOfNitricAcid",
-						"naceCodes": [
-							"C20.15"
-						],
-						"share": null
 					}
 				],
 				"alignedShare": {
-<<<<<<< HEAD
-					"relativeShareInPercent": 90.3562,
-					"absoluteShare": {
-						"amount": 5846527155.96,
-						"currency": null
-					}
-				},
-				"substantialContributionToClimateChangeMitigationInPercent": 40.8431,
-				"substantialContributionToClimateChangeAdaptionInPercent": 50.1262,
-				"substantialContributionToSustainableUseAndProtectionOfWaterAndMarineResourcesInPercent": 79.8069,
-				"substantialContributionToTransitionToACircularEconomyInPercent": 96.6046,
-				"substantialContributionToPollutionPreventionAndControlInPercent": 13.2203,
-				"substantialContributionToProtectionAndRestorationOfBiodiversityAndEcosystemsInPercent": 58.7538,
-				"alignedActivities": [
-					{
-						"activityName": "FreightTransportServicesByRoad",
-						"naceCodes": [
-							"N77.12",
-							"H49.4.1",
-							"H53.20"
-						],
-						"share": {
-							"relativeShareInPercent": 5.6248,
-							"absoluteShare": {
-								"amount": 102752207.31,
-								"currency": "KZT"
-							}
-						},
-						"substantialContributionToClimateChangeMitigationInPercent": 85.668,
-						"substantialContributionToClimateChangeAdaptionInPercent": 19.1724,
-						"substantialContributionToSustainableUseAndProtectionOfWaterAndMarineResourcesInPercent": 30.1838,
-						"substantialContributionToTransitionToACircularEconomyInPercent": 45.212,
-						"substantialContributionToPollutionPreventionAndControlInPercent": 54.6839,
-						"substantialContributionToProtectionAndRestorationOfBiodiversityAndEcosystemsInPercent": 64.2312,
-						"dnshToClimateChangeMitigation": "No",
-						"dnshToClimateChangeAdaption": "No",
-						"dnshToSustainableUseAndProtectionOfWaterAndMarineResources": "Yes",
-=======
 					"relativeShareInPercent": 16.8148,
 					"absoluteShare": {
 						"amount": 6354043665.34,
@@ -425,53 +207,12 @@
 						"dnshToClimateChangeMitigation": null,
 						"dnshToClimateChangeAdaption": "No",
 						"dnshToSustainableUseAndProtectionOfWaterAndMarineResources": "No",
->>>>>>> b38891b2
 						"dnshToTransitionToACircularEconomy": "Yes",
 						"dnshToPollutionPreventionAndControl": "No",
 						"dnshToProtectionAndRestorationOfBiodiversityAndEcosystems": null,
 						"minimumSafeguards": "Yes"
 					}
 				],
-<<<<<<< HEAD
-				"enablingShareInPercent": 69.4603,
-				"transitionalShareInPercent": 9.8941
-			},
-			"opex": {
-				"totalAmount": {
-					"value": 8457199910.19,
-					"dataSource": null,
-					"quality": "Incomplete",
-					"comment": null,
-					"currency": "KRW"
-				},
-				"nonEligibleShare": {
-					"relativeShareInPercent": 73.4365,
-					"absoluteShare": {
-						"amount": 3871136927.04,
-						"currency": null
-					}
-				},
-				"eligibleShare": {
-					"relativeShareInPercent": 48.2844,
-					"absoluteShare": {
-						"amount": 5177804944.11,
-						"currency": null
-					}
-				},
-				"nonAlignedShare": {
-					"relativeShareInPercent": 38.6049,
-					"absoluteShare": null
-				},
-				"nonAlignedActivities": [
-					{
-						"activityName": "RehabilitationAndRestorationOfForestsIncludingReforestationAndNaturalForestRegenerationAfterAnExtremeEvent",
-						"naceCodes": [
-							"A2"
-						],
-						"share": {
-							"relativeShareInPercent": 76.5276,
-							"absoluteShare": null
-=======
 				"enablingShareInPercent": 81.8836,
 				"transitionalShareInPercent": 79.6773
 			},
@@ -518,79 +259,10 @@
 								"amount": 7228618587.84,
 								"currency": null
 							}
->>>>>>> b38891b2
 						}
 					}
 				],
 				"alignedShare": {
-<<<<<<< HEAD
-					"relativeShareInPercent": 90.0413,
-					"absoluteShare": {
-						"amount": 4764394825.32,
-						"currency": "HUF"
-					}
-				},
-				"substantialContributionToClimateChangeMitigationInPercent": 38.6066,
-				"substantialContributionToClimateChangeAdaptionInPercent": 87.5328,
-				"substantialContributionToSustainableUseAndProtectionOfWaterAndMarineResourcesInPercent": 58.5707,
-				"substantialContributionToTransitionToACircularEconomyInPercent": 84.136,
-				"substantialContributionToPollutionPreventionAndControlInPercent": 6.612,
-				"substantialContributionToProtectionAndRestorationOfBiodiversityAndEcosystemsInPercent": 25.7846,
-				"alignedActivities": [
-					{
-						"activityName": "ComputerProgrammingConsultancyAndRelatedActivities",
-						"naceCodes": [
-							"J62"
-						],
-						"share": {
-							"relativeShareInPercent": 18.515,
-							"absoluteShare": {
-								"amount": 7441512404.48,
-								"currency": "KYD"
-							}
-						},
-						"substantialContributionToClimateChangeMitigationInPercent": 51.8648,
-						"substantialContributionToClimateChangeAdaptionInPercent": null,
-						"substantialContributionToSustainableUseAndProtectionOfWaterAndMarineResourcesInPercent": 86.284,
-						"substantialContributionToTransitionToACircularEconomyInPercent": null,
-						"substantialContributionToPollutionPreventionAndControlInPercent": null,
-						"substantialContributionToProtectionAndRestorationOfBiodiversityAndEcosystemsInPercent": null,
-						"dnshToClimateChangeMitigation": "Yes",
-						"dnshToClimateChangeAdaption": "Yes",
-						"dnshToSustainableUseAndProtectionOfWaterAndMarineResources": "Yes",
-						"dnshToTransitionToACircularEconomy": "Yes",
-						"dnshToPollutionPreventionAndControl": "No",
-						"dnshToProtectionAndRestorationOfBiodiversityAndEcosystems": null,
-						"minimumSafeguards": "Yes"
-					},
-					{
-						"activityName": "ElectricityGenerationUsingSolarPhotovoltaicTechnology",
-						"naceCodes": null,
-						"share": {
-							"relativeShareInPercent": 98.1295,
-							"absoluteShare": {
-								"amount": 3005294753.24,
-								"currency": "CNY"
-							}
-						},
-						"substantialContributionToClimateChangeMitigationInPercent": 95.4814,
-						"substantialContributionToClimateChangeAdaptionInPercent": 53.0793,
-						"substantialContributionToSustainableUseAndProtectionOfWaterAndMarineResourcesInPercent": 48.8589,
-						"substantialContributionToTransitionToACircularEconomyInPercent": 60.8163,
-						"substantialContributionToPollutionPreventionAndControlInPercent": 2.1233,
-						"substantialContributionToProtectionAndRestorationOfBiodiversityAndEcosystemsInPercent": 62.6043,
-						"dnshToClimateChangeMitigation": null,
-						"dnshToClimateChangeAdaption": null,
-						"dnshToSustainableUseAndProtectionOfWaterAndMarineResources": "No",
-						"dnshToTransitionToACircularEconomy": "Yes",
-						"dnshToPollutionPreventionAndControl": "Yes",
-						"dnshToProtectionAndRestorationOfBiodiversityAndEcosystems": "Yes",
-						"minimumSafeguards": null
-					}
-				],
-				"enablingShareInPercent": 80.946,
-				"transitionalShareInPercent": 98.6513
-=======
 					"relativeShareInPercent": 17.3668,
 					"absoluteShare": null
 				},
@@ -625,21 +297,11 @@
 				],
 				"enablingShareInPercent": 89.4333,
 				"transitionalShareInPercent": 85.8086
->>>>>>> b38891b2
 			}
 		}
 	},
 	{
 		"metaInfo": {
-<<<<<<< HEAD
-			"dataId": "7983464e-aad2-4ec0-94d3-57f683de1945",
-			"companyId": "d999fbf5-c829-4e4e-b573-a5970237ccc3",
-			"dataType": "lksg",
-			"reportingPeriod": "2022",
-			"currentlyActive": true,
-			"qaStatus": "Accepted",
-			"uploadTime": 7693,
-=======
 			"dataId": "f5018474-46c0-4970-8826-9936904764f2",
 			"companyId": "eda3bfbb-5c9e-4f84-b047-7fea6861503c",
 			"dataType": "p2p",
@@ -647,19 +309,13 @@
 			"currentlyActive": false,
 			"qaStatus": "Pending",
 			"uploadTime": 5745,
->>>>>>> b38891b2
 			"uploaderUserId": null
 		},
 		"data": {
 			"general": {
 				"fiscalYearDeviation": "NoDeviation",
-<<<<<<< HEAD
-				"fiscalYearEnd": "2023-06-10",
-				"numberOfEmployees": 11587,
-=======
 				"fiscalYearEnd": "2023-11-01",
 				"numberOfEmployees": 89553,
->>>>>>> b38891b2
 				"referencedReports": {
 					"AnnualReport": {
 						"fileReference": "50a36c418baffd520bb92d84664f06f9732a21f4e2e5ecee6d9136f16e7e0b63",
@@ -675,80 +331,6 @@
 					},
 					"IntegratedReport": {
 						"fileReference": "50a36c418baffd520bb92d84664f06f9732a21f4e2e5ecee6d9136f16e7e0b63",
-<<<<<<< HEAD
-						"fileName": "IntegratedReport",
-						"isGroupLevel": "Yes",
-						"reportDate": "2023-08-18",
-						"currency": "JMD"
-					},
-					"SustainabilityReport": {
-						"fileReference": "50a36c418baffd520bb92d84664f06f9732a21f4e2e5ecee6d9136f16e7e0b63",
-						"fileName": "SustainabilityReport",
-						"isGroupLevel": "Yes",
-						"reportDate": "2023-06-12",
-						"currency": "CLP"
-					},
-					"AnnualReport": {
-						"fileReference": "50a36c418baffd520bb92d84664f06f9732a21f4e2e5ecee6d9136f16e7e0b63",
-						"fileName": "AnnualReport",
-						"isGroupLevel": "Yes",
-						"reportDate": "2023-11-10",
-						"currency": "AMD"
-					},
-					"ESEFReport": {
-						"fileReference": "50a36c418baffd520bb92d84664f06f9732a21f4e2e5ecee6d9136f16e7e0b63",
-						"fileName": "ESEFReport",
-						"isGroupLevel": "No",
-						"reportDate": "2023-01-25",
-						"currency": "BOB"
-					}
-				},
-				"assurance": {
-					"value": "LimitedAssurance",
-					"provider": "Huel Inc",
-					"dataSource": {
-						"page": 607,
-						"fileName": "AnnualReport",
-						"fileReference": "50a36c418baffd520bb92d84664f06f9732a21f4e2e5ecee6d9136f16e7e0b63",
-						"tagName": "portals"
-					}
-				},
-				"scopeOfEntities": "NA",
-				"nfrdMandatory": "No",
-				"euTaxonomyActivityLevelReporting": "Yes"
-			},
-			"revenue": {
-				"totalAmount": {
-					"value": null,
-					"dataSource": null,
-					"quality": "NA",
-					"comment": null,
-					"currency": "SBD"
-				},
-				"nonEligibleShare": {
-					"relativeShareInPercent": null,
-					"absoluteShare": {
-						"amount": 6985844813.75,
-						"currency": "SGD"
-					}
-				},
-				"eligibleShare": {
-					"relativeShareInPercent": 98.9113,
-					"absoluteShare": {
-						"amount": 8753244248.22,
-						"currency": "MWK"
-					}
-				},
-				"nonAlignedShare": {
-					"relativeShareInPercent": 93.8116,
-					"absoluteShare": null
-				},
-				"nonAlignedActivities": [
-					{
-						"activityName": "ElectricityGenerationFromNuclearEnergyInExistingInstallations",
-						"naceCodes": [
-							"F42.22"
-=======
 						"isGroupLevel": "Yes",
 						"reportDate": null,
 						"currency": "SSP"
@@ -807,113 +389,11 @@
 						"activityName": "AcquisitionAndOwnershipOfBuildings",
 						"naceCodes": [
 							"L68"
->>>>>>> b38891b2
-						],
-						"share": {
-							"relativeShareInPercent": null,
-							"absoluteShare": {
-								"amount": null,
-								"currency": "PKR"
-							}
-						}
+						],
+						"share": null
 					}
 				],
 				"alignedShare": {
-<<<<<<< HEAD
-					"relativeShareInPercent": 9.7846,
-					"absoluteShare": {
-						"amount": 8731095073.75,
-						"currency": "FJD"
-					}
-				},
-				"substantialContributionToClimateChangeMitigationInPercent": 2.2282,
-				"substantialContributionToClimateChangeAdaptionInPercent": 37.1543,
-				"substantialContributionToSustainableUseAndProtectionOfWaterAndMarineResourcesInPercent": 16.0854,
-				"substantialContributionToTransitionToACircularEconomyInPercent": 4.5405,
-				"substantialContributionToPollutionPreventionAndControlInPercent": 21.2497,
-				"substantialContributionToProtectionAndRestorationOfBiodiversityAndEcosystemsInPercent": 96.4998,
-				"alignedActivities": [
-					{
-						"activityName": "LibrariesArchivesMuseumsAndCulturalActivities",
-						"naceCodes": [
-							"R91"
-						],
-						"share": {
-							"relativeShareInPercent": 80.8313,
-							"absoluteShare": null
-						},
-						"substantialContributionToClimateChangeMitigationInPercent": 5.0724,
-						"substantialContributionToClimateChangeAdaptionInPercent": 31.9764,
-						"substantialContributionToSustainableUseAndProtectionOfWaterAndMarineResourcesInPercent": 24.1941,
-						"substantialContributionToTransitionToACircularEconomyInPercent": 51.9139,
-						"substantialContributionToPollutionPreventionAndControlInPercent": 17.8036,
-						"substantialContributionToProtectionAndRestorationOfBiodiversityAndEcosystemsInPercent": null,
-						"dnshToClimateChangeMitigation": "Yes",
-						"dnshToClimateChangeAdaption": "Yes",
-						"dnshToSustainableUseAndProtectionOfWaterAndMarineResources": "No",
-						"dnshToTransitionToACircularEconomy": "No",
-						"dnshToPollutionPreventionAndControl": "No",
-						"dnshToProtectionAndRestorationOfBiodiversityAndEcosystems": "No",
-						"minimumSafeguards": null
-					},
-					{
-						"activityName": "ComputerProgrammingConsultancyAndRelatedActivities",
-						"naceCodes": [
-							"J62"
-						],
-						"share": {
-							"relativeShareInPercent": null,
-							"absoluteShare": {
-								"amount": 8741985608.36,
-								"currency": "CZK"
-							}
-						},
-						"substantialContributionToClimateChangeMitigationInPercent": 0.224,
-						"substantialContributionToClimateChangeAdaptionInPercent": 66.3558,
-						"substantialContributionToSustainableUseAndProtectionOfWaterAndMarineResourcesInPercent": 62.8025,
-						"substantialContributionToTransitionToACircularEconomyInPercent": 30.449,
-						"substantialContributionToPollutionPreventionAndControlInPercent": 5.1123,
-						"substantialContributionToProtectionAndRestorationOfBiodiversityAndEcosystemsInPercent": null,
-						"dnshToClimateChangeMitigation": "Yes",
-						"dnshToClimateChangeAdaption": null,
-						"dnshToSustainableUseAndProtectionOfWaterAndMarineResources": "No",
-						"dnshToTransitionToACircularEconomy": "Yes",
-						"dnshToPollutionPreventionAndControl": null,
-						"dnshToProtectionAndRestorationOfBiodiversityAndEcosystems": "Yes",
-						"minimumSafeguards": "Yes"
-					}
-				],
-				"enablingShareInPercent": 19.4943,
-				"transitionalShareInPercent": 33.0557
-			},
-			"capex": {
-				"totalAmount": {
-					"value": null,
-					"dataSource": null,
-					"quality": "NA",
-					"comment": null,
-					"currency": "ZWL"
-				},
-				"nonEligibleShare": {
-					"relativeShareInPercent": null,
-					"absoluteShare": {
-						"amount": 6719821330.63,
-						"currency": "GEL"
-					}
-				},
-				"eligibleShare": {
-					"relativeShareInPercent": 93.7916,
-					"absoluteShare": {
-						"amount": 1212923971.47,
-						"currency": "GEL"
-					}
-				},
-				"nonAlignedShare": {
-					"relativeShareInPercent": 30.8062,
-					"absoluteShare": {
-						"amount": 5784656854.81,
-						"currency": "PGK"
-=======
 					"relativeShareInPercent": 76.7267,
 					"absoluteShare": {
 						"amount": null,
@@ -986,41 +466,15 @@
 					"absoluteShare": {
 						"amount": 405472714.92,
 						"currency": null
->>>>>>> b38891b2
 					}
 				},
 				"nonAlignedActivities": [
 					{
-<<<<<<< HEAD
-						"activityName": "TransmissionAndDistributionOfElectricity",
-						"naceCodes": [
-							"D35.13",
-							"D35.12"
-						],
-=======
 						"activityName": "RenewalOfWaterCollectionTreatmentAndSupplySystems",
 						"naceCodes": null,
->>>>>>> b38891b2
-						"share": {
-							"relativeShareInPercent": 79.2811,
-							"absoluteShare": {
-<<<<<<< HEAD
-								"amount": 695057425.18,
-								"currency": "MUR"
-							}
-						}
-					},
-					{
-						"activityName": "ProductionOfHeatCoolUsingWasteHeat",
-						"naceCodes": [
-							"D35.30"
-						],
-						"share": {
-							"relativeShareInPercent": 67.1781,
-							"absoluteShare": {
-								"amount": 1044543392.49,
-								"currency": "JOD"
-=======
+						"share": {
+							"relativeShareInPercent": null,
+							"absoluteShare": {
 								"amount": 7587807108.65,
 								"currency": null
 							}
@@ -1034,96 +488,11 @@
 							"absoluteShare": {
 								"amount": 6470836151.86,
 								"currency": "ERN"
->>>>>>> b38891b2
 							}
 						}
 					}
 				],
 				"alignedShare": {
-<<<<<<< HEAD
-					"relativeShareInPercent": 74.7897,
-					"absoluteShare": {
-						"amount": 1545889386.9,
-						"currency": "CDF"
-					}
-				},
-				"substantialContributionToClimateChangeMitigationInPercent": 66.0616,
-				"substantialContributionToClimateChangeAdaptionInPercent": 11.426,
-				"substantialContributionToSustainableUseAndProtectionOfWaterAndMarineResourcesInPercent": 35.4843,
-				"substantialContributionToTransitionToACircularEconomyInPercent": 69.4428,
-				"substantialContributionToPollutionPreventionAndControlInPercent": 38.3591,
-				"substantialContributionToProtectionAndRestorationOfBiodiversityAndEcosystemsInPercent": 67.6388,
-				"alignedActivities": [
-					{
-						"activityName": "EngineeringActivitiesAndRelatedTechnicalConsultancyDedicatedToAdaptationToClimateChange",
-						"naceCodes": [
-							"M71.12"
-						],
-						"share": {
-							"relativeShareInPercent": 50.2629,
-							"absoluteShare": {
-								"amount": 302085117.43,
-								"currency": "RSD"
-							}
-						},
-						"substantialContributionToClimateChangeMitigationInPercent": null,
-						"substantialContributionToClimateChangeAdaptionInPercent": null,
-						"substantialContributionToSustainableUseAndProtectionOfWaterAndMarineResourcesInPercent": 38.3158,
-						"substantialContributionToTransitionToACircularEconomyInPercent": 89.1776,
-						"substantialContributionToPollutionPreventionAndControlInPercent": null,
-						"substantialContributionToProtectionAndRestorationOfBiodiversityAndEcosystemsInPercent": 49.3635,
-						"dnshToClimateChangeMitigation": null,
-						"dnshToClimateChangeAdaption": "Yes",
-						"dnshToSustainableUseAndProtectionOfWaterAndMarineResources": "Yes",
-						"dnshToTransitionToACircularEconomy": "Yes",
-						"dnshToPollutionPreventionAndControl": "Yes",
-						"dnshToProtectionAndRestorationOfBiodiversityAndEcosystems": null,
-						"minimumSafeguards": "Yes"
-					}
-				],
-				"enablingShareInPercent": 0.7653,
-				"transitionalShareInPercent": 27.0721
-			},
-			"opex": {
-				"totalAmount": {
-					"value": 8811228193.81,
-					"dataSource": {
-						"page": 548,
-						"fileName": "SustainabilityReport",
-						"fileReference": "50a36c418baffd520bb92d84664f06f9732a21f4e2e5ecee6d9136f16e7e0b63",
-						"tagName": "networks"
-					},
-					"quality": "Reported",
-					"comment": "compress bluetooth program",
-					"currency": "RWF"
-				},
-				"nonEligibleShare": {
-					"relativeShareInPercent": 51.8377,
-					"absoluteShare": {
-						"amount": 3256464672.74,
-						"currency": "VND"
-					}
-				},
-				"eligibleShare": {
-					"relativeShareInPercent": 86.9789,
-					"absoluteShare": {
-						"amount": 6489261013.92,
-						"currency": "ALL"
-					}
-				},
-				"nonAlignedShare": {
-					"relativeShareInPercent": 43.361,
-					"absoluteShare": {
-						"amount": null,
-						"currency": "BMD"
-					}
-				},
-				"nonAlignedActivities": [
-					{
-						"activityName": "ManufactureOfSodaAsh",
-						"naceCodes": [
-							"C20.13"
-=======
 					"relativeShareInPercent": 52.4728,
 					"absoluteShare": {
 						"amount": null,
@@ -1209,72 +578,17 @@
 						"activityName": "ElectricityGenerationUsingConcentratedSolarPowerCspTechnology",
 						"naceCodes": [
 							"D35.11"
->>>>>>> b38891b2
 						],
 						"share": {
 							"relativeShareInPercent": null,
 							"absoluteShare": {
-<<<<<<< HEAD
-								"amount": 5820155036.64,
-								"currency": "MZN"
-=======
 								"amount": 6165070377.76,
 								"currency": "SHP"
->>>>>>> b38891b2
 							}
 						}
-					},
-					{
-						"activityName": "RenovationOfExistingBuildings",
-						"naceCodes": [
-							"F43"
-						],
-						"share": null
 					}
 				],
 				"alignedShare": {
-<<<<<<< HEAD
-					"relativeShareInPercent": null,
-					"absoluteShare": null
-				},
-				"substantialContributionToClimateChangeMitigationInPercent": 23.2523,
-				"substantialContributionToClimateChangeAdaptionInPercent": 34.5768,
-				"substantialContributionToSustainableUseAndProtectionOfWaterAndMarineResourcesInPercent": 73.1417,
-				"substantialContributionToTransitionToACircularEconomyInPercent": 36.8719,
-				"substantialContributionToPollutionPreventionAndControlInPercent": 26.2161,
-				"substantialContributionToProtectionAndRestorationOfBiodiversityAndEcosystemsInPercent": 29.3829,
-				"alignedActivities": [
-					{
-						"activityName": "InfrastructureForRailTransport",
-						"naceCodes": [
-							"F43.21",
-							"H52.21"
-						],
-						"share": {
-							"relativeShareInPercent": null,
-							"absoluteShare": {
-								"amount": 7000736398.62,
-								"currency": "UYU"
-							}
-						},
-						"substantialContributionToClimateChangeMitigationInPercent": 95.7988,
-						"substantialContributionToClimateChangeAdaptionInPercent": 87.777,
-						"substantialContributionToSustainableUseAndProtectionOfWaterAndMarineResourcesInPercent": 54.6731,
-						"substantialContributionToTransitionToACircularEconomyInPercent": 15.7854,
-						"substantialContributionToPollutionPreventionAndControlInPercent": 1.4152,
-						"substantialContributionToProtectionAndRestorationOfBiodiversityAndEcosystemsInPercent": 42.7531,
-						"dnshToClimateChangeMitigation": "Yes",
-						"dnshToClimateChangeAdaption": "Yes",
-						"dnshToSustainableUseAndProtectionOfWaterAndMarineResources": "Yes",
-						"dnshToTransitionToACircularEconomy": "No",
-						"dnshToPollutionPreventionAndControl": "Yes",
-						"dnshToProtectionAndRestorationOfBiodiversityAndEcosystems": "Yes",
-						"minimumSafeguards": "Yes"
-					}
-				],
-				"enablingShareInPercent": 4.5009,
-				"transitionalShareInPercent": 93.7907
-=======
 					"relativeShareInPercent": 93.3057,
 					"absoluteShare": {
 						"amount": 3219813429.75,
@@ -1315,21 +629,11 @@
 				],
 				"enablingShareInPercent": 58.3799,
 				"transitionalShareInPercent": 30.5268
->>>>>>> b38891b2
 			}
 		}
 	},
 	{
 		"metaInfo": {
-<<<<<<< HEAD
-			"dataId": "137e6a26-ad20-402f-919d-70132efd5ba5",
-			"companyId": "1b8cae99-2ede-459f-ac00-cf554241647e",
-			"dataType": "sfdr",
-			"reportingPeriod": "2021",
-			"currentlyActive": false,
-			"qaStatus": "Pending",
-			"uploadTime": 2035,
-=======
 			"dataId": "930c07e5-4e5a-43d7-981d-c9bf73f3bc23",
 			"companyId": "d94f9b68-6b10-4348-b631-53014ac3ae88",
 			"dataType": "sme",
@@ -1337,19 +641,13 @@
 			"currentlyActive": true,
 			"qaStatus": "Accepted",
 			"uploadTime": 427,
->>>>>>> b38891b2
 			"uploaderUserId": null
 		},
 		"data": {
 			"general": {
 				"fiscalYearDeviation": "Deviation",
-<<<<<<< HEAD
-				"fiscalYearEnd": "2023-06-09",
-				"numberOfEmployees": 67579,
-=======
 				"fiscalYearEnd": "2023-06-23",
 				"numberOfEmployees": 95378,
->>>>>>> b38891b2
 				"referencedReports": {
 					"AnnualReport": {
 						"fileReference": "50a36c418baffd520bb92d84664f06f9732a21f4e2e5ecee6d9136f16e7e0b63",
@@ -1365,33 +663,6 @@
 					},
 					"IntegratedReport": {
 						"fileReference": "50a36c418baffd520bb92d84664f06f9732a21f4e2e5ecee6d9136f16e7e0b63",
-<<<<<<< HEAD
-						"fileName": "IntegratedReport",
-						"isGroupLevel": "Yes",
-						"reportDate": "2023-08-18",
-						"currency": "JMD"
-					},
-					"SustainabilityReport": {
-						"fileReference": "50a36c418baffd520bb92d84664f06f9732a21f4e2e5ecee6d9136f16e7e0b63",
-						"fileName": "SustainabilityReport",
-						"isGroupLevel": "Yes",
-						"reportDate": "2023-06-12",
-						"currency": "CLP"
-					},
-					"AnnualReport": {
-						"fileReference": "50a36c418baffd520bb92d84664f06f9732a21f4e2e5ecee6d9136f16e7e0b63",
-						"fileName": "AnnualReport",
-						"isGroupLevel": "Yes",
-						"reportDate": "2023-11-10",
-						"currency": "AMD"
-					},
-					"ESEFReport": {
-						"fileReference": "50a36c418baffd520bb92d84664f06f9732a21f4e2e5ecee6d9136f16e7e0b63",
-						"fileName": "ESEFReport",
-						"isGroupLevel": "No",
-						"reportDate": "2023-01-25",
-						"currency": "BOB"
-=======
 						"isGroupLevel": "Yes",
 						"reportDate": null,
 						"currency": "SSP"
@@ -1401,26 +672,16 @@
 						"isGroupLevel": "NA",
 						"reportDate": "2023-04-04",
 						"currency": "AED"
->>>>>>> b38891b2
 					}
 				},
 				"assurance": {
 					"value": "ReasonableAssurance",
-<<<<<<< HEAD
-					"provider": "Waters - Swaniawski",
-					"dataSource": {
-						"page": 53,
-						"fileName": "IntegratedReport",
-						"fileReference": "50a36c418baffd520bb92d84664f06f9732a21f4e2e5ecee6d9136f16e7e0b63",
-						"tagName": "experiences"
-=======
 					"provider": null,
 					"dataSource": {
 						"page": 930,
 						"fileName": "SustainabilityReport",
 						"fileReference": "50a36c418baffd520bb92d84664f06f9732a21f4e2e5ecee6d9136f16e7e0b63",
 						"tagName": "mindshare"
->>>>>>> b38891b2
 					}
 				},
 				"scopeOfEntities": "Yes",
@@ -1429,35 +690,6 @@
 			},
 			"revenue": {
 				"totalAmount": {
-<<<<<<< HEAD
-					"value": 500475349.83,
-					"dataSource": {
-						"page": 39,
-						"fileName": "AnnualReport",
-						"fileReference": "50a36c418baffd520bb92d84664f06f9732a21f4e2e5ecee6d9136f16e7e0b63",
-						"tagName": "methodologies"
-					},
-					"quality": "Audited",
-					"comment": "hack redundant port",
-					"currency": "CRC"
-				},
-				"nonEligibleShare": {
-					"relativeShareInPercent": 28.8735,
-					"absoluteShare": {
-						"amount": 4709130732.81,
-						"currency": "LAK"
-					}
-				},
-				"eligibleShare": {
-					"relativeShareInPercent": 38.1287,
-					"absoluteShare": null
-				},
-				"nonAlignedShare": {
-					"relativeShareInPercent": 82.2454,
-					"absoluteShare": {
-						"amount": 6370613446.93,
-						"currency": "NAD"
-=======
 					"value": 7936400419.57,
 					"dataSource": {
 						"page": 847,
@@ -1488,20 +720,10 @@
 					"absoluteShare": {
 						"amount": 2329268401.95,
 						"currency": "USD"
->>>>>>> b38891b2
 					}
 				},
 				"nonAlignedActivities": [
 					{
-<<<<<<< HEAD
-						"activityName": "ManufactureOfAnhydrousAmmonia",
-						"naceCodes": null,
-						"share": {
-							"relativeShareInPercent": 16.8994,
-							"absoluteShare": {
-								"amount": 3796397047.12,
-								"currency": "GBP"
-=======
 						"activityName": "InstallationMaintenanceAndRepairOfChargingStationsForElectricVehiclesInBuildingsAndParkingSpacesAttachedToBuildings",
 						"naceCodes": [
 							"C25",
@@ -1514,50 +736,11 @@
 							"absoluteShare": {
 								"amount": 233548183.46,
 								"currency": "AUD"
->>>>>>> b38891b2
 							}
 						}
 					}
 				],
 				"alignedShare": {
-<<<<<<< HEAD
-					"relativeShareInPercent": 95.2848,
-					"absoluteShare": {
-						"amount": null,
-						"currency": "ISK"
-					}
-				},
-				"substantialContributionToClimateChangeMitigationInPercent": 63.86,
-				"substantialContributionToClimateChangeAdaptionInPercent": 61.7603,
-				"substantialContributionToSustainableUseAndProtectionOfWaterAndMarineResourcesInPercent": 3.5224,
-				"substantialContributionToTransitionToACircularEconomyInPercent": 23.8958,
-				"substantialContributionToPollutionPreventionAndControlInPercent": 26.0796,
-				"substantialContributionToProtectionAndRestorationOfBiodiversityAndEcosystemsInPercent": 42.3091,
-				"alignedActivities": [
-					{
-						"activityName": "UrbanAndSuburbanTransportRoadPassengerTransport",
-						"naceCodes": [
-							"N77.39",
-							"H49.3.9"
-						],
-						"share": {
-							"relativeShareInPercent": 96.0075,
-							"absoluteShare": {
-								"amount": 7150081300.64,
-								"currency": "UGX"
-							}
-						},
-						"substantialContributionToClimateChangeMitigationInPercent": 28.9756,
-						"substantialContributionToClimateChangeAdaptionInPercent": 44.9202,
-						"substantialContributionToSustainableUseAndProtectionOfWaterAndMarineResourcesInPercent": 97.1697,
-						"substantialContributionToTransitionToACircularEconomyInPercent": 25.2634,
-						"substantialContributionToPollutionPreventionAndControlInPercent": 64.5986,
-						"substantialContributionToProtectionAndRestorationOfBiodiversityAndEcosystemsInPercent": null,
-						"dnshToClimateChangeMitigation": null,
-						"dnshToClimateChangeAdaption": null,
-						"dnshToSustainableUseAndProtectionOfWaterAndMarineResources": "No",
-						"dnshToTransitionToACircularEconomy": "No",
-=======
 					"relativeShareInPercent": 46.9826,
 					"absoluteShare": {
 						"amount": 7124876000.45,
@@ -1590,28 +773,6 @@
 						"dnshToClimateChangeMitigation": "No",
 						"dnshToClimateChangeAdaption": "No",
 						"dnshToSustainableUseAndProtectionOfWaterAndMarineResources": "Yes",
-						"dnshToTransitionToACircularEconomy": "Yes",
->>>>>>> b38891b2
-						"dnshToPollutionPreventionAndControl": "No",
-						"dnshToProtectionAndRestorationOfBiodiversityAndEcosystems": "Yes",
-						"minimumSafeguards": "No"
-					},
-					{
-						"activityName": "InstallationMaintenanceAndRepairOfEnergyEfficiencyEquipment",
-						"naceCodes": [
-							"C22",
-							"S95.21"
-						],
-						"share": null,
-						"substantialContributionToClimateChangeMitigationInPercent": 70.8642,
-						"substantialContributionToClimateChangeAdaptionInPercent": 60.2935,
-						"substantialContributionToSustainableUseAndProtectionOfWaterAndMarineResourcesInPercent": null,
-						"substantialContributionToTransitionToACircularEconomyInPercent": null,
-						"substantialContributionToPollutionPreventionAndControlInPercent": 64.1122,
-						"substantialContributionToProtectionAndRestorationOfBiodiversityAndEcosystemsInPercent": 9.9545,
-						"dnshToClimateChangeMitigation": "Yes",
-						"dnshToClimateChangeAdaption": "No",
-						"dnshToSustainableUseAndProtectionOfWaterAndMarineResources": "No",
 						"dnshToTransitionToACircularEconomy": "Yes",
 						"dnshToPollutionPreventionAndControl": "No",
 						"dnshToProtectionAndRestorationOfBiodiversityAndEcosystems": "No",
@@ -1641,13 +802,8 @@
 						"minimumSafeguards": "No"
 					}
 				],
-<<<<<<< HEAD
-				"enablingShareInPercent": 67.3686,
-				"transitionalShareInPercent": 86.3007
-=======
 				"enablingShareInPercent": 9.3008,
 				"transitionalShareInPercent": 50.797
->>>>>>> b38891b2
 			},
 			"capex": {
 				"totalAmount": {
@@ -1655,29 +811,6 @@
 					"dataSource": null,
 					"quality": "NA",
 					"comment": null,
-<<<<<<< HEAD
-					"currency": "GYD"
-				},
-				"nonEligibleShare": {
-					"relativeShareInPercent": 99.8949,
-					"absoluteShare": {
-						"amount": 402967324.48,
-						"currency": "SOS"
-					}
-				},
-				"eligibleShare": {
-					"relativeShareInPercent": 29.488,
-					"absoluteShare": {
-						"amount": 172902238.55,
-						"currency": "XAF"
-					}
-				},
-				"nonAlignedShare": {
-					"relativeShareInPercent": 76.5001,
-					"absoluteShare": {
-						"amount": 5240952814.93,
-						"currency": "SRD"
-=======
 					"currency": "EUR"
 				},
 				"nonEligibleShare": {
@@ -1699,23 +832,10 @@
 					"absoluteShare": {
 						"amount": 3909177691.67,
 						"currency": "SZL"
->>>>>>> b38891b2
 					}
 				},
 				"nonAlignedActivities": [
 					{
-<<<<<<< HEAD
-						"activityName": "ElectricityGenerationFromNuclearEnergyInExistingInstallations",
-						"naceCodes": [
-							"D35.11",
-							"F42.22"
-						],
-						"share": {
-							"relativeShareInPercent": 8.8177,
-							"absoluteShare": {
-								"amount": null,
-								"currency": "CRC"
-=======
 						"activityName": "ManufactureOfOrganicBasicChemicals",
 						"naceCodes": [
 							"C20.14"
@@ -1725,68 +845,11 @@
 							"absoluteShare": {
 								"amount": 2411265852.86,
 								"currency": "SSP"
->>>>>>> b38891b2
 							}
 						}
 					}
 				],
 				"alignedShare": {
-<<<<<<< HEAD
-					"relativeShareInPercent": 9.0058,
-					"absoluteShare": {
-						"amount": 4523135637.86,
-						"currency": null
-					}
-				},
-				"substantialContributionToClimateChangeMitigationInPercent": 97.1217,
-				"substantialContributionToClimateChangeAdaptionInPercent": 6.6152,
-				"substantialContributionToSustainableUseAndProtectionOfWaterAndMarineResourcesInPercent": 78.6827,
-				"substantialContributionToTransitionToACircularEconomyInPercent": 50.595,
-				"substantialContributionToPollutionPreventionAndControlInPercent": 53.1993,
-				"substantialContributionToProtectionAndRestorationOfBiodiversityAndEcosystemsInPercent": 6.453,
-				"alignedActivities": [
-					{
-						"activityName": "SeaAndCoastalFreightWaterTransportVesselsForPortOperationsAndAuxiliaryActivities",
-						"naceCodes": null,
-						"share": null,
-						"substantialContributionToClimateChangeMitigationInPercent": 32.4058,
-						"substantialContributionToClimateChangeAdaptionInPercent": 67.8054,
-						"substantialContributionToSustainableUseAndProtectionOfWaterAndMarineResourcesInPercent": null,
-						"substantialContributionToTransitionToACircularEconomyInPercent": 89.4197,
-						"substantialContributionToPollutionPreventionAndControlInPercent": 89.1388,
-						"substantialContributionToProtectionAndRestorationOfBiodiversityAndEcosystemsInPercent": 30.3098,
-						"dnshToClimateChangeMitigation": "No",
-						"dnshToClimateChangeAdaption": "Yes",
-						"dnshToSustainableUseAndProtectionOfWaterAndMarineResources": null,
-						"dnshToTransitionToACircularEconomy": "No",
-						"dnshToPollutionPreventionAndControl": "Yes",
-						"dnshToProtectionAndRestorationOfBiodiversityAndEcosystems": "No",
-						"minimumSafeguards": "No"
-					},
-					{
-						"activityName": "SeaAndCoastalFreightWaterTransportVesselsForPortOperationsAndAuxiliaryActivities",
-						"naceCodes": [
-							"N77.34",
-							"H52.22"
-						],
-						"share": {
-							"relativeShareInPercent": 59.276,
-							"absoluteShare": {
-								"amount": 9965151238.73,
-								"currency": "TND"
-							}
-						},
-						"substantialContributionToClimateChangeMitigationInPercent": 55.8203,
-						"substantialContributionToClimateChangeAdaptionInPercent": 24.6672,
-						"substantialContributionToSustainableUseAndProtectionOfWaterAndMarineResourcesInPercent": 40.1128,
-						"substantialContributionToTransitionToACircularEconomyInPercent": 24.4601,
-						"substantialContributionToPollutionPreventionAndControlInPercent": 89.8245,
-						"substantialContributionToProtectionAndRestorationOfBiodiversityAndEcosystemsInPercent": null,
-						"dnshToClimateChangeMitigation": "Yes",
-						"dnshToClimateChangeAdaption": "No",
-						"dnshToSustainableUseAndProtectionOfWaterAndMarineResources": null,
-						"dnshToTransitionToACircularEconomy": "Yes",
-=======
 					"relativeShareInPercent": 57.6011,
 					"absoluteShare": {
 						"amount": 367678864.85,
@@ -1822,49 +885,11 @@
 						"dnshToClimateChangeAdaption": null,
 						"dnshToSustainableUseAndProtectionOfWaterAndMarineResources": "No",
 						"dnshToTransitionToACircularEconomy": null,
->>>>>>> b38891b2
 						"dnshToPollutionPreventionAndControl": "Yes",
 						"dnshToProtectionAndRestorationOfBiodiversityAndEcosystems": "Yes",
 						"minimumSafeguards": null
 					}
 				],
-<<<<<<< HEAD
-				"enablingShareInPercent": 60.6784,
-				"transitionalShareInPercent": 99.1007
-			},
-			"opex": {
-				"totalAmount": {
-					"value": 1936025123.57,
-					"dataSource": {
-						"page": 791,
-						"fileName": "IntegratedReport",
-						"fileReference": "50a36c418baffd520bb92d84664f06f9732a21f4e2e5ecee6d9136f16e7e0b63",
-						"tagName": "ROI"
-					},
-					"quality": "Audited",
-					"comment": "synthesize bluetooth feed",
-					"currency": "GMD"
-				},
-				"nonEligibleShare": {
-					"relativeShareInPercent": 87.0349,
-					"absoluteShare": {
-						"amount": 1078966301.86,
-						"currency": null
-					}
-				},
-				"eligibleShare": {
-					"relativeShareInPercent": 93.1326,
-					"absoluteShare": {
-						"amount": 8508720041.72,
-						"currency": "CVE"
-					}
-				},
-				"nonAlignedShare": {
-					"relativeShareInPercent": 40.1227,
-					"absoluteShare": {
-						"amount": null,
-						"currency": "ZWL"
-=======
 				"enablingShareInPercent": 8.9921,
 				"transitionalShareInPercent": 81.7884
 			},
@@ -1900,55 +925,10 @@
 					"absoluteShare": {
 						"amount": 2803641275.97,
 						"currency": "BMD"
->>>>>>> b38891b2
 					}
 				},
 				"nonAlignedActivities": [
 					{
-<<<<<<< HEAD
-						"activityName": "StorageOfHydrogen",
-						"naceCodes": null,
-						"share": null
-					}
-				],
-				"alignedShare": {
-					"relativeShareInPercent": 42.7218,
-					"absoluteShare": {
-						"amount": 3994014426.13,
-						"currency": "VUV"
-					}
-				},
-				"substantialContributionToClimateChangeMitigationInPercent": 38.6055,
-				"substantialContributionToClimateChangeAdaptionInPercent": 67.8884,
-				"substantialContributionToSustainableUseAndProtectionOfWaterAndMarineResourcesInPercent": 52.0767,
-				"substantialContributionToTransitionToACircularEconomyInPercent": 86.6116,
-				"substantialContributionToPollutionPreventionAndControlInPercent": 81.751,
-				"substantialContributionToProtectionAndRestorationOfBiodiversityAndEcosystemsInPercent": 67.1898,
-				"alignedActivities": [
-					{
-						"activityName": "ElectricityGenerationUsingConcentratedSolarPowerCspTechnology",
-						"naceCodes": [
-							"D35.11"
-						],
-						"share": null,
-						"substantialContributionToClimateChangeMitigationInPercent": 4.3706,
-						"substantialContributionToClimateChangeAdaptionInPercent": 20.6308,
-						"substantialContributionToSustainableUseAndProtectionOfWaterAndMarineResourcesInPercent": null,
-						"substantialContributionToTransitionToACircularEconomyInPercent": 29.7346,
-						"substantialContributionToPollutionPreventionAndControlInPercent": 57.3754,
-						"substantialContributionToProtectionAndRestorationOfBiodiversityAndEcosystemsInPercent": 96.4869,
-						"dnshToClimateChangeMitigation": "No",
-						"dnshToClimateChangeAdaption": null,
-						"dnshToSustainableUseAndProtectionOfWaterAndMarineResources": null,
-						"dnshToTransitionToACircularEconomy": "No",
-						"dnshToPollutionPreventionAndControl": "Yes",
-						"dnshToProtectionAndRestorationOfBiodiversityAndEcosystems": "No",
-						"minimumSafeguards": "Yes"
-					}
-				],
-				"enablingShareInPercent": 77.8849,
-				"transitionalShareInPercent": 88.5941
-=======
 						"activityName": "InstallationMaintenanceAndRepairOfEnergyEfficiencyEquipment",
 						"naceCodes": [
 							"F42",
@@ -2007,7 +987,6 @@
 				],
 				"enablingShareInPercent": 48.8793,
 				"transitionalShareInPercent": 86.9305
->>>>>>> b38891b2
 			}
 		}
 	}
