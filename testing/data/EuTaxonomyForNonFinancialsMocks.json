[
	{
		"metaInfo": {
<<<<<<< HEAD
			"dataId": "03f780d4-d977-4f30-91f4-4ad7a0aa4125",
			"companyId": "f4905926-85ff-4663-a2bb-228db3f9c190",
			"dataType": "p2p",
			"reportingPeriod": "2023",
			"currentlyActive": true,
			"qaStatus": "Accepted",
			"uploadTime": 5734503823704064,
=======
			"dataId": "00f66c14-072a-4a4b-967e-411fa95907e6",
			"companyId": "584d986b-fdc9-4372-9384-12aee943d842",
			"dataType": "sme",
			"reportingPeriod": "2023",
			"currentlyActive": false,
			"qaStatus": "Pending",
			"uploadTime": 5298650334887936,
>>>>>>> c5f9f1a1
			"uploaderUserId": null
		},
		"data": {
			"general": {
				"fiscalYearDeviation": "Deviation",
<<<<<<< HEAD
				"fiscalYearEnd": "2023-06-13",
				"numberOfEmployees": 16436,
				"referencedReports": {
					"AnnualReport": {
						"reference": "50a36c418baffd520bb92d84664f06f9732a21f4e2e5ecee6d9136f16e7e0b63",
						"isGroupLevel": "Yes",
						"reportDate": "2023-01-05",
						"currency": "TZS"
					},
					"IntegratedReport": {
						"reference": "50a36c418baffd520bb92d84664f06f9732a21f4e2e5ecee6d9136f16e7e0b63",
						"isGroupLevel": "No",
						"reportDate": null,
						"currency": "DOP"
					}
				},
				"assurance": {
					"assurance": "LimitedAssurance",
					"provider": "Cronin Inc",
					"dataSource": {
						"report": "",
						"page": null,
						"tagName": null
					}
				},
				"scopeOfEntities": "NA",
				"nfrdMandatory": "Yes",
				"euTaxonomyActivityLevelReporting": "Yes"
=======
				"fiscalYearEnd": "2022-10-28",
				"numberOfEmployees": 34061,
				"referencedReports": {
					"IntegratedReport": {
						"fileReference": "50a36c418baffd520bb92d84664f06f9732a21f4e2e5ecee6d9136f16e7e0b63",
						"isGroupLevel": "No",
						"reportDate": "2023-03-24",
						"currency": "BOB"
					},
					"ESEFReport": {
						"fileReference": "50a36c418baffd520bb92d84664f06f9732a21f4e2e5ecee6d9136f16e7e0b63",
						"isGroupLevel": "Yes",
						"reportDate": "2023-09-30",
						"currency": "BYN"
					},
					"SustainabilityReport": {
						"fileReference": "50a36c418baffd520bb92d84664f06f9732a21f4e2e5ecee6d9136f16e7e0b63",
						"isGroupLevel": "No",
						"reportDate": "2023-06-15",
						"currency": "UGX"
					}
				},
				"assurance": {
					"value": "None",
					"provider": null,
					"dataSource": null
				},
				"scopeOfEntities": "No",
				"nfrdMandatory": "No",
				"euTaxonomyActivityLevelReporting": "No"
>>>>>>> c5f9f1a1
			},
			"revenue": {
				"totalAmount": {
					"value": 0,
					"dataSource": {
<<<<<<< HEAD
						"page": 726,
						"report": "ESEFReport",
						"tagName": "solutions"
					},
					"quality": "Audited",
					"comment": "reboot online application",
					"unit": "SYP"
				},
				"nonEligibleShare": {
					"relativeShareInPercent": 67.6458,
					"absoluteShare": {
						"amount": 9469679384.5,
						"currency": "PAB"
					}
				},
				"eligibleShare": {
					"relativeShareInPercent": null,
					"absoluteShare": {
						"amount": null,
						"currency": "ISK"
					}
				},
				"nonAlignedShare": {
					"relativeShareInPercent": null,
					"absoluteShare": {
						"amount": null,
						"currency": "IDR"
=======
						"page": 220,
						"fileName": "AnnualReport",
						"fileReference": "50a36c418baffd520bb92d84664f06f9732a21f4e2e5ecee6d9136f16e7e0b63",
						"tagName": "solutions"
					},
					"quality": "Reported",
					"comment": "copy mobile application",
					"currency": "GIP"
				},
				"nonEligibleShare": {
					"relativeShareInPercent": 92.0893,
					"absoluteShare": {
						"amount": 1878339620.3,
						"currency": "RON"
					}
				},
				"eligibleShare": {
					"relativeShareInPercent": 1.7304,
					"absoluteShare": {
						"amount": 5355100478.05,
						"currency": null
					}
				},
				"nonAlignedShare": {
					"relativeShareInPercent": 65.0248,
					"absoluteShare": {
						"amount": 1958920955.65,
						"currency": "IRR"
>>>>>>> c5f9f1a1
					}
				},
				"nonAlignedActivities": [
					{
<<<<<<< HEAD
						"activityName": "CogenerationOfHeatCoolAndPowerFromBioenergy",
						"naceCodes": [
							"D35.30"
						],
						"share": null
					},
					{
						"activityName": "PreCommercialStagesOfAdvancedTechnologiesToProduceEnergyFromNuclearProcessesWithMinimalWasteFromTheFuelCycle",
						"naceCodes": null,
						"share": null
					}
				],
				"alignedShare": {
					"relativeShareInPercent": 72.6547,
					"absoluteShare": {
						"amount": 8766186940.49,
						"currency": "AFN"
					}
				},
				"substantialContributionToClimateChangeMitigationInPercent": 35.0409,
				"substantialContributionToClimateChangeAdaptionInPercent": 4.2457,
				"substantialContributionToSustainableUseAndProtectionOfWaterAndMarineResourcesInPercent": 73.8649,
				"substantialContributionToTransitionToACircularEconomyInPercent": 46.6639,
				"substantialContributionToPollutionPreventionAndControlInPercent": 49.3889,
				"substantialContributionToProtectionAndRestorationOfBiodiversityAndEcosystemsInPercent": 57.8241,
				"alignedActivities": [
					{
						"activityName": "ManufactureOfOtherLowCarbonTechnologies",
						"naceCodes": [
							"C27",
							"C25"
						],
						"share": {
							"relativeShareInPercent": 69.8906,
							"absoluteShare": {
								"amount": 7658483970.45,
								"currency": "SBD"
							}
						},
						"substantialContributionToClimateChangeMitigationInPercent": 28.7691,
						"substantialContributionToClimateChangeAdaptionInPercent": 76.6226,
						"substantialContributionToSustainableUseAndProtectionOfWaterAndMarineResourcesInPercent": 83.109,
						"substantialContributionToTransitionToACircularEconomyInPercent": 0.9724,
						"substantialContributionToPollutionPreventionAndControlInPercent": 21.0097,
						"substantialContributionToProtectionAndRestorationOfBiodiversityAndEcosystemsInPercent": 25.4482,
						"dnshToClimateChangeMitigation": "Yes",
						"dnshToClimateChangeAdaption": "Yes",
						"dnshToSustainableUseAndProtectionOfWaterAndMarineResources": "No",
						"dnshToTransitionToACircularEconomy": "Yes",
						"dnshToPollutionPreventionAndControl": "No",
						"dnshToProtectionAndRestorationOfBiodiversityAndEcosystems": "Yes",
						"minimumSafeguards": "Yes"
					}
				],
				"enablingShareInPercent": 65.7493,
				"transitionalShareInPercent": 38.1981
			},
			"capex": {
				"totalAmount": {
					"value": 3526031901.13,
					"dataSource": {
						"page": 81,
						"report": "ESEFReport",
						"tagName": "systems"
					},
					"quality": "Audited",
					"comment": "navigate redundant sensor",
					"unit": "DJF"
				},
				"nonEligibleShare": {
					"relativeShareInPercent": 21.1604,
					"absoluteShare": null
				},
				"eligibleShare": {
					"relativeShareInPercent": null,
					"absoluteShare": {
						"amount": 1305069630.03,
						"currency": null
					}
				},
				"nonAlignedShare": {
					"relativeShareInPercent": 37.4576,
					"absoluteShare": {
						"amount": 5875505688.6,
						"currency": "SDG"
=======
						"activityName": "InfrastructureForRailTransport",
						"naceCodes": [
							"M71.20",
							"M71.12"
						],
						"share": {
							"relativeShareInPercent": 18.2256,
							"absoluteShare": {
								"amount": 7636078274.81,
								"currency": null
							}
						}
					}
				],
				"alignedShare": {
					"relativeShareInPercent": null,
					"absoluteShare": null
				},
				"substantialContributionToClimateChangeMitigationInPercent": 45.558,
				"substantialContributionToClimateChangeAdaptionInPercent": 50.8444,
				"substantialContributionToSustainableUseAndProtectionOfWaterAndMarineResourcesInPercent": 89.8013,
				"substantialContributionToTransitionToACircularEconomyInPercent": 50.489,
				"substantialContributionToPollutionPreventionAndControlInPercent": 90.8517,
				"substantialContributionToProtectionAndRestorationOfBiodiversityAndEcosystemsInPercent": 22.0555,
				"alignedActivities": [
					{
						"activityName": "ManufactureOfAluminium",
						"naceCodes": [
							"C24.53"
						],
						"share": {
							"relativeShareInPercent": 94.2582,
							"absoluteShare": {
								"amount": 5990334618.84,
								"currency": "BIF"
							}
						},
						"substantialContributionToClimateChangeMitigationInPercent": 49.1022,
						"substantialContributionToClimateChangeAdaptionInPercent": 28.7899,
						"substantialContributionToSustainableUseAndProtectionOfWaterAndMarineResourcesInPercent": 8.3556,
						"substantialContributionToTransitionToACircularEconomyInPercent": 30.4239,
						"substantialContributionToPollutionPreventionAndControlInPercent": 39.2525,
						"substantialContributionToProtectionAndRestorationOfBiodiversityAndEcosystemsInPercent": null,
						"dnshToClimateChangeMitigation": "No",
						"dnshToClimateChangeAdaption": "Yes",
						"dnshToSustainableUseAndProtectionOfWaterAndMarineResources": "No",
						"dnshToTransitionToACircularEconomy": "No",
						"dnshToPollutionPreventionAndControl": "No",
						"dnshToProtectionAndRestorationOfBiodiversityAndEcosystems": "No",
						"minimumSafeguards": "Yes"
					},
					{
						"activityName": "AirportInfrastructure",
						"naceCodes": [
							"F42.99",
							"F41.20"
						],
						"share": {
							"relativeShareInPercent": null,
							"absoluteShare": null
						},
						"substantialContributionToClimateChangeMitigationInPercent": 84.5678,
						"substantialContributionToClimateChangeAdaptionInPercent": 22.9535,
						"substantialContributionToSustainableUseAndProtectionOfWaterAndMarineResourcesInPercent": 24.044,
						"substantialContributionToTransitionToACircularEconomyInPercent": 39.5729,
						"substantialContributionToPollutionPreventionAndControlInPercent": null,
						"substantialContributionToProtectionAndRestorationOfBiodiversityAndEcosystemsInPercent": null,
						"dnshToClimateChangeMitigation": "No",
						"dnshToClimateChangeAdaption": "Yes",
						"dnshToSustainableUseAndProtectionOfWaterAndMarineResources": "No",
						"dnshToTransitionToACircularEconomy": "Yes",
						"dnshToPollutionPreventionAndControl": "Yes",
						"dnshToProtectionAndRestorationOfBiodiversityAndEcosystems": "No",
						"minimumSafeguards": "No"
					}
				],
				"enablingShareInPercent": 79.9845,
				"transitionalShareInPercent": 82.8474
			},
			"capex": {
				"totalAmount": {
					"value": 533893357.49,
					"dataSource": {
						"page": 552,
						"fileName": "IntegratedReport",
						"fileReference": "50a36c418baffd520bb92d84664f06f9732a21f4e2e5ecee6d9136f16e7e0b63",
						"tagName": "schemas"
					},
					"quality": "Reported",
					"comment": "calculate auxiliary feed",
					"currency": "GEL"
				},
				"nonEligibleShare": {
					"relativeShareInPercent": 47.12,
					"absoluteShare": {
						"amount": 3918957011.77,
						"currency": "NGN"
					}
				},
				"eligibleShare": {
					"relativeShareInPercent": 30.1387,
					"absoluteShare": null
				},
				"nonAlignedShare": {
					"relativeShareInPercent": 4.9195,
					"absoluteShare": {
						"amount": 1911450447.51,
						"currency": "GMD"
>>>>>>> c5f9f1a1
					}
				},
				"nonAlignedActivities": [
					{
<<<<<<< HEAD
						"activityName": "ManufactureOfEquipmentForTheProductionAndUseOfHydrogen",
						"naceCodes": [
							"02.20",
							"16.24",
							"27.2"
						],
						"share": {
							"relativeShareInPercent": 73.207,
							"absoluteShare": {
								"amount": 5482263681.48,
								"currency": "ZAR"
							}
						}
					},
					{
						"activityName": "NonLifeInsuranceUnderwritingOfClimateRelatedPerils",
						"naceCodes": null,
						"share": {
							"relativeShareInPercent": null,
							"absoluteShare": {
								"amount": 4509537972.04,
=======
						"activityName": "RenewalOfWasteWaterCollectionAndTreatment",
						"naceCodes": [
							"17",
							"43.39"
						],
						"share": {
							"relativeShareInPercent": 37.618,
							"absoluteShare": {
								"amount": 9159996819.22,
>>>>>>> c5f9f1a1
								"currency": "CHF"
							}
						}
					},
					{
						"activityName": "CogenerationOfHeatCoolAndPowerFromSolarEnergy",
						"naceCodes": null,
						"share": {
							"relativeShareInPercent": 64.7461,
							"absoluteShare": null
						}
					}
				],
				"alignedShare": {
					"relativeShareInPercent": 16.9934,
					"absoluteShare": {
<<<<<<< HEAD
						"amount": 8453466021.46,
						"currency": null
					}
				},
				"substantialContributionToClimateChangeMitigationInPercent": 12.9274,
				"substantialContributionToClimateChangeAdaptionInPercent": 47.9853,
				"substantialContributionToSustainableUseAndProtectionOfWaterAndMarineResourcesInPercent": 86.7604,
				"substantialContributionToTransitionToACircularEconomyInPercent": 96.7088,
				"substantialContributionToPollutionPreventionAndControlInPercent": 66.7897,
				"substantialContributionToProtectionAndRestorationOfBiodiversityAndEcosystemsInPercent": 26.0982,
				"alignedActivities": [
					{
						"activityName": "AirportInfrastructure",
						"naceCodes": [
							"F42.99",
							"F41.20"
						],
						"share": null,
						"substantialContributionToClimateChangeMitigationInPercent": 75.1951,
						"substantialContributionToClimateChangeAdaptionInPercent": 91.5889,
						"substantialContributionToSustainableUseAndProtectionOfWaterAndMarineResourcesInPercent": 63.1321,
						"substantialContributionToTransitionToACircularEconomyInPercent": 1.9321,
						"substantialContributionToPollutionPreventionAndControlInPercent": 95.1598,
						"substantialContributionToProtectionAndRestorationOfBiodiversityAndEcosystemsInPercent": 23.6293,
						"dnshToClimateChangeMitigation": null,
						"dnshToClimateChangeAdaption": null,
						"dnshToSustainableUseAndProtectionOfWaterAndMarineResources": "No",
						"dnshToTransitionToACircularEconomy": "Yes",
						"dnshToPollutionPreventionAndControl": "Yes",
						"dnshToProtectionAndRestorationOfBiodiversityAndEcosystems": "Yes",
						"minimumSafeguards": "No"
					},
					{
						"activityName": "FreightRailTransport",
						"naceCodes": [
							"H49.20",
							"N77.39"
						],
						"share": null,
						"substantialContributionToClimateChangeMitigationInPercent": 88.2112,
						"substantialContributionToClimateChangeAdaptionInPercent": 75.2057,
						"substantialContributionToSustainableUseAndProtectionOfWaterAndMarineResourcesInPercent": 53.8973,
						"substantialContributionToTransitionToACircularEconomyInPercent": 25.1783,
						"substantialContributionToPollutionPreventionAndControlInPercent": 29.8601,
						"substantialContributionToProtectionAndRestorationOfBiodiversityAndEcosystemsInPercent": null,
						"dnshToClimateChangeMitigation": "No",
						"dnshToClimateChangeAdaption": "Yes",
						"dnshToSustainableUseAndProtectionOfWaterAndMarineResources": "No",
						"dnshToTransitionToACircularEconomy": "No",
						"dnshToPollutionPreventionAndControl": "Yes",
						"dnshToProtectionAndRestorationOfBiodiversityAndEcosystems": "No",
						"minimumSafeguards": "Yes"
					}
				],
				"enablingShareInPercent": 75.4822,
				"transitionalShareInPercent": 1.1764
			},
			"opex": {
				"totalAmount": {
					"value": 5571129000.75,
					"dataSource": {
						"page": 668,
						"report": "ESEFReport",
						"tagName": "users"
					},
					"quality": "Audited",
					"comment": "quantify 1080p bus",
					"unit": "BIF"
				},
				"nonEligibleShare": {
					"relativeShareInPercent": 3.1917,
					"absoluteShare": {
						"amount": 5474228870.59,
						"currency": "UYU"
					}
				},
				"eligibleShare": {
					"relativeShareInPercent": 74.8677,
					"absoluteShare": {
						"amount": 8719396919.48,
						"currency": "AUD"
					}
				},
				"nonAlignedShare": {
					"relativeShareInPercent": null,
					"absoluteShare": {
						"amount": 4072488788.51,
						"currency": "DZD"
=======
						"amount": 3010139774.99,
						"currency": "DKK"
					}
				},
				"substantialContributionToClimateChangeMitigationInPercent": 28.1622,
				"substantialContributionToClimateChangeAdaptionInPercent": 92.4347,
				"substantialContributionToSustainableUseAndProtectionOfWaterAndMarineResourcesInPercent": 93.6725,
				"substantialContributionToTransitionToACircularEconomyInPercent": 46.3707,
				"substantialContributionToPollutionPreventionAndControlInPercent": 40.7212,
				"substantialContributionToProtectionAndRestorationOfBiodiversityAndEcosystemsInPercent": 40.664,
				"alignedActivities": [
					{
						"activityName": "InfrastructureForRailTransport",
						"naceCodes": [
							"H52.21",
							"M71.12",
							"F42.13",
							"M71.20"
						],
						"share": {
							"relativeShareInPercent": 88.5742,
							"absoluteShare": {
								"amount": 5572074854.28,
								"currency": "SYP"
							}
						},
						"substantialContributionToClimateChangeMitigationInPercent": 24.9569,
						"substantialContributionToClimateChangeAdaptionInPercent": 92.2243,
						"substantialContributionToSustainableUseAndProtectionOfWaterAndMarineResourcesInPercent": 86.2768,
						"substantialContributionToTransitionToACircularEconomyInPercent": 2.7952,
						"substantialContributionToPollutionPreventionAndControlInPercent": 30.7956,
						"substantialContributionToProtectionAndRestorationOfBiodiversityAndEcosystemsInPercent": 52.548,
						"dnshToClimateChangeMitigation": "No",
						"dnshToClimateChangeAdaption": "Yes",
						"dnshToSustainableUseAndProtectionOfWaterAndMarineResources": null,
						"dnshToTransitionToACircularEconomy": "No",
						"dnshToPollutionPreventionAndControl": null,
						"dnshToProtectionAndRestorationOfBiodiversityAndEcosystems": "No",
						"minimumSafeguards": "No"
					},
					{
						"activityName": "CogenerationOfHeatCoolAndPowerFromBioenergy",
						"naceCodes": [
							"D35.11"
						],
						"share": {
							"relativeShareInPercent": 50.2668,
							"absoluteShare": {
								"amount": 1904951513.28,
								"currency": "TND"
							}
						},
						"substantialContributionToClimateChangeMitigationInPercent": 52.4577,
						"substantialContributionToClimateChangeAdaptionInPercent": 6.1261,
						"substantialContributionToSustainableUseAndProtectionOfWaterAndMarineResourcesInPercent": 68.5429,
						"substantialContributionToTransitionToACircularEconomyInPercent": null,
						"substantialContributionToPollutionPreventionAndControlInPercent": 54.2488,
						"substantialContributionToProtectionAndRestorationOfBiodiversityAndEcosystemsInPercent": 59.6965,
						"dnshToClimateChangeMitigation": "No",
						"dnshToClimateChangeAdaption": "No",
						"dnshToSustainableUseAndProtectionOfWaterAndMarineResources": "Yes",
						"dnshToTransitionToACircularEconomy": "No",
						"dnshToPollutionPreventionAndControl": "No",
						"dnshToProtectionAndRestorationOfBiodiversityAndEcosystems": "Yes",
						"minimumSafeguards": "Yes"
					}
				],
				"enablingShareInPercent": 65.1491,
				"transitionalShareInPercent": 69.6509
			},
			"opex": {
				"totalAmount": {
					"value": 3248022273.18,
					"dataSource": {
						"page": 588,
						"fileName": "IntegratedReport",
						"fileReference": "50a36c418baffd520bb92d84664f06f9732a21f4e2e5ecee6d9136f16e7e0b63",
						"tagName": "infrastructures"
					},
					"quality": "Estimated",
					"comment": "copy neural sensor",
					"currency": "BTN"
				},
				"nonEligibleShare": {
					"relativeShareInPercent": null,
					"absoluteShare": {
						"amount": 89058089.07,
						"currency": "BGN"
					}
				},
				"eligibleShare": {
					"relativeShareInPercent": 57.9126,
					"absoluteShare": {
						"amount": null,
						"currency": null
					}
				},
				"nonAlignedShare": {
					"relativeShareInPercent": 90.0867,
					"absoluteShare": {
						"amount": null,
						"currency": "DKK"
>>>>>>> c5f9f1a1
					}
				},
				"nonAlignedActivities": [
					{
<<<<<<< HEAD
						"activityName": "ComputerProgrammingConsultancyAndRelatedActivities",
						"naceCodes": [
							"J62"
						],
						"share": {
							"relativeShareInPercent": 42.4622,
							"absoluteShare": null
=======
						"activityName": "ManufactureOfNitricAcid",
						"naceCodes": null,
						"share": {
							"relativeShareInPercent": 97.4117,
							"absoluteShare": {
								"amount": 5688104401.34,
								"currency": "CZK"
							}
						}
					},
					{
						"activityName": "ManufactureOfRenewableEnergyTechnologies",
						"naceCodes": [
							"C25"
						],
						"share": {
							"relativeShareInPercent": 68.1242,
							"absoluteShare": {
								"amount": 1847579570.02,
								"currency": "MUR"
							}
>>>>>>> c5f9f1a1
						}
					}
				],
				"alignedShare": {
<<<<<<< HEAD
					"relativeShareInPercent": null,
					"absoluteShare": {
						"amount": 6940007635.86,
						"currency": "TTD"
					}
				},
				"substantialContributionToClimateChangeMitigationInPercent": 93.9268,
				"substantialContributionToClimateChangeAdaptionInPercent": 74.9407,
				"substantialContributionToSustainableUseAndProtectionOfWaterAndMarineResourcesInPercent": 38.2407,
				"substantialContributionToTransitionToACircularEconomyInPercent": 23.209,
				"substantialContributionToPollutionPreventionAndControlInPercent": 51.6894,
				"substantialContributionToProtectionAndRestorationOfBiodiversityAndEcosystemsInPercent": 8.4119,
				"alignedActivities": [
					{
						"activityName": "ProductionOfHeatCoolFromBioenergy",
						"naceCodes": [
							"D35.30"
						],
						"share": {
							"relativeShareInPercent": 46.0536,
							"absoluteShare": {
								"amount": 1542038859.33,
								"currency": "AED"
							}
						},
						"substantialContributionToClimateChangeMitigationInPercent": 11.91,
						"substantialContributionToClimateChangeAdaptionInPercent": 12.0063,
						"substantialContributionToSustainableUseAndProtectionOfWaterAndMarineResourcesInPercent": 93.5324,
						"substantialContributionToTransitionToACircularEconomyInPercent": 14.8668,
						"substantialContributionToPollutionPreventionAndControlInPercent": null,
						"substantialContributionToProtectionAndRestorationOfBiodiversityAndEcosystemsInPercent": null,
						"dnshToClimateChangeMitigation": "No",
						"dnshToClimateChangeAdaption": "Yes",
						"dnshToSustainableUseAndProtectionOfWaterAndMarineResources": "No",
=======
					"relativeShareInPercent": 24.7864,
					"absoluteShare": {
						"amount": 7451788452.46,
						"currency": "FJD"
					}
				},
				"substantialContributionToClimateChangeMitigationInPercent": 17.3492,
				"substantialContributionToClimateChangeAdaptionInPercent": 19.0762,
				"substantialContributionToSustainableUseAndProtectionOfWaterAndMarineResourcesInPercent": 85.302,
				"substantialContributionToTransitionToACircularEconomyInPercent": 70.6372,
				"substantialContributionToPollutionPreventionAndControlInPercent": 36.1144,
				"substantialContributionToProtectionAndRestorationOfBiodiversityAndEcosystemsInPercent": 11.2658,
				"alignedActivities": [
					{
						"activityName": "PassengerInterurbanRailTransport",
						"naceCodes": [
							"H49.10"
						],
						"share": {
							"relativeShareInPercent": 63.8027,
							"absoluteShare": {
								"amount": 8701527847.45,
								"currency": null
							}
						},
						"substantialContributionToClimateChangeMitigationInPercent": 89.5006,
						"substantialContributionToClimateChangeAdaptionInPercent": 11.7113,
						"substantialContributionToSustainableUseAndProtectionOfWaterAndMarineResourcesInPercent": 65.4857,
						"substantialContributionToTransitionToACircularEconomyInPercent": null,
						"substantialContributionToPollutionPreventionAndControlInPercent": 29.964,
						"substantialContributionToProtectionAndRestorationOfBiodiversityAndEcosystemsInPercent": null,
						"dnshToClimateChangeMitigation": "No",
						"dnshToClimateChangeAdaption": "No",
						"dnshToSustainableUseAndProtectionOfWaterAndMarineResources": null,
>>>>>>> c5f9f1a1
						"dnshToTransitionToACircularEconomy": "No",
						"dnshToPollutionPreventionAndControl": "No",
						"dnshToProtectionAndRestorationOfBiodiversityAndEcosystems": "Yes",
						"minimumSafeguards": "Yes"
					},
					{
						"activityName": "RetrofittingOfSeaAndCoastalFreightAndPassengerWaterTransport",
						"naceCodes": [
							"N77.21",
							"C33.15"
						],
						"share": null,
						"substantialContributionToClimateChangeMitigationInPercent": 37.7729,
						"substantialContributionToClimateChangeAdaptionInPercent": 70.3066,
						"substantialContributionToSustainableUseAndProtectionOfWaterAndMarineResourcesInPercent": 92.1427,
						"substantialContributionToTransitionToACircularEconomyInPercent": 4.4196,
						"substantialContributionToPollutionPreventionAndControlInPercent": 9.6424,
						"substantialContributionToProtectionAndRestorationOfBiodiversityAndEcosystemsInPercent": null,
						"dnshToClimateChangeMitigation": null,
						"dnshToClimateChangeAdaption": null,
						"dnshToSustainableUseAndProtectionOfWaterAndMarineResources": "No",
						"dnshToTransitionToACircularEconomy": "No",
						"dnshToPollutionPreventionAndControl": "Yes",
						"dnshToProtectionAndRestorationOfBiodiversityAndEcosystems": null,
						"minimumSafeguards": "No"
					}
				],
<<<<<<< HEAD
				"enablingShareInPercent": 47.5835,
				"transitionalShareInPercent": 3.6225
=======
				"enablingShareInPercent": 9.3738,
				"transitionalShareInPercent": 50.2995
>>>>>>> c5f9f1a1
			}
		}
	},
	{
		"metaInfo": {
<<<<<<< HEAD
			"dataId": "b249cd77-2881-4f8c-a0b7-f4f5f0004371",
			"companyId": "b4911c28-dcd4-4c93-8738-ca685ce778ed",
			"dataType": "p2p",
			"reportingPeriod": "2022",
			"currentlyActive": false,
			"qaStatus": "Pending",
			"uploadTime": 5725752460836864,
=======
			"dataId": "e9af746c-d6ab-4f9a-b0e3-f645ab06a04f",
			"companyId": "d42e89e8-94b4-4b4e-88e7-2832036ca4bb",
			"dataType": "eutaxonomy-financials",
			"reportingPeriod": "2022",
			"currentlyActive": true,
			"qaStatus": "Accepted",
			"uploadTime": 8659740022276096,
>>>>>>> c5f9f1a1
			"uploaderUserId": null
		},
		"data": {
			"general": {
<<<<<<< HEAD
				"fiscalYearDeviation": "Deviation",
				"fiscalYearEnd": "2022-12-25",
				"numberOfEmployees": 21151,
				"referencedReports": {
					"AnnualReport": {
						"reference": "50a36c418baffd520bb92d84664f06f9732a21f4e2e5ecee6d9136f16e7e0b63",
						"isGroupLevel": "NA",
						"reportDate": "2023-06-10",
						"currency": "SBD"
=======
				"fiscalYearDeviation": "NoDeviation",
				"fiscalYearEnd": "2022-12-22",
				"numberOfEmployees": 94345,
				"referencedReports": {
					"ESEFReport": {
						"fileReference": "50a36c418baffd520bb92d84664f06f9732a21f4e2e5ecee6d9136f16e7e0b63",
						"isGroupLevel": null,
						"reportDate": null,
						"currency": "XCD"
>>>>>>> c5f9f1a1
					},
					"IntegratedReport": {
						"fileReference": "50a36c418baffd520bb92d84664f06f9732a21f4e2e5ecee6d9136f16e7e0b63",
						"isGroupLevel": "NA",
<<<<<<< HEAD
						"reportDate": "2023-06-27",
						"currency": "KRW"
					},
					"SustainabilityReport": {
						"reference": "50a36c418baffd520bb92d84664f06f9732a21f4e2e5ecee6d9136f16e7e0b63",
						"isGroupLevel": "NA",
						"reportDate": "2023-03-10",
						"currency": "SBD"
					}
				},
				"assurance": {
					"assurance": "LimitedAssurance",
					"provider": "Rice Inc",
					"dataSource": {
						"page": 775,
						"report": "AnnualReport",
						"tagName": "synergies"
					}
=======
						"reportDate": "2022-11-19",
						"currency": "SDG"
					},
					"AnnualReport": {
						"fileReference": "50a36c418baffd520bb92d84664f06f9732a21f4e2e5ecee6d9136f16e7e0b63",
						"isGroupLevel": "No",
						"reportDate": null,
						"currency": "LSL"
					}
				},
				"assurance": {
					"value": "LimitedAssurance",
					"provider": null,
					"dataSource": null
>>>>>>> c5f9f1a1
				},
				"scopeOfEntities": "Yes",
				"nfrdMandatory": "No",
				"euTaxonomyActivityLevelReporting": "Yes"
			},
			"revenue": {
				"totalAmount": {
<<<<<<< HEAD
					"value": 9198304319.29,
					"dataSource": {
						"report": "",
						"page": null,
						"tagName": null
					},
					"quality": "Estimated",
					"comment": null,
					"unit": "KYD"
				},
				"nonEligibleShare": {
					"relativeShareInPercent": 95.2511,
					"absoluteShare": {
						"amount": 5729461405.43,
						"currency": "GBP"
					}
				},
				"eligibleShare": {
					"relativeShareInPercent": 53.9851,
					"absoluteShare": {
						"amount": 9787010676.23,
						"currency": "JOD"
					}
				},
				"nonAlignedShare": {
					"relativeShareInPercent": null,
					"absoluteShare": null
				},
				"nonAlignedActivities": [
					{
						"activityName": "InfrastructureEnablingRoadTransportAndPublicTransport",
						"naceCodes": null,
						"share": {
							"relativeShareInPercent": 6.3221,
							"absoluteShare": null
						}
					},
					{
						"activityName": "InstallationMaintenanceAndRepairOfEnergyEfficiencyEquipment",
						"naceCodes": [
							"C17",
							"C23",
							"S95.22",
							"C27",
							"C28",
							"C25"
						],
						"share": {
							"relativeShareInPercent": null,
							"absoluteShare": {
								"amount": 4508770392.28,
								"currency": null
							}
						}
					}
				],
				"alignedShare": {
					"relativeShareInPercent": 94.2715,
					"absoluteShare": null
				},
				"substantialContributionToClimateChangeMitigationInPercent": 59.336,
				"substantialContributionToClimateChangeAdaptionInPercent": 24.8332,
				"substantialContributionToSustainableUseAndProtectionOfWaterAndMarineResourcesInPercent": 10.322,
				"substantialContributionToTransitionToACircularEconomyInPercent": 98.0794,
				"substantialContributionToPollutionPreventionAndControlInPercent": 98.1312,
				"substantialContributionToProtectionAndRestorationOfBiodiversityAndEcosystemsInPercent": 89.2388,
				"alignedActivities": [
					{
						"activityName": "ConservationForestry",
						"naceCodes": null,
						"share": {
							"relativeShareInPercent": 33.2701,
							"absoluteShare": null
						},
						"substantialContributionToClimateChangeMitigationInPercent": 84.2295,
						"substantialContributionToClimateChangeAdaptionInPercent": 93.8196,
						"substantialContributionToSustainableUseAndProtectionOfWaterAndMarineResourcesInPercent": 39.5596,
						"substantialContributionToTransitionToACircularEconomyInPercent": null,
						"substantialContributionToPollutionPreventionAndControlInPercent": null,
						"substantialContributionToProtectionAndRestorationOfBiodiversityAndEcosystemsInPercent": 94.2957,
						"dnshToClimateChangeMitigation": "Yes",
						"dnshToClimateChangeAdaption": "No",
						"dnshToSustainableUseAndProtectionOfWaterAndMarineResources": "No",
						"dnshToTransitionToACircularEconomy": "No",
						"dnshToPollutionPreventionAndControl": "No",
						"dnshToProtectionAndRestorationOfBiodiversityAndEcosystems": "No",
						"minimumSafeguards": "Yes"
					},
					{
						"activityName": "ProductionOfHeatCoolFromSolarThermalHeating",
						"naceCodes": [
							"D35.30"
						],
						"share": {
							"relativeShareInPercent": null,
							"absoluteShare": {
								"amount": null,
								"currency": "DKK"
							}
						},
						"substantialContributionToClimateChangeMitigationInPercent": 20.2018,
						"substantialContributionToClimateChangeAdaptionInPercent": 37.9911,
						"substantialContributionToSustainableUseAndProtectionOfWaterAndMarineResourcesInPercent": null,
						"substantialContributionToTransitionToACircularEconomyInPercent": 20.1157,
						"substantialContributionToPollutionPreventionAndControlInPercent": 20.9509,
						"substantialContributionToProtectionAndRestorationOfBiodiversityAndEcosystemsInPercent": 35.8454,
						"dnshToClimateChangeMitigation": "No",
						"dnshToClimateChangeAdaption": "Yes",
						"dnshToSustainableUseAndProtectionOfWaterAndMarineResources": "No",
						"dnshToTransitionToACircularEconomy": null,
						"dnshToPollutionPreventionAndControl": null,
=======
					"value": 6063519541.64,
					"dataSource": null,
					"quality": "Estimated",
					"comment": null,
					"currency": "AED"
				},
				"nonEligibleShare": {
					"relativeShareInPercent": 49.8386,
					"absoluteShare": {
						"amount": 7193731323.35,
						"currency": "VUV"
					}
				},
				"eligibleShare": {
					"relativeShareInPercent": 81.2814,
					"absoluteShare": {
						"amount": 1813774602.48,
						"currency": "AFN"
					}
				},
				"nonAlignedShare": {
					"relativeShareInPercent": 81.6999,
					"absoluteShare": {
						"amount": 1059114893.43,
						"currency": null
					}
				},
				"nonAlignedActivities": [
					{
						"activityName": "InstallationMaintenanceAndRepairOfRenewableEnergyTechnologies",
						"naceCodes": [
							"C28",
							"F43",
							"F42",
							"C22"
						],
						"share": null
					}
				],
				"alignedShare": {
					"relativeShareInPercent": null,
					"absoluteShare": {
						"amount": 6869947123.34,
						"currency": null
					}
				},
				"substantialContributionToClimateChangeMitigationInPercent": 53.4291,
				"substantialContributionToClimateChangeAdaptionInPercent": 31.3243,
				"substantialContributionToSustainableUseAndProtectionOfWaterAndMarineResourcesInPercent": 22.5749,
				"substantialContributionToTransitionToACircularEconomyInPercent": 18.5858,
				"substantialContributionToPollutionPreventionAndControlInPercent": 43.5132,
				"substantialContributionToProtectionAndRestorationOfBiodiversityAndEcosystemsInPercent": 1.1688,
				"alignedActivities": [
					{
						"activityName": "ElectricityGenerationFromFossilGaseousFuels",
						"naceCodes": [
							"D35.11"
						],
						"share": {
							"relativeShareInPercent": 63.9472,
							"absoluteShare": {
								"amount": 1348870650.4,
								"currency": "LSL"
							}
						},
						"substantialContributionToClimateChangeMitigationInPercent": null,
						"substantialContributionToClimateChangeAdaptionInPercent": 63.7406,
						"substantialContributionToSustainableUseAndProtectionOfWaterAndMarineResourcesInPercent": 93.9648,
						"substantialContributionToTransitionToACircularEconomyInPercent": 40.2489,
						"substantialContributionToPollutionPreventionAndControlInPercent": 86.3669,
						"substantialContributionToProtectionAndRestorationOfBiodiversityAndEcosystemsInPercent": null,
						"dnshToClimateChangeMitigation": "No",
						"dnshToClimateChangeAdaption": "Yes",
						"dnshToSustainableUseAndProtectionOfWaterAndMarineResources": null,
						"dnshToTransitionToACircularEconomy": "Yes",
						"dnshToPollutionPreventionAndControl": "No",
						"dnshToProtectionAndRestorationOfBiodiversityAndEcosystems": "No",
						"minimumSafeguards": "Yes"
					},
					{
						"activityName": "ManufactureOfNitricAcid",
						"naceCodes": [
							"C20.15"
						],
						"share": {
							"relativeShareInPercent": 45.2237,
							"absoluteShare": null
						},
						"substantialContributionToClimateChangeMitigationInPercent": 51.9995,
						"substantialContributionToClimateChangeAdaptionInPercent": 8.5685,
						"substantialContributionToSustainableUseAndProtectionOfWaterAndMarineResourcesInPercent": 5.3342,
						"substantialContributionToTransitionToACircularEconomyInPercent": 95.6547,
						"substantialContributionToPollutionPreventionAndControlInPercent": null,
						"substantialContributionToProtectionAndRestorationOfBiodiversityAndEcosystemsInPercent": 5.7443,
						"dnshToClimateChangeMitigation": "Yes",
						"dnshToClimateChangeAdaption": null,
						"dnshToSustainableUseAndProtectionOfWaterAndMarineResources": "No",
						"dnshToTransitionToACircularEconomy": null,
						"dnshToPollutionPreventionAndControl": "Yes",
>>>>>>> c5f9f1a1
						"dnshToProtectionAndRestorationOfBiodiversityAndEcosystems": "Yes",
						"minimumSafeguards": "No"
					}
				],
<<<<<<< HEAD
				"enablingShareInPercent": 86.0186,
				"transitionalShareInPercent": 94.0331
			},
			"capex": {
				"totalAmount": {
					"value": null,
					"dataSource": {
						"report": "",
						"page": null,
						"tagName": null
					},
					"quality": "NA",
					"comment": null,
					"unit": "ALL"
				},
				"nonEligibleShare": {
					"relativeShareInPercent": 2.8452,
					"absoluteShare": {
						"amount": 3779812259.6,
						"currency": "IDR"
					}
				},
				"eligibleShare": {
					"relativeShareInPercent": 90.2646,
					"absoluteShare": {
						"amount": 7614069206.18,
						"currency": null
					}
=======
				"enablingShareInPercent": 54.8812,
				"transitionalShareInPercent": 18.925
			},
			"capex": {
				"totalAmount": {
					"value": 2900985395.53,
					"dataSource": {
						"page": 56,
						"fileName": "IntegratedReport",
						"fileReference": "50a36c418baffd520bb92d84664f06f9732a21f4e2e5ecee6d9136f16e7e0b63",
						"tagName": "functionalities"
					},
					"quality": "Reported",
					"comment": "index neural firewall",
					"currency": "TOP"
				},
				"nonEligibleShare": {
					"relativeShareInPercent": 64.8583,
					"absoluteShare": null
				},
				"eligibleShare": {
					"relativeShareInPercent": null,
					"absoluteShare": {
						"amount": null,
						"currency": "SCR"
					}
				},
				"nonAlignedShare": {
					"relativeShareInPercent": 40.5261,
					"absoluteShare": null
>>>>>>> c5f9f1a1
				},
				"nonAlignedShare": {
					"relativeShareInPercent": 50.7268,
					"absoluteShare": null
				},
				"nonAlignedActivities": [
					{
<<<<<<< HEAD
						"activityName": "Afforestation",
						"naceCodes": [
							"A2"
=======
						"activityName": "ElectricityGenerationFromRenewableNonFossilGaseousAndLiquidFuels",
						"naceCodes": [
							"F42.22"
>>>>>>> c5f9f1a1
						],
						"share": {
							"relativeShareInPercent": 67.4477,
							"absoluteShare": null
						}
					}
				],
				"alignedShare": {
<<<<<<< HEAD
					"relativeShareInPercent": null,
					"absoluteShare": {
						"amount": null,
						"currency": null
					}
				},
				"substantialContributionToClimateChangeMitigationInPercent": 54.4397,
				"substantialContributionToClimateChangeAdaptionInPercent": 18.5162,
				"substantialContributionToSustainableUseAndProtectionOfWaterAndMarineResourcesInPercent": 43.094,
				"substantialContributionToTransitionToACircularEconomyInPercent": 86.8956,
				"substantialContributionToPollutionPreventionAndControlInPercent": 43.7635,
				"substantialContributionToProtectionAndRestorationOfBiodiversityAndEcosystemsInPercent": 57.1944,
				"alignedActivities": [
					{
						"activityName": "RenovationOfExistingBuildings",
						"naceCodes": [
							"F41"
						],
						"share": {
							"relativeShareInPercent": 71.7904,
							"absoluteShare": null
						},
						"substantialContributionToClimateChangeMitigationInPercent": 97.325,
						"substantialContributionToClimateChangeAdaptionInPercent": 17.2009,
						"substantialContributionToSustainableUseAndProtectionOfWaterAndMarineResourcesInPercent": 68.2835,
						"substantialContributionToTransitionToACircularEconomyInPercent": null,
						"substantialContributionToPollutionPreventionAndControlInPercent": 90.6571,
						"substantialContributionToProtectionAndRestorationOfBiodiversityAndEcosystemsInPercent": 84.0928,
						"dnshToClimateChangeMitigation": "No",
						"dnshToClimateChangeAdaption": "No",
						"dnshToSustainableUseAndProtectionOfWaterAndMarineResources": "Yes",
						"dnshToTransitionToACircularEconomy": "No",
						"dnshToPollutionPreventionAndControl": "Yes",
						"dnshToProtectionAndRestorationOfBiodiversityAndEcosystems": "No",
						"minimumSafeguards": null
					},
					{
						"activityName": "SeaAndCoastalFreightWaterTransportVesselsForPortOperationsAndAuxiliaryActivities",
						"naceCodes": [
							"H52.22"
						],
						"share": {
							"relativeShareInPercent": 73.8207,
							"absoluteShare": {
								"amount": 8220855076.8,
								"currency": "YER"
							}
						},
						"substantialContributionToClimateChangeMitigationInPercent": 76.6369,
						"substantialContributionToClimateChangeAdaptionInPercent": 2.2381,
						"substantialContributionToSustainableUseAndProtectionOfWaterAndMarineResourcesInPercent": 96.9868,
						"substantialContributionToTransitionToACircularEconomyInPercent": 57.6923,
						"substantialContributionToPollutionPreventionAndControlInPercent": 9.3201,
						"substantialContributionToProtectionAndRestorationOfBiodiversityAndEcosystemsInPercent": 41.7378,
						"dnshToClimateChangeMitigation": "Yes",
						"dnshToClimateChangeAdaption": "Yes",
						"dnshToSustainableUseAndProtectionOfWaterAndMarineResources": "No",
						"dnshToTransitionToACircularEconomy": "No",
						"dnshToPollutionPreventionAndControl": "Yes",
=======
					"relativeShareInPercent": 49.0093,
					"absoluteShare": {
						"amount": 4183237303.51,
						"currency": "KGS"
					}
				},
				"substantialContributionToClimateChangeMitigationInPercent": 22.7693,
				"substantialContributionToClimateChangeAdaptionInPercent": 31.6272,
				"substantialContributionToSustainableUseAndProtectionOfWaterAndMarineResourcesInPercent": 89.0683,
				"substantialContributionToTransitionToACircularEconomyInPercent": 92.5745,
				"substantialContributionToPollutionPreventionAndControlInPercent": 96.241,
				"substantialContributionToProtectionAndRestorationOfBiodiversityAndEcosystemsInPercent": 98.8381,
				"alignedActivities": [
					{
						"activityName": "RetrofittingOfSeaAndCoastalFreightAndPassengerWaterTransport",
						"naceCodes": [
							"C33.15",
							"H50.2",
							"H52.22"
						],
						"share": {
							"relativeShareInPercent": 19.601,
							"absoluteShare": {
								"amount": null,
								"currency": "KES"
							}
						},
						"substantialContributionToClimateChangeMitigationInPercent": 34.6445,
						"substantialContributionToClimateChangeAdaptionInPercent": null,
						"substantialContributionToSustainableUseAndProtectionOfWaterAndMarineResourcesInPercent": 87.7489,
						"substantialContributionToTransitionToACircularEconomyInPercent": 48.7517,
						"substantialContributionToPollutionPreventionAndControlInPercent": null,
						"substantialContributionToProtectionAndRestorationOfBiodiversityAndEcosystemsInPercent": 87.8171,
						"dnshToClimateChangeMitigation": "Yes",
						"dnshToClimateChangeAdaption": "No",
						"dnshToSustainableUseAndProtectionOfWaterAndMarineResources": "No",
						"dnshToTransitionToACircularEconomy": "No",
						"dnshToPollutionPreventionAndControl": "No",
>>>>>>> c5f9f1a1
						"dnshToProtectionAndRestorationOfBiodiversityAndEcosystems": "Yes",
						"minimumSafeguards": "Yes"
					},
					{
						"activityName": "AcquisitionAndOwnershipOfBuildings",
						"naceCodes": null,
						"share": {
							"relativeShareInPercent": 60.1721,
							"absoluteShare": null
						},
						"substantialContributionToClimateChangeMitigationInPercent": 27.7632,
						"substantialContributionToClimateChangeAdaptionInPercent": 4.2196,
						"substantialContributionToSustainableUseAndProtectionOfWaterAndMarineResourcesInPercent": 21.9029,
						"substantialContributionToTransitionToACircularEconomyInPercent": 19.7854,
						"substantialContributionToPollutionPreventionAndControlInPercent": 59.0537,
						"substantialContributionToProtectionAndRestorationOfBiodiversityAndEcosystemsInPercent": null,
						"dnshToClimateChangeMitigation": "Yes",
						"dnshToClimateChangeAdaption": "Yes",
						"dnshToSustainableUseAndProtectionOfWaterAndMarineResources": "Yes",
						"dnshToTransitionToACircularEconomy": "Yes",
						"dnshToPollutionPreventionAndControl": "Yes",
						"dnshToProtectionAndRestorationOfBiodiversityAndEcosystems": "Yes",
						"minimumSafeguards": null
					}
				],
<<<<<<< HEAD
				"enablingShareInPercent": 47.9872,
				"transitionalShareInPercent": 36.4081
			},
			"opex": {
				"totalAmount": {
					"value": 102977508.21,
					"dataSource": {
						"page": 780,
						"report": "SustainabilityReport",
						"tagName": "infrastructures"
					},
					"quality": "Reported",
					"comment": "connect back-end interface",
					"unit": "UYU"
				},
				"nonEligibleShare": {
					"relativeShareInPercent": 39.0126,
					"absoluteShare": null
				},
				"eligibleShare": {
					"relativeShareInPercent": 3.0421,
					"absoluteShare": {
						"amount": 3389444693.46,
						"currency": null
					}
				},
				"nonAlignedShare": {
					"relativeShareInPercent": 47.3762,
					"absoluteShare": {
						"amount": 1874019934.33,
						"currency": "WST"
=======
				"enablingShareInPercent": 65.6236,
				"transitionalShareInPercent": 5.8038
			},
			"opex": {
				"totalAmount": {
					"value": null,
					"dataSource": null,
					"quality": "NA",
					"comment": null,
					"currency": "BYN"
				},
				"nonEligibleShare": {
					"relativeShareInPercent": null,
					"absoluteShare": null
				},
				"eligibleShare": {
					"relativeShareInPercent": 53.812,
					"absoluteShare": {
						"amount": 5580781579.48,
						"currency": "OMR"
					}
				},
				"nonAlignedShare": {
					"relativeShareInPercent": 76.5351,
					"absoluteShare": {
						"amount": 9076314906.13,
						"currency": "KES"
>>>>>>> c5f9f1a1
					}
				},
				"nonAlignedActivities": [
					{
<<<<<<< HEAD
						"activityName": "PreCommercialStagesOfAdvancedTechnologiesToProduceEnergyFromNuclearProcessesWithMinimalWasteFromTheFuelCycle",
						"naceCodes": null,
						"share": {
							"relativeShareInPercent": 34.6211,
							"absoluteShare": {
								"amount": 454799500.29,
								"currency": "MMK"
							}
						}
					},
					{
						"activityName": "ProductionOfHeatCoolFromSolarThermalHeating",
						"naceCodes": [
							"D35.30"
						],
						"share": {
							"relativeShareInPercent": 41.6908,
							"absoluteShare": {
								"amount": 1580924463.92,
								"currency": "UYU"
=======
						"activityName": "CloseToMarketResearchDevelopmentAndInnovation",
						"naceCodes": [
							"M72.1"
						],
						"share": {
							"relativeShareInPercent": 7.0333,
							"absoluteShare": {
								"amount": 7920844512.99,
								"currency": "LSL"
							}
						}
					},
					{
						"activityName": "TransportByMotorbikesPassengerCarsAndLightCommercialVehicles",
						"naceCodes": [
							"H49.32",
							"N77.11",
							"H49.39"
						],
						"share": {
							"relativeShareInPercent": null,
							"absoluteShare": {
								"amount": 4663482944.02,
								"currency": "PYG"
>>>>>>> c5f9f1a1
							}
						}
					}
				],
				"alignedShare": {
<<<<<<< HEAD
					"relativeShareInPercent": null,
					"absoluteShare": {
						"amount": null,
						"currency": null
					}
				},
				"substantialContributionToClimateChangeMitigationInPercent": 4.3758,
				"substantialContributionToClimateChangeAdaptionInPercent": 23.5853,
				"substantialContributionToSustainableUseAndProtectionOfWaterAndMarineResourcesInPercent": 32.6419,
				"substantialContributionToTransitionToACircularEconomyInPercent": 98.9705,
				"substantialContributionToPollutionPreventionAndControlInPercent": 89.2729,
				"substantialContributionToProtectionAndRestorationOfBiodiversityAndEcosystemsInPercent": 32.7998,
				"alignedActivities": [
					{
						"activityName": "ForestManagement",
						"naceCodes": [
							"A2"
						],
						"share": null,
						"substantialContributionToClimateChangeMitigationInPercent": 30.9558,
						"substantialContributionToClimateChangeAdaptionInPercent": 77.16,
						"substantialContributionToSustainableUseAndProtectionOfWaterAndMarineResourcesInPercent": null,
						"substantialContributionToTransitionToACircularEconomyInPercent": 89.8685,
						"substantialContributionToPollutionPreventionAndControlInPercent": 84.921,
						"substantialContributionToProtectionAndRestorationOfBiodiversityAndEcosystemsInPercent": 24.9666,
						"dnshToClimateChangeMitigation": "Yes",
						"dnshToClimateChangeAdaption": "No",
						"dnshToSustainableUseAndProtectionOfWaterAndMarineResources": "Yes",
						"dnshToTransitionToACircularEconomy": "Yes",
						"dnshToPollutionPreventionAndControl": "Yes",
						"dnshToProtectionAndRestorationOfBiodiversityAndEcosystems": "No",
						"minimumSafeguards": "Yes"
					},
					{
						"activityName": "MotionPictureVideoAndTelevisionProgrammeProductionSoundRecordingAndMusicPublishingActivities",
						"naceCodes": [
							"J59"
						],
						"share": {
							"relativeShareInPercent": 54.394,
							"absoluteShare": null
						},
						"substantialContributionToClimateChangeMitigationInPercent": 20.7181,
						"substantialContributionToClimateChangeAdaptionInPercent": 88.9039,
						"substantialContributionToSustainableUseAndProtectionOfWaterAndMarineResourcesInPercent": 24.2448,
						"substantialContributionToTransitionToACircularEconomyInPercent": 10.2463,
						"substantialContributionToPollutionPreventionAndControlInPercent": null,
						"substantialContributionToProtectionAndRestorationOfBiodiversityAndEcosystemsInPercent": 68.6462,
						"dnshToClimateChangeMitigation": "Yes",
						"dnshToClimateChangeAdaption": "No",
						"dnshToSustainableUseAndProtectionOfWaterAndMarineResources": null,
						"dnshToTransitionToACircularEconomy": null,
=======
					"relativeShareInPercent": 65.1586,
					"absoluteShare": {
						"amount": 4044772831.26,
						"currency": "HNL"
					}
				},
				"substantialContributionToClimateChangeMitigationInPercent": 54.4875,
				"substantialContributionToClimateChangeAdaptionInPercent": 12.7254,
				"substantialContributionToSustainableUseAndProtectionOfWaterAndMarineResourcesInPercent": 75.0595,
				"substantialContributionToTransitionToACircularEconomyInPercent": 26.0838,
				"substantialContributionToPollutionPreventionAndControlInPercent": 63.1266,
				"substantialContributionToProtectionAndRestorationOfBiodiversityAndEcosystemsInPercent": 41.0443,
				"alignedActivities": [
					{
						"activityName": "Reinsurance",
						"naceCodes": [
							"K65.20"
						],
						"share": null,
						"substantialContributionToClimateChangeMitigationInPercent": null,
						"substantialContributionToClimateChangeAdaptionInPercent": 20.0804,
						"substantialContributionToSustainableUseAndProtectionOfWaterAndMarineResourcesInPercent": null,
						"substantialContributionToTransitionToACircularEconomyInPercent": 25.5619,
						"substantialContributionToPollutionPreventionAndControlInPercent": 79.5406,
						"substantialContributionToProtectionAndRestorationOfBiodiversityAndEcosystemsInPercent": null,
						"dnshToClimateChangeMitigation": "No",
						"dnshToClimateChangeAdaption": "Yes",
						"dnshToSustainableUseAndProtectionOfWaterAndMarineResources": null,
						"dnshToTransitionToACircularEconomy": "Yes",
						"dnshToPollutionPreventionAndControl": "Yes",
						"dnshToProtectionAndRestorationOfBiodiversityAndEcosystems": "No",
						"minimumSafeguards": "No"
					},
					{
						"activityName": "CompostingOfBioWaste",
						"naceCodes": [
							"E38.21",
							"F42.99"
						],
						"share": {
							"relativeShareInPercent": 78.3943,
							"absoluteShare": null
						},
						"substantialContributionToClimateChangeMitigationInPercent": 33.7831,
						"substantialContributionToClimateChangeAdaptionInPercent": null,
						"substantialContributionToSustainableUseAndProtectionOfWaterAndMarineResourcesInPercent": 3.3266,
						"substantialContributionToTransitionToACircularEconomyInPercent": 76.1628,
						"substantialContributionToPollutionPreventionAndControlInPercent": 8.2978,
						"substantialContributionToProtectionAndRestorationOfBiodiversityAndEcosystemsInPercent": null,
						"dnshToClimateChangeMitigation": "Yes",
						"dnshToClimateChangeAdaption": "Yes",
						"dnshToSustainableUseAndProtectionOfWaterAndMarineResources": "No",
						"dnshToTransitionToACircularEconomy": "Yes",
>>>>>>> c5f9f1a1
						"dnshToPollutionPreventionAndControl": "No",
						"dnshToProtectionAndRestorationOfBiodiversityAndEcosystems": "Yes",
						"minimumSafeguards": "Yes"
					}
				],
<<<<<<< HEAD
				"enablingShareInPercent": 72.3159,
				"transitionalShareInPercent": 91.5336
=======
				"enablingShareInPercent": 96.4418,
				"transitionalShareInPercent": 4.5426
>>>>>>> c5f9f1a1
			}
		}
	},
	{
		"metaInfo": {
<<<<<<< HEAD
			"dataId": "01c76894-2963-4617-bc33-130b4b26b423",
			"companyId": "6385cec4-b394-49c8-8b4f-491ffc922cfe",
			"dataType": "sme",
			"reportingPeriod": "2021",
			"currentlyActive": false,
			"qaStatus": "Pending",
			"uploadTime": 7101839524757504,
=======
			"dataId": "0882c88e-7513-4853-9719-6956dfafb09c",
			"companyId": "4904c2ec-4ec3-4f19-919c-a9aecd22ed9e",
			"dataType": "p2p",
			"reportingPeriod": "2021",
			"currentlyActive": false,
			"qaStatus": "Pending",
			"uploadTime": 8947382058221568,
>>>>>>> c5f9f1a1
			"uploaderUserId": null
		},
		"data": {
			"general": {
				"fiscalYearDeviation": "NoDeviation",
<<<<<<< HEAD
				"fiscalYearEnd": "2022-10-06",
				"numberOfEmployees": 1760,
				"referencedReports": {
					"AnnualReport": {
						"reference": "50a36c418baffd520bb92d84664f06f9732a21f4e2e5ecee6d9136f16e7e0b63",
						"isGroupLevel": "NA",
						"reportDate": "2023-06-10",
						"currency": "SBD"
=======
				"fiscalYearEnd": "2023-09-08",
				"numberOfEmployees": 61758,
				"referencedReports": {
					"ESEFReport": {
						"fileReference": "50a36c418baffd520bb92d84664f06f9732a21f4e2e5ecee6d9136f16e7e0b63",
						"isGroupLevel": null,
						"reportDate": null,
						"currency": "XCD"
>>>>>>> c5f9f1a1
					},
					"IntegratedReport": {
						"fileReference": "50a36c418baffd520bb92d84664f06f9732a21f4e2e5ecee6d9136f16e7e0b63",
						"isGroupLevel": "NA",
<<<<<<< HEAD
						"reportDate": "2023-06-27",
						"currency": "KRW"
					},
					"SustainabilityReport": {
						"reference": "50a36c418baffd520bb92d84664f06f9732a21f4e2e5ecee6d9136f16e7e0b63",
						"isGroupLevel": "NA",
						"reportDate": "2023-03-10",
						"currency": "SBD"
					}
				},
				"assurance": {
					"assurance": "LimitedAssurance",
					"provider": null,
					"dataSource": {
						"page": 819,
						"report": "ESEFReport",
						"tagName": "e-business"
					}
				},
				"scopeOfEntities": "Yes",
				"nfrdMandatory": "Yes",
=======
						"reportDate": "2022-11-19",
						"currency": "SDG"
					},
					"AnnualReport": {
						"fileReference": "50a36c418baffd520bb92d84664f06f9732a21f4e2e5ecee6d9136f16e7e0b63",
						"isGroupLevel": "No",
						"reportDate": null,
						"currency": "LSL"
					}
				},
				"assurance": {
					"value": "ReasonableAssurance",
					"provider": "Kozey - Wilderman",
					"dataSource": {
						"page": 1025,
						"fileName": "ESEFReport",
						"fileReference": "50a36c418baffd520bb92d84664f06f9732a21f4e2e5ecee6d9136f16e7e0b63",
						"tagName": "mindshare"
					}
				},
				"scopeOfEntities": "Yes",
				"nfrdMandatory": "No",
>>>>>>> c5f9f1a1
				"euTaxonomyActivityLevelReporting": "No"
			},
			"revenue": {
				"totalAmount": {
<<<<<<< HEAD
					"value": 9659869875.76,
					"dataSource": {
						"page": 580,
						"report": "AnnualReport",
						"tagName": "bandwidth"
					},
					"quality": "Incomplete",
					"comment": "back up open-source interface",
					"unit": "ERN"
				},
				"nonEligibleShare": {
					"relativeShareInPercent": 99.4035,
					"absoluteShare": {
						"amount": 9985575457.11,
						"currency": "TWD"
					}
				},
				"eligibleShare": {
					"relativeShareInPercent": 87.7506,
					"absoluteShare": {
						"amount": 4861093449.87,
						"currency": "MMK"
					}
				},
				"nonAlignedShare": {
					"relativeShareInPercent": 55.5291,
					"absoluteShare": {
						"amount": 3405616984.24,
						"currency": "SCR"
=======
					"value": 3506859980.99,
					"dataSource": {
						"page": 214,
						"fileName": "ESEFReport",
						"fileReference": "50a36c418baffd520bb92d84664f06f9732a21f4e2e5ecee6d9136f16e7e0b63",
						"tagName": "portals"
					},
					"quality": "Reported",
					"comment": "index wireless sensor",
					"currency": "USD"
				},
				"nonEligibleShare": {
					"relativeShareInPercent": 32.3106,
					"absoluteShare": {
						"amount": 5712630297.06,
						"currency": "XCD"
					}
				},
				"eligibleShare": {
					"relativeShareInPercent": 16.2118,
					"absoluteShare": {
						"amount": 9070429662.25,
						"currency": "BAM"
					}
				},
				"nonAlignedShare": {
					"relativeShareInPercent": 20.1704,
					"absoluteShare": {
						"amount": 270682198.46,
						"currency": null
>>>>>>> c5f9f1a1
					}
				},
				"nonAlignedActivities": [
					{
<<<<<<< HEAD
						"activityName": "Education",
						"naceCodes": [
							"P85"
						],
						"share": {
							"relativeShareInPercent": 10.0382,
							"absoluteShare": {
								"amount": 9533648213.84,
								"currency": "BZD"
=======
						"activityName": "LowCarbonAirportInfrastructure",
						"naceCodes": null,
						"share": null
					},
					{
						"activityName": "ElectricityGenerationFromGeothermalEnergy",
						"naceCodes": [
							"D35.11"
						],
						"share": {
							"relativeShareInPercent": 66.9627,
							"absoluteShare": {
								"amount": 7306698502.51,
								"currency": "ZMW"
>>>>>>> c5f9f1a1
							}
						}
					},
					{
						"activityName": "InfrastructureEnablingRoadTransportAndPublicTransport",
						"naceCodes": [
							"F42.11",
							"F71.1"
						],
						"share": {
							"relativeShareInPercent": null,
							"absoluteShare": null
						}
					}
				],
				"alignedShare": {
<<<<<<< HEAD
					"relativeShareInPercent": 42.7583,
					"absoluteShare": {
						"amount": 1662138213.87,
						"currency": "KRW"
					}
				},
				"substantialContributionToClimateChangeMitigationInPercent": 38.5306,
				"substantialContributionToClimateChangeAdaptionInPercent": 69.8208,
				"substantialContributionToSustainableUseAndProtectionOfWaterAndMarineResourcesInPercent": 13.5995,
				"substantialContributionToTransitionToACircularEconomyInPercent": 25.2414,
				"substantialContributionToPollutionPreventionAndControlInPercent": 79.4648,
				"substantialContributionToProtectionAndRestorationOfBiodiversityAndEcosystemsInPercent": 34.5631,
				"alignedActivities": [
					{
						"activityName": "StorageOfHydrogen",
						"naceCodes": null,
						"share": {
							"relativeShareInPercent": null,
							"absoluteShare": {
								"amount": null,
								"currency": "SSP"
							}
						},
						"substantialContributionToClimateChangeMitigationInPercent": 6.3263,
						"substantialContributionToClimateChangeAdaptionInPercent": 88.011,
						"substantialContributionToSustainableUseAndProtectionOfWaterAndMarineResourcesInPercent": 26.3156,
						"substantialContributionToTransitionToACircularEconomyInPercent": 95.1929,
						"substantialContributionToPollutionPreventionAndControlInPercent": 91.7264,
						"substantialContributionToProtectionAndRestorationOfBiodiversityAndEcosystemsInPercent": 34.0874,
						"dnshToClimateChangeMitigation": "No",
						"dnshToClimateChangeAdaption": "Yes",
						"dnshToSustainableUseAndProtectionOfWaterAndMarineResources": "Yes",
						"dnshToTransitionToACircularEconomy": "Yes",
						"dnshToPollutionPreventionAndControl": "No",
=======
					"relativeShareInPercent": 94.9357,
					"absoluteShare": null
				},
				"substantialContributionToClimateChangeMitigationInPercent": 84.868,
				"substantialContributionToClimateChangeAdaptionInPercent": 94.0301,
				"substantialContributionToSustainableUseAndProtectionOfWaterAndMarineResourcesInPercent": 83.5647,
				"substantialContributionToTransitionToACircularEconomyInPercent": 14.6054,
				"substantialContributionToPollutionPreventionAndControlInPercent": 69.8411,
				"substantialContributionToProtectionAndRestorationOfBiodiversityAndEcosystemsInPercent": 73.6828,
				"alignedActivities": [
					{
						"activityName": "RehabilitationAndRestorationOfForestsIncludingReforestationAndNaturalForestRegenerationAfterAnExtremeEvent",
						"naceCodes": [
							"A2"
						],
						"share": {
							"relativeShareInPercent": null,
							"absoluteShare": {
								"amount": 6090330469.89,
								"currency": "KHR"
							}
						},
						"substantialContributionToClimateChangeMitigationInPercent": 66.8392,
						"substantialContributionToClimateChangeAdaptionInPercent": null,
						"substantialContributionToSustainableUseAndProtectionOfWaterAndMarineResourcesInPercent": null,
						"substantialContributionToTransitionToACircularEconomyInPercent": 83.591,
						"substantialContributionToPollutionPreventionAndControlInPercent": 65.0655,
						"substantialContributionToProtectionAndRestorationOfBiodiversityAndEcosystemsInPercent": 50.1824,
						"dnshToClimateChangeMitigation": "No",
						"dnshToClimateChangeAdaption": "No",
						"dnshToSustainableUseAndProtectionOfWaterAndMarineResources": "No",
						"dnshToTransitionToACircularEconomy": null,
						"dnshToPollutionPreventionAndControl": "No",
						"dnshToProtectionAndRestorationOfBiodiversityAndEcosystems": "No",
						"minimumSafeguards": "Yes"
					},
					{
						"activityName": "ProductionOfHeatCoolFromGeothermalEnergy",
						"naceCodes": [
							"D35.30"
						],
						"share": {
							"relativeShareInPercent": 65.4948,
							"absoluteShare": {
								"amount": 8355489789.98,
								"currency": "LRD"
							}
						},
						"substantialContributionToClimateChangeMitigationInPercent": 10.0951,
						"substantialContributionToClimateChangeAdaptionInPercent": 93.4426,
						"substantialContributionToSustainableUseAndProtectionOfWaterAndMarineResourcesInPercent": 2.0646,
						"substantialContributionToTransitionToACircularEconomyInPercent": 40.5695,
						"substantialContributionToPollutionPreventionAndControlInPercent": null,
						"substantialContributionToProtectionAndRestorationOfBiodiversityAndEcosystemsInPercent": 5.2032,
						"dnshToClimateChangeMitigation": "Yes",
						"dnshToClimateChangeAdaption": "No",
						"dnshToSustainableUseAndProtectionOfWaterAndMarineResources": "Yes",
						"dnshToTransitionToACircularEconomy": null,
						"dnshToPollutionPreventionAndControl": "Yes",
>>>>>>> c5f9f1a1
						"dnshToProtectionAndRestorationOfBiodiversityAndEcosystems": "Yes",
						"minimumSafeguards": "No"
					}
				],
<<<<<<< HEAD
				"enablingShareInPercent": 36.4749,
				"transitionalShareInPercent": 12.9713
			},
			"capex": {
				"totalAmount": {
					"value": null,
					"dataSource": {
						"report": "",
						"page": null,
						"tagName": null
					},
					"quality": "NA",
					"comment": null,
					"unit": "AWG"
				},
				"nonEligibleShare": {
					"relativeShareInPercent": 75.316,
=======
				"enablingShareInPercent": 62.7489,
				"transitionalShareInPercent": 22.143
			},
			"capex": {
				"totalAmount": {
					"value": 6072134345.31,
					"dataSource": null,
					"quality": "Estimated",
					"comment": null,
					"currency": "KZT"
				},
				"nonEligibleShare": {
					"relativeShareInPercent": 43.355,
>>>>>>> c5f9f1a1
					"absoluteShare": {
						"amount": null,
						"currency": "DZD"
					}
				},
				"eligibleShare": {
					"relativeShareInPercent": 76.375,
					"absoluteShare": {
<<<<<<< HEAD
						"amount": null,
						"currency": null
					}
				},
				"nonAlignedShare": {
					"relativeShareInPercent": 54.2285,
					"absoluteShare": {
						"amount": 1086960767.86,
						"currency": "KGS"
=======
						"amount": 7289712608.33,
						"currency": "BYN"
					}
				},
				"nonAlignedShare": {
					"relativeShareInPercent": null,
					"absoluteShare": {
						"amount": null,
						"currency": null
>>>>>>> c5f9f1a1
					}
				},
				"nonAlignedActivities": [
					{
<<<<<<< HEAD
						"activityName": "FreightRailTransport",
						"naceCodes": [
							"H49.20"
						],
						"share": {
							"relativeShareInPercent": 92.8855,
							"absoluteShare": {
								"amount": 681483549.99,
								"currency": "VUV"
							}
						}
					},
					{
						"activityName": "StorageOfHydrogen",
						"naceCodes": null,
						"share": {
							"relativeShareInPercent": 19.606,
=======
						"activityName": "ManufactureOfEnergyEfficiencyEquipmentForBuildings",
						"naceCodes": [
							"C28.12",
							"C23.43",
							"C27.51",
							"C23.20",
							"C25.11",
							"C25.29",
							"C28.14",
							"C25.12"
						],
						"share": {
							"relativeShareInPercent": 80.5755,
>>>>>>> c5f9f1a1
							"absoluteShare": {
								"amount": null,
								"currency": null
							}
						}
					}
				],
				"alignedShare": {
<<<<<<< HEAD
					"relativeShareInPercent": 1.949,
=======
					"relativeShareInPercent": 55.0149,
>>>>>>> c5f9f1a1
					"absoluteShare": {
						"amount": null,
						"currency": null
					}
				},
<<<<<<< HEAD
				"substantialContributionToClimateChangeMitigationInPercent": 32.6835,
				"substantialContributionToClimateChangeAdaptionInPercent": 54.1922,
				"substantialContributionToSustainableUseAndProtectionOfWaterAndMarineResourcesInPercent": 50.6119,
				"substantialContributionToTransitionToACircularEconomyInPercent": 37.6317,
				"substantialContributionToPollutionPreventionAndControlInPercent": 25.7186,
				"substantialContributionToProtectionAndRestorationOfBiodiversityAndEcosystemsInPercent": 63.0057,
				"alignedActivities": [
					{
						"activityName": "ElectricityGenerationFromFossilGaseousFuels",
						"naceCodes": [
							"F42.22",
							"D35.11"
						],
						"share": {
							"relativeShareInPercent": 94.4661,
							"absoluteShare": null
						},
						"substantialContributionToClimateChangeMitigationInPercent": 20.3178,
						"substantialContributionToClimateChangeAdaptionInPercent": null,
						"substantialContributionToSustainableUseAndProtectionOfWaterAndMarineResourcesInPercent": null,
						"substantialContributionToTransitionToACircularEconomyInPercent": 27.5643,
						"substantialContributionToPollutionPreventionAndControlInPercent": 60.066,
						"substantialContributionToProtectionAndRestorationOfBiodiversityAndEcosystemsInPercent": 26.9856,
						"dnshToClimateChangeMitigation": "No",
						"dnshToClimateChangeAdaption": "No",
						"dnshToSustainableUseAndProtectionOfWaterAndMarineResources": null,
						"dnshToTransitionToACircularEconomy": null,
						"dnshToPollutionPreventionAndControl": "Yes",
						"dnshToProtectionAndRestorationOfBiodiversityAndEcosystems": "No",
						"minimumSafeguards": null
					}
				],
				"enablingShareInPercent": 13.624,
				"transitionalShareInPercent": 86.2247
			},
			"opex": {
				"totalAmount": {
					"value": 2989242114.12,
					"dataSource": {
						"page": 790,
						"report": "AnnualReport",
						"tagName": "content"
					},
					"quality": "Reported",
					"comment": "reboot virtual feed",
					"unit": "ZWL"
				},
				"nonEligibleShare": {
					"relativeShareInPercent": 5.2128,
					"absoluteShare": null
				},
				"eligibleShare": {
					"relativeShareInPercent": 54.1185,
					"absoluteShare": {
						"amount": null,
						"currency": "JOD"
					}
				},
				"nonAlignedShare": {
					"relativeShareInPercent": 81.7759,
					"absoluteShare": {
						"amount": 1589906418.23,
						"currency": "DOP"
=======
				"substantialContributionToClimateChangeMitigationInPercent": 34.7182,
				"substantialContributionToClimateChangeAdaptionInPercent": 58.7093,
				"substantialContributionToSustainableUseAndProtectionOfWaterAndMarineResourcesInPercent": 38.5962,
				"substantialContributionToTransitionToACircularEconomyInPercent": 26.8213,
				"substantialContributionToPollutionPreventionAndControlInPercent": 32.3971,
				"substantialContributionToProtectionAndRestorationOfBiodiversityAndEcosystemsInPercent": 86.7853,
				"alignedActivities": [
					{
						"activityName": "Afforestation",
						"naceCodes": null,
						"share": null,
						"substantialContributionToClimateChangeMitigationInPercent": 62.018,
						"substantialContributionToClimateChangeAdaptionInPercent": null,
						"substantialContributionToSustainableUseAndProtectionOfWaterAndMarineResourcesInPercent": 69.2209,
						"substantialContributionToTransitionToACircularEconomyInPercent": 89.8426,
						"substantialContributionToPollutionPreventionAndControlInPercent": 74.076,
						"substantialContributionToProtectionAndRestorationOfBiodiversityAndEcosystemsInPercent": 98.0009,
						"dnshToClimateChangeMitigation": "Yes",
						"dnshToClimateChangeAdaption": null,
						"dnshToSustainableUseAndProtectionOfWaterAndMarineResources": "Yes",
						"dnshToTransitionToACircularEconomy": "No",
						"dnshToPollutionPreventionAndControl": null,
						"dnshToProtectionAndRestorationOfBiodiversityAndEcosystems": "Yes",
						"minimumSafeguards": "Yes"
					},
					{
						"activityName": "FreightRailTransport",
						"naceCodes": [
							"N77.39",
							"H49.20"
						],
						"share": null,
						"substantialContributionToClimateChangeMitigationInPercent": 28.6836,
						"substantialContributionToClimateChangeAdaptionInPercent": null,
						"substantialContributionToSustainableUseAndProtectionOfWaterAndMarineResourcesInPercent": 92.8118,
						"substantialContributionToTransitionToACircularEconomyInPercent": 47.5577,
						"substantialContributionToPollutionPreventionAndControlInPercent": null,
						"substantialContributionToProtectionAndRestorationOfBiodiversityAndEcosystemsInPercent": 69.8489,
						"dnshToClimateChangeMitigation": null,
						"dnshToClimateChangeAdaption": "Yes",
						"dnshToSustainableUseAndProtectionOfWaterAndMarineResources": null,
						"dnshToTransitionToACircularEconomy": "Yes",
						"dnshToPollutionPreventionAndControl": null,
						"dnshToProtectionAndRestorationOfBiodiversityAndEcosystems": "No",
						"minimumSafeguards": "Yes"
					}
				],
				"enablingShareInPercent": 57.0682,
				"transitionalShareInPercent": 87.9413
			},
			"opex": {
				"totalAmount": {
					"value": 7965252597.35,
					"dataSource": {
						"page": 197,
						"fileName": "IntegratedReport",
						"fileReference": "50a36c418baffd520bb92d84664f06f9732a21f4e2e5ecee6d9136f16e7e0b63",
						"tagName": "communities"
					},
					"quality": "Reported",
					"comment": "reboot redundant protocol",
					"currency": "EUR"
				},
				"nonEligibleShare": {
					"relativeShareInPercent": null,
					"absoluteShare": {
						"amount": 515204221.01,
						"currency": null
					}
				},
				"eligibleShare": {
					"relativeShareInPercent": 0.128,
					"absoluteShare": {
						"amount": null,
						"currency": "YER"
					}
				},
				"nonAlignedShare": {
					"relativeShareInPercent": 65.4715,
					"absoluteShare": {
						"amount": 9367872604.64,
						"currency": "SHP"
>>>>>>> c5f9f1a1
					}
				},
				"nonAlignedActivities": [
					{
<<<<<<< HEAD
						"activityName": "InstallationMaintenanceAndRepairOfChargingStationsForElectricVehiclesInBuildingsAndParkingSpacesAttachedToBuildings",
						"naceCodes": [
							"C27"
						],
						"share": {
							"relativeShareInPercent": 81.4578,
							"absoluteShare": {
								"amount": 5909279366.02,
								"currency": "CNY"
=======
						"activityName": "ManufactureOfOrganicBasicChemicals",
						"naceCodes": [
							"C20.14"
						],
						"share": {
							"relativeShareInPercent": 94.9288,
							"absoluteShare": {
								"amount": null,
								"currency": null
>>>>>>> c5f9f1a1
							}
						}
					}
				],
				"alignedShare": {
					"relativeShareInPercent": 32.5407,
					"absoluteShare": {
<<<<<<< HEAD
						"amount": 8527688602.92,
						"currency": "MGA"
					}
				},
				"substantialContributionToClimateChangeMitigationInPercent": 36.6725,
				"substantialContributionToClimateChangeAdaptionInPercent": 17.8692,
				"substantialContributionToSustainableUseAndProtectionOfWaterAndMarineResourcesInPercent": 25.9996,
				"substantialContributionToTransitionToACircularEconomyInPercent": 60.2881,
				"substantialContributionToPollutionPreventionAndControlInPercent": 0.3577,
				"substantialContributionToProtectionAndRestorationOfBiodiversityAndEcosystemsInPercent": 45.3133,
				"alignedActivities": [
					{
						"activityName": "NonLifeInsuranceUnderwritingOfClimateRelatedPerils",
						"naceCodes": [
							"K65.12"
						],
						"share": {
							"relativeShareInPercent": 66.6799,
							"absoluteShare": {
								"amount": 3541008532.05,
								"currency": "AED"
							}
						},
						"substantialContributionToClimateChangeMitigationInPercent": null,
						"substantialContributionToClimateChangeAdaptionInPercent": null,
						"substantialContributionToSustainableUseAndProtectionOfWaterAndMarineResourcesInPercent": 19.4549,
						"substantialContributionToTransitionToACircularEconomyInPercent": 0.886,
						"substantialContributionToPollutionPreventionAndControlInPercent": 99.1109,
						"substantialContributionToProtectionAndRestorationOfBiodiversityAndEcosystemsInPercent": null,
						"dnshToClimateChangeMitigation": "Yes",
						"dnshToClimateChangeAdaption": "No",
						"dnshToSustainableUseAndProtectionOfWaterAndMarineResources": "Yes",
=======
						"amount": 4680433508.47,
						"currency": null
					}
				},
				"substantialContributionToClimateChangeMitigationInPercent": 81.2415,
				"substantialContributionToClimateChangeAdaptionInPercent": 74.6051,
				"substantialContributionToSustainableUseAndProtectionOfWaterAndMarineResourcesInPercent": 49.7325,
				"substantialContributionToTransitionToACircularEconomyInPercent": 33.7358,
				"substantialContributionToPollutionPreventionAndControlInPercent": 83.1169,
				"substantialContributionToProtectionAndRestorationOfBiodiversityAndEcosystemsInPercent": 54.0255,
				"alignedActivities": [
					{
						"activityName": "InfrastructureForPersonalMobilityCycleLogistics",
						"naceCodes": [
							"F42.12"
						],
						"share": {
							"relativeShareInPercent": 60.8135,
							"absoluteShare": {
								"amount": 3484662726.99,
								"currency": "AZN"
							}
						},
						"substantialContributionToClimateChangeMitigationInPercent": 71.2672,
						"substantialContributionToClimateChangeAdaptionInPercent": 85.875,
						"substantialContributionToSustainableUseAndProtectionOfWaterAndMarineResourcesInPercent": null,
						"substantialContributionToTransitionToACircularEconomyInPercent": null,
						"substantialContributionToPollutionPreventionAndControlInPercent": 46.0268,
						"substantialContributionToProtectionAndRestorationOfBiodiversityAndEcosystemsInPercent": 52.2276,
						"dnshToClimateChangeMitigation": "Yes",
						"dnshToClimateChangeAdaption": null,
						"dnshToSustainableUseAndProtectionOfWaterAndMarineResources": "No",
>>>>>>> c5f9f1a1
						"dnshToTransitionToACircularEconomy": "No",
						"dnshToPollutionPreventionAndControl": null,
						"dnshToProtectionAndRestorationOfBiodiversityAndEcosystems": "No",
						"minimumSafeguards": "Yes"
					}
				],
<<<<<<< HEAD
				"enablingShareInPercent": 67.2505,
				"transitionalShareInPercent": 99.0418
=======
				"enablingShareInPercent": 37.2615,
				"transitionalShareInPercent": 47.5998
>>>>>>> c5f9f1a1
			}
		}
	}
]<|MERGE_RESOLUTION|>--- conflicted
+++ resolved
@@ -1,15 +1,6 @@
 [
 	{
 		"metaInfo": {
-<<<<<<< HEAD
-			"dataId": "03f780d4-d977-4f30-91f4-4ad7a0aa4125",
-			"companyId": "f4905926-85ff-4663-a2bb-228db3f9c190",
-			"dataType": "p2p",
-			"reportingPeriod": "2023",
-			"currentlyActive": true,
-			"qaStatus": "Accepted",
-			"uploadTime": 5734503823704064,
-=======
 			"dataId": "00f66c14-072a-4a4b-967e-411fa95907e6",
 			"companyId": "584d986b-fdc9-4372-9384-12aee943d842",
 			"dataType": "sme",
@@ -17,42 +8,11 @@
 			"currentlyActive": false,
 			"qaStatus": "Pending",
 			"uploadTime": 5298650334887936,
->>>>>>> c5f9f1a1
 			"uploaderUserId": null
 		},
 		"data": {
 			"general": {
 				"fiscalYearDeviation": "Deviation",
-<<<<<<< HEAD
-				"fiscalYearEnd": "2023-06-13",
-				"numberOfEmployees": 16436,
-				"referencedReports": {
-					"AnnualReport": {
-						"reference": "50a36c418baffd520bb92d84664f06f9732a21f4e2e5ecee6d9136f16e7e0b63",
-						"isGroupLevel": "Yes",
-						"reportDate": "2023-01-05",
-						"currency": "TZS"
-					},
-					"IntegratedReport": {
-						"reference": "50a36c418baffd520bb92d84664f06f9732a21f4e2e5ecee6d9136f16e7e0b63",
-						"isGroupLevel": "No",
-						"reportDate": null,
-						"currency": "DOP"
-					}
-				},
-				"assurance": {
-					"assurance": "LimitedAssurance",
-					"provider": "Cronin Inc",
-					"dataSource": {
-						"report": "",
-						"page": null,
-						"tagName": null
-					}
-				},
-				"scopeOfEntities": "NA",
-				"nfrdMandatory": "Yes",
-				"euTaxonomyActivityLevelReporting": "Yes"
-=======
 				"fiscalYearEnd": "2022-10-28",
 				"numberOfEmployees": 34061,
 				"referencedReports": {
@@ -83,41 +43,11 @@
 				"scopeOfEntities": "No",
 				"nfrdMandatory": "No",
 				"euTaxonomyActivityLevelReporting": "No"
->>>>>>> c5f9f1a1
 			},
 			"revenue": {
 				"totalAmount": {
 					"value": 0,
 					"dataSource": {
-<<<<<<< HEAD
-						"page": 726,
-						"report": "ESEFReport",
-						"tagName": "solutions"
-					},
-					"quality": "Audited",
-					"comment": "reboot online application",
-					"unit": "SYP"
-				},
-				"nonEligibleShare": {
-					"relativeShareInPercent": 67.6458,
-					"absoluteShare": {
-						"amount": 9469679384.5,
-						"currency": "PAB"
-					}
-				},
-				"eligibleShare": {
-					"relativeShareInPercent": null,
-					"absoluteShare": {
-						"amount": null,
-						"currency": "ISK"
-					}
-				},
-				"nonAlignedShare": {
-					"relativeShareInPercent": null,
-					"absoluteShare": {
-						"amount": null,
-						"currency": "IDR"
-=======
 						"page": 220,
 						"fileName": "AnnualReport",
 						"fileReference": "50a36c418baffd520bb92d84664f06f9732a21f4e2e5ecee6d9136f16e7e0b63",
@@ -146,98 +76,10 @@
 					"absoluteShare": {
 						"amount": 1958920955.65,
 						"currency": "IRR"
->>>>>>> c5f9f1a1
 					}
 				},
 				"nonAlignedActivities": [
 					{
-<<<<<<< HEAD
-						"activityName": "CogenerationOfHeatCoolAndPowerFromBioenergy",
-						"naceCodes": [
-							"D35.30"
-						],
-						"share": null
-					},
-					{
-						"activityName": "PreCommercialStagesOfAdvancedTechnologiesToProduceEnergyFromNuclearProcessesWithMinimalWasteFromTheFuelCycle",
-						"naceCodes": null,
-						"share": null
-					}
-				],
-				"alignedShare": {
-					"relativeShareInPercent": 72.6547,
-					"absoluteShare": {
-						"amount": 8766186940.49,
-						"currency": "AFN"
-					}
-				},
-				"substantialContributionToClimateChangeMitigationInPercent": 35.0409,
-				"substantialContributionToClimateChangeAdaptionInPercent": 4.2457,
-				"substantialContributionToSustainableUseAndProtectionOfWaterAndMarineResourcesInPercent": 73.8649,
-				"substantialContributionToTransitionToACircularEconomyInPercent": 46.6639,
-				"substantialContributionToPollutionPreventionAndControlInPercent": 49.3889,
-				"substantialContributionToProtectionAndRestorationOfBiodiversityAndEcosystemsInPercent": 57.8241,
-				"alignedActivities": [
-					{
-						"activityName": "ManufactureOfOtherLowCarbonTechnologies",
-						"naceCodes": [
-							"C27",
-							"C25"
-						],
-						"share": {
-							"relativeShareInPercent": 69.8906,
-							"absoluteShare": {
-								"amount": 7658483970.45,
-								"currency": "SBD"
-							}
-						},
-						"substantialContributionToClimateChangeMitigationInPercent": 28.7691,
-						"substantialContributionToClimateChangeAdaptionInPercent": 76.6226,
-						"substantialContributionToSustainableUseAndProtectionOfWaterAndMarineResourcesInPercent": 83.109,
-						"substantialContributionToTransitionToACircularEconomyInPercent": 0.9724,
-						"substantialContributionToPollutionPreventionAndControlInPercent": 21.0097,
-						"substantialContributionToProtectionAndRestorationOfBiodiversityAndEcosystemsInPercent": 25.4482,
-						"dnshToClimateChangeMitigation": "Yes",
-						"dnshToClimateChangeAdaption": "Yes",
-						"dnshToSustainableUseAndProtectionOfWaterAndMarineResources": "No",
-						"dnshToTransitionToACircularEconomy": "Yes",
-						"dnshToPollutionPreventionAndControl": "No",
-						"dnshToProtectionAndRestorationOfBiodiversityAndEcosystems": "Yes",
-						"minimumSafeguards": "Yes"
-					}
-				],
-				"enablingShareInPercent": 65.7493,
-				"transitionalShareInPercent": 38.1981
-			},
-			"capex": {
-				"totalAmount": {
-					"value": 3526031901.13,
-					"dataSource": {
-						"page": 81,
-						"report": "ESEFReport",
-						"tagName": "systems"
-					},
-					"quality": "Audited",
-					"comment": "navigate redundant sensor",
-					"unit": "DJF"
-				},
-				"nonEligibleShare": {
-					"relativeShareInPercent": 21.1604,
-					"absoluteShare": null
-				},
-				"eligibleShare": {
-					"relativeShareInPercent": null,
-					"absoluteShare": {
-						"amount": 1305069630.03,
-						"currency": null
-					}
-				},
-				"nonAlignedShare": {
-					"relativeShareInPercent": 37.4576,
-					"absoluteShare": {
-						"amount": 5875505688.6,
-						"currency": "SDG"
-=======
 						"activityName": "InfrastructureForRailTransport",
 						"naceCodes": [
 							"M71.20",
@@ -346,34 +188,10 @@
 					"absoluteShare": {
 						"amount": 1911450447.51,
 						"currency": "GMD"
->>>>>>> c5f9f1a1
 					}
 				},
 				"nonAlignedActivities": [
 					{
-<<<<<<< HEAD
-						"activityName": "ManufactureOfEquipmentForTheProductionAndUseOfHydrogen",
-						"naceCodes": [
-							"02.20",
-							"16.24",
-							"27.2"
-						],
-						"share": {
-							"relativeShareInPercent": 73.207,
-							"absoluteShare": {
-								"amount": 5482263681.48,
-								"currency": "ZAR"
-							}
-						}
-					},
-					{
-						"activityName": "NonLifeInsuranceUnderwritingOfClimateRelatedPerils",
-						"naceCodes": null,
-						"share": {
-							"relativeShareInPercent": null,
-							"absoluteShare": {
-								"amount": 4509537972.04,
-=======
 						"activityName": "RenewalOfWasteWaterCollectionAndTreatment",
 						"naceCodes": [
 							"17",
@@ -383,7 +201,6 @@
 							"relativeShareInPercent": 37.618,
 							"absoluteShare": {
 								"amount": 9159996819.22,
->>>>>>> c5f9f1a1
 								"currency": "CHF"
 							}
 						}
@@ -400,96 +217,6 @@
 				"alignedShare": {
 					"relativeShareInPercent": 16.9934,
 					"absoluteShare": {
-<<<<<<< HEAD
-						"amount": 8453466021.46,
-						"currency": null
-					}
-				},
-				"substantialContributionToClimateChangeMitigationInPercent": 12.9274,
-				"substantialContributionToClimateChangeAdaptionInPercent": 47.9853,
-				"substantialContributionToSustainableUseAndProtectionOfWaterAndMarineResourcesInPercent": 86.7604,
-				"substantialContributionToTransitionToACircularEconomyInPercent": 96.7088,
-				"substantialContributionToPollutionPreventionAndControlInPercent": 66.7897,
-				"substantialContributionToProtectionAndRestorationOfBiodiversityAndEcosystemsInPercent": 26.0982,
-				"alignedActivities": [
-					{
-						"activityName": "AirportInfrastructure",
-						"naceCodes": [
-							"F42.99",
-							"F41.20"
-						],
-						"share": null,
-						"substantialContributionToClimateChangeMitigationInPercent": 75.1951,
-						"substantialContributionToClimateChangeAdaptionInPercent": 91.5889,
-						"substantialContributionToSustainableUseAndProtectionOfWaterAndMarineResourcesInPercent": 63.1321,
-						"substantialContributionToTransitionToACircularEconomyInPercent": 1.9321,
-						"substantialContributionToPollutionPreventionAndControlInPercent": 95.1598,
-						"substantialContributionToProtectionAndRestorationOfBiodiversityAndEcosystemsInPercent": 23.6293,
-						"dnshToClimateChangeMitigation": null,
-						"dnshToClimateChangeAdaption": null,
-						"dnshToSustainableUseAndProtectionOfWaterAndMarineResources": "No",
-						"dnshToTransitionToACircularEconomy": "Yes",
-						"dnshToPollutionPreventionAndControl": "Yes",
-						"dnshToProtectionAndRestorationOfBiodiversityAndEcosystems": "Yes",
-						"minimumSafeguards": "No"
-					},
-					{
-						"activityName": "FreightRailTransport",
-						"naceCodes": [
-							"H49.20",
-							"N77.39"
-						],
-						"share": null,
-						"substantialContributionToClimateChangeMitigationInPercent": 88.2112,
-						"substantialContributionToClimateChangeAdaptionInPercent": 75.2057,
-						"substantialContributionToSustainableUseAndProtectionOfWaterAndMarineResourcesInPercent": 53.8973,
-						"substantialContributionToTransitionToACircularEconomyInPercent": 25.1783,
-						"substantialContributionToPollutionPreventionAndControlInPercent": 29.8601,
-						"substantialContributionToProtectionAndRestorationOfBiodiversityAndEcosystemsInPercent": null,
-						"dnshToClimateChangeMitigation": "No",
-						"dnshToClimateChangeAdaption": "Yes",
-						"dnshToSustainableUseAndProtectionOfWaterAndMarineResources": "No",
-						"dnshToTransitionToACircularEconomy": "No",
-						"dnshToPollutionPreventionAndControl": "Yes",
-						"dnshToProtectionAndRestorationOfBiodiversityAndEcosystems": "No",
-						"minimumSafeguards": "Yes"
-					}
-				],
-				"enablingShareInPercent": 75.4822,
-				"transitionalShareInPercent": 1.1764
-			},
-			"opex": {
-				"totalAmount": {
-					"value": 5571129000.75,
-					"dataSource": {
-						"page": 668,
-						"report": "ESEFReport",
-						"tagName": "users"
-					},
-					"quality": "Audited",
-					"comment": "quantify 1080p bus",
-					"unit": "BIF"
-				},
-				"nonEligibleShare": {
-					"relativeShareInPercent": 3.1917,
-					"absoluteShare": {
-						"amount": 5474228870.59,
-						"currency": "UYU"
-					}
-				},
-				"eligibleShare": {
-					"relativeShareInPercent": 74.8677,
-					"absoluteShare": {
-						"amount": 8719396919.48,
-						"currency": "AUD"
-					}
-				},
-				"nonAlignedShare": {
-					"relativeShareInPercent": null,
-					"absoluteShare": {
-						"amount": 4072488788.51,
-						"currency": "DZD"
-=======
 						"amount": 3010139774.99,
 						"currency": "DKK"
 					}
@@ -592,20 +319,10 @@
 					"absoluteShare": {
 						"amount": null,
 						"currency": "DKK"
->>>>>>> c5f9f1a1
 					}
 				},
 				"nonAlignedActivities": [
 					{
-<<<<<<< HEAD
-						"activityName": "ComputerProgrammingConsultancyAndRelatedActivities",
-						"naceCodes": [
-							"J62"
-						],
-						"share": {
-							"relativeShareInPercent": 42.4622,
-							"absoluteShare": null
-=======
 						"activityName": "ManufactureOfNitricAcid",
 						"naceCodes": null,
 						"share": {
@@ -627,47 +344,10 @@
 								"amount": 1847579570.02,
 								"currency": "MUR"
 							}
->>>>>>> c5f9f1a1
 						}
 					}
 				],
 				"alignedShare": {
-<<<<<<< HEAD
-					"relativeShareInPercent": null,
-					"absoluteShare": {
-						"amount": 6940007635.86,
-						"currency": "TTD"
-					}
-				},
-				"substantialContributionToClimateChangeMitigationInPercent": 93.9268,
-				"substantialContributionToClimateChangeAdaptionInPercent": 74.9407,
-				"substantialContributionToSustainableUseAndProtectionOfWaterAndMarineResourcesInPercent": 38.2407,
-				"substantialContributionToTransitionToACircularEconomyInPercent": 23.209,
-				"substantialContributionToPollutionPreventionAndControlInPercent": 51.6894,
-				"substantialContributionToProtectionAndRestorationOfBiodiversityAndEcosystemsInPercent": 8.4119,
-				"alignedActivities": [
-					{
-						"activityName": "ProductionOfHeatCoolFromBioenergy",
-						"naceCodes": [
-							"D35.30"
-						],
-						"share": {
-							"relativeShareInPercent": 46.0536,
-							"absoluteShare": {
-								"amount": 1542038859.33,
-								"currency": "AED"
-							}
-						},
-						"substantialContributionToClimateChangeMitigationInPercent": 11.91,
-						"substantialContributionToClimateChangeAdaptionInPercent": 12.0063,
-						"substantialContributionToSustainableUseAndProtectionOfWaterAndMarineResourcesInPercent": 93.5324,
-						"substantialContributionToTransitionToACircularEconomyInPercent": 14.8668,
-						"substantialContributionToPollutionPreventionAndControlInPercent": null,
-						"substantialContributionToProtectionAndRestorationOfBiodiversityAndEcosystemsInPercent": null,
-						"dnshToClimateChangeMitigation": "No",
-						"dnshToClimateChangeAdaption": "Yes",
-						"dnshToSustainableUseAndProtectionOfWaterAndMarineResources": "No",
-=======
 					"relativeShareInPercent": 24.7864,
 					"absoluteShare": {
 						"amount": 7451788452.46,
@@ -702,7 +382,6 @@
 						"dnshToClimateChangeMitigation": "No",
 						"dnshToClimateChangeAdaption": "No",
 						"dnshToSustainableUseAndProtectionOfWaterAndMarineResources": null,
->>>>>>> c5f9f1a1
 						"dnshToTransitionToACircularEconomy": "No",
 						"dnshToPollutionPreventionAndControl": "No",
 						"dnshToProtectionAndRestorationOfBiodiversityAndEcosystems": "Yes",
@@ -730,27 +409,13 @@
 						"minimumSafeguards": "No"
 					}
 				],
-<<<<<<< HEAD
-				"enablingShareInPercent": 47.5835,
-				"transitionalShareInPercent": 3.6225
-=======
 				"enablingShareInPercent": 9.3738,
 				"transitionalShareInPercent": 50.2995
->>>>>>> c5f9f1a1
 			}
 		}
 	},
 	{
 		"metaInfo": {
-<<<<<<< HEAD
-			"dataId": "b249cd77-2881-4f8c-a0b7-f4f5f0004371",
-			"companyId": "b4911c28-dcd4-4c93-8738-ca685ce778ed",
-			"dataType": "p2p",
-			"reportingPeriod": "2022",
-			"currentlyActive": false,
-			"qaStatus": "Pending",
-			"uploadTime": 5725752460836864,
-=======
 			"dataId": "e9af746c-d6ab-4f9a-b0e3-f645ab06a04f",
 			"companyId": "d42e89e8-94b4-4b4e-88e7-2832036ca4bb",
 			"dataType": "eutaxonomy-financials",
@@ -758,22 +423,10 @@
 			"currentlyActive": true,
 			"qaStatus": "Accepted",
 			"uploadTime": 8659740022276096,
->>>>>>> c5f9f1a1
 			"uploaderUserId": null
 		},
 		"data": {
 			"general": {
-<<<<<<< HEAD
-				"fiscalYearDeviation": "Deviation",
-				"fiscalYearEnd": "2022-12-25",
-				"numberOfEmployees": 21151,
-				"referencedReports": {
-					"AnnualReport": {
-						"reference": "50a36c418baffd520bb92d84664f06f9732a21f4e2e5ecee6d9136f16e7e0b63",
-						"isGroupLevel": "NA",
-						"reportDate": "2023-06-10",
-						"currency": "SBD"
-=======
 				"fiscalYearDeviation": "NoDeviation",
 				"fiscalYearEnd": "2022-12-22",
 				"numberOfEmployees": 94345,
@@ -783,31 +436,10 @@
 						"isGroupLevel": null,
 						"reportDate": null,
 						"currency": "XCD"
->>>>>>> c5f9f1a1
 					},
 					"IntegratedReport": {
 						"fileReference": "50a36c418baffd520bb92d84664f06f9732a21f4e2e5ecee6d9136f16e7e0b63",
 						"isGroupLevel": "NA",
-<<<<<<< HEAD
-						"reportDate": "2023-06-27",
-						"currency": "KRW"
-					},
-					"SustainabilityReport": {
-						"reference": "50a36c418baffd520bb92d84664f06f9732a21f4e2e5ecee6d9136f16e7e0b63",
-						"isGroupLevel": "NA",
-						"reportDate": "2023-03-10",
-						"currency": "SBD"
-					}
-				},
-				"assurance": {
-					"assurance": "LimitedAssurance",
-					"provider": "Rice Inc",
-					"dataSource": {
-						"page": 775,
-						"report": "AnnualReport",
-						"tagName": "synergies"
-					}
-=======
 						"reportDate": "2022-11-19",
 						"currency": "SDG"
 					},
@@ -822,127 +454,13 @@
 					"value": "LimitedAssurance",
 					"provider": null,
 					"dataSource": null
->>>>>>> c5f9f1a1
-				},
-				"scopeOfEntities": "Yes",
-				"nfrdMandatory": "No",
+				},
+				"scopeOfEntities": "NA",
+				"nfrdMandatory": "Yes",
 				"euTaxonomyActivityLevelReporting": "Yes"
 			},
 			"revenue": {
 				"totalAmount": {
-<<<<<<< HEAD
-					"value": 9198304319.29,
-					"dataSource": {
-						"report": "",
-						"page": null,
-						"tagName": null
-					},
-					"quality": "Estimated",
-					"comment": null,
-					"unit": "KYD"
-				},
-				"nonEligibleShare": {
-					"relativeShareInPercent": 95.2511,
-					"absoluteShare": {
-						"amount": 5729461405.43,
-						"currency": "GBP"
-					}
-				},
-				"eligibleShare": {
-					"relativeShareInPercent": 53.9851,
-					"absoluteShare": {
-						"amount": 9787010676.23,
-						"currency": "JOD"
-					}
-				},
-				"nonAlignedShare": {
-					"relativeShareInPercent": null,
-					"absoluteShare": null
-				},
-				"nonAlignedActivities": [
-					{
-						"activityName": "InfrastructureEnablingRoadTransportAndPublicTransport",
-						"naceCodes": null,
-						"share": {
-							"relativeShareInPercent": 6.3221,
-							"absoluteShare": null
-						}
-					},
-					{
-						"activityName": "InstallationMaintenanceAndRepairOfEnergyEfficiencyEquipment",
-						"naceCodes": [
-							"C17",
-							"C23",
-							"S95.22",
-							"C27",
-							"C28",
-							"C25"
-						],
-						"share": {
-							"relativeShareInPercent": null,
-							"absoluteShare": {
-								"amount": 4508770392.28,
-								"currency": null
-							}
-						}
-					}
-				],
-				"alignedShare": {
-					"relativeShareInPercent": 94.2715,
-					"absoluteShare": null
-				},
-				"substantialContributionToClimateChangeMitigationInPercent": 59.336,
-				"substantialContributionToClimateChangeAdaptionInPercent": 24.8332,
-				"substantialContributionToSustainableUseAndProtectionOfWaterAndMarineResourcesInPercent": 10.322,
-				"substantialContributionToTransitionToACircularEconomyInPercent": 98.0794,
-				"substantialContributionToPollutionPreventionAndControlInPercent": 98.1312,
-				"substantialContributionToProtectionAndRestorationOfBiodiversityAndEcosystemsInPercent": 89.2388,
-				"alignedActivities": [
-					{
-						"activityName": "ConservationForestry",
-						"naceCodes": null,
-						"share": {
-							"relativeShareInPercent": 33.2701,
-							"absoluteShare": null
-						},
-						"substantialContributionToClimateChangeMitigationInPercent": 84.2295,
-						"substantialContributionToClimateChangeAdaptionInPercent": 93.8196,
-						"substantialContributionToSustainableUseAndProtectionOfWaterAndMarineResourcesInPercent": 39.5596,
-						"substantialContributionToTransitionToACircularEconomyInPercent": null,
-						"substantialContributionToPollutionPreventionAndControlInPercent": null,
-						"substantialContributionToProtectionAndRestorationOfBiodiversityAndEcosystemsInPercent": 94.2957,
-						"dnshToClimateChangeMitigation": "Yes",
-						"dnshToClimateChangeAdaption": "No",
-						"dnshToSustainableUseAndProtectionOfWaterAndMarineResources": "No",
-						"dnshToTransitionToACircularEconomy": "No",
-						"dnshToPollutionPreventionAndControl": "No",
-						"dnshToProtectionAndRestorationOfBiodiversityAndEcosystems": "No",
-						"minimumSafeguards": "Yes"
-					},
-					{
-						"activityName": "ProductionOfHeatCoolFromSolarThermalHeating",
-						"naceCodes": [
-							"D35.30"
-						],
-						"share": {
-							"relativeShareInPercent": null,
-							"absoluteShare": {
-								"amount": null,
-								"currency": "DKK"
-							}
-						},
-						"substantialContributionToClimateChangeMitigationInPercent": 20.2018,
-						"substantialContributionToClimateChangeAdaptionInPercent": 37.9911,
-						"substantialContributionToSustainableUseAndProtectionOfWaterAndMarineResourcesInPercent": null,
-						"substantialContributionToTransitionToACircularEconomyInPercent": 20.1157,
-						"substantialContributionToPollutionPreventionAndControlInPercent": 20.9509,
-						"substantialContributionToProtectionAndRestorationOfBiodiversityAndEcosystemsInPercent": 35.8454,
-						"dnshToClimateChangeMitigation": "No",
-						"dnshToClimateChangeAdaption": "Yes",
-						"dnshToSustainableUseAndProtectionOfWaterAndMarineResources": "No",
-						"dnshToTransitionToACircularEconomy": null,
-						"dnshToPollutionPreventionAndControl": null,
-=======
 					"value": 6063519541.64,
 					"dataSource": null,
 					"quality": "Estimated",
@@ -1042,41 +560,10 @@
 						"dnshToSustainableUseAndProtectionOfWaterAndMarineResources": "No",
 						"dnshToTransitionToACircularEconomy": null,
 						"dnshToPollutionPreventionAndControl": "Yes",
->>>>>>> c5f9f1a1
 						"dnshToProtectionAndRestorationOfBiodiversityAndEcosystems": "Yes",
 						"minimumSafeguards": "No"
 					}
 				],
-<<<<<<< HEAD
-				"enablingShareInPercent": 86.0186,
-				"transitionalShareInPercent": 94.0331
-			},
-			"capex": {
-				"totalAmount": {
-					"value": null,
-					"dataSource": {
-						"report": "",
-						"page": null,
-						"tagName": null
-					},
-					"quality": "NA",
-					"comment": null,
-					"unit": "ALL"
-				},
-				"nonEligibleShare": {
-					"relativeShareInPercent": 2.8452,
-					"absoluteShare": {
-						"amount": 3779812259.6,
-						"currency": "IDR"
-					}
-				},
-				"eligibleShare": {
-					"relativeShareInPercent": 90.2646,
-					"absoluteShare": {
-						"amount": 7614069206.18,
-						"currency": null
-					}
-=======
 				"enablingShareInPercent": 54.8812,
 				"transitionalShareInPercent": 18.925
 			},
@@ -1107,23 +594,12 @@
 				"nonAlignedShare": {
 					"relativeShareInPercent": 40.5261,
 					"absoluteShare": null
->>>>>>> c5f9f1a1
-				},
-				"nonAlignedShare": {
-					"relativeShareInPercent": 50.7268,
-					"absoluteShare": null
 				},
 				"nonAlignedActivities": [
 					{
-<<<<<<< HEAD
-						"activityName": "Afforestation",
-						"naceCodes": [
-							"A2"
-=======
 						"activityName": "ElectricityGenerationFromRenewableNonFossilGaseousAndLiquidFuels",
 						"naceCodes": [
 							"F42.22"
->>>>>>> c5f9f1a1
 						],
 						"share": {
 							"relativeShareInPercent": 67.4477,
@@ -1132,67 +608,6 @@
 					}
 				],
 				"alignedShare": {
-<<<<<<< HEAD
-					"relativeShareInPercent": null,
-					"absoluteShare": {
-						"amount": null,
-						"currency": null
-					}
-				},
-				"substantialContributionToClimateChangeMitigationInPercent": 54.4397,
-				"substantialContributionToClimateChangeAdaptionInPercent": 18.5162,
-				"substantialContributionToSustainableUseAndProtectionOfWaterAndMarineResourcesInPercent": 43.094,
-				"substantialContributionToTransitionToACircularEconomyInPercent": 86.8956,
-				"substantialContributionToPollutionPreventionAndControlInPercent": 43.7635,
-				"substantialContributionToProtectionAndRestorationOfBiodiversityAndEcosystemsInPercent": 57.1944,
-				"alignedActivities": [
-					{
-						"activityName": "RenovationOfExistingBuildings",
-						"naceCodes": [
-							"F41"
-						],
-						"share": {
-							"relativeShareInPercent": 71.7904,
-							"absoluteShare": null
-						},
-						"substantialContributionToClimateChangeMitigationInPercent": 97.325,
-						"substantialContributionToClimateChangeAdaptionInPercent": 17.2009,
-						"substantialContributionToSustainableUseAndProtectionOfWaterAndMarineResourcesInPercent": 68.2835,
-						"substantialContributionToTransitionToACircularEconomyInPercent": null,
-						"substantialContributionToPollutionPreventionAndControlInPercent": 90.6571,
-						"substantialContributionToProtectionAndRestorationOfBiodiversityAndEcosystemsInPercent": 84.0928,
-						"dnshToClimateChangeMitigation": "No",
-						"dnshToClimateChangeAdaption": "No",
-						"dnshToSustainableUseAndProtectionOfWaterAndMarineResources": "Yes",
-						"dnshToTransitionToACircularEconomy": "No",
-						"dnshToPollutionPreventionAndControl": "Yes",
-						"dnshToProtectionAndRestorationOfBiodiversityAndEcosystems": "No",
-						"minimumSafeguards": null
-					},
-					{
-						"activityName": "SeaAndCoastalFreightWaterTransportVesselsForPortOperationsAndAuxiliaryActivities",
-						"naceCodes": [
-							"H52.22"
-						],
-						"share": {
-							"relativeShareInPercent": 73.8207,
-							"absoluteShare": {
-								"amount": 8220855076.8,
-								"currency": "YER"
-							}
-						},
-						"substantialContributionToClimateChangeMitigationInPercent": 76.6369,
-						"substantialContributionToClimateChangeAdaptionInPercent": 2.2381,
-						"substantialContributionToSustainableUseAndProtectionOfWaterAndMarineResourcesInPercent": 96.9868,
-						"substantialContributionToTransitionToACircularEconomyInPercent": 57.6923,
-						"substantialContributionToPollutionPreventionAndControlInPercent": 9.3201,
-						"substantialContributionToProtectionAndRestorationOfBiodiversityAndEcosystemsInPercent": 41.7378,
-						"dnshToClimateChangeMitigation": "Yes",
-						"dnshToClimateChangeAdaption": "Yes",
-						"dnshToSustainableUseAndProtectionOfWaterAndMarineResources": "No",
-						"dnshToTransitionToACircularEconomy": "No",
-						"dnshToPollutionPreventionAndControl": "Yes",
-=======
 					"relativeShareInPercent": 49.0093,
 					"absoluteShare": {
 						"amount": 4183237303.51,
@@ -1231,7 +646,6 @@
 						"dnshToSustainableUseAndProtectionOfWaterAndMarineResources": "No",
 						"dnshToTransitionToACircularEconomy": "No",
 						"dnshToPollutionPreventionAndControl": "No",
->>>>>>> c5f9f1a1
 						"dnshToProtectionAndRestorationOfBiodiversityAndEcosystems": "Yes",
 						"minimumSafeguards": "Yes"
 					},
@@ -1257,39 +671,6 @@
 						"minimumSafeguards": null
 					}
 				],
-<<<<<<< HEAD
-				"enablingShareInPercent": 47.9872,
-				"transitionalShareInPercent": 36.4081
-			},
-			"opex": {
-				"totalAmount": {
-					"value": 102977508.21,
-					"dataSource": {
-						"page": 780,
-						"report": "SustainabilityReport",
-						"tagName": "infrastructures"
-					},
-					"quality": "Reported",
-					"comment": "connect back-end interface",
-					"unit": "UYU"
-				},
-				"nonEligibleShare": {
-					"relativeShareInPercent": 39.0126,
-					"absoluteShare": null
-				},
-				"eligibleShare": {
-					"relativeShareInPercent": 3.0421,
-					"absoluteShare": {
-						"amount": 3389444693.46,
-						"currency": null
-					}
-				},
-				"nonAlignedShare": {
-					"relativeShareInPercent": 47.3762,
-					"absoluteShare": {
-						"amount": 1874019934.33,
-						"currency": "WST"
-=======
 				"enablingShareInPercent": 65.6236,
 				"transitionalShareInPercent": 5.8038
 			},
@@ -1317,33 +698,10 @@
 					"absoluteShare": {
 						"amount": 9076314906.13,
 						"currency": "KES"
->>>>>>> c5f9f1a1
 					}
 				},
 				"nonAlignedActivities": [
 					{
-<<<<<<< HEAD
-						"activityName": "PreCommercialStagesOfAdvancedTechnologiesToProduceEnergyFromNuclearProcessesWithMinimalWasteFromTheFuelCycle",
-						"naceCodes": null,
-						"share": {
-							"relativeShareInPercent": 34.6211,
-							"absoluteShare": {
-								"amount": 454799500.29,
-								"currency": "MMK"
-							}
-						}
-					},
-					{
-						"activityName": "ProductionOfHeatCoolFromSolarThermalHeating",
-						"naceCodes": [
-							"D35.30"
-						],
-						"share": {
-							"relativeShareInPercent": 41.6908,
-							"absoluteShare": {
-								"amount": 1580924463.92,
-								"currency": "UYU"
-=======
 						"activityName": "CloseToMarketResearchDevelopmentAndInnovation",
 						"naceCodes": [
 							"M72.1"
@@ -1368,66 +726,11 @@
 							"absoluteShare": {
 								"amount": 4663482944.02,
 								"currency": "PYG"
->>>>>>> c5f9f1a1
 							}
 						}
 					}
 				],
 				"alignedShare": {
-<<<<<<< HEAD
-					"relativeShareInPercent": null,
-					"absoluteShare": {
-						"amount": null,
-						"currency": null
-					}
-				},
-				"substantialContributionToClimateChangeMitigationInPercent": 4.3758,
-				"substantialContributionToClimateChangeAdaptionInPercent": 23.5853,
-				"substantialContributionToSustainableUseAndProtectionOfWaterAndMarineResourcesInPercent": 32.6419,
-				"substantialContributionToTransitionToACircularEconomyInPercent": 98.9705,
-				"substantialContributionToPollutionPreventionAndControlInPercent": 89.2729,
-				"substantialContributionToProtectionAndRestorationOfBiodiversityAndEcosystemsInPercent": 32.7998,
-				"alignedActivities": [
-					{
-						"activityName": "ForestManagement",
-						"naceCodes": [
-							"A2"
-						],
-						"share": null,
-						"substantialContributionToClimateChangeMitigationInPercent": 30.9558,
-						"substantialContributionToClimateChangeAdaptionInPercent": 77.16,
-						"substantialContributionToSustainableUseAndProtectionOfWaterAndMarineResourcesInPercent": null,
-						"substantialContributionToTransitionToACircularEconomyInPercent": 89.8685,
-						"substantialContributionToPollutionPreventionAndControlInPercent": 84.921,
-						"substantialContributionToProtectionAndRestorationOfBiodiversityAndEcosystemsInPercent": 24.9666,
-						"dnshToClimateChangeMitigation": "Yes",
-						"dnshToClimateChangeAdaption": "No",
-						"dnshToSustainableUseAndProtectionOfWaterAndMarineResources": "Yes",
-						"dnshToTransitionToACircularEconomy": "Yes",
-						"dnshToPollutionPreventionAndControl": "Yes",
-						"dnshToProtectionAndRestorationOfBiodiversityAndEcosystems": "No",
-						"minimumSafeguards": "Yes"
-					},
-					{
-						"activityName": "MotionPictureVideoAndTelevisionProgrammeProductionSoundRecordingAndMusicPublishingActivities",
-						"naceCodes": [
-							"J59"
-						],
-						"share": {
-							"relativeShareInPercent": 54.394,
-							"absoluteShare": null
-						},
-						"substantialContributionToClimateChangeMitigationInPercent": 20.7181,
-						"substantialContributionToClimateChangeAdaptionInPercent": 88.9039,
-						"substantialContributionToSustainableUseAndProtectionOfWaterAndMarineResourcesInPercent": 24.2448,
-						"substantialContributionToTransitionToACircularEconomyInPercent": 10.2463,
-						"substantialContributionToPollutionPreventionAndControlInPercent": null,
-						"substantialContributionToProtectionAndRestorationOfBiodiversityAndEcosystemsInPercent": 68.6462,
-						"dnshToClimateChangeMitigation": "Yes",
-						"dnshToClimateChangeAdaption": "No",
-						"dnshToSustainableUseAndProtectionOfWaterAndMarineResources": null,
-						"dnshToTransitionToACircularEconomy": null,
-=======
 					"relativeShareInPercent": 65.1586,
 					"absoluteShare": {
 						"amount": 4044772831.26,
@@ -1481,33 +784,18 @@
 						"dnshToClimateChangeAdaption": "Yes",
 						"dnshToSustainableUseAndProtectionOfWaterAndMarineResources": "No",
 						"dnshToTransitionToACircularEconomy": "Yes",
->>>>>>> c5f9f1a1
 						"dnshToPollutionPreventionAndControl": "No",
 						"dnshToProtectionAndRestorationOfBiodiversityAndEcosystems": "Yes",
 						"minimumSafeguards": "Yes"
 					}
 				],
-<<<<<<< HEAD
-				"enablingShareInPercent": 72.3159,
-				"transitionalShareInPercent": 91.5336
-=======
 				"enablingShareInPercent": 96.4418,
 				"transitionalShareInPercent": 4.5426
->>>>>>> c5f9f1a1
 			}
 		}
 	},
 	{
 		"metaInfo": {
-<<<<<<< HEAD
-			"dataId": "01c76894-2963-4617-bc33-130b4b26b423",
-			"companyId": "6385cec4-b394-49c8-8b4f-491ffc922cfe",
-			"dataType": "sme",
-			"reportingPeriod": "2021",
-			"currentlyActive": false,
-			"qaStatus": "Pending",
-			"uploadTime": 7101839524757504,
-=======
 			"dataId": "0882c88e-7513-4853-9719-6956dfafb09c",
 			"companyId": "4904c2ec-4ec3-4f19-919c-a9aecd22ed9e",
 			"dataType": "p2p",
@@ -1515,22 +803,11 @@
 			"currentlyActive": false,
 			"qaStatus": "Pending",
 			"uploadTime": 8947382058221568,
->>>>>>> c5f9f1a1
 			"uploaderUserId": null
 		},
 		"data": {
 			"general": {
 				"fiscalYearDeviation": "NoDeviation",
-<<<<<<< HEAD
-				"fiscalYearEnd": "2022-10-06",
-				"numberOfEmployees": 1760,
-				"referencedReports": {
-					"AnnualReport": {
-						"reference": "50a36c418baffd520bb92d84664f06f9732a21f4e2e5ecee6d9136f16e7e0b63",
-						"isGroupLevel": "NA",
-						"reportDate": "2023-06-10",
-						"currency": "SBD"
-=======
 				"fiscalYearEnd": "2023-09-08",
 				"numberOfEmployees": 61758,
 				"referencedReports": {
@@ -1539,34 +816,10 @@
 						"isGroupLevel": null,
 						"reportDate": null,
 						"currency": "XCD"
->>>>>>> c5f9f1a1
 					},
 					"IntegratedReport": {
 						"fileReference": "50a36c418baffd520bb92d84664f06f9732a21f4e2e5ecee6d9136f16e7e0b63",
 						"isGroupLevel": "NA",
-<<<<<<< HEAD
-						"reportDate": "2023-06-27",
-						"currency": "KRW"
-					},
-					"SustainabilityReport": {
-						"reference": "50a36c418baffd520bb92d84664f06f9732a21f4e2e5ecee6d9136f16e7e0b63",
-						"isGroupLevel": "NA",
-						"reportDate": "2023-03-10",
-						"currency": "SBD"
-					}
-				},
-				"assurance": {
-					"assurance": "LimitedAssurance",
-					"provider": null,
-					"dataSource": {
-						"page": 819,
-						"report": "ESEFReport",
-						"tagName": "e-business"
-					}
-				},
-				"scopeOfEntities": "Yes",
-				"nfrdMandatory": "Yes",
-=======
 						"reportDate": "2022-11-19",
 						"currency": "SDG"
 					},
@@ -1589,42 +842,10 @@
 				},
 				"scopeOfEntities": "Yes",
 				"nfrdMandatory": "No",
->>>>>>> c5f9f1a1
 				"euTaxonomyActivityLevelReporting": "No"
 			},
 			"revenue": {
 				"totalAmount": {
-<<<<<<< HEAD
-					"value": 9659869875.76,
-					"dataSource": {
-						"page": 580,
-						"report": "AnnualReport",
-						"tagName": "bandwidth"
-					},
-					"quality": "Incomplete",
-					"comment": "back up open-source interface",
-					"unit": "ERN"
-				},
-				"nonEligibleShare": {
-					"relativeShareInPercent": 99.4035,
-					"absoluteShare": {
-						"amount": 9985575457.11,
-						"currency": "TWD"
-					}
-				},
-				"eligibleShare": {
-					"relativeShareInPercent": 87.7506,
-					"absoluteShare": {
-						"amount": 4861093449.87,
-						"currency": "MMK"
-					}
-				},
-				"nonAlignedShare": {
-					"relativeShareInPercent": 55.5291,
-					"absoluteShare": {
-						"amount": 3405616984.24,
-						"currency": "SCR"
-=======
 					"value": 3506859980.99,
 					"dataSource": {
 						"page": 214,
@@ -1655,22 +876,10 @@
 					"absoluteShare": {
 						"amount": 270682198.46,
 						"currency": null
->>>>>>> c5f9f1a1
 					}
 				},
 				"nonAlignedActivities": [
 					{
-<<<<<<< HEAD
-						"activityName": "Education",
-						"naceCodes": [
-							"P85"
-						],
-						"share": {
-							"relativeShareInPercent": 10.0382,
-							"absoluteShare": {
-								"amount": 9533648213.84,
-								"currency": "BZD"
-=======
 						"activityName": "LowCarbonAirportInfrastructure",
 						"naceCodes": null,
 						"share": null
@@ -1685,59 +894,11 @@
 							"absoluteShare": {
 								"amount": 7306698502.51,
 								"currency": "ZMW"
->>>>>>> c5f9f1a1
 							}
 						}
-					},
-					{
-						"activityName": "InfrastructureEnablingRoadTransportAndPublicTransport",
-						"naceCodes": [
-							"F42.11",
-							"F71.1"
-						],
-						"share": {
-							"relativeShareInPercent": null,
-							"absoluteShare": null
-						}
 					}
 				],
 				"alignedShare": {
-<<<<<<< HEAD
-					"relativeShareInPercent": 42.7583,
-					"absoluteShare": {
-						"amount": 1662138213.87,
-						"currency": "KRW"
-					}
-				},
-				"substantialContributionToClimateChangeMitigationInPercent": 38.5306,
-				"substantialContributionToClimateChangeAdaptionInPercent": 69.8208,
-				"substantialContributionToSustainableUseAndProtectionOfWaterAndMarineResourcesInPercent": 13.5995,
-				"substantialContributionToTransitionToACircularEconomyInPercent": 25.2414,
-				"substantialContributionToPollutionPreventionAndControlInPercent": 79.4648,
-				"substantialContributionToProtectionAndRestorationOfBiodiversityAndEcosystemsInPercent": 34.5631,
-				"alignedActivities": [
-					{
-						"activityName": "StorageOfHydrogen",
-						"naceCodes": null,
-						"share": {
-							"relativeShareInPercent": null,
-							"absoluteShare": {
-								"amount": null,
-								"currency": "SSP"
-							}
-						},
-						"substantialContributionToClimateChangeMitigationInPercent": 6.3263,
-						"substantialContributionToClimateChangeAdaptionInPercent": 88.011,
-						"substantialContributionToSustainableUseAndProtectionOfWaterAndMarineResourcesInPercent": 26.3156,
-						"substantialContributionToTransitionToACircularEconomyInPercent": 95.1929,
-						"substantialContributionToPollutionPreventionAndControlInPercent": 91.7264,
-						"substantialContributionToProtectionAndRestorationOfBiodiversityAndEcosystemsInPercent": 34.0874,
-						"dnshToClimateChangeMitigation": "No",
-						"dnshToClimateChangeAdaption": "Yes",
-						"dnshToSustainableUseAndProtectionOfWaterAndMarineResources": "Yes",
-						"dnshToTransitionToACircularEconomy": "Yes",
-						"dnshToPollutionPreventionAndControl": "No",
-=======
 					"relativeShareInPercent": 94.9357,
 					"absoluteShare": null
 				},
@@ -1797,30 +958,10 @@
 						"dnshToSustainableUseAndProtectionOfWaterAndMarineResources": "Yes",
 						"dnshToTransitionToACircularEconomy": null,
 						"dnshToPollutionPreventionAndControl": "Yes",
->>>>>>> c5f9f1a1
 						"dnshToProtectionAndRestorationOfBiodiversityAndEcosystems": "Yes",
 						"minimumSafeguards": "No"
 					}
 				],
-<<<<<<< HEAD
-				"enablingShareInPercent": 36.4749,
-				"transitionalShareInPercent": 12.9713
-			},
-			"capex": {
-				"totalAmount": {
-					"value": null,
-					"dataSource": {
-						"report": "",
-						"page": null,
-						"tagName": null
-					},
-					"quality": "NA",
-					"comment": null,
-					"unit": "AWG"
-				},
-				"nonEligibleShare": {
-					"relativeShareInPercent": 75.316,
-=======
 				"enablingShareInPercent": 62.7489,
 				"transitionalShareInPercent": 22.143
 			},
@@ -1834,7 +975,6 @@
 				},
 				"nonEligibleShare": {
 					"relativeShareInPercent": 43.355,
->>>>>>> c5f9f1a1
 					"absoluteShare": {
 						"amount": null,
 						"currency": "DZD"
@@ -1843,50 +983,19 @@
 				"eligibleShare": {
 					"relativeShareInPercent": 76.375,
 					"absoluteShare": {
-<<<<<<< HEAD
+						"amount": 7289712608.33,
+						"currency": "BYN"
+					}
+				},
+				"nonAlignedShare": {
+					"relativeShareInPercent": null,
+					"absoluteShare": {
 						"amount": null,
 						"currency": null
 					}
 				},
-				"nonAlignedShare": {
-					"relativeShareInPercent": 54.2285,
-					"absoluteShare": {
-						"amount": 1086960767.86,
-						"currency": "KGS"
-=======
-						"amount": 7289712608.33,
-						"currency": "BYN"
-					}
-				},
-				"nonAlignedShare": {
-					"relativeShareInPercent": null,
-					"absoluteShare": {
-						"amount": null,
-						"currency": null
->>>>>>> c5f9f1a1
-					}
-				},
 				"nonAlignedActivities": [
 					{
-<<<<<<< HEAD
-						"activityName": "FreightRailTransport",
-						"naceCodes": [
-							"H49.20"
-						],
-						"share": {
-							"relativeShareInPercent": 92.8855,
-							"absoluteShare": {
-								"amount": 681483549.99,
-								"currency": "VUV"
-							}
-						}
-					},
-					{
-						"activityName": "StorageOfHydrogen",
-						"naceCodes": null,
-						"share": {
-							"relativeShareInPercent": 19.606,
-=======
 						"activityName": "ManufactureOfEnergyEfficiencyEquipmentForBuildings",
 						"naceCodes": [
 							"C28.12",
@@ -1900,7 +1009,6 @@
 						],
 						"share": {
 							"relativeShareInPercent": 80.5755,
->>>>>>> c5f9f1a1
 							"absoluteShare": {
 								"amount": null,
 								"currency": null
@@ -1909,81 +1017,12 @@
 					}
 				],
 				"alignedShare": {
-<<<<<<< HEAD
-					"relativeShareInPercent": 1.949,
-=======
 					"relativeShareInPercent": 55.0149,
->>>>>>> c5f9f1a1
 					"absoluteShare": {
 						"amount": null,
 						"currency": null
 					}
 				},
-<<<<<<< HEAD
-				"substantialContributionToClimateChangeMitigationInPercent": 32.6835,
-				"substantialContributionToClimateChangeAdaptionInPercent": 54.1922,
-				"substantialContributionToSustainableUseAndProtectionOfWaterAndMarineResourcesInPercent": 50.6119,
-				"substantialContributionToTransitionToACircularEconomyInPercent": 37.6317,
-				"substantialContributionToPollutionPreventionAndControlInPercent": 25.7186,
-				"substantialContributionToProtectionAndRestorationOfBiodiversityAndEcosystemsInPercent": 63.0057,
-				"alignedActivities": [
-					{
-						"activityName": "ElectricityGenerationFromFossilGaseousFuels",
-						"naceCodes": [
-							"F42.22",
-							"D35.11"
-						],
-						"share": {
-							"relativeShareInPercent": 94.4661,
-							"absoluteShare": null
-						},
-						"substantialContributionToClimateChangeMitigationInPercent": 20.3178,
-						"substantialContributionToClimateChangeAdaptionInPercent": null,
-						"substantialContributionToSustainableUseAndProtectionOfWaterAndMarineResourcesInPercent": null,
-						"substantialContributionToTransitionToACircularEconomyInPercent": 27.5643,
-						"substantialContributionToPollutionPreventionAndControlInPercent": 60.066,
-						"substantialContributionToProtectionAndRestorationOfBiodiversityAndEcosystemsInPercent": 26.9856,
-						"dnshToClimateChangeMitigation": "No",
-						"dnshToClimateChangeAdaption": "No",
-						"dnshToSustainableUseAndProtectionOfWaterAndMarineResources": null,
-						"dnshToTransitionToACircularEconomy": null,
-						"dnshToPollutionPreventionAndControl": "Yes",
-						"dnshToProtectionAndRestorationOfBiodiversityAndEcosystems": "No",
-						"minimumSafeguards": null
-					}
-				],
-				"enablingShareInPercent": 13.624,
-				"transitionalShareInPercent": 86.2247
-			},
-			"opex": {
-				"totalAmount": {
-					"value": 2989242114.12,
-					"dataSource": {
-						"page": 790,
-						"report": "AnnualReport",
-						"tagName": "content"
-					},
-					"quality": "Reported",
-					"comment": "reboot virtual feed",
-					"unit": "ZWL"
-				},
-				"nonEligibleShare": {
-					"relativeShareInPercent": 5.2128,
-					"absoluteShare": null
-				},
-				"eligibleShare": {
-					"relativeShareInPercent": 54.1185,
-					"absoluteShare": {
-						"amount": null,
-						"currency": "JOD"
-					}
-				},
-				"nonAlignedShare": {
-					"relativeShareInPercent": 81.7759,
-					"absoluteShare": {
-						"amount": 1589906418.23,
-						"currency": "DOP"
-=======
 				"substantialContributionToClimateChangeMitigationInPercent": 34.7182,
 				"substantialContributionToClimateChangeAdaptionInPercent": 58.7093,
 				"substantialContributionToSustainableUseAndProtectionOfWaterAndMarineResourcesInPercent": 38.5962,
@@ -2066,22 +1105,10 @@
 					"absoluteShare": {
 						"amount": 9367872604.64,
 						"currency": "SHP"
->>>>>>> c5f9f1a1
 					}
 				},
 				"nonAlignedActivities": [
 					{
-<<<<<<< HEAD
-						"activityName": "InstallationMaintenanceAndRepairOfChargingStationsForElectricVehiclesInBuildingsAndParkingSpacesAttachedToBuildings",
-						"naceCodes": [
-							"C27"
-						],
-						"share": {
-							"relativeShareInPercent": 81.4578,
-							"absoluteShare": {
-								"amount": 5909279366.02,
-								"currency": "CNY"
-=======
 						"activityName": "ManufactureOfOrganicBasicChemicals",
 						"naceCodes": [
 							"C20.14"
@@ -2091,48 +1118,13 @@
 							"absoluteShare": {
 								"amount": null,
 								"currency": null
->>>>>>> c5f9f1a1
 							}
 						}
 					}
 				],
 				"alignedShare": {
-					"relativeShareInPercent": 32.5407,
-					"absoluteShare": {
-<<<<<<< HEAD
-						"amount": 8527688602.92,
-						"currency": "MGA"
-					}
-				},
-				"substantialContributionToClimateChangeMitigationInPercent": 36.6725,
-				"substantialContributionToClimateChangeAdaptionInPercent": 17.8692,
-				"substantialContributionToSustainableUseAndProtectionOfWaterAndMarineResourcesInPercent": 25.9996,
-				"substantialContributionToTransitionToACircularEconomyInPercent": 60.2881,
-				"substantialContributionToPollutionPreventionAndControlInPercent": 0.3577,
-				"substantialContributionToProtectionAndRestorationOfBiodiversityAndEcosystemsInPercent": 45.3133,
-				"alignedActivities": [
-					{
-						"activityName": "NonLifeInsuranceUnderwritingOfClimateRelatedPerils",
-						"naceCodes": [
-							"K65.12"
-						],
-						"share": {
-							"relativeShareInPercent": 66.6799,
-							"absoluteShare": {
-								"amount": 3541008532.05,
-								"currency": "AED"
-							}
-						},
-						"substantialContributionToClimateChangeMitigationInPercent": null,
-						"substantialContributionToClimateChangeAdaptionInPercent": null,
-						"substantialContributionToSustainableUseAndProtectionOfWaterAndMarineResourcesInPercent": 19.4549,
-						"substantialContributionToTransitionToACircularEconomyInPercent": 0.886,
-						"substantialContributionToPollutionPreventionAndControlInPercent": 99.1109,
-						"substantialContributionToProtectionAndRestorationOfBiodiversityAndEcosystemsInPercent": null,
-						"dnshToClimateChangeMitigation": "Yes",
-						"dnshToClimateChangeAdaption": "No",
-						"dnshToSustainableUseAndProtectionOfWaterAndMarineResources": "Yes",
-=======
+					"relativeShareInPercent": null,
+					"absoluteShare": {
 						"amount": 4680433508.47,
 						"currency": null
 					}
@@ -2165,20 +1157,14 @@
 						"dnshToClimateChangeMitigation": "Yes",
 						"dnshToClimateChangeAdaption": null,
 						"dnshToSustainableUseAndProtectionOfWaterAndMarineResources": "No",
->>>>>>> c5f9f1a1
 						"dnshToTransitionToACircularEconomy": "No",
 						"dnshToPollutionPreventionAndControl": null,
 						"dnshToProtectionAndRestorationOfBiodiversityAndEcosystems": "No",
 						"minimumSafeguards": "Yes"
 					}
 				],
-<<<<<<< HEAD
-				"enablingShareInPercent": 67.2505,
-				"transitionalShareInPercent": 99.0418
-=======
 				"enablingShareInPercent": 37.2615,
 				"transitionalShareInPercent": 47.5998
->>>>>>> c5f9f1a1
 			}
 		}
 	}
