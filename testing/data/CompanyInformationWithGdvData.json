[
	{
		"companyInformation": {
<<<<<<< HEAD
			"companyName": "Deckow, Gutkowski and Brakus",
			"headquarters": "South Annette",
			"headquartersPostalCode": "66555",
			"sector": "platforms",
			"identifiers": {
				"Lei": [
					"enRe4Z056TdrQAEJz5QP"
				],
				"Isin": [
					"teibnFRnGIZ1",
					"Dbe5raovEg2o"
				],
				"PermId": [],
				"Ticker": [],
				"Duns": [
					"cs7N5RsJw"
				],
				"VatNumber": [
					"2qijv7i9u"
				],
				"CompanyRegistrationNumber": [
					"GQJLTkwAIKa2Jy4"
				]
			},
			"countryCode": "GY",
			"companyAlternativeNames": [
				"Hane - Goodwin",
				"Nitzsche - Fritsch",
				"Schultz - Schroeder"
			],
			"companyLegalForm": "AG",
			"website": "https://brisk-portion.biz/",
=======
			"companyName": "Bartoletti LLC",
			"headquarters": "West Adrielburgh",
			"headquartersPostalCode": "70228-2029",
			"sector": "models",
			"identifiers": {
				"Lei": [
					"BpYwTHYs7gtd5MNO5hKG"
				],
				"Isin": [
					"11HH2THYayRv",
					"CsyO9jjrTBMZ"
				],
				"PermId": [
					"2snsDKBnvU"
				],
				"Ticker": [
					"ep8R8uf"
				],
				"Duns": [
					"pa2QKWCyO"
				],
				"VatNumber": [
					"qt8O9tlbu"
				],
				"CompanyRegistrationNumber": [
					"RspzlSRNyIVXCYa"
				]
			},
			"countryCode": "JE",
			"companyAlternativeNames": [],
			"companyLegalForm": "Public Limited Company (PLC)",
			"website": "https://periodic-egghead.name",
>>>>>>> 2de53260
			"isTeaserCompany": false
		},
		"t": {
			"general": {
				"masterData": {
<<<<<<< HEAD
					"berichtsPflicht": "Yes"
				}
			},
			"allgemein": {
				"esgZiele": "Yes",
				"ziele": "channels",
				"investitionen": null,
				"sektorMitHohenKlimaauswirkungen": null
=======
					"berichtsPflicht": "No",
					"gueltigkeitsDatum": "2024-01-21"
				}
			},
			"allgemein": {
				"esgZiele": "No",
				"ziele": "communities",
				"investitionen": "bandwidth",
				"sektorMitHohenKlimaauswirkungen": "No",
				"sektor": [
					"B",
					"L",
					"D",
					"F"
				],
				"nachhaltigkeitsbericht": "No",
				"frequenzDerBerichterstattung": "Monatlich",
				"mechanismenZurUeberwachungDerEinhaltungUnGlobalCompactPrinzipienUndOderOecdLeitsaetze": "Yes",
				"uncgPrinzipien": "No",
				"erklaerungUngc": "partnerships",
				"oecdLeitsaetze": "No",
				"erklaerungOecd": "schemas",
				"ausrichtungAufDieUnSdgsUndAktivesVerfolgen": "portals",
				"ausschlusslistenAufBasisVonEsgKriterien": "No",
				"ausschlusslisten": "action-items",
				"oekologischeSozialeFuehrungsstandardsOderPrinzipien": "Yes",
				"anreizmechanismenFuerDasManagementUmwelt": "JaGeschaeftsleitung",
				"anreizmechanismenFuerDasManagementSoziales": null,
				"esgBezogeneRechtsstreitigkeiten": null,
				"rechtsstreitigkeitenMitBezugZuE": "Yes",
				"statusZuE": "Offen",
				"einzelheitenZuDenRechtsstreitigkeitenZuE": "applications",
				"rechtsstreitigkeitenMitBezugZuS": "No",
				"statusZuS": "Geklaert",
				"einzelheitenZuDenRechtsstreitigkeitenZuS": "schemas",
				"rechtsstreitigkeitenMitBezugZuG": null,
				"statusZuG": "Geklaert",
				"einzelheitenZuDenRechtsstreitigkeitenZuG": "functionalities",
				"esgRating": "No",
				"agentur": null,
				"ergebnis": {
					"value": "supply-chains",
					"dataSource": {
						"fileName": "Certification",
						"fileReference": "50a36c418baffd520bb92d84664f06f9732a21f4e2e5ecee6d9136f16e7e0b63"
					}
				},
				"kritischePunkte": "infrastructures",
				"nachhaltigkeitsbezogenenAnleihen": "No",
				"wichtigsteESUndGRisikenUndBewertung": "communities",
				"hindernisseBeimUmgangMitEsgBedenken": "initiatives"
			},
			"umwelt": {
				"treibhausgasemissionen": {
					"treibhausgasEmissionsintensitaetDerUnternehmenInDieInvestriertWird": "schemas",
					"strategieUndZieleZurReduzierungVonTreibhausgasEmissionen": "e-commerce"
				},
				"produkteZurVerringerungDerUmweltbelastung": "Yes",
				"verringerungenDerUmweltbelastung": "interfaces",
				"oekologischerMindestStandardFuerProduktionsprozesse": null,
				"energieverbrauch": {
					"unternehmensGruppenStrategieBzglEnergieverbrauch": "bandwidth"
				},
				"energieeffizienzImmobilienanlagen": {
					"unternehmensGruppenStrategieBzglEnergieeffizientenImmobilienanlagen": "e-markets"
				},
				"wasserverbrauch": {
					"unternehmensGruppenStrategieBzglWasserverbrauch": "markets"
				},
				"abfallproduktion": {
					"unternehmensGruppenStrategieBzglAbfallproduktion": "ROI"
				},
				"gefaehrlicheAbfaelle": {
					"gefaehrlicherAbfall": "web services"
				},
				"biodiversitaet": {
					"negativeMassnahmenFuerDieBiologischeVielfalt": "applications",
					"positiveMassnahmenFuerDieBiologischeVielfalt": "eyeballs"
				},
				"fossileBrennstoffe": {
					"einnahmenAusFossilenBrennstoffen": "No"
				},
				"taxonomie": {
					"taxonomieBerichterstattung": null,
					"euTaxonomieKompassAktivitaeten": [
						"StorageOfThermalEnergy",
						"ConstructionExtensionAndOperationOfWaterCollectionTreatmentAndSupplySystems"
					]
				}
			},
			"negativeAktivitaetenFuerDieBiologischeVielfalt": "Yes",
			"positiveAktivitaetenFuerDieBiologischeVielfalt": "No",
			"soziales": {
				"aenderungenUnternehmensstruktur": "Yes",
				"sicherheitsmassnahmenFuerMitarbeiter": null,
				"einkommensgleichheit": {
					"massnahmenZurVerbesserungDerEinkommensungleichheit": "applications"
				},
				"geschlechterdiversitaet": {
					"definitionTopManagement": "functionalities",
					"einhaltungRechtlicherVorgaben": "models"
				},
				"audit": {
					"auditsZurEinhaltungVonArbeitsstandards": "Yes",
					"artDesAudits": null,
					"auditErgebnisse": null
				}
			},
			"unternehmensfuehrungGovernance": {
				"wirtschaftspruefer": "lifetime value",
				"ceoVorsitzender": null,
				"amtszeit": "e-business",
				"einbeziehungVonStakeholdern": "Yes",
				"prozessDerEinbeziehungVonStakeholdern": "lifetime value",
				"mechanismenZurAusrichtungAufStakeholder": "users",
				"esgKriterienUndUeberwachungDerLieferanten": "No",
				"auswahlkriterien": null
>>>>>>> 2de53260
			}
		},
		"reportingPeriod": "2023"
	},
	{
		"companyInformation": {
<<<<<<< HEAD
			"companyName": "Kilback Inc",
			"headquarters": "Mission Viejo",
			"headquartersPostalCode": "57298",
			"sector": "eyeballs",
			"identifiers": {
				"Lei": [
					"o8HsykqhJbKo9B4u67EE"
				],
				"Isin": [
					"wNYctUDBA31o",
					"UmQUuuFYk8dI"
				],
				"PermId": [],
				"Ticker": [
					"ZVs8UNN"
				],
				"Duns": [
					"HjjYhK9gM"
				],
				"VatNumber": [
					"9akIqNA5q"
				],
				"CompanyRegistrationNumber": [
					"qs7yymjSiBgSded"
				]
			},
			"countryCode": "IL",
			"companyAlternativeNames": [],
			"companyLegalForm": "GmbH & Co. KG",
			"website": "https://alive-trader.info/",
=======
			"companyName": "Kunde Inc",
			"headquarters": "East Rashawnborough",
			"headquartersPostalCode": "09354",
			"sector": "blockchains",
			"identifiers": {
				"Lei": [
					"cIAv9UgBxMc91sAQdupq"
				],
				"Isin": [
					"3YKKKro5wdsd"
				],
				"PermId": [],
				"Ticker": [
					"0bVm380"
				],
				"Duns": [],
				"VatNumber": [
					"3CIQ21tjk"
				],
				"CompanyRegistrationNumber": []
			},
			"countryCode": "NL",
			"companyAlternativeNames": [],
			"companyLegalForm": "Private Limited Company (Ltd)",
			"website": "https://zigzag-misnomer.net",
>>>>>>> 2de53260
			"isTeaserCompany": false
		},
		"t": {
			"general": {
				"masterData": {
					"berichtsPflicht": "No",
					"gueltigkeitsDatum": "2024-06-10"
				}
			},
			"allgemein": {
				"esgZiele": "No",
<<<<<<< HEAD
				"ziele": "channels",
				"investitionen": "blockchains",
				"sektorMitHohenKlimaauswirkungen": "Yes"
=======
				"ziele": "schemas",
				"investitionen": "supply-chains",
				"sektorMitHohenKlimaauswirkungen": "Yes",
				"sektor": null,
				"nachhaltigkeitsbericht": null,
				"frequenzDerBerichterstattung": "Jaehrlich",
				"mechanismenZurUeberwachungDerEinhaltungUnGlobalCompactPrinzipienUndOderOecdLeitsaetze": "No",
				"uncgPrinzipien": "Yes",
				"erklaerungUngc": null,
				"oecdLeitsaetze": "Yes",
				"erklaerungOecd": null,
				"ausrichtungAufDieUnSdgsUndAktivesVerfolgen": "bandwidth",
				"ausschlusslistenAufBasisVonEsgKriterien": "No",
				"ausschlusslisten": null,
				"oekologischeSozialeFuehrungsstandardsOderPrinzipien": null,
				"anreizmechanismenFuerDasManagementUmwelt": "Nein",
				"anreizmechanismenFuerDasManagementSoziales": "JaGeschaeftsleitung",
				"esgBezogeneRechtsstreitigkeiten": "Yes",
				"rechtsstreitigkeitenMitBezugZuE": "No",
				"statusZuE": "Offen",
				"einzelheitenZuDenRechtsstreitigkeitenZuE": "lifetime value",
				"rechtsstreitigkeitenMitBezugZuS": "No",
				"statusZuS": "Geklaert",
				"einzelheitenZuDenRechtsstreitigkeitenZuS": "methodologies",
				"rechtsstreitigkeitenMitBezugZuG": "No",
				"statusZuG": null,
				"einzelheitenZuDenRechtsstreitigkeitenZuG": "convergence",
				"esgRating": "No",
				"agentur": "content",
				"ergebnis": null,
				"kritischePunkte": null,
				"nachhaltigkeitsbezogenenAnleihen": "No",
				"wichtigsteESUndGRisikenUndBewertung": "niches",
				"hindernisseBeimUmgangMitEsgBedenken": "partnerships"
			},
			"umwelt": {
				"treibhausgasemissionen": {
					"treibhausgasEmissionsintensitaetDerUnternehmenInDieInvestriertWird": "convergence",
					"strategieUndZieleZurReduzierungVonTreibhausgasEmissionen": "action-items"
				},
				"produkteZurVerringerungDerUmweltbelastung": "No",
				"verringerungenDerUmweltbelastung": "users",
				"oekologischerMindestStandardFuerProduktionsprozesse": "Yes",
				"energieverbrauch": {
					"unternehmensGruppenStrategieBzglEnergieverbrauch": null
				},
				"energieeffizienzImmobilienanlagen": {
					"unternehmensGruppenStrategieBzglEnergieeffizientenImmobilienanlagen": null
				},
				"wasserverbrauch": {
					"unternehmensGruppenStrategieBzglWasserverbrauch": "infrastructures"
				},
				"abfallproduktion": {
					"unternehmensGruppenStrategieBzglAbfallproduktion": "applications"
				},
				"gefaehrlicheAbfaelle": {
					"gefaehrlicherAbfall": "users"
				},
				"biodiversitaet": {
					"negativeMassnahmenFuerDieBiologischeVielfalt": "schemas",
					"positiveMassnahmenFuerDieBiologischeVielfalt": "architectures"
				},
				"fossileBrennstoffe": {
					"einnahmenAusFossilenBrennstoffen": "Yes"
				},
				"taxonomie": {
					"taxonomieBerichterstattung": "Nfrd",
					"euTaxonomieKompassAktivitaeten": [
						"InlandFreightWaterTransport",
						"InfrastructureEnablingLowCarbonWaterTransport",
						"ElectricityGenerationFromWindPower",
						"FreightTransportServicesByRoad",
						"ManufactureOfBatteries",
						"TransmissionAndDistributionNetworksForRenewableAndLowCarbonGases",
						"StorageOfHydrogen",
						"HighEfficiencyCoGenerationOfHeatCoolAndPowerFromFossilGaseousFuels",
						"ManufactureOfEquipmentForTheProductionAndUseOfHydrogen",
						"Afforestation",
						"ProfessionalServicesRelatedToEnergyPerformanceOfBuildings",
						"MotionPictureVideoAndTelevisionProgrammeProductionSoundRecordingAndMusicPublishingActivities",
						"ManufactureOfBiogasAndBiofuelsForUseInTransportAndOfBioliquids",
						"ConstructionOfNewBuildings",
						"ConstructionExtensionAndOperationOfWaterCollectionTreatmentAndSupplySystems",
						"TransmissionAndDistributionOfElectricity",
						"InstallationMaintenanceAndRepairOfEnergyEfficiencyEquipment",
						"ManufactureOfNitricAcid",
						"ElectricityGenerationFromNuclearEnergyInExistingInstallations",
						"ElectricityGenerationFromGeothermalEnergy",
						"FreightRailTransport",
						"ManufactureOfOrganicBasicChemicals",
						"ElectricityGenerationFromOceanEnergyTechnologies",
						"SeaAndCoastalPassengerWaterTransport",
						"Reinsurance",
						"InfrastructureForPersonalMobilityCycleLogistics",
						"CloseToMarketResearchDevelopmentAndInnovation",
						"CogenerationOfHeatCoolAndPowerFromSolarEnergy",
						"AnaerobicDigestionOfBioWaste",
						"PreCommercialStagesOfAdvancedTechnologiesToProduceEnergyFromNuclearProcessesWithMinimalWasteFromTheFuelCycle",
						"InstallationMaintenanceAndRepairOfChargingStationsForElectricVehiclesInBuildingsAndParkingSpacesAttachedToBuildings",
						"CogenerationOfHeatCoolAndPowerFromGeothermalEnergy",
						"LandfillGasCaptureAndUtilisation",
						"RetrofittingOfSeaAndCoastalFreightAndPassengerWaterTransport",
						"InfrastructureForRailTransport",
						"UrbanAndSuburbanTransportRoadPassengerTransport",
						"LibrariesArchivesMuseumsAndCulturalActivities"
					]
				}
			},
			"negativeAktivitaetenFuerDieBiologischeVielfalt": null,
			"positiveAktivitaetenFuerDieBiologischeVielfalt": "No",
			"soziales": {
				"aenderungenUnternehmensstruktur": "Yes",
				"sicherheitsmassnahmenFuerMitarbeiter": "e-business",
				"einkommensgleichheit": {
					"massnahmenZurVerbesserungDerEinkommensungleichheit": null
				},
				"geschlechterdiversitaet": {
					"definitionTopManagement": null,
					"einhaltungRechtlicherVorgaben": "niches"
				},
				"audit": {
					"auditsZurEinhaltungVonArbeitsstandards": "Yes",
					"artDesAudits": "InterneAnhoerung",
					"auditErgebnisse": "initiatives"
				}
			},
			"unternehmensfuehrungGovernance": {
				"wirtschaftspruefer": null,
				"ceoVorsitzender": "Yes",
				"amtszeit": "e-markets",
				"einbeziehungVonStakeholdern": null,
				"prozessDerEinbeziehungVonStakeholdern": "e-business",
				"mechanismenZurAusrichtungAufStakeholder": "deliverables",
				"esgKriterienUndUeberwachungDerLieferanten": "Yes",
				"auswahlkriterien": "technologies"
>>>>>>> 2de53260
			}
		},
		"reportingPeriod": "2020"
	},
	{
		"companyInformation": {
<<<<<<< HEAD
			"companyName": "Shields - Christiansen",
			"headquarters": "South Winston",
			"headquartersPostalCode": "36112",
			"sector": "methodologies",
			"identifiers": {
				"Lei": [],
				"Isin": [
					"t90rPUqvhSua"
				],
				"PermId": [
					"eYc7RJQUNk"
				],
				"Ticker": [
					"rSiBxwr"
=======
			"companyName": "Blanda Group",
			"headquarters": "Port Theresia",
			"headquartersPostalCode": null,
			"sector": "functionalities",
			"identifiers": {
				"Lei": [
					"wKJCgq01a3MXtNrD1yFU"
				],
				"Isin": [
					"4IU5xB87Ks5T",
					"gLjKO6TuZ8ad"
>>>>>>> 2de53260
				],
				"PermId": [],
				"Ticker": [],
				"Duns": [
<<<<<<< HEAD
					"diTDTE6Jl"
=======
					"Ngr0BysNl"
				],
				"VatNumber": [
					"8vhZmM07J"
>>>>>>> 2de53260
				],
				"VatNumber": [],
				"CompanyRegistrationNumber": [
					"QbKFGyrL2sa8qCb"
				]
			},
<<<<<<< HEAD
			"countryCode": "TJ",
			"companyAlternativeNames": [
				"Anderson, Langworth and Tromp",
				"Ernser LLC",
				"Heidenreich - Kris"
			],
			"companyLegalForm": "Partnership without Limited Liability",
			"website": "https://detailed-picture.com/",
=======
			"countryCode": "SZ",
			"companyAlternativeNames": [
				"Gorczany Inc",
				"Kshlerin and Sons",
				"Runolfsson - Metz"
			],
			"companyLegalForm": "Private Limited Company (Ltd)",
			"website": "https://brisk-clipper.name/",
>>>>>>> 2de53260
			"isTeaserCompany": false
		},
		"t": {
			"general": {
				"masterData": {
					"berichtsPflicht": "Yes",
					"gueltigkeitsDatum": "2024-11-27"
				}
			},
			"allgemein": {
				"esgZiele": "No",
<<<<<<< HEAD
				"ziele": "deliverables",
				"investitionen": "niches",
				"sektorMitHohenKlimaauswirkungen": "Yes"
=======
				"ziele": null,
				"investitionen": null,
				"sektorMitHohenKlimaauswirkungen": "No",
				"sektor": [
					"G",
					"D",
					"B"
				],
				"nachhaltigkeitsbericht": null,
				"frequenzDerBerichterstattung": "Jaehrlich",
				"mechanismenZurUeberwachungDerEinhaltungUnGlobalCompactPrinzipienUndOderOecdLeitsaetze": "Yes",
				"uncgPrinzipien": "Yes",
				"erklaerungUngc": "functionalities",
				"oecdLeitsaetze": "No",
				"erklaerungOecd": null,
				"ausrichtungAufDieUnSdgsUndAktivesVerfolgen": "initiatives",
				"ausschlusslistenAufBasisVonEsgKriterien": "Yes",
				"ausschlusslisten": "platforms",
				"oekologischeSozialeFuehrungsstandardsOderPrinzipien": "No",
				"anreizmechanismenFuerDasManagementUmwelt": "JaGeschaeftsleitung",
				"anreizmechanismenFuerDasManagementSoziales": "JaGeschaeftsleitung",
				"esgBezogeneRechtsstreitigkeiten": "No",
				"rechtsstreitigkeitenMitBezugZuE": "Yes",
				"statusZuE": "Geklaert",
				"einzelheitenZuDenRechtsstreitigkeitenZuE": "e-markets",
				"rechtsstreitigkeitenMitBezugZuS": "No",
				"statusZuS": "Offen",
				"einzelheitenZuDenRechtsstreitigkeitenZuS": "communities",
				"rechtsstreitigkeitenMitBezugZuG": "No",
				"statusZuG": "Offen",
				"einzelheitenZuDenRechtsstreitigkeitenZuG": "networks",
				"esgRating": "Yes",
				"agentur": "lifetime value",
				"ergebnis": {
					"value": "relationships",
					"dataSource": null
				},
				"kritischePunkte": "paradigms",
				"nachhaltigkeitsbezogenenAnleihen": "No",
				"wichtigsteESUndGRisikenUndBewertung": null,
				"hindernisseBeimUmgangMitEsgBedenken": null
			},
			"umwelt": {
				"treibhausgasemissionen": {
					"treibhausgasEmissionsintensitaetDerUnternehmenInDieInvestriertWird": "web services",
					"strategieUndZieleZurReduzierungVonTreibhausgasEmissionen": "e-business"
				},
				"produkteZurVerringerungDerUmweltbelastung": null,
				"verringerungenDerUmweltbelastung": "blockchains",
				"oekologischerMindestStandardFuerProduktionsprozesse": null,
				"energieverbrauch": {
					"unternehmensGruppenStrategieBzglEnergieverbrauch": "portals"
				},
				"energieeffizienzImmobilienanlagen": {
					"unternehmensGruppenStrategieBzglEnergieeffizientenImmobilienanlagen": "content"
				},
				"wasserverbrauch": {
					"unternehmensGruppenStrategieBzglWasserverbrauch": "functionalities"
				},
				"abfallproduktion": {
					"unternehmensGruppenStrategieBzglAbfallproduktion": null
				},
				"gefaehrlicheAbfaelle": {
					"gefaehrlicherAbfall": "e-business"
				},
				"biodiversitaet": {
					"negativeMassnahmenFuerDieBiologischeVielfalt": null,
					"positiveMassnahmenFuerDieBiologischeVielfalt": "mindshare"
				},
				"fossileBrennstoffe": {
					"einnahmenAusFossilenBrennstoffen": "Yes"
				},
				"taxonomie": {
					"taxonomieBerichterstattung": "Nfrd",
					"euTaxonomieKompassAktivitaeten": [
						"ElectricityGenerationFromFossilGaseousFuels",
						"InfrastructureEnablingRoadTransportAndPublicTransport",
						"DataProcessingHostingAndRelatedActivities",
						"MotionPictureVideoAndTelevisionProgrammeProductionSoundRecordingAndMusicPublishingActivities",
						"UndergroundPermanentGeologicalStorageOfCo2",
						"LibrariesArchivesMuseumsAndCulturalActivities",
						"ManufactureOfAnhydrousAmmonia",
						"Reinsurance",
						"RetrofittingOfSeaAndCoastalFreightAndPassengerWaterTransport",
						"LandfillGasCaptureAndUtilisation",
						"ElectricityGenerationUsingSolarPhotovoltaicTechnology",
						"AcquisitionAndOwnershipOfBuildings",
						"ManufactureOfEnergyEfficiencyEquipmentForBuildings",
						"AnaerobicDigestionOfBioWaste",
						"ConstructionExtensionAndOperationOfWasteWaterCollectionAndTreatment",
						"ManufactureOfChlorine",
						"ManufactureOfLowCarbonTechnologiesForTransport",
						"CogenerationOfHeatCoolAndPowerFromRenewableNonFossilGaseousAndLiquidFuels",
						"ElectricityGenerationFromBioenergy",
						"ManufactureOfEquipmentForTheProductionAndUseOfHydrogen",
						"EngineeringActivitiesAndRelatedTechnicalConsultancyDedicatedToAdaptationToClimateChange",
						"RestorationOfWetlands",
						"StorageOfThermalEnergy",
						"RetrofittingOfInlandWaterPassengerAndFreightTransport",
						"CloseToMarketResearchDevelopmentAndInnovation",
						"ResearchDevelopmentAndInnovationForDirectAirCaptureOfCo2",
						"OperationOfPersonalMobilityDevicesCycleLogistics",
						"FreightTransportServicesByRoad",
						"MaterialRecoveryFromNonHazardousWaste",
						"InstallationMaintenanceAndRepairOfInstrumentsAndDevicesForMeasuringRegulationAndControllingEnergyPerformanceOfBuildings",
						"PreCommercialStagesOfAdvancedTechnologiesToProduceEnergyFromNuclearProcessesWithMinimalWasteFromTheFuelCycle",
						"ElectricityGenerationFromOceanEnergyTechnologies",
						"ConstructionOfNewBuildings"
					]
				}
			},
			"negativeAktivitaetenFuerDieBiologischeVielfalt": "Yes",
			"positiveAktivitaetenFuerDieBiologischeVielfalt": "No",
			"soziales": {
				"aenderungenUnternehmensstruktur": "No",
				"sicherheitsmassnahmenFuerMitarbeiter": null,
				"einkommensgleichheit": {
					"massnahmenZurVerbesserungDerEinkommensungleichheit": "e-business"
				},
				"geschlechterdiversitaet": {
					"definitionTopManagement": "ROI",
					"einhaltungRechtlicherVorgaben": "bandwidth"
				},
				"audit": {
					"auditsZurEinhaltungVonArbeitsstandards": "No",
					"artDesAudits": "InterneAnhoerung",
					"auditErgebnisse": null
				}
			},
			"unternehmensfuehrungGovernance": {
				"wirtschaftspruefer": null,
				"ceoVorsitzender": null,
				"amtszeit": "lifetime value",
				"einbeziehungVonStakeholdern": "Yes",
				"prozessDerEinbeziehungVonStakeholdern": "networks",
				"mechanismenZurAusrichtungAufStakeholder": "users",
				"esgKriterienUndUeberwachungDerLieferanten": null,
				"auswahlkriterien": null
>>>>>>> 2de53260
			}
		},
		"reportingPeriod": "2019"
	},
	{
		"companyInformation": {
<<<<<<< HEAD
			"companyName": "Schmeler, Ondricka and Ledner",
			"headquarters": "Lake Josiah",
			"headquartersPostalCode": null,
=======
			"companyName": "Schmitt - Walter",
			"headquarters": "New Dawnport",
			"headquartersPostalCode": "13903",
>>>>>>> 2de53260
			"sector": null,
			"identifiers": {
				"Lei": [],
				"Isin": [
<<<<<<< HEAD
					"gCsPPkwOAqjQ",
					"7FBWRIuLsqG7"
				],
				"PermId": [],
				"Ticker": [
					"7YrACDy"
				],
				"Duns": [],
				"VatNumber": [],
				"CompanyRegistrationNumber": [
					"6R9Pi8hgMOx7cH6"
				]
			},
			"countryCode": "FJ",
			"companyAlternativeNames": [
				"Quitzon Inc"
			],
			"companyLegalForm": "Private Limited Company (Ltd)",
			"website": "https://dazzling-speed.org",
=======
					"F6b7KELEk1zq"
				],
				"PermId": [],
				"Ticker": [
					"HKBImsR"
				],
				"Duns": [
					"8Kfxh1ndE"
				],
				"VatNumber": [
					"3jWaQWlVR"
				],
				"CompanyRegistrationNumber": [
					"PUjSzPrffY22xSL"
				]
			},
			"countryCode": "KW",
			"companyAlternativeNames": [
				"Cassin - Pollich",
				"Hoppe, Deckow and Klein"
			],
			"companyLegalForm": "Sole Trader",
			"website": "https://lined-resist.org/",
>>>>>>> 2de53260
			"isTeaserCompany": false
		},
		"t": {
			"general": {
				"masterData": {
<<<<<<< HEAD
					"berichtsPflicht": "Yes"
				}
			},
			"allgemein": {
				"esgZiele": "No",
				"ziele": "experiences",
				"investitionen": null,
				"sektorMitHohenKlimaauswirkungen": null
=======
					"berichtsPflicht": null,
					"gueltigkeitsDatum": "2024-11-01"
				}
			},
			"allgemein": {
				"esgZiele": "Yes",
				"ziele": "architectures",
				"investitionen": null,
				"sektorMitHohenKlimaauswirkungen": "No",
				"sektor": null,
				"nachhaltigkeitsbericht": "No",
				"frequenzDerBerichterstattung": "Monatlich",
				"mechanismenZurUeberwachungDerEinhaltungUnGlobalCompactPrinzipienUndOderOecdLeitsaetze": "No",
				"uncgPrinzipien": "Yes",
				"erklaerungUngc": "ROI",
				"oecdLeitsaetze": "Yes",
				"erklaerungOecd": "systems",
				"ausrichtungAufDieUnSdgsUndAktivesVerfolgen": "communities",
				"ausschlusslistenAufBasisVonEsgKriterien": "Yes",
				"ausschlusslisten": "eyeballs",
				"oekologischeSozialeFuehrungsstandardsOderPrinzipien": "Yes",
				"anreizmechanismenFuerDasManagementUmwelt": "JaGeschaeftsleitung",
				"anreizmechanismenFuerDasManagementSoziales": "JaAufsichtsratUndGeschaeftsleitung",
				"esgBezogeneRechtsstreitigkeiten": "Yes",
				"rechtsstreitigkeitenMitBezugZuE": null,
				"statusZuE": "Geklaert",
				"einzelheitenZuDenRechtsstreitigkeitenZuE": null,
				"rechtsstreitigkeitenMitBezugZuS": "No",
				"statusZuS": "Offen",
				"einzelheitenZuDenRechtsstreitigkeitenZuS": "experiences",
				"rechtsstreitigkeitenMitBezugZuG": "Yes",
				"statusZuG": "Geklaert",
				"einzelheitenZuDenRechtsstreitigkeitenZuG": "interfaces",
				"esgRating": null,
				"agentur": "metrics",
				"ergebnis": {
					"value": "e-commerce",
					"dataSource": {
						"fileName": "Policy",
						"fileReference": "50a36c418baffd520bb92d84664f06f9732a21f4e2e5ecee6d9136f16e7e0b63"
					}
				},
				"kritischePunkte": "e-markets",
				"nachhaltigkeitsbezogenenAnleihen": null,
				"wichtigsteESUndGRisikenUndBewertung": "initiatives",
				"hindernisseBeimUmgangMitEsgBedenken": "platforms"
			},
			"umwelt": {
				"treibhausgasemissionen": {
					"treibhausgasEmissionsintensitaetDerUnternehmenInDieInvestriertWird": null,
					"strategieUndZieleZurReduzierungVonTreibhausgasEmissionen": "platforms"
				},
				"produkteZurVerringerungDerUmweltbelastung": "No",
				"verringerungenDerUmweltbelastung": "partnerships",
				"oekologischerMindestStandardFuerProduktionsprozesse": "No",
				"energieverbrauch": {
					"unternehmensGruppenStrategieBzglEnergieverbrauch": "systems"
				},
				"energieeffizienzImmobilienanlagen": {
					"unternehmensGruppenStrategieBzglEnergieeffizientenImmobilienanlagen": "markets"
				},
				"wasserverbrauch": {
					"unternehmensGruppenStrategieBzglWasserverbrauch": "metrics"
				},
				"abfallproduktion": {
					"unternehmensGruppenStrategieBzglAbfallproduktion": "e-business"
				},
				"gefaehrlicheAbfaelle": {
					"gefaehrlicherAbfall": "networks"
				},
				"biodiversitaet": {
					"negativeMassnahmenFuerDieBiologischeVielfalt": "networks",
					"positiveMassnahmenFuerDieBiologischeVielfalt": "initiatives"
				},
				"fossileBrennstoffe": {
					"einnahmenAusFossilenBrennstoffen": "Yes"
				},
				"taxonomie": {
					"taxonomieBerichterstattung": "Csrd",
					"euTaxonomieKompassAktivitaeten": [
						"CogenerationOfHeatCoolAndPowerFromRenewableNonFossilGaseousAndLiquidFuels",
						"RehabilitationAndRestorationOfForestsIncludingReforestationAndNaturalForestRegenerationAfterAnExtremeEvent",
						"EngineeringActivitiesAndRelatedTechnicalConsultancyDedicatedToAdaptationToClimateChange",
						"FreightTransportServicesByRoad",
						"NonLifeInsuranceUnderwritingOfClimateRelatedPerils",
						"ElectricityGenerationFromGeothermalEnergy",
						"CompostingOfBioWaste",
						"PassengerInterurbanRailTransport",
						"ProductionOfHeatCoolFromRenewableNonFossilGaseousAndLiquidFuels",
						"ResidentialCareActivities",
						"PreCommercialStagesOfAdvancedTechnologiesToProduceEnergyFromNuclearProcessesWithMinimalWasteFromTheFuelCycle",
						"ConstructionAndSafeOperationOfNewNuclearPowerPlantsForTheGenerationOfElectricityAndOrHeatIncludingForHydrogenProductionUsingBestAvailableTechnologies",
						"HighEfficiencyCoGenerationOfHeatCoolAndPowerFromFossilGaseousFuels",
						"TransmissionAndDistributionNetworksForRenewableAndLowCarbonGases",
						"CreativeArtsAndEntertainmentActivities",
						"InstallationAndOperationOfElectricHeatPumps",
						"StorageOfElectricity",
						"InfrastructureEnablingRoadTransportAndPublicTransport",
						"LibrariesArchivesMuseumsAndCulturalActivities",
						"CogenerationOfHeatCoolAndPowerFromBioenergy",
						"InfrastructureForPersonalMobilityCycleLogistics",
						"RenovationOfExistingBuildings",
						"OperationOfPersonalMobilityDevicesCycleLogistics",
						"DataProcessingHostingAndRelatedActivities",
						"MaterialRecoveryFromNonHazardousWaste",
						"ManufactureOfBiogasAndBiofuelsForUseInTransportAndOfBioliquids",
						"LowCarbonAirportInfrastructure",
						"SeaAndCoastalPassengerWaterTransport",
						"ManufactureOfOrganicBasicChemicals",
						"ProductionOfHeatCoolFromFossilGaseousFuelsInAnEfficientDistrictHeatingAndCoolingSystem",
						"CogenerationOfHeatCoolAndPowerFromSolarEnergy",
						"InfrastructureEnablingLowCarbonRoadTransportAndPublicTransport",
						"Afforestation",
						"ManufactureOfCarbonBlack",
						"ManufactureOfPlasticsInPrimaryForm",
						"UndergroundPermanentGeologicalStorageOfCo2",
						"ConstructionOfNewBuildings",
						"ConstructionExtensionAndOperationOfWasteWaterCollectionAndTreatment",
						"InstallationMaintenanceAndRepairOfEnergyEfficiencyEquipment",
						"InlandFreightWaterTransport",
						"AirportInfrastructure",
						"InstallationMaintenanceAndRepairOfRenewableEnergyTechnologies",
						"TransportOfCo2",
						"ConservationForestry",
						"InlandPassengerWaterTransport",
						"ProgrammingAndBroadcastingActivities",
						"RestorationOfWetlands",
						"ProductionOfHeatCoolFromGeothermalEnergy",
						"ProductionOfHeatCoolUsingWasteHeat",
						"UrbanAndSuburbanTransportRoadPassengerTransport",
						"ProductionOfHeatCoolFromBioenergy",
						"CollectionAndTransportOfNonHazardousWasteInSourceSegregatedFractions",
						"CogenerationOfHeatCoolAndPowerFromGeothermalEnergy",
						"ManufactureOfAluminium",
						"ProfessionalServicesRelatedToEnergyPerformanceOfBuildings",
						"DistrictHeatingCoolingDistribution",
						"ElectricityGenerationUsingSolarPhotovoltaicTechnology",
						"FreightRailTransport",
						"ManufactureOfIronAndSteel",
						"RenewalOfWaterCollectionTreatmentAndSupplySystems",
						"ResearchDevelopmentAndInnovationForDirectAirCaptureOfCo2",
						"ConstructionExtensionAndOperationOfWaterCollectionTreatmentAndSupplySystems",
						"Education",
						"ManufactureOfEnergyEfficiencyEquipmentForBuildings",
						"TransmissionAndDistributionOfElectricity",
						"InfrastructureEnablingLowCarbonWaterTransport",
						"RetrofittingOfSeaAndCoastalFreightAndPassengerWaterTransport",
						"SeaAndCoastalFreightWaterTransportVesselsForPortOperationsAndAuxiliaryActivities",
						"DataDrivenSolutionsForGhgEmissionsReductions",
						"AnaerobicDigestionOfSewageSludge",
						"ManufactureOfLowCarbonTechnologiesForTransport",
						"ManufactureOfOtherLowCarbonTechnologies",
						"StorageOfThermalEnergy",
						"ElectricityGenerationFromFossilGaseousFuels",
						"ManufactureOfSodaAsh",
						"ElectricityGenerationFromOceanEnergyTechnologies",
						"CloseToMarketResearchDevelopmentAndInnovation",
						"AcquisitionAndOwnershipOfBuildings",
						"InstallationMaintenanceAndRepairOfChargingStationsForElectricVehiclesInBuildingsAndParkingSpacesAttachedToBuildings"
					]
				}
			},
			"negativeAktivitaetenFuerDieBiologischeVielfalt": "Yes",
			"positiveAktivitaetenFuerDieBiologischeVielfalt": "No",
			"soziales": {
				"aenderungenUnternehmensstruktur": "Yes",
				"sicherheitsmassnahmenFuerMitarbeiter": "supply-chains",
				"einkommensgleichheit": {
					"massnahmenZurVerbesserungDerEinkommensungleichheit": "methodologies"
				},
				"geschlechterdiversitaet": {
					"definitionTopManagement": "convergence",
					"einhaltungRechtlicherVorgaben": "infrastructures"
				},
				"audit": {
					"auditsZurEinhaltungVonArbeitsstandards": "No",
					"artDesAudits": "SowohlInternAlsAuchVonDrittanbietern",
					"auditErgebnisse": "channels"
				}
			},
			"unternehmensfuehrungGovernance": {
				"wirtschaftspruefer": "paradigms",
				"ceoVorsitzender": "No",
				"amtszeit": "web services",
				"einbeziehungVonStakeholdern": null,
				"prozessDerEinbeziehungVonStakeholdern": null,
				"mechanismenZurAusrichtungAufStakeholder": "paradigms",
				"esgKriterienUndUeberwachungDerLieferanten": null,
				"auswahlkriterien": "bandwidth"
>>>>>>> 2de53260
			}
		},
		"reportingPeriod": "2020"
	},
	{
		"companyInformation": {
<<<<<<< HEAD
			"companyName": "Heidenreich, McGlynn and Crooks",
			"headquarters": "East Damian",
			"headquartersPostalCode": null,
			"sector": "methodologies",
=======
			"companyName": "Crist and Sons",
			"headquarters": "Coeur d'Alene",
			"headquartersPostalCode": "75760-1627",
			"sector": "users",
>>>>>>> 2de53260
			"identifiers": {
				"Lei": [
					"bbN3yT8TaDfyu6UkMZpW"
				],
				"Isin": [
<<<<<<< HEAD
					"LUEDHFoQR5C3",
					"nzPhbf7bUp6Y"
				],
				"PermId": [
					"d1MNbEHmYv"
				],
				"Ticker": [],
				"Duns": [
					"9XS2Q5a2a"
				],
				"VatNumber": [
					"UwEzLgNYC"
				],
				"CompanyRegistrationNumber": []
			},
			"countryCode": "GA",
			"companyAlternativeNames": [],
			"companyLegalForm": "GmbH",
			"website": "https://pastel-cane.com/",
=======
					"8SUdKiV0gaOq"
				],
				"PermId": [
					"gN6bGaJJqp"
				],
				"Ticker": [],
				"Duns": [
					"iRdTtrlqm"
				],
				"VatNumber": [],
				"CompanyRegistrationNumber": [
					"5yPAxTprdWAGCII"
				]
			},
			"countryCode": "GQ",
			"companyAlternativeNames": [],
			"companyLegalForm": "GmbH & Co. KG",
			"website": "https://early-corn.net/",
>>>>>>> 2de53260
			"isTeaserCompany": false
		},
		"t": {
			"general": {
				"masterData": {
<<<<<<< HEAD
					"berichtsPflicht": "Yes"
=======
					"berichtsPflicht": "Yes",
					"gueltigkeitsDatum": "2024-09-27"
>>>>>>> 2de53260
				}
			},
			"allgemein": {
				"esgZiele": "No",
<<<<<<< HEAD
				"ziele": "solutions",
				"investitionen": null,
				"sektorMitHohenKlimaauswirkungen": "Yes"
=======
				"ziele": "methodologies",
				"investitionen": "communities",
				"sektorMitHohenKlimaauswirkungen": "No",
				"sektor": [
					"F",
					"G",
					"L",
					"C",
					"H",
					"A"
				],
				"nachhaltigkeitsbericht": "No",
				"frequenzDerBerichterstattung": "Vierteljaehrlich",
				"mechanismenZurUeberwachungDerEinhaltungUnGlobalCompactPrinzipienUndOderOecdLeitsaetze": null,
				"uncgPrinzipien": "Yes",
				"erklaerungUngc": "supply-chains",
				"oecdLeitsaetze": null,
				"erklaerungOecd": null,
				"ausrichtungAufDieUnSdgsUndAktivesVerfolgen": null,
				"ausschlusslistenAufBasisVonEsgKriterien": "Yes",
				"ausschlusslisten": null,
				"oekologischeSozialeFuehrungsstandardsOderPrinzipien": "No",
				"anreizmechanismenFuerDasManagementUmwelt": "JaAufsichtsratUndGeschaeftsleitung",
				"anreizmechanismenFuerDasManagementSoziales": "JaAufsichtsrat",
				"esgBezogeneRechtsstreitigkeiten": "Yes",
				"rechtsstreitigkeitenMitBezugZuE": "No",
				"statusZuE": "Geklaert",
				"einzelheitenZuDenRechtsstreitigkeitenZuE": "mindshare",
				"rechtsstreitigkeitenMitBezugZuS": "Yes",
				"statusZuS": "Geklaert",
				"einzelheitenZuDenRechtsstreitigkeitenZuS": "ROI",
				"rechtsstreitigkeitenMitBezugZuG": null,
				"statusZuG": "Offen",
				"einzelheitenZuDenRechtsstreitigkeitenZuG": "partnerships",
				"esgRating": "Yes",
				"agentur": "methodologies",
				"ergebnis": {
					"value": "action-items",
					"dataSource": {
						"fileName": "Certification",
						"fileReference": "50a36c418baffd520bb92d84664f06f9732a21f4e2e5ecee6d9136f16e7e0b63"
					}
				},
				"kritischePunkte": "eyeballs",
				"nachhaltigkeitsbezogenenAnleihen": "Yes",
				"wichtigsteESUndGRisikenUndBewertung": "interfaces",
				"hindernisseBeimUmgangMitEsgBedenken": "technologies"
			},
			"umwelt": {
				"treibhausgasemissionen": {
					"treibhausgasEmissionsintensitaetDerUnternehmenInDieInvestriertWird": "markets",
					"strategieUndZieleZurReduzierungVonTreibhausgasEmissionen": "experiences"
				},
				"produkteZurVerringerungDerUmweltbelastung": "Yes",
				"verringerungenDerUmweltbelastung": "paradigms",
				"oekologischerMindestStandardFuerProduktionsprozesse": "Yes",
				"energieverbrauch": {
					"unternehmensGruppenStrategieBzglEnergieverbrauch": null
				},
				"energieeffizienzImmobilienanlagen": {
					"unternehmensGruppenStrategieBzglEnergieeffizientenImmobilienanlagen": null
				},
				"wasserverbrauch": {
					"unternehmensGruppenStrategieBzglWasserverbrauch": "infrastructures"
				},
				"abfallproduktion": {
					"unternehmensGruppenStrategieBzglAbfallproduktion": null
				},
				"gefaehrlicheAbfaelle": {
					"gefaehrlicherAbfall": "platforms"
				},
				"biodiversitaet": {
					"negativeMassnahmenFuerDieBiologischeVielfalt": "platforms",
					"positiveMassnahmenFuerDieBiologischeVielfalt": "platforms"
				},
				"fossileBrennstoffe": {
					"einnahmenAusFossilenBrennstoffen": "No"
				},
				"taxonomie": {
					"taxonomieBerichterstattung": "Csrd",
					"euTaxonomieKompassAktivitaeten": [
						"InstallationMaintenanceAndRepairOfRenewableEnergyTechnologies",
						"ManufactureOfRenewableEnergyTechnologies",
						"OperationOfPersonalMobilityDevicesCycleLogistics",
						"UrbanAndSuburbanTransportRoadPassengerTransport",
						"ConstructionAndSafeOperationOfNewNuclearPowerPlantsForTheGenerationOfElectricityAndOrHeatIncludingForHydrogenProductionUsingBestAvailableTechnologies",
						"ProductionOfHeatCoolFromBioenergy",
						"ElectricityGenerationFromRenewableNonFossilGaseousAndLiquidFuels",
						"StorageOfHydrogen",
						"CogenerationOfHeatCoolAndPowerFromBioenergy",
						"AcquisitionAndOwnershipOfBuildings",
						"ManufactureOfSodaAsh",
						"LowCarbonAirportInfrastructure",
						"RestorationOfWetlands",
						"ManufactureOfCarbonBlack",
						"ProductionOfHeatCoolFromRenewableNonFossilGaseousAndLiquidFuels",
						"ProgrammingAndBroadcastingActivities",
						"ElectricityGenerationUsingConcentratedSolarPowerCspTechnology",
						"ManufactureOfBiogasAndBiofuelsForUseInTransportAndOfBioliquids",
						"SeaAndCoastalFreightWaterTransportVesselsForPortOperationsAndAuxiliaryActivities",
						"ProductionOfHeatCoolFromGeothermalEnergy",
						"TransmissionAndDistributionOfElectricity",
						"Reinsurance",
						"ManufactureOfEquipmentForTheProductionAndUseOfHydrogen",
						"ManufactureOfEnergyEfficiencyEquipmentForBuildings",
						"LibrariesArchivesMuseumsAndCulturalActivities",
						"ManufactureOfIronAndSteel",
						"ProductionOfHeatCoolFromSolarThermalHeating",
						"InstallationMaintenanceAndRepairOfInstrumentsAndDevicesForMeasuringRegulationAndControllingEnergyPerformanceOfBuildings",
						"RetrofittingOfInlandWaterPassengerAndFreightTransport",
						"ManufactureOfPlasticsInPrimaryForm",
						"UndergroundPermanentGeologicalStorageOfCo2",
						"TransportByMotorbikesPassengerCarsAndLightCommercialVehicles",
						"ManufactureOfOrganicBasicChemicals",
						"ManufactureOfLowCarbonTechnologiesForTransport",
						"NonLifeInsuranceUnderwritingOfClimateRelatedPerils",
						"TransmissionAndDistributionNetworksForRenewableAndLowCarbonGases",
						"ConstructionExtensionAndOperationOfWasteWaterCollectionAndTreatment",
						"InstallationMaintenanceAndRepairOfChargingStationsForElectricVehiclesInBuildingsAndParkingSpacesAttachedToBuildings",
						"LandfillGasCaptureAndUtilisation",
						"StorageOfElectricity",
						"CollectionAndTransportOfNonHazardousWasteInSourceSegregatedFractions",
						"ElectricityGenerationFromWindPower",
						"AnaerobicDigestionOfBioWaste",
						"ResidentialCareActivities",
						"RenovationOfExistingBuildings",
						"PreCommercialStagesOfAdvancedTechnologiesToProduceEnergyFromNuclearProcessesWithMinimalWasteFromTheFuelCycle",
						"InfrastructureEnablingLowCarbonWaterTransport",
						"RetrofittingOfSeaAndCoastalFreightAndPassengerWaterTransport",
						"MaterialRecoveryFromNonHazardousWaste",
						"InstallationAndOperationOfElectricHeatPumps",
						"ManufactureOfAnhydrousAmmonia",
						"ManufactureOfBatteries",
						"InfrastructureEnablingRoadTransportAndPublicTransport",
						"AirportInfrastructure",
						"ProductionOfHeatCoolUsingWasteHeat",
						"CompostingOfBioWaste",
						"ProductionOfHeatCoolFromFossilGaseousFuelsInAnEfficientDistrictHeatingAndCoolingSystem",
						"ElectricityGenerationFromBioenergy",
						"ElectricityGenerationFromHydropower",
						"InfrastructureEnablingLowCarbonRoadTransportAndPublicTransport",
						"ManufactureOfOtherLowCarbonTechnologies",
						"ManufactureOfCement",
						"PassengerInterurbanRailTransport",
						"InlandFreightWaterTransport",
						"MotionPictureVideoAndTelevisionProgrammeProductionSoundRecordingAndMusicPublishingActivities",
						"InfrastructureForRailTransport",
						"ManufactureOfNitricAcid",
						"DataDrivenSolutionsForGhgEmissionsReductions",
						"ComputerProgrammingConsultancyAndRelatedActivities",
						"FreightTransportServicesByRoad",
						"ManufactureOfAluminium",
						"TransportOfCo2"
					]
				}
			},
			"negativeAktivitaetenFuerDieBiologischeVielfalt": "Yes",
			"positiveAktivitaetenFuerDieBiologischeVielfalt": "Yes",
			"soziales": {
				"aenderungenUnternehmensstruktur": "Yes",
				"sicherheitsmassnahmenFuerMitarbeiter": "mindshare",
				"einkommensgleichheit": {
					"massnahmenZurVerbesserungDerEinkommensungleichheit": "systems"
				},
				"geschlechterdiversitaet": {
					"definitionTopManagement": "markets",
					"einhaltungRechtlicherVorgaben": "paradigms"
				},
				"audit": {
					"auditsZurEinhaltungVonArbeitsstandards": null,
					"artDesAudits": null,
					"auditErgebnisse": "niches"
				}
			},
			"unternehmensfuehrungGovernance": {
				"wirtschaftspruefer": "e-commerce",
				"ceoVorsitzender": "No",
				"amtszeit": null,
				"einbeziehungVonStakeholdern": "Yes",
				"prozessDerEinbeziehungVonStakeholdern": "action-items",
				"mechanismenZurAusrichtungAufStakeholder": "users",
				"esgKriterienUndUeberwachungDerLieferanten": "Yes",
				"auswahlkriterien": "relationships"
>>>>>>> 2de53260
			}
		},
		"reportingPeriod": "2022"
	},
	{
		"companyInformation": {
<<<<<<< HEAD
			"companyName": "Homenick - Bailey",
			"headquarters": "Schinnerboro",
			"headquartersPostalCode": "86823",
			"sector": "relationships",
			"identifiers": {
				"Lei": [
					"YX0Vr11Kb3JwZX775GDx"
				],
				"Isin": [
					"I6960ihR7cOe"
				],
				"PermId": [
					"296ulPETjd"
				],
				"Ticker": [
					"4pubKXL"
=======
			"companyName": "Orn - Hudson",
			"headquarters": "Kossstead",
			"headquartersPostalCode": "65968",
			"sector": "markets",
			"identifiers": {
				"Lei": [],
				"Isin": [
					"vJfX4bPfTXgk"
				],
				"PermId": [],
				"Ticker": [],
				"Duns": [
					"PcHzgkuEU"
>>>>>>> 2de53260
				],
				"Duns": [],
				"VatNumber": [
<<<<<<< HEAD
					"iSI5wkiTH"
				],
				"CompanyRegistrationNumber": []
			},
			"countryCode": "KM",
			"companyAlternativeNames": [
				"Jacobs, McClure and Stokes",
				"Koelpin - Romaguera",
				"Monahan Group",
				"Rosenbaum, Grant and Treutel"
			],
			"companyLegalForm": "Limited Liability Partnership (LLP)",
			"website": "https://wealthy-silence.biz",
=======
					"N012Py4Rm"
				],
				"CompanyRegistrationNumber": [
					"rHLTRiZx6y7LLQh"
				]
			},
			"countryCode": "JO",
			"companyAlternativeNames": [
				"Auer - Kuhlman",
				"Nikolaus, Huels and Schamberger",
				"Purdy - Welch"
			],
			"companyLegalForm": null,
			"website": "https://prime-insurgence.org",
>>>>>>> 2de53260
			"isTeaserCompany": false
		},
		"t": {
			"general": {
				"masterData": {
<<<<<<< HEAD
					"berichtsPflicht": "Yes"
				}
			},
			"allgemein": {
				"esgZiele": "Yes",
				"ziele": "initiatives",
				"investitionen": null,
				"sektorMitHohenKlimaauswirkungen": "No"
			}
		},
		"reportingPeriod": "2021"
	},
	{
		"companyInformation": {
			"companyName": "Friesen - Cruickshank",
			"headquarters": "North Floydboro",
			"headquartersPostalCode": "77172",
			"sector": "portals",
			"identifiers": {
				"Lei": [
					"mNfPoxczlDJ1nhkrpujx"
				],
				"Isin": [
					"ZBBFUcnmavVf"
				],
				"PermId": [
					"W7oXjCmRkb"
				],
				"Ticker": [
					"CJtIg3C"
				],
				"Duns": [
					"LPQZ2o8hk"
				],
				"VatNumber": [],
				"CompanyRegistrationNumber": []
			},
			"countryCode": "CF",
			"companyAlternativeNames": [
				"Dooley - Weimann"
			],
			"companyLegalForm": null,
			"website": "https://defenseless-analogue.org/",
			"isTeaserCompany": false
		},
		"t": {
			"general": {
				"masterData": {
					"berichtsPflicht": "Yes"
				}
			},
			"allgemein": {
				"esgZiele": "Yes",
				"ziele": null,
				"investitionen": "portals",
				"sektorMitHohenKlimaauswirkungen": "Yes"
=======
					"berichtsPflicht": "No",
					"gueltigkeitsDatum": "2024-08-30"
				}
			},
			"allgemein": {
				"esgZiele": "No",
				"ziele": "e-commerce",
				"investitionen": null,
				"sektorMitHohenKlimaauswirkungen": "Yes",
				"sektor": [
					"C",
					"F"
				],
				"nachhaltigkeitsbericht": "No",
				"frequenzDerBerichterstattung": "Monatlich",
				"mechanismenZurUeberwachungDerEinhaltungUnGlobalCompactPrinzipienUndOderOecdLeitsaetze": "Yes",
				"uncgPrinzipien": "Yes",
				"erklaerungUngc": null,
				"oecdLeitsaetze": "No",
				"erklaerungOecd": "synergies",
				"ausrichtungAufDieUnSdgsUndAktivesVerfolgen": "paradigms",
				"ausschlusslistenAufBasisVonEsgKriterien": "No",
				"ausschlusslisten": "infrastructures",
				"oekologischeSozialeFuehrungsstandardsOderPrinzipien": "Yes",
				"anreizmechanismenFuerDasManagementUmwelt": "JaAufsichtsrat",
				"anreizmechanismenFuerDasManagementSoziales": null,
				"esgBezogeneRechtsstreitigkeiten": null,
				"rechtsstreitigkeitenMitBezugZuE": "No",
				"statusZuE": "Geklaert",
				"einzelheitenZuDenRechtsstreitigkeitenZuE": "platforms",
				"rechtsstreitigkeitenMitBezugZuS": "No",
				"statusZuS": "Geklaert",
				"einzelheitenZuDenRechtsstreitigkeitenZuS": "channels",
				"rechtsstreitigkeitenMitBezugZuG": "No",
				"statusZuG": null,
				"einzelheitenZuDenRechtsstreitigkeitenZuG": "technologies",
				"esgRating": "Yes",
				"agentur": null,
				"ergebnis": {
					"value": "users",
					"dataSource": null
				},
				"kritischePunkte": "initiatives",
				"nachhaltigkeitsbezogenenAnleihen": "Yes",
				"wichtigsteESUndGRisikenUndBewertung": "initiatives",
				"hindernisseBeimUmgangMitEsgBedenken": "users"
			},
			"umwelt": {
				"treibhausgasemissionen": {
					"treibhausgasEmissionsintensitaetDerUnternehmenInDieInvestriertWird": null,
					"strategieUndZieleZurReduzierungVonTreibhausgasEmissionen": "experiences"
				},
				"produkteZurVerringerungDerUmweltbelastung": "No",
				"verringerungenDerUmweltbelastung": null,
				"oekologischerMindestStandardFuerProduktionsprozesse": "No",
				"energieverbrauch": {
					"unternehmensGruppenStrategieBzglEnergieverbrauch": "metrics"
				},
				"energieeffizienzImmobilienanlagen": {
					"unternehmensGruppenStrategieBzglEnergieeffizientenImmobilienanlagen": "experiences"
				},
				"wasserverbrauch": {
					"unternehmensGruppenStrategieBzglWasserverbrauch": "architectures"
				},
				"abfallproduktion": {
					"unternehmensGruppenStrategieBzglAbfallproduktion": "e-commerce"
				},
				"gefaehrlicheAbfaelle": {
					"gefaehrlicherAbfall": "experiences"
				},
				"biodiversitaet": {
					"negativeMassnahmenFuerDieBiologischeVielfalt": "communities",
					"positiveMassnahmenFuerDieBiologischeVielfalt": "ROI"
				},
				"fossileBrennstoffe": {
					"einnahmenAusFossilenBrennstoffen": null
				},
				"taxonomie": {
					"taxonomieBerichterstattung": "Csrd",
					"euTaxonomieKompassAktivitaeten": [
						"DistrictHeatingCoolingDistribution",
						"AirportInfrastructure",
						"ProgrammingAndBroadcastingActivities",
						"ProductionOfHeatCoolFromBioenergy",
						"RetrofittingOfSeaAndCoastalFreightAndPassengerWaterTransport",
						"ResidentialCareActivities",
						"ConstructionExtensionAndOperationOfWasteWaterCollectionAndTreatment",
						"RehabilitationAndRestorationOfForestsIncludingReforestationAndNaturalForestRegenerationAfterAnExtremeEvent",
						"InfrastructureForRailTransport",
						"LibrariesArchivesMuseumsAndCulturalActivities",
						"ElectricityGenerationFromNuclearEnergyInExistingInstallations",
						"InstallationMaintenanceAndRepairOfChargingStationsForElectricVehiclesInBuildingsAndParkingSpacesAttachedToBuildings",
						"ConstructionExtensionAndOperationOfWaterCollectionTreatmentAndSupplySystems",
						"TransmissionAndDistributionNetworksForRenewableAndLowCarbonGases",
						"DataProcessingHostingAndRelatedActivities",
						"InfrastructureEnablingLowCarbonWaterTransport",
						"RenewalOfWaterCollectionTreatmentAndSupplySystems",
						"ElectricityGenerationUsingSolarPhotovoltaicTechnology",
						"InlandPassengerWaterTransport",
						"CogenerationOfHeatCoolAndPowerFromGeothermalEnergy",
						"InfrastructureEnablingLowCarbonRoadTransportAndPublicTransport",
						"FreightRailTransport",
						"PreCommercialStagesOfAdvancedTechnologiesToProduceEnergyFromNuclearProcessesWithMinimalWasteFromTheFuelCycle",
						"CogenerationOfHeatCoolAndPowerFromSolarEnergy",
						"ElectricityGenerationFromHydropower",
						"ConstructionAndSafeOperationOfNewNuclearPowerPlantsForTheGenerationOfElectricityAndOrHeatIncludingForHydrogenProductionUsingBestAvailableTechnologies",
						"DataDrivenSolutionsForGhgEmissionsReductions",
						"UrbanAndSuburbanTransportRoadPassengerTransport",
						"InstallationMaintenanceAndRepairOfInstrumentsAndDevicesForMeasuringRegulationAndControllingEnergyPerformanceOfBuildings",
						"StorageOfElectricity",
						"ForestManagement",
						"LandfillGasCaptureAndUtilisation",
						"NonLifeInsuranceUnderwritingOfClimateRelatedPerils",
						"InstallationAndOperationOfElectricHeatPumps",
						"CloseToMarketResearchDevelopmentAndInnovation",
						"ManufactureOfOtherLowCarbonTechnologies",
						"ManufactureOfSodaAsh",
						"EngineeringActivitiesAndRelatedTechnicalConsultancyDedicatedToAdaptationToClimateChange",
						"ManufactureOfCement",
						"PassengerInterurbanRailTransport",
						"SeaAndCoastalFreightWaterTransportVesselsForPortOperationsAndAuxiliaryActivities",
						"OperationOfPersonalMobilityDevicesCycleLogistics",
						"InfrastructureForPersonalMobilityCycleLogistics",
						"StorageOfHydrogen",
						"ManufactureOfLowCarbonTechnologiesForTransport",
						"ProductionOfHeatCoolUsingWasteHeat",
						"CreativeArtsAndEntertainmentActivities",
						"CogenerationOfHeatCoolAndPowerFromBioenergy",
						"InfrastructureForWaterTransport",
						"Afforestation",
						"ManufactureOfBiogasAndBiofuelsForUseInTransportAndOfBioliquids",
						"ProductionOfHeatCoolFromRenewableNonFossilGaseousAndLiquidFuels"
					]
				}
			},
			"negativeAktivitaetenFuerDieBiologischeVielfalt": "Yes",
			"positiveAktivitaetenFuerDieBiologischeVielfalt": "Yes",
			"soziales": {
				"aenderungenUnternehmensstruktur": "Yes",
				"sicherheitsmassnahmenFuerMitarbeiter": "networks",
				"einkommensgleichheit": {
					"massnahmenZurVerbesserungDerEinkommensungleichheit": "architectures"
				},
				"geschlechterdiversitaet": {
					"definitionTopManagement": "convergence",
					"einhaltungRechtlicherVorgaben": "architectures"
				},
				"audit": {
					"auditsZurEinhaltungVonArbeitsstandards": "Yes",
					"artDesAudits": "SowohlInternAlsAuchVonDrittanbietern",
					"auditErgebnisse": "methodologies"
				}
			},
			"unternehmensfuehrungGovernance": {
				"wirtschaftspruefer": null,
				"ceoVorsitzender": "Yes",
				"amtszeit": "interfaces",
				"einbeziehungVonStakeholdern": null,
				"prozessDerEinbeziehungVonStakeholdern": "solutions",
				"mechanismenZurAusrichtungAufStakeholder": null,
				"esgKriterienUndUeberwachungDerLieferanten": null,
				"auswahlkriterien": "schemas"
>>>>>>> 2de53260
			}
		},
		"reportingPeriod": "2022"
	},
	{
		"companyInformation": {
<<<<<<< HEAD
			"companyName": "Crist LLC",
			"headquarters": "East Lydiaberg",
			"headquartersPostalCode": "66415",
			"sector": "deliverables",
=======
			"companyName": "Corkery - O'Keefe",
			"headquarters": "Lakeville",
			"headquartersPostalCode": null,
			"sector": "infrastructures",
>>>>>>> 2de53260
			"identifiers": {
				"Lei": [
					"hEmh4rVZzTpu88N957Rj"
				],
				"Isin": [
<<<<<<< HEAD
					"lCJRm2BNftmR"
				],
				"PermId": [
					"ta4ftfxiuv"
				],
				"Ticker": [
					"bHd5lFG"
=======
					"qKt6jqX9qBPA",
					"qrntvL1bH08m"
>>>>>>> 2de53260
				],
				"Duns": [],
				"VatNumber": [
<<<<<<< HEAD
					"EYRqQ3tAu"
				],
				"CompanyRegistrationNumber": [
					"HseRnhCABRvDgoK"
				]
			},
			"countryCode": "MD",
			"companyAlternativeNames": [
				"Doyle and Sons",
				"Hettinger, Kuhn and Bartell",
				"Schulist - Denesik",
				"Wunsch, Bode and Lebsack"
			],
			"companyLegalForm": null,
			"website": "https://bright-highway.org/",
=======
					"75hqXe85S"
				],
				"CompanyRegistrationNumber": []
			},
			"countryCode": "IL",
			"companyAlternativeNames": [
				"Cronin Inc",
				"Heller, Hickle and Schaden",
				"Pfannerstill, O'Reilly and Hagenes"
			],
			"companyLegalForm": "AG",
			"website": "https://amusing-sir.net/",
>>>>>>> 2de53260
			"isTeaserCompany": false
		},
		"t": {
			"general": {
				"masterData": {
					"berichtsPflicht": "No",
					"gueltigkeitsDatum": "2024-11-04"
				}
			},
			"allgemein": {
<<<<<<< HEAD
				"esgZiele": "No",
				"ziele": "convergence",
				"investitionen": null,
				"sektorMitHohenKlimaauswirkungen": null
			}
		},
		"reportingPeriod": "2023"
	},
	{
		"companyInformation": {
			"companyName": "Terry, Kling and Gerlach",
			"headquarters": "Port Madalineshire",
			"headquartersPostalCode": "07755",
			"sector": "platforms",
			"identifiers": {
				"Lei": [
					"0vUUMMYez8aiwFEYcZl9"
				],
				"Isin": [
					"Ce2HlSUstjjG"
				],
				"PermId": [],
				"Ticker": [
					"1GVfvWx"
				],
				"Duns": [
					"wSzChzsKL"
				],
				"VatNumber": [
					"qFDi0L5Vi"
				],
				"CompanyRegistrationNumber": []
			},
			"countryCode": "LS",
			"companyAlternativeNames": [
				"Auer Group",
				"Hodkiewicz, Swaniawski and Homenick"
			],
			"companyLegalForm": "Limited Liability Partnership (LLP)",
=======
				"esgZiele": "Yes",
				"ziele": "portals",
				"investitionen": null,
				"sektorMitHohenKlimaauswirkungen": null,
				"sektor": [
					"D",
					"E",
					"B",
					"F",
					"G"
				],
				"nachhaltigkeitsbericht": null,
				"frequenzDerBerichterstattung": "Vierteljaehrlich",
				"mechanismenZurUeberwachungDerEinhaltungUnGlobalCompactPrinzipienUndOderOecdLeitsaetze": "Yes",
				"uncgPrinzipien": "No",
				"erklaerungUngc": "relationships",
				"oecdLeitsaetze": "No",
				"erklaerungOecd": "architectures",
				"ausrichtungAufDieUnSdgsUndAktivesVerfolgen": "e-markets",
				"ausschlusslistenAufBasisVonEsgKriterien": "Yes",
				"ausschlusslisten": "schemas",
				"oekologischeSozialeFuehrungsstandardsOderPrinzipien": "Yes",
				"anreizmechanismenFuerDasManagementUmwelt": "JaGeschaeftsleitung",
				"anreizmechanismenFuerDasManagementSoziales": "JaGeschaeftsleitung",
				"esgBezogeneRechtsstreitigkeiten": null,
				"rechtsstreitigkeitenMitBezugZuE": "No",
				"statusZuE": "Offen",
				"einzelheitenZuDenRechtsstreitigkeitenZuE": "action-items",
				"rechtsstreitigkeitenMitBezugZuS": "No",
				"statusZuS": "Offen",
				"einzelheitenZuDenRechtsstreitigkeitenZuS": "initiatives",
				"rechtsstreitigkeitenMitBezugZuG": "Yes",
				"statusZuG": "Geklaert",
				"einzelheitenZuDenRechtsstreitigkeitenZuG": "channels",
				"esgRating": "No",
				"agentur": "platforms",
				"ergebnis": null,
				"kritischePunkte": "portals",
				"nachhaltigkeitsbezogenenAnleihen": "Yes",
				"wichtigsteESUndGRisikenUndBewertung": null,
				"hindernisseBeimUmgangMitEsgBedenken": null
			},
			"umwelt": {
				"treibhausgasemissionen": {
					"treibhausgasEmissionsintensitaetDerUnternehmenInDieInvestriertWird": "partnerships",
					"strategieUndZieleZurReduzierungVonTreibhausgasEmissionen": "channels"
				},
				"produkteZurVerringerungDerUmweltbelastung": "No",
				"verringerungenDerUmweltbelastung": "channels",
				"oekologischerMindestStandardFuerProduktionsprozesse": "Yes",
				"energieverbrauch": {
					"unternehmensGruppenStrategieBzglEnergieverbrauch": "channels"
				},
				"energieeffizienzImmobilienanlagen": {
					"unternehmensGruppenStrategieBzglEnergieeffizientenImmobilienanlagen": "methodologies"
				},
				"wasserverbrauch": {
					"unternehmensGruppenStrategieBzglWasserverbrauch": "infrastructures"
				},
				"abfallproduktion": {
					"unternehmensGruppenStrategieBzglAbfallproduktion": "lifetime value"
				},
				"gefaehrlicheAbfaelle": {
					"gefaehrlicherAbfall": "eyeballs"
				},
				"biodiversitaet": {
					"negativeMassnahmenFuerDieBiologischeVielfalt": "methodologies",
					"positiveMassnahmenFuerDieBiologischeVielfalt": "platforms"
				},
				"fossileBrennstoffe": {
					"einnahmenAusFossilenBrennstoffen": null
				},
				"taxonomie": {
					"taxonomieBerichterstattung": "Csrd",
					"euTaxonomieKompassAktivitaeten": null
				}
			},
			"negativeAktivitaetenFuerDieBiologischeVielfalt": "Yes",
			"positiveAktivitaetenFuerDieBiologischeVielfalt": "Yes",
			"soziales": {
				"aenderungenUnternehmensstruktur": null,
				"sicherheitsmassnahmenFuerMitarbeiter": "architectures",
				"einkommensgleichheit": {
					"massnahmenZurVerbesserungDerEinkommensungleichheit": "deliverables"
				},
				"geschlechterdiversitaet": {
					"definitionTopManagement": "systems",
					"einhaltungRechtlicherVorgaben": "interfaces"
				},
				"audit": {
					"auditsZurEinhaltungVonArbeitsstandards": "Yes",
					"artDesAudits": "SowohlInternAlsAuchVonDrittanbietern",
					"auditErgebnisse": "users"
				}
			},
			"unternehmensfuehrungGovernance": {
				"wirtschaftspruefer": "bandwidth",
				"ceoVorsitzender": "Yes",
				"amtszeit": "relationships",
				"einbeziehungVonStakeholdern": null,
				"prozessDerEinbeziehungVonStakeholdern": "markets",
				"mechanismenZurAusrichtungAufStakeholder": "platforms",
				"esgKriterienUndUeberwachungDerLieferanten": "Yes",
				"auswahlkriterien": "networks"
			}
		},
		"reportingPeriod": "2021"
	},
	{
		"companyInformation": {
			"companyName": "Aufderhar, Reinger and Dicki",
			"headquarters": "Port Leopold",
			"headquartersPostalCode": "23506-7481",
			"sector": "bandwidth",
			"identifiers": {
				"Lei": [],
				"Isin": [
					"Gu3eqt8Z0rB4",
					"MRfw3CrDzy4F"
				],
				"PermId": [
					"GNHou87GUx"
				],
				"Ticker": [],
				"Duns": [],
				"VatNumber": [],
				"CompanyRegistrationNumber": []
			},
			"countryCode": "LY",
			"companyAlternativeNames": [],
			"companyLegalForm": "GmbH",
>>>>>>> 2de53260
			"website": null,
			"isTeaserCompany": false
		},
		"t": {
			"general": {
				"masterData": {
					"berichtsPflicht": "No",
					"gueltigkeitsDatum": "2024-08-17"
				}
			},
			"allgemein": {
				"esgZiele": "Yes",
<<<<<<< HEAD
				"ziele": null,
				"investitionen": "bandwidth",
				"sektorMitHohenKlimaauswirkungen": "No"
=======
				"ziele": "bandwidth",
				"investitionen": "users",
				"sektorMitHohenKlimaauswirkungen": "No",
				"sektor": [
					"L",
					"B"
				],
				"nachhaltigkeitsbericht": "No",
				"frequenzDerBerichterstattung": null,
				"mechanismenZurUeberwachungDerEinhaltungUnGlobalCompactPrinzipienUndOderOecdLeitsaetze": "Yes",
				"uncgPrinzipien": "Yes",
				"erklaerungUngc": "paradigms",
				"oecdLeitsaetze": null,
				"erklaerungOecd": "solutions",
				"ausrichtungAufDieUnSdgsUndAktivesVerfolgen": "platforms",
				"ausschlusslistenAufBasisVonEsgKriterien": "Yes",
				"ausschlusslisten": "bandwidth",
				"oekologischeSozialeFuehrungsstandardsOderPrinzipien": "Yes",
				"anreizmechanismenFuerDasManagementUmwelt": "Nein",
				"anreizmechanismenFuerDasManagementSoziales": null,
				"esgBezogeneRechtsstreitigkeiten": "Yes",
				"rechtsstreitigkeitenMitBezugZuE": null,
				"statusZuE": "Geklaert",
				"einzelheitenZuDenRechtsstreitigkeitenZuE": "infrastructures",
				"rechtsstreitigkeitenMitBezugZuS": null,
				"statusZuS": "Offen",
				"einzelheitenZuDenRechtsstreitigkeitenZuS": "e-business",
				"rechtsstreitigkeitenMitBezugZuG": "No",
				"statusZuG": "Geklaert",
				"einzelheitenZuDenRechtsstreitigkeitenZuG": null,
				"esgRating": "Yes",
				"agentur": "communities",
				"ergebnis": null,
				"kritischePunkte": "content",
				"nachhaltigkeitsbezogenenAnleihen": "No",
				"wichtigsteESUndGRisikenUndBewertung": "supply-chains",
				"hindernisseBeimUmgangMitEsgBedenken": "users"
			},
			"umwelt": {
				"treibhausgasemissionen": {
					"treibhausgasEmissionsintensitaetDerUnternehmenInDieInvestriertWird": "blockchains",
					"strategieUndZieleZurReduzierungVonTreibhausgasEmissionen": "web services"
				},
				"produkteZurVerringerungDerUmweltbelastung": "Yes",
				"verringerungenDerUmweltbelastung": "technologies",
				"oekologischerMindestStandardFuerProduktionsprozesse": "Yes",
				"energieverbrauch": {
					"unternehmensGruppenStrategieBzglEnergieverbrauch": "supply-chains"
				},
				"energieeffizienzImmobilienanlagen": {
					"unternehmensGruppenStrategieBzglEnergieeffizientenImmobilienanlagen": null
				},
				"wasserverbrauch": {
					"unternehmensGruppenStrategieBzglWasserverbrauch": "eyeballs"
				},
				"abfallproduktion": {
					"unternehmensGruppenStrategieBzglAbfallproduktion": "mindshare"
				},
				"gefaehrlicheAbfaelle": {
					"gefaehrlicherAbfall": "blockchains"
				},
				"biodiversitaet": {
					"negativeMassnahmenFuerDieBiologischeVielfalt": "niches",
					"positiveMassnahmenFuerDieBiologischeVielfalt": "infrastructures"
				},
				"fossileBrennstoffe": {
					"einnahmenAusFossilenBrennstoffen": "Yes"
				},
				"taxonomie": {
					"taxonomieBerichterstattung": "Csrd",
					"euTaxonomieKompassAktivitaeten": null
				}
			},
			"negativeAktivitaetenFuerDieBiologischeVielfalt": null,
			"positiveAktivitaetenFuerDieBiologischeVielfalt": "No",
			"soziales": {
				"aenderungenUnternehmensstruktur": "No",
				"sicherheitsmassnahmenFuerMitarbeiter": null,
				"einkommensgleichheit": {
					"massnahmenZurVerbesserungDerEinkommensungleichheit": "schemas"
				},
				"geschlechterdiversitaet": {
					"definitionTopManagement": "users",
					"einhaltungRechtlicherVorgaben": "supply-chains"
				},
				"audit": {
					"auditsZurEinhaltungVonArbeitsstandards": "No",
					"artDesAudits": "PruefungDurchDritte",
					"auditErgebnisse": "networks"
				}
			},
			"unternehmensfuehrungGovernance": {
				"wirtschaftspruefer": "lifetime value",
				"ceoVorsitzender": "No",
				"amtszeit": null,
				"einbeziehungVonStakeholdern": "No",
				"prozessDerEinbeziehungVonStakeholdern": "networks",
				"mechanismenZurAusrichtungAufStakeholder": "networks",
				"esgKriterienUndUeberwachungDerLieferanten": "No",
				"auswahlkriterien": null
>>>>>>> 2de53260
			}
		},
		"reportingPeriod": "2019"
	},
	{
		"companyInformation": {
<<<<<<< HEAD
			"companyName": "Bode - Wuckert",
			"headquarters": "South Velvaville",
			"headquartersPostalCode": "83897",
			"sector": "mindshare",
			"identifiers": {
				"Lei": [],
				"Isin": [
					"rzYAULmLLTQ0"
				],
				"PermId": [
					"CqW1O5nrBQ"
				],
				"Ticker": [
					"moCHd1b"
				],
				"Duns": [
					"VQsWpDlkK"
				],
				"VatNumber": [],
				"CompanyRegistrationNumber": [
					"Ub2b2LAgMRHGwgv"
				]
			},
			"countryCode": "SB",
			"companyAlternativeNames": [
				"Parker - Spinka"
			],
			"companyLegalForm": "Public Limited Company (PLC)",
			"website": "https://gregarious-maternity.info",
=======
			"companyName": "Ortiz, Gleichner and Ward",
			"headquarters": "Lake Alvisbury",
			"headquartersPostalCode": "93431",
			"sector": "blockchains",
			"identifiers": {
				"Lei": [],
				"Isin": [
					"MCAuTfdP1STw",
					"3RyacvWIeuvJ"
				],
				"PermId": [
					"9vXi96g9dC"
				],
				"Ticker": [
					"NZWtUey"
				],
				"Duns": [
					"Fg63AQfvs"
				],
				"VatNumber": [
					"1tONI8wME"
				],
				"CompanyRegistrationNumber": []
			},
			"countryCode": "AI",
			"companyAlternativeNames": [
				"Gottlieb Group",
				"Howell Inc",
				"Jerde - Rolfson",
				"Ritchie and Sons"
			],
			"companyLegalForm": "AG",
			"website": "https://delicious-scow.biz",
>>>>>>> 2de53260
			"isTeaserCompany": false
		},
		"t": {
			"general": {
				"masterData": {
<<<<<<< HEAD
					"berichtsPflicht": "Yes"
=======
					"berichtsPflicht": "Yes",
					"gueltigkeitsDatum": "2023-12-16"
>>>>>>> 2de53260
				}
			},
			"allgemein": {
				"esgZiele": null,
<<<<<<< HEAD
				"ziele": "eyeballs",
				"investitionen": "bandwidth",
				"sektorMitHohenKlimaauswirkungen": null
=======
				"ziele": "technologies",
				"investitionen": "markets",
				"sektorMitHohenKlimaauswirkungen": "Yes",
				"sektor": [
					"A",
					"L",
					"D",
					"E",
					"F"
				],
				"nachhaltigkeitsbericht": null,
				"frequenzDerBerichterstattung": "Halbjaehrlich",
				"mechanismenZurUeberwachungDerEinhaltungUnGlobalCompactPrinzipienUndOderOecdLeitsaetze": "Yes",
				"uncgPrinzipien": "Yes",
				"erklaerungUngc": "functionalities",
				"oecdLeitsaetze": "Yes",
				"erklaerungOecd": "solutions",
				"ausrichtungAufDieUnSdgsUndAktivesVerfolgen": "experiences",
				"ausschlusslistenAufBasisVonEsgKriterien": "No",
				"ausschlusslisten": null,
				"oekologischeSozialeFuehrungsstandardsOderPrinzipien": "Yes",
				"anreizmechanismenFuerDasManagementUmwelt": "JaGeschaeftsleitung",
				"anreizmechanismenFuerDasManagementSoziales": "Nein",
				"esgBezogeneRechtsstreitigkeiten": "Yes",
				"rechtsstreitigkeitenMitBezugZuE": null,
				"statusZuE": "Geklaert",
				"einzelheitenZuDenRechtsstreitigkeitenZuE": "paradigms",
				"rechtsstreitigkeitenMitBezugZuS": "No",
				"statusZuS": null,
				"einzelheitenZuDenRechtsstreitigkeitenZuS": "channels",
				"rechtsstreitigkeitenMitBezugZuG": null,
				"statusZuG": "Geklaert",
				"einzelheitenZuDenRechtsstreitigkeitenZuG": null,
				"esgRating": "Yes",
				"agentur": "deliverables",
				"ergebnis": {
					"value": "solutions",
					"dataSource": {
						"fileName": "Policy",
						"fileReference": "50a36c418baffd520bb92d84664f06f9732a21f4e2e5ecee6d9136f16e7e0b63"
					}
				},
				"kritischePunkte": "architectures",
				"nachhaltigkeitsbezogenenAnleihen": "Yes",
				"wichtigsteESUndGRisikenUndBewertung": "action-items",
				"hindernisseBeimUmgangMitEsgBedenken": "functionalities"
			},
			"umwelt": {
				"treibhausgasemissionen": {
					"treibhausgasEmissionsintensitaetDerUnternehmenInDieInvestriertWird": "infrastructures",
					"strategieUndZieleZurReduzierungVonTreibhausgasEmissionen": "methodologies"
				},
				"produkteZurVerringerungDerUmweltbelastung": "No",
				"verringerungenDerUmweltbelastung": "bandwidth",
				"oekologischerMindestStandardFuerProduktionsprozesse": null,
				"energieverbrauch": {
					"unternehmensGruppenStrategieBzglEnergieverbrauch": "markets"
				},
				"energieeffizienzImmobilienanlagen": {
					"unternehmensGruppenStrategieBzglEnergieeffizientenImmobilienanlagen": "applications"
				},
				"wasserverbrauch": {
					"unternehmensGruppenStrategieBzglWasserverbrauch": "experiences"
				},
				"abfallproduktion": {
					"unternehmensGruppenStrategieBzglAbfallproduktion": null
				},
				"gefaehrlicheAbfaelle": {
					"gefaehrlicherAbfall": "paradigms"
				},
				"biodiversitaet": {
					"negativeMassnahmenFuerDieBiologischeVielfalt": "schemas",
					"positiveMassnahmenFuerDieBiologischeVielfalt": "bandwidth"
				},
				"fossileBrennstoffe": {
					"einnahmenAusFossilenBrennstoffen": "Yes"
				},
				"taxonomie": {
					"taxonomieBerichterstattung": "Csrd",
					"euTaxonomieKompassAktivitaeten": [
						"ManufactureOfRenewableEnergyTechnologies",
						"ComputerProgrammingConsultancyAndRelatedActivities",
						"ManufactureOfEnergyEfficiencyEquipmentForBuildings",
						"OperationOfPersonalMobilityDevicesCycleLogistics",
						"MaterialRecoveryFromNonHazardousWaste",
						"InfrastructureForWaterTransport",
						"ProfessionalServicesRelatedToEnergyPerformanceOfBuildings",
						"Education",
						"ElectricityGenerationFromGeothermalEnergy",
						"InstallationMaintenanceAndRepairOfChargingStationsForElectricVehiclesInBuildingsAndParkingSpacesAttachedToBuildings",
						"InstallationMaintenanceAndRepairOfInstrumentsAndDevicesForMeasuringRegulationAndControllingEnergyPerformanceOfBuildings",
						"ProductionOfHeatCoolFromSolarThermalHeating",
						"DataDrivenSolutionsForGhgEmissionsReductions",
						"HighEfficiencyCoGenerationOfHeatCoolAndPowerFromFossilGaseousFuels",
						"CreativeArtsAndEntertainmentActivities",
						"CogenerationOfHeatCoolAndPowerFromGeothermalEnergy",
						"ElectricityGenerationFromBioenergy",
						"TransportByMotorbikesPassengerCarsAndLightCommercialVehicles",
						"Reinsurance",
						"ManufactureOfNitricAcid",
						"InlandPassengerWaterTransport",
						"InlandFreightWaterTransport",
						"ManufactureOfCement",
						"ElectricityGenerationFromFossilGaseousFuels",
						"ConstructionAndSafeOperationOfNewNuclearPowerPlantsForTheGenerationOfElectricityAndOrHeatIncludingForHydrogenProductionUsingBestAvailableTechnologies",
						"ManufactureOfOtherLowCarbonTechnologies",
						"ResidentialCareActivities",
						"ElectricityGenerationFromRenewableNonFossilGaseousAndLiquidFuels",
						"InfrastructureEnablingLowCarbonWaterTransport",
						"ElectricityGenerationFromNuclearEnergyInExistingInstallations",
						"InstallationMaintenanceAndRepairOfRenewableEnergyTechnologies",
						"InstallationAndOperationOfElectricHeatPumps",
						"CloseToMarketResearchDevelopmentAndInnovation",
						"DistrictHeatingCoolingDistribution",
						"ManufactureOfAluminium",
						"ProductionOfHeatCoolFromRenewableNonFossilGaseousAndLiquidFuels",
						"ManufactureOfCarbonBlack",
						"TransmissionAndDistributionNetworksForRenewableAndLowCarbonGases",
						"ConstructionExtensionAndOperationOfWaterCollectionTreatmentAndSupplySystems",
						"MotionPictureVideoAndTelevisionProgrammeProductionSoundRecordingAndMusicPublishingActivities",
						"ManufactureOfIronAndSteel",
						"ForestManagement",
						"InfrastructureForRailTransport",
						"ElectricityGenerationFromOceanEnergyTechnologies",
						"StorageOfThermalEnergy",
						"EngineeringActivitiesAndRelatedTechnicalConsultancyDedicatedToAdaptationToClimateChange",
						"ProductionOfHeatCoolFromBioenergy",
						"AcquisitionAndOwnershipOfBuildings",
						"ProductionOfHeatCoolUsingWasteHeat",
						"ManufactureOfOrganicBasicChemicals",
						"ManufactureOfBiogasAndBiofuelsForUseInTransportAndOfBioliquids",
						"ElectricityGenerationUsingConcentratedSolarPowerCspTechnology",
						"RenovationOfExistingBuildings",
						"ProductionOfHeatCoolFromFossilGaseousFuelsInAnEfficientDistrictHeatingAndCoolingSystem",
						"CollectionAndTransportOfNonHazardousWasteInSourceSegregatedFractions",
						"ConservationForestry",
						"LibrariesArchivesMuseumsAndCulturalActivities",
						"RehabilitationAndRestorationOfForestsIncludingReforestationAndNaturalForestRegenerationAfterAnExtremeEvent",
						"ElectricityGenerationFromWindPower",
						"FreightRailTransport",
						"ManufactureOfBatteries",
						"InfrastructureForPersonalMobilityCycleLogistics",
						"CogenerationOfHeatCoolAndPowerFromSolarEnergy",
						"ManufactureOfAnhydrousAmmonia",
						"ResearchDevelopmentAndInnovationForDirectAirCaptureOfCo2",
						"Afforestation",
						"ManufactureOfHydrogen",
						"ManufactureOfEquipmentForTheProductionAndUseOfHydrogen",
						"ElectricityGenerationFromHydropower",
						"UndergroundPermanentGeologicalStorageOfCo2"
					]
				}
			},
			"negativeAktivitaetenFuerDieBiologischeVielfalt": null,
			"positiveAktivitaetenFuerDieBiologischeVielfalt": "No",
			"soziales": {
				"aenderungenUnternehmensstruktur": "Yes",
				"sicherheitsmassnahmenFuerMitarbeiter": null,
				"einkommensgleichheit": {
					"massnahmenZurVerbesserungDerEinkommensungleichheit": "communities"
				},
				"geschlechterdiversitaet": {
					"definitionTopManagement": null,
					"einhaltungRechtlicherVorgaben": "web services"
				},
				"audit": {
					"auditsZurEinhaltungVonArbeitsstandards": "Yes",
					"artDesAudits": "PruefungDurchDritte",
					"auditErgebnisse": "platforms"
				}
			},
			"unternehmensfuehrungGovernance": {
				"wirtschaftspruefer": "solutions",
				"ceoVorsitzender": null,
				"amtszeit": "markets",
				"einbeziehungVonStakeholdern": "No",
				"prozessDerEinbeziehungVonStakeholdern": "niches",
				"mechanismenZurAusrichtungAufStakeholder": "paradigms",
				"esgKriterienUndUeberwachungDerLieferanten": "Yes",
				"auswahlkriterien": "e-markets"
>>>>>>> 2de53260
			}
		},
		"reportingPeriod": "2021"
	},
	{
		"companyInformation": {
<<<<<<< HEAD
			"companyName": "Baumbach Inc",
			"headquarters": "South Tomasfurt",
			"headquartersPostalCode": "96949-3006",
			"sector": null,
			"identifiers": {
				"Lei": [
					"iActHvpAuVHFyCDAYq31"
				],
				"Isin": [
					"3UsTutoc9jXm"
				],
				"PermId": [
					"S8O3bxvhJn"
				],
				"Ticker": [
					"cHKeZwR"
				],
				"Duns": [],
				"VatNumber": [
					"OjS2ikQfI"
=======
			"companyName": "Littel - Krajcik",
			"headquarters": "Port Brisaborough",
			"headquartersPostalCode": "89750",
			"sector": null,
			"identifiers": {
				"Lei": [
					"WqCZ5MuH6dXBwQyIdQ5e"
				],
				"Isin": [
					"NMi8n2WxpXHj"
				],
				"PermId": [
					"Ry68I8OnFi"
				],
				"Ticker": [],
				"Duns": [
					"Fvq96w3hp"
>>>>>>> 2de53260
				],
				"CompanyRegistrationNumber": [
<<<<<<< HEAD
					"AEiv77WFAiXnuHS"
=======
					"5HoLYfyNWMBsvkg"
>>>>>>> 2de53260
				]
			},
			"countryCode": "TC",
			"companyAlternativeNames": [
<<<<<<< HEAD
				"Bode, Hills and Sauer",
				"Schoen and Sons"
			],
			"companyLegalForm": "Partnership without Limited Liability",
			"website": "https://pristine-diadem.com",
=======
				"Denesik, Hirthe and Leannon",
				"Jerde and Sons",
				"Raynor, Smitham and Jones",
				"Simonis - Ritchie"
			],
			"companyLegalForm": "Private Limited Company (Ltd)",
			"website": "https://excellent-revolver.info/",
>>>>>>> 2de53260
			"isTeaserCompany": false
		},
		"t": {
			"general": {
				"masterData": {
					"berichtsPflicht": "No",
					"gueltigkeitsDatum": "2024-02-12"
				}
			},
			"allgemein": {
<<<<<<< HEAD
				"esgZiele": "Yes",
				"ziele": "experiences",
				"investitionen": "web services",
				"sektorMitHohenKlimaauswirkungen": "Yes"
=======
				"esgZiele": "No",
				"ziele": "architectures",
				"investitionen": "blockchains",
				"sektorMitHohenKlimaauswirkungen": "No",
				"sektor": [
					"L",
					"D",
					"A",
					"C",
					"E"
				],
				"nachhaltigkeitsbericht": "No",
				"frequenzDerBerichterstattung": "Monatlich",
				"mechanismenZurUeberwachungDerEinhaltungUnGlobalCompactPrinzipienUndOderOecdLeitsaetze": "No",
				"uncgPrinzipien": "No",
				"erklaerungUngc": "metrics",
				"oecdLeitsaetze": "Yes",
				"erklaerungOecd": "synergies",
				"ausrichtungAufDieUnSdgsUndAktivesVerfolgen": "content",
				"ausschlusslistenAufBasisVonEsgKriterien": "Yes",
				"ausschlusslisten": "solutions",
				"oekologischeSozialeFuehrungsstandardsOderPrinzipien": null,
				"anreizmechanismenFuerDasManagementUmwelt": "JaAufsichtsratUndGeschaeftsleitung",
				"anreizmechanismenFuerDasManagementSoziales": null,
				"esgBezogeneRechtsstreitigkeiten": "No",
				"rechtsstreitigkeitenMitBezugZuE": "Yes",
				"statusZuE": "Offen",
				"einzelheitenZuDenRechtsstreitigkeitenZuE": "architectures",
				"rechtsstreitigkeitenMitBezugZuS": "No",
				"statusZuS": "Offen",
				"einzelheitenZuDenRechtsstreitigkeitenZuS": null,
				"rechtsstreitigkeitenMitBezugZuG": "No",
				"statusZuG": "Offen",
				"einzelheitenZuDenRechtsstreitigkeitenZuG": "interfaces",
				"esgRating": "Yes",
				"agentur": null,
				"ergebnis": {
					"value": "infrastructures",
					"dataSource": {
						"fileName": "Certification",
						"fileReference": "50a36c418baffd520bb92d84664f06f9732a21f4e2e5ecee6d9136f16e7e0b63"
					}
				},
				"kritischePunkte": "relationships",
				"nachhaltigkeitsbezogenenAnleihen": "No",
				"wichtigsteESUndGRisikenUndBewertung": "blockchains",
				"hindernisseBeimUmgangMitEsgBedenken": null
			},
			"umwelt": {
				"treibhausgasemissionen": {
					"treibhausgasEmissionsintensitaetDerUnternehmenInDieInvestriertWird": "partnerships",
					"strategieUndZieleZurReduzierungVonTreibhausgasEmissionen": "niches"
				},
				"produkteZurVerringerungDerUmweltbelastung": "Yes",
				"verringerungenDerUmweltbelastung": "methodologies",
				"oekologischerMindestStandardFuerProduktionsprozesse": "Yes",
				"energieverbrauch": {
					"unternehmensGruppenStrategieBzglEnergieverbrauch": "schemas"
				},
				"energieeffizienzImmobilienanlagen": {
					"unternehmensGruppenStrategieBzglEnergieeffizientenImmobilienanlagen": "e-business"
				},
				"wasserverbrauch": {
					"unternehmensGruppenStrategieBzglWasserverbrauch": "e-markets"
				},
				"abfallproduktion": {
					"unternehmensGruppenStrategieBzglAbfallproduktion": null
				},
				"gefaehrlicheAbfaelle": {
					"gefaehrlicherAbfall": "applications"
				},
				"biodiversitaet": {
					"negativeMassnahmenFuerDieBiologischeVielfalt": "ROI",
					"positiveMassnahmenFuerDieBiologischeVielfalt": "lifetime value"
				},
				"fossileBrennstoffe": {
					"einnahmenAusFossilenBrennstoffen": "Yes"
				},
				"taxonomie": {
					"taxonomieBerichterstattung": "Nfrd",
					"euTaxonomieKompassAktivitaeten": [
						"RetrofittingOfInlandWaterPassengerAndFreightTransport",
						"ResidentialCareActivities",
						"DataProcessingHostingAndRelatedActivities",
						"NonLifeInsuranceUnderwritingOfClimateRelatedPerils",
						"SeaAndCoastalFreightWaterTransportVesselsForPortOperationsAndAuxiliaryActivities",
						"RehabilitationAndRestorationOfForestsIncludingReforestationAndNaturalForestRegenerationAfterAnExtremeEvent",
						"RenovationOfExistingBuildings",
						"StorageOfElectricity",
						"Reinsurance",
						"OperationOfPersonalMobilityDevicesCycleLogistics",
						"ProductionOfHeatCoolFromRenewableNonFossilGaseousAndLiquidFuels",
						"ProductionOfHeatCoolFromFossilGaseousFuelsInAnEfficientDistrictHeatingAndCoolingSystem",
						"ConstructionExtensionAndOperationOfWaterCollectionTreatmentAndSupplySystems",
						"InstallationMaintenanceAndRepairOfRenewableEnergyTechnologies",
						"AnaerobicDigestionOfBioWaste",
						"ManufactureOfLowCarbonTechnologiesForTransport",
						"HighEfficiencyCoGenerationOfHeatCoolAndPowerFromFossilGaseousFuels",
						"ConstructionExtensionAndOperationOfWasteWaterCollectionAndTreatment",
						"CogenerationOfHeatCoolAndPowerFromSolarEnergy",
						"ProductionOfHeatCoolFromSolarThermalHeating",
						"ManufactureOfCement",
						"SeaAndCoastalPassengerWaterTransport",
						"InfrastructureEnablingRoadTransportAndPublicTransport",
						"CloseToMarketResearchDevelopmentAndInnovation",
						"AcquisitionAndOwnershipOfBuildings",
						"InstallationMaintenanceAndRepairOfChargingStationsForElectricVehiclesInBuildingsAndParkingSpacesAttachedToBuildings",
						"ManufactureOfEquipmentForTheProductionAndUseOfHydrogen",
						"ConstructionAndSafeOperationOfNewNuclearPowerPlantsForTheGenerationOfElectricityAndOrHeatIncludingForHydrogenProductionUsingBestAvailableTechnologies",
						"ManufactureOfAluminium",
						"ManufactureOfOrganicBasicChemicals",
						"CogenerationOfHeatCoolAndPowerFromBioenergy",
						"ManufactureOfAnhydrousAmmonia",
						"CreativeArtsAndEntertainmentActivities",
						"UrbanAndSuburbanTransportRoadPassengerTransport",
						"InfrastructureEnablingLowCarbonWaterTransport",
						"TransportOfCo2",
						"StorageOfHydrogen",
						"ElectricityGenerationFromRenewableNonFossilGaseousAndLiquidFuels",
						"ProductionOfHeatCoolUsingWasteHeat",
						"RenewalOfWaterCollectionTreatmentAndSupplySystems",
						"LibrariesArchivesMuseumsAndCulturalActivities",
						"RestorationOfWetlands",
						"FreightRailTransport",
						"ProgrammingAndBroadcastingActivities",
						"InfrastructureEnablingLowCarbonRoadTransportAndPublicTransport",
						"ElectricityGenerationFromGeothermalEnergy",
						"ConservationForestry",
						"CogenerationOfHeatCoolAndPowerFromRenewableNonFossilGaseousAndLiquidFuels",
						"LandfillGasCaptureAndUtilisation",
						"ComputerProgrammingConsultancyAndRelatedActivities",
						"InfrastructureForWaterTransport",
						"Afforestation",
						"TransportByMotorbikesPassengerCarsAndLightCommercialVehicles",
						"DataDrivenSolutionsForGhgEmissionsReductions",
						"ManufactureOfIronAndSteel",
						"InfrastructureForPersonalMobilityCycleLogistics",
						"AirportInfrastructure",
						"Education",
						"ElectricityGenerationFromBioenergy",
						"PassengerInterurbanRailTransport",
						"ForestManagement",
						"InlandFreightWaterTransport",
						"UndergroundPermanentGeologicalStorageOfCo2",
						"ManufactureOfChlorine",
						"ElectricityGenerationUsingSolarPhotovoltaicTechnology",
						"CogenerationOfHeatCoolAndPowerFromGeothermalEnergy",
						"ElectricityGenerationFromOceanEnergyTechnologies",
						"RenewalOfWasteWaterCollectionAndTreatment",
						"ElectricityGenerationFromHydropower",
						"ManufactureOfBatteries",
						"ElectricityGenerationFromNuclearEnergyInExistingInstallations",
						"TransmissionAndDistributionNetworksForRenewableAndLowCarbonGases",
						"InstallationAndOperationOfElectricHeatPumps",
						"StorageOfThermalEnergy",
						"LowCarbonAirportInfrastructure",
						"RetrofittingOfSeaAndCoastalFreightAndPassengerWaterTransport",
						"InstallationMaintenanceAndRepairOfEnergyEfficiencyEquipment",
						"MotionPictureVideoAndTelevisionProgrammeProductionSoundRecordingAndMusicPublishingActivities",
						"ManufactureOfOtherLowCarbonTechnologies",
						"AnaerobicDigestionOfSewageSludge",
						"ManufactureOfHydrogen",
						"ManufactureOfBiogasAndBiofuelsForUseInTransportAndOfBioliquids",
						"ElectricityGenerationUsingConcentratedSolarPowerCspTechnology",
						"ElectricityGenerationFromWindPower",
						"ManufactureOfPlasticsInPrimaryForm",
						"ProductionOfHeatCoolFromBioenergy"
					]
				}
			},
			"negativeAktivitaetenFuerDieBiologischeVielfalt": "No",
			"positiveAktivitaetenFuerDieBiologischeVielfalt": "No",
			"soziales": {
				"aenderungenUnternehmensstruktur": "No",
				"sicherheitsmassnahmenFuerMitarbeiter": null,
				"einkommensgleichheit": {
					"massnahmenZurVerbesserungDerEinkommensungleichheit": "ROI"
				},
				"geschlechterdiversitaet": {
					"definitionTopManagement": "technologies",
					"einhaltungRechtlicherVorgaben": "schemas"
				},
				"audit": {
					"auditsZurEinhaltungVonArbeitsstandards": "Yes",
					"artDesAudits": "PruefungDurchDritte",
					"auditErgebnisse": "portals"
				}
			},
			"unternehmensfuehrungGovernance": {
				"wirtschaftspruefer": "convergence",
				"ceoVorsitzender": null,
				"amtszeit": "infrastructures",
				"einbeziehungVonStakeholdern": "No",
				"prozessDerEinbeziehungVonStakeholdern": "deliverables",
				"mechanismenZurAusrichtungAufStakeholder": "paradigms",
				"esgKriterienUndUeberwachungDerLieferanten": "No",
				"auswahlkriterien": "channels"
>>>>>>> 2de53260
			}
		},
		"reportingPeriod": "2019"
	},
	{
		"companyInformation": {
<<<<<<< HEAD
			"companyName": "VonRueden - Cremin",
			"headquarters": "Alethaborough",
			"headquartersPostalCode": "01077",
			"sector": "markets",
=======
			"companyName": "Erdman - Macejkovic",
			"headquarters": "Jaronhaven",
			"headquartersPostalCode": null,
			"sector": "interfaces",
>>>>>>> 2de53260
			"identifiers": {
				"Lei": [
					"owix6H0175bFgfUvUWsT"
				],
				"Isin": [
<<<<<<< HEAD
					"aYqOhQzhtSPj"
				],
				"PermId": [
					"vnU6eKc1eh"
				],
				"Ticker": [
					"EreHayT"
				],
				"Duns": [],
				"VatNumber": [],
				"CompanyRegistrationNumber": [
					"0zG1Uk9HoKBbHjC"
				]
			},
			"countryCode": "NR",
			"companyAlternativeNames": [],
			"companyLegalForm": null,
			"website": null,
=======
					"3LR2a9gVIND9"
				],
				"PermId": [],
				"Ticker": [
					"HLNLGX5"
				],
				"Duns": [],
				"VatNumber": [
					"c5YrGnhlB"
				],
				"CompanyRegistrationNumber": [
					"GTu3pXJMVNWTIJw"
				]
			},
			"countryCode": "KI",
			"companyAlternativeNames": [
				"Bernier - Kunze",
				"Hartmann, Oberbrunner and Lebsack",
				"Morar Inc"
			],
			"companyLegalForm": "Sole Trader",
			"website": "https://jagged-wafer.biz/",
>>>>>>> 2de53260
			"isTeaserCompany": false
		},
		"t": {
			"general": {
				"masterData": {
<<<<<<< HEAD
					"berichtsPflicht": null
				}
			},
			"allgemein": {
				"esgZiele": "No",
				"ziele": null,
				"investitionen": "e-markets",
				"sektorMitHohenKlimaauswirkungen": "Yes"
=======
					"berichtsPflicht": "No",
					"gueltigkeitsDatum": null
				}
			},
			"allgemein": {
				"esgZiele": null,
				"ziele": "channels",
				"investitionen": "technologies",
				"sektorMitHohenKlimaauswirkungen": "No",
				"sektor": [
					"E",
					"C",
					"H",
					"G",
					"A",
					"F",
					"L",
					"D",
					"B"
				],
				"nachhaltigkeitsbericht": "No",
				"frequenzDerBerichterstattung": "Jaehrlich",
				"mechanismenZurUeberwachungDerEinhaltungUnGlobalCompactPrinzipienUndOderOecdLeitsaetze": "Yes",
				"uncgPrinzipien": "Yes",
				"erklaerungUngc": "eyeballs",
				"oecdLeitsaetze": "No",
				"erklaerungOecd": "communities",
				"ausrichtungAufDieUnSdgsUndAktivesVerfolgen": null,
				"ausschlusslistenAufBasisVonEsgKriterien": null,
				"ausschlusslisten": "models",
				"oekologischeSozialeFuehrungsstandardsOderPrinzipien": "Yes",
				"anreizmechanismenFuerDasManagementUmwelt": "JaGeschaeftsleitung",
				"anreizmechanismenFuerDasManagementSoziales": "Nein",
				"esgBezogeneRechtsstreitigkeiten": null,
				"rechtsstreitigkeitenMitBezugZuE": "No",
				"statusZuE": "Offen",
				"einzelheitenZuDenRechtsstreitigkeitenZuE": "bandwidth",
				"rechtsstreitigkeitenMitBezugZuS": null,
				"statusZuS": "Geklaert",
				"einzelheitenZuDenRechtsstreitigkeitenZuS": "supply-chains",
				"rechtsstreitigkeitenMitBezugZuG": null,
				"statusZuG": null,
				"einzelheitenZuDenRechtsstreitigkeitenZuG": "interfaces",
				"esgRating": "No",
				"agentur": "portals",
				"ergebnis": null,
				"kritischePunkte": "infrastructures",
				"nachhaltigkeitsbezogenenAnleihen": "Yes",
				"wichtigsteESUndGRisikenUndBewertung": "niches",
				"hindernisseBeimUmgangMitEsgBedenken": "e-business"
			},
			"umwelt": {
				"treibhausgasemissionen": {
					"treibhausgasEmissionsintensitaetDerUnternehmenInDieInvestriertWird": "deliverables",
					"strategieUndZieleZurReduzierungVonTreibhausgasEmissionen": "systems"
				},
				"produkteZurVerringerungDerUmweltbelastung": "Yes",
				"verringerungenDerUmweltbelastung": "synergies",
				"oekologischerMindestStandardFuerProduktionsprozesse": "Yes",
				"energieverbrauch": {
					"unternehmensGruppenStrategieBzglEnergieverbrauch": "supply-chains"
				},
				"energieeffizienzImmobilienanlagen": {
					"unternehmensGruppenStrategieBzglEnergieeffizientenImmobilienanlagen": "ROI"
				},
				"wasserverbrauch": {
					"unternehmensGruppenStrategieBzglWasserverbrauch": "bandwidth"
				},
				"abfallproduktion": {
					"unternehmensGruppenStrategieBzglAbfallproduktion": null
				},
				"gefaehrlicheAbfaelle": {
					"gefaehrlicherAbfall": "action-items"
				},
				"biodiversitaet": {
					"negativeMassnahmenFuerDieBiologischeVielfalt": "supply-chains",
					"positiveMassnahmenFuerDieBiologischeVielfalt": "schemas"
				},
				"fossileBrennstoffe": {
					"einnahmenAusFossilenBrennstoffen": "No"
				},
				"taxonomie": {
					"taxonomieBerichterstattung": "Nfrd",
					"euTaxonomieKompassAktivitaeten": null
				}
			},
			"negativeAktivitaetenFuerDieBiologischeVielfalt": "No",
			"positiveAktivitaetenFuerDieBiologischeVielfalt": "No",
			"soziales": {
				"aenderungenUnternehmensstruktur": "No",
				"sicherheitsmassnahmenFuerMitarbeiter": null,
				"einkommensgleichheit": {
					"massnahmenZurVerbesserungDerEinkommensungleichheit": "mindshare"
				},
				"geschlechterdiversitaet": {
					"definitionTopManagement": null,
					"einhaltungRechtlicherVorgaben": "bandwidth"
				},
				"audit": {
					"auditsZurEinhaltungVonArbeitsstandards": "No",
					"artDesAudits": "SowohlInternAlsAuchVonDrittanbietern",
					"auditErgebnisse": "platforms"
				}
			},
			"unternehmensfuehrungGovernance": {
				"wirtschaftspruefer": "supply-chains",
				"ceoVorsitzender": "Yes",
				"amtszeit": "web services",
				"einbeziehungVonStakeholdern": "Yes",
				"prozessDerEinbeziehungVonStakeholdern": null,
				"mechanismenZurAusrichtungAufStakeholder": "technologies",
				"esgKriterienUndUeberwachungDerLieferanten": "No",
				"auswahlkriterien": null
>>>>>>> 2de53260
			}
		},
		"reportingPeriod": "2019"
	},
	{
		"companyInformation": {
<<<<<<< HEAD
			"companyName": "Corwin, Cremin and Harris",
			"headquarters": "Arnoborough",
			"headquartersPostalCode": "71357-3413",
=======
			"companyName": "Wisozk LLC",
			"headquarters": "Jedidiahton",
			"headquartersPostalCode": null,
>>>>>>> 2de53260
			"sector": null,
			"identifiers": {
				"Lei": [],
				"Isin": [
<<<<<<< HEAD
					"nGTfT2PrHdkv"
				],
				"PermId": [],
				"Ticker": [],
				"Duns": [
					"b2sy5hxxZ"
				],
				"VatNumber": [
					"n6VUHJFPn"
				],
				"CompanyRegistrationNumber": []
			},
			"countryCode": "GF",
			"companyAlternativeNames": [
				"Mosciski, Moore and Hoppe",
				"Swaniawski LLC",
				"Welch, Metz and Yost"
			],
			"companyLegalForm": "Private Limited Company (Ltd)",
			"website": "https://rotten-seat.org",
=======
					"deQpNb6uK5MV",
					"RU1B1vEqTYqG"
				],
				"PermId": [
					"481CEAfVpm"
				],
				"Ticker": [],
				"Duns": [],
				"VatNumber": [
					"CO3VvPA7N"
				],
				"CompanyRegistrationNumber": []
			},
			"countryCode": "BM",
			"companyAlternativeNames": [
				"Windler - Jakubowski"
			],
			"companyLegalForm": null,
			"website": null,
>>>>>>> 2de53260
			"isTeaserCompany": false
		},
		"t": {
			"general": {
				"masterData": {
					"berichtsPflicht": "No",
					"gueltigkeitsDatum": null
				}
			},
			"allgemein": {
<<<<<<< HEAD
				"esgZiele": "Yes",
				"ziele": "mindshare",
				"investitionen": "platforms",
				"sektorMitHohenKlimaauswirkungen": "Yes"
			}
		},
		"reportingPeriod": "2019"
	},
	{
		"companyInformation": {
			"companyName": "Morar, Mosciski and Baumbach",
			"headquarters": "New Columbusberg",
			"headquartersPostalCode": "65207",
			"sector": "e-business",
=======
				"esgZiele": "No",
				"ziele": "functionalities",
				"investitionen": "niches",
				"sektorMitHohenKlimaauswirkungen": null,
				"sektor": [
					"A",
					"C",
					"D"
				],
				"nachhaltigkeitsbericht": "Yes",
				"frequenzDerBerichterstattung": "Vierteljaehrlich",
				"mechanismenZurUeberwachungDerEinhaltungUnGlobalCompactPrinzipienUndOderOecdLeitsaetze": null,
				"uncgPrinzipien": null,
				"erklaerungUngc": "channels",
				"oecdLeitsaetze": "Yes",
				"erklaerungOecd": "bandwidth",
				"ausrichtungAufDieUnSdgsUndAktivesVerfolgen": "web services",
				"ausschlusslistenAufBasisVonEsgKriterien": "Yes",
				"ausschlusslisten": "paradigms",
				"oekologischeSozialeFuehrungsstandardsOderPrinzipien": "Yes",
				"anreizmechanismenFuerDasManagementUmwelt": "JaAufsichtsrat",
				"anreizmechanismenFuerDasManagementSoziales": "JaAufsichtsratUndGeschaeftsleitung",
				"esgBezogeneRechtsstreitigkeiten": "No",
				"rechtsstreitigkeitenMitBezugZuE": "Yes",
				"statusZuE": "Offen",
				"einzelheitenZuDenRechtsstreitigkeitenZuE": null,
				"rechtsstreitigkeitenMitBezugZuS": "Yes",
				"statusZuS": "Geklaert",
				"einzelheitenZuDenRechtsstreitigkeitenZuS": "models",
				"rechtsstreitigkeitenMitBezugZuG": "Yes",
				"statusZuG": "Geklaert",
				"einzelheitenZuDenRechtsstreitigkeitenZuG": null,
				"esgRating": null,
				"agentur": null,
				"ergebnis": null,
				"kritischePunkte": null,
				"nachhaltigkeitsbezogenenAnleihen": "No",
				"wichtigsteESUndGRisikenUndBewertung": "mindshare",
				"hindernisseBeimUmgangMitEsgBedenken": "markets"
			},
			"umwelt": {
				"treibhausgasemissionen": {
					"treibhausgasEmissionsintensitaetDerUnternehmenInDieInvestriertWird": "users",
					"strategieUndZieleZurReduzierungVonTreibhausgasEmissionen": "mindshare"
				},
				"produkteZurVerringerungDerUmweltbelastung": "Yes",
				"verringerungenDerUmweltbelastung": "communities",
				"oekologischerMindestStandardFuerProduktionsprozesse": "Yes",
				"energieverbrauch": {
					"unternehmensGruppenStrategieBzglEnergieverbrauch": null
				},
				"energieeffizienzImmobilienanlagen": {
					"unternehmensGruppenStrategieBzglEnergieeffizientenImmobilienanlagen": "e-markets"
				},
				"wasserverbrauch": {
					"unternehmensGruppenStrategieBzglWasserverbrauch": "functionalities"
				},
				"abfallproduktion": {
					"unternehmensGruppenStrategieBzglAbfallproduktion": "e-commerce"
				},
				"gefaehrlicheAbfaelle": {
					"gefaehrlicherAbfall": "niches"
				},
				"biodiversitaet": {
					"negativeMassnahmenFuerDieBiologischeVielfalt": "content",
					"positiveMassnahmenFuerDieBiologischeVielfalt": "e-commerce"
				},
				"fossileBrennstoffe": {
					"einnahmenAusFossilenBrennstoffen": "No"
				},
				"taxonomie": {
					"taxonomieBerichterstattung": "Csrd",
					"euTaxonomieKompassAktivitaeten": [
						"InstallationMaintenanceAndRepairOfRenewableEnergyTechnologies",
						"RenovationOfExistingBuildings",
						"ConstructionExtensionAndOperationOfWaterCollectionTreatmentAndSupplySystems",
						"ElectricityGenerationFromNuclearEnergyInExistingInstallations",
						"ManufactureOfEquipmentForTheProductionAndUseOfHydrogen",
						"RehabilitationAndRestorationOfForestsIncludingReforestationAndNaturalForestRegenerationAfterAnExtremeEvent",
						"ManufactureOfChlorine",
						"CloseToMarketResearchDevelopmentAndInnovation",
						"ConstructionAndSafeOperationOfNewNuclearPowerPlantsForTheGenerationOfElectricityAndOrHeatIncludingForHydrogenProductionUsingBestAvailableTechnologies",
						"ProductionOfHeatCoolFromBioenergy",
						"ManufactureOfAluminium",
						"ManufactureOfOrganicBasicChemicals",
						"ManufactureOfRenewableEnergyTechnologies",
						"TransportByMotorbikesPassengerCarsAndLightCommercialVehicles",
						"SeaAndCoastalFreightWaterTransportVesselsForPortOperationsAndAuxiliaryActivities",
						"ProductionOfHeatCoolUsingWasteHeat",
						"UrbanAndSuburbanTransportRoadPassengerTransport",
						"LibrariesArchivesMuseumsAndCulturalActivities",
						"HighEfficiencyCoGenerationOfHeatCoolAndPowerFromFossilGaseousFuels",
						"RetrofittingOfInlandWaterPassengerAndFreightTransport",
						"EngineeringActivitiesAndRelatedTechnicalConsultancyDedicatedToAdaptationToClimateChange",
						"RenewalOfWasteWaterCollectionAndTreatment",
						"AcquisitionAndOwnershipOfBuildings",
						"CollectionAndTransportOfNonHazardousWasteInSourceSegregatedFractions",
						"ElectricityGenerationUsingSolarPhotovoltaicTechnology",
						"AnaerobicDigestionOfBioWaste",
						"MotionPictureVideoAndTelevisionProgrammeProductionSoundRecordingAndMusicPublishingActivities",
						"ManufactureOfBatteries",
						"TransmissionAndDistributionOfElectricity",
						"ManufactureOfLowCarbonTechnologiesForTransport",
						"ManufactureOfPlasticsInPrimaryForm",
						"RetrofittingOfSeaAndCoastalFreightAndPassengerWaterTransport",
						"FreightTransportServicesByRoad",
						"ElectricityGenerationUsingConcentratedSolarPowerCspTechnology",
						"ManufactureOfNitricAcid",
						"ProductionOfHeatCoolFromSolarThermalHeating",
						"CogenerationOfHeatCoolAndPowerFromGeothermalEnergy",
						"StorageOfThermalEnergy",
						"RestorationOfWetlands",
						"LowCarbonAirportInfrastructure",
						"StorageOfElectricity",
						"ElectricityGenerationFromFossilGaseousFuels",
						"ConstructionOfNewBuildings",
						"StorageOfHydrogen",
						"ElectricityGenerationFromHydropower",
						"ManufactureOfOtherLowCarbonTechnologies",
						"CreativeArtsAndEntertainmentActivities",
						"ManufactureOfSodaAsh",
						"InfrastructureForRailTransport",
						"ResidentialCareActivities",
						"ElectricityGenerationFromRenewableNonFossilGaseousAndLiquidFuels",
						"ManufactureOfAnhydrousAmmonia",
						"InfrastructureForPersonalMobilityCycleLogistics",
						"SeaAndCoastalPassengerWaterTransport",
						"ManufactureOfBiogasAndBiofuelsForUseInTransportAndOfBioliquids",
						"TransportOfCo2",
						"ProductionOfHeatCoolFromGeothermalEnergy",
						"ElectricityGenerationFromBioenergy",
						"NonLifeInsuranceUnderwritingOfClimateRelatedPerils",
						"LandfillGasCaptureAndUtilisation",
						"ManufactureOfCement",
						"ElectricityGenerationFromOceanEnergyTechnologies",
						"CogenerationOfHeatCoolAndPowerFromRenewableNonFossilGaseousAndLiquidFuels",
						"CogenerationOfHeatCoolAndPowerFromBioenergy",
						"ElectricityGenerationFromGeothermalEnergy",
						"InfrastructureEnablingLowCarbonWaterTransport",
						"InstallationMaintenanceAndRepairOfInstrumentsAndDevicesForMeasuringRegulationAndControllingEnergyPerformanceOfBuildings",
						"OperationOfPersonalMobilityDevicesCycleLogistics",
						"ConstructionExtensionAndOperationOfWasteWaterCollectionAndTreatment",
						"ComputerProgrammingConsultancyAndRelatedActivities",
						"InstallationAndOperationOfElectricHeatPumps",
						"InstallationMaintenanceAndRepairOfEnergyEfficiencyEquipment",
						"Reinsurance",
						"MaterialRecoveryFromNonHazardousWaste",
						"PassengerInterurbanRailTransport",
						"ConservationForestry",
						"DataDrivenSolutionsForGhgEmissionsReductions",
						"ProgrammingAndBroadcastingActivities",
						"ProfessionalServicesRelatedToEnergyPerformanceOfBuildings",
						"ManufactureOfCarbonBlack",
						"DistrictHeatingCoolingDistribution",
						"InlandFreightWaterTransport",
						"TransmissionAndDistributionNetworksForRenewableAndLowCarbonGases",
						"ManufactureOfIronAndSteel",
						"InfrastructureEnablingLowCarbonRoadTransportAndPublicTransport",
						"DataProcessingHostingAndRelatedActivities",
						"PreCommercialStagesOfAdvancedTechnologiesToProduceEnergyFromNuclearProcessesWithMinimalWasteFromTheFuelCycle",
						"AirportInfrastructure",
						"ProductionOfHeatCoolFromFossilGaseousFuelsInAnEfficientDistrictHeatingAndCoolingSystem",
						"CogenerationOfHeatCoolAndPowerFromSolarEnergy",
						"FreightRailTransport",
						"InstallationMaintenanceAndRepairOfChargingStationsForElectricVehiclesInBuildingsAndParkingSpacesAttachedToBuildings",
						"ProductionOfHeatCoolFromRenewableNonFossilGaseousAndLiquidFuels",
						"ForestManagement",
						"Education",
						"AnaerobicDigestionOfSewageSludge",
						"ElectricityGenerationFromWindPower",
						"UndergroundPermanentGeologicalStorageOfCo2",
						"InfrastructureEnablingRoadTransportAndPublicTransport",
						"ManufactureOfHydrogen",
						"Afforestation",
						"ManufactureOfEnergyEfficiencyEquipmentForBuildings"
					]
				}
			},
			"negativeAktivitaetenFuerDieBiologischeVielfalt": "Yes",
			"positiveAktivitaetenFuerDieBiologischeVielfalt": "No",
			"soziales": {
				"aenderungenUnternehmensstruktur": null,
				"sicherheitsmassnahmenFuerMitarbeiter": "experiences",
				"einkommensgleichheit": {
					"massnahmenZurVerbesserungDerEinkommensungleichheit": "functionalities"
				},
				"geschlechterdiversitaet": {
					"definitionTopManagement": null,
					"einhaltungRechtlicherVorgaben": "web services"
				},
				"audit": {
					"auditsZurEinhaltungVonArbeitsstandards": "Yes",
					"artDesAudits": "PruefungDurchDritte",
					"auditErgebnisse": "mindshare"
				}
			},
			"unternehmensfuehrungGovernance": {
				"wirtschaftspruefer": "relationships",
				"ceoVorsitzender": "No",
				"amtszeit": "infrastructures",
				"einbeziehungVonStakeholdern": null,
				"prozessDerEinbeziehungVonStakeholdern": "content",
				"mechanismenZurAusrichtungAufStakeholder": "platforms",
				"esgKriterienUndUeberwachungDerLieferanten": "Yes",
				"auswahlkriterien": "deliverables"
			}
		},
		"reportingPeriod": "2022"
	},
	{
		"companyInformation": {
			"companyName": "Schuppe and Sons",
			"headquarters": "East Adamland",
			"headquartersPostalCode": "63874",
			"sector": "relationships",
>>>>>>> 2de53260
			"identifiers": {
				"Lei": [
					"9CcaPZ5iPqc42Odb7EcH"
				],
				"Isin": [
<<<<<<< HEAD
					"cFdJtlTvYraj",
					"YkzBSUkmf01u"
				],
				"PermId": [
					"qYhXHp40ie"
				],
				"Ticker": [
					"UaEUsAl"
				],
				"Duns": [
					"ROB6hzSbF"
				],
				"VatNumber": [],
				"CompanyRegistrationNumber": [
					"ke6zkJm6lEfype0"
				]
			},
			"countryCode": "YT",
			"companyAlternativeNames": [
				"Mraz, Tillman and Swaniawski",
				"Prohaska, Gerlach and Schumm"
			],
			"companyLegalForm": "Public Limited Company (PLC)",
			"website": "https://unhealthy-clock.com",
=======
					"HXJ36lcDBwrG",
					"Lm1argZ3e4ui"
				],
				"PermId": [],
				"Ticker": [],
				"Duns": [
					"wOxbqQrh9"
				],
				"VatNumber": [
					"EsGwYdgcL"
				],
				"CompanyRegistrationNumber": []
			},
			"countryCode": "HN",
			"companyAlternativeNames": [
				"Bauch - Gleason",
				"Cremin - Jacobi",
				"Kshlerin, Koepp and Raynor",
				"Ratke - Labadie"
			],
			"companyLegalForm": "GmbH",
			"website": "https://unnatural-hill.net",
>>>>>>> 2de53260
			"isTeaserCompany": false
		},
		"t": {
			"general": {
				"masterData": {
<<<<<<< HEAD
					"berichtsPflicht": "No"
				}
			},
			"allgemein": {
				"esgZiele": "Yes",
				"ziele": "communities",
				"investitionen": "channels",
				"sektorMitHohenKlimaauswirkungen": "Yes"
=======
					"berichtsPflicht": "Yes",
					"gueltigkeitsDatum": "2024-09-28"
				}
			},
			"allgemein": {
				"esgZiele": null,
				"ziele": "functionalities",
				"investitionen": "portals",
				"sektorMitHohenKlimaauswirkungen": "Yes",
				"sektor": [
					"D",
					"C"
				],
				"nachhaltigkeitsbericht": "No",
				"frequenzDerBerichterstattung": "Vierteljaehrlich",
				"mechanismenZurUeberwachungDerEinhaltungUnGlobalCompactPrinzipienUndOderOecdLeitsaetze": "Yes",
				"uncgPrinzipien": "Yes",
				"erklaerungUngc": "users",
				"oecdLeitsaetze": "Yes",
				"erklaerungOecd": "action-items",
				"ausrichtungAufDieUnSdgsUndAktivesVerfolgen": "models",
				"ausschlusslistenAufBasisVonEsgKriterien": "Yes",
				"ausschlusslisten": "architectures",
				"oekologischeSozialeFuehrungsstandardsOderPrinzipien": "No",
				"anreizmechanismenFuerDasManagementUmwelt": null,
				"anreizmechanismenFuerDasManagementSoziales": "Nein",
				"esgBezogeneRechtsstreitigkeiten": "Yes",
				"rechtsstreitigkeitenMitBezugZuE": "No",
				"statusZuE": "Offen",
				"einzelheitenZuDenRechtsstreitigkeitenZuE": "architectures",
				"rechtsstreitigkeitenMitBezugZuS": "Yes",
				"statusZuS": "Geklaert",
				"einzelheitenZuDenRechtsstreitigkeitenZuS": "paradigms",
				"rechtsstreitigkeitenMitBezugZuG": "Yes",
				"statusZuG": "Geklaert",
				"einzelheitenZuDenRechtsstreitigkeitenZuG": "niches",
				"esgRating": "No",
				"agentur": null,
				"ergebnis": {
					"value": "systems",
					"dataSource": {
						"fileName": "Policy",
						"fileReference": "50a36c418baffd520bb92d84664f06f9732a21f4e2e5ecee6d9136f16e7e0b63"
					}
				},
				"kritischePunkte": "supply-chains",
				"nachhaltigkeitsbezogenenAnleihen": "Yes",
				"wichtigsteESUndGRisikenUndBewertung": "portals",
				"hindernisseBeimUmgangMitEsgBedenken": "e-markets"
			},
			"umwelt": {
				"treibhausgasemissionen": {
					"treibhausgasEmissionsintensitaetDerUnternehmenInDieInvestriertWird": "markets",
					"strategieUndZieleZurReduzierungVonTreibhausgasEmissionen": "users"
				},
				"produkteZurVerringerungDerUmweltbelastung": "Yes",
				"verringerungenDerUmweltbelastung": "initiatives",
				"oekologischerMindestStandardFuerProduktionsprozesse": "No",
				"energieverbrauch": {
					"unternehmensGruppenStrategieBzglEnergieverbrauch": "markets"
				},
				"energieeffizienzImmobilienanlagen": {
					"unternehmensGruppenStrategieBzglEnergieeffizientenImmobilienanlagen": "networks"
				},
				"wasserverbrauch": {
					"unternehmensGruppenStrategieBzglWasserverbrauch": "niches"
				},
				"abfallproduktion": {
					"unternehmensGruppenStrategieBzglAbfallproduktion": "networks"
				},
				"gefaehrlicheAbfaelle": {
					"gefaehrlicherAbfall": null
				},
				"biodiversitaet": {
					"negativeMassnahmenFuerDieBiologischeVielfalt": "functionalities",
					"positiveMassnahmenFuerDieBiologischeVielfalt": "applications"
				},
				"fossileBrennstoffe": {
					"einnahmenAusFossilenBrennstoffen": "No"
				},
				"taxonomie": {
					"taxonomieBerichterstattung": "Csrd",
					"euTaxonomieKompassAktivitaeten": [
						"ProductionOfHeatCoolFromFossilGaseousFuelsInAnEfficientDistrictHeatingAndCoolingSystem",
						"InstallationMaintenanceAndRepairOfRenewableEnergyTechnologies",
						"CogenerationOfHeatCoolAndPowerFromBioenergy",
						"ProductionOfHeatCoolFromGeothermalEnergy",
						"SeaAndCoastalFreightWaterTransportVesselsForPortOperationsAndAuxiliaryActivities",
						"RestorationOfWetlands",
						"InstallationAndOperationOfElectricHeatPumps",
						"ConstructionAndSafeOperationOfNewNuclearPowerPlantsForTheGenerationOfElectricityAndOrHeatIncludingForHydrogenProductionUsingBestAvailableTechnologies",
						"ElectricityGenerationUsingConcentratedSolarPowerCspTechnology",
						"AnaerobicDigestionOfBioWaste",
						"UndergroundPermanentGeologicalStorageOfCo2",
						"InlandFreightWaterTransport",
						"ManufactureOfSodaAsh",
						"ManufactureOfBiogasAndBiofuelsForUseInTransportAndOfBioliquids",
						"InfrastructureForWaterTransport"
					]
				}
			},
			"negativeAktivitaetenFuerDieBiologischeVielfalt": null,
			"positiveAktivitaetenFuerDieBiologischeVielfalt": null,
			"soziales": {
				"aenderungenUnternehmensstruktur": null,
				"sicherheitsmassnahmenFuerMitarbeiter": "synergies",
				"einkommensgleichheit": {
					"massnahmenZurVerbesserungDerEinkommensungleichheit": "methodologies"
				},
				"geschlechterdiversitaet": {
					"definitionTopManagement": "platforms",
					"einhaltungRechtlicherVorgaben": "mindshare"
				},
				"audit": {
					"auditsZurEinhaltungVonArbeitsstandards": "Yes",
					"artDesAudits": null,
					"auditErgebnisse": "bandwidth"
				}
			},
			"unternehmensfuehrungGovernance": {
				"wirtschaftspruefer": "platforms",
				"ceoVorsitzender": "Yes",
				"amtszeit": "applications",
				"einbeziehungVonStakeholdern": "No",
				"prozessDerEinbeziehungVonStakeholdern": "relationships",
				"mechanismenZurAusrichtungAufStakeholder": null,
				"esgKriterienUndUeberwachungDerLieferanten": "No",
				"auswahlkriterien": "applications"
>>>>>>> 2de53260
			}
		},
		"reportingPeriod": "2020"
	},
	{
		"companyInformation": {
<<<<<<< HEAD
			"companyName": "Zieme Inc",
			"headquarters": "South Arjun",
			"headquartersPostalCode": null,
			"sector": null,
			"identifiers": {
				"Lei": [
					"0wDeCYLleOlo8BphadtR"
				],
				"Isin": [
					"XU3m4HWXDF8p",
					"J4GS76EBAbBR"
				],
				"PermId": [],
				"Ticker": [],
				"Duns": [],
				"VatNumber": [
					"XtjtATN6g"
				],
				"CompanyRegistrationNumber": [
					"P4jsOTqIk0wXD9E"
				]
			},
			"countryCode": "BT",
			"companyAlternativeNames": [],
			"companyLegalForm": null,
			"website": null,
=======
			"companyName": "Gorczany - Cruickshank",
			"headquarters": "Elmershire",
			"headquartersPostalCode": "36031-0724",
			"sector": null,
			"identifiers": {
				"Lei": [
					"mR5c1FQAfnChnBGoCqkT"
				],
				"Isin": [
					"NiAS2w36oZss",
					"3EOWdsi1zIZc"
				],
				"PermId": [],
				"Ticker": [
					"J0x4ACI"
				],
				"Duns": [],
				"VatNumber": [],
				"CompanyRegistrationNumber": [
					"zUjlrKsoOSPhXSY"
				]
			},
			"countryCode": "UG",
			"companyAlternativeNames": [
				"Goldner Group",
				"Harris, Dickens and Beer",
				"Howell and Sons",
				"Schroeder - Terry"
			],
			"companyLegalForm": null,
			"website": "https://nimble-credential.com/",
>>>>>>> 2de53260
			"isTeaserCompany": false
		},
		"t": {
			"general": {
				"masterData": {
					"berichtsPflicht": "Yes",
					"gueltigkeitsDatum": null
				}
			},
			"allgemein": {
<<<<<<< HEAD
				"esgZiele": "Yes",
				"ziele": "action-items",
				"investitionen": null,
				"sektorMitHohenKlimaauswirkungen": null
=======
				"esgZiele": null,
				"ziele": "relationships",
				"investitionen": null,
				"sektorMitHohenKlimaauswirkungen": "Yes",
				"sektor": [
					"F",
					"B"
				],
				"nachhaltigkeitsbericht": null,
				"frequenzDerBerichterstattung": "Halbjaehrlich",
				"mechanismenZurUeberwachungDerEinhaltungUnGlobalCompactPrinzipienUndOderOecdLeitsaetze": "No",
				"uncgPrinzipien": "No",
				"erklaerungUngc": "lifetime value",
				"oecdLeitsaetze": "Yes",
				"erklaerungOecd": "e-markets",
				"ausrichtungAufDieUnSdgsUndAktivesVerfolgen": "metrics",
				"ausschlusslistenAufBasisVonEsgKriterien": "Yes",
				"ausschlusslisten": "blockchains",
				"oekologischeSozialeFuehrungsstandardsOderPrinzipien": "No",
				"anreizmechanismenFuerDasManagementUmwelt": "JaAufsichtsrat",
				"anreizmechanismenFuerDasManagementSoziales": null,
				"esgBezogeneRechtsstreitigkeiten": "Yes",
				"rechtsstreitigkeitenMitBezugZuE": "Yes",
				"statusZuE": null,
				"einzelheitenZuDenRechtsstreitigkeitenZuE": "networks",
				"rechtsstreitigkeitenMitBezugZuS": null,
				"statusZuS": "Offen",
				"einzelheitenZuDenRechtsstreitigkeitenZuS": null,
				"rechtsstreitigkeitenMitBezugZuG": null,
				"statusZuG": "Geklaert",
				"einzelheitenZuDenRechtsstreitigkeitenZuG": "blockchains",
				"esgRating": "No",
				"agentur": "paradigms",
				"ergebnis": {
					"value": "e-commerce",
					"dataSource": {
						"fileName": "Certification",
						"fileReference": "50a36c418baffd520bb92d84664f06f9732a21f4e2e5ecee6d9136f16e7e0b63"
					}
				},
				"kritischePunkte": "mindshare",
				"nachhaltigkeitsbezogenenAnleihen": "No",
				"wichtigsteESUndGRisikenUndBewertung": null,
				"hindernisseBeimUmgangMitEsgBedenken": "lifetime value"
			},
			"umwelt": {
				"treibhausgasemissionen": {
					"treibhausgasEmissionsintensitaetDerUnternehmenInDieInvestriertWird": null,
					"strategieUndZieleZurReduzierungVonTreibhausgasEmissionen": "experiences"
				},
				"produkteZurVerringerungDerUmweltbelastung": "Yes",
				"verringerungenDerUmweltbelastung": null,
				"oekologischerMindestStandardFuerProduktionsprozesse": "Yes",
				"energieverbrauch": {
					"unternehmensGruppenStrategieBzglEnergieverbrauch": "portals"
				},
				"energieeffizienzImmobilienanlagen": {
					"unternehmensGruppenStrategieBzglEnergieeffizientenImmobilienanlagen": "action-items"
				},
				"wasserverbrauch": {
					"unternehmensGruppenStrategieBzglWasserverbrauch": "models"
				},
				"abfallproduktion": {
					"unternehmensGruppenStrategieBzglAbfallproduktion": "e-business"
				},
				"gefaehrlicheAbfaelle": {
					"gefaehrlicherAbfall": "models"
				},
				"biodiversitaet": {
					"negativeMassnahmenFuerDieBiologischeVielfalt": null,
					"positiveMassnahmenFuerDieBiologischeVielfalt": "channels"
				},
				"fossileBrennstoffe": {
					"einnahmenAusFossilenBrennstoffen": "No"
				},
				"taxonomie": {
					"taxonomieBerichterstattung": null,
					"euTaxonomieKompassAktivitaeten": null
				}
			},
			"negativeAktivitaetenFuerDieBiologischeVielfalt": null,
			"positiveAktivitaetenFuerDieBiologischeVielfalt": "No",
			"soziales": {
				"aenderungenUnternehmensstruktur": "No",
				"sicherheitsmassnahmenFuerMitarbeiter": "interfaces",
				"einkommensgleichheit": {
					"massnahmenZurVerbesserungDerEinkommensungleichheit": "action-items"
				},
				"geschlechterdiversitaet": {
					"definitionTopManagement": "niches",
					"einhaltungRechtlicherVorgaben": "platforms"
				},
				"audit": {
					"auditsZurEinhaltungVonArbeitsstandards": "Yes",
					"artDesAudits": "SowohlInternAlsAuchVonDrittanbietern",
					"auditErgebnisse": "content"
				}
			},
			"unternehmensfuehrungGovernance": {
				"wirtschaftspruefer": "relationships",
				"ceoVorsitzender": null,
				"amtszeit": "infrastructures",
				"einbeziehungVonStakeholdern": null,
				"prozessDerEinbeziehungVonStakeholdern": "infrastructures",
				"mechanismenZurAusrichtungAufStakeholder": "initiatives",
				"esgKriterienUndUeberwachungDerLieferanten": "Yes",
				"auswahlkriterien": "e-business"
>>>>>>> 2de53260
			}
		},
		"reportingPeriod": "2023"
	},
	{
		"companyInformation": {
<<<<<<< HEAD
			"companyName": "O'Conner Inc",
			"headquarters": "Levittown",
			"headquartersPostalCode": "10233-6225",
			"sector": null,
=======
			"companyName": "Rodriguez, Baumbach and Kutch",
			"headquarters": "Hackettburgh",
			"headquartersPostalCode": null,
			"sector": "e-markets",
>>>>>>> 2de53260
			"identifiers": {
				"Lei": [
					"FPolebnQVgJMEP9aPEAn"
				],
				"Isin": [
<<<<<<< HEAD
					"7tN00Tt6FMxy"
				],
				"PermId": [],
				"Ticker": [],
				"Duns": [],
				"VatNumber": [],
				"CompanyRegistrationNumber": []
			},
			"countryCode": "BZ",
			"companyAlternativeNames": [
				"Jacobson LLC",
				"Torphy - Wiza"
			],
			"companyLegalForm": "Limited Liability Partnership (LLP)",
			"website": null,
=======
					"o0MBdoL6Ujzz",
					"E9vUD3zCUwzA"
				],
				"PermId": [],
				"Ticker": [],
				"Duns": [
					"uSDbWpWsc"
				],
				"VatNumber": [
					"p0WzFoCGV"
				],
				"CompanyRegistrationNumber": []
			},
			"countryCode": "TV",
			"companyAlternativeNames": [
				"Mohr - Armstrong"
			],
			"companyLegalForm": null,
			"website": "https://hard-disdain.net/",
>>>>>>> 2de53260
			"isTeaserCompany": false
		},
		"t": {
			"general": {
				"masterData": {
					"berichtsPflicht": "Yes",
					"gueltigkeitsDatum": null
				}
			},
			"allgemein": {
				"esgZiele": "No",
<<<<<<< HEAD
				"ziele": "ROI",
				"investitionen": "e-commerce",
				"sektorMitHohenKlimaauswirkungen": "No"
			}
		},
		"reportingPeriod": "2022"
	},
	{
		"companyInformation": {
			"companyName": "Klocko Group",
			"headquarters": "Yonkers",
			"headquartersPostalCode": "71393",
			"sector": "metrics",
			"identifiers": {
				"Lei": [
					"21O6WTgp8phZcrtuWMun"
				],
				"Isin": [
					"ZKc7zvobNlW4",
					"1RapgZW78VQv"
				],
				"PermId": [],
				"Ticker": [
					"ZBVxFs7"
				],
				"Duns": [],
				"VatNumber": [
					"tN4ZF2ozb"
				],
				"CompanyRegistrationNumber": [
					"BTVDIt4uoFMYEL0"
				]
			},
			"countryCode": "MX",
			"companyAlternativeNames": [
				"Dare - Lakin",
				"Hoeger, Bruen and O'Hara",
				"Williamson, McGlynn and Mayer"
			],
			"companyLegalForm": "Public Limited Company (PLC)",
			"website": null,
=======
				"ziele": "technologies",
				"investitionen": "networks",
				"sektorMitHohenKlimaauswirkungen": "No",
				"sektor": null,
				"nachhaltigkeitsbericht": "No",
				"frequenzDerBerichterstattung": "Vierteljaehrlich",
				"mechanismenZurUeberwachungDerEinhaltungUnGlobalCompactPrinzipienUndOderOecdLeitsaetze": "No",
				"uncgPrinzipien": "Yes",
				"erklaerungUngc": "supply-chains",
				"oecdLeitsaetze": "No",
				"erklaerungOecd": "niches",
				"ausrichtungAufDieUnSdgsUndAktivesVerfolgen": "metrics",
				"ausschlusslistenAufBasisVonEsgKriterien": "No",
				"ausschlusslisten": "ROI",
				"oekologischeSozialeFuehrungsstandardsOderPrinzipien": null,
				"anreizmechanismenFuerDasManagementUmwelt": "JaGeschaeftsleitung",
				"anreizmechanismenFuerDasManagementSoziales": null,
				"esgBezogeneRechtsstreitigkeiten": "Yes",
				"rechtsstreitigkeitenMitBezugZuE": "Yes",
				"statusZuE": "Offen",
				"einzelheitenZuDenRechtsstreitigkeitenZuE": "metrics",
				"rechtsstreitigkeitenMitBezugZuS": null,
				"statusZuS": "Geklaert",
				"einzelheitenZuDenRechtsstreitigkeitenZuS": "synergies",
				"rechtsstreitigkeitenMitBezugZuG": "No",
				"statusZuG": "Geklaert",
				"einzelheitenZuDenRechtsstreitigkeitenZuG": "channels",
				"esgRating": "No",
				"agentur": "applications",
				"ergebnis": {
					"value": "partnerships",
					"dataSource": {
						"fileName": "Certification",
						"fileReference": "50a36c418baffd520bb92d84664f06f9732a21f4e2e5ecee6d9136f16e7e0b63"
					}
				},
				"kritischePunkte": "blockchains",
				"nachhaltigkeitsbezogenenAnleihen": null,
				"wichtigsteESUndGRisikenUndBewertung": null,
				"hindernisseBeimUmgangMitEsgBedenken": "synergies"
			},
			"umwelt": {
				"treibhausgasemissionen": {
					"treibhausgasEmissionsintensitaetDerUnternehmenInDieInvestriertWird": null,
					"strategieUndZieleZurReduzierungVonTreibhausgasEmissionen": null
				},
				"produkteZurVerringerungDerUmweltbelastung": "Yes",
				"verringerungenDerUmweltbelastung": null,
				"oekologischerMindestStandardFuerProduktionsprozesse": "No",
				"energieverbrauch": {
					"unternehmensGruppenStrategieBzglEnergieverbrauch": "lifetime value"
				},
				"energieeffizienzImmobilienanlagen": {
					"unternehmensGruppenStrategieBzglEnergieeffizientenImmobilienanlagen": null
				},
				"wasserverbrauch": {
					"unternehmensGruppenStrategieBzglWasserverbrauch": "initiatives"
				},
				"abfallproduktion": {
					"unternehmensGruppenStrategieBzglAbfallproduktion": null
				},
				"gefaehrlicheAbfaelle": {
					"gefaehrlicherAbfall": "partnerships"
				},
				"biodiversitaet": {
					"negativeMassnahmenFuerDieBiologischeVielfalt": "synergies",
					"positiveMassnahmenFuerDieBiologischeVielfalt": "action-items"
				},
				"fossileBrennstoffe": {
					"einnahmenAusFossilenBrennstoffen": "Yes"
				},
				"taxonomie": {
					"taxonomieBerichterstattung": null,
					"euTaxonomieKompassAktivitaeten": null
				}
			},
			"negativeAktivitaetenFuerDieBiologischeVielfalt": "No",
			"positiveAktivitaetenFuerDieBiologischeVielfalt": "No",
			"soziales": {
				"aenderungenUnternehmensstruktur": "Yes",
				"sicherheitsmassnahmenFuerMitarbeiter": null,
				"einkommensgleichheit": {
					"massnahmenZurVerbesserungDerEinkommensungleichheit": "schemas"
				},
				"geschlechterdiversitaet": {
					"definitionTopManagement": "relationships",
					"einhaltungRechtlicherVorgaben": "convergence"
				},
				"audit": {
					"auditsZurEinhaltungVonArbeitsstandards": "No",
					"artDesAudits": "PruefungDurchDritte",
					"auditErgebnisse": "partnerships"
				}
			},
			"unternehmensfuehrungGovernance": {
				"wirtschaftspruefer": "communities",
				"ceoVorsitzender": "Yes",
				"amtszeit": null,
				"einbeziehungVonStakeholdern": "Yes",
				"prozessDerEinbeziehungVonStakeholdern": "synergies",
				"mechanismenZurAusrichtungAufStakeholder": null,
				"esgKriterienUndUeberwachungDerLieferanten": "Yes",
				"auswahlkriterien": "supply-chains"
			}
		},
		"reportingPeriod": "2021"
	},
	{
		"companyInformation": {
			"companyName": "Hintz LLC",
			"headquarters": "Handboro",
			"headquartersPostalCode": null,
			"sector": "initiatives",
			"identifiers": {
				"Lei": [],
				"Isin": [
					"mbBz5GdlgKI7"
				],
				"PermId": [],
				"Ticker": [],
				"Duns": [
					"ML1xQ9n3Q"
				],
				"VatNumber": [],
				"CompanyRegistrationNumber": []
			},
			"countryCode": "RW",
			"companyAlternativeNames": [
				"Kris, Monahan and Witting",
				"Stanton, Hoeger and Borer"
			],
			"companyLegalForm": "GmbH",
			"website": "https://amazing-millisecond.net",
>>>>>>> 2de53260
			"isTeaserCompany": false
		},
		"t": {
			"general": {
				"masterData": {
<<<<<<< HEAD
					"berichtsPflicht": null
				}
			},
			"allgemein": {
				"esgZiele": "Yes",
				"ziele": "technologies",
				"investitionen": "e-business",
				"sektorMitHohenKlimaauswirkungen": "Yes"
			}
		},
		"reportingPeriod": "2021"
	},
	{
		"companyInformation": {
			"companyName": "Pfannerstill, Franecki and Kunde",
			"headquarters": "Vaughncester",
			"headquartersPostalCode": "05627",
			"sector": "initiatives",
=======
					"berichtsPflicht": "Yes",
					"gueltigkeitsDatum": "2024-03-01"
				}
			},
			"allgemein": {
				"esgZiele": "No",
				"ziele": "metrics",
				"investitionen": "markets",
				"sektorMitHohenKlimaauswirkungen": "No",
				"sektor": [
					"H",
					"B",
					"D",
					"E",
					"L",
					"A"
				],
				"nachhaltigkeitsbericht": "No",
				"frequenzDerBerichterstattung": "Halbjaehrlich",
				"mechanismenZurUeberwachungDerEinhaltungUnGlobalCompactPrinzipienUndOderOecdLeitsaetze": "No",
				"uncgPrinzipien": "No",
				"erklaerungUngc": "bandwidth",
				"oecdLeitsaetze": "No",
				"erklaerungOecd": "experiences",
				"ausrichtungAufDieUnSdgsUndAktivesVerfolgen": "platforms",
				"ausschlusslistenAufBasisVonEsgKriterien": "No",
				"ausschlusslisten": null,
				"oekologischeSozialeFuehrungsstandardsOderPrinzipien": "No",
				"anreizmechanismenFuerDasManagementUmwelt": "JaAufsichtsratUndGeschaeftsleitung",
				"anreizmechanismenFuerDasManagementSoziales": "Nein",
				"esgBezogeneRechtsstreitigkeiten": null,
				"rechtsstreitigkeitenMitBezugZuE": "No",
				"statusZuE": "Geklaert",
				"einzelheitenZuDenRechtsstreitigkeitenZuE": null,
				"rechtsstreitigkeitenMitBezugZuS": "No",
				"statusZuS": "Geklaert",
				"einzelheitenZuDenRechtsstreitigkeitenZuS": "content",
				"rechtsstreitigkeitenMitBezugZuG": "Yes",
				"statusZuG": null,
				"einzelheitenZuDenRechtsstreitigkeitenZuG": "systems",
				"esgRating": "Yes",
				"agentur": "solutions",
				"ergebnis": {
					"value": "bandwidth",
					"dataSource": {
						"fileName": "Policy",
						"fileReference": "50a36c418baffd520bb92d84664f06f9732a21f4e2e5ecee6d9136f16e7e0b63"
					}
				},
				"kritischePunkte": "content",
				"nachhaltigkeitsbezogenenAnleihen": null,
				"wichtigsteESUndGRisikenUndBewertung": null,
				"hindernisseBeimUmgangMitEsgBedenken": "interfaces"
			},
			"umwelt": {
				"treibhausgasemissionen": {
					"treibhausgasEmissionsintensitaetDerUnternehmenInDieInvestriertWird": null,
					"strategieUndZieleZurReduzierungVonTreibhausgasEmissionen": "markets"
				},
				"produkteZurVerringerungDerUmweltbelastung": "No",
				"verringerungenDerUmweltbelastung": null,
				"oekologischerMindestStandardFuerProduktionsprozesse": "No",
				"energieverbrauch": {
					"unternehmensGruppenStrategieBzglEnergieverbrauch": null
				},
				"energieeffizienzImmobilienanlagen": {
					"unternehmensGruppenStrategieBzglEnergieeffizientenImmobilienanlagen": "partnerships"
				},
				"wasserverbrauch": {
					"unternehmensGruppenStrategieBzglWasserverbrauch": null
				},
				"abfallproduktion": {
					"unternehmensGruppenStrategieBzglAbfallproduktion": "solutions"
				},
				"gefaehrlicheAbfaelle": {
					"gefaehrlicherAbfall": "interfaces"
				},
				"biodiversitaet": {
					"negativeMassnahmenFuerDieBiologischeVielfalt": "initiatives",
					"positiveMassnahmenFuerDieBiologischeVielfalt": "portals"
				},
				"fossileBrennstoffe": {
					"einnahmenAusFossilenBrennstoffen": "Yes"
				},
				"taxonomie": {
					"taxonomieBerichterstattung": null,
					"euTaxonomieKompassAktivitaeten": [
						"ManufactureOfOrganicBasicChemicals",
						"InstallationMaintenanceAndRepairOfInstrumentsAndDevicesForMeasuringRegulationAndControllingEnergyPerformanceOfBuildings",
						"InfrastructureEnablingLowCarbonWaterTransport",
						"CogenerationOfHeatCoolAndPowerFromBioenergy",
						"CreativeArtsAndEntertainmentActivities",
						"SeaAndCoastalPassengerWaterTransport",
						"ProgrammingAndBroadcastingActivities",
						"PassengerInterurbanRailTransport",
						"RetrofittingOfInlandWaterPassengerAndFreightTransport",
						"ElectricityGenerationFromRenewableNonFossilGaseousAndLiquidFuels",
						"DistrictHeatingCoolingDistribution",
						"TransportOfCo2",
						"InfrastructureEnablingRoadTransportAndPublicTransport"
					]
				}
			},
			"negativeAktivitaetenFuerDieBiologischeVielfalt": "No",
			"positiveAktivitaetenFuerDieBiologischeVielfalt": "No",
			"soziales": {
				"aenderungenUnternehmensstruktur": null,
				"sicherheitsmassnahmenFuerMitarbeiter": null,
				"einkommensgleichheit": {
					"massnahmenZurVerbesserungDerEinkommensungleichheit": null
				},
				"geschlechterdiversitaet": {
					"definitionTopManagement": "schemas",
					"einhaltungRechtlicherVorgaben": "communities"
				},
				"audit": {
					"auditsZurEinhaltungVonArbeitsstandards": null,
					"artDesAudits": "SowohlInternAlsAuchVonDrittanbietern",
					"auditErgebnisse": null
				}
			},
			"unternehmensfuehrungGovernance": {
				"wirtschaftspruefer": "channels",
				"ceoVorsitzender": "No",
				"amtszeit": "users",
				"einbeziehungVonStakeholdern": "Yes",
				"prozessDerEinbeziehungVonStakeholdern": "architectures",
				"mechanismenZurAusrichtungAufStakeholder": "platforms",
				"esgKriterienUndUeberwachungDerLieferanten": "Yes",
				"auswahlkriterien": "e-commerce"
			}
		},
		"reportingPeriod": "2023"
	},
	{
		"companyInformation": {
			"companyName": "Rogahn and Sons",
			"headquarters": "Weberhaven",
			"headquartersPostalCode": "08107-8946",
			"sector": "interfaces",
>>>>>>> 2de53260
			"identifiers": {
				"Lei": [
					"8pFuiOMwBPWXTaXsJPpe"
				],
				"Isin": [
<<<<<<< HEAD
					"xIjg7YC6c9kT",
					"JfkwHoTb5p2g"
				],
				"PermId": [
					"wQTypTk2vI"
=======
					"H6fypfYSkCA9"
>>>>>>> 2de53260
				],
				"PermId": [],
				"Ticker": [],
				"Duns": [
<<<<<<< HEAD
					"QHLOMhYAL"
				],
				"VatNumber": [
					"01GuPlBdZ"
				],
				"CompanyRegistrationNumber": [
					"JQonIkC9PwLS4Ya"
				]
			},
			"countryCode": "VI",
			"companyAlternativeNames": [
				"Flatley and Sons",
				"Labadie, Mosciski and Ernser"
			],
			"companyLegalForm": "AG",
			"website": "https://metallic-senator.name/",
=======
					"Af3EIRdGN"
				],
				"VatNumber": [
					"2LKKbVKqC"
				],
				"CompanyRegistrationNumber": []
			},
			"countryCode": "MC",
			"companyAlternativeNames": [
				"Kuvalis and Sons",
				"Mante, Hills and Bartoletti",
				"VonRueden, Bosco and Wintheiser"
			],
			"companyLegalForm": null,
			"website": "https://trained-nonbeliever.info/",
>>>>>>> 2de53260
			"isTeaserCompany": false
		},
		"t": {
			"general": {
				"masterData": {
<<<<<<< HEAD
					"berichtsPflicht": "No"
				}
			},
			"allgemein": {
				"esgZiele": "Yes",
				"ziele": "platforms",
				"investitionen": "users",
				"sektorMitHohenKlimaauswirkungen": "No"
=======
					"berichtsPflicht": "No",
					"gueltigkeitsDatum": "2024-09-23"
				}
			},
			"allgemein": {
				"esgZiele": "No",
				"ziele": "lifetime value",
				"investitionen": "deliverables",
				"sektorMitHohenKlimaauswirkungen": "Yes",
				"sektor": [
					"F"
				],
				"nachhaltigkeitsbericht": "Yes",
				"frequenzDerBerichterstattung": "Vierteljaehrlich",
				"mechanismenZurUeberwachungDerEinhaltungUnGlobalCompactPrinzipienUndOderOecdLeitsaetze": "Yes",
				"uncgPrinzipien": "No",
				"erklaerungUngc": "mindshare",
				"oecdLeitsaetze": "No",
				"erklaerungOecd": "eyeballs",
				"ausrichtungAufDieUnSdgsUndAktivesVerfolgen": "bandwidth",
				"ausschlusslistenAufBasisVonEsgKriterien": "Yes",
				"ausschlusslisten": "e-commerce",
				"oekologischeSozialeFuehrungsstandardsOderPrinzipien": "Yes",
				"anreizmechanismenFuerDasManagementUmwelt": "JaAufsichtsratUndGeschaeftsleitung",
				"anreizmechanismenFuerDasManagementSoziales": "JaGeschaeftsleitung",
				"esgBezogeneRechtsstreitigkeiten": "Yes",
				"rechtsstreitigkeitenMitBezugZuE": "No",
				"statusZuE": "Geklaert",
				"einzelheitenZuDenRechtsstreitigkeitenZuE": "functionalities",
				"rechtsstreitigkeitenMitBezugZuS": "No",
				"statusZuS": "Geklaert",
				"einzelheitenZuDenRechtsstreitigkeitenZuS": "models",
				"rechtsstreitigkeitenMitBezugZuG": null,
				"statusZuG": "Offen",
				"einzelheitenZuDenRechtsstreitigkeitenZuG": "methodologies",
				"esgRating": "Yes",
				"agentur": "technologies",
				"ergebnis": {
					"value": "communities",
					"dataSource": {
						"fileName": "Certification",
						"fileReference": "50a36c418baffd520bb92d84664f06f9732a21f4e2e5ecee6d9136f16e7e0b63"
					}
				},
				"kritischePunkte": "metrics",
				"nachhaltigkeitsbezogenenAnleihen": "No",
				"wichtigsteESUndGRisikenUndBewertung": "architectures",
				"hindernisseBeimUmgangMitEsgBedenken": "solutions"
			},
			"umwelt": {
				"treibhausgasemissionen": {
					"treibhausgasEmissionsintensitaetDerUnternehmenInDieInvestriertWird": "ROI",
					"strategieUndZieleZurReduzierungVonTreibhausgasEmissionen": "systems"
				},
				"produkteZurVerringerungDerUmweltbelastung": "Yes",
				"verringerungenDerUmweltbelastung": "architectures",
				"oekologischerMindestStandardFuerProduktionsprozesse": null,
				"energieverbrauch": {
					"unternehmensGruppenStrategieBzglEnergieverbrauch": "relationships"
				},
				"energieeffizienzImmobilienanlagen": {
					"unternehmensGruppenStrategieBzglEnergieeffizientenImmobilienanlagen": "mindshare"
				},
				"wasserverbrauch": {
					"unternehmensGruppenStrategieBzglWasserverbrauch": "portals"
				},
				"abfallproduktion": {
					"unternehmensGruppenStrategieBzglAbfallproduktion": "models"
				},
				"gefaehrlicheAbfaelle": {
					"gefaehrlicherAbfall": "content"
				},
				"biodiversitaet": {
					"negativeMassnahmenFuerDieBiologischeVielfalt": "portals",
					"positiveMassnahmenFuerDieBiologischeVielfalt": "web services"
				},
				"fossileBrennstoffe": {
					"einnahmenAusFossilenBrennstoffen": "Yes"
				},
				"taxonomie": {
					"taxonomieBerichterstattung": "Nfrd",
					"euTaxonomieKompassAktivitaeten": [
						"PassengerInterurbanRailTransport",
						"ElectricityGenerationFromOceanEnergyTechnologies",
						"TransportOfCo2",
						"ManufactureOfChlorine",
						"ManufactureOfOrganicBasicChemicals",
						"RenewalOfWaterCollectionTreatmentAndSupplySystems",
						"ProductionOfHeatCoolFromRenewableNonFossilGaseousAndLiquidFuels",
						"ManufactureOfCarbonBlack",
						"ElectricityGenerationFromFossilGaseousFuels",
						"Education",
						"RehabilitationAndRestorationOfForestsIncludingReforestationAndNaturalForestRegenerationAfterAnExtremeEvent",
						"CogenerationOfHeatCoolAndPowerFromGeothermalEnergy",
						"InfrastructureEnablingRoadTransportAndPublicTransport",
						"ElectricityGenerationFromGeothermalEnergy",
						"ManufactureOfSodaAsh",
						"ElectricityGenerationFromRenewableNonFossilGaseousAndLiquidFuels",
						"ElectricityGenerationFromHydropower",
						"ManufactureOfRenewableEnergyTechnologies",
						"CogenerationOfHeatCoolAndPowerFromSolarEnergy",
						"CogenerationOfHeatCoolAndPowerFromBioenergy",
						"UndergroundPermanentGeologicalStorageOfCo2",
						"ResearchDevelopmentAndInnovationForDirectAirCaptureOfCo2",
						"SeaAndCoastalPassengerWaterTransport",
						"PreCommercialStagesOfAdvancedTechnologiesToProduceEnergyFromNuclearProcessesWithMinimalWasteFromTheFuelCycle",
						"RestorationOfWetlands",
						"LibrariesArchivesMuseumsAndCulturalActivities",
						"ManufactureOfAluminium",
						"MotionPictureVideoAndTelevisionProgrammeProductionSoundRecordingAndMusicPublishingActivities",
						"ElectricityGenerationUsingSolarPhotovoltaicTechnology",
						"InfrastructureForRailTransport",
						"InstallationMaintenanceAndRepairOfInstrumentsAndDevicesForMeasuringRegulationAndControllingEnergyPerformanceOfBuildings",
						"InstallationMaintenanceAndRepairOfRenewableEnergyTechnologies",
						"ConstructionExtensionAndOperationOfWaterCollectionTreatmentAndSupplySystems",
						"InstallationMaintenanceAndRepairOfEnergyEfficiencyEquipment",
						"DataProcessingHostingAndRelatedActivities",
						"ProductionOfHeatCoolUsingWasteHeat",
						"CreativeArtsAndEntertainmentActivities",
						"ConservationForestry",
						"ManufactureOfPlasticsInPrimaryForm",
						"UrbanAndSuburbanTransportRoadPassengerTransport",
						"FreightTransportServicesByRoad",
						"CogenerationOfHeatCoolAndPowerFromRenewableNonFossilGaseousAndLiquidFuels",
						"ComputerProgrammingConsultancyAndRelatedActivities",
						"CollectionAndTransportOfNonHazardousWasteInSourceSegregatedFractions",
						"OperationOfPersonalMobilityDevicesCycleLogistics",
						"FreightRailTransport",
						"CompostingOfBioWaste",
						"InfrastructureForWaterTransport",
						"SeaAndCoastalFreightWaterTransportVesselsForPortOperationsAndAuxiliaryActivities",
						"ElectricityGenerationFromNuclearEnergyInExistingInstallations",
						"ManufactureOfEnergyEfficiencyEquipmentForBuildings",
						"ProgrammingAndBroadcastingActivities",
						"Afforestation",
						"TransportByMotorbikesPassengerCarsAndLightCommercialVehicles",
						"NonLifeInsuranceUnderwritingOfClimateRelatedPerils",
						"ManufactureOfLowCarbonTechnologiesForTransport",
						"InstallationMaintenanceAndRepairOfChargingStationsForElectricVehiclesInBuildingsAndParkingSpacesAttachedToBuildings",
						"RenovationOfExistingBuildings",
						"ResidentialCareActivities",
						"InlandFreightWaterTransport",
						"CloseToMarketResearchDevelopmentAndInnovation",
						"ManufactureOfIronAndSteel",
						"ConstructionAndSafeOperationOfNewNuclearPowerPlantsForTheGenerationOfElectricityAndOrHeatIncludingForHydrogenProductionUsingBestAvailableTechnologies",
						"RetrofittingOfSeaAndCoastalFreightAndPassengerWaterTransport",
						"AnaerobicDigestionOfBioWaste",
						"InlandPassengerWaterTransport",
						"AcquisitionAndOwnershipOfBuildings",
						"ManufactureOfEquipmentForTheProductionAndUseOfHydrogen"
					]
				}
			},
			"negativeAktivitaetenFuerDieBiologischeVielfalt": "Yes",
			"positiveAktivitaetenFuerDieBiologischeVielfalt": "No",
			"soziales": {
				"aenderungenUnternehmensstruktur": "Yes",
				"sicherheitsmassnahmenFuerMitarbeiter": "experiences",
				"einkommensgleichheit": {
					"massnahmenZurVerbesserungDerEinkommensungleichheit": "content"
				},
				"geschlechterdiversitaet": {
					"definitionTopManagement": null,
					"einhaltungRechtlicherVorgaben": "experiences"
				},
				"audit": {
					"auditsZurEinhaltungVonArbeitsstandards": "Yes",
					"artDesAudits": "InterneAnhoerung",
					"auditErgebnisse": "mindshare"
				}
			},
			"unternehmensfuehrungGovernance": {
				"wirtschaftspruefer": "solutions",
				"ceoVorsitzender": "No",
				"amtszeit": null,
				"einbeziehungVonStakeholdern": null,
				"prozessDerEinbeziehungVonStakeholdern": "interfaces",
				"mechanismenZurAusrichtungAufStakeholder": "action-items",
				"esgKriterienUndUeberwachungDerLieferanten": null,
				"auswahlkriterien": "e-business"
>>>>>>> 2de53260
			}
		},
		"reportingPeriod": "2021"
	},
	{
		"companyInformation": {
<<<<<<< HEAD
			"companyName": "Zulauf LLC",
			"headquarters": "Altadena",
			"headquartersPostalCode": "74402",
			"sector": "markets",
=======
			"companyName": "Rohan Inc",
			"headquarters": "Feeneyshire",
			"headquartersPostalCode": "32627",
			"sector": "action-items",
>>>>>>> 2de53260
			"identifiers": {
				"Lei": [
					"lXbzgc9pj2JZawp3R1Cb"
				],
				"Isin": [
<<<<<<< HEAD
					"KeptqwApbeRU",
					"KaqwCrDSiTcD"
=======
					"qKLYUAJ6YqaL"
>>>>>>> 2de53260
				],
				"PermId": [],
				"Ticker": [],
				"Duns": [
<<<<<<< HEAD
					"m30nmdntb"
				],
				"VatNumber": [],
				"CompanyRegistrationNumber": [
					"GDoKGvDmsNkhzRq"
				]
			},
			"countryCode": "FI",
			"companyAlternativeNames": [
				"Mills - Rosenbaum",
				"Orn - Prohaska",
				"Yundt and Sons"
			],
			"companyLegalForm": "Public Limited Company (PLC)",
			"website": "https://tremendous-glen.name",
=======
					"wPyxoydYO"
				],
				"VatNumber": [],
				"CompanyRegistrationNumber": [
					"g7CGxxiTuvbqWqe"
				]
			},
			"countryCode": "MR",
			"companyAlternativeNames": [],
			"companyLegalForm": "GmbH",
			"website": "https://spiffy-inspection.biz/",
>>>>>>> 2de53260
			"isTeaserCompany": false
		},
		"t": {
			"general": {
				"masterData": {
					"berichtsPflicht": "No",
					"gueltigkeitsDatum": "2024-09-12"
				}
			},
			"allgemein": {
<<<<<<< HEAD
				"esgZiele": "Yes",
				"ziele": "metrics",
				"investitionen": "technologies",
				"sektorMitHohenKlimaauswirkungen": "Yes"
			}
		},
		"reportingPeriod": "2022"
	},
	{
		"companyInformation": {
			"companyName": "Quigley, Wuckert and Moore",
			"headquarters": "Ilianafort",
			"headquartersPostalCode": "70294",
			"sector": null,
=======
				"esgZiele": null,
				"ziele": "supply-chains",
				"investitionen": "paradigms",
				"sektorMitHohenKlimaauswirkungen": "Yes",
				"sektor": [
					"F",
					"H",
					"A",
					"E",
					"G",
					"C",
					"L",
					"B",
					"D"
				],
				"nachhaltigkeitsbericht": null,
				"frequenzDerBerichterstattung": "Halbjaehrlich",
				"mechanismenZurUeberwachungDerEinhaltungUnGlobalCompactPrinzipienUndOderOecdLeitsaetze": "No",
				"uncgPrinzipien": "Yes",
				"erklaerungUngc": "deliverables",
				"oecdLeitsaetze": "No",
				"erklaerungOecd": "ROI",
				"ausrichtungAufDieUnSdgsUndAktivesVerfolgen": "portals",
				"ausschlusslistenAufBasisVonEsgKriterien": null,
				"ausschlusslisten": null,
				"oekologischeSozialeFuehrungsstandardsOderPrinzipien": "Yes",
				"anreizmechanismenFuerDasManagementUmwelt": null,
				"anreizmechanismenFuerDasManagementSoziales": "Nein",
				"esgBezogeneRechtsstreitigkeiten": "No",
				"rechtsstreitigkeitenMitBezugZuE": "No",
				"statusZuE": "Offen",
				"einzelheitenZuDenRechtsstreitigkeitenZuE": "mindshare",
				"rechtsstreitigkeitenMitBezugZuS": "No",
				"statusZuS": "Geklaert",
				"einzelheitenZuDenRechtsstreitigkeitenZuS": "users",
				"rechtsstreitigkeitenMitBezugZuG": "Yes",
				"statusZuG": "Offen",
				"einzelheitenZuDenRechtsstreitigkeitenZuG": "convergence",
				"esgRating": "Yes",
				"agentur": null,
				"ergebnis": {
					"value": "web services",
					"dataSource": {
						"fileName": "Policy",
						"fileReference": "50a36c418baffd520bb92d84664f06f9732a21f4e2e5ecee6d9136f16e7e0b63"
					}
				},
				"kritischePunkte": "partnerships",
				"nachhaltigkeitsbezogenenAnleihen": "No",
				"wichtigsteESUndGRisikenUndBewertung": "blockchains",
				"hindernisseBeimUmgangMitEsgBedenken": "deliverables"
			},
			"umwelt": {
				"treibhausgasemissionen": {
					"treibhausgasEmissionsintensitaetDerUnternehmenInDieInvestriertWird": null,
					"strategieUndZieleZurReduzierungVonTreibhausgasEmissionen": "architectures"
				},
				"produkteZurVerringerungDerUmweltbelastung": null,
				"verringerungenDerUmweltbelastung": null,
				"oekologischerMindestStandardFuerProduktionsprozesse": null,
				"energieverbrauch": {
					"unternehmensGruppenStrategieBzglEnergieverbrauch": null
				},
				"energieeffizienzImmobilienanlagen": {
					"unternehmensGruppenStrategieBzglEnergieeffizientenImmobilienanlagen": "functionalities"
				},
				"wasserverbrauch": {
					"unternehmensGruppenStrategieBzglWasserverbrauch": "web services"
				},
				"abfallproduktion": {
					"unternehmensGruppenStrategieBzglAbfallproduktion": "eyeballs"
				},
				"gefaehrlicheAbfaelle": {
					"gefaehrlicherAbfall": null
				},
				"biodiversitaet": {
					"negativeMassnahmenFuerDieBiologischeVielfalt": null,
					"positiveMassnahmenFuerDieBiologischeVielfalt": "channels"
				},
				"fossileBrennstoffe": {
					"einnahmenAusFossilenBrennstoffen": "No"
				},
				"taxonomie": {
					"taxonomieBerichterstattung": null,
					"euTaxonomieKompassAktivitaeten": [
						"TransmissionAndDistributionOfElectricity",
						"ElectricityGenerationFromRenewableNonFossilGaseousAndLiquidFuels",
						"CloseToMarketResearchDevelopmentAndInnovation",
						"ElectricityGenerationUsingConcentratedSolarPowerCspTechnology",
						"ManufactureOfHydrogen",
						"ManufactureOfLowCarbonTechnologiesForTransport",
						"UrbanAndSuburbanTransportRoadPassengerTransport",
						"ManufactureOfOtherLowCarbonTechnologies",
						"SeaAndCoastalPassengerWaterTransport",
						"ManufactureOfBatteries",
						"ElectricityGenerationUsingSolarPhotovoltaicTechnology",
						"ElectricityGenerationFromFossilGaseousFuels",
						"PreCommercialStagesOfAdvancedTechnologiesToProduceEnergyFromNuclearProcessesWithMinimalWasteFromTheFuelCycle",
						"ElectricityGenerationFromBioenergy",
						"AnaerobicDigestionOfBioWaste",
						"MotionPictureVideoAndTelevisionProgrammeProductionSoundRecordingAndMusicPublishingActivities",
						"TransportByMotorbikesPassengerCarsAndLightCommercialVehicles",
						"RehabilitationAndRestorationOfForestsIncludingReforestationAndNaturalForestRegenerationAfterAnExtremeEvent",
						"ManufactureOfIronAndSteel",
						"ResearchDevelopmentAndInnovationForDirectAirCaptureOfCo2",
						"ProductionOfHeatCoolFromFossilGaseousFuelsInAnEfficientDistrictHeatingAndCoolingSystem",
						"ManufactureOfCarbonBlack",
						"DataProcessingHostingAndRelatedActivities",
						"Education",
						"CogenerationOfHeatCoolAndPowerFromBioenergy",
						"ManufactureOfNitricAcid",
						"AcquisitionAndOwnershipOfBuildings",
						"MaterialRecoveryFromNonHazardousWaste",
						"CreativeArtsAndEntertainmentActivities",
						"ManufactureOfChlorine",
						"InstallationMaintenanceAndRepairOfInstrumentsAndDevicesForMeasuringRegulationAndControllingEnergyPerformanceOfBuildings",
						"DistrictHeatingCoolingDistribution",
						"ProfessionalServicesRelatedToEnergyPerformanceOfBuildings",
						"StorageOfThermalEnergy",
						"StorageOfElectricity",
						"ManufactureOfSodaAsh",
						"InfrastructureEnablingLowCarbonWaterTransport",
						"ProductionOfHeatCoolFromSolarThermalHeating",
						"InstallationMaintenanceAndRepairOfRenewableEnergyTechnologies",
						"ForestManagement",
						"EngineeringActivitiesAndRelatedTechnicalConsultancyDedicatedToAdaptationToClimateChange",
						"InfrastructureForRailTransport",
						"HighEfficiencyCoGenerationOfHeatCoolAndPowerFromFossilGaseousFuels",
						"RetrofittingOfSeaAndCoastalFreightAndPassengerWaterTransport",
						"InlandFreightWaterTransport",
						"FreightRailTransport",
						"FreightTransportServicesByRoad",
						"InfrastructureForPersonalMobilityCycleLogistics",
						"ManufactureOfPlasticsInPrimaryForm",
						"AnaerobicDigestionOfSewageSludge",
						"DataDrivenSolutionsForGhgEmissionsReductions",
						"LowCarbonAirportInfrastructure",
						"ManufactureOfBiogasAndBiofuelsForUseInTransportAndOfBioliquids",
						"ElectricityGenerationFromGeothermalEnergy",
						"InstallationMaintenanceAndRepairOfEnergyEfficiencyEquipment",
						"ConstructionAndSafeOperationOfNewNuclearPowerPlantsForTheGenerationOfElectricityAndOrHeatIncludingForHydrogenProductionUsingBestAvailableTechnologies",
						"Reinsurance",
						"ElectricityGenerationFromOceanEnergyTechnologies",
						"CollectionAndTransportOfNonHazardousWasteInSourceSegregatedFractions",
						"ManufactureOfEquipmentForTheProductionAndUseOfHydrogen",
						"ComputerProgrammingConsultancyAndRelatedActivities",
						"RenewalOfWasteWaterCollectionAndTreatment",
						"RetrofittingOfInlandWaterPassengerAndFreightTransport",
						"ConstructionOfNewBuildings",
						"ManufactureOfAluminium",
						"RestorationOfWetlands",
						"Afforestation",
						"InstallationMaintenanceAndRepairOfChargingStationsForElectricVehiclesInBuildingsAndParkingSpacesAttachedToBuildings",
						"NonLifeInsuranceUnderwritingOfClimateRelatedPerils",
						"OperationOfPersonalMobilityDevicesCycleLogistics",
						"InstallationAndOperationOfElectricHeatPumps"
					]
				}
			},
			"negativeAktivitaetenFuerDieBiologischeVielfalt": "Yes",
			"positiveAktivitaetenFuerDieBiologischeVielfalt": null,
			"soziales": {
				"aenderungenUnternehmensstruktur": "Yes",
				"sicherheitsmassnahmenFuerMitarbeiter": "metrics",
				"einkommensgleichheit": {
					"massnahmenZurVerbesserungDerEinkommensungleichheit": "platforms"
				},
				"geschlechterdiversitaet": {
					"definitionTopManagement": "solutions",
					"einhaltungRechtlicherVorgaben": "architectures"
				},
				"audit": {
					"auditsZurEinhaltungVonArbeitsstandards": "No",
					"artDesAudits": "PruefungDurchDritte",
					"auditErgebnisse": "networks"
				}
			},
			"unternehmensfuehrungGovernance": {
				"wirtschaftspruefer": "content",
				"ceoVorsitzender": "No",
				"amtszeit": null,
				"einbeziehungVonStakeholdern": "No",
				"prozessDerEinbeziehungVonStakeholdern": "niches",
				"mechanismenZurAusrichtungAufStakeholder": null,
				"esgKriterienUndUeberwachungDerLieferanten": "Yes",
				"auswahlkriterien": null
			}
		},
		"reportingPeriod": "2020"
	},
	{
		"companyInformation": {
			"companyName": "Will - West",
			"headquarters": "West Aurelia",
			"headquartersPostalCode": "82497",
			"sector": "applications",
>>>>>>> 2de53260
			"identifiers": {
				"Lei": [
					"ChxXJic26obat8360rdx"
				],
				"Isin": [
<<<<<<< HEAD
					"AruskNYOWK1J",
					"kYnu3EWcqmkR"
				],
				"PermId": [],
				"Ticker": [
					"7y2jjZC"
				],
				"Duns": [
					"BFxGL5vxc"
				],
				"VatNumber": [],
				"CompanyRegistrationNumber": [
					"enioxOAn1mmSFYp"
				]
			},
			"countryCode": "AR",
			"companyAlternativeNames": [
				"Greenfelder - Kutch",
				"Kilback Inc",
				"Ortiz, Becker and Williamson",
				"Weissnat, Koelpin and Murray"
			],
			"companyLegalForm": null,
			"website": "https://outlandish-will.biz",
=======
					"naXNbjRMlyaA",
					"9DtNPhHKRoVK"
				],
				"PermId": [
					"NJWGiLmc4M"
				],
				"Ticker": [],
				"Duns": [],
				"VatNumber": [
					"8ZItXqG5b"
				],
				"CompanyRegistrationNumber": [
					"OojcLj3jV6uBPVn"
				]
			},
			"countryCode": "BJ",
			"companyAlternativeNames": [
				"Langosh LLC"
			],
			"companyLegalForm": "AG",
			"website": "https://irresponsible-pulse.name/",
>>>>>>> 2de53260
			"isTeaserCompany": false
		},
		"t": {
			"general": {
				"masterData": {
<<<<<<< HEAD
					"berichtsPflicht": null
=======
					"berichtsPflicht": "Yes",
					"gueltigkeitsDatum": null
>>>>>>> 2de53260
				}
			},
			"allgemein": {
				"esgZiele": "Yes",
<<<<<<< HEAD
				"ziele": "niches",
				"investitionen": "solutions",
				"sektorMitHohenKlimaauswirkungen": "Yes"
=======
				"ziele": "functionalities",
				"investitionen": "schemas",
				"sektorMitHohenKlimaauswirkungen": "No",
				"sektor": null,
				"nachhaltigkeitsbericht": "No",
				"frequenzDerBerichterstattung": "Halbjaehrlich",
				"mechanismenZurUeberwachungDerEinhaltungUnGlobalCompactPrinzipienUndOderOecdLeitsaetze": "Yes",
				"uncgPrinzipien": "No",
				"erklaerungUngc": "content",
				"oecdLeitsaetze": "No",
				"erklaerungOecd": "infrastructures",
				"ausrichtungAufDieUnSdgsUndAktivesVerfolgen": "interfaces",
				"ausschlusslistenAufBasisVonEsgKriterien": "Yes",
				"ausschlusslisten": "markets",
				"oekologischeSozialeFuehrungsstandardsOderPrinzipien": "Yes",
				"anreizmechanismenFuerDasManagementUmwelt": "JaAufsichtsratUndGeschaeftsleitung",
				"anreizmechanismenFuerDasManagementSoziales": "JaAufsichtsratUndGeschaeftsleitung",
				"esgBezogeneRechtsstreitigkeiten": "No",
				"rechtsstreitigkeitenMitBezugZuE": null,
				"statusZuE": null,
				"einzelheitenZuDenRechtsstreitigkeitenZuE": "systems",
				"rechtsstreitigkeitenMitBezugZuS": "Yes",
				"statusZuS": null,
				"einzelheitenZuDenRechtsstreitigkeitenZuS": "platforms",
				"rechtsstreitigkeitenMitBezugZuG": "Yes",
				"statusZuG": "Geklaert",
				"einzelheitenZuDenRechtsstreitigkeitenZuG": "metrics",
				"esgRating": "Yes",
				"agentur": "networks",
				"ergebnis": {
					"value": "communities",
					"dataSource": null
				},
				"kritischePunkte": "e-commerce",
				"nachhaltigkeitsbezogenenAnleihen": null,
				"wichtigsteESUndGRisikenUndBewertung": "ROI",
				"hindernisseBeimUmgangMitEsgBedenken": "architectures"
			},
			"umwelt": {
				"treibhausgasemissionen": {
					"treibhausgasEmissionsintensitaetDerUnternehmenInDieInvestriertWird": "networks",
					"strategieUndZieleZurReduzierungVonTreibhausgasEmissionen": "platforms"
				},
				"produkteZurVerringerungDerUmweltbelastung": null,
				"verringerungenDerUmweltbelastung": "e-markets",
				"oekologischerMindestStandardFuerProduktionsprozesse": "No",
				"energieverbrauch": {
					"unternehmensGruppenStrategieBzglEnergieverbrauch": "users"
				},
				"energieeffizienzImmobilienanlagen": {
					"unternehmensGruppenStrategieBzglEnergieeffizientenImmobilienanlagen": "systems"
				},
				"wasserverbrauch": {
					"unternehmensGruppenStrategieBzglWasserverbrauch": "lifetime value"
				},
				"abfallproduktion": {
					"unternehmensGruppenStrategieBzglAbfallproduktion": null
				},
				"gefaehrlicheAbfaelle": {
					"gefaehrlicherAbfall": "partnerships"
				},
				"biodiversitaet": {
					"negativeMassnahmenFuerDieBiologischeVielfalt": "partnerships",
					"positiveMassnahmenFuerDieBiologischeVielfalt": "paradigms"
				},
				"fossileBrennstoffe": {
					"einnahmenAusFossilenBrennstoffen": "Yes"
				},
				"taxonomie": {
					"taxonomieBerichterstattung": "Csrd",
					"euTaxonomieKompassAktivitaeten": [
						"ResidentialCareActivities",
						"ManufactureOfBatteries",
						"AirportInfrastructure",
						"ElectricityGenerationFromHydropower",
						"InstallationMaintenanceAndRepairOfEnergyEfficiencyEquipment",
						"OperationOfPersonalMobilityDevicesCycleLogistics",
						"ManufactureOfLowCarbonTechnologiesForTransport",
						"ManufactureOfPlasticsInPrimaryForm",
						"StorageOfHydrogen",
						"UrbanAndSuburbanTransportRoadPassengerTransport",
						"InstallationMaintenanceAndRepairOfInstrumentsAndDevicesForMeasuringRegulationAndControllingEnergyPerformanceOfBuildings",
						"SeaAndCoastalPassengerWaterTransport",
						"RetrofittingOfSeaAndCoastalFreightAndPassengerWaterTransport",
						"ProductionOfHeatCoolFromSolarThermalHeating",
						"ManufactureOfEquipmentForTheProductionAndUseOfHydrogen",
						"ProductionOfHeatCoolFromRenewableNonFossilGaseousAndLiquidFuels",
						"Reinsurance",
						"Education",
						"ElectricityGenerationFromBioenergy",
						"ElectricityGenerationFromGeothermalEnergy"
					]
				}
			},
			"negativeAktivitaetenFuerDieBiologischeVielfalt": null,
			"positiveAktivitaetenFuerDieBiologischeVielfalt": "Yes",
			"soziales": {
				"aenderungenUnternehmensstruktur": "No",
				"sicherheitsmassnahmenFuerMitarbeiter": "communities",
				"einkommensgleichheit": {
					"massnahmenZurVerbesserungDerEinkommensungleichheit": "initiatives"
				},
				"geschlechterdiversitaet": {
					"definitionTopManagement": "blockchains",
					"einhaltungRechtlicherVorgaben": "synergies"
				},
				"audit": {
					"auditsZurEinhaltungVonArbeitsstandards": null,
					"artDesAudits": "InterneAnhoerung",
					"auditErgebnisse": "architectures"
				}
			},
			"unternehmensfuehrungGovernance": {
				"wirtschaftspruefer": null,
				"ceoVorsitzender": null,
				"amtszeit": null,
				"einbeziehungVonStakeholdern": "Yes",
				"prozessDerEinbeziehungVonStakeholdern": "experiences",
				"mechanismenZurAusrichtungAufStakeholder": null,
				"esgKriterienUndUeberwachungDerLieferanten": null,
				"auswahlkriterien": "relationships"
>>>>>>> 2de53260
			}
		},
		"reportingPeriod": "2023"
	},
	{
		"companyInformation": {
<<<<<<< HEAD
			"companyName": "Moen and Sons",
			"headquarters": "Heidenreichberg",
			"headquartersPostalCode": "20007",
			"sector": "experiences",
			"identifiers": {
				"Lei": [],
				"Isin": [
					"KlAJK3Ryleit"
				],
				"PermId": [],
				"Ticker": [
					"GPubprw"
				],
				"Duns": [
					"j3OEhSb4f"
=======
			"companyName": "Barrows LLC",
			"headquarters": "Santa Barbara",
			"headquartersPostalCode": "64837-7646",
			"sector": null,
			"identifiers": {
				"Lei": [],
				"Isin": [
					"LF6mPnEIMvvf",
					"JF3exreO6uoL"
				],
				"PermId": [
					"NnCBu0eZB9"
>>>>>>> 2de53260
				],
				"VatNumber": [
<<<<<<< HEAD
					"eZRAPms1V"
				],
				"CompanyRegistrationNumber": []
			},
			"countryCode": "CN",
			"companyAlternativeNames": [
				"Rau, Ebert and D'Amore"
			],
			"companyLegalForm": "GmbH & Co. KG",
			"website": null,
=======
					"bxwUhUAgh"
				],
				"CompanyRegistrationNumber": []
			},
			"countryCode": "VU",
			"companyAlternativeNames": [
				"Brakus and Sons",
				"Johnson - Harvey",
				"Reichel, Wiza and Quigley",
				"Schinner - Marquardt"
			],
			"companyLegalForm": null,
			"website": "https://infantile-ninja.org",
>>>>>>> 2de53260
			"isTeaserCompany": false
		},
		"t": {
			"general": {
				"masterData": {
<<<<<<< HEAD
					"berichtsPflicht": null
				}
			},
			"allgemein": {
				"esgZiele": "No",
				"ziele": "interfaces",
				"investitionen": "relationships",
				"sektorMitHohenKlimaauswirkungen": "No"
=======
					"berichtsPflicht": null,
					"gueltigkeitsDatum": "2024-09-27"
				}
			},
			"allgemein": {
				"esgZiele": "Yes",
				"ziele": "paradigms",
				"investitionen": "ROI",
				"sektorMitHohenKlimaauswirkungen": "No",
				"sektor": [
					"D",
					"F",
					"L",
					"C"
				],
				"nachhaltigkeitsbericht": "Yes",
				"frequenzDerBerichterstattung": "Monatlich",
				"mechanismenZurUeberwachungDerEinhaltungUnGlobalCompactPrinzipienUndOderOecdLeitsaetze": "Yes",
				"uncgPrinzipien": "No",
				"erklaerungUngc": "initiatives",
				"oecdLeitsaetze": "Yes",
				"erklaerungOecd": "e-markets",
				"ausrichtungAufDieUnSdgsUndAktivesVerfolgen": null,
				"ausschlusslistenAufBasisVonEsgKriterien": null,
				"ausschlusslisten": "interfaces",
				"oekologischeSozialeFuehrungsstandardsOderPrinzipien": "Yes",
				"anreizmechanismenFuerDasManagementUmwelt": "JaAufsichtsrat",
				"anreizmechanismenFuerDasManagementSoziales": "JaAufsichtsrat",
				"esgBezogeneRechtsstreitigkeiten": "Yes",
				"rechtsstreitigkeitenMitBezugZuE": "Yes",
				"statusZuE": "Offen",
				"einzelheitenZuDenRechtsstreitigkeitenZuE": "schemas",
				"rechtsstreitigkeitenMitBezugZuS": "Yes",
				"statusZuS": "Offen",
				"einzelheitenZuDenRechtsstreitigkeitenZuS": "deliverables",
				"rechtsstreitigkeitenMitBezugZuG": "No",
				"statusZuG": "Geklaert",
				"einzelheitenZuDenRechtsstreitigkeitenZuG": null,
				"esgRating": "No",
				"agentur": "bandwidth",
				"ergebnis": {
					"value": "paradigms",
					"dataSource": null
				},
				"kritischePunkte": null,
				"nachhaltigkeitsbezogenenAnleihen": "No",
				"wichtigsteESUndGRisikenUndBewertung": "methodologies",
				"hindernisseBeimUmgangMitEsgBedenken": "infrastructures"
			},
			"umwelt": {
				"treibhausgasemissionen": {
					"treibhausgasEmissionsintensitaetDerUnternehmenInDieInvestriertWird": "technologies",
					"strategieUndZieleZurReduzierungVonTreibhausgasEmissionen": "convergence"
				},
				"produkteZurVerringerungDerUmweltbelastung": "No",
				"verringerungenDerUmweltbelastung": "schemas",
				"oekologischerMindestStandardFuerProduktionsprozesse": "Yes",
				"energieverbrauch": {
					"unternehmensGruppenStrategieBzglEnergieverbrauch": "markets"
				},
				"energieeffizienzImmobilienanlagen": {
					"unternehmensGruppenStrategieBzglEnergieeffizientenImmobilienanlagen": "markets"
				},
				"wasserverbrauch": {
					"unternehmensGruppenStrategieBzglWasserverbrauch": null
				},
				"abfallproduktion": {
					"unternehmensGruppenStrategieBzglAbfallproduktion": "paradigms"
				},
				"gefaehrlicheAbfaelle": {
					"gefaehrlicherAbfall": "content"
				},
				"biodiversitaet": {
					"negativeMassnahmenFuerDieBiologischeVielfalt": "partnerships",
					"positiveMassnahmenFuerDieBiologischeVielfalt": "infrastructures"
				},
				"fossileBrennstoffe": {
					"einnahmenAusFossilenBrennstoffen": "Yes"
				},
				"taxonomie": {
					"taxonomieBerichterstattung": null,
					"euTaxonomieKompassAktivitaeten": [
						"CogenerationOfHeatCoolAndPowerFromRenewableNonFossilGaseousAndLiquidFuels",
						"ConstructionExtensionAndOperationOfWaterCollectionTreatmentAndSupplySystems",
						"ElectricityGenerationFromOceanEnergyTechnologies",
						"Education",
						"CreativeArtsAndEntertainmentActivities",
						"LibrariesArchivesMuseumsAndCulturalActivities",
						"InfrastructureForPersonalMobilityCycleLogistics",
						"PreCommercialStagesOfAdvancedTechnologiesToProduceEnergyFromNuclearProcessesWithMinimalWasteFromTheFuelCycle",
						"SeaAndCoastalPassengerWaterTransport",
						"ManufactureOfEnergyEfficiencyEquipmentForBuildings",
						"ManufactureOfPlasticsInPrimaryForm",
						"InstallationMaintenanceAndRepairOfInstrumentsAndDevicesForMeasuringRegulationAndControllingEnergyPerformanceOfBuildings",
						"ConservationForestry",
						"ForestManagement",
						"InfrastructureEnablingRoadTransportAndPublicTransport",
						"InlandFreightWaterTransport",
						"StorageOfElectricity",
						"ProgrammingAndBroadcastingActivities",
						"ManufactureOfRenewableEnergyTechnologies",
						"AcquisitionAndOwnershipOfBuildings",
						"ManufactureOfBiogasAndBiofuelsForUseInTransportAndOfBioliquids",
						"ElectricityGenerationFromBioenergy",
						"ManufactureOfNitricAcid",
						"StorageOfHydrogen",
						"ManufactureOfOrganicBasicChemicals",
						"ManufactureOfAluminium",
						"ElectricityGenerationUsingSolarPhotovoltaicTechnology",
						"DistrictHeatingCoolingDistribution",
						"InfrastructureForWaterTransport",
						"ElectricityGenerationFromNuclearEnergyInExistingInstallations",
						"ManufactureOfHydrogen",
						"InstallationAndOperationOfElectricHeatPumps",
						"SeaAndCoastalFreightWaterTransportVesselsForPortOperationsAndAuxiliaryActivities",
						"MaterialRecoveryFromNonHazardousWaste",
						"ManufactureOfCarbonBlack",
						"ResearchDevelopmentAndInnovationForDirectAirCaptureOfCo2",
						"ManufactureOfSodaAsh",
						"ProductionOfHeatCoolFromBioenergy",
						"TransmissionAndDistributionOfElectricity",
						"RestorationOfWetlands",
						"ConstructionOfNewBuildings",
						"ResidentialCareActivities",
						"LowCarbonAirportInfrastructure",
						"AnaerobicDigestionOfBioWaste",
						"DataProcessingHostingAndRelatedActivities",
						"ProductionOfHeatCoolFromSolarThermalHeating",
						"OperationOfPersonalMobilityDevicesCycleLogistics",
						"ManufactureOfBatteries",
						"LandfillGasCaptureAndUtilisation",
						"ElectricityGenerationFromWindPower",
						"Reinsurance",
						"RehabilitationAndRestorationOfForestsIncludingReforestationAndNaturalForestRegenerationAfterAnExtremeEvent",
						"ProductionOfHeatCoolFromFossilGaseousFuelsInAnEfficientDistrictHeatingAndCoolingSystem",
						"RenewalOfWasteWaterCollectionAndTreatment",
						"AnaerobicDigestionOfSewageSludge",
						"ManufactureOfOtherLowCarbonTechnologies",
						"ConstructionExtensionAndOperationOfWasteWaterCollectionAndTreatment",
						"UrbanAndSuburbanTransportRoadPassengerTransport",
						"TransmissionAndDistributionNetworksForRenewableAndLowCarbonGases",
						"CogenerationOfHeatCoolAndPowerFromSolarEnergy",
						"RetrofittingOfInlandWaterPassengerAndFreightTransport",
						"InlandPassengerWaterTransport",
						"EngineeringActivitiesAndRelatedTechnicalConsultancyDedicatedToAdaptationToClimateChange",
						"ManufactureOfLowCarbonTechnologiesForTransport",
						"ElectricityGenerationFromGeothermalEnergy",
						"DataDrivenSolutionsForGhgEmissionsReductions",
						"StorageOfThermalEnergy",
						"ProfessionalServicesRelatedToEnergyPerformanceOfBuildings",
						"ManufactureOfChlorine",
						"HighEfficiencyCoGenerationOfHeatCoolAndPowerFromFossilGaseousFuels",
						"Afforestation",
						"UndergroundPermanentGeologicalStorageOfCo2"
					]
				}
			},
			"negativeAktivitaetenFuerDieBiologischeVielfalt": "No",
			"positiveAktivitaetenFuerDieBiologischeVielfalt": "Yes",
			"soziales": {
				"aenderungenUnternehmensstruktur": "No",
				"sicherheitsmassnahmenFuerMitarbeiter": null,
				"einkommensgleichheit": {
					"massnahmenZurVerbesserungDerEinkommensungleichheit": "mindshare"
				},
				"geschlechterdiversitaet": {
					"definitionTopManagement": null,
					"einhaltungRechtlicherVorgaben": "e-markets"
				},
				"audit": {
					"auditsZurEinhaltungVonArbeitsstandards": null,
					"artDesAudits": "InterneAnhoerung",
					"auditErgebnisse": "functionalities"
				}
			},
			"unternehmensfuehrungGovernance": {
				"wirtschaftspruefer": "solutions",
				"ceoVorsitzender": "Yes",
				"amtszeit": "e-markets",
				"einbeziehungVonStakeholdern": null,
				"prozessDerEinbeziehungVonStakeholdern": "synergies",
				"mechanismenZurAusrichtungAufStakeholder": null,
				"esgKriterienUndUeberwachungDerLieferanten": "No",
				"auswahlkriterien": "systems"
>>>>>>> 2de53260
			}
		},
		"reportingPeriod": "2023"
	},
	{
		"companyInformation": {
<<<<<<< HEAD
			"companyName": "Johnston, Wehner and Smitham",
			"headquarters": "Keeblerstead",
			"headquartersPostalCode": "38833-5435",
			"sector": "eyeballs",
			"identifiers": {
				"Lei": [],
				"Isin": [
					"W3NRGAUgNB00",
					"lLTIQRdji8LT"
=======
			"companyName": "Windler - Rohan",
			"headquarters": "New Brock",
			"headquartersPostalCode": "58259",
			"sector": "architectures",
			"identifiers": {
				"Lei": [],
				"Isin": [
					"Y7hamAsXOSS5"
				],
				"PermId": [
					"CjSNRj48UN"
>>>>>>> 2de53260
				],
				"Ticker": [],
				"Duns": [
<<<<<<< HEAD
					"MxP0yyZwx"
=======
					"TfvUarX0o"
>>>>>>> 2de53260
				],
				"VatNumber": [],
				"CompanyRegistrationNumber": []
			},
<<<<<<< HEAD
			"countryCode": "FJ",
			"companyAlternativeNames": [
				"Bogan, Rogahn and Emard",
				"Cassin, Tillman and Schinner",
				"Rempel, Hand and Stanton"
			],
			"companyLegalForm": "GmbH & Co. KG",
			"website": "https://another-thaw.name/",
=======
			"countryCode": "BG",
			"companyAlternativeNames": [
				"DuBuque and Sons"
			],
			"companyLegalForm": "Limited Liability Partnership (LLP)",
			"website": "https://flimsy-green.name",
>>>>>>> 2de53260
			"isTeaserCompany": false
		},
		"t": {
			"general": {
				"masterData": {
<<<<<<< HEAD
					"berichtsPflicht": "No"
				}
			},
			"allgemein": {
				"esgZiele": null,
				"ziele": "channels",
				"investitionen": "relationships",
				"sektorMitHohenKlimaauswirkungen": "No"
=======
					"berichtsPflicht": "Yes",
					"gueltigkeitsDatum": null
				}
			},
			"allgemein": {
				"esgZiele": "No",
				"ziele": null,
				"investitionen": null,
				"sektorMitHohenKlimaauswirkungen": null,
				"sektor": [
					"A",
					"C",
					"B"
				],
				"nachhaltigkeitsbericht": "Yes",
				"frequenzDerBerichterstattung": "Monatlich",
				"mechanismenZurUeberwachungDerEinhaltungUnGlobalCompactPrinzipienUndOderOecdLeitsaetze": "Yes",
				"uncgPrinzipien": "Yes",
				"erklaerungUngc": null,
				"oecdLeitsaetze": "Yes",
				"erklaerungOecd": "paradigms",
				"ausrichtungAufDieUnSdgsUndAktivesVerfolgen": "e-commerce",
				"ausschlusslistenAufBasisVonEsgKriterien": "No",
				"ausschlusslisten": "interfaces",
				"oekologischeSozialeFuehrungsstandardsOderPrinzipien": "Yes",
				"anreizmechanismenFuerDasManagementUmwelt": null,
				"anreizmechanismenFuerDasManagementSoziales": "JaAufsichtsratUndGeschaeftsleitung",
				"esgBezogeneRechtsstreitigkeiten": "No",
				"rechtsstreitigkeitenMitBezugZuE": "Yes",
				"statusZuE": "Offen",
				"einzelheitenZuDenRechtsstreitigkeitenZuE": "niches",
				"rechtsstreitigkeitenMitBezugZuS": "No",
				"statusZuS": "Geklaert",
				"einzelheitenZuDenRechtsstreitigkeitenZuS": "partnerships",
				"rechtsstreitigkeitenMitBezugZuG": "Yes",
				"statusZuG": "Geklaert",
				"einzelheitenZuDenRechtsstreitigkeitenZuG": "action-items",
				"esgRating": "No",
				"agentur": null,
				"ergebnis": {
					"value": "infrastructures",
					"dataSource": {
						"fileName": "Certification",
						"fileReference": "50a36c418baffd520bb92d84664f06f9732a21f4e2e5ecee6d9136f16e7e0b63"
					}
				},
				"kritischePunkte": "initiatives",
				"nachhaltigkeitsbezogenenAnleihen": "No",
				"wichtigsteESUndGRisikenUndBewertung": "platforms",
				"hindernisseBeimUmgangMitEsgBedenken": "portals"
			},
			"umwelt": {
				"treibhausgasemissionen": {
					"treibhausgasEmissionsintensitaetDerUnternehmenInDieInvestriertWird": null,
					"strategieUndZieleZurReduzierungVonTreibhausgasEmissionen": "e-markets"
				},
				"produkteZurVerringerungDerUmweltbelastung": "No",
				"verringerungenDerUmweltbelastung": null,
				"oekologischerMindestStandardFuerProduktionsprozesse": "No",
				"energieverbrauch": {
					"unternehmensGruppenStrategieBzglEnergieverbrauch": "bandwidth"
				},
				"energieeffizienzImmobilienanlagen": {
					"unternehmensGruppenStrategieBzglEnergieeffizientenImmobilienanlagen": "communities"
				},
				"wasserverbrauch": {
					"unternehmensGruppenStrategieBzglWasserverbrauch": "architectures"
				},
				"abfallproduktion": {
					"unternehmensGruppenStrategieBzglAbfallproduktion": "mindshare"
				},
				"gefaehrlicheAbfaelle": {
					"gefaehrlicherAbfall": "content"
				},
				"biodiversitaet": {
					"negativeMassnahmenFuerDieBiologischeVielfalt": "web services",
					"positiveMassnahmenFuerDieBiologischeVielfalt": "synergies"
				},
				"fossileBrennstoffe": {
					"einnahmenAusFossilenBrennstoffen": "Yes"
				},
				"taxonomie": {
					"taxonomieBerichterstattung": "Csrd",
					"euTaxonomieKompassAktivitaeten": [
						"InfrastructureEnablingRoadTransportAndPublicTransport",
						"HighEfficiencyCoGenerationOfHeatCoolAndPowerFromFossilGaseousFuels",
						"ResearchDevelopmentAndInnovationForDirectAirCaptureOfCo2",
						"PreCommercialStagesOfAdvancedTechnologiesToProduceEnergyFromNuclearProcessesWithMinimalWasteFromTheFuelCycle",
						"ElectricityGenerationFromOceanEnergyTechnologies",
						"ManufactureOfAluminium",
						"ElectricityGenerationFromHydropower",
						"RestorationOfWetlands",
						"AirportInfrastructure",
						"OperationOfPersonalMobilityDevicesCycleLogistics",
						"ElectricityGenerationFromRenewableNonFossilGaseousAndLiquidFuels",
						"ElectricityGenerationUsingSolarPhotovoltaicTechnology",
						"AnaerobicDigestionOfSewageSludge",
						"ProductionOfHeatCoolFromFossilGaseousFuelsInAnEfficientDistrictHeatingAndCoolingSystem",
						"CogenerationOfHeatCoolAndPowerFromBioenergy",
						"DataProcessingHostingAndRelatedActivities",
						"SeaAndCoastalFreightWaterTransportVesselsForPortOperationsAndAuxiliaryActivities",
						"ConstructionAndSafeOperationOfNewNuclearPowerPlantsForTheGenerationOfElectricityAndOrHeatIncludingForHydrogenProductionUsingBestAvailableTechnologies",
						"InstallationMaintenanceAndRepairOfEnergyEfficiencyEquipment"
					]
				}
			},
			"negativeAktivitaetenFuerDieBiologischeVielfalt": "No",
			"positiveAktivitaetenFuerDieBiologischeVielfalt": "Yes",
			"soziales": {
				"aenderungenUnternehmensstruktur": "Yes",
				"sicherheitsmassnahmenFuerMitarbeiter": "e-commerce",
				"einkommensgleichheit": {
					"massnahmenZurVerbesserungDerEinkommensungleichheit": "technologies"
				},
				"geschlechterdiversitaet": {
					"definitionTopManagement": "e-commerce",
					"einhaltungRechtlicherVorgaben": null
				},
				"audit": {
					"auditsZurEinhaltungVonArbeitsstandards": "Yes",
					"artDesAudits": "InterneAnhoerung",
					"auditErgebnisse": "ROI"
				}
			},
			"unternehmensfuehrungGovernance": {
				"wirtschaftspruefer": "supply-chains",
				"ceoVorsitzender": "No",
				"amtszeit": null,
				"einbeziehungVonStakeholdern": "No",
				"prozessDerEinbeziehungVonStakeholdern": "content",
				"mechanismenZurAusrichtungAufStakeholder": "ROI",
				"esgKriterienUndUeberwachungDerLieferanten": "No",
				"auswahlkriterien": "technologies"
>>>>>>> 2de53260
			}
		},
		"reportingPeriod": "2019"
	},
	{
		"companyInformation": {
<<<<<<< HEAD
			"companyName": "Hahn LLC",
			"headquarters": "O'Konport",
			"headquartersPostalCode": "07195",
			"sector": null,
			"identifiers": {
				"Lei": [],
				"Isin": [
					"sykgACKaVdHd",
					"l0NJhnlYvPZQ"
				],
				"PermId": [
					"m1yLu35qtI"
				],
				"Ticker": [
					"5rNtmrj"
				],
				"Duns": [
					"5qpQBJi67"
				],
				"VatNumber": [],
				"CompanyRegistrationNumber": []
			},
			"countryCode": "SX",
			"companyAlternativeNames": [],
			"companyLegalForm": "Sole Trader",
			"website": null,
=======
			"companyName": "Langworth - Hayes",
			"headquarters": "Lemkebury",
			"headquartersPostalCode": null,
			"sector": "blockchains",
			"identifiers": {
				"Lei": [],
				"Isin": [
					"ZBKbZIcACpJu",
					"lXnapjLHLU2M"
				],
				"PermId": [
					"wnRz7wbFpK"
				],
				"Ticker": [],
				"Duns": [],
				"VatNumber": [],
				"CompanyRegistrationNumber": [
					"N6cW8RXb7MGjeLl"
				]
			},
			"countryCode": "SE",
			"companyAlternativeNames": [
				"Ankunding - Turner",
				"Bogisich, Hilll and Weimann"
			],
			"companyLegalForm": null,
			"website": "https://fearful-drink.com/",
>>>>>>> 2de53260
			"isTeaserCompany": false
		},
		"t": {
			"general": {
				"masterData": {
<<<<<<< HEAD
					"berichtsPflicht": "Yes"
=======
					"berichtsPflicht": "No",
					"gueltigkeitsDatum": "2024-05-23"
>>>>>>> 2de53260
				}
			},
			"allgemein": {
				"esgZiele": null,
				"ziele": null,
<<<<<<< HEAD
				"investitionen": "relationships",
				"sektorMitHohenKlimaauswirkungen": "Yes"
			}
		},
		"reportingPeriod": "2021"
	},
	{
		"companyInformation": {
			"companyName": "Mosciski, Treutel and Hilll",
			"headquarters": "Fort Agustinfurt",
			"headquartersPostalCode": "79783-3946",
			"sector": "models",
			"identifiers": {
				"Lei": [],
				"Isin": [
					"kmgXIXMhdqvj"
				],
				"PermId": [],
				"Ticker": [],
				"Duns": [
					"7F2U0awnS"
				],
				"VatNumber": [],
				"CompanyRegistrationNumber": [
					"xpytGRBKcDVp7R0"
				]
			},
			"countryCode": "EC",
			"companyAlternativeNames": [
				"Greenholt and Sons",
				"McClure Group",
				"O'Reilly, Gerlach and Mohr",
				"Yundt Inc"
			],
			"companyLegalForm": "Limited Liability Partnership (LLP)",
			"website": "https://exemplary-cyclamen.com/",
			"isTeaserCompany": false
		},
		"t": {
			"general": {
				"masterData": {
					"berichtsPflicht": "No"
				}
			},
			"allgemein": {
				"esgZiele": "Yes",
				"ziele": null,
				"investitionen": "bandwidth",
				"sektorMitHohenKlimaauswirkungen": "No"
			}
		},
		"reportingPeriod": "2023"
	},
	{
		"companyInformation": {
			"companyName": "Wisozk - Abbott",
			"headquarters": "West Brianastad",
			"headquartersPostalCode": null,
			"sector": "partnerships",
			"identifiers": {
				"Lei": [
					"BUyVwp72pqj75sPiSQOn"
				],
				"Isin": [
					"gxzhZ7yfH7SF"
				],
				"PermId": [],
				"Ticker": [
					"3XtNtHO"
				],
				"Duns": [
					"PAyPnRFQI"
				],
				"VatNumber": [
					"A2mYP2jKO"
				],
				"CompanyRegistrationNumber": [
					"x8nRAYJHbsf0Fwj"
				]
			},
			"countryCode": "GI",
			"companyAlternativeNames": [],
			"companyLegalForm": "Partnership without Limited Liability",
			"website": "https://black-and-white-strudel.org",
=======
				"investitionen": "applications",
				"sektorMitHohenKlimaauswirkungen": "No",
				"sektor": [
					"L",
					"A",
					"G"
				],
				"nachhaltigkeitsbericht": "Yes",
				"frequenzDerBerichterstattung": null,
				"mechanismenZurUeberwachungDerEinhaltungUnGlobalCompactPrinzipienUndOderOecdLeitsaetze": "Yes",
				"uncgPrinzipien": "Yes",
				"erklaerungUngc": "technologies",
				"oecdLeitsaetze": "Yes",
				"erklaerungOecd": "deliverables",
				"ausrichtungAufDieUnSdgsUndAktivesVerfolgen": null,
				"ausschlusslistenAufBasisVonEsgKriterien": "Yes",
				"ausschlusslisten": "initiatives",
				"oekologischeSozialeFuehrungsstandardsOderPrinzipien": "Yes",
				"anreizmechanismenFuerDasManagementUmwelt": "JaAufsichtsrat",
				"anreizmechanismenFuerDasManagementSoziales": "Nein",
				"esgBezogeneRechtsstreitigkeiten": "Yes",
				"rechtsstreitigkeitenMitBezugZuE": null,
				"statusZuE": "Offen",
				"einzelheitenZuDenRechtsstreitigkeitenZuE": "relationships",
				"rechtsstreitigkeitenMitBezugZuS": "No",
				"statusZuS": "Offen",
				"einzelheitenZuDenRechtsstreitigkeitenZuS": "deliverables",
				"rechtsstreitigkeitenMitBezugZuG": "Yes",
				"statusZuG": "Geklaert",
				"einzelheitenZuDenRechtsstreitigkeitenZuG": "solutions",
				"esgRating": "No",
				"agentur": null,
				"ergebnis": {
					"value": "technologies",
					"dataSource": {
						"fileName": "Certification",
						"fileReference": "50a36c418baffd520bb92d84664f06f9732a21f4e2e5ecee6d9136f16e7e0b63"
					}
				},
				"kritischePunkte": "infrastructures",
				"nachhaltigkeitsbezogenenAnleihen": "Yes",
				"wichtigsteESUndGRisikenUndBewertung": "communities",
				"hindernisseBeimUmgangMitEsgBedenken": "channels"
			},
			"umwelt": {
				"treibhausgasemissionen": {
					"treibhausgasEmissionsintensitaetDerUnternehmenInDieInvestriertWird": null,
					"strategieUndZieleZurReduzierungVonTreibhausgasEmissionen": null
				},
				"produkteZurVerringerungDerUmweltbelastung": "Yes",
				"verringerungenDerUmweltbelastung": "niches",
				"oekologischerMindestStandardFuerProduktionsprozesse": null,
				"energieverbrauch": {
					"unternehmensGruppenStrategieBzglEnergieverbrauch": "technologies"
				},
				"energieeffizienzImmobilienanlagen": {
					"unternehmensGruppenStrategieBzglEnergieeffizientenImmobilienanlagen": "networks"
				},
				"wasserverbrauch": {
					"unternehmensGruppenStrategieBzglWasserverbrauch": "networks"
				},
				"abfallproduktion": {
					"unternehmensGruppenStrategieBzglAbfallproduktion": null
				},
				"gefaehrlicheAbfaelle": {
					"gefaehrlicherAbfall": "metrics"
				},
				"biodiversitaet": {
					"negativeMassnahmenFuerDieBiologischeVielfalt": "mindshare",
					"positiveMassnahmenFuerDieBiologischeVielfalt": "e-commerce"
				},
				"fossileBrennstoffe": {
					"einnahmenAusFossilenBrennstoffen": "No"
				},
				"taxonomie": {
					"taxonomieBerichterstattung": "Csrd",
					"euTaxonomieKompassAktivitaeten": [
						"HighEfficiencyCoGenerationOfHeatCoolAndPowerFromFossilGaseousFuels",
						"Afforestation",
						"NonLifeInsuranceUnderwritingOfClimateRelatedPerils",
						"ElectricityGenerationFromNuclearEnergyInExistingInstallations",
						"ElectricityGenerationUsingConcentratedSolarPowerCspTechnology",
						"ConstructionExtensionAndOperationOfWaterCollectionTreatmentAndSupplySystems",
						"CompostingOfBioWaste",
						"TransportOfCo2",
						"ProductionOfHeatCoolFromSolarThermalHeating",
						"ElectricityGenerationUsingSolarPhotovoltaicTechnology",
						"ProductionOfHeatCoolUsingWasteHeat",
						"ElectricityGenerationFromFossilGaseousFuels",
						"StorageOfHydrogen",
						"ConstructionOfNewBuildings",
						"InstallationAndOperationOfElectricHeatPumps",
						"AnaerobicDigestionOfBioWaste",
						"DataProcessingHostingAndRelatedActivities",
						"ProgrammingAndBroadcastingActivities",
						"ProductionOfHeatCoolFromRenewableNonFossilGaseousAndLiquidFuels",
						"ManufactureOfLowCarbonTechnologiesForTransport",
						"RenewalOfWasteWaterCollectionAndTreatment",
						"ProductionOfHeatCoolFromGeothermalEnergy",
						"InstallationMaintenanceAndRepairOfInstrumentsAndDevicesForMeasuringRegulationAndControllingEnergyPerformanceOfBuildings",
						"FreightRailTransport",
						"ResearchDevelopmentAndInnovationForDirectAirCaptureOfCo2",
						"PreCommercialStagesOfAdvancedTechnologiesToProduceEnergyFromNuclearProcessesWithMinimalWasteFromTheFuelCycle",
						"UndergroundPermanentGeologicalStorageOfCo2",
						"InfrastructureEnablingRoadTransportAndPublicTransport",
						"ManufactureOfHydrogen",
						"ElectricityGenerationFromBioenergy",
						"StorageOfThermalEnergy",
						"ElectricityGenerationFromHydropower",
						"ResidentialCareActivities",
						"ManufactureOfCarbonBlack",
						"AnaerobicDigestionOfSewageSludge",
						"InfrastructureEnablingLowCarbonRoadTransportAndPublicTransport",
						"LibrariesArchivesMuseumsAndCulturalActivities",
						"CollectionAndTransportOfNonHazardousWasteInSourceSegregatedFractions",
						"PassengerInterurbanRailTransport",
						"SeaAndCoastalPassengerWaterTransport"
					]
				}
			},
			"negativeAktivitaetenFuerDieBiologischeVielfalt": "Yes",
			"positiveAktivitaetenFuerDieBiologischeVielfalt": null,
			"soziales": {
				"aenderungenUnternehmensstruktur": "No",
				"sicherheitsmassnahmenFuerMitarbeiter": "infrastructures",
				"einkommensgleichheit": {
					"massnahmenZurVerbesserungDerEinkommensungleichheit": "technologies"
				},
				"geschlechterdiversitaet": {
					"definitionTopManagement": "action-items",
					"einhaltungRechtlicherVorgaben": null
				},
				"audit": {
					"auditsZurEinhaltungVonArbeitsstandards": "Yes",
					"artDesAudits": "InterneAnhoerung",
					"auditErgebnisse": "blockchains"
				}
			},
			"unternehmensfuehrungGovernance": {
				"wirtschaftspruefer": "e-business",
				"ceoVorsitzender": "Yes",
				"amtszeit": "mindshare",
				"einbeziehungVonStakeholdern": "No",
				"prozessDerEinbeziehungVonStakeholdern": "methodologies",
				"mechanismenZurAusrichtungAufStakeholder": "mindshare",
				"esgKriterienUndUeberwachungDerLieferanten": "No",
				"auswahlkriterien": "metrics"
			}
		},
		"reportingPeriod": "2021"
	},
	{
		"companyInformation": {
			"companyName": "Welch - Hirthe",
			"headquarters": "Marquardtside",
			"headquartersPostalCode": "65764-4779",
			"sector": "synergies",
			"identifiers": {
				"Lei": [],
				"Isin": [
					"q0Kcw6smRi9b"
				],
				"PermId": [],
				"Ticker": [],
				"Duns": [],
				"VatNumber": [
					"sSBaBENdC"
				],
				"CompanyRegistrationNumber": []
			},
			"countryCode": "KZ",
			"companyAlternativeNames": [
				"Borer, Jacobs and Nolan",
				"Keeling and Sons"
			],
			"companyLegalForm": "Partnership without Limited Liability",
			"website": "https://sparkling-extreme.org/",
>>>>>>> 2de53260
			"isTeaserCompany": false
		},
		"t": {
			"general": {
				"masterData": {
<<<<<<< HEAD
					"berichtsPflicht": "No"
				}
			},
			"allgemein": {
				"esgZiele": null,
				"ziele": null,
				"investitionen": "communities",
				"sektorMitHohenKlimaauswirkungen": "Yes"
=======
					"berichtsPflicht": "Yes",
					"gueltigkeitsDatum": null
				}
			},
			"allgemein": {
				"esgZiele": "Yes",
				"ziele": "action-items",
				"investitionen": null,
				"sektorMitHohenKlimaauswirkungen": "No",
				"sektor": [
					"E",
					"A",
					"H"
				],
				"nachhaltigkeitsbericht": "Yes",
				"frequenzDerBerichterstattung": "Halbjaehrlich",
				"mechanismenZurUeberwachungDerEinhaltungUnGlobalCompactPrinzipienUndOderOecdLeitsaetze": null,
				"uncgPrinzipien": "Yes",
				"erklaerungUngc": "systems",
				"oecdLeitsaetze": "No",
				"erklaerungOecd": "convergence",
				"ausrichtungAufDieUnSdgsUndAktivesVerfolgen": "platforms",
				"ausschlusslistenAufBasisVonEsgKriterien": "No",
				"ausschlusslisten": null,
				"oekologischeSozialeFuehrungsstandardsOderPrinzipien": "Yes",
				"anreizmechanismenFuerDasManagementUmwelt": "JaGeschaeftsleitung",
				"anreizmechanismenFuerDasManagementSoziales": "JaAufsichtsrat",
				"esgBezogeneRechtsstreitigkeiten": null,
				"rechtsstreitigkeitenMitBezugZuE": "No",
				"statusZuE": null,
				"einzelheitenZuDenRechtsstreitigkeitenZuE": "e-commerce",
				"rechtsstreitigkeitenMitBezugZuS": "No",
				"statusZuS": null,
				"einzelheitenZuDenRechtsstreitigkeitenZuS": null,
				"rechtsstreitigkeitenMitBezugZuG": "Yes",
				"statusZuG": "Geklaert",
				"einzelheitenZuDenRechtsstreitigkeitenZuG": "supply-chains",
				"esgRating": null,
				"agentur": "portals",
				"ergebnis": {
					"value": "models",
					"dataSource": null
				},
				"kritischePunkte": "channels",
				"nachhaltigkeitsbezogenenAnleihen": "Yes",
				"wichtigsteESUndGRisikenUndBewertung": null,
				"hindernisseBeimUmgangMitEsgBedenken": "portals"
			},
			"umwelt": {
				"treibhausgasemissionen": {
					"treibhausgasEmissionsintensitaetDerUnternehmenInDieInvestriertWird": "relationships",
					"strategieUndZieleZurReduzierungVonTreibhausgasEmissionen": "channels"
				},
				"produkteZurVerringerungDerUmweltbelastung": "Yes",
				"verringerungenDerUmweltbelastung": null,
				"oekologischerMindestStandardFuerProduktionsprozesse": "No",
				"energieverbrauch": {
					"unternehmensGruppenStrategieBzglEnergieverbrauch": "e-commerce"
				},
				"energieeffizienzImmobilienanlagen": {
					"unternehmensGruppenStrategieBzglEnergieeffizientenImmobilienanlagen": "action-items"
				},
				"wasserverbrauch": {
					"unternehmensGruppenStrategieBzglWasserverbrauch": "solutions"
				},
				"abfallproduktion": {
					"unternehmensGruppenStrategieBzglAbfallproduktion": "paradigms"
				},
				"gefaehrlicheAbfaelle": {
					"gefaehrlicherAbfall": "eyeballs"
				},
				"biodiversitaet": {
					"negativeMassnahmenFuerDieBiologischeVielfalt": "initiatives",
					"positiveMassnahmenFuerDieBiologischeVielfalt": "systems"
				},
				"fossileBrennstoffe": {
					"einnahmenAusFossilenBrennstoffen": "No"
				},
				"taxonomie": {
					"taxonomieBerichterstattung": "Csrd",
					"euTaxonomieKompassAktivitaeten": [
						"ManufactureOfAluminium",
						"ProfessionalServicesRelatedToEnergyPerformanceOfBuildings",
						"ProductionOfHeatCoolFromFossilGaseousFuelsInAnEfficientDistrictHeatingAndCoolingSystem",
						"AnaerobicDigestionOfSewageSludge",
						"AcquisitionAndOwnershipOfBuildings",
						"ElectricityGenerationUsingConcentratedSolarPowerCspTechnology",
						"InstallationMaintenanceAndRepairOfInstrumentsAndDevicesForMeasuringRegulationAndControllingEnergyPerformanceOfBuildings",
						"ManufactureOfChlorine",
						"InstallationAndOperationOfElectricHeatPumps",
						"EngineeringActivitiesAndRelatedTechnicalConsultancyDedicatedToAdaptationToClimateChange",
						"InstallationMaintenanceAndRepairOfEnergyEfficiencyEquipment",
						"ManufactureOfSodaAsh",
						"ElectricityGenerationFromHydropower",
						"ElectricityGenerationFromRenewableNonFossilGaseousAndLiquidFuels",
						"InlandPassengerWaterTransport",
						"ManufactureOfBatteries",
						"ElectricityGenerationFromFossilGaseousFuels",
						"ManufactureOfRenewableEnergyTechnologies",
						"StorageOfElectricity",
						"ConstructionAndSafeOperationOfNewNuclearPowerPlantsForTheGenerationOfElectricityAndOrHeatIncludingForHydrogenProductionUsingBestAvailableTechnologies",
						"ManufactureOfNitricAcid",
						"ManufactureOfCement",
						"ConservationForestry",
						"PassengerInterurbanRailTransport",
						"RestorationOfWetlands",
						"ManufactureOfIronAndSteel",
						"Afforestation",
						"InfrastructureForPersonalMobilityCycleLogistics",
						"RenewalOfWaterCollectionTreatmentAndSupplySystems",
						"PreCommercialStagesOfAdvancedTechnologiesToProduceEnergyFromNuclearProcessesWithMinimalWasteFromTheFuelCycle",
						"ProductionOfHeatCoolFromRenewableNonFossilGaseousAndLiquidFuels",
						"RenovationOfExistingBuildings",
						"ElectricityGenerationFromOceanEnergyTechnologies",
						"TransportOfCo2",
						"StorageOfThermalEnergy",
						"FreightTransportServicesByRoad",
						"InstallationMaintenanceAndRepairOfRenewableEnergyTechnologies"
					]
				}
			},
			"negativeAktivitaetenFuerDieBiologischeVielfalt": null,
			"positiveAktivitaetenFuerDieBiologischeVielfalt": "Yes",
			"soziales": {
				"aenderungenUnternehmensstruktur": null,
				"sicherheitsmassnahmenFuerMitarbeiter": "lifetime value",
				"einkommensgleichheit": {
					"massnahmenZurVerbesserungDerEinkommensungleichheit": "bandwidth"
				},
				"geschlechterdiversitaet": {
					"definitionTopManagement": "supply-chains",
					"einhaltungRechtlicherVorgaben": "models"
				},
				"audit": {
					"auditsZurEinhaltungVonArbeitsstandards": "No",
					"artDesAudits": "SowohlInternAlsAuchVonDrittanbietern",
					"auditErgebnisse": "content"
				}
			},
			"unternehmensfuehrungGovernance": {
				"wirtschaftspruefer": "paradigms",
				"ceoVorsitzender": "Yes",
				"amtszeit": "communities",
				"einbeziehungVonStakeholdern": "Yes",
				"prozessDerEinbeziehungVonStakeholdern": "platforms",
				"mechanismenZurAusrichtungAufStakeholder": "ROI",
				"esgKriterienUndUeberwachungDerLieferanten": "No",
				"auswahlkriterien": "platforms"
>>>>>>> 2de53260
			}
		},
		"reportingPeriod": "2022"
	},
	{
		"companyInformation": {
<<<<<<< HEAD
			"companyName": "Towne - Berge",
			"headquarters": "Kianaburgh",
			"headquartersPostalCode": "08055",
			"sector": "initiatives",
			"identifiers": {
				"Lei": [],
				"Isin": [
					"Y60I2JS5Fg1c",
					"txv00PBckEDb"
				],
				"PermId": [],
				"Ticker": [
					"JjUf0CY"
				],
				"Duns": [
					"Q6rwpLGc4"
				],
				"VatNumber": [
					"qjqEe11K3"
=======
			"companyName": "Windler Inc",
			"headquarters": "Longview",
			"headquartersPostalCode": "88166-2438",
			"sector": "users",
			"identifiers": {
				"Lei": [],
				"Isin": [
					"o26Z3NDe3p7n",
					"71RRPMEnR0Vf"
				],
				"PermId": [],
				"Ticker": [],
				"Duns": [
					"Yd8PsSHUn"
				],
				"VatNumber": [
					"APfbkolB8"
>>>>>>> 2de53260
				],
				"CompanyRegistrationNumber": [
					"LVLuvdWLXf6B1Kw"
				]
			},
<<<<<<< HEAD
			"countryCode": "ER",
			"companyAlternativeNames": [
				"Howell, Brakus and Cruickshank",
				"Schroeder and Sons",
				"Wintheiser, Hamill and Auer"
			],
			"companyLegalForm": "Private Limited Company (Ltd)",
			"website": "https://gorgeous-barium.biz/",
=======
			"countryCode": "AR",
			"companyAlternativeNames": [
				"Von and Sons",
				"Waters - Stoltenberg"
			],
			"companyLegalForm": "GmbH",
			"website": "https://expensive-deputy.biz",
>>>>>>> 2de53260
			"isTeaserCompany": false
		},
		"t": {
			"general": {
				"masterData": {
					"berichtsPflicht": "No",
					"gueltigkeitsDatum": "2024-08-28"
				}
			},
			"allgemein": {
				"esgZiele": "Yes",
				"ziele": null,
<<<<<<< HEAD
				"investitionen": "e-business",
				"sektorMitHohenKlimaauswirkungen": "Yes"
=======
				"investitionen": "users",
				"sektorMitHohenKlimaauswirkungen": "Yes",
				"sektor": [
					"G",
					"F",
					"A"
				],
				"nachhaltigkeitsbericht": "Yes",
				"frequenzDerBerichterstattung": "Jaehrlich",
				"mechanismenZurUeberwachungDerEinhaltungUnGlobalCompactPrinzipienUndOderOecdLeitsaetze": "Yes",
				"uncgPrinzipien": "Yes",
				"erklaerungUngc": "models",
				"oecdLeitsaetze": "Yes",
				"erklaerungOecd": "methodologies",
				"ausrichtungAufDieUnSdgsUndAktivesVerfolgen": "paradigms",
				"ausschlusslistenAufBasisVonEsgKriterien": null,
				"ausschlusslisten": "applications",
				"oekologischeSozialeFuehrungsstandardsOderPrinzipien": "No",
				"anreizmechanismenFuerDasManagementUmwelt": "Nein",
				"anreizmechanismenFuerDasManagementSoziales": "JaAufsichtsratUndGeschaeftsleitung",
				"esgBezogeneRechtsstreitigkeiten": null,
				"rechtsstreitigkeitenMitBezugZuE": "No",
				"statusZuE": "Geklaert",
				"einzelheitenZuDenRechtsstreitigkeitenZuE": null,
				"rechtsstreitigkeitenMitBezugZuS": null,
				"statusZuS": "Geklaert",
				"einzelheitenZuDenRechtsstreitigkeitenZuS": "methodologies",
				"rechtsstreitigkeitenMitBezugZuG": "No",
				"statusZuG": null,
				"einzelheitenZuDenRechtsstreitigkeitenZuG": null,
				"esgRating": "No",
				"agentur": null,
				"ergebnis": null,
				"kritischePunkte": "blockchains",
				"nachhaltigkeitsbezogenenAnleihen": "No",
				"wichtigsteESUndGRisikenUndBewertung": "content",
				"hindernisseBeimUmgangMitEsgBedenken": "e-business"
			},
			"umwelt": {
				"treibhausgasemissionen": {
					"treibhausgasEmissionsintensitaetDerUnternehmenInDieInvestriertWird": "initiatives",
					"strategieUndZieleZurReduzierungVonTreibhausgasEmissionen": null
				},
				"produkteZurVerringerungDerUmweltbelastung": "No",
				"verringerungenDerUmweltbelastung": "eyeballs",
				"oekologischerMindestStandardFuerProduktionsprozesse": "No",
				"energieverbrauch": {
					"unternehmensGruppenStrategieBzglEnergieverbrauch": "technologies"
				},
				"energieeffizienzImmobilienanlagen": {
					"unternehmensGruppenStrategieBzglEnergieeffizientenImmobilienanlagen": "relationships"
				},
				"wasserverbrauch": {
					"unternehmensGruppenStrategieBzglWasserverbrauch": "content"
				},
				"abfallproduktion": {
					"unternehmensGruppenStrategieBzglAbfallproduktion": "blockchains"
				},
				"gefaehrlicheAbfaelle": {
					"gefaehrlicherAbfall": "paradigms"
				},
				"biodiversitaet": {
					"negativeMassnahmenFuerDieBiologischeVielfalt": null,
					"positiveMassnahmenFuerDieBiologischeVielfalt": "ROI"
				},
				"fossileBrennstoffe": {
					"einnahmenAusFossilenBrennstoffen": "Yes"
				},
				"taxonomie": {
					"taxonomieBerichterstattung": null,
					"euTaxonomieKompassAktivitaeten": [
						"NonLifeInsuranceUnderwritingOfClimateRelatedPerils",
						"InfrastructureEnablingRoadTransportAndPublicTransport",
						"OperationOfPersonalMobilityDevicesCycleLogistics",
						"ManufactureOfAnhydrousAmmonia",
						"InfrastructureForPersonalMobilityCycleLogistics",
						"InfrastructureForWaterTransport",
						"CogenerationOfHeatCoolAndPowerFromRenewableNonFossilGaseousAndLiquidFuels",
						"ManufactureOfCement",
						"RestorationOfWetlands",
						"HighEfficiencyCoGenerationOfHeatCoolAndPowerFromFossilGaseousFuels",
						"TransmissionAndDistributionNetworksForRenewableAndLowCarbonGases",
						"AnaerobicDigestionOfSewageSludge",
						"CreativeArtsAndEntertainmentActivities",
						"ManufactureOfRenewableEnergyTechnologies",
						"ElectricityGenerationFromWindPower",
						"ManufactureOfOtherLowCarbonTechnologies",
						"ElectricityGenerationFromOceanEnergyTechnologies",
						"LowCarbonAirportInfrastructure",
						"FreightRailTransport",
						"ManufactureOfCarbonBlack",
						"SeaAndCoastalFreightWaterTransportVesselsForPortOperationsAndAuxiliaryActivities",
						"ElectricityGenerationFromRenewableNonFossilGaseousAndLiquidFuels",
						"ProductionOfHeatCoolFromSolarThermalHeating",
						"RenovationOfExistingBuildings",
						"RenewalOfWasteWaterCollectionAndTreatment",
						"ElectricityGenerationFromBioenergy",
						"ManufactureOfEnergyEfficiencyEquipmentForBuildings",
						"EngineeringActivitiesAndRelatedTechnicalConsultancyDedicatedToAdaptationToClimateChange",
						"ProductionOfHeatCoolFromBioenergy",
						"ForestManagement",
						"ManufactureOfOrganicBasicChemicals",
						"ManufactureOfPlasticsInPrimaryForm",
						"TransportOfCo2",
						"ManufactureOfSodaAsh",
						"ElectricityGenerationFromHydropower",
						"ProductionOfHeatCoolUsingWasteHeat",
						"MotionPictureVideoAndTelevisionProgrammeProductionSoundRecordingAndMusicPublishingActivities",
						"UrbanAndSuburbanTransportRoadPassengerTransport",
						"ConservationForestry",
						"AirportInfrastructure",
						"ManufactureOfHydrogen",
						"ManufactureOfNitricAcid",
						"InstallationMaintenanceAndRepairOfEnergyEfficiencyEquipment",
						"CogenerationOfHeatCoolAndPowerFromGeothermalEnergy",
						"RenewalOfWaterCollectionTreatmentAndSupplySystems",
						"ProductionOfHeatCoolFromGeothermalEnergy",
						"PreCommercialStagesOfAdvancedTechnologiesToProduceEnergyFromNuclearProcessesWithMinimalWasteFromTheFuelCycle",
						"ElectricityGenerationUsingConcentratedSolarPowerCspTechnology",
						"ManufactureOfIronAndSteel",
						"DataProcessingHostingAndRelatedActivities",
						"TransportByMotorbikesPassengerCarsAndLightCommercialVehicles",
						"MaterialRecoveryFromNonHazardousWaste",
						"ProductionOfHeatCoolFromFossilGaseousFuelsInAnEfficientDistrictHeatingAndCoolingSystem",
						"DataDrivenSolutionsForGhgEmissionsReductions",
						"ComputerProgrammingConsultancyAndRelatedActivities",
						"InstallationMaintenanceAndRepairOfInstrumentsAndDevicesForMeasuringRegulationAndControllingEnergyPerformanceOfBuildings",
						"ManufactureOfChlorine",
						"DistrictHeatingCoolingDistribution",
						"ProductionOfHeatCoolFromRenewableNonFossilGaseousAndLiquidFuels",
						"SeaAndCoastalPassengerWaterTransport",
						"StorageOfThermalEnergy",
						"ManufactureOfBatteries",
						"Afforestation",
						"CloseToMarketResearchDevelopmentAndInnovation",
						"PassengerInterurbanRailTransport",
						"RetrofittingOfSeaAndCoastalFreightAndPassengerWaterTransport",
						"InstallationMaintenanceAndRepairOfChargingStationsForElectricVehiclesInBuildingsAndParkingSpacesAttachedToBuildings",
						"StorageOfElectricity",
						"LandfillGasCaptureAndUtilisation",
						"ElectricityGenerationFromNuclearEnergyInExistingInstallations",
						"ResearchDevelopmentAndInnovationForDirectAirCaptureOfCo2",
						"RetrofittingOfInlandWaterPassengerAndFreightTransport",
						"CogenerationOfHeatCoolAndPowerFromBioenergy",
						"ManufactureOfEquipmentForTheProductionAndUseOfHydrogen",
						"InlandPassengerWaterTransport",
						"AcquisitionAndOwnershipOfBuildings",
						"ConstructionAndSafeOperationOfNewNuclearPowerPlantsForTheGenerationOfElectricityAndOrHeatIncludingForHydrogenProductionUsingBestAvailableTechnologies",
						"TransmissionAndDistributionOfElectricity",
						"ElectricityGenerationFromGeothermalEnergy",
						"LibrariesArchivesMuseumsAndCulturalActivities"
					]
				}
			},
			"negativeAktivitaetenFuerDieBiologischeVielfalt": "Yes",
			"positiveAktivitaetenFuerDieBiologischeVielfalt": "Yes",
			"soziales": {
				"aenderungenUnternehmensstruktur": "Yes",
				"sicherheitsmassnahmenFuerMitarbeiter": "synergies",
				"einkommensgleichheit": {
					"massnahmenZurVerbesserungDerEinkommensungleichheit": "content"
				},
				"geschlechterdiversitaet": {
					"definitionTopManagement": null,
					"einhaltungRechtlicherVorgaben": "platforms"
				},
				"audit": {
					"auditsZurEinhaltungVonArbeitsstandards": "No",
					"artDesAudits": "SowohlInternAlsAuchVonDrittanbietern",
					"auditErgebnisse": "e-commerce"
				}
			},
			"unternehmensfuehrungGovernance": {
				"wirtschaftspruefer": "applications",
				"ceoVorsitzender": "Yes",
				"amtszeit": "solutions",
				"einbeziehungVonStakeholdern": "Yes",
				"prozessDerEinbeziehungVonStakeholdern": "e-markets",
				"mechanismenZurAusrichtungAufStakeholder": null,
				"esgKriterienUndUeberwachungDerLieferanten": "Yes",
				"auswahlkriterien": "convergence"
>>>>>>> 2de53260
			}
		},
		"reportingPeriod": "2023"
	},
	{
		"companyInformation": {
<<<<<<< HEAD
			"companyName": "Hand, Murazik and Kihn",
			"headquarters": "Landenmouth",
			"headquartersPostalCode": "08779",
			"sector": "schemas",
			"identifiers": {
				"Lei": [],
				"Isin": [
					"97N1THbjjD8D"
				],
				"PermId": [],
				"Ticker": [],
				"Duns": [
					"RLuEIk4nF"
				],
				"VatNumber": [],
				"CompanyRegistrationNumber": [
					"XRd0GiESKNAwR60"
				]
			},
			"countryCode": "TK",
			"companyAlternativeNames": [
				"Wehner - Kessler"
			],
			"companyLegalForm": "Partnership without Limited Liability",
			"website": "https://sunny-corduroy.com/",
=======
			"companyName": "Torp Group",
			"headquarters": "Jovanland",
			"headquartersPostalCode": "24059-8536",
			"sector": "ROI",
			"identifiers": {
				"Lei": [
					"A4E6c3t5b31qylJda3HS"
				],
				"Isin": [
					"QlvrzRGzWe6o"
				],
				"PermId": [],
				"Ticker": [],
				"Duns": [],
				"VatNumber": [
					"sGvOUMWTq"
				],
				"CompanyRegistrationNumber": [
					"edHpCUBRW69qhx2"
				]
			},
			"countryCode": "KW",
			"companyAlternativeNames": [
				"McDermott and Sons",
				"Reinger, Ortiz and O'Reilly"
			],
			"companyLegalForm": null,
			"website": "https://monumental-retrospect.net",
>>>>>>> 2de53260
			"isTeaserCompany": false
		},
		"t": {
			"general": {
				"masterData": {
					"berichtsPflicht": "No",
					"gueltigkeitsDatum": "2024-07-01"
				}
			},
			"allgemein": {
				"esgZiele": "Yes",
<<<<<<< HEAD
				"ziele": "experiences",
				"investitionen": "users",
				"sektorMitHohenKlimaauswirkungen": "No"
=======
				"ziele": "paradigms",
				"investitionen": "communities",
				"sektorMitHohenKlimaauswirkungen": null,
				"sektor": [
					"A",
					"L"
				],
				"nachhaltigkeitsbericht": null,
				"frequenzDerBerichterstattung": "Monatlich",
				"mechanismenZurUeberwachungDerEinhaltungUnGlobalCompactPrinzipienUndOderOecdLeitsaetze": "No",
				"uncgPrinzipien": null,
				"erklaerungUngc": "functionalities",
				"oecdLeitsaetze": "Yes",
				"erklaerungOecd": "partnerships",
				"ausrichtungAufDieUnSdgsUndAktivesVerfolgen": null,
				"ausschlusslistenAufBasisVonEsgKriterien": "Yes",
				"ausschlusslisten": "web services",
				"oekologischeSozialeFuehrungsstandardsOderPrinzipien": "No",
				"anreizmechanismenFuerDasManagementUmwelt": "JaAufsichtsratUndGeschaeftsleitung",
				"anreizmechanismenFuerDasManagementSoziales": "Nein",
				"esgBezogeneRechtsstreitigkeiten": "No",
				"rechtsstreitigkeitenMitBezugZuE": "Yes",
				"statusZuE": "Offen",
				"einzelheitenZuDenRechtsstreitigkeitenZuE": "bandwidth",
				"rechtsstreitigkeitenMitBezugZuS": "Yes",
				"statusZuS": null,
				"einzelheitenZuDenRechtsstreitigkeitenZuS": null,
				"rechtsstreitigkeitenMitBezugZuG": "No",
				"statusZuG": "Geklaert",
				"einzelheitenZuDenRechtsstreitigkeitenZuG": "lifetime value",
				"esgRating": "Yes",
				"agentur": "applications",
				"ergebnis": {
					"value": "platforms",
					"dataSource": {
						"fileName": "Policy",
						"fileReference": "50a36c418baffd520bb92d84664f06f9732a21f4e2e5ecee6d9136f16e7e0b63"
					}
				},
				"kritischePunkte": null,
				"nachhaltigkeitsbezogenenAnleihen": "Yes",
				"wichtigsteESUndGRisikenUndBewertung": "relationships",
				"hindernisseBeimUmgangMitEsgBedenken": "synergies"
			},
			"umwelt": {
				"treibhausgasemissionen": {
					"treibhausgasEmissionsintensitaetDerUnternehmenInDieInvestriertWird": "portals",
					"strategieUndZieleZurReduzierungVonTreibhausgasEmissionen": "networks"
				},
				"produkteZurVerringerungDerUmweltbelastung": "No",
				"verringerungenDerUmweltbelastung": "paradigms",
				"oekologischerMindestStandardFuerProduktionsprozesse": "No",
				"energieverbrauch": {
					"unternehmensGruppenStrategieBzglEnergieverbrauch": "bandwidth"
				},
				"energieeffizienzImmobilienanlagen": {
					"unternehmensGruppenStrategieBzglEnergieeffizientenImmobilienanlagen": null
				},
				"wasserverbrauch": {
					"unternehmensGruppenStrategieBzglWasserverbrauch": "synergies"
				},
				"abfallproduktion": {
					"unternehmensGruppenStrategieBzglAbfallproduktion": "users"
				},
				"gefaehrlicheAbfaelle": {
					"gefaehrlicherAbfall": "e-commerce"
				},
				"biodiversitaet": {
					"negativeMassnahmenFuerDieBiologischeVielfalt": "mindshare",
					"positiveMassnahmenFuerDieBiologischeVielfalt": null
				},
				"fossileBrennstoffe": {
					"einnahmenAusFossilenBrennstoffen": "No"
				},
				"taxonomie": {
					"taxonomieBerichterstattung": "Csrd",
					"euTaxonomieKompassAktivitaeten": [
						"RetrofittingOfInlandWaterPassengerAndFreightTransport",
						"ProductionOfHeatCoolFromRenewableNonFossilGaseousAndLiquidFuels",
						"AnaerobicDigestionOfBioWaste",
						"ConstructionOfNewBuildings",
						"TransportByMotorbikesPassengerCarsAndLightCommercialVehicles",
						"NonLifeInsuranceUnderwritingOfClimateRelatedPerils",
						"InfrastructureForPersonalMobilityCycleLogistics",
						"SeaAndCoastalFreightWaterTransportVesselsForPortOperationsAndAuxiliaryActivities",
						"ElectricityGenerationUsingConcentratedSolarPowerCspTechnology",
						"CogenerationOfHeatCoolAndPowerFromRenewableNonFossilGaseousAndLiquidFuels",
						"ResidentialCareActivities",
						"ManufactureOfChlorine",
						"ElectricityGenerationFromHydropower",
						"ElectricityGenerationFromNuclearEnergyInExistingInstallations",
						"ConstructionExtensionAndOperationOfWaterCollectionTreatmentAndSupplySystems",
						"ManufactureOfIronAndSteel",
						"RenewalOfWaterCollectionTreatmentAndSupplySystems",
						"ConservationForestry",
						"ManufactureOfOtherLowCarbonTechnologies",
						"Afforestation",
						"Reinsurance",
						"AirportInfrastructure",
						"ManufactureOfPlasticsInPrimaryForm",
						"InfrastructureEnablingLowCarbonRoadTransportAndPublicTransport",
						"ElectricityGenerationFromRenewableNonFossilGaseousAndLiquidFuels",
						"CollectionAndTransportOfNonHazardousWasteInSourceSegregatedFractions",
						"ElectricityGenerationFromBioenergy",
						"MotionPictureVideoAndTelevisionProgrammeProductionSoundRecordingAndMusicPublishingActivities",
						"ManufactureOfCement",
						"DataDrivenSolutionsForGhgEmissionsReductions",
						"InlandFreightWaterTransport",
						"TransportOfCo2",
						"SeaAndCoastalPassengerWaterTransport",
						"RehabilitationAndRestorationOfForestsIncludingReforestationAndNaturalForestRegenerationAfterAnExtremeEvent",
						"FreightRailTransport",
						"ManufactureOfCarbonBlack",
						"ManufactureOfEquipmentForTheProductionAndUseOfHydrogen",
						"ForestManagement",
						"InfrastructureEnablingRoadTransportAndPublicTransport",
						"Education",
						"LowCarbonAirportInfrastructure",
						"AnaerobicDigestionOfSewageSludge",
						"DataProcessingHostingAndRelatedActivities",
						"ComputerProgrammingConsultancyAndRelatedActivities",
						"ManufactureOfOrganicBasicChemicals",
						"ManufactureOfRenewableEnergyTechnologies",
						"PassengerInterurbanRailTransport",
						"RenovationOfExistingBuildings",
						"InstallationMaintenanceAndRepairOfChargingStationsForElectricVehiclesInBuildingsAndParkingSpacesAttachedToBuildings",
						"RetrofittingOfSeaAndCoastalFreightAndPassengerWaterTransport",
						"ProductionOfHeatCoolFromFossilGaseousFuelsInAnEfficientDistrictHeatingAndCoolingSystem",
						"CreativeArtsAndEntertainmentActivities",
						"InfrastructureEnablingLowCarbonWaterTransport",
						"InfrastructureForWaterTransport",
						"ElectricityGenerationFromGeothermalEnergy",
						"StorageOfHydrogen",
						"ManufactureOfAluminium",
						"CogenerationOfHeatCoolAndPowerFromBioenergy",
						"EngineeringActivitiesAndRelatedTechnicalConsultancyDedicatedToAdaptationToClimateChange",
						"PreCommercialStagesOfAdvancedTechnologiesToProduceEnergyFromNuclearProcessesWithMinimalWasteFromTheFuelCycle",
						"RenewalOfWasteWaterCollectionAndTreatment",
						"ManufactureOfBiogasAndBiofuelsForUseInTransportAndOfBioliquids",
						"CogenerationOfHeatCoolAndPowerFromSolarEnergy",
						"ManufactureOfAnhydrousAmmonia",
						"TransmissionAndDistributionNetworksForRenewableAndLowCarbonGases",
						"ElectricityGenerationUsingSolarPhotovoltaicTechnology",
						"ElectricityGenerationFromOceanEnergyTechnologies",
						"ProgrammingAndBroadcastingActivities",
						"FreightTransportServicesByRoad",
						"TransmissionAndDistributionOfElectricity",
						"InstallationMaintenanceAndRepairOfRenewableEnergyTechnologies",
						"HighEfficiencyCoGenerationOfHeatCoolAndPowerFromFossilGaseousFuels",
						"OperationOfPersonalMobilityDevicesCycleLogistics",
						"InlandPassengerWaterTransport",
						"ResearchDevelopmentAndInnovationForDirectAirCaptureOfCo2",
						"ConstructionExtensionAndOperationOfWasteWaterCollectionAndTreatment",
						"RestorationOfWetlands",
						"AcquisitionAndOwnershipOfBuildings",
						"UrbanAndSuburbanTransportRoadPassengerTransport",
						"UndergroundPermanentGeologicalStorageOfCo2",
						"CompostingOfBioWaste",
						"ManufactureOfLowCarbonTechnologiesForTransport",
						"ManufactureOfNitricAcid",
						"ManufactureOfEnergyEfficiencyEquipmentForBuildings",
						"DistrictHeatingCoolingDistribution",
						"StorageOfElectricity",
						"MaterialRecoveryFromNonHazardousWaste",
						"ConstructionAndSafeOperationOfNewNuclearPowerPlantsForTheGenerationOfElectricityAndOrHeatIncludingForHydrogenProductionUsingBestAvailableTechnologies",
						"ElectricityGenerationFromFossilGaseousFuels",
						"ProductionOfHeatCoolFromSolarThermalHeating",
						"StorageOfThermalEnergy",
						"ManufactureOfSodaAsh",
						"LandfillGasCaptureAndUtilisation",
						"ProductionOfHeatCoolUsingWasteHeat",
						"ProductionOfHeatCoolFromGeothermalEnergy"
					]
				}
			},
			"negativeAktivitaetenFuerDieBiologischeVielfalt": "Yes",
			"positiveAktivitaetenFuerDieBiologischeVielfalt": "No",
			"soziales": {
				"aenderungenUnternehmensstruktur": "No",
				"sicherheitsmassnahmenFuerMitarbeiter": "experiences",
				"einkommensgleichheit": {
					"massnahmenZurVerbesserungDerEinkommensungleichheit": "convergence"
				},
				"geschlechterdiversitaet": {
					"definitionTopManagement": "architectures",
					"einhaltungRechtlicherVorgaben": "blockchains"
				},
				"audit": {
					"auditsZurEinhaltungVonArbeitsstandards": "No",
					"artDesAudits": "InterneAnhoerung",
					"auditErgebnisse": null
				}
			},
			"unternehmensfuehrungGovernance": {
				"wirtschaftspruefer": "eyeballs",
				"ceoVorsitzender": "No",
				"amtszeit": "markets",
				"einbeziehungVonStakeholdern": "Yes",
				"prozessDerEinbeziehungVonStakeholdern": "experiences",
				"mechanismenZurAusrichtungAufStakeholder": null,
				"esgKriterienUndUeberwachungDerLieferanten": "No",
				"auswahlkriterien": "supply-chains"
>>>>>>> 2de53260
			}
		},
		"reportingPeriod": "2020"
	},
	{
		"companyInformation": {
<<<<<<< HEAD
			"companyName": "Kerluke, Tremblay and O'Hara",
			"headquarters": "Port Aprilstead",
			"headquartersPostalCode": null,
			"sector": "schemas",
			"identifiers": {
				"Lei": [
					"0yrGK7gmShucJnxUvHe9"
				],
				"Isin": [
					"grgJawQ1XVHe",
					"BhFelk60dQAL"
				],
				"PermId": [],
				"Ticker": [],
				"Duns": [
					"QVbKIO9kE"
=======
			"companyName": "Prosacco Group",
			"headquarters": "Maximillianside",
			"headquartersPostalCode": "13822-0628",
			"sector": "systems",
			"identifiers": {
				"Lei": [
					"FIbJ4zZJJUYIb2tAHIrj"
				],
				"Isin": [
					"atu3D0JwzYDa",
					"TVFyF3wtqaHG"
				],
				"PermId": [
					"7W5mY4jODp"
				],
				"Ticker": [
					"fO2jT0Q"
>>>>>>> 2de53260
				],
				"VatNumber": [
<<<<<<< HEAD
					"YgNu0iMG4"
				],
				"CompanyRegistrationNumber": [
					"CYpxlAXJSfxcVfB"
				]
			},
			"countryCode": "ZA",
			"companyAlternativeNames": [
				"Buckridge - Luettgen"
			],
			"companyLegalForm": null,
			"website": null,
=======
					"1u7lvbUIF"
				],
				"CompanyRegistrationNumber": [
					"POjgRLHHNPYdabp"
				]
			},
			"countryCode": "ML",
			"companyAlternativeNames": [
				"Konopelski - Schowalter",
				"Lakin Inc",
				"Thompson and Sons"
			],
			"companyLegalForm": "Partnership without Limited Liability",
			"website": "https://husky-makeup.biz/",
>>>>>>> 2de53260
			"isTeaserCompany": false
		},
		"t": {
			"general": {
				"masterData": {
<<<<<<< HEAD
					"berichtsPflicht": "No"
				}
			},
			"allgemein": {
				"esgZiele": "Yes",
				"ziele": "initiatives",
				"investitionen": "functionalities",
				"sektorMitHohenKlimaauswirkungen": "No"
			}
		},
		"reportingPeriod": "2020"
	},
	{
		"companyInformation": {
			"companyName": "Kulas Inc",
			"headquarters": "Port Raoulborough",
			"headquartersPostalCode": "52319-1004",
			"sector": "convergence",
			"identifiers": {
				"Lei": [
					"Uu2tc8HFZiIizvKG74ix"
				],
				"Isin": [
					"OcCEuPrSB2YS",
					"jAjD4OO0ZwTC"
				],
				"PermId": [
					"6j1SqUDiT5"
				],
				"Ticker": [],
				"Duns": [],
				"VatNumber": [],
				"CompanyRegistrationNumber": []
			},
			"countryCode": "GS",
			"companyAlternativeNames": [
				"Halvorson, Kerluke and Greenfelder",
				"Howell Inc",
				"Romaguera and Sons"
			],
			"companyLegalForm": "Partnership without Limited Liability",
			"website": "https://third-kick-off.info",
=======
					"berichtsPflicht": null,
					"gueltigkeitsDatum": "2024-11-01"
				}
			},
			"allgemein": {
				"esgZiele": null,
				"ziele": "models",
				"investitionen": "content",
				"sektorMitHohenKlimaauswirkungen": "No",
				"sektor": [
					"F",
					"H",
					"G"
				],
				"nachhaltigkeitsbericht": "Yes",
				"frequenzDerBerichterstattung": "Monatlich",
				"mechanismenZurUeberwachungDerEinhaltungUnGlobalCompactPrinzipienUndOderOecdLeitsaetze": "No",
				"uncgPrinzipien": "No",
				"erklaerungUngc": "markets",
				"oecdLeitsaetze": "Yes",
				"erklaerungOecd": "web services",
				"ausrichtungAufDieUnSdgsUndAktivesVerfolgen": "action-items",
				"ausschlusslistenAufBasisVonEsgKriterien": "No",
				"ausschlusslisten": "infrastructures",
				"oekologischeSozialeFuehrungsstandardsOderPrinzipien": "No",
				"anreizmechanismenFuerDasManagementUmwelt": "Nein",
				"anreizmechanismenFuerDasManagementSoziales": null,
				"esgBezogeneRechtsstreitigkeiten": "No",
				"rechtsstreitigkeitenMitBezugZuE": null,
				"statusZuE": "Geklaert",
				"einzelheitenZuDenRechtsstreitigkeitenZuE": "networks",
				"rechtsstreitigkeitenMitBezugZuS": "No",
				"statusZuS": "Offen",
				"einzelheitenZuDenRechtsstreitigkeitenZuS": null,
				"rechtsstreitigkeitenMitBezugZuG": null,
				"statusZuG": "Offen",
				"einzelheitenZuDenRechtsstreitigkeitenZuG": "relationships",
				"esgRating": "Yes",
				"agentur": null,
				"ergebnis": {
					"value": "channels",
					"dataSource": {
						"fileName": "Certification",
						"fileReference": "50a36c418baffd520bb92d84664f06f9732a21f4e2e5ecee6d9136f16e7e0b63"
					}
				},
				"kritischePunkte": null,
				"nachhaltigkeitsbezogenenAnleihen": "No",
				"wichtigsteESUndGRisikenUndBewertung": "synergies",
				"hindernisseBeimUmgangMitEsgBedenken": null
			},
			"umwelt": {
				"treibhausgasemissionen": {
					"treibhausgasEmissionsintensitaetDerUnternehmenInDieInvestriertWird": "infrastructures",
					"strategieUndZieleZurReduzierungVonTreibhausgasEmissionen": "channels"
				},
				"produkteZurVerringerungDerUmweltbelastung": "No",
				"verringerungenDerUmweltbelastung": "deliverables",
				"oekologischerMindestStandardFuerProduktionsprozesse": "No",
				"energieverbrauch": {
					"unternehmensGruppenStrategieBzglEnergieverbrauch": null
				},
				"energieeffizienzImmobilienanlagen": {
					"unternehmensGruppenStrategieBzglEnergieeffizientenImmobilienanlagen": null
				},
				"wasserverbrauch": {
					"unternehmensGruppenStrategieBzglWasserverbrauch": "convergence"
				},
				"abfallproduktion": {
					"unternehmensGruppenStrategieBzglAbfallproduktion": "niches"
				},
				"gefaehrlicheAbfaelle": {
					"gefaehrlicherAbfall": "blockchains"
				},
				"biodiversitaet": {
					"negativeMassnahmenFuerDieBiologischeVielfalt": "communities",
					"positiveMassnahmenFuerDieBiologischeVielfalt": null
				},
				"fossileBrennstoffe": {
					"einnahmenAusFossilenBrennstoffen": "No"
				},
				"taxonomie": {
					"taxonomieBerichterstattung": "Nfrd",
					"euTaxonomieKompassAktivitaeten": [
						"ManufactureOfLowCarbonTechnologiesForTransport",
						"ElectricityGenerationFromFossilGaseousFuels",
						"LandfillGasCaptureAndUtilisation",
						"ManufactureOfChlorine",
						"ElectricityGenerationFromNuclearEnergyInExistingInstallations",
						"TransmissionAndDistributionOfElectricity",
						"ConstructionExtensionAndOperationOfWasteWaterCollectionAndTreatment",
						"ManufactureOfPlasticsInPrimaryForm",
						"Afforestation",
						"TransportOfCo2",
						"ElectricityGenerationFromHydropower",
						"RenewalOfWasteWaterCollectionAndTreatment",
						"ElectricityGenerationFromBioenergy",
						"AnaerobicDigestionOfBioWaste",
						"StorageOfThermalEnergy",
						"ManufactureOfEquipmentForTheProductionAndUseOfHydrogen",
						"SeaAndCoastalFreightWaterTransportVesselsForPortOperationsAndAuxiliaryActivities",
						"PreCommercialStagesOfAdvancedTechnologiesToProduceEnergyFromNuclearProcessesWithMinimalWasteFromTheFuelCycle",
						"RenovationOfExistingBuildings",
						"FreightTransportServicesByRoad",
						"InfrastructureForRailTransport",
						"UndergroundPermanentGeologicalStorageOfCo2",
						"ManufactureOfOtherLowCarbonTechnologies",
						"CompostingOfBioWaste",
						"ProductionOfHeatCoolFromFossilGaseousFuelsInAnEfficientDistrictHeatingAndCoolingSystem",
						"ManufactureOfCement",
						"ElectricityGenerationFromWindPower",
						"CogenerationOfHeatCoolAndPowerFromRenewableNonFossilGaseousAndLiquidFuels",
						"InfrastructureEnablingLowCarbonWaterTransport",
						"ProductionOfHeatCoolFromBioenergy",
						"ManufactureOfBatteries",
						"InfrastructureForPersonalMobilityCycleLogistics",
						"Reinsurance",
						"ForestManagement",
						"ConstructionOfNewBuildings",
						"ManufactureOfBiogasAndBiofuelsForUseInTransportAndOfBioliquids",
						"ResidentialCareActivities",
						"SeaAndCoastalPassengerWaterTransport",
						"CogenerationOfHeatCoolAndPowerFromBioenergy",
						"ManufactureOfCarbonBlack",
						"TransmissionAndDistributionNetworksForRenewableAndLowCarbonGases",
						"InstallationMaintenanceAndRepairOfChargingStationsForElectricVehiclesInBuildingsAndParkingSpacesAttachedToBuildings",
						"RetrofittingOfSeaAndCoastalFreightAndPassengerWaterTransport",
						"LowCarbonAirportInfrastructure",
						"ManufactureOfRenewableEnergyTechnologies",
						"FreightRailTransport",
						"ProgrammingAndBroadcastingActivities",
						"ProfessionalServicesRelatedToEnergyPerformanceOfBuildings",
						"DataDrivenSolutionsForGhgEmissionsReductions",
						"ResearchDevelopmentAndInnovationForDirectAirCaptureOfCo2",
						"ManufactureOfSodaAsh",
						"CloseToMarketResearchDevelopmentAndInnovation"
					]
				}
			},
			"negativeAktivitaetenFuerDieBiologischeVielfalt": null,
			"positiveAktivitaetenFuerDieBiologischeVielfalt": "No",
			"soziales": {
				"aenderungenUnternehmensstruktur": "No",
				"sicherheitsmassnahmenFuerMitarbeiter": "methodologies",
				"einkommensgleichheit": {
					"massnahmenZurVerbesserungDerEinkommensungleichheit": "interfaces"
				},
				"geschlechterdiversitaet": {
					"definitionTopManagement": "e-business",
					"einhaltungRechtlicherVorgaben": "niches"
				},
				"audit": {
					"auditsZurEinhaltungVonArbeitsstandards": "No",
					"artDesAudits": "InterneAnhoerung",
					"auditErgebnisse": "partnerships"
				}
			},
			"unternehmensfuehrungGovernance": {
				"wirtschaftspruefer": "communities",
				"ceoVorsitzender": "No",
				"amtszeit": null,
				"einbeziehungVonStakeholdern": "No",
				"prozessDerEinbeziehungVonStakeholdern": "initiatives",
				"mechanismenZurAusrichtungAufStakeholder": null,
				"esgKriterienUndUeberwachungDerLieferanten": null,
				"auswahlkriterien": null
			}
		},
		"reportingPeriod": "2022"
	},
	{
		"companyInformation": {
			"companyName": "Gottlieb - Klein",
			"headquarters": "Fort Graciela",
			"headquartersPostalCode": "88532",
			"sector": "solutions",
			"identifiers": {
				"Lei": [
					"kUjAHQTWapPWsyesE3b5"
				],
				"Isin": [
					"eBwIgt8I1WjJ",
					"dysHVdQ0l2xU"
				],
				"PermId": [
					"j6CwvG2IIw"
				],
				"Ticker": [],
				"Duns": [
					"pqFEYSaTb"
				],
				"VatNumber": [],
				"CompanyRegistrationNumber": [
					"ffIhaGDPTBBhZ7P"
				]
			},
			"countryCode": "MW",
			"companyAlternativeNames": [
				"DuBuque LLC",
				"Rolfson - Schroeder"
			],
			"companyLegalForm": "Limited Liability Partnership (LLP)",
			"website": "https://careless-operator.org/",
>>>>>>> 2de53260
			"isTeaserCompany": false
		},
		"t": {
			"general": {
				"masterData": {
<<<<<<< HEAD
					"berichtsPflicht": null
=======
					"berichtsPflicht": "No",
					"gueltigkeitsDatum": "2024-07-08"
>>>>>>> 2de53260
				}
			},
			"allgemein": {
				"esgZiele": null,
<<<<<<< HEAD
				"ziele": "functionalities",
				"investitionen": null,
				"sektorMitHohenKlimaauswirkungen": "No"
			}
		},
		"reportingPeriod": "2023"
	},
	{
		"companyInformation": {
			"companyName": "Runolfsson Group",
			"headquarters": "West Jaeden",
			"headquartersPostalCode": "91416",
			"sector": "interfaces",
=======
				"ziele": "synergies",
				"investitionen": "paradigms",
				"sektorMitHohenKlimaauswirkungen": "No",
				"sektor": [
					"B",
					"L",
					"A",
					"G",
					"D"
				],
				"nachhaltigkeitsbericht": "No",
				"frequenzDerBerichterstattung": "Monatlich",
				"mechanismenZurUeberwachungDerEinhaltungUnGlobalCompactPrinzipienUndOderOecdLeitsaetze": null,
				"uncgPrinzipien": "No",
				"erklaerungUngc": null,
				"oecdLeitsaetze": "No",
				"erklaerungOecd": "systems",
				"ausrichtungAufDieUnSdgsUndAktivesVerfolgen": "action-items",
				"ausschlusslistenAufBasisVonEsgKriterien": null,
				"ausschlusslisten": "deliverables",
				"oekologischeSozialeFuehrungsstandardsOderPrinzipien": "No",
				"anreizmechanismenFuerDasManagementUmwelt": null,
				"anreizmechanismenFuerDasManagementSoziales": "Nein",
				"esgBezogeneRechtsstreitigkeiten": "No",
				"rechtsstreitigkeitenMitBezugZuE": "Yes",
				"statusZuE": "Geklaert",
				"einzelheitenZuDenRechtsstreitigkeitenZuE": "e-markets",
				"rechtsstreitigkeitenMitBezugZuS": "No",
				"statusZuS": "Geklaert",
				"einzelheitenZuDenRechtsstreitigkeitenZuS": "portals",
				"rechtsstreitigkeitenMitBezugZuG": "Yes",
				"statusZuG": "Geklaert",
				"einzelheitenZuDenRechtsstreitigkeitenZuG": null,
				"esgRating": "No",
				"agentur": "ROI",
				"ergebnis": {
					"value": "niches",
					"dataSource": null
				},
				"kritischePunkte": null,
				"nachhaltigkeitsbezogenenAnleihen": null,
				"wichtigsteESUndGRisikenUndBewertung": "experiences",
				"hindernisseBeimUmgangMitEsgBedenken": "convergence"
			},
			"umwelt": {
				"treibhausgasemissionen": {
					"treibhausgasEmissionsintensitaetDerUnternehmenInDieInvestriertWird": "bandwidth",
					"strategieUndZieleZurReduzierungVonTreibhausgasEmissionen": "blockchains"
				},
				"produkteZurVerringerungDerUmweltbelastung": "No",
				"verringerungenDerUmweltbelastung": null,
				"oekologischerMindestStandardFuerProduktionsprozesse": "No",
				"energieverbrauch": {
					"unternehmensGruppenStrategieBzglEnergieverbrauch": null
				},
				"energieeffizienzImmobilienanlagen": {
					"unternehmensGruppenStrategieBzglEnergieeffizientenImmobilienanlagen": "metrics"
				},
				"wasserverbrauch": {
					"unternehmensGruppenStrategieBzglWasserverbrauch": "blockchains"
				},
				"abfallproduktion": {
					"unternehmensGruppenStrategieBzglAbfallproduktion": null
				},
				"gefaehrlicheAbfaelle": {
					"gefaehrlicherAbfall": "metrics"
				},
				"biodiversitaet": {
					"negativeMassnahmenFuerDieBiologischeVielfalt": "action-items",
					"positiveMassnahmenFuerDieBiologischeVielfalt": "lifetime value"
				},
				"fossileBrennstoffe": {
					"einnahmenAusFossilenBrennstoffen": "Yes"
				},
				"taxonomie": {
					"taxonomieBerichterstattung": "Csrd",
					"euTaxonomieKompassAktivitaeten": null
				}
			},
			"negativeAktivitaetenFuerDieBiologischeVielfalt": "Yes",
			"positiveAktivitaetenFuerDieBiologischeVielfalt": "No",
			"soziales": {
				"aenderungenUnternehmensstruktur": null,
				"sicherheitsmassnahmenFuerMitarbeiter": null,
				"einkommensgleichheit": {
					"massnahmenZurVerbesserungDerEinkommensungleichheit": "interfaces"
				},
				"geschlechterdiversitaet": {
					"definitionTopManagement": "supply-chains",
					"einhaltungRechtlicherVorgaben": "action-items"
				},
				"audit": {
					"auditsZurEinhaltungVonArbeitsstandards": "No",
					"artDesAudits": "SowohlInternAlsAuchVonDrittanbietern",
					"auditErgebnisse": "blockchains"
				}
			},
			"unternehmensfuehrungGovernance": {
				"wirtschaftspruefer": "niches",
				"ceoVorsitzender": "Yes",
				"amtszeit": "initiatives",
				"einbeziehungVonStakeholdern": "Yes",
				"prozessDerEinbeziehungVonStakeholdern": "portals",
				"mechanismenZurAusrichtungAufStakeholder": null,
				"esgKriterienUndUeberwachungDerLieferanten": "Yes",
				"auswahlkriterien": "metrics"
			}
		},
		"reportingPeriod": "2022"
	},
	{
		"companyInformation": {
			"companyName": "Kuphal, Quigley and Daugherty",
			"headquarters": "Port Urbanfield",
			"headquartersPostalCode": "68510-3750",
			"sector": "portals",
>>>>>>> 2de53260
			"identifiers": {
				"Lei": [
					"zdHO7CEYxTUZ2HwIVZE0"
				],
				"Isin": [
<<<<<<< HEAD
					"Q1PS9X49LmGh"
=======
					"PSjJPDm46KFL"
				],
				"PermId": [
					"lLpjuUU4W1"
>>>>>>> 2de53260
				],
				"Ticker": [],
				"Duns": [
<<<<<<< HEAD
					"9pcxzot5P"
				],
				"VatNumber": [
					"4KKUkCJts"
				],
				"CompanyRegistrationNumber": [
					"p9n7VW5z5sGB50R"
				]
			},
			"countryCode": "PT",
			"companyAlternativeNames": [],
			"companyLegalForm": "Sole Trader",
			"website": "https://royal-carving.com/",
=======
					"49OffrgHO"
				],
				"VatNumber": [],
				"CompanyRegistrationNumber": []
			},
			"countryCode": "AL",
			"companyAlternativeNames": [
				"Daniel LLC",
				"Ebert, Turner and Runolfsson",
				"Rice, Rohan and Reilly",
				"Schiller, Turner and Blanda"
			],
			"companyLegalForm": "Private Limited Company (Ltd)",
			"website": "https://vengeful-multimedia.name/",
>>>>>>> 2de53260
			"isTeaserCompany": false
		},
		"t": {
			"general": {
				"masterData": {
					"berichtsPflicht": "No",
					"gueltigkeitsDatum": "2024-11-04"
				}
			},
			"allgemein": {
				"esgZiele": "No",
<<<<<<< HEAD
				"ziele": "synergies",
				"investitionen": null,
				"sektorMitHohenKlimaauswirkungen": "Yes"
=======
				"ziele": "communities",
				"investitionen": null,
				"sektorMitHohenKlimaauswirkungen": "No",
				"sektor": [
					"B",
					"C",
					"E",
					"G",
					"A",
					"D",
					"H",
					"L"
				],
				"nachhaltigkeitsbericht": "No",
				"frequenzDerBerichterstattung": null,
				"mechanismenZurUeberwachungDerEinhaltungUnGlobalCompactPrinzipienUndOderOecdLeitsaetze": null,
				"uncgPrinzipien": "Yes",
				"erklaerungUngc": "interfaces",
				"oecdLeitsaetze": "Yes",
				"erklaerungOecd": null,
				"ausrichtungAufDieUnSdgsUndAktivesVerfolgen": null,
				"ausschlusslistenAufBasisVonEsgKriterien": "No",
				"ausschlusslisten": "blockchains",
				"oekologischeSozialeFuehrungsstandardsOderPrinzipien": null,
				"anreizmechanismenFuerDasManagementUmwelt": "JaAufsichtsratUndGeschaeftsleitung",
				"anreizmechanismenFuerDasManagementSoziales": "JaAufsichtsratUndGeschaeftsleitung",
				"esgBezogeneRechtsstreitigkeiten": "Yes",
				"rechtsstreitigkeitenMitBezugZuE": "Yes",
				"statusZuE": "Offen",
				"einzelheitenZuDenRechtsstreitigkeitenZuE": "schemas",
				"rechtsstreitigkeitenMitBezugZuS": "No",
				"statusZuS": "Geklaert",
				"einzelheitenZuDenRechtsstreitigkeitenZuS": "deliverables",
				"rechtsstreitigkeitenMitBezugZuG": "No",
				"statusZuG": "Geklaert",
				"einzelheitenZuDenRechtsstreitigkeitenZuG": "markets",
				"esgRating": null,
				"agentur": "relationships",
				"ergebnis": {
					"value": "convergence",
					"dataSource": {
						"fileName": "Certification",
						"fileReference": "50a36c418baffd520bb92d84664f06f9732a21f4e2e5ecee6d9136f16e7e0b63"
					}
				},
				"kritischePunkte": null,
				"nachhaltigkeitsbezogenenAnleihen": "No",
				"wichtigsteESUndGRisikenUndBewertung": null,
				"hindernisseBeimUmgangMitEsgBedenken": "partnerships"
			},
			"umwelt": {
				"treibhausgasemissionen": {
					"treibhausgasEmissionsintensitaetDerUnternehmenInDieInvestriertWird": null,
					"strategieUndZieleZurReduzierungVonTreibhausgasEmissionen": "blockchains"
				},
				"produkteZurVerringerungDerUmweltbelastung": "Yes",
				"verringerungenDerUmweltbelastung": null,
				"oekologischerMindestStandardFuerProduktionsprozesse": "Yes",
				"energieverbrauch": {
					"unternehmensGruppenStrategieBzglEnergieverbrauch": null
				},
				"energieeffizienzImmobilienanlagen": {
					"unternehmensGruppenStrategieBzglEnergieeffizientenImmobilienanlagen": null
				},
				"wasserverbrauch": {
					"unternehmensGruppenStrategieBzglWasserverbrauch": "supply-chains"
				},
				"abfallproduktion": {
					"unternehmensGruppenStrategieBzglAbfallproduktion": "bandwidth"
				},
				"gefaehrlicheAbfaelle": {
					"gefaehrlicherAbfall": "infrastructures"
				},
				"biodiversitaet": {
					"negativeMassnahmenFuerDieBiologischeVielfalt": "web services",
					"positiveMassnahmenFuerDieBiologischeVielfalt": "interfaces"
				},
				"fossileBrennstoffe": {
					"einnahmenAusFossilenBrennstoffen": null
				},
				"taxonomie": {
					"taxonomieBerichterstattung": "Csrd",
					"euTaxonomieKompassAktivitaeten": null
				}
			},
			"negativeAktivitaetenFuerDieBiologischeVielfalt": "Yes",
			"positiveAktivitaetenFuerDieBiologischeVielfalt": "No",
			"soziales": {
				"aenderungenUnternehmensstruktur": "No",
				"sicherheitsmassnahmenFuerMitarbeiter": null,
				"einkommensgleichheit": {
					"massnahmenZurVerbesserungDerEinkommensungleichheit": "eyeballs"
				},
				"geschlechterdiversitaet": {
					"definitionTopManagement": "paradigms",
					"einhaltungRechtlicherVorgaben": "markets"
				},
				"audit": {
					"auditsZurEinhaltungVonArbeitsstandards": "No",
					"artDesAudits": "InterneAnhoerung",
					"auditErgebnisse": "channels"
				}
			},
			"unternehmensfuehrungGovernance": {
				"wirtschaftspruefer": "methodologies",
				"ceoVorsitzender": null,
				"amtszeit": "interfaces",
				"einbeziehungVonStakeholdern": null,
				"prozessDerEinbeziehungVonStakeholdern": "markets",
				"mechanismenZurAusrichtungAufStakeholder": "experiences",
				"esgKriterienUndUeberwachungDerLieferanten": "No",
				"auswahlkriterien": "metrics"
>>>>>>> 2de53260
			}
		},
		"reportingPeriod": "2023"
	},
	{
		"companyInformation": {
<<<<<<< HEAD
			"companyName": "Dietrich - Smith",
			"headquarters": "Lake Josh",
			"headquartersPostalCode": "75244",
			"sector": "paradigms",
			"identifiers": {
				"Lei": [],
				"Isin": [
					"0cKpySZ6uoTY"
=======
			"companyName": "Senger Group",
			"headquarters": "North Devenstead",
			"headquartersPostalCode": "58603-9408",
			"sector": "web services",
			"identifiers": {
				"Lei": [],
				"Isin": [
					"nBlfCQsHDyUw",
					"ScE6MF6tcxca"
				],
				"PermId": [
					"oCyfXK3fPg"
>>>>>>> 2de53260
				],
				"Ticker": [],
				"Duns": [
<<<<<<< HEAD
					"VgFJkj3WO"
				],
				"VatNumber": [
					"Gh5CfkLqc"
				],
				"CompanyRegistrationNumber": [
					"iJ7PXvGrt7y8Di0"
				]
			},
			"countryCode": "CL",
			"companyAlternativeNames": [],
			"companyLegalForm": "AG",
			"website": "https://dreary-content.info",
=======
					"29K2UbE0j"
				],
				"VatNumber": [
					"JmPLbydpS"
				],
				"CompanyRegistrationNumber": [
					"W1zbYgcrU6jfQg8"
				]
			},
			"countryCode": "HR",
			"companyAlternativeNames": [
				"Kshlerin, Koepp and Will",
				"Rau - Baumbach"
			],
			"companyLegalForm": "Limited Liability Partnership (LLP)",
			"website": "https://giddy-crow.com",
>>>>>>> 2de53260
			"isTeaserCompany": false
		},
		"t": {
			"general": {
				"masterData": {
<<<<<<< HEAD
					"berichtsPflicht": null
				}
			},
			"allgemein": {
				"esgZiele": "Yes",
				"ziele": "partnerships",
				"investitionen": "platforms",
				"sektorMitHohenKlimaauswirkungen": "Yes"
			}
		},
		"reportingPeriod": "2021"
	},
	{
		"companyInformation": {
			"companyName": "Dickinson, VonRueden and Wyman",
			"headquarters": "Jerdeboro",
			"headquartersPostalCode": "78806",
			"sector": null,
			"identifiers": {
				"Lei": [],
				"Isin": [
					"pCIKPedFfsYH",
					"RTTIxJJI9KTh"
				],
				"PermId": [],
				"Ticker": [
					"v5sGcpb"
				],
				"Duns": [],
				"VatNumber": [],
				"CompanyRegistrationNumber": []
			},
			"countryCode": "BE",
			"companyAlternativeNames": [
				"Konopelski Group",
				"Zulauf, Ledner and MacGyver"
			],
			"companyLegalForm": "Public Limited Company (PLC)",
=======
					"berichtsPflicht": "No",
					"gueltigkeitsDatum": "2023-12-11"
				}
			},
			"allgemein": {
				"esgZiele": "No",
				"ziele": "initiatives",
				"investitionen": "e-markets",
				"sektorMitHohenKlimaauswirkungen": "Yes",
				"sektor": [
					"F"
				],
				"nachhaltigkeitsbericht": "Yes",
				"frequenzDerBerichterstattung": "Vierteljaehrlich",
				"mechanismenZurUeberwachungDerEinhaltungUnGlobalCompactPrinzipienUndOderOecdLeitsaetze": "No",
				"uncgPrinzipien": "No",
				"erklaerungUngc": null,
				"oecdLeitsaetze": "Yes",
				"erklaerungOecd": "content",
				"ausrichtungAufDieUnSdgsUndAktivesVerfolgen": null,
				"ausschlusslistenAufBasisVonEsgKriterien": "Yes",
				"ausschlusslisten": null,
				"oekologischeSozialeFuehrungsstandardsOderPrinzipien": "No",
				"anreizmechanismenFuerDasManagementUmwelt": "JaGeschaeftsleitung",
				"anreizmechanismenFuerDasManagementSoziales": null,
				"esgBezogeneRechtsstreitigkeiten": null,
				"rechtsstreitigkeitenMitBezugZuE": "No",
				"statusZuE": "Geklaert",
				"einzelheitenZuDenRechtsstreitigkeitenZuE": "architectures",
				"rechtsstreitigkeitenMitBezugZuS": "Yes",
				"statusZuS": "Geklaert",
				"einzelheitenZuDenRechtsstreitigkeitenZuS": "synergies",
				"rechtsstreitigkeitenMitBezugZuG": "Yes",
				"statusZuG": null,
				"einzelheitenZuDenRechtsstreitigkeitenZuG": null,
				"esgRating": "No",
				"agentur": null,
				"ergebnis": null,
				"kritischePunkte": "infrastructures",
				"nachhaltigkeitsbezogenenAnleihen": "No",
				"wichtigsteESUndGRisikenUndBewertung": "communities",
				"hindernisseBeimUmgangMitEsgBedenken": "e-business"
			},
			"umwelt": {
				"treibhausgasemissionen": {
					"treibhausgasEmissionsintensitaetDerUnternehmenInDieInvestriertWird": "architectures",
					"strategieUndZieleZurReduzierungVonTreibhausgasEmissionen": "content"
				},
				"produkteZurVerringerungDerUmweltbelastung": "No",
				"verringerungenDerUmweltbelastung": "initiatives",
				"oekologischerMindestStandardFuerProduktionsprozesse": "Yes",
				"energieverbrauch": {
					"unternehmensGruppenStrategieBzglEnergieverbrauch": "e-commerce"
				},
				"energieeffizienzImmobilienanlagen": {
					"unternehmensGruppenStrategieBzglEnergieeffizientenImmobilienanlagen": null
				},
				"wasserverbrauch": {
					"unternehmensGruppenStrategieBzglWasserverbrauch": "systems"
				},
				"abfallproduktion": {
					"unternehmensGruppenStrategieBzglAbfallproduktion": null
				},
				"gefaehrlicheAbfaelle": {
					"gefaehrlicherAbfall": "solutions"
				},
				"biodiversitaet": {
					"negativeMassnahmenFuerDieBiologischeVielfalt": "functionalities",
					"positiveMassnahmenFuerDieBiologischeVielfalt": "supply-chains"
				},
				"fossileBrennstoffe": {
					"einnahmenAusFossilenBrennstoffen": "Yes"
				},
				"taxonomie": {
					"taxonomieBerichterstattung": "Nfrd",
					"euTaxonomieKompassAktivitaeten": [
						"ResearchDevelopmentAndInnovationForDirectAirCaptureOfCo2",
						"RetrofittingOfSeaAndCoastalFreightAndPassengerWaterTransport",
						"ManufactureOfRenewableEnergyTechnologies",
						"ManufactureOfChlorine",
						"InstallationMaintenanceAndRepairOfEnergyEfficiencyEquipment",
						"DataProcessingHostingAndRelatedActivities",
						"ElectricityGenerationFromBioenergy",
						"ConstructionExtensionAndOperationOfWaterCollectionTreatmentAndSupplySystems",
						"ProductionOfHeatCoolFromSolarThermalHeating",
						"MaterialRecoveryFromNonHazardousWaste",
						"RenovationOfExistingBuildings",
						"ManufactureOfHydrogen",
						"UndergroundPermanentGeologicalStorageOfCo2",
						"InfrastructureForPersonalMobilityCycleLogistics",
						"ElectricityGenerationUsingSolarPhotovoltaicTechnology",
						"CogenerationOfHeatCoolAndPowerFromBioenergy",
						"PassengerInterurbanRailTransport",
						"TransmissionAndDistributionNetworksForRenewableAndLowCarbonGases",
						"AirportInfrastructure",
						"StorageOfHydrogen",
						"ManufactureOfAluminium",
						"ManufactureOfBiogasAndBiofuelsForUseInTransportAndOfBioliquids",
						"ElectricityGenerationFromRenewableNonFossilGaseousAndLiquidFuels",
						"ManufactureOfAnhydrousAmmonia",
						"CollectionAndTransportOfNonHazardousWasteInSourceSegregatedFractions",
						"MotionPictureVideoAndTelevisionProgrammeProductionSoundRecordingAndMusicPublishingActivities",
						"InstallationMaintenanceAndRepairOfChargingStationsForElectricVehiclesInBuildingsAndParkingSpacesAttachedToBuildings",
						"ManufactureOfBatteries",
						"ProductionOfHeatCoolFromGeothermalEnergy",
						"Afforestation",
						"DistrictHeatingCoolingDistribution",
						"InstallationMaintenanceAndRepairOfInstrumentsAndDevicesForMeasuringRegulationAndControllingEnergyPerformanceOfBuildings",
						"TransmissionAndDistributionOfElectricity",
						"ConstructionAndSafeOperationOfNewNuclearPowerPlantsForTheGenerationOfElectricityAndOrHeatIncludingForHydrogenProductionUsingBestAvailableTechnologies",
						"ElectricityGenerationFromNuclearEnergyInExistingInstallations",
						"CloseToMarketResearchDevelopmentAndInnovation",
						"FreightRailTransport",
						"CogenerationOfHeatCoolAndPowerFromGeothermalEnergy",
						"ForestManagement",
						"EngineeringActivitiesAndRelatedTechnicalConsultancyDedicatedToAdaptationToClimateChange",
						"CogenerationOfHeatCoolAndPowerFromSolarEnergy",
						"ConservationForestry",
						"ResidentialCareActivities",
						"ManufactureOfOrganicBasicChemicals",
						"ProductionOfHeatCoolFromRenewableNonFossilGaseousAndLiquidFuels",
						"Education",
						"NonLifeInsuranceUnderwritingOfClimateRelatedPerils",
						"ProgrammingAndBroadcastingActivities",
						"AcquisitionAndOwnershipOfBuildings",
						"LandfillGasCaptureAndUtilisation",
						"PreCommercialStagesOfAdvancedTechnologiesToProduceEnergyFromNuclearProcessesWithMinimalWasteFromTheFuelCycle",
						"RenewalOfWaterCollectionTreatmentAndSupplySystems",
						"RestorationOfWetlands",
						"InfrastructureForRailTransport",
						"ElectricityGenerationFromOceanEnergyTechnologies",
						"ManufactureOfOtherLowCarbonTechnologies",
						"ManufactureOfIronAndSteel",
						"TransportOfCo2",
						"ManufactureOfEnergyEfficiencyEquipmentForBuildings",
						"ProductionOfHeatCoolUsingWasteHeat",
						"FreightTransportServicesByRoad"
					]
				}
			},
			"negativeAktivitaetenFuerDieBiologischeVielfalt": "Yes",
			"positiveAktivitaetenFuerDieBiologischeVielfalt": "Yes",
			"soziales": {
				"aenderungenUnternehmensstruktur": "Yes",
				"sicherheitsmassnahmenFuerMitarbeiter": "deliverables",
				"einkommensgleichheit": {
					"massnahmenZurVerbesserungDerEinkommensungleichheit": "models"
				},
				"geschlechterdiversitaet": {
					"definitionTopManagement": "deliverables",
					"einhaltungRechtlicherVorgaben": "users"
				},
				"audit": {
					"auditsZurEinhaltungVonArbeitsstandards": "Yes",
					"artDesAudits": "InterneAnhoerung",
					"auditErgebnisse": null
				}
			},
			"unternehmensfuehrungGovernance": {
				"wirtschaftspruefer": "partnerships",
				"ceoVorsitzender": "No",
				"amtszeit": null,
				"einbeziehungVonStakeholdern": null,
				"prozessDerEinbeziehungVonStakeholdern": "architectures",
				"mechanismenZurAusrichtungAufStakeholder": "systems",
				"esgKriterienUndUeberwachungDerLieferanten": "Yes",
				"auswahlkriterien": "mindshare"
			}
		},
		"reportingPeriod": "2023"
	},
	{
		"companyInformation": {
			"companyName": "Emmerich - Pagac",
			"headquarters": "Port Libbyshire",
			"headquartersPostalCode": "34855",
			"sector": "bandwidth",
			"identifiers": {
				"Lei": [],
				"Isin": [
					"Md5BMRbJoXik",
					"ZK7v73ah5kGX"
				],
				"PermId": [],
				"Ticker": [],
				"Duns": [
					"FZrdN1UzC"
				],
				"VatNumber": [
					"zGdPqBz45"
				],
				"CompanyRegistrationNumber": []
			},
			"countryCode": "SC",
			"companyAlternativeNames": [],
			"companyLegalForm": "Limited Liability Partnership (LLP)",
>>>>>>> 2de53260
			"website": null,
			"isTeaserCompany": false
		},
		"t": {
			"general": {
				"masterData": {
<<<<<<< HEAD
					"berichtsPflicht": "Yes"
=======
					"berichtsPflicht": "Yes",
					"gueltigkeitsDatum": "2024-10-07"
>>>>>>> 2de53260
				}
			},
			"allgemein": {
				"esgZiele": "No",
<<<<<<< HEAD
				"ziele": "e-commerce",
				"investitionen": null,
				"sektorMitHohenKlimaauswirkungen": "Yes"
=======
				"ziele": "action-items",
				"investitionen": "infrastructures",
				"sektorMitHohenKlimaauswirkungen": "No",
				"sektor": [
					"D",
					"A",
					"B",
					"L",
					"C",
					"F",
					"G",
					"H",
					"E"
				],
				"nachhaltigkeitsbericht": "Yes",
				"frequenzDerBerichterstattung": null,
				"mechanismenZurUeberwachungDerEinhaltungUnGlobalCompactPrinzipienUndOderOecdLeitsaetze": null,
				"uncgPrinzipien": "Yes",
				"erklaerungUngc": null,
				"oecdLeitsaetze": "No",
				"erklaerungOecd": null,
				"ausrichtungAufDieUnSdgsUndAktivesVerfolgen": "eyeballs",
				"ausschlusslistenAufBasisVonEsgKriterien": "No",
				"ausschlusslisten": "web services",
				"oekologischeSozialeFuehrungsstandardsOderPrinzipien": "Yes",
				"anreizmechanismenFuerDasManagementUmwelt": "Nein",
				"anreizmechanismenFuerDasManagementSoziales": "Nein",
				"esgBezogeneRechtsstreitigkeiten": "No",
				"rechtsstreitigkeitenMitBezugZuE": "No",
				"statusZuE": "Offen",
				"einzelheitenZuDenRechtsstreitigkeitenZuE": "partnerships",
				"rechtsstreitigkeitenMitBezugZuS": "Yes",
				"statusZuS": "Offen",
				"einzelheitenZuDenRechtsstreitigkeitenZuS": null,
				"rechtsstreitigkeitenMitBezugZuG": "Yes",
				"statusZuG": "Offen",
				"einzelheitenZuDenRechtsstreitigkeitenZuG": "interfaces",
				"esgRating": "No",
				"agentur": "e-commerce",
				"ergebnis": null,
				"kritischePunkte": "synergies",
				"nachhaltigkeitsbezogenenAnleihen": "Yes",
				"wichtigsteESUndGRisikenUndBewertung": "action-items",
				"hindernisseBeimUmgangMitEsgBedenken": null
			},
			"umwelt": {
				"treibhausgasemissionen": {
					"treibhausgasEmissionsintensitaetDerUnternehmenInDieInvestriertWird": null,
					"strategieUndZieleZurReduzierungVonTreibhausgasEmissionen": "e-commerce"
				},
				"produkteZurVerringerungDerUmweltbelastung": null,
				"verringerungenDerUmweltbelastung": null,
				"oekologischerMindestStandardFuerProduktionsprozesse": "Yes",
				"energieverbrauch": {
					"unternehmensGruppenStrategieBzglEnergieverbrauch": "initiatives"
				},
				"energieeffizienzImmobilienanlagen": {
					"unternehmensGruppenStrategieBzglEnergieeffizientenImmobilienanlagen": null
				},
				"wasserverbrauch": {
					"unternehmensGruppenStrategieBzglWasserverbrauch": "e-business"
				},
				"abfallproduktion": {
					"unternehmensGruppenStrategieBzglAbfallproduktion": "paradigms"
				},
				"gefaehrlicheAbfaelle": {
					"gefaehrlicherAbfall": "deliverables"
				},
				"biodiversitaet": {
					"negativeMassnahmenFuerDieBiologischeVielfalt": "blockchains",
					"positiveMassnahmenFuerDieBiologischeVielfalt": "paradigms"
				},
				"fossileBrennstoffe": {
					"einnahmenAusFossilenBrennstoffen": "Yes"
				},
				"taxonomie": {
					"taxonomieBerichterstattung": null,
					"euTaxonomieKompassAktivitaeten": [
						"TransmissionAndDistributionOfElectricity",
						"AnaerobicDigestionOfSewageSludge",
						"ManufactureOfCement",
						"ManufactureOfNitricAcid",
						"DataProcessingHostingAndRelatedActivities",
						"ElectricityGenerationFromGeothermalEnergy",
						"ConstructionExtensionAndOperationOfWasteWaterCollectionAndTreatment",
						"TransportOfCo2",
						"ManufactureOfBatteries",
						"ConservationForestry",
						"LibrariesArchivesMuseumsAndCulturalActivities",
						"RenovationOfExistingBuildings",
						"RetrofittingOfSeaAndCoastalFreightAndPassengerWaterTransport",
						"ManufactureOfRenewableEnergyTechnologies",
						"RestorationOfWetlands",
						"NonLifeInsuranceUnderwritingOfClimateRelatedPerils",
						"RetrofittingOfInlandWaterPassengerAndFreightTransport",
						"LandfillGasCaptureAndUtilisation",
						"InstallationMaintenanceAndRepairOfInstrumentsAndDevicesForMeasuringRegulationAndControllingEnergyPerformanceOfBuildings",
						"ManufactureOfLowCarbonTechnologiesForTransport",
						"StorageOfElectricity",
						"InlandFreightWaterTransport",
						"Reinsurance",
						"ElectricityGenerationFromHydropower",
						"FreightTransportServicesByRoad",
						"ManufactureOfIronAndSteel",
						"InstallationMaintenanceAndRepairOfChargingStationsForElectricVehiclesInBuildingsAndParkingSpacesAttachedToBuildings",
						"ProductionOfHeatCoolFromSolarThermalHeating",
						"CreativeArtsAndEntertainmentActivities",
						"DataDrivenSolutionsForGhgEmissionsReductions",
						"ManufactureOfChlorine",
						"ElectricityGenerationUsingConcentratedSolarPowerCspTechnology",
						"UndergroundPermanentGeologicalStorageOfCo2",
						"ManufactureOfSodaAsh",
						"ProductionOfHeatCoolFromBioenergy",
						"CloseToMarketResearchDevelopmentAndInnovation",
						"InfrastructureEnablingLowCarbonWaterTransport",
						"ConstructionOfNewBuildings",
						"ManufactureOfCarbonBlack",
						"ManufactureOfPlasticsInPrimaryForm",
						"ElectricityGenerationFromWindPower",
						"InstallationMaintenanceAndRepairOfRenewableEnergyTechnologies",
						"CollectionAndTransportOfNonHazardousWasteInSourceSegregatedFractions",
						"UrbanAndSuburbanTransportRoadPassengerTransport",
						"SeaAndCoastalPassengerWaterTransport",
						"ManufactureOfHydrogen",
						"TransportByMotorbikesPassengerCarsAndLightCommercialVehicles",
						"InfrastructureForPersonalMobilityCycleLogistics",
						"DistrictHeatingCoolingDistribution",
						"ComputerProgrammingConsultancyAndRelatedActivities",
						"PreCommercialStagesOfAdvancedTechnologiesToProduceEnergyFromNuclearProcessesWithMinimalWasteFromTheFuelCycle",
						"CogenerationOfHeatCoolAndPowerFromRenewableNonFossilGaseousAndLiquidFuels",
						"ManufactureOfOrganicBasicChemicals",
						"InstallationAndOperationOfElectricHeatPumps",
						"CogenerationOfHeatCoolAndPowerFromSolarEnergy",
						"ProductionOfHeatCoolFromGeothermalEnergy",
						"ElectricityGenerationFromFossilGaseousFuels",
						"ConstructionExtensionAndOperationOfWaterCollectionTreatmentAndSupplySystems",
						"ConstructionAndSafeOperationOfNewNuclearPowerPlantsForTheGenerationOfElectricityAndOrHeatIncludingForHydrogenProductionUsingBestAvailableTechnologies",
						"AirportInfrastructure",
						"InfrastructureForWaterTransport",
						"ManufactureOfOtherLowCarbonTechnologies",
						"ManufactureOfEnergyEfficiencyEquipmentForBuildings",
						"OperationOfPersonalMobilityDevicesCycleLogistics",
						"ProgrammingAndBroadcastingActivities",
						"ResidentialCareActivities",
						"ProductionOfHeatCoolFromRenewableNonFossilGaseousAndLiquidFuels",
						"InfrastructureEnablingRoadTransportAndPublicTransport",
						"InfrastructureForRailTransport",
						"Afforestation",
						"EngineeringActivitiesAndRelatedTechnicalConsultancyDedicatedToAdaptationToClimateChange",
						"ManufactureOfEquipmentForTheProductionAndUseOfHydrogen",
						"PassengerInterurbanRailTransport",
						"AcquisitionAndOwnershipOfBuildings",
						"StorageOfHydrogen",
						"Education",
						"ElectricityGenerationUsingSolarPhotovoltaicTechnology",
						"RenewalOfWaterCollectionTreatmentAndSupplySystems",
						"ElectricityGenerationFromNuclearEnergyInExistingInstallations",
						"ForestManagement",
						"HighEfficiencyCoGenerationOfHeatCoolAndPowerFromFossilGaseousFuels",
						"InlandPassengerWaterTransport",
						"ProfessionalServicesRelatedToEnergyPerformanceOfBuildings",
						"LowCarbonAirportInfrastructure",
						"FreightRailTransport",
						"StorageOfThermalEnergy",
						"ElectricityGenerationFromBioenergy",
						"ElectricityGenerationFromRenewableNonFossilGaseousAndLiquidFuels"
					]
				}
			},
			"negativeAktivitaetenFuerDieBiologischeVielfalt": null,
			"positiveAktivitaetenFuerDieBiologischeVielfalt": "Yes",
			"soziales": {
				"aenderungenUnternehmensstruktur": "No",
				"sicherheitsmassnahmenFuerMitarbeiter": "functionalities",
				"einkommensgleichheit": {
					"massnahmenZurVerbesserungDerEinkommensungleichheit": "platforms"
				},
				"geschlechterdiversitaet": {
					"definitionTopManagement": "interfaces",
					"einhaltungRechtlicherVorgaben": null
				},
				"audit": {
					"auditsZurEinhaltungVonArbeitsstandards": "No",
					"artDesAudits": "InterneAnhoerung",
					"auditErgebnisse": "ROI"
				}
			},
			"unternehmensfuehrungGovernance": {
				"wirtschaftspruefer": "mindshare",
				"ceoVorsitzender": null,
				"amtszeit": "methodologies",
				"einbeziehungVonStakeholdern": null,
				"prozessDerEinbeziehungVonStakeholdern": "relationships",
				"mechanismenZurAusrichtungAufStakeholder": "content",
				"esgKriterienUndUeberwachungDerLieferanten": "No",
				"auswahlkriterien": "mindshare"
>>>>>>> 2de53260
			}
		},
		"reportingPeriod": "2019"
	},
	{
		"companyInformation": {
<<<<<<< HEAD
			"companyName": "Bernhard - Cummings",
			"headquarters": "Port Francesca",
			"headquartersPostalCode": null,
			"sector": "infrastructures",
			"identifiers": {
				"Lei": [],
				"Isin": [
					"ljFbTBWfwhdE"
				],
				"PermId": [
					"iS3UvMNeYU"
				],
				"Ticker": [
					"wZ8i3Cj"
				],
				"Duns": [
					"mNee4ie1U"
				],
				"VatNumber": [
					"HN2Hh1H9h"
=======
			"companyName": "Mitchell Inc",
			"headquarters": "New Maggiehaven",
			"headquartersPostalCode": "63430-2332",
			"sector": "eyeballs",
			"identifiers": {
				"Lei": [],
				"Isin": [
					"nfSX4L6lsbQY",
					"UxuLAlcewk4Y"
				],
				"PermId": [
					"Nbb8tNE4xo"
				],
				"Ticker": [
					"14WWPgU"
				],
				"Duns": [
					"xRUIv3wHg"
>>>>>>> 2de53260
				],
				"VatNumber": [],
				"CompanyRegistrationNumber": [
<<<<<<< HEAD
					"QNoO0unNBL73pGf"
				]
			},
			"countryCode": "TG",
			"companyAlternativeNames": [],
			"companyLegalForm": "Private Limited Company (Ltd)",
			"website": "https://cautious-transformation.org/",
=======
					"Wab1nF7kvuIjJit"
				]
			},
			"countryCode": "CR",
			"companyAlternativeNames": [
				"Harris - Rutherford"
			],
			"companyLegalForm": null,
			"website": "https://mountainous-typhoon.org",
>>>>>>> 2de53260
			"isTeaserCompany": false
		},
		"t": {
			"general": {
				"masterData": {
					"berichtsPflicht": "No",
					"gueltigkeitsDatum": "2024-02-02"
				}
			},
			"allgemein": {
<<<<<<< HEAD
				"esgZiele": "Yes",
				"ziele": "users",
				"investitionen": null,
				"sektorMitHohenKlimaauswirkungen": "Yes"
=======
				"esgZiele": "No",
				"ziele": null,
				"investitionen": null,
				"sektorMitHohenKlimaauswirkungen": "Yes",
				"sektor": [
					"E",
					"A",
					"H",
					"B",
					"F",
					"C",
					"L",
					"G"
				],
				"nachhaltigkeitsbericht": "No",
				"frequenzDerBerichterstattung": "Monatlich",
				"mechanismenZurUeberwachungDerEinhaltungUnGlobalCompactPrinzipienUndOderOecdLeitsaetze": "No",
				"uncgPrinzipien": "No",
				"erklaerungUngc": "portals",
				"oecdLeitsaetze": "Yes",
				"erklaerungOecd": null,
				"ausrichtungAufDieUnSdgsUndAktivesVerfolgen": "synergies",
				"ausschlusslistenAufBasisVonEsgKriterien": "Yes",
				"ausschlusslisten": "communities",
				"oekologischeSozialeFuehrungsstandardsOderPrinzipien": "No",
				"anreizmechanismenFuerDasManagementUmwelt": "Nein",
				"anreizmechanismenFuerDasManagementSoziales": "JaAufsichtsratUndGeschaeftsleitung",
				"esgBezogeneRechtsstreitigkeiten": "No",
				"rechtsstreitigkeitenMitBezugZuE": "No",
				"statusZuE": "Geklaert",
				"einzelheitenZuDenRechtsstreitigkeitenZuE": "e-commerce",
				"rechtsstreitigkeitenMitBezugZuS": null,
				"statusZuS": null,
				"einzelheitenZuDenRechtsstreitigkeitenZuS": "lifetime value",
				"rechtsstreitigkeitenMitBezugZuG": "No",
				"statusZuG": "Offen",
				"einzelheitenZuDenRechtsstreitigkeitenZuG": "models",
				"esgRating": null,
				"agentur": null,
				"ergebnis": {
					"value": "communities",
					"dataSource": {
						"fileName": "Policy",
						"fileReference": "50a36c418baffd520bb92d84664f06f9732a21f4e2e5ecee6d9136f16e7e0b63"
					}
				},
				"kritischePunkte": "architectures",
				"nachhaltigkeitsbezogenenAnleihen": "Yes",
				"wichtigsteESUndGRisikenUndBewertung": "blockchains",
				"hindernisseBeimUmgangMitEsgBedenken": "applications"
			},
			"umwelt": {
				"treibhausgasemissionen": {
					"treibhausgasEmissionsintensitaetDerUnternehmenInDieInvestriertWird": "web services",
					"strategieUndZieleZurReduzierungVonTreibhausgasEmissionen": null
				},
				"produkteZurVerringerungDerUmweltbelastung": "No",
				"verringerungenDerUmweltbelastung": "systems",
				"oekologischerMindestStandardFuerProduktionsprozesse": "Yes",
				"energieverbrauch": {
					"unternehmensGruppenStrategieBzglEnergieverbrauch": null
				},
				"energieeffizienzImmobilienanlagen": {
					"unternehmensGruppenStrategieBzglEnergieeffizientenImmobilienanlagen": "infrastructures"
				},
				"wasserverbrauch": {
					"unternehmensGruppenStrategieBzglWasserverbrauch": "interfaces"
				},
				"abfallproduktion": {
					"unternehmensGruppenStrategieBzglAbfallproduktion": "communities"
				},
				"gefaehrlicheAbfaelle": {
					"gefaehrlicherAbfall": "blockchains"
				},
				"biodiversitaet": {
					"negativeMassnahmenFuerDieBiologischeVielfalt": "markets",
					"positiveMassnahmenFuerDieBiologischeVielfalt": "applications"
				},
				"fossileBrennstoffe": {
					"einnahmenAusFossilenBrennstoffen": "No"
				},
				"taxonomie": {
					"taxonomieBerichterstattung": null,
					"euTaxonomieKompassAktivitaeten": [
						"InstallationMaintenanceAndRepairOfChargingStationsForElectricVehiclesInBuildingsAndParkingSpacesAttachedToBuildings",
						"ElectricityGenerationFromBioenergy",
						"ManufactureOfLowCarbonTechnologiesForTransport",
						"ManufactureOfBiogasAndBiofuelsForUseInTransportAndOfBioliquids",
						"SeaAndCoastalPassengerWaterTransport",
						"Education",
						"PassengerInterurbanRailTransport",
						"TransmissionAndDistributionOfElectricity",
						"SeaAndCoastalFreightWaterTransportVesselsForPortOperationsAndAuxiliaryActivities",
						"ResearchDevelopmentAndInnovationForDirectAirCaptureOfCo2",
						"DataDrivenSolutionsForGhgEmissionsReductions",
						"AirportInfrastructure",
						"ManufactureOfOrganicBasicChemicals",
						"Reinsurance",
						"ConservationForestry",
						"NonLifeInsuranceUnderwritingOfClimateRelatedPerils",
						"Afforestation",
						"EngineeringActivitiesAndRelatedTechnicalConsultancyDedicatedToAdaptationToClimateChange",
						"InfrastructureForWaterTransport",
						"RenewalOfWaterCollectionTreatmentAndSupplySystems",
						"ProgrammingAndBroadcastingActivities",
						"HighEfficiencyCoGenerationOfHeatCoolAndPowerFromFossilGaseousFuels",
						"FreightRailTransport",
						"ManufactureOfEquipmentForTheProductionAndUseOfHydrogen",
						"LowCarbonAirportInfrastructure",
						"ManufactureOfRenewableEnergyTechnologies",
						"CogenerationOfHeatCoolAndPowerFromSolarEnergy",
						"ElectricityGenerationFromNuclearEnergyInExistingInstallations",
						"CogenerationOfHeatCoolAndPowerFromGeothermalEnergy",
						"ManufactureOfAluminium",
						"TransmissionAndDistributionNetworksForRenewableAndLowCarbonGases",
						"ElectricityGenerationUsingSolarPhotovoltaicTechnology",
						"ProfessionalServicesRelatedToEnergyPerformanceOfBuildings",
						"InfrastructureEnablingLowCarbonWaterTransport",
						"ElectricityGenerationFromHydropower",
						"ProductionOfHeatCoolFromSolarThermalHeating",
						"ManufactureOfNitricAcid",
						"ManufactureOfChlorine",
						"AcquisitionAndOwnershipOfBuildings",
						"StorageOfHydrogen",
						"ConstructionOfNewBuildings",
						"FreightTransportServicesByRoad",
						"UrbanAndSuburbanTransportRoadPassengerTransport",
						"RetrofittingOfSeaAndCoastalFreightAndPassengerWaterTransport",
						"InlandPassengerWaterTransport",
						"UndergroundPermanentGeologicalStorageOfCo2",
						"TransportOfCo2",
						"CollectionAndTransportOfNonHazardousWasteInSourceSegregatedFractions",
						"ResidentialCareActivities",
						"ProductionOfHeatCoolFromBioenergy",
						"ProductionOfHeatCoolFromFossilGaseousFuelsInAnEfficientDistrictHeatingAndCoolingSystem",
						"ManufactureOfCement",
						"RenewalOfWasteWaterCollectionAndTreatment",
						"ElectricityGenerationFromFossilGaseousFuels",
						"StorageOfThermalEnergy",
						"ManufactureOfPlasticsInPrimaryForm",
						"ForestManagement",
						"InfrastructureForPersonalMobilityCycleLogistics",
						"LibrariesArchivesMuseumsAndCulturalActivities",
						"ElectricityGenerationFromRenewableNonFossilGaseousAndLiquidFuels"
					]
				}
			},
			"negativeAktivitaetenFuerDieBiologischeVielfalt": "No",
			"positiveAktivitaetenFuerDieBiologischeVielfalt": "Yes",
			"soziales": {
				"aenderungenUnternehmensstruktur": "Yes",
				"sicherheitsmassnahmenFuerMitarbeiter": "networks",
				"einkommensgleichheit": {
					"massnahmenZurVerbesserungDerEinkommensungleichheit": "e-markets"
				},
				"geschlechterdiversitaet": {
					"definitionTopManagement": "portals",
					"einhaltungRechtlicherVorgaben": null
				},
				"audit": {
					"auditsZurEinhaltungVonArbeitsstandards": "No",
					"artDesAudits": "SowohlInternAlsAuchVonDrittanbietern",
					"auditErgebnisse": "e-business"
				}
			},
			"unternehmensfuehrungGovernance": {
				"wirtschaftspruefer": null,
				"ceoVorsitzender": "No",
				"amtszeit": "content",
				"einbeziehungVonStakeholdern": "No",
				"prozessDerEinbeziehungVonStakeholdern": "action-items",
				"mechanismenZurAusrichtungAufStakeholder": "e-markets",
				"esgKriterienUndUeberwachungDerLieferanten": null,
				"auswahlkriterien": "eyeballs"
>>>>>>> 2de53260
			}
		},
		"reportingPeriod": "2023"
	},
	{
		"companyInformation": {
<<<<<<< HEAD
			"companyName": "Terry, Johns and MacGyver",
			"headquarters": "Wichita",
			"headquartersPostalCode": null,
			"sector": "relationships",
			"identifiers": {
				"Lei": [
					"y0j2ZrfAomIiQIqGawlY"
				],
				"Isin": [
					"7chwQdQGFtm2"
				],
				"PermId": [],
				"Ticker": [
					"KMElkb1"
				],
				"Duns": [
					"C2lNokYJQ"
				],
				"VatNumber": [],
				"CompanyRegistrationNumber": [
					"7Nsh4O9FKK0OKsj"
				]
			},
			"countryCode": "AL",
			"companyAlternativeNames": [],
			"companyLegalForm": null,
			"website": "https://spirited-shallows.org/",
=======
			"companyName": "Graham Inc",
			"headquarters": "Sheilaboro",
			"headquartersPostalCode": null,
			"sector": "infrastructures",
			"identifiers": {
				"Lei": [],
				"Isin": [
					"of4tKoGVUeHl",
					"LRo48Tri7Vul"
				],
				"PermId": [
					"XDzIkbRUgh"
				],
				"Ticker": [],
				"Duns": [],
				"VatNumber": [
					"DMCVOQ9rL"
				],
				"CompanyRegistrationNumber": []
			},
			"countryCode": "DO",
			"companyAlternativeNames": [
				"Bednar - O'Keefe",
				"Rosenbaum, Balistreri and Kshlerin",
				"Trantow, Hills and Prosacco"
			],
			"companyLegalForm": "GmbH",
			"website": "https://accomplished-grapefruit.biz",
>>>>>>> 2de53260
			"isTeaserCompany": false
		},
		"t": {
			"general": {
				"masterData": {
<<<<<<< HEAD
					"berichtsPflicht": "Yes"
				}
			},
			"allgemein": {
				"esgZiele": null,
				"ziele": "interfaces",
				"investitionen": null,
				"sektorMitHohenKlimaauswirkungen": "No"
			}
		},
		"reportingPeriod": "2023"
	},
	{
		"companyInformation": {
			"companyName": "Hirthe, O'Conner and Wintheiser",
			"headquarters": "West Natbury",
			"headquartersPostalCode": null,
			"sector": null,
=======
					"berichtsPflicht": "Yes",
					"gueltigkeitsDatum": "2024-01-18"
				}
			},
			"allgemein": {
				"esgZiele": "No",
				"ziele": null,
				"investitionen": "bandwidth",
				"sektorMitHohenKlimaauswirkungen": "No",
				"sektor": [
					"H",
					"D"
				],
				"nachhaltigkeitsbericht": "No",
				"frequenzDerBerichterstattung": "Monatlich",
				"mechanismenZurUeberwachungDerEinhaltungUnGlobalCompactPrinzipienUndOderOecdLeitsaetze": "Yes",
				"uncgPrinzipien": "Yes",
				"erklaerungUngc": "platforms",
				"oecdLeitsaetze": "No",
				"erklaerungOecd": "lifetime value",
				"ausrichtungAufDieUnSdgsUndAktivesVerfolgen": "platforms",
				"ausschlusslistenAufBasisVonEsgKriterien": "No",
				"ausschlusslisten": "solutions",
				"oekologischeSozialeFuehrungsstandardsOderPrinzipien": "No",
				"anreizmechanismenFuerDasManagementUmwelt": "Nein",
				"anreizmechanismenFuerDasManagementSoziales": "JaAufsichtsratUndGeschaeftsleitung",
				"esgBezogeneRechtsstreitigkeiten": "No",
				"rechtsstreitigkeitenMitBezugZuE": "Yes",
				"statusZuE": "Geklaert",
				"einzelheitenZuDenRechtsstreitigkeitenZuE": "platforms",
				"rechtsstreitigkeitenMitBezugZuS": null,
				"statusZuS": "Geklaert",
				"einzelheitenZuDenRechtsstreitigkeitenZuS": "channels",
				"rechtsstreitigkeitenMitBezugZuG": "Yes",
				"statusZuG": "Geklaert",
				"einzelheitenZuDenRechtsstreitigkeitenZuG": "eyeballs",
				"esgRating": null,
				"agentur": "initiatives",
				"ergebnis": {
					"value": "communities",
					"dataSource": {
						"fileName": "Policy",
						"fileReference": "50a36c418baffd520bb92d84664f06f9732a21f4e2e5ecee6d9136f16e7e0b63"
					}
				},
				"kritischePunkte": null,
				"nachhaltigkeitsbezogenenAnleihen": "Yes",
				"wichtigsteESUndGRisikenUndBewertung": null,
				"hindernisseBeimUmgangMitEsgBedenken": null
			},
			"umwelt": {
				"treibhausgasemissionen": {
					"treibhausgasEmissionsintensitaetDerUnternehmenInDieInvestriertWird": "convergence",
					"strategieUndZieleZurReduzierungVonTreibhausgasEmissionen": "bandwidth"
				},
				"produkteZurVerringerungDerUmweltbelastung": "Yes",
				"verringerungenDerUmweltbelastung": "solutions",
				"oekologischerMindestStandardFuerProduktionsprozesse": null,
				"energieverbrauch": {
					"unternehmensGruppenStrategieBzglEnergieverbrauch": "mindshare"
				},
				"energieeffizienzImmobilienanlagen": {
					"unternehmensGruppenStrategieBzglEnergieeffizientenImmobilienanlagen": "applications"
				},
				"wasserverbrauch": {
					"unternehmensGruppenStrategieBzglWasserverbrauch": null
				},
				"abfallproduktion": {
					"unternehmensGruppenStrategieBzglAbfallproduktion": "action-items"
				},
				"gefaehrlicheAbfaelle": {
					"gefaehrlicherAbfall": "schemas"
				},
				"biodiversitaet": {
					"negativeMassnahmenFuerDieBiologischeVielfalt": "paradigms",
					"positiveMassnahmenFuerDieBiologischeVielfalt": "ROI"
				},
				"fossileBrennstoffe": {
					"einnahmenAusFossilenBrennstoffen": "Yes"
				},
				"taxonomie": {
					"taxonomieBerichterstattung": "Csrd",
					"euTaxonomieKompassAktivitaeten": [
						"Education",
						"ProgrammingAndBroadcastingActivities",
						"CompostingOfBioWaste",
						"ElectricityGenerationFromOceanEnergyTechnologies",
						"OperationOfPersonalMobilityDevicesCycleLogistics",
						"RetrofittingOfInlandWaterPassengerAndFreightTransport",
						"RehabilitationAndRestorationOfForestsIncludingReforestationAndNaturalForestRegenerationAfterAnExtremeEvent",
						"InstallationMaintenanceAndRepairOfRenewableEnergyTechnologies",
						"UrbanAndSuburbanTransportRoadPassengerTransport",
						"ManufactureOfHydrogen",
						"StorageOfHydrogen",
						"ManufactureOfBiogasAndBiofuelsForUseInTransportAndOfBioliquids",
						"SeaAndCoastalPassengerWaterTransport",
						"InfrastructureEnablingLowCarbonWaterTransport",
						"AnaerobicDigestionOfSewageSludge",
						"AnaerobicDigestionOfBioWaste",
						"CogenerationOfHeatCoolAndPowerFromGeothermalEnergy",
						"ManufactureOfAluminium",
						"SeaAndCoastalFreightWaterTransportVesselsForPortOperationsAndAuxiliaryActivities",
						"DistrictHeatingCoolingDistribution",
						"ComputerProgrammingConsultancyAndRelatedActivities",
						"FreightTransportServicesByRoad",
						"ProductionOfHeatCoolFromGeothermalEnergy",
						"StorageOfThermalEnergy",
						"ManufactureOfOtherLowCarbonTechnologies",
						"InfrastructureEnablingLowCarbonRoadTransportAndPublicTransport",
						"Afforestation",
						"ResidentialCareActivities",
						"PreCommercialStagesOfAdvancedTechnologiesToProduceEnergyFromNuclearProcessesWithMinimalWasteFromTheFuelCycle",
						"CollectionAndTransportOfNonHazardousWasteInSourceSegregatedFractions",
						"ManufactureOfChlorine",
						"ManufactureOfBatteries",
						"LibrariesArchivesMuseumsAndCulturalActivities",
						"InstallationAndOperationOfElectricHeatPumps",
						"ProductionOfHeatCoolFromRenewableNonFossilGaseousAndLiquidFuels",
						"StorageOfElectricity",
						"TransportOfCo2",
						"ManufactureOfPlasticsInPrimaryForm",
						"FreightRailTransport",
						"ElectricityGenerationFromBioenergy",
						"InfrastructureEnablingRoadTransportAndPublicTransport",
						"RestorationOfWetlands",
						"ProfessionalServicesRelatedToEnergyPerformanceOfBuildings",
						"ProductionOfHeatCoolFromSolarThermalHeating",
						"ManufactureOfAnhydrousAmmonia",
						"InstallationMaintenanceAndRepairOfEnergyEfficiencyEquipment",
						"DataProcessingHostingAndRelatedActivities",
						"ProductionOfHeatCoolUsingWasteHeat",
						"CogenerationOfHeatCoolAndPowerFromRenewableNonFossilGaseousAndLiquidFuels",
						"InfrastructureForPersonalMobilityCycleLogistics",
						"PassengerInterurbanRailTransport",
						"ElectricityGenerationFromGeothermalEnergy",
						"AirportInfrastructure",
						"ProductionOfHeatCoolFromBioenergy",
						"TransportByMotorbikesPassengerCarsAndLightCommercialVehicles",
						"CloseToMarketResearchDevelopmentAndInnovation",
						"TransmissionAndDistributionOfElectricity",
						"ConstructionOfNewBuildings",
						"ManufactureOfIronAndSteel",
						"InstallationMaintenanceAndRepairOfInstrumentsAndDevicesForMeasuringRegulationAndControllingEnergyPerformanceOfBuildings",
						"InfrastructureForRailTransport",
						"ConstructionExtensionAndOperationOfWaterCollectionTreatmentAndSupplySystems"
					]
				}
			},
			"negativeAktivitaetenFuerDieBiologischeVielfalt": "No",
			"positiveAktivitaetenFuerDieBiologischeVielfalt": "Yes",
			"soziales": {
				"aenderungenUnternehmensstruktur": "Yes",
				"sicherheitsmassnahmenFuerMitarbeiter": "applications",
				"einkommensgleichheit": {
					"massnahmenZurVerbesserungDerEinkommensungleichheit": "models"
				},
				"geschlechterdiversitaet": {
					"definitionTopManagement": "applications",
					"einhaltungRechtlicherVorgaben": null
				},
				"audit": {
					"auditsZurEinhaltungVonArbeitsstandards": "No",
					"artDesAudits": "SowohlInternAlsAuchVonDrittanbietern",
					"auditErgebnisse": null
				}
			},
			"unternehmensfuehrungGovernance": {
				"wirtschaftspruefer": "web services",
				"ceoVorsitzender": "Yes",
				"amtszeit": "eyeballs",
				"einbeziehungVonStakeholdern": "No",
				"prozessDerEinbeziehungVonStakeholdern": null,
				"mechanismenZurAusrichtungAufStakeholder": null,
				"esgKriterienUndUeberwachungDerLieferanten": "Yes",
				"auswahlkriterien": "interfaces"
			}
		},
		"reportingPeriod": "2021"
	},
	{
		"companyInformation": {
			"companyName": "Bahringer - Kling",
			"headquarters": "Prudenceworth",
			"headquartersPostalCode": "62937",
			"sector": "e-business",
>>>>>>> 2de53260
			"identifiers": {
				"Lei": [
					"DfkM0efaG0QINAWtvMqN"
				],
				"Isin": [
<<<<<<< HEAD
					"cmPH3kSZNZfS"
				],
				"PermId": [
					"8MvpVZHG45"
=======
					"IzKxfDK1CEJC",
					"LElwyh4PBnQ8"
				],
				"PermId": [],
				"Ticker": [
					"yXS4nlW"
>>>>>>> 2de53260
				],
				"Duns": [
<<<<<<< HEAD
					"HbhjMNmFS"
				],
				"VatNumber": [
					"jgfdWOLSe"
				],
				"CompanyRegistrationNumber": [
					"Vc2vGqJJRJT9hnP"
				]
			},
			"countryCode": "MM",
			"companyAlternativeNames": [
				"Herzog - Torphy",
				"Kuhic, Bahringer and Reilly",
				"Macejkovic - Wehner"
			],
			"companyLegalForm": null,
			"website": "https://scientific-tornado.org",
=======
					"vLg6BZYOZ"
				],
				"VatNumber": [
					"s08Wqx53h"
				],
				"CompanyRegistrationNumber": []
			},
			"countryCode": "MH",
			"companyAlternativeNames": [
				"Hessel, Walker and Powlowski"
			],
			"companyLegalForm": null,
			"website": null,
>>>>>>> 2de53260
			"isTeaserCompany": false
		},
		"t": {
			"general": {
				"masterData": {
<<<<<<< HEAD
					"berichtsPflicht": "Yes"
				}
			},
			"allgemein": {
				"esgZiele": "No",
				"ziele": "relationships",
				"investitionen": null,
				"sektorMitHohenKlimaauswirkungen": "Yes"
			}
		},
		"reportingPeriod": "2019"
	},
	{
		"companyInformation": {
			"companyName": "Abbott LLC",
			"headquarters": "Fort Constance",
			"headquartersPostalCode": "76481-6092",
			"sector": "blockchains",
			"identifiers": {
				"Lei": [
					"OmzF17W1Xj5cplk2GY3G"
				],
				"Isin": [
					"k3GNrbFzafoO",
					"txgOm6i6KoSW"
				],
				"PermId": [
					"uljClw9vnX"
=======
					"berichtsPflicht": "Yes",
					"gueltigkeitsDatum": "2024-02-04"
				}
			},
			"allgemein": {
				"esgZiele": null,
				"ziele": "solutions",
				"investitionen": "relationships",
				"sektorMitHohenKlimaauswirkungen": null,
				"sektor": [
					"G",
					"C"
				],
				"nachhaltigkeitsbericht": "No",
				"frequenzDerBerichterstattung": "Monatlich",
				"mechanismenZurUeberwachungDerEinhaltungUnGlobalCompactPrinzipienUndOderOecdLeitsaetze": "Yes",
				"uncgPrinzipien": "Yes",
				"erklaerungUngc": "communities",
				"oecdLeitsaetze": "Yes",
				"erklaerungOecd": "initiatives",
				"ausrichtungAufDieUnSdgsUndAktivesVerfolgen": "technologies",
				"ausschlusslistenAufBasisVonEsgKriterien": "No",
				"ausschlusslisten": "convergence",
				"oekologischeSozialeFuehrungsstandardsOderPrinzipien": "No",
				"anreizmechanismenFuerDasManagementUmwelt": "Nein",
				"anreizmechanismenFuerDasManagementSoziales": "JaAufsichtsrat",
				"esgBezogeneRechtsstreitigkeiten": null,
				"rechtsstreitigkeitenMitBezugZuE": "No",
				"statusZuE": "Geklaert",
				"einzelheitenZuDenRechtsstreitigkeitenZuE": "portals",
				"rechtsstreitigkeitenMitBezugZuS": "Yes",
				"statusZuS": "Offen",
				"einzelheitenZuDenRechtsstreitigkeitenZuS": null,
				"rechtsstreitigkeitenMitBezugZuG": "No",
				"statusZuG": "Geklaert",
				"einzelheitenZuDenRechtsstreitigkeitenZuG": "systems",
				"esgRating": "No",
				"agentur": "schemas",
				"ergebnis": null,
				"kritischePunkte": "content",
				"nachhaltigkeitsbezogenenAnleihen": "No",
				"wichtigsteESUndGRisikenUndBewertung": "e-business",
				"hindernisseBeimUmgangMitEsgBedenken": "mindshare"
			},
			"umwelt": {
				"treibhausgasemissionen": {
					"treibhausgasEmissionsintensitaetDerUnternehmenInDieInvestriertWird": "methodologies",
					"strategieUndZieleZurReduzierungVonTreibhausgasEmissionen": "relationships"
				},
				"produkteZurVerringerungDerUmweltbelastung": "Yes",
				"verringerungenDerUmweltbelastung": "supply-chains",
				"oekologischerMindestStandardFuerProduktionsprozesse": "No",
				"energieverbrauch": {
					"unternehmensGruppenStrategieBzglEnergieverbrauch": "deliverables"
				},
				"energieeffizienzImmobilienanlagen": {
					"unternehmensGruppenStrategieBzglEnergieeffizientenImmobilienanlagen": "schemas"
				},
				"wasserverbrauch": {
					"unternehmensGruppenStrategieBzglWasserverbrauch": null
				},
				"abfallproduktion": {
					"unternehmensGruppenStrategieBzglAbfallproduktion": "functionalities"
				},
				"gefaehrlicheAbfaelle": {
					"gefaehrlicherAbfall": "users"
				},
				"biodiversitaet": {
					"negativeMassnahmenFuerDieBiologischeVielfalt": "initiatives",
					"positiveMassnahmenFuerDieBiologischeVielfalt": "initiatives"
				},
				"fossileBrennstoffe": {
					"einnahmenAusFossilenBrennstoffen": "No"
				},
				"taxonomie": {
					"taxonomieBerichterstattung": "Csrd",
					"euTaxonomieKompassAktivitaeten": [
						"RenewalOfWasteWaterCollectionAndTreatment",
						"ProgrammingAndBroadcastingActivities",
						"NonLifeInsuranceUnderwritingOfClimateRelatedPerils",
						"ElectricityGenerationFromHydropower",
						"ProfessionalServicesRelatedToEnergyPerformanceOfBuildings",
						"InstallationAndOperationOfElectricHeatPumps",
						"CogenerationOfHeatCoolAndPowerFromGeothermalEnergy",
						"InstallationMaintenanceAndRepairOfRenewableEnergyTechnologies",
						"UndergroundPermanentGeologicalStorageOfCo2",
						"ComputerProgrammingConsultancyAndRelatedActivities",
						"ElectricityGenerationFromNuclearEnergyInExistingInstallations",
						"InlandPassengerWaterTransport",
						"TransportByMotorbikesPassengerCarsAndLightCommercialVehicles",
						"ProductionOfHeatCoolFromFossilGaseousFuelsInAnEfficientDistrictHeatingAndCoolingSystem",
						"ManufactureOfEnergyEfficiencyEquipmentForBuildings",
						"LowCarbonAirportInfrastructure",
						"ManufactureOfAluminium",
						"InfrastructureEnablingLowCarbonWaterTransport",
						"MaterialRecoveryFromNonHazardousWaste",
						"ManufactureOfEquipmentForTheProductionAndUseOfHydrogen",
						"LandfillGasCaptureAndUtilisation",
						"ManufactureOfRenewableEnergyTechnologies",
						"ManufactureOfBiogasAndBiofuelsForUseInTransportAndOfBioliquids",
						"ElectricityGenerationFromBioenergy",
						"ManufactureOfChlorine",
						"ProductionOfHeatCoolFromSolarThermalHeating",
						"TransmissionAndDistributionOfElectricity",
						"ConstructionAndSafeOperationOfNewNuclearPowerPlantsForTheGenerationOfElectricityAndOrHeatIncludingForHydrogenProductionUsingBestAvailableTechnologies",
						"OperationOfPersonalMobilityDevicesCycleLogistics",
						"CogenerationOfHeatCoolAndPowerFromRenewableNonFossilGaseousAndLiquidFuels",
						"ResearchDevelopmentAndInnovationForDirectAirCaptureOfCo2",
						"ElectricityGenerationFromWindPower",
						"AirportInfrastructure",
						"Reinsurance",
						"TransmissionAndDistributionNetworksForRenewableAndLowCarbonGases",
						"ProductionOfHeatCoolFromRenewableNonFossilGaseousAndLiquidFuels"
					]
				}
			},
			"negativeAktivitaetenFuerDieBiologischeVielfalt": "No",
			"positiveAktivitaetenFuerDieBiologischeVielfalt": "Yes",
			"soziales": {
				"aenderungenUnternehmensstruktur": null,
				"sicherheitsmassnahmenFuerMitarbeiter": "blockchains",
				"einkommensgleichheit": {
					"massnahmenZurVerbesserungDerEinkommensungleichheit": "eyeballs"
				},
				"geschlechterdiversitaet": {
					"definitionTopManagement": "e-business",
					"einhaltungRechtlicherVorgaben": "applications"
				},
				"audit": {
					"auditsZurEinhaltungVonArbeitsstandards": "Yes",
					"artDesAudits": "InterneAnhoerung",
					"auditErgebnisse": "applications"
				}
			},
			"unternehmensfuehrungGovernance": {
				"wirtschaftspruefer": "markets",
				"ceoVorsitzender": "No",
				"amtszeit": "methodologies",
				"einbeziehungVonStakeholdern": "Yes",
				"prozessDerEinbeziehungVonStakeholdern": "interfaces",
				"mechanismenZurAusrichtungAufStakeholder": "models",
				"esgKriterienUndUeberwachungDerLieferanten": "Yes",
				"auswahlkriterien": "mindshare"
			}
		},
		"reportingPeriod": "2021"
	},
	{
		"companyInformation": {
			"companyName": "Kunze - Dickens",
			"headquarters": "Beckerfurt",
			"headquartersPostalCode": "51639",
			"sector": "synergies",
			"identifiers": {
				"Lei": [
					"v96jhqJtFeRhPFDnVBXI"
				],
				"Isin": [
					"HhA5zbOzkWLs",
					"4Dod2aenyN5G"
>>>>>>> 2de53260
				],
				"PermId": [],
				"Ticker": [
<<<<<<< HEAD
					"LzHBG54"
=======
					"vPjzUd4"
				],
				"Duns": [
					"UHPIDqAZ9"
>>>>>>> 2de53260
				],
				"VatNumber": [],
				"CompanyRegistrationNumber": [
					"g36Kmb3XzxBImoh"
				]
			},
<<<<<<< HEAD
			"countryCode": "GR",
			"companyAlternativeNames": [
				"Braun Inc",
				"King Group",
				"Stehr - Miller"
			],
			"companyLegalForm": "GmbH",
			"website": "https://careless-inhabitant.info/",
=======
			"countryCode": "NO",
			"companyAlternativeNames": [
				"Hand and Sons"
			],
			"companyLegalForm": "GmbH & Co. KG",
			"website": "https://another-closure.net",
>>>>>>> 2de53260
			"isTeaserCompany": false
		},
		"t": {
			"general": {
				"masterData": {
					"berichtsPflicht": "No",
					"gueltigkeitsDatum": null
				}
			},
			"allgemein": {
				"esgZiele": "No",
<<<<<<< HEAD
				"ziele": "supply-chains",
				"investitionen": "relationships",
				"sektorMitHohenKlimaauswirkungen": "Yes"
			}
		},
		"reportingPeriod": "2022"
	},
	{
		"companyInformation": {
			"companyName": "Cormier LLC",
			"headquarters": "West Virgiefort",
			"headquartersPostalCode": "99001",
			"sector": "infrastructures",
			"identifiers": {
				"Lei": [
					"wKDN1ENpTkbk9QJIpqvL"
				],
				"Isin": [
					"VvMUS48xpS2K"
				],
				"PermId": [],
				"Ticker": [],
				"Duns": [],
				"VatNumber": [
					"Dhr3x77lL"
				],
				"CompanyRegistrationNumber": []
			},
			"countryCode": "PN",
			"companyAlternativeNames": [
				"Bosco, Mitchell and Jerde",
				"Ebert - Thiel",
				"Hyatt, Sipes and Mante",
				"Labadie - Miller"
			],
			"companyLegalForm": "Private Limited Company (Ltd)",
			"website": "https://loyal-alert.name",
=======
				"ziele": "markets",
				"investitionen": "synergies",
				"sektorMitHohenKlimaauswirkungen": "Yes",
				"sektor": [
					"F"
				],
				"nachhaltigkeitsbericht": "Yes",
				"frequenzDerBerichterstattung": "Vierteljaehrlich",
				"mechanismenZurUeberwachungDerEinhaltungUnGlobalCompactPrinzipienUndOderOecdLeitsaetze": "Yes",
				"uncgPrinzipien": "Yes",
				"erklaerungUngc": "blockchains",
				"oecdLeitsaetze": "No",
				"erklaerungOecd": "infrastructures",
				"ausrichtungAufDieUnSdgsUndAktivesVerfolgen": "action-items",
				"ausschlusslistenAufBasisVonEsgKriterien": "Yes",
				"ausschlusslisten": null,
				"oekologischeSozialeFuehrungsstandardsOderPrinzipien": null,
				"anreizmechanismenFuerDasManagementUmwelt": "JaAufsichtsrat",
				"anreizmechanismenFuerDasManagementSoziales": "Nein",
				"esgBezogeneRechtsstreitigkeiten": "No",
				"rechtsstreitigkeitenMitBezugZuE": "No",
				"statusZuE": "Geklaert",
				"einzelheitenZuDenRechtsstreitigkeitenZuE": "systems",
				"rechtsstreitigkeitenMitBezugZuS": null,
				"statusZuS": "Offen",
				"einzelheitenZuDenRechtsstreitigkeitenZuS": null,
				"rechtsstreitigkeitenMitBezugZuG": "No",
				"statusZuG": null,
				"einzelheitenZuDenRechtsstreitigkeitenZuG": "mindshare",
				"esgRating": "No",
				"agentur": "web services",
				"ergebnis": {
					"value": "ROI",
					"dataSource": {
						"fileName": "Policy",
						"fileReference": "50a36c418baffd520bb92d84664f06f9732a21f4e2e5ecee6d9136f16e7e0b63"
					}
				},
				"kritischePunkte": "ROI",
				"nachhaltigkeitsbezogenenAnleihen": null,
				"wichtigsteESUndGRisikenUndBewertung": "niches",
				"hindernisseBeimUmgangMitEsgBedenken": "users"
			},
			"umwelt": {
				"treibhausgasemissionen": {
					"treibhausgasEmissionsintensitaetDerUnternehmenInDieInvestriertWird": "relationships",
					"strategieUndZieleZurReduzierungVonTreibhausgasEmissionen": "e-commerce"
				},
				"produkteZurVerringerungDerUmweltbelastung": null,
				"verringerungenDerUmweltbelastung": "e-business",
				"oekologischerMindestStandardFuerProduktionsprozesse": "Yes",
				"energieverbrauch": {
					"unternehmensGruppenStrategieBzglEnergieverbrauch": "relationships"
				},
				"energieeffizienzImmobilienanlagen": {
					"unternehmensGruppenStrategieBzglEnergieeffizientenImmobilienanlagen": "functionalities"
				},
				"wasserverbrauch": {
					"unternehmensGruppenStrategieBzglWasserverbrauch": "methodologies"
				},
				"abfallproduktion": {
					"unternehmensGruppenStrategieBzglAbfallproduktion": "eyeballs"
				},
				"gefaehrlicheAbfaelle": {
					"gefaehrlicherAbfall": null
				},
				"biodiversitaet": {
					"negativeMassnahmenFuerDieBiologischeVielfalt": "portals",
					"positiveMassnahmenFuerDieBiologischeVielfalt": "platforms"
				},
				"fossileBrennstoffe": {
					"einnahmenAusFossilenBrennstoffen": null
				},
				"taxonomie": {
					"taxonomieBerichterstattung": "Nfrd",
					"euTaxonomieKompassAktivitaeten": [
						"ElectricityGenerationFromHydropower",
						"ManufactureOfAluminium",
						"ResearchDevelopmentAndInnovationForDirectAirCaptureOfCo2",
						"ManufactureOfEnergyEfficiencyEquipmentForBuildings",
						"ManufactureOfHydrogen",
						"ManufactureOfOrganicBasicChemicals",
						"ComputerProgrammingConsultancyAndRelatedActivities",
						"LowCarbonAirportInfrastructure",
						"ResidentialCareActivities",
						"ConstructionExtensionAndOperationOfWasteWaterCollectionAndTreatment",
						"TransportByMotorbikesPassengerCarsAndLightCommercialVehicles",
						"ElectricityGenerationFromFossilGaseousFuels",
						"RenovationOfExistingBuildings",
						"ProductionOfHeatCoolFromBioenergy",
						"InfrastructureEnablingRoadTransportAndPublicTransport",
						"ManufactureOfBiogasAndBiofuelsForUseInTransportAndOfBioliquids",
						"ElectricityGenerationUsingSolarPhotovoltaicTechnology",
						"InfrastructureForRailTransport",
						"TransmissionAndDistributionOfElectricity",
						"InfrastructureForWaterTransport",
						"FreightRailTransport",
						"ManufactureOfOtherLowCarbonTechnologies",
						"InstallationMaintenanceAndRepairOfChargingStationsForElectricVehiclesInBuildingsAndParkingSpacesAttachedToBuildings",
						"CogenerationOfHeatCoolAndPowerFromSolarEnergy",
						"AnaerobicDigestionOfSewageSludge",
						"Afforestation",
						"ElectricityGenerationFromWindPower",
						"ManufactureOfCement",
						"ManufactureOfAnhydrousAmmonia",
						"CollectionAndTransportOfNonHazardousWasteInSourceSegregatedFractions",
						"SeaAndCoastalFreightWaterTransportVesselsForPortOperationsAndAuxiliaryActivities",
						"CogenerationOfHeatCoolAndPowerFromGeothermalEnergy",
						"AirportInfrastructure",
						"CompostingOfBioWaste",
						"InstallationMaintenanceAndRepairOfInstrumentsAndDevicesForMeasuringRegulationAndControllingEnergyPerformanceOfBuildings",
						"ManufactureOfEquipmentForTheProductionAndUseOfHydrogen",
						"ProductionOfHeatCoolFromGeothermalEnergy",
						"CogenerationOfHeatCoolAndPowerFromRenewableNonFossilGaseousAndLiquidFuels",
						"InfrastructureEnablingLowCarbonWaterTransport",
						"FreightTransportServicesByRoad",
						"UndergroundPermanentGeologicalStorageOfCo2",
						"ManufactureOfChlorine",
						"Reinsurance",
						"ManufactureOfSodaAsh",
						"ConservationForestry",
						"ProductionOfHeatCoolFromRenewableNonFossilGaseousAndLiquidFuels",
						"Education",
						"ElectricityGenerationFromGeothermalEnergy",
						"StorageOfThermalEnergy",
						"LandfillGasCaptureAndUtilisation",
						"StorageOfElectricity",
						"ManufactureOfCarbonBlack",
						"ConstructionOfNewBuildings",
						"RetrofittingOfInlandWaterPassengerAndFreightTransport"
					]
				}
			},
			"negativeAktivitaetenFuerDieBiologischeVielfalt": "No",
			"positiveAktivitaetenFuerDieBiologischeVielfalt": "Yes",
			"soziales": {
				"aenderungenUnternehmensstruktur": "Yes",
				"sicherheitsmassnahmenFuerMitarbeiter": null,
				"einkommensgleichheit": {
					"massnahmenZurVerbesserungDerEinkommensungleichheit": "models"
				},
				"geschlechterdiversitaet": {
					"definitionTopManagement": "web services",
					"einhaltungRechtlicherVorgaben": "e-business"
				},
				"audit": {
					"auditsZurEinhaltungVonArbeitsstandards": "No",
					"artDesAudits": "SowohlInternAlsAuchVonDrittanbietern",
					"auditErgebnisse": "methodologies"
				}
			},
			"unternehmensfuehrungGovernance": {
				"wirtschaftspruefer": "deliverables",
				"ceoVorsitzender": null,
				"amtszeit": "technologies",
				"einbeziehungVonStakeholdern": "No",
				"prozessDerEinbeziehungVonStakeholdern": "portals",
				"mechanismenZurAusrichtungAufStakeholder": "networks",
				"esgKriterienUndUeberwachungDerLieferanten": "No",
				"auswahlkriterien": "systems"
			}
		},
		"reportingPeriod": "2019"
	},
	{
		"companyInformation": {
			"companyName": "Jast - Haley",
			"headquarters": "Satterfieldton",
			"headquartersPostalCode": "61730",
			"sector": "action-items",
			"identifiers": {
				"Lei": [
					"8ZYMdm3I1NTvaQuYhRU4"
				],
				"Isin": [
					"5RzWl2ZfKDTS"
				],
				"PermId": [],
				"Ticker": [],
				"Duns": [
					"ZOzCnKtcw"
				],
				"VatNumber": [],
				"CompanyRegistrationNumber": [
					"cnj0kZtjU16IzxB"
				]
			},
			"countryCode": "LI",
			"companyAlternativeNames": [
				"Feil, Zboncak and Zemlak",
				"Lemke, Jacobs and Gulgowski"
			],
			"companyLegalForm": null,
			"website": "https://youthful-arch.biz",
>>>>>>> 2de53260
			"isTeaserCompany": false
		},
		"t": {
			"general": {
				"masterData": {
					"berichtsPflicht": "Yes",
					"gueltigkeitsDatum": "2024-01-05"
				}
			},
			"allgemein": {
<<<<<<< HEAD
				"esgZiele": "Yes",
				"ziele": "content",
				"investitionen": null,
				"sektorMitHohenKlimaauswirkungen": null
=======
				"esgZiele": "No",
				"ziele": "mindshare",
				"investitionen": "solutions",
				"sektorMitHohenKlimaauswirkungen": "Yes",
				"sektor": null,
				"nachhaltigkeitsbericht": null,
				"frequenzDerBerichterstattung": "Vierteljaehrlich",
				"mechanismenZurUeberwachungDerEinhaltungUnGlobalCompactPrinzipienUndOderOecdLeitsaetze": null,
				"uncgPrinzipien": "No",
				"erklaerungUngc": null,
				"oecdLeitsaetze": null,
				"erklaerungOecd": "channels",
				"ausrichtungAufDieUnSdgsUndAktivesVerfolgen": "e-commerce",
				"ausschlusslistenAufBasisVonEsgKriterien": "No",
				"ausschlusslisten": "channels",
				"oekologischeSozialeFuehrungsstandardsOderPrinzipien": "No",
				"anreizmechanismenFuerDasManagementUmwelt": "JaAufsichtsrat",
				"anreizmechanismenFuerDasManagementSoziales": "Nein",
				"esgBezogeneRechtsstreitigkeiten": "Yes",
				"rechtsstreitigkeitenMitBezugZuE": "Yes",
				"statusZuE": "Geklaert",
				"einzelheitenZuDenRechtsstreitigkeitenZuE": "relationships",
				"rechtsstreitigkeitenMitBezugZuS": "No",
				"statusZuS": "Geklaert",
				"einzelheitenZuDenRechtsstreitigkeitenZuS": "action-items",
				"rechtsstreitigkeitenMitBezugZuG": "No",
				"statusZuG": "Offen",
				"einzelheitenZuDenRechtsstreitigkeitenZuG": "channels",
				"esgRating": null,
				"agentur": "lifetime value",
				"ergebnis": {
					"value": "models",
					"dataSource": {
						"fileName": "Policy",
						"fileReference": "50a36c418baffd520bb92d84664f06f9732a21f4e2e5ecee6d9136f16e7e0b63"
					}
				},
				"kritischePunkte": null,
				"nachhaltigkeitsbezogenenAnleihen": "No",
				"wichtigsteESUndGRisikenUndBewertung": "bandwidth",
				"hindernisseBeimUmgangMitEsgBedenken": "convergence"
			},
			"umwelt": {
				"treibhausgasemissionen": {
					"treibhausgasEmissionsintensitaetDerUnternehmenInDieInvestriertWird": null,
					"strategieUndZieleZurReduzierungVonTreibhausgasEmissionen": "communities"
				},
				"produkteZurVerringerungDerUmweltbelastung": "No",
				"verringerungenDerUmweltbelastung": "web services",
				"oekologischerMindestStandardFuerProduktionsprozesse": "Yes",
				"energieverbrauch": {
					"unternehmensGruppenStrategieBzglEnergieverbrauch": "solutions"
				},
				"energieeffizienzImmobilienanlagen": {
					"unternehmensGruppenStrategieBzglEnergieeffizientenImmobilienanlagen": "functionalities"
				},
				"wasserverbrauch": {
					"unternehmensGruppenStrategieBzglWasserverbrauch": null
				},
				"abfallproduktion": {
					"unternehmensGruppenStrategieBzglAbfallproduktion": "partnerships"
				},
				"gefaehrlicheAbfaelle": {
					"gefaehrlicherAbfall": "blockchains"
				},
				"biodiversitaet": {
					"negativeMassnahmenFuerDieBiologischeVielfalt": "models",
					"positiveMassnahmenFuerDieBiologischeVielfalt": "technologies"
				},
				"fossileBrennstoffe": {
					"einnahmenAusFossilenBrennstoffen": "No"
				},
				"taxonomie": {
					"taxonomieBerichterstattung": "Nfrd",
					"euTaxonomieKompassAktivitaeten": [
						"ManufactureOfEquipmentForTheProductionAndUseOfHydrogen",
						"ElectricityGenerationFromRenewableNonFossilGaseousAndLiquidFuels",
						"Reinsurance",
						"CogenerationOfHeatCoolAndPowerFromSolarEnergy",
						"CogenerationOfHeatCoolAndPowerFromRenewableNonFossilGaseousAndLiquidFuels",
						"LowCarbonAirportInfrastructure",
						"DataDrivenSolutionsForGhgEmissionsReductions",
						"RenewalOfWasteWaterCollectionAndTreatment",
						"ProductionOfHeatCoolFromRenewableNonFossilGaseousAndLiquidFuels",
						"TransmissionAndDistributionOfElectricity",
						"FreightTransportServicesByRoad",
						"ProductionOfHeatCoolFromBioenergy",
						"InfrastructureEnablingLowCarbonRoadTransportAndPublicTransport",
						"CollectionAndTransportOfNonHazardousWasteInSourceSegregatedFractions",
						"RetrofittingOfSeaAndCoastalFreightAndPassengerWaterTransport",
						"DistrictHeatingCoolingDistribution",
						"ElectricityGenerationFromFossilGaseousFuels",
						"ManufactureOfBatteries",
						"PreCommercialStagesOfAdvancedTechnologiesToProduceEnergyFromNuclearProcessesWithMinimalWasteFromTheFuelCycle",
						"StorageOfElectricity",
						"InfrastructureForWaterTransport",
						"InstallationAndOperationOfElectricHeatPumps",
						"CloseToMarketResearchDevelopmentAndInnovation",
						"RenovationOfExistingBuildings",
						"ElectricityGenerationFromHydropower",
						"ManufactureOfOtherLowCarbonTechnologies",
						"ConservationForestry",
						"InfrastructureEnablingRoadTransportAndPublicTransport",
						"ManufactureOfIronAndSteel",
						"Education",
						"OperationOfPersonalMobilityDevicesCycleLogistics",
						"ProgrammingAndBroadcastingActivities",
						"ProductionOfHeatCoolFromGeothermalEnergy",
						"ElectricityGenerationUsingConcentratedSolarPowerCspTechnology",
						"CompostingOfBioWaste",
						"ManufactureOfCement",
						"InlandFreightWaterTransport",
						"ManufactureOfNitricAcid",
						"UndergroundPermanentGeologicalStorageOfCo2",
						"RetrofittingOfInlandWaterPassengerAndFreightTransport",
						"ConstructionExtensionAndOperationOfWaterCollectionTreatmentAndSupplySystems",
						"ManufactureOfCarbonBlack",
						"ProductionOfHeatCoolFromSolarThermalHeating",
						"MotionPictureVideoAndTelevisionProgrammeProductionSoundRecordingAndMusicPublishingActivities",
						"TransportByMotorbikesPassengerCarsAndLightCommercialVehicles",
						"SeaAndCoastalFreightWaterTransportVesselsForPortOperationsAndAuxiliaryActivities",
						"InfrastructureEnablingLowCarbonWaterTransport",
						"PassengerInterurbanRailTransport",
						"ManufactureOfPlasticsInPrimaryForm",
						"ElectricityGenerationFromGeothermalEnergy",
						"ForestManagement",
						"ConstructionAndSafeOperationOfNewNuclearPowerPlantsForTheGenerationOfElectricityAndOrHeatIncludingForHydrogenProductionUsingBestAvailableTechnologies",
						"ElectricityGenerationFromWindPower",
						"DataProcessingHostingAndRelatedActivities"
					]
				}
			},
			"negativeAktivitaetenFuerDieBiologischeVielfalt": "Yes",
			"positiveAktivitaetenFuerDieBiologischeVielfalt": "Yes",
			"soziales": {
				"aenderungenUnternehmensstruktur": "Yes",
				"sicherheitsmassnahmenFuerMitarbeiter": "architectures",
				"einkommensgleichheit": {
					"massnahmenZurVerbesserungDerEinkommensungleichheit": "systems"
				},
				"geschlechterdiversitaet": {
					"definitionTopManagement": "metrics",
					"einhaltungRechtlicherVorgaben": "channels"
				},
				"audit": {
					"auditsZurEinhaltungVonArbeitsstandards": "Yes",
					"artDesAudits": "InterneAnhoerung",
					"auditErgebnisse": "networks"
				}
			},
			"unternehmensfuehrungGovernance": {
				"wirtschaftspruefer": "e-commerce",
				"ceoVorsitzender": "Yes",
				"amtszeit": "e-commerce",
				"einbeziehungVonStakeholdern": "Yes",
				"prozessDerEinbeziehungVonStakeholdern": "schemas",
				"mechanismenZurAusrichtungAufStakeholder": "models",
				"esgKriterienUndUeberwachungDerLieferanten": "No",
				"auswahlkriterien": "solutions"
>>>>>>> 2de53260
			}
		},
		"reportingPeriod": "2019"
	},
	{
		"companyInformation": {
<<<<<<< HEAD
			"companyName": "Stanton and Sons",
			"headquarters": "Fort Hoseamouth",
			"headquartersPostalCode": "74611-9462",
			"sector": "functionalities",
			"identifiers": {
				"Lei": [
					"ujJupGkpsLrnZQH85UmU"
				],
				"Isin": [
					"FMNY8McS9QwZ"
				],
				"PermId": [
					"jQAxxNiDlD"
=======
			"companyName": "Jakubowski LLC",
			"headquarters": "Lake Marvinshire",
			"headquartersPostalCode": "20430",
			"sector": "e-markets",
			"identifiers": {
				"Lei": [
					"EZaEWbMZFPsgd6as92jP"
				],
				"Isin": [
					"ElurdPyFbNOS",
					"7AHw07gbGmvb"
				],
				"PermId": [
					"0nxXtm2hiR"
				],
				"Ticker": [
					"muMSvTk"
>>>>>>> 2de53260
				],
				"Duns": [],
<<<<<<< HEAD
				"VatNumber": [
					"qvVWCqX1b"
				],
				"CompanyRegistrationNumber": []
			},
			"countryCode": "UM",
			"companyAlternativeNames": [
				"Lebsack - Abshire"
			],
			"companyLegalForm": "Sole Trader",
			"website": "https://educated-loss.biz/",
=======
				"VatNumber": [],
				"CompanyRegistrationNumber": [
					"MPRi61MIkgZLXF1"
				]
			},
			"countryCode": "CU",
			"companyAlternativeNames": [],
			"companyLegalForm": "Private Limited Company (Ltd)",
			"website": "https://limping-line.biz",
>>>>>>> 2de53260
			"isTeaserCompany": false
		},
		"t": {
			"general": {
				"masterData": {
<<<<<<< HEAD
					"berichtsPflicht": "Yes"
				}
			},
			"allgemein": {
				"esgZiele": "No",
				"ziele": "e-markets",
				"investitionen": null,
				"sektorMitHohenKlimaauswirkungen": "Yes"
=======
					"berichtsPflicht": "No",
					"gueltigkeitsDatum": "2024-06-06"
				}
			},
			"allgemein": {
				"esgZiele": "Yes",
				"ziele": "solutions",
				"investitionen": "initiatives",
				"sektorMitHohenKlimaauswirkungen": "Yes",
				"sektor": [
					"B"
				],
				"nachhaltigkeitsbericht": "No",
				"frequenzDerBerichterstattung": "Vierteljaehrlich",
				"mechanismenZurUeberwachungDerEinhaltungUnGlobalCompactPrinzipienUndOderOecdLeitsaetze": "Yes",
				"uncgPrinzipien": null,
				"erklaerungUngc": "synergies",
				"oecdLeitsaetze": "Yes",
				"erklaerungOecd": "experiences",
				"ausrichtungAufDieUnSdgsUndAktivesVerfolgen": "mindshare",
				"ausschlusslistenAufBasisVonEsgKriterien": "Yes",
				"ausschlusslisten": null,
				"oekologischeSozialeFuehrungsstandardsOderPrinzipien": "Yes",
				"anreizmechanismenFuerDasManagementUmwelt": "Nein",
				"anreizmechanismenFuerDasManagementSoziales": null,
				"esgBezogeneRechtsstreitigkeiten": "Yes",
				"rechtsstreitigkeitenMitBezugZuE": "Yes",
				"statusZuE": null,
				"einzelheitenZuDenRechtsstreitigkeitenZuE": "channels",
				"rechtsstreitigkeitenMitBezugZuS": "No",
				"statusZuS": "Geklaert",
				"einzelheitenZuDenRechtsstreitigkeitenZuS": "experiences",
				"rechtsstreitigkeitenMitBezugZuG": null,
				"statusZuG": null,
				"einzelheitenZuDenRechtsstreitigkeitenZuG": "platforms",
				"esgRating": "No",
				"agentur": "convergence",
				"ergebnis": null,
				"kritischePunkte": "deliverables",
				"nachhaltigkeitsbezogenenAnleihen": "No",
				"wichtigsteESUndGRisikenUndBewertung": "schemas",
				"hindernisseBeimUmgangMitEsgBedenken": "portals"
			},
			"umwelt": {
				"treibhausgasemissionen": {
					"treibhausgasEmissionsintensitaetDerUnternehmenInDieInvestriertWird": "blockchains",
					"strategieUndZieleZurReduzierungVonTreibhausgasEmissionen": "portals"
				},
				"produkteZurVerringerungDerUmweltbelastung": "Yes",
				"verringerungenDerUmweltbelastung": null,
				"oekologischerMindestStandardFuerProduktionsprozesse": "No",
				"energieverbrauch": {
					"unternehmensGruppenStrategieBzglEnergieverbrauch": "relationships"
				},
				"energieeffizienzImmobilienanlagen": {
					"unternehmensGruppenStrategieBzglEnergieeffizientenImmobilienanlagen": "applications"
				},
				"wasserverbrauch": {
					"unternehmensGruppenStrategieBzglWasserverbrauch": "web services"
				},
				"abfallproduktion": {
					"unternehmensGruppenStrategieBzglAbfallproduktion": "networks"
				},
				"gefaehrlicheAbfaelle": {
					"gefaehrlicherAbfall": null
				},
				"biodiversitaet": {
					"negativeMassnahmenFuerDieBiologischeVielfalt": "action-items",
					"positiveMassnahmenFuerDieBiologischeVielfalt": "portals"
				},
				"fossileBrennstoffe": {
					"einnahmenAusFossilenBrennstoffen": "No"
				},
				"taxonomie": {
					"taxonomieBerichterstattung": "Nfrd",
					"euTaxonomieKompassAktivitaeten": [
						"ManufactureOfOtherLowCarbonTechnologies",
						"ProgrammingAndBroadcastingActivities",
						"RenewalOfWaterCollectionTreatmentAndSupplySystems",
						"OperationOfPersonalMobilityDevicesCycleLogistics",
						"CreativeArtsAndEntertainmentActivities",
						"SeaAndCoastalPassengerWaterTransport",
						"ProductionOfHeatCoolFromFossilGaseousFuelsInAnEfficientDistrictHeatingAndCoolingSystem",
						"Afforestation",
						"CollectionAndTransportOfNonHazardousWasteInSourceSegregatedFractions",
						"DataProcessingHostingAndRelatedActivities",
						"ManufactureOfPlasticsInPrimaryForm",
						"ElectricityGenerationFromNuclearEnergyInExistingInstallations",
						"ProductionOfHeatCoolFromBioenergy",
						"ElectricityGenerationFromWindPower",
						"ManufactureOfAnhydrousAmmonia",
						"ManufactureOfCarbonBlack",
						"CloseToMarketResearchDevelopmentAndInnovation",
						"FreightTransportServicesByRoad",
						"ManufactureOfNitricAcid",
						"RenovationOfExistingBuildings",
						"Reinsurance",
						"RetrofittingOfSeaAndCoastalFreightAndPassengerWaterTransport",
						"ManufactureOfEquipmentForTheProductionAndUseOfHydrogen",
						"ElectricityGenerationUsingSolarPhotovoltaicTechnology",
						"ConservationForestry",
						"ManufactureOfSodaAsh",
						"ElectricityGenerationFromRenewableNonFossilGaseousAndLiquidFuels",
						"CogenerationOfHeatCoolAndPowerFromSolarEnergy",
						"UndergroundPermanentGeologicalStorageOfCo2",
						"MaterialRecoveryFromNonHazardousWaste",
						"LowCarbonAirportInfrastructure",
						"ProfessionalServicesRelatedToEnergyPerformanceOfBuildings",
						"RehabilitationAndRestorationOfForestsIncludingReforestationAndNaturalForestRegenerationAfterAnExtremeEvent",
						"ManufactureOfIronAndSteel",
						"TransportOfCo2",
						"DataDrivenSolutionsForGhgEmissionsReductions",
						"ProductionOfHeatCoolUsingWasteHeat",
						"InfrastructureEnablingLowCarbonWaterTransport",
						"UrbanAndSuburbanTransportRoadPassengerTransport",
						"Education",
						"ManufactureOfLowCarbonTechnologiesForTransport",
						"ConstructionOfNewBuildings",
						"CompostingOfBioWaste",
						"CogenerationOfHeatCoolAndPowerFromRenewableNonFossilGaseousAndLiquidFuels",
						"AirportInfrastructure",
						"AnaerobicDigestionOfSewageSludge",
						"ProductionOfHeatCoolFromGeothermalEnergy",
						"InfrastructureEnablingLowCarbonRoadTransportAndPublicTransport",
						"AnaerobicDigestionOfBioWaste",
						"ForestManagement",
						"ManufactureOfChlorine",
						"InstallationMaintenanceAndRepairOfEnergyEfficiencyEquipment",
						"EngineeringActivitiesAndRelatedTechnicalConsultancyDedicatedToAdaptationToClimateChange",
						"ConstructionAndSafeOperationOfNewNuclearPowerPlantsForTheGenerationOfElectricityAndOrHeatIncludingForHydrogenProductionUsingBestAvailableTechnologies",
						"ManufactureOfAluminium",
						"RestorationOfWetlands",
						"SeaAndCoastalFreightWaterTransportVesselsForPortOperationsAndAuxiliaryActivities"
					]
				}
			},
			"negativeAktivitaetenFuerDieBiologischeVielfalt": "Yes",
			"positiveAktivitaetenFuerDieBiologischeVielfalt": "Yes",
			"soziales": {
				"aenderungenUnternehmensstruktur": "Yes",
				"sicherheitsmassnahmenFuerMitarbeiter": "web services",
				"einkommensgleichheit": {
					"massnahmenZurVerbesserungDerEinkommensungleichheit": "bandwidth"
				},
				"geschlechterdiversitaet": {
					"definitionTopManagement": null,
					"einhaltungRechtlicherVorgaben": "eyeballs"
				},
				"audit": {
					"auditsZurEinhaltungVonArbeitsstandards": "No",
					"artDesAudits": "InterneAnhoerung",
					"auditErgebnisse": "initiatives"
				}
			},
			"unternehmensfuehrungGovernance": {
				"wirtschaftspruefer": "web services",
				"ceoVorsitzender": null,
				"amtszeit": "communities",
				"einbeziehungVonStakeholdern": "Yes",
				"prozessDerEinbeziehungVonStakeholdern": "communities",
				"mechanismenZurAusrichtungAufStakeholder": null,
				"esgKriterienUndUeberwachungDerLieferanten": "Yes",
				"auswahlkriterien": "e-commerce"
>>>>>>> 2de53260
			}
		},
		"reportingPeriod": "2020"
	},
	{
		"companyInformation": {
<<<<<<< HEAD
			"companyName": "Stroman LLC",
			"headquarters": "Jonathanchester",
			"headquartersPostalCode": "80667",
			"sector": "communities",
			"identifiers": {
				"Lei": [
					"bIvGdOjryxPJ1zOmhChZ"
				],
				"Isin": [
					"CqtjEluOyzKU"
				],
				"PermId": [
					"4aRPD6pCvA"
				],
				"Ticker": [
					"TRcqCX2"
=======
			"companyName": "McKenzie and Sons",
			"headquarters": "Fort Dawn",
			"headquartersPostalCode": "54523-4251",
			"sector": "relationships",
			"identifiers": {
				"Lei": [
					"1s9RKOYeUYGsBBWakDMK"
				],
				"Isin": [
					"XY9XbFumoZ7N",
					"Ksv3j2hQ93YB"
				],
				"PermId": [
					"ZCH77NHuhu"
>>>>>>> 2de53260
				],
				"Ticker": [],
				"Duns": [],
				"VatNumber": [
					"NhYLCE0w9"
				],
				"CompanyRegistrationNumber": []
			},
<<<<<<< HEAD
			"countryCode": "TD",
			"companyAlternativeNames": [
				"Feeney - Dach",
				"Heathcote LLC",
				"Kilback and Sons",
				"Kovacek Inc"
			],
			"companyLegalForm": "Partnership without Limited Liability",
			"website": null,
=======
			"countryCode": "GD",
			"companyAlternativeNames": [
				"Osinski, Fisher and Mann",
				"Stanton - Huels"
			],
			"companyLegalForm": null,
			"website": "https://vengeful-boost.name/",
>>>>>>> 2de53260
			"isTeaserCompany": false
		},
		"t": {
			"general": {
				"masterData": {
					"berichtsPflicht": "Yes",
					"gueltigkeitsDatum": "2024-01-27"
				}
			},
			"allgemein": {
				"esgZiele": null,
<<<<<<< HEAD
				"ziele": "convergence",
				"investitionen": "experiences",
				"sektorMitHohenKlimaauswirkungen": "No"
			}
		},
		"reportingPeriod": "2021"
	},
	{
		"companyInformation": {
			"companyName": "Sanford - Nicolas",
			"headquarters": "Lynwood",
			"headquartersPostalCode": null,
			"sector": "functionalities",
			"identifiers": {
				"Lei": [],
				"Isin": [
					"XcZRzMaHu1CF",
					"z1ZRGeK26Nyi"
				],
				"PermId": [],
				"Ticker": [
					"OEoVsus"
				],
				"Duns": [],
				"VatNumber": [
					"MmrakNbfW"
				],
				"CompanyRegistrationNumber": []
			},
			"countryCode": "CG",
			"companyAlternativeNames": [
				"Baumbach - Johns",
				"Mante, Rice and Durgan"
			],
			"companyLegalForm": "Private Limited Company (Ltd)",
			"website": null,
=======
				"ziele": "content",
				"investitionen": "content",
				"sektorMitHohenKlimaauswirkungen": "Yes",
				"sektor": [
					"B",
					"E"
				],
				"nachhaltigkeitsbericht": "No",
				"frequenzDerBerichterstattung": "Vierteljaehrlich",
				"mechanismenZurUeberwachungDerEinhaltungUnGlobalCompactPrinzipienUndOderOecdLeitsaetze": "No",
				"uncgPrinzipien": "Yes",
				"erklaerungUngc": "e-business",
				"oecdLeitsaetze": "Yes",
				"erklaerungOecd": "applications",
				"ausrichtungAufDieUnSdgsUndAktivesVerfolgen": "channels",
				"ausschlusslistenAufBasisVonEsgKriterien": "Yes",
				"ausschlusslisten": "networks",
				"oekologischeSozialeFuehrungsstandardsOderPrinzipien": "No",
				"anreizmechanismenFuerDasManagementUmwelt": null,
				"anreizmechanismenFuerDasManagementSoziales": "Nein",
				"esgBezogeneRechtsstreitigkeiten": "No",
				"rechtsstreitigkeitenMitBezugZuE": "No",
				"statusZuE": null,
				"einzelheitenZuDenRechtsstreitigkeitenZuE": null,
				"rechtsstreitigkeitenMitBezugZuS": "No",
				"statusZuS": "Offen",
				"einzelheitenZuDenRechtsstreitigkeitenZuS": null,
				"rechtsstreitigkeitenMitBezugZuG": "No",
				"statusZuG": "Offen",
				"einzelheitenZuDenRechtsstreitigkeitenZuG": "e-business",
				"esgRating": "No",
				"agentur": "metrics",
				"ergebnis": {
					"value": "e-markets",
					"dataSource": {
						"fileName": "Certification",
						"fileReference": "50a36c418baffd520bb92d84664f06f9732a21f4e2e5ecee6d9136f16e7e0b63"
					}
				},
				"kritischePunkte": null,
				"nachhaltigkeitsbezogenenAnleihen": "Yes",
				"wichtigsteESUndGRisikenUndBewertung": "technologies",
				"hindernisseBeimUmgangMitEsgBedenken": null
			},
			"umwelt": {
				"treibhausgasemissionen": {
					"treibhausgasEmissionsintensitaetDerUnternehmenInDieInvestriertWird": "convergence",
					"strategieUndZieleZurReduzierungVonTreibhausgasEmissionen": "content"
				},
				"produkteZurVerringerungDerUmweltbelastung": "Yes",
				"verringerungenDerUmweltbelastung": "e-commerce",
				"oekologischerMindestStandardFuerProduktionsprozesse": null,
				"energieverbrauch": {
					"unternehmensGruppenStrategieBzglEnergieverbrauch": "networks"
				},
				"energieeffizienzImmobilienanlagen": {
					"unternehmensGruppenStrategieBzglEnergieeffizientenImmobilienanlagen": "interfaces"
				},
				"wasserverbrauch": {
					"unternehmensGruppenStrategieBzglWasserverbrauch": null
				},
				"abfallproduktion": {
					"unternehmensGruppenStrategieBzglAbfallproduktion": "schemas"
				},
				"gefaehrlicheAbfaelle": {
					"gefaehrlicherAbfall": "infrastructures"
				},
				"biodiversitaet": {
					"negativeMassnahmenFuerDieBiologischeVielfalt": "metrics",
					"positiveMassnahmenFuerDieBiologischeVielfalt": "action-items"
				},
				"fossileBrennstoffe": {
					"einnahmenAusFossilenBrennstoffen": "No"
				},
				"taxonomie": {
					"taxonomieBerichterstattung": "Nfrd",
					"euTaxonomieKompassAktivitaeten": null
				}
			},
			"negativeAktivitaetenFuerDieBiologischeVielfalt": "No",
			"positiveAktivitaetenFuerDieBiologischeVielfalt": null,
			"soziales": {
				"aenderungenUnternehmensstruktur": "Yes",
				"sicherheitsmassnahmenFuerMitarbeiter": "technologies",
				"einkommensgleichheit": {
					"massnahmenZurVerbesserungDerEinkommensungleichheit": "networks"
				},
				"geschlechterdiversitaet": {
					"definitionTopManagement": "interfaces",
					"einhaltungRechtlicherVorgaben": "solutions"
				},
				"audit": {
					"auditsZurEinhaltungVonArbeitsstandards": "No",
					"artDesAudits": "SowohlInternAlsAuchVonDrittanbietern",
					"auditErgebnisse": null
				}
			},
			"unternehmensfuehrungGovernance": {
				"wirtschaftspruefer": "content",
				"ceoVorsitzender": null,
				"amtszeit": "content",
				"einbeziehungVonStakeholdern": "Yes",
				"prozessDerEinbeziehungVonStakeholdern": "initiatives",
				"mechanismenZurAusrichtungAufStakeholder": "initiatives",
				"esgKriterienUndUeberwachungDerLieferanten": null,
				"auswahlkriterien": "e-commerce"
			}
		},
		"reportingPeriod": "2019"
	},
	{
		"companyInformation": {
			"companyName": "Pfeffer, Cruickshank and Mayert",
			"headquarters": "West Giovaniland",
			"headquartersPostalCode": "57196",
			"sector": null,
			"identifiers": {
				"Lei": [],
				"Isin": [
					"SclKCvAeQxFp",
					"siAK27dAuSfZ"
				],
				"PermId": [],
				"Ticker": [
					"nv0x6Wb"
				],
				"Duns": [
					"vgmbTcTUs"
				],
				"VatNumber": [],
				"CompanyRegistrationNumber": []
			},
			"countryCode": "UA",
			"companyAlternativeNames": [
				"Corwin, Braun and Hahn",
				"Wiegand Inc"
			],
			"companyLegalForm": null,
			"website": "https://muddy-report.info",
>>>>>>> 2de53260
			"isTeaserCompany": false
		},
		"t": {
			"general": {
				"masterData": {
					"berichtsPflicht": "Yes",
					"gueltigkeitsDatum": "2024-03-11"
				}
			},
			"allgemein": {
				"esgZiele": "No",
<<<<<<< HEAD
				"ziele": "channels",
				"investitionen": "channels",
				"sektorMitHohenKlimaauswirkungen": null
=======
				"ziele": "content",
				"investitionen": "methodologies",
				"sektorMitHohenKlimaauswirkungen": null,
				"sektor": [
					"B",
					"H"
				],
				"nachhaltigkeitsbericht": null,
				"frequenzDerBerichterstattung": "Monatlich",
				"mechanismenZurUeberwachungDerEinhaltungUnGlobalCompactPrinzipienUndOderOecdLeitsaetze": "No",
				"uncgPrinzipien": "Yes",
				"erklaerungUngc": "networks",
				"oecdLeitsaetze": "Yes",
				"erklaerungOecd": "models",
				"ausrichtungAufDieUnSdgsUndAktivesVerfolgen": "systems",
				"ausschlusslistenAufBasisVonEsgKriterien": "Yes",
				"ausschlusslisten": "portals",
				"oekologischeSozialeFuehrungsstandardsOderPrinzipien": "Yes",
				"anreizmechanismenFuerDasManagementUmwelt": "JaAufsichtsrat",
				"anreizmechanismenFuerDasManagementSoziales": "JaAufsichtsrat",
				"esgBezogeneRechtsstreitigkeiten": null,
				"rechtsstreitigkeitenMitBezugZuE": null,
				"statusZuE": "Offen",
				"einzelheitenZuDenRechtsstreitigkeitenZuE": "blockchains",
				"rechtsstreitigkeitenMitBezugZuS": "No",
				"statusZuS": null,
				"einzelheitenZuDenRechtsstreitigkeitenZuS": "applications",
				"rechtsstreitigkeitenMitBezugZuG": "Yes",
				"statusZuG": "Geklaert",
				"einzelheitenZuDenRechtsstreitigkeitenZuG": "networks",
				"esgRating": null,
				"agentur": "relationships",
				"ergebnis": {
					"value": "bandwidth",
					"dataSource": {
						"fileName": "Certification",
						"fileReference": "50a36c418baffd520bb92d84664f06f9732a21f4e2e5ecee6d9136f16e7e0b63"
					}
				},
				"kritischePunkte": null,
				"nachhaltigkeitsbezogenenAnleihen": "Yes",
				"wichtigsteESUndGRisikenUndBewertung": "e-commerce",
				"hindernisseBeimUmgangMitEsgBedenken": null
			},
			"umwelt": {
				"treibhausgasemissionen": {
					"treibhausgasEmissionsintensitaetDerUnternehmenInDieInvestriertWird": "technologies",
					"strategieUndZieleZurReduzierungVonTreibhausgasEmissionen": null
				},
				"produkteZurVerringerungDerUmweltbelastung": "No",
				"verringerungenDerUmweltbelastung": "experiences",
				"oekologischerMindestStandardFuerProduktionsprozesse": null,
				"energieverbrauch": {
					"unternehmensGruppenStrategieBzglEnergieverbrauch": "systems"
				},
				"energieeffizienzImmobilienanlagen": {
					"unternehmensGruppenStrategieBzglEnergieeffizientenImmobilienanlagen": null
				},
				"wasserverbrauch": {
					"unternehmensGruppenStrategieBzglWasserverbrauch": "mindshare"
				},
				"abfallproduktion": {
					"unternehmensGruppenStrategieBzglAbfallproduktion": "e-markets"
				},
				"gefaehrlicheAbfaelle": {
					"gefaehrlicherAbfall": "experiences"
				},
				"biodiversitaet": {
					"negativeMassnahmenFuerDieBiologischeVielfalt": "technologies",
					"positiveMassnahmenFuerDieBiologischeVielfalt": "solutions"
				},
				"fossileBrennstoffe": {
					"einnahmenAusFossilenBrennstoffen": "No"
				},
				"taxonomie": {
					"taxonomieBerichterstattung": "Csrd",
					"euTaxonomieKompassAktivitaeten": [
						"CompostingOfBioWaste",
						"ManufactureOfIronAndSteel",
						"CloseToMarketResearchDevelopmentAndInnovation",
						"RetrofittingOfSeaAndCoastalFreightAndPassengerWaterTransport",
						"StorageOfThermalEnergy",
						"TransportOfCo2",
						"ManufactureOfBiogasAndBiofuelsForUseInTransportAndOfBioliquids",
						"InfrastructureEnablingRoadTransportAndPublicTransport",
						"ProfessionalServicesRelatedToEnergyPerformanceOfBuildings",
						"AcquisitionAndOwnershipOfBuildings",
						"DataDrivenSolutionsForGhgEmissionsReductions",
						"InstallationMaintenanceAndRepairOfRenewableEnergyTechnologies",
						"TransmissionAndDistributionOfElectricity",
						"InfrastructureForRailTransport",
						"RestorationOfWetlands",
						"NonLifeInsuranceUnderwritingOfClimateRelatedPerils",
						"ElectricityGenerationFromFossilGaseousFuels",
						"ElectricityGenerationFromHydropower",
						"Afforestation",
						"DistrictHeatingCoolingDistribution",
						"ElectricityGenerationFromRenewableNonFossilGaseousAndLiquidFuels",
						"ManufactureOfSodaAsh",
						"ConservationForestry",
						"UndergroundPermanentGeologicalStorageOfCo2",
						"ElectricityGenerationFromNuclearEnergyInExistingInstallations",
						"ProductionOfHeatCoolFromFossilGaseousFuelsInAnEfficientDistrictHeatingAndCoolingSystem",
						"InfrastructureEnablingLowCarbonWaterTransport",
						"CollectionAndTransportOfNonHazardousWasteInSourceSegregatedFractions",
						"ProductionOfHeatCoolFromGeothermalEnergy",
						"RenewalOfWaterCollectionTreatmentAndSupplySystems",
						"InfrastructureForPersonalMobilityCycleLogistics",
						"ManufactureOfEquipmentForTheProductionAndUseOfHydrogen",
						"Reinsurance",
						"ManufactureOfEnergyEfficiencyEquipmentForBuildings",
						"OperationOfPersonalMobilityDevicesCycleLogistics",
						"PassengerInterurbanRailTransport",
						"ManufactureOfCarbonBlack",
						"ConstructionOfNewBuildings",
						"ConstructionAndSafeOperationOfNewNuclearPowerPlantsForTheGenerationOfElectricityAndOrHeatIncludingForHydrogenProductionUsingBestAvailableTechnologies",
						"CogenerationOfHeatCoolAndPowerFromSolarEnergy",
						"InstallationMaintenanceAndRepairOfChargingStationsForElectricVehiclesInBuildingsAndParkingSpacesAttachedToBuildings",
						"LandfillGasCaptureAndUtilisation",
						"ManufactureOfCement",
						"ManufactureOfOtherLowCarbonTechnologies",
						"FreightRailTransport",
						"ElectricityGenerationUsingSolarPhotovoltaicTechnology",
						"ElectricityGenerationFromGeothermalEnergy",
						"MaterialRecoveryFromNonHazardousWaste",
						"ManufactureOfBatteries",
						"InstallationMaintenanceAndRepairOfEnergyEfficiencyEquipment",
						"ElectricityGenerationUsingConcentratedSolarPowerCspTechnology",
						"EngineeringActivitiesAndRelatedTechnicalConsultancyDedicatedToAdaptationToClimateChange",
						"ComputerProgrammingConsultancyAndRelatedActivities",
						"ForestManagement",
						"ElectricityGenerationFromBioenergy",
						"ProductionOfHeatCoolFromSolarThermalHeating",
						"ElectricityGenerationFromWindPower",
						"ElectricityGenerationFromOceanEnergyTechnologies",
						"TransportByMotorbikesPassengerCarsAndLightCommercialVehicles",
						"ResearchDevelopmentAndInnovationForDirectAirCaptureOfCo2",
						"ManufactureOfOrganicBasicChemicals",
						"ConstructionExtensionAndOperationOfWasteWaterCollectionAndTreatment",
						"AirportInfrastructure",
						"CogenerationOfHeatCoolAndPowerFromBioenergy",
						"CogenerationOfHeatCoolAndPowerFromGeothermalEnergy",
						"TransmissionAndDistributionNetworksForRenewableAndLowCarbonGases",
						"ManufactureOfChlorine",
						"PreCommercialStagesOfAdvancedTechnologiesToProduceEnergyFromNuclearProcessesWithMinimalWasteFromTheFuelCycle",
						"StorageOfElectricity",
						"ManufactureOfLowCarbonTechnologiesForTransport",
						"ProgrammingAndBroadcastingActivities",
						"ManufactureOfHydrogen",
						"ManufactureOfAnhydrousAmmonia"
					]
				}
			},
			"negativeAktivitaetenFuerDieBiologischeVielfalt": "Yes",
			"positiveAktivitaetenFuerDieBiologischeVielfalt": "Yes",
			"soziales": {
				"aenderungenUnternehmensstruktur": "No",
				"sicherheitsmassnahmenFuerMitarbeiter": "schemas",
				"einkommensgleichheit": {
					"massnahmenZurVerbesserungDerEinkommensungleichheit": "web services"
				},
				"geschlechterdiversitaet": {
					"definitionTopManagement": null,
					"einhaltungRechtlicherVorgaben": "networks"
				},
				"audit": {
					"auditsZurEinhaltungVonArbeitsstandards": "No",
					"artDesAudits": "PruefungDurchDritte",
					"auditErgebnisse": "experiences"
				}
			},
			"unternehmensfuehrungGovernance": {
				"wirtschaftspruefer": "networks",
				"ceoVorsitzender": "No",
				"amtszeit": "deliverables",
				"einbeziehungVonStakeholdern": "Yes",
				"prozessDerEinbeziehungVonStakeholdern": "technologies",
				"mechanismenZurAusrichtungAufStakeholder": "experiences",
				"esgKriterienUndUeberwachungDerLieferanten": null,
				"auswahlkriterien": "communities"
			}
		},
		"reportingPeriod": "2021"
	},
	{
		"companyInformation": {
			"companyName": "Wilkinson - Graham",
			"headquarters": "Lake Davonville",
			"headquartersPostalCode": "64266",
			"sector": "infrastructures",
			"identifiers": {
				"Lei": [
					"X1CzHOmKkL3wqQzZXIAg"
				],
				"Isin": [
					"O1bhPL2ZyAAV",
					"FdOv5Wq52vdI"
				],
				"PermId": [
					"EdmYpOTN2u"
				],
				"Ticker": [],
				"Duns": [],
				"VatNumber": [],
				"CompanyRegistrationNumber": [
					"yABNSDexbd4ceao"
				]
			},
			"countryCode": "HR",
			"companyAlternativeNames": [
				"Zboncak - Johnson",
				"Zboncak - Schmidt"
			],
			"companyLegalForm": "Public Limited Company (PLC)",
			"website": "https://huge-academics.net/",
			"isTeaserCompany": false
		},
		"t": {
			"general": {
				"masterData": {
					"berichtsPflicht": "No",
					"gueltigkeitsDatum": null
				}
			},
			"allgemein": {
				"esgZiele": "No",
				"ziele": "architectures",
				"investitionen": "convergence",
				"sektorMitHohenKlimaauswirkungen": "Yes",
				"sektor": [
					"B",
					"L",
					"D"
				],
				"nachhaltigkeitsbericht": "Yes",
				"frequenzDerBerichterstattung": "Jaehrlich",
				"mechanismenZurUeberwachungDerEinhaltungUnGlobalCompactPrinzipienUndOderOecdLeitsaetze": "Yes",
				"uncgPrinzipien": "Yes",
				"erklaerungUngc": "web services",
				"oecdLeitsaetze": "No",
				"erklaerungOecd": "deliverables",
				"ausrichtungAufDieUnSdgsUndAktivesVerfolgen": "schemas",
				"ausschlusslistenAufBasisVonEsgKriterien": "No",
				"ausschlusslisten": "metrics",
				"oekologischeSozialeFuehrungsstandardsOderPrinzipien": "Yes",
				"anreizmechanismenFuerDasManagementUmwelt": null,
				"anreizmechanismenFuerDasManagementSoziales": "Nein",
				"esgBezogeneRechtsstreitigkeiten": null,
				"rechtsstreitigkeitenMitBezugZuE": "Yes",
				"statusZuE": "Offen",
				"einzelheitenZuDenRechtsstreitigkeitenZuE": "schemas",
				"rechtsstreitigkeitenMitBezugZuS": "No",
				"statusZuS": "Offen",
				"einzelheitenZuDenRechtsstreitigkeitenZuS": "interfaces",
				"rechtsstreitigkeitenMitBezugZuG": "Yes",
				"statusZuG": "Offen",
				"einzelheitenZuDenRechtsstreitigkeitenZuG": "e-business",
				"esgRating": null,
				"agentur": "partnerships",
				"ergebnis": {
					"value": "relationships",
					"dataSource": {
						"fileName": "Certification",
						"fileReference": "50a36c418baffd520bb92d84664f06f9732a21f4e2e5ecee6d9136f16e7e0b63"
					}
				},
				"kritischePunkte": "niches",
				"nachhaltigkeitsbezogenenAnleihen": null,
				"wichtigsteESUndGRisikenUndBewertung": "channels",
				"hindernisseBeimUmgangMitEsgBedenken": "bandwidth"
			},
			"umwelt": {
				"treibhausgasemissionen": {
					"treibhausgasEmissionsintensitaetDerUnternehmenInDieInvestriertWird": null,
					"strategieUndZieleZurReduzierungVonTreibhausgasEmissionen": "synergies"
				},
				"produkteZurVerringerungDerUmweltbelastung": "Yes",
				"verringerungenDerUmweltbelastung": null,
				"oekologischerMindestStandardFuerProduktionsprozesse": "Yes",
				"energieverbrauch": {
					"unternehmensGruppenStrategieBzglEnergieverbrauch": "blockchains"
				},
				"energieeffizienzImmobilienanlagen": {
					"unternehmensGruppenStrategieBzglEnergieeffizientenImmobilienanlagen": "content"
				},
				"wasserverbrauch": {
					"unternehmensGruppenStrategieBzglWasserverbrauch": "architectures"
				},
				"abfallproduktion": {
					"unternehmensGruppenStrategieBzglAbfallproduktion": "markets"
				},
				"gefaehrlicheAbfaelle": {
					"gefaehrlicherAbfall": "relationships"
				},
				"biodiversitaet": {
					"negativeMassnahmenFuerDieBiologischeVielfalt": "supply-chains",
					"positiveMassnahmenFuerDieBiologischeVielfalt": "functionalities"
				},
				"fossileBrennstoffe": {
					"einnahmenAusFossilenBrennstoffen": "No"
				},
				"taxonomie": {
					"taxonomieBerichterstattung": "Nfrd",
					"euTaxonomieKompassAktivitaeten": [
						"InstallationMaintenanceAndRepairOfRenewableEnergyTechnologies",
						"TransmissionAndDistributionOfElectricity",
						"ManufactureOfCement",
						"EngineeringActivitiesAndRelatedTechnicalConsultancyDedicatedToAdaptationToClimateChange",
						"ProductionOfHeatCoolFromSolarThermalHeating",
						"ElectricityGenerationFromRenewableNonFossilGaseousAndLiquidFuels",
						"CogenerationOfHeatCoolAndPowerFromBioenergy",
						"ManufactureOfSodaAsh",
						"ConservationForestry",
						"RetrofittingOfInlandWaterPassengerAndFreightTransport",
						"InstallationMaintenanceAndRepairOfEnergyEfficiencyEquipment",
						"InstallationAndOperationOfElectricHeatPumps",
						"InfrastructureEnablingLowCarbonWaterTransport",
						"ElectricityGenerationUsingSolarPhotovoltaicTechnology",
						"TransportOfCo2",
						"ElectricityGenerationFromHydropower",
						"AnaerobicDigestionOfBioWaste",
						"CogenerationOfHeatCoolAndPowerFromRenewableNonFossilGaseousAndLiquidFuels",
						"ElectricityGenerationFromWindPower",
						"ManufactureOfAnhydrousAmmonia",
						"ManufactureOfHydrogen",
						"LandfillGasCaptureAndUtilisation",
						"FreightTransportServicesByRoad",
						"ProductionOfHeatCoolFromFossilGaseousFuelsInAnEfficientDistrictHeatingAndCoolingSystem",
						"ManufactureOfAluminium",
						"SeaAndCoastalFreightWaterTransportVesselsForPortOperationsAndAuxiliaryActivities",
						"ManufactureOfPlasticsInPrimaryForm",
						"LowCarbonAirportInfrastructure",
						"ManufactureOfBatteries",
						"Reinsurance",
						"CreativeArtsAndEntertainmentActivities",
						"DistrictHeatingCoolingDistribution",
						"Education",
						"NonLifeInsuranceUnderwritingOfClimateRelatedPerils",
						"ResearchDevelopmentAndInnovationForDirectAirCaptureOfCo2",
						"ElectricityGenerationFromGeothermalEnergy",
						"CompostingOfBioWaste",
						"ManufactureOfRenewableEnergyTechnologies",
						"ManufactureOfNitricAcid",
						"HighEfficiencyCoGenerationOfHeatCoolAndPowerFromFossilGaseousFuels",
						"ConstructionAndSafeOperationOfNewNuclearPowerPlantsForTheGenerationOfElectricityAndOrHeatIncludingForHydrogenProductionUsingBestAvailableTechnologies",
						"InfrastructureForRailTransport",
						"OperationOfPersonalMobilityDevicesCycleLogistics",
						"StorageOfThermalEnergy"
					]
				}
			},
			"negativeAktivitaetenFuerDieBiologischeVielfalt": "Yes",
			"positiveAktivitaetenFuerDieBiologischeVielfalt": "No",
			"soziales": {
				"aenderungenUnternehmensstruktur": "Yes",
				"sicherheitsmassnahmenFuerMitarbeiter": "mindshare",
				"einkommensgleichheit": {
					"massnahmenZurVerbesserungDerEinkommensungleichheit": "web services"
				},
				"geschlechterdiversitaet": {
					"definitionTopManagement": "applications",
					"einhaltungRechtlicherVorgaben": "blockchains"
				},
				"audit": {
					"auditsZurEinhaltungVonArbeitsstandards": "No",
					"artDesAudits": "PruefungDurchDritte",
					"auditErgebnisse": "ROI"
				}
			},
			"unternehmensfuehrungGovernance": {
				"wirtschaftspruefer": "initiatives",
				"ceoVorsitzender": "Yes",
				"amtszeit": "infrastructures",
				"einbeziehungVonStakeholdern": "No",
				"prozessDerEinbeziehungVonStakeholdern": null,
				"mechanismenZurAusrichtungAufStakeholder": "users",
				"esgKriterienUndUeberwachungDerLieferanten": "Yes",
				"auswahlkriterien": null
>>>>>>> 2de53260
			}
		},
		"reportingPeriod": "2020"
	},
	{
		"companyInformation": {
<<<<<<< HEAD
			"companyName": "Fadel and Sons",
			"headquarters": "West Alexandrineberg",
			"headquartersPostalCode": "71176",
			"sector": "interfaces",
			"identifiers": {
				"Lei": [
					"oGaTImHMVj3B8t62Us9B"
				],
				"Isin": [
					"nhlMdRYj2LXx"
				],
				"PermId": [
					"4oFOxob6mr"
				],
				"Ticker": [
					"7hT51m7"
				],
				"Duns": [],
				"VatNumber": [
					"ljNsmab57"
				],
				"CompanyRegistrationNumber": [
					"QXTTUryDx9hE0BW"
				]
			},
			"countryCode": "ES",
			"companyAlternativeNames": [
				"Boehm, Keeling and VonRueden",
				"Leannon - Herzog",
				"Nader - Jones"
			],
			"companyLegalForm": "AG",
			"website": "https://witty-petitioner.com",
=======
			"companyName": "Dickens - Hickle",
			"headquarters": "Faustinofurt",
			"headquartersPostalCode": "03950",
			"sector": "deliverables",
			"identifiers": {
				"Lei": [
					"xHMgnBeByNIkmqyj9Gpb"
				],
				"Isin": [
					"9KjxwRE9JH08",
					"Z9l5Tsfj7Vqr"
				],
				"PermId": [
					"lQ9j8bGWX1"
				],
				"Ticker": [
					"hvQFkO3"
				],
				"Duns": [],
				"VatNumber": [],
				"CompanyRegistrationNumber": [
					"dPblS8ImRPvNvLq"
				]
			},
			"countryCode": "IO",
			"companyAlternativeNames": [],
			"companyLegalForm": "Public Limited Company (PLC)",
			"website": "https://marvelous-ignorant.org/",
>>>>>>> 2de53260
			"isTeaserCompany": false
		},
		"t": {
			"general": {
				"masterData": {
<<<<<<< HEAD
					"berichtsPflicht": "Yes"
				}
			},
			"allgemein": {
				"esgZiele": "Yes",
				"ziele": "e-markets",
				"investitionen": "markets",
				"sektorMitHohenKlimaauswirkungen": "Yes"
=======
					"berichtsPflicht": null,
					"gueltigkeitsDatum": null
				}
			},
			"allgemein": {
				"esgZiele": "No",
				"ziele": "mindshare",
				"investitionen": "web services",
				"sektorMitHohenKlimaauswirkungen": "No",
				"sektor": [
					"C",
					"E",
					"D",
					"L",
					"G",
					"A",
					"F",
					"H"
				],
				"nachhaltigkeitsbericht": "Yes",
				"frequenzDerBerichterstattung": "Halbjaehrlich",
				"mechanismenZurUeberwachungDerEinhaltungUnGlobalCompactPrinzipienUndOderOecdLeitsaetze": "No",
				"uncgPrinzipien": "No",
				"erklaerungUngc": "functionalities",
				"oecdLeitsaetze": "Yes",
				"erklaerungOecd": null,
				"ausrichtungAufDieUnSdgsUndAktivesVerfolgen": "mindshare",
				"ausschlusslistenAufBasisVonEsgKriterien": null,
				"ausschlusslisten": "communities",
				"oekologischeSozialeFuehrungsstandardsOderPrinzipien": "No",
				"anreizmechanismenFuerDasManagementUmwelt": "JaGeschaeftsleitung",
				"anreizmechanismenFuerDasManagementSoziales": null,
				"esgBezogeneRechtsstreitigkeiten": "No",
				"rechtsstreitigkeitenMitBezugZuE": "No",
				"statusZuE": "Geklaert",
				"einzelheitenZuDenRechtsstreitigkeitenZuE": "users",
				"rechtsstreitigkeitenMitBezugZuS": "No",
				"statusZuS": "Offen",
				"einzelheitenZuDenRechtsstreitigkeitenZuS": null,
				"rechtsstreitigkeitenMitBezugZuG": "Yes",
				"statusZuG": "Offen",
				"einzelheitenZuDenRechtsstreitigkeitenZuG": null,
				"esgRating": "Yes",
				"agentur": "infrastructures",
				"ergebnis": null,
				"kritischePunkte": "paradigms",
				"nachhaltigkeitsbezogenenAnleihen": "No",
				"wichtigsteESUndGRisikenUndBewertung": null,
				"hindernisseBeimUmgangMitEsgBedenken": "synergies"
			},
			"umwelt": {
				"treibhausgasemissionen": {
					"treibhausgasEmissionsintensitaetDerUnternehmenInDieInvestriertWird": null,
					"strategieUndZieleZurReduzierungVonTreibhausgasEmissionen": "models"
				},
				"produkteZurVerringerungDerUmweltbelastung": "Yes",
				"verringerungenDerUmweltbelastung": "markets",
				"oekologischerMindestStandardFuerProduktionsprozesse": "No",
				"energieverbrauch": {
					"unternehmensGruppenStrategieBzglEnergieverbrauch": "portals"
				},
				"energieeffizienzImmobilienanlagen": {
					"unternehmensGruppenStrategieBzglEnergieeffizientenImmobilienanlagen": "systems"
				},
				"wasserverbrauch": {
					"unternehmensGruppenStrategieBzglWasserverbrauch": "e-commerce"
				},
				"abfallproduktion": {
					"unternehmensGruppenStrategieBzglAbfallproduktion": null
				},
				"gefaehrlicheAbfaelle": {
					"gefaehrlicherAbfall": "communities"
				},
				"biodiversitaet": {
					"negativeMassnahmenFuerDieBiologischeVielfalt": "niches",
					"positiveMassnahmenFuerDieBiologischeVielfalt": "functionalities"
				},
				"fossileBrennstoffe": {
					"einnahmenAusFossilenBrennstoffen": "Yes"
				},
				"taxonomie": {
					"taxonomieBerichterstattung": "Csrd",
					"euTaxonomieKompassAktivitaeten": null
				}
			},
			"negativeAktivitaetenFuerDieBiologischeVielfalt": null,
			"positiveAktivitaetenFuerDieBiologischeVielfalt": "Yes",
			"soziales": {
				"aenderungenUnternehmensstruktur": "No",
				"sicherheitsmassnahmenFuerMitarbeiter": "lifetime value",
				"einkommensgleichheit": {
					"massnahmenZurVerbesserungDerEinkommensungleichheit": "e-business"
				},
				"geschlechterdiversitaet": {
					"definitionTopManagement": "networks",
					"einhaltungRechtlicherVorgaben": "deliverables"
				},
				"audit": {
					"auditsZurEinhaltungVonArbeitsstandards": "No",
					"artDesAudits": "PruefungDurchDritte",
					"auditErgebnisse": "e-business"
				}
			},
			"unternehmensfuehrungGovernance": {
				"wirtschaftspruefer": "supply-chains",
				"ceoVorsitzender": "No",
				"amtszeit": "niches",
				"einbeziehungVonStakeholdern": "No",
				"prozessDerEinbeziehungVonStakeholdern": "platforms",
				"mechanismenZurAusrichtungAufStakeholder": "partnerships",
				"esgKriterienUndUeberwachungDerLieferanten": "No",
				"auswahlkriterien": "models"
>>>>>>> 2de53260
			}
		},
		"reportingPeriod": "2022"
	},
	{
		"companyInformation": {
<<<<<<< HEAD
			"companyName": "Breitenberg, Walker and Thiel",
			"headquarters": "Vivianhaven",
			"headquartersPostalCode": null,
			"sector": "blockchains",
			"identifiers": {
				"Lei": [
					"GOAJWVJqmZxowpDyvNQY"
				],
				"Isin": [
					"Ed4xCDpYpmHf",
					"M9TwZaQXLvQ6"
				],
				"PermId": [],
				"Ticker": [
					"eFLvCzS"
=======
			"companyName": "Schmitt - Macejkovic",
			"headquarters": "Fort Eldridgeland",
			"headquartersPostalCode": "42989-3987",
			"sector": null,
			"identifiers": {
				"Lei": [
					"tREUmwG0DxA8DjeO5Xhk"
				],
				"Isin": [
					"0IZ1Ioz8VH4C"
				],
				"PermId": [],
				"Ticker": [
					"BuCzl47"
				],
				"Duns": [
					"V9KE2Huys"
>>>>>>> 2de53260
				],
				"VatNumber": [
<<<<<<< HEAD
					"Yw49Nb91O"
=======
					"K2CvjCnsi"
>>>>>>> 2de53260
				],
				"CompanyRegistrationNumber": []
			},
			"countryCode": "TD",
			"companyAlternativeNames": [
<<<<<<< HEAD
				"Beahan - Roberts",
				"Steuber - Schoen",
				"Towne, Kuhn and Farrell"
			],
			"companyLegalForm": "GmbH & Co. KG",
			"website": null,
=======
				"Bartell - Leannon"
			],
			"companyLegalForm": "GmbH",
			"website": "https://probable-conclusion.com",
>>>>>>> 2de53260
			"isTeaserCompany": false
		},
		"t": {
			"general": {
				"masterData": {
<<<<<<< HEAD
					"berichtsPflicht": "Yes"
=======
					"berichtsPflicht": null,
					"gueltigkeitsDatum": null
>>>>>>> 2de53260
				}
			},
			"allgemein": {
				"esgZiele": null,
				"ziele": null,
<<<<<<< HEAD
				"investitionen": "metrics",
				"sektorMitHohenKlimaauswirkungen": "No"
			}
		},
		"reportingPeriod": "2022"
	},
	{
		"companyInformation": {
			"companyName": "Friesen LLC",
			"headquarters": "Port Bessiestead",
			"headquartersPostalCode": "43517-6890",
			"sector": null,
			"identifiers": {
				"Lei": [
					"PDGnEaVIvaxdepdmSin5"
				],
				"Isin": [
					"5XO88Yb7KK0l"
				],
				"PermId": [],
				"Ticker": [
					"sYt6Mjz"
				],
				"Duns": [],
				"VatNumber": [
					"hz0glIYsW"
				],
				"CompanyRegistrationNumber": [
					"Cdr94Z6d8wBderb"
				]
			},
			"countryCode": "AZ",
			"companyAlternativeNames": [
				"Kilback, Legros and Littel",
				"Pagac - Kuphal"
			],
			"companyLegalForm": "GmbH",
			"website": "https://suspicious-lipid.biz",
=======
				"investitionen": "interfaces",
				"sektorMitHohenKlimaauswirkungen": null,
				"sektor": [
					"G",
					"F",
					"D",
					"H",
					"E",
					"C"
				],
				"nachhaltigkeitsbericht": "Yes",
				"frequenzDerBerichterstattung": "Vierteljaehrlich",
				"mechanismenZurUeberwachungDerEinhaltungUnGlobalCompactPrinzipienUndOderOecdLeitsaetze": null,
				"uncgPrinzipien": "Yes",
				"erklaerungUngc": null,
				"oecdLeitsaetze": "No",
				"erklaerungOecd": null,
				"ausrichtungAufDieUnSdgsUndAktivesVerfolgen": "bandwidth",
				"ausschlusslistenAufBasisVonEsgKriterien": "Yes",
				"ausschlusslisten": "deliverables",
				"oekologischeSozialeFuehrungsstandardsOderPrinzipien": "Yes",
				"anreizmechanismenFuerDasManagementUmwelt": null,
				"anreizmechanismenFuerDasManagementSoziales": null,
				"esgBezogeneRechtsstreitigkeiten": null,
				"rechtsstreitigkeitenMitBezugZuE": null,
				"statusZuE": "Geklaert",
				"einzelheitenZuDenRechtsstreitigkeitenZuE": "solutions",
				"rechtsstreitigkeitenMitBezugZuS": "No",
				"statusZuS": null,
				"einzelheitenZuDenRechtsstreitigkeitenZuS": "schemas",
				"rechtsstreitigkeitenMitBezugZuG": "Yes",
				"statusZuG": "Offen",
				"einzelheitenZuDenRechtsstreitigkeitenZuG": "communities",
				"esgRating": "Yes",
				"agentur": "applications",
				"ergebnis": {
					"value": "action-items",
					"dataSource": null
				},
				"kritischePunkte": null,
				"nachhaltigkeitsbezogenenAnleihen": "No",
				"wichtigsteESUndGRisikenUndBewertung": null,
				"hindernisseBeimUmgangMitEsgBedenken": "technologies"
			},
			"umwelt": {
				"treibhausgasemissionen": {
					"treibhausgasEmissionsintensitaetDerUnternehmenInDieInvestriertWird": "architectures",
					"strategieUndZieleZurReduzierungVonTreibhausgasEmissionen": "lifetime value"
				},
				"produkteZurVerringerungDerUmweltbelastung": "No",
				"verringerungenDerUmweltbelastung": "applications",
				"oekologischerMindestStandardFuerProduktionsprozesse": null,
				"energieverbrauch": {
					"unternehmensGruppenStrategieBzglEnergieverbrauch": "platforms"
				},
				"energieeffizienzImmobilienanlagen": {
					"unternehmensGruppenStrategieBzglEnergieeffizientenImmobilienanlagen": "e-business"
				},
				"wasserverbrauch": {
					"unternehmensGruppenStrategieBzglWasserverbrauch": "lifetime value"
				},
				"abfallproduktion": {
					"unternehmensGruppenStrategieBzglAbfallproduktion": "eyeballs"
				},
				"gefaehrlicheAbfaelle": {
					"gefaehrlicherAbfall": "ROI"
				},
				"biodiversitaet": {
					"negativeMassnahmenFuerDieBiologischeVielfalt": null,
					"positiveMassnahmenFuerDieBiologischeVielfalt": "technologies"
				},
				"fossileBrennstoffe": {
					"einnahmenAusFossilenBrennstoffen": "No"
				},
				"taxonomie": {
					"taxonomieBerichterstattung": "Csrd",
					"euTaxonomieKompassAktivitaeten": null
				}
			},
			"negativeAktivitaetenFuerDieBiologischeVielfalt": "Yes",
			"positiveAktivitaetenFuerDieBiologischeVielfalt": "No",
			"soziales": {
				"aenderungenUnternehmensstruktur": "No",
				"sicherheitsmassnahmenFuerMitarbeiter": "users",
				"einkommensgleichheit": {
					"massnahmenZurVerbesserungDerEinkommensungleichheit": "paradigms"
				},
				"geschlechterdiversitaet": {
					"definitionTopManagement": null,
					"einhaltungRechtlicherVorgaben": "functionalities"
				},
				"audit": {
					"auditsZurEinhaltungVonArbeitsstandards": null,
					"artDesAudits": "SowohlInternAlsAuchVonDrittanbietern",
					"auditErgebnisse": "deliverables"
				}
			},
			"unternehmensfuehrungGovernance": {
				"wirtschaftspruefer": null,
				"ceoVorsitzender": "Yes",
				"amtszeit": "e-business",
				"einbeziehungVonStakeholdern": null,
				"prozessDerEinbeziehungVonStakeholdern": "deliverables",
				"mechanismenZurAusrichtungAufStakeholder": "technologies",
				"esgKriterienUndUeberwachungDerLieferanten": null,
				"auswahlkriterien": "networks"
			}
		},
		"reportingPeriod": "2023"
	},
	{
		"companyInformation": {
			"companyName": "Heidenreich, Grady and Kemmer",
			"headquarters": "Fort Collins",
			"headquartersPostalCode": null,
			"sector": null,
			"identifiers": {
				"Lei": [
					"LPRQoAXfmqLfHtfaqrSA"
				],
				"Isin": [
					"mUxp9oCHDJ0s",
					"A2WVifMUk187"
				],
				"PermId": [
					"Mqhh7zxMqb"
				],
				"Ticker": [
					"BTx9pfr"
				],
				"Duns": [],
				"VatNumber": [],
				"CompanyRegistrationNumber": [
					"am95BdsP1NN8uIo"
				]
			},
			"countryCode": "ZA",
			"companyAlternativeNames": [
				"McKenzie - Rodriguez",
				"Osinski - Johnson",
				"Torphy, Skiles and Trantow"
			],
			"companyLegalForm": "GmbH",
			"website": null,
>>>>>>> 2de53260
			"isTeaserCompany": false
		},
		"t": {
			"general": {
				"masterData": {
					"berichtsPflicht": null,
					"gueltigkeitsDatum": "2024-09-16"
				}
			},
			"allgemein": {
<<<<<<< HEAD
				"esgZiele": null,
				"ziele": "supply-chains",
				"investitionen": "supply-chains",
				"sektorMitHohenKlimaauswirkungen": "No"
			}
		},
		"reportingPeriod": "2021"
	},
	{
		"companyInformation": {
			"companyName": "Gleason and Sons",
			"headquarters": "Lake Modesta",
			"headquartersPostalCode": null,
			"sector": "metrics",
			"identifiers": {
				"Lei": [],
				"Isin": [
					"YQjKxpVXwK64"
				],
				"PermId": [
					"QPvC3UtZkD"
=======
				"esgZiele": "Yes",
				"ziele": "solutions",
				"investitionen": "markets",
				"sektorMitHohenKlimaauswirkungen": "No",
				"sektor": [
					"D",
					"B",
					"H"
				],
				"nachhaltigkeitsbericht": "Yes",
				"frequenzDerBerichterstattung": "Monatlich",
				"mechanismenZurUeberwachungDerEinhaltungUnGlobalCompactPrinzipienUndOderOecdLeitsaetze": "No",
				"uncgPrinzipien": "Yes",
				"erklaerungUngc": null,
				"oecdLeitsaetze": "No",
				"erklaerungOecd": null,
				"ausrichtungAufDieUnSdgsUndAktivesVerfolgen": null,
				"ausschlusslistenAufBasisVonEsgKriterien": "No",
				"ausschlusslisten": "infrastructures",
				"oekologischeSozialeFuehrungsstandardsOderPrinzipien": "No",
				"anreizmechanismenFuerDasManagementUmwelt": null,
				"anreizmechanismenFuerDasManagementSoziales": "JaGeschaeftsleitung",
				"esgBezogeneRechtsstreitigkeiten": "No",
				"rechtsstreitigkeitenMitBezugZuE": "No",
				"statusZuE": "Offen",
				"einzelheitenZuDenRechtsstreitigkeitenZuE": "markets",
				"rechtsstreitigkeitenMitBezugZuS": "Yes",
				"statusZuS": "Offen",
				"einzelheitenZuDenRechtsstreitigkeitenZuS": null,
				"rechtsstreitigkeitenMitBezugZuG": "Yes",
				"statusZuG": "Geklaert",
				"einzelheitenZuDenRechtsstreitigkeitenZuG": "applications",
				"esgRating": null,
				"agentur": "networks",
				"ergebnis": {
					"value": "deliverables",
					"dataSource": {
						"fileName": "Certification",
						"fileReference": "50a36c418baffd520bb92d84664f06f9732a21f4e2e5ecee6d9136f16e7e0b63"
					}
				},
				"kritischePunkte": null,
				"nachhaltigkeitsbezogenenAnleihen": "No",
				"wichtigsteESUndGRisikenUndBewertung": "networks",
				"hindernisseBeimUmgangMitEsgBedenken": "eyeballs"
			},
			"umwelt": {
				"treibhausgasemissionen": {
					"treibhausgasEmissionsintensitaetDerUnternehmenInDieInvestriertWird": "eyeballs",
					"strategieUndZieleZurReduzierungVonTreibhausgasEmissionen": "paradigms"
				},
				"produkteZurVerringerungDerUmweltbelastung": "No",
				"verringerungenDerUmweltbelastung": null,
				"oekologischerMindestStandardFuerProduktionsprozesse": "Yes",
				"energieverbrauch": {
					"unternehmensGruppenStrategieBzglEnergieverbrauch": "systems"
				},
				"energieeffizienzImmobilienanlagen": {
					"unternehmensGruppenStrategieBzglEnergieeffizientenImmobilienanlagen": "content"
				},
				"wasserverbrauch": {
					"unternehmensGruppenStrategieBzglWasserverbrauch": null
				},
				"abfallproduktion": {
					"unternehmensGruppenStrategieBzglAbfallproduktion": "e-business"
				},
				"gefaehrlicheAbfaelle": {
					"gefaehrlicherAbfall": "web services"
				},
				"biodiversitaet": {
					"negativeMassnahmenFuerDieBiologischeVielfalt": "eyeballs",
					"positiveMassnahmenFuerDieBiologischeVielfalt": "applications"
				},
				"fossileBrennstoffe": {
					"einnahmenAusFossilenBrennstoffen": "Yes"
				},
				"taxonomie": {
					"taxonomieBerichterstattung": "Csrd",
					"euTaxonomieKompassAktivitaeten": [
						"ManufactureOfOrganicBasicChemicals",
						"PreCommercialStagesOfAdvancedTechnologiesToProduceEnergyFromNuclearProcessesWithMinimalWasteFromTheFuelCycle",
						"TransportByMotorbikesPassengerCarsAndLightCommercialVehicles",
						"CreativeArtsAndEntertainmentActivities",
						"ElectricityGenerationFromFossilGaseousFuels",
						"ProductionOfHeatCoolFromBioenergy",
						"SeaAndCoastalPassengerWaterTransport",
						"ManufactureOfPlasticsInPrimaryForm",
						"DataDrivenSolutionsForGhgEmissionsReductions",
						"NonLifeInsuranceUnderwritingOfClimateRelatedPerils",
						"RetrofittingOfInlandWaterPassengerAndFreightTransport",
						"RehabilitationAndRestorationOfForestsIncludingReforestationAndNaturalForestRegenerationAfterAnExtremeEvent",
						"AnaerobicDigestionOfBioWaste",
						"ResidentialCareActivities",
						"TransmissionAndDistributionNetworksForRenewableAndLowCarbonGases",
						"RestorationOfWetlands",
						"UndergroundPermanentGeologicalStorageOfCo2",
						"CogenerationOfHeatCoolAndPowerFromSolarEnergy",
						"ConstructionExtensionAndOperationOfWaterCollectionTreatmentAndSupplySystems",
						"PassengerInterurbanRailTransport",
						"InfrastructureForPersonalMobilityCycleLogistics",
						"ManufactureOfRenewableEnergyTechnologies",
						"HighEfficiencyCoGenerationOfHeatCoolAndPowerFromFossilGaseousFuels",
						"ConservationForestry",
						"ManufactureOfAluminium",
						"EngineeringActivitiesAndRelatedTechnicalConsultancyDedicatedToAdaptationToClimateChange",
						"RenewalOfWaterCollectionTreatmentAndSupplySystems",
						"MotionPictureVideoAndTelevisionProgrammeProductionSoundRecordingAndMusicPublishingActivities",
						"InfrastructureEnablingRoadTransportAndPublicTransport",
						"ConstructionAndSafeOperationOfNewNuclearPowerPlantsForTheGenerationOfElectricityAndOrHeatIncludingForHydrogenProductionUsingBestAvailableTechnologies",
						"ManufactureOfAnhydrousAmmonia",
						"AcquisitionAndOwnershipOfBuildings",
						"ProductionOfHeatCoolUsingWasteHeat",
						"TransmissionAndDistributionOfElectricity",
						"ElectricityGenerationFromGeothermalEnergy"
					]
				}
			},
			"negativeAktivitaetenFuerDieBiologischeVielfalt": "Yes",
			"positiveAktivitaetenFuerDieBiologischeVielfalt": "No",
			"soziales": {
				"aenderungenUnternehmensstruktur": "Yes",
				"sicherheitsmassnahmenFuerMitarbeiter": "web services",
				"einkommensgleichheit": {
					"massnahmenZurVerbesserungDerEinkommensungleichheit": "users"
				},
				"geschlechterdiversitaet": {
					"definitionTopManagement": "niches",
					"einhaltungRechtlicherVorgaben": "interfaces"
				},
				"audit": {
					"auditsZurEinhaltungVonArbeitsstandards": "Yes",
					"artDesAudits": "InterneAnhoerung",
					"auditErgebnisse": "infrastructures"
				}
			},
			"unternehmensfuehrungGovernance": {
				"wirtschaftspruefer": "architectures",
				"ceoVorsitzender": "No",
				"amtszeit": "users",
				"einbeziehungVonStakeholdern": "No",
				"prozessDerEinbeziehungVonStakeholdern": "experiences",
				"mechanismenZurAusrichtungAufStakeholder": null,
				"esgKriterienUndUeberwachungDerLieferanten": "No",
				"auswahlkriterien": "models"
			}
		},
		"reportingPeriod": "2022"
	},
	{
		"companyInformation": {
			"companyName": "Feest, Reichel and Rosenbaum",
			"headquarters": "West Madilyn",
			"headquartersPostalCode": "25802",
			"sector": "initiatives",
			"identifiers": {
				"Lei": [],
				"Isin": [
					"qjXw1qWOPZnT"
				],
				"PermId": [],
				"Ticker": [
					"qwIQv6J"
>>>>>>> 2de53260
				],
				"Ticker": [],
				"Duns": [],
				"VatNumber": [],
				"CompanyRegistrationNumber": [
<<<<<<< HEAD
					"groGS1o1APQSsmn"
				]
			},
			"countryCode": "IE",
			"companyAlternativeNames": [
				"Connelly - Wuckert"
			],
			"companyLegalForm": "GmbH",
			"website": null,
=======
					"xOW3txnuImTdRK7"
				]
			},
			"countryCode": "KI",
			"companyAlternativeNames": [
				"Hills Inc",
				"Kuhlman, Bahringer and Daugherty",
				"Mayer Inc",
				"Schmidt, Spinka and Braun"
			],
			"companyLegalForm": "GmbH & Co. KG",
			"website": "https://cautious-broad.biz",
>>>>>>> 2de53260
			"isTeaserCompany": false
		},
		"t": {
			"general": {
				"masterData": {
					"berichtsPflicht": null,
					"gueltigkeitsDatum": null
				}
			},
			"allgemein": {
				"esgZiele": "No",
<<<<<<< HEAD
				"ziele": null,
				"investitionen": "models",
				"sektorMitHohenKlimaauswirkungen": "No"
			}
		},
		"reportingPeriod": "2020"
	},
	{
		"companyInformation": {
			"companyName": "Berge, Cartwright and Muller",
			"headquarters": "Pasco",
			"headquartersPostalCode": "56932",
			"sector": "experiences",
			"identifiers": {
				"Lei": [],
				"Isin": [
					"PalA4GKzVY2e",
					"mzwjXjahqVcA"
				],
				"PermId": [
					"ZQm4CkvfJN"
				],
				"Ticker": [],
				"Duns": [
					"lUBsiOnHy"
				],
				"VatNumber": [],
				"CompanyRegistrationNumber": []
			},
			"countryCode": "BS",
			"companyAlternativeNames": [],
			"companyLegalForm": "GmbH & Co. KG",
			"website": "https://aged-salmon.org",
=======
				"ziele": "markets",
				"investitionen": "synergies",
				"sektorMitHohenKlimaauswirkungen": "No",
				"sektor": [
					"E",
					"B"
				],
				"nachhaltigkeitsbericht": "No",
				"frequenzDerBerichterstattung": "Vierteljaehrlich",
				"mechanismenZurUeberwachungDerEinhaltungUnGlobalCompactPrinzipienUndOderOecdLeitsaetze": "Yes",
				"uncgPrinzipien": "No",
				"erklaerungUngc": "eyeballs",
				"oecdLeitsaetze": "Yes",
				"erklaerungOecd": null,
				"ausrichtungAufDieUnSdgsUndAktivesVerfolgen": "e-commerce",
				"ausschlusslistenAufBasisVonEsgKriterien": "No",
				"ausschlusslisten": "methodologies",
				"oekologischeSozialeFuehrungsstandardsOderPrinzipien": "Yes",
				"anreizmechanismenFuerDasManagementUmwelt": "JaGeschaeftsleitung",
				"anreizmechanismenFuerDasManagementSoziales": "Nein",
				"esgBezogeneRechtsstreitigkeiten": "No",
				"rechtsstreitigkeitenMitBezugZuE": "No",
				"statusZuE": "Geklaert",
				"einzelheitenZuDenRechtsstreitigkeitenZuE": "interfaces",
				"rechtsstreitigkeitenMitBezugZuS": "No",
				"statusZuS": "Offen",
				"einzelheitenZuDenRechtsstreitigkeitenZuS": "metrics",
				"rechtsstreitigkeitenMitBezugZuG": null,
				"statusZuG": "Offen",
				"einzelheitenZuDenRechtsstreitigkeitenZuG": "initiatives",
				"esgRating": "Yes",
				"agentur": "architectures",
				"ergebnis": null,
				"kritischePunkte": "e-markets",
				"nachhaltigkeitsbezogenenAnleihen": "No",
				"wichtigsteESUndGRisikenUndBewertung": "e-business",
				"hindernisseBeimUmgangMitEsgBedenken": "blockchains"
			},
			"umwelt": {
				"treibhausgasemissionen": {
					"treibhausgasEmissionsintensitaetDerUnternehmenInDieInvestriertWird": "eyeballs",
					"strategieUndZieleZurReduzierungVonTreibhausgasEmissionen": "bandwidth"
				},
				"produkteZurVerringerungDerUmweltbelastung": "No",
				"verringerungenDerUmweltbelastung": "web services",
				"oekologischerMindestStandardFuerProduktionsprozesse": "Yes",
				"energieverbrauch": {
					"unternehmensGruppenStrategieBzglEnergieverbrauch": "markets"
				},
				"energieeffizienzImmobilienanlagen": {
					"unternehmensGruppenStrategieBzglEnergieeffizientenImmobilienanlagen": "applications"
				},
				"wasserverbrauch": {
					"unternehmensGruppenStrategieBzglWasserverbrauch": "users"
				},
				"abfallproduktion": {
					"unternehmensGruppenStrategieBzglAbfallproduktion": "lifetime value"
				},
				"gefaehrlicheAbfaelle": {
					"gefaehrlicherAbfall": "e-commerce"
				},
				"biodiversitaet": {
					"negativeMassnahmenFuerDieBiologischeVielfalt": null,
					"positiveMassnahmenFuerDieBiologischeVielfalt": "e-markets"
				},
				"fossileBrennstoffe": {
					"einnahmenAusFossilenBrennstoffen": "No"
				},
				"taxonomie": {
					"taxonomieBerichterstattung": null,
					"euTaxonomieKompassAktivitaeten": [
						"InstallationMaintenanceAndRepairOfEnergyEfficiencyEquipment",
						"ElectricityGenerationFromRenewableNonFossilGaseousAndLiquidFuels",
						"InstallationAndOperationOfElectricHeatPumps",
						"HighEfficiencyCoGenerationOfHeatCoolAndPowerFromFossilGaseousFuels",
						"ProgrammingAndBroadcastingActivities",
						"ElectricityGenerationFromOceanEnergyTechnologies",
						"TransmissionAndDistributionOfElectricity",
						"RehabilitationAndRestorationOfForestsIncludingReforestationAndNaturalForestRegenerationAfterAnExtremeEvent",
						"TransportOfCo2",
						"ResearchDevelopmentAndInnovationForDirectAirCaptureOfCo2",
						"CreativeArtsAndEntertainmentActivities",
						"ElectricityGenerationFromFossilGaseousFuels",
						"ManufactureOfAnhydrousAmmonia",
						"RenewalOfWasteWaterCollectionAndTreatment",
						"InfrastructureEnablingLowCarbonWaterTransport",
						"ManufactureOfOrganicBasicChemicals",
						"FreightTransportServicesByRoad",
						"ManufactureOfOtherLowCarbonTechnologies",
						"InstallationMaintenanceAndRepairOfInstrumentsAndDevicesForMeasuringRegulationAndControllingEnergyPerformanceOfBuildings",
						"DataDrivenSolutionsForGhgEmissionsReductions",
						"ElectricityGenerationFromWindPower",
						"AnaerobicDigestionOfSewageSludge",
						"Education",
						"TransmissionAndDistributionNetworksForRenewableAndLowCarbonGases",
						"OperationOfPersonalMobilityDevicesCycleLogistics",
						"ManufactureOfSodaAsh",
						"InfrastructureForRailTransport",
						"ProductionOfHeatCoolFromFossilGaseousFuelsInAnEfficientDistrictHeatingAndCoolingSystem",
						"TransportByMotorbikesPassengerCarsAndLightCommercialVehicles",
						"AnaerobicDigestionOfBioWaste",
						"CloseToMarketResearchDevelopmentAndInnovation",
						"InfrastructureEnablingLowCarbonRoadTransportAndPublicTransport"
					]
				}
			},
			"negativeAktivitaetenFuerDieBiologischeVielfalt": "Yes",
			"positiveAktivitaetenFuerDieBiologischeVielfalt": "Yes",
			"soziales": {
				"aenderungenUnternehmensstruktur": "No",
				"sicherheitsmassnahmenFuerMitarbeiter": "applications",
				"einkommensgleichheit": {
					"massnahmenZurVerbesserungDerEinkommensungleichheit": "platforms"
				},
				"geschlechterdiversitaet": {
					"definitionTopManagement": "action-items",
					"einhaltungRechtlicherVorgaben": "synergies"
				},
				"audit": {
					"auditsZurEinhaltungVonArbeitsstandards": "No",
					"artDesAudits": "InterneAnhoerung",
					"auditErgebnisse": "functionalities"
				}
			},
			"unternehmensfuehrungGovernance": {
				"wirtschaftspruefer": null,
				"ceoVorsitzender": "Yes",
				"amtszeit": "niches",
				"einbeziehungVonStakeholdern": "No",
				"prozessDerEinbeziehungVonStakeholdern": "ROI",
				"mechanismenZurAusrichtungAufStakeholder": "channels",
				"esgKriterienUndUeberwachungDerLieferanten": null,
				"auswahlkriterien": "models"
			}
		},
		"reportingPeriod": "2023"
	},
	{
		"companyInformation": {
			"companyName": "Schiller LLC",
			"headquarters": "Frisco",
			"headquartersPostalCode": "76680-0381",
			"sector": "users",
			"identifiers": {
				"Lei": [],
				"Isin": [
					"3YG6grI6sWvX"
				],
				"PermId": [
					"qN0XeGJyL6"
				],
				"Ticker": [],
				"Duns": [],
				"VatNumber": [
					"V77r1ZQd2"
				],
				"CompanyRegistrationNumber": []
			},
			"countryCode": "KW",
			"companyAlternativeNames": [
				"Bosco Inc",
				"Larson, Kris and Cummerata",
				"Stracke, McGlynn and Boehm",
				"Wuckert Inc"
			],
			"companyLegalForm": "GmbH",
			"website": "https://lined-gratitude.net",
>>>>>>> 2de53260
			"isTeaserCompany": false
		},
		"t": {
			"general": {
				"masterData": {
					"berichtsPflicht": "No",
					"gueltigkeitsDatum": null
				}
			},
			"allgemein": {
<<<<<<< HEAD
				"esgZiele": "No",
				"ziele": "content",
				"investitionen": "channels",
				"sektorMitHohenKlimaauswirkungen": "Yes"
=======
				"esgZiele": "Yes",
				"ziele": "functionalities",
				"investitionen": "initiatives",
				"sektorMitHohenKlimaauswirkungen": "No",
				"sektor": [
					"H",
					"L",
					"D",
					"A",
					"C",
					"E",
					"G"
				],
				"nachhaltigkeitsbericht": "No",
				"frequenzDerBerichterstattung": "Vierteljaehrlich",
				"mechanismenZurUeberwachungDerEinhaltungUnGlobalCompactPrinzipienUndOderOecdLeitsaetze": "No",
				"uncgPrinzipien": "Yes",
				"erklaerungUngc": "solutions",
				"oecdLeitsaetze": "No",
				"erklaerungOecd": null,
				"ausrichtungAufDieUnSdgsUndAktivesVerfolgen": null,
				"ausschlusslistenAufBasisVonEsgKriterien": null,
				"ausschlusslisten": "bandwidth",
				"oekologischeSozialeFuehrungsstandardsOderPrinzipien": "No",
				"anreizmechanismenFuerDasManagementUmwelt": "JaAufsichtsratUndGeschaeftsleitung",
				"anreizmechanismenFuerDasManagementSoziales": "JaAufsichtsrat",
				"esgBezogeneRechtsstreitigkeiten": "Yes",
				"rechtsstreitigkeitenMitBezugZuE": "Yes",
				"statusZuE": "Geklaert",
				"einzelheitenZuDenRechtsstreitigkeitenZuE": "platforms",
				"rechtsstreitigkeitenMitBezugZuS": null,
				"statusZuS": "Offen",
				"einzelheitenZuDenRechtsstreitigkeitenZuS": "networks",
				"rechtsstreitigkeitenMitBezugZuG": "Yes",
				"statusZuG": null,
				"einzelheitenZuDenRechtsstreitigkeitenZuG": "e-business",
				"esgRating": "Yes",
				"agentur": "ROI",
				"ergebnis": null,
				"kritischePunkte": "technologies",
				"nachhaltigkeitsbezogenenAnleihen": "Yes",
				"wichtigsteESUndGRisikenUndBewertung": "convergence",
				"hindernisseBeimUmgangMitEsgBedenken": null
			},
			"umwelt": {
				"treibhausgasemissionen": {
					"treibhausgasEmissionsintensitaetDerUnternehmenInDieInvestriertWird": "metrics",
					"strategieUndZieleZurReduzierungVonTreibhausgasEmissionen": "partnerships"
				},
				"produkteZurVerringerungDerUmweltbelastung": null,
				"verringerungenDerUmweltbelastung": "e-business",
				"oekologischerMindestStandardFuerProduktionsprozesse": null,
				"energieverbrauch": {
					"unternehmensGruppenStrategieBzglEnergieverbrauch": "eyeballs"
				},
				"energieeffizienzImmobilienanlagen": {
					"unternehmensGruppenStrategieBzglEnergieeffizientenImmobilienanlagen": "functionalities"
				},
				"wasserverbrauch": {
					"unternehmensGruppenStrategieBzglWasserverbrauch": "niches"
				},
				"abfallproduktion": {
					"unternehmensGruppenStrategieBzglAbfallproduktion": "e-markets"
				},
				"gefaehrlicheAbfaelle": {
					"gefaehrlicherAbfall": "content"
				},
				"biodiversitaet": {
					"negativeMassnahmenFuerDieBiologischeVielfalt": "models",
					"positiveMassnahmenFuerDieBiologischeVielfalt": null
				},
				"fossileBrennstoffe": {
					"einnahmenAusFossilenBrennstoffen": null
				},
				"taxonomie": {
					"taxonomieBerichterstattung": null,
					"euTaxonomieKompassAktivitaeten": [
						"ManufactureOfRenewableEnergyTechnologies",
						"InfrastructureEnablingLowCarbonWaterTransport",
						"SeaAndCoastalPassengerWaterTransport",
						"InlandFreightWaterTransport",
						"Afforestation",
						"TransportOfCo2",
						"Reinsurance",
						"RehabilitationAndRestorationOfForestsIncludingReforestationAndNaturalForestRegenerationAfterAnExtremeEvent",
						"RetrofittingOfSeaAndCoastalFreightAndPassengerWaterTransport",
						"ManufactureOfChlorine",
						"CogenerationOfHeatCoolAndPowerFromSolarEnergy",
						"ProductionOfHeatCoolFromRenewableNonFossilGaseousAndLiquidFuels",
						"MotionPictureVideoAndTelevisionProgrammeProductionSoundRecordingAndMusicPublishingActivities",
						"InstallationMaintenanceAndRepairOfRenewableEnergyTechnologies",
						"ManufactureOfCarbonBlack",
						"AnaerobicDigestionOfSewageSludge",
						"ElectricityGenerationUsingSolarPhotovoltaicTechnology",
						"ElectricityGenerationFromWindPower",
						"ManufactureOfOtherLowCarbonTechnologies",
						"ManufactureOfBatteries",
						"InfrastructureEnablingLowCarbonRoadTransportAndPublicTransport",
						"CogenerationOfHeatCoolAndPowerFromGeothermalEnergy",
						"InfrastructureEnablingRoadTransportAndPublicTransport",
						"PreCommercialStagesOfAdvancedTechnologiesToProduceEnergyFromNuclearProcessesWithMinimalWasteFromTheFuelCycle",
						"RenewalOfWaterCollectionTreatmentAndSupplySystems",
						"ProductionOfHeatCoolFromBioenergy",
						"ElectricityGenerationFromHydropower",
						"FreightRailTransport",
						"RestorationOfWetlands",
						"CogenerationOfHeatCoolAndPowerFromBioenergy",
						"ManufactureOfSodaAsh",
						"InstallationMaintenanceAndRepairOfInstrumentsAndDevicesForMeasuringRegulationAndControllingEnergyPerformanceOfBuildings",
						"ConstructionExtensionAndOperationOfWasteWaterCollectionAndTreatment",
						"ConstructionExtensionAndOperationOfWaterCollectionTreatmentAndSupplySystems",
						"FreightTransportServicesByRoad",
						"PassengerInterurbanRailTransport",
						"ManufactureOfIronAndSteel",
						"RenovationOfExistingBuildings",
						"ElectricityGenerationFromGeothermalEnergy",
						"InlandPassengerWaterTransport",
						"DataProcessingHostingAndRelatedActivities",
						"ElectricityGenerationFromRenewableNonFossilGaseousAndLiquidFuels",
						"OperationOfPersonalMobilityDevicesCycleLogistics",
						"RetrofittingOfInlandWaterPassengerAndFreightTransport",
						"ManufactureOfEquipmentForTheProductionAndUseOfHydrogen",
						"ElectricityGenerationFromBioenergy",
						"InfrastructureForPersonalMobilityCycleLogistics",
						"LibrariesArchivesMuseumsAndCulturalActivities",
						"AirportInfrastructure",
						"AcquisitionAndOwnershipOfBuildings",
						"TransmissionAndDistributionOfElectricity",
						"ElectricityGenerationFromOceanEnergyTechnologies",
						"MaterialRecoveryFromNonHazardousWaste",
						"ManufactureOfHydrogen",
						"ProductionOfHeatCoolFromSolarThermalHeating",
						"ConstructionAndSafeOperationOfNewNuclearPowerPlantsForTheGenerationOfElectricityAndOrHeatIncludingForHydrogenProductionUsingBestAvailableTechnologies",
						"DataDrivenSolutionsForGhgEmissionsReductions",
						"ManufactureOfPlasticsInPrimaryForm",
						"ResidentialCareActivities",
						"CloseToMarketResearchDevelopmentAndInnovation",
						"ConstructionOfNewBuildings",
						"StorageOfElectricity",
						"ManufactureOfAnhydrousAmmonia",
						"ManufactureOfCement",
						"HighEfficiencyCoGenerationOfHeatCoolAndPowerFromFossilGaseousFuels",
						"NonLifeInsuranceUnderwritingOfClimateRelatedPerils",
						"InstallationMaintenanceAndRepairOfEnergyEfficiencyEquipment",
						"CogenerationOfHeatCoolAndPowerFromRenewableNonFossilGaseousAndLiquidFuels",
						"ProductionOfHeatCoolFromGeothermalEnergy",
						"ProgrammingAndBroadcastingActivities",
						"ElectricityGenerationFromNuclearEnergyInExistingInstallations",
						"ManufactureOfEnergyEfficiencyEquipmentForBuildings",
						"ProductionOfHeatCoolUsingWasteHeat",
						"InfrastructureForRailTransport"
					]
				}
			},
			"negativeAktivitaetenFuerDieBiologischeVielfalt": "Yes",
			"positiveAktivitaetenFuerDieBiologischeVielfalt": null,
			"soziales": {
				"aenderungenUnternehmensstruktur": "No",
				"sicherheitsmassnahmenFuerMitarbeiter": "users",
				"einkommensgleichheit": {
					"massnahmenZurVerbesserungDerEinkommensungleichheit": "initiatives"
				},
				"geschlechterdiversitaet": {
					"definitionTopManagement": null,
					"einhaltungRechtlicherVorgaben": "technologies"
				},
				"audit": {
					"auditsZurEinhaltungVonArbeitsstandards": "Yes",
					"artDesAudits": null,
					"auditErgebnisse": null
				}
			},
			"unternehmensfuehrungGovernance": {
				"wirtschaftspruefer": "systems",
				"ceoVorsitzender": "No",
				"amtszeit": "niches",
				"einbeziehungVonStakeholdern": "Yes",
				"prozessDerEinbeziehungVonStakeholdern": "systems",
				"mechanismenZurAusrichtungAufStakeholder": "platforms",
				"esgKriterienUndUeberwachungDerLieferanten": "No",
				"auswahlkriterien": "systems"
>>>>>>> 2de53260
			}
		},
		"reportingPeriod": "2022"
	},
	{
		"companyInformation": {
<<<<<<< HEAD
			"companyName": "Reichel Group",
			"headquarters": "South Keshawnview",
			"headquartersPostalCode": "77284",
			"sector": "supply-chains",
			"identifiers": {
				"Lei": [
					"xjtKqpPihvmaoLdXpOi3"
				],
				"Isin": [
					"Csz9cfNYYedI"
				],
				"PermId": [],
				"Ticker": [
					"USpz50f"
				],
				"Duns": [
					"lB2HvZ6G7"
				],
				"VatNumber": [
					"KPU9ZAWKj"
				],
				"CompanyRegistrationNumber": [
					"tK6Xn1Z0pUqJekC"
				]
			},
			"countryCode": "NC",
			"companyAlternativeNames": [],
			"companyLegalForm": null,
			"website": "https://these-advocate.com",
=======
			"companyName": "Quitzon, Zieme and Pfeffer",
			"headquarters": "Alejandratown",
			"headquartersPostalCode": "45130-6583",
			"sector": "bandwidth",
			"identifiers": {
				"Lei": [],
				"Isin": [
					"GFxkEIyBHV9p",
					"W35HTn1NpXNo"
				],
				"PermId": [],
				"Ticker": [],
				"Duns": [
					"EQRqonZAL"
				],
				"VatNumber": [
					"TCQLSVFm5"
				],
				"CompanyRegistrationNumber": [
					"bJFN1hMyeGe4V3i"
				]
			},
			"countryCode": "PG",
			"companyAlternativeNames": [
				"Schmidt, Conroy and Tillman",
				"Toy, Pouros and Cummerata"
			],
			"companyLegalForm": "AG",
			"website": "https://angelic-anticipation.info",
>>>>>>> 2de53260
			"isTeaserCompany": false
		},
		"t": {
			"general": {
				"masterData": {
					"berichtsPflicht": "Yes",
					"gueltigkeitsDatum": "2024-03-10"
				}
			},
			"allgemein": {
<<<<<<< HEAD
				"esgZiele": "No",
				"ziele": null,
				"investitionen": "communities",
				"sektorMitHohenKlimaauswirkungen": "No"
			}
		},
		"reportingPeriod": "2021"
	},
	{
		"companyInformation": {
			"companyName": "Spencer - Erdman",
			"headquarters": "Bradtkeville",
			"headquartersPostalCode": "08292",
			"sector": "channels",
=======
				"esgZiele": "Yes",
				"ziele": "metrics",
				"investitionen": "applications",
				"sektorMitHohenKlimaauswirkungen": null,
				"sektor": [
					"E",
					"B",
					"G",
					"H",
					"L"
				],
				"nachhaltigkeitsbericht": "No",
				"frequenzDerBerichterstattung": "Halbjaehrlich",
				"mechanismenZurUeberwachungDerEinhaltungUnGlobalCompactPrinzipienUndOderOecdLeitsaetze": "Yes",
				"uncgPrinzipien": "Yes",
				"erklaerungUngc": "technologies",
				"oecdLeitsaetze": "No",
				"erklaerungOecd": "deliverables",
				"ausrichtungAufDieUnSdgsUndAktivesVerfolgen": "applications",
				"ausschlusslistenAufBasisVonEsgKriterien": "Yes",
				"ausschlusslisten": "e-commerce",
				"oekologischeSozialeFuehrungsstandardsOderPrinzipien": "Yes",
				"anreizmechanismenFuerDasManagementUmwelt": "JaGeschaeftsleitung",
				"anreizmechanismenFuerDasManagementSoziales": "JaGeschaeftsleitung",
				"esgBezogeneRechtsstreitigkeiten": "No",
				"rechtsstreitigkeitenMitBezugZuE": "No",
				"statusZuE": "Geklaert",
				"einzelheitenZuDenRechtsstreitigkeitenZuE": "niches",
				"rechtsstreitigkeitenMitBezugZuS": null,
				"statusZuS": "Geklaert",
				"einzelheitenZuDenRechtsstreitigkeitenZuS": "applications",
				"rechtsstreitigkeitenMitBezugZuG": "Yes",
				"statusZuG": "Geklaert",
				"einzelheitenZuDenRechtsstreitigkeitenZuG": "applications",
				"esgRating": "No",
				"agentur": null,
				"ergebnis": {
					"value": "eyeballs",
					"dataSource": {
						"fileName": "Certification",
						"fileReference": "50a36c418baffd520bb92d84664f06f9732a21f4e2e5ecee6d9136f16e7e0b63"
					}
				},
				"kritischePunkte": "niches",
				"nachhaltigkeitsbezogenenAnleihen": "Yes",
				"wichtigsteESUndGRisikenUndBewertung": "action-items",
				"hindernisseBeimUmgangMitEsgBedenken": "networks"
			},
			"umwelt": {
				"treibhausgasemissionen": {
					"treibhausgasEmissionsintensitaetDerUnternehmenInDieInvestriertWird": null,
					"strategieUndZieleZurReduzierungVonTreibhausgasEmissionen": "models"
				},
				"produkteZurVerringerungDerUmweltbelastung": "No",
				"verringerungenDerUmweltbelastung": "action-items",
				"oekologischerMindestStandardFuerProduktionsprozesse": "Yes",
				"energieverbrauch": {
					"unternehmensGruppenStrategieBzglEnergieverbrauch": "partnerships"
				},
				"energieeffizienzImmobilienanlagen": {
					"unternehmensGruppenStrategieBzglEnergieeffizientenImmobilienanlagen": "architectures"
				},
				"wasserverbrauch": {
					"unternehmensGruppenStrategieBzglWasserverbrauch": null
				},
				"abfallproduktion": {
					"unternehmensGruppenStrategieBzglAbfallproduktion": null
				},
				"gefaehrlicheAbfaelle": {
					"gefaehrlicherAbfall": null
				},
				"biodiversitaet": {
					"negativeMassnahmenFuerDieBiologischeVielfalt": "networks",
					"positiveMassnahmenFuerDieBiologischeVielfalt": "users"
				},
				"fossileBrennstoffe": {
					"einnahmenAusFossilenBrennstoffen": "No"
				},
				"taxonomie": {
					"taxonomieBerichterstattung": "Nfrd",
					"euTaxonomieKompassAktivitaeten": [
						"ProductionOfHeatCoolFromSolarThermalHeating",
						"HighEfficiencyCoGenerationOfHeatCoolAndPowerFromFossilGaseousFuels",
						"ElectricityGenerationFromOceanEnergyTechnologies"
					]
				}
			},
			"negativeAktivitaetenFuerDieBiologischeVielfalt": "No",
			"positiveAktivitaetenFuerDieBiologischeVielfalt": "Yes",
			"soziales": {
				"aenderungenUnternehmensstruktur": "Yes",
				"sicherheitsmassnahmenFuerMitarbeiter": "supply-chains",
				"einkommensgleichheit": {
					"massnahmenZurVerbesserungDerEinkommensungleichheit": "technologies"
				},
				"geschlechterdiversitaet": {
					"definitionTopManagement": "paradigms",
					"einhaltungRechtlicherVorgaben": "experiences"
				},
				"audit": {
					"auditsZurEinhaltungVonArbeitsstandards": "No",
					"artDesAudits": "PruefungDurchDritte",
					"auditErgebnisse": null
				}
			},
			"unternehmensfuehrungGovernance": {
				"wirtschaftspruefer": "platforms",
				"ceoVorsitzender": "Yes",
				"amtszeit": "eyeballs",
				"einbeziehungVonStakeholdern": null,
				"prozessDerEinbeziehungVonStakeholdern": "functionalities",
				"mechanismenZurAusrichtungAufStakeholder": "partnerships",
				"esgKriterienUndUeberwachungDerLieferanten": "Yes",
				"auswahlkriterien": "methodologies"
			}
		},
		"reportingPeriod": "2022"
	},
	{
		"companyInformation": {
			"companyName": "Quitzon Inc",
			"headquarters": "Port Tyrelborough",
			"headquartersPostalCode": "68733",
			"sector": "interfaces",
>>>>>>> 2de53260
			"identifiers": {
				"Lei": [
					"oovNN2tm1StINftS8V4B"
				],
				"Isin": [
<<<<<<< HEAD
					"bQZQOvxz3NIW"
				],
				"PermId": [],
				"Ticker": [
					"kcHfrbb"
=======
					"wPWq4XNkD5ad",
					"lhJVKn5x8Qwg"
				],
				"PermId": [
					"Z5WSS0QE1S"
				],
				"Ticker": [],
				"Duns": [
					"ACLVZhbLy"
				],
				"VatNumber": [
					"OIf9632hH"
>>>>>>> 2de53260
				],
				"Duns": [],
				"VatNumber": [],
				"CompanyRegistrationNumber": [
					"DM5sHNP588U225P"
				]
			},
<<<<<<< HEAD
			"countryCode": "SJ",
			"companyAlternativeNames": [
				"Funk - Kihn",
				"Nikolaus and Sons",
				"Schiller LLC"
			],
			"companyLegalForm": "Partnership without Limited Liability",
			"website": "https://speedy-bandolier.info",
=======
			"countryCode": "CY",
			"companyAlternativeNames": [],
			"companyLegalForm": "GmbH & Co. KG",
			"website": "https://impressive-standing.biz/",
>>>>>>> 2de53260
			"isTeaserCompany": false
		},
		"t": {
			"general": {
				"masterData": {
					"berichtsPflicht": "No",
					"gueltigkeitsDatum": "2024-11-02"
				}
			},
			"allgemein": {
				"esgZiele": "No",
				"ziele": null,
				"investitionen": "architectures",
<<<<<<< HEAD
				"sektorMitHohenKlimaauswirkungen": "No"
			}
		},
		"reportingPeriod": "2022"
	},
	{
		"companyInformation": {
			"companyName": "Johns - Larkin",
			"headquarters": "Dunwoody",
			"headquartersPostalCode": "86264-5313",
			"sector": null,
			"identifiers": {
				"Lei": [],
				"Isin": [
					"mlIqBn7YIgo9",
					"pEOovVtkc5pf"
				],
				"PermId": [
					"Hj09q05NvV"
				],
				"Ticker": [],
				"Duns": [
					"E5nDLo4pk"
=======
				"sektorMitHohenKlimaauswirkungen": "No",
				"sektor": [
					"C",
					"F",
					"G",
					"L",
					"H",
					"B",
					"E"
				],
				"nachhaltigkeitsbericht": "Yes",
				"frequenzDerBerichterstattung": "Monatlich",
				"mechanismenZurUeberwachungDerEinhaltungUnGlobalCompactPrinzipienUndOderOecdLeitsaetze": "No",
				"uncgPrinzipien": "No",
				"erklaerungUngc": "niches",
				"oecdLeitsaetze": "Yes",
				"erklaerungOecd": "methodologies",
				"ausrichtungAufDieUnSdgsUndAktivesVerfolgen": "paradigms",
				"ausschlusslistenAufBasisVonEsgKriterien": "No",
				"ausschlusslisten": null,
				"oekologischeSozialeFuehrungsstandardsOderPrinzipien": "No",
				"anreizmechanismenFuerDasManagementUmwelt": "JaAufsichtsratUndGeschaeftsleitung",
				"anreizmechanismenFuerDasManagementSoziales": "JaAufsichtsratUndGeschaeftsleitung",
				"esgBezogeneRechtsstreitigkeiten": "Yes",
				"rechtsstreitigkeitenMitBezugZuE": "No",
				"statusZuE": "Geklaert",
				"einzelheitenZuDenRechtsstreitigkeitenZuE": null,
				"rechtsstreitigkeitenMitBezugZuS": "No",
				"statusZuS": null,
				"einzelheitenZuDenRechtsstreitigkeitenZuS": "architectures",
				"rechtsstreitigkeitenMitBezugZuG": "No",
				"statusZuG": "Geklaert",
				"einzelheitenZuDenRechtsstreitigkeitenZuG": "mindshare",
				"esgRating": "Yes",
				"agentur": null,
				"ergebnis": {
					"value": "e-business",
					"dataSource": {
						"fileName": "Policy",
						"fileReference": "50a36c418baffd520bb92d84664f06f9732a21f4e2e5ecee6d9136f16e7e0b63"
					}
				},
				"kritischePunkte": "portals",
				"nachhaltigkeitsbezogenenAnleihen": "Yes",
				"wichtigsteESUndGRisikenUndBewertung": "e-commerce",
				"hindernisseBeimUmgangMitEsgBedenken": "deliverables"
			},
			"umwelt": {
				"treibhausgasemissionen": {
					"treibhausgasEmissionsintensitaetDerUnternehmenInDieInvestriertWird": "ROI",
					"strategieUndZieleZurReduzierungVonTreibhausgasEmissionen": "models"
				},
				"produkteZurVerringerungDerUmweltbelastung": "No",
				"verringerungenDerUmweltbelastung": "content",
				"oekologischerMindestStandardFuerProduktionsprozesse": "No",
				"energieverbrauch": {
					"unternehmensGruppenStrategieBzglEnergieverbrauch": "eyeballs"
				},
				"energieeffizienzImmobilienanlagen": {
					"unternehmensGruppenStrategieBzglEnergieeffizientenImmobilienanlagen": "platforms"
				},
				"wasserverbrauch": {
					"unternehmensGruppenStrategieBzglWasserverbrauch": "markets"
				},
				"abfallproduktion": {
					"unternehmensGruppenStrategieBzglAbfallproduktion": null
				},
				"gefaehrlicheAbfaelle": {
					"gefaehrlicherAbfall": "technologies"
				},
				"biodiversitaet": {
					"negativeMassnahmenFuerDieBiologischeVielfalt": "technologies",
					"positiveMassnahmenFuerDieBiologischeVielfalt": "metrics"
				},
				"fossileBrennstoffe": {
					"einnahmenAusFossilenBrennstoffen": "No"
				},
				"taxonomie": {
					"taxonomieBerichterstattung": "Csrd",
					"euTaxonomieKompassAktivitaeten": null
				}
			},
			"negativeAktivitaetenFuerDieBiologischeVielfalt": "No",
			"positiveAktivitaetenFuerDieBiologischeVielfalt": "Yes",
			"soziales": {
				"aenderungenUnternehmensstruktur": null,
				"sicherheitsmassnahmenFuerMitarbeiter": "models",
				"einkommensgleichheit": {
					"massnahmenZurVerbesserungDerEinkommensungleichheit": "e-business"
				},
				"geschlechterdiversitaet": {
					"definitionTopManagement": "niches",
					"einhaltungRechtlicherVorgaben": "metrics"
				},
				"audit": {
					"auditsZurEinhaltungVonArbeitsstandards": null,
					"artDesAudits": "PruefungDurchDritte",
					"auditErgebnisse": "blockchains"
				}
			},
			"unternehmensfuehrungGovernance": {
				"wirtschaftspruefer": null,
				"ceoVorsitzender": null,
				"amtszeit": "supply-chains",
				"einbeziehungVonStakeholdern": "Yes",
				"prozessDerEinbeziehungVonStakeholdern": "functionalities",
				"mechanismenZurAusrichtungAufStakeholder": null,
				"esgKriterienUndUeberwachungDerLieferanten": "Yes",
				"auswahlkriterien": "methodologies"
			}
		},
		"reportingPeriod": "2021"
	},
	{
		"companyInformation": {
			"companyName": "Mraz, Schuppe and Padberg",
			"headquarters": "East Nathenberg",
			"headquartersPostalCode": null,
			"sector": "technologies",
			"identifiers": {
				"Lei": [],
				"Isin": [
					"7ITcCmWEjbg2"
				],
				"PermId": [],
				"Ticker": [
					"h33CNje"
				],
				"Duns": [],
				"VatNumber": [
					"MJF6sKxrx"
				],
				"CompanyRegistrationNumber": []
			},
			"countryCode": "LT",
			"companyAlternativeNames": [
				"Greenfelder and Sons",
				"Schinner LLC"
			],
			"companyLegalForm": "GmbH",
			"website": null,
			"isTeaserCompany": false
		},
		"t": {
			"general": {
				"masterData": {
					"berichtsPflicht": "Yes",
					"gueltigkeitsDatum": "2024-07-17"
				}
			},
			"allgemein": {
				"esgZiele": "No",
				"ziele": "e-business",
				"investitionen": null,
				"sektorMitHohenKlimaauswirkungen": "Yes",
				"sektor": [
					"C",
					"B",
					"G"
				],
				"nachhaltigkeitsbericht": "No",
				"frequenzDerBerichterstattung": "Halbjaehrlich",
				"mechanismenZurUeberwachungDerEinhaltungUnGlobalCompactPrinzipienUndOderOecdLeitsaetze": "Yes",
				"uncgPrinzipien": null,
				"erklaerungUngc": null,
				"oecdLeitsaetze": "No",
				"erklaerungOecd": null,
				"ausrichtungAufDieUnSdgsUndAktivesVerfolgen": null,
				"ausschlusslistenAufBasisVonEsgKriterien": "No",
				"ausschlusslisten": "markets",
				"oekologischeSozialeFuehrungsstandardsOderPrinzipien": "Yes",
				"anreizmechanismenFuerDasManagementUmwelt": null,
				"anreizmechanismenFuerDasManagementSoziales": null,
				"esgBezogeneRechtsstreitigkeiten": "Yes",
				"rechtsstreitigkeitenMitBezugZuE": null,
				"statusZuE": "Geklaert",
				"einzelheitenZuDenRechtsstreitigkeitenZuE": "e-markets",
				"rechtsstreitigkeitenMitBezugZuS": "Yes",
				"statusZuS": "Offen",
				"einzelheitenZuDenRechtsstreitigkeitenZuS": null,
				"rechtsstreitigkeitenMitBezugZuG": "No",
				"statusZuG": "Offen",
				"einzelheitenZuDenRechtsstreitigkeitenZuG": "markets",
				"esgRating": "Yes",
				"agentur": "partnerships",
				"ergebnis": null,
				"kritischePunkte": "web services",
				"nachhaltigkeitsbezogenenAnleihen": "Yes",
				"wichtigsteESUndGRisikenUndBewertung": "functionalities",
				"hindernisseBeimUmgangMitEsgBedenken": null
			},
			"umwelt": {
				"treibhausgasemissionen": {
					"treibhausgasEmissionsintensitaetDerUnternehmenInDieInvestriertWird": "experiences",
					"strategieUndZieleZurReduzierungVonTreibhausgasEmissionen": "applications"
				},
				"produkteZurVerringerungDerUmweltbelastung": null,
				"verringerungenDerUmweltbelastung": "functionalities",
				"oekologischerMindestStandardFuerProduktionsprozesse": "Yes",
				"energieverbrauch": {
					"unternehmensGruppenStrategieBzglEnergieverbrauch": "schemas"
				},
				"energieeffizienzImmobilienanlagen": {
					"unternehmensGruppenStrategieBzglEnergieeffizientenImmobilienanlagen": "supply-chains"
				},
				"wasserverbrauch": {
					"unternehmensGruppenStrategieBzglWasserverbrauch": "schemas"
				},
				"abfallproduktion": {
					"unternehmensGruppenStrategieBzglAbfallproduktion": "methodologies"
				},
				"gefaehrlicheAbfaelle": {
					"gefaehrlicherAbfall": "content"
				},
				"biodiversitaet": {
					"negativeMassnahmenFuerDieBiologischeVielfalt": "niches",
					"positiveMassnahmenFuerDieBiologischeVielfalt": "relationships"
				},
				"fossileBrennstoffe": {
					"einnahmenAusFossilenBrennstoffen": "No"
				},
				"taxonomie": {
					"taxonomieBerichterstattung": "Csrd",
					"euTaxonomieKompassAktivitaeten": [
						"TransportByMotorbikesPassengerCarsAndLightCommercialVehicles",
						"StorageOfElectricity",
						"ForestManagement",
						"ProfessionalServicesRelatedToEnergyPerformanceOfBuildings",
						"Reinsurance",
						"CompostingOfBioWaste",
						"AcquisitionAndOwnershipOfBuildings",
						"ManufactureOfBiogasAndBiofuelsForUseInTransportAndOfBioliquids",
						"ElectricityGenerationFromWindPower",
						"ManufactureOfHydrogen",
						"LibrariesArchivesMuseumsAndCulturalActivities",
						"ProductionOfHeatCoolFromRenewableNonFossilGaseousAndLiquidFuels",
						"ProductionOfHeatCoolFromSolarThermalHeating",
						"RenewalOfWasteWaterCollectionAndTreatment",
						"RenovationOfExistingBuildings",
						"InstallationMaintenanceAndRepairOfInstrumentsAndDevicesForMeasuringRegulationAndControllingEnergyPerformanceOfBuildings",
						"ManufactureOfRenewableEnergyTechnologies",
						"CreativeArtsAndEntertainmentActivities",
						"RenewalOfWaterCollectionTreatmentAndSupplySystems",
						"InstallationAndOperationOfElectricHeatPumps",
						"ElectricityGenerationFromBioenergy",
						"TransportOfCo2",
						"ManufactureOfCement",
						"InfrastructureForPersonalMobilityCycleLogistics",
						"InfrastructureEnablingRoadTransportAndPublicTransport",
						"ElectricityGenerationUsingConcentratedSolarPowerCspTechnology",
						"CogenerationOfHeatCoolAndPowerFromGeothermalEnergy",
						"OperationOfPersonalMobilityDevicesCycleLogistics",
						"StorageOfThermalEnergy",
						"DataProcessingHostingAndRelatedActivities",
						"ManufactureOfAluminium",
						"InfrastructureForWaterTransport",
						"ManufactureOfEquipmentForTheProductionAndUseOfHydrogen",
						"Education",
						"CloseToMarketResearchDevelopmentAndInnovation",
						"AnaerobicDigestionOfSewageSludge",
						"ElectricityGenerationFromHydropower",
						"ElectricityGenerationFromRenewableNonFossilGaseousAndLiquidFuels",
						"CogenerationOfHeatCoolAndPowerFromBioenergy",
						"ElectricityGenerationFromGeothermalEnergy",
						"ConservationForestry",
						"ProductionOfHeatCoolFromFossilGaseousFuelsInAnEfficientDistrictHeatingAndCoolingSystem",
						"LowCarbonAirportInfrastructure",
						"InstallationMaintenanceAndRepairOfChargingStationsForElectricVehiclesInBuildingsAndParkingSpacesAttachedToBuildings",
						"ConstructionAndSafeOperationOfNewNuclearPowerPlantsForTheGenerationOfElectricityAndOrHeatIncludingForHydrogenProductionUsingBestAvailableTechnologies",
						"Afforestation",
						"InlandPassengerWaterTransport",
						"HighEfficiencyCoGenerationOfHeatCoolAndPowerFromFossilGaseousFuels",
						"TransmissionAndDistributionOfElectricity",
						"MotionPictureVideoAndTelevisionProgrammeProductionSoundRecordingAndMusicPublishingActivities",
						"InstallationMaintenanceAndRepairOfEnergyEfficiencyEquipment",
						"ElectricityGenerationFromNuclearEnergyInExistingInstallations",
						"PreCommercialStagesOfAdvancedTechnologiesToProduceEnergyFromNuclearProcessesWithMinimalWasteFromTheFuelCycle",
						"RestorationOfWetlands",
						"ManufactureOfOtherLowCarbonTechnologies"
					]
				}
			},
			"negativeAktivitaetenFuerDieBiologischeVielfalt": null,
			"positiveAktivitaetenFuerDieBiologischeVielfalt": "No",
			"soziales": {
				"aenderungenUnternehmensstruktur": "No",
				"sicherheitsmassnahmenFuerMitarbeiter": "lifetime value",
				"einkommensgleichheit": {
					"massnahmenZurVerbesserungDerEinkommensungleichheit": "channels"
				},
				"geschlechterdiversitaet": {
					"definitionTopManagement": null,
					"einhaltungRechtlicherVorgaben": "applications"
				},
				"audit": {
					"auditsZurEinhaltungVonArbeitsstandards": null,
					"artDesAudits": "PruefungDurchDritte",
					"auditErgebnisse": null
				}
			},
			"unternehmensfuehrungGovernance": {
				"wirtschaftspruefer": "networks",
				"ceoVorsitzender": null,
				"amtszeit": null,
				"einbeziehungVonStakeholdern": "Yes",
				"prozessDerEinbeziehungVonStakeholdern": "convergence",
				"mechanismenZurAusrichtungAufStakeholder": "schemas",
				"esgKriterienUndUeberwachungDerLieferanten": "Yes",
				"auswahlkriterien": null
			}
		},
		"reportingPeriod": "2023"
	},
	{
		"companyInformation": {
			"companyName": "Turner, Graham and Sanford",
			"headquarters": "Jarretboro",
			"headquartersPostalCode": "08438",
			"sector": "ROI",
			"identifiers": {
				"Lei": [
					"0Hy1EDsLQDXexuS1kROC"
				],
				"Isin": [
					"mEhiJq9IH5Q9"
				],
				"PermId": [
					"nSdnGkSskL"
				],
				"Ticker": [
					"ARAF2Bv"
>>>>>>> 2de53260
				],
				"Duns": [],
				"VatNumber": [],
<<<<<<< HEAD
				"CompanyRegistrationNumber": []
			},
			"countryCode": "GQ",
			"companyAlternativeNames": [
				"Buckridge Inc",
				"Gislason - Reynolds",
				"Grant LLC",
				"Gutkowski - Lakin"
			],
			"companyLegalForm": "GmbH",
			"website": "https://weary-spume.info/",
=======
				"CompanyRegistrationNumber": [
					"YOAMzXL4YkwQb5L"
				]
			},
			"countryCode": "SR",
			"companyAlternativeNames": [
				"Braun Group",
				"Champlin - Roberts",
				"Hartmann, Ebert and Grimes"
			],
			"companyLegalForm": "GmbH & Co. KG",
			"website": "https://costly-piety.name/",
>>>>>>> 2de53260
			"isTeaserCompany": false
		},
		"t": {
			"general": {
				"masterData": {
<<<<<<< HEAD
					"berichtsPflicht": "Yes"
				}
			},
			"allgemein": {
				"esgZiele": "Yes",
				"ziele": "synergies",
				"investitionen": "functionalities",
				"sektorMitHohenKlimaauswirkungen": "Yes"
			}
		},
		"reportingPeriod": "2023"
	},
	{
		"companyInformation": {
			"companyName": "Terry, Hilll and Dietrich",
			"headquarters": "New Rachael",
			"headquartersPostalCode": null,
			"sector": "blockchains",
			"identifiers": {
				"Lei": [],
				"Isin": [
					"Zodj1ZaoTDFW"
				],
				"PermId": [],
				"Ticker": [
					"9PthprW"
				],
				"Duns": [
					"zcadc9nMi"
				],
				"VatNumber": [
					"CbFhVyZjC"
				],
				"CompanyRegistrationNumber": []
			},
			"countryCode": "AE",
			"companyAlternativeNames": [
				"Kihn - Hammes"
			],
			"companyLegalForm": null,
			"website": "https://grotesque-treasury.info",
=======
					"berichtsPflicht": "Yes",
					"gueltigkeitsDatum": "2024-05-15"
				}
			},
			"allgemein": {
				"esgZiele": "No",
				"ziele": "functionalities",
				"investitionen": null,
				"sektorMitHohenKlimaauswirkungen": "Yes",
				"sektor": [
					"B",
					"H",
					"F",
					"G"
				],
				"nachhaltigkeitsbericht": "No",
				"frequenzDerBerichterstattung": "Monatlich",
				"mechanismenZurUeberwachungDerEinhaltungUnGlobalCompactPrinzipienUndOderOecdLeitsaetze": "No",
				"uncgPrinzipien": "No",
				"erklaerungUngc": "bandwidth",
				"oecdLeitsaetze": "Yes",
				"erklaerungOecd": null,
				"ausrichtungAufDieUnSdgsUndAktivesVerfolgen": "partnerships",
				"ausschlusslistenAufBasisVonEsgKriterien": "No",
				"ausschlusslisten": "experiences",
				"oekologischeSozialeFuehrungsstandardsOderPrinzipien": null,
				"anreizmechanismenFuerDasManagementUmwelt": "Nein",
				"anreizmechanismenFuerDasManagementSoziales": "JaAufsichtsratUndGeschaeftsleitung",
				"esgBezogeneRechtsstreitigkeiten": "No",
				"rechtsstreitigkeitenMitBezugZuE": "Yes",
				"statusZuE": "Geklaert",
				"einzelheitenZuDenRechtsstreitigkeitenZuE": null,
				"rechtsstreitigkeitenMitBezugZuS": "No",
				"statusZuS": null,
				"einzelheitenZuDenRechtsstreitigkeitenZuS": "action-items",
				"rechtsstreitigkeitenMitBezugZuG": "No",
				"statusZuG": "Geklaert",
				"einzelheitenZuDenRechtsstreitigkeitenZuG": "action-items",
				"esgRating": "No",
				"agentur": "communities",
				"ergebnis": {
					"value": "communities",
					"dataSource": {
						"fileName": "Policy",
						"fileReference": "50a36c418baffd520bb92d84664f06f9732a21f4e2e5ecee6d9136f16e7e0b63"
					}
				},
				"kritischePunkte": "users",
				"nachhaltigkeitsbezogenenAnleihen": "No",
				"wichtigsteESUndGRisikenUndBewertung": "e-markets",
				"hindernisseBeimUmgangMitEsgBedenken": "ROI"
			},
			"umwelt": {
				"treibhausgasemissionen": {
					"treibhausgasEmissionsintensitaetDerUnternehmenInDieInvestriertWird": null,
					"strategieUndZieleZurReduzierungVonTreibhausgasEmissionen": "initiatives"
				},
				"produkteZurVerringerungDerUmweltbelastung": null,
				"verringerungenDerUmweltbelastung": null,
				"oekologischerMindestStandardFuerProduktionsprozesse": "No",
				"energieverbrauch": {
					"unternehmensGruppenStrategieBzglEnergieverbrauch": "niches"
				},
				"energieeffizienzImmobilienanlagen": {
					"unternehmensGruppenStrategieBzglEnergieeffizientenImmobilienanlagen": "communities"
				},
				"wasserverbrauch": {
					"unternehmensGruppenStrategieBzglWasserverbrauch": null
				},
				"abfallproduktion": {
					"unternehmensGruppenStrategieBzglAbfallproduktion": "initiatives"
				},
				"gefaehrlicheAbfaelle": {
					"gefaehrlicherAbfall": "action-items"
				},
				"biodiversitaet": {
					"negativeMassnahmenFuerDieBiologischeVielfalt": null,
					"positiveMassnahmenFuerDieBiologischeVielfalt": "architectures"
				},
				"fossileBrennstoffe": {
					"einnahmenAusFossilenBrennstoffen": "Yes"
				},
				"taxonomie": {
					"taxonomieBerichterstattung": "Nfrd",
					"euTaxonomieKompassAktivitaeten": [
						"ProductionOfHeatCoolFromRenewableNonFossilGaseousAndLiquidFuels",
						"ManufactureOfEquipmentForTheProductionAndUseOfHydrogen",
						"ManufactureOfLowCarbonTechnologiesForTransport",
						"ConstructionExtensionAndOperationOfWasteWaterCollectionAndTreatment",
						"ElectricityGenerationUsingSolarPhotovoltaicTechnology",
						"InfrastructureForRailTransport",
						"ConstructionAndSafeOperationOfNewNuclearPowerPlantsForTheGenerationOfElectricityAndOrHeatIncludingForHydrogenProductionUsingBestAvailableTechnologies",
						"TransmissionAndDistributionNetworksForRenewableAndLowCarbonGases",
						"LandfillGasCaptureAndUtilisation",
						"ElectricityGenerationFromOceanEnergyTechnologies",
						"SeaAndCoastalPassengerWaterTransport",
						"DistrictHeatingCoolingDistribution",
						"UrbanAndSuburbanTransportRoadPassengerTransport",
						"ElectricityGenerationFromFossilGaseousFuels",
						"ManufactureOfSodaAsh",
						"ConstructionExtensionAndOperationOfWaterCollectionTreatmentAndSupplySystems",
						"HighEfficiencyCoGenerationOfHeatCoolAndPowerFromFossilGaseousFuels",
						"OperationOfPersonalMobilityDevicesCycleLogistics",
						"AcquisitionAndOwnershipOfBuildings",
						"ConservationForestry",
						"ManufactureOfEnergyEfficiencyEquipmentForBuildings",
						"ConstructionOfNewBuildings",
						"ManufactureOfIronAndSteel",
						"InfrastructureEnablingLowCarbonRoadTransportAndPublicTransport",
						"InstallationAndOperationOfElectricHeatPumps",
						"ProfessionalServicesRelatedToEnergyPerformanceOfBuildings",
						"ManufactureOfHydrogen",
						"InfrastructureForWaterTransport",
						"ProductionOfHeatCoolFromGeothermalEnergy",
						"ElectricityGenerationFromNuclearEnergyInExistingInstallations",
						"MotionPictureVideoAndTelevisionProgrammeProductionSoundRecordingAndMusicPublishingActivities",
						"ProductionOfHeatCoolUsingWasteHeat",
						"ProductionOfHeatCoolFromFossilGaseousFuelsInAnEfficientDistrictHeatingAndCoolingSystem",
						"ManufactureOfOtherLowCarbonTechnologies",
						"ManufactureOfNitricAcid",
						"RenewalOfWaterCollectionTreatmentAndSupplySystems",
						"CogenerationOfHeatCoolAndPowerFromSolarEnergy",
						"Education",
						"ProductionOfHeatCoolFromBioenergy",
						"ResearchDevelopmentAndInnovationForDirectAirCaptureOfCo2",
						"UndergroundPermanentGeologicalStorageOfCo2",
						"RenovationOfExistingBuildings",
						"ManufactureOfCement",
						"InstallationMaintenanceAndRepairOfChargingStationsForElectricVehiclesInBuildingsAndParkingSpacesAttachedToBuildings",
						"ElectricityGenerationUsingConcentratedSolarPowerCspTechnology",
						"TransmissionAndDistributionOfElectricity",
						"RenewalOfWasteWaterCollectionAndTreatment",
						"CreativeArtsAndEntertainmentActivities",
						"InfrastructureEnablingRoadTransportAndPublicTransport",
						"LowCarbonAirportInfrastructure",
						"ManufactureOfAluminium",
						"FreightTransportServicesByRoad",
						"EngineeringActivitiesAndRelatedTechnicalConsultancyDedicatedToAdaptationToClimateChange",
						"LibrariesArchivesMuseumsAndCulturalActivities",
						"ManufactureOfOrganicBasicChemicals",
						"ElectricityGenerationFromBioenergy",
						"ManufactureOfBatteries",
						"ResidentialCareActivities",
						"AirportInfrastructure",
						"PassengerInterurbanRailTransport",
						"ElectricityGenerationFromGeothermalEnergy",
						"Afforestation",
						"ManufactureOfBiogasAndBiofuelsForUseInTransportAndOfBioliquids",
						"ManufactureOfAnhydrousAmmonia",
						"CloseToMarketResearchDevelopmentAndInnovation",
						"InstallationMaintenanceAndRepairOfRenewableEnergyTechnologies",
						"StorageOfThermalEnergy",
						"RestorationOfWetlands",
						"AnaerobicDigestionOfSewageSludge",
						"StorageOfElectricity",
						"FreightRailTransport",
						"InlandFreightWaterTransport",
						"ManufactureOfChlorine",
						"ManufactureOfRenewableEnergyTechnologies",
						"CogenerationOfHeatCoolAndPowerFromRenewableNonFossilGaseousAndLiquidFuels",
						"MaterialRecoveryFromNonHazardousWaste",
						"InstallationMaintenanceAndRepairOfEnergyEfficiencyEquipment",
						"CogenerationOfHeatCoolAndPowerFromBioenergy",
						"ForestManagement",
						"ElectricityGenerationFromWindPower"
					]
				}
			},
			"negativeAktivitaetenFuerDieBiologischeVielfalt": "No",
			"positiveAktivitaetenFuerDieBiologischeVielfalt": "Yes",
			"soziales": {
				"aenderungenUnternehmensstruktur": "No",
				"sicherheitsmassnahmenFuerMitarbeiter": null,
				"einkommensgleichheit": {
					"massnahmenZurVerbesserungDerEinkommensungleichheit": "action-items"
				},
				"geschlechterdiversitaet": {
					"definitionTopManagement": null,
					"einhaltungRechtlicherVorgaben": null
				},
				"audit": {
					"auditsZurEinhaltungVonArbeitsstandards": "No",
					"artDesAudits": "SowohlInternAlsAuchVonDrittanbietern",
					"auditErgebnisse": "metrics"
				}
			},
			"unternehmensfuehrungGovernance": {
				"wirtschaftspruefer": "markets",
				"ceoVorsitzender": "No",
				"amtszeit": "users",
				"einbeziehungVonStakeholdern": "Yes",
				"prozessDerEinbeziehungVonStakeholdern": "experiences",
				"mechanismenZurAusrichtungAufStakeholder": "models",
				"esgKriterienUndUeberwachungDerLieferanten": "Yes",
				"auswahlkriterien": null
			}
		},
		"reportingPeriod": "2020"
	},
	{
		"companyInformation": {
			"companyName": "Veum, Kozey and Schmidt",
			"headquarters": "Lakeland",
			"headquartersPostalCode": "81190",
			"sector": null,
			"identifiers": {
				"Lei": [],
				"Isin": [
					"KyWNPunn93Bp",
					"IsBU8og56tZA"
				],
				"PermId": [],
				"Ticker": [],
				"Duns": [],
				"VatNumber": [],
				"CompanyRegistrationNumber": [
					"LEGDD9e8vr8lMUy"
				]
			},
			"countryCode": "MY",
			"companyAlternativeNames": [
				"Emard - Muller",
				"Smitham and Sons",
				"Terry, Goodwin and Hansen"
			],
			"companyLegalForm": "GmbH",
			"website": null,
>>>>>>> 2de53260
			"isTeaserCompany": false
		},
		"t": {
			"general": {
				"masterData": {
<<<<<<< HEAD
					"berichtsPflicht": null
=======
					"berichtsPflicht": "Yes",
					"gueltigkeitsDatum": null
>>>>>>> 2de53260
				}
			},
			"allgemein": {
				"esgZiele": "No",
<<<<<<< HEAD
				"ziele": null,
				"investitionen": "convergence",
				"sektorMitHohenKlimaauswirkungen": null
=======
				"ziele": "deliverables",
				"investitionen": "action-items",
				"sektorMitHohenKlimaauswirkungen": null,
				"sektor": [
					"H",
					"G",
					"F",
					"A",
					"D"
				],
				"nachhaltigkeitsbericht": "No",
				"frequenzDerBerichterstattung": "Monatlich",
				"mechanismenZurUeberwachungDerEinhaltungUnGlobalCompactPrinzipienUndOderOecdLeitsaetze": "No",
				"uncgPrinzipien": "No",
				"erklaerungUngc": "action-items",
				"oecdLeitsaetze": null,
				"erklaerungOecd": "users",
				"ausrichtungAufDieUnSdgsUndAktivesVerfolgen": "models",
				"ausschlusslistenAufBasisVonEsgKriterien": "Yes",
				"ausschlusslisten": "action-items",
				"oekologischeSozialeFuehrungsstandardsOderPrinzipien": "Yes",
				"anreizmechanismenFuerDasManagementUmwelt": "JaAufsichtsrat",
				"anreizmechanismenFuerDasManagementSoziales": null,
				"esgBezogeneRechtsstreitigkeiten": null,
				"rechtsstreitigkeitenMitBezugZuE": "Yes",
				"statusZuE": "Offen",
				"einzelheitenZuDenRechtsstreitigkeitenZuE": "mindshare",
				"rechtsstreitigkeitenMitBezugZuS": "No",
				"statusZuS": "Offen",
				"einzelheitenZuDenRechtsstreitigkeitenZuS": null,
				"rechtsstreitigkeitenMitBezugZuG": "Yes",
				"statusZuG": "Geklaert",
				"einzelheitenZuDenRechtsstreitigkeitenZuG": null,
				"esgRating": null,
				"agentur": null,
				"ergebnis": {
					"value": "blockchains",
					"dataSource": {
						"fileName": "Certification",
						"fileReference": "50a36c418baffd520bb92d84664f06f9732a21f4e2e5ecee6d9136f16e7e0b63"
					}
				},
				"kritischePunkte": "blockchains",
				"nachhaltigkeitsbezogenenAnleihen": "No",
				"wichtigsteESUndGRisikenUndBewertung": null,
				"hindernisseBeimUmgangMitEsgBedenken": "deliverables"
			},
			"umwelt": {
				"treibhausgasemissionen": {
					"treibhausgasEmissionsintensitaetDerUnternehmenInDieInvestriertWird": "interfaces",
					"strategieUndZieleZurReduzierungVonTreibhausgasEmissionen": "channels"
				},
				"produkteZurVerringerungDerUmweltbelastung": "Yes",
				"verringerungenDerUmweltbelastung": "experiences",
				"oekologischerMindestStandardFuerProduktionsprozesse": null,
				"energieverbrauch": {
					"unternehmensGruppenStrategieBzglEnergieverbrauch": "content"
				},
				"energieeffizienzImmobilienanlagen": {
					"unternehmensGruppenStrategieBzglEnergieeffizientenImmobilienanlagen": "action-items"
				},
				"wasserverbrauch": {
					"unternehmensGruppenStrategieBzglWasserverbrauch": "e-commerce"
				},
				"abfallproduktion": {
					"unternehmensGruppenStrategieBzglAbfallproduktion": "channels"
				},
				"gefaehrlicheAbfaelle": {
					"gefaehrlicherAbfall": null
				},
				"biodiversitaet": {
					"negativeMassnahmenFuerDieBiologischeVielfalt": "lifetime value",
					"positiveMassnahmenFuerDieBiologischeVielfalt": "bandwidth"
				},
				"fossileBrennstoffe": {
					"einnahmenAusFossilenBrennstoffen": "No"
				},
				"taxonomie": {
					"taxonomieBerichterstattung": "Nfrd",
					"euTaxonomieKompassAktivitaeten": [
						"SeaAndCoastalFreightWaterTransportVesselsForPortOperationsAndAuxiliaryActivities",
						"LandfillGasCaptureAndUtilisation",
						"InfrastructureForPersonalMobilityCycleLogistics",
						"RetrofittingOfSeaAndCoastalFreightAndPassengerWaterTransport",
						"CloseToMarketResearchDevelopmentAndInnovation",
						"ProductionOfHeatCoolFromFossilGaseousFuelsInAnEfficientDistrictHeatingAndCoolingSystem",
						"PassengerInterurbanRailTransport",
						"OperationOfPersonalMobilityDevicesCycleLogistics",
						"ElectricityGenerationUsingConcentratedSolarPowerCspTechnology",
						"UndergroundPermanentGeologicalStorageOfCo2",
						"InstallationMaintenanceAndRepairOfInstrumentsAndDevicesForMeasuringRegulationAndControllingEnergyPerformanceOfBuildings",
						"StorageOfHydrogen",
						"ElectricityGenerationFromWindPower",
						"ManufactureOfCement",
						"CollectionAndTransportOfNonHazardousWasteInSourceSegregatedFractions",
						"ProductionOfHeatCoolFromGeothermalEnergy",
						"RenewalOfWasteWaterCollectionAndTreatment",
						"Education",
						"InstallationMaintenanceAndRepairOfChargingStationsForElectricVehiclesInBuildingsAndParkingSpacesAttachedToBuildings",
						"CreativeArtsAndEntertainmentActivities",
						"ProductionOfHeatCoolFromBioenergy",
						"StorageOfElectricity",
						"ManufactureOfEnergyEfficiencyEquipmentForBuildings",
						"ManufactureOfLowCarbonTechnologiesForTransport",
						"ElectricityGenerationFromGeothermalEnergy",
						"AirportInfrastructure",
						"ProductionOfHeatCoolFromSolarThermalHeating",
						"CogenerationOfHeatCoolAndPowerFromBioenergy",
						"ConservationForestry",
						"PreCommercialStagesOfAdvancedTechnologiesToProduceEnergyFromNuclearProcessesWithMinimalWasteFromTheFuelCycle",
						"ManufactureOfNitricAcid",
						"ProductionOfHeatCoolUsingWasteHeat",
						"InstallationMaintenanceAndRepairOfEnergyEfficiencyEquipment",
						"ManufactureOfChlorine",
						"LibrariesArchivesMuseumsAndCulturalActivities",
						"ElectricityGenerationFromBioenergy",
						"ManufactureOfBatteries",
						"ElectricityGenerationFromFossilGaseousFuels",
						"InfrastructureEnablingRoadTransportAndPublicTransport",
						"ManufactureOfAluminium",
						"AnaerobicDigestionOfBioWaste",
						"LowCarbonAirportInfrastructure",
						"InfrastructureEnablingLowCarbonWaterTransport",
						"ResidentialCareActivities",
						"ConstructionOfNewBuildings",
						"ManufactureOfSodaAsh",
						"InlandPassengerWaterTransport",
						"MaterialRecoveryFromNonHazardousWaste",
						"UrbanAndSuburbanTransportRoadPassengerTransport",
						"ConstructionExtensionAndOperationOfWaterCollectionTreatmentAndSupplySystems",
						"RenovationOfExistingBuildings",
						"InfrastructureEnablingLowCarbonRoadTransportAndPublicTransport",
						"TransmissionAndDistributionOfElectricity",
						"ConstructionExtensionAndOperationOfWasteWaterCollectionAndTreatment",
						"ElectricityGenerationFromRenewableNonFossilGaseousAndLiquidFuels",
						"ComputerProgrammingConsultancyAndRelatedActivities",
						"ElectricityGenerationFromOceanEnergyTechnologies",
						"ManufactureOfEquipmentForTheProductionAndUseOfHydrogen",
						"StorageOfThermalEnergy",
						"FreightRailTransport",
						"InfrastructureForWaterTransport",
						"ManufactureOfIronAndSteel",
						"SeaAndCoastalPassengerWaterTransport",
						"ManufactureOfOrganicBasicChemicals",
						"CogenerationOfHeatCoolAndPowerFromSolarEnergy",
						"ManufactureOfRenewableEnergyTechnologies",
						"TransportOfCo2",
						"ProfessionalServicesRelatedToEnergyPerformanceOfBuildings",
						"RehabilitationAndRestorationOfForestsIncludingReforestationAndNaturalForestRegenerationAfterAnExtremeEvent",
						"NonLifeInsuranceUnderwritingOfClimateRelatedPerils",
						"Reinsurance",
						"ManufactureOfAnhydrousAmmonia",
						"RestorationOfWetlands",
						"CogenerationOfHeatCoolAndPowerFromGeothermalEnergy",
						"Afforestation",
						"RetrofittingOfInlandWaterPassengerAndFreightTransport",
						"ManufactureOfOtherLowCarbonTechnologies",
						"RenewalOfWaterCollectionTreatmentAndSupplySystems",
						"InstallationMaintenanceAndRepairOfRenewableEnergyTechnologies",
						"AnaerobicDigestionOfSewageSludge",
						"CogenerationOfHeatCoolAndPowerFromRenewableNonFossilGaseousAndLiquidFuels",
						"ManufactureOfBiogasAndBiofuelsForUseInTransportAndOfBioliquids",
						"AcquisitionAndOwnershipOfBuildings",
						"ResearchDevelopmentAndInnovationForDirectAirCaptureOfCo2",
						"ManufactureOfHydrogen",
						"ManufactureOfPlasticsInPrimaryForm",
						"EngineeringActivitiesAndRelatedTechnicalConsultancyDedicatedToAdaptationToClimateChange",
						"DistrictHeatingCoolingDistribution",
						"TransportByMotorbikesPassengerCarsAndLightCommercialVehicles",
						"FreightTransportServicesByRoad",
						"ElectricityGenerationFromNuclearEnergyInExistingInstallations",
						"ManufactureOfCarbonBlack",
						"DataProcessingHostingAndRelatedActivities",
						"ConstructionAndSafeOperationOfNewNuclearPowerPlantsForTheGenerationOfElectricityAndOrHeatIncludingForHydrogenProductionUsingBestAvailableTechnologies",
						"ProductionOfHeatCoolFromRenewableNonFossilGaseousAndLiquidFuels",
						"TransmissionAndDistributionNetworksForRenewableAndLowCarbonGases",
						"InfrastructureForRailTransport",
						"ElectricityGenerationUsingSolarPhotovoltaicTechnology",
						"HighEfficiencyCoGenerationOfHeatCoolAndPowerFromFossilGaseousFuels",
						"MotionPictureVideoAndTelevisionProgrammeProductionSoundRecordingAndMusicPublishingActivities",
						"ForestManagement",
						"DataDrivenSolutionsForGhgEmissionsReductions",
						"ElectricityGenerationFromHydropower",
						"InlandFreightWaterTransport",
						"InstallationAndOperationOfElectricHeatPumps"
					]
				}
			},
			"negativeAktivitaetenFuerDieBiologischeVielfalt": "Yes",
			"positiveAktivitaetenFuerDieBiologischeVielfalt": "No",
			"soziales": {
				"aenderungenUnternehmensstruktur": "Yes",
				"sicherheitsmassnahmenFuerMitarbeiter": "content",
				"einkommensgleichheit": {
					"massnahmenZurVerbesserungDerEinkommensungleichheit": "ROI"
				},
				"geschlechterdiversitaet": {
					"definitionTopManagement": null,
					"einhaltungRechtlicherVorgaben": null
				},
				"audit": {
					"auditsZurEinhaltungVonArbeitsstandards": "Yes",
					"artDesAudits": "InterneAnhoerung",
					"auditErgebnisse": null
				}
			},
			"unternehmensfuehrungGovernance": {
				"wirtschaftspruefer": null,
				"ceoVorsitzender": "Yes",
				"amtszeit": "applications",
				"einbeziehungVonStakeholdern": "Yes",
				"prozessDerEinbeziehungVonStakeholdern": "deliverables",
				"mechanismenZurAusrichtungAufStakeholder": "metrics",
				"esgKriterienUndUeberwachungDerLieferanten": "No",
				"auswahlkriterien": "deliverables"
>>>>>>> 2de53260
			}
		},
		"reportingPeriod": "2023"
	},
	{
		"companyInformation": {
<<<<<<< HEAD
			"companyName": "Labadie Inc",
			"headquarters": "Lake Gabrielletown",
			"headquartersPostalCode": "42997-1505",
			"sector": "bandwidth",
=======
			"companyName": "Hirthe - Emard",
			"headquarters": "Rockyton",
			"headquartersPostalCode": "52545-5237",
			"sector": "networks",
>>>>>>> 2de53260
			"identifiers": {
				"Lei": [
					"f9vHFJIWcQVwIhjYcWv8"
				],
				"Isin": [
<<<<<<< HEAD
					"nys8vDUsUjo0"
				],
				"PermId": [],
				"Ticker": [],
				"Duns": [
					"nQtQxisRG"
				],
				"VatNumber": [
					"6Mxu5GHVa"
=======
					"JKcE8569AqNa",
					"ENsSBHJSk7Yk"
				],
				"PermId": [
					"h190v6cV4M"
				],
				"Ticker": [
					"JYDQleF"
				],
				"Duns": [],
				"VatNumber": [
					"TLsmSJAvJ"
>>>>>>> 2de53260
				],
				"CompanyRegistrationNumber": [
					"1fJdJSlnL72UxnJ"
				]
			},
<<<<<<< HEAD
			"countryCode": "BO",
			"companyAlternativeNames": [
				"Hyatt, Braun and Cole",
				"Schuppe LLC",
				"Spencer - O'Connell"
			],
			"companyLegalForm": "Limited Liability Partnership (LLP)",
			"website": "https://useless-legislature.name/",
=======
			"countryCode": "GN",
			"companyAlternativeNames": [
				"Kub - Streich"
			],
			"companyLegalForm": null,
			"website": null,
>>>>>>> 2de53260
			"isTeaserCompany": false
		},
		"t": {
			"general": {
				"masterData": {
<<<<<<< HEAD
					"berichtsPflicht": null
				}
			},
			"allgemein": {
				"esgZiele": "Yes",
				"ziele": null,
				"investitionen": "action-items",
				"sektorMitHohenKlimaauswirkungen": null
=======
					"berichtsPflicht": "No",
					"gueltigkeitsDatum": "2024-04-22"
				}
			},
			"allgemein": {
				"esgZiele": "No",
				"ziele": null,
				"investitionen": "partnerships",
				"sektorMitHohenKlimaauswirkungen": null,
				"sektor": [
					"G",
					"F",
					"L",
					"A"
				],
				"nachhaltigkeitsbericht": null,
				"frequenzDerBerichterstattung": "Jaehrlich",
				"mechanismenZurUeberwachungDerEinhaltungUnGlobalCompactPrinzipienUndOderOecdLeitsaetze": "Yes",
				"uncgPrinzipien": "No",
				"erklaerungUngc": null,
				"oecdLeitsaetze": "No",
				"erklaerungOecd": "niches",
				"ausrichtungAufDieUnSdgsUndAktivesVerfolgen": "content",
				"ausschlusslistenAufBasisVonEsgKriterien": null,
				"ausschlusslisten": null,
				"oekologischeSozialeFuehrungsstandardsOderPrinzipien": "Yes",
				"anreizmechanismenFuerDasManagementUmwelt": null,
				"anreizmechanismenFuerDasManagementSoziales": "Nein",
				"esgBezogeneRechtsstreitigkeiten": "No",
				"rechtsstreitigkeitenMitBezugZuE": "Yes",
				"statusZuE": "Geklaert",
				"einzelheitenZuDenRechtsstreitigkeitenZuE": "e-commerce",
				"rechtsstreitigkeitenMitBezugZuS": "No",
				"statusZuS": "Offen",
				"einzelheitenZuDenRechtsstreitigkeitenZuS": "channels",
				"rechtsstreitigkeitenMitBezugZuG": "No",
				"statusZuG": "Geklaert",
				"einzelheitenZuDenRechtsstreitigkeitenZuG": "models",
				"esgRating": null,
				"agentur": "markets",
				"ergebnis": {
					"value": "synergies",
					"dataSource": {
						"fileName": "Certification",
						"fileReference": "50a36c418baffd520bb92d84664f06f9732a21f4e2e5ecee6d9136f16e7e0b63"
					}
				},
				"kritischePunkte": "synergies",
				"nachhaltigkeitsbezogenenAnleihen": null,
				"wichtigsteESUndGRisikenUndBewertung": null,
				"hindernisseBeimUmgangMitEsgBedenken": "supply-chains"
			},
			"umwelt": {
				"treibhausgasemissionen": {
					"treibhausgasEmissionsintensitaetDerUnternehmenInDieInvestriertWird": "blockchains",
					"strategieUndZieleZurReduzierungVonTreibhausgasEmissionen": "functionalities"
				},
				"produkteZurVerringerungDerUmweltbelastung": "No",
				"verringerungenDerUmweltbelastung": "niches",
				"oekologischerMindestStandardFuerProduktionsprozesse": "No",
				"energieverbrauch": {
					"unternehmensGruppenStrategieBzglEnergieverbrauch": "niches"
				},
				"energieeffizienzImmobilienanlagen": {
					"unternehmensGruppenStrategieBzglEnergieeffizientenImmobilienanlagen": "paradigms"
				},
				"wasserverbrauch": {
					"unternehmensGruppenStrategieBzglWasserverbrauch": "markets"
				},
				"abfallproduktion": {
					"unternehmensGruppenStrategieBzglAbfallproduktion": "content"
				},
				"gefaehrlicheAbfaelle": {
					"gefaehrlicherAbfall": null
				},
				"biodiversitaet": {
					"negativeMassnahmenFuerDieBiologischeVielfalt": null,
					"positiveMassnahmenFuerDieBiologischeVielfalt": "systems"
				},
				"fossileBrennstoffe": {
					"einnahmenAusFossilenBrennstoffen": "Yes"
				},
				"taxonomie": {
					"taxonomieBerichterstattung": null,
					"euTaxonomieKompassAktivitaeten": [
						"RenewalOfWaterCollectionTreatmentAndSupplySystems",
						"InstallationMaintenanceAndRepairOfInstrumentsAndDevicesForMeasuringRegulationAndControllingEnergyPerformanceOfBuildings",
						"ManufactureOfCement",
						"ManufactureOfCarbonBlack",
						"ManufactureOfNitricAcid",
						"AnaerobicDigestionOfSewageSludge",
						"TransportOfCo2",
						"ConstructionOfNewBuildings",
						"EngineeringActivitiesAndRelatedTechnicalConsultancyDedicatedToAdaptationToClimateChange",
						"FreightRailTransport",
						"MaterialRecoveryFromNonHazardousWaste",
						"MotionPictureVideoAndTelevisionProgrammeProductionSoundRecordingAndMusicPublishingActivities",
						"CogenerationOfHeatCoolAndPowerFromSolarEnergy",
						"TransmissionAndDistributionNetworksForRenewableAndLowCarbonGases",
						"InfrastructureEnablingRoadTransportAndPublicTransport",
						"ManufactureOfEquipmentForTheProductionAndUseOfHydrogen",
						"InlandFreightWaterTransport",
						"LibrariesArchivesMuseumsAndCulturalActivities",
						"ManufactureOfLowCarbonTechnologiesForTransport",
						"AnaerobicDigestionOfBioWaste",
						"ProductionOfHeatCoolUsingWasteHeat",
						"ElectricityGenerationFromGeothermalEnergy",
						"InfrastructureForRailTransport",
						"InlandPassengerWaterTransport",
						"ManufactureOfAnhydrousAmmonia",
						"ProfessionalServicesRelatedToEnergyPerformanceOfBuildings",
						"InfrastructureForPersonalMobilityCycleLogistics",
						"ResidentialCareActivities"
					]
				}
			},
			"negativeAktivitaetenFuerDieBiologischeVielfalt": "No",
			"positiveAktivitaetenFuerDieBiologischeVielfalt": "No",
			"soziales": {
				"aenderungenUnternehmensstruktur": "No",
				"sicherheitsmassnahmenFuerMitarbeiter": "systems",
				"einkommensgleichheit": {
					"massnahmenZurVerbesserungDerEinkommensungleichheit": "ROI"
				},
				"geschlechterdiversitaet": {
					"definitionTopManagement": "channels",
					"einhaltungRechtlicherVorgaben": "mindshare"
				},
				"audit": {
					"auditsZurEinhaltungVonArbeitsstandards": null,
					"artDesAudits": null,
					"auditErgebnisse": "content"
				}
			},
			"unternehmensfuehrungGovernance": {
				"wirtschaftspruefer": "lifetime value",
				"ceoVorsitzender": "No",
				"amtszeit": "content",
				"einbeziehungVonStakeholdern": "Yes",
				"prozessDerEinbeziehungVonStakeholdern": "relationships",
				"mechanismenZurAusrichtungAufStakeholder": "markets",
				"esgKriterienUndUeberwachungDerLieferanten": "No",
				"auswahlkriterien": "action-items"
>>>>>>> 2de53260
			}
		},
		"reportingPeriod": "2021"
	}
]<|MERGE_RESOLUTION|>--- conflicted
+++ resolved
@@ -1,11766 +1,2324 @@
 [
 	{
 		"companyInformation": {
-<<<<<<< HEAD
-			"companyName": "Deckow, Gutkowski and Brakus",
-			"headquarters": "South Annette",
-			"headquartersPostalCode": "66555",
-			"sector": "platforms",
-			"identifiers": {
-				"Lei": [
-					"enRe4Z056TdrQAEJz5QP"
-				],
-				"Isin": [
-					"teibnFRnGIZ1",
-					"Dbe5raovEg2o"
-				],
-				"PermId": [],
+			"companyName": "Jaskolski, Kunde and Baumbach",
+			"headquarters": "North Marty",
+			"headquartersPostalCode": "94454",
+			"sector": null,
+			"identifiers": {
+				"Lei": [],
+				"Isin": [
+					"AD5Oeytby6he"
+				],
+				"PermId": [],
+				"Ticker": [
+					"Yxrbe0G"
+				],
+				"Duns": [],
+				"VatNumber": [],
+				"CompanyRegistrationNumber": [
+					"tXrzxcBKIRmpcEF"
+				]
+			},
+			"countryCode": "BF",
+			"companyAlternativeNames": [],
+			"companyLegalForm": "Private Limited Company (Ltd)",
+			"website": "https://major-moon.net",
+			"isTeaserCompany": false
+		},
+		"t": {
+			"general": {
+				"masterData": {
+					"berichtsPflicht": "No"
+				}
+			},
+			"allgemein": {
+				"esgZiele": null,
+				"ziele": "paradigms",
+				"investitionen": null,
+				"sektorMitHohenKlimaauswirkungen": "No"
+			}
+		},
+		"reportingPeriod": "2022"
+	},
+	{
+		"companyInformation": {
+			"companyName": "Larson - Raynor",
+			"headquarters": "West Leonard",
+			"headquartersPostalCode": "90004-5397",
+			"sector": null,
+			"identifiers": {
+				"Lei": [
+					"5gX2ieOr7Gf2l2Ss6iHu"
+				],
+				"Isin": [
+					"6XgZOvZF7iJd"
+				],
+				"PermId": [],
+				"Ticker": [],
+				"Duns": [],
+				"VatNumber": [],
+				"CompanyRegistrationNumber": []
+			},
+			"countryCode": "CX",
+			"companyAlternativeNames": [
+				"Nitzsche, O'Keefe and Towne",
+				"Upton, Mante and Gibson"
+			],
+			"companyLegalForm": "GmbH",
+			"website": "https://mellow-connection.name/",
+			"isTeaserCompany": false
+		},
+		"t": {
+			"general": {
+				"masterData": {
+					"berichtsPflicht": "No"
+				}
+			},
+			"allgemein": {
+				"esgZiele": "Yes",
+				"ziele": "supply-chains",
+				"investitionen": "partnerships",
+				"sektorMitHohenKlimaauswirkungen": "No"
+			}
+		},
+		"reportingPeriod": "2021"
+	},
+	{
+		"companyInformation": {
+			"companyName": "Gottlieb - Mante",
+			"headquarters": "Trenton",
+			"headquartersPostalCode": "69967",
+			"sector": "functionalities",
+			"identifiers": {
+				"Lei": [
+					"yXh8oj9K66h5eyQDUGIQ"
+				],
+				"Isin": [
+					"tjVbkk7PHVdc",
+					"8lckzHGOseF3"
+				],
+				"PermId": [
+					"G0gqG9LlyR"
+				],
+				"Ticker": [
+					"flsbSOc"
+				],
+				"Duns": [
+					"NKw3DnCsS"
+				],
+				"VatNumber": [
+					"d8dTGDfFp"
+				],
+				"CompanyRegistrationNumber": []
+			},
+			"countryCode": "LI",
+			"companyAlternativeNames": [
+				"Harris, Hand and Schinner"
+			],
+			"companyLegalForm": "GmbH",
+			"website": null,
+			"isTeaserCompany": false
+		},
+		"t": {
+			"general": {
+				"masterData": {
+					"berichtsPflicht": "No"
+				}
+			},
+			"allgemein": {
+				"esgZiele": "Yes",
+				"ziele": "experiences",
+				"investitionen": null,
+				"sektorMitHohenKlimaauswirkungen": "Yes"
+			}
+		},
+		"reportingPeriod": "2019"
+	},
+	{
+		"companyInformation": {
+			"companyName": "Schmeler - Gibson",
+			"headquarters": "Wittingview",
+			"headquartersPostalCode": null,
+			"sector": "communities",
+			"identifiers": {
+				"Lei": [
+					"sz49NpVFaAhkAr9izol1"
+				],
+				"Isin": [
+					"VsMHOMqEK3Gx"
+				],
+				"PermId": [],
+				"Ticker": [],
+				"Duns": [],
+				"VatNumber": [],
+				"CompanyRegistrationNumber": []
+			},
+			"countryCode": "IL",
+			"companyAlternativeNames": [
+				"Jacobson - D'Amore",
+				"Marvin, Schinner and Green",
+				"Price, Schinner and Bernhard"
+			],
+			"companyLegalForm": null,
+			"website": "https://improbable-brook.info/",
+			"isTeaserCompany": false
+		},
+		"t": {
+			"general": {
+				"masterData": {
+					"berichtsPflicht": "No"
+				}
+			},
+			"allgemein": {
+				"esgZiele": null,
+				"ziele": "action-items",
+				"investitionen": "eyeballs",
+				"sektorMitHohenKlimaauswirkungen": "No"
+			}
+		},
+		"reportingPeriod": "2021"
+	},
+	{
+		"companyInformation": {
+			"companyName": "Ryan - Larson",
+			"headquarters": "Alycialand",
+			"headquartersPostalCode": "33355-8854",
+			"sector": "niches",
+			"identifiers": {
+				"Lei": [],
+				"Isin": [
+					"PsZek5GwjNmT",
+					"7ODpRGxpsQNy"
+				],
+				"PermId": [
+					"LX4KOKvN6V"
+				],
+				"Ticker": [
+					"i3ND4sI"
+				],
+				"Duns": [],
+				"VatNumber": [],
+				"CompanyRegistrationNumber": [
+					"Dm1abTMqlqgM9ln"
+				]
+			},
+			"countryCode": "AS",
+			"companyAlternativeNames": [],
+			"companyLegalForm": "GmbH & Co. KG",
+			"website": "https://content-meet.info/",
+			"isTeaserCompany": false
+		},
+		"t": {
+			"general": {
+				"masterData": {
+					"berichtsPflicht": null
+				}
+			},
+			"allgemein": {
+				"esgZiele": "No",
+				"ziele": null,
+				"investitionen": "content",
+				"sektorMitHohenKlimaauswirkungen": null
+			}
+		},
+		"reportingPeriod": "2020"
+	},
+	{
+		"companyInformation": {
+			"companyName": "Witting - Marquardt",
+			"headquarters": "North Fabiola",
+			"headquartersPostalCode": "67729",
+			"sector": "infrastructures",
+			"identifiers": {
+				"Lei": [
+					"beL5uxjC1OBFXCEOW9bD"
+				],
+				"Isin": [
+					"AuZp1zMzGZMM"
+				],
+				"PermId": [
+					"JAspJFokLS"
+				],
 				"Ticker": [],
 				"Duns": [
-					"cs7N5RsJw"
+					"kiEsP2l1G"
 				],
 				"VatNumber": [
-					"2qijv7i9u"
-				],
-				"CompanyRegistrationNumber": [
-					"GQJLTkwAIKa2Jy4"
-				]
-			},
-			"countryCode": "GY",
-			"companyAlternativeNames": [
-				"Hane - Goodwin",
-				"Nitzsche - Fritsch",
-				"Schultz - Schroeder"
+					"fmja2No9H"
+				],
+				"CompanyRegistrationNumber": [
+					"1zDDyDXNpkgG0Tu"
+				]
+			},
+			"countryCode": "UZ",
+			"companyAlternativeNames": [
+				"Dare LLC",
+				"Jenkins, Lindgren and Turner",
+				"Kulas LLC",
+				"Weimann LLC"
+			],
+			"companyLegalForm": "Sole Trader",
+			"website": "https://fantastic-storey.biz",
+			"isTeaserCompany": false
+		},
+		"t": {
+			"general": {
+				"masterData": {
+					"berichtsPflicht": "No"
+				}
+			},
+			"allgemein": {
+				"esgZiele": null,
+				"ziele": "convergence",
+				"investitionen": null,
+				"sektorMitHohenKlimaauswirkungen": "Yes"
+			}
+		},
+		"reportingPeriod": "2020"
+	},
+	{
+		"companyInformation": {
+			"companyName": "Mosciski - Haag",
+			"headquarters": "Fort Brady",
+			"headquartersPostalCode": "44062",
+			"sector": "markets",
+			"identifiers": {
+				"Lei": [],
+				"Isin": [
+					"dhmQMWQ2QySv",
+					"Wbf5tQXfdqmu"
+				],
+				"PermId": [],
+				"Ticker": [],
+				"Duns": [],
+				"VatNumber": [],
+				"CompanyRegistrationNumber": [
+					"y3SHGXPuVTX6VsG"
+				]
+			},
+			"countryCode": "BI",
+			"companyAlternativeNames": [
+				"Bayer Group",
+				"Harvey, Farrell and Hane",
+				"Ziemann, Auer and Deckow"
+			],
+			"companyLegalForm": "Partnership without Limited Liability",
+			"website": null,
+			"isTeaserCompany": false
+		},
+		"t": {
+			"general": {
+				"masterData": {
+					"berichtsPflicht": "Yes"
+				}
+			},
+			"allgemein": {
+				"esgZiele": "Yes",
+				"ziele": "models",
+				"investitionen": "communities",
+				"sektorMitHohenKlimaauswirkungen": "Yes"
+			}
+		},
+		"reportingPeriod": "2020"
+	},
+	{
+		"companyInformation": {
+			"companyName": "Schimmel Inc",
+			"headquarters": "Peoria",
+			"headquartersPostalCode": "72397",
+			"sector": "communities",
+			"identifiers": {
+				"Lei": [
+					"XwMPlQTJ986Dbvl74iVf"
+				],
+				"Isin": [
+					"dp8Qg8fDJ19D",
+					"Hc7dBoEYh600"
+				],
+				"PermId": [
+					"v6X4FPS5KS"
+				],
+				"Ticker": [],
+				"Duns": [
+					"9HzzWH98z"
+				],
+				"VatNumber": [
+					"bQKL0tVaZ"
+				],
+				"CompanyRegistrationNumber": []
+			},
+			"countryCode": "LC",
+			"companyAlternativeNames": [
+				"Lakin, Medhurst and Sauer"
+			],
+			"companyLegalForm": "Public Limited Company (PLC)",
+			"website": "https://every-offering.info/",
+			"isTeaserCompany": false
+		},
+		"t": {
+			"general": {
+				"masterData": {
+					"berichtsPflicht": "No"
+				}
+			},
+			"allgemein": {
+				"esgZiele": "Yes",
+				"ziele": "eyeballs",
+				"investitionen": "schemas",
+				"sektorMitHohenKlimaauswirkungen": "Yes"
+			}
+		},
+		"reportingPeriod": "2021"
+	},
+	{
+		"companyInformation": {
+			"companyName": "Kerluke LLC",
+			"headquarters": "Koryland",
+			"headquartersPostalCode": "41039-0493",
+			"sector": "ROI",
+			"identifiers": {
+				"Lei": [
+					"JLuAAZz0ifVd5ZzlFvse"
+				],
+				"Isin": [
+					"cmz4ocKjcD4a",
+					"jqV78Wis9tIe"
+				],
+				"PermId": [],
+				"Ticker": [
+					"ADw6goX"
+				],
+				"Duns": [
+					"iHQXuEtvs"
+				],
+				"VatNumber": [],
+				"CompanyRegistrationNumber": []
+			},
+			"countryCode": "SN",
+			"companyAlternativeNames": [
+				"Ankunding Inc"
+			],
+			"companyLegalForm": "Private Limited Company (Ltd)",
+			"website": "https://well-documented-pressurization.biz/",
+			"isTeaserCompany": false
+		},
+		"t": {
+			"general": {
+				"masterData": {
+					"berichtsPflicht": "No"
+				}
+			},
+			"allgemein": {
+				"esgZiele": "No",
+				"ziele": "action-items",
+				"investitionen": "initiatives",
+				"sektorMitHohenKlimaauswirkungen": null
+			}
+		},
+		"reportingPeriod": "2020"
+	},
+	{
+		"companyInformation": {
+			"companyName": "Grimes, Stokes and Marquardt",
+			"headquarters": "Wintheisermouth",
+			"headquartersPostalCode": null,
+			"sector": "initiatives",
+			"identifiers": {
+				"Lei": [
+					"3mcWuuAsQmp3AjwAsh8o"
+				],
+				"Isin": [
+					"C9NrlDsr8nKM"
+				],
+				"PermId": [
+					"j3H7M1D1V0"
+				],
+				"Ticker": [
+					"XXy3whC"
+				],
+				"Duns": [
+					"zMVsL2sGB"
+				],
+				"VatNumber": [],
+				"CompanyRegistrationNumber": [
+					"PkQA6wn5pQ9vKrs"
+				]
+			},
+			"countryCode": "MO",
+			"companyAlternativeNames": [
+				"Balistreri LLC",
+				"Kihn - Schmeler"
 			],
 			"companyLegalForm": "AG",
-			"website": "https://brisk-portion.biz/",
-=======
-			"companyName": "Bartoletti LLC",
-			"headquarters": "West Adrielburgh",
-			"headquartersPostalCode": "70228-2029",
-			"sector": "models",
-			"identifiers": {
-				"Lei": [
-					"BpYwTHYs7gtd5MNO5hKG"
-				],
-				"Isin": [
-					"11HH2THYayRv",
-					"CsyO9jjrTBMZ"
-				],
-				"PermId": [
-					"2snsDKBnvU"
-				],
-				"Ticker": [
-					"ep8R8uf"
-				],
+			"website": "https://gentle-automaton.net/",
+			"isTeaserCompany": false
+		},
+		"t": {
+			"general": {
+				"masterData": {
+					"berichtsPflicht": "No"
+				}
+			},
+			"allgemein": {
+				"esgZiele": "No",
+				"ziele": "blockchains",
+				"investitionen": "content",
+				"sektorMitHohenKlimaauswirkungen": "Yes"
+			}
+		},
+		"reportingPeriod": "2019"
+	},
+	{
+		"companyInformation": {
+			"companyName": "Mills LLC",
+			"headquarters": "Lake Braulio",
+			"headquartersPostalCode": "09139-2491",
+			"sector": "applications",
+			"identifiers": {
+				"Lei": [],
+				"Isin": [
+					"bwOYd2nvsClF"
+				],
+				"PermId": [],
+				"Ticker": [],
 				"Duns": [
-					"pa2QKWCyO"
+					"QTL5tzaxH"
 				],
 				"VatNumber": [
-					"qt8O9tlbu"
-				],
-				"CompanyRegistrationNumber": [
-					"RspzlSRNyIVXCYa"
-				]
-			},
-			"countryCode": "JE",
+					"QqBZAj5SN"
+				],
+				"CompanyRegistrationNumber": []
+			},
+			"countryCode": "IL",
 			"companyAlternativeNames": [],
 			"companyLegalForm": "Public Limited Company (PLC)",
-			"website": "https://periodic-egghead.name",
->>>>>>> 2de53260
-			"isTeaserCompany": false
-		},
-		"t": {
-			"general": {
-				"masterData": {
-<<<<<<< HEAD
+			"website": "https://loving-diner.name",
+			"isTeaserCompany": false
+		},
+		"t": {
+			"general": {
+				"masterData": {
+					"berichtsPflicht": "Yes"
+				}
+			},
+			"allgemein": {
+				"esgZiele": "No",
+				"ziele": null,
+				"investitionen": "partnerships",
+				"sektorMitHohenKlimaauswirkungen": "No"
+			}
+		},
+		"reportingPeriod": "2023"
+	},
+	{
+		"companyInformation": {
+			"companyName": "Zieme - Hessel",
+			"headquarters": "East Bertboro",
+			"headquartersPostalCode": "13925",
+			"sector": "interfaces",
+			"identifiers": {
+				"Lei": [],
+				"Isin": [
+					"RhmeikJNsmCh",
+					"sb8r3h1LlHth"
+				],
+				"PermId": [],
+				"Ticker": [
+					"Yot6IBn"
+				],
+				"Duns": [
+					"J0j2JN9Yv"
+				],
+				"VatNumber": [],
+				"CompanyRegistrationNumber": []
+			},
+			"countryCode": "KM",
+			"companyAlternativeNames": [
+				"Carter - Torphy",
+				"Cormier Group",
+				"Pfannerstill - Pagac"
+			],
+			"companyLegalForm": null,
+			"website": "https://perfect-star.com/",
+			"isTeaserCompany": false
+		},
+		"t": {
+			"general": {
+				"masterData": {
+					"berichtsPflicht": "Yes"
+				}
+			},
+			"allgemein": {
+				"esgZiele": "Yes",
+				"ziele": "synergies",
+				"investitionen": "action-items",
+				"sektorMitHohenKlimaauswirkungen": "No"
+			}
+		},
+		"reportingPeriod": "2020"
+	},
+	{
+		"companyInformation": {
+			"companyName": "Walker - Kemmer",
+			"headquarters": "Des Plaines",
+			"headquartersPostalCode": null,
+			"sector": null,
+			"identifiers": {
+				"Lei": [],
+				"Isin": [
+					"3sKcz2KhxseB",
+					"McFjjnOM9IdP"
+				],
+				"PermId": [],
+				"Ticker": [
+					"aTriomK"
+				],
+				"Duns": [],
+				"VatNumber": [],
+				"CompanyRegistrationNumber": []
+			},
+			"countryCode": "MR",
+			"companyAlternativeNames": [
+				"Stark, Quitzon and Kozey"
+			],
+			"companyLegalForm": null,
+			"website": "https://gray-cigarette.com",
+			"isTeaserCompany": false
+		},
+		"t": {
+			"general": {
+				"masterData": {
+					"berichtsPflicht": null
+				}
+			},
+			"allgemein": {
+				"esgZiele": "No",
+				"ziele": null,
+				"investitionen": "paradigms",
+				"sektorMitHohenKlimaauswirkungen": "No"
+			}
+		},
+		"reportingPeriod": "2022"
+	},
+	{
+		"companyInformation": {
+			"companyName": "Skiles - Kuhlman",
+			"headquarters": "New Mortimer",
+			"headquartersPostalCode": null,
+			"sector": null,
+			"identifiers": {
+				"Lei": [
+					"Gh7PQvNsOtG0bkYbbCIR"
+				],
+				"Isin": [
+					"uSq36QZHJPry"
+				],
+				"PermId": [],
+				"Ticker": [
+					"7WJirpU"
+				],
+				"Duns": [
+					"K3EGqFvgN"
+				],
+				"VatNumber": [],
+				"CompanyRegistrationNumber": []
+			},
+			"countryCode": "ST",
+			"companyAlternativeNames": [],
+			"companyLegalForm": "Limited Liability Partnership (LLP)",
+			"website": null,
+			"isTeaserCompany": false
+		},
+		"t": {
+			"general": {
+				"masterData": {
+					"berichtsPflicht": null
+				}
+			},
+			"allgemein": {
+				"esgZiele": "Yes",
+				"ziele": "content",
+				"investitionen": "architectures",
+				"sektorMitHohenKlimaauswirkungen": null
+			}
+		},
+		"reportingPeriod": "2020"
+	},
+	{
+		"companyInformation": {
+			"companyName": "Brekke, Jaskolski and Brown",
+			"headquarters": "West Gretatown",
+			"headquartersPostalCode": "29513-4408",
+			"sector": "paradigms",
+			"identifiers": {
+				"Lei": [],
+				"Isin": [
+					"cm6YG5poKwmx"
+				],
+				"PermId": [],
+				"Ticker": [
+					"UdtnPJZ"
+				],
+				"Duns": [
+					"cSDQVNtnp"
+				],
+				"VatNumber": [
+					"YUJ42tcnT"
+				],
+				"CompanyRegistrationNumber": []
+			},
+			"countryCode": "AU",
+			"companyAlternativeNames": [
+				"O'Connell, Cruickshank and Zboncak"
+			],
+			"companyLegalForm": "GmbH & Co. KG",
+			"website": "https://arctic-nitrogen.info",
+			"isTeaserCompany": false
+		},
+		"t": {
+			"general": {
+				"masterData": {
+					"berichtsPflicht": "Yes"
+				}
+			},
+			"allgemein": {
+				"esgZiele": "Yes",
+				"ziele": "lifetime value",
+				"investitionen": "channels",
+				"sektorMitHohenKlimaauswirkungen": "Yes"
+			}
+		},
+		"reportingPeriod": "2020"
+	},
+	{
+		"companyInformation": {
+			"companyName": "Larkin - Collier",
+			"headquarters": "Freeport",
+			"headquartersPostalCode": "94831-9595",
+			"sector": "content",
+			"identifiers": {
+				"Lei": [],
+				"Isin": [
+					"GmFziPcwCWrr",
+					"XEUjMD9a5Krg"
+				],
+				"PermId": [
+					"HW6LL0i6vz"
+				],
+				"Ticker": [
+					"BVc4awd"
+				],
+				"Duns": [],
+				"VatNumber": [
+					"smKyLqBth"
+				],
+				"CompanyRegistrationNumber": [
+					"3y07ssvw1Fr2XMP"
+				]
+			},
+			"countryCode": "MA",
+			"companyAlternativeNames": [
+				"Boyer Inc"
+			],
+			"companyLegalForm": null,
+			"website": "https://blaring-theology.org",
+			"isTeaserCompany": false
+		},
+		"t": {
+			"general": {
+				"masterData": {
+					"berichtsPflicht": "No"
+				}
+			},
+			"allgemein": {
+				"esgZiele": "Yes",
+				"ziele": "platforms",
+				"investitionen": "initiatives",
+				"sektorMitHohenKlimaauswirkungen": "Yes"
+			}
+		},
+		"reportingPeriod": "2020"
+	},
+	{
+		"companyInformation": {
+			"companyName": "Hintz Group",
+			"headquarters": "South Aric",
+			"headquartersPostalCode": "78621",
+			"sector": "blockchains",
+			"identifiers": {
+				"Lei": [],
+				"Isin": [
+					"iSIk9SfW3UmN"
+				],
+				"PermId": [
+					"kxkfxkFBAT"
+				],
+				"Ticker": [],
+				"Duns": [
+					"jvFjixcgZ"
+				],
+				"VatNumber": [
+					"htyZhyFt5"
+				],
+				"CompanyRegistrationNumber": [
+					"wpukGUwtqtMnyu8"
+				]
+			},
+			"countryCode": "BA",
+			"companyAlternativeNames": [
+				"Rath - Grady"
+			],
+			"companyLegalForm": "Private Limited Company (Ltd)",
+			"website": "https://entire-artist.info/",
+			"isTeaserCompany": false
+		},
+		"t": {
+			"general": {
+				"masterData": {
+					"berichtsPflicht": null
+				}
+			},
+			"allgemein": {
+				"esgZiele": "Yes",
+				"ziele": null,
+				"investitionen": "communities",
+				"sektorMitHohenKlimaauswirkungen": "Yes"
+			}
+		},
+		"reportingPeriod": "2020"
+	},
+	{
+		"companyInformation": {
+			"companyName": "Block, Ankunding and Russel",
+			"headquarters": "Gerholdshire",
+			"headquartersPostalCode": "24856",
+			"sector": "e-business",
+			"identifiers": {
+				"Lei": [],
+				"Isin": [
+					"sPJz99aTQIuQ"
+				],
+				"PermId": [],
+				"Ticker": [
+					"S6Y0prH"
+				],
+				"Duns": [],
+				"VatNumber": [],
+				"CompanyRegistrationNumber": [
+					"NsKfTAgI972uFK7"
+				]
+			},
+			"countryCode": "AF",
+			"companyAlternativeNames": [],
+			"companyLegalForm": null,
+			"website": "https://graceful-convection.info/",
+			"isTeaserCompany": false
+		},
+		"t": {
+			"general": {
+				"masterData": {
+					"berichtsPflicht": "No"
+				}
+			},
+			"allgemein": {
+				"esgZiele": "No",
+				"ziele": "infrastructures",
+				"investitionen": "functionalities",
+				"sektorMitHohenKlimaauswirkungen": "Yes"
+			}
+		},
+		"reportingPeriod": "2019"
+	},
+	{
+		"companyInformation": {
+			"companyName": "Turcotte, Krajcik and Ankunding",
+			"headquarters": "South Elimouth",
+			"headquartersPostalCode": "55853-0429",
+			"sector": "architectures",
+			"identifiers": {
+				"Lei": [],
+				"Isin": [
+					"QAw5Zk0vCSuA"
+				],
+				"PermId": [],
+				"Ticker": [
+					"SWPu4Ns"
+				],
+				"Duns": [],
+				"VatNumber": [],
+				"CompanyRegistrationNumber": []
+			},
+			"countryCode": "MQ",
+			"companyAlternativeNames": [
+				"Abshire, Hettinger and Schaefer",
+				"Stark - Yundt"
+			],
+			"companyLegalForm": "Private Limited Company (Ltd)",
+			"website": "https://ornate-snowsuit.info/",
+			"isTeaserCompany": false
+		},
+		"t": {
+			"general": {
+				"masterData": {
+					"berichtsPflicht": "No"
+				}
+			},
+			"allgemein": {
+				"esgZiele": null,
+				"ziele": "blockchains",
+				"investitionen": "schemas",
+				"sektorMitHohenKlimaauswirkungen": "Yes"
+			}
+		},
+		"reportingPeriod": "2020"
+	},
+	{
+		"companyInformation": {
+			"companyName": "Welch - Schaden",
+			"headquarters": "Port Miltonborough",
+			"headquartersPostalCode": "50201-3842",
+			"sector": "systems",
+			"identifiers": {
+				"Lei": [],
+				"Isin": [
+					"YAZLtwX7thpa"
+				],
+				"PermId": [
+					"kQYsZM34hw"
+				],
+				"Ticker": [],
+				"Duns": [],
+				"VatNumber": [
+					"r9LAnnUWU"
+				],
+				"CompanyRegistrationNumber": [
+					"a9ybG8JLXuTuvO4"
+				]
+			},
+			"countryCode": "VN",
+			"companyAlternativeNames": [],
+			"companyLegalForm": "AG",
+			"website": "https://spicy-bamboo.net/",
+			"isTeaserCompany": false
+		},
+		"t": {
+			"general": {
+				"masterData": {
+					"berichtsPflicht": "Yes"
+				}
+			},
+			"allgemein": {
+				"esgZiele": null,
+				"ziele": "content",
+				"investitionen": null,
+				"sektorMitHohenKlimaauswirkungen": "No"
+			}
+		},
+		"reportingPeriod": "2020"
+	},
+	{
+		"companyInformation": {
+			"companyName": "Willms, Fisher and Pfannerstill",
+			"headquarters": "Reyesside",
+			"headquartersPostalCode": "19388",
+			"sector": null,
+			"identifiers": {
+				"Lei": [
+					"EdaJg9t6pdiPW19EJWdP"
+				],
+				"Isin": [
+					"1MvXnFbQ1Vht",
+					"1Ee8b0wysd1M"
+				],
+				"PermId": [],
+				"Ticker": [],
+				"Duns": [],
+				"VatNumber": [],
+				"CompanyRegistrationNumber": [
+					"26JPEseY09eumb0"
+				]
+			},
+			"countryCode": "MH",
+			"companyAlternativeNames": [
+				"Altenwerth Group",
+				"Hyatt, Lockman and Waters",
+				"Roob, Cronin and Lynch"
+			],
+			"companyLegalForm": "AG",
+			"website": "https://intrepid-input.info",
+			"isTeaserCompany": false
+		},
+		"t": {
+			"general": {
+				"masterData": {
+					"berichtsPflicht": "Yes"
+				}
+			},
+			"allgemein": {
+				"esgZiele": "No",
+				"ziele": "action-items",
+				"investitionen": "blockchains",
+				"sektorMitHohenKlimaauswirkungen": "Yes"
+			}
+		},
+		"reportingPeriod": "2022"
+	},
+	{
+		"companyInformation": {
+			"companyName": "Goyette, Moore and Marks",
+			"headquarters": "Lincolnfield",
+			"headquartersPostalCode": "27536",
+			"sector": "schemas",
+			"identifiers": {
+				"Lei": [
+					"NJjoCIncMHCydfLjV7JU"
+				],
+				"Isin": [
+					"IHQR64hi7MqT"
+				],
+				"PermId": [
+					"azBt8NCpLU"
+				],
+				"Ticker": [
+					"9omnDHY"
+				],
+				"Duns": [],
+				"VatNumber": [
+					"WezOzDHA4"
+				],
+				"CompanyRegistrationNumber": [
+					"AVZVkJ00i2t8QIu"
+				]
+			},
+			"countryCode": "MT",
+			"companyAlternativeNames": [],
+			"companyLegalForm": "Partnership without Limited Liability",
+			"website": "https://second-hand-kimono.info",
+			"isTeaserCompany": false
+		},
+		"t": {
+			"general": {
+				"masterData": {
+					"berichtsPflicht": null
+				}
+			},
+			"allgemein": {
+				"esgZiele": "Yes",
+				"ziele": null,
+				"investitionen": "models",
+				"sektorMitHohenKlimaauswirkungen": "Yes"
+			}
+		},
+		"reportingPeriod": "2022"
+	},
+	{
+		"companyInformation": {
+			"companyName": "Spinka, Bashirian and Willms",
+			"headquarters": "Fort Alfredland",
+			"headquartersPostalCode": "83555",
+			"sector": "technologies",
+			"identifiers": {
+				"Lei": [
+					"auoZHwhaWkCeJNdLQhPK"
+				],
+				"Isin": [
+					"6IQWCIuFqA8N"
+				],
+				"PermId": [],
+				"Ticker": [
+					"mktZ8dt"
+				],
+				"Duns": [
+					"DRMyc94gW"
+				],
+				"VatNumber": [],
+				"CompanyRegistrationNumber": []
+			},
+			"countryCode": "GU",
+			"companyAlternativeNames": [],
+			"companyLegalForm": null,
+			"website": null,
+			"isTeaserCompany": false
+		},
+		"t": {
+			"general": {
+				"masterData": {
+					"berichtsPflicht": null
+				}
+			},
+			"allgemein": {
+				"esgZiele": "Yes",
+				"ziele": "web services",
+				"investitionen": null,
+				"sektorMitHohenKlimaauswirkungen": "Yes"
+			}
+		},
+		"reportingPeriod": "2020"
+	},
+	{
+		"companyInformation": {
+			"companyName": "West, Robel and Prohaska",
+			"headquarters": "East Christ",
+			"headquartersPostalCode": "57615",
+			"sector": "schemas",
+			"identifiers": {
+				"Lei": [
+					"lxjS4QU8lG8bwDIuKEAx"
+				],
+				"Isin": [
+					"HB0fT1pS8Ujp",
+					"IQmCbdgspiRB"
+				],
+				"PermId": [],
+				"Ticker": [],
+				"Duns": [],
+				"VatNumber": [],
+				"CompanyRegistrationNumber": [
+					"1jD1JdT6bhqnEcX"
+				]
+			},
+			"countryCode": "MG",
+			"companyAlternativeNames": [
+				"Donnelly, Will and White",
+				"VonRueden and Sons"
+			],
+			"companyLegalForm": "Partnership without Limited Liability",
+			"website": "https://winding-impression.com",
+			"isTeaserCompany": false
+		},
+		"t": {
+			"general": {
+				"masterData": {
+					"berichtsPflicht": "Yes"
+				}
+			},
+			"allgemein": {
+				"esgZiele": "Yes",
+				"ziele": null,
+				"investitionen": "lifetime value",
+				"sektorMitHohenKlimaauswirkungen": "Yes"
+			}
+		},
+		"reportingPeriod": "2022"
+	},
+	{
+		"companyInformation": {
+			"companyName": "Rath - Tremblay",
+			"headquarters": "Fort Bridgetstad",
+			"headquartersPostalCode": "39725",
+			"sector": "functionalities",
+			"identifiers": {
+				"Lei": [],
+				"Isin": [
+					"Gzavc9XYDSBz"
+				],
+				"PermId": [],
+				"Ticker": [
+					"wtkueiE"
+				],
+				"Duns": [
+					"6nmSCPRky"
+				],
+				"VatNumber": [
+					"vDQkOnO18"
+				],
+				"CompanyRegistrationNumber": []
+			},
+			"countryCode": "UA",
+			"companyAlternativeNames": [],
+			"companyLegalForm": "Limited Liability Partnership (LLP)",
+			"website": "https://troubled-workplace.name",
+			"isTeaserCompany": false
+		},
+		"t": {
+			"general": {
+				"masterData": {
+					"berichtsPflicht": "Yes"
+				}
+			},
+			"allgemein": {
+				"esgZiele": null,
+				"ziele": null,
+				"investitionen": null,
+				"sektorMitHohenKlimaauswirkungen": "No"
+			}
+		},
+		"reportingPeriod": "2019"
+	},
+	{
+		"companyInformation": {
+			"companyName": "Fisher and Sons",
+			"headquarters": "Adelineworth",
+			"headquartersPostalCode": "15550-5900",
+			"sector": null,
+			"identifiers": {
+				"Lei": [
+					"Jbqf5jfR37KdpULpgukb"
+				],
+				"Isin": [
+					"j4uFaNTC1OHe"
+				],
+				"PermId": [
+					"KBHtJyvk4a"
+				],
+				"Ticker": [],
+				"Duns": [],
+				"VatNumber": [],
+				"CompanyRegistrationNumber": []
+			},
+			"countryCode": "FK",
+			"companyAlternativeNames": [
+				"Monahan LLC",
+				"Satterfield, O'Kon and Kirlin"
+			],
+			"companyLegalForm": null,
+			"website": "https://pleased-pennant.org/",
+			"isTeaserCompany": false
+		},
+		"t": {
+			"general": {
+				"masterData": {
+					"berichtsPflicht": "Yes"
+				}
+			},
+			"allgemein": {
+				"esgZiele": null,
+				"ziele": "partnerships",
+				"investitionen": null,
+				"sektorMitHohenKlimaauswirkungen": "Yes"
+			}
+		},
+		"reportingPeriod": "2019"
+	},
+	{
+		"companyInformation": {
+			"companyName": "Ondricka, Friesen and Glover",
+			"headquarters": "Waterloo",
+			"headquartersPostalCode": "57177-3000",
+			"sector": "interfaces",
+			"identifiers": {
+				"Lei": [
+					"MuTTvtCj680kl25Ifgsw"
+				],
+				"Isin": [
+					"2AMZMeC7KQxB",
+					"IX6j2kmFTjn0"
+				],
+				"PermId": [],
+				"Ticker": [
+					"r88ujJL"
+				],
+				"Duns": [],
+				"VatNumber": [
+					"nGSdJ890P"
+				],
+				"CompanyRegistrationNumber": [
+					"QYIAqY58j1vsV5E"
+				]
+			},
+			"countryCode": "SG",
+			"companyAlternativeNames": [
+				"Bernhard and Sons"
+			],
+			"companyLegalForm": "Partnership without Limited Liability",
+			"website": "https://favorite-disaster.info/",
+			"isTeaserCompany": false
+		},
+		"t": {
+			"general": {
+				"masterData": {
+					"berichtsPflicht": "Yes"
+				}
+			},
+			"allgemein": {
+				"esgZiele": "Yes",
+				"ziele": "convergence",
+				"investitionen": "e-markets",
+				"sektorMitHohenKlimaauswirkungen": null
+			}
+		},
+		"reportingPeriod": "2019"
+	},
+	{
+		"companyInformation": {
+			"companyName": "Harris and Sons",
+			"headquarters": "East Noemiport",
+			"headquartersPostalCode": "99740",
+			"sector": null,
+			"identifiers": {
+				"Lei": [
+					"n5yFODsBkAXpv1z3pFgv"
+				],
+				"Isin": [
+					"Gs06kHlFWuSG",
+					"e2sGyWrIIa1l"
+				],
+				"PermId": [
+					"szHeNDz5Te"
+				],
+				"Ticker": [],
+				"Duns": [
+					"QmKXupRtX"
+				],
+				"VatNumber": [],
+				"CompanyRegistrationNumber": [
+					"RbskJNnfMWoVNCP"
+				]
+			},
+			"countryCode": "BO",
+			"companyAlternativeNames": [
+				"Kulas - Grant",
+				"Volkman Group"
+			],
+			"companyLegalForm": "AG",
+			"website": "https://smoggy-motel.net",
+			"isTeaserCompany": false
+		},
+		"t": {
+			"general": {
+				"masterData": {
+					"berichtsPflicht": "Yes"
+				}
+			},
+			"allgemein": {
+				"esgZiele": "Yes",
+				"ziele": "applications",
+				"investitionen": "users",
+				"sektorMitHohenKlimaauswirkungen": null
+			}
+		},
+		"reportingPeriod": "2019"
+	},
+	{
+		"companyInformation": {
+			"companyName": "Yost - Zulauf",
+			"headquarters": "Lake Lacey",
+			"headquartersPostalCode": "40603-3752",
+			"sector": null,
+			"identifiers": {
+				"Lei": [],
+				"Isin": [
+					"8zARBp2SsSLl",
+					"bVgot16KhkYl"
+				],
+				"PermId": [],
+				"Ticker": [],
+				"Duns": [],
+				"VatNumber": [
+					"KhykPdXJa"
+				],
+				"CompanyRegistrationNumber": [
+					"HCOlej3LmBeV8Gi"
+				]
+			},
+			"countryCode": "FK",
+			"companyAlternativeNames": [
+				"Williamson LLC"
+			],
+			"companyLegalForm": "GmbH",
+			"website": "https://sizzling-applause.info/",
+			"isTeaserCompany": false
+		},
+		"t": {
+			"general": {
+				"masterData": {
+					"berichtsPflicht": "Yes"
+				}
+			},
+			"allgemein": {
+				"esgZiele": "Yes",
+				"ziele": "applications",
+				"investitionen": "deliverables",
+				"sektorMitHohenKlimaauswirkungen": "Yes"
+			}
+		},
+		"reportingPeriod": "2019"
+	},
+	{
+		"companyInformation": {
+			"companyName": "Feeney LLC",
+			"headquarters": "Fort Dina",
+			"headquartersPostalCode": null,
+			"sector": "partnerships",
+			"identifiers": {
+				"Lei": [],
+				"Isin": [
+					"dqcrMDzzcgE9",
+					"0OwYBjqYtcql"
+				],
+				"PermId": [],
+				"Ticker": [],
+				"Duns": [
+					"Cullaupx7"
+				],
+				"VatNumber": [
+					"kk2k4PVcM"
+				],
+				"CompanyRegistrationNumber": [
+					"Cix44QduRz7RYKV"
+				]
+			},
+			"countryCode": "GM",
+			"companyAlternativeNames": [
+				"Howell and Sons"
+			],
+			"companyLegalForm": null,
+			"website": "https://majestic-fabric.net",
+			"isTeaserCompany": false
+		},
+		"t": {
+			"general": {
+				"masterData": {
+					"berichtsPflicht": "Yes"
+				}
+			},
+			"allgemein": {
+				"esgZiele": "Yes",
+				"ziele": "action-items",
+				"investitionen": "models",
+				"sektorMitHohenKlimaauswirkungen": "No"
+			}
+		},
+		"reportingPeriod": "2019"
+	},
+	{
+		"companyInformation": {
+			"companyName": "Brown Group",
+			"headquarters": "South Delphia",
+			"headquartersPostalCode": "93664-7136",
+			"sector": null,
+			"identifiers": {
+				"Lei": [
+					"yGb9s3wn4vFbEO5mNvJe"
+				],
+				"Isin": [
+					"IHWJmPZISfc3",
+					"JtLUuM9MMMuu"
+				],
+				"PermId": [],
+				"Ticker": [
+					"dbTo8dK"
+				],
+				"Duns": [],
+				"VatNumber": [],
+				"CompanyRegistrationNumber": [
+					"dQ16O6EpWqmOVNf"
+				]
+			},
+			"countryCode": "AQ",
+			"companyAlternativeNames": [
+				"Bernier, Brekke and Kuhic",
+				"Heaney, Kshlerin and Schuppe",
+				"Howell, Heaney and Bergstrom",
+				"Roberts - Howe"
+			],
+			"companyLegalForm": "Public Limited Company (PLC)",
+			"website": "https://frank-cloak.info",
+			"isTeaserCompany": false
+		},
+		"t": {
+			"general": {
+				"masterData": {
+					"berichtsPflicht": "No"
+				}
+			},
+			"allgemein": {
+				"esgZiele": "Yes",
+				"ziele": "communities",
+				"investitionen": "partnerships",
+				"sektorMitHohenKlimaauswirkungen": "No"
+			}
+		},
+		"reportingPeriod": "2022"
+	},
+	{
+		"companyInformation": {
+			"companyName": "Cummings, Weimann and Conroy",
+			"headquarters": "Fort Dortha",
+			"headquartersPostalCode": null,
+			"sector": "eyeballs",
+			"identifiers": {
+				"Lei": [],
+				"Isin": [
+					"w7vhbFyaIHR3"
+				],
+				"PermId": [],
+				"Ticker": [],
+				"Duns": [
+					"YDCbTal5H"
+				],
+				"VatNumber": [
+					"fuiXQ4fGR"
+				],
+				"CompanyRegistrationNumber": [
+					"Dt8zBzPujiS2F8W"
+				]
+			},
+			"countryCode": "AL",
+			"companyAlternativeNames": [
+				"Bernier - Ortiz",
+				"Heaney, Ziemann and Treutel"
+			],
+			"companyLegalForm": "GmbH",
+			"website": "https://hateful-home.name/",
+			"isTeaserCompany": false
+		},
+		"t": {
+			"general": {
+				"masterData": {
 					"berichtsPflicht": "Yes"
 				}
 			},
 			"allgemein": {
 				"esgZiele": "Yes",
 				"ziele": "channels",
-				"investitionen": null,
+				"investitionen": "blockchains",
 				"sektorMitHohenKlimaauswirkungen": null
-=======
-					"berichtsPflicht": "No",
-					"gueltigkeitsDatum": "2024-01-21"
-				}
-			},
-			"allgemein": {
-				"esgZiele": "No",
-				"ziele": "communities",
-				"investitionen": "bandwidth",
-				"sektorMitHohenKlimaauswirkungen": "No",
-				"sektor": [
-					"B",
-					"L",
-					"D",
-					"F"
-				],
-				"nachhaltigkeitsbericht": "No",
-				"frequenzDerBerichterstattung": "Monatlich",
-				"mechanismenZurUeberwachungDerEinhaltungUnGlobalCompactPrinzipienUndOderOecdLeitsaetze": "Yes",
-				"uncgPrinzipien": "No",
-				"erklaerungUngc": "partnerships",
-				"oecdLeitsaetze": "No",
-				"erklaerungOecd": "schemas",
-				"ausrichtungAufDieUnSdgsUndAktivesVerfolgen": "portals",
-				"ausschlusslistenAufBasisVonEsgKriterien": "No",
-				"ausschlusslisten": "action-items",
-				"oekologischeSozialeFuehrungsstandardsOderPrinzipien": "Yes",
-				"anreizmechanismenFuerDasManagementUmwelt": "JaGeschaeftsleitung",
-				"anreizmechanismenFuerDasManagementSoziales": null,
-				"esgBezogeneRechtsstreitigkeiten": null,
-				"rechtsstreitigkeitenMitBezugZuE": "Yes",
-				"statusZuE": "Offen",
-				"einzelheitenZuDenRechtsstreitigkeitenZuE": "applications",
-				"rechtsstreitigkeitenMitBezugZuS": "No",
-				"statusZuS": "Geklaert",
-				"einzelheitenZuDenRechtsstreitigkeitenZuS": "schemas",
-				"rechtsstreitigkeitenMitBezugZuG": null,
-				"statusZuG": "Geklaert",
-				"einzelheitenZuDenRechtsstreitigkeitenZuG": "functionalities",
-				"esgRating": "No",
-				"agentur": null,
-				"ergebnis": {
-					"value": "supply-chains",
-					"dataSource": {
-						"fileName": "Certification",
-						"fileReference": "50a36c418baffd520bb92d84664f06f9732a21f4e2e5ecee6d9136f16e7e0b63"
-					}
-				},
-				"kritischePunkte": "infrastructures",
-				"nachhaltigkeitsbezogenenAnleihen": "No",
-				"wichtigsteESUndGRisikenUndBewertung": "communities",
-				"hindernisseBeimUmgangMitEsgBedenken": "initiatives"
-			},
-			"umwelt": {
-				"treibhausgasemissionen": {
-					"treibhausgasEmissionsintensitaetDerUnternehmenInDieInvestriertWird": "schemas",
-					"strategieUndZieleZurReduzierungVonTreibhausgasEmissionen": "e-commerce"
-				},
-				"produkteZurVerringerungDerUmweltbelastung": "Yes",
-				"verringerungenDerUmweltbelastung": "interfaces",
-				"oekologischerMindestStandardFuerProduktionsprozesse": null,
-				"energieverbrauch": {
-					"unternehmensGruppenStrategieBzglEnergieverbrauch": "bandwidth"
-				},
-				"energieeffizienzImmobilienanlagen": {
-					"unternehmensGruppenStrategieBzglEnergieeffizientenImmobilienanlagen": "e-markets"
-				},
-				"wasserverbrauch": {
-					"unternehmensGruppenStrategieBzglWasserverbrauch": "markets"
-				},
-				"abfallproduktion": {
-					"unternehmensGruppenStrategieBzglAbfallproduktion": "ROI"
-				},
-				"gefaehrlicheAbfaelle": {
-					"gefaehrlicherAbfall": "web services"
-				},
-				"biodiversitaet": {
-					"negativeMassnahmenFuerDieBiologischeVielfalt": "applications",
-					"positiveMassnahmenFuerDieBiologischeVielfalt": "eyeballs"
-				},
-				"fossileBrennstoffe": {
-					"einnahmenAusFossilenBrennstoffen": "No"
-				},
-				"taxonomie": {
-					"taxonomieBerichterstattung": null,
-					"euTaxonomieKompassAktivitaeten": [
-						"StorageOfThermalEnergy",
-						"ConstructionExtensionAndOperationOfWaterCollectionTreatmentAndSupplySystems"
-					]
-				}
-			},
-			"negativeAktivitaetenFuerDieBiologischeVielfalt": "Yes",
-			"positiveAktivitaetenFuerDieBiologischeVielfalt": "No",
-			"soziales": {
-				"aenderungenUnternehmensstruktur": "Yes",
-				"sicherheitsmassnahmenFuerMitarbeiter": null,
-				"einkommensgleichheit": {
-					"massnahmenZurVerbesserungDerEinkommensungleichheit": "applications"
-				},
-				"geschlechterdiversitaet": {
-					"definitionTopManagement": "functionalities",
-					"einhaltungRechtlicherVorgaben": "models"
-				},
-				"audit": {
-					"auditsZurEinhaltungVonArbeitsstandards": "Yes",
-					"artDesAudits": null,
-					"auditErgebnisse": null
-				}
-			},
-			"unternehmensfuehrungGovernance": {
-				"wirtschaftspruefer": "lifetime value",
-				"ceoVorsitzender": null,
-				"amtszeit": "e-business",
-				"einbeziehungVonStakeholdern": "Yes",
-				"prozessDerEinbeziehungVonStakeholdern": "lifetime value",
-				"mechanismenZurAusrichtungAufStakeholder": "users",
-				"esgKriterienUndUeberwachungDerLieferanten": "No",
-				"auswahlkriterien": null
->>>>>>> 2de53260
-			}
-		},
-		"reportingPeriod": "2023"
-	},
-	{
-		"companyInformation": {
-<<<<<<< HEAD
-			"companyName": "Kilback Inc",
-			"headquarters": "Mission Viejo",
-			"headquartersPostalCode": "57298",
-			"sector": "eyeballs",
-			"identifiers": {
-				"Lei": [
-					"o8HsykqhJbKo9B4u67EE"
-				],
-				"Isin": [
-					"wNYctUDBA31o",
-					"UmQUuuFYk8dI"
-				],
-				"PermId": [],
-				"Ticker": [
-					"ZVs8UNN"
-				],
-				"Duns": [
-					"HjjYhK9gM"
-				],
-				"VatNumber": [
-					"9akIqNA5q"
-				],
-				"CompanyRegistrationNumber": [
-					"qs7yymjSiBgSded"
-				]
-			},
-			"countryCode": "IL",
-			"companyAlternativeNames": [],
-			"companyLegalForm": "GmbH & Co. KG",
-			"website": "https://alive-trader.info/",
-=======
-			"companyName": "Kunde Inc",
-			"headquarters": "East Rashawnborough",
-			"headquartersPostalCode": "09354",
-			"sector": "blockchains",
-			"identifiers": {
-				"Lei": [
-					"cIAv9UgBxMc91sAQdupq"
-				],
-				"Isin": [
-					"3YKKKro5wdsd"
-				],
-				"PermId": [],
-				"Ticker": [
-					"0bVm380"
-				],
-				"Duns": [],
-				"VatNumber": [
-					"3CIQ21tjk"
-				],
-				"CompanyRegistrationNumber": []
-			},
-			"countryCode": "NL",
-			"companyAlternativeNames": [],
-			"companyLegalForm": "Private Limited Company (Ltd)",
-			"website": "https://zigzag-misnomer.net",
->>>>>>> 2de53260
-			"isTeaserCompany": false
-		},
-		"t": {
-			"general": {
-				"masterData": {
-					"berichtsPflicht": "No",
-					"gueltigkeitsDatum": "2024-06-10"
-				}
-			},
-			"allgemein": {
-				"esgZiele": "No",
-<<<<<<< HEAD
-				"ziele": "channels",
-				"investitionen": "blockchains",
-				"sektorMitHohenKlimaauswirkungen": "Yes"
-=======
-				"ziele": "schemas",
-				"investitionen": "supply-chains",
-				"sektorMitHohenKlimaauswirkungen": "Yes",
-				"sektor": null,
-				"nachhaltigkeitsbericht": null,
-				"frequenzDerBerichterstattung": "Jaehrlich",
-				"mechanismenZurUeberwachungDerEinhaltungUnGlobalCompactPrinzipienUndOderOecdLeitsaetze": "No",
-				"uncgPrinzipien": "Yes",
-				"erklaerungUngc": null,
-				"oecdLeitsaetze": "Yes",
-				"erklaerungOecd": null,
-				"ausrichtungAufDieUnSdgsUndAktivesVerfolgen": "bandwidth",
-				"ausschlusslistenAufBasisVonEsgKriterien": "No",
-				"ausschlusslisten": null,
-				"oekologischeSozialeFuehrungsstandardsOderPrinzipien": null,
-				"anreizmechanismenFuerDasManagementUmwelt": "Nein",
-				"anreizmechanismenFuerDasManagementSoziales": "JaGeschaeftsleitung",
-				"esgBezogeneRechtsstreitigkeiten": "Yes",
-				"rechtsstreitigkeitenMitBezugZuE": "No",
-				"statusZuE": "Offen",
-				"einzelheitenZuDenRechtsstreitigkeitenZuE": "lifetime value",
-				"rechtsstreitigkeitenMitBezugZuS": "No",
-				"statusZuS": "Geklaert",
-				"einzelheitenZuDenRechtsstreitigkeitenZuS": "methodologies",
-				"rechtsstreitigkeitenMitBezugZuG": "No",
-				"statusZuG": null,
-				"einzelheitenZuDenRechtsstreitigkeitenZuG": "convergence",
-				"esgRating": "No",
-				"agentur": "content",
-				"ergebnis": null,
-				"kritischePunkte": null,
-				"nachhaltigkeitsbezogenenAnleihen": "No",
-				"wichtigsteESUndGRisikenUndBewertung": "niches",
-				"hindernisseBeimUmgangMitEsgBedenken": "partnerships"
-			},
-			"umwelt": {
-				"treibhausgasemissionen": {
-					"treibhausgasEmissionsintensitaetDerUnternehmenInDieInvestriertWird": "convergence",
-					"strategieUndZieleZurReduzierungVonTreibhausgasEmissionen": "action-items"
-				},
-				"produkteZurVerringerungDerUmweltbelastung": "No",
-				"verringerungenDerUmweltbelastung": "users",
-				"oekologischerMindestStandardFuerProduktionsprozesse": "Yes",
-				"energieverbrauch": {
-					"unternehmensGruppenStrategieBzglEnergieverbrauch": null
-				},
-				"energieeffizienzImmobilienanlagen": {
-					"unternehmensGruppenStrategieBzglEnergieeffizientenImmobilienanlagen": null
-				},
-				"wasserverbrauch": {
-					"unternehmensGruppenStrategieBzglWasserverbrauch": "infrastructures"
-				},
-				"abfallproduktion": {
-					"unternehmensGruppenStrategieBzglAbfallproduktion": "applications"
-				},
-				"gefaehrlicheAbfaelle": {
-					"gefaehrlicherAbfall": "users"
-				},
-				"biodiversitaet": {
-					"negativeMassnahmenFuerDieBiologischeVielfalt": "schemas",
-					"positiveMassnahmenFuerDieBiologischeVielfalt": "architectures"
-				},
-				"fossileBrennstoffe": {
-					"einnahmenAusFossilenBrennstoffen": "Yes"
-				},
-				"taxonomie": {
-					"taxonomieBerichterstattung": "Nfrd",
-					"euTaxonomieKompassAktivitaeten": [
-						"InlandFreightWaterTransport",
-						"InfrastructureEnablingLowCarbonWaterTransport",
-						"ElectricityGenerationFromWindPower",
-						"FreightTransportServicesByRoad",
-						"ManufactureOfBatteries",
-						"TransmissionAndDistributionNetworksForRenewableAndLowCarbonGases",
-						"StorageOfHydrogen",
-						"HighEfficiencyCoGenerationOfHeatCoolAndPowerFromFossilGaseousFuels",
-						"ManufactureOfEquipmentForTheProductionAndUseOfHydrogen",
-						"Afforestation",
-						"ProfessionalServicesRelatedToEnergyPerformanceOfBuildings",
-						"MotionPictureVideoAndTelevisionProgrammeProductionSoundRecordingAndMusicPublishingActivities",
-						"ManufactureOfBiogasAndBiofuelsForUseInTransportAndOfBioliquids",
-						"ConstructionOfNewBuildings",
-						"ConstructionExtensionAndOperationOfWaterCollectionTreatmentAndSupplySystems",
-						"TransmissionAndDistributionOfElectricity",
-						"InstallationMaintenanceAndRepairOfEnergyEfficiencyEquipment",
-						"ManufactureOfNitricAcid",
-						"ElectricityGenerationFromNuclearEnergyInExistingInstallations",
-						"ElectricityGenerationFromGeothermalEnergy",
-						"FreightRailTransport",
-						"ManufactureOfOrganicBasicChemicals",
-						"ElectricityGenerationFromOceanEnergyTechnologies",
-						"SeaAndCoastalPassengerWaterTransport",
-						"Reinsurance",
-						"InfrastructureForPersonalMobilityCycleLogistics",
-						"CloseToMarketResearchDevelopmentAndInnovation",
-						"CogenerationOfHeatCoolAndPowerFromSolarEnergy",
-						"AnaerobicDigestionOfBioWaste",
-						"PreCommercialStagesOfAdvancedTechnologiesToProduceEnergyFromNuclearProcessesWithMinimalWasteFromTheFuelCycle",
-						"InstallationMaintenanceAndRepairOfChargingStationsForElectricVehiclesInBuildingsAndParkingSpacesAttachedToBuildings",
-						"CogenerationOfHeatCoolAndPowerFromGeothermalEnergy",
-						"LandfillGasCaptureAndUtilisation",
-						"RetrofittingOfSeaAndCoastalFreightAndPassengerWaterTransport",
-						"InfrastructureForRailTransport",
-						"UrbanAndSuburbanTransportRoadPassengerTransport",
-						"LibrariesArchivesMuseumsAndCulturalActivities"
-					]
-				}
-			},
-			"negativeAktivitaetenFuerDieBiologischeVielfalt": null,
-			"positiveAktivitaetenFuerDieBiologischeVielfalt": "No",
-			"soziales": {
-				"aenderungenUnternehmensstruktur": "Yes",
-				"sicherheitsmassnahmenFuerMitarbeiter": "e-business",
-				"einkommensgleichheit": {
-					"massnahmenZurVerbesserungDerEinkommensungleichheit": null
-				},
-				"geschlechterdiversitaet": {
-					"definitionTopManagement": null,
-					"einhaltungRechtlicherVorgaben": "niches"
-				},
-				"audit": {
-					"auditsZurEinhaltungVonArbeitsstandards": "Yes",
-					"artDesAudits": "InterneAnhoerung",
-					"auditErgebnisse": "initiatives"
-				}
-			},
-			"unternehmensfuehrungGovernance": {
-				"wirtschaftspruefer": null,
-				"ceoVorsitzender": "Yes",
-				"amtszeit": "e-markets",
-				"einbeziehungVonStakeholdern": null,
-				"prozessDerEinbeziehungVonStakeholdern": "e-business",
-				"mechanismenZurAusrichtungAufStakeholder": "deliverables",
-				"esgKriterienUndUeberwachungDerLieferanten": "Yes",
-				"auswahlkriterien": "technologies"
->>>>>>> 2de53260
 			}
 		},
 		"reportingPeriod": "2020"
 	},
 	{
 		"companyInformation": {
-<<<<<<< HEAD
-			"companyName": "Shields - Christiansen",
-			"headquarters": "South Winston",
-			"headquartersPostalCode": "36112",
-			"sector": "methodologies",
-			"identifiers": {
-				"Lei": [],
-				"Isin": [
-					"t90rPUqvhSua"
+			"companyName": "Medhurst - Raynor",
+			"headquarters": "Beiertown",
+			"headquartersPostalCode": "79445",
+			"sector": "systems",
+			"identifiers": {
+				"Lei": [
+					"Ul3a3W27pRhJA4RftFMF"
+				],
+				"Isin": [
+					"Cl4FsvyRlmH6",
+					"Z3cA5YRTgws2"
 				],
 				"PermId": [
-					"eYc7RJQUNk"
-				],
-				"Ticker": [
-					"rSiBxwr"
-=======
-			"companyName": "Blanda Group",
-			"headquarters": "Port Theresia",
-			"headquartersPostalCode": null,
-			"sector": "functionalities",
-			"identifiers": {
-				"Lei": [
-					"wKJCgq01a3MXtNrD1yFU"
-				],
-				"Isin": [
-					"4IU5xB87Ks5T",
-					"gLjKO6TuZ8ad"
->>>>>>> 2de53260
-				],
-				"PermId": [],
+					"oem2pYhfAG"
+				],
 				"Ticker": [],
 				"Duns": [
-<<<<<<< HEAD
-					"diTDTE6Jl"
-=======
-					"Ngr0BysNl"
-				],
-				"VatNumber": [
-					"8vhZmM07J"
->>>>>>> 2de53260
-				],
-				"VatNumber": [],
-				"CompanyRegistrationNumber": [
-					"QbKFGyrL2sa8qCb"
-				]
-			},
-<<<<<<< HEAD
-			"countryCode": "TJ",
-			"companyAlternativeNames": [
-				"Anderson, Langworth and Tromp",
-				"Ernser LLC",
-				"Heidenreich - Kris"
-			],
-			"companyLegalForm": "Partnership without Limited Liability",
-			"website": "https://detailed-picture.com/",
-=======
-			"countryCode": "SZ",
-			"companyAlternativeNames": [
-				"Gorczany Inc",
-				"Kshlerin and Sons",
-				"Runolfsson - Metz"
-			],
-			"companyLegalForm": "Private Limited Company (Ltd)",
-			"website": "https://brisk-clipper.name/",
->>>>>>> 2de53260
-			"isTeaserCompany": false
-		},
-		"t": {
-			"general": {
-				"masterData": {
-					"berichtsPflicht": "Yes",
-					"gueltigkeitsDatum": "2024-11-27"
-				}
-			},
-			"allgemein": {
-				"esgZiele": "No",
-<<<<<<< HEAD
-				"ziele": "deliverables",
-				"investitionen": "niches",
-				"sektorMitHohenKlimaauswirkungen": "Yes"
-=======
+					"Urk07qaC2"
+				],
+				"VatNumber": [],
+				"CompanyRegistrationNumber": [
+					"2gcVN4c5Nj2cWpF"
+				]
+			},
+			"countryCode": "BE",
+			"companyAlternativeNames": [],
+			"companyLegalForm": "Public Limited Company (PLC)",
+			"website": "https://salty-couch.org/",
+			"isTeaserCompany": false
+		},
+		"t": {
+			"general": {
+				"masterData": {
+					"berichtsPflicht": null
+				}
+			},
+			"allgemein": {
+				"esgZiele": null,
 				"ziele": null,
-				"investitionen": null,
-				"sektorMitHohenKlimaauswirkungen": "No",
-				"sektor": [
-					"G",
-					"D",
-					"B"
-				],
-				"nachhaltigkeitsbericht": null,
-				"frequenzDerBerichterstattung": "Jaehrlich",
-				"mechanismenZurUeberwachungDerEinhaltungUnGlobalCompactPrinzipienUndOderOecdLeitsaetze": "Yes",
-				"uncgPrinzipien": "Yes",
-				"erklaerungUngc": "functionalities",
-				"oecdLeitsaetze": "No",
-				"erklaerungOecd": null,
-				"ausrichtungAufDieUnSdgsUndAktivesVerfolgen": "initiatives",
-				"ausschlusslistenAufBasisVonEsgKriterien": "Yes",
-				"ausschlusslisten": "platforms",
-				"oekologischeSozialeFuehrungsstandardsOderPrinzipien": "No",
-				"anreizmechanismenFuerDasManagementUmwelt": "JaGeschaeftsleitung",
-				"anreizmechanismenFuerDasManagementSoziales": "JaGeschaeftsleitung",
-				"esgBezogeneRechtsstreitigkeiten": "No",
-				"rechtsstreitigkeitenMitBezugZuE": "Yes",
-				"statusZuE": "Geklaert",
-				"einzelheitenZuDenRechtsstreitigkeitenZuE": "e-markets",
-				"rechtsstreitigkeitenMitBezugZuS": "No",
-				"statusZuS": "Offen",
-				"einzelheitenZuDenRechtsstreitigkeitenZuS": "communities",
-				"rechtsstreitigkeitenMitBezugZuG": "No",
-				"statusZuG": "Offen",
-				"einzelheitenZuDenRechtsstreitigkeitenZuG": "networks",
-				"esgRating": "Yes",
-				"agentur": "lifetime value",
-				"ergebnis": {
-					"value": "relationships",
-					"dataSource": null
-				},
-				"kritischePunkte": "paradigms",
-				"nachhaltigkeitsbezogenenAnleihen": "No",
-				"wichtigsteESUndGRisikenUndBewertung": null,
-				"hindernisseBeimUmgangMitEsgBedenken": null
-			},
-			"umwelt": {
-				"treibhausgasemissionen": {
-					"treibhausgasEmissionsintensitaetDerUnternehmenInDieInvestriertWird": "web services",
-					"strategieUndZieleZurReduzierungVonTreibhausgasEmissionen": "e-business"
-				},
-				"produkteZurVerringerungDerUmweltbelastung": null,
-				"verringerungenDerUmweltbelastung": "blockchains",
-				"oekologischerMindestStandardFuerProduktionsprozesse": null,
-				"energieverbrauch": {
-					"unternehmensGruppenStrategieBzglEnergieverbrauch": "portals"
-				},
-				"energieeffizienzImmobilienanlagen": {
-					"unternehmensGruppenStrategieBzglEnergieeffizientenImmobilienanlagen": "content"
-				},
-				"wasserverbrauch": {
-					"unternehmensGruppenStrategieBzglWasserverbrauch": "functionalities"
-				},
-				"abfallproduktion": {
-					"unternehmensGruppenStrategieBzglAbfallproduktion": null
-				},
-				"gefaehrlicheAbfaelle": {
-					"gefaehrlicherAbfall": "e-business"
-				},
-				"biodiversitaet": {
-					"negativeMassnahmenFuerDieBiologischeVielfalt": null,
-					"positiveMassnahmenFuerDieBiologischeVielfalt": "mindshare"
-				},
-				"fossileBrennstoffe": {
-					"einnahmenAusFossilenBrennstoffen": "Yes"
-				},
-				"taxonomie": {
-					"taxonomieBerichterstattung": "Nfrd",
-					"euTaxonomieKompassAktivitaeten": [
-						"ElectricityGenerationFromFossilGaseousFuels",
-						"InfrastructureEnablingRoadTransportAndPublicTransport",
-						"DataProcessingHostingAndRelatedActivities",
-						"MotionPictureVideoAndTelevisionProgrammeProductionSoundRecordingAndMusicPublishingActivities",
-						"UndergroundPermanentGeologicalStorageOfCo2",
-						"LibrariesArchivesMuseumsAndCulturalActivities",
-						"ManufactureOfAnhydrousAmmonia",
-						"Reinsurance",
-						"RetrofittingOfSeaAndCoastalFreightAndPassengerWaterTransport",
-						"LandfillGasCaptureAndUtilisation",
-						"ElectricityGenerationUsingSolarPhotovoltaicTechnology",
-						"AcquisitionAndOwnershipOfBuildings",
-						"ManufactureOfEnergyEfficiencyEquipmentForBuildings",
-						"AnaerobicDigestionOfBioWaste",
-						"ConstructionExtensionAndOperationOfWasteWaterCollectionAndTreatment",
-						"ManufactureOfChlorine",
-						"ManufactureOfLowCarbonTechnologiesForTransport",
-						"CogenerationOfHeatCoolAndPowerFromRenewableNonFossilGaseousAndLiquidFuels",
-						"ElectricityGenerationFromBioenergy",
-						"ManufactureOfEquipmentForTheProductionAndUseOfHydrogen",
-						"EngineeringActivitiesAndRelatedTechnicalConsultancyDedicatedToAdaptationToClimateChange",
-						"RestorationOfWetlands",
-						"StorageOfThermalEnergy",
-						"RetrofittingOfInlandWaterPassengerAndFreightTransport",
-						"CloseToMarketResearchDevelopmentAndInnovation",
-						"ResearchDevelopmentAndInnovationForDirectAirCaptureOfCo2",
-						"OperationOfPersonalMobilityDevicesCycleLogistics",
-						"FreightTransportServicesByRoad",
-						"MaterialRecoveryFromNonHazardousWaste",
-						"InstallationMaintenanceAndRepairOfInstrumentsAndDevicesForMeasuringRegulationAndControllingEnergyPerformanceOfBuildings",
-						"PreCommercialStagesOfAdvancedTechnologiesToProduceEnergyFromNuclearProcessesWithMinimalWasteFromTheFuelCycle",
-						"ElectricityGenerationFromOceanEnergyTechnologies",
-						"ConstructionOfNewBuildings"
-					]
-				}
-			},
-			"negativeAktivitaetenFuerDieBiologischeVielfalt": "Yes",
-			"positiveAktivitaetenFuerDieBiologischeVielfalt": "No",
-			"soziales": {
-				"aenderungenUnternehmensstruktur": "No",
-				"sicherheitsmassnahmenFuerMitarbeiter": null,
-				"einkommensgleichheit": {
-					"massnahmenZurVerbesserungDerEinkommensungleichheit": "e-business"
-				},
-				"geschlechterdiversitaet": {
-					"definitionTopManagement": "ROI",
-					"einhaltungRechtlicherVorgaben": "bandwidth"
-				},
-				"audit": {
-					"auditsZurEinhaltungVonArbeitsstandards": "No",
-					"artDesAudits": "InterneAnhoerung",
-					"auditErgebnisse": null
-				}
-			},
-			"unternehmensfuehrungGovernance": {
-				"wirtschaftspruefer": null,
-				"ceoVorsitzender": null,
-				"amtszeit": "lifetime value",
-				"einbeziehungVonStakeholdern": "Yes",
-				"prozessDerEinbeziehungVonStakeholdern": "networks",
-				"mechanismenZurAusrichtungAufStakeholder": "users",
-				"esgKriterienUndUeberwachungDerLieferanten": null,
-				"auswahlkriterien": null
->>>>>>> 2de53260
+				"investitionen": "e-markets",
+				"sektorMitHohenKlimaauswirkungen": "No"
 			}
 		},
 		"reportingPeriod": "2019"
 	},
 	{
 		"companyInformation": {
-<<<<<<< HEAD
-			"companyName": "Schmeler, Ondricka and Ledner",
-			"headquarters": "Lake Josiah",
+			"companyName": "Cronin and Sons",
+			"headquarters": "Tampa",
 			"headquartersPostalCode": null,
-=======
-			"companyName": "Schmitt - Walter",
-			"headquarters": "New Dawnport",
-			"headquartersPostalCode": "13903",
->>>>>>> 2de53260
-			"sector": null,
+			"sector": "deliverables",
 			"identifiers": {
 				"Lei": [],
 				"Isin": [
-<<<<<<< HEAD
-					"gCsPPkwOAqjQ",
-					"7FBWRIuLsqG7"
-				],
-				"PermId": [],
-				"Ticker": [
-					"7YrACDy"
-				],
-				"Duns": [],
-				"VatNumber": [],
-				"CompanyRegistrationNumber": [
-					"6R9Pi8hgMOx7cH6"
-				]
-			},
-			"countryCode": "FJ",
-			"companyAlternativeNames": [
-				"Quitzon Inc"
-			],
-			"companyLegalForm": "Private Limited Company (Ltd)",
-			"website": "https://dazzling-speed.org",
-=======
-					"F6b7KELEk1zq"
-				],
-				"PermId": [],
-				"Ticker": [
-					"HKBImsR"
-				],
+					"QWMbfu6YHwUA",
+					"kahcZ2rrgH6W"
+				],
+				"PermId": [
+					"zPOyT35naV"
+				],
+				"Ticker": [],
 				"Duns": [
-					"8Kfxh1ndE"
-				],
-				"VatNumber": [
-					"3jWaQWlVR"
-				],
-				"CompanyRegistrationNumber": [
-					"PUjSzPrffY22xSL"
-				]
-			},
-			"countryCode": "KW",
-			"companyAlternativeNames": [
-				"Cassin - Pollich",
-				"Hoppe, Deckow and Klein"
-			],
-			"companyLegalForm": "Sole Trader",
-			"website": "https://lined-resist.org/",
->>>>>>> 2de53260
-			"isTeaserCompany": false
-		},
-		"t": {
-			"general": {
-				"masterData": {
-<<<<<<< HEAD
+					"MTgrjxwcq"
+				],
+				"VatNumber": [],
+				"CompanyRegistrationNumber": [
+					"kjBG45FEf2QT4Go"
+				]
+			},
+			"countryCode": "KM",
+			"companyAlternativeNames": [
+				"Turner, Rempel and Emard",
+				"Zemlak, Mraz and Bahringer"
+			],
+			"companyLegalForm": "AG",
+			"website": null,
+			"isTeaserCompany": false
+		},
+		"t": {
+			"general": {
+				"masterData": {
+					"berichtsPflicht": "No"
+				}
+			},
+			"allgemein": {
+				"esgZiele": null,
+				"ziele": null,
+				"investitionen": "eyeballs",
+				"sektorMitHohenKlimaauswirkungen": "Yes"
+			}
+		},
+		"reportingPeriod": "2023"
+	},
+	{
+		"companyInformation": {
+			"companyName": "Langosh and Sons",
+			"headquarters": "Linden",
+			"headquartersPostalCode": null,
+			"sector": "eyeballs",
+			"identifiers": {
+				"Lei": [],
+				"Isin": [
+					"9kxsTxs33jNb",
+					"mv2zAgY2GsEv"
+				],
+				"PermId": [
+					"xtWFA4pgrE"
+				],
+				"Ticker": [
+					"vfGSfD6"
+				],
+				"Duns": [],
+				"VatNumber": [],
+				"CompanyRegistrationNumber": []
+			},
+			"countryCode": "UA",
+			"companyAlternativeNames": [
+				"Bogisich - Herzog",
+				"Connelly, Green and Labadie",
+				"Howe, Kemmer and McDermott"
+			],
+			"companyLegalForm": "Limited Liability Partnership (LLP)",
+			"website": "https://useless-variable.biz",
+			"isTeaserCompany": false
+		},
+		"t": {
+			"general": {
+				"masterData": {
 					"berichtsPflicht": "Yes"
 				}
 			},
 			"allgemein": {
-				"esgZiele": "No",
-				"ziele": "experiences",
-				"investitionen": null,
-				"sektorMitHohenKlimaauswirkungen": null
-=======
-					"berichtsPflicht": null,
-					"gueltigkeitsDatum": "2024-11-01"
-				}
-			},
-			"allgemein": {
-				"esgZiele": "Yes",
-				"ziele": "architectures",
-				"investitionen": null,
-				"sektorMitHohenKlimaauswirkungen": "No",
-				"sektor": null,
-				"nachhaltigkeitsbericht": "No",
-				"frequenzDerBerichterstattung": "Monatlich",
-				"mechanismenZurUeberwachungDerEinhaltungUnGlobalCompactPrinzipienUndOderOecdLeitsaetze": "No",
-				"uncgPrinzipien": "Yes",
-				"erklaerungUngc": "ROI",
-				"oecdLeitsaetze": "Yes",
-				"erklaerungOecd": "systems",
-				"ausrichtungAufDieUnSdgsUndAktivesVerfolgen": "communities",
-				"ausschlusslistenAufBasisVonEsgKriterien": "Yes",
-				"ausschlusslisten": "eyeballs",
-				"oekologischeSozialeFuehrungsstandardsOderPrinzipien": "Yes",
-				"anreizmechanismenFuerDasManagementUmwelt": "JaGeschaeftsleitung",
-				"anreizmechanismenFuerDasManagementSoziales": "JaAufsichtsratUndGeschaeftsleitung",
-				"esgBezogeneRechtsstreitigkeiten": "Yes",
-				"rechtsstreitigkeitenMitBezugZuE": null,
-				"statusZuE": "Geklaert",
-				"einzelheitenZuDenRechtsstreitigkeitenZuE": null,
-				"rechtsstreitigkeitenMitBezugZuS": "No",
-				"statusZuS": "Offen",
-				"einzelheitenZuDenRechtsstreitigkeitenZuS": "experiences",
-				"rechtsstreitigkeitenMitBezugZuG": "Yes",
-				"statusZuG": "Geklaert",
-				"einzelheitenZuDenRechtsstreitigkeitenZuG": "interfaces",
-				"esgRating": null,
-				"agentur": "metrics",
-				"ergebnis": {
-					"value": "e-commerce",
-					"dataSource": {
-						"fileName": "Policy",
-						"fileReference": "50a36c418baffd520bb92d84664f06f9732a21f4e2e5ecee6d9136f16e7e0b63"
-					}
-				},
-				"kritischePunkte": "e-markets",
-				"nachhaltigkeitsbezogenenAnleihen": null,
-				"wichtigsteESUndGRisikenUndBewertung": "initiatives",
-				"hindernisseBeimUmgangMitEsgBedenken": "platforms"
-			},
-			"umwelt": {
-				"treibhausgasemissionen": {
-					"treibhausgasEmissionsintensitaetDerUnternehmenInDieInvestriertWird": null,
-					"strategieUndZieleZurReduzierungVonTreibhausgasEmissionen": "platforms"
-				},
-				"produkteZurVerringerungDerUmweltbelastung": "No",
-				"verringerungenDerUmweltbelastung": "partnerships",
-				"oekologischerMindestStandardFuerProduktionsprozesse": "No",
-				"energieverbrauch": {
-					"unternehmensGruppenStrategieBzglEnergieverbrauch": "systems"
-				},
-				"energieeffizienzImmobilienanlagen": {
-					"unternehmensGruppenStrategieBzglEnergieeffizientenImmobilienanlagen": "markets"
-				},
-				"wasserverbrauch": {
-					"unternehmensGruppenStrategieBzglWasserverbrauch": "metrics"
-				},
-				"abfallproduktion": {
-					"unternehmensGruppenStrategieBzglAbfallproduktion": "e-business"
-				},
-				"gefaehrlicheAbfaelle": {
-					"gefaehrlicherAbfall": "networks"
-				},
-				"biodiversitaet": {
-					"negativeMassnahmenFuerDieBiologischeVielfalt": "networks",
-					"positiveMassnahmenFuerDieBiologischeVielfalt": "initiatives"
-				},
-				"fossileBrennstoffe": {
-					"einnahmenAusFossilenBrennstoffen": "Yes"
-				},
-				"taxonomie": {
-					"taxonomieBerichterstattung": "Csrd",
-					"euTaxonomieKompassAktivitaeten": [
-						"CogenerationOfHeatCoolAndPowerFromRenewableNonFossilGaseousAndLiquidFuels",
-						"RehabilitationAndRestorationOfForestsIncludingReforestationAndNaturalForestRegenerationAfterAnExtremeEvent",
-						"EngineeringActivitiesAndRelatedTechnicalConsultancyDedicatedToAdaptationToClimateChange",
-						"FreightTransportServicesByRoad",
-						"NonLifeInsuranceUnderwritingOfClimateRelatedPerils",
-						"ElectricityGenerationFromGeothermalEnergy",
-						"CompostingOfBioWaste",
-						"PassengerInterurbanRailTransport",
-						"ProductionOfHeatCoolFromRenewableNonFossilGaseousAndLiquidFuels",
-						"ResidentialCareActivities",
-						"PreCommercialStagesOfAdvancedTechnologiesToProduceEnergyFromNuclearProcessesWithMinimalWasteFromTheFuelCycle",
-						"ConstructionAndSafeOperationOfNewNuclearPowerPlantsForTheGenerationOfElectricityAndOrHeatIncludingForHydrogenProductionUsingBestAvailableTechnologies",
-						"HighEfficiencyCoGenerationOfHeatCoolAndPowerFromFossilGaseousFuels",
-						"TransmissionAndDistributionNetworksForRenewableAndLowCarbonGases",
-						"CreativeArtsAndEntertainmentActivities",
-						"InstallationAndOperationOfElectricHeatPumps",
-						"StorageOfElectricity",
-						"InfrastructureEnablingRoadTransportAndPublicTransport",
-						"LibrariesArchivesMuseumsAndCulturalActivities",
-						"CogenerationOfHeatCoolAndPowerFromBioenergy",
-						"InfrastructureForPersonalMobilityCycleLogistics",
-						"RenovationOfExistingBuildings",
-						"OperationOfPersonalMobilityDevicesCycleLogistics",
-						"DataProcessingHostingAndRelatedActivities",
-						"MaterialRecoveryFromNonHazardousWaste",
-						"ManufactureOfBiogasAndBiofuelsForUseInTransportAndOfBioliquids",
-						"LowCarbonAirportInfrastructure",
-						"SeaAndCoastalPassengerWaterTransport",
-						"ManufactureOfOrganicBasicChemicals",
-						"ProductionOfHeatCoolFromFossilGaseousFuelsInAnEfficientDistrictHeatingAndCoolingSystem",
-						"CogenerationOfHeatCoolAndPowerFromSolarEnergy",
-						"InfrastructureEnablingLowCarbonRoadTransportAndPublicTransport",
-						"Afforestation",
-						"ManufactureOfCarbonBlack",
-						"ManufactureOfPlasticsInPrimaryForm",
-						"UndergroundPermanentGeologicalStorageOfCo2",
-						"ConstructionOfNewBuildings",
-						"ConstructionExtensionAndOperationOfWasteWaterCollectionAndTreatment",
-						"InstallationMaintenanceAndRepairOfEnergyEfficiencyEquipment",
-						"InlandFreightWaterTransport",
-						"AirportInfrastructure",
-						"InstallationMaintenanceAndRepairOfRenewableEnergyTechnologies",
-						"TransportOfCo2",
-						"ConservationForestry",
-						"InlandPassengerWaterTransport",
-						"ProgrammingAndBroadcastingActivities",
-						"RestorationOfWetlands",
-						"ProductionOfHeatCoolFromGeothermalEnergy",
-						"ProductionOfHeatCoolUsingWasteHeat",
-						"UrbanAndSuburbanTransportRoadPassengerTransport",
-						"ProductionOfHeatCoolFromBioenergy",
-						"CollectionAndTransportOfNonHazardousWasteInSourceSegregatedFractions",
-						"CogenerationOfHeatCoolAndPowerFromGeothermalEnergy",
-						"ManufactureOfAluminium",
-						"ProfessionalServicesRelatedToEnergyPerformanceOfBuildings",
-						"DistrictHeatingCoolingDistribution",
-						"ElectricityGenerationUsingSolarPhotovoltaicTechnology",
-						"FreightRailTransport",
-						"ManufactureOfIronAndSteel",
-						"RenewalOfWaterCollectionTreatmentAndSupplySystems",
-						"ResearchDevelopmentAndInnovationForDirectAirCaptureOfCo2",
-						"ConstructionExtensionAndOperationOfWaterCollectionTreatmentAndSupplySystems",
-						"Education",
-						"ManufactureOfEnergyEfficiencyEquipmentForBuildings",
-						"TransmissionAndDistributionOfElectricity",
-						"InfrastructureEnablingLowCarbonWaterTransport",
-						"RetrofittingOfSeaAndCoastalFreightAndPassengerWaterTransport",
-						"SeaAndCoastalFreightWaterTransportVesselsForPortOperationsAndAuxiliaryActivities",
-						"DataDrivenSolutionsForGhgEmissionsReductions",
-						"AnaerobicDigestionOfSewageSludge",
-						"ManufactureOfLowCarbonTechnologiesForTransport",
-						"ManufactureOfOtherLowCarbonTechnologies",
-						"StorageOfThermalEnergy",
-						"ElectricityGenerationFromFossilGaseousFuels",
-						"ManufactureOfSodaAsh",
-						"ElectricityGenerationFromOceanEnergyTechnologies",
-						"CloseToMarketResearchDevelopmentAndInnovation",
-						"AcquisitionAndOwnershipOfBuildings",
-						"InstallationMaintenanceAndRepairOfChargingStationsForElectricVehiclesInBuildingsAndParkingSpacesAttachedToBuildings"
-					]
-				}
-			},
-			"negativeAktivitaetenFuerDieBiologischeVielfalt": "Yes",
-			"positiveAktivitaetenFuerDieBiologischeVielfalt": "No",
-			"soziales": {
-				"aenderungenUnternehmensstruktur": "Yes",
-				"sicherheitsmassnahmenFuerMitarbeiter": "supply-chains",
-				"einkommensgleichheit": {
-					"massnahmenZurVerbesserungDerEinkommensungleichheit": "methodologies"
-				},
-				"geschlechterdiversitaet": {
-					"definitionTopManagement": "convergence",
-					"einhaltungRechtlicherVorgaben": "infrastructures"
-				},
-				"audit": {
-					"auditsZurEinhaltungVonArbeitsstandards": "No",
-					"artDesAudits": "SowohlInternAlsAuchVonDrittanbietern",
-					"auditErgebnisse": "channels"
-				}
-			},
-			"unternehmensfuehrungGovernance": {
-				"wirtschaftspruefer": "paradigms",
-				"ceoVorsitzender": "No",
-				"amtszeit": "web services",
-				"einbeziehungVonStakeholdern": null,
-				"prozessDerEinbeziehungVonStakeholdern": null,
-				"mechanismenZurAusrichtungAufStakeholder": "paradigms",
-				"esgKriterienUndUeberwachungDerLieferanten": null,
-				"auswahlkriterien": "bandwidth"
->>>>>>> 2de53260
-			}
-		},
-		"reportingPeriod": "2020"
-	},
-	{
-		"companyInformation": {
-<<<<<<< HEAD
-			"companyName": "Heidenreich, McGlynn and Crooks",
-			"headquarters": "East Damian",
+				"esgZiele": null,
+				"ziele": null,
+				"investitionen": "initiatives",
+				"sektorMitHohenKlimaauswirkungen": "Yes"
+			}
+		},
+		"reportingPeriod": "2023"
+	},
+	{
+		"companyInformation": {
+			"companyName": "Kerluke, Graham and Gulgowski",
+			"headquarters": "Collinstead",
 			"headquartersPostalCode": null,
 			"sector": "methodologies",
-=======
-			"companyName": "Crist and Sons",
-			"headquarters": "Coeur d'Alene",
-			"headquartersPostalCode": "75760-1627",
-			"sector": "users",
->>>>>>> 2de53260
-			"identifiers": {
-				"Lei": [
-					"bbN3yT8TaDfyu6UkMZpW"
-				],
-				"Isin": [
-<<<<<<< HEAD
-					"LUEDHFoQR5C3",
-					"nzPhbf7bUp6Y"
-				],
-				"PermId": [
-					"d1MNbEHmYv"
-				],
+			"identifiers": {
+				"Lei": [
+					"4bpnJW657eaQGc2yZTQV"
+				],
+				"Isin": [
+					"cTET9FtZayUp"
+				],
+				"PermId": [],
 				"Ticker": [],
 				"Duns": [
-					"9XS2Q5a2a"
-				],
-				"VatNumber": [
-					"UwEzLgNYC"
-				],
-				"CompanyRegistrationNumber": []
-			},
-			"countryCode": "GA",
+					"4tPp6GtOU"
+				],
+				"VatNumber": [],
+				"CompanyRegistrationNumber": [
+					"RLIHUCB57PO3Pf2"
+				]
+			},
+			"countryCode": "DO",
+			"companyAlternativeNames": [
+				"Boyer - Franey"
+			],
+			"companyLegalForm": null,
+			"website": null,
+			"isTeaserCompany": false
+		},
+		"t": {
+			"general": {
+				"masterData": {
+					"berichtsPflicht": "Yes"
+				}
+			},
+			"allgemein": {
+				"esgZiele": "No",
+				"ziele": null,
+				"investitionen": "infrastructures",
+				"sektorMitHohenKlimaauswirkungen": "Yes"
+			}
+		},
+		"reportingPeriod": "2020"
+	},
+	{
+		"companyInformation": {
+			"companyName": "Abernathy and Sons",
+			"headquarters": "North Ronaldoboro",
+			"headquartersPostalCode": null,
+			"sector": "niches",
+			"identifiers": {
+				"Lei": [],
+				"Isin": [
+					"Vg9tZYLOxhsu",
+					"bJvChQL13rId"
+				],
+				"PermId": [
+					"Kpc3ajOoBu"
+				],
+				"Ticker": [],
+				"Duns": [],
+				"VatNumber": [],
+				"CompanyRegistrationNumber": [
+					"dHvc0bybBqMGUFA"
+				]
+			},
+			"countryCode": "CZ",
 			"companyAlternativeNames": [],
 			"companyLegalForm": "GmbH",
-			"website": "https://pastel-cane.com/",
-=======
-					"8SUdKiV0gaOq"
+			"website": "https://well-worn-mud.net",
+			"isTeaserCompany": false
+		},
+		"t": {
+			"general": {
+				"masterData": {
+					"berichtsPflicht": null
+				}
+			},
+			"allgemein": {
+				"esgZiele": "No",
+				"ziele": null,
+				"investitionen": "e-markets",
+				"sektorMitHohenKlimaauswirkungen": "Yes"
+			}
+		},
+		"reportingPeriod": "2022"
+	},
+	{
+		"companyInformation": {
+			"companyName": "Schumm - Krajcik",
+			"headquarters": "North Frankhaven",
+			"headquartersPostalCode": null,
+			"sector": "synergies",
+			"identifiers": {
+				"Lei": [
+					"HhBMaBdEKsu5nRt7Hc52"
+				],
+				"Isin": [
+					"8z8UDNQ27FUy"
 				],
 				"PermId": [
-					"gN6bGaJJqp"
-				],
-				"Ticker": [],
+					"ssFHRPI3Gd"
+				],
+				"Ticker": [
+					"bOFBz8p"
+				],
+				"Duns": [],
+				"VatNumber": [],
+				"CompanyRegistrationNumber": []
+			},
+			"countryCode": "KY",
+			"companyAlternativeNames": [
+				"Veum - Corwin"
+			],
+			"companyLegalForm": null,
+			"website": "https://functional-poet.biz/",
+			"isTeaserCompany": false
+		},
+		"t": {
+			"general": {
+				"masterData": {
+					"berichtsPflicht": "Yes"
+				}
+			},
+			"allgemein": {
+				"esgZiele": "Yes",
+				"ziele": "interfaces",
+				"investitionen": "blockchains",
+				"sektorMitHohenKlimaauswirkungen": "No"
+			}
+		},
+		"reportingPeriod": "2020"
+	},
+	{
+		"companyInformation": {
+			"companyName": "Botsford LLC",
+			"headquarters": "Port Elvaville",
+			"headquartersPostalCode": "32667-7223",
+			"sector": "bandwidth",
+			"identifiers": {
+				"Lei": [
+					"nQ22JjsCcraTvErMsnPY"
+				],
+				"Isin": [
+					"uWH75DGqmNaw"
+				],
+				"PermId": [],
+				"Ticker": [
+					"g8DMJ55"
+				],
+				"Duns": [],
+				"VatNumber": [],
+				"CompanyRegistrationNumber": []
+			},
+			"countryCode": "AM",
+			"companyAlternativeNames": [],
+			"companyLegalForm": null,
+			"website": null,
+			"isTeaserCompany": false
+		},
+		"t": {
+			"general": {
+				"masterData": {
+					"berichtsPflicht": "No"
+				}
+			},
+			"allgemein": {
+				"esgZiele": "No",
+				"ziele": null,
+				"investitionen": "e-commerce",
+				"sektorMitHohenKlimaauswirkungen": "No"
+			}
+		},
+		"reportingPeriod": "2023"
+	},
+	{
+		"companyInformation": {
+			"companyName": "Von, Carter and Funk",
+			"headquarters": "Port Thomas",
+			"headquartersPostalCode": "35955-0071",
+			"sector": "architectures",
+			"identifiers": {
+				"Lei": [
+					"Bc4vpw7aNXk61PdiNZVg"
+				],
+				"Isin": [
+					"UekfgOM0UpeG"
+				],
+				"PermId": [
+					"8qUAAm2Ic3"
+				],
+				"Ticker": [
+					"Rb7Fah9"
+				],
 				"Duns": [
-					"iRdTtrlqm"
-				],
-				"VatNumber": [],
-				"CompanyRegistrationNumber": [
-					"5yPAxTprdWAGCII"
-				]
-			},
-			"countryCode": "GQ",
+					"0qbfgqS7Z"
+				],
+				"VatNumber": [],
+				"CompanyRegistrationNumber": []
+			},
+			"countryCode": "ZW",
 			"companyAlternativeNames": [],
-			"companyLegalForm": "GmbH & Co. KG",
-			"website": "https://early-corn.net/",
->>>>>>> 2de53260
-			"isTeaserCompany": false
-		},
-		"t": {
-			"general": {
-				"masterData": {
-<<<<<<< HEAD
-					"berichtsPflicht": "Yes"
-=======
-					"berichtsPflicht": "Yes",
-					"gueltigkeitsDatum": "2024-09-27"
->>>>>>> 2de53260
-				}
-			},
-			"allgemein": {
-				"esgZiele": "No",
-<<<<<<< HEAD
-				"ziele": "solutions",
-				"investitionen": null,
-				"sektorMitHohenKlimaauswirkungen": "Yes"
-=======
-				"ziele": "methodologies",
-				"investitionen": "communities",
-				"sektorMitHohenKlimaauswirkungen": "No",
-				"sektor": [
-					"F",
-					"G",
-					"L",
-					"C",
-					"H",
-					"A"
-				],
-				"nachhaltigkeitsbericht": "No",
-				"frequenzDerBerichterstattung": "Vierteljaehrlich",
-				"mechanismenZurUeberwachungDerEinhaltungUnGlobalCompactPrinzipienUndOderOecdLeitsaetze": null,
-				"uncgPrinzipien": "Yes",
-				"erklaerungUngc": "supply-chains",
-				"oecdLeitsaetze": null,
-				"erklaerungOecd": null,
-				"ausrichtungAufDieUnSdgsUndAktivesVerfolgen": null,
-				"ausschlusslistenAufBasisVonEsgKriterien": "Yes",
-				"ausschlusslisten": null,
-				"oekologischeSozialeFuehrungsstandardsOderPrinzipien": "No",
-				"anreizmechanismenFuerDasManagementUmwelt": "JaAufsichtsratUndGeschaeftsleitung",
-				"anreizmechanismenFuerDasManagementSoziales": "JaAufsichtsrat",
-				"esgBezogeneRechtsstreitigkeiten": "Yes",
-				"rechtsstreitigkeitenMitBezugZuE": "No",
-				"statusZuE": "Geklaert",
-				"einzelheitenZuDenRechtsstreitigkeitenZuE": "mindshare",
-				"rechtsstreitigkeitenMitBezugZuS": "Yes",
-				"statusZuS": "Geklaert",
-				"einzelheitenZuDenRechtsstreitigkeitenZuS": "ROI",
-				"rechtsstreitigkeitenMitBezugZuG": null,
-				"statusZuG": "Offen",
-				"einzelheitenZuDenRechtsstreitigkeitenZuG": "partnerships",
-				"esgRating": "Yes",
-				"agentur": "methodologies",
-				"ergebnis": {
-					"value": "action-items",
-					"dataSource": {
-						"fileName": "Certification",
-						"fileReference": "50a36c418baffd520bb92d84664f06f9732a21f4e2e5ecee6d9136f16e7e0b63"
-					}
-				},
-				"kritischePunkte": "eyeballs",
-				"nachhaltigkeitsbezogenenAnleihen": "Yes",
-				"wichtigsteESUndGRisikenUndBewertung": "interfaces",
-				"hindernisseBeimUmgangMitEsgBedenken": "technologies"
-			},
-			"umwelt": {
-				"treibhausgasemissionen": {
-					"treibhausgasEmissionsintensitaetDerUnternehmenInDieInvestriertWird": "markets",
-					"strategieUndZieleZurReduzierungVonTreibhausgasEmissionen": "experiences"
-				},
-				"produkteZurVerringerungDerUmweltbelastung": "Yes",
-				"verringerungenDerUmweltbelastung": "paradigms",
-				"oekologischerMindestStandardFuerProduktionsprozesse": "Yes",
-				"energieverbrauch": {
-					"unternehmensGruppenStrategieBzglEnergieverbrauch": null
-				},
-				"energieeffizienzImmobilienanlagen": {
-					"unternehmensGruppenStrategieBzglEnergieeffizientenImmobilienanlagen": null
-				},
-				"wasserverbrauch": {
-					"unternehmensGruppenStrategieBzglWasserverbrauch": "infrastructures"
-				},
-				"abfallproduktion": {
-					"unternehmensGruppenStrategieBzglAbfallproduktion": null
-				},
-				"gefaehrlicheAbfaelle": {
-					"gefaehrlicherAbfall": "platforms"
-				},
-				"biodiversitaet": {
-					"negativeMassnahmenFuerDieBiologischeVielfalt": "platforms",
-					"positiveMassnahmenFuerDieBiologischeVielfalt": "platforms"
-				},
-				"fossileBrennstoffe": {
-					"einnahmenAusFossilenBrennstoffen": "No"
-				},
-				"taxonomie": {
-					"taxonomieBerichterstattung": "Csrd",
-					"euTaxonomieKompassAktivitaeten": [
-						"InstallationMaintenanceAndRepairOfRenewableEnergyTechnologies",
-						"ManufactureOfRenewableEnergyTechnologies",
-						"OperationOfPersonalMobilityDevicesCycleLogistics",
-						"UrbanAndSuburbanTransportRoadPassengerTransport",
-						"ConstructionAndSafeOperationOfNewNuclearPowerPlantsForTheGenerationOfElectricityAndOrHeatIncludingForHydrogenProductionUsingBestAvailableTechnologies",
-						"ProductionOfHeatCoolFromBioenergy",
-						"ElectricityGenerationFromRenewableNonFossilGaseousAndLiquidFuels",
-						"StorageOfHydrogen",
-						"CogenerationOfHeatCoolAndPowerFromBioenergy",
-						"AcquisitionAndOwnershipOfBuildings",
-						"ManufactureOfSodaAsh",
-						"LowCarbonAirportInfrastructure",
-						"RestorationOfWetlands",
-						"ManufactureOfCarbonBlack",
-						"ProductionOfHeatCoolFromRenewableNonFossilGaseousAndLiquidFuels",
-						"ProgrammingAndBroadcastingActivities",
-						"ElectricityGenerationUsingConcentratedSolarPowerCspTechnology",
-						"ManufactureOfBiogasAndBiofuelsForUseInTransportAndOfBioliquids",
-						"SeaAndCoastalFreightWaterTransportVesselsForPortOperationsAndAuxiliaryActivities",
-						"ProductionOfHeatCoolFromGeothermalEnergy",
-						"TransmissionAndDistributionOfElectricity",
-						"Reinsurance",
-						"ManufactureOfEquipmentForTheProductionAndUseOfHydrogen",
-						"ManufactureOfEnergyEfficiencyEquipmentForBuildings",
-						"LibrariesArchivesMuseumsAndCulturalActivities",
-						"ManufactureOfIronAndSteel",
-						"ProductionOfHeatCoolFromSolarThermalHeating",
-						"InstallationMaintenanceAndRepairOfInstrumentsAndDevicesForMeasuringRegulationAndControllingEnergyPerformanceOfBuildings",
-						"RetrofittingOfInlandWaterPassengerAndFreightTransport",
-						"ManufactureOfPlasticsInPrimaryForm",
-						"UndergroundPermanentGeologicalStorageOfCo2",
-						"TransportByMotorbikesPassengerCarsAndLightCommercialVehicles",
-						"ManufactureOfOrganicBasicChemicals",
-						"ManufactureOfLowCarbonTechnologiesForTransport",
-						"NonLifeInsuranceUnderwritingOfClimateRelatedPerils",
-						"TransmissionAndDistributionNetworksForRenewableAndLowCarbonGases",
-						"ConstructionExtensionAndOperationOfWasteWaterCollectionAndTreatment",
-						"InstallationMaintenanceAndRepairOfChargingStationsForElectricVehiclesInBuildingsAndParkingSpacesAttachedToBuildings",
-						"LandfillGasCaptureAndUtilisation",
-						"StorageOfElectricity",
-						"CollectionAndTransportOfNonHazardousWasteInSourceSegregatedFractions",
-						"ElectricityGenerationFromWindPower",
-						"AnaerobicDigestionOfBioWaste",
-						"ResidentialCareActivities",
-						"RenovationOfExistingBuildings",
-						"PreCommercialStagesOfAdvancedTechnologiesToProduceEnergyFromNuclearProcessesWithMinimalWasteFromTheFuelCycle",
-						"InfrastructureEnablingLowCarbonWaterTransport",
-						"RetrofittingOfSeaAndCoastalFreightAndPassengerWaterTransport",
-						"MaterialRecoveryFromNonHazardousWaste",
-						"InstallationAndOperationOfElectricHeatPumps",
-						"ManufactureOfAnhydrousAmmonia",
-						"ManufactureOfBatteries",
-						"InfrastructureEnablingRoadTransportAndPublicTransport",
-						"AirportInfrastructure",
-						"ProductionOfHeatCoolUsingWasteHeat",
-						"CompostingOfBioWaste",
-						"ProductionOfHeatCoolFromFossilGaseousFuelsInAnEfficientDistrictHeatingAndCoolingSystem",
-						"ElectricityGenerationFromBioenergy",
-						"ElectricityGenerationFromHydropower",
-						"InfrastructureEnablingLowCarbonRoadTransportAndPublicTransport",
-						"ManufactureOfOtherLowCarbonTechnologies",
-						"ManufactureOfCement",
-						"PassengerInterurbanRailTransport",
-						"InlandFreightWaterTransport",
-						"MotionPictureVideoAndTelevisionProgrammeProductionSoundRecordingAndMusicPublishingActivities",
-						"InfrastructureForRailTransport",
-						"ManufactureOfNitricAcid",
-						"DataDrivenSolutionsForGhgEmissionsReductions",
-						"ComputerProgrammingConsultancyAndRelatedActivities",
-						"FreightTransportServicesByRoad",
-						"ManufactureOfAluminium",
-						"TransportOfCo2"
-					]
-				}
-			},
-			"negativeAktivitaetenFuerDieBiologischeVielfalt": "Yes",
-			"positiveAktivitaetenFuerDieBiologischeVielfalt": "Yes",
-			"soziales": {
-				"aenderungenUnternehmensstruktur": "Yes",
-				"sicherheitsmassnahmenFuerMitarbeiter": "mindshare",
-				"einkommensgleichheit": {
-					"massnahmenZurVerbesserungDerEinkommensungleichheit": "systems"
-				},
-				"geschlechterdiversitaet": {
-					"definitionTopManagement": "markets",
-					"einhaltungRechtlicherVorgaben": "paradigms"
-				},
-				"audit": {
-					"auditsZurEinhaltungVonArbeitsstandards": null,
-					"artDesAudits": null,
-					"auditErgebnisse": "niches"
-				}
-			},
-			"unternehmensfuehrungGovernance": {
-				"wirtschaftspruefer": "e-commerce",
-				"ceoVorsitzender": "No",
-				"amtszeit": null,
-				"einbeziehungVonStakeholdern": "Yes",
-				"prozessDerEinbeziehungVonStakeholdern": "action-items",
-				"mechanismenZurAusrichtungAufStakeholder": "users",
-				"esgKriterienUndUeberwachungDerLieferanten": "Yes",
-				"auswahlkriterien": "relationships"
->>>>>>> 2de53260
-			}
-		},
-		"reportingPeriod": "2022"
-	},
-	{
-		"companyInformation": {
-<<<<<<< HEAD
-			"companyName": "Homenick - Bailey",
-			"headquarters": "Schinnerboro",
-			"headquartersPostalCode": "86823",
-			"sector": "relationships",
-			"identifiers": {
-				"Lei": [
-					"YX0Vr11Kb3JwZX775GDx"
-				],
-				"Isin": [
-					"I6960ihR7cOe"
-				],
-				"PermId": [
-					"296ulPETjd"
-				],
-				"Ticker": [
-					"4pubKXL"
-=======
-			"companyName": "Orn - Hudson",
-			"headquarters": "Kossstead",
-			"headquartersPostalCode": "65968",
+			"companyLegalForm": "Public Limited Company (PLC)",
+			"website": "https://insidious-dog.info",
+			"isTeaserCompany": false
+		},
+		"t": {
+			"general": {
+				"masterData": {
+					"berichtsPflicht": null
+				}
+			},
+			"allgemein": {
+				"esgZiele": null,
+				"ziele": "paradigms",
+				"investitionen": "experiences",
+				"sektorMitHohenKlimaauswirkungen": null
+			}
+		},
+		"reportingPeriod": "2021"
+	},
+	{
+		"companyInformation": {
+			"companyName": "Purdy - Dare",
+			"headquarters": "Klingcester",
+			"headquartersPostalCode": "55760-8075",
 			"sector": "markets",
 			"identifiers": {
-				"Lei": [],
-				"Isin": [
-					"vJfX4bPfTXgk"
-				],
-				"PermId": [],
-				"Ticker": [],
-				"Duns": [
-					"PcHzgkuEU"
->>>>>>> 2de53260
+				"Lei": [
+					"HsIgirKm3fmMuejh9NN7"
+				],
+				"Isin": [
+					"4ok7tx6Y2POU"
+				],
+				"PermId": [],
+				"Ticker": [
+					"QYAblf9"
 				],
 				"Duns": [],
 				"VatNumber": [
-<<<<<<< HEAD
-					"iSI5wkiTH"
+					"TWECMTSFJ"
 				],
 				"CompanyRegistrationNumber": []
 			},
-			"countryCode": "KM",
-			"companyAlternativeNames": [
-				"Jacobs, McClure and Stokes",
-				"Koelpin - Romaguera",
-				"Monahan Group",
-				"Rosenbaum, Grant and Treutel"
-			],
-			"companyLegalForm": "Limited Liability Partnership (LLP)",
-			"website": "https://wealthy-silence.biz",
-=======
-					"N012Py4Rm"
-				],
-				"CompanyRegistrationNumber": [
-					"rHLTRiZx6y7LLQh"
-				]
-			},
-			"countryCode": "JO",
-			"companyAlternativeNames": [
-				"Auer - Kuhlman",
-				"Nikolaus, Huels and Schamberger",
-				"Purdy - Welch"
-			],
-			"companyLegalForm": null,
-			"website": "https://prime-insurgence.org",
->>>>>>> 2de53260
-			"isTeaserCompany": false
-		},
-		"t": {
-			"general": {
-				"masterData": {
-<<<<<<< HEAD
-					"berichtsPflicht": "Yes"
-				}
-			},
-			"allgemein": {
-				"esgZiele": "Yes",
-				"ziele": "initiatives",
-				"investitionen": null,
-				"sektorMitHohenKlimaauswirkungen": "No"
-			}
-		},
-		"reportingPeriod": "2021"
-	},
-	{
-		"companyInformation": {
-			"companyName": "Friesen - Cruickshank",
-			"headquarters": "North Floydboro",
-			"headquartersPostalCode": "77172",
-			"sector": "portals",
-			"identifiers": {
-				"Lei": [
-					"mNfPoxczlDJ1nhkrpujx"
-				],
-				"Isin": [
-					"ZBBFUcnmavVf"
-				],
-				"PermId": [
-					"W7oXjCmRkb"
-				],
-				"Ticker": [
-					"CJtIg3C"
-				],
-				"Duns": [
-					"LPQZ2o8hk"
-				],
-				"VatNumber": [],
-				"CompanyRegistrationNumber": []
-			},
-			"countryCode": "CF",
-			"companyAlternativeNames": [
-				"Dooley - Weimann"
-			],
-			"companyLegalForm": null,
-			"website": "https://defenseless-analogue.org/",
-			"isTeaserCompany": false
-		},
-		"t": {
-			"general": {
-				"masterData": {
-					"berichtsPflicht": "Yes"
-				}
-			},
-			"allgemein": {
-				"esgZiele": "Yes",
-				"ziele": null,
-				"investitionen": "portals",
-				"sektorMitHohenKlimaauswirkungen": "Yes"
-=======
-					"berichtsPflicht": "No",
-					"gueltigkeitsDatum": "2024-08-30"
-				}
-			},
-			"allgemein": {
-				"esgZiele": "No",
-				"ziele": "e-commerce",
-				"investitionen": null,
-				"sektorMitHohenKlimaauswirkungen": "Yes",
-				"sektor": [
-					"C",
-					"F"
-				],
-				"nachhaltigkeitsbericht": "No",
-				"frequenzDerBerichterstattung": "Monatlich",
-				"mechanismenZurUeberwachungDerEinhaltungUnGlobalCompactPrinzipienUndOderOecdLeitsaetze": "Yes",
-				"uncgPrinzipien": "Yes",
-				"erklaerungUngc": null,
-				"oecdLeitsaetze": "No",
-				"erklaerungOecd": "synergies",
-				"ausrichtungAufDieUnSdgsUndAktivesVerfolgen": "paradigms",
-				"ausschlusslistenAufBasisVonEsgKriterien": "No",
-				"ausschlusslisten": "infrastructures",
-				"oekologischeSozialeFuehrungsstandardsOderPrinzipien": "Yes",
-				"anreizmechanismenFuerDasManagementUmwelt": "JaAufsichtsrat",
-				"anreizmechanismenFuerDasManagementSoziales": null,
-				"esgBezogeneRechtsstreitigkeiten": null,
-				"rechtsstreitigkeitenMitBezugZuE": "No",
-				"statusZuE": "Geklaert",
-				"einzelheitenZuDenRechtsstreitigkeitenZuE": "platforms",
-				"rechtsstreitigkeitenMitBezugZuS": "No",
-				"statusZuS": "Geklaert",
-				"einzelheitenZuDenRechtsstreitigkeitenZuS": "channels",
-				"rechtsstreitigkeitenMitBezugZuG": "No",
-				"statusZuG": null,
-				"einzelheitenZuDenRechtsstreitigkeitenZuG": "technologies",
-				"esgRating": "Yes",
-				"agentur": null,
-				"ergebnis": {
-					"value": "users",
-					"dataSource": null
-				},
-				"kritischePunkte": "initiatives",
-				"nachhaltigkeitsbezogenenAnleihen": "Yes",
-				"wichtigsteESUndGRisikenUndBewertung": "initiatives",
-				"hindernisseBeimUmgangMitEsgBedenken": "users"
-			},
-			"umwelt": {
-				"treibhausgasemissionen": {
-					"treibhausgasEmissionsintensitaetDerUnternehmenInDieInvestriertWird": null,
-					"strategieUndZieleZurReduzierungVonTreibhausgasEmissionen": "experiences"
-				},
-				"produkteZurVerringerungDerUmweltbelastung": "No",
-				"verringerungenDerUmweltbelastung": null,
-				"oekologischerMindestStandardFuerProduktionsprozesse": "No",
-				"energieverbrauch": {
-					"unternehmensGruppenStrategieBzglEnergieverbrauch": "metrics"
-				},
-				"energieeffizienzImmobilienanlagen": {
-					"unternehmensGruppenStrategieBzglEnergieeffizientenImmobilienanlagen": "experiences"
-				},
-				"wasserverbrauch": {
-					"unternehmensGruppenStrategieBzglWasserverbrauch": "architectures"
-				},
-				"abfallproduktion": {
-					"unternehmensGruppenStrategieBzglAbfallproduktion": "e-commerce"
-				},
-				"gefaehrlicheAbfaelle": {
-					"gefaehrlicherAbfall": "experiences"
-				},
-				"biodiversitaet": {
-					"negativeMassnahmenFuerDieBiologischeVielfalt": "communities",
-					"positiveMassnahmenFuerDieBiologischeVielfalt": "ROI"
-				},
-				"fossileBrennstoffe": {
-					"einnahmenAusFossilenBrennstoffen": null
-				},
-				"taxonomie": {
-					"taxonomieBerichterstattung": "Csrd",
-					"euTaxonomieKompassAktivitaeten": [
-						"DistrictHeatingCoolingDistribution",
-						"AirportInfrastructure",
-						"ProgrammingAndBroadcastingActivities",
-						"ProductionOfHeatCoolFromBioenergy",
-						"RetrofittingOfSeaAndCoastalFreightAndPassengerWaterTransport",
-						"ResidentialCareActivities",
-						"ConstructionExtensionAndOperationOfWasteWaterCollectionAndTreatment",
-						"RehabilitationAndRestorationOfForestsIncludingReforestationAndNaturalForestRegenerationAfterAnExtremeEvent",
-						"InfrastructureForRailTransport",
-						"LibrariesArchivesMuseumsAndCulturalActivities",
-						"ElectricityGenerationFromNuclearEnergyInExistingInstallations",
-						"InstallationMaintenanceAndRepairOfChargingStationsForElectricVehiclesInBuildingsAndParkingSpacesAttachedToBuildings",
-						"ConstructionExtensionAndOperationOfWaterCollectionTreatmentAndSupplySystems",
-						"TransmissionAndDistributionNetworksForRenewableAndLowCarbonGases",
-						"DataProcessingHostingAndRelatedActivities",
-						"InfrastructureEnablingLowCarbonWaterTransport",
-						"RenewalOfWaterCollectionTreatmentAndSupplySystems",
-						"ElectricityGenerationUsingSolarPhotovoltaicTechnology",
-						"InlandPassengerWaterTransport",
-						"CogenerationOfHeatCoolAndPowerFromGeothermalEnergy",
-						"InfrastructureEnablingLowCarbonRoadTransportAndPublicTransport",
-						"FreightRailTransport",
-						"PreCommercialStagesOfAdvancedTechnologiesToProduceEnergyFromNuclearProcessesWithMinimalWasteFromTheFuelCycle",
-						"CogenerationOfHeatCoolAndPowerFromSolarEnergy",
-						"ElectricityGenerationFromHydropower",
-						"ConstructionAndSafeOperationOfNewNuclearPowerPlantsForTheGenerationOfElectricityAndOrHeatIncludingForHydrogenProductionUsingBestAvailableTechnologies",
-						"DataDrivenSolutionsForGhgEmissionsReductions",
-						"UrbanAndSuburbanTransportRoadPassengerTransport",
-						"InstallationMaintenanceAndRepairOfInstrumentsAndDevicesForMeasuringRegulationAndControllingEnergyPerformanceOfBuildings",
-						"StorageOfElectricity",
-						"ForestManagement",
-						"LandfillGasCaptureAndUtilisation",
-						"NonLifeInsuranceUnderwritingOfClimateRelatedPerils",
-						"InstallationAndOperationOfElectricHeatPumps",
-						"CloseToMarketResearchDevelopmentAndInnovation",
-						"ManufactureOfOtherLowCarbonTechnologies",
-						"ManufactureOfSodaAsh",
-						"EngineeringActivitiesAndRelatedTechnicalConsultancyDedicatedToAdaptationToClimateChange",
-						"ManufactureOfCement",
-						"PassengerInterurbanRailTransport",
-						"SeaAndCoastalFreightWaterTransportVesselsForPortOperationsAndAuxiliaryActivities",
-						"OperationOfPersonalMobilityDevicesCycleLogistics",
-						"InfrastructureForPersonalMobilityCycleLogistics",
-						"StorageOfHydrogen",
-						"ManufactureOfLowCarbonTechnologiesForTransport",
-						"ProductionOfHeatCoolUsingWasteHeat",
-						"CreativeArtsAndEntertainmentActivities",
-						"CogenerationOfHeatCoolAndPowerFromBioenergy",
-						"InfrastructureForWaterTransport",
-						"Afforestation",
-						"ManufactureOfBiogasAndBiofuelsForUseInTransportAndOfBioliquids",
-						"ProductionOfHeatCoolFromRenewableNonFossilGaseousAndLiquidFuels"
-					]
-				}
-			},
-			"negativeAktivitaetenFuerDieBiologischeVielfalt": "Yes",
-			"positiveAktivitaetenFuerDieBiologischeVielfalt": "Yes",
-			"soziales": {
-				"aenderungenUnternehmensstruktur": "Yes",
-				"sicherheitsmassnahmenFuerMitarbeiter": "networks",
-				"einkommensgleichheit": {
-					"massnahmenZurVerbesserungDerEinkommensungleichheit": "architectures"
-				},
-				"geschlechterdiversitaet": {
-					"definitionTopManagement": "convergence",
-					"einhaltungRechtlicherVorgaben": "architectures"
-				},
-				"audit": {
-					"auditsZurEinhaltungVonArbeitsstandards": "Yes",
-					"artDesAudits": "SowohlInternAlsAuchVonDrittanbietern",
-					"auditErgebnisse": "methodologies"
-				}
-			},
-			"unternehmensfuehrungGovernance": {
-				"wirtschaftspruefer": null,
-				"ceoVorsitzender": "Yes",
-				"amtszeit": "interfaces",
-				"einbeziehungVonStakeholdern": null,
-				"prozessDerEinbeziehungVonStakeholdern": "solutions",
-				"mechanismenZurAusrichtungAufStakeholder": null,
-				"esgKriterienUndUeberwachungDerLieferanten": null,
-				"auswahlkriterien": "schemas"
->>>>>>> 2de53260
-			}
-		},
-		"reportingPeriod": "2022"
-	},
-	{
-		"companyInformation": {
-<<<<<<< HEAD
-			"companyName": "Crist LLC",
-			"headquarters": "East Lydiaberg",
-			"headquartersPostalCode": "66415",
-			"sector": "deliverables",
-=======
-			"companyName": "Corkery - O'Keefe",
-			"headquarters": "Lakeville",
-			"headquartersPostalCode": null,
-			"sector": "infrastructures",
->>>>>>> 2de53260
-			"identifiers": {
-				"Lei": [
-					"hEmh4rVZzTpu88N957Rj"
-				],
-				"Isin": [
-<<<<<<< HEAD
-					"lCJRm2BNftmR"
-				],
-				"PermId": [
-					"ta4ftfxiuv"
-				],
-				"Ticker": [
-					"bHd5lFG"
-=======
-					"qKt6jqX9qBPA",
-					"qrntvL1bH08m"
->>>>>>> 2de53260
-				],
-				"Duns": [],
-				"VatNumber": [
-<<<<<<< HEAD
-					"EYRqQ3tAu"
-				],
-				"CompanyRegistrationNumber": [
-					"HseRnhCABRvDgoK"
-				]
-			},
-			"countryCode": "MD",
-			"companyAlternativeNames": [
-				"Doyle and Sons",
-				"Hettinger, Kuhn and Bartell",
-				"Schulist - Denesik",
-				"Wunsch, Bode and Lebsack"
-			],
-			"companyLegalForm": null,
-			"website": "https://bright-highway.org/",
-=======
-					"75hqXe85S"
-				],
-				"CompanyRegistrationNumber": []
-			},
-			"countryCode": "IL",
-			"companyAlternativeNames": [
-				"Cronin Inc",
-				"Heller, Hickle and Schaden",
-				"Pfannerstill, O'Reilly and Hagenes"
-			],
-			"companyLegalForm": "AG",
-			"website": "https://amusing-sir.net/",
->>>>>>> 2de53260
-			"isTeaserCompany": false
-		},
-		"t": {
-			"general": {
-				"masterData": {
-					"berichtsPflicht": "No",
-					"gueltigkeitsDatum": "2024-11-04"
-				}
-			},
-			"allgemein": {
-<<<<<<< HEAD
-				"esgZiele": "No",
-				"ziele": "convergence",
-				"investitionen": null,
-				"sektorMitHohenKlimaauswirkungen": null
-			}
-		},
-		"reportingPeriod": "2023"
-	},
-	{
-		"companyInformation": {
-			"companyName": "Terry, Kling and Gerlach",
-			"headquarters": "Port Madalineshire",
-			"headquartersPostalCode": "07755",
-			"sector": "platforms",
-			"identifiers": {
-				"Lei": [
-					"0vUUMMYez8aiwFEYcZl9"
-				],
-				"Isin": [
-					"Ce2HlSUstjjG"
-				],
-				"PermId": [],
-				"Ticker": [
-					"1GVfvWx"
-				],
-				"Duns": [
-					"wSzChzsKL"
-				],
-				"VatNumber": [
-					"qFDi0L5Vi"
-				],
-				"CompanyRegistrationNumber": []
-			},
-			"countryCode": "LS",
-			"companyAlternativeNames": [
-				"Auer Group",
-				"Hodkiewicz, Swaniawski and Homenick"
-			],
-			"companyLegalForm": "Limited Liability Partnership (LLP)",
-=======
+			"countryCode": "YE",
+			"companyAlternativeNames": [
+				"Brekke and Sons",
+				"Nader - White"
+			],
+			"companyLegalForm": "Partnership without Limited Liability",
+			"website": null,
+			"isTeaserCompany": false
+		},
+		"t": {
+			"general": {
+				"masterData": {
+					"berichtsPflicht": "No"
+				}
+			},
+			"allgemein": {
 				"esgZiele": "Yes",
 				"ziele": "portals",
 				"investitionen": null,
-				"sektorMitHohenKlimaauswirkungen": null,
-				"sektor": [
-					"D",
-					"E",
-					"B",
-					"F",
-					"G"
-				],
-				"nachhaltigkeitsbericht": null,
-				"frequenzDerBerichterstattung": "Vierteljaehrlich",
-				"mechanismenZurUeberwachungDerEinhaltungUnGlobalCompactPrinzipienUndOderOecdLeitsaetze": "Yes",
-				"uncgPrinzipien": "No",
-				"erklaerungUngc": "relationships",
-				"oecdLeitsaetze": "No",
-				"erklaerungOecd": "architectures",
-				"ausrichtungAufDieUnSdgsUndAktivesVerfolgen": "e-markets",
-				"ausschlusslistenAufBasisVonEsgKriterien": "Yes",
-				"ausschlusslisten": "schemas",
-				"oekologischeSozialeFuehrungsstandardsOderPrinzipien": "Yes",
-				"anreizmechanismenFuerDasManagementUmwelt": "JaGeschaeftsleitung",
-				"anreizmechanismenFuerDasManagementSoziales": "JaGeschaeftsleitung",
-				"esgBezogeneRechtsstreitigkeiten": null,
-				"rechtsstreitigkeitenMitBezugZuE": "No",
-				"statusZuE": "Offen",
-				"einzelheitenZuDenRechtsstreitigkeitenZuE": "action-items",
-				"rechtsstreitigkeitenMitBezugZuS": "No",
-				"statusZuS": "Offen",
-				"einzelheitenZuDenRechtsstreitigkeitenZuS": "initiatives",
-				"rechtsstreitigkeitenMitBezugZuG": "Yes",
-				"statusZuG": "Geklaert",
-				"einzelheitenZuDenRechtsstreitigkeitenZuG": "channels",
-				"esgRating": "No",
-				"agentur": "platforms",
-				"ergebnis": null,
-				"kritischePunkte": "portals",
-				"nachhaltigkeitsbezogenenAnleihen": "Yes",
-				"wichtigsteESUndGRisikenUndBewertung": null,
-				"hindernisseBeimUmgangMitEsgBedenken": null
-			},
-			"umwelt": {
-				"treibhausgasemissionen": {
-					"treibhausgasEmissionsintensitaetDerUnternehmenInDieInvestriertWird": "partnerships",
-					"strategieUndZieleZurReduzierungVonTreibhausgasEmissionen": "channels"
-				},
-				"produkteZurVerringerungDerUmweltbelastung": "No",
-				"verringerungenDerUmweltbelastung": "channels",
-				"oekologischerMindestStandardFuerProduktionsprozesse": "Yes",
-				"energieverbrauch": {
-					"unternehmensGruppenStrategieBzglEnergieverbrauch": "channels"
-				},
-				"energieeffizienzImmobilienanlagen": {
-					"unternehmensGruppenStrategieBzglEnergieeffizientenImmobilienanlagen": "methodologies"
-				},
-				"wasserverbrauch": {
-					"unternehmensGruppenStrategieBzglWasserverbrauch": "infrastructures"
-				},
-				"abfallproduktion": {
-					"unternehmensGruppenStrategieBzglAbfallproduktion": "lifetime value"
-				},
-				"gefaehrlicheAbfaelle": {
-					"gefaehrlicherAbfall": "eyeballs"
-				},
-				"biodiversitaet": {
-					"negativeMassnahmenFuerDieBiologischeVielfalt": "methodologies",
-					"positiveMassnahmenFuerDieBiologischeVielfalt": "platforms"
-				},
-				"fossileBrennstoffe": {
-					"einnahmenAusFossilenBrennstoffen": null
-				},
-				"taxonomie": {
-					"taxonomieBerichterstattung": "Csrd",
-					"euTaxonomieKompassAktivitaeten": null
-				}
-			},
-			"negativeAktivitaetenFuerDieBiologischeVielfalt": "Yes",
-			"positiveAktivitaetenFuerDieBiologischeVielfalt": "Yes",
-			"soziales": {
-				"aenderungenUnternehmensstruktur": null,
-				"sicherheitsmassnahmenFuerMitarbeiter": "architectures",
-				"einkommensgleichheit": {
-					"massnahmenZurVerbesserungDerEinkommensungleichheit": "deliverables"
-				},
-				"geschlechterdiversitaet": {
-					"definitionTopManagement": "systems",
-					"einhaltungRechtlicherVorgaben": "interfaces"
-				},
-				"audit": {
-					"auditsZurEinhaltungVonArbeitsstandards": "Yes",
-					"artDesAudits": "SowohlInternAlsAuchVonDrittanbietern",
-					"auditErgebnisse": "users"
-				}
-			},
-			"unternehmensfuehrungGovernance": {
-				"wirtschaftspruefer": "bandwidth",
-				"ceoVorsitzender": "Yes",
-				"amtszeit": "relationships",
-				"einbeziehungVonStakeholdern": null,
-				"prozessDerEinbeziehungVonStakeholdern": "markets",
-				"mechanismenZurAusrichtungAufStakeholder": "platforms",
-				"esgKriterienUndUeberwachungDerLieferanten": "Yes",
-				"auswahlkriterien": "networks"
-			}
-		},
-		"reportingPeriod": "2021"
-	},
-	{
-		"companyInformation": {
-			"companyName": "Aufderhar, Reinger and Dicki",
-			"headquarters": "Port Leopold",
-			"headquartersPostalCode": "23506-7481",
-			"sector": "bandwidth",
+				"sektorMitHohenKlimaauswirkungen": "Yes"
+			}
+		},
+		"reportingPeriod": "2019"
+	},
+	{
+		"companyInformation": {
+			"companyName": "Jakubowski - Walker",
+			"headquarters": "South Denniston",
+			"headquartersPostalCode": "00705-2635",
+			"sector": "supply-chains",
 			"identifiers": {
 				"Lei": [],
 				"Isin": [
-					"Gu3eqt8Z0rB4",
-					"MRfw3CrDzy4F"
+					"zToLOfL7teMo",
+					"U4qfwuEhBJ8U"
 				],
 				"PermId": [
-					"GNHou87GUx"
-				],
-				"Ticker": [],
-				"Duns": [],
-				"VatNumber": [],
-				"CompanyRegistrationNumber": []
-			},
-			"countryCode": "LY",
-			"companyAlternativeNames": [],
-			"companyLegalForm": "GmbH",
->>>>>>> 2de53260
-			"website": null,
-			"isTeaserCompany": false
-		},
-		"t": {
-			"general": {
-				"masterData": {
-					"berichtsPflicht": "No",
-					"gueltigkeitsDatum": "2024-08-17"
-				}
-			},
-			"allgemein": {
-				"esgZiele": "Yes",
-<<<<<<< HEAD
-				"ziele": null,
-				"investitionen": "bandwidth",
-				"sektorMitHohenKlimaauswirkungen": "No"
-=======
-				"ziele": "bandwidth",
-				"investitionen": "users",
-				"sektorMitHohenKlimaauswirkungen": "No",
-				"sektor": [
-					"L",
-					"B"
-				],
-				"nachhaltigkeitsbericht": "No",
-				"frequenzDerBerichterstattung": null,
-				"mechanismenZurUeberwachungDerEinhaltungUnGlobalCompactPrinzipienUndOderOecdLeitsaetze": "Yes",
-				"uncgPrinzipien": "Yes",
-				"erklaerungUngc": "paradigms",
-				"oecdLeitsaetze": null,
-				"erklaerungOecd": "solutions",
-				"ausrichtungAufDieUnSdgsUndAktivesVerfolgen": "platforms",
-				"ausschlusslistenAufBasisVonEsgKriterien": "Yes",
-				"ausschlusslisten": "bandwidth",
-				"oekologischeSozialeFuehrungsstandardsOderPrinzipien": "Yes",
-				"anreizmechanismenFuerDasManagementUmwelt": "Nein",
-				"anreizmechanismenFuerDasManagementSoziales": null,
-				"esgBezogeneRechtsstreitigkeiten": "Yes",
-				"rechtsstreitigkeitenMitBezugZuE": null,
-				"statusZuE": "Geklaert",
-				"einzelheitenZuDenRechtsstreitigkeitenZuE": "infrastructures",
-				"rechtsstreitigkeitenMitBezugZuS": null,
-				"statusZuS": "Offen",
-				"einzelheitenZuDenRechtsstreitigkeitenZuS": "e-business",
-				"rechtsstreitigkeitenMitBezugZuG": "No",
-				"statusZuG": "Geklaert",
-				"einzelheitenZuDenRechtsstreitigkeitenZuG": null,
-				"esgRating": "Yes",
-				"agentur": "communities",
-				"ergebnis": null,
-				"kritischePunkte": "content",
-				"nachhaltigkeitsbezogenenAnleihen": "No",
-				"wichtigsteESUndGRisikenUndBewertung": "supply-chains",
-				"hindernisseBeimUmgangMitEsgBedenken": "users"
-			},
-			"umwelt": {
-				"treibhausgasemissionen": {
-					"treibhausgasEmissionsintensitaetDerUnternehmenInDieInvestriertWird": "blockchains",
-					"strategieUndZieleZurReduzierungVonTreibhausgasEmissionen": "web services"
-				},
-				"produkteZurVerringerungDerUmweltbelastung": "Yes",
-				"verringerungenDerUmweltbelastung": "technologies",
-				"oekologischerMindestStandardFuerProduktionsprozesse": "Yes",
-				"energieverbrauch": {
-					"unternehmensGruppenStrategieBzglEnergieverbrauch": "supply-chains"
-				},
-				"energieeffizienzImmobilienanlagen": {
-					"unternehmensGruppenStrategieBzglEnergieeffizientenImmobilienanlagen": null
-				},
-				"wasserverbrauch": {
-					"unternehmensGruppenStrategieBzglWasserverbrauch": "eyeballs"
-				},
-				"abfallproduktion": {
-					"unternehmensGruppenStrategieBzglAbfallproduktion": "mindshare"
-				},
-				"gefaehrlicheAbfaelle": {
-					"gefaehrlicherAbfall": "blockchains"
-				},
-				"biodiversitaet": {
-					"negativeMassnahmenFuerDieBiologischeVielfalt": "niches",
-					"positiveMassnahmenFuerDieBiologischeVielfalt": "infrastructures"
-				},
-				"fossileBrennstoffe": {
-					"einnahmenAusFossilenBrennstoffen": "Yes"
-				},
-				"taxonomie": {
-					"taxonomieBerichterstattung": "Csrd",
-					"euTaxonomieKompassAktivitaeten": null
-				}
-			},
-			"negativeAktivitaetenFuerDieBiologischeVielfalt": null,
-			"positiveAktivitaetenFuerDieBiologischeVielfalt": "No",
-			"soziales": {
-				"aenderungenUnternehmensstruktur": "No",
-				"sicherheitsmassnahmenFuerMitarbeiter": null,
-				"einkommensgleichheit": {
-					"massnahmenZurVerbesserungDerEinkommensungleichheit": "schemas"
-				},
-				"geschlechterdiversitaet": {
-					"definitionTopManagement": "users",
-					"einhaltungRechtlicherVorgaben": "supply-chains"
-				},
-				"audit": {
-					"auditsZurEinhaltungVonArbeitsstandards": "No",
-					"artDesAudits": "PruefungDurchDritte",
-					"auditErgebnisse": "networks"
-				}
-			},
-			"unternehmensfuehrungGovernance": {
-				"wirtschaftspruefer": "lifetime value",
-				"ceoVorsitzender": "No",
-				"amtszeit": null,
-				"einbeziehungVonStakeholdern": "No",
-				"prozessDerEinbeziehungVonStakeholdern": "networks",
-				"mechanismenZurAusrichtungAufStakeholder": "networks",
-				"esgKriterienUndUeberwachungDerLieferanten": "No",
-				"auswahlkriterien": null
->>>>>>> 2de53260
-			}
-		},
-		"reportingPeriod": "2019"
-	},
-	{
-		"companyInformation": {
-<<<<<<< HEAD
-			"companyName": "Bode - Wuckert",
-			"headquarters": "South Velvaville",
-			"headquartersPostalCode": "83897",
-			"sector": "mindshare",
-			"identifiers": {
-				"Lei": [],
-				"Isin": [
-					"rzYAULmLLTQ0"
-				],
-				"PermId": [
-					"CqW1O5nrBQ"
-				],
-				"Ticker": [
-					"moCHd1b"
-				],
-				"Duns": [
-					"VQsWpDlkK"
-				],
-				"VatNumber": [],
-				"CompanyRegistrationNumber": [
-					"Ub2b2LAgMRHGwgv"
-				]
-			},
-			"countryCode": "SB",
-			"companyAlternativeNames": [
-				"Parker - Spinka"
-			],
-			"companyLegalForm": "Public Limited Company (PLC)",
-			"website": "https://gregarious-maternity.info",
-=======
-			"companyName": "Ortiz, Gleichner and Ward",
-			"headquarters": "Lake Alvisbury",
-			"headquartersPostalCode": "93431",
-			"sector": "blockchains",
-			"identifiers": {
-				"Lei": [],
-				"Isin": [
-					"MCAuTfdP1STw",
-					"3RyacvWIeuvJ"
-				],
-				"PermId": [
-					"9vXi96g9dC"
-				],
-				"Ticker": [
-					"NZWtUey"
-				],
-				"Duns": [
-					"Fg63AQfvs"
-				],
-				"VatNumber": [
-					"1tONI8wME"
-				],
-				"CompanyRegistrationNumber": []
-			},
-			"countryCode": "AI",
-			"companyAlternativeNames": [
-				"Gottlieb Group",
-				"Howell Inc",
-				"Jerde - Rolfson",
-				"Ritchie and Sons"
-			],
-			"companyLegalForm": "AG",
-			"website": "https://delicious-scow.biz",
->>>>>>> 2de53260
-			"isTeaserCompany": false
-		},
-		"t": {
-			"general": {
-				"masterData": {
-<<<<<<< HEAD
-					"berichtsPflicht": "Yes"
-=======
-					"berichtsPflicht": "Yes",
-					"gueltigkeitsDatum": "2023-12-16"
->>>>>>> 2de53260
-				}
-			},
-			"allgemein": {
-				"esgZiele": null,
-<<<<<<< HEAD
-				"ziele": "eyeballs",
-				"investitionen": "bandwidth",
-				"sektorMitHohenKlimaauswirkungen": null
-=======
-				"ziele": "technologies",
-				"investitionen": "markets",
-				"sektorMitHohenKlimaauswirkungen": "Yes",
-				"sektor": [
-					"A",
-					"L",
-					"D",
-					"E",
-					"F"
-				],
-				"nachhaltigkeitsbericht": null,
-				"frequenzDerBerichterstattung": "Halbjaehrlich",
-				"mechanismenZurUeberwachungDerEinhaltungUnGlobalCompactPrinzipienUndOderOecdLeitsaetze": "Yes",
-				"uncgPrinzipien": "Yes",
-				"erklaerungUngc": "functionalities",
-				"oecdLeitsaetze": "Yes",
-				"erklaerungOecd": "solutions",
-				"ausrichtungAufDieUnSdgsUndAktivesVerfolgen": "experiences",
-				"ausschlusslistenAufBasisVonEsgKriterien": "No",
-				"ausschlusslisten": null,
-				"oekologischeSozialeFuehrungsstandardsOderPrinzipien": "Yes",
-				"anreizmechanismenFuerDasManagementUmwelt": "JaGeschaeftsleitung",
-				"anreizmechanismenFuerDasManagementSoziales": "Nein",
-				"esgBezogeneRechtsstreitigkeiten": "Yes",
-				"rechtsstreitigkeitenMitBezugZuE": null,
-				"statusZuE": "Geklaert",
-				"einzelheitenZuDenRechtsstreitigkeitenZuE": "paradigms",
-				"rechtsstreitigkeitenMitBezugZuS": "No",
-				"statusZuS": null,
-				"einzelheitenZuDenRechtsstreitigkeitenZuS": "channels",
-				"rechtsstreitigkeitenMitBezugZuG": null,
-				"statusZuG": "Geklaert",
-				"einzelheitenZuDenRechtsstreitigkeitenZuG": null,
-				"esgRating": "Yes",
-				"agentur": "deliverables",
-				"ergebnis": {
-					"value": "solutions",
-					"dataSource": {
-						"fileName": "Policy",
-						"fileReference": "50a36c418baffd520bb92d84664f06f9732a21f4e2e5ecee6d9136f16e7e0b63"
-					}
-				},
-				"kritischePunkte": "architectures",
-				"nachhaltigkeitsbezogenenAnleihen": "Yes",
-				"wichtigsteESUndGRisikenUndBewertung": "action-items",
-				"hindernisseBeimUmgangMitEsgBedenken": "functionalities"
-			},
-			"umwelt": {
-				"treibhausgasemissionen": {
-					"treibhausgasEmissionsintensitaetDerUnternehmenInDieInvestriertWird": "infrastructures",
-					"strategieUndZieleZurReduzierungVonTreibhausgasEmissionen": "methodologies"
-				},
-				"produkteZurVerringerungDerUmweltbelastung": "No",
-				"verringerungenDerUmweltbelastung": "bandwidth",
-				"oekologischerMindestStandardFuerProduktionsprozesse": null,
-				"energieverbrauch": {
-					"unternehmensGruppenStrategieBzglEnergieverbrauch": "markets"
-				},
-				"energieeffizienzImmobilienanlagen": {
-					"unternehmensGruppenStrategieBzglEnergieeffizientenImmobilienanlagen": "applications"
-				},
-				"wasserverbrauch": {
-					"unternehmensGruppenStrategieBzglWasserverbrauch": "experiences"
-				},
-				"abfallproduktion": {
-					"unternehmensGruppenStrategieBzglAbfallproduktion": null
-				},
-				"gefaehrlicheAbfaelle": {
-					"gefaehrlicherAbfall": "paradigms"
-				},
-				"biodiversitaet": {
-					"negativeMassnahmenFuerDieBiologischeVielfalt": "schemas",
-					"positiveMassnahmenFuerDieBiologischeVielfalt": "bandwidth"
-				},
-				"fossileBrennstoffe": {
-					"einnahmenAusFossilenBrennstoffen": "Yes"
-				},
-				"taxonomie": {
-					"taxonomieBerichterstattung": "Csrd",
-					"euTaxonomieKompassAktivitaeten": [
-						"ManufactureOfRenewableEnergyTechnologies",
-						"ComputerProgrammingConsultancyAndRelatedActivities",
-						"ManufactureOfEnergyEfficiencyEquipmentForBuildings",
-						"OperationOfPersonalMobilityDevicesCycleLogistics",
-						"MaterialRecoveryFromNonHazardousWaste",
-						"InfrastructureForWaterTransport",
-						"ProfessionalServicesRelatedToEnergyPerformanceOfBuildings",
-						"Education",
-						"ElectricityGenerationFromGeothermalEnergy",
-						"InstallationMaintenanceAndRepairOfChargingStationsForElectricVehiclesInBuildingsAndParkingSpacesAttachedToBuildings",
-						"InstallationMaintenanceAndRepairOfInstrumentsAndDevicesForMeasuringRegulationAndControllingEnergyPerformanceOfBuildings",
-						"ProductionOfHeatCoolFromSolarThermalHeating",
-						"DataDrivenSolutionsForGhgEmissionsReductions",
-						"HighEfficiencyCoGenerationOfHeatCoolAndPowerFromFossilGaseousFuels",
-						"CreativeArtsAndEntertainmentActivities",
-						"CogenerationOfHeatCoolAndPowerFromGeothermalEnergy",
-						"ElectricityGenerationFromBioenergy",
-						"TransportByMotorbikesPassengerCarsAndLightCommercialVehicles",
-						"Reinsurance",
-						"ManufactureOfNitricAcid",
-						"InlandPassengerWaterTransport",
-						"InlandFreightWaterTransport",
-						"ManufactureOfCement",
-						"ElectricityGenerationFromFossilGaseousFuels",
-						"ConstructionAndSafeOperationOfNewNuclearPowerPlantsForTheGenerationOfElectricityAndOrHeatIncludingForHydrogenProductionUsingBestAvailableTechnologies",
-						"ManufactureOfOtherLowCarbonTechnologies",
-						"ResidentialCareActivities",
-						"ElectricityGenerationFromRenewableNonFossilGaseousAndLiquidFuels",
-						"InfrastructureEnablingLowCarbonWaterTransport",
-						"ElectricityGenerationFromNuclearEnergyInExistingInstallations",
-						"InstallationMaintenanceAndRepairOfRenewableEnergyTechnologies",
-						"InstallationAndOperationOfElectricHeatPumps",
-						"CloseToMarketResearchDevelopmentAndInnovation",
-						"DistrictHeatingCoolingDistribution",
-						"ManufactureOfAluminium",
-						"ProductionOfHeatCoolFromRenewableNonFossilGaseousAndLiquidFuels",
-						"ManufactureOfCarbonBlack",
-						"TransmissionAndDistributionNetworksForRenewableAndLowCarbonGases",
-						"ConstructionExtensionAndOperationOfWaterCollectionTreatmentAndSupplySystems",
-						"MotionPictureVideoAndTelevisionProgrammeProductionSoundRecordingAndMusicPublishingActivities",
-						"ManufactureOfIronAndSteel",
-						"ForestManagement",
-						"InfrastructureForRailTransport",
-						"ElectricityGenerationFromOceanEnergyTechnologies",
-						"StorageOfThermalEnergy",
-						"EngineeringActivitiesAndRelatedTechnicalConsultancyDedicatedToAdaptationToClimateChange",
-						"ProductionOfHeatCoolFromBioenergy",
-						"AcquisitionAndOwnershipOfBuildings",
-						"ProductionOfHeatCoolUsingWasteHeat",
-						"ManufactureOfOrganicBasicChemicals",
-						"ManufactureOfBiogasAndBiofuelsForUseInTransportAndOfBioliquids",
-						"ElectricityGenerationUsingConcentratedSolarPowerCspTechnology",
-						"RenovationOfExistingBuildings",
-						"ProductionOfHeatCoolFromFossilGaseousFuelsInAnEfficientDistrictHeatingAndCoolingSystem",
-						"CollectionAndTransportOfNonHazardousWasteInSourceSegregatedFractions",
-						"ConservationForestry",
-						"LibrariesArchivesMuseumsAndCulturalActivities",
-						"RehabilitationAndRestorationOfForestsIncludingReforestationAndNaturalForestRegenerationAfterAnExtremeEvent",
-						"ElectricityGenerationFromWindPower",
-						"FreightRailTransport",
-						"ManufactureOfBatteries",
-						"InfrastructureForPersonalMobilityCycleLogistics",
-						"CogenerationOfHeatCoolAndPowerFromSolarEnergy",
-						"ManufactureOfAnhydrousAmmonia",
-						"ResearchDevelopmentAndInnovationForDirectAirCaptureOfCo2",
-						"Afforestation",
-						"ManufactureOfHydrogen",
-						"ManufactureOfEquipmentForTheProductionAndUseOfHydrogen",
-						"ElectricityGenerationFromHydropower",
-						"UndergroundPermanentGeologicalStorageOfCo2"
-					]
-				}
-			},
-			"negativeAktivitaetenFuerDieBiologischeVielfalt": null,
-			"positiveAktivitaetenFuerDieBiologischeVielfalt": "No",
-			"soziales": {
-				"aenderungenUnternehmensstruktur": "Yes",
-				"sicherheitsmassnahmenFuerMitarbeiter": null,
-				"einkommensgleichheit": {
-					"massnahmenZurVerbesserungDerEinkommensungleichheit": "communities"
-				},
-				"geschlechterdiversitaet": {
-					"definitionTopManagement": null,
-					"einhaltungRechtlicherVorgaben": "web services"
-				},
-				"audit": {
-					"auditsZurEinhaltungVonArbeitsstandards": "Yes",
-					"artDesAudits": "PruefungDurchDritte",
-					"auditErgebnisse": "platforms"
-				}
-			},
-			"unternehmensfuehrungGovernance": {
-				"wirtschaftspruefer": "solutions",
-				"ceoVorsitzender": null,
-				"amtszeit": "markets",
-				"einbeziehungVonStakeholdern": "No",
-				"prozessDerEinbeziehungVonStakeholdern": "niches",
-				"mechanismenZurAusrichtungAufStakeholder": "paradigms",
-				"esgKriterienUndUeberwachungDerLieferanten": "Yes",
-				"auswahlkriterien": "e-markets"
->>>>>>> 2de53260
-			}
-		},
-		"reportingPeriod": "2021"
-	},
-	{
-		"companyInformation": {
-<<<<<<< HEAD
-			"companyName": "Baumbach Inc",
-			"headquarters": "South Tomasfurt",
-			"headquartersPostalCode": "96949-3006",
-			"sector": null,
-			"identifiers": {
-				"Lei": [
-					"iActHvpAuVHFyCDAYq31"
-				],
-				"Isin": [
-					"3UsTutoc9jXm"
-				],
-				"PermId": [
-					"S8O3bxvhJn"
-				],
-				"Ticker": [
-					"cHKeZwR"
-				],
-				"Duns": [],
-				"VatNumber": [
-					"OjS2ikQfI"
-=======
-			"companyName": "Littel - Krajcik",
-			"headquarters": "Port Brisaborough",
-			"headquartersPostalCode": "89750",
-			"sector": null,
-			"identifiers": {
-				"Lei": [
-					"WqCZ5MuH6dXBwQyIdQ5e"
-				],
-				"Isin": [
-					"NMi8n2WxpXHj"
-				],
-				"PermId": [
-					"Ry68I8OnFi"
+					"NiH5FcmTnN"
 				],
 				"Ticker": [],
 				"Duns": [
-					"Fvq96w3hp"
->>>>>>> 2de53260
-				],
-				"CompanyRegistrationNumber": [
-<<<<<<< HEAD
-					"AEiv77WFAiXnuHS"
-=======
-					"5HoLYfyNWMBsvkg"
->>>>>>> 2de53260
-				]
-			},
-			"countryCode": "TC",
-			"companyAlternativeNames": [
-<<<<<<< HEAD
-				"Bode, Hills and Sauer",
-				"Schoen and Sons"
-			],
-			"companyLegalForm": "Partnership without Limited Liability",
-			"website": "https://pristine-diadem.com",
-=======
-				"Denesik, Hirthe and Leannon",
-				"Jerde and Sons",
-				"Raynor, Smitham and Jones",
-				"Simonis - Ritchie"
-			],
-			"companyLegalForm": "Private Limited Company (Ltd)",
-			"website": "https://excellent-revolver.info/",
->>>>>>> 2de53260
-			"isTeaserCompany": false
-		},
-		"t": {
-			"general": {
-				"masterData": {
-					"berichtsPflicht": "No",
-					"gueltigkeitsDatum": "2024-02-12"
-				}
-			},
-			"allgemein": {
-<<<<<<< HEAD
-				"esgZiele": "Yes",
-				"ziele": "experiences",
-				"investitionen": "web services",
-				"sektorMitHohenKlimaauswirkungen": "Yes"
-=======
-				"esgZiele": "No",
-				"ziele": "architectures",
-				"investitionen": "blockchains",
-				"sektorMitHohenKlimaauswirkungen": "No",
-				"sektor": [
-					"L",
-					"D",
-					"A",
-					"C",
-					"E"
-				],
-				"nachhaltigkeitsbericht": "No",
-				"frequenzDerBerichterstattung": "Monatlich",
-				"mechanismenZurUeberwachungDerEinhaltungUnGlobalCompactPrinzipienUndOderOecdLeitsaetze": "No",
-				"uncgPrinzipien": "No",
-				"erklaerungUngc": "metrics",
-				"oecdLeitsaetze": "Yes",
-				"erklaerungOecd": "synergies",
-				"ausrichtungAufDieUnSdgsUndAktivesVerfolgen": "content",
-				"ausschlusslistenAufBasisVonEsgKriterien": "Yes",
-				"ausschlusslisten": "solutions",
-				"oekologischeSozialeFuehrungsstandardsOderPrinzipien": null,
-				"anreizmechanismenFuerDasManagementUmwelt": "JaAufsichtsratUndGeschaeftsleitung",
-				"anreizmechanismenFuerDasManagementSoziales": null,
-				"esgBezogeneRechtsstreitigkeiten": "No",
-				"rechtsstreitigkeitenMitBezugZuE": "Yes",
-				"statusZuE": "Offen",
-				"einzelheitenZuDenRechtsstreitigkeitenZuE": "architectures",
-				"rechtsstreitigkeitenMitBezugZuS": "No",
-				"statusZuS": "Offen",
-				"einzelheitenZuDenRechtsstreitigkeitenZuS": null,
-				"rechtsstreitigkeitenMitBezugZuG": "No",
-				"statusZuG": "Offen",
-				"einzelheitenZuDenRechtsstreitigkeitenZuG": "interfaces",
-				"esgRating": "Yes",
-				"agentur": null,
-				"ergebnis": {
-					"value": "infrastructures",
-					"dataSource": {
-						"fileName": "Certification",
-						"fileReference": "50a36c418baffd520bb92d84664f06f9732a21f4e2e5ecee6d9136f16e7e0b63"
-					}
-				},
-				"kritischePunkte": "relationships",
-				"nachhaltigkeitsbezogenenAnleihen": "No",
-				"wichtigsteESUndGRisikenUndBewertung": "blockchains",
-				"hindernisseBeimUmgangMitEsgBedenken": null
-			},
-			"umwelt": {
-				"treibhausgasemissionen": {
-					"treibhausgasEmissionsintensitaetDerUnternehmenInDieInvestriertWird": "partnerships",
-					"strategieUndZieleZurReduzierungVonTreibhausgasEmissionen": "niches"
-				},
-				"produkteZurVerringerungDerUmweltbelastung": "Yes",
-				"verringerungenDerUmweltbelastung": "methodologies",
-				"oekologischerMindestStandardFuerProduktionsprozesse": "Yes",
-				"energieverbrauch": {
-					"unternehmensGruppenStrategieBzglEnergieverbrauch": "schemas"
-				},
-				"energieeffizienzImmobilienanlagen": {
-					"unternehmensGruppenStrategieBzglEnergieeffizientenImmobilienanlagen": "e-business"
-				},
-				"wasserverbrauch": {
-					"unternehmensGruppenStrategieBzglWasserverbrauch": "e-markets"
-				},
-				"abfallproduktion": {
-					"unternehmensGruppenStrategieBzglAbfallproduktion": null
-				},
-				"gefaehrlicheAbfaelle": {
-					"gefaehrlicherAbfall": "applications"
-				},
-				"biodiversitaet": {
-					"negativeMassnahmenFuerDieBiologischeVielfalt": "ROI",
-					"positiveMassnahmenFuerDieBiologischeVielfalt": "lifetime value"
-				},
-				"fossileBrennstoffe": {
-					"einnahmenAusFossilenBrennstoffen": "Yes"
-				},
-				"taxonomie": {
-					"taxonomieBerichterstattung": "Nfrd",
-					"euTaxonomieKompassAktivitaeten": [
-						"RetrofittingOfInlandWaterPassengerAndFreightTransport",
-						"ResidentialCareActivities",
-						"DataProcessingHostingAndRelatedActivities",
-						"NonLifeInsuranceUnderwritingOfClimateRelatedPerils",
-						"SeaAndCoastalFreightWaterTransportVesselsForPortOperationsAndAuxiliaryActivities",
-						"RehabilitationAndRestorationOfForestsIncludingReforestationAndNaturalForestRegenerationAfterAnExtremeEvent",
-						"RenovationOfExistingBuildings",
-						"StorageOfElectricity",
-						"Reinsurance",
-						"OperationOfPersonalMobilityDevicesCycleLogistics",
-						"ProductionOfHeatCoolFromRenewableNonFossilGaseousAndLiquidFuels",
-						"ProductionOfHeatCoolFromFossilGaseousFuelsInAnEfficientDistrictHeatingAndCoolingSystem",
-						"ConstructionExtensionAndOperationOfWaterCollectionTreatmentAndSupplySystems",
-						"InstallationMaintenanceAndRepairOfRenewableEnergyTechnologies",
-						"AnaerobicDigestionOfBioWaste",
-						"ManufactureOfLowCarbonTechnologiesForTransport",
-						"HighEfficiencyCoGenerationOfHeatCoolAndPowerFromFossilGaseousFuels",
-						"ConstructionExtensionAndOperationOfWasteWaterCollectionAndTreatment",
-						"CogenerationOfHeatCoolAndPowerFromSolarEnergy",
-						"ProductionOfHeatCoolFromSolarThermalHeating",
-						"ManufactureOfCement",
-						"SeaAndCoastalPassengerWaterTransport",
-						"InfrastructureEnablingRoadTransportAndPublicTransport",
-						"CloseToMarketResearchDevelopmentAndInnovation",
-						"AcquisitionAndOwnershipOfBuildings",
-						"InstallationMaintenanceAndRepairOfChargingStationsForElectricVehiclesInBuildingsAndParkingSpacesAttachedToBuildings",
-						"ManufactureOfEquipmentForTheProductionAndUseOfHydrogen",
-						"ConstructionAndSafeOperationOfNewNuclearPowerPlantsForTheGenerationOfElectricityAndOrHeatIncludingForHydrogenProductionUsingBestAvailableTechnologies",
-						"ManufactureOfAluminium",
-						"ManufactureOfOrganicBasicChemicals",
-						"CogenerationOfHeatCoolAndPowerFromBioenergy",
-						"ManufactureOfAnhydrousAmmonia",
-						"CreativeArtsAndEntertainmentActivities",
-						"UrbanAndSuburbanTransportRoadPassengerTransport",
-						"InfrastructureEnablingLowCarbonWaterTransport",
-						"TransportOfCo2",
-						"StorageOfHydrogen",
-						"ElectricityGenerationFromRenewableNonFossilGaseousAndLiquidFuels",
-						"ProductionOfHeatCoolUsingWasteHeat",
-						"RenewalOfWaterCollectionTreatmentAndSupplySystems",
-						"LibrariesArchivesMuseumsAndCulturalActivities",
-						"RestorationOfWetlands",
-						"FreightRailTransport",
-						"ProgrammingAndBroadcastingActivities",
-						"InfrastructureEnablingLowCarbonRoadTransportAndPublicTransport",
-						"ElectricityGenerationFromGeothermalEnergy",
-						"ConservationForestry",
-						"CogenerationOfHeatCoolAndPowerFromRenewableNonFossilGaseousAndLiquidFuels",
-						"LandfillGasCaptureAndUtilisation",
-						"ComputerProgrammingConsultancyAndRelatedActivities",
-						"InfrastructureForWaterTransport",
-						"Afforestation",
-						"TransportByMotorbikesPassengerCarsAndLightCommercialVehicles",
-						"DataDrivenSolutionsForGhgEmissionsReductions",
-						"ManufactureOfIronAndSteel",
-						"InfrastructureForPersonalMobilityCycleLogistics",
-						"AirportInfrastructure",
-						"Education",
-						"ElectricityGenerationFromBioenergy",
-						"PassengerInterurbanRailTransport",
-						"ForestManagement",
-						"InlandFreightWaterTransport",
-						"UndergroundPermanentGeologicalStorageOfCo2",
-						"ManufactureOfChlorine",
-						"ElectricityGenerationUsingSolarPhotovoltaicTechnology",
-						"CogenerationOfHeatCoolAndPowerFromGeothermalEnergy",
-						"ElectricityGenerationFromOceanEnergyTechnologies",
-						"RenewalOfWasteWaterCollectionAndTreatment",
-						"ElectricityGenerationFromHydropower",
-						"ManufactureOfBatteries",
-						"ElectricityGenerationFromNuclearEnergyInExistingInstallations",
-						"TransmissionAndDistributionNetworksForRenewableAndLowCarbonGases",
-						"InstallationAndOperationOfElectricHeatPumps",
-						"StorageOfThermalEnergy",
-						"LowCarbonAirportInfrastructure",
-						"RetrofittingOfSeaAndCoastalFreightAndPassengerWaterTransport",
-						"InstallationMaintenanceAndRepairOfEnergyEfficiencyEquipment",
-						"MotionPictureVideoAndTelevisionProgrammeProductionSoundRecordingAndMusicPublishingActivities",
-						"ManufactureOfOtherLowCarbonTechnologies",
-						"AnaerobicDigestionOfSewageSludge",
-						"ManufactureOfHydrogen",
-						"ManufactureOfBiogasAndBiofuelsForUseInTransportAndOfBioliquids",
-						"ElectricityGenerationUsingConcentratedSolarPowerCspTechnology",
-						"ElectricityGenerationFromWindPower",
-						"ManufactureOfPlasticsInPrimaryForm",
-						"ProductionOfHeatCoolFromBioenergy"
-					]
-				}
-			},
-			"negativeAktivitaetenFuerDieBiologischeVielfalt": "No",
-			"positiveAktivitaetenFuerDieBiologischeVielfalt": "No",
-			"soziales": {
-				"aenderungenUnternehmensstruktur": "No",
-				"sicherheitsmassnahmenFuerMitarbeiter": null,
-				"einkommensgleichheit": {
-					"massnahmenZurVerbesserungDerEinkommensungleichheit": "ROI"
-				},
-				"geschlechterdiversitaet": {
-					"definitionTopManagement": "technologies",
-					"einhaltungRechtlicherVorgaben": "schemas"
-				},
-				"audit": {
-					"auditsZurEinhaltungVonArbeitsstandards": "Yes",
-					"artDesAudits": "PruefungDurchDritte",
-					"auditErgebnisse": "portals"
-				}
-			},
-			"unternehmensfuehrungGovernance": {
-				"wirtschaftspruefer": "convergence",
-				"ceoVorsitzender": null,
-				"amtszeit": "infrastructures",
-				"einbeziehungVonStakeholdern": "No",
-				"prozessDerEinbeziehungVonStakeholdern": "deliverables",
-				"mechanismenZurAusrichtungAufStakeholder": "paradigms",
-				"esgKriterienUndUeberwachungDerLieferanten": "No",
-				"auswahlkriterien": "channels"
->>>>>>> 2de53260
-			}
-		},
-		"reportingPeriod": "2019"
-	},
-	{
-		"companyInformation": {
-<<<<<<< HEAD
-			"companyName": "VonRueden - Cremin",
-			"headquarters": "Alethaborough",
-			"headquartersPostalCode": "01077",
-			"sector": "markets",
-=======
-			"companyName": "Erdman - Macejkovic",
-			"headquarters": "Jaronhaven",
-			"headquartersPostalCode": null,
-			"sector": "interfaces",
->>>>>>> 2de53260
-			"identifiers": {
-				"Lei": [
-					"owix6H0175bFgfUvUWsT"
-				],
-				"Isin": [
-<<<<<<< HEAD
-					"aYqOhQzhtSPj"
-				],
-				"PermId": [
-					"vnU6eKc1eh"
-				],
-				"Ticker": [
-					"EreHayT"
-				],
-				"Duns": [],
-				"VatNumber": [],
-				"CompanyRegistrationNumber": [
-					"0zG1Uk9HoKBbHjC"
-				]
-			},
-			"countryCode": "NR",
-			"companyAlternativeNames": [],
-			"companyLegalForm": null,
-			"website": null,
-=======
-					"3LR2a9gVIND9"
-				],
-				"PermId": [],
-				"Ticker": [
-					"HLNLGX5"
-				],
-				"Duns": [],
+					"IPG4UiTD0"
+				],
 				"VatNumber": [
-					"c5YrGnhlB"
-				],
-				"CompanyRegistrationNumber": [
-					"GTu3pXJMVNWTIJw"
-				]
-			},
-			"countryCode": "KI",
-			"companyAlternativeNames": [
-				"Bernier - Kunze",
-				"Hartmann, Oberbrunner and Lebsack",
-				"Morar Inc"
-			],
-			"companyLegalForm": "Sole Trader",
-			"website": "https://jagged-wafer.biz/",
->>>>>>> 2de53260
-			"isTeaserCompany": false
-		},
-		"t": {
-			"general": {
-				"masterData": {
-<<<<<<< HEAD
-					"berichtsPflicht": null
-				}
-			},
-			"allgemein": {
-				"esgZiele": "No",
-				"ziele": null,
-				"investitionen": "e-markets",
-				"sektorMitHohenKlimaauswirkungen": "Yes"
-=======
-					"berichtsPflicht": "No",
-					"gueltigkeitsDatum": null
-				}
-			},
-			"allgemein": {
-				"esgZiele": null,
-				"ziele": "channels",
-				"investitionen": "technologies",
-				"sektorMitHohenKlimaauswirkungen": "No",
-				"sektor": [
-					"E",
-					"C",
-					"H",
-					"G",
-					"A",
-					"F",
-					"L",
-					"D",
-					"B"
-				],
-				"nachhaltigkeitsbericht": "No",
-				"frequenzDerBerichterstattung": "Jaehrlich",
-				"mechanismenZurUeberwachungDerEinhaltungUnGlobalCompactPrinzipienUndOderOecdLeitsaetze": "Yes",
-				"uncgPrinzipien": "Yes",
-				"erklaerungUngc": "eyeballs",
-				"oecdLeitsaetze": "No",
-				"erklaerungOecd": "communities",
-				"ausrichtungAufDieUnSdgsUndAktivesVerfolgen": null,
-				"ausschlusslistenAufBasisVonEsgKriterien": null,
-				"ausschlusslisten": "models",
-				"oekologischeSozialeFuehrungsstandardsOderPrinzipien": "Yes",
-				"anreizmechanismenFuerDasManagementUmwelt": "JaGeschaeftsleitung",
-				"anreizmechanismenFuerDasManagementSoziales": "Nein",
-				"esgBezogeneRechtsstreitigkeiten": null,
-				"rechtsstreitigkeitenMitBezugZuE": "No",
-				"statusZuE": "Offen",
-				"einzelheitenZuDenRechtsstreitigkeitenZuE": "bandwidth",
-				"rechtsstreitigkeitenMitBezugZuS": null,
-				"statusZuS": "Geklaert",
-				"einzelheitenZuDenRechtsstreitigkeitenZuS": "supply-chains",
-				"rechtsstreitigkeitenMitBezugZuG": null,
-				"statusZuG": null,
-				"einzelheitenZuDenRechtsstreitigkeitenZuG": "interfaces",
-				"esgRating": "No",
-				"agentur": "portals",
-				"ergebnis": null,
-				"kritischePunkte": "infrastructures",
-				"nachhaltigkeitsbezogenenAnleihen": "Yes",
-				"wichtigsteESUndGRisikenUndBewertung": "niches",
-				"hindernisseBeimUmgangMitEsgBedenken": "e-business"
-			},
-			"umwelt": {
-				"treibhausgasemissionen": {
-					"treibhausgasEmissionsintensitaetDerUnternehmenInDieInvestriertWird": "deliverables",
-					"strategieUndZieleZurReduzierungVonTreibhausgasEmissionen": "systems"
-				},
-				"produkteZurVerringerungDerUmweltbelastung": "Yes",
-				"verringerungenDerUmweltbelastung": "synergies",
-				"oekologischerMindestStandardFuerProduktionsprozesse": "Yes",
-				"energieverbrauch": {
-					"unternehmensGruppenStrategieBzglEnergieverbrauch": "supply-chains"
-				},
-				"energieeffizienzImmobilienanlagen": {
-					"unternehmensGruppenStrategieBzglEnergieeffizientenImmobilienanlagen": "ROI"
-				},
-				"wasserverbrauch": {
-					"unternehmensGruppenStrategieBzglWasserverbrauch": "bandwidth"
-				},
-				"abfallproduktion": {
-					"unternehmensGruppenStrategieBzglAbfallproduktion": null
-				},
-				"gefaehrlicheAbfaelle": {
-					"gefaehrlicherAbfall": "action-items"
-				},
-				"biodiversitaet": {
-					"negativeMassnahmenFuerDieBiologischeVielfalt": "supply-chains",
-					"positiveMassnahmenFuerDieBiologischeVielfalt": "schemas"
-				},
-				"fossileBrennstoffe": {
-					"einnahmenAusFossilenBrennstoffen": "No"
-				},
-				"taxonomie": {
-					"taxonomieBerichterstattung": "Nfrd",
-					"euTaxonomieKompassAktivitaeten": null
-				}
-			},
-			"negativeAktivitaetenFuerDieBiologischeVielfalt": "No",
-			"positiveAktivitaetenFuerDieBiologischeVielfalt": "No",
-			"soziales": {
-				"aenderungenUnternehmensstruktur": "No",
-				"sicherheitsmassnahmenFuerMitarbeiter": null,
-				"einkommensgleichheit": {
-					"massnahmenZurVerbesserungDerEinkommensungleichheit": "mindshare"
-				},
-				"geschlechterdiversitaet": {
-					"definitionTopManagement": null,
-					"einhaltungRechtlicherVorgaben": "bandwidth"
-				},
-				"audit": {
-					"auditsZurEinhaltungVonArbeitsstandards": "No",
-					"artDesAudits": "SowohlInternAlsAuchVonDrittanbietern",
-					"auditErgebnisse": "platforms"
-				}
-			},
-			"unternehmensfuehrungGovernance": {
-				"wirtschaftspruefer": "supply-chains",
-				"ceoVorsitzender": "Yes",
-				"amtszeit": "web services",
-				"einbeziehungVonStakeholdern": "Yes",
-				"prozessDerEinbeziehungVonStakeholdern": null,
-				"mechanismenZurAusrichtungAufStakeholder": "technologies",
-				"esgKriterienUndUeberwachungDerLieferanten": "No",
-				"auswahlkriterien": null
->>>>>>> 2de53260
-			}
-		},
-		"reportingPeriod": "2019"
-	},
-	{
-		"companyInformation": {
-<<<<<<< HEAD
-			"companyName": "Corwin, Cremin and Harris",
-			"headquarters": "Arnoborough",
-			"headquartersPostalCode": "71357-3413",
-=======
-			"companyName": "Wisozk LLC",
-			"headquarters": "Jedidiahton",
-			"headquartersPostalCode": null,
->>>>>>> 2de53260
-			"sector": null,
-			"identifiers": {
-				"Lei": [],
-				"Isin": [
-<<<<<<< HEAD
-					"nGTfT2PrHdkv"
-				],
-				"PermId": [],
-				"Ticker": [],
-				"Duns": [
-					"b2sy5hxxZ"
-				],
-				"VatNumber": [
-					"n6VUHJFPn"
+					"SVUgMAs6V"
 				],
 				"CompanyRegistrationNumber": []
 			},
-			"countryCode": "GF",
-			"companyAlternativeNames": [
-				"Mosciski, Moore and Hoppe",
-				"Swaniawski LLC",
-				"Welch, Metz and Yost"
-			],
-			"companyLegalForm": "Private Limited Company (Ltd)",
-			"website": "https://rotten-seat.org",
-=======
-					"deQpNb6uK5MV",
-					"RU1B1vEqTYqG"
-				],
-				"PermId": [
-					"481CEAfVpm"
-				],
-				"Ticker": [],
-				"Duns": [],
-				"VatNumber": [
-					"CO3VvPA7N"
-				],
-				"CompanyRegistrationNumber": []
-			},
-			"countryCode": "BM",
-			"companyAlternativeNames": [
-				"Windler - Jakubowski"
-			],
-			"companyLegalForm": null,
-			"website": null,
->>>>>>> 2de53260
-			"isTeaserCompany": false
-		},
-		"t": {
-			"general": {
-				"masterData": {
-					"berichtsPflicht": "No",
-					"gueltigkeitsDatum": null
-				}
-			},
-			"allgemein": {
-<<<<<<< HEAD
-				"esgZiele": "Yes",
-				"ziele": "mindshare",
-				"investitionen": "platforms",
-				"sektorMitHohenKlimaauswirkungen": "Yes"
-			}
-		},
-		"reportingPeriod": "2019"
-	},
-	{
-		"companyInformation": {
-			"companyName": "Morar, Mosciski and Baumbach",
-			"headquarters": "New Columbusberg",
-			"headquartersPostalCode": "65207",
-			"sector": "e-business",
-=======
-				"esgZiele": "No",
-				"ziele": "functionalities",
-				"investitionen": "niches",
-				"sektorMitHohenKlimaauswirkungen": null,
-				"sektor": [
-					"A",
-					"C",
-					"D"
-				],
-				"nachhaltigkeitsbericht": "Yes",
-				"frequenzDerBerichterstattung": "Vierteljaehrlich",
-				"mechanismenZurUeberwachungDerEinhaltungUnGlobalCompactPrinzipienUndOderOecdLeitsaetze": null,
-				"uncgPrinzipien": null,
-				"erklaerungUngc": "channels",
-				"oecdLeitsaetze": "Yes",
-				"erklaerungOecd": "bandwidth",
-				"ausrichtungAufDieUnSdgsUndAktivesVerfolgen": "web services",
-				"ausschlusslistenAufBasisVonEsgKriterien": "Yes",
-				"ausschlusslisten": "paradigms",
-				"oekologischeSozialeFuehrungsstandardsOderPrinzipien": "Yes",
-				"anreizmechanismenFuerDasManagementUmwelt": "JaAufsichtsrat",
-				"anreizmechanismenFuerDasManagementSoziales": "JaAufsichtsratUndGeschaeftsleitung",
-				"esgBezogeneRechtsstreitigkeiten": "No",
-				"rechtsstreitigkeitenMitBezugZuE": "Yes",
-				"statusZuE": "Offen",
-				"einzelheitenZuDenRechtsstreitigkeitenZuE": null,
-				"rechtsstreitigkeitenMitBezugZuS": "Yes",
-				"statusZuS": "Geklaert",
-				"einzelheitenZuDenRechtsstreitigkeitenZuS": "models",
-				"rechtsstreitigkeitenMitBezugZuG": "Yes",
-				"statusZuG": "Geklaert",
-				"einzelheitenZuDenRechtsstreitigkeitenZuG": null,
-				"esgRating": null,
-				"agentur": null,
-				"ergebnis": null,
-				"kritischePunkte": null,
-				"nachhaltigkeitsbezogenenAnleihen": "No",
-				"wichtigsteESUndGRisikenUndBewertung": "mindshare",
-				"hindernisseBeimUmgangMitEsgBedenken": "markets"
-			},
-			"umwelt": {
-				"treibhausgasemissionen": {
-					"treibhausgasEmissionsintensitaetDerUnternehmenInDieInvestriertWird": "users",
-					"strategieUndZieleZurReduzierungVonTreibhausgasEmissionen": "mindshare"
-				},
-				"produkteZurVerringerungDerUmweltbelastung": "Yes",
-				"verringerungenDerUmweltbelastung": "communities",
-				"oekologischerMindestStandardFuerProduktionsprozesse": "Yes",
-				"energieverbrauch": {
-					"unternehmensGruppenStrategieBzglEnergieverbrauch": null
-				},
-				"energieeffizienzImmobilienanlagen": {
-					"unternehmensGruppenStrategieBzglEnergieeffizientenImmobilienanlagen": "e-markets"
-				},
-				"wasserverbrauch": {
-					"unternehmensGruppenStrategieBzglWasserverbrauch": "functionalities"
-				},
-				"abfallproduktion": {
-					"unternehmensGruppenStrategieBzglAbfallproduktion": "e-commerce"
-				},
-				"gefaehrlicheAbfaelle": {
-					"gefaehrlicherAbfall": "niches"
-				},
-				"biodiversitaet": {
-					"negativeMassnahmenFuerDieBiologischeVielfalt": "content",
-					"positiveMassnahmenFuerDieBiologischeVielfalt": "e-commerce"
-				},
-				"fossileBrennstoffe": {
-					"einnahmenAusFossilenBrennstoffen": "No"
-				},
-				"taxonomie": {
-					"taxonomieBerichterstattung": "Csrd",
-					"euTaxonomieKompassAktivitaeten": [
-						"InstallationMaintenanceAndRepairOfRenewableEnergyTechnologies",
-						"RenovationOfExistingBuildings",
-						"ConstructionExtensionAndOperationOfWaterCollectionTreatmentAndSupplySystems",
-						"ElectricityGenerationFromNuclearEnergyInExistingInstallations",
-						"ManufactureOfEquipmentForTheProductionAndUseOfHydrogen",
-						"RehabilitationAndRestorationOfForestsIncludingReforestationAndNaturalForestRegenerationAfterAnExtremeEvent",
-						"ManufactureOfChlorine",
-						"CloseToMarketResearchDevelopmentAndInnovation",
-						"ConstructionAndSafeOperationOfNewNuclearPowerPlantsForTheGenerationOfElectricityAndOrHeatIncludingForHydrogenProductionUsingBestAvailableTechnologies",
-						"ProductionOfHeatCoolFromBioenergy",
-						"ManufactureOfAluminium",
-						"ManufactureOfOrganicBasicChemicals",
-						"ManufactureOfRenewableEnergyTechnologies",
-						"TransportByMotorbikesPassengerCarsAndLightCommercialVehicles",
-						"SeaAndCoastalFreightWaterTransportVesselsForPortOperationsAndAuxiliaryActivities",
-						"ProductionOfHeatCoolUsingWasteHeat",
-						"UrbanAndSuburbanTransportRoadPassengerTransport",
-						"LibrariesArchivesMuseumsAndCulturalActivities",
-						"HighEfficiencyCoGenerationOfHeatCoolAndPowerFromFossilGaseousFuels",
-						"RetrofittingOfInlandWaterPassengerAndFreightTransport",
-						"EngineeringActivitiesAndRelatedTechnicalConsultancyDedicatedToAdaptationToClimateChange",
-						"RenewalOfWasteWaterCollectionAndTreatment",
-						"AcquisitionAndOwnershipOfBuildings",
-						"CollectionAndTransportOfNonHazardousWasteInSourceSegregatedFractions",
-						"ElectricityGenerationUsingSolarPhotovoltaicTechnology",
-						"AnaerobicDigestionOfBioWaste",
-						"MotionPictureVideoAndTelevisionProgrammeProductionSoundRecordingAndMusicPublishingActivities",
-						"ManufactureOfBatteries",
-						"TransmissionAndDistributionOfElectricity",
-						"ManufactureOfLowCarbonTechnologiesForTransport",
-						"ManufactureOfPlasticsInPrimaryForm",
-						"RetrofittingOfSeaAndCoastalFreightAndPassengerWaterTransport",
-						"FreightTransportServicesByRoad",
-						"ElectricityGenerationUsingConcentratedSolarPowerCspTechnology",
-						"ManufactureOfNitricAcid",
-						"ProductionOfHeatCoolFromSolarThermalHeating",
-						"CogenerationOfHeatCoolAndPowerFromGeothermalEnergy",
-						"StorageOfThermalEnergy",
-						"RestorationOfWetlands",
-						"LowCarbonAirportInfrastructure",
-						"StorageOfElectricity",
-						"ElectricityGenerationFromFossilGaseousFuels",
-						"ConstructionOfNewBuildings",
-						"StorageOfHydrogen",
-						"ElectricityGenerationFromHydropower",
-						"ManufactureOfOtherLowCarbonTechnologies",
-						"CreativeArtsAndEntertainmentActivities",
-						"ManufactureOfSodaAsh",
-						"InfrastructureForRailTransport",
-						"ResidentialCareActivities",
-						"ElectricityGenerationFromRenewableNonFossilGaseousAndLiquidFuels",
-						"ManufactureOfAnhydrousAmmonia",
-						"InfrastructureForPersonalMobilityCycleLogistics",
-						"SeaAndCoastalPassengerWaterTransport",
-						"ManufactureOfBiogasAndBiofuelsForUseInTransportAndOfBioliquids",
-						"TransportOfCo2",
-						"ProductionOfHeatCoolFromGeothermalEnergy",
-						"ElectricityGenerationFromBioenergy",
-						"NonLifeInsuranceUnderwritingOfClimateRelatedPerils",
-						"LandfillGasCaptureAndUtilisation",
-						"ManufactureOfCement",
-						"ElectricityGenerationFromOceanEnergyTechnologies",
-						"CogenerationOfHeatCoolAndPowerFromRenewableNonFossilGaseousAndLiquidFuels",
-						"CogenerationOfHeatCoolAndPowerFromBioenergy",
-						"ElectricityGenerationFromGeothermalEnergy",
-						"InfrastructureEnablingLowCarbonWaterTransport",
-						"InstallationMaintenanceAndRepairOfInstrumentsAndDevicesForMeasuringRegulationAndControllingEnergyPerformanceOfBuildings",
-						"OperationOfPersonalMobilityDevicesCycleLogistics",
-						"ConstructionExtensionAndOperationOfWasteWaterCollectionAndTreatment",
-						"ComputerProgrammingConsultancyAndRelatedActivities",
-						"InstallationAndOperationOfElectricHeatPumps",
-						"InstallationMaintenanceAndRepairOfEnergyEfficiencyEquipment",
-						"Reinsurance",
-						"MaterialRecoveryFromNonHazardousWaste",
-						"PassengerInterurbanRailTransport",
-						"ConservationForestry",
-						"DataDrivenSolutionsForGhgEmissionsReductions",
-						"ProgrammingAndBroadcastingActivities",
-						"ProfessionalServicesRelatedToEnergyPerformanceOfBuildings",
-						"ManufactureOfCarbonBlack",
-						"DistrictHeatingCoolingDistribution",
-						"InlandFreightWaterTransport",
-						"TransmissionAndDistributionNetworksForRenewableAndLowCarbonGases",
-						"ManufactureOfIronAndSteel",
-						"InfrastructureEnablingLowCarbonRoadTransportAndPublicTransport",
-						"DataProcessingHostingAndRelatedActivities",
-						"PreCommercialStagesOfAdvancedTechnologiesToProduceEnergyFromNuclearProcessesWithMinimalWasteFromTheFuelCycle",
-						"AirportInfrastructure",
-						"ProductionOfHeatCoolFromFossilGaseousFuelsInAnEfficientDistrictHeatingAndCoolingSystem",
-						"CogenerationOfHeatCoolAndPowerFromSolarEnergy",
-						"FreightRailTransport",
-						"InstallationMaintenanceAndRepairOfChargingStationsForElectricVehiclesInBuildingsAndParkingSpacesAttachedToBuildings",
-						"ProductionOfHeatCoolFromRenewableNonFossilGaseousAndLiquidFuels",
-						"ForestManagement",
-						"Education",
-						"AnaerobicDigestionOfSewageSludge",
-						"ElectricityGenerationFromWindPower",
-						"UndergroundPermanentGeologicalStorageOfCo2",
-						"InfrastructureEnablingRoadTransportAndPublicTransport",
-						"ManufactureOfHydrogen",
-						"Afforestation",
-						"ManufactureOfEnergyEfficiencyEquipmentForBuildings"
-					]
-				}
-			},
-			"negativeAktivitaetenFuerDieBiologischeVielfalt": "Yes",
-			"positiveAktivitaetenFuerDieBiologischeVielfalt": "No",
-			"soziales": {
-				"aenderungenUnternehmensstruktur": null,
-				"sicherheitsmassnahmenFuerMitarbeiter": "experiences",
-				"einkommensgleichheit": {
-					"massnahmenZurVerbesserungDerEinkommensungleichheit": "functionalities"
-				},
-				"geschlechterdiversitaet": {
-					"definitionTopManagement": null,
-					"einhaltungRechtlicherVorgaben": "web services"
-				},
-				"audit": {
-					"auditsZurEinhaltungVonArbeitsstandards": "Yes",
-					"artDesAudits": "PruefungDurchDritte",
-					"auditErgebnisse": "mindshare"
-				}
-			},
-			"unternehmensfuehrungGovernance": {
-				"wirtschaftspruefer": "relationships",
-				"ceoVorsitzender": "No",
-				"amtszeit": "infrastructures",
-				"einbeziehungVonStakeholdern": null,
-				"prozessDerEinbeziehungVonStakeholdern": "content",
-				"mechanismenZurAusrichtungAufStakeholder": "platforms",
-				"esgKriterienUndUeberwachungDerLieferanten": "Yes",
-				"auswahlkriterien": "deliverables"
-			}
-		},
-		"reportingPeriod": "2022"
-	},
-	{
-		"companyInformation": {
-			"companyName": "Schuppe and Sons",
-			"headquarters": "East Adamland",
-			"headquartersPostalCode": "63874",
-			"sector": "relationships",
->>>>>>> 2de53260
-			"identifiers": {
-				"Lei": [
-					"9CcaPZ5iPqc42Odb7EcH"
-				],
-				"Isin": [
-<<<<<<< HEAD
-					"cFdJtlTvYraj",
-					"YkzBSUkmf01u"
-				],
-				"PermId": [
-					"qYhXHp40ie"
-				],
-				"Ticker": [
-					"UaEUsAl"
-				],
-				"Duns": [
-					"ROB6hzSbF"
-				],
-				"VatNumber": [],
-				"CompanyRegistrationNumber": [
-					"ke6zkJm6lEfype0"
-				]
-			},
-			"countryCode": "YT",
-			"companyAlternativeNames": [
-				"Mraz, Tillman and Swaniawski",
-				"Prohaska, Gerlach and Schumm"
-			],
-			"companyLegalForm": "Public Limited Company (PLC)",
-			"website": "https://unhealthy-clock.com",
-=======
-					"HXJ36lcDBwrG",
-					"Lm1argZ3e4ui"
-				],
-				"PermId": [],
-				"Ticker": [],
-				"Duns": [
-					"wOxbqQrh9"
-				],
-				"VatNumber": [
-					"EsGwYdgcL"
-				],
-				"CompanyRegistrationNumber": []
-			},
-			"countryCode": "HN",
-			"companyAlternativeNames": [
-				"Bauch - Gleason",
-				"Cremin - Jacobi",
-				"Kshlerin, Koepp and Raynor",
-				"Ratke - Labadie"
-			],
-			"companyLegalForm": "GmbH",
-			"website": "https://unnatural-hill.net",
->>>>>>> 2de53260
-			"isTeaserCompany": false
-		},
-		"t": {
-			"general": {
-				"masterData": {
-<<<<<<< HEAD
-					"berichtsPflicht": "No"
-				}
-			},
-			"allgemein": {
-				"esgZiele": "Yes",
-				"ziele": "communities",
-				"investitionen": "channels",
-				"sektorMitHohenKlimaauswirkungen": "Yes"
-=======
-					"berichtsPflicht": "Yes",
-					"gueltigkeitsDatum": "2024-09-28"
-				}
-			},
-			"allgemein": {
-				"esgZiele": null,
-				"ziele": "functionalities",
-				"investitionen": "portals",
-				"sektorMitHohenKlimaauswirkungen": "Yes",
-				"sektor": [
-					"D",
-					"C"
-				],
-				"nachhaltigkeitsbericht": "No",
-				"frequenzDerBerichterstattung": "Vierteljaehrlich",
-				"mechanismenZurUeberwachungDerEinhaltungUnGlobalCompactPrinzipienUndOderOecdLeitsaetze": "Yes",
-				"uncgPrinzipien": "Yes",
-				"erklaerungUngc": "users",
-				"oecdLeitsaetze": "Yes",
-				"erklaerungOecd": "action-items",
-				"ausrichtungAufDieUnSdgsUndAktivesVerfolgen": "models",
-				"ausschlusslistenAufBasisVonEsgKriterien": "Yes",
-				"ausschlusslisten": "architectures",
-				"oekologischeSozialeFuehrungsstandardsOderPrinzipien": "No",
-				"anreizmechanismenFuerDasManagementUmwelt": null,
-				"anreizmechanismenFuerDasManagementSoziales": "Nein",
-				"esgBezogeneRechtsstreitigkeiten": "Yes",
-				"rechtsstreitigkeitenMitBezugZuE": "No",
-				"statusZuE": "Offen",
-				"einzelheitenZuDenRechtsstreitigkeitenZuE": "architectures",
-				"rechtsstreitigkeitenMitBezugZuS": "Yes",
-				"statusZuS": "Geklaert",
-				"einzelheitenZuDenRechtsstreitigkeitenZuS": "paradigms",
-				"rechtsstreitigkeitenMitBezugZuG": "Yes",
-				"statusZuG": "Geklaert",
-				"einzelheitenZuDenRechtsstreitigkeitenZuG": "niches",
-				"esgRating": "No",
-				"agentur": null,
-				"ergebnis": {
-					"value": "systems",
-					"dataSource": {
-						"fileName": "Policy",
-						"fileReference": "50a36c418baffd520bb92d84664f06f9732a21f4e2e5ecee6d9136f16e7e0b63"
-					}
-				},
-				"kritischePunkte": "supply-chains",
-				"nachhaltigkeitsbezogenenAnleihen": "Yes",
-				"wichtigsteESUndGRisikenUndBewertung": "portals",
-				"hindernisseBeimUmgangMitEsgBedenken": "e-markets"
-			},
-			"umwelt": {
-				"treibhausgasemissionen": {
-					"treibhausgasEmissionsintensitaetDerUnternehmenInDieInvestriertWird": "markets",
-					"strategieUndZieleZurReduzierungVonTreibhausgasEmissionen": "users"
-				},
-				"produkteZurVerringerungDerUmweltbelastung": "Yes",
-				"verringerungenDerUmweltbelastung": "initiatives",
-				"oekologischerMindestStandardFuerProduktionsprozesse": "No",
-				"energieverbrauch": {
-					"unternehmensGruppenStrategieBzglEnergieverbrauch": "markets"
-				},
-				"energieeffizienzImmobilienanlagen": {
-					"unternehmensGruppenStrategieBzglEnergieeffizientenImmobilienanlagen": "networks"
-				},
-				"wasserverbrauch": {
-					"unternehmensGruppenStrategieBzglWasserverbrauch": "niches"
-				},
-				"abfallproduktion": {
-					"unternehmensGruppenStrategieBzglAbfallproduktion": "networks"
-				},
-				"gefaehrlicheAbfaelle": {
-					"gefaehrlicherAbfall": null
-				},
-				"biodiversitaet": {
-					"negativeMassnahmenFuerDieBiologischeVielfalt": "functionalities",
-					"positiveMassnahmenFuerDieBiologischeVielfalt": "applications"
-				},
-				"fossileBrennstoffe": {
-					"einnahmenAusFossilenBrennstoffen": "No"
-				},
-				"taxonomie": {
-					"taxonomieBerichterstattung": "Csrd",
-					"euTaxonomieKompassAktivitaeten": [
-						"ProductionOfHeatCoolFromFossilGaseousFuelsInAnEfficientDistrictHeatingAndCoolingSystem",
-						"InstallationMaintenanceAndRepairOfRenewableEnergyTechnologies",
-						"CogenerationOfHeatCoolAndPowerFromBioenergy",
-						"ProductionOfHeatCoolFromGeothermalEnergy",
-						"SeaAndCoastalFreightWaterTransportVesselsForPortOperationsAndAuxiliaryActivities",
-						"RestorationOfWetlands",
-						"InstallationAndOperationOfElectricHeatPumps",
-						"ConstructionAndSafeOperationOfNewNuclearPowerPlantsForTheGenerationOfElectricityAndOrHeatIncludingForHydrogenProductionUsingBestAvailableTechnologies",
-						"ElectricityGenerationUsingConcentratedSolarPowerCspTechnology",
-						"AnaerobicDigestionOfBioWaste",
-						"UndergroundPermanentGeologicalStorageOfCo2",
-						"InlandFreightWaterTransport",
-						"ManufactureOfSodaAsh",
-						"ManufactureOfBiogasAndBiofuelsForUseInTransportAndOfBioliquids",
-						"InfrastructureForWaterTransport"
-					]
-				}
-			},
-			"negativeAktivitaetenFuerDieBiologischeVielfalt": null,
-			"positiveAktivitaetenFuerDieBiologischeVielfalt": null,
-			"soziales": {
-				"aenderungenUnternehmensstruktur": null,
-				"sicherheitsmassnahmenFuerMitarbeiter": "synergies",
-				"einkommensgleichheit": {
-					"massnahmenZurVerbesserungDerEinkommensungleichheit": "methodologies"
-				},
-				"geschlechterdiversitaet": {
-					"definitionTopManagement": "platforms",
-					"einhaltungRechtlicherVorgaben": "mindshare"
-				},
-				"audit": {
-					"auditsZurEinhaltungVonArbeitsstandards": "Yes",
-					"artDesAudits": null,
-					"auditErgebnisse": "bandwidth"
-				}
-			},
-			"unternehmensfuehrungGovernance": {
-				"wirtschaftspruefer": "platforms",
-				"ceoVorsitzender": "Yes",
-				"amtszeit": "applications",
-				"einbeziehungVonStakeholdern": "No",
-				"prozessDerEinbeziehungVonStakeholdern": "relationships",
-				"mechanismenZurAusrichtungAufStakeholder": null,
-				"esgKriterienUndUeberwachungDerLieferanten": "No",
-				"auswahlkriterien": "applications"
->>>>>>> 2de53260
-			}
-		},
-		"reportingPeriod": "2020"
-	},
-	{
-		"companyInformation": {
-<<<<<<< HEAD
-			"companyName": "Zieme Inc",
-			"headquarters": "South Arjun",
-			"headquartersPostalCode": null,
-			"sector": null,
-			"identifiers": {
-				"Lei": [
-					"0wDeCYLleOlo8BphadtR"
-				],
-				"Isin": [
-					"XU3m4HWXDF8p",
-					"J4GS76EBAbBR"
-				],
-				"PermId": [],
-				"Ticker": [],
-				"Duns": [],
-				"VatNumber": [
-					"XtjtATN6g"
-				],
-				"CompanyRegistrationNumber": [
-					"P4jsOTqIk0wXD9E"
-				]
-			},
-			"countryCode": "BT",
-			"companyAlternativeNames": [],
-			"companyLegalForm": null,
-			"website": null,
-=======
-			"companyName": "Gorczany - Cruickshank",
-			"headquarters": "Elmershire",
-			"headquartersPostalCode": "36031-0724",
-			"sector": null,
-			"identifiers": {
-				"Lei": [
-					"mR5c1FQAfnChnBGoCqkT"
-				],
-				"Isin": [
-					"NiAS2w36oZss",
-					"3EOWdsi1zIZc"
-				],
-				"PermId": [],
-				"Ticker": [
-					"J0x4ACI"
-				],
-				"Duns": [],
-				"VatNumber": [],
-				"CompanyRegistrationNumber": [
-					"zUjlrKsoOSPhXSY"
-				]
-			},
-			"countryCode": "UG",
-			"companyAlternativeNames": [
-				"Goldner Group",
-				"Harris, Dickens and Beer",
-				"Howell and Sons",
-				"Schroeder - Terry"
-			],
-			"companyLegalForm": null,
-			"website": "https://nimble-credential.com/",
->>>>>>> 2de53260
-			"isTeaserCompany": false
-		},
-		"t": {
-			"general": {
-				"masterData": {
-					"berichtsPflicht": "Yes",
-					"gueltigkeitsDatum": null
-				}
-			},
-			"allgemein": {
-<<<<<<< HEAD
-				"esgZiele": "Yes",
-				"ziele": "action-items",
-				"investitionen": null,
-				"sektorMitHohenKlimaauswirkungen": null
-=======
-				"esgZiele": null,
-				"ziele": "relationships",
-				"investitionen": null,
-				"sektorMitHohenKlimaauswirkungen": "Yes",
-				"sektor": [
-					"F",
-					"B"
-				],
-				"nachhaltigkeitsbericht": null,
-				"frequenzDerBerichterstattung": "Halbjaehrlich",
-				"mechanismenZurUeberwachungDerEinhaltungUnGlobalCompactPrinzipienUndOderOecdLeitsaetze": "No",
-				"uncgPrinzipien": "No",
-				"erklaerungUngc": "lifetime value",
-				"oecdLeitsaetze": "Yes",
-				"erklaerungOecd": "e-markets",
-				"ausrichtungAufDieUnSdgsUndAktivesVerfolgen": "metrics",
-				"ausschlusslistenAufBasisVonEsgKriterien": "Yes",
-				"ausschlusslisten": "blockchains",
-				"oekologischeSozialeFuehrungsstandardsOderPrinzipien": "No",
-				"anreizmechanismenFuerDasManagementUmwelt": "JaAufsichtsrat",
-				"anreizmechanismenFuerDasManagementSoziales": null,
-				"esgBezogeneRechtsstreitigkeiten": "Yes",
-				"rechtsstreitigkeitenMitBezugZuE": "Yes",
-				"statusZuE": null,
-				"einzelheitenZuDenRechtsstreitigkeitenZuE": "networks",
-				"rechtsstreitigkeitenMitBezugZuS": null,
-				"statusZuS": "Offen",
-				"einzelheitenZuDenRechtsstreitigkeitenZuS": null,
-				"rechtsstreitigkeitenMitBezugZuG": null,
-				"statusZuG": "Geklaert",
-				"einzelheitenZuDenRechtsstreitigkeitenZuG": "blockchains",
-				"esgRating": "No",
-				"agentur": "paradigms",
-				"ergebnis": {
-					"value": "e-commerce",
-					"dataSource": {
-						"fileName": "Certification",
-						"fileReference": "50a36c418baffd520bb92d84664f06f9732a21f4e2e5ecee6d9136f16e7e0b63"
-					}
-				},
-				"kritischePunkte": "mindshare",
-				"nachhaltigkeitsbezogenenAnleihen": "No",
-				"wichtigsteESUndGRisikenUndBewertung": null,
-				"hindernisseBeimUmgangMitEsgBedenken": "lifetime value"
-			},
-			"umwelt": {
-				"treibhausgasemissionen": {
-					"treibhausgasEmissionsintensitaetDerUnternehmenInDieInvestriertWird": null,
-					"strategieUndZieleZurReduzierungVonTreibhausgasEmissionen": "experiences"
-				},
-				"produkteZurVerringerungDerUmweltbelastung": "Yes",
-				"verringerungenDerUmweltbelastung": null,
-				"oekologischerMindestStandardFuerProduktionsprozesse": "Yes",
-				"energieverbrauch": {
-					"unternehmensGruppenStrategieBzglEnergieverbrauch": "portals"
-				},
-				"energieeffizienzImmobilienanlagen": {
-					"unternehmensGruppenStrategieBzglEnergieeffizientenImmobilienanlagen": "action-items"
-				},
-				"wasserverbrauch": {
-					"unternehmensGruppenStrategieBzglWasserverbrauch": "models"
-				},
-				"abfallproduktion": {
-					"unternehmensGruppenStrategieBzglAbfallproduktion": "e-business"
-				},
-				"gefaehrlicheAbfaelle": {
-					"gefaehrlicherAbfall": "models"
-				},
-				"biodiversitaet": {
-					"negativeMassnahmenFuerDieBiologischeVielfalt": null,
-					"positiveMassnahmenFuerDieBiologischeVielfalt": "channels"
-				},
-				"fossileBrennstoffe": {
-					"einnahmenAusFossilenBrennstoffen": "No"
-				},
-				"taxonomie": {
-					"taxonomieBerichterstattung": null,
-					"euTaxonomieKompassAktivitaeten": null
-				}
-			},
-			"negativeAktivitaetenFuerDieBiologischeVielfalt": null,
-			"positiveAktivitaetenFuerDieBiologischeVielfalt": "No",
-			"soziales": {
-				"aenderungenUnternehmensstruktur": "No",
-				"sicherheitsmassnahmenFuerMitarbeiter": "interfaces",
-				"einkommensgleichheit": {
-					"massnahmenZurVerbesserungDerEinkommensungleichheit": "action-items"
-				},
-				"geschlechterdiversitaet": {
-					"definitionTopManagement": "niches",
-					"einhaltungRechtlicherVorgaben": "platforms"
-				},
-				"audit": {
-					"auditsZurEinhaltungVonArbeitsstandards": "Yes",
-					"artDesAudits": "SowohlInternAlsAuchVonDrittanbietern",
-					"auditErgebnisse": "content"
-				}
-			},
-			"unternehmensfuehrungGovernance": {
-				"wirtschaftspruefer": "relationships",
-				"ceoVorsitzender": null,
-				"amtszeit": "infrastructures",
-				"einbeziehungVonStakeholdern": null,
-				"prozessDerEinbeziehungVonStakeholdern": "infrastructures",
-				"mechanismenZurAusrichtungAufStakeholder": "initiatives",
-				"esgKriterienUndUeberwachungDerLieferanten": "Yes",
-				"auswahlkriterien": "e-business"
->>>>>>> 2de53260
-			}
-		},
-		"reportingPeriod": "2023"
-	},
-	{
-		"companyInformation": {
-<<<<<<< HEAD
-			"companyName": "O'Conner Inc",
-			"headquarters": "Levittown",
-			"headquartersPostalCode": "10233-6225",
-			"sector": null,
-=======
-			"companyName": "Rodriguez, Baumbach and Kutch",
-			"headquarters": "Hackettburgh",
-			"headquartersPostalCode": null,
-			"sector": "e-markets",
->>>>>>> 2de53260
-			"identifiers": {
-				"Lei": [
-					"FPolebnQVgJMEP9aPEAn"
-				],
-				"Isin": [
-<<<<<<< HEAD
-					"7tN00Tt6FMxy"
-				],
-				"PermId": [],
-				"Ticker": [],
-				"Duns": [],
-				"VatNumber": [],
-				"CompanyRegistrationNumber": []
-			},
-			"countryCode": "BZ",
-			"companyAlternativeNames": [
-				"Jacobson LLC",
-				"Torphy - Wiza"
-			],
-			"companyLegalForm": "Limited Liability Partnership (LLP)",
-			"website": null,
-=======
-					"o0MBdoL6Ujzz",
-					"E9vUD3zCUwzA"
-				],
-				"PermId": [],
-				"Ticker": [],
-				"Duns": [
-					"uSDbWpWsc"
-				],
-				"VatNumber": [
-					"p0WzFoCGV"
-				],
-				"CompanyRegistrationNumber": []
-			},
-			"countryCode": "TV",
-			"companyAlternativeNames": [
-				"Mohr - Armstrong"
-			],
-			"companyLegalForm": null,
-			"website": "https://hard-disdain.net/",
->>>>>>> 2de53260
-			"isTeaserCompany": false
-		},
-		"t": {
-			"general": {
-				"masterData": {
-					"berichtsPflicht": "Yes",
-					"gueltigkeitsDatum": null
-				}
-			},
-			"allgemein": {
-				"esgZiele": "No",
-<<<<<<< HEAD
-				"ziele": "ROI",
-				"investitionen": "e-commerce",
-				"sektorMitHohenKlimaauswirkungen": "No"
-			}
-		},
-		"reportingPeriod": "2022"
-	},
-	{
-		"companyInformation": {
-			"companyName": "Klocko Group",
-			"headquarters": "Yonkers",
-			"headquartersPostalCode": "71393",
-			"sector": "metrics",
-			"identifiers": {
-				"Lei": [
-					"21O6WTgp8phZcrtuWMun"
-				],
-				"Isin": [
-					"ZKc7zvobNlW4",
-					"1RapgZW78VQv"
-				],
-				"PermId": [],
-				"Ticker": [
-					"ZBVxFs7"
-				],
-				"Duns": [],
-				"VatNumber": [
-					"tN4ZF2ozb"
-				],
-				"CompanyRegistrationNumber": [
-					"BTVDIt4uoFMYEL0"
-				]
-			},
-			"countryCode": "MX",
-			"companyAlternativeNames": [
-				"Dare - Lakin",
-				"Hoeger, Bruen and O'Hara",
-				"Williamson, McGlynn and Mayer"
+			"countryCode": "LB",
+			"companyAlternativeNames": [
+				"Marquardt Group"
 			],
 			"companyLegalForm": "Public Limited Company (PLC)",
 			"website": null,
-=======
-				"ziele": "technologies",
-				"investitionen": "networks",
-				"sektorMitHohenKlimaauswirkungen": "No",
-				"sektor": null,
-				"nachhaltigkeitsbericht": "No",
-				"frequenzDerBerichterstattung": "Vierteljaehrlich",
-				"mechanismenZurUeberwachungDerEinhaltungUnGlobalCompactPrinzipienUndOderOecdLeitsaetze": "No",
-				"uncgPrinzipien": "Yes",
-				"erklaerungUngc": "supply-chains",
-				"oecdLeitsaetze": "No",
-				"erklaerungOecd": "niches",
-				"ausrichtungAufDieUnSdgsUndAktivesVerfolgen": "metrics",
-				"ausschlusslistenAufBasisVonEsgKriterien": "No",
-				"ausschlusslisten": "ROI",
-				"oekologischeSozialeFuehrungsstandardsOderPrinzipien": null,
-				"anreizmechanismenFuerDasManagementUmwelt": "JaGeschaeftsleitung",
-				"anreizmechanismenFuerDasManagementSoziales": null,
-				"esgBezogeneRechtsstreitigkeiten": "Yes",
-				"rechtsstreitigkeitenMitBezugZuE": "Yes",
-				"statusZuE": "Offen",
-				"einzelheitenZuDenRechtsstreitigkeitenZuE": "metrics",
-				"rechtsstreitigkeitenMitBezugZuS": null,
-				"statusZuS": "Geklaert",
-				"einzelheitenZuDenRechtsstreitigkeitenZuS": "synergies",
-				"rechtsstreitigkeitenMitBezugZuG": "No",
-				"statusZuG": "Geklaert",
-				"einzelheitenZuDenRechtsstreitigkeitenZuG": "channels",
-				"esgRating": "No",
-				"agentur": "applications",
-				"ergebnis": {
-					"value": "partnerships",
-					"dataSource": {
-						"fileName": "Certification",
-						"fileReference": "50a36c418baffd520bb92d84664f06f9732a21f4e2e5ecee6d9136f16e7e0b63"
-					}
-				},
-				"kritischePunkte": "blockchains",
-				"nachhaltigkeitsbezogenenAnleihen": null,
-				"wichtigsteESUndGRisikenUndBewertung": null,
-				"hindernisseBeimUmgangMitEsgBedenken": "synergies"
-			},
-			"umwelt": {
-				"treibhausgasemissionen": {
-					"treibhausgasEmissionsintensitaetDerUnternehmenInDieInvestriertWird": null,
-					"strategieUndZieleZurReduzierungVonTreibhausgasEmissionen": null
-				},
-				"produkteZurVerringerungDerUmweltbelastung": "Yes",
-				"verringerungenDerUmweltbelastung": null,
-				"oekologischerMindestStandardFuerProduktionsprozesse": "No",
-				"energieverbrauch": {
-					"unternehmensGruppenStrategieBzglEnergieverbrauch": "lifetime value"
-				},
-				"energieeffizienzImmobilienanlagen": {
-					"unternehmensGruppenStrategieBzglEnergieeffizientenImmobilienanlagen": null
-				},
-				"wasserverbrauch": {
-					"unternehmensGruppenStrategieBzglWasserverbrauch": "initiatives"
-				},
-				"abfallproduktion": {
-					"unternehmensGruppenStrategieBzglAbfallproduktion": null
-				},
-				"gefaehrlicheAbfaelle": {
-					"gefaehrlicherAbfall": "partnerships"
-				},
-				"biodiversitaet": {
-					"negativeMassnahmenFuerDieBiologischeVielfalt": "synergies",
-					"positiveMassnahmenFuerDieBiologischeVielfalt": "action-items"
-				},
-				"fossileBrennstoffe": {
-					"einnahmenAusFossilenBrennstoffen": "Yes"
-				},
-				"taxonomie": {
-					"taxonomieBerichterstattung": null,
-					"euTaxonomieKompassAktivitaeten": null
-				}
-			},
-			"negativeAktivitaetenFuerDieBiologischeVielfalt": "No",
-			"positiveAktivitaetenFuerDieBiologischeVielfalt": "No",
-			"soziales": {
-				"aenderungenUnternehmensstruktur": "Yes",
-				"sicherheitsmassnahmenFuerMitarbeiter": null,
-				"einkommensgleichheit": {
-					"massnahmenZurVerbesserungDerEinkommensungleichheit": "schemas"
-				},
-				"geschlechterdiversitaet": {
-					"definitionTopManagement": "relationships",
-					"einhaltungRechtlicherVorgaben": "convergence"
-				},
-				"audit": {
-					"auditsZurEinhaltungVonArbeitsstandards": "No",
-					"artDesAudits": "PruefungDurchDritte",
-					"auditErgebnisse": "partnerships"
-				}
-			},
-			"unternehmensfuehrungGovernance": {
-				"wirtschaftspruefer": "communities",
-				"ceoVorsitzender": "Yes",
-				"amtszeit": null,
-				"einbeziehungVonStakeholdern": "Yes",
-				"prozessDerEinbeziehungVonStakeholdern": "synergies",
-				"mechanismenZurAusrichtungAufStakeholder": null,
-				"esgKriterienUndUeberwachungDerLieferanten": "Yes",
-				"auswahlkriterien": "supply-chains"
-			}
-		},
-		"reportingPeriod": "2021"
-	},
-	{
-		"companyInformation": {
-			"companyName": "Hintz LLC",
-			"headquarters": "Handboro",
-			"headquartersPostalCode": null,
-			"sector": "initiatives",
-			"identifiers": {
-				"Lei": [],
-				"Isin": [
-					"mbBz5GdlgKI7"
-				],
-				"PermId": [],
-				"Ticker": [],
-				"Duns": [
-					"ML1xQ9n3Q"
-				],
-				"VatNumber": [],
-				"CompanyRegistrationNumber": []
-			},
-			"countryCode": "RW",
-			"companyAlternativeNames": [
-				"Kris, Monahan and Witting",
-				"Stanton, Hoeger and Borer"
-			],
-			"companyLegalForm": "GmbH",
-			"website": "https://amazing-millisecond.net",
->>>>>>> 2de53260
-			"isTeaserCompany": false
-		},
-		"t": {
-			"general": {
-				"masterData": {
-<<<<<<< HEAD
-					"berichtsPflicht": null
-				}
-			},
-			"allgemein": {
-				"esgZiele": "Yes",
-				"ziele": "technologies",
-				"investitionen": "e-business",
-				"sektorMitHohenKlimaauswirkungen": "Yes"
-			}
-		},
-		"reportingPeriod": "2021"
-	},
-	{
-		"companyInformation": {
-			"companyName": "Pfannerstill, Franecki and Kunde",
-			"headquarters": "Vaughncester",
-			"headquartersPostalCode": "05627",
-			"sector": "initiatives",
-=======
-					"berichtsPflicht": "Yes",
-					"gueltigkeitsDatum": "2024-03-01"
-				}
-			},
-			"allgemein": {
-				"esgZiele": "No",
-				"ziele": "metrics",
-				"investitionen": "markets",
-				"sektorMitHohenKlimaauswirkungen": "No",
-				"sektor": [
-					"H",
-					"B",
-					"D",
-					"E",
-					"L",
-					"A"
-				],
-				"nachhaltigkeitsbericht": "No",
-				"frequenzDerBerichterstattung": "Halbjaehrlich",
-				"mechanismenZurUeberwachungDerEinhaltungUnGlobalCompactPrinzipienUndOderOecdLeitsaetze": "No",
-				"uncgPrinzipien": "No",
-				"erklaerungUngc": "bandwidth",
-				"oecdLeitsaetze": "No",
-				"erklaerungOecd": "experiences",
-				"ausrichtungAufDieUnSdgsUndAktivesVerfolgen": "platforms",
-				"ausschlusslistenAufBasisVonEsgKriterien": "No",
-				"ausschlusslisten": null,
-				"oekologischeSozialeFuehrungsstandardsOderPrinzipien": "No",
-				"anreizmechanismenFuerDasManagementUmwelt": "JaAufsichtsratUndGeschaeftsleitung",
-				"anreizmechanismenFuerDasManagementSoziales": "Nein",
-				"esgBezogeneRechtsstreitigkeiten": null,
-				"rechtsstreitigkeitenMitBezugZuE": "No",
-				"statusZuE": "Geklaert",
-				"einzelheitenZuDenRechtsstreitigkeitenZuE": null,
-				"rechtsstreitigkeitenMitBezugZuS": "No",
-				"statusZuS": "Geklaert",
-				"einzelheitenZuDenRechtsstreitigkeitenZuS": "content",
-				"rechtsstreitigkeitenMitBezugZuG": "Yes",
-				"statusZuG": null,
-				"einzelheitenZuDenRechtsstreitigkeitenZuG": "systems",
-				"esgRating": "Yes",
-				"agentur": "solutions",
-				"ergebnis": {
-					"value": "bandwidth",
-					"dataSource": {
-						"fileName": "Policy",
-						"fileReference": "50a36c418baffd520bb92d84664f06f9732a21f4e2e5ecee6d9136f16e7e0b63"
-					}
-				},
-				"kritischePunkte": "content",
-				"nachhaltigkeitsbezogenenAnleihen": null,
-				"wichtigsteESUndGRisikenUndBewertung": null,
-				"hindernisseBeimUmgangMitEsgBedenken": "interfaces"
-			},
-			"umwelt": {
-				"treibhausgasemissionen": {
-					"treibhausgasEmissionsintensitaetDerUnternehmenInDieInvestriertWird": null,
-					"strategieUndZieleZurReduzierungVonTreibhausgasEmissionen": "markets"
-				},
-				"produkteZurVerringerungDerUmweltbelastung": "No",
-				"verringerungenDerUmweltbelastung": null,
-				"oekologischerMindestStandardFuerProduktionsprozesse": "No",
-				"energieverbrauch": {
-					"unternehmensGruppenStrategieBzglEnergieverbrauch": null
-				},
-				"energieeffizienzImmobilienanlagen": {
-					"unternehmensGruppenStrategieBzglEnergieeffizientenImmobilienanlagen": "partnerships"
-				},
-				"wasserverbrauch": {
-					"unternehmensGruppenStrategieBzglWasserverbrauch": null
-				},
-				"abfallproduktion": {
-					"unternehmensGruppenStrategieBzglAbfallproduktion": "solutions"
-				},
-				"gefaehrlicheAbfaelle": {
-					"gefaehrlicherAbfall": "interfaces"
-				},
-				"biodiversitaet": {
-					"negativeMassnahmenFuerDieBiologischeVielfalt": "initiatives",
-					"positiveMassnahmenFuerDieBiologischeVielfalt": "portals"
-				},
-				"fossileBrennstoffe": {
-					"einnahmenAusFossilenBrennstoffen": "Yes"
-				},
-				"taxonomie": {
-					"taxonomieBerichterstattung": null,
-					"euTaxonomieKompassAktivitaeten": [
-						"ManufactureOfOrganicBasicChemicals",
-						"InstallationMaintenanceAndRepairOfInstrumentsAndDevicesForMeasuringRegulationAndControllingEnergyPerformanceOfBuildings",
-						"InfrastructureEnablingLowCarbonWaterTransport",
-						"CogenerationOfHeatCoolAndPowerFromBioenergy",
-						"CreativeArtsAndEntertainmentActivities",
-						"SeaAndCoastalPassengerWaterTransport",
-						"ProgrammingAndBroadcastingActivities",
-						"PassengerInterurbanRailTransport",
-						"RetrofittingOfInlandWaterPassengerAndFreightTransport",
-						"ElectricityGenerationFromRenewableNonFossilGaseousAndLiquidFuels",
-						"DistrictHeatingCoolingDistribution",
-						"TransportOfCo2",
-						"InfrastructureEnablingRoadTransportAndPublicTransport"
-					]
-				}
-			},
-			"negativeAktivitaetenFuerDieBiologischeVielfalt": "No",
-			"positiveAktivitaetenFuerDieBiologischeVielfalt": "No",
-			"soziales": {
-				"aenderungenUnternehmensstruktur": null,
-				"sicherheitsmassnahmenFuerMitarbeiter": null,
-				"einkommensgleichheit": {
-					"massnahmenZurVerbesserungDerEinkommensungleichheit": null
-				},
-				"geschlechterdiversitaet": {
-					"definitionTopManagement": "schemas",
-					"einhaltungRechtlicherVorgaben": "communities"
-				},
-				"audit": {
-					"auditsZurEinhaltungVonArbeitsstandards": null,
-					"artDesAudits": "SowohlInternAlsAuchVonDrittanbietern",
-					"auditErgebnisse": null
-				}
-			},
-			"unternehmensfuehrungGovernance": {
-				"wirtschaftspruefer": "channels",
-				"ceoVorsitzender": "No",
-				"amtszeit": "users",
-				"einbeziehungVonStakeholdern": "Yes",
-				"prozessDerEinbeziehungVonStakeholdern": "architectures",
-				"mechanismenZurAusrichtungAufStakeholder": "platforms",
-				"esgKriterienUndUeberwachungDerLieferanten": "Yes",
-				"auswahlkriterien": "e-commerce"
-			}
-		},
-		"reportingPeriod": "2023"
-	},
-	{
-		"companyInformation": {
-			"companyName": "Rogahn and Sons",
-			"headquarters": "Weberhaven",
-			"headquartersPostalCode": "08107-8946",
-			"sector": "interfaces",
->>>>>>> 2de53260
-			"identifiers": {
-				"Lei": [
-					"8pFuiOMwBPWXTaXsJPpe"
-				],
-				"Isin": [
-<<<<<<< HEAD
-					"xIjg7YC6c9kT",
-					"JfkwHoTb5p2g"
-				],
-				"PermId": [
-					"wQTypTk2vI"
-=======
-					"H6fypfYSkCA9"
->>>>>>> 2de53260
-				],
-				"PermId": [],
-				"Ticker": [],
-				"Duns": [
-<<<<<<< HEAD
-					"QHLOMhYAL"
-				],
-				"VatNumber": [
-					"01GuPlBdZ"
-				],
-				"CompanyRegistrationNumber": [
-					"JQonIkC9PwLS4Ya"
-				]
-			},
-			"countryCode": "VI",
-			"companyAlternativeNames": [
-				"Flatley and Sons",
-				"Labadie, Mosciski and Ernser"
-			],
-			"companyLegalForm": "AG",
-			"website": "https://metallic-senator.name/",
-=======
-					"Af3EIRdGN"
-				],
-				"VatNumber": [
-					"2LKKbVKqC"
-				],
-				"CompanyRegistrationNumber": []
-			},
-			"countryCode": "MC",
-			"companyAlternativeNames": [
-				"Kuvalis and Sons",
-				"Mante, Hills and Bartoletti",
-				"VonRueden, Bosco and Wintheiser"
-			],
-			"companyLegalForm": null,
-			"website": "https://trained-nonbeliever.info/",
->>>>>>> 2de53260
-			"isTeaserCompany": false
-		},
-		"t": {
-			"general": {
-				"masterData": {
-<<<<<<< HEAD
+			"isTeaserCompany": false
+		},
+		"t": {
+			"general": {
+				"masterData": {
 					"berichtsPflicht": "No"
 				}
 			},
 			"allgemein": {
-				"esgZiele": "Yes",
-				"ziele": "platforms",
-				"investitionen": "users",
-				"sektorMitHohenKlimaauswirkungen": "No"
-=======
-					"berichtsPflicht": "No",
-					"gueltigkeitsDatum": "2024-09-23"
-				}
-			},
-			"allgemein": {
-				"esgZiele": "No",
-				"ziele": "lifetime value",
-				"investitionen": "deliverables",
-				"sektorMitHohenKlimaauswirkungen": "Yes",
-				"sektor": [
-					"F"
-				],
-				"nachhaltigkeitsbericht": "Yes",
-				"frequenzDerBerichterstattung": "Vierteljaehrlich",
-				"mechanismenZurUeberwachungDerEinhaltungUnGlobalCompactPrinzipienUndOderOecdLeitsaetze": "Yes",
-				"uncgPrinzipien": "No",
-				"erklaerungUngc": "mindshare",
-				"oecdLeitsaetze": "No",
-				"erklaerungOecd": "eyeballs",
-				"ausrichtungAufDieUnSdgsUndAktivesVerfolgen": "bandwidth",
-				"ausschlusslistenAufBasisVonEsgKriterien": "Yes",
-				"ausschlusslisten": "e-commerce",
-				"oekologischeSozialeFuehrungsstandardsOderPrinzipien": "Yes",
-				"anreizmechanismenFuerDasManagementUmwelt": "JaAufsichtsratUndGeschaeftsleitung",
-				"anreizmechanismenFuerDasManagementSoziales": "JaGeschaeftsleitung",
-				"esgBezogeneRechtsstreitigkeiten": "Yes",
-				"rechtsstreitigkeitenMitBezugZuE": "No",
-				"statusZuE": "Geklaert",
-				"einzelheitenZuDenRechtsstreitigkeitenZuE": "functionalities",
-				"rechtsstreitigkeitenMitBezugZuS": "No",
-				"statusZuS": "Geklaert",
-				"einzelheitenZuDenRechtsstreitigkeitenZuS": "models",
-				"rechtsstreitigkeitenMitBezugZuG": null,
-				"statusZuG": "Offen",
-				"einzelheitenZuDenRechtsstreitigkeitenZuG": "methodologies",
-				"esgRating": "Yes",
-				"agentur": "technologies",
-				"ergebnis": {
-					"value": "communities",
-					"dataSource": {
-						"fileName": "Certification",
-						"fileReference": "50a36c418baffd520bb92d84664f06f9732a21f4e2e5ecee6d9136f16e7e0b63"
-					}
-				},
-				"kritischePunkte": "metrics",
-				"nachhaltigkeitsbezogenenAnleihen": "No",
-				"wichtigsteESUndGRisikenUndBewertung": "architectures",
-				"hindernisseBeimUmgangMitEsgBedenken": "solutions"
-			},
-			"umwelt": {
-				"treibhausgasemissionen": {
-					"treibhausgasEmissionsintensitaetDerUnternehmenInDieInvestriertWird": "ROI",
-					"strategieUndZieleZurReduzierungVonTreibhausgasEmissionen": "systems"
-				},
-				"produkteZurVerringerungDerUmweltbelastung": "Yes",
-				"verringerungenDerUmweltbelastung": "architectures",
-				"oekologischerMindestStandardFuerProduktionsprozesse": null,
-				"energieverbrauch": {
-					"unternehmensGruppenStrategieBzglEnergieverbrauch": "relationships"
-				},
-				"energieeffizienzImmobilienanlagen": {
-					"unternehmensGruppenStrategieBzglEnergieeffizientenImmobilienanlagen": "mindshare"
-				},
-				"wasserverbrauch": {
-					"unternehmensGruppenStrategieBzglWasserverbrauch": "portals"
-				},
-				"abfallproduktion": {
-					"unternehmensGruppenStrategieBzglAbfallproduktion": "models"
-				},
-				"gefaehrlicheAbfaelle": {
-					"gefaehrlicherAbfall": "content"
-				},
-				"biodiversitaet": {
-					"negativeMassnahmenFuerDieBiologischeVielfalt": "portals",
-					"positiveMassnahmenFuerDieBiologischeVielfalt": "web services"
-				},
-				"fossileBrennstoffe": {
-					"einnahmenAusFossilenBrennstoffen": "Yes"
-				},
-				"taxonomie": {
-					"taxonomieBerichterstattung": "Nfrd",
-					"euTaxonomieKompassAktivitaeten": [
-						"PassengerInterurbanRailTransport",
-						"ElectricityGenerationFromOceanEnergyTechnologies",
-						"TransportOfCo2",
-						"ManufactureOfChlorine",
-						"ManufactureOfOrganicBasicChemicals",
-						"RenewalOfWaterCollectionTreatmentAndSupplySystems",
-						"ProductionOfHeatCoolFromRenewableNonFossilGaseousAndLiquidFuels",
-						"ManufactureOfCarbonBlack",
-						"ElectricityGenerationFromFossilGaseousFuels",
-						"Education",
-						"RehabilitationAndRestorationOfForestsIncludingReforestationAndNaturalForestRegenerationAfterAnExtremeEvent",
-						"CogenerationOfHeatCoolAndPowerFromGeothermalEnergy",
-						"InfrastructureEnablingRoadTransportAndPublicTransport",
-						"ElectricityGenerationFromGeothermalEnergy",
-						"ManufactureOfSodaAsh",
-						"ElectricityGenerationFromRenewableNonFossilGaseousAndLiquidFuels",
-						"ElectricityGenerationFromHydropower",
-						"ManufactureOfRenewableEnergyTechnologies",
-						"CogenerationOfHeatCoolAndPowerFromSolarEnergy",
-						"CogenerationOfHeatCoolAndPowerFromBioenergy",
-						"UndergroundPermanentGeologicalStorageOfCo2",
-						"ResearchDevelopmentAndInnovationForDirectAirCaptureOfCo2",
-						"SeaAndCoastalPassengerWaterTransport",
-						"PreCommercialStagesOfAdvancedTechnologiesToProduceEnergyFromNuclearProcessesWithMinimalWasteFromTheFuelCycle",
-						"RestorationOfWetlands",
-						"LibrariesArchivesMuseumsAndCulturalActivities",
-						"ManufactureOfAluminium",
-						"MotionPictureVideoAndTelevisionProgrammeProductionSoundRecordingAndMusicPublishingActivities",
-						"ElectricityGenerationUsingSolarPhotovoltaicTechnology",
-						"InfrastructureForRailTransport",
-						"InstallationMaintenanceAndRepairOfInstrumentsAndDevicesForMeasuringRegulationAndControllingEnergyPerformanceOfBuildings",
-						"InstallationMaintenanceAndRepairOfRenewableEnergyTechnologies",
-						"ConstructionExtensionAndOperationOfWaterCollectionTreatmentAndSupplySystems",
-						"InstallationMaintenanceAndRepairOfEnergyEfficiencyEquipment",
-						"DataProcessingHostingAndRelatedActivities",
-						"ProductionOfHeatCoolUsingWasteHeat",
-						"CreativeArtsAndEntertainmentActivities",
-						"ConservationForestry",
-						"ManufactureOfPlasticsInPrimaryForm",
-						"UrbanAndSuburbanTransportRoadPassengerTransport",
-						"FreightTransportServicesByRoad",
-						"CogenerationOfHeatCoolAndPowerFromRenewableNonFossilGaseousAndLiquidFuels",
-						"ComputerProgrammingConsultancyAndRelatedActivities",
-						"CollectionAndTransportOfNonHazardousWasteInSourceSegregatedFractions",
-						"OperationOfPersonalMobilityDevicesCycleLogistics",
-						"FreightRailTransport",
-						"CompostingOfBioWaste",
-						"InfrastructureForWaterTransport",
-						"SeaAndCoastalFreightWaterTransportVesselsForPortOperationsAndAuxiliaryActivities",
-						"ElectricityGenerationFromNuclearEnergyInExistingInstallations",
-						"ManufactureOfEnergyEfficiencyEquipmentForBuildings",
-						"ProgrammingAndBroadcastingActivities",
-						"Afforestation",
-						"TransportByMotorbikesPassengerCarsAndLightCommercialVehicles",
-						"NonLifeInsuranceUnderwritingOfClimateRelatedPerils",
-						"ManufactureOfLowCarbonTechnologiesForTransport",
-						"InstallationMaintenanceAndRepairOfChargingStationsForElectricVehiclesInBuildingsAndParkingSpacesAttachedToBuildings",
-						"RenovationOfExistingBuildings",
-						"ResidentialCareActivities",
-						"InlandFreightWaterTransport",
-						"CloseToMarketResearchDevelopmentAndInnovation",
-						"ManufactureOfIronAndSteel",
-						"ConstructionAndSafeOperationOfNewNuclearPowerPlantsForTheGenerationOfElectricityAndOrHeatIncludingForHydrogenProductionUsingBestAvailableTechnologies",
-						"RetrofittingOfSeaAndCoastalFreightAndPassengerWaterTransport",
-						"AnaerobicDigestionOfBioWaste",
-						"InlandPassengerWaterTransport",
-						"AcquisitionAndOwnershipOfBuildings",
-						"ManufactureOfEquipmentForTheProductionAndUseOfHydrogen"
-					]
-				}
-			},
-			"negativeAktivitaetenFuerDieBiologischeVielfalt": "Yes",
-			"positiveAktivitaetenFuerDieBiologischeVielfalt": "No",
-			"soziales": {
-				"aenderungenUnternehmensstruktur": "Yes",
-				"sicherheitsmassnahmenFuerMitarbeiter": "experiences",
-				"einkommensgleichheit": {
-					"massnahmenZurVerbesserungDerEinkommensungleichheit": "content"
-				},
-				"geschlechterdiversitaet": {
-					"definitionTopManagement": null,
-					"einhaltungRechtlicherVorgaben": "experiences"
-				},
-				"audit": {
-					"auditsZurEinhaltungVonArbeitsstandards": "Yes",
-					"artDesAudits": "InterneAnhoerung",
-					"auditErgebnisse": "mindshare"
-				}
-			},
-			"unternehmensfuehrungGovernance": {
-				"wirtschaftspruefer": "solutions",
-				"ceoVorsitzender": "No",
-				"amtszeit": null,
-				"einbeziehungVonStakeholdern": null,
-				"prozessDerEinbeziehungVonStakeholdern": "interfaces",
-				"mechanismenZurAusrichtungAufStakeholder": "action-items",
-				"esgKriterienUndUeberwachungDerLieferanten": null,
-				"auswahlkriterien": "e-business"
->>>>>>> 2de53260
-			}
-		},
-		"reportingPeriod": "2021"
-	},
-	{
-		"companyInformation": {
-<<<<<<< HEAD
-			"companyName": "Zulauf LLC",
-			"headquarters": "Altadena",
-			"headquartersPostalCode": "74402",
-			"sector": "markets",
-=======
-			"companyName": "Rohan Inc",
-			"headquarters": "Feeneyshire",
-			"headquartersPostalCode": "32627",
-			"sector": "action-items",
->>>>>>> 2de53260
-			"identifiers": {
-				"Lei": [
-					"lXbzgc9pj2JZawp3R1Cb"
-				],
-				"Isin": [
-<<<<<<< HEAD
-					"KeptqwApbeRU",
-					"KaqwCrDSiTcD"
-=======
-					"qKLYUAJ6YqaL"
->>>>>>> 2de53260
-				],
-				"PermId": [],
-				"Ticker": [],
-				"Duns": [
-<<<<<<< HEAD
-					"m30nmdntb"
-				],
-				"VatNumber": [],
-				"CompanyRegistrationNumber": [
-					"GDoKGvDmsNkhzRq"
-				]
-			},
-			"countryCode": "FI",
-			"companyAlternativeNames": [
-				"Mills - Rosenbaum",
-				"Orn - Prohaska",
-				"Yundt and Sons"
-			],
-			"companyLegalForm": "Public Limited Company (PLC)",
-			"website": "https://tremendous-glen.name",
-=======
-					"wPyxoydYO"
-				],
-				"VatNumber": [],
-				"CompanyRegistrationNumber": [
-					"g7CGxxiTuvbqWqe"
-				]
-			},
-			"countryCode": "MR",
-			"companyAlternativeNames": [],
-			"companyLegalForm": "GmbH",
-			"website": "https://spiffy-inspection.biz/",
->>>>>>> 2de53260
-			"isTeaserCompany": false
-		},
-		"t": {
-			"general": {
-				"masterData": {
-					"berichtsPflicht": "No",
-					"gueltigkeitsDatum": "2024-09-12"
-				}
-			},
-			"allgemein": {
-<<<<<<< HEAD
-				"esgZiele": "Yes",
-				"ziele": "metrics",
-				"investitionen": "technologies",
-				"sektorMitHohenKlimaauswirkungen": "Yes"
-			}
-		},
-		"reportingPeriod": "2022"
-	},
-	{
-		"companyInformation": {
-			"companyName": "Quigley, Wuckert and Moore",
-			"headquarters": "Ilianafort",
-			"headquartersPostalCode": "70294",
-			"sector": null,
-=======
 				"esgZiele": null,
-				"ziele": "supply-chains",
-				"investitionen": "paradigms",
-				"sektorMitHohenKlimaauswirkungen": "Yes",
-				"sektor": [
-					"F",
-					"H",
-					"A",
-					"E",
-					"G",
-					"C",
-					"L",
-					"B",
-					"D"
-				],
-				"nachhaltigkeitsbericht": null,
-				"frequenzDerBerichterstattung": "Halbjaehrlich",
-				"mechanismenZurUeberwachungDerEinhaltungUnGlobalCompactPrinzipienUndOderOecdLeitsaetze": "No",
-				"uncgPrinzipien": "Yes",
-				"erklaerungUngc": "deliverables",
-				"oecdLeitsaetze": "No",
-				"erklaerungOecd": "ROI",
-				"ausrichtungAufDieUnSdgsUndAktivesVerfolgen": "portals",
-				"ausschlusslistenAufBasisVonEsgKriterien": null,
-				"ausschlusslisten": null,
-				"oekologischeSozialeFuehrungsstandardsOderPrinzipien": "Yes",
-				"anreizmechanismenFuerDasManagementUmwelt": null,
-				"anreizmechanismenFuerDasManagementSoziales": "Nein",
-				"esgBezogeneRechtsstreitigkeiten": "No",
-				"rechtsstreitigkeitenMitBezugZuE": "No",
-				"statusZuE": "Offen",
-				"einzelheitenZuDenRechtsstreitigkeitenZuE": "mindshare",
-				"rechtsstreitigkeitenMitBezugZuS": "No",
-				"statusZuS": "Geklaert",
-				"einzelheitenZuDenRechtsstreitigkeitenZuS": "users",
-				"rechtsstreitigkeitenMitBezugZuG": "Yes",
-				"statusZuG": "Offen",
-				"einzelheitenZuDenRechtsstreitigkeitenZuG": "convergence",
-				"esgRating": "Yes",
-				"agentur": null,
-				"ergebnis": {
-					"value": "web services",
-					"dataSource": {
-						"fileName": "Policy",
-						"fileReference": "50a36c418baffd520bb92d84664f06f9732a21f4e2e5ecee6d9136f16e7e0b63"
-					}
-				},
-				"kritischePunkte": "partnerships",
-				"nachhaltigkeitsbezogenenAnleihen": "No",
-				"wichtigsteESUndGRisikenUndBewertung": "blockchains",
-				"hindernisseBeimUmgangMitEsgBedenken": "deliverables"
-			},
-			"umwelt": {
-				"treibhausgasemissionen": {
-					"treibhausgasEmissionsintensitaetDerUnternehmenInDieInvestriertWird": null,
-					"strategieUndZieleZurReduzierungVonTreibhausgasEmissionen": "architectures"
-				},
-				"produkteZurVerringerungDerUmweltbelastung": null,
-				"verringerungenDerUmweltbelastung": null,
-				"oekologischerMindestStandardFuerProduktionsprozesse": null,
-				"energieverbrauch": {
-					"unternehmensGruppenStrategieBzglEnergieverbrauch": null
-				},
-				"energieeffizienzImmobilienanlagen": {
-					"unternehmensGruppenStrategieBzglEnergieeffizientenImmobilienanlagen": "functionalities"
-				},
-				"wasserverbrauch": {
-					"unternehmensGruppenStrategieBzglWasserverbrauch": "web services"
-				},
-				"abfallproduktion": {
-					"unternehmensGruppenStrategieBzglAbfallproduktion": "eyeballs"
-				},
-				"gefaehrlicheAbfaelle": {
-					"gefaehrlicherAbfall": null
-				},
-				"biodiversitaet": {
-					"negativeMassnahmenFuerDieBiologischeVielfalt": null,
-					"positiveMassnahmenFuerDieBiologischeVielfalt": "channels"
-				},
-				"fossileBrennstoffe": {
-					"einnahmenAusFossilenBrennstoffen": "No"
-				},
-				"taxonomie": {
-					"taxonomieBerichterstattung": null,
-					"euTaxonomieKompassAktivitaeten": [
-						"TransmissionAndDistributionOfElectricity",
-						"ElectricityGenerationFromRenewableNonFossilGaseousAndLiquidFuels",
-						"CloseToMarketResearchDevelopmentAndInnovation",
-						"ElectricityGenerationUsingConcentratedSolarPowerCspTechnology",
-						"ManufactureOfHydrogen",
-						"ManufactureOfLowCarbonTechnologiesForTransport",
-						"UrbanAndSuburbanTransportRoadPassengerTransport",
-						"ManufactureOfOtherLowCarbonTechnologies",
-						"SeaAndCoastalPassengerWaterTransport",
-						"ManufactureOfBatteries",
-						"ElectricityGenerationUsingSolarPhotovoltaicTechnology",
-						"ElectricityGenerationFromFossilGaseousFuels",
-						"PreCommercialStagesOfAdvancedTechnologiesToProduceEnergyFromNuclearProcessesWithMinimalWasteFromTheFuelCycle",
-						"ElectricityGenerationFromBioenergy",
-						"AnaerobicDigestionOfBioWaste",
-						"MotionPictureVideoAndTelevisionProgrammeProductionSoundRecordingAndMusicPublishingActivities",
-						"TransportByMotorbikesPassengerCarsAndLightCommercialVehicles",
-						"RehabilitationAndRestorationOfForestsIncludingReforestationAndNaturalForestRegenerationAfterAnExtremeEvent",
-						"ManufactureOfIronAndSteel",
-						"ResearchDevelopmentAndInnovationForDirectAirCaptureOfCo2",
-						"ProductionOfHeatCoolFromFossilGaseousFuelsInAnEfficientDistrictHeatingAndCoolingSystem",
-						"ManufactureOfCarbonBlack",
-						"DataProcessingHostingAndRelatedActivities",
-						"Education",
-						"CogenerationOfHeatCoolAndPowerFromBioenergy",
-						"ManufactureOfNitricAcid",
-						"AcquisitionAndOwnershipOfBuildings",
-						"MaterialRecoveryFromNonHazardousWaste",
-						"CreativeArtsAndEntertainmentActivities",
-						"ManufactureOfChlorine",
-						"InstallationMaintenanceAndRepairOfInstrumentsAndDevicesForMeasuringRegulationAndControllingEnergyPerformanceOfBuildings",
-						"DistrictHeatingCoolingDistribution",
-						"ProfessionalServicesRelatedToEnergyPerformanceOfBuildings",
-						"StorageOfThermalEnergy",
-						"StorageOfElectricity",
-						"ManufactureOfSodaAsh",
-						"InfrastructureEnablingLowCarbonWaterTransport",
-						"ProductionOfHeatCoolFromSolarThermalHeating",
-						"InstallationMaintenanceAndRepairOfRenewableEnergyTechnologies",
-						"ForestManagement",
-						"EngineeringActivitiesAndRelatedTechnicalConsultancyDedicatedToAdaptationToClimateChange",
-						"InfrastructureForRailTransport",
-						"HighEfficiencyCoGenerationOfHeatCoolAndPowerFromFossilGaseousFuels",
-						"RetrofittingOfSeaAndCoastalFreightAndPassengerWaterTransport",
-						"InlandFreightWaterTransport",
-						"FreightRailTransport",
-						"FreightTransportServicesByRoad",
-						"InfrastructureForPersonalMobilityCycleLogistics",
-						"ManufactureOfPlasticsInPrimaryForm",
-						"AnaerobicDigestionOfSewageSludge",
-						"DataDrivenSolutionsForGhgEmissionsReductions",
-						"LowCarbonAirportInfrastructure",
-						"ManufactureOfBiogasAndBiofuelsForUseInTransportAndOfBioliquids",
-						"ElectricityGenerationFromGeothermalEnergy",
-						"InstallationMaintenanceAndRepairOfEnergyEfficiencyEquipment",
-						"ConstructionAndSafeOperationOfNewNuclearPowerPlantsForTheGenerationOfElectricityAndOrHeatIncludingForHydrogenProductionUsingBestAvailableTechnologies",
-						"Reinsurance",
-						"ElectricityGenerationFromOceanEnergyTechnologies",
-						"CollectionAndTransportOfNonHazardousWasteInSourceSegregatedFractions",
-						"ManufactureOfEquipmentForTheProductionAndUseOfHydrogen",
-						"ComputerProgrammingConsultancyAndRelatedActivities",
-						"RenewalOfWasteWaterCollectionAndTreatment",
-						"RetrofittingOfInlandWaterPassengerAndFreightTransport",
-						"ConstructionOfNewBuildings",
-						"ManufactureOfAluminium",
-						"RestorationOfWetlands",
-						"Afforestation",
-						"InstallationMaintenanceAndRepairOfChargingStationsForElectricVehiclesInBuildingsAndParkingSpacesAttachedToBuildings",
-						"NonLifeInsuranceUnderwritingOfClimateRelatedPerils",
-						"OperationOfPersonalMobilityDevicesCycleLogistics",
-						"InstallationAndOperationOfElectricHeatPumps"
-					]
-				}
-			},
-			"negativeAktivitaetenFuerDieBiologischeVielfalt": "Yes",
-			"positiveAktivitaetenFuerDieBiologischeVielfalt": null,
-			"soziales": {
-				"aenderungenUnternehmensstruktur": "Yes",
-				"sicherheitsmassnahmenFuerMitarbeiter": "metrics",
-				"einkommensgleichheit": {
-					"massnahmenZurVerbesserungDerEinkommensungleichheit": "platforms"
-				},
-				"geschlechterdiversitaet": {
-					"definitionTopManagement": "solutions",
-					"einhaltungRechtlicherVorgaben": "architectures"
-				},
-				"audit": {
-					"auditsZurEinhaltungVonArbeitsstandards": "No",
-					"artDesAudits": "PruefungDurchDritte",
-					"auditErgebnisse": "networks"
-				}
-			},
-			"unternehmensfuehrungGovernance": {
-				"wirtschaftspruefer": "content",
-				"ceoVorsitzender": "No",
-				"amtszeit": null,
-				"einbeziehungVonStakeholdern": "No",
-				"prozessDerEinbeziehungVonStakeholdern": "niches",
-				"mechanismenZurAusrichtungAufStakeholder": null,
-				"esgKriterienUndUeberwachungDerLieferanten": "Yes",
-				"auswahlkriterien": null
-			}
-		},
-		"reportingPeriod": "2020"
-	},
-	{
-		"companyInformation": {
-			"companyName": "Will - West",
-			"headquarters": "West Aurelia",
-			"headquartersPostalCode": "82497",
-			"sector": "applications",
->>>>>>> 2de53260
-			"identifiers": {
-				"Lei": [
-					"ChxXJic26obat8360rdx"
-				],
-				"Isin": [
-<<<<<<< HEAD
-					"AruskNYOWK1J",
-					"kYnu3EWcqmkR"
-				],
-				"PermId": [],
-				"Ticker": [
-					"7y2jjZC"
-				],
-				"Duns": [
-					"BFxGL5vxc"
-				],
-				"VatNumber": [],
-				"CompanyRegistrationNumber": [
-					"enioxOAn1mmSFYp"
-				]
-			},
-			"countryCode": "AR",
-			"companyAlternativeNames": [
-				"Greenfelder - Kutch",
-				"Kilback Inc",
-				"Ortiz, Becker and Williamson",
-				"Weissnat, Koelpin and Murray"
-			],
-			"companyLegalForm": null,
-			"website": "https://outlandish-will.biz",
-=======
-					"naXNbjRMlyaA",
-					"9DtNPhHKRoVK"
-				],
-				"PermId": [
-					"NJWGiLmc4M"
-				],
-				"Ticker": [],
-				"Duns": [],
-				"VatNumber": [
-					"8ZItXqG5b"
-				],
-				"CompanyRegistrationNumber": [
-					"OojcLj3jV6uBPVn"
-				]
-			},
-			"countryCode": "BJ",
-			"companyAlternativeNames": [
-				"Langosh LLC"
-			],
-			"companyLegalForm": "AG",
-			"website": "https://irresponsible-pulse.name/",
->>>>>>> 2de53260
-			"isTeaserCompany": false
-		},
-		"t": {
-			"general": {
-				"masterData": {
-<<<<<<< HEAD
-					"berichtsPflicht": null
-=======
-					"berichtsPflicht": "Yes",
-					"gueltigkeitsDatum": null
->>>>>>> 2de53260
-				}
-			},
-			"allgemein": {
-				"esgZiele": "Yes",
-<<<<<<< HEAD
-				"ziele": "niches",
-				"investitionen": "solutions",
-				"sektorMitHohenKlimaauswirkungen": "Yes"
-=======
-				"ziele": "functionalities",
-				"investitionen": "schemas",
-				"sektorMitHohenKlimaauswirkungen": "No",
-				"sektor": null,
-				"nachhaltigkeitsbericht": "No",
-				"frequenzDerBerichterstattung": "Halbjaehrlich",
-				"mechanismenZurUeberwachungDerEinhaltungUnGlobalCompactPrinzipienUndOderOecdLeitsaetze": "Yes",
-				"uncgPrinzipien": "No",
-				"erklaerungUngc": "content",
-				"oecdLeitsaetze": "No",
-				"erklaerungOecd": "infrastructures",
-				"ausrichtungAufDieUnSdgsUndAktivesVerfolgen": "interfaces",
-				"ausschlusslistenAufBasisVonEsgKriterien": "Yes",
-				"ausschlusslisten": "markets",
-				"oekologischeSozialeFuehrungsstandardsOderPrinzipien": "Yes",
-				"anreizmechanismenFuerDasManagementUmwelt": "JaAufsichtsratUndGeschaeftsleitung",
-				"anreizmechanismenFuerDasManagementSoziales": "JaAufsichtsratUndGeschaeftsleitung",
-				"esgBezogeneRechtsstreitigkeiten": "No",
-				"rechtsstreitigkeitenMitBezugZuE": null,
-				"statusZuE": null,
-				"einzelheitenZuDenRechtsstreitigkeitenZuE": "systems",
-				"rechtsstreitigkeitenMitBezugZuS": "Yes",
-				"statusZuS": null,
-				"einzelheitenZuDenRechtsstreitigkeitenZuS": "platforms",
-				"rechtsstreitigkeitenMitBezugZuG": "Yes",
-				"statusZuG": "Geklaert",
-				"einzelheitenZuDenRechtsstreitigkeitenZuG": "metrics",
-				"esgRating": "Yes",
-				"agentur": "networks",
-				"ergebnis": {
-					"value": "communities",
-					"dataSource": null
-				},
-				"kritischePunkte": "e-commerce",
-				"nachhaltigkeitsbezogenenAnleihen": null,
-				"wichtigsteESUndGRisikenUndBewertung": "ROI",
-				"hindernisseBeimUmgangMitEsgBedenken": "architectures"
-			},
-			"umwelt": {
-				"treibhausgasemissionen": {
-					"treibhausgasEmissionsintensitaetDerUnternehmenInDieInvestriertWird": "networks",
-					"strategieUndZieleZurReduzierungVonTreibhausgasEmissionen": "platforms"
-				},
-				"produkteZurVerringerungDerUmweltbelastung": null,
-				"verringerungenDerUmweltbelastung": "e-markets",
-				"oekologischerMindestStandardFuerProduktionsprozesse": "No",
-				"energieverbrauch": {
-					"unternehmensGruppenStrategieBzglEnergieverbrauch": "users"
-				},
-				"energieeffizienzImmobilienanlagen": {
-					"unternehmensGruppenStrategieBzglEnergieeffizientenImmobilienanlagen": "systems"
-				},
-				"wasserverbrauch": {
-					"unternehmensGruppenStrategieBzglWasserverbrauch": "lifetime value"
-				},
-				"abfallproduktion": {
-					"unternehmensGruppenStrategieBzglAbfallproduktion": null
-				},
-				"gefaehrlicheAbfaelle": {
-					"gefaehrlicherAbfall": "partnerships"
-				},
-				"biodiversitaet": {
-					"negativeMassnahmenFuerDieBiologischeVielfalt": "partnerships",
-					"positiveMassnahmenFuerDieBiologischeVielfalt": "paradigms"
-				},
-				"fossileBrennstoffe": {
-					"einnahmenAusFossilenBrennstoffen": "Yes"
-				},
-				"taxonomie": {
-					"taxonomieBerichterstattung": "Csrd",
-					"euTaxonomieKompassAktivitaeten": [
-						"ResidentialCareActivities",
-						"ManufactureOfBatteries",
-						"AirportInfrastructure",
-						"ElectricityGenerationFromHydropower",
-						"InstallationMaintenanceAndRepairOfEnergyEfficiencyEquipment",
-						"OperationOfPersonalMobilityDevicesCycleLogistics",
-						"ManufactureOfLowCarbonTechnologiesForTransport",
-						"ManufactureOfPlasticsInPrimaryForm",
-						"StorageOfHydrogen",
-						"UrbanAndSuburbanTransportRoadPassengerTransport",
-						"InstallationMaintenanceAndRepairOfInstrumentsAndDevicesForMeasuringRegulationAndControllingEnergyPerformanceOfBuildings",
-						"SeaAndCoastalPassengerWaterTransport",
-						"RetrofittingOfSeaAndCoastalFreightAndPassengerWaterTransport",
-						"ProductionOfHeatCoolFromSolarThermalHeating",
-						"ManufactureOfEquipmentForTheProductionAndUseOfHydrogen",
-						"ProductionOfHeatCoolFromRenewableNonFossilGaseousAndLiquidFuels",
-						"Reinsurance",
-						"Education",
-						"ElectricityGenerationFromBioenergy",
-						"ElectricityGenerationFromGeothermalEnergy"
-					]
-				}
-			},
-			"negativeAktivitaetenFuerDieBiologischeVielfalt": null,
-			"positiveAktivitaetenFuerDieBiologischeVielfalt": "Yes",
-			"soziales": {
-				"aenderungenUnternehmensstruktur": "No",
-				"sicherheitsmassnahmenFuerMitarbeiter": "communities",
-				"einkommensgleichheit": {
-					"massnahmenZurVerbesserungDerEinkommensungleichheit": "initiatives"
-				},
-				"geschlechterdiversitaet": {
-					"definitionTopManagement": "blockchains",
-					"einhaltungRechtlicherVorgaben": "synergies"
-				},
-				"audit": {
-					"auditsZurEinhaltungVonArbeitsstandards": null,
-					"artDesAudits": "InterneAnhoerung",
-					"auditErgebnisse": "architectures"
-				}
-			},
-			"unternehmensfuehrungGovernance": {
-				"wirtschaftspruefer": null,
-				"ceoVorsitzender": null,
-				"amtszeit": null,
-				"einbeziehungVonStakeholdern": "Yes",
-				"prozessDerEinbeziehungVonStakeholdern": "experiences",
-				"mechanismenZurAusrichtungAufStakeholder": null,
-				"esgKriterienUndUeberwachungDerLieferanten": null,
-				"auswahlkriterien": "relationships"
->>>>>>> 2de53260
-			}
-		},
-		"reportingPeriod": "2023"
-	},
-	{
-		"companyInformation": {
-<<<<<<< HEAD
-			"companyName": "Moen and Sons",
-			"headquarters": "Heidenreichberg",
-			"headquartersPostalCode": "20007",
-			"sector": "experiences",
-			"identifiers": {
-				"Lei": [],
-				"Isin": [
-					"KlAJK3Ryleit"
-				],
-				"PermId": [],
-				"Ticker": [
-					"GPubprw"
-				],
-				"Duns": [
-					"j3OEhSb4f"
-=======
-			"companyName": "Barrows LLC",
-			"headquarters": "Santa Barbara",
-			"headquartersPostalCode": "64837-7646",
-			"sector": null,
-			"identifiers": {
-				"Lei": [],
-				"Isin": [
-					"LF6mPnEIMvvf",
-					"JF3exreO6uoL"
-				],
-				"PermId": [
-					"NnCBu0eZB9"
->>>>>>> 2de53260
-				],
-				"VatNumber": [
-<<<<<<< HEAD
-					"eZRAPms1V"
-				],
-				"CompanyRegistrationNumber": []
-			},
-			"countryCode": "CN",
-			"companyAlternativeNames": [
-				"Rau, Ebert and D'Amore"
-			],
-			"companyLegalForm": "GmbH & Co. KG",
-			"website": null,
-=======
-					"bxwUhUAgh"
-				],
-				"CompanyRegistrationNumber": []
-			},
-			"countryCode": "VU",
-			"companyAlternativeNames": [
-				"Brakus and Sons",
-				"Johnson - Harvey",
-				"Reichel, Wiza and Quigley",
-				"Schinner - Marquardt"
-			],
-			"companyLegalForm": null,
-			"website": "https://infantile-ninja.org",
->>>>>>> 2de53260
-			"isTeaserCompany": false
-		},
-		"t": {
-			"general": {
-				"masterData": {
-<<<<<<< HEAD
-					"berichtsPflicht": null
-				}
-			},
-			"allgemein": {
-				"esgZiele": "No",
-				"ziele": "interfaces",
-				"investitionen": "relationships",
-				"sektorMitHohenKlimaauswirkungen": "No"
-=======
-					"berichtsPflicht": null,
-					"gueltigkeitsDatum": "2024-09-27"
-				}
-			},
-			"allgemein": {
-				"esgZiele": "Yes",
-				"ziele": "paradigms",
-				"investitionen": "ROI",
-				"sektorMitHohenKlimaauswirkungen": "No",
-				"sektor": [
-					"D",
-					"F",
-					"L",
-					"C"
-				],
-				"nachhaltigkeitsbericht": "Yes",
-				"frequenzDerBerichterstattung": "Monatlich",
-				"mechanismenZurUeberwachungDerEinhaltungUnGlobalCompactPrinzipienUndOderOecdLeitsaetze": "Yes",
-				"uncgPrinzipien": "No",
-				"erklaerungUngc": "initiatives",
-				"oecdLeitsaetze": "Yes",
-				"erklaerungOecd": "e-markets",
-				"ausrichtungAufDieUnSdgsUndAktivesVerfolgen": null,
-				"ausschlusslistenAufBasisVonEsgKriterien": null,
-				"ausschlusslisten": "interfaces",
-				"oekologischeSozialeFuehrungsstandardsOderPrinzipien": "Yes",
-				"anreizmechanismenFuerDasManagementUmwelt": "JaAufsichtsrat",
-				"anreizmechanismenFuerDasManagementSoziales": "JaAufsichtsrat",
-				"esgBezogeneRechtsstreitigkeiten": "Yes",
-				"rechtsstreitigkeitenMitBezugZuE": "Yes",
-				"statusZuE": "Offen",
-				"einzelheitenZuDenRechtsstreitigkeitenZuE": "schemas",
-				"rechtsstreitigkeitenMitBezugZuS": "Yes",
-				"statusZuS": "Offen",
-				"einzelheitenZuDenRechtsstreitigkeitenZuS": "deliverables",
-				"rechtsstreitigkeitenMitBezugZuG": "No",
-				"statusZuG": "Geklaert",
-				"einzelheitenZuDenRechtsstreitigkeitenZuG": null,
-				"esgRating": "No",
-				"agentur": "bandwidth",
-				"ergebnis": {
-					"value": "paradigms",
-					"dataSource": null
-				},
-				"kritischePunkte": null,
-				"nachhaltigkeitsbezogenenAnleihen": "No",
-				"wichtigsteESUndGRisikenUndBewertung": "methodologies",
-				"hindernisseBeimUmgangMitEsgBedenken": "infrastructures"
-			},
-			"umwelt": {
-				"treibhausgasemissionen": {
-					"treibhausgasEmissionsintensitaetDerUnternehmenInDieInvestriertWird": "technologies",
-					"strategieUndZieleZurReduzierungVonTreibhausgasEmissionen": "convergence"
-				},
-				"produkteZurVerringerungDerUmweltbelastung": "No",
-				"verringerungenDerUmweltbelastung": "schemas",
-				"oekologischerMindestStandardFuerProduktionsprozesse": "Yes",
-				"energieverbrauch": {
-					"unternehmensGruppenStrategieBzglEnergieverbrauch": "markets"
-				},
-				"energieeffizienzImmobilienanlagen": {
-					"unternehmensGruppenStrategieBzglEnergieeffizientenImmobilienanlagen": "markets"
-				},
-				"wasserverbrauch": {
-					"unternehmensGruppenStrategieBzglWasserverbrauch": null
-				},
-				"abfallproduktion": {
-					"unternehmensGruppenStrategieBzglAbfallproduktion": "paradigms"
-				},
-				"gefaehrlicheAbfaelle": {
-					"gefaehrlicherAbfall": "content"
-				},
-				"biodiversitaet": {
-					"negativeMassnahmenFuerDieBiologischeVielfalt": "partnerships",
-					"positiveMassnahmenFuerDieBiologischeVielfalt": "infrastructures"
-				},
-				"fossileBrennstoffe": {
-					"einnahmenAusFossilenBrennstoffen": "Yes"
-				},
-				"taxonomie": {
-					"taxonomieBerichterstattung": null,
-					"euTaxonomieKompassAktivitaeten": [
-						"CogenerationOfHeatCoolAndPowerFromRenewableNonFossilGaseousAndLiquidFuels",
-						"ConstructionExtensionAndOperationOfWaterCollectionTreatmentAndSupplySystems",
-						"ElectricityGenerationFromOceanEnergyTechnologies",
-						"Education",
-						"CreativeArtsAndEntertainmentActivities",
-						"LibrariesArchivesMuseumsAndCulturalActivities",
-						"InfrastructureForPersonalMobilityCycleLogistics",
-						"PreCommercialStagesOfAdvancedTechnologiesToProduceEnergyFromNuclearProcessesWithMinimalWasteFromTheFuelCycle",
-						"SeaAndCoastalPassengerWaterTransport",
-						"ManufactureOfEnergyEfficiencyEquipmentForBuildings",
-						"ManufactureOfPlasticsInPrimaryForm",
-						"InstallationMaintenanceAndRepairOfInstrumentsAndDevicesForMeasuringRegulationAndControllingEnergyPerformanceOfBuildings",
-						"ConservationForestry",
-						"ForestManagement",
-						"InfrastructureEnablingRoadTransportAndPublicTransport",
-						"InlandFreightWaterTransport",
-						"StorageOfElectricity",
-						"ProgrammingAndBroadcastingActivities",
-						"ManufactureOfRenewableEnergyTechnologies",
-						"AcquisitionAndOwnershipOfBuildings",
-						"ManufactureOfBiogasAndBiofuelsForUseInTransportAndOfBioliquids",
-						"ElectricityGenerationFromBioenergy",
-						"ManufactureOfNitricAcid",
-						"StorageOfHydrogen",
-						"ManufactureOfOrganicBasicChemicals",
-						"ManufactureOfAluminium",
-						"ElectricityGenerationUsingSolarPhotovoltaicTechnology",
-						"DistrictHeatingCoolingDistribution",
-						"InfrastructureForWaterTransport",
-						"ElectricityGenerationFromNuclearEnergyInExistingInstallations",
-						"ManufactureOfHydrogen",
-						"InstallationAndOperationOfElectricHeatPumps",
-						"SeaAndCoastalFreightWaterTransportVesselsForPortOperationsAndAuxiliaryActivities",
-						"MaterialRecoveryFromNonHazardousWaste",
-						"ManufactureOfCarbonBlack",
-						"ResearchDevelopmentAndInnovationForDirectAirCaptureOfCo2",
-						"ManufactureOfSodaAsh",
-						"ProductionOfHeatCoolFromBioenergy",
-						"TransmissionAndDistributionOfElectricity",
-						"RestorationOfWetlands",
-						"ConstructionOfNewBuildings",
-						"ResidentialCareActivities",
-						"LowCarbonAirportInfrastructure",
-						"AnaerobicDigestionOfBioWaste",
-						"DataProcessingHostingAndRelatedActivities",
-						"ProductionOfHeatCoolFromSolarThermalHeating",
-						"OperationOfPersonalMobilityDevicesCycleLogistics",
-						"ManufactureOfBatteries",
-						"LandfillGasCaptureAndUtilisation",
-						"ElectricityGenerationFromWindPower",
-						"Reinsurance",
-						"RehabilitationAndRestorationOfForestsIncludingReforestationAndNaturalForestRegenerationAfterAnExtremeEvent",
-						"ProductionOfHeatCoolFromFossilGaseousFuelsInAnEfficientDistrictHeatingAndCoolingSystem",
-						"RenewalOfWasteWaterCollectionAndTreatment",
-						"AnaerobicDigestionOfSewageSludge",
-						"ManufactureOfOtherLowCarbonTechnologies",
-						"ConstructionExtensionAndOperationOfWasteWaterCollectionAndTreatment",
-						"UrbanAndSuburbanTransportRoadPassengerTransport",
-						"TransmissionAndDistributionNetworksForRenewableAndLowCarbonGases",
-						"CogenerationOfHeatCoolAndPowerFromSolarEnergy",
-						"RetrofittingOfInlandWaterPassengerAndFreightTransport",
-						"InlandPassengerWaterTransport",
-						"EngineeringActivitiesAndRelatedTechnicalConsultancyDedicatedToAdaptationToClimateChange",
-						"ManufactureOfLowCarbonTechnologiesForTransport",
-						"ElectricityGenerationFromGeothermalEnergy",
-						"DataDrivenSolutionsForGhgEmissionsReductions",
-						"StorageOfThermalEnergy",
-						"ProfessionalServicesRelatedToEnergyPerformanceOfBuildings",
-						"ManufactureOfChlorine",
-						"HighEfficiencyCoGenerationOfHeatCoolAndPowerFromFossilGaseousFuels",
-						"Afforestation",
-						"UndergroundPermanentGeologicalStorageOfCo2"
-					]
-				}
-			},
-			"negativeAktivitaetenFuerDieBiologischeVielfalt": "No",
-			"positiveAktivitaetenFuerDieBiologischeVielfalt": "Yes",
-			"soziales": {
-				"aenderungenUnternehmensstruktur": "No",
-				"sicherheitsmassnahmenFuerMitarbeiter": null,
-				"einkommensgleichheit": {
-					"massnahmenZurVerbesserungDerEinkommensungleichheit": "mindshare"
-				},
-				"geschlechterdiversitaet": {
-					"definitionTopManagement": null,
-					"einhaltungRechtlicherVorgaben": "e-markets"
-				},
-				"audit": {
-					"auditsZurEinhaltungVonArbeitsstandards": null,
-					"artDesAudits": "InterneAnhoerung",
-					"auditErgebnisse": "functionalities"
-				}
-			},
-			"unternehmensfuehrungGovernance": {
-				"wirtschaftspruefer": "solutions",
-				"ceoVorsitzender": "Yes",
-				"amtszeit": "e-markets",
-				"einbeziehungVonStakeholdern": null,
-				"prozessDerEinbeziehungVonStakeholdern": "synergies",
-				"mechanismenZurAusrichtungAufStakeholder": null,
-				"esgKriterienUndUeberwachungDerLieferanten": "No",
-				"auswahlkriterien": "systems"
->>>>>>> 2de53260
-			}
-		},
-		"reportingPeriod": "2023"
-	},
-	{
-		"companyInformation": {
-<<<<<<< HEAD
-			"companyName": "Johnston, Wehner and Smitham",
-			"headquarters": "Keeblerstead",
-			"headquartersPostalCode": "38833-5435",
-			"sector": "eyeballs",
-			"identifiers": {
-				"Lei": [],
-				"Isin": [
-					"W3NRGAUgNB00",
-					"lLTIQRdji8LT"
-=======
-			"companyName": "Windler - Rohan",
-			"headquarters": "New Brock",
-			"headquartersPostalCode": "58259",
-			"sector": "architectures",
-			"identifiers": {
-				"Lei": [],
-				"Isin": [
-					"Y7hamAsXOSS5"
-				],
-				"PermId": [
-					"CjSNRj48UN"
->>>>>>> 2de53260
-				],
-				"Ticker": [],
-				"Duns": [
-<<<<<<< HEAD
-					"MxP0yyZwx"
-=======
-					"TfvUarX0o"
->>>>>>> 2de53260
-				],
-				"VatNumber": [],
-				"CompanyRegistrationNumber": []
-			},
-<<<<<<< HEAD
-			"countryCode": "FJ",
-			"companyAlternativeNames": [
-				"Bogan, Rogahn and Emard",
-				"Cassin, Tillman and Schinner",
-				"Rempel, Hand and Stanton"
-			],
-			"companyLegalForm": "GmbH & Co. KG",
-			"website": "https://another-thaw.name/",
-=======
-			"countryCode": "BG",
-			"companyAlternativeNames": [
-				"DuBuque and Sons"
-			],
-			"companyLegalForm": "Limited Liability Partnership (LLP)",
-			"website": "https://flimsy-green.name",
->>>>>>> 2de53260
-			"isTeaserCompany": false
-		},
-		"t": {
-			"general": {
-				"masterData": {
-<<<<<<< HEAD
-					"berichtsPflicht": "No"
-				}
-			},
-			"allgemein": {
-				"esgZiele": null,
-				"ziele": "channels",
-				"investitionen": "relationships",
-				"sektorMitHohenKlimaauswirkungen": "No"
-=======
-					"berichtsPflicht": "Yes",
-					"gueltigkeitsDatum": null
-				}
-			},
-			"allgemein": {
-				"esgZiele": "No",
-				"ziele": null,
+				"ziele": "initiatives",
 				"investitionen": null,
-				"sektorMitHohenKlimaauswirkungen": null,
-				"sektor": [
-					"A",
-					"C",
-					"B"
-				],
-				"nachhaltigkeitsbericht": "Yes",
-				"frequenzDerBerichterstattung": "Monatlich",
-				"mechanismenZurUeberwachungDerEinhaltungUnGlobalCompactPrinzipienUndOderOecdLeitsaetze": "Yes",
-				"uncgPrinzipien": "Yes",
-				"erklaerungUngc": null,
-				"oecdLeitsaetze": "Yes",
-				"erklaerungOecd": "paradigms",
-				"ausrichtungAufDieUnSdgsUndAktivesVerfolgen": "e-commerce",
-				"ausschlusslistenAufBasisVonEsgKriterien": "No",
-				"ausschlusslisten": "interfaces",
-				"oekologischeSozialeFuehrungsstandardsOderPrinzipien": "Yes",
-				"anreizmechanismenFuerDasManagementUmwelt": null,
-				"anreizmechanismenFuerDasManagementSoziales": "JaAufsichtsratUndGeschaeftsleitung",
-				"esgBezogeneRechtsstreitigkeiten": "No",
-				"rechtsstreitigkeitenMitBezugZuE": "Yes",
-				"statusZuE": "Offen",
-				"einzelheitenZuDenRechtsstreitigkeitenZuE": "niches",
-				"rechtsstreitigkeitenMitBezugZuS": "No",
-				"statusZuS": "Geklaert",
-				"einzelheitenZuDenRechtsstreitigkeitenZuS": "partnerships",
-				"rechtsstreitigkeitenMitBezugZuG": "Yes",
-				"statusZuG": "Geklaert",
-				"einzelheitenZuDenRechtsstreitigkeitenZuG": "action-items",
-				"esgRating": "No",
-				"agentur": null,
-				"ergebnis": {
-					"value": "infrastructures",
-					"dataSource": {
-						"fileName": "Certification",
-						"fileReference": "50a36c418baffd520bb92d84664f06f9732a21f4e2e5ecee6d9136f16e7e0b63"
-					}
-				},
-				"kritischePunkte": "initiatives",
-				"nachhaltigkeitsbezogenenAnleihen": "No",
-				"wichtigsteESUndGRisikenUndBewertung": "platforms",
-				"hindernisseBeimUmgangMitEsgBedenken": "portals"
-			},
-			"umwelt": {
-				"treibhausgasemissionen": {
-					"treibhausgasEmissionsintensitaetDerUnternehmenInDieInvestriertWird": null,
-					"strategieUndZieleZurReduzierungVonTreibhausgasEmissionen": "e-markets"
-				},
-				"produkteZurVerringerungDerUmweltbelastung": "No",
-				"verringerungenDerUmweltbelastung": null,
-				"oekologischerMindestStandardFuerProduktionsprozesse": "No",
-				"energieverbrauch": {
-					"unternehmensGruppenStrategieBzglEnergieverbrauch": "bandwidth"
-				},
-				"energieeffizienzImmobilienanlagen": {
-					"unternehmensGruppenStrategieBzglEnergieeffizientenImmobilienanlagen": "communities"
-				},
-				"wasserverbrauch": {
-					"unternehmensGruppenStrategieBzglWasserverbrauch": "architectures"
-				},
-				"abfallproduktion": {
-					"unternehmensGruppenStrategieBzglAbfallproduktion": "mindshare"
-				},
-				"gefaehrlicheAbfaelle": {
-					"gefaehrlicherAbfall": "content"
-				},
-				"biodiversitaet": {
-					"negativeMassnahmenFuerDieBiologischeVielfalt": "web services",
-					"positiveMassnahmenFuerDieBiologischeVielfalt": "synergies"
-				},
-				"fossileBrennstoffe": {
-					"einnahmenAusFossilenBrennstoffen": "Yes"
-				},
-				"taxonomie": {
-					"taxonomieBerichterstattung": "Csrd",
-					"euTaxonomieKompassAktivitaeten": [
-						"InfrastructureEnablingRoadTransportAndPublicTransport",
-						"HighEfficiencyCoGenerationOfHeatCoolAndPowerFromFossilGaseousFuels",
-						"ResearchDevelopmentAndInnovationForDirectAirCaptureOfCo2",
-						"PreCommercialStagesOfAdvancedTechnologiesToProduceEnergyFromNuclearProcessesWithMinimalWasteFromTheFuelCycle",
-						"ElectricityGenerationFromOceanEnergyTechnologies",
-						"ManufactureOfAluminium",
-						"ElectricityGenerationFromHydropower",
-						"RestorationOfWetlands",
-						"AirportInfrastructure",
-						"OperationOfPersonalMobilityDevicesCycleLogistics",
-						"ElectricityGenerationFromRenewableNonFossilGaseousAndLiquidFuels",
-						"ElectricityGenerationUsingSolarPhotovoltaicTechnology",
-						"AnaerobicDigestionOfSewageSludge",
-						"ProductionOfHeatCoolFromFossilGaseousFuelsInAnEfficientDistrictHeatingAndCoolingSystem",
-						"CogenerationOfHeatCoolAndPowerFromBioenergy",
-						"DataProcessingHostingAndRelatedActivities",
-						"SeaAndCoastalFreightWaterTransportVesselsForPortOperationsAndAuxiliaryActivities",
-						"ConstructionAndSafeOperationOfNewNuclearPowerPlantsForTheGenerationOfElectricityAndOrHeatIncludingForHydrogenProductionUsingBestAvailableTechnologies",
-						"InstallationMaintenanceAndRepairOfEnergyEfficiencyEquipment"
-					]
-				}
-			},
-			"negativeAktivitaetenFuerDieBiologischeVielfalt": "No",
-			"positiveAktivitaetenFuerDieBiologischeVielfalt": "Yes",
-			"soziales": {
-				"aenderungenUnternehmensstruktur": "Yes",
-				"sicherheitsmassnahmenFuerMitarbeiter": "e-commerce",
-				"einkommensgleichheit": {
-					"massnahmenZurVerbesserungDerEinkommensungleichheit": "technologies"
-				},
-				"geschlechterdiversitaet": {
-					"definitionTopManagement": "e-commerce",
-					"einhaltungRechtlicherVorgaben": null
-				},
-				"audit": {
-					"auditsZurEinhaltungVonArbeitsstandards": "Yes",
-					"artDesAudits": "InterneAnhoerung",
-					"auditErgebnisse": "ROI"
-				}
-			},
-			"unternehmensfuehrungGovernance": {
-				"wirtschaftspruefer": "supply-chains",
-				"ceoVorsitzender": "No",
-				"amtszeit": null,
-				"einbeziehungVonStakeholdern": "No",
-				"prozessDerEinbeziehungVonStakeholdern": "content",
-				"mechanismenZurAusrichtungAufStakeholder": "ROI",
-				"esgKriterienUndUeberwachungDerLieferanten": "No",
-				"auswahlkriterien": "technologies"
->>>>>>> 2de53260
+				"sektorMitHohenKlimaauswirkungen": "Yes"
 			}
 		},
 		"reportingPeriod": "2019"
 	},
 	{
 		"companyInformation": {
-<<<<<<< HEAD
-			"companyName": "Hahn LLC",
-			"headquarters": "O'Konport",
-			"headquartersPostalCode": "07195",
-			"sector": null,
-			"identifiers": {
-				"Lei": [],
-				"Isin": [
-					"sykgACKaVdHd",
-					"l0NJhnlYvPZQ"
-				],
-				"PermId": [
-					"m1yLu35qtI"
-				],
-				"Ticker": [
-					"5rNtmrj"
-				],
-				"Duns": [
-					"5qpQBJi67"
-				],
-				"VatNumber": [],
-				"CompanyRegistrationNumber": []
-			},
-			"countryCode": "SX",
-			"companyAlternativeNames": [],
-			"companyLegalForm": "Sole Trader",
-			"website": null,
-=======
-			"companyName": "Langworth - Hayes",
-			"headquarters": "Lemkebury",
-			"headquartersPostalCode": null,
-			"sector": "blockchains",
-			"identifiers": {
-				"Lei": [],
-				"Isin": [
-					"ZBKbZIcACpJu",
-					"lXnapjLHLU2M"
-				],
-				"PermId": [
-					"wnRz7wbFpK"
-				],
-				"Ticker": [],
-				"Duns": [],
-				"VatNumber": [],
-				"CompanyRegistrationNumber": [
-					"N6cW8RXb7MGjeLl"
-				]
-			},
-			"countryCode": "SE",
-			"companyAlternativeNames": [
-				"Ankunding - Turner",
-				"Bogisich, Hilll and Weimann"
-			],
-			"companyLegalForm": null,
-			"website": "https://fearful-drink.com/",
->>>>>>> 2de53260
-			"isTeaserCompany": false
-		},
-		"t": {
-			"general": {
-				"masterData": {
-<<<<<<< HEAD
-					"berichtsPflicht": "Yes"
-=======
-					"berichtsPflicht": "No",
-					"gueltigkeitsDatum": "2024-05-23"
->>>>>>> 2de53260
-				}
-			},
-			"allgemein": {
-				"esgZiele": null,
-				"ziele": null,
-<<<<<<< HEAD
-				"investitionen": "relationships",
-				"sektorMitHohenKlimaauswirkungen": "Yes"
-			}
-		},
-		"reportingPeriod": "2021"
-	},
-	{
-		"companyInformation": {
-			"companyName": "Mosciski, Treutel and Hilll",
-			"headquarters": "Fort Agustinfurt",
-			"headquartersPostalCode": "79783-3946",
-			"sector": "models",
-			"identifiers": {
-				"Lei": [],
-				"Isin": [
-					"kmgXIXMhdqvj"
-				],
-				"PermId": [],
-				"Ticker": [],
-				"Duns": [
-					"7F2U0awnS"
-				],
-				"VatNumber": [],
-				"CompanyRegistrationNumber": [
-					"xpytGRBKcDVp7R0"
-				]
-			},
-			"countryCode": "EC",
-			"companyAlternativeNames": [
-				"Greenholt and Sons",
-				"McClure Group",
-				"O'Reilly, Gerlach and Mohr",
-				"Yundt Inc"
-			],
-			"companyLegalForm": "Limited Liability Partnership (LLP)",
-			"website": "https://exemplary-cyclamen.com/",
-			"isTeaserCompany": false
-		},
-		"t": {
-			"general": {
-				"masterData": {
-					"berichtsPflicht": "No"
-				}
-			},
-			"allgemein": {
-				"esgZiele": "Yes",
-				"ziele": null,
-				"investitionen": "bandwidth",
-				"sektorMitHohenKlimaauswirkungen": "No"
-			}
-		},
-		"reportingPeriod": "2023"
-	},
-	{
-		"companyInformation": {
-			"companyName": "Wisozk - Abbott",
-			"headquarters": "West Brianastad",
-			"headquartersPostalCode": null,
-			"sector": "partnerships",
-			"identifiers": {
-				"Lei": [
-					"BUyVwp72pqj75sPiSQOn"
-				],
-				"Isin": [
-					"gxzhZ7yfH7SF"
-				],
-				"PermId": [],
-				"Ticker": [
-					"3XtNtHO"
-				],
-				"Duns": [
-					"PAyPnRFQI"
-				],
-				"VatNumber": [
-					"A2mYP2jKO"
-				],
-				"CompanyRegistrationNumber": [
-					"x8nRAYJHbsf0Fwj"
-				]
-			},
-			"countryCode": "GI",
+			"companyName": "Heathcote - Hamill",
+			"headquarters": "East Santiago",
+			"headquartersPostalCode": "17445",
+			"sector": "metrics",
+			"identifiers": {
+				"Lei": [
+					"Z6vmPM7UkmeVGGPTzdnc"
+				],
+				"Isin": [
+					"yr1CVnKsksFt"
+				],
+				"PermId": [],
+				"Ticker": [
+					"qjs8una"
+				],
+				"Duns": [],
+				"VatNumber": [],
+				"CompanyRegistrationNumber": [
+					"ZZrUtIXpiTADebS"
+				]
+			},
+			"countryCode": "CF",
 			"companyAlternativeNames": [],
 			"companyLegalForm": "Partnership without Limited Liability",
-			"website": "https://black-and-white-strudel.org",
-=======
-				"investitionen": "applications",
-				"sektorMitHohenKlimaauswirkungen": "No",
-				"sektor": [
-					"L",
-					"A",
-					"G"
-				],
-				"nachhaltigkeitsbericht": "Yes",
-				"frequenzDerBerichterstattung": null,
-				"mechanismenZurUeberwachungDerEinhaltungUnGlobalCompactPrinzipienUndOderOecdLeitsaetze": "Yes",
-				"uncgPrinzipien": "Yes",
-				"erklaerungUngc": "technologies",
-				"oecdLeitsaetze": "Yes",
-				"erklaerungOecd": "deliverables",
-				"ausrichtungAufDieUnSdgsUndAktivesVerfolgen": null,
-				"ausschlusslistenAufBasisVonEsgKriterien": "Yes",
-				"ausschlusslisten": "initiatives",
-				"oekologischeSozialeFuehrungsstandardsOderPrinzipien": "Yes",
-				"anreizmechanismenFuerDasManagementUmwelt": "JaAufsichtsrat",
-				"anreizmechanismenFuerDasManagementSoziales": "Nein",
-				"esgBezogeneRechtsstreitigkeiten": "Yes",
-				"rechtsstreitigkeitenMitBezugZuE": null,
-				"statusZuE": "Offen",
-				"einzelheitenZuDenRechtsstreitigkeitenZuE": "relationships",
-				"rechtsstreitigkeitenMitBezugZuS": "No",
-				"statusZuS": "Offen",
-				"einzelheitenZuDenRechtsstreitigkeitenZuS": "deliverables",
-				"rechtsstreitigkeitenMitBezugZuG": "Yes",
-				"statusZuG": "Geklaert",
-				"einzelheitenZuDenRechtsstreitigkeitenZuG": "solutions",
-				"esgRating": "No",
-				"agentur": null,
-				"ergebnis": {
-					"value": "technologies",
-					"dataSource": {
-						"fileName": "Certification",
-						"fileReference": "50a36c418baffd520bb92d84664f06f9732a21f4e2e5ecee6d9136f16e7e0b63"
-					}
-				},
-				"kritischePunkte": "infrastructures",
-				"nachhaltigkeitsbezogenenAnleihen": "Yes",
-				"wichtigsteESUndGRisikenUndBewertung": "communities",
-				"hindernisseBeimUmgangMitEsgBedenken": "channels"
-			},
-			"umwelt": {
-				"treibhausgasemissionen": {
-					"treibhausgasEmissionsintensitaetDerUnternehmenInDieInvestriertWird": null,
-					"strategieUndZieleZurReduzierungVonTreibhausgasEmissionen": null
-				},
-				"produkteZurVerringerungDerUmweltbelastung": "Yes",
-				"verringerungenDerUmweltbelastung": "niches",
-				"oekologischerMindestStandardFuerProduktionsprozesse": null,
-				"energieverbrauch": {
-					"unternehmensGruppenStrategieBzglEnergieverbrauch": "technologies"
-				},
-				"energieeffizienzImmobilienanlagen": {
-					"unternehmensGruppenStrategieBzglEnergieeffizientenImmobilienanlagen": "networks"
-				},
-				"wasserverbrauch": {
-					"unternehmensGruppenStrategieBzglWasserverbrauch": "networks"
-				},
-				"abfallproduktion": {
-					"unternehmensGruppenStrategieBzglAbfallproduktion": null
-				},
-				"gefaehrlicheAbfaelle": {
-					"gefaehrlicherAbfall": "metrics"
-				},
-				"biodiversitaet": {
-					"negativeMassnahmenFuerDieBiologischeVielfalt": "mindshare",
-					"positiveMassnahmenFuerDieBiologischeVielfalt": "e-commerce"
-				},
-				"fossileBrennstoffe": {
-					"einnahmenAusFossilenBrennstoffen": "No"
-				},
-				"taxonomie": {
-					"taxonomieBerichterstattung": "Csrd",
-					"euTaxonomieKompassAktivitaeten": [
-						"HighEfficiencyCoGenerationOfHeatCoolAndPowerFromFossilGaseousFuels",
-						"Afforestation",
-						"NonLifeInsuranceUnderwritingOfClimateRelatedPerils",
-						"ElectricityGenerationFromNuclearEnergyInExistingInstallations",
-						"ElectricityGenerationUsingConcentratedSolarPowerCspTechnology",
-						"ConstructionExtensionAndOperationOfWaterCollectionTreatmentAndSupplySystems",
-						"CompostingOfBioWaste",
-						"TransportOfCo2",
-						"ProductionOfHeatCoolFromSolarThermalHeating",
-						"ElectricityGenerationUsingSolarPhotovoltaicTechnology",
-						"ProductionOfHeatCoolUsingWasteHeat",
-						"ElectricityGenerationFromFossilGaseousFuels",
-						"StorageOfHydrogen",
-						"ConstructionOfNewBuildings",
-						"InstallationAndOperationOfElectricHeatPumps",
-						"AnaerobicDigestionOfBioWaste",
-						"DataProcessingHostingAndRelatedActivities",
-						"ProgrammingAndBroadcastingActivities",
-						"ProductionOfHeatCoolFromRenewableNonFossilGaseousAndLiquidFuels",
-						"ManufactureOfLowCarbonTechnologiesForTransport",
-						"RenewalOfWasteWaterCollectionAndTreatment",
-						"ProductionOfHeatCoolFromGeothermalEnergy",
-						"InstallationMaintenanceAndRepairOfInstrumentsAndDevicesForMeasuringRegulationAndControllingEnergyPerformanceOfBuildings",
-						"FreightRailTransport",
-						"ResearchDevelopmentAndInnovationForDirectAirCaptureOfCo2",
-						"PreCommercialStagesOfAdvancedTechnologiesToProduceEnergyFromNuclearProcessesWithMinimalWasteFromTheFuelCycle",
-						"UndergroundPermanentGeologicalStorageOfCo2",
-						"InfrastructureEnablingRoadTransportAndPublicTransport",
-						"ManufactureOfHydrogen",
-						"ElectricityGenerationFromBioenergy",
-						"StorageOfThermalEnergy",
-						"ElectricityGenerationFromHydropower",
-						"ResidentialCareActivities",
-						"ManufactureOfCarbonBlack",
-						"AnaerobicDigestionOfSewageSludge",
-						"InfrastructureEnablingLowCarbonRoadTransportAndPublicTransport",
-						"LibrariesArchivesMuseumsAndCulturalActivities",
-						"CollectionAndTransportOfNonHazardousWasteInSourceSegregatedFractions",
-						"PassengerInterurbanRailTransport",
-						"SeaAndCoastalPassengerWaterTransport"
-					]
-				}
-			},
-			"negativeAktivitaetenFuerDieBiologischeVielfalt": "Yes",
-			"positiveAktivitaetenFuerDieBiologischeVielfalt": null,
-			"soziales": {
-				"aenderungenUnternehmensstruktur": "No",
-				"sicherheitsmassnahmenFuerMitarbeiter": "infrastructures",
-				"einkommensgleichheit": {
-					"massnahmenZurVerbesserungDerEinkommensungleichheit": "technologies"
-				},
-				"geschlechterdiversitaet": {
-					"definitionTopManagement": "action-items",
-					"einhaltungRechtlicherVorgaben": null
-				},
-				"audit": {
-					"auditsZurEinhaltungVonArbeitsstandards": "Yes",
-					"artDesAudits": "InterneAnhoerung",
-					"auditErgebnisse": "blockchains"
-				}
-			},
-			"unternehmensfuehrungGovernance": {
-				"wirtschaftspruefer": "e-business",
-				"ceoVorsitzender": "Yes",
-				"amtszeit": "mindshare",
-				"einbeziehungVonStakeholdern": "No",
-				"prozessDerEinbeziehungVonStakeholdern": "methodologies",
-				"mechanismenZurAusrichtungAufStakeholder": "mindshare",
-				"esgKriterienUndUeberwachungDerLieferanten": "No",
-				"auswahlkriterien": "metrics"
-			}
-		},
-		"reportingPeriod": "2021"
-	},
-	{
-		"companyInformation": {
-			"companyName": "Welch - Hirthe",
-			"headquarters": "Marquardtside",
-			"headquartersPostalCode": "65764-4779",
-			"sector": "synergies",
-			"identifiers": {
-				"Lei": [],
-				"Isin": [
-					"q0Kcw6smRi9b"
-				],
-				"PermId": [],
-				"Ticker": [],
-				"Duns": [],
-				"VatNumber": [
-					"sSBaBENdC"
-				],
-				"CompanyRegistrationNumber": []
-			},
-			"countryCode": "KZ",
-			"companyAlternativeNames": [
-				"Borer, Jacobs and Nolan",
-				"Keeling and Sons"
-			],
-			"companyLegalForm": "Partnership without Limited Liability",
-			"website": "https://sparkling-extreme.org/",
->>>>>>> 2de53260
-			"isTeaserCompany": false
-		},
-		"t": {
-			"general": {
-				"masterData": {
-<<<<<<< HEAD
-					"berichtsPflicht": "No"
-				}
-			},
-			"allgemein": {
-				"esgZiele": null,
-				"ziele": null,
-				"investitionen": "communities",
-				"sektorMitHohenKlimaauswirkungen": "Yes"
-=======
-					"berichtsPflicht": "Yes",
-					"gueltigkeitsDatum": null
-				}
-			},
-			"allgemein": {
-				"esgZiele": "Yes",
-				"ziele": "action-items",
-				"investitionen": null,
-				"sektorMitHohenKlimaauswirkungen": "No",
-				"sektor": [
-					"E",
-					"A",
-					"H"
-				],
-				"nachhaltigkeitsbericht": "Yes",
-				"frequenzDerBerichterstattung": "Halbjaehrlich",
-				"mechanismenZurUeberwachungDerEinhaltungUnGlobalCompactPrinzipienUndOderOecdLeitsaetze": null,
-				"uncgPrinzipien": "Yes",
-				"erklaerungUngc": "systems",
-				"oecdLeitsaetze": "No",
-				"erklaerungOecd": "convergence",
-				"ausrichtungAufDieUnSdgsUndAktivesVerfolgen": "platforms",
-				"ausschlusslistenAufBasisVonEsgKriterien": "No",
-				"ausschlusslisten": null,
-				"oekologischeSozialeFuehrungsstandardsOderPrinzipien": "Yes",
-				"anreizmechanismenFuerDasManagementUmwelt": "JaGeschaeftsleitung",
-				"anreizmechanismenFuerDasManagementSoziales": "JaAufsichtsrat",
-				"esgBezogeneRechtsstreitigkeiten": null,
-				"rechtsstreitigkeitenMitBezugZuE": "No",
-				"statusZuE": null,
-				"einzelheitenZuDenRechtsstreitigkeitenZuE": "e-commerce",
-				"rechtsstreitigkeitenMitBezugZuS": "No",
-				"statusZuS": null,
-				"einzelheitenZuDenRechtsstreitigkeitenZuS": null,
-				"rechtsstreitigkeitenMitBezugZuG": "Yes",
-				"statusZuG": "Geklaert",
-				"einzelheitenZuDenRechtsstreitigkeitenZuG": "supply-chains",
-				"esgRating": null,
-				"agentur": "portals",
-				"ergebnis": {
-					"value": "models",
-					"dataSource": null
-				},
-				"kritischePunkte": "channels",
-				"nachhaltigkeitsbezogenenAnleihen": "Yes",
-				"wichtigsteESUndGRisikenUndBewertung": null,
-				"hindernisseBeimUmgangMitEsgBedenken": "portals"
-			},
-			"umwelt": {
-				"treibhausgasemissionen": {
-					"treibhausgasEmissionsintensitaetDerUnternehmenInDieInvestriertWird": "relationships",
-					"strategieUndZieleZurReduzierungVonTreibhausgasEmissionen": "channels"
-				},
-				"produkteZurVerringerungDerUmweltbelastung": "Yes",
-				"verringerungenDerUmweltbelastung": null,
-				"oekologischerMindestStandardFuerProduktionsprozesse": "No",
-				"energieverbrauch": {
-					"unternehmensGruppenStrategieBzglEnergieverbrauch": "e-commerce"
-				},
-				"energieeffizienzImmobilienanlagen": {
-					"unternehmensGruppenStrategieBzglEnergieeffizientenImmobilienanlagen": "action-items"
-				},
-				"wasserverbrauch": {
-					"unternehmensGruppenStrategieBzglWasserverbrauch": "solutions"
-				},
-				"abfallproduktion": {
-					"unternehmensGruppenStrategieBzglAbfallproduktion": "paradigms"
-				},
-				"gefaehrlicheAbfaelle": {
-					"gefaehrlicherAbfall": "eyeballs"
-				},
-				"biodiversitaet": {
-					"negativeMassnahmenFuerDieBiologischeVielfalt": "initiatives",
-					"positiveMassnahmenFuerDieBiologischeVielfalt": "systems"
-				},
-				"fossileBrennstoffe": {
-					"einnahmenAusFossilenBrennstoffen": "No"
-				},
-				"taxonomie": {
-					"taxonomieBerichterstattung": "Csrd",
-					"euTaxonomieKompassAktivitaeten": [
-						"ManufactureOfAluminium",
-						"ProfessionalServicesRelatedToEnergyPerformanceOfBuildings",
-						"ProductionOfHeatCoolFromFossilGaseousFuelsInAnEfficientDistrictHeatingAndCoolingSystem",
-						"AnaerobicDigestionOfSewageSludge",
-						"AcquisitionAndOwnershipOfBuildings",
-						"ElectricityGenerationUsingConcentratedSolarPowerCspTechnology",
-						"InstallationMaintenanceAndRepairOfInstrumentsAndDevicesForMeasuringRegulationAndControllingEnergyPerformanceOfBuildings",
-						"ManufactureOfChlorine",
-						"InstallationAndOperationOfElectricHeatPumps",
-						"EngineeringActivitiesAndRelatedTechnicalConsultancyDedicatedToAdaptationToClimateChange",
-						"InstallationMaintenanceAndRepairOfEnergyEfficiencyEquipment",
-						"ManufactureOfSodaAsh",
-						"ElectricityGenerationFromHydropower",
-						"ElectricityGenerationFromRenewableNonFossilGaseousAndLiquidFuels",
-						"InlandPassengerWaterTransport",
-						"ManufactureOfBatteries",
-						"ElectricityGenerationFromFossilGaseousFuels",
-						"ManufactureOfRenewableEnergyTechnologies",
-						"StorageOfElectricity",
-						"ConstructionAndSafeOperationOfNewNuclearPowerPlantsForTheGenerationOfElectricityAndOrHeatIncludingForHydrogenProductionUsingBestAvailableTechnologies",
-						"ManufactureOfNitricAcid",
-						"ManufactureOfCement",
-						"ConservationForestry",
-						"PassengerInterurbanRailTransport",
-						"RestorationOfWetlands",
-						"ManufactureOfIronAndSteel",
-						"Afforestation",
-						"InfrastructureForPersonalMobilityCycleLogistics",
-						"RenewalOfWaterCollectionTreatmentAndSupplySystems",
-						"PreCommercialStagesOfAdvancedTechnologiesToProduceEnergyFromNuclearProcessesWithMinimalWasteFromTheFuelCycle",
-						"ProductionOfHeatCoolFromRenewableNonFossilGaseousAndLiquidFuels",
-						"RenovationOfExistingBuildings",
-						"ElectricityGenerationFromOceanEnergyTechnologies",
-						"TransportOfCo2",
-						"StorageOfThermalEnergy",
-						"FreightTransportServicesByRoad",
-						"InstallationMaintenanceAndRepairOfRenewableEnergyTechnologies"
-					]
-				}
-			},
-			"negativeAktivitaetenFuerDieBiologischeVielfalt": null,
-			"positiveAktivitaetenFuerDieBiologischeVielfalt": "Yes",
-			"soziales": {
-				"aenderungenUnternehmensstruktur": null,
-				"sicherheitsmassnahmenFuerMitarbeiter": "lifetime value",
-				"einkommensgleichheit": {
-					"massnahmenZurVerbesserungDerEinkommensungleichheit": "bandwidth"
-				},
-				"geschlechterdiversitaet": {
-					"definitionTopManagement": "supply-chains",
-					"einhaltungRechtlicherVorgaben": "models"
-				},
-				"audit": {
-					"auditsZurEinhaltungVonArbeitsstandards": "No",
-					"artDesAudits": "SowohlInternAlsAuchVonDrittanbietern",
-					"auditErgebnisse": "content"
-				}
-			},
-			"unternehmensfuehrungGovernance": {
-				"wirtschaftspruefer": "paradigms",
-				"ceoVorsitzender": "Yes",
-				"amtszeit": "communities",
-				"einbeziehungVonStakeholdern": "Yes",
-				"prozessDerEinbeziehungVonStakeholdern": "platforms",
-				"mechanismenZurAusrichtungAufStakeholder": "ROI",
-				"esgKriterienUndUeberwachungDerLieferanten": "No",
-				"auswahlkriterien": "platforms"
->>>>>>> 2de53260
-			}
-		},
-		"reportingPeriod": "2022"
-	},
-	{
-		"companyInformation": {
-<<<<<<< HEAD
-			"companyName": "Towne - Berge",
-			"headquarters": "Kianaburgh",
-			"headquartersPostalCode": "08055",
-			"sector": "initiatives",
-			"identifiers": {
-				"Lei": [],
-				"Isin": [
-					"Y60I2JS5Fg1c",
-					"txv00PBckEDb"
-				],
-				"PermId": [],
-				"Ticker": [
-					"JjUf0CY"
-				],
-				"Duns": [
-					"Q6rwpLGc4"
-				],
-				"VatNumber": [
-					"qjqEe11K3"
-=======
-			"companyName": "Windler Inc",
-			"headquarters": "Longview",
-			"headquartersPostalCode": "88166-2438",
-			"sector": "users",
-			"identifiers": {
-				"Lei": [],
-				"Isin": [
-					"o26Z3NDe3p7n",
-					"71RRPMEnR0Vf"
-				],
-				"PermId": [],
-				"Ticker": [],
-				"Duns": [
-					"Yd8PsSHUn"
-				],
-				"VatNumber": [
-					"APfbkolB8"
->>>>>>> 2de53260
-				],
-				"CompanyRegistrationNumber": [
-					"LVLuvdWLXf6B1Kw"
-				]
-			},
-<<<<<<< HEAD
-			"countryCode": "ER",
-			"companyAlternativeNames": [
-				"Howell, Brakus and Cruickshank",
-				"Schroeder and Sons",
-				"Wintheiser, Hamill and Auer"
-			],
-			"companyLegalForm": "Private Limited Company (Ltd)",
-			"website": "https://gorgeous-barium.biz/",
-=======
-			"countryCode": "AR",
-			"companyAlternativeNames": [
-				"Von and Sons",
-				"Waters - Stoltenberg"
-			],
-			"companyLegalForm": "GmbH",
-			"website": "https://expensive-deputy.biz",
->>>>>>> 2de53260
-			"isTeaserCompany": false
-		},
-		"t": {
-			"general": {
-				"masterData": {
-					"berichtsPflicht": "No",
-					"gueltigkeitsDatum": "2024-08-28"
-				}
-			},
-			"allgemein": {
-				"esgZiele": "Yes",
-				"ziele": null,
-<<<<<<< HEAD
-				"investitionen": "e-business",
-				"sektorMitHohenKlimaauswirkungen": "Yes"
-=======
-				"investitionen": "users",
-				"sektorMitHohenKlimaauswirkungen": "Yes",
-				"sektor": [
-					"G",
-					"F",
-					"A"
-				],
-				"nachhaltigkeitsbericht": "Yes",
-				"frequenzDerBerichterstattung": "Jaehrlich",
-				"mechanismenZurUeberwachungDerEinhaltungUnGlobalCompactPrinzipienUndOderOecdLeitsaetze": "Yes",
-				"uncgPrinzipien": "Yes",
-				"erklaerungUngc": "models",
-				"oecdLeitsaetze": "Yes",
-				"erklaerungOecd": "methodologies",
-				"ausrichtungAufDieUnSdgsUndAktivesVerfolgen": "paradigms",
-				"ausschlusslistenAufBasisVonEsgKriterien": null,
-				"ausschlusslisten": "applications",
-				"oekologischeSozialeFuehrungsstandardsOderPrinzipien": "No",
-				"anreizmechanismenFuerDasManagementUmwelt": "Nein",
-				"anreizmechanismenFuerDasManagementSoziales": "JaAufsichtsratUndGeschaeftsleitung",
-				"esgBezogeneRechtsstreitigkeiten": null,
-				"rechtsstreitigkeitenMitBezugZuE": "No",
-				"statusZuE": "Geklaert",
-				"einzelheitenZuDenRechtsstreitigkeitenZuE": null,
-				"rechtsstreitigkeitenMitBezugZuS": null,
-				"statusZuS": "Geklaert",
-				"einzelheitenZuDenRechtsstreitigkeitenZuS": "methodologies",
-				"rechtsstreitigkeitenMitBezugZuG": "No",
-				"statusZuG": null,
-				"einzelheitenZuDenRechtsstreitigkeitenZuG": null,
-				"esgRating": "No",
-				"agentur": null,
-				"ergebnis": null,
-				"kritischePunkte": "blockchains",
-				"nachhaltigkeitsbezogenenAnleihen": "No",
-				"wichtigsteESUndGRisikenUndBewertung": "content",
-				"hindernisseBeimUmgangMitEsgBedenken": "e-business"
-			},
-			"umwelt": {
-				"treibhausgasemissionen": {
-					"treibhausgasEmissionsintensitaetDerUnternehmenInDieInvestriertWird": "initiatives",
-					"strategieUndZieleZurReduzierungVonTreibhausgasEmissionen": null
-				},
-				"produkteZurVerringerungDerUmweltbelastung": "No",
-				"verringerungenDerUmweltbelastung": "eyeballs",
-				"oekologischerMindestStandardFuerProduktionsprozesse": "No",
-				"energieverbrauch": {
-					"unternehmensGruppenStrategieBzglEnergieverbrauch": "technologies"
-				},
-				"energieeffizienzImmobilienanlagen": {
-					"unternehmensGruppenStrategieBzglEnergieeffizientenImmobilienanlagen": "relationships"
-				},
-				"wasserverbrauch": {
-					"unternehmensGruppenStrategieBzglWasserverbrauch": "content"
-				},
-				"abfallproduktion": {
-					"unternehmensGruppenStrategieBzglAbfallproduktion": "blockchains"
-				},
-				"gefaehrlicheAbfaelle": {
-					"gefaehrlicherAbfall": "paradigms"
-				},
-				"biodiversitaet": {
-					"negativeMassnahmenFuerDieBiologischeVielfalt": null,
-					"positiveMassnahmenFuerDieBiologischeVielfalt": "ROI"
-				},
-				"fossileBrennstoffe": {
-					"einnahmenAusFossilenBrennstoffen": "Yes"
-				},
-				"taxonomie": {
-					"taxonomieBerichterstattung": null,
-					"euTaxonomieKompassAktivitaeten": [
-						"NonLifeInsuranceUnderwritingOfClimateRelatedPerils",
-						"InfrastructureEnablingRoadTransportAndPublicTransport",
-						"OperationOfPersonalMobilityDevicesCycleLogistics",
-						"ManufactureOfAnhydrousAmmonia",
-						"InfrastructureForPersonalMobilityCycleLogistics",
-						"InfrastructureForWaterTransport",
-						"CogenerationOfHeatCoolAndPowerFromRenewableNonFossilGaseousAndLiquidFuels",
-						"ManufactureOfCement",
-						"RestorationOfWetlands",
-						"HighEfficiencyCoGenerationOfHeatCoolAndPowerFromFossilGaseousFuels",
-						"TransmissionAndDistributionNetworksForRenewableAndLowCarbonGases",
-						"AnaerobicDigestionOfSewageSludge",
-						"CreativeArtsAndEntertainmentActivities",
-						"ManufactureOfRenewableEnergyTechnologies",
-						"ElectricityGenerationFromWindPower",
-						"ManufactureOfOtherLowCarbonTechnologies",
-						"ElectricityGenerationFromOceanEnergyTechnologies",
-						"LowCarbonAirportInfrastructure",
-						"FreightRailTransport",
-						"ManufactureOfCarbonBlack",
-						"SeaAndCoastalFreightWaterTransportVesselsForPortOperationsAndAuxiliaryActivities",
-						"ElectricityGenerationFromRenewableNonFossilGaseousAndLiquidFuels",
-						"ProductionOfHeatCoolFromSolarThermalHeating",
-						"RenovationOfExistingBuildings",
-						"RenewalOfWasteWaterCollectionAndTreatment",
-						"ElectricityGenerationFromBioenergy",
-						"ManufactureOfEnergyEfficiencyEquipmentForBuildings",
-						"EngineeringActivitiesAndRelatedTechnicalConsultancyDedicatedToAdaptationToClimateChange",
-						"ProductionOfHeatCoolFromBioenergy",
-						"ForestManagement",
-						"ManufactureOfOrganicBasicChemicals",
-						"ManufactureOfPlasticsInPrimaryForm",
-						"TransportOfCo2",
-						"ManufactureOfSodaAsh",
-						"ElectricityGenerationFromHydropower",
-						"ProductionOfHeatCoolUsingWasteHeat",
-						"MotionPictureVideoAndTelevisionProgrammeProductionSoundRecordingAndMusicPublishingActivities",
-						"UrbanAndSuburbanTransportRoadPassengerTransport",
-						"ConservationForestry",
-						"AirportInfrastructure",
-						"ManufactureOfHydrogen",
-						"ManufactureOfNitricAcid",
-						"InstallationMaintenanceAndRepairOfEnergyEfficiencyEquipment",
-						"CogenerationOfHeatCoolAndPowerFromGeothermalEnergy",
-						"RenewalOfWaterCollectionTreatmentAndSupplySystems",
-						"ProductionOfHeatCoolFromGeothermalEnergy",
-						"PreCommercialStagesOfAdvancedTechnologiesToProduceEnergyFromNuclearProcessesWithMinimalWasteFromTheFuelCycle",
-						"ElectricityGenerationUsingConcentratedSolarPowerCspTechnology",
-						"ManufactureOfIronAndSteel",
-						"DataProcessingHostingAndRelatedActivities",
-						"TransportByMotorbikesPassengerCarsAndLightCommercialVehicles",
-						"MaterialRecoveryFromNonHazardousWaste",
-						"ProductionOfHeatCoolFromFossilGaseousFuelsInAnEfficientDistrictHeatingAndCoolingSystem",
-						"DataDrivenSolutionsForGhgEmissionsReductions",
-						"ComputerProgrammingConsultancyAndRelatedActivities",
-						"InstallationMaintenanceAndRepairOfInstrumentsAndDevicesForMeasuringRegulationAndControllingEnergyPerformanceOfBuildings",
-						"ManufactureOfChlorine",
-						"DistrictHeatingCoolingDistribution",
-						"ProductionOfHeatCoolFromRenewableNonFossilGaseousAndLiquidFuels",
-						"SeaAndCoastalPassengerWaterTransport",
-						"StorageOfThermalEnergy",
-						"ManufactureOfBatteries",
-						"Afforestation",
-						"CloseToMarketResearchDevelopmentAndInnovation",
-						"PassengerInterurbanRailTransport",
-						"RetrofittingOfSeaAndCoastalFreightAndPassengerWaterTransport",
-						"InstallationMaintenanceAndRepairOfChargingStationsForElectricVehiclesInBuildingsAndParkingSpacesAttachedToBuildings",
-						"StorageOfElectricity",
-						"LandfillGasCaptureAndUtilisation",
-						"ElectricityGenerationFromNuclearEnergyInExistingInstallations",
-						"ResearchDevelopmentAndInnovationForDirectAirCaptureOfCo2",
-						"RetrofittingOfInlandWaterPassengerAndFreightTransport",
-						"CogenerationOfHeatCoolAndPowerFromBioenergy",
-						"ManufactureOfEquipmentForTheProductionAndUseOfHydrogen",
-						"InlandPassengerWaterTransport",
-						"AcquisitionAndOwnershipOfBuildings",
-						"ConstructionAndSafeOperationOfNewNuclearPowerPlantsForTheGenerationOfElectricityAndOrHeatIncludingForHydrogenProductionUsingBestAvailableTechnologies",
-						"TransmissionAndDistributionOfElectricity",
-						"ElectricityGenerationFromGeothermalEnergy",
-						"LibrariesArchivesMuseumsAndCulturalActivities"
-					]
-				}
-			},
-			"negativeAktivitaetenFuerDieBiologischeVielfalt": "Yes",
-			"positiveAktivitaetenFuerDieBiologischeVielfalt": "Yes",
-			"soziales": {
-				"aenderungenUnternehmensstruktur": "Yes",
-				"sicherheitsmassnahmenFuerMitarbeiter": "synergies",
-				"einkommensgleichheit": {
-					"massnahmenZurVerbesserungDerEinkommensungleichheit": "content"
-				},
-				"geschlechterdiversitaet": {
-					"definitionTopManagement": null,
-					"einhaltungRechtlicherVorgaben": "platforms"
-				},
-				"audit": {
-					"auditsZurEinhaltungVonArbeitsstandards": "No",
-					"artDesAudits": "SowohlInternAlsAuchVonDrittanbietern",
-					"auditErgebnisse": "e-commerce"
-				}
-			},
-			"unternehmensfuehrungGovernance": {
-				"wirtschaftspruefer": "applications",
-				"ceoVorsitzender": "Yes",
-				"amtszeit": "solutions",
-				"einbeziehungVonStakeholdern": "Yes",
-				"prozessDerEinbeziehungVonStakeholdern": "e-markets",
-				"mechanismenZurAusrichtungAufStakeholder": null,
-				"esgKriterienUndUeberwachungDerLieferanten": "Yes",
-				"auswahlkriterien": "convergence"
->>>>>>> 2de53260
-			}
-		},
-		"reportingPeriod": "2023"
-	},
-	{
-		"companyInformation": {
-<<<<<<< HEAD
-			"companyName": "Hand, Murazik and Kihn",
-			"headquarters": "Landenmouth",
-			"headquartersPostalCode": "08779",
-			"sector": "schemas",
-			"identifiers": {
-				"Lei": [],
-				"Isin": [
-					"97N1THbjjD8D"
-				],
-				"PermId": [],
-				"Ticker": [],
-				"Duns": [
-					"RLuEIk4nF"
-				],
-				"VatNumber": [],
-				"CompanyRegistrationNumber": [
-					"XRd0GiESKNAwR60"
-				]
-			},
-			"countryCode": "TK",
-			"companyAlternativeNames": [
-				"Wehner - Kessler"
-			],
-			"companyLegalForm": "Partnership without Limited Liability",
-			"website": "https://sunny-corduroy.com/",
-=======
-			"companyName": "Torp Group",
-			"headquarters": "Jovanland",
-			"headquartersPostalCode": "24059-8536",
-			"sector": "ROI",
-			"identifiers": {
-				"Lei": [
-					"A4E6c3t5b31qylJda3HS"
-				],
-				"Isin": [
-					"QlvrzRGzWe6o"
-				],
-				"PermId": [],
-				"Ticker": [],
-				"Duns": [],
-				"VatNumber": [
-					"sGvOUMWTq"
-				],
-				"CompanyRegistrationNumber": [
-					"edHpCUBRW69qhx2"
-				]
-			},
-			"countryCode": "KW",
-			"companyAlternativeNames": [
-				"McDermott and Sons",
-				"Reinger, Ortiz and O'Reilly"
-			],
-			"companyLegalForm": null,
-			"website": "https://monumental-retrospect.net",
->>>>>>> 2de53260
-			"isTeaserCompany": false
-		},
-		"t": {
-			"general": {
-				"masterData": {
-					"berichtsPflicht": "No",
-					"gueltigkeitsDatum": "2024-07-01"
-				}
-			},
-			"allgemein": {
-				"esgZiele": "Yes",
-<<<<<<< HEAD
-				"ziele": "experiences",
-				"investitionen": "users",
-				"sektorMitHohenKlimaauswirkungen": "No"
-=======
-				"ziele": "paradigms",
-				"investitionen": "communities",
-				"sektorMitHohenKlimaauswirkungen": null,
-				"sektor": [
-					"A",
-					"L"
-				],
-				"nachhaltigkeitsbericht": null,
-				"frequenzDerBerichterstattung": "Monatlich",
-				"mechanismenZurUeberwachungDerEinhaltungUnGlobalCompactPrinzipienUndOderOecdLeitsaetze": "No",
-				"uncgPrinzipien": null,
-				"erklaerungUngc": "functionalities",
-				"oecdLeitsaetze": "Yes",
-				"erklaerungOecd": "partnerships",
-				"ausrichtungAufDieUnSdgsUndAktivesVerfolgen": null,
-				"ausschlusslistenAufBasisVonEsgKriterien": "Yes",
-				"ausschlusslisten": "web services",
-				"oekologischeSozialeFuehrungsstandardsOderPrinzipien": "No",
-				"anreizmechanismenFuerDasManagementUmwelt": "JaAufsichtsratUndGeschaeftsleitung",
-				"anreizmechanismenFuerDasManagementSoziales": "Nein",
-				"esgBezogeneRechtsstreitigkeiten": "No",
-				"rechtsstreitigkeitenMitBezugZuE": "Yes",
-				"statusZuE": "Offen",
-				"einzelheitenZuDenRechtsstreitigkeitenZuE": "bandwidth",
-				"rechtsstreitigkeitenMitBezugZuS": "Yes",
-				"statusZuS": null,
-				"einzelheitenZuDenRechtsstreitigkeitenZuS": null,
-				"rechtsstreitigkeitenMitBezugZuG": "No",
-				"statusZuG": "Geklaert",
-				"einzelheitenZuDenRechtsstreitigkeitenZuG": "lifetime value",
-				"esgRating": "Yes",
-				"agentur": "applications",
-				"ergebnis": {
-					"value": "platforms",
-					"dataSource": {
-						"fileName": "Policy",
-						"fileReference": "50a36c418baffd520bb92d84664f06f9732a21f4e2e5ecee6d9136f16e7e0b63"
-					}
-				},
-				"kritischePunkte": null,
-				"nachhaltigkeitsbezogenenAnleihen": "Yes",
-				"wichtigsteESUndGRisikenUndBewertung": "relationships",
-				"hindernisseBeimUmgangMitEsgBedenken": "synergies"
-			},
-			"umwelt": {
-				"treibhausgasemissionen": {
-					"treibhausgasEmissionsintensitaetDerUnternehmenInDieInvestriertWird": "portals",
-					"strategieUndZieleZurReduzierungVonTreibhausgasEmissionen": "networks"
-				},
-				"produkteZurVerringerungDerUmweltbelastung": "No",
-				"verringerungenDerUmweltbelastung": "paradigms",
-				"oekologischerMindestStandardFuerProduktionsprozesse": "No",
-				"energieverbrauch": {
-					"unternehmensGruppenStrategieBzglEnergieverbrauch": "bandwidth"
-				},
-				"energieeffizienzImmobilienanlagen": {
-					"unternehmensGruppenStrategieBzglEnergieeffizientenImmobilienanlagen": null
-				},
-				"wasserverbrauch": {
-					"unternehmensGruppenStrategieBzglWasserverbrauch": "synergies"
-				},
-				"abfallproduktion": {
-					"unternehmensGruppenStrategieBzglAbfallproduktion": "users"
-				},
-				"gefaehrlicheAbfaelle": {
-					"gefaehrlicherAbfall": "e-commerce"
-				},
-				"biodiversitaet": {
-					"negativeMassnahmenFuerDieBiologischeVielfalt": "mindshare",
-					"positiveMassnahmenFuerDieBiologischeVielfalt": null
-				},
-				"fossileBrennstoffe": {
-					"einnahmenAusFossilenBrennstoffen": "No"
-				},
-				"taxonomie": {
-					"taxonomieBerichterstattung": "Csrd",
-					"euTaxonomieKompassAktivitaeten": [
-						"RetrofittingOfInlandWaterPassengerAndFreightTransport",
-						"ProductionOfHeatCoolFromRenewableNonFossilGaseousAndLiquidFuels",
-						"AnaerobicDigestionOfBioWaste",
-						"ConstructionOfNewBuildings",
-						"TransportByMotorbikesPassengerCarsAndLightCommercialVehicles",
-						"NonLifeInsuranceUnderwritingOfClimateRelatedPerils",
-						"InfrastructureForPersonalMobilityCycleLogistics",
-						"SeaAndCoastalFreightWaterTransportVesselsForPortOperationsAndAuxiliaryActivities",
-						"ElectricityGenerationUsingConcentratedSolarPowerCspTechnology",
-						"CogenerationOfHeatCoolAndPowerFromRenewableNonFossilGaseousAndLiquidFuels",
-						"ResidentialCareActivities",
-						"ManufactureOfChlorine",
-						"ElectricityGenerationFromHydropower",
-						"ElectricityGenerationFromNuclearEnergyInExistingInstallations",
-						"ConstructionExtensionAndOperationOfWaterCollectionTreatmentAndSupplySystems",
-						"ManufactureOfIronAndSteel",
-						"RenewalOfWaterCollectionTreatmentAndSupplySystems",
-						"ConservationForestry",
-						"ManufactureOfOtherLowCarbonTechnologies",
-						"Afforestation",
-						"Reinsurance",
-						"AirportInfrastructure",
-						"ManufactureOfPlasticsInPrimaryForm",
-						"InfrastructureEnablingLowCarbonRoadTransportAndPublicTransport",
-						"ElectricityGenerationFromRenewableNonFossilGaseousAndLiquidFuels",
-						"CollectionAndTransportOfNonHazardousWasteInSourceSegregatedFractions",
-						"ElectricityGenerationFromBioenergy",
-						"MotionPictureVideoAndTelevisionProgrammeProductionSoundRecordingAndMusicPublishingActivities",
-						"ManufactureOfCement",
-						"DataDrivenSolutionsForGhgEmissionsReductions",
-						"InlandFreightWaterTransport",
-						"TransportOfCo2",
-						"SeaAndCoastalPassengerWaterTransport",
-						"RehabilitationAndRestorationOfForestsIncludingReforestationAndNaturalForestRegenerationAfterAnExtremeEvent",
-						"FreightRailTransport",
-						"ManufactureOfCarbonBlack",
-						"ManufactureOfEquipmentForTheProductionAndUseOfHydrogen",
-						"ForestManagement",
-						"InfrastructureEnablingRoadTransportAndPublicTransport",
-						"Education",
-						"LowCarbonAirportInfrastructure",
-						"AnaerobicDigestionOfSewageSludge",
-						"DataProcessingHostingAndRelatedActivities",
-						"ComputerProgrammingConsultancyAndRelatedActivities",
-						"ManufactureOfOrganicBasicChemicals",
-						"ManufactureOfRenewableEnergyTechnologies",
-						"PassengerInterurbanRailTransport",
-						"RenovationOfExistingBuildings",
-						"InstallationMaintenanceAndRepairOfChargingStationsForElectricVehiclesInBuildingsAndParkingSpacesAttachedToBuildings",
-						"RetrofittingOfSeaAndCoastalFreightAndPassengerWaterTransport",
-						"ProductionOfHeatCoolFromFossilGaseousFuelsInAnEfficientDistrictHeatingAndCoolingSystem",
-						"CreativeArtsAndEntertainmentActivities",
-						"InfrastructureEnablingLowCarbonWaterTransport",
-						"InfrastructureForWaterTransport",
-						"ElectricityGenerationFromGeothermalEnergy",
-						"StorageOfHydrogen",
-						"ManufactureOfAluminium",
-						"CogenerationOfHeatCoolAndPowerFromBioenergy",
-						"EngineeringActivitiesAndRelatedTechnicalConsultancyDedicatedToAdaptationToClimateChange",
-						"PreCommercialStagesOfAdvancedTechnologiesToProduceEnergyFromNuclearProcessesWithMinimalWasteFromTheFuelCycle",
-						"RenewalOfWasteWaterCollectionAndTreatment",
-						"ManufactureOfBiogasAndBiofuelsForUseInTransportAndOfBioliquids",
-						"CogenerationOfHeatCoolAndPowerFromSolarEnergy",
-						"ManufactureOfAnhydrousAmmonia",
-						"TransmissionAndDistributionNetworksForRenewableAndLowCarbonGases",
-						"ElectricityGenerationUsingSolarPhotovoltaicTechnology",
-						"ElectricityGenerationFromOceanEnergyTechnologies",
-						"ProgrammingAndBroadcastingActivities",
-						"FreightTransportServicesByRoad",
-						"TransmissionAndDistributionOfElectricity",
-						"InstallationMaintenanceAndRepairOfRenewableEnergyTechnologies",
-						"HighEfficiencyCoGenerationOfHeatCoolAndPowerFromFossilGaseousFuels",
-						"OperationOfPersonalMobilityDevicesCycleLogistics",
-						"InlandPassengerWaterTransport",
-						"ResearchDevelopmentAndInnovationForDirectAirCaptureOfCo2",
-						"ConstructionExtensionAndOperationOfWasteWaterCollectionAndTreatment",
-						"RestorationOfWetlands",
-						"AcquisitionAndOwnershipOfBuildings",
-						"UrbanAndSuburbanTransportRoadPassengerTransport",
-						"UndergroundPermanentGeologicalStorageOfCo2",
-						"CompostingOfBioWaste",
-						"ManufactureOfLowCarbonTechnologiesForTransport",
-						"ManufactureOfNitricAcid",
-						"ManufactureOfEnergyEfficiencyEquipmentForBuildings",
-						"DistrictHeatingCoolingDistribution",
-						"StorageOfElectricity",
-						"MaterialRecoveryFromNonHazardousWaste",
-						"ConstructionAndSafeOperationOfNewNuclearPowerPlantsForTheGenerationOfElectricityAndOrHeatIncludingForHydrogenProductionUsingBestAvailableTechnologies",
-						"ElectricityGenerationFromFossilGaseousFuels",
-						"ProductionOfHeatCoolFromSolarThermalHeating",
-						"StorageOfThermalEnergy",
-						"ManufactureOfSodaAsh",
-						"LandfillGasCaptureAndUtilisation",
-						"ProductionOfHeatCoolUsingWasteHeat",
-						"ProductionOfHeatCoolFromGeothermalEnergy"
-					]
-				}
-			},
-			"negativeAktivitaetenFuerDieBiologischeVielfalt": "Yes",
-			"positiveAktivitaetenFuerDieBiologischeVielfalt": "No",
-			"soziales": {
-				"aenderungenUnternehmensstruktur": "No",
-				"sicherheitsmassnahmenFuerMitarbeiter": "experiences",
-				"einkommensgleichheit": {
-					"massnahmenZurVerbesserungDerEinkommensungleichheit": "convergence"
-				},
-				"geschlechterdiversitaet": {
-					"definitionTopManagement": "architectures",
-					"einhaltungRechtlicherVorgaben": "blockchains"
-				},
-				"audit": {
-					"auditsZurEinhaltungVonArbeitsstandards": "No",
-					"artDesAudits": "InterneAnhoerung",
-					"auditErgebnisse": null
-				}
-			},
-			"unternehmensfuehrungGovernance": {
-				"wirtschaftspruefer": "eyeballs",
-				"ceoVorsitzender": "No",
-				"amtszeit": "markets",
-				"einbeziehungVonStakeholdern": "Yes",
-				"prozessDerEinbeziehungVonStakeholdern": "experiences",
-				"mechanismenZurAusrichtungAufStakeholder": null,
-				"esgKriterienUndUeberwachungDerLieferanten": "No",
-				"auswahlkriterien": "supply-chains"
->>>>>>> 2de53260
-			}
-		},
-		"reportingPeriod": "2020"
-	},
-	{
-		"companyInformation": {
-<<<<<<< HEAD
-			"companyName": "Kerluke, Tremblay and O'Hara",
-			"headquarters": "Port Aprilstead",
-			"headquartersPostalCode": null,
-			"sector": "schemas",
-			"identifiers": {
-				"Lei": [
-					"0yrGK7gmShucJnxUvHe9"
-				],
-				"Isin": [
-					"grgJawQ1XVHe",
-					"BhFelk60dQAL"
-				],
-				"PermId": [],
-				"Ticker": [],
-				"Duns": [
-					"QVbKIO9kE"
-=======
-			"companyName": "Prosacco Group",
-			"headquarters": "Maximillianside",
-			"headquartersPostalCode": "13822-0628",
-			"sector": "systems",
-			"identifiers": {
-				"Lei": [
-					"FIbJ4zZJJUYIb2tAHIrj"
-				],
-				"Isin": [
-					"atu3D0JwzYDa",
-					"TVFyF3wtqaHG"
-				],
-				"PermId": [
-					"7W5mY4jODp"
-				],
-				"Ticker": [
-					"fO2jT0Q"
->>>>>>> 2de53260
-				],
-				"VatNumber": [
-<<<<<<< HEAD
-					"YgNu0iMG4"
-				],
-				"CompanyRegistrationNumber": [
-					"CYpxlAXJSfxcVfB"
-				]
-			},
-			"countryCode": "ZA",
-			"companyAlternativeNames": [
-				"Buckridge - Luettgen"
-			],
-			"companyLegalForm": null,
-			"website": null,
-=======
-					"1u7lvbUIF"
-				],
-				"CompanyRegistrationNumber": [
-					"POjgRLHHNPYdabp"
-				]
-			},
-			"countryCode": "ML",
-			"companyAlternativeNames": [
-				"Konopelski - Schowalter",
-				"Lakin Inc",
-				"Thompson and Sons"
-			],
-			"companyLegalForm": "Partnership without Limited Liability",
-			"website": "https://husky-makeup.biz/",
->>>>>>> 2de53260
-			"isTeaserCompany": false
-		},
-		"t": {
-			"general": {
-				"masterData": {
-<<<<<<< HEAD
-					"berichtsPflicht": "No"
-				}
-			},
-			"allgemein": {
-				"esgZiele": "Yes",
-				"ziele": "initiatives",
-				"investitionen": "functionalities",
-				"sektorMitHohenKlimaauswirkungen": "No"
-			}
-		},
-		"reportingPeriod": "2020"
-	},
-	{
-		"companyInformation": {
-			"companyName": "Kulas Inc",
-			"headquarters": "Port Raoulborough",
-			"headquartersPostalCode": "52319-1004",
-			"sector": "convergence",
-			"identifiers": {
-				"Lei": [
-					"Uu2tc8HFZiIizvKG74ix"
-				],
-				"Isin": [
-					"OcCEuPrSB2YS",
-					"jAjD4OO0ZwTC"
-				],
-				"PermId": [
-					"6j1SqUDiT5"
-				],
-				"Ticker": [],
-				"Duns": [],
-				"VatNumber": [],
-				"CompanyRegistrationNumber": []
-			},
-			"countryCode": "GS",
-			"companyAlternativeNames": [
-				"Halvorson, Kerluke and Greenfelder",
-				"Howell Inc",
-				"Romaguera and Sons"
-			],
-			"companyLegalForm": "Partnership without Limited Liability",
-			"website": "https://third-kick-off.info",
-=======
-					"berichtsPflicht": null,
-					"gueltigkeitsDatum": "2024-11-01"
-				}
-			},
-			"allgemein": {
-				"esgZiele": null,
-				"ziele": "models",
-				"investitionen": "content",
-				"sektorMitHohenKlimaauswirkungen": "No",
-				"sektor": [
-					"F",
-					"H",
-					"G"
-				],
-				"nachhaltigkeitsbericht": "Yes",
-				"frequenzDerBerichterstattung": "Monatlich",
-				"mechanismenZurUeberwachungDerEinhaltungUnGlobalCompactPrinzipienUndOderOecdLeitsaetze": "No",
-				"uncgPrinzipien": "No",
-				"erklaerungUngc": "markets",
-				"oecdLeitsaetze": "Yes",
-				"erklaerungOecd": "web services",
-				"ausrichtungAufDieUnSdgsUndAktivesVerfolgen": "action-items",
-				"ausschlusslistenAufBasisVonEsgKriterien": "No",
-				"ausschlusslisten": "infrastructures",
-				"oekologischeSozialeFuehrungsstandardsOderPrinzipien": "No",
-				"anreizmechanismenFuerDasManagementUmwelt": "Nein",
-				"anreizmechanismenFuerDasManagementSoziales": null,
-				"esgBezogeneRechtsstreitigkeiten": "No",
-				"rechtsstreitigkeitenMitBezugZuE": null,
-				"statusZuE": "Geklaert",
-				"einzelheitenZuDenRechtsstreitigkeitenZuE": "networks",
-				"rechtsstreitigkeitenMitBezugZuS": "No",
-				"statusZuS": "Offen",
-				"einzelheitenZuDenRechtsstreitigkeitenZuS": null,
-				"rechtsstreitigkeitenMitBezugZuG": null,
-				"statusZuG": "Offen",
-				"einzelheitenZuDenRechtsstreitigkeitenZuG": "relationships",
-				"esgRating": "Yes",
-				"agentur": null,
-				"ergebnis": {
-					"value": "channels",
-					"dataSource": {
-						"fileName": "Certification",
-						"fileReference": "50a36c418baffd520bb92d84664f06f9732a21f4e2e5ecee6d9136f16e7e0b63"
-					}
-				},
-				"kritischePunkte": null,
-				"nachhaltigkeitsbezogenenAnleihen": "No",
-				"wichtigsteESUndGRisikenUndBewertung": "synergies",
-				"hindernisseBeimUmgangMitEsgBedenken": null
-			},
-			"umwelt": {
-				"treibhausgasemissionen": {
-					"treibhausgasEmissionsintensitaetDerUnternehmenInDieInvestriertWird": "infrastructures",
-					"strategieUndZieleZurReduzierungVonTreibhausgasEmissionen": "channels"
-				},
-				"produkteZurVerringerungDerUmweltbelastung": "No",
-				"verringerungenDerUmweltbelastung": "deliverables",
-				"oekologischerMindestStandardFuerProduktionsprozesse": "No",
-				"energieverbrauch": {
-					"unternehmensGruppenStrategieBzglEnergieverbrauch": null
-				},
-				"energieeffizienzImmobilienanlagen": {
-					"unternehmensGruppenStrategieBzglEnergieeffizientenImmobilienanlagen": null
-				},
-				"wasserverbrauch": {
-					"unternehmensGruppenStrategieBzglWasserverbrauch": "convergence"
-				},
-				"abfallproduktion": {
-					"unternehmensGruppenStrategieBzglAbfallproduktion": "niches"
-				},
-				"gefaehrlicheAbfaelle": {
-					"gefaehrlicherAbfall": "blockchains"
-				},
-				"biodiversitaet": {
-					"negativeMassnahmenFuerDieBiologischeVielfalt": "communities",
-					"positiveMassnahmenFuerDieBiologischeVielfalt": null
-				},
-				"fossileBrennstoffe": {
-					"einnahmenAusFossilenBrennstoffen": "No"
-				},
-				"taxonomie": {
-					"taxonomieBerichterstattung": "Nfrd",
-					"euTaxonomieKompassAktivitaeten": [
-						"ManufactureOfLowCarbonTechnologiesForTransport",
-						"ElectricityGenerationFromFossilGaseousFuels",
-						"LandfillGasCaptureAndUtilisation",
-						"ManufactureOfChlorine",
-						"ElectricityGenerationFromNuclearEnergyInExistingInstallations",
-						"TransmissionAndDistributionOfElectricity",
-						"ConstructionExtensionAndOperationOfWasteWaterCollectionAndTreatment",
-						"ManufactureOfPlasticsInPrimaryForm",
-						"Afforestation",
-						"TransportOfCo2",
-						"ElectricityGenerationFromHydropower",
-						"RenewalOfWasteWaterCollectionAndTreatment",
-						"ElectricityGenerationFromBioenergy",
-						"AnaerobicDigestionOfBioWaste",
-						"StorageOfThermalEnergy",
-						"ManufactureOfEquipmentForTheProductionAndUseOfHydrogen",
-						"SeaAndCoastalFreightWaterTransportVesselsForPortOperationsAndAuxiliaryActivities",
-						"PreCommercialStagesOfAdvancedTechnologiesToProduceEnergyFromNuclearProcessesWithMinimalWasteFromTheFuelCycle",
-						"RenovationOfExistingBuildings",
-						"FreightTransportServicesByRoad",
-						"InfrastructureForRailTransport",
-						"UndergroundPermanentGeologicalStorageOfCo2",
-						"ManufactureOfOtherLowCarbonTechnologies",
-						"CompostingOfBioWaste",
-						"ProductionOfHeatCoolFromFossilGaseousFuelsInAnEfficientDistrictHeatingAndCoolingSystem",
-						"ManufactureOfCement",
-						"ElectricityGenerationFromWindPower",
-						"CogenerationOfHeatCoolAndPowerFromRenewableNonFossilGaseousAndLiquidFuels",
-						"InfrastructureEnablingLowCarbonWaterTransport",
-						"ProductionOfHeatCoolFromBioenergy",
-						"ManufactureOfBatteries",
-						"InfrastructureForPersonalMobilityCycleLogistics",
-						"Reinsurance",
-						"ForestManagement",
-						"ConstructionOfNewBuildings",
-						"ManufactureOfBiogasAndBiofuelsForUseInTransportAndOfBioliquids",
-						"ResidentialCareActivities",
-						"SeaAndCoastalPassengerWaterTransport",
-						"CogenerationOfHeatCoolAndPowerFromBioenergy",
-						"ManufactureOfCarbonBlack",
-						"TransmissionAndDistributionNetworksForRenewableAndLowCarbonGases",
-						"InstallationMaintenanceAndRepairOfChargingStationsForElectricVehiclesInBuildingsAndParkingSpacesAttachedToBuildings",
-						"RetrofittingOfSeaAndCoastalFreightAndPassengerWaterTransport",
-						"LowCarbonAirportInfrastructure",
-						"ManufactureOfRenewableEnergyTechnologies",
-						"FreightRailTransport",
-						"ProgrammingAndBroadcastingActivities",
-						"ProfessionalServicesRelatedToEnergyPerformanceOfBuildings",
-						"DataDrivenSolutionsForGhgEmissionsReductions",
-						"ResearchDevelopmentAndInnovationForDirectAirCaptureOfCo2",
-						"ManufactureOfSodaAsh",
-						"CloseToMarketResearchDevelopmentAndInnovation"
-					]
-				}
-			},
-			"negativeAktivitaetenFuerDieBiologischeVielfalt": null,
-			"positiveAktivitaetenFuerDieBiologischeVielfalt": "No",
-			"soziales": {
-				"aenderungenUnternehmensstruktur": "No",
-				"sicherheitsmassnahmenFuerMitarbeiter": "methodologies",
-				"einkommensgleichheit": {
-					"massnahmenZurVerbesserungDerEinkommensungleichheit": "interfaces"
-				},
-				"geschlechterdiversitaet": {
-					"definitionTopManagement": "e-business",
-					"einhaltungRechtlicherVorgaben": "niches"
-				},
-				"audit": {
-					"auditsZurEinhaltungVonArbeitsstandards": "No",
-					"artDesAudits": "InterneAnhoerung",
-					"auditErgebnisse": "partnerships"
-				}
-			},
-			"unternehmensfuehrungGovernance": {
-				"wirtschaftspruefer": "communities",
-				"ceoVorsitzender": "No",
-				"amtszeit": null,
-				"einbeziehungVonStakeholdern": "No",
-				"prozessDerEinbeziehungVonStakeholdern": "initiatives",
-				"mechanismenZurAusrichtungAufStakeholder": null,
-				"esgKriterienUndUeberwachungDerLieferanten": null,
-				"auswahlkriterien": null
-			}
-		},
-		"reportingPeriod": "2022"
-	},
-	{
-		"companyInformation": {
-			"companyName": "Gottlieb - Klein",
-			"headquarters": "Fort Graciela",
-			"headquartersPostalCode": "88532",
-			"sector": "solutions",
-			"identifiers": {
-				"Lei": [
-					"kUjAHQTWapPWsyesE3b5"
-				],
-				"Isin": [
-					"eBwIgt8I1WjJ",
-					"dysHVdQ0l2xU"
-				],
-				"PermId": [
-					"j6CwvG2IIw"
-				],
-				"Ticker": [],
-				"Duns": [
-					"pqFEYSaTb"
-				],
-				"VatNumber": [],
-				"CompanyRegistrationNumber": [
-					"ffIhaGDPTBBhZ7P"
-				]
-			},
-			"countryCode": "MW",
-			"companyAlternativeNames": [
-				"DuBuque LLC",
-				"Rolfson - Schroeder"
-			],
-			"companyLegalForm": "Limited Liability Partnership (LLP)",
-			"website": "https://careless-operator.org/",
->>>>>>> 2de53260
-			"isTeaserCompany": false
-		},
-		"t": {
-			"general": {
-				"masterData": {
-<<<<<<< HEAD
-					"berichtsPflicht": null
-=======
-					"berichtsPflicht": "No",
-					"gueltigkeitsDatum": "2024-07-08"
->>>>>>> 2de53260
-				}
-			},
-			"allgemein": {
-				"esgZiele": null,
-<<<<<<< HEAD
-				"ziele": "functionalities",
-				"investitionen": null,
-				"sektorMitHohenKlimaauswirkungen": "No"
-			}
-		},
-		"reportingPeriod": "2023"
-	},
-	{
-		"companyInformation": {
-			"companyName": "Runolfsson Group",
-			"headquarters": "West Jaeden",
-			"headquartersPostalCode": "91416",
-			"sector": "interfaces",
-=======
-				"ziele": "synergies",
-				"investitionen": "paradigms",
-				"sektorMitHohenKlimaauswirkungen": "No",
-				"sektor": [
-					"B",
-					"L",
-					"A",
-					"G",
-					"D"
-				],
-				"nachhaltigkeitsbericht": "No",
-				"frequenzDerBerichterstattung": "Monatlich",
-				"mechanismenZurUeberwachungDerEinhaltungUnGlobalCompactPrinzipienUndOderOecdLeitsaetze": null,
-				"uncgPrinzipien": "No",
-				"erklaerungUngc": null,
-				"oecdLeitsaetze": "No",
-				"erklaerungOecd": "systems",
-				"ausrichtungAufDieUnSdgsUndAktivesVerfolgen": "action-items",
-				"ausschlusslistenAufBasisVonEsgKriterien": null,
-				"ausschlusslisten": "deliverables",
-				"oekologischeSozialeFuehrungsstandardsOderPrinzipien": "No",
-				"anreizmechanismenFuerDasManagementUmwelt": null,
-				"anreizmechanismenFuerDasManagementSoziales": "Nein",
-				"esgBezogeneRechtsstreitigkeiten": "No",
-				"rechtsstreitigkeitenMitBezugZuE": "Yes",
-				"statusZuE": "Geklaert",
-				"einzelheitenZuDenRechtsstreitigkeitenZuE": "e-markets",
-				"rechtsstreitigkeitenMitBezugZuS": "No",
-				"statusZuS": "Geklaert",
-				"einzelheitenZuDenRechtsstreitigkeitenZuS": "portals",
-				"rechtsstreitigkeitenMitBezugZuG": "Yes",
-				"statusZuG": "Geklaert",
-				"einzelheitenZuDenRechtsstreitigkeitenZuG": null,
-				"esgRating": "No",
-				"agentur": "ROI",
-				"ergebnis": {
-					"value": "niches",
-					"dataSource": null
-				},
-				"kritischePunkte": null,
-				"nachhaltigkeitsbezogenenAnleihen": null,
-				"wichtigsteESUndGRisikenUndBewertung": "experiences",
-				"hindernisseBeimUmgangMitEsgBedenken": "convergence"
-			},
-			"umwelt": {
-				"treibhausgasemissionen": {
-					"treibhausgasEmissionsintensitaetDerUnternehmenInDieInvestriertWird": "bandwidth",
-					"strategieUndZieleZurReduzierungVonTreibhausgasEmissionen": "blockchains"
-				},
-				"produkteZurVerringerungDerUmweltbelastung": "No",
-				"verringerungenDerUmweltbelastung": null,
-				"oekologischerMindestStandardFuerProduktionsprozesse": "No",
-				"energieverbrauch": {
-					"unternehmensGruppenStrategieBzglEnergieverbrauch": null
-				},
-				"energieeffizienzImmobilienanlagen": {
-					"unternehmensGruppenStrategieBzglEnergieeffizientenImmobilienanlagen": "metrics"
-				},
-				"wasserverbrauch": {
-					"unternehmensGruppenStrategieBzglWasserverbrauch": "blockchains"
-				},
-				"abfallproduktion": {
-					"unternehmensGruppenStrategieBzglAbfallproduktion": null
-				},
-				"gefaehrlicheAbfaelle": {
-					"gefaehrlicherAbfall": "metrics"
-				},
-				"biodiversitaet": {
-					"negativeMassnahmenFuerDieBiologischeVielfalt": "action-items",
-					"positiveMassnahmenFuerDieBiologischeVielfalt": "lifetime value"
-				},
-				"fossileBrennstoffe": {
-					"einnahmenAusFossilenBrennstoffen": "Yes"
-				},
-				"taxonomie": {
-					"taxonomieBerichterstattung": "Csrd",
-					"euTaxonomieKompassAktivitaeten": null
-				}
-			},
-			"negativeAktivitaetenFuerDieBiologischeVielfalt": "Yes",
-			"positiveAktivitaetenFuerDieBiologischeVielfalt": "No",
-			"soziales": {
-				"aenderungenUnternehmensstruktur": null,
-				"sicherheitsmassnahmenFuerMitarbeiter": null,
-				"einkommensgleichheit": {
-					"massnahmenZurVerbesserungDerEinkommensungleichheit": "interfaces"
-				},
-				"geschlechterdiversitaet": {
-					"definitionTopManagement": "supply-chains",
-					"einhaltungRechtlicherVorgaben": "action-items"
-				},
-				"audit": {
-					"auditsZurEinhaltungVonArbeitsstandards": "No",
-					"artDesAudits": "SowohlInternAlsAuchVonDrittanbietern",
-					"auditErgebnisse": "blockchains"
-				}
-			},
-			"unternehmensfuehrungGovernance": {
-				"wirtschaftspruefer": "niches",
-				"ceoVorsitzender": "Yes",
-				"amtszeit": "initiatives",
-				"einbeziehungVonStakeholdern": "Yes",
-				"prozessDerEinbeziehungVonStakeholdern": "portals",
-				"mechanismenZurAusrichtungAufStakeholder": null,
-				"esgKriterienUndUeberwachungDerLieferanten": "Yes",
-				"auswahlkriterien": "metrics"
-			}
-		},
-		"reportingPeriod": "2022"
-	},
-	{
-		"companyInformation": {
-			"companyName": "Kuphal, Quigley and Daugherty",
-			"headquarters": "Port Urbanfield",
-			"headquartersPostalCode": "68510-3750",
-			"sector": "portals",
->>>>>>> 2de53260
-			"identifiers": {
-				"Lei": [
-					"zdHO7CEYxTUZ2HwIVZE0"
-				],
-				"Isin": [
-<<<<<<< HEAD
-					"Q1PS9X49LmGh"
-=======
-					"PSjJPDm46KFL"
-				],
-				"PermId": [
-					"lLpjuUU4W1"
->>>>>>> 2de53260
-				],
-				"Ticker": [],
-				"Duns": [
-<<<<<<< HEAD
-					"9pcxzot5P"
-				],
-				"VatNumber": [
-					"4KKUkCJts"
-				],
-				"CompanyRegistrationNumber": [
-					"p9n7VW5z5sGB50R"
-				]
-			},
-			"countryCode": "PT",
-			"companyAlternativeNames": [],
-			"companyLegalForm": "Sole Trader",
-			"website": "https://royal-carving.com/",
-=======
-					"49OffrgHO"
-				],
-				"VatNumber": [],
-				"CompanyRegistrationNumber": []
-			},
-			"countryCode": "AL",
-			"companyAlternativeNames": [
-				"Daniel LLC",
-				"Ebert, Turner and Runolfsson",
-				"Rice, Rohan and Reilly",
-				"Schiller, Turner and Blanda"
-			],
-			"companyLegalForm": "Private Limited Company (Ltd)",
-			"website": "https://vengeful-multimedia.name/",
->>>>>>> 2de53260
-			"isTeaserCompany": false
-		},
-		"t": {
-			"general": {
-				"masterData": {
-					"berichtsPflicht": "No",
-					"gueltigkeitsDatum": "2024-11-04"
-				}
-			},
-			"allgemein": {
-				"esgZiele": "No",
-<<<<<<< HEAD
-				"ziele": "synergies",
-				"investitionen": null,
-				"sektorMitHohenKlimaauswirkungen": "Yes"
-=======
-				"ziele": "communities",
-				"investitionen": null,
-				"sektorMitHohenKlimaauswirkungen": "No",
-				"sektor": [
-					"B",
-					"C",
-					"E",
-					"G",
-					"A",
-					"D",
-					"H",
-					"L"
-				],
-				"nachhaltigkeitsbericht": "No",
-				"frequenzDerBerichterstattung": null,
-				"mechanismenZurUeberwachungDerEinhaltungUnGlobalCompactPrinzipienUndOderOecdLeitsaetze": null,
-				"uncgPrinzipien": "Yes",
-				"erklaerungUngc": "interfaces",
-				"oecdLeitsaetze": "Yes",
-				"erklaerungOecd": null,
-				"ausrichtungAufDieUnSdgsUndAktivesVerfolgen": null,
-				"ausschlusslistenAufBasisVonEsgKriterien": "No",
-				"ausschlusslisten": "blockchains",
-				"oekologischeSozialeFuehrungsstandardsOderPrinzipien": null,
-				"anreizmechanismenFuerDasManagementUmwelt": "JaAufsichtsratUndGeschaeftsleitung",
-				"anreizmechanismenFuerDasManagementSoziales": "JaAufsichtsratUndGeschaeftsleitung",
-				"esgBezogeneRechtsstreitigkeiten": "Yes",
-				"rechtsstreitigkeitenMitBezugZuE": "Yes",
-				"statusZuE": "Offen",
-				"einzelheitenZuDenRechtsstreitigkeitenZuE": "schemas",
-				"rechtsstreitigkeitenMitBezugZuS": "No",
-				"statusZuS": "Geklaert",
-				"einzelheitenZuDenRechtsstreitigkeitenZuS": "deliverables",
-				"rechtsstreitigkeitenMitBezugZuG": "No",
-				"statusZuG": "Geklaert",
-				"einzelheitenZuDenRechtsstreitigkeitenZuG": "markets",
-				"esgRating": null,
-				"agentur": "relationships",
-				"ergebnis": {
-					"value": "convergence",
-					"dataSource": {
-						"fileName": "Certification",
-						"fileReference": "50a36c418baffd520bb92d84664f06f9732a21f4e2e5ecee6d9136f16e7e0b63"
-					}
-				},
-				"kritischePunkte": null,
-				"nachhaltigkeitsbezogenenAnleihen": "No",
-				"wichtigsteESUndGRisikenUndBewertung": null,
-				"hindernisseBeimUmgangMitEsgBedenken": "partnerships"
-			},
-			"umwelt": {
-				"treibhausgasemissionen": {
-					"treibhausgasEmissionsintensitaetDerUnternehmenInDieInvestriertWird": null,
-					"strategieUndZieleZurReduzierungVonTreibhausgasEmissionen": "blockchains"
-				},
-				"produkteZurVerringerungDerUmweltbelastung": "Yes",
-				"verringerungenDerUmweltbelastung": null,
-				"oekologischerMindestStandardFuerProduktionsprozesse": "Yes",
-				"energieverbrauch": {
-					"unternehmensGruppenStrategieBzglEnergieverbrauch": null
-				},
-				"energieeffizienzImmobilienanlagen": {
-					"unternehmensGruppenStrategieBzglEnergieeffizientenImmobilienanlagen": null
-				},
-				"wasserverbrauch": {
-					"unternehmensGruppenStrategieBzglWasserverbrauch": "supply-chains"
-				},
-				"abfallproduktion": {
-					"unternehmensGruppenStrategieBzglAbfallproduktion": "bandwidth"
-				},
-				"gefaehrlicheAbfaelle": {
-					"gefaehrlicherAbfall": "infrastructures"
-				},
-				"biodiversitaet": {
-					"negativeMassnahmenFuerDieBiologischeVielfalt": "web services",
-					"positiveMassnahmenFuerDieBiologischeVielfalt": "interfaces"
-				},
-				"fossileBrennstoffe": {
-					"einnahmenAusFossilenBrennstoffen": null
-				},
-				"taxonomie": {
-					"taxonomieBerichterstattung": "Csrd",
-					"euTaxonomieKompassAktivitaeten": null
-				}
-			},
-			"negativeAktivitaetenFuerDieBiologischeVielfalt": "Yes",
-			"positiveAktivitaetenFuerDieBiologischeVielfalt": "No",
-			"soziales": {
-				"aenderungenUnternehmensstruktur": "No",
-				"sicherheitsmassnahmenFuerMitarbeiter": null,
-				"einkommensgleichheit": {
-					"massnahmenZurVerbesserungDerEinkommensungleichheit": "eyeballs"
-				},
-				"geschlechterdiversitaet": {
-					"definitionTopManagement": "paradigms",
-					"einhaltungRechtlicherVorgaben": "markets"
-				},
-				"audit": {
-					"auditsZurEinhaltungVonArbeitsstandards": "No",
-					"artDesAudits": "InterneAnhoerung",
-					"auditErgebnisse": "channels"
-				}
-			},
-			"unternehmensfuehrungGovernance": {
-				"wirtschaftspruefer": "methodologies",
-				"ceoVorsitzender": null,
-				"amtszeit": "interfaces",
-				"einbeziehungVonStakeholdern": null,
-				"prozessDerEinbeziehungVonStakeholdern": "markets",
-				"mechanismenZurAusrichtungAufStakeholder": "experiences",
-				"esgKriterienUndUeberwachungDerLieferanten": "No",
-				"auswahlkriterien": "metrics"
->>>>>>> 2de53260
-			}
-		},
-		"reportingPeriod": "2023"
-	},
-	{
-		"companyInformation": {
-<<<<<<< HEAD
-			"companyName": "Dietrich - Smith",
-			"headquarters": "Lake Josh",
-			"headquartersPostalCode": "75244",
-			"sector": "paradigms",
-			"identifiers": {
-				"Lei": [],
-				"Isin": [
-					"0cKpySZ6uoTY"
-=======
-			"companyName": "Senger Group",
-			"headquarters": "North Devenstead",
-			"headquartersPostalCode": "58603-9408",
-			"sector": "web services",
-			"identifiers": {
-				"Lei": [],
-				"Isin": [
-					"nBlfCQsHDyUw",
-					"ScE6MF6tcxca"
-				],
-				"PermId": [
-					"oCyfXK3fPg"
->>>>>>> 2de53260
-				],
-				"Ticker": [],
-				"Duns": [
-<<<<<<< HEAD
-					"VgFJkj3WO"
-				],
-				"VatNumber": [
-					"Gh5CfkLqc"
-				],
-				"CompanyRegistrationNumber": [
-					"iJ7PXvGrt7y8Di0"
-				]
-			},
-			"countryCode": "CL",
-			"companyAlternativeNames": [],
-			"companyLegalForm": "AG",
-			"website": "https://dreary-content.info",
-=======
-					"29K2UbE0j"
-				],
-				"VatNumber": [
-					"JmPLbydpS"
-				],
-				"CompanyRegistrationNumber": [
-					"W1zbYgcrU6jfQg8"
-				]
-			},
-			"countryCode": "HR",
-			"companyAlternativeNames": [
-				"Kshlerin, Koepp and Will",
-				"Rau - Baumbach"
-			],
-			"companyLegalForm": "Limited Liability Partnership (LLP)",
-			"website": "https://giddy-crow.com",
->>>>>>> 2de53260
-			"isTeaserCompany": false
-		},
-		"t": {
-			"general": {
-				"masterData": {
-<<<<<<< HEAD
-					"berichtsPflicht": null
-				}
-			},
-			"allgemein": {
-				"esgZiele": "Yes",
-				"ziele": "partnerships",
-				"investitionen": "platforms",
-				"sektorMitHohenKlimaauswirkungen": "Yes"
-			}
-		},
-		"reportingPeriod": "2021"
-	},
-	{
-		"companyInformation": {
-			"companyName": "Dickinson, VonRueden and Wyman",
-			"headquarters": "Jerdeboro",
-			"headquartersPostalCode": "78806",
-			"sector": null,
-			"identifiers": {
-				"Lei": [],
-				"Isin": [
-					"pCIKPedFfsYH",
-					"RTTIxJJI9KTh"
-				],
-				"PermId": [],
-				"Ticker": [
-					"v5sGcpb"
-				],
-				"Duns": [],
-				"VatNumber": [],
-				"CompanyRegistrationNumber": []
-			},
-			"countryCode": "BE",
-			"companyAlternativeNames": [
-				"Konopelski Group",
-				"Zulauf, Ledner and MacGyver"
-			],
-			"companyLegalForm": "Public Limited Company (PLC)",
-=======
-					"berichtsPflicht": "No",
-					"gueltigkeitsDatum": "2023-12-11"
-				}
-			},
-			"allgemein": {
-				"esgZiele": "No",
-				"ziele": "initiatives",
-				"investitionen": "e-markets",
-				"sektorMitHohenKlimaauswirkungen": "Yes",
-				"sektor": [
-					"F"
-				],
-				"nachhaltigkeitsbericht": "Yes",
-				"frequenzDerBerichterstattung": "Vierteljaehrlich",
-				"mechanismenZurUeberwachungDerEinhaltungUnGlobalCompactPrinzipienUndOderOecdLeitsaetze": "No",
-				"uncgPrinzipien": "No",
-				"erklaerungUngc": null,
-				"oecdLeitsaetze": "Yes",
-				"erklaerungOecd": "content",
-				"ausrichtungAufDieUnSdgsUndAktivesVerfolgen": null,
-				"ausschlusslistenAufBasisVonEsgKriterien": "Yes",
-				"ausschlusslisten": null,
-				"oekologischeSozialeFuehrungsstandardsOderPrinzipien": "No",
-				"anreizmechanismenFuerDasManagementUmwelt": "JaGeschaeftsleitung",
-				"anreizmechanismenFuerDasManagementSoziales": null,
-				"esgBezogeneRechtsstreitigkeiten": null,
-				"rechtsstreitigkeitenMitBezugZuE": "No",
-				"statusZuE": "Geklaert",
-				"einzelheitenZuDenRechtsstreitigkeitenZuE": "architectures",
-				"rechtsstreitigkeitenMitBezugZuS": "Yes",
-				"statusZuS": "Geklaert",
-				"einzelheitenZuDenRechtsstreitigkeitenZuS": "synergies",
-				"rechtsstreitigkeitenMitBezugZuG": "Yes",
-				"statusZuG": null,
-				"einzelheitenZuDenRechtsstreitigkeitenZuG": null,
-				"esgRating": "No",
-				"agentur": null,
-				"ergebnis": null,
-				"kritischePunkte": "infrastructures",
-				"nachhaltigkeitsbezogenenAnleihen": "No",
-				"wichtigsteESUndGRisikenUndBewertung": "communities",
-				"hindernisseBeimUmgangMitEsgBedenken": "e-business"
-			},
-			"umwelt": {
-				"treibhausgasemissionen": {
-					"treibhausgasEmissionsintensitaetDerUnternehmenInDieInvestriertWird": "architectures",
-					"strategieUndZieleZurReduzierungVonTreibhausgasEmissionen": "content"
-				},
-				"produkteZurVerringerungDerUmweltbelastung": "No",
-				"verringerungenDerUmweltbelastung": "initiatives",
-				"oekologischerMindestStandardFuerProduktionsprozesse": "Yes",
-				"energieverbrauch": {
-					"unternehmensGruppenStrategieBzglEnergieverbrauch": "e-commerce"
-				},
-				"energieeffizienzImmobilienanlagen": {
-					"unternehmensGruppenStrategieBzglEnergieeffizientenImmobilienanlagen": null
-				},
-				"wasserverbrauch": {
-					"unternehmensGruppenStrategieBzglWasserverbrauch": "systems"
-				},
-				"abfallproduktion": {
-					"unternehmensGruppenStrategieBzglAbfallproduktion": null
-				},
-				"gefaehrlicheAbfaelle": {
-					"gefaehrlicherAbfall": "solutions"
-				},
-				"biodiversitaet": {
-					"negativeMassnahmenFuerDieBiologischeVielfalt": "functionalities",
-					"positiveMassnahmenFuerDieBiologischeVielfalt": "supply-chains"
-				},
-				"fossileBrennstoffe": {
-					"einnahmenAusFossilenBrennstoffen": "Yes"
-				},
-				"taxonomie": {
-					"taxonomieBerichterstattung": "Nfrd",
-					"euTaxonomieKompassAktivitaeten": [
-						"ResearchDevelopmentAndInnovationForDirectAirCaptureOfCo2",
-						"RetrofittingOfSeaAndCoastalFreightAndPassengerWaterTransport",
-						"ManufactureOfRenewableEnergyTechnologies",
-						"ManufactureOfChlorine",
-						"InstallationMaintenanceAndRepairOfEnergyEfficiencyEquipment",
-						"DataProcessingHostingAndRelatedActivities",
-						"ElectricityGenerationFromBioenergy",
-						"ConstructionExtensionAndOperationOfWaterCollectionTreatmentAndSupplySystems",
-						"ProductionOfHeatCoolFromSolarThermalHeating",
-						"MaterialRecoveryFromNonHazardousWaste",
-						"RenovationOfExistingBuildings",
-						"ManufactureOfHydrogen",
-						"UndergroundPermanentGeologicalStorageOfCo2",
-						"InfrastructureForPersonalMobilityCycleLogistics",
-						"ElectricityGenerationUsingSolarPhotovoltaicTechnology",
-						"CogenerationOfHeatCoolAndPowerFromBioenergy",
-						"PassengerInterurbanRailTransport",
-						"TransmissionAndDistributionNetworksForRenewableAndLowCarbonGases",
-						"AirportInfrastructure",
-						"StorageOfHydrogen",
-						"ManufactureOfAluminium",
-						"ManufactureOfBiogasAndBiofuelsForUseInTransportAndOfBioliquids",
-						"ElectricityGenerationFromRenewableNonFossilGaseousAndLiquidFuels",
-						"ManufactureOfAnhydrousAmmonia",
-						"CollectionAndTransportOfNonHazardousWasteInSourceSegregatedFractions",
-						"MotionPictureVideoAndTelevisionProgrammeProductionSoundRecordingAndMusicPublishingActivities",
-						"InstallationMaintenanceAndRepairOfChargingStationsForElectricVehiclesInBuildingsAndParkingSpacesAttachedToBuildings",
-						"ManufactureOfBatteries",
-						"ProductionOfHeatCoolFromGeothermalEnergy",
-						"Afforestation",
-						"DistrictHeatingCoolingDistribution",
-						"InstallationMaintenanceAndRepairOfInstrumentsAndDevicesForMeasuringRegulationAndControllingEnergyPerformanceOfBuildings",
-						"TransmissionAndDistributionOfElectricity",
-						"ConstructionAndSafeOperationOfNewNuclearPowerPlantsForTheGenerationOfElectricityAndOrHeatIncludingForHydrogenProductionUsingBestAvailableTechnologies",
-						"ElectricityGenerationFromNuclearEnergyInExistingInstallations",
-						"CloseToMarketResearchDevelopmentAndInnovation",
-						"FreightRailTransport",
-						"CogenerationOfHeatCoolAndPowerFromGeothermalEnergy",
-						"ForestManagement",
-						"EngineeringActivitiesAndRelatedTechnicalConsultancyDedicatedToAdaptationToClimateChange",
-						"CogenerationOfHeatCoolAndPowerFromSolarEnergy",
-						"ConservationForestry",
-						"ResidentialCareActivities",
-						"ManufactureOfOrganicBasicChemicals",
-						"ProductionOfHeatCoolFromRenewableNonFossilGaseousAndLiquidFuels",
-						"Education",
-						"NonLifeInsuranceUnderwritingOfClimateRelatedPerils",
-						"ProgrammingAndBroadcastingActivities",
-						"AcquisitionAndOwnershipOfBuildings",
-						"LandfillGasCaptureAndUtilisation",
-						"PreCommercialStagesOfAdvancedTechnologiesToProduceEnergyFromNuclearProcessesWithMinimalWasteFromTheFuelCycle",
-						"RenewalOfWaterCollectionTreatmentAndSupplySystems",
-						"RestorationOfWetlands",
-						"InfrastructureForRailTransport",
-						"ElectricityGenerationFromOceanEnergyTechnologies",
-						"ManufactureOfOtherLowCarbonTechnologies",
-						"ManufactureOfIronAndSteel",
-						"TransportOfCo2",
-						"ManufactureOfEnergyEfficiencyEquipmentForBuildings",
-						"ProductionOfHeatCoolUsingWasteHeat",
-						"FreightTransportServicesByRoad"
-					]
-				}
-			},
-			"negativeAktivitaetenFuerDieBiologischeVielfalt": "Yes",
-			"positiveAktivitaetenFuerDieBiologischeVielfalt": "Yes",
-			"soziales": {
-				"aenderungenUnternehmensstruktur": "Yes",
-				"sicherheitsmassnahmenFuerMitarbeiter": "deliverables",
-				"einkommensgleichheit": {
-					"massnahmenZurVerbesserungDerEinkommensungleichheit": "models"
-				},
-				"geschlechterdiversitaet": {
-					"definitionTopManagement": "deliverables",
-					"einhaltungRechtlicherVorgaben": "users"
-				},
-				"audit": {
-					"auditsZurEinhaltungVonArbeitsstandards": "Yes",
-					"artDesAudits": "InterneAnhoerung",
-					"auditErgebnisse": null
-				}
-			},
-			"unternehmensfuehrungGovernance": {
-				"wirtschaftspruefer": "partnerships",
-				"ceoVorsitzender": "No",
-				"amtszeit": null,
-				"einbeziehungVonStakeholdern": null,
-				"prozessDerEinbeziehungVonStakeholdern": "architectures",
-				"mechanismenZurAusrichtungAufStakeholder": "systems",
-				"esgKriterienUndUeberwachungDerLieferanten": "Yes",
-				"auswahlkriterien": "mindshare"
-			}
-		},
-		"reportingPeriod": "2023"
-	},
-	{
-		"companyInformation": {
-			"companyName": "Emmerich - Pagac",
-			"headquarters": "Port Libbyshire",
-			"headquartersPostalCode": "34855",
-			"sector": "bandwidth",
-			"identifiers": {
-				"Lei": [],
-				"Isin": [
-					"Md5BMRbJoXik",
-					"ZK7v73ah5kGX"
-				],
-				"PermId": [],
-				"Ticker": [],
-				"Duns": [
-					"FZrdN1UzC"
-				],
-				"VatNumber": [
-					"zGdPqBz45"
-				],
-				"CompanyRegistrationNumber": []
-			},
-			"countryCode": "SC",
-			"companyAlternativeNames": [],
-			"companyLegalForm": "Limited Liability Partnership (LLP)",
->>>>>>> 2de53260
-			"website": null,
-			"isTeaserCompany": false
-		},
-		"t": {
-			"general": {
-				"masterData": {
-<<<<<<< HEAD
-					"berichtsPflicht": "Yes"
-=======
-					"berichtsPflicht": "Yes",
-					"gueltigkeitsDatum": "2024-10-07"
->>>>>>> 2de53260
-				}
-			},
-			"allgemein": {
-				"esgZiele": "No",
-<<<<<<< HEAD
-				"ziele": "e-commerce",
-				"investitionen": null,
-				"sektorMitHohenKlimaauswirkungen": "Yes"
-=======
-				"ziele": "action-items",
-				"investitionen": "infrastructures",
-				"sektorMitHohenKlimaauswirkungen": "No",
-				"sektor": [
-					"D",
-					"A",
-					"B",
-					"L",
-					"C",
-					"F",
-					"G",
-					"H",
-					"E"
-				],
-				"nachhaltigkeitsbericht": "Yes",
-				"frequenzDerBerichterstattung": null,
-				"mechanismenZurUeberwachungDerEinhaltungUnGlobalCompactPrinzipienUndOderOecdLeitsaetze": null,
-				"uncgPrinzipien": "Yes",
-				"erklaerungUngc": null,
-				"oecdLeitsaetze": "No",
-				"erklaerungOecd": null,
-				"ausrichtungAufDieUnSdgsUndAktivesVerfolgen": "eyeballs",
-				"ausschlusslistenAufBasisVonEsgKriterien": "No",
-				"ausschlusslisten": "web services",
-				"oekologischeSozialeFuehrungsstandardsOderPrinzipien": "Yes",
-				"anreizmechanismenFuerDasManagementUmwelt": "Nein",
-				"anreizmechanismenFuerDasManagementSoziales": "Nein",
-				"esgBezogeneRechtsstreitigkeiten": "No",
-				"rechtsstreitigkeitenMitBezugZuE": "No",
-				"statusZuE": "Offen",
-				"einzelheitenZuDenRechtsstreitigkeitenZuE": "partnerships",
-				"rechtsstreitigkeitenMitBezugZuS": "Yes",
-				"statusZuS": "Offen",
-				"einzelheitenZuDenRechtsstreitigkeitenZuS": null,
-				"rechtsstreitigkeitenMitBezugZuG": "Yes",
-				"statusZuG": "Offen",
-				"einzelheitenZuDenRechtsstreitigkeitenZuG": "interfaces",
-				"esgRating": "No",
-				"agentur": "e-commerce",
-				"ergebnis": null,
-				"kritischePunkte": "synergies",
-				"nachhaltigkeitsbezogenenAnleihen": "Yes",
-				"wichtigsteESUndGRisikenUndBewertung": "action-items",
-				"hindernisseBeimUmgangMitEsgBedenken": null
-			},
-			"umwelt": {
-				"treibhausgasemissionen": {
-					"treibhausgasEmissionsintensitaetDerUnternehmenInDieInvestriertWird": null,
-					"strategieUndZieleZurReduzierungVonTreibhausgasEmissionen": "e-commerce"
-				},
-				"produkteZurVerringerungDerUmweltbelastung": null,
-				"verringerungenDerUmweltbelastung": null,
-				"oekologischerMindestStandardFuerProduktionsprozesse": "Yes",
-				"energieverbrauch": {
-					"unternehmensGruppenStrategieBzglEnergieverbrauch": "initiatives"
-				},
-				"energieeffizienzImmobilienanlagen": {
-					"unternehmensGruppenStrategieBzglEnergieeffizientenImmobilienanlagen": null
-				},
-				"wasserverbrauch": {
-					"unternehmensGruppenStrategieBzglWasserverbrauch": "e-business"
-				},
-				"abfallproduktion": {
-					"unternehmensGruppenStrategieBzglAbfallproduktion": "paradigms"
-				},
-				"gefaehrlicheAbfaelle": {
-					"gefaehrlicherAbfall": "deliverables"
-				},
-				"biodiversitaet": {
-					"negativeMassnahmenFuerDieBiologischeVielfalt": "blockchains",
-					"positiveMassnahmenFuerDieBiologischeVielfalt": "paradigms"
-				},
-				"fossileBrennstoffe": {
-					"einnahmenAusFossilenBrennstoffen": "Yes"
-				},
-				"taxonomie": {
-					"taxonomieBerichterstattung": null,
-					"euTaxonomieKompassAktivitaeten": [
-						"TransmissionAndDistributionOfElectricity",
-						"AnaerobicDigestionOfSewageSludge",
-						"ManufactureOfCement",
-						"ManufactureOfNitricAcid",
-						"DataProcessingHostingAndRelatedActivities",
-						"ElectricityGenerationFromGeothermalEnergy",
-						"ConstructionExtensionAndOperationOfWasteWaterCollectionAndTreatment",
-						"TransportOfCo2",
-						"ManufactureOfBatteries",
-						"ConservationForestry",
-						"LibrariesArchivesMuseumsAndCulturalActivities",
-						"RenovationOfExistingBuildings",
-						"RetrofittingOfSeaAndCoastalFreightAndPassengerWaterTransport",
-						"ManufactureOfRenewableEnergyTechnologies",
-						"RestorationOfWetlands",
-						"NonLifeInsuranceUnderwritingOfClimateRelatedPerils",
-						"RetrofittingOfInlandWaterPassengerAndFreightTransport",
-						"LandfillGasCaptureAndUtilisation",
-						"InstallationMaintenanceAndRepairOfInstrumentsAndDevicesForMeasuringRegulationAndControllingEnergyPerformanceOfBuildings",
-						"ManufactureOfLowCarbonTechnologiesForTransport",
-						"StorageOfElectricity",
-						"InlandFreightWaterTransport",
-						"Reinsurance",
-						"ElectricityGenerationFromHydropower",
-						"FreightTransportServicesByRoad",
-						"ManufactureOfIronAndSteel",
-						"InstallationMaintenanceAndRepairOfChargingStationsForElectricVehiclesInBuildingsAndParkingSpacesAttachedToBuildings",
-						"ProductionOfHeatCoolFromSolarThermalHeating",
-						"CreativeArtsAndEntertainmentActivities",
-						"DataDrivenSolutionsForGhgEmissionsReductions",
-						"ManufactureOfChlorine",
-						"ElectricityGenerationUsingConcentratedSolarPowerCspTechnology",
-						"UndergroundPermanentGeologicalStorageOfCo2",
-						"ManufactureOfSodaAsh",
-						"ProductionOfHeatCoolFromBioenergy",
-						"CloseToMarketResearchDevelopmentAndInnovation",
-						"InfrastructureEnablingLowCarbonWaterTransport",
-						"ConstructionOfNewBuildings",
-						"ManufactureOfCarbonBlack",
-						"ManufactureOfPlasticsInPrimaryForm",
-						"ElectricityGenerationFromWindPower",
-						"InstallationMaintenanceAndRepairOfRenewableEnergyTechnologies",
-						"CollectionAndTransportOfNonHazardousWasteInSourceSegregatedFractions",
-						"UrbanAndSuburbanTransportRoadPassengerTransport",
-						"SeaAndCoastalPassengerWaterTransport",
-						"ManufactureOfHydrogen",
-						"TransportByMotorbikesPassengerCarsAndLightCommercialVehicles",
-						"InfrastructureForPersonalMobilityCycleLogistics",
-						"DistrictHeatingCoolingDistribution",
-						"ComputerProgrammingConsultancyAndRelatedActivities",
-						"PreCommercialStagesOfAdvancedTechnologiesToProduceEnergyFromNuclearProcessesWithMinimalWasteFromTheFuelCycle",
-						"CogenerationOfHeatCoolAndPowerFromRenewableNonFossilGaseousAndLiquidFuels",
-						"ManufactureOfOrganicBasicChemicals",
-						"InstallationAndOperationOfElectricHeatPumps",
-						"CogenerationOfHeatCoolAndPowerFromSolarEnergy",
-						"ProductionOfHeatCoolFromGeothermalEnergy",
-						"ElectricityGenerationFromFossilGaseousFuels",
-						"ConstructionExtensionAndOperationOfWaterCollectionTreatmentAndSupplySystems",
-						"ConstructionAndSafeOperationOfNewNuclearPowerPlantsForTheGenerationOfElectricityAndOrHeatIncludingForHydrogenProductionUsingBestAvailableTechnologies",
-						"AirportInfrastructure",
-						"InfrastructureForWaterTransport",
-						"ManufactureOfOtherLowCarbonTechnologies",
-						"ManufactureOfEnergyEfficiencyEquipmentForBuildings",
-						"OperationOfPersonalMobilityDevicesCycleLogistics",
-						"ProgrammingAndBroadcastingActivities",
-						"ResidentialCareActivities",
-						"ProductionOfHeatCoolFromRenewableNonFossilGaseousAndLiquidFuels",
-						"InfrastructureEnablingRoadTransportAndPublicTransport",
-						"InfrastructureForRailTransport",
-						"Afforestation",
-						"EngineeringActivitiesAndRelatedTechnicalConsultancyDedicatedToAdaptationToClimateChange",
-						"ManufactureOfEquipmentForTheProductionAndUseOfHydrogen",
-						"PassengerInterurbanRailTransport",
-						"AcquisitionAndOwnershipOfBuildings",
-						"StorageOfHydrogen",
-						"Education",
-						"ElectricityGenerationUsingSolarPhotovoltaicTechnology",
-						"RenewalOfWaterCollectionTreatmentAndSupplySystems",
-						"ElectricityGenerationFromNuclearEnergyInExistingInstallations",
-						"ForestManagement",
-						"HighEfficiencyCoGenerationOfHeatCoolAndPowerFromFossilGaseousFuels",
-						"InlandPassengerWaterTransport",
-						"ProfessionalServicesRelatedToEnergyPerformanceOfBuildings",
-						"LowCarbonAirportInfrastructure",
-						"FreightRailTransport",
-						"StorageOfThermalEnergy",
-						"ElectricityGenerationFromBioenergy",
-						"ElectricityGenerationFromRenewableNonFossilGaseousAndLiquidFuels"
-					]
-				}
-			},
-			"negativeAktivitaetenFuerDieBiologischeVielfalt": null,
-			"positiveAktivitaetenFuerDieBiologischeVielfalt": "Yes",
-			"soziales": {
-				"aenderungenUnternehmensstruktur": "No",
-				"sicherheitsmassnahmenFuerMitarbeiter": "functionalities",
-				"einkommensgleichheit": {
-					"massnahmenZurVerbesserungDerEinkommensungleichheit": "platforms"
-				},
-				"geschlechterdiversitaet": {
-					"definitionTopManagement": "interfaces",
-					"einhaltungRechtlicherVorgaben": null
-				},
-				"audit": {
-					"auditsZurEinhaltungVonArbeitsstandards": "No",
-					"artDesAudits": "InterneAnhoerung",
-					"auditErgebnisse": "ROI"
-				}
-			},
-			"unternehmensfuehrungGovernance": {
-				"wirtschaftspruefer": "mindshare",
-				"ceoVorsitzender": null,
-				"amtszeit": "methodologies",
-				"einbeziehungVonStakeholdern": null,
-				"prozessDerEinbeziehungVonStakeholdern": "relationships",
-				"mechanismenZurAusrichtungAufStakeholder": "content",
-				"esgKriterienUndUeberwachungDerLieferanten": "No",
-				"auswahlkriterien": "mindshare"
->>>>>>> 2de53260
-			}
-		},
-		"reportingPeriod": "2019"
-	},
-	{
-		"companyInformation": {
-<<<<<<< HEAD
-			"companyName": "Bernhard - Cummings",
-			"headquarters": "Port Francesca",
-			"headquartersPostalCode": null,
-			"sector": "infrastructures",
-			"identifiers": {
-				"Lei": [],
-				"Isin": [
-					"ljFbTBWfwhdE"
-				],
-				"PermId": [
-					"iS3UvMNeYU"
-				],
-				"Ticker": [
-					"wZ8i3Cj"
-				],
-				"Duns": [
-					"mNee4ie1U"
-				],
-				"VatNumber": [
-					"HN2Hh1H9h"
-=======
-			"companyName": "Mitchell Inc",
-			"headquarters": "New Maggiehaven",
-			"headquartersPostalCode": "63430-2332",
-			"sector": "eyeballs",
-			"identifiers": {
-				"Lei": [],
-				"Isin": [
-					"nfSX4L6lsbQY",
-					"UxuLAlcewk4Y"
-				],
-				"PermId": [
-					"Nbb8tNE4xo"
-				],
-				"Ticker": [
-					"14WWPgU"
-				],
-				"Duns": [
-					"xRUIv3wHg"
->>>>>>> 2de53260
-				],
-				"VatNumber": [],
-				"CompanyRegistrationNumber": [
-<<<<<<< HEAD
-					"QNoO0unNBL73pGf"
-				]
-			},
-			"countryCode": "TG",
-			"companyAlternativeNames": [],
-			"companyLegalForm": "Private Limited Company (Ltd)",
-			"website": "https://cautious-transformation.org/",
-=======
-					"Wab1nF7kvuIjJit"
-				]
-			},
-			"countryCode": "CR",
-			"companyAlternativeNames": [
-				"Harris - Rutherford"
-			],
-			"companyLegalForm": null,
-			"website": "https://mountainous-typhoon.org",
->>>>>>> 2de53260
-			"isTeaserCompany": false
-		},
-		"t": {
-			"general": {
-				"masterData": {
-					"berichtsPflicht": "No",
-					"gueltigkeitsDatum": "2024-02-02"
-				}
-			},
-			"allgemein": {
-<<<<<<< HEAD
-				"esgZiele": "Yes",
-				"ziele": "users",
-				"investitionen": null,
-				"sektorMitHohenKlimaauswirkungen": "Yes"
-=======
-				"esgZiele": "No",
-				"ziele": null,
-				"investitionen": null,
-				"sektorMitHohenKlimaauswirkungen": "Yes",
-				"sektor": [
-					"E",
-					"A",
-					"H",
-					"B",
-					"F",
-					"C",
-					"L",
-					"G"
-				],
-				"nachhaltigkeitsbericht": "No",
-				"frequenzDerBerichterstattung": "Monatlich",
-				"mechanismenZurUeberwachungDerEinhaltungUnGlobalCompactPrinzipienUndOderOecdLeitsaetze": "No",
-				"uncgPrinzipien": "No",
-				"erklaerungUngc": "portals",
-				"oecdLeitsaetze": "Yes",
-				"erklaerungOecd": null,
-				"ausrichtungAufDieUnSdgsUndAktivesVerfolgen": "synergies",
-				"ausschlusslistenAufBasisVonEsgKriterien": "Yes",
-				"ausschlusslisten": "communities",
-				"oekologischeSozialeFuehrungsstandardsOderPrinzipien": "No",
-				"anreizmechanismenFuerDasManagementUmwelt": "Nein",
-				"anreizmechanismenFuerDasManagementSoziales": "JaAufsichtsratUndGeschaeftsleitung",
-				"esgBezogeneRechtsstreitigkeiten": "No",
-				"rechtsstreitigkeitenMitBezugZuE": "No",
-				"statusZuE": "Geklaert",
-				"einzelheitenZuDenRechtsstreitigkeitenZuE": "e-commerce",
-				"rechtsstreitigkeitenMitBezugZuS": null,
-				"statusZuS": null,
-				"einzelheitenZuDenRechtsstreitigkeitenZuS": "lifetime value",
-				"rechtsstreitigkeitenMitBezugZuG": "No",
-				"statusZuG": "Offen",
-				"einzelheitenZuDenRechtsstreitigkeitenZuG": "models",
-				"esgRating": null,
-				"agentur": null,
-				"ergebnis": {
-					"value": "communities",
-					"dataSource": {
-						"fileName": "Policy",
-						"fileReference": "50a36c418baffd520bb92d84664f06f9732a21f4e2e5ecee6d9136f16e7e0b63"
-					}
-				},
-				"kritischePunkte": "architectures",
-				"nachhaltigkeitsbezogenenAnleihen": "Yes",
-				"wichtigsteESUndGRisikenUndBewertung": "blockchains",
-				"hindernisseBeimUmgangMitEsgBedenken": "applications"
-			},
-			"umwelt": {
-				"treibhausgasemissionen": {
-					"treibhausgasEmissionsintensitaetDerUnternehmenInDieInvestriertWird": "web services",
-					"strategieUndZieleZurReduzierungVonTreibhausgasEmissionen": null
-				},
-				"produkteZurVerringerungDerUmweltbelastung": "No",
-				"verringerungenDerUmweltbelastung": "systems",
-				"oekologischerMindestStandardFuerProduktionsprozesse": "Yes",
-				"energieverbrauch": {
-					"unternehmensGruppenStrategieBzglEnergieverbrauch": null
-				},
-				"energieeffizienzImmobilienanlagen": {
-					"unternehmensGruppenStrategieBzglEnergieeffizientenImmobilienanlagen": "infrastructures"
-				},
-				"wasserverbrauch": {
-					"unternehmensGruppenStrategieBzglWasserverbrauch": "interfaces"
-				},
-				"abfallproduktion": {
-					"unternehmensGruppenStrategieBzglAbfallproduktion": "communities"
-				},
-				"gefaehrlicheAbfaelle": {
-					"gefaehrlicherAbfall": "blockchains"
-				},
-				"biodiversitaet": {
-					"negativeMassnahmenFuerDieBiologischeVielfalt": "markets",
-					"positiveMassnahmenFuerDieBiologischeVielfalt": "applications"
-				},
-				"fossileBrennstoffe": {
-					"einnahmenAusFossilenBrennstoffen": "No"
-				},
-				"taxonomie": {
-					"taxonomieBerichterstattung": null,
-					"euTaxonomieKompassAktivitaeten": [
-						"InstallationMaintenanceAndRepairOfChargingStationsForElectricVehiclesInBuildingsAndParkingSpacesAttachedToBuildings",
-						"ElectricityGenerationFromBioenergy",
-						"ManufactureOfLowCarbonTechnologiesForTransport",
-						"ManufactureOfBiogasAndBiofuelsForUseInTransportAndOfBioliquids",
-						"SeaAndCoastalPassengerWaterTransport",
-						"Education",
-						"PassengerInterurbanRailTransport",
-						"TransmissionAndDistributionOfElectricity",
-						"SeaAndCoastalFreightWaterTransportVesselsForPortOperationsAndAuxiliaryActivities",
-						"ResearchDevelopmentAndInnovationForDirectAirCaptureOfCo2",
-						"DataDrivenSolutionsForGhgEmissionsReductions",
-						"AirportInfrastructure",
-						"ManufactureOfOrganicBasicChemicals",
-						"Reinsurance",
-						"ConservationForestry",
-						"NonLifeInsuranceUnderwritingOfClimateRelatedPerils",
-						"Afforestation",
-						"EngineeringActivitiesAndRelatedTechnicalConsultancyDedicatedToAdaptationToClimateChange",
-						"InfrastructureForWaterTransport",
-						"RenewalOfWaterCollectionTreatmentAndSupplySystems",
-						"ProgrammingAndBroadcastingActivities",
-						"HighEfficiencyCoGenerationOfHeatCoolAndPowerFromFossilGaseousFuels",
-						"FreightRailTransport",
-						"ManufactureOfEquipmentForTheProductionAndUseOfHydrogen",
-						"LowCarbonAirportInfrastructure",
-						"ManufactureOfRenewableEnergyTechnologies",
-						"CogenerationOfHeatCoolAndPowerFromSolarEnergy",
-						"ElectricityGenerationFromNuclearEnergyInExistingInstallations",
-						"CogenerationOfHeatCoolAndPowerFromGeothermalEnergy",
-						"ManufactureOfAluminium",
-						"TransmissionAndDistributionNetworksForRenewableAndLowCarbonGases",
-						"ElectricityGenerationUsingSolarPhotovoltaicTechnology",
-						"ProfessionalServicesRelatedToEnergyPerformanceOfBuildings",
-						"InfrastructureEnablingLowCarbonWaterTransport",
-						"ElectricityGenerationFromHydropower",
-						"ProductionOfHeatCoolFromSolarThermalHeating",
-						"ManufactureOfNitricAcid",
-						"ManufactureOfChlorine",
-						"AcquisitionAndOwnershipOfBuildings",
-						"StorageOfHydrogen",
-						"ConstructionOfNewBuildings",
-						"FreightTransportServicesByRoad",
-						"UrbanAndSuburbanTransportRoadPassengerTransport",
-						"RetrofittingOfSeaAndCoastalFreightAndPassengerWaterTransport",
-						"InlandPassengerWaterTransport",
-						"UndergroundPermanentGeologicalStorageOfCo2",
-						"TransportOfCo2",
-						"CollectionAndTransportOfNonHazardousWasteInSourceSegregatedFractions",
-						"ResidentialCareActivities",
-						"ProductionOfHeatCoolFromBioenergy",
-						"ProductionOfHeatCoolFromFossilGaseousFuelsInAnEfficientDistrictHeatingAndCoolingSystem",
-						"ManufactureOfCement",
-						"RenewalOfWasteWaterCollectionAndTreatment",
-						"ElectricityGenerationFromFossilGaseousFuels",
-						"StorageOfThermalEnergy",
-						"ManufactureOfPlasticsInPrimaryForm",
-						"ForestManagement",
-						"InfrastructureForPersonalMobilityCycleLogistics",
-						"LibrariesArchivesMuseumsAndCulturalActivities",
-						"ElectricityGenerationFromRenewableNonFossilGaseousAndLiquidFuels"
-					]
-				}
-			},
-			"negativeAktivitaetenFuerDieBiologischeVielfalt": "No",
-			"positiveAktivitaetenFuerDieBiologischeVielfalt": "Yes",
-			"soziales": {
-				"aenderungenUnternehmensstruktur": "Yes",
-				"sicherheitsmassnahmenFuerMitarbeiter": "networks",
-				"einkommensgleichheit": {
-					"massnahmenZurVerbesserungDerEinkommensungleichheit": "e-markets"
-				},
-				"geschlechterdiversitaet": {
-					"definitionTopManagement": "portals",
-					"einhaltungRechtlicherVorgaben": null
-				},
-				"audit": {
-					"auditsZurEinhaltungVonArbeitsstandards": "No",
-					"artDesAudits": "SowohlInternAlsAuchVonDrittanbietern",
-					"auditErgebnisse": "e-business"
-				}
-			},
-			"unternehmensfuehrungGovernance": {
-				"wirtschaftspruefer": null,
-				"ceoVorsitzender": "No",
-				"amtszeit": "content",
-				"einbeziehungVonStakeholdern": "No",
-				"prozessDerEinbeziehungVonStakeholdern": "action-items",
-				"mechanismenZurAusrichtungAufStakeholder": "e-markets",
-				"esgKriterienUndUeberwachungDerLieferanten": null,
-				"auswahlkriterien": "eyeballs"
->>>>>>> 2de53260
-			}
-		},
-		"reportingPeriod": "2023"
-	},
-	{
-		"companyInformation": {
-<<<<<<< HEAD
-			"companyName": "Terry, Johns and MacGyver",
-			"headquarters": "Wichita",
-			"headquartersPostalCode": null,
-			"sector": "relationships",
-			"identifiers": {
-				"Lei": [
-					"y0j2ZrfAomIiQIqGawlY"
-				],
-				"Isin": [
-					"7chwQdQGFtm2"
-				],
-				"PermId": [],
-				"Ticker": [
-					"KMElkb1"
-				],
-				"Duns": [
-					"C2lNokYJQ"
-				],
-				"VatNumber": [],
-				"CompanyRegistrationNumber": [
-					"7Nsh4O9FKK0OKsj"
-				]
-			},
-			"countryCode": "AL",
-			"companyAlternativeNames": [],
-			"companyLegalForm": null,
-			"website": "https://spirited-shallows.org/",
-=======
-			"companyName": "Graham Inc",
-			"headquarters": "Sheilaboro",
-			"headquartersPostalCode": null,
-			"sector": "infrastructures",
-			"identifiers": {
-				"Lei": [],
-				"Isin": [
-					"of4tKoGVUeHl",
-					"LRo48Tri7Vul"
-				],
-				"PermId": [
-					"XDzIkbRUgh"
-				],
-				"Ticker": [],
-				"Duns": [],
-				"VatNumber": [
-					"DMCVOQ9rL"
-				],
-				"CompanyRegistrationNumber": []
-			},
-			"countryCode": "DO",
-			"companyAlternativeNames": [
-				"Bednar - O'Keefe",
-				"Rosenbaum, Balistreri and Kshlerin",
-				"Trantow, Hills and Prosacco"
-			],
-			"companyLegalForm": "GmbH",
-			"website": "https://accomplished-grapefruit.biz",
->>>>>>> 2de53260
-			"isTeaserCompany": false
-		},
-		"t": {
-			"general": {
-				"masterData": {
-<<<<<<< HEAD
-					"berichtsPflicht": "Yes"
-				}
-			},
-			"allgemein": {
-				"esgZiele": null,
-				"ziele": "interfaces",
-				"investitionen": null,
-				"sektorMitHohenKlimaauswirkungen": "No"
-			}
-		},
-		"reportingPeriod": "2023"
-	},
-	{
-		"companyInformation": {
-			"companyName": "Hirthe, O'Conner and Wintheiser",
-			"headquarters": "West Natbury",
-			"headquartersPostalCode": null,
-			"sector": null,
-=======
-					"berichtsPflicht": "Yes",
-					"gueltigkeitsDatum": "2024-01-18"
-				}
-			},
-			"allgemein": {
-				"esgZiele": "No",
-				"ziele": null,
-				"investitionen": "bandwidth",
-				"sektorMitHohenKlimaauswirkungen": "No",
-				"sektor": [
-					"H",
-					"D"
-				],
-				"nachhaltigkeitsbericht": "No",
-				"frequenzDerBerichterstattung": "Monatlich",
-				"mechanismenZurUeberwachungDerEinhaltungUnGlobalCompactPrinzipienUndOderOecdLeitsaetze": "Yes",
-				"uncgPrinzipien": "Yes",
-				"erklaerungUngc": "platforms",
-				"oecdLeitsaetze": "No",
-				"erklaerungOecd": "lifetime value",
-				"ausrichtungAufDieUnSdgsUndAktivesVerfolgen": "platforms",
-				"ausschlusslistenAufBasisVonEsgKriterien": "No",
-				"ausschlusslisten": "solutions",
-				"oekologischeSozialeFuehrungsstandardsOderPrinzipien": "No",
-				"anreizmechanismenFuerDasManagementUmwelt": "Nein",
-				"anreizmechanismenFuerDasManagementSoziales": "JaAufsichtsratUndGeschaeftsleitung",
-				"esgBezogeneRechtsstreitigkeiten": "No",
-				"rechtsstreitigkeitenMitBezugZuE": "Yes",
-				"statusZuE": "Geklaert",
-				"einzelheitenZuDenRechtsstreitigkeitenZuE": "platforms",
-				"rechtsstreitigkeitenMitBezugZuS": null,
-				"statusZuS": "Geklaert",
-				"einzelheitenZuDenRechtsstreitigkeitenZuS": "channels",
-				"rechtsstreitigkeitenMitBezugZuG": "Yes",
-				"statusZuG": "Geklaert",
-				"einzelheitenZuDenRechtsstreitigkeitenZuG": "eyeballs",
-				"esgRating": null,
-				"agentur": "initiatives",
-				"ergebnis": {
-					"value": "communities",
-					"dataSource": {
-						"fileName": "Policy",
-						"fileReference": "50a36c418baffd520bb92d84664f06f9732a21f4e2e5ecee6d9136f16e7e0b63"
-					}
-				},
-				"kritischePunkte": null,
-				"nachhaltigkeitsbezogenenAnleihen": "Yes",
-				"wichtigsteESUndGRisikenUndBewertung": null,
-				"hindernisseBeimUmgangMitEsgBedenken": null
-			},
-			"umwelt": {
-				"treibhausgasemissionen": {
-					"treibhausgasEmissionsintensitaetDerUnternehmenInDieInvestriertWird": "convergence",
-					"strategieUndZieleZurReduzierungVonTreibhausgasEmissionen": "bandwidth"
-				},
-				"produkteZurVerringerungDerUmweltbelastung": "Yes",
-				"verringerungenDerUmweltbelastung": "solutions",
-				"oekologischerMindestStandardFuerProduktionsprozesse": null,
-				"energieverbrauch": {
-					"unternehmensGruppenStrategieBzglEnergieverbrauch": "mindshare"
-				},
-				"energieeffizienzImmobilienanlagen": {
-					"unternehmensGruppenStrategieBzglEnergieeffizientenImmobilienanlagen": "applications"
-				},
-				"wasserverbrauch": {
-					"unternehmensGruppenStrategieBzglWasserverbrauch": null
-				},
-				"abfallproduktion": {
-					"unternehmensGruppenStrategieBzglAbfallproduktion": "action-items"
-				},
-				"gefaehrlicheAbfaelle": {
-					"gefaehrlicherAbfall": "schemas"
-				},
-				"biodiversitaet": {
-					"negativeMassnahmenFuerDieBiologischeVielfalt": "paradigms",
-					"positiveMassnahmenFuerDieBiologischeVielfalt": "ROI"
-				},
-				"fossileBrennstoffe": {
-					"einnahmenAusFossilenBrennstoffen": "Yes"
-				},
-				"taxonomie": {
-					"taxonomieBerichterstattung": "Csrd",
-					"euTaxonomieKompassAktivitaeten": [
-						"Education",
-						"ProgrammingAndBroadcastingActivities",
-						"CompostingOfBioWaste",
-						"ElectricityGenerationFromOceanEnergyTechnologies",
-						"OperationOfPersonalMobilityDevicesCycleLogistics",
-						"RetrofittingOfInlandWaterPassengerAndFreightTransport",
-						"RehabilitationAndRestorationOfForestsIncludingReforestationAndNaturalForestRegenerationAfterAnExtremeEvent",
-						"InstallationMaintenanceAndRepairOfRenewableEnergyTechnologies",
-						"UrbanAndSuburbanTransportRoadPassengerTransport",
-						"ManufactureOfHydrogen",
-						"StorageOfHydrogen",
-						"ManufactureOfBiogasAndBiofuelsForUseInTransportAndOfBioliquids",
-						"SeaAndCoastalPassengerWaterTransport",
-						"InfrastructureEnablingLowCarbonWaterTransport",
-						"AnaerobicDigestionOfSewageSludge",
-						"AnaerobicDigestionOfBioWaste",
-						"CogenerationOfHeatCoolAndPowerFromGeothermalEnergy",
-						"ManufactureOfAluminium",
-						"SeaAndCoastalFreightWaterTransportVesselsForPortOperationsAndAuxiliaryActivities",
-						"DistrictHeatingCoolingDistribution",
-						"ComputerProgrammingConsultancyAndRelatedActivities",
-						"FreightTransportServicesByRoad",
-						"ProductionOfHeatCoolFromGeothermalEnergy",
-						"StorageOfThermalEnergy",
-						"ManufactureOfOtherLowCarbonTechnologies",
-						"InfrastructureEnablingLowCarbonRoadTransportAndPublicTransport",
-						"Afforestation",
-						"ResidentialCareActivities",
-						"PreCommercialStagesOfAdvancedTechnologiesToProduceEnergyFromNuclearProcessesWithMinimalWasteFromTheFuelCycle",
-						"CollectionAndTransportOfNonHazardousWasteInSourceSegregatedFractions",
-						"ManufactureOfChlorine",
-						"ManufactureOfBatteries",
-						"LibrariesArchivesMuseumsAndCulturalActivities",
-						"InstallationAndOperationOfElectricHeatPumps",
-						"ProductionOfHeatCoolFromRenewableNonFossilGaseousAndLiquidFuels",
-						"StorageOfElectricity",
-						"TransportOfCo2",
-						"ManufactureOfPlasticsInPrimaryForm",
-						"FreightRailTransport",
-						"ElectricityGenerationFromBioenergy",
-						"InfrastructureEnablingRoadTransportAndPublicTransport",
-						"RestorationOfWetlands",
-						"ProfessionalServicesRelatedToEnergyPerformanceOfBuildings",
-						"ProductionOfHeatCoolFromSolarThermalHeating",
-						"ManufactureOfAnhydrousAmmonia",
-						"InstallationMaintenanceAndRepairOfEnergyEfficiencyEquipment",
-						"DataProcessingHostingAndRelatedActivities",
-						"ProductionOfHeatCoolUsingWasteHeat",
-						"CogenerationOfHeatCoolAndPowerFromRenewableNonFossilGaseousAndLiquidFuels",
-						"InfrastructureForPersonalMobilityCycleLogistics",
-						"PassengerInterurbanRailTransport",
-						"ElectricityGenerationFromGeothermalEnergy",
-						"AirportInfrastructure",
-						"ProductionOfHeatCoolFromBioenergy",
-						"TransportByMotorbikesPassengerCarsAndLightCommercialVehicles",
-						"CloseToMarketResearchDevelopmentAndInnovation",
-						"TransmissionAndDistributionOfElectricity",
-						"ConstructionOfNewBuildings",
-						"ManufactureOfIronAndSteel",
-						"InstallationMaintenanceAndRepairOfInstrumentsAndDevicesForMeasuringRegulationAndControllingEnergyPerformanceOfBuildings",
-						"InfrastructureForRailTransport",
-						"ConstructionExtensionAndOperationOfWaterCollectionTreatmentAndSupplySystems"
-					]
-				}
-			},
-			"negativeAktivitaetenFuerDieBiologischeVielfalt": "No",
-			"positiveAktivitaetenFuerDieBiologischeVielfalt": "Yes",
-			"soziales": {
-				"aenderungenUnternehmensstruktur": "Yes",
-				"sicherheitsmassnahmenFuerMitarbeiter": "applications",
-				"einkommensgleichheit": {
-					"massnahmenZurVerbesserungDerEinkommensungleichheit": "models"
-				},
-				"geschlechterdiversitaet": {
-					"definitionTopManagement": "applications",
-					"einhaltungRechtlicherVorgaben": null
-				},
-				"audit": {
-					"auditsZurEinhaltungVonArbeitsstandards": "No",
-					"artDesAudits": "SowohlInternAlsAuchVonDrittanbietern",
-					"auditErgebnisse": null
-				}
-			},
-			"unternehmensfuehrungGovernance": {
-				"wirtschaftspruefer": "web services",
-				"ceoVorsitzender": "Yes",
-				"amtszeit": "eyeballs",
-				"einbeziehungVonStakeholdern": "No",
-				"prozessDerEinbeziehungVonStakeholdern": null,
-				"mechanismenZurAusrichtungAufStakeholder": null,
-				"esgKriterienUndUeberwachungDerLieferanten": "Yes",
-				"auswahlkriterien": "interfaces"
-			}
-		},
-		"reportingPeriod": "2021"
-	},
-	{
-		"companyInformation": {
-			"companyName": "Bahringer - Kling",
-			"headquarters": "Prudenceworth",
-			"headquartersPostalCode": "62937",
-			"sector": "e-business",
->>>>>>> 2de53260
-			"identifiers": {
-				"Lei": [
-					"DfkM0efaG0QINAWtvMqN"
-				],
-				"Isin": [
-<<<<<<< HEAD
-					"cmPH3kSZNZfS"
-				],
-				"PermId": [
-					"8MvpVZHG45"
-=======
-					"IzKxfDK1CEJC",
-					"LElwyh4PBnQ8"
-				],
-				"PermId": [],
-				"Ticker": [
-					"yXS4nlW"
->>>>>>> 2de53260
-				],
-				"Duns": [
-<<<<<<< HEAD
-					"HbhjMNmFS"
-				],
-				"VatNumber": [
-					"jgfdWOLSe"
-				],
-				"CompanyRegistrationNumber": [
-					"Vc2vGqJJRJT9hnP"
-				]
-			},
-			"countryCode": "MM",
-			"companyAlternativeNames": [
-				"Herzog - Torphy",
-				"Kuhic, Bahringer and Reilly",
-				"Macejkovic - Wehner"
-			],
-			"companyLegalForm": null,
-			"website": "https://scientific-tornado.org",
-=======
-					"vLg6BZYOZ"
-				],
-				"VatNumber": [
-					"s08Wqx53h"
-				],
-				"CompanyRegistrationNumber": []
-			},
-			"countryCode": "MH",
-			"companyAlternativeNames": [
-				"Hessel, Walker and Powlowski"
-			],
-			"companyLegalForm": null,
-			"website": null,
->>>>>>> 2de53260
-			"isTeaserCompany": false
-		},
-		"t": {
-			"general": {
-				"masterData": {
-<<<<<<< HEAD
-					"berichtsPflicht": "Yes"
-				}
-			},
-			"allgemein": {
-				"esgZiele": "No",
-				"ziele": "relationships",
-				"investitionen": null,
-				"sektorMitHohenKlimaauswirkungen": "Yes"
-			}
-		},
-		"reportingPeriod": "2019"
-	},
-	{
-		"companyInformation": {
-			"companyName": "Abbott LLC",
-			"headquarters": "Fort Constance",
-			"headquartersPostalCode": "76481-6092",
-			"sector": "blockchains",
-			"identifiers": {
-				"Lei": [
-					"OmzF17W1Xj5cplk2GY3G"
-				],
-				"Isin": [
-					"k3GNrbFzafoO",
-					"txgOm6i6KoSW"
-				],
-				"PermId": [
-					"uljClw9vnX"
-=======
-					"berichtsPflicht": "Yes",
-					"gueltigkeitsDatum": "2024-02-04"
-				}
-			},
-			"allgemein": {
-				"esgZiele": null,
-				"ziele": "solutions",
-				"investitionen": "relationships",
-				"sektorMitHohenKlimaauswirkungen": null,
-				"sektor": [
-					"G",
-					"C"
-				],
-				"nachhaltigkeitsbericht": "No",
-				"frequenzDerBerichterstattung": "Monatlich",
-				"mechanismenZurUeberwachungDerEinhaltungUnGlobalCompactPrinzipienUndOderOecdLeitsaetze": "Yes",
-				"uncgPrinzipien": "Yes",
-				"erklaerungUngc": "communities",
-				"oecdLeitsaetze": "Yes",
-				"erklaerungOecd": "initiatives",
-				"ausrichtungAufDieUnSdgsUndAktivesVerfolgen": "technologies",
-				"ausschlusslistenAufBasisVonEsgKriterien": "No",
-				"ausschlusslisten": "convergence",
-				"oekologischeSozialeFuehrungsstandardsOderPrinzipien": "No",
-				"anreizmechanismenFuerDasManagementUmwelt": "Nein",
-				"anreizmechanismenFuerDasManagementSoziales": "JaAufsichtsrat",
-				"esgBezogeneRechtsstreitigkeiten": null,
-				"rechtsstreitigkeitenMitBezugZuE": "No",
-				"statusZuE": "Geklaert",
-				"einzelheitenZuDenRechtsstreitigkeitenZuE": "portals",
-				"rechtsstreitigkeitenMitBezugZuS": "Yes",
-				"statusZuS": "Offen",
-				"einzelheitenZuDenRechtsstreitigkeitenZuS": null,
-				"rechtsstreitigkeitenMitBezugZuG": "No",
-				"statusZuG": "Geklaert",
-				"einzelheitenZuDenRechtsstreitigkeitenZuG": "systems",
-				"esgRating": "No",
-				"agentur": "schemas",
-				"ergebnis": null,
-				"kritischePunkte": "content",
-				"nachhaltigkeitsbezogenenAnleihen": "No",
-				"wichtigsteESUndGRisikenUndBewertung": "e-business",
-				"hindernisseBeimUmgangMitEsgBedenken": "mindshare"
-			},
-			"umwelt": {
-				"treibhausgasemissionen": {
-					"treibhausgasEmissionsintensitaetDerUnternehmenInDieInvestriertWird": "methodologies",
-					"strategieUndZieleZurReduzierungVonTreibhausgasEmissionen": "relationships"
-				},
-				"produkteZurVerringerungDerUmweltbelastung": "Yes",
-				"verringerungenDerUmweltbelastung": "supply-chains",
-				"oekologischerMindestStandardFuerProduktionsprozesse": "No",
-				"energieverbrauch": {
-					"unternehmensGruppenStrategieBzglEnergieverbrauch": "deliverables"
-				},
-				"energieeffizienzImmobilienanlagen": {
-					"unternehmensGruppenStrategieBzglEnergieeffizientenImmobilienanlagen": "schemas"
-				},
-				"wasserverbrauch": {
-					"unternehmensGruppenStrategieBzglWasserverbrauch": null
-				},
-				"abfallproduktion": {
-					"unternehmensGruppenStrategieBzglAbfallproduktion": "functionalities"
-				},
-				"gefaehrlicheAbfaelle": {
-					"gefaehrlicherAbfall": "users"
-				},
-				"biodiversitaet": {
-					"negativeMassnahmenFuerDieBiologischeVielfalt": "initiatives",
-					"positiveMassnahmenFuerDieBiologischeVielfalt": "initiatives"
-				},
-				"fossileBrennstoffe": {
-					"einnahmenAusFossilenBrennstoffen": "No"
-				},
-				"taxonomie": {
-					"taxonomieBerichterstattung": "Csrd",
-					"euTaxonomieKompassAktivitaeten": [
-						"RenewalOfWasteWaterCollectionAndTreatment",
-						"ProgrammingAndBroadcastingActivities",
-						"NonLifeInsuranceUnderwritingOfClimateRelatedPerils",
-						"ElectricityGenerationFromHydropower",
-						"ProfessionalServicesRelatedToEnergyPerformanceOfBuildings",
-						"InstallationAndOperationOfElectricHeatPumps",
-						"CogenerationOfHeatCoolAndPowerFromGeothermalEnergy",
-						"InstallationMaintenanceAndRepairOfRenewableEnergyTechnologies",
-						"UndergroundPermanentGeologicalStorageOfCo2",
-						"ComputerProgrammingConsultancyAndRelatedActivities",
-						"ElectricityGenerationFromNuclearEnergyInExistingInstallations",
-						"InlandPassengerWaterTransport",
-						"TransportByMotorbikesPassengerCarsAndLightCommercialVehicles",
-						"ProductionOfHeatCoolFromFossilGaseousFuelsInAnEfficientDistrictHeatingAndCoolingSystem",
-						"ManufactureOfEnergyEfficiencyEquipmentForBuildings",
-						"LowCarbonAirportInfrastructure",
-						"ManufactureOfAluminium",
-						"InfrastructureEnablingLowCarbonWaterTransport",
-						"MaterialRecoveryFromNonHazardousWaste",
-						"ManufactureOfEquipmentForTheProductionAndUseOfHydrogen",
-						"LandfillGasCaptureAndUtilisation",
-						"ManufactureOfRenewableEnergyTechnologies",
-						"ManufactureOfBiogasAndBiofuelsForUseInTransportAndOfBioliquids",
-						"ElectricityGenerationFromBioenergy",
-						"ManufactureOfChlorine",
-						"ProductionOfHeatCoolFromSolarThermalHeating",
-						"TransmissionAndDistributionOfElectricity",
-						"ConstructionAndSafeOperationOfNewNuclearPowerPlantsForTheGenerationOfElectricityAndOrHeatIncludingForHydrogenProductionUsingBestAvailableTechnologies",
-						"OperationOfPersonalMobilityDevicesCycleLogistics",
-						"CogenerationOfHeatCoolAndPowerFromRenewableNonFossilGaseousAndLiquidFuels",
-						"ResearchDevelopmentAndInnovationForDirectAirCaptureOfCo2",
-						"ElectricityGenerationFromWindPower",
-						"AirportInfrastructure",
-						"Reinsurance",
-						"TransmissionAndDistributionNetworksForRenewableAndLowCarbonGases",
-						"ProductionOfHeatCoolFromRenewableNonFossilGaseousAndLiquidFuels"
-					]
-				}
-			},
-			"negativeAktivitaetenFuerDieBiologischeVielfalt": "No",
-			"positiveAktivitaetenFuerDieBiologischeVielfalt": "Yes",
-			"soziales": {
-				"aenderungenUnternehmensstruktur": null,
-				"sicherheitsmassnahmenFuerMitarbeiter": "blockchains",
-				"einkommensgleichheit": {
-					"massnahmenZurVerbesserungDerEinkommensungleichheit": "eyeballs"
-				},
-				"geschlechterdiversitaet": {
-					"definitionTopManagement": "e-business",
-					"einhaltungRechtlicherVorgaben": "applications"
-				},
-				"audit": {
-					"auditsZurEinhaltungVonArbeitsstandards": "Yes",
-					"artDesAudits": "InterneAnhoerung",
-					"auditErgebnisse": "applications"
-				}
-			},
-			"unternehmensfuehrungGovernance": {
-				"wirtschaftspruefer": "markets",
-				"ceoVorsitzender": "No",
-				"amtszeit": "methodologies",
-				"einbeziehungVonStakeholdern": "Yes",
-				"prozessDerEinbeziehungVonStakeholdern": "interfaces",
-				"mechanismenZurAusrichtungAufStakeholder": "models",
-				"esgKriterienUndUeberwachungDerLieferanten": "Yes",
-				"auswahlkriterien": "mindshare"
-			}
-		},
-		"reportingPeriod": "2021"
-	},
-	{
-		"companyInformation": {
-			"companyName": "Kunze - Dickens",
-			"headquarters": "Beckerfurt",
-			"headquartersPostalCode": "51639",
-			"sector": "synergies",
-			"identifiers": {
-				"Lei": [
-					"v96jhqJtFeRhPFDnVBXI"
-				],
-				"Isin": [
-					"HhA5zbOzkWLs",
-					"4Dod2aenyN5G"
->>>>>>> 2de53260
-				],
-				"PermId": [],
-				"Ticker": [
-<<<<<<< HEAD
-					"LzHBG54"
-=======
-					"vPjzUd4"
-				],
-				"Duns": [
-					"UHPIDqAZ9"
->>>>>>> 2de53260
-				],
-				"VatNumber": [],
-				"CompanyRegistrationNumber": [
-					"g36Kmb3XzxBImoh"
-				]
-			},
-<<<<<<< HEAD
-			"countryCode": "GR",
-			"companyAlternativeNames": [
-				"Braun Inc",
-				"King Group",
-				"Stehr - Miller"
-			],
-			"companyLegalForm": "GmbH",
-			"website": "https://careless-inhabitant.info/",
-=======
-			"countryCode": "NO",
-			"companyAlternativeNames": [
-				"Hand and Sons"
-			],
-			"companyLegalForm": "GmbH & Co. KG",
-			"website": "https://another-closure.net",
->>>>>>> 2de53260
-			"isTeaserCompany": false
-		},
-		"t": {
-			"general": {
-				"masterData": {
-					"berichtsPflicht": "No",
-					"gueltigkeitsDatum": null
-				}
-			},
-			"allgemein": {
-				"esgZiele": "No",
-<<<<<<< HEAD
-				"ziele": "supply-chains",
-				"investitionen": "relationships",
-				"sektorMitHohenKlimaauswirkungen": "Yes"
-			}
-		},
-		"reportingPeriod": "2022"
-	},
-	{
-		"companyInformation": {
-			"companyName": "Cormier LLC",
-			"headquarters": "West Virgiefort",
-			"headquartersPostalCode": "99001",
-			"sector": "infrastructures",
-			"identifiers": {
-				"Lei": [
-					"wKDN1ENpTkbk9QJIpqvL"
-				],
-				"Isin": [
-					"VvMUS48xpS2K"
-				],
-				"PermId": [],
-				"Ticker": [],
-				"Duns": [],
-				"VatNumber": [
-					"Dhr3x77lL"
-				],
-				"CompanyRegistrationNumber": []
-			},
-			"countryCode": "PN",
-			"companyAlternativeNames": [
-				"Bosco, Mitchell and Jerde",
-				"Ebert - Thiel",
-				"Hyatt, Sipes and Mante",
-				"Labadie - Miller"
-			],
-			"companyLegalForm": "Private Limited Company (Ltd)",
-			"website": "https://loyal-alert.name",
-=======
-				"ziele": "markets",
-				"investitionen": "synergies",
-				"sektorMitHohenKlimaauswirkungen": "Yes",
-				"sektor": [
-					"F"
-				],
-				"nachhaltigkeitsbericht": "Yes",
-				"frequenzDerBerichterstattung": "Vierteljaehrlich",
-				"mechanismenZurUeberwachungDerEinhaltungUnGlobalCompactPrinzipienUndOderOecdLeitsaetze": "Yes",
-				"uncgPrinzipien": "Yes",
-				"erklaerungUngc": "blockchains",
-				"oecdLeitsaetze": "No",
-				"erklaerungOecd": "infrastructures",
-				"ausrichtungAufDieUnSdgsUndAktivesVerfolgen": "action-items",
-				"ausschlusslistenAufBasisVonEsgKriterien": "Yes",
-				"ausschlusslisten": null,
-				"oekologischeSozialeFuehrungsstandardsOderPrinzipien": null,
-				"anreizmechanismenFuerDasManagementUmwelt": "JaAufsichtsrat",
-				"anreizmechanismenFuerDasManagementSoziales": "Nein",
-				"esgBezogeneRechtsstreitigkeiten": "No",
-				"rechtsstreitigkeitenMitBezugZuE": "No",
-				"statusZuE": "Geklaert",
-				"einzelheitenZuDenRechtsstreitigkeitenZuE": "systems",
-				"rechtsstreitigkeitenMitBezugZuS": null,
-				"statusZuS": "Offen",
-				"einzelheitenZuDenRechtsstreitigkeitenZuS": null,
-				"rechtsstreitigkeitenMitBezugZuG": "No",
-				"statusZuG": null,
-				"einzelheitenZuDenRechtsstreitigkeitenZuG": "mindshare",
-				"esgRating": "No",
-				"agentur": "web services",
-				"ergebnis": {
-					"value": "ROI",
-					"dataSource": {
-						"fileName": "Policy",
-						"fileReference": "50a36c418baffd520bb92d84664f06f9732a21f4e2e5ecee6d9136f16e7e0b63"
-					}
-				},
-				"kritischePunkte": "ROI",
-				"nachhaltigkeitsbezogenenAnleihen": null,
-				"wichtigsteESUndGRisikenUndBewertung": "niches",
-				"hindernisseBeimUmgangMitEsgBedenken": "users"
-			},
-			"umwelt": {
-				"treibhausgasemissionen": {
-					"treibhausgasEmissionsintensitaetDerUnternehmenInDieInvestriertWird": "relationships",
-					"strategieUndZieleZurReduzierungVonTreibhausgasEmissionen": "e-commerce"
-				},
-				"produkteZurVerringerungDerUmweltbelastung": null,
-				"verringerungenDerUmweltbelastung": "e-business",
-				"oekologischerMindestStandardFuerProduktionsprozesse": "Yes",
-				"energieverbrauch": {
-					"unternehmensGruppenStrategieBzglEnergieverbrauch": "relationships"
-				},
-				"energieeffizienzImmobilienanlagen": {
-					"unternehmensGruppenStrategieBzglEnergieeffizientenImmobilienanlagen": "functionalities"
-				},
-				"wasserverbrauch": {
-					"unternehmensGruppenStrategieBzglWasserverbrauch": "methodologies"
-				},
-				"abfallproduktion": {
-					"unternehmensGruppenStrategieBzglAbfallproduktion": "eyeballs"
-				},
-				"gefaehrlicheAbfaelle": {
-					"gefaehrlicherAbfall": null
-				},
-				"biodiversitaet": {
-					"negativeMassnahmenFuerDieBiologischeVielfalt": "portals",
-					"positiveMassnahmenFuerDieBiologischeVielfalt": "platforms"
-				},
-				"fossileBrennstoffe": {
-					"einnahmenAusFossilenBrennstoffen": null
-				},
-				"taxonomie": {
-					"taxonomieBerichterstattung": "Nfrd",
-					"euTaxonomieKompassAktivitaeten": [
-						"ElectricityGenerationFromHydropower",
-						"ManufactureOfAluminium",
-						"ResearchDevelopmentAndInnovationForDirectAirCaptureOfCo2",
-						"ManufactureOfEnergyEfficiencyEquipmentForBuildings",
-						"ManufactureOfHydrogen",
-						"ManufactureOfOrganicBasicChemicals",
-						"ComputerProgrammingConsultancyAndRelatedActivities",
-						"LowCarbonAirportInfrastructure",
-						"ResidentialCareActivities",
-						"ConstructionExtensionAndOperationOfWasteWaterCollectionAndTreatment",
-						"TransportByMotorbikesPassengerCarsAndLightCommercialVehicles",
-						"ElectricityGenerationFromFossilGaseousFuels",
-						"RenovationOfExistingBuildings",
-						"ProductionOfHeatCoolFromBioenergy",
-						"InfrastructureEnablingRoadTransportAndPublicTransport",
-						"ManufactureOfBiogasAndBiofuelsForUseInTransportAndOfBioliquids",
-						"ElectricityGenerationUsingSolarPhotovoltaicTechnology",
-						"InfrastructureForRailTransport",
-						"TransmissionAndDistributionOfElectricity",
-						"InfrastructureForWaterTransport",
-						"FreightRailTransport",
-						"ManufactureOfOtherLowCarbonTechnologies",
-						"InstallationMaintenanceAndRepairOfChargingStationsForElectricVehiclesInBuildingsAndParkingSpacesAttachedToBuildings",
-						"CogenerationOfHeatCoolAndPowerFromSolarEnergy",
-						"AnaerobicDigestionOfSewageSludge",
-						"Afforestation",
-						"ElectricityGenerationFromWindPower",
-						"ManufactureOfCement",
-						"ManufactureOfAnhydrousAmmonia",
-						"CollectionAndTransportOfNonHazardousWasteInSourceSegregatedFractions",
-						"SeaAndCoastalFreightWaterTransportVesselsForPortOperationsAndAuxiliaryActivities",
-						"CogenerationOfHeatCoolAndPowerFromGeothermalEnergy",
-						"AirportInfrastructure",
-						"CompostingOfBioWaste",
-						"InstallationMaintenanceAndRepairOfInstrumentsAndDevicesForMeasuringRegulationAndControllingEnergyPerformanceOfBuildings",
-						"ManufactureOfEquipmentForTheProductionAndUseOfHydrogen",
-						"ProductionOfHeatCoolFromGeothermalEnergy",
-						"CogenerationOfHeatCoolAndPowerFromRenewableNonFossilGaseousAndLiquidFuels",
-						"InfrastructureEnablingLowCarbonWaterTransport",
-						"FreightTransportServicesByRoad",
-						"UndergroundPermanentGeologicalStorageOfCo2",
-						"ManufactureOfChlorine",
-						"Reinsurance",
-						"ManufactureOfSodaAsh",
-						"ConservationForestry",
-						"ProductionOfHeatCoolFromRenewableNonFossilGaseousAndLiquidFuels",
-						"Education",
-						"ElectricityGenerationFromGeothermalEnergy",
-						"StorageOfThermalEnergy",
-						"LandfillGasCaptureAndUtilisation",
-						"StorageOfElectricity",
-						"ManufactureOfCarbonBlack",
-						"ConstructionOfNewBuildings",
-						"RetrofittingOfInlandWaterPassengerAndFreightTransport"
-					]
-				}
-			},
-			"negativeAktivitaetenFuerDieBiologischeVielfalt": "No",
-			"positiveAktivitaetenFuerDieBiologischeVielfalt": "Yes",
-			"soziales": {
-				"aenderungenUnternehmensstruktur": "Yes",
-				"sicherheitsmassnahmenFuerMitarbeiter": null,
-				"einkommensgleichheit": {
-					"massnahmenZurVerbesserungDerEinkommensungleichheit": "models"
-				},
-				"geschlechterdiversitaet": {
-					"definitionTopManagement": "web services",
-					"einhaltungRechtlicherVorgaben": "e-business"
-				},
-				"audit": {
-					"auditsZurEinhaltungVonArbeitsstandards": "No",
-					"artDesAudits": "SowohlInternAlsAuchVonDrittanbietern",
-					"auditErgebnisse": "methodologies"
-				}
-			},
-			"unternehmensfuehrungGovernance": {
-				"wirtschaftspruefer": "deliverables",
-				"ceoVorsitzender": null,
-				"amtszeit": "technologies",
-				"einbeziehungVonStakeholdern": "No",
-				"prozessDerEinbeziehungVonStakeholdern": "portals",
-				"mechanismenZurAusrichtungAufStakeholder": "networks",
-				"esgKriterienUndUeberwachungDerLieferanten": "No",
-				"auswahlkriterien": "systems"
-			}
-		},
-		"reportingPeriod": "2019"
-	},
-	{
-		"companyInformation": {
-			"companyName": "Jast - Haley",
-			"headquarters": "Satterfieldton",
-			"headquartersPostalCode": "61730",
-			"sector": "action-items",
-			"identifiers": {
-				"Lei": [
-					"8ZYMdm3I1NTvaQuYhRU4"
-				],
-				"Isin": [
-					"5RzWl2ZfKDTS"
-				],
-				"PermId": [],
-				"Ticker": [],
-				"Duns": [
-					"ZOzCnKtcw"
-				],
-				"VatNumber": [],
-				"CompanyRegistrationNumber": [
-					"cnj0kZtjU16IzxB"
-				]
-			},
-			"countryCode": "LI",
-			"companyAlternativeNames": [
-				"Feil, Zboncak and Zemlak",
-				"Lemke, Jacobs and Gulgowski"
-			],
-			"companyLegalForm": null,
-			"website": "https://youthful-arch.biz",
->>>>>>> 2de53260
-			"isTeaserCompany": false
-		},
-		"t": {
-			"general": {
-				"masterData": {
-					"berichtsPflicht": "Yes",
-					"gueltigkeitsDatum": "2024-01-05"
-				}
-			},
-			"allgemein": {
-<<<<<<< HEAD
-				"esgZiele": "Yes",
-				"ziele": "content",
-				"investitionen": null,
-				"sektorMitHohenKlimaauswirkungen": null
-=======
-				"esgZiele": "No",
-				"ziele": "mindshare",
-				"investitionen": "solutions",
-				"sektorMitHohenKlimaauswirkungen": "Yes",
-				"sektor": null,
-				"nachhaltigkeitsbericht": null,
-				"frequenzDerBerichterstattung": "Vierteljaehrlich",
-				"mechanismenZurUeberwachungDerEinhaltungUnGlobalCompactPrinzipienUndOderOecdLeitsaetze": null,
-				"uncgPrinzipien": "No",
-				"erklaerungUngc": null,
-				"oecdLeitsaetze": null,
-				"erklaerungOecd": "channels",
-				"ausrichtungAufDieUnSdgsUndAktivesVerfolgen": "e-commerce",
-				"ausschlusslistenAufBasisVonEsgKriterien": "No",
-				"ausschlusslisten": "channels",
-				"oekologischeSozialeFuehrungsstandardsOderPrinzipien": "No",
-				"anreizmechanismenFuerDasManagementUmwelt": "JaAufsichtsrat",
-				"anreizmechanismenFuerDasManagementSoziales": "Nein",
-				"esgBezogeneRechtsstreitigkeiten": "Yes",
-				"rechtsstreitigkeitenMitBezugZuE": "Yes",
-				"statusZuE": "Geklaert",
-				"einzelheitenZuDenRechtsstreitigkeitenZuE": "relationships",
-				"rechtsstreitigkeitenMitBezugZuS": "No",
-				"statusZuS": "Geklaert",
-				"einzelheitenZuDenRechtsstreitigkeitenZuS": "action-items",
-				"rechtsstreitigkeitenMitBezugZuG": "No",
-				"statusZuG": "Offen",
-				"einzelheitenZuDenRechtsstreitigkeitenZuG": "channels",
-				"esgRating": null,
-				"agentur": "lifetime value",
-				"ergebnis": {
-					"value": "models",
-					"dataSource": {
-						"fileName": "Policy",
-						"fileReference": "50a36c418baffd520bb92d84664f06f9732a21f4e2e5ecee6d9136f16e7e0b63"
-					}
-				},
-				"kritischePunkte": null,
-				"nachhaltigkeitsbezogenenAnleihen": "No",
-				"wichtigsteESUndGRisikenUndBewertung": "bandwidth",
-				"hindernisseBeimUmgangMitEsgBedenken": "convergence"
-			},
-			"umwelt": {
-				"treibhausgasemissionen": {
-					"treibhausgasEmissionsintensitaetDerUnternehmenInDieInvestriertWird": null,
-					"strategieUndZieleZurReduzierungVonTreibhausgasEmissionen": "communities"
-				},
-				"produkteZurVerringerungDerUmweltbelastung": "No",
-				"verringerungenDerUmweltbelastung": "web services",
-				"oekologischerMindestStandardFuerProduktionsprozesse": "Yes",
-				"energieverbrauch": {
-					"unternehmensGruppenStrategieBzglEnergieverbrauch": "solutions"
-				},
-				"energieeffizienzImmobilienanlagen": {
-					"unternehmensGruppenStrategieBzglEnergieeffizientenImmobilienanlagen": "functionalities"
-				},
-				"wasserverbrauch": {
-					"unternehmensGruppenStrategieBzglWasserverbrauch": null
-				},
-				"abfallproduktion": {
-					"unternehmensGruppenStrategieBzglAbfallproduktion": "partnerships"
-				},
-				"gefaehrlicheAbfaelle": {
-					"gefaehrlicherAbfall": "blockchains"
-				},
-				"biodiversitaet": {
-					"negativeMassnahmenFuerDieBiologischeVielfalt": "models",
-					"positiveMassnahmenFuerDieBiologischeVielfalt": "technologies"
-				},
-				"fossileBrennstoffe": {
-					"einnahmenAusFossilenBrennstoffen": "No"
-				},
-				"taxonomie": {
-					"taxonomieBerichterstattung": "Nfrd",
-					"euTaxonomieKompassAktivitaeten": [
-						"ManufactureOfEquipmentForTheProductionAndUseOfHydrogen",
-						"ElectricityGenerationFromRenewableNonFossilGaseousAndLiquidFuels",
-						"Reinsurance",
-						"CogenerationOfHeatCoolAndPowerFromSolarEnergy",
-						"CogenerationOfHeatCoolAndPowerFromRenewableNonFossilGaseousAndLiquidFuels",
-						"LowCarbonAirportInfrastructure",
-						"DataDrivenSolutionsForGhgEmissionsReductions",
-						"RenewalOfWasteWaterCollectionAndTreatment",
-						"ProductionOfHeatCoolFromRenewableNonFossilGaseousAndLiquidFuels",
-						"TransmissionAndDistributionOfElectricity",
-						"FreightTransportServicesByRoad",
-						"ProductionOfHeatCoolFromBioenergy",
-						"InfrastructureEnablingLowCarbonRoadTransportAndPublicTransport",
-						"CollectionAndTransportOfNonHazardousWasteInSourceSegregatedFractions",
-						"RetrofittingOfSeaAndCoastalFreightAndPassengerWaterTransport",
-						"DistrictHeatingCoolingDistribution",
-						"ElectricityGenerationFromFossilGaseousFuels",
-						"ManufactureOfBatteries",
-						"PreCommercialStagesOfAdvancedTechnologiesToProduceEnergyFromNuclearProcessesWithMinimalWasteFromTheFuelCycle",
-						"StorageOfElectricity",
-						"InfrastructureForWaterTransport",
-						"InstallationAndOperationOfElectricHeatPumps",
-						"CloseToMarketResearchDevelopmentAndInnovation",
-						"RenovationOfExistingBuildings",
-						"ElectricityGenerationFromHydropower",
-						"ManufactureOfOtherLowCarbonTechnologies",
-						"ConservationForestry",
-						"InfrastructureEnablingRoadTransportAndPublicTransport",
-						"ManufactureOfIronAndSteel",
-						"Education",
-						"OperationOfPersonalMobilityDevicesCycleLogistics",
-						"ProgrammingAndBroadcastingActivities",
-						"ProductionOfHeatCoolFromGeothermalEnergy",
-						"ElectricityGenerationUsingConcentratedSolarPowerCspTechnology",
-						"CompostingOfBioWaste",
-						"ManufactureOfCement",
-						"InlandFreightWaterTransport",
-						"ManufactureOfNitricAcid",
-						"UndergroundPermanentGeologicalStorageOfCo2",
-						"RetrofittingOfInlandWaterPassengerAndFreightTransport",
-						"ConstructionExtensionAndOperationOfWaterCollectionTreatmentAndSupplySystems",
-						"ManufactureOfCarbonBlack",
-						"ProductionOfHeatCoolFromSolarThermalHeating",
-						"MotionPictureVideoAndTelevisionProgrammeProductionSoundRecordingAndMusicPublishingActivities",
-						"TransportByMotorbikesPassengerCarsAndLightCommercialVehicles",
-						"SeaAndCoastalFreightWaterTransportVesselsForPortOperationsAndAuxiliaryActivities",
-						"InfrastructureEnablingLowCarbonWaterTransport",
-						"PassengerInterurbanRailTransport",
-						"ManufactureOfPlasticsInPrimaryForm",
-						"ElectricityGenerationFromGeothermalEnergy",
-						"ForestManagement",
-						"ConstructionAndSafeOperationOfNewNuclearPowerPlantsForTheGenerationOfElectricityAndOrHeatIncludingForHydrogenProductionUsingBestAvailableTechnologies",
-						"ElectricityGenerationFromWindPower",
-						"DataProcessingHostingAndRelatedActivities"
-					]
-				}
-			},
-			"negativeAktivitaetenFuerDieBiologischeVielfalt": "Yes",
-			"positiveAktivitaetenFuerDieBiologischeVielfalt": "Yes",
-			"soziales": {
-				"aenderungenUnternehmensstruktur": "Yes",
-				"sicherheitsmassnahmenFuerMitarbeiter": "architectures",
-				"einkommensgleichheit": {
-					"massnahmenZurVerbesserungDerEinkommensungleichheit": "systems"
-				},
-				"geschlechterdiversitaet": {
-					"definitionTopManagement": "metrics",
-					"einhaltungRechtlicherVorgaben": "channels"
-				},
-				"audit": {
-					"auditsZurEinhaltungVonArbeitsstandards": "Yes",
-					"artDesAudits": "InterneAnhoerung",
-					"auditErgebnisse": "networks"
-				}
-			},
-			"unternehmensfuehrungGovernance": {
-				"wirtschaftspruefer": "e-commerce",
-				"ceoVorsitzender": "Yes",
-				"amtszeit": "e-commerce",
-				"einbeziehungVonStakeholdern": "Yes",
-				"prozessDerEinbeziehungVonStakeholdern": "schemas",
-				"mechanismenZurAusrichtungAufStakeholder": "models",
-				"esgKriterienUndUeberwachungDerLieferanten": "No",
-				"auswahlkriterien": "solutions"
->>>>>>> 2de53260
-			}
-		},
-		"reportingPeriod": "2019"
-	},
-	{
-		"companyInformation": {
-<<<<<<< HEAD
-			"companyName": "Stanton and Sons",
-			"headquarters": "Fort Hoseamouth",
-			"headquartersPostalCode": "74611-9462",
-			"sector": "functionalities",
-			"identifiers": {
-				"Lei": [
-					"ujJupGkpsLrnZQH85UmU"
-				],
-				"Isin": [
-					"FMNY8McS9QwZ"
-				],
-				"PermId": [
-					"jQAxxNiDlD"
-=======
-			"companyName": "Jakubowski LLC",
-			"headquarters": "Lake Marvinshire",
-			"headquartersPostalCode": "20430",
-			"sector": "e-markets",
-			"identifiers": {
-				"Lei": [
-					"EZaEWbMZFPsgd6as92jP"
-				],
-				"Isin": [
-					"ElurdPyFbNOS",
-					"7AHw07gbGmvb"
-				],
-				"PermId": [
-					"0nxXtm2hiR"
-				],
-				"Ticker": [
-					"muMSvTk"
->>>>>>> 2de53260
-				],
-				"Duns": [],
-<<<<<<< HEAD
-				"VatNumber": [
-					"qvVWCqX1b"
-				],
-				"CompanyRegistrationNumber": []
-			},
-			"countryCode": "UM",
-			"companyAlternativeNames": [
-				"Lebsack - Abshire"
-			],
-			"companyLegalForm": "Sole Trader",
-			"website": "https://educated-loss.biz/",
-=======
-				"VatNumber": [],
-				"CompanyRegistrationNumber": [
-					"MPRi61MIkgZLXF1"
-				]
-			},
-			"countryCode": "CU",
-			"companyAlternativeNames": [],
-			"companyLegalForm": "Private Limited Company (Ltd)",
-			"website": "https://limping-line.biz",
->>>>>>> 2de53260
-			"isTeaserCompany": false
-		},
-		"t": {
-			"general": {
-				"masterData": {
-<<<<<<< HEAD
+			"website": "https://glistening-jeweller.com/",
+			"isTeaserCompany": false
+		},
+		"t": {
+			"general": {
+				"masterData": {
 					"berichtsPflicht": "Yes"
 				}
 			},
 			"allgemein": {
 				"esgZiele": "No",
 				"ziele": "e-markets",
-				"investitionen": null,
-				"sektorMitHohenKlimaauswirkungen": "Yes"
-=======
-					"berichtsPflicht": "No",
-					"gueltigkeitsDatum": "2024-06-06"
-				}
-			},
-			"allgemein": {
-				"esgZiele": "Yes",
-				"ziele": "solutions",
-				"investitionen": "initiatives",
-				"sektorMitHohenKlimaauswirkungen": "Yes",
-				"sektor": [
-					"B"
-				],
-				"nachhaltigkeitsbericht": "No",
-				"frequenzDerBerichterstattung": "Vierteljaehrlich",
-				"mechanismenZurUeberwachungDerEinhaltungUnGlobalCompactPrinzipienUndOderOecdLeitsaetze": "Yes",
-				"uncgPrinzipien": null,
-				"erklaerungUngc": "synergies",
-				"oecdLeitsaetze": "Yes",
-				"erklaerungOecd": "experiences",
-				"ausrichtungAufDieUnSdgsUndAktivesVerfolgen": "mindshare",
-				"ausschlusslistenAufBasisVonEsgKriterien": "Yes",
-				"ausschlusslisten": null,
-				"oekologischeSozialeFuehrungsstandardsOderPrinzipien": "Yes",
-				"anreizmechanismenFuerDasManagementUmwelt": "Nein",
-				"anreizmechanismenFuerDasManagementSoziales": null,
-				"esgBezogeneRechtsstreitigkeiten": "Yes",
-				"rechtsstreitigkeitenMitBezugZuE": "Yes",
-				"statusZuE": null,
-				"einzelheitenZuDenRechtsstreitigkeitenZuE": "channels",
-				"rechtsstreitigkeitenMitBezugZuS": "No",
-				"statusZuS": "Geklaert",
-				"einzelheitenZuDenRechtsstreitigkeitenZuS": "experiences",
-				"rechtsstreitigkeitenMitBezugZuG": null,
-				"statusZuG": null,
-				"einzelheitenZuDenRechtsstreitigkeitenZuG": "platforms",
-				"esgRating": "No",
-				"agentur": "convergence",
-				"ergebnis": null,
-				"kritischePunkte": "deliverables",
-				"nachhaltigkeitsbezogenenAnleihen": "No",
-				"wichtigsteESUndGRisikenUndBewertung": "schemas",
-				"hindernisseBeimUmgangMitEsgBedenken": "portals"
-			},
-			"umwelt": {
-				"treibhausgasemissionen": {
-					"treibhausgasEmissionsintensitaetDerUnternehmenInDieInvestriertWird": "blockchains",
-					"strategieUndZieleZurReduzierungVonTreibhausgasEmissionen": "portals"
-				},
-				"produkteZurVerringerungDerUmweltbelastung": "Yes",
-				"verringerungenDerUmweltbelastung": null,
-				"oekologischerMindestStandardFuerProduktionsprozesse": "No",
-				"energieverbrauch": {
-					"unternehmensGruppenStrategieBzglEnergieverbrauch": "relationships"
-				},
-				"energieeffizienzImmobilienanlagen": {
-					"unternehmensGruppenStrategieBzglEnergieeffizientenImmobilienanlagen": "applications"
-				},
-				"wasserverbrauch": {
-					"unternehmensGruppenStrategieBzglWasserverbrauch": "web services"
-				},
-				"abfallproduktion": {
-					"unternehmensGruppenStrategieBzglAbfallproduktion": "networks"
-				},
-				"gefaehrlicheAbfaelle": {
-					"gefaehrlicherAbfall": null
-				},
-				"biodiversitaet": {
-					"negativeMassnahmenFuerDieBiologischeVielfalt": "action-items",
-					"positiveMassnahmenFuerDieBiologischeVielfalt": "portals"
-				},
-				"fossileBrennstoffe": {
-					"einnahmenAusFossilenBrennstoffen": "No"
-				},
-				"taxonomie": {
-					"taxonomieBerichterstattung": "Nfrd",
-					"euTaxonomieKompassAktivitaeten": [
-						"ManufactureOfOtherLowCarbonTechnologies",
-						"ProgrammingAndBroadcastingActivities",
-						"RenewalOfWaterCollectionTreatmentAndSupplySystems",
-						"OperationOfPersonalMobilityDevicesCycleLogistics",
-						"CreativeArtsAndEntertainmentActivities",
-						"SeaAndCoastalPassengerWaterTransport",
-						"ProductionOfHeatCoolFromFossilGaseousFuelsInAnEfficientDistrictHeatingAndCoolingSystem",
-						"Afforestation",
-						"CollectionAndTransportOfNonHazardousWasteInSourceSegregatedFractions",
-						"DataProcessingHostingAndRelatedActivities",
-						"ManufactureOfPlasticsInPrimaryForm",
-						"ElectricityGenerationFromNuclearEnergyInExistingInstallations",
-						"ProductionOfHeatCoolFromBioenergy",
-						"ElectricityGenerationFromWindPower",
-						"ManufactureOfAnhydrousAmmonia",
-						"ManufactureOfCarbonBlack",
-						"CloseToMarketResearchDevelopmentAndInnovation",
-						"FreightTransportServicesByRoad",
-						"ManufactureOfNitricAcid",
-						"RenovationOfExistingBuildings",
-						"Reinsurance",
-						"RetrofittingOfSeaAndCoastalFreightAndPassengerWaterTransport",
-						"ManufactureOfEquipmentForTheProductionAndUseOfHydrogen",
-						"ElectricityGenerationUsingSolarPhotovoltaicTechnology",
-						"ConservationForestry",
-						"ManufactureOfSodaAsh",
-						"ElectricityGenerationFromRenewableNonFossilGaseousAndLiquidFuels",
-						"CogenerationOfHeatCoolAndPowerFromSolarEnergy",
-						"UndergroundPermanentGeologicalStorageOfCo2",
-						"MaterialRecoveryFromNonHazardousWaste",
-						"LowCarbonAirportInfrastructure",
-						"ProfessionalServicesRelatedToEnergyPerformanceOfBuildings",
-						"RehabilitationAndRestorationOfForestsIncludingReforestationAndNaturalForestRegenerationAfterAnExtremeEvent",
-						"ManufactureOfIronAndSteel",
-						"TransportOfCo2",
-						"DataDrivenSolutionsForGhgEmissionsReductions",
-						"ProductionOfHeatCoolUsingWasteHeat",
-						"InfrastructureEnablingLowCarbonWaterTransport",
-						"UrbanAndSuburbanTransportRoadPassengerTransport",
-						"Education",
-						"ManufactureOfLowCarbonTechnologiesForTransport",
-						"ConstructionOfNewBuildings",
-						"CompostingOfBioWaste",
-						"CogenerationOfHeatCoolAndPowerFromRenewableNonFossilGaseousAndLiquidFuels",
-						"AirportInfrastructure",
-						"AnaerobicDigestionOfSewageSludge",
-						"ProductionOfHeatCoolFromGeothermalEnergy",
-						"InfrastructureEnablingLowCarbonRoadTransportAndPublicTransport",
-						"AnaerobicDigestionOfBioWaste",
-						"ForestManagement",
-						"ManufactureOfChlorine",
-						"InstallationMaintenanceAndRepairOfEnergyEfficiencyEquipment",
-						"EngineeringActivitiesAndRelatedTechnicalConsultancyDedicatedToAdaptationToClimateChange",
-						"ConstructionAndSafeOperationOfNewNuclearPowerPlantsForTheGenerationOfElectricityAndOrHeatIncludingForHydrogenProductionUsingBestAvailableTechnologies",
-						"ManufactureOfAluminium",
-						"RestorationOfWetlands",
-						"SeaAndCoastalFreightWaterTransportVesselsForPortOperationsAndAuxiliaryActivities"
-					]
-				}
-			},
-			"negativeAktivitaetenFuerDieBiologischeVielfalt": "Yes",
-			"positiveAktivitaetenFuerDieBiologischeVielfalt": "Yes",
-			"soziales": {
-				"aenderungenUnternehmensstruktur": "Yes",
-				"sicherheitsmassnahmenFuerMitarbeiter": "web services",
-				"einkommensgleichheit": {
-					"massnahmenZurVerbesserungDerEinkommensungleichheit": "bandwidth"
-				},
-				"geschlechterdiversitaet": {
-					"definitionTopManagement": null,
-					"einhaltungRechtlicherVorgaben": "eyeballs"
-				},
-				"audit": {
-					"auditsZurEinhaltungVonArbeitsstandards": "No",
-					"artDesAudits": "InterneAnhoerung",
-					"auditErgebnisse": "initiatives"
-				}
-			},
-			"unternehmensfuehrungGovernance": {
-				"wirtschaftspruefer": "web services",
-				"ceoVorsitzender": null,
-				"amtszeit": "communities",
-				"einbeziehungVonStakeholdern": "Yes",
-				"prozessDerEinbeziehungVonStakeholdern": "communities",
-				"mechanismenZurAusrichtungAufStakeholder": null,
-				"esgKriterienUndUeberwachungDerLieferanten": "Yes",
-				"auswahlkriterien": "e-commerce"
->>>>>>> 2de53260
-			}
-		},
-		"reportingPeriod": "2020"
-	},
-	{
-		"companyInformation": {
-<<<<<<< HEAD
-			"companyName": "Stroman LLC",
-			"headquarters": "Jonathanchester",
-			"headquartersPostalCode": "80667",
-			"sector": "communities",
-			"identifiers": {
-				"Lei": [
-					"bIvGdOjryxPJ1zOmhChZ"
-				],
-				"Isin": [
-					"CqtjEluOyzKU"
+				"investitionen": "networks",
+				"sektorMitHohenKlimaauswirkungen": "No"
+			}
+		},
+		"reportingPeriod": "2021"
+	},
+	{
+		"companyInformation": {
+			"companyName": "Roberts - Roob",
+			"headquarters": "Brockton",
+			"headquartersPostalCode": "32768",
+			"sector": "technologies",
+			"identifiers": {
+				"Lei": [
+					"YwJgfId4iiERVmuwiljt"
+				],
+				"Isin": [
+					"pFTAm24b6BHy"
 				],
 				"PermId": [
-					"4aRPD6pCvA"
-				],
-				"Ticker": [
-					"TRcqCX2"
-=======
-			"companyName": "McKenzie and Sons",
-			"headquarters": "Fort Dawn",
-			"headquartersPostalCode": "54523-4251",
-			"sector": "relationships",
-			"identifiers": {
-				"Lei": [
-					"1s9RKOYeUYGsBBWakDMK"
-				],
-				"Isin": [
-					"XY9XbFumoZ7N",
-					"Ksv3j2hQ93YB"
-				],
-				"PermId": [
-					"ZCH77NHuhu"
->>>>>>> 2de53260
-				],
-				"Ticker": [],
-				"Duns": [],
+					"GtopzPjcHJ"
+				],
+				"Ticker": [
+					"OB3HcaS"
+				],
+				"Duns": [
+					"Zwhkd7SZ6"
+				],
 				"VatNumber": [
-					"NhYLCE0w9"
-				],
-				"CompanyRegistrationNumber": []
-			},
-<<<<<<< HEAD
-			"countryCode": "TD",
-			"companyAlternativeNames": [
-				"Feeney - Dach",
-				"Heathcote LLC",
-				"Kilback and Sons",
-				"Kovacek Inc"
-			],
-			"companyLegalForm": "Partnership without Limited Liability",
-			"website": null,
-=======
-			"countryCode": "GD",
-			"companyAlternativeNames": [
-				"Osinski, Fisher and Mann",
-				"Stanton - Huels"
-			],
-			"companyLegalForm": null,
-			"website": "https://vengeful-boost.name/",
->>>>>>> 2de53260
-			"isTeaserCompany": false
-		},
-		"t": {
-			"general": {
-				"masterData": {
-					"berichtsPflicht": "Yes",
-					"gueltigkeitsDatum": "2024-01-27"
-				}
-			},
-			"allgemein": {
-				"esgZiele": null,
-<<<<<<< HEAD
-				"ziele": "convergence",
-				"investitionen": "experiences",
-				"sektorMitHohenKlimaauswirkungen": "No"
-			}
-		},
-		"reportingPeriod": "2021"
-	},
-	{
-		"companyInformation": {
-			"companyName": "Sanford - Nicolas",
-			"headquarters": "Lynwood",
-			"headquartersPostalCode": null,
-			"sector": "functionalities",
-			"identifiers": {
-				"Lei": [],
-				"Isin": [
-					"XcZRzMaHu1CF",
-					"z1ZRGeK26Nyi"
-				],
-				"PermId": [],
-				"Ticker": [
-					"OEoVsus"
-				],
-				"Duns": [],
-				"VatNumber": [
-					"MmrakNbfW"
-				],
-				"CompanyRegistrationNumber": []
-			},
-			"countryCode": "CG",
-			"companyAlternativeNames": [
-				"Baumbach - Johns",
-				"Mante, Rice and Durgan"
-			],
-			"companyLegalForm": "Private Limited Company (Ltd)",
-			"website": null,
-=======
-				"ziele": "content",
-				"investitionen": "content",
-				"sektorMitHohenKlimaauswirkungen": "Yes",
-				"sektor": [
-					"B",
-					"E"
-				],
-				"nachhaltigkeitsbericht": "No",
-				"frequenzDerBerichterstattung": "Vierteljaehrlich",
-				"mechanismenZurUeberwachungDerEinhaltungUnGlobalCompactPrinzipienUndOderOecdLeitsaetze": "No",
-				"uncgPrinzipien": "Yes",
-				"erklaerungUngc": "e-business",
-				"oecdLeitsaetze": "Yes",
-				"erklaerungOecd": "applications",
-				"ausrichtungAufDieUnSdgsUndAktivesVerfolgen": "channels",
-				"ausschlusslistenAufBasisVonEsgKriterien": "Yes",
-				"ausschlusslisten": "networks",
-				"oekologischeSozialeFuehrungsstandardsOderPrinzipien": "No",
-				"anreizmechanismenFuerDasManagementUmwelt": null,
-				"anreizmechanismenFuerDasManagementSoziales": "Nein",
-				"esgBezogeneRechtsstreitigkeiten": "No",
-				"rechtsstreitigkeitenMitBezugZuE": "No",
-				"statusZuE": null,
-				"einzelheitenZuDenRechtsstreitigkeitenZuE": null,
-				"rechtsstreitigkeitenMitBezugZuS": "No",
-				"statusZuS": "Offen",
-				"einzelheitenZuDenRechtsstreitigkeitenZuS": null,
-				"rechtsstreitigkeitenMitBezugZuG": "No",
-				"statusZuG": "Offen",
-				"einzelheitenZuDenRechtsstreitigkeitenZuG": "e-business",
-				"esgRating": "No",
-				"agentur": "metrics",
-				"ergebnis": {
-					"value": "e-markets",
-					"dataSource": {
-						"fileName": "Certification",
-						"fileReference": "50a36c418baffd520bb92d84664f06f9732a21f4e2e5ecee6d9136f16e7e0b63"
-					}
-				},
-				"kritischePunkte": null,
-				"nachhaltigkeitsbezogenenAnleihen": "Yes",
-				"wichtigsteESUndGRisikenUndBewertung": "technologies",
-				"hindernisseBeimUmgangMitEsgBedenken": null
-			},
-			"umwelt": {
-				"treibhausgasemissionen": {
-					"treibhausgasEmissionsintensitaetDerUnternehmenInDieInvestriertWird": "convergence",
-					"strategieUndZieleZurReduzierungVonTreibhausgasEmissionen": "content"
-				},
-				"produkteZurVerringerungDerUmweltbelastung": "Yes",
-				"verringerungenDerUmweltbelastung": "e-commerce",
-				"oekologischerMindestStandardFuerProduktionsprozesse": null,
-				"energieverbrauch": {
-					"unternehmensGruppenStrategieBzglEnergieverbrauch": "networks"
-				},
-				"energieeffizienzImmobilienanlagen": {
-					"unternehmensGruppenStrategieBzglEnergieeffizientenImmobilienanlagen": "interfaces"
-				},
-				"wasserverbrauch": {
-					"unternehmensGruppenStrategieBzglWasserverbrauch": null
-				},
-				"abfallproduktion": {
-					"unternehmensGruppenStrategieBzglAbfallproduktion": "schemas"
-				},
-				"gefaehrlicheAbfaelle": {
-					"gefaehrlicherAbfall": "infrastructures"
-				},
-				"biodiversitaet": {
-					"negativeMassnahmenFuerDieBiologischeVielfalt": "metrics",
-					"positiveMassnahmenFuerDieBiologischeVielfalt": "action-items"
-				},
-				"fossileBrennstoffe": {
-					"einnahmenAusFossilenBrennstoffen": "No"
-				},
-				"taxonomie": {
-					"taxonomieBerichterstattung": "Nfrd",
-					"euTaxonomieKompassAktivitaeten": null
-				}
-			},
-			"negativeAktivitaetenFuerDieBiologischeVielfalt": "No",
-			"positiveAktivitaetenFuerDieBiologischeVielfalt": null,
-			"soziales": {
-				"aenderungenUnternehmensstruktur": "Yes",
-				"sicherheitsmassnahmenFuerMitarbeiter": "technologies",
-				"einkommensgleichheit": {
-					"massnahmenZurVerbesserungDerEinkommensungleichheit": "networks"
-				},
-				"geschlechterdiversitaet": {
-					"definitionTopManagement": "interfaces",
-					"einhaltungRechtlicherVorgaben": "solutions"
-				},
-				"audit": {
-					"auditsZurEinhaltungVonArbeitsstandards": "No",
-					"artDesAudits": "SowohlInternAlsAuchVonDrittanbietern",
-					"auditErgebnisse": null
-				}
-			},
-			"unternehmensfuehrungGovernance": {
-				"wirtschaftspruefer": "content",
-				"ceoVorsitzender": null,
-				"amtszeit": "content",
-				"einbeziehungVonStakeholdern": "Yes",
-				"prozessDerEinbeziehungVonStakeholdern": "initiatives",
-				"mechanismenZurAusrichtungAufStakeholder": "initiatives",
-				"esgKriterienUndUeberwachungDerLieferanten": null,
-				"auswahlkriterien": "e-commerce"
-			}
-		},
-		"reportingPeriod": "2019"
-	},
-	{
-		"companyInformation": {
-			"companyName": "Pfeffer, Cruickshank and Mayert",
-			"headquarters": "West Giovaniland",
-			"headquartersPostalCode": "57196",
-			"sector": null,
-			"identifiers": {
-				"Lei": [],
-				"Isin": [
-					"SclKCvAeQxFp",
-					"siAK27dAuSfZ"
-				],
-				"PermId": [],
-				"Ticker": [
-					"nv0x6Wb"
-				],
-				"Duns": [
-					"vgmbTcTUs"
-				],
-				"VatNumber": [],
-				"CompanyRegistrationNumber": []
-			},
-			"countryCode": "UA",
-			"companyAlternativeNames": [
-				"Corwin, Braun and Hahn",
-				"Wiegand Inc"
-			],
-			"companyLegalForm": null,
-			"website": "https://muddy-report.info",
->>>>>>> 2de53260
-			"isTeaserCompany": false
-		},
-		"t": {
-			"general": {
-				"masterData": {
-					"berichtsPflicht": "Yes",
-					"gueltigkeitsDatum": "2024-03-11"
-				}
-			},
-			"allgemein": {
-				"esgZiele": "No",
-<<<<<<< HEAD
-				"ziele": "channels",
-				"investitionen": "channels",
-				"sektorMitHohenKlimaauswirkungen": null
-=======
-				"ziele": "content",
-				"investitionen": "methodologies",
-				"sektorMitHohenKlimaauswirkungen": null,
-				"sektor": [
-					"B",
-					"H"
-				],
-				"nachhaltigkeitsbericht": null,
-				"frequenzDerBerichterstattung": "Monatlich",
-				"mechanismenZurUeberwachungDerEinhaltungUnGlobalCompactPrinzipienUndOderOecdLeitsaetze": "No",
-				"uncgPrinzipien": "Yes",
-				"erklaerungUngc": "networks",
-				"oecdLeitsaetze": "Yes",
-				"erklaerungOecd": "models",
-				"ausrichtungAufDieUnSdgsUndAktivesVerfolgen": "systems",
-				"ausschlusslistenAufBasisVonEsgKriterien": "Yes",
-				"ausschlusslisten": "portals",
-				"oekologischeSozialeFuehrungsstandardsOderPrinzipien": "Yes",
-				"anreizmechanismenFuerDasManagementUmwelt": "JaAufsichtsrat",
-				"anreizmechanismenFuerDasManagementSoziales": "JaAufsichtsrat",
-				"esgBezogeneRechtsstreitigkeiten": null,
-				"rechtsstreitigkeitenMitBezugZuE": null,
-				"statusZuE": "Offen",
-				"einzelheitenZuDenRechtsstreitigkeitenZuE": "blockchains",
-				"rechtsstreitigkeitenMitBezugZuS": "No",
-				"statusZuS": null,
-				"einzelheitenZuDenRechtsstreitigkeitenZuS": "applications",
-				"rechtsstreitigkeitenMitBezugZuG": "Yes",
-				"statusZuG": "Geklaert",
-				"einzelheitenZuDenRechtsstreitigkeitenZuG": "networks",
-				"esgRating": null,
-				"agentur": "relationships",
-				"ergebnis": {
-					"value": "bandwidth",
-					"dataSource": {
-						"fileName": "Certification",
-						"fileReference": "50a36c418baffd520bb92d84664f06f9732a21f4e2e5ecee6d9136f16e7e0b63"
-					}
-				},
-				"kritischePunkte": null,
-				"nachhaltigkeitsbezogenenAnleihen": "Yes",
-				"wichtigsteESUndGRisikenUndBewertung": "e-commerce",
-				"hindernisseBeimUmgangMitEsgBedenken": null
-			},
-			"umwelt": {
-				"treibhausgasemissionen": {
-					"treibhausgasEmissionsintensitaetDerUnternehmenInDieInvestriertWird": "technologies",
-					"strategieUndZieleZurReduzierungVonTreibhausgasEmissionen": null
-				},
-				"produkteZurVerringerungDerUmweltbelastung": "No",
-				"verringerungenDerUmweltbelastung": "experiences",
-				"oekologischerMindestStandardFuerProduktionsprozesse": null,
-				"energieverbrauch": {
-					"unternehmensGruppenStrategieBzglEnergieverbrauch": "systems"
-				},
-				"energieeffizienzImmobilienanlagen": {
-					"unternehmensGruppenStrategieBzglEnergieeffizientenImmobilienanlagen": null
-				},
-				"wasserverbrauch": {
-					"unternehmensGruppenStrategieBzglWasserverbrauch": "mindshare"
-				},
-				"abfallproduktion": {
-					"unternehmensGruppenStrategieBzglAbfallproduktion": "e-markets"
-				},
-				"gefaehrlicheAbfaelle": {
-					"gefaehrlicherAbfall": "experiences"
-				},
-				"biodiversitaet": {
-					"negativeMassnahmenFuerDieBiologischeVielfalt": "technologies",
-					"positiveMassnahmenFuerDieBiologischeVielfalt": "solutions"
-				},
-				"fossileBrennstoffe": {
-					"einnahmenAusFossilenBrennstoffen": "No"
-				},
-				"taxonomie": {
-					"taxonomieBerichterstattung": "Csrd",
-					"euTaxonomieKompassAktivitaeten": [
-						"CompostingOfBioWaste",
-						"ManufactureOfIronAndSteel",
-						"CloseToMarketResearchDevelopmentAndInnovation",
-						"RetrofittingOfSeaAndCoastalFreightAndPassengerWaterTransport",
-						"StorageOfThermalEnergy",
-						"TransportOfCo2",
-						"ManufactureOfBiogasAndBiofuelsForUseInTransportAndOfBioliquids",
-						"InfrastructureEnablingRoadTransportAndPublicTransport",
-						"ProfessionalServicesRelatedToEnergyPerformanceOfBuildings",
-						"AcquisitionAndOwnershipOfBuildings",
-						"DataDrivenSolutionsForGhgEmissionsReductions",
-						"InstallationMaintenanceAndRepairOfRenewableEnergyTechnologies",
-						"TransmissionAndDistributionOfElectricity",
-						"InfrastructureForRailTransport",
-						"RestorationOfWetlands",
-						"NonLifeInsuranceUnderwritingOfClimateRelatedPerils",
-						"ElectricityGenerationFromFossilGaseousFuels",
-						"ElectricityGenerationFromHydropower",
-						"Afforestation",
-						"DistrictHeatingCoolingDistribution",
-						"ElectricityGenerationFromRenewableNonFossilGaseousAndLiquidFuels",
-						"ManufactureOfSodaAsh",
-						"ConservationForestry",
-						"UndergroundPermanentGeologicalStorageOfCo2",
-						"ElectricityGenerationFromNuclearEnergyInExistingInstallations",
-						"ProductionOfHeatCoolFromFossilGaseousFuelsInAnEfficientDistrictHeatingAndCoolingSystem",
-						"InfrastructureEnablingLowCarbonWaterTransport",
-						"CollectionAndTransportOfNonHazardousWasteInSourceSegregatedFractions",
-						"ProductionOfHeatCoolFromGeothermalEnergy",
-						"RenewalOfWaterCollectionTreatmentAndSupplySystems",
-						"InfrastructureForPersonalMobilityCycleLogistics",
-						"ManufactureOfEquipmentForTheProductionAndUseOfHydrogen",
-						"Reinsurance",
-						"ManufactureOfEnergyEfficiencyEquipmentForBuildings",
-						"OperationOfPersonalMobilityDevicesCycleLogistics",
-						"PassengerInterurbanRailTransport",
-						"ManufactureOfCarbonBlack",
-						"ConstructionOfNewBuildings",
-						"ConstructionAndSafeOperationOfNewNuclearPowerPlantsForTheGenerationOfElectricityAndOrHeatIncludingForHydrogenProductionUsingBestAvailableTechnologies",
-						"CogenerationOfHeatCoolAndPowerFromSolarEnergy",
-						"InstallationMaintenanceAndRepairOfChargingStationsForElectricVehiclesInBuildingsAndParkingSpacesAttachedToBuildings",
-						"LandfillGasCaptureAndUtilisation",
-						"ManufactureOfCement",
-						"ManufactureOfOtherLowCarbonTechnologies",
-						"FreightRailTransport",
-						"ElectricityGenerationUsingSolarPhotovoltaicTechnology",
-						"ElectricityGenerationFromGeothermalEnergy",
-						"MaterialRecoveryFromNonHazardousWaste",
-						"ManufactureOfBatteries",
-						"InstallationMaintenanceAndRepairOfEnergyEfficiencyEquipment",
-						"ElectricityGenerationUsingConcentratedSolarPowerCspTechnology",
-						"EngineeringActivitiesAndRelatedTechnicalConsultancyDedicatedToAdaptationToClimateChange",
-						"ComputerProgrammingConsultancyAndRelatedActivities",
-						"ForestManagement",
-						"ElectricityGenerationFromBioenergy",
-						"ProductionOfHeatCoolFromSolarThermalHeating",
-						"ElectricityGenerationFromWindPower",
-						"ElectricityGenerationFromOceanEnergyTechnologies",
-						"TransportByMotorbikesPassengerCarsAndLightCommercialVehicles",
-						"ResearchDevelopmentAndInnovationForDirectAirCaptureOfCo2",
-						"ManufactureOfOrganicBasicChemicals",
-						"ConstructionExtensionAndOperationOfWasteWaterCollectionAndTreatment",
-						"AirportInfrastructure",
-						"CogenerationOfHeatCoolAndPowerFromBioenergy",
-						"CogenerationOfHeatCoolAndPowerFromGeothermalEnergy",
-						"TransmissionAndDistributionNetworksForRenewableAndLowCarbonGases",
-						"ManufactureOfChlorine",
-						"PreCommercialStagesOfAdvancedTechnologiesToProduceEnergyFromNuclearProcessesWithMinimalWasteFromTheFuelCycle",
-						"StorageOfElectricity",
-						"ManufactureOfLowCarbonTechnologiesForTransport",
-						"ProgrammingAndBroadcastingActivities",
-						"ManufactureOfHydrogen",
-						"ManufactureOfAnhydrousAmmonia"
-					]
-				}
-			},
-			"negativeAktivitaetenFuerDieBiologischeVielfalt": "Yes",
-			"positiveAktivitaetenFuerDieBiologischeVielfalt": "Yes",
-			"soziales": {
-				"aenderungenUnternehmensstruktur": "No",
-				"sicherheitsmassnahmenFuerMitarbeiter": "schemas",
-				"einkommensgleichheit": {
-					"massnahmenZurVerbesserungDerEinkommensungleichheit": "web services"
-				},
-				"geschlechterdiversitaet": {
-					"definitionTopManagement": null,
-					"einhaltungRechtlicherVorgaben": "networks"
-				},
-				"audit": {
-					"auditsZurEinhaltungVonArbeitsstandards": "No",
-					"artDesAudits": "PruefungDurchDritte",
-					"auditErgebnisse": "experiences"
-				}
-			},
-			"unternehmensfuehrungGovernance": {
-				"wirtschaftspruefer": "networks",
-				"ceoVorsitzender": "No",
-				"amtszeit": "deliverables",
-				"einbeziehungVonStakeholdern": "Yes",
-				"prozessDerEinbeziehungVonStakeholdern": "technologies",
-				"mechanismenZurAusrichtungAufStakeholder": "experiences",
-				"esgKriterienUndUeberwachungDerLieferanten": null,
-				"auswahlkriterien": "communities"
-			}
-		},
-		"reportingPeriod": "2021"
-	},
-	{
-		"companyInformation": {
-			"companyName": "Wilkinson - Graham",
-			"headquarters": "Lake Davonville",
-			"headquartersPostalCode": "64266",
-			"sector": "infrastructures",
-			"identifiers": {
-				"Lei": [
-					"X1CzHOmKkL3wqQzZXIAg"
-				],
-				"Isin": [
-					"O1bhPL2ZyAAV",
-					"FdOv5Wq52vdI"
-				],
-				"PermId": [
-					"EdmYpOTN2u"
-				],
-				"Ticker": [],
-				"Duns": [],
-				"VatNumber": [],
-				"CompanyRegistrationNumber": [
-					"yABNSDexbd4ceao"
-				]
-			},
-			"countryCode": "HR",
-			"companyAlternativeNames": [
-				"Zboncak - Johnson",
-				"Zboncak - Schmidt"
-			],
-			"companyLegalForm": "Public Limited Company (PLC)",
-			"website": "https://huge-academics.net/",
-			"isTeaserCompany": false
-		},
-		"t": {
-			"general": {
-				"masterData": {
-					"berichtsPflicht": "No",
-					"gueltigkeitsDatum": null
-				}
-			},
-			"allgemein": {
-				"esgZiele": "No",
-				"ziele": "architectures",
-				"investitionen": "convergence",
-				"sektorMitHohenKlimaauswirkungen": "Yes",
-				"sektor": [
-					"B",
-					"L",
-					"D"
-				],
-				"nachhaltigkeitsbericht": "Yes",
-				"frequenzDerBerichterstattung": "Jaehrlich",
-				"mechanismenZurUeberwachungDerEinhaltungUnGlobalCompactPrinzipienUndOderOecdLeitsaetze": "Yes",
-				"uncgPrinzipien": "Yes",
-				"erklaerungUngc": "web services",
-				"oecdLeitsaetze": "No",
-				"erklaerungOecd": "deliverables",
-				"ausrichtungAufDieUnSdgsUndAktivesVerfolgen": "schemas",
-				"ausschlusslistenAufBasisVonEsgKriterien": "No",
-				"ausschlusslisten": "metrics",
-				"oekologischeSozialeFuehrungsstandardsOderPrinzipien": "Yes",
-				"anreizmechanismenFuerDasManagementUmwelt": null,
-				"anreizmechanismenFuerDasManagementSoziales": "Nein",
-				"esgBezogeneRechtsstreitigkeiten": null,
-				"rechtsstreitigkeitenMitBezugZuE": "Yes",
-				"statusZuE": "Offen",
-				"einzelheitenZuDenRechtsstreitigkeitenZuE": "schemas",
-				"rechtsstreitigkeitenMitBezugZuS": "No",
-				"statusZuS": "Offen",
-				"einzelheitenZuDenRechtsstreitigkeitenZuS": "interfaces",
-				"rechtsstreitigkeitenMitBezugZuG": "Yes",
-				"statusZuG": "Offen",
-				"einzelheitenZuDenRechtsstreitigkeitenZuG": "e-business",
-				"esgRating": null,
-				"agentur": "partnerships",
-				"ergebnis": {
-					"value": "relationships",
-					"dataSource": {
-						"fileName": "Certification",
-						"fileReference": "50a36c418baffd520bb92d84664f06f9732a21f4e2e5ecee6d9136f16e7e0b63"
-					}
-				},
-				"kritischePunkte": "niches",
-				"nachhaltigkeitsbezogenenAnleihen": null,
-				"wichtigsteESUndGRisikenUndBewertung": "channels",
-				"hindernisseBeimUmgangMitEsgBedenken": "bandwidth"
-			},
-			"umwelt": {
-				"treibhausgasemissionen": {
-					"treibhausgasEmissionsintensitaetDerUnternehmenInDieInvestriertWird": null,
-					"strategieUndZieleZurReduzierungVonTreibhausgasEmissionen": "synergies"
-				},
-				"produkteZurVerringerungDerUmweltbelastung": "Yes",
-				"verringerungenDerUmweltbelastung": null,
-				"oekologischerMindestStandardFuerProduktionsprozesse": "Yes",
-				"energieverbrauch": {
-					"unternehmensGruppenStrategieBzglEnergieverbrauch": "blockchains"
-				},
-				"energieeffizienzImmobilienanlagen": {
-					"unternehmensGruppenStrategieBzglEnergieeffizientenImmobilienanlagen": "content"
-				},
-				"wasserverbrauch": {
-					"unternehmensGruppenStrategieBzglWasserverbrauch": "architectures"
-				},
-				"abfallproduktion": {
-					"unternehmensGruppenStrategieBzglAbfallproduktion": "markets"
-				},
-				"gefaehrlicheAbfaelle": {
-					"gefaehrlicherAbfall": "relationships"
-				},
-				"biodiversitaet": {
-					"negativeMassnahmenFuerDieBiologischeVielfalt": "supply-chains",
-					"positiveMassnahmenFuerDieBiologischeVielfalt": "functionalities"
-				},
-				"fossileBrennstoffe": {
-					"einnahmenAusFossilenBrennstoffen": "No"
-				},
-				"taxonomie": {
-					"taxonomieBerichterstattung": "Nfrd",
-					"euTaxonomieKompassAktivitaeten": [
-						"InstallationMaintenanceAndRepairOfRenewableEnergyTechnologies",
-						"TransmissionAndDistributionOfElectricity",
-						"ManufactureOfCement",
-						"EngineeringActivitiesAndRelatedTechnicalConsultancyDedicatedToAdaptationToClimateChange",
-						"ProductionOfHeatCoolFromSolarThermalHeating",
-						"ElectricityGenerationFromRenewableNonFossilGaseousAndLiquidFuels",
-						"CogenerationOfHeatCoolAndPowerFromBioenergy",
-						"ManufactureOfSodaAsh",
-						"ConservationForestry",
-						"RetrofittingOfInlandWaterPassengerAndFreightTransport",
-						"InstallationMaintenanceAndRepairOfEnergyEfficiencyEquipment",
-						"InstallationAndOperationOfElectricHeatPumps",
-						"InfrastructureEnablingLowCarbonWaterTransport",
-						"ElectricityGenerationUsingSolarPhotovoltaicTechnology",
-						"TransportOfCo2",
-						"ElectricityGenerationFromHydropower",
-						"AnaerobicDigestionOfBioWaste",
-						"CogenerationOfHeatCoolAndPowerFromRenewableNonFossilGaseousAndLiquidFuels",
-						"ElectricityGenerationFromWindPower",
-						"ManufactureOfAnhydrousAmmonia",
-						"ManufactureOfHydrogen",
-						"LandfillGasCaptureAndUtilisation",
-						"FreightTransportServicesByRoad",
-						"ProductionOfHeatCoolFromFossilGaseousFuelsInAnEfficientDistrictHeatingAndCoolingSystem",
-						"ManufactureOfAluminium",
-						"SeaAndCoastalFreightWaterTransportVesselsForPortOperationsAndAuxiliaryActivities",
-						"ManufactureOfPlasticsInPrimaryForm",
-						"LowCarbonAirportInfrastructure",
-						"ManufactureOfBatteries",
-						"Reinsurance",
-						"CreativeArtsAndEntertainmentActivities",
-						"DistrictHeatingCoolingDistribution",
-						"Education",
-						"NonLifeInsuranceUnderwritingOfClimateRelatedPerils",
-						"ResearchDevelopmentAndInnovationForDirectAirCaptureOfCo2",
-						"ElectricityGenerationFromGeothermalEnergy",
-						"CompostingOfBioWaste",
-						"ManufactureOfRenewableEnergyTechnologies",
-						"ManufactureOfNitricAcid",
-						"HighEfficiencyCoGenerationOfHeatCoolAndPowerFromFossilGaseousFuels",
-						"ConstructionAndSafeOperationOfNewNuclearPowerPlantsForTheGenerationOfElectricityAndOrHeatIncludingForHydrogenProductionUsingBestAvailableTechnologies",
-						"InfrastructureForRailTransport",
-						"OperationOfPersonalMobilityDevicesCycleLogistics",
-						"StorageOfThermalEnergy"
-					]
-				}
-			},
-			"negativeAktivitaetenFuerDieBiologischeVielfalt": "Yes",
-			"positiveAktivitaetenFuerDieBiologischeVielfalt": "No",
-			"soziales": {
-				"aenderungenUnternehmensstruktur": "Yes",
-				"sicherheitsmassnahmenFuerMitarbeiter": "mindshare",
-				"einkommensgleichheit": {
-					"massnahmenZurVerbesserungDerEinkommensungleichheit": "web services"
-				},
-				"geschlechterdiversitaet": {
-					"definitionTopManagement": "applications",
-					"einhaltungRechtlicherVorgaben": "blockchains"
-				},
-				"audit": {
-					"auditsZurEinhaltungVonArbeitsstandards": "No",
-					"artDesAudits": "PruefungDurchDritte",
-					"auditErgebnisse": "ROI"
-				}
-			},
-			"unternehmensfuehrungGovernance": {
-				"wirtschaftspruefer": "initiatives",
-				"ceoVorsitzender": "Yes",
-				"amtszeit": "infrastructures",
-				"einbeziehungVonStakeholdern": "No",
-				"prozessDerEinbeziehungVonStakeholdern": null,
-				"mechanismenZurAusrichtungAufStakeholder": "users",
-				"esgKriterienUndUeberwachungDerLieferanten": "Yes",
-				"auswahlkriterien": null
->>>>>>> 2de53260
-			}
-		},
-		"reportingPeriod": "2020"
-	},
-	{
-		"companyInformation": {
-<<<<<<< HEAD
-			"companyName": "Fadel and Sons",
-			"headquarters": "West Alexandrineberg",
-			"headquartersPostalCode": "71176",
-			"sector": "interfaces",
-			"identifiers": {
-				"Lei": [
-					"oGaTImHMVj3B8t62Us9B"
-				],
-				"Isin": [
-					"nhlMdRYj2LXx"
-				],
-				"PermId": [
-					"4oFOxob6mr"
-				],
-				"Ticker": [
-					"7hT51m7"
-				],
-				"Duns": [],
-				"VatNumber": [
-					"ljNsmab57"
-				],
-				"CompanyRegistrationNumber": [
-					"QXTTUryDx9hE0BW"
-				]
-			},
-			"countryCode": "ES",
-			"companyAlternativeNames": [
-				"Boehm, Keeling and VonRueden",
-				"Leannon - Herzog",
-				"Nader - Jones"
+					"zLHmB9Jc8"
+				],
+				"CompanyRegistrationNumber": [
+					"4tBSTrJtt5tDToe"
+				]
+			},
+			"countryCode": "NC",
+			"companyAlternativeNames": [
+				"Boehm - Miller",
+				"Deckow, Pagac and West",
+				"Graham, Fisher and Bednar",
+				"Sipes - Hoeger"
 			],
 			"companyLegalForm": "AG",
-			"website": "https://witty-petitioner.com",
-=======
-			"companyName": "Dickens - Hickle",
-			"headquarters": "Faustinofurt",
-			"headquartersPostalCode": "03950",
-			"sector": "deliverables",
-			"identifiers": {
-				"Lei": [
-					"xHMgnBeByNIkmqyj9Gpb"
-				],
-				"Isin": [
-					"9KjxwRE9JH08",
-					"Z9l5Tsfj7Vqr"
-				],
-				"PermId": [
-					"lQ9j8bGWX1"
-				],
-				"Ticker": [
-					"hvQFkO3"
-				],
-				"Duns": [],
-				"VatNumber": [],
-				"CompanyRegistrationNumber": [
-					"dPblS8ImRPvNvLq"
-				]
-			},
-			"countryCode": "IO",
-			"companyAlternativeNames": [],
-			"companyLegalForm": "Public Limited Company (PLC)",
-			"website": "https://marvelous-ignorant.org/",
->>>>>>> 2de53260
-			"isTeaserCompany": false
-		},
-		"t": {
-			"general": {
-				"masterData": {
-<<<<<<< HEAD
+			"website": "https://well-worn-library.biz",
+			"isTeaserCompany": false
+		},
+		"t": {
+			"general": {
+				"masterData": {
 					"berichtsPflicht": "Yes"
-				}
-			},
-			"allgemein": {
-				"esgZiele": "Yes",
-				"ziele": "e-markets",
-				"investitionen": "markets",
-				"sektorMitHohenKlimaauswirkungen": "Yes"
-=======
-					"berichtsPflicht": null,
-					"gueltigkeitsDatum": null
-				}
-			},
-			"allgemein": {
-				"esgZiele": "No",
-				"ziele": "mindshare",
-				"investitionen": "web services",
-				"sektorMitHohenKlimaauswirkungen": "No",
-				"sektor": [
-					"C",
-					"E",
-					"D",
-					"L",
-					"G",
-					"A",
-					"F",
-					"H"
-				],
-				"nachhaltigkeitsbericht": "Yes",
-				"frequenzDerBerichterstattung": "Halbjaehrlich",
-				"mechanismenZurUeberwachungDerEinhaltungUnGlobalCompactPrinzipienUndOderOecdLeitsaetze": "No",
-				"uncgPrinzipien": "No",
-				"erklaerungUngc": "functionalities",
-				"oecdLeitsaetze": "Yes",
-				"erklaerungOecd": null,
-				"ausrichtungAufDieUnSdgsUndAktivesVerfolgen": "mindshare",
-				"ausschlusslistenAufBasisVonEsgKriterien": null,
-				"ausschlusslisten": "communities",
-				"oekologischeSozialeFuehrungsstandardsOderPrinzipien": "No",
-				"anreizmechanismenFuerDasManagementUmwelt": "JaGeschaeftsleitung",
-				"anreizmechanismenFuerDasManagementSoziales": null,
-				"esgBezogeneRechtsstreitigkeiten": "No",
-				"rechtsstreitigkeitenMitBezugZuE": "No",
-				"statusZuE": "Geklaert",
-				"einzelheitenZuDenRechtsstreitigkeitenZuE": "users",
-				"rechtsstreitigkeitenMitBezugZuS": "No",
-				"statusZuS": "Offen",
-				"einzelheitenZuDenRechtsstreitigkeitenZuS": null,
-				"rechtsstreitigkeitenMitBezugZuG": "Yes",
-				"statusZuG": "Offen",
-				"einzelheitenZuDenRechtsstreitigkeitenZuG": null,
-				"esgRating": "Yes",
-				"agentur": "infrastructures",
-				"ergebnis": null,
-				"kritischePunkte": "paradigms",
-				"nachhaltigkeitsbezogenenAnleihen": "No",
-				"wichtigsteESUndGRisikenUndBewertung": null,
-				"hindernisseBeimUmgangMitEsgBedenken": "synergies"
-			},
-			"umwelt": {
-				"treibhausgasemissionen": {
-					"treibhausgasEmissionsintensitaetDerUnternehmenInDieInvestriertWird": null,
-					"strategieUndZieleZurReduzierungVonTreibhausgasEmissionen": "models"
-				},
-				"produkteZurVerringerungDerUmweltbelastung": "Yes",
-				"verringerungenDerUmweltbelastung": "markets",
-				"oekologischerMindestStandardFuerProduktionsprozesse": "No",
-				"energieverbrauch": {
-					"unternehmensGruppenStrategieBzglEnergieverbrauch": "portals"
-				},
-				"energieeffizienzImmobilienanlagen": {
-					"unternehmensGruppenStrategieBzglEnergieeffizientenImmobilienanlagen": "systems"
-				},
-				"wasserverbrauch": {
-					"unternehmensGruppenStrategieBzglWasserverbrauch": "e-commerce"
-				},
-				"abfallproduktion": {
-					"unternehmensGruppenStrategieBzglAbfallproduktion": null
-				},
-				"gefaehrlicheAbfaelle": {
-					"gefaehrlicherAbfall": "communities"
-				},
-				"biodiversitaet": {
-					"negativeMassnahmenFuerDieBiologischeVielfalt": "niches",
-					"positiveMassnahmenFuerDieBiologischeVielfalt": "functionalities"
-				},
-				"fossileBrennstoffe": {
-					"einnahmenAusFossilenBrennstoffen": "Yes"
-				},
-				"taxonomie": {
-					"taxonomieBerichterstattung": "Csrd",
-					"euTaxonomieKompassAktivitaeten": null
-				}
-			},
-			"negativeAktivitaetenFuerDieBiologischeVielfalt": null,
-			"positiveAktivitaetenFuerDieBiologischeVielfalt": "Yes",
-			"soziales": {
-				"aenderungenUnternehmensstruktur": "No",
-				"sicherheitsmassnahmenFuerMitarbeiter": "lifetime value",
-				"einkommensgleichheit": {
-					"massnahmenZurVerbesserungDerEinkommensungleichheit": "e-business"
-				},
-				"geschlechterdiversitaet": {
-					"definitionTopManagement": "networks",
-					"einhaltungRechtlicherVorgaben": "deliverables"
-				},
-				"audit": {
-					"auditsZurEinhaltungVonArbeitsstandards": "No",
-					"artDesAudits": "PruefungDurchDritte",
-					"auditErgebnisse": "e-business"
-				}
-			},
-			"unternehmensfuehrungGovernance": {
-				"wirtschaftspruefer": "supply-chains",
-				"ceoVorsitzender": "No",
-				"amtszeit": "niches",
-				"einbeziehungVonStakeholdern": "No",
-				"prozessDerEinbeziehungVonStakeholdern": "platforms",
-				"mechanismenZurAusrichtungAufStakeholder": "partnerships",
-				"esgKriterienUndUeberwachungDerLieferanten": "No",
-				"auswahlkriterien": "models"
->>>>>>> 2de53260
-			}
-		},
-		"reportingPeriod": "2022"
-	},
-	{
-		"companyInformation": {
-<<<<<<< HEAD
-			"companyName": "Breitenberg, Walker and Thiel",
-			"headquarters": "Vivianhaven",
-			"headquartersPostalCode": null,
-			"sector": "blockchains",
-			"identifiers": {
-				"Lei": [
-					"GOAJWVJqmZxowpDyvNQY"
-				],
-				"Isin": [
-					"Ed4xCDpYpmHf",
-					"M9TwZaQXLvQ6"
-				],
-				"PermId": [],
-				"Ticker": [
-					"eFLvCzS"
-=======
-			"companyName": "Schmitt - Macejkovic",
-			"headquarters": "Fort Eldridgeland",
-			"headquartersPostalCode": "42989-3987",
-			"sector": null,
-			"identifiers": {
-				"Lei": [
-					"tREUmwG0DxA8DjeO5Xhk"
-				],
-				"Isin": [
-					"0IZ1Ioz8VH4C"
-				],
-				"PermId": [],
-				"Ticker": [
-					"BuCzl47"
-				],
-				"Duns": [
-					"V9KE2Huys"
->>>>>>> 2de53260
-				],
-				"VatNumber": [
-<<<<<<< HEAD
-					"Yw49Nb91O"
-=======
-					"K2CvjCnsi"
->>>>>>> 2de53260
-				],
-				"CompanyRegistrationNumber": []
-			},
-			"countryCode": "TD",
-			"companyAlternativeNames": [
-<<<<<<< HEAD
-				"Beahan - Roberts",
-				"Steuber - Schoen",
-				"Towne, Kuhn and Farrell"
-			],
-			"companyLegalForm": "GmbH & Co. KG",
-			"website": null,
-=======
-				"Bartell - Leannon"
-			],
-			"companyLegalForm": "GmbH",
-			"website": "https://probable-conclusion.com",
->>>>>>> 2de53260
-			"isTeaserCompany": false
-		},
-		"t": {
-			"general": {
-				"masterData": {
-<<<<<<< HEAD
-					"berichtsPflicht": "Yes"
-=======
-					"berichtsPflicht": null,
-					"gueltigkeitsDatum": null
->>>>>>> 2de53260
-				}
-			},
-			"allgemein": {
-				"esgZiele": null,
-				"ziele": null,
-<<<<<<< HEAD
-				"investitionen": "metrics",
-				"sektorMitHohenKlimaauswirkungen": "No"
-			}
-		},
-		"reportingPeriod": "2022"
-	},
-	{
-		"companyInformation": {
-			"companyName": "Friesen LLC",
-			"headquarters": "Port Bessiestead",
-			"headquartersPostalCode": "43517-6890",
-			"sector": null,
-			"identifiers": {
-				"Lei": [
-					"PDGnEaVIvaxdepdmSin5"
-				],
-				"Isin": [
-					"5XO88Yb7KK0l"
-				],
-				"PermId": [],
-				"Ticker": [
-					"sYt6Mjz"
-				],
-				"Duns": [],
-				"VatNumber": [
-					"hz0glIYsW"
-				],
-				"CompanyRegistrationNumber": [
-					"Cdr94Z6d8wBderb"
-				]
-			},
-			"countryCode": "AZ",
-			"companyAlternativeNames": [
-				"Kilback, Legros and Littel",
-				"Pagac - Kuphal"
-			],
-			"companyLegalForm": "GmbH",
-			"website": "https://suspicious-lipid.biz",
-=======
-				"investitionen": "interfaces",
-				"sektorMitHohenKlimaauswirkungen": null,
-				"sektor": [
-					"G",
-					"F",
-					"D",
-					"H",
-					"E",
-					"C"
-				],
-				"nachhaltigkeitsbericht": "Yes",
-				"frequenzDerBerichterstattung": "Vierteljaehrlich",
-				"mechanismenZurUeberwachungDerEinhaltungUnGlobalCompactPrinzipienUndOderOecdLeitsaetze": null,
-				"uncgPrinzipien": "Yes",
-				"erklaerungUngc": null,
-				"oecdLeitsaetze": "No",
-				"erklaerungOecd": null,
-				"ausrichtungAufDieUnSdgsUndAktivesVerfolgen": "bandwidth",
-				"ausschlusslistenAufBasisVonEsgKriterien": "Yes",
-				"ausschlusslisten": "deliverables",
-				"oekologischeSozialeFuehrungsstandardsOderPrinzipien": "Yes",
-				"anreizmechanismenFuerDasManagementUmwelt": null,
-				"anreizmechanismenFuerDasManagementSoziales": null,
-				"esgBezogeneRechtsstreitigkeiten": null,
-				"rechtsstreitigkeitenMitBezugZuE": null,
-				"statusZuE": "Geklaert",
-				"einzelheitenZuDenRechtsstreitigkeitenZuE": "solutions",
-				"rechtsstreitigkeitenMitBezugZuS": "No",
-				"statusZuS": null,
-				"einzelheitenZuDenRechtsstreitigkeitenZuS": "schemas",
-				"rechtsstreitigkeitenMitBezugZuG": "Yes",
-				"statusZuG": "Offen",
-				"einzelheitenZuDenRechtsstreitigkeitenZuG": "communities",
-				"esgRating": "Yes",
-				"agentur": "applications",
-				"ergebnis": {
-					"value": "action-items",
-					"dataSource": null
-				},
-				"kritischePunkte": null,
-				"nachhaltigkeitsbezogenenAnleihen": "No",
-				"wichtigsteESUndGRisikenUndBewertung": null,
-				"hindernisseBeimUmgangMitEsgBedenken": "technologies"
-			},
-			"umwelt": {
-				"treibhausgasemissionen": {
-					"treibhausgasEmissionsintensitaetDerUnternehmenInDieInvestriertWird": "architectures",
-					"strategieUndZieleZurReduzierungVonTreibhausgasEmissionen": "lifetime value"
-				},
-				"produkteZurVerringerungDerUmweltbelastung": "No",
-				"verringerungenDerUmweltbelastung": "applications",
-				"oekologischerMindestStandardFuerProduktionsprozesse": null,
-				"energieverbrauch": {
-					"unternehmensGruppenStrategieBzglEnergieverbrauch": "platforms"
-				},
-				"energieeffizienzImmobilienanlagen": {
-					"unternehmensGruppenStrategieBzglEnergieeffizientenImmobilienanlagen": "e-business"
-				},
-				"wasserverbrauch": {
-					"unternehmensGruppenStrategieBzglWasserverbrauch": "lifetime value"
-				},
-				"abfallproduktion": {
-					"unternehmensGruppenStrategieBzglAbfallproduktion": "eyeballs"
-				},
-				"gefaehrlicheAbfaelle": {
-					"gefaehrlicherAbfall": "ROI"
-				},
-				"biodiversitaet": {
-					"negativeMassnahmenFuerDieBiologischeVielfalt": null,
-					"positiveMassnahmenFuerDieBiologischeVielfalt": "technologies"
-				},
-				"fossileBrennstoffe": {
-					"einnahmenAusFossilenBrennstoffen": "No"
-				},
-				"taxonomie": {
-					"taxonomieBerichterstattung": "Csrd",
-					"euTaxonomieKompassAktivitaeten": null
-				}
-			},
-			"negativeAktivitaetenFuerDieBiologischeVielfalt": "Yes",
-			"positiveAktivitaetenFuerDieBiologischeVielfalt": "No",
-			"soziales": {
-				"aenderungenUnternehmensstruktur": "No",
-				"sicherheitsmassnahmenFuerMitarbeiter": "users",
-				"einkommensgleichheit": {
-					"massnahmenZurVerbesserungDerEinkommensungleichheit": "paradigms"
-				},
-				"geschlechterdiversitaet": {
-					"definitionTopManagement": null,
-					"einhaltungRechtlicherVorgaben": "functionalities"
-				},
-				"audit": {
-					"auditsZurEinhaltungVonArbeitsstandards": null,
-					"artDesAudits": "SowohlInternAlsAuchVonDrittanbietern",
-					"auditErgebnisse": "deliverables"
-				}
-			},
-			"unternehmensfuehrungGovernance": {
-				"wirtschaftspruefer": null,
-				"ceoVorsitzender": "Yes",
-				"amtszeit": "e-business",
-				"einbeziehungVonStakeholdern": null,
-				"prozessDerEinbeziehungVonStakeholdern": "deliverables",
-				"mechanismenZurAusrichtungAufStakeholder": "technologies",
-				"esgKriterienUndUeberwachungDerLieferanten": null,
-				"auswahlkriterien": "networks"
-			}
-		},
-		"reportingPeriod": "2023"
-	},
-	{
-		"companyInformation": {
-			"companyName": "Heidenreich, Grady and Kemmer",
-			"headquarters": "Fort Collins",
-			"headquartersPostalCode": null,
-			"sector": null,
-			"identifiers": {
-				"Lei": [
-					"LPRQoAXfmqLfHtfaqrSA"
-				],
-				"Isin": [
-					"mUxp9oCHDJ0s",
-					"A2WVifMUk187"
-				],
-				"PermId": [
-					"Mqhh7zxMqb"
-				],
-				"Ticker": [
-					"BTx9pfr"
-				],
-				"Duns": [],
-				"VatNumber": [],
-				"CompanyRegistrationNumber": [
-					"am95BdsP1NN8uIo"
-				]
-			},
-			"countryCode": "ZA",
-			"companyAlternativeNames": [
-				"McKenzie - Rodriguez",
-				"Osinski - Johnson",
-				"Torphy, Skiles and Trantow"
-			],
-			"companyLegalForm": "GmbH",
-			"website": null,
->>>>>>> 2de53260
-			"isTeaserCompany": false
-		},
-		"t": {
-			"general": {
-				"masterData": {
-					"berichtsPflicht": null,
-					"gueltigkeitsDatum": "2024-09-16"
-				}
-			},
-			"allgemein": {
-<<<<<<< HEAD
-				"esgZiele": null,
-				"ziele": "supply-chains",
-				"investitionen": "supply-chains",
-				"sektorMitHohenKlimaauswirkungen": "No"
-			}
-		},
-		"reportingPeriod": "2021"
-	},
-	{
-		"companyInformation": {
-			"companyName": "Gleason and Sons",
-			"headquarters": "Lake Modesta",
-			"headquartersPostalCode": null,
-			"sector": "metrics",
-			"identifiers": {
-				"Lei": [],
-				"Isin": [
-					"YQjKxpVXwK64"
-				],
-				"PermId": [
-					"QPvC3UtZkD"
-=======
-				"esgZiele": "Yes",
-				"ziele": "solutions",
-				"investitionen": "markets",
-				"sektorMitHohenKlimaauswirkungen": "No",
-				"sektor": [
-					"D",
-					"B",
-					"H"
-				],
-				"nachhaltigkeitsbericht": "Yes",
-				"frequenzDerBerichterstattung": "Monatlich",
-				"mechanismenZurUeberwachungDerEinhaltungUnGlobalCompactPrinzipienUndOderOecdLeitsaetze": "No",
-				"uncgPrinzipien": "Yes",
-				"erklaerungUngc": null,
-				"oecdLeitsaetze": "No",
-				"erklaerungOecd": null,
-				"ausrichtungAufDieUnSdgsUndAktivesVerfolgen": null,
-				"ausschlusslistenAufBasisVonEsgKriterien": "No",
-				"ausschlusslisten": "infrastructures",
-				"oekologischeSozialeFuehrungsstandardsOderPrinzipien": "No",
-				"anreizmechanismenFuerDasManagementUmwelt": null,
-				"anreizmechanismenFuerDasManagementSoziales": "JaGeschaeftsleitung",
-				"esgBezogeneRechtsstreitigkeiten": "No",
-				"rechtsstreitigkeitenMitBezugZuE": "No",
-				"statusZuE": "Offen",
-				"einzelheitenZuDenRechtsstreitigkeitenZuE": "markets",
-				"rechtsstreitigkeitenMitBezugZuS": "Yes",
-				"statusZuS": "Offen",
-				"einzelheitenZuDenRechtsstreitigkeitenZuS": null,
-				"rechtsstreitigkeitenMitBezugZuG": "Yes",
-				"statusZuG": "Geklaert",
-				"einzelheitenZuDenRechtsstreitigkeitenZuG": "applications",
-				"esgRating": null,
-				"agentur": "networks",
-				"ergebnis": {
-					"value": "deliverables",
-					"dataSource": {
-						"fileName": "Certification",
-						"fileReference": "50a36c418baffd520bb92d84664f06f9732a21f4e2e5ecee6d9136f16e7e0b63"
-					}
-				},
-				"kritischePunkte": null,
-				"nachhaltigkeitsbezogenenAnleihen": "No",
-				"wichtigsteESUndGRisikenUndBewertung": "networks",
-				"hindernisseBeimUmgangMitEsgBedenken": "eyeballs"
-			},
-			"umwelt": {
-				"treibhausgasemissionen": {
-					"treibhausgasEmissionsintensitaetDerUnternehmenInDieInvestriertWird": "eyeballs",
-					"strategieUndZieleZurReduzierungVonTreibhausgasEmissionen": "paradigms"
-				},
-				"produkteZurVerringerungDerUmweltbelastung": "No",
-				"verringerungenDerUmweltbelastung": null,
-				"oekologischerMindestStandardFuerProduktionsprozesse": "Yes",
-				"energieverbrauch": {
-					"unternehmensGruppenStrategieBzglEnergieverbrauch": "systems"
-				},
-				"energieeffizienzImmobilienanlagen": {
-					"unternehmensGruppenStrategieBzglEnergieeffizientenImmobilienanlagen": "content"
-				},
-				"wasserverbrauch": {
-					"unternehmensGruppenStrategieBzglWasserverbrauch": null
-				},
-				"abfallproduktion": {
-					"unternehmensGruppenStrategieBzglAbfallproduktion": "e-business"
-				},
-				"gefaehrlicheAbfaelle": {
-					"gefaehrlicherAbfall": "web services"
-				},
-				"biodiversitaet": {
-					"negativeMassnahmenFuerDieBiologischeVielfalt": "eyeballs",
-					"positiveMassnahmenFuerDieBiologischeVielfalt": "applications"
-				},
-				"fossileBrennstoffe": {
-					"einnahmenAusFossilenBrennstoffen": "Yes"
-				},
-				"taxonomie": {
-					"taxonomieBerichterstattung": "Csrd",
-					"euTaxonomieKompassAktivitaeten": [
-						"ManufactureOfOrganicBasicChemicals",
-						"PreCommercialStagesOfAdvancedTechnologiesToProduceEnergyFromNuclearProcessesWithMinimalWasteFromTheFuelCycle",
-						"TransportByMotorbikesPassengerCarsAndLightCommercialVehicles",
-						"CreativeArtsAndEntertainmentActivities",
-						"ElectricityGenerationFromFossilGaseousFuels",
-						"ProductionOfHeatCoolFromBioenergy",
-						"SeaAndCoastalPassengerWaterTransport",
-						"ManufactureOfPlasticsInPrimaryForm",
-						"DataDrivenSolutionsForGhgEmissionsReductions",
-						"NonLifeInsuranceUnderwritingOfClimateRelatedPerils",
-						"RetrofittingOfInlandWaterPassengerAndFreightTransport",
-						"RehabilitationAndRestorationOfForestsIncludingReforestationAndNaturalForestRegenerationAfterAnExtremeEvent",
-						"AnaerobicDigestionOfBioWaste",
-						"ResidentialCareActivities",
-						"TransmissionAndDistributionNetworksForRenewableAndLowCarbonGases",
-						"RestorationOfWetlands",
-						"UndergroundPermanentGeologicalStorageOfCo2",
-						"CogenerationOfHeatCoolAndPowerFromSolarEnergy",
-						"ConstructionExtensionAndOperationOfWaterCollectionTreatmentAndSupplySystems",
-						"PassengerInterurbanRailTransport",
-						"InfrastructureForPersonalMobilityCycleLogistics",
-						"ManufactureOfRenewableEnergyTechnologies",
-						"HighEfficiencyCoGenerationOfHeatCoolAndPowerFromFossilGaseousFuels",
-						"ConservationForestry",
-						"ManufactureOfAluminium",
-						"EngineeringActivitiesAndRelatedTechnicalConsultancyDedicatedToAdaptationToClimateChange",
-						"RenewalOfWaterCollectionTreatmentAndSupplySystems",
-						"MotionPictureVideoAndTelevisionProgrammeProductionSoundRecordingAndMusicPublishingActivities",
-						"InfrastructureEnablingRoadTransportAndPublicTransport",
-						"ConstructionAndSafeOperationOfNewNuclearPowerPlantsForTheGenerationOfElectricityAndOrHeatIncludingForHydrogenProductionUsingBestAvailableTechnologies",
-						"ManufactureOfAnhydrousAmmonia",
-						"AcquisitionAndOwnershipOfBuildings",
-						"ProductionOfHeatCoolUsingWasteHeat",
-						"TransmissionAndDistributionOfElectricity",
-						"ElectricityGenerationFromGeothermalEnergy"
-					]
-				}
-			},
-			"negativeAktivitaetenFuerDieBiologischeVielfalt": "Yes",
-			"positiveAktivitaetenFuerDieBiologischeVielfalt": "No",
-			"soziales": {
-				"aenderungenUnternehmensstruktur": "Yes",
-				"sicherheitsmassnahmenFuerMitarbeiter": "web services",
-				"einkommensgleichheit": {
-					"massnahmenZurVerbesserungDerEinkommensungleichheit": "users"
-				},
-				"geschlechterdiversitaet": {
-					"definitionTopManagement": "niches",
-					"einhaltungRechtlicherVorgaben": "interfaces"
-				},
-				"audit": {
-					"auditsZurEinhaltungVonArbeitsstandards": "Yes",
-					"artDesAudits": "InterneAnhoerung",
-					"auditErgebnisse": "infrastructures"
-				}
-			},
-			"unternehmensfuehrungGovernance": {
-				"wirtschaftspruefer": "architectures",
-				"ceoVorsitzender": "No",
-				"amtszeit": "users",
-				"einbeziehungVonStakeholdern": "No",
-				"prozessDerEinbeziehungVonStakeholdern": "experiences",
-				"mechanismenZurAusrichtungAufStakeholder": null,
-				"esgKriterienUndUeberwachungDerLieferanten": "No",
-				"auswahlkriterien": "models"
-			}
-		},
-		"reportingPeriod": "2022"
-	},
-	{
-		"companyInformation": {
-			"companyName": "Feest, Reichel and Rosenbaum",
-			"headquarters": "West Madilyn",
-			"headquartersPostalCode": "25802",
-			"sector": "initiatives",
-			"identifiers": {
-				"Lei": [],
-				"Isin": [
-					"qjXw1qWOPZnT"
-				],
-				"PermId": [],
-				"Ticker": [
-					"qwIQv6J"
->>>>>>> 2de53260
-				],
-				"Ticker": [],
-				"Duns": [],
-				"VatNumber": [],
-				"CompanyRegistrationNumber": [
-<<<<<<< HEAD
-					"groGS1o1APQSsmn"
-				]
-			},
-			"countryCode": "IE",
-			"companyAlternativeNames": [
-				"Connelly - Wuckert"
-			],
-			"companyLegalForm": "GmbH",
-			"website": null,
-=======
-					"xOW3txnuImTdRK7"
-				]
-			},
-			"countryCode": "KI",
-			"companyAlternativeNames": [
-				"Hills Inc",
-				"Kuhlman, Bahringer and Daugherty",
-				"Mayer Inc",
-				"Schmidt, Spinka and Braun"
-			],
-			"companyLegalForm": "GmbH & Co. KG",
-			"website": "https://cautious-broad.biz",
->>>>>>> 2de53260
-			"isTeaserCompany": false
-		},
-		"t": {
-			"general": {
-				"masterData": {
-					"berichtsPflicht": null,
-					"gueltigkeitsDatum": null
-				}
-			},
-			"allgemein": {
-				"esgZiele": "No",
-<<<<<<< HEAD
-				"ziele": null,
-				"investitionen": "models",
-				"sektorMitHohenKlimaauswirkungen": "No"
-			}
-		},
-		"reportingPeriod": "2020"
-	},
-	{
-		"companyInformation": {
-			"companyName": "Berge, Cartwright and Muller",
-			"headquarters": "Pasco",
-			"headquartersPostalCode": "56932",
-			"sector": "experiences",
-			"identifiers": {
-				"Lei": [],
-				"Isin": [
-					"PalA4GKzVY2e",
-					"mzwjXjahqVcA"
-				],
-				"PermId": [
-					"ZQm4CkvfJN"
-				],
-				"Ticker": [],
-				"Duns": [
-					"lUBsiOnHy"
-				],
-				"VatNumber": [],
-				"CompanyRegistrationNumber": []
-			},
-			"countryCode": "BS",
-			"companyAlternativeNames": [],
-			"companyLegalForm": "GmbH & Co. KG",
-			"website": "https://aged-salmon.org",
-=======
-				"ziele": "markets",
-				"investitionen": "synergies",
-				"sektorMitHohenKlimaauswirkungen": "No",
-				"sektor": [
-					"E",
-					"B"
-				],
-				"nachhaltigkeitsbericht": "No",
-				"frequenzDerBerichterstattung": "Vierteljaehrlich",
-				"mechanismenZurUeberwachungDerEinhaltungUnGlobalCompactPrinzipienUndOderOecdLeitsaetze": "Yes",
-				"uncgPrinzipien": "No",
-				"erklaerungUngc": "eyeballs",
-				"oecdLeitsaetze": "Yes",
-				"erklaerungOecd": null,
-				"ausrichtungAufDieUnSdgsUndAktivesVerfolgen": "e-commerce",
-				"ausschlusslistenAufBasisVonEsgKriterien": "No",
-				"ausschlusslisten": "methodologies",
-				"oekologischeSozialeFuehrungsstandardsOderPrinzipien": "Yes",
-				"anreizmechanismenFuerDasManagementUmwelt": "JaGeschaeftsleitung",
-				"anreizmechanismenFuerDasManagementSoziales": "Nein",
-				"esgBezogeneRechtsstreitigkeiten": "No",
-				"rechtsstreitigkeitenMitBezugZuE": "No",
-				"statusZuE": "Geklaert",
-				"einzelheitenZuDenRechtsstreitigkeitenZuE": "interfaces",
-				"rechtsstreitigkeitenMitBezugZuS": "No",
-				"statusZuS": "Offen",
-				"einzelheitenZuDenRechtsstreitigkeitenZuS": "metrics",
-				"rechtsstreitigkeitenMitBezugZuG": null,
-				"statusZuG": "Offen",
-				"einzelheitenZuDenRechtsstreitigkeitenZuG": "initiatives",
-				"esgRating": "Yes",
-				"agentur": "architectures",
-				"ergebnis": null,
-				"kritischePunkte": "e-markets",
-				"nachhaltigkeitsbezogenenAnleihen": "No",
-				"wichtigsteESUndGRisikenUndBewertung": "e-business",
-				"hindernisseBeimUmgangMitEsgBedenken": "blockchains"
-			},
-			"umwelt": {
-				"treibhausgasemissionen": {
-					"treibhausgasEmissionsintensitaetDerUnternehmenInDieInvestriertWird": "eyeballs",
-					"strategieUndZieleZurReduzierungVonTreibhausgasEmissionen": "bandwidth"
-				},
-				"produkteZurVerringerungDerUmweltbelastung": "No",
-				"verringerungenDerUmweltbelastung": "web services",
-				"oekologischerMindestStandardFuerProduktionsprozesse": "Yes",
-				"energieverbrauch": {
-					"unternehmensGruppenStrategieBzglEnergieverbrauch": "markets"
-				},
-				"energieeffizienzImmobilienanlagen": {
-					"unternehmensGruppenStrategieBzglEnergieeffizientenImmobilienanlagen": "applications"
-				},
-				"wasserverbrauch": {
-					"unternehmensGruppenStrategieBzglWasserverbrauch": "users"
-				},
-				"abfallproduktion": {
-					"unternehmensGruppenStrategieBzglAbfallproduktion": "lifetime value"
-				},
-				"gefaehrlicheAbfaelle": {
-					"gefaehrlicherAbfall": "e-commerce"
-				},
-				"biodiversitaet": {
-					"negativeMassnahmenFuerDieBiologischeVielfalt": null,
-					"positiveMassnahmenFuerDieBiologischeVielfalt": "e-markets"
-				},
-				"fossileBrennstoffe": {
-					"einnahmenAusFossilenBrennstoffen": "No"
-				},
-				"taxonomie": {
-					"taxonomieBerichterstattung": null,
-					"euTaxonomieKompassAktivitaeten": [
-						"InstallationMaintenanceAndRepairOfEnergyEfficiencyEquipment",
-						"ElectricityGenerationFromRenewableNonFossilGaseousAndLiquidFuels",
-						"InstallationAndOperationOfElectricHeatPumps",
-						"HighEfficiencyCoGenerationOfHeatCoolAndPowerFromFossilGaseousFuels",
-						"ProgrammingAndBroadcastingActivities",
-						"ElectricityGenerationFromOceanEnergyTechnologies",
-						"TransmissionAndDistributionOfElectricity",
-						"RehabilitationAndRestorationOfForestsIncludingReforestationAndNaturalForestRegenerationAfterAnExtremeEvent",
-						"TransportOfCo2",
-						"ResearchDevelopmentAndInnovationForDirectAirCaptureOfCo2",
-						"CreativeArtsAndEntertainmentActivities",
-						"ElectricityGenerationFromFossilGaseousFuels",
-						"ManufactureOfAnhydrousAmmonia",
-						"RenewalOfWasteWaterCollectionAndTreatment",
-						"InfrastructureEnablingLowCarbonWaterTransport",
-						"ManufactureOfOrganicBasicChemicals",
-						"FreightTransportServicesByRoad",
-						"ManufactureOfOtherLowCarbonTechnologies",
-						"InstallationMaintenanceAndRepairOfInstrumentsAndDevicesForMeasuringRegulationAndControllingEnergyPerformanceOfBuildings",
-						"DataDrivenSolutionsForGhgEmissionsReductions",
-						"ElectricityGenerationFromWindPower",
-						"AnaerobicDigestionOfSewageSludge",
-						"Education",
-						"TransmissionAndDistributionNetworksForRenewableAndLowCarbonGases",
-						"OperationOfPersonalMobilityDevicesCycleLogistics",
-						"ManufactureOfSodaAsh",
-						"InfrastructureForRailTransport",
-						"ProductionOfHeatCoolFromFossilGaseousFuelsInAnEfficientDistrictHeatingAndCoolingSystem",
-						"TransportByMotorbikesPassengerCarsAndLightCommercialVehicles",
-						"AnaerobicDigestionOfBioWaste",
-						"CloseToMarketResearchDevelopmentAndInnovation",
-						"InfrastructureEnablingLowCarbonRoadTransportAndPublicTransport"
-					]
-				}
-			},
-			"negativeAktivitaetenFuerDieBiologischeVielfalt": "Yes",
-			"positiveAktivitaetenFuerDieBiologischeVielfalt": "Yes",
-			"soziales": {
-				"aenderungenUnternehmensstruktur": "No",
-				"sicherheitsmassnahmenFuerMitarbeiter": "applications",
-				"einkommensgleichheit": {
-					"massnahmenZurVerbesserungDerEinkommensungleichheit": "platforms"
-				},
-				"geschlechterdiversitaet": {
-					"definitionTopManagement": "action-items",
-					"einhaltungRechtlicherVorgaben": "synergies"
-				},
-				"audit": {
-					"auditsZurEinhaltungVonArbeitsstandards": "No",
-					"artDesAudits": "InterneAnhoerung",
-					"auditErgebnisse": "functionalities"
-				}
-			},
-			"unternehmensfuehrungGovernance": {
-				"wirtschaftspruefer": null,
-				"ceoVorsitzender": "Yes",
-				"amtszeit": "niches",
-				"einbeziehungVonStakeholdern": "No",
-				"prozessDerEinbeziehungVonStakeholdern": "ROI",
-				"mechanismenZurAusrichtungAufStakeholder": "channels",
-				"esgKriterienUndUeberwachungDerLieferanten": null,
-				"auswahlkriterien": "models"
-			}
-		},
-		"reportingPeriod": "2023"
-	},
-	{
-		"companyInformation": {
-			"companyName": "Schiller LLC",
-			"headquarters": "Frisco",
-			"headquartersPostalCode": "76680-0381",
-			"sector": "users",
-			"identifiers": {
-				"Lei": [],
-				"Isin": [
-					"3YG6grI6sWvX"
-				],
-				"PermId": [
-					"qN0XeGJyL6"
-				],
-				"Ticker": [],
-				"Duns": [],
-				"VatNumber": [
-					"V77r1ZQd2"
-				],
-				"CompanyRegistrationNumber": []
-			},
-			"countryCode": "KW",
-			"companyAlternativeNames": [
-				"Bosco Inc",
-				"Larson, Kris and Cummerata",
-				"Stracke, McGlynn and Boehm",
-				"Wuckert Inc"
-			],
-			"companyLegalForm": "GmbH",
-			"website": "https://lined-gratitude.net",
->>>>>>> 2de53260
-			"isTeaserCompany": false
-		},
-		"t": {
-			"general": {
-				"masterData": {
-					"berichtsPflicht": "No",
-					"gueltigkeitsDatum": null
-				}
-			},
-			"allgemein": {
-<<<<<<< HEAD
-				"esgZiele": "No",
-				"ziele": "content",
-				"investitionen": "channels",
-				"sektorMitHohenKlimaauswirkungen": "Yes"
-=======
-				"esgZiele": "Yes",
-				"ziele": "functionalities",
-				"investitionen": "initiatives",
-				"sektorMitHohenKlimaauswirkungen": "No",
-				"sektor": [
-					"H",
-					"L",
-					"D",
-					"A",
-					"C",
-					"E",
-					"G"
-				],
-				"nachhaltigkeitsbericht": "No",
-				"frequenzDerBerichterstattung": "Vierteljaehrlich",
-				"mechanismenZurUeberwachungDerEinhaltungUnGlobalCompactPrinzipienUndOderOecdLeitsaetze": "No",
-				"uncgPrinzipien": "Yes",
-				"erklaerungUngc": "solutions",
-				"oecdLeitsaetze": "No",
-				"erklaerungOecd": null,
-				"ausrichtungAufDieUnSdgsUndAktivesVerfolgen": null,
-				"ausschlusslistenAufBasisVonEsgKriterien": null,
-				"ausschlusslisten": "bandwidth",
-				"oekologischeSozialeFuehrungsstandardsOderPrinzipien": "No",
-				"anreizmechanismenFuerDasManagementUmwelt": "JaAufsichtsratUndGeschaeftsleitung",
-				"anreizmechanismenFuerDasManagementSoziales": "JaAufsichtsrat",
-				"esgBezogeneRechtsstreitigkeiten": "Yes",
-				"rechtsstreitigkeitenMitBezugZuE": "Yes",
-				"statusZuE": "Geklaert",
-				"einzelheitenZuDenRechtsstreitigkeitenZuE": "platforms",
-				"rechtsstreitigkeitenMitBezugZuS": null,
-				"statusZuS": "Offen",
-				"einzelheitenZuDenRechtsstreitigkeitenZuS": "networks",
-				"rechtsstreitigkeitenMitBezugZuG": "Yes",
-				"statusZuG": null,
-				"einzelheitenZuDenRechtsstreitigkeitenZuG": "e-business",
-				"esgRating": "Yes",
-				"agentur": "ROI",
-				"ergebnis": null,
-				"kritischePunkte": "technologies",
-				"nachhaltigkeitsbezogenenAnleihen": "Yes",
-				"wichtigsteESUndGRisikenUndBewertung": "convergence",
-				"hindernisseBeimUmgangMitEsgBedenken": null
-			},
-			"umwelt": {
-				"treibhausgasemissionen": {
-					"treibhausgasEmissionsintensitaetDerUnternehmenInDieInvestriertWird": "metrics",
-					"strategieUndZieleZurReduzierungVonTreibhausgasEmissionen": "partnerships"
-				},
-				"produkteZurVerringerungDerUmweltbelastung": null,
-				"verringerungenDerUmweltbelastung": "e-business",
-				"oekologischerMindestStandardFuerProduktionsprozesse": null,
-				"energieverbrauch": {
-					"unternehmensGruppenStrategieBzglEnergieverbrauch": "eyeballs"
-				},
-				"energieeffizienzImmobilienanlagen": {
-					"unternehmensGruppenStrategieBzglEnergieeffizientenImmobilienanlagen": "functionalities"
-				},
-				"wasserverbrauch": {
-					"unternehmensGruppenStrategieBzglWasserverbrauch": "niches"
-				},
-				"abfallproduktion": {
-					"unternehmensGruppenStrategieBzglAbfallproduktion": "e-markets"
-				},
-				"gefaehrlicheAbfaelle": {
-					"gefaehrlicherAbfall": "content"
-				},
-				"biodiversitaet": {
-					"negativeMassnahmenFuerDieBiologischeVielfalt": "models",
-					"positiveMassnahmenFuerDieBiologischeVielfalt": null
-				},
-				"fossileBrennstoffe": {
-					"einnahmenAusFossilenBrennstoffen": null
-				},
-				"taxonomie": {
-					"taxonomieBerichterstattung": null,
-					"euTaxonomieKompassAktivitaeten": [
-						"ManufactureOfRenewableEnergyTechnologies",
-						"InfrastructureEnablingLowCarbonWaterTransport",
-						"SeaAndCoastalPassengerWaterTransport",
-						"InlandFreightWaterTransport",
-						"Afforestation",
-						"TransportOfCo2",
-						"Reinsurance",
-						"RehabilitationAndRestorationOfForestsIncludingReforestationAndNaturalForestRegenerationAfterAnExtremeEvent",
-						"RetrofittingOfSeaAndCoastalFreightAndPassengerWaterTransport",
-						"ManufactureOfChlorine",
-						"CogenerationOfHeatCoolAndPowerFromSolarEnergy",
-						"ProductionOfHeatCoolFromRenewableNonFossilGaseousAndLiquidFuels",
-						"MotionPictureVideoAndTelevisionProgrammeProductionSoundRecordingAndMusicPublishingActivities",
-						"InstallationMaintenanceAndRepairOfRenewableEnergyTechnologies",
-						"ManufactureOfCarbonBlack",
-						"AnaerobicDigestionOfSewageSludge",
-						"ElectricityGenerationUsingSolarPhotovoltaicTechnology",
-						"ElectricityGenerationFromWindPower",
-						"ManufactureOfOtherLowCarbonTechnologies",
-						"ManufactureOfBatteries",
-						"InfrastructureEnablingLowCarbonRoadTransportAndPublicTransport",
-						"CogenerationOfHeatCoolAndPowerFromGeothermalEnergy",
-						"InfrastructureEnablingRoadTransportAndPublicTransport",
-						"PreCommercialStagesOfAdvancedTechnologiesToProduceEnergyFromNuclearProcessesWithMinimalWasteFromTheFuelCycle",
-						"RenewalOfWaterCollectionTreatmentAndSupplySystems",
-						"ProductionOfHeatCoolFromBioenergy",
-						"ElectricityGenerationFromHydropower",
-						"FreightRailTransport",
-						"RestorationOfWetlands",
-						"CogenerationOfHeatCoolAndPowerFromBioenergy",
-						"ManufactureOfSodaAsh",
-						"InstallationMaintenanceAndRepairOfInstrumentsAndDevicesForMeasuringRegulationAndControllingEnergyPerformanceOfBuildings",
-						"ConstructionExtensionAndOperationOfWasteWaterCollectionAndTreatment",
-						"ConstructionExtensionAndOperationOfWaterCollectionTreatmentAndSupplySystems",
-						"FreightTransportServicesByRoad",
-						"PassengerInterurbanRailTransport",
-						"ManufactureOfIronAndSteel",
-						"RenovationOfExistingBuildings",
-						"ElectricityGenerationFromGeothermalEnergy",
-						"InlandPassengerWaterTransport",
-						"DataProcessingHostingAndRelatedActivities",
-						"ElectricityGenerationFromRenewableNonFossilGaseousAndLiquidFuels",
-						"OperationOfPersonalMobilityDevicesCycleLogistics",
-						"RetrofittingOfInlandWaterPassengerAndFreightTransport",
-						"ManufactureOfEquipmentForTheProductionAndUseOfHydrogen",
-						"ElectricityGenerationFromBioenergy",
-						"InfrastructureForPersonalMobilityCycleLogistics",
-						"LibrariesArchivesMuseumsAndCulturalActivities",
-						"AirportInfrastructure",
-						"AcquisitionAndOwnershipOfBuildings",
-						"TransmissionAndDistributionOfElectricity",
-						"ElectricityGenerationFromOceanEnergyTechnologies",
-						"MaterialRecoveryFromNonHazardousWaste",
-						"ManufactureOfHydrogen",
-						"ProductionOfHeatCoolFromSolarThermalHeating",
-						"ConstructionAndSafeOperationOfNewNuclearPowerPlantsForTheGenerationOfElectricityAndOrHeatIncludingForHydrogenProductionUsingBestAvailableTechnologies",
-						"DataDrivenSolutionsForGhgEmissionsReductions",
-						"ManufactureOfPlasticsInPrimaryForm",
-						"ResidentialCareActivities",
-						"CloseToMarketResearchDevelopmentAndInnovation",
-						"ConstructionOfNewBuildings",
-						"StorageOfElectricity",
-						"ManufactureOfAnhydrousAmmonia",
-						"ManufactureOfCement",
-						"HighEfficiencyCoGenerationOfHeatCoolAndPowerFromFossilGaseousFuels",
-						"NonLifeInsuranceUnderwritingOfClimateRelatedPerils",
-						"InstallationMaintenanceAndRepairOfEnergyEfficiencyEquipment",
-						"CogenerationOfHeatCoolAndPowerFromRenewableNonFossilGaseousAndLiquidFuels",
-						"ProductionOfHeatCoolFromGeothermalEnergy",
-						"ProgrammingAndBroadcastingActivities",
-						"ElectricityGenerationFromNuclearEnergyInExistingInstallations",
-						"ManufactureOfEnergyEfficiencyEquipmentForBuildings",
-						"ProductionOfHeatCoolUsingWasteHeat",
-						"InfrastructureForRailTransport"
-					]
-				}
-			},
-			"negativeAktivitaetenFuerDieBiologischeVielfalt": "Yes",
-			"positiveAktivitaetenFuerDieBiologischeVielfalt": null,
-			"soziales": {
-				"aenderungenUnternehmensstruktur": "No",
-				"sicherheitsmassnahmenFuerMitarbeiter": "users",
-				"einkommensgleichheit": {
-					"massnahmenZurVerbesserungDerEinkommensungleichheit": "initiatives"
-				},
-				"geschlechterdiversitaet": {
-					"definitionTopManagement": null,
-					"einhaltungRechtlicherVorgaben": "technologies"
-				},
-				"audit": {
-					"auditsZurEinhaltungVonArbeitsstandards": "Yes",
-					"artDesAudits": null,
-					"auditErgebnisse": null
-				}
-			},
-			"unternehmensfuehrungGovernance": {
-				"wirtschaftspruefer": "systems",
-				"ceoVorsitzender": "No",
-				"amtszeit": "niches",
-				"einbeziehungVonStakeholdern": "Yes",
-				"prozessDerEinbeziehungVonStakeholdern": "systems",
-				"mechanismenZurAusrichtungAufStakeholder": "platforms",
-				"esgKriterienUndUeberwachungDerLieferanten": "No",
-				"auswahlkriterien": "systems"
->>>>>>> 2de53260
-			}
-		},
-		"reportingPeriod": "2022"
-	},
-	{
-		"companyInformation": {
-<<<<<<< HEAD
-			"companyName": "Reichel Group",
-			"headquarters": "South Keshawnview",
-			"headquartersPostalCode": "77284",
-			"sector": "supply-chains",
-			"identifiers": {
-				"Lei": [
-					"xjtKqpPihvmaoLdXpOi3"
-				],
-				"Isin": [
-					"Csz9cfNYYedI"
-				],
-				"PermId": [],
-				"Ticker": [
-					"USpz50f"
-				],
-				"Duns": [
-					"lB2HvZ6G7"
-				],
-				"VatNumber": [
-					"KPU9ZAWKj"
-				],
-				"CompanyRegistrationNumber": [
-					"tK6Xn1Z0pUqJekC"
-				]
-			},
-			"countryCode": "NC",
-			"companyAlternativeNames": [],
-			"companyLegalForm": null,
-			"website": "https://these-advocate.com",
-=======
-			"companyName": "Quitzon, Zieme and Pfeffer",
-			"headquarters": "Alejandratown",
-			"headquartersPostalCode": "45130-6583",
-			"sector": "bandwidth",
-			"identifiers": {
-				"Lei": [],
-				"Isin": [
-					"GFxkEIyBHV9p",
-					"W35HTn1NpXNo"
-				],
-				"PermId": [],
-				"Ticker": [],
-				"Duns": [
-					"EQRqonZAL"
-				],
-				"VatNumber": [
-					"TCQLSVFm5"
-				],
-				"CompanyRegistrationNumber": [
-					"bJFN1hMyeGe4V3i"
-				]
-			},
-			"countryCode": "PG",
-			"companyAlternativeNames": [
-				"Schmidt, Conroy and Tillman",
-				"Toy, Pouros and Cummerata"
-			],
-			"companyLegalForm": "AG",
-			"website": "https://angelic-anticipation.info",
->>>>>>> 2de53260
-			"isTeaserCompany": false
-		},
-		"t": {
-			"general": {
-				"masterData": {
-					"berichtsPflicht": "Yes",
-					"gueltigkeitsDatum": "2024-03-10"
-				}
-			},
-			"allgemein": {
-<<<<<<< HEAD
-				"esgZiele": "No",
-				"ziele": null,
-				"investitionen": "communities",
-				"sektorMitHohenKlimaauswirkungen": "No"
-			}
-		},
-		"reportingPeriod": "2021"
-	},
-	{
-		"companyInformation": {
-			"companyName": "Spencer - Erdman",
-			"headquarters": "Bradtkeville",
-			"headquartersPostalCode": "08292",
-			"sector": "channels",
-=======
-				"esgZiele": "Yes",
-				"ziele": "metrics",
-				"investitionen": "applications",
-				"sektorMitHohenKlimaauswirkungen": null,
-				"sektor": [
-					"E",
-					"B",
-					"G",
-					"H",
-					"L"
-				],
-				"nachhaltigkeitsbericht": "No",
-				"frequenzDerBerichterstattung": "Halbjaehrlich",
-				"mechanismenZurUeberwachungDerEinhaltungUnGlobalCompactPrinzipienUndOderOecdLeitsaetze": "Yes",
-				"uncgPrinzipien": "Yes",
-				"erklaerungUngc": "technologies",
-				"oecdLeitsaetze": "No",
-				"erklaerungOecd": "deliverables",
-				"ausrichtungAufDieUnSdgsUndAktivesVerfolgen": "applications",
-				"ausschlusslistenAufBasisVonEsgKriterien": "Yes",
-				"ausschlusslisten": "e-commerce",
-				"oekologischeSozialeFuehrungsstandardsOderPrinzipien": "Yes",
-				"anreizmechanismenFuerDasManagementUmwelt": "JaGeschaeftsleitung",
-				"anreizmechanismenFuerDasManagementSoziales": "JaGeschaeftsleitung",
-				"esgBezogeneRechtsstreitigkeiten": "No",
-				"rechtsstreitigkeitenMitBezugZuE": "No",
-				"statusZuE": "Geklaert",
-				"einzelheitenZuDenRechtsstreitigkeitenZuE": "niches",
-				"rechtsstreitigkeitenMitBezugZuS": null,
-				"statusZuS": "Geklaert",
-				"einzelheitenZuDenRechtsstreitigkeitenZuS": "applications",
-				"rechtsstreitigkeitenMitBezugZuG": "Yes",
-				"statusZuG": "Geklaert",
-				"einzelheitenZuDenRechtsstreitigkeitenZuG": "applications",
-				"esgRating": "No",
-				"agentur": null,
-				"ergebnis": {
-					"value": "eyeballs",
-					"dataSource": {
-						"fileName": "Certification",
-						"fileReference": "50a36c418baffd520bb92d84664f06f9732a21f4e2e5ecee6d9136f16e7e0b63"
-					}
-				},
-				"kritischePunkte": "niches",
-				"nachhaltigkeitsbezogenenAnleihen": "Yes",
-				"wichtigsteESUndGRisikenUndBewertung": "action-items",
-				"hindernisseBeimUmgangMitEsgBedenken": "networks"
-			},
-			"umwelt": {
-				"treibhausgasemissionen": {
-					"treibhausgasEmissionsintensitaetDerUnternehmenInDieInvestriertWird": null,
-					"strategieUndZieleZurReduzierungVonTreibhausgasEmissionen": "models"
-				},
-				"produkteZurVerringerungDerUmweltbelastung": "No",
-				"verringerungenDerUmweltbelastung": "action-items",
-				"oekologischerMindestStandardFuerProduktionsprozesse": "Yes",
-				"energieverbrauch": {
-					"unternehmensGruppenStrategieBzglEnergieverbrauch": "partnerships"
-				},
-				"energieeffizienzImmobilienanlagen": {
-					"unternehmensGruppenStrategieBzglEnergieeffizientenImmobilienanlagen": "architectures"
-				},
-				"wasserverbrauch": {
-					"unternehmensGruppenStrategieBzglWasserverbrauch": null
-				},
-				"abfallproduktion": {
-					"unternehmensGruppenStrategieBzglAbfallproduktion": null
-				},
-				"gefaehrlicheAbfaelle": {
-					"gefaehrlicherAbfall": null
-				},
-				"biodiversitaet": {
-					"negativeMassnahmenFuerDieBiologischeVielfalt": "networks",
-					"positiveMassnahmenFuerDieBiologischeVielfalt": "users"
-				},
-				"fossileBrennstoffe": {
-					"einnahmenAusFossilenBrennstoffen": "No"
-				},
-				"taxonomie": {
-					"taxonomieBerichterstattung": "Nfrd",
-					"euTaxonomieKompassAktivitaeten": [
-						"ProductionOfHeatCoolFromSolarThermalHeating",
-						"HighEfficiencyCoGenerationOfHeatCoolAndPowerFromFossilGaseousFuels",
-						"ElectricityGenerationFromOceanEnergyTechnologies"
-					]
-				}
-			},
-			"negativeAktivitaetenFuerDieBiologischeVielfalt": "No",
-			"positiveAktivitaetenFuerDieBiologischeVielfalt": "Yes",
-			"soziales": {
-				"aenderungenUnternehmensstruktur": "Yes",
-				"sicherheitsmassnahmenFuerMitarbeiter": "supply-chains",
-				"einkommensgleichheit": {
-					"massnahmenZurVerbesserungDerEinkommensungleichheit": "technologies"
-				},
-				"geschlechterdiversitaet": {
-					"definitionTopManagement": "paradigms",
-					"einhaltungRechtlicherVorgaben": "experiences"
-				},
-				"audit": {
-					"auditsZurEinhaltungVonArbeitsstandards": "No",
-					"artDesAudits": "PruefungDurchDritte",
-					"auditErgebnisse": null
-				}
-			},
-			"unternehmensfuehrungGovernance": {
-				"wirtschaftspruefer": "platforms",
-				"ceoVorsitzender": "Yes",
-				"amtszeit": "eyeballs",
-				"einbeziehungVonStakeholdern": null,
-				"prozessDerEinbeziehungVonStakeholdern": "functionalities",
-				"mechanismenZurAusrichtungAufStakeholder": "partnerships",
-				"esgKriterienUndUeberwachungDerLieferanten": "Yes",
-				"auswahlkriterien": "methodologies"
-			}
-		},
-		"reportingPeriod": "2022"
-	},
-	{
-		"companyInformation": {
-			"companyName": "Quitzon Inc",
-			"headquarters": "Port Tyrelborough",
-			"headquartersPostalCode": "68733",
-			"sector": "interfaces",
->>>>>>> 2de53260
-			"identifiers": {
-				"Lei": [
-					"oovNN2tm1StINftS8V4B"
-				],
-				"Isin": [
-<<<<<<< HEAD
-					"bQZQOvxz3NIW"
-				],
-				"PermId": [],
-				"Ticker": [
-					"kcHfrbb"
-=======
-					"wPWq4XNkD5ad",
-					"lhJVKn5x8Qwg"
-				],
-				"PermId": [
-					"Z5WSS0QE1S"
-				],
-				"Ticker": [],
-				"Duns": [
-					"ACLVZhbLy"
-				],
-				"VatNumber": [
-					"OIf9632hH"
->>>>>>> 2de53260
-				],
-				"Duns": [],
-				"VatNumber": [],
-				"CompanyRegistrationNumber": [
-					"DM5sHNP588U225P"
-				]
-			},
-<<<<<<< HEAD
-			"countryCode": "SJ",
-			"companyAlternativeNames": [
-				"Funk - Kihn",
-				"Nikolaus and Sons",
-				"Schiller LLC"
-			],
-			"companyLegalForm": "Partnership without Limited Liability",
-			"website": "https://speedy-bandolier.info",
-=======
-			"countryCode": "CY",
-			"companyAlternativeNames": [],
-			"companyLegalForm": "GmbH & Co. KG",
-			"website": "https://impressive-standing.biz/",
->>>>>>> 2de53260
-			"isTeaserCompany": false
-		},
-		"t": {
-			"general": {
-				"masterData": {
-					"berichtsPflicht": "No",
-					"gueltigkeitsDatum": "2024-11-02"
-				}
-			},
-			"allgemein": {
-				"esgZiele": "No",
-				"ziele": null,
-				"investitionen": "architectures",
-<<<<<<< HEAD
-				"sektorMitHohenKlimaauswirkungen": "No"
-			}
-		},
-		"reportingPeriod": "2022"
-	},
-	{
-		"companyInformation": {
-			"companyName": "Johns - Larkin",
-			"headquarters": "Dunwoody",
-			"headquartersPostalCode": "86264-5313",
-			"sector": null,
-			"identifiers": {
-				"Lei": [],
-				"Isin": [
-					"mlIqBn7YIgo9",
-					"pEOovVtkc5pf"
-				],
-				"PermId": [
-					"Hj09q05NvV"
-				],
-				"Ticker": [],
-				"Duns": [
-					"E5nDLo4pk"
-=======
-				"sektorMitHohenKlimaauswirkungen": "No",
-				"sektor": [
-					"C",
-					"F",
-					"G",
-					"L",
-					"H",
-					"B",
-					"E"
-				],
-				"nachhaltigkeitsbericht": "Yes",
-				"frequenzDerBerichterstattung": "Monatlich",
-				"mechanismenZurUeberwachungDerEinhaltungUnGlobalCompactPrinzipienUndOderOecdLeitsaetze": "No",
-				"uncgPrinzipien": "No",
-				"erklaerungUngc": "niches",
-				"oecdLeitsaetze": "Yes",
-				"erklaerungOecd": "methodologies",
-				"ausrichtungAufDieUnSdgsUndAktivesVerfolgen": "paradigms",
-				"ausschlusslistenAufBasisVonEsgKriterien": "No",
-				"ausschlusslisten": null,
-				"oekologischeSozialeFuehrungsstandardsOderPrinzipien": "No",
-				"anreizmechanismenFuerDasManagementUmwelt": "JaAufsichtsratUndGeschaeftsleitung",
-				"anreizmechanismenFuerDasManagementSoziales": "JaAufsichtsratUndGeschaeftsleitung",
-				"esgBezogeneRechtsstreitigkeiten": "Yes",
-				"rechtsstreitigkeitenMitBezugZuE": "No",
-				"statusZuE": "Geklaert",
-				"einzelheitenZuDenRechtsstreitigkeitenZuE": null,
-				"rechtsstreitigkeitenMitBezugZuS": "No",
-				"statusZuS": null,
-				"einzelheitenZuDenRechtsstreitigkeitenZuS": "architectures",
-				"rechtsstreitigkeitenMitBezugZuG": "No",
-				"statusZuG": "Geklaert",
-				"einzelheitenZuDenRechtsstreitigkeitenZuG": "mindshare",
-				"esgRating": "Yes",
-				"agentur": null,
-				"ergebnis": {
-					"value": "e-business",
-					"dataSource": {
-						"fileName": "Policy",
-						"fileReference": "50a36c418baffd520bb92d84664f06f9732a21f4e2e5ecee6d9136f16e7e0b63"
-					}
-				},
-				"kritischePunkte": "portals",
-				"nachhaltigkeitsbezogenenAnleihen": "Yes",
-				"wichtigsteESUndGRisikenUndBewertung": "e-commerce",
-				"hindernisseBeimUmgangMitEsgBedenken": "deliverables"
-			},
-			"umwelt": {
-				"treibhausgasemissionen": {
-					"treibhausgasEmissionsintensitaetDerUnternehmenInDieInvestriertWird": "ROI",
-					"strategieUndZieleZurReduzierungVonTreibhausgasEmissionen": "models"
-				},
-				"produkteZurVerringerungDerUmweltbelastung": "No",
-				"verringerungenDerUmweltbelastung": "content",
-				"oekologischerMindestStandardFuerProduktionsprozesse": "No",
-				"energieverbrauch": {
-					"unternehmensGruppenStrategieBzglEnergieverbrauch": "eyeballs"
-				},
-				"energieeffizienzImmobilienanlagen": {
-					"unternehmensGruppenStrategieBzglEnergieeffizientenImmobilienanlagen": "platforms"
-				},
-				"wasserverbrauch": {
-					"unternehmensGruppenStrategieBzglWasserverbrauch": "markets"
-				},
-				"abfallproduktion": {
-					"unternehmensGruppenStrategieBzglAbfallproduktion": null
-				},
-				"gefaehrlicheAbfaelle": {
-					"gefaehrlicherAbfall": "technologies"
-				},
-				"biodiversitaet": {
-					"negativeMassnahmenFuerDieBiologischeVielfalt": "technologies",
-					"positiveMassnahmenFuerDieBiologischeVielfalt": "metrics"
-				},
-				"fossileBrennstoffe": {
-					"einnahmenAusFossilenBrennstoffen": "No"
-				},
-				"taxonomie": {
-					"taxonomieBerichterstattung": "Csrd",
-					"euTaxonomieKompassAktivitaeten": null
-				}
-			},
-			"negativeAktivitaetenFuerDieBiologischeVielfalt": "No",
-			"positiveAktivitaetenFuerDieBiologischeVielfalt": "Yes",
-			"soziales": {
-				"aenderungenUnternehmensstruktur": null,
-				"sicherheitsmassnahmenFuerMitarbeiter": "models",
-				"einkommensgleichheit": {
-					"massnahmenZurVerbesserungDerEinkommensungleichheit": "e-business"
-				},
-				"geschlechterdiversitaet": {
-					"definitionTopManagement": "niches",
-					"einhaltungRechtlicherVorgaben": "metrics"
-				},
-				"audit": {
-					"auditsZurEinhaltungVonArbeitsstandards": null,
-					"artDesAudits": "PruefungDurchDritte",
-					"auditErgebnisse": "blockchains"
-				}
-			},
-			"unternehmensfuehrungGovernance": {
-				"wirtschaftspruefer": null,
-				"ceoVorsitzender": null,
-				"amtszeit": "supply-chains",
-				"einbeziehungVonStakeholdern": "Yes",
-				"prozessDerEinbeziehungVonStakeholdern": "functionalities",
-				"mechanismenZurAusrichtungAufStakeholder": null,
-				"esgKriterienUndUeberwachungDerLieferanten": "Yes",
-				"auswahlkriterien": "methodologies"
-			}
-		},
-		"reportingPeriod": "2021"
-	},
-	{
-		"companyInformation": {
-			"companyName": "Mraz, Schuppe and Padberg",
-			"headquarters": "East Nathenberg",
-			"headquartersPostalCode": null,
-			"sector": "technologies",
-			"identifiers": {
-				"Lei": [],
-				"Isin": [
-					"7ITcCmWEjbg2"
-				],
-				"PermId": [],
-				"Ticker": [
-					"h33CNje"
-				],
-				"Duns": [],
-				"VatNumber": [
-					"MJF6sKxrx"
-				],
-				"CompanyRegistrationNumber": []
-			},
-			"countryCode": "LT",
-			"companyAlternativeNames": [
-				"Greenfelder and Sons",
-				"Schinner LLC"
-			],
-			"companyLegalForm": "GmbH",
-			"website": null,
-			"isTeaserCompany": false
-		},
-		"t": {
-			"general": {
-				"masterData": {
-					"berichtsPflicht": "Yes",
-					"gueltigkeitsDatum": "2024-07-17"
-				}
-			},
-			"allgemein": {
-				"esgZiele": "No",
-				"ziele": "e-business",
-				"investitionen": null,
-				"sektorMitHohenKlimaauswirkungen": "Yes",
-				"sektor": [
-					"C",
-					"B",
-					"G"
-				],
-				"nachhaltigkeitsbericht": "No",
-				"frequenzDerBerichterstattung": "Halbjaehrlich",
-				"mechanismenZurUeberwachungDerEinhaltungUnGlobalCompactPrinzipienUndOderOecdLeitsaetze": "Yes",
-				"uncgPrinzipien": null,
-				"erklaerungUngc": null,
-				"oecdLeitsaetze": "No",
-				"erklaerungOecd": null,
-				"ausrichtungAufDieUnSdgsUndAktivesVerfolgen": null,
-				"ausschlusslistenAufBasisVonEsgKriterien": "No",
-				"ausschlusslisten": "markets",
-				"oekologischeSozialeFuehrungsstandardsOderPrinzipien": "Yes",
-				"anreizmechanismenFuerDasManagementUmwelt": null,
-				"anreizmechanismenFuerDasManagementSoziales": null,
-				"esgBezogeneRechtsstreitigkeiten": "Yes",
-				"rechtsstreitigkeitenMitBezugZuE": null,
-				"statusZuE": "Geklaert",
-				"einzelheitenZuDenRechtsstreitigkeitenZuE": "e-markets",
-				"rechtsstreitigkeitenMitBezugZuS": "Yes",
-				"statusZuS": "Offen",
-				"einzelheitenZuDenRechtsstreitigkeitenZuS": null,
-				"rechtsstreitigkeitenMitBezugZuG": "No",
-				"statusZuG": "Offen",
-				"einzelheitenZuDenRechtsstreitigkeitenZuG": "markets",
-				"esgRating": "Yes",
-				"agentur": "partnerships",
-				"ergebnis": null,
-				"kritischePunkte": "web services",
-				"nachhaltigkeitsbezogenenAnleihen": "Yes",
-				"wichtigsteESUndGRisikenUndBewertung": "functionalities",
-				"hindernisseBeimUmgangMitEsgBedenken": null
-			},
-			"umwelt": {
-				"treibhausgasemissionen": {
-					"treibhausgasEmissionsintensitaetDerUnternehmenInDieInvestriertWird": "experiences",
-					"strategieUndZieleZurReduzierungVonTreibhausgasEmissionen": "applications"
-				},
-				"produkteZurVerringerungDerUmweltbelastung": null,
-				"verringerungenDerUmweltbelastung": "functionalities",
-				"oekologischerMindestStandardFuerProduktionsprozesse": "Yes",
-				"energieverbrauch": {
-					"unternehmensGruppenStrategieBzglEnergieverbrauch": "schemas"
-				},
-				"energieeffizienzImmobilienanlagen": {
-					"unternehmensGruppenStrategieBzglEnergieeffizientenImmobilienanlagen": "supply-chains"
-				},
-				"wasserverbrauch": {
-					"unternehmensGruppenStrategieBzglWasserverbrauch": "schemas"
-				},
-				"abfallproduktion": {
-					"unternehmensGruppenStrategieBzglAbfallproduktion": "methodologies"
-				},
-				"gefaehrlicheAbfaelle": {
-					"gefaehrlicherAbfall": "content"
-				},
-				"biodiversitaet": {
-					"negativeMassnahmenFuerDieBiologischeVielfalt": "niches",
-					"positiveMassnahmenFuerDieBiologischeVielfalt": "relationships"
-				},
-				"fossileBrennstoffe": {
-					"einnahmenAusFossilenBrennstoffen": "No"
-				},
-				"taxonomie": {
-					"taxonomieBerichterstattung": "Csrd",
-					"euTaxonomieKompassAktivitaeten": [
-						"TransportByMotorbikesPassengerCarsAndLightCommercialVehicles",
-						"StorageOfElectricity",
-						"ForestManagement",
-						"ProfessionalServicesRelatedToEnergyPerformanceOfBuildings",
-						"Reinsurance",
-						"CompostingOfBioWaste",
-						"AcquisitionAndOwnershipOfBuildings",
-						"ManufactureOfBiogasAndBiofuelsForUseInTransportAndOfBioliquids",
-						"ElectricityGenerationFromWindPower",
-						"ManufactureOfHydrogen",
-						"LibrariesArchivesMuseumsAndCulturalActivities",
-						"ProductionOfHeatCoolFromRenewableNonFossilGaseousAndLiquidFuels",
-						"ProductionOfHeatCoolFromSolarThermalHeating",
-						"RenewalOfWasteWaterCollectionAndTreatment",
-						"RenovationOfExistingBuildings",
-						"InstallationMaintenanceAndRepairOfInstrumentsAndDevicesForMeasuringRegulationAndControllingEnergyPerformanceOfBuildings",
-						"ManufactureOfRenewableEnergyTechnologies",
-						"CreativeArtsAndEntertainmentActivities",
-						"RenewalOfWaterCollectionTreatmentAndSupplySystems",
-						"InstallationAndOperationOfElectricHeatPumps",
-						"ElectricityGenerationFromBioenergy",
-						"TransportOfCo2",
-						"ManufactureOfCement",
-						"InfrastructureForPersonalMobilityCycleLogistics",
-						"InfrastructureEnablingRoadTransportAndPublicTransport",
-						"ElectricityGenerationUsingConcentratedSolarPowerCspTechnology",
-						"CogenerationOfHeatCoolAndPowerFromGeothermalEnergy",
-						"OperationOfPersonalMobilityDevicesCycleLogistics",
-						"StorageOfThermalEnergy",
-						"DataProcessingHostingAndRelatedActivities",
-						"ManufactureOfAluminium",
-						"InfrastructureForWaterTransport",
-						"ManufactureOfEquipmentForTheProductionAndUseOfHydrogen",
-						"Education",
-						"CloseToMarketResearchDevelopmentAndInnovation",
-						"AnaerobicDigestionOfSewageSludge",
-						"ElectricityGenerationFromHydropower",
-						"ElectricityGenerationFromRenewableNonFossilGaseousAndLiquidFuels",
-						"CogenerationOfHeatCoolAndPowerFromBioenergy",
-						"ElectricityGenerationFromGeothermalEnergy",
-						"ConservationForestry",
-						"ProductionOfHeatCoolFromFossilGaseousFuelsInAnEfficientDistrictHeatingAndCoolingSystem",
-						"LowCarbonAirportInfrastructure",
-						"InstallationMaintenanceAndRepairOfChargingStationsForElectricVehiclesInBuildingsAndParkingSpacesAttachedToBuildings",
-						"ConstructionAndSafeOperationOfNewNuclearPowerPlantsForTheGenerationOfElectricityAndOrHeatIncludingForHydrogenProductionUsingBestAvailableTechnologies",
-						"Afforestation",
-						"InlandPassengerWaterTransport",
-						"HighEfficiencyCoGenerationOfHeatCoolAndPowerFromFossilGaseousFuels",
-						"TransmissionAndDistributionOfElectricity",
-						"MotionPictureVideoAndTelevisionProgrammeProductionSoundRecordingAndMusicPublishingActivities",
-						"InstallationMaintenanceAndRepairOfEnergyEfficiencyEquipment",
-						"ElectricityGenerationFromNuclearEnergyInExistingInstallations",
-						"PreCommercialStagesOfAdvancedTechnologiesToProduceEnergyFromNuclearProcessesWithMinimalWasteFromTheFuelCycle",
-						"RestorationOfWetlands",
-						"ManufactureOfOtherLowCarbonTechnologies"
-					]
-				}
-			},
-			"negativeAktivitaetenFuerDieBiologischeVielfalt": null,
-			"positiveAktivitaetenFuerDieBiologischeVielfalt": "No",
-			"soziales": {
-				"aenderungenUnternehmensstruktur": "No",
-				"sicherheitsmassnahmenFuerMitarbeiter": "lifetime value",
-				"einkommensgleichheit": {
-					"massnahmenZurVerbesserungDerEinkommensungleichheit": "channels"
-				},
-				"geschlechterdiversitaet": {
-					"definitionTopManagement": null,
-					"einhaltungRechtlicherVorgaben": "applications"
-				},
-				"audit": {
-					"auditsZurEinhaltungVonArbeitsstandards": null,
-					"artDesAudits": "PruefungDurchDritte",
-					"auditErgebnisse": null
-				}
-			},
-			"unternehmensfuehrungGovernance": {
-				"wirtschaftspruefer": "networks",
-				"ceoVorsitzender": null,
-				"amtszeit": null,
-				"einbeziehungVonStakeholdern": "Yes",
-				"prozessDerEinbeziehungVonStakeholdern": "convergence",
-				"mechanismenZurAusrichtungAufStakeholder": "schemas",
-				"esgKriterienUndUeberwachungDerLieferanten": "Yes",
-				"auswahlkriterien": null
-			}
-		},
-		"reportingPeriod": "2023"
-	},
-	{
-		"companyInformation": {
-			"companyName": "Turner, Graham and Sanford",
-			"headquarters": "Jarretboro",
-			"headquartersPostalCode": "08438",
-			"sector": "ROI",
-			"identifiers": {
-				"Lei": [
-					"0Hy1EDsLQDXexuS1kROC"
-				],
-				"Isin": [
-					"mEhiJq9IH5Q9"
-				],
-				"PermId": [
-					"nSdnGkSskL"
-				],
-				"Ticker": [
-					"ARAF2Bv"
->>>>>>> 2de53260
-				],
-				"Duns": [],
-				"VatNumber": [],
-<<<<<<< HEAD
-				"CompanyRegistrationNumber": []
-			},
-			"countryCode": "GQ",
-			"companyAlternativeNames": [
-				"Buckridge Inc",
-				"Gislason - Reynolds",
-				"Grant LLC",
-				"Gutkowski - Lakin"
-			],
-			"companyLegalForm": "GmbH",
-			"website": "https://weary-spume.info/",
-=======
-				"CompanyRegistrationNumber": [
-					"YOAMzXL4YkwQb5L"
-				]
-			},
-			"countryCode": "SR",
-			"companyAlternativeNames": [
-				"Braun Group",
-				"Champlin - Roberts",
-				"Hartmann, Ebert and Grimes"
-			],
-			"companyLegalForm": "GmbH & Co. KG",
-			"website": "https://costly-piety.name/",
->>>>>>> 2de53260
-			"isTeaserCompany": false
-		},
-		"t": {
-			"general": {
-				"masterData": {
-<<<<<<< HEAD
-					"berichtsPflicht": "Yes"
-				}
-			},
-			"allgemein": {
-				"esgZiele": "Yes",
-				"ziele": "synergies",
-				"investitionen": "functionalities",
-				"sektorMitHohenKlimaauswirkungen": "Yes"
-			}
-		},
-		"reportingPeriod": "2023"
-	},
-	{
-		"companyInformation": {
-			"companyName": "Terry, Hilll and Dietrich",
-			"headquarters": "New Rachael",
-			"headquartersPostalCode": null,
-			"sector": "blockchains",
-			"identifiers": {
-				"Lei": [],
-				"Isin": [
-					"Zodj1ZaoTDFW"
-				],
-				"PermId": [],
-				"Ticker": [
-					"9PthprW"
-				],
-				"Duns": [
-					"zcadc9nMi"
-				],
-				"VatNumber": [
-					"CbFhVyZjC"
-				],
-				"CompanyRegistrationNumber": []
-			},
-			"countryCode": "AE",
-			"companyAlternativeNames": [
-				"Kihn - Hammes"
-			],
-			"companyLegalForm": null,
-			"website": "https://grotesque-treasury.info",
-=======
-					"berichtsPflicht": "Yes",
-					"gueltigkeitsDatum": "2024-05-15"
-				}
-			},
-			"allgemein": {
-				"esgZiele": "No",
-				"ziele": "functionalities",
-				"investitionen": null,
-				"sektorMitHohenKlimaauswirkungen": "Yes",
-				"sektor": [
-					"B",
-					"H",
-					"F",
-					"G"
-				],
-				"nachhaltigkeitsbericht": "No",
-				"frequenzDerBerichterstattung": "Monatlich",
-				"mechanismenZurUeberwachungDerEinhaltungUnGlobalCompactPrinzipienUndOderOecdLeitsaetze": "No",
-				"uncgPrinzipien": "No",
-				"erklaerungUngc": "bandwidth",
-				"oecdLeitsaetze": "Yes",
-				"erklaerungOecd": null,
-				"ausrichtungAufDieUnSdgsUndAktivesVerfolgen": "partnerships",
-				"ausschlusslistenAufBasisVonEsgKriterien": "No",
-				"ausschlusslisten": "experiences",
-				"oekologischeSozialeFuehrungsstandardsOderPrinzipien": null,
-				"anreizmechanismenFuerDasManagementUmwelt": "Nein",
-				"anreizmechanismenFuerDasManagementSoziales": "JaAufsichtsratUndGeschaeftsleitung",
-				"esgBezogeneRechtsstreitigkeiten": "No",
-				"rechtsstreitigkeitenMitBezugZuE": "Yes",
-				"statusZuE": "Geklaert",
-				"einzelheitenZuDenRechtsstreitigkeitenZuE": null,
-				"rechtsstreitigkeitenMitBezugZuS": "No",
-				"statusZuS": null,
-				"einzelheitenZuDenRechtsstreitigkeitenZuS": "action-items",
-				"rechtsstreitigkeitenMitBezugZuG": "No",
-				"statusZuG": "Geklaert",
-				"einzelheitenZuDenRechtsstreitigkeitenZuG": "action-items",
-				"esgRating": "No",
-				"agentur": "communities",
-				"ergebnis": {
-					"value": "communities",
-					"dataSource": {
-						"fileName": "Policy",
-						"fileReference": "50a36c418baffd520bb92d84664f06f9732a21f4e2e5ecee6d9136f16e7e0b63"
-					}
-				},
-				"kritischePunkte": "users",
-				"nachhaltigkeitsbezogenenAnleihen": "No",
-				"wichtigsteESUndGRisikenUndBewertung": "e-markets",
-				"hindernisseBeimUmgangMitEsgBedenken": "ROI"
-			},
-			"umwelt": {
-				"treibhausgasemissionen": {
-					"treibhausgasEmissionsintensitaetDerUnternehmenInDieInvestriertWird": null,
-					"strategieUndZieleZurReduzierungVonTreibhausgasEmissionen": "initiatives"
-				},
-				"produkteZurVerringerungDerUmweltbelastung": null,
-				"verringerungenDerUmweltbelastung": null,
-				"oekologischerMindestStandardFuerProduktionsprozesse": "No",
-				"energieverbrauch": {
-					"unternehmensGruppenStrategieBzglEnergieverbrauch": "niches"
-				},
-				"energieeffizienzImmobilienanlagen": {
-					"unternehmensGruppenStrategieBzglEnergieeffizientenImmobilienanlagen": "communities"
-				},
-				"wasserverbrauch": {
-					"unternehmensGruppenStrategieBzglWasserverbrauch": null
-				},
-				"abfallproduktion": {
-					"unternehmensGruppenStrategieBzglAbfallproduktion": "initiatives"
-				},
-				"gefaehrlicheAbfaelle": {
-					"gefaehrlicherAbfall": "action-items"
-				},
-				"biodiversitaet": {
-					"negativeMassnahmenFuerDieBiologischeVielfalt": null,
-					"positiveMassnahmenFuerDieBiologischeVielfalt": "architectures"
-				},
-				"fossileBrennstoffe": {
-					"einnahmenAusFossilenBrennstoffen": "Yes"
-				},
-				"taxonomie": {
-					"taxonomieBerichterstattung": "Nfrd",
-					"euTaxonomieKompassAktivitaeten": [
-						"ProductionOfHeatCoolFromRenewableNonFossilGaseousAndLiquidFuels",
-						"ManufactureOfEquipmentForTheProductionAndUseOfHydrogen",
-						"ManufactureOfLowCarbonTechnologiesForTransport",
-						"ConstructionExtensionAndOperationOfWasteWaterCollectionAndTreatment",
-						"ElectricityGenerationUsingSolarPhotovoltaicTechnology",
-						"InfrastructureForRailTransport",
-						"ConstructionAndSafeOperationOfNewNuclearPowerPlantsForTheGenerationOfElectricityAndOrHeatIncludingForHydrogenProductionUsingBestAvailableTechnologies",
-						"TransmissionAndDistributionNetworksForRenewableAndLowCarbonGases",
-						"LandfillGasCaptureAndUtilisation",
-						"ElectricityGenerationFromOceanEnergyTechnologies",
-						"SeaAndCoastalPassengerWaterTransport",
-						"DistrictHeatingCoolingDistribution",
-						"UrbanAndSuburbanTransportRoadPassengerTransport",
-						"ElectricityGenerationFromFossilGaseousFuels",
-						"ManufactureOfSodaAsh",
-						"ConstructionExtensionAndOperationOfWaterCollectionTreatmentAndSupplySystems",
-						"HighEfficiencyCoGenerationOfHeatCoolAndPowerFromFossilGaseousFuels",
-						"OperationOfPersonalMobilityDevicesCycleLogistics",
-						"AcquisitionAndOwnershipOfBuildings",
-						"ConservationForestry",
-						"ManufactureOfEnergyEfficiencyEquipmentForBuildings",
-						"ConstructionOfNewBuildings",
-						"ManufactureOfIronAndSteel",
-						"InfrastructureEnablingLowCarbonRoadTransportAndPublicTransport",
-						"InstallationAndOperationOfElectricHeatPumps",
-						"ProfessionalServicesRelatedToEnergyPerformanceOfBuildings",
-						"ManufactureOfHydrogen",
-						"InfrastructureForWaterTransport",
-						"ProductionOfHeatCoolFromGeothermalEnergy",
-						"ElectricityGenerationFromNuclearEnergyInExistingInstallations",
-						"MotionPictureVideoAndTelevisionProgrammeProductionSoundRecordingAndMusicPublishingActivities",
-						"ProductionOfHeatCoolUsingWasteHeat",
-						"ProductionOfHeatCoolFromFossilGaseousFuelsInAnEfficientDistrictHeatingAndCoolingSystem",
-						"ManufactureOfOtherLowCarbonTechnologies",
-						"ManufactureOfNitricAcid",
-						"RenewalOfWaterCollectionTreatmentAndSupplySystems",
-						"CogenerationOfHeatCoolAndPowerFromSolarEnergy",
-						"Education",
-						"ProductionOfHeatCoolFromBioenergy",
-						"ResearchDevelopmentAndInnovationForDirectAirCaptureOfCo2",
-						"UndergroundPermanentGeologicalStorageOfCo2",
-						"RenovationOfExistingBuildings",
-						"ManufactureOfCement",
-						"InstallationMaintenanceAndRepairOfChargingStationsForElectricVehiclesInBuildingsAndParkingSpacesAttachedToBuildings",
-						"ElectricityGenerationUsingConcentratedSolarPowerCspTechnology",
-						"TransmissionAndDistributionOfElectricity",
-						"RenewalOfWasteWaterCollectionAndTreatment",
-						"CreativeArtsAndEntertainmentActivities",
-						"InfrastructureEnablingRoadTransportAndPublicTransport",
-						"LowCarbonAirportInfrastructure",
-						"ManufactureOfAluminium",
-						"FreightTransportServicesByRoad",
-						"EngineeringActivitiesAndRelatedTechnicalConsultancyDedicatedToAdaptationToClimateChange",
-						"LibrariesArchivesMuseumsAndCulturalActivities",
-						"ManufactureOfOrganicBasicChemicals",
-						"ElectricityGenerationFromBioenergy",
-						"ManufactureOfBatteries",
-						"ResidentialCareActivities",
-						"AirportInfrastructure",
-						"PassengerInterurbanRailTransport",
-						"ElectricityGenerationFromGeothermalEnergy",
-						"Afforestation",
-						"ManufactureOfBiogasAndBiofuelsForUseInTransportAndOfBioliquids",
-						"ManufactureOfAnhydrousAmmonia",
-						"CloseToMarketResearchDevelopmentAndInnovation",
-						"InstallationMaintenanceAndRepairOfRenewableEnergyTechnologies",
-						"StorageOfThermalEnergy",
-						"RestorationOfWetlands",
-						"AnaerobicDigestionOfSewageSludge",
-						"StorageOfElectricity",
-						"FreightRailTransport",
-						"InlandFreightWaterTransport",
-						"ManufactureOfChlorine",
-						"ManufactureOfRenewableEnergyTechnologies",
-						"CogenerationOfHeatCoolAndPowerFromRenewableNonFossilGaseousAndLiquidFuels",
-						"MaterialRecoveryFromNonHazardousWaste",
-						"InstallationMaintenanceAndRepairOfEnergyEfficiencyEquipment",
-						"CogenerationOfHeatCoolAndPowerFromBioenergy",
-						"ForestManagement",
-						"ElectricityGenerationFromWindPower"
-					]
-				}
-			},
-			"negativeAktivitaetenFuerDieBiologischeVielfalt": "No",
-			"positiveAktivitaetenFuerDieBiologischeVielfalt": "Yes",
-			"soziales": {
-				"aenderungenUnternehmensstruktur": "No",
-				"sicherheitsmassnahmenFuerMitarbeiter": null,
-				"einkommensgleichheit": {
-					"massnahmenZurVerbesserungDerEinkommensungleichheit": "action-items"
-				},
-				"geschlechterdiversitaet": {
-					"definitionTopManagement": null,
-					"einhaltungRechtlicherVorgaben": null
-				},
-				"audit": {
-					"auditsZurEinhaltungVonArbeitsstandards": "No",
-					"artDesAudits": "SowohlInternAlsAuchVonDrittanbietern",
-					"auditErgebnisse": "metrics"
-				}
-			},
-			"unternehmensfuehrungGovernance": {
-				"wirtschaftspruefer": "markets",
-				"ceoVorsitzender": "No",
-				"amtszeit": "users",
-				"einbeziehungVonStakeholdern": "Yes",
-				"prozessDerEinbeziehungVonStakeholdern": "experiences",
-				"mechanismenZurAusrichtungAufStakeholder": "models",
-				"esgKriterienUndUeberwachungDerLieferanten": "Yes",
-				"auswahlkriterien": null
-			}
-		},
-		"reportingPeriod": "2020"
-	},
-	{
-		"companyInformation": {
-			"companyName": "Veum, Kozey and Schmidt",
-			"headquarters": "Lakeland",
-			"headquartersPostalCode": "81190",
-			"sector": null,
-			"identifiers": {
-				"Lei": [],
-				"Isin": [
-					"KyWNPunn93Bp",
-					"IsBU8og56tZA"
-				],
-				"PermId": [],
-				"Ticker": [],
-				"Duns": [],
-				"VatNumber": [],
-				"CompanyRegistrationNumber": [
-					"LEGDD9e8vr8lMUy"
-				]
-			},
-			"countryCode": "MY",
-			"companyAlternativeNames": [
-				"Emard - Muller",
-				"Smitham and Sons",
-				"Terry, Goodwin and Hansen"
-			],
-			"companyLegalForm": "GmbH",
-			"website": null,
->>>>>>> 2de53260
-			"isTeaserCompany": false
-		},
-		"t": {
-			"general": {
-				"masterData": {
-<<<<<<< HEAD
-					"berichtsPflicht": null
-=======
-					"berichtsPflicht": "Yes",
-					"gueltigkeitsDatum": null
->>>>>>> 2de53260
-				}
-			},
-			"allgemein": {
-				"esgZiele": "No",
-<<<<<<< HEAD
-				"ziele": null,
-				"investitionen": "convergence",
-				"sektorMitHohenKlimaauswirkungen": null
-=======
-				"ziele": "deliverables",
-				"investitionen": "action-items",
-				"sektorMitHohenKlimaauswirkungen": null,
-				"sektor": [
-					"H",
-					"G",
-					"F",
-					"A",
-					"D"
-				],
-				"nachhaltigkeitsbericht": "No",
-				"frequenzDerBerichterstattung": "Monatlich",
-				"mechanismenZurUeberwachungDerEinhaltungUnGlobalCompactPrinzipienUndOderOecdLeitsaetze": "No",
-				"uncgPrinzipien": "No",
-				"erklaerungUngc": "action-items",
-				"oecdLeitsaetze": null,
-				"erklaerungOecd": "users",
-				"ausrichtungAufDieUnSdgsUndAktivesVerfolgen": "models",
-				"ausschlusslistenAufBasisVonEsgKriterien": "Yes",
-				"ausschlusslisten": "action-items",
-				"oekologischeSozialeFuehrungsstandardsOderPrinzipien": "Yes",
-				"anreizmechanismenFuerDasManagementUmwelt": "JaAufsichtsrat",
-				"anreizmechanismenFuerDasManagementSoziales": null,
-				"esgBezogeneRechtsstreitigkeiten": null,
-				"rechtsstreitigkeitenMitBezugZuE": "Yes",
-				"statusZuE": "Offen",
-				"einzelheitenZuDenRechtsstreitigkeitenZuE": "mindshare",
-				"rechtsstreitigkeitenMitBezugZuS": "No",
-				"statusZuS": "Offen",
-				"einzelheitenZuDenRechtsstreitigkeitenZuS": null,
-				"rechtsstreitigkeitenMitBezugZuG": "Yes",
-				"statusZuG": "Geklaert",
-				"einzelheitenZuDenRechtsstreitigkeitenZuG": null,
-				"esgRating": null,
-				"agentur": null,
-				"ergebnis": {
-					"value": "blockchains",
-					"dataSource": {
-						"fileName": "Certification",
-						"fileReference": "50a36c418baffd520bb92d84664f06f9732a21f4e2e5ecee6d9136f16e7e0b63"
-					}
-				},
-				"kritischePunkte": "blockchains",
-				"nachhaltigkeitsbezogenenAnleihen": "No",
-				"wichtigsteESUndGRisikenUndBewertung": null,
-				"hindernisseBeimUmgangMitEsgBedenken": "deliverables"
-			},
-			"umwelt": {
-				"treibhausgasemissionen": {
-					"treibhausgasEmissionsintensitaetDerUnternehmenInDieInvestriertWird": "interfaces",
-					"strategieUndZieleZurReduzierungVonTreibhausgasEmissionen": "channels"
-				},
-				"produkteZurVerringerungDerUmweltbelastung": "Yes",
-				"verringerungenDerUmweltbelastung": "experiences",
-				"oekologischerMindestStandardFuerProduktionsprozesse": null,
-				"energieverbrauch": {
-					"unternehmensGruppenStrategieBzglEnergieverbrauch": "content"
-				},
-				"energieeffizienzImmobilienanlagen": {
-					"unternehmensGruppenStrategieBzglEnergieeffizientenImmobilienanlagen": "action-items"
-				},
-				"wasserverbrauch": {
-					"unternehmensGruppenStrategieBzglWasserverbrauch": "e-commerce"
-				},
-				"abfallproduktion": {
-					"unternehmensGruppenStrategieBzglAbfallproduktion": "channels"
-				},
-				"gefaehrlicheAbfaelle": {
-					"gefaehrlicherAbfall": null
-				},
-				"biodiversitaet": {
-					"negativeMassnahmenFuerDieBiologischeVielfalt": "lifetime value",
-					"positiveMassnahmenFuerDieBiologischeVielfalt": "bandwidth"
-				},
-				"fossileBrennstoffe": {
-					"einnahmenAusFossilenBrennstoffen": "No"
-				},
-				"taxonomie": {
-					"taxonomieBerichterstattung": "Nfrd",
-					"euTaxonomieKompassAktivitaeten": [
-						"SeaAndCoastalFreightWaterTransportVesselsForPortOperationsAndAuxiliaryActivities",
-						"LandfillGasCaptureAndUtilisation",
-						"InfrastructureForPersonalMobilityCycleLogistics",
-						"RetrofittingOfSeaAndCoastalFreightAndPassengerWaterTransport",
-						"CloseToMarketResearchDevelopmentAndInnovation",
-						"ProductionOfHeatCoolFromFossilGaseousFuelsInAnEfficientDistrictHeatingAndCoolingSystem",
-						"PassengerInterurbanRailTransport",
-						"OperationOfPersonalMobilityDevicesCycleLogistics",
-						"ElectricityGenerationUsingConcentratedSolarPowerCspTechnology",
-						"UndergroundPermanentGeologicalStorageOfCo2",
-						"InstallationMaintenanceAndRepairOfInstrumentsAndDevicesForMeasuringRegulationAndControllingEnergyPerformanceOfBuildings",
-						"StorageOfHydrogen",
-						"ElectricityGenerationFromWindPower",
-						"ManufactureOfCement",
-						"CollectionAndTransportOfNonHazardousWasteInSourceSegregatedFractions",
-						"ProductionOfHeatCoolFromGeothermalEnergy",
-						"RenewalOfWasteWaterCollectionAndTreatment",
-						"Education",
-						"InstallationMaintenanceAndRepairOfChargingStationsForElectricVehiclesInBuildingsAndParkingSpacesAttachedToBuildings",
-						"CreativeArtsAndEntertainmentActivities",
-						"ProductionOfHeatCoolFromBioenergy",
-						"StorageOfElectricity",
-						"ManufactureOfEnergyEfficiencyEquipmentForBuildings",
-						"ManufactureOfLowCarbonTechnologiesForTransport",
-						"ElectricityGenerationFromGeothermalEnergy",
-						"AirportInfrastructure",
-						"ProductionOfHeatCoolFromSolarThermalHeating",
-						"CogenerationOfHeatCoolAndPowerFromBioenergy",
-						"ConservationForestry",
-						"PreCommercialStagesOfAdvancedTechnologiesToProduceEnergyFromNuclearProcessesWithMinimalWasteFromTheFuelCycle",
-						"ManufactureOfNitricAcid",
-						"ProductionOfHeatCoolUsingWasteHeat",
-						"InstallationMaintenanceAndRepairOfEnergyEfficiencyEquipment",
-						"ManufactureOfChlorine",
-						"LibrariesArchivesMuseumsAndCulturalActivities",
-						"ElectricityGenerationFromBioenergy",
-						"ManufactureOfBatteries",
-						"ElectricityGenerationFromFossilGaseousFuels",
-						"InfrastructureEnablingRoadTransportAndPublicTransport",
-						"ManufactureOfAluminium",
-						"AnaerobicDigestionOfBioWaste",
-						"LowCarbonAirportInfrastructure",
-						"InfrastructureEnablingLowCarbonWaterTransport",
-						"ResidentialCareActivities",
-						"ConstructionOfNewBuildings",
-						"ManufactureOfSodaAsh",
-						"InlandPassengerWaterTransport",
-						"MaterialRecoveryFromNonHazardousWaste",
-						"UrbanAndSuburbanTransportRoadPassengerTransport",
-						"ConstructionExtensionAndOperationOfWaterCollectionTreatmentAndSupplySystems",
-						"RenovationOfExistingBuildings",
-						"InfrastructureEnablingLowCarbonRoadTransportAndPublicTransport",
-						"TransmissionAndDistributionOfElectricity",
-						"ConstructionExtensionAndOperationOfWasteWaterCollectionAndTreatment",
-						"ElectricityGenerationFromRenewableNonFossilGaseousAndLiquidFuels",
-						"ComputerProgrammingConsultancyAndRelatedActivities",
-						"ElectricityGenerationFromOceanEnergyTechnologies",
-						"ManufactureOfEquipmentForTheProductionAndUseOfHydrogen",
-						"StorageOfThermalEnergy",
-						"FreightRailTransport",
-						"InfrastructureForWaterTransport",
-						"ManufactureOfIronAndSteel",
-						"SeaAndCoastalPassengerWaterTransport",
-						"ManufactureOfOrganicBasicChemicals",
-						"CogenerationOfHeatCoolAndPowerFromSolarEnergy",
-						"ManufactureOfRenewableEnergyTechnologies",
-						"TransportOfCo2",
-						"ProfessionalServicesRelatedToEnergyPerformanceOfBuildings",
-						"RehabilitationAndRestorationOfForestsIncludingReforestationAndNaturalForestRegenerationAfterAnExtremeEvent",
-						"NonLifeInsuranceUnderwritingOfClimateRelatedPerils",
-						"Reinsurance",
-						"ManufactureOfAnhydrousAmmonia",
-						"RestorationOfWetlands",
-						"CogenerationOfHeatCoolAndPowerFromGeothermalEnergy",
-						"Afforestation",
-						"RetrofittingOfInlandWaterPassengerAndFreightTransport",
-						"ManufactureOfOtherLowCarbonTechnologies",
-						"RenewalOfWaterCollectionTreatmentAndSupplySystems",
-						"InstallationMaintenanceAndRepairOfRenewableEnergyTechnologies",
-						"AnaerobicDigestionOfSewageSludge",
-						"CogenerationOfHeatCoolAndPowerFromRenewableNonFossilGaseousAndLiquidFuels",
-						"ManufactureOfBiogasAndBiofuelsForUseInTransportAndOfBioliquids",
-						"AcquisitionAndOwnershipOfBuildings",
-						"ResearchDevelopmentAndInnovationForDirectAirCaptureOfCo2",
-						"ManufactureOfHydrogen",
-						"ManufactureOfPlasticsInPrimaryForm",
-						"EngineeringActivitiesAndRelatedTechnicalConsultancyDedicatedToAdaptationToClimateChange",
-						"DistrictHeatingCoolingDistribution",
-						"TransportByMotorbikesPassengerCarsAndLightCommercialVehicles",
-						"FreightTransportServicesByRoad",
-						"ElectricityGenerationFromNuclearEnergyInExistingInstallations",
-						"ManufactureOfCarbonBlack",
-						"DataProcessingHostingAndRelatedActivities",
-						"ConstructionAndSafeOperationOfNewNuclearPowerPlantsForTheGenerationOfElectricityAndOrHeatIncludingForHydrogenProductionUsingBestAvailableTechnologies",
-						"ProductionOfHeatCoolFromRenewableNonFossilGaseousAndLiquidFuels",
-						"TransmissionAndDistributionNetworksForRenewableAndLowCarbonGases",
-						"InfrastructureForRailTransport",
-						"ElectricityGenerationUsingSolarPhotovoltaicTechnology",
-						"HighEfficiencyCoGenerationOfHeatCoolAndPowerFromFossilGaseousFuels",
-						"MotionPictureVideoAndTelevisionProgrammeProductionSoundRecordingAndMusicPublishingActivities",
-						"ForestManagement",
-						"DataDrivenSolutionsForGhgEmissionsReductions",
-						"ElectricityGenerationFromHydropower",
-						"InlandFreightWaterTransport",
-						"InstallationAndOperationOfElectricHeatPumps"
-					]
-				}
-			},
-			"negativeAktivitaetenFuerDieBiologischeVielfalt": "Yes",
-			"positiveAktivitaetenFuerDieBiologischeVielfalt": "No",
-			"soziales": {
-				"aenderungenUnternehmensstruktur": "Yes",
-				"sicherheitsmassnahmenFuerMitarbeiter": "content",
-				"einkommensgleichheit": {
-					"massnahmenZurVerbesserungDerEinkommensungleichheit": "ROI"
-				},
-				"geschlechterdiversitaet": {
-					"definitionTopManagement": null,
-					"einhaltungRechtlicherVorgaben": null
-				},
-				"audit": {
-					"auditsZurEinhaltungVonArbeitsstandards": "Yes",
-					"artDesAudits": "InterneAnhoerung",
-					"auditErgebnisse": null
-				}
-			},
-			"unternehmensfuehrungGovernance": {
-				"wirtschaftspruefer": null,
-				"ceoVorsitzender": "Yes",
-				"amtszeit": "applications",
-				"einbeziehungVonStakeholdern": "Yes",
-				"prozessDerEinbeziehungVonStakeholdern": "deliverables",
-				"mechanismenZurAusrichtungAufStakeholder": "metrics",
-				"esgKriterienUndUeberwachungDerLieferanten": "No",
-				"auswahlkriterien": "deliverables"
->>>>>>> 2de53260
-			}
-		},
-		"reportingPeriod": "2023"
-	},
-	{
-		"companyInformation": {
-<<<<<<< HEAD
-			"companyName": "Labadie Inc",
-			"headquarters": "Lake Gabrielletown",
-			"headquartersPostalCode": "42997-1505",
-			"sector": "bandwidth",
-=======
-			"companyName": "Hirthe - Emard",
-			"headquarters": "Rockyton",
-			"headquartersPostalCode": "52545-5237",
-			"sector": "networks",
->>>>>>> 2de53260
-			"identifiers": {
-				"Lei": [
-					"f9vHFJIWcQVwIhjYcWv8"
-				],
-				"Isin": [
-<<<<<<< HEAD
-					"nys8vDUsUjo0"
-				],
-				"PermId": [],
-				"Ticker": [],
-				"Duns": [
-					"nQtQxisRG"
-				],
-				"VatNumber": [
-					"6Mxu5GHVa"
-=======
-					"JKcE8569AqNa",
-					"ENsSBHJSk7Yk"
-				],
-				"PermId": [
-					"h190v6cV4M"
-				],
-				"Ticker": [
-					"JYDQleF"
-				],
-				"Duns": [],
-				"VatNumber": [
-					"TLsmSJAvJ"
->>>>>>> 2de53260
-				],
-				"CompanyRegistrationNumber": [
-					"1fJdJSlnL72UxnJ"
-				]
-			},
-<<<<<<< HEAD
-			"countryCode": "BO",
-			"companyAlternativeNames": [
-				"Hyatt, Braun and Cole",
-				"Schuppe LLC",
-				"Spencer - O'Connell"
-			],
-			"companyLegalForm": "Limited Liability Partnership (LLP)",
-			"website": "https://useless-legislature.name/",
-=======
-			"countryCode": "GN",
-			"companyAlternativeNames": [
-				"Kub - Streich"
-			],
-			"companyLegalForm": null,
-			"website": null,
->>>>>>> 2de53260
-			"isTeaserCompany": false
-		},
-		"t": {
-			"general": {
-				"masterData": {
-<<<<<<< HEAD
-					"berichtsPflicht": null
 				}
 			},
 			"allgemein": {
 				"esgZiele": "Yes",
 				"ziele": null,
 				"investitionen": "action-items",
-				"sektorMitHohenKlimaauswirkungen": null
-=======
-					"berichtsPflicht": "No",
-					"gueltigkeitsDatum": "2024-04-22"
-				}
-			},
-			"allgemein": {
-				"esgZiele": "No",
+				"sektorMitHohenKlimaauswirkungen": "Yes"
+			}
+		},
+		"reportingPeriod": "2021"
+	},
+	{
+		"companyInformation": {
+			"companyName": "Dibbert Group",
+			"headquarters": "East Lucio",
+			"headquartersPostalCode": "10549",
+			"sector": "models",
+			"identifiers": {
+				"Lei": [
+					"37h8i7wOGHyVkGbZYd4m"
+				],
+				"Isin": [
+					"d7iC98LgJ89N"
+				],
+				"PermId": [],
+				"Ticker": [
+					"gmOfOqw"
+				],
+				"Duns": [],
+				"VatNumber": [],
+				"CompanyRegistrationNumber": [
+					"VFUgQ8VYsuJrYpX"
+				]
+			},
+			"countryCode": "CO",
+			"companyAlternativeNames": [],
+			"companyLegalForm": "Limited Liability Partnership (LLP)",
+			"website": "https://frigid-due.name",
+			"isTeaserCompany": false
+		},
+		"t": {
+			"general": {
+				"masterData": {
+					"berichtsPflicht": "No"
+				}
+			},
+			"allgemein": {
+				"esgZiele": null,
 				"ziele": null,
 				"investitionen": "partnerships",
-				"sektorMitHohenKlimaauswirkungen": null,
-				"sektor": [
-					"G",
-					"F",
-					"L",
-					"A"
-				],
-				"nachhaltigkeitsbericht": null,
-				"frequenzDerBerichterstattung": "Jaehrlich",
-				"mechanismenZurUeberwachungDerEinhaltungUnGlobalCompactPrinzipienUndOderOecdLeitsaetze": "Yes",
-				"uncgPrinzipien": "No",
-				"erklaerungUngc": null,
-				"oecdLeitsaetze": "No",
-				"erklaerungOecd": "niches",
-				"ausrichtungAufDieUnSdgsUndAktivesVerfolgen": "content",
-				"ausschlusslistenAufBasisVonEsgKriterien": null,
-				"ausschlusslisten": null,
-				"oekologischeSozialeFuehrungsstandardsOderPrinzipien": "Yes",
-				"anreizmechanismenFuerDasManagementUmwelt": null,
-				"anreizmechanismenFuerDasManagementSoziales": "Nein",
-				"esgBezogeneRechtsstreitigkeiten": "No",
-				"rechtsstreitigkeitenMitBezugZuE": "Yes",
-				"statusZuE": "Geklaert",
-				"einzelheitenZuDenRechtsstreitigkeitenZuE": "e-commerce",
-				"rechtsstreitigkeitenMitBezugZuS": "No",
-				"statusZuS": "Offen",
-				"einzelheitenZuDenRechtsstreitigkeitenZuS": "channels",
-				"rechtsstreitigkeitenMitBezugZuG": "No",
-				"statusZuG": "Geklaert",
-				"einzelheitenZuDenRechtsstreitigkeitenZuG": "models",
-				"esgRating": null,
-				"agentur": "markets",
-				"ergebnis": {
-					"value": "synergies",
-					"dataSource": {
-						"fileName": "Certification",
-						"fileReference": "50a36c418baffd520bb92d84664f06f9732a21f4e2e5ecee6d9136f16e7e0b63"
-					}
-				},
-				"kritischePunkte": "synergies",
-				"nachhaltigkeitsbezogenenAnleihen": null,
-				"wichtigsteESUndGRisikenUndBewertung": null,
-				"hindernisseBeimUmgangMitEsgBedenken": "supply-chains"
-			},
-			"umwelt": {
-				"treibhausgasemissionen": {
-					"treibhausgasEmissionsintensitaetDerUnternehmenInDieInvestriertWird": "blockchains",
-					"strategieUndZieleZurReduzierungVonTreibhausgasEmissionen": "functionalities"
-				},
-				"produkteZurVerringerungDerUmweltbelastung": "No",
-				"verringerungenDerUmweltbelastung": "niches",
-				"oekologischerMindestStandardFuerProduktionsprozesse": "No",
-				"energieverbrauch": {
-					"unternehmensGruppenStrategieBzglEnergieverbrauch": "niches"
-				},
-				"energieeffizienzImmobilienanlagen": {
-					"unternehmensGruppenStrategieBzglEnergieeffizientenImmobilienanlagen": "paradigms"
-				},
-				"wasserverbrauch": {
-					"unternehmensGruppenStrategieBzglWasserverbrauch": "markets"
-				},
-				"abfallproduktion": {
-					"unternehmensGruppenStrategieBzglAbfallproduktion": "content"
-				},
-				"gefaehrlicheAbfaelle": {
-					"gefaehrlicherAbfall": null
-				},
-				"biodiversitaet": {
-					"negativeMassnahmenFuerDieBiologischeVielfalt": null,
-					"positiveMassnahmenFuerDieBiologischeVielfalt": "systems"
-				},
-				"fossileBrennstoffe": {
-					"einnahmenAusFossilenBrennstoffen": "Yes"
-				},
-				"taxonomie": {
-					"taxonomieBerichterstattung": null,
-					"euTaxonomieKompassAktivitaeten": [
-						"RenewalOfWaterCollectionTreatmentAndSupplySystems",
-						"InstallationMaintenanceAndRepairOfInstrumentsAndDevicesForMeasuringRegulationAndControllingEnergyPerformanceOfBuildings",
-						"ManufactureOfCement",
-						"ManufactureOfCarbonBlack",
-						"ManufactureOfNitricAcid",
-						"AnaerobicDigestionOfSewageSludge",
-						"TransportOfCo2",
-						"ConstructionOfNewBuildings",
-						"EngineeringActivitiesAndRelatedTechnicalConsultancyDedicatedToAdaptationToClimateChange",
-						"FreightRailTransport",
-						"MaterialRecoveryFromNonHazardousWaste",
-						"MotionPictureVideoAndTelevisionProgrammeProductionSoundRecordingAndMusicPublishingActivities",
-						"CogenerationOfHeatCoolAndPowerFromSolarEnergy",
-						"TransmissionAndDistributionNetworksForRenewableAndLowCarbonGases",
-						"InfrastructureEnablingRoadTransportAndPublicTransport",
-						"ManufactureOfEquipmentForTheProductionAndUseOfHydrogen",
-						"InlandFreightWaterTransport",
-						"LibrariesArchivesMuseumsAndCulturalActivities",
-						"ManufactureOfLowCarbonTechnologiesForTransport",
-						"AnaerobicDigestionOfBioWaste",
-						"ProductionOfHeatCoolUsingWasteHeat",
-						"ElectricityGenerationFromGeothermalEnergy",
-						"InfrastructureForRailTransport",
-						"InlandPassengerWaterTransport",
-						"ManufactureOfAnhydrousAmmonia",
-						"ProfessionalServicesRelatedToEnergyPerformanceOfBuildings",
-						"InfrastructureForPersonalMobilityCycleLogistics",
-						"ResidentialCareActivities"
-					]
-				}
-			},
-			"negativeAktivitaetenFuerDieBiologischeVielfalt": "No",
-			"positiveAktivitaetenFuerDieBiologischeVielfalt": "No",
-			"soziales": {
-				"aenderungenUnternehmensstruktur": "No",
-				"sicherheitsmassnahmenFuerMitarbeiter": "systems",
-				"einkommensgleichheit": {
-					"massnahmenZurVerbesserungDerEinkommensungleichheit": "ROI"
-				},
-				"geschlechterdiversitaet": {
-					"definitionTopManagement": "channels",
-					"einhaltungRechtlicherVorgaben": "mindshare"
-				},
-				"audit": {
-					"auditsZurEinhaltungVonArbeitsstandards": null,
-					"artDesAudits": null,
-					"auditErgebnisse": "content"
-				}
-			},
-			"unternehmensfuehrungGovernance": {
-				"wirtschaftspruefer": "lifetime value",
-				"ceoVorsitzender": "No",
-				"amtszeit": "content",
-				"einbeziehungVonStakeholdern": "Yes",
-				"prozessDerEinbeziehungVonStakeholdern": "relationships",
-				"mechanismenZurAusrichtungAufStakeholder": "markets",
-				"esgKriterienUndUeberwachungDerLieferanten": "No",
-				"auswahlkriterien": "action-items"
->>>>>>> 2de53260
+				"sektorMitHohenKlimaauswirkungen": "Yes"
+			}
+		},
+		"reportingPeriod": "2023"
+	},
+	{
+		"companyInformation": {
+			"companyName": "Schaefer - Senger",
+			"headquarters": "Gabriellastad",
+			"headquartersPostalCode": null,
+			"sector": null,
+			"identifiers": {
+				"Lei": [],
+				"Isin": [
+					"dEvGfVRV8k9f",
+					"ce72WKCczSt6"
+				],
+				"PermId": [
+					"9zcKzXeX7t"
+				],
+				"Ticker": [],
+				"Duns": [
+					"LcjrQBlwD"
+				],
+				"VatNumber": [
+					"uy6oVtJY4"
+				],
+				"CompanyRegistrationNumber": []
+			},
+			"countryCode": "PA",
+			"companyAlternativeNames": [
+				"Cassin - Maggio"
+			],
+			"companyLegalForm": "Public Limited Company (PLC)",
+			"website": "https://all-robe.net/",
+			"isTeaserCompany": false
+		},
+		"t": {
+			"general": {
+				"masterData": {
+					"berichtsPflicht": "Yes"
+				}
+			},
+			"allgemein": {
+				"esgZiele": "Yes",
+				"ziele": null,
+				"investitionen": "deliverables",
+				"sektorMitHohenKlimaauswirkungen": "No"
+			}
+		},
+		"reportingPeriod": "2020"
+	},
+	{
+		"companyInformation": {
+			"companyName": "Rogahn - Zemlak",
+			"headquarters": "Wehnerboro",
+			"headquartersPostalCode": "36875-9903",
+			"sector": "e-business",
+			"identifiers": {
+				"Lei": [
+					"QBQa69dVHSgQ81lqxbyk"
+				],
+				"Isin": [
+					"UpFItkpOO6Xu",
+					"6ZHl7XBg81eu"
+				],
+				"PermId": [],
+				"Ticker": [],
+				"Duns": [],
+				"VatNumber": [
+					"VgbAzjhBT"
+				],
+				"CompanyRegistrationNumber": []
+			},
+			"countryCode": "AU",
+			"companyAlternativeNames": [
+				"Bednar, Padberg and Von",
+				"Kirlin Group"
+			],
+			"companyLegalForm": "Sole Trader",
+			"website": "https://tricky-dioxide.biz/",
+			"isTeaserCompany": false
+		},
+		"t": {
+			"general": {
+				"masterData": {
+					"berichtsPflicht": "No"
+				}
+			},
+			"allgemein": {
+				"esgZiele": null,
+				"ziele": "solutions",
+				"investitionen": null,
+				"sektorMitHohenKlimaauswirkungen": "Yes"
+			}
+		},
+		"reportingPeriod": "2022"
+	},
+	{
+		"companyInformation": {
+			"companyName": "Olson LLC",
+			"headquarters": "New Oceanemouth",
+			"headquartersPostalCode": "24404",
+			"sector": null,
+			"identifiers": {
+				"Lei": [
+					"1dtFQHVgiGA7qJi5eSRe"
+				],
+				"Isin": [
+					"vc6ex7VAVsbf",
+					"DGL29QNk45vx"
+				],
+				"PermId": [],
+				"Ticker": [
+					"Hb0O9QZ"
+				],
+				"Duns": [
+					"yWgPBxlY8"
+				],
+				"VatNumber": [],
+				"CompanyRegistrationNumber": [
+					"KYJVXa4gejaEpiZ"
+				]
+			},
+			"countryCode": "RE",
+			"companyAlternativeNames": [
+				"Collins - Predovic"
+			],
+			"companyLegalForm": "Public Limited Company (PLC)",
+			"website": "https://giddy-statement.org/",
+			"isTeaserCompany": false
+		},
+		"t": {
+			"general": {
+				"masterData": {
+					"berichtsPflicht": "No"
+				}
+			},
+			"allgemein": {
+				"esgZiele": null,
+				"ziele": "markets",
+				"investitionen": "channels",
+				"sektorMitHohenKlimaauswirkungen": "No"
 			}
 		},
 		"reportingPeriod": "2021"
+	},
+	{
+		"companyInformation": {
+			"companyName": "Jenkins, Cremin and Lakin",
+			"headquarters": "West Brooklyn",
+			"headquartersPostalCode": null,
+			"sector": "models",
+			"identifiers": {
+				"Lei": [
+					"8jG33vA4uWJhg2U3T6ku"
+				],
+				"Isin": [
+					"VQvKsT8Lngdq"
+				],
+				"PermId": [
+					"STrlcdEtvB"
+				],
+				"Ticker": [
+					"aQ2SmCL"
+				],
+				"Duns": [],
+				"VatNumber": [
+					"QL2nAegxl"
+				],
+				"CompanyRegistrationNumber": [
+					"HNeY62zLKlTja38"
+				]
+			},
+			"countryCode": "QA",
+			"companyAlternativeNames": [
+				"Rippin, Ondricka and Olson"
+			],
+			"companyLegalForm": null,
+			"website": "https://unaware-southeast.net",
+			"isTeaserCompany": false
+		},
+		"t": {
+			"general": {
+				"masterData": {
+					"berichtsPflicht": "No"
+				}
+			},
+			"allgemein": {
+				"esgZiele": "Yes",
+				"ziele": null,
+				"investitionen": "schemas",
+				"sektorMitHohenKlimaauswirkungen": null
+			}
+		},
+		"reportingPeriod": "2022"
+	},
+	{
+		"companyInformation": {
+			"companyName": "Hyatt and Sons",
+			"headquarters": "McDermottfurt",
+			"headquartersPostalCode": "16130",
+			"sector": "bandwidth",
+			"identifiers": {
+				"Lei": [],
+				"Isin": [
+					"g47d4CVSvfHJ",
+					"PAxUIIzHswPf"
+				],
+				"PermId": [
+					"sXRkdmr6rr"
+				],
+				"Ticker": [],
+				"Duns": [],
+				"VatNumber": [
+					"tpXEDnshK"
+				],
+				"CompanyRegistrationNumber": []
+			},
+			"countryCode": "MO",
+			"companyAlternativeNames": [
+				"Breitenberg - Smith",
+				"Carroll and Sons",
+				"Hills - Hegmann",
+				"Lang, Hoeger and Franecki"
+			],
+			"companyLegalForm": "GmbH",
+			"website": "https://late-shin.biz/",
+			"isTeaserCompany": false
+		},
+		"t": {
+			"general": {
+				"masterData": {
+					"berichtsPflicht": "Yes"
+				}
+			},
+			"allgemein": {
+				"esgZiele": "No",
+				"ziele": "platforms",
+				"investitionen": null,
+				"sektorMitHohenKlimaauswirkungen": "Yes"
+			}
+		},
+		"reportingPeriod": "2022"
 	}
 ]