--- conflicted
+++ resolved
@@ -2,42 +2,14 @@
 	{
 		"companyInformation": {
 			"companyName": "all-fields-defined-for-eu-taxo-non-financials-alpha",
-<<<<<<< HEAD
-			"headquarters": "Appleton",
-			"headquartersPostalCode": "92202-6540",
-			"sector": "eyeballs",
-=======
 			"headquarters": "Port Elliotberg",
 			"headquartersPostalCode": "61599-5749",
 			"sector": "platforms",
->>>>>>> 1fc7c837
 			"identifiers": {
 				"Lei": [
 					"wJ14eosLe7gh7e3wFgdu"
 				],
 				"Isin": [
-<<<<<<< HEAD
-					"uibHdRJpj2xC"
-				],
-				"PermId": [],
-				"Ticker": [
-					"q8FJcXW"
-				],
-				"Duns": [
-					"JdV8EIrZI"
-				],
-				"VatNumber": [
-					"JbWL0IRUt"
-				],
-				"CompanyRegistrationNumber": []
-			},
-			"countryCode": "BI",
-			"companyAlternativeNames": [
-				"Fadel Inc"
-			],
-			"companyLegalForm": "Private Limited Company (Ltd)",
-			"website": "https://sick-burglar.net/",
-=======
 					"heqYUsEtB6s9",
 					"t7KGiZZFmcPX"
 				],
@@ -53,38 +25,17 @@
 			"companyAlternativeNames": [],
 			"companyLegalForm": "Private Limited Company (Ltd)",
 			"website": "https://outgoing-pressurisation.net",
->>>>>>> 1fc7c837
 			"isTeaserCompany": false
 		},
 		"t": {
 			"general": {
 				"fiscalYearDeviation": "NoDeviation",
-<<<<<<< HEAD
-				"fiscalYearEnd": "2025-01-08",
-=======
 				"fiscalYearEnd": "2024-05-08",
->>>>>>> 1fc7c837
 				"scopeOfEntities": "NA",
 				"nfrdMandatory": "Yes",
-				"euTaxonomyActivityLevelReporting": "Yes",
+				"euTaxonomyActivityLevelReporting": "No",
 				"assurance": {
 					"value": "LimitedAssurance",
-<<<<<<< HEAD
-					"provider": "Schimmel - Miller",
-					"dataSource": {
-						"page": 888,
-						"fileName": "AnnualReport",
-						"fileReference": "50a36c418baffd520bb92d84664f06f9732a21f4e2e5ecee6d9136f16e7e0b63",
-						"tagName": "blockchains"
-					}
-				},
-				"numberOfEmployees": 24610.14,
-				"referencedReports": {
-					"AnnualReport": {
-						"fileReference": "50a36c418baffd520bb92d84664f06f9732a21f4e2e5ecee6d9136f16e7e0b63",
-						"fileName": "AnnualReport",
-						"reportDate": "2023-08-07"
-=======
 					"provider": "Bailey - Franecki",
 					"dataSource": {
 						"page": 84,
@@ -101,117 +52,18 @@
 						"isGroupLevel": "Yes",
 						"reportDate": "2023-09-12",
 						"currency": "ARS"
->>>>>>> 1fc7c837
 					}
 				}
 			},
 			"revenue": {
 				"totalAmount": {
-<<<<<<< HEAD
-					"value": 9876755259.47,
-					"dataSource": {
-						"page": 193,
-						"fileName": "AnnualReport",
-						"fileReference": "50a36c418baffd520bb92d84664f06f9732a21f4e2e5ecee6d9136f16e7e0b63",
-						"tagName": "systems"
-					},
-					"comment": "back up online matrix",
-					"quality": "Reported",
-					"currency": "GTQ"
-				},
-				"nonEligibleShare": {
-					"relativeShareInPercent": 68.54,
-					"absoluteShare": {
-						"amount": 7369485942.18,
-						"currency": "FKP"
-					}
-				},
-				"eligibleShare": {
-					"relativeShareInPercent": 88.84,
-					"absoluteShare": {
-						"amount": 7384453197.01,
-						"currency": "ALL"
-					}
-				},
-				"nonAlignedShare": {
-					"relativeShareInPercent": 95.33,
-					"absoluteShare": {
-						"amount": 5474658983.29,
-						"currency": "MUR"
-					}
-				},
-				"nonAlignedActivities": [
-					{
-						"activityName": "LibrariesArchivesMuseumsAndCulturalActivities",
-						"naceCodes": [
-							"R91"
-						],
-						"share": {
-							"relativeShareInPercent": 28.1,
-							"absoluteShare": {
-								"amount": 1097678763.32,
-								"currency": "CAD"
-							}
-						}
-					}
-				],
-				"alignedShare": {
-					"relativeShareInPercent": 67.92,
-					"absoluteShare": {
-						"amount": 1040818239.56,
-						"currency": "INR"
-					}
-				},
-				"substantialContributionToClimateChangeMitigationInPercent": 89.31,
-				"substantialContributionToClimateChangeAdaptationInPercent": 60.2,
-				"substantialContributionToSustainableUseAndProtectionOfWaterAndMarineResourcesInPercent": 18.82,
-				"substantialContributionToTransitionToACircularEconomyInPercent": 28.09,
-				"substantialContributionToPollutionPreventionAndControlInPercent": 57.04,
-				"substantialContributionToProtectionAndRestorationOfBiodiversityAndEcosystemsInPercent": 54.93,
-				"alignedActivities": [],
-				"enablingShareInPercent": 9.09,
-				"transitionalShareInPercent": 7.25
-			},
-			"capex": {
-				"totalAmount": {
-					"value": 7020497040.36,
-					"dataSource": {
-						"page": 158,
-						"fileName": "AnnualReport",
-=======
 					"value": 5956398791.17,
 					"dataSource": {
 						"page": 371,
 						"fileName": "SustainabilityReport",
->>>>>>> 1fc7c837
 						"fileReference": "50a36c418baffd520bb92d84664f06f9732a21f4e2e5ecee6d9136f16e7e0b63",
 						"tagName": "mindshare"
 					},
-<<<<<<< HEAD
-					"comment": "compress wireless application",
-					"quality": "Estimated",
-					"currency": "MOP"
-				},
-				"nonEligibleShare": {
-					"relativeShareInPercent": 58.68,
-					"absoluteShare": {
-						"amount": 2348206513.56,
-						"currency": "LRD"
-					}
-				},
-				"eligibleShare": {
-					"relativeShareInPercent": 76.1,
-					"absoluteShare": {
-						"amount": 632485102.39,
-						"currency": "CNY"
-					}
-				},
-				"nonAlignedShare": {
-					"relativeShareInPercent": 39.75,
-					"absoluteShare": {
-						"amount": 6389371431.43,
-						"currency": "XAF"
-=======
 					"comment": "program bluetooth microchip",
 					"quality": "Incomplete",
 					"currency": "CVE"
@@ -235,22 +87,10 @@
 					"absoluteShare": {
 						"amount": 5717378996.78,
 						"currency": "ISK"
->>>>>>> 1fc7c837
 					}
 				},
 				"nonAlignedActivities": [
 					{
-<<<<<<< HEAD
-						"activityName": "Afforestation",
-						"naceCodes": [
-							"A2"
-						],
-						"share": {
-							"relativeShareInPercent": 44.54,
-							"absoluteShare": {
-								"amount": 4234007620.25,
-								"currency": "TJS"
-=======
 						"activityName": "TransportOfCo2",
 						"naceCodes": [
 							"H49.50"
@@ -273,53 +113,11 @@
 							"absoluteShare": {
 								"amount": 1256686598.06,
 								"currency": "LSL"
->>>>>>> 1fc7c837
 							}
 						}
 					}
 				],
 				"alignedShare": {
-<<<<<<< HEAD
-					"relativeShareInPercent": 25.38,
-					"absoluteShare": {
-						"amount": 2336375440.93,
-						"currency": "SSP"
-					}
-				},
-				"substantialContributionToClimateChangeMitigationInPercent": 13.87,
-				"substantialContributionToClimateChangeAdaptationInPercent": 36.09,
-				"substantialContributionToSustainableUseAndProtectionOfWaterAndMarineResourcesInPercent": 24.47,
-				"substantialContributionToTransitionToACircularEconomyInPercent": 9.18,
-				"substantialContributionToPollutionPreventionAndControlInPercent": 42.69,
-				"substantialContributionToProtectionAndRestorationOfBiodiversityAndEcosystemsInPercent": 2.91,
-				"alignedActivities": [
-					{
-						"activityName": "InstallationMaintenanceAndRepairOfEnergyEfficiencyEquipment",
-						"naceCodes": [
-							"C23",
-							"M71",
-							"C22",
-							"C17"
-						],
-						"share": {
-							"relativeShareInPercent": 32.65,
-							"absoluteShare": {
-								"amount": 2640463574.79,
-								"currency": "FJD"
-							}
-						},
-						"substantialContributionToClimateChangeMitigationInPercent": 1.54,
-						"substantialContributionToClimateChangeAdaptationInPercent": 42.17,
-						"substantialContributionToSustainableUseAndProtectionOfWaterAndMarineResourcesInPercent": 22.38,
-						"substantialContributionToTransitionToACircularEconomyInPercent": 7.1,
-						"substantialContributionToPollutionPreventionAndControlInPercent": 97.84,
-						"substantialContributionToProtectionAndRestorationOfBiodiversityAndEcosystemsInPercent": 30.35,
-						"dnshToClimateChangeMitigation": "No",
-						"dnshToClimateChangeAdaptation": "Yes",
-						"dnshToSustainableUseAndProtectionOfWaterAndMarineResources": "Yes",
-						"dnshToTransitionToACircularEconomy": "Yes",
-						"dnshToPollutionPreventionAndControl": "No",
-=======
 					"relativeShareInPercent": 45.15,
 					"absoluteShare": {
 						"amount": 6115206466.06,
@@ -356,31 +154,10 @@
 						"dnshToSustainableUseAndProtectionOfWaterAndMarineResources": "Yes",
 						"dnshToTransitionToACircularEconomy": "No",
 						"dnshToPollutionPreventionAndControl": "Yes",
->>>>>>> 1fc7c837
 						"dnshToProtectionAndRestorationOfBiodiversityAndEcosystems": "No",
 						"minimumSafeguards": "Yes"
 					},
 					{
-<<<<<<< HEAD
-						"activityName": "ProgrammingAndBroadcastingActivities",
-						"naceCodes": [
-							"J60"
-						],
-						"share": {
-							"relativeShareInPercent": 73.15,
-							"absoluteShare": {
-								"amount": 4327923364.47,
-								"currency": "RWF"
-							}
-						},
-						"substantialContributionToClimateChangeMitigationInPercent": 91.34,
-						"substantialContributionToClimateChangeAdaptationInPercent": 46.53,
-						"substantialContributionToSustainableUseAndProtectionOfWaterAndMarineResourcesInPercent": 65.71,
-						"substantialContributionToTransitionToACircularEconomyInPercent": 71.93,
-						"substantialContributionToPollutionPreventionAndControlInPercent": 20.7,
-						"substantialContributionToProtectionAndRestorationOfBiodiversityAndEcosystemsInPercent": 55.6,
-						"dnshToClimateChangeMitigation": "Yes",
-=======
 						"activityName": "CollectionAndTransportOfNonHazardousWasteInSourceSegregatedFractions",
 						"naceCodes": [
 							"E38.11"
@@ -399,7 +176,6 @@
 						"substantialContributionToPollutionPreventionAndControlInPercent": 65.5,
 						"substantialContributionToProtectionAndRestorationOfBiodiversityAndEcosystemsInPercent": 8.06,
 						"dnshToClimateChangeMitigation": "No",
->>>>>>> 1fc7c837
 						"dnshToClimateChangeAdaptation": "No",
 						"dnshToSustainableUseAndProtectionOfWaterAndMarineResources": "No",
 						"dnshToTransitionToACircularEconomy": "No",
@@ -408,27 +184,6 @@
 						"minimumSafeguards": "No"
 					},
 					{
-<<<<<<< HEAD
-						"activityName": "InfrastructureForWaterTransport",
-						"naceCodes": [
-							"F71.1",
-							"F71.20"
-						],
-						"share": {
-							"relativeShareInPercent": 66.42,
-							"absoluteShare": {
-								"amount": 8157821530.48,
-								"currency": "BZD"
-							}
-						},
-						"substantialContributionToClimateChangeMitigationInPercent": 72.96,
-						"substantialContributionToClimateChangeAdaptationInPercent": 75.36,
-						"substantialContributionToSustainableUseAndProtectionOfWaterAndMarineResourcesInPercent": 46.72,
-						"substantialContributionToTransitionToACircularEconomyInPercent": 42.42,
-						"substantialContributionToPollutionPreventionAndControlInPercent": 70.55,
-						"substantialContributionToProtectionAndRestorationOfBiodiversityAndEcosystemsInPercent": 32.28,
-						"dnshToClimateChangeMitigation": "No",
-=======
 						"activityName": "ManufactureOfBiogasAndBiofuelsForUseInTransportAndOfBioliquids",
 						"naceCodes": [
 							"D35.21"
@@ -447,15 +202,10 @@
 						"substantialContributionToPollutionPreventionAndControlInPercent": 14.85,
 						"substantialContributionToProtectionAndRestorationOfBiodiversityAndEcosystemsInPercent": 66.12,
 						"dnshToClimateChangeMitigation": "Yes",
->>>>>>> 1fc7c837
 						"dnshToClimateChangeAdaptation": "No",
-						"dnshToSustainableUseAndProtectionOfWaterAndMarineResources": "Yes",
-						"dnshToTransitionToACircularEconomy": "Yes",
-						"dnshToPollutionPreventionAndControl": "No",
-<<<<<<< HEAD
-						"dnshToProtectionAndRestorationOfBiodiversityAndEcosystems": "Yes",
-						"minimumSafeguards": "Yes"
-=======
+						"dnshToSustainableUseAndProtectionOfWaterAndMarineResources": "No",
+						"dnshToTransitionToACircularEconomy": "Yes",
+						"dnshToPollutionPreventionAndControl": "No",
 						"dnshToProtectionAndRestorationOfBiodiversityAndEcosystems": "No",
 						"minimumSafeguards": "No"
 					}
@@ -471,7 +221,6 @@
 						"fileName": "SustainabilityReport",
 						"fileReference": "50a36c418baffd520bb92d84664f06f9732a21f4e2e5ecee6d9136f16e7e0b63",
 						"tagName": "niches"
->>>>>>> 1fc7c837
 					},
 					"comment": "synthesize primary hard drive",
 					"quality": "Estimated",
@@ -500,79 +249,6 @@
 				},
 				"nonAlignedActivities": [
 					{
-<<<<<<< HEAD
-						"activityName": "LowCarbonAirportInfrastructure",
-						"naceCodes": [
-							"F41.20"
-						],
-						"share": {
-							"relativeShareInPercent": 39.49,
-							"absoluteShare": {
-								"amount": 2416287255.47,
-								"currency": "MNT"
-							}
-						},
-						"substantialContributionToClimateChangeMitigationInPercent": 32.51,
-						"substantialContributionToClimateChangeAdaptationInPercent": 69.34,
-						"substantialContributionToSustainableUseAndProtectionOfWaterAndMarineResourcesInPercent": 0.31,
-						"substantialContributionToTransitionToACircularEconomyInPercent": 5.4,
-						"substantialContributionToPollutionPreventionAndControlInPercent": 46.93,
-						"substantialContributionToProtectionAndRestorationOfBiodiversityAndEcosystemsInPercent": 47.84,
-						"dnshToClimateChangeMitigation": "No",
-						"dnshToClimateChangeAdaptation": "Yes",
-						"dnshToSustainableUseAndProtectionOfWaterAndMarineResources": "No",
-						"dnshToTransitionToACircularEconomy": "No",
-						"dnshToPollutionPreventionAndControl": "Yes",
-						"dnshToProtectionAndRestorationOfBiodiversityAndEcosystems": "No",
-						"minimumSafeguards": "No"
-					},
-					{
-						"activityName": "ManufactureOfCement",
-						"naceCodes": [
-							"C23.51"
-						],
-						"share": {
-							"relativeShareInPercent": 26.13,
-							"absoluteShare": {
-								"amount": 5315804469.87,
-								"currency": "BHD"
-							}
-						},
-						"substantialContributionToClimateChangeMitigationInPercent": 20.96,
-						"substantialContributionToClimateChangeAdaptationInPercent": 24.64,
-						"substantialContributionToSustainableUseAndProtectionOfWaterAndMarineResourcesInPercent": 56.89,
-						"substantialContributionToTransitionToACircularEconomyInPercent": 6.65,
-						"substantialContributionToPollutionPreventionAndControlInPercent": 6.07,
-						"substantialContributionToProtectionAndRestorationOfBiodiversityAndEcosystemsInPercent": 84.91,
-						"dnshToClimateChangeMitigation": "No",
-						"dnshToClimateChangeAdaptation": "Yes",
-						"dnshToSustainableUseAndProtectionOfWaterAndMarineResources": "No",
-						"dnshToTransitionToACircularEconomy": "No",
-						"dnshToPollutionPreventionAndControl": "Yes",
-						"dnshToProtectionAndRestorationOfBiodiversityAndEcosystems": "No",
-						"minimumSafeguards": "Yes"
-					},
-					{
-						"activityName": "InfrastructureForWaterTransport",
-						"naceCodes": [
-							"F71.20"
-						],
-						"share": {
-							"relativeShareInPercent": 50.35,
-							"absoluteShare": {
-								"amount": 9937635702.09,
-								"currency": "ISK"
-							}
-						},
-						"substantialContributionToClimateChangeMitigationInPercent": 36.63,
-						"substantialContributionToClimateChangeAdaptationInPercent": 94.68,
-						"substantialContributionToSustainableUseAndProtectionOfWaterAndMarineResourcesInPercent": 90.83,
-						"substantialContributionToTransitionToACircularEconomyInPercent": 9.33,
-						"substantialContributionToPollutionPreventionAndControlInPercent": 66.86,
-						"substantialContributionToProtectionAndRestorationOfBiodiversityAndEcosystemsInPercent": 26.31,
-						"dnshToClimateChangeMitigation": "No",
-						"dnshToClimateChangeAdaptation": "No",
-=======
 						"activityName": "ComputerProgrammingConsultancyAndRelatedActivities",
 						"naceCodes": [
 							"J62"
@@ -621,36 +297,13 @@
 						"substantialContributionToProtectionAndRestorationOfBiodiversityAndEcosystemsInPercent": 41.22,
 						"dnshToClimateChangeMitigation": "Yes",
 						"dnshToClimateChangeAdaptation": "Yes",
->>>>>>> 1fc7c837
-						"dnshToSustainableUseAndProtectionOfWaterAndMarineResources": "Yes",
-						"dnshToTransitionToACircularEconomy": "Yes",
-						"dnshToPollutionPreventionAndControl": "No",
-						"dnshToProtectionAndRestorationOfBiodiversityAndEcosystems": "Yes",
-						"minimumSafeguards": "Yes"
-					},
-					{
-<<<<<<< HEAD
-						"activityName": "ConstructionExtensionAndOperationOfWasteWaterCollectionAndTreatment",
-						"naceCodes": [
-							"F42.99"
-						],
-						"share": {
-							"relativeShareInPercent": 4.1,
-							"absoluteShare": {
-								"amount": 6304714083.67,
-								"currency": "BMD"
-							}
-						},
-						"substantialContributionToClimateChangeMitigationInPercent": 66.35,
-						"substantialContributionToClimateChangeAdaptationInPercent": 34.64,
-						"substantialContributionToSustainableUseAndProtectionOfWaterAndMarineResourcesInPercent": 91.74,
-						"substantialContributionToTransitionToACircularEconomyInPercent": 21.58,
-						"substantialContributionToPollutionPreventionAndControlInPercent": 1.97,
-						"substantialContributionToProtectionAndRestorationOfBiodiversityAndEcosystemsInPercent": 35.74,
-						"dnshToClimateChangeMitigation": "Yes",
-						"dnshToClimateChangeAdaptation": "Yes",
-						"dnshToSustainableUseAndProtectionOfWaterAndMarineResources": "Yes",
-=======
+						"dnshToSustainableUseAndProtectionOfWaterAndMarineResources": "Yes",
+						"dnshToTransitionToACircularEconomy": "Yes",
+						"dnshToPollutionPreventionAndControl": "Yes",
+						"dnshToProtectionAndRestorationOfBiodiversityAndEcosystems": "No",
+						"minimumSafeguards": "No"
+					},
+					{
 						"activityName": "ManufactureOfCarbonBlack",
 						"naceCodes": [
 							"C20.13"
@@ -671,60 +324,12 @@
 						"dnshToClimateChangeMitigation": "No",
 						"dnshToClimateChangeAdaptation": "No",
 						"dnshToSustainableUseAndProtectionOfWaterAndMarineResources": "No",
->>>>>>> 1fc7c837
 						"dnshToTransitionToACircularEconomy": "No",
 						"dnshToPollutionPreventionAndControl": "Yes",
 						"dnshToProtectionAndRestorationOfBiodiversityAndEcosystems": "Yes",
 						"minimumSafeguards": "No"
 					},
 					{
-<<<<<<< HEAD
-						"activityName": "ElectricityGenerationUsingConcentratedSolarPowerCspTechnology",
-						"naceCodes": [
-							"F42.22"
-						],
-						"share": {
-							"relativeShareInPercent": 96.58,
-							"absoluteShare": {
-								"amount": 6972913497.6,
-								"currency": "AOA"
-							}
-						},
-						"substantialContributionToClimateChangeMitigationInPercent": 40.79,
-						"substantialContributionToClimateChangeAdaptationInPercent": 80.61,
-						"substantialContributionToSustainableUseAndProtectionOfWaterAndMarineResourcesInPercent": 57.43,
-						"substantialContributionToTransitionToACircularEconomyInPercent": 63.59,
-						"substantialContributionToPollutionPreventionAndControlInPercent": 99.36,
-						"substantialContributionToProtectionAndRestorationOfBiodiversityAndEcosystemsInPercent": 22.01,
-						"dnshToClimateChangeMitigation": "Yes",
-						"dnshToClimateChangeAdaptation": "Yes",
-						"dnshToSustainableUseAndProtectionOfWaterAndMarineResources": "No",
-						"dnshToTransitionToACircularEconomy": "No",
-						"dnshToPollutionPreventionAndControl": "Yes",
-						"dnshToProtectionAndRestorationOfBiodiversityAndEcosystems": "No",
-						"minimumSafeguards": "Yes"
-					},
-					{
-						"activityName": "ManufactureOfAluminium",
-						"naceCodes": [
-							"C24.42"
-						],
-						"share": {
-							"relativeShareInPercent": 4.32,
-							"absoluteShare": {
-								"amount": 1004666248.33,
-								"currency": "BHD"
-							}
-						},
-						"substantialContributionToClimateChangeMitigationInPercent": 51.99,
-						"substantialContributionToClimateChangeAdaptationInPercent": 42.93,
-						"substantialContributionToSustainableUseAndProtectionOfWaterAndMarineResourcesInPercent": 48.2,
-						"substantialContributionToTransitionToACircularEconomyInPercent": 91.44,
-						"substantialContributionToPollutionPreventionAndControlInPercent": 58.85,
-						"substantialContributionToProtectionAndRestorationOfBiodiversityAndEcosystemsInPercent": 82.61,
-						"dnshToClimateChangeMitigation": "No",
-						"dnshToClimateChangeAdaptation": "No",
-=======
 						"activityName": "LowCarbonAirportInfrastructure",
 						"naceCodes": [
 							"F42.99"
@@ -744,77 +349,13 @@
 						"substantialContributionToProtectionAndRestorationOfBiodiversityAndEcosystemsInPercent": 40.09,
 						"dnshToClimateChangeMitigation": "No",
 						"dnshToClimateChangeAdaptation": "Yes",
->>>>>>> 1fc7c837
 						"dnshToSustainableUseAndProtectionOfWaterAndMarineResources": "Yes",
 						"dnshToTransitionToACircularEconomy": "No",
 						"dnshToPollutionPreventionAndControl": "Yes",
-						"dnshToProtectionAndRestorationOfBiodiversityAndEcosystems": "Yes",
-						"minimumSafeguards": "No"
-					},
-					{
-						"activityName": "TransportOfCo2",
-						"naceCodes": [
-							"H49.50"
-						],
-						"share": {
-							"relativeShareInPercent": 60.26,
-							"absoluteShare": {
-								"amount": 5687801118.48,
-								"currency": "MAD"
-							}
-						},
-						"substantialContributionToClimateChangeMitigationInPercent": 39.95,
-						"substantialContributionToClimateChangeAdaptationInPercent": 96.99,
-						"substantialContributionToSustainableUseAndProtectionOfWaterAndMarineResourcesInPercent": 66.62,
-						"substantialContributionToTransitionToACircularEconomyInPercent": 5.98,
-						"substantialContributionToPollutionPreventionAndControlInPercent": 77.22,
-						"substantialContributionToProtectionAndRestorationOfBiodiversityAndEcosystemsInPercent": 50.93,
-						"dnshToClimateChangeMitigation": "No",
-						"dnshToClimateChangeAdaptation": "Yes",
-						"dnshToSustainableUseAndProtectionOfWaterAndMarineResources": "Yes",
-						"dnshToTransitionToACircularEconomy": "Yes",
-						"dnshToPollutionPreventionAndControl": "Yes",
-						"dnshToProtectionAndRestorationOfBiodiversityAndEcosystems": "Yes",
-						"minimumSafeguards": "No"
-					}
-				],
-<<<<<<< HEAD
-				"enablingShareInPercent": 19.83,
-				"transitionalShareInPercent": 54.2
-			},
-			"opex": {
-				"totalAmount": {
-					"value": 995977378.91,
-					"dataSource": {
-						"page": 601,
-						"fileName": "AnnualReport",
-						"fileReference": "50a36c418baffd520bb92d84664f06f9732a21f4e2e5ecee6d9136f16e7e0b63",
-						"tagName": "schemas"
-					},
-					"comment": "copy online matrix",
-					"quality": "Reported",
-					"currency": "GTQ"
-				},
-				"nonEligibleShare": {
-					"relativeShareInPercent": 98.11,
-					"absoluteShare": {
-						"amount": 9910742763.9,
-						"currency": "CAD"
-					}
-				},
-				"eligibleShare": {
-					"relativeShareInPercent": 36.51,
-					"absoluteShare": {
-						"amount": 4794722765.22,
-						"currency": "LSL"
-					}
-				},
-				"nonAlignedShare": {
-					"relativeShareInPercent": 94.41,
-					"absoluteShare": {
-						"amount": 6445240578.62,
-						"currency": "KES"
-=======
+						"dnshToProtectionAndRestorationOfBiodiversityAndEcosystems": "No",
+						"minimumSafeguards": "No"
+					}
+				],
 				"enablingShareInPercent": 3.17,
 				"transitionalShareInPercent": 95.92
 			},
@@ -850,22 +391,10 @@
 					"absoluteShare": {
 						"amount": 1570968802.55,
 						"currency": "VUV"
->>>>>>> 1fc7c837
 					}
 				},
 				"nonAlignedActivities": [
 					{
-<<<<<<< HEAD
-						"activityName": "SeaAndCoastalFreightWaterTransportVesselsForPortOperationsAndAuxiliaryActivities",
-						"naceCodes": [
-							"N77.34"
-						],
-						"share": {
-							"relativeShareInPercent": 46.43,
-							"absoluteShare": {
-								"amount": 6618297325.91,
-								"currency": "SBD"
-=======
 						"activityName": "CogenerationOfHeatCoolAndPowerFromBioenergy",
 						"naceCodes": [
 							"D35.30"
@@ -875,50 +404,11 @@
 							"absoluteShare": {
 								"amount": 5827505579.22,
 								"currency": "SAR"
->>>>>>> 1fc7c837
 							}
 						}
 					}
 				],
 				"alignedShare": {
-<<<<<<< HEAD
-					"relativeShareInPercent": 61.49,
-					"absoluteShare": {
-						"amount": 8049911172.13,
-						"currency": "VUV"
-					}
-				},
-				"substantialContributionToClimateChangeMitigationInPercent": 54.86,
-				"substantialContributionToClimateChangeAdaptationInPercent": 18.57,
-				"substantialContributionToSustainableUseAndProtectionOfWaterAndMarineResourcesInPercent": 93.63,
-				"substantialContributionToTransitionToACircularEconomyInPercent": 36.58,
-				"substantialContributionToPollutionPreventionAndControlInPercent": 97.14,
-				"substantialContributionToProtectionAndRestorationOfBiodiversityAndEcosystemsInPercent": 12.6,
-				"alignedActivities": [
-					{
-						"activityName": "InlandPassengerWaterTransport",
-						"naceCodes": [
-							"H50.30"
-						],
-						"share": {
-							"relativeShareInPercent": 42.51,
-							"absoluteShare": {
-								"amount": 7346101501.03,
-								"currency": "QAR"
-							}
-						},
-						"substantialContributionToClimateChangeMitigationInPercent": 46.81,
-						"substantialContributionToClimateChangeAdaptationInPercent": 70.57,
-						"substantialContributionToSustainableUseAndProtectionOfWaterAndMarineResourcesInPercent": 79.07,
-						"substantialContributionToTransitionToACircularEconomyInPercent": 7.16,
-						"substantialContributionToPollutionPreventionAndControlInPercent": 20.63,
-						"substantialContributionToProtectionAndRestorationOfBiodiversityAndEcosystemsInPercent": 52.76,
-						"dnshToClimateChangeMitigation": "Yes",
-						"dnshToClimateChangeAdaptation": "Yes",
-						"dnshToSustainableUseAndProtectionOfWaterAndMarineResources": "Yes",
-						"dnshToTransitionToACircularEconomy": "Yes",
-						"dnshToPollutionPreventionAndControl": "No",
-=======
 					"relativeShareInPercent": 50.72,
 					"absoluteShare": {
 						"amount": 5447430056.52,
@@ -956,32 +446,10 @@
 						"dnshToSustainableUseAndProtectionOfWaterAndMarineResources": "No",
 						"dnshToTransitionToACircularEconomy": "Yes",
 						"dnshToPollutionPreventionAndControl": "Yes",
->>>>>>> 1fc7c837
 						"dnshToProtectionAndRestorationOfBiodiversityAndEcosystems": "Yes",
 						"minimumSafeguards": "No"
 					},
 					{
-<<<<<<< HEAD
-						"activityName": "CogenerationOfHeatCoolAndPowerFromGeothermalEnergy",
-						"naceCodes": [
-							"D35.11"
-						],
-						"share": {
-							"relativeShareInPercent": 59.61,
-							"absoluteShare": {
-								"amount": 6692908736.88,
-								"currency": "FJD"
-							}
-						},
-						"substantialContributionToClimateChangeMitigationInPercent": 20.81,
-						"substantialContributionToClimateChangeAdaptationInPercent": 65.98,
-						"substantialContributionToSustainableUseAndProtectionOfWaterAndMarineResourcesInPercent": 30.08,
-						"substantialContributionToTransitionToACircularEconomyInPercent": 86.73,
-						"substantialContributionToPollutionPreventionAndControlInPercent": 9.99,
-						"substantialContributionToProtectionAndRestorationOfBiodiversityAndEcosystemsInPercent": 24.97,
-						"dnshToClimateChangeMitigation": "Yes",
-						"dnshToClimateChangeAdaptation": "Yes",
-=======
 						"activityName": "FreightRailTransport",
 						"naceCodes": [
 							"N77.39"
@@ -1027,7 +495,6 @@
 						"substantialContributionToProtectionAndRestorationOfBiodiversityAndEcosystemsInPercent": 45.13,
 						"dnshToClimateChangeMitigation": "No",
 						"dnshToClimateChangeAdaptation": "No",
->>>>>>> 1fc7c837
 						"dnshToSustainableUseAndProtectionOfWaterAndMarineResources": "No",
 						"dnshToTransitionToACircularEconomy": "No",
 						"dnshToPollutionPreventionAndControl": "Yes",
@@ -1061,30 +528,6 @@
 						"minimumSafeguards": "No"
 					},
 					{
-<<<<<<< HEAD
-						"activityName": "ProductionOfHeatCoolFromGeothermalEnergy",
-						"naceCodes": [
-							"D35.30"
-						],
-						"share": {
-							"relativeShareInPercent": 54.77,
-							"absoluteShare": {
-								"amount": 5158700167.67,
-								"currency": "SLE"
-							}
-						},
-						"substantialContributionToClimateChangeMitigationInPercent": 45.24,
-						"substantialContributionToClimateChangeAdaptationInPercent": 8.75,
-						"substantialContributionToSustainableUseAndProtectionOfWaterAndMarineResourcesInPercent": 26.69,
-						"substantialContributionToTransitionToACircularEconomyInPercent": 3.76,
-						"substantialContributionToPollutionPreventionAndControlInPercent": 80.86,
-						"substantialContributionToProtectionAndRestorationOfBiodiversityAndEcosystemsInPercent": 44.46,
-						"dnshToClimateChangeMitigation": "No",
-						"dnshToClimateChangeAdaptation": "No",
-						"dnshToSustainableUseAndProtectionOfWaterAndMarineResources": "Yes",
-						"dnshToTransitionToACircularEconomy": "Yes",
-						"dnshToPollutionPreventionAndControl": "No",
-=======
 						"activityName": "ManufactureOfNitricAcid",
 						"naceCodes": [
 							"C20.15"
@@ -1107,33 +550,10 @@
 						"dnshToSustainableUseAndProtectionOfWaterAndMarineResources": "Yes",
 						"dnshToTransitionToACircularEconomy": "No",
 						"dnshToPollutionPreventionAndControl": "Yes",
->>>>>>> 1fc7c837
 						"dnshToProtectionAndRestorationOfBiodiversityAndEcosystems": "No",
 						"minimumSafeguards": "Yes"
 					},
 					{
-<<<<<<< HEAD
-						"activityName": "InlandFreightWaterTransport",
-						"naceCodes": [
-							"H50.4"
-						],
-						"share": {
-							"relativeShareInPercent": 69.58,
-							"absoluteShare": {
-								"amount": 3858997120.99,
-								"currency": "IDR"
-							}
-						},
-						"substantialContributionToClimateChangeMitigationInPercent": 3.91,
-						"substantialContributionToClimateChangeAdaptationInPercent": 43.18,
-						"substantialContributionToSustainableUseAndProtectionOfWaterAndMarineResourcesInPercent": 86.42,
-						"substantialContributionToTransitionToACircularEconomyInPercent": 81.36,
-						"substantialContributionToPollutionPreventionAndControlInPercent": 60.91,
-						"substantialContributionToProtectionAndRestorationOfBiodiversityAndEcosystemsInPercent": 8.9,
-						"dnshToClimateChangeMitigation": "No",
-						"dnshToClimateChangeAdaptation": "Yes",
-						"dnshToSustainableUseAndProtectionOfWaterAndMarineResources": "Yes",
-=======
 						"activityName": "ElectricityGenerationUsingConcentratedSolarPowerCspTechnology",
 						"naceCodes": [
 							"D35.11"
@@ -1154,7 +574,6 @@
 						"dnshToClimateChangeMitigation": "Yes",
 						"dnshToClimateChangeAdaptation": "No",
 						"dnshToSustainableUseAndProtectionOfWaterAndMarineResources": "No",
->>>>>>> 1fc7c837
 						"dnshToTransitionToACircularEconomy": "No",
 						"dnshToPollutionPreventionAndControl": "No",
 						"dnshToProtectionAndRestorationOfBiodiversityAndEcosystems": "No",
@@ -1187,13 +606,8 @@
 						"minimumSafeguards": "No"
 					}
 				],
-<<<<<<< HEAD
-				"enablingShareInPercent": 70.26,
-				"transitionalShareInPercent": 25.42
-=======
 				"enablingShareInPercent": 99.03,
 				"transitionalShareInPercent": 62.28
->>>>>>> 1fc7c837
 			}
 		},
 		"reportingPeriod": "2023"
@@ -1201,36 +615,6 @@
 	{
 		"companyInformation": {
 			"companyName": "all-fields-defined-for-eu-taxo-non-financials-beta",
-<<<<<<< HEAD
-			"headquarters": "East Amelia",
-			"headquartersPostalCode": null,
-			"sector": "paradigms",
-			"identifiers": {
-				"Lei": [],
-				"Isin": [
-					"aFiJZIWvgeGY"
-				],
-				"PermId": [
-					"vufkLtVLTW"
-				],
-				"Ticker": [
-					"PXiRFrM"
-				],
-				"Duns": [
-					"zLNGpgsL8"
-				],
-				"VatNumber": [
-					"DblF9n7gl"
-				],
-				"CompanyRegistrationNumber": []
-			},
-			"countryCode": "BY",
-			"companyAlternativeNames": [
-				"Kemmer - Heller"
-			],
-			"companyLegalForm": null,
-			"website": "https://waterlogged-exit.net/",
-=======
 			"headquarters": "East Lauriane",
 			"headquartersPostalCode": "00898",
 			"sector": "interfaces",
@@ -1259,30 +643,12 @@
 			],
 			"companyLegalForm": "AG",
 			"website": "https://used-fishing.net/",
->>>>>>> 1fc7c837
 			"isTeaserCompany": false,
 			"parentCompanyLei": "wJ14eosLe7gh7e3wFgdu"
 		},
 		"t": {
 			"general": {
 				"fiscalYearDeviation": "Deviation",
-<<<<<<< HEAD
-				"fiscalYearEnd": "2024-08-01",
-				"scopeOfEntities": "No",
-				"nfrdMandatory": "No",
-				"euTaxonomyActivityLevelReporting": "No",
-				"assurance": {
-					"value": "LimitedAssurance",
-					"provider": "Hudson, Torp and Conroy",
-					"dataSource": {
-						"page": 1144,
-						"fileName": "SustainabilityReport",
-						"fileReference": "50a36c418baffd520bb92d84664f06f9732a21f4e2e5ecee6d9136f16e7e0b63",
-						"tagName": "supply-chains"
-					}
-				},
-				"numberOfEmployees": 9334.41,
-=======
 				"fiscalYearEnd": "2024-09-19",
 				"scopeOfEntities": "Yes",
 				"nfrdMandatory": "No",
@@ -1298,77 +664,25 @@
 					}
 				},
 				"numberOfEmployees": 57785.9,
->>>>>>> 1fc7c837
 				"referencedReports": {
 					"SustainabilityReport": {
 						"fileReference": "50a36c418baffd520bb92d84664f06f9732a21f4e2e5ecee6d9136f16e7e0b63",
-<<<<<<< HEAD
-						"fileName": "AnnualReport",
-						"reportDate": "2023-06-11"
-=======
 						"fileName": "SustainabilityReport",
 						"isGroupLevel": "No",
 						"reportDate": "2023-10-31",
 						"currency": "LYD"
->>>>>>> 1fc7c837
 					},
 					"IntegratedReport": {
 						"fileReference": "50a36c418baffd520bb92d84664f06f9732a21f4e2e5ecee6d9136f16e7e0b63",
 						"fileName": "IntegratedReport",
-<<<<<<< HEAD
-						"reportDate": "2023-08-14"
-					},
-					"SustainabilityReport": {
-						"fileReference": "50a36c418baffd520bb92d84664f06f9732a21f4e2e5ecee6d9136f16e7e0b63",
-						"fileName": "SustainabilityReport",
-						"reportDate": "2023-06-27"
-					},
-					"ESEFReport": {
-						"fileReference": "50a36c418baffd520bb92d84664f06f9732a21f4e2e5ecee6d9136f16e7e0b63",
-						"fileName": "ESEFReport",
-						"reportDate": "2024-01-03"
-=======
 						"isGroupLevel": "Yes",
 						"reportDate": "2023-03-08",
 						"currency": "PHP"
->>>>>>> 1fc7c837
 					}
 				}
 			},
 			"revenue": {
 				"totalAmount": {
-<<<<<<< HEAD
-					"value": 5404463298.62,
-					"dataSource": {
-						"page": 548,
-						"fileName": "ESEFReport",
-						"fileReference": "50a36c418baffd520bb92d84664f06f9732a21f4e2e5ecee6d9136f16e7e0b63",
-						"tagName": "markets"
-					},
-					"comment": "override online array",
-					"quality": "Reported",
-					"currency": "RWF"
-				},
-				"nonEligibleShare": {
-					"relativeShareInPercent": 75.8,
-					"absoluteShare": {
-						"amount": 3565025057.18,
-						"currency": "NOK"
-					}
-				},
-				"eligibleShare": {
-					"relativeShareInPercent": 11.38,
-					"absoluteShare": {
-						"amount": 6726913442.84,
-						"currency": "SSP"
-					}
-				},
-				"nonAlignedShare": {
-					"relativeShareInPercent": 68.33,
-					"absoluteShare": {
-						"amount": 4436333789.49,
-						"currency": "BAM"
-=======
 					"value": 9748113504.62,
 					"dataSource": {
 						"page": 199,
@@ -1399,7 +713,6 @@
 					"absoluteShare": {
 						"amount": 6615724379.66,
 						"currency": "VES"
->>>>>>> 1fc7c837
 					}
 				},
 				"nonAlignedActivities": [],
@@ -1418,85 +731,11 @@
 				"substantialContributionToProtectionAndRestorationOfBiodiversityAndEcosystemsInPercent": 83.02,
 				"alignedActivities": [
 					{
-<<<<<<< HEAD
-						"activityName": "ProductionOfHeatCoolUsingWasteHeat",
-=======
 						"activityName": "ManufactureOfNitricAcid",
->>>>>>> 1fc7c837
-						"naceCodes": [
-							"D35.30"
-						],
-						"share": {
-<<<<<<< HEAD
-							"relativeShareInPercent": 75.77,
-							"absoluteShare": {
-								"amount": 6453771642.41,
-								"currency": "UZS"
-							}
-						}
-					}
-				],
-				"alignedShare": {
-					"relativeShareInPercent": 89.93,
-					"absoluteShare": {
-						"amount": 6077402138.62,
-						"currency": "TOP"
-					}
-				},
-				"substantialContributionToClimateChangeMitigationInPercent": 6.44,
-				"substantialContributionToClimateChangeAdaptationInPercent": 33,
-				"substantialContributionToSustainableUseAndProtectionOfWaterAndMarineResourcesInPercent": 68.57,
-				"substantialContributionToTransitionToACircularEconomyInPercent": 92.99,
-				"substantialContributionToPollutionPreventionAndControlInPercent": 96.69,
-				"substantialContributionToProtectionAndRestorationOfBiodiversityAndEcosystemsInPercent": 59.28,
-				"alignedActivities": [
-					{
-						"activityName": "CogenerationOfHeatCoolAndPowerFromRenewableNonFossilGaseousAndLiquidFuels",
-						"naceCodes": [
-							"D35.30",
-							"D35.11"
-						],
-						"share": {
-							"relativeShareInPercent": 15.94,
-							"absoluteShare": {
-								"amount": 320939100.34,
-								"currency": "NAD"
-							}
-						},
-						"substantialContributionToClimateChangeMitigationInPercent": 27.75,
-						"substantialContributionToClimateChangeAdaptationInPercent": 13.46,
-						"substantialContributionToSustainableUseAndProtectionOfWaterAndMarineResourcesInPercent": 4.53,
-						"substantialContributionToTransitionToACircularEconomyInPercent": 95.37,
-						"substantialContributionToPollutionPreventionAndControlInPercent": 95.99,
-						"substantialContributionToProtectionAndRestorationOfBiodiversityAndEcosystemsInPercent": 49.43,
-						"dnshToClimateChangeMitigation": "Yes",
-						"dnshToClimateChangeAdaptation": "Yes",
-						"dnshToSustainableUseAndProtectionOfWaterAndMarineResources": "Yes",
-						"dnshToTransitionToACircularEconomy": "Yes",
-						"dnshToPollutionPreventionAndControl": "No",
-						"dnshToProtectionAndRestorationOfBiodiversityAndEcosystems": "No",
-						"minimumSafeguards": "No"
-					},
-					{
-						"activityName": "ManufactureOfOrganicBasicChemicals",
-						"naceCodes": [
-							"C20.14"
-						],
-						"share": {
-							"relativeShareInPercent": 95.37,
-							"absoluteShare": {
-								"amount": 7757833646.61,
-								"currency": "AOA"
-							}
-						},
-						"substantialContributionToClimateChangeMitigationInPercent": 47.75,
-						"substantialContributionToClimateChangeAdaptationInPercent": 31.68,
-						"substantialContributionToSustainableUseAndProtectionOfWaterAndMarineResourcesInPercent": 60.25,
-						"substantialContributionToTransitionToACircularEconomyInPercent": 18.37,
-						"substantialContributionToPollutionPreventionAndControlInPercent": 83.5,
-						"substantialContributionToProtectionAndRestorationOfBiodiversityAndEcosystemsInPercent": 65.47,
-						"dnshToClimateChangeMitigation": "Yes",
-=======
+						"naceCodes": [
+							"C20.15"
+						],
+						"share": {
 							"relativeShareInPercent": 23.32,
 							"absoluteShare": {
 								"amount": 3351590668.32,
@@ -1614,52 +853,11 @@
 						"substantialContributionToPollutionPreventionAndControlInPercent": 10.41,
 						"substantialContributionToProtectionAndRestorationOfBiodiversityAndEcosystemsInPercent": 2.1,
 						"dnshToClimateChangeMitigation": "Yes",
->>>>>>> 1fc7c837
-						"dnshToClimateChangeAdaptation": "Yes",
-						"dnshToSustainableUseAndProtectionOfWaterAndMarineResources": "Yes",
-						"dnshToTransitionToACircularEconomy": "Yes",
-						"dnshToPollutionPreventionAndControl": "Yes",
-						"dnshToProtectionAndRestorationOfBiodiversityAndEcosystems": "No",
-<<<<<<< HEAD
-						"minimumSafeguards": "No"
-					}
-				],
-				"enablingShareInPercent": 19.81,
-				"transitionalShareInPercent": 89.66
-			},
-			"capex": {
-				"totalAmount": {
-					"value": 9337480012.33,
-					"dataSource": {
-						"page": 200,
-						"fileName": "IntegratedReport",
-						"fileReference": "50a36c418baffd520bb92d84664f06f9732a21f4e2e5ecee6d9136f16e7e0b63",
-						"tagName": "partnerships"
-					},
-					"comment": "back up 1080p circuit",
-					"quality": "Estimated",
-					"currency": "NZD"
-				},
-				"nonEligibleShare": {
-					"relativeShareInPercent": 47.01,
-					"absoluteShare": {
-						"amount": 9212792916.23,
-						"currency": "KYD"
-					}
-				},
-				"eligibleShare": {
-					"relativeShareInPercent": 15.85,
-					"absoluteShare": {
-						"amount": 9597045362.47,
-						"currency": "SSP"
-					}
-				},
-				"nonAlignedShare": {
-					"relativeShareInPercent": 65.89,
-					"absoluteShare": {
-						"amount": 1557399954.18,
-						"currency": "NOK"
-=======
+						"dnshToClimateChangeAdaptation": "Yes",
+						"dnshToSustainableUseAndProtectionOfWaterAndMarineResources": "Yes",
+						"dnshToTransitionToACircularEconomy": "Yes",
+						"dnshToPollutionPreventionAndControl": "Yes",
+						"dnshToProtectionAndRestorationOfBiodiversityAndEcosystems": "No",
 						"minimumSafeguards": "No"
 					},
 					{
@@ -1776,22 +974,10 @@
 					"absoluteShare": {
 						"amount": 4729837228.08,
 						"currency": "LSL"
->>>>>>> 1fc7c837
 					}
 				},
 				"nonAlignedActivities": [
 					{
-<<<<<<< HEAD
-						"activityName": "EngineeringActivitiesAndRelatedTechnicalConsultancyDedicatedToAdaptationToClimateChange",
-						"naceCodes": [
-							"M71.12"
-						],
-						"share": {
-							"relativeShareInPercent": 41.59,
-							"absoluteShare": {
-								"amount": 9863272907.68,
-								"currency": "ARS"
-=======
 						"activityName": "OperationOfPersonalMobilityDevicesCycleLogistics",
 						"naceCodes": [
 							"N77.21"
@@ -1801,136 +987,11 @@
 							"absoluteShare": {
 								"amount": 2361826435.66,
 								"currency": "BBD"
->>>>>>> 1fc7c837
 							}
 						}
 					}
 				],
 				"alignedShare": {
-<<<<<<< HEAD
-					"relativeShareInPercent": 92.39,
-					"absoluteShare": {
-						"amount": 8452952366.79,
-						"currency": "RWF"
-					}
-				},
-				"substantialContributionToClimateChangeMitigationInPercent": 29.75,
-				"substantialContributionToClimateChangeAdaptationInPercent": 37.64,
-				"substantialContributionToSustainableUseAndProtectionOfWaterAndMarineResourcesInPercent": 66.11,
-				"substantialContributionToTransitionToACircularEconomyInPercent": 95.91,
-				"substantialContributionToPollutionPreventionAndControlInPercent": 11.1,
-				"substantialContributionToProtectionAndRestorationOfBiodiversityAndEcosystemsInPercent": 0.41,
-				"alignedActivities": [
-					{
-						"activityName": "InfrastructureForWaterTransport",
-						"naceCodes": [
-							"F71.1",
-							"F71.20"
-						],
-						"share": {
-							"relativeShareInPercent": 44.9,
-							"absoluteShare": {
-								"amount": 5541629020.59,
-								"currency": "AMD"
-							}
-						},
-						"substantialContributionToClimateChangeMitigationInPercent": 68.94,
-						"substantialContributionToClimateChangeAdaptationInPercent": 54.68,
-						"substantialContributionToSustainableUseAndProtectionOfWaterAndMarineResourcesInPercent": 51.03,
-						"substantialContributionToTransitionToACircularEconomyInPercent": 10.19,
-						"substantialContributionToPollutionPreventionAndControlInPercent": 69.67,
-						"substantialContributionToProtectionAndRestorationOfBiodiversityAndEcosystemsInPercent": 80.36,
-						"dnshToClimateChangeMitigation": "Yes",
-						"dnshToClimateChangeAdaptation": "Yes",
-						"dnshToSustainableUseAndProtectionOfWaterAndMarineResources": "Yes",
-						"dnshToTransitionToACircularEconomy": "No",
-						"dnshToPollutionPreventionAndControl": "No",
-						"dnshToProtectionAndRestorationOfBiodiversityAndEcosystems": "Yes",
-						"minimumSafeguards": "Yes"
-					},
-					{
-						"activityName": "SeaAndCoastalFreightWaterTransportVesselsForPortOperationsAndAuxiliaryActivities",
-						"naceCodes": [
-							"N77.34",
-							"H50.2"
-						],
-						"share": {
-							"relativeShareInPercent": 31.1,
-							"absoluteShare": {
-								"amount": 2710936318.62,
-								"currency": "GIP"
-							}
-						},
-						"substantialContributionToClimateChangeMitigationInPercent": 11.74,
-						"substantialContributionToClimateChangeAdaptationInPercent": 41.42,
-						"substantialContributionToSustainableUseAndProtectionOfWaterAndMarineResourcesInPercent": 72.17,
-						"substantialContributionToTransitionToACircularEconomyInPercent": 45.97,
-						"substantialContributionToPollutionPreventionAndControlInPercent": 34.16,
-						"substantialContributionToProtectionAndRestorationOfBiodiversityAndEcosystemsInPercent": 71.93,
-						"dnshToClimateChangeMitigation": "Yes",
-						"dnshToClimateChangeAdaptation": "Yes",
-						"dnshToSustainableUseAndProtectionOfWaterAndMarineResources": "Yes",
-						"dnshToTransitionToACircularEconomy": "No",
-						"dnshToPollutionPreventionAndControl": "No",
-						"dnshToProtectionAndRestorationOfBiodiversityAndEcosystems": "No",
-						"minimumSafeguards": "Yes"
-					}
-				],
-				"enablingShareInPercent": 58.13,
-				"transitionalShareInPercent": 39.46
-			},
-			"opex": {
-				"totalAmount": {
-					"value": 4097946267.57,
-					"dataSource": {
-						"page": 533,
-						"fileName": "IntegratedReport",
-						"fileReference": "50a36c418baffd520bb92d84664f06f9732a21f4e2e5ecee6d9136f16e7e0b63",
-						"tagName": "blockchains"
-					},
-					"comment": "compress optical firewall",
-					"quality": "Estimated",
-					"currency": "CRC"
-				},
-				"nonEligibleShare": {
-					"relativeShareInPercent": 73.74,
-					"absoluteShare": {
-						"amount": 1556293696.63,
-						"currency": "TOP"
-					}
-				},
-				"eligibleShare": {
-					"relativeShareInPercent": 45.78,
-					"absoluteShare": {
-						"amount": 305236522.1,
-						"currency": "TMT"
-					}
-				},
-				"nonAlignedShare": {
-					"relativeShareInPercent": 6.03,
-					"absoluteShare": {
-						"amount": 8306042014.16,
-						"currency": "NAD"
-					}
-				},
-				"nonAlignedActivities": [],
-				"alignedShare": {
-					"relativeShareInPercent": 75.3,
-					"absoluteShare": {
-						"amount": 4616033290.51,
-						"currency": "GTQ"
-					}
-				},
-				"substantialContributionToClimateChangeMitigationInPercent": 96.97,
-				"substantialContributionToClimateChangeAdaptationInPercent": 37.98,
-				"substantialContributionToSustainableUseAndProtectionOfWaterAndMarineResourcesInPercent": 36.74,
-				"substantialContributionToTransitionToACircularEconomyInPercent": 71.18,
-				"substantialContributionToPollutionPreventionAndControlInPercent": 73.66,
-				"substantialContributionToProtectionAndRestorationOfBiodiversityAndEcosystemsInPercent": 18.62,
-				"alignedActivities": [],
-				"enablingShareInPercent": 22.49,
-				"transitionalShareInPercent": 21.1
-=======
 					"relativeShareInPercent": 62.61,
 					"absoluteShare": {
 						"amount": 4286699653.6,
@@ -2275,7 +1336,6 @@
 				],
 				"enablingShareInPercent": 42.9,
 				"transitionalShareInPercent": 95.18
->>>>>>> 1fc7c837
 			}
 		},
 		"reportingPeriod": "2022"
@@ -2283,25 +1343,6 @@
 	{
 		"companyInformation": {
 			"companyName": "all-fields-defined-for-eu-taxo-non-financials-gamma",
-<<<<<<< HEAD
-			"headquarters": "East Elizatown",
-			"headquartersPostalCode": "48428-1993",
-			"sector": "models",
-			"identifiers": {
-				"Lei": [
-					"gGVEzsBcyNqGE6bFSAU7"
-				],
-				"Isin": [
-					"st30QydMVYo0",
-					"A2zizcqZ4v2J"
-				],
-				"PermId": [
-					"qqVE3g9Bht"
-				],
-				"Ticker": [],
-				"Duns": [
-					"mnPx8d6YW"
-=======
 			"headquarters": "Lake Maximilliachester",
 			"headquartersPostalCode": "74369-4453",
 			"sector": null,
@@ -2318,25 +1359,9 @@
 				],
 				"Ticker": [
 					"eZoNyHc"
->>>>>>> 1fc7c837
 				],
 				"Duns": [],
 				"VatNumber": [
-<<<<<<< HEAD
-					"0s5jZEOnI"
-				],
-				"CompanyRegistrationNumber": [
-					"1liq2MxdWwiw7XG"
-				]
-			},
-			"countryCode": "GW",
-			"companyAlternativeNames": [
-				"Hermiston - Wehner",
-				"Kerluke, Nader and Zboncak"
-			],
-			"companyLegalForm": "Private Limited Company (Ltd)",
-			"website": null,
-=======
 					"xBymyHfAP"
 				],
 				"CompanyRegistrationNumber": [
@@ -2349,40 +1374,12 @@
 			],
 			"companyLegalForm": "GmbH & Co. KG",
 			"website": "https://frizzy-chronograph.org",
->>>>>>> 1fc7c837
 			"isTeaserCompany": false,
 			"parentCompanyLei": null
 		},
 		"t": {
 			"general": {
 				"fiscalYearDeviation": "NoDeviation",
-<<<<<<< HEAD
-				"fiscalYearEnd": "2024-02-20",
-				"scopeOfEntities": "No",
-				"nfrdMandatory": "Yes",
-				"euTaxonomyActivityLevelReporting": "No",
-				"assurance": {
-					"value": "LimitedAssurance",
-					"provider": "Roberts - Schaefer",
-					"dataSource": {
-						"page": 272,
-						"fileName": "IntegratedReport",
-						"fileReference": "50a36c418baffd520bb92d84664f06f9732a21f4e2e5ecee6d9136f16e7e0b63",
-						"tagName": "web services"
-					}
-				},
-				"numberOfEmployees": 65909.33,
-				"referencedReports": {
-					"SustainabilityReport": {
-						"fileReference": "50a36c418baffd520bb92d84664f06f9732a21f4e2e5ecee6d9136f16e7e0b63",
-						"fileName": "SustainabilityReport",
-						"reportDate": "2023-03-27"
-					},
-					"IntegratedReport": {
-						"fileReference": "50a36c418baffd520bb92d84664f06f9732a21f4e2e5ecee6d9136f16e7e0b63",
-						"fileName": "IntegratedReport",
-						"reportDate": "2023-07-22"
-=======
 				"fiscalYearEnd": "2024-12-01",
 				"scopeOfEntities": "NA",
 				"nfrdMandatory": "Yes",
@@ -2426,79 +1423,11 @@
 						"isGroupLevel": "No",
 						"reportDate": "2023-05-26",
 						"currency": "TWD"
->>>>>>> 1fc7c837
 					}
 				}
 			},
 			"revenue": {
 				"totalAmount": {
-<<<<<<< HEAD
-					"value": 4878361416.05,
-					"dataSource": {
-						"page": 925,
-						"fileName": "SustainabilityReport",
-						"fileReference": "50a36c418baffd520bb92d84664f06f9732a21f4e2e5ecee6d9136f16e7e0b63",
-						"tagName": "e-business"
-					},
-					"comment": "calculate primary card",
-					"quality": "Reported",
-					"currency": "LSL"
-				},
-				"nonEligibleShare": {
-					"relativeShareInPercent": 17.36,
-					"absoluteShare": {
-						"amount": 9439354082.57,
-						"currency": "PLN"
-					}
-				},
-				"eligibleShare": {
-					"relativeShareInPercent": 77.16,
-					"absoluteShare": {
-						"amount": 9551276243.3,
-						"currency": "CZK"
-					}
-				},
-				"nonAlignedShare": {
-					"relativeShareInPercent": 59.08,
-					"absoluteShare": {
-						"amount": 1912318586.83,
-						"currency": "SZL"
-					}
-				},
-				"nonAlignedActivities": [],
-				"alignedShare": {
-					"relativeShareInPercent": 79.87,
-					"absoluteShare": {
-						"amount": 7249552202.41,
-						"currency": "KZT"
-					}
-				},
-				"substantialContributionToClimateChangeMitigationInPercent": 73.62,
-				"substantialContributionToClimateChangeAdaptationInPercent": 5.13,
-				"substantialContributionToSustainableUseAndProtectionOfWaterAndMarineResourcesInPercent": 83.99,
-				"substantialContributionToTransitionToACircularEconomyInPercent": 97.71,
-				"substantialContributionToPollutionPreventionAndControlInPercent": 88.69,
-				"substantialContributionToProtectionAndRestorationOfBiodiversityAndEcosystemsInPercent": 82.78,
-				"alignedActivities": [
-					{
-						"activityName": "ManufactureOfAluminium",
-						"naceCodes": [
-							"C24.53"
-						],
-						"share": {
-							"relativeShareInPercent": 75.64,
-							"absoluteShare": {
-								"amount": 9646832186.27,
-								"currency": "STN"
-							}
-						},
-						"substantialContributionToClimateChangeMitigationInPercent": 24,
-						"substantialContributionToClimateChangeAdaptationInPercent": 73.85,
-						"substantialContributionToSustainableUseAndProtectionOfWaterAndMarineResourcesInPercent": 13.42,
-						"substantialContributionToTransitionToACircularEconomyInPercent": 17.8,
-						"substantialContributionToPollutionPreventionAndControlInPercent": 80.73,
-						"substantialContributionToProtectionAndRestorationOfBiodiversityAndEcosystemsInPercent": 78.36,
-=======
 					"value": 1661706487.64,
 					"dataSource": {
 						"page": 940,
@@ -2615,100 +1544,15 @@
 						"substantialContributionToTransitionToACircularEconomyInPercent": 20.02,
 						"substantialContributionToPollutionPreventionAndControlInPercent": 43.34,
 						"substantialContributionToProtectionAndRestorationOfBiodiversityAndEcosystemsInPercent": 11.29,
->>>>>>> 1fc7c837
 						"dnshToClimateChangeMitigation": "No",
 						"dnshToClimateChangeAdaptation": "Yes",
 						"dnshToSustainableUseAndProtectionOfWaterAndMarineResources": "No",
-<<<<<<< HEAD
-						"dnshToTransitionToACircularEconomy": "Yes",
-						"dnshToPollutionPreventionAndControl": "Yes",
-=======
 						"dnshToTransitionToACircularEconomy": "No",
 						"dnshToPollutionPreventionAndControl": "No",
->>>>>>> 1fc7c837
-						"dnshToProtectionAndRestorationOfBiodiversityAndEcosystems": "No",
-						"minimumSafeguards": "No"
-					},
-					{
-<<<<<<< HEAD
-						"activityName": "ResidentialCareActivities",
-						"naceCodes": [
-							"Q87"
-						],
-						"share": {
-							"relativeShareInPercent": 78.68,
-							"absoluteShare": {
-								"amount": 7331865942.11,
-								"currency": "STN"
-							}
-						},
-						"substantialContributionToClimateChangeMitigationInPercent": 38.35,
-						"substantialContributionToClimateChangeAdaptationInPercent": 75.48,
-						"substantialContributionToSustainableUseAndProtectionOfWaterAndMarineResourcesInPercent": 9.14,
-						"substantialContributionToTransitionToACircularEconomyInPercent": 43.25,
-						"substantialContributionToPollutionPreventionAndControlInPercent": 36.84,
-						"substantialContributionToProtectionAndRestorationOfBiodiversityAndEcosystemsInPercent": 97.73,
-						"dnshToClimateChangeMitigation": "Yes",
-						"dnshToClimateChangeAdaptation": "No",
-						"dnshToSustainableUseAndProtectionOfWaterAndMarineResources": "Yes",
-						"dnshToTransitionToACircularEconomy": "Yes",
-						"dnshToPollutionPreventionAndControl": "Yes",
-						"dnshToProtectionAndRestorationOfBiodiversityAndEcosystems": "Yes",
-						"minimumSafeguards": "Yes"
-					}
-				],
-				"enablingShareInPercent": 53.02,
-				"transitionalShareInPercent": 14.76
-			},
-			"capex": {
-				"totalAmount": {
-					"value": 6401667289.9,
-					"dataSource": {
-						"page": 510,
-						"fileName": "IntegratedReport",
-						"fileReference": "50a36c418baffd520bb92d84664f06f9732a21f4e2e5ecee6d9136f16e7e0b63",
-						"tagName": "eyeballs"
-					},
-					"comment": "transmit redundant feed",
-					"quality": "Reported",
-					"currency": "BGN"
-				},
-				"nonEligibleShare": {
-					"relativeShareInPercent": 74.35,
-					"absoluteShare": {
-						"amount": 4750859919,
-						"currency": "NPR"
-					}
-				},
-				"eligibleShare": {
-					"relativeShareInPercent": 57.99,
-					"absoluteShare": {
-						"amount": 4766816676.13,
-						"currency": "MXN"
-					}
-				},
-				"nonAlignedShare": {
-					"relativeShareInPercent": 23.91,
-					"absoluteShare": {
-						"amount": 1715031431.52,
-						"currency": "ZMW"
-					}
-				},
-				"nonAlignedActivities": [
-					{
-						"activityName": "ElectricityGenerationFromGeothermalEnergy",
-						"naceCodes": [
-							"D35.11",
-							"F42.22"
-						],
-						"share": {
-							"relativeShareInPercent": 24.78,
-							"absoluteShare": {
-								"amount": 2646475685.76,
-								"currency": "MZN"
-							}
-						}
-=======
+						"dnshToProtectionAndRestorationOfBiodiversityAndEcosystems": "No",
+						"minimumSafeguards": "No"
+					},
+					{
 						"activityName": "MotionPictureVideoAndTelevisionProgrammeProductionSoundRecordingAndMusicPublishingActivities",
 						"naceCodes": [
 							"J59"
@@ -2733,51 +1577,13 @@
 						"dnshToPollutionPreventionAndControl": "No",
 						"dnshToProtectionAndRestorationOfBiodiversityAndEcosystems": "No",
 						"minimumSafeguards": "No"
->>>>>>> 1fc7c837
-					},
-					{
-						"activityName": "ProductionOfHeatCoolFromFossilGaseousFuelsInAnEfficientDistrictHeatingAndCoolingSystem",
-						"naceCodes": [
-							"D35.30"
-						],
-						"share": {
-<<<<<<< HEAD
-							"relativeShareInPercent": 62.15,
-							"absoluteShare": {
-								"amount": 203111334.7,
-								"currency": "KGS"
-							}
-						}
-					},
-					{
-						"activityName": "StorageOfElectricity",
-						"naceCodes": [],
-						"share": {
-							"relativeShareInPercent": 41.96,
-							"absoluteShare": {
-								"amount": 5335847015.96,
-								"currency": "GHS"
-							}
-						}
-					}
-				],
-				"alignedShare": {
-					"relativeShareInPercent": 15.77,
-					"absoluteShare": {
-						"amount": 4497102566.53,
-						"currency": "HNL"
-					}
-				},
-				"substantialContributionToClimateChangeMitigationInPercent": 26.7,
-				"substantialContributionToClimateChangeAdaptationInPercent": 31.16,
-				"substantialContributionToSustainableUseAndProtectionOfWaterAndMarineResourcesInPercent": 58.66,
-				"substantialContributionToTransitionToACircularEconomyInPercent": 53.24,
-				"substantialContributionToPollutionPreventionAndControlInPercent": 11.77,
-				"substantialContributionToProtectionAndRestorationOfBiodiversityAndEcosystemsInPercent": 52.79,
-				"alignedActivities": [
-					{
-						"activityName": "ElectricityGenerationUsingSolarPhotovoltaicTechnology",
-=======
+					},
+					{
+						"activityName": "ManufactureOfCement",
+						"naceCodes": [
+							"C23.51"
+						],
+						"share": {
 							"relativeShareInPercent": 38.24,
 							"absoluteShare": {
 								"amount": 5913020798.47,
@@ -2800,26 +1606,10 @@
 					},
 					{
 						"activityName": "SeaAndCoastalPassengerWaterTransport",
->>>>>>> 1fc7c837
 						"naceCodes": [
 							"N77.34"
 						],
 						"share": {
-<<<<<<< HEAD
-							"relativeShareInPercent": 32.57,
-							"absoluteShare": {
-								"amount": 4647879586.55,
-								"currency": "ILS"
-							}
-						},
-						"substantialContributionToClimateChangeMitigationInPercent": 36.68,
-						"substantialContributionToClimateChangeAdaptationInPercent": 87.86,
-						"substantialContributionToSustainableUseAndProtectionOfWaterAndMarineResourcesInPercent": 17.25,
-						"substantialContributionToTransitionToACircularEconomyInPercent": 84.88,
-						"substantialContributionToPollutionPreventionAndControlInPercent": 4.31,
-						"substantialContributionToProtectionAndRestorationOfBiodiversityAndEcosystemsInPercent": 41.4,
-						"dnshToClimateChangeMitigation": "No",
-=======
 							"relativeShareInPercent": 0.69,
 							"absoluteShare": {
 								"amount": 2732909468.47,
@@ -2886,44 +1676,12 @@
 						"substantialContributionToPollutionPreventionAndControlInPercent": 79.68,
 						"substantialContributionToProtectionAndRestorationOfBiodiversityAndEcosystemsInPercent": 97.07,
 						"dnshToClimateChangeMitigation": "Yes",
->>>>>>> 1fc7c837
-						"dnshToClimateChangeAdaptation": "Yes",
-						"dnshToSustainableUseAndProtectionOfWaterAndMarineResources": "No",
-						"dnshToTransitionToACircularEconomy": "Yes",
+						"dnshToClimateChangeAdaptation": "Yes",
+						"dnshToSustainableUseAndProtectionOfWaterAndMarineResources": "No",
+						"dnshToTransitionToACircularEconomy": "No",
 						"dnshToPollutionPreventionAndControl": "Yes",
 						"dnshToProtectionAndRestorationOfBiodiversityAndEcosystems": "No",
 						"minimumSafeguards": "Yes"
-<<<<<<< HEAD
-					},
-					{
-						"activityName": "ResearchDevelopmentAndInnovationForDirectAirCaptureOfCo2",
-						"naceCodes": [
-							"M72.1"
-						],
-						"share": {
-							"relativeShareInPercent": 76.83,
-							"absoluteShare": {
-								"amount": 2204185237.64,
-								"currency": "MUR"
-							}
-						},
-						"substantialContributionToClimateChangeMitigationInPercent": 4.25,
-						"substantialContributionToClimateChangeAdaptationInPercent": 80.24,
-						"substantialContributionToSustainableUseAndProtectionOfWaterAndMarineResourcesInPercent": 61.14,
-						"substantialContributionToTransitionToACircularEconomyInPercent": 9.79,
-						"substantialContributionToPollutionPreventionAndControlInPercent": 19.5,
-						"substantialContributionToProtectionAndRestorationOfBiodiversityAndEcosystemsInPercent": 55.54,
-						"dnshToClimateChangeMitigation": "Yes",
-						"dnshToClimateChangeAdaptation": "No",
-						"dnshToSustainableUseAndProtectionOfWaterAndMarineResources": "No",
-						"dnshToTransitionToACircularEconomy": "Yes",
-						"dnshToPollutionPreventionAndControl": "Yes",
-						"dnshToProtectionAndRestorationOfBiodiversityAndEcosystems": "No",
-						"minimumSafeguards": "Yes"
-					},
-					{
-						"activityName": "DistrictHeatingCoolingDistribution",
-=======
 					},
 					{
 						"activityName": "RenewalOfWaterCollectionTreatmentAndSupplySystems",
@@ -3096,51 +1854,10 @@
 				"alignedActivities": [
 					{
 						"activityName": "InlandFreightWaterTransport",
->>>>>>> 1fc7c837
 						"naceCodes": [
 							"H50.4"
 						],
 						"share": {
-<<<<<<< HEAD
-							"relativeShareInPercent": 20.67,
-							"absoluteShare": {
-								"amount": 3957982030.7,
-								"currency": "MRU"
-							}
-						},
-						"substantialContributionToClimateChangeMitigationInPercent": 42.9,
-						"substantialContributionToClimateChangeAdaptationInPercent": 15.9,
-						"substantialContributionToSustainableUseAndProtectionOfWaterAndMarineResourcesInPercent": 90.74,
-						"substantialContributionToTransitionToACircularEconomyInPercent": 16.71,
-						"substantialContributionToPollutionPreventionAndControlInPercent": 73.51,
-						"substantialContributionToProtectionAndRestorationOfBiodiversityAndEcosystemsInPercent": 68.86,
-						"dnshToClimateChangeMitigation": "Yes",
-						"dnshToClimateChangeAdaptation": "Yes",
-						"dnshToSustainableUseAndProtectionOfWaterAndMarineResources": "No",
-						"dnshToTransitionToACircularEconomy": "Yes",
-						"dnshToPollutionPreventionAndControl": "No",
-						"dnshToProtectionAndRestorationOfBiodiversityAndEcosystems": "Yes",
-						"minimumSafeguards": "No"
-					},
-					{
-						"activityName": "RetrofittingOfSeaAndCoastalFreightAndPassengerWaterTransport",
-						"naceCodes": [
-							"H50.10"
-						],
-						"share": {
-							"relativeShareInPercent": 85.63,
-							"absoluteShare": {
-								"amount": 2652205766.64,
-								"currency": "MAD"
-							}
-						},
-						"substantialContributionToClimateChangeMitigationInPercent": 95.07,
-						"substantialContributionToClimateChangeAdaptationInPercent": 48.88,
-						"substantialContributionToSustainableUseAndProtectionOfWaterAndMarineResourcesInPercent": 25.52,
-						"substantialContributionToTransitionToACircularEconomyInPercent": 61.64,
-						"substantialContributionToPollutionPreventionAndControlInPercent": 34.19,
-						"substantialContributionToProtectionAndRestorationOfBiodiversityAndEcosystemsInPercent": 74.77,
-=======
 							"relativeShareInPercent": 96.51,
 							"absoluteShare": {
 								"amount": 2241474415.64,
@@ -3153,35 +1870,15 @@
 						"substantialContributionToTransitionToACircularEconomyInPercent": 4.21,
 						"substantialContributionToPollutionPreventionAndControlInPercent": 81.75,
 						"substantialContributionToProtectionAndRestorationOfBiodiversityAndEcosystemsInPercent": 8.77,
->>>>>>> 1fc7c837
 						"dnshToClimateChangeMitigation": "No",
 						"dnshToClimateChangeAdaptation": "No",
 						"dnshToSustainableUseAndProtectionOfWaterAndMarineResources": "Yes",
-						"dnshToTransitionToACircularEconomy": "No",
-						"dnshToPollutionPreventionAndControl": "Yes",
+						"dnshToTransitionToACircularEconomy": "Yes",
+						"dnshToPollutionPreventionAndControl": "No",
 						"dnshToProtectionAndRestorationOfBiodiversityAndEcosystems": "Yes",
 						"minimumSafeguards": "Yes"
 					},
 					{
-<<<<<<< HEAD
-						"activityName": "ResidentialCareActivities",
-						"naceCodes": [
-							"Q87"
-						],
-						"share": {
-							"relativeShareInPercent": 87.33,
-							"absoluteShare": {
-								"amount": 4495382900.35,
-								"currency": "DZD"
-							}
-						},
-						"substantialContributionToClimateChangeMitigationInPercent": 86.5,
-						"substantialContributionToClimateChangeAdaptationInPercent": 77.15,
-						"substantialContributionToSustainableUseAndProtectionOfWaterAndMarineResourcesInPercent": 2.74,
-						"substantialContributionToTransitionToACircularEconomyInPercent": 57.57,
-						"substantialContributionToPollutionPreventionAndControlInPercent": 90.68,
-						"substantialContributionToProtectionAndRestorationOfBiodiversityAndEcosystemsInPercent": 78.31,
-=======
 						"activityName": "CreativeArtsAndEntertainmentActivities",
 						"naceCodes": [
 							"R90"
@@ -3225,15 +1922,11 @@
 						"substantialContributionToTransitionToACircularEconomyInPercent": 20.22,
 						"substantialContributionToPollutionPreventionAndControlInPercent": 90.36,
 						"substantialContributionToProtectionAndRestorationOfBiodiversityAndEcosystemsInPercent": 82.55,
->>>>>>> 1fc7c837
-						"dnshToClimateChangeMitigation": "Yes",
-						"dnshToClimateChangeAdaptation": "Yes",
-						"dnshToSustainableUseAndProtectionOfWaterAndMarineResources": "Yes",
-						"dnshToTransitionToACircularEconomy": "Yes",
-						"dnshToPollutionPreventionAndControl": "No",
-<<<<<<< HEAD
-						"dnshToProtectionAndRestorationOfBiodiversityAndEcosystems": "Yes",
-=======
+						"dnshToClimateChangeMitigation": "Yes",
+						"dnshToClimateChangeAdaptation": "Yes",
+						"dnshToSustainableUseAndProtectionOfWaterAndMarineResources": "Yes",
+						"dnshToTransitionToACircularEconomy": "Yes",
+						"dnshToPollutionPreventionAndControl": "No",
 						"dnshToProtectionAndRestorationOfBiodiversityAndEcosystems": "No",
 						"minimumSafeguards": "Yes"
 					},
@@ -3262,7 +1955,6 @@
 						"dnshToTransitionToACircularEconomy": "No",
 						"dnshToPollutionPreventionAndControl": "Yes",
 						"dnshToProtectionAndRestorationOfBiodiversityAndEcosystems": "No",
->>>>>>> 1fc7c837
 						"minimumSafeguards": "Yes"
 					}
 				],
@@ -3319,59 +2011,6 @@
 				"substantialContributionToProtectionAndRestorationOfBiodiversityAndEcosystemsInPercent": 51.86,
 				"alignedActivities": [
 					{
-<<<<<<< HEAD
-						"activityName": "ManufactureOfLowCarbonTechnologiesForTransport",
-						"naceCodes": [
-							"C30.2",
-							"C33.15",
-							"C30.1",
-							"C30.9"
-						],
-						"share": {
-							"relativeShareInPercent": 59.15,
-							"absoluteShare": {
-								"amount": 7673061485.4,
-								"currency": "VUV"
-							}
-						},
-						"substantialContributionToClimateChangeMitigationInPercent": 56.62,
-						"substantialContributionToClimateChangeAdaptationInPercent": 93.06,
-						"substantialContributionToSustainableUseAndProtectionOfWaterAndMarineResourcesInPercent": 0.18,
-						"substantialContributionToTransitionToACircularEconomyInPercent": 15.67,
-						"substantialContributionToPollutionPreventionAndControlInPercent": 68.89,
-						"substantialContributionToProtectionAndRestorationOfBiodiversityAndEcosystemsInPercent": 13.27,
-						"dnshToClimateChangeMitigation": "No",
-						"dnshToClimateChangeAdaptation": "Yes",
-						"dnshToSustainableUseAndProtectionOfWaterAndMarineResources": "Yes",
-						"dnshToTransitionToACircularEconomy": "Yes",
-						"dnshToPollutionPreventionAndControl": "Yes",
-						"dnshToProtectionAndRestorationOfBiodiversityAndEcosystems": "No",
-						"minimumSafeguards": "No"
-					},
-					{
-						"activityName": "InstallationAndOperationOfElectricHeatPumps",
-						"naceCodes": [
-							"F43.22",
-							"D35.30"
-						],
-						"share": {
-							"relativeShareInPercent": 77.22,
-							"absoluteShare": {
-								"amount": 9162557255.48,
-								"currency": "MDL"
-							}
-						},
-						"substantialContributionToClimateChangeMitigationInPercent": 92.05,
-						"substantialContributionToClimateChangeAdaptationInPercent": 69.55,
-						"substantialContributionToSustainableUseAndProtectionOfWaterAndMarineResourcesInPercent": 17.11,
-						"substantialContributionToTransitionToACircularEconomyInPercent": 66.58,
-						"substantialContributionToPollutionPreventionAndControlInPercent": 69.31,
-						"substantialContributionToProtectionAndRestorationOfBiodiversityAndEcosystemsInPercent": 72.21,
-						"dnshToClimateChangeMitigation": "No",
-						"dnshToClimateChangeAdaptation": "No",
-						"dnshToSustainableUseAndProtectionOfWaterAndMarineResources": "Yes",
-						"dnshToTransitionToACircularEconomy": "Yes",
-=======
 						"activityName": "AnaerobicDigestionOfSewageSludge",
 						"naceCodes": [
 							"E37.00"
@@ -3420,158 +2059,11 @@
 						"dnshToClimateChangeAdaptation": "Yes",
 						"dnshToSustainableUseAndProtectionOfWaterAndMarineResources": "Yes",
 						"dnshToTransitionToACircularEconomy": "No",
->>>>>>> 1fc7c837
 						"dnshToPollutionPreventionAndControl": "No",
 						"dnshToProtectionAndRestorationOfBiodiversityAndEcosystems": "Yes",
 						"minimumSafeguards": "No"
 					},
 					{
-<<<<<<< HEAD
-						"activityName": "ManufactureOfPlasticsInPrimaryForm",
-						"naceCodes": [
-							"C20.16"
-						],
-						"share": {
-							"relativeShareInPercent": 1.72,
-							"absoluteShare": {
-								"amount": 127866319.38,
-								"currency": "ZMW"
-							}
-						},
-						"substantialContributionToClimateChangeMitigationInPercent": 98.06,
-						"substantialContributionToClimateChangeAdaptationInPercent": 48.87,
-						"substantialContributionToSustainableUseAndProtectionOfWaterAndMarineResourcesInPercent": 8.53,
-						"substantialContributionToTransitionToACircularEconomyInPercent": 23.21,
-						"substantialContributionToPollutionPreventionAndControlInPercent": 84.93,
-						"substantialContributionToProtectionAndRestorationOfBiodiversityAndEcosystemsInPercent": 10.52,
-						"dnshToClimateChangeMitigation": "No",
-						"dnshToClimateChangeAdaptation": "Yes",
-						"dnshToSustainableUseAndProtectionOfWaterAndMarineResources": "No",
-						"dnshToTransitionToACircularEconomy": "Yes",
-						"dnshToPollutionPreventionAndControl": "No",
-						"dnshToProtectionAndRestorationOfBiodiversityAndEcosystems": "Yes",
-						"minimumSafeguards": "Yes"
-					},
-					{
-						"activityName": "MaterialRecoveryFromNonHazardousWaste",
-						"naceCodes": [
-							"F42.99"
-						],
-						"share": {
-							"relativeShareInPercent": 29.89,
-							"absoluteShare": {
-								"amount": 5912727762.48,
-								"currency": "WST"
-							}
-						},
-						"substantialContributionToClimateChangeMitigationInPercent": 33.51,
-						"substantialContributionToClimateChangeAdaptationInPercent": 3.02,
-						"substantialContributionToSustainableUseAndProtectionOfWaterAndMarineResourcesInPercent": 37.54,
-						"substantialContributionToTransitionToACircularEconomyInPercent": 19.07,
-						"substantialContributionToPollutionPreventionAndControlInPercent": 29.42,
-						"substantialContributionToProtectionAndRestorationOfBiodiversityAndEcosystemsInPercent": 6.29,
-						"dnshToClimateChangeMitigation": "No",
-						"dnshToClimateChangeAdaptation": "Yes",
-						"dnshToSustainableUseAndProtectionOfWaterAndMarineResources": "No",
-						"dnshToTransitionToACircularEconomy": "Yes",
-						"dnshToPollutionPreventionAndControl": "No",
-						"dnshToProtectionAndRestorationOfBiodiversityAndEcosystems": "No",
-						"minimumSafeguards": "No"
-					},
-					{
-						"activityName": "RestorationOfWetlands",
-						"naceCodes": [],
-						"share": {
-							"relativeShareInPercent": 51.6,
-							"absoluteShare": {
-								"amount": 3122077970.76,
-								"currency": "MYR"
-							}
-						},
-						"substantialContributionToClimateChangeMitigationInPercent": 0.04,
-						"substantialContributionToClimateChangeAdaptationInPercent": 40.6,
-						"substantialContributionToSustainableUseAndProtectionOfWaterAndMarineResourcesInPercent": 28.61,
-						"substantialContributionToTransitionToACircularEconomyInPercent": 62.71,
-						"substantialContributionToPollutionPreventionAndControlInPercent": 24.27,
-						"substantialContributionToProtectionAndRestorationOfBiodiversityAndEcosystemsInPercent": 16.53,
-						"dnshToClimateChangeMitigation": "Yes",
-						"dnshToClimateChangeAdaptation": "No",
-						"dnshToSustainableUseAndProtectionOfWaterAndMarineResources": "Yes",
-						"dnshToTransitionToACircularEconomy": "No",
-						"dnshToPollutionPreventionAndControl": "No",
-						"dnshToProtectionAndRestorationOfBiodiversityAndEcosystems": "Yes",
-						"minimumSafeguards": "No"
-					}
-				],
-				"enablingShareInPercent": 9.26,
-				"transitionalShareInPercent": 25.65
-			},
-			"opex": {
-				"totalAmount": {
-					"value": 1700357040.39,
-					"dataSource": {
-						"page": 612,
-						"fileName": "SustainabilityReport",
-						"fileReference": "50a36c418baffd520bb92d84664f06f9732a21f4e2e5ecee6d9136f16e7e0b63",
-						"tagName": "relationships"
-					},
-					"comment": "navigate online microchip",
-					"quality": "Audited",
-					"currency": "CZK"
-				},
-				"nonEligibleShare": {
-					"relativeShareInPercent": 12.05,
-					"absoluteShare": {
-						"amount": 6887968310.62,
-						"currency": "SDG"
-					}
-				},
-				"eligibleShare": {
-					"relativeShareInPercent": 1.46,
-					"absoluteShare": {
-						"amount": 5656587132.25,
-						"currency": "MOP"
-					}
-				},
-				"nonAlignedShare": {
-					"relativeShareInPercent": 88.31,
-					"absoluteShare": {
-						"amount": 4636008460.07,
-						"currency": "SGD"
-					}
-				},
-				"nonAlignedActivities": [
-					{
-						"activityName": "ProductionOfHeatCoolUsingWasteHeat",
-						"naceCodes": [
-							"D35.30"
-						],
-						"share": {
-							"relativeShareInPercent": 9.72,
-							"absoluteShare": {
-								"amount": 1513774062.04,
-								"currency": "HTG"
-							}
-						}
-					}
-				],
-				"alignedShare": {
-					"relativeShareInPercent": 3.34,
-					"absoluteShare": {
-						"amount": 7038700056.73,
-						"currency": "NOK"
-					}
-				},
-				"substantialContributionToClimateChangeMitigationInPercent": 47.87,
-				"substantialContributionToClimateChangeAdaptationInPercent": 37.32,
-				"substantialContributionToSustainableUseAndProtectionOfWaterAndMarineResourcesInPercent": 91.02,
-				"substantialContributionToTransitionToACircularEconomyInPercent": 73.29,
-				"substantialContributionToPollutionPreventionAndControlInPercent": 59.94,
-				"substantialContributionToProtectionAndRestorationOfBiodiversityAndEcosystemsInPercent": 10.87,
-				"alignedActivities": [],
-				"enablingShareInPercent": 58.73,
-				"transitionalShareInPercent": 22.57
-=======
 						"activityName": "CogenerationOfHeatCoolAndPowerFromGeothermalEnergy",
 						"naceCodes": [
 							"D35.30"
@@ -3626,7 +2118,6 @@
 				],
 				"enablingShareInPercent": 95.25,
 				"transitionalShareInPercent": 96.52
->>>>>>> 1fc7c837
 			}
 		},
 		"reportingPeriod": "2021"
