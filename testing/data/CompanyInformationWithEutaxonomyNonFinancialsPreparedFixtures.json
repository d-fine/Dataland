[
	{
		"companyInformation": {
<<<<<<< HEAD
			"companyName": "Reichel, Anderson and Kuhic",
			"headquarters": "New Mike",
			"headquartersPostalCode": null,
			"sector": "methodologies",
			"identifiers": {
				"Lei": [],
				"Isin": [
					"uHmKvfO0H8P4"
				],
				"PermId": [
					"dAZQLnBGVx"
				],
				"Ticker": [
					"DtzEbKB"
=======
			"companyName": "Parker - Hane",
			"headquarters": "West Harmony",
			"headquartersPostalCode": null,
			"sector": "solutions",
			"identifiers": {
				"Lei": [],
				"Isin": [
					"jYujirI77nF1"
				],
				"PermId": [
					"WUlBGPPDXQ"
				],
				"Ticker": [],
				"Duns": [
					"VYnj5USM0"
>>>>>>> e63d76aa
				],
				"VatNumber": [
<<<<<<< HEAD
					"tOXrMeC5a"
=======
					"WUUO0T9AC"
>>>>>>> e63d76aa
				],
				"CompanyRegistrationNumber": [
					"YB2yVmCbQln9JK1"
				]
			},
<<<<<<< HEAD
			"countryCode": "KG",
			"companyAlternativeNames": [],
			"companyLegalForm": "Sole Trader",
			"website": "https://offensive-thesis.name/",
=======
			"countryCode": "MD",
			"companyAlternativeNames": [
				"Franecki, Dooley and Green",
				"Lind and Sons",
				"Littel, Parker and Breitenberg",
				"Steuber - Kuhlman"
			],
			"companyLegalForm": "GmbH",
			"website": "https://double-online.org",
>>>>>>> e63d76aa
			"isTeaserCompany": false
		},
		"t": {
			"general": {
				"fiscalYearDeviation": "Deviation",
<<<<<<< HEAD
				"fiscalYearEnd": "2024-08-19",
				"scopeOfEntities": "NA",
=======
				"fiscalYearEnd": "2024-08-20",
				"scopeOfEntities": "No",
>>>>>>> e63d76aa
				"nfrdMandatory": "No",
				"euTaxonomyActivityLevelReporting": "No",
				"assurance": {
<<<<<<< HEAD
					"value": "LimitedAssurance",
					"provider": "Herzog - Hilll",
					"dataSource": {
						"page": 1170,
						"fileName": "AnnualReport",
						"fileReference": "50a36c418baffd520bb92d84664f06f9732a21f4e2e5ecee6d9136f16e7e0b63",
						"tagName": "interfaces"
					}
				},
				"numberOfEmployees": 39462.13,
				"referencedReports": {
					"SustainabilityReport": {
						"fileReference": "50a36c418baffd520bb92d84664f06f9732a21f4e2e5ecee6d9136f16e7e0b63",
						"fileName": "SustainabilityReport",
						"isGroupLevel": "Yes",
						"reportDate": "2023-05-10",
						"currency": "ZMW"
=======
					"value": "ReasonableAssurance",
					"provider": "Rolfson - Connelly",
					"dataSource": {
						"page": 800,
						"fileName": "IntegratedReport",
						"fileReference": "50a36c418baffd520bb92d84664f06f9732a21f4e2e5ecee6d9136f16e7e0b63",
						"tagName": "eyeballs"
					}
				},
				"numberOfEmployees": 5801.6,
				"referencedReports": {
					"SustainabilityReport": {
						"fileReference": "50a36c418baffd520bb92d84664f06f9732a21f4e2e5ecee6d9136f16e7e0b63",
						"fileName": "SustainabilityReport",
						"isGroupLevel": "No",
						"reportDate": "2023-12-03",
						"currency": "NIO"
					},
					"AnnualReport": {
						"fileReference": "50a36c418baffd520bb92d84664f06f9732a21f4e2e5ecee6d9136f16e7e0b63",
						"fileName": "AnnualReport",
						"isGroupLevel": "No",
						"reportDate": "2023-07-10",
						"currency": "PAB"
>>>>>>> e63d76aa
					},
					"AnnualReport": {
						"fileReference": "50a36c418baffd520bb92d84664f06f9732a21f4e2e5ecee6d9136f16e7e0b63",
<<<<<<< HEAD
						"fileName": "AnnualReport",
						"isGroupLevel": "No",
						"reportDate": "2023-04-13",
						"currency": "MAD"
=======
						"fileName": "ESEFReport",
						"isGroupLevel": "Yes",
						"reportDate": "2023-10-16",
						"currency": "GNF"
>>>>>>> e63d76aa
					},
					"IntegratedReport": {
						"fileReference": "50a36c418baffd520bb92d84664f06f9732a21f4e2e5ecee6d9136f16e7e0b63",
						"fileName": "IntegratedReport",
<<<<<<< HEAD
						"isGroupLevel": "No",
						"reportDate": "2023-04-10",
						"currency": "SCR"
=======
						"isGroupLevel": "Yes",
						"reportDate": "2023-05-24",
						"currency": "NOK"
>>>>>>> e63d76aa
					}
				}
			},
			"revenue": {
				"totalAmount": {
<<<<<<< HEAD
					"value": 5306570923.42,
					"dataSource": {
						"page": 805,
						"fileName": "IntegratedReport",
						"fileReference": "50a36c418baffd520bb92d84664f06f9732a21f4e2e5ecee6d9136f16e7e0b63",
						"tagName": "synergies"
					},
					"comment": "bypass redundant port",
					"quality": "Reported",
					"currency": "GMD"
				},
				"nonEligibleShare": {
					"relativeShareInPercent": 19.65,
					"absoluteShare": {
						"amount": 6329730793.37,
						"currency": "UGX"
					}
				},
				"eligibleShare": {
					"relativeShareInPercent": 83.09,
					"absoluteShare": {
						"amount": 4786133938.47,
						"currency": "BRL"
					}
				},
				"nonAlignedShare": {
					"relativeShareInPercent": 12.47,
					"absoluteShare": {
						"amount": 1004864233.54,
						"currency": "BOB"
=======
					"value": 705966933.16,
					"dataSource": {
						"page": 758,
						"fileName": "SustainabilityReport",
						"fileReference": "50a36c418baffd520bb92d84664f06f9732a21f4e2e5ecee6d9136f16e7e0b63",
						"tagName": "users"
					},
					"comment": "quantify neural application",
					"quality": "Audited",
					"currency": "SSP"
				},
				"nonEligibleShare": {
					"relativeShareInPercent": 77.4,
					"absoluteShare": {
						"amount": 3158959732.39,
						"currency": "CDF"
					}
				},
				"eligibleShare": {
					"relativeShareInPercent": 94.48,
					"absoluteShare": {
						"amount": 2682527806.61,
						"currency": "JOD"
					}
				},
				"nonAlignedShare": {
					"relativeShareInPercent": 42.61,
					"absoluteShare": {
						"amount": 7998595512.48,
						"currency": "XCD"
>>>>>>> e63d76aa
					}
				},
				"nonAlignedActivities": [
					"ManufactureOfNitricAcid",
					"Afforestation",
					"SeaAndCoastalPassengerWaterTransport",
					"ManufactureOfEquipmentForTheProductionAndUseOfHydrogen",
					"InlandPassengerWaterTransport",
					"ManufactureOfSodaAsh",
					"ManufactureOfCement",
					"Reinsurance",
					"MaterialRecoveryFromNonHazardousWaste",
					"ManufactureOfChlorine",
					"ElectricityGenerationFromGeothermalEnergy",
					"RestorationOfWetlands",
					"ProductionOfHeatCoolFromFossilGaseousFuelsInAnEfficientDistrictHeatingAndCoolingSystem",
					"ElectricityGenerationFromHydropower",
					"DistrictHeatingCoolingDistribution",
					"ManufactureOfAluminium",
					"InfrastructureEnablingLowCarbonRoadTransportAndPublicTransport",
					"ManufactureOfRenewableEnergyTechnologies",
					"ManufactureOfEnergyEfficiencyEquipmentForBuildings",
					"DataProcessingHostingAndRelatedActivities",
					"FreightRailTransport",
					"InlandFreightWaterTransport",
					"ManufactureOfOtherLowCarbonTechnologies",
					"InstallationAndOperationOfElectricHeatPumps",
					"InstallationMaintenanceAndRepairOfRenewableEnergyTechnologies",
					"ManufactureOfIronAndSteel",
					"ProductionOfHeatCoolFromSolarThermalHeating",
					"OperationOfPersonalMobilityDevicesCycleLogistics",
					"FreightTransportServicesByRoad",
					"ComputerProgrammingConsultancyAndRelatedActivities",
					"InfrastructureEnablingRoadTransportAndPublicTransport",
					"InfrastructureForRailTransport",
					"AnaerobicDigestionOfSewageSludge",
					"ElectricityGenerationFromNuclearEnergyInExistingInstallations",
					"SeaAndCoastalFreightWaterTransportVesselsForPortOperationsAndAuxiliaryActivities",
					"LibrariesArchivesMuseumsAndCulturalActivities",
					"MotionPictureVideoAndTelevisionProgrammeProductionSoundRecordingAndMusicPublishingActivities",
					"UndergroundPermanentGeologicalStorageOfCo2",
					"ConstructionAndSafeOperationOfNewNuclearPowerPlantsForTheGenerationOfElectricityAndOrHeatIncludingForHydrogenProductionUsingBestAvailableTechnologies",
					"RetrofittingOfInlandWaterPassengerAndFreightTransport",
					"UrbanAndSuburbanTransportRoadPassengerTransport"
				],
				"alignedShare": {
<<<<<<< HEAD
					"relativeShareInPercent": 72.96,
					"absoluteShare": {
						"amount": 7956323204.57,
						"currency": "BRL"
					}
				},
				"substantialContributionToClimateChangeMitigationInPercent": 81.38,
				"substantialContributionToClimateChangeAdaptationInPercent": 55.58,
				"substantialContributionToSustainableUseAndProtectionOfWaterAndMarineResourcesInPercent": 62.41,
				"substantialContributionToTransitionToACircularEconomyInPercent": 74.82,
				"substantialContributionToPollutionPreventionAndControlInPercent": 23.71,
				"substantialContributionToProtectionAndRestorationOfBiodiversityAndEcosystemsInPercent": 63.15,
				"enablingShareInPercent": 35.99,
				"transitionalShareInPercent": 76.33
			},
			"capex": {
				"totalAmount": {
					"value": 9659139155.41,
					"dataSource": {
						"page": 150,
						"fileName": "SustainabilityReport",
						"fileReference": "50a36c418baffd520bb92d84664f06f9732a21f4e2e5ecee6d9136f16e7e0b63",
						"tagName": "mindshare"
					},
					"comment": "hack primary system",
					"quality": "Estimated",
					"currency": "UZS"
				},
				"nonEligibleShare": {
					"relativeShareInPercent": 96.2,
					"absoluteShare": {
						"amount": 8599583003.67,
						"currency": "ERN"
					}
				},
				"eligibleShare": {
					"relativeShareInPercent": 63.35,
					"absoluteShare": {
						"amount": 4124589217.83,
						"currency": "TZS"
					}
				},
				"nonAlignedShare": {
					"relativeShareInPercent": 33.92,
					"absoluteShare": {
						"amount": 3192384925.2,
						"currency": "UAH"
=======
					"relativeShareInPercent": 32.8,
					"absoluteShare": {
						"amount": 1179783917.03,
						"currency": "IDR"
					}
				},
				"substantialContributionToClimateChangeMitigationInPercent": 27.79,
				"substantialContributionToClimateChangeAdaptationInPercent": 15.03,
				"substantialContributionToSustainableUseAndProtectionOfWaterAndMarineResourcesInPercent": 8.38,
				"substantialContributionToTransitionToACircularEconomyInPercent": 3.87,
				"substantialContributionToPollutionPreventionAndControlInPercent": 65.92,
				"substantialContributionToProtectionAndRestorationOfBiodiversityAndEcosystemsInPercent": 53.37,
				"enablingShareInPercent": 19.37,
				"transitionalShareInPercent": 35.83
			},
			"capex": {
				"totalAmount": {
					"value": 9836733646.23,
					"dataSource": {
						"page": 738,
						"fileName": "ESEFReport",
						"fileReference": "50a36c418baffd520bb92d84664f06f9732a21f4e2e5ecee6d9136f16e7e0b63",
						"tagName": "models"
					},
					"comment": "transmit open-source pixel",
					"quality": "Reported",
					"currency": "SLE"
				},
				"nonEligibleShare": {
					"relativeShareInPercent": 96.22,
					"absoluteShare": {
						"amount": 2952185319.73,
						"currency": "GIP"
					}
				},
				"eligibleShare": {
					"relativeShareInPercent": 12.62,
					"absoluteShare": {
						"amount": 372215199.75,
						"currency": "TRY"
					}
				},
				"nonAlignedShare": {
					"relativeShareInPercent": 75.13,
					"absoluteShare": {
						"amount": 3816440687.51,
						"currency": "MXN"
>>>>>>> e63d76aa
					}
				},
				"nonAlignedActivities": [
					"ResearchDevelopmentAndInnovationForDirectAirCaptureOfCo2",
					"ManufactureOfNitricAcid",
					"ConstructionOfNewBuildings",
					"ProductionOfHeatCoolFromRenewableNonFossilGaseousAndLiquidFuels",
					"ProductionOfHeatCoolFromFossilGaseousFuelsInAnEfficientDistrictHeatingAndCoolingSystem",
					"ElectricityGenerationFromNuclearEnergyInExistingInstallations",
					"SeaAndCoastalPassengerWaterTransport",
					"ProductionOfHeatCoolUsingWasteHeat",
					"ProductionOfHeatCoolFromSolarThermalHeating",
					"PreCommercialStagesOfAdvancedTechnologiesToProduceEnergyFromNuclearProcessesWithMinimalWasteFromTheFuelCycle",
					"SeaAndCoastalFreightWaterTransportVesselsForPortOperationsAndAuxiliaryActivities",
					"LibrariesArchivesMuseumsAndCulturalActivities",
					"ResidentialCareActivities",
					"RestorationOfWetlands",
					"ElectricityGenerationFromBioenergy",
					"StorageOfHydrogen",
					"AcquisitionAndOwnershipOfBuildings",
					"TransportByMotorbikesPassengerCarsAndLightCommercialVehicles",
					"ManufactureOfBiogasAndBiofuelsForUseInTransportAndOfBioliquids",
					"ElectricityGenerationFromWindPower",
					"CollectionAndTransportOfNonHazardousWasteInSourceSegregatedFractions",
					"ManufactureOfHydrogen",
					"ManufactureOfAnhydrousAmmonia",
					"ConstructionAndSafeOperationOfNewNuclearPowerPlantsForTheGenerationOfElectricityAndOrHeatIncludingForHydrogenProductionUsingBestAvailableTechnologies",
					"ManufactureOfChlorine",
					"HighEfficiencyCoGenerationOfHeatCoolAndPowerFromFossilGaseousFuels",
					"PassengerInterurbanRailTransport",
					"ProductionOfHeatCoolFromBioenergy",
					"RenovationOfExistingBuildings",
					"Education",
					"TransmissionAndDistributionNetworksForRenewableAndLowCarbonGases",
					"TransmissionAndDistributionOfElectricity",
					"InstallationMaintenanceAndRepairOfInstrumentsAndDevicesForMeasuringRegulationAndControllingEnergyPerformanceOfBuildings",
					"Reinsurance",
					"UrbanAndSuburbanTransportRoadPassengerTransport",
					"ManufactureOfCarbonBlack",
					"InlandPassengerWaterTransport",
					"InfrastructureEnablingLowCarbonRoadTransportAndPublicTransport",
					"ElectricityGenerationFromHydropower",
					"InstallationAndOperationOfElectricHeatPumps",
					"LandfillGasCaptureAndUtilisation",
					"NonLifeInsuranceUnderwritingOfClimateRelatedPerils",
					"ManufactureOfPlasticsInPrimaryForm",
					"ProductionOfHeatCoolFromGeothermalEnergy",
					"ManufactureOfLowCarbonTechnologiesForTransport",
					"InfrastructureEnablingLowCarbonWaterTransport",
					"CogenerationOfHeatCoolAndPowerFromBioenergy",
					"CompostingOfBioWaste",
					"ManufactureOfIronAndSteel",
					"ForestManagement",
					"ManufactureOfSodaAsh",
					"ElectricityGenerationFromGeothermalEnergy",
					"ElectricityGenerationFromRenewableNonFossilGaseousAndLiquidFuels",
					"ProgrammingAndBroadcastingActivities",
					"CogenerationOfHeatCoolAndPowerFromSolarEnergy",
					"ManufactureOfEquipmentForTheProductionAndUseOfHydrogen",
					"ManufactureOfOtherLowCarbonTechnologies",
					"ElectricityGenerationFromOceanEnergyTechnologies",
					"InfrastructureForWaterTransport",
					"FreightTransportServicesByRoad",
					"TransportOfCo2",
					"AnaerobicDigestionOfBioWaste",
					"RetrofittingOfInlandWaterPassengerAndFreightTransport",
					"MaterialRecoveryFromNonHazardousWaste",
					"Afforestation",
					"CogenerationOfHeatCoolAndPowerFromRenewableNonFossilGaseousAndLiquidFuels",
					"InfrastructureForPersonalMobilityCycleLogistics",
					"RehabilitationAndRestorationOfForestsIncludingReforestationAndNaturalForestRegenerationAfterAnExtremeEvent",
					"ManufactureOfBatteries",
					"RenewalOfWaterCollectionTreatmentAndSupplySystems",
					"OperationOfPersonalMobilityDevicesCycleLogistics",
					"ManufactureOfRenewableEnergyTechnologies",
					"FreightRailTransport",
					"CloseToMarketResearchDevelopmentAndInnovation",
					"AirportInfrastructure",
					"LowCarbonAirportInfrastructure",
					"UndergroundPermanentGeologicalStorageOfCo2",
					"AnaerobicDigestionOfSewageSludge",
					"DataDrivenSolutionsForGhgEmissionsReductions",
					"ManufactureOfOrganicBasicChemicals",
					"StorageOfElectricity",
					"InlandFreightWaterTransport",
					"CreativeArtsAndEntertainmentActivities",
					"ConservationForestry",
					"ManufactureOfCement",
					"ComputerProgrammingConsultancyAndRelatedActivities",
					"DistrictHeatingCoolingDistribution",
					"StorageOfThermalEnergy",
					"ElectricityGenerationFromFossilGaseousFuels",
					"InfrastructureEnablingRoadTransportAndPublicTransport",
					"InstallationMaintenanceAndRepairOfEnergyEfficiencyEquipment",
					"RenewalOfWasteWaterCollectionAndTreatment",
					"RetrofittingOfSeaAndCoastalFreightAndPassengerWaterTransport",
					"DataProcessingHostingAndRelatedActivities"
				],
				"alignedShare": {
<<<<<<< HEAD
					"relativeShareInPercent": 98.52,
					"absoluteShare": {
						"amount": 2374384943.39,
						"currency": "KES"
					}
				},
				"substantialContributionToClimateChangeMitigationInPercent": 32.09,
				"substantialContributionToClimateChangeAdaptationInPercent": 4.09,
				"substantialContributionToSustainableUseAndProtectionOfWaterAndMarineResourcesInPercent": 2.01,
				"substantialContributionToTransitionToACircularEconomyInPercent": 83.92,
				"substantialContributionToPollutionPreventionAndControlInPercent": 48,
				"substantialContributionToProtectionAndRestorationOfBiodiversityAndEcosystemsInPercent": 98.83,
				"enablingShareInPercent": 16.29,
				"transitionalShareInPercent": 8.16
			},
			"opex": {
				"totalAmount": {
					"value": 956305698.49,
					"dataSource": {
						"page": 834,
						"fileName": "IntegratedReport",
						"fileReference": "50a36c418baffd520bb92d84664f06f9732a21f4e2e5ecee6d9136f16e7e0b63",
						"tagName": "communities"
					},
					"comment": "transmit haptic alarm",
					"quality": "Audited",
					"currency": "USD"
				},
				"nonEligibleShare": {
					"relativeShareInPercent": 83.25,
					"absoluteShare": {
						"amount": 4108304609.54,
						"currency": "PAB"
					}
				},
				"eligibleShare": {
					"relativeShareInPercent": 75.87,
					"absoluteShare": {
						"amount": 248355083.16,
						"currency": "MKD"
					}
				},
				"nonAlignedShare": {
					"relativeShareInPercent": 72.2,
					"absoluteShare": {
						"amount": 405726998.57,
						"currency": "KPW"
=======
					"relativeShareInPercent": 29.51,
					"absoluteShare": {
						"amount": 8087204687.77,
						"currency": "MGA"
					}
				},
				"substantialContributionToClimateChangeMitigationInPercent": 3.62,
				"substantialContributionToClimateChangeAdaptationInPercent": 43.34,
				"substantialContributionToSustainableUseAndProtectionOfWaterAndMarineResourcesInPercent": 12.16,
				"substantialContributionToTransitionToACircularEconomyInPercent": 9.98,
				"substantialContributionToPollutionPreventionAndControlInPercent": 94.37,
				"substantialContributionToProtectionAndRestorationOfBiodiversityAndEcosystemsInPercent": 50.01,
				"enablingShareInPercent": 10.48,
				"transitionalShareInPercent": 82.75
			},
			"opex": {
				"totalAmount": {
					"value": 8035592820.96,
					"dataSource": {
						"page": 591,
						"fileName": "IntegratedReport",
						"fileReference": "50a36c418baffd520bb92d84664f06f9732a21f4e2e5ecee6d9136f16e7e0b63",
						"tagName": "architectures"
					},
					"comment": "program redundant array",
					"quality": "Estimated",
					"currency": "KWD"
				},
				"nonEligibleShare": {
					"relativeShareInPercent": 6.8,
					"absoluteShare": {
						"amount": 2889304298.44,
						"currency": "YER"
					}
				},
				"eligibleShare": {
					"relativeShareInPercent": 21.08,
					"absoluteShare": {
						"amount": 7474762070.93,
						"currency": "KMF"
					}
				},
				"nonAlignedShare": {
					"relativeShareInPercent": 20.79,
					"absoluteShare": {
						"amount": 2026375418.06,
						"currency": "MYR"
>>>>>>> e63d76aa
					}
				},
				"nonAlignedActivities": [
					"ProgrammingAndBroadcastingActivities",
					"AcquisitionAndOwnershipOfBuildings",
					"ManufactureOfOtherLowCarbonTechnologies",
					"LibrariesArchivesMuseumsAndCulturalActivities",
					"ElectricityGenerationUsingSolarPhotovoltaicTechnology",
					"ManufactureOfEnergyEfficiencyEquipmentForBuildings",
					"PassengerInterurbanRailTransport",
					"LowCarbonAirportInfrastructure",
					"ManufactureOfSodaAsh",
					"StorageOfElectricity",
					"DataDrivenSolutionsForGhgEmissionsReductions",
					"ManufactureOfHydrogen",
					"Reinsurance"
				],
				"alignedShare": {
<<<<<<< HEAD
					"relativeShareInPercent": 71.52,
					"absoluteShare": {
						"amount": 3182629644.87,
						"currency": "PKR"
					}
				},
				"substantialContributionToClimateChangeMitigationInPercent": 86.45,
				"substantialContributionToClimateChangeAdaptationInPercent": 27.79,
				"substantialContributionToSustainableUseAndProtectionOfWaterAndMarineResourcesInPercent": 90.49,
				"substantialContributionToTransitionToACircularEconomyInPercent": 73.21,
				"substantialContributionToPollutionPreventionAndControlInPercent": 75.81,
				"substantialContributionToProtectionAndRestorationOfBiodiversityAndEcosystemsInPercent": 49.1,
				"enablingShareInPercent": 92.23,
				"transitionalShareInPercent": 32.02
=======
					"relativeShareInPercent": 89.19,
					"absoluteShare": {
						"amount": 9213362683.08,
						"currency": "VUV"
					}
				},
				"substantialContributionToClimateChangeMitigationInPercent": 59.07,
				"substantialContributionToClimateChangeAdaptationInPercent": 0.78,
				"substantialContributionToSustainableUseAndProtectionOfWaterAndMarineResourcesInPercent": 94.74,
				"substantialContributionToTransitionToACircularEconomyInPercent": 54.68,
				"substantialContributionToPollutionPreventionAndControlInPercent": 1.51,
				"substantialContributionToProtectionAndRestorationOfBiodiversityAndEcosystemsInPercent": 92.53,
				"enablingShareInPercent": 86.43,
				"transitionalShareInPercent": 47.18
>>>>>>> e63d76aa
			}
		},
		"reportingPeriod": "2021"
	}
]<|MERGE_RESOLUTION|>--- conflicted
+++ resolved
@@ -1,22 +1,6 @@
 [
 	{
 		"companyInformation": {
-<<<<<<< HEAD
-			"companyName": "Reichel, Anderson and Kuhic",
-			"headquarters": "New Mike",
-			"headquartersPostalCode": null,
-			"sector": "methodologies",
-			"identifiers": {
-				"Lei": [],
-				"Isin": [
-					"uHmKvfO0H8P4"
-				],
-				"PermId": [
-					"dAZQLnBGVx"
-				],
-				"Ticker": [
-					"DtzEbKB"
-=======
 			"companyName": "Parker - Hane",
 			"headquarters": "West Harmony",
 			"headquartersPostalCode": null,
@@ -32,25 +16,14 @@
 				"Ticker": [],
 				"Duns": [
 					"VYnj5USM0"
->>>>>>> e63d76aa
 				],
 				"VatNumber": [
-<<<<<<< HEAD
-					"tOXrMeC5a"
-=======
 					"WUUO0T9AC"
->>>>>>> e63d76aa
 				],
 				"CompanyRegistrationNumber": [
 					"YB2yVmCbQln9JK1"
 				]
 			},
-<<<<<<< HEAD
-			"countryCode": "KG",
-			"companyAlternativeNames": [],
-			"companyLegalForm": "Sole Trader",
-			"website": "https://offensive-thesis.name/",
-=======
 			"countryCode": "MD",
 			"companyAlternativeNames": [
 				"Franecki, Dooley and Green",
@@ -60,41 +33,16 @@
 			],
 			"companyLegalForm": "GmbH",
 			"website": "https://double-online.org",
->>>>>>> e63d76aa
 			"isTeaserCompany": false
 		},
 		"t": {
 			"general": {
 				"fiscalYearDeviation": "Deviation",
-<<<<<<< HEAD
-				"fiscalYearEnd": "2024-08-19",
-				"scopeOfEntities": "NA",
-=======
 				"fiscalYearEnd": "2024-08-20",
 				"scopeOfEntities": "No",
->>>>>>> e63d76aa
 				"nfrdMandatory": "No",
 				"euTaxonomyActivityLevelReporting": "No",
 				"assurance": {
-<<<<<<< HEAD
-					"value": "LimitedAssurance",
-					"provider": "Herzog - Hilll",
-					"dataSource": {
-						"page": 1170,
-						"fileName": "AnnualReport",
-						"fileReference": "50a36c418baffd520bb92d84664f06f9732a21f4e2e5ecee6d9136f16e7e0b63",
-						"tagName": "interfaces"
-					}
-				},
-				"numberOfEmployees": 39462.13,
-				"referencedReports": {
-					"SustainabilityReport": {
-						"fileReference": "50a36c418baffd520bb92d84664f06f9732a21f4e2e5ecee6d9136f16e7e0b63",
-						"fileName": "SustainabilityReport",
-						"isGroupLevel": "Yes",
-						"reportDate": "2023-05-10",
-						"currency": "ZMW"
-=======
 					"value": "ReasonableAssurance",
 					"provider": "Rolfson - Connelly",
 					"dataSource": {
@@ -119,71 +67,25 @@
 						"isGroupLevel": "No",
 						"reportDate": "2023-07-10",
 						"currency": "PAB"
->>>>>>> e63d76aa
-					},
-					"AnnualReport": {
-						"fileReference": "50a36c418baffd520bb92d84664f06f9732a21f4e2e5ecee6d9136f16e7e0b63",
-<<<<<<< HEAD
-						"fileName": "AnnualReport",
-						"isGroupLevel": "No",
-						"reportDate": "2023-04-13",
-						"currency": "MAD"
-=======
+					},
+					"ESEFReport": {
+						"fileReference": "50a36c418baffd520bb92d84664f06f9732a21f4e2e5ecee6d9136f16e7e0b63",
 						"fileName": "ESEFReport",
 						"isGroupLevel": "Yes",
 						"reportDate": "2023-10-16",
 						"currency": "GNF"
->>>>>>> e63d76aa
 					},
 					"IntegratedReport": {
 						"fileReference": "50a36c418baffd520bb92d84664f06f9732a21f4e2e5ecee6d9136f16e7e0b63",
 						"fileName": "IntegratedReport",
-<<<<<<< HEAD
-						"isGroupLevel": "No",
-						"reportDate": "2023-04-10",
-						"currency": "SCR"
-=======
 						"isGroupLevel": "Yes",
 						"reportDate": "2023-05-24",
 						"currency": "NOK"
->>>>>>> e63d76aa
 					}
 				}
 			},
 			"revenue": {
 				"totalAmount": {
-<<<<<<< HEAD
-					"value": 5306570923.42,
-					"dataSource": {
-						"page": 805,
-						"fileName": "IntegratedReport",
-						"fileReference": "50a36c418baffd520bb92d84664f06f9732a21f4e2e5ecee6d9136f16e7e0b63",
-						"tagName": "synergies"
-					},
-					"comment": "bypass redundant port",
-					"quality": "Reported",
-					"currency": "GMD"
-				},
-				"nonEligibleShare": {
-					"relativeShareInPercent": 19.65,
-					"absoluteShare": {
-						"amount": 6329730793.37,
-						"currency": "UGX"
-					}
-				},
-				"eligibleShare": {
-					"relativeShareInPercent": 83.09,
-					"absoluteShare": {
-						"amount": 4786133938.47,
-						"currency": "BRL"
-					}
-				},
-				"nonAlignedShare": {
-					"relativeShareInPercent": 12.47,
-					"absoluteShare": {
-						"amount": 1004864233.54,
-						"currency": "BOB"
-=======
 					"value": 705966933.16,
 					"dataSource": {
 						"page": 758,
@@ -214,102 +116,9 @@
 					"absoluteShare": {
 						"amount": 7998595512.48,
 						"currency": "XCD"
->>>>>>> e63d76aa
-					}
-				},
-				"nonAlignedActivities": [
-					"ManufactureOfNitricAcid",
-					"Afforestation",
-					"SeaAndCoastalPassengerWaterTransport",
-					"ManufactureOfEquipmentForTheProductionAndUseOfHydrogen",
-					"InlandPassengerWaterTransport",
-					"ManufactureOfSodaAsh",
-					"ManufactureOfCement",
-					"Reinsurance",
-					"MaterialRecoveryFromNonHazardousWaste",
-					"ManufactureOfChlorine",
-					"ElectricityGenerationFromGeothermalEnergy",
-					"RestorationOfWetlands",
-					"ProductionOfHeatCoolFromFossilGaseousFuelsInAnEfficientDistrictHeatingAndCoolingSystem",
-					"ElectricityGenerationFromHydropower",
-					"DistrictHeatingCoolingDistribution",
-					"ManufactureOfAluminium",
-					"InfrastructureEnablingLowCarbonRoadTransportAndPublicTransport",
-					"ManufactureOfRenewableEnergyTechnologies",
-					"ManufactureOfEnergyEfficiencyEquipmentForBuildings",
-					"DataProcessingHostingAndRelatedActivities",
-					"FreightRailTransport",
-					"InlandFreightWaterTransport",
-					"ManufactureOfOtherLowCarbonTechnologies",
-					"InstallationAndOperationOfElectricHeatPumps",
-					"InstallationMaintenanceAndRepairOfRenewableEnergyTechnologies",
-					"ManufactureOfIronAndSteel",
-					"ProductionOfHeatCoolFromSolarThermalHeating",
-					"OperationOfPersonalMobilityDevicesCycleLogistics",
-					"FreightTransportServicesByRoad",
-					"ComputerProgrammingConsultancyAndRelatedActivities",
-					"InfrastructureEnablingRoadTransportAndPublicTransport",
-					"InfrastructureForRailTransport",
-					"AnaerobicDigestionOfSewageSludge",
-					"ElectricityGenerationFromNuclearEnergyInExistingInstallations",
-					"SeaAndCoastalFreightWaterTransportVesselsForPortOperationsAndAuxiliaryActivities",
-					"LibrariesArchivesMuseumsAndCulturalActivities",
-					"MotionPictureVideoAndTelevisionProgrammeProductionSoundRecordingAndMusicPublishingActivities",
-					"UndergroundPermanentGeologicalStorageOfCo2",
-					"ConstructionAndSafeOperationOfNewNuclearPowerPlantsForTheGenerationOfElectricityAndOrHeatIncludingForHydrogenProductionUsingBestAvailableTechnologies",
-					"RetrofittingOfInlandWaterPassengerAndFreightTransport",
-					"UrbanAndSuburbanTransportRoadPassengerTransport"
-				],
+					}
+				},
 				"alignedShare": {
-<<<<<<< HEAD
-					"relativeShareInPercent": 72.96,
-					"absoluteShare": {
-						"amount": 7956323204.57,
-						"currency": "BRL"
-					}
-				},
-				"substantialContributionToClimateChangeMitigationInPercent": 81.38,
-				"substantialContributionToClimateChangeAdaptationInPercent": 55.58,
-				"substantialContributionToSustainableUseAndProtectionOfWaterAndMarineResourcesInPercent": 62.41,
-				"substantialContributionToTransitionToACircularEconomyInPercent": 74.82,
-				"substantialContributionToPollutionPreventionAndControlInPercent": 23.71,
-				"substantialContributionToProtectionAndRestorationOfBiodiversityAndEcosystemsInPercent": 63.15,
-				"enablingShareInPercent": 35.99,
-				"transitionalShareInPercent": 76.33
-			},
-			"capex": {
-				"totalAmount": {
-					"value": 9659139155.41,
-					"dataSource": {
-						"page": 150,
-						"fileName": "SustainabilityReport",
-						"fileReference": "50a36c418baffd520bb92d84664f06f9732a21f4e2e5ecee6d9136f16e7e0b63",
-						"tagName": "mindshare"
-					},
-					"comment": "hack primary system",
-					"quality": "Estimated",
-					"currency": "UZS"
-				},
-				"nonEligibleShare": {
-					"relativeShareInPercent": 96.2,
-					"absoluteShare": {
-						"amount": 8599583003.67,
-						"currency": "ERN"
-					}
-				},
-				"eligibleShare": {
-					"relativeShareInPercent": 63.35,
-					"absoluteShare": {
-						"amount": 4124589217.83,
-						"currency": "TZS"
-					}
-				},
-				"nonAlignedShare": {
-					"relativeShareInPercent": 33.92,
-					"absoluteShare": {
-						"amount": 3192384925.2,
-						"currency": "UAH"
-=======
 					"relativeShareInPercent": 32.8,
 					"absoluteShare": {
 						"amount": 1179783917.03,
@@ -357,155 +166,9 @@
 					"absoluteShare": {
 						"amount": 3816440687.51,
 						"currency": "MXN"
->>>>>>> e63d76aa
-					}
-				},
-				"nonAlignedActivities": [
-					"ResearchDevelopmentAndInnovationForDirectAirCaptureOfCo2",
-					"ManufactureOfNitricAcid",
-					"ConstructionOfNewBuildings",
-					"ProductionOfHeatCoolFromRenewableNonFossilGaseousAndLiquidFuels",
-					"ProductionOfHeatCoolFromFossilGaseousFuelsInAnEfficientDistrictHeatingAndCoolingSystem",
-					"ElectricityGenerationFromNuclearEnergyInExistingInstallations",
-					"SeaAndCoastalPassengerWaterTransport",
-					"ProductionOfHeatCoolUsingWasteHeat",
-					"ProductionOfHeatCoolFromSolarThermalHeating",
-					"PreCommercialStagesOfAdvancedTechnologiesToProduceEnergyFromNuclearProcessesWithMinimalWasteFromTheFuelCycle",
-					"SeaAndCoastalFreightWaterTransportVesselsForPortOperationsAndAuxiliaryActivities",
-					"LibrariesArchivesMuseumsAndCulturalActivities",
-					"ResidentialCareActivities",
-					"RestorationOfWetlands",
-					"ElectricityGenerationFromBioenergy",
-					"StorageOfHydrogen",
-					"AcquisitionAndOwnershipOfBuildings",
-					"TransportByMotorbikesPassengerCarsAndLightCommercialVehicles",
-					"ManufactureOfBiogasAndBiofuelsForUseInTransportAndOfBioliquids",
-					"ElectricityGenerationFromWindPower",
-					"CollectionAndTransportOfNonHazardousWasteInSourceSegregatedFractions",
-					"ManufactureOfHydrogen",
-					"ManufactureOfAnhydrousAmmonia",
-					"ConstructionAndSafeOperationOfNewNuclearPowerPlantsForTheGenerationOfElectricityAndOrHeatIncludingForHydrogenProductionUsingBestAvailableTechnologies",
-					"ManufactureOfChlorine",
-					"HighEfficiencyCoGenerationOfHeatCoolAndPowerFromFossilGaseousFuels",
-					"PassengerInterurbanRailTransport",
-					"ProductionOfHeatCoolFromBioenergy",
-					"RenovationOfExistingBuildings",
-					"Education",
-					"TransmissionAndDistributionNetworksForRenewableAndLowCarbonGases",
-					"TransmissionAndDistributionOfElectricity",
-					"InstallationMaintenanceAndRepairOfInstrumentsAndDevicesForMeasuringRegulationAndControllingEnergyPerformanceOfBuildings",
-					"Reinsurance",
-					"UrbanAndSuburbanTransportRoadPassengerTransport",
-					"ManufactureOfCarbonBlack",
-					"InlandPassengerWaterTransport",
-					"InfrastructureEnablingLowCarbonRoadTransportAndPublicTransport",
-					"ElectricityGenerationFromHydropower",
-					"InstallationAndOperationOfElectricHeatPumps",
-					"LandfillGasCaptureAndUtilisation",
-					"NonLifeInsuranceUnderwritingOfClimateRelatedPerils",
-					"ManufactureOfPlasticsInPrimaryForm",
-					"ProductionOfHeatCoolFromGeothermalEnergy",
-					"ManufactureOfLowCarbonTechnologiesForTransport",
-					"InfrastructureEnablingLowCarbonWaterTransport",
-					"CogenerationOfHeatCoolAndPowerFromBioenergy",
-					"CompostingOfBioWaste",
-					"ManufactureOfIronAndSteel",
-					"ForestManagement",
-					"ManufactureOfSodaAsh",
-					"ElectricityGenerationFromGeothermalEnergy",
-					"ElectricityGenerationFromRenewableNonFossilGaseousAndLiquidFuels",
-					"ProgrammingAndBroadcastingActivities",
-					"CogenerationOfHeatCoolAndPowerFromSolarEnergy",
-					"ManufactureOfEquipmentForTheProductionAndUseOfHydrogen",
-					"ManufactureOfOtherLowCarbonTechnologies",
-					"ElectricityGenerationFromOceanEnergyTechnologies",
-					"InfrastructureForWaterTransport",
-					"FreightTransportServicesByRoad",
-					"TransportOfCo2",
-					"AnaerobicDigestionOfBioWaste",
-					"RetrofittingOfInlandWaterPassengerAndFreightTransport",
-					"MaterialRecoveryFromNonHazardousWaste",
-					"Afforestation",
-					"CogenerationOfHeatCoolAndPowerFromRenewableNonFossilGaseousAndLiquidFuels",
-					"InfrastructureForPersonalMobilityCycleLogistics",
-					"RehabilitationAndRestorationOfForestsIncludingReforestationAndNaturalForestRegenerationAfterAnExtremeEvent",
-					"ManufactureOfBatteries",
-					"RenewalOfWaterCollectionTreatmentAndSupplySystems",
-					"OperationOfPersonalMobilityDevicesCycleLogistics",
-					"ManufactureOfRenewableEnergyTechnologies",
-					"FreightRailTransport",
-					"CloseToMarketResearchDevelopmentAndInnovation",
-					"AirportInfrastructure",
-					"LowCarbonAirportInfrastructure",
-					"UndergroundPermanentGeologicalStorageOfCo2",
-					"AnaerobicDigestionOfSewageSludge",
-					"DataDrivenSolutionsForGhgEmissionsReductions",
-					"ManufactureOfOrganicBasicChemicals",
-					"StorageOfElectricity",
-					"InlandFreightWaterTransport",
-					"CreativeArtsAndEntertainmentActivities",
-					"ConservationForestry",
-					"ManufactureOfCement",
-					"ComputerProgrammingConsultancyAndRelatedActivities",
-					"DistrictHeatingCoolingDistribution",
-					"StorageOfThermalEnergy",
-					"ElectricityGenerationFromFossilGaseousFuels",
-					"InfrastructureEnablingRoadTransportAndPublicTransport",
-					"InstallationMaintenanceAndRepairOfEnergyEfficiencyEquipment",
-					"RenewalOfWasteWaterCollectionAndTreatment",
-					"RetrofittingOfSeaAndCoastalFreightAndPassengerWaterTransport",
-					"DataProcessingHostingAndRelatedActivities"
-				],
+					}
+				},
 				"alignedShare": {
-<<<<<<< HEAD
-					"relativeShareInPercent": 98.52,
-					"absoluteShare": {
-						"amount": 2374384943.39,
-						"currency": "KES"
-					}
-				},
-				"substantialContributionToClimateChangeMitigationInPercent": 32.09,
-				"substantialContributionToClimateChangeAdaptationInPercent": 4.09,
-				"substantialContributionToSustainableUseAndProtectionOfWaterAndMarineResourcesInPercent": 2.01,
-				"substantialContributionToTransitionToACircularEconomyInPercent": 83.92,
-				"substantialContributionToPollutionPreventionAndControlInPercent": 48,
-				"substantialContributionToProtectionAndRestorationOfBiodiversityAndEcosystemsInPercent": 98.83,
-				"enablingShareInPercent": 16.29,
-				"transitionalShareInPercent": 8.16
-			},
-			"opex": {
-				"totalAmount": {
-					"value": 956305698.49,
-					"dataSource": {
-						"page": 834,
-						"fileName": "IntegratedReport",
-						"fileReference": "50a36c418baffd520bb92d84664f06f9732a21f4e2e5ecee6d9136f16e7e0b63",
-						"tagName": "communities"
-					},
-					"comment": "transmit haptic alarm",
-					"quality": "Audited",
-					"currency": "USD"
-				},
-				"nonEligibleShare": {
-					"relativeShareInPercent": 83.25,
-					"absoluteShare": {
-						"amount": 4108304609.54,
-						"currency": "PAB"
-					}
-				},
-				"eligibleShare": {
-					"relativeShareInPercent": 75.87,
-					"absoluteShare": {
-						"amount": 248355083.16,
-						"currency": "MKD"
-					}
-				},
-				"nonAlignedShare": {
-					"relativeShareInPercent": 72.2,
-					"absoluteShare": {
-						"amount": 405726998.57,
-						"currency": "KPW"
-=======
 					"relativeShareInPercent": 29.51,
 					"absoluteShare": {
 						"amount": 8087204687.77,
@@ -553,41 +216,9 @@
 					"absoluteShare": {
 						"amount": 2026375418.06,
 						"currency": "MYR"
->>>>>>> e63d76aa
-					}
-				},
-				"nonAlignedActivities": [
-					"ProgrammingAndBroadcastingActivities",
-					"AcquisitionAndOwnershipOfBuildings",
-					"ManufactureOfOtherLowCarbonTechnologies",
-					"LibrariesArchivesMuseumsAndCulturalActivities",
-					"ElectricityGenerationUsingSolarPhotovoltaicTechnology",
-					"ManufactureOfEnergyEfficiencyEquipmentForBuildings",
-					"PassengerInterurbanRailTransport",
-					"LowCarbonAirportInfrastructure",
-					"ManufactureOfSodaAsh",
-					"StorageOfElectricity",
-					"DataDrivenSolutionsForGhgEmissionsReductions",
-					"ManufactureOfHydrogen",
-					"Reinsurance"
-				],
+					}
+				},
 				"alignedShare": {
-<<<<<<< HEAD
-					"relativeShareInPercent": 71.52,
-					"absoluteShare": {
-						"amount": 3182629644.87,
-						"currency": "PKR"
-					}
-				},
-				"substantialContributionToClimateChangeMitigationInPercent": 86.45,
-				"substantialContributionToClimateChangeAdaptationInPercent": 27.79,
-				"substantialContributionToSustainableUseAndProtectionOfWaterAndMarineResourcesInPercent": 90.49,
-				"substantialContributionToTransitionToACircularEconomyInPercent": 73.21,
-				"substantialContributionToPollutionPreventionAndControlInPercent": 75.81,
-				"substantialContributionToProtectionAndRestorationOfBiodiversityAndEcosystemsInPercent": 49.1,
-				"enablingShareInPercent": 92.23,
-				"transitionalShareInPercent": 32.02
-=======
 					"relativeShareInPercent": 89.19,
 					"absoluteShare": {
 						"amount": 9213362683.08,
@@ -602,7 +233,6 @@
 				"substantialContributionToProtectionAndRestorationOfBiodiversityAndEcosystemsInPercent": 92.53,
 				"enablingShareInPercent": 86.43,
 				"transitionalShareInPercent": 47.18
->>>>>>> e63d76aa
 			}
 		},
 		"reportingPeriod": "2021"
