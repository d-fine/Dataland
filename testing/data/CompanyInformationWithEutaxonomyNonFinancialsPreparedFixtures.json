--- conflicted
+++ resolved
@@ -40,1432 +40,415 @@
 		"t": {
 			"general": {
 				"fiscalYearDeviation": "NoDeviation",
-<<<<<<< HEAD
-				"fiscalYearEnd": "2024-10-14",
-				"scopeOfEntities": "NA",
-				"nfrdMandatory": "No",
-				"euTaxonomyActivityLevelReporting": "Yes",
-				"assurance": {
-					"value": "LimitedAssurance",
-					"provider": "Bernhard, Grimes and Tremblay",
-					"dataSource": {
-						"page": 143,
-						"fileName": "ESEFReport",
-						"fileReference": "50a36c418baffd520bb92d84664f06f9732a21f4e2e5ecee6d9136f16e7e0b63",
-						"tagName": "e-markets"
-					}
-				},
-				"numberOfEmployees": 90618.19,
-=======
-				"fiscalYearEnd": "2025-01-02",
+				"fiscalYearEnd": "2024-05-31",
 				"scopeOfEntities": "No",
 				"nfrdMandatory": "Yes",
 				"euTaxonomyActivityLevelReporting": "Yes",
 				"assurance": {
-					"value": "ReasonableAssurance",
-					"provider": "Rau and Sons",
+					"value": "LimitedAssurance",
+					"provider": "Kessler - Denesik",
 					"dataSource": {
-						"page": 885,
+						"page": 322,
 						"fileName": "ESEFReport",
 						"fileReference": "50a36c418baffd520bb92d84664f06f9732a21f4e2e5ecee6d9136f16e7e0b63",
-						"tagName": "bandwidth"
-					}
-				},
-				"numberOfEmployees": 80499.11,
->>>>>>> 65b2b3a5
+						"tagName": "applications"
+					}
+				},
+				"numberOfEmployees": 41717.6,
 				"referencedReports": {
 					"ESEFReport": {
 						"fileReference": "50a36c418baffd520bb92d84664f06f9732a21f4e2e5ecee6d9136f16e7e0b63",
-<<<<<<< HEAD
 						"fileName": "ESEFReport",
-						"publicationDate": "2023-11-28"
-=======
-						"fileName": "AnnualReport",
-						"publicationDate": "2023-01-27"
-					},
-					"SustainabilityReport": {
-						"fileReference": "50a36c418baffd520bb92d84664f06f9732a21f4e2e5ecee6d9136f16e7e0b63",
-						"fileName": "SustainabilityReport",
-						"publicationDate": "2023-11-27"
-					},
-					"ESEFReport": {
-						"fileReference": "50a36c418baffd520bb92d84664f06f9732a21f4e2e5ecee6d9136f16e7e0b63",
-						"fileName": "ESEFReport",
-						"publicationDate": "2023-09-12"
-					},
-					"IntegratedReport": {
-						"fileReference": "50a36c418baffd520bb92d84664f06f9732a21f4e2e5ecee6d9136f16e7e0b63",
-						"fileName": "IntegratedReport",
-						"publicationDate": "2023-08-01"
->>>>>>> 65b2b3a5
+						"publicationDate": "2023-11-25"
 					}
 				}
 			},
 			"revenue": {
 				"totalAmount": {
-<<<<<<< HEAD
-					"value": 8580570300.11,
+					"value": 8114534090.28,
 					"dataSource": {
-						"page": 223,
+						"page": 678,
 						"fileName": "ESEFReport",
 						"fileReference": "50a36c418baffd520bb92d84664f06f9732a21f4e2e5ecee6d9136f16e7e0b63",
 						"tagName": "systems"
 					},
-					"comment": "synthesize digital program",
-					"quality": "Reported",
-					"currency": "BRL"
+					"comment": "connect redundant bandwidth",
+					"quality": "Audited",
+					"currency": "AFN"
 				},
 				"nonEligibleShare": {
-					"relativeShareInPercent": 29.65,
-					"absoluteShare": {
-						"amount": 4667187654.41,
-						"currency": "XPF"
+					"relativeShareInPercent": 5.48,
+					"absoluteShare": {
+						"amount": 9493806096.73,
+						"currency": "NIO"
 					}
 				},
 				"eligibleShare": {
-					"relativeShareInPercent": 60.75,
-					"absoluteShare": {
-						"amount": 1853134611.15,
-						"currency": "ERN"
+					"relativeShareInPercent": 26.82,
+					"absoluteShare": {
+						"amount": 4415264604.61,
+						"currency": "MMK"
 					}
 				},
 				"nonAlignedShare": {
-					"relativeShareInPercent": 52.41,
-					"absoluteShare": {
-						"amount": 7950870718.34,
-						"currency": "KES"
+					"relativeShareInPercent": 70.12,
+					"absoluteShare": {
+						"amount": 6473412008.49,
+						"currency": "VUV"
 					}
 				},
 				"nonAlignedActivities": [
 					{
-						"activityName": "MotionPictureVideoAndTelevisionProgrammeProductionSoundRecordingAndMusicPublishingActivities",
-						"naceCodes": [
-							"J59"
-						],
-						"share": {
-							"relativeShareInPercent": 98.84,
-							"absoluteShare": {
-								"amount": 1173754043.41,
-								"currency": "SGD"
+						"activityName": "UndergroundPermanentGeologicalStorageOfCo2",
+						"naceCodes": [
+							"E39.00"
+						],
+						"share": {
+							"relativeShareInPercent": 79.92,
+							"absoluteShare": {
+								"amount": 3112386721.18,
+								"currency": "UZS"
 							}
 						}
-					},
+					}
+				],
+				"alignedShare": {
+					"relativeShareInPercent": 15.74,
+					"absoluteShare": {
+						"amount": 1869666427.37,
+						"currency": "BMD"
+					}
+				},
+				"substantialContributionToClimateChangeMitigationInPercent": 42.95,
+				"substantialContributionToClimateChangeAdaptationInPercent": 89.26,
+				"substantialContributionToSustainableUseAndProtectionOfWaterAndMarineResourcesInPercent": 97.99,
+				"substantialContributionToTransitionToACircularEconomyInPercent": 34.42,
+				"substantialContributionToPollutionPreventionAndControlInPercent": 1.1,
+				"substantialContributionToProtectionAndRestorationOfBiodiversityAndEcosystemsInPercent": 35.44,
+				"alignedActivities": [
 					{
 						"activityName": "DataDrivenSolutionsForGhgEmissionsReductions",
 						"naceCodes": [
-							"J61"
-						],
-						"share": {
-							"relativeShareInPercent": 32.69,
-							"absoluteShare": {
-								"amount": 3240324326.32,
-								"currency": "BHD"
-							}
-						}
-					}
-				],
-				"alignedShare": {
-					"relativeShareInPercent": 77.44,
-					"absoluteShare": {
-						"amount": 2415637483.35,
-						"currency": "BSD"
-					}
-				},
-				"substantialContributionToClimateChangeMitigationInPercent": 54.16,
-				"substantialContributionToClimateChangeAdaptationInPercent": 66.4,
-				"substantialContributionToSustainableUseAndProtectionOfWaterAndMarineResourcesInPercent": 86.72,
-				"substantialContributionToTransitionToACircularEconomyInPercent": 68.19,
-				"substantialContributionToPollutionPreventionAndControlInPercent": 85.61,
-				"substantialContributionToProtectionAndRestorationOfBiodiversityAndEcosystemsInPercent": 69.23,
-				"alignedActivities": [
-					{
-						"activityName": "TransportByMotorbikesPassengerCarsAndLightCommercialVehicles",
-						"naceCodes": [
-							"H49.39"
-						],
-						"share": {
-							"relativeShareInPercent": 68.06,
-							"absoluteShare": {
-								"amount": 8675446638.38,
-								"currency": "RSD"
-							}
-						},
-						"substantialContributionToClimateChangeMitigationInPercent": 67.99,
-						"substantialContributionToClimateChangeAdaptationInPercent": 47.78,
-						"substantialContributionToSustainableUseAndProtectionOfWaterAndMarineResourcesInPercent": 75.52,
-						"substantialContributionToTransitionToACircularEconomyInPercent": 16.61,
-						"substantialContributionToPollutionPreventionAndControlInPercent": 53.88,
-						"substantialContributionToProtectionAndRestorationOfBiodiversityAndEcosystemsInPercent": 90.49,
-						"dnshToClimateChangeMitigation": "No",
-						"dnshToClimateChangeAdaptation": "No",
+							"J62"
+						],
+						"share": {
+							"relativeShareInPercent": 59.93,
+							"absoluteShare": {
+								"amount": 4808046687.39,
+								"currency": "MAD"
+							}
+						},
+						"substantialContributionToClimateChangeMitigationInPercent": 36.16,
+						"substantialContributionToClimateChangeAdaptationInPercent": 42.52,
+						"substantialContributionToSustainableUseAndProtectionOfWaterAndMarineResourcesInPercent": 67.79,
+						"substantialContributionToTransitionToACircularEconomyInPercent": 51.59,
+						"substantialContributionToPollutionPreventionAndControlInPercent": 64.01,
+						"substantialContributionToProtectionAndRestorationOfBiodiversityAndEcosystemsInPercent": 81.08,
+						"dnshToClimateChangeMitigation": "No",
+						"dnshToClimateChangeAdaptation": "Yes",
 						"dnshToSustainableUseAndProtectionOfWaterAndMarineResources": "Yes",
 						"dnshToTransitionToACircularEconomy": "No",
 						"dnshToPollutionPreventionAndControl": "No",
-=======
-					"value": 5486038806.85,
-					"dataSource": {
-						"page": 882,
-						"fileName": "SustainabilityReport",
-						"fileReference": "50a36c418baffd520bb92d84664f06f9732a21f4e2e5ecee6d9136f16e7e0b63",
-						"tagName": "deliverables"
-					},
-					"comment": "hack cross-platform alarm",
-					"quality": "Audited",
-					"currency": "VUV"
-				},
-				"nonEligibleShare": {
-					"relativeShareInPercent": 46.81,
-					"absoluteShare": {
-						"amount": 7056799521.67,
-						"currency": "SRD"
-					}
-				},
-				"eligibleShare": {
-					"relativeShareInPercent": 7.16,
-					"absoluteShare": {
-						"amount": 2063509742.73,
-						"currency": "MDL"
-					}
-				},
-				"nonAlignedShare": {
-					"relativeShareInPercent": 19.66,
-					"absoluteShare": {
-						"amount": 2911653781.77,
-						"currency": "IRR"
-					}
-				},
-				"nonAlignedActivities": [],
-				"alignedShare": {
-					"relativeShareInPercent": 75.45,
-					"absoluteShare": {
-						"amount": 1667330062.48,
-						"currency": "MGA"
-					}
-				},
-				"substantialContributionToClimateChangeMitigationInPercent": 36.86,
-				"substantialContributionToClimateChangeAdaptationInPercent": 93.19,
-				"substantialContributionToSustainableUseAndProtectionOfWaterAndMarineResourcesInPercent": 2.62,
-				"substantialContributionToTransitionToACircularEconomyInPercent": 48.46,
-				"substantialContributionToPollutionPreventionAndControlInPercent": 59.61,
-				"substantialContributionToProtectionAndRestorationOfBiodiversityAndEcosystemsInPercent": 66.93,
-				"alignedActivities": [
-					{
-						"activityName": "ElectricityGenerationUsingSolarPhotovoltaicTechnology",
-						"naceCodes": [
-							"D35.11",
-							"F42.22"
-						],
-						"share": {
-							"relativeShareInPercent": 9.99,
-							"absoluteShare": {
-								"amount": 2497560684.57,
-								"currency": "LAK"
-							}
-						},
-						"substantialContributionToClimateChangeMitigationInPercent": 1.88,
-						"substantialContributionToClimateChangeAdaptationInPercent": 65.29,
-						"substantialContributionToSustainableUseAndProtectionOfWaterAndMarineResourcesInPercent": 94.84,
-						"substantialContributionToTransitionToACircularEconomyInPercent": 91.33,
-						"substantialContributionToPollutionPreventionAndControlInPercent": 82.04,
-						"substantialContributionToProtectionAndRestorationOfBiodiversityAndEcosystemsInPercent": 60.4,
-						"dnshToClimateChangeMitigation": "Yes",
-						"dnshToClimateChangeAdaptation": "No",
-						"dnshToSustainableUseAndProtectionOfWaterAndMarineResources": "No",
-						"dnshToTransitionToACircularEconomy": "No",
-						"dnshToPollutionPreventionAndControl": "Yes",
-						"dnshToProtectionAndRestorationOfBiodiversityAndEcosystems": "Yes",
-						"minimumSafeguards": "Yes"
-					},
-					{
-						"activityName": "RestorationOfWetlands",
-						"naceCodes": [],
-						"share": {
-							"relativeShareInPercent": 80.86,
-							"absoluteShare": {
-								"amount": 4446222698.32,
-								"currency": "UAH"
-							}
-						},
-						"substantialContributionToClimateChangeMitigationInPercent": 82.83,
-						"substantialContributionToClimateChangeAdaptationInPercent": 28.44,
-						"substantialContributionToSustainableUseAndProtectionOfWaterAndMarineResourcesInPercent": 34.23,
-						"substantialContributionToTransitionToACircularEconomyInPercent": 59.4,
-						"substantialContributionToPollutionPreventionAndControlInPercent": 65.08,
-						"substantialContributionToProtectionAndRestorationOfBiodiversityAndEcosystemsInPercent": 42.45,
-						"dnshToClimateChangeMitigation": "No",
+						"dnshToProtectionAndRestorationOfBiodiversityAndEcosystems": "Yes",
+						"minimumSafeguards": "Yes"
+					},
+					{
+						"activityName": "ProductionOfHeatCoolFromFossilGaseousFuelsInAnEfficientDistrictHeatingAndCoolingSystem",
+						"naceCodes": [
+							"D35.30"
+						],
+						"share": {
+							"relativeShareInPercent": 88.84,
+							"absoluteShare": {
+								"amount": 7280018466.99,
+								"currency": "SLE"
+							}
+						},
+						"substantialContributionToClimateChangeMitigationInPercent": 19.53,
+						"substantialContributionToClimateChangeAdaptationInPercent": 19.09,
+						"substantialContributionToSustainableUseAndProtectionOfWaterAndMarineResourcesInPercent": 56.71,
+						"substantialContributionToTransitionToACircularEconomyInPercent": 67.15,
+						"substantialContributionToPollutionPreventionAndControlInPercent": 83.02,
+						"substantialContributionToProtectionAndRestorationOfBiodiversityAndEcosystemsInPercent": 96.22,
+						"dnshToClimateChangeMitigation": "Yes",
 						"dnshToClimateChangeAdaptation": "No",
 						"dnshToSustainableUseAndProtectionOfWaterAndMarineResources": "Yes",
 						"dnshToTransitionToACircularEconomy": "Yes",
 						"dnshToPollutionPreventionAndControl": "Yes",
->>>>>>> 65b2b3a5
-						"dnshToProtectionAndRestorationOfBiodiversityAndEcosystems": "Yes",
-						"minimumSafeguards": "No"
-					},
-					{
-<<<<<<< HEAD
-						"activityName": "ConstructionAndSafeOperationOfNewNuclearPowerPlantsForTheGenerationOfElectricityAndOrHeatIncludingForHydrogenProductionUsingBestAvailableTechnologies",
-						"naceCodes": [
-							"D35.11"
-						],
-						"share": {
-							"relativeShareInPercent": 45.68,
-							"absoluteShare": {
-								"amount": 9828367428.86,
-								"currency": "LBP"
-							}
-						},
-						"substantialContributionToClimateChangeMitigationInPercent": 71.87,
-						"substantialContributionToClimateChangeAdaptationInPercent": 29.03,
-						"substantialContributionToSustainableUseAndProtectionOfWaterAndMarineResourcesInPercent": 54.13,
-						"substantialContributionToTransitionToACircularEconomyInPercent": 33.26,
-						"substantialContributionToPollutionPreventionAndControlInPercent": 23.8,
-						"substantialContributionToProtectionAndRestorationOfBiodiversityAndEcosystemsInPercent": 18.17,
-						"dnshToClimateChangeMitigation": "Yes",
-						"dnshToClimateChangeAdaptation": "Yes",
-						"dnshToSustainableUseAndProtectionOfWaterAndMarineResources": "Yes",
-						"dnshToTransitionToACircularEconomy": "No",
+						"dnshToProtectionAndRestorationOfBiodiversityAndEcosystems": "Yes",
+						"minimumSafeguards": "Yes"
+					},
+					{
+						"activityName": "ManufactureOfCement",
+						"naceCodes": [
+							"C23.51"
+						],
+						"share": {
+							"relativeShareInPercent": 5.02,
+							"absoluteShare": {
+								"amount": 2462868776.64,
+								"currency": "TMT"
+							}
+						},
+						"substantialContributionToClimateChangeMitigationInPercent": 59.83,
+						"substantialContributionToClimateChangeAdaptationInPercent": 86.38,
+						"substantialContributionToSustainableUseAndProtectionOfWaterAndMarineResourcesInPercent": 28.73,
+						"substantialContributionToTransitionToACircularEconomyInPercent": 7.61,
+						"substantialContributionToPollutionPreventionAndControlInPercent": 21.93,
+						"substantialContributionToProtectionAndRestorationOfBiodiversityAndEcosystemsInPercent": 86.03,
+						"dnshToClimateChangeMitigation": "No",
+						"dnshToClimateChangeAdaptation": "No",
+						"dnshToSustainableUseAndProtectionOfWaterAndMarineResources": "No",
+						"dnshToTransitionToACircularEconomy": "Yes",
 						"dnshToPollutionPreventionAndControl": "Yes",
 						"dnshToProtectionAndRestorationOfBiodiversityAndEcosystems": "No",
-						"minimumSafeguards": "No"
-					},
-					{
-						"activityName": "RenovationOfExistingBuildings",
-						"naceCodes": [
-							"F41"
-						],
-						"share": {
-							"relativeShareInPercent": 32.91,
-							"absoluteShare": {
-								"amount": 7224405929.45,
-								"currency": "ZAR"
-							}
-						},
-						"substantialContributionToClimateChangeMitigationInPercent": 50.77,
-						"substantialContributionToClimateChangeAdaptationInPercent": 23.89,
-						"substantialContributionToSustainableUseAndProtectionOfWaterAndMarineResourcesInPercent": 87.79,
-						"substantialContributionToTransitionToACircularEconomyInPercent": 30.35,
-						"substantialContributionToPollutionPreventionAndControlInPercent": 10.21,
-						"substantialContributionToProtectionAndRestorationOfBiodiversityAndEcosystemsInPercent": 50.28,
-=======
-						"activityName": "InstallationMaintenanceAndRepairOfRenewableEnergyTechnologies",
-						"naceCodes": [
-							"F42",
-							"C23",
-							"M71",
-							"C17"
-						],
-						"share": {
-							"relativeShareInPercent": 29.13,
-							"absoluteShare": {
-								"amount": 7025880804.29,
-								"currency": "ERN"
-							}
-						},
-						"substantialContributionToClimateChangeMitigationInPercent": 87.64,
-						"substantialContributionToClimateChangeAdaptationInPercent": 75.08,
-						"substantialContributionToSustainableUseAndProtectionOfWaterAndMarineResourcesInPercent": 64.57,
-						"substantialContributionToTransitionToACircularEconomyInPercent": 79.35,
-						"substantialContributionToPollutionPreventionAndControlInPercent": 62.03,
-						"substantialContributionToProtectionAndRestorationOfBiodiversityAndEcosystemsInPercent": 44.62,
->>>>>>> 65b2b3a5
-						"dnshToClimateChangeMitigation": "No",
-						"dnshToClimateChangeAdaptation": "Yes",
-						"dnshToSustainableUseAndProtectionOfWaterAndMarineResources": "Yes",
-						"dnshToTransitionToACircularEconomy": "No",
-						"dnshToPollutionPreventionAndControl": "Yes",
-						"dnshToProtectionAndRestorationOfBiodiversityAndEcosystems": "No",
-						"minimumSafeguards": "No"
-					}
-				],
-<<<<<<< HEAD
-				"enablingShareInPercent": 62.93,
-				"transitionalShareInPercent": 41.76
+						"minimumSafeguards": "Yes"
+					}
+				],
+				"enablingShareInPercent": 28.41,
+				"transitionalShareInPercent": 64.7
 			},
 			"capex": {
 				"totalAmount": {
-					"value": 7705969531.09,
+					"value": 2152857235.63,
 					"dataSource": {
-						"page": 704,
+						"page": 1028,
 						"fileName": "ESEFReport",
 						"fileReference": "50a36c418baffd520bb92d84664f06f9732a21f4e2e5ecee6d9136f16e7e0b63",
 						"tagName": "e-markets"
 					},
-					"comment": "index bluetooth alarm",
-					"quality": "Reported",
-					"currency": "KHR"
+					"comment": "calculate redundant protocol",
+					"quality": "Audited",
+					"currency": "SYP"
 				},
 				"nonEligibleShare": {
-					"relativeShareInPercent": 86.6,
-					"absoluteShare": {
-						"amount": 2002415955.06,
-						"currency": "KES"
+					"relativeShareInPercent": 3.33,
+					"absoluteShare": {
+						"amount": 9343909125.31,
+						"currency": "SBD"
 					}
 				},
 				"eligibleShare": {
-					"relativeShareInPercent": 11.29,
-					"absoluteShare": {
-						"amount": 7775273809.68,
-						"currency": "FJD"
+					"relativeShareInPercent": 79.89,
+					"absoluteShare": {
+						"amount": 8757403341.59,
+						"currency": "QAR"
 					}
 				},
 				"nonAlignedShare": {
-					"relativeShareInPercent": 79.91,
-					"absoluteShare": {
-						"amount": 5575176354.03,
-						"currency": "SRD"
-=======
-				"enablingShareInPercent": 5.62,
-				"transitionalShareInPercent": 80.55
-			},
-			"capex": {
-				"totalAmount": {
-					"value": 8855947903.36,
-					"dataSource": {
-						"page": 1092,
-						"fileName": "SustainabilityReport",
-						"fileReference": "50a36c418baffd520bb92d84664f06f9732a21f4e2e5ecee6d9136f16e7e0b63",
-						"tagName": "convergence"
-					},
-					"comment": "bypass 1080p firewall",
-					"quality": "Audited",
-					"currency": "IQD"
-				},
-				"nonEligibleShare": {
-					"relativeShareInPercent": 32.28,
-					"absoluteShare": {
-						"amount": 1724945572.2,
-						"currency": "KHR"
-					}
-				},
-				"eligibleShare": {
-					"relativeShareInPercent": 36.91,
-					"absoluteShare": {
-						"amount": 9870032162.88,
-						"currency": "KPW"
-					}
-				},
-				"nonAlignedShare": {
-					"relativeShareInPercent": 6.17,
-					"absoluteShare": {
-						"amount": 7579752984.46,
-						"currency": "HTG"
->>>>>>> 65b2b3a5
-					}
-				},
-				"nonAlignedActivities": [
-					{
-<<<<<<< HEAD
-						"activityName": "AnaerobicDigestionOfSewageSludge",
-						"naceCodes": [
-							"E37.00",
-							"F42.99"
-						],
-						"share": {
-							"relativeShareInPercent": 33.8,
-							"absoluteShare": {
-								"amount": 3682011428.75,
-								"currency": "RSD"
-							}
-						}
-					},
-					{
-						"activityName": "ConstructionExtensionAndOperationOfWasteWaterCollectionAndTreatment",
-						"naceCodes": [
-							"F42.99"
-						],
-						"share": {
-							"relativeShareInPercent": 4.08,
-							"absoluteShare": {
-								"amount": 325262970.29,
-								"currency": "XOF"
-=======
-						"activityName": "ManufactureOfAluminium",
-						"naceCodes": [
-							"C24.53"
-						],
-						"share": {
-							"relativeShareInPercent": 44.36,
-							"absoluteShare": {
-								"amount": 686691123.99,
-								"currency": "KZT"
->>>>>>> 65b2b3a5
-							}
-						}
-					}
-				],
+					"relativeShareInPercent": 88.45,
+					"absoluteShare": {
+						"amount": 2271583946.42,
+						"currency": "ARS"
+					}
+				},
+				"nonAlignedActivities": [],
 				"alignedShare": {
-<<<<<<< HEAD
-					"relativeShareInPercent": 42.5,
-					"absoluteShare": {
-						"amount": 8379240392.25,
+					"relativeShareInPercent": 2.14,
+					"absoluteShare": {
+						"amount": 1246848178.56,
 						"currency": "SHP"
 					}
 				},
-				"substantialContributionToClimateChangeMitigationInPercent": 55.93,
-				"substantialContributionToClimateChangeAdaptationInPercent": 84.7,
-				"substantialContributionToSustainableUseAndProtectionOfWaterAndMarineResourcesInPercent": 10.56,
-				"substantialContributionToTransitionToACircularEconomyInPercent": 38.24,
-				"substantialContributionToPollutionPreventionAndControlInPercent": 59.13,
-				"substantialContributionToProtectionAndRestorationOfBiodiversityAndEcosystemsInPercent": 63.67,
+				"substantialContributionToClimateChangeMitigationInPercent": 37.84,
+				"substantialContributionToClimateChangeAdaptationInPercent": 55.41,
+				"substantialContributionToSustainableUseAndProtectionOfWaterAndMarineResourcesInPercent": 24.21,
+				"substantialContributionToTransitionToACircularEconomyInPercent": 53.5,
+				"substantialContributionToPollutionPreventionAndControlInPercent": 39.75,
+				"substantialContributionToProtectionAndRestorationOfBiodiversityAndEcosystemsInPercent": 33.3,
 				"alignedActivities": [
 					{
-						"activityName": "ManufactureOfAluminium",
-						"naceCodes": [
-							"C24.53"
-						],
-						"share": {
-							"relativeShareInPercent": 67.3,
-							"absoluteShare": {
-								"amount": 8595524518.75,
-								"currency": "KHR"
-							}
-						},
-						"substantialContributionToClimateChangeMitigationInPercent": 32.5,
-						"substantialContributionToClimateChangeAdaptationInPercent": 7.82,
-						"substantialContributionToSustainableUseAndProtectionOfWaterAndMarineResourcesInPercent": 18.38,
-						"substantialContributionToTransitionToACircularEconomyInPercent": 60.77,
-						"substantialContributionToPollutionPreventionAndControlInPercent": 14.4,
-						"substantialContributionToProtectionAndRestorationOfBiodiversityAndEcosystemsInPercent": 43.57,
-						"dnshToClimateChangeMitigation": "No",
-						"dnshToClimateChangeAdaptation": "No",
-						"dnshToSustainableUseAndProtectionOfWaterAndMarineResources": "No",
-						"dnshToTransitionToACircularEconomy": "No",
-						"dnshToPollutionPreventionAndControl": "Yes",
-						"dnshToProtectionAndRestorationOfBiodiversityAndEcosystems": "Yes",
-						"minimumSafeguards": "Yes"
-					},
-					{
-						"activityName": "Reinsurance",
-						"naceCodes": [
-							"K65.20"
-						],
-						"share": {
-							"relativeShareInPercent": 32.99,
-							"absoluteShare": {
-								"amount": 7816975424.07,
-								"currency": "MWK"
-							}
-						},
-						"substantialContributionToClimateChangeMitigationInPercent": 52.21,
-						"substantialContributionToClimateChangeAdaptationInPercent": 56.52,
-						"substantialContributionToSustainableUseAndProtectionOfWaterAndMarineResourcesInPercent": 48.46,
-						"substantialContributionToTransitionToACircularEconomyInPercent": 39.77,
-						"substantialContributionToPollutionPreventionAndControlInPercent": 85.01,
-						"substantialContributionToProtectionAndRestorationOfBiodiversityAndEcosystemsInPercent": 11.01,
-						"dnshToClimateChangeMitigation": "Yes",
-						"dnshToClimateChangeAdaptation": "Yes",
-						"dnshToSustainableUseAndProtectionOfWaterAndMarineResources": "No",
-						"dnshToTransitionToACircularEconomy": "Yes",
-						"dnshToPollutionPreventionAndControl": "Yes",
-=======
-					"relativeShareInPercent": 43.14,
-					"absoluteShare": {
-						"amount": 7577227973.38,
-						"currency": "OMR"
-					}
-				},
-				"substantialContributionToClimateChangeMitigationInPercent": 90.63,
-				"substantialContributionToClimateChangeAdaptationInPercent": 89.93,
-				"substantialContributionToSustainableUseAndProtectionOfWaterAndMarineResourcesInPercent": 60.78,
-				"substantialContributionToTransitionToACircularEconomyInPercent": 84.7,
-				"substantialContributionToPollutionPreventionAndControlInPercent": 6.44,
-				"substantialContributionToProtectionAndRestorationOfBiodiversityAndEcosystemsInPercent": 33,
-				"alignedActivities": [
-					{
-						"activityName": "EngineeringActivitiesAndRelatedTechnicalConsultancyDedicatedToAdaptationToClimateChange",
-						"naceCodes": [
-							"M71.12"
-						],
-						"share": {
-							"relativeShareInPercent": 96.69,
-							"absoluteShare": {
-								"amount": 5927440735.98,
-								"currency": "DJF"
-							}
-						},
-						"substantialContributionToClimateChangeMitigationInPercent": 37.96,
-						"substantialContributionToClimateChangeAdaptationInPercent": 74.07,
-						"substantialContributionToSustainableUseAndProtectionOfWaterAndMarineResourcesInPercent": 94.55,
-						"substantialContributionToTransitionToACircularEconomyInPercent": 12.92,
-						"substantialContributionToPollutionPreventionAndControlInPercent": 15.94,
-						"substantialContributionToProtectionAndRestorationOfBiodiversityAndEcosystemsInPercent": 3.2,
-						"dnshToClimateChangeMitigation": "No",
+						"activityName": "DataDrivenSolutionsForGhgEmissionsReductions",
+						"naceCodes": [
+							"J62",
+							"J63.11"
+						],
+						"share": {
+							"relativeShareInPercent": 46.94,
+							"absoluteShare": {
+								"amount": 4115116496.1,
+								"currency": "AUD"
+							}
+						},
+						"substantialContributionToClimateChangeMitigationInPercent": 43.32,
+						"substantialContributionToClimateChangeAdaptationInPercent": 1.06,
+						"substantialContributionToSustainableUseAndProtectionOfWaterAndMarineResourcesInPercent": 5.82,
+						"substantialContributionToTransitionToACircularEconomyInPercent": 72.15,
+						"substantialContributionToPollutionPreventionAndControlInPercent": 95.93,
+						"substantialContributionToProtectionAndRestorationOfBiodiversityAndEcosystemsInPercent": 74.05,
+						"dnshToClimateChangeMitigation": "No",
+						"dnshToClimateChangeAdaptation": "Yes",
+						"dnshToSustainableUseAndProtectionOfWaterAndMarineResources": "No",
+						"dnshToTransitionToACircularEconomy": "Yes",
+						"dnshToPollutionPreventionAndControl": "Yes",
+						"dnshToProtectionAndRestorationOfBiodiversityAndEcosystems": "Yes",
+						"minimumSafeguards": "No"
+					},
+					{
+						"activityName": "UrbanAndSuburbanTransportRoadPassengerTransport",
+						"naceCodes": [
+							"N77.11",
+							"H49.31"
+						],
+						"share": {
+							"relativeShareInPercent": 93.32,
+							"absoluteShare": {
+								"amount": 8861499419.44,
+								"currency": "BGN"
+							}
+						},
+						"substantialContributionToClimateChangeMitigationInPercent": 60.53,
+						"substantialContributionToClimateChangeAdaptationInPercent": 31.57,
+						"substantialContributionToSustainableUseAndProtectionOfWaterAndMarineResourcesInPercent": 41.72,
+						"substantialContributionToTransitionToACircularEconomyInPercent": 21.83,
+						"substantialContributionToPollutionPreventionAndControlInPercent": 32.62,
+						"substantialContributionToProtectionAndRestorationOfBiodiversityAndEcosystemsInPercent": 19.1,
+						"dnshToClimateChangeMitigation": "Yes",
 						"dnshToClimateChangeAdaptation": "Yes",
 						"dnshToSustainableUseAndProtectionOfWaterAndMarineResources": "Yes",
-						"dnshToTransitionToACircularEconomy": "Yes",
+						"dnshToTransitionToACircularEconomy": "No",
 						"dnshToPollutionPreventionAndControl": "No",
 						"dnshToProtectionAndRestorationOfBiodiversityAndEcosystems": "No",
 						"minimumSafeguards": "Yes"
 					},
 					{
-						"activityName": "ManufactureOfIronAndSteel",
-						"naceCodes": [
-							"C24.10"
-						],
-						"share": {
-							"relativeShareInPercent": 19.82,
-							"absoluteShare": {
-								"amount": 5255643788.26,
+						"activityName": "LowCarbonAirportInfrastructure",
+						"naceCodes": [
+							"F42.99"
+						],
+						"share": {
+							"relativeShareInPercent": 75.28,
+							"absoluteShare": {
+								"amount": 7102500696.2,
 								"currency": "MVR"
 							}
 						},
-						"substantialContributionToClimateChangeMitigationInPercent": 73.19,
-						"substantialContributionToClimateChangeAdaptationInPercent": 16.85,
-						"substantialContributionToSustainableUseAndProtectionOfWaterAndMarineResourcesInPercent": 95.37,
-						"substantialContributionToTransitionToACircularEconomyInPercent": 77.58,
-						"substantialContributionToPollutionPreventionAndControlInPercent": 3.28,
-						"substantialContributionToProtectionAndRestorationOfBiodiversityAndEcosystemsInPercent": 47.75,
-						"dnshToClimateChangeMitigation": "Yes",
+						"substantialContributionToClimateChangeMitigationInPercent": 55.36,
+						"substantialContributionToClimateChangeAdaptationInPercent": 82.64,
+						"substantialContributionToSustainableUseAndProtectionOfWaterAndMarineResourcesInPercent": 62.83,
+						"substantialContributionToTransitionToACircularEconomyInPercent": 1.07,
+						"substantialContributionToPollutionPreventionAndControlInPercent": 30.39,
+						"substantialContributionToProtectionAndRestorationOfBiodiversityAndEcosystemsInPercent": 20.03,
+						"dnshToClimateChangeMitigation": "No",
 						"dnshToClimateChangeAdaptation": "No",
 						"dnshToSustainableUseAndProtectionOfWaterAndMarineResources": "Yes",
 						"dnshToTransitionToACircularEconomy": "No",
 						"dnshToPollutionPreventionAndControl": "No",
->>>>>>> 65b2b3a5
-						"dnshToProtectionAndRestorationOfBiodiversityAndEcosystems": "Yes",
-						"minimumSafeguards": "Yes"
-					},
-					{
-<<<<<<< HEAD
-						"activityName": "InfrastructureForWaterTransport",
-						"naceCodes": [
-							"F71.20",
-							"F71.1"
-						],
-						"share": {
-							"relativeShareInPercent": 80.78,
-							"absoluteShare": {
-								"amount": 4769449536.69,
-								"currency": "NZD"
-							}
-						},
-						"substantialContributionToClimateChangeMitigationInPercent": 80.5,
-						"substantialContributionToClimateChangeAdaptationInPercent": 20.91,
-						"substantialContributionToSustainableUseAndProtectionOfWaterAndMarineResourcesInPercent": 73.61,
-						"substantialContributionToTransitionToACircularEconomyInPercent": 56.4,
-						"substantialContributionToPollutionPreventionAndControlInPercent": 17.22,
-						"substantialContributionToProtectionAndRestorationOfBiodiversityAndEcosystemsInPercent": 88.62,
-						"dnshToClimateChangeMitigation": "No",
-						"dnshToClimateChangeAdaptation": "Yes",
-						"dnshToSustainableUseAndProtectionOfWaterAndMarineResources": "Yes",
-						"dnshToTransitionToACircularEconomy": "No",
-						"dnshToPollutionPreventionAndControl": "Yes",
-						"dnshToProtectionAndRestorationOfBiodiversityAndEcosystems": "No",
-						"minimumSafeguards": "Yes"
-					},
-					{
-						"activityName": "ProfessionalServicesRelatedToEnergyPerformanceOfBuildings",
-						"naceCodes": [
-							"M71"
-						],
-						"share": {
-							"relativeShareInPercent": 20.41,
-							"absoluteShare": {
-								"amount": 2733331716.15,
-								"currency": "SCR"
-							}
-						},
-						"substantialContributionToClimateChangeMitigationInPercent": 21.03,
-						"substantialContributionToClimateChangeAdaptationInPercent": 56.13,
-						"substantialContributionToSustainableUseAndProtectionOfWaterAndMarineResourcesInPercent": 79.68,
-						"substantialContributionToTransitionToACircularEconomyInPercent": 97.07,
-						"substantialContributionToPollutionPreventionAndControlInPercent": 37.97,
-						"substantialContributionToProtectionAndRestorationOfBiodiversityAndEcosystemsInPercent": 37.84,
-						"dnshToClimateChangeMitigation": "No",
-						"dnshToClimateChangeAdaptation": "No",
-						"dnshToSustainableUseAndProtectionOfWaterAndMarineResources": "Yes",
-						"dnshToTransitionToACircularEconomy": "No",
-						"dnshToPollutionPreventionAndControl": "Yes",
-						"dnshToProtectionAndRestorationOfBiodiversityAndEcosystems": "No",
-						"minimumSafeguards": "No"
-					},
-					{
-						"activityName": "PassengerInterurbanRailTransport",
-						"naceCodes": [
-							"N77.39"
-						],
-						"share": {
-							"relativeShareInPercent": 36.68,
-							"absoluteShare": {
-								"amount": 4329278010.41,
-								"currency": "MGA"
-							}
-						},
-						"substantialContributionToClimateChangeMitigationInPercent": 7.27,
-						"substantialContributionToClimateChangeAdaptationInPercent": 31.42,
-						"substantialContributionToSustainableUseAndProtectionOfWaterAndMarineResourcesInPercent": 8.57,
-						"substantialContributionToTransitionToACircularEconomyInPercent": 71.44,
-						"substantialContributionToPollutionPreventionAndControlInPercent": 76.99,
-						"substantialContributionToProtectionAndRestorationOfBiodiversityAndEcosystemsInPercent": 33.28,
-						"dnshToClimateChangeMitigation": "Yes",
-						"dnshToClimateChangeAdaptation": "Yes",
-=======
-						"activityName": "ManufactureOfEnergyEfficiencyEquipmentForBuildings",
-						"naceCodes": [
-							"C23.31",
-							"C27.40",
-							"C27.33",
-							"C23.32",
-							"C28.12",
-							"C27.32",
-							"C28.13",
-							"C27.31",
-							"C23.43",
-							"C23.11"
-						],
-						"share": {
-							"relativeShareInPercent": 4.73,
-							"absoluteShare": {
-								"amount": 7391757215.38,
-								"currency": "UYU"
-							}
-						},
-						"substantialContributionToClimateChangeMitigationInPercent": 47.01,
-						"substantialContributionToClimateChangeAdaptationInPercent": 92.13,
-						"substantialContributionToSustainableUseAndProtectionOfWaterAndMarineResourcesInPercent": 47.62,
-						"substantialContributionToTransitionToACircularEconomyInPercent": 15.85,
-						"substantialContributionToPollutionPreventionAndControlInPercent": 95.98,
-						"substantialContributionToProtectionAndRestorationOfBiodiversityAndEcosystemsInPercent": 79.31,
-						"dnshToClimateChangeMitigation": "No",
-						"dnshToClimateChangeAdaptation": "Yes",
-						"dnshToSustainableUseAndProtectionOfWaterAndMarineResources": "No",
-						"dnshToTransitionToACircularEconomy": "Yes",
-						"dnshToPollutionPreventionAndControl": "No",
-						"dnshToProtectionAndRestorationOfBiodiversityAndEcosystems": "Yes",
-						"minimumSafeguards": "No"
-					},
-					{
-						"activityName": "RestorationOfWetlands",
-						"naceCodes": [],
-						"share": {
-							"relativeShareInPercent": 92.39,
-							"absoluteShare": {
-								"amount": 8452952366.79,
-								"currency": "RWF"
-							}
-						},
-						"substantialContributionToClimateChangeMitigationInPercent": 29.75,
-						"substantialContributionToClimateChangeAdaptationInPercent": 37.64,
-						"substantialContributionToSustainableUseAndProtectionOfWaterAndMarineResourcesInPercent": 66.11,
-						"substantialContributionToTransitionToACircularEconomyInPercent": 95.91,
-						"substantialContributionToPollutionPreventionAndControlInPercent": 11.1,
-						"substantialContributionToProtectionAndRestorationOfBiodiversityAndEcosystemsInPercent": 0.41,
-						"dnshToClimateChangeMitigation": "Yes",
-						"dnshToClimateChangeAdaptation": "No",
->>>>>>> 65b2b3a5
-						"dnshToSustainableUseAndProtectionOfWaterAndMarineResources": "No",
-						"dnshToTransitionToACircularEconomy": "Yes",
-						"dnshToPollutionPreventionAndControl": "Yes",
-						"dnshToProtectionAndRestorationOfBiodiversityAndEcosystems": "Yes",
-						"minimumSafeguards": "No"
-					},
-					{
-<<<<<<< HEAD
-						"activityName": "ConstructionOfNewBuildings",
-						"naceCodes": [
-							"F41.2",
-							"F41.1"
-						],
-						"share": {
-							"relativeShareInPercent": 5.03,
-							"absoluteShare": {
-								"amount": 2328362499.83,
-								"currency": "DKK"
-							}
-						},
-						"substantialContributionToClimateChangeMitigationInPercent": 69.41,
-						"substantialContributionToClimateChangeAdaptationInPercent": 49.33,
-						"substantialContributionToSustainableUseAndProtectionOfWaterAndMarineResourcesInPercent": 3.27,
-						"substantialContributionToTransitionToACircularEconomyInPercent": 28.97,
-						"substantialContributionToPollutionPreventionAndControlInPercent": 30.79,
-						"substantialContributionToProtectionAndRestorationOfBiodiversityAndEcosystemsInPercent": 98.74,
-						"dnshToClimateChangeMitigation": "No",
-						"dnshToClimateChangeAdaptation": "No",
-						"dnshToSustainableUseAndProtectionOfWaterAndMarineResources": "Yes",
-						"dnshToTransitionToACircularEconomy": "Yes",
-						"dnshToPollutionPreventionAndControl": "Yes",
-						"dnshToProtectionAndRestorationOfBiodiversityAndEcosystems": "Yes",
-						"minimumSafeguards": "No"
-					},
-					{
-						"activityName": "ManufactureOfIronAndSteel",
-						"naceCodes": [
-							"C24.32",
-							"C24.10",
-							"C24.33",
-							"C24.52",
-							"C24.34",
-							"C24.51"
-						],
-						"share": {
-							"relativeShareInPercent": 17.27,
-							"absoluteShare": {
-								"amount": 4496985715.81,
-								"currency": "AWG"
-							}
-						},
-						"substantialContributionToClimateChangeMitigationInPercent": 52.5,
-						"substantialContributionToClimateChangeAdaptationInPercent": 30.16,
-						"substantialContributionToSustainableUseAndProtectionOfWaterAndMarineResourcesInPercent": 13.83,
-						"substantialContributionToTransitionToACircularEconomyInPercent": 36.61,
-						"substantialContributionToPollutionPreventionAndControlInPercent": 62.8,
-						"substantialContributionToProtectionAndRestorationOfBiodiversityAndEcosystemsInPercent": 93.22,
-						"dnshToClimateChangeMitigation": "Yes",
-						"dnshToClimateChangeAdaptation": "Yes",
-						"dnshToSustainableUseAndProtectionOfWaterAndMarineResources": "Yes",
-						"dnshToTransitionToACircularEconomy": "Yes",
-						"dnshToPollutionPreventionAndControl": "Yes",
-=======
-						"activityName": "AnaerobicDigestionOfBioWaste",
-						"naceCodes": [
-							"F42.99"
-						],
-						"share": {
-							"relativeShareInPercent": 54.68,
-							"absoluteShare": {
-								"amount": 5102784528.86,
-								"currency": "BIF"
-							}
-						},
-						"substantialContributionToClimateChangeMitigationInPercent": 69.67,
-						"substantialContributionToClimateChangeAdaptationInPercent": 80.36,
-						"substantialContributionToSustainableUseAndProtectionOfWaterAndMarineResourcesInPercent": 48.64,
-						"substantialContributionToTransitionToACircularEconomyInPercent": 46.19,
-						"substantialContributionToPollutionPreventionAndControlInPercent": 36.16,
-						"substantialContributionToProtectionAndRestorationOfBiodiversityAndEcosystemsInPercent": 85.57,
-						"dnshToClimateChangeMitigation": "No",
-						"dnshToClimateChangeAdaptation": "Yes",
-						"dnshToSustainableUseAndProtectionOfWaterAndMarineResources": "Yes",
-						"dnshToTransitionToACircularEconomy": "No",
-						"dnshToPollutionPreventionAndControl": "Yes",
-						"dnshToProtectionAndRestorationOfBiodiversityAndEcosystems": "No",
-						"minimumSafeguards": "Yes"
-					},
-					{
-						"activityName": "StorageOfHydrogen",
-						"naceCodes": [],
-						"share": {
-							"relativeShareInPercent": 27.11,
-							"absoluteShare": {
-								"amount": 3053029398.43,
-								"currency": "BOB"
-							}
-						},
-						"substantialContributionToClimateChangeMitigationInPercent": 41.42,
-						"substantialContributionToClimateChangeAdaptationInPercent": 72.17,
-						"substantialContributionToSustainableUseAndProtectionOfWaterAndMarineResourcesInPercent": 45.97,
-						"substantialContributionToTransitionToACircularEconomyInPercent": 34.16,
-						"substantialContributionToPollutionPreventionAndControlInPercent": 71.93,
-						"substantialContributionToProtectionAndRestorationOfBiodiversityAndEcosystemsInPercent": 29.41,
-						"dnshToClimateChangeMitigation": "Yes",
-						"dnshToClimateChangeAdaptation": "Yes",
-						"dnshToSustainableUseAndProtectionOfWaterAndMarineResources": "No",
-						"dnshToTransitionToACircularEconomy": "No",
-						"dnshToPollutionPreventionAndControl": "No",
->>>>>>> 65b2b3a5
-						"dnshToProtectionAndRestorationOfBiodiversityAndEcosystems": "Yes",
-						"minimumSafeguards": "No"
-					},
-					{
-<<<<<<< HEAD
-						"activityName": "Reinsurance",
-						"naceCodes": [
-							"K65.20"
-						],
-						"share": {
-							"relativeShareInPercent": 34.94,
-							"absoluteShare": {
-								"amount": 3947862877.98,
-								"currency": "AUD"
-							}
-						},
-						"substantialContributionToClimateChangeMitigationInPercent": 2.8,
-						"substantialContributionToClimateChangeAdaptationInPercent": 33.95,
-						"substantialContributionToSustainableUseAndProtectionOfWaterAndMarineResourcesInPercent": 16.69,
-						"substantialContributionToTransitionToACircularEconomyInPercent": 38.88,
-						"substantialContributionToPollutionPreventionAndControlInPercent": 51.15,
-						"substantialContributionToProtectionAndRestorationOfBiodiversityAndEcosystemsInPercent": 50.86,
-						"dnshToClimateChangeMitigation": "Yes",
-						"dnshToClimateChangeAdaptation": "No",
-						"dnshToSustainableUseAndProtectionOfWaterAndMarineResources": "Yes",
-						"dnshToTransitionToACircularEconomy": "Yes",
-						"dnshToPollutionPreventionAndControl": "No",
-						"dnshToProtectionAndRestorationOfBiodiversityAndEcosystems": "Yes",
-						"minimumSafeguards": "No"
-					},
-					{
-						"activityName": "SeaAndCoastalPassengerWaterTransport",
-						"naceCodes": [
+						"dnshToProtectionAndRestorationOfBiodiversityAndEcosystems": "Yes",
+						"minimumSafeguards": "Yes"
+					},
+					{
+						"activityName": "OperationOfPersonalMobilityDevicesCycleLogistics",
+						"naceCodes": [
+							"N77.11",
 							"N77.21"
 						],
 						"share": {
-							"relativeShareInPercent": 85,
-							"absoluteShare": {
-								"amount": 7014832415.15,
-								"currency": "EUR"
-							}
-						},
-						"substantialContributionToClimateChangeMitigationInPercent": 31.96,
-						"substantialContributionToClimateChangeAdaptationInPercent": 32.59,
-						"substantialContributionToSustainableUseAndProtectionOfWaterAndMarineResourcesInPercent": 16.97,
-						"substantialContributionToTransitionToACircularEconomyInPercent": 66.42,
-						"substantialContributionToPollutionPreventionAndControlInPercent": 29.85,
-						"substantialContributionToProtectionAndRestorationOfBiodiversityAndEcosystemsInPercent": 72.74,
-						"dnshToClimateChangeMitigation": "No",
-						"dnshToClimateChangeAdaptation": "No",
-						"dnshToSustainableUseAndProtectionOfWaterAndMarineResources": "No",
-						"dnshToTransitionToACircularEconomy": "No",
-=======
-						"activityName": "ProductionOfHeatCoolFromSolarThermalHeating",
-						"naceCodes": [
-							"D35.30"
-						],
-						"share": {
-							"relativeShareInPercent": 19.76,
-							"absoluteShare": {
-								"amount": 4097946267.57,
-								"currency": "MWK"
-							}
-						},
-						"substantialContributionToClimateChangeMitigationInPercent": 30.61,
-						"substantialContributionToClimateChangeAdaptationInPercent": 44.37,
-						"substantialContributionToSustainableUseAndProtectionOfWaterAndMarineResourcesInPercent": 95.68,
-						"substantialContributionToTransitionToACircularEconomyInPercent": 22.83,
-						"substantialContributionToPollutionPreventionAndControlInPercent": 88.48,
-						"substantialContributionToProtectionAndRestorationOfBiodiversityAndEcosystemsInPercent": 50.7,
-						"dnshToClimateChangeMitigation": "No",
-						"dnshToClimateChangeAdaptation": "Yes",
-						"dnshToSustainableUseAndProtectionOfWaterAndMarineResources": "No",
-						"dnshToTransitionToACircularEconomy": "Yes",
->>>>>>> 65b2b3a5
-						"dnshToPollutionPreventionAndControl": "Yes",
-						"dnshToProtectionAndRestorationOfBiodiversityAndEcosystems": "Yes",
-						"minimumSafeguards": "No"
-					}
-				],
-<<<<<<< HEAD
-				"enablingShareInPercent": 97.6,
-				"transitionalShareInPercent": 91.76
+							"relativeShareInPercent": 62.95,
+							"absoluteShare": {
+								"amount": 641094180.75,
+								"currency": "ALL"
+							}
+						},
+						"substantialContributionToClimateChangeMitigationInPercent": 18.52,
+						"substantialContributionToClimateChangeAdaptationInPercent": 79.22,
+						"substantialContributionToSustainableUseAndProtectionOfWaterAndMarineResourcesInPercent": 22.73,
+						"substantialContributionToTransitionToACircularEconomyInPercent": 48.39,
+						"substantialContributionToPollutionPreventionAndControlInPercent": 77.11,
+						"substantialContributionToProtectionAndRestorationOfBiodiversityAndEcosystemsInPercent": 44.4,
+						"dnshToClimateChangeMitigation": "No",
+						"dnshToClimateChangeAdaptation": "Yes",
+						"dnshToSustainableUseAndProtectionOfWaterAndMarineResources": "No",
+						"dnshToTransitionToACircularEconomy": "No",
+						"dnshToPollutionPreventionAndControl": "Yes",
+						"dnshToProtectionAndRestorationOfBiodiversityAndEcosystems": "Yes",
+						"minimumSafeguards": "Yes"
+					}
+				],
+				"enablingShareInPercent": 44.12,
+				"transitionalShareInPercent": 8.14
 			},
 			"opex": {
 				"totalAmount": {
-					"value": 3173949983.9,
+					"value": 2682918743.23,
 					"dataSource": {
-						"page": 883,
+						"page": 218,
 						"fileName": "ESEFReport",
 						"fileReference": "50a36c418baffd520bb92d84664f06f9732a21f4e2e5ecee6d9136f16e7e0b63",
 						"tagName": "deliverables"
 					},
-					"comment": "copy primary matrix",
-					"quality": "Incomplete",
-					"currency": "WST"
+					"comment": "generate open-source firewall",
+					"quality": "Audited",
+					"currency": "GIP"
 				},
 				"nonEligibleShare": {
-					"relativeShareInPercent": 61.57,
-					"absoluteShare": {
-						"amount": 4979123855.01,
-						"currency": "HNL"
+					"relativeShareInPercent": 21.63,
+					"absoluteShare": {
+						"amount": 7449317798.02,
+						"currency": "IDR"
 					}
 				},
 				"eligibleShare": {
-					"relativeShareInPercent": 23.07,
-					"absoluteShare": {
-						"amount": 986957028.5,
-=======
-				"enablingShareInPercent": 83.06,
-				"transitionalShareInPercent": 98.25
-			},
-			"opex": {
-				"totalAmount": {
-					"value": 7529863757.08,
-					"dataSource": {
-						"page": 80,
-						"fileName": "AnnualReport",
-						"fileReference": "50a36c418baffd520bb92d84664f06f9732a21f4e2e5ecee6d9136f16e7e0b63",
-						"tagName": "communities"
-					},
-					"comment": "navigate wireless monitor",
-					"quality": "Reported",
-					"currency": "EGP"
-				},
-				"nonEligibleShare": {
-					"relativeShareInPercent": 21.1,
-					"absoluteShare": {
-						"amount": 2865514063.74,
-						"currency": "MMK"
-					}
-				},
-				"eligibleShare": {
-					"relativeShareInPercent": 47.25,
-					"absoluteShare": {
-						"amount": 8279986546.84,
->>>>>>> 65b2b3a5
-						"currency": "LRD"
+					"relativeShareInPercent": 17.79,
+					"absoluteShare": {
+						"amount": 3500469441.06,
+						"currency": "AZN"
 					}
 				},
 				"nonAlignedShare": {
-<<<<<<< HEAD
-					"relativeShareInPercent": 49.64,
-					"absoluteShare": {
-						"amount": 2531571213.62,
-						"currency": "GTQ"
+					"relativeShareInPercent": 21.22,
+					"absoluteShare": {
+						"amount": 7287910741.29,
+						"currency": "MKD"
 					}
 				},
 				"nonAlignedActivities": [
 					{
-						"activityName": "HighEfficiencyCoGenerationOfHeatCoolAndPowerFromFossilGaseousFuels",
-=======
-					"relativeShareInPercent": 62.24,
-					"absoluteShare": {
-						"amount": 749004078.09,
-						"currency": "HNL"
-					}
-				},
-				"nonAlignedActivities": [],
+						"activityName": "RetrofittingOfSeaAndCoastalFreightAndPassengerWaterTransport",
+						"naceCodes": [
+							"H50.2",
+							"C33.15",
+							"N77.21",
+							"H50.10"
+						],
+						"share": {
+							"relativeShareInPercent": 18.48,
+							"absoluteShare": {
+								"amount": 9902488011.87,
+								"currency": "BZD"
+							}
+						}
+					},
+					{
+						"activityName": "ElectricityGenerationFromGeothermalEnergy",
+						"naceCodes": [
+							"D35.11"
+						],
+						"share": {
+							"relativeShareInPercent": 65.77,
+							"absoluteShare": {
+								"amount": 3245059174.95,
+								"currency": "IQD"
+							}
+						}
+					}
+				],
 				"alignedShare": {
-					"relativeShareInPercent": 64.77,
-					"absoluteShare": {
-						"amount": 1780584172.81,
-						"currency": "MUR"
-					}
-				},
-				"substantialContributionToClimateChangeMitigationInPercent": 74.25,
-				"substantialContributionToClimateChangeAdaptationInPercent": 78.67,
-				"substantialContributionToSustainableUseAndProtectionOfWaterAndMarineResourcesInPercent": 96.24,
-				"substantialContributionToTransitionToACircularEconomyInPercent": 22.58,
-				"substantialContributionToPollutionPreventionAndControlInPercent": 91.2,
-				"substantialContributionToProtectionAndRestorationOfBiodiversityAndEcosystemsInPercent": 65.91,
-				"alignedActivities": [
-					{
-						"activityName": "ProductionOfHeatCoolFromFossilGaseousFuelsInAnEfficientDistrictHeatingAndCoolingSystem",
->>>>>>> 65b2b3a5
-						"naceCodes": [
-							"D35.30"
-						],
-						"share": {
-<<<<<<< HEAD
-							"relativeShareInPercent": 93.62,
-							"absoluteShare": {
-								"amount": 8590816997.46,
-								"currency": "THB"
-							}
-						}
-					},
-					{
-						"activityName": "Education",
-						"naceCodes": [
-							"P85"
-						],
-						"share": {
-							"relativeShareInPercent": 30.42,
-							"absoluteShare": {
-								"amount": 8656178091.19,
-								"currency": "PGK"
-							}
-						}
-					}
-				],
-				"alignedShare": {
-					"relativeShareInPercent": 44.66,
-					"absoluteShare": {
-						"amount": 7772456260.87,
-						"currency": "PYG"
-					}
-				},
-				"substantialContributionToClimateChangeMitigationInPercent": 57.83,
-				"substantialContributionToClimateChangeAdaptationInPercent": 75.88,
-				"substantialContributionToSustainableUseAndProtectionOfWaterAndMarineResourcesInPercent": 80.01,
-				"substantialContributionToTransitionToACircularEconomyInPercent": 68.26,
-				"substantialContributionToPollutionPreventionAndControlInPercent": 41.71,
-				"substantialContributionToProtectionAndRestorationOfBiodiversityAndEcosystemsInPercent": 26.23,
-				"alignedActivities": [
-					{
-						"activityName": "LowCarbonAirportInfrastructure",
-						"naceCodes": [
-							"F42.99"
-						],
-						"share": {
-							"relativeShareInPercent": 64.08,
-							"absoluteShare": {
-								"amount": 1931184811.98,
-								"currency": "HNL"
-							}
-						},
-						"substantialContributionToClimateChangeMitigationInPercent": 66.86,
-						"substantialContributionToClimateChangeAdaptationInPercent": 15.86,
-						"substantialContributionToSustainableUseAndProtectionOfWaterAndMarineResourcesInPercent": 38.61,
-						"substantialContributionToTransitionToACircularEconomyInPercent": 12.89,
-						"substantialContributionToPollutionPreventionAndControlInPercent": 27.15,
-						"substantialContributionToProtectionAndRestorationOfBiodiversityAndEcosystemsInPercent": 35.43,
-						"dnshToClimateChangeMitigation": "No",
-						"dnshToClimateChangeAdaptation": "Yes",
-						"dnshToSustainableUseAndProtectionOfWaterAndMarineResources": "Yes",
-						"dnshToTransitionToACircularEconomy": "No",
-						"dnshToPollutionPreventionAndControl": "Yes",
-						"dnshToProtectionAndRestorationOfBiodiversityAndEcosystems": "Yes",
-						"minimumSafeguards": "No"
-					},
-					{
-						"activityName": "ConstructionAndSafeOperationOfNewNuclearPowerPlantsForTheGenerationOfElectricityAndOrHeatIncludingForHydrogenProductionUsingBestAvailableTechnologies",
-						"naceCodes": [
-							"D35.11"
-						],
-						"share": {
-							"relativeShareInPercent": 53.2,
-							"absoluteShare": {
-								"amount": 5762252996.21,
-								"currency": "MMK"
-							}
-						},
-						"substantialContributionToClimateChangeMitigationInPercent": 75.22,
-						"substantialContributionToClimateChangeAdaptationInPercent": 0.66,
-						"substantialContributionToSustainableUseAndProtectionOfWaterAndMarineResourcesInPercent": 14.06,
-						"substantialContributionToTransitionToACircularEconomyInPercent": 14.36,
-						"substantialContributionToPollutionPreventionAndControlInPercent": 21.25,
-						"substantialContributionToProtectionAndRestorationOfBiodiversityAndEcosystemsInPercent": 39.55,
-						"dnshToClimateChangeMitigation": "Yes",
-						"dnshToClimateChangeAdaptation": "Yes",
-						"dnshToSustainableUseAndProtectionOfWaterAndMarineResources": "No",
-=======
-							"relativeShareInPercent": 28.45,
-							"absoluteShare": {
-								"amount": 294202785,
-								"currency": "NGN"
-							}
-						},
-						"substantialContributionToClimateChangeMitigationInPercent": 81.94,
-						"substantialContributionToClimateChangeAdaptationInPercent": 66.55,
-						"substantialContributionToSustainableUseAndProtectionOfWaterAndMarineResourcesInPercent": 7.43,
-						"substantialContributionToTransitionToACircularEconomyInPercent": 32.45,
-						"substantialContributionToPollutionPreventionAndControlInPercent": 12.06,
-						"substantialContributionToProtectionAndRestorationOfBiodiversityAndEcosystemsInPercent": 77.06,
-						"dnshToClimateChangeMitigation": "No",
-						"dnshToClimateChangeAdaptation": "Yes",
-						"dnshToSustainableUseAndProtectionOfWaterAndMarineResources": "No",
-						"dnshToTransitionToACircularEconomy": "No",
-						"dnshToPollutionPreventionAndControl": "No",
-						"dnshToProtectionAndRestorationOfBiodiversityAndEcosystems": "No",
-						"minimumSafeguards": "Yes"
-					},
-					{
-						"activityName": "TransportOfCo2",
-						"naceCodes": [
-							"H49.50"
-						],
-						"share": {
-							"relativeShareInPercent": 20.48,
-							"absoluteShare": {
-								"amount": 7986480437.69,
-								"currency": "RWF"
-							}
-						},
-						"substantialContributionToClimateChangeMitigationInPercent": 48.39,
-						"substantialContributionToClimateChangeAdaptationInPercent": 73.62,
-						"substantialContributionToSustainableUseAndProtectionOfWaterAndMarineResourcesInPercent": 5.13,
-						"substantialContributionToTransitionToACircularEconomyInPercent": 83.99,
-						"substantialContributionToPollutionPreventionAndControlInPercent": 97.71,
-						"substantialContributionToProtectionAndRestorationOfBiodiversityAndEcosystemsInPercent": 88.69,
-						"dnshToClimateChangeMitigation": "No",
-						"dnshToClimateChangeAdaptation": "Yes",
-						"dnshToSustainableUseAndProtectionOfWaterAndMarineResources": "Yes",
-						"dnshToTransitionToACircularEconomy": "Yes",
-						"dnshToPollutionPreventionAndControl": "No",
-						"dnshToProtectionAndRestorationOfBiodiversityAndEcosystems": "No",
-						"minimumSafeguards": "No"
-					},
-					{
-						"activityName": "InstallationMaintenanceAndRepairOfChargingStationsForElectricVehiclesInBuildingsAndParkingSpacesAttachedToBuildings",
-						"naceCodes": [
-							"C25",
-							"F43"
-						],
-						"share": {
-							"relativeShareInPercent": 80.73,
-							"absoluteShare": {
-								"amount": 7835418595.94,
-								"currency": "UGX"
-							}
-						},
-						"substantialContributionToClimateChangeMitigationInPercent": 81.1,
-						"substantialContributionToClimateChangeAdaptationInPercent": 67.19,
-						"substantialContributionToSustainableUseAndProtectionOfWaterAndMarineResourcesInPercent": 11.58,
-						"substantialContributionToTransitionToACircularEconomyInPercent": 40.25,
-						"substantialContributionToPollutionPreventionAndControlInPercent": 61.48,
-						"substantialContributionToProtectionAndRestorationOfBiodiversityAndEcosystemsInPercent": 52.47,
-						"dnshToClimateChangeMitigation": "No",
-						"dnshToClimateChangeAdaptation": "No",
-						"dnshToSustainableUseAndProtectionOfWaterAndMarineResources": "No",
-						"dnshToTransitionToACircularEconomy": "No",
-						"dnshToPollutionPreventionAndControl": "Yes",
-						"dnshToProtectionAndRestorationOfBiodiversityAndEcosystems": "No",
-						"minimumSafeguards": "Yes"
-					},
-					{
-						"activityName": "ProductionOfHeatCoolUsingWasteHeat",
-						"naceCodes": [
-							"D35.30"
-						],
-						"share": {
-							"relativeShareInPercent": 36.84,
-							"absoluteShare": {
-								"amount": 9772530326.16,
-								"currency": "ISK"
-							}
-						},
-						"substantialContributionToClimateChangeMitigationInPercent": 50.18,
-						"substantialContributionToClimateChangeAdaptationInPercent": 1.88,
-						"substantialContributionToSustainableUseAndProtectionOfWaterAndMarineResourcesInPercent": 24.51,
-						"substantialContributionToTransitionToACircularEconomyInPercent": 36.48,
-						"substantialContributionToPollutionPreventionAndControlInPercent": 39.2,
-						"substantialContributionToProtectionAndRestorationOfBiodiversityAndEcosystemsInPercent": 2.1,
-						"dnshToClimateChangeMitigation": "No",
-						"dnshToClimateChangeAdaptation": "Yes",
-						"dnshToSustainableUseAndProtectionOfWaterAndMarineResources": "Yes",
-						"dnshToTransitionToACircularEconomy": "No",
-						"dnshToPollutionPreventionAndControl": "Yes",
-						"dnshToProtectionAndRestorationOfBiodiversityAndEcosystems": "No",
-						"minimumSafeguards": "No"
-					},
-					{
-						"activityName": "MaterialRecoveryFromNonHazardousWaste",
-						"naceCodes": [
-							"E38.32",
-							"F42.99"
-						],
-						"share": {
-							"relativeShareInPercent": 84.63,
-							"absoluteShare": {
-								"amount": 4243811515.62,
-								"currency": "CVE"
-							}
-						},
-						"substantialContributionToClimateChangeMitigationInPercent": 74.35,
-						"substantialContributionToClimateChangeAdaptationInPercent": 47.51,
-						"substantialContributionToSustainableUseAndProtectionOfWaterAndMarineResourcesInPercent": 63.28,
-						"substantialContributionToTransitionToACircularEconomyInPercent": 57.99,
-						"substantialContributionToPollutionPreventionAndControlInPercent": 47.67,
-						"substantialContributionToProtectionAndRestorationOfBiodiversityAndEcosystemsInPercent": 59.53,
-						"dnshToClimateChangeMitigation": "Yes",
-						"dnshToClimateChangeAdaptation": "Yes",
-						"dnshToSustainableUseAndProtectionOfWaterAndMarineResources": "No",
-						"dnshToTransitionToACircularEconomy": "No",
-						"dnshToPollutionPreventionAndControl": "Yes",
-						"dnshToProtectionAndRestorationOfBiodiversityAndEcosystems": "Yes",
-						"minimumSafeguards": "No"
-					},
-					{
-						"activityName": "ElectricityGenerationFromFossilGaseousFuels",
-						"naceCodes": [
-							"D35.11"
-						],
-						"share": {
-							"relativeShareInPercent": 35.06,
-							"absoluteShare": {
-								"amount": 2669771811.92,
-								"currency": "GIP"
-							}
-						},
-						"substantialContributionToClimateChangeMitigationInPercent": 58.66,
-						"substantialContributionToClimateChangeAdaptationInPercent": 53.24,
-						"substantialContributionToSustainableUseAndProtectionOfWaterAndMarineResourcesInPercent": 11.77,
-						"substantialContributionToTransitionToACircularEconomyInPercent": 52.79,
-						"substantialContributionToPollutionPreventionAndControlInPercent": 32.89,
-						"substantialContributionToProtectionAndRestorationOfBiodiversityAndEcosystemsInPercent": 96.93,
-						"dnshToClimateChangeMitigation": "No",
-						"dnshToClimateChangeAdaptation": "No",
-						"dnshToSustainableUseAndProtectionOfWaterAndMarineResources": "Yes",
->>>>>>> 65b2b3a5
-						"dnshToTransitionToACircularEconomy": "Yes",
-						"dnshToPollutionPreventionAndControl": "Yes",
-						"dnshToProtectionAndRestorationOfBiodiversityAndEcosystems": "No",
-						"minimumSafeguards": "Yes"
-					},
-					{
-<<<<<<< HEAD
-						"activityName": "LowCarbonAirportInfrastructure",
-						"naceCodes": [
-							"F41.20",
-							"F42.99"
-						],
-						"share": {
-							"relativeShareInPercent": 11.38,
-							"absoluteShare": {
-								"amount": 1534305950.62,
-								"currency": "BDT"
-							}
-						},
-						"substantialContributionToClimateChangeMitigationInPercent": 99.47,
-						"substantialContributionToClimateChangeAdaptationInPercent": 45.47,
-						"substantialContributionToSustainableUseAndProtectionOfWaterAndMarineResourcesInPercent": 58.79,
-						"substantialContributionToTransitionToACircularEconomyInPercent": 10.98,
-						"substantialContributionToPollutionPreventionAndControlInPercent": 9.54,
-						"substantialContributionToProtectionAndRestorationOfBiodiversityAndEcosystemsInPercent": 47.52,
-						"dnshToClimateChangeMitigation": "Yes",
-						"dnshToClimateChangeAdaptation": "Yes",
-=======
-						"activityName": "ConstructionAndSafeOperationOfNewNuclearPowerPlantsForTheGenerationOfElectricityAndOrHeatIncludingForHydrogenProductionUsingBestAvailableTechnologies",
-						"naceCodes": [
-							"D35.11"
-						],
-						"share": {
-							"relativeShareInPercent": 61.48,
-							"absoluteShare": {
-								"amount": 9325517967.81,
-								"currency": "WST"
-							}
-						},
-						"substantialContributionToClimateChangeMitigationInPercent": 97.23,
-						"substantialContributionToClimateChangeAdaptationInPercent": 21.23,
-						"substantialContributionToSustainableUseAndProtectionOfWaterAndMarineResourcesInPercent": 46.72,
-						"substantialContributionToTransitionToACircularEconomyInPercent": 88.58,
-						"substantialContributionToPollutionPreventionAndControlInPercent": 54.04,
-						"substantialContributionToProtectionAndRestorationOfBiodiversityAndEcosystemsInPercent": 43.04,
-						"dnshToClimateChangeMitigation": "Yes",
-						"dnshToClimateChangeAdaptation": "No",
->>>>>>> 65b2b3a5
-						"dnshToSustainableUseAndProtectionOfWaterAndMarineResources": "Yes",
-						"dnshToTransitionToACircularEconomy": "No",
-						"dnshToPollutionPreventionAndControl": "No",
-						"dnshToProtectionAndRestorationOfBiodiversityAndEcosystems": "Yes",
-<<<<<<< HEAD
-						"minimumSafeguards": "No"
-					},
-					{
-						"activityName": "CogenerationOfHeatCoolAndPowerFromGeothermalEnergy",
-						"naceCodes": [
-							"D35.30"
-						],
-						"share": {
-							"relativeShareInPercent": 47.43,
-							"absoluteShare": {
-								"amount": 1820304063.15,
-								"currency": "SDG"
-							}
-						},
-						"substantialContributionToClimateChangeMitigationInPercent": 66.66,
-						"substantialContributionToClimateChangeAdaptationInPercent": 70.6,
-						"substantialContributionToSustainableUseAndProtectionOfWaterAndMarineResourcesInPercent": 71.45,
-						"substantialContributionToTransitionToACircularEconomyInPercent": 64.7,
-						"substantialContributionToPollutionPreventionAndControlInPercent": 44.37,
-						"substantialContributionToProtectionAndRestorationOfBiodiversityAndEcosystemsInPercent": 45.25,
-						"dnshToClimateChangeMitigation": "Yes",
-						"dnshToClimateChangeAdaptation": "No",
-						"dnshToSustainableUseAndProtectionOfWaterAndMarineResources": "Yes",
-						"dnshToTransitionToACircularEconomy": "No",
-=======
-						"minimumSafeguards": "Yes"
-					},
-					{
-						"activityName": "RehabilitationAndRestorationOfForestsIncludingReforestationAndNaturalForestRegenerationAfterAnExtremeEvent",
-						"naceCodes": [
-							"A2"
-						],
-						"share": {
-							"relativeShareInPercent": 44.03,
-							"absoluteShare": {
-								"amount": 5245195431.64,
-								"currency": "THB"
-							}
-						},
-						"substantialContributionToClimateChangeMitigationInPercent": 87.13,
-						"substantialContributionToClimateChangeAdaptationInPercent": 43.99,
-						"substantialContributionToSustainableUseAndProtectionOfWaterAndMarineResourcesInPercent": 6.77,
-						"substantialContributionToTransitionToACircularEconomyInPercent": 72.22,
-						"substantialContributionToPollutionPreventionAndControlInPercent": 62.14,
-						"substantialContributionToProtectionAndRestorationOfBiodiversityAndEcosystemsInPercent": 88.2,
-						"dnshToClimateChangeMitigation": "No",
-						"dnshToClimateChangeAdaptation": "Yes",
-						"dnshToSustainableUseAndProtectionOfWaterAndMarineResources": "Yes",
-						"dnshToTransitionToACircularEconomy": "Yes",
-						"dnshToPollutionPreventionAndControl": "Yes",
-						"dnshToProtectionAndRestorationOfBiodiversityAndEcosystems": "Yes",
-						"minimumSafeguards": "Yes"
-					},
-					{
-						"activityName": "RehabilitationAndRestorationOfForestsIncludingReforestationAndNaturalForestRegenerationAfterAnExtremeEvent",
-						"naceCodes": [
-							"A2"
-						],
-						"share": {
-							"relativeShareInPercent": 66.09,
-							"absoluteShare": {
-								"amount": 7416382557.71,
-								"currency": "HNL"
-							}
-						},
-						"substantialContributionToClimateChangeMitigationInPercent": 45.85,
-						"substantialContributionToClimateChangeAdaptationInPercent": 30.33,
-						"substantialContributionToSustainableUseAndProtectionOfWaterAndMarineResourcesInPercent": 94.56,
-						"substantialContributionToTransitionToACircularEconomyInPercent": 41.14,
-						"substantialContributionToPollutionPreventionAndControlInPercent": 22.99,
-						"substantialContributionToProtectionAndRestorationOfBiodiversityAndEcosystemsInPercent": 85.05,
-						"dnshToClimateChangeMitigation": "No",
-						"dnshToClimateChangeAdaptation": "No",
-						"dnshToSustainableUseAndProtectionOfWaterAndMarineResources": "No",
-						"dnshToTransitionToACircularEconomy": "Yes",
->>>>>>> 65b2b3a5
-						"dnshToPollutionPreventionAndControl": "Yes",
-						"dnshToProtectionAndRestorationOfBiodiversityAndEcosystems": "Yes",
-						"minimumSafeguards": "Yes"
-					},
-					{
-<<<<<<< HEAD
-						"activityName": "AcquisitionAndOwnershipOfBuildings",
-=======
-						"activityName": "ManufactureOfChlorine",
->>>>>>> 65b2b3a5
-						"naceCodes": [
-							"L68"
-						],
-						"share": {
-<<<<<<< HEAD
-							"relativeShareInPercent": 95.22,
-							"absoluteShare": {
-								"amount": 6419190776.07,
-								"currency": "XCD"
-							}
-						},
-						"substantialContributionToClimateChangeMitigationInPercent": 36.82,
-						"substantialContributionToClimateChangeAdaptationInPercent": 77.17,
-						"substantialContributionToSustainableUseAndProtectionOfWaterAndMarineResourcesInPercent": 80.25,
-						"substantialContributionToTransitionToACircularEconomyInPercent": 62.29,
-						"substantialContributionToPollutionPreventionAndControlInPercent": 31.89,
-						"substantialContributionToProtectionAndRestorationOfBiodiversityAndEcosystemsInPercent": 84.98,
-						"dnshToClimateChangeMitigation": "No",
-						"dnshToClimateChangeAdaptation": "Yes",
-						"dnshToSustainableUseAndProtectionOfWaterAndMarineResources": "No",
-						"dnshToTransitionToACircularEconomy": "No",
-						"dnshToPollutionPreventionAndControl": "Yes",
-						"dnshToProtectionAndRestorationOfBiodiversityAndEcosystems": "Yes",
-						"minimumSafeguards": "Yes"
-					}
-				],
-				"enablingShareInPercent": 95.25,
-				"transitionalShareInPercent": 96.52
-=======
-							"relativeShareInPercent": 92.2,
-							"absoluteShare": {
-								"amount": 4258912818.04,
-								"currency": "SOS"
-							}
-						},
-						"substantialContributionToClimateChangeMitigationInPercent": 33.9,
-						"substantialContributionToClimateChangeAdaptationInPercent": 46.71,
-						"substantialContributionToSustainableUseAndProtectionOfWaterAndMarineResourcesInPercent": 17.5,
-						"substantialContributionToTransitionToACircularEconomyInPercent": 26.16,
-						"substantialContributionToPollutionPreventionAndControlInPercent": 50.96,
-						"substantialContributionToProtectionAndRestorationOfBiodiversityAndEcosystemsInPercent": 47.12,
-						"dnshToClimateChangeMitigation": "Yes",
-						"dnshToClimateChangeAdaptation": "No",
-						"dnshToSustainableUseAndProtectionOfWaterAndMarineResources": "No",
-						"dnshToTransitionToACircularEconomy": "Yes",
-						"dnshToPollutionPreventionAndControl": "No",
-						"dnshToProtectionAndRestorationOfBiodiversityAndEcosystems": "No",
-						"minimumSafeguards": "No"
-					}
-				],
-				"enablingShareInPercent": 46.36,
-				"transitionalShareInPercent": 76.58
->>>>>>> 65b2b3a5
+					"relativeShareInPercent": 61.38,
+					"absoluteShare": {
+						"amount": 5852073822.17,
+						"currency": "ANG"
+					}
+				},
+				"substantialContributionToClimateChangeMitigationInPercent": 94.2,
+				"substantialContributionToClimateChangeAdaptationInPercent": 12.73,
+				"substantialContributionToSustainableUseAndProtectionOfWaterAndMarineResourcesInPercent": 30.02,
+				"substantialContributionToTransitionToACircularEconomyInPercent": 52.07,
+				"substantialContributionToPollutionPreventionAndControlInPercent": 82.12,
+				"substantialContributionToProtectionAndRestorationOfBiodiversityAndEcosystemsInPercent": 96.5,
+				"alignedActivities": [],
+				"enablingShareInPercent": 70.57,
+				"transitionalShareInPercent": 17.12
 			}
 		},
 		"reportingPeriod": "2023"
@@ -1513,1874 +496,817 @@
 		"t": {
 			"general": {
 				"fiscalYearDeviation": "Deviation",
-<<<<<<< HEAD
-				"fiscalYearEnd": "2024-02-29",
+				"fiscalYearEnd": "2024-12-15",
 				"scopeOfEntities": "Yes",
-=======
-				"fiscalYearEnd": "2024-10-06",
-				"scopeOfEntities": "No",
->>>>>>> 65b2b3a5
-				"nfrdMandatory": "Yes",
-				"euTaxonomyActivityLevelReporting": "Yes",
+				"nfrdMandatory": "No",
+				"euTaxonomyActivityLevelReporting": "No",
 				"assurance": {
-					"value": "ReasonableAssurance",
-<<<<<<< HEAD
-					"provider": "Smitham - Lebsack",
+					"value": "LimitedAssurance",
+					"provider": "Nolan - Miller",
 					"dataSource": {
-						"page": 270,
-						"fileName": "IntegratedReport",
-						"fileReference": "50a36c418baffd520bb92d84664f06f9732a21f4e2e5ecee6d9136f16e7e0b63",
-						"tagName": "blockchains"
-					}
-				},
-				"numberOfEmployees": 40008.33,
-=======
-					"provider": "Miller, Brekke and Abbott",
-					"dataSource": {
-						"page": 271,
+						"page": 747,
 						"fileName": "SustainabilityReport",
 						"fileReference": "50a36c418baffd520bb92d84664f06f9732a21f4e2e5ecee6d9136f16e7e0b63",
-						"tagName": "schemas"
-					}
-				},
-				"numberOfEmployees": 19711.94,
->>>>>>> 65b2b3a5
+						"tagName": "bandwidth"
+					}
+				},
+				"numberOfEmployees": 80999.18,
 				"referencedReports": {
-					"AnnualReport": {
+					"IntegratedReport": {
 						"fileReference": "50a36c418baffd520bb92d84664f06f9732a21f4e2e5ecee6d9136f16e7e0b63",
-<<<<<<< HEAD
 						"fileName": "IntegratedReport",
-						"publicationDate": "2023-01-27"
-=======
-						"fileName": "AnnualReport",
-						"publicationDate": "2023-11-29"
->>>>>>> 65b2b3a5
-					},
-					"ESEFReport": {
-						"fileReference": "50a36c418baffd520bb92d84664f06f9732a21f4e2e5ecee6d9136f16e7e0b63",
-<<<<<<< HEAD
-						"fileName": "ESEFReport",
-						"publicationDate": "2023-06-13"
-					},
-					"AnnualReport": {
-						"fileReference": "50a36c418baffd520bb92d84664f06f9732a21f4e2e5ecee6d9136f16e7e0b63",
-						"fileName": "AnnualReport",
-						"publicationDate": "2024-01-11"
+						"publicationDate": "2023-06-25"
 					},
 					"SustainabilityReport": {
 						"fileReference": "50a36c418baffd520bb92d84664f06f9732a21f4e2e5ecee6d9136f16e7e0b63",
 						"fileName": "SustainabilityReport",
-						"publicationDate": "2023-06-05"
-=======
-						"fileName": "SustainabilityReport",
-						"publicationDate": "2023-09-15"
->>>>>>> 65b2b3a5
+						"publicationDate": "2024-01-17"
+					},
+					"ESEFReport": {
+						"fileReference": "50a36c418baffd520bb92d84664f06f9732a21f4e2e5ecee6d9136f16e7e0b63",
+						"fileName": "ESEFReport",
+						"publicationDate": "2023-01-27"
 					}
 				}
 			},
 			"revenue": {
 				"totalAmount": {
-<<<<<<< HEAD
-					"value": 6111697340.39,
+					"value": 106137238.9,
 					"dataSource": {
-						"page": 159,
+						"page": 747,
 						"fileName": "IntegratedReport",
 						"fileReference": "50a36c418baffd520bb92d84664f06f9732a21f4e2e5ecee6d9136f16e7e0b63",
-						"tagName": "interfaces"
-					},
-					"comment": "bypass optical card",
-					"quality": "Incomplete",
-					"currency": "XAF"
+						"tagName": "deliverables"
+					},
+					"comment": "input back-end card",
+					"quality": "Audited",
+					"currency": "TRY"
 				},
 				"nonEligibleShare": {
-					"relativeShareInPercent": 67.36,
-					"absoluteShare": {
-						"amount": 9650936238.47,
-						"currency": "DJF"
+					"relativeShareInPercent": 18.45,
+					"absoluteShare": {
+						"amount": 3423830578.1,
+						"currency": "ISK"
 					}
 				},
 				"eligibleShare": {
-					"relativeShareInPercent": 90.91,
-					"absoluteShare": {
-						"amount": 3437117545.4,
-						"currency": "VES"
+					"relativeShareInPercent": 24.37,
+					"absoluteShare": {
+						"amount": 4537950532.98,
+						"currency": "BTN"
 					}
 				},
 				"nonAlignedShare": {
-					"relativeShareInPercent": 36.69,
-					"absoluteShare": {
-						"amount": 421355981.38,
-						"currency": "SZL"
-					}
-				},
-				"nonAlignedActivities": [],
+					"relativeShareInPercent": 68.4,
+					"absoluteShare": {
+						"amount": 7528805122.71,
+						"currency": "OMR"
+					}
+				},
+				"nonAlignedActivities": [
+					{
+						"activityName": "EngineeringActivitiesAndRelatedTechnicalConsultancyDedicatedToAdaptationToClimateChange",
+						"naceCodes": [
+							"M71.12"
+						],
+						"share": {
+							"relativeShareInPercent": 13.81,
+							"absoluteShare": {
+								"amount": 4674753604.92,
+								"currency": "UYU"
+							}
+						}
+					}
+				],
 				"alignedShare": {
-					"relativeShareInPercent": 94.18,
-					"absoluteShare": {
-						"amount": 6953319921.16,
-						"currency": "ALL"
-					}
-				},
-				"substantialContributionToClimateChangeMitigationInPercent": 38.69,
-				"substantialContributionToClimateChangeAdaptationInPercent": 57.34,
-				"substantialContributionToSustainableUseAndProtectionOfWaterAndMarineResourcesInPercent": 25.87,
-				"substantialContributionToTransitionToACircularEconomyInPercent": 14.09,
-				"substantialContributionToPollutionPreventionAndControlInPercent": 97.27,
-				"substantialContributionToProtectionAndRestorationOfBiodiversityAndEcosystemsInPercent": 0.9,
+					"relativeShareInPercent": 80.36,
+					"absoluteShare": {
+						"amount": 2415040791.96,
+						"currency": "TND"
+					}
+				},
+				"substantialContributionToClimateChangeMitigationInPercent": 89.52,
+				"substantialContributionToClimateChangeAdaptationInPercent": 93.95,
+				"substantialContributionToSustainableUseAndProtectionOfWaterAndMarineResourcesInPercent": 96.34,
+				"substantialContributionToTransitionToACircularEconomyInPercent": 87.01,
+				"substantialContributionToPollutionPreventionAndControlInPercent": 56.17,
+				"substantialContributionToProtectionAndRestorationOfBiodiversityAndEcosystemsInPercent": 99.05,
 				"alignedActivities": [
 					{
-						"activityName": "CogenerationOfHeatCoolAndPowerFromRenewableNonFossilGaseousAndLiquidFuels",
-						"naceCodes": [
-							"D35.30"
-						],
-						"share": {
-							"relativeShareInPercent": 24.43,
-							"absoluteShare": {
-								"amount": 9138602416.5,
-								"currency": "TOP"
-							}
-						},
-						"substantialContributionToClimateChangeMitigationInPercent": 24.57,
-						"substantialContributionToClimateChangeAdaptationInPercent": 76.54,
-						"substantialContributionToSustainableUseAndProtectionOfWaterAndMarineResourcesInPercent": 99.51,
-						"substantialContributionToTransitionToACircularEconomyInPercent": 68.02,
-						"substantialContributionToPollutionPreventionAndControlInPercent": 45.76,
-						"substantialContributionToProtectionAndRestorationOfBiodiversityAndEcosystemsInPercent": 92.34,
-						"dnshToClimateChangeMitigation": "Yes",
+						"activityName": "ComputerProgrammingConsultancyAndRelatedActivities",
+						"naceCodes": [
+							"J62"
+						],
+						"share": {
+							"relativeShareInPercent": 42.81,
+							"absoluteShare": {
+								"amount": 2690117124,
+								"currency": "MUR"
+							}
+						},
+						"substantialContributionToClimateChangeMitigationInPercent": 56.76,
+						"substantialContributionToClimateChangeAdaptationInPercent": 32.5,
+						"substantialContributionToSustainableUseAndProtectionOfWaterAndMarineResourcesInPercent": 4.29,
+						"substantialContributionToTransitionToACircularEconomyInPercent": 18.91,
+						"substantialContributionToPollutionPreventionAndControlInPercent": 29.76,
+						"substantialContributionToProtectionAndRestorationOfBiodiversityAndEcosystemsInPercent": 64.76,
+						"dnshToClimateChangeMitigation": "No",
 						"dnshToClimateChangeAdaptation": "Yes",
 						"dnshToSustainableUseAndProtectionOfWaterAndMarineResources": "Yes",
 						"dnshToTransitionToACircularEconomy": "Yes",
 						"dnshToPollutionPreventionAndControl": "Yes",
+						"dnshToProtectionAndRestorationOfBiodiversityAndEcosystems": "Yes",
+						"minimumSafeguards": "No"
+					},
+					{
+						"activityName": "FreightRailTransport",
+						"naceCodes": [
+							"H49.20"
+						],
+						"share": {
+							"relativeShareInPercent": 73.46,
+							"absoluteShare": {
+								"amount": 3252164658.62,
+								"currency": "WST"
+							}
+						},
+						"substantialContributionToClimateChangeMitigationInPercent": 40.1,
+						"substantialContributionToClimateChangeAdaptationInPercent": 91.95,
+						"substantialContributionToSustainableUseAndProtectionOfWaterAndMarineResourcesInPercent": 1.42,
+						"substantialContributionToTransitionToACircularEconomyInPercent": 46.93,
+						"substantialContributionToPollutionPreventionAndControlInPercent": 63.18,
+						"substantialContributionToProtectionAndRestorationOfBiodiversityAndEcosystemsInPercent": 51.88,
+						"dnshToClimateChangeMitigation": "No",
+						"dnshToClimateChangeAdaptation": "Yes",
+						"dnshToSustainableUseAndProtectionOfWaterAndMarineResources": "No",
+						"dnshToTransitionToACircularEconomy": "Yes",
+						"dnshToPollutionPreventionAndControl": "Yes",
+						"dnshToProtectionAndRestorationOfBiodiversityAndEcosystems": "No",
+						"minimumSafeguards": "Yes"
+					},
+					{
+						"activityName": "ElectricityGenerationFromNuclearEnergyInExistingInstallations",
+						"naceCodes": [
+							"D35.11"
+						],
+						"share": {
+							"relativeShareInPercent": 51.97,
+							"absoluteShare": {
+								"amount": 5189157051.5,
+								"currency": "HTG"
+							}
+						},
+						"substantialContributionToClimateChangeMitigationInPercent": 14.23,
+						"substantialContributionToClimateChangeAdaptationInPercent": 62.09,
+						"substantialContributionToSustainableUseAndProtectionOfWaterAndMarineResourcesInPercent": 82.62,
+						"substantialContributionToTransitionToACircularEconomyInPercent": 42.66,
+						"substantialContributionToPollutionPreventionAndControlInPercent": 92.9,
+						"substantialContributionToProtectionAndRestorationOfBiodiversityAndEcosystemsInPercent": 19.41,
+						"dnshToClimateChangeMitigation": "Yes",
+						"dnshToClimateChangeAdaptation": "Yes",
+						"dnshToSustainableUseAndProtectionOfWaterAndMarineResources": "No",
+						"dnshToTransitionToACircularEconomy": "No",
+						"dnshToPollutionPreventionAndControl": "Yes",
+						"dnshToProtectionAndRestorationOfBiodiversityAndEcosystems": "No",
+						"minimumSafeguards": "Yes"
+					},
+					{
+						"activityName": "ManufactureOfPlasticsInPrimaryForm",
+						"naceCodes": [
+							"C20.16"
+						],
+						"share": {
+							"relativeShareInPercent": 68.09,
+							"absoluteShare": {
+								"amount": 7600343555.68,
+								"currency": "OMR"
+							}
+						},
+						"substantialContributionToClimateChangeMitigationInPercent": 5.61,
+						"substantialContributionToClimateChangeAdaptationInPercent": 96.9,
+						"substantialContributionToSustainableUseAndProtectionOfWaterAndMarineResourcesInPercent": 9.68,
+						"substantialContributionToTransitionToACircularEconomyInPercent": 46.7,
+						"substantialContributionToPollutionPreventionAndControlInPercent": 81.37,
+						"substantialContributionToProtectionAndRestorationOfBiodiversityAndEcosystemsInPercent": 8.92,
+						"dnshToClimateChangeMitigation": "Yes",
+						"dnshToClimateChangeAdaptation": "Yes",
+						"dnshToSustainableUseAndProtectionOfWaterAndMarineResources": "No",
+						"dnshToTransitionToACircularEconomy": "Yes",
+						"dnshToPollutionPreventionAndControl": "Yes",
+						"dnshToProtectionAndRestorationOfBiodiversityAndEcosystems": "Yes",
+						"minimumSafeguards": "Yes"
+					},
+					{
+						"activityName": "DataDrivenSolutionsForGhgEmissionsReductions",
+						"naceCodes": [
+							"J63.11",
+							"J61"
+						],
+						"share": {
+							"relativeShareInPercent": 39.18,
+							"absoluteShare": {
+								"amount": 8512793949.34,
+								"currency": "TZS"
+							}
+						},
+						"substantialContributionToClimateChangeMitigationInPercent": 45.81,
+						"substantialContributionToClimateChangeAdaptationInPercent": 34.48,
+						"substantialContributionToSustainableUseAndProtectionOfWaterAndMarineResourcesInPercent": 28.43,
+						"substantialContributionToTransitionToACircularEconomyInPercent": 30.05,
+						"substantialContributionToPollutionPreventionAndControlInPercent": 19.71,
+						"substantialContributionToProtectionAndRestorationOfBiodiversityAndEcosystemsInPercent": 19.24,
+						"dnshToClimateChangeMitigation": "No",
+						"dnshToClimateChangeAdaptation": "No",
+						"dnshToSustainableUseAndProtectionOfWaterAndMarineResources": "Yes",
+						"dnshToTransitionToACircularEconomy": "Yes",
+						"dnshToPollutionPreventionAndControl": "Yes",
+						"dnshToProtectionAndRestorationOfBiodiversityAndEcosystems": "No",
+						"minimumSafeguards": "Yes"
+					},
+					{
+						"activityName": "ElectricityGenerationFromNuclearEnergyInExistingInstallations",
+						"naceCodes": [
+							"F42.22"
+						],
+						"share": {
+							"relativeShareInPercent": 82.73,
+							"absoluteShare": {
+								"amount": 7819305094.89,
+								"currency": "PKR"
+							}
+						},
+						"substantialContributionToClimateChangeMitigationInPercent": 12.29,
+						"substantialContributionToClimateChangeAdaptationInPercent": 79.73,
+						"substantialContributionToSustainableUseAndProtectionOfWaterAndMarineResourcesInPercent": 87.31,
+						"substantialContributionToTransitionToACircularEconomyInPercent": 52.4,
+						"substantialContributionToPollutionPreventionAndControlInPercent": 38.15,
+						"substantialContributionToProtectionAndRestorationOfBiodiversityAndEcosystemsInPercent": 66.6,
+						"dnshToClimateChangeMitigation": "No",
+						"dnshToClimateChangeAdaptation": "No",
+						"dnshToSustainableUseAndProtectionOfWaterAndMarineResources": "Yes",
+						"dnshToTransitionToACircularEconomy": "Yes",
+						"dnshToPollutionPreventionAndControl": "Yes",
+						"dnshToProtectionAndRestorationOfBiodiversityAndEcosystems": "Yes",
+						"minimumSafeguards": "Yes"
+					},
+					{
+						"activityName": "InfrastructureEnablingLowCarbonWaterTransport",
+						"naceCodes": [
+							"F71.1"
+						],
+						"share": {
+							"relativeShareInPercent": 21.45,
+							"absoluteShare": {
+								"amount": 8452988821.09,
+								"currency": "ALL"
+							}
+						},
+						"substantialContributionToClimateChangeMitigationInPercent": 96.88,
+						"substantialContributionToClimateChangeAdaptationInPercent": 10.69,
+						"substantialContributionToSustainableUseAndProtectionOfWaterAndMarineResourcesInPercent": 41.95,
+						"substantialContributionToTransitionToACircularEconomyInPercent": 84.44,
+						"substantialContributionToPollutionPreventionAndControlInPercent": 22.3,
+						"substantialContributionToProtectionAndRestorationOfBiodiversityAndEcosystemsInPercent": 91.59,
+						"dnshToClimateChangeMitigation": "No",
+						"dnshToClimateChangeAdaptation": "No",
+						"dnshToSustainableUseAndProtectionOfWaterAndMarineResources": "Yes",
+						"dnshToTransitionToACircularEconomy": "No",
+						"dnshToPollutionPreventionAndControl": "No",
 						"dnshToProtectionAndRestorationOfBiodiversityAndEcosystems": "No",
 						"minimumSafeguards": "No"
-					},
-					{
-						"activityName": "AcquisitionAndOwnershipOfBuildings",
-						"naceCodes": [
-							"L68"
-						],
-						"share": {
-							"relativeShareInPercent": 43.78,
-							"absoluteShare": {
-								"amount": 2021957486.86,
-								"currency": "UZS"
-							}
-						},
-						"substantialContributionToClimateChangeMitigationInPercent": 82.55,
-						"substantialContributionToClimateChangeAdaptationInPercent": 47.08,
-						"substantialContributionToSustainableUseAndProtectionOfWaterAndMarineResourcesInPercent": 48.4,
-						"substantialContributionToTransitionToACircularEconomyInPercent": 3.87,
-						"substantialContributionToPollutionPreventionAndControlInPercent": 33.11,
-						"substantialContributionToProtectionAndRestorationOfBiodiversityAndEcosystemsInPercent": 53.96,
-						"dnshToClimateChangeMitigation": "No",
-						"dnshToClimateChangeAdaptation": "Yes",
-						"dnshToSustainableUseAndProtectionOfWaterAndMarineResources": "No",
-						"dnshToTransitionToACircularEconomy": "No",
-						"dnshToPollutionPreventionAndControl": "Yes",
-						"dnshToProtectionAndRestorationOfBiodiversityAndEcosystems": "No",
-						"minimumSafeguards": "Yes"
-					},
-					{
-						"activityName": "CogenerationOfHeatCoolAndPowerFromBioenergy",
-=======
-					"value": 4421002897.43,
-					"dataSource": {
-						"page": 375,
-						"fileName": "AnnualReport",
-						"fileReference": "50a36c418baffd520bb92d84664f06f9732a21f4e2e5ecee6d9136f16e7e0b63",
-						"tagName": "bandwidth"
-					},
-					"comment": "compress optical bandwidth",
-					"quality": "Estimated",
-					"currency": "ZMW"
-				},
-				"nonEligibleShare": {
-					"relativeShareInPercent": 52.62,
-					"absoluteShare": {
-						"amount": 2478577492.29,
-						"currency": "ETB"
-					}
-				},
-				"eligibleShare": {
-					"relativeShareInPercent": 61.03,
-					"absoluteShare": {
-						"amount": 4915345853.66,
-						"currency": "NIO"
-					}
-				},
-				"nonAlignedShare": {
-					"relativeShareInPercent": 2.03,
-					"absoluteShare": {
-						"amount": 4350738986.39,
-						"currency": "GEL"
-					}
-				},
-				"nonAlignedActivities": [
-					{
-						"activityName": "CollectionAndTransportOfNonHazardousWasteInSourceSegregatedFractions",
-						"naceCodes": [
-							"E38.11"
-						],
-						"share": {
-							"relativeShareInPercent": 30.49,
-							"absoluteShare": {
-								"amount": 9132479904.22,
-								"currency": "CVE"
-							}
-						}
-					}
-				],
-				"alignedShare": {
-					"relativeShareInPercent": 10.3,
-					"absoluteShare": {
-						"amount": 1056806.65,
-						"currency": "GTQ"
-					}
-				},
-				"substantialContributionToClimateChangeMitigationInPercent": 46.48,
-				"substantialContributionToClimateChangeAdaptationInPercent": 37.33,
-				"substantialContributionToSustainableUseAndProtectionOfWaterAndMarineResourcesInPercent": 36.68,
-				"substantialContributionToTransitionToACircularEconomyInPercent": 87.86,
-				"substantialContributionToPollutionPreventionAndControlInPercent": 17.25,
-				"substantialContributionToProtectionAndRestorationOfBiodiversityAndEcosystemsInPercent": 84.88,
-				"alignedActivities": [],
-				"enablingShareInPercent": 41.4,
-				"transitionalShareInPercent": 68.75
+					}
+				],
+				"enablingShareInPercent": 32.88,
+				"transitionalShareInPercent": 12.81
 			},
 			"capex": {
 				"totalAmount": {
-					"value": 9460074075.04,
+					"value": 6367507854.01,
 					"dataSource": {
-						"page": 922,
-						"fileName": "SustainabilityReport",
+						"page": 710,
+						"fileName": "IntegratedReport",
 						"fileReference": "50a36c418baffd520bb92d84664f06f9732a21f4e2e5ecee6d9136f16e7e0b63",
 						"tagName": "communities"
 					},
-					"comment": "program bluetooth hard drive",
-					"quality": "Reported",
-					"currency": "IDR"
+					"comment": "synthesize optical sensor",
+					"quality": "Incomplete",
+					"currency": "BWP"
 				},
 				"nonEligibleShare": {
-					"relativeShareInPercent": 57.6,
-					"absoluteShare": {
-						"amount": 425336444.75,
-						"currency": "STN"
+					"relativeShareInPercent": 11.66,
+					"absoluteShare": {
+						"amount": 9689131223.14,
+						"currency": "TJS"
 					}
 				},
 				"eligibleShare": {
-					"relativeShareInPercent": 61.14,
-					"absoluteShare": {
-						"amount": 978915200.1,
+					"relativeShareInPercent": 3.03,
+					"absoluteShare": {
+						"amount": 5757274113.13,
+						"currency": "DJF"
+					}
+				},
+				"nonAlignedShare": {
+					"relativeShareInPercent": 51.5,
+					"absoluteShare": {
+						"amount": 7122537023.39,
 						"currency": "CRC"
 					}
 				},
-				"nonAlignedShare": {
-					"relativeShareInPercent": 55.54,
-					"absoluteShare": {
-						"amount": 2015815903.43,
-						"currency": "SYP"
-					}
-				},
-				"nonAlignedActivities": [
-					{
-						"activityName": "ManufactureOfSodaAsh",
+				"nonAlignedActivities": [],
+				"alignedShare": {
+					"relativeShareInPercent": 85.19,
+					"absoluteShare": {
+						"amount": 6965651037.17,
+						"currency": "XCD"
+					}
+				},
+				"substantialContributionToClimateChangeMitigationInPercent": 84.92,
+				"substantialContributionToClimateChangeAdaptationInPercent": 88.19,
+				"substantialContributionToSustainableUseAndProtectionOfWaterAndMarineResourcesInPercent": 32.73,
+				"substantialContributionToTransitionToACircularEconomyInPercent": 49.56,
+				"substantialContributionToPollutionPreventionAndControlInPercent": 81.93,
+				"substantialContributionToProtectionAndRestorationOfBiodiversityAndEcosystemsInPercent": 34.48,
+				"alignedActivities": [
+					{
+						"activityName": "ConservationForestry",
+						"naceCodes": [
+							"A2"
+						],
+						"share": {
+							"relativeShareInPercent": 71.46,
+							"absoluteShare": {
+								"amount": 7658956034.58,
+								"currency": "TWD"
+							}
+						},
+						"substantialContributionToClimateChangeMitigationInPercent": 79.96,
+						"substantialContributionToClimateChangeAdaptationInPercent": 13.73,
+						"substantialContributionToSustainableUseAndProtectionOfWaterAndMarineResourcesInPercent": 28.27,
+						"substantialContributionToTransitionToACircularEconomyInPercent": 27.76,
+						"substantialContributionToPollutionPreventionAndControlInPercent": 17.06,
+						"substantialContributionToProtectionAndRestorationOfBiodiversityAndEcosystemsInPercent": 57.69,
+						"dnshToClimateChangeMitigation": "Yes",
+						"dnshToClimateChangeAdaptation": "No",
+						"dnshToSustainableUseAndProtectionOfWaterAndMarineResources": "No",
+						"dnshToTransitionToACircularEconomy": "Yes",
+						"dnshToPollutionPreventionAndControl": "Yes",
+						"dnshToProtectionAndRestorationOfBiodiversityAndEcosystems": "Yes",
+						"minimumSafeguards": "No"
+					},
+					{
+						"activityName": "RestorationOfWetlands",
+						"naceCodes": [],
+						"share": {
+							"relativeShareInPercent": 36.11,
+							"absoluteShare": {
+								"amount": 6591519280.34,
+								"currency": "ILS"
+							}
+						},
+						"substantialContributionToClimateChangeMitigationInPercent": 52.66,
+						"substantialContributionToClimateChangeAdaptationInPercent": 89.59,
+						"substantialContributionToSustainableUseAndProtectionOfWaterAndMarineResourcesInPercent": 97.74,
+						"substantialContributionToTransitionToACircularEconomyInPercent": 80.82,
+						"substantialContributionToPollutionPreventionAndControlInPercent": 53.37,
+						"substantialContributionToProtectionAndRestorationOfBiodiversityAndEcosystemsInPercent": 27.97,
+						"dnshToClimateChangeMitigation": "Yes",
+						"dnshToClimateChangeAdaptation": "Yes",
+						"dnshToSustainableUseAndProtectionOfWaterAndMarineResources": "Yes",
+						"dnshToTransitionToACircularEconomy": "No",
+						"dnshToPollutionPreventionAndControl": "No",
+						"dnshToProtectionAndRestorationOfBiodiversityAndEcosystems": "Yes",
+						"minimumSafeguards": "Yes"
+					},
+					{
+						"activityName": "ElectricityGenerationFromOceanEnergyTechnologies",
+						"naceCodes": [
+							"F42.22"
+						],
+						"share": {
+							"relativeShareInPercent": 72.6,
+							"absoluteShare": {
+								"amount": 316391973.75,
+								"currency": "AFN"
+							}
+						},
+						"substantialContributionToClimateChangeMitigationInPercent": 58.39,
+						"substantialContributionToClimateChangeAdaptationInPercent": 27.62,
+						"substantialContributionToSustainableUseAndProtectionOfWaterAndMarineResourcesInPercent": 20.66,
+						"substantialContributionToTransitionToACircularEconomyInPercent": 89.6,
+						"substantialContributionToPollutionPreventionAndControlInPercent": 5.45,
+						"substantialContributionToProtectionAndRestorationOfBiodiversityAndEcosystemsInPercent": 54.52,
+						"dnshToClimateChangeMitigation": "No",
+						"dnshToClimateChangeAdaptation": "No",
+						"dnshToSustainableUseAndProtectionOfWaterAndMarineResources": "Yes",
+						"dnshToTransitionToACircularEconomy": "Yes",
+						"dnshToPollutionPreventionAndControl": "Yes",
+						"dnshToProtectionAndRestorationOfBiodiversityAndEcosystems": "Yes",
+						"minimumSafeguards": "No"
+					},
+					{
+						"activityName": "InstallationMaintenanceAndRepairOfRenewableEnergyTechnologies",
+						"naceCodes": [
+							"C25"
+						],
+						"share": {
+							"relativeShareInPercent": 23.33,
+							"absoluteShare": {
+								"amount": 490345221.47,
+								"currency": "AMD"
+							}
+						},
+						"substantialContributionToClimateChangeMitigationInPercent": 50.84,
+						"substantialContributionToClimateChangeAdaptationInPercent": 57.78,
+						"substantialContributionToSustainableUseAndProtectionOfWaterAndMarineResourcesInPercent": 67.64,
+						"substantialContributionToTransitionToACircularEconomyInPercent": 4.8,
+						"substantialContributionToPollutionPreventionAndControlInPercent": 24.16,
+						"substantialContributionToProtectionAndRestorationOfBiodiversityAndEcosystemsInPercent": 33.68,
+						"dnshToClimateChangeMitigation": "Yes",
+						"dnshToClimateChangeAdaptation": "Yes",
+						"dnshToSustainableUseAndProtectionOfWaterAndMarineResources": "No",
+						"dnshToTransitionToACircularEconomy": "No",
+						"dnshToPollutionPreventionAndControl": "Yes",
+						"dnshToProtectionAndRestorationOfBiodiversityAndEcosystems": "Yes",
+						"minimumSafeguards": "No"
+					},
+					{
+						"activityName": "CompostingOfBioWaste",
+						"naceCodes": [
+							"F42.99"
+						],
+						"share": {
+							"relativeShareInPercent": 24.91,
+							"absoluteShare": {
+								"amount": 9515041504.06,
+								"currency": "MOP"
+							}
+						},
+						"substantialContributionToClimateChangeMitigationInPercent": 48.4,
+						"substantialContributionToClimateChangeAdaptationInPercent": 14.17,
+						"substantialContributionToSustainableUseAndProtectionOfWaterAndMarineResourcesInPercent": 34.95,
+						"substantialContributionToTransitionToACircularEconomyInPercent": 81.52,
+						"substantialContributionToPollutionPreventionAndControlInPercent": 10.89,
+						"substantialContributionToProtectionAndRestorationOfBiodiversityAndEcosystemsInPercent": 86.05,
+						"dnshToClimateChangeMitigation": "Yes",
+						"dnshToClimateChangeAdaptation": "No",
+						"dnshToSustainableUseAndProtectionOfWaterAndMarineResources": "Yes",
+						"dnshToTransitionToACircularEconomy": "Yes",
+						"dnshToPollutionPreventionAndControl": "Yes",
+						"dnshToProtectionAndRestorationOfBiodiversityAndEcosystems": "Yes",
+						"minimumSafeguards": "No"
+					},
+					{
+						"activityName": "ManufactureOfCarbonBlack",
 						"naceCodes": [
 							"C20.13"
 						],
 						"share": {
-							"relativeShareInPercent": 12.57,
-							"absoluteShare": {
-								"amount": 5227103331.13,
-								"currency": "IDR"
-							}
-						}
-					},
-					{
-						"activityName": "DistrictHeatingCoolingDistribution",
-						"naceCodes": [
-							"D35.30"
-						],
-						"share": {
-							"relativeShareInPercent": 20.67,
-							"absoluteShare": {
-								"amount": 3957982030.7,
-								"currency": "MRU"
-							}
-						}
-					}
-				],
-				"alignedShare": {
-					"relativeShareInPercent": 42.9,
-					"absoluteShare": {
-						"amount": 1590463647.15,
-						"currency": "UZS"
-					}
-				},
-				"substantialContributionToClimateChangeMitigationInPercent": 16.71,
-				"substantialContributionToClimateChangeAdaptationInPercent": 73.51,
-				"substantialContributionToSustainableUseAndProtectionOfWaterAndMarineResourcesInPercent": 68.86,
-				"substantialContributionToTransitionToACircularEconomyInPercent": 46.82,
-				"substantialContributionToPollutionPreventionAndControlInPercent": 29.66,
-				"substantialContributionToProtectionAndRestorationOfBiodiversityAndEcosystemsInPercent": 65.36,
-				"alignedActivities": [
-					{
-						"activityName": "CompostingOfBioWaste",
->>>>>>> 65b2b3a5
-						"naceCodes": [
-							"F42.99"
-						],
-						"share": {
-<<<<<<< HEAD
-							"relativeShareInPercent": 26.78,
-							"absoluteShare": {
-								"amount": 1708066631.11,
-								"currency": "VUV"
-							}
-						},
-						"substantialContributionToClimateChangeMitigationInPercent": 53.51,
-						"substantialContributionToClimateChangeAdaptationInPercent": 26.69,
-						"substantialContributionToSustainableUseAndProtectionOfWaterAndMarineResourcesInPercent": 13.65,
-						"substantialContributionToTransitionToACircularEconomyInPercent": 45.17,
-						"substantialContributionToPollutionPreventionAndControlInPercent": 1.49,
-						"substantialContributionToProtectionAndRestorationOfBiodiversityAndEcosystemsInPercent": 64.84,
-						"dnshToClimateChangeMitigation": "Yes",
+							"relativeShareInPercent": 70.97,
+							"absoluteShare": {
+								"amount": 685360850.76,
+								"currency": "MUR"
+							}
+						},
+						"substantialContributionToClimateChangeMitigationInPercent": 43.06,
+						"substantialContributionToClimateChangeAdaptationInPercent": 97.55,
+						"substantialContributionToSustainableUseAndProtectionOfWaterAndMarineResourcesInPercent": 81.89,
+						"substantialContributionToTransitionToACircularEconomyInPercent": 82.78,
+						"substantialContributionToPollutionPreventionAndControlInPercent": 64.3,
+						"substantialContributionToProtectionAndRestorationOfBiodiversityAndEcosystemsInPercent": 46.43,
+						"dnshToClimateChangeMitigation": "No",
 						"dnshToClimateChangeAdaptation": "No",
 						"dnshToSustainableUseAndProtectionOfWaterAndMarineResources": "Yes",
-						"dnshToTransitionToACircularEconomy": "Yes",
-						"dnshToPollutionPreventionAndControl": "Yes",
-						"dnshToProtectionAndRestorationOfBiodiversityAndEcosystems": "Yes",
-						"minimumSafeguards": "Yes"
-					},
-					{
-						"activityName": "CogenerationOfHeatCoolAndPowerFromSolarEnergy",
-						"naceCodes": [
-							"D35.11"
-						],
-						"share": {
-							"relativeShareInPercent": 81.82,
-							"absoluteShare": {
-								"amount": 6474122004.58,
-								"currency": "KWD"
-							}
-						},
-						"substantialContributionToClimateChangeMitigationInPercent": 58.06,
-						"substantialContributionToClimateChangeAdaptationInPercent": 33.43,
-						"substantialContributionToSustainableUseAndProtectionOfWaterAndMarineResourcesInPercent": 50.72,
-						"substantialContributionToTransitionToACircularEconomyInPercent": 0.58,
-						"substantialContributionToPollutionPreventionAndControlInPercent": 68.4,
-						"substantialContributionToProtectionAndRestorationOfBiodiversityAndEcosystemsInPercent": 96.48,
-						"dnshToClimateChangeMitigation": "Yes",
-						"dnshToClimateChangeAdaptation": "Yes",
-						"dnshToSustainableUseAndProtectionOfWaterAndMarineResources": "Yes",
-						"dnshToTransitionToACircularEconomy": "No",
-						"dnshToPollutionPreventionAndControl": "Yes",
-						"dnshToProtectionAndRestorationOfBiodiversityAndEcosystems": "Yes",
-						"minimumSafeguards": "Yes"
-					},
-					{
-						"activityName": "InfrastructureForPersonalMobilityCycleLogistics",
-						"naceCodes": [
-							"F71.20",
-							"F42.11",
-							"F42.12",
-							"F42.13"
-						],
-						"share": {
-							"relativeShareInPercent": 67.89,
-							"absoluteShare": {
-								"amount": 4886544118.64,
-								"currency": "LYD"
-							}
-						},
-						"substantialContributionToClimateChangeMitigationInPercent": 79.06,
-						"substantialContributionToClimateChangeAdaptationInPercent": 42.71,
-						"substantialContributionToSustainableUseAndProtectionOfWaterAndMarineResourcesInPercent": 2.98,
-						"substantialContributionToTransitionToACircularEconomyInPercent": 34.39,
-						"substantialContributionToPollutionPreventionAndControlInPercent": 14.19,
-						"substantialContributionToProtectionAndRestorationOfBiodiversityAndEcosystemsInPercent": 98.68,
-=======
-							"relativeShareInPercent": 71.47,
-							"absoluteShare": {
-								"amount": 2091560051.77,
-								"currency": "BRL"
-							}
-						},
-						"substantialContributionToClimateChangeMitigationInPercent": 13.56,
-						"substantialContributionToClimateChangeAdaptationInPercent": 85.63,
-						"substantialContributionToSustainableUseAndProtectionOfWaterAndMarineResourcesInPercent": 26.52,
-						"substantialContributionToTransitionToACircularEconomyInPercent": 52.27,
-						"substantialContributionToPollutionPreventionAndControlInPercent": 95.07,
-						"substantialContributionToProtectionAndRestorationOfBiodiversityAndEcosystemsInPercent": 48.88,
-						"dnshToClimateChangeMitigation": "Yes",
-						"dnshToClimateChangeAdaptation": "No",
-						"dnshToSustainableUseAndProtectionOfWaterAndMarineResources": "Yes",
-						"dnshToTransitionToACircularEconomy": "No",
+						"dnshToTransitionToACircularEconomy": "No",
+						"dnshToPollutionPreventionAndControl": "Yes",
+						"dnshToProtectionAndRestorationOfBiodiversityAndEcosystems": "Yes",
+						"minimumSafeguards": "No"
+					},
+					{
+						"activityName": "UndergroundPermanentGeologicalStorageOfCo2",
+						"naceCodes": [
+							"E39.00"
+						],
+						"share": {
+							"relativeShareInPercent": 17.07,
+							"absoluteShare": {
+								"amount": 1320877745.74,
+								"currency": "AFN"
+							}
+						},
+						"substantialContributionToClimateChangeMitigationInPercent": 20.6,
+						"substantialContributionToClimateChangeAdaptationInPercent": 61.49,
+						"substantialContributionToSustainableUseAndProtectionOfWaterAndMarineResourcesInPercent": 98.94,
+						"substantialContributionToTransitionToACircularEconomyInPercent": 51.32,
+						"substantialContributionToPollutionPreventionAndControlInPercent": 23.15,
+						"substantialContributionToProtectionAndRestorationOfBiodiversityAndEcosystemsInPercent": 89.31,
+						"dnshToClimateChangeMitigation": "No",
+						"dnshToClimateChangeAdaptation": "No",
+						"dnshToSustainableUseAndProtectionOfWaterAndMarineResources": "No",
+						"dnshToTransitionToACircularEconomy": "Yes",
+						"dnshToPollutionPreventionAndControl": "Yes",
+						"dnshToProtectionAndRestorationOfBiodiversityAndEcosystems": "Yes",
+						"minimumSafeguards": "No"
+					},
+					{
+						"activityName": "ManufactureOfPlasticsInPrimaryForm",
+						"naceCodes": [
+							"C20.16"
+						],
+						"share": {
+							"relativeShareInPercent": 74.33,
+							"absoluteShare": {
+								"amount": 8228709599.94,
+								"currency": "MGA"
+							}
+						},
+						"substantialContributionToClimateChangeMitigationInPercent": 68.84,
+						"substantialContributionToClimateChangeAdaptationInPercent": 51.04,
+						"substantialContributionToSustainableUseAndProtectionOfWaterAndMarineResourcesInPercent": 40.78,
+						"substantialContributionToTransitionToACircularEconomyInPercent": 83.1,
+						"substantialContributionToPollutionPreventionAndControlInPercent": 48.64,
+						"substantialContributionToProtectionAndRestorationOfBiodiversityAndEcosystemsInPercent": 0.86,
+						"dnshToClimateChangeMitigation": "No",
+						"dnshToClimateChangeAdaptation": "Yes",
+						"dnshToSustainableUseAndProtectionOfWaterAndMarineResources": "No",
+						"dnshToTransitionToACircularEconomy": "Yes",
 						"dnshToPollutionPreventionAndControl": "No",
 						"dnshToProtectionAndRestorationOfBiodiversityAndEcosystems": "No",
-						"minimumSafeguards": "Yes"
-					}
-				],
-				"enablingShareInPercent": 94.09,
-				"transitionalShareInPercent": 3.36
+						"minimumSafeguards": "No"
+					},
+					{
+						"activityName": "RetrofittingOfSeaAndCoastalFreightAndPassengerWaterTransport",
+						"naceCodes": [
+							"H52.22",
+							"H50.10"
+						],
+						"share": {
+							"relativeShareInPercent": 55.22,
+							"absoluteShare": {
+								"amount": 1855433948.8,
+								"currency": "MGA"
+							}
+						},
+						"substantialContributionToClimateChangeMitigationInPercent": 21.09,
+						"substantialContributionToClimateChangeAdaptationInPercent": 36.57,
+						"substantialContributionToSustainableUseAndProtectionOfWaterAndMarineResourcesInPercent": 47.98,
+						"substantialContributionToTransitionToACircularEconomyInPercent": 9.56,
+						"substantialContributionToPollutionPreventionAndControlInPercent": 50.33,
+						"substantialContributionToProtectionAndRestorationOfBiodiversityAndEcosystemsInPercent": 6.67,
+						"dnshToClimateChangeMitigation": "No",
+						"dnshToClimateChangeAdaptation": "No",
+						"dnshToSustainableUseAndProtectionOfWaterAndMarineResources": "No",
+						"dnshToTransitionToACircularEconomy": "Yes",
+						"dnshToPollutionPreventionAndControl": "Yes",
+						"dnshToProtectionAndRestorationOfBiodiversityAndEcosystems": "No",
+						"minimumSafeguards": "No"
+					},
+					{
+						"activityName": "RenovationOfExistingBuildings",
+						"naceCodes": [
+							"F43"
+						],
+						"share": {
+							"relativeShareInPercent": 18.24,
+							"absoluteShare": {
+								"amount": 8905371886.22,
+								"currency": "SRD"
+							}
+						},
+						"substantialContributionToClimateChangeMitigationInPercent": 55.73,
+						"substantialContributionToClimateChangeAdaptationInPercent": 64.75,
+						"substantialContributionToSustainableUseAndProtectionOfWaterAndMarineResourcesInPercent": 89.03,
+						"substantialContributionToTransitionToACircularEconomyInPercent": 71.26,
+						"substantialContributionToPollutionPreventionAndControlInPercent": 4.56,
+						"substantialContributionToProtectionAndRestorationOfBiodiversityAndEcosystemsInPercent": 60.9,
+						"dnshToClimateChangeMitigation": "Yes",
+						"dnshToClimateChangeAdaptation": "No",
+						"dnshToSustainableUseAndProtectionOfWaterAndMarineResources": "No",
+						"dnshToTransitionToACircularEconomy": "Yes",
+						"dnshToPollutionPreventionAndControl": "No",
+						"dnshToProtectionAndRestorationOfBiodiversityAndEcosystems": "Yes",
+						"minimumSafeguards": "Yes"
+					}
+				],
+				"enablingShareInPercent": 7.44,
+				"transitionalShareInPercent": 39.94
 			},
 			"opex": {
 				"totalAmount": {
-					"value": 9092882508.42,
+					"value": 3653491516.6,
 					"dataSource": {
-						"page": 540,
-						"fileName": "SustainabilityReport",
+						"page": 622,
+						"fileName": "ESEFReport",
 						"fileReference": "50a36c418baffd520bb92d84664f06f9732a21f4e2e5ecee6d9136f16e7e0b63",
-						"tagName": "ROI"
-					},
-					"comment": "program 1080p driver",
-					"quality": "Incomplete",
-					"currency": "BSD"
+						"tagName": "technologies"
+					},
+					"comment": "index solid state capacitor",
+					"quality": "Reported",
+					"currency": "LRD"
 				},
 				"nonEligibleShare": {
-					"relativeShareInPercent": 57.57,
-					"absoluteShare": {
-						"amount": 9067148331.09,
-						"currency": "SOS"
+					"relativeShareInPercent": 93.75,
+					"absoluteShare": {
+						"amount": 3379250082.65,
+						"currency": "NAD"
 					}
 				},
 				"eligibleShare": {
-					"relativeShareInPercent": 25.32,
-					"absoluteShare": {
-						"amount": 5012121.98,
-						"currency": "UZS"
+					"relativeShareInPercent": 84.25,
+					"absoluteShare": {
+						"amount": 7511325571.69,
+						"currency": "KYD"
 					}
 				},
 				"nonAlignedShare": {
-					"relativeShareInPercent": 32.68,
-					"absoluteShare": {
-						"amount": 8913378608.42,
-						"currency": "HUF"
-					}
-				},
-				"nonAlignedActivities": [],
+					"relativeShareInPercent": 74.08,
+					"absoluteShare": {
+						"amount": 5081473009.2,
+						"currency": "KGS"
+					}
+				},
+				"nonAlignedActivities": [
+					{
+						"activityName": "InfrastructureForPersonalMobilityCycleLogistics",
+						"naceCodes": [
+							"F42.12",
+							"F42.13",
+							"F43.21",
+							"F71.20"
+						],
+						"share": {
+							"relativeShareInPercent": 8.1,
+							"absoluteShare": {
+								"amount": 7529273289.26,
+								"currency": "MAD"
+							}
+						}
+					},
+					{
+						"activityName": "ElectricityGenerationFromWindPower",
+						"naceCodes": [
+							"F42.22"
+						],
+						"share": {
+							"relativeShareInPercent": 33.65,
+							"absoluteShare": {
+								"amount": 3326865939.89,
+								"currency": "AFN"
+							}
+						}
+					}
+				],
 				"alignedShare": {
-					"relativeShareInPercent": 6.62,
-					"absoluteShare": {
-						"amount": 6035041373.69,
-						"currency": "BTN"
-					}
-				},
-				"substantialContributionToClimateChangeMitigationInPercent": 80.43,
-				"substantialContributionToClimateChangeAdaptationInPercent": 21.01,
-				"substantialContributionToSustainableUseAndProtectionOfWaterAndMarineResourcesInPercent": 54.2,
-				"substantialContributionToTransitionToACircularEconomyInPercent": 59.15,
-				"substantialContributionToPollutionPreventionAndControlInPercent": 76.73,
-				"substantialContributionToProtectionAndRestorationOfBiodiversityAndEcosystemsInPercent": 92.51,
+					"relativeShareInPercent": 3.35,
+					"absoluteShare": {
+						"amount": 3486952516.25,
+						"currency": "KGS"
+					}
+				},
+				"substantialContributionToClimateChangeMitigationInPercent": 51.82,
+				"substantialContributionToClimateChangeAdaptationInPercent": 7.43,
+				"substantialContributionToSustainableUseAndProtectionOfWaterAndMarineResourcesInPercent": 73.4,
+				"substantialContributionToTransitionToACircularEconomyInPercent": 71.16,
+				"substantialContributionToPollutionPreventionAndControlInPercent": 32.39,
+				"substantialContributionToProtectionAndRestorationOfBiodiversityAndEcosystemsInPercent": 75.33,
 				"alignedActivities": [
 					{
-						"activityName": "EngineeringActivitiesAndRelatedTechnicalConsultancyDedicatedToAdaptationToClimateChange",
-						"naceCodes": [
-							"M71.12"
-						],
-						"share": {
-							"relativeShareInPercent": 0.18,
-							"absoluteShare": {
-								"amount": 1567515041.68,
-								"currency": "PYG"
-							}
-						},
-						"substantialContributionToClimateChangeMitigationInPercent": 13.27,
-						"substantialContributionToClimateChangeAdaptationInPercent": 86.89,
-						"substantialContributionToSustainableUseAndProtectionOfWaterAndMarineResourcesInPercent": 34.74,
-						"substantialContributionToTransitionToACircularEconomyInPercent": 22.04,
-						"substantialContributionToPollutionPreventionAndControlInPercent": 23.41,
-						"substantialContributionToProtectionAndRestorationOfBiodiversityAndEcosystemsInPercent": 14.15,
->>>>>>> 65b2b3a5
-						"dnshToClimateChangeMitigation": "No",
-						"dnshToClimateChangeAdaptation": "No",
-						"dnshToSustainableUseAndProtectionOfWaterAndMarineResources": "No",
-						"dnshToTransitionToACircularEconomy": "Yes",
+						"activityName": "RenewalOfWasteWaterCollectionAndTreatment",
+						"naceCodes": [
+							"E37.00"
+						],
+						"share": {
+							"relativeShareInPercent": 33.72,
+							"absoluteShare": {
+								"amount": 7624114875.22,
+								"currency": "COP"
+							}
+						},
+						"substantialContributionToClimateChangeMitigationInPercent": 9.17,
+						"substantialContributionToClimateChangeAdaptationInPercent": 79.53,
+						"substantialContributionToSustainableUseAndProtectionOfWaterAndMarineResourcesInPercent": 44.11,
+						"substantialContributionToTransitionToACircularEconomyInPercent": 3.12,
+						"substantialContributionToPollutionPreventionAndControlInPercent": 91,
+						"substantialContributionToProtectionAndRestorationOfBiodiversityAndEcosystemsInPercent": 47.05,
+						"dnshToClimateChangeMitigation": "Yes",
+						"dnshToClimateChangeAdaptation": "Yes",
+						"dnshToSustainableUseAndProtectionOfWaterAndMarineResources": "Yes",
+						"dnshToTransitionToACircularEconomy": "Yes",
+						"dnshToPollutionPreventionAndControl": "Yes",
+						"dnshToProtectionAndRestorationOfBiodiversityAndEcosystems": "Yes",
+						"minimumSafeguards": "No"
+					},
+					{
+						"activityName": "StorageOfThermalEnergy",
+						"naceCodes": [],
+						"share": {
+							"relativeShareInPercent": 74.52,
+							"absoluteShare": {
+								"amount": 1678773260.21,
+								"currency": "HNL"
+							}
+						},
+						"substantialContributionToClimateChangeMitigationInPercent": 16.58,
+						"substantialContributionToClimateChangeAdaptationInPercent": 35.48,
+						"substantialContributionToSustainableUseAndProtectionOfWaterAndMarineResourcesInPercent": 63.73,
+						"substantialContributionToTransitionToACircularEconomyInPercent": 14.43,
+						"substantialContributionToPollutionPreventionAndControlInPercent": 64.33,
+						"substantialContributionToProtectionAndRestorationOfBiodiversityAndEcosystemsInPercent": 84.64,
+						"dnshToClimateChangeMitigation": "Yes",
+						"dnshToClimateChangeAdaptation": "No",
+						"dnshToSustainableUseAndProtectionOfWaterAndMarineResources": "No",
+						"dnshToTransitionToACircularEconomy": "No",
 						"dnshToPollutionPreventionAndControl": "No",
 						"dnshToProtectionAndRestorationOfBiodiversityAndEcosystems": "Yes",
-						"minimumSafeguards": "No"
-					},
-					{
-<<<<<<< HEAD
-						"activityName": "ManufactureOfPlasticsInPrimaryForm",
-						"naceCodes": [
-							"C20.16"
-						],
-						"share": {
-							"relativeShareInPercent": 51.72,
-							"absoluteShare": {
-								"amount": 7525635056.67,
-								"currency": "MOP"
-							}
-						},
-						"substantialContributionToClimateChangeMitigationInPercent": 74.16,
-						"substantialContributionToClimateChangeAdaptationInPercent": 18.31,
-						"substantialContributionToSustainableUseAndProtectionOfWaterAndMarineResourcesInPercent": 94.95,
-						"substantialContributionToTransitionToACircularEconomyInPercent": 18.65,
-						"substantialContributionToPollutionPreventionAndControlInPercent": 42.13,
-						"substantialContributionToProtectionAndRestorationOfBiodiversityAndEcosystemsInPercent": 82.85,
-=======
-						"activityName": "ProgrammingAndBroadcastingActivities",
-						"naceCodes": [
-							"J60"
-						],
-						"share": {
-							"relativeShareInPercent": 52.72,
-							"absoluteShare": {
-								"amount": 9204411229.59,
-								"currency": "QAR"
-							}
-						},
-						"substantialContributionToClimateChangeMitigationInPercent": 17.11,
-						"substantialContributionToClimateChangeAdaptationInPercent": 66.58,
-						"substantialContributionToSustainableUseAndProtectionOfWaterAndMarineResourcesInPercent": 69.31,
-						"substantialContributionToTransitionToACircularEconomyInPercent": 72.21,
-						"substantialContributionToPollutionPreventionAndControlInPercent": 57.02,
-						"substantialContributionToProtectionAndRestorationOfBiodiversityAndEcosystemsInPercent": 84.7,
->>>>>>> 65b2b3a5
-						"dnshToClimateChangeMitigation": "Yes",
-						"dnshToClimateChangeAdaptation": "Yes",
-						"dnshToSustainableUseAndProtectionOfWaterAndMarineResources": "No",
-						"dnshToTransitionToACircularEconomy": "No",
-						"dnshToPollutionPreventionAndControl": "No",
-						"dnshToProtectionAndRestorationOfBiodiversityAndEcosystems": "Yes",
-<<<<<<< HEAD
-						"minimumSafeguards": "No"
-					},
-					{
-						"activityName": "NonLifeInsuranceUnderwritingOfClimateRelatedPerils",
-						"naceCodes": [
-							"K65.12"
-						],
-						"share": {
-							"relativeShareInPercent": 87.78,
-							"absoluteShare": {
-								"amount": 9874917562.12,
-								"currency": "BRL"
-							}
-						},
-						"substantialContributionToClimateChangeMitigationInPercent": 75.85,
-						"substantialContributionToClimateChangeAdaptationInPercent": 67.4,
-						"substantialContributionToSustainableUseAndProtectionOfWaterAndMarineResourcesInPercent": 87.29,
-						"substantialContributionToTransitionToACircularEconomyInPercent": 91.53,
-						"substantialContributionToPollutionPreventionAndControlInPercent": 19.5,
-						"substantialContributionToProtectionAndRestorationOfBiodiversityAndEcosystemsInPercent": 15.92,
-						"dnshToClimateChangeMitigation": "No",
-						"dnshToClimateChangeAdaptation": "Yes",
-						"dnshToSustainableUseAndProtectionOfWaterAndMarineResources": "No",
-						"dnshToTransitionToACircularEconomy": "Yes",
-						"dnshToPollutionPreventionAndControl": "Yes",
-						"dnshToProtectionAndRestorationOfBiodiversityAndEcosystems": "No",
-						"minimumSafeguards": "Yes"
-					},
-					{
-						"activityName": "PreCommercialStagesOfAdvancedTechnologiesToProduceEnergyFromNuclearProcessesWithMinimalWasteFromTheFuelCycle",
-						"naceCodes": [
-							"M72",
-							"M72.1"
-						],
-						"share": {
-							"relativeShareInPercent": 76.76,
-							"absoluteShare": {
-								"amount": 64009705.09,
-								"currency": "MAD"
-							}
-						},
-						"substantialContributionToClimateChangeMitigationInPercent": 96.22,
-						"substantialContributionToClimateChangeAdaptationInPercent": 38.21,
-						"substantialContributionToSustainableUseAndProtectionOfWaterAndMarineResourcesInPercent": 10.69,
-						"substantialContributionToTransitionToACircularEconomyInPercent": 57.75,
-						"substantialContributionToPollutionPreventionAndControlInPercent": 41.96,
-						"substantialContributionToProtectionAndRestorationOfBiodiversityAndEcosystemsInPercent": 98.83,
-						"dnshToClimateChangeMitigation": "Yes",
+						"minimumSafeguards": "Yes"
+					},
+					{
+						"activityName": "RenewalOfWasteWaterCollectionAndTreatment",
+						"naceCodes": [
+							"E37.00"
+						],
+						"share": {
+							"relativeShareInPercent": 75.34,
+							"absoluteShare": {
+								"amount": 816101010.42,
+								"currency": "CVE"
+							}
+						},
+						"substantialContributionToClimateChangeMitigationInPercent": 23.01,
+						"substantialContributionToClimateChangeAdaptationInPercent": 87.93,
+						"substantialContributionToSustainableUseAndProtectionOfWaterAndMarineResourcesInPercent": 59.03,
+						"substantialContributionToTransitionToACircularEconomyInPercent": 86.89,
+						"substantialContributionToPollutionPreventionAndControlInPercent": 86.19,
+						"substantialContributionToProtectionAndRestorationOfBiodiversityAndEcosystemsInPercent": 49.18,
+						"dnshToClimateChangeMitigation": "No",
 						"dnshToClimateChangeAdaptation": "Yes",
 						"dnshToSustainableUseAndProtectionOfWaterAndMarineResources": "Yes",
-						"dnshToTransitionToACircularEconomy": "Yes",
-						"dnshToPollutionPreventionAndControl": "No",
+						"dnshToTransitionToACircularEconomy": "No",
+						"dnshToPollutionPreventionAndControl": "Yes",
 						"dnshToProtectionAndRestorationOfBiodiversityAndEcosystems": "No",
 						"minimumSafeguards": "No"
 					},
 					{
-						"activityName": "ManufactureOfChlorine",
-						"naceCodes": [
-							"C20.13"
-						],
-						"share": {
-							"relativeShareInPercent": 1.66,
-							"absoluteShare": {
-								"amount": 9250347451.31,
-								"currency": "MWK"
-							}
-						},
-						"substantialContributionToClimateChangeMitigationInPercent": 12.38,
-						"substantialContributionToClimateChangeAdaptationInPercent": 93.96,
-						"substantialContributionToSustainableUseAndProtectionOfWaterAndMarineResourcesInPercent": 10.41,
-						"substantialContributionToTransitionToACircularEconomyInPercent": 94.97,
-						"substantialContributionToPollutionPreventionAndControlInPercent": 72.82,
-						"substantialContributionToProtectionAndRestorationOfBiodiversityAndEcosystemsInPercent": 1.48,
-						"dnshToClimateChangeMitigation": "Yes",
-						"dnshToClimateChangeAdaptation": "Yes",
+						"activityName": "AcquisitionAndOwnershipOfBuildings",
+						"naceCodes": [
+							"L68"
+						],
+						"share": {
+							"relativeShareInPercent": 3.73,
+							"absoluteShare": {
+								"amount": 7783936650.96,
+								"currency": "BBD"
+							}
+						},
+						"substantialContributionToClimateChangeMitigationInPercent": 35.54,
+						"substantialContributionToClimateChangeAdaptationInPercent": 2.34,
+						"substantialContributionToSustainableUseAndProtectionOfWaterAndMarineResourcesInPercent": 94.04,
+						"substantialContributionToTransitionToACircularEconomyInPercent": 1.64,
+						"substantialContributionToPollutionPreventionAndControlInPercent": 57.11,
+						"substantialContributionToProtectionAndRestorationOfBiodiversityAndEcosystemsInPercent": 86.19,
+						"dnshToClimateChangeMitigation": "No",
+						"dnshToClimateChangeAdaptation": "No",
 						"dnshToSustainableUseAndProtectionOfWaterAndMarineResources": "No",
 						"dnshToTransitionToACircularEconomy": "No",
 						"dnshToPollutionPreventionAndControl": "Yes",
 						"dnshToProtectionAndRestorationOfBiodiversityAndEcosystems": "No",
+						"minimumSafeguards": "Yes"
+					},
+					{
+						"activityName": "TransmissionAndDistributionOfElectricity",
+						"naceCodes": [
+							"D35.13"
+						],
+						"share": {
+							"relativeShareInPercent": 69.38,
+							"absoluteShare": {
+								"amount": 3203212758.52,
+								"currency": "GEL"
+							}
+						},
+						"substantialContributionToClimateChangeMitigationInPercent": 85.07,
+						"substantialContributionToClimateChangeAdaptationInPercent": 92.17,
+						"substantialContributionToSustainableUseAndProtectionOfWaterAndMarineResourcesInPercent": 75.42,
+						"substantialContributionToTransitionToACircularEconomyInPercent": 96.56,
+						"substantialContributionToPollutionPreventionAndControlInPercent": 81.57,
+						"substantialContributionToProtectionAndRestorationOfBiodiversityAndEcosystemsInPercent": 8.36,
+						"dnshToClimateChangeMitigation": "Yes",
+						"dnshToClimateChangeAdaptation": "Yes",
+						"dnshToSustainableUseAndProtectionOfWaterAndMarineResources": "No",
+						"dnshToTransitionToACircularEconomy": "Yes",
+						"dnshToPollutionPreventionAndControl": "No",
+						"dnshToProtectionAndRestorationOfBiodiversityAndEcosystems": "Yes",
 						"minimumSafeguards": "No"
-					},
-					{
-						"activityName": "InstallationMaintenanceAndRepairOfInstrumentsAndDevicesForMeasuringRegulationAndControllingEnergyPerformanceOfBuildings",
-						"naceCodes": [
-							"C16",
-							"C23",
-							"C27",
-							"C25",
-							"C17",
-							"F43"
-						],
-						"share": {
-							"relativeShareInPercent": 71.05,
-							"absoluteShare": {
-								"amount": 406812916.04,
-								"currency": "UAH"
-							}
-						},
-						"substantialContributionToClimateChangeMitigationInPercent": 69.16,
-						"substantialContributionToClimateChangeAdaptationInPercent": 78.31,
-						"substantialContributionToSustainableUseAndProtectionOfWaterAndMarineResourcesInPercent": 11.83,
-						"substantialContributionToTransitionToACircularEconomyInPercent": 38.2,
-						"substantialContributionToPollutionPreventionAndControlInPercent": 19.61,
-						"substantialContributionToProtectionAndRestorationOfBiodiversityAndEcosystemsInPercent": 14.21,
-						"dnshToClimateChangeMitigation": "Yes",
-						"dnshToClimateChangeAdaptation": "No",
-						"dnshToSustainableUseAndProtectionOfWaterAndMarineResources": "No",
-						"dnshToTransitionToACircularEconomy": "Yes",
-						"dnshToPollutionPreventionAndControl": "No",
-						"dnshToProtectionAndRestorationOfBiodiversityAndEcosystems": "Yes",
-						"minimumSafeguards": "No"
-					}
-				],
-				"enablingShareInPercent": 74.86,
-				"transitionalShareInPercent": 80.9
-			},
-			"capex": {
-				"totalAmount": {
-					"value": 8895966068.38,
-					"dataSource": {
-						"page": 1114,
-						"fileName": "IntegratedReport",
-						"fileReference": "50a36c418baffd520bb92d84664f06f9732a21f4e2e5ecee6d9136f16e7e0b63",
-						"tagName": "functionalities"
-					},
-					"comment": "copy primary transmitter",
-					"quality": "Audited",
-					"currency": "LKR"
-				},
-				"nonEligibleShare": {
-					"relativeShareInPercent": 99.64,
-					"absoluteShare": {
-						"amount": 8983394794.64,
-						"currency": "TND"
-					}
-				},
-				"eligibleShare": {
-					"relativeShareInPercent": 24.37,
-					"absoluteShare": {
-						"amount": 1109020509.75,
-						"currency": "TZS"
-					}
-				},
-				"nonAlignedShare": {
-					"relativeShareInPercent": 5.49,
-					"absoluteShare": {
-						"amount": 943151549.43,
-						"currency": "TRY"
-					}
-				},
-				"nonAlignedActivities": [
-					{
-						"activityName": "ProductionOfHeatCoolFromFossilGaseousFuelsInAnEfficientDistrictHeatingAndCoolingSystem",
-						"naceCodes": [
-							"D35.30"
-						],
-						"share": {
-							"relativeShareInPercent": 62.98,
-							"absoluteShare": {
-								"amount": 5890721583.27,
-								"currency": "ALL"
-							}
-						}
-					},
-					{
-						"activityName": "LibrariesArchivesMuseumsAndCulturalActivities",
-						"naceCodes": [
-							"R91"
-						],
-						"share": {
-							"relativeShareInPercent": 23.4,
-							"absoluteShare": {
-								"amount": 4690321728.12,
-								"currency": "AOA"
-							}
-						}
-					}
-				],
-				"alignedShare": {
-					"relativeShareInPercent": 16.89,
-					"absoluteShare": {
-						"amount": 9752609548.16,
-						"currency": "LYD"
-					}
-				},
-				"substantialContributionToClimateChangeMitigationInPercent": 95.96,
-				"substantialContributionToClimateChangeAdaptationInPercent": 37.43,
-				"substantialContributionToSustainableUseAndProtectionOfWaterAndMarineResourcesInPercent": 12.23,
-				"substantialContributionToTransitionToACircularEconomyInPercent": 2.53,
-				"substantialContributionToPollutionPreventionAndControlInPercent": 66.27,
-				"substantialContributionToProtectionAndRestorationOfBiodiversityAndEcosystemsInPercent": 90.62,
-				"alignedActivities": [
-					{
-						"activityName": "RenewalOfWaterCollectionTreatmentAndSupplySystems",
-						"naceCodes": [
-							"F42.99"
-						],
-						"share": {
-							"relativeShareInPercent": 90.35,
-							"absoluteShare": {
-								"amount": 2419354273,
-								"currency": "CRC"
-							}
-						},
-						"substantialContributionToClimateChangeMitigationInPercent": 51.07,
-						"substantialContributionToClimateChangeAdaptationInPercent": 54.38,
-						"substantialContributionToSustainableUseAndProtectionOfWaterAndMarineResourcesInPercent": 38.6,
-						"substantialContributionToTransitionToACircularEconomyInPercent": 42.61,
-						"substantialContributionToPollutionPreventionAndControlInPercent": 2.94,
-						"substantialContributionToProtectionAndRestorationOfBiodiversityAndEcosystemsInPercent": 91.55,
-						"dnshToClimateChangeMitigation": "Yes",
-						"dnshToClimateChangeAdaptation": "No",
-						"dnshToSustainableUseAndProtectionOfWaterAndMarineResources": "Yes",
-						"dnshToTransitionToACircularEconomy": "No",
-						"dnshToPollutionPreventionAndControl": "Yes",
-						"dnshToProtectionAndRestorationOfBiodiversityAndEcosystems": "Yes",
-						"minimumSafeguards": "No"
-					},
-					{
-						"activityName": "ElectricityGenerationFromHydropower",
-						"naceCodes": [
-							"D35.11"
-						],
-						"share": {
-							"relativeShareInPercent": 52.67,
-							"absoluteShare": {
-								"amount": 885086588.09,
-								"currency": "BAM"
-							}
-						},
-						"substantialContributionToClimateChangeMitigationInPercent": 32.83,
-						"substantialContributionToClimateChangeAdaptationInPercent": 26.22,
-						"substantialContributionToSustainableUseAndProtectionOfWaterAndMarineResourcesInPercent": 76.97,
-						"substantialContributionToTransitionToACircularEconomyInPercent": 71.92,
-						"substantialContributionToPollutionPreventionAndControlInPercent": 39.32,
-						"substantialContributionToProtectionAndRestorationOfBiodiversityAndEcosystemsInPercent": 38.67,
-						"dnshToClimateChangeMitigation": "No",
-						"dnshToClimateChangeAdaptation": "Yes",
-						"dnshToSustainableUseAndProtectionOfWaterAndMarineResources": "Yes",
-						"dnshToTransitionToACircularEconomy": "No",
-						"dnshToPollutionPreventionAndControl": "No",
-						"dnshToProtectionAndRestorationOfBiodiversityAndEcosystems": "No",
-						"minimumSafeguards": "No"
-					},
-					{
-						"activityName": "ManufactureOfCarbonBlack",
-						"naceCodes": [
-							"C20.13"
-						],
-						"share": {
-							"relativeShareInPercent": 74.34,
-							"absoluteShare": {
-								"amount": 7277035648.01,
-								"currency": "TND"
-							}
-						},
-						"substantialContributionToClimateChangeMitigationInPercent": 7.74,
-						"substantialContributionToClimateChangeAdaptationInPercent": 93.89,
-						"substantialContributionToSustainableUseAndProtectionOfWaterAndMarineResourcesInPercent": 18.01,
-						"substantialContributionToTransitionToACircularEconomyInPercent": 65.34,
-						"substantialContributionToPollutionPreventionAndControlInPercent": 32.6,
-						"substantialContributionToProtectionAndRestorationOfBiodiversityAndEcosystemsInPercent": 63.92,
-						"dnshToClimateChangeMitigation": "Yes",
-						"dnshToClimateChangeAdaptation": "Yes",
-						"dnshToSustainableUseAndProtectionOfWaterAndMarineResources": "Yes",
-						"dnshToTransitionToACircularEconomy": "Yes",
-						"dnshToPollutionPreventionAndControl": "Yes",
-						"dnshToProtectionAndRestorationOfBiodiversityAndEcosystems": "No",
-						"minimumSafeguards": "Yes"
-					},
-					{
-						"activityName": "ProductionOfHeatCoolUsingWasteHeat",
-						"naceCodes": [
-							"D35.30"
-						],
-						"share": {
-							"relativeShareInPercent": 87.87,
-							"absoluteShare": {
-								"amount": 6236987209.41,
-								"currency": "ANG"
-							}
-						},
-						"substantialContributionToClimateChangeMitigationInPercent": 8.94,
-						"substantialContributionToClimateChangeAdaptationInPercent": 94.95,
-						"substantialContributionToSustainableUseAndProtectionOfWaterAndMarineResourcesInPercent": 11.25,
-						"substantialContributionToTransitionToACircularEconomyInPercent": 42.5,
-						"substantialContributionToPollutionPreventionAndControlInPercent": 8.44,
-						"substantialContributionToProtectionAndRestorationOfBiodiversityAndEcosystemsInPercent": 26.72,
-						"dnshToClimateChangeMitigation": "No",
-						"dnshToClimateChangeAdaptation": "Yes",
-						"dnshToSustainableUseAndProtectionOfWaterAndMarineResources": "No",
-						"dnshToTransitionToACircularEconomy": "No",
-						"dnshToPollutionPreventionAndControl": "No",
-						"dnshToProtectionAndRestorationOfBiodiversityAndEcosystems": "Yes",
-						"minimumSafeguards": "No"
-					}
-				],
-				"enablingShareInPercent": 47.83,
-				"transitionalShareInPercent": 60.83
-			},
-			"opex": {
-				"totalAmount": {
-					"value": 1970987049.86,
-					"dataSource": {
-						"page": 617,
-						"fileName": "SustainabilityReport",
-						"fileReference": "50a36c418baffd520bb92d84664f06f9732a21f4e2e5ecee6d9136f16e7e0b63",
-						"tagName": "e-business"
-					},
-					"comment": "calculate 1080p application",
-					"quality": "Estimated",
-					"currency": "TWD"
-				},
-				"nonEligibleShare": {
-					"relativeShareInPercent": 88.46,
-					"absoluteShare": {
-						"amount": 8300539630,
-						"currency": "DKK"
-					}
-				},
-				"eligibleShare": {
-					"relativeShareInPercent": 8.12,
-					"absoluteShare": {
-						"amount": 609145702.32,
-						"currency": "NZD"
-					}
-				},
-				"nonAlignedShare": {
-					"relativeShareInPercent": 41.59,
-					"absoluteShare": {
-						"amount": 4331934014.33,
-						"currency": "CZK"
-					}
-				},
-				"nonAlignedActivities": [],
-				"alignedShare": {
-					"relativeShareInPercent": 36.39,
-					"absoluteShare": {
-						"amount": 2053283990.82,
-						"currency": "KGS"
-					}
-				},
-				"substantialContributionToClimateChangeMitigationInPercent": 9.72,
-				"substantialContributionToClimateChangeAdaptationInPercent": 44.72,
-				"substantialContributionToSustainableUseAndProtectionOfWaterAndMarineResourcesInPercent": 50.02,
-				"substantialContributionToTransitionToACircularEconomyInPercent": 12.31,
-				"substantialContributionToPollutionPreventionAndControlInPercent": 11.6,
-				"substantialContributionToProtectionAndRestorationOfBiodiversityAndEcosystemsInPercent": 64.68,
-				"alignedActivities": [
-					{
-						"activityName": "PreCommercialStagesOfAdvancedTechnologiesToProduceEnergyFromNuclearProcessesWithMinimalWasteFromTheFuelCycle",
-						"naceCodes": [
-							"M72.1"
-						],
-						"share": {
-							"relativeShareInPercent": 23.86,
-							"absoluteShare": {
-								"amount": 1601152983.49,
-								"currency": "JPY"
-							}
-						},
-						"substantialContributionToClimateChangeMitigationInPercent": 2.5,
-						"substantialContributionToClimateChangeAdaptationInPercent": 38.13,
-						"substantialContributionToSustainableUseAndProtectionOfWaterAndMarineResourcesInPercent": 71.44,
-						"substantialContributionToTransitionToACircularEconomyInPercent": 45.82,
-						"substantialContributionToPollutionPreventionAndControlInPercent": 12.91,
-						"substantialContributionToProtectionAndRestorationOfBiodiversityAndEcosystemsInPercent": 88.25,
-						"dnshToClimateChangeMitigation": "Yes",
-						"dnshToClimateChangeAdaptation": "Yes",
-						"dnshToSustainableUseAndProtectionOfWaterAndMarineResources": "No",
-						"dnshToTransitionToACircularEconomy": "No",
-						"dnshToPollutionPreventionAndControl": "Yes",
-						"dnshToProtectionAndRestorationOfBiodiversityAndEcosystems": "Yes",
-						"minimumSafeguards": "Yes"
-					},
-					{
-						"activityName": "ResearchDevelopmentAndInnovationForDirectAirCaptureOfCo2",
-						"naceCodes": [
-							"M72.1"
-						],
-						"share": {
-							"relativeShareInPercent": 81.67,
-							"absoluteShare": {
-								"amount": 3570773291.87,
-								"currency": "GTQ"
-							}
-						},
-						"substantialContributionToClimateChangeMitigationInPercent": 61.08,
-						"substantialContributionToClimateChangeAdaptationInPercent": 63.38,
-						"substantialContributionToSustainableUseAndProtectionOfWaterAndMarineResourcesInPercent": 31.47,
-						"substantialContributionToTransitionToACircularEconomyInPercent": 54.08,
-						"substantialContributionToPollutionPreventionAndControlInPercent": 1.93,
-						"substantialContributionToProtectionAndRestorationOfBiodiversityAndEcosystemsInPercent": 30.5,
-						"dnshToClimateChangeMitigation": "Yes",
-						"dnshToClimateChangeAdaptation": "No",
-						"dnshToSustainableUseAndProtectionOfWaterAndMarineResources": "No",
-						"dnshToTransitionToACircularEconomy": "Yes",
-						"dnshToPollutionPreventionAndControl": "Yes",
-						"dnshToProtectionAndRestorationOfBiodiversityAndEcosystems": "Yes",
-						"minimumSafeguards": "Yes"
-					},
-					{
-						"activityName": "ElectricityGenerationFromOceanEnergyTechnologies",
-						"naceCodes": [
-							"D35.11"
-						],
-						"share": {
-							"relativeShareInPercent": 13.26,
-							"absoluteShare": {
-								"amount": 9094650438.06,
-								"currency": "MZN"
-							}
-						},
-						"substantialContributionToClimateChangeMitigationInPercent": 92.66,
-						"substantialContributionToClimateChangeAdaptationInPercent": 34.58,
-						"substantialContributionToSustainableUseAndProtectionOfWaterAndMarineResourcesInPercent": 67.41,
-						"substantialContributionToTransitionToACircularEconomyInPercent": 35.12,
-						"substantialContributionToPollutionPreventionAndControlInPercent": 51.63,
-						"substantialContributionToProtectionAndRestorationOfBiodiversityAndEcosystemsInPercent": 23.14,
-						"dnshToClimateChangeMitigation": "Yes",
-						"dnshToClimateChangeAdaptation": "Yes",
-						"dnshToSustainableUseAndProtectionOfWaterAndMarineResources": "No",
-						"dnshToTransitionToACircularEconomy": "Yes",
-						"dnshToPollutionPreventionAndControl": "No",
-						"dnshToProtectionAndRestorationOfBiodiversityAndEcosystems": "Yes",
-						"minimumSafeguards": "No"
-					},
-					{
-						"activityName": "MotionPictureVideoAndTelevisionProgrammeProductionSoundRecordingAndMusicPublishingActivities",
-						"naceCodes": [
-							"J59"
-						],
-						"share": {
-							"relativeShareInPercent": 79.14,
-							"absoluteShare": {
-								"amount": 8672893862.24,
-								"currency": "GMD"
-							}
-						},
-						"substantialContributionToClimateChangeMitigationInPercent": 44.5,
-						"substantialContributionToClimateChangeAdaptationInPercent": 5.85,
-						"substantialContributionToSustainableUseAndProtectionOfWaterAndMarineResourcesInPercent": 35.23,
-						"substantialContributionToTransitionToACircularEconomyInPercent": 45.16,
-						"substantialContributionToPollutionPreventionAndControlInPercent": 77.81,
-						"substantialContributionToProtectionAndRestorationOfBiodiversityAndEcosystemsInPercent": 9.77,
-						"dnshToClimateChangeMitigation": "No",
-						"dnshToClimateChangeAdaptation": "No",
-						"dnshToSustainableUseAndProtectionOfWaterAndMarineResources": "Yes",
-						"dnshToTransitionToACircularEconomy": "Yes",
-						"dnshToPollutionPreventionAndControl": "Yes",
-						"dnshToProtectionAndRestorationOfBiodiversityAndEcosystems": "No",
-						"minimumSafeguards": "No"
-					},
-					{
-						"activityName": "ManufactureOfLowCarbonTechnologiesForTransport",
-						"naceCodes": [
-							"C30.1",
-							"C29.1",
-							"C33.15"
-						],
-						"share": {
-							"relativeShareInPercent": 44.69,
-							"absoluteShare": {
-								"amount": 4949983644.76,
-								"currency": "KZT"
-							}
-						},
-						"substantialContributionToClimateChangeMitigationInPercent": 41.25,
-						"substantialContributionToClimateChangeAdaptationInPercent": 57.24,
-						"substantialContributionToSustainableUseAndProtectionOfWaterAndMarineResourcesInPercent": 51.83,
-						"substantialContributionToTransitionToACircularEconomyInPercent": 82.72,
-						"substantialContributionToPollutionPreventionAndControlInPercent": 78.16,
-						"substantialContributionToProtectionAndRestorationOfBiodiversityAndEcosystemsInPercent": 12.77,
-						"dnshToClimateChangeMitigation": "Yes",
-						"dnshToClimateChangeAdaptation": "Yes",
-						"dnshToSustainableUseAndProtectionOfWaterAndMarineResources": "Yes",
-						"dnshToTransitionToACircularEconomy": "Yes",
-						"dnshToPollutionPreventionAndControl": "No",
-						"dnshToProtectionAndRestorationOfBiodiversityAndEcosystems": "No",
-						"minimumSafeguards": "No"
-					},
-					{
-						"activityName": "FreightRailTransport",
-						"naceCodes": [
-							"H49.20",
-							"N77.39"
-						],
-						"share": {
-							"relativeShareInPercent": 53.23,
-							"absoluteShare": {
-								"amount": 7829553787.6,
-								"currency": "PEN"
-							}
-						},
-						"substantialContributionToClimateChangeMitigationInPercent": 95.19,
-						"substantialContributionToClimateChangeAdaptationInPercent": 15.21,
-						"substantialContributionToSustainableUseAndProtectionOfWaterAndMarineResourcesInPercent": 90.79,
-						"substantialContributionToTransitionToACircularEconomyInPercent": 41.04,
-						"substantialContributionToPollutionPreventionAndControlInPercent": 86.98,
-						"substantialContributionToProtectionAndRestorationOfBiodiversityAndEcosystemsInPercent": 45.7,
-						"dnshToClimateChangeMitigation": "Yes",
-						"dnshToClimateChangeAdaptation": "No",
-						"dnshToSustainableUseAndProtectionOfWaterAndMarineResources": "Yes",
-						"dnshToTransitionToACircularEconomy": "Yes",
-						"dnshToPollutionPreventionAndControl": "Yes",
-						"dnshToProtectionAndRestorationOfBiodiversityAndEcosystems": "Yes",
-						"minimumSafeguards": "No"
-					},
-					{
-						"activityName": "DataProcessingHostingAndRelatedActivities",
-						"naceCodes": [
-							"J63.11"
-						],
-						"share": {
-							"relativeShareInPercent": 27.89,
-							"absoluteShare": {
-								"amount": 3268669564.28,
-								"currency": "OMR"
-							}
-						},
-						"substantialContributionToClimateChangeMitigationInPercent": 73.53,
-						"substantialContributionToClimateChangeAdaptationInPercent": 49.74,
-						"substantialContributionToSustainableUseAndProtectionOfWaterAndMarineResourcesInPercent": 52.25,
-						"substantialContributionToTransitionToACircularEconomyInPercent": 77.2,
-						"substantialContributionToPollutionPreventionAndControlInPercent": 31.53,
-						"substantialContributionToProtectionAndRestorationOfBiodiversityAndEcosystemsInPercent": 34.09,
-						"dnshToClimateChangeMitigation": "Yes",
-						"dnshToClimateChangeAdaptation": "No",
-						"dnshToSustainableUseAndProtectionOfWaterAndMarineResources": "No",
-						"dnshToTransitionToACircularEconomy": "No",
-						"dnshToPollutionPreventionAndControl": "No",
-						"dnshToProtectionAndRestorationOfBiodiversityAndEcosystems": "Yes",
-						"minimumSafeguards": "No"
-					},
-					{
-						"activityName": "ComputerProgrammingConsultancyAndRelatedActivities",
-						"naceCodes": [
-							"J62"
-						],
-						"share": {
-							"relativeShareInPercent": 60.81,
-							"absoluteShare": {
-								"amount": 6853572623.81,
-								"currency": "ZMW"
-							}
-						},
-						"substantialContributionToClimateChangeMitigationInPercent": 6.38,
-						"substantialContributionToClimateChangeAdaptationInPercent": 13.89,
-						"substantialContributionToSustainableUseAndProtectionOfWaterAndMarineResourcesInPercent": 32.33,
-						"substantialContributionToTransitionToACircularEconomyInPercent": 7.09,
-						"substantialContributionToPollutionPreventionAndControlInPercent": 13.52,
-						"substantialContributionToProtectionAndRestorationOfBiodiversityAndEcosystemsInPercent": 36.79,
-						"dnshToClimateChangeMitigation": "No",
-						"dnshToClimateChangeAdaptation": "No",
-						"dnshToSustainableUseAndProtectionOfWaterAndMarineResources": "No",
-						"dnshToTransitionToACircularEconomy": "No",
-						"dnshToPollutionPreventionAndControl": "No",
-						"dnshToProtectionAndRestorationOfBiodiversityAndEcosystems": "No",
-						"minimumSafeguards": "No"
-					},
-					{
-						"activityName": "CollectionAndTransportOfNonHazardousWasteInSourceSegregatedFractions",
-						"naceCodes": [
-							"E38.11"
-						],
-						"share": {
-							"relativeShareInPercent": 8.42,
-							"absoluteShare": {
-								"amount": 214505677.57,
-								"currency": "RWF"
-							}
-						},
-						"substantialContributionToClimateChangeMitigationInPercent": 24.88,
-						"substantialContributionToClimateChangeAdaptationInPercent": 65.88,
-						"substantialContributionToSustainableUseAndProtectionOfWaterAndMarineResourcesInPercent": 6.48,
-						"substantialContributionToTransitionToACircularEconomyInPercent": 17.55,
-						"substantialContributionToPollutionPreventionAndControlInPercent": 59.65,
-						"substantialContributionToProtectionAndRestorationOfBiodiversityAndEcosystemsInPercent": 60.22,
-						"dnshToClimateChangeMitigation": "Yes",
-						"dnshToClimateChangeAdaptation": "Yes",
-						"dnshToSustainableUseAndProtectionOfWaterAndMarineResources": "No",
-						"dnshToTransitionToACircularEconomy": "Yes",
-						"dnshToPollutionPreventionAndControl": "Yes",
-						"dnshToProtectionAndRestorationOfBiodiversityAndEcosystems": "No",
-						"minimumSafeguards": "No"
-					},
-					{
-						"activityName": "ConstructionExtensionAndOperationOfWaterCollectionTreatmentAndSupplySystems",
-						"naceCodes": [
-							"E36.00"
-						],
-						"share": {
-							"relativeShareInPercent": 95.29,
-							"absoluteShare": {
-								"amount": 5065014529.97,
-								"currency": "BWP"
-							}
-						},
-						"substantialContributionToClimateChangeMitigationInPercent": 28.97,
-						"substantialContributionToClimateChangeAdaptationInPercent": 69.14,
-						"substantialContributionToSustainableUseAndProtectionOfWaterAndMarineResourcesInPercent": 54.29,
-						"substantialContributionToTransitionToACircularEconomyInPercent": 58.06,
-						"substantialContributionToPollutionPreventionAndControlInPercent": 2.84,
-						"substantialContributionToProtectionAndRestorationOfBiodiversityAndEcosystemsInPercent": 83.98,
-						"dnshToClimateChangeMitigation": "No",
-						"dnshToClimateChangeAdaptation": "No",
-						"dnshToSustainableUseAndProtectionOfWaterAndMarineResources": "Yes",
-						"dnshToTransitionToACircularEconomy": "Yes",
-						"dnshToPollutionPreventionAndControl": "Yes",
-						"dnshToProtectionAndRestorationOfBiodiversityAndEcosystems": "No",
-						"minimumSafeguards": "Yes"
-					}
-				],
-				"enablingShareInPercent": 5.75,
-				"transitionalShareInPercent": 34.67
+					}
+				],
+				"enablingShareInPercent": 87.05,
+				"transitionalShareInPercent": 63.67
 			}
 		},
 		"reportingPeriod": "2022"
 	},
 	{
 		"companyInformation": {
-			"companyName": "all-fields-defined-for-eu-taxo-non-financials-gamma",
-			"headquarters": "Flint",
-			"headquartersPostalCode": "58351",
-			"sector": "architectures",
-			"identifiers": {
-				"Lei": [
-					"c9lYZproC0GzTqa27TRb"
-				],
-				"Isin": [
-					"vUGm0mdxZeZo"
-				],
-				"PermId": [
-					"cxBymyHfAP"
-				],
-				"Ticker": [],
-				"Duns": [],
-				"VatNumber": [],
-				"CompanyRegistrationNumber": []
-			},
-			"countryCode": "MY",
-			"companyAlternativeNames": [
-				"Mertz Group"
-			],
-			"companyLegalForm": "Limited Liability Partnership (LLP)",
-			"website": "https://prudent-conduct.net",
-			"isTeaserCompany": false,
-			"parentCompanyLei": null
-		},
-		"t": {
-			"general": {
-				"fiscalYearDeviation": "Deviation",
-				"fiscalYearEnd": "2024-06-26",
-				"scopeOfEntities": "No",
-				"nfrdMandatory": "Yes",
-				"euTaxonomyActivityLevelReporting": "No",
-				"assurance": {
-					"value": "ReasonableAssurance",
-					"provider": "Robel LLC",
-					"dataSource": {
-						"page": 159,
-						"fileName": "ESEFReport",
-						"fileReference": "50a36c418baffd520bb92d84664f06f9732a21f4e2e5ecee6d9136f16e7e0b63",
-						"tagName": "markets"
-					}
-				},
-				"numberOfEmployees": 1244.35,
-				"referencedReports": {
-					"AnnualReport": {
-						"fileReference": "50a36c418baffd520bb92d84664f06f9732a21f4e2e5ecee6d9136f16e7e0b63",
-						"fileName": "AnnualReport",
-						"publicationDate": "2023-04-04"
-					},
-					"IntegratedReport": {
-						"fileReference": "50a36c418baffd520bb92d84664f06f9732a21f4e2e5ecee6d9136f16e7e0b63",
-						"fileName": "IntegratedReport",
-						"publicationDate": "2023-07-23"
-					},
-					"ESEFReport": {
-						"fileReference": "50a36c418baffd520bb92d84664f06f9732a21f4e2e5ecee6d9136f16e7e0b63",
-						"fileName": "ESEFReport",
-						"publicationDate": "2023-09-08"
-					},
-					"SustainabilityReport": {
-						"fileReference": "50a36c418baffd520bb92d84664f06f9732a21f4e2e5ecee6d9136f16e7e0b63",
-						"fileName": "SustainabilityReport",
-						"publicationDate": "2023-04-22"
-					}
-				}
-			},
-			"revenue": {
-				"totalAmount": {
-					"value": 6228119644.8,
-					"dataSource": {
-						"page": 187,
-						"fileName": "ESEFReport",
-						"fileReference": "50a36c418baffd520bb92d84664f06f9732a21f4e2e5ecee6d9136f16e7e0b63",
-						"tagName": "technologies"
-					},
-					"comment": "transmit redundant microchip",
-					"quality": "Incomplete",
-					"currency": "UYU"
-				},
-				"nonEligibleShare": {
-					"relativeShareInPercent": 17.03,
-					"absoluteShare": {
-						"amount": 9997938463.94,
-						"currency": "GEL"
-					}
-				},
-				"eligibleShare": {
-					"relativeShareInPercent": 16.97,
-					"absoluteShare": {
-						"amount": 2676669962.24,
-						"currency": "NIO"
-					}
-				},
-				"nonAlignedShare": {
-					"relativeShareInPercent": 31.36,
-					"absoluteShare": {
-						"amount": 902353613.63,
-						"currency": "MNT"
-					}
-				},
-				"nonAlignedActivities": [
-					{
-						"activityName": "AnaerobicDigestionOfSewageSludge",
-						"naceCodes": [
-							"E37.00",
-							"F42.99"
-						],
-						"share": {
-							"relativeShareInPercent": 4,
-							"absoluteShare": {
-								"amount": 1446748864.83,
-								"currency": "AMD"
-							}
-						}
-					}
-				],
-				"alignedShare": {
-					"relativeShareInPercent": 56.11,
-					"absoluteShare": {
-						"amount": 11005555.27,
-						"currency": "TWD"
-					}
-				},
-				"substantialContributionToClimateChangeMitigationInPercent": 89.61,
-				"substantialContributionToClimateChangeAdaptationInPercent": 40.76,
-				"substantialContributionToSustainableUseAndProtectionOfWaterAndMarineResourcesInPercent": 61.54,
-				"substantialContributionToTransitionToACircularEconomyInPercent": 12.79,
-				"substantialContributionToPollutionPreventionAndControlInPercent": 1.52,
-				"substantialContributionToProtectionAndRestorationOfBiodiversityAndEcosystemsInPercent": 82.76,
-				"alignedActivities": [
-					{
-						"activityName": "SeaAndCoastalPassengerWaterTransport",
-						"naceCodes": [
-							"H50.10",
-							"N77.34",
-							"N77.21"
-						],
-						"share": {
-							"relativeShareInPercent": 53.05,
-							"absoluteShare": {
-								"amount": 5010428144.6,
-								"currency": "CVE"
-							}
-						},
-						"substantialContributionToClimateChangeMitigationInPercent": 76.19,
-						"substantialContributionToClimateChangeAdaptationInPercent": 23.14,
-						"substantialContributionToSustainableUseAndProtectionOfWaterAndMarineResourcesInPercent": 23.71,
-						"substantialContributionToTransitionToACircularEconomyInPercent": 33.69,
-						"substantialContributionToPollutionPreventionAndControlInPercent": 22.47,
-						"substantialContributionToProtectionAndRestorationOfBiodiversityAndEcosystemsInPercent": 89.39,
-						"dnshToClimateChangeMitigation": "No",
-						"dnshToClimateChangeAdaptation": "No",
-						"dnshToSustainableUseAndProtectionOfWaterAndMarineResources": "No",
-						"dnshToTransitionToACircularEconomy": "No",
-						"dnshToPollutionPreventionAndControl": "No",
-						"dnshToProtectionAndRestorationOfBiodiversityAndEcosystems": "Yes",
-						"minimumSafeguards": "No"
-					},
-					{
-						"activityName": "InlandPassengerWaterTransport",
-						"naceCodes": [
-							"H50.30"
-						],
-						"share": {
-							"relativeShareInPercent": 0.41,
-							"absoluteShare": {
-								"amount": 4997817752.88,
-								"currency": "KYD"
-							}
-						},
-						"substantialContributionToClimateChangeMitigationInPercent": 46.34,
-						"substantialContributionToClimateChangeAdaptationInPercent": 82.23,
-						"substantialContributionToSustainableUseAndProtectionOfWaterAndMarineResourcesInPercent": 15.97,
-						"substantialContributionToTransitionToACircularEconomyInPercent": 99.26,
-						"substantialContributionToPollutionPreventionAndControlInPercent": 41.02,
-						"substantialContributionToProtectionAndRestorationOfBiodiversityAndEcosystemsInPercent": 5.12,
-						"dnshToClimateChangeMitigation": "Yes",
-						"dnshToClimateChangeAdaptation": "No",
-						"dnshToSustainableUseAndProtectionOfWaterAndMarineResources": "No",
-						"dnshToTransitionToACircularEconomy": "Yes",
-						"dnshToPollutionPreventionAndControl": "No",
-						"dnshToProtectionAndRestorationOfBiodiversityAndEcosystems": "No",
-						"minimumSafeguards": "No"
-					},
-					{
-						"activityName": "ManufactureOfEquipmentForTheProductionAndUseOfHydrogen",
-						"naceCodes": [
-							"C28"
-						],
-						"share": {
-							"relativeShareInPercent": 35.63,
-							"absoluteShare": {
-								"amount": 9754682830.54,
-								"currency": "SYP"
-							}
-						},
-						"substantialContributionToClimateChangeMitigationInPercent": 82.2,
-						"substantialContributionToClimateChangeAdaptationInPercent": 27.66,
-						"substantialContributionToSustainableUseAndProtectionOfWaterAndMarineResourcesInPercent": 96.75,
-						"substantialContributionToTransitionToACircularEconomyInPercent": 57.08,
-						"substantialContributionToPollutionPreventionAndControlInPercent": 80.81,
-						"substantialContributionToProtectionAndRestorationOfBiodiversityAndEcosystemsInPercent": 27.21,
-						"dnshToClimateChangeMitigation": "Yes",
-						"dnshToClimateChangeAdaptation": "Yes",
-						"dnshToSustainableUseAndProtectionOfWaterAndMarineResources": "No",
-						"dnshToTransitionToACircularEconomy": "No",
-						"dnshToPollutionPreventionAndControl": "Yes",
-						"dnshToProtectionAndRestorationOfBiodiversityAndEcosystems": "No",
-						"minimumSafeguards": "No"
-					},
-					{
-						"activityName": "ResearchDevelopmentAndInnovationForDirectAirCaptureOfCo2",
-						"naceCodes": [
-							"M72.1",
-							"M71.12"
-						],
-						"share": {
-							"relativeShareInPercent": 83.9,
-							"absoluteShare": {
-								"amount": 8997142158.92,
-								"currency": "LBP"
-							}
-						},
-						"substantialContributionToClimateChangeMitigationInPercent": 39.45,
-						"substantialContributionToClimateChangeAdaptationInPercent": 65.92,
-						"substantialContributionToSustainableUseAndProtectionOfWaterAndMarineResourcesInPercent": 9.94,
-						"substantialContributionToTransitionToACircularEconomyInPercent": 18.64,
-						"substantialContributionToPollutionPreventionAndControlInPercent": 30.22,
-						"substantialContributionToProtectionAndRestorationOfBiodiversityAndEcosystemsInPercent": 0.44,
-=======
-						"minimumSafeguards": "Yes"
-					},
-					{
-						"activityName": "RehabilitationAndRestorationOfForestsIncludingReforestationAndNaturalForestRegenerationAfterAnExtremeEvent",
-						"naceCodes": [
-							"A2"
-						],
-						"share": {
-							"relativeShareInPercent": 98.86,
-							"absoluteShare": {
-								"amount": 9805823052.31,
-								"currency": "LAK"
-							}
-						},
-						"substantialContributionToClimateChangeMitigationInPercent": 8.53,
-						"substantialContributionToClimateChangeAdaptationInPercent": 23.21,
-						"substantialContributionToSustainableUseAndProtectionOfWaterAndMarineResourcesInPercent": 84.93,
-						"substantialContributionToTransitionToACircularEconomyInPercent": 10.52,
-						"substantialContributionToPollutionPreventionAndControlInPercent": 71.17,
-						"substantialContributionToProtectionAndRestorationOfBiodiversityAndEcosystemsInPercent": 12.51,
->>>>>>> 65b2b3a5
-						"dnshToClimateChangeMitigation": "No",
-						"dnshToClimateChangeAdaptation": "Yes",
-						"dnshToSustainableUseAndProtectionOfWaterAndMarineResources": "No",
-						"dnshToTransitionToACircularEconomy": "Yes",
-						"dnshToPollutionPreventionAndControl": "Yes",
-						"dnshToProtectionAndRestorationOfBiodiversityAndEcosystems": "No",
-						"minimumSafeguards": "Yes"
-					},
-					{
-<<<<<<< HEAD
-						"activityName": "Reinsurance",
-						"naceCodes": [
-							"K65.20"
-						],
-						"share": {
-							"relativeShareInPercent": 93.12,
-							"absoluteShare": {
-								"amount": 3740583697.8,
-								"currency": "LKR"
-							}
-						},
-						"substantialContributionToClimateChangeMitigationInPercent": 65.31,
-						"substantialContributionToClimateChangeAdaptationInPercent": 64.2,
-						"substantialContributionToSustainableUseAndProtectionOfWaterAndMarineResourcesInPercent": 27.34,
-						"substantialContributionToTransitionToACircularEconomyInPercent": 67.94,
-						"substantialContributionToPollutionPreventionAndControlInPercent": 93.35,
-						"substantialContributionToProtectionAndRestorationOfBiodiversityAndEcosystemsInPercent": 65.23,
-=======
-						"activityName": "LowCarbonAirportInfrastructure",
-						"naceCodes": [
-							"F42.99"
-						],
-						"share": {
-							"relativeShareInPercent": 93.45,
-							"absoluteShare": {
-								"amount": 3350874609.31,
-								"currency": "ANG"
-							}
-						},
-						"substantialContributionToClimateChangeMitigationInPercent": 37.54,
-						"substantialContributionToClimateChangeAdaptationInPercent": 19.07,
-						"substantialContributionToSustainableUseAndProtectionOfWaterAndMarineResourcesInPercent": 29.42,
-						"substantialContributionToTransitionToACircularEconomyInPercent": 6.29,
-						"substantialContributionToPollutionPreventionAndControlInPercent": 99.35,
-						"substantialContributionToProtectionAndRestorationOfBiodiversityAndEcosystemsInPercent": 7.16,
->>>>>>> 65b2b3a5
-						"dnshToClimateChangeMitigation": "No",
-						"dnshToClimateChangeAdaptation": "Yes",
-						"dnshToSustainableUseAndProtectionOfWaterAndMarineResources": "No",
-						"dnshToTransitionToACircularEconomy": "Yes",
-						"dnshToPollutionPreventionAndControl": "No",
-						"dnshToProtectionAndRestorationOfBiodiversityAndEcosystems": "No",
-						"minimumSafeguards": "Yes"
-					}
-				],
-				"enablingShareInPercent": 67.78,
-				"transitionalShareInPercent": 65.11
-			},
-			"capex": {
-				"totalAmount": {
-					"value": 1921266212.59,
-					"dataSource": {
-						"page": 699,
-						"fileName": "SustainabilityReport",
-						"fileReference": "50a36c418baffd520bb92d84664f06f9732a21f4e2e5ecee6d9136f16e7e0b63",
-						"tagName": "web services"
-					},
-					"comment": "hack multi-byte sensor",
-					"quality": "Estimated",
-					"currency": "BIF"
-				},
-				"nonEligibleShare": {
-					"relativeShareInPercent": 48.21,
-					"absoluteShare": {
-						"amount": 613953573.62,
-						"currency": "AED"
-					}
-				},
-				"eligibleShare": {
-					"relativeShareInPercent": 84.79,
-					"absoluteShare": {
-						"amount": 5599516129.59,
-						"currency": "CZK"
-					}
-				},
-				"nonAlignedShare": {
-					"relativeShareInPercent": 77.58,
-					"absoluteShare": {
-						"amount": 9339293185.63,
-						"currency": "LSL"
-					}
-				},
-				"nonAlignedActivities": [
-					{
-						"activityName": "MotionPictureVideoAndTelevisionProgrammeProductionSoundRecordingAndMusicPublishingActivities",
-						"naceCodes": [
-							"J59"
-						],
-						"share": {
-							"relativeShareInPercent": 96.07,
-							"absoluteShare": {
-								"amount": 1062920563.85,
-								"currency": "ETB"
-							}
-						}
-					}
-				],
-				"alignedShare": {
-					"relativeShareInPercent": 29.28,
-					"absoluteShare": {
-						"amount": 5722732818.69,
-						"currency": "CRC"
-					}
-				},
-				"substantialContributionToClimateChangeMitigationInPercent": 42.9,
-				"substantialContributionToClimateChangeAdaptationInPercent": 98.82,
-				"substantialContributionToSustainableUseAndProtectionOfWaterAndMarineResourcesInPercent": 7.09,
-				"substantialContributionToTransitionToACircularEconomyInPercent": 50.8,
-				"substantialContributionToPollutionPreventionAndControlInPercent": 4.07,
-				"substantialContributionToProtectionAndRestorationOfBiodiversityAndEcosystemsInPercent": 73.61,
-				"alignedActivities": [
-					{
-						"activityName": "ManufactureOfOtherLowCarbonTechnologies",
-						"naceCodes": [
-							"C25",
-							"C26"
-						],
-						"share": {
-							"relativeShareInPercent": 6.65,
-							"absoluteShare": {
-								"amount": 607480951.58,
-								"currency": "TOP"
-							}
-						},
-						"substantialContributionToClimateChangeMitigationInPercent": 92.62,
-						"substantialContributionToClimateChangeAdaptationInPercent": 31.17,
-						"substantialContributionToSustainableUseAndProtectionOfWaterAndMarineResourcesInPercent": 85.09,
-						"substantialContributionToTransitionToACircularEconomyInPercent": 70.36,
-						"substantialContributionToPollutionPreventionAndControlInPercent": 1.95,
-						"substantialContributionToProtectionAndRestorationOfBiodiversityAndEcosystemsInPercent": 75.33,
-						"dnshToClimateChangeMitigation": "Yes",
-						"dnshToClimateChangeAdaptation": "No",
-						"dnshToSustainableUseAndProtectionOfWaterAndMarineResources": "Yes",
-						"dnshToTransitionToACircularEconomy": "No",
-						"dnshToPollutionPreventionAndControl": "No",
-<<<<<<< HEAD
-						"dnshToProtectionAndRestorationOfBiodiversityAndEcosystems": "No",
-						"minimumSafeguards": "Yes"
-					},
-					{
-						"activityName": "CogenerationOfHeatCoolAndPowerFromGeothermalEnergy",
-						"naceCodes": [
-							"D35.30",
-							"D35.11"
-						],
-						"share": {
-							"relativeShareInPercent": 66.86,
-							"absoluteShare": {
-								"amount": 2631220938.64,
-								"currency": "TJS"
-							}
-						},
-						"substantialContributionToClimateChangeMitigationInPercent": 87.52,
-						"substantialContributionToClimateChangeAdaptationInPercent": 49.04,
-						"substantialContributionToSustainableUseAndProtectionOfWaterAndMarineResourcesInPercent": 21.46,
-						"substantialContributionToTransitionToACircularEconomyInPercent": 58.37,
-						"substantialContributionToPollutionPreventionAndControlInPercent": 38.77,
-						"substantialContributionToProtectionAndRestorationOfBiodiversityAndEcosystemsInPercent": 10.11,
-						"dnshToClimateChangeMitigation": "No",
-						"dnshToClimateChangeAdaptation": "Yes",
-=======
-						"dnshToProtectionAndRestorationOfBiodiversityAndEcosystems": "Yes",
-						"minimumSafeguards": "No"
-					},
-					{
-						"activityName": "StorageOfHydrogen",
-						"naceCodes": [],
-						"share": {
-							"relativeShareInPercent": 60.2,
-							"absoluteShare": {
-								"amount": 4697651.6,
-								"currency": "ISK"
-							}
-						},
-						"substantialContributionToClimateChangeMitigationInPercent": 28.61,
-						"substantialContributionToClimateChangeAdaptationInPercent": 62.71,
-						"substantialContributionToSustainableUseAndProtectionOfWaterAndMarineResourcesInPercent": 24.27,
-						"substantialContributionToTransitionToACircularEconomyInPercent": 16.53,
-						"substantialContributionToPollutionPreventionAndControlInPercent": 27.25,
-						"substantialContributionToProtectionAndRestorationOfBiodiversityAndEcosystemsInPercent": 97.04,
-						"dnshToClimateChangeMitigation": "Yes",
-						"dnshToClimateChangeAdaptation": "No",
->>>>>>> 65b2b3a5
-						"dnshToSustainableUseAndProtectionOfWaterAndMarineResources": "No",
-						"dnshToTransitionToACircularEconomy": "Yes",
-						"dnshToPollutionPreventionAndControl": "No",
-						"dnshToProtectionAndRestorationOfBiodiversityAndEcosystems": "Yes",
-<<<<<<< HEAD
-						"minimumSafeguards": "No"
-					},
-					{
-						"activityName": "InstallationAndOperationOfElectricHeatPumps",
-						"naceCodes": [
-							"D35.30"
-						],
-						"share": {
-							"relativeShareInPercent": 35.74,
-							"absoluteShare": {
-								"amount": 2895497754.21,
-								"currency": "GEL"
-							}
-						},
-						"substantialContributionToClimateChangeMitigationInPercent": 11.33,
-						"substantialContributionToClimateChangeAdaptationInPercent": 66.15,
-						"substantialContributionToSustainableUseAndProtectionOfWaterAndMarineResourcesInPercent": 44.24,
-						"substantialContributionToTransitionToACircularEconomyInPercent": 10.84,
-						"substantialContributionToPollutionPreventionAndControlInPercent": 86.42,
-						"substantialContributionToProtectionAndRestorationOfBiodiversityAndEcosystemsInPercent": 22.38,
-						"dnshToClimateChangeMitigation": "No",
-=======
-						"minimumSafeguards": "Yes"
-					},
-					{
-						"activityName": "ElectricityGenerationFromOceanEnergyTechnologies",
-						"naceCodes": [
-							"F42.22",
-							"D35.11"
-						],
-						"share": {
-							"relativeShareInPercent": 53.35,
-							"absoluteShare": {
-								"amount": 1760818595.06,
-								"currency": "SDG"
-							}
-						},
-						"substantialContributionToClimateChangeMitigationInPercent": 61.25,
-						"substantialContributionToClimateChangeAdaptationInPercent": 22.86,
-						"substantialContributionToSustainableUseAndProtectionOfWaterAndMarineResourcesInPercent": 69.17,
-						"substantialContributionToTransitionToACircularEconomyInPercent": 47.37,
-						"substantialContributionToPollutionPreventionAndControlInPercent": 22.63,
-						"substantialContributionToProtectionAndRestorationOfBiodiversityAndEcosystemsInPercent": 27.71,
-						"dnshToClimateChangeMitigation": "Yes",
->>>>>>> 65b2b3a5
-						"dnshToClimateChangeAdaptation": "No",
-						"dnshToSustainableUseAndProtectionOfWaterAndMarineResources": "Yes",
-						"dnshToTransitionToACircularEconomy": "No",
-						"dnshToPollutionPreventionAndControl": "No",
-						"dnshToProtectionAndRestorationOfBiodiversityAndEcosystems": "Yes",
-						"minimumSafeguards": "Yes"
-					},
-					{
-						"activityName": "InstallationMaintenanceAndRepairOfInstrumentsAndDevicesForMeasuringRegulationAndControllingEnergyPerformanceOfBuildings",
-						"naceCodes": [
-							"C23",
-							"C28",
-							"M71",
-							"F42",
-							"F43"
-						],
-						"share": {
-							"relativeShareInPercent": 50.19,
-							"absoluteShare": {
-								"amount": 3903334187.34,
-								"currency": "SHP"
-							}
-						},
-						"substantialContributionToClimateChangeMitigationInPercent": 6.28,
-						"substantialContributionToClimateChangeAdaptationInPercent": 11.85,
-						"substantialContributionToSustainableUseAndProtectionOfWaterAndMarineResourcesInPercent": 81.97,
-						"substantialContributionToTransitionToACircularEconomyInPercent": 36.64,
-						"substantialContributionToPollutionPreventionAndControlInPercent": 33.6,
-						"substantialContributionToProtectionAndRestorationOfBiodiversityAndEcosystemsInPercent": 4.32,
-						"dnshToClimateChangeMitigation": "Yes",
-						"dnshToClimateChangeAdaptation": "Yes",
-						"dnshToSustainableUseAndProtectionOfWaterAndMarineResources": "No",
-						"dnshToTransitionToACircularEconomy": "Yes",
-						"dnshToPollutionPreventionAndControl": "Yes",
-						"dnshToProtectionAndRestorationOfBiodiversityAndEcosystems": "No",
-						"minimumSafeguards": "No"
-<<<<<<< HEAD
-					},
-					{
-						"activityName": "AcquisitionAndOwnershipOfBuildings",
-						"naceCodes": [
-							"L68"
-						],
-						"share": {
-							"relativeShareInPercent": 86.04,
-							"absoluteShare": {
-								"amount": 8548842393.8,
-								"currency": "GHS"
-							}
-						},
-						"substantialContributionToClimateChangeMitigationInPercent": 70.55,
-						"substantialContributionToClimateChangeAdaptationInPercent": 49.66,
-						"substantialContributionToSustainableUseAndProtectionOfWaterAndMarineResourcesInPercent": 2.65,
-						"substantialContributionToTransitionToACircularEconomyInPercent": 83.82,
-						"substantialContributionToPollutionPreventionAndControlInPercent": 59.07,
-						"substantialContributionToProtectionAndRestorationOfBiodiversityAndEcosystemsInPercent": 26.93,
-						"dnshToClimateChangeMitigation": "No",
-						"dnshToClimateChangeAdaptation": "No",
-						"dnshToSustainableUseAndProtectionOfWaterAndMarineResources": "No",
-						"dnshToTransitionToACircularEconomy": "No",
-						"dnshToPollutionPreventionAndControl": "Yes",
-						"dnshToProtectionAndRestorationOfBiodiversityAndEcosystems": "No",
-						"minimumSafeguards": "No"
-					},
-					{
-						"activityName": "ManufactureOfEquipmentForTheProductionAndUseOfHydrogen",
-						"naceCodes": [
-							"C27",
-							"C28",
-							"C25"
-						],
-						"share": {
-							"relativeShareInPercent": 27.12,
-							"absoluteShare": {
-								"amount": 1432242987.21,
-								"currency": "KHR"
-							}
-						},
-						"substantialContributionToClimateChangeMitigationInPercent": 42.5,
-						"substantialContributionToClimateChangeAdaptationInPercent": 73.77,
-						"substantialContributionToSustainableUseAndProtectionOfWaterAndMarineResourcesInPercent": 19.83,
-						"substantialContributionToTransitionToACircularEconomyInPercent": 54.2,
-						"substantialContributionToPollutionPreventionAndControlInPercent": 32.63,
-						"substantialContributionToProtectionAndRestorationOfBiodiversityAndEcosystemsInPercent": 9.96,
-						"dnshToClimateChangeMitigation": "Yes",
-						"dnshToClimateChangeAdaptation": "Yes",
-						"dnshToSustainableUseAndProtectionOfWaterAndMarineResources": "Yes",
-						"dnshToTransitionToACircularEconomy": "Yes",
-						"dnshToPollutionPreventionAndControl": "Yes",
-						"dnshToProtectionAndRestorationOfBiodiversityAndEcosystems": "No",
-						"minimumSafeguards": "No"
-					}
-				],
-				"enablingShareInPercent": 46.53,
-				"transitionalShareInPercent": 65.71
-			},
-			"opex": {
-				"totalAmount": {
-					"value": 2070218785.66,
-					"dataSource": {
-						"page": 1039,
-						"fileName": "AnnualReport",
-						"fileReference": "50a36c418baffd520bb92d84664f06f9732a21f4e2e5ecee6d9136f16e7e0b63",
-						"tagName": "web services"
-					},
-					"comment": "navigate online sensor",
-					"quality": "Estimated",
-					"currency": "RUB"
-				},
-				"nonEligibleShare": {
-					"relativeShareInPercent": 81.48,
-					"absoluteShare": {
-						"amount": 8953012574.93,
-						"currency": "LKR"
-					}
-				},
-				"eligibleShare": {
-					"relativeShareInPercent": 47.8,
-					"absoluteShare": {
-						"amount": 7393079781.91,
-						"currency": "PGK"
-					}
-				},
-				"nonAlignedShare": {
-					"relativeShareInPercent": 81.58,
-					"absoluteShare": {
-						"amount": 1536137117.07,
-						"currency": "SAR"
-					}
-				},
-				"nonAlignedActivities": [
-					{
-						"activityName": "ElectricityGenerationFromNuclearEnergyInExistingInstallations",
-						"naceCodes": [
-							"F42.22"
-						],
-						"share": {
-							"relativeShareInPercent": 32.28,
-							"absoluteShare": {
-								"amount": 7238835550.38,
-								"currency": "TZS"
-							}
-						}
-					},
-					{
-						"activityName": "ProductionOfHeatCoolFromBioenergy",
-						"naceCodes": [
-							"D35.30"
-						],
-						"share": {
-							"relativeShareInPercent": 28.37,
-							"absoluteShare": {
-								"amount": 8619765650.95,
-								"currency": "ARS"
-							}
-						}
-					}
-				],
-				"alignedShare": {
-					"relativeShareInPercent": 16.76,
-					"absoluteShare": {
-						"amount": 7654908862.9,
-						"currency": "EUR"
-					}
-				},
-				"substantialContributionToClimateChangeMitigationInPercent": 1.03,
-				"substantialContributionToClimateChangeAdaptationInPercent": 39.49,
-				"substantialContributionToSustainableUseAndProtectionOfWaterAndMarineResourcesInPercent": 24.16,
-				"substantialContributionToTransitionToACircularEconomyInPercent": 55.21,
-				"substantialContributionToPollutionPreventionAndControlInPercent": 32.51,
-				"substantialContributionToProtectionAndRestorationOfBiodiversityAndEcosystemsInPercent": 69.34,
-				"alignedActivities": [],
-				"enablingShareInPercent": 5.4,
-				"transitionalShareInPercent": 46.93
-=======
-					}
-				],
-				"enablingShareInPercent": 10.03,
-				"transitionalShareInPercent": 76.86
->>>>>>> 65b2b3a5
-			}
-		},
-		"reportingPeriod": "2021"
-	},
-	{
-		"companyInformation": {
-<<<<<<< HEAD
-			"companyName": "TestForIncompleteReferencedReport",
-			"headquarters": "O'Konstead",
-			"headquartersPostalCode": "28161",
-			"sector": "users",
-			"identifiers": {
-				"Lei": [
-					"3W7dzoasItDYDty3w0Bz"
-				],
-				"Isin": [
-					"4yKeH3aoOeMo",
-					"KPQEgeeANKMi"
-				],
-				"PermId": [],
-				"Ticker": [
-					"a5kNXOS"
-				],
-				"Duns": [],
-				"VatNumber": [],
-				"CompanyRegistrationNumber": []
-			},
-			"countryCode": "GH",
-			"companyAlternativeNames": [
-				"Greenfelder - Russel",
-				"Okuneva and Sons",
-				"Schowalter, Rohan and Wolf",
-				"Smitham LLC"
-			],
-			"companyLegalForm": "Limited Liability Partnership (LLP)",
-			"website": "https://astonishing-dentist.biz/",
-			"isTeaserCompany": false,
-			"parentCompanyLei": "c9lYZproC0GzTqa27TRb"
-=======
 			"companyName": "all-fields-defined-for-eu-taxo-non-financials-gamma",
 			"headquarters": "Handcester",
 			"headquartersPostalCode": "42801-7203",
@@ -3415,298 +1341,887 @@
 			"website": "https://frightening-acknowledgment.biz/",
 			"isTeaserCompany": false,
 			"parentCompanyLei": "WLcCKgcwKyJbWbqPjiwR"
->>>>>>> 65b2b3a5
+		},
+		"t": {
+			"general": {
+				"fiscalYearDeviation": "Deviation",
+				"fiscalYearEnd": "2024-09-13",
+				"scopeOfEntities": "Yes",
+				"nfrdMandatory": "No",
+				"euTaxonomyActivityLevelReporting": "Yes",
+				"assurance": {
+					"value": "ReasonableAssurance",
+					"provider": "Pagac, Lynch and Emmerich",
+					"dataSource": {
+						"page": 932,
+						"fileName": "IntegratedReport",
+						"fileReference": "50a36c418baffd520bb92d84664f06f9732a21f4e2e5ecee6d9136f16e7e0b63",
+						"tagName": "systems"
+					}
+				},
+				"numberOfEmployees": 52387.24,
+				"referencedReports": {
+					"SustainabilityReport": {
+						"fileReference": "50a36c418baffd520bb92d84664f06f9732a21f4e2e5ecee6d9136f16e7e0b63",
+						"fileName": "SustainabilityReport",
+						"publicationDate": "2024-01-05"
+					},
+					"ESEFReport": {
+						"fileReference": "50a36c418baffd520bb92d84664f06f9732a21f4e2e5ecee6d9136f16e7e0b63",
+						"fileName": "ESEFReport",
+						"publicationDate": "2023-03-12"
+					},
+					"IntegratedReport": {
+						"fileReference": "50a36c418baffd520bb92d84664f06f9732a21f4e2e5ecee6d9136f16e7e0b63",
+						"fileName": "IntegratedReport",
+						"publicationDate": "2023-03-27"
+					},
+					"AnnualReport": {
+						"fileReference": "50a36c418baffd520bb92d84664f06f9732a21f4e2e5ecee6d9136f16e7e0b63",
+						"fileName": "AnnualReport",
+						"publicationDate": "2023-11-09"
+					}
+				}
+			},
+			"revenue": {
+				"totalAmount": {
+					"value": 2152004581.87,
+					"dataSource": {
+						"page": 1031,
+						"fileName": "SustainabilityReport",
+						"fileReference": "50a36c418baffd520bb92d84664f06f9732a21f4e2e5ecee6d9136f16e7e0b63",
+						"tagName": "initiatives"
+					},
+					"comment": "calculate primary microchip",
+					"quality": "Estimated",
+					"currency": "FKP"
+				},
+				"nonEligibleShare": {
+					"relativeShareInPercent": 8.42,
+					"absoluteShare": {
+						"amount": 4393414482.47,
+						"currency": "CHF"
+					}
+				},
+				"eligibleShare": {
+					"relativeShareInPercent": 3.47,
+					"absoluteShare": {
+						"amount": 398616283.2,
+						"currency": "LYD"
+					}
+				},
+				"nonAlignedShare": {
+					"relativeShareInPercent": 59.62,
+					"absoluteShare": {
+						"amount": 6339481512.55,
+						"currency": "GBP"
+					}
+				},
+				"nonAlignedActivities": [
+					{
+						"activityName": "CollectionAndTransportOfNonHazardousWasteInSourceSegregatedFractions",
+						"naceCodes": [
+							"E38.11"
+						],
+						"share": {
+							"relativeShareInPercent": 60.32,
+							"absoluteShare": {
+								"amount": 2351233989.46,
+								"currency": "JMD"
+							}
+						}
+					}
+				],
+				"alignedShare": {
+					"relativeShareInPercent": 18.9,
+					"absoluteShare": {
+						"amount": 4264301254.88,
+						"currency": "KYD"
+					}
+				},
+				"substantialContributionToClimateChangeMitigationInPercent": 58.77,
+				"substantialContributionToClimateChangeAdaptationInPercent": 5.37,
+				"substantialContributionToSustainableUseAndProtectionOfWaterAndMarineResourcesInPercent": 35.56,
+				"substantialContributionToTransitionToACircularEconomyInPercent": 81.46,
+				"substantialContributionToPollutionPreventionAndControlInPercent": 36.93,
+				"substantialContributionToProtectionAndRestorationOfBiodiversityAndEcosystemsInPercent": 44.17,
+				"alignedActivities": [
+					{
+						"activityName": "ProductionOfHeatCoolFromGeothermalEnergy",
+						"naceCodes": [
+							"D35.30"
+						],
+						"share": {
+							"relativeShareInPercent": 81.82,
+							"absoluteShare": {
+								"amount": 5893940853.42,
+								"currency": "MOP"
+							}
+						},
+						"substantialContributionToClimateChangeMitigationInPercent": 39.78,
+						"substantialContributionToClimateChangeAdaptationInPercent": 20.98,
+						"substantialContributionToSustainableUseAndProtectionOfWaterAndMarineResourcesInPercent": 47.18,
+						"substantialContributionToTransitionToACircularEconomyInPercent": 55.45,
+						"substantialContributionToPollutionPreventionAndControlInPercent": 91.96,
+						"substantialContributionToProtectionAndRestorationOfBiodiversityAndEcosystemsInPercent": 47.47,
+						"dnshToClimateChangeMitigation": "Yes",
+						"dnshToClimateChangeAdaptation": "No",
+						"dnshToSustainableUseAndProtectionOfWaterAndMarineResources": "Yes",
+						"dnshToTransitionToACircularEconomy": "No",
+						"dnshToPollutionPreventionAndControl": "No",
+						"dnshToProtectionAndRestorationOfBiodiversityAndEcosystems": "No",
+						"minimumSafeguards": "Yes"
+					},
+					{
+						"activityName": "FreightTransportServicesByRoad",
+						"naceCodes": [
+							"H53.10",
+							"H53.20",
+							"H49.4.1"
+						],
+						"share": {
+							"relativeShareInPercent": 94.41,
+							"absoluteShare": {
+								"amount": 8550581869.21,
+								"currency": "PEN"
+							}
+						},
+						"substantialContributionToClimateChangeMitigationInPercent": 42.11,
+						"substantialContributionToClimateChangeAdaptationInPercent": 44.58,
+						"substantialContributionToSustainableUseAndProtectionOfWaterAndMarineResourcesInPercent": 24.2,
+						"substantialContributionToTransitionToACircularEconomyInPercent": 92.06,
+						"substantialContributionToPollutionPreventionAndControlInPercent": 57.01,
+						"substantialContributionToProtectionAndRestorationOfBiodiversityAndEcosystemsInPercent": 19.77,
+						"dnshToClimateChangeMitigation": "Yes",
+						"dnshToClimateChangeAdaptation": "No",
+						"dnshToSustainableUseAndProtectionOfWaterAndMarineResources": "No",
+						"dnshToTransitionToACircularEconomy": "No",
+						"dnshToPollutionPreventionAndControl": "No",
+						"dnshToProtectionAndRestorationOfBiodiversityAndEcosystems": "Yes",
+						"minimumSafeguards": "No"
+					}
+				],
+				"enablingShareInPercent": 62.05,
+				"transitionalShareInPercent": 26.46
+			},
+			"capex": {
+				"totalAmount": {
+					"value": 1615320816.63,
+					"dataSource": {
+						"page": 346,
+						"fileName": "ESEFReport",
+						"fileReference": "50a36c418baffd520bb92d84664f06f9732a21f4e2e5ecee6d9136f16e7e0b63",
+						"tagName": "methodologies"
+					},
+					"comment": "program open-source microchip",
+					"quality": "Estimated",
+					"currency": "DOP"
+				},
+				"nonEligibleShare": {
+					"relativeShareInPercent": 80.2,
+					"absoluteShare": {
+						"amount": 4643816784.96,
+						"currency": "BAM"
+					}
+				},
+				"eligibleShare": {
+					"relativeShareInPercent": 16.18,
+					"absoluteShare": {
+						"amount": 9320658454.68,
+						"currency": "LSL"
+					}
+				},
+				"nonAlignedShare": {
+					"relativeShareInPercent": 68.61,
+					"absoluteShare": {
+						"amount": 8089350829.84,
+						"currency": "BSD"
+					}
+				},
+				"nonAlignedActivities": [
+					{
+						"activityName": "LowCarbonAirportInfrastructure",
+						"naceCodes": [
+							"F41.20"
+						],
+						"share": {
+							"relativeShareInPercent": 41.41,
+							"absoluteShare": {
+								"amount": 6524792988.79,
+								"currency": "XAF"
+							}
+						}
+					},
+					{
+						"activityName": "CloseToMarketResearchDevelopmentAndInnovation",
+						"naceCodes": [
+							"M72.1",
+							"M71.12"
+						],
+						"share": {
+							"relativeShareInPercent": 8.1,
+							"absoluteShare": {
+								"amount": 198897400.4,
+								"currency": "BGN"
+							}
+						}
+					},
+					{
+						"activityName": "ElectricityGenerationFromFossilGaseousFuels",
+						"naceCodes": [
+							"F42.22"
+						],
+						"share": {
+							"relativeShareInPercent": 52.92,
+							"absoluteShare": {
+								"amount": 5274578169.92,
+								"currency": "HNL"
+							}
+						}
+					}
+				],
+				"alignedShare": {
+					"relativeShareInPercent": 24.94,
+					"absoluteShare": {
+						"amount": 6293356087.99,
+						"currency": "ISK"
+					}
+				},
+				"substantialContributionToClimateChangeMitigationInPercent": 11.22,
+				"substantialContributionToClimateChangeAdaptationInPercent": 56.45,
+				"substantialContributionToSustainableUseAndProtectionOfWaterAndMarineResourcesInPercent": 71.22,
+				"substantialContributionToTransitionToACircularEconomyInPercent": 67.43,
+				"substantialContributionToPollutionPreventionAndControlInPercent": 39.25,
+				"substantialContributionToProtectionAndRestorationOfBiodiversityAndEcosystemsInPercent": 33.7,
+				"alignedActivities": [
+					{
+						"activityName": "ConstructionOfNewBuildings",
+						"naceCodes": [
+							"F41.2",
+							"F41.1"
+						],
+						"share": {
+							"relativeShareInPercent": 8.8,
+							"absoluteShare": {
+								"amount": 7831525942.31,
+								"currency": "BGN"
+							}
+						},
+						"substantialContributionToClimateChangeMitigationInPercent": 19.75,
+						"substantialContributionToClimateChangeAdaptationInPercent": 0.04,
+						"substantialContributionToSustainableUseAndProtectionOfWaterAndMarineResourcesInPercent": 23.29,
+						"substantialContributionToTransitionToACircularEconomyInPercent": 84.08,
+						"substantialContributionToPollutionPreventionAndControlInPercent": 27.87,
+						"substantialContributionToProtectionAndRestorationOfBiodiversityAndEcosystemsInPercent": 68.47,
+						"dnshToClimateChangeMitigation": "Yes",
+						"dnshToClimateChangeAdaptation": "No",
+						"dnshToSustainableUseAndProtectionOfWaterAndMarineResources": "Yes",
+						"dnshToTransitionToACircularEconomy": "No",
+						"dnshToPollutionPreventionAndControl": "Yes",
+						"dnshToProtectionAndRestorationOfBiodiversityAndEcosystems": "Yes",
+						"minimumSafeguards": "Yes"
+					}
+				],
+				"enablingShareInPercent": 55.17,
+				"transitionalShareInPercent": 22.48
+			},
+			"opex": {
+				"totalAmount": {
+					"value": 4402098236.6,
+					"dataSource": {
+						"page": 946,
+						"fileName": "SustainabilityReport",
+						"fileReference": "50a36c418baffd520bb92d84664f06f9732a21f4e2e5ecee6d9136f16e7e0b63",
+						"tagName": "e-markets"
+					},
+					"comment": "transmit haptic circuit",
+					"quality": "Reported",
+					"currency": "BDT"
+				},
+				"nonEligibleShare": {
+					"relativeShareInPercent": 42.86,
+					"absoluteShare": {
+						"amount": 2195825909.73,
+						"currency": "AUD"
+					}
+				},
+				"eligibleShare": {
+					"relativeShareInPercent": 19.82,
+					"absoluteShare": {
+						"amount": 944527024.4,
+						"currency": "XCD"
+					}
+				},
+				"nonAlignedShare": {
+					"relativeShareInPercent": 37.95,
+					"absoluteShare": {
+						"amount": 2873605904.17,
+						"currency": "BMD"
+					}
+				},
+				"nonAlignedActivities": [
+					{
+						"activityName": "ManufactureOfCarbonBlack",
+						"naceCodes": [
+							"C20.13"
+						],
+						"share": {
+							"relativeShareInPercent": 45.54,
+							"absoluteShare": {
+								"amount": 3222512356,
+								"currency": "HKD"
+							}
+						}
+					},
+					{
+						"activityName": "CogenerationOfHeatCoolAndPowerFromBioenergy",
+						"naceCodes": [
+							"D35.11"
+						],
+						"share": {
+							"relativeShareInPercent": 28.23,
+							"absoluteShare": {
+								"amount": 2797610571.14,
+								"currency": "BOB"
+							}
+						}
+					}
+				],
+				"alignedShare": {
+					"relativeShareInPercent": 98.55,
+					"absoluteShare": {
+						"amount": 1760895941.4,
+						"currency": "CLP"
+					}
+				},
+				"substantialContributionToClimateChangeMitigationInPercent": 52.67,
+				"substantialContributionToClimateChangeAdaptationInPercent": 65.78,
+				"substantialContributionToSustainableUseAndProtectionOfWaterAndMarineResourcesInPercent": 78.29,
+				"substantialContributionToTransitionToACircularEconomyInPercent": 21.29,
+				"substantialContributionToPollutionPreventionAndControlInPercent": 43.34,
+				"substantialContributionToProtectionAndRestorationOfBiodiversityAndEcosystemsInPercent": 11.16,
+				"alignedActivities": [
+					{
+						"activityName": "ElectricityGenerationFromHydropower",
+						"naceCodes": [
+							"F42.22"
+						],
+						"share": {
+							"relativeShareInPercent": 81.89,
+							"absoluteShare": {
+								"amount": 9066181387.76,
+								"currency": "USD"
+							}
+						},
+						"substantialContributionToClimateChangeMitigationInPercent": 28.77,
+						"substantialContributionToClimateChangeAdaptationInPercent": 52.46,
+						"substantialContributionToSustainableUseAndProtectionOfWaterAndMarineResourcesInPercent": 81.81,
+						"substantialContributionToTransitionToACircularEconomyInPercent": 42.07,
+						"substantialContributionToPollutionPreventionAndControlInPercent": 59.69,
+						"substantialContributionToProtectionAndRestorationOfBiodiversityAndEcosystemsInPercent": 51.8,
+						"dnshToClimateChangeMitigation": "Yes",
+						"dnshToClimateChangeAdaptation": "No",
+						"dnshToSustainableUseAndProtectionOfWaterAndMarineResources": "Yes",
+						"dnshToTransitionToACircularEconomy": "No",
+						"dnshToPollutionPreventionAndControl": "Yes",
+						"dnshToProtectionAndRestorationOfBiodiversityAndEcosystems": "Yes",
+						"minimumSafeguards": "Yes"
+					},
+					{
+						"activityName": "RetrofittingOfInlandWaterPassengerAndFreightTransport",
+						"naceCodes": [
+							"H50.4",
+							"H50.30"
+						],
+						"share": {
+							"relativeShareInPercent": 32.87,
+							"absoluteShare": {
+								"amount": 5778563080.82,
+								"currency": "LYD"
+							}
+						},
+						"substantialContributionToClimateChangeMitigationInPercent": 83.49,
+						"substantialContributionToClimateChangeAdaptationInPercent": 59.28,
+						"substantialContributionToSustainableUseAndProtectionOfWaterAndMarineResourcesInPercent": 20.41,
+						"substantialContributionToTransitionToACircularEconomyInPercent": 0.11,
+						"substantialContributionToPollutionPreventionAndControlInPercent": 82.29,
+						"substantialContributionToProtectionAndRestorationOfBiodiversityAndEcosystemsInPercent": 14.03,
+						"dnshToClimateChangeMitigation": "No",
+						"dnshToClimateChangeAdaptation": "Yes",
+						"dnshToSustainableUseAndProtectionOfWaterAndMarineResources": "Yes",
+						"dnshToTransitionToACircularEconomy": "No",
+						"dnshToPollutionPreventionAndControl": "No",
+						"dnshToProtectionAndRestorationOfBiodiversityAndEcosystems": "Yes",
+						"minimumSafeguards": "Yes"
+					},
+					{
+						"activityName": "ElectricityGenerationFromBioenergy",
+						"naceCodes": [
+							"D35.11"
+						],
+						"share": {
+							"relativeShareInPercent": 22.83,
+							"absoluteShare": {
+								"amount": 6580229587.85,
+								"currency": "ALL"
+							}
+						},
+						"substantialContributionToClimateChangeMitigationInPercent": 45.99,
+						"substantialContributionToClimateChangeAdaptationInPercent": 37.42,
+						"substantialContributionToSustainableUseAndProtectionOfWaterAndMarineResourcesInPercent": 94.84,
+						"substantialContributionToTransitionToACircularEconomyInPercent": 54.16,
+						"substantialContributionToPollutionPreventionAndControlInPercent": 17.71,
+						"substantialContributionToProtectionAndRestorationOfBiodiversityAndEcosystemsInPercent": 5.65,
+						"dnshToClimateChangeMitigation": "No",
+						"dnshToClimateChangeAdaptation": "No",
+						"dnshToSustainableUseAndProtectionOfWaterAndMarineResources": "Yes",
+						"dnshToTransitionToACircularEconomy": "No",
+						"dnshToPollutionPreventionAndControl": "Yes",
+						"dnshToProtectionAndRestorationOfBiodiversityAndEcosystems": "Yes",
+						"minimumSafeguards": "No"
+					},
+					{
+						"activityName": "ProductionOfHeatCoolFromBioenergy",
+						"naceCodes": [
+							"D35.30"
+						],
+						"share": {
+							"relativeShareInPercent": 55.94,
+							"absoluteShare": {
+								"amount": 2612994743.97,
+								"currency": "KZT"
+							}
+						},
+						"substantialContributionToClimateChangeMitigationInPercent": 69.66,
+						"substantialContributionToClimateChangeAdaptationInPercent": 76.28,
+						"substantialContributionToSustainableUseAndProtectionOfWaterAndMarineResourcesInPercent": 65.11,
+						"substantialContributionToTransitionToACircularEconomyInPercent": 44.57,
+						"substantialContributionToPollutionPreventionAndControlInPercent": 39.37,
+						"substantialContributionToProtectionAndRestorationOfBiodiversityAndEcosystemsInPercent": 50.66,
+						"dnshToClimateChangeMitigation": "Yes",
+						"dnshToClimateChangeAdaptation": "No",
+						"dnshToSustainableUseAndProtectionOfWaterAndMarineResources": "Yes",
+						"dnshToTransitionToACircularEconomy": "Yes",
+						"dnshToPollutionPreventionAndControl": "Yes",
+						"dnshToProtectionAndRestorationOfBiodiversityAndEcosystems": "No",
+						"minimumSafeguards": "Yes"
+					},
+					{
+						"activityName": "ProgrammingAndBroadcastingActivities",
+						"naceCodes": [
+							"J60"
+						],
+						"share": {
+							"relativeShareInPercent": 70.16,
+							"absoluteShare": {
+								"amount": 115340794.43,
+								"currency": "KRW"
+							}
+						},
+						"substantialContributionToClimateChangeMitigationInPercent": 36.32,
+						"substantialContributionToClimateChangeAdaptationInPercent": 21.22,
+						"substantialContributionToSustainableUseAndProtectionOfWaterAndMarineResourcesInPercent": 9.37,
+						"substantialContributionToTransitionToACircularEconomyInPercent": 66.5,
+						"substantialContributionToPollutionPreventionAndControlInPercent": 55.09,
+						"substantialContributionToProtectionAndRestorationOfBiodiversityAndEcosystemsInPercent": 30.5,
+						"dnshToClimateChangeMitigation": "Yes",
+						"dnshToClimateChangeAdaptation": "Yes",
+						"dnshToSustainableUseAndProtectionOfWaterAndMarineResources": "Yes",
+						"dnshToTransitionToACircularEconomy": "Yes",
+						"dnshToPollutionPreventionAndControl": "Yes",
+						"dnshToProtectionAndRestorationOfBiodiversityAndEcosystems": "No",
+						"minimumSafeguards": "Yes"
+					},
+					{
+						"activityName": "ElectricityGenerationFromFossilGaseousFuels",
+						"naceCodes": [
+							"F42.22"
+						],
+						"share": {
+							"relativeShareInPercent": 1.02,
+							"absoluteShare": {
+								"amount": 1966699745.97,
+								"currency": "LSL"
+							}
+						},
+						"substantialContributionToClimateChangeMitigationInPercent": 93.45,
+						"substantialContributionToClimateChangeAdaptationInPercent": 54.53,
+						"substantialContributionToSustainableUseAndProtectionOfWaterAndMarineResourcesInPercent": 26.5,
+						"substantialContributionToTransitionToACircularEconomyInPercent": 45.02,
+						"substantialContributionToPollutionPreventionAndControlInPercent": 55.98,
+						"substantialContributionToProtectionAndRestorationOfBiodiversityAndEcosystemsInPercent": 19.41,
+						"dnshToClimateChangeMitigation": "Yes",
+						"dnshToClimateChangeAdaptation": "No",
+						"dnshToSustainableUseAndProtectionOfWaterAndMarineResources": "No",
+						"dnshToTransitionToACircularEconomy": "No",
+						"dnshToPollutionPreventionAndControl": "No",
+						"dnshToProtectionAndRestorationOfBiodiversityAndEcosystems": "No",
+						"minimumSafeguards": "No"
+					},
+					{
+						"activityName": "SeaAndCoastalPassengerWaterTransport",
+						"naceCodes": [
+							"N77.34",
+							"H50.10",
+							"N77.21"
+						],
+						"share": {
+							"relativeShareInPercent": 10.73,
+							"absoluteShare": {
+								"amount": 1759677354.71,
+								"currency": "SSP"
+							}
+						},
+						"substantialContributionToClimateChangeMitigationInPercent": 51.84,
+						"substantialContributionToClimateChangeAdaptationInPercent": 30.35,
+						"substantialContributionToSustainableUseAndProtectionOfWaterAndMarineResourcesInPercent": 7.1,
+						"substantialContributionToTransitionToACircularEconomyInPercent": 98,
+						"substantialContributionToPollutionPreventionAndControlInPercent": 17.85,
+						"substantialContributionToProtectionAndRestorationOfBiodiversityAndEcosystemsInPercent": 38.03,
+						"dnshToClimateChangeMitigation": "Yes",
+						"dnshToClimateChangeAdaptation": "Yes",
+						"dnshToSustainableUseAndProtectionOfWaterAndMarineResources": "Yes",
+						"dnshToTransitionToACircularEconomy": "No",
+						"dnshToPollutionPreventionAndControl": "Yes",
+						"dnshToProtectionAndRestorationOfBiodiversityAndEcosystems": "Yes",
+						"minimumSafeguards": "Yes"
+					},
+					{
+						"activityName": "ManufactureOfBiogasAndBiofuelsForUseInTransportAndOfBioliquids",
+						"naceCodes": [
+							"D35.21"
+						],
+						"share": {
+							"relativeShareInPercent": 90.19,
+							"absoluteShare": {
+								"amount": 4989309350.49,
+								"currency": "AFN"
+							}
+						},
+						"substantialContributionToClimateChangeMitigationInPercent": 9.74,
+						"substantialContributionToClimateChangeAdaptationInPercent": 45.73,
+						"substantialContributionToSustainableUseAndProtectionOfWaterAndMarineResourcesInPercent": 90.68,
+						"substantialContributionToTransitionToACircularEconomyInPercent": 54.18,
+						"substantialContributionToPollutionPreventionAndControlInPercent": 17.7,
+						"substantialContributionToProtectionAndRestorationOfBiodiversityAndEcosystemsInPercent": 19.66,
+						"dnshToClimateChangeMitigation": "No",
+						"dnshToClimateChangeAdaptation": "Yes",
+						"dnshToSustainableUseAndProtectionOfWaterAndMarineResources": "No",
+						"dnshToTransitionToACircularEconomy": "Yes",
+						"dnshToPollutionPreventionAndControl": "Yes",
+						"dnshToProtectionAndRestorationOfBiodiversityAndEcosystems": "No",
+						"minimumSafeguards": "Yes"
+					},
+					{
+						"activityName": "ElectricityGenerationFromFossilGaseousFuels",
+						"naceCodes": [
+							"D35.11"
+						],
+						"share": {
+							"relativeShareInPercent": 51.34,
+							"absoluteShare": {
+								"amount": 9542520656.25,
+								"currency": "BRL"
+							}
+						},
+						"substantialContributionToClimateChangeMitigationInPercent": 41.06,
+						"substantialContributionToClimateChangeAdaptationInPercent": 32.64,
+						"substantialContributionToSustainableUseAndProtectionOfWaterAndMarineResourcesInPercent": 55.18,
+						"substantialContributionToTransitionToACircularEconomyInPercent": 23.52,
+						"substantialContributionToPollutionPreventionAndControlInPercent": 45.28,
+						"substantialContributionToProtectionAndRestorationOfBiodiversityAndEcosystemsInPercent": 38.36,
+						"dnshToClimateChangeMitigation": "No",
+						"dnshToClimateChangeAdaptation": "Yes",
+						"dnshToSustainableUseAndProtectionOfWaterAndMarineResources": "No",
+						"dnshToTransitionToACircularEconomy": "No",
+						"dnshToPollutionPreventionAndControl": "No",
+						"dnshToProtectionAndRestorationOfBiodiversityAndEcosystems": "No",
+						"minimumSafeguards": "Yes"
+					},
+					{
+						"activityName": "ElectricityGenerationUsingSolarPhotovoltaicTechnology",
+						"naceCodes": [
+							"D35.11"
+						],
+						"share": {
+							"relativeShareInPercent": 85.94,
+							"absoluteShare": {
+								"amount": 6055599579.12,
+								"currency": "ISK"
+							}
+						},
+						"substantialContributionToClimateChangeMitigationInPercent": 74.63,
+						"substantialContributionToClimateChangeAdaptationInPercent": 52.64,
+						"substantialContributionToSustainableUseAndProtectionOfWaterAndMarineResourcesInPercent": 1.07,
+						"substantialContributionToTransitionToACircularEconomyInPercent": 30.69,
+						"substantialContributionToPollutionPreventionAndControlInPercent": 10.35,
+						"substantialContributionToProtectionAndRestorationOfBiodiversityAndEcosystemsInPercent": 24.5,
+						"dnshToClimateChangeMitigation": "No",
+						"dnshToClimateChangeAdaptation": "No",
+						"dnshToSustainableUseAndProtectionOfWaterAndMarineResources": "Yes",
+						"dnshToTransitionToACircularEconomy": "Yes",
+						"dnshToPollutionPreventionAndControl": "No",
+						"dnshToProtectionAndRestorationOfBiodiversityAndEcosystems": "Yes",
+						"minimumSafeguards": "Yes"
+					}
+				],
+				"enablingShareInPercent": 75.73,
+				"transitionalShareInPercent": 53.44
+			}
+		},
+		"reportingPeriod": "2021"
+	},
+	{
+		"companyInformation": {
+			"companyName": "TestForIncompleteReferencedReport",
+			"headquarters": "Geovannyshire",
+			"headquartersPostalCode": "31739",
+			"sector": "e-markets",
+			"identifiers": {
+				"Lei": [
+					"PX70bHHt0qF55ybkxsIJ"
+				],
+				"Isin": [
+					"d81vtA6VRhZL"
+				],
+				"PermId": [
+					"e68lDnEwL6"
+				],
+				"Ticker": [
+					"ljzaFDI"
+				],
+				"Duns": [],
+				"VatNumber": [],
+				"CompanyRegistrationNumber": []
+			},
+			"countryCode": "LT",
+			"companyContactDetails": [],
+			"companyAlternativeNames": [],
+			"companyLegalForm": null,
+			"website": "https://oily-stylus.org/",
+			"isTeaserCompany": false,
+			"parentCompanyLei": null
 		},
 		"t": {
 			"general": {
 				"fiscalYearDeviation": "NoDeviation",
-<<<<<<< HEAD
-				"fiscalYearEnd": "2024-09-15",
-				"scopeOfEntities": "No",
-				"nfrdMandatory": "Yes",
+				"fiscalYearEnd": "2024-08-10",
+				"scopeOfEntities": "Yes",
+				"nfrdMandatory": "No",
 				"euTaxonomyActivityLevelReporting": "No",
 				"assurance": {
-					"value": "LimitedAssurance",
-					"provider": "Kohler, Ondricka and Rippin",
+					"value": "ReasonableAssurance",
+					"provider": "Hilpert and Sons",
 					"dataSource": {
-						"page": 966,
-						"fileName": "IntegratedReport",
+						"page": 1008,
+						"fileName": "AnnualReport",
 						"fileReference": "50a36c418baffd520bb92d84664f06f9732a21f4e2e5ecee6d9136f16e7e0b63",
-						"tagName": "web services"
-					}
-				},
-				"numberOfEmployees": 54860.39,
+						"tagName": "methodologies"
+					}
+				},
+				"numberOfEmployees": 89283.79,
 				"referencedReports": null
 			},
 			"revenue": {
 				"totalAmount": {
-					"value": 9362381410.32,
+					"value": 390183702.11,
 					"dataSource": {
-						"page": 562,
+						"page": 1145,
 						"fileName": "ESEFReport",
 						"fileReference": "50a36c418baffd520bb92d84664f06f9732a21f4e2e5ecee6d9136f16e7e0b63",
-						"tagName": "deliverables"
-					},
-					"comment": "calculate redundant monitor",
-					"quality": "Reported",
-					"currency": "CNY"
+						"tagName": "convergence"
+					},
+					"comment": "hack auxiliary array",
+					"quality": "Incomplete",
+					"currency": "CVE"
 				},
 				"nonEligibleShare": {
-					"relativeShareInPercent": 79.07,
-					"absoluteShare": {
-						"amount": 716877302.62,
-						"currency": "CUP"
+					"relativeShareInPercent": 73.57,
+					"absoluteShare": {
+						"amount": 3860728491.56,
+						"currency": "WST"
 					}
 				},
 				"eligibleShare": {
-					"relativeShareInPercent": 52.76,
-					"absoluteShare": {
-						"amount": 1966201351.02,
-						"currency": "GBP"
+					"relativeShareInPercent": 4.54,
+					"absoluteShare": {
+						"amount": 6563036048.32,
+						"currency": "LAK"
 					}
 				},
 				"nonAlignedShare": {
-					"relativeShareInPercent": 39.83,
-					"absoluteShare": {
-						"amount": 2158909977.88,
-						"currency": "SEK"
+					"relativeShareInPercent": 8.96,
+					"absoluteShare": {
+						"amount": 2766982200.55,
+						"currency": "TOP"
 					}
 				},
 				"nonAlignedActivities": [],
 				"alignedShare": {
-					"relativeShareInPercent": 53.43,
-					"absoluteShare": {
-						"amount": 3686279621.91,
-						"currency": "WST"
-					}
-				},
-				"substantialContributionToClimateChangeMitigationInPercent": 2.62,
-				"substantialContributionToClimateChangeAdaptationInPercent": 48.46,
-				"substantialContributionToSustainableUseAndProtectionOfWaterAndMarineResourcesInPercent": 59.61,
-				"substantialContributionToTransitionToACircularEconomyInPercent": 66.93,
-				"substantialContributionToPollutionPreventionAndControlInPercent": 27.29,
-				"substantialContributionToProtectionAndRestorationOfBiodiversityAndEcosystemsInPercent": 20.81,
+					"relativeShareInPercent": 54.93,
+					"absoluteShare": {
+						"amount": 183807925.78,
+						"currency": "RWF"
+					}
+				},
+				"substantialContributionToClimateChangeMitigationInPercent": 93.6,
+				"substantialContributionToClimateChangeAdaptationInPercent": 52.09,
+				"substantialContributionToSustainableUseAndProtectionOfWaterAndMarineResourcesInPercent": 44.48,
+				"substantialContributionToTransitionToACircularEconomyInPercent": 14.15,
+				"substantialContributionToPollutionPreventionAndControlInPercent": 63.02,
+				"substantialContributionToProtectionAndRestorationOfBiodiversityAndEcosystemsInPercent": 38.58,
 				"alignedActivities": [
 					{
-						"activityName": "StorageOfThermalEnergy",
-						"naceCodes": [],
-						"share": {
-							"relativeShareInPercent": 86.73,
-							"absoluteShare": {
-								"amount": 999114557.63,
-								"currency": "EGP"
-							}
-						},
-						"substantialContributionToClimateChangeMitigationInPercent": 49.24,
-						"substantialContributionToClimateChangeAdaptationInPercent": 1.88,
-						"substantialContributionToSustainableUseAndProtectionOfWaterAndMarineResourcesInPercent": 65.29,
-						"substantialContributionToTransitionToACircularEconomyInPercent": 94.84,
-						"substantialContributionToPollutionPreventionAndControlInPercent": 91.33,
-						"substantialContributionToProtectionAndRestorationOfBiodiversityAndEcosystemsInPercent": 82.04,
-						"dnshToClimateChangeMitigation": "No",
-						"dnshToClimateChangeAdaptation": "Yes",
+						"activityName": "ProductionOfHeatCoolUsingWasteHeat",
+						"naceCodes": [
+							"D35.30"
+						],
+						"share": {
+							"relativeShareInPercent": 23.31,
+							"absoluteShare": {
+								"amount": 6762564869.13,
+								"currency": "PAB"
+							}
+						},
+						"substantialContributionToClimateChangeMitigationInPercent": 68.79,
+						"substantialContributionToClimateChangeAdaptationInPercent": 86.25,
+						"substantialContributionToSustainableUseAndProtectionOfWaterAndMarineResourcesInPercent": 18,
+						"substantialContributionToTransitionToACircularEconomyInPercent": 24.04,
+						"substantialContributionToPollutionPreventionAndControlInPercent": 46.58,
+						"substantialContributionToProtectionAndRestorationOfBiodiversityAndEcosystemsInPercent": 89.75,
+						"dnshToClimateChangeMitigation": "No",
+						"dnshToClimateChangeAdaptation": "Yes",
+						"dnshToSustainableUseAndProtectionOfWaterAndMarineResources": "No",
+						"dnshToTransitionToACircularEconomy": "No",
+						"dnshToPollutionPreventionAndControl": "Yes",
+						"dnshToProtectionAndRestorationOfBiodiversityAndEcosystems": "No",
+						"minimumSafeguards": "Yes"
+					},
+					{
+						"activityName": "PreCommercialStagesOfAdvancedTechnologiesToProduceEnergyFromNuclearProcessesWithMinimalWasteFromTheFuelCycle",
+						"naceCodes": [
+							"M72"
+						],
+						"share": {
+							"relativeShareInPercent": 35.31,
+							"absoluteShare": {
+								"amount": 9906693357.05,
+								"currency": "MGA"
+							}
+						},
+						"substantialContributionToClimateChangeMitigationInPercent": 97.86,
+						"substantialContributionToClimateChangeAdaptationInPercent": 68.38,
+						"substantialContributionToSustainableUseAndProtectionOfWaterAndMarineResourcesInPercent": 97.59,
+						"substantialContributionToTransitionToACircularEconomyInPercent": 85.98,
+						"substantialContributionToPollutionPreventionAndControlInPercent": 60.19,
+						"substantialContributionToProtectionAndRestorationOfBiodiversityAndEcosystemsInPercent": 17.98,
+						"dnshToClimateChangeMitigation": "No",
+						"dnshToClimateChangeAdaptation": "No",
 						"dnshToSustainableUseAndProtectionOfWaterAndMarineResources": "No",
 						"dnshToTransitionToACircularEconomy": "No",
 						"dnshToPollutionPreventionAndControl": "No",
 						"dnshToProtectionAndRestorationOfBiodiversityAndEcosystems": "Yes",
-						"minimumSafeguards": "Yes"
-					},
-					{
-						"activityName": "ElectricityGenerationFromRenewableNonFossilGaseousAndLiquidFuels",
-						"naceCodes": [
-							"F42.22"
-						],
-						"share": {
-							"relativeShareInPercent": 44.46,
-							"absoluteShare": {
-								"amount": 8805589796.98,
-								"currency": "TJS"
-							}
-						},
-						"substantialContributionToClimateChangeMitigationInPercent": 28.44,
-						"substantialContributionToClimateChangeAdaptationInPercent": 34.23,
-						"substantialContributionToSustainableUseAndProtectionOfWaterAndMarineResourcesInPercent": 59.4,
-						"substantialContributionToTransitionToACircularEconomyInPercent": 65.08,
-						"substantialContributionToPollutionPreventionAndControlInPercent": 42.45,
-						"substantialContributionToProtectionAndRestorationOfBiodiversityAndEcosystemsInPercent": 67.44,
-						"dnshToClimateChangeMitigation": "No",
-						"dnshToClimateChangeAdaptation": "Yes",
-						"dnshToSustainableUseAndProtectionOfWaterAndMarineResources": "Yes",
-						"dnshToTransitionToACircularEconomy": "Yes",
+						"minimumSafeguards": "No"
+					},
+					{
+						"activityName": "ProfessionalServicesRelatedToEnergyPerformanceOfBuildings",
+						"naceCodes": [
+							"M71"
+						],
+						"share": {
+							"relativeShareInPercent": 29.83,
+							"absoluteShare": {
+								"amount": 9484803674.28,
+								"currency": "ZWL"
+							}
+						},
+						"substantialContributionToClimateChangeMitigationInPercent": 41.22,
+						"substantialContributionToClimateChangeAdaptationInPercent": 44.47,
+						"substantialContributionToSustainableUseAndProtectionOfWaterAndMarineResourcesInPercent": 58.28,
+						"substantialContributionToTransitionToACircularEconomyInPercent": 31.55,
+						"substantialContributionToPollutionPreventionAndControlInPercent": 14.95,
+						"substantialContributionToProtectionAndRestorationOfBiodiversityAndEcosystemsInPercent": 9.46,
+						"dnshToClimateChangeMitigation": "Yes",
+						"dnshToClimateChangeAdaptation": "Yes",
+						"dnshToSustainableUseAndProtectionOfWaterAndMarineResources": "No",
+						"dnshToTransitionToACircularEconomy": "No",
 						"dnshToPollutionPreventionAndControl": "Yes",
 						"dnshToProtectionAndRestorationOfBiodiversityAndEcosystems": "No",
 						"minimumSafeguards": "No"
 					},
 					{
-						"activityName": "PassengerInterurbanRailTransport",
-						"naceCodes": [
-							"N77.39"
-						],
-						"share": {
-							"relativeShareInPercent": 25.18,
-							"absoluteShare": {
-								"amount": 4768159317.32,
-								"currency": "OMR"
-=======
-				"fiscalYearEnd": "2024-04-16",
-				"scopeOfEntities": "No",
-				"nfrdMandatory": "Yes",
-				"euTaxonomyActivityLevelReporting": "Yes",
-				"assurance": {
-					"value": "ReasonableAssurance",
-					"provider": "Koepp, Goodwin and Considine",
-					"dataSource": {
-						"page": 676,
-						"fileName": "IntegratedReport",
-						"fileReference": "50a36c418baffd520bb92d84664f06f9732a21f4e2e5ecee6d9136f16e7e0b63",
-						"tagName": "blockchains"
-					}
-				},
-				"numberOfEmployees": 25025.71,
-				"referencedReports": {
-					"IntegratedReport": {
-						"fileReference": "50a36c418baffd520bb92d84664f06f9732a21f4e2e5ecee6d9136f16e7e0b63",
-						"fileName": "IntegratedReport",
-						"publicationDate": "2023-06-22"
-					}
-				}
-			},
-			"revenue": {
-				"totalAmount": {
-					"value": 1813909953.92,
-					"dataSource": {
-						"page": 801,
-						"fileName": "IntegratedReport",
-						"fileReference": "50a36c418baffd520bb92d84664f06f9732a21f4e2e5ecee6d9136f16e7e0b63",
-						"tagName": "partnerships"
-					},
-					"comment": "connect digital driver",
-					"quality": "Estimated",
-					"currency": "GNF"
-				},
-				"nonEligibleShare": {
-					"relativeShareInPercent": 52.65,
-					"absoluteShare": {
-						"amount": 893171862.69,
-						"currency": "SZL"
-					}
-				},
-				"eligibleShare": {
-					"relativeShareInPercent": 5.14,
-					"absoluteShare": {
-						"amount": 5202714528.42,
-						"currency": "SEK"
-					}
-				},
-				"nonAlignedShare": {
-					"relativeShareInPercent": 60.38,
-					"absoluteShare": {
-						"amount": 8643475645.23,
-						"currency": "WST"
-					}
-				},
-				"nonAlignedActivities": [
-					{
-						"activityName": "RenovationOfExistingBuildings",
-						"naceCodes": [
-							"F41"
-						],
-						"share": {
-							"relativeShareInPercent": 76.58,
-							"absoluteShare": {
-								"amount": 7995049254.97,
-								"currency": "BMD"
->>>>>>> 65b2b3a5
-							}
-						},
-						"substantialContributionToClimateChangeMitigationInPercent": 63.79,
-						"substantialContributionToClimateChangeAdaptationInPercent": 61.92,
-						"substantialContributionToSustainableUseAndProtectionOfWaterAndMarineResourcesInPercent": 29.13,
-						"substantialContributionToTransitionToACircularEconomyInPercent": 70.26,
-						"substantialContributionToPollutionPreventionAndControlInPercent": 25.42,
-						"substantialContributionToProtectionAndRestorationOfBiodiversityAndEcosystemsInPercent": 87.64,
-						"dnshToClimateChangeMitigation": "No",
-						"dnshToClimateChangeAdaptation": "No",
-						"dnshToSustainableUseAndProtectionOfWaterAndMarineResources": "No",
-						"dnshToTransitionToACircularEconomy": "No",
+						"activityName": "FreightTransportServicesByRoad",
+						"naceCodes": [
+							"H49.4.1"
+						],
+						"share": {
+							"relativeShareInPercent": 54.52,
+							"absoluteShare": {
+								"amount": 7083314734.05,
+								"currency": "MXN"
+							}
+						},
+						"substantialContributionToClimateChangeMitigationInPercent": 16.1,
+						"substantialContributionToClimateChangeAdaptationInPercent": 37.68,
+						"substantialContributionToSustainableUseAndProtectionOfWaterAndMarineResourcesInPercent": 85.14,
+						"substantialContributionToTransitionToACircularEconomyInPercent": 73.82,
+						"substantialContributionToPollutionPreventionAndControlInPercent": 87.73,
+						"substantialContributionToProtectionAndRestorationOfBiodiversityAndEcosystemsInPercent": 40.99,
+						"dnshToClimateChangeMitigation": "Yes",
+						"dnshToClimateChangeAdaptation": "No",
+						"dnshToSustainableUseAndProtectionOfWaterAndMarineResources": "No",
+						"dnshToTransitionToACircularEconomy": "Yes",
 						"dnshToPollutionPreventionAndControl": "Yes",
 						"dnshToProtectionAndRestorationOfBiodiversityAndEcosystems": "No",
 						"minimumSafeguards": "Yes"
 					},
 					{
-<<<<<<< HEAD
-						"activityName": "ElectricityGenerationUsingConcentratedSolarPowerCspTechnology",
-						"naceCodes": [
-							"D35.11",
-							"F42.22"
-						],
-						"share": {
-							"relativeShareInPercent": 77.76,
-							"absoluteShare": {
-								"amount": 562875394.24,
-								"currency": "SYP"
-							}
-						},
-						"substantialContributionToClimateChangeMitigationInPercent": 39,
-						"substantialContributionToClimateChangeAdaptationInPercent": 88.56,
-						"substantialContributionToSustainableUseAndProtectionOfWaterAndMarineResourcesInPercent": 14.25,
-						"substantialContributionToTransitionToACircularEconomyInPercent": 66.62,
-						"substantialContributionToPollutionPreventionAndControlInPercent": 95.26,
-						"substantialContributionToProtectionAndRestorationOfBiodiversityAndEcosystemsInPercent": 43.56,
-						"dnshToClimateChangeMitigation": "Yes",
-						"dnshToClimateChangeAdaptation": "No",
-						"dnshToSustainableUseAndProtectionOfWaterAndMarineResources": "No",
-						"dnshToTransitionToACircularEconomy": "Yes",
+						"activityName": "SeaAndCoastalFreightWaterTransportVesselsForPortOperationsAndAuxiliaryActivities",
+						"naceCodes": [
+							"H50.2",
+							"N77.34"
+						],
+						"share": {
+							"relativeShareInPercent": 25.33,
+							"absoluteShare": {
+								"amount": 2975989861.88,
+								"currency": "IDR"
+							}
+						},
+						"substantialContributionToClimateChangeMitigationInPercent": 28.33,
+						"substantialContributionToClimateChangeAdaptationInPercent": 19.65,
+						"substantialContributionToSustainableUseAndProtectionOfWaterAndMarineResourcesInPercent": 73.84,
+						"substantialContributionToTransitionToACircularEconomyInPercent": 45.2,
+						"substantialContributionToPollutionPreventionAndControlInPercent": 92.11,
+						"substantialContributionToProtectionAndRestorationOfBiodiversityAndEcosystemsInPercent": 57.35,
+						"dnshToClimateChangeMitigation": "No",
+						"dnshToClimateChangeAdaptation": "Yes",
+						"dnshToSustainableUseAndProtectionOfWaterAndMarineResources": "No",
+						"dnshToTransitionToACircularEconomy": "No",
 						"dnshToPollutionPreventionAndControl": "No",
 						"dnshToProtectionAndRestorationOfBiodiversityAndEcosystems": "Yes",
 						"minimumSafeguards": "Yes"
 					},
 					{
-						"activityName": "ManufactureOfOrganicBasicChemicals",
-						"naceCodes": [
-							"C20.14"
-						],
-						"share": {
-							"relativeShareInPercent": 44.76,
-							"absoluteShare": {
-								"amount": 3691460611.3,
-								"currency": "NAD"
-							}
-						},
-						"substantialContributionToClimateChangeMitigationInPercent": 45.6,
-						"substantialContributionToClimateChangeAdaptationInPercent": 6.17,
-						"substantialContributionToSustainableUseAndProtectionOfWaterAndMarineResourcesInPercent": 75.8,
-						"substantialContributionToTransitionToACircularEconomyInPercent": 35.65,
-						"substantialContributionToPollutionPreventionAndControlInPercent": 62.7,
-						"substantialContributionToProtectionAndRestorationOfBiodiversityAndEcosystemsInPercent": 11.38,
-						"dnshToClimateChangeMitigation": "No",
-						"dnshToClimateChangeAdaptation": "No",
-						"dnshToSustainableUseAndProtectionOfWaterAndMarineResources": "No",
-						"dnshToTransitionToACircularEconomy": "Yes",
-						"dnshToPollutionPreventionAndControl": "Yes",
-						"dnshToProtectionAndRestorationOfBiodiversityAndEcosystems": "Yes",
-						"minimumSafeguards": "Yes"
-					},
-					{
-						"activityName": "LowCarbonAirportInfrastructure",
-						"naceCodes": [
-							"F42.99"
-						],
-						"share": {
-							"relativeShareInPercent": 60.78,
-							"absoluteShare": {
-								"amount": 8470089903.57,
-								"currency": "AZN"
-							}
-						},
-						"substantialContributionToClimateChangeMitigationInPercent": 33,
-						"substantialContributionToClimateChangeAdaptationInPercent": 68.57,
-						"substantialContributionToSustainableUseAndProtectionOfWaterAndMarineResourcesInPercent": 92.99,
-						"substantialContributionToTransitionToACircularEconomyInPercent": 96.69,
-						"substantialContributionToPollutionPreventionAndControlInPercent": 59.28,
-						"substantialContributionToProtectionAndRestorationOfBiodiversityAndEcosystemsInPercent": 22.5,
-						"dnshToClimateChangeMitigation": "Yes",
-						"dnshToClimateChangeAdaptation": "No",
+						"activityName": "ManufactureOfBatteries",
+						"naceCodes": [
+							"C27.2"
+						],
+						"share": {
+							"relativeShareInPercent": 86.16,
+							"absoluteShare": {
+								"amount": 209624760.31,
+								"currency": "VUV"
+							}
+						},
+						"substantialContributionToClimateChangeMitigationInPercent": 58.68,
+						"substantialContributionToClimateChangeAdaptationInPercent": 61.86,
+						"substantialContributionToSustainableUseAndProtectionOfWaterAndMarineResourcesInPercent": 89.52,
+						"substantialContributionToTransitionToACircularEconomyInPercent": 44.17,
+						"substantialContributionToPollutionPreventionAndControlInPercent": 69.56,
+						"substantialContributionToProtectionAndRestorationOfBiodiversityAndEcosystemsInPercent": 1.2,
+						"dnshToClimateChangeMitigation": "Yes",
+						"dnshToClimateChangeAdaptation": "Yes",
 						"dnshToSustainableUseAndProtectionOfWaterAndMarineResources": "No",
 						"dnshToTransitionToACircularEconomy": "Yes",
 						"dnshToPollutionPreventionAndControl": "Yes",
@@ -3714,183 +2229,209 @@
 						"minimumSafeguards": "No"
 					},
 					{
-						"activityName": "ElectricityGenerationFromBioenergy",
-						"naceCodes": [
-							"D35.11"
-						],
-						"share": {
-							"relativeShareInPercent": 13.46,
-							"absoluteShare": {
-								"amount": 453250177.67,
-								"currency": "XOF"
-							}
-						},
-						"substantialContributionToClimateChangeMitigationInPercent": 95.99,
-						"substantialContributionToClimateChangeAdaptationInPercent": 49.43,
-						"substantialContributionToSustainableUseAndProtectionOfWaterAndMarineResourcesInPercent": 12.19,
-						"substantialContributionToTransitionToACircularEconomyInPercent": 2.3,
-						"substantialContributionToPollutionPreventionAndControlInPercent": 6.69,
-						"substantialContributionToProtectionAndRestorationOfBiodiversityAndEcosystemsInPercent": 19.82,
-						"dnshToClimateChangeMitigation": "No",
-						"dnshToClimateChangeAdaptation": "No",
-						"dnshToSustainableUseAndProtectionOfWaterAndMarineResources": "No",
-						"dnshToTransitionToACircularEconomy": "Yes",
+						"activityName": "InlandFreightWaterTransport",
+						"naceCodes": [
+							"H50.4"
+						],
+						"share": {
+							"relativeShareInPercent": 68.12,
+							"absoluteShare": {
+								"amount": 8599411719.48,
+								"currency": "GNF"
+							}
+						},
+						"substantialContributionToClimateChangeMitigationInPercent": 24.41,
+						"substantialContributionToClimateChangeAdaptationInPercent": 62.09,
+						"substantialContributionToSustainableUseAndProtectionOfWaterAndMarineResourcesInPercent": 88.88,
+						"substantialContributionToTransitionToACircularEconomyInPercent": 62.6,
+						"substantialContributionToPollutionPreventionAndControlInPercent": 43.56,
+						"substantialContributionToProtectionAndRestorationOfBiodiversityAndEcosystemsInPercent": 46.77,
+						"dnshToClimateChangeMitigation": "Yes",
+						"dnshToClimateChangeAdaptation": "No",
+						"dnshToSustainableUseAndProtectionOfWaterAndMarineResources": "Yes",
+						"dnshToTransitionToACircularEconomy": "No",
 						"dnshToPollutionPreventionAndControl": "No",
-						"dnshToProtectionAndRestorationOfBiodiversityAndEcosystems": "No",
-						"minimumSafeguards": "Yes"
-					}
-				],
-				"enablingShareInPercent": 47.75,
-				"transitionalShareInPercent": 31.68
+						"dnshToProtectionAndRestorationOfBiodiversityAndEcosystems": "Yes",
+						"minimumSafeguards": "Yes"
+					}
+				],
+				"enablingShareInPercent": 41.99,
+				"transitionalShareInPercent": 28.26
 			},
 			"capex": {
 				"totalAmount": {
-					"value": 1837216999.84,
+					"value": 8803911923.9,
 					"dataSource": {
-						"page": 186,
-						"fileName": "IntegratedReport",
+						"page": 908,
+						"fileName": "AnnualReport",
 						"fileReference": "50a36c418baffd520bb92d84664f06f9732a21f4e2e5ecee6d9136f16e7e0b63",
-						"tagName": "infrastructures"
-					},
-					"comment": "bypass online panel",
+						"tagName": "platforms"
+					},
+					"comment": "transmit wireless system",
 					"quality": "Incomplete",
-					"currency": "MYR"
+					"currency": "SGD"
 				},
 				"nonEligibleShare": {
-					"relativeShareInPercent": 73.65,
-					"absoluteShare": {
-						"amount": 6899821856.06,
-						"currency": "CRC"
+					"relativeShareInPercent": 10.4,
+					"absoluteShare": {
+						"amount": 230304328.72,
+						"currency": "DKK"
 					}
 				},
 				"eligibleShare": {
-					"relativeShareInPercent": 89.66,
-					"absoluteShare": {
-						"amount": 6419761742,
-						"currency": "WST"
+					"relativeShareInPercent": 31.76,
+					"absoluteShare": {
+						"amount": 2287288848.31,
+						"currency": "CDF"
 					}
 				},
 				"nonAlignedShare": {
-					"relativeShareInPercent": 61.86,
-					"absoluteShare": {
-						"amount": 2823442860.97,
+					"relativeShareInPercent": 82.14,
+					"absoluteShare": {
+						"amount": 5346348122.69,
 						"currency": "CDF"
 					}
 				},
 				"nonAlignedActivities": [],
 				"alignedShare": {
-					"relativeShareInPercent": 4.73,
-					"absoluteShare": {
-						"amount": 7391757215.38,
-						"currency": "UYU"
-					}
-				},
-				"substantialContributionToClimateChangeMitigationInPercent": 47.01,
-				"substantialContributionToClimateChangeAdaptationInPercent": 92.13,
-				"substantialContributionToSustainableUseAndProtectionOfWaterAndMarineResourcesInPercent": 47.62,
-				"substantialContributionToTransitionToACircularEconomyInPercent": 15.85,
-				"substantialContributionToPollutionPreventionAndControlInPercent": 95.98,
-				"substantialContributionToProtectionAndRestorationOfBiodiversityAndEcosystemsInPercent": 79.31,
+					"relativeShareInPercent": 61.69,
+					"absoluteShare": {
+						"amount": 1178427641.28,
+						"currency": "AMD"
+					}
+				},
+				"substantialContributionToClimateChangeMitigationInPercent": 82.19,
+				"substantialContributionToClimateChangeAdaptationInPercent": 8.45,
+				"substantialContributionToSustainableUseAndProtectionOfWaterAndMarineResourcesInPercent": 95.58,
+				"substantialContributionToTransitionToACircularEconomyInPercent": 76.4,
+				"substantialContributionToPollutionPreventionAndControlInPercent": 82.56,
+				"substantialContributionToProtectionAndRestorationOfBiodiversityAndEcosystemsInPercent": 25.58,
 				"alignedActivities": [
 					{
-						"activityName": "ManufactureOfSodaAsh",
-						"naceCodes": [
-							"C20.13"
-						],
-						"share": {
-							"relativeShareInPercent": 62.34,
-							"absoluteShare": {
-								"amount": 4253112159.2,
-								"currency": "VUV"
-							}
-						},
-						"substantialContributionToClimateChangeMitigationInPercent": 41.59,
-						"substantialContributionToClimateChangeAdaptationInPercent": 98.64,
-						"substantialContributionToSustainableUseAndProtectionOfWaterAndMarineResourcesInPercent": 4.08,
-						"substantialContributionToTransitionToACircularEconomyInPercent": 92.39,
-						"substantialContributionToPollutionPreventionAndControlInPercent": 84.53,
-						"substantialContributionToProtectionAndRestorationOfBiodiversityAndEcosystemsInPercent": 72.42,
-						"dnshToClimateChangeMitigation": "Yes",
-						"dnshToClimateChangeAdaptation": "Yes",
-						"dnshToSustainableUseAndProtectionOfWaterAndMarineResources": "No",
-						"dnshToTransitionToACircularEconomy": "No",
-						"dnshToPollutionPreventionAndControl": "Yes",
-						"dnshToProtectionAndRestorationOfBiodiversityAndEcosystems": "Yes",
-						"minimumSafeguards": "Yes"
-					},
-					{
-						"activityName": "InfrastructureForWaterTransport",
-						"naceCodes": [
-							"F71.1",
-							"F71.20"
-						],
-						"share": {
-							"relativeShareInPercent": 44.9,
-							"absoluteShare": {
-								"amount": 5541629020.59,
-								"currency": "AMD"
-							}
-						},
-						"substantialContributionToClimateChangeMitigationInPercent": 68.94,
-						"substantialContributionToClimateChangeAdaptationInPercent": 54.68,
-						"substantialContributionToSustainableUseAndProtectionOfWaterAndMarineResourcesInPercent": 51.03,
-						"substantialContributionToTransitionToACircularEconomyInPercent": 10.19,
-						"substantialContributionToPollutionPreventionAndControlInPercent": 69.67,
-						"substantialContributionToProtectionAndRestorationOfBiodiversityAndEcosystemsInPercent": 80.36,
-						"dnshToClimateChangeMitigation": "Yes",
-						"dnshToClimateChangeAdaptation": "Yes",
-=======
-						"activityName": "ElectricityGenerationUsingSolarPhotovoltaicTechnology",
-						"naceCodes": [
-							"F42.22"
-						],
-						"share": {
-							"relativeShareInPercent": 29.08,
-							"absoluteShare": {
-								"amount": 2585336137.56,
-								"currency": "ANG"
-							}
-						}
-					}
-				],
-				"alignedShare": {
-					"relativeShareInPercent": 6.77,
-					"absoluteShare": {
-						"amount": 4469672529.96,
-						"currency": "BTN"
-					}
-				},
-				"substantialContributionToClimateChangeMitigationInPercent": 94.71,
-				"substantialContributionToClimateChangeAdaptationInPercent": 21.32,
-				"substantialContributionToSustainableUseAndProtectionOfWaterAndMarineResourcesInPercent": 32.81,
-				"substantialContributionToTransitionToACircularEconomyInPercent": 19.36,
-				"substantialContributionToPollutionPreventionAndControlInPercent": 72.84,
-				"substantialContributionToProtectionAndRestorationOfBiodiversityAndEcosystemsInPercent": 36.46,
-				"alignedActivities": [
-					{
-						"activityName": "InstallationMaintenanceAndRepairOfInstrumentsAndDevicesForMeasuringRegulationAndControllingEnergyPerformanceOfBuildings",
-						"naceCodes": [
-							"C23",
-							"C27",
-							"C28",
-							"F43",
-							"F42"
-						],
-						"share": {
-							"relativeShareInPercent": 69.6,
-							"absoluteShare": {
-								"amount": 7022524247.88,
-								"currency": "KZT"
-							}
-						},
-						"substantialContributionToClimateChangeMitigationInPercent": 0.08,
-						"substantialContributionToClimateChangeAdaptationInPercent": 42.36,
-						"substantialContributionToSustainableUseAndProtectionOfWaterAndMarineResourcesInPercent": 66.5,
-						"substantialContributionToTransitionToACircularEconomyInPercent": 8.88,
-						"substantialContributionToPollutionPreventionAndControlInPercent": 8.21,
-						"substantialContributionToProtectionAndRestorationOfBiodiversityAndEcosystemsInPercent": 55.96,
-						"dnshToClimateChangeMitigation": "Yes",
-						"dnshToClimateChangeAdaptation": "Yes",
+						"activityName": "ConstructionExtensionAndOperationOfWaterCollectionTreatmentAndSupplySystems",
+						"naceCodes": [
+							"E36.00"
+						],
+						"share": {
+							"relativeShareInPercent": 37.78,
+							"absoluteShare": {
+								"amount": 5707895921.08,
+								"currency": "AED"
+							}
+						},
+						"substantialContributionToClimateChangeMitigationInPercent": 61.58,
+						"substantialContributionToClimateChangeAdaptationInPercent": 5.88,
+						"substantialContributionToSustainableUseAndProtectionOfWaterAndMarineResourcesInPercent": 20.3,
+						"substantialContributionToTransitionToACircularEconomyInPercent": 88.92,
+						"substantialContributionToPollutionPreventionAndControlInPercent": 42.91,
+						"substantialContributionToProtectionAndRestorationOfBiodiversityAndEcosystemsInPercent": 95.9,
+						"dnshToClimateChangeMitigation": "Yes",
+						"dnshToClimateChangeAdaptation": "Yes",
+						"dnshToSustainableUseAndProtectionOfWaterAndMarineResources": "No",
+						"dnshToTransitionToACircularEconomy": "No",
+						"dnshToPollutionPreventionAndControl": "No",
+						"dnshToProtectionAndRestorationOfBiodiversityAndEcosystems": "Yes",
+						"minimumSafeguards": "Yes"
+					},
+					{
+						"activityName": "ProductionOfHeatCoolFromBioenergy",
+						"naceCodes": [
+							"D35.30"
+						],
+						"share": {
+							"relativeShareInPercent": 15.43,
+							"absoluteShare": {
+								"amount": 5407007646.28,
+								"currency": "GEL"
+							}
+						},
+						"substantialContributionToClimateChangeMitigationInPercent": 84.53,
+						"substantialContributionToClimateChangeAdaptationInPercent": 60.19,
+						"substantialContributionToSustainableUseAndProtectionOfWaterAndMarineResourcesInPercent": 13.72,
+						"substantialContributionToTransitionToACircularEconomyInPercent": 32.57,
+						"substantialContributionToPollutionPreventionAndControlInPercent": 20.43,
+						"substantialContributionToProtectionAndRestorationOfBiodiversityAndEcosystemsInPercent": 25.76,
+						"dnshToClimateChangeMitigation": "No",
+						"dnshToClimateChangeAdaptation": "Yes",
+						"dnshToSustainableUseAndProtectionOfWaterAndMarineResources": "No",
+						"dnshToTransitionToACircularEconomy": "Yes",
+						"dnshToPollutionPreventionAndControl": "Yes",
+						"dnshToProtectionAndRestorationOfBiodiversityAndEcosystems": "No",
+						"minimumSafeguards": "No"
+					},
+					{
+						"activityName": "ManufactureOfEquipmentForTheProductionAndUseOfHydrogen",
+						"naceCodes": [
+							"C25",
+							"C28"
+						],
+						"share": {
+							"relativeShareInPercent": 32.68,
+							"absoluteShare": {
+								"amount": 9257145482.12,
+								"currency": "NZD"
+							}
+						},
+						"substantialContributionToClimateChangeMitigationInPercent": 48.95,
+						"substantialContributionToClimateChangeAdaptationInPercent": 53.62,
+						"substantialContributionToSustainableUseAndProtectionOfWaterAndMarineResourcesInPercent": 31.28,
+						"substantialContributionToTransitionToACircularEconomyInPercent": 78.88,
+						"substantialContributionToPollutionPreventionAndControlInPercent": 54.42,
+						"substantialContributionToProtectionAndRestorationOfBiodiversityAndEcosystemsInPercent": 97.16,
+						"dnshToClimateChangeMitigation": "No",
+						"dnshToClimateChangeAdaptation": "No",
+						"dnshToSustainableUseAndProtectionOfWaterAndMarineResources": "No",
+						"dnshToTransitionToACircularEconomy": "Yes",
+						"dnshToPollutionPreventionAndControl": "No",
+						"dnshToProtectionAndRestorationOfBiodiversityAndEcosystems": "No",
+						"minimumSafeguards": "Yes"
+					},
+					{
+						"activityName": "ProductionOfHeatCoolUsingWasteHeat",
+						"naceCodes": [
+							"D35.30"
+						],
+						"share": {
+							"relativeShareInPercent": 60.58,
+							"absoluteShare": {
+								"amount": 7843615154.27,
+								"currency": "UGX"
+							}
+						},
+						"substantialContributionToClimateChangeMitigationInPercent": 80,
+						"substantialContributionToClimateChangeAdaptationInPercent": 85.36,
+						"substantialContributionToSustainableUseAndProtectionOfWaterAndMarineResourcesInPercent": 65.38,
+						"substantialContributionToTransitionToACircularEconomyInPercent": 17.4,
+						"substantialContributionToPollutionPreventionAndControlInPercent": 16.76,
+						"substantialContributionToProtectionAndRestorationOfBiodiversityAndEcosystemsInPercent": 82.94,
+						"dnshToClimateChangeMitigation": "Yes",
+						"dnshToClimateChangeAdaptation": "Yes",
+						"dnshToSustainableUseAndProtectionOfWaterAndMarineResources": "No",
+						"dnshToTransitionToACircularEconomy": "No",
+						"dnshToPollutionPreventionAndControl": "Yes",
+						"dnshToProtectionAndRestorationOfBiodiversityAndEcosystems": "Yes",
+						"minimumSafeguards": "Yes"
+					},
+					{
+						"activityName": "ConstructionExtensionAndOperationOfWaterCollectionTreatmentAndSupplySystems",
+						"naceCodes": [
+							"F42.99"
+						],
+						"share": {
+							"relativeShareInPercent": 93.26,
+							"absoluteShare": {
+								"amount": 2866256798.15,
+								"currency": "MOP"
+							}
+						},
+						"substantialContributionToClimateChangeMitigationInPercent": 5.71,
+						"substantialContributionToClimateChangeAdaptationInPercent": 32.65,
+						"substantialContributionToSustainableUseAndProtectionOfWaterAndMarineResourcesInPercent": 2.05,
+						"substantialContributionToTransitionToACircularEconomyInPercent": 69.09,
+						"substantialContributionToPollutionPreventionAndControlInPercent": 5.07,
+						"substantialContributionToProtectionAndRestorationOfBiodiversityAndEcosystemsInPercent": 79.11,
+						"dnshToClimateChangeMitigation": "No",
+						"dnshToClimateChangeAdaptation": "No",
 						"dnshToSustainableUseAndProtectionOfWaterAndMarineResources": "No",
 						"dnshToTransitionToACircularEconomy": "Yes",
 						"dnshToPollutionPreventionAndControl": "No",
@@ -3898,795 +2439,139 @@
 						"minimumSafeguards": "No"
 					},
 					{
-						"activityName": "ElectricityGenerationFromWindPower",
-						"naceCodes": [
-							"D35.11"
-						],
-						"share": {
-							"relativeShareInPercent": 51.08,
-							"absoluteShare": {
-								"amount": 4827053961.34,
-								"currency": "MWK"
-							}
-						},
-						"substantialContributionToClimateChangeMitigationInPercent": 10.58,
-						"substantialContributionToClimateChangeAdaptationInPercent": 92.16,
-						"substantialContributionToSustainableUseAndProtectionOfWaterAndMarineResourcesInPercent": 86.49,
-						"substantialContributionToTransitionToACircularEconomyInPercent": 27.99,
-						"substantialContributionToPollutionPreventionAndControlInPercent": 98.9,
-						"substantialContributionToProtectionAndRestorationOfBiodiversityAndEcosystemsInPercent": 76.84,
-						"dnshToClimateChangeMitigation": "Yes",
-						"dnshToClimateChangeAdaptation": "No",
-						"dnshToSustainableUseAndProtectionOfWaterAndMarineResources": "No",
-						"dnshToTransitionToACircularEconomy": "No",
-						"dnshToPollutionPreventionAndControl": "Yes",
-						"dnshToProtectionAndRestorationOfBiodiversityAndEcosystems": "No",
-						"minimumSafeguards": "Yes"
-					},
-					{
-						"activityName": "ManufactureOfHydrogen",
-						"naceCodes": [
-							"C20.11"
-						],
-						"share": {
-							"relativeShareInPercent": 6.48,
-							"absoluteShare": {
-								"amount": 8868141933.35,
-								"currency": "MDL"
-							}
-						},
-						"substantialContributionToClimateChangeMitigationInPercent": 51.23,
-						"substantialContributionToClimateChangeAdaptationInPercent": 25.14,
-						"substantialContributionToSustainableUseAndProtectionOfWaterAndMarineResourcesInPercent": 33.05,
-						"substantialContributionToTransitionToACircularEconomyInPercent": 23.12,
-						"substantialContributionToPollutionPreventionAndControlInPercent": 10.84,
-						"substantialContributionToProtectionAndRestorationOfBiodiversityAndEcosystemsInPercent": 14.13,
-						"dnshToClimateChangeMitigation": "Yes",
-						"dnshToClimateChangeAdaptation": "No",
+						"activityName": "ConstructionOfNewBuildings",
+						"naceCodes": [
+							"F43"
+						],
+						"share": {
+							"relativeShareInPercent": 62.29,
+							"absoluteShare": {
+								"amount": 2437647504.26,
+								"currency": "IRR"
+							}
+						},
+						"substantialContributionToClimateChangeMitigationInPercent": 68.55,
+						"substantialContributionToClimateChangeAdaptationInPercent": 54.69,
+						"substantialContributionToSustainableUseAndProtectionOfWaterAndMarineResourcesInPercent": 7,
+						"substantialContributionToTransitionToACircularEconomyInPercent": 76.86,
+						"substantialContributionToPollutionPreventionAndControlInPercent": 79.36,
+						"substantialContributionToProtectionAndRestorationOfBiodiversityAndEcosystemsInPercent": 33.54,
+						"dnshToClimateChangeMitigation": "No",
+						"dnshToClimateChangeAdaptation": "Yes",
 						"dnshToSustainableUseAndProtectionOfWaterAndMarineResources": "Yes",
-						"dnshToTransitionToACircularEconomy": "No",
-						"dnshToPollutionPreventionAndControl": "No",
-						"dnshToProtectionAndRestorationOfBiodiversityAndEcosystems": "No",
-						"minimumSafeguards": "Yes"
-					},
-					{
-						"activityName": "ProfessionalServicesRelatedToEnergyPerformanceOfBuildings",
-						"naceCodes": [
-							"M71"
-						],
-						"share": {
-							"relativeShareInPercent": 35.08,
-							"absoluteShare": {
-								"amount": 3197960907.13,
-								"currency": "MUR"
-							}
-						},
-						"substantialContributionToClimateChangeMitigationInPercent": 17.1,
-						"substantialContributionToClimateChangeAdaptationInPercent": 66.21,
-						"substantialContributionToSustainableUseAndProtectionOfWaterAndMarineResourcesInPercent": 63.7,
-						"substantialContributionToTransitionToACircularEconomyInPercent": 71.07,
-						"substantialContributionToPollutionPreventionAndControlInPercent": 89.97,
-						"substantialContributionToProtectionAndRestorationOfBiodiversityAndEcosystemsInPercent": 67.34,
-						"dnshToClimateChangeMitigation": "No",
-						"dnshToClimateChangeAdaptation": "No",
->>>>>>> 65b2b3a5
-						"dnshToSustainableUseAndProtectionOfWaterAndMarineResources": "Yes",
-						"dnshToTransitionToACircularEconomy": "No",
-						"dnshToPollutionPreventionAndControl": "No",
-						"dnshToProtectionAndRestorationOfBiodiversityAndEcosystems": "Yes",
-<<<<<<< HEAD
-						"minimumSafeguards": "Yes"
-					},
-					{
-						"activityName": "SeaAndCoastalFreightWaterTransportVesselsForPortOperationsAndAuxiliaryActivities",
-						"naceCodes": [
-							"N77.34",
-							"H50.2"
-						],
-						"share": {
-							"relativeShareInPercent": 31.1,
-							"absoluteShare": {
-								"amount": 2710936318.62,
-								"currency": "GIP"
-							}
-						},
-						"substantialContributionToClimateChangeMitigationInPercent": 11.74,
-						"substantialContributionToClimateChangeAdaptationInPercent": 41.42,
-						"substantialContributionToSustainableUseAndProtectionOfWaterAndMarineResourcesInPercent": 72.17,
-						"substantialContributionToTransitionToACircularEconomyInPercent": 45.97,
-						"substantialContributionToPollutionPreventionAndControlInPercent": 34.16,
-						"substantialContributionToProtectionAndRestorationOfBiodiversityAndEcosystemsInPercent": 71.93,
-=======
-						"minimumSafeguards": "No"
-					},
-					{
-						"activityName": "InstallationMaintenanceAndRepairOfChargingStationsForElectricVehiclesInBuildingsAndParkingSpacesAttachedToBuildings",
-						"naceCodes": [
-							"F43",
-							"C27",
-							"C22"
-						],
-						"share": {
-							"relativeShareInPercent": 76.62,
-							"absoluteShare": {
-								"amount": 2287560601.25,
-								"currency": "CNY"
-							}
-						},
-						"substantialContributionToClimateChangeMitigationInPercent": 7.34,
-						"substantialContributionToClimateChangeAdaptationInPercent": 51.08,
-						"substantialContributionToSustainableUseAndProtectionOfWaterAndMarineResourcesInPercent": 39.61,
-						"substantialContributionToTransitionToACircularEconomyInPercent": 55.02,
-						"substantialContributionToPollutionPreventionAndControlInPercent": 6.65,
-						"substantialContributionToProtectionAndRestorationOfBiodiversityAndEcosystemsInPercent": 14.04,
-						"dnshToClimateChangeMitigation": "No",
-						"dnshToClimateChangeAdaptation": "No",
-						"dnshToSustainableUseAndProtectionOfWaterAndMarineResources": "Yes",
-						"dnshToTransitionToACircularEconomy": "No",
-						"dnshToPollutionPreventionAndControl": "No",
-						"dnshToProtectionAndRestorationOfBiodiversityAndEcosystems": "Yes",
-						"minimumSafeguards": "Yes"
-					},
-					{
-						"activityName": "ManufactureOfChlorine",
-						"naceCodes": [
-							"C20.13"
-						],
-						"share": {
-							"relativeShareInPercent": 49.93,
-							"absoluteShare": {
-								"amount": 8512013752.48,
-								"currency": "UZS"
-							}
-						},
-						"substantialContributionToClimateChangeMitigationInPercent": 19.96,
-						"substantialContributionToClimateChangeAdaptationInPercent": 12.13,
-						"substantialContributionToSustainableUseAndProtectionOfWaterAndMarineResourcesInPercent": 53.08,
-						"substantialContributionToTransitionToACircularEconomyInPercent": 2.28,
-						"substantialContributionToPollutionPreventionAndControlInPercent": 40.99,
-						"substantialContributionToProtectionAndRestorationOfBiodiversityAndEcosystemsInPercent": 16.38,
->>>>>>> 65b2b3a5
-						"dnshToClimateChangeMitigation": "Yes",
-						"dnshToClimateChangeAdaptation": "Yes",
-						"dnshToSustainableUseAndProtectionOfWaterAndMarineResources": "Yes",
-						"dnshToTransitionToACircularEconomy": "No",
-						"dnshToPollutionPreventionAndControl": "No",
-						"dnshToProtectionAndRestorationOfBiodiversityAndEcosystems": "No",
-<<<<<<< HEAD
-						"minimumSafeguards": "Yes"
-					},
-					{
-						"activityName": "LandfillGasCaptureAndUtilisation",
-						"naceCodes": [
-							"E38.21"
-						],
-						"share": {
-							"relativeShareInPercent": 39.46,
-							"absoluteShare": {
-								"amount": 1975817496.42,
-								"currency": "JMD"
-							}
-						},
-						"substantialContributionToClimateChangeMitigationInPercent": 58.88,
-						"substantialContributionToClimateChangeAdaptationInPercent": 30.61,
-						"substantialContributionToSustainableUseAndProtectionOfWaterAndMarineResourcesInPercent": 44.37,
-						"substantialContributionToTransitionToACircularEconomyInPercent": 95.68,
-						"substantialContributionToPollutionPreventionAndControlInPercent": 22.83,
-						"substantialContributionToProtectionAndRestorationOfBiodiversityAndEcosystemsInPercent": 88.48,
-						"dnshToClimateChangeMitigation": "No",
-						"dnshToClimateChangeAdaptation": "No",
-						"dnshToSustainableUseAndProtectionOfWaterAndMarineResources": "Yes",
-						"dnshToTransitionToACircularEconomy": "No",
-=======
-						"minimumSafeguards": "No"
-					},
-					{
-						"activityName": "OperationOfPersonalMobilityDevicesCycleLogistics",
-						"naceCodes": [
-							"N77.21"
-						],
-						"share": {
-							"relativeShareInPercent": 16.39,
-							"absoluteShare": {
-								"amount": 7160335541.7,
-								"currency": "HTG"
-							}
-						},
-						"substantialContributionToClimateChangeMitigationInPercent": 54.85,
-						"substantialContributionToClimateChangeAdaptationInPercent": 33.22,
-						"substantialContributionToSustainableUseAndProtectionOfWaterAndMarineResourcesInPercent": 29.67,
-						"substantialContributionToTransitionToACircularEconomyInPercent": 34.26,
-						"substantialContributionToPollutionPreventionAndControlInPercent": 36.06,
-						"substantialContributionToProtectionAndRestorationOfBiodiversityAndEcosystemsInPercent": 43.85,
-						"dnshToClimateChangeMitigation": "Yes",
-						"dnshToClimateChangeAdaptation": "Yes",
-						"dnshToSustainableUseAndProtectionOfWaterAndMarineResources": "No",
-						"dnshToTransitionToACircularEconomy": "Yes",
->>>>>>> 65b2b3a5
-						"dnshToPollutionPreventionAndControl": "Yes",
-						"dnshToProtectionAndRestorationOfBiodiversityAndEcosystems": "No",
-						"minimumSafeguards": "Yes"
-					},
-					{
-<<<<<<< HEAD
-						"activityName": "ManufactureOfEquipmentForTheProductionAndUseOfHydrogen",
-						"naceCodes": [
-							"C28",
-							"C25"
-						],
-						"share": {
-							"relativeShareInPercent": 46.16,
-							"absoluteShare": {
-								"amount": 3294243374.84,
-								"currency": "ZAR"
-							}
-						},
-						"substantialContributionToClimateChangeMitigationInPercent": 37.98,
-						"substantialContributionToClimateChangeAdaptationInPercent": 36.74,
-						"substantialContributionToSustainableUseAndProtectionOfWaterAndMarineResourcesInPercent": 71.18,
-						"substantialContributionToTransitionToACircularEconomyInPercent": 73.66,
-						"substantialContributionToPollutionPreventionAndControlInPercent": 18.62,
-						"substantialContributionToProtectionAndRestorationOfBiodiversityAndEcosystemsInPercent": 6.58,
-=======
-						"activityName": "StorageOfHydrogen",
-						"naceCodes": [],
-						"share": {
-							"relativeShareInPercent": 26.9,
-							"absoluteShare": {
-								"amount": 4521479273.68,
-								"currency": "IQD"
-							}
-						},
-						"substantialContributionToClimateChangeMitigationInPercent": 11,
-						"substantialContributionToClimateChangeAdaptationInPercent": 56.47,
-						"substantialContributionToSustainableUseAndProtectionOfWaterAndMarineResourcesInPercent": 58.91,
-						"substantialContributionToTransitionToACircularEconomyInPercent": 5.48,
-						"substantialContributionToPollutionPreventionAndControlInPercent": 94.94,
-						"substantialContributionToProtectionAndRestorationOfBiodiversityAndEcosystemsInPercent": 62.3,
->>>>>>> 65b2b3a5
-						"dnshToClimateChangeMitigation": "Yes",
-						"dnshToClimateChangeAdaptation": "Yes",
-						"dnshToSustainableUseAndProtectionOfWaterAndMarineResources": "Yes",
-						"dnshToTransitionToACircularEconomy": "No",
-<<<<<<< HEAD
-						"dnshToPollutionPreventionAndControl": "Yes",
-=======
-						"dnshToPollutionPreventionAndControl": "No",
->>>>>>> 65b2b3a5
+						"dnshToTransitionToACircularEconomy": "Yes",
+						"dnshToPollutionPreventionAndControl": "Yes",
 						"dnshToProtectionAndRestorationOfBiodiversityAndEcosystems": "No",
 						"minimumSafeguards": "No"
 					},
 					{
-<<<<<<< HEAD
-						"activityName": "FreightRailTransport",
-						"naceCodes": [
-							"H49.20"
-						],
-						"share": {
-							"relativeShareInPercent": 19.79,
-							"absoluteShare": {
-								"amount": 6477105154.19,
-								"currency": "CLP"
-							}
-						},
-						"substantialContributionToClimateChangeMitigationInPercent": 57.37,
-						"substantialContributionToClimateChangeAdaptationInPercent": 74.25,
-						"substantialContributionToSustainableUseAndProtectionOfWaterAndMarineResourcesInPercent": 78.67,
-						"substantialContributionToTransitionToACircularEconomyInPercent": 96.24,
-						"substantialContributionToPollutionPreventionAndControlInPercent": 22.58,
-						"substantialContributionToProtectionAndRestorationOfBiodiversityAndEcosystemsInPercent": 91.2,
-						"dnshToClimateChangeMitigation": "No",
-						"dnshToClimateChangeAdaptation": "No",
-						"dnshToSustainableUseAndProtectionOfWaterAndMarineResources": "Yes",
-						"dnshToTransitionToACircularEconomy": "Yes",
-						"dnshToPollutionPreventionAndControl": "Yes",
-						"dnshToProtectionAndRestorationOfBiodiversityAndEcosystems": "No",
-						"minimumSafeguards": "No"
-					},
-					{
-						"activityName": "InlandPassengerWaterTransport",
-						"naceCodes": [
-							"H50.30"
-						],
-						"share": {
-							"relativeShareInPercent": 7.43,
-							"absoluteShare": {
-								"amount": 3244922438.17,
-								"currency": "BOB"
-							}
-						},
-						"substantialContributionToClimateChangeMitigationInPercent": 77.06,
-						"substantialContributionToClimateChangeAdaptationInPercent": 84.45,
-						"substantialContributionToSustainableUseAndProtectionOfWaterAndMarineResourcesInPercent": 17.36,
-						"substantialContributionToTransitionToACircularEconomyInPercent": 94.4,
-						"substantialContributionToPollutionPreventionAndControlInPercent": 68.58,
-						"substantialContributionToProtectionAndRestorationOfBiodiversityAndEcosystemsInPercent": 77.16,
-						"dnshToClimateChangeMitigation": "No",
+						"activityName": "DistrictHeatingCoolingDistribution",
+						"naceCodes": [
+							"D35.30"
+						],
+						"share": {
+							"relativeShareInPercent": 74.12,
+							"absoluteShare": {
+								"amount": 1683583038.39,
+								"currency": "PHP"
+							}
+						},
+						"substantialContributionToClimateChangeMitigationInPercent": 35.62,
+						"substantialContributionToClimateChangeAdaptationInPercent": 32.41,
+						"substantialContributionToSustainableUseAndProtectionOfWaterAndMarineResourcesInPercent": 98.06,
+						"substantialContributionToTransitionToACircularEconomyInPercent": 86.65,
+						"substantialContributionToPollutionPreventionAndControlInPercent": 80.19,
+						"substantialContributionToProtectionAndRestorationOfBiodiversityAndEcosystemsInPercent": 86.62,
+						"dnshToClimateChangeMitigation": "Yes",
 						"dnshToClimateChangeAdaptation": "Yes",
 						"dnshToSustainableUseAndProtectionOfWaterAndMarineResources": "No",
 						"dnshToTransitionToACircularEconomy": "Yes",
 						"dnshToPollutionPreventionAndControl": "No",
 						"dnshToProtectionAndRestorationOfBiodiversityAndEcosystems": "Yes",
-						"minimumSafeguards": "No"
-					}
-				],
-				"enablingShareInPercent": 72.5,
-				"transitionalShareInPercent": 48.39
-=======
-						"activityName": "UndergroundPermanentGeologicalStorageOfCo2",
-						"naceCodes": [
-							"E39.00"
-						],
-						"share": {
-							"relativeShareInPercent": 79.92,
-							"absoluteShare": {
-								"amount": 3112386721.18,
-								"currency": "UZS"
-							}
-						},
-						"substantialContributionToClimateChangeMitigationInPercent": 15.74,
-						"substantialContributionToClimateChangeAdaptationInPercent": 18.69,
-						"substantialContributionToSustainableUseAndProtectionOfWaterAndMarineResourcesInPercent": 10.96,
-						"substantialContributionToTransitionToACircularEconomyInPercent": 42.95,
-						"substantialContributionToPollutionPreventionAndControlInPercent": 89.26,
-						"substantialContributionToProtectionAndRestorationOfBiodiversityAndEcosystemsInPercent": 97.99,
-						"dnshToClimateChangeMitigation": "Yes",
-						"dnshToClimateChangeAdaptation": "Yes",
-						"dnshToSustainableUseAndProtectionOfWaterAndMarineResources": "Yes",
-						"dnshToTransitionToACircularEconomy": "Yes",
-						"dnshToPollutionPreventionAndControl": "No",
-						"dnshToProtectionAndRestorationOfBiodiversityAndEcosystems": "Yes",
-						"minimumSafeguards": "No"
-					},
-					{
-						"activityName": "UndergroundPermanentGeologicalStorageOfCo2",
-						"naceCodes": [
-							"E39.00"
-						],
-						"share": {
-							"relativeShareInPercent": 48.08,
-							"absoluteShare": {
-								"amount": 5239412479.57,
-								"currency": "HUF"
-							}
-						},
-						"substantialContributionToClimateChangeMitigationInPercent": 42.52,
-						"substantialContributionToClimateChangeAdaptationInPercent": 67.79,
-						"substantialContributionToSustainableUseAndProtectionOfWaterAndMarineResourcesInPercent": 51.59,
-						"substantialContributionToTransitionToACircularEconomyInPercent": 64.01,
-						"substantialContributionToPollutionPreventionAndControlInPercent": 81.08,
-						"substantialContributionToProtectionAndRestorationOfBiodiversityAndEcosystemsInPercent": 65.53,
-						"dnshToClimateChangeMitigation": "Yes",
-						"dnshToClimateChangeAdaptation": "Yes",
-						"dnshToSustainableUseAndProtectionOfWaterAndMarineResources": "No",
-						"dnshToTransitionToACircularEconomy": "No",
-						"dnshToPollutionPreventionAndControl": "Yes",
-						"dnshToProtectionAndRestorationOfBiodiversityAndEcosystems": "Yes",
-						"minimumSafeguards": "Yes"
-					}
-				],
-				"enablingShareInPercent": 88.84,
-				"transitionalShareInPercent": 72.8
->>>>>>> 65b2b3a5
-			},
-			"capex": {
-				"totalAmount": {
-<<<<<<< HEAD
-					"value": 513235062.82,
-					"dataSource": {
-						"page": 1065,
-						"fileName": "ESEFReport",
-						"fileReference": "50a36c418baffd520bb92d84664f06f9732a21f4e2e5ecee6d9136f16e7e0b63",
-						"tagName": "metrics"
-					},
-					"comment": "compress back-end interface",
-					"quality": "Incomplete",
-					"currency": "SBD"
-				},
-				"nonEligibleShare": {
-					"relativeShareInPercent": 63.1,
-					"absoluteShare": {
-						"amount": 7564144139.18,
-						"currency": "YER"
-					}
-				},
-				"eligibleShare": {
-					"relativeShareInPercent": 79.99,
-					"absoluteShare": {
-						"amount": 2399834874.08,
-						"currency": "SBD"
-					}
-				},
-				"nonAlignedShare": {
-					"relativeShareInPercent": 13.42,
-					"absoluteShare": {
-						"amount": 1779955863.02,
-						"currency": "SYP"
-=======
-					"value": 1953692710.96,
-					"dataSource": {
-						"page": 1003,
-						"fileName": "IntegratedReport",
-						"fileReference": "50a36c418baffd520bb92d84664f06f9732a21f4e2e5ecee6d9136f16e7e0b63",
-						"tagName": "ROI"
-					},
-					"comment": "transmit mobile protocol",
-					"quality": "Audited",
-					"currency": "SLE"
-				},
-				"nonEligibleShare": {
-					"relativeShareInPercent": 39.01,
-					"absoluteShare": {
-						"amount": 4309595043.3,
-						"currency": "JPY"
-					}
-				},
-				"eligibleShare": {
-					"relativeShareInPercent": 16.4,
-					"absoluteShare": {
-						"amount": 1092908219.43,
-						"currency": "AUD"
-					}
-				},
-				"nonAlignedShare": {
-					"relativeShareInPercent": 24.63,
-					"absoluteShare": {
-						"amount": 8371161273.68,
-						"currency": "MYR"
->>>>>>> 65b2b3a5
-					}
-				},
-				"nonAlignedActivities": [
-					{
-<<<<<<< HEAD
-						"activityName": "InfrastructureEnablingRoadTransportAndPublicTransport",
-						"naceCodes": [
-							"F71.1",
-							"F42.11",
-							"F42.13"
-						],
-						"share": {
-							"relativeShareInPercent": 52.47,
-							"absoluteShare": {
-								"amount": 9714005191.35,
-								"currency": "SRD"
-							}
-						}
-					},
-					{
-						"activityName": "InfrastructureForRailTransport",
-						"naceCodes": [
-							"M71.12",
-							"F43.21",
-							"F42.12"
-						],
-						"share": {
-							"relativeShareInPercent": 97.73,
-							"absoluteShare": {
-								"amount": 4054465023.8,
-								"currency": "LKR"
-=======
-						"activityName": "NonLifeInsuranceUnderwritingOfClimateRelatedPerils",
-						"naceCodes": [
-							"K65.12"
-						],
-						"share": {
-							"relativeShareInPercent": 18.13,
-							"absoluteShare": {
-								"amount": 2043334373.74,
-								"currency": "PKR"
-							}
-						}
-					},
-					{
-						"activityName": "LowCarbonAirportInfrastructure",
-						"naceCodes": [
-							"F41.20",
-							"F42.99"
-						],
-						"share": {
-							"relativeShareInPercent": 9.68,
-							"absoluteShare": {
-								"amount": 4669865721.37,
-								"currency": "SZL"
->>>>>>> 65b2b3a5
-							}
-						}
-					}
-				],
-				"alignedShare": {
-<<<<<<< HEAD
-					"relativeShareInPercent": 1.88,
-					"absoluteShare": {
-						"amount": 2451033680.7,
-						"currency": "IDR"
-					}
-				},
-				"substantialContributionToClimateChangeMitigationInPercent": 39.2,
-				"substantialContributionToClimateChangeAdaptationInPercent": 2.1,
-				"substantialContributionToSustainableUseAndProtectionOfWaterAndMarineResourcesInPercent": 53.02,
-				"substantialContributionToTransitionToACircularEconomyInPercent": 14.76,
-				"substantialContributionToPollutionPreventionAndControlInPercent": 8.88,
-				"substantialContributionToProtectionAndRestorationOfBiodiversityAndEcosystemsInPercent": 64.02,
-				"alignedActivities": [
-					{
-						"activityName": "MotionPictureVideoAndTelevisionProgrammeProductionSoundRecordingAndMusicPublishingActivities",
-						"naceCodes": [
-							"J59"
-						],
-						"share": {
-							"relativeShareInPercent": 78.5,
-							"absoluteShare": {
-								"amount": 5745760025.46,
-								"currency": "STN"
-							}
-						},
-						"substantialContributionToClimateChangeMitigationInPercent": 40.98,
-						"substantialContributionToClimateChangeAdaptationInPercent": 69.42,
-						"substantialContributionToSustainableUseAndProtectionOfWaterAndMarineResourcesInPercent": 84.63,
-						"substantialContributionToTransitionToACircularEconomyInPercent": 42.44,
-						"substantialContributionToPollutionPreventionAndControlInPercent": 21.09,
-						"substantialContributionToProtectionAndRestorationOfBiodiversityAndEcosystemsInPercent": 74.35,
-						"dnshToClimateChangeMitigation": "Yes",
-						"dnshToClimateChangeAdaptation": "No",
-						"dnshToSustainableUseAndProtectionOfWaterAndMarineResources": "No",
-						"dnshToTransitionToACircularEconomy": "Yes",
-						"dnshToPollutionPreventionAndControl": "No",
-						"dnshToProtectionAndRestorationOfBiodiversityAndEcosystems": "Yes",
-						"minimumSafeguards": "Yes"
-					},
-					{
-						"activityName": "MotionPictureVideoAndTelevisionProgrammeProductionSoundRecordingAndMusicPublishingActivities",
-						"naceCodes": [
-							"J59"
-						],
-						"share": {
-							"relativeShareInPercent": 55.46,
-							"absoluteShare": {
-								"amount": 4882520975.08,
-								"currency": "AOA"
-							}
-						},
-						"substantialContributionToClimateChangeMitigationInPercent": 94.44,
-						"substantialContributionToClimateChangeAdaptationInPercent": 46.8,
-						"substantialContributionToSustainableUseAndProtectionOfWaterAndMarineResourcesInPercent": 15.77,
-						"substantialContributionToTransitionToACircularEconomyInPercent": 44.97,
-						"substantialContributionToPollutionPreventionAndControlInPercent": 35.06,
-						"substantialContributionToProtectionAndRestorationOfBiodiversityAndEcosystemsInPercent": 26.7,
-						"dnshToClimateChangeMitigation": "Yes",
-						"dnshToClimateChangeAdaptation": "No",
-=======
-					"relativeShareInPercent": 64.7,
-					"absoluteShare": {
-						"amount": 8087669427.04,
-						"currency": "CZK"
-					}
-				},
-				"substantialContributionToClimateChangeMitigationInPercent": 11.68,
-				"substantialContributionToClimateChangeAdaptationInPercent": 41.54,
-				"substantialContributionToSustainableUseAndProtectionOfWaterAndMarineResourcesInPercent": 54.62,
-				"substantialContributionToTransitionToACircularEconomyInPercent": 66.52,
-				"substantialContributionToPollutionPreventionAndControlInPercent": 42.44,
-				"substantialContributionToProtectionAndRestorationOfBiodiversityAndEcosystemsInPercent": 5.02,
-				"alignedActivities": [
-					{
-						"activityName": "ProductionOfHeatCoolUsingWasteHeat",
-						"naceCodes": [
-							"D35.30"
-						],
-						"share": {
-							"relativeShareInPercent": 41.8,
-							"absoluteShare": {
-								"amount": 6339688878.51,
-								"currency": "CVE"
-							}
-						},
-						"substantialContributionToClimateChangeMitigationInPercent": 26.7,
-						"substantialContributionToClimateChangeAdaptationInPercent": 46.48,
-						"substantialContributionToSustainableUseAndProtectionOfWaterAndMarineResourcesInPercent": 27.34,
-						"substantialContributionToTransitionToACircularEconomyInPercent": 84.13,
-						"substantialContributionToPollutionPreventionAndControlInPercent": 69.95,
-						"substantialContributionToProtectionAndRestorationOfBiodiversityAndEcosystemsInPercent": 74.08,
-						"dnshToClimateChangeMitigation": "No",
-						"dnshToClimateChangeAdaptation": "Yes",
-						"dnshToSustainableUseAndProtectionOfWaterAndMarineResources": "Yes",
-						"dnshToTransitionToACircularEconomy": "No",
-						"dnshToPollutionPreventionAndControl": "No",
-						"dnshToProtectionAndRestorationOfBiodiversityAndEcosystems": "Yes",
-						"minimumSafeguards": "Yes"
-					}
-				],
-				"enablingShareInPercent": 85.1,
-				"transitionalShareInPercent": 1.06
+						"minimumSafeguards": "Yes"
+					}
+				],
+				"enablingShareInPercent": 22.54,
+				"transitionalShareInPercent": 54.11
 			},
 			"opex": {
 				"totalAmount": {
-					"value": 5383415503.89,
+					"value": 432201309.59,
 					"dataSource": {
-						"page": 597,
-						"fileName": "IntegratedReport",
+						"page": 1029,
+						"fileName": "ESEFReport",
 						"fileReference": "50a36c418baffd520bb92d84664f06f9732a21f4e2e5ecee6d9136f16e7e0b63",
-						"tagName": "users"
-					},
-					"comment": "hack virtual port",
-					"quality": "Incomplete",
-					"currency": "BWP"
+						"tagName": "e-commerce"
+					},
+					"comment": "bypass haptic monitor",
+					"quality": "Audited",
+					"currency": "JPY"
 				},
 				"nonEligibleShare": {
-					"relativeShareInPercent": 62.21,
-					"absoluteShare": {
-						"amount": 6879275164.1,
-						"currency": "CNY"
+					"relativeShareInPercent": 63.89,
+					"absoluteShare": {
+						"amount": 7314009729.31,
+						"currency": "SAR"
 					}
 				},
 				"eligibleShare": {
-					"relativeShareInPercent": 34.24,
-					"absoluteShare": {
-						"amount": 4063087524.85,
-						"currency": "DZD"
+					"relativeShareInPercent": 32.43,
+					"absoluteShare": {
+						"amount": 6811956227.76,
+						"currency": "IDR"
 					}
 				},
 				"nonAlignedShare": {
-					"relativeShareInPercent": 45.38,
-					"absoluteShare": {
-						"amount": 3829603183.55,
-						"currency": "PLN"
-					}
-				},
-				"nonAlignedActivities": [
-					{
-						"activityName": "OperationOfPersonalMobilityDevicesCycleLogistics",
-						"naceCodes": [
-							"N77.21"
-						],
-						"share": {
-							"relativeShareInPercent": 13.81,
-							"absoluteShare": {
-								"amount": 4674753604.92,
-								"currency": "UYU"
-							}
-						}
-					},
-					{
-						"activityName": "InstallationMaintenanceAndRepairOfChargingStationsForElectricVehiclesInBuildingsAndParkingSpacesAttachedToBuildings",
-						"naceCodes": [
-							"C27",
-							"C28"
-						],
-						"share": {
-							"relativeShareInPercent": 96.34,
-							"absoluteShare": {
-								"amount": 8700358171.49,
-								"currency": "MOP"
-							}
-						}
-					}
-				],
+					"relativeShareInPercent": 59.68,
+					"absoluteShare": {
+						"amount": 1147182567.51,
+						"currency": "SAR"
+					}
+				},
+				"nonAlignedActivities": [],
 				"alignedShare": {
-					"relativeShareInPercent": 99.05,
-					"absoluteShare": {
-						"amount": 6499182761.18,
-						"currency": "VES"
-					}
-				},
-				"substantialContributionToClimateChangeMitigationInPercent": 42.81,
-				"substantialContributionToClimateChangeAdaptationInPercent": 26.9,
-				"substantialContributionToSustainableUseAndProtectionOfWaterAndMarineResourcesInPercent": 57.57,
-				"substantialContributionToTransitionToACircularEconomyInPercent": 56.76,
-				"substantialContributionToPollutionPreventionAndControlInPercent": 32.5,
-				"substantialContributionToProtectionAndRestorationOfBiodiversityAndEcosystemsInPercent": 4.29,
+					"relativeShareInPercent": 64.61,
+					"absoluteShare": {
+						"amount": 5830216116.74,
+						"currency": "HTG"
+					}
+				},
+				"substantialContributionToClimateChangeMitigationInPercent": 22.57,
+				"substantialContributionToClimateChangeAdaptationInPercent": 35.92,
+				"substantialContributionToSustainableUseAndProtectionOfWaterAndMarineResourcesInPercent": 78.79,
+				"substantialContributionToTransitionToACircularEconomyInPercent": 37,
+				"substantialContributionToPollutionPreventionAndControlInPercent": 22.36,
+				"substantialContributionToProtectionAndRestorationOfBiodiversityAndEcosystemsInPercent": 93.95,
 				"alignedActivities": [
 					{
-						"activityName": "StorageOfElectricity",
-						"naceCodes": [],
-						"share": {
-							"relativeShareInPercent": 64.76,
-							"absoluteShare": {
-								"amount": 7470002423.51,
-								"currency": "BHD"
-							}
-						},
-						"substantialContributionToClimateChangeMitigationInPercent": 49.67,
-						"substantialContributionToClimateChangeAdaptationInPercent": 10.38,
-						"substantialContributionToSustainableUseAndProtectionOfWaterAndMarineResourcesInPercent": 44.26,
-						"substantialContributionToTransitionToACircularEconomyInPercent": 6.02,
-						"substantialContributionToPollutionPreventionAndControlInPercent": 67.52,
-						"substantialContributionToProtectionAndRestorationOfBiodiversityAndEcosystemsInPercent": 62.59,
-						"dnshToClimateChangeMitigation": "Yes",
-						"dnshToClimateChangeAdaptation": "Yes",
->>>>>>> 65b2b3a5
-						"dnshToSustainableUseAndProtectionOfWaterAndMarineResources": "No",
-						"dnshToTransitionToACircularEconomy": "Yes",
-						"dnshToPollutionPreventionAndControl": "No",
-						"dnshToProtectionAndRestorationOfBiodiversityAndEcosystems": "Yes",
-						"minimumSafeguards": "No"
-					},
-					{
-<<<<<<< HEAD
-						"activityName": "PassengerInterurbanRailTransport",
-						"naceCodes": [
-							"H49.10"
-						],
-						"share": {
-							"relativeShareInPercent": 88.91,
-							"absoluteShare": {
-								"amount": 5512701214.76,
-								"currency": "LSL"
-							}
-						},
-						"substantialContributionToClimateChangeMitigationInPercent": 45.53,
-						"substantialContributionToClimateChangeAdaptationInPercent": 17.75,
-						"substantialContributionToSustainableUseAndProtectionOfWaterAndMarineResourcesInPercent": 41.81,
-						"substantialContributionToTransitionToACircularEconomyInPercent": 61.48,
-						"substantialContributionToPollutionPreventionAndControlInPercent": 93.26,
-						"substantialContributionToProtectionAndRestorationOfBiodiversityAndEcosystemsInPercent": 93.48,
-						"dnshToClimateChangeMitigation": "No",
+						"activityName": "ManufactureOfBatteries",
+						"naceCodes": [
+							"E38.32"
+						],
+						"share": {
+							"relativeShareInPercent": 75.57,
+							"absoluteShare": {
+								"amount": 7922360808.59,
+								"currency": "YER"
+							}
+						},
+						"substantialContributionToClimateChangeMitigationInPercent": 72.21,
+						"substantialContributionToClimateChangeAdaptationInPercent": 81.13,
+						"substantialContributionToSustainableUseAndProtectionOfWaterAndMarineResourcesInPercent": 61.73,
+						"substantialContributionToTransitionToACircularEconomyInPercent": 43.42,
+						"substantialContributionToPollutionPreventionAndControlInPercent": 52.88,
+						"substantialContributionToProtectionAndRestorationOfBiodiversityAndEcosystemsInPercent": 91.25,
+						"dnshToClimateChangeMitigation": "Yes",
 						"dnshToClimateChangeAdaptation": "Yes",
 						"dnshToSustainableUseAndProtectionOfWaterAndMarineResources": "Yes",
 						"dnshToTransitionToACircularEconomy": "No",
-						"dnshToPollutionPreventionAndControl": "No",
-						"dnshToProtectionAndRestorationOfBiodiversityAndEcosystems": "Yes",
-						"minimumSafeguards": "Yes"
-					},
-					{
-						"activityName": "AirportInfrastructure",
-						"naceCodes": [
-							"F42.99"
-						],
-						"share": {
-							"relativeShareInPercent": 72.91,
-							"absoluteShare": {
-								"amount": 958701621.27,
-								"currency": "AWG"
-							}
-						},
-						"substantialContributionToClimateChangeMitigationInPercent": 1.83,
-						"substantialContributionToClimateChangeAdaptationInPercent": 44.03,
-						"substantialContributionToSustainableUseAndProtectionOfWaterAndMarineResourcesInPercent": 52.45,
-						"substantialContributionToTransitionToACircularEconomyInPercent": 82.2,
-						"substantialContributionToPollutionPreventionAndControlInPercent": 87.13,
-						"substantialContributionToProtectionAndRestorationOfBiodiversityAndEcosystemsInPercent": 43.99,
-						"dnshToClimateChangeMitigation": "Yes",
-						"dnshToClimateChangeAdaptation": "No",
-						"dnshToSustainableUseAndProtectionOfWaterAndMarineResources": "No",
-						"dnshToTransitionToACircularEconomy": "No",
-						"dnshToPollutionPreventionAndControl": "No",
-						"dnshToProtectionAndRestorationOfBiodiversityAndEcosystems": "Yes",
-						"minimumSafeguards": "Yes"
-					}
-				],
-				"enablingShareInPercent": 21.89,
-				"transitionalShareInPercent": 14.13
-=======
-						"activityName": "RehabilitationAndRestorationOfForestsIncludingReforestationAndNaturalForestRegenerationAfterAnExtremeEvent",
-						"naceCodes": [
-							"A2"
-						],
-						"share": {
-							"relativeShareInPercent": 46.93,
-							"absoluteShare": {
-								"amount": 6318107564,
-								"currency": "LYD"
-							}
-						},
-						"substantialContributionToClimateChangeMitigationInPercent": 84.34,
-						"substantialContributionToClimateChangeAdaptationInPercent": 31.72,
-						"substantialContributionToSustainableUseAndProtectionOfWaterAndMarineResourcesInPercent": 77.41,
-						"substantialContributionToTransitionToACircularEconomyInPercent": 40.53,
-						"substantialContributionToPollutionPreventionAndControlInPercent": 37.6,
-						"substantialContributionToProtectionAndRestorationOfBiodiversityAndEcosystemsInPercent": 50.97,
-						"dnshToClimateChangeMitigation": "Yes",
-						"dnshToClimateChangeAdaptation": "Yes",
-						"dnshToSustainableUseAndProtectionOfWaterAndMarineResources": "Yes",
-						"dnshToTransitionToACircularEconomy": "Yes",
-						"dnshToPollutionPreventionAndControl": "No",
+						"dnshToPollutionPreventionAndControl": "Yes",
 						"dnshToProtectionAndRestorationOfBiodiversityAndEcosystems": "No",
 						"minimumSafeguards": "Yes"
 					}
 				],
-				"enablingShareInPercent": 14.23,
-				"transitionalShareInPercent": 62.09
->>>>>>> 65b2b3a5
+				"enablingShareInPercent": 85.37,
+				"transitionalShareInPercent": 89.29
 			}
 		},
 		"reportingPeriod": "2021"
