[
	{
		"companyInformation": {
			"companyName": "all-fields-defined-for-eu-taxo-non-financials-alpha",
			"headquarters": "McClureport",
			"headquartersPostalCode": "21954-0941",
			"sector": "niches",
			"identifiers": {
				"Lei": [
					"jAx7wkYCxboTyYsbpCVV"
				],
				"Isin": [
					"dsSxq3TnMJ53"
				],
				"PermId": [],
				"Ticker": [],
				"Duns": [
					"aaVqMlsag"
				],
				"VatNumber": [
					"t7GK0zySs"
				],
				"CompanyRegistrationNumber": [
					"rq69m2HCtnUJB60"
				]
			},
			"countryCode": "DE",
			"companyContactDetails": [
				"Clifton.Kihn-Pacocha@example.com",
				"Lonie_Swaniawski24@example.com",
				"Dillan.Kulas@example.com",
				"Howell.Johnston@example.com"
			],
			"companyAlternativeNames": [
				"Abbott and Sons"
			],
			"companyLegalForm": "Partnership without Limited Liability",
			"website": null,
			"isTeaserCompany": false
		},
		"t": {
			"general": {
<<<<<<< HEAD
				"fiscalYearDeviation": "Deviation",
				"fiscalYearEnd": "2024-05-06",
=======
				"fiscalYearDeviation": "NoDeviation",
				"fiscalYearEnd": "2024-05-31",
>>>>>>> 60b490e9
				"scopeOfEntities": "No",
				"nfrdMandatory": "Yes",
				"euTaxonomyActivityLevelReporting": "Yes",
				"assurance": {
<<<<<<< HEAD
					"value": "ReasonableAssurance",
					"provider": "McClure and Sons",
					"dataSource": {
						"page": 1059,
						"fileName": "ESEFReport",
						"fileReference": "50a36c418baffd520bb92d84664f06f9732a21f4e2e5ecee6d9136f16e7e0b63",
						"tagName": "experiences"
					}
				},
				"numberOfEmployees": 34619.05,
				"referencedReports": {
					"SustainabilityReport": {
						"fileReference": "50a36c418baffd520bb92d84664f06f9732a21f4e2e5ecee6d9136f16e7e0b63",
						"fileName": "SustainabilityReport",
						"publicationDate": "2023-02-15"
					},
					"ESEFReport": {
						"fileReference": "50a36c418baffd520bb92d84664f06f9732a21f4e2e5ecee6d9136f16e7e0b63",
						"fileName": "ESEFReport",
						"publicationDate": "2023-09-08"
					},
					"IntegratedReport": {
						"fileReference": "50a36c418baffd520bb92d84664f06f9732a21f4e2e5ecee6d9136f16e7e0b63",
						"fileName": "IntegratedReport",
						"publicationDate": "2023-08-28"
=======
					"value": "LimitedAssurance",
					"provider": "Kessler - Denesik",
					"dataSource": {
						"page": 322,
						"fileName": "ESEFReport",
						"fileReference": "50a36c418baffd520bb92d84664f06f9732a21f4e2e5ecee6d9136f16e7e0b63",
						"tagName": "applications"
					}
				},
				"numberOfEmployees": 41717.6,
				"referencedReports": {
					"ESEFReport": {
						"fileReference": "50a36c418baffd520bb92d84664f06f9732a21f4e2e5ecee6d9136f16e7e0b63",
						"fileName": "ESEFReport",
						"publicationDate": "2023-11-25"
>>>>>>> 60b490e9
					}
				}
			},
			"revenue": {
				"totalAmount": {
<<<<<<< HEAD
					"value": 1099465845.61,
					"dataSource": {
						"page": 836,
						"fileName": "ESEFReport",
						"fileReference": "50a36c418baffd520bb92d84664f06f9732a21f4e2e5ecee6d9136f16e7e0b63",
						"tagName": "convergence"
					},
					"comment": "parse bluetooth driver",
					"quality": "Incomplete",
					"currency": "UYU"
				},
				"nonEligibleShare": {
					"relativeShareInPercent": 91.6,
					"absoluteShare": {
						"amount": 8581732283.35,
						"currency": "VUV"
					}
				},
				"eligibleShare": {
					"relativeShareInPercent": 32.67,
					"absoluteShare": {
						"amount": 7469161720.95,
						"currency": "ZAR"
					}
				},
				"nonAlignedShare": {
					"relativeShareInPercent": 84.66,
					"absoluteShare": {
						"amount": 9368847773.88,
						"currency": "TND"
=======
					"value": 8114534090.28,
					"dataSource": {
						"page": 678,
						"fileName": "ESEFReport",
						"fileReference": "50a36c418baffd520bb92d84664f06f9732a21f4e2e5ecee6d9136f16e7e0b63",
						"tagName": "systems"
					},
					"comment": "connect redundant bandwidth",
					"quality": "Audited",
					"currency": "AFN"
				},
				"nonEligibleShare": {
					"relativeShareInPercent": 5.48,
					"absoluteShare": {
						"amount": 9493806096.73,
						"currency": "NIO"
					}
				},
				"eligibleShare": {
					"relativeShareInPercent": 26.82,
					"absoluteShare": {
						"amount": 4415264604.61,
						"currency": "MMK"
					}
				},
				"nonAlignedShare": {
					"relativeShareInPercent": 70.12,
					"absoluteShare": {
						"amount": 6473412008.49,
						"currency": "VUV"
>>>>>>> 60b490e9
					}
				},
				"nonAlignedActivities": [
					{
<<<<<<< HEAD
						"activityName": "TreatmentOfHazardousWaste",
						"naceCodes": [
							"F42.9",
							"E38.32"
						],
						"share": {
							"relativeShareInPercent": 37.13,
							"absoluteShare": {
								"amount": 9083834427.88,
								"currency": "PKR"
							}
						}
					},
					{
						"activityName": "InstallationMaintenanceAndRepairOfInstrumentsAndDevicesForMeasuringRegulationAndControllingEnergyPerformanceOfBuildings",
						"naceCodes": [
							"F43",
							"M71",
							"C28",
							"C23"
						],
						"share": {
							"relativeShareInPercent": 97.01,
							"absoluteShare": {
								"amount": 3313448934.35,
								"currency": "MMK"
=======
						"activityName": "UndergroundPermanentGeologicalStorageOfCo2",
						"naceCodes": [
							"E39.00"
						],
						"share": {
							"relativeShareInPercent": 79.92,
							"absoluteShare": {
								"amount": 3112386721.18,
								"currency": "UZS"
>>>>>>> 60b490e9
							}
						}
					}
				],
				"alignedShare": {
<<<<<<< HEAD
					"relativeShareInPercent": 30.46,
					"absoluteShare": {
						"amount": 5682817869.82,
						"currency": "MNT"
					}
				},
				"substantialContributionToClimateChangeMitigationInPercent": 84.08,
				"substantialContributionToClimateChangeAdaptationInPercent": 69.97,
				"substantialContributionToSustainableUseAndProtectionOfWaterAndMarineResourcesInPercent": 8.47,
				"substantialContributionToTransitionToACircularEconomyInPercent": 15.44,
				"substantialContributionToPollutionPreventionAndControlInPercent": 24.85,
				"substantialContributionToProtectionAndRestorationOfBiodiversityAndEcosystemsInPercent": 64.79,
				"alignedActivities": [
					{
						"activityName": "ManufactureOfOtherLowCarbonTechnologies",
						"naceCodes": [
							"C26"
						],
						"share": {
							"relativeShareInPercent": 56.66,
							"absoluteShare": {
								"amount": 7818831920.16,
								"currency": "CAD"
							}
						},
						"substantialContributionToClimateChangeMitigationInPercent": 36.4,
						"substantialContributionToClimateChangeAdaptationInPercent": 34.1,
						"substantialContributionToSustainableUseAndProtectionOfWaterAndMarineResourcesInPercent": 38.44,
						"substantialContributionToTransitionToACircularEconomyInPercent": 38.86,
						"substantialContributionToPollutionPreventionAndControlInPercent": 85.19,
						"substantialContributionToProtectionAndRestorationOfBiodiversityAndEcosystemsInPercent": 40.58,
						"dnshToClimateChangeMitigation": "Yes",
						"dnshToClimateChangeAdaptation": "No",
=======
					"relativeShareInPercent": 15.74,
					"absoluteShare": {
						"amount": 1869666427.37,
						"currency": "BMD"
					}
				},
				"substantialContributionToClimateChangeMitigationInPercent": 42.95,
				"substantialContributionToClimateChangeAdaptationInPercent": 89.26,
				"substantialContributionToSustainableUseAndProtectionOfWaterAndMarineResourcesInPercent": 97.99,
				"substantialContributionToTransitionToACircularEconomyInPercent": 34.42,
				"substantialContributionToPollutionPreventionAndControlInPercent": 1.1,
				"substantialContributionToProtectionAndRestorationOfBiodiversityAndEcosystemsInPercent": 35.44,
				"alignedActivities": [
					{
						"activityName": "DataDrivenSolutionsForGhgEmissionsReductions",
						"naceCodes": [
							"J62"
						],
						"share": {
							"relativeShareInPercent": 59.93,
							"absoluteShare": {
								"amount": 4808046687.39,
								"currency": "MAD"
							}
						},
						"substantialContributionToClimateChangeMitigationInPercent": 36.16,
						"substantialContributionToClimateChangeAdaptationInPercent": 42.52,
						"substantialContributionToSustainableUseAndProtectionOfWaterAndMarineResourcesInPercent": 67.79,
						"substantialContributionToTransitionToACircularEconomyInPercent": 51.59,
						"substantialContributionToPollutionPreventionAndControlInPercent": 64.01,
						"substantialContributionToProtectionAndRestorationOfBiodiversityAndEcosystemsInPercent": 81.08,
						"dnshToClimateChangeMitigation": "No",
						"dnshToClimateChangeAdaptation": "Yes",
>>>>>>> 60b490e9
						"dnshToSustainableUseAndProtectionOfWaterAndMarineResources": "Yes",
						"dnshToTransitionToACircularEconomy": "No",
						"dnshToPollutionPreventionAndControl": "No",
						"dnshToProtectionAndRestorationOfBiodiversityAndEcosystems": "Yes",
						"minimumSafeguards": "No"
					},
					{
<<<<<<< HEAD
						"activityName": "CompostingOfBioWaste",
						"naceCodes": [
							"F42.99"
						],
						"share": {
							"relativeShareInPercent": 39.44,
							"absoluteShare": {
								"amount": 2943277012.09,
								"currency": "CAD"
							}
						},
						"substantialContributionToClimateChangeMitigationInPercent": 38.58,
						"substantialContributionToClimateChangeAdaptationInPercent": 3.69,
						"substantialContributionToSustainableUseAndProtectionOfWaterAndMarineResourcesInPercent": 3.21,
						"substantialContributionToTransitionToACircularEconomyInPercent": 62.06,
						"substantialContributionToPollutionPreventionAndControlInPercent": 42.78,
						"substantialContributionToProtectionAndRestorationOfBiodiversityAndEcosystemsInPercent": 69.69,
=======
						"activityName": "ProductionOfHeatCoolFromFossilGaseousFuelsInAnEfficientDistrictHeatingAndCoolingSystem",
						"naceCodes": [
							"D35.30"
						],
						"share": {
							"relativeShareInPercent": 88.84,
							"absoluteShare": {
								"amount": 7280018466.99,
								"currency": "SLE"
							}
						},
						"substantialContributionToClimateChangeMitigationInPercent": 19.53,
						"substantialContributionToClimateChangeAdaptationInPercent": 19.09,
						"substantialContributionToSustainableUseAndProtectionOfWaterAndMarineResourcesInPercent": 56.71,
						"substantialContributionToTransitionToACircularEconomyInPercent": 67.15,
						"substantialContributionToPollutionPreventionAndControlInPercent": 83.02,
						"substantialContributionToProtectionAndRestorationOfBiodiversityAndEcosystemsInPercent": 96.22,
>>>>>>> 60b490e9
						"dnshToClimateChangeMitigation": "Yes",
						"dnshToClimateChangeAdaptation": "No",
						"dnshToSustainableUseAndProtectionOfWaterAndMarineResources": "No",
						"dnshToTransitionToACircularEconomy": "No",
						"dnshToPollutionPreventionAndControl": "No",
						"dnshToProtectionAndRestorationOfBiodiversityAndEcosystems": "Yes",
						"minimumSafeguards": "Yes"
					},
					{
<<<<<<< HEAD
						"activityName": "InfrastructureEnablingLowCarbonRoadTransportAndPublicTransport",
						"naceCodes": [
							"M71.20",
							"F42.13"
						],
						"share": {
							"relativeShareInPercent": 61.65,
							"absoluteShare": {
								"amount": 5587275323.92,
								"currency": "ZAR"
							}
						},
						"substantialContributionToClimateChangeMitigationInPercent": 40.4,
						"substantialContributionToClimateChangeAdaptationInPercent": 99.81,
						"substantialContributionToSustainableUseAndProtectionOfWaterAndMarineResourcesInPercent": 98.72,
						"substantialContributionToTransitionToACircularEconomyInPercent": 51.41,
						"substantialContributionToPollutionPreventionAndControlInPercent": 51.36,
						"substantialContributionToProtectionAndRestorationOfBiodiversityAndEcosystemsInPercent": 92.43,
						"dnshToClimateChangeMitigation": "No",
						"dnshToClimateChangeAdaptation": "Yes",
						"dnshToSustainableUseAndProtectionOfWaterAndMarineResources": "No",
						"dnshToTransitionToACircularEconomy": "No",
						"dnshToPollutionPreventionAndControl": "Yes",
						"dnshToProtectionAndRestorationOfBiodiversityAndEcosystems": "No",
						"minimumSafeguards": "Yes"
					},
					{
						"activityName": "UrbanAndSuburbanTransportRoadPassengerTransport",
						"naceCodes": [
							"N77.39",
							"H49.3.9"
						],
						"share": {
							"relativeShareInPercent": 71.59,
							"absoluteShare": {
								"amount": 116308927.53,
								"currency": "OMR"
							}
						},
						"substantialContributionToClimateChangeMitigationInPercent": 2.5,
						"substantialContributionToClimateChangeAdaptationInPercent": 33.31,
						"substantialContributionToSustainableUseAndProtectionOfWaterAndMarineResourcesInPercent": 56.31,
						"substantialContributionToTransitionToACircularEconomyInPercent": 29.11,
						"substantialContributionToPollutionPreventionAndControlInPercent": 85.14,
						"substantialContributionToProtectionAndRestorationOfBiodiversityAndEcosystemsInPercent": 63.4,
						"dnshToClimateChangeMitigation": "Yes",
						"dnshToClimateChangeAdaptation": "No",
						"dnshToSustainableUseAndProtectionOfWaterAndMarineResources": "No",
						"dnshToTransitionToACircularEconomy": "No",
						"dnshToPollutionPreventionAndControl": "Yes",
						"dnshToProtectionAndRestorationOfBiodiversityAndEcosystems": "No",
						"minimumSafeguards": "Yes"
					},
					{
						"activityName": "UndergroundPermanentGeologicalStorageOfCo2",
						"naceCodes": [
							"E39.00"
						],
						"share": {
							"relativeShareInPercent": 51.36,
							"absoluteShare": {
								"amount": 2803838264.66,
								"currency": "MRU"
							}
						},
						"substantialContributionToClimateChangeMitigationInPercent": 20.09,
						"substantialContributionToClimateChangeAdaptationInPercent": 67.72,
						"substantialContributionToSustainableUseAndProtectionOfWaterAndMarineResourcesInPercent": 68.05,
						"substantialContributionToTransitionToACircularEconomyInPercent": 87.21,
						"substantialContributionToPollutionPreventionAndControlInPercent": 90.94,
						"substantialContributionToProtectionAndRestorationOfBiodiversityAndEcosystemsInPercent": 49.4,
						"dnshToClimateChangeMitigation": "Yes",
						"dnshToClimateChangeAdaptation": "No",
						"dnshToSustainableUseAndProtectionOfWaterAndMarineResources": "No",
						"dnshToTransitionToACircularEconomy": "No",
						"dnshToPollutionPreventionAndControl": "Yes",
						"dnshToProtectionAndRestorationOfBiodiversityAndEcosystems": "No",
						"minimumSafeguards": "No"
					},
					{
						"activityName": "ManufactureOfAutomotiveAndMobilityComponents",
						"naceCodes": [
							"C29.3",
							"C28.14",
							"C26.2",
							"C28.15",
							"C29.2"
						],
						"share": {
							"relativeShareInPercent": 55.68,
							"absoluteShare": {
								"amount": 4810964369.68,
								"currency": "JOD"
							}
						},
						"substantialContributionToClimateChangeMitigationInPercent": 6.01,
						"substantialContributionToClimateChangeAdaptationInPercent": 32.01,
						"substantialContributionToSustainableUseAndProtectionOfWaterAndMarineResourcesInPercent": 99.4,
						"substantialContributionToTransitionToACircularEconomyInPercent": 3,
						"substantialContributionToPollutionPreventionAndControlInPercent": 79.95,
						"substantialContributionToProtectionAndRestorationOfBiodiversityAndEcosystemsInPercent": 35.9,
						"dnshToClimateChangeMitigation": "No",
						"dnshToClimateChangeAdaptation": "Yes",
						"dnshToSustainableUseAndProtectionOfWaterAndMarineResources": "Yes",
						"dnshToTransitionToACircularEconomy": "No",
						"dnshToPollutionPreventionAndControl": "No",
						"dnshToProtectionAndRestorationOfBiodiversityAndEcosystems": "No",
						"minimumSafeguards": "No"
					},
					{
						"activityName": "ElectricityGenerationFromRenewableNonFossilGaseousAndLiquidFuels",
						"naceCodes": [
							"D35.11"
						],
						"share": {
							"relativeShareInPercent": 0.22,
							"absoluteShare": {
								"amount": 4613493019.71,
								"currency": "CNY"
							}
						},
						"substantialContributionToClimateChangeMitigationInPercent": 19.21,
						"substantialContributionToClimateChangeAdaptationInPercent": 72.02,
						"substantialContributionToSustainableUseAndProtectionOfWaterAndMarineResourcesInPercent": 19.93,
						"substantialContributionToTransitionToACircularEconomyInPercent": 68.57,
						"substantialContributionToPollutionPreventionAndControlInPercent": 26.56,
						"substantialContributionToProtectionAndRestorationOfBiodiversityAndEcosystemsInPercent": 51.26,
						"dnshToClimateChangeMitigation": "Yes",
						"dnshToClimateChangeAdaptation": "No",
						"dnshToSustainableUseAndProtectionOfWaterAndMarineResources": "No",
						"dnshToTransitionToACircularEconomy": "No",
=======
						"activityName": "ManufactureOfCement",
						"naceCodes": [
							"C23.51"
						],
						"share": {
							"relativeShareInPercent": 5.02,
							"absoluteShare": {
								"amount": 2462868776.64,
								"currency": "TMT"
							}
						},
						"substantialContributionToClimateChangeMitigationInPercent": 59.83,
						"substantialContributionToClimateChangeAdaptationInPercent": 86.38,
						"substantialContributionToSustainableUseAndProtectionOfWaterAndMarineResourcesInPercent": 28.73,
						"substantialContributionToTransitionToACircularEconomyInPercent": 7.61,
						"substantialContributionToPollutionPreventionAndControlInPercent": 21.93,
						"substantialContributionToProtectionAndRestorationOfBiodiversityAndEcosystemsInPercent": 86.03,
						"dnshToClimateChangeMitigation": "No",
						"dnshToClimateChangeAdaptation": "No",
						"dnshToSustainableUseAndProtectionOfWaterAndMarineResources": "No",
						"dnshToTransitionToACircularEconomy": "Yes",
						"dnshToPollutionPreventionAndControl": "Yes",
						"dnshToProtectionAndRestorationOfBiodiversityAndEcosystems": "No",
						"minimumSafeguards": "Yes"
					}
				],
				"enablingShareInPercent": 28.41,
				"transitionalShareInPercent": 64.7
			},
			"capex": {
				"totalAmount": {
					"value": 2152857235.63,
					"dataSource": {
						"page": 1028,
						"fileName": "ESEFReport",
						"fileReference": "50a36c418baffd520bb92d84664f06f9732a21f4e2e5ecee6d9136f16e7e0b63",
						"tagName": "e-markets"
					},
					"comment": "calculate redundant protocol",
					"quality": "Audited",
					"currency": "SYP"
				},
				"nonEligibleShare": {
					"relativeShareInPercent": 3.33,
					"absoluteShare": {
						"amount": 9343909125.31,
						"currency": "SBD"
					}
				},
				"eligibleShare": {
					"relativeShareInPercent": 79.89,
					"absoluteShare": {
						"amount": 8757403341.59,
						"currency": "QAR"
					}
				},
				"nonAlignedShare": {
					"relativeShareInPercent": 88.45,
					"absoluteShare": {
						"amount": 2271583946.42,
						"currency": "ARS"
					}
				},
				"nonAlignedActivities": [],
				"alignedShare": {
					"relativeShareInPercent": 2.14,
					"absoluteShare": {
						"amount": 1246848178.56,
						"currency": "SHP"
					}
				},
				"substantialContributionToClimateChangeMitigationInPercent": 37.84,
				"substantialContributionToClimateChangeAdaptationInPercent": 55.41,
				"substantialContributionToSustainableUseAndProtectionOfWaterAndMarineResourcesInPercent": 24.21,
				"substantialContributionToTransitionToACircularEconomyInPercent": 53.5,
				"substantialContributionToPollutionPreventionAndControlInPercent": 39.75,
				"substantialContributionToProtectionAndRestorationOfBiodiversityAndEcosystemsInPercent": 33.3,
				"alignedActivities": [
					{
						"activityName": "DataDrivenSolutionsForGhgEmissionsReductions",
						"naceCodes": [
							"J62",
							"J63.11"
						],
						"share": {
							"relativeShareInPercent": 46.94,
							"absoluteShare": {
								"amount": 4115116496.1,
								"currency": "AUD"
							}
						},
						"substantialContributionToClimateChangeMitigationInPercent": 43.32,
						"substantialContributionToClimateChangeAdaptationInPercent": 1.06,
						"substantialContributionToSustainableUseAndProtectionOfWaterAndMarineResourcesInPercent": 5.82,
						"substantialContributionToTransitionToACircularEconomyInPercent": 72.15,
						"substantialContributionToPollutionPreventionAndControlInPercent": 95.93,
						"substantialContributionToProtectionAndRestorationOfBiodiversityAndEcosystemsInPercent": 74.05,
						"dnshToClimateChangeMitigation": "No",
						"dnshToClimateChangeAdaptation": "Yes",
						"dnshToSustainableUseAndProtectionOfWaterAndMarineResources": "No",
						"dnshToTransitionToACircularEconomy": "Yes",
						"dnshToPollutionPreventionAndControl": "Yes",
						"dnshToProtectionAndRestorationOfBiodiversityAndEcosystems": "Yes",
						"minimumSafeguards": "No"
					},
					{
						"activityName": "UrbanAndSuburbanTransportRoadPassengerTransport",
						"naceCodes": [
							"N77.11",
							"H49.31"
						],
						"share": {
							"relativeShareInPercent": 93.32,
							"absoluteShare": {
								"amount": 8861499419.44,
								"currency": "BGN"
							}
						},
						"substantialContributionToClimateChangeMitigationInPercent": 60.53,
						"substantialContributionToClimateChangeAdaptationInPercent": 31.57,
						"substantialContributionToSustainableUseAndProtectionOfWaterAndMarineResourcesInPercent": 41.72,
						"substantialContributionToTransitionToACircularEconomyInPercent": 21.83,
						"substantialContributionToPollutionPreventionAndControlInPercent": 32.62,
						"substantialContributionToProtectionAndRestorationOfBiodiversityAndEcosystemsInPercent": 19.1,
						"dnshToClimateChangeMitigation": "Yes",
						"dnshToClimateChangeAdaptation": "Yes",
						"dnshToSustainableUseAndProtectionOfWaterAndMarineResources": "Yes",
						"dnshToTransitionToACircularEconomy": "No",
>>>>>>> 60b490e9
						"dnshToPollutionPreventionAndControl": "No",
						"dnshToProtectionAndRestorationOfBiodiversityAndEcosystems": "No",
						"minimumSafeguards": "Yes"
					},
					{
<<<<<<< HEAD
						"activityName": "UrbanWasteWaterTreatment",
=======
						"activityName": "LowCarbonAirportInfrastructure",
>>>>>>> 60b490e9
						"naceCodes": [
							"F42.9"
						],
						"share": {
<<<<<<< HEAD
							"relativeShareInPercent": 77.58,
							"absoluteShare": {
								"amount": 9642629905.14,
								"currency": "AED"
							}
						},
						"substantialContributionToClimateChangeMitigationInPercent": 24.68,
						"substantialContributionToClimateChangeAdaptationInPercent": 99.2,
						"substantialContributionToSustainableUseAndProtectionOfWaterAndMarineResourcesInPercent": 16,
						"substantialContributionToTransitionToACircularEconomyInPercent": 37.29,
						"substantialContributionToPollutionPreventionAndControlInPercent": 54.45,
						"substantialContributionToProtectionAndRestorationOfBiodiversityAndEcosystemsInPercent": 39.45,
						"dnshToClimateChangeMitigation": "Yes",
						"dnshToClimateChangeAdaptation": "Yes",
						"dnshToSustainableUseAndProtectionOfWaterAndMarineResources": "No",
						"dnshToTransitionToACircularEconomy": "No",
						"dnshToPollutionPreventionAndControl": "Yes",
=======
							"relativeShareInPercent": 75.28,
							"absoluteShare": {
								"amount": 7102500696.2,
								"currency": "MVR"
							}
						},
						"substantialContributionToClimateChangeMitigationInPercent": 55.36,
						"substantialContributionToClimateChangeAdaptationInPercent": 82.64,
						"substantialContributionToSustainableUseAndProtectionOfWaterAndMarineResourcesInPercent": 62.83,
						"substantialContributionToTransitionToACircularEconomyInPercent": 1.07,
						"substantialContributionToPollutionPreventionAndControlInPercent": 30.39,
						"substantialContributionToProtectionAndRestorationOfBiodiversityAndEcosystemsInPercent": 20.03,
						"dnshToClimateChangeMitigation": "No",
						"dnshToClimateChangeAdaptation": "No",
						"dnshToSustainableUseAndProtectionOfWaterAndMarineResources": "Yes",
						"dnshToTransitionToACircularEconomy": "No",
						"dnshToPollutionPreventionAndControl": "No",
>>>>>>> 60b490e9
						"dnshToProtectionAndRestorationOfBiodiversityAndEcosystems": "Yes",
						"minimumSafeguards": "Yes"
					},
					{
<<<<<<< HEAD
						"activityName": "CollectionAndTransportOfNonHazardousWasteInSourceSegregatedFractions",
						"naceCodes": [
							"E38.11"
						],
						"share": {
							"relativeShareInPercent": 50.09,
							"absoluteShare": {
								"amount": 1755791769.83,
								"currency": "KHR"
							}
						},
						"substantialContributionToClimateChangeMitigationInPercent": 23.43,
						"substantialContributionToClimateChangeAdaptationInPercent": 19.1,
						"substantialContributionToSustainableUseAndProtectionOfWaterAndMarineResourcesInPercent": 36.5,
						"substantialContributionToTransitionToACircularEconomyInPercent": 56.26,
						"substantialContributionToPollutionPreventionAndControlInPercent": 28.37,
						"substantialContributionToProtectionAndRestorationOfBiodiversityAndEcosystemsInPercent": 15.21,
						"dnshToClimateChangeMitigation": "Yes",
						"dnshToClimateChangeAdaptation": "No",
						"dnshToSustainableUseAndProtectionOfWaterAndMarineResources": "Yes",
						"dnshToTransitionToACircularEconomy": "No",
						"dnshToPollutionPreventionAndControl": "No",
=======
						"activityName": "OperationOfPersonalMobilityDevicesCycleLogistics",
						"naceCodes": [
							"N77.11",
							"N77.21"
						],
						"share": {
							"relativeShareInPercent": 62.95,
							"absoluteShare": {
								"amount": 641094180.75,
								"currency": "ALL"
							}
						},
						"substantialContributionToClimateChangeMitigationInPercent": 18.52,
						"substantialContributionToClimateChangeAdaptationInPercent": 79.22,
						"substantialContributionToSustainableUseAndProtectionOfWaterAndMarineResourcesInPercent": 22.73,
						"substantialContributionToTransitionToACircularEconomyInPercent": 48.39,
						"substantialContributionToPollutionPreventionAndControlInPercent": 77.11,
						"substantialContributionToProtectionAndRestorationOfBiodiversityAndEcosystemsInPercent": 44.4,
						"dnshToClimateChangeMitigation": "No",
						"dnshToClimateChangeAdaptation": "Yes",
						"dnshToSustainableUseAndProtectionOfWaterAndMarineResources": "No",
						"dnshToTransitionToACircularEconomy": "No",
						"dnshToPollutionPreventionAndControl": "Yes",
>>>>>>> 60b490e9
						"dnshToProtectionAndRestorationOfBiodiversityAndEcosystems": "Yes",
						"minimumSafeguards": "Yes"
					}
				],
<<<<<<< HEAD
				"enablingShareInPercent": 40.02,
				"transitionalShareInPercent": 40.22
=======
				"enablingShareInPercent": 44.12,
				"transitionalShareInPercent": 8.14
>>>>>>> 60b490e9
			},
			"capex": {
				"totalAmount": {
<<<<<<< HEAD
					"value": 3792119612.92,
					"dataSource": {
						"page": 561,
						"fileName": "SustainabilityReport",
						"fileReference": "50a36c418baffd520bb92d84664f06f9732a21f4e2e5ecee6d9136f16e7e0b63",
						"tagName": "action-items"
					},
					"comment": "navigate bluetooth interface",
					"quality": "Audited",
					"currency": "MRU"
				},
				"nonEligibleShare": {
					"relativeShareInPercent": 44.46,
					"absoluteShare": {
						"amount": 3488031695.6,
						"currency": "KGS"
					}
				},
				"eligibleShare": {
					"relativeShareInPercent": 90.97,
					"absoluteShare": {
						"amount": 7976168117.02,
						"currency": "HUF"
					}
				},
				"nonAlignedShare": {
					"relativeShareInPercent": 86.01,
					"absoluteShare": {
						"amount": 327767073.17,
						"currency": "MMK"
					}
				},
				"nonAlignedActivities": [],
				"alignedShare": {
					"relativeShareInPercent": 18.08,
					"absoluteShare": {
						"amount": 1289690032.13,
						"currency": "MVR"
					}
				},
				"substantialContributionToClimateChangeMitigationInPercent": 74.47,
				"substantialContributionToClimateChangeAdaptationInPercent": 11.58,
				"substantialContributionToSustainableUseAndProtectionOfWaterAndMarineResourcesInPercent": 57.98,
				"substantialContributionToTransitionToACircularEconomyInPercent": 66.46,
				"substantialContributionToPollutionPreventionAndControlInPercent": 99.79,
				"substantialContributionToProtectionAndRestorationOfBiodiversityAndEcosystemsInPercent": 70.27,
				"alignedActivities": [
					{
						"activityName": "ManufactureOfSodaAsh",
						"naceCodes": [
							"C20.13"
						],
						"share": {
							"relativeShareInPercent": 57.32,
							"absoluteShare": {
								"amount": 672767648.93,
								"currency": "MOP"
							}
						},
						"substantialContributionToClimateChangeMitigationInPercent": 38.81,
						"substantialContributionToClimateChangeAdaptationInPercent": 37.89,
						"substantialContributionToSustainableUseAndProtectionOfWaterAndMarineResourcesInPercent": 5.49,
						"substantialContributionToTransitionToACircularEconomyInPercent": 59.66,
						"substantialContributionToPollutionPreventionAndControlInPercent": 76.57,
						"substantialContributionToProtectionAndRestorationOfBiodiversityAndEcosystemsInPercent": 73.72,
						"dnshToClimateChangeMitigation": "Yes",
						"dnshToClimateChangeAdaptation": "No",
						"dnshToSustainableUseAndProtectionOfWaterAndMarineResources": "No",
						"dnshToTransitionToACircularEconomy": "No",
						"dnshToPollutionPreventionAndControl": "No",
						"dnshToProtectionAndRestorationOfBiodiversityAndEcosystems": "Yes",
						"minimumSafeguards": "Yes"
					},
					{
						"activityName": "ComputerProgrammingConsultancyAndRelatedActivities",
						"naceCodes": [
							"J62"
						],
						"share": {
							"relativeShareInPercent": 40.17,
							"absoluteShare": {
								"amount": 3637916708.83,
								"currency": "ARS"
							}
						},
						"substantialContributionToClimateChangeMitigationInPercent": 4.98,
						"substantialContributionToClimateChangeAdaptationInPercent": 30.44,
						"substantialContributionToSustainableUseAndProtectionOfWaterAndMarineResourcesInPercent": 47.77,
						"substantialContributionToTransitionToACircularEconomyInPercent": 54.28,
						"substantialContributionToPollutionPreventionAndControlInPercent": 61.98,
						"substantialContributionToProtectionAndRestorationOfBiodiversityAndEcosystemsInPercent": 13.06,
						"dnshToClimateChangeMitigation": "No",
						"dnshToClimateChangeAdaptation": "No",
						"dnshToSustainableUseAndProtectionOfWaterAndMarineResources": "No",
						"dnshToTransitionToACircularEconomy": "No",
						"dnshToPollutionPreventionAndControl": "No",
						"dnshToProtectionAndRestorationOfBiodiversityAndEcosystems": "Yes",
						"minimumSafeguards": "No"
					},
					{
						"activityName": "ManufactureOfLowCarbonTechnologiesForTransport",
						"naceCodes": [
							"C30.9"
						],
						"share": {
							"relativeShareInPercent": 97.48,
							"absoluteShare": {
								"amount": 2486758786.25,
								"currency": "XPF"
							}
						},
						"substantialContributionToClimateChangeMitigationInPercent": 93.84,
						"substantialContributionToClimateChangeAdaptationInPercent": 62.58,
						"substantialContributionToSustainableUseAndProtectionOfWaterAndMarineResourcesInPercent": 33.97,
						"substantialContributionToTransitionToACircularEconomyInPercent": 19.35,
						"substantialContributionToPollutionPreventionAndControlInPercent": 65.92,
						"substantialContributionToProtectionAndRestorationOfBiodiversityAndEcosystemsInPercent": 88.4,
						"dnshToClimateChangeMitigation": "No",
						"dnshToClimateChangeAdaptation": "Yes",
						"dnshToSustainableUseAndProtectionOfWaterAndMarineResources": "No",
						"dnshToTransitionToACircularEconomy": "No",
						"dnshToPollutionPreventionAndControl": "No",
						"dnshToProtectionAndRestorationOfBiodiversityAndEcosystems": "No",
						"minimumSafeguards": "No"
					},
					{
						"activityName": "ProgrammingAndBroadcastingActivities",
						"naceCodes": [
							"J60"
						],
						"share": {
							"relativeShareInPercent": 58.3,
							"absoluteShare": {
								"amount": 3527623678.09,
								"currency": "USD"
							}
						},
						"substantialContributionToClimateChangeMitigationInPercent": 37.87,
						"substantialContributionToClimateChangeAdaptationInPercent": 13.63,
						"substantialContributionToSustainableUseAndProtectionOfWaterAndMarineResourcesInPercent": 99.77,
						"substantialContributionToTransitionToACircularEconomyInPercent": 59.15,
						"substantialContributionToPollutionPreventionAndControlInPercent": 92.26,
						"substantialContributionToProtectionAndRestorationOfBiodiversityAndEcosystemsInPercent": 8.64,
						"dnshToClimateChangeMitigation": "Yes",
						"dnshToClimateChangeAdaptation": "Yes",
						"dnshToSustainableUseAndProtectionOfWaterAndMarineResources": "No",
						"dnshToTransitionToACircularEconomy": "No",
						"dnshToPollutionPreventionAndControl": "Yes",
						"dnshToProtectionAndRestorationOfBiodiversityAndEcosystems": "Yes",
						"minimumSafeguards": "Yes"
					},
					{
						"activityName": "ManufactureOfMedicinalProducts",
=======
					"value": 2682918743.23,
					"dataSource": {
						"page": 218,
						"fileName": "ESEFReport",
						"fileReference": "50a36c418baffd520bb92d84664f06f9732a21f4e2e5ecee6d9136f16e7e0b63",
						"tagName": "deliverables"
					},
					"comment": "generate open-source firewall",
					"quality": "Audited",
					"currency": "GIP"
				},
				"nonEligibleShare": {
					"relativeShareInPercent": 21.63,
					"absoluteShare": {
						"amount": 7449317798.02,
						"currency": "IDR"
					}
				},
				"eligibleShare": {
					"relativeShareInPercent": 17.79,
					"absoluteShare": {
						"amount": 3500469441.06,
						"currency": "AZN"
					}
				},
				"nonAlignedShare": {
					"relativeShareInPercent": 21.22,
					"absoluteShare": {
						"amount": 7287910741.29,
						"currency": "MKD"
					}
				},
				"nonAlignedActivities": [
					{
						"activityName": "RetrofittingOfSeaAndCoastalFreightAndPassengerWaterTransport",
						"naceCodes": [
							"H50.2",
							"C33.15",
							"N77.21",
							"H50.10"
						],
						"share": {
							"relativeShareInPercent": 18.48,
							"absoluteShare": {
								"amount": 9902488011.87,
								"currency": "BZD"
							}
						}
					},
					{
						"activityName": "ElectricityGenerationFromGeothermalEnergy",
>>>>>>> 60b490e9
						"naceCodes": [
							"C21.2"
						],
						"share": {
<<<<<<< HEAD
							"relativeShareInPercent": 97.71,
							"absoluteShare": {
								"amount": 4068106247.58,
								"currency": "TJS"
							}
						},
						"substantialContributionToClimateChangeMitigationInPercent": 96.45,
						"substantialContributionToClimateChangeAdaptationInPercent": 40.13,
						"substantialContributionToSustainableUseAndProtectionOfWaterAndMarineResourcesInPercent": 75.15,
						"substantialContributionToTransitionToACircularEconomyInPercent": 8.81,
						"substantialContributionToPollutionPreventionAndControlInPercent": 75.63,
						"substantialContributionToProtectionAndRestorationOfBiodiversityAndEcosystemsInPercent": 14.95,
						"dnshToClimateChangeMitigation": "No",
						"dnshToClimateChangeAdaptation": "Yes",
						"dnshToSustainableUseAndProtectionOfWaterAndMarineResources": "No",
						"dnshToTransitionToACircularEconomy": "No",
=======
							"relativeShareInPercent": 65.77,
							"absoluteShare": {
								"amount": 3245059174.95,
								"currency": "IQD"
							}
						}
					}
				],
				"alignedShare": {
					"relativeShareInPercent": 61.38,
					"absoluteShare": {
						"amount": 5852073822.17,
						"currency": "ANG"
					}
				},
				"substantialContributionToClimateChangeMitigationInPercent": 94.2,
				"substantialContributionToClimateChangeAdaptationInPercent": 12.73,
				"substantialContributionToSustainableUseAndProtectionOfWaterAndMarineResourcesInPercent": 30.02,
				"substantialContributionToTransitionToACircularEconomyInPercent": 52.07,
				"substantialContributionToPollutionPreventionAndControlInPercent": 82.12,
				"substantialContributionToProtectionAndRestorationOfBiodiversityAndEcosystemsInPercent": 96.5,
				"alignedActivities": [],
				"enablingShareInPercent": 70.57,
				"transitionalShareInPercent": 17.12
			}
		},
		"reportingPeriod": "2023"
	},
	{
		"companyInformation": {
			"companyName": "all-fields-defined-for-eu-taxo-non-financials-beta",
			"headquarters": "West Hendersonchester",
			"headquartersPostalCode": null,
			"sector": "lifetime value",
			"identifiers": {
				"Lei": [
					"WLcCKgcwKyJbWbqPjiwR"
				],
				"Isin": [
					"z5DiszjrPeBL"
				],
				"PermId": [
					"Xn6zqZqggn"
				],
				"Ticker": [
					"VP91VA7"
				],
				"Duns": [
					"6WJ0u5HGa"
				],
				"VatNumber": [],
				"CompanyRegistrationNumber": [
					"IMI2SGM7nc8bKTr"
				]
			},
			"countryCode": "BH",
			"companyContactDetails": null,
			"companyAlternativeNames": [
				"Barton - Cummings",
				"Botsford Group",
				"Kulas, Murphy and McKenzie",
				"Zboncak Inc"
			],
			"companyLegalForm": "GmbH & Co. KG",
			"website": "https://hasty-calm.com",
			"isTeaserCompany": false,
			"parentCompanyLei": "dy1ZhfjhtGD61tqs61SI"
		},
		"t": {
			"general": {
				"fiscalYearDeviation": "Deviation",
				"fiscalYearEnd": "2024-12-15",
				"scopeOfEntities": "Yes",
				"nfrdMandatory": "No",
				"euTaxonomyActivityLevelReporting": "No",
				"assurance": {
					"value": "LimitedAssurance",
					"provider": "Nolan - Miller",
					"dataSource": {
						"page": 747,
						"fileName": "SustainabilityReport",
						"fileReference": "50a36c418baffd520bb92d84664f06f9732a21f4e2e5ecee6d9136f16e7e0b63",
						"tagName": "bandwidth"
					}
				},
				"numberOfEmployees": 80999.18,
				"referencedReports": {
					"IntegratedReport": {
						"fileReference": "50a36c418baffd520bb92d84664f06f9732a21f4e2e5ecee6d9136f16e7e0b63",
						"fileName": "IntegratedReport",
						"publicationDate": "2023-06-25"
					},
					"SustainabilityReport": {
						"fileReference": "50a36c418baffd520bb92d84664f06f9732a21f4e2e5ecee6d9136f16e7e0b63",
						"fileName": "SustainabilityReport",
						"publicationDate": "2024-01-17"
					},
					"ESEFReport": {
						"fileReference": "50a36c418baffd520bb92d84664f06f9732a21f4e2e5ecee6d9136f16e7e0b63",
						"fileName": "ESEFReport",
						"publicationDate": "2023-01-27"
					}
				}
			},
			"revenue": {
				"totalAmount": {
					"value": 106137238.9,
					"dataSource": {
						"page": 747,
						"fileName": "IntegratedReport",
						"fileReference": "50a36c418baffd520bb92d84664f06f9732a21f4e2e5ecee6d9136f16e7e0b63",
						"tagName": "deliverables"
					},
					"comment": "input back-end card",
					"quality": "Audited",
					"currency": "TRY"
				},
				"nonEligibleShare": {
					"relativeShareInPercent": 18.45,
					"absoluteShare": {
						"amount": 3423830578.1,
						"currency": "ISK"
					}
				},
				"eligibleShare": {
					"relativeShareInPercent": 24.37,
					"absoluteShare": {
						"amount": 4537950532.98,
						"currency": "BTN"
					}
				},
				"nonAlignedShare": {
					"relativeShareInPercent": 68.4,
					"absoluteShare": {
						"amount": 7528805122.71,
						"currency": "OMR"
					}
				},
				"nonAlignedActivities": [
					{
						"activityName": "EngineeringActivitiesAndRelatedTechnicalConsultancyDedicatedToAdaptationToClimateChange",
						"naceCodes": [
							"M71.12"
						],
						"share": {
							"relativeShareInPercent": 13.81,
							"absoluteShare": {
								"amount": 4674753604.92,
								"currency": "UYU"
							}
						}
					}
				],
				"alignedShare": {
					"relativeShareInPercent": 80.36,
					"absoluteShare": {
						"amount": 2415040791.96,
						"currency": "TND"
					}
				},
				"substantialContributionToClimateChangeMitigationInPercent": 89.52,
				"substantialContributionToClimateChangeAdaptationInPercent": 93.95,
				"substantialContributionToSustainableUseAndProtectionOfWaterAndMarineResourcesInPercent": 96.34,
				"substantialContributionToTransitionToACircularEconomyInPercent": 87.01,
				"substantialContributionToPollutionPreventionAndControlInPercent": 56.17,
				"substantialContributionToProtectionAndRestorationOfBiodiversityAndEcosystemsInPercent": 99.05,
				"alignedActivities": [
					{
						"activityName": "ComputerProgrammingConsultancyAndRelatedActivities",
						"naceCodes": [
							"J62"
						],
						"share": {
							"relativeShareInPercent": 42.81,
							"absoluteShare": {
								"amount": 2690117124,
								"currency": "MUR"
							}
						},
						"substantialContributionToClimateChangeMitigationInPercent": 56.76,
						"substantialContributionToClimateChangeAdaptationInPercent": 32.5,
						"substantialContributionToSustainableUseAndProtectionOfWaterAndMarineResourcesInPercent": 4.29,
						"substantialContributionToTransitionToACircularEconomyInPercent": 18.91,
						"substantialContributionToPollutionPreventionAndControlInPercent": 29.76,
						"substantialContributionToProtectionAndRestorationOfBiodiversityAndEcosystemsInPercent": 64.76,
						"dnshToClimateChangeMitigation": "No",
						"dnshToClimateChangeAdaptation": "Yes",
						"dnshToSustainableUseAndProtectionOfWaterAndMarineResources": "Yes",
						"dnshToTransitionToACircularEconomy": "Yes",
						"dnshToPollutionPreventionAndControl": "Yes",
						"dnshToProtectionAndRestorationOfBiodiversityAndEcosystems": "Yes",
						"minimumSafeguards": "No"
					},
					{
						"activityName": "FreightRailTransport",
						"naceCodes": [
							"H49.20"
						],
						"share": {
							"relativeShareInPercent": 73.46,
							"absoluteShare": {
								"amount": 3252164658.62,
								"currency": "WST"
							}
						},
						"substantialContributionToClimateChangeMitigationInPercent": 40.1,
						"substantialContributionToClimateChangeAdaptationInPercent": 91.95,
						"substantialContributionToSustainableUseAndProtectionOfWaterAndMarineResourcesInPercent": 1.42,
						"substantialContributionToTransitionToACircularEconomyInPercent": 46.93,
						"substantialContributionToPollutionPreventionAndControlInPercent": 63.18,
						"substantialContributionToProtectionAndRestorationOfBiodiversityAndEcosystemsInPercent": 51.88,
						"dnshToClimateChangeMitigation": "No",
						"dnshToClimateChangeAdaptation": "Yes",
						"dnshToSustainableUseAndProtectionOfWaterAndMarineResources": "No",
						"dnshToTransitionToACircularEconomy": "Yes",
						"dnshToPollutionPreventionAndControl": "Yes",
						"dnshToProtectionAndRestorationOfBiodiversityAndEcosystems": "No",
						"minimumSafeguards": "Yes"
					},
					{
						"activityName": "ElectricityGenerationFromNuclearEnergyInExistingInstallations",
						"naceCodes": [
							"D35.11"
						],
						"share": {
							"relativeShareInPercent": 51.97,
							"absoluteShare": {
								"amount": 5189157051.5,
								"currency": "HTG"
							}
						},
						"substantialContributionToClimateChangeMitigationInPercent": 14.23,
						"substantialContributionToClimateChangeAdaptationInPercent": 62.09,
						"substantialContributionToSustainableUseAndProtectionOfWaterAndMarineResourcesInPercent": 82.62,
						"substantialContributionToTransitionToACircularEconomyInPercent": 42.66,
						"substantialContributionToPollutionPreventionAndControlInPercent": 92.9,
						"substantialContributionToProtectionAndRestorationOfBiodiversityAndEcosystemsInPercent": 19.41,
						"dnshToClimateChangeMitigation": "Yes",
						"dnshToClimateChangeAdaptation": "Yes",
						"dnshToSustainableUseAndProtectionOfWaterAndMarineResources": "No",
						"dnshToTransitionToACircularEconomy": "No",
						"dnshToPollutionPreventionAndControl": "Yes",
						"dnshToProtectionAndRestorationOfBiodiversityAndEcosystems": "No",
						"minimumSafeguards": "Yes"
					},
					{
						"activityName": "ManufactureOfPlasticsInPrimaryForm",
						"naceCodes": [
							"C20.16"
						],
						"share": {
							"relativeShareInPercent": 68.09,
							"absoluteShare": {
								"amount": 7600343555.68,
								"currency": "OMR"
							}
						},
						"substantialContributionToClimateChangeMitigationInPercent": 5.61,
						"substantialContributionToClimateChangeAdaptationInPercent": 96.9,
						"substantialContributionToSustainableUseAndProtectionOfWaterAndMarineResourcesInPercent": 9.68,
						"substantialContributionToTransitionToACircularEconomyInPercent": 46.7,
						"substantialContributionToPollutionPreventionAndControlInPercent": 81.37,
						"substantialContributionToProtectionAndRestorationOfBiodiversityAndEcosystemsInPercent": 8.92,
						"dnshToClimateChangeMitigation": "Yes",
						"dnshToClimateChangeAdaptation": "Yes",
						"dnshToSustainableUseAndProtectionOfWaterAndMarineResources": "No",
						"dnshToTransitionToACircularEconomy": "Yes",
						"dnshToPollutionPreventionAndControl": "Yes",
						"dnshToProtectionAndRestorationOfBiodiversityAndEcosystems": "Yes",
						"minimumSafeguards": "Yes"
					},
					{
						"activityName": "DataDrivenSolutionsForGhgEmissionsReductions",
						"naceCodes": [
							"J63.11",
							"J61"
						],
						"share": {
							"relativeShareInPercent": 39.18,
							"absoluteShare": {
								"amount": 8512793949.34,
								"currency": "TZS"
							}
						},
						"substantialContributionToClimateChangeMitigationInPercent": 45.81,
						"substantialContributionToClimateChangeAdaptationInPercent": 34.48,
						"substantialContributionToSustainableUseAndProtectionOfWaterAndMarineResourcesInPercent": 28.43,
						"substantialContributionToTransitionToACircularEconomyInPercent": 30.05,
						"substantialContributionToPollutionPreventionAndControlInPercent": 19.71,
						"substantialContributionToProtectionAndRestorationOfBiodiversityAndEcosystemsInPercent": 19.24,
						"dnshToClimateChangeMitigation": "No",
						"dnshToClimateChangeAdaptation": "No",
						"dnshToSustainableUseAndProtectionOfWaterAndMarineResources": "Yes",
						"dnshToTransitionToACircularEconomy": "Yes",
						"dnshToPollutionPreventionAndControl": "Yes",
						"dnshToProtectionAndRestorationOfBiodiversityAndEcosystems": "No",
						"minimumSafeguards": "Yes"
					},
					{
						"activityName": "ElectricityGenerationFromNuclearEnergyInExistingInstallations",
						"naceCodes": [
							"F42.22"
						],
						"share": {
							"relativeShareInPercent": 82.73,
							"absoluteShare": {
								"amount": 7819305094.89,
								"currency": "PKR"
							}
						},
						"substantialContributionToClimateChangeMitigationInPercent": 12.29,
						"substantialContributionToClimateChangeAdaptationInPercent": 79.73,
						"substantialContributionToSustainableUseAndProtectionOfWaterAndMarineResourcesInPercent": 87.31,
						"substantialContributionToTransitionToACircularEconomyInPercent": 52.4,
						"substantialContributionToPollutionPreventionAndControlInPercent": 38.15,
						"substantialContributionToProtectionAndRestorationOfBiodiversityAndEcosystemsInPercent": 66.6,
						"dnshToClimateChangeMitigation": "No",
						"dnshToClimateChangeAdaptation": "No",
						"dnshToSustainableUseAndProtectionOfWaterAndMarineResources": "Yes",
						"dnshToTransitionToACircularEconomy": "Yes",
						"dnshToPollutionPreventionAndControl": "Yes",
						"dnshToProtectionAndRestorationOfBiodiversityAndEcosystems": "Yes",
						"minimumSafeguards": "Yes"
					},
					{
						"activityName": "InfrastructureEnablingLowCarbonWaterTransport",
						"naceCodes": [
							"F71.1"
						],
						"share": {
							"relativeShareInPercent": 21.45,
							"absoluteShare": {
								"amount": 8452988821.09,
								"currency": "ALL"
							}
						},
						"substantialContributionToClimateChangeMitigationInPercent": 96.88,
						"substantialContributionToClimateChangeAdaptationInPercent": 10.69,
						"substantialContributionToSustainableUseAndProtectionOfWaterAndMarineResourcesInPercent": 41.95,
						"substantialContributionToTransitionToACircularEconomyInPercent": 84.44,
						"substantialContributionToPollutionPreventionAndControlInPercent": 22.3,
						"substantialContributionToProtectionAndRestorationOfBiodiversityAndEcosystemsInPercent": 91.59,
						"dnshToClimateChangeMitigation": "No",
						"dnshToClimateChangeAdaptation": "No",
						"dnshToSustainableUseAndProtectionOfWaterAndMarineResources": "Yes",
						"dnshToTransitionToACircularEconomy": "No",
						"dnshToPollutionPreventionAndControl": "No",
						"dnshToProtectionAndRestorationOfBiodiversityAndEcosystems": "No",
						"minimumSafeguards": "No"
					}
				],
				"enablingShareInPercent": 32.88,
				"transitionalShareInPercent": 12.81
			},
			"capex": {
				"totalAmount": {
					"value": 6367507854.01,
					"dataSource": {
						"page": 710,
						"fileName": "IntegratedReport",
						"fileReference": "50a36c418baffd520bb92d84664f06f9732a21f4e2e5ecee6d9136f16e7e0b63",
						"tagName": "communities"
					},
					"comment": "synthesize optical sensor",
					"quality": "Incomplete",
					"currency": "BWP"
				},
				"nonEligibleShare": {
					"relativeShareInPercent": 11.66,
					"absoluteShare": {
						"amount": 9689131223.14,
						"currency": "TJS"
					}
				},
				"eligibleShare": {
					"relativeShareInPercent": 3.03,
					"absoluteShare": {
						"amount": 5757274113.13,
						"currency": "DJF"
					}
				},
				"nonAlignedShare": {
					"relativeShareInPercent": 51.5,
					"absoluteShare": {
						"amount": 7122537023.39,
						"currency": "CRC"
					}
				},
				"nonAlignedActivities": [],
				"alignedShare": {
					"relativeShareInPercent": 85.19,
					"absoluteShare": {
						"amount": 6965651037.17,
						"currency": "XCD"
					}
				},
				"substantialContributionToClimateChangeMitigationInPercent": 84.92,
				"substantialContributionToClimateChangeAdaptationInPercent": 88.19,
				"substantialContributionToSustainableUseAndProtectionOfWaterAndMarineResourcesInPercent": 32.73,
				"substantialContributionToTransitionToACircularEconomyInPercent": 49.56,
				"substantialContributionToPollutionPreventionAndControlInPercent": 81.93,
				"substantialContributionToProtectionAndRestorationOfBiodiversityAndEcosystemsInPercent": 34.48,
				"alignedActivities": [
					{
						"activityName": "ConservationForestry",
						"naceCodes": [
							"A2"
						],
						"share": {
							"relativeShareInPercent": 71.46,
							"absoluteShare": {
								"amount": 7658956034.58,
								"currency": "TWD"
							}
						},
						"substantialContributionToClimateChangeMitigationInPercent": 79.96,
						"substantialContributionToClimateChangeAdaptationInPercent": 13.73,
						"substantialContributionToSustainableUseAndProtectionOfWaterAndMarineResourcesInPercent": 28.27,
						"substantialContributionToTransitionToACircularEconomyInPercent": 27.76,
						"substantialContributionToPollutionPreventionAndControlInPercent": 17.06,
						"substantialContributionToProtectionAndRestorationOfBiodiversityAndEcosystemsInPercent": 57.69,
						"dnshToClimateChangeMitigation": "Yes",
						"dnshToClimateChangeAdaptation": "No",
						"dnshToSustainableUseAndProtectionOfWaterAndMarineResources": "No",
						"dnshToTransitionToACircularEconomy": "Yes",
						"dnshToPollutionPreventionAndControl": "Yes",
						"dnshToProtectionAndRestorationOfBiodiversityAndEcosystems": "Yes",
						"minimumSafeguards": "No"
					},
					{
						"activityName": "RestorationOfWetlands",
						"naceCodes": [],
						"share": {
							"relativeShareInPercent": 36.11,
							"absoluteShare": {
								"amount": 6591519280.34,
								"currency": "ILS"
							}
						},
						"substantialContributionToClimateChangeMitigationInPercent": 52.66,
						"substantialContributionToClimateChangeAdaptationInPercent": 89.59,
						"substantialContributionToSustainableUseAndProtectionOfWaterAndMarineResourcesInPercent": 97.74,
						"substantialContributionToTransitionToACircularEconomyInPercent": 80.82,
						"substantialContributionToPollutionPreventionAndControlInPercent": 53.37,
						"substantialContributionToProtectionAndRestorationOfBiodiversityAndEcosystemsInPercent": 27.97,
						"dnshToClimateChangeMitigation": "Yes",
						"dnshToClimateChangeAdaptation": "Yes",
						"dnshToSustainableUseAndProtectionOfWaterAndMarineResources": "Yes",
						"dnshToTransitionToACircularEconomy": "No",
						"dnshToPollutionPreventionAndControl": "No",
						"dnshToProtectionAndRestorationOfBiodiversityAndEcosystems": "Yes",
						"minimumSafeguards": "Yes"
					},
					{
						"activityName": "ElectricityGenerationFromOceanEnergyTechnologies",
						"naceCodes": [
							"F42.22"
						],
						"share": {
							"relativeShareInPercent": 72.6,
							"absoluteShare": {
								"amount": 316391973.75,
								"currency": "AFN"
							}
						},
						"substantialContributionToClimateChangeMitigationInPercent": 58.39,
						"substantialContributionToClimateChangeAdaptationInPercent": 27.62,
						"substantialContributionToSustainableUseAndProtectionOfWaterAndMarineResourcesInPercent": 20.66,
						"substantialContributionToTransitionToACircularEconomyInPercent": 89.6,
						"substantialContributionToPollutionPreventionAndControlInPercent": 5.45,
						"substantialContributionToProtectionAndRestorationOfBiodiversityAndEcosystemsInPercent": 54.52,
						"dnshToClimateChangeMitigation": "No",
						"dnshToClimateChangeAdaptation": "No",
						"dnshToSustainableUseAndProtectionOfWaterAndMarineResources": "Yes",
						"dnshToTransitionToACircularEconomy": "Yes",
						"dnshToPollutionPreventionAndControl": "Yes",
						"dnshToProtectionAndRestorationOfBiodiversityAndEcosystems": "Yes",
						"minimumSafeguards": "No"
					},
					{
						"activityName": "InstallationMaintenanceAndRepairOfRenewableEnergyTechnologies",
						"naceCodes": [
							"C25"
						],
						"share": {
							"relativeShareInPercent": 23.33,
							"absoluteShare": {
								"amount": 490345221.47,
								"currency": "AMD"
							}
						},
						"substantialContributionToClimateChangeMitigationInPercent": 50.84,
						"substantialContributionToClimateChangeAdaptationInPercent": 57.78,
						"substantialContributionToSustainableUseAndProtectionOfWaterAndMarineResourcesInPercent": 67.64,
						"substantialContributionToTransitionToACircularEconomyInPercent": 4.8,
						"substantialContributionToPollutionPreventionAndControlInPercent": 24.16,
						"substantialContributionToProtectionAndRestorationOfBiodiversityAndEcosystemsInPercent": 33.68,
						"dnshToClimateChangeMitigation": "Yes",
						"dnshToClimateChangeAdaptation": "Yes",
						"dnshToSustainableUseAndProtectionOfWaterAndMarineResources": "No",
						"dnshToTransitionToACircularEconomy": "No",
						"dnshToPollutionPreventionAndControl": "Yes",
						"dnshToProtectionAndRestorationOfBiodiversityAndEcosystems": "Yes",
						"minimumSafeguards": "No"
					},
					{
						"activityName": "CompostingOfBioWaste",
						"naceCodes": [
							"F42.99"
						],
						"share": {
							"relativeShareInPercent": 24.91,
							"absoluteShare": {
								"amount": 9515041504.06,
								"currency": "MOP"
							}
						},
						"substantialContributionToClimateChangeMitigationInPercent": 48.4,
						"substantialContributionToClimateChangeAdaptationInPercent": 14.17,
						"substantialContributionToSustainableUseAndProtectionOfWaterAndMarineResourcesInPercent": 34.95,
						"substantialContributionToTransitionToACircularEconomyInPercent": 81.52,
						"substantialContributionToPollutionPreventionAndControlInPercent": 10.89,
						"substantialContributionToProtectionAndRestorationOfBiodiversityAndEcosystemsInPercent": 86.05,
						"dnshToClimateChangeMitigation": "Yes",
						"dnshToClimateChangeAdaptation": "No",
						"dnshToSustainableUseAndProtectionOfWaterAndMarineResources": "Yes",
						"dnshToTransitionToACircularEconomy": "Yes",
						"dnshToPollutionPreventionAndControl": "Yes",
						"dnshToProtectionAndRestorationOfBiodiversityAndEcosystems": "Yes",
						"minimumSafeguards": "No"
					},
					{
						"activityName": "ManufactureOfCarbonBlack",
						"naceCodes": [
							"C20.13"
						],
						"share": {
							"relativeShareInPercent": 70.97,
							"absoluteShare": {
								"amount": 685360850.76,
								"currency": "MUR"
							}
						},
						"substantialContributionToClimateChangeMitigationInPercent": 43.06,
						"substantialContributionToClimateChangeAdaptationInPercent": 97.55,
						"substantialContributionToSustainableUseAndProtectionOfWaterAndMarineResourcesInPercent": 81.89,
						"substantialContributionToTransitionToACircularEconomyInPercent": 82.78,
						"substantialContributionToPollutionPreventionAndControlInPercent": 64.3,
						"substantialContributionToProtectionAndRestorationOfBiodiversityAndEcosystemsInPercent": 46.43,
						"dnshToClimateChangeMitigation": "No",
						"dnshToClimateChangeAdaptation": "No",
						"dnshToSustainableUseAndProtectionOfWaterAndMarineResources": "Yes",
						"dnshToTransitionToACircularEconomy": "No",
						"dnshToPollutionPreventionAndControl": "Yes",
						"dnshToProtectionAndRestorationOfBiodiversityAndEcosystems": "Yes",
						"minimumSafeguards": "No"
					},
					{
						"activityName": "UndergroundPermanentGeologicalStorageOfCo2",
						"naceCodes": [
							"E39.00"
						],
						"share": {
							"relativeShareInPercent": 17.07,
							"absoluteShare": {
								"amount": 1320877745.74,
								"currency": "AFN"
							}
						},
						"substantialContributionToClimateChangeMitigationInPercent": 20.6,
						"substantialContributionToClimateChangeAdaptationInPercent": 61.49,
						"substantialContributionToSustainableUseAndProtectionOfWaterAndMarineResourcesInPercent": 98.94,
						"substantialContributionToTransitionToACircularEconomyInPercent": 51.32,
						"substantialContributionToPollutionPreventionAndControlInPercent": 23.15,
						"substantialContributionToProtectionAndRestorationOfBiodiversityAndEcosystemsInPercent": 89.31,
						"dnshToClimateChangeMitigation": "No",
						"dnshToClimateChangeAdaptation": "No",
						"dnshToSustainableUseAndProtectionOfWaterAndMarineResources": "No",
						"dnshToTransitionToACircularEconomy": "Yes",
						"dnshToPollutionPreventionAndControl": "Yes",
						"dnshToProtectionAndRestorationOfBiodiversityAndEcosystems": "Yes",
						"minimumSafeguards": "No"
					},
					{
						"activityName": "ManufactureOfPlasticsInPrimaryForm",
						"naceCodes": [
							"C20.16"
						],
						"share": {
							"relativeShareInPercent": 74.33,
							"absoluteShare": {
								"amount": 8228709599.94,
								"currency": "MGA"
							}
						},
						"substantialContributionToClimateChangeMitigationInPercent": 68.84,
						"substantialContributionToClimateChangeAdaptationInPercent": 51.04,
						"substantialContributionToSustainableUseAndProtectionOfWaterAndMarineResourcesInPercent": 40.78,
						"substantialContributionToTransitionToACircularEconomyInPercent": 83.1,
						"substantialContributionToPollutionPreventionAndControlInPercent": 48.64,
						"substantialContributionToProtectionAndRestorationOfBiodiversityAndEcosystemsInPercent": 0.86,
						"dnshToClimateChangeMitigation": "No",
						"dnshToClimateChangeAdaptation": "Yes",
						"dnshToSustainableUseAndProtectionOfWaterAndMarineResources": "No",
						"dnshToTransitionToACircularEconomy": "Yes",
>>>>>>> 60b490e9
						"dnshToPollutionPreventionAndControl": "No",
						"dnshToProtectionAndRestorationOfBiodiversityAndEcosystems": "No",
						"minimumSafeguards": "Yes"
					},
					{
<<<<<<< HEAD
						"activityName": "ElectricityGenerationFromHydropower",
						"naceCodes": [
							"F42.22",
							"D35.11"
						],
						"share": {
							"relativeShareInPercent": 80.21,
							"absoluteShare": {
								"amount": 4101048093.29,
								"currency": "LRD"
							}
						},
						"substantialContributionToClimateChangeMitigationInPercent": 68.28,
						"substantialContributionToClimateChangeAdaptationInPercent": 38.22,
						"substantialContributionToSustainableUseAndProtectionOfWaterAndMarineResourcesInPercent": 54.59,
						"substantialContributionToTransitionToACircularEconomyInPercent": 75.76,
						"substantialContributionToPollutionPreventionAndControlInPercent": 63.93,
						"substantialContributionToProtectionAndRestorationOfBiodiversityAndEcosystemsInPercent": 47.13,
						"dnshToClimateChangeMitigation": "Yes",
						"dnshToClimateChangeAdaptation": "Yes",
						"dnshToSustainableUseAndProtectionOfWaterAndMarineResources": "Yes",
						"dnshToTransitionToACircularEconomy": "No",
						"dnshToPollutionPreventionAndControl": "No",
						"dnshToProtectionAndRestorationOfBiodiversityAndEcosystems": "Yes",
						"minimumSafeguards": "No"
					},
					{
						"activityName": "CogenerationOfHeatCoolAndPowerFromRenewableNonFossilGaseousAndLiquidFuels",
						"naceCodes": [
							"D35.30"
						],
						"share": {
							"relativeShareInPercent": 37.33,
							"absoluteShare": {
								"amount": 2159422144.76,
								"currency": "ILS"
							}
						},
						"substantialContributionToClimateChangeMitigationInPercent": 84.48,
						"substantialContributionToClimateChangeAdaptationInPercent": 45.87,
						"substantialContributionToSustainableUseAndProtectionOfWaterAndMarineResourcesInPercent": 11.13,
						"substantialContributionToTransitionToACircularEconomyInPercent": 28.49,
						"substantialContributionToPollutionPreventionAndControlInPercent": 17.64,
						"substantialContributionToProtectionAndRestorationOfBiodiversityAndEcosystemsInPercent": 13.94,
						"dnshToClimateChangeMitigation": "No",
=======
						"activityName": "RetrofittingOfSeaAndCoastalFreightAndPassengerWaterTransport",
						"naceCodes": [
							"H52.22",
							"H50.10"
						],
						"share": {
							"relativeShareInPercent": 55.22,
							"absoluteShare": {
								"amount": 1855433948.8,
								"currency": "MGA"
							}
						},
						"substantialContributionToClimateChangeMitigationInPercent": 21.09,
						"substantialContributionToClimateChangeAdaptationInPercent": 36.57,
						"substantialContributionToSustainableUseAndProtectionOfWaterAndMarineResourcesInPercent": 47.98,
						"substantialContributionToTransitionToACircularEconomyInPercent": 9.56,
						"substantialContributionToPollutionPreventionAndControlInPercent": 50.33,
						"substantialContributionToProtectionAndRestorationOfBiodiversityAndEcosystemsInPercent": 6.67,
						"dnshToClimateChangeMitigation": "No",
						"dnshToClimateChangeAdaptation": "No",
						"dnshToSustainableUseAndProtectionOfWaterAndMarineResources": "No",
						"dnshToTransitionToACircularEconomy": "Yes",
						"dnshToPollutionPreventionAndControl": "Yes",
						"dnshToProtectionAndRestorationOfBiodiversityAndEcosystems": "No",
						"minimumSafeguards": "No"
					},
					{
						"activityName": "RenovationOfExistingBuildings",
						"naceCodes": [
							"F43"
						],
						"share": {
							"relativeShareInPercent": 18.24,
							"absoluteShare": {
								"amount": 8905371886.22,
								"currency": "SRD"
							}
						},
						"substantialContributionToClimateChangeMitigationInPercent": 55.73,
						"substantialContributionToClimateChangeAdaptationInPercent": 64.75,
						"substantialContributionToSustainableUseAndProtectionOfWaterAndMarineResourcesInPercent": 89.03,
						"substantialContributionToTransitionToACircularEconomyInPercent": 71.26,
						"substantialContributionToPollutionPreventionAndControlInPercent": 4.56,
						"substantialContributionToProtectionAndRestorationOfBiodiversityAndEcosystemsInPercent": 60.9,
						"dnshToClimateChangeMitigation": "Yes",
						"dnshToClimateChangeAdaptation": "No",
						"dnshToSustainableUseAndProtectionOfWaterAndMarineResources": "No",
						"dnshToTransitionToACircularEconomy": "Yes",
						"dnshToPollutionPreventionAndControl": "No",
						"dnshToProtectionAndRestorationOfBiodiversityAndEcosystems": "Yes",
						"minimumSafeguards": "Yes"
					}
				],
				"enablingShareInPercent": 7.44,
				"transitionalShareInPercent": 39.94
			},
			"opex": {
				"totalAmount": {
					"value": 3653491516.6,
					"dataSource": {
						"page": 622,
						"fileName": "ESEFReport",
						"fileReference": "50a36c418baffd520bb92d84664f06f9732a21f4e2e5ecee6d9136f16e7e0b63",
						"tagName": "technologies"
					},
					"comment": "index solid state capacitor",
					"quality": "Reported",
					"currency": "LRD"
				},
				"nonEligibleShare": {
					"relativeShareInPercent": 93.75,
					"absoluteShare": {
						"amount": 3379250082.65,
						"currency": "NAD"
					}
				},
				"eligibleShare": {
					"relativeShareInPercent": 84.25,
					"absoluteShare": {
						"amount": 7511325571.69,
						"currency": "KYD"
					}
				},
				"nonAlignedShare": {
					"relativeShareInPercent": 74.08,
					"absoluteShare": {
						"amount": 5081473009.2,
						"currency": "KGS"
					}
				},
				"nonAlignedActivities": [
					{
						"activityName": "InfrastructureForPersonalMobilityCycleLogistics",
						"naceCodes": [
							"F42.12",
							"F42.13",
							"F43.21",
							"F71.20"
						],
						"share": {
							"relativeShareInPercent": 8.1,
							"absoluteShare": {
								"amount": 7529273289.26,
								"currency": "MAD"
							}
						}
					},
					{
						"activityName": "ElectricityGenerationFromWindPower",
						"naceCodes": [
							"F42.22"
						],
						"share": {
							"relativeShareInPercent": 33.65,
							"absoluteShare": {
								"amount": 3326865939.89,
								"currency": "AFN"
							}
						}
					}
				],
				"alignedShare": {
					"relativeShareInPercent": 3.35,
					"absoluteShare": {
						"amount": 3486952516.25,
						"currency": "KGS"
					}
				},
				"substantialContributionToClimateChangeMitigationInPercent": 51.82,
				"substantialContributionToClimateChangeAdaptationInPercent": 7.43,
				"substantialContributionToSustainableUseAndProtectionOfWaterAndMarineResourcesInPercent": 73.4,
				"substantialContributionToTransitionToACircularEconomyInPercent": 71.16,
				"substantialContributionToPollutionPreventionAndControlInPercent": 32.39,
				"substantialContributionToProtectionAndRestorationOfBiodiversityAndEcosystemsInPercent": 75.33,
				"alignedActivities": [
					{
						"activityName": "RenewalOfWasteWaterCollectionAndTreatment",
						"naceCodes": [
							"E37.00"
						],
						"share": {
							"relativeShareInPercent": 33.72,
							"absoluteShare": {
								"amount": 7624114875.22,
								"currency": "COP"
							}
						},
						"substantialContributionToClimateChangeMitigationInPercent": 9.17,
						"substantialContributionToClimateChangeAdaptationInPercent": 79.53,
						"substantialContributionToSustainableUseAndProtectionOfWaterAndMarineResourcesInPercent": 44.11,
						"substantialContributionToTransitionToACircularEconomyInPercent": 3.12,
						"substantialContributionToPollutionPreventionAndControlInPercent": 91,
						"substantialContributionToProtectionAndRestorationOfBiodiversityAndEcosystemsInPercent": 47.05,
						"dnshToClimateChangeMitigation": "Yes",
>>>>>>> 60b490e9
						"dnshToClimateChangeAdaptation": "Yes",
						"dnshToSustainableUseAndProtectionOfWaterAndMarineResources": "Yes",
						"dnshToTransitionToACircularEconomy": "Yes",
						"dnshToPollutionPreventionAndControl": "Yes",
						"dnshToProtectionAndRestorationOfBiodiversityAndEcosystems": "Yes",
						"minimumSafeguards": "No"
					},
					{
						"activityName": "StorageOfThermalEnergy",
						"naceCodes": [],
						"share": {
							"relativeShareInPercent": 74.52,
							"absoluteShare": {
								"amount": 1678773260.21,
								"currency": "HNL"
							}
						},
						"substantialContributionToClimateChangeMitigationInPercent": 16.58,
						"substantialContributionToClimateChangeAdaptationInPercent": 35.48,
						"substantialContributionToSustainableUseAndProtectionOfWaterAndMarineResourcesInPercent": 63.73,
						"substantialContributionToTransitionToACircularEconomyInPercent": 14.43,
						"substantialContributionToPollutionPreventionAndControlInPercent": 64.33,
						"substantialContributionToProtectionAndRestorationOfBiodiversityAndEcosystemsInPercent": 84.64,
						"dnshToClimateChangeMitigation": "Yes",
						"dnshToClimateChangeAdaptation": "No",
						"dnshToSustainableUseAndProtectionOfWaterAndMarineResources": "No",
						"dnshToTransitionToACircularEconomy": "No",
						"dnshToPollutionPreventionAndControl": "No",
						"dnshToProtectionAndRestorationOfBiodiversityAndEcosystems": "Yes",
						"minimumSafeguards": "Yes"
					},
					{
<<<<<<< HEAD
						"activityName": "RenewalOfWaterCollectionTreatmentAndSupplySystems",
						"naceCodes": [
							"F42.99"
						],
						"share": {
							"relativeShareInPercent": 42.22,
							"absoluteShare": {
								"amount": 3301746470.39,
								"currency": "MXN"
							}
						},
						"substantialContributionToClimateChangeMitigationInPercent": 80.76,
						"substantialContributionToClimateChangeAdaptationInPercent": 12.52,
						"substantialContributionToSustainableUseAndProtectionOfWaterAndMarineResourcesInPercent": 61.31,
						"substantialContributionToTransitionToACircularEconomyInPercent": 9.82,
						"substantialContributionToPollutionPreventionAndControlInPercent": 73.82,
						"substantialContributionToProtectionAndRestorationOfBiodiversityAndEcosystemsInPercent": 39.31,
=======
						"activityName": "RenewalOfWasteWaterCollectionAndTreatment",
						"naceCodes": [
							"E37.00"
						],
						"share": {
							"relativeShareInPercent": 75.34,
							"absoluteShare": {
								"amount": 816101010.42,
								"currency": "CVE"
							}
						},
						"substantialContributionToClimateChangeMitigationInPercent": 23.01,
						"substantialContributionToClimateChangeAdaptationInPercent": 87.93,
						"substantialContributionToSustainableUseAndProtectionOfWaterAndMarineResourcesInPercent": 59.03,
						"substantialContributionToTransitionToACircularEconomyInPercent": 86.89,
						"substantialContributionToPollutionPreventionAndControlInPercent": 86.19,
						"substantialContributionToProtectionAndRestorationOfBiodiversityAndEcosystemsInPercent": 49.18,
						"dnshToClimateChangeMitigation": "No",
						"dnshToClimateChangeAdaptation": "Yes",
						"dnshToSustainableUseAndProtectionOfWaterAndMarineResources": "Yes",
						"dnshToTransitionToACircularEconomy": "No",
						"dnshToPollutionPreventionAndControl": "Yes",
						"dnshToProtectionAndRestorationOfBiodiversityAndEcosystems": "No",
						"minimumSafeguards": "No"
					},
					{
						"activityName": "AcquisitionAndOwnershipOfBuildings",
						"naceCodes": [
							"L68"
						],
						"share": {
							"relativeShareInPercent": 3.73,
							"absoluteShare": {
								"amount": 7783936650.96,
								"currency": "BBD"
							}
						},
						"substantialContributionToClimateChangeMitigationInPercent": 35.54,
						"substantialContributionToClimateChangeAdaptationInPercent": 2.34,
						"substantialContributionToSustainableUseAndProtectionOfWaterAndMarineResourcesInPercent": 94.04,
						"substantialContributionToTransitionToACircularEconomyInPercent": 1.64,
						"substantialContributionToPollutionPreventionAndControlInPercent": 57.11,
						"substantialContributionToProtectionAndRestorationOfBiodiversityAndEcosystemsInPercent": 86.19,
>>>>>>> 60b490e9
						"dnshToClimateChangeMitigation": "No",
						"dnshToClimateChangeAdaptation": "No",
						"dnshToSustainableUseAndProtectionOfWaterAndMarineResources": "No",
						"dnshToTransitionToACircularEconomy": "No",
						"dnshToPollutionPreventionAndControl": "Yes",
						"dnshToProtectionAndRestorationOfBiodiversityAndEcosystems": "No",
<<<<<<< HEAD
						"minimumSafeguards": "No"
					}
				],
				"enablingShareInPercent": 74.05,
				"transitionalShareInPercent": 14.98
			},
			"opex": {
				"totalAmount": {
					"value": 408691596.24,
					"dataSource": {
						"page": 1080,
						"fileName": "SustainabilityReport",
						"fileReference": "50a36c418baffd520bb92d84664f06f9732a21f4e2e5ecee6d9136f16e7e0b63",
						"tagName": "niches"
					},
					"comment": "override redundant monitor",
					"quality": "Incomplete",
					"currency": "JMD"
				},
				"nonEligibleShare": {
					"relativeShareInPercent": 25.33,
					"absoluteShare": {
						"amount": 4118296173.4,
						"currency": "BHD"
					}
				},
				"eligibleShare": {
					"relativeShareInPercent": 34.77,
					"absoluteShare": {
						"amount": 270093630.53,
						"currency": "HTG"
					}
				},
				"nonAlignedShare": {
					"relativeShareInPercent": 77.97,
					"absoluteShare": {
						"amount": 1083614926.32,
						"currency": "PAB"
					}
				},
				"nonAlignedActivities": [
					{
						"activityName": "DataDrivenSolutionsForGhgEmissionsReductions",
						"naceCodes": [
							"J63.11"
						],
						"share": {
							"relativeShareInPercent": 99.99,
							"absoluteShare": {
								"amount": 9086854131.9,
								"currency": "PGK"
							}
						}
					}
				],
				"alignedShare": {
					"relativeShareInPercent": 53.55,
					"absoluteShare": {
						"amount": 3061084835.79,
						"currency": "GBP"
					}
				},
				"substantialContributionToClimateChangeMitigationInPercent": 2.97,
				"substantialContributionToClimateChangeAdaptationInPercent": 30.46,
				"substantialContributionToSustainableUseAndProtectionOfWaterAndMarineResourcesInPercent": 90.35,
				"substantialContributionToTransitionToACircularEconomyInPercent": 97.71,
				"substantialContributionToPollutionPreventionAndControlInPercent": 10.27,
				"substantialContributionToProtectionAndRestorationOfBiodiversityAndEcosystemsInPercent": 19.16,
				"alignedActivities": [
					{
						"activityName": "RetrofittingOfSeaAndCoastalFreightAndPassengerWaterTransport",
						"naceCodes": [
							"H50.2",
							"H52.22",
							"C33.15",
							"H50.10"
						],
						"share": {
							"relativeShareInPercent": 86,
							"absoluteShare": {
								"amount": 6767536608.97,
								"currency": "KYD"
							}
						},
						"substantialContributionToClimateChangeMitigationInPercent": 61.48,
						"substantialContributionToClimateChangeAdaptationInPercent": 42.15,
						"substantialContributionToSustainableUseAndProtectionOfWaterAndMarineResourcesInPercent": 81.64,
						"substantialContributionToTransitionToACircularEconomyInPercent": 56.76,
						"substantialContributionToPollutionPreventionAndControlInPercent": 19.89,
						"substantialContributionToProtectionAndRestorationOfBiodiversityAndEcosystemsInPercent": 3.02,
						"dnshToClimateChangeMitigation": "No",
						"dnshToClimateChangeAdaptation": "No",
=======
						"minimumSafeguards": "Yes"
					},
					{
						"activityName": "TransmissionAndDistributionOfElectricity",
						"naceCodes": [
							"D35.13"
						],
						"share": {
							"relativeShareInPercent": 69.38,
							"absoluteShare": {
								"amount": 3203212758.52,
								"currency": "GEL"
							}
						},
						"substantialContributionToClimateChangeMitigationInPercent": 85.07,
						"substantialContributionToClimateChangeAdaptationInPercent": 92.17,
						"substantialContributionToSustainableUseAndProtectionOfWaterAndMarineResourcesInPercent": 75.42,
						"substantialContributionToTransitionToACircularEconomyInPercent": 96.56,
						"substantialContributionToPollutionPreventionAndControlInPercent": 81.57,
						"substantialContributionToProtectionAndRestorationOfBiodiversityAndEcosystemsInPercent": 8.36,
						"dnshToClimateChangeMitigation": "Yes",
						"dnshToClimateChangeAdaptation": "Yes",
>>>>>>> 60b490e9
						"dnshToSustainableUseAndProtectionOfWaterAndMarineResources": "No",
						"dnshToTransitionToACircularEconomy": "No",
						"dnshToPollutionPreventionAndControl": "No",
						"dnshToProtectionAndRestorationOfBiodiversityAndEcosystems": "Yes",
						"minimumSafeguards": "No"
					},
					{
						"activityName": "UseOfConcreteInCivilEngineering",
						"naceCodes": [
							"F42.12",
							"F42.13",
							"F42.2"
						],
						"share": {
							"relativeShareInPercent": 1.98,
							"absoluteShare": {
								"amount": 9325996348.64,
								"currency": "TOP"
							}
						},
						"substantialContributionToClimateChangeMitigationInPercent": 44.26,
						"substantialContributionToClimateChangeAdaptationInPercent": 14.51,
						"substantialContributionToSustainableUseAndProtectionOfWaterAndMarineResourcesInPercent": 98.81,
						"substantialContributionToTransitionToACircularEconomyInPercent": 53.42,
						"substantialContributionToPollutionPreventionAndControlInPercent": 84.72,
						"substantialContributionToProtectionAndRestorationOfBiodiversityAndEcosystemsInPercent": 30.76,
						"dnshToClimateChangeMitigation": "Yes",
						"dnshToClimateChangeAdaptation": "No",
						"dnshToSustainableUseAndProtectionOfWaterAndMarineResources": "Yes",
						"dnshToTransitionToACircularEconomy": "Yes",
						"dnshToPollutionPreventionAndControl": "No",
						"dnshToProtectionAndRestorationOfBiodiversityAndEcosystems": "Yes",
						"minimumSafeguards": "No"
					},
					{
						"activityName": "ElectricityGenerationFromNuclearEnergyInExistingInstallations",
						"naceCodes": [
							"F42.22",
							"D35.11"
						],
						"share": {
							"relativeShareInPercent": 25.96,
							"absoluteShare": {
								"amount": 718339099.54,
								"currency": "MUR"
							}
						},
						"substantialContributionToClimateChangeMitigationInPercent": 56.94,
						"substantialContributionToClimateChangeAdaptationInPercent": 37.66,
						"substantialContributionToSustainableUseAndProtectionOfWaterAndMarineResourcesInPercent": 45.85,
						"substantialContributionToTransitionToACircularEconomyInPercent": 81.93,
						"substantialContributionToPollutionPreventionAndControlInPercent": 9.98,
						"substantialContributionToProtectionAndRestorationOfBiodiversityAndEcosystemsInPercent": 88.65,
						"dnshToClimateChangeMitigation": "Yes",
						"dnshToClimateChangeAdaptation": "No",
						"dnshToSustainableUseAndProtectionOfWaterAndMarineResources": "No",
						"dnshToTransitionToACircularEconomy": "No",
						"dnshToPollutionPreventionAndControl": "No",
						"dnshToProtectionAndRestorationOfBiodiversityAndEcosystems": "Yes",
						"minimumSafeguards": "Yes"
					}
				],
<<<<<<< HEAD
				"enablingShareInPercent": 31.62,
				"transitionalShareInPercent": 69.15
=======
				"enablingShareInPercent": 87.05,
				"transitionalShareInPercent": 63.67
>>>>>>> 60b490e9
			}
		},
		"reportingPeriod": "2022"
	},
	{
		"companyInformation": {
<<<<<<< HEAD
			"companyName": "all-fields-defined-for-eu-taxo-non-financials-beta",
			"headquarters": "Beahanburgh",
			"headquartersPostalCode": "14591",
			"sector": "users",
			"identifiers": {
				"Lei": [
					"LQLfWyu8lO6R9U3bnlR9"
				],
				"Isin": [
					"4zqYOPDsXSfT",
					"60vBa80cCZve"
				],
				"PermId": [
					"GI4leXcKPx"
				],
				"Ticker": [
					"vpPu0Ln"
=======
			"companyName": "all-fields-defined-for-eu-taxo-non-financials-gamma",
			"headquarters": "Handcester",
			"headquartersPostalCode": "42801-7203",
			"sector": "e-markets",
			"identifiers": {
				"Lei": [],
				"Isin": [
					"ZpmWU5FgPSud",
					"QVjQH1K3T4Jv"
>>>>>>> 60b490e9
				],
				"PermId": [],
				"Ticker": [],
				"Duns": [
<<<<<<< HEAD
					"bGNJItq3r"
				],
				"VatNumber": [
					"bxdmt5v4W"
				],
				"CompanyRegistrationNumber": [
					"Jk5LxMDwGbTMyET"
				]
			},
			"countryCode": "AT",
			"companyContactDetails": [
				"Abdiel_Sanford@example.com",
				"Jackson_Blanda@example.com",
				"Freda.Hilll@example.com"
			],
			"companyAlternativeNames": [
				"Hauck, Wuckert and Spinka",
				"Krajcik, Robel and Lang",
				"Treutel - Reilly",
				"Wunsch, Larson and Hills"
			],
			"companyLegalForm": "Sole Trader",
			"website": "https://mountainous-wrong.com/",
			"isTeaserCompany": false,
			"parentCompanyLei": "jAx7wkYCxboTyYsbpCVV"
=======
					"RdOYPXH2p"
				],
				"VatNumber": [
					"zDZd28Fvo"
				],
				"CompanyRegistrationNumber": [
					"37Omk265wqtUAPR"
				]
			},
			"countryCode": "FR",
			"companyContactDetails": [
				"Jerrold.Smitham@example.com",
				"Porter.Marks@example.com",
				"Waino72@example.com",
				"Claire.Conroy@example.com"
			],
			"companyAlternativeNames": [],
			"companyLegalForm": "Sole Trader",
			"website": "https://frightening-acknowledgment.biz/",
			"isTeaserCompany": false,
			"parentCompanyLei": "WLcCKgcwKyJbWbqPjiwR"
>>>>>>> 60b490e9
		},
		"t": {
			"general": {
				"fiscalYearDeviation": "Deviation",
<<<<<<< HEAD
				"fiscalYearEnd": "2024-02-23",
				"scopeOfEntities": "No",
				"nfrdMandatory": "Yes",
				"euTaxonomyActivityLevelReporting": "No",
				"assurance": {
					"value": "ReasonableAssurance",
					"provider": "Mann Group",
					"dataSource": {
						"page": 1001,
						"fileName": "IntegratedReport",
						"fileReference": "50a36c418baffd520bb92d84664f06f9732a21f4e2e5ecee6d9136f16e7e0b63",
						"tagName": "infrastructures"
					}
				},
				"numberOfEmployees": 68937.43,
				"referencedReports": {
					"IntegratedReport": {
						"fileReference": "50a36c418baffd520bb92d84664f06f9732a21f4e2e5ecee6d9136f16e7e0b63",
						"fileName": "IntegratedReport",
						"publicationDate": "2023-12-28"
					},
					"ESEFReport": {
						"fileReference": "50a36c418baffd520bb92d84664f06f9732a21f4e2e5ecee6d9136f16e7e0b63",
						"fileName": "ESEFReport",
						"publicationDate": "2023-05-14"
					},
					"AnnualReport": {
						"fileReference": "50a36c418baffd520bb92d84664f06f9732a21f4e2e5ecee6d9136f16e7e0b63",
						"fileName": "AnnualReport",
						"publicationDate": "2023-11-10"
					},
					"SustainabilityReport": {
						"fileReference": "50a36c418baffd520bb92d84664f06f9732a21f4e2e5ecee6d9136f16e7e0b63",
						"fileName": "SustainabilityReport",
						"publicationDate": "2023-11-02"
=======
				"fiscalYearEnd": "2024-09-13",
				"scopeOfEntities": "Yes",
				"nfrdMandatory": "No",
				"euTaxonomyActivityLevelReporting": "Yes",
				"assurance": {
					"value": "ReasonableAssurance",
					"provider": "Pagac, Lynch and Emmerich",
					"dataSource": {
						"page": 932,
						"fileName": "IntegratedReport",
						"fileReference": "50a36c418baffd520bb92d84664f06f9732a21f4e2e5ecee6d9136f16e7e0b63",
						"tagName": "systems"
					}
				},
				"numberOfEmployees": 52387.24,
				"referencedReports": {
					"SustainabilityReport": {
						"fileReference": "50a36c418baffd520bb92d84664f06f9732a21f4e2e5ecee6d9136f16e7e0b63",
						"fileName": "SustainabilityReport",
						"publicationDate": "2024-01-05"
					},
					"ESEFReport": {
						"fileReference": "50a36c418baffd520bb92d84664f06f9732a21f4e2e5ecee6d9136f16e7e0b63",
						"fileName": "ESEFReport",
						"publicationDate": "2023-03-12"
					},
					"IntegratedReport": {
						"fileReference": "50a36c418baffd520bb92d84664f06f9732a21f4e2e5ecee6d9136f16e7e0b63",
						"fileName": "IntegratedReport",
						"publicationDate": "2023-03-27"
					},
					"AnnualReport": {
						"fileReference": "50a36c418baffd520bb92d84664f06f9732a21f4e2e5ecee6d9136f16e7e0b63",
						"fileName": "AnnualReport",
						"publicationDate": "2023-11-09"
>>>>>>> 60b490e9
					}
				}
			},
			"revenue": {
				"totalAmount": {
<<<<<<< HEAD
					"value": 3165066679.94,
					"dataSource": {
						"page": 738,
						"fileName": "AnnualReport",
						"fileReference": "50a36c418baffd520bb92d84664f06f9732a21f4e2e5ecee6d9136f16e7e0b63",
						"tagName": "eyeballs"
					},
					"comment": "connect auxiliary bus",
					"quality": "Reported",
					"currency": "CUP"
				},
				"nonEligibleShare": {
					"relativeShareInPercent": 69.92,
					"absoluteShare": {
						"amount": 4555051680.65,
						"currency": "AUD"
					}
				},
				"eligibleShare": {
					"relativeShareInPercent": 94.9,
					"absoluteShare": {
						"amount": 7765763450.88,
						"currency": "BBD"
					}
				},
				"nonAlignedShare": {
					"relativeShareInPercent": 40.1,
					"absoluteShare": {
						"amount": 2266082186.25,
						"currency": "RWF"
=======
					"value": 2152004581.87,
					"dataSource": {
						"page": 1031,
						"fileName": "SustainabilityReport",
						"fileReference": "50a36c418baffd520bb92d84664f06f9732a21f4e2e5ecee6d9136f16e7e0b63",
						"tagName": "initiatives"
					},
					"comment": "calculate primary microchip",
					"quality": "Estimated",
					"currency": "FKP"
				},
				"nonEligibleShare": {
					"relativeShareInPercent": 8.42,
					"absoluteShare": {
						"amount": 4393414482.47,
						"currency": "CHF"
					}
				},
				"eligibleShare": {
					"relativeShareInPercent": 3.47,
					"absoluteShare": {
						"amount": 398616283.2,
						"currency": "LYD"
					}
				},
				"nonAlignedShare": {
					"relativeShareInPercent": 59.62,
					"absoluteShare": {
						"amount": 6339481512.55,
						"currency": "GBP"
>>>>>>> 60b490e9
					}
				},
				"nonAlignedActivities": [
					{
						"activityName": "ManufactureOfPlasticsInPrimaryForm",
						"naceCodes": [
							"C20.16"
						],
						"share": {
<<<<<<< HEAD
							"relativeShareInPercent": 2.87,
							"absoluteShare": {
								"amount": 3527709296.9,
								"currency": "DOP"
=======
							"relativeShareInPercent": 60.32,
							"absoluteShare": {
								"amount": 2351233989.46,
								"currency": "JMD"
>>>>>>> 60b490e9
							}
						}
					}
				],
				"alignedShare": {
<<<<<<< HEAD
					"relativeShareInPercent": 71.48,
					"absoluteShare": {
						"amount": 7161760479.21,
						"currency": "SZL"
					}
				},
				"substantialContributionToClimateChangeMitigationInPercent": 86.25,
				"substantialContributionToClimateChangeAdaptationInPercent": 2.47,
				"substantialContributionToSustainableUseAndProtectionOfWaterAndMarineResourcesInPercent": 25.66,
				"substantialContributionToTransitionToACircularEconomyInPercent": 6.25,
				"substantialContributionToPollutionPreventionAndControlInPercent": 42,
				"substantialContributionToProtectionAndRestorationOfBiodiversityAndEcosystemsInPercent": 51.07,
				"alignedActivities": [
					{
						"activityName": "SaleOfSpareParts",
						"naceCodes": [
							"C27",
							"C26"
						],
						"share": {
							"relativeShareInPercent": 93.9,
							"absoluteShare": {
								"amount": 3791991083.42,
								"currency": "TRY"
							}
						},
						"substantialContributionToClimateChangeMitigationInPercent": 64.41,
						"substantialContributionToClimateChangeAdaptationInPercent": 51.69,
						"substantialContributionToSustainableUseAndProtectionOfWaterAndMarineResourcesInPercent": 81.34,
						"substantialContributionToTransitionToACircularEconomyInPercent": 85.36,
						"substantialContributionToPollutionPreventionAndControlInPercent": 48.16,
						"substantialContributionToProtectionAndRestorationOfBiodiversityAndEcosystemsInPercent": 51.93,
						"dnshToClimateChangeMitigation": "No",
						"dnshToClimateChangeAdaptation": "No",
						"dnshToSustainableUseAndProtectionOfWaterAndMarineResources": "Yes",
						"dnshToTransitionToACircularEconomy": "Yes",
						"dnshToPollutionPreventionAndControl": "Yes",
						"dnshToProtectionAndRestorationOfBiodiversityAndEcosystems": "No",
						"minimumSafeguards": "Yes"
					},
					{
						"activityName": "TreatmentOfHazardousWaste",
						"naceCodes": [
							"E38.22",
							"F42.9"
						],
						"share": {
							"relativeShareInPercent": 55.69,
							"absoluteShare": {
								"amount": 9229848473.34,
								"currency": "TZS"
=======
					"relativeShareInPercent": 18.9,
					"absoluteShare": {
						"amount": 4264301254.88,
						"currency": "KYD"
					}
				},
				"substantialContributionToClimateChangeMitigationInPercent": 58.77,
				"substantialContributionToClimateChangeAdaptationInPercent": 5.37,
				"substantialContributionToSustainableUseAndProtectionOfWaterAndMarineResourcesInPercent": 35.56,
				"substantialContributionToTransitionToACircularEconomyInPercent": 81.46,
				"substantialContributionToPollutionPreventionAndControlInPercent": 36.93,
				"substantialContributionToProtectionAndRestorationOfBiodiversityAndEcosystemsInPercent": 44.17,
				"alignedActivities": [
					{
						"activityName": "ProductionOfHeatCoolFromGeothermalEnergy",
						"naceCodes": [
							"D35.30"
						],
						"share": {
							"relativeShareInPercent": 81.82,
							"absoluteShare": {
								"amount": 5893940853.42,
								"currency": "MOP"
							}
						},
						"substantialContributionToClimateChangeMitigationInPercent": 39.78,
						"substantialContributionToClimateChangeAdaptationInPercent": 20.98,
						"substantialContributionToSustainableUseAndProtectionOfWaterAndMarineResourcesInPercent": 47.18,
						"substantialContributionToTransitionToACircularEconomyInPercent": 55.45,
						"substantialContributionToPollutionPreventionAndControlInPercent": 91.96,
						"substantialContributionToProtectionAndRestorationOfBiodiversityAndEcosystemsInPercent": 47.47,
						"dnshToClimateChangeMitigation": "Yes",
						"dnshToClimateChangeAdaptation": "No",
						"dnshToSustainableUseAndProtectionOfWaterAndMarineResources": "Yes",
						"dnshToTransitionToACircularEconomy": "No",
						"dnshToPollutionPreventionAndControl": "No",
						"dnshToProtectionAndRestorationOfBiodiversityAndEcosystems": "No",
						"minimumSafeguards": "Yes"
					},
					{
						"activityName": "FreightTransportServicesByRoad",
						"naceCodes": [
							"H53.10",
							"H53.20",
							"H49.4.1"
						],
						"share": {
							"relativeShareInPercent": 94.41,
							"absoluteShare": {
								"amount": 8550581869.21,
								"currency": "PEN"
							}
						},
						"substantialContributionToClimateChangeMitigationInPercent": 42.11,
						"substantialContributionToClimateChangeAdaptationInPercent": 44.58,
						"substantialContributionToSustainableUseAndProtectionOfWaterAndMarineResourcesInPercent": 24.2,
						"substantialContributionToTransitionToACircularEconomyInPercent": 92.06,
						"substantialContributionToPollutionPreventionAndControlInPercent": 57.01,
						"substantialContributionToProtectionAndRestorationOfBiodiversityAndEcosystemsInPercent": 19.77,
						"dnshToClimateChangeMitigation": "Yes",
						"dnshToClimateChangeAdaptation": "No",
						"dnshToSustainableUseAndProtectionOfWaterAndMarineResources": "No",
						"dnshToTransitionToACircularEconomy": "No",
						"dnshToPollutionPreventionAndControl": "No",
						"dnshToProtectionAndRestorationOfBiodiversityAndEcosystems": "Yes",
						"minimumSafeguards": "No"
					}
				],
				"enablingShareInPercent": 62.05,
				"transitionalShareInPercent": 26.46
			},
			"capex": {
				"totalAmount": {
					"value": 1615320816.63,
					"dataSource": {
						"page": 346,
						"fileName": "ESEFReport",
						"fileReference": "50a36c418baffd520bb92d84664f06f9732a21f4e2e5ecee6d9136f16e7e0b63",
						"tagName": "methodologies"
					},
					"comment": "program open-source microchip",
					"quality": "Estimated",
					"currency": "DOP"
				},
				"nonEligibleShare": {
					"relativeShareInPercent": 80.2,
					"absoluteShare": {
						"amount": 4643816784.96,
						"currency": "BAM"
					}
				},
				"eligibleShare": {
					"relativeShareInPercent": 16.18,
					"absoluteShare": {
						"amount": 9320658454.68,
						"currency": "LSL"
					}
				},
				"nonAlignedShare": {
					"relativeShareInPercent": 68.61,
					"absoluteShare": {
						"amount": 8089350829.84,
						"currency": "BSD"
					}
				},
				"nonAlignedActivities": [
					{
						"activityName": "LowCarbonAirportInfrastructure",
						"naceCodes": [
							"F41.20"
						],
						"share": {
							"relativeShareInPercent": 41.41,
							"absoluteShare": {
								"amount": 6524792988.79,
								"currency": "XAF"
>>>>>>> 60b490e9
							}
						},
						"substantialContributionToClimateChangeMitigationInPercent": 48.22,
						"substantialContributionToClimateChangeAdaptationInPercent": 39.43,
						"substantialContributionToSustainableUseAndProtectionOfWaterAndMarineResourcesInPercent": 88.45,
						"substantialContributionToTransitionToACircularEconomyInPercent": 87.69,
						"substantialContributionToPollutionPreventionAndControlInPercent": 60.8,
						"substantialContributionToProtectionAndRestorationOfBiodiversityAndEcosystemsInPercent": 12.43,
						"dnshToClimateChangeMitigation": "Yes",
						"dnshToClimateChangeAdaptation": "Yes",
						"dnshToSustainableUseAndProtectionOfWaterAndMarineResources": "Yes",
						"dnshToTransitionToACircularEconomy": "Yes",
						"dnshToPollutionPreventionAndControl": "Yes",
						"dnshToProtectionAndRestorationOfBiodiversityAndEcosystems": "No",
						"minimumSafeguards": "No"
					},
					{
<<<<<<< HEAD
						"activityName": "ManufactureOfPlasticPackagingGoods",
						"naceCodes": [
							"C22.22"
						],
						"share": {
							"relativeShareInPercent": 17.32,
							"absoluteShare": {
								"amount": 5661741741.93,
								"currency": "IRR"
							}
						},
						"substantialContributionToClimateChangeMitigationInPercent": 0.88,
						"substantialContributionToClimateChangeAdaptationInPercent": 85.1,
						"substantialContributionToSustainableUseAndProtectionOfWaterAndMarineResourcesInPercent": 39.15,
						"substantialContributionToTransitionToACircularEconomyInPercent": 48.3,
						"substantialContributionToPollutionPreventionAndControlInPercent": 87.86,
						"substantialContributionToProtectionAndRestorationOfBiodiversityAndEcosystemsInPercent": 53.38,
						"dnshToClimateChangeMitigation": "No",
						"dnshToClimateChangeAdaptation": "Yes",
						"dnshToSustainableUseAndProtectionOfWaterAndMarineResources": "Yes",
						"dnshToTransitionToACircularEconomy": "No",
						"dnshToPollutionPreventionAndControl": "No",
						"dnshToProtectionAndRestorationOfBiodiversityAndEcosystems": "Yes",
						"minimumSafeguards": "Yes"
					},
					{
						"activityName": "ConstructionOfNewBuildings",
						"naceCodes": [
							"F41.1",
							"F41.2"
						],
						"share": {
							"relativeShareInPercent": 15.26,
							"absoluteShare": {
								"amount": 6163914843.93,
								"currency": "SLE"
							}
						},
						"substantialContributionToClimateChangeMitigationInPercent": 98.94,
						"substantialContributionToClimateChangeAdaptationInPercent": 98.21,
						"substantialContributionToSustainableUseAndProtectionOfWaterAndMarineResourcesInPercent": 76.27,
						"substantialContributionToTransitionToACircularEconomyInPercent": 84.09,
						"substantialContributionToPollutionPreventionAndControlInPercent": 61.65,
						"substantialContributionToProtectionAndRestorationOfBiodiversityAndEcosystemsInPercent": 37.28,
=======
						"activityName": "CloseToMarketResearchDevelopmentAndInnovation",
						"naceCodes": [
							"M72.1",
							"M71.12"
						],
						"share": {
							"relativeShareInPercent": 8.1,
							"absoluteShare": {
								"amount": 198897400.4,
								"currency": "BGN"
							}
						}
					},
					{
						"activityName": "ElectricityGenerationFromFossilGaseousFuels",
						"naceCodes": [
							"F42.22"
						],
						"share": {
							"relativeShareInPercent": 52.92,
							"absoluteShare": {
								"amount": 5274578169.92,
								"currency": "HNL"
							}
						}
					}
				],
				"alignedShare": {
					"relativeShareInPercent": 24.94,
					"absoluteShare": {
						"amount": 6293356087.99,
						"currency": "ISK"
					}
				},
				"substantialContributionToClimateChangeMitigationInPercent": 11.22,
				"substantialContributionToClimateChangeAdaptationInPercent": 56.45,
				"substantialContributionToSustainableUseAndProtectionOfWaterAndMarineResourcesInPercent": 71.22,
				"substantialContributionToTransitionToACircularEconomyInPercent": 67.43,
				"substantialContributionToPollutionPreventionAndControlInPercent": 39.25,
				"substantialContributionToProtectionAndRestorationOfBiodiversityAndEcosystemsInPercent": 33.7,
				"alignedActivities": [
					{
						"activityName": "ConstructionOfNewBuildings",
						"naceCodes": [
							"F41.2",
							"F41.1"
						],
						"share": {
							"relativeShareInPercent": 8.8,
							"absoluteShare": {
								"amount": 7831525942.31,
								"currency": "BGN"
							}
						},
						"substantialContributionToClimateChangeMitigationInPercent": 19.75,
						"substantialContributionToClimateChangeAdaptationInPercent": 0.04,
						"substantialContributionToSustainableUseAndProtectionOfWaterAndMarineResourcesInPercent": 23.29,
						"substantialContributionToTransitionToACircularEconomyInPercent": 84.08,
						"substantialContributionToPollutionPreventionAndControlInPercent": 27.87,
						"substantialContributionToProtectionAndRestorationOfBiodiversityAndEcosystemsInPercent": 68.47,
>>>>>>> 60b490e9
						"dnshToClimateChangeMitigation": "Yes",
						"dnshToClimateChangeAdaptation": "Yes",
						"dnshToSustainableUseAndProtectionOfWaterAndMarineResources": "No",
						"dnshToTransitionToACircularEconomy": "No",
						"dnshToPollutionPreventionAndControl": "Yes",
						"dnshToProtectionAndRestorationOfBiodiversityAndEcosystems": "No",
						"minimumSafeguards": "No"
					},
					{
						"activityName": "ElectricityGenerationFromRenewableNonFossilGaseousAndLiquidFuels",
						"naceCodes": [
							"F42.22"
						],
						"share": {
							"relativeShareInPercent": 27.2,
							"absoluteShare": {
								"amount": 2997406101.78,
								"currency": "BTN"
							}
						},
						"substantialContributionToClimateChangeMitigationInPercent": 50.51,
						"substantialContributionToClimateChangeAdaptationInPercent": 9.38,
						"substantialContributionToSustainableUseAndProtectionOfWaterAndMarineResourcesInPercent": 4.48,
						"substantialContributionToTransitionToACircularEconomyInPercent": 66.32,
						"substantialContributionToPollutionPreventionAndControlInPercent": 17.87,
						"substantialContributionToProtectionAndRestorationOfBiodiversityAndEcosystemsInPercent": 34.98,
						"dnshToClimateChangeMitigation": "No",
						"dnshToClimateChangeAdaptation": "Yes",
						"dnshToSustainableUseAndProtectionOfWaterAndMarineResources": "No",
						"dnshToTransitionToACircularEconomy": "Yes",
						"dnshToPollutionPreventionAndControl": "No",
						"dnshToProtectionAndRestorationOfBiodiversityAndEcosystems": "Yes",
						"minimumSafeguards": "No"
					},
					{
						"activityName": "ManufactureOfCarbonBlack",
						"naceCodes": [
							"C20.13"
						],
						"share": {
							"relativeShareInPercent": 95.67,
							"absoluteShare": {
								"amount": 1882166324.65,
								"currency": "MAD"
							}
						},
						"substantialContributionToClimateChangeMitigationInPercent": 41.52,
						"substantialContributionToClimateChangeAdaptationInPercent": 22.87,
						"substantialContributionToSustainableUseAndProtectionOfWaterAndMarineResourcesInPercent": 31.47,
						"substantialContributionToTransitionToACircularEconomyInPercent": 61.16,
						"substantialContributionToPollutionPreventionAndControlInPercent": 12.7,
						"substantialContributionToProtectionAndRestorationOfBiodiversityAndEcosystemsInPercent": 25.46,
						"dnshToClimateChangeMitigation": "No",
						"dnshToClimateChangeAdaptation": "No",
						"dnshToSustainableUseAndProtectionOfWaterAndMarineResources": "No",
						"dnshToTransitionToACircularEconomy": "Yes",
						"dnshToPollutionPreventionAndControl": "No",
						"dnshToProtectionAndRestorationOfBiodiversityAndEcosystems": "Yes",
						"minimumSafeguards": "No"
					},
					{
						"activityName": "InstallationAndOperationOfElectricHeatPumps",
						"naceCodes": [
							"D35.30"
						],
						"share": {
							"relativeShareInPercent": 44.78,
							"absoluteShare": {
								"amount": 6002690799.07,
								"currency": "KES"
							}
						},
						"substantialContributionToClimateChangeMitigationInPercent": 27.65,
						"substantialContributionToClimateChangeAdaptationInPercent": 78.02,
						"substantialContributionToSustainableUseAndProtectionOfWaterAndMarineResourcesInPercent": 80.02,
						"substantialContributionToTransitionToACircularEconomyInPercent": 38.32,
						"substantialContributionToPollutionPreventionAndControlInPercent": 61.24,
						"substantialContributionToProtectionAndRestorationOfBiodiversityAndEcosystemsInPercent": 99.98,
						"dnshToClimateChangeMitigation": "Yes",
						"dnshToClimateChangeAdaptation": "Yes",
						"dnshToSustainableUseAndProtectionOfWaterAndMarineResources": "No",
						"dnshToTransitionToACircularEconomy": "No",
<<<<<<< HEAD
						"dnshToPollutionPreventionAndControl": "No",
						"dnshToProtectionAndRestorationOfBiodiversityAndEcosystems": "No",
						"minimumSafeguards": "No"
					},
					{
						"activityName": "CloseToMarketResearchDevelopmentAndInnovation",
						"naceCodes": [
							"M71.1.2"
						],
						"share": {
							"relativeShareInPercent": 28.05,
							"absoluteShare": {
								"amount": 1721277213.65,
								"currency": "TND"
							}
						},
						"substantialContributionToClimateChangeMitigationInPercent": 74.14,
						"substantialContributionToClimateChangeAdaptationInPercent": 45.6,
						"substantialContributionToSustainableUseAndProtectionOfWaterAndMarineResourcesInPercent": 98.69,
						"substantialContributionToTransitionToACircularEconomyInPercent": 4.12,
						"substantialContributionToPollutionPreventionAndControlInPercent": 66.57,
						"substantialContributionToProtectionAndRestorationOfBiodiversityAndEcosystemsInPercent": 18.77,
						"dnshToClimateChangeMitigation": "Yes",
						"dnshToClimateChangeAdaptation": "Yes",
						"dnshToSustainableUseAndProtectionOfWaterAndMarineResources": "Yes",
						"dnshToTransitionToACircularEconomy": "Yes",
						"dnshToPollutionPreventionAndControl": "Yes",
						"dnshToProtectionAndRestorationOfBiodiversityAndEcosystems": "No",
						"minimumSafeguards": "No"
					}
				],
				"enablingShareInPercent": 4.93,
				"transitionalShareInPercent": 39.4
=======
						"dnshToPollutionPreventionAndControl": "Yes",
						"dnshToProtectionAndRestorationOfBiodiversityAndEcosystems": "Yes",
						"minimumSafeguards": "Yes"
					}
				],
				"enablingShareInPercent": 55.17,
				"transitionalShareInPercent": 22.48
>>>>>>> 60b490e9
			},
			"capex": {
				"totalAmount": {
<<<<<<< HEAD
					"value": 4847631864.25,
					"dataSource": {
						"page": 760,
						"fileName": "ESEFReport",
						"fileReference": "50a36c418baffd520bb92d84664f06f9732a21f4e2e5ecee6d9136f16e7e0b63",
						"tagName": "functionalities"
					},
					"comment": "input online pixel",
					"quality": "Estimated",
					"currency": "SAR"
				},
				"nonEligibleShare": {
					"relativeShareInPercent": 68.62,
					"absoluteShare": {
						"amount": 2448851086.66,
						"currency": "SZL"
					}
				},
				"eligibleShare": {
					"relativeShareInPercent": 35.45,
					"absoluteShare": {
						"amount": 6978125672.32,
						"currency": "NZD"
					}
				},
				"nonAlignedShare": {
					"relativeShareInPercent": 59.42,
					"absoluteShare": {
						"amount": 7622629101.39,
						"currency": "GNF"
=======
					"value": 4402098236.6,
					"dataSource": {
						"page": 946,
						"fileName": "SustainabilityReport",
						"fileReference": "50a36c418baffd520bb92d84664f06f9732a21f4e2e5ecee6d9136f16e7e0b63",
						"tagName": "e-markets"
					},
					"comment": "transmit haptic circuit",
					"quality": "Reported",
					"currency": "BDT"
				},
				"nonEligibleShare": {
					"relativeShareInPercent": 42.86,
					"absoluteShare": {
						"amount": 2195825909.73,
						"currency": "AUD"
					}
				},
				"eligibleShare": {
					"relativeShareInPercent": 19.82,
					"absoluteShare": {
						"amount": 944527024.4,
						"currency": "XCD"
					}
				},
				"nonAlignedShare": {
					"relativeShareInPercent": 37.95,
					"absoluteShare": {
						"amount": 2873605904.17,
						"currency": "BMD"
>>>>>>> 60b490e9
					}
				},
				"nonAlignedActivities": [
					{
						"activityName": "ManufactureOfCarbonBlack",
						"naceCodes": [
							"C20.13"
						],
						"share": {
							"relativeShareInPercent": 45.54,
							"absoluteShare": {
								"amount": 3222512356,
								"currency": "HKD"
							}
						}
					},
					{
						"activityName": "CogenerationOfHeatCoolAndPowerFromBioenergy",
						"naceCodes": [
							"D35.11"
						],
						"share": {
							"relativeShareInPercent": 28.23,
							"absoluteShare": {
								"amount": 2797610571.14,
								"currency": "BOB"
							}
						}
					}
				],
				"alignedShare": {
<<<<<<< HEAD
					"relativeShareInPercent": 35.44,
					"absoluteShare": {
						"amount": 2823782213.96,
						"currency": "UYU"
					}
				},
				"substantialContributionToClimateChangeMitigationInPercent": 25.82,
				"substantialContributionToClimateChangeAdaptationInPercent": 33.25,
				"substantialContributionToSustainableUseAndProtectionOfWaterAndMarineResourcesInPercent": 33.08,
				"substantialContributionToTransitionToACircularEconomyInPercent": 28.96,
				"substantialContributionToPollutionPreventionAndControlInPercent": 92.11,
				"substantialContributionToProtectionAndRestorationOfBiodiversityAndEcosystemsInPercent": 36.79,
				"alignedActivities": [
					{
						"activityName": "Desalination",
						"naceCodes": [
							"E36.00"
						],
						"share": {
							"relativeShareInPercent": 89.52,
							"absoluteShare": {
								"amount": 7619722427.34,
								"currency": "MGA"
							}
						},
						"substantialContributionToClimateChangeMitigationInPercent": 58.47,
						"substantialContributionToClimateChangeAdaptationInPercent": 58.33,
						"substantialContributionToSustainableUseAndProtectionOfWaterAndMarineResourcesInPercent": 51.69,
						"substantialContributionToTransitionToACircularEconomyInPercent": 78.45,
						"substantialContributionToPollutionPreventionAndControlInPercent": 27.74,
						"substantialContributionToProtectionAndRestorationOfBiodiversityAndEcosystemsInPercent": 45.94,
						"dnshToClimateChangeMitigation": "No",
						"dnshToClimateChangeAdaptation": "Yes",
						"dnshToSustainableUseAndProtectionOfWaterAndMarineResources": "No",
						"dnshToTransitionToACircularEconomy": "No",
						"dnshToPollutionPreventionAndControl": "Yes",
						"dnshToProtectionAndRestorationOfBiodiversityAndEcosystems": "Yes",
						"minimumSafeguards": "No"
					},
					{
						"activityName": "SoftwareEnablingPhysicalClimateRiskManagementAndAdaptation",
						"naceCodes": [
							"J62.01"
						],
						"share": {
							"relativeShareInPercent": 95.52,
							"absoluteShare": {
								"amount": 6699050955.94,
								"currency": "LAK"
							}
						},
						"substantialContributionToClimateChangeMitigationInPercent": 65.42,
						"substantialContributionToClimateChangeAdaptationInPercent": 77.69,
						"substantialContributionToSustainableUseAndProtectionOfWaterAndMarineResourcesInPercent": 47.81,
						"substantialContributionToTransitionToACircularEconomyInPercent": 33.6,
						"substantialContributionToPollutionPreventionAndControlInPercent": 20.22,
						"substantialContributionToProtectionAndRestorationOfBiodiversityAndEcosystemsInPercent": 8.83,
						"dnshToClimateChangeMitigation": "No",
=======
					"relativeShareInPercent": 98.55,
					"absoluteShare": {
						"amount": 1760895941.4,
						"currency": "CLP"
					}
				},
				"substantialContributionToClimateChangeMitigationInPercent": 52.67,
				"substantialContributionToClimateChangeAdaptationInPercent": 65.78,
				"substantialContributionToSustainableUseAndProtectionOfWaterAndMarineResourcesInPercent": 78.29,
				"substantialContributionToTransitionToACircularEconomyInPercent": 21.29,
				"substantialContributionToPollutionPreventionAndControlInPercent": 43.34,
				"substantialContributionToProtectionAndRestorationOfBiodiversityAndEcosystemsInPercent": 11.16,
				"alignedActivities": [
					{
						"activityName": "ElectricityGenerationFromHydropower",
						"naceCodes": [
							"F42.22"
						],
						"share": {
							"relativeShareInPercent": 81.89,
							"absoluteShare": {
								"amount": 9066181387.76,
								"currency": "USD"
							}
						},
						"substantialContributionToClimateChangeMitigationInPercent": 28.77,
						"substantialContributionToClimateChangeAdaptationInPercent": 52.46,
						"substantialContributionToSustainableUseAndProtectionOfWaterAndMarineResourcesInPercent": 81.81,
						"substantialContributionToTransitionToACircularEconomyInPercent": 42.07,
						"substantialContributionToPollutionPreventionAndControlInPercent": 59.69,
						"substantialContributionToProtectionAndRestorationOfBiodiversityAndEcosystemsInPercent": 51.8,
						"dnshToClimateChangeMitigation": "Yes",
>>>>>>> 60b490e9
						"dnshToClimateChangeAdaptation": "No",
						"dnshToSustainableUseAndProtectionOfWaterAndMarineResources": "Yes",
						"dnshToTransitionToACircularEconomy": "No",
						"dnshToPollutionPreventionAndControl": "Yes",
						"dnshToProtectionAndRestorationOfBiodiversityAndEcosystems": "Yes",
						"minimumSafeguards": "Yes"
					},
					{
<<<<<<< HEAD
						"activityName": "MarketplaceForTheTradeOfSecondHandGoodsForReuse",
						"naceCodes": [
							"C24",
							"C17",
							"C28.22",
							"C28.25",
							"C28.95",
							"C27",
							"J61",
							"C22",
							"C26",
							"C23.4",
							"C25.9",
							"C23.3",
							"C32",
							"C11",
							"C25.1",
							"C13",
							"C10",
							"C28.23",
							"C28.94"
						],
						"share": {
							"relativeShareInPercent": 24.55,
							"absoluteShare": {
								"amount": 7158116449.14,
								"currency": "ETB"
							}
						},
						"substantialContributionToClimateChangeMitigationInPercent": 3.05,
						"substantialContributionToClimateChangeAdaptationInPercent": 36.85,
						"substantialContributionToSustainableUseAndProtectionOfWaterAndMarineResourcesInPercent": 75.38,
						"substantialContributionToTransitionToACircularEconomyInPercent": 30.51,
						"substantialContributionToPollutionPreventionAndControlInPercent": 78.63,
						"substantialContributionToProtectionAndRestorationOfBiodiversityAndEcosystemsInPercent": 66.55,
						"dnshToClimateChangeMitigation": "No",
						"dnshToClimateChangeAdaptation": "No",
						"dnshToSustainableUseAndProtectionOfWaterAndMarineResources": "Yes",
						"dnshToTransitionToACircularEconomy": "No",
						"dnshToPollutionPreventionAndControl": "No",
						"dnshToProtectionAndRestorationOfBiodiversityAndEcosystems": "No",
						"minimumSafeguards": "Yes"
					},
					{
						"activityName": "ManufactureOfIronAndSteel",
						"naceCodes": [
							"C24.34",
							"C24.10",
							"C24.32"
						],
						"share": {
							"relativeShareInPercent": 80.19,
							"absoluteShare": {
								"amount": 4419464631.94,
								"currency": "MDL"
							}
						},
						"substantialContributionToClimateChangeMitigationInPercent": 39.57,
						"substantialContributionToClimateChangeAdaptationInPercent": 61.67,
						"substantialContributionToSustainableUseAndProtectionOfWaterAndMarineResourcesInPercent": 81.68,
						"substantialContributionToTransitionToACircularEconomyInPercent": 18.82,
						"substantialContributionToPollutionPreventionAndControlInPercent": 69.99,
						"substantialContributionToProtectionAndRestorationOfBiodiversityAndEcosystemsInPercent": 48.25,
						"dnshToClimateChangeMitigation": "No",
						"dnshToClimateChangeAdaptation": "No",
						"dnshToSustainableUseAndProtectionOfWaterAndMarineResources": "No",
						"dnshToTransitionToACircularEconomy": "No",
						"dnshToPollutionPreventionAndControl": "No",
						"dnshToProtectionAndRestorationOfBiodiversityAndEcosystems": "No",
						"minimumSafeguards": "Yes"
					},
					{
						"activityName": "ElectricityGenerationFromWindPower",
						"naceCodes": [
							"F42.22"
						],
						"share": {
							"relativeShareInPercent": 25.13,
							"absoluteShare": {
								"amount": 8889628981.71,
								"currency": "BGN"
							}
						},
						"substantialContributionToClimateChangeMitigationInPercent": 31.8,
						"substantialContributionToClimateChangeAdaptationInPercent": 10.36,
						"substantialContributionToSustainableUseAndProtectionOfWaterAndMarineResourcesInPercent": 23.77,
						"substantialContributionToTransitionToACircularEconomyInPercent": 52.79,
						"substantialContributionToPollutionPreventionAndControlInPercent": 77.63,
						"substantialContributionToProtectionAndRestorationOfBiodiversityAndEcosystemsInPercent": 17.25,
						"dnshToClimateChangeMitigation": "Yes",
=======
						"activityName": "RetrofittingOfInlandWaterPassengerAndFreightTransport",
						"naceCodes": [
							"H50.4",
							"H50.30"
						],
						"share": {
							"relativeShareInPercent": 32.87,
							"absoluteShare": {
								"amount": 5778563080.82,
								"currency": "LYD"
							}
						},
						"substantialContributionToClimateChangeMitigationInPercent": 83.49,
						"substantialContributionToClimateChangeAdaptationInPercent": 59.28,
						"substantialContributionToSustainableUseAndProtectionOfWaterAndMarineResourcesInPercent": 20.41,
						"substantialContributionToTransitionToACircularEconomyInPercent": 0.11,
						"substantialContributionToPollutionPreventionAndControlInPercent": 82.29,
						"substantialContributionToProtectionAndRestorationOfBiodiversityAndEcosystemsInPercent": 14.03,
						"dnshToClimateChangeMitigation": "No",
>>>>>>> 60b490e9
						"dnshToClimateChangeAdaptation": "Yes",
						"dnshToSustainableUseAndProtectionOfWaterAndMarineResources": "Yes",
						"dnshToTransitionToACircularEconomy": "No",
						"dnshToPollutionPreventionAndControl": "No",
						"dnshToProtectionAndRestorationOfBiodiversityAndEcosystems": "Yes",
						"minimumSafeguards": "No"
					},
					{
<<<<<<< HEAD
						"activityName": "AnaerobicDigestionOfSewageSludge",
						"naceCodes": [
							"E37.00"
						],
						"share": {
							"relativeShareInPercent": 97.72,
							"absoluteShare": {
								"amount": 8387581412.68,
								"currency": "UAH"
							}
						},
						"substantialContributionToClimateChangeMitigationInPercent": 42.84,
						"substantialContributionToClimateChangeAdaptationInPercent": 24.4,
						"substantialContributionToSustainableUseAndProtectionOfWaterAndMarineResourcesInPercent": 42.08,
						"substantialContributionToTransitionToACircularEconomyInPercent": 51.04,
						"substantialContributionToPollutionPreventionAndControlInPercent": 51.94,
						"substantialContributionToProtectionAndRestorationOfBiodiversityAndEcosystemsInPercent": 44.36,
						"dnshToClimateChangeMitigation": "No",
						"dnshToClimateChangeAdaptation": "Yes",
						"dnshToSustainableUseAndProtectionOfWaterAndMarineResources": "Yes",
						"dnshToTransitionToACircularEconomy": "No",
=======
						"activityName": "ElectricityGenerationFromBioenergy",
						"naceCodes": [
							"D35.11"
						],
						"share": {
							"relativeShareInPercent": 22.83,
							"absoluteShare": {
								"amount": 6580229587.85,
								"currency": "ALL"
							}
						},
						"substantialContributionToClimateChangeMitigationInPercent": 45.99,
						"substantialContributionToClimateChangeAdaptationInPercent": 37.42,
						"substantialContributionToSustainableUseAndProtectionOfWaterAndMarineResourcesInPercent": 94.84,
						"substantialContributionToTransitionToACircularEconomyInPercent": 54.16,
						"substantialContributionToPollutionPreventionAndControlInPercent": 17.71,
						"substantialContributionToProtectionAndRestorationOfBiodiversityAndEcosystemsInPercent": 5.65,
						"dnshToClimateChangeMitigation": "No",
						"dnshToClimateChangeAdaptation": "No",
						"dnshToSustainableUseAndProtectionOfWaterAndMarineResources": "Yes",
						"dnshToTransitionToACircularEconomy": "No",
						"dnshToPollutionPreventionAndControl": "Yes",
						"dnshToProtectionAndRestorationOfBiodiversityAndEcosystems": "Yes",
						"minimumSafeguards": "No"
					},
					{
						"activityName": "ProductionOfHeatCoolFromBioenergy",
						"naceCodes": [
							"D35.30"
						],
						"share": {
							"relativeShareInPercent": 55.94,
							"absoluteShare": {
								"amount": 2612994743.97,
								"currency": "KZT"
							}
						},
						"substantialContributionToClimateChangeMitigationInPercent": 69.66,
						"substantialContributionToClimateChangeAdaptationInPercent": 76.28,
						"substantialContributionToSustainableUseAndProtectionOfWaterAndMarineResourcesInPercent": 65.11,
						"substantialContributionToTransitionToACircularEconomyInPercent": 44.57,
						"substantialContributionToPollutionPreventionAndControlInPercent": 39.37,
						"substantialContributionToProtectionAndRestorationOfBiodiversityAndEcosystemsInPercent": 50.66,
						"dnshToClimateChangeMitigation": "Yes",
						"dnshToClimateChangeAdaptation": "No",
						"dnshToSustainableUseAndProtectionOfWaterAndMarineResources": "Yes",
						"dnshToTransitionToACircularEconomy": "Yes",
>>>>>>> 60b490e9
						"dnshToPollutionPreventionAndControl": "Yes",
						"dnshToProtectionAndRestorationOfBiodiversityAndEcosystems": "Yes",
						"minimumSafeguards": "No"
					},
					{
						"activityName": "PassengerInterurbanRailTransport",
						"naceCodes": [
							"N77.39",
							"H49.10"
						],
						"share": {
							"relativeShareInPercent": 40.98,
							"absoluteShare": {
								"amount": 5940306952.69,
								"currency": "STN"
							}
						},
						"substantialContributionToClimateChangeMitigationInPercent": 8.63,
						"substantialContributionToClimateChangeAdaptationInPercent": 67.53,
						"substantialContributionToSustainableUseAndProtectionOfWaterAndMarineResourcesInPercent": 7.03,
						"substantialContributionToTransitionToACircularEconomyInPercent": 62.29,
						"substantialContributionToPollutionPreventionAndControlInPercent": 73.39,
						"substantialContributionToProtectionAndRestorationOfBiodiversityAndEcosystemsInPercent": 42.64,
						"dnshToClimateChangeMitigation": "No",
						"dnshToClimateChangeAdaptation": "No",
						"dnshToSustainableUseAndProtectionOfWaterAndMarineResources": "No",
						"dnshToTransitionToACircularEconomy": "No",
						"dnshToPollutionPreventionAndControl": "No",
						"dnshToProtectionAndRestorationOfBiodiversityAndEcosystems": "No",
						"minimumSafeguards": "Yes"
					},
					{
<<<<<<< HEAD
						"activityName": "ManufactureOfSodaAsh",
						"naceCodes": [
							"C20.13"
						],
						"share": {
							"relativeShareInPercent": 78.94,
							"absoluteShare": {
								"amount": 9863741658.63,
								"currency": "CUP"
							}
						},
						"substantialContributionToClimateChangeMitigationInPercent": 6.16,
						"substantialContributionToClimateChangeAdaptationInPercent": 64.97,
						"substantialContributionToSustainableUseAndProtectionOfWaterAndMarineResourcesInPercent": 58.54,
						"substantialContributionToTransitionToACircularEconomyInPercent": 6.13,
						"substantialContributionToPollutionPreventionAndControlInPercent": 77.2,
						"substantialContributionToProtectionAndRestorationOfBiodiversityAndEcosystemsInPercent": 46.22,
=======
						"activityName": "ProgrammingAndBroadcastingActivities",
						"naceCodes": [
							"J60"
						],
						"share": {
							"relativeShareInPercent": 70.16,
							"absoluteShare": {
								"amount": 115340794.43,
								"currency": "KRW"
							}
						},
						"substantialContributionToClimateChangeMitigationInPercent": 36.32,
						"substantialContributionToClimateChangeAdaptationInPercent": 21.22,
						"substantialContributionToSustainableUseAndProtectionOfWaterAndMarineResourcesInPercent": 9.37,
						"substantialContributionToTransitionToACircularEconomyInPercent": 66.5,
						"substantialContributionToPollutionPreventionAndControlInPercent": 55.09,
						"substantialContributionToProtectionAndRestorationOfBiodiversityAndEcosystemsInPercent": 30.5,
>>>>>>> 60b490e9
						"dnshToClimateChangeMitigation": "Yes",
						"dnshToClimateChangeAdaptation": "Yes",
						"dnshToSustainableUseAndProtectionOfWaterAndMarineResources": "Yes",
						"dnshToTransitionToACircularEconomy": "Yes",
						"dnshToPollutionPreventionAndControl": "Yes",
						"dnshToProtectionAndRestorationOfBiodiversityAndEcosystems": "No",
						"minimumSafeguards": "Yes"
					},
					{
						"activityName": "ElectricityGenerationFromFossilGaseousFuels",
						"naceCodes": [
							"F42.22"
						],
						"share": {
							"relativeShareInPercent": 1.02,
							"absoluteShare": {
								"amount": 1966699745.97,
								"currency": "LSL"
							}
						},
						"substantialContributionToClimateChangeMitigationInPercent": 93.45,
						"substantialContributionToClimateChangeAdaptationInPercent": 54.53,
						"substantialContributionToSustainableUseAndProtectionOfWaterAndMarineResourcesInPercent": 26.5,
						"substantialContributionToTransitionToACircularEconomyInPercent": 45.02,
						"substantialContributionToPollutionPreventionAndControlInPercent": 55.98,
						"substantialContributionToProtectionAndRestorationOfBiodiversityAndEcosystemsInPercent": 19.41,
						"dnshToClimateChangeMitigation": "Yes",
						"dnshToClimateChangeAdaptation": "No",
						"dnshToSustainableUseAndProtectionOfWaterAndMarineResources": "No",
						"dnshToTransitionToACircularEconomy": "Yes",
						"dnshToPollutionPreventionAndControl": "Yes",
						"dnshToProtectionAndRestorationOfBiodiversityAndEcosystems": "Yes",
						"minimumSafeguards": "No"
					},
					{
						"activityName": "ManufactureOfElectricalAndElectronicEquipment",
						"naceCodes": [
							"C27"
						],
						"share": {
							"relativeShareInPercent": 93.66,
							"absoluteShare": {
								"amount": 2089895678.22,
								"currency": "NOK"
							}
						},
						"substantialContributionToClimateChangeMitigationInPercent": 29.34,
						"substantialContributionToClimateChangeAdaptationInPercent": 51.65,
						"substantialContributionToSustainableUseAndProtectionOfWaterAndMarineResourcesInPercent": 12.23,
						"substantialContributionToTransitionToACircularEconomyInPercent": 12.06,
						"substantialContributionToPollutionPreventionAndControlInPercent": 77.58,
						"substantialContributionToProtectionAndRestorationOfBiodiversityAndEcosystemsInPercent": 17.76,
						"dnshToClimateChangeMitigation": "Yes",
						"dnshToClimateChangeAdaptation": "No",
						"dnshToSustainableUseAndProtectionOfWaterAndMarineResources": "No",
						"dnshToTransitionToACircularEconomy": "No",
						"dnshToPollutionPreventionAndControl": "No",
						"dnshToProtectionAndRestorationOfBiodiversityAndEcosystems": "No",
						"minimumSafeguards": "No"
					}
				],
				"enablingShareInPercent": 83.58,
				"transitionalShareInPercent": 99.45
			},
			"opex": {
				"totalAmount": {
					"value": 4569234892.26,
					"dataSource": {
						"page": 1148,
						"fileName": "AnnualReport",
						"fileReference": "50a36c418baffd520bb92d84664f06f9732a21f4e2e5ecee6d9136f16e7e0b63",
						"tagName": "portals"
					},
					"comment": "reboot auxiliary alarm",
					"quality": "Incomplete",
					"currency": "RON"
				},
				"nonEligibleShare": {
					"relativeShareInPercent": 86.94,
					"absoluteShare": {
						"amount": 9829229346.95,
						"currency": "KMF"
					}
				},
				"eligibleShare": {
					"relativeShareInPercent": 77.44,
					"absoluteShare": {
						"amount": 6743776563.09,
						"currency": "ANG"
					}
				},
				"nonAlignedShare": {
					"relativeShareInPercent": 66.33,
					"absoluteShare": {
						"amount": 3616130803.71,
						"currency": "WST"
					}
				},
				"nonAlignedActivities": [],
				"alignedShare": {
					"relativeShareInPercent": 97.03,
					"absoluteShare": {
						"amount": 8632963714.19,
						"currency": "COP"
					}
				},
				"substantialContributionToClimateChangeMitigationInPercent": 32.63,
				"substantialContributionToClimateChangeAdaptationInPercent": 43.77,
				"substantialContributionToSustainableUseAndProtectionOfWaterAndMarineResourcesInPercent": 64.61,
				"substantialContributionToTransitionToACircularEconomyInPercent": 48,
				"substantialContributionToPollutionPreventionAndControlInPercent": 67.76,
				"substantialContributionToProtectionAndRestorationOfBiodiversityAndEcosystemsInPercent": 39.71,
				"alignedActivities": [
					{
<<<<<<< HEAD
						"activityName": "PreparationForReUseOfEndOfLifeProductsAndProductComponents",
						"naceCodes": [],
						"share": {
							"relativeShareInPercent": 38.08,
							"absoluteShare": {
								"amount": 2313297993.97,
								"currency": "MAD"
							}
						},
						"substantialContributionToClimateChangeMitigationInPercent": 46.24,
						"substantialContributionToClimateChangeAdaptationInPercent": 76.44,
						"substantialContributionToSustainableUseAndProtectionOfWaterAndMarineResourcesInPercent": 84.61,
						"substantialContributionToTransitionToACircularEconomyInPercent": 98.25,
						"substantialContributionToPollutionPreventionAndControlInPercent": 4.17,
						"substantialContributionToProtectionAndRestorationOfBiodiversityAndEcosystemsInPercent": 59.5,
						"dnshToClimateChangeMitigation": "Yes",
						"dnshToClimateChangeAdaptation": "No",
						"dnshToSustainableUseAndProtectionOfWaterAndMarineResources": "Yes",
						"dnshToTransitionToACircularEconomy": "Yes",
						"dnshToPollutionPreventionAndControl": "Yes",
						"dnshToProtectionAndRestorationOfBiodiversityAndEcosystems": "No",
						"minimumSafeguards": "Yes"
					},
					{
						"activityName": "ComputerProgrammingConsultancyAndRelatedActivities",
						"naceCodes": [
							"J62"
						],
						"share": {
							"relativeShareInPercent": 61.77,
							"absoluteShare": {
								"amount": 117124852.25,
								"currency": "SDG"
							}
						},
						"substantialContributionToClimateChangeMitigationInPercent": 15.61,
						"substantialContributionToClimateChangeAdaptationInPercent": 10.14,
						"substantialContributionToSustainableUseAndProtectionOfWaterAndMarineResourcesInPercent": 69.44,
						"substantialContributionToTransitionToACircularEconomyInPercent": 25.22,
						"substantialContributionToPollutionPreventionAndControlInPercent": 84.48,
						"substantialContributionToProtectionAndRestorationOfBiodiversityAndEcosystemsInPercent": 78.83,
=======
						"activityName": "SeaAndCoastalPassengerWaterTransport",
						"naceCodes": [
							"N77.34",
							"H50.10",
							"N77.21"
						],
						"share": {
							"relativeShareInPercent": 10.73,
							"absoluteShare": {
								"amount": 1759677354.71,
								"currency": "SSP"
							}
						},
						"substantialContributionToClimateChangeMitigationInPercent": 51.84,
						"substantialContributionToClimateChangeAdaptationInPercent": 30.35,
						"substantialContributionToSustainableUseAndProtectionOfWaterAndMarineResourcesInPercent": 7.1,
						"substantialContributionToTransitionToACircularEconomyInPercent": 98,
						"substantialContributionToPollutionPreventionAndControlInPercent": 17.85,
						"substantialContributionToProtectionAndRestorationOfBiodiversityAndEcosystemsInPercent": 38.03,
						"dnshToClimateChangeMitigation": "Yes",
						"dnshToClimateChangeAdaptation": "Yes",
						"dnshToSustainableUseAndProtectionOfWaterAndMarineResources": "Yes",
						"dnshToTransitionToACircularEconomy": "No",
						"dnshToPollutionPreventionAndControl": "Yes",
						"dnshToProtectionAndRestorationOfBiodiversityAndEcosystems": "Yes",
						"minimumSafeguards": "Yes"
					},
					{
						"activityName": "ManufactureOfBiogasAndBiofuelsForUseInTransportAndOfBioliquids",
						"naceCodes": [
							"D35.21"
						],
						"share": {
							"relativeShareInPercent": 90.19,
							"absoluteShare": {
								"amount": 4989309350.49,
								"currency": "AFN"
							}
						},
						"substantialContributionToClimateChangeMitigationInPercent": 9.74,
						"substantialContributionToClimateChangeAdaptationInPercent": 45.73,
						"substantialContributionToSustainableUseAndProtectionOfWaterAndMarineResourcesInPercent": 90.68,
						"substantialContributionToTransitionToACircularEconomyInPercent": 54.18,
						"substantialContributionToPollutionPreventionAndControlInPercent": 17.7,
						"substantialContributionToProtectionAndRestorationOfBiodiversityAndEcosystemsInPercent": 19.66,
						"dnshToClimateChangeMitigation": "No",
						"dnshToClimateChangeAdaptation": "Yes",
						"dnshToSustainableUseAndProtectionOfWaterAndMarineResources": "No",
						"dnshToTransitionToACircularEconomy": "Yes",
						"dnshToPollutionPreventionAndControl": "Yes",
						"dnshToProtectionAndRestorationOfBiodiversityAndEcosystems": "No",
						"minimumSafeguards": "Yes"
					},
					{
						"activityName": "ElectricityGenerationFromFossilGaseousFuels",
						"naceCodes": [
							"D35.11"
						],
						"share": {
							"relativeShareInPercent": 51.34,
							"absoluteShare": {
								"amount": 9542520656.25,
								"currency": "BRL"
							}
						},
						"substantialContributionToClimateChangeMitigationInPercent": 41.06,
						"substantialContributionToClimateChangeAdaptationInPercent": 32.64,
						"substantialContributionToSustainableUseAndProtectionOfWaterAndMarineResourcesInPercent": 55.18,
						"substantialContributionToTransitionToACircularEconomyInPercent": 23.52,
						"substantialContributionToPollutionPreventionAndControlInPercent": 45.28,
						"substantialContributionToProtectionAndRestorationOfBiodiversityAndEcosystemsInPercent": 38.36,
						"dnshToClimateChangeMitigation": "No",
						"dnshToClimateChangeAdaptation": "Yes",
						"dnshToSustainableUseAndProtectionOfWaterAndMarineResources": "No",
						"dnshToTransitionToACircularEconomy": "No",
						"dnshToPollutionPreventionAndControl": "No",
						"dnshToProtectionAndRestorationOfBiodiversityAndEcosystems": "No",
						"minimumSafeguards": "Yes"
					},
					{
						"activityName": "ElectricityGenerationUsingSolarPhotovoltaicTechnology",
						"naceCodes": [
							"D35.11"
						],
						"share": {
							"relativeShareInPercent": 85.94,
							"absoluteShare": {
								"amount": 6055599579.12,
								"currency": "ISK"
							}
						},
						"substantialContributionToClimateChangeMitigationInPercent": 74.63,
						"substantialContributionToClimateChangeAdaptationInPercent": 52.64,
						"substantialContributionToSustainableUseAndProtectionOfWaterAndMarineResourcesInPercent": 1.07,
						"substantialContributionToTransitionToACircularEconomyInPercent": 30.69,
						"substantialContributionToPollutionPreventionAndControlInPercent": 10.35,
						"substantialContributionToProtectionAndRestorationOfBiodiversityAndEcosystemsInPercent": 24.5,
>>>>>>> 60b490e9
						"dnshToClimateChangeMitigation": "No",
						"dnshToClimateChangeAdaptation": "No",
						"dnshToSustainableUseAndProtectionOfWaterAndMarineResources": "Yes",
						"dnshToTransitionToACircularEconomy": "Yes",
						"dnshToPollutionPreventionAndControl": "No",
						"dnshToProtectionAndRestorationOfBiodiversityAndEcosystems": "Yes",
<<<<<<< HEAD
						"minimumSafeguards": "No"
					}
				],
				"enablingShareInPercent": 15.02,
				"transitionalShareInPercent": 14.65
=======
						"minimumSafeguards": "Yes"
					}
				],
				"enablingShareInPercent": 75.73,
				"transitionalShareInPercent": 53.44
>>>>>>> 60b490e9
			}
		},
		"reportingPeriod": "2021"
	},
	{
		"companyInformation": {
<<<<<<< HEAD
			"companyName": "all-fields-defined-for-eu-taxo-non-financials-gamma",
			"headquarters": "Waltonfort",
			"headquartersPostalCode": "92771-4678",
			"sector": "e-business",
			"identifiers": {
				"Lei": [
					"aaP00JE7tfuJTIVhy3k1"
				],
				"Isin": [
					"3NDEM3LWHMaV"
				],
				"PermId": [
					"AHlJaFmkYR"
				],
				"Ticker": [],
				"Duns": [
					"dxq2fsSh6"
				],
				"VatNumber": [],
				"CompanyRegistrationNumber": [
					"B7J3EAmdmMmdWa4"
				]
			},
			"countryCode": "PY",
			"companyContactDetails": [
				"Nicole61@example.com",
				"Hosea.Veum31@example.com",
				"Suzanne_McGlynn89@example.com"
			],
			"companyAlternativeNames": [
				"Collins LLC",
				"Ferry - Welch",
				"Pollich, Wisozk and Lowe",
				"Stroman - Hickle"
			],
			"companyLegalForm": "Public Limited Company (PLC)",
			"website": null,
			"isTeaserCompany": false,
			"parentCompanyLei": "LQLfWyu8lO6R9U3bnlR9"
=======
			"companyName": "TestForIncompleteReferencedReport",
			"headquarters": "Geovannyshire",
			"headquartersPostalCode": "31739",
			"sector": "e-markets",
			"identifiers": {
				"Lei": [
					"PX70bHHt0qF55ybkxsIJ"
				],
				"Isin": [
					"d81vtA6VRhZL"
				],
				"PermId": [
					"e68lDnEwL6"
				],
				"Ticker": [
					"ljzaFDI"
				],
				"Duns": [],
				"VatNumber": [],
				"CompanyRegistrationNumber": []
			},
			"countryCode": "LT",
			"companyContactDetails": [],
			"companyAlternativeNames": [],
			"companyLegalForm": null,
			"website": "https://oily-stylus.org/",
			"isTeaserCompany": false,
			"parentCompanyLei": null
>>>>>>> 60b490e9
		},
		"t": {
			"general": {
				"fiscalYearDeviation": "NoDeviation",
<<<<<<< HEAD
				"fiscalYearEnd": "2024-11-30",
=======
				"fiscalYearEnd": "2024-08-10",
>>>>>>> 60b490e9
				"scopeOfEntities": "Yes",
				"nfrdMandatory": "No",
				"euTaxonomyActivityLevelReporting": "No",
				"assurance": {
					"value": "ReasonableAssurance",
<<<<<<< HEAD
					"provider": "Dicki, Price and Franecki",
					"dataSource": {
						"page": 934,
						"fileName": "ESEFReport",
						"fileReference": "50a36c418baffd520bb92d84664f06f9732a21f4e2e5ecee6d9136f16e7e0b63",
						"tagName": "markets"
					}
				},
				"numberOfEmployees": 37893.85,
				"referencedReports": {
					"ESEFReport": {
						"fileReference": "50a36c418baffd520bb92d84664f06f9732a21f4e2e5ecee6d9136f16e7e0b63",
						"fileName": "ESEFReport",
						"publicationDate": "2023-07-23"
					},
					"SustainabilityReport": {
						"fileReference": "50a36c418baffd520bb92d84664f06f9732a21f4e2e5ecee6d9136f16e7e0b63",
						"fileName": "SustainabilityReport",
						"publicationDate": "2023-12-28"
					},
					"IntegratedReport": {
						"fileReference": "50a36c418baffd520bb92d84664f06f9732a21f4e2e5ecee6d9136f16e7e0b63",
						"fileName": "IntegratedReport",
						"publicationDate": "2023-12-07"
					}
				}
			},
			"revenue": {
				"totalAmount": {
					"value": 4603053377.94,
					"dataSource": {
						"page": 762,
						"fileName": "IntegratedReport",
						"fileReference": "50a36c418baffd520bb92d84664f06f9732a21f4e2e5ecee6d9136f16e7e0b63",
						"tagName": "portals"
					},
					"comment": "override open-source pixel",
					"quality": "Incomplete",
					"currency": "LYD"
				},
				"nonEligibleShare": {
					"relativeShareInPercent": 69.15,
					"absoluteShare": {
						"amount": 6012278506.53,
						"currency": "USD"
					}
				},
				"eligibleShare": {
					"relativeShareInPercent": 0.54,
					"absoluteShare": {
						"amount": 9727812921.63,
						"currency": "MOP"
					}
				},
				"nonAlignedShare": {
					"relativeShareInPercent": 3.62,
					"absoluteShare": {
						"amount": 1289441033.73,
						"currency": "YER"
					}
				},
				"nonAlignedActivities": [
					{
						"activityName": "ForestManagement",
						"naceCodes": [
							"A2"
						],
						"share": {
							"relativeShareInPercent": 15.12,
							"absoluteShare": {
								"amount": 9866598923.7,
								"currency": "LAK"
							}
						}
					}
				],
				"alignedShare": {
					"relativeShareInPercent": 70.48,
					"absoluteShare": {
						"amount": 1910109762.1,
						"currency": "ZMW"
					}
				},
				"substantialContributionToClimateChangeMitigationInPercent": 7.99,
				"substantialContributionToClimateChangeAdaptationInPercent": 25.08,
				"substantialContributionToSustainableUseAndProtectionOfWaterAndMarineResourcesInPercent": 96.7,
				"substantialContributionToTransitionToACircularEconomyInPercent": 62.58,
				"substantialContributionToPollutionPreventionAndControlInPercent": 97.68,
				"substantialContributionToProtectionAndRestorationOfBiodiversityAndEcosystemsInPercent": 31.56,
				"alignedActivities": [
					{
						"activityName": "InfrastructureForWaterTransport",
						"naceCodes": [
							"M71.20"
						],
						"share": {
							"relativeShareInPercent": 77.92,
							"absoluteShare": {
								"amount": 3406252844.72,
								"currency": "KWD"
							}
						},
						"substantialContributionToClimateChangeMitigationInPercent": 18.39,
						"substantialContributionToClimateChangeAdaptationInPercent": 89.2,
						"substantialContributionToSustainableUseAndProtectionOfWaterAndMarineResourcesInPercent": 51.76,
						"substantialContributionToTransitionToACircularEconomyInPercent": 57.75,
						"substantialContributionToPollutionPreventionAndControlInPercent": 81.88,
						"substantialContributionToProtectionAndRestorationOfBiodiversityAndEcosystemsInPercent": 67.79,
						"dnshToClimateChangeMitigation": "No",
						"dnshToClimateChangeAdaptation": "Yes",
						"dnshToSustainableUseAndProtectionOfWaterAndMarineResources": "Yes",
						"dnshToTransitionToACircularEconomy": "No",
						"dnshToPollutionPreventionAndControl": "Yes",
						"dnshToProtectionAndRestorationOfBiodiversityAndEcosystems": "Yes",
						"minimumSafeguards": "Yes"
					},
					{
						"activityName": "ProductionOfHeatCoolFromGeothermalEnergy",
						"naceCodes": [
							"D35.30"
						],
						"share": {
							"relativeShareInPercent": 37.26,
							"absoluteShare": {
								"amount": 9376180039.26,
								"currency": "SSP"
							}
						},
						"substantialContributionToClimateChangeMitigationInPercent": 16.94,
						"substantialContributionToClimateChangeAdaptationInPercent": 12.49,
						"substantialContributionToSustainableUseAndProtectionOfWaterAndMarineResourcesInPercent": 26.34,
						"substantialContributionToTransitionToACircularEconomyInPercent": 91.12,
						"substantialContributionToPollutionPreventionAndControlInPercent": 25.67,
						"substantialContributionToProtectionAndRestorationOfBiodiversityAndEcosystemsInPercent": 40.31,
						"dnshToClimateChangeMitigation": "Yes",
						"dnshToClimateChangeAdaptation": "Yes",
						"dnshToSustainableUseAndProtectionOfWaterAndMarineResources": "Yes",
						"dnshToTransitionToACircularEconomy": "No",
=======
					"provider": "Hilpert and Sons",
					"dataSource": {
						"page": 1008,
						"fileName": "AnnualReport",
						"fileReference": "50a36c418baffd520bb92d84664f06f9732a21f4e2e5ecee6d9136f16e7e0b63",
						"tagName": "methodologies"
					}
				},
				"numberOfEmployees": 89283.79,
				"referencedReports": null
			},
			"revenue": {
				"totalAmount": {
					"value": 390183702.11,
					"dataSource": {
						"page": 1145,
						"fileName": "ESEFReport",
						"fileReference": "50a36c418baffd520bb92d84664f06f9732a21f4e2e5ecee6d9136f16e7e0b63",
						"tagName": "convergence"
					},
					"comment": "hack auxiliary array",
					"quality": "Incomplete",
					"currency": "CVE"
				},
				"nonEligibleShare": {
					"relativeShareInPercent": 73.57,
					"absoluteShare": {
						"amount": 3860728491.56,
						"currency": "WST"
					}
				},
				"eligibleShare": {
					"relativeShareInPercent": 4.54,
					"absoluteShare": {
						"amount": 6563036048.32,
						"currency": "LAK"
					}
				},
				"nonAlignedShare": {
					"relativeShareInPercent": 8.96,
					"absoluteShare": {
						"amount": 2766982200.55,
						"currency": "TOP"
					}
				},
				"nonAlignedActivities": [],
				"alignedShare": {
					"relativeShareInPercent": 54.93,
					"absoluteShare": {
						"amount": 183807925.78,
						"currency": "RWF"
					}
				},
				"substantialContributionToClimateChangeMitigationInPercent": 93.6,
				"substantialContributionToClimateChangeAdaptationInPercent": 52.09,
				"substantialContributionToSustainableUseAndProtectionOfWaterAndMarineResourcesInPercent": 44.48,
				"substantialContributionToTransitionToACircularEconomyInPercent": 14.15,
				"substantialContributionToPollutionPreventionAndControlInPercent": 63.02,
				"substantialContributionToProtectionAndRestorationOfBiodiversityAndEcosystemsInPercent": 38.58,
				"alignedActivities": [
					{
						"activityName": "ProductionOfHeatCoolUsingWasteHeat",
						"naceCodes": [
							"D35.30"
						],
						"share": {
							"relativeShareInPercent": 23.31,
							"absoluteShare": {
								"amount": 6762564869.13,
								"currency": "PAB"
							}
						},
						"substantialContributionToClimateChangeMitigationInPercent": 68.79,
						"substantialContributionToClimateChangeAdaptationInPercent": 86.25,
						"substantialContributionToSustainableUseAndProtectionOfWaterAndMarineResourcesInPercent": 18,
						"substantialContributionToTransitionToACircularEconomyInPercent": 24.04,
						"substantialContributionToPollutionPreventionAndControlInPercent": 46.58,
						"substantialContributionToProtectionAndRestorationOfBiodiversityAndEcosystemsInPercent": 89.75,
						"dnshToClimateChangeMitigation": "No",
						"dnshToClimateChangeAdaptation": "Yes",
						"dnshToSustainableUseAndProtectionOfWaterAndMarineResources": "No",
						"dnshToTransitionToACircularEconomy": "No",
						"dnshToPollutionPreventionAndControl": "Yes",
						"dnshToProtectionAndRestorationOfBiodiversityAndEcosystems": "No",
						"minimumSafeguards": "Yes"
					},
					{
						"activityName": "PreCommercialStagesOfAdvancedTechnologiesToProduceEnergyFromNuclearProcessesWithMinimalWasteFromTheFuelCycle",
						"naceCodes": [
							"M72"
						],
						"share": {
							"relativeShareInPercent": 35.31,
							"absoluteShare": {
								"amount": 9906693357.05,
								"currency": "MGA"
							}
						},
						"substantialContributionToClimateChangeMitigationInPercent": 97.86,
						"substantialContributionToClimateChangeAdaptationInPercent": 68.38,
						"substantialContributionToSustainableUseAndProtectionOfWaterAndMarineResourcesInPercent": 97.59,
						"substantialContributionToTransitionToACircularEconomyInPercent": 85.98,
						"substantialContributionToPollutionPreventionAndControlInPercent": 60.19,
						"substantialContributionToProtectionAndRestorationOfBiodiversityAndEcosystemsInPercent": 17.98,
						"dnshToClimateChangeMitigation": "No",
						"dnshToClimateChangeAdaptation": "No",
						"dnshToSustainableUseAndProtectionOfWaterAndMarineResources": "No",
						"dnshToTransitionToACircularEconomy": "No",
						"dnshToPollutionPreventionAndControl": "No",
						"dnshToProtectionAndRestorationOfBiodiversityAndEcosystems": "Yes",
						"minimumSafeguards": "No"
					},
					{
						"activityName": "ProfessionalServicesRelatedToEnergyPerformanceOfBuildings",
						"naceCodes": [
							"M71"
						],
						"share": {
							"relativeShareInPercent": 29.83,
							"absoluteShare": {
								"amount": 9484803674.28,
								"currency": "ZWL"
							}
						},
						"substantialContributionToClimateChangeMitigationInPercent": 41.22,
						"substantialContributionToClimateChangeAdaptationInPercent": 44.47,
						"substantialContributionToSustainableUseAndProtectionOfWaterAndMarineResourcesInPercent": 58.28,
						"substantialContributionToTransitionToACircularEconomyInPercent": 31.55,
						"substantialContributionToPollutionPreventionAndControlInPercent": 14.95,
						"substantialContributionToProtectionAndRestorationOfBiodiversityAndEcosystemsInPercent": 9.46,
						"dnshToClimateChangeMitigation": "Yes",
						"dnshToClimateChangeAdaptation": "Yes",
						"dnshToSustainableUseAndProtectionOfWaterAndMarineResources": "No",
						"dnshToTransitionToACircularEconomy": "No",
						"dnshToPollutionPreventionAndControl": "Yes",
						"dnshToProtectionAndRestorationOfBiodiversityAndEcosystems": "No",
						"minimumSafeguards": "No"
					},
					{
						"activityName": "FreightTransportServicesByRoad",
						"naceCodes": [
							"H49.4.1"
						],
						"share": {
							"relativeShareInPercent": 54.52,
							"absoluteShare": {
								"amount": 7083314734.05,
								"currency": "MXN"
							}
						},
						"substantialContributionToClimateChangeMitigationInPercent": 16.1,
						"substantialContributionToClimateChangeAdaptationInPercent": 37.68,
						"substantialContributionToSustainableUseAndProtectionOfWaterAndMarineResourcesInPercent": 85.14,
						"substantialContributionToTransitionToACircularEconomyInPercent": 73.82,
						"substantialContributionToPollutionPreventionAndControlInPercent": 87.73,
						"substantialContributionToProtectionAndRestorationOfBiodiversityAndEcosystemsInPercent": 40.99,
						"dnshToClimateChangeMitigation": "Yes",
						"dnshToClimateChangeAdaptation": "No",
						"dnshToSustainableUseAndProtectionOfWaterAndMarineResources": "No",
						"dnshToTransitionToACircularEconomy": "Yes",
						"dnshToPollutionPreventionAndControl": "Yes",
						"dnshToProtectionAndRestorationOfBiodiversityAndEcosystems": "No",
						"minimumSafeguards": "Yes"
					},
					{
						"activityName": "SeaAndCoastalFreightWaterTransportVesselsForPortOperationsAndAuxiliaryActivities",
						"naceCodes": [
							"H50.2",
							"N77.34"
						],
						"share": {
							"relativeShareInPercent": 25.33,
							"absoluteShare": {
								"amount": 2975989861.88,
								"currency": "IDR"
							}
						},
						"substantialContributionToClimateChangeMitigationInPercent": 28.33,
						"substantialContributionToClimateChangeAdaptationInPercent": 19.65,
						"substantialContributionToSustainableUseAndProtectionOfWaterAndMarineResourcesInPercent": 73.84,
						"substantialContributionToTransitionToACircularEconomyInPercent": 45.2,
						"substantialContributionToPollutionPreventionAndControlInPercent": 92.11,
						"substantialContributionToProtectionAndRestorationOfBiodiversityAndEcosystemsInPercent": 57.35,
						"dnshToClimateChangeMitigation": "No",
						"dnshToClimateChangeAdaptation": "Yes",
						"dnshToSustainableUseAndProtectionOfWaterAndMarineResources": "No",
						"dnshToTransitionToACircularEconomy": "No",
						"dnshToPollutionPreventionAndControl": "No",
						"dnshToProtectionAndRestorationOfBiodiversityAndEcosystems": "Yes",
						"minimumSafeguards": "Yes"
					},
					{
						"activityName": "ManufactureOfBatteries",
						"naceCodes": [
							"C27.2"
						],
						"share": {
							"relativeShareInPercent": 86.16,
							"absoluteShare": {
								"amount": 209624760.31,
								"currency": "VUV"
							}
						},
						"substantialContributionToClimateChangeMitigationInPercent": 58.68,
						"substantialContributionToClimateChangeAdaptationInPercent": 61.86,
						"substantialContributionToSustainableUseAndProtectionOfWaterAndMarineResourcesInPercent": 89.52,
						"substantialContributionToTransitionToACircularEconomyInPercent": 44.17,
						"substantialContributionToPollutionPreventionAndControlInPercent": 69.56,
						"substantialContributionToProtectionAndRestorationOfBiodiversityAndEcosystemsInPercent": 1.2,
						"dnshToClimateChangeMitigation": "Yes",
						"dnshToClimateChangeAdaptation": "Yes",
						"dnshToSustainableUseAndProtectionOfWaterAndMarineResources": "No",
						"dnshToTransitionToACircularEconomy": "Yes",
>>>>>>> 60b490e9
						"dnshToPollutionPreventionAndControl": "Yes",
						"dnshToProtectionAndRestorationOfBiodiversityAndEcosystems": "Yes",
						"minimumSafeguards": "No"
					},
					{
<<<<<<< HEAD
						"activityName": "ElectricityGenerationFromOceanEnergyTechnologies",
						"naceCodes": [
							"F42.22"
						],
						"share": {
							"relativeShareInPercent": 55.64,
							"absoluteShare": {
								"amount": 9735925020.65,
								"currency": "CUP"
							}
						},
						"substantialContributionToClimateChangeMitigationInPercent": 94.04,
						"substantialContributionToClimateChangeAdaptationInPercent": 17.57,
						"substantialContributionToSustainableUseAndProtectionOfWaterAndMarineResourcesInPercent": 35.69,
						"substantialContributionToTransitionToACircularEconomyInPercent": 43.93,
						"substantialContributionToPollutionPreventionAndControlInPercent": 53.41,
						"substantialContributionToProtectionAndRestorationOfBiodiversityAndEcosystemsInPercent": 80.05,
						"dnshToClimateChangeMitigation": "No",
						"dnshToClimateChangeAdaptation": "Yes",
						"dnshToSustainableUseAndProtectionOfWaterAndMarineResources": "Yes",
						"dnshToTransitionToACircularEconomy": "Yes",
						"dnshToPollutionPreventionAndControl": "Yes",
						"dnshToProtectionAndRestorationOfBiodiversityAndEcosystems": "No",
						"minimumSafeguards": "No"
=======
						"activityName": "InlandFreightWaterTransport",
						"naceCodes": [
							"H50.4"
						],
						"share": {
							"relativeShareInPercent": 68.12,
							"absoluteShare": {
								"amount": 8599411719.48,
								"currency": "GNF"
							}
						},
						"substantialContributionToClimateChangeMitigationInPercent": 24.41,
						"substantialContributionToClimateChangeAdaptationInPercent": 62.09,
						"substantialContributionToSustainableUseAndProtectionOfWaterAndMarineResourcesInPercent": 88.88,
						"substantialContributionToTransitionToACircularEconomyInPercent": 62.6,
						"substantialContributionToPollutionPreventionAndControlInPercent": 43.56,
						"substantialContributionToProtectionAndRestorationOfBiodiversityAndEcosystemsInPercent": 46.77,
						"dnshToClimateChangeMitigation": "Yes",
						"dnshToClimateChangeAdaptation": "No",
						"dnshToSustainableUseAndProtectionOfWaterAndMarineResources": "Yes",
						"dnshToTransitionToACircularEconomy": "No",
						"dnshToPollutionPreventionAndControl": "No",
						"dnshToProtectionAndRestorationOfBiodiversityAndEcosystems": "Yes",
						"minimumSafeguards": "Yes"
					}
				],
				"enablingShareInPercent": 41.99,
				"transitionalShareInPercent": 28.26
			},
			"capex": {
				"totalAmount": {
					"value": 8803911923.9,
					"dataSource": {
						"page": 908,
						"fileName": "AnnualReport",
						"fileReference": "50a36c418baffd520bb92d84664f06f9732a21f4e2e5ecee6d9136f16e7e0b63",
						"tagName": "platforms"
>>>>>>> 60b490e9
					},
					"comment": "transmit wireless system",
					"quality": "Incomplete",
					"currency": "SGD"
				},
				"nonEligibleShare": {
					"relativeShareInPercent": 10.4,
					"absoluteShare": {
						"amount": 230304328.72,
						"currency": "DKK"
					}
				},
				"eligibleShare": {
					"relativeShareInPercent": 31.76,
					"absoluteShare": {
						"amount": 2287288848.31,
						"currency": "CDF"
					}
				},
				"nonAlignedShare": {
					"relativeShareInPercent": 82.14,
					"absoluteShare": {
						"amount": 5346348122.69,
						"currency": "CDF"
					}
				},
				"nonAlignedActivities": [],
				"alignedShare": {
					"relativeShareInPercent": 61.69,
					"absoluteShare": {
						"amount": 1178427641.28,
						"currency": "AMD"
					}
				},
				"substantialContributionToClimateChangeMitigationInPercent": 82.19,
				"substantialContributionToClimateChangeAdaptationInPercent": 8.45,
				"substantialContributionToSustainableUseAndProtectionOfWaterAndMarineResourcesInPercent": 95.58,
				"substantialContributionToTransitionToACircularEconomyInPercent": 76.4,
				"substantialContributionToPollutionPreventionAndControlInPercent": 82.56,
				"substantialContributionToProtectionAndRestorationOfBiodiversityAndEcosystemsInPercent": 25.58,
				"alignedActivities": [
					{
<<<<<<< HEAD
						"activityName": "ManufactureOfPlasticPackagingGoods",
						"naceCodes": [
							"C22.22"
						],
						"share": {
							"relativeShareInPercent": 37.45,
							"absoluteShare": {
								"amount": 2852652836.59,
								"currency": "OMR"
							}
						},
						"substantialContributionToClimateChangeMitigationInPercent": 81.53,
						"substantialContributionToClimateChangeAdaptationInPercent": 61.21,
						"substantialContributionToSustainableUseAndProtectionOfWaterAndMarineResourcesInPercent": 99.5,
						"substantialContributionToTransitionToACircularEconomyInPercent": 4.62,
						"substantialContributionToPollutionPreventionAndControlInPercent": 79.21,
						"substantialContributionToProtectionAndRestorationOfBiodiversityAndEcosystemsInPercent": 98.49,
=======
						"activityName": "ConstructionExtensionAndOperationOfWaterCollectionTreatmentAndSupplySystems",
						"naceCodes": [
							"E36.00"
						],
						"share": {
							"relativeShareInPercent": 37.78,
							"absoluteShare": {
								"amount": 5707895921.08,
								"currency": "AED"
							}
						},
						"substantialContributionToClimateChangeMitigationInPercent": 61.58,
						"substantialContributionToClimateChangeAdaptationInPercent": 5.88,
						"substantialContributionToSustainableUseAndProtectionOfWaterAndMarineResourcesInPercent": 20.3,
						"substantialContributionToTransitionToACircularEconomyInPercent": 88.92,
						"substantialContributionToPollutionPreventionAndControlInPercent": 42.91,
						"substantialContributionToProtectionAndRestorationOfBiodiversityAndEcosystemsInPercent": 95.9,
						"dnshToClimateChangeMitigation": "Yes",
						"dnshToClimateChangeAdaptation": "Yes",
						"dnshToSustainableUseAndProtectionOfWaterAndMarineResources": "No",
						"dnshToTransitionToACircularEconomy": "No",
						"dnshToPollutionPreventionAndControl": "No",
						"dnshToProtectionAndRestorationOfBiodiversityAndEcosystems": "Yes",
						"minimumSafeguards": "Yes"
					},
					{
						"activityName": "ProductionOfHeatCoolFromBioenergy",
						"naceCodes": [
							"D35.30"
						],
						"share": {
							"relativeShareInPercent": 15.43,
							"absoluteShare": {
								"amount": 5407007646.28,
								"currency": "GEL"
							}
						},
						"substantialContributionToClimateChangeMitigationInPercent": 84.53,
						"substantialContributionToClimateChangeAdaptationInPercent": 60.19,
						"substantialContributionToSustainableUseAndProtectionOfWaterAndMarineResourcesInPercent": 13.72,
						"substantialContributionToTransitionToACircularEconomyInPercent": 32.57,
						"substantialContributionToPollutionPreventionAndControlInPercent": 20.43,
						"substantialContributionToProtectionAndRestorationOfBiodiversityAndEcosystemsInPercent": 25.76,
>>>>>>> 60b490e9
						"dnshToClimateChangeMitigation": "No",
						"dnshToClimateChangeAdaptation": "Yes",
						"dnshToSustainableUseAndProtectionOfWaterAndMarineResources": "No",
						"dnshToTransitionToACircularEconomy": "Yes",
						"dnshToPollutionPreventionAndControl": "Yes",
						"dnshToProtectionAndRestorationOfBiodiversityAndEcosystems": "No",
						"minimumSafeguards": "No"
					},
					{
<<<<<<< HEAD
						"activityName": "TransmissionAndDistributionOfElectricity",
						"naceCodes": [
							"D35.13"
						],
						"share": {
							"relativeShareInPercent": 39.58,
							"absoluteShare": {
								"amount": 5900985153.86,
								"currency": "NOK"
							}
						},
						"substantialContributionToClimateChangeMitigationInPercent": 49.36,
						"substantialContributionToClimateChangeAdaptationInPercent": 95.31,
						"substantialContributionToSustainableUseAndProtectionOfWaterAndMarineResourcesInPercent": 46.58,
						"substantialContributionToTransitionToACircularEconomyInPercent": 9.33,
						"substantialContributionToPollutionPreventionAndControlInPercent": 19.56,
						"substantialContributionToProtectionAndRestorationOfBiodiversityAndEcosystemsInPercent": 86.89,
						"dnshToClimateChangeMitigation": "Yes",
						"dnshToClimateChangeAdaptation": "Yes",
=======
						"activityName": "ManufactureOfEquipmentForTheProductionAndUseOfHydrogen",
						"naceCodes": [
							"C25",
							"C28"
						],
						"share": {
							"relativeShareInPercent": 32.68,
							"absoluteShare": {
								"amount": 9257145482.12,
								"currency": "NZD"
							}
						},
						"substantialContributionToClimateChangeMitigationInPercent": 48.95,
						"substantialContributionToClimateChangeAdaptationInPercent": 53.62,
						"substantialContributionToSustainableUseAndProtectionOfWaterAndMarineResourcesInPercent": 31.28,
						"substantialContributionToTransitionToACircularEconomyInPercent": 78.88,
						"substantialContributionToPollutionPreventionAndControlInPercent": 54.42,
						"substantialContributionToProtectionAndRestorationOfBiodiversityAndEcosystemsInPercent": 97.16,
						"dnshToClimateChangeMitigation": "No",
						"dnshToClimateChangeAdaptation": "No",
>>>>>>> 60b490e9
						"dnshToSustainableUseAndProtectionOfWaterAndMarineResources": "No",
						"dnshToTransitionToACircularEconomy": "Yes",
						"dnshToPollutionPreventionAndControl": "No",
						"dnshToProtectionAndRestorationOfBiodiversityAndEcosystems": "No",
						"minimumSafeguards": "Yes"
					},
					{
<<<<<<< HEAD
						"activityName": "TreatmentOfHazardousWaste",
						"naceCodes": [
							"E38.22",
							"F42.9"
						],
						"share": {
							"relativeShareInPercent": 52.9,
							"absoluteShare": {
								"amount": 5933072995.4,
								"currency": "KMF"
							}
						},
						"substantialContributionToClimateChangeMitigationInPercent": 48.69,
						"substantialContributionToClimateChangeAdaptationInPercent": 38.38,
						"substantialContributionToSustainableUseAndProtectionOfWaterAndMarineResourcesInPercent": 98.54,
						"substantialContributionToTransitionToACircularEconomyInPercent": 89.78,
						"substantialContributionToPollutionPreventionAndControlInPercent": 61.53,
						"substantialContributionToProtectionAndRestorationOfBiodiversityAndEcosystemsInPercent": 87.09,
=======
						"activityName": "ProductionOfHeatCoolUsingWasteHeat",
						"naceCodes": [
							"D35.30"
						],
						"share": {
							"relativeShareInPercent": 60.58,
							"absoluteShare": {
								"amount": 7843615154.27,
								"currency": "UGX"
							}
						},
						"substantialContributionToClimateChangeMitigationInPercent": 80,
						"substantialContributionToClimateChangeAdaptationInPercent": 85.36,
						"substantialContributionToSustainableUseAndProtectionOfWaterAndMarineResourcesInPercent": 65.38,
						"substantialContributionToTransitionToACircularEconomyInPercent": 17.4,
						"substantialContributionToPollutionPreventionAndControlInPercent": 16.76,
						"substantialContributionToProtectionAndRestorationOfBiodiversityAndEcosystemsInPercent": 82.94,
>>>>>>> 60b490e9
						"dnshToClimateChangeMitigation": "Yes",
						"dnshToClimateChangeAdaptation": "Yes",
						"dnshToSustainableUseAndProtectionOfWaterAndMarineResources": "No",
						"dnshToTransitionToACircularEconomy": "No",
						"dnshToPollutionPreventionAndControl": "Yes",
<<<<<<< HEAD
						"dnshToProtectionAndRestorationOfBiodiversityAndEcosystems": "No",
						"minimumSafeguards": "No"
					}
				],
				"enablingShareInPercent": 13.53,
				"transitionalShareInPercent": 62.29
			},
			"capex": {
				"totalAmount": {
					"value": 972107388.08,
					"dataSource": {
						"page": 754,
						"fileName": "IntegratedReport",
						"fileReference": "50a36c418baffd520bb92d84664f06f9732a21f4e2e5ecee6d9136f16e7e0b63",
						"tagName": "metrics"
					},
					"comment": "input redundant port",
					"quality": "Audited",
					"currency": "SYP"
				},
				"nonEligibleShare": {
					"relativeShareInPercent": 91.16,
					"absoluteShare": {
						"amount": 4680226431.23,
						"currency": "JMD"
					}
				},
				"eligibleShare": {
					"relativeShareInPercent": 66.26,
					"absoluteShare": {
						"amount": 4685236951.34,
						"currency": "WST"
					}
				},
				"nonAlignedShare": {
					"relativeShareInPercent": 62.97,
					"absoluteShare": {
						"amount": 3012903754.13,
						"currency": "BHD"
					}
				},
				"nonAlignedActivities": [
					{
						"activityName": "ManufactureOfHydrogen",
						"naceCodes": [
							"C20.11"
						],
						"share": {
							"relativeShareInPercent": 14.56,
							"absoluteShare": {
								"amount": 7438290342.69,
								"currency": "KYD"
=======
						"dnshToProtectionAndRestorationOfBiodiversityAndEcosystems": "Yes",
						"minimumSafeguards": "Yes"
					},
					{
						"activityName": "ConstructionExtensionAndOperationOfWaterCollectionTreatmentAndSupplySystems",
						"naceCodes": [
							"F42.99"
						],
						"share": {
							"relativeShareInPercent": 93.26,
							"absoluteShare": {
								"amount": 2866256798.15,
								"currency": "MOP"
>>>>>>> 60b490e9
							}
						},
						"substantialContributionToClimateChangeMitigationInPercent": 5.71,
						"substantialContributionToClimateChangeAdaptationInPercent": 32.65,
						"substantialContributionToSustainableUseAndProtectionOfWaterAndMarineResourcesInPercent": 2.05,
						"substantialContributionToTransitionToACircularEconomyInPercent": 69.09,
						"substantialContributionToPollutionPreventionAndControlInPercent": 5.07,
						"substantialContributionToProtectionAndRestorationOfBiodiversityAndEcosystemsInPercent": 79.11,
						"dnshToClimateChangeMitigation": "No",
						"dnshToClimateChangeAdaptation": "No",
						"dnshToSustainableUseAndProtectionOfWaterAndMarineResources": "No",
						"dnshToTransitionToACircularEconomy": "Yes",
						"dnshToPollutionPreventionAndControl": "No",
						"dnshToProtectionAndRestorationOfBiodiversityAndEcosystems": "No",
						"minimumSafeguards": "No"
					},
					{
<<<<<<< HEAD
						"activityName": "ProductionOfHeatCoolFromBioenergy",
						"naceCodes": [
							"D35.30"
						],
						"share": {
							"relativeShareInPercent": 37.92,
							"absoluteShare": {
								"amount": 9379977048.38,
								"currency": "BDT"
							}
						}
					},
					{
						"activityName": "ElectricityGenerationFromWindPower",
						"naceCodes": [
							"D35.11"
						],
						"share": {
							"relativeShareInPercent": 5.35,
							"absoluteShare": {
								"amount": 2213465659.88,
								"currency": "GHS"
							}
						}
					},
					{
						"activityName": "ManufactureOfMedicinalProducts",
						"naceCodes": [
							"C21.2"
						],
						"share": {
							"relativeShareInPercent": 69.24,
							"absoluteShare": {
								"amount": 1092358203.6,
								"currency": "NIO"
							}
						}
					}
				],
				"alignedShare": {
					"relativeShareInPercent": 30.17,
					"absoluteShare": {
						"amount": 1185875164.81,
						"currency": "VUV"
					}
				},
				"substantialContributionToClimateChangeMitigationInPercent": 11.53,
				"substantialContributionToClimateChangeAdaptationInPercent": 61.82,
				"substantialContributionToSustainableUseAndProtectionOfWaterAndMarineResourcesInPercent": 28.1,
				"substantialContributionToTransitionToACircularEconomyInPercent": 32.57,
				"substantialContributionToPollutionPreventionAndControlInPercent": 11.16,
				"substantialContributionToProtectionAndRestorationOfBiodiversityAndEcosystemsInPercent": 56.26,
				"alignedActivities": [
					{
						"activityName": "ManufacturingOfAircraft",
=======
						"activityName": "ConstructionOfNewBuildings",
						"naceCodes": [
							"F43"
						],
						"share": {
							"relativeShareInPercent": 62.29,
							"absoluteShare": {
								"amount": 2437647504.26,
								"currency": "IRR"
							}
						},
						"substantialContributionToClimateChangeMitigationInPercent": 68.55,
						"substantialContributionToClimateChangeAdaptationInPercent": 54.69,
						"substantialContributionToSustainableUseAndProtectionOfWaterAndMarineResourcesInPercent": 7,
						"substantialContributionToTransitionToACircularEconomyInPercent": 76.86,
						"substantialContributionToPollutionPreventionAndControlInPercent": 79.36,
						"substantialContributionToProtectionAndRestorationOfBiodiversityAndEcosystemsInPercent": 33.54,
						"dnshToClimateChangeMitigation": "No",
						"dnshToClimateChangeAdaptation": "Yes",
						"dnshToSustainableUseAndProtectionOfWaterAndMarineResources": "Yes",
						"dnshToTransitionToACircularEconomy": "Yes",
						"dnshToPollutionPreventionAndControl": "Yes",
						"dnshToProtectionAndRestorationOfBiodiversityAndEcosystems": "No",
						"minimumSafeguards": "No"
					},
					{
						"activityName": "DistrictHeatingCoolingDistribution",
>>>>>>> 60b490e9
						"naceCodes": [
							"C33.16"
						],
						"share": {
							"relativeShareInPercent": 55.2,
							"absoluteShare": {
								"amount": 9836111632.18,
								"currency": "BYN"
							}
						},
						"substantialContributionToClimateChangeMitigationInPercent": 68.08,
						"substantialContributionToClimateChangeAdaptationInPercent": 76.35,
						"substantialContributionToSustainableUseAndProtectionOfWaterAndMarineResourcesInPercent": 78.8,
						"substantialContributionToTransitionToACircularEconomyInPercent": 53.27,
						"substantialContributionToPollutionPreventionAndControlInPercent": 82.34,
						"substantialContributionToProtectionAndRestorationOfBiodiversityAndEcosystemsInPercent": 29.3,
						"dnshToClimateChangeMitigation": "No",
						"dnshToClimateChangeAdaptation": "No",
						"dnshToSustainableUseAndProtectionOfWaterAndMarineResources": "No",
						"dnshToTransitionToACircularEconomy": "No",
						"dnshToPollutionPreventionAndControl": "No",
						"dnshToProtectionAndRestorationOfBiodiversityAndEcosystems": "No",
						"minimumSafeguards": "No"
					},
					{
						"activityName": "ProvisionOfItOtDataDrivenSolutions",
						"naceCodes": [
							"C27"
						],
						"share": {
<<<<<<< HEAD
							"relativeShareInPercent": 86.31,
							"absoluteShare": {
								"amount": 2842394441.83,
								"currency": "XOF"
							}
						},
						"substantialContributionToClimateChangeMitigationInPercent": 88.27,
						"substantialContributionToClimateChangeAdaptationInPercent": 30.46,
						"substantialContributionToSustainableUseAndProtectionOfWaterAndMarineResourcesInPercent": 55.66,
						"substantialContributionToTransitionToACircularEconomyInPercent": 86.46,
						"substantialContributionToPollutionPreventionAndControlInPercent": 52.49,
						"substantialContributionToProtectionAndRestorationOfBiodiversityAndEcosystemsInPercent": 71.7,
						"dnshToClimateChangeMitigation": "No",
						"dnshToClimateChangeAdaptation": "Yes",
						"dnshToSustainableUseAndProtectionOfWaterAndMarineResources": "Yes",
						"dnshToTransitionToACircularEconomy": "Yes",
						"dnshToPollutionPreventionAndControl": "Yes",
						"dnshToProtectionAndRestorationOfBiodiversityAndEcosystems": "Yes",
						"minimumSafeguards": "No"
					},
					{
						"activityName": "ManufacturingOfAircraft",
						"naceCodes": [
							"C33.16"
						],
						"share": {
							"relativeShareInPercent": 83.24,
							"absoluteShare": {
								"amount": 7268577660.44,
								"currency": "FKP"
							}
						},
						"substantialContributionToClimateChangeMitigationInPercent": 33.12,
						"substantialContributionToClimateChangeAdaptationInPercent": 87.49,
						"substantialContributionToSustainableUseAndProtectionOfWaterAndMarineResourcesInPercent": 51.61,
						"substantialContributionToTransitionToACircularEconomyInPercent": 62.17,
						"substantialContributionToPollutionPreventionAndControlInPercent": 98.03,
						"substantialContributionToProtectionAndRestorationOfBiodiversityAndEcosystemsInPercent": 53.68,
						"dnshToClimateChangeMitigation": "Yes",
						"dnshToClimateChangeAdaptation": "No",
						"dnshToSustainableUseAndProtectionOfWaterAndMarineResources": "Yes",
=======
							"relativeShareInPercent": 74.12,
							"absoluteShare": {
								"amount": 1683583038.39,
								"currency": "PHP"
							}
						},
						"substantialContributionToClimateChangeMitigationInPercent": 35.62,
						"substantialContributionToClimateChangeAdaptationInPercent": 32.41,
						"substantialContributionToSustainableUseAndProtectionOfWaterAndMarineResourcesInPercent": 98.06,
						"substantialContributionToTransitionToACircularEconomyInPercent": 86.65,
						"substantialContributionToPollutionPreventionAndControlInPercent": 80.19,
						"substantialContributionToProtectionAndRestorationOfBiodiversityAndEcosystemsInPercent": 86.62,
						"dnshToClimateChangeMitigation": "Yes",
						"dnshToClimateChangeAdaptation": "Yes",
						"dnshToSustainableUseAndProtectionOfWaterAndMarineResources": "No",
>>>>>>> 60b490e9
						"dnshToTransitionToACircularEconomy": "Yes",
						"dnshToPollutionPreventionAndControl": "No",
						"dnshToProtectionAndRestorationOfBiodiversityAndEcosystems": "Yes",
						"minimumSafeguards": "Yes"
					}
				],
<<<<<<< HEAD
				"enablingShareInPercent": 70.72,
				"transitionalShareInPercent": 4.52
			},
			"opex": {
				"totalAmount": {
					"value": 1526622110.97,
					"dataSource": {
						"page": 91,
						"fileName": "ESEFReport",
						"fileReference": "50a36c418baffd520bb92d84664f06f9732a21f4e2e5ecee6d9136f16e7e0b63",
						"tagName": "technologies"
					},
					"comment": "index mobile protocol",
					"quality": "Audited",
					"currency": "PGK"
				},
				"nonEligibleShare": {
					"relativeShareInPercent": 21.91,
					"absoluteShare": {
						"amount": 9839724609.63,
						"currency": "VND"
					}
				},
				"eligibleShare": {
					"relativeShareInPercent": 36.75,
					"absoluteShare": {
						"amount": 2738049577.45,
						"currency": "COP"
					}
				},
				"nonAlignedShare": {
					"relativeShareInPercent": 66.01,
					"absoluteShare": {
						"amount": 3212744442.28,
						"currency": "VUV"
					}
				},
				"nonAlignedActivities": [
					{
						"activityName": "InstallationMaintenanceAndRepairOfChargingStationsForElectricVehiclesInBuildingsAndParkingSpacesAttachedToBuildings",
						"naceCodes": [
							"M71"
						],
						"share": {
							"relativeShareInPercent": 90.84,
							"absoluteShare": {
								"amount": 7844844963.4,
								"currency": "SEK"
							}
						}
					}
				],
				"alignedShare": {
					"relativeShareInPercent": 86.82,
					"absoluteShare": {
						"amount": 1777465671.76,
						"currency": "SRD"
					}
				},
				"substantialContributionToClimateChangeMitigationInPercent": 67.27,
				"substantialContributionToClimateChangeAdaptationInPercent": 88.32,
				"substantialContributionToSustainableUseAndProtectionOfWaterAndMarineResourcesInPercent": 57.35,
				"substantialContributionToTransitionToACircularEconomyInPercent": 40.1,
				"substantialContributionToPollutionPreventionAndControlInPercent": 95.26,
				"substantialContributionToProtectionAndRestorationOfBiodiversityAndEcosystemsInPercent": 68.26,
				"alignedActivities": [
					{
						"activityName": "ConstructionAndSafeOperationOfNewNuclearPowerPlantsForTheGenerationOfElectricityAndOrHeatIncludingForHydrogenProductionUsingBestAvailableTechnologies",
						"naceCodes": [
							"F42.22"
						],
						"share": {
							"relativeShareInPercent": 55.89,
							"absoluteShare": {
								"amount": 9947464917.79,
								"currency": "BRL"
							}
						},
						"substantialContributionToClimateChangeMitigationInPercent": 15.93,
						"substantialContributionToClimateChangeAdaptationInPercent": 19.43,
						"substantialContributionToSustainableUseAndProtectionOfWaterAndMarineResourcesInPercent": 6.3,
						"substantialContributionToTransitionToACircularEconomyInPercent": 3.02,
						"substantialContributionToPollutionPreventionAndControlInPercent": 45.3,
						"substantialContributionToProtectionAndRestorationOfBiodiversityAndEcosystemsInPercent": 23.32,
						"dnshToClimateChangeMitigation": "Yes",
						"dnshToClimateChangeAdaptation": "Yes",
						"dnshToSustainableUseAndProtectionOfWaterAndMarineResources": "Yes",
						"dnshToTransitionToACircularEconomy": "No",
						"dnshToPollutionPreventionAndControl": "No",
						"dnshToProtectionAndRestorationOfBiodiversityAndEcosystems": "Yes",
						"minimumSafeguards": "No"
					},
					{
						"activityName": "StorageOfElectricity",
						"naceCodes": [],
						"share": {
							"relativeShareInPercent": 94.76,
							"absoluteShare": {
								"amount": 7682090320.16,
								"currency": "JOD"
							}
						},
						"substantialContributionToClimateChangeMitigationInPercent": 84.55,
						"substantialContributionToClimateChangeAdaptationInPercent": 12.25,
						"substantialContributionToSustainableUseAndProtectionOfWaterAndMarineResourcesInPercent": 28.58,
						"substantialContributionToTransitionToACircularEconomyInPercent": 90.42,
						"substantialContributionToPollutionPreventionAndControlInPercent": 97.27,
						"substantialContributionToProtectionAndRestorationOfBiodiversityAndEcosystemsInPercent": 92.15,
						"dnshToClimateChangeMitigation": "Yes",
						"dnshToClimateChangeAdaptation": "Yes",
						"dnshToSustainableUseAndProtectionOfWaterAndMarineResources": "Yes",
						"dnshToTransitionToACircularEconomy": "Yes",
						"dnshToPollutionPreventionAndControl": "No",
						"dnshToProtectionAndRestorationOfBiodiversityAndEcosystems": "Yes",
=======
				"enablingShareInPercent": 22.54,
				"transitionalShareInPercent": 54.11
			},
			"opex": {
				"totalAmount": {
					"value": 432201309.59,
					"dataSource": {
						"page": 1029,
						"fileName": "ESEFReport",
						"fileReference": "50a36c418baffd520bb92d84664f06f9732a21f4e2e5ecee6d9136f16e7e0b63",
						"tagName": "e-commerce"
					},
					"comment": "bypass haptic monitor",
					"quality": "Audited",
					"currency": "JPY"
				},
				"nonEligibleShare": {
					"relativeShareInPercent": 63.89,
					"absoluteShare": {
						"amount": 7314009729.31,
						"currency": "SAR"
					}
				},
				"eligibleShare": {
					"relativeShareInPercent": 32.43,
					"absoluteShare": {
						"amount": 6811956227.76,
						"currency": "IDR"
					}
				},
				"nonAlignedShare": {
					"relativeShareInPercent": 59.68,
					"absoluteShare": {
						"amount": 1147182567.51,
						"currency": "SAR"
					}
				},
				"nonAlignedActivities": [],
				"alignedShare": {
					"relativeShareInPercent": 64.61,
					"absoluteShare": {
						"amount": 5830216116.74,
						"currency": "HTG"
					}
				},
				"substantialContributionToClimateChangeMitigationInPercent": 22.57,
				"substantialContributionToClimateChangeAdaptationInPercent": 35.92,
				"substantialContributionToSustainableUseAndProtectionOfWaterAndMarineResourcesInPercent": 78.79,
				"substantialContributionToTransitionToACircularEconomyInPercent": 37,
				"substantialContributionToPollutionPreventionAndControlInPercent": 22.36,
				"substantialContributionToProtectionAndRestorationOfBiodiversityAndEcosystemsInPercent": 93.95,
				"alignedActivities": [
					{
						"activityName": "ManufactureOfBatteries",
						"naceCodes": [
							"E38.32"
						],
						"share": {
							"relativeShareInPercent": 75.57,
							"absoluteShare": {
								"amount": 7922360808.59,
								"currency": "YER"
							}
						},
						"substantialContributionToClimateChangeMitigationInPercent": 72.21,
						"substantialContributionToClimateChangeAdaptationInPercent": 81.13,
						"substantialContributionToSustainableUseAndProtectionOfWaterAndMarineResourcesInPercent": 61.73,
						"substantialContributionToTransitionToACircularEconomyInPercent": 43.42,
						"substantialContributionToPollutionPreventionAndControlInPercent": 52.88,
						"substantialContributionToProtectionAndRestorationOfBiodiversityAndEcosystemsInPercent": 91.25,
						"dnshToClimateChangeMitigation": "Yes",
						"dnshToClimateChangeAdaptation": "Yes",
						"dnshToSustainableUseAndProtectionOfWaterAndMarineResources": "Yes",
						"dnshToTransitionToACircularEconomy": "No",
						"dnshToPollutionPreventionAndControl": "Yes",
						"dnshToProtectionAndRestorationOfBiodiversityAndEcosystems": "No",
>>>>>>> 60b490e9
						"minimumSafeguards": "Yes"
					},
					{
						"activityName": "ProductionOfAlternativeWaterResourcesForPurposesOtherThanHumanConsumption",
						"naceCodes": [
							"E37.00",
							"F42.9"
						],
						"share": {
							"relativeShareInPercent": 28.36,
							"absoluteShare": {
								"amount": 7628912923.39,
								"currency": "WST"
							}
						},
						"substantialContributionToClimateChangeMitigationInPercent": 19.57,
						"substantialContributionToClimateChangeAdaptationInPercent": 40.35,
						"substantialContributionToSustainableUseAndProtectionOfWaterAndMarineResourcesInPercent": 3.66,
						"substantialContributionToTransitionToACircularEconomyInPercent": 72.03,
						"substantialContributionToPollutionPreventionAndControlInPercent": 86.34,
						"substantialContributionToProtectionAndRestorationOfBiodiversityAndEcosystemsInPercent": 41.84,
						"dnshToClimateChangeMitigation": "No",
						"dnshToClimateChangeAdaptation": "Yes",
						"dnshToSustainableUseAndProtectionOfWaterAndMarineResources": "Yes",
						"dnshToTransitionToACircularEconomy": "No",
						"dnshToPollutionPreventionAndControl": "Yes",
						"dnshToProtectionAndRestorationOfBiodiversityAndEcosystems": "Yes",
						"minimumSafeguards": "No"
					}
				],
<<<<<<< HEAD
				"enablingShareInPercent": 45.45,
				"transitionalShareInPercent": 15.87
=======
				"enablingShareInPercent": 85.37,
				"transitionalShareInPercent": 89.29
>>>>>>> 60b490e9
			}
		},
		"reportingPeriod": "2021"
	}
]<|MERGE_RESOLUTION|>--- conflicted
+++ resolved
@@ -40,929 +40,425 @@
 		},
 		"t": {
 			"general": {
-<<<<<<< HEAD
-				"fiscalYearDeviation": "Deviation",
-				"fiscalYearEnd": "2024-05-06",
-=======
 				"fiscalYearDeviation": "NoDeviation",
-				"fiscalYearEnd": "2024-05-31",
->>>>>>> 60b490e9
-				"scopeOfEntities": "No",
-				"nfrdMandatory": "Yes",
-				"euTaxonomyActivityLevelReporting": "Yes",
+				"fiscalYearEnd": "2024-03-18",
+				"scopeOfEntities": "Yes",
+				"nfrdMandatory": "No",
+				"euTaxonomyActivityLevelReporting": "No",
 				"assurance": {
-<<<<<<< HEAD
-					"value": "ReasonableAssurance",
-					"provider": "McClure and Sons",
+					"value": "LimitedAssurance",
+					"provider": "Labadie - Bernier",
 					"dataSource": {
-						"page": 1059,
+						"page": 156,
 						"fileName": "ESEFReport",
 						"fileReference": "50a36c418baffd520bb92d84664f06f9732a21f4e2e5ecee6d9136f16e7e0b63",
-						"tagName": "experiences"
-					}
-				},
-				"numberOfEmployees": 34619.05,
-				"referencedReports": {
-					"SustainabilityReport": {
-						"fileReference": "50a36c418baffd520bb92d84664f06f9732a21f4e2e5ecee6d9136f16e7e0b63",
-						"fileName": "SustainabilityReport",
-						"publicationDate": "2023-02-15"
-					},
-					"ESEFReport": {
-						"fileReference": "50a36c418baffd520bb92d84664f06f9732a21f4e2e5ecee6d9136f16e7e0b63",
-						"fileName": "ESEFReport",
-						"publicationDate": "2023-09-08"
-					},
-					"IntegratedReport": {
-						"fileReference": "50a36c418baffd520bb92d84664f06f9732a21f4e2e5ecee6d9136f16e7e0b63",
-						"fileName": "IntegratedReport",
-						"publicationDate": "2023-08-28"
-=======
-					"value": "LimitedAssurance",
-					"provider": "Kessler - Denesik",
-					"dataSource": {
-						"page": 322,
-						"fileName": "ESEFReport",
-						"fileReference": "50a36c418baffd520bb92d84664f06f9732a21f4e2e5ecee6d9136f16e7e0b63",
-						"tagName": "applications"
-					}
-				},
-				"numberOfEmployees": 41717.6,
+						"tagName": "lifetime value"
+					}
+				},
+				"numberOfEmployees": 85331.6,
 				"referencedReports": {
 					"ESEFReport": {
 						"fileReference": "50a36c418baffd520bb92d84664f06f9732a21f4e2e5ecee6d9136f16e7e0b63",
 						"fileName": "ESEFReport",
-						"publicationDate": "2023-11-25"
->>>>>>> 60b490e9
+						"publicationDate": "2023-11-03"
 					}
 				}
 			},
 			"revenue": {
 				"totalAmount": {
-<<<<<<< HEAD
-					"value": 1099465845.61,
+					"value": 6446393225.34,
 					"dataSource": {
-						"page": 836,
+						"page": 931,
 						"fileName": "ESEFReport",
 						"fileReference": "50a36c418baffd520bb92d84664f06f9732a21f4e2e5ecee6d9136f16e7e0b63",
-						"tagName": "convergence"
-					},
-					"comment": "parse bluetooth driver",
+						"tagName": "experiences"
+					},
+					"comment": "override wireless program",
 					"quality": "Incomplete",
-					"currency": "UYU"
+					"currency": "CUP"
 				},
 				"nonEligibleShare": {
-					"relativeShareInPercent": 91.6,
-					"absoluteShare": {
-						"amount": 8581732283.35,
-						"currency": "VUV"
+					"relativeShareInPercent": 18.65,
+					"absoluteShare": {
+						"amount": 7779293763.45,
+						"currency": "AWG"
 					}
 				},
 				"eligibleShare": {
-					"relativeShareInPercent": 32.67,
-					"absoluteShare": {
-						"amount": 7469161720.95,
-						"currency": "ZAR"
+					"relativeShareInPercent": 37.89,
+					"absoluteShare": {
+						"amount": 5164293898.27,
+						"currency": "KPW"
 					}
 				},
 				"nonAlignedShare": {
-					"relativeShareInPercent": 84.66,
-					"absoluteShare": {
-						"amount": 9368847773.88,
-						"currency": "TND"
-=======
-					"value": 8114534090.28,
+					"relativeShareInPercent": 95.56,
+					"absoluteShare": {
+						"amount": 6781355396.38,
+						"currency": "NPR"
+					}
+				},
+				"nonAlignedActivities": [],
+				"alignedShare": {
+					"relativeShareInPercent": 17.52,
+					"absoluteShare": {
+						"amount": 2740879552.44,
+						"currency": "MYR"
+					}
+				},
+				"substantialContributionToClimateChangeMitigationInPercent": 69.15,
+				"substantialContributionToClimateChangeAdaptationInPercent": 60.12,
+				"substantialContributionToSustainableUseAndProtectionOfWaterAndMarineResourcesInPercent": 89.17,
+				"substantialContributionToTransitionToACircularEconomyInPercent": 0.54,
+				"substantialContributionToPollutionPreventionAndControlInPercent": 97.28,
+				"substantialContributionToProtectionAndRestorationOfBiodiversityAndEcosystemsInPercent": 56.37,
+				"alignedActivities": [],
+				"enablingShareInPercent": 12.89,
+				"transitionalShareInPercent": 96.62
+			},
+			"capex": {
+				"totalAmount": {
+					"value": 2918999250.98,
 					"dataSource": {
-						"page": 678,
+						"page": 96,
 						"fileName": "ESEFReport",
 						"fileReference": "50a36c418baffd520bb92d84664f06f9732a21f4e2e5ecee6d9136f16e7e0b63",
-						"tagName": "systems"
-					},
-					"comment": "connect redundant bandwidth",
+						"tagName": "ROI"
+					},
+					"comment": "synthesize digital matrix",
 					"quality": "Audited",
-					"currency": "AFN"
+					"currency": "MDL"
 				},
 				"nonEligibleShare": {
-					"relativeShareInPercent": 5.48,
-					"absoluteShare": {
-						"amount": 9493806096.73,
-						"currency": "NIO"
+					"relativeShareInPercent": 96.7,
+					"absoluteShare": {
+						"amount": 6257506390.1,
+						"currency": "LSL"
 					}
 				},
 				"eligibleShare": {
-					"relativeShareInPercent": 26.82,
-					"absoluteShare": {
-						"amount": 4415264604.61,
-						"currency": "MMK"
+					"relativeShareInPercent": 31.56,
+					"absoluteShare": {
+						"amount": 5575042148.12,
+						"currency": "HUF"
 					}
 				},
 				"nonAlignedShare": {
-					"relativeShareInPercent": 70.12,
-					"absoluteShare": {
-						"amount": 6473412008.49,
-						"currency": "VUV"
->>>>>>> 60b490e9
+					"relativeShareInPercent": 61.69,
+					"absoluteShare": {
+						"amount": 8187157462.82,
+						"currency": "RON"
 					}
 				},
 				"nonAlignedActivities": [
 					{
-<<<<<<< HEAD
-						"activityName": "TreatmentOfHazardousWaste",
-						"naceCodes": [
-							"F42.9",
+						"activityName": "InfrastructureEnablingRoadTransportAndPublicTransport",
+						"naceCodes": [
+							"F42.11",
+							"M71.20"
+						],
+						"share": {
+							"relativeShareInPercent": 51.76,
+							"absoluteShare": {
+								"amount": 5775148600.81,
+								"currency": "THB"
+							}
+						}
+					},
+					{
+						"activityName": "PhosphorusRecoveryFromWasteWater",
+						"naceCodes": [
+							"E37.00",
 							"E38.32"
 						],
 						"share": {
-							"relativeShareInPercent": 37.13,
-							"absoluteShare": {
-								"amount": 9083834427.88,
-								"currency": "PKR"
+							"relativeShareInPercent": 10.48,
+							"absoluteShare": {
+								"amount": 3651916955.13,
+								"currency": "BAM"
 							}
 						}
-					},
-					{
-						"activityName": "InstallationMaintenanceAndRepairOfInstrumentsAndDevicesForMeasuringRegulationAndControllingEnergyPerformanceOfBuildings",
-						"naceCodes": [
-							"F43",
-							"M71",
-							"C28",
-							"C23"
-						],
-						"share": {
-							"relativeShareInPercent": 97.01,
-							"absoluteShare": {
-								"amount": 3313448934.35,
-								"currency": "MMK"
-=======
-						"activityName": "UndergroundPermanentGeologicalStorageOfCo2",
-						"naceCodes": [
-							"E39.00"
-						],
-						"share": {
-							"relativeShareInPercent": 79.92,
-							"absoluteShare": {
-								"amount": 3112386721.18,
-								"currency": "UZS"
->>>>>>> 60b490e9
-							}
-						}
 					}
 				],
 				"alignedShare": {
-<<<<<<< HEAD
-					"relativeShareInPercent": 30.46,
-					"absoluteShare": {
-						"amount": 5682817869.82,
-						"currency": "MNT"
-					}
-				},
-				"substantialContributionToClimateChangeMitigationInPercent": 84.08,
-				"substantialContributionToClimateChangeAdaptationInPercent": 69.97,
-				"substantialContributionToSustainableUseAndProtectionOfWaterAndMarineResourcesInPercent": 8.47,
-				"substantialContributionToTransitionToACircularEconomyInPercent": 15.44,
-				"substantialContributionToPollutionPreventionAndControlInPercent": 24.85,
-				"substantialContributionToProtectionAndRestorationOfBiodiversityAndEcosystemsInPercent": 64.79,
+					"relativeShareInPercent": 72.48,
+					"absoluteShare": {
+						"amount": 3726277526,
+						"currency": "XAF"
+					}
+				},
+				"substantialContributionToClimateChangeMitigationInPercent": 79.67,
+				"substantialContributionToClimateChangeAdaptationInPercent": 16.94,
+				"substantialContributionToSustainableUseAndProtectionOfWaterAndMarineResourcesInPercent": 12.49,
+				"substantialContributionToTransitionToACircularEconomyInPercent": 26.34,
+				"substantialContributionToPollutionPreventionAndControlInPercent": 91.12,
+				"substantialContributionToProtectionAndRestorationOfBiodiversityAndEcosystemsInPercent": 25.67,
 				"alignedActivities": [
 					{
-						"activityName": "ManufactureOfOtherLowCarbonTechnologies",
-						"naceCodes": [
-							"C26"
-						],
-						"share": {
-							"relativeShareInPercent": 56.66,
-							"absoluteShare": {
-								"amount": 7818831920.16,
-								"currency": "CAD"
-							}
-						},
-						"substantialContributionToClimateChangeMitigationInPercent": 36.4,
-						"substantialContributionToClimateChangeAdaptationInPercent": 34.1,
-						"substantialContributionToSustainableUseAndProtectionOfWaterAndMarineResourcesInPercent": 38.44,
-						"substantialContributionToTransitionToACircularEconomyInPercent": 38.86,
-						"substantialContributionToPollutionPreventionAndControlInPercent": 85.19,
-						"substantialContributionToProtectionAndRestorationOfBiodiversityAndEcosystemsInPercent": 40.58,
+						"activityName": "ManufactureOfAutomotiveAndMobilityComponents",
+						"naceCodes": [
+							"C28.14",
+							"C33.17"
+						],
+						"share": {
+							"relativeShareInPercent": 2.8,
+							"absoluteShare": {
+								"amount": 1481051335.57,
+								"currency": "CHF"
+							}
+						},
+						"substantialContributionToClimateChangeMitigationInPercent": 24.1,
+						"substantialContributionToClimateChangeAdaptationInPercent": 19.75,
+						"substantialContributionToSustainableUseAndProtectionOfWaterAndMarineResourcesInPercent": 96.91,
+						"substantialContributionToTransitionToACircularEconomyInPercent": 55.64,
+						"substantialContributionToPollutionPreventionAndControlInPercent": 97.36,
+						"substantialContributionToProtectionAndRestorationOfBiodiversityAndEcosystemsInPercent": 20.68,
+						"dnshToClimateChangeMitigation": "No",
+						"dnshToClimateChangeAdaptation": "Yes",
+						"dnshToSustainableUseAndProtectionOfWaterAndMarineResources": "Yes",
+						"dnshToTransitionToACircularEconomy": "Yes",
+						"dnshToPollutionPreventionAndControl": "No",
+						"dnshToProtectionAndRestorationOfBiodiversityAndEcosystems": "No",
+						"minimumSafeguards": "No"
+					},
+					{
+						"activityName": "ConservationForestry",
+						"naceCodes": [
+							"A2"
+						],
+						"share": {
+							"relativeShareInPercent": 41.09,
+							"absoluteShare": {
+								"amount": 199003929.73,
+								"currency": "BIF"
+							}
+						},
+						"substantialContributionToClimateChangeMitigationInPercent": 62.45,
+						"substantialContributionToClimateChangeAdaptationInPercent": 63.77,
+						"substantialContributionToSustainableUseAndProtectionOfWaterAndMarineResourcesInPercent": 58.55,
+						"substantialContributionToTransitionToACircularEconomyInPercent": 37.45,
+						"substantialContributionToPollutionPreventionAndControlInPercent": 28.52,
+						"substantialContributionToProtectionAndRestorationOfBiodiversityAndEcosystemsInPercent": 64.94,
+						"dnshToClimateChangeMitigation": "No",
+						"dnshToClimateChangeAdaptation": "No",
+						"dnshToSustainableUseAndProtectionOfWaterAndMarineResources": "No",
+						"dnshToTransitionToACircularEconomy": "Yes",
+						"dnshToPollutionPreventionAndControl": "No",
+						"dnshToProtectionAndRestorationOfBiodiversityAndEcosystems": "No",
+						"minimumSafeguards": "No"
+					},
+					{
+						"activityName": "AnaerobicDigestionOfSewageSludge",
+						"naceCodes": [
+							"F42.99"
+						],
+						"share": {
+							"relativeShareInPercent": 80.81,
+							"absoluteShare": {
+								"amount": 5586450139.53,
+								"currency": "XCD"
+							}
+						},
+						"substantialContributionToClimateChangeMitigationInPercent": 57.8,
+						"substantialContributionToClimateChangeAdaptationInPercent": 68.37,
+						"substantialContributionToSustainableUseAndProtectionOfWaterAndMarineResourcesInPercent": 94.62,
+						"substantialContributionToTransitionToACircularEconomyInPercent": 39.58,
+						"substantialContributionToPollutionPreventionAndControlInPercent": 59.01,
+						"substantialContributionToProtectionAndRestorationOfBiodiversityAndEcosystemsInPercent": 62.8,
 						"dnshToClimateChangeMitigation": "Yes",
 						"dnshToClimateChangeAdaptation": "No",
-=======
-					"relativeShareInPercent": 15.74,
-					"absoluteShare": {
-						"amount": 1869666427.37,
-						"currency": "BMD"
-					}
-				},
-				"substantialContributionToClimateChangeMitigationInPercent": 42.95,
-				"substantialContributionToClimateChangeAdaptationInPercent": 89.26,
-				"substantialContributionToSustainableUseAndProtectionOfWaterAndMarineResourcesInPercent": 97.99,
-				"substantialContributionToTransitionToACircularEconomyInPercent": 34.42,
-				"substantialContributionToPollutionPreventionAndControlInPercent": 1.1,
-				"substantialContributionToProtectionAndRestorationOfBiodiversityAndEcosystemsInPercent": 35.44,
-				"alignedActivities": [
-					{
-						"activityName": "DataDrivenSolutionsForGhgEmissionsReductions",
-						"naceCodes": [
-							"J62"
-						],
-						"share": {
-							"relativeShareInPercent": 59.93,
-							"absoluteShare": {
-								"amount": 4808046687.39,
-								"currency": "MAD"
-							}
-						},
-						"substantialContributionToClimateChangeMitigationInPercent": 36.16,
-						"substantialContributionToClimateChangeAdaptationInPercent": 42.52,
-						"substantialContributionToSustainableUseAndProtectionOfWaterAndMarineResourcesInPercent": 67.79,
-						"substantialContributionToTransitionToACircularEconomyInPercent": 51.59,
-						"substantialContributionToPollutionPreventionAndControlInPercent": 64.01,
-						"substantialContributionToProtectionAndRestorationOfBiodiversityAndEcosystemsInPercent": 81.08,
-						"dnshToClimateChangeMitigation": "No",
-						"dnshToClimateChangeAdaptation": "Yes",
->>>>>>> 60b490e9
+						"dnshToSustainableUseAndProtectionOfWaterAndMarineResources": "Yes",
+						"dnshToTransitionToACircularEconomy": "Yes",
+						"dnshToPollutionPreventionAndControl": "Yes",
+						"dnshToProtectionAndRestorationOfBiodiversityAndEcosystems": "No",
+						"minimumSafeguards": "Yes"
+					},
+					{
+						"activityName": "FreightRailTransport",
+						"naceCodes": [
+							"H49.20",
+							"N77.39"
+						],
+						"share": {
+							"relativeShareInPercent": 85.71,
+							"absoluteShare": {
+								"amount": 2029363890.18,
+								"currency": "YER"
+							}
+						},
+						"substantialContributionToClimateChangeMitigationInPercent": 93.77,
+						"substantialContributionToClimateChangeAdaptationInPercent": 13.29,
+						"substantialContributionToSustainableUseAndProtectionOfWaterAndMarineResourcesInPercent": 96.08,
+						"substantialContributionToTransitionToACircularEconomyInPercent": 10.01,
+						"substantialContributionToPollutionPreventionAndControlInPercent": 52.9,
+						"substantialContributionToProtectionAndRestorationOfBiodiversityAndEcosystemsInPercent": 59.33,
+						"dnshToClimateChangeMitigation": "Yes",
+						"dnshToClimateChangeAdaptation": "Yes",
 						"dnshToSustainableUseAndProtectionOfWaterAndMarineResources": "Yes",
 						"dnshToTransitionToACircularEconomy": "No",
 						"dnshToPollutionPreventionAndControl": "No",
-						"dnshToProtectionAndRestorationOfBiodiversityAndEcosystems": "Yes",
-						"minimumSafeguards": "No"
-					},
-					{
-<<<<<<< HEAD
-						"activityName": "CompostingOfBioWaste",
-						"naceCodes": [
-							"F42.99"
-						],
-						"share": {
-							"relativeShareInPercent": 39.44,
-							"absoluteShare": {
-								"amount": 2943277012.09,
-								"currency": "CAD"
-							}
-						},
-						"substantialContributionToClimateChangeMitigationInPercent": 38.58,
-						"substantialContributionToClimateChangeAdaptationInPercent": 3.69,
-						"substantialContributionToSustainableUseAndProtectionOfWaterAndMarineResourcesInPercent": 3.21,
-						"substantialContributionToTransitionToACircularEconomyInPercent": 62.06,
-						"substantialContributionToPollutionPreventionAndControlInPercent": 42.78,
-						"substantialContributionToProtectionAndRestorationOfBiodiversityAndEcosystemsInPercent": 69.69,
-=======
-						"activityName": "ProductionOfHeatCoolFromFossilGaseousFuelsInAnEfficientDistrictHeatingAndCoolingSystem",
-						"naceCodes": [
-							"D35.30"
-						],
-						"share": {
-							"relativeShareInPercent": 88.84,
-							"absoluteShare": {
-								"amount": 7280018466.99,
-								"currency": "SLE"
-							}
-						},
-						"substantialContributionToClimateChangeMitigationInPercent": 19.53,
-						"substantialContributionToClimateChangeAdaptationInPercent": 19.09,
-						"substantialContributionToSustainableUseAndProtectionOfWaterAndMarineResourcesInPercent": 56.71,
-						"substantialContributionToTransitionToACircularEconomyInPercent": 67.15,
-						"substantialContributionToPollutionPreventionAndControlInPercent": 83.02,
-						"substantialContributionToProtectionAndRestorationOfBiodiversityAndEcosystemsInPercent": 96.22,
->>>>>>> 60b490e9
+						"dnshToProtectionAndRestorationOfBiodiversityAndEcosystems": "No",
+						"minimumSafeguards": "No"
+					}
+				],
+				"enablingShareInPercent": 38.48,
+				"transitionalShareInPercent": 44.79
+			},
+			"opex": {
+				"totalAmount": {
+					"value": 9718021044.98,
+					"dataSource": {
+						"page": 117,
+						"fileName": "ESEFReport",
+						"fileReference": "50a36c418baffd520bb92d84664f06f9732a21f4e2e5ecee6d9136f16e7e0b63",
+						"tagName": "partnerships"
+					},
+					"comment": "hack bluetooth transmitter",
+					"quality": "Reported",
+					"currency": "TND"
+				},
+				"nonEligibleShare": {
+					"relativeShareInPercent": 28.4,
+					"absoluteShare": {
+						"amount": 6225360329.26,
+						"currency": "BYN"
+					}
+				},
+				"eligibleShare": {
+					"relativeShareInPercent": 74.21,
+					"absoluteShare": {
+						"amount": 4412246665.45,
+						"currency": "ETB"
+					}
+				},
+				"nonAlignedShare": {
+					"relativeShareInPercent": 77.78,
+					"absoluteShare": {
+						"amount": 6276129959.15,
+						"currency": "THB"
+					}
+				},
+				"nonAlignedActivities": [
+					{
+						"activityName": "ManufactureOfAluminium",
+						"naceCodes": [
+							"C24.53"
+						],
+						"share": {
+							"relativeShareInPercent": 46.85,
+							"absoluteShare": {
+								"amount": 9344113084.96,
+								"currency": "NOK"
+							}
+						}
+					},
+					{
+						"activityName": "FreightRailTransport",
+						"naceCodes": [
+							"N77.39"
+						],
+						"share": {
+							"relativeShareInPercent": 85.94,
+							"absoluteShare": {
+								"amount": 7821699846.54,
+								"currency": "IRR"
+							}
+						}
+					}
+				],
+				"alignedShare": {
+					"relativeShareInPercent": 80.33,
+					"absoluteShare": {
+						"amount": 4128246170,
+						"currency": "ISK"
+					}
+				},
+				"substantialContributionToClimateChangeMitigationInPercent": 26.98,
+				"substantialContributionToClimateChangeAdaptationInPercent": 92.65,
+				"substantialContributionToSustainableUseAndProtectionOfWaterAndMarineResourcesInPercent": 58.97,
+				"substantialContributionToTransitionToACircularEconomyInPercent": 18.62,
+				"substantialContributionToPollutionPreventionAndControlInPercent": 26.39,
+				"substantialContributionToProtectionAndRestorationOfBiodiversityAndEcosystemsInPercent": 0.45,
+				"alignedActivities": [
+					{
+						"activityName": "ConservationIncludingRestorationOfHabitats1Ecosystems2AndSpecies",
+						"naceCodes": [],
+						"share": {
+							"relativeShareInPercent": 92.86,
+							"absoluteShare": {
+								"amount": 1153179106.76,
+								"currency": "NIO"
+							}
+						},
+						"substantialContributionToClimateChangeMitigationInPercent": 28.1,
+						"substantialContributionToClimateChangeAdaptationInPercent": 32.57,
+						"substantialContributionToSustainableUseAndProtectionOfWaterAndMarineResourcesInPercent": 11.16,
+						"substantialContributionToTransitionToACircularEconomyInPercent": 56.26,
+						"substantialContributionToPollutionPreventionAndControlInPercent": 1.83,
+						"substantialContributionToProtectionAndRestorationOfBiodiversityAndEcosystemsInPercent": 70.72,
 						"dnshToClimateChangeMitigation": "Yes",
 						"dnshToClimateChangeAdaptation": "No",
-						"dnshToSustainableUseAndProtectionOfWaterAndMarineResources": "No",
-						"dnshToTransitionToACircularEconomy": "No",
-						"dnshToPollutionPreventionAndControl": "No",
-						"dnshToProtectionAndRestorationOfBiodiversityAndEcosystems": "Yes",
-						"minimumSafeguards": "Yes"
-					},
-					{
-<<<<<<< HEAD
-						"activityName": "InfrastructureEnablingLowCarbonRoadTransportAndPublicTransport",
-						"naceCodes": [
-							"M71.20",
-							"F42.13"
-						],
-						"share": {
-							"relativeShareInPercent": 61.65,
-							"absoluteShare": {
-								"amount": 5587275323.92,
-								"currency": "ZAR"
-							}
-						},
-						"substantialContributionToClimateChangeMitigationInPercent": 40.4,
-						"substantialContributionToClimateChangeAdaptationInPercent": 99.81,
-						"substantialContributionToSustainableUseAndProtectionOfWaterAndMarineResourcesInPercent": 98.72,
-						"substantialContributionToTransitionToACircularEconomyInPercent": 51.41,
-						"substantialContributionToPollutionPreventionAndControlInPercent": 51.36,
-						"substantialContributionToProtectionAndRestorationOfBiodiversityAndEcosystemsInPercent": 92.43,
-						"dnshToClimateChangeMitigation": "No",
-						"dnshToClimateChangeAdaptation": "Yes",
-						"dnshToSustainableUseAndProtectionOfWaterAndMarineResources": "No",
-						"dnshToTransitionToACircularEconomy": "No",
-						"dnshToPollutionPreventionAndControl": "Yes",
-						"dnshToProtectionAndRestorationOfBiodiversityAndEcosystems": "No",
-						"minimumSafeguards": "Yes"
-					},
-					{
-						"activityName": "UrbanAndSuburbanTransportRoadPassengerTransport",
-						"naceCodes": [
-							"N77.39",
-							"H49.3.9"
-						],
-						"share": {
-							"relativeShareInPercent": 71.59,
-							"absoluteShare": {
-								"amount": 116308927.53,
-								"currency": "OMR"
-							}
-						},
-						"substantialContributionToClimateChangeMitigationInPercent": 2.5,
-						"substantialContributionToClimateChangeAdaptationInPercent": 33.31,
-						"substantialContributionToSustainableUseAndProtectionOfWaterAndMarineResourcesInPercent": 56.31,
-						"substantialContributionToTransitionToACircularEconomyInPercent": 29.11,
-						"substantialContributionToPollutionPreventionAndControlInPercent": 85.14,
-						"substantialContributionToProtectionAndRestorationOfBiodiversityAndEcosystemsInPercent": 63.4,
-						"dnshToClimateChangeMitigation": "Yes",
-						"dnshToClimateChangeAdaptation": "No",
-						"dnshToSustainableUseAndProtectionOfWaterAndMarineResources": "No",
-						"dnshToTransitionToACircularEconomy": "No",
-						"dnshToPollutionPreventionAndControl": "Yes",
-						"dnshToProtectionAndRestorationOfBiodiversityAndEcosystems": "No",
-						"minimumSafeguards": "Yes"
-					},
-					{
-						"activityName": "UndergroundPermanentGeologicalStorageOfCo2",
-						"naceCodes": [
-							"E39.00"
-						],
-						"share": {
-							"relativeShareInPercent": 51.36,
-							"absoluteShare": {
-								"amount": 2803838264.66,
-								"currency": "MRU"
-							}
-						},
-						"substantialContributionToClimateChangeMitigationInPercent": 20.09,
-						"substantialContributionToClimateChangeAdaptationInPercent": 67.72,
-						"substantialContributionToSustainableUseAndProtectionOfWaterAndMarineResourcesInPercent": 68.05,
-						"substantialContributionToTransitionToACircularEconomyInPercent": 87.21,
-						"substantialContributionToPollutionPreventionAndControlInPercent": 90.94,
-						"substantialContributionToProtectionAndRestorationOfBiodiversityAndEcosystemsInPercent": 49.4,
-						"dnshToClimateChangeMitigation": "Yes",
-						"dnshToClimateChangeAdaptation": "No",
-						"dnshToSustainableUseAndProtectionOfWaterAndMarineResources": "No",
-						"dnshToTransitionToACircularEconomy": "No",
-						"dnshToPollutionPreventionAndControl": "Yes",
-						"dnshToProtectionAndRestorationOfBiodiversityAndEcosystems": "No",
-						"minimumSafeguards": "No"
-					},
-					{
-						"activityName": "ManufactureOfAutomotiveAndMobilityComponents",
-						"naceCodes": [
-							"C29.3",
-							"C28.14",
-							"C26.2",
-							"C28.15",
-							"C29.2"
-						],
-						"share": {
-							"relativeShareInPercent": 55.68,
-							"absoluteShare": {
-								"amount": 4810964369.68,
-								"currency": "JOD"
-							}
-						},
-						"substantialContributionToClimateChangeMitigationInPercent": 6.01,
-						"substantialContributionToClimateChangeAdaptationInPercent": 32.01,
-						"substantialContributionToSustainableUseAndProtectionOfWaterAndMarineResourcesInPercent": 99.4,
-						"substantialContributionToTransitionToACircularEconomyInPercent": 3,
-						"substantialContributionToPollutionPreventionAndControlInPercent": 79.95,
-						"substantialContributionToProtectionAndRestorationOfBiodiversityAndEcosystemsInPercent": 35.9,
-						"dnshToClimateChangeMitigation": "No",
-						"dnshToClimateChangeAdaptation": "Yes",
 						"dnshToSustainableUseAndProtectionOfWaterAndMarineResources": "Yes",
-						"dnshToTransitionToACircularEconomy": "No",
-						"dnshToPollutionPreventionAndControl": "No",
-						"dnshToProtectionAndRestorationOfBiodiversityAndEcosystems": "No",
-						"minimumSafeguards": "No"
-					},
-					{
-						"activityName": "ElectricityGenerationFromRenewableNonFossilGaseousAndLiquidFuels",
-						"naceCodes": [
-							"D35.11"
-						],
-						"share": {
-							"relativeShareInPercent": 0.22,
-							"absoluteShare": {
-								"amount": 4613493019.71,
-								"currency": "CNY"
-							}
-						},
-						"substantialContributionToClimateChangeMitigationInPercent": 19.21,
-						"substantialContributionToClimateChangeAdaptationInPercent": 72.02,
-						"substantialContributionToSustainableUseAndProtectionOfWaterAndMarineResourcesInPercent": 19.93,
-						"substantialContributionToTransitionToACircularEconomyInPercent": 68.57,
-						"substantialContributionToPollutionPreventionAndControlInPercent": 26.56,
-						"substantialContributionToProtectionAndRestorationOfBiodiversityAndEcosystemsInPercent": 51.26,
-						"dnshToClimateChangeMitigation": "Yes",
-						"dnshToClimateChangeAdaptation": "No",
-						"dnshToSustainableUseAndProtectionOfWaterAndMarineResources": "No",
-						"dnshToTransitionToACircularEconomy": "No",
-=======
-						"activityName": "ManufactureOfCement",
-						"naceCodes": [
-							"C23.51"
-						],
-						"share": {
-							"relativeShareInPercent": 5.02,
-							"absoluteShare": {
-								"amount": 2462868776.64,
-								"currency": "TMT"
-							}
-						},
-						"substantialContributionToClimateChangeMitigationInPercent": 59.83,
-						"substantialContributionToClimateChangeAdaptationInPercent": 86.38,
-						"substantialContributionToSustainableUseAndProtectionOfWaterAndMarineResourcesInPercent": 28.73,
-						"substantialContributionToTransitionToACircularEconomyInPercent": 7.61,
-						"substantialContributionToPollutionPreventionAndControlInPercent": 21.93,
-						"substantialContributionToProtectionAndRestorationOfBiodiversityAndEcosystemsInPercent": 86.03,
-						"dnshToClimateChangeMitigation": "No",
-						"dnshToClimateChangeAdaptation": "No",
-						"dnshToSustainableUseAndProtectionOfWaterAndMarineResources": "No",
-						"dnshToTransitionToACircularEconomy": "Yes",
-						"dnshToPollutionPreventionAndControl": "Yes",
-						"dnshToProtectionAndRestorationOfBiodiversityAndEcosystems": "No",
-						"minimumSafeguards": "Yes"
-					}
-				],
-				"enablingShareInPercent": 28.41,
-				"transitionalShareInPercent": 64.7
-			},
-			"capex": {
-				"totalAmount": {
-					"value": 2152857235.63,
-					"dataSource": {
-						"page": 1028,
-						"fileName": "ESEFReport",
-						"fileReference": "50a36c418baffd520bb92d84664f06f9732a21f4e2e5ecee6d9136f16e7e0b63",
-						"tagName": "e-markets"
-					},
-					"comment": "calculate redundant protocol",
-					"quality": "Audited",
-					"currency": "SYP"
-				},
-				"nonEligibleShare": {
-					"relativeShareInPercent": 3.33,
-					"absoluteShare": {
-						"amount": 9343909125.31,
-						"currency": "SBD"
-					}
-				},
-				"eligibleShare": {
-					"relativeShareInPercent": 79.89,
-					"absoluteShare": {
-						"amount": 8757403341.59,
-						"currency": "QAR"
-					}
-				},
-				"nonAlignedShare": {
-					"relativeShareInPercent": 88.45,
-					"absoluteShare": {
-						"amount": 2271583946.42,
-						"currency": "ARS"
-					}
-				},
-				"nonAlignedActivities": [],
-				"alignedShare": {
-					"relativeShareInPercent": 2.14,
-					"absoluteShare": {
-						"amount": 1246848178.56,
-						"currency": "SHP"
-					}
-				},
-				"substantialContributionToClimateChangeMitigationInPercent": 37.84,
-				"substantialContributionToClimateChangeAdaptationInPercent": 55.41,
-				"substantialContributionToSustainableUseAndProtectionOfWaterAndMarineResourcesInPercent": 24.21,
-				"substantialContributionToTransitionToACircularEconomyInPercent": 53.5,
-				"substantialContributionToPollutionPreventionAndControlInPercent": 39.75,
-				"substantialContributionToProtectionAndRestorationOfBiodiversityAndEcosystemsInPercent": 33.3,
-				"alignedActivities": [
-					{
-						"activityName": "DataDrivenSolutionsForGhgEmissionsReductions",
-						"naceCodes": [
-							"J62",
-							"J63.11"
-						],
-						"share": {
-							"relativeShareInPercent": 46.94,
-							"absoluteShare": {
-								"amount": 4115116496.1,
-								"currency": "AUD"
-							}
-						},
-						"substantialContributionToClimateChangeMitigationInPercent": 43.32,
-						"substantialContributionToClimateChangeAdaptationInPercent": 1.06,
-						"substantialContributionToSustainableUseAndProtectionOfWaterAndMarineResourcesInPercent": 5.82,
-						"substantialContributionToTransitionToACircularEconomyInPercent": 72.15,
-						"substantialContributionToPollutionPreventionAndControlInPercent": 95.93,
-						"substantialContributionToProtectionAndRestorationOfBiodiversityAndEcosystemsInPercent": 74.05,
-						"dnshToClimateChangeMitigation": "No",
-						"dnshToClimateChangeAdaptation": "Yes",
-						"dnshToSustainableUseAndProtectionOfWaterAndMarineResources": "No",
 						"dnshToTransitionToACircularEconomy": "Yes",
 						"dnshToPollutionPreventionAndControl": "Yes",
 						"dnshToProtectionAndRestorationOfBiodiversityAndEcosystems": "Yes",
 						"minimumSafeguards": "No"
 					},
 					{
-						"activityName": "UrbanAndSuburbanTransportRoadPassengerTransport",
-						"naceCodes": [
-							"N77.11",
-							"H49.31"
-						],
-						"share": {
-							"relativeShareInPercent": 93.32,
-							"absoluteShare": {
-								"amount": 8861499419.44,
-								"currency": "BGN"
-							}
-						},
-						"substantialContributionToClimateChangeMitigationInPercent": 60.53,
-						"substantialContributionToClimateChangeAdaptationInPercent": 31.57,
-						"substantialContributionToSustainableUseAndProtectionOfWaterAndMarineResourcesInPercent": 41.72,
-						"substantialContributionToTransitionToACircularEconomyInPercent": 21.83,
-						"substantialContributionToPollutionPreventionAndControlInPercent": 32.62,
-						"substantialContributionToProtectionAndRestorationOfBiodiversityAndEcosystemsInPercent": 19.1,
+						"activityName": "LibrariesArchivesMuseumsAndCulturalActivities",
+						"naceCodes": [
+							"R91"
+						],
+						"share": {
+							"relativeShareInPercent": 97.05,
+							"absoluteShare": {
+								"amount": 668982409.4,
+								"currency": "BWP"
+							}
+						},
+						"substantialContributionToClimateChangeMitigationInPercent": 7.53,
+						"substantialContributionToClimateChangeAdaptationInPercent": 38.73,
+						"substantialContributionToSustainableUseAndProtectionOfWaterAndMarineResourcesInPercent": 21.91,
+						"substantialContributionToTransitionToACircularEconomyInPercent": 98.4,
+						"substantialContributionToPollutionPreventionAndControlInPercent": 91.83,
+						"substantialContributionToProtectionAndRestorationOfBiodiversityAndEcosystemsInPercent": 36.75,
 						"dnshToClimateChangeMitigation": "Yes",
 						"dnshToClimateChangeAdaptation": "Yes",
-						"dnshToSustainableUseAndProtectionOfWaterAndMarineResources": "Yes",
-						"dnshToTransitionToACircularEconomy": "No",
->>>>>>> 60b490e9
+						"dnshToSustainableUseAndProtectionOfWaterAndMarineResources": "No",
+						"dnshToTransitionToACircularEconomy": "Yes",
 						"dnshToPollutionPreventionAndControl": "No",
 						"dnshToProtectionAndRestorationOfBiodiversityAndEcosystems": "No",
 						"minimumSafeguards": "Yes"
 					},
 					{
-<<<<<<< HEAD
-						"activityName": "UrbanWasteWaterTreatment",
-=======
-						"activityName": "LowCarbonAirportInfrastructure",
->>>>>>> 60b490e9
+						"activityName": "CollectionAndTransportOfHazardousWaste",
 						"naceCodes": [
 							"F42.9"
 						],
 						"share": {
-<<<<<<< HEAD
-							"relativeShareInPercent": 77.58,
-							"absoluteShare": {
-								"amount": 9642629905.14,
-								"currency": "AED"
-							}
-						},
-						"substantialContributionToClimateChangeMitigationInPercent": 24.68,
-						"substantialContributionToClimateChangeAdaptationInPercent": 99.2,
-						"substantialContributionToSustainableUseAndProtectionOfWaterAndMarineResourcesInPercent": 16,
-						"substantialContributionToTransitionToACircularEconomyInPercent": 37.29,
-						"substantialContributionToPollutionPreventionAndControlInPercent": 54.45,
-						"substantialContributionToProtectionAndRestorationOfBiodiversityAndEcosystemsInPercent": 39.45,
-						"dnshToClimateChangeMitigation": "Yes",
-						"dnshToClimateChangeAdaptation": "Yes",
-						"dnshToSustainableUseAndProtectionOfWaterAndMarineResources": "No",
-						"dnshToTransitionToACircularEconomy": "No",
-						"dnshToPollutionPreventionAndControl": "Yes",
-=======
-							"relativeShareInPercent": 75.28,
-							"absoluteShare": {
-								"amount": 7102500696.2,
-								"currency": "MVR"
-							}
-						},
-						"substantialContributionToClimateChangeMitigationInPercent": 55.36,
-						"substantialContributionToClimateChangeAdaptationInPercent": 82.64,
-						"substantialContributionToSustainableUseAndProtectionOfWaterAndMarineResourcesInPercent": 62.83,
-						"substantialContributionToTransitionToACircularEconomyInPercent": 1.07,
-						"substantialContributionToPollutionPreventionAndControlInPercent": 30.39,
-						"substantialContributionToProtectionAndRestorationOfBiodiversityAndEcosystemsInPercent": 20.03,
+							"relativeShareInPercent": 78.45,
+							"absoluteShare": {
+								"amount": 7573001733.98,
+								"currency": "TWD"
+							}
+						},
+						"substantialContributionToClimateChangeMitigationInPercent": 17.77,
+						"substantialContributionToClimateChangeAdaptationInPercent": 78.83,
+						"substantialContributionToSustainableUseAndProtectionOfWaterAndMarineResourcesInPercent": 67.27,
+						"substantialContributionToTransitionToACircularEconomyInPercent": 88.32,
+						"substantialContributionToPollutionPreventionAndControlInPercent": 57.35,
+						"substantialContributionToProtectionAndRestorationOfBiodiversityAndEcosystemsInPercent": 40.1,
 						"dnshToClimateChangeMitigation": "No",
 						"dnshToClimateChangeAdaptation": "No",
 						"dnshToSustainableUseAndProtectionOfWaterAndMarineResources": "Yes",
-						"dnshToTransitionToACircularEconomy": "No",
+						"dnshToTransitionToACircularEconomy": "Yes",
 						"dnshToPollutionPreventionAndControl": "No",
->>>>>>> 60b490e9
-						"dnshToProtectionAndRestorationOfBiodiversityAndEcosystems": "Yes",
-						"minimumSafeguards": "Yes"
-					},
-					{
-<<<<<<< HEAD
-						"activityName": "CollectionAndTransportOfNonHazardousWasteInSourceSegregatedFractions",
-						"naceCodes": [
-							"E38.11"
-						],
-						"share": {
-							"relativeShareInPercent": 50.09,
-							"absoluteShare": {
-								"amount": 1755791769.83,
-								"currency": "KHR"
-							}
-						},
-						"substantialContributionToClimateChangeMitigationInPercent": 23.43,
-						"substantialContributionToClimateChangeAdaptationInPercent": 19.1,
-						"substantialContributionToSustainableUseAndProtectionOfWaterAndMarineResourcesInPercent": 36.5,
-						"substantialContributionToTransitionToACircularEconomyInPercent": 56.26,
-						"substantialContributionToPollutionPreventionAndControlInPercent": 28.37,
-						"substantialContributionToProtectionAndRestorationOfBiodiversityAndEcosystemsInPercent": 15.21,
-						"dnshToClimateChangeMitigation": "Yes",
-						"dnshToClimateChangeAdaptation": "No",
-						"dnshToSustainableUseAndProtectionOfWaterAndMarineResources": "Yes",
-						"dnshToTransitionToACircularEconomy": "No",
-						"dnshToPollutionPreventionAndControl": "No",
-=======
-						"activityName": "OperationOfPersonalMobilityDevicesCycleLogistics",
-						"naceCodes": [
-							"N77.11",
-							"N77.21"
-						],
-						"share": {
-							"relativeShareInPercent": 62.95,
-							"absoluteShare": {
-								"amount": 641094180.75,
-								"currency": "ALL"
-							}
-						},
-						"substantialContributionToClimateChangeMitigationInPercent": 18.52,
-						"substantialContributionToClimateChangeAdaptationInPercent": 79.22,
-						"substantialContributionToSustainableUseAndProtectionOfWaterAndMarineResourcesInPercent": 22.73,
-						"substantialContributionToTransitionToACircularEconomyInPercent": 48.39,
-						"substantialContributionToPollutionPreventionAndControlInPercent": 77.11,
-						"substantialContributionToProtectionAndRestorationOfBiodiversityAndEcosystemsInPercent": 44.4,
-						"dnshToClimateChangeMitigation": "No",
-						"dnshToClimateChangeAdaptation": "Yes",
-						"dnshToSustainableUseAndProtectionOfWaterAndMarineResources": "No",
-						"dnshToTransitionToACircularEconomy": "No",
-						"dnshToPollutionPreventionAndControl": "Yes",
->>>>>>> 60b490e9
-						"dnshToProtectionAndRestorationOfBiodiversityAndEcosystems": "Yes",
-						"minimumSafeguards": "Yes"
-					}
-				],
-<<<<<<< HEAD
-				"enablingShareInPercent": 40.02,
-				"transitionalShareInPercent": 40.22
-=======
-				"enablingShareInPercent": 44.12,
-				"transitionalShareInPercent": 8.14
->>>>>>> 60b490e9
-			},
-			"capex": {
-				"totalAmount": {
-<<<<<<< HEAD
-					"value": 3792119612.92,
-					"dataSource": {
-						"page": 561,
-						"fileName": "SustainabilityReport",
-						"fileReference": "50a36c418baffd520bb92d84664f06f9732a21f4e2e5ecee6d9136f16e7e0b63",
-						"tagName": "action-items"
-					},
-					"comment": "navigate bluetooth interface",
-					"quality": "Audited",
-					"currency": "MRU"
-				},
-				"nonEligibleShare": {
-					"relativeShareInPercent": 44.46,
-					"absoluteShare": {
-						"amount": 3488031695.6,
-						"currency": "KGS"
-					}
-				},
-				"eligibleShare": {
-					"relativeShareInPercent": 90.97,
-					"absoluteShare": {
-						"amount": 7976168117.02,
-						"currency": "HUF"
-					}
-				},
-				"nonAlignedShare": {
-					"relativeShareInPercent": 86.01,
-					"absoluteShare": {
-						"amount": 327767073.17,
-						"currency": "MMK"
-					}
-				},
-				"nonAlignedActivities": [],
-				"alignedShare": {
-					"relativeShareInPercent": 18.08,
-					"absoluteShare": {
-						"amount": 1289690032.13,
-						"currency": "MVR"
-					}
-				},
-				"substantialContributionToClimateChangeMitigationInPercent": 74.47,
-				"substantialContributionToClimateChangeAdaptationInPercent": 11.58,
-				"substantialContributionToSustainableUseAndProtectionOfWaterAndMarineResourcesInPercent": 57.98,
-				"substantialContributionToTransitionToACircularEconomyInPercent": 66.46,
-				"substantialContributionToPollutionPreventionAndControlInPercent": 99.79,
-				"substantialContributionToProtectionAndRestorationOfBiodiversityAndEcosystemsInPercent": 70.27,
-				"alignedActivities": [
-					{
-						"activityName": "ManufactureOfSodaAsh",
-						"naceCodes": [
-							"C20.13"
-						],
-						"share": {
-							"relativeShareInPercent": 57.32,
-							"absoluteShare": {
-								"amount": 672767648.93,
-								"currency": "MOP"
-							}
-						},
-						"substantialContributionToClimateChangeMitigationInPercent": 38.81,
-						"substantialContributionToClimateChangeAdaptationInPercent": 37.89,
-						"substantialContributionToSustainableUseAndProtectionOfWaterAndMarineResourcesInPercent": 5.49,
-						"substantialContributionToTransitionToACircularEconomyInPercent": 59.66,
-						"substantialContributionToPollutionPreventionAndControlInPercent": 76.57,
-						"substantialContributionToProtectionAndRestorationOfBiodiversityAndEcosystemsInPercent": 73.72,
-						"dnshToClimateChangeMitigation": "Yes",
-						"dnshToClimateChangeAdaptation": "No",
-						"dnshToSustainableUseAndProtectionOfWaterAndMarineResources": "No",
-						"dnshToTransitionToACircularEconomy": "No",
-						"dnshToPollutionPreventionAndControl": "No",
-						"dnshToProtectionAndRestorationOfBiodiversityAndEcosystems": "Yes",
-						"minimumSafeguards": "Yes"
-					},
-					{
-						"activityName": "ComputerProgrammingConsultancyAndRelatedActivities",
-						"naceCodes": [
-							"J62"
-						],
-						"share": {
-							"relativeShareInPercent": 40.17,
-							"absoluteShare": {
-								"amount": 3637916708.83,
-								"currency": "ARS"
-							}
-						},
-						"substantialContributionToClimateChangeMitigationInPercent": 4.98,
-						"substantialContributionToClimateChangeAdaptationInPercent": 30.44,
-						"substantialContributionToSustainableUseAndProtectionOfWaterAndMarineResourcesInPercent": 47.77,
-						"substantialContributionToTransitionToACircularEconomyInPercent": 54.28,
-						"substantialContributionToPollutionPreventionAndControlInPercent": 61.98,
-						"substantialContributionToProtectionAndRestorationOfBiodiversityAndEcosystemsInPercent": 13.06,
-						"dnshToClimateChangeMitigation": "No",
-						"dnshToClimateChangeAdaptation": "No",
-						"dnshToSustainableUseAndProtectionOfWaterAndMarineResources": "No",
-						"dnshToTransitionToACircularEconomy": "No",
-						"dnshToPollutionPreventionAndControl": "No",
-						"dnshToProtectionAndRestorationOfBiodiversityAndEcosystems": "Yes",
-						"minimumSafeguards": "No"
-					},
-					{
-						"activityName": "ManufactureOfLowCarbonTechnologiesForTransport",
-						"naceCodes": [
-							"C30.9"
-						],
-						"share": {
-							"relativeShareInPercent": 97.48,
-							"absoluteShare": {
-								"amount": 2486758786.25,
-								"currency": "XPF"
-							}
-						},
-						"substantialContributionToClimateChangeMitigationInPercent": 93.84,
-						"substantialContributionToClimateChangeAdaptationInPercent": 62.58,
-						"substantialContributionToSustainableUseAndProtectionOfWaterAndMarineResourcesInPercent": 33.97,
-						"substantialContributionToTransitionToACircularEconomyInPercent": 19.35,
-						"substantialContributionToPollutionPreventionAndControlInPercent": 65.92,
-						"substantialContributionToProtectionAndRestorationOfBiodiversityAndEcosystemsInPercent": 88.4,
-						"dnshToClimateChangeMitigation": "No",
-						"dnshToClimateChangeAdaptation": "Yes",
-						"dnshToSustainableUseAndProtectionOfWaterAndMarineResources": "No",
-						"dnshToTransitionToACircularEconomy": "No",
-						"dnshToPollutionPreventionAndControl": "No",
-						"dnshToProtectionAndRestorationOfBiodiversityAndEcosystems": "No",
-						"minimumSafeguards": "No"
-					},
-					{
-						"activityName": "ProgrammingAndBroadcastingActivities",
-						"naceCodes": [
-							"J60"
-						],
-						"share": {
-							"relativeShareInPercent": 58.3,
-							"absoluteShare": {
-								"amount": 3527623678.09,
-								"currency": "USD"
-							}
-						},
-						"substantialContributionToClimateChangeMitigationInPercent": 37.87,
-						"substantialContributionToClimateChangeAdaptationInPercent": 13.63,
-						"substantialContributionToSustainableUseAndProtectionOfWaterAndMarineResourcesInPercent": 99.77,
-						"substantialContributionToTransitionToACircularEconomyInPercent": 59.15,
-						"substantialContributionToPollutionPreventionAndControlInPercent": 92.26,
-						"substantialContributionToProtectionAndRestorationOfBiodiversityAndEcosystemsInPercent": 8.64,
-						"dnshToClimateChangeMitigation": "Yes",
-						"dnshToClimateChangeAdaptation": "Yes",
-						"dnshToSustainableUseAndProtectionOfWaterAndMarineResources": "No",
-						"dnshToTransitionToACircularEconomy": "No",
-						"dnshToPollutionPreventionAndControl": "Yes",
-						"dnshToProtectionAndRestorationOfBiodiversityAndEcosystems": "Yes",
-						"minimumSafeguards": "Yes"
-					},
-					{
-						"activityName": "ManufactureOfMedicinalProducts",
-=======
-					"value": 2682918743.23,
-					"dataSource": {
-						"page": 218,
-						"fileName": "ESEFReport",
-						"fileReference": "50a36c418baffd520bb92d84664f06f9732a21f4e2e5ecee6d9136f16e7e0b63",
-						"tagName": "deliverables"
-					},
-					"comment": "generate open-source firewall",
-					"quality": "Audited",
-					"currency": "GIP"
-				},
-				"nonEligibleShare": {
-					"relativeShareInPercent": 21.63,
-					"absoluteShare": {
-						"amount": 7449317798.02,
-						"currency": "IDR"
-					}
-				},
-				"eligibleShare": {
-					"relativeShareInPercent": 17.79,
-					"absoluteShare": {
-						"amount": 3500469441.06,
-						"currency": "AZN"
-					}
-				},
-				"nonAlignedShare": {
-					"relativeShareInPercent": 21.22,
-					"absoluteShare": {
-						"amount": 7287910741.29,
-						"currency": "MKD"
-					}
-				},
-				"nonAlignedActivities": [
-					{
-						"activityName": "RetrofittingOfSeaAndCoastalFreightAndPassengerWaterTransport",
-						"naceCodes": [
-							"H50.2",
-							"C33.15",
-							"N77.21",
-							"H50.10"
-						],
-						"share": {
-							"relativeShareInPercent": 18.48,
-							"absoluteShare": {
-								"amount": 9902488011.87,
-								"currency": "BZD"
-							}
-						}
-					},
-					{
-						"activityName": "ElectricityGenerationFromGeothermalEnergy",
->>>>>>> 60b490e9
-						"naceCodes": [
-							"C21.2"
-						],
-						"share": {
-<<<<<<< HEAD
-							"relativeShareInPercent": 97.71,
-							"absoluteShare": {
-								"amount": 4068106247.58,
-								"currency": "TJS"
-							}
-						},
-						"substantialContributionToClimateChangeMitigationInPercent": 96.45,
-						"substantialContributionToClimateChangeAdaptationInPercent": 40.13,
-						"substantialContributionToSustainableUseAndProtectionOfWaterAndMarineResourcesInPercent": 75.15,
-						"substantialContributionToTransitionToACircularEconomyInPercent": 8.81,
-						"substantialContributionToPollutionPreventionAndControlInPercent": 75.63,
-						"substantialContributionToProtectionAndRestorationOfBiodiversityAndEcosystemsInPercent": 14.95,
-						"dnshToClimateChangeMitigation": "No",
-						"dnshToClimateChangeAdaptation": "Yes",
-						"dnshToSustainableUseAndProtectionOfWaterAndMarineResources": "No",
-						"dnshToTransitionToACircularEconomy": "No",
-=======
-							"relativeShareInPercent": 65.77,
-							"absoluteShare": {
-								"amount": 3245059174.95,
-								"currency": "IQD"
-							}
-						}
-					}
-				],
-				"alignedShare": {
-					"relativeShareInPercent": 61.38,
-					"absoluteShare": {
-						"amount": 5852073822.17,
-						"currency": "ANG"
-					}
-				},
-				"substantialContributionToClimateChangeMitigationInPercent": 94.2,
-				"substantialContributionToClimateChangeAdaptationInPercent": 12.73,
-				"substantialContributionToSustainableUseAndProtectionOfWaterAndMarineResourcesInPercent": 30.02,
-				"substantialContributionToTransitionToACircularEconomyInPercent": 52.07,
-				"substantialContributionToPollutionPreventionAndControlInPercent": 82.12,
-				"substantialContributionToProtectionAndRestorationOfBiodiversityAndEcosystemsInPercent": 96.5,
-				"alignedActivities": [],
-				"enablingShareInPercent": 70.57,
-				"transitionalShareInPercent": 17.12
+						"dnshToProtectionAndRestorationOfBiodiversityAndEcosystems": "No",
+						"minimumSafeguards": "No"
+					}
+				],
+				"enablingShareInPercent": 55.89,
+				"transitionalShareInPercent": 99.48
 			}
 		},
 		"reportingPeriod": "2023"
@@ -970,1083 +466,6 @@
 	{
 		"companyInformation": {
 			"companyName": "all-fields-defined-for-eu-taxo-non-financials-beta",
-			"headquarters": "West Hendersonchester",
-			"headquartersPostalCode": null,
-			"sector": "lifetime value",
-			"identifiers": {
-				"Lei": [
-					"WLcCKgcwKyJbWbqPjiwR"
-				],
-				"Isin": [
-					"z5DiszjrPeBL"
-				],
-				"PermId": [
-					"Xn6zqZqggn"
-				],
-				"Ticker": [
-					"VP91VA7"
-				],
-				"Duns": [
-					"6WJ0u5HGa"
-				],
-				"VatNumber": [],
-				"CompanyRegistrationNumber": [
-					"IMI2SGM7nc8bKTr"
-				]
-			},
-			"countryCode": "BH",
-			"companyContactDetails": null,
-			"companyAlternativeNames": [
-				"Barton - Cummings",
-				"Botsford Group",
-				"Kulas, Murphy and McKenzie",
-				"Zboncak Inc"
-			],
-			"companyLegalForm": "GmbH & Co. KG",
-			"website": "https://hasty-calm.com",
-			"isTeaserCompany": false,
-			"parentCompanyLei": "dy1ZhfjhtGD61tqs61SI"
-		},
-		"t": {
-			"general": {
-				"fiscalYearDeviation": "Deviation",
-				"fiscalYearEnd": "2024-12-15",
-				"scopeOfEntities": "Yes",
-				"nfrdMandatory": "No",
-				"euTaxonomyActivityLevelReporting": "No",
-				"assurance": {
-					"value": "LimitedAssurance",
-					"provider": "Nolan - Miller",
-					"dataSource": {
-						"page": 747,
-						"fileName": "SustainabilityReport",
-						"fileReference": "50a36c418baffd520bb92d84664f06f9732a21f4e2e5ecee6d9136f16e7e0b63",
-						"tagName": "bandwidth"
-					}
-				},
-				"numberOfEmployees": 80999.18,
-				"referencedReports": {
-					"IntegratedReport": {
-						"fileReference": "50a36c418baffd520bb92d84664f06f9732a21f4e2e5ecee6d9136f16e7e0b63",
-						"fileName": "IntegratedReport",
-						"publicationDate": "2023-06-25"
-					},
-					"SustainabilityReport": {
-						"fileReference": "50a36c418baffd520bb92d84664f06f9732a21f4e2e5ecee6d9136f16e7e0b63",
-						"fileName": "SustainabilityReport",
-						"publicationDate": "2024-01-17"
-					},
-					"ESEFReport": {
-						"fileReference": "50a36c418baffd520bb92d84664f06f9732a21f4e2e5ecee6d9136f16e7e0b63",
-						"fileName": "ESEFReport",
-						"publicationDate": "2023-01-27"
-					}
-				}
-			},
-			"revenue": {
-				"totalAmount": {
-					"value": 106137238.9,
-					"dataSource": {
-						"page": 747,
-						"fileName": "IntegratedReport",
-						"fileReference": "50a36c418baffd520bb92d84664f06f9732a21f4e2e5ecee6d9136f16e7e0b63",
-						"tagName": "deliverables"
-					},
-					"comment": "input back-end card",
-					"quality": "Audited",
-					"currency": "TRY"
-				},
-				"nonEligibleShare": {
-					"relativeShareInPercent": 18.45,
-					"absoluteShare": {
-						"amount": 3423830578.1,
-						"currency": "ISK"
-					}
-				},
-				"eligibleShare": {
-					"relativeShareInPercent": 24.37,
-					"absoluteShare": {
-						"amount": 4537950532.98,
-						"currency": "BTN"
-					}
-				},
-				"nonAlignedShare": {
-					"relativeShareInPercent": 68.4,
-					"absoluteShare": {
-						"amount": 7528805122.71,
-						"currency": "OMR"
-					}
-				},
-				"nonAlignedActivities": [
-					{
-						"activityName": "EngineeringActivitiesAndRelatedTechnicalConsultancyDedicatedToAdaptationToClimateChange",
-						"naceCodes": [
-							"M71.12"
-						],
-						"share": {
-							"relativeShareInPercent": 13.81,
-							"absoluteShare": {
-								"amount": 4674753604.92,
-								"currency": "UYU"
-							}
-						}
-					}
-				],
-				"alignedShare": {
-					"relativeShareInPercent": 80.36,
-					"absoluteShare": {
-						"amount": 2415040791.96,
-						"currency": "TND"
-					}
-				},
-				"substantialContributionToClimateChangeMitigationInPercent": 89.52,
-				"substantialContributionToClimateChangeAdaptationInPercent": 93.95,
-				"substantialContributionToSustainableUseAndProtectionOfWaterAndMarineResourcesInPercent": 96.34,
-				"substantialContributionToTransitionToACircularEconomyInPercent": 87.01,
-				"substantialContributionToPollutionPreventionAndControlInPercent": 56.17,
-				"substantialContributionToProtectionAndRestorationOfBiodiversityAndEcosystemsInPercent": 99.05,
-				"alignedActivities": [
-					{
-						"activityName": "ComputerProgrammingConsultancyAndRelatedActivities",
-						"naceCodes": [
-							"J62"
-						],
-						"share": {
-							"relativeShareInPercent": 42.81,
-							"absoluteShare": {
-								"amount": 2690117124,
-								"currency": "MUR"
-							}
-						},
-						"substantialContributionToClimateChangeMitigationInPercent": 56.76,
-						"substantialContributionToClimateChangeAdaptationInPercent": 32.5,
-						"substantialContributionToSustainableUseAndProtectionOfWaterAndMarineResourcesInPercent": 4.29,
-						"substantialContributionToTransitionToACircularEconomyInPercent": 18.91,
-						"substantialContributionToPollutionPreventionAndControlInPercent": 29.76,
-						"substantialContributionToProtectionAndRestorationOfBiodiversityAndEcosystemsInPercent": 64.76,
-						"dnshToClimateChangeMitigation": "No",
-						"dnshToClimateChangeAdaptation": "Yes",
-						"dnshToSustainableUseAndProtectionOfWaterAndMarineResources": "Yes",
-						"dnshToTransitionToACircularEconomy": "Yes",
-						"dnshToPollutionPreventionAndControl": "Yes",
-						"dnshToProtectionAndRestorationOfBiodiversityAndEcosystems": "Yes",
-						"minimumSafeguards": "No"
-					},
-					{
-						"activityName": "FreightRailTransport",
-						"naceCodes": [
-							"H49.20"
-						],
-						"share": {
-							"relativeShareInPercent": 73.46,
-							"absoluteShare": {
-								"amount": 3252164658.62,
-								"currency": "WST"
-							}
-						},
-						"substantialContributionToClimateChangeMitigationInPercent": 40.1,
-						"substantialContributionToClimateChangeAdaptationInPercent": 91.95,
-						"substantialContributionToSustainableUseAndProtectionOfWaterAndMarineResourcesInPercent": 1.42,
-						"substantialContributionToTransitionToACircularEconomyInPercent": 46.93,
-						"substantialContributionToPollutionPreventionAndControlInPercent": 63.18,
-						"substantialContributionToProtectionAndRestorationOfBiodiversityAndEcosystemsInPercent": 51.88,
-						"dnshToClimateChangeMitigation": "No",
-						"dnshToClimateChangeAdaptation": "Yes",
-						"dnshToSustainableUseAndProtectionOfWaterAndMarineResources": "No",
-						"dnshToTransitionToACircularEconomy": "Yes",
-						"dnshToPollutionPreventionAndControl": "Yes",
-						"dnshToProtectionAndRestorationOfBiodiversityAndEcosystems": "No",
-						"minimumSafeguards": "Yes"
-					},
-					{
-						"activityName": "ElectricityGenerationFromNuclearEnergyInExistingInstallations",
-						"naceCodes": [
-							"D35.11"
-						],
-						"share": {
-							"relativeShareInPercent": 51.97,
-							"absoluteShare": {
-								"amount": 5189157051.5,
-								"currency": "HTG"
-							}
-						},
-						"substantialContributionToClimateChangeMitigationInPercent": 14.23,
-						"substantialContributionToClimateChangeAdaptationInPercent": 62.09,
-						"substantialContributionToSustainableUseAndProtectionOfWaterAndMarineResourcesInPercent": 82.62,
-						"substantialContributionToTransitionToACircularEconomyInPercent": 42.66,
-						"substantialContributionToPollutionPreventionAndControlInPercent": 92.9,
-						"substantialContributionToProtectionAndRestorationOfBiodiversityAndEcosystemsInPercent": 19.41,
-						"dnshToClimateChangeMitigation": "Yes",
-						"dnshToClimateChangeAdaptation": "Yes",
-						"dnshToSustainableUseAndProtectionOfWaterAndMarineResources": "No",
-						"dnshToTransitionToACircularEconomy": "No",
-						"dnshToPollutionPreventionAndControl": "Yes",
-						"dnshToProtectionAndRestorationOfBiodiversityAndEcosystems": "No",
-						"minimumSafeguards": "Yes"
-					},
-					{
-						"activityName": "ManufactureOfPlasticsInPrimaryForm",
-						"naceCodes": [
-							"C20.16"
-						],
-						"share": {
-							"relativeShareInPercent": 68.09,
-							"absoluteShare": {
-								"amount": 7600343555.68,
-								"currency": "OMR"
-							}
-						},
-						"substantialContributionToClimateChangeMitigationInPercent": 5.61,
-						"substantialContributionToClimateChangeAdaptationInPercent": 96.9,
-						"substantialContributionToSustainableUseAndProtectionOfWaterAndMarineResourcesInPercent": 9.68,
-						"substantialContributionToTransitionToACircularEconomyInPercent": 46.7,
-						"substantialContributionToPollutionPreventionAndControlInPercent": 81.37,
-						"substantialContributionToProtectionAndRestorationOfBiodiversityAndEcosystemsInPercent": 8.92,
-						"dnshToClimateChangeMitigation": "Yes",
-						"dnshToClimateChangeAdaptation": "Yes",
-						"dnshToSustainableUseAndProtectionOfWaterAndMarineResources": "No",
-						"dnshToTransitionToACircularEconomy": "Yes",
-						"dnshToPollutionPreventionAndControl": "Yes",
-						"dnshToProtectionAndRestorationOfBiodiversityAndEcosystems": "Yes",
-						"minimumSafeguards": "Yes"
-					},
-					{
-						"activityName": "DataDrivenSolutionsForGhgEmissionsReductions",
-						"naceCodes": [
-							"J63.11",
-							"J61"
-						],
-						"share": {
-							"relativeShareInPercent": 39.18,
-							"absoluteShare": {
-								"amount": 8512793949.34,
-								"currency": "TZS"
-							}
-						},
-						"substantialContributionToClimateChangeMitigationInPercent": 45.81,
-						"substantialContributionToClimateChangeAdaptationInPercent": 34.48,
-						"substantialContributionToSustainableUseAndProtectionOfWaterAndMarineResourcesInPercent": 28.43,
-						"substantialContributionToTransitionToACircularEconomyInPercent": 30.05,
-						"substantialContributionToPollutionPreventionAndControlInPercent": 19.71,
-						"substantialContributionToProtectionAndRestorationOfBiodiversityAndEcosystemsInPercent": 19.24,
-						"dnshToClimateChangeMitigation": "No",
-						"dnshToClimateChangeAdaptation": "No",
-						"dnshToSustainableUseAndProtectionOfWaterAndMarineResources": "Yes",
-						"dnshToTransitionToACircularEconomy": "Yes",
-						"dnshToPollutionPreventionAndControl": "Yes",
-						"dnshToProtectionAndRestorationOfBiodiversityAndEcosystems": "No",
-						"minimumSafeguards": "Yes"
-					},
-					{
-						"activityName": "ElectricityGenerationFromNuclearEnergyInExistingInstallations",
-						"naceCodes": [
-							"F42.22"
-						],
-						"share": {
-							"relativeShareInPercent": 82.73,
-							"absoluteShare": {
-								"amount": 7819305094.89,
-								"currency": "PKR"
-							}
-						},
-						"substantialContributionToClimateChangeMitigationInPercent": 12.29,
-						"substantialContributionToClimateChangeAdaptationInPercent": 79.73,
-						"substantialContributionToSustainableUseAndProtectionOfWaterAndMarineResourcesInPercent": 87.31,
-						"substantialContributionToTransitionToACircularEconomyInPercent": 52.4,
-						"substantialContributionToPollutionPreventionAndControlInPercent": 38.15,
-						"substantialContributionToProtectionAndRestorationOfBiodiversityAndEcosystemsInPercent": 66.6,
-						"dnshToClimateChangeMitigation": "No",
-						"dnshToClimateChangeAdaptation": "No",
-						"dnshToSustainableUseAndProtectionOfWaterAndMarineResources": "Yes",
-						"dnshToTransitionToACircularEconomy": "Yes",
-						"dnshToPollutionPreventionAndControl": "Yes",
-						"dnshToProtectionAndRestorationOfBiodiversityAndEcosystems": "Yes",
-						"minimumSafeguards": "Yes"
-					},
-					{
-						"activityName": "InfrastructureEnablingLowCarbonWaterTransport",
-						"naceCodes": [
-							"F71.1"
-						],
-						"share": {
-							"relativeShareInPercent": 21.45,
-							"absoluteShare": {
-								"amount": 8452988821.09,
-								"currency": "ALL"
-							}
-						},
-						"substantialContributionToClimateChangeMitigationInPercent": 96.88,
-						"substantialContributionToClimateChangeAdaptationInPercent": 10.69,
-						"substantialContributionToSustainableUseAndProtectionOfWaterAndMarineResourcesInPercent": 41.95,
-						"substantialContributionToTransitionToACircularEconomyInPercent": 84.44,
-						"substantialContributionToPollutionPreventionAndControlInPercent": 22.3,
-						"substantialContributionToProtectionAndRestorationOfBiodiversityAndEcosystemsInPercent": 91.59,
-						"dnshToClimateChangeMitigation": "No",
-						"dnshToClimateChangeAdaptation": "No",
-						"dnshToSustainableUseAndProtectionOfWaterAndMarineResources": "Yes",
-						"dnshToTransitionToACircularEconomy": "No",
-						"dnshToPollutionPreventionAndControl": "No",
-						"dnshToProtectionAndRestorationOfBiodiversityAndEcosystems": "No",
-						"minimumSafeguards": "No"
-					}
-				],
-				"enablingShareInPercent": 32.88,
-				"transitionalShareInPercent": 12.81
-			},
-			"capex": {
-				"totalAmount": {
-					"value": 6367507854.01,
-					"dataSource": {
-						"page": 710,
-						"fileName": "IntegratedReport",
-						"fileReference": "50a36c418baffd520bb92d84664f06f9732a21f4e2e5ecee6d9136f16e7e0b63",
-						"tagName": "communities"
-					},
-					"comment": "synthesize optical sensor",
-					"quality": "Incomplete",
-					"currency": "BWP"
-				},
-				"nonEligibleShare": {
-					"relativeShareInPercent": 11.66,
-					"absoluteShare": {
-						"amount": 9689131223.14,
-						"currency": "TJS"
-					}
-				},
-				"eligibleShare": {
-					"relativeShareInPercent": 3.03,
-					"absoluteShare": {
-						"amount": 5757274113.13,
-						"currency": "DJF"
-					}
-				},
-				"nonAlignedShare": {
-					"relativeShareInPercent": 51.5,
-					"absoluteShare": {
-						"amount": 7122537023.39,
-						"currency": "CRC"
-					}
-				},
-				"nonAlignedActivities": [],
-				"alignedShare": {
-					"relativeShareInPercent": 85.19,
-					"absoluteShare": {
-						"amount": 6965651037.17,
-						"currency": "XCD"
-					}
-				},
-				"substantialContributionToClimateChangeMitigationInPercent": 84.92,
-				"substantialContributionToClimateChangeAdaptationInPercent": 88.19,
-				"substantialContributionToSustainableUseAndProtectionOfWaterAndMarineResourcesInPercent": 32.73,
-				"substantialContributionToTransitionToACircularEconomyInPercent": 49.56,
-				"substantialContributionToPollutionPreventionAndControlInPercent": 81.93,
-				"substantialContributionToProtectionAndRestorationOfBiodiversityAndEcosystemsInPercent": 34.48,
-				"alignedActivities": [
-					{
-						"activityName": "ConservationForestry",
-						"naceCodes": [
-							"A2"
-						],
-						"share": {
-							"relativeShareInPercent": 71.46,
-							"absoluteShare": {
-								"amount": 7658956034.58,
-								"currency": "TWD"
-							}
-						},
-						"substantialContributionToClimateChangeMitigationInPercent": 79.96,
-						"substantialContributionToClimateChangeAdaptationInPercent": 13.73,
-						"substantialContributionToSustainableUseAndProtectionOfWaterAndMarineResourcesInPercent": 28.27,
-						"substantialContributionToTransitionToACircularEconomyInPercent": 27.76,
-						"substantialContributionToPollutionPreventionAndControlInPercent": 17.06,
-						"substantialContributionToProtectionAndRestorationOfBiodiversityAndEcosystemsInPercent": 57.69,
-						"dnshToClimateChangeMitigation": "Yes",
-						"dnshToClimateChangeAdaptation": "No",
-						"dnshToSustainableUseAndProtectionOfWaterAndMarineResources": "No",
-						"dnshToTransitionToACircularEconomy": "Yes",
-						"dnshToPollutionPreventionAndControl": "Yes",
-						"dnshToProtectionAndRestorationOfBiodiversityAndEcosystems": "Yes",
-						"minimumSafeguards": "No"
-					},
-					{
-						"activityName": "RestorationOfWetlands",
-						"naceCodes": [],
-						"share": {
-							"relativeShareInPercent": 36.11,
-							"absoluteShare": {
-								"amount": 6591519280.34,
-								"currency": "ILS"
-							}
-						},
-						"substantialContributionToClimateChangeMitigationInPercent": 52.66,
-						"substantialContributionToClimateChangeAdaptationInPercent": 89.59,
-						"substantialContributionToSustainableUseAndProtectionOfWaterAndMarineResourcesInPercent": 97.74,
-						"substantialContributionToTransitionToACircularEconomyInPercent": 80.82,
-						"substantialContributionToPollutionPreventionAndControlInPercent": 53.37,
-						"substantialContributionToProtectionAndRestorationOfBiodiversityAndEcosystemsInPercent": 27.97,
-						"dnshToClimateChangeMitigation": "Yes",
-						"dnshToClimateChangeAdaptation": "Yes",
-						"dnshToSustainableUseAndProtectionOfWaterAndMarineResources": "Yes",
-						"dnshToTransitionToACircularEconomy": "No",
-						"dnshToPollutionPreventionAndControl": "No",
-						"dnshToProtectionAndRestorationOfBiodiversityAndEcosystems": "Yes",
-						"minimumSafeguards": "Yes"
-					},
-					{
-						"activityName": "ElectricityGenerationFromOceanEnergyTechnologies",
-						"naceCodes": [
-							"F42.22"
-						],
-						"share": {
-							"relativeShareInPercent": 72.6,
-							"absoluteShare": {
-								"amount": 316391973.75,
-								"currency": "AFN"
-							}
-						},
-						"substantialContributionToClimateChangeMitigationInPercent": 58.39,
-						"substantialContributionToClimateChangeAdaptationInPercent": 27.62,
-						"substantialContributionToSustainableUseAndProtectionOfWaterAndMarineResourcesInPercent": 20.66,
-						"substantialContributionToTransitionToACircularEconomyInPercent": 89.6,
-						"substantialContributionToPollutionPreventionAndControlInPercent": 5.45,
-						"substantialContributionToProtectionAndRestorationOfBiodiversityAndEcosystemsInPercent": 54.52,
-						"dnshToClimateChangeMitigation": "No",
-						"dnshToClimateChangeAdaptation": "No",
-						"dnshToSustainableUseAndProtectionOfWaterAndMarineResources": "Yes",
-						"dnshToTransitionToACircularEconomy": "Yes",
-						"dnshToPollutionPreventionAndControl": "Yes",
-						"dnshToProtectionAndRestorationOfBiodiversityAndEcosystems": "Yes",
-						"minimumSafeguards": "No"
-					},
-					{
-						"activityName": "InstallationMaintenanceAndRepairOfRenewableEnergyTechnologies",
-						"naceCodes": [
-							"C25"
-						],
-						"share": {
-							"relativeShareInPercent": 23.33,
-							"absoluteShare": {
-								"amount": 490345221.47,
-								"currency": "AMD"
-							}
-						},
-						"substantialContributionToClimateChangeMitigationInPercent": 50.84,
-						"substantialContributionToClimateChangeAdaptationInPercent": 57.78,
-						"substantialContributionToSustainableUseAndProtectionOfWaterAndMarineResourcesInPercent": 67.64,
-						"substantialContributionToTransitionToACircularEconomyInPercent": 4.8,
-						"substantialContributionToPollutionPreventionAndControlInPercent": 24.16,
-						"substantialContributionToProtectionAndRestorationOfBiodiversityAndEcosystemsInPercent": 33.68,
-						"dnshToClimateChangeMitigation": "Yes",
-						"dnshToClimateChangeAdaptation": "Yes",
-						"dnshToSustainableUseAndProtectionOfWaterAndMarineResources": "No",
-						"dnshToTransitionToACircularEconomy": "No",
-						"dnshToPollutionPreventionAndControl": "Yes",
-						"dnshToProtectionAndRestorationOfBiodiversityAndEcosystems": "Yes",
-						"minimumSafeguards": "No"
-					},
-					{
-						"activityName": "CompostingOfBioWaste",
-						"naceCodes": [
-							"F42.99"
-						],
-						"share": {
-							"relativeShareInPercent": 24.91,
-							"absoluteShare": {
-								"amount": 9515041504.06,
-								"currency": "MOP"
-							}
-						},
-						"substantialContributionToClimateChangeMitigationInPercent": 48.4,
-						"substantialContributionToClimateChangeAdaptationInPercent": 14.17,
-						"substantialContributionToSustainableUseAndProtectionOfWaterAndMarineResourcesInPercent": 34.95,
-						"substantialContributionToTransitionToACircularEconomyInPercent": 81.52,
-						"substantialContributionToPollutionPreventionAndControlInPercent": 10.89,
-						"substantialContributionToProtectionAndRestorationOfBiodiversityAndEcosystemsInPercent": 86.05,
-						"dnshToClimateChangeMitigation": "Yes",
-						"dnshToClimateChangeAdaptation": "No",
-						"dnshToSustainableUseAndProtectionOfWaterAndMarineResources": "Yes",
-						"dnshToTransitionToACircularEconomy": "Yes",
-						"dnshToPollutionPreventionAndControl": "Yes",
-						"dnshToProtectionAndRestorationOfBiodiversityAndEcosystems": "Yes",
-						"minimumSafeguards": "No"
-					},
-					{
-						"activityName": "ManufactureOfCarbonBlack",
-						"naceCodes": [
-							"C20.13"
-						],
-						"share": {
-							"relativeShareInPercent": 70.97,
-							"absoluteShare": {
-								"amount": 685360850.76,
-								"currency": "MUR"
-							}
-						},
-						"substantialContributionToClimateChangeMitigationInPercent": 43.06,
-						"substantialContributionToClimateChangeAdaptationInPercent": 97.55,
-						"substantialContributionToSustainableUseAndProtectionOfWaterAndMarineResourcesInPercent": 81.89,
-						"substantialContributionToTransitionToACircularEconomyInPercent": 82.78,
-						"substantialContributionToPollutionPreventionAndControlInPercent": 64.3,
-						"substantialContributionToProtectionAndRestorationOfBiodiversityAndEcosystemsInPercent": 46.43,
-						"dnshToClimateChangeMitigation": "No",
-						"dnshToClimateChangeAdaptation": "No",
-						"dnshToSustainableUseAndProtectionOfWaterAndMarineResources": "Yes",
-						"dnshToTransitionToACircularEconomy": "No",
-						"dnshToPollutionPreventionAndControl": "Yes",
-						"dnshToProtectionAndRestorationOfBiodiversityAndEcosystems": "Yes",
-						"minimumSafeguards": "No"
-					},
-					{
-						"activityName": "UndergroundPermanentGeologicalStorageOfCo2",
-						"naceCodes": [
-							"E39.00"
-						],
-						"share": {
-							"relativeShareInPercent": 17.07,
-							"absoluteShare": {
-								"amount": 1320877745.74,
-								"currency": "AFN"
-							}
-						},
-						"substantialContributionToClimateChangeMitigationInPercent": 20.6,
-						"substantialContributionToClimateChangeAdaptationInPercent": 61.49,
-						"substantialContributionToSustainableUseAndProtectionOfWaterAndMarineResourcesInPercent": 98.94,
-						"substantialContributionToTransitionToACircularEconomyInPercent": 51.32,
-						"substantialContributionToPollutionPreventionAndControlInPercent": 23.15,
-						"substantialContributionToProtectionAndRestorationOfBiodiversityAndEcosystemsInPercent": 89.31,
-						"dnshToClimateChangeMitigation": "No",
-						"dnshToClimateChangeAdaptation": "No",
-						"dnshToSustainableUseAndProtectionOfWaterAndMarineResources": "No",
-						"dnshToTransitionToACircularEconomy": "Yes",
-						"dnshToPollutionPreventionAndControl": "Yes",
-						"dnshToProtectionAndRestorationOfBiodiversityAndEcosystems": "Yes",
-						"minimumSafeguards": "No"
-					},
-					{
-						"activityName": "ManufactureOfPlasticsInPrimaryForm",
-						"naceCodes": [
-							"C20.16"
-						],
-						"share": {
-							"relativeShareInPercent": 74.33,
-							"absoluteShare": {
-								"amount": 8228709599.94,
-								"currency": "MGA"
-							}
-						},
-						"substantialContributionToClimateChangeMitigationInPercent": 68.84,
-						"substantialContributionToClimateChangeAdaptationInPercent": 51.04,
-						"substantialContributionToSustainableUseAndProtectionOfWaterAndMarineResourcesInPercent": 40.78,
-						"substantialContributionToTransitionToACircularEconomyInPercent": 83.1,
-						"substantialContributionToPollutionPreventionAndControlInPercent": 48.64,
-						"substantialContributionToProtectionAndRestorationOfBiodiversityAndEcosystemsInPercent": 0.86,
-						"dnshToClimateChangeMitigation": "No",
-						"dnshToClimateChangeAdaptation": "Yes",
-						"dnshToSustainableUseAndProtectionOfWaterAndMarineResources": "No",
-						"dnshToTransitionToACircularEconomy": "Yes",
->>>>>>> 60b490e9
-						"dnshToPollutionPreventionAndControl": "No",
-						"dnshToProtectionAndRestorationOfBiodiversityAndEcosystems": "No",
-						"minimumSafeguards": "Yes"
-					},
-					{
-<<<<<<< HEAD
-						"activityName": "ElectricityGenerationFromHydropower",
-						"naceCodes": [
-							"F42.22",
-							"D35.11"
-						],
-						"share": {
-							"relativeShareInPercent": 80.21,
-							"absoluteShare": {
-								"amount": 4101048093.29,
-								"currency": "LRD"
-							}
-						},
-						"substantialContributionToClimateChangeMitigationInPercent": 68.28,
-						"substantialContributionToClimateChangeAdaptationInPercent": 38.22,
-						"substantialContributionToSustainableUseAndProtectionOfWaterAndMarineResourcesInPercent": 54.59,
-						"substantialContributionToTransitionToACircularEconomyInPercent": 75.76,
-						"substantialContributionToPollutionPreventionAndControlInPercent": 63.93,
-						"substantialContributionToProtectionAndRestorationOfBiodiversityAndEcosystemsInPercent": 47.13,
-						"dnshToClimateChangeMitigation": "Yes",
-						"dnshToClimateChangeAdaptation": "Yes",
-						"dnshToSustainableUseAndProtectionOfWaterAndMarineResources": "Yes",
-						"dnshToTransitionToACircularEconomy": "No",
-						"dnshToPollutionPreventionAndControl": "No",
-						"dnshToProtectionAndRestorationOfBiodiversityAndEcosystems": "Yes",
-						"minimumSafeguards": "No"
-					},
-					{
-						"activityName": "CogenerationOfHeatCoolAndPowerFromRenewableNonFossilGaseousAndLiquidFuels",
-						"naceCodes": [
-							"D35.30"
-						],
-						"share": {
-							"relativeShareInPercent": 37.33,
-							"absoluteShare": {
-								"amount": 2159422144.76,
-								"currency": "ILS"
-							}
-						},
-						"substantialContributionToClimateChangeMitigationInPercent": 84.48,
-						"substantialContributionToClimateChangeAdaptationInPercent": 45.87,
-						"substantialContributionToSustainableUseAndProtectionOfWaterAndMarineResourcesInPercent": 11.13,
-						"substantialContributionToTransitionToACircularEconomyInPercent": 28.49,
-						"substantialContributionToPollutionPreventionAndControlInPercent": 17.64,
-						"substantialContributionToProtectionAndRestorationOfBiodiversityAndEcosystemsInPercent": 13.94,
-						"dnshToClimateChangeMitigation": "No",
-=======
-						"activityName": "RetrofittingOfSeaAndCoastalFreightAndPassengerWaterTransport",
-						"naceCodes": [
-							"H52.22",
-							"H50.10"
-						],
-						"share": {
-							"relativeShareInPercent": 55.22,
-							"absoluteShare": {
-								"amount": 1855433948.8,
-								"currency": "MGA"
-							}
-						},
-						"substantialContributionToClimateChangeMitigationInPercent": 21.09,
-						"substantialContributionToClimateChangeAdaptationInPercent": 36.57,
-						"substantialContributionToSustainableUseAndProtectionOfWaterAndMarineResourcesInPercent": 47.98,
-						"substantialContributionToTransitionToACircularEconomyInPercent": 9.56,
-						"substantialContributionToPollutionPreventionAndControlInPercent": 50.33,
-						"substantialContributionToProtectionAndRestorationOfBiodiversityAndEcosystemsInPercent": 6.67,
-						"dnshToClimateChangeMitigation": "No",
-						"dnshToClimateChangeAdaptation": "No",
-						"dnshToSustainableUseAndProtectionOfWaterAndMarineResources": "No",
-						"dnshToTransitionToACircularEconomy": "Yes",
-						"dnshToPollutionPreventionAndControl": "Yes",
-						"dnshToProtectionAndRestorationOfBiodiversityAndEcosystems": "No",
-						"minimumSafeguards": "No"
-					},
-					{
-						"activityName": "RenovationOfExistingBuildings",
-						"naceCodes": [
-							"F43"
-						],
-						"share": {
-							"relativeShareInPercent": 18.24,
-							"absoluteShare": {
-								"amount": 8905371886.22,
-								"currency": "SRD"
-							}
-						},
-						"substantialContributionToClimateChangeMitigationInPercent": 55.73,
-						"substantialContributionToClimateChangeAdaptationInPercent": 64.75,
-						"substantialContributionToSustainableUseAndProtectionOfWaterAndMarineResourcesInPercent": 89.03,
-						"substantialContributionToTransitionToACircularEconomyInPercent": 71.26,
-						"substantialContributionToPollutionPreventionAndControlInPercent": 4.56,
-						"substantialContributionToProtectionAndRestorationOfBiodiversityAndEcosystemsInPercent": 60.9,
-						"dnshToClimateChangeMitigation": "Yes",
-						"dnshToClimateChangeAdaptation": "No",
-						"dnshToSustainableUseAndProtectionOfWaterAndMarineResources": "No",
-						"dnshToTransitionToACircularEconomy": "Yes",
-						"dnshToPollutionPreventionAndControl": "No",
-						"dnshToProtectionAndRestorationOfBiodiversityAndEcosystems": "Yes",
-						"minimumSafeguards": "Yes"
-					}
-				],
-				"enablingShareInPercent": 7.44,
-				"transitionalShareInPercent": 39.94
-			},
-			"opex": {
-				"totalAmount": {
-					"value": 3653491516.6,
-					"dataSource": {
-						"page": 622,
-						"fileName": "ESEFReport",
-						"fileReference": "50a36c418baffd520bb92d84664f06f9732a21f4e2e5ecee6d9136f16e7e0b63",
-						"tagName": "technologies"
-					},
-					"comment": "index solid state capacitor",
-					"quality": "Reported",
-					"currency": "LRD"
-				},
-				"nonEligibleShare": {
-					"relativeShareInPercent": 93.75,
-					"absoluteShare": {
-						"amount": 3379250082.65,
-						"currency": "NAD"
-					}
-				},
-				"eligibleShare": {
-					"relativeShareInPercent": 84.25,
-					"absoluteShare": {
-						"amount": 7511325571.69,
-						"currency": "KYD"
-					}
-				},
-				"nonAlignedShare": {
-					"relativeShareInPercent": 74.08,
-					"absoluteShare": {
-						"amount": 5081473009.2,
-						"currency": "KGS"
-					}
-				},
-				"nonAlignedActivities": [
-					{
-						"activityName": "InfrastructureForPersonalMobilityCycleLogistics",
-						"naceCodes": [
-							"F42.12",
-							"F42.13",
-							"F43.21",
-							"F71.20"
-						],
-						"share": {
-							"relativeShareInPercent": 8.1,
-							"absoluteShare": {
-								"amount": 7529273289.26,
-								"currency": "MAD"
-							}
-						}
-					},
-					{
-						"activityName": "ElectricityGenerationFromWindPower",
-						"naceCodes": [
-							"F42.22"
-						],
-						"share": {
-							"relativeShareInPercent": 33.65,
-							"absoluteShare": {
-								"amount": 3326865939.89,
-								"currency": "AFN"
-							}
-						}
-					}
-				],
-				"alignedShare": {
-					"relativeShareInPercent": 3.35,
-					"absoluteShare": {
-						"amount": 3486952516.25,
-						"currency": "KGS"
-					}
-				},
-				"substantialContributionToClimateChangeMitigationInPercent": 51.82,
-				"substantialContributionToClimateChangeAdaptationInPercent": 7.43,
-				"substantialContributionToSustainableUseAndProtectionOfWaterAndMarineResourcesInPercent": 73.4,
-				"substantialContributionToTransitionToACircularEconomyInPercent": 71.16,
-				"substantialContributionToPollutionPreventionAndControlInPercent": 32.39,
-				"substantialContributionToProtectionAndRestorationOfBiodiversityAndEcosystemsInPercent": 75.33,
-				"alignedActivities": [
-					{
-						"activityName": "RenewalOfWasteWaterCollectionAndTreatment",
-						"naceCodes": [
-							"E37.00"
-						],
-						"share": {
-							"relativeShareInPercent": 33.72,
-							"absoluteShare": {
-								"amount": 7624114875.22,
-								"currency": "COP"
-							}
-						},
-						"substantialContributionToClimateChangeMitigationInPercent": 9.17,
-						"substantialContributionToClimateChangeAdaptationInPercent": 79.53,
-						"substantialContributionToSustainableUseAndProtectionOfWaterAndMarineResourcesInPercent": 44.11,
-						"substantialContributionToTransitionToACircularEconomyInPercent": 3.12,
-						"substantialContributionToPollutionPreventionAndControlInPercent": 91,
-						"substantialContributionToProtectionAndRestorationOfBiodiversityAndEcosystemsInPercent": 47.05,
-						"dnshToClimateChangeMitigation": "Yes",
->>>>>>> 60b490e9
-						"dnshToClimateChangeAdaptation": "Yes",
-						"dnshToSustainableUseAndProtectionOfWaterAndMarineResources": "Yes",
-						"dnshToTransitionToACircularEconomy": "Yes",
-						"dnshToPollutionPreventionAndControl": "Yes",
-						"dnshToProtectionAndRestorationOfBiodiversityAndEcosystems": "Yes",
-						"minimumSafeguards": "No"
-					},
-					{
-						"activityName": "StorageOfThermalEnergy",
-						"naceCodes": [],
-						"share": {
-							"relativeShareInPercent": 74.52,
-							"absoluteShare": {
-								"amount": 1678773260.21,
-								"currency": "HNL"
-							}
-						},
-						"substantialContributionToClimateChangeMitigationInPercent": 16.58,
-						"substantialContributionToClimateChangeAdaptationInPercent": 35.48,
-						"substantialContributionToSustainableUseAndProtectionOfWaterAndMarineResourcesInPercent": 63.73,
-						"substantialContributionToTransitionToACircularEconomyInPercent": 14.43,
-						"substantialContributionToPollutionPreventionAndControlInPercent": 64.33,
-						"substantialContributionToProtectionAndRestorationOfBiodiversityAndEcosystemsInPercent": 84.64,
-						"dnshToClimateChangeMitigation": "Yes",
-						"dnshToClimateChangeAdaptation": "No",
-						"dnshToSustainableUseAndProtectionOfWaterAndMarineResources": "No",
-						"dnshToTransitionToACircularEconomy": "No",
-						"dnshToPollutionPreventionAndControl": "No",
-						"dnshToProtectionAndRestorationOfBiodiversityAndEcosystems": "Yes",
-						"minimumSafeguards": "Yes"
-					},
-					{
-<<<<<<< HEAD
-						"activityName": "RenewalOfWaterCollectionTreatmentAndSupplySystems",
-						"naceCodes": [
-							"F42.99"
-						],
-						"share": {
-							"relativeShareInPercent": 42.22,
-							"absoluteShare": {
-								"amount": 3301746470.39,
-								"currency": "MXN"
-							}
-						},
-						"substantialContributionToClimateChangeMitigationInPercent": 80.76,
-						"substantialContributionToClimateChangeAdaptationInPercent": 12.52,
-						"substantialContributionToSustainableUseAndProtectionOfWaterAndMarineResourcesInPercent": 61.31,
-						"substantialContributionToTransitionToACircularEconomyInPercent": 9.82,
-						"substantialContributionToPollutionPreventionAndControlInPercent": 73.82,
-						"substantialContributionToProtectionAndRestorationOfBiodiversityAndEcosystemsInPercent": 39.31,
-=======
-						"activityName": "RenewalOfWasteWaterCollectionAndTreatment",
-						"naceCodes": [
-							"E37.00"
-						],
-						"share": {
-							"relativeShareInPercent": 75.34,
-							"absoluteShare": {
-								"amount": 816101010.42,
-								"currency": "CVE"
-							}
-						},
-						"substantialContributionToClimateChangeMitigationInPercent": 23.01,
-						"substantialContributionToClimateChangeAdaptationInPercent": 87.93,
-						"substantialContributionToSustainableUseAndProtectionOfWaterAndMarineResourcesInPercent": 59.03,
-						"substantialContributionToTransitionToACircularEconomyInPercent": 86.89,
-						"substantialContributionToPollutionPreventionAndControlInPercent": 86.19,
-						"substantialContributionToProtectionAndRestorationOfBiodiversityAndEcosystemsInPercent": 49.18,
-						"dnshToClimateChangeMitigation": "No",
-						"dnshToClimateChangeAdaptation": "Yes",
-						"dnshToSustainableUseAndProtectionOfWaterAndMarineResources": "Yes",
-						"dnshToTransitionToACircularEconomy": "No",
-						"dnshToPollutionPreventionAndControl": "Yes",
-						"dnshToProtectionAndRestorationOfBiodiversityAndEcosystems": "No",
-						"minimumSafeguards": "No"
-					},
-					{
-						"activityName": "AcquisitionAndOwnershipOfBuildings",
-						"naceCodes": [
-							"L68"
-						],
-						"share": {
-							"relativeShareInPercent": 3.73,
-							"absoluteShare": {
-								"amount": 7783936650.96,
-								"currency": "BBD"
-							}
-						},
-						"substantialContributionToClimateChangeMitigationInPercent": 35.54,
-						"substantialContributionToClimateChangeAdaptationInPercent": 2.34,
-						"substantialContributionToSustainableUseAndProtectionOfWaterAndMarineResourcesInPercent": 94.04,
-						"substantialContributionToTransitionToACircularEconomyInPercent": 1.64,
-						"substantialContributionToPollutionPreventionAndControlInPercent": 57.11,
-						"substantialContributionToProtectionAndRestorationOfBiodiversityAndEcosystemsInPercent": 86.19,
->>>>>>> 60b490e9
-						"dnshToClimateChangeMitigation": "No",
-						"dnshToClimateChangeAdaptation": "No",
-						"dnshToSustainableUseAndProtectionOfWaterAndMarineResources": "No",
-						"dnshToTransitionToACircularEconomy": "No",
-						"dnshToPollutionPreventionAndControl": "Yes",
-						"dnshToProtectionAndRestorationOfBiodiversityAndEcosystems": "No",
-<<<<<<< HEAD
-						"minimumSafeguards": "No"
-					}
-				],
-				"enablingShareInPercent": 74.05,
-				"transitionalShareInPercent": 14.98
-			},
-			"opex": {
-				"totalAmount": {
-					"value": 408691596.24,
-					"dataSource": {
-						"page": 1080,
-						"fileName": "SustainabilityReport",
-						"fileReference": "50a36c418baffd520bb92d84664f06f9732a21f4e2e5ecee6d9136f16e7e0b63",
-						"tagName": "niches"
-					},
-					"comment": "override redundant monitor",
-					"quality": "Incomplete",
-					"currency": "JMD"
-				},
-				"nonEligibleShare": {
-					"relativeShareInPercent": 25.33,
-					"absoluteShare": {
-						"amount": 4118296173.4,
-						"currency": "BHD"
-					}
-				},
-				"eligibleShare": {
-					"relativeShareInPercent": 34.77,
-					"absoluteShare": {
-						"amount": 270093630.53,
-						"currency": "HTG"
-					}
-				},
-				"nonAlignedShare": {
-					"relativeShareInPercent": 77.97,
-					"absoluteShare": {
-						"amount": 1083614926.32,
-						"currency": "PAB"
-					}
-				},
-				"nonAlignedActivities": [
-					{
-						"activityName": "DataDrivenSolutionsForGhgEmissionsReductions",
-						"naceCodes": [
-							"J63.11"
-						],
-						"share": {
-							"relativeShareInPercent": 99.99,
-							"absoluteShare": {
-								"amount": 9086854131.9,
-								"currency": "PGK"
-							}
-						}
-					}
-				],
-				"alignedShare": {
-					"relativeShareInPercent": 53.55,
-					"absoluteShare": {
-						"amount": 3061084835.79,
-						"currency": "GBP"
-					}
-				},
-				"substantialContributionToClimateChangeMitigationInPercent": 2.97,
-				"substantialContributionToClimateChangeAdaptationInPercent": 30.46,
-				"substantialContributionToSustainableUseAndProtectionOfWaterAndMarineResourcesInPercent": 90.35,
-				"substantialContributionToTransitionToACircularEconomyInPercent": 97.71,
-				"substantialContributionToPollutionPreventionAndControlInPercent": 10.27,
-				"substantialContributionToProtectionAndRestorationOfBiodiversityAndEcosystemsInPercent": 19.16,
-				"alignedActivities": [
-					{
-						"activityName": "RetrofittingOfSeaAndCoastalFreightAndPassengerWaterTransport",
-						"naceCodes": [
-							"H50.2",
-							"H52.22",
-							"C33.15",
-							"H50.10"
-						],
-						"share": {
-							"relativeShareInPercent": 86,
-							"absoluteShare": {
-								"amount": 6767536608.97,
-								"currency": "KYD"
-							}
-						},
-						"substantialContributionToClimateChangeMitigationInPercent": 61.48,
-						"substantialContributionToClimateChangeAdaptationInPercent": 42.15,
-						"substantialContributionToSustainableUseAndProtectionOfWaterAndMarineResourcesInPercent": 81.64,
-						"substantialContributionToTransitionToACircularEconomyInPercent": 56.76,
-						"substantialContributionToPollutionPreventionAndControlInPercent": 19.89,
-						"substantialContributionToProtectionAndRestorationOfBiodiversityAndEcosystemsInPercent": 3.02,
-						"dnshToClimateChangeMitigation": "No",
-						"dnshToClimateChangeAdaptation": "No",
-=======
-						"minimumSafeguards": "Yes"
-					},
-					{
-						"activityName": "TransmissionAndDistributionOfElectricity",
-						"naceCodes": [
-							"D35.13"
-						],
-						"share": {
-							"relativeShareInPercent": 69.38,
-							"absoluteShare": {
-								"amount": 3203212758.52,
-								"currency": "GEL"
-							}
-						},
-						"substantialContributionToClimateChangeMitigationInPercent": 85.07,
-						"substantialContributionToClimateChangeAdaptationInPercent": 92.17,
-						"substantialContributionToSustainableUseAndProtectionOfWaterAndMarineResourcesInPercent": 75.42,
-						"substantialContributionToTransitionToACircularEconomyInPercent": 96.56,
-						"substantialContributionToPollutionPreventionAndControlInPercent": 81.57,
-						"substantialContributionToProtectionAndRestorationOfBiodiversityAndEcosystemsInPercent": 8.36,
-						"dnshToClimateChangeMitigation": "Yes",
-						"dnshToClimateChangeAdaptation": "Yes",
->>>>>>> 60b490e9
-						"dnshToSustainableUseAndProtectionOfWaterAndMarineResources": "No",
-						"dnshToTransitionToACircularEconomy": "No",
-						"dnshToPollutionPreventionAndControl": "No",
-						"dnshToProtectionAndRestorationOfBiodiversityAndEcosystems": "Yes",
-						"minimumSafeguards": "No"
-					},
-					{
-						"activityName": "UseOfConcreteInCivilEngineering",
-						"naceCodes": [
-							"F42.12",
-							"F42.13",
-							"F42.2"
-						],
-						"share": {
-							"relativeShareInPercent": 1.98,
-							"absoluteShare": {
-								"amount": 9325996348.64,
-								"currency": "TOP"
-							}
-						},
-						"substantialContributionToClimateChangeMitigationInPercent": 44.26,
-						"substantialContributionToClimateChangeAdaptationInPercent": 14.51,
-						"substantialContributionToSustainableUseAndProtectionOfWaterAndMarineResourcesInPercent": 98.81,
-						"substantialContributionToTransitionToACircularEconomyInPercent": 53.42,
-						"substantialContributionToPollutionPreventionAndControlInPercent": 84.72,
-						"substantialContributionToProtectionAndRestorationOfBiodiversityAndEcosystemsInPercent": 30.76,
-						"dnshToClimateChangeMitigation": "Yes",
-						"dnshToClimateChangeAdaptation": "No",
-						"dnshToSustainableUseAndProtectionOfWaterAndMarineResources": "Yes",
-						"dnshToTransitionToACircularEconomy": "Yes",
-						"dnshToPollutionPreventionAndControl": "No",
-						"dnshToProtectionAndRestorationOfBiodiversityAndEcosystems": "Yes",
-						"minimumSafeguards": "No"
-					},
-					{
-						"activityName": "ElectricityGenerationFromNuclearEnergyInExistingInstallations",
-						"naceCodes": [
-							"F42.22",
-							"D35.11"
-						],
-						"share": {
-							"relativeShareInPercent": 25.96,
-							"absoluteShare": {
-								"amount": 718339099.54,
-								"currency": "MUR"
-							}
-						},
-						"substantialContributionToClimateChangeMitigationInPercent": 56.94,
-						"substantialContributionToClimateChangeAdaptationInPercent": 37.66,
-						"substantialContributionToSustainableUseAndProtectionOfWaterAndMarineResourcesInPercent": 45.85,
-						"substantialContributionToTransitionToACircularEconomyInPercent": 81.93,
-						"substantialContributionToPollutionPreventionAndControlInPercent": 9.98,
-						"substantialContributionToProtectionAndRestorationOfBiodiversityAndEcosystemsInPercent": 88.65,
-						"dnshToClimateChangeMitigation": "Yes",
-						"dnshToClimateChangeAdaptation": "No",
-						"dnshToSustainableUseAndProtectionOfWaterAndMarineResources": "No",
-						"dnshToTransitionToACircularEconomy": "No",
-						"dnshToPollutionPreventionAndControl": "No",
-						"dnshToProtectionAndRestorationOfBiodiversityAndEcosystems": "Yes",
-						"minimumSafeguards": "Yes"
-					}
-				],
-<<<<<<< HEAD
-				"enablingShareInPercent": 31.62,
-				"transitionalShareInPercent": 69.15
-=======
-				"enablingShareInPercent": 87.05,
-				"transitionalShareInPercent": 63.67
->>>>>>> 60b490e9
-			}
-		},
-		"reportingPeriod": "2022"
-	},
-	{
-		"companyInformation": {
-<<<<<<< HEAD
-			"companyName": "all-fields-defined-for-eu-taxo-non-financials-beta",
 			"headquarters": "Beahanburgh",
 			"headquartersPostalCode": "14591",
 			"sector": "users",
@@ -2063,22 +482,8 @@
 				],
 				"Ticker": [
 					"vpPu0Ln"
-=======
-			"companyName": "all-fields-defined-for-eu-taxo-non-financials-gamma",
-			"headquarters": "Handcester",
-			"headquartersPostalCode": "42801-7203",
-			"sector": "e-markets",
-			"identifiers": {
-				"Lei": [],
-				"Isin": [
-					"ZpmWU5FgPSud",
-					"QVjQH1K3T4Jv"
->>>>>>> 60b490e9
-				],
-				"PermId": [],
-				"Ticker": [],
+				],
 				"Duns": [
-<<<<<<< HEAD
 					"bGNJItq3r"
 				],
 				"VatNumber": [
@@ -2104,406 +509,598 @@
 			"website": "https://mountainous-wrong.com/",
 			"isTeaserCompany": false,
 			"parentCompanyLei": "jAx7wkYCxboTyYsbpCVV"
-=======
-					"RdOYPXH2p"
-				],
-				"VatNumber": [
-					"zDZd28Fvo"
-				],
-				"CompanyRegistrationNumber": [
-					"37Omk265wqtUAPR"
-				]
-			},
-			"countryCode": "FR",
-			"companyContactDetails": [
-				"Jerrold.Smitham@example.com",
-				"Porter.Marks@example.com",
-				"Waino72@example.com",
-				"Claire.Conroy@example.com"
-			],
-			"companyAlternativeNames": [],
-			"companyLegalForm": "Sole Trader",
-			"website": "https://frightening-acknowledgment.biz/",
-			"isTeaserCompany": false,
-			"parentCompanyLei": "WLcCKgcwKyJbWbqPjiwR"
->>>>>>> 60b490e9
 		},
 		"t": {
 			"general": {
 				"fiscalYearDeviation": "Deviation",
-<<<<<<< HEAD
-				"fiscalYearEnd": "2024-02-23",
+				"fiscalYearEnd": "2024-02-04",
 				"scopeOfEntities": "No",
 				"nfrdMandatory": "Yes",
-				"euTaxonomyActivityLevelReporting": "No",
+				"euTaxonomyActivityLevelReporting": "Yes",
 				"assurance": {
-					"value": "ReasonableAssurance",
-					"provider": "Mann Group",
+					"value": "LimitedAssurance",
+					"provider": "Waelchi Group",
 					"dataSource": {
-						"page": 1001,
-						"fileName": "IntegratedReport",
+						"page": 56,
+						"fileName": "AnnualReport",
 						"fileReference": "50a36c418baffd520bb92d84664f06f9732a21f4e2e5ecee6d9136f16e7e0b63",
-						"tagName": "infrastructures"
-					}
-				},
-				"numberOfEmployees": 68937.43,
+						"tagName": "experiences"
+					}
+				},
+				"numberOfEmployees": 91319.07,
 				"referencedReports": {
-					"IntegratedReport": {
-						"fileReference": "50a36c418baffd520bb92d84664f06f9732a21f4e2e5ecee6d9136f16e7e0b63",
-						"fileName": "IntegratedReport",
-						"publicationDate": "2023-12-28"
-					},
-					"ESEFReport": {
-						"fileReference": "50a36c418baffd520bb92d84664f06f9732a21f4e2e5ecee6d9136f16e7e0b63",
-						"fileName": "ESEFReport",
-						"publicationDate": "2023-05-14"
-					},
 					"AnnualReport": {
 						"fileReference": "50a36c418baffd520bb92d84664f06f9732a21f4e2e5ecee6d9136f16e7e0b63",
 						"fileName": "AnnualReport",
-						"publicationDate": "2023-11-10"
-					},
-					"SustainabilityReport": {
-						"fileReference": "50a36c418baffd520bb92d84664f06f9732a21f4e2e5ecee6d9136f16e7e0b63",
-						"fileName": "SustainabilityReport",
-						"publicationDate": "2023-11-02"
-=======
-				"fiscalYearEnd": "2024-09-13",
-				"scopeOfEntities": "Yes",
-				"nfrdMandatory": "No",
-				"euTaxonomyActivityLevelReporting": "Yes",
-				"assurance": {
-					"value": "ReasonableAssurance",
-					"provider": "Pagac, Lynch and Emmerich",
-					"dataSource": {
-						"page": 932,
-						"fileName": "IntegratedReport",
-						"fileReference": "50a36c418baffd520bb92d84664f06f9732a21f4e2e5ecee6d9136f16e7e0b63",
-						"tagName": "systems"
-					}
-				},
-				"numberOfEmployees": 52387.24,
-				"referencedReports": {
-					"SustainabilityReport": {
-						"fileReference": "50a36c418baffd520bb92d84664f06f9732a21f4e2e5ecee6d9136f16e7e0b63",
-						"fileName": "SustainabilityReport",
-						"publicationDate": "2024-01-05"
-					},
-					"ESEFReport": {
-						"fileReference": "50a36c418baffd520bb92d84664f06f9732a21f4e2e5ecee6d9136f16e7e0b63",
-						"fileName": "ESEFReport",
-						"publicationDate": "2023-03-12"
-					},
-					"IntegratedReport": {
-						"fileReference": "50a36c418baffd520bb92d84664f06f9732a21f4e2e5ecee6d9136f16e7e0b63",
-						"fileName": "IntegratedReport",
-						"publicationDate": "2023-03-27"
-					},
-					"AnnualReport": {
-						"fileReference": "50a36c418baffd520bb92d84664f06f9732a21f4e2e5ecee6d9136f16e7e0b63",
-						"fileName": "AnnualReport",
-						"publicationDate": "2023-11-09"
->>>>>>> 60b490e9
+						"publicationDate": "2023-11-14"
 					}
 				}
 			},
 			"revenue": {
 				"totalAmount": {
-<<<<<<< HEAD
-					"value": 3165066679.94,
+					"value": 7682090320.16,
 					"dataSource": {
-						"page": 738,
+						"page": 1106,
 						"fileName": "AnnualReport",
 						"fileReference": "50a36c418baffd520bb92d84664f06f9732a21f4e2e5ecee6d9136f16e7e0b63",
-						"tagName": "eyeballs"
-					},
-					"comment": "connect auxiliary bus",
+						"tagName": "paradigms"
+					},
+					"comment": "copy solid state matrix",
 					"quality": "Reported",
-					"currency": "CUP"
+					"currency": "XCD"
 				},
 				"nonEligibleShare": {
-					"relativeShareInPercent": 69.92,
-					"absoluteShare": {
-						"amount": 4555051680.65,
-						"currency": "AUD"
+					"relativeShareInPercent": 49.04,
+					"absoluteShare": {
+						"amount": 1171352593.22,
+						"currency": "BZD"
 					}
 				},
 				"eligibleShare": {
-					"relativeShareInPercent": 94.9,
-					"absoluteShare": {
-						"amount": 7765763450.88,
-						"currency": "BBD"
+					"relativeShareInPercent": 93.88,
+					"absoluteShare": {
+						"amount": 2140728728.84,
+						"currency": "ANG"
 					}
 				},
 				"nonAlignedShare": {
-					"relativeShareInPercent": 40.1,
-					"absoluteShare": {
-						"amount": 2266082186.25,
-						"currency": "RWF"
-=======
-					"value": 2152004581.87,
-					"dataSource": {
-						"page": 1031,
-						"fileName": "SustainabilityReport",
-						"fileReference": "50a36c418baffd520bb92d84664f06f9732a21f4e2e5ecee6d9136f16e7e0b63",
-						"tagName": "initiatives"
-					},
-					"comment": "calculate primary microchip",
-					"quality": "Estimated",
-					"currency": "FKP"
-				},
-				"nonEligibleShare": {
-					"relativeShareInPercent": 8.42,
-					"absoluteShare": {
-						"amount": 4393414482.47,
-						"currency": "CHF"
-					}
-				},
-				"eligibleShare": {
-					"relativeShareInPercent": 3.47,
-					"absoluteShare": {
-						"amount": 398616283.2,
-						"currency": "LYD"
-					}
-				},
-				"nonAlignedShare": {
-					"relativeShareInPercent": 59.62,
-					"absoluteShare": {
-						"amount": 6339481512.55,
-						"currency": "GBP"
->>>>>>> 60b490e9
+					"relativeShareInPercent": 70.34,
+					"absoluteShare": {
+						"amount": 7424645242.28,
+						"currency": "KMF"
 					}
 				},
 				"nonAlignedActivities": [
 					{
-						"activityName": "ManufactureOfPlasticsInPrimaryForm",
-						"naceCodes": [
-							"C20.16"
-						],
-						"share": {
-<<<<<<< HEAD
-							"relativeShareInPercent": 2.87,
-							"absoluteShare": {
-								"amount": 3527709296.9,
-								"currency": "DOP"
-=======
-							"relativeShareInPercent": 60.32,
-							"absoluteShare": {
-								"amount": 2351233989.46,
-								"currency": "JMD"
->>>>>>> 60b490e9
+						"activityName": "EngineeringActivitiesAndRelatedTechnicalConsultancyDedicatedToAdaptationToClimateChange",
+						"naceCodes": [
+							"M71.12"
+						],
+						"share": {
+							"relativeShareInPercent": 76.29,
+							"absoluteShare": {
+								"amount": 9346870377.2,
+								"currency": "CRC"
 							}
 						}
+					},
+					{
+						"activityName": "InstallationMaintenanceAndRepairOfInstrumentsAndDevicesForMeasuringRegulationAndControllingEnergyPerformanceOfBuildings",
+						"naceCodes": [
+							"C25"
+						],
+						"share": {
+							"relativeShareInPercent": 86.34,
+							"absoluteShare": {
+								"amount": 4184210244.57,
+								"currency": "SBD"
+							}
+						}
 					}
 				],
 				"alignedShare": {
-<<<<<<< HEAD
-					"relativeShareInPercent": 71.48,
-					"absoluteShare": {
-						"amount": 7161760479.21,
-						"currency": "SZL"
-					}
-				},
-				"substantialContributionToClimateChangeMitigationInPercent": 86.25,
-				"substantialContributionToClimateChangeAdaptationInPercent": 2.47,
-				"substantialContributionToSustainableUseAndProtectionOfWaterAndMarineResourcesInPercent": 25.66,
-				"substantialContributionToTransitionToACircularEconomyInPercent": 6.25,
-				"substantialContributionToPollutionPreventionAndControlInPercent": 42,
-				"substantialContributionToProtectionAndRestorationOfBiodiversityAndEcosystemsInPercent": 51.07,
+					"relativeShareInPercent": 22.21,
+					"absoluteShare": {
+						"amount": 4423959611.45,
+						"currency": "MOP"
+					}
+				},
+				"substantialContributionToClimateChangeMitigationInPercent": 35.99,
+				"substantialContributionToClimateChangeAdaptationInPercent": 20.89,
+				"substantialContributionToSustainableUseAndProtectionOfWaterAndMarineResourcesInPercent": 55.52,
+				"substantialContributionToTransitionToACircularEconomyInPercent": 45.45,
+				"substantialContributionToPollutionPreventionAndControlInPercent": 15.87,
+				"substantialContributionToProtectionAndRestorationOfBiodiversityAndEcosystemsInPercent": 86.21,
 				"alignedActivities": [
 					{
-						"activityName": "SaleOfSpareParts",
-						"naceCodes": [
-							"C27",
-							"C26"
-						],
-						"share": {
-							"relativeShareInPercent": 93.9,
-							"absoluteShare": {
-								"amount": 3791991083.42,
-								"currency": "TRY"
-							}
-						},
-						"substantialContributionToClimateChangeMitigationInPercent": 64.41,
-						"substantialContributionToClimateChangeAdaptationInPercent": 51.69,
-						"substantialContributionToSustainableUseAndProtectionOfWaterAndMarineResourcesInPercent": 81.34,
-						"substantialContributionToTransitionToACircularEconomyInPercent": 85.36,
-						"substantialContributionToPollutionPreventionAndControlInPercent": 48.16,
-						"substantialContributionToProtectionAndRestorationOfBiodiversityAndEcosystemsInPercent": 51.93,
-						"dnshToClimateChangeMitigation": "No",
-						"dnshToClimateChangeAdaptation": "No",
+						"activityName": "TreatmentOfHazardousWaste",
+						"naceCodes": [
+							"F42.9",
+							"E38.22"
+						],
+						"share": {
+							"relativeShareInPercent": 96.24,
+							"absoluteShare": {
+								"amount": 8324641513.18,
+								"currency": "MKD"
+							}
+						},
+						"substantialContributionToClimateChangeMitigationInPercent": 14.56,
+						"substantialContributionToClimateChangeAdaptationInPercent": 74.39,
+						"substantialContributionToSustainableUseAndProtectionOfWaterAndMarineResourcesInPercent": 47.83,
+						"substantialContributionToTransitionToACircularEconomyInPercent": 70.9,
+						"substantialContributionToPollutionPreventionAndControlInPercent": 37.92,
+						"substantialContributionToProtectionAndRestorationOfBiodiversityAndEcosystemsInPercent": 93.8,
+						"dnshToClimateChangeMitigation": "Yes",
+						"dnshToClimateChangeAdaptation": "Yes",
 						"dnshToSustainableUseAndProtectionOfWaterAndMarineResources": "Yes",
 						"dnshToTransitionToACircularEconomy": "Yes",
 						"dnshToPollutionPreventionAndControl": "Yes",
-						"dnshToProtectionAndRestorationOfBiodiversityAndEcosystems": "No",
+						"dnshToProtectionAndRestorationOfBiodiversityAndEcosystems": "Yes",
 						"minimumSafeguards": "Yes"
 					},
 					{
-						"activityName": "TreatmentOfHazardousWaste",
-						"naceCodes": [
-							"E38.22",
-							"F42.9"
-						],
-						"share": {
-							"relativeShareInPercent": 55.69,
-							"absoluteShare": {
-								"amount": 9229848473.34,
-								"currency": "TZS"
-=======
-					"relativeShareInPercent": 18.9,
-					"absoluteShare": {
-						"amount": 4264301254.88,
-						"currency": "KYD"
-					}
-				},
-				"substantialContributionToClimateChangeMitigationInPercent": 58.77,
-				"substantialContributionToClimateChangeAdaptationInPercent": 5.37,
-				"substantialContributionToSustainableUseAndProtectionOfWaterAndMarineResourcesInPercent": 35.56,
-				"substantialContributionToTransitionToACircularEconomyInPercent": 81.46,
-				"substantialContributionToPollutionPreventionAndControlInPercent": 36.93,
-				"substantialContributionToProtectionAndRestorationOfBiodiversityAndEcosystemsInPercent": 44.17,
-				"alignedActivities": [
-					{
-						"activityName": "ProductionOfHeatCoolFromGeothermalEnergy",
-						"naceCodes": [
-							"D35.30"
-						],
-						"share": {
-							"relativeShareInPercent": 81.82,
-							"absoluteShare": {
-								"amount": 5893940853.42,
-								"currency": "MOP"
-							}
-						},
-						"substantialContributionToClimateChangeMitigationInPercent": 39.78,
-						"substantialContributionToClimateChangeAdaptationInPercent": 20.98,
-						"substantialContributionToSustainableUseAndProtectionOfWaterAndMarineResourcesInPercent": 47.18,
-						"substantialContributionToTransitionToACircularEconomyInPercent": 55.45,
-						"substantialContributionToPollutionPreventionAndControlInPercent": 91.96,
-						"substantialContributionToProtectionAndRestorationOfBiodiversityAndEcosystemsInPercent": 47.47,
-						"dnshToClimateChangeMitigation": "Yes",
-						"dnshToClimateChangeAdaptation": "No",
-						"dnshToSustainableUseAndProtectionOfWaterAndMarineResources": "Yes",
-						"dnshToTransitionToACircularEconomy": "No",
-						"dnshToPollutionPreventionAndControl": "No",
-						"dnshToProtectionAndRestorationOfBiodiversityAndEcosystems": "No",
-						"minimumSafeguards": "Yes"
-					},
-					{
-						"activityName": "FreightTransportServicesByRoad",
-						"naceCodes": [
-							"H53.10",
-							"H53.20",
-							"H49.4.1"
-						],
-						"share": {
-							"relativeShareInPercent": 94.41,
-							"absoluteShare": {
-								"amount": 8550581869.21,
-								"currency": "PEN"
-							}
-						},
-						"substantialContributionToClimateChangeMitigationInPercent": 42.11,
-						"substantialContributionToClimateChangeAdaptationInPercent": 44.58,
-						"substantialContributionToSustainableUseAndProtectionOfWaterAndMarineResourcesInPercent": 24.2,
-						"substantialContributionToTransitionToACircularEconomyInPercent": 92.06,
-						"substantialContributionToPollutionPreventionAndControlInPercent": 57.01,
-						"substantialContributionToProtectionAndRestorationOfBiodiversityAndEcosystemsInPercent": 19.77,
+						"activityName": "ManufactureOfMedicinalProducts",
+						"naceCodes": [
+							"C21.2"
+						],
+						"share": {
+							"relativeShareInPercent": 69.24,
+							"absoluteShare": {
+								"amount": 1092358203.6,
+								"currency": "NIO"
+							}
+						},
+						"substantialContributionToClimateChangeMitigationInPercent": 20.56,
+						"substantialContributionToClimateChangeAdaptationInPercent": 61.62,
+						"substantialContributionToSustainableUseAndProtectionOfWaterAndMarineResourcesInPercent": 30.85,
+						"substantialContributionToTransitionToACircularEconomyInPercent": 78.64,
+						"substantialContributionToPollutionPreventionAndControlInPercent": 55.2,
+						"substantialContributionToProtectionAndRestorationOfBiodiversityAndEcosystemsInPercent": 98.37,
 						"dnshToClimateChangeMitigation": "Yes",
 						"dnshToClimateChangeAdaptation": "No",
 						"dnshToSustainableUseAndProtectionOfWaterAndMarineResources": "No",
 						"dnshToTransitionToACircularEconomy": "No",
 						"dnshToPollutionPreventionAndControl": "No",
+						"dnshToProtectionAndRestorationOfBiodiversityAndEcosystems": "No",
+						"minimumSafeguards": "Yes"
+					},
+					{
+						"activityName": "ProfessionalServicesRelatedToEnergyPerformanceOfBuildings",
+						"naceCodes": [
+							"M71"
+						],
+						"share": {
+							"relativeShareInPercent": 52.3,
+							"absoluteShare": {
+								"amount": 5147721900.14,
+								"currency": "MRU"
+							}
+						},
+						"substantialContributionToClimateChangeMitigationInPercent": 55.67,
+						"substantialContributionToClimateChangeAdaptationInPercent": 83.73,
+						"substantialContributionToSustainableUseAndProtectionOfWaterAndMarineResourcesInPercent": 99.19,
+						"substantialContributionToTransitionToACircularEconomyInPercent": 76.28,
+						"substantialContributionToPollutionPreventionAndControlInPercent": 7.54,
+						"substantialContributionToProtectionAndRestorationOfBiodiversityAndEcosystemsInPercent": 20.52,
+						"dnshToClimateChangeMitigation": "No",
+						"dnshToClimateChangeAdaptation": "Yes",
+						"dnshToSustainableUseAndProtectionOfWaterAndMarineResources": "No",
+						"dnshToTransitionToACircularEconomy": "No",
+						"dnshToPollutionPreventionAndControl": "Yes",
+						"dnshToProtectionAndRestorationOfBiodiversityAndEcosystems": "No",
+						"minimumSafeguards": "No"
+					},
+					{
+						"activityName": "ManufactureOfEnergyEfficiencyEquipmentForBuildings",
+						"naceCodes": [
+							"C28.11",
+							"C23.20",
+							"C25.29",
+							"C16.23",
+							"C25.12",
+							"C25.93",
+							"C27.32",
+							"C23.11",
+							"C28.14",
+							"C27.40",
+							"C23.43",
+							"C25.11",
+							"C28.12"
+						],
+						"share": {
+							"relativeShareInPercent": 51.61,
+							"absoluteShare": {
+								"amount": 6216739190.28,
+								"currency": "LSL"
+							}
+						},
+						"substantialContributionToClimateChangeMitigationInPercent": 53.68,
+						"substantialContributionToClimateChangeAdaptationInPercent": 40.14,
+						"substantialContributionToSustainableUseAndProtectionOfWaterAndMarineResourcesInPercent": 58.28,
+						"substantialContributionToTransitionToACircularEconomyInPercent": 24.51,
+						"substantialContributionToPollutionPreventionAndControlInPercent": 15.56,
+						"substantialContributionToProtectionAndRestorationOfBiodiversityAndEcosystemsInPercent": 73.71,
+						"dnshToClimateChangeMitigation": "Yes",
+						"dnshToClimateChangeAdaptation": "Yes",
+						"dnshToSustainableUseAndProtectionOfWaterAndMarineResources": "Yes",
+						"dnshToTransitionToACircularEconomy": "Yes",
+						"dnshToPollutionPreventionAndControl": "Yes",
 						"dnshToProtectionAndRestorationOfBiodiversityAndEcosystems": "Yes",
-						"minimumSafeguards": "No"
-					}
-				],
-				"enablingShareInPercent": 62.05,
-				"transitionalShareInPercent": 26.46
+						"minimumSafeguards": "Yes"
+					},
+					{
+						"activityName": "StorageOfThermalEnergy",
+						"naceCodes": [],
+						"share": {
+							"relativeShareInPercent": 56.2,
+							"absoluteShare": {
+								"amount": 4851433013.1,
+								"currency": "ISK"
+							}
+						},
+						"substantialContributionToClimateChangeMitigationInPercent": 30.53,
+						"substantialContributionToClimateChangeAdaptationInPercent": 19.34,
+						"substantialContributionToSustainableUseAndProtectionOfWaterAndMarineResourcesInPercent": 10.52,
+						"substantialContributionToTransitionToACircularEconomyInPercent": 5.01,
+						"substantialContributionToPollutionPreventionAndControlInPercent": 41.23,
+						"substantialContributionToProtectionAndRestorationOfBiodiversityAndEcosystemsInPercent": 80.3,
+						"dnshToClimateChangeMitigation": "Yes",
+						"dnshToClimateChangeAdaptation": "No",
+						"dnshToSustainableUseAndProtectionOfWaterAndMarineResources": "No",
+						"dnshToTransitionToACircularEconomy": "Yes",
+						"dnshToPollutionPreventionAndControl": "No",
+						"dnshToProtectionAndRestorationOfBiodiversityAndEcosystems": "No",
+						"minimumSafeguards": "No"
+					},
+					{
+						"activityName": "UrbanWasteWaterTreatment",
+						"naceCodes": [
+							"F42.9"
+						],
+						"share": {
+							"relativeShareInPercent": 29.25,
+							"absoluteShare": {
+								"amount": 3866413387,
+								"currency": "JMD"
+							}
+						},
+						"substantialContributionToClimateChangeMitigationInPercent": 37.22,
+						"substantialContributionToClimateChangeAdaptationInPercent": 21.59,
+						"substantialContributionToSustainableUseAndProtectionOfWaterAndMarineResourcesInPercent": 57.39,
+						"substantialContributionToTransitionToACircularEconomyInPercent": 34.82,
+						"substantialContributionToPollutionPreventionAndControlInPercent": 12.83,
+						"substantialContributionToProtectionAndRestorationOfBiodiversityAndEcosystemsInPercent": 5.3,
+						"dnshToClimateChangeMitigation": "Yes",
+						"dnshToClimateChangeAdaptation": "Yes",
+						"dnshToSustainableUseAndProtectionOfWaterAndMarineResources": "Yes",
+						"dnshToTransitionToACircularEconomy": "No",
+						"dnshToPollutionPreventionAndControl": "Yes",
+						"dnshToProtectionAndRestorationOfBiodiversityAndEcosystems": "No",
+						"minimumSafeguards": "Yes"
+					},
+					{
+						"activityName": "PhosphorusRecoveryFromWasteWater",
+						"naceCodes": [
+							"E37.00",
+							"E38.32",
+							"F42.99"
+						],
+						"share": {
+							"relativeShareInPercent": 60.25,
+							"absoluteShare": {
+								"amount": 4150244363.12,
+								"currency": "MZN"
+							}
+						},
+						"substantialContributionToClimateChangeMitigationInPercent": 69.74,
+						"substantialContributionToClimateChangeAdaptationInPercent": 18.13,
+						"substantialContributionToSustainableUseAndProtectionOfWaterAndMarineResourcesInPercent": 40.41,
+						"substantialContributionToTransitionToACircularEconomyInPercent": 99.82,
+						"substantialContributionToPollutionPreventionAndControlInPercent": 26.64,
+						"substantialContributionToProtectionAndRestorationOfBiodiversityAndEcosystemsInPercent": 22.88,
+						"dnshToClimateChangeMitigation": "Yes",
+						"dnshToClimateChangeAdaptation": "No",
+						"dnshToSustainableUseAndProtectionOfWaterAndMarineResources": "No",
+						"dnshToTransitionToACircularEconomy": "No",
+						"dnshToPollutionPreventionAndControl": "No",
+						"dnshToProtectionAndRestorationOfBiodiversityAndEcosystems": "No",
+						"minimumSafeguards": "Yes"
+					},
+					{
+						"activityName": "RetrofittingOfInlandWaterPassengerAndFreightTransport",
+						"naceCodes": [
+							"C33.15",
+							"H50.30",
+							"H50.4"
+						],
+						"share": {
+							"relativeShareInPercent": 32.97,
+							"absoluteShare": {
+								"amount": 9481176990.09,
+								"currency": "NZD"
+							}
+						},
+						"substantialContributionToClimateChangeMitigationInPercent": 87.42,
+						"substantialContributionToClimateChangeAdaptationInPercent": 9.53,
+						"substantialContributionToSustainableUseAndProtectionOfWaterAndMarineResourcesInPercent": 1.06,
+						"substantialContributionToTransitionToACircularEconomyInPercent": 56.03,
+						"substantialContributionToPollutionPreventionAndControlInPercent": 84.31,
+						"substantialContributionToProtectionAndRestorationOfBiodiversityAndEcosystemsInPercent": 5.43,
+						"dnshToClimateChangeMitigation": "No",
+						"dnshToClimateChangeAdaptation": "No",
+						"dnshToSustainableUseAndProtectionOfWaterAndMarineResources": "No",
+						"dnshToTransitionToACircularEconomy": "Yes",
+						"dnshToPollutionPreventionAndControl": "No",
+						"dnshToProtectionAndRestorationOfBiodiversityAndEcosystems": "No",
+						"minimumSafeguards": "No"
+					},
+					{
+						"activityName": "ConservationForestry",
+						"naceCodes": [
+							"A2"
+						],
+						"share": {
+							"relativeShareInPercent": 93.57,
+							"absoluteShare": {
+								"amount": 6407415205.61,
+								"currency": "SZL"
+							}
+						},
+						"substantialContributionToClimateChangeMitigationInPercent": 89.67,
+						"substantialContributionToClimateChangeAdaptationInPercent": 11.26,
+						"substantialContributionToSustainableUseAndProtectionOfWaterAndMarineResourcesInPercent": 66.49,
+						"substantialContributionToTransitionToACircularEconomyInPercent": 95.46,
+						"substantialContributionToPollutionPreventionAndControlInPercent": 8.46,
+						"substantialContributionToProtectionAndRestorationOfBiodiversityAndEcosystemsInPercent": 87.86,
+						"dnshToClimateChangeMitigation": "No",
+						"dnshToClimateChangeAdaptation": "No",
+						"dnshToSustainableUseAndProtectionOfWaterAndMarineResources": "No",
+						"dnshToTransitionToACircularEconomy": "No",
+						"dnshToPollutionPreventionAndControl": "No",
+						"dnshToProtectionAndRestorationOfBiodiversityAndEcosystems": "Yes",
+						"minimumSafeguards": "No"
+					}
+				],
+				"enablingShareInPercent": 54.33,
+				"transitionalShareInPercent": 91.26
 			},
 			"capex": {
 				"totalAmount": {
-					"value": 1615320816.63,
+					"value": 4803400496.02,
 					"dataSource": {
-						"page": 346,
-						"fileName": "ESEFReport",
+						"page": 640,
+						"fileName": "AnnualReport",
 						"fileReference": "50a36c418baffd520bb92d84664f06f9732a21f4e2e5ecee6d9136f16e7e0b63",
-						"tagName": "methodologies"
-					},
-					"comment": "program open-source microchip",
+						"tagName": "relationships"
+					},
+					"comment": "back up auxiliary pixel",
+					"quality": "Reported",
+					"currency": "AWG"
+				},
+				"nonEligibleShare": {
+					"relativeShareInPercent": 14.46,
+					"absoluteShare": {
+						"amount": 7793474812.06,
+						"currency": "NGN"
+					}
+				},
+				"eligibleShare": {
+					"relativeShareInPercent": 85.5,
+					"absoluteShare": {
+						"amount": 5848586680.37,
+						"currency": "LBP"
+					}
+				},
+				"nonAlignedShare": {
+					"relativeShareInPercent": 83.48,
+					"absoluteShare": {
+						"amount": 6601496404.04,
+						"currency": "GTQ"
+					}
+				},
+				"nonAlignedActivities": [
+					{
+						"activityName": "InstallationMaintenanceAndRepairOfChargingStationsForElectricVehiclesInBuildingsAndParkingSpacesAttachedToBuildings",
+						"naceCodes": [
+							"F43",
+							"F42",
+							"C28",
+							"M71",
+							"C27",
+							"C23"
+						],
+						"share": {
+							"relativeShareInPercent": 51.28,
+							"absoluteShare": {
+								"amount": 6297106153.8,
+								"currency": "MUR"
+							}
+						}
+					}
+				],
+				"alignedShare": {
+					"relativeShareInPercent": 29.56,
+					"absoluteShare": {
+						"amount": 7722404727.25,
+						"currency": "GHS"
+					}
+				},
+				"substantialContributionToClimateChangeMitigationInPercent": 49.98,
+				"substantialContributionToClimateChangeAdaptationInPercent": 6.41,
+				"substantialContributionToSustainableUseAndProtectionOfWaterAndMarineResourcesInPercent": 6.22,
+				"substantialContributionToTransitionToACircularEconomyInPercent": 9.8,
+				"substantialContributionToPollutionPreventionAndControlInPercent": 96.64,
+				"substantialContributionToProtectionAndRestorationOfBiodiversityAndEcosystemsInPercent": 42.38,
+				"alignedActivities": [],
+				"enablingShareInPercent": 8.32,
+				"transitionalShareInPercent": 48.88
+			},
+			"opex": {
+				"totalAmount": {
+					"value": 461900397.2,
+					"dataSource": {
+						"page": 152,
+						"fileName": "AnnualReport",
+						"fileReference": "50a36c418baffd520bb92d84664f06f9732a21f4e2e5ecee6d9136f16e7e0b63",
+						"tagName": "systems"
+					},
+					"comment": "compress bluetooth program",
 					"quality": "Estimated",
-					"currency": "DOP"
+					"currency": "BAM"
 				},
 				"nonEligibleShare": {
-					"relativeShareInPercent": 80.2,
-					"absoluteShare": {
-						"amount": 4643816784.96,
-						"currency": "BAM"
+					"relativeShareInPercent": 12.42,
+					"absoluteShare": {
+						"amount": 2665309167.93,
+						"currency": "MVR"
 					}
 				},
 				"eligibleShare": {
-					"relativeShareInPercent": 16.18,
-					"absoluteShare": {
-						"amount": 9320658454.68,
-						"currency": "LSL"
+					"relativeShareInPercent": 93.53,
+					"absoluteShare": {
+						"amount": 8249407943.81,
+						"currency": "SAR"
 					}
 				},
 				"nonAlignedShare": {
-					"relativeShareInPercent": 68.61,
-					"absoluteShare": {
-						"amount": 8089350829.84,
-						"currency": "BSD"
+					"relativeShareInPercent": 73.47,
+					"absoluteShare": {
+						"amount": 7438692289.87,
+						"currency": "UZS"
 					}
 				},
 				"nonAlignedActivities": [
 					{
-						"activityName": "LowCarbonAirportInfrastructure",
-						"naceCodes": [
-							"F41.20"
-						],
-						"share": {
-							"relativeShareInPercent": 41.41,
-							"absoluteShare": {
-								"amount": 6524792988.79,
-								"currency": "XAF"
->>>>>>> 60b490e9
-							}
-						},
-						"substantialContributionToClimateChangeMitigationInPercent": 48.22,
-						"substantialContributionToClimateChangeAdaptationInPercent": 39.43,
-						"substantialContributionToSustainableUseAndProtectionOfWaterAndMarineResourcesInPercent": 88.45,
-						"substantialContributionToTransitionToACircularEconomyInPercent": 87.69,
-						"substantialContributionToPollutionPreventionAndControlInPercent": 60.8,
-						"substantialContributionToProtectionAndRestorationOfBiodiversityAndEcosystemsInPercent": 12.43,
+						"activityName": "CollectionAndTransportOfHazardousWaste",
+						"naceCodes": [
+							"F42.9"
+						],
+						"share": {
+							"relativeShareInPercent": 72.65,
+							"absoluteShare": {
+								"amount": 5005698304.16,
+								"currency": "MUR"
+							}
+						}
+					}
+				],
+				"alignedShare": {
+					"relativeShareInPercent": 79.77,
+					"absoluteShare": {
+						"amount": 335029098.2,
+						"currency": "LYD"
+					}
+				},
+				"substantialContributionToClimateChangeMitigationInPercent": 65.61,
+				"substantialContributionToClimateChangeAdaptationInPercent": 82.41,
+				"substantialContributionToSustainableUseAndProtectionOfWaterAndMarineResourcesInPercent": 69.48,
+				"substantialContributionToTransitionToACircularEconomyInPercent": 68.44,
+				"substantialContributionToPollutionPreventionAndControlInPercent": 74.85,
+				"substantialContributionToProtectionAndRestorationOfBiodiversityAndEcosystemsInPercent": 47.66,
+				"alignedActivities": [
+					{
+						"activityName": "ProductionOfAlternativeWaterResourcesForPurposesOtherThanHumanConsumption",
+						"naceCodes": [
+							"F42.9",
+							"E37.00"
+						],
+						"share": {
+							"relativeShareInPercent": 38.62,
+							"absoluteShare": {
+								"amount": 9406202447.14,
+								"currency": "UYU"
+							}
+						},
+						"substantialContributionToClimateChangeMitigationInPercent": 41.74,
+						"substantialContributionToClimateChangeAdaptationInPercent": 78.13,
+						"substantialContributionToSustainableUseAndProtectionOfWaterAndMarineResourcesInPercent": 44.54,
+						"substantialContributionToTransitionToACircularEconomyInPercent": 16.46,
+						"substantialContributionToPollutionPreventionAndControlInPercent": 3.81,
+						"substantialContributionToProtectionAndRestorationOfBiodiversityAndEcosystemsInPercent": 73.79,
+						"dnshToClimateChangeMitigation": "No",
+						"dnshToClimateChangeAdaptation": "No",
+						"dnshToSustainableUseAndProtectionOfWaterAndMarineResources": "No",
+						"dnshToTransitionToACircularEconomy": "Yes",
+						"dnshToPollutionPreventionAndControl": "Yes",
+						"dnshToProtectionAndRestorationOfBiodiversityAndEcosystems": "Yes",
+						"minimumSafeguards": "No"
+					},
+					{
+						"activityName": "Education",
+						"naceCodes": [
+							"P85"
+						],
+						"share": {
+							"relativeShareInPercent": 71.53,
+							"absoluteShare": {
+								"amount": 1005761793.34,
+								"currency": "NOK"
+							}
+						},
+						"substantialContributionToClimateChangeMitigationInPercent": 60.3,
+						"substantialContributionToClimateChangeAdaptationInPercent": 49.19,
+						"substantialContributionToSustainableUseAndProtectionOfWaterAndMarineResourcesInPercent": 42.93,
+						"substantialContributionToTransitionToACircularEconomyInPercent": 74.62,
+						"substantialContributionToPollutionPreventionAndControlInPercent": 26.68,
+						"substantialContributionToProtectionAndRestorationOfBiodiversityAndEcosystemsInPercent": 72.28,
 						"dnshToClimateChangeMitigation": "Yes",
 						"dnshToClimateChangeAdaptation": "Yes",
-						"dnshToSustainableUseAndProtectionOfWaterAndMarineResources": "Yes",
+						"dnshToSustainableUseAndProtectionOfWaterAndMarineResources": "No",
 						"dnshToTransitionToACircularEconomy": "Yes",
 						"dnshToPollutionPreventionAndControl": "Yes",
-						"dnshToProtectionAndRestorationOfBiodiversityAndEcosystems": "No",
-						"minimumSafeguards": "No"
-					},
-					{
-<<<<<<< HEAD
-						"activityName": "ManufactureOfPlasticPackagingGoods",
-						"naceCodes": [
-							"C22.22"
-						],
-						"share": {
-							"relativeShareInPercent": 17.32,
-							"absoluteShare": {
-								"amount": 5661741741.93,
-								"currency": "IRR"
-							}
-						},
-						"substantialContributionToClimateChangeMitigationInPercent": 0.88,
-						"substantialContributionToClimateChangeAdaptationInPercent": 85.1,
-						"substantialContributionToSustainableUseAndProtectionOfWaterAndMarineResourcesInPercent": 39.15,
-						"substantialContributionToTransitionToACircularEconomyInPercent": 48.3,
-						"substantialContributionToPollutionPreventionAndControlInPercent": 87.86,
-						"substantialContributionToProtectionAndRestorationOfBiodiversityAndEcosystemsInPercent": 53.38,
+						"dnshToProtectionAndRestorationOfBiodiversityAndEcosystems": "Yes",
+						"minimumSafeguards": "No"
+					},
+					{
+						"activityName": "CollectionAndTransportOfNonHazardousWasteInSourceSegregatedFractions",
+						"naceCodes": [
+							"E38.11"
+						],
+						"share": {
+							"relativeShareInPercent": 37.17,
+							"absoluteShare": {
+								"amount": 3077205033.04,
+								"currency": "NPR"
+							}
+						},
+						"substantialContributionToClimateChangeMitigationInPercent": 69.88,
+						"substantialContributionToClimateChangeAdaptationInPercent": 8.59,
+						"substantialContributionToSustainableUseAndProtectionOfWaterAndMarineResourcesInPercent": 84.6,
+						"substantialContributionToTransitionToACircularEconomyInPercent": 3.71,
+						"substantialContributionToPollutionPreventionAndControlInPercent": 21.57,
+						"substantialContributionToProtectionAndRestorationOfBiodiversityAndEcosystemsInPercent": 13.98,
 						"dnshToClimateChangeMitigation": "No",
 						"dnshToClimateChangeAdaptation": "Yes",
+						"dnshToSustainableUseAndProtectionOfWaterAndMarineResources": "No",
+						"dnshToTransitionToACircularEconomy": "Yes",
+						"dnshToPollutionPreventionAndControl": "Yes",
+						"dnshToProtectionAndRestorationOfBiodiversityAndEcosystems": "Yes",
+						"minimumSafeguards": "No"
+					},
+					{
+						"activityName": "ManufactureInstallationAndServicingOfHighMediumAndLowVoltageElectricalEquipmentForElectricalTransmissionAndDistributionThatResultInOrEnableASubstantialContributionToClimateChangeMitigation",
+						"naceCodes": [
+							"C27.3",
+							"C33.14",
+							"C27.1",
+							"C26.51"
+						],
+						"share": {
+							"relativeShareInPercent": 86.53,
+							"absoluteShare": {
+								"amount": 1684464027.64,
+								"currency": "NGN"
+							}
+						},
+						"substantialContributionToClimateChangeMitigationInPercent": 47.94,
+						"substantialContributionToClimateChangeAdaptationInPercent": 94.11,
+						"substantialContributionToSustainableUseAndProtectionOfWaterAndMarineResourcesInPercent": 67.2,
+						"substantialContributionToTransitionToACircularEconomyInPercent": 66.24,
+						"substantialContributionToPollutionPreventionAndControlInPercent": 41.94,
+						"substantialContributionToProtectionAndRestorationOfBiodiversityAndEcosystemsInPercent": 97.13,
+						"dnshToClimateChangeMitigation": "No",
+						"dnshToClimateChangeAdaptation": "No",
 						"dnshToSustainableUseAndProtectionOfWaterAndMarineResources": "Yes",
 						"dnshToTransitionToACircularEconomy": "No",
 						"dnshToPollutionPreventionAndControl": "No",
@@ -2511,950 +1108,94 @@
 						"minimumSafeguards": "Yes"
 					},
 					{
-						"activityName": "ConstructionOfNewBuildings",
-						"naceCodes": [
-							"F41.1",
-							"F41.2"
-						],
-						"share": {
-							"relativeShareInPercent": 15.26,
-							"absoluteShare": {
-								"amount": 6163914843.93,
-								"currency": "SLE"
-							}
-						},
-						"substantialContributionToClimateChangeMitigationInPercent": 98.94,
-						"substantialContributionToClimateChangeAdaptationInPercent": 98.21,
-						"substantialContributionToSustainableUseAndProtectionOfWaterAndMarineResourcesInPercent": 76.27,
-						"substantialContributionToTransitionToACircularEconomyInPercent": 84.09,
-						"substantialContributionToPollutionPreventionAndControlInPercent": 61.65,
-						"substantialContributionToProtectionAndRestorationOfBiodiversityAndEcosystemsInPercent": 37.28,
-=======
-						"activityName": "CloseToMarketResearchDevelopmentAndInnovation",
-						"naceCodes": [
-							"M72.1",
-							"M71.12"
-						],
-						"share": {
-							"relativeShareInPercent": 8.1,
-							"absoluteShare": {
-								"amount": 198897400.4,
-								"currency": "BGN"
-							}
-						}
-					},
-					{
-						"activityName": "ElectricityGenerationFromFossilGaseousFuels",
-						"naceCodes": [
-							"F42.22"
-						],
-						"share": {
-							"relativeShareInPercent": 52.92,
-							"absoluteShare": {
-								"amount": 5274578169.92,
-								"currency": "HNL"
-							}
-						}
-					}
-				],
-				"alignedShare": {
-					"relativeShareInPercent": 24.94,
-					"absoluteShare": {
-						"amount": 6293356087.99,
-						"currency": "ISK"
-					}
-				},
-				"substantialContributionToClimateChangeMitigationInPercent": 11.22,
-				"substantialContributionToClimateChangeAdaptationInPercent": 56.45,
-				"substantialContributionToSustainableUseAndProtectionOfWaterAndMarineResourcesInPercent": 71.22,
-				"substantialContributionToTransitionToACircularEconomyInPercent": 67.43,
-				"substantialContributionToPollutionPreventionAndControlInPercent": 39.25,
-				"substantialContributionToProtectionAndRestorationOfBiodiversityAndEcosystemsInPercent": 33.7,
-				"alignedActivities": [
-					{
-						"activityName": "ConstructionOfNewBuildings",
-						"naceCodes": [
-							"F41.2",
-							"F41.1"
-						],
-						"share": {
-							"relativeShareInPercent": 8.8,
-							"absoluteShare": {
-								"amount": 7831525942.31,
-								"currency": "BGN"
-							}
-						},
-						"substantialContributionToClimateChangeMitigationInPercent": 19.75,
-						"substantialContributionToClimateChangeAdaptationInPercent": 0.04,
-						"substantialContributionToSustainableUseAndProtectionOfWaterAndMarineResourcesInPercent": 23.29,
-						"substantialContributionToTransitionToACircularEconomyInPercent": 84.08,
-						"substantialContributionToPollutionPreventionAndControlInPercent": 27.87,
-						"substantialContributionToProtectionAndRestorationOfBiodiversityAndEcosystemsInPercent": 68.47,
->>>>>>> 60b490e9
+						"activityName": "DataDrivenSolutionsForGhgEmissionsReductions",
+						"naceCodes": [
+							"J61",
+							"J63.11"
+						],
+						"share": {
+							"relativeShareInPercent": 33.9,
+							"absoluteShare": {
+								"amount": 3626330418.05,
+								"currency": "UAH"
+							}
+						},
+						"substantialContributionToClimateChangeMitigationInPercent": 47.63,
+						"substantialContributionToClimateChangeAdaptationInPercent": 60.87,
+						"substantialContributionToSustainableUseAndProtectionOfWaterAndMarineResourcesInPercent": 30.09,
+						"substantialContributionToTransitionToACircularEconomyInPercent": 6.26,
+						"substantialContributionToPollutionPreventionAndControlInPercent": 43.67,
+						"substantialContributionToProtectionAndRestorationOfBiodiversityAndEcosystemsInPercent": 63.58,
 						"dnshToClimateChangeMitigation": "Yes",
-						"dnshToClimateChangeAdaptation": "Yes",
-						"dnshToSustainableUseAndProtectionOfWaterAndMarineResources": "No",
-						"dnshToTransitionToACircularEconomy": "No",
+						"dnshToClimateChangeAdaptation": "No",
+						"dnshToSustainableUseAndProtectionOfWaterAndMarineResources": "Yes",
+						"dnshToTransitionToACircularEconomy": "Yes",
 						"dnshToPollutionPreventionAndControl": "Yes",
 						"dnshToProtectionAndRestorationOfBiodiversityAndEcosystems": "No",
 						"minimumSafeguards": "No"
 					},
 					{
-						"activityName": "ElectricityGenerationFromRenewableNonFossilGaseousAndLiquidFuels",
-						"naceCodes": [
-							"F42.22"
-						],
-						"share": {
-							"relativeShareInPercent": 27.2,
-							"absoluteShare": {
-								"amount": 2997406101.78,
-								"currency": "BTN"
-							}
-						},
-						"substantialContributionToClimateChangeMitigationInPercent": 50.51,
-						"substantialContributionToClimateChangeAdaptationInPercent": 9.38,
-						"substantialContributionToSustainableUseAndProtectionOfWaterAndMarineResourcesInPercent": 4.48,
-						"substantialContributionToTransitionToACircularEconomyInPercent": 66.32,
-						"substantialContributionToPollutionPreventionAndControlInPercent": 17.87,
-						"substantialContributionToProtectionAndRestorationOfBiodiversityAndEcosystemsInPercent": 34.98,
-						"dnshToClimateChangeMitigation": "No",
-						"dnshToClimateChangeAdaptation": "Yes",
-						"dnshToSustainableUseAndProtectionOfWaterAndMarineResources": "No",
-						"dnshToTransitionToACircularEconomy": "Yes",
-						"dnshToPollutionPreventionAndControl": "No",
-						"dnshToProtectionAndRestorationOfBiodiversityAndEcosystems": "Yes",
-						"minimumSafeguards": "No"
-					},
-					{
-						"activityName": "ManufactureOfCarbonBlack",
-						"naceCodes": [
-							"C20.13"
-						],
-						"share": {
-							"relativeShareInPercent": 95.67,
-							"absoluteShare": {
-								"amount": 1882166324.65,
-								"currency": "MAD"
-							}
-						},
-						"substantialContributionToClimateChangeMitigationInPercent": 41.52,
-						"substantialContributionToClimateChangeAdaptationInPercent": 22.87,
-						"substantialContributionToSustainableUseAndProtectionOfWaterAndMarineResourcesInPercent": 31.47,
-						"substantialContributionToTransitionToACircularEconomyInPercent": 61.16,
-						"substantialContributionToPollutionPreventionAndControlInPercent": 12.7,
-						"substantialContributionToProtectionAndRestorationOfBiodiversityAndEcosystemsInPercent": 25.46,
-						"dnshToClimateChangeMitigation": "No",
+						"activityName": "ConstructionExtensionAndOperationOfWasteWaterCollectionAndTreatment",
+						"naceCodes": [
+							"E37.00",
+							"F42.99"
+						],
+						"share": {
+							"relativeShareInPercent": 73.69,
+							"absoluteShare": {
+								"amount": 1647504356.22,
+								"currency": "CUP"
+							}
+						},
+						"substantialContributionToClimateChangeMitigationInPercent": 52.84,
+						"substantialContributionToClimateChangeAdaptationInPercent": 46.86,
+						"substantialContributionToSustainableUseAndProtectionOfWaterAndMarineResourcesInPercent": 64.19,
+						"substantialContributionToTransitionToACircularEconomyInPercent": 4.33,
+						"substantialContributionToPollutionPreventionAndControlInPercent": 54.77,
+						"substantialContributionToProtectionAndRestorationOfBiodiversityAndEcosystemsInPercent": 46.09,
+						"dnshToClimateChangeMitigation": "Yes",
 						"dnshToClimateChangeAdaptation": "No",
 						"dnshToSustainableUseAndProtectionOfWaterAndMarineResources": "No",
 						"dnshToTransitionToACircularEconomy": "Yes",
-						"dnshToPollutionPreventionAndControl": "No",
-						"dnshToProtectionAndRestorationOfBiodiversityAndEcosystems": "Yes",
-						"minimumSafeguards": "No"
-					},
-					{
-						"activityName": "InstallationAndOperationOfElectricHeatPumps",
-						"naceCodes": [
-							"D35.30"
-						],
-						"share": {
-							"relativeShareInPercent": 44.78,
-							"absoluteShare": {
-								"amount": 6002690799.07,
-								"currency": "KES"
-							}
-						},
-						"substantialContributionToClimateChangeMitigationInPercent": 27.65,
-						"substantialContributionToClimateChangeAdaptationInPercent": 78.02,
-						"substantialContributionToSustainableUseAndProtectionOfWaterAndMarineResourcesInPercent": 80.02,
-						"substantialContributionToTransitionToACircularEconomyInPercent": 38.32,
-						"substantialContributionToPollutionPreventionAndControlInPercent": 61.24,
-						"substantialContributionToProtectionAndRestorationOfBiodiversityAndEcosystemsInPercent": 99.98,
-						"dnshToClimateChangeMitigation": "Yes",
-						"dnshToClimateChangeAdaptation": "Yes",
-						"dnshToSustainableUseAndProtectionOfWaterAndMarineResources": "No",
-						"dnshToTransitionToACircularEconomy": "No",
-<<<<<<< HEAD
-						"dnshToPollutionPreventionAndControl": "No",
-						"dnshToProtectionAndRestorationOfBiodiversityAndEcosystems": "No",
-						"minimumSafeguards": "No"
-					},
-					{
-						"activityName": "CloseToMarketResearchDevelopmentAndInnovation",
-						"naceCodes": [
-							"M71.1.2"
-						],
-						"share": {
-							"relativeShareInPercent": 28.05,
-							"absoluteShare": {
-								"amount": 1721277213.65,
-								"currency": "TND"
-							}
-						},
-						"substantialContributionToClimateChangeMitigationInPercent": 74.14,
-						"substantialContributionToClimateChangeAdaptationInPercent": 45.6,
-						"substantialContributionToSustainableUseAndProtectionOfWaterAndMarineResourcesInPercent": 98.69,
-						"substantialContributionToTransitionToACircularEconomyInPercent": 4.12,
-						"substantialContributionToPollutionPreventionAndControlInPercent": 66.57,
-						"substantialContributionToProtectionAndRestorationOfBiodiversityAndEcosystemsInPercent": 18.77,
-						"dnshToClimateChangeMitigation": "Yes",
-						"dnshToClimateChangeAdaptation": "Yes",
-						"dnshToSustainableUseAndProtectionOfWaterAndMarineResources": "Yes",
-						"dnshToTransitionToACircularEconomy": "Yes",
-						"dnshToPollutionPreventionAndControl": "Yes",
-						"dnshToProtectionAndRestorationOfBiodiversityAndEcosystems": "No",
-						"minimumSafeguards": "No"
-					}
-				],
-				"enablingShareInPercent": 4.93,
-				"transitionalShareInPercent": 39.4
-=======
 						"dnshToPollutionPreventionAndControl": "Yes",
 						"dnshToProtectionAndRestorationOfBiodiversityAndEcosystems": "Yes",
 						"minimumSafeguards": "Yes"
-					}
-				],
-				"enablingShareInPercent": 55.17,
-				"transitionalShareInPercent": 22.48
->>>>>>> 60b490e9
-			},
-			"capex": {
-				"totalAmount": {
-<<<<<<< HEAD
-					"value": 4847631864.25,
-					"dataSource": {
-						"page": 760,
-						"fileName": "ESEFReport",
-						"fileReference": "50a36c418baffd520bb92d84664f06f9732a21f4e2e5ecee6d9136f16e7e0b63",
-						"tagName": "functionalities"
-					},
-					"comment": "input online pixel",
-					"quality": "Estimated",
-					"currency": "SAR"
-				},
-				"nonEligibleShare": {
-					"relativeShareInPercent": 68.62,
-					"absoluteShare": {
-						"amount": 2448851086.66,
-						"currency": "SZL"
-					}
-				},
-				"eligibleShare": {
-					"relativeShareInPercent": 35.45,
-					"absoluteShare": {
-						"amount": 6978125672.32,
-						"currency": "NZD"
-					}
-				},
-				"nonAlignedShare": {
-					"relativeShareInPercent": 59.42,
-					"absoluteShare": {
-						"amount": 7622629101.39,
-						"currency": "GNF"
-=======
-					"value": 4402098236.6,
-					"dataSource": {
-						"page": 946,
-						"fileName": "SustainabilityReport",
-						"fileReference": "50a36c418baffd520bb92d84664f06f9732a21f4e2e5ecee6d9136f16e7e0b63",
-						"tagName": "e-markets"
-					},
-					"comment": "transmit haptic circuit",
-					"quality": "Reported",
-					"currency": "BDT"
-				},
-				"nonEligibleShare": {
-					"relativeShareInPercent": 42.86,
-					"absoluteShare": {
-						"amount": 2195825909.73,
-						"currency": "AUD"
-					}
-				},
-				"eligibleShare": {
-					"relativeShareInPercent": 19.82,
-					"absoluteShare": {
-						"amount": 944527024.4,
-						"currency": "XCD"
-					}
-				},
-				"nonAlignedShare": {
-					"relativeShareInPercent": 37.95,
-					"absoluteShare": {
-						"amount": 2873605904.17,
-						"currency": "BMD"
->>>>>>> 60b490e9
-					}
-				},
-				"nonAlignedActivities": [
-					{
-						"activityName": "ManufactureOfCarbonBlack",
-						"naceCodes": [
-							"C20.13"
-						],
-						"share": {
-							"relativeShareInPercent": 45.54,
-							"absoluteShare": {
-								"amount": 3222512356,
-								"currency": "HKD"
-							}
-						}
-					},
-					{
-						"activityName": "CogenerationOfHeatCoolAndPowerFromBioenergy",
-						"naceCodes": [
-							"D35.11"
-						],
-						"share": {
-							"relativeShareInPercent": 28.23,
-							"absoluteShare": {
-								"amount": 2797610571.14,
-								"currency": "BOB"
-							}
-						}
-					}
-				],
-				"alignedShare": {
-<<<<<<< HEAD
-					"relativeShareInPercent": 35.44,
-					"absoluteShare": {
-						"amount": 2823782213.96,
-						"currency": "UYU"
-					}
-				},
-				"substantialContributionToClimateChangeMitigationInPercent": 25.82,
-				"substantialContributionToClimateChangeAdaptationInPercent": 33.25,
-				"substantialContributionToSustainableUseAndProtectionOfWaterAndMarineResourcesInPercent": 33.08,
-				"substantialContributionToTransitionToACircularEconomyInPercent": 28.96,
-				"substantialContributionToPollutionPreventionAndControlInPercent": 92.11,
-				"substantialContributionToProtectionAndRestorationOfBiodiversityAndEcosystemsInPercent": 36.79,
-				"alignedActivities": [
-					{
-						"activityName": "Desalination",
-						"naceCodes": [
-							"E36.00"
-						],
-						"share": {
-							"relativeShareInPercent": 89.52,
-							"absoluteShare": {
-								"amount": 7619722427.34,
-								"currency": "MGA"
-							}
-						},
-						"substantialContributionToClimateChangeMitigationInPercent": 58.47,
-						"substantialContributionToClimateChangeAdaptationInPercent": 58.33,
-						"substantialContributionToSustainableUseAndProtectionOfWaterAndMarineResourcesInPercent": 51.69,
-						"substantialContributionToTransitionToACircularEconomyInPercent": 78.45,
-						"substantialContributionToPollutionPreventionAndControlInPercent": 27.74,
-						"substantialContributionToProtectionAndRestorationOfBiodiversityAndEcosystemsInPercent": 45.94,
-						"dnshToClimateChangeMitigation": "No",
-						"dnshToClimateChangeAdaptation": "Yes",
-						"dnshToSustainableUseAndProtectionOfWaterAndMarineResources": "No",
-						"dnshToTransitionToACircularEconomy": "No",
-						"dnshToPollutionPreventionAndControl": "Yes",
-						"dnshToProtectionAndRestorationOfBiodiversityAndEcosystems": "Yes",
-						"minimumSafeguards": "No"
-					},
-					{
-						"activityName": "SoftwareEnablingPhysicalClimateRiskManagementAndAdaptation",
-						"naceCodes": [
-							"J62.01"
-						],
-						"share": {
-							"relativeShareInPercent": 95.52,
-							"absoluteShare": {
-								"amount": 6699050955.94,
-								"currency": "LAK"
-							}
-						},
-						"substantialContributionToClimateChangeMitigationInPercent": 65.42,
-						"substantialContributionToClimateChangeAdaptationInPercent": 77.69,
-						"substantialContributionToSustainableUseAndProtectionOfWaterAndMarineResourcesInPercent": 47.81,
-						"substantialContributionToTransitionToACircularEconomyInPercent": 33.6,
-						"substantialContributionToPollutionPreventionAndControlInPercent": 20.22,
-						"substantialContributionToProtectionAndRestorationOfBiodiversityAndEcosystemsInPercent": 8.83,
-						"dnshToClimateChangeMitigation": "No",
-=======
-					"relativeShareInPercent": 98.55,
-					"absoluteShare": {
-						"amount": 1760895941.4,
-						"currency": "CLP"
-					}
-				},
-				"substantialContributionToClimateChangeMitigationInPercent": 52.67,
-				"substantialContributionToClimateChangeAdaptationInPercent": 65.78,
-				"substantialContributionToSustainableUseAndProtectionOfWaterAndMarineResourcesInPercent": 78.29,
-				"substantialContributionToTransitionToACircularEconomyInPercent": 21.29,
-				"substantialContributionToPollutionPreventionAndControlInPercent": 43.34,
-				"substantialContributionToProtectionAndRestorationOfBiodiversityAndEcosystemsInPercent": 11.16,
-				"alignedActivities": [
+					},
 					{
 						"activityName": "ElectricityGenerationFromHydropower",
 						"naceCodes": [
 							"F42.22"
 						],
 						"share": {
-							"relativeShareInPercent": 81.89,
-							"absoluteShare": {
-								"amount": 9066181387.76,
-								"currency": "USD"
-							}
-						},
-						"substantialContributionToClimateChangeMitigationInPercent": 28.77,
-						"substantialContributionToClimateChangeAdaptationInPercent": 52.46,
-						"substantialContributionToSustainableUseAndProtectionOfWaterAndMarineResourcesInPercent": 81.81,
-						"substantialContributionToTransitionToACircularEconomyInPercent": 42.07,
-						"substantialContributionToPollutionPreventionAndControlInPercent": 59.69,
-						"substantialContributionToProtectionAndRestorationOfBiodiversityAndEcosystemsInPercent": 51.8,
-						"dnshToClimateChangeMitigation": "Yes",
->>>>>>> 60b490e9
-						"dnshToClimateChangeAdaptation": "No",
-						"dnshToSustainableUseAndProtectionOfWaterAndMarineResources": "Yes",
-						"dnshToTransitionToACircularEconomy": "No",
-						"dnshToPollutionPreventionAndControl": "Yes",
-						"dnshToProtectionAndRestorationOfBiodiversityAndEcosystems": "Yes",
-						"minimumSafeguards": "Yes"
-					},
-					{
-<<<<<<< HEAD
-						"activityName": "MarketplaceForTheTradeOfSecondHandGoodsForReuse",
-						"naceCodes": [
-							"C24",
-							"C17",
-							"C28.22",
-							"C28.25",
-							"C28.95",
-							"C27",
-							"J61",
-							"C22",
-							"C26",
-							"C23.4",
-							"C25.9",
-							"C23.3",
-							"C32",
-							"C11",
-							"C25.1",
-							"C13",
-							"C10",
-							"C28.23",
-							"C28.94"
-						],
-						"share": {
-							"relativeShareInPercent": 24.55,
-							"absoluteShare": {
-								"amount": 7158116449.14,
-								"currency": "ETB"
-							}
-						},
-						"substantialContributionToClimateChangeMitigationInPercent": 3.05,
-						"substantialContributionToClimateChangeAdaptationInPercent": 36.85,
-						"substantialContributionToSustainableUseAndProtectionOfWaterAndMarineResourcesInPercent": 75.38,
-						"substantialContributionToTransitionToACircularEconomyInPercent": 30.51,
-						"substantialContributionToPollutionPreventionAndControlInPercent": 78.63,
-						"substantialContributionToProtectionAndRestorationOfBiodiversityAndEcosystemsInPercent": 66.55,
+							"relativeShareInPercent": 99.46,
+							"absoluteShare": {
+								"amount": 7258942630.14,
+								"currency": "FJD"
+							}
+						},
+						"substantialContributionToClimateChangeMitigationInPercent": 71.56,
+						"substantialContributionToClimateChangeAdaptationInPercent": 87.42,
+						"substantialContributionToSustainableUseAndProtectionOfWaterAndMarineResourcesInPercent": 10.94,
+						"substantialContributionToTransitionToACircularEconomyInPercent": 90.21,
+						"substantialContributionToPollutionPreventionAndControlInPercent": 40.56,
+						"substantialContributionToProtectionAndRestorationOfBiodiversityAndEcosystemsInPercent": 74.65,
 						"dnshToClimateChangeMitigation": "No",
 						"dnshToClimateChangeAdaptation": "No",
 						"dnshToSustainableUseAndProtectionOfWaterAndMarineResources": "Yes",
-						"dnshToTransitionToACircularEconomy": "No",
-						"dnshToPollutionPreventionAndControl": "No",
-						"dnshToProtectionAndRestorationOfBiodiversityAndEcosystems": "No",
-						"minimumSafeguards": "Yes"
-					},
-					{
-						"activityName": "ManufactureOfIronAndSteel",
-						"naceCodes": [
-							"C24.34",
-							"C24.10",
-							"C24.32"
-						],
-						"share": {
-							"relativeShareInPercent": 80.19,
-							"absoluteShare": {
-								"amount": 4419464631.94,
-								"currency": "MDL"
-							}
-						},
-						"substantialContributionToClimateChangeMitigationInPercent": 39.57,
-						"substantialContributionToClimateChangeAdaptationInPercent": 61.67,
-						"substantialContributionToSustainableUseAndProtectionOfWaterAndMarineResourcesInPercent": 81.68,
-						"substantialContributionToTransitionToACircularEconomyInPercent": 18.82,
-						"substantialContributionToPollutionPreventionAndControlInPercent": 69.99,
-						"substantialContributionToProtectionAndRestorationOfBiodiversityAndEcosystemsInPercent": 48.25,
-						"dnshToClimateChangeMitigation": "No",
-						"dnshToClimateChangeAdaptation": "No",
-						"dnshToSustainableUseAndProtectionOfWaterAndMarineResources": "No",
-						"dnshToTransitionToACircularEconomy": "No",
-						"dnshToPollutionPreventionAndControl": "No",
-						"dnshToProtectionAndRestorationOfBiodiversityAndEcosystems": "No",
-						"minimumSafeguards": "Yes"
-					},
-					{
-						"activityName": "ElectricityGenerationFromWindPower",
-						"naceCodes": [
-							"F42.22"
-						],
-						"share": {
-							"relativeShareInPercent": 25.13,
-							"absoluteShare": {
-								"amount": 8889628981.71,
-								"currency": "BGN"
-							}
-						},
-						"substantialContributionToClimateChangeMitigationInPercent": 31.8,
-						"substantialContributionToClimateChangeAdaptationInPercent": 10.36,
-						"substantialContributionToSustainableUseAndProtectionOfWaterAndMarineResourcesInPercent": 23.77,
-						"substantialContributionToTransitionToACircularEconomyInPercent": 52.79,
-						"substantialContributionToPollutionPreventionAndControlInPercent": 77.63,
-						"substantialContributionToProtectionAndRestorationOfBiodiversityAndEcosystemsInPercent": 17.25,
-						"dnshToClimateChangeMitigation": "Yes",
-=======
-						"activityName": "RetrofittingOfInlandWaterPassengerAndFreightTransport",
-						"naceCodes": [
-							"H50.4",
-							"H50.30"
-						],
-						"share": {
-							"relativeShareInPercent": 32.87,
-							"absoluteShare": {
-								"amount": 5778563080.82,
-								"currency": "LYD"
-							}
-						},
-						"substantialContributionToClimateChangeMitigationInPercent": 83.49,
-						"substantialContributionToClimateChangeAdaptationInPercent": 59.28,
-						"substantialContributionToSustainableUseAndProtectionOfWaterAndMarineResourcesInPercent": 20.41,
-						"substantialContributionToTransitionToACircularEconomyInPercent": 0.11,
-						"substantialContributionToPollutionPreventionAndControlInPercent": 82.29,
-						"substantialContributionToProtectionAndRestorationOfBiodiversityAndEcosystemsInPercent": 14.03,
-						"dnshToClimateChangeMitigation": "No",
->>>>>>> 60b490e9
-						"dnshToClimateChangeAdaptation": "Yes",
-						"dnshToSustainableUseAndProtectionOfWaterAndMarineResources": "Yes",
-						"dnshToTransitionToACircularEconomy": "No",
+						"dnshToTransitionToACircularEconomy": "Yes",
 						"dnshToPollutionPreventionAndControl": "No",
 						"dnshToProtectionAndRestorationOfBiodiversityAndEcosystems": "Yes",
-						"minimumSafeguards": "No"
-					},
-					{
-<<<<<<< HEAD
-						"activityName": "AnaerobicDigestionOfSewageSludge",
-						"naceCodes": [
-							"E37.00"
-						],
-						"share": {
-							"relativeShareInPercent": 97.72,
-							"absoluteShare": {
-								"amount": 8387581412.68,
-								"currency": "UAH"
-							}
-						},
-						"substantialContributionToClimateChangeMitigationInPercent": 42.84,
-						"substantialContributionToClimateChangeAdaptationInPercent": 24.4,
-						"substantialContributionToSustainableUseAndProtectionOfWaterAndMarineResourcesInPercent": 42.08,
-						"substantialContributionToTransitionToACircularEconomyInPercent": 51.04,
-						"substantialContributionToPollutionPreventionAndControlInPercent": 51.94,
-						"substantialContributionToProtectionAndRestorationOfBiodiversityAndEcosystemsInPercent": 44.36,
-						"dnshToClimateChangeMitigation": "No",
-						"dnshToClimateChangeAdaptation": "Yes",
-						"dnshToSustainableUseAndProtectionOfWaterAndMarineResources": "Yes",
-						"dnshToTransitionToACircularEconomy": "No",
-=======
-						"activityName": "ElectricityGenerationFromBioenergy",
-						"naceCodes": [
-							"D35.11"
-						],
-						"share": {
-							"relativeShareInPercent": 22.83,
-							"absoluteShare": {
-								"amount": 6580229587.85,
-								"currency": "ALL"
-							}
-						},
-						"substantialContributionToClimateChangeMitigationInPercent": 45.99,
-						"substantialContributionToClimateChangeAdaptationInPercent": 37.42,
-						"substantialContributionToSustainableUseAndProtectionOfWaterAndMarineResourcesInPercent": 94.84,
-						"substantialContributionToTransitionToACircularEconomyInPercent": 54.16,
-						"substantialContributionToPollutionPreventionAndControlInPercent": 17.71,
-						"substantialContributionToProtectionAndRestorationOfBiodiversityAndEcosystemsInPercent": 5.65,
-						"dnshToClimateChangeMitigation": "No",
-						"dnshToClimateChangeAdaptation": "No",
-						"dnshToSustainableUseAndProtectionOfWaterAndMarineResources": "Yes",
-						"dnshToTransitionToACircularEconomy": "No",
-						"dnshToPollutionPreventionAndControl": "Yes",
-						"dnshToProtectionAndRestorationOfBiodiversityAndEcosystems": "Yes",
-						"minimumSafeguards": "No"
-					},
-					{
-						"activityName": "ProductionOfHeatCoolFromBioenergy",
-						"naceCodes": [
-							"D35.30"
-						],
-						"share": {
-							"relativeShareInPercent": 55.94,
-							"absoluteShare": {
-								"amount": 2612994743.97,
-								"currency": "KZT"
-							}
-						},
-						"substantialContributionToClimateChangeMitigationInPercent": 69.66,
-						"substantialContributionToClimateChangeAdaptationInPercent": 76.28,
-						"substantialContributionToSustainableUseAndProtectionOfWaterAndMarineResourcesInPercent": 65.11,
-						"substantialContributionToTransitionToACircularEconomyInPercent": 44.57,
-						"substantialContributionToPollutionPreventionAndControlInPercent": 39.37,
-						"substantialContributionToProtectionAndRestorationOfBiodiversityAndEcosystemsInPercent": 50.66,
-						"dnshToClimateChangeMitigation": "Yes",
-						"dnshToClimateChangeAdaptation": "No",
-						"dnshToSustainableUseAndProtectionOfWaterAndMarineResources": "Yes",
-						"dnshToTransitionToACircularEconomy": "Yes",
->>>>>>> 60b490e9
-						"dnshToPollutionPreventionAndControl": "Yes",
-						"dnshToProtectionAndRestorationOfBiodiversityAndEcosystems": "Yes",
-						"minimumSafeguards": "No"
-					},
-					{
-						"activityName": "PassengerInterurbanRailTransport",
-						"naceCodes": [
-							"N77.39",
-							"H49.10"
-						],
-						"share": {
-							"relativeShareInPercent": 40.98,
-							"absoluteShare": {
-								"amount": 5940306952.69,
-								"currency": "STN"
-							}
-						},
-						"substantialContributionToClimateChangeMitigationInPercent": 8.63,
-						"substantialContributionToClimateChangeAdaptationInPercent": 67.53,
-						"substantialContributionToSustainableUseAndProtectionOfWaterAndMarineResourcesInPercent": 7.03,
-						"substantialContributionToTransitionToACircularEconomyInPercent": 62.29,
-						"substantialContributionToPollutionPreventionAndControlInPercent": 73.39,
-						"substantialContributionToProtectionAndRestorationOfBiodiversityAndEcosystemsInPercent": 42.64,
-						"dnshToClimateChangeMitigation": "No",
-						"dnshToClimateChangeAdaptation": "No",
-						"dnshToSustainableUseAndProtectionOfWaterAndMarineResources": "No",
-						"dnshToTransitionToACircularEconomy": "No",
-						"dnshToPollutionPreventionAndControl": "No",
-						"dnshToProtectionAndRestorationOfBiodiversityAndEcosystems": "No",
 						"minimumSafeguards": "Yes"
-					},
-					{
-<<<<<<< HEAD
-						"activityName": "ManufactureOfSodaAsh",
-						"naceCodes": [
-							"C20.13"
-						],
-						"share": {
-							"relativeShareInPercent": 78.94,
-							"absoluteShare": {
-								"amount": 9863741658.63,
-								"currency": "CUP"
-							}
-						},
-						"substantialContributionToClimateChangeMitigationInPercent": 6.16,
-						"substantialContributionToClimateChangeAdaptationInPercent": 64.97,
-						"substantialContributionToSustainableUseAndProtectionOfWaterAndMarineResourcesInPercent": 58.54,
-						"substantialContributionToTransitionToACircularEconomyInPercent": 6.13,
-						"substantialContributionToPollutionPreventionAndControlInPercent": 77.2,
-						"substantialContributionToProtectionAndRestorationOfBiodiversityAndEcosystemsInPercent": 46.22,
-=======
-						"activityName": "ProgrammingAndBroadcastingActivities",
-						"naceCodes": [
-							"J60"
-						],
-						"share": {
-							"relativeShareInPercent": 70.16,
-							"absoluteShare": {
-								"amount": 115340794.43,
-								"currency": "KRW"
-							}
-						},
-						"substantialContributionToClimateChangeMitigationInPercent": 36.32,
-						"substantialContributionToClimateChangeAdaptationInPercent": 21.22,
-						"substantialContributionToSustainableUseAndProtectionOfWaterAndMarineResourcesInPercent": 9.37,
-						"substantialContributionToTransitionToACircularEconomyInPercent": 66.5,
-						"substantialContributionToPollutionPreventionAndControlInPercent": 55.09,
-						"substantialContributionToProtectionAndRestorationOfBiodiversityAndEcosystemsInPercent": 30.5,
->>>>>>> 60b490e9
-						"dnshToClimateChangeMitigation": "Yes",
-						"dnshToClimateChangeAdaptation": "Yes",
-						"dnshToSustainableUseAndProtectionOfWaterAndMarineResources": "Yes",
-						"dnshToTransitionToACircularEconomy": "Yes",
-						"dnshToPollutionPreventionAndControl": "Yes",
-						"dnshToProtectionAndRestorationOfBiodiversityAndEcosystems": "No",
-						"minimumSafeguards": "Yes"
-					},
-					{
-						"activityName": "ElectricityGenerationFromFossilGaseousFuels",
-						"naceCodes": [
-							"F42.22"
-						],
-						"share": {
-							"relativeShareInPercent": 1.02,
-							"absoluteShare": {
-								"amount": 1966699745.97,
-								"currency": "LSL"
-							}
-						},
-						"substantialContributionToClimateChangeMitigationInPercent": 93.45,
-						"substantialContributionToClimateChangeAdaptationInPercent": 54.53,
-						"substantialContributionToSustainableUseAndProtectionOfWaterAndMarineResourcesInPercent": 26.5,
-						"substantialContributionToTransitionToACircularEconomyInPercent": 45.02,
-						"substantialContributionToPollutionPreventionAndControlInPercent": 55.98,
-						"substantialContributionToProtectionAndRestorationOfBiodiversityAndEcosystemsInPercent": 19.41,
-						"dnshToClimateChangeMitigation": "Yes",
-						"dnshToClimateChangeAdaptation": "No",
-						"dnshToSustainableUseAndProtectionOfWaterAndMarineResources": "No",
-						"dnshToTransitionToACircularEconomy": "Yes",
-						"dnshToPollutionPreventionAndControl": "Yes",
-						"dnshToProtectionAndRestorationOfBiodiversityAndEcosystems": "Yes",
-						"minimumSafeguards": "No"
-					},
-					{
-						"activityName": "ManufactureOfElectricalAndElectronicEquipment",
-						"naceCodes": [
-							"C27"
-						],
-						"share": {
-							"relativeShareInPercent": 93.66,
-							"absoluteShare": {
-								"amount": 2089895678.22,
-								"currency": "NOK"
-							}
-						},
-						"substantialContributionToClimateChangeMitigationInPercent": 29.34,
-						"substantialContributionToClimateChangeAdaptationInPercent": 51.65,
-						"substantialContributionToSustainableUseAndProtectionOfWaterAndMarineResourcesInPercent": 12.23,
-						"substantialContributionToTransitionToACircularEconomyInPercent": 12.06,
-						"substantialContributionToPollutionPreventionAndControlInPercent": 77.58,
-						"substantialContributionToProtectionAndRestorationOfBiodiversityAndEcosystemsInPercent": 17.76,
-						"dnshToClimateChangeMitigation": "Yes",
-						"dnshToClimateChangeAdaptation": "No",
-						"dnshToSustainableUseAndProtectionOfWaterAndMarineResources": "No",
-						"dnshToTransitionToACircularEconomy": "No",
-						"dnshToPollutionPreventionAndControl": "No",
-						"dnshToProtectionAndRestorationOfBiodiversityAndEcosystems": "No",
-						"minimumSafeguards": "No"
-					}
-				],
-				"enablingShareInPercent": 83.58,
-				"transitionalShareInPercent": 99.45
-			},
-			"opex": {
-				"totalAmount": {
-					"value": 4569234892.26,
-					"dataSource": {
-						"page": 1148,
-						"fileName": "AnnualReport",
-						"fileReference": "50a36c418baffd520bb92d84664f06f9732a21f4e2e5ecee6d9136f16e7e0b63",
-						"tagName": "portals"
-					},
-					"comment": "reboot auxiliary alarm",
-					"quality": "Incomplete",
-					"currency": "RON"
-				},
-				"nonEligibleShare": {
-					"relativeShareInPercent": 86.94,
-					"absoluteShare": {
-						"amount": 9829229346.95,
-						"currency": "KMF"
-					}
-				},
-				"eligibleShare": {
-					"relativeShareInPercent": 77.44,
-					"absoluteShare": {
-						"amount": 6743776563.09,
-						"currency": "ANG"
-					}
-				},
-				"nonAlignedShare": {
-					"relativeShareInPercent": 66.33,
-					"absoluteShare": {
-						"amount": 3616130803.71,
-						"currency": "WST"
-					}
-				},
-				"nonAlignedActivities": [],
-				"alignedShare": {
-					"relativeShareInPercent": 97.03,
-					"absoluteShare": {
-						"amount": 8632963714.19,
-						"currency": "COP"
-					}
-				},
-				"substantialContributionToClimateChangeMitigationInPercent": 32.63,
-				"substantialContributionToClimateChangeAdaptationInPercent": 43.77,
-				"substantialContributionToSustainableUseAndProtectionOfWaterAndMarineResourcesInPercent": 64.61,
-				"substantialContributionToTransitionToACircularEconomyInPercent": 48,
-				"substantialContributionToPollutionPreventionAndControlInPercent": 67.76,
-				"substantialContributionToProtectionAndRestorationOfBiodiversityAndEcosystemsInPercent": 39.71,
-				"alignedActivities": [
-					{
-<<<<<<< HEAD
-						"activityName": "PreparationForReUseOfEndOfLifeProductsAndProductComponents",
-						"naceCodes": [],
-						"share": {
-							"relativeShareInPercent": 38.08,
-							"absoluteShare": {
-								"amount": 2313297993.97,
-								"currency": "MAD"
-							}
-						},
-						"substantialContributionToClimateChangeMitigationInPercent": 46.24,
-						"substantialContributionToClimateChangeAdaptationInPercent": 76.44,
-						"substantialContributionToSustainableUseAndProtectionOfWaterAndMarineResourcesInPercent": 84.61,
-						"substantialContributionToTransitionToACircularEconomyInPercent": 98.25,
-						"substantialContributionToPollutionPreventionAndControlInPercent": 4.17,
-						"substantialContributionToProtectionAndRestorationOfBiodiversityAndEcosystemsInPercent": 59.5,
-						"dnshToClimateChangeMitigation": "Yes",
-						"dnshToClimateChangeAdaptation": "No",
-						"dnshToSustainableUseAndProtectionOfWaterAndMarineResources": "Yes",
-						"dnshToTransitionToACircularEconomy": "Yes",
-						"dnshToPollutionPreventionAndControl": "Yes",
-						"dnshToProtectionAndRestorationOfBiodiversityAndEcosystems": "No",
-						"minimumSafeguards": "Yes"
-					},
-					{
-						"activityName": "ComputerProgrammingConsultancyAndRelatedActivities",
-						"naceCodes": [
-							"J62"
-						],
-						"share": {
-							"relativeShareInPercent": 61.77,
-							"absoluteShare": {
-								"amount": 117124852.25,
-								"currency": "SDG"
-							}
-						},
-						"substantialContributionToClimateChangeMitigationInPercent": 15.61,
-						"substantialContributionToClimateChangeAdaptationInPercent": 10.14,
-						"substantialContributionToSustainableUseAndProtectionOfWaterAndMarineResourcesInPercent": 69.44,
-						"substantialContributionToTransitionToACircularEconomyInPercent": 25.22,
-						"substantialContributionToPollutionPreventionAndControlInPercent": 84.48,
-						"substantialContributionToProtectionAndRestorationOfBiodiversityAndEcosystemsInPercent": 78.83,
-=======
-						"activityName": "SeaAndCoastalPassengerWaterTransport",
-						"naceCodes": [
-							"N77.34",
-							"H50.10",
-							"N77.21"
-						],
-						"share": {
-							"relativeShareInPercent": 10.73,
-							"absoluteShare": {
-								"amount": 1759677354.71,
-								"currency": "SSP"
-							}
-						},
-						"substantialContributionToClimateChangeMitigationInPercent": 51.84,
-						"substantialContributionToClimateChangeAdaptationInPercent": 30.35,
-						"substantialContributionToSustainableUseAndProtectionOfWaterAndMarineResourcesInPercent": 7.1,
-						"substantialContributionToTransitionToACircularEconomyInPercent": 98,
-						"substantialContributionToPollutionPreventionAndControlInPercent": 17.85,
-						"substantialContributionToProtectionAndRestorationOfBiodiversityAndEcosystemsInPercent": 38.03,
-						"dnshToClimateChangeMitigation": "Yes",
-						"dnshToClimateChangeAdaptation": "Yes",
-						"dnshToSustainableUseAndProtectionOfWaterAndMarineResources": "Yes",
-						"dnshToTransitionToACircularEconomy": "No",
-						"dnshToPollutionPreventionAndControl": "Yes",
-						"dnshToProtectionAndRestorationOfBiodiversityAndEcosystems": "Yes",
-						"minimumSafeguards": "Yes"
-					},
-					{
-						"activityName": "ManufactureOfBiogasAndBiofuelsForUseInTransportAndOfBioliquids",
-						"naceCodes": [
-							"D35.21"
-						],
-						"share": {
-							"relativeShareInPercent": 90.19,
-							"absoluteShare": {
-								"amount": 4989309350.49,
-								"currency": "AFN"
-							}
-						},
-						"substantialContributionToClimateChangeMitigationInPercent": 9.74,
-						"substantialContributionToClimateChangeAdaptationInPercent": 45.73,
-						"substantialContributionToSustainableUseAndProtectionOfWaterAndMarineResourcesInPercent": 90.68,
-						"substantialContributionToTransitionToACircularEconomyInPercent": 54.18,
-						"substantialContributionToPollutionPreventionAndControlInPercent": 17.7,
-						"substantialContributionToProtectionAndRestorationOfBiodiversityAndEcosystemsInPercent": 19.66,
-						"dnshToClimateChangeMitigation": "No",
-						"dnshToClimateChangeAdaptation": "Yes",
-						"dnshToSustainableUseAndProtectionOfWaterAndMarineResources": "No",
-						"dnshToTransitionToACircularEconomy": "Yes",
-						"dnshToPollutionPreventionAndControl": "Yes",
-						"dnshToProtectionAndRestorationOfBiodiversityAndEcosystems": "No",
-						"minimumSafeguards": "Yes"
-					},
-					{
-						"activityName": "ElectricityGenerationFromFossilGaseousFuels",
-						"naceCodes": [
-							"D35.11"
-						],
-						"share": {
-							"relativeShareInPercent": 51.34,
-							"absoluteShare": {
-								"amount": 9542520656.25,
-								"currency": "BRL"
-							}
-						},
-						"substantialContributionToClimateChangeMitigationInPercent": 41.06,
-						"substantialContributionToClimateChangeAdaptationInPercent": 32.64,
-						"substantialContributionToSustainableUseAndProtectionOfWaterAndMarineResourcesInPercent": 55.18,
-						"substantialContributionToTransitionToACircularEconomyInPercent": 23.52,
-						"substantialContributionToPollutionPreventionAndControlInPercent": 45.28,
-						"substantialContributionToProtectionAndRestorationOfBiodiversityAndEcosystemsInPercent": 38.36,
-						"dnshToClimateChangeMitigation": "No",
-						"dnshToClimateChangeAdaptation": "Yes",
-						"dnshToSustainableUseAndProtectionOfWaterAndMarineResources": "No",
-						"dnshToTransitionToACircularEconomy": "No",
-						"dnshToPollutionPreventionAndControl": "No",
-						"dnshToProtectionAndRestorationOfBiodiversityAndEcosystems": "No",
-						"minimumSafeguards": "Yes"
-					},
-					{
-						"activityName": "ElectricityGenerationUsingSolarPhotovoltaicTechnology",
-						"naceCodes": [
-							"D35.11"
-						],
-						"share": {
-							"relativeShareInPercent": 85.94,
-							"absoluteShare": {
-								"amount": 6055599579.12,
-								"currency": "ISK"
-							}
-						},
-						"substantialContributionToClimateChangeMitigationInPercent": 74.63,
-						"substantialContributionToClimateChangeAdaptationInPercent": 52.64,
-						"substantialContributionToSustainableUseAndProtectionOfWaterAndMarineResourcesInPercent": 1.07,
-						"substantialContributionToTransitionToACircularEconomyInPercent": 30.69,
-						"substantialContributionToPollutionPreventionAndControlInPercent": 10.35,
-						"substantialContributionToProtectionAndRestorationOfBiodiversityAndEcosystemsInPercent": 24.5,
->>>>>>> 60b490e9
-						"dnshToClimateChangeMitigation": "No",
-						"dnshToClimateChangeAdaptation": "No",
-						"dnshToSustainableUseAndProtectionOfWaterAndMarineResources": "Yes",
-						"dnshToTransitionToACircularEconomy": "Yes",
-						"dnshToPollutionPreventionAndControl": "No",
-						"dnshToProtectionAndRestorationOfBiodiversityAndEcosystems": "Yes",
-<<<<<<< HEAD
-						"minimumSafeguards": "No"
-					}
-				],
-				"enablingShareInPercent": 15.02,
-				"transitionalShareInPercent": 14.65
-=======
-						"minimumSafeguards": "Yes"
-					}
-				],
-				"enablingShareInPercent": 75.73,
-				"transitionalShareInPercent": 53.44
->>>>>>> 60b490e9
+					}
+				],
+				"enablingShareInPercent": 3.42,
+				"transitionalShareInPercent": 0.07
 			}
 		},
-		"reportingPeriod": "2021"
+		"reportingPeriod": "2022"
 	},
 	{
 		"companyInformation": {
-<<<<<<< HEAD
 			"companyName": "all-fields-defined-for-eu-taxo-non-financials-gamma",
 			"headquarters": "Waltonfort",
 			"headquartersPostalCode": "92771-4678",
@@ -3494,159 +1235,239 @@
 			"website": null,
 			"isTeaserCompany": false,
 			"parentCompanyLei": "LQLfWyu8lO6R9U3bnlR9"
-=======
-			"companyName": "TestForIncompleteReferencedReport",
-			"headquarters": "Geovannyshire",
-			"headquartersPostalCode": "31739",
-			"sector": "e-markets",
-			"identifiers": {
-				"Lei": [
-					"PX70bHHt0qF55ybkxsIJ"
-				],
-				"Isin": [
-					"d81vtA6VRhZL"
-				],
-				"PermId": [
-					"e68lDnEwL6"
-				],
-				"Ticker": [
-					"ljzaFDI"
-				],
-				"Duns": [],
-				"VatNumber": [],
-				"CompanyRegistrationNumber": []
-			},
-			"countryCode": "LT",
-			"companyContactDetails": [],
-			"companyAlternativeNames": [],
-			"companyLegalForm": null,
-			"website": "https://oily-stylus.org/",
-			"isTeaserCompany": false,
-			"parentCompanyLei": null
->>>>>>> 60b490e9
 		},
 		"t": {
 			"general": {
-				"fiscalYearDeviation": "NoDeviation",
-<<<<<<< HEAD
-				"fiscalYearEnd": "2024-11-30",
-=======
-				"fiscalYearEnd": "2024-08-10",
->>>>>>> 60b490e9
+				"fiscalYearDeviation": "Deviation",
+				"fiscalYearEnd": "2024-11-11",
 				"scopeOfEntities": "Yes",
 				"nfrdMandatory": "No",
-				"euTaxonomyActivityLevelReporting": "No",
+				"euTaxonomyActivityLevelReporting": "Yes",
 				"assurance": {
-					"value": "ReasonableAssurance",
-<<<<<<< HEAD
-					"provider": "Dicki, Price and Franecki",
+					"value": "LimitedAssurance",
+					"provider": "Carter, Kuhlman and Prohaska",
 					"dataSource": {
-						"page": 934,
-						"fileName": "ESEFReport",
+						"page": 291,
+						"fileName": "IntegratedReport",
 						"fileReference": "50a36c418baffd520bb92d84664f06f9732a21f4e2e5ecee6d9136f16e7e0b63",
-						"tagName": "markets"
-					}
-				},
-				"numberOfEmployees": 37893.85,
+						"tagName": "supply-chains"
+					}
+				},
+				"numberOfEmployees": 4446.45,
 				"referencedReports": {
-					"ESEFReport": {
+					"AnnualReport": {
 						"fileReference": "50a36c418baffd520bb92d84664f06f9732a21f4e2e5ecee6d9136f16e7e0b63",
-						"fileName": "ESEFReport",
-						"publicationDate": "2023-07-23"
+						"fileName": "AnnualReport",
+						"publicationDate": "2023-03-09"
 					},
 					"SustainabilityReport": {
 						"fileReference": "50a36c418baffd520bb92d84664f06f9732a21f4e2e5ecee6d9136f16e7e0b63",
 						"fileName": "SustainabilityReport",
-						"publicationDate": "2023-12-28"
+						"publicationDate": "2023-06-16"
 					},
 					"IntegratedReport": {
 						"fileReference": "50a36c418baffd520bb92d84664f06f9732a21f4e2e5ecee6d9136f16e7e0b63",
 						"fileName": "IntegratedReport",
-						"publicationDate": "2023-12-07"
+						"publicationDate": "2023-06-24"
 					}
 				}
 			},
 			"revenue": {
 				"totalAmount": {
-					"value": 4603053377.94,
+					"value": 3974601982.63,
 					"dataSource": {
-						"page": 762,
-						"fileName": "IntegratedReport",
+						"page": 27,
+						"fileName": "AnnualReport",
 						"fileReference": "50a36c418baffd520bb92d84664f06f9732a21f4e2e5ecee6d9136f16e7e0b63",
-						"tagName": "portals"
-					},
-					"comment": "override open-source pixel",
-					"quality": "Incomplete",
-					"currency": "LYD"
+						"tagName": "e-business"
+					},
+					"comment": "index neural sensor",
+					"quality": "Audited",
+					"currency": "USD"
 				},
 				"nonEligibleShare": {
-					"relativeShareInPercent": 69.15,
-					"absoluteShare": {
-						"amount": 6012278506.53,
-						"currency": "USD"
+					"relativeShareInPercent": 77.62,
+					"absoluteShare": {
+						"amount": 9245988768.53,
+						"currency": "BND"
 					}
 				},
 				"eligibleShare": {
-					"relativeShareInPercent": 0.54,
-					"absoluteShare": {
-						"amount": 9727812921.63,
-						"currency": "MOP"
+					"relativeShareInPercent": 9.24,
+					"absoluteShare": {
+						"amount": 2894364539.53,
+						"currency": "HTG"
 					}
 				},
 				"nonAlignedShare": {
-					"relativeShareInPercent": 3.62,
-					"absoluteShare": {
-						"amount": 1289441033.73,
+					"relativeShareInPercent": 59.74,
+					"absoluteShare": {
+						"amount": 282065481.87,
+						"currency": "NAD"
+					}
+				},
+				"nonAlignedActivities": [],
+				"alignedShare": {
+					"relativeShareInPercent": 92.26,
+					"absoluteShare": {
+						"amount": 2379091817.42,
+						"currency": "SCR"
+					}
+				},
+				"substantialContributionToClimateChangeMitigationInPercent": 15.85,
+				"substantialContributionToClimateChangeAdaptationInPercent": 26.87,
+				"substantialContributionToSustainableUseAndProtectionOfWaterAndMarineResourcesInPercent": 60.93,
+				"substantialContributionToTransitionToACircularEconomyInPercent": 24.32,
+				"substantialContributionToPollutionPreventionAndControlInPercent": 12.99,
+				"substantialContributionToProtectionAndRestorationOfBiodiversityAndEcosystemsInPercent": 74.33,
+				"alignedActivities": [],
+				"enablingShareInPercent": 40.64,
+				"transitionalShareInPercent": 74.14
+			},
+			"capex": {
+				"totalAmount": {
+					"value": 3820935739.2,
+					"dataSource": {
+						"page": 993,
+						"fileName": "SustainabilityReport",
+						"fileReference": "50a36c418baffd520bb92d84664f06f9732a21f4e2e5ecee6d9136f16e7e0b63",
+						"tagName": "channels"
+					},
+					"comment": "parse digital hard drive",
+					"quality": "Audited",
+					"currency": "MRU"
+				},
+				"nonEligibleShare": {
+					"relativeShareInPercent": 95.11,
+					"absoluteShare": {
+						"amount": 8437894126.4,
+						"currency": "MXN"
+					}
+				},
+				"eligibleShare": {
+					"relativeShareInPercent": 24.05,
+					"absoluteShare": {
+						"amount": 2557849884.03,
+						"currency": "CDF"
+					}
+				},
+				"nonAlignedShare": {
+					"relativeShareInPercent": 5.39,
+					"absoluteShare": {
+						"amount": 7666255047.08,
 						"currency": "YER"
 					}
 				},
 				"nonAlignedActivities": [
 					{
-						"activityName": "ForestManagement",
+						"activityName": "ManufactureOfEnergyEfficiencyEquipmentForBuildings",
+						"naceCodes": [
+							"C23.43",
+							"C27.31",
+							"C27.32",
+							"C28.13",
+							"C23.11",
+							"C27.51",
+							"C16.23",
+							"C27.33",
+							"C25.93",
+							"C27.40",
+							"C25.11",
+							"C25.12"
+						],
+						"share": {
+							"relativeShareInPercent": 54.32,
+							"absoluteShare": {
+								"amount": 2357698772.1,
+								"currency": "JOD"
+							}
+						}
+					},
+					{
+						"activityName": "ConservationForestry",
 						"naceCodes": [
 							"A2"
 						],
 						"share": {
-							"relativeShareInPercent": 15.12,
-							"absoluteShare": {
-								"amount": 9866598923.7,
-								"currency": "LAK"
+							"relativeShareInPercent": 18.06,
+							"absoluteShare": {
+								"amount": 1253244397.23,
+								"currency": "GMD"
 							}
 						}
+					},
+					{
+						"activityName": "ElectricityGenerationFromNuclearEnergyInExistingInstallations",
+						"naceCodes": [
+							"F42.22"
+						],
+						"share": {
+							"relativeShareInPercent": 64.26,
+							"absoluteShare": {
+								"amount": 7378926975.65,
+								"currency": "BGN"
+							}
+						}
 					}
 				],
 				"alignedShare": {
-					"relativeShareInPercent": 70.48,
-					"absoluteShare": {
-						"amount": 1910109762.1,
-						"currency": "ZMW"
-					}
-				},
-				"substantialContributionToClimateChangeMitigationInPercent": 7.99,
-				"substantialContributionToClimateChangeAdaptationInPercent": 25.08,
-				"substantialContributionToSustainableUseAndProtectionOfWaterAndMarineResourcesInPercent": 96.7,
-				"substantialContributionToTransitionToACircularEconomyInPercent": 62.58,
-				"substantialContributionToPollutionPreventionAndControlInPercent": 97.68,
-				"substantialContributionToProtectionAndRestorationOfBiodiversityAndEcosystemsInPercent": 31.56,
+					"relativeShareInPercent": 66.6,
+					"absoluteShare": {
+						"amount": 6866672087.93,
+						"currency": "MYR"
+					}
+				},
+				"substantialContributionToClimateChangeMitigationInPercent": 77.75,
+				"substantialContributionToClimateChangeAdaptationInPercent": 43.8,
+				"substantialContributionToSustainableUseAndProtectionOfWaterAndMarineResourcesInPercent": 93.4,
+				"substantialContributionToTransitionToACircularEconomyInPercent": 89.68,
+				"substantialContributionToPollutionPreventionAndControlInPercent": 44.68,
+				"substantialContributionToProtectionAndRestorationOfBiodiversityAndEcosystemsInPercent": 13.58,
 				"alignedActivities": [
 					{
-						"activityName": "InfrastructureForWaterTransport",
-						"naceCodes": [
-							"M71.20"
-						],
-						"share": {
-							"relativeShareInPercent": 77.92,
-							"absoluteShare": {
-								"amount": 3406252844.72,
-								"currency": "KWD"
-							}
-						},
-						"substantialContributionToClimateChangeMitigationInPercent": 18.39,
-						"substantialContributionToClimateChangeAdaptationInPercent": 89.2,
-						"substantialContributionToSustainableUseAndProtectionOfWaterAndMarineResourcesInPercent": 51.76,
-						"substantialContributionToTransitionToACircularEconomyInPercent": 57.75,
-						"substantialContributionToPollutionPreventionAndControlInPercent": 81.88,
-						"substantialContributionToProtectionAndRestorationOfBiodiversityAndEcosystemsInPercent": 67.79,
+						"activityName": "TransmissionAndDistributionNetworksForRenewableAndLowCarbonGases",
+						"naceCodes": [
+							"D35.22"
+						],
+						"share": {
+							"relativeShareInPercent": 41.64,
+							"absoluteShare": {
+								"amount": 1688808291.22,
+								"currency": "SYP"
+							}
+						},
+						"substantialContributionToClimateChangeMitigationInPercent": 38.61,
+						"substantialContributionToClimateChangeAdaptationInPercent": 21.85,
+						"substantialContributionToSustainableUseAndProtectionOfWaterAndMarineResourcesInPercent": 95.63,
+						"substantialContributionToTransitionToACircularEconomyInPercent": 56.71,
+						"substantialContributionToPollutionPreventionAndControlInPercent": 1.63,
+						"substantialContributionToProtectionAndRestorationOfBiodiversityAndEcosystemsInPercent": 52.72,
+						"dnshToClimateChangeMitigation": "Yes",
+						"dnshToClimateChangeAdaptation": "Yes",
+						"dnshToSustainableUseAndProtectionOfWaterAndMarineResources": "No",
+						"dnshToTransitionToACircularEconomy": "Yes",
+						"dnshToPollutionPreventionAndControl": "Yes",
+						"dnshToProtectionAndRestorationOfBiodiversityAndEcosystems": "No",
+						"minimumSafeguards": "Yes"
+					},
+					{
+						"activityName": "ProductionOfHeatCoolFromRenewableNonFossilGaseousAndLiquidFuels",
+						"naceCodes": [
+							"D35.30"
+						],
+						"share": {
+							"relativeShareInPercent": 40.04,
+							"absoluteShare": {
+								"amount": 3388778923.54,
+								"currency": "JOD"
+							}
+						},
+						"substantialContributionToClimateChangeMitigationInPercent": 37.65,
+						"substantialContributionToClimateChangeAdaptationInPercent": 53.71,
+						"substantialContributionToSustainableUseAndProtectionOfWaterAndMarineResourcesInPercent": 86.34,
+						"substantialContributionToTransitionToACircularEconomyInPercent": 97.31,
+						"substantialContributionToPollutionPreventionAndControlInPercent": 37.75,
+						"substantialContributionToProtectionAndRestorationOfBiodiversityAndEcosystemsInPercent": 32.4,
 						"dnshToClimateChangeMitigation": "No",
 						"dnshToClimateChangeAdaptation": "Yes",
 						"dnshToSustainableUseAndProtectionOfWaterAndMarineResources": "Yes",
@@ -3656,1012 +1477,952 @@
 						"minimumSafeguards": "Yes"
 					},
 					{
-						"activityName": "ProductionOfHeatCoolFromGeothermalEnergy",
-						"naceCodes": [
-							"D35.30"
-						],
-						"share": {
-							"relativeShareInPercent": 37.26,
-							"absoluteShare": {
-								"amount": 9376180039.26,
-								"currency": "SSP"
-							}
-						},
-						"substantialContributionToClimateChangeMitigationInPercent": 16.94,
-						"substantialContributionToClimateChangeAdaptationInPercent": 12.49,
-						"substantialContributionToSustainableUseAndProtectionOfWaterAndMarineResourcesInPercent": 26.34,
-						"substantialContributionToTransitionToACircularEconomyInPercent": 91.12,
-						"substantialContributionToPollutionPreventionAndControlInPercent": 25.67,
-						"substantialContributionToProtectionAndRestorationOfBiodiversityAndEcosystemsInPercent": 40.31,
+						"activityName": "ConstructionOfNewBuildings",
+						"naceCodes": [
+							"F43",
+							"F41.1"
+						],
+						"share": {
+							"relativeShareInPercent": 71.13,
+							"absoluteShare": {
+								"amount": 8835761342.2,
+								"currency": "AMD"
+							}
+						},
+						"substantialContributionToClimateChangeMitigationInPercent": 98.4,
+						"substantialContributionToClimateChangeAdaptationInPercent": 3.56,
+						"substantialContributionToSustainableUseAndProtectionOfWaterAndMarineResourcesInPercent": 32.4,
+						"substantialContributionToTransitionToACircularEconomyInPercent": 50.25,
+						"substantialContributionToPollutionPreventionAndControlInPercent": 71.36,
+						"substantialContributionToProtectionAndRestorationOfBiodiversityAndEcosystemsInPercent": 80.09,
+						"dnshToClimateChangeMitigation": "Yes",
+						"dnshToClimateChangeAdaptation": "No",
+						"dnshToSustainableUseAndProtectionOfWaterAndMarineResources": "No",
+						"dnshToTransitionToACircularEconomy": "No",
+						"dnshToPollutionPreventionAndControl": "Yes",
+						"dnshToProtectionAndRestorationOfBiodiversityAndEcosystems": "Yes",
+						"minimumSafeguards": "Yes"
+					},
+					{
+						"activityName": "Reinsurance",
+						"naceCodes": [
+							"K65.20"
+						],
+						"share": {
+							"relativeShareInPercent": 57.69,
+							"absoluteShare": {
+								"amount": 7790809262.08,
+								"currency": "SBD"
+							}
+						},
+						"substantialContributionToClimateChangeMitigationInPercent": 2.75,
+						"substantialContributionToClimateChangeAdaptationInPercent": 80.28,
+						"substantialContributionToSustainableUseAndProtectionOfWaterAndMarineResourcesInPercent": 5.14,
+						"substantialContributionToTransitionToACircularEconomyInPercent": 3.16,
+						"substantialContributionToPollutionPreventionAndControlInPercent": 1.12,
+						"substantialContributionToProtectionAndRestorationOfBiodiversityAndEcosystemsInPercent": 32.47,
+						"dnshToClimateChangeMitigation": "No",
+						"dnshToClimateChangeAdaptation": "Yes",
+						"dnshToSustainableUseAndProtectionOfWaterAndMarineResources": "No",
+						"dnshToTransitionToACircularEconomy": "Yes",
+						"dnshToPollutionPreventionAndControl": "Yes",
+						"dnshToProtectionAndRestorationOfBiodiversityAndEcosystems": "No",
+						"minimumSafeguards": "No"
+					},
+					{
+						"activityName": "ProvisionOfItOtDataDrivenSolutions",
+						"naceCodes": [
+							"J62",
+							"J58.29",
+							"C27",
+							"C26"
+						],
+						"share": {
+							"relativeShareInPercent": 76.46,
+							"absoluteShare": {
+								"amount": 8326346408.58,
+								"currency": "BND"
+							}
+						},
+						"substantialContributionToClimateChangeMitigationInPercent": 67.52,
+						"substantialContributionToClimateChangeAdaptationInPercent": 53.15,
+						"substantialContributionToSustainableUseAndProtectionOfWaterAndMarineResourcesInPercent": 53.08,
+						"substantialContributionToTransitionToACircularEconomyInPercent": 33.18,
+						"substantialContributionToPollutionPreventionAndControlInPercent": 97.6,
+						"substantialContributionToProtectionAndRestorationOfBiodiversityAndEcosystemsInPercent": 65.4,
+						"dnshToClimateChangeMitigation": "No",
+						"dnshToClimateChangeAdaptation": "Yes",
+						"dnshToSustainableUseAndProtectionOfWaterAndMarineResources": "Yes",
+						"dnshToTransitionToACircularEconomy": "Yes",
+						"dnshToPollutionPreventionAndControl": "No",
+						"dnshToProtectionAndRestorationOfBiodiversityAndEcosystems": "Yes",
+						"minimumSafeguards": "No"
+					},
+					{
+						"activityName": "RenovationOfExistingBuildings",
+						"naceCodes": [
+							"F41"
+						],
+						"share": {
+							"relativeShareInPercent": 16.55,
+							"absoluteShare": {
+								"amount": 3611736390.74,
+								"currency": "HNL"
+							}
+						},
+						"substantialContributionToClimateChangeMitigationInPercent": 91.73,
+						"substantialContributionToClimateChangeAdaptationInPercent": 45.3,
+						"substantialContributionToSustainableUseAndProtectionOfWaterAndMarineResourcesInPercent": 43.72,
+						"substantialContributionToTransitionToACircularEconomyInPercent": 95.36,
+						"substantialContributionToPollutionPreventionAndControlInPercent": 29.63,
+						"substantialContributionToProtectionAndRestorationOfBiodiversityAndEcosystemsInPercent": 10.42,
 						"dnshToClimateChangeMitigation": "Yes",
 						"dnshToClimateChangeAdaptation": "Yes",
 						"dnshToSustainableUseAndProtectionOfWaterAndMarineResources": "Yes",
 						"dnshToTransitionToACircularEconomy": "No",
-=======
-					"provider": "Hilpert and Sons",
+						"dnshToPollutionPreventionAndControl": "Yes",
+						"dnshToProtectionAndRestorationOfBiodiversityAndEcosystems": "No",
+						"minimumSafeguards": "No"
+					}
+				],
+				"enablingShareInPercent": 56.27,
+				"transitionalShareInPercent": 16.84
+			},
+			"opex": {
+				"totalAmount": {
+					"value": 177934092.93,
 					"dataSource": {
-						"page": 1008,
+						"page": 215,
+						"fileName": "IntegratedReport",
+						"fileReference": "50a36c418baffd520bb92d84664f06f9732a21f4e2e5ecee6d9136f16e7e0b63",
+						"tagName": "e-commerce"
+					},
+					"comment": "program optical pixel",
+					"quality": "Audited",
+					"currency": "JOD"
+				},
+				"nonEligibleShare": {
+					"relativeShareInPercent": 37.97,
+					"absoluteShare": {
+						"amount": 7159233670.68,
+						"currency": "VUV"
+					}
+				},
+				"eligibleShare": {
+					"relativeShareInPercent": 56.84,
+					"absoluteShare": {
+						"amount": 5718538034.71,
+						"currency": "TZS"
+					}
+				},
+				"nonAlignedShare": {
+					"relativeShareInPercent": 20.04,
+					"absoluteShare": {
+						"amount": 2811007201.67,
+						"currency": "NGN"
+					}
+				},
+				"nonAlignedActivities": [
+					{
+						"activityName": "MarketplaceForTheTradeOfSecondHandGoodsForReuse",
+						"naceCodes": [
+							"C25.9",
+							"C26",
+							"J63.1",
+							"C16",
+							"C11",
+							"J62",
+							"C17",
+							"C28.23",
+							"C13",
+							"C25.7",
+							"C31",
+							"C18",
+							"J61",
+							"C22",
+							"C15",
+							"C23.4",
+							"C14",
+							"C28.22"
+						],
+						"share": {
+							"relativeShareInPercent": 39.57,
+							"absoluteShare": {
+								"amount": 6295191321.99,
+								"currency": "UAH"
+							}
+						}
+					}
+				],
+				"alignedShare": {
+					"relativeShareInPercent": 93.82,
+					"absoluteShare": {
+						"amount": 9179200790.83,
+						"currency": "PKR"
+					}
+				},
+				"substantialContributionToClimateChangeMitigationInPercent": 85.75,
+				"substantialContributionToClimateChangeAdaptationInPercent": 23.86,
+				"substantialContributionToSustainableUseAndProtectionOfWaterAndMarineResourcesInPercent": 70.55,
+				"substantialContributionToTransitionToACircularEconomyInPercent": 96.36,
+				"substantialContributionToPollutionPreventionAndControlInPercent": 62.42,
+				"substantialContributionToProtectionAndRestorationOfBiodiversityAndEcosystemsInPercent": 83.54,
+				"alignedActivities": [
+					{
+						"activityName": "ManufactureOfPlasticPackagingGoods",
+						"naceCodes": [
+							"C22.22"
+						],
+						"share": {
+							"relativeShareInPercent": 22.44,
+							"absoluteShare": {
+								"amount": 7305048273.41,
+								"currency": "BZD"
+							}
+						},
+						"substantialContributionToClimateChangeMitigationInPercent": 4.1,
+						"substantialContributionToClimateChangeAdaptationInPercent": 58.81,
+						"substantialContributionToSustainableUseAndProtectionOfWaterAndMarineResourcesInPercent": 89.69,
+						"substantialContributionToTransitionToACircularEconomyInPercent": 48.89,
+						"substantialContributionToPollutionPreventionAndControlInPercent": 92.56,
+						"substantialContributionToProtectionAndRestorationOfBiodiversityAndEcosystemsInPercent": 13.62,
+						"dnshToClimateChangeMitigation": "No",
+						"dnshToClimateChangeAdaptation": "Yes",
+						"dnshToSustainableUseAndProtectionOfWaterAndMarineResources": "No",
+						"dnshToTransitionToACircularEconomy": "No",
+						"dnshToPollutionPreventionAndControl": "No",
+						"dnshToProtectionAndRestorationOfBiodiversityAndEcosystems": "No",
+						"minimumSafeguards": "No"
+					},
+					{
+						"activityName": "InfrastructureEnablingRoadTransportAndPublicTransport",
+						"naceCodes": [
+							"M71.12",
+							"M71.20",
+							"F42.11"
+						],
+						"share": {
+							"relativeShareInPercent": 33.29,
+							"absoluteShare": {
+								"amount": 4425637084.06,
+								"currency": "IDR"
+							}
+						},
+						"substantialContributionToClimateChangeMitigationInPercent": 40.25,
+						"substantialContributionToClimateChangeAdaptationInPercent": 79.05,
+						"substantialContributionToSustainableUseAndProtectionOfWaterAndMarineResourcesInPercent": 60.62,
+						"substantialContributionToTransitionToACircularEconomyInPercent": 6.12,
+						"substantialContributionToPollutionPreventionAndControlInPercent": 61.98,
+						"substantialContributionToProtectionAndRestorationOfBiodiversityAndEcosystemsInPercent": 68.29,
+						"dnshToClimateChangeMitigation": "Yes",
+						"dnshToClimateChangeAdaptation": "Yes",
+						"dnshToSustainableUseAndProtectionOfWaterAndMarineResources": "Yes",
+						"dnshToTransitionToACircularEconomy": "Yes",
+						"dnshToPollutionPreventionAndControl": "Yes",
+						"dnshToProtectionAndRestorationOfBiodiversityAndEcosystems": "Yes",
+						"minimumSafeguards": "No"
+					},
+					{
+						"activityName": "RenovationOfExistingBuildings",
+						"naceCodes": [
+							"F41"
+						],
+						"share": {
+							"relativeShareInPercent": 32.76,
+							"absoluteShare": {
+								"amount": 8043987464.63,
+								"currency": "CHF"
+							}
+						},
+						"substantialContributionToClimateChangeMitigationInPercent": 80.1,
+						"substantialContributionToClimateChangeAdaptationInPercent": 26.52,
+						"substantialContributionToSustainableUseAndProtectionOfWaterAndMarineResourcesInPercent": 73.16,
+						"substantialContributionToTransitionToACircularEconomyInPercent": 48.6,
+						"substantialContributionToPollutionPreventionAndControlInPercent": 61.7,
+						"substantialContributionToProtectionAndRestorationOfBiodiversityAndEcosystemsInPercent": 1.59,
+						"dnshToClimateChangeMitigation": "No",
+						"dnshToClimateChangeAdaptation": "No",
+						"dnshToSustainableUseAndProtectionOfWaterAndMarineResources": "No",
+						"dnshToTransitionToACircularEconomy": "No",
+						"dnshToPollutionPreventionAndControl": "Yes",
+						"dnshToProtectionAndRestorationOfBiodiversityAndEcosystems": "No",
+						"minimumSafeguards": "No"
+					},
+					{
+						"activityName": "RepairRefurbishmentAndRemanufacturing",
+						"naceCodes": [],
+						"share": {
+							"relativeShareInPercent": 42.53,
+							"absoluteShare": {
+								"amount": 6315689026.38,
+								"currency": "AOA"
+							}
+						},
+						"substantialContributionToClimateChangeMitigationInPercent": 87.75,
+						"substantialContributionToClimateChangeAdaptationInPercent": 5.32,
+						"substantialContributionToSustainableUseAndProtectionOfWaterAndMarineResourcesInPercent": 42.79,
+						"substantialContributionToTransitionToACircularEconomyInPercent": 89.14,
+						"substantialContributionToPollutionPreventionAndControlInPercent": 55.41,
+						"substantialContributionToProtectionAndRestorationOfBiodiversityAndEcosystemsInPercent": 89.55,
+						"dnshToClimateChangeMitigation": "No",
+						"dnshToClimateChangeAdaptation": "No",
+						"dnshToSustainableUseAndProtectionOfWaterAndMarineResources": "Yes",
+						"dnshToTransitionToACircularEconomy": "Yes",
+						"dnshToPollutionPreventionAndControl": "No",
+						"dnshToProtectionAndRestorationOfBiodiversityAndEcosystems": "Yes",
+						"minimumSafeguards": "Yes"
+					},
+					{
+						"activityName": "ManufactureOfOrganicBasicChemicals",
+						"naceCodes": [
+							"C20.14"
+						],
+						"share": {
+							"relativeShareInPercent": 8.43,
+							"absoluteShare": {
+								"amount": 7064579599.54,
+								"currency": "ZAR"
+							}
+						},
+						"substantialContributionToClimateChangeMitigationInPercent": 12.59,
+						"substantialContributionToClimateChangeAdaptationInPercent": 57.21,
+						"substantialContributionToSustainableUseAndProtectionOfWaterAndMarineResourcesInPercent": 47.57,
+						"substantialContributionToTransitionToACircularEconomyInPercent": 53.4,
+						"substantialContributionToPollutionPreventionAndControlInPercent": 87.26,
+						"substantialContributionToProtectionAndRestorationOfBiodiversityAndEcosystemsInPercent": 16.46,
+						"dnshToClimateChangeMitigation": "Yes",
+						"dnshToClimateChangeAdaptation": "Yes",
+						"dnshToSustainableUseAndProtectionOfWaterAndMarineResources": "Yes",
+						"dnshToTransitionToACircularEconomy": "Yes",
+						"dnshToPollutionPreventionAndControl": "No",
+						"dnshToProtectionAndRestorationOfBiodiversityAndEcosystems": "No",
+						"minimumSafeguards": "No"
+					}
+				],
+				"enablingShareInPercent": 16.44,
+				"transitionalShareInPercent": 55.96
+			}
+		},
+		"reportingPeriod": "2021"
+	},
+	{
+		"companyInformation": {
+			"companyName": "TestForIncompleteReferencedReport",
+			"headquarters": "Fort Demetrisside",
+			"headquartersPostalCode": null,
+			"sector": "architectures",
+			"identifiers": {
+				"Lei": [
+					"xtwnR2dlYQSqfqvwrPli"
+				],
+				"Isin": [
+					"boZFwUgpAN5F",
+					"4CJqIPMSwZjC"
+				],
+				"PermId": [],
+				"Ticker": [
+					"egEwNOv"
+				],
+				"Duns": [
+					"cCiw77Mbs"
+				],
+				"VatNumber": [
+					"PGx5DPZHs"
+				],
+				"CompanyRegistrationNumber": []
+			},
+			"countryCode": "VU",
+			"companyContactDetails": [
+				"Clarabelle.Kessler@example.com",
+				"Mariano23@example.com",
+				"Juanita4@example.com",
+				"Lauriane.Schinner25@example.com",
+				"Merle.Braun@example.com"
+			],
+			"companyAlternativeNames": [],
+			"companyLegalForm": "Public Limited Company (PLC)",
+			"website": "https://terrific-sensitivity.name/",
+			"isTeaserCompany": false,
+			"parentCompanyLei": "aaP00JE7tfuJTIVhy3k1"
+		},
+		"t": {
+			"general": {
+				"fiscalYearDeviation": "Deviation",
+				"fiscalYearEnd": "2024-12-05",
+				"scopeOfEntities": "Yes",
+				"nfrdMandatory": "Yes",
+				"euTaxonomyActivityLevelReporting": "No",
+				"assurance": {
+					"value": "LimitedAssurance",
+					"provider": "Bartoletti, Jacobs and Rippin",
+					"dataSource": {
+						"page": 515,
 						"fileName": "AnnualReport",
 						"fileReference": "50a36c418baffd520bb92d84664f06f9732a21f4e2e5ecee6d9136f16e7e0b63",
-						"tagName": "methodologies"
-					}
-				},
-				"numberOfEmployees": 89283.79,
+						"tagName": "supply-chains"
+					}
+				},
+				"numberOfEmployees": 32779.08,
 				"referencedReports": null
 			},
 			"revenue": {
 				"totalAmount": {
-					"value": 390183702.11,
+					"value": 450891288.92,
 					"dataSource": {
-						"page": 1145,
-						"fileName": "ESEFReport",
+						"page": 862,
+						"fileName": "SustainabilityReport",
 						"fileReference": "50a36c418baffd520bb92d84664f06f9732a21f4e2e5ecee6d9136f16e7e0b63",
-						"tagName": "convergence"
-					},
-					"comment": "hack auxiliary array",
-					"quality": "Incomplete",
-					"currency": "CVE"
+						"tagName": "metrics"
+					},
+					"comment": "copy wireless array",
+					"quality": "Audited",
+					"currency": "BDT"
 				},
 				"nonEligibleShare": {
-					"relativeShareInPercent": 73.57,
-					"absoluteShare": {
-						"amount": 3860728491.56,
-						"currency": "WST"
+					"relativeShareInPercent": 54.38,
+					"absoluteShare": {
+						"amount": 7565940697.68,
+						"currency": "XAF"
 					}
 				},
 				"eligibleShare": {
-					"relativeShareInPercent": 4.54,
-					"absoluteShare": {
-						"amount": 6563036048.32,
-						"currency": "LAK"
+					"relativeShareInPercent": 46.6,
+					"absoluteShare": {
+						"amount": 9289055317.64,
+						"currency": "NAD"
 					}
 				},
 				"nonAlignedShare": {
-					"relativeShareInPercent": 8.96,
-					"absoluteShare": {
-						"amount": 2766982200.55,
-						"currency": "TOP"
+					"relativeShareInPercent": 57.4,
+					"absoluteShare": {
+						"amount": 2152996461.37,
+						"currency": "OMR"
+					}
+				},
+				"nonAlignedActivities": [
+					{
+						"activityName": "ManufactureOfPlasticPackagingGoods",
+						"naceCodes": [
+							"C22.22"
+						],
+						"share": {
+							"relativeShareInPercent": 28.33,
+							"absoluteShare": {
+								"amount": 8557521225.89,
+								"currency": "BGN"
+							}
+						}
+					},
+					{
+						"activityName": "ManufactureOfOtherLowCarbonTechnologies",
+						"naceCodes": [
+							"C28",
+							"C26",
+							"C22",
+							"C27"
+						],
+						"share": {
+							"relativeShareInPercent": 32.52,
+							"absoluteShare": {
+								"amount": 7194484723.73,
+								"currency": "NOK"
+							}
+						}
+					}
+				],
+				"alignedShare": {
+					"relativeShareInPercent": 56.2,
+					"absoluteShare": {
+						"amount": 349668613.63,
+						"currency": "OMR"
+					}
+				},
+				"substantialContributionToClimateChangeMitigationInPercent": 63.39,
+				"substantialContributionToClimateChangeAdaptationInPercent": 26.35,
+				"substantialContributionToSustainableUseAndProtectionOfWaterAndMarineResourcesInPercent": 79.94,
+				"substantialContributionToTransitionToACircularEconomyInPercent": 41.43,
+				"substantialContributionToPollutionPreventionAndControlInPercent": 42.32,
+				"substantialContributionToProtectionAndRestorationOfBiodiversityAndEcosystemsInPercent": 67.53,
+				"alignedActivities": [
+					{
+						"activityName": "ForestManagement",
+						"naceCodes": [
+							"A2"
+						],
+						"share": {
+							"relativeShareInPercent": 24.88,
+							"absoluteShare": {
+								"amount": 9969913491.52,
+								"currency": "LAK"
+							}
+						},
+						"substantialContributionToClimateChangeMitigationInPercent": 93.47,
+						"substantialContributionToClimateChangeAdaptationInPercent": 48.97,
+						"substantialContributionToSustainableUseAndProtectionOfWaterAndMarineResourcesInPercent": 47.87,
+						"substantialContributionToTransitionToACircularEconomyInPercent": 61.97,
+						"substantialContributionToPollutionPreventionAndControlInPercent": 26.11,
+						"substantialContributionToProtectionAndRestorationOfBiodiversityAndEcosystemsInPercent": 89.25,
+						"dnshToClimateChangeMitigation": "No",
+						"dnshToClimateChangeAdaptation": "Yes",
+						"dnshToSustainableUseAndProtectionOfWaterAndMarineResources": "Yes",
+						"dnshToTransitionToACircularEconomy": "Yes",
+						"dnshToPollutionPreventionAndControl": "Yes",
+						"dnshToProtectionAndRestorationOfBiodiversityAndEcosystems": "No",
+						"minimumSafeguards": "No"
+					},
+					{
+						"activityName": "ManufactureOfIronAndSteel",
+						"naceCodes": [
+							"C24.52",
+							"C24.32",
+							"C24.51",
+							"C24.20",
+							"C24.10"
+						],
+						"share": {
+							"relativeShareInPercent": 69.18,
+							"absoluteShare": {
+								"amount": 6930103190.25,
+								"currency": "AUD"
+							}
+						},
+						"substantialContributionToClimateChangeMitigationInPercent": 70.26,
+						"substantialContributionToClimateChangeAdaptationInPercent": 92.58,
+						"substantialContributionToSustainableUseAndProtectionOfWaterAndMarineResourcesInPercent": 92.92,
+						"substantialContributionToTransitionToACircularEconomyInPercent": 39.17,
+						"substantialContributionToPollutionPreventionAndControlInPercent": 49.99,
+						"substantialContributionToProtectionAndRestorationOfBiodiversityAndEcosystemsInPercent": 51.16,
+						"dnshToClimateChangeMitigation": "No",
+						"dnshToClimateChangeAdaptation": "No",
+						"dnshToSustainableUseAndProtectionOfWaterAndMarineResources": "Yes",
+						"dnshToTransitionToACircularEconomy": "Yes",
+						"dnshToPollutionPreventionAndControl": "No",
+						"dnshToProtectionAndRestorationOfBiodiversityAndEcosystems": "No",
+						"minimumSafeguards": "Yes"
+					},
+					{
+						"activityName": "Reinsurance",
+						"naceCodes": [
+							"K65.20"
+						],
+						"share": {
+							"relativeShareInPercent": 61.28,
+							"absoluteShare": {
+								"amount": 8870195685.89,
+								"currency": "KGS"
+							}
+						},
+						"substantialContributionToClimateChangeMitigationInPercent": 26.03,
+						"substantialContributionToClimateChangeAdaptationInPercent": 57.28,
+						"substantialContributionToSustainableUseAndProtectionOfWaterAndMarineResourcesInPercent": 59.07,
+						"substantialContributionToTransitionToACircularEconomyInPercent": 63.88,
+						"substantialContributionToPollutionPreventionAndControlInPercent": 2.89,
+						"substantialContributionToProtectionAndRestorationOfBiodiversityAndEcosystemsInPercent": 4.04,
+						"dnshToClimateChangeMitigation": "Yes",
+						"dnshToClimateChangeAdaptation": "Yes",
+						"dnshToSustainableUseAndProtectionOfWaterAndMarineResources": "Yes",
+						"dnshToTransitionToACircularEconomy": "No",
+						"dnshToPollutionPreventionAndControl": "No",
+						"dnshToProtectionAndRestorationOfBiodiversityAndEcosystems": "No",
+						"minimumSafeguards": "Yes"
+					},
+					{
+						"activityName": "AirportInfrastructure",
+						"naceCodes": [
+							"F41.20"
+						],
+						"share": {
+							"relativeShareInPercent": 61.05,
+							"absoluteShare": {
+								"amount": 5723199942.15,
+								"currency": "AOA"
+							}
+						},
+						"substantialContributionToClimateChangeMitigationInPercent": 54.58,
+						"substantialContributionToClimateChangeAdaptationInPercent": 16.36,
+						"substantialContributionToSustainableUseAndProtectionOfWaterAndMarineResourcesInPercent": 49.78,
+						"substantialContributionToTransitionToACircularEconomyInPercent": 94.69,
+						"substantialContributionToPollutionPreventionAndControlInPercent": 35.26,
+						"substantialContributionToProtectionAndRestorationOfBiodiversityAndEcosystemsInPercent": 93.59,
+						"dnshToClimateChangeMitigation": "Yes",
+						"dnshToClimateChangeAdaptation": "Yes",
+						"dnshToSustainableUseAndProtectionOfWaterAndMarineResources": "No",
+						"dnshToTransitionToACircularEconomy": "No",
+						"dnshToPollutionPreventionAndControl": "No",
+						"dnshToProtectionAndRestorationOfBiodiversityAndEcosystems": "Yes",
+						"minimumSafeguards": "No"
+					}
+				],
+				"enablingShareInPercent": 40.61,
+				"transitionalShareInPercent": 12.93
+			},
+			"capex": {
+				"totalAmount": {
+					"value": 7022904958.58,
+					"dataSource": {
+						"page": 1117,
+						"fileName": "AnnualReport",
+						"fileReference": "50a36c418baffd520bb92d84664f06f9732a21f4e2e5ecee6d9136f16e7e0b63",
+						"tagName": "mindshare"
+					},
+					"comment": "index virtual panel",
+					"quality": "Estimated",
+					"currency": "SOS"
+				},
+				"nonEligibleShare": {
+					"relativeShareInPercent": 28.48,
+					"absoluteShare": {
+						"amount": 609726291.15,
+						"currency": "BND"
+					}
+				},
+				"eligibleShare": {
+					"relativeShareInPercent": 41.54,
+					"absoluteShare": {
+						"amount": 9313059889.25,
+						"currency": "XCD"
+					}
+				},
+				"nonAlignedShare": {
+					"relativeShareInPercent": 94.49,
+					"absoluteShare": {
+						"amount": 6407753292.01,
+						"currency": "KES"
 					}
 				},
 				"nonAlignedActivities": [],
 				"alignedShare": {
-					"relativeShareInPercent": 54.93,
-					"absoluteShare": {
-						"amount": 183807925.78,
-						"currency": "RWF"
-					}
-				},
-				"substantialContributionToClimateChangeMitigationInPercent": 93.6,
-				"substantialContributionToClimateChangeAdaptationInPercent": 52.09,
-				"substantialContributionToSustainableUseAndProtectionOfWaterAndMarineResourcesInPercent": 44.48,
-				"substantialContributionToTransitionToACircularEconomyInPercent": 14.15,
-				"substantialContributionToPollutionPreventionAndControlInPercent": 63.02,
-				"substantialContributionToProtectionAndRestorationOfBiodiversityAndEcosystemsInPercent": 38.58,
+					"relativeShareInPercent": 40.32,
+					"absoluteShare": {
+						"amount": 3712124384.47,
+						"currency": "BWP"
+					}
+				},
+				"substantialContributionToClimateChangeMitigationInPercent": 59.54,
+				"substantialContributionToClimateChangeAdaptationInPercent": 67.21,
+				"substantialContributionToSustainableUseAndProtectionOfWaterAndMarineResourcesInPercent": 44.68,
+				"substantialContributionToTransitionToACircularEconomyInPercent": 25.17,
+				"substantialContributionToPollutionPreventionAndControlInPercent": 23.77,
+				"substantialContributionToProtectionAndRestorationOfBiodiversityAndEcosystemsInPercent": 86.73,
 				"alignedActivities": [
 					{
-						"activityName": "ProductionOfHeatCoolUsingWasteHeat",
+						"activityName": "ProfessionalServicesRelatedToEnergyPerformanceOfBuildings",
+						"naceCodes": [
+							"M71"
+						],
+						"share": {
+							"relativeShareInPercent": 60.43,
+							"absoluteShare": {
+								"amount": 7130624344.57,
+								"currency": "DJF"
+							}
+						},
+						"substantialContributionToClimateChangeMitigationInPercent": 82.8,
+						"substantialContributionToClimateChangeAdaptationInPercent": 48.32,
+						"substantialContributionToSustainableUseAndProtectionOfWaterAndMarineResourcesInPercent": 56.86,
+						"substantialContributionToTransitionToACircularEconomyInPercent": 52.87,
+						"substantialContributionToPollutionPreventionAndControlInPercent": 64.55,
+						"substantialContributionToProtectionAndRestorationOfBiodiversityAndEcosystemsInPercent": 33.03,
+						"dnshToClimateChangeMitigation": "No",
+						"dnshToClimateChangeAdaptation": "Yes",
+						"dnshToSustainableUseAndProtectionOfWaterAndMarineResources": "No",
+						"dnshToTransitionToACircularEconomy": "Yes",
+						"dnshToPollutionPreventionAndControl": "Yes",
+						"dnshToProtectionAndRestorationOfBiodiversityAndEcosystems": "No",
+						"minimumSafeguards": "No"
+					},
+					{
+						"activityName": "ProductionOfHeatCoolFromBioenergy",
 						"naceCodes": [
 							"D35.30"
 						],
 						"share": {
-							"relativeShareInPercent": 23.31,
-							"absoluteShare": {
-								"amount": 6762564869.13,
-								"currency": "PAB"
-							}
-						},
-						"substantialContributionToClimateChangeMitigationInPercent": 68.79,
-						"substantialContributionToClimateChangeAdaptationInPercent": 86.25,
-						"substantialContributionToSustainableUseAndProtectionOfWaterAndMarineResourcesInPercent": 18,
-						"substantialContributionToTransitionToACircularEconomyInPercent": 24.04,
-						"substantialContributionToPollutionPreventionAndControlInPercent": 46.58,
-						"substantialContributionToProtectionAndRestorationOfBiodiversityAndEcosystemsInPercent": 89.75,
+							"relativeShareInPercent": 89.07,
+							"absoluteShare": {
+								"amount": 8986819644.93,
+								"currency": "IRR"
+							}
+						},
+						"substantialContributionToClimateChangeMitigationInPercent": 7.41,
+						"substantialContributionToClimateChangeAdaptationInPercent": 85.83,
+						"substantialContributionToSustainableUseAndProtectionOfWaterAndMarineResourcesInPercent": 53.64,
+						"substantialContributionToTransitionToACircularEconomyInPercent": 13.07,
+						"substantialContributionToPollutionPreventionAndControlInPercent": 9.93,
+						"substantialContributionToProtectionAndRestorationOfBiodiversityAndEcosystemsInPercent": 67.51,
 						"dnshToClimateChangeMitigation": "No",
-						"dnshToClimateChangeAdaptation": "Yes",
-						"dnshToSustainableUseAndProtectionOfWaterAndMarineResources": "No",
+						"dnshToClimateChangeAdaptation": "No",
+						"dnshToSustainableUseAndProtectionOfWaterAndMarineResources": "Yes",
 						"dnshToTransitionToACircularEconomy": "No",
 						"dnshToPollutionPreventionAndControl": "Yes",
-						"dnshToProtectionAndRestorationOfBiodiversityAndEcosystems": "No",
-						"minimumSafeguards": "Yes"
-					},
-					{
-						"activityName": "PreCommercialStagesOfAdvancedTechnologiesToProduceEnergyFromNuclearProcessesWithMinimalWasteFromTheFuelCycle",
-						"naceCodes": [
-							"M72"
-						],
-						"share": {
-							"relativeShareInPercent": 35.31,
-							"absoluteShare": {
-								"amount": 9906693357.05,
-								"currency": "MGA"
-							}
-						},
-						"substantialContributionToClimateChangeMitigationInPercent": 97.86,
-						"substantialContributionToClimateChangeAdaptationInPercent": 68.38,
-						"substantialContributionToSustainableUseAndProtectionOfWaterAndMarineResourcesInPercent": 97.59,
-						"substantialContributionToTransitionToACircularEconomyInPercent": 85.98,
-						"substantialContributionToPollutionPreventionAndControlInPercent": 60.19,
-						"substantialContributionToProtectionAndRestorationOfBiodiversityAndEcosystemsInPercent": 17.98,
-						"dnshToClimateChangeMitigation": "No",
+						"dnshToProtectionAndRestorationOfBiodiversityAndEcosystems": "Yes",
+						"minimumSafeguards": "No"
+					},
+					{
+						"activityName": "MaintenanceOfRoadsAndMotorways",
+						"naceCodes": [
+							"F42.11"
+						],
+						"share": {
+							"relativeShareInPercent": 31.31,
+							"absoluteShare": {
+								"amount": 8986200306.1,
+								"currency": "BWP"
+							}
+						},
+						"substantialContributionToClimateChangeMitigationInPercent": 77.36,
+						"substantialContributionToClimateChangeAdaptationInPercent": 82.08,
+						"substantialContributionToSustainableUseAndProtectionOfWaterAndMarineResourcesInPercent": 88.26,
+						"substantialContributionToTransitionToACircularEconomyInPercent": 20.51,
+						"substantialContributionToPollutionPreventionAndControlInPercent": 20.41,
+						"substantialContributionToProtectionAndRestorationOfBiodiversityAndEcosystemsInPercent": 87.09,
+						"dnshToClimateChangeMitigation": "Yes",
+						"dnshToClimateChangeAdaptation": "No",
+						"dnshToSustainableUseAndProtectionOfWaterAndMarineResources": "No",
+						"dnshToTransitionToACircularEconomy": "Yes",
+						"dnshToPollutionPreventionAndControl": "No",
+						"dnshToProtectionAndRestorationOfBiodiversityAndEcosystems": "No",
+						"minimumSafeguards": "No"
+					},
+					{
+						"activityName": "TransportByMotorbikesPassengerCarsAndLightCommercialVehicles",
+						"naceCodes": [
+							"N77.11",
+							"H49.39"
+						],
+						"share": {
+							"relativeShareInPercent": 19.69,
+							"absoluteShare": {
+								"amount": 6472879699.43,
+								"currency": "ISK"
+							}
+						},
+						"substantialContributionToClimateChangeMitigationInPercent": 1.05,
+						"substantialContributionToClimateChangeAdaptationInPercent": 63.32,
+						"substantialContributionToSustainableUseAndProtectionOfWaterAndMarineResourcesInPercent": 35.61,
+						"substantialContributionToTransitionToACircularEconomyInPercent": 6.43,
+						"substantialContributionToPollutionPreventionAndControlInPercent": 32.68,
+						"substantialContributionToProtectionAndRestorationOfBiodiversityAndEcosystemsInPercent": 18.07,
+						"dnshToClimateChangeMitigation": "Yes",
 						"dnshToClimateChangeAdaptation": "No",
 						"dnshToSustainableUseAndProtectionOfWaterAndMarineResources": "No",
 						"dnshToTransitionToACircularEconomy": "No",
 						"dnshToPollutionPreventionAndControl": "No",
 						"dnshToProtectionAndRestorationOfBiodiversityAndEcosystems": "Yes",
-						"minimumSafeguards": "No"
-					},
-					{
-						"activityName": "ProfessionalServicesRelatedToEnergyPerformanceOfBuildings",
-						"naceCodes": [
-							"M71"
-						],
-						"share": {
-							"relativeShareInPercent": 29.83,
-							"absoluteShare": {
-								"amount": 9484803674.28,
-								"currency": "ZWL"
-							}
-						},
-						"substantialContributionToClimateChangeMitigationInPercent": 41.22,
-						"substantialContributionToClimateChangeAdaptationInPercent": 44.47,
-						"substantialContributionToSustainableUseAndProtectionOfWaterAndMarineResourcesInPercent": 58.28,
-						"substantialContributionToTransitionToACircularEconomyInPercent": 31.55,
-						"substantialContributionToPollutionPreventionAndControlInPercent": 14.95,
-						"substantialContributionToProtectionAndRestorationOfBiodiversityAndEcosystemsInPercent": 9.46,
-						"dnshToClimateChangeMitigation": "Yes",
+						"minimumSafeguards": "Yes"
+					},
+					{
+						"activityName": "AirTransportGroundHandlingOperations",
+						"naceCodes": [
+							"H52.24"
+						],
+						"share": {
+							"relativeShareInPercent": 50.75,
+							"absoluteShare": {
+								"amount": 456208221.14,
+								"currency": "GMD"
+							}
+						},
+						"substantialContributionToClimateChangeMitigationInPercent": 96.06,
+						"substantialContributionToClimateChangeAdaptationInPercent": 75.98,
+						"substantialContributionToSustainableUseAndProtectionOfWaterAndMarineResourcesInPercent": 30.48,
+						"substantialContributionToTransitionToACircularEconomyInPercent": 37.74,
+						"substantialContributionToPollutionPreventionAndControlInPercent": 4.33,
+						"substantialContributionToProtectionAndRestorationOfBiodiversityAndEcosystemsInPercent": 81.7,
+						"dnshToClimateChangeMitigation": "No",
 						"dnshToClimateChangeAdaptation": "Yes",
 						"dnshToSustainableUseAndProtectionOfWaterAndMarineResources": "No",
 						"dnshToTransitionToACircularEconomy": "No",
 						"dnshToPollutionPreventionAndControl": "Yes",
-						"dnshToProtectionAndRestorationOfBiodiversityAndEcosystems": "No",
-						"minimumSafeguards": "No"
-					},
-					{
-						"activityName": "FreightTransportServicesByRoad",
-						"naceCodes": [
-							"H49.4.1"
-						],
-						"share": {
-							"relativeShareInPercent": 54.52,
-							"absoluteShare": {
-								"amount": 7083314734.05,
-								"currency": "MXN"
-							}
-						},
-						"substantialContributionToClimateChangeMitigationInPercent": 16.1,
-						"substantialContributionToClimateChangeAdaptationInPercent": 37.68,
-						"substantialContributionToSustainableUseAndProtectionOfWaterAndMarineResourcesInPercent": 85.14,
-						"substantialContributionToTransitionToACircularEconomyInPercent": 73.82,
-						"substantialContributionToPollutionPreventionAndControlInPercent": 87.73,
-						"substantialContributionToProtectionAndRestorationOfBiodiversityAndEcosystemsInPercent": 40.99,
+						"dnshToProtectionAndRestorationOfBiodiversityAndEcosystems": "Yes",
+						"minimumSafeguards": "No"
+					},
+					{
+						"activityName": "ElectricityGenerationFromNuclearEnergyInExistingInstallations",
+						"naceCodes": [
+							"F42.22"
+						],
+						"share": {
+							"relativeShareInPercent": 98.17,
+							"absoluteShare": {
+								"amount": 223248084.07,
+								"currency": "BAM"
+							}
+						},
+						"substantialContributionToClimateChangeMitigationInPercent": 7.89,
+						"substantialContributionToClimateChangeAdaptationInPercent": 54.66,
+						"substantialContributionToSustainableUseAndProtectionOfWaterAndMarineResourcesInPercent": 70.76,
+						"substantialContributionToTransitionToACircularEconomyInPercent": 65.49,
+						"substantialContributionToPollutionPreventionAndControlInPercent": 45.83,
+						"substantialContributionToProtectionAndRestorationOfBiodiversityAndEcosystemsInPercent": 93.02,
+						"dnshToClimateChangeMitigation": "Yes",
+						"dnshToClimateChangeAdaptation": "Yes",
+						"dnshToSustainableUseAndProtectionOfWaterAndMarineResources": "No",
+						"dnshToTransitionToACircularEconomy": "No",
+						"dnshToPollutionPreventionAndControl": "No",
+						"dnshToProtectionAndRestorationOfBiodiversityAndEcosystems": "No",
+						"minimumSafeguards": "Yes"
+					},
+					{
+						"activityName": "InfrastructureForWaterTransport",
+						"naceCodes": [
+							"F42.91",
+							"M71.12"
+						],
+						"share": {
+							"relativeShareInPercent": 32.06,
+							"absoluteShare": {
+								"amount": 8152041754.22,
+								"currency": "MZN"
+							}
+						},
+						"substantialContributionToClimateChangeMitigationInPercent": 64.16,
+						"substantialContributionToClimateChangeAdaptationInPercent": 61.99,
+						"substantialContributionToSustainableUseAndProtectionOfWaterAndMarineResourcesInPercent": 66.01,
+						"substantialContributionToTransitionToACircularEconomyInPercent": 87.83,
+						"substantialContributionToPollutionPreventionAndControlInPercent": 31.48,
+						"substantialContributionToProtectionAndRestorationOfBiodiversityAndEcosystemsInPercent": 95.48,
 						"dnshToClimateChangeMitigation": "Yes",
 						"dnshToClimateChangeAdaptation": "No",
-						"dnshToSustainableUseAndProtectionOfWaterAndMarineResources": "No",
-						"dnshToTransitionToACircularEconomy": "Yes",
-						"dnshToPollutionPreventionAndControl": "Yes",
-						"dnshToProtectionAndRestorationOfBiodiversityAndEcosystems": "No",
-						"minimumSafeguards": "Yes"
-					},
-					{
-						"activityName": "SeaAndCoastalFreightWaterTransportVesselsForPortOperationsAndAuxiliaryActivities",
-						"naceCodes": [
-							"H50.2",
-							"N77.34"
-						],
-						"share": {
-							"relativeShareInPercent": 25.33,
-							"absoluteShare": {
-								"amount": 2975989861.88,
-								"currency": "IDR"
-							}
-						},
-						"substantialContributionToClimateChangeMitigationInPercent": 28.33,
-						"substantialContributionToClimateChangeAdaptationInPercent": 19.65,
-						"substantialContributionToSustainableUseAndProtectionOfWaterAndMarineResourcesInPercent": 73.84,
-						"substantialContributionToTransitionToACircularEconomyInPercent": 45.2,
-						"substantialContributionToPollutionPreventionAndControlInPercent": 92.11,
-						"substantialContributionToProtectionAndRestorationOfBiodiversityAndEcosystemsInPercent": 57.35,
-						"dnshToClimateChangeMitigation": "No",
-						"dnshToClimateChangeAdaptation": "Yes",
 						"dnshToSustainableUseAndProtectionOfWaterAndMarineResources": "No",
 						"dnshToTransitionToACircularEconomy": "No",
 						"dnshToPollutionPreventionAndControl": "No",
 						"dnshToProtectionAndRestorationOfBiodiversityAndEcosystems": "Yes",
-						"minimumSafeguards": "Yes"
-					},
-					{
-						"activityName": "ManufactureOfBatteries",
-						"naceCodes": [
-							"C27.2"
-						],
-						"share": {
-							"relativeShareInPercent": 86.16,
-							"absoluteShare": {
-								"amount": 209624760.31,
-								"currency": "VUV"
-							}
-						},
-						"substantialContributionToClimateChangeMitigationInPercent": 58.68,
-						"substantialContributionToClimateChangeAdaptationInPercent": 61.86,
-						"substantialContributionToSustainableUseAndProtectionOfWaterAndMarineResourcesInPercent": 89.52,
-						"substantialContributionToTransitionToACircularEconomyInPercent": 44.17,
-						"substantialContributionToPollutionPreventionAndControlInPercent": 69.56,
-						"substantialContributionToProtectionAndRestorationOfBiodiversityAndEcosystemsInPercent": 1.2,
-						"dnshToClimateChangeMitigation": "Yes",
-						"dnshToClimateChangeAdaptation": "Yes",
-						"dnshToSustainableUseAndProtectionOfWaterAndMarineResources": "No",
-						"dnshToTransitionToACircularEconomy": "Yes",
->>>>>>> 60b490e9
-						"dnshToPollutionPreventionAndControl": "Yes",
-						"dnshToProtectionAndRestorationOfBiodiversityAndEcosystems": "Yes",
-						"minimumSafeguards": "No"
-					},
-					{
-<<<<<<< HEAD
-						"activityName": "ElectricityGenerationFromOceanEnergyTechnologies",
-						"naceCodes": [
-							"F42.22"
-						],
-						"share": {
-							"relativeShareInPercent": 55.64,
-							"absoluteShare": {
-								"amount": 9735925020.65,
-								"currency": "CUP"
-							}
-						},
-						"substantialContributionToClimateChangeMitigationInPercent": 94.04,
-						"substantialContributionToClimateChangeAdaptationInPercent": 17.57,
-						"substantialContributionToSustainableUseAndProtectionOfWaterAndMarineResourcesInPercent": 35.69,
-						"substantialContributionToTransitionToACircularEconomyInPercent": 43.93,
-						"substantialContributionToPollutionPreventionAndControlInPercent": 53.41,
-						"substantialContributionToProtectionAndRestorationOfBiodiversityAndEcosystemsInPercent": 80.05,
+						"minimumSafeguards": "No"
+					}
+				],
+				"enablingShareInPercent": 5.19,
+				"transitionalShareInPercent": 99.67
+			},
+			"opex": {
+				"totalAmount": {
+					"value": 5610052929.26,
+					"dataSource": {
+						"page": 1197,
+						"fileName": "AnnualReport",
+						"fileReference": "50a36c418baffd520bb92d84664f06f9732a21f4e2e5ecee6d9136f16e7e0b63",
+						"tagName": "experiences"
+					},
+					"comment": "reboot digital circuit",
+					"quality": "Audited",
+					"currency": "MNT"
+				},
+				"nonEligibleShare": {
+					"relativeShareInPercent": 63.45,
+					"absoluteShare": {
+						"amount": 6924676541.24,
+						"currency": "CAD"
+					}
+				},
+				"eligibleShare": {
+					"relativeShareInPercent": 39.78,
+					"absoluteShare": {
+						"amount": 4404400659.26,
+						"currency": "TTD"
+					}
+				},
+				"nonAlignedShare": {
+					"relativeShareInPercent": 98.15,
+					"absoluteShare": {
+						"amount": 792838104.53,
+						"currency": "KZT"
+					}
+				},
+				"nonAlignedActivities": [],
+				"alignedShare": {
+					"relativeShareInPercent": 70.65,
+					"absoluteShare": {
+						"amount": 7585318430.8,
+						"currency": "SDG"
+					}
+				},
+				"substantialContributionToClimateChangeMitigationInPercent": 67.85,
+				"substantialContributionToClimateChangeAdaptationInPercent": 42.74,
+				"substantialContributionToSustainableUseAndProtectionOfWaterAndMarineResourcesInPercent": 47.62,
+				"substantialContributionToTransitionToACircularEconomyInPercent": 6.9,
+				"substantialContributionToPollutionPreventionAndControlInPercent": 0.74,
+				"substantialContributionToProtectionAndRestorationOfBiodiversityAndEcosystemsInPercent": 39.67,
+				"alignedActivities": [
+					{
+						"activityName": "ProductionOfAlternativeWaterResourcesForPurposesOtherThanHumanConsumption",
+						"naceCodes": [
+							"F42.9"
+						],
+						"share": {
+							"relativeShareInPercent": 82.26,
+							"absoluteShare": {
+								"amount": 8817977088.04,
+								"currency": "ETB"
+							}
+						},
+						"substantialContributionToClimateChangeMitigationInPercent": 51.54,
+						"substantialContributionToClimateChangeAdaptationInPercent": 89.67,
+						"substantialContributionToSustainableUseAndProtectionOfWaterAndMarineResourcesInPercent": 75.83,
+						"substantialContributionToTransitionToACircularEconomyInPercent": 34.75,
+						"substantialContributionToPollutionPreventionAndControlInPercent": 36.45,
+						"substantialContributionToProtectionAndRestorationOfBiodiversityAndEcosystemsInPercent": 51.73,
 						"dnshToClimateChangeMitigation": "No",
 						"dnshToClimateChangeAdaptation": "Yes",
-						"dnshToSustainableUseAndProtectionOfWaterAndMarineResources": "Yes",
-						"dnshToTransitionToACircularEconomy": "Yes",
-						"dnshToPollutionPreventionAndControl": "Yes",
-						"dnshToProtectionAndRestorationOfBiodiversityAndEcosystems": "No",
-						"minimumSafeguards": "No"
-=======
-						"activityName": "InlandFreightWaterTransport",
-						"naceCodes": [
-							"H50.4"
-						],
-						"share": {
-							"relativeShareInPercent": 68.12,
-							"absoluteShare": {
-								"amount": 8599411719.48,
-								"currency": "GNF"
-							}
-						},
-						"substantialContributionToClimateChangeMitigationInPercent": 24.41,
-						"substantialContributionToClimateChangeAdaptationInPercent": 62.09,
-						"substantialContributionToSustainableUseAndProtectionOfWaterAndMarineResourcesInPercent": 88.88,
-						"substantialContributionToTransitionToACircularEconomyInPercent": 62.6,
-						"substantialContributionToPollutionPreventionAndControlInPercent": 43.56,
-						"substantialContributionToProtectionAndRestorationOfBiodiversityAndEcosystemsInPercent": 46.77,
-						"dnshToClimateChangeMitigation": "Yes",
-						"dnshToClimateChangeAdaptation": "No",
 						"dnshToSustainableUseAndProtectionOfWaterAndMarineResources": "Yes",
 						"dnshToTransitionToACircularEconomy": "No",
 						"dnshToPollutionPreventionAndControl": "No",
 						"dnshToProtectionAndRestorationOfBiodiversityAndEcosystems": "Yes",
 						"minimumSafeguards": "Yes"
-					}
-				],
-				"enablingShareInPercent": 41.99,
-				"transitionalShareInPercent": 28.26
-			},
-			"capex": {
-				"totalAmount": {
-					"value": 8803911923.9,
-					"dataSource": {
-						"page": 908,
-						"fileName": "AnnualReport",
-						"fileReference": "50a36c418baffd520bb92d84664f06f9732a21f4e2e5ecee6d9136f16e7e0b63",
-						"tagName": "platforms"
->>>>>>> 60b490e9
-					},
-					"comment": "transmit wireless system",
-					"quality": "Incomplete",
-					"currency": "SGD"
-				},
-				"nonEligibleShare": {
-					"relativeShareInPercent": 10.4,
-					"absoluteShare": {
-						"amount": 230304328.72,
-						"currency": "DKK"
-					}
-				},
-				"eligibleShare": {
-					"relativeShareInPercent": 31.76,
-					"absoluteShare": {
-						"amount": 2287288848.31,
-						"currency": "CDF"
-					}
-				},
-				"nonAlignedShare": {
-					"relativeShareInPercent": 82.14,
-					"absoluteShare": {
-						"amount": 5346348122.69,
-						"currency": "CDF"
-					}
-				},
-				"nonAlignedActivities": [],
-				"alignedShare": {
-					"relativeShareInPercent": 61.69,
-					"absoluteShare": {
-						"amount": 1178427641.28,
-						"currency": "AMD"
-					}
-				},
-				"substantialContributionToClimateChangeMitigationInPercent": 82.19,
-				"substantialContributionToClimateChangeAdaptationInPercent": 8.45,
-				"substantialContributionToSustainableUseAndProtectionOfWaterAndMarineResourcesInPercent": 95.58,
-				"substantialContributionToTransitionToACircularEconomyInPercent": 76.4,
-				"substantialContributionToPollutionPreventionAndControlInPercent": 82.56,
-				"substantialContributionToProtectionAndRestorationOfBiodiversityAndEcosystemsInPercent": 25.58,
-				"alignedActivities": [
-					{
-<<<<<<< HEAD
-						"activityName": "ManufactureOfPlasticPackagingGoods",
-						"naceCodes": [
-							"C22.22"
-						],
-						"share": {
-							"relativeShareInPercent": 37.45,
-							"absoluteShare": {
-								"amount": 2852652836.59,
-								"currency": "OMR"
-							}
-						},
-						"substantialContributionToClimateChangeMitigationInPercent": 81.53,
-						"substantialContributionToClimateChangeAdaptationInPercent": 61.21,
-						"substantialContributionToSustainableUseAndProtectionOfWaterAndMarineResourcesInPercent": 99.5,
-						"substantialContributionToTransitionToACircularEconomyInPercent": 4.62,
-						"substantialContributionToPollutionPreventionAndControlInPercent": 79.21,
-						"substantialContributionToProtectionAndRestorationOfBiodiversityAndEcosystemsInPercent": 98.49,
-=======
-						"activityName": "ConstructionExtensionAndOperationOfWaterCollectionTreatmentAndSupplySystems",
-						"naceCodes": [
-							"E36.00"
-						],
-						"share": {
-							"relativeShareInPercent": 37.78,
-							"absoluteShare": {
-								"amount": 5707895921.08,
-								"currency": "AED"
-							}
-						},
-						"substantialContributionToClimateChangeMitigationInPercent": 61.58,
-						"substantialContributionToClimateChangeAdaptationInPercent": 5.88,
-						"substantialContributionToSustainableUseAndProtectionOfWaterAndMarineResourcesInPercent": 20.3,
-						"substantialContributionToTransitionToACircularEconomyInPercent": 88.92,
-						"substantialContributionToPollutionPreventionAndControlInPercent": 42.91,
-						"substantialContributionToProtectionAndRestorationOfBiodiversityAndEcosystemsInPercent": 95.9,
+					},
+					{
+						"activityName": "ProfessionalServicesRelatedToEnergyPerformanceOfBuildings",
+						"naceCodes": [
+							"M71"
+						],
+						"share": {
+							"relativeShareInPercent": 22.32,
+							"absoluteShare": {
+								"amount": 575693242.71,
+								"currency": "NGN"
+							}
+						},
+						"substantialContributionToClimateChangeMitigationInPercent": 96.14,
+						"substantialContributionToClimateChangeAdaptationInPercent": 0.18,
+						"substantialContributionToSustainableUseAndProtectionOfWaterAndMarineResourcesInPercent": 81.87,
+						"substantialContributionToTransitionToACircularEconomyInPercent": 57.56,
+						"substantialContributionToPollutionPreventionAndControlInPercent": 32.75,
+						"substantialContributionToProtectionAndRestorationOfBiodiversityAndEcosystemsInPercent": 3.21,
 						"dnshToClimateChangeMitigation": "Yes",
 						"dnshToClimateChangeAdaptation": "Yes",
-						"dnshToSustainableUseAndProtectionOfWaterAndMarineResources": "No",
+						"dnshToSustainableUseAndProtectionOfWaterAndMarineResources": "Yes",
+						"dnshToTransitionToACircularEconomy": "Yes",
+						"dnshToPollutionPreventionAndControl": "Yes",
+						"dnshToProtectionAndRestorationOfBiodiversityAndEcosystems": "No",
+						"minimumSafeguards": "No"
+					},
+					{
+						"activityName": "ElectricityGenerationFromGeothermalEnergy",
+						"naceCodes": [
+							"F42.22"
+						],
+						"share": {
+							"relativeShareInPercent": 12.5,
+							"absoluteShare": {
+								"amount": 1965887437.11,
+								"currency": "NZD"
+							}
+						},
+						"substantialContributionToClimateChangeMitigationInPercent": 87.64,
+						"substantialContributionToClimateChangeAdaptationInPercent": 55.43,
+						"substantialContributionToSustainableUseAndProtectionOfWaterAndMarineResourcesInPercent": 44.25,
+						"substantialContributionToTransitionToACircularEconomyInPercent": 18.6,
+						"substantialContributionToPollutionPreventionAndControlInPercent": 67.47,
+						"substantialContributionToProtectionAndRestorationOfBiodiversityAndEcosystemsInPercent": 54.35,
+						"dnshToClimateChangeMitigation": "No",
+						"dnshToClimateChangeAdaptation": "Yes",
+						"dnshToSustainableUseAndProtectionOfWaterAndMarineResources": "Yes",
 						"dnshToTransitionToACircularEconomy": "No",
 						"dnshToPollutionPreventionAndControl": "No",
 						"dnshToProtectionAndRestorationOfBiodiversityAndEcosystems": "Yes",
 						"minimumSafeguards": "Yes"
-					},
-					{
-						"activityName": "ProductionOfHeatCoolFromBioenergy",
-						"naceCodes": [
-							"D35.30"
-						],
-						"share": {
-							"relativeShareInPercent": 15.43,
-							"absoluteShare": {
-								"amount": 5407007646.28,
-								"currency": "GEL"
-							}
-						},
-						"substantialContributionToClimateChangeMitigationInPercent": 84.53,
-						"substantialContributionToClimateChangeAdaptationInPercent": 60.19,
-						"substantialContributionToSustainableUseAndProtectionOfWaterAndMarineResourcesInPercent": 13.72,
-						"substantialContributionToTransitionToACircularEconomyInPercent": 32.57,
-						"substantialContributionToPollutionPreventionAndControlInPercent": 20.43,
-						"substantialContributionToProtectionAndRestorationOfBiodiversityAndEcosystemsInPercent": 25.76,
->>>>>>> 60b490e9
-						"dnshToClimateChangeMitigation": "No",
-						"dnshToClimateChangeAdaptation": "Yes",
-						"dnshToSustainableUseAndProtectionOfWaterAndMarineResources": "No",
-						"dnshToTransitionToACircularEconomy": "Yes",
-						"dnshToPollutionPreventionAndControl": "Yes",
-						"dnshToProtectionAndRestorationOfBiodiversityAndEcosystems": "No",
-						"minimumSafeguards": "No"
-					},
-					{
-<<<<<<< HEAD
-						"activityName": "TransmissionAndDistributionOfElectricity",
-						"naceCodes": [
-							"D35.13"
-						],
-						"share": {
-							"relativeShareInPercent": 39.58,
-							"absoluteShare": {
-								"amount": 5900985153.86,
-								"currency": "NOK"
-							}
-						},
-						"substantialContributionToClimateChangeMitigationInPercent": 49.36,
-						"substantialContributionToClimateChangeAdaptationInPercent": 95.31,
-						"substantialContributionToSustainableUseAndProtectionOfWaterAndMarineResourcesInPercent": 46.58,
-						"substantialContributionToTransitionToACircularEconomyInPercent": 9.33,
-						"substantialContributionToPollutionPreventionAndControlInPercent": 19.56,
-						"substantialContributionToProtectionAndRestorationOfBiodiversityAndEcosystemsInPercent": 86.89,
-						"dnshToClimateChangeMitigation": "Yes",
-						"dnshToClimateChangeAdaptation": "Yes",
-=======
-						"activityName": "ManufactureOfEquipmentForTheProductionAndUseOfHydrogen",
-						"naceCodes": [
-							"C25",
-							"C28"
-						],
-						"share": {
-							"relativeShareInPercent": 32.68,
-							"absoluteShare": {
-								"amount": 9257145482.12,
-								"currency": "NZD"
-							}
-						},
-						"substantialContributionToClimateChangeMitigationInPercent": 48.95,
-						"substantialContributionToClimateChangeAdaptationInPercent": 53.62,
-						"substantialContributionToSustainableUseAndProtectionOfWaterAndMarineResourcesInPercent": 31.28,
-						"substantialContributionToTransitionToACircularEconomyInPercent": 78.88,
-						"substantialContributionToPollutionPreventionAndControlInPercent": 54.42,
-						"substantialContributionToProtectionAndRestorationOfBiodiversityAndEcosystemsInPercent": 97.16,
-						"dnshToClimateChangeMitigation": "No",
-						"dnshToClimateChangeAdaptation": "No",
->>>>>>> 60b490e9
-						"dnshToSustainableUseAndProtectionOfWaterAndMarineResources": "No",
-						"dnshToTransitionToACircularEconomy": "Yes",
-						"dnshToPollutionPreventionAndControl": "No",
-						"dnshToProtectionAndRestorationOfBiodiversityAndEcosystems": "No",
-						"minimumSafeguards": "Yes"
-					},
-					{
-<<<<<<< HEAD
-						"activityName": "TreatmentOfHazardousWaste",
-						"naceCodes": [
-							"E38.22",
-							"F42.9"
-						],
-						"share": {
-							"relativeShareInPercent": 52.9,
-							"absoluteShare": {
-								"amount": 5933072995.4,
-								"currency": "KMF"
-							}
-						},
-						"substantialContributionToClimateChangeMitigationInPercent": 48.69,
-						"substantialContributionToClimateChangeAdaptationInPercent": 38.38,
-						"substantialContributionToSustainableUseAndProtectionOfWaterAndMarineResourcesInPercent": 98.54,
-						"substantialContributionToTransitionToACircularEconomyInPercent": 89.78,
-						"substantialContributionToPollutionPreventionAndControlInPercent": 61.53,
-						"substantialContributionToProtectionAndRestorationOfBiodiversityAndEcosystemsInPercent": 87.09,
-=======
-						"activityName": "ProductionOfHeatCoolUsingWasteHeat",
-						"naceCodes": [
-							"D35.30"
-						],
-						"share": {
-							"relativeShareInPercent": 60.58,
-							"absoluteShare": {
-								"amount": 7843615154.27,
-								"currency": "UGX"
-							}
-						},
-						"substantialContributionToClimateChangeMitigationInPercent": 80,
-						"substantialContributionToClimateChangeAdaptationInPercent": 85.36,
-						"substantialContributionToSustainableUseAndProtectionOfWaterAndMarineResourcesInPercent": 65.38,
-						"substantialContributionToTransitionToACircularEconomyInPercent": 17.4,
-						"substantialContributionToPollutionPreventionAndControlInPercent": 16.76,
-						"substantialContributionToProtectionAndRestorationOfBiodiversityAndEcosystemsInPercent": 82.94,
->>>>>>> 60b490e9
-						"dnshToClimateChangeMitigation": "Yes",
-						"dnshToClimateChangeAdaptation": "Yes",
-						"dnshToSustainableUseAndProtectionOfWaterAndMarineResources": "No",
-						"dnshToTransitionToACircularEconomy": "No",
-						"dnshToPollutionPreventionAndControl": "Yes",
-<<<<<<< HEAD
-						"dnshToProtectionAndRestorationOfBiodiversityAndEcosystems": "No",
-						"minimumSafeguards": "No"
-					}
-				],
-				"enablingShareInPercent": 13.53,
-				"transitionalShareInPercent": 62.29
-			},
-			"capex": {
-				"totalAmount": {
-					"value": 972107388.08,
-					"dataSource": {
-						"page": 754,
-						"fileName": "IntegratedReport",
-						"fileReference": "50a36c418baffd520bb92d84664f06f9732a21f4e2e5ecee6d9136f16e7e0b63",
-						"tagName": "metrics"
-					},
-					"comment": "input redundant port",
-					"quality": "Audited",
-					"currency": "SYP"
-				},
-				"nonEligibleShare": {
-					"relativeShareInPercent": 91.16,
-					"absoluteShare": {
-						"amount": 4680226431.23,
-						"currency": "JMD"
-					}
-				},
-				"eligibleShare": {
-					"relativeShareInPercent": 66.26,
-					"absoluteShare": {
-						"amount": 4685236951.34,
-						"currency": "WST"
-					}
-				},
-				"nonAlignedShare": {
-					"relativeShareInPercent": 62.97,
-					"absoluteShare": {
-						"amount": 3012903754.13,
-						"currency": "BHD"
-					}
-				},
-				"nonAlignedActivities": [
-					{
-						"activityName": "ManufactureOfHydrogen",
-						"naceCodes": [
-							"C20.11"
-						],
-						"share": {
-							"relativeShareInPercent": 14.56,
-							"absoluteShare": {
-								"amount": 7438290342.69,
-								"currency": "KYD"
-=======
-						"dnshToProtectionAndRestorationOfBiodiversityAndEcosystems": "Yes",
-						"minimumSafeguards": "Yes"
-					},
-					{
-						"activityName": "ConstructionExtensionAndOperationOfWaterCollectionTreatmentAndSupplySystems",
-						"naceCodes": [
-							"F42.99"
-						],
-						"share": {
-							"relativeShareInPercent": 93.26,
-							"absoluteShare": {
-								"amount": 2866256798.15,
-								"currency": "MOP"
->>>>>>> 60b490e9
-							}
-						},
-						"substantialContributionToClimateChangeMitigationInPercent": 5.71,
-						"substantialContributionToClimateChangeAdaptationInPercent": 32.65,
-						"substantialContributionToSustainableUseAndProtectionOfWaterAndMarineResourcesInPercent": 2.05,
-						"substantialContributionToTransitionToACircularEconomyInPercent": 69.09,
-						"substantialContributionToPollutionPreventionAndControlInPercent": 5.07,
-						"substantialContributionToProtectionAndRestorationOfBiodiversityAndEcosystemsInPercent": 79.11,
-						"dnshToClimateChangeMitigation": "No",
-						"dnshToClimateChangeAdaptation": "No",
-						"dnshToSustainableUseAndProtectionOfWaterAndMarineResources": "No",
-						"dnshToTransitionToACircularEconomy": "Yes",
-						"dnshToPollutionPreventionAndControl": "No",
-						"dnshToProtectionAndRestorationOfBiodiversityAndEcosystems": "No",
-						"minimumSafeguards": "No"
-					},
-					{
-<<<<<<< HEAD
-						"activityName": "ProductionOfHeatCoolFromBioenergy",
-						"naceCodes": [
-							"D35.30"
-						],
-						"share": {
-							"relativeShareInPercent": 37.92,
-							"absoluteShare": {
-								"amount": 9379977048.38,
-								"currency": "BDT"
-							}
-						}
-					},
-					{
-						"activityName": "ElectricityGenerationFromWindPower",
-						"naceCodes": [
-							"D35.11"
-						],
-						"share": {
-							"relativeShareInPercent": 5.35,
-							"absoluteShare": {
-								"amount": 2213465659.88,
-								"currency": "GHS"
-							}
-						}
-					},
-					{
-						"activityName": "ManufactureOfMedicinalProducts",
-						"naceCodes": [
-							"C21.2"
-						],
-						"share": {
-							"relativeShareInPercent": 69.24,
-							"absoluteShare": {
-								"amount": 1092358203.6,
-								"currency": "NIO"
-							}
-						}
-					}
-				],
-				"alignedShare": {
-					"relativeShareInPercent": 30.17,
-					"absoluteShare": {
-						"amount": 1185875164.81,
-						"currency": "VUV"
-					}
-				},
-				"substantialContributionToClimateChangeMitigationInPercent": 11.53,
-				"substantialContributionToClimateChangeAdaptationInPercent": 61.82,
-				"substantialContributionToSustainableUseAndProtectionOfWaterAndMarineResourcesInPercent": 28.1,
-				"substantialContributionToTransitionToACircularEconomyInPercent": 32.57,
-				"substantialContributionToPollutionPreventionAndControlInPercent": 11.16,
-				"substantialContributionToProtectionAndRestorationOfBiodiversityAndEcosystemsInPercent": 56.26,
-				"alignedActivities": [
-					{
-						"activityName": "ManufacturingOfAircraft",
-=======
-						"activityName": "ConstructionOfNewBuildings",
-						"naceCodes": [
-							"F43"
-						],
-						"share": {
-							"relativeShareInPercent": 62.29,
-							"absoluteShare": {
-								"amount": 2437647504.26,
-								"currency": "IRR"
-							}
-						},
-						"substantialContributionToClimateChangeMitigationInPercent": 68.55,
-						"substantialContributionToClimateChangeAdaptationInPercent": 54.69,
-						"substantialContributionToSustainableUseAndProtectionOfWaterAndMarineResourcesInPercent": 7,
-						"substantialContributionToTransitionToACircularEconomyInPercent": 76.86,
-						"substantialContributionToPollutionPreventionAndControlInPercent": 79.36,
-						"substantialContributionToProtectionAndRestorationOfBiodiversityAndEcosystemsInPercent": 33.54,
-						"dnshToClimateChangeMitigation": "No",
-						"dnshToClimateChangeAdaptation": "Yes",
-						"dnshToSustainableUseAndProtectionOfWaterAndMarineResources": "Yes",
-						"dnshToTransitionToACircularEconomy": "Yes",
-						"dnshToPollutionPreventionAndControl": "Yes",
-						"dnshToProtectionAndRestorationOfBiodiversityAndEcosystems": "No",
-						"minimumSafeguards": "No"
-					},
-					{
-						"activityName": "DistrictHeatingCoolingDistribution",
->>>>>>> 60b490e9
-						"naceCodes": [
-							"C33.16"
-						],
-						"share": {
-							"relativeShareInPercent": 55.2,
-							"absoluteShare": {
-								"amount": 9836111632.18,
-								"currency": "BYN"
-							}
-						},
-						"substantialContributionToClimateChangeMitigationInPercent": 68.08,
-						"substantialContributionToClimateChangeAdaptationInPercent": 76.35,
-						"substantialContributionToSustainableUseAndProtectionOfWaterAndMarineResourcesInPercent": 78.8,
-						"substantialContributionToTransitionToACircularEconomyInPercent": 53.27,
-						"substantialContributionToPollutionPreventionAndControlInPercent": 82.34,
-						"substantialContributionToProtectionAndRestorationOfBiodiversityAndEcosystemsInPercent": 29.3,
-						"dnshToClimateChangeMitigation": "No",
-						"dnshToClimateChangeAdaptation": "No",
-						"dnshToSustainableUseAndProtectionOfWaterAndMarineResources": "No",
-						"dnshToTransitionToACircularEconomy": "No",
-						"dnshToPollutionPreventionAndControl": "No",
-						"dnshToProtectionAndRestorationOfBiodiversityAndEcosystems": "No",
-						"minimumSafeguards": "No"
-					},
-					{
-						"activityName": "ProvisionOfItOtDataDrivenSolutions",
-						"naceCodes": [
-							"C27"
-						],
-						"share": {
-<<<<<<< HEAD
-							"relativeShareInPercent": 86.31,
-							"absoluteShare": {
-								"amount": 2842394441.83,
-								"currency": "XOF"
-							}
-						},
-						"substantialContributionToClimateChangeMitigationInPercent": 88.27,
-						"substantialContributionToClimateChangeAdaptationInPercent": 30.46,
-						"substantialContributionToSustainableUseAndProtectionOfWaterAndMarineResourcesInPercent": 55.66,
-						"substantialContributionToTransitionToACircularEconomyInPercent": 86.46,
-						"substantialContributionToPollutionPreventionAndControlInPercent": 52.49,
-						"substantialContributionToProtectionAndRestorationOfBiodiversityAndEcosystemsInPercent": 71.7,
-						"dnshToClimateChangeMitigation": "No",
-						"dnshToClimateChangeAdaptation": "Yes",
-						"dnshToSustainableUseAndProtectionOfWaterAndMarineResources": "Yes",
-						"dnshToTransitionToACircularEconomy": "Yes",
-						"dnshToPollutionPreventionAndControl": "Yes",
-						"dnshToProtectionAndRestorationOfBiodiversityAndEcosystems": "Yes",
-						"minimumSafeguards": "No"
-					},
-					{
-						"activityName": "ManufacturingOfAircraft",
-						"naceCodes": [
-							"C33.16"
-						],
-						"share": {
-							"relativeShareInPercent": 83.24,
-							"absoluteShare": {
-								"amount": 7268577660.44,
-								"currency": "FKP"
-							}
-						},
-						"substantialContributionToClimateChangeMitigationInPercent": 33.12,
-						"substantialContributionToClimateChangeAdaptationInPercent": 87.49,
-						"substantialContributionToSustainableUseAndProtectionOfWaterAndMarineResourcesInPercent": 51.61,
-						"substantialContributionToTransitionToACircularEconomyInPercent": 62.17,
-						"substantialContributionToPollutionPreventionAndControlInPercent": 98.03,
-						"substantialContributionToProtectionAndRestorationOfBiodiversityAndEcosystemsInPercent": 53.68,
-						"dnshToClimateChangeMitigation": "Yes",
-						"dnshToClimateChangeAdaptation": "No",
-						"dnshToSustainableUseAndProtectionOfWaterAndMarineResources": "Yes",
-=======
-							"relativeShareInPercent": 74.12,
-							"absoluteShare": {
-								"amount": 1683583038.39,
-								"currency": "PHP"
-							}
-						},
-						"substantialContributionToClimateChangeMitigationInPercent": 35.62,
-						"substantialContributionToClimateChangeAdaptationInPercent": 32.41,
-						"substantialContributionToSustainableUseAndProtectionOfWaterAndMarineResourcesInPercent": 98.06,
-						"substantialContributionToTransitionToACircularEconomyInPercent": 86.65,
-						"substantialContributionToPollutionPreventionAndControlInPercent": 80.19,
-						"substantialContributionToProtectionAndRestorationOfBiodiversityAndEcosystemsInPercent": 86.62,
-						"dnshToClimateChangeMitigation": "Yes",
-						"dnshToClimateChangeAdaptation": "Yes",
-						"dnshToSustainableUseAndProtectionOfWaterAndMarineResources": "No",
->>>>>>> 60b490e9
-						"dnshToTransitionToACircularEconomy": "Yes",
-						"dnshToPollutionPreventionAndControl": "No",
-						"dnshToProtectionAndRestorationOfBiodiversityAndEcosystems": "Yes",
-						"minimumSafeguards": "Yes"
-					}
-				],
-<<<<<<< HEAD
-				"enablingShareInPercent": 70.72,
-				"transitionalShareInPercent": 4.52
-			},
-			"opex": {
-				"totalAmount": {
-					"value": 1526622110.97,
-					"dataSource": {
-						"page": 91,
-						"fileName": "ESEFReport",
-						"fileReference": "50a36c418baffd520bb92d84664f06f9732a21f4e2e5ecee6d9136f16e7e0b63",
-						"tagName": "technologies"
-					},
-					"comment": "index mobile protocol",
-					"quality": "Audited",
-					"currency": "PGK"
-				},
-				"nonEligibleShare": {
-					"relativeShareInPercent": 21.91,
-					"absoluteShare": {
-						"amount": 9839724609.63,
-						"currency": "VND"
-					}
-				},
-				"eligibleShare": {
-					"relativeShareInPercent": 36.75,
-					"absoluteShare": {
-						"amount": 2738049577.45,
-						"currency": "COP"
-					}
-				},
-				"nonAlignedShare": {
-					"relativeShareInPercent": 66.01,
-					"absoluteShare": {
-						"amount": 3212744442.28,
-						"currency": "VUV"
-					}
-				},
-				"nonAlignedActivities": [
-					{
-						"activityName": "InstallationMaintenanceAndRepairOfChargingStationsForElectricVehiclesInBuildingsAndParkingSpacesAttachedToBuildings",
-						"naceCodes": [
-							"M71"
-						],
-						"share": {
-							"relativeShareInPercent": 90.84,
-							"absoluteShare": {
-								"amount": 7844844963.4,
-								"currency": "SEK"
-							}
-						}
-					}
-				],
-				"alignedShare": {
-					"relativeShareInPercent": 86.82,
-					"absoluteShare": {
-						"amount": 1777465671.76,
-						"currency": "SRD"
-					}
-				},
-				"substantialContributionToClimateChangeMitigationInPercent": 67.27,
-				"substantialContributionToClimateChangeAdaptationInPercent": 88.32,
-				"substantialContributionToSustainableUseAndProtectionOfWaterAndMarineResourcesInPercent": 57.35,
-				"substantialContributionToTransitionToACircularEconomyInPercent": 40.1,
-				"substantialContributionToPollutionPreventionAndControlInPercent": 95.26,
-				"substantialContributionToProtectionAndRestorationOfBiodiversityAndEcosystemsInPercent": 68.26,
-				"alignedActivities": [
-					{
-						"activityName": "ConstructionAndSafeOperationOfNewNuclearPowerPlantsForTheGenerationOfElectricityAndOrHeatIncludingForHydrogenProductionUsingBestAvailableTechnologies",
-						"naceCodes": [
-							"F42.22"
-						],
-						"share": {
-							"relativeShareInPercent": 55.89,
-							"absoluteShare": {
-								"amount": 9947464917.79,
-								"currency": "BRL"
-							}
-						},
-						"substantialContributionToClimateChangeMitigationInPercent": 15.93,
-						"substantialContributionToClimateChangeAdaptationInPercent": 19.43,
-						"substantialContributionToSustainableUseAndProtectionOfWaterAndMarineResourcesInPercent": 6.3,
-						"substantialContributionToTransitionToACircularEconomyInPercent": 3.02,
-						"substantialContributionToPollutionPreventionAndControlInPercent": 45.3,
-						"substantialContributionToProtectionAndRestorationOfBiodiversityAndEcosystemsInPercent": 23.32,
-						"dnshToClimateChangeMitigation": "Yes",
-						"dnshToClimateChangeAdaptation": "Yes",
-						"dnshToSustainableUseAndProtectionOfWaterAndMarineResources": "Yes",
-						"dnshToTransitionToACircularEconomy": "No",
-						"dnshToPollutionPreventionAndControl": "No",
-						"dnshToProtectionAndRestorationOfBiodiversityAndEcosystems": "Yes",
-						"minimumSafeguards": "No"
-					},
-					{
-						"activityName": "StorageOfElectricity",
-						"naceCodes": [],
-						"share": {
-							"relativeShareInPercent": 94.76,
-							"absoluteShare": {
-								"amount": 7682090320.16,
-								"currency": "JOD"
-							}
-						},
-						"substantialContributionToClimateChangeMitigationInPercent": 84.55,
-						"substantialContributionToClimateChangeAdaptationInPercent": 12.25,
-						"substantialContributionToSustainableUseAndProtectionOfWaterAndMarineResourcesInPercent": 28.58,
-						"substantialContributionToTransitionToACircularEconomyInPercent": 90.42,
-						"substantialContributionToPollutionPreventionAndControlInPercent": 97.27,
-						"substantialContributionToProtectionAndRestorationOfBiodiversityAndEcosystemsInPercent": 92.15,
-						"dnshToClimateChangeMitigation": "Yes",
-						"dnshToClimateChangeAdaptation": "Yes",
-						"dnshToSustainableUseAndProtectionOfWaterAndMarineResources": "Yes",
-						"dnshToTransitionToACircularEconomy": "Yes",
-						"dnshToPollutionPreventionAndControl": "No",
-						"dnshToProtectionAndRestorationOfBiodiversityAndEcosystems": "Yes",
-=======
-				"enablingShareInPercent": 22.54,
-				"transitionalShareInPercent": 54.11
-			},
-			"opex": {
-				"totalAmount": {
-					"value": 432201309.59,
-					"dataSource": {
-						"page": 1029,
-						"fileName": "ESEFReport",
-						"fileReference": "50a36c418baffd520bb92d84664f06f9732a21f4e2e5ecee6d9136f16e7e0b63",
-						"tagName": "e-commerce"
-					},
-					"comment": "bypass haptic monitor",
-					"quality": "Audited",
-					"currency": "JPY"
-				},
-				"nonEligibleShare": {
-					"relativeShareInPercent": 63.89,
-					"absoluteShare": {
-						"amount": 7314009729.31,
-						"currency": "SAR"
-					}
-				},
-				"eligibleShare": {
-					"relativeShareInPercent": 32.43,
-					"absoluteShare": {
-						"amount": 6811956227.76,
-						"currency": "IDR"
-					}
-				},
-				"nonAlignedShare": {
-					"relativeShareInPercent": 59.68,
-					"absoluteShare": {
-						"amount": 1147182567.51,
-						"currency": "SAR"
-					}
-				},
-				"nonAlignedActivities": [],
-				"alignedShare": {
-					"relativeShareInPercent": 64.61,
-					"absoluteShare": {
-						"amount": 5830216116.74,
-						"currency": "HTG"
-					}
-				},
-				"substantialContributionToClimateChangeMitigationInPercent": 22.57,
-				"substantialContributionToClimateChangeAdaptationInPercent": 35.92,
-				"substantialContributionToSustainableUseAndProtectionOfWaterAndMarineResourcesInPercent": 78.79,
-				"substantialContributionToTransitionToACircularEconomyInPercent": 37,
-				"substantialContributionToPollutionPreventionAndControlInPercent": 22.36,
-				"substantialContributionToProtectionAndRestorationOfBiodiversityAndEcosystemsInPercent": 93.95,
-				"alignedActivities": [
-					{
-						"activityName": "ManufactureOfBatteries",
-						"naceCodes": [
-							"E38.32"
-						],
-						"share": {
-							"relativeShareInPercent": 75.57,
-							"absoluteShare": {
-								"amount": 7922360808.59,
-								"currency": "YER"
-							}
-						},
-						"substantialContributionToClimateChangeMitigationInPercent": 72.21,
-						"substantialContributionToClimateChangeAdaptationInPercent": 81.13,
-						"substantialContributionToSustainableUseAndProtectionOfWaterAndMarineResourcesInPercent": 61.73,
-						"substantialContributionToTransitionToACircularEconomyInPercent": 43.42,
-						"substantialContributionToPollutionPreventionAndControlInPercent": 52.88,
-						"substantialContributionToProtectionAndRestorationOfBiodiversityAndEcosystemsInPercent": 91.25,
-						"dnshToClimateChangeMitigation": "Yes",
-						"dnshToClimateChangeAdaptation": "Yes",
-						"dnshToSustainableUseAndProtectionOfWaterAndMarineResources": "Yes",
-						"dnshToTransitionToACircularEconomy": "No",
-						"dnshToPollutionPreventionAndControl": "Yes",
-						"dnshToProtectionAndRestorationOfBiodiversityAndEcosystems": "No",
->>>>>>> 60b490e9
-						"minimumSafeguards": "Yes"
-					},
-					{
-						"activityName": "ProductionOfAlternativeWaterResourcesForPurposesOtherThanHumanConsumption",
-						"naceCodes": [
-							"E37.00",
-							"F42.9"
-						],
-						"share": {
-							"relativeShareInPercent": 28.36,
-							"absoluteShare": {
-								"amount": 7628912923.39,
-								"currency": "WST"
-							}
-						},
-						"substantialContributionToClimateChangeMitigationInPercent": 19.57,
-						"substantialContributionToClimateChangeAdaptationInPercent": 40.35,
-						"substantialContributionToSustainableUseAndProtectionOfWaterAndMarineResourcesInPercent": 3.66,
-						"substantialContributionToTransitionToACircularEconomyInPercent": 72.03,
-						"substantialContributionToPollutionPreventionAndControlInPercent": 86.34,
-						"substantialContributionToProtectionAndRestorationOfBiodiversityAndEcosystemsInPercent": 41.84,
-						"dnshToClimateChangeMitigation": "No",
-						"dnshToClimateChangeAdaptation": "Yes",
-						"dnshToSustainableUseAndProtectionOfWaterAndMarineResources": "Yes",
-						"dnshToTransitionToACircularEconomy": "No",
-						"dnshToPollutionPreventionAndControl": "Yes",
-						"dnshToProtectionAndRestorationOfBiodiversityAndEcosystems": "Yes",
-						"minimumSafeguards": "No"
-					}
-				],
-<<<<<<< HEAD
-				"enablingShareInPercent": 45.45,
-				"transitionalShareInPercent": 15.87
-=======
-				"enablingShareInPercent": 85.37,
-				"transitionalShareInPercent": 89.29
->>>>>>> 60b490e9
+					}
+				],
+				"enablingShareInPercent": 77.81,
+				"transitionalShareInPercent": 17.23
 			}
 		},
 		"reportingPeriod": "2021"
