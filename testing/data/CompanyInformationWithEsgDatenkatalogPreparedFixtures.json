--- conflicted
+++ resolved
@@ -2,40 +2,6 @@
 	{
 		"companyInformation": {
 			"companyName": "EsgDatenkatalog-dataset-with-no-null-fields",
-<<<<<<< HEAD
-			"headquarters": "East Lonzoshire",
-			"headquartersPostalCode": "66490-7432",
-			"sector": "initiatives",
-			"identifiers": {
-				"Lei": [
-					"KaU3fJ2a19hXRRdhnkhE"
-				],
-				"Isin": [
-					"ypCcRO82s3B7"
-				],
-				"PermId": [
-					"JwO9S5zn7Q"
-				],
-				"Ticker": [],
-				"Duns": [
-					"oWKla4Yz5"
-				],
-				"VatNumber": [],
-				"CompanyRegistrationNumber": [
-					"RebUUo8nzG4QvEV"
-				]
-			},
-			"countryCode": "BG",
-			"companyContactDetails": [],
-			"companyAlternativeNames": [
-				"Conroy - Oberbrunner",
-				"Frami - Watsica",
-				"Gutkowski Group",
-				"Weissnat - Bartell"
-			],
-			"companyLegalForm": "Partnership without Limited Liability",
-			"website": "https://overdue-gastropod.net/",
-=======
 			"headquarters": "Lake Leonardostad",
 			"headquartersPostalCode": null,
 			"sector": null,
@@ -71,28 +37,17 @@
 			],
 			"companyLegalForm": "Limited Liability Partnership (LLP)",
 			"website": "https://peppery-blowgun.org",
->>>>>>> 90b21566
 			"isTeaserCompany": false
 		},
 		"t": {
 			"allgemein": {
 				"datum": {
-<<<<<<< HEAD
-					"gueltigkeitsdatum": "2024-03-29"
-=======
 					"gueltigkeitsdatum": "2024-04-09"
->>>>>>> 90b21566
 				},
 				"generelleEsgStrategie": {
 					"nachhaltigkeitsstrategieVorhanden": "Yes",
 					"dokumenteZurNachhaltigkeitsstrategie": [
 						{
-<<<<<<< HEAD
-							"value": "deliverables",
-							"dataSource": {
-								"fileName": "Policy",
-								"fileReference": "50a36c418baffd520bb92d84664f06f9732a21f4e2e5ecee6d9136f16e7e0b63"
-=======
 							"value": "web services",
 							"dataSource": {
 								"fileName": "Policy",
@@ -111,7 +66,6 @@
 							"dataSource": {
 								"fileName": "Certification",
 								"fileReference": "2e7270a3e823927740609089091805c1cedd3cec291175a5ca08c24a8a4b1342"
->>>>>>> 90b21566
 							}
 						},
 						{
@@ -120,51 +74,6 @@
 						}
 					],
 					"massnahmenZurErreichungDes15GradCelsiusZiels": "Yes",
-<<<<<<< HEAD
-					"skizzierungVonMassnahmenZurErreichungDes15GradCelsiusZiels": "Audeo supplanto sonitus conculco. Versus caritas neque creta. Consequatur vespillo maxime antea auctus antepono atrocitas tener.",
-					"zugewieseneBudgetsBis2030": 22042.25,
-					"zugewieseneBudgetsAb2031": 35573.6,
-					"erwarteterFinanzierungsbedarfBis2030": 48966.67,
-					"erwarteterFinanzierungsbedarfAb2031": 52546.48,
-					"geplanteVollzeitaequivalenteBis2023": 60601.89,
-					"geplanteVollzeitaequivalenteAb2031": 55053.52,
-					"chancenOderHindernisse": "Patria amo porro tui animus absens pauci curiositas. Teneo anser totus comptus urbanus deludo cumque. Voluptas molestias vinculum timor convoco benevolentia."
-				},
-				"taxonomieKpisUndBestimmteAktivitaeten": {
-					"wirtschaftszweige": [
-						"46.64",
-						"61"
-					],
-					"gesamtumsatz": 39643.88,
-					"taxonomiefaehigerUmsatz": 41593.64,
-					"taxonomiekonformerUmsatz": 20993.66,
-					"anteilTaxonomiefaehigerUmsatz": 79.48,
-					"anteilTaxonomiekonformerUmsatz": 59.43,
-					"gesamtCapex": 97760.17,
-					"taxonomiefaehigeCapex": 99057.98,
-					"taxonomiekonformeCapex": 66157.15,
-					"anteilTaxonomiefaehigerCapex": 70.87,
-					"anteilTaxonomiekonformerCapex": 48.09,
-					"taxonomiebezogeneCapexPlanung": "Yes",
-					"geplanteTaxonomiefaehigeCapexIn5Jahren": 50.94,
-					"geplanteTaxonomiekonformeCapexIn5Jahren": 34.76,
-					"aktivitaetImSektorFossileBrennstoffe": "Yes",
-					"aktuellerProzentualerUmsatzanteilImSektorFossileBrennstoffe": 59.61,
-					"geplanterProzentualerUmsatzanteilImSektorFossileBrennstoffeIn2030": 63.48,
-					"geplanterProzentualerUmsatzanteilImSektorFossileBrennstoffeIn2040": 85.88,
-					"aktivitaetImSektorHerstellungVonChemikalien": "Yes",
-					"aktuellerProzentualerUmsatzanteilImSektorHerstellungVonChemikalien": 63.58,
-					"geplanterProzentualerUmsatzanteilImSektorHerstellungVonChemikalienIn2030": 93.65,
-					"geplanterProzentualerUmsatzanteilImSektorHerstellungVonChemikalienIn2040": 14.83,
-					"aktivitaetImSektorUmstritteneWaffen": "Yes",
-					"aktuellerProzentualerUmsatzanteilImSektorUmstritteneWaffen": 19.06,
-					"geplanterProzentualerUmsatzanteilImSektorUmstritteneWaffenIn2030": 56.09,
-					"geplanterProzentualerUmsatzanteilImSektorUmstritteneWaffenIn2040": 60.51,
-					"aktivitaetImSektorTabakanbauUndVerarbeitung": "Yes",
-					"aktuellerProzentualerUmsatzanteilImSektorTabakanbauUndVerarbeitung": 91.36,
-					"geplanterProzentualerUmsatzanteilImSektorTabakanbauUndVerarbeitungIn2030": 85.01,
-					"geplanterProzentualerUmsatzanteilImSektorTabakanbauUndVerarbeitungIn2040": 65.99
-=======
 					"skizzierungVonMassnahmenZurErreichungDes15GradCelsiusZiels": "Animadverto patior rem una synagoga. Video arcesso complectus aufero laudantium pecco terga vereor. Solutio curatio nam illum conspergo magni beatae iure cohibeo.",
 					"zugewieseneBudgetsBis2030": 56620.79,
 					"zugewieseneBudgetsAb2031": 43478.48,
@@ -205,7 +114,6 @@
 					"aktuellerProzentualerUmsatzanteilImSektorTabakanbauUndVerarbeitung": 71.35,
 					"geplanterProzentualerUmsatzanteilImSektorTabakanbauUndVerarbeitungIn2030": 1.51,
 					"geplanterProzentualerUmsatzanteilImSektorTabakanbauUndVerarbeitungIn2040": 24.36
->>>>>>> 90b21566
 				},
 				"esgRatingUndZertifizierung": {
 					"esgRating": {
@@ -215,78 +123,48 @@
 							"fileReference": "595456e5719f4a5240ef63219625da1024431a7dbba2a4a2cc4e392c37b8c14e"
 						}
 					},
-<<<<<<< HEAD
-					"ratingagentur": "metrics",
-					"ergebnisDesEsgRatings": "infrastructures",
-=======
 					"ratingagentur": "networks",
 					"ergebnisDesEsgRatings": "blockchains",
->>>>>>> 90b21566
 					"iso14001": {
-						"value": "No",
-						"dataSource": {
-<<<<<<< HEAD
-							"fileName": "Certification",
-							"fileReference": "50a36c418baffd520bb92d84664f06f9732a21f4e2e5ecee6d9136f16e7e0b63"
-=======
+						"value": "Yes",
+						"dataSource": {
 							"fileName": "Policy",
 							"fileReference": "595456e5719f4a5240ef63219625da1024431a7dbba2a4a2cc4e392c37b8c14e"
->>>>>>> 90b21566
 						}
 					},
 					"iso45001": {
 						"value": "No",
 						"dataSource": {
-<<<<<<< HEAD
-							"fileName": "Certification",
-							"fileReference": "50a36c418baffd520bb92d84664f06f9732a21f4e2e5ecee6d9136f16e7e0b63"
-=======
 							"fileName": "Policy",
 							"fileReference": "595456e5719f4a5240ef63219625da1024431a7dbba2a4a2cc4e392c37b8c14e"
->>>>>>> 90b21566
 						}
 					},
 					"iso27001": {
-						"value": "No",
+						"value": "Yes",
 						"dataSource": {
 							"fileName": "Certification",
 							"fileReference": "2e7270a3e823927740609089091805c1cedd3cec291175a5ca08c24a8a4b1342"
 						}
 					},
 					"iso50001": {
-						"value": "No",
-						"dataSource": {
-<<<<<<< HEAD
-							"fileName": "Policy",
-							"fileReference": "50a36c418baffd520bb92d84664f06f9732a21f4e2e5ecee6d9136f16e7e0b63"
-=======
+						"value": "Yes",
+						"dataSource": {
 							"fileName": "Certification",
 							"fileReference": "2e7270a3e823927740609089091805c1cedd3cec291175a5ca08c24a8a4b1342"
->>>>>>> 90b21566
 						}
 					},
 					"iso14040Ivm14044": {
 						"value": "Yes",
 						"dataSource": {
-<<<<<<< HEAD
-							"fileName": "Certification",
-							"fileReference": "50a36c418baffd520bb92d84664f06f9732a21f4e2e5ecee6d9136f16e7e0b63"
-=======
 							"fileName": "Policy",
 							"fileReference": "595456e5719f4a5240ef63219625da1024431a7dbba2a4a2cc4e392c37b8c14e"
->>>>>>> 90b21566
 						}
 					},
 					"iso14064": {
 						"value": "Yes",
 						"dataSource": {
-<<<<<<< HEAD
-							"fileName": "Policy",
-							"fileReference": "50a36c418baffd520bb92d84664f06f9732a21f4e2e5ecee6d9136f16e7e0b63"
-=======
 							"fileName": "Certification",
 							"fileReference": "2e7270a3e823927740609089091805c1cedd3cec291175a5ca08c24a8a4b1342"
->>>>>>> 90b21566
 						}
 					},
 					"emas": {
@@ -301,16 +179,6 @@
 					"mechanismenZurUeberwachungDerEinhaltungDerUngcp": "Yes",
 					"richtlinienZurEinhaltungDerUngcp": [
 						{
-<<<<<<< HEAD
-							"value": "infrastructures",
-							"dataSource": {
-								"fileName": "Policy",
-								"fileReference": "50a36c418baffd520bb92d84664f06f9732a21f4e2e5ecee6d9136f16e7e0b63"
-							}
-						},
-						{
-							"value": "infrastructures",
-=======
 							"value": "large language models",
 							"dataSource": {
 								"fileName": "Policy",
@@ -326,7 +194,6 @@
 						},
 						{
 							"value": "synergies",
->>>>>>> 90b21566
 							"dataSource": {
 								"fileName": "Certification",
 								"fileReference": "2e7270a3e823927740609089091805c1cedd3cec291175a5ca08c24a8a4b1342"
@@ -345,35 +212,14 @@
 								"fileName": "Certification",
 								"fileReference": "2e7270a3e823927740609089091805c1cedd3cec291175a5ca08c24a8a4b1342"
 							}
-						},
-						{
-							"value": "relationships",
-							"dataSource": {
-								"fileName": "Policy",
-								"fileReference": "50a36c418baffd520bb92d84664f06f9732a21f4e2e5ecee6d9136f16e7e0b63"
-							}
-						}
-					],
-<<<<<<< HEAD
-					"erklaerungDerEinhaltungDerUngcp": "Strenuus deripio tabula tabula decens. Rem surculus arx dolores. Terga decerno arbustum acer calculus."
-=======
+						}
+					],
 					"erklaerungDerEinhaltungDerUngcp": "Ut attollo nesciunt venia celebrer asper. Vergo accendo thema sol odio arbitro aegrotatio audio cursim. Cibus arto vae totus synagoga."
->>>>>>> 90b21566
 				},
 				"oecdLeitsaetze": {
 					"mechanismenZurUeberwachungDerEinhaltungDerOecdLeitsaetze": "Yes",
 					"richtlinienZurEinhaltungDerOecdLeitsaetze": [
 						{
-<<<<<<< HEAD
-							"value": "models",
-							"dataSource": {
-								"fileName": "Policy",
-								"fileReference": "50a36c418baffd520bb92d84664f06f9732a21f4e2e5ecee6d9136f16e7e0b63"
-							}
-						},
-						{
-							"value": "experiences",
-=======
 							"value": "relationships",
 							"dataSource": {
 								"fileName": "Policy",
@@ -389,54 +235,19 @@
 						},
 						{
 							"value": "applications",
->>>>>>> 90b21566
-							"dataSource": {
-								"fileName": "Certification",
-								"fileReference": "2e7270a3e823927740609089091805c1cedd3cec291175a5ca08c24a8a4b1342"
-							}
-						},
-						{
-							"value": "niches",
-							"dataSource": {
-								"fileName": "Policy",
-								"fileReference": "50a36c418baffd520bb92d84664f06f9732a21f4e2e5ecee6d9136f16e7e0b63"
-							}
-						},
-						{
-							"value": "applications",
-							"dataSource": {
-								"fileName": "Certification",
-								"fileReference": "2e7270a3e823927740609089091805c1cedd3cec291175a5ca08c24a8a4b1342"
-							}
-						}
-					],
-<<<<<<< HEAD
-					"erklaerungDerEinhaltungDerOecdLeitsaetze": "Amplus correptius angelus cresco cotidie summisse. Careo soluta video. Amplexus crapula sortitus sui vehemens colligo at."
-				},
-				"unSdgs": {
-					"ausrichtungNachDenUnSdgsUndAktivesVerfolgen": "Defleo aduro recusandae deinde. Deorsum bene taceo ventus damnatio maxime. Arbor valeo angulus totam spiritus."
-				},
-				"richtlinienDesUnternehmens": {
-					"existenzVonRichtlinienZuSpezifischenThemen": [
-						"UmgangMitKunden",
-						"Arbeitsschutz",
-						"AntiDiskriminierung",
-						"Menschenrechte",
-						"GesundheitAndSicherheit",
-						"Interessenskonflikte"
-					],
-					"beruecksichtigungVonNachhaltigkeitskriterienBeiDerLieferantenauswahl": "Asper tracto vergo accendo thema. Odio arbitro aegrotatio audio cursim constans cibus arto. Totus synagoga adipisci subiungo temptatio odit ipsam certe aeneus denique."
-				},
-				"rechtsstreitigkeiten": {
-					"rechtsstreitigkeitenMitEsgBezug": "Yes",
-					"einzelheitenZuRechtsstreitigkeitenMitEsgBezug": "Fugiat demens utrum admitto. Vito spero taedium ceno catena casso ter somnus est. Agnitio solio video fugit vilicus coniuratio maiores patruus pax."
-				},
-				"transaktionenMitNachhaltigkeitskomponenten": {
-					"emissionGruenerSozialerUndOderNachhaltigerSchuldtitel": "Yes",
-					"detailsZuEmissionenGruenerSozialerUndOderNachhaltigerSchuldtitel": "Vulgaris voluptatem colligo admoneo impedit. Delectus dignissimos et praesentium atqui aperio volup verbum. Aeger ad tibi sunt dapifer tendo corona fugiat accendo.",
-					"emissionVonSustainibilityLinkedDebt": "Yes",
-					"detailsZuEmissionenVonSustainibilityLinkedDebt": "Complectus admiratio vulgaris. Peior ea spargo xiphias ascit demens truculenter pax solitudo defaeco. Utilis tempore terminatio repellendus complectus tamen."
-=======
+							"dataSource": {
+								"fileName": "Certification",
+								"fileReference": "2e7270a3e823927740609089091805c1cedd3cec291175a5ca08c24a8a4b1342"
+							}
+						},
+						{
+							"value": "architectures",
+							"dataSource": {
+								"fileName": "Certification",
+								"fileReference": "2e7270a3e823927740609089091805c1cedd3cec291175a5ca08c24a8a4b1342"
+							}
+						}
+					],
 					"erklaerungDerEinhaltungDerOecdLeitsaetze": "Demens utrum admitto tergeo vito spero taedium. Catena casso ter somnus est. Agnitio solio video fugit vilicus coniuratio maiores patruus pax."
 				},
 				"unSdgs": {
@@ -457,44 +268,10 @@
 					"detailsZuEmissionenGruenerSozialerUndOderNachhaltigerSchuldtitel": "Arceo desino thermae umquam eum conqueror eius tollo defero vereor. Voluptatibus capitulus desparatus velociter tribuo aro. Stultus distinctio aggredior temeritas aufero cotidie solum adficio corpus tero.",
 					"emissionVonSustainibilityLinkedDebt": "Yes",
 					"detailsZuEmissionenVonSustainibilityLinkedDebt": "Canto custodia comes decens demo suffoco compono atrocitas sumptus cohors. Xiphias repudiandae sursum victus coadunatio delicate utor villa. Volubilis rerum cruciamentum vulgivagus arca tutamen crebro."
->>>>>>> 90b21566
 				}
 			},
 			"umwelt": {
 				"emissionen": {
-<<<<<<< HEAD
-					"scope1Treibhausgasemissionen": 99984.62,
-					"scope2TreibhausgasemissionenMarktbasiert": 81639.05,
-					"scope2TreibhausgasemissionenStandortbasiert": 57445.06,
-					"scope3Treibhausgasemissionen": 55679.78,
-					"co2IntensitaetDesUnternehmens": 67308.9,
-					"luftschadstoffe": 60949.21,
-					"wassergefaehrdendeStoffe": 9608.65,
-					"bodenverschmutzendeStoffe": 50990.67
-				},
-				"verbrauchsangaben": {
-					"energieverbrauch": 16708.01,
-					"anteilErneuerbarerEnergienAmGesamtEnergieverbrauch": 2.9,
-					"wasserverbrauch": 42341.22
-				},
-				"abfall": {
-					"abfallmenge": 26246.94,
-					"anteilDesNichtRecycletenAbfallsAnDerGesamtAbfallmenge": 64.7,
-					"mengeAnGefaehrlichenAbfaellen": 25678.86
-				},
-				"risikenUndMassnahmenKlima": {
-					"transitorischeKlimaUndUmweltrisiken": "Talus adduco contra vito arceo. Thermae umquam eum conqueror eius tollo defero. Cui voluptatibus capitulus desparatus velociter tribuo aro vulgivagus stultus distinctio.",
-					"physischeKlimaUndUmweltrisiken": [
-						"Erdbeben"
-					],
-					"vonPhysischenKlimaUndUmweltrisikenBetroffeneStandorte": "Cotidie solum adficio corpus. Utique vel canto custodia comes decens demo suffoco compono. Sumptus cohors speculum xiphias.",
-					"messungSteuerungUndUeberwachungDerKlimaUndUmweltrisiken": "Yes",
-					"beschreibungDerMessungSteuerungUndUeberwachungDerKlimaUndUmweltrisiken": "Victus coadunatio delicate utor villa illum volubilis rerum. Vulgivagus arca tutamen crebro sed nisi. Ars triduana defero eum vigor ter venio antea alias crastinus.",
-					"nutzungVonSzenarioanalysen": "Yes",
-					"beschreibungDerNutzungVonSzenarioanalysen": "Velociter compello aequitas vulgaris aut. Convoco summisse adversus coaegresco venio quia. Utroque antea occaecati tres tot cupiditas praesentium.",
-					"beruecksichtigungVonKlimaUndUmweltrisiken": "Yes",
-					"zeithorizontDerBeruecksichtigungVonKlimaUndUmweltrisikenImGeschaeftsmodell": "Amplitudo ante usus coniecto tollo. Voluntarius xiphias cunctatio cursim timidus attonbitus decor adaugeo. Quia amoveo quo combibo defessus.",
-=======
 					"scope1Treibhausgasemissionen": 64269.94,
 					"scope2TreibhausgasemissionenMarktbasiert": 58009.6,
 					"scope2TreibhausgasemissionenStandortbasiert": 96280.73,
@@ -535,46 +312,9 @@
 					"beschreibungDerNutzungVonSzenarioanalysen": "Officia tero conduco abutor. Eum sono qui damnatio carbo et. Antiquus depereo volubilis crepusculum aperio.",
 					"beruecksichtigungVonKlimaUndUmweltrisiken": "Yes",
 					"zeithorizontDerBeruecksichtigungVonKlimaUndUmweltrisikenImGeschaeftsmodell": "Error calamitas deleo voveo degero suscipit. Aer adimpleo certus nihil. Spargo compello communis vigor.",
->>>>>>> 90b21566
 					"transitionsplan": {
 						"value": "No",
 						"dataSource": {
-<<<<<<< HEAD
-							"fileName": "Policy",
-							"fileReference": "50a36c418baffd520bb92d84664f06f9732a21f4e2e5ecee6d9136f16e7e0b63"
-						}
-					},
-					"transitorischeRisiken": "Neque talis vulariter thalassinus crustulum ventosus. Ultio dolor temperantia carbo denuncio odit. Ultio vis adficio colo viriliter voveo decerno.",
-					"physischeRisiken": "Quibusdam curriculum tero victus a conduco desino desidero. Blanditiis officia tero conduco abutor demergo. Sono qui damnatio carbo et consequuntur antiquus.",
-					"produkteZurReduzierungDerUmweltbelastung": "Yes",
-					"skizzierungDerProdukteZurReduzierungDerUmweltbelastung": "Crepusculum aperio currus cum error calamitas deleo voveo degero suscipit. Aer adimpleo certus nihil. Spargo compello communis vigor.",
-					"zielReduzierungTreibhausgasemissionen2030": 93.81,
-					"zielReduzierungTreibhausgasemissionen2040": 10.28,
-					"zielReduzierungTreibhausgasemissionen2050": 99.17,
-					"zielReduzierungTreibhausgasemissionenErlaeuterungen": "Creptio decumbo caute. Vilitas coadunatio ocer demo aureus pax. Ambitus desolo triduana subseco verto ademptio artificiose vorax cauda.",
-					"kompensationsinstrumenteTreibhausgasemissionen": "Yes",
-					"zertifizierungenBezueglichKompensationinstrumenten": "Commodo tribuo conicio voluptatibus cubo beatus textor. Censura appono creator aegre suffoco officiis soluta amaritudo suffragium. Sunt culpo rerum desipio cultura libero angustus summisse dolor.",
-					"zielAnteilErneuerbarerEnergien2030": 10.89,
-					"zielAnteilErneuerbarerEnergien2040": 27.31,
-					"zielAnteilErneuerbarerEnergien2050": 68.72,
-					"zielAnteilErneuerbarerEnergienErlaeuterungen": "Calco patior vis cimentarius supplanto verumtamen contigo torrens turba. Stips cubitum terminatio vito spiculum beatae cohaero. Vinitor contra ipsam demo thymbra."
-				},
-				"risikenUndMassnahmenKreislaufwirtschaft": {
-					"abfallmanagementsystem": "Yes",
-					"skizzierungAbfallmanagementsystem": "Atque crebro sordeo sumptus ipsa spes aestas vinculum voveo temptatio. Confido cruciamentum conscendo sperno vesica sperno. Attero occaecati sumo administratio.",
-					"anteilWiederverwendeterOderRecycelterKomponentenProdukteUndMaterialienImProduktionsprozess": 88.23,
-					"geplanteErhoehungDesAnteilsVonRecyclaten": "Yes",
-					"angabenZurGeplantenErhoehungDesAnteilsVonRecyclaten": "Est volup dicta crapula clam uxor. Unus delego vitium ab corrigo aspicio videlicet perferendis atrox sophismata. Celebrer dolores fuga appositus."
-				},
-				"risikenUndMassnahmenBiodiversitaetUndOekosysteme": {
-					"negativeAuswirkungenAufBiodiversitaetUndOekosystem": "Yes",
-					"methodikZurErmittlungVonNegativenAuswirkungenAufBiodiversitaetUndOekosystem": "Appono aureus valde sustineo virgo accendo tristis conicio. Textor templum aliqua esse conforto acervus acsi peccatus arbor. Clarus compono atrox asper terebro tener careo urbanus valde bene.",
-					"positiveAuswirkungenAufBiodiversitaetUndOekosystem": "Yes",
-					"methodikZurErmittlungVonPositivenAuswirkungenAufBiodiversitaetUndOekosystem": "Voluptatibus sperno vilitas angustus dolore sollers turbo perferendis defleo stillicidium. Verumtamen quos cupiditate. Placeat acquiro pectus deludo quia aegre ratione pauper.",
-					"gegenmassnahmenNegativeAuswirkungenAufBiodiversitaetUndOekosystem": "Cognomen aliquid inventore conor delego conservo repellat solvo circumvenio vetus. Cernuus alioqui ciminatio. Vulticulus volup caritas molestiae.",
-					"planZurReduktionDesWasserverbrauchs": "Yes",
-					"skizzierungDesPlansZurReduktionDesWasserverbrauchs": "Cariosus capillus crur damnatio fuga audax. Numquam corrupti vapulus ipsum vereor tener alveus inflammatio templum. Tempore color creptio."
-=======
 							"fileName": "Certification",
 							"fileReference": "2e7270a3e823927740609089091805c1cedd3cec291175a5ca08c24a8a4b1342"
 						}
@@ -609,40 +349,10 @@
 					"gegenmassnahmenNegativeAuswirkungenAufBiodiversitaetUndOekosystem": "Voluntarius valetudo argentum saepe coadunatio comitatus alias commemoro. Advenio bardus volubilis nesciunt. Cimentarius maxime tenax veritatis utpote quo alius aestus video modi.",
 					"planZurReduktionDesWasserverbrauchs": "Yes",
 					"skizzierungDesPlansZurReduktionDesWasserverbrauchs": "Volo canonicus sub conqueror asper altus. Solio centum conspergo confero aggredior accendo cupiditate crur. Dedecor demonstro vulpes cubitum urbs defluo ubi varius angulus."
->>>>>>> 90b21566
 				}
 			},
 			"soziales": {
 				"beschaeftigtenprofilUndEntlohnung": {
-<<<<<<< HEAD
-					"zahlDerBeschaeftigtenInsgesamt": 1583,
-					"anteilWeiblicherPersonenUnterDenBeschaeftigten": 71.06,
-					"anteilMaennlicherPersonenUnterDenBeschaeftigten": 54.78,
-					"anteilDiverserPersonenUnterDenBeschaeftigten": 78.86,
-					"geschlechtsspezifischesLohngefaelle": 78903.22,
-					"jaehrlicheGesamtverguetungsquote": 72170.64,
-					"anteilVonUnterDreissigjaehrigen": 97.04,
-					"anteilVonDreissigBisFuenfzigjaehrigen": 88.93,
-					"anteilVonUeberFuenfzigjaehrigen": 15.17,
-					"durchschnittlicheAnzahlAnTrainingsstunden": 64138.68,
-					"fluktuationsquote": 29.79
-				},
-				"einbindungDerBeschaeftigten": {
-					"einbindungVonBeschaeftigtenInEntscheidungen": "Ja",
-					"einbindungVonBeschaeftigtenInGremien": [
-						"Aufsichtsrat"
-					],
-					"einbindungVonBeschaeftigtenLaenderspezifischeErlaeuterungen": "Advenio bardus volubilis nesciunt. Cimentarius maxime tenax veritatis utpote quo alius aestus video modi. Crebro volo canonicus."
-				},
-				"arbeitsschutz": {
-					"massnahmenZumSchutzDerGesundheitUndVerbesserungDerSicherheit": "Conqueror asper altus tabella solio centum conspergo confero. Accendo cupiditate crur. Dedecor demonstro vulpes cubitum urbs defluo ubi varius angulus.",
-					"anzahlDerArbeitsunfaelleProFuenfhundertVollzeitbeschaeftigte": 31744.07
-				},
-				"risikenUndMassnahmen": {
-					"weitereWesentlicheSozialeRisiken": "Yes",
-					"erlaeuterungZuWeiterenWesentlichenSozialenRisiken": "Amplitudo sumo desparatus acceptus ad taedium temperantia. Sumo reprehenderit admoneo contigo clibanus summisse. Paulatim territo cibus censura cimentarius.",
-					"massnahmenZurReduzierungVonSozialenRisiken": "Adiuvo validus custodia tabernus defluo. Utique confugo versus defero. Absorbeo aureus illum defaeco dolores contra cauda alius tepidus ventosus."
-=======
 					"zahlDerBeschaeftigtenInsgesamt": 3174,
 					"anteilWeiblicherPersonenUnterDenBeschaeftigten": 17.91,
 					"anteilMaennlicherPersonenUnterDenBeschaeftigten": 54.44,
@@ -672,34 +382,11 @@
 					"weitereWesentlicheSozialeRisiken": "Yes",
 					"erlaeuterungZuWeiterenWesentlichenSozialenRisiken": "Depraedor crastinus ventus sordeo charisma vaco utrum. Artificiose ad turba denique. Victus toties tutamen.",
 					"massnahmenZurReduzierungVonSozialenRisiken": "Ipsam decretum aurum sortitus cinis solio conspergo adsuesco. Catena uter titulus considero centum magni amissio tantillus nam vere. Vinculum vis audax bibo pecto spargo aurum est tertius stabilis."
->>>>>>> 90b21566
 				}
 			},
 			"governance": {
 				"vorstandsprofil": {
 					"umfangDesTopManagementImUnternehmen": "VorstandSowie1Ebene",
-<<<<<<< HEAD
-					"anteilWeiblicherPersonenImTopManagement": 22.83,
-					"anteilMaennlicherPersonenImTopManagement": 63.09,
-					"anteilDiverserPersonenImTopManagement": 57.13,
-					"kopplungVonVerguetungDesTopManagementsAnNachhaltigkeitsziele": "Yes",
-					"skizzierungDerRegelungZurKopplungVonVerguetungDesTopManagementsAnNachhaltigkeitsziele": "Despecto sortitus despecto corrumpo aeneus sufficio una caput. Suadeo alias accusator soleo supra benevolentia qui id depraedor crastinus. Sordeo charisma vaco utrum basium artificiose ad turba denique ancilla.",
-					"gesamtanzahlAufsichtsratMitglieder": 9347,
-					"anzahlUnabhaengigerAufsichtsratMitglieder": 8181,
-					"anzahlWeiblicherOderDiverserAufsichtsratMitglieder": 8443
-				},
-				"stakeholderdialog": {
-					"csrdKonformerProzessZurBeruecksichtigungDerStakeholderinteressen": "Yes",
-					"skizzierungDesCsrdKonformenProzessesZurBeruecksichtigungDerStakeholderinteressen": "Decretum aurum sortitus cinis solio conspergo adsuesco. Catena uter titulus considero centum magni amissio tantillus nam vere. Vinculum vis audax bibo pecto spargo aurum est tertius stabilis."
-				},
-				"risikenUndMassnahmen": {
-					"weitereWesentlicheGovernanceRisiken": "Atrocitas comes canis assumenda coma calamitas. Ultra vito xiphias optio. Tyrannus vestigium dolorem neque caritas consuasor collum totidem.",
-					"massnahmenZurReduzierungVonGovernanceRisiken": "Abduco arto curis victus appono barba paulatim. Contego cognomen comis benevolentia valetudo. Vester timidus ustilo voluptates combibo veritas auctor vapulus conspergo."
-				}
-			}
-		},
-		"reportingPeriod": "2024"
-=======
 					"anteilWeiblicherPersonenImTopManagement": 17.74,
 					"anteilMaennlicherPersonenImTopManagement": 31.66,
 					"anteilDiverserPersonenImTopManagement": 23.34,
@@ -720,6 +407,5 @@
 			}
 		},
 		"reportingPeriod": "2021"
->>>>>>> 90b21566
 	}
 ]