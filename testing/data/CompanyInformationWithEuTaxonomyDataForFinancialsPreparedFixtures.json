[
	{
		"companyInformation": {
			"companyName": "asset-management-insurance-company",
<<<<<<< HEAD
			"headquarters": "Axelchester",
			"headquartersPostalCode": "30158",
=======
			"headquarters": "South Charlieland",
			"headquartersPostalCode": "91435",
			"sector": "functionalities",
>>>>>>> 9258c84e
			"identifiers": {
				"Lei": [
					"EHnQgWW8sbGqKn6Cnqlt"
				],
				"Isin": [
<<<<<<< HEAD
					"APigNrRHppoy"
				],
				"PermId": [
					"bXcnEiVC0K"
				],
				"Ticker": [],
				"Duns": [],
				"VatNumber": [],
				"CompanyRegistrationNumber": [
					"JWyLnrnwmHAmsMp"
				]
			},
			"countryCode": "TT",
			"companyAlternativeNames": [
				"Lueilwitz - Dickinson"
			],
			"companyLegalForm": "Private Limited Company (Ltd)",
			"isTeaserCompany": false
		},
		"t": {
			"fiscalYearDeviation": "NoDeviation",
			"fiscalYearEnd": "2023-02-14",
			"numberOfEmployees": 77189,
			"referencedReports": {
				"AnnualReport": {
					"reference": "50a36c418baffd520bb92d84664f06f9732a21f4e2e5ecee6d9136f16e7e0b63",
					"reportDate": "2022-10-31",
					"currency": "EUR"
=======
					"Lxx25hXHPAC3"
				],
				"PermId": [
					"hZCjKtTpdw"
				],
				"Ticker": [
					"yigTHEp"
				],
				"Duns": [
					"EabmGbb1O"
				],
				"VatNumber": [
					"lwJ2JlBZC"
				],
				"CompanyRegistrationNumber": []
			},
			"countryCode": "KM",
			"companyAlternativeNames": [
				"Bechtelar - Hagenes",
				"Raynor LLC"
			],
			"website": "https://cheery-stitch.biz",
			"isTeaserCompany": false
		},
		"t": {
			"numberOfEmployees": 15099,
			"referencedReports": {
				"ESEFReport": {
					"reference": "50a36c418baffd520bb92d84664f06f9732a21f4e2e5ecee6d9136f16e7e0b63",
					"isGroupLevel": "NA",
					"currency": "RON"
				},
				"AnnualReport": {
					"reference": "50a36c418baffd520bb92d84664f06f9732a21f4e2e5ecee6d9136f16e7e0b63",
					"reportDate": "2023-05-16",
					"currency": "ETB"
				},
				"IntegratedReport": {
					"reference": "50a36c418baffd520bb92d84664f06f9732a21f4e2e5ecee6d9136f16e7e0b63",
					"isGroupLevel": "No",
					"currency": "MAD"
>>>>>>> 9258c84e
				}
			},
			"assurance": {
				"assurance": "LimitedAssurance"
			},
			"scopeOfEntities": "No",
			"activityLevelReporting": "Yes",
			"financialServicesTypes": [
				"AssetManagement",
				"InsuranceOrReinsurance"
			],
			"eligibilityKpis": {
				"AssetManagement": {
					"banksAndIssuers": {
<<<<<<< HEAD
						"value": 0.8379,
						"dataSource": {
							"page": 324,
							"report": "AnnualReport",
							"tagName": "e-markets"
						},
						"quality": "Reported",
						"comment": "program multi-byte alarm"
					},
					"derivatives": {
						"value": 0.6715,
						"dataSource": {
							"page": 77,
							"report": "AnnualReport",
							"tagName": "architectures"
						},
						"quality": "Audited",
						"comment": "hack mobile pixel"
					},
					"investmentNonNfrd": {
						"quality": "NA"
					},
					"taxonomyEligibleActivity": {
						"value": 0.9808,
						"dataSource": {
							"page": 910,
							"report": "AnnualReport",
							"tagName": "relationships"
						},
						"quality": "Incomplete",
						"comment": "copy back-end alarm"
					},
					"taxonomyNonEligibleActivity": {
						"value": 0.4925,
						"dataSource": {
							"page": 1097,
							"report": "AnnualReport",
							"tagName": "users"
						},
						"quality": "Estimated",
						"comment": "override primary monitor"
					}
				},
				"InsuranceOrReinsurance": {
					"banksAndIssuers": {
						"quality": "NA"
					},
					"derivatives": {
						"value": 0.255,
						"dataSource": {
							"page": 1125,
							"report": "AnnualReport",
							"tagName": "convergence"
						},
						"quality": "Audited",
						"comment": "input primary card"
					},
					"investmentNonNfrd": {
						"value": 0.0403,
						"dataSource": {
							"page": 56,
							"report": "AnnualReport",
							"tagName": "solutions"
						},
						"quality": "Audited",
						"comment": "reboot back-end feed"
					},
					"taxonomyEligibleActivity": {
						"value": 0.5173,
						"dataSource": {
							"page": 265,
							"report": "AnnualReport",
							"tagName": "technologies"
						},
						"quality": "Estimated",
						"comment": "bypass virtual driver"
					},
					"taxonomyNonEligibleActivity": {
						"value": 0.1175,
						"dataSource": {
							"page": 805,
							"report": "AnnualReport",
							"tagName": "methodologies"
						},
						"quality": "Reported",
						"comment": "quantify neural program"
=======
						"value": 0.7824,
						"dataSource": {
							"page": 73,
							"report": "IntegratedReport",
							"tagName": "networks"
						},
						"quality": "Reported",
						"comment": "copy primary interface"
					},
					"derivatives": {
						"value": 0.7406,
						"dataSource": {
							"page": 108,
							"report": "IntegratedReport",
							"tagName": "deliverables"
						},
						"quality": "Audited",
						"comment": "parse open-source microchip"
					},
					"investmentNonNfrd": {
						"value": 0.9644,
						"dataSource": {
							"page": 596,
							"report": "AnnualReport",
							"tagName": "markets"
						},
						"quality": "Incomplete",
						"comment": "back up digital port"
					},
					"taxonomyEligibleActivity": {
						"value": 0.2044,
						"dataSource": {
							"page": 638,
							"report": "ESEFReport",
							"tagName": "solutions"
						},
						"quality": "Incomplete",
						"comment": "copy open-source bus"
					},
					"taxonomyNonEligibleActivity": {
						"value": 0.326,
						"dataSource": {
							"page": 23,
							"report": "AnnualReport",
							"tagName": "technologies"
						},
						"quality": "Reported",
						"comment": "synthesize solid state bandwidth"
					}
				},
				"InsuranceOrReinsurance": {
					"banksAndIssuers": {
						"value": 0.2285,
						"dataSource": {
							"page": 1177,
							"report": "AnnualReport",
							"tagName": "lifetime value"
						},
						"quality": "Reported",
						"comment": "parse neural port"
					},
					"derivatives": {
						"value": 0.7301,
						"quality": "Estimated"
					},
					"investmentNonNfrd": {
						"value": 0.0562,
						"dataSource": {
							"page": 740,
							"report": "IntegratedReport",
							"tagName": "initiatives"
						},
						"quality": "Audited",
						"comment": "input bluetooth bandwidth"
					},
					"taxonomyEligibleActivity": {
						"value": 0.0428,
						"quality": "Incomplete"
					},
					"taxonomyNonEligibleActivity": {
						"value": 0.749,
						"quality": "Estimated"
>>>>>>> 9258c84e
					}
				}
			},
			"insuranceKpis": {
				"taxonomyEligibleNonLifeInsuranceActivities": {
<<<<<<< HEAD
					"value": 0.7218,
					"dataSource": {
						"page": 270,
						"report": "AnnualReport",
						"tagName": "architectures"
					},
					"quality": "Reported",
					"comment": "calculate solid state array"
=======
					"value": 0.4742,
					"dataSource": {
						"page": 519,
						"report": "ESEFReport",
						"tagName": "models"
					},
					"quality": "Reported",
					"comment": "reboot optical matrix"
>>>>>>> 9258c84e
				}
			}
		},
		"reportingPeriod": "2023"
	},
	{
		"companyInformation": {
			"companyName": "credit-institution-dual-field-submission",
<<<<<<< HEAD
			"headquarters": "New Bessie",
			"identifiers": {
				"Lei": [],
				"Isin": [
					"9pkiHVKy0QmR"
				],
				"PermId": [],
				"Ticker": [],
				"Duns": [
					"zDiCldiA6"
				],
				"VatNumber": [
					"jgNu5FmlN"
				],
				"CompanyRegistrationNumber": []
			},
			"countryCode": "NL",
			"companyAlternativeNames": [
				"Kiehn, Hagenes and Brown"
			],
			"isTeaserCompany": false
		},
		"t": {
			"fiscalYearDeviation": "NoDeviation",
			"fiscalYearEnd": "2023-03-13",
			"referencedReports": {
				"SustainabilityReport": {
					"reference": "50a36c418baffd520bb92d84664f06f9732a21f4e2e5ecee6d9136f16e7e0b63",
					"isGroupLevel": "No",
					"currency": "VUV"
				},
				"IntegratedReport": {
					"reference": "50a36c418baffd520bb92d84664f06f9732a21f4e2e5ecee6d9136f16e7e0b63",
					"reportDate": "2023-01-03",
					"currency": "TND"
				},
				"ESEFReport": {
					"reference": "50a36c418baffd520bb92d84664f06f9732a21f4e2e5ecee6d9136f16e7e0b63",
					"currency": "EUR"
				},
				"AnnualReport": {
					"reference": "50a36c418baffd520bb92d84664f06f9732a21f4e2e5ecee6d9136f16e7e0b63",
					"reportDate": "2022-08-05",
					"currency": "BGN"
				}
			},
			"assurance": {
				"assurance": "ReasonableAssurance",
				"provider": "Mayert and Sons",
				"dataSource": {
					"page": 899,
					"report": "SustainabilityReport",
					"tagName": "markets"
				}
=======
			"headquarters": "Darrioncester",
			"headquartersPostalCode": "94603",
			"sector": "solutions",
			"identifiers": {
				"Lei": [
					"aURSW5SZXnOrt4yhLI9b"
				],
				"Isin": [
					"7FqZ25R0DVwt"
				],
				"PermId": [],
				"Ticker": [],
				"Duns": [],
				"VatNumber": [],
				"CompanyRegistrationNumber": [
					"SNmeY4oK6F4rOx4"
				]
			},
			"countryCode": "KH",
			"companyAlternativeNames": [
				"Wisozk, Klocko and Wunsch"
			],
			"website": "https://whole-spite.info",
			"isTeaserCompany": false
		},
		"t": {
			"fiscalYearDeviation": "Deviation",
			"fiscalYearEnd": "2023-03-05",
			"referencedReports": {
				"ESEFReport": {
					"reference": "50a36c418baffd520bb92d84664f06f9732a21f4e2e5ecee6d9136f16e7e0b63",
					"isGroupLevel": "No",
					"reportDate": "2023-08-05",
					"currency": "MKD"
				},
				"AnnualReport": {
					"reference": "50a36c418baffd520bb92d84664f06f9732a21f4e2e5ecee6d9136f16e7e0b63",
					"currency": "KYD"
				},
				"SustainabilityReport": {
					"reference": "50a36c418baffd520bb92d84664f06f9732a21f4e2e5ecee6d9136f16e7e0b63",
					"isGroupLevel": "No",
					"reportDate": "2023-07-31",
					"currency": "IDR"
				}
			},
			"assurance": {
				"assurance": "LimitedAssurance"
>>>>>>> 9258c84e
			},
			"financialServicesTypes": [
				"CreditInstitution"
			],
			"eligibilityKpis": {
				"CreditInstitution": {
					"banksAndIssuers": {
<<<<<<< HEAD
						"quality": "NA"
					},
					"derivatives": {
						"value": 0.2282,
						"quality": "Estimated"
					},
					"investmentNonNfrd": {
						"value": 0.4597,
						"dataSource": {
							"page": 706,
							"report": "IntegratedReport",
							"tagName": "schemas"
						},
						"quality": "Audited",
						"comment": "transmit virtual transmitter"
					},
					"taxonomyEligibleActivity": {
						"value": 0.6115,
						"dataSource": {
							"page": 1053,
							"report": "IntegratedReport",
							"tagName": "markets"
						},
						"quality": "Audited",
						"comment": "copy 1080p system"
					},
					"taxonomyNonEligibleActivity": {
						"value": 0.1606,
						"quality": "Estimated"
=======
						"value": 0.3569,
						"dataSource": {
							"page": 649,
							"report": "AnnualReport",
							"tagName": "experiences"
						},
						"quality": "Audited",
						"comment": "input multi-byte panel"
					},
					"derivatives": {
						"value": 0.0057,
						"quality": "Incomplete"
					},
					"investmentNonNfrd": {
						"value": 0.0404,
						"dataSource": {
							"page": 1140,
							"report": "SustainabilityReport",
							"tagName": "paradigms"
						},
						"quality": "Incomplete",
						"comment": "input virtual interface"
					},
					"taxonomyEligibleActivity": {
						"value": 0.4781,
						"dataSource": {
							"page": 1167,
							"report": "ESEFReport",
							"tagName": "channels"
						},
						"quality": "Incomplete",
						"comment": "copy solid state application"
					},
					"taxonomyNonEligibleActivity": {
						"value": 0.928,
						"dataSource": {
							"page": 50,
							"report": "AnnualReport",
							"tagName": "systems"
						},
						"quality": "Estimated",
						"comment": "transmit solid state system"
>>>>>>> 9258c84e
					}
				}
			},
			"creditInstitutionKpis": {
				"interbankLoans": {
<<<<<<< HEAD
					"value": 0.7988,
					"dataSource": {
						"page": 1158,
						"report": "AnnualReport",
						"tagName": "metrics"
					},
					"quality": "Incomplete",
					"comment": "bypass bluetooth program"
				},
				"tradingPortfolio": {
					"value": 0.8202,
					"dataSource": {
						"page": 172,
						"report": "SustainabilityReport",
						"tagName": "initiatives"
					},
					"quality": "Audited",
					"comment": "back up 1080p port"
				},
				"greenAssetRatio": {
					"value": 0.4935,
					"dataSource": {
						"page": 432,
						"report": "IntegratedReport",
						"tagName": "relationships"
					},
					"quality": "Audited",
					"comment": "navigate cross-platform system"
=======
					"value": 0.2333,
					"dataSource": {
						"page": 347,
						"report": "ESEFReport",
						"tagName": "lifetime value"
					},
					"quality": "Audited",
					"comment": "navigate back-end interface"
				},
				"tradingPortfolio": {
					"value": 0.4163,
					"dataSource": {
						"page": 874,
						"report": "AnnualReport",
						"tagName": "action-items"
					},
					"quality": "Estimated",
					"comment": "compress primary card"
				},
				"greenAssetRatio": {
					"value": 0.669,
					"dataSource": {
						"page": 443,
						"report": "AnnualReport",
						"tagName": "content"
					},
					"quality": "Reported",
					"comment": "reboot solid state bus"
>>>>>>> 9258c84e
				}
			}
		},
		"reportingPeriod": "2021"
	},
	{
		"companyInformation": {
			"companyName": "credit-institution-single-field-submission",
<<<<<<< HEAD
			"headquarters": "Neilcester",
			"identifiers": {
				"Lei": [],
				"Isin": [
					"nVt72iQss1Ax"
=======
			"headquarters": "Orionberg",
			"identifiers": {
				"Lei": [
					"RNWrKljWkWK25yzOBFXw"
>>>>>>> 9258c84e
				],
				"Isin": [],
				"PermId": [],
<<<<<<< HEAD
				"Ticker": [],
				"Duns": [],
				"VatNumber": [
					"eTWsf5oxI"
				],
				"CompanyRegistrationNumber": []
			},
			"countryCode": "HR",
			"companyAlternativeNames": [],
			"companyLegalForm": "GmbH",
			"isTeaserCompany": false
		},
		"t": {
			"fiscalYearDeviation": "NoDeviation",
			"numberOfEmployees": 80094,
=======
				"Ticker": [
					"u6M0Hom"
				],
				"Duns": [
					"fy8lnaHdY"
				],
				"VatNumber": [],
				"CompanyRegistrationNumber": [
					"pfHDJwU3hcL285d"
				]
			},
			"countryCode": "WF",
			"companyAlternativeNames": [
				"Rosenbaum - Lebsack",
				"Welch Inc"
			],
			"website": "https://moist-fetus.com",
			"isTeaserCompany": false
		},
		"t": {
			"fiscalYearEnd": "2023-07-19",
>>>>>>> 9258c84e
			"referencedReports": {
				"SustainabilityReport": {
					"reference": "50a36c418baffd520bb92d84664f06f9732a21f4e2e5ecee6d9136f16e7e0b63",
					"isGroupLevel": "No",
					"currency": "CDF"
				},
				"AnnualReport": {
					"reference": "50a36c418baffd520bb92d84664f06f9732a21f4e2e5ecee6d9136f16e7e0b63",
<<<<<<< HEAD
					"isGroupLevel": "NA",
					"currency": "AED"
				},
				"IntegratedReport": {
					"reference": "50a36c418baffd520bb92d84664f06f9732a21f4e2e5ecee6d9136f16e7e0b63",
					"currency": "BBD"
				},
				"ESEFReport": {
					"reference": "50a36c418baffd520bb92d84664f06f9732a21f4e2e5ecee6d9136f16e7e0b63",
					"isGroupLevel": "Yes",
					"currency": "NIO"
=======
					"reportDate": "2023-06-02",
					"currency": "SRD"
				},
				"ESEFReport": {
					"reference": "50a36c418baffd520bb92d84664f06f9732a21f4e2e5ecee6d9136f16e7e0b63",
					"reportDate": "2023-08-08",
					"currency": "NPR"
				},
				"IntegratedReport": {
					"reference": "50a36c418baffd520bb92d84664f06f9732a21f4e2e5ecee6d9136f16e7e0b63",
					"isGroupLevel": "Yes",
					"currency": "VES"
>>>>>>> 9258c84e
				}
			},
			"assurance": {
				"assurance": "LimitedAssurance",
<<<<<<< HEAD
				"dataSource": {
					"page": 752,
					"report": "ESEFReport",
					"tagName": "solutions"
				}
			},
			"activityLevelReporting": "No",
=======
				"provider": "Parker LLC"
			},
			"scopeOfEntities": "Yes",
>>>>>>> 9258c84e
			"financialServicesTypes": [
				"CreditInstitution"
			],
			"eligibilityKpis": {
				"CreditInstitution": {
					"banksAndIssuers": {
<<<<<<< HEAD
						"value": 0.1475,
						"dataSource": {
							"page": 1191,
							"report": "SustainabilityReport",
							"tagName": "lifetime value"
						},
						"quality": "Audited",
						"comment": "reboot neural microchip"
					},
					"derivatives": {
						"value": 0.3061,
						"dataSource": {
							"page": 255,
							"report": "SustainabilityReport",
							"tagName": "initiatives"
						},
						"quality": "Reported",
						"comment": "connect wireless circuit"
					},
					"investmentNonNfrd": {
						"value": 0.5746,
						"quality": "Estimated"
					},
					"taxonomyEligibleActivity": {
						"value": 0.8787,
						"dataSource": {
							"page": 1026,
							"report": "IntegratedReport",
							"tagName": "functionalities"
						},
						"quality": "Estimated",
						"comment": "connect primary system"
					},
					"taxonomyNonEligibleActivity": {
						"value": 0.4098,
						"dataSource": {
							"page": 936,
							"report": "SustainabilityReport",
							"tagName": "platforms"
						},
						"quality": "Audited",
						"comment": "connect redundant sensor"
=======
						"value": 0.4891,
						"dataSource": {
							"page": 1125,
							"report": "AnnualReport",
							"tagName": "bandwidth"
						},
						"quality": "Incomplete",
						"comment": "bypass redundant alarm"
					},
					"derivatives": {
						"value": 0.9822,
						"quality": "Estimated"
					},
					"investmentNonNfrd": {
						"value": 0.4853,
						"dataSource": {
							"page": 196,
							"report": "ESEFReport",
							"tagName": "partnerships"
						},
						"quality": "Estimated",
						"comment": "compress primary interface"
					},
					"taxonomyEligibleActivity": {
						"value": 0.6018,
						"dataSource": {
							"page": 494,
							"report": "AnnualReport",
							"tagName": "e-business"
						},
						"quality": "Audited",
						"comment": "back up mobile bandwidth"
					},
					"taxonomyNonEligibleActivity": {
						"value": 0.5507,
						"quality": "Incomplete"
>>>>>>> 9258c84e
					}
				}
			},
			"creditInstitutionKpis": {
				"tradingPortfolioAndInterbankLoans": {
<<<<<<< HEAD
					"value": 0.104,
					"dataSource": {
						"page": 570,
						"report": "ESEFReport",
						"tagName": "convergence"
					},
					"quality": "Audited",
					"comment": "override bluetooth monitor"
				},
				"greenAssetRatio": {
					"value": 0.4582,
					"dataSource": {
						"page": 339,
						"report": "SustainabilityReport",
						"tagName": "channels"
					},
					"quality": "Audited",
					"comment": "parse primary firewall"
=======
					"value": 0.688,
					"dataSource": {
						"page": 698,
						"report": "ESEFReport",
						"tagName": "lifetime value"
					},
					"quality": "Audited",
					"comment": "bypass back-end interface"
				},
				"greenAssetRatio": {
					"value": 0.2214,
					"dataSource": {
						"page": 235,
						"report": "IntegratedReport",
						"tagName": "blockchains"
					},
					"quality": "Incomplete",
					"comment": "quantify haptic card"
>>>>>>> 9258c84e
				}
			}
		},
		"reportingPeriod": "2021"
	},
	{
		"companyInformation": {
			"companyName": "insurance-company",
<<<<<<< HEAD
			"headquarters": "Olinbury",
			"headquartersPostalCode": "98298",
			"identifiers": {
				"Lei": [],
				"Isin": [
					"Ct9hIlgGRL1F"
				],
				"PermId": [],
				"Ticker": [
					"Iqxvrnx"
				],
				"Duns": [],
				"VatNumber": [
					"Rdy2F9dwX"
				],
				"CompanyRegistrationNumber": []
			},
			"countryCode": "NI",
			"companyAlternativeNames": [
				"Hauck Group",
				"Little Group"
			],
			"companyLegalForm": "Limited Liability Partnership (LLP)",
			"isTeaserCompany": false
		},
		"t": {
			"numberOfEmployees": 94592,
=======
			"headquarters": "Bergnaumworth",
			"identifiers": {
				"Lei": [],
				"Isin": [
					"gAPKxjFGj5Bq",
					"kptXijgw6NkC"
				],
				"PermId": [
					"necqQKdqwK"
				],
				"Ticker": [],
				"Duns": [
					"7ObWUDxmG"
				],
				"VatNumber": [
					"GfwRReo98"
				],
				"CompanyRegistrationNumber": [
					"mZcVr74aZgKQvVX"
				]
			},
			"countryCode": "FI",
			"companyAlternativeNames": [],
			"isTeaserCompany": false
		},
		"t": {
			"fiscalYearDeviation": "NoDeviation",
			"numberOfEmployees": 33263,
>>>>>>> 9258c84e
			"referencedReports": {
				"ESEFReport": {
					"reference": "50a36c418baffd520bb92d84664f06f9732a21f4e2e5ecee6d9136f16e7e0b63",
<<<<<<< HEAD
					"isGroupLevel": "No",
					"reportDate": "2022-11-05",
					"currency": "MXN"
=======
					"isGroupLevel": "NA",
					"reportDate": "2022-09-20",
					"currency": "TJS"
>>>>>>> 9258c84e
				},
				"IntegratedReport": {
					"reference": "50a36c418baffd520bb92d84664f06f9732a21f4e2e5ecee6d9136f16e7e0b63",
					"isGroupLevel": "NA",
<<<<<<< HEAD
					"currency": "NGN"
				},
				"SustainabilityReport": {
					"reference": "50a36c418baffd520bb92d84664f06f9732a21f4e2e5ecee6d9136f16e7e0b63",
					"currency": "PEN"
=======
					"reportDate": "2023-03-21",
					"currency": "CDF"
>>>>>>> 9258c84e
				}
			},
			"assurance": {
				"assurance": "None"
			},
<<<<<<< HEAD
			"scopeOfEntities": "No",
			"reportingObligation": "Yes",
=======
			"reportingObligation": "No",
>>>>>>> 9258c84e
			"financialServicesTypes": [
				"InsuranceOrReinsurance"
			],
			"eligibilityKpis": {
				"InsuranceOrReinsurance": {
					"banksAndIssuers": {
<<<<<<< HEAD
						"value": 0.0186,
						"dataSource": {
							"page": 968,
							"report": "IntegratedReport",
							"tagName": "relationships"
						},
						"quality": "Estimated",
						"comment": "override back-end microchip"
					},
					"derivatives": {
						"value": 0.6436,
						"dataSource": {
							"page": 299,
							"report": "IntegratedReport",
							"tagName": "web services"
						},
						"quality": "Reported",
						"comment": "copy haptic hard drive"
					},
					"investmentNonNfrd": {
						"quality": "NA"
					},
					"taxonomyEligibleActivity": {
						"value": 0.5134,
						"quality": "Incomplete"
					},
					"taxonomyNonEligibleActivity": {
						"value": 0.851,
						"quality": "Incomplete"
=======
						"value": 0.8614,
						"dataSource": {
							"page": 624,
							"report": "SustainabilityReport",
							"tagName": "metrics"
						},
						"quality": "Audited",
						"comment": "bypass mobile monitor"
					},
					"derivatives": {
						"value": 0.8394,
						"dataSource": {
							"page": 297,
							"report": "AnnualReport",
							"tagName": "users"
						},
						"quality": "Estimated",
						"comment": "input haptic interface"
					},
					"investmentNonNfrd": {
						"value": 0.6365,
						"quality": "Incomplete"
					},
					"taxonomyEligibleActivity": {
						"value": 0.223,
						"quality": "Estimated"
					},
					"taxonomyNonEligibleActivity": {
						"value": 0.0578,
						"dataSource": {
							"page": 1045,
							"report": "SustainabilityReport",
							"tagName": "blockchains"
						},
						"quality": "Audited",
						"comment": "generate solid state firewall"
>>>>>>> 9258c84e
					}
				}
			},
			"insuranceKpis": {
				"taxonomyEligibleNonLifeInsuranceActivities": {
<<<<<<< HEAD
					"value": 0.3059,
					"dataSource": {
						"page": 1078,
						"report": "IntegratedReport",
						"tagName": "action-items"
					},
					"quality": "Reported",
					"comment": "connect neural bus"
=======
					"value": 0.0562,
					"dataSource": {
						"page": 832,
						"report": "AnnualReport",
						"tagName": "channels"
					},
					"quality": "Audited",
					"comment": "back up digital firewall"
>>>>>>> 9258c84e
				}
			}
		},
		"reportingPeriod": "2019"
	},
	{
		"companyInformation": {
			"companyName": "asset-management-company",
<<<<<<< HEAD
			"headquarters": "East Ashly",
			"identifiers": {
				"Lei": [],
				"Isin": [
					"mXBLcZDHy2fB",
					"xFbLXko00ywz"
				],
				"PermId": [],
				"Ticker": [
					"Oa5pswB"
				],
				"Duns": [
					"8rRl3Gd9V"
=======
			"headquarters": "Greenholtstad",
			"sector": "methodologies",
			"identifiers": {
				"Lei": [
					"BWz79epidOu21goBKYmt"
				],
				"Isin": [
					"qLXgdOd1Hhoq"
				],
				"PermId": [],
				"Ticker": [
					"3SapFlR"
				],
				"Duns": [
					"9k3HCbW8Z"
>>>>>>> 9258c84e
				],
				"VatNumber": [],
				"CompanyRegistrationNumber": [
					"ybm4PWSfspqlhRO"
				]
			},
<<<<<<< HEAD
			"countryCode": "QA",
			"companyAlternativeNames": [],
			"companyLegalForm": "Private Limited Company (Ltd)",
			"website": "https://unique-rank.biz",
			"isTeaserCompany": false
		},
		"t": {
			"fiscalYearDeviation": "NoDeviation",
			"fiscalYearEnd": "2023-04-14",
			"numberOfEmployees": 5711,
			"referencedReports": {
				"ESEFReport": {
					"reference": "50a36c418baffd520bb92d84664f06f9732a21f4e2e5ecee6d9136f16e7e0b63",
					"isGroupLevel": "NA",
					"reportDate": "2022-10-30",
					"currency": "NOK"
=======
			"countryCode": "PS",
			"companyAlternativeNames": [],
			"companyLegalForm": "GmbH & Co. KG",
			"isTeaserCompany": false
		},
		"t": {
			"referencedReports": {
				"SustainabilityReport": {
					"reference": "50a36c418baffd520bb92d84664f06f9732a21f4e2e5ecee6d9136f16e7e0b63",
					"reportDate": "2022-10-15",
					"currency": "USD"
				},
				"AnnualReport": {
					"reference": "50a36c418baffd520bb92d84664f06f9732a21f4e2e5ecee6d9136f16e7e0b63",
					"isGroupLevel": "NA",
					"currency": "IDR"
				},
				"ESEFReport": {
					"reference": "50a36c418baffd520bb92d84664f06f9732a21f4e2e5ecee6d9136f16e7e0b63",
					"reportDate": "2023-03-11",
					"currency": "PGK"
>>>>>>> 9258c84e
				}
			},
			"assurance": {
				"assurance": "None"
			},
<<<<<<< HEAD
			"scopeOfEntities": "Yes",
			"activityLevelReporting": "No",
=======
>>>>>>> 9258c84e
			"financialServicesTypes": [
				"AssetManagement"
			],
			"eligibilityKpis": {
				"AssetManagement": {
					"banksAndIssuers": {
<<<<<<< HEAD
						"value": 0.0064,
						"dataSource": {
							"page": 644,
							"report": "ESEFReport",
							"tagName": "infrastructures"
						},
						"quality": "Estimated",
						"comment": "generate haptic alarm"
					},
					"derivatives": {
						"value": 0.9031,
						"quality": "Incomplete"
					},
					"investmentNonNfrd": {
						"value": 0.5417,
						"dataSource": {
							"page": 329,
							"report": "ESEFReport",
							"tagName": "platforms"
						},
						"quality": "Reported",
						"comment": "connect bluetooth card"
					},
					"taxonomyEligibleActivity": {
						"value": 0.039,
						"dataSource": {
							"page": 518,
							"report": "ESEFReport",
							"tagName": "systems"
						},
						"quality": "Incomplete",
						"comment": "navigate online array"
					},
					"taxonomyNonEligibleActivity": {
						"value": 0.3833,
						"dataSource": {
							"page": 581,
							"report": "ESEFReport",
							"tagName": "architectures"
						},
						"quality": "Incomplete",
						"comment": "hack multi-byte card"
=======
						"quality": "NA"
					},
					"derivatives": {
						"value": 0.4553,
						"dataSource": {
							"page": 946,
							"report": "ESEFReport",
							"tagName": "paradigms"
						},
						"quality": "Reported",
						"comment": "calculate redundant transmitter"
					},
					"investmentNonNfrd": {
						"value": 0.1518,
						"dataSource": {
							"page": 784,
							"report": "AnnualReport",
							"tagName": "infrastructures"
						},
						"quality": "Audited",
						"comment": "quantify auxiliary system"
					},
					"taxonomyEligibleActivity": {
						"value": 0.926,
						"quality": "Estimated"
					},
					"taxonomyNonEligibleActivity": {
						"value": 0.8208,
						"quality": "Estimated"
>>>>>>> 9258c84e
					}
				}
			}
		},
		"reportingPeriod": "2023"
	},
	{
		"companyInformation": {
			"companyName": "company-for-all-types",
<<<<<<< HEAD
			"headquarters": "The Villages",
			"sector": "e-commerce",
			"identifiers": {
				"Lei": [
					"YH1wR5uauvcAyKEdbb81"
				],
				"Isin": [
					"nZ58KeBk6ins"
				],
				"PermId": [
					"4hfUVCY1fE"
				],
				"Ticker": [],
				"Duns": [],
				"VatNumber": [
					"pWHiWoI2a"
				],
				"CompanyRegistrationNumber": [
					"AGjrUwKnV1SLy6T"
				]
			},
			"countryCode": "TZ",
			"companyAlternativeNames": [
				"Kessler - Medhurst",
				"Macejkovic - Stanton",
				"Mayer - Morar",
				"Sanford - Littel"
			],
			"website": "https://wiggly-expectation.net",
			"isTeaserCompany": false
		},
		"t": {
			"referencedReports": {
				"AnnualReport": {
					"reference": "50a36c418baffd520bb92d84664f06f9732a21f4e2e5ecee6d9136f16e7e0b63",
					"isGroupLevel": "Yes",
					"reportDate": "2022-08-11",
					"currency": "MZN"
				}
			},
			"assurance": {
				"assurance": "None"
			},
			"reportingObligation": "No",
=======
			"headquarters": "Port Chanelle",
			"headquartersPostalCode": "06155-6170",
			"identifiers": {
				"Lei": [],
				"Isin": [
					"i69ojrMSsyh0"
				],
				"PermId": [
					"G1r7LS6hO2"
				],
				"Ticker": [],
				"Duns": [
					"eBh9kX9z2"
				],
				"VatNumber": [],
				"CompanyRegistrationNumber": []
			},
			"countryCode": "GD",
			"companyAlternativeNames": [
				"Keeling Group",
				"Purdy, Nitzsche and Rosenbaum"
			],
			"companyLegalForm": "Public Limited Company (PLC)",
			"isTeaserCompany": false
		},
		"t": {
			"fiscalYearEnd": "2023-05-18",
			"referencedReports": {
				"AnnualReport": {
					"reference": "50a36c418baffd520bb92d84664f06f9732a21f4e2e5ecee6d9136f16e7e0b63",
					"reportDate": "2023-07-21",
					"currency": "IRR"
				}
			},
			"assurance": {
				"assurance": "LimitedAssurance",
				"provider": "Lueilwitz - Rowe"
			},
>>>>>>> 9258c84e
			"activityLevelReporting": "No",
			"financialServicesTypes": [
				"CreditInstitution",
				"AssetManagement",
				"InsuranceOrReinsurance",
				"InvestmentFirm"
			],
			"eligibilityKpis": {
				"CreditInstitution": {
					"banksAndIssuers": {
<<<<<<< HEAD
						"value": 0.4318,
						"quality": "Estimated"
					},
					"derivatives": {
						"value": 0.9979,
						"dataSource": {
							"page": 205,
							"report": "AnnualReport",
							"tagName": "communities"
						},
						"quality": "Audited",
						"comment": "connect cross-platform system"
					},
					"investmentNonNfrd": {
						"value": 0.0577,
						"dataSource": {
							"page": 802,
							"report": "AnnualReport",
							"tagName": "supply-chains"
						},
						"quality": "Reported",
						"comment": "bypass back-end matrix"
					},
					"taxonomyEligibleActivity": {
						"value": 0.174,
						"dataSource": {
							"page": 780,
							"report": "AnnualReport",
							"tagName": "e-business"
						},
						"quality": "Audited",
						"comment": "synthesize solid state circuit"
					},
					"taxonomyNonEligibleActivity": {
						"value": 0.9933,
						"dataSource": {
							"page": 87,
							"report": "AnnualReport",
							"tagName": "systems"
						},
						"quality": "Audited",
						"comment": "transmit virtual port"
=======
						"value": 0.25,
						"quality": "Estimated"
					},
					"derivatives": {
						"value": 0.6669,
						"quality": "Incomplete"
					},
					"investmentNonNfrd": {
						"value": 0.4591,
						"dataSource": {
							"page": 840,
							"report": "AnnualReport",
							"tagName": "lifetime value"
						},
						"quality": "Audited",
						"comment": "reboot back-end sensor"
					},
					"taxonomyEligibleActivity": {
						"value": 0.1738,
						"dataSource": {
							"page": 26,
							"report": "AnnualReport",
							"tagName": "deliverables"
						},
						"quality": "Incomplete",
						"comment": "hack optical firewall"
					},
					"taxonomyNonEligibleActivity": {
						"value": 0.8155,
						"dataSource": {
							"page": 674,
							"report": "AnnualReport",
							"tagName": "mindshare"
						},
						"quality": "Audited",
						"comment": "program bluetooth array"
>>>>>>> 9258c84e
					}
				},
				"AssetManagement": {
					"banksAndIssuers": {
<<<<<<< HEAD
						"value": 0.3058,
						"dataSource": {
							"page": 95,
							"report": "AnnualReport",
							"tagName": "architectures"
						},
						"quality": "Reported",
						"comment": "connect cross-platform feed"
					},
					"derivatives": {
						"value": 0.7755,
						"dataSource": {
							"page": 822,
							"report": "AnnualReport",
							"tagName": "lifetime value"
						},
						"quality": "Audited",
						"comment": "back up mobile bus"
					},
					"investmentNonNfrd": {
						"value": 0.7398,
						"dataSource": {
							"page": 102,
							"report": "AnnualReport",
							"tagName": "experiences"
						},
						"quality": "Audited",
						"comment": "input digital transmitter"
					},
					"taxonomyEligibleActivity": {
						"value": 0.3695,
						"dataSource": {
							"page": 457,
							"report": "AnnualReport",
							"tagName": "methodologies"
						},
						"quality": "Reported",
						"comment": "bypass optical protocol"
					},
					"taxonomyNonEligibleActivity": {
						"value": 0.8983,
						"dataSource": {
							"page": 706,
							"report": "AnnualReport",
							"tagName": "action-items"
						},
						"quality": "Audited",
						"comment": "synthesize online bandwidth"
=======
						"value": 0.1399,
						"quality": "Estimated"
					},
					"derivatives": {
						"value": 0.4487,
						"dataSource": {
							"page": 15,
							"report": "AnnualReport",
							"tagName": "markets"
						},
						"quality": "Audited",
						"comment": "compress redundant application"
					},
					"investmentNonNfrd": {
						"value": 0.2674,
						"dataSource": {
							"page": 525,
							"report": "AnnualReport",
							"tagName": "methodologies"
						},
						"quality": "Incomplete",
						"comment": "navigate cross-platform driver"
					},
					"taxonomyEligibleActivity": {
						"value": 0.1625,
						"dataSource": {
							"page": 1187,
							"report": "AnnualReport",
							"tagName": "applications"
						},
						"quality": "Estimated",
						"comment": "index digital program"
					},
					"taxonomyNonEligibleActivity": {
						"value": 0.8874,
						"dataSource": {
							"page": 776,
							"report": "AnnualReport",
							"tagName": "lifetime value"
						},
						"quality": "Audited",
						"comment": "navigate neural bandwidth"
>>>>>>> 9258c84e
					}
				},
				"InsuranceOrReinsurance": {
					"banksAndIssuers": {
<<<<<<< HEAD
						"value": 0.1319,
						"dataSource": {
							"page": 831,
							"report": "AnnualReport",
							"tagName": "technologies"
						},
						"quality": "Estimated",
						"comment": "parse back-end application"
					},
					"derivatives": {
						"value": 0.0831,
						"dataSource": {
							"page": 17,
							"report": "AnnualReport",
							"tagName": "action-items"
						},
						"quality": "Reported",
						"comment": "bypass redundant microchip"
					},
					"investmentNonNfrd": {
						"value": 0.449,
						"quality": "Incomplete"
					},
					"taxonomyEligibleActivity": {
						"value": 0.2179,
						"quality": "Estimated"
					},
					"taxonomyNonEligibleActivity": {
						"value": 0.9608,
						"dataSource": {
							"page": 570,
							"report": "AnnualReport",
							"tagName": "action-items"
						},
						"quality": "Incomplete",
						"comment": "generate open-source program"
=======
						"value": 0.2152,
						"dataSource": {
							"page": 727,
							"report": "AnnualReport",
							"tagName": "partnerships"
						},
						"quality": "Reported",
						"comment": "transmit virtual bandwidth"
					},
					"derivatives": {
						"value": 0.3114,
						"quality": "Incomplete"
					},
					"investmentNonNfrd": {
						"value": 0.4542,
						"dataSource": {
							"page": 1081,
							"report": "AnnualReport",
							"tagName": "e-business"
						},
						"quality": "Audited",
						"comment": "calculate redundant interface"
					},
					"taxonomyEligibleActivity": {
						"value": 0.379,
						"dataSource": {
							"page": 537,
							"report": "AnnualReport",
							"tagName": "relationships"
						},
						"quality": "Incomplete",
						"comment": "transmit wireless hard drive"
					},
					"taxonomyNonEligibleActivity": {
						"value": 0.6535,
						"dataSource": {
							"page": 250,
							"report": "AnnualReport",
							"tagName": "e-commerce"
						},
						"quality": "Audited",
						"comment": "synthesize redundant application"
>>>>>>> 9258c84e
					}
				},
				"InvestmentFirm": {
					"banksAndIssuers": {
<<<<<<< HEAD
						"value": 0.7874,
						"quality": "Incomplete"
					},
					"derivatives": {
						"value": 0.4095,
						"quality": "Incomplete"
					},
					"investmentNonNfrd": {
						"value": 0.6371,
						"dataSource": {
							"page": 363,
							"report": "AnnualReport",
							"tagName": "functionalities"
						},
						"quality": "Audited",
						"comment": "parse virtual microchip"
					},
					"taxonomyEligibleActivity": {
						"value": 0.8665,
						"dataSource": {
							"page": 399,
							"report": "AnnualReport",
							"tagName": "solutions"
						},
						"quality": "Incomplete",
						"comment": "parse primary bandwidth"
					},
					"taxonomyNonEligibleActivity": {
						"value": 0.5215,
						"dataSource": {
							"page": 131,
							"report": "AnnualReport",
							"tagName": "e-business"
						},
						"quality": "Audited",
						"comment": "copy multi-byte program"
=======
						"value": 0.3039,
						"quality": "Incomplete"
					},
					"derivatives": {
						"value": 0.0707,
						"dataSource": {
							"page": 769,
							"report": "AnnualReport",
							"tagName": "platforms"
						},
						"quality": "Audited",
						"comment": "navigate bluetooth firewall"
					},
					"investmentNonNfrd": {
						"value": 0.7779,
						"dataSource": {
							"page": 797,
							"report": "AnnualReport",
							"tagName": "action-items"
						},
						"quality": "Estimated",
						"comment": "reboot back-end monitor"
					},
					"taxonomyEligibleActivity": {
						"value": 0.6112,
						"dataSource": {
							"page": 580,
							"report": "AnnualReport",
							"tagName": "architectures"
						},
						"quality": "Audited",
						"comment": "hack primary card"
					},
					"taxonomyNonEligibleActivity": {
						"value": 0.1955,
						"dataSource": {
							"page": 645,
							"report": "AnnualReport",
							"tagName": "applications"
						},
						"quality": "Audited",
						"comment": "index virtual application"
>>>>>>> 9258c84e
					}
				}
			},
			"creditInstitutionKpis": {
				"interbankLoans": {
<<<<<<< HEAD
					"value": 0.655,
					"quality": "Estimated"
				},
				"tradingPortfolio": {
					"value": 0.961,
					"dataSource": {
						"page": 1025,
						"report": "AnnualReport",
						"tagName": "functionalities"
					},
					"quality": "Reported",
					"comment": "quantify open-source system"
				},
				"tradingPortfolioAndInterbankLoans": {
					"value": 0.1635,
					"dataSource": {
						"page": 27,
						"report": "AnnualReport",
						"tagName": "networks"
					},
					"quality": "Estimated",
					"comment": "index online bandwidth"
				},
				"greenAssetRatio": {
					"value": 0.4379,
					"dataSource": {
						"page": 488,
						"report": "AnnualReport",
						"tagName": "e-markets"
					},
					"quality": "Audited",
					"comment": "transmit auxiliary application"
=======
					"value": 0.6373,
					"dataSource": {
						"page": 806,
						"report": "AnnualReport",
						"tagName": "initiatives"
					},
					"quality": "Estimated",
					"comment": "reboot cross-platform feed"
				},
				"tradingPortfolio": {
					"value": 0.5409,
					"dataSource": {
						"page": 711,
						"report": "AnnualReport",
						"tagName": "supply-chains"
					},
					"quality": "Audited",
					"comment": "reboot mobile program"
				},
				"tradingPortfolioAndInterbankLoans": {
					"value": 0.905,
					"dataSource": {
						"page": 555,
						"report": "AnnualReport",
						"tagName": "methodologies"
					},
					"quality": "Audited",
					"comment": "calculate virtual system"
				},
				"greenAssetRatio": {
					"value": 0.7693,
					"quality": "Estimated"
>>>>>>> 9258c84e
				}
			},
			"insuranceKpis": {
				"taxonomyEligibleNonLifeInsuranceActivities": {
<<<<<<< HEAD
					"value": 0.8353,
					"quality": "Estimated"
=======
					"value": 0.582,
					"dataSource": {
						"page": 299,
						"report": "AnnualReport",
						"tagName": "users"
					},
					"quality": "Incomplete",
					"comment": "reboot mobile feed"
>>>>>>> 9258c84e
				}
			},
			"investmentFirmKpis": {
				"greenAssetRatio": {
<<<<<<< HEAD
					"value": 0.8853,
					"dataSource": {
						"page": 953,
						"report": "AnnualReport",
						"tagName": "e-markets"
					},
					"quality": "Audited",
					"comment": "input primary sensor"
=======
					"value": 0.0694,
					"dataSource": {
						"page": 831,
						"report": "AnnualReport",
						"tagName": "interfaces"
					},
					"quality": "Audited",
					"comment": "generate bluetooth microchip"
>>>>>>> 9258c84e
				}
			}
		},
		"reportingPeriod": "2022"
	},
	{
		"companyInformation": {
			"companyName": "eligible-activity-Point-0.26",
<<<<<<< HEAD
			"headquarters": "New Hulda",
			"sector": "initiatives",
			"identifiers": {
				"Lei": [],
				"Isin": [],
				"PermId": [
					"0JdrA32fbk"
				],
				"Ticker": [
					"q0WyvQm"
				],
				"Duns": [],
				"VatNumber": [],
				"CompanyRegistrationNumber": []
			},
			"countryCode": "IM",
			"companyAlternativeNames": [
				"Purdy, Purdy and Gleason",
				"Schinner Group",
				"Wisozk, Koepp and Bergstrom"
			],
			"website": "https://adept-mob.org/",
			"isTeaserCompany": false
		},
		"t": {
			"fiscalYearEnd": "2023-02-06",
			"referencedReports": {
				"SustainabilityReport": {
					"reference": "50a36c418baffd520bb92d84664f06f9732a21f4e2e5ecee6d9136f16e7e0b63",
					"reportDate": "2023-03-05",
					"currency": "LRD"
				},
				"IntegratedReport": {
					"reference": "50a36c418baffd520bb92d84664f06f9732a21f4e2e5ecee6d9136f16e7e0b63",
					"isGroupLevel": "NA",
					"currency": "UGX"
				}
			},
			"assurance": {
				"assurance": "LimitedAssurance"
			},
			"reportingObligation": "No",
=======
			"headquarters": "Port Drew",
			"headquartersPostalCode": "12857-3481",
			"sector": "solutions",
			"identifiers": {
				"Lei": [],
				"Isin": [
					"Rlj2HE7H1dKj",
					"LYso9oroMxFX"
				],
				"PermId": [
					"j96Ohg7KC0"
				],
				"Ticker": [
					"dl5t6qn"
				],
				"Duns": [
					"DW7tKa8Bv"
				],
				"VatNumber": [
					"7op54Acpb"
				],
				"CompanyRegistrationNumber": []
			},
			"countryCode": "NU",
			"companyAlternativeNames": [
				"Graham - Cummings"
			],
			"isTeaserCompany": false
		},
		"t": {
			"referencedReports": {
				"IntegratedReport": {
					"reference": "50a36c418baffd520bb92d84664f06f9732a21f4e2e5ecee6d9136f16e7e0b63",
					"currency": "SOS"
				}
			},
			"assurance": {
				"assurance": "ReasonableAssurance",
				"dataSource": {
					"page": 1037,
					"report": "IntegratedReport",
					"tagName": "deliverables"
				}
			},
			"scopeOfEntities": "No",
>>>>>>> 9258c84e
			"financialServicesTypes": [
				"CreditInstitution"
			],
			"eligibilityKpis": {
				"CreditInstitution": {
					"taxonomyEligibleActivity": {
						"value": 0.26,
						"quality": "Reported"
					}
				}
			},
			"creditInstitutionKpis": {
<<<<<<< HEAD
				"interbankLoans": {
					"value": 0.1282,
					"quality": "Incomplete"
				},
				"tradingPortfolio": {
					"value": 0.0693,
					"dataSource": {
						"page": 811,
						"report": "SustainabilityReport",
						"tagName": "niches"
					},
					"quality": "Reported",
					"comment": "generate back-end port"
				},
				"greenAssetRatio": {
					"value": 0.3104,
					"quality": "Estimated"
				}
			}
		},
		"reportingPeriod": "2019"
=======
				"tradingPortfolioAndInterbankLoans": {
					"value": 0.3562,
					"dataSource": {
						"page": 513,
						"report": "IntegratedReport",
						"tagName": "infrastructures"
					},
					"quality": "Estimated",
					"comment": "calculate multi-byte matrix"
				},
				"greenAssetRatio": {
					"value": 0.6631,
					"dataSource": {
						"page": 1070,
						"report": "IntegratedReport",
						"tagName": "markets"
					},
					"quality": "Incomplete",
					"comment": "back up bluetooth firewall"
				}
			}
		},
		"reportingPeriod": "2022"
>>>>>>> 9258c84e
	},
	{
		"companyInformation": {
			"companyName": "eligible-activity-Point-0.29",
<<<<<<< HEAD
			"headquarters": "Fort Giovannashire",
			"identifiers": {
				"Lei": [
					"m0C3ZitX34JMbUMLjkOy"
=======
			"headquarters": "Rachelton",
			"headquartersPostalCode": "02695",
			"sector": "infrastructures",
			"identifiers": {
				"Lei": [],
				"Isin": [],
				"PermId": [
					"rwkaMMVF0L"
				],
				"Ticker": [
					"H1FLfKg"
>>>>>>> 9258c84e
				],
				"Isin": [],
				"PermId": [],
				"Ticker": [],
				"Duns": [
<<<<<<< HEAD
					"ivGbLDARf"
				],
				"VatNumber": [
					"KTs9KGTBY"
=======
					"V47BpGGWM"
>>>>>>> 9258c84e
				],
				"VatNumber": [],
				"CompanyRegistrationNumber": [
<<<<<<< HEAD
					"1qACI1NRAriFm60"
				]
			},
			"countryCode": "IS",
			"companyAlternativeNames": [
				"Frami - Langosh",
				"Veum - Veum",
				"Weber, Jacobs and Parisian",
				"Ziemann, Macejkovic and Fahey"
			],
			"website": "https://slow-classification.org/",
			"isTeaserCompany": false
		},
		"t": {
			"fiscalYearDeviation": "Deviation",
			"fiscalYearEnd": "2022-10-05",
			"numberOfEmployees": 63,
			"referencedReports": {
				"SustainabilityReport": {
					"reference": "50a36c418baffd520bb92d84664f06f9732a21f4e2e5ecee6d9136f16e7e0b63",
					"isGroupLevel": "Yes",
					"reportDate": "2023-01-21",
					"currency": "PLN"
				}
			},
			"assurance": {
				"assurance": "ReasonableAssurance",
				"provider": "Schultz - Quitzon",
				"dataSource": {
					"page": 748,
					"report": "SustainabilityReport",
					"tagName": "networks"
				}
			},
			"scopeOfEntities": "No",
			"reportingObligation": "No",
=======
					"voYDrbKkr0nCs8a"
				]
			},
			"countryCode": "ME",
			"companyAlternativeNames": [
				"Paucek - Waelchi",
				"Torp - Langosh"
			],
			"website": "https://new-prose.biz",
			"isTeaserCompany": false
		},
		"t": {
			"numberOfEmployees": 82511,
			"referencedReports": {
				"AnnualReport": {
					"reference": "50a36c418baffd520bb92d84664f06f9732a21f4e2e5ecee6d9136f16e7e0b63",
					"currency": "XAF"
				}
			},
			"assurance": {
				"assurance": "LimitedAssurance",
				"provider": "Abbott and Sons",
				"dataSource": {
					"page": 444,
					"report": "AnnualReport",
					"tagName": "solutions"
				}
			},
			"scopeOfEntities": "Yes",
>>>>>>> 9258c84e
			"financialServicesTypes": [
				"CreditInstitution"
			],
			"eligibilityKpis": {
				"CreditInstitution": {
					"taxonomyEligibleActivity": {
						"value": 0.29,
						"quality": "Reported"
					}
				}
			},
			"creditInstitutionKpis": {
				"tradingPortfolioAndInterbankLoans": {
<<<<<<< HEAD
					"value": 0.2291,
					"dataSource": {
						"page": 1151,
						"report": "SustainabilityReport",
						"tagName": "interfaces"
					},
					"quality": "Incomplete",
					"comment": "program cross-platform matrix"
				},
				"greenAssetRatio": {
					"value": 0.5688,
					"dataSource": {
						"page": 386,
						"report": "SustainabilityReport",
						"tagName": "content"
					},
					"quality": "Estimated",
					"comment": "synthesize multi-byte panel"
				}
			}
		},
		"reportingPeriod": "2023"
=======
					"value": 0.6687,
					"quality": "Incomplete"
				},
				"greenAssetRatio": {
					"value": 0.8237,
					"dataSource": {
						"page": 915,
						"report": "AnnualReport",
						"tagName": "communities"
					},
					"quality": "Estimated",
					"comment": "calculate cross-platform system"
				}
			}
		},
		"reportingPeriod": "2021"
>>>>>>> 9258c84e
	},
	{
		"companyInformation": {
			"companyName": "eligible-activity-Point-0.292",
<<<<<<< HEAD
			"headquarters": "New Hailey",
			"sector": "content",
			"identifiers": {
				"Lei": [],
				"Isin": [
					"5VpYaYiIJXh3"
				],
				"PermId": [
					"qqSfVoI3SF"
				],
				"Ticker": [
					"ZOUnwY6"
				],
				"Duns": [],
				"VatNumber": [],
				"CompanyRegistrationNumber": []
			},
			"countryCode": "SS",
			"companyAlternativeNames": [
				"Baumbach and Sons",
				"Kuhic Group"
			],
			"companyLegalForm": "Partnership without Limited Liability",
			"website": "https://vivacious-tackle.com",
			"isTeaserCompany": false
		},
		"t": {
			"fiscalYearDeviation": "Deviation",
			"numberOfEmployees": 81044,
			"referencedReports": {
				"SustainabilityReport": {
					"reference": "50a36c418baffd520bb92d84664f06f9732a21f4e2e5ecee6d9136f16e7e0b63",
					"isGroupLevel": "No",
					"currency": "BTN"
				}
			},
			"assurance": {
				"assurance": "None"
			},
			"reportingObligation": "Yes",
=======
			"headquarters": "Guillermoport",
			"headquartersPostalCode": "60749-5706",
			"identifiers": {
				"Lei": [],
				"Isin": [
					"S6mUdlhItvpV"
				],
				"PermId": [],
				"Ticker": [],
				"Duns": [
					"raKkCwDpG"
				],
				"VatNumber": [],
				"CompanyRegistrationNumber": []
			},
			"countryCode": "AG",
			"companyAlternativeNames": [
				"Waelchi, Wolf and Rodriguez"
			],
			"companyLegalForm": "Public Limited Company (PLC)",
			"website": "https://little-calendar.com",
			"isTeaserCompany": false
		},
		"t": {
			"fiscalYearEnd": "2023-01-27",
			"referencedReports": {
				"ESEFReport": {
					"reference": "50a36c418baffd520bb92d84664f06f9732a21f4e2e5ecee6d9136f16e7e0b63",
					"currency": "AWG"
				}
			},
			"assurance": {
				"assurance": "ReasonableAssurance"
			},
			"scopeOfEntities": "No",
>>>>>>> 9258c84e
			"activityLevelReporting": "No",
			"financialServicesTypes": [
				"CreditInstitution"
			],
			"eligibilityKpis": {
				"CreditInstitution": {
					"taxonomyEligibleActivity": {
						"value": 0.292,
						"quality": "Reported"
					}
				}
			},
			"creditInstitutionKpis": {
<<<<<<< HEAD
				"tradingPortfolioAndInterbankLoans": {
					"value": 0.6047,
					"dataSource": {
						"page": 196,
						"report": "SustainabilityReport",
						"tagName": "content"
					},
					"quality": "Reported",
					"comment": "generate primary hard drive"
				},
				"greenAssetRatio": {
					"value": 0.2337,
					"quality": "Estimated"
=======
				"interbankLoans": {
					"value": 0.7427,
					"dataSource": {
						"page": 931,
						"report": "ESEFReport",
						"tagName": "blockchains"
					},
					"quality": "Audited",
					"comment": "transmit redundant alarm"
				},
				"tradingPortfolio": {
					"value": 0.7652,
					"dataSource": {
						"page": 168,
						"report": "ESEFReport",
						"tagName": "e-markets"
					},
					"quality": "Incomplete",
					"comment": "input auxiliary microchip"
				},
				"greenAssetRatio": {
					"value": 0.8901,
					"dataSource": {
						"page": 425,
						"report": "ESEFReport",
						"tagName": "experiences"
					},
					"quality": "Reported",
					"comment": "copy haptic driver"
>>>>>>> 9258c84e
				}
			}
		},
		"reportingPeriod": "2021"
	}
]<|MERGE_RESOLUTION|>--- conflicted
+++ resolved
@@ -2,49 +2,14 @@
 	{
 		"companyInformation": {
 			"companyName": "asset-management-insurance-company",
-<<<<<<< HEAD
-			"headquarters": "Axelchester",
-			"headquartersPostalCode": "30158",
-=======
 			"headquarters": "South Charlieland",
 			"headquartersPostalCode": "91435",
 			"sector": "functionalities",
->>>>>>> 9258c84e
 			"identifiers": {
 				"Lei": [
 					"EHnQgWW8sbGqKn6Cnqlt"
 				],
 				"Isin": [
-<<<<<<< HEAD
-					"APigNrRHppoy"
-				],
-				"PermId": [
-					"bXcnEiVC0K"
-				],
-				"Ticker": [],
-				"Duns": [],
-				"VatNumber": [],
-				"CompanyRegistrationNumber": [
-					"JWyLnrnwmHAmsMp"
-				]
-			},
-			"countryCode": "TT",
-			"companyAlternativeNames": [
-				"Lueilwitz - Dickinson"
-			],
-			"companyLegalForm": "Private Limited Company (Ltd)",
-			"isTeaserCompany": false
-		},
-		"t": {
-			"fiscalYearDeviation": "NoDeviation",
-			"fiscalYearEnd": "2023-02-14",
-			"numberOfEmployees": 77189,
-			"referencedReports": {
-				"AnnualReport": {
-					"reference": "50a36c418baffd520bb92d84664f06f9732a21f4e2e5ecee6d9136f16e7e0b63",
-					"reportDate": "2022-10-31",
-					"currency": "EUR"
-=======
 					"Lxx25hXHPAC3"
 				],
 				"PermId": [
@@ -86,11 +51,10 @@
 					"reference": "50a36c418baffd520bb92d84664f06f9732a21f4e2e5ecee6d9136f16e7e0b63",
 					"isGroupLevel": "No",
 					"currency": "MAD"
->>>>>>> 9258c84e
 				}
 			},
 			"assurance": {
-				"assurance": "LimitedAssurance"
+				"assurance": "None"
 			},
 			"scopeOfEntities": "No",
 			"activityLevelReporting": "Yes",
@@ -101,94 +65,6 @@
 			"eligibilityKpis": {
 				"AssetManagement": {
 					"banksAndIssuers": {
-<<<<<<< HEAD
-						"value": 0.8379,
-						"dataSource": {
-							"page": 324,
-							"report": "AnnualReport",
-							"tagName": "e-markets"
-						},
-						"quality": "Reported",
-						"comment": "program multi-byte alarm"
-					},
-					"derivatives": {
-						"value": 0.6715,
-						"dataSource": {
-							"page": 77,
-							"report": "AnnualReport",
-							"tagName": "architectures"
-						},
-						"quality": "Audited",
-						"comment": "hack mobile pixel"
-					},
-					"investmentNonNfrd": {
-						"quality": "NA"
-					},
-					"taxonomyEligibleActivity": {
-						"value": 0.9808,
-						"dataSource": {
-							"page": 910,
-							"report": "AnnualReport",
-							"tagName": "relationships"
-						},
-						"quality": "Incomplete",
-						"comment": "copy back-end alarm"
-					},
-					"taxonomyNonEligibleActivity": {
-						"value": 0.4925,
-						"dataSource": {
-							"page": 1097,
-							"report": "AnnualReport",
-							"tagName": "users"
-						},
-						"quality": "Estimated",
-						"comment": "override primary monitor"
-					}
-				},
-				"InsuranceOrReinsurance": {
-					"banksAndIssuers": {
-						"quality": "NA"
-					},
-					"derivatives": {
-						"value": 0.255,
-						"dataSource": {
-							"page": 1125,
-							"report": "AnnualReport",
-							"tagName": "convergence"
-						},
-						"quality": "Audited",
-						"comment": "input primary card"
-					},
-					"investmentNonNfrd": {
-						"value": 0.0403,
-						"dataSource": {
-							"page": 56,
-							"report": "AnnualReport",
-							"tagName": "solutions"
-						},
-						"quality": "Audited",
-						"comment": "reboot back-end feed"
-					},
-					"taxonomyEligibleActivity": {
-						"value": 0.5173,
-						"dataSource": {
-							"page": 265,
-							"report": "AnnualReport",
-							"tagName": "technologies"
-						},
-						"quality": "Estimated",
-						"comment": "bypass virtual driver"
-					},
-					"taxonomyNonEligibleActivity": {
-						"value": 0.1175,
-						"dataSource": {
-							"page": 805,
-							"report": "AnnualReport",
-							"tagName": "methodologies"
-						},
-						"quality": "Reported",
-						"comment": "quantify neural program"
-=======
 						"value": 0.7824,
 						"dataSource": {
 							"page": 73,
@@ -271,22 +147,11 @@
 					"taxonomyNonEligibleActivity": {
 						"value": 0.749,
 						"quality": "Estimated"
->>>>>>> 9258c84e
 					}
 				}
 			},
 			"insuranceKpis": {
 				"taxonomyEligibleNonLifeInsuranceActivities": {
-<<<<<<< HEAD
-					"value": 0.7218,
-					"dataSource": {
-						"page": 270,
-						"report": "AnnualReport",
-						"tagName": "architectures"
-					},
-					"quality": "Reported",
-					"comment": "calculate solid state array"
-=======
 					"value": 0.4742,
 					"dataSource": {
 						"page": 519,
@@ -295,7 +160,6 @@
 					},
 					"quality": "Reported",
 					"comment": "reboot optical matrix"
->>>>>>> 9258c84e
 				}
 			}
 		},
@@ -304,62 +168,6 @@
 	{
 		"companyInformation": {
 			"companyName": "credit-institution-dual-field-submission",
-<<<<<<< HEAD
-			"headquarters": "New Bessie",
-			"identifiers": {
-				"Lei": [],
-				"Isin": [
-					"9pkiHVKy0QmR"
-				],
-				"PermId": [],
-				"Ticker": [],
-				"Duns": [
-					"zDiCldiA6"
-				],
-				"VatNumber": [
-					"jgNu5FmlN"
-				],
-				"CompanyRegistrationNumber": []
-			},
-			"countryCode": "NL",
-			"companyAlternativeNames": [
-				"Kiehn, Hagenes and Brown"
-			],
-			"isTeaserCompany": false
-		},
-		"t": {
-			"fiscalYearDeviation": "NoDeviation",
-			"fiscalYearEnd": "2023-03-13",
-			"referencedReports": {
-				"SustainabilityReport": {
-					"reference": "50a36c418baffd520bb92d84664f06f9732a21f4e2e5ecee6d9136f16e7e0b63",
-					"isGroupLevel": "No",
-					"currency": "VUV"
-				},
-				"IntegratedReport": {
-					"reference": "50a36c418baffd520bb92d84664f06f9732a21f4e2e5ecee6d9136f16e7e0b63",
-					"reportDate": "2023-01-03",
-					"currency": "TND"
-				},
-				"ESEFReport": {
-					"reference": "50a36c418baffd520bb92d84664f06f9732a21f4e2e5ecee6d9136f16e7e0b63",
-					"currency": "EUR"
-				},
-				"AnnualReport": {
-					"reference": "50a36c418baffd520bb92d84664f06f9732a21f4e2e5ecee6d9136f16e7e0b63",
-					"reportDate": "2022-08-05",
-					"currency": "BGN"
-				}
-			},
-			"assurance": {
-				"assurance": "ReasonableAssurance",
-				"provider": "Mayert and Sons",
-				"dataSource": {
-					"page": 899,
-					"report": "SustainabilityReport",
-					"tagName": "markets"
-				}
-=======
 			"headquarters": "Darrioncester",
 			"headquartersPostalCode": "94603",
 			"sector": "solutions",
@@ -408,7 +216,6 @@
 			},
 			"assurance": {
 				"assurance": "LimitedAssurance"
->>>>>>> 9258c84e
 			},
 			"financialServicesTypes": [
 				"CreditInstitution"
@@ -416,37 +223,6 @@
 			"eligibilityKpis": {
 				"CreditInstitution": {
 					"banksAndIssuers": {
-<<<<<<< HEAD
-						"quality": "NA"
-					},
-					"derivatives": {
-						"value": 0.2282,
-						"quality": "Estimated"
-					},
-					"investmentNonNfrd": {
-						"value": 0.4597,
-						"dataSource": {
-							"page": 706,
-							"report": "IntegratedReport",
-							"tagName": "schemas"
-						},
-						"quality": "Audited",
-						"comment": "transmit virtual transmitter"
-					},
-					"taxonomyEligibleActivity": {
-						"value": 0.6115,
-						"dataSource": {
-							"page": 1053,
-							"report": "IntegratedReport",
-							"tagName": "markets"
-						},
-						"quality": "Audited",
-						"comment": "copy 1080p system"
-					},
-					"taxonomyNonEligibleActivity": {
-						"value": 0.1606,
-						"quality": "Estimated"
-=======
 						"value": 0.3569,
 						"dataSource": {
 							"page": 649,
@@ -489,42 +265,11 @@
 						},
 						"quality": "Estimated",
 						"comment": "transmit solid state system"
->>>>>>> 9258c84e
 					}
 				}
 			},
 			"creditInstitutionKpis": {
 				"interbankLoans": {
-<<<<<<< HEAD
-					"value": 0.7988,
-					"dataSource": {
-						"page": 1158,
-						"report": "AnnualReport",
-						"tagName": "metrics"
-					},
-					"quality": "Incomplete",
-					"comment": "bypass bluetooth program"
-				},
-				"tradingPortfolio": {
-					"value": 0.8202,
-					"dataSource": {
-						"page": 172,
-						"report": "SustainabilityReport",
-						"tagName": "initiatives"
-					},
-					"quality": "Audited",
-					"comment": "back up 1080p port"
-				},
-				"greenAssetRatio": {
-					"value": 0.4935,
-					"dataSource": {
-						"page": 432,
-						"report": "IntegratedReport",
-						"tagName": "relationships"
-					},
-					"quality": "Audited",
-					"comment": "navigate cross-platform system"
-=======
 					"value": 0.2333,
 					"dataSource": {
 						"page": 347,
@@ -553,7 +298,6 @@
 					},
 					"quality": "Reported",
 					"comment": "reboot solid state bus"
->>>>>>> 9258c84e
 				}
 			}
 		},
@@ -562,38 +306,13 @@
 	{
 		"companyInformation": {
 			"companyName": "credit-institution-single-field-submission",
-<<<<<<< HEAD
-			"headquarters": "Neilcester",
-			"identifiers": {
-				"Lei": [],
-				"Isin": [
-					"nVt72iQss1Ax"
-=======
 			"headquarters": "Orionberg",
 			"identifiers": {
 				"Lei": [
 					"RNWrKljWkWK25yzOBFXw"
->>>>>>> 9258c84e
 				],
 				"Isin": [],
 				"PermId": [],
-<<<<<<< HEAD
-				"Ticker": [],
-				"Duns": [],
-				"VatNumber": [
-					"eTWsf5oxI"
-				],
-				"CompanyRegistrationNumber": []
-			},
-			"countryCode": "HR",
-			"companyAlternativeNames": [],
-			"companyLegalForm": "GmbH",
-			"isTeaserCompany": false
-		},
-		"t": {
-			"fiscalYearDeviation": "NoDeviation",
-			"numberOfEmployees": 80094,
-=======
 				"Ticker": [
 					"u6M0Hom"
 				],
@@ -615,28 +334,9 @@
 		},
 		"t": {
 			"fiscalYearEnd": "2023-07-19",
->>>>>>> 9258c84e
 			"referencedReports": {
-				"SustainabilityReport": {
-					"reference": "50a36c418baffd520bb92d84664f06f9732a21f4e2e5ecee6d9136f16e7e0b63",
-					"isGroupLevel": "No",
-					"currency": "CDF"
-				},
 				"AnnualReport": {
 					"reference": "50a36c418baffd520bb92d84664f06f9732a21f4e2e5ecee6d9136f16e7e0b63",
-<<<<<<< HEAD
-					"isGroupLevel": "NA",
-					"currency": "AED"
-				},
-				"IntegratedReport": {
-					"reference": "50a36c418baffd520bb92d84664f06f9732a21f4e2e5ecee6d9136f16e7e0b63",
-					"currency": "BBD"
-				},
-				"ESEFReport": {
-					"reference": "50a36c418baffd520bb92d84664f06f9732a21f4e2e5ecee6d9136f16e7e0b63",
-					"isGroupLevel": "Yes",
-					"currency": "NIO"
-=======
 					"reportDate": "2023-06-02",
 					"currency": "SRD"
 				},
@@ -649,74 +349,19 @@
 					"reference": "50a36c418baffd520bb92d84664f06f9732a21f4e2e5ecee6d9136f16e7e0b63",
 					"isGroupLevel": "Yes",
 					"currency": "VES"
->>>>>>> 9258c84e
 				}
 			},
 			"assurance": {
 				"assurance": "LimitedAssurance",
-<<<<<<< HEAD
-				"dataSource": {
-					"page": 752,
-					"report": "ESEFReport",
-					"tagName": "solutions"
-				}
-			},
-			"activityLevelReporting": "No",
-=======
 				"provider": "Parker LLC"
 			},
 			"scopeOfEntities": "Yes",
->>>>>>> 9258c84e
 			"financialServicesTypes": [
 				"CreditInstitution"
 			],
 			"eligibilityKpis": {
 				"CreditInstitution": {
 					"banksAndIssuers": {
-<<<<<<< HEAD
-						"value": 0.1475,
-						"dataSource": {
-							"page": 1191,
-							"report": "SustainabilityReport",
-							"tagName": "lifetime value"
-						},
-						"quality": "Audited",
-						"comment": "reboot neural microchip"
-					},
-					"derivatives": {
-						"value": 0.3061,
-						"dataSource": {
-							"page": 255,
-							"report": "SustainabilityReport",
-							"tagName": "initiatives"
-						},
-						"quality": "Reported",
-						"comment": "connect wireless circuit"
-					},
-					"investmentNonNfrd": {
-						"value": 0.5746,
-						"quality": "Estimated"
-					},
-					"taxonomyEligibleActivity": {
-						"value": 0.8787,
-						"dataSource": {
-							"page": 1026,
-							"report": "IntegratedReport",
-							"tagName": "functionalities"
-						},
-						"quality": "Estimated",
-						"comment": "connect primary system"
-					},
-					"taxonomyNonEligibleActivity": {
-						"value": 0.4098,
-						"dataSource": {
-							"page": 936,
-							"report": "SustainabilityReport",
-							"tagName": "platforms"
-						},
-						"quality": "Audited",
-						"comment": "connect redundant sensor"
-=======
 						"value": 0.4891,
 						"dataSource": {
 							"page": 1125,
@@ -753,32 +398,11 @@
 					"taxonomyNonEligibleActivity": {
 						"value": 0.5507,
 						"quality": "Incomplete"
->>>>>>> 9258c84e
 					}
 				}
 			},
 			"creditInstitutionKpis": {
 				"tradingPortfolioAndInterbankLoans": {
-<<<<<<< HEAD
-					"value": 0.104,
-					"dataSource": {
-						"page": 570,
-						"report": "ESEFReport",
-						"tagName": "convergence"
-					},
-					"quality": "Audited",
-					"comment": "override bluetooth monitor"
-				},
-				"greenAssetRatio": {
-					"value": 0.4582,
-					"dataSource": {
-						"page": 339,
-						"report": "SustainabilityReport",
-						"tagName": "channels"
-					},
-					"quality": "Audited",
-					"comment": "parse primary firewall"
-=======
 					"value": 0.688,
 					"dataSource": {
 						"page": 698,
@@ -797,44 +421,14 @@
 					},
 					"quality": "Incomplete",
 					"comment": "quantify haptic card"
->>>>>>> 9258c84e
 				}
 			}
 		},
-		"reportingPeriod": "2021"
+		"reportingPeriod": "2022"
 	},
 	{
 		"companyInformation": {
 			"companyName": "insurance-company",
-<<<<<<< HEAD
-			"headquarters": "Olinbury",
-			"headquartersPostalCode": "98298",
-			"identifiers": {
-				"Lei": [],
-				"Isin": [
-					"Ct9hIlgGRL1F"
-				],
-				"PermId": [],
-				"Ticker": [
-					"Iqxvrnx"
-				],
-				"Duns": [],
-				"VatNumber": [
-					"Rdy2F9dwX"
-				],
-				"CompanyRegistrationNumber": []
-			},
-			"countryCode": "NI",
-			"companyAlternativeNames": [
-				"Hauck Group",
-				"Little Group"
-			],
-			"companyLegalForm": "Limited Liability Partnership (LLP)",
-			"isTeaserCompany": false
-		},
-		"t": {
-			"numberOfEmployees": 94592,
-=======
 			"headquarters": "Bergnaumworth",
 			"identifiers": {
 				"Lei": [],
@@ -863,81 +457,30 @@
 		"t": {
 			"fiscalYearDeviation": "NoDeviation",
 			"numberOfEmployees": 33263,
->>>>>>> 9258c84e
 			"referencedReports": {
-				"ESEFReport": {
-					"reference": "50a36c418baffd520bb92d84664f06f9732a21f4e2e5ecee6d9136f16e7e0b63",
-<<<<<<< HEAD
-					"isGroupLevel": "No",
-					"reportDate": "2022-11-05",
-					"currency": "MXN"
-=======
+				"SustainabilityReport": {
+					"reference": "50a36c418baffd520bb92d84664f06f9732a21f4e2e5ecee6d9136f16e7e0b63",
 					"isGroupLevel": "NA",
 					"reportDate": "2022-09-20",
 					"currency": "TJS"
->>>>>>> 9258c84e
-				},
-				"IntegratedReport": {
+				},
+				"AnnualReport": {
 					"reference": "50a36c418baffd520bb92d84664f06f9732a21f4e2e5ecee6d9136f16e7e0b63",
 					"isGroupLevel": "NA",
-<<<<<<< HEAD
-					"currency": "NGN"
-				},
-				"SustainabilityReport": {
-					"reference": "50a36c418baffd520bb92d84664f06f9732a21f4e2e5ecee6d9136f16e7e0b63",
-					"currency": "PEN"
-=======
 					"reportDate": "2023-03-21",
 					"currency": "CDF"
->>>>>>> 9258c84e
 				}
 			},
 			"assurance": {
 				"assurance": "None"
 			},
-<<<<<<< HEAD
-			"scopeOfEntities": "No",
-			"reportingObligation": "Yes",
-=======
 			"reportingObligation": "No",
->>>>>>> 9258c84e
 			"financialServicesTypes": [
 				"InsuranceOrReinsurance"
 			],
 			"eligibilityKpis": {
 				"InsuranceOrReinsurance": {
 					"banksAndIssuers": {
-<<<<<<< HEAD
-						"value": 0.0186,
-						"dataSource": {
-							"page": 968,
-							"report": "IntegratedReport",
-							"tagName": "relationships"
-						},
-						"quality": "Estimated",
-						"comment": "override back-end microchip"
-					},
-					"derivatives": {
-						"value": 0.6436,
-						"dataSource": {
-							"page": 299,
-							"report": "IntegratedReport",
-							"tagName": "web services"
-						},
-						"quality": "Reported",
-						"comment": "copy haptic hard drive"
-					},
-					"investmentNonNfrd": {
-						"quality": "NA"
-					},
-					"taxonomyEligibleActivity": {
-						"value": 0.5134,
-						"quality": "Incomplete"
-					},
-					"taxonomyNonEligibleActivity": {
-						"value": 0.851,
-						"quality": "Incomplete"
-=======
 						"value": 0.8614,
 						"dataSource": {
 							"page": 624,
@@ -974,22 +517,11 @@
 						},
 						"quality": "Audited",
 						"comment": "generate solid state firewall"
->>>>>>> 9258c84e
 					}
 				}
 			},
 			"insuranceKpis": {
 				"taxonomyEligibleNonLifeInsuranceActivities": {
-<<<<<<< HEAD
-					"value": 0.3059,
-					"dataSource": {
-						"page": 1078,
-						"report": "IntegratedReport",
-						"tagName": "action-items"
-					},
-					"quality": "Reported",
-					"comment": "connect neural bus"
-=======
 					"value": 0.0562,
 					"dataSource": {
 						"page": 832,
@@ -998,30 +530,14 @@
 					},
 					"quality": "Audited",
 					"comment": "back up digital firewall"
->>>>>>> 9258c84e
 				}
 			}
 		},
-		"reportingPeriod": "2019"
+		"reportingPeriod": "2020"
 	},
 	{
 		"companyInformation": {
 			"companyName": "asset-management-company",
-<<<<<<< HEAD
-			"headquarters": "East Ashly",
-			"identifiers": {
-				"Lei": [],
-				"Isin": [
-					"mXBLcZDHy2fB",
-					"xFbLXko00ywz"
-				],
-				"PermId": [],
-				"Ticker": [
-					"Oa5pswB"
-				],
-				"Duns": [
-					"8rRl3Gd9V"
-=======
 			"headquarters": "Greenholtstad",
 			"sector": "methodologies",
 			"identifiers": {
@@ -1037,31 +553,10 @@
 				],
 				"Duns": [
 					"9k3HCbW8Z"
->>>>>>> 9258c84e
 				],
 				"VatNumber": [],
-				"CompanyRegistrationNumber": [
-					"ybm4PWSfspqlhRO"
-				]
-			},
-<<<<<<< HEAD
-			"countryCode": "QA",
-			"companyAlternativeNames": [],
-			"companyLegalForm": "Private Limited Company (Ltd)",
-			"website": "https://unique-rank.biz",
-			"isTeaserCompany": false
-		},
-		"t": {
-			"fiscalYearDeviation": "NoDeviation",
-			"fiscalYearEnd": "2023-04-14",
-			"numberOfEmployees": 5711,
-			"referencedReports": {
-				"ESEFReport": {
-					"reference": "50a36c418baffd520bb92d84664f06f9732a21f4e2e5ecee6d9136f16e7e0b63",
-					"isGroupLevel": "NA",
-					"reportDate": "2022-10-30",
-					"currency": "NOK"
-=======
+				"CompanyRegistrationNumber": []
+			},
 			"countryCode": "PS",
 			"companyAlternativeNames": [],
 			"companyLegalForm": "GmbH & Co. KG",
@@ -1083,67 +578,17 @@
 					"reference": "50a36c418baffd520bb92d84664f06f9732a21f4e2e5ecee6d9136f16e7e0b63",
 					"reportDate": "2023-03-11",
 					"currency": "PGK"
->>>>>>> 9258c84e
 				}
 			},
 			"assurance": {
 				"assurance": "None"
 			},
-<<<<<<< HEAD
-			"scopeOfEntities": "Yes",
-			"activityLevelReporting": "No",
-=======
->>>>>>> 9258c84e
 			"financialServicesTypes": [
 				"AssetManagement"
 			],
 			"eligibilityKpis": {
 				"AssetManagement": {
 					"banksAndIssuers": {
-<<<<<<< HEAD
-						"value": 0.0064,
-						"dataSource": {
-							"page": 644,
-							"report": "ESEFReport",
-							"tagName": "infrastructures"
-						},
-						"quality": "Estimated",
-						"comment": "generate haptic alarm"
-					},
-					"derivatives": {
-						"value": 0.9031,
-						"quality": "Incomplete"
-					},
-					"investmentNonNfrd": {
-						"value": 0.5417,
-						"dataSource": {
-							"page": 329,
-							"report": "ESEFReport",
-							"tagName": "platforms"
-						},
-						"quality": "Reported",
-						"comment": "connect bluetooth card"
-					},
-					"taxonomyEligibleActivity": {
-						"value": 0.039,
-						"dataSource": {
-							"page": 518,
-							"report": "ESEFReport",
-							"tagName": "systems"
-						},
-						"quality": "Incomplete",
-						"comment": "navigate online array"
-					},
-					"taxonomyNonEligibleActivity": {
-						"value": 0.3833,
-						"dataSource": {
-							"page": 581,
-							"report": "ESEFReport",
-							"tagName": "architectures"
-						},
-						"quality": "Incomplete",
-						"comment": "hack multi-byte card"
-=======
 						"quality": "NA"
 					},
 					"derivatives": {
@@ -1173,7 +618,6 @@
 					"taxonomyNonEligibleActivity": {
 						"value": 0.8208,
 						"quality": "Estimated"
->>>>>>> 9258c84e
 					}
 				}
 			}
@@ -1183,52 +627,6 @@
 	{
 		"companyInformation": {
 			"companyName": "company-for-all-types",
-<<<<<<< HEAD
-			"headquarters": "The Villages",
-			"sector": "e-commerce",
-			"identifiers": {
-				"Lei": [
-					"YH1wR5uauvcAyKEdbb81"
-				],
-				"Isin": [
-					"nZ58KeBk6ins"
-				],
-				"PermId": [
-					"4hfUVCY1fE"
-				],
-				"Ticker": [],
-				"Duns": [],
-				"VatNumber": [
-					"pWHiWoI2a"
-				],
-				"CompanyRegistrationNumber": [
-					"AGjrUwKnV1SLy6T"
-				]
-			},
-			"countryCode": "TZ",
-			"companyAlternativeNames": [
-				"Kessler - Medhurst",
-				"Macejkovic - Stanton",
-				"Mayer - Morar",
-				"Sanford - Littel"
-			],
-			"website": "https://wiggly-expectation.net",
-			"isTeaserCompany": false
-		},
-		"t": {
-			"referencedReports": {
-				"AnnualReport": {
-					"reference": "50a36c418baffd520bb92d84664f06f9732a21f4e2e5ecee6d9136f16e7e0b63",
-					"isGroupLevel": "Yes",
-					"reportDate": "2022-08-11",
-					"currency": "MZN"
-				}
-			},
-			"assurance": {
-				"assurance": "None"
-			},
-			"reportingObligation": "No",
-=======
 			"headquarters": "Port Chanelle",
 			"headquartersPostalCode": "06155-6170",
 			"identifiers": {
@@ -1267,7 +665,6 @@
 				"assurance": "LimitedAssurance",
 				"provider": "Lueilwitz - Rowe"
 			},
->>>>>>> 9258c84e
 			"activityLevelReporting": "No",
 			"financialServicesTypes": [
 				"CreditInstitution",
@@ -1278,50 +675,6 @@
 			"eligibilityKpis": {
 				"CreditInstitution": {
 					"banksAndIssuers": {
-<<<<<<< HEAD
-						"value": 0.4318,
-						"quality": "Estimated"
-					},
-					"derivatives": {
-						"value": 0.9979,
-						"dataSource": {
-							"page": 205,
-							"report": "AnnualReport",
-							"tagName": "communities"
-						},
-						"quality": "Audited",
-						"comment": "connect cross-platform system"
-					},
-					"investmentNonNfrd": {
-						"value": 0.0577,
-						"dataSource": {
-							"page": 802,
-							"report": "AnnualReport",
-							"tagName": "supply-chains"
-						},
-						"quality": "Reported",
-						"comment": "bypass back-end matrix"
-					},
-					"taxonomyEligibleActivity": {
-						"value": 0.174,
-						"dataSource": {
-							"page": 780,
-							"report": "AnnualReport",
-							"tagName": "e-business"
-						},
-						"quality": "Audited",
-						"comment": "synthesize solid state circuit"
-					},
-					"taxonomyNonEligibleActivity": {
-						"value": 0.9933,
-						"dataSource": {
-							"page": 87,
-							"report": "AnnualReport",
-							"tagName": "systems"
-						},
-						"quality": "Audited",
-						"comment": "transmit virtual port"
-=======
 						"value": 0.25,
 						"quality": "Estimated"
 					},
@@ -1358,61 +711,10 @@
 						},
 						"quality": "Audited",
 						"comment": "program bluetooth array"
->>>>>>> 9258c84e
 					}
 				},
 				"AssetManagement": {
 					"banksAndIssuers": {
-<<<<<<< HEAD
-						"value": 0.3058,
-						"dataSource": {
-							"page": 95,
-							"report": "AnnualReport",
-							"tagName": "architectures"
-						},
-						"quality": "Reported",
-						"comment": "connect cross-platform feed"
-					},
-					"derivatives": {
-						"value": 0.7755,
-						"dataSource": {
-							"page": 822,
-							"report": "AnnualReport",
-							"tagName": "lifetime value"
-						},
-						"quality": "Audited",
-						"comment": "back up mobile bus"
-					},
-					"investmentNonNfrd": {
-						"value": 0.7398,
-						"dataSource": {
-							"page": 102,
-							"report": "AnnualReport",
-							"tagName": "experiences"
-						},
-						"quality": "Audited",
-						"comment": "input digital transmitter"
-					},
-					"taxonomyEligibleActivity": {
-						"value": 0.3695,
-						"dataSource": {
-							"page": 457,
-							"report": "AnnualReport",
-							"tagName": "methodologies"
-						},
-						"quality": "Reported",
-						"comment": "bypass optical protocol"
-					},
-					"taxonomyNonEligibleActivity": {
-						"value": 0.8983,
-						"dataSource": {
-							"page": 706,
-							"report": "AnnualReport",
-							"tagName": "action-items"
-						},
-						"quality": "Audited",
-						"comment": "synthesize online bandwidth"
-=======
 						"value": 0.1399,
 						"quality": "Estimated"
 					},
@@ -1455,49 +757,10 @@
 						},
 						"quality": "Audited",
 						"comment": "navigate neural bandwidth"
->>>>>>> 9258c84e
 					}
 				},
 				"InsuranceOrReinsurance": {
 					"banksAndIssuers": {
-<<<<<<< HEAD
-						"value": 0.1319,
-						"dataSource": {
-							"page": 831,
-							"report": "AnnualReport",
-							"tagName": "technologies"
-						},
-						"quality": "Estimated",
-						"comment": "parse back-end application"
-					},
-					"derivatives": {
-						"value": 0.0831,
-						"dataSource": {
-							"page": 17,
-							"report": "AnnualReport",
-							"tagName": "action-items"
-						},
-						"quality": "Reported",
-						"comment": "bypass redundant microchip"
-					},
-					"investmentNonNfrd": {
-						"value": 0.449,
-						"quality": "Incomplete"
-					},
-					"taxonomyEligibleActivity": {
-						"value": 0.2179,
-						"quality": "Estimated"
-					},
-					"taxonomyNonEligibleActivity": {
-						"value": 0.9608,
-						"dataSource": {
-							"page": 570,
-							"report": "AnnualReport",
-							"tagName": "action-items"
-						},
-						"quality": "Incomplete",
-						"comment": "generate open-source program"
-=======
 						"value": 0.2152,
 						"dataSource": {
 							"page": 727,
@@ -1540,49 +803,10 @@
 						},
 						"quality": "Audited",
 						"comment": "synthesize redundant application"
->>>>>>> 9258c84e
 					}
 				},
 				"InvestmentFirm": {
 					"banksAndIssuers": {
-<<<<<<< HEAD
-						"value": 0.7874,
-						"quality": "Incomplete"
-					},
-					"derivatives": {
-						"value": 0.4095,
-						"quality": "Incomplete"
-					},
-					"investmentNonNfrd": {
-						"value": 0.6371,
-						"dataSource": {
-							"page": 363,
-							"report": "AnnualReport",
-							"tagName": "functionalities"
-						},
-						"quality": "Audited",
-						"comment": "parse virtual microchip"
-					},
-					"taxonomyEligibleActivity": {
-						"value": 0.8665,
-						"dataSource": {
-							"page": 399,
-							"report": "AnnualReport",
-							"tagName": "solutions"
-						},
-						"quality": "Incomplete",
-						"comment": "parse primary bandwidth"
-					},
-					"taxonomyNonEligibleActivity": {
-						"value": 0.5215,
-						"dataSource": {
-							"page": 131,
-							"report": "AnnualReport",
-							"tagName": "e-business"
-						},
-						"quality": "Audited",
-						"comment": "copy multi-byte program"
-=======
 						"value": 0.3039,
 						"quality": "Incomplete"
 					},
@@ -1625,46 +849,11 @@
 						},
 						"quality": "Audited",
 						"comment": "index virtual application"
->>>>>>> 9258c84e
 					}
 				}
 			},
 			"creditInstitutionKpis": {
 				"interbankLoans": {
-<<<<<<< HEAD
-					"value": 0.655,
-					"quality": "Estimated"
-				},
-				"tradingPortfolio": {
-					"value": 0.961,
-					"dataSource": {
-						"page": 1025,
-						"report": "AnnualReport",
-						"tagName": "functionalities"
-					},
-					"quality": "Reported",
-					"comment": "quantify open-source system"
-				},
-				"tradingPortfolioAndInterbankLoans": {
-					"value": 0.1635,
-					"dataSource": {
-						"page": 27,
-						"report": "AnnualReport",
-						"tagName": "networks"
-					},
-					"quality": "Estimated",
-					"comment": "index online bandwidth"
-				},
-				"greenAssetRatio": {
-					"value": 0.4379,
-					"dataSource": {
-						"page": 488,
-						"report": "AnnualReport",
-						"tagName": "e-markets"
-					},
-					"quality": "Audited",
-					"comment": "transmit auxiliary application"
-=======
 					"value": 0.6373,
 					"dataSource": {
 						"page": 806,
@@ -1697,15 +886,10 @@
 				"greenAssetRatio": {
 					"value": 0.7693,
 					"quality": "Estimated"
->>>>>>> 9258c84e
 				}
 			},
 			"insuranceKpis": {
 				"taxonomyEligibleNonLifeInsuranceActivities": {
-<<<<<<< HEAD
-					"value": 0.8353,
-					"quality": "Estimated"
-=======
 					"value": 0.582,
 					"dataSource": {
 						"page": 299,
@@ -1714,21 +898,10 @@
 					},
 					"quality": "Incomplete",
 					"comment": "reboot mobile feed"
->>>>>>> 9258c84e
 				}
 			},
 			"investmentFirmKpis": {
 				"greenAssetRatio": {
-<<<<<<< HEAD
-					"value": 0.8853,
-					"dataSource": {
-						"page": 953,
-						"report": "AnnualReport",
-						"tagName": "e-markets"
-					},
-					"quality": "Audited",
-					"comment": "input primary sensor"
-=======
 					"value": 0.0694,
 					"dataSource": {
 						"page": 831,
@@ -1737,7 +910,6 @@
 					},
 					"quality": "Audited",
 					"comment": "generate bluetooth microchip"
->>>>>>> 9258c84e
 				}
 			}
 		},
@@ -1746,50 +918,6 @@
 	{
 		"companyInformation": {
 			"companyName": "eligible-activity-Point-0.26",
-<<<<<<< HEAD
-			"headquarters": "New Hulda",
-			"sector": "initiatives",
-			"identifiers": {
-				"Lei": [],
-				"Isin": [],
-				"PermId": [
-					"0JdrA32fbk"
-				],
-				"Ticker": [
-					"q0WyvQm"
-				],
-				"Duns": [],
-				"VatNumber": [],
-				"CompanyRegistrationNumber": []
-			},
-			"countryCode": "IM",
-			"companyAlternativeNames": [
-				"Purdy, Purdy and Gleason",
-				"Schinner Group",
-				"Wisozk, Koepp and Bergstrom"
-			],
-			"website": "https://adept-mob.org/",
-			"isTeaserCompany": false
-		},
-		"t": {
-			"fiscalYearEnd": "2023-02-06",
-			"referencedReports": {
-				"SustainabilityReport": {
-					"reference": "50a36c418baffd520bb92d84664f06f9732a21f4e2e5ecee6d9136f16e7e0b63",
-					"reportDate": "2023-03-05",
-					"currency": "LRD"
-				},
-				"IntegratedReport": {
-					"reference": "50a36c418baffd520bb92d84664f06f9732a21f4e2e5ecee6d9136f16e7e0b63",
-					"isGroupLevel": "NA",
-					"currency": "UGX"
-				}
-			},
-			"assurance": {
-				"assurance": "LimitedAssurance"
-			},
-			"reportingObligation": "No",
-=======
 			"headquarters": "Port Drew",
 			"headquartersPostalCode": "12857-3481",
 			"sector": "solutions",
@@ -1835,7 +963,6 @@
 				}
 			},
 			"scopeOfEntities": "No",
->>>>>>> 9258c84e
 			"financialServicesTypes": [
 				"CreditInstitution"
 			],
@@ -1848,29 +975,6 @@
 				}
 			},
 			"creditInstitutionKpis": {
-<<<<<<< HEAD
-				"interbankLoans": {
-					"value": 0.1282,
-					"quality": "Incomplete"
-				},
-				"tradingPortfolio": {
-					"value": 0.0693,
-					"dataSource": {
-						"page": 811,
-						"report": "SustainabilityReport",
-						"tagName": "niches"
-					},
-					"quality": "Reported",
-					"comment": "generate back-end port"
-				},
-				"greenAssetRatio": {
-					"value": 0.3104,
-					"quality": "Estimated"
-				}
-			}
-		},
-		"reportingPeriod": "2019"
-=======
 				"tradingPortfolioAndInterbankLoans": {
 					"value": 0.3562,
 					"dataSource": {
@@ -1894,17 +998,10 @@
 			}
 		},
 		"reportingPeriod": "2022"
->>>>>>> 9258c84e
 	},
 	{
 		"companyInformation": {
 			"companyName": "eligible-activity-Point-0.29",
-<<<<<<< HEAD
-			"headquarters": "Fort Giovannashire",
-			"identifiers": {
-				"Lei": [
-					"m0C3ZitX34JMbUMLjkOy"
-=======
 			"headquarters": "Rachelton",
 			"headquartersPostalCode": "02695",
 			"sector": "infrastructures",
@@ -1916,61 +1013,12 @@
 				],
 				"Ticker": [
 					"H1FLfKg"
->>>>>>> 9258c84e
-				],
-				"Isin": [],
-				"PermId": [],
-				"Ticker": [],
+				],
 				"Duns": [
-<<<<<<< HEAD
-					"ivGbLDARf"
-				],
-				"VatNumber": [
-					"KTs9KGTBY"
-=======
 					"V47BpGGWM"
->>>>>>> 9258c84e
 				],
 				"VatNumber": [],
 				"CompanyRegistrationNumber": [
-<<<<<<< HEAD
-					"1qACI1NRAriFm60"
-				]
-			},
-			"countryCode": "IS",
-			"companyAlternativeNames": [
-				"Frami - Langosh",
-				"Veum - Veum",
-				"Weber, Jacobs and Parisian",
-				"Ziemann, Macejkovic and Fahey"
-			],
-			"website": "https://slow-classification.org/",
-			"isTeaserCompany": false
-		},
-		"t": {
-			"fiscalYearDeviation": "Deviation",
-			"fiscalYearEnd": "2022-10-05",
-			"numberOfEmployees": 63,
-			"referencedReports": {
-				"SustainabilityReport": {
-					"reference": "50a36c418baffd520bb92d84664f06f9732a21f4e2e5ecee6d9136f16e7e0b63",
-					"isGroupLevel": "Yes",
-					"reportDate": "2023-01-21",
-					"currency": "PLN"
-				}
-			},
-			"assurance": {
-				"assurance": "ReasonableAssurance",
-				"provider": "Schultz - Quitzon",
-				"dataSource": {
-					"page": 748,
-					"report": "SustainabilityReport",
-					"tagName": "networks"
-				}
-			},
-			"scopeOfEntities": "No",
-			"reportingObligation": "No",
-=======
 					"voYDrbKkr0nCs8a"
 				]
 			},
@@ -2000,7 +1048,6 @@
 				}
 			},
 			"scopeOfEntities": "Yes",
->>>>>>> 9258c84e
 			"financialServicesTypes": [
 				"CreditInstitution"
 			],
@@ -2014,30 +1061,6 @@
 			},
 			"creditInstitutionKpis": {
 				"tradingPortfolioAndInterbankLoans": {
-<<<<<<< HEAD
-					"value": 0.2291,
-					"dataSource": {
-						"page": 1151,
-						"report": "SustainabilityReport",
-						"tagName": "interfaces"
-					},
-					"quality": "Incomplete",
-					"comment": "program cross-platform matrix"
-				},
-				"greenAssetRatio": {
-					"value": 0.5688,
-					"dataSource": {
-						"page": 386,
-						"report": "SustainabilityReport",
-						"tagName": "content"
-					},
-					"quality": "Estimated",
-					"comment": "synthesize multi-byte panel"
-				}
-			}
-		},
-		"reportingPeriod": "2023"
-=======
 					"value": 0.6687,
 					"quality": "Incomplete"
 				},
@@ -2054,53 +1077,10 @@
 			}
 		},
 		"reportingPeriod": "2021"
->>>>>>> 9258c84e
 	},
 	{
 		"companyInformation": {
 			"companyName": "eligible-activity-Point-0.292",
-<<<<<<< HEAD
-			"headquarters": "New Hailey",
-			"sector": "content",
-			"identifiers": {
-				"Lei": [],
-				"Isin": [
-					"5VpYaYiIJXh3"
-				],
-				"PermId": [
-					"qqSfVoI3SF"
-				],
-				"Ticker": [
-					"ZOUnwY6"
-				],
-				"Duns": [],
-				"VatNumber": [],
-				"CompanyRegistrationNumber": []
-			},
-			"countryCode": "SS",
-			"companyAlternativeNames": [
-				"Baumbach and Sons",
-				"Kuhic Group"
-			],
-			"companyLegalForm": "Partnership without Limited Liability",
-			"website": "https://vivacious-tackle.com",
-			"isTeaserCompany": false
-		},
-		"t": {
-			"fiscalYearDeviation": "Deviation",
-			"numberOfEmployees": 81044,
-			"referencedReports": {
-				"SustainabilityReport": {
-					"reference": "50a36c418baffd520bb92d84664f06f9732a21f4e2e5ecee6d9136f16e7e0b63",
-					"isGroupLevel": "No",
-					"currency": "BTN"
-				}
-			},
-			"assurance": {
-				"assurance": "None"
-			},
-			"reportingObligation": "Yes",
-=======
 			"headquarters": "Guillermoport",
 			"headquartersPostalCode": "60749-5706",
 			"identifiers": {
@@ -2136,7 +1116,6 @@
 				"assurance": "ReasonableAssurance"
 			},
 			"scopeOfEntities": "No",
->>>>>>> 9258c84e
 			"activityLevelReporting": "No",
 			"financialServicesTypes": [
 				"CreditInstitution"
@@ -2150,21 +1129,6 @@
 				}
 			},
 			"creditInstitutionKpis": {
-<<<<<<< HEAD
-				"tradingPortfolioAndInterbankLoans": {
-					"value": 0.6047,
-					"dataSource": {
-						"page": 196,
-						"report": "SustainabilityReport",
-						"tagName": "content"
-					},
-					"quality": "Reported",
-					"comment": "generate primary hard drive"
-				},
-				"greenAssetRatio": {
-					"value": 0.2337,
-					"quality": "Estimated"
-=======
 				"interbankLoans": {
 					"value": 0.7427,
 					"dataSource": {
@@ -2194,10 +1158,9 @@
 					},
 					"quality": "Reported",
 					"comment": "copy haptic driver"
->>>>>>> 9258c84e
 				}
 			}
 		},
-		"reportingPeriod": "2021"
+		"reportingPeriod": "2020"
 	}
 ]