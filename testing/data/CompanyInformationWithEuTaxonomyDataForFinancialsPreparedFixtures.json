[
	{
		"companyInformation": {
			"companyName": "asset-management-insurance-company",
<<<<<<< HEAD
			"headquarters": "Fritschborough",
			"identifiers": {
				"Lei": [],
				"Isin": [
					"kQ9s0Id50VIX"
				],
				"PermId": [],
				"Ticker": [
					"2fLLuRQ"
				],
				"Duns": [],
				"VatNumber": [],
				"CompanyRegistrationNumber": [
					"4md4L7dyHcLbho5"
				]
			},
			"countryCode": "HM",
			"companyAlternativeNames": [
				"Ebert - Boyer",
				"Gorczany Inc",
				"Kiehn - Maggio",
				"Lakin LLC"
			],
			"website": "https://thrifty-close.net/",
			"isTeaserCompany": false
		},
		"t": {
			"fiscalYearDeviation": "Deviation",
			"fiscalYearEnd": "2023-03-01",
			"referencedReports": {
				"ESEFReport": {
					"reference": "50a36c418baffd520bb92d84664f06f9732a21f4e2e5ecee6d9136f16e7e0b63",
					"reportDate": "2022-12-19",
					"currency": "RSD"
=======
			"headquarters": "Imaniburgh",
			"headquartersPostalCode": "09043",
			"sector": "relationships",
			"identifiers": {
				"Lei": [
					"AkIdllEBTRCYcaoOr8cZ"
				],
				"Isin": [
					"3zxZEEpsxPt5"
				],
				"PermId": [
					"OjDUXsHSBN"
				],
				"Ticker": [],
				"Duns": [],
				"VatNumber": [],
				"CompanyRegistrationNumber": [
					"1M9r197Xg3dNCyW"
				]
			},
			"countryCode": "SZ",
			"companyAlternativeNames": [
				"King, D'Amore and Brekke"
			],
			"companyLegalForm": "Public Limited Company (PLC)",
			"website": "https://fumbling-scholar.info",
			"isTeaserCompany": false
		},
		"t": {
			"referencedReports": {
				"IntegratedReport": {
					"reference": "50a36c418baffd520bb92d84664f06f9732a21f4e2e5ecee6d9136f16e7e0b63",
					"isGroupLevel": "No",
					"reportDate": "2023-08-08",
					"currency": "MUR"
>>>>>>> 31195968
				},
				"IntegratedReport": {
					"reference": "50a36c418baffd520bb92d84664f06f9732a21f4e2e5ecee6d9136f16e7e0b63",
<<<<<<< HEAD
					"reportDate": "2023-03-18",
					"currency": "PAB"
				},
				"AnnualReport": {
					"reference": "50a36c418baffd520bb92d84664f06f9732a21f4e2e5ecee6d9136f16e7e0b63",
					"isGroupLevel": "NA",
					"reportDate": "2023-02-07",
					"currency": "SBD"
				}
			},
			"assurance": {
				"assurance": "LimitedAssurance",
				"dataSource": {
					"page": 954,
					"report": "AnnualReport",
					"tagName": "infrastructures"
				}
			},
			"scopeOfEntities": "NA",
			"nfrdMandatory": "No",
=======
					"currency": "PHP"
				}
			},
			"assurance": {
				"assurance": "None"
			},
			"euTaxonomyActivityLevelReporting": "Yes",
>>>>>>> 31195968
			"financialServicesTypes": [
				"AssetManagement",
				"InsuranceOrReinsurance"
			],
			"eligibilityKpis": {
				"AssetManagement": {
					"banksAndIssuers": {
<<<<<<< HEAD
						"value": 0.9598,
						"quality": "Incomplete"
					},
					"derivatives": {
						"value": 0.5601,
						"dataSource": {
							"page": 973,
							"report": "AnnualReport",
							"tagName": "initiatives"
						},
						"quality": "Estimated",
						"comment": "program online circuit"
					},
					"investmentNonNfrd": {
						"value": 0.5946,
						"dataSource": {
							"page": 477,
							"report": "ESEFReport",
							"tagName": "action-items"
						},
						"quality": "Estimated",
						"comment": "program back-end protocol"
					},
					"taxonomyEligibleActivity": {
						"value": 0.4024,
						"dataSource": {
							"page": 708,
							"report": "IntegratedReport",
							"tagName": "portals"
						},
						"quality": "Reported",
						"comment": "transmit open-source bandwidth"
					},
					"taxonomyNonEligibleActivity": {
						"value": 0.7553,
						"quality": "Estimated"
=======
						"quality": "NA"
					},
					"derivatives": {
						"value": 0.4937,
						"quality": "Estimated"
					},
					"investmentNonNfrd": {
						"value": 0.0132,
						"dataSource": {
							"page": 1071,
							"report": "ESEFReport",
							"tagName": "niches"
						},
						"quality": "Audited",
						"comment": "calculate wireless array"
					},
					"taxonomyEligibleActivity": {
						"value": 0.144,
						"dataSource": {
							"page": 273,
							"report": "IntegratedReport",
							"tagName": "mindshare"
						},
						"quality": "Estimated",
						"comment": "transmit solid state matrix"
					},
					"taxonomyNonEligibleActivity": {
						"value": 0.9093,
						"dataSource": {
							"page": 588,
							"report": "ESEFReport",
							"tagName": "supply-chains"
						},
						"quality": "Reported",
						"comment": "program primary circuit"
>>>>>>> 31195968
					}
				},
				"InsuranceOrReinsurance": {
					"banksAndIssuers": {
<<<<<<< HEAD
						"value": 0.4373,
						"quality": "Incomplete"
					},
					"derivatives": {
						"value": 0.9636,
						"dataSource": {
							"page": 13,
							"report": "IntegratedReport",
							"tagName": "solutions"
						},
						"quality": "Audited",
						"comment": "override open-source protocol"
					},
					"investmentNonNfrd": {
						"value": 0.5127,
						"dataSource": {
							"page": 101,
							"report": "ESEFReport",
							"tagName": "web services"
						},
						"quality": "Estimated",
						"comment": "parse 1080p application"
					},
					"taxonomyEligibleActivity": {
						"value": 0.9092,
						"dataSource": {
							"page": 675,
							"report": "IntegratedReport",
							"tagName": "markets"
						},
						"quality": "Reported",
						"comment": "navigate redundant program"
					},
					"taxonomyNonEligibleActivity": {
						"value": 0.3537,
						"dataSource": {
							"page": 512,
							"report": "IntegratedReport",
							"tagName": "supply-chains"
						},
						"quality": "Reported",
						"comment": "synthesize optical application"
=======
						"value": 0.2208,
						"dataSource": {
							"page": 640,
							"report": "ESEFReport",
							"tagName": "initiatives"
						},
						"quality": "Audited",
						"comment": "back up 1080p protocol"
					},
					"derivatives": {
						"value": 0.6281,
						"quality": "Estimated"
					},
					"investmentNonNfrd": {
						"quality": "NA"
					},
					"taxonomyEligibleActivity": {
						"value": 0.8087,
						"dataSource": {
							"page": 744,
							"report": "IntegratedReport",
							"tagName": "supply-chains"
						},
						"quality": "Reported",
						"comment": "compress multi-byte application"
					},
					"taxonomyNonEligibleActivity": {
						"value": 0.7974,
						"dataSource": {
							"page": 867,
							"report": "IntegratedReport",
							"tagName": "interfaces"
						},
						"quality": "Estimated",
						"comment": "synthesize redundant bus"
>>>>>>> 31195968
					}
				}
			},
			"insuranceKpis": {
				"taxonomyEligibleNonLifeInsuranceActivities": {
<<<<<<< HEAD
					"value": 0.3742,
					"quality": "Estimated"
=======
					"value": 0.8209,
					"dataSource": {
						"page": 287,
						"report": "ESEFReport",
						"tagName": "eyeballs"
					},
					"quality": "Reported",
					"comment": "hack digital matrix"
>>>>>>> 31195968
				}
			}
		},
		"reportingPeriod": "2019"
	},
	{
		"companyInformation": {
			"companyName": "credit-institution-dual-field-submission",
<<<<<<< HEAD
			"headquarters": "Audiefield",
			"identifiers": {
				"Lei": [],
				"Isin": [
					"p1OwKx1gA5p0"
=======
			"headquarters": "North Efrenborough",
			"sector": "portals",
			"identifiers": {
				"Lei": [],
				"Isin": [
					"x8vQ1sj1zM2I",
					"NqvG5Dmh3Na2"
>>>>>>> 31195968
				],
				"PermId": [],
				"Ticker": [
					"ZJuUDCv"
				],
				"Duns": [
					"kBJudwRzf"
				],
				"VatNumber": [],
				"CompanyRegistrationNumber": []
			},
<<<<<<< HEAD
			"countryCode": "GT",
			"companyAlternativeNames": [
				"Fahey - Weber",
				"Lesch Inc"
			],
			"companyLegalForm": "GmbH & Co. KG",
			"website": "https://forsaken-girlfriend.org/",
=======
			"countryCode": "BQ",
			"companyAlternativeNames": [
				"Witting - Purdy"
			],
			"website": "https://rigid-tree.name",
>>>>>>> 31195968
			"isTeaserCompany": false
		},
		"t": {
			"fiscalYearDeviation": "NoDeviation",
<<<<<<< HEAD
			"fiscalYearEnd": "2022-11-19",
			"numberOfEmployees": 95292,
			"referencedReports": {
				"SustainabilityReport": {
					"reference": "50a36c418baffd520bb92d84664f06f9732a21f4e2e5ecee6d9136f16e7e0b63",
					"reportDate": "2023-08-19",
					"currency": "AOA"
				},
				"ESEFReport": {
					"reference": "50a36c418baffd520bb92d84664f06f9732a21f4e2e5ecee6d9136f16e7e0b63",
					"isGroupLevel": "Yes",
					"reportDate": "2022-11-16",
					"currency": "BSD"
				},
				"IntegratedReport": {
					"reference": "50a36c418baffd520bb92d84664f06f9732a21f4e2e5ecee6d9136f16e7e0b63",
					"currency": "SSP"
=======
			"fiscalYearEnd": "2022-11-21",
			"referencedReports": {
				"AnnualReport": {
					"reference": "50a36c418baffd520bb92d84664f06f9732a21f4e2e5ecee6d9136f16e7e0b63",
					"currency": "LBP"
>>>>>>> 31195968
				},
				"AnnualReport": {
					"reference": "50a36c418baffd520bb92d84664f06f9732a21f4e2e5ecee6d9136f16e7e0b63",
<<<<<<< HEAD
					"currency": "PAB"
				}
			},
			"assurance": {
				"assurance": "LimitedAssurance",
				"dataSource": {
					"page": 985,
					"report": "SustainabilityReport",
					"tagName": "content"
				}
			},
			"euTaxonomyActivityLevelReporting": "No",
=======
					"currency": "KES"
				},
				"ESEFReport": {
					"reference": "50a36c418baffd520bb92d84664f06f9732a21f4e2e5ecee6d9136f16e7e0b63",
					"isGroupLevel": "NA",
					"reportDate": "2023-08-28",
					"currency": "UAH"
				}
			},
			"assurance": {
				"assurance": "ReasonableAssurance"
			},
			"euTaxonomyActivityLevelReporting": "Yes",
>>>>>>> 31195968
			"financialServicesTypes": [
				"CreditInstitution"
			],
			"eligibilityKpis": {
				"CreditInstitution": {
					"banksAndIssuers": {
<<<<<<< HEAD
						"value": 0.9483,
						"dataSource": {
							"page": 1198,
							"report": "SustainabilityReport",
							"tagName": "eyeballs"
						},
						"quality": "Reported",
						"comment": "override mobile card"
					},
					"derivatives": {
						"value": 0.3469,
						"quality": "Incomplete"
					},
					"investmentNonNfrd": {
						"value": 0.2826,
						"quality": "Estimated"
					},
					"taxonomyEligibleActivity": {
						"quality": "NA"
					},
					"taxonomyNonEligibleActivity": {
						"value": 0.0074,
						"dataSource": {
							"page": 417,
							"report": "IntegratedReport",
							"tagName": "paradigms"
						},
						"quality": "Reported",
						"comment": "back up open-source matrix"
=======
						"value": 0.1941,
						"quality": "Incomplete"
					},
					"derivatives": {
						"value": 0.9869,
						"dataSource": {
							"page": 350,
							"report": "IntegratedReport",
							"tagName": "partnerships"
						},
						"quality": "Reported",
						"comment": "navigate primary pixel"
					},
					"investmentNonNfrd": {
						"value": 0.0899,
						"dataSource": {
							"page": 443,
							"report": "AnnualReport",
							"tagName": "portals"
						},
						"quality": "Estimated",
						"comment": "reboot optical bandwidth"
					},
					"taxonomyEligibleActivity": {
						"value": 0.9709,
						"dataSource": {
							"page": 33,
							"report": "ESEFReport",
							"tagName": "users"
						},
						"quality": "Estimated",
						"comment": "bypass multi-byte hard drive"
					},
					"taxonomyNonEligibleActivity": {
						"value": 0.4963,
						"dataSource": {
							"page": 84,
							"report": "IntegratedReport",
							"tagName": "blockchains"
						},
						"quality": "Audited",
						"comment": "synthesize open-source application"
>>>>>>> 31195968
					}
				}
			},
			"creditInstitutionKpis": {
				"interbankLoans": {
<<<<<<< HEAD
					"value": 0.6718,
					"quality": "Incomplete"
				},
				"tradingPortfolio": {
					"value": 0.0025,
					"dataSource": {
						"page": 598,
						"report": "SustainabilityReport",
						"tagName": "e-markets"
					},
					"quality": "Audited",
					"comment": "back up wireless interface"
				},
				"greenAssetRatio": {
					"value": 0.5464,
					"dataSource": {
						"page": 975,
						"report": "SustainabilityReport",
						"tagName": "metrics"
					},
					"quality": "Reported",
					"comment": "copy haptic bandwidth"
=======
					"value": 0.4909,
					"dataSource": {
						"page": 365,
						"report": "ESEFReport",
						"tagName": "experiences"
					},
					"quality": "Incomplete",
					"comment": "program wireless alarm"
				},
				"tradingPortfolio": {
					"value": 0.9866,
					"quality": "Incomplete"
				},
				"greenAssetRatio": {
					"value": 0.2407,
					"dataSource": {
						"page": 154,
						"report": "AnnualReport",
						"tagName": "functionalities"
					},
					"quality": "Reported",
					"comment": "hack mobile circuit"
>>>>>>> 31195968
				}
			}
		},
		"reportingPeriod": "2022"
	},
	{
		"companyInformation": {
			"companyName": "credit-institution-single-field-submission",
<<<<<<< HEAD
			"headquarters": "Port Cecilmouth",
			"headquartersPostalCode": "13299",
			"identifiers": {
				"Lei": [
					"NRc33LbE83lnOK83MySY"
				],
				"Isin": [
					"PDN5zgtGDEVu",
					"m691jiKLTLrb"
=======
			"headquarters": "Melynaworth",
			"sector": "solutions",
			"identifiers": {
				"Lei": [],
				"Isin": [
					"l9zh2ukB18kY"
				],
				"PermId": [
					"L5nbIuL8RF"
>>>>>>> 31195968
				],
				"PermId": [],
				"Ticker": [],
<<<<<<< HEAD
				"Duns": [],
				"VatNumber": [
					"vANQu9psn"
				],
				"CompanyRegistrationNumber": [
					"ggumBIpoHQm5Nnj"
				]
			},
			"countryCode": "SY",
			"companyAlternativeNames": [
				"Breitenberg - Anderson"
			],
=======
				"Duns": [
					"FefkUYyHe"
				],
				"VatNumber": [
					"QgL78Ms5m"
				],
				"CompanyRegistrationNumber": [
					"ug52sYMseuKnH7q"
				]
			},
			"countryCode": "KI",
			"companyAlternativeNames": [
				"Glover Inc",
				"Mann - Klocko",
				"Medhurst Inc",
				"Wyman, Baumbach and Durgan"
			],
			"website": "https://thunderous-disagreement.name",
>>>>>>> 31195968
			"isTeaserCompany": false
		},
		"t": {
			"fiscalYearDeviation": "NoDeviation",
<<<<<<< HEAD
			"fiscalYearEnd": "2022-09-23",
			"numberOfEmployees": 42176,
=======
			"numberOfEmployees": 30375,
>>>>>>> 31195968
			"referencedReports": {
				"ESEFReport": {
					"reference": "50a36c418baffd520bb92d84664f06f9732a21f4e2e5ecee6d9136f16e7e0b63",
<<<<<<< HEAD
					"isGroupLevel": "No",
					"currency": "NPR"
				},
				"AnnualReport": {
					"reference": "50a36c418baffd520bb92d84664f06f9732a21f4e2e5ecee6d9136f16e7e0b63",
					"reportDate": "2022-09-28",
					"currency": "SBD"
=======
					"currency": "SLE"
>>>>>>> 31195968
				},
				"AnnualReport": {
					"reference": "50a36c418baffd520bb92d84664f06f9732a21f4e2e5ecee6d9136f16e7e0b63",
<<<<<<< HEAD
					"currency": "AED"
				},
				"SustainabilityReport": {
					"reference": "50a36c418baffd520bb92d84664f06f9732a21f4e2e5ecee6d9136f16e7e0b63",
					"reportDate": "2023-04-15",
					"currency": "GNF"
=======
					"isGroupLevel": "No",
					"currency": "SCR"
>>>>>>> 31195968
				}
			},
			"assurance": {
				"assurance": "ReasonableAssurance"
			},
<<<<<<< HEAD
			"scopeOfEntities": "Yes",
			"euTaxonomyActivityLevelReporting": "Yes",
=======
			"nfrdMandatory": "Yes",
>>>>>>> 31195968
			"financialServicesTypes": [
				"CreditInstitution"
			],
			"eligibilityKpis": {
				"CreditInstitution": {
					"banksAndIssuers": {
<<<<<<< HEAD
						"value": 0.6493,
						"dataSource": {
							"page": 21,
							"report": "IntegratedReport",
							"tagName": "niches"
						},
						"quality": "Reported",
						"comment": "back up back-end circuit"
					},
					"derivatives": {
						"value": 0.5555,
						"dataSource": {
							"page": 1178,
							"report": "ESEFReport",
							"tagName": "solutions"
						},
						"quality": "Incomplete",
						"comment": "reboot back-end feed"
					},
					"investmentNonNfrd": {
						"value": 0.6741,
						"dataSource": {
							"page": 1126,
							"report": "ESEFReport",
							"tagName": "bandwidth"
						},
						"quality": "Estimated",
						"comment": "transmit mobile monitor"
					},
					"taxonomyEligibleActivity": {
						"value": 0.0185,
						"dataSource": {
							"page": 474,
							"report": "SustainabilityReport",
							"tagName": "lifetime value"
						},
						"quality": "Audited",
						"comment": "connect 1080p driver"
					},
					"taxonomyNonEligibleActivity": {
						"value": 0.3703,
						"dataSource": {
							"page": 257,
							"report": "ESEFReport",
							"tagName": "infrastructures"
						},
						"quality": "Reported",
						"comment": "hack back-end monitor"
=======
						"value": 0.5559,
						"dataSource": {
							"page": 606,
							"report": "SustainabilityReport",
							"tagName": "platforms"
						},
						"quality": "Incomplete",
						"comment": "parse wireless alarm"
					},
					"derivatives": {
						"value": 0.3772,
						"dataSource": {
							"page": 882,
							"report": "AnnualReport",
							"tagName": "e-business"
						},
						"quality": "Reported",
						"comment": "transmit haptic capacitor"
					},
					"investmentNonNfrd": {
						"value": 0.7543,
						"quality": "Incomplete"
					},
					"taxonomyEligibleActivity": {
						"value": 0.6811,
						"dataSource": {
							"page": 952,
							"report": "AnnualReport",
							"tagName": "ROI"
						},
						"quality": "Reported",
						"comment": "copy neural array"
					},
					"taxonomyNonEligibleActivity": {
						"value": 0.7829,
						"quality": "Incomplete"
>>>>>>> 31195968
					}
				}
			},
			"creditInstitutionKpis": {
				"tradingPortfolioAndInterbankLoans": {
<<<<<<< HEAD
					"value": 0.0205,
					"quality": "Estimated"
				},
				"greenAssetRatio": {
					"value": 0.2732,
					"quality": "Estimated"
=======
					"value": 0.4117,
					"dataSource": {
						"page": 1065,
						"report": "AnnualReport",
						"tagName": "e-business"
					},
					"quality": "Reported",
					"comment": "connect mobile panel"
				},
				"greenAssetRatio": {
					"value": 0.2827,
					"dataSource": {
						"page": 144,
						"report": "AnnualReport",
						"tagName": "technologies"
					},
					"quality": "Audited",
					"comment": "generate multi-byte matrix"
>>>>>>> 31195968
				}
			}
		},
		"reportingPeriod": "2023"
	},
	{
		"companyInformation": {
			"companyName": "insurance-company",
<<<<<<< HEAD
			"headquarters": "East Melvina",
			"identifiers": {
				"Lei": [],
				"Isin": [
					"FJjtzfkBOS73"
				],
				"PermId": [
					"5QdyNdnlPv"
				],
				"Ticker": [
					"bahX0FS"
				],
				"Duns": [
					"xVtEklmre"
				],
				"VatNumber": [
					"aapxHnYiH"
				],
				"CompanyRegistrationNumber": []
			},
			"countryCode": "JM",
			"companyAlternativeNames": [
				"Prohaska - Koelpin"
=======
			"headquarters": "Deckowmouth",
			"identifiers": {
				"Lei": [],
				"Isin": [
					"9jE2vYlejuGW",
					"PcusZoRd4twp"
				],
				"PermId": [
					"lB3WcMC2S7"
				],
				"Ticker": [
					"myVn1tw"
				],
				"Duns": [],
				"VatNumber": [
					"Zfoanh6SE"
				],
				"CompanyRegistrationNumber": [
					"J8UV6iYnDvVxjSl"
				]
			},
			"countryCode": "SR",
			"companyAlternativeNames": [
				"Jacobs Group",
				"Wilkinson - McKenzie"
>>>>>>> 31195968
			],
			"companyLegalForm": "Limited Liability Partnership (LLP)",
			"website": "https://scared-tog.info",
			"isTeaserCompany": false
		},
		"t": {
<<<<<<< HEAD
			"fiscalYearEnd": "2022-10-17",
			"referencedReports": {
				"IntegratedReport": {
					"reference": "50a36c418baffd520bb92d84664f06f9732a21f4e2e5ecee6d9136f16e7e0b63",
					"currency": "BHD"
				},
				"SustainabilityReport": {
					"reference": "50a36c418baffd520bb92d84664f06f9732a21f4e2e5ecee6d9136f16e7e0b63",
					"currency": "TMT"
				},
				"ESEFReport": {
=======
			"fiscalYearDeviation": "Deviation",
			"fiscalYearEnd": "2023-03-22",
			"referencedReports": {
				"SustainabilityReport": {
					"reference": "50a36c418baffd520bb92d84664f06f9732a21f4e2e5ecee6d9136f16e7e0b63",
					"isGroupLevel": "No",
					"reportDate": "2022-10-12",
					"currency": "DJF"
				},
				"AnnualReport": {
>>>>>>> 31195968
					"reference": "50a36c418baffd520bb92d84664f06f9732a21f4e2e5ecee6d9136f16e7e0b63",
					"reportDate": "2022-09-24",
					"currency": "TTD"
				},
				"ESEFReport": {
					"reference": "50a36c418baffd520bb92d84664f06f9732a21f4e2e5ecee6d9136f16e7e0b63",
					"isGroupLevel": "NA",
					"reportDate": "2022-11-20",
					"currency": "BAM"
				},
				"IntegratedReport": {
					"reference": "50a36c418baffd520bb92d84664f06f9732a21f4e2e5ecee6d9136f16e7e0b63",
					"isGroupLevel": "Yes",
<<<<<<< HEAD
					"reportDate": "2023-05-19",
					"currency": "SSP"
				}
			},
			"assurance": {
				"assurance": "ReasonableAssurance",
				"provider": "Wilderman - Dickens",
				"dataSource": {
					"page": 625,
					"report": "IntegratedReport",
					"tagName": "eyeballs"
				}
			},
			"euTaxonomyActivityLevelReporting": "No",
=======
					"reportDate": "2023-07-14",
					"currency": "MMK"
				}
			},
			"assurance": {
				"assurance": "None"
			},
>>>>>>> 31195968
			"financialServicesTypes": [
				"InsuranceOrReinsurance"
			],
			"eligibilityKpis": {
				"InsuranceOrReinsurance": {
					"banksAndIssuers": {
<<<<<<< HEAD
						"value": 0.1503,
						"quality": "Incomplete"
					},
					"derivatives": {
						"value": 0.4341,
						"dataSource": {
							"page": 240,
							"report": "IntegratedReport",
							"tagName": "functionalities"
						},
						"quality": "Audited",
						"comment": "copy multi-byte circuit"
					},
					"investmentNonNfrd": {
						"value": 0.919,
						"dataSource": {
							"page": 526,
							"report": "ESEFReport",
							"tagName": "systems"
						},
						"quality": "Audited",
						"comment": "compress mobile program"
					},
					"taxonomyEligibleActivity": {
						"value": 0.5323,
						"dataSource": {
							"page": 530,
							"report": "ESEFReport",
							"tagName": "relationships"
						},
						"quality": "Audited",
						"comment": "program bluetooth panel"
					},
					"taxonomyNonEligibleActivity": {
						"value": 0.8077,
						"quality": "Estimated"
=======
						"value": 0.4157,
						"dataSource": {
							"page": 666,
							"report": "ESEFReport",
							"tagName": "bandwidth"
						},
						"quality": "Reported",
						"comment": "input redundant microchip"
					},
					"derivatives": {
						"value": 0.4181,
						"quality": "Estimated"
					},
					"investmentNonNfrd": {
						"value": 0.9123,
						"dataSource": {
							"page": 284,
							"report": "AnnualReport",
							"tagName": "action-items"
						},
						"quality": "Audited",
						"comment": "navigate primary system"
					},
					"taxonomyEligibleActivity": {
						"value": 0.0965,
						"dataSource": {
							"page": 104,
							"report": "IntegratedReport",
							"tagName": "e-business"
						},
						"quality": "Incomplete",
						"comment": "navigate wireless program"
					},
					"taxonomyNonEligibleActivity": {
						"value": 0.6101,
						"dataSource": {
							"page": 532,
							"report": "IntegratedReport",
							"tagName": "bandwidth"
						},
						"quality": "Audited",
						"comment": "calculate wireless protocol"
>>>>>>> 31195968
					}
				}
			},
			"insuranceKpis": {
				"taxonomyEligibleNonLifeInsuranceActivities": {
<<<<<<< HEAD
					"value": 0.6108,
					"dataSource": {
						"page": 1144,
						"report": "ESEFReport",
						"tagName": "users"
					},
					"quality": "Estimated",
					"comment": "program haptic bandwidth"
				}
			}
		},
		"reportingPeriod": "2019"
=======
					"value": 0.3432,
					"dataSource": {
						"page": 491,
						"report": "IntegratedReport",
						"tagName": "e-business"
					},
					"quality": "Incomplete",
					"comment": "input redundant port"
				}
			}
		},
		"reportingPeriod": "2020"
>>>>>>> 31195968
	},
	{
		"companyInformation": {
			"companyName": "asset-management-company",
<<<<<<< HEAD
			"headquarters": "Ashleestead",
			"identifiers": {
				"Lei": [],
				"Isin": [
					"8gsWpgLCVvEO"
				],
				"PermId": [
					"pTXLMEtGHq"
				],
				"Ticker": [
					"0pqN37x"
				],
				"Duns": [
					"oqjudiSdK"
				],
				"VatNumber": [
					"VO48l6tej"
				],
				"CompanyRegistrationNumber": []
			},
			"countryCode": "QA",
			"companyAlternativeNames": [
				"Ratke, Jaskolski and Satterfield"
			],
			"companyLegalForm": "Public Limited Company (PLC)",
			"isTeaserCompany": false
		},
		"t": {
			"fiscalYearDeviation": "Deviation",
			"referencedReports": {
				"ESEFReport": {
					"reference": "50a36c418baffd520bb92d84664f06f9732a21f4e2e5ecee6d9136f16e7e0b63",
					"isGroupLevel": "No",
					"reportDate": "2023-03-14",
					"currency": "COP"
				},
				"AnnualReport": {
					"reference": "50a36c418baffd520bb92d84664f06f9732a21f4e2e5ecee6d9136f16e7e0b63",
					"isGroupLevel": "Yes",
					"currency": "WST"
=======
			"headquarters": "Fort May",
			"headquartersPostalCode": "84614",
			"sector": "bandwidth",
			"identifiers": {
				"Lei": [],
				"Isin": [
					"DPHCdqKi1ITh"
				],
				"PermId": [
					"tZ4iqlcj0n"
				],
				"Ticker": [
					"Zd44cqh"
				],
				"Duns": [],
				"VatNumber": [
					"CPEbxNyNg"
				],
				"CompanyRegistrationNumber": []
			},
			"countryCode": "GW",
			"companyAlternativeNames": [
				"Monahan LLC"
			],
			"website": "https://testy-incident.net/",
			"isTeaserCompany": false
		},
		"t": {
			"fiscalYearDeviation": "NoDeviation",
			"fiscalYearEnd": "2023-07-23",
			"numberOfEmployees": 48737,
			"referencedReports": {
				"SustainabilityReport": {
					"reference": "50a36c418baffd520bb92d84664f06f9732a21f4e2e5ecee6d9136f16e7e0b63",
					"reportDate": "2023-05-04",
					"currency": "NOK"
>>>>>>> 31195968
				},
				"AnnualReport": {
					"reference": "50a36c418baffd520bb92d84664f06f9732a21f4e2e5ecee6d9136f16e7e0b63",
<<<<<<< HEAD
					"isGroupLevel": "No",
					"reportDate": "2023-06-21",
					"currency": "SAR"
=======
					"isGroupLevel": "Yes",
					"currency": "TJS"
>>>>>>> 31195968
				}
			},
			"assurance": {
				"assurance": "ReasonableAssurance"
			},
<<<<<<< HEAD
=======
			"scopeOfEntities": "Yes",
			"euTaxonomyActivityLevelReporting": "No",
>>>>>>> 31195968
			"financialServicesTypes": [
				"AssetManagement"
			],
			"eligibilityKpis": {
				"AssetManagement": {
					"banksAndIssuers": {
<<<<<<< HEAD
						"value": 0.8319,
						"quality": "Estimated"
					},
					"derivatives": {
						"quality": "NA"
					},
					"investmentNonNfrd": {
						"value": 0.9314,
						"dataSource": {
							"page": 488,
							"report": "SustainabilityReport",
							"tagName": "experiences"
						},
						"quality": "Audited",
						"comment": "transmit bluetooth bus"
					},
					"taxonomyEligibleActivity": {
						"value": 0.4343,
						"quality": "Incomplete"
					},
					"taxonomyNonEligibleActivity": {
						"value": 0.7764,
						"quality": "Estimated"
=======
						"value": 0.133,
						"dataSource": {
							"page": 135,
							"report": "AnnualReport",
							"tagName": "schemas"
						},
						"quality": "Audited",
						"comment": "calculate solid state monitor"
					},
					"derivatives": {
						"value": 0.4861,
						"quality": "Incomplete"
					},
					"investmentNonNfrd": {
						"quality": "NA"
					},
					"taxonomyEligibleActivity": {
						"value": 0.2242,
						"dataSource": {
							"page": 706,
							"report": "SustainabilityReport",
							"tagName": "web services"
						},
						"quality": "Reported",
						"comment": "hack cross-platform array"
					},
					"taxonomyNonEligibleActivity": {
						"quality": "NA"
>>>>>>> 31195968
					}
				}
			}
		},
		"reportingPeriod": "2021"
	},
	{
		"companyInformation": {
			"companyName": "company-for-all-types",
<<<<<<< HEAD
			"headquarters": "Hermanfurt",
			"headquartersPostalCode": "86847",
			"sector": "infrastructures",
			"identifiers": {
				"Lei": [
					"oRh4JEF8i6T6dS7Ly0Vv"
				],
				"Isin": [],
				"PermId": [
					"3okVcRe8HC"
=======
			"headquarters": "Vitoborough",
			"headquartersPostalCode": "00790-4028",
			"sector": "methodologies",
			"identifiers": {
				"Lei": [],
				"Isin": [],
				"PermId": [
					"hcj5yeZ5xK"
				],
				"Ticker": [],
				"Duns": [
					"lsfgtpiMz"
				],
				"VatNumber": [
					"TBBLtlrCJ"
>>>>>>> 31195968
				],
				"Ticker": [],
				"Duns": [],
				"VatNumber": [],
				"CompanyRegistrationNumber": [
<<<<<<< HEAD
					"TV3qc48uRBUMfqj"
				]
			},
			"countryCode": "LY",
			"companyAlternativeNames": [
				"Cormier - Carroll",
				"Fay, Nitzsche and McClure",
				"Harris - Zulauf"
			],
			"companyLegalForm": "AG",
			"isTeaserCompany": false
		},
		"t": {
			"fiscalYearDeviation": "NoDeviation",
			"numberOfEmployees": 74634,
			"referencedReports": {
				"SustainabilityReport": {
					"reference": "50a36c418baffd520bb92d84664f06f9732a21f4e2e5ecee6d9136f16e7e0b63",
					"reportDate": "2023-07-10",
					"currency": "CDF"
				},
				"AnnualReport": {
					"reference": "50a36c418baffd520bb92d84664f06f9732a21f4e2e5ecee6d9136f16e7e0b63",
					"isGroupLevel": "Yes",
					"reportDate": "2023-05-30",
					"currency": "KHR"
=======
					"rSWbAGrRwic9gqb"
				]
			},
			"countryCode": "NG",
			"companyAlternativeNames": [
				"Block - McDermott",
				"Grady Inc",
				"Jakubowski - Runte",
				"Schneider Group"
			],
			"companyLegalForm": "Sole Trader",
			"website": "https://tough-dictaphone.net",
			"isTeaserCompany": false
		},
		"t": {
			"fiscalYearEnd": "2022-11-24",
			"numberOfEmployees": 36644,
			"referencedReports": {
				"IntegratedReport": {
					"reference": "50a36c418baffd520bb92d84664f06f9732a21f4e2e5ecee6d9136f16e7e0b63",
					"isGroupLevel": "NA",
					"currency": "CDF"
>>>>>>> 31195968
				},
				"IntegratedReport": {
					"reference": "50a36c418baffd520bb92d84664f06f9732a21f4e2e5ecee6d9136f16e7e0b63",
<<<<<<< HEAD
					"currency": "BAM"
=======
					"isGroupLevel": "NA",
					"reportDate": "2023-09-03",
					"currency": "VND"
>>>>>>> 31195968
				}
			},
			"assurance": {
				"assurance": "None"
			},
<<<<<<< HEAD
			"scopeOfEntities": "Yes",
			"nfrdMandatory": "Yes",
			"euTaxonomyActivityLevelReporting": "No",
=======
			"scopeOfEntities": "No",
			"euTaxonomyActivityLevelReporting": "Yes",
>>>>>>> 31195968
			"financialServicesTypes": [
				"CreditInstitution",
				"AssetManagement",
				"InsuranceOrReinsurance",
				"InvestmentFirm"
			],
			"eligibilityKpis": {
				"CreditInstitution": {
					"banksAndIssuers": {
<<<<<<< HEAD
						"value": 0.3343,
						"dataSource": {
							"page": 869,
							"report": "IntegratedReport",
							"tagName": "mindshare"
						},
						"quality": "Estimated",
						"comment": "generate multi-byte port"
					},
					"derivatives": {
						"value": 0.3256,
						"dataSource": {
							"page": 340,
							"report": "SustainabilityReport",
							"tagName": "solutions"
						},
						"quality": "Audited",
						"comment": "reboot back-end system"
					},
					"investmentNonNfrd": {
						"value": 0.6074,
						"dataSource": {
							"page": 542,
							"report": "SustainabilityReport",
							"tagName": "content"
						},
						"quality": "Audited",
						"comment": "override virtual panel"
					},
					"taxonomyEligibleActivity": {
						"value": 0.0931,
						"dataSource": {
							"page": 237,
							"report": "AnnualReport",
							"tagName": "schemas"
						},
						"quality": "Incomplete",
						"comment": "calculate optical microchip"
					},
					"taxonomyNonEligibleActivity": {
						"value": 0.2825,
						"quality": "Incomplete"
=======
						"value": 0.4925,
						"dataSource": {
							"page": 131,
							"report": "IntegratedReport",
							"tagName": "portals"
						},
						"quality": "Audited",
						"comment": "generate online panel"
					},
					"derivatives": {
						"value": 0.632,
						"dataSource": {
							"page": 1156,
							"report": "IntegratedReport",
							"tagName": "ROI"
						},
						"quality": "Incomplete",
						"comment": "transmit primary protocol"
					},
					"investmentNonNfrd": {
						"value": 0.8882,
						"quality": "Estimated"
					},
					"taxonomyEligibleActivity": {
						"value": 0.6947,
						"quality": "Incomplete"
					},
					"taxonomyNonEligibleActivity": {
						"value": 0.3389,
						"dataSource": {
							"page": 654,
							"report": "AnnualReport",
							"tagName": "methodologies"
						},
						"quality": "Incomplete",
						"comment": "connect open-source circuit"
>>>>>>> 31195968
					}
				},
				"AssetManagement": {
					"banksAndIssuers": {
<<<<<<< HEAD
						"value": 0.156,
						"dataSource": {
							"page": 27,
							"report": "IntegratedReport",
							"tagName": "markets"
						},
						"quality": "Audited",
						"comment": "quantify neural application"
					},
					"derivatives": {
						"value": 0.2784,
						"quality": "Incomplete"
					},
					"investmentNonNfrd": {
						"value": 0.5125,
						"dataSource": {
							"page": 766,
							"report": "AnnualReport",
							"tagName": "functionalities"
						},
						"quality": "Estimated",
						"comment": "navigate cross-platform hard drive"
					},
					"taxonomyEligibleActivity": {
						"value": 0.3908,
						"dataSource": {
							"page": 86,
							"report": "IntegratedReport",
							"tagName": "metrics"
						},
						"quality": "Audited",
						"comment": "hack 1080p card"
					},
					"taxonomyNonEligibleActivity": {
						"value": 0.5363,
						"dataSource": {
							"page": 357,
							"report": "IntegratedReport",
							"tagName": "networks"
						},
						"quality": "Audited",
						"comment": "override online sensor"
=======
						"value": 0.8173,
						"dataSource": {
							"page": 1127,
							"report": "IntegratedReport",
							"tagName": "e-business"
						},
						"quality": "Audited",
						"comment": "hack digital bandwidth"
					},
					"derivatives": {
						"value": 0.244,
						"quality": "Estimated"
					},
					"investmentNonNfrd": {
						"value": 0.7882,
						"dataSource": {
							"page": 691,
							"report": "IntegratedReport",
							"tagName": "niches"
						},
						"quality": "Reported",
						"comment": "back up primary array"
					},
					"taxonomyEligibleActivity": {
						"value": 0.015,
						"dataSource": {
							"page": 1028,
							"report": "IntegratedReport",
							"tagName": "web services"
						},
						"quality": "Audited",
						"comment": "connect auxiliary transmitter"
					},
					"taxonomyNonEligibleActivity": {
						"value": 0.9766,
						"quality": "Estimated"
>>>>>>> 31195968
					}
				},
				"InsuranceOrReinsurance": {
					"banksAndIssuers": {
<<<<<<< HEAD
						"value": 0.288,
						"dataSource": {
							"page": 238,
							"report": "AnnualReport",
							"tagName": "architectures"
						},
						"quality": "Reported",
						"comment": "program open-source pixel"
					},
					"derivatives": {
						"value": 0.4822,
						"dataSource": {
							"page": 117,
							"report": "AnnualReport",
							"tagName": "niches"
						},
						"quality": "Reported",
						"comment": "bypass redundant hard drive"
					},
					"investmentNonNfrd": {
						"value": 0.9304,
						"quality": "Incomplete"
					},
					"taxonomyEligibleActivity": {
						"value": 0.6335,
						"dataSource": {
							"page": 21,
							"report": "IntegratedReport",
							"tagName": "bandwidth"
						},
						"quality": "Reported",
						"comment": "override 1080p matrix"
					},
					"taxonomyNonEligibleActivity": {
						"value": 0.8109,
=======
						"value": 0.6381,
						"quality": "Estimated"
					},
					"derivatives": {
						"value": 0.8304,
						"dataSource": {
							"page": 639,
							"report": "AnnualReport",
							"tagName": "channels"
						},
						"quality": "Reported",
						"comment": "connect online monitor"
					},
					"investmentNonNfrd": {
						"value": 0.6536,
						"dataSource": {
							"page": 741,
							"report": "IntegratedReport",
							"tagName": "eyeballs"
						},
						"quality": "Audited",
						"comment": "program primary sensor"
					},
					"taxonomyEligibleActivity": {
						"value": 0.7281,
						"quality": "Estimated"
					},
					"taxonomyNonEligibleActivity": {
						"value": 0.9777,
>>>>>>> 31195968
						"quality": "Estimated"
					}
				},
				"InvestmentFirm": {
					"banksAndIssuers": {
<<<<<<< HEAD
						"value": 0.7542,
						"quality": "Estimated"
					},
					"derivatives": {
						"value": 0.8872,
						"quality": "Estimated"
					},
					"investmentNonNfrd": {
						"value": 0.9033,
						"dataSource": {
							"page": 728,
							"report": "SustainabilityReport",
							"tagName": "users"
						},
						"quality": "Estimated",
						"comment": "calculate neural protocol"
					},
					"taxonomyEligibleActivity": {
						"value": 0.352,
						"dataSource": {
							"page": 365,
							"report": "IntegratedReport",
							"tagName": "initiatives"
						},
						"quality": "Audited",
						"comment": "calculate primary feed"
					},
					"taxonomyNonEligibleActivity": {
						"value": 0.9979,
						"dataSource": {
							"page": 595,
							"report": "SustainabilityReport",
							"tagName": "web services"
						},
						"quality": "Audited",
						"comment": "transmit haptic port"
=======
						"value": 0.2235,
						"dataSource": {
							"page": 381,
							"report": "IntegratedReport",
							"tagName": "networks"
						},
						"quality": "Audited",
						"comment": "hack auxiliary feed"
					},
					"derivatives": {
						"value": 0.8549,
						"dataSource": {
							"page": 646,
							"report": "IntegratedReport",
							"tagName": "users"
						},
						"quality": "Estimated",
						"comment": "program wireless interface"
					},
					"investmentNonNfrd": {
						"value": 0.8427,
						"dataSource": {
							"page": 97,
							"report": "IntegratedReport",
							"tagName": "functionalities"
						},
						"quality": "Reported",
						"comment": "parse virtual monitor"
					},
					"taxonomyEligibleActivity": {
						"value": 0.2089,
						"quality": "Estimated"
					},
					"taxonomyNonEligibleActivity": {
						"value": 0.7479,
						"quality": "Estimated"
>>>>>>> 31195968
					}
				}
			},
			"creditInstitutionKpis": {
				"interbankLoans": {
<<<<<<< HEAD
					"value": 0.8211,
					"quality": "Incomplete"
				},
				"tradingPortfolio": {
					"value": 0.7455,
					"quality": "Incomplete"
				},
				"tradingPortfolioAndInterbankLoans": {
					"value": 0.7646,
					"quality": "Estimated"
				},
				"greenAssetRatio": {
					"value": 0.9424,
					"dataSource": {
						"page": 96,
						"report": "SustainabilityReport",
						"tagName": "niches"
					},
					"quality": "Audited",
					"comment": "generate multi-byte capacitor"
=======
					"value": 0.6065,
					"dataSource": {
						"page": 237,
						"report": "IntegratedReport",
						"tagName": "web services"
					},
					"quality": "Audited",
					"comment": "calculate primary port"
				},
				"tradingPortfolio": {
					"value": 0.5888,
					"quality": "Estimated"
				},
				"tradingPortfolioAndInterbankLoans": {
					"value": 0.2105,
					"dataSource": {
						"page": 983,
						"report": "AnnualReport",
						"tagName": "schemas"
					},
					"quality": "Estimated",
					"comment": "quantify cross-platform application"
				},
				"greenAssetRatio": {
					"value": 0.9172,
					"dataSource": {
						"page": 993,
						"report": "AnnualReport",
						"tagName": "synergies"
					},
					"quality": "Reported",
					"comment": "bypass digital card"
>>>>>>> 31195968
				}
			},
			"insuranceKpis": {
				"taxonomyEligibleNonLifeInsuranceActivities": {
<<<<<<< HEAD
					"value": 0.3522,
					"dataSource": {
						"page": 197,
						"report": "AnnualReport",
						"tagName": "niches"
					},
					"quality": "Reported",
					"comment": "back up online feed"
=======
					"value": 0.7084,
					"dataSource": {
						"page": 541,
						"report": "AnnualReport",
						"tagName": "portals"
					},
					"quality": "Reported",
					"comment": "override optical circuit"
>>>>>>> 31195968
				}
			},
			"investmentFirmKpis": {
				"greenAssetRatio": {
<<<<<<< HEAD
					"value": 0.6462,
					"dataSource": {
						"page": 65,
						"report": "SustainabilityReport",
						"tagName": "networks"
					},
					"quality": "Audited",
					"comment": "hack multi-byte array"
				}
			}
		},
		"reportingPeriod": "2021"
=======
					"value": 0.162,
					"dataSource": {
						"page": 1012,
						"report": "AnnualReport",
						"tagName": "relationships"
					},
					"quality": "Audited",
					"comment": "quantify multi-byte protocol"
				}
			}
		},
		"reportingPeriod": "2023"
>>>>>>> 31195968
	},
	{
		"companyInformation": {
			"companyName": "eligible-activity-Point-0.26",
<<<<<<< HEAD
			"headquarters": "Dublin",
			"identifiers": {
				"Lei": [
					"9Gczgh6K5SzTm3mKOrx4"
				],
				"Isin": [
					"Oxm4idx3y2k0"
				],
				"PermId": [
					"kYToz0LLH3"
				],
				"Ticker": [
					"sAXjgl9"
				],
				"Duns": [
					"g4HlpAEdh"
				],
				"VatNumber": [],
				"CompanyRegistrationNumber": []
			},
			"countryCode": "EG",
			"companyAlternativeNames": [],
			"companyLegalForm": "GmbH & Co. KG",
			"isTeaserCompany": false
		},
		"t": {
			"fiscalYearDeviation": "NoDeviation",
			"referencedReports": {
				"AnnualReport": {
					"reference": "50a36c418baffd520bb92d84664f06f9732a21f4e2e5ecee6d9136f16e7e0b63",
					"isGroupLevel": "Yes",
					"reportDate": "2022-12-15",
					"currency": "SDG"
				},
				"ESEFReport": {
					"reference": "50a36c418baffd520bb92d84664f06f9732a21f4e2e5ecee6d9136f16e7e0b63",
					"isGroupLevel": "Yes",
					"currency": "RSD"
				},
				"SustainabilityReport": {
					"reference": "50a36c418baffd520bb92d84664f06f9732a21f4e2e5ecee6d9136f16e7e0b63",
					"isGroupLevel": "No",
					"currency": "WST"
				}
			},
			"assurance": {
				"assurance": "LimitedAssurance",
				"provider": "Nader Group"
=======
			"headquarters": "Vancouver",
			"headquartersPostalCode": "94287-0647",
			"sector": "markets",
			"identifiers": {
				"Lei": [],
				"Isin": [],
				"PermId": [
					"ypNj1KdlWN"
				],
				"Ticker": [
					"kiDVpDN"
				],
				"Duns": [],
				"VatNumber": [
					"OrcSsVKSC"
				],
				"CompanyRegistrationNumber": [
					"etjARKzXsDPgwzF"
				]
			},
			"countryCode": "TZ",
			"companyAlternativeNames": [
				"Davis and Sons",
				"Rosenbaum LLC",
				"Schamberger - Lebsack"
			],
			"isTeaserCompany": false
		},
		"t": {
			"numberOfEmployees": 72967,
			"referencedReports": {
				"AnnualReport": {
					"reference": "50a36c418baffd520bb92d84664f06f9732a21f4e2e5ecee6d9136f16e7e0b63",
					"currency": "KES"
				}
			},
			"assurance": {
				"assurance": "ReasonableAssurance"
>>>>>>> 31195968
			},
			"financialServicesTypes": [
				"CreditInstitution"
			],
			"eligibilityKpis": {
				"CreditInstitution": {
					"taxonomyEligibleActivity": {
						"value": 0.26,
						"quality": "Reported"
					}
				}
			},
			"creditInstitutionKpis": {
				"interbankLoans": {
<<<<<<< HEAD
					"value": 0.6279,
					"dataSource": {
						"page": 657,
						"report": "AnnualReport",
						"tagName": "experiences"
					},
					"quality": "Estimated",
					"comment": "hack haptic pixel"
				},
				"tradingPortfolio": {
					"value": 0.6014,
					"quality": "Estimated"
				},
				"greenAssetRatio": {
					"value": 0.2937,
					"dataSource": {
						"page": 528,
						"report": "SustainabilityReport",
						"tagName": "applications"
					},
					"quality": "Audited",
					"comment": "navigate back-end bus"
=======
					"value": 0.023,
					"quality": "Incomplete"
				},
				"tradingPortfolio": {
					"value": 0.4969,
					"quality": "Incomplete"
				},
				"greenAssetRatio": {
					"value": 0.7109,
					"dataSource": {
						"page": 55,
						"report": "AnnualReport",
						"tagName": "supply-chains"
					},
					"quality": "Reported",
					"comment": "generate wireless sensor"
>>>>>>> 31195968
				}
			}
		},
		"reportingPeriod": "2020"
	},
	{
		"companyInformation": {
			"companyName": "eligible-activity-Point-0.29",
<<<<<<< HEAD
			"headquarters": "West Maria",
			"sector": "mindshare",
=======
			"headquarters": "Runteside",
			"headquartersPostalCode": "55771",
			"sector": "applications",
>>>>>>> 31195968
			"identifiers": {
				"Lei": [
					"cclh1iXDdaDthvUlfrho"
				],
				"Isin": [
<<<<<<< HEAD
					"dFE8ZL25xZa3",
					"LzTbw8udbfD2"
				],
				"PermId": [
					"0tPGlrVvnI"
				],
				"Ticker": [
					"qL678DG"
				],
				"Duns": [
					"MCwiiviON"
				],
				"VatNumber": [
					"y2kjA1waT"
				],
				"CompanyRegistrationNumber": []
			},
			"countryCode": "GM",
			"companyAlternativeNames": [],
			"companyLegalForm": "Limited Liability Partnership (LLP)",
			"isTeaserCompany": false
		},
		"t": {
			"fiscalYearDeviation": "Deviation",
			"fiscalYearEnd": "2023-07-18",
			"numberOfEmployees": 26502,
			"referencedReports": {
				"SustainabilityReport": {
					"reference": "50a36c418baffd520bb92d84664f06f9732a21f4e2e5ecee6d9136f16e7e0b63",
					"reportDate": "2023-01-24",
					"currency": "USD"
				},
				"AnnualReport": {
					"reference": "50a36c418baffd520bb92d84664f06f9732a21f4e2e5ecee6d9136f16e7e0b63",
					"reportDate": "2022-11-15",
					"currency": "ISK"
=======
					"abFIbALKXbGt",
					"w44V6WQRdC8W"
				],
				"PermId": [
					"YhKJIqrzBq"
				],
				"Ticker": [],
				"Duns": [
					"8xNPvk4h9"
				],
				"VatNumber": [
					"OosAp5Bhg"
				],
				"CompanyRegistrationNumber": []
			},
			"countryCode": "GW",
			"companyAlternativeNames": [
				"Jenkins - Friesen",
				"Kuphal - Will",
				"Muller Inc"
			],
			"companyLegalForm": "GmbH",
			"website": "https://acidic-eddy.name/",
			"isTeaserCompany": false
		},
		"t": {
			"numberOfEmployees": 89513,
			"referencedReports": {
				"IntegratedReport": {
					"reference": "50a36c418baffd520bb92d84664f06f9732a21f4e2e5ecee6d9136f16e7e0b63",
					"reportDate": "2023-04-22",
					"currency": "MXN"
				},
				"AnnualReport": {
					"reference": "50a36c418baffd520bb92d84664f06f9732a21f4e2e5ecee6d9136f16e7e0b63",
					"isGroupLevel": "No",
					"reportDate": "2023-08-05",
					"currency": "VUV"
				},
				"SustainabilityReport": {
					"reference": "50a36c418baffd520bb92d84664f06f9732a21f4e2e5ecee6d9136f16e7e0b63",
					"isGroupLevel": "No",
					"reportDate": "2023-06-03",
					"currency": "IQD"
				},
				"ESEFReport": {
					"reference": "50a36c418baffd520bb92d84664f06f9732a21f4e2e5ecee6d9136f16e7e0b63",
					"isGroupLevel": "Yes",
					"reportDate": "2023-03-12",
					"currency": "PYG"
>>>>>>> 31195968
				}
			},
			"assurance": {
				"assurance": "None"
			},
<<<<<<< HEAD
			"scopeOfEntities": "Yes",
			"euTaxonomyActivityLevelReporting": "No",
=======
			"nfrdMandatory": "Yes",
>>>>>>> 31195968
			"financialServicesTypes": [
				"CreditInstitution"
			],
			"eligibilityKpis": {
				"CreditInstitution": {
					"taxonomyEligibleActivity": {
						"value": 0.29,
						"quality": "Reported"
					}
				}
			},
			"creditInstitutionKpis": {
<<<<<<< HEAD
				"tradingPortfolioAndInterbankLoans": {
					"value": 0.4935,
					"dataSource": {
						"page": 789,
						"report": "SustainabilityReport",
						"tagName": "solutions"
					},
					"quality": "Estimated",
					"comment": "program optical transmitter"
				},
				"greenAssetRatio": {
					"value": 0.786,
					"dataSource": {
						"page": 464,
						"report": "AnnualReport",
						"tagName": "action-items"
					},
					"quality": "Incomplete",
					"comment": "override bluetooth sensor"
=======
				"interbankLoans": {
					"value": 0.5128,
					"dataSource": {
						"page": 136,
						"report": "ESEFReport",
						"tagName": "systems"
					},
					"quality": "Reported",
					"comment": "generate open-source bandwidth"
				},
				"tradingPortfolio": {
					"value": 0.3097,
					"dataSource": {
						"page": 439,
						"report": "IntegratedReport",
						"tagName": "platforms"
					},
					"quality": "Reported",
					"comment": "copy back-end transmitter"
				},
				"greenAssetRatio": {
					"value": 0.8924,
					"dataSource": {
						"page": 597,
						"report": "ESEFReport",
						"tagName": "functionalities"
					},
					"quality": "Estimated",
					"comment": "connect bluetooth alarm"
>>>>>>> 31195968
				}
			}
		},
		"reportingPeriod": "2020"
	},
	{
		"companyInformation": {
			"companyName": "eligible-activity-Point-0.292",
<<<<<<< HEAD
			"headquarters": "Urbandale",
			"headquartersPostalCode": "13278",
			"identifiers": {
				"Lei": [],
				"Isin": [
					"CStqZMEI04En",
					"h5AQVcGWde39"
				],
				"PermId": [
					"W5k3hEdC60"
				],
				"Ticker": [],
				"Duns": [],
				"VatNumber": [],
				"CompanyRegistrationNumber": [
					"CvUmTVsGZCFRjIS"
				]
			},
			"countryCode": "BW",
			"companyAlternativeNames": [
				"Bernhard - Murray"
			],
			"companyLegalForm": "Limited Liability Partnership (LLP)",
			"isTeaserCompany": false
		},
		"t": {
			"fiscalYearDeviation": "NoDeviation",
			"fiscalYearEnd": "2023-02-02",
			"referencedReports": {
				"SustainabilityReport": {
					"reference": "50a36c418baffd520bb92d84664f06f9732a21f4e2e5ecee6d9136f16e7e0b63",
					"reportDate": "2022-09-04",
					"currency": "ZWL"
				},
				"IntegratedReport": {
					"reference": "50a36c418baffd520bb92d84664f06f9732a21f4e2e5ecee6d9136f16e7e0b63",
					"isGroupLevel": "NA",
					"reportDate": "2022-11-17",
					"currency": "BYN"
				},
				"AnnualReport": {
					"reference": "50a36c418baffd520bb92d84664f06f9732a21f4e2e5ecee6d9136f16e7e0b63",
					"isGroupLevel": "No",
					"reportDate": "2023-01-23",
					"currency": "MDL"
=======
			"headquarters": "Pittsfield",
			"headquartersPostalCode": "06282-2014",
			"sector": "schemas",
			"identifiers": {
				"Lei": [
					"BDFfuEEpIP3ukOFAmfAz"
				],
				"Isin": [
					"oSu0e4j0yOz4"
				],
				"PermId": [
					"qa1N1hkuXS"
				],
				"Ticker": [
					"H1HXLK6"
				],
				"Duns": [],
				"VatNumber": [
					"QTb6q7nfl"
				],
				"CompanyRegistrationNumber": [
					"VKXHDY0ZA2mtPu4"
				]
			},
			"countryCode": "BR",
			"companyAlternativeNames": [
				"Lockman - Block",
				"Raynor Group",
				"Wisoky and Sons"
			],
			"companyLegalForm": "Sole Trader",
			"website": "https://charming-form.net",
			"isTeaserCompany": false
		},
		"t": {
			"fiscalYearDeviation": "Deviation",
			"fiscalYearEnd": "2022-09-30",
			"numberOfEmployees": 10137,
			"referencedReports": {
				"ESEFReport": {
					"reference": "50a36c418baffd520bb92d84664f06f9732a21f4e2e5ecee6d9136f16e7e0b63",
					"isGroupLevel": "Yes",
					"currency": "BIF"
				},
				"IntegratedReport": {
					"reference": "50a36c418baffd520bb92d84664f06f9732a21f4e2e5ecee6d9136f16e7e0b63",
					"isGroupLevel": "Yes",
					"currency": "RSD"
				},
				"SustainabilityReport": {
					"reference": "50a36c418baffd520bb92d84664f06f9732a21f4e2e5ecee6d9136f16e7e0b63",
					"isGroupLevel": "NA",
					"reportDate": "2023-04-10",
					"currency": "BMD"
>>>>>>> 31195968
				}
			},
			"assurance": {
				"assurance": "ReasonableAssurance",
				"provider": "Gibson and Sons"
			},
<<<<<<< HEAD
			"scopeOfEntities": "NA",
=======
			"nfrdMandatory": "No",
>>>>>>> 31195968
			"financialServicesTypes": [
				"CreditInstitution"
			],
			"eligibilityKpis": {
				"CreditInstitution": {
					"taxonomyEligibleActivity": {
						"value": 0.292,
						"quality": "Reported"
					}
				}
			},
			"creditInstitutionKpis": {
				"interbankLoans": {
<<<<<<< HEAD
					"value": 0.7823,
					"dataSource": {
						"page": 6,
						"report": "AnnualReport",
						"tagName": "architectures"
					},
					"quality": "Incomplete",
					"comment": "compress virtual array"
				},
				"tradingPortfolio": {
					"quality": "NA"
				},
				"greenAssetRatio": {
					"value": 0.0189,
					"dataSource": {
						"page": 406,
						"report": "IntegratedReport",
						"tagName": "portals"
					},
					"quality": "Reported",
					"comment": "index redundant firewall"
=======
					"value": 0.7517,
					"quality": "Incomplete"
				},
				"tradingPortfolio": {
					"value": 0.5397,
					"dataSource": {
						"page": 15,
						"report": "IntegratedReport",
						"tagName": "models"
					},
					"quality": "Audited",
					"comment": "compress optical firewall"
				},
				"greenAssetRatio": {
					"value": 0.9048,
					"dataSource": {
						"page": 1061,
						"report": "ESEFReport",
						"tagName": "architectures"
					},
					"quality": "Audited",
					"comment": "bypass optical hard drive"
>>>>>>> 31195968
				}
			}
		},
		"reportingPeriod": "2023"
	}
]<|MERGE_RESOLUTION|>--- conflicted
+++ resolved
@@ -2,42 +2,6 @@
 	{
 		"companyInformation": {
 			"companyName": "asset-management-insurance-company",
-<<<<<<< HEAD
-			"headquarters": "Fritschborough",
-			"identifiers": {
-				"Lei": [],
-				"Isin": [
-					"kQ9s0Id50VIX"
-				],
-				"PermId": [],
-				"Ticker": [
-					"2fLLuRQ"
-				],
-				"Duns": [],
-				"VatNumber": [],
-				"CompanyRegistrationNumber": [
-					"4md4L7dyHcLbho5"
-				]
-			},
-			"countryCode": "HM",
-			"companyAlternativeNames": [
-				"Ebert - Boyer",
-				"Gorczany Inc",
-				"Kiehn - Maggio",
-				"Lakin LLC"
-			],
-			"website": "https://thrifty-close.net/",
-			"isTeaserCompany": false
-		},
-		"t": {
-			"fiscalYearDeviation": "Deviation",
-			"fiscalYearEnd": "2023-03-01",
-			"referencedReports": {
-				"ESEFReport": {
-					"reference": "50a36c418baffd520bb92d84664f06f9732a21f4e2e5ecee6d9136f16e7e0b63",
-					"reportDate": "2022-12-19",
-					"currency": "RSD"
-=======
 			"headquarters": "Imaniburgh",
 			"headquartersPostalCode": "09043",
 			"sector": "relationships",
@@ -73,32 +37,9 @@
 					"isGroupLevel": "No",
 					"reportDate": "2023-08-08",
 					"currency": "MUR"
->>>>>>> 31195968
-				},
-				"IntegratedReport": {
-					"reference": "50a36c418baffd520bb92d84664f06f9732a21f4e2e5ecee6d9136f16e7e0b63",
-<<<<<<< HEAD
-					"reportDate": "2023-03-18",
-					"currency": "PAB"
-				},
-				"AnnualReport": {
-					"reference": "50a36c418baffd520bb92d84664f06f9732a21f4e2e5ecee6d9136f16e7e0b63",
-					"isGroupLevel": "NA",
-					"reportDate": "2023-02-07",
-					"currency": "SBD"
-				}
-			},
-			"assurance": {
-				"assurance": "LimitedAssurance",
-				"dataSource": {
-					"page": 954,
-					"report": "AnnualReport",
-					"tagName": "infrastructures"
-				}
-			},
-			"scopeOfEntities": "NA",
-			"nfrdMandatory": "No",
-=======
+				},
+				"ESEFReport": {
+					"reference": "50a36c418baffd520bb92d84664f06f9732a21f4e2e5ecee6d9136f16e7e0b63",
 					"currency": "PHP"
 				}
 			},
@@ -106,7 +47,6 @@
 				"assurance": "None"
 			},
 			"euTaxonomyActivityLevelReporting": "Yes",
->>>>>>> 31195968
 			"financialServicesTypes": [
 				"AssetManagement",
 				"InsuranceOrReinsurance"
@@ -114,44 +54,6 @@
 			"eligibilityKpis": {
 				"AssetManagement": {
 					"banksAndIssuers": {
-<<<<<<< HEAD
-						"value": 0.9598,
-						"quality": "Incomplete"
-					},
-					"derivatives": {
-						"value": 0.5601,
-						"dataSource": {
-							"page": 973,
-							"report": "AnnualReport",
-							"tagName": "initiatives"
-						},
-						"quality": "Estimated",
-						"comment": "program online circuit"
-					},
-					"investmentNonNfrd": {
-						"value": 0.5946,
-						"dataSource": {
-							"page": 477,
-							"report": "ESEFReport",
-							"tagName": "action-items"
-						},
-						"quality": "Estimated",
-						"comment": "program back-end protocol"
-					},
-					"taxonomyEligibleActivity": {
-						"value": 0.4024,
-						"dataSource": {
-							"page": 708,
-							"report": "IntegratedReport",
-							"tagName": "portals"
-						},
-						"quality": "Reported",
-						"comment": "transmit open-source bandwidth"
-					},
-					"taxonomyNonEligibleActivity": {
-						"value": 0.7553,
-						"quality": "Estimated"
-=======
 						"quality": "NA"
 					},
 					"derivatives": {
@@ -187,55 +89,10 @@
 						},
 						"quality": "Reported",
 						"comment": "program primary circuit"
->>>>>>> 31195968
 					}
 				},
 				"InsuranceOrReinsurance": {
 					"banksAndIssuers": {
-<<<<<<< HEAD
-						"value": 0.4373,
-						"quality": "Incomplete"
-					},
-					"derivatives": {
-						"value": 0.9636,
-						"dataSource": {
-							"page": 13,
-							"report": "IntegratedReport",
-							"tagName": "solutions"
-						},
-						"quality": "Audited",
-						"comment": "override open-source protocol"
-					},
-					"investmentNonNfrd": {
-						"value": 0.5127,
-						"dataSource": {
-							"page": 101,
-							"report": "ESEFReport",
-							"tagName": "web services"
-						},
-						"quality": "Estimated",
-						"comment": "parse 1080p application"
-					},
-					"taxonomyEligibleActivity": {
-						"value": 0.9092,
-						"dataSource": {
-							"page": 675,
-							"report": "IntegratedReport",
-							"tagName": "markets"
-						},
-						"quality": "Reported",
-						"comment": "navigate redundant program"
-					},
-					"taxonomyNonEligibleActivity": {
-						"value": 0.3537,
-						"dataSource": {
-							"page": 512,
-							"report": "IntegratedReport",
-							"tagName": "supply-chains"
-						},
-						"quality": "Reported",
-						"comment": "synthesize optical application"
-=======
 						"value": 0.2208,
 						"dataSource": {
 							"page": 640,
@@ -271,16 +128,11 @@
 						},
 						"quality": "Estimated",
 						"comment": "synthesize redundant bus"
->>>>>>> 31195968
 					}
 				}
 			},
 			"insuranceKpis": {
 				"taxonomyEligibleNonLifeInsuranceActivities": {
-<<<<<<< HEAD
-					"value": 0.3742,
-					"quality": "Estimated"
-=======
 					"value": 0.8209,
 					"dataSource": {
 						"page": 287,
@@ -289,7 +141,6 @@
 					},
 					"quality": "Reported",
 					"comment": "hack digital matrix"
->>>>>>> 31195968
 				}
 			}
 		},
@@ -298,13 +149,6 @@
 	{
 		"companyInformation": {
 			"companyName": "credit-institution-dual-field-submission",
-<<<<<<< HEAD
-			"headquarters": "Audiefield",
-			"identifiers": {
-				"Lei": [],
-				"Isin": [
-					"p1OwKx1gA5p0"
-=======
 			"headquarters": "North Efrenborough",
 			"sector": "portals",
 			"identifiers": {
@@ -312,7 +156,6 @@
 				"Isin": [
 					"x8vQ1sj1zM2I",
 					"NqvG5Dmh3Na2"
->>>>>>> 31195968
 				],
 				"PermId": [],
 				"Ticker": [
@@ -324,67 +167,23 @@
 				"VatNumber": [],
 				"CompanyRegistrationNumber": []
 			},
-<<<<<<< HEAD
-			"countryCode": "GT",
-			"companyAlternativeNames": [
-				"Fahey - Weber",
-				"Lesch Inc"
-			],
-			"companyLegalForm": "GmbH & Co. KG",
-			"website": "https://forsaken-girlfriend.org/",
-=======
 			"countryCode": "BQ",
 			"companyAlternativeNames": [
 				"Witting - Purdy"
 			],
 			"website": "https://rigid-tree.name",
->>>>>>> 31195968
 			"isTeaserCompany": false
 		},
 		"t": {
 			"fiscalYearDeviation": "NoDeviation",
-<<<<<<< HEAD
-			"fiscalYearEnd": "2022-11-19",
-			"numberOfEmployees": 95292,
-			"referencedReports": {
-				"SustainabilityReport": {
-					"reference": "50a36c418baffd520bb92d84664f06f9732a21f4e2e5ecee6d9136f16e7e0b63",
-					"reportDate": "2023-08-19",
-					"currency": "AOA"
-				},
-				"ESEFReport": {
-					"reference": "50a36c418baffd520bb92d84664f06f9732a21f4e2e5ecee6d9136f16e7e0b63",
-					"isGroupLevel": "Yes",
-					"reportDate": "2022-11-16",
-					"currency": "BSD"
-				},
-				"IntegratedReport": {
-					"reference": "50a36c418baffd520bb92d84664f06f9732a21f4e2e5ecee6d9136f16e7e0b63",
-					"currency": "SSP"
-=======
 			"fiscalYearEnd": "2022-11-21",
 			"referencedReports": {
 				"AnnualReport": {
 					"reference": "50a36c418baffd520bb92d84664f06f9732a21f4e2e5ecee6d9136f16e7e0b63",
 					"currency": "LBP"
->>>>>>> 31195968
-				},
-				"AnnualReport": {
-					"reference": "50a36c418baffd520bb92d84664f06f9732a21f4e2e5ecee6d9136f16e7e0b63",
-<<<<<<< HEAD
-					"currency": "PAB"
-				}
-			},
-			"assurance": {
-				"assurance": "LimitedAssurance",
-				"dataSource": {
-					"page": 985,
-					"report": "SustainabilityReport",
-					"tagName": "content"
-				}
-			},
-			"euTaxonomyActivityLevelReporting": "No",
-=======
+				},
+				"IntegratedReport": {
+					"reference": "50a36c418baffd520bb92d84664f06f9732a21f4e2e5ecee6d9136f16e7e0b63",
 					"currency": "KES"
 				},
 				"ESEFReport": {
@@ -398,44 +197,12 @@
 				"assurance": "ReasonableAssurance"
 			},
 			"euTaxonomyActivityLevelReporting": "Yes",
->>>>>>> 31195968
 			"financialServicesTypes": [
 				"CreditInstitution"
 			],
 			"eligibilityKpis": {
 				"CreditInstitution": {
 					"banksAndIssuers": {
-<<<<<<< HEAD
-						"value": 0.9483,
-						"dataSource": {
-							"page": 1198,
-							"report": "SustainabilityReport",
-							"tagName": "eyeballs"
-						},
-						"quality": "Reported",
-						"comment": "override mobile card"
-					},
-					"derivatives": {
-						"value": 0.3469,
-						"quality": "Incomplete"
-					},
-					"investmentNonNfrd": {
-						"value": 0.2826,
-						"quality": "Estimated"
-					},
-					"taxonomyEligibleActivity": {
-						"quality": "NA"
-					},
-					"taxonomyNonEligibleActivity": {
-						"value": 0.0074,
-						"dataSource": {
-							"page": 417,
-							"report": "IntegratedReport",
-							"tagName": "paradigms"
-						},
-						"quality": "Reported",
-						"comment": "back up open-source matrix"
-=======
 						"value": 0.1941,
 						"quality": "Incomplete"
 					},
@@ -478,36 +245,11 @@
 						},
 						"quality": "Audited",
 						"comment": "synthesize open-source application"
->>>>>>> 31195968
 					}
 				}
 			},
 			"creditInstitutionKpis": {
 				"interbankLoans": {
-<<<<<<< HEAD
-					"value": 0.6718,
-					"quality": "Incomplete"
-				},
-				"tradingPortfolio": {
-					"value": 0.0025,
-					"dataSource": {
-						"page": 598,
-						"report": "SustainabilityReport",
-						"tagName": "e-markets"
-					},
-					"quality": "Audited",
-					"comment": "back up wireless interface"
-				},
-				"greenAssetRatio": {
-					"value": 0.5464,
-					"dataSource": {
-						"page": 975,
-						"report": "SustainabilityReport",
-						"tagName": "metrics"
-					},
-					"quality": "Reported",
-					"comment": "copy haptic bandwidth"
-=======
 					"value": 0.4909,
 					"dataSource": {
 						"page": 365,
@@ -530,7 +272,6 @@
 					},
 					"quality": "Reported",
 					"comment": "hack mobile circuit"
->>>>>>> 31195968
 				}
 			}
 		},
@@ -539,17 +280,6 @@
 	{
 		"companyInformation": {
 			"companyName": "credit-institution-single-field-submission",
-<<<<<<< HEAD
-			"headquarters": "Port Cecilmouth",
-			"headquartersPostalCode": "13299",
-			"identifiers": {
-				"Lei": [
-					"NRc33LbE83lnOK83MySY"
-				],
-				"Isin": [
-					"PDN5zgtGDEVu",
-					"m691jiKLTLrb"
-=======
 			"headquarters": "Melynaworth",
 			"sector": "solutions",
 			"identifiers": {
@@ -559,24 +289,8 @@
 				],
 				"PermId": [
 					"L5nbIuL8RF"
->>>>>>> 31195968
-				],
-				"PermId": [],
+				],
 				"Ticker": [],
-<<<<<<< HEAD
-				"Duns": [],
-				"VatNumber": [
-					"vANQu9psn"
-				],
-				"CompanyRegistrationNumber": [
-					"ggumBIpoHQm5Nnj"
-				]
-			},
-			"countryCode": "SY",
-			"companyAlternativeNames": [
-				"Breitenberg - Anderson"
-			],
-=======
 				"Duns": [
 					"FefkUYyHe"
 				],
@@ -595,112 +309,32 @@
 				"Wyman, Baumbach and Durgan"
 			],
 			"website": "https://thunderous-disagreement.name",
->>>>>>> 31195968
 			"isTeaserCompany": false
 		},
 		"t": {
 			"fiscalYearDeviation": "NoDeviation",
-<<<<<<< HEAD
-			"fiscalYearEnd": "2022-09-23",
-			"numberOfEmployees": 42176,
-=======
 			"numberOfEmployees": 30375,
->>>>>>> 31195968
 			"referencedReports": {
-				"ESEFReport": {
-					"reference": "50a36c418baffd520bb92d84664f06f9732a21f4e2e5ecee6d9136f16e7e0b63",
-<<<<<<< HEAD
-					"isGroupLevel": "No",
-					"currency": "NPR"
+				"SustainabilityReport": {
+					"reference": "50a36c418baffd520bb92d84664f06f9732a21f4e2e5ecee6d9136f16e7e0b63",
+					"currency": "SLE"
 				},
 				"AnnualReport": {
 					"reference": "50a36c418baffd520bb92d84664f06f9732a21f4e2e5ecee6d9136f16e7e0b63",
-					"reportDate": "2022-09-28",
-					"currency": "SBD"
-=======
-					"currency": "SLE"
->>>>>>> 31195968
-				},
-				"AnnualReport": {
-					"reference": "50a36c418baffd520bb92d84664f06f9732a21f4e2e5ecee6d9136f16e7e0b63",
-<<<<<<< HEAD
-					"currency": "AED"
-				},
-				"SustainabilityReport": {
-					"reference": "50a36c418baffd520bb92d84664f06f9732a21f4e2e5ecee6d9136f16e7e0b63",
-					"reportDate": "2023-04-15",
-					"currency": "GNF"
-=======
 					"isGroupLevel": "No",
 					"currency": "SCR"
->>>>>>> 31195968
 				}
 			},
 			"assurance": {
 				"assurance": "ReasonableAssurance"
 			},
-<<<<<<< HEAD
-			"scopeOfEntities": "Yes",
-			"euTaxonomyActivityLevelReporting": "Yes",
-=======
 			"nfrdMandatory": "Yes",
->>>>>>> 31195968
 			"financialServicesTypes": [
 				"CreditInstitution"
 			],
 			"eligibilityKpis": {
 				"CreditInstitution": {
 					"banksAndIssuers": {
-<<<<<<< HEAD
-						"value": 0.6493,
-						"dataSource": {
-							"page": 21,
-							"report": "IntegratedReport",
-							"tagName": "niches"
-						},
-						"quality": "Reported",
-						"comment": "back up back-end circuit"
-					},
-					"derivatives": {
-						"value": 0.5555,
-						"dataSource": {
-							"page": 1178,
-							"report": "ESEFReport",
-							"tagName": "solutions"
-						},
-						"quality": "Incomplete",
-						"comment": "reboot back-end feed"
-					},
-					"investmentNonNfrd": {
-						"value": 0.6741,
-						"dataSource": {
-							"page": 1126,
-							"report": "ESEFReport",
-							"tagName": "bandwidth"
-						},
-						"quality": "Estimated",
-						"comment": "transmit mobile monitor"
-					},
-					"taxonomyEligibleActivity": {
-						"value": 0.0185,
-						"dataSource": {
-							"page": 474,
-							"report": "SustainabilityReport",
-							"tagName": "lifetime value"
-						},
-						"quality": "Audited",
-						"comment": "connect 1080p driver"
-					},
-					"taxonomyNonEligibleActivity": {
-						"value": 0.3703,
-						"dataSource": {
-							"page": 257,
-							"report": "ESEFReport",
-							"tagName": "infrastructures"
-						},
-						"quality": "Reported",
-						"comment": "hack back-end monitor"
-=======
 						"value": 0.5559,
 						"dataSource": {
 							"page": 606,
@@ -737,20 +371,11 @@
 					"taxonomyNonEligibleActivity": {
 						"value": 0.7829,
 						"quality": "Incomplete"
->>>>>>> 31195968
 					}
 				}
 			},
 			"creditInstitutionKpis": {
 				"tradingPortfolioAndInterbankLoans": {
-<<<<<<< HEAD
-					"value": 0.0205,
-					"quality": "Estimated"
-				},
-				"greenAssetRatio": {
-					"value": 0.2732,
-					"quality": "Estimated"
-=======
 					"value": 0.4117,
 					"dataSource": {
 						"page": 1065,
@@ -769,7 +394,6 @@
 					},
 					"quality": "Audited",
 					"comment": "generate multi-byte matrix"
->>>>>>> 31195968
 				}
 			}
 		},
@@ -778,31 +402,6 @@
 	{
 		"companyInformation": {
 			"companyName": "insurance-company",
-<<<<<<< HEAD
-			"headquarters": "East Melvina",
-			"identifiers": {
-				"Lei": [],
-				"Isin": [
-					"FJjtzfkBOS73"
-				],
-				"PermId": [
-					"5QdyNdnlPv"
-				],
-				"Ticker": [
-					"bahX0FS"
-				],
-				"Duns": [
-					"xVtEklmre"
-				],
-				"VatNumber": [
-					"aapxHnYiH"
-				],
-				"CompanyRegistrationNumber": []
-			},
-			"countryCode": "JM",
-			"companyAlternativeNames": [
-				"Prohaska - Koelpin"
-=======
 			"headquarters": "Deckowmouth",
 			"identifiers": {
 				"Lei": [],
@@ -828,26 +427,12 @@
 			"companyAlternativeNames": [
 				"Jacobs Group",
 				"Wilkinson - McKenzie"
->>>>>>> 31195968
 			],
 			"companyLegalForm": "Limited Liability Partnership (LLP)",
 			"website": "https://scared-tog.info",
 			"isTeaserCompany": false
 		},
 		"t": {
-<<<<<<< HEAD
-			"fiscalYearEnd": "2022-10-17",
-			"referencedReports": {
-				"IntegratedReport": {
-					"reference": "50a36c418baffd520bb92d84664f06f9732a21f4e2e5ecee6d9136f16e7e0b63",
-					"currency": "BHD"
-				},
-				"SustainabilityReport": {
-					"reference": "50a36c418baffd520bb92d84664f06f9732a21f4e2e5ecee6d9136f16e7e0b63",
-					"currency": "TMT"
-				},
-				"ESEFReport": {
-=======
 			"fiscalYearDeviation": "Deviation",
 			"fiscalYearEnd": "2023-03-22",
 			"referencedReports": {
@@ -858,7 +443,6 @@
 					"currency": "DJF"
 				},
 				"AnnualReport": {
->>>>>>> 31195968
 					"reference": "50a36c418baffd520bb92d84664f06f9732a21f4e2e5ecee6d9136f16e7e0b63",
 					"reportDate": "2022-09-24",
 					"currency": "TTD"
@@ -872,22 +456,6 @@
 				"IntegratedReport": {
 					"reference": "50a36c418baffd520bb92d84664f06f9732a21f4e2e5ecee6d9136f16e7e0b63",
 					"isGroupLevel": "Yes",
-<<<<<<< HEAD
-					"reportDate": "2023-05-19",
-					"currency": "SSP"
-				}
-			},
-			"assurance": {
-				"assurance": "ReasonableAssurance",
-				"provider": "Wilderman - Dickens",
-				"dataSource": {
-					"page": 625,
-					"report": "IntegratedReport",
-					"tagName": "eyeballs"
-				}
-			},
-			"euTaxonomyActivityLevelReporting": "No",
-=======
 					"reportDate": "2023-07-14",
 					"currency": "MMK"
 				}
@@ -895,51 +463,12 @@
 			"assurance": {
 				"assurance": "None"
 			},
->>>>>>> 31195968
 			"financialServicesTypes": [
 				"InsuranceOrReinsurance"
 			],
 			"eligibilityKpis": {
 				"InsuranceOrReinsurance": {
 					"banksAndIssuers": {
-<<<<<<< HEAD
-						"value": 0.1503,
-						"quality": "Incomplete"
-					},
-					"derivatives": {
-						"value": 0.4341,
-						"dataSource": {
-							"page": 240,
-							"report": "IntegratedReport",
-							"tagName": "functionalities"
-						},
-						"quality": "Audited",
-						"comment": "copy multi-byte circuit"
-					},
-					"investmentNonNfrd": {
-						"value": 0.919,
-						"dataSource": {
-							"page": 526,
-							"report": "ESEFReport",
-							"tagName": "systems"
-						},
-						"quality": "Audited",
-						"comment": "compress mobile program"
-					},
-					"taxonomyEligibleActivity": {
-						"value": 0.5323,
-						"dataSource": {
-							"page": 530,
-							"report": "ESEFReport",
-							"tagName": "relationships"
-						},
-						"quality": "Audited",
-						"comment": "program bluetooth panel"
-					},
-					"taxonomyNonEligibleActivity": {
-						"value": 0.8077,
-						"quality": "Estimated"
-=======
 						"value": 0.4157,
 						"dataSource": {
 							"page": 666,
@@ -982,26 +511,11 @@
 						},
 						"quality": "Audited",
 						"comment": "calculate wireless protocol"
->>>>>>> 31195968
 					}
 				}
 			},
 			"insuranceKpis": {
 				"taxonomyEligibleNonLifeInsuranceActivities": {
-<<<<<<< HEAD
-					"value": 0.6108,
-					"dataSource": {
-						"page": 1144,
-						"report": "ESEFReport",
-						"tagName": "users"
-					},
-					"quality": "Estimated",
-					"comment": "program haptic bandwidth"
-				}
-			}
-		},
-		"reportingPeriod": "2019"
-=======
 					"value": 0.3432,
 					"dataSource": {
 						"page": 491,
@@ -1014,53 +528,10 @@
 			}
 		},
 		"reportingPeriod": "2020"
->>>>>>> 31195968
 	},
 	{
 		"companyInformation": {
 			"companyName": "asset-management-company",
-<<<<<<< HEAD
-			"headquarters": "Ashleestead",
-			"identifiers": {
-				"Lei": [],
-				"Isin": [
-					"8gsWpgLCVvEO"
-				],
-				"PermId": [
-					"pTXLMEtGHq"
-				],
-				"Ticker": [
-					"0pqN37x"
-				],
-				"Duns": [
-					"oqjudiSdK"
-				],
-				"VatNumber": [
-					"VO48l6tej"
-				],
-				"CompanyRegistrationNumber": []
-			},
-			"countryCode": "QA",
-			"companyAlternativeNames": [
-				"Ratke, Jaskolski and Satterfield"
-			],
-			"companyLegalForm": "Public Limited Company (PLC)",
-			"isTeaserCompany": false
-		},
-		"t": {
-			"fiscalYearDeviation": "Deviation",
-			"referencedReports": {
-				"ESEFReport": {
-					"reference": "50a36c418baffd520bb92d84664f06f9732a21f4e2e5ecee6d9136f16e7e0b63",
-					"isGroupLevel": "No",
-					"reportDate": "2023-03-14",
-					"currency": "COP"
-				},
-				"AnnualReport": {
-					"reference": "50a36c418baffd520bb92d84664f06f9732a21f4e2e5ecee6d9136f16e7e0b63",
-					"isGroupLevel": "Yes",
-					"currency": "WST"
-=======
 			"headquarters": "Fort May",
 			"headquartersPostalCode": "84614",
 			"sector": "bandwidth",
@@ -1097,59 +568,24 @@
 					"reference": "50a36c418baffd520bb92d84664f06f9732a21f4e2e5ecee6d9136f16e7e0b63",
 					"reportDate": "2023-05-04",
 					"currency": "NOK"
->>>>>>> 31195968
 				},
 				"AnnualReport": {
 					"reference": "50a36c418baffd520bb92d84664f06f9732a21f4e2e5ecee6d9136f16e7e0b63",
-<<<<<<< HEAD
-					"isGroupLevel": "No",
-					"reportDate": "2023-06-21",
-					"currency": "SAR"
-=======
 					"isGroupLevel": "Yes",
 					"currency": "TJS"
->>>>>>> 31195968
 				}
 			},
 			"assurance": {
 				"assurance": "ReasonableAssurance"
 			},
-<<<<<<< HEAD
-=======
 			"scopeOfEntities": "Yes",
 			"euTaxonomyActivityLevelReporting": "No",
->>>>>>> 31195968
 			"financialServicesTypes": [
 				"AssetManagement"
 			],
 			"eligibilityKpis": {
 				"AssetManagement": {
 					"banksAndIssuers": {
-<<<<<<< HEAD
-						"value": 0.8319,
-						"quality": "Estimated"
-					},
-					"derivatives": {
-						"quality": "NA"
-					},
-					"investmentNonNfrd": {
-						"value": 0.9314,
-						"dataSource": {
-							"page": 488,
-							"report": "SustainabilityReport",
-							"tagName": "experiences"
-						},
-						"quality": "Audited",
-						"comment": "transmit bluetooth bus"
-					},
-					"taxonomyEligibleActivity": {
-						"value": 0.4343,
-						"quality": "Incomplete"
-					},
-					"taxonomyNonEligibleActivity": {
-						"value": 0.7764,
-						"quality": "Estimated"
-=======
 						"value": 0.133,
 						"dataSource": {
 							"page": 135,
@@ -1178,28 +614,15 @@
 					},
 					"taxonomyNonEligibleActivity": {
 						"quality": "NA"
->>>>>>> 31195968
 					}
 				}
 			}
 		},
-		"reportingPeriod": "2021"
+		"reportingPeriod": "2020"
 	},
 	{
 		"companyInformation": {
 			"companyName": "company-for-all-types",
-<<<<<<< HEAD
-			"headquarters": "Hermanfurt",
-			"headquartersPostalCode": "86847",
-			"sector": "infrastructures",
-			"identifiers": {
-				"Lei": [
-					"oRh4JEF8i6T6dS7Ly0Vv"
-				],
-				"Isin": [],
-				"PermId": [
-					"3okVcRe8HC"
-=======
 			"headquarters": "Vitoborough",
 			"headquartersPostalCode": "00790-4028",
 			"sector": "methodologies",
@@ -1215,40 +638,8 @@
 				],
 				"VatNumber": [
 					"TBBLtlrCJ"
->>>>>>> 31195968
-				],
-				"Ticker": [],
-				"Duns": [],
-				"VatNumber": [],
+				],
 				"CompanyRegistrationNumber": [
-<<<<<<< HEAD
-					"TV3qc48uRBUMfqj"
-				]
-			},
-			"countryCode": "LY",
-			"companyAlternativeNames": [
-				"Cormier - Carroll",
-				"Fay, Nitzsche and McClure",
-				"Harris - Zulauf"
-			],
-			"companyLegalForm": "AG",
-			"isTeaserCompany": false
-		},
-		"t": {
-			"fiscalYearDeviation": "NoDeviation",
-			"numberOfEmployees": 74634,
-			"referencedReports": {
-				"SustainabilityReport": {
-					"reference": "50a36c418baffd520bb92d84664f06f9732a21f4e2e5ecee6d9136f16e7e0b63",
-					"reportDate": "2023-07-10",
-					"currency": "CDF"
-				},
-				"AnnualReport": {
-					"reference": "50a36c418baffd520bb92d84664f06f9732a21f4e2e5ecee6d9136f16e7e0b63",
-					"isGroupLevel": "Yes",
-					"reportDate": "2023-05-30",
-					"currency": "KHR"
-=======
 					"rSWbAGrRwic9gqb"
 				]
 			},
@@ -1271,30 +662,19 @@
 					"reference": "50a36c418baffd520bb92d84664f06f9732a21f4e2e5ecee6d9136f16e7e0b63",
 					"isGroupLevel": "NA",
 					"currency": "CDF"
->>>>>>> 31195968
-				},
-				"IntegratedReport": {
-					"reference": "50a36c418baffd520bb92d84664f06f9732a21f4e2e5ecee6d9136f16e7e0b63",
-<<<<<<< HEAD
-					"currency": "BAM"
-=======
+				},
+				"AnnualReport": {
+					"reference": "50a36c418baffd520bb92d84664f06f9732a21f4e2e5ecee6d9136f16e7e0b63",
 					"isGroupLevel": "NA",
 					"reportDate": "2023-09-03",
 					"currency": "VND"
->>>>>>> 31195968
 				}
 			},
 			"assurance": {
 				"assurance": "None"
 			},
-<<<<<<< HEAD
-			"scopeOfEntities": "Yes",
-			"nfrdMandatory": "Yes",
-			"euTaxonomyActivityLevelReporting": "No",
-=======
 			"scopeOfEntities": "No",
 			"euTaxonomyActivityLevelReporting": "Yes",
->>>>>>> 31195968
 			"financialServicesTypes": [
 				"CreditInstitution",
 				"AssetManagement",
@@ -1304,50 +684,6 @@
 			"eligibilityKpis": {
 				"CreditInstitution": {
 					"banksAndIssuers": {
-<<<<<<< HEAD
-						"value": 0.3343,
-						"dataSource": {
-							"page": 869,
-							"report": "IntegratedReport",
-							"tagName": "mindshare"
-						},
-						"quality": "Estimated",
-						"comment": "generate multi-byte port"
-					},
-					"derivatives": {
-						"value": 0.3256,
-						"dataSource": {
-							"page": 340,
-							"report": "SustainabilityReport",
-							"tagName": "solutions"
-						},
-						"quality": "Audited",
-						"comment": "reboot back-end system"
-					},
-					"investmentNonNfrd": {
-						"value": 0.6074,
-						"dataSource": {
-							"page": 542,
-							"report": "SustainabilityReport",
-							"tagName": "content"
-						},
-						"quality": "Audited",
-						"comment": "override virtual panel"
-					},
-					"taxonomyEligibleActivity": {
-						"value": 0.0931,
-						"dataSource": {
-							"page": 237,
-							"report": "AnnualReport",
-							"tagName": "schemas"
-						},
-						"quality": "Incomplete",
-						"comment": "calculate optical microchip"
-					},
-					"taxonomyNonEligibleActivity": {
-						"value": 0.2825,
-						"quality": "Incomplete"
-=======
 						"value": 0.4925,
 						"dataSource": {
 							"page": 131,
@@ -1384,55 +720,10 @@
 						},
 						"quality": "Incomplete",
 						"comment": "connect open-source circuit"
->>>>>>> 31195968
 					}
 				},
 				"AssetManagement": {
 					"banksAndIssuers": {
-<<<<<<< HEAD
-						"value": 0.156,
-						"dataSource": {
-							"page": 27,
-							"report": "IntegratedReport",
-							"tagName": "markets"
-						},
-						"quality": "Audited",
-						"comment": "quantify neural application"
-					},
-					"derivatives": {
-						"value": 0.2784,
-						"quality": "Incomplete"
-					},
-					"investmentNonNfrd": {
-						"value": 0.5125,
-						"dataSource": {
-							"page": 766,
-							"report": "AnnualReport",
-							"tagName": "functionalities"
-						},
-						"quality": "Estimated",
-						"comment": "navigate cross-platform hard drive"
-					},
-					"taxonomyEligibleActivity": {
-						"value": 0.3908,
-						"dataSource": {
-							"page": 86,
-							"report": "IntegratedReport",
-							"tagName": "metrics"
-						},
-						"quality": "Audited",
-						"comment": "hack 1080p card"
-					},
-					"taxonomyNonEligibleActivity": {
-						"value": 0.5363,
-						"dataSource": {
-							"page": 357,
-							"report": "IntegratedReport",
-							"tagName": "networks"
-						},
-						"quality": "Audited",
-						"comment": "override online sensor"
-=======
 						"value": 0.8173,
 						"dataSource": {
 							"page": 1127,
@@ -1469,48 +760,10 @@
 					"taxonomyNonEligibleActivity": {
 						"value": 0.9766,
 						"quality": "Estimated"
->>>>>>> 31195968
 					}
 				},
 				"InsuranceOrReinsurance": {
 					"banksAndIssuers": {
-<<<<<<< HEAD
-						"value": 0.288,
-						"dataSource": {
-							"page": 238,
-							"report": "AnnualReport",
-							"tagName": "architectures"
-						},
-						"quality": "Reported",
-						"comment": "program open-source pixel"
-					},
-					"derivatives": {
-						"value": 0.4822,
-						"dataSource": {
-							"page": 117,
-							"report": "AnnualReport",
-							"tagName": "niches"
-						},
-						"quality": "Reported",
-						"comment": "bypass redundant hard drive"
-					},
-					"investmentNonNfrd": {
-						"value": 0.9304,
-						"quality": "Incomplete"
-					},
-					"taxonomyEligibleActivity": {
-						"value": 0.6335,
-						"dataSource": {
-							"page": 21,
-							"report": "IntegratedReport",
-							"tagName": "bandwidth"
-						},
-						"quality": "Reported",
-						"comment": "override 1080p matrix"
-					},
-					"taxonomyNonEligibleActivity": {
-						"value": 0.8109,
-=======
 						"value": 0.6381,
 						"quality": "Estimated"
 					},
@@ -1540,50 +793,11 @@
 					},
 					"taxonomyNonEligibleActivity": {
 						"value": 0.9777,
->>>>>>> 31195968
 						"quality": "Estimated"
 					}
 				},
 				"InvestmentFirm": {
 					"banksAndIssuers": {
-<<<<<<< HEAD
-						"value": 0.7542,
-						"quality": "Estimated"
-					},
-					"derivatives": {
-						"value": 0.8872,
-						"quality": "Estimated"
-					},
-					"investmentNonNfrd": {
-						"value": 0.9033,
-						"dataSource": {
-							"page": 728,
-							"report": "SustainabilityReport",
-							"tagName": "users"
-						},
-						"quality": "Estimated",
-						"comment": "calculate neural protocol"
-					},
-					"taxonomyEligibleActivity": {
-						"value": 0.352,
-						"dataSource": {
-							"page": 365,
-							"report": "IntegratedReport",
-							"tagName": "initiatives"
-						},
-						"quality": "Audited",
-						"comment": "calculate primary feed"
-					},
-					"taxonomyNonEligibleActivity": {
-						"value": 0.9979,
-						"dataSource": {
-							"page": 595,
-							"report": "SustainabilityReport",
-							"tagName": "web services"
-						},
-						"quality": "Audited",
-						"comment": "transmit haptic port"
-=======
 						"value": 0.2235,
 						"dataSource": {
 							"page": 381,
@@ -1620,34 +834,11 @@
 					"taxonomyNonEligibleActivity": {
 						"value": 0.7479,
 						"quality": "Estimated"
->>>>>>> 31195968
 					}
 				}
 			},
 			"creditInstitutionKpis": {
 				"interbankLoans": {
-<<<<<<< HEAD
-					"value": 0.8211,
-					"quality": "Incomplete"
-				},
-				"tradingPortfolio": {
-					"value": 0.7455,
-					"quality": "Incomplete"
-				},
-				"tradingPortfolioAndInterbankLoans": {
-					"value": 0.7646,
-					"quality": "Estimated"
-				},
-				"greenAssetRatio": {
-					"value": 0.9424,
-					"dataSource": {
-						"page": 96,
-						"report": "SustainabilityReport",
-						"tagName": "niches"
-					},
-					"quality": "Audited",
-					"comment": "generate multi-byte capacitor"
-=======
 					"value": 0.6065,
 					"dataSource": {
 						"page": 237,
@@ -1680,21 +871,10 @@
 					},
 					"quality": "Reported",
 					"comment": "bypass digital card"
->>>>>>> 31195968
 				}
 			},
 			"insuranceKpis": {
 				"taxonomyEligibleNonLifeInsuranceActivities": {
-<<<<<<< HEAD
-					"value": 0.3522,
-					"dataSource": {
-						"page": 197,
-						"report": "AnnualReport",
-						"tagName": "niches"
-					},
-					"quality": "Reported",
-					"comment": "back up online feed"
-=======
 					"value": 0.7084,
 					"dataSource": {
 						"page": 541,
@@ -1703,25 +883,10 @@
 					},
 					"quality": "Reported",
 					"comment": "override optical circuit"
->>>>>>> 31195968
 				}
 			},
 			"investmentFirmKpis": {
 				"greenAssetRatio": {
-<<<<<<< HEAD
-					"value": 0.6462,
-					"dataSource": {
-						"page": 65,
-						"report": "SustainabilityReport",
-						"tagName": "networks"
-					},
-					"quality": "Audited",
-					"comment": "hack multi-byte array"
-				}
-			}
-		},
-		"reportingPeriod": "2021"
-=======
 					"value": 0.162,
 					"dataSource": {
 						"page": 1012,
@@ -1734,61 +899,10 @@
 			}
 		},
 		"reportingPeriod": "2023"
->>>>>>> 31195968
 	},
 	{
 		"companyInformation": {
 			"companyName": "eligible-activity-Point-0.26",
-<<<<<<< HEAD
-			"headquarters": "Dublin",
-			"identifiers": {
-				"Lei": [
-					"9Gczgh6K5SzTm3mKOrx4"
-				],
-				"Isin": [
-					"Oxm4idx3y2k0"
-				],
-				"PermId": [
-					"kYToz0LLH3"
-				],
-				"Ticker": [
-					"sAXjgl9"
-				],
-				"Duns": [
-					"g4HlpAEdh"
-				],
-				"VatNumber": [],
-				"CompanyRegistrationNumber": []
-			},
-			"countryCode": "EG",
-			"companyAlternativeNames": [],
-			"companyLegalForm": "GmbH & Co. KG",
-			"isTeaserCompany": false
-		},
-		"t": {
-			"fiscalYearDeviation": "NoDeviation",
-			"referencedReports": {
-				"AnnualReport": {
-					"reference": "50a36c418baffd520bb92d84664f06f9732a21f4e2e5ecee6d9136f16e7e0b63",
-					"isGroupLevel": "Yes",
-					"reportDate": "2022-12-15",
-					"currency": "SDG"
-				},
-				"ESEFReport": {
-					"reference": "50a36c418baffd520bb92d84664f06f9732a21f4e2e5ecee6d9136f16e7e0b63",
-					"isGroupLevel": "Yes",
-					"currency": "RSD"
-				},
-				"SustainabilityReport": {
-					"reference": "50a36c418baffd520bb92d84664f06f9732a21f4e2e5ecee6d9136f16e7e0b63",
-					"isGroupLevel": "No",
-					"currency": "WST"
-				}
-			},
-			"assurance": {
-				"assurance": "LimitedAssurance",
-				"provider": "Nader Group"
-=======
 			"headquarters": "Vancouver",
 			"headquartersPostalCode": "94287-0647",
 			"sector": "markets",
@@ -1827,7 +941,6 @@
 			},
 			"assurance": {
 				"assurance": "ReasonableAssurance"
->>>>>>> 31195968
 			},
 			"financialServicesTypes": [
 				"CreditInstitution"
@@ -1842,30 +955,6 @@
 			},
 			"creditInstitutionKpis": {
 				"interbankLoans": {
-<<<<<<< HEAD
-					"value": 0.6279,
-					"dataSource": {
-						"page": 657,
-						"report": "AnnualReport",
-						"tagName": "experiences"
-					},
-					"quality": "Estimated",
-					"comment": "hack haptic pixel"
-				},
-				"tradingPortfolio": {
-					"value": 0.6014,
-					"quality": "Estimated"
-				},
-				"greenAssetRatio": {
-					"value": 0.2937,
-					"dataSource": {
-						"page": 528,
-						"report": "SustainabilityReport",
-						"tagName": "applications"
-					},
-					"quality": "Audited",
-					"comment": "navigate back-end bus"
-=======
 					"value": 0.023,
 					"quality": "Incomplete"
 				},
@@ -1882,7 +971,6 @@
 					},
 					"quality": "Reported",
 					"comment": "generate wireless sensor"
->>>>>>> 31195968
 				}
 			}
 		},
@@ -1891,57 +979,14 @@
 	{
 		"companyInformation": {
 			"companyName": "eligible-activity-Point-0.29",
-<<<<<<< HEAD
-			"headquarters": "West Maria",
-			"sector": "mindshare",
-=======
 			"headquarters": "Runteside",
 			"headquartersPostalCode": "55771",
 			"sector": "applications",
->>>>>>> 31195968
 			"identifiers": {
 				"Lei": [
 					"cclh1iXDdaDthvUlfrho"
 				],
 				"Isin": [
-<<<<<<< HEAD
-					"dFE8ZL25xZa3",
-					"LzTbw8udbfD2"
-				],
-				"PermId": [
-					"0tPGlrVvnI"
-				],
-				"Ticker": [
-					"qL678DG"
-				],
-				"Duns": [
-					"MCwiiviON"
-				],
-				"VatNumber": [
-					"y2kjA1waT"
-				],
-				"CompanyRegistrationNumber": []
-			},
-			"countryCode": "GM",
-			"companyAlternativeNames": [],
-			"companyLegalForm": "Limited Liability Partnership (LLP)",
-			"isTeaserCompany": false
-		},
-		"t": {
-			"fiscalYearDeviation": "Deviation",
-			"fiscalYearEnd": "2023-07-18",
-			"numberOfEmployees": 26502,
-			"referencedReports": {
-				"SustainabilityReport": {
-					"reference": "50a36c418baffd520bb92d84664f06f9732a21f4e2e5ecee6d9136f16e7e0b63",
-					"reportDate": "2023-01-24",
-					"currency": "USD"
-				},
-				"AnnualReport": {
-					"reference": "50a36c418baffd520bb92d84664f06f9732a21f4e2e5ecee6d9136f16e7e0b63",
-					"reportDate": "2022-11-15",
-					"currency": "ISK"
-=======
 					"abFIbALKXbGt",
 					"w44V6WQRdC8W"
 				],
@@ -1992,18 +1037,12 @@
 					"isGroupLevel": "Yes",
 					"reportDate": "2023-03-12",
 					"currency": "PYG"
->>>>>>> 31195968
 				}
 			},
 			"assurance": {
 				"assurance": "None"
 			},
-<<<<<<< HEAD
-			"scopeOfEntities": "Yes",
-			"euTaxonomyActivityLevelReporting": "No",
-=======
 			"nfrdMandatory": "Yes",
->>>>>>> 31195968
 			"financialServicesTypes": [
 				"CreditInstitution"
 			],
@@ -2016,27 +1055,6 @@
 				}
 			},
 			"creditInstitutionKpis": {
-<<<<<<< HEAD
-				"tradingPortfolioAndInterbankLoans": {
-					"value": 0.4935,
-					"dataSource": {
-						"page": 789,
-						"report": "SustainabilityReport",
-						"tagName": "solutions"
-					},
-					"quality": "Estimated",
-					"comment": "program optical transmitter"
-				},
-				"greenAssetRatio": {
-					"value": 0.786,
-					"dataSource": {
-						"page": 464,
-						"report": "AnnualReport",
-						"tagName": "action-items"
-					},
-					"quality": "Incomplete",
-					"comment": "override bluetooth sensor"
-=======
 				"interbankLoans": {
 					"value": 0.5128,
 					"dataSource": {
@@ -2066,7 +1084,6 @@
 					},
 					"quality": "Estimated",
 					"comment": "connect bluetooth alarm"
->>>>>>> 31195968
 				}
 			}
 		},
@@ -2075,53 +1092,6 @@
 	{
 		"companyInformation": {
 			"companyName": "eligible-activity-Point-0.292",
-<<<<<<< HEAD
-			"headquarters": "Urbandale",
-			"headquartersPostalCode": "13278",
-			"identifiers": {
-				"Lei": [],
-				"Isin": [
-					"CStqZMEI04En",
-					"h5AQVcGWde39"
-				],
-				"PermId": [
-					"W5k3hEdC60"
-				],
-				"Ticker": [],
-				"Duns": [],
-				"VatNumber": [],
-				"CompanyRegistrationNumber": [
-					"CvUmTVsGZCFRjIS"
-				]
-			},
-			"countryCode": "BW",
-			"companyAlternativeNames": [
-				"Bernhard - Murray"
-			],
-			"companyLegalForm": "Limited Liability Partnership (LLP)",
-			"isTeaserCompany": false
-		},
-		"t": {
-			"fiscalYearDeviation": "NoDeviation",
-			"fiscalYearEnd": "2023-02-02",
-			"referencedReports": {
-				"SustainabilityReport": {
-					"reference": "50a36c418baffd520bb92d84664f06f9732a21f4e2e5ecee6d9136f16e7e0b63",
-					"reportDate": "2022-09-04",
-					"currency": "ZWL"
-				},
-				"IntegratedReport": {
-					"reference": "50a36c418baffd520bb92d84664f06f9732a21f4e2e5ecee6d9136f16e7e0b63",
-					"isGroupLevel": "NA",
-					"reportDate": "2022-11-17",
-					"currency": "BYN"
-				},
-				"AnnualReport": {
-					"reference": "50a36c418baffd520bb92d84664f06f9732a21f4e2e5ecee6d9136f16e7e0b63",
-					"isGroupLevel": "No",
-					"reportDate": "2023-01-23",
-					"currency": "MDL"
-=======
 			"headquarters": "Pittsfield",
 			"headquartersPostalCode": "06282-2014",
 			"sector": "schemas",
@@ -2176,18 +1146,13 @@
 					"isGroupLevel": "NA",
 					"reportDate": "2023-04-10",
 					"currency": "BMD"
->>>>>>> 31195968
 				}
 			},
 			"assurance": {
 				"assurance": "ReasonableAssurance",
 				"provider": "Gibson and Sons"
 			},
-<<<<<<< HEAD
-			"scopeOfEntities": "NA",
-=======
 			"nfrdMandatory": "No",
->>>>>>> 31195968
 			"financialServicesTypes": [
 				"CreditInstitution"
 			],
@@ -2201,29 +1166,6 @@
 			},
 			"creditInstitutionKpis": {
 				"interbankLoans": {
-<<<<<<< HEAD
-					"value": 0.7823,
-					"dataSource": {
-						"page": 6,
-						"report": "AnnualReport",
-						"tagName": "architectures"
-					},
-					"quality": "Incomplete",
-					"comment": "compress virtual array"
-				},
-				"tradingPortfolio": {
-					"quality": "NA"
-				},
-				"greenAssetRatio": {
-					"value": 0.0189,
-					"dataSource": {
-						"page": 406,
-						"report": "IntegratedReport",
-						"tagName": "portals"
-					},
-					"quality": "Reported",
-					"comment": "index redundant firewall"
-=======
 					"value": 0.7517,
 					"quality": "Incomplete"
 				},
@@ -2246,7 +1188,6 @@
 					},
 					"quality": "Audited",
 					"comment": "bypass optical hard drive"
->>>>>>> 31195968
 				}
 			}
 		},
