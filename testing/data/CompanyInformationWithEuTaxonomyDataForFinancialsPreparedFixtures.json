[
	{
		"companyInformation": {
			"companyName": "asset-management-insurance-company",
<<<<<<< HEAD
			"headquarters": "East Marieport",
			"headquartersPostalCode": "46339",
			"sector": "relationships",
=======
			"headquarters": "Metzboro",
			"headquartersPostalCode": "69123",
			"sector": "bandwidth",
>>>>>>> 5f935bbf
			"identifiers": {
				"Lei": [
					"B2ZR6B4d04rhbDXrXMCA"
				],
				"Isin": [
<<<<<<< HEAD
					"FL6Lvqii1lnI"
=======
					"dqw8UCR0HT9Z",
					"iZFAvle2LINu"
>>>>>>> 5f935bbf
				],
				"PermId": [],
				"Ticker": [],
				"Duns": [
<<<<<<< HEAD
					"onWear77F"
=======
					"LixEtiZtR"
>>>>>>> 5f935bbf
				],
				"VatNumber": [],
				"CompanyRegistrationNumber": []
			},
<<<<<<< HEAD
			"countryCode": "GB",
			"companyAlternativeNames": [
				"Parker - Reilly"
			],
			"companyLegalForm": "Limited Liability Partnership (LLP)",
			"isTeaserCompany": false
		},
		"t": {
			"fiscalYearDeviation": "Deviation",
			"fiscalYearEnd": "2023-02-18",
			"numberOfEmployees": 2181,
			"referencedReports": {
				"IntegratedReport": {
					"fileReference": "50a36c418baffd520bb92d84664f06f9732a21f4e2e5ecee6d9136f16e7e0b63",
					"isGroupLevel": "NA"
				},
				"AnnualReport": {
					"fileReference": "50a36c418baffd520bb92d84664f06f9732a21f4e2e5ecee6d9136f16e7e0b63",
					"isGroupLevel": "No",
					"reportDate": "2023-04-09",
					"currency": "CHF"
				},
				"SustainabilityReport": {
					"fileReference": "50a36c418baffd520bb92d84664f06f9732a21f4e2e5ecee6d9136f16e7e0b63",
					"isGroupLevel": "Yes",
					"reportDate": "2023-08-07",
					"currency": "AZN"
				}
			},
			"assurance": {
				"value": "LimitedAssurance"
			},
			"euTaxonomyActivityLevelReporting": "No",
=======
			"countryCode": "EH",
			"companyAlternativeNames": [
				"Beahan, Breitenberg and Roberts",
				"Cruickshank Inc",
				"Krajcik Inc"
			],
			"companyLegalForm": "AG",
			"website": "https://loving-skin.name",
			"isTeaserCompany": false
		},
		"t": {
			"fiscalYearDeviation": "NoDeviation",
			"fiscalYearEnd": null,
			"numberOfEmployees": null,
			"referencedReports": {
				"SustainabilityReport": {
					"reference": "50a36c418baffd520bb92d84664f06f9732a21f4e2e5ecee6d9136f16e7e0b63",
					"isGroupLevel": "Yes",
					"reportDate": "2023-10-01",
					"currency": "XCD"
				},
				"ESEFReport": {
					"reference": "50a36c418baffd520bb92d84664f06f9732a21f4e2e5ecee6d9136f16e7e0b63",
					"isGroupLevel": "NA",
					"reportDate": "2023-02-28",
					"currency": "GHS"
				},
				"IntegratedReport": {
					"reference": "50a36c418baffd520bb92d84664f06f9732a21f4e2e5ecee6d9136f16e7e0b63",
					"isGroupLevel": "NA",
					"reportDate": null,
					"currency": "RON"
				},
				"AnnualReport": {
					"reference": "50a36c418baffd520bb92d84664f06f9732a21f4e2e5ecee6d9136f16e7e0b63",
					"isGroupLevel": null,
					"reportDate": "2023-08-20",
					"currency": "BGN"
				}
			},
			"assurance": {
				"assurance": "ReasonableAssurance",
				"provider": null,
				"dataSource": {
					"report": "",
					"page": null,
					"tagName": null
				}
			},
			"scopeOfEntities": "NA",
			"nfrdMandatory": "Yes",
			"euTaxonomyActivityLevelReporting": null,
>>>>>>> 5f935bbf
			"financialServicesTypes": [
				"AssetManagement",
				"InsuranceOrReinsurance"
			],
			"eligibilityKpis": {
				"AssetManagement": {
<<<<<<< HEAD
					"derivativesInPercent": {
						"value": 42.3594,
						"dataSource": {
							"page": 825,
							"fileName": "IntegratedReport",
							"fileReference": "50a36c418baffd520bb92d84664f06f9732a21f4e2e5ecee6d9136f16e7e0b63",
							"tagName": "technologies"
						},
						"quality": "Incomplete",
						"comment": "input optical hard drive"
					},
					"taxonomyEligibleActivityInPercent": {
						"value": 49.446,
						"dataSource": {
							"page": 366,
							"fileName": "IntegratedReport",
							"fileReference": "50a36c418baffd520bb92d84664f06f9732a21f4e2e5ecee6d9136f16e7e0b63",
							"tagName": "blockchains"
						},
						"quality": "Reported",
						"comment": "hack digital feed"
					},
					"taxonomyNonEligibleActivityInPercent": {
						"value": 34.7623,
						"dataSource": {
							"page": 192,
							"fileName": "IntegratedReport",
							"fileReference": "50a36c418baffd520bb92d84664f06f9732a21f4e2e5ecee6d9136f16e7e0b63",
							"tagName": "architectures"
						},
						"quality": "Incomplete",
						"comment": "reboot online panel"
=======
					"banksAndIssuersInPercent": {
						"value": 96.5161,
						"dataSource": {
							"page": 817,
							"report": "IntegratedReport",
							"tagName": "web services"
						},
						"quality": "Reported",
						"comment": "connect solid state feed"
					},
					"derivativesInPercent": {
						"value": 36.9179,
						"dataSource": {
							"page": 908,
							"report": "IntegratedReport",
							"tagName": "supply-chains"
						},
						"quality": "Audited",
						"comment": "navigate mobile array"
					},
					"investmentNonNfrdInPercent": {
						"value": 9.1237,
						"dataSource": {
							"page": 80,
							"report": "ESEFReport",
							"tagName": "e-commerce"
						},
						"quality": "Audited",
						"comment": "parse bluetooth matrix"
					},
					"taxonomyEligibleActivityInPercent": {
						"value": 91.9115,
						"dataSource": {
							"report": "",
							"page": null,
							"tagName": null
						},
						"quality": "Estimated",
						"comment": null
					},
					"taxonomyNonEligibleActivityInPercent": {
						"value": 42.0246,
						"dataSource": {
							"report": "",
							"page": null,
							"tagName": null
						},
						"quality": "Incomplete",
						"comment": null
>>>>>>> 5f935bbf
					}
				},
				"InsuranceOrReinsurance": {
					"banksAndIssuersInPercent": {
<<<<<<< HEAD
						"value": 13.2685,
						"dataSource": {
							"page": 1166,
							"fileName": "AnnualReport",
							"fileReference": "50a36c418baffd520bb92d84664f06f9732a21f4e2e5ecee6d9136f16e7e0b63",
							"tagName": "architectures"
						},
						"quality": "Reported",
						"comment": "back up back-end card"
					},
					"derivativesInPercent": {
						"quality": "NA"
					},
					"investmentNonNfrdInPercent": {
						"quality": "NA"
					},
					"taxonomyEligibleActivityInPercent": {
						"value": 17.5743,
						"quality": "Incomplete"
					},
					"taxonomyNonEligibleActivityInPercent": {
						"quality": "NA"
=======
						"value": 19.8348,
						"dataSource": {
							"page": 62,
							"report": "SustainabilityReport",
							"tagName": "technologies"
						},
						"quality": "Audited",
						"comment": "connect neural circuit"
					},
					"derivativesInPercent": {
						"value": 45.0593,
						"dataSource": {
							"page": 651,
							"report": "AnnualReport",
							"tagName": "models"
						},
						"quality": "Incomplete",
						"comment": "hack mobile capacitor"
					},
					"investmentNonNfrdInPercent": {
						"value": 71.3491,
						"dataSource": {
							"page": 386,
							"report": "IntegratedReport",
							"tagName": "e-business"
						},
						"quality": "Reported",
						"comment": "reboot wireless monitor"
					},
					"taxonomyEligibleActivityInPercent": {
						"value": 30.2621,
						"dataSource": {
							"report": "",
							"page": null,
							"tagName": null
						},
						"quality": "Estimated",
						"comment": null
					},
					"taxonomyNonEligibleActivityInPercent": {
						"value": 32.8191,
						"dataSource": {
							"page": 653,
							"report": "AnnualReport",
							"tagName": "systems"
						},
						"quality": "Reported",
						"comment": "quantify bluetooth hard drive"
>>>>>>> 5f935bbf
					}
				}
			},
			"creditInstitutionKpis": null,
			"insuranceKpis": {
				"taxonomyEligibleNonLifeInsuranceActivitiesInPercent": {
					"value": 38.8845,
					"dataSource": {
						"report": "",
						"page": null,
						"tagName": null
					},
					"quality": "Estimated",
					"comment": null
				}
			},
			"investmentFirmKpis": null
		},
<<<<<<< HEAD
		"reportingPeriod": "2020"
=======
		"reportingPeriod": "2022"
>>>>>>> 5f935bbf
	},
	{
		"companyInformation": {
			"companyName": "credit-institution-dual-field-submission",
<<<<<<< HEAD
			"headquarters": "Dachburgh",
			"headquartersPostalCode": "19301",
			"sector": "models",
			"identifiers": {
				"Lei": [
					"fHcccYPLr8izOBQNuwmO"
				],
				"Isin": [
					"ajanp3mikCbX"
				],
				"PermId": [],
				"Ticker": [],
				"Duns": [
					"6s9KrUvOo"
				],
				"VatNumber": [
					"3zKeq9r1S"
				],
				"CompanyRegistrationNumber": [
					"cGQt4H4RGssD1dR"
				]
			},
			"countryCode": "MX",
			"companyAlternativeNames": [
				"Grady - Jacobson",
				"Ondricka, Terry and Wilderman",
				"Schowalter LLC",
				"Tromp - Schmidt"
			],
			"companyLegalForm": "Partnership without Limited Liability",
			"website": "https://quintessential-designation.biz/",
=======
			"headquarters": "Salmahaven",
			"headquartersPostalCode": "38021",
			"sector": "deliverables",
			"identifiers": {
				"Lei": [
					"3Eds8a1MFgFcTlACLS6C"
				],
				"Isin": [
					"j1himO4ae5GB"
				],
				"PermId": [
					"01Xj2qzwya"
				],
				"Ticker": [],
				"Duns": [],
				"VatNumber": [
					"FNGHcuMXR"
				],
				"CompanyRegistrationNumber": []
			},
			"countryCode": "GQ",
			"companyAlternativeNames": [
				"Heidenreich Group",
				"Hilpert Group",
				"Renner - Bins",
				"Senger LLC"
			],
			"companyLegalForm": "GmbH & Co. KG",
			"website": "https://annual-espadrille.net/",
>>>>>>> 5f935bbf
			"isTeaserCompany": false
		},
		"t": {
			"fiscalYearDeviation": "Deviation",
<<<<<<< HEAD
			"fiscalYearEnd": "2023-04-05",
			"numberOfEmployees": 96670,
			"referencedReports": {
				"IntegratedReport": {
					"fileReference": "50a36c418baffd520bb92d84664f06f9732a21f4e2e5ecee6d9136f16e7e0b63",
					"isGroupLevel": "Yes",
					"reportDate": "2023-04-22",
					"currency": "CLP"
				}
			},
			"assurance": {
				"value": "LimitedAssurance",
				"provider": "Reichel - Weimann"
=======
			"fiscalYearEnd": "2022-10-06",
			"numberOfEmployees": 17017,
			"referencedReports": {
				"IntegratedReport": {
					"reference": "50a36c418baffd520bb92d84664f06f9732a21f4e2e5ecee6d9136f16e7e0b63",
					"isGroupLevel": "No",
					"reportDate": "2023-01-04",
					"currency": "BZD"
				},
				"ESEFReport": {
					"reference": "50a36c418baffd520bb92d84664f06f9732a21f4e2e5ecee6d9136f16e7e0b63",
					"isGroupLevel": null,
					"reportDate": "2022-11-06",
					"currency": "KGS"
				},
				"SustainabilityReport": {
					"reference": "50a36c418baffd520bb92d84664f06f9732a21f4e2e5ecee6d9136f16e7e0b63",
					"isGroupLevel": null,
					"reportDate": "2022-12-28",
					"currency": "THB"
				},
				"AnnualReport": {
					"reference": "50a36c418baffd520bb92d84664f06f9732a21f4e2e5ecee6d9136f16e7e0b63",
					"isGroupLevel": null,
					"reportDate": "2023-03-13",
					"currency": "KGS"
				}
			},
			"assurance": {
				"assurance": "ReasonableAssurance",
				"provider": null,
				"dataSource": {
					"page": 740,
					"report": "IntegratedReport",
					"tagName": "schemas"
				}
>>>>>>> 5f935bbf
			},
			"scopeOfEntities": "Yes",
			"nfrdMandatory": "No",
			"euTaxonomyActivityLevelReporting": "No",
			"financialServicesTypes": [
				"CreditInstitution"
			],
			"eligibilityKpis": {
				"CreditInstitution": {
					"banksAndIssuersInPercent": {
<<<<<<< HEAD
						"value": 68.8671,
						"dataSource": {
							"page": 1189,
							"fileName": "IntegratedReport",
							"fileReference": "50a36c418baffd520bb92d84664f06f9732a21f4e2e5ecee6d9136f16e7e0b63",
							"tagName": "solutions"
						},
						"quality": "Incomplete",
						"comment": "reboot open-source interface"
					},
					"derivativesInPercent": {
						"value": 6.9187,
						"dataSource": {
							"page": 447,
							"fileName": "IntegratedReport",
							"fileReference": "50a36c418baffd520bb92d84664f06f9732a21f4e2e5ecee6d9136f16e7e0b63",
							"tagName": "functionalities"
						},
						"quality": "Audited",
						"comment": "transmit open-source feed"
					},
					"investmentNonNfrdInPercent": {
						"value": 67.223,
						"quality": "Incomplete"
					},
					"taxonomyEligibleActivityInPercent": {
						"value": 68.1299,
						"dataSource": {
							"page": 420,
							"fileName": "IntegratedReport",
							"fileReference": "50a36c418baffd520bb92d84664f06f9732a21f4e2e5ecee6d9136f16e7e0b63",
							"tagName": "interfaces"
						},
						"quality": "Estimated",
						"comment": "copy 1080p capacitor"
					},
					"taxonomyNonEligibleActivityInPercent": {
						"value": 12.9485,
						"quality": "Estimated"
=======
						"value": 55.2393,
						"dataSource": {
							"page": 31,
							"report": "SustainabilityReport",
							"tagName": "web services"
						},
						"quality": "Estimated",
						"comment": "synthesize wireless panel"
					},
					"derivativesInPercent": {
						"value": 34.0404,
						"dataSource": {
							"page": 45,
							"report": "SustainabilityReport",
							"tagName": "e-business"
						},
						"quality": "Audited",
						"comment": "parse back-end microchip"
					},
					"investmentNonNfrdInPercent": {
						"value": 91.2846,
						"dataSource": {
							"report": "",
							"page": null,
							"tagName": null
						},
						"quality": "Incomplete",
						"comment": null
					},
					"taxonomyEligibleActivityInPercent": {
						"value": 45.9854,
						"dataSource": {
							"page": 54,
							"report": "SustainabilityReport",
							"tagName": "schemas"
						},
						"quality": "Estimated",
						"comment": "index multi-byte port"
					},
					"taxonomyNonEligibleActivityInPercent": {
						"value": 2.4285,
						"dataSource": {
							"page": 134,
							"report": "IntegratedReport",
							"tagName": "deliverables"
						},
						"quality": "Reported",
						"comment": "connect optical bus"
>>>>>>> 5f935bbf
					}
				}
			},
			"creditInstitutionKpis": {
				"interbankLoansInPercent": {
<<<<<<< HEAD
					"value": 33.5331,
					"dataSource": {
						"page": 1141,
						"fileName": "IntegratedReport",
						"fileReference": "50a36c418baffd520bb92d84664f06f9732a21f4e2e5ecee6d9136f16e7e0b63",
						"tagName": "technologies"
					},
					"quality": "Estimated",
					"comment": "bypass wireless system"
				},
				"tradingPortfolioInPercent": {
					"value": 37.2416,
					"dataSource": {
						"page": 599,
						"fileName": "IntegratedReport",
						"fileReference": "50a36c418baffd520bb92d84664f06f9732a21f4e2e5ecee6d9136f16e7e0b63",
						"tagName": "niches"
					},
					"quality": "Reported",
					"comment": "index cross-platform port"
				},
				"greenAssetRatioInPercent": {
					"value": 24.7992,
					"dataSource": {
						"page": 678,
						"fileName": "IntegratedReport",
						"fileReference": "50a36c418baffd520bb92d84664f06f9732a21f4e2e5ecee6d9136f16e7e0b63",
						"tagName": "deliverables"
					},
					"quality": "Estimated",
					"comment": "parse open-source bus"
=======
					"value": 27.512,
					"dataSource": {
						"page": 492,
						"report": "ESEFReport",
						"tagName": "deliverables"
					},
					"quality": "Reported",
					"comment": "back up solid state sensor"
				},
				"tradingPortfolioInPercent": {
					"value": 56.8152,
					"dataSource": {
						"page": 749,
						"report": "ESEFReport",
						"tagName": "e-business"
					},
					"quality": "Audited",
					"comment": "connect wireless monitor"
				},
				"greenAssetRatioInPercent": {
					"value": 36.1717,
					"dataSource": {
						"page": 1113,
						"report": "AnnualReport",
						"tagName": "partnerships"
					},
					"quality": "Estimated",
					"comment": "input solid state pixel"
>>>>>>> 5f935bbf
				}
			},
			"insuranceKpis": null,
			"investmentFirmKpis": null
		},
<<<<<<< HEAD
		"reportingPeriod": "2019"
=======
		"reportingPeriod": "2022"
>>>>>>> 5f935bbf
	},
	{
		"companyInformation": {
			"companyName": "credit-institution-single-field-submission",
<<<<<<< HEAD
			"headquarters": "Quitzonland",
			"headquartersPostalCode": "75140-2770",
			"identifiers": {
				"Lei": [
					"PIUDOLzukqaGsxxovs9d"
				],
				"Isin": [
					"SFbQNx25tUam"
=======
			"headquarters": "North Havenside",
			"headquartersPostalCode": "76665-6384",
			"sector": "convergence",
			"identifiers": {
				"Lei": [
					"ZGfJ77Wa3ZplMCh2WLvJ"
				],
				"Isin": [
					"ne6ba8CZo9Op"
				],
				"PermId": [
					"lDdK5O8Q1y"
>>>>>>> 5f935bbf
				],
				"Ticker": [
<<<<<<< HEAD
					"AUFARzs"
				],
				"Duns": [
					"Ch7YHD80M"
				],
				"VatNumber": [
					"4bP8iXjUs"
				],
				"CompanyRegistrationNumber": []
			},
			"countryCode": "GD",
			"companyAlternativeNames": [
				"Graham - Zemlak",
				"Kemmer - Kertzmann",
				"Marks, Hagenes and Hermiston"
			],
			"companyLegalForm": "GmbH & Co. KG",
			"website": "https://sociable-cocktail.org/",
			"isTeaserCompany": false
		},
		"t": {
			"fiscalYearDeviation": "NoDeviation",
			"fiscalYearEnd": "2023-03-14",
			"numberOfEmployees": 10548,
			"referencedReports": {
				"IntegratedReport": {
					"fileReference": "50a36c418baffd520bb92d84664f06f9732a21f4e2e5ecee6d9136f16e7e0b63",
					"isGroupLevel": "No",
					"reportDate": "2023-06-11",
					"currency": "SRD"
				},
				"AnnualReport": {
					"fileReference": "50a36c418baffd520bb92d84664f06f9732a21f4e2e5ecee6d9136f16e7e0b63",
					"isGroupLevel": "NA",
					"reportDate": "2023-02-18",
					"currency": "LKR"
				},
				"ESEFReport": {
					"fileReference": "50a36c418baffd520bb92d84664f06f9732a21f4e2e5ecee6d9136f16e7e0b63",
					"isGroupLevel": "NA",
					"reportDate": "2023-03-12",
					"currency": "NOK"
				},
				"SustainabilityReport": {
					"fileReference": "50a36c418baffd520bb92d84664f06f9732a21f4e2e5ecee6d9136f16e7e0b63",
					"isGroupLevel": "Yes",
					"reportDate": "2023-09-26",
					"currency": "MWK"
				}
			},
			"assurance": {
				"value": "ReasonableAssurance"
			},
			"scopeOfEntities": "NA",
			"nfrdMandatory": "No",
=======
					"1p6nAlN"
				],
				"Duns": [],
				"VatNumber": [],
				"CompanyRegistrationNumber": []
			},
			"countryCode": "SK",
			"companyAlternativeNames": [
				"Brekke - Stroman",
				"Rutherford Group"
			],
			"companyLegalForm": "Sole Trader",
			"website": "https://enraged-meringue.info",
			"isTeaserCompany": false
		},
		"t": {
			"fiscalYearDeviation": "Deviation",
			"fiscalYearEnd": "2023-07-12",
			"numberOfEmployees": 50982,
			"referencedReports": {
				"SustainabilityReport": {
					"reference": "50a36c418baffd520bb92d84664f06f9732a21f4e2e5ecee6d9136f16e7e0b63",
					"isGroupLevel": null,
					"reportDate": "2023-04-24",
					"currency": "KZT"
				},
				"AnnualReport": {
					"reference": "50a36c418baffd520bb92d84664f06f9732a21f4e2e5ecee6d9136f16e7e0b63",
					"isGroupLevel": "No",
					"reportDate": "2023-02-04",
					"currency": "DZD"
				},
				"ESEFReport": {
					"reference": "50a36c418baffd520bb92d84664f06f9732a21f4e2e5ecee6d9136f16e7e0b63",
					"isGroupLevel": null,
					"reportDate": "2023-03-17",
					"currency": "EGP"
				}
			},
			"assurance": {
				"assurance": "LimitedAssurance",
				"provider": null,
				"dataSource": {
					"page": 996,
					"report": "ESEFReport",
					"tagName": "models"
				}
			},
			"scopeOfEntities": "NA",
			"nfrdMandatory": "Yes",
>>>>>>> 5f935bbf
			"euTaxonomyActivityLevelReporting": "Yes",
			"financialServicesTypes": [
				"CreditInstitution"
			],
			"eligibilityKpis": {
				"CreditInstitution": {
					"banksAndIssuersInPercent": {
<<<<<<< HEAD
						"value": 66.7164,
						"quality": "Incomplete"
					},
					"derivativesInPercent": {
						"value": 97.5179,
						"quality": "Incomplete"
					},
					"investmentNonNfrdInPercent": {
						"value": 81.3402,
						"dataSource": {
							"page": 424,
							"fileName": "AnnualReport",
							"fileReference": "50a36c418baffd520bb92d84664f06f9732a21f4e2e5ecee6d9136f16e7e0b63",
							"tagName": "synergies"
						},
						"quality": "Incomplete",
						"comment": "reboot mobile feed"
					},
					"taxonomyEligibleActivityInPercent": {
						"value": 63.5874,
						"dataSource": {
							"page": 723,
							"fileName": "SustainabilityReport",
							"fileReference": "50a36c418baffd520bb92d84664f06f9732a21f4e2e5ecee6d9136f16e7e0b63",
							"tagName": "systems"
						},
						"quality": "Audited",
						"comment": "compress open-source monitor"
					},
					"taxonomyNonEligibleActivityInPercent": {
						"value": 13.6679,
						"dataSource": {
							"page": 317,
							"fileName": "IntegratedReport",
							"fileReference": "50a36c418baffd520bb92d84664f06f9732a21f4e2e5ecee6d9136f16e7e0b63",
							"tagName": "partnerships"
						},
						"quality": "Incomplete",
						"comment": "synthesize virtual hard drive"
=======
						"value": 31.3747,
						"dataSource": {
							"page": 932,
							"report": "AnnualReport",
							"tagName": "paradigms"
						},
						"quality": "Audited",
						"comment": "navigate open-source interface"
					},
					"derivativesInPercent": {
						"value": 93.0666,
						"dataSource": {
							"page": 685,
							"report": "SustainabilityReport",
							"tagName": "infrastructures"
						},
						"quality": "Estimated",
						"comment": "reboot mobile array"
					},
					"investmentNonNfrdInPercent": {
						"value": 82.0373,
						"dataSource": {
							"report": "",
							"page": null,
							"tagName": null
						},
						"quality": "Incomplete",
						"comment": null
					},
					"taxonomyEligibleActivityInPercent": {
						"value": 23.9469,
						"dataSource": {
							"page": 1032,
							"report": "ESEFReport",
							"tagName": "eyeballs"
						},
						"quality": "Reported",
						"comment": "connect back-end monitor"
					},
					"taxonomyNonEligibleActivityInPercent": {
						"value": 8.0245,
						"dataSource": {
							"report": "",
							"page": null,
							"tagName": null
						},
						"quality": "Incomplete",
						"comment": null
>>>>>>> 5f935bbf
					}
				}
			},
			"creditInstitutionKpis": {
				"tradingPortfolioAndInterbankLoansInPercent": {
<<<<<<< HEAD
					"value": 3.921,
					"dataSource": {
						"page": 722,
						"fileName": "SustainabilityReport",
						"fileReference": "50a36c418baffd520bb92d84664f06f9732a21f4e2e5ecee6d9136f16e7e0b63",
						"tagName": "initiatives"
					},
					"quality": "Estimated",
					"comment": "copy online monitor"
				},
				"greenAssetRatioInPercent": {
					"value": 83.8445,
					"quality": "Incomplete"
=======
					"value": 19.4636,
					"dataSource": {
						"report": "",
						"page": null,
						"tagName": null
					},
					"quality": "Estimated",
					"comment": null
				},
				"greenAssetRatioInPercent": {
					"value": 18.8524,
					"dataSource": {
						"page": 1072,
						"report": "SustainabilityReport",
						"tagName": "schemas"
					},
					"quality": "Reported",
					"comment": "synthesize bluetooth program"
>>>>>>> 5f935bbf
				}
			},
			"insuranceKpis": null,
			"investmentFirmKpis": null
		},
<<<<<<< HEAD
		"reportingPeriod": "2022"
=======
		"reportingPeriod": "2020"
>>>>>>> 5f935bbf
	},
	{
		"companyInformation": {
			"companyName": "insurance-company",
<<<<<<< HEAD
			"headquarters": "Fort Mateoboro",
			"headquartersPostalCode": "55370",
			"sector": "technologies",
			"identifiers": {
				"Lei": [
					"Tm7OVSFWrc1JeXMlfNJO"
				],
				"Isin": [
					"orUkvKC47beS"
				],
				"PermId": [
					"fXkeaBNOF0"
				],
				"Ticker": [
					"3sQtjYe"
				],
				"Duns": [
					"hllqMHj6c"
				],
				"VatNumber": [
					"yx1LENykq"
=======
			"headquarters": "East Luz",
			"headquartersPostalCode": null,
			"sector": "models",
			"identifiers": {
				"Lei": [
					"9JXrDNcphUyFvMdjh5Pi"
				],
				"Isin": [
					"8N8hhvDHjRMG"
				],
				"PermId": [
					"rk0qLkNebP"
				],
				"Ticker": [],
				"Duns": [
					"2sGY2sAWR"
>>>>>>> 5f935bbf
				],
				"VatNumber": [],
				"CompanyRegistrationNumber": [
					"cNjYsJcEUTmoqik"
				]
			},
<<<<<<< HEAD
			"countryCode": "UM",
			"companyAlternativeNames": [],
			"companyLegalForm": "GmbH",
			"website": "https://scrawny-scarification.com/",
			"isTeaserCompany": false
		},
		"t": {
			"fiscalYearDeviation": "NoDeviation",
			"referencedReports": {
				"IntegratedReport": {
					"fileReference": "50a36c418baffd520bb92d84664f06f9732a21f4e2e5ecee6d9136f16e7e0b63",
					"isGroupLevel": "NA",
					"reportDate": "2023-05-20"
				},
=======
			"countryCode": "SR",
			"companyAlternativeNames": [
				"Wilkinson - Gibson"
			],
			"companyLegalForm": "AG",
			"website": "https://coarse-lard.name/",
			"isTeaserCompany": false
		},
		"t": {
			"fiscalYearDeviation": "Deviation",
			"fiscalYearEnd": "2023-06-20",
			"numberOfEmployees": 16836,
			"referencedReports": {
>>>>>>> 5f935bbf
				"ESEFReport": {
					"fileReference": "50a36c418baffd520bb92d84664f06f9732a21f4e2e5ecee6d9136f16e7e0b63",
					"isGroupLevel": "NA",
<<<<<<< HEAD
					"reportDate": "2022-10-04",
					"currency": "PGK"
				}
			},
			"assurance": {
				"value": "ReasonableAssurance",
				"dataSource": {
					"page": 6,
					"fileName": "IntegratedReport",
					"fileReference": "50a36c418baffd520bb92d84664f06f9732a21f4e2e5ecee6d9136f16e7e0b63",
					"tagName": "systems"
				}
			},
			"scopeOfEntities": "Yes",
			"euTaxonomyActivityLevelReporting": "Yes",
=======
					"reportDate": "2023-07-19",
					"currency": "SSP"
				},
				"AnnualReport": {
					"reference": "50a36c418baffd520bb92d84664f06f9732a21f4e2e5ecee6d9136f16e7e0b63",
					"isGroupLevel": null,
					"reportDate": null,
					"currency": "WST"
				},
				"SustainabilityReport": {
					"reference": "50a36c418baffd520bb92d84664f06f9732a21f4e2e5ecee6d9136f16e7e0b63",
					"isGroupLevel": "Yes",
					"reportDate": "2023-09-15",
					"currency": "MZN"
				}
			},
			"assurance": {
				"assurance": "ReasonableAssurance",
				"provider": "VonRueden, Wyman and Schoen",
				"dataSource": {
					"report": "",
					"page": null,
					"tagName": null
				}
			},
			"scopeOfEntities": "NA",
			"nfrdMandatory": "No",
			"euTaxonomyActivityLevelReporting": "No",
>>>>>>> 5f935bbf
			"financialServicesTypes": [
				"InsuranceOrReinsurance"
			],
			"eligibilityKpis": {
				"InsuranceOrReinsurance": {
					"banksAndIssuersInPercent": {
<<<<<<< HEAD
						"value": 84.7372,
						"dataSource": {
							"page": 430,
							"fileName": "IntegratedReport",
							"fileReference": "50a36c418baffd520bb92d84664f06f9732a21f4e2e5ecee6d9136f16e7e0b63",
							"tagName": "convergence"
						},
						"quality": "Reported",
						"comment": "back up wireless sensor"
					},
					"derivativesInPercent": {
						"value": 58.5574,
						"dataSource": {
							"page": 353,
							"fileName": "IntegratedReport",
							"fileReference": "50a36c418baffd520bb92d84664f06f9732a21f4e2e5ecee6d9136f16e7e0b63",
							"tagName": "synergies"
						},
						"quality": "Reported",
						"comment": "bypass digital circuit"
					},
					"investmentNonNfrdInPercent": {
						"value": 52.913,
						"dataSource": {
							"page": 484,
							"fileName": "IntegratedReport",
							"fileReference": "50a36c418baffd520bb92d84664f06f9732a21f4e2e5ecee6d9136f16e7e0b63",
							"tagName": "infrastructures"
						},
						"quality": "Audited",
						"comment": "copy mobile feed"
					},
					"taxonomyEligibleActivityInPercent": {
						"value": 55.347,
						"dataSource": {
							"page": 462,
							"fileName": "ESEFReport",
							"fileReference": "50a36c418baffd520bb92d84664f06f9732a21f4e2e5ecee6d9136f16e7e0b63",
							"tagName": "lifetime value"
						},
						"quality": "Reported",
						"comment": "calculate neural card"
					},
					"taxonomyNonEligibleActivityInPercent": {
						"value": 25.5023,
						"dataSource": {
							"page": 275,
							"fileName": "IntegratedReport",
							"fileReference": "50a36c418baffd520bb92d84664f06f9732a21f4e2e5ecee6d9136f16e7e0b63",
							"tagName": "platforms"
						},
						"quality": "Audited",
						"comment": "copy haptic port"
=======
						"value": null,
						"dataSource": {
							"report": "",
							"page": null,
							"tagName": null
						},
						"quality": "NA",
						"comment": null
					},
					"derivativesInPercent": {
						"value": 92.9886,
						"dataSource": {
							"page": 259,
							"report": "SustainabilityReport",
							"tagName": "convergence"
						},
						"quality": "Reported",
						"comment": "compress redundant hard drive"
					},
					"investmentNonNfrdInPercent": {
						"value": null,
						"dataSource": {
							"report": "",
							"page": null,
							"tagName": null
						},
						"quality": "NA",
						"comment": null
					},
					"taxonomyEligibleActivityInPercent": {
						"value": 38.2673,
						"dataSource": {
							"report": "",
							"page": null,
							"tagName": null
						},
						"quality": "Estimated",
						"comment": null
					},
					"taxonomyNonEligibleActivityInPercent": {
						"value": 70.7713,
						"dataSource": {
							"report": "",
							"page": null,
							"tagName": null
						},
						"quality": "Estimated",
						"comment": null
>>>>>>> 5f935bbf
					}
				}
			},
			"creditInstitutionKpis": null,
			"insuranceKpis": {
				"taxonomyEligibleNonLifeInsuranceActivitiesInPercent": {
<<<<<<< HEAD
					"quality": "NA"
=======
					"value": 27.6525,
					"dataSource": {
						"report": "",
						"page": null,
						"tagName": null
					},
					"quality": "Incomplete",
					"comment": null
>>>>>>> 5f935bbf
				}
			},
			"investmentFirmKpis": null
		},
<<<<<<< HEAD
		"reportingPeriod": "2020"
=======
		"reportingPeriod": "2021"
>>>>>>> 5f935bbf
	},
	{
		"companyInformation": {
			"companyName": "asset-management-company",
<<<<<<< HEAD
			"headquarters": "Travonfort",
			"headquartersPostalCode": "42397",
			"identifiers": {
				"Lei": [],
				"Isin": [
					"ilnLq36hiTOL"
				],
				"PermId": [
					"32BDRqxWvl"
				],
				"Ticker": [],
				"Duns": [],
				"VatNumber": [],
				"CompanyRegistrationNumber": []
			},
			"countryCode": "KM",
			"companyAlternativeNames": [
				"Morar - Ritchie",
				"Roberts, Wolf and Stokes",
				"Vandervort, Stracke and Koepp"
			],
			"companyLegalForm": "Sole Trader",
			"isTeaserCompany": false
		},
		"t": {
			"fiscalYearDeviation": "Deviation",
			"fiscalYearEnd": "2023-05-22",
			"numberOfEmployees": 5619,
			"referencedReports": {
				"IntegratedReport": {
					"fileReference": "50a36c418baffd520bb92d84664f06f9732a21f4e2e5ecee6d9136f16e7e0b63",
					"isGroupLevel": "No",
					"reportDate": "2023-01-16"
				},
				"SustainabilityReport": {
					"fileReference": "50a36c418baffd520bb92d84664f06f9732a21f4e2e5ecee6d9136f16e7e0b63",
					"isGroupLevel": "No",
					"reportDate": "2023-09-14",
					"currency": "BBD"
				},
				"ESEFReport": {
					"fileReference": "50a36c418baffd520bb92d84664f06f9732a21f4e2e5ecee6d9136f16e7e0b63",
					"isGroupLevel": "NA",
					"reportDate": "2023-06-16",
					"currency": "PAB"
				},
				"AnnualReport": {
					"fileReference": "50a36c418baffd520bb92d84664f06f9732a21f4e2e5ecee6d9136f16e7e0b63",
					"isGroupLevel": "Yes",
					"reportDate": "2023-06-04",
					"currency": "ERN"
				}
			},
			"assurance": {
				"value": "LimitedAssurance"
=======
			"headquarters": "Dylanview",
			"headquartersPostalCode": null,
			"sector": "users",
			"identifiers": {
				"Lei": [],
				"Isin": [
					"qNK6BdZfIB9Z",
					"evrhhDEFYukz"
				],
				"PermId": [],
				"Ticker": [],
				"Duns": [
					"ucCECHGeC"
				],
				"VatNumber": [],
				"CompanyRegistrationNumber": [
					"EfGChCWdxdf9eU9"
				]
			},
			"countryCode": "GI",
			"companyAlternativeNames": [
				"Maggio - Upton",
				"Shanahan, Runolfsson and Spencer"
			],
			"companyLegalForm": null,
			"website": "https://worthy-preparation.net",
			"isTeaserCompany": false
		},
		"t": {
			"fiscalYearDeviation": "NoDeviation",
			"fiscalYearEnd": "2023-04-05",
			"numberOfEmployees": null,
			"referencedReports": {
				"AnnualReport": {
					"reference": "50a36c418baffd520bb92d84664f06f9732a21f4e2e5ecee6d9136f16e7e0b63",
					"isGroupLevel": "Yes",
					"reportDate": null,
					"currency": "FJD"
				},
				"IntegratedReport": {
					"reference": "50a36c418baffd520bb92d84664f06f9732a21f4e2e5ecee6d9136f16e7e0b63",
					"isGroupLevel": "NA",
					"reportDate": "2023-08-14",
					"currency": "DJF"
				},
				"ESEFReport": {
					"reference": "50a36c418baffd520bb92d84664f06f9732a21f4e2e5ecee6d9136f16e7e0b63",
					"isGroupLevel": "NA",
					"reportDate": "2022-12-09",
					"currency": "AWG"
				},
				"SustainabilityReport": {
					"reference": "50a36c418baffd520bb92d84664f06f9732a21f4e2e5ecee6d9136f16e7e0b63",
					"isGroupLevel": "NA",
					"reportDate": "2022-12-06",
					"currency": "DZD"
				}
			},
			"assurance": {
				"assurance": "None",
				"provider": null,
				"dataSource": {
					"report": "",
					"page": null,
					"tagName": null
				}
>>>>>>> 5f935bbf
			},
			"scopeOfEntities": "Yes",
			"nfrdMandatory": "Yes",
			"euTaxonomyActivityLevelReporting": "No",
			"financialServicesTypes": [
				"AssetManagement"
			],
			"eligibilityKpis": {
				"AssetManagement": {
<<<<<<< HEAD
					"banksAndIssuersInPercent": {
						"value": 45.078,
						"dataSource": {
							"page": 731,
							"fileName": "ESEFReport",
							"fileReference": "50a36c418baffd520bb92d84664f06f9732a21f4e2e5ecee6d9136f16e7e0b63",
							"tagName": "functionalities"
						},
						"quality": "Reported",
						"comment": "generate auxiliary firewall"
					},
					"investmentNonNfrdInPercent": {
						"quality": "NA"
					},
					"taxonomyEligibleActivityInPercent": {
						"value": 4.766,
						"quality": "Incomplete"
					},
					"taxonomyNonEligibleActivityInPercent": {
						"value": 45.8112,
						"quality": "Incomplete"
=======
					"banksAndIssuersInPercent": null,
					"derivativesInPercent": {
						"value": 46.6297,
						"dataSource": {
							"page": 354,
							"report": "AnnualReport",
							"tagName": "partnerships"
						},
						"quality": "Estimated",
						"comment": "copy cross-platform protocol"
					},
					"investmentNonNfrdInPercent": {
						"value": null,
						"dataSource": {
							"report": "",
							"page": null,
							"tagName": null
						},
						"quality": "NA",
						"comment": null
					},
					"taxonomyEligibleActivityInPercent": {
						"value": 35.8171,
						"dataSource": {
							"page": 980,
							"report": "SustainabilityReport",
							"tagName": "architectures"
						},
						"quality": "Incomplete",
						"comment": "copy mobile monitor"
					},
					"taxonomyNonEligibleActivityInPercent": {
						"value": 55.182,
						"dataSource": {
							"page": 868,
							"report": "SustainabilityReport",
							"tagName": "content"
						},
						"quality": "Audited",
						"comment": "input back-end pixel"
>>>>>>> 5f935bbf
					}
				}
			},
			"creditInstitutionKpis": null,
			"insuranceKpis": null,
			"investmentFirmKpis": null
		},
		"reportingPeriod": "2019"
	},
	{
		"companyInformation": {
			"companyName": "company-for-all-types",
<<<<<<< HEAD
			"headquarters": "North Lilianeburgh",
			"headquartersPostalCode": "12453-2083",
			"sector": "web services",
			"identifiers": {
				"Lei": [
					"7T3TFsgEjEVCKEMDR0Qs"
				],
				"Isin": [
					"aBOzfOtFH96H",
					"jNufeiYnTtG4"
				],
				"PermId": [],
				"Ticker": [],
				"Duns": [],
				"VatNumber": [
					"NB5ZVBEJI"
=======
			"headquarters": "North Pinkcester",
			"headquartersPostalCode": null,
			"sector": "paradigms",
			"identifiers": {
				"Lei": [
					"8iL0w0UUe2DzrfNBQj69"
				],
				"Isin": [
					"WXSorWoTaawf"
				],
				"PermId": [],
				"Ticker": [
					"CV9HoIT"
				],
				"Duns": [
					"iJYPo6iyW"
>>>>>>> 5f935bbf
				],
				"CompanyRegistrationNumber": [
<<<<<<< HEAD
					"zGl0uzqgnz82cFv"
				]
			},
			"countryCode": "ZW",
			"companyAlternativeNames": [
				"Batz LLC",
				"Dicki - Metz",
				"Jenkins - McLaughlin",
				"Kozey, Keeling and Cartwright"
			],
			"companyLegalForm": "GmbH & Co. KG",
			"website": "https://made-up-high.net/",
			"isTeaserCompany": false
		},
		"t": {
			"fiscalYearDeviation": "Deviation",
			"fiscalYearEnd": "2023-01-31",
			"numberOfEmployees": 90028,
			"referencedReports": {
				"SustainabilityReport": {
					"fileReference": "50a36c418baffd520bb92d84664f06f9732a21f4e2e5ecee6d9136f16e7e0b63",
					"isGroupLevel": "NA",
					"reportDate": "2023-05-25",
					"currency": "ZAR"
				},
				"ESEFReport": {
					"fileReference": "50a36c418baffd520bb92d84664f06f9732a21f4e2e5ecee6d9136f16e7e0b63",
					"isGroupLevel": "No",
					"reportDate": "2023-01-31",
					"currency": "ERN"
				}
			},
			"assurance": {
				"value": "ReasonableAssurance",
				"provider": "Hansen - Bauch"
=======
					"SfYUjL0iVYngJJl"
				]
			},
			"countryCode": "NF",
			"companyAlternativeNames": [],
			"companyLegalForm": "GmbH & Co. KG",
			"website": "https://shy-shelf.net",
			"isTeaserCompany": false
		},
		"t": {
			"fiscalYearDeviation": "NoDeviation",
			"fiscalYearEnd": "2023-03-13",
			"numberOfEmployees": 99160,
			"referencedReports": {
				"SustainabilityReport": {
					"reference": "50a36c418baffd520bb92d84664f06f9732a21f4e2e5ecee6d9136f16e7e0b63",
					"isGroupLevel": "No",
					"reportDate": "2023-08-25",
					"currency": "IRR"
				},
				"AnnualReport": {
					"reference": "50a36c418baffd520bb92d84664f06f9732a21f4e2e5ecee6d9136f16e7e0b63",
					"isGroupLevel": "No",
					"reportDate": "2023-04-27",
					"currency": "PYG"
				}
			},
			"assurance": {
				"assurance": "ReasonableAssurance",
				"provider": "Prohaska LLC",
				"dataSource": {
					"page": 740,
					"report": "SustainabilityReport",
					"tagName": "synergies"
				}
>>>>>>> 5f935bbf
			},
			"scopeOfEntities": "Yes",
			"nfrdMandatory": "Yes",
			"euTaxonomyActivityLevelReporting": "Yes",
			"financialServicesTypes": [
				"InvestmentFirm",
				"AssetManagement",
				"InsuranceOrReinsurance",
				"CreditInstitution"
			],
			"eligibilityKpis": {
				"InvestmentFirm": {
					"banksAndIssuersInPercent": {
<<<<<<< HEAD
						"value": 71.7789,
						"dataSource": {
							"page": 351,
							"fileName": "ESEFReport",
							"fileReference": "50a36c418baffd520bb92d84664f06f9732a21f4e2e5ecee6d9136f16e7e0b63",
							"tagName": "metrics"
						},
						"quality": "Reported",
						"comment": "override haptic bandwidth"
					},
					"derivativesInPercent": {
						"value": 41.8009,
						"dataSource": {
							"page": 243,
							"fileName": "SustainabilityReport",
							"fileReference": "50a36c418baffd520bb92d84664f06f9732a21f4e2e5ecee6d9136f16e7e0b63",
							"tagName": "interfaces"
						},
						"quality": "Estimated",
						"comment": "compress neural monitor"
					},
					"investmentNonNfrdInPercent": {
						"value": 36.2565,
						"dataSource": {
							"page": 661,
							"fileName": "SustainabilityReport",
							"fileReference": "50a36c418baffd520bb92d84664f06f9732a21f4e2e5ecee6d9136f16e7e0b63",
							"tagName": "markets"
						},
						"quality": "Estimated",
						"comment": "program wireless system"
					},
					"taxonomyEligibleActivityInPercent": {
						"value": 51.484,
						"dataSource": {
							"page": 1160,
							"fileName": "ESEFReport",
							"fileReference": "50a36c418baffd520bb92d84664f06f9732a21f4e2e5ecee6d9136f16e7e0b63",
							"tagName": "lifetime value"
						},
						"quality": "Estimated",
						"comment": "calculate virtual matrix"
					},
					"taxonomyNonEligibleActivityInPercent": {
						"value": 90.6165,
						"dataSource": {
							"page": 1064,
							"fileName": "ESEFReport",
							"fileReference": "50a36c418baffd520bb92d84664f06f9732a21f4e2e5ecee6d9136f16e7e0b63",
							"tagName": "users"
						},
						"quality": "Audited",
						"comment": "reboot neural pixel"
=======
						"value": 27.2834,
						"dataSource": {
							"report": "",
							"page": null,
							"tagName": null
						},
						"quality": "Estimated",
						"comment": null
					},
					"derivativesInPercent": {
						"value": 7.3864,
						"dataSource": {
							"page": 659,
							"report": "SustainabilityReport",
							"tagName": "bandwidth"
						},
						"quality": "Incomplete",
						"comment": "hack primary sensor"
					},
					"investmentNonNfrdInPercent": {
						"value": 75.2538,
						"dataSource": {
							"report": "",
							"page": null,
							"tagName": null
						},
						"quality": "Incomplete",
						"comment": null
					},
					"taxonomyEligibleActivityInPercent": {
						"value": 38.3439,
						"dataSource": {
							"page": 257,
							"report": "SustainabilityReport",
							"tagName": "methodologies"
						},
						"quality": "Audited",
						"comment": "bypass wireless matrix"
					},
					"taxonomyNonEligibleActivityInPercent": {
						"value": 93.8391,
						"dataSource": {
							"report": "",
							"page": null,
							"tagName": null
						},
						"quality": "Estimated",
						"comment": null
>>>>>>> 5f935bbf
					}
				},
				"AssetManagement": {
					"banksAndIssuersInPercent": {
<<<<<<< HEAD
						"value": 67.8148,
						"dataSource": {
							"page": 832,
							"fileName": "SustainabilityReport",
							"fileReference": "50a36c418baffd520bb92d84664f06f9732a21f4e2e5ecee6d9136f16e7e0b63",
							"tagName": "platforms"
						},
						"quality": "Reported",
						"comment": "index virtual sensor"
					},
					"derivativesInPercent": {
						"value": 26.2774,
						"dataSource": {
							"page": 446,
							"fileName": "SustainabilityReport",
							"fileReference": "50a36c418baffd520bb92d84664f06f9732a21f4e2e5ecee6d9136f16e7e0b63",
							"tagName": "eyeballs"
						},
						"quality": "Audited",
						"comment": "index optical sensor"
					},
					"investmentNonNfrdInPercent": {
						"value": 7.5304,
						"quality": "Incomplete"
					},
					"taxonomyEligibleActivityInPercent": {
						"value": 15.0314,
						"dataSource": {
							"page": 18,
							"fileName": "ESEFReport",
							"fileReference": "50a36c418baffd520bb92d84664f06f9732a21f4e2e5ecee6d9136f16e7e0b63",
							"tagName": "networks"
						},
						"quality": "Reported",
						"comment": "program mobile feed"
					},
					"taxonomyNonEligibleActivityInPercent": {
						"value": 77.8178,
						"dataSource": {
							"page": 1077,
							"fileName": "SustainabilityReport",
							"fileReference": "50a36c418baffd520bb92d84664f06f9732a21f4e2e5ecee6d9136f16e7e0b63",
							"tagName": "networks"
						},
						"quality": "Audited",
						"comment": "program primary feed"
=======
						"value": 53.826,
						"dataSource": {
							"report": "",
							"page": null,
							"tagName": null
						},
						"quality": "Estimated",
						"comment": null
					},
					"derivativesInPercent": {
						"value": 81.8787,
						"dataSource": {
							"page": 407,
							"report": "SustainabilityReport",
							"tagName": "networks"
						},
						"quality": "Reported",
						"comment": "navigate redundant circuit"
					},
					"investmentNonNfrdInPercent": {
						"value": 79.9546,
						"dataSource": {
							"page": 451,
							"report": "SustainabilityReport",
							"tagName": "content"
						},
						"quality": "Audited",
						"comment": "copy primary monitor"
					},
					"taxonomyEligibleActivityInPercent": {
						"value": 13.0836,
						"dataSource": {
							"page": 786,
							"report": "SustainabilityReport",
							"tagName": "action-items"
						},
						"quality": "Estimated",
						"comment": "quantify online driver"
					},
					"taxonomyNonEligibleActivityInPercent": {
						"value": 26.6128,
						"dataSource": {
							"page": 904,
							"report": "AnnualReport",
							"tagName": "partnerships"
						},
						"quality": "Estimated",
						"comment": "parse solid state program"
>>>>>>> 5f935bbf
					}
				},
				"InsuranceOrReinsurance": {
					"banksAndIssuersInPercent": {
<<<<<<< HEAD
						"value": 89.332,
						"quality": "Incomplete"
					},
					"derivativesInPercent": {
						"value": 23.1534,
						"quality": "Estimated"
					},
					"investmentNonNfrdInPercent": {
						"value": 20.8541,
						"dataSource": {
							"page": 283,
							"fileName": "SustainabilityReport",
							"fileReference": "50a36c418baffd520bb92d84664f06f9732a21f4e2e5ecee6d9136f16e7e0b63",
							"tagName": "convergence"
						},
						"quality": "Incomplete",
						"comment": "navigate optical interface"
					},
					"taxonomyEligibleActivityInPercent": {
						"value": 28.127,
						"dataSource": {
							"page": 254,
							"fileName": "ESEFReport",
							"fileReference": "50a36c418baffd520bb92d84664f06f9732a21f4e2e5ecee6d9136f16e7e0b63",
							"tagName": "synergies"
						},
						"quality": "Reported",
						"comment": "generate mobile protocol"
					},
					"taxonomyNonEligibleActivityInPercent": {
						"value": 29.3477,
						"quality": "Estimated"
=======
						"value": 1.8179,
						"dataSource": {
							"page": 50,
							"report": "SustainabilityReport",
							"tagName": "initiatives"
						},
						"quality": "Audited",
						"comment": "hack optical card"
					},
					"derivativesInPercent": {
						"value": 26.4311,
						"dataSource": {
							"page": 1141,
							"report": "SustainabilityReport",
							"tagName": "e-commerce"
						},
						"quality": "Reported",
						"comment": "override neural pixel"
					},
					"investmentNonNfrdInPercent": {
						"value": 12.4004,
						"dataSource": {
							"page": 482,
							"report": "SustainabilityReport",
							"tagName": "e-commerce"
						},
						"quality": "Audited",
						"comment": "generate back-end card"
					},
					"taxonomyEligibleActivityInPercent": {
						"value": 8.6863,
						"dataSource": {
							"page": 608,
							"report": "SustainabilityReport",
							"tagName": "paradigms"
						},
						"quality": "Estimated",
						"comment": "back up back-end monitor"
					},
					"taxonomyNonEligibleActivityInPercent": {
						"value": 80.8006,
						"dataSource": {
							"page": 529,
							"report": "AnnualReport",
							"tagName": "initiatives"
						},
						"quality": "Reported",
						"comment": "compress wireless system"
>>>>>>> 5f935bbf
					}
				},
				"CreditInstitution": {
					"banksAndIssuersInPercent": {
<<<<<<< HEAD
						"value": 17.962,
						"quality": "Estimated"
					},
					"derivativesInPercent": {
						"value": 94.8721,
						"dataSource": {
							"page": 176,
							"fileName": "ESEFReport",
							"fileReference": "50a36c418baffd520bb92d84664f06f9732a21f4e2e5ecee6d9136f16e7e0b63",
							"tagName": "experiences"
						},
						"quality": "Reported",
						"comment": "generate back-end application"
					},
					"investmentNonNfrdInPercent": {
						"value": 76.3088,
						"dataSource": {
							"page": 92,
							"fileName": "SustainabilityReport",
							"fileReference": "50a36c418baffd520bb92d84664f06f9732a21f4e2e5ecee6d9136f16e7e0b63",
							"tagName": "experiences"
						},
						"quality": "Audited",
						"comment": "parse wireless driver"
					},
					"taxonomyEligibleActivityInPercent": {
						"value": 76.3224,
						"dataSource": {
							"page": 868,
							"fileName": "SustainabilityReport",
							"fileReference": "50a36c418baffd520bb92d84664f06f9732a21f4e2e5ecee6d9136f16e7e0b63",
							"tagName": "solutions"
						},
						"quality": "Audited",
						"comment": "quantify open-source program"
					},
					"taxonomyNonEligibleActivityInPercent": {
						"value": 15.9396,
						"dataSource": {
							"page": 313,
							"fileName": "SustainabilityReport",
							"fileReference": "50a36c418baffd520bb92d84664f06f9732a21f4e2e5ecee6d9136f16e7e0b63",
							"tagName": "networks"
						},
						"quality": "Incomplete",
						"comment": "copy redundant program"
=======
						"value": 64.7631,
						"dataSource": {
							"report": "",
							"page": null,
							"tagName": null
						},
						"quality": "Incomplete",
						"comment": null
					},
					"derivativesInPercent": {
						"value": 62.2633,
						"dataSource": {
							"page": 464,
							"report": "SustainabilityReport",
							"tagName": "methodologies"
						},
						"quality": "Audited",
						"comment": "index haptic circuit"
					},
					"investmentNonNfrdInPercent": {
						"value": 33.4421,
						"dataSource": {
							"report": "",
							"page": null,
							"tagName": null
						},
						"quality": "Incomplete",
						"comment": null
					},
					"taxonomyEligibleActivityInPercent": {
						"value": 97.8973,
						"dataSource": {
							"report": "",
							"page": null,
							"tagName": null
						},
						"quality": "Estimated",
						"comment": null
					},
					"taxonomyNonEligibleActivityInPercent": {
						"value": 52.8358,
						"dataSource": {
							"page": 1033,
							"report": "SustainabilityReport",
							"tagName": "bandwidth"
						},
						"quality": "Estimated",
						"comment": "parse primary driver"
>>>>>>> 5f935bbf
					}
				}
			},
			"creditInstitutionKpis": {
				"interbankLoansInPercent": {
<<<<<<< HEAD
					"value": 90.9954,
					"dataSource": {
						"page": 1096,
						"fileName": "SustainabilityReport",
						"fileReference": "50a36c418baffd520bb92d84664f06f9732a21f4e2e5ecee6d9136f16e7e0b63",
						"tagName": "blockchains"
					},
					"quality": "Estimated",
					"comment": "connect digital card"
				},
				"tradingPortfolioInPercent": {
					"value": 99.4781,
					"dataSource": {
						"page": 413,
						"fileName": "ESEFReport",
						"fileReference": "50a36c418baffd520bb92d84664f06f9732a21f4e2e5ecee6d9136f16e7e0b63",
						"tagName": "interfaces"
					},
					"quality": "Audited",
					"comment": "program neural hard drive"
				},
				"tradingPortfolioAndInterbankLoansInPercent": {
					"value": 13.6,
					"dataSource": {
						"page": 1013,
						"fileName": "ESEFReport",
						"fileReference": "50a36c418baffd520bb92d84664f06f9732a21f4e2e5ecee6d9136f16e7e0b63",
						"tagName": "e-commerce"
					},
					"quality": "Reported",
					"comment": "program haptic hard drive"
				},
				"greenAssetRatioInPercent": {
					"value": 40.7588,
					"quality": "Incomplete"
=======
					"value": 92.8994,
					"dataSource": {
						"report": "",
						"page": null,
						"tagName": null
					},
					"quality": "Estimated",
					"comment": null
				},
				"tradingPortfolioInPercent": {
					"value": 30.0661,
					"dataSource": {
						"page": 169,
						"report": "SustainabilityReport",
						"tagName": "architectures"
					},
					"quality": "Audited",
					"comment": "connect digital feed"
				},
				"tradingPortfolioAndInterbankLoansInPercent": {
					"value": 0.9134,
					"dataSource": {
						"page": 50,
						"report": "SustainabilityReport",
						"tagName": "ROI"
					},
					"quality": "Audited",
					"comment": "reboot optical driver"
				},
				"greenAssetRatioInPercent": {
					"value": 63.7434,
					"dataSource": {
						"page": 237,
						"report": "AnnualReport",
						"tagName": "portals"
					},
					"quality": "Audited",
					"comment": "quantify back-end alarm"
>>>>>>> 5f935bbf
				}
			},
			"insuranceKpis": {
				"taxonomyEligibleNonLifeInsuranceActivitiesInPercent": {
<<<<<<< HEAD
					"value": 34.1249,
					"quality": "Estimated"
=======
					"value": 54.6962,
					"dataSource": {
						"report": "",
						"page": null,
						"tagName": null
					},
					"quality": "Estimated",
					"comment": null
>>>>>>> 5f935bbf
				}
			},
			"investmentFirmKpis": {
				"greenAssetRatioInPercent": {
<<<<<<< HEAD
					"value": 53.6745,
					"dataSource": {
						"page": 568,
						"fileName": "ESEFReport",
						"fileReference": "50a36c418baffd520bb92d84664f06f9732a21f4e2e5ecee6d9136f16e7e0b63",
						"tagName": "metrics"
					},
					"quality": "Reported",
					"comment": "navigate 1080p feed"
=======
					"value": 60.3134,
					"dataSource": {
						"page": 386,
						"report": "AnnualReport",
						"tagName": "networks"
					},
					"quality": "Estimated",
					"comment": "hack wireless feed"
>>>>>>> 5f935bbf
				}
			}
		},
		"reportingPeriod": "2022"
	},
	{
		"companyInformation": {
			"companyName": "eligible-activity-Point-26",
<<<<<<< HEAD
			"headquarters": "Cronaburgh",
			"headquartersPostalCode": "22338-1258",
			"sector": "functionalities",
			"identifiers": {
				"Lei": [
					"1zhTxwEaxwyRK6R4Skfr"
				],
				"Isin": [
					"WX71WTLgeP9x"
				],
				"PermId": [],
				"Ticker": [],
				"Duns": [
					"Ye9YEepWo"
				],
				"VatNumber": [
					"GOvbJu88F"
				],
				"CompanyRegistrationNumber": [
					"Fwd4pTZVCpnTP4T"
				]
			},
			"countryCode": "MT",
			"companyAlternativeNames": [
				"Gleichner - Champlin",
				"Homenick - Wyman",
				"Pagac, Kohler and Witting"
			],
			"companyLegalForm": "Public Limited Company (PLC)",
			"website": "https://mixed-parrot.net",
			"isTeaserCompany": false
		},
		"t": {
			"fiscalYearDeviation": "NoDeviation",
			"fiscalYearEnd": "2022-11-26",
			"numberOfEmployees": 58467,
			"referencedReports": {
				"ESEFReport": {
					"fileReference": "50a36c418baffd520bb92d84664f06f9732a21f4e2e5ecee6d9136f16e7e0b63",
					"isGroupLevel": "No",
					"reportDate": "2022-12-16",
					"currency": "COP"
				},
				"AnnualReport": {
					"fileReference": "50a36c418baffd520bb92d84664f06f9732a21f4e2e5ecee6d9136f16e7e0b63",
					"isGroupLevel": "NA",
					"reportDate": "2023-04-30",
					"currency": "IDR"
				},
				"SustainabilityReport": {
					"fileReference": "50a36c418baffd520bb92d84664f06f9732a21f4e2e5ecee6d9136f16e7e0b63",
					"isGroupLevel": "Yes",
					"reportDate": "2022-12-05",
					"currency": "SBD"
				}
			},
			"assurance": {
				"value": "LimitedAssurance",
				"provider": "Kunze, Bartell and Flatley"
			},
			"scopeOfEntities": "No",
			"nfrdMandatory": "No",
			"euTaxonomyActivityLevelReporting": "No",
=======
			"headquarters": "Port Damon",
			"headquartersPostalCode": "60325-5208",
			"sector": "experiences",
			"identifiers": {
				"Lei": [
					"wxOj5Ob2TaZktFIckRd2"
				],
				"Isin": [
					"sOVXMQ9dE4qk",
					"BHYtdN9aGlyQ"
				],
				"PermId": [],
				"Ticker": [],
				"Duns": [],
				"VatNumber": [],
				"CompanyRegistrationNumber": []
			},
			"countryCode": "MT",
			"companyAlternativeNames": [],
			"companyLegalForm": "Public Limited Company (PLC)",
			"website": "https://discrete-festival.name",
			"isTeaserCompany": false
		},
		"t": {
			"fiscalYearDeviation": null,
			"fiscalYearEnd": null,
			"numberOfEmployees": 16415,
			"referencedReports": {
				"IntegratedReport": {
					"reference": "50a36c418baffd520bb92d84664f06f9732a21f4e2e5ecee6d9136f16e7e0b63",
					"isGroupLevel": "No",
					"reportDate": "2023-08-24",
					"currency": "QAR"
				},
				"ESEFReport": {
					"reference": "50a36c418baffd520bb92d84664f06f9732a21f4e2e5ecee6d9136f16e7e0b63",
					"isGroupLevel": "NA",
					"reportDate": "2023-08-02",
					"currency": "SHP"
				},
				"SustainabilityReport": {
					"reference": "50a36c418baffd520bb92d84664f06f9732a21f4e2e5ecee6d9136f16e7e0b63",
					"isGroupLevel": "No",
					"reportDate": "2023-08-20",
					"currency": "GHS"
				},
				"AnnualReport": {
					"reference": "50a36c418baffd520bb92d84664f06f9732a21f4e2e5ecee6d9136f16e7e0b63",
					"isGroupLevel": "No",
					"reportDate": "2023-05-31",
					"currency": "KPW"
				}
			},
			"assurance": {
				"assurance": "LimitedAssurance",
				"provider": null,
				"dataSource": {
					"report": "",
					"page": null,
					"tagName": null
				}
			},
			"scopeOfEntities": "Yes",
			"nfrdMandatory": "Yes",
			"euTaxonomyActivityLevelReporting": null,
>>>>>>> 5f935bbf
			"financialServicesTypes": [
				"CreditInstitution"
			],
			"eligibilityKpis": {
				"CreditInstitution": {
					"taxonomyEligibleActivityInPercent": {
						"value": 26,
						"quality": "Reported"
					}
				}
			},
			"creditInstitutionKpis": {
				"interbankLoansInPercent": {
<<<<<<< HEAD
					"value": 61.8569,
					"quality": "Estimated"
				},
				"tradingPortfolioInPercent": {
					"value": 19.499,
					"dataSource": {
						"page": 91,
						"fileName": "ESEFReport",
						"fileReference": "50a36c418baffd520bb92d84664f06f9732a21f4e2e5ecee6d9136f16e7e0b63",
						"tagName": "functionalities"
					},
					"quality": "Reported",
					"comment": "synthesize multi-byte hard drive"
				},
				"tradingPortfolioAndInterbankLoansInPercent": {
					"quality": "NA"
				}
			}
=======
					"value": null,
					"dataSource": {
						"report": "",
						"page": null,
						"tagName": null
					},
					"quality": "NA",
					"comment": null
				},
				"tradingPortfolioInPercent": {
					"value": null,
					"dataSource": {
						"report": "",
						"page": null,
						"tagName": null
					},
					"quality": "NA",
					"comment": null
				},
				"tradingPortfolioAndInterbankLoansInPercent": {
					"value": 45.311,
					"dataSource": {
						"page": 838,
						"report": "IntegratedReport",
						"tagName": "mindshare"
					},
					"quality": "Audited",
					"comment": "back up optical circuit"
				},
				"greenAssetRatioInPercent": null
			},
			"insuranceKpis": null,
			"investmentFirmKpis": null
>>>>>>> 5f935bbf
		},
		"reportingPeriod": "2022"
	},
	{
		"companyInformation": {
			"companyName": "eligible-activity-Point-29",
<<<<<<< HEAD
			"headquarters": "Lake Franciscaland",
			"headquartersPostalCode": "00258",
			"sector": "partnerships",
=======
			"headquarters": "Fort Allencester",
			"headquartersPostalCode": null,
			"sector": null,
>>>>>>> 5f935bbf
			"identifiers": {
				"Lei": [
					"TFyjCoFIT7XdI3lUjUjV"
				],
				"Isin": [
<<<<<<< HEAD
					"IjvnRYTts12U",
					"fyNYQT7Vo2VZ"
				],
				"PermId": [
					"LnlKCDtcfw"
				],
				"Ticker": [],
				"Duns": [
					"g7P4VvcKL"
				],
				"VatNumber": [],
				"CompanyRegistrationNumber": []
			},
			"countryCode": "NE",
			"companyAlternativeNames": [
				"Armstrong and Sons",
				"Dickens, Waters and Boyle",
				"Kuphal - Sawayn",
				"Schinner - Quigley"
			],
			"companyLegalForm": "GmbH",
			"website": "https://sore-spectacle.info",
=======
					"XiMSL3b270SA"
				],
				"PermId": [],
				"Ticker": [
					"mg5oarE"
				],
				"Duns": [],
				"VatNumber": [
					"qzsKn3MxV"
				],
				"CompanyRegistrationNumber": [
					"XFM7Tv3Xk1e3TXN"
				]
			},
			"countryCode": "ER",
			"companyAlternativeNames": [
				"Crist and Sons",
				"Dicki, Cronin and Durgan",
				"Mann Group",
				"Senger - Streich"
			],
			"companyLegalForm": "AG",
			"website": "https://tall-dune.com",
>>>>>>> 5f935bbf
			"isTeaserCompany": false
		},
		"t": {
			"fiscalYearDeviation": "NoDeviation",
<<<<<<< HEAD
			"fiscalYearEnd": "2023-03-24",
			"numberOfEmployees": 45221,
			"referencedReports": {
				"SustainabilityReport": {
					"fileReference": "50a36c418baffd520bb92d84664f06f9732a21f4e2e5ecee6d9136f16e7e0b63",
					"isGroupLevel": "NA",
					"reportDate": "2022-10-05",
					"currency": "JOD"
				},
				"ESEFReport": {
					"fileReference": "50a36c418baffd520bb92d84664f06f9732a21f4e2e5ecee6d9136f16e7e0b63",
					"isGroupLevel": "NA",
					"reportDate": "2023-07-15",
					"currency": "CZK"
				}
			},
			"assurance": {
				"value": "None"
			},
			"scopeOfEntities": "Yes",
			"nfrdMandatory": "No",
			"euTaxonomyActivityLevelReporting": "No",
=======
			"fiscalYearEnd": null,
			"numberOfEmployees": 7015,
			"referencedReports": {
				"IntegratedReport": {
					"reference": "50a36c418baffd520bb92d84664f06f9732a21f4e2e5ecee6d9136f16e7e0b63",
					"isGroupLevel": "NA",
					"reportDate": null,
					"currency": "LYD"
				},
				"AnnualReport": {
					"reference": "50a36c418baffd520bb92d84664f06f9732a21f4e2e5ecee6d9136f16e7e0b63",
					"isGroupLevel": null,
					"reportDate": "2023-03-28",
					"currency": "THB"
				}
			},
			"assurance": {
				"assurance": "LimitedAssurance",
				"provider": null,
				"dataSource": {
					"report": "",
					"page": null,
					"tagName": null
				}
			},
			"scopeOfEntities": "Yes",
			"nfrdMandatory": "No",
			"euTaxonomyActivityLevelReporting": "Yes",
>>>>>>> 5f935bbf
			"financialServicesTypes": [
				"CreditInstitution"
			],
			"eligibilityKpis": {
				"CreditInstitution": {
					"taxonomyEligibleActivityInPercent": {
						"value": 29,
						"quality": "Reported"
					}
				}
			},
			"creditInstitutionKpis": {
				"interbankLoansInPercent": {
<<<<<<< HEAD
					"value": 36.9732,
					"dataSource": {
						"page": 187,
						"fileName": "ESEFReport",
						"fileReference": "50a36c418baffd520bb92d84664f06f9732a21f4e2e5ecee6d9136f16e7e0b63",
						"tagName": "deliverables"
					},
					"quality": "Reported",
					"comment": "input haptic monitor"
				},
				"tradingPortfolioInPercent": {
					"quality": "NA"
				},
				"tradingPortfolioAndInterbankLoansInPercent": {
					"quality": "NA"
				},
				"greenAssetRatioInPercent": {
					"quality": "NA"
=======
					"value": null,
					"dataSource": {
						"report": "",
						"page": null,
						"tagName": null
					},
					"quality": "NA",
					"comment": null
				},
				"tradingPortfolioInPercent": {
					"value": null,
					"dataSource": {
						"report": "",
						"page": null,
						"tagName": null
					},
					"quality": "NA",
					"comment": null
				},
				"tradingPortfolioAndInterbankLoansInPercent": {
					"value": 45.7133,
					"dataSource": {
						"page": 408,
						"report": "IntegratedReport",
						"tagName": "users"
					},
					"quality": "Reported",
					"comment": "back up redundant matrix"
				},
				"greenAssetRatioInPercent": {
					"value": 51.1812,
					"dataSource": {
						"page": 734,
						"report": "AnnualReport",
						"tagName": "e-business"
					},
					"quality": "Reported",
					"comment": "back up primary interface"
>>>>>>> 5f935bbf
				}
			},
			"insuranceKpis": null,
			"investmentFirmKpis": null
		},
		"reportingPeriod": "2021"
	},
	{
		"companyInformation": {
			"companyName": "eligible-activity-Point-29.2",
<<<<<<< HEAD
			"headquarters": "New Everette",
			"headquartersPostalCode": "48376",
			"sector": "schemas",
=======
			"headquarters": "Christiansenfield",
			"headquartersPostalCode": "74178",
			"sector": "web services",
>>>>>>> 5f935bbf
			"identifiers": {
				"Lei": [
					"R6on3hM5chi7UuccRwQI"
				],
				"Isin": [
<<<<<<< HEAD
					"AZoHaK4Ci3tY",
					"uhn8IlflhDKU"
=======
					"LFhXA8Mhjtvm",
					"f5riat0Stnkj"
>>>>>>> 5f935bbf
				],
				"PermId": [],
				"Ticker": [
					"vLH1T4x"
				],
				"Duns": [],
				"VatNumber": [
<<<<<<< HEAD
					"USgCfxqST"
				],
				"CompanyRegistrationNumber": []
			},
			"countryCode": "FI",
			"companyAlternativeNames": [
				"Jacobi - Jast",
				"Klocko - Pouros",
				"Monahan Inc",
				"Ondricka, Konopelski and Ortiz"
			],
			"companyLegalForm": "AG",
=======
					"oRFjGQ6nz"
				],
				"CompanyRegistrationNumber": []
			},
			"countryCode": "TH",
			"companyAlternativeNames": [
				"Lubowitz - Hammes"
			],
			"companyLegalForm": "Partnership without Limited Liability",
			"website": "https://wrathful-reach.name",
>>>>>>> 5f935bbf
			"isTeaserCompany": false
		},
		"t": {
			"fiscalYearDeviation": "Deviation",
<<<<<<< HEAD
			"fiscalYearEnd": "2023-05-23",
			"numberOfEmployees": 90793,
			"referencedReports": {
				"SustainabilityReport": {
					"fileReference": "50a36c418baffd520bb92d84664f06f9732a21f4e2e5ecee6d9136f16e7e0b63",
					"isGroupLevel": "Yes"
				},
				"ESEFReport": {
					"fileReference": "50a36c418baffd520bb92d84664f06f9732a21f4e2e5ecee6d9136f16e7e0b63",
					"isGroupLevel": "No",
					"reportDate": "2022-11-04"
				}
			},
			"assurance": {
				"value": "None"
			},
			"scopeOfEntities": "Yes",
			"euTaxonomyActivityLevelReporting": "No",
=======
			"fiscalYearEnd": "2023-05-20",
			"numberOfEmployees": 55432,
			"referencedReports": {
				"IntegratedReport": {
					"reference": "50a36c418baffd520bb92d84664f06f9732a21f4e2e5ecee6d9136f16e7e0b63",
					"isGroupLevel": "NA",
					"reportDate": null,
					"currency": "XCD"
				}
			},
			"assurance": {
				"assurance": "ReasonableAssurance",
				"provider": "Conroy Inc",
				"dataSource": {
					"page": 888,
					"report": "IntegratedReport",
					"tagName": "eyeballs"
				}
			},
			"scopeOfEntities": "No",
			"nfrdMandatory": "No",
			"euTaxonomyActivityLevelReporting": null,
>>>>>>> 5f935bbf
			"financialServicesTypes": [
				"CreditInstitution"
			],
			"eligibilityKpis": {
				"CreditInstitution": {
					"taxonomyEligibleActivityInPercent": {
						"value": 29.2,
						"quality": "Reported"
					}
				}
			},
			"creditInstitutionKpis": {
				"interbankLoansInPercent": {
<<<<<<< HEAD
					"quality": "NA"
				},
				"tradingPortfolioInPercent": {
					"quality": "NA"
=======
					"value": 85.4496,
					"dataSource": {
						"report": "",
						"page": null,
						"tagName": null
					},
					"quality": "Estimated",
					"comment": null
				},
				"tradingPortfolioInPercent": {
					"value": 83.9634,
					"dataSource": {
						"page": 743,
						"report": "IntegratedReport",
						"tagName": "web services"
					},
					"quality": "Audited",
					"comment": "override 1080p monitor"
				},
				"tradingPortfolioAndInterbankLoansInPercent": {
					"value": null,
					"dataSource": {
						"report": "",
						"page": null,
						"tagName": null
					},
					"quality": "NA",
					"comment": null
				},
				"greenAssetRatioInPercent": {
					"value": 43.1233,
					"dataSource": {
						"page": 581,
						"report": "IntegratedReport",
						"tagName": "applications"
					},
					"quality": "Estimated",
					"comment": "input solid state feed"
>>>>>>> 5f935bbf
				}
			},
			"insuranceKpis": null,
			"investmentFirmKpis": null
		},
<<<<<<< HEAD
		"reportingPeriod": "2020"
=======
		"reportingPeriod": "2019"
>>>>>>> 5f935bbf
	}
]<|MERGE_RESOLUTION|>--- conflicted
+++ resolved
@@ -2,74 +2,23 @@
 	{
 		"companyInformation": {
 			"companyName": "asset-management-insurance-company",
-<<<<<<< HEAD
-			"headquarters": "East Marieport",
-			"headquartersPostalCode": "46339",
-			"sector": "relationships",
-=======
 			"headquarters": "Metzboro",
 			"headquartersPostalCode": "69123",
 			"sector": "bandwidth",
->>>>>>> 5f935bbf
 			"identifiers": {
-				"Lei": [
-					"B2ZR6B4d04rhbDXrXMCA"
-				],
+				"Lei": [],
 				"Isin": [
-<<<<<<< HEAD
-					"FL6Lvqii1lnI"
-=======
 					"dqw8UCR0HT9Z",
 					"iZFAvle2LINu"
->>>>>>> 5f935bbf
 				],
 				"PermId": [],
 				"Ticker": [],
 				"Duns": [
-<<<<<<< HEAD
-					"onWear77F"
-=======
 					"LixEtiZtR"
->>>>>>> 5f935bbf
 				],
 				"VatNumber": [],
 				"CompanyRegistrationNumber": []
 			},
-<<<<<<< HEAD
-			"countryCode": "GB",
-			"companyAlternativeNames": [
-				"Parker - Reilly"
-			],
-			"companyLegalForm": "Limited Liability Partnership (LLP)",
-			"isTeaserCompany": false
-		},
-		"t": {
-			"fiscalYearDeviation": "Deviation",
-			"fiscalYearEnd": "2023-02-18",
-			"numberOfEmployees": 2181,
-			"referencedReports": {
-				"IntegratedReport": {
-					"fileReference": "50a36c418baffd520bb92d84664f06f9732a21f4e2e5ecee6d9136f16e7e0b63",
-					"isGroupLevel": "NA"
-				},
-				"AnnualReport": {
-					"fileReference": "50a36c418baffd520bb92d84664f06f9732a21f4e2e5ecee6d9136f16e7e0b63",
-					"isGroupLevel": "No",
-					"reportDate": "2023-04-09",
-					"currency": "CHF"
-				},
-				"SustainabilityReport": {
-					"fileReference": "50a36c418baffd520bb92d84664f06f9732a21f4e2e5ecee6d9136f16e7e0b63",
-					"isGroupLevel": "Yes",
-					"reportDate": "2023-08-07",
-					"currency": "AZN"
-				}
-			},
-			"assurance": {
-				"value": "LimitedAssurance"
-			},
-			"euTaxonomyActivityLevelReporting": "No",
-=======
 			"countryCode": "EH",
 			"companyAlternativeNames": [
 				"Beahan, Breitenberg and Roberts",
@@ -122,47 +71,12 @@
 			"scopeOfEntities": "NA",
 			"nfrdMandatory": "Yes",
 			"euTaxonomyActivityLevelReporting": null,
->>>>>>> 5f935bbf
 			"financialServicesTypes": [
 				"AssetManagement",
 				"InsuranceOrReinsurance"
 			],
 			"eligibilityKpis": {
 				"AssetManagement": {
-<<<<<<< HEAD
-					"derivativesInPercent": {
-						"value": 42.3594,
-						"dataSource": {
-							"page": 825,
-							"fileName": "IntegratedReport",
-							"fileReference": "50a36c418baffd520bb92d84664f06f9732a21f4e2e5ecee6d9136f16e7e0b63",
-							"tagName": "technologies"
-						},
-						"quality": "Incomplete",
-						"comment": "input optical hard drive"
-					},
-					"taxonomyEligibleActivityInPercent": {
-						"value": 49.446,
-						"dataSource": {
-							"page": 366,
-							"fileName": "IntegratedReport",
-							"fileReference": "50a36c418baffd520bb92d84664f06f9732a21f4e2e5ecee6d9136f16e7e0b63",
-							"tagName": "blockchains"
-						},
-						"quality": "Reported",
-						"comment": "hack digital feed"
-					},
-					"taxonomyNonEligibleActivityInPercent": {
-						"value": 34.7623,
-						"dataSource": {
-							"page": 192,
-							"fileName": "IntegratedReport",
-							"fileReference": "50a36c418baffd520bb92d84664f06f9732a21f4e2e5ecee6d9136f16e7e0b63",
-							"tagName": "architectures"
-						},
-						"quality": "Incomplete",
-						"comment": "reboot online panel"
-=======
 					"banksAndIssuersInPercent": {
 						"value": 96.5161,
 						"dataSource": {
@@ -212,35 +126,10 @@
 						},
 						"quality": "Incomplete",
 						"comment": null
->>>>>>> 5f935bbf
 					}
 				},
 				"InsuranceOrReinsurance": {
 					"banksAndIssuersInPercent": {
-<<<<<<< HEAD
-						"value": 13.2685,
-						"dataSource": {
-							"page": 1166,
-							"fileName": "AnnualReport",
-							"fileReference": "50a36c418baffd520bb92d84664f06f9732a21f4e2e5ecee6d9136f16e7e0b63",
-							"tagName": "architectures"
-						},
-						"quality": "Reported",
-						"comment": "back up back-end card"
-					},
-					"derivativesInPercent": {
-						"quality": "NA"
-					},
-					"investmentNonNfrdInPercent": {
-						"quality": "NA"
-					},
-					"taxonomyEligibleActivityInPercent": {
-						"value": 17.5743,
-						"quality": "Incomplete"
-					},
-					"taxonomyNonEligibleActivityInPercent": {
-						"quality": "NA"
-=======
 						"value": 19.8348,
 						"dataSource": {
 							"page": 62,
@@ -289,7 +178,6 @@
 						},
 						"quality": "Reported",
 						"comment": "quantify bluetooth hard drive"
->>>>>>> 5f935bbf
 					}
 				}
 			},
@@ -308,48 +196,11 @@
 			},
 			"investmentFirmKpis": null
 		},
-<<<<<<< HEAD
-		"reportingPeriod": "2020"
-=======
 		"reportingPeriod": "2022"
->>>>>>> 5f935bbf
 	},
 	{
 		"companyInformation": {
 			"companyName": "credit-institution-dual-field-submission",
-<<<<<<< HEAD
-			"headquarters": "Dachburgh",
-			"headquartersPostalCode": "19301",
-			"sector": "models",
-			"identifiers": {
-				"Lei": [
-					"fHcccYPLr8izOBQNuwmO"
-				],
-				"Isin": [
-					"ajanp3mikCbX"
-				],
-				"PermId": [],
-				"Ticker": [],
-				"Duns": [
-					"6s9KrUvOo"
-				],
-				"VatNumber": [
-					"3zKeq9r1S"
-				],
-				"CompanyRegistrationNumber": [
-					"cGQt4H4RGssD1dR"
-				]
-			},
-			"countryCode": "MX",
-			"companyAlternativeNames": [
-				"Grady - Jacobson",
-				"Ondricka, Terry and Wilderman",
-				"Schowalter LLC",
-				"Tromp - Schmidt"
-			],
-			"companyLegalForm": "Partnership without Limited Liability",
-			"website": "https://quintessential-designation.biz/",
-=======
 			"headquarters": "Salmahaven",
 			"headquartersPostalCode": "38021",
 			"sector": "deliverables",
@@ -379,26 +230,10 @@
 			],
 			"companyLegalForm": "GmbH & Co. KG",
 			"website": "https://annual-espadrille.net/",
->>>>>>> 5f935bbf
 			"isTeaserCompany": false
 		},
 		"t": {
 			"fiscalYearDeviation": "Deviation",
-<<<<<<< HEAD
-			"fiscalYearEnd": "2023-04-05",
-			"numberOfEmployees": 96670,
-			"referencedReports": {
-				"IntegratedReport": {
-					"fileReference": "50a36c418baffd520bb92d84664f06f9732a21f4e2e5ecee6d9136f16e7e0b63",
-					"isGroupLevel": "Yes",
-					"reportDate": "2023-04-22",
-					"currency": "CLP"
-				}
-			},
-			"assurance": {
-				"value": "LimitedAssurance",
-				"provider": "Reichel - Weimann"
-=======
 			"fiscalYearEnd": "2022-10-06",
 			"numberOfEmployees": 17017,
 			"referencedReports": {
@@ -435,7 +270,6 @@
 					"report": "IntegratedReport",
 					"tagName": "schemas"
 				}
->>>>>>> 5f935bbf
 			},
 			"scopeOfEntities": "Yes",
 			"nfrdMandatory": "No",
@@ -446,47 +280,6 @@
 			"eligibilityKpis": {
 				"CreditInstitution": {
 					"banksAndIssuersInPercent": {
-<<<<<<< HEAD
-						"value": 68.8671,
-						"dataSource": {
-							"page": 1189,
-							"fileName": "IntegratedReport",
-							"fileReference": "50a36c418baffd520bb92d84664f06f9732a21f4e2e5ecee6d9136f16e7e0b63",
-							"tagName": "solutions"
-						},
-						"quality": "Incomplete",
-						"comment": "reboot open-source interface"
-					},
-					"derivativesInPercent": {
-						"value": 6.9187,
-						"dataSource": {
-							"page": 447,
-							"fileName": "IntegratedReport",
-							"fileReference": "50a36c418baffd520bb92d84664f06f9732a21f4e2e5ecee6d9136f16e7e0b63",
-							"tagName": "functionalities"
-						},
-						"quality": "Audited",
-						"comment": "transmit open-source feed"
-					},
-					"investmentNonNfrdInPercent": {
-						"value": 67.223,
-						"quality": "Incomplete"
-					},
-					"taxonomyEligibleActivityInPercent": {
-						"value": 68.1299,
-						"dataSource": {
-							"page": 420,
-							"fileName": "IntegratedReport",
-							"fileReference": "50a36c418baffd520bb92d84664f06f9732a21f4e2e5ecee6d9136f16e7e0b63",
-							"tagName": "interfaces"
-						},
-						"quality": "Estimated",
-						"comment": "copy 1080p capacitor"
-					},
-					"taxonomyNonEligibleActivityInPercent": {
-						"value": 12.9485,
-						"quality": "Estimated"
-=======
 						"value": 55.2393,
 						"dataSource": {
 							"page": 31,
@@ -535,45 +328,11 @@
 						},
 						"quality": "Reported",
 						"comment": "connect optical bus"
->>>>>>> 5f935bbf
 					}
 				}
 			},
 			"creditInstitutionKpis": {
 				"interbankLoansInPercent": {
-<<<<<<< HEAD
-					"value": 33.5331,
-					"dataSource": {
-						"page": 1141,
-						"fileName": "IntegratedReport",
-						"fileReference": "50a36c418baffd520bb92d84664f06f9732a21f4e2e5ecee6d9136f16e7e0b63",
-						"tagName": "technologies"
-					},
-					"quality": "Estimated",
-					"comment": "bypass wireless system"
-				},
-				"tradingPortfolioInPercent": {
-					"value": 37.2416,
-					"dataSource": {
-						"page": 599,
-						"fileName": "IntegratedReport",
-						"fileReference": "50a36c418baffd520bb92d84664f06f9732a21f4e2e5ecee6d9136f16e7e0b63",
-						"tagName": "niches"
-					},
-					"quality": "Reported",
-					"comment": "index cross-platform port"
-				},
-				"greenAssetRatioInPercent": {
-					"value": 24.7992,
-					"dataSource": {
-						"page": 678,
-						"fileName": "IntegratedReport",
-						"fileReference": "50a36c418baffd520bb92d84664f06f9732a21f4e2e5ecee6d9136f16e7e0b63",
-						"tagName": "deliverables"
-					},
-					"quality": "Estimated",
-					"comment": "parse open-source bus"
-=======
 					"value": 27.512,
 					"dataSource": {
 						"page": 492,
@@ -602,31 +361,16 @@
 					},
 					"quality": "Estimated",
 					"comment": "input solid state pixel"
->>>>>>> 5f935bbf
 				}
 			},
 			"insuranceKpis": null,
 			"investmentFirmKpis": null
 		},
-<<<<<<< HEAD
-		"reportingPeriod": "2019"
-=======
 		"reportingPeriod": "2022"
->>>>>>> 5f935bbf
 	},
 	{
 		"companyInformation": {
 			"companyName": "credit-institution-single-field-submission",
-<<<<<<< HEAD
-			"headquarters": "Quitzonland",
-			"headquartersPostalCode": "75140-2770",
-			"identifiers": {
-				"Lei": [
-					"PIUDOLzukqaGsxxovs9d"
-				],
-				"Isin": [
-					"SFbQNx25tUam"
-=======
 			"headquarters": "North Havenside",
 			"headquartersPostalCode": "76665-6384",
 			"sector": "convergence",
@@ -639,66 +383,8 @@
 				],
 				"PermId": [
 					"lDdK5O8Q1y"
->>>>>>> 5f935bbf
 				],
 				"Ticker": [
-<<<<<<< HEAD
-					"AUFARzs"
-				],
-				"Duns": [
-					"Ch7YHD80M"
-				],
-				"VatNumber": [
-					"4bP8iXjUs"
-				],
-				"CompanyRegistrationNumber": []
-			},
-			"countryCode": "GD",
-			"companyAlternativeNames": [
-				"Graham - Zemlak",
-				"Kemmer - Kertzmann",
-				"Marks, Hagenes and Hermiston"
-			],
-			"companyLegalForm": "GmbH & Co. KG",
-			"website": "https://sociable-cocktail.org/",
-			"isTeaserCompany": false
-		},
-		"t": {
-			"fiscalYearDeviation": "NoDeviation",
-			"fiscalYearEnd": "2023-03-14",
-			"numberOfEmployees": 10548,
-			"referencedReports": {
-				"IntegratedReport": {
-					"fileReference": "50a36c418baffd520bb92d84664f06f9732a21f4e2e5ecee6d9136f16e7e0b63",
-					"isGroupLevel": "No",
-					"reportDate": "2023-06-11",
-					"currency": "SRD"
-				},
-				"AnnualReport": {
-					"fileReference": "50a36c418baffd520bb92d84664f06f9732a21f4e2e5ecee6d9136f16e7e0b63",
-					"isGroupLevel": "NA",
-					"reportDate": "2023-02-18",
-					"currency": "LKR"
-				},
-				"ESEFReport": {
-					"fileReference": "50a36c418baffd520bb92d84664f06f9732a21f4e2e5ecee6d9136f16e7e0b63",
-					"isGroupLevel": "NA",
-					"reportDate": "2023-03-12",
-					"currency": "NOK"
-				},
-				"SustainabilityReport": {
-					"fileReference": "50a36c418baffd520bb92d84664f06f9732a21f4e2e5ecee6d9136f16e7e0b63",
-					"isGroupLevel": "Yes",
-					"reportDate": "2023-09-26",
-					"currency": "MWK"
-				}
-			},
-			"assurance": {
-				"value": "ReasonableAssurance"
-			},
-			"scopeOfEntities": "NA",
-			"nfrdMandatory": "No",
-=======
 					"1p6nAlN"
 				],
 				"Duns": [],
@@ -749,7 +435,6 @@
 			},
 			"scopeOfEntities": "NA",
 			"nfrdMandatory": "Yes",
->>>>>>> 5f935bbf
 			"euTaxonomyActivityLevelReporting": "Yes",
 			"financialServicesTypes": [
 				"CreditInstitution"
@@ -757,47 +442,6 @@
 			"eligibilityKpis": {
 				"CreditInstitution": {
 					"banksAndIssuersInPercent": {
-<<<<<<< HEAD
-						"value": 66.7164,
-						"quality": "Incomplete"
-					},
-					"derivativesInPercent": {
-						"value": 97.5179,
-						"quality": "Incomplete"
-					},
-					"investmentNonNfrdInPercent": {
-						"value": 81.3402,
-						"dataSource": {
-							"page": 424,
-							"fileName": "AnnualReport",
-							"fileReference": "50a36c418baffd520bb92d84664f06f9732a21f4e2e5ecee6d9136f16e7e0b63",
-							"tagName": "synergies"
-						},
-						"quality": "Incomplete",
-						"comment": "reboot mobile feed"
-					},
-					"taxonomyEligibleActivityInPercent": {
-						"value": 63.5874,
-						"dataSource": {
-							"page": 723,
-							"fileName": "SustainabilityReport",
-							"fileReference": "50a36c418baffd520bb92d84664f06f9732a21f4e2e5ecee6d9136f16e7e0b63",
-							"tagName": "systems"
-						},
-						"quality": "Audited",
-						"comment": "compress open-source monitor"
-					},
-					"taxonomyNonEligibleActivityInPercent": {
-						"value": 13.6679,
-						"dataSource": {
-							"page": 317,
-							"fileName": "IntegratedReport",
-							"fileReference": "50a36c418baffd520bb92d84664f06f9732a21f4e2e5ecee6d9136f16e7e0b63",
-							"tagName": "partnerships"
-						},
-						"quality": "Incomplete",
-						"comment": "synthesize virtual hard drive"
-=======
 						"value": 31.3747,
 						"dataSource": {
 							"page": 932,
@@ -846,27 +490,11 @@
 						},
 						"quality": "Incomplete",
 						"comment": null
->>>>>>> 5f935bbf
 					}
 				}
 			},
 			"creditInstitutionKpis": {
 				"tradingPortfolioAndInterbankLoansInPercent": {
-<<<<<<< HEAD
-					"value": 3.921,
-					"dataSource": {
-						"page": 722,
-						"fileName": "SustainabilityReport",
-						"fileReference": "50a36c418baffd520bb92d84664f06f9732a21f4e2e5ecee6d9136f16e7e0b63",
-						"tagName": "initiatives"
-					},
-					"quality": "Estimated",
-					"comment": "copy online monitor"
-				},
-				"greenAssetRatioInPercent": {
-					"value": 83.8445,
-					"quality": "Incomplete"
-=======
 					"value": 19.4636,
 					"dataSource": {
 						"report": "",
@@ -885,44 +513,16 @@
 					},
 					"quality": "Reported",
 					"comment": "synthesize bluetooth program"
->>>>>>> 5f935bbf
 				}
 			},
 			"insuranceKpis": null,
 			"investmentFirmKpis": null
 		},
-<<<<<<< HEAD
-		"reportingPeriod": "2022"
-=======
 		"reportingPeriod": "2020"
->>>>>>> 5f935bbf
 	},
 	{
 		"companyInformation": {
 			"companyName": "insurance-company",
-<<<<<<< HEAD
-			"headquarters": "Fort Mateoboro",
-			"headquartersPostalCode": "55370",
-			"sector": "technologies",
-			"identifiers": {
-				"Lei": [
-					"Tm7OVSFWrc1JeXMlfNJO"
-				],
-				"Isin": [
-					"orUkvKC47beS"
-				],
-				"PermId": [
-					"fXkeaBNOF0"
-				],
-				"Ticker": [
-					"3sQtjYe"
-				],
-				"Duns": [
-					"hllqMHj6c"
-				],
-				"VatNumber": [
-					"yx1LENykq"
-=======
 			"headquarters": "East Luz",
 			"headquartersPostalCode": null,
 			"sector": "models",
@@ -939,29 +539,12 @@
 				"Ticker": [],
 				"Duns": [
 					"2sGY2sAWR"
->>>>>>> 5f935bbf
 				],
 				"VatNumber": [],
 				"CompanyRegistrationNumber": [
 					"cNjYsJcEUTmoqik"
 				]
 			},
-<<<<<<< HEAD
-			"countryCode": "UM",
-			"companyAlternativeNames": [],
-			"companyLegalForm": "GmbH",
-			"website": "https://scrawny-scarification.com/",
-			"isTeaserCompany": false
-		},
-		"t": {
-			"fiscalYearDeviation": "NoDeviation",
-			"referencedReports": {
-				"IntegratedReport": {
-					"fileReference": "50a36c418baffd520bb92d84664f06f9732a21f4e2e5ecee6d9136f16e7e0b63",
-					"isGroupLevel": "NA",
-					"reportDate": "2023-05-20"
-				},
-=======
 			"countryCode": "SR",
 			"companyAlternativeNames": [
 				"Wilkinson - Gibson"
@@ -975,27 +558,9 @@
 			"fiscalYearEnd": "2023-06-20",
 			"numberOfEmployees": 16836,
 			"referencedReports": {
->>>>>>> 5f935bbf
 				"ESEFReport": {
-					"fileReference": "50a36c418baffd520bb92d84664f06f9732a21f4e2e5ecee6d9136f16e7e0b63",
+					"reference": "50a36c418baffd520bb92d84664f06f9732a21f4e2e5ecee6d9136f16e7e0b63",
 					"isGroupLevel": "NA",
-<<<<<<< HEAD
-					"reportDate": "2022-10-04",
-					"currency": "PGK"
-				}
-			},
-			"assurance": {
-				"value": "ReasonableAssurance",
-				"dataSource": {
-					"page": 6,
-					"fileName": "IntegratedReport",
-					"fileReference": "50a36c418baffd520bb92d84664f06f9732a21f4e2e5ecee6d9136f16e7e0b63",
-					"tagName": "systems"
-				}
-			},
-			"scopeOfEntities": "Yes",
-			"euTaxonomyActivityLevelReporting": "Yes",
-=======
 					"reportDate": "2023-07-19",
 					"currency": "SSP"
 				},
@@ -1024,68 +589,12 @@
 			"scopeOfEntities": "NA",
 			"nfrdMandatory": "No",
 			"euTaxonomyActivityLevelReporting": "No",
->>>>>>> 5f935bbf
 			"financialServicesTypes": [
 				"InsuranceOrReinsurance"
 			],
 			"eligibilityKpis": {
 				"InsuranceOrReinsurance": {
 					"banksAndIssuersInPercent": {
-<<<<<<< HEAD
-						"value": 84.7372,
-						"dataSource": {
-							"page": 430,
-							"fileName": "IntegratedReport",
-							"fileReference": "50a36c418baffd520bb92d84664f06f9732a21f4e2e5ecee6d9136f16e7e0b63",
-							"tagName": "convergence"
-						},
-						"quality": "Reported",
-						"comment": "back up wireless sensor"
-					},
-					"derivativesInPercent": {
-						"value": 58.5574,
-						"dataSource": {
-							"page": 353,
-							"fileName": "IntegratedReport",
-							"fileReference": "50a36c418baffd520bb92d84664f06f9732a21f4e2e5ecee6d9136f16e7e0b63",
-							"tagName": "synergies"
-						},
-						"quality": "Reported",
-						"comment": "bypass digital circuit"
-					},
-					"investmentNonNfrdInPercent": {
-						"value": 52.913,
-						"dataSource": {
-							"page": 484,
-							"fileName": "IntegratedReport",
-							"fileReference": "50a36c418baffd520bb92d84664f06f9732a21f4e2e5ecee6d9136f16e7e0b63",
-							"tagName": "infrastructures"
-						},
-						"quality": "Audited",
-						"comment": "copy mobile feed"
-					},
-					"taxonomyEligibleActivityInPercent": {
-						"value": 55.347,
-						"dataSource": {
-							"page": 462,
-							"fileName": "ESEFReport",
-							"fileReference": "50a36c418baffd520bb92d84664f06f9732a21f4e2e5ecee6d9136f16e7e0b63",
-							"tagName": "lifetime value"
-						},
-						"quality": "Reported",
-						"comment": "calculate neural card"
-					},
-					"taxonomyNonEligibleActivityInPercent": {
-						"value": 25.5023,
-						"dataSource": {
-							"page": 275,
-							"fileName": "IntegratedReport",
-							"fileReference": "50a36c418baffd520bb92d84664f06f9732a21f4e2e5ecee6d9136f16e7e0b63",
-							"tagName": "platforms"
-						},
-						"quality": "Audited",
-						"comment": "copy haptic port"
-=======
 						"value": null,
 						"dataSource": {
 							"report": "",
@@ -1134,16 +643,12 @@
 						},
 						"quality": "Estimated",
 						"comment": null
->>>>>>> 5f935bbf
 					}
 				}
 			},
 			"creditInstitutionKpis": null,
 			"insuranceKpis": {
 				"taxonomyEligibleNonLifeInsuranceActivitiesInPercent": {
-<<<<<<< HEAD
-					"quality": "NA"
-=======
 					"value": 27.6525,
 					"dataSource": {
 						"report": "",
@@ -1152,77 +657,15 @@
 					},
 					"quality": "Incomplete",
 					"comment": null
->>>>>>> 5f935bbf
 				}
 			},
 			"investmentFirmKpis": null
 		},
-<<<<<<< HEAD
-		"reportingPeriod": "2020"
-=======
 		"reportingPeriod": "2021"
->>>>>>> 5f935bbf
 	},
 	{
 		"companyInformation": {
 			"companyName": "asset-management-company",
-<<<<<<< HEAD
-			"headquarters": "Travonfort",
-			"headquartersPostalCode": "42397",
-			"identifiers": {
-				"Lei": [],
-				"Isin": [
-					"ilnLq36hiTOL"
-				],
-				"PermId": [
-					"32BDRqxWvl"
-				],
-				"Ticker": [],
-				"Duns": [],
-				"VatNumber": [],
-				"CompanyRegistrationNumber": []
-			},
-			"countryCode": "KM",
-			"companyAlternativeNames": [
-				"Morar - Ritchie",
-				"Roberts, Wolf and Stokes",
-				"Vandervort, Stracke and Koepp"
-			],
-			"companyLegalForm": "Sole Trader",
-			"isTeaserCompany": false
-		},
-		"t": {
-			"fiscalYearDeviation": "Deviation",
-			"fiscalYearEnd": "2023-05-22",
-			"numberOfEmployees": 5619,
-			"referencedReports": {
-				"IntegratedReport": {
-					"fileReference": "50a36c418baffd520bb92d84664f06f9732a21f4e2e5ecee6d9136f16e7e0b63",
-					"isGroupLevel": "No",
-					"reportDate": "2023-01-16"
-				},
-				"SustainabilityReport": {
-					"fileReference": "50a36c418baffd520bb92d84664f06f9732a21f4e2e5ecee6d9136f16e7e0b63",
-					"isGroupLevel": "No",
-					"reportDate": "2023-09-14",
-					"currency": "BBD"
-				},
-				"ESEFReport": {
-					"fileReference": "50a36c418baffd520bb92d84664f06f9732a21f4e2e5ecee6d9136f16e7e0b63",
-					"isGroupLevel": "NA",
-					"reportDate": "2023-06-16",
-					"currency": "PAB"
-				},
-				"AnnualReport": {
-					"fileReference": "50a36c418baffd520bb92d84664f06f9732a21f4e2e5ecee6d9136f16e7e0b63",
-					"isGroupLevel": "Yes",
-					"reportDate": "2023-06-04",
-					"currency": "ERN"
-				}
-			},
-			"assurance": {
-				"value": "LimitedAssurance"
-=======
 			"headquarters": "Dylanview",
 			"headquartersPostalCode": null,
 			"sector": "users",
@@ -1289,7 +732,6 @@
 					"page": null,
 					"tagName": null
 				}
->>>>>>> 5f935bbf
 			},
 			"scopeOfEntities": "Yes",
 			"nfrdMandatory": "Yes",
@@ -1299,29 +741,6 @@
 			],
 			"eligibilityKpis": {
 				"AssetManagement": {
-<<<<<<< HEAD
-					"banksAndIssuersInPercent": {
-						"value": 45.078,
-						"dataSource": {
-							"page": 731,
-							"fileName": "ESEFReport",
-							"fileReference": "50a36c418baffd520bb92d84664f06f9732a21f4e2e5ecee6d9136f16e7e0b63",
-							"tagName": "functionalities"
-						},
-						"quality": "Reported",
-						"comment": "generate auxiliary firewall"
-					},
-					"investmentNonNfrdInPercent": {
-						"quality": "NA"
-					},
-					"taxonomyEligibleActivityInPercent": {
-						"value": 4.766,
-						"quality": "Incomplete"
-					},
-					"taxonomyNonEligibleActivityInPercent": {
-						"value": 45.8112,
-						"quality": "Incomplete"
-=======
 					"banksAndIssuersInPercent": null,
 					"derivativesInPercent": {
 						"value": 46.6297,
@@ -1362,7 +781,6 @@
 						},
 						"quality": "Audited",
 						"comment": "input back-end pixel"
->>>>>>> 5f935bbf
 					}
 				}
 			},
@@ -1370,29 +788,11 @@
 			"insuranceKpis": null,
 			"investmentFirmKpis": null
 		},
-		"reportingPeriod": "2019"
+		"reportingPeriod": "2022"
 	},
 	{
 		"companyInformation": {
 			"companyName": "company-for-all-types",
-<<<<<<< HEAD
-			"headquarters": "North Lilianeburgh",
-			"headquartersPostalCode": "12453-2083",
-			"sector": "web services",
-			"identifiers": {
-				"Lei": [
-					"7T3TFsgEjEVCKEMDR0Qs"
-				],
-				"Isin": [
-					"aBOzfOtFH96H",
-					"jNufeiYnTtG4"
-				],
-				"PermId": [],
-				"Ticker": [],
-				"Duns": [],
-				"VatNumber": [
-					"NB5ZVBEJI"
-=======
 			"headquarters": "North Pinkcester",
 			"headquartersPostalCode": null,
 			"sector": "paradigms",
@@ -1409,46 +809,9 @@
 				],
 				"Duns": [
 					"iJYPo6iyW"
->>>>>>> 5f935bbf
-				],
+				],
+				"VatNumber": [],
 				"CompanyRegistrationNumber": [
-<<<<<<< HEAD
-					"zGl0uzqgnz82cFv"
-				]
-			},
-			"countryCode": "ZW",
-			"companyAlternativeNames": [
-				"Batz LLC",
-				"Dicki - Metz",
-				"Jenkins - McLaughlin",
-				"Kozey, Keeling and Cartwright"
-			],
-			"companyLegalForm": "GmbH & Co. KG",
-			"website": "https://made-up-high.net/",
-			"isTeaserCompany": false
-		},
-		"t": {
-			"fiscalYearDeviation": "Deviation",
-			"fiscalYearEnd": "2023-01-31",
-			"numberOfEmployees": 90028,
-			"referencedReports": {
-				"SustainabilityReport": {
-					"fileReference": "50a36c418baffd520bb92d84664f06f9732a21f4e2e5ecee6d9136f16e7e0b63",
-					"isGroupLevel": "NA",
-					"reportDate": "2023-05-25",
-					"currency": "ZAR"
-				},
-				"ESEFReport": {
-					"fileReference": "50a36c418baffd520bb92d84664f06f9732a21f4e2e5ecee6d9136f16e7e0b63",
-					"isGroupLevel": "No",
-					"reportDate": "2023-01-31",
-					"currency": "ERN"
-				}
-			},
-			"assurance": {
-				"value": "ReasonableAssurance",
-				"provider": "Hansen - Bauch"
-=======
 					"SfYUjL0iVYngJJl"
 				]
 			},
@@ -1484,7 +847,6 @@
 					"report": "SustainabilityReport",
 					"tagName": "synergies"
 				}
->>>>>>> 5f935bbf
 			},
 			"scopeOfEntities": "Yes",
 			"nfrdMandatory": "Yes",
@@ -1498,61 +860,6 @@
 			"eligibilityKpis": {
 				"InvestmentFirm": {
 					"banksAndIssuersInPercent": {
-<<<<<<< HEAD
-						"value": 71.7789,
-						"dataSource": {
-							"page": 351,
-							"fileName": "ESEFReport",
-							"fileReference": "50a36c418baffd520bb92d84664f06f9732a21f4e2e5ecee6d9136f16e7e0b63",
-							"tagName": "metrics"
-						},
-						"quality": "Reported",
-						"comment": "override haptic bandwidth"
-					},
-					"derivativesInPercent": {
-						"value": 41.8009,
-						"dataSource": {
-							"page": 243,
-							"fileName": "SustainabilityReport",
-							"fileReference": "50a36c418baffd520bb92d84664f06f9732a21f4e2e5ecee6d9136f16e7e0b63",
-							"tagName": "interfaces"
-						},
-						"quality": "Estimated",
-						"comment": "compress neural monitor"
-					},
-					"investmentNonNfrdInPercent": {
-						"value": 36.2565,
-						"dataSource": {
-							"page": 661,
-							"fileName": "SustainabilityReport",
-							"fileReference": "50a36c418baffd520bb92d84664f06f9732a21f4e2e5ecee6d9136f16e7e0b63",
-							"tagName": "markets"
-						},
-						"quality": "Estimated",
-						"comment": "program wireless system"
-					},
-					"taxonomyEligibleActivityInPercent": {
-						"value": 51.484,
-						"dataSource": {
-							"page": 1160,
-							"fileName": "ESEFReport",
-							"fileReference": "50a36c418baffd520bb92d84664f06f9732a21f4e2e5ecee6d9136f16e7e0b63",
-							"tagName": "lifetime value"
-						},
-						"quality": "Estimated",
-						"comment": "calculate virtual matrix"
-					},
-					"taxonomyNonEligibleActivityInPercent": {
-						"value": 90.6165,
-						"dataSource": {
-							"page": 1064,
-							"fileName": "ESEFReport",
-							"fileReference": "50a36c418baffd520bb92d84664f06f9732a21f4e2e5ecee6d9136f16e7e0b63",
-							"tagName": "users"
-						},
-						"quality": "Audited",
-						"comment": "reboot neural pixel"
-=======
 						"value": 27.2834,
 						"dataSource": {
 							"report": "",
@@ -1601,59 +908,10 @@
 						},
 						"quality": "Estimated",
 						"comment": null
->>>>>>> 5f935bbf
 					}
 				},
 				"AssetManagement": {
 					"banksAndIssuersInPercent": {
-<<<<<<< HEAD
-						"value": 67.8148,
-						"dataSource": {
-							"page": 832,
-							"fileName": "SustainabilityReport",
-							"fileReference": "50a36c418baffd520bb92d84664f06f9732a21f4e2e5ecee6d9136f16e7e0b63",
-							"tagName": "platforms"
-						},
-						"quality": "Reported",
-						"comment": "index virtual sensor"
-					},
-					"derivativesInPercent": {
-						"value": 26.2774,
-						"dataSource": {
-							"page": 446,
-							"fileName": "SustainabilityReport",
-							"fileReference": "50a36c418baffd520bb92d84664f06f9732a21f4e2e5ecee6d9136f16e7e0b63",
-							"tagName": "eyeballs"
-						},
-						"quality": "Audited",
-						"comment": "index optical sensor"
-					},
-					"investmentNonNfrdInPercent": {
-						"value": 7.5304,
-						"quality": "Incomplete"
-					},
-					"taxonomyEligibleActivityInPercent": {
-						"value": 15.0314,
-						"dataSource": {
-							"page": 18,
-							"fileName": "ESEFReport",
-							"fileReference": "50a36c418baffd520bb92d84664f06f9732a21f4e2e5ecee6d9136f16e7e0b63",
-							"tagName": "networks"
-						},
-						"quality": "Reported",
-						"comment": "program mobile feed"
-					},
-					"taxonomyNonEligibleActivityInPercent": {
-						"value": 77.8178,
-						"dataSource": {
-							"page": 1077,
-							"fileName": "SustainabilityReport",
-							"fileReference": "50a36c418baffd520bb92d84664f06f9732a21f4e2e5ecee6d9136f16e7e0b63",
-							"tagName": "networks"
-						},
-						"quality": "Audited",
-						"comment": "program primary feed"
-=======
 						"value": 53.826,
 						"dataSource": {
 							"report": "",
@@ -1702,45 +960,10 @@
 						},
 						"quality": "Estimated",
 						"comment": "parse solid state program"
->>>>>>> 5f935bbf
 					}
 				},
 				"InsuranceOrReinsurance": {
 					"banksAndIssuersInPercent": {
-<<<<<<< HEAD
-						"value": 89.332,
-						"quality": "Incomplete"
-					},
-					"derivativesInPercent": {
-						"value": 23.1534,
-						"quality": "Estimated"
-					},
-					"investmentNonNfrdInPercent": {
-						"value": 20.8541,
-						"dataSource": {
-							"page": 283,
-							"fileName": "SustainabilityReport",
-							"fileReference": "50a36c418baffd520bb92d84664f06f9732a21f4e2e5ecee6d9136f16e7e0b63",
-							"tagName": "convergence"
-						},
-						"quality": "Incomplete",
-						"comment": "navigate optical interface"
-					},
-					"taxonomyEligibleActivityInPercent": {
-						"value": 28.127,
-						"dataSource": {
-							"page": 254,
-							"fileName": "ESEFReport",
-							"fileReference": "50a36c418baffd520bb92d84664f06f9732a21f4e2e5ecee6d9136f16e7e0b63",
-							"tagName": "synergies"
-						},
-						"quality": "Reported",
-						"comment": "generate mobile protocol"
-					},
-					"taxonomyNonEligibleActivityInPercent": {
-						"value": 29.3477,
-						"quality": "Estimated"
-=======
 						"value": 1.8179,
 						"dataSource": {
 							"page": 50,
@@ -1789,59 +1012,10 @@
 						},
 						"quality": "Reported",
 						"comment": "compress wireless system"
->>>>>>> 5f935bbf
 					}
 				},
 				"CreditInstitution": {
 					"banksAndIssuersInPercent": {
-<<<<<<< HEAD
-						"value": 17.962,
-						"quality": "Estimated"
-					},
-					"derivativesInPercent": {
-						"value": 94.8721,
-						"dataSource": {
-							"page": 176,
-							"fileName": "ESEFReport",
-							"fileReference": "50a36c418baffd520bb92d84664f06f9732a21f4e2e5ecee6d9136f16e7e0b63",
-							"tagName": "experiences"
-						},
-						"quality": "Reported",
-						"comment": "generate back-end application"
-					},
-					"investmentNonNfrdInPercent": {
-						"value": 76.3088,
-						"dataSource": {
-							"page": 92,
-							"fileName": "SustainabilityReport",
-							"fileReference": "50a36c418baffd520bb92d84664f06f9732a21f4e2e5ecee6d9136f16e7e0b63",
-							"tagName": "experiences"
-						},
-						"quality": "Audited",
-						"comment": "parse wireless driver"
-					},
-					"taxonomyEligibleActivityInPercent": {
-						"value": 76.3224,
-						"dataSource": {
-							"page": 868,
-							"fileName": "SustainabilityReport",
-							"fileReference": "50a36c418baffd520bb92d84664f06f9732a21f4e2e5ecee6d9136f16e7e0b63",
-							"tagName": "solutions"
-						},
-						"quality": "Audited",
-						"comment": "quantify open-source program"
-					},
-					"taxonomyNonEligibleActivityInPercent": {
-						"value": 15.9396,
-						"dataSource": {
-							"page": 313,
-							"fileName": "SustainabilityReport",
-							"fileReference": "50a36c418baffd520bb92d84664f06f9732a21f4e2e5ecee6d9136f16e7e0b63",
-							"tagName": "networks"
-						},
-						"quality": "Incomplete",
-						"comment": "copy redundant program"
-=======
 						"value": 64.7631,
 						"dataSource": {
 							"report": "",
@@ -1890,49 +1064,11 @@
 						},
 						"quality": "Estimated",
 						"comment": "parse primary driver"
->>>>>>> 5f935bbf
 					}
 				}
 			},
 			"creditInstitutionKpis": {
 				"interbankLoansInPercent": {
-<<<<<<< HEAD
-					"value": 90.9954,
-					"dataSource": {
-						"page": 1096,
-						"fileName": "SustainabilityReport",
-						"fileReference": "50a36c418baffd520bb92d84664f06f9732a21f4e2e5ecee6d9136f16e7e0b63",
-						"tagName": "blockchains"
-					},
-					"quality": "Estimated",
-					"comment": "connect digital card"
-				},
-				"tradingPortfolioInPercent": {
-					"value": 99.4781,
-					"dataSource": {
-						"page": 413,
-						"fileName": "ESEFReport",
-						"fileReference": "50a36c418baffd520bb92d84664f06f9732a21f4e2e5ecee6d9136f16e7e0b63",
-						"tagName": "interfaces"
-					},
-					"quality": "Audited",
-					"comment": "program neural hard drive"
-				},
-				"tradingPortfolioAndInterbankLoansInPercent": {
-					"value": 13.6,
-					"dataSource": {
-						"page": 1013,
-						"fileName": "ESEFReport",
-						"fileReference": "50a36c418baffd520bb92d84664f06f9732a21f4e2e5ecee6d9136f16e7e0b63",
-						"tagName": "e-commerce"
-					},
-					"quality": "Reported",
-					"comment": "program haptic hard drive"
-				},
-				"greenAssetRatioInPercent": {
-					"value": 40.7588,
-					"quality": "Incomplete"
-=======
 					"value": 92.8994,
 					"dataSource": {
 						"report": "",
@@ -1971,15 +1107,10 @@
 					},
 					"quality": "Audited",
 					"comment": "quantify back-end alarm"
->>>>>>> 5f935bbf
 				}
 			},
 			"insuranceKpis": {
 				"taxonomyEligibleNonLifeInsuranceActivitiesInPercent": {
-<<<<<<< HEAD
-					"value": 34.1249,
-					"quality": "Estimated"
-=======
 					"value": 54.6962,
 					"dataSource": {
 						"report": "",
@@ -1988,22 +1119,10 @@
 					},
 					"quality": "Estimated",
 					"comment": null
->>>>>>> 5f935bbf
 				}
 			},
 			"investmentFirmKpis": {
 				"greenAssetRatioInPercent": {
-<<<<<<< HEAD
-					"value": 53.6745,
-					"dataSource": {
-						"page": 568,
-						"fileName": "ESEFReport",
-						"fileReference": "50a36c418baffd520bb92d84664f06f9732a21f4e2e5ecee6d9136f16e7e0b63",
-						"tagName": "metrics"
-					},
-					"quality": "Reported",
-					"comment": "navigate 1080p feed"
-=======
 					"value": 60.3134,
 					"dataSource": {
 						"page": 386,
@@ -2012,7 +1131,6 @@
 					},
 					"quality": "Estimated",
 					"comment": "hack wireless feed"
->>>>>>> 5f935bbf
 				}
 			}
 		},
@@ -2021,71 +1139,6 @@
 	{
 		"companyInformation": {
 			"companyName": "eligible-activity-Point-26",
-<<<<<<< HEAD
-			"headquarters": "Cronaburgh",
-			"headquartersPostalCode": "22338-1258",
-			"sector": "functionalities",
-			"identifiers": {
-				"Lei": [
-					"1zhTxwEaxwyRK6R4Skfr"
-				],
-				"Isin": [
-					"WX71WTLgeP9x"
-				],
-				"PermId": [],
-				"Ticker": [],
-				"Duns": [
-					"Ye9YEepWo"
-				],
-				"VatNumber": [
-					"GOvbJu88F"
-				],
-				"CompanyRegistrationNumber": [
-					"Fwd4pTZVCpnTP4T"
-				]
-			},
-			"countryCode": "MT",
-			"companyAlternativeNames": [
-				"Gleichner - Champlin",
-				"Homenick - Wyman",
-				"Pagac, Kohler and Witting"
-			],
-			"companyLegalForm": "Public Limited Company (PLC)",
-			"website": "https://mixed-parrot.net",
-			"isTeaserCompany": false
-		},
-		"t": {
-			"fiscalYearDeviation": "NoDeviation",
-			"fiscalYearEnd": "2022-11-26",
-			"numberOfEmployees": 58467,
-			"referencedReports": {
-				"ESEFReport": {
-					"fileReference": "50a36c418baffd520bb92d84664f06f9732a21f4e2e5ecee6d9136f16e7e0b63",
-					"isGroupLevel": "No",
-					"reportDate": "2022-12-16",
-					"currency": "COP"
-				},
-				"AnnualReport": {
-					"fileReference": "50a36c418baffd520bb92d84664f06f9732a21f4e2e5ecee6d9136f16e7e0b63",
-					"isGroupLevel": "NA",
-					"reportDate": "2023-04-30",
-					"currency": "IDR"
-				},
-				"SustainabilityReport": {
-					"fileReference": "50a36c418baffd520bb92d84664f06f9732a21f4e2e5ecee6d9136f16e7e0b63",
-					"isGroupLevel": "Yes",
-					"reportDate": "2022-12-05",
-					"currency": "SBD"
-				}
-			},
-			"assurance": {
-				"value": "LimitedAssurance",
-				"provider": "Kunze, Bartell and Flatley"
-			},
-			"scopeOfEntities": "No",
-			"nfrdMandatory": "No",
-			"euTaxonomyActivityLevelReporting": "No",
-=======
 			"headquarters": "Port Damon",
 			"headquartersPostalCode": "60325-5208",
 			"sector": "experiences",
@@ -2151,7 +1204,6 @@
 			"scopeOfEntities": "Yes",
 			"nfrdMandatory": "Yes",
 			"euTaxonomyActivityLevelReporting": null,
->>>>>>> 5f935bbf
 			"financialServicesTypes": [
 				"CreditInstitution"
 			],
@@ -2165,26 +1217,6 @@
 			},
 			"creditInstitutionKpis": {
 				"interbankLoansInPercent": {
-<<<<<<< HEAD
-					"value": 61.8569,
-					"quality": "Estimated"
-				},
-				"tradingPortfolioInPercent": {
-					"value": 19.499,
-					"dataSource": {
-						"page": 91,
-						"fileName": "ESEFReport",
-						"fileReference": "50a36c418baffd520bb92d84664f06f9732a21f4e2e5ecee6d9136f16e7e0b63",
-						"tagName": "functionalities"
-					},
-					"quality": "Reported",
-					"comment": "synthesize multi-byte hard drive"
-				},
-				"tradingPortfolioAndInterbankLoansInPercent": {
-					"quality": "NA"
-				}
-			}
-=======
 					"value": null,
 					"dataSource": {
 						"report": "",
@@ -2218,51 +1250,18 @@
 			},
 			"insuranceKpis": null,
 			"investmentFirmKpis": null
->>>>>>> 5f935bbf
 		},
 		"reportingPeriod": "2022"
 	},
 	{
 		"companyInformation": {
 			"companyName": "eligible-activity-Point-29",
-<<<<<<< HEAD
-			"headquarters": "Lake Franciscaland",
-			"headquartersPostalCode": "00258",
-			"sector": "partnerships",
-=======
 			"headquarters": "Fort Allencester",
 			"headquartersPostalCode": null,
 			"sector": null,
->>>>>>> 5f935bbf
 			"identifiers": {
-				"Lei": [
-					"TFyjCoFIT7XdI3lUjUjV"
-				],
+				"Lei": [],
 				"Isin": [
-<<<<<<< HEAD
-					"IjvnRYTts12U",
-					"fyNYQT7Vo2VZ"
-				],
-				"PermId": [
-					"LnlKCDtcfw"
-				],
-				"Ticker": [],
-				"Duns": [
-					"g7P4VvcKL"
-				],
-				"VatNumber": [],
-				"CompanyRegistrationNumber": []
-			},
-			"countryCode": "NE",
-			"companyAlternativeNames": [
-				"Armstrong and Sons",
-				"Dickens, Waters and Boyle",
-				"Kuphal - Sawayn",
-				"Schinner - Quigley"
-			],
-			"companyLegalForm": "GmbH",
-			"website": "https://sore-spectacle.info",
-=======
 					"XiMSL3b270SA"
 				],
 				"PermId": [],
@@ -2286,35 +1285,10 @@
 			],
 			"companyLegalForm": "AG",
 			"website": "https://tall-dune.com",
->>>>>>> 5f935bbf
 			"isTeaserCompany": false
 		},
 		"t": {
 			"fiscalYearDeviation": "NoDeviation",
-<<<<<<< HEAD
-			"fiscalYearEnd": "2023-03-24",
-			"numberOfEmployees": 45221,
-			"referencedReports": {
-				"SustainabilityReport": {
-					"fileReference": "50a36c418baffd520bb92d84664f06f9732a21f4e2e5ecee6d9136f16e7e0b63",
-					"isGroupLevel": "NA",
-					"reportDate": "2022-10-05",
-					"currency": "JOD"
-				},
-				"ESEFReport": {
-					"fileReference": "50a36c418baffd520bb92d84664f06f9732a21f4e2e5ecee6d9136f16e7e0b63",
-					"isGroupLevel": "NA",
-					"reportDate": "2023-07-15",
-					"currency": "CZK"
-				}
-			},
-			"assurance": {
-				"value": "None"
-			},
-			"scopeOfEntities": "Yes",
-			"nfrdMandatory": "No",
-			"euTaxonomyActivityLevelReporting": "No",
-=======
 			"fiscalYearEnd": null,
 			"numberOfEmployees": 7015,
 			"referencedReports": {
@@ -2343,7 +1317,6 @@
 			"scopeOfEntities": "Yes",
 			"nfrdMandatory": "No",
 			"euTaxonomyActivityLevelReporting": "Yes",
->>>>>>> 5f935bbf
 			"financialServicesTypes": [
 				"CreditInstitution"
 			],
@@ -2357,26 +1330,6 @@
 			},
 			"creditInstitutionKpis": {
 				"interbankLoansInPercent": {
-<<<<<<< HEAD
-					"value": 36.9732,
-					"dataSource": {
-						"page": 187,
-						"fileName": "ESEFReport",
-						"fileReference": "50a36c418baffd520bb92d84664f06f9732a21f4e2e5ecee6d9136f16e7e0b63",
-						"tagName": "deliverables"
-					},
-					"quality": "Reported",
-					"comment": "input haptic monitor"
-				},
-				"tradingPortfolioInPercent": {
-					"quality": "NA"
-				},
-				"tradingPortfolioAndInterbankLoansInPercent": {
-					"quality": "NA"
-				},
-				"greenAssetRatioInPercent": {
-					"quality": "NA"
-=======
 					"value": null,
 					"dataSource": {
 						"report": "",
@@ -2415,7 +1368,6 @@
 					},
 					"quality": "Reported",
 					"comment": "back up primary interface"
->>>>>>> 5f935bbf
 				}
 			},
 			"insuranceKpis": null,
@@ -2426,27 +1378,14 @@
 	{
 		"companyInformation": {
 			"companyName": "eligible-activity-Point-29.2",
-<<<<<<< HEAD
-			"headquarters": "New Everette",
-			"headquartersPostalCode": "48376",
-			"sector": "schemas",
-=======
 			"headquarters": "Christiansenfield",
 			"headquartersPostalCode": "74178",
 			"sector": "web services",
->>>>>>> 5f935bbf
 			"identifiers": {
-				"Lei": [
-					"R6on3hM5chi7UuccRwQI"
-				],
+				"Lei": [],
 				"Isin": [
-<<<<<<< HEAD
-					"AZoHaK4Ci3tY",
-					"uhn8IlflhDKU"
-=======
 					"LFhXA8Mhjtvm",
 					"f5riat0Stnkj"
->>>>>>> 5f935bbf
 				],
 				"PermId": [],
 				"Ticker": [
@@ -2454,20 +1393,6 @@
 				],
 				"Duns": [],
 				"VatNumber": [
-<<<<<<< HEAD
-					"USgCfxqST"
-				],
-				"CompanyRegistrationNumber": []
-			},
-			"countryCode": "FI",
-			"companyAlternativeNames": [
-				"Jacobi - Jast",
-				"Klocko - Pouros",
-				"Monahan Inc",
-				"Ondricka, Konopelski and Ortiz"
-			],
-			"companyLegalForm": "AG",
-=======
 					"oRFjGQ6nz"
 				],
 				"CompanyRegistrationNumber": []
@@ -2478,31 +1403,10 @@
 			],
 			"companyLegalForm": "Partnership without Limited Liability",
 			"website": "https://wrathful-reach.name",
->>>>>>> 5f935bbf
 			"isTeaserCompany": false
 		},
 		"t": {
 			"fiscalYearDeviation": "Deviation",
-<<<<<<< HEAD
-			"fiscalYearEnd": "2023-05-23",
-			"numberOfEmployees": 90793,
-			"referencedReports": {
-				"SustainabilityReport": {
-					"fileReference": "50a36c418baffd520bb92d84664f06f9732a21f4e2e5ecee6d9136f16e7e0b63",
-					"isGroupLevel": "Yes"
-				},
-				"ESEFReport": {
-					"fileReference": "50a36c418baffd520bb92d84664f06f9732a21f4e2e5ecee6d9136f16e7e0b63",
-					"isGroupLevel": "No",
-					"reportDate": "2022-11-04"
-				}
-			},
-			"assurance": {
-				"value": "None"
-			},
-			"scopeOfEntities": "Yes",
-			"euTaxonomyActivityLevelReporting": "No",
-=======
 			"fiscalYearEnd": "2023-05-20",
 			"numberOfEmployees": 55432,
 			"referencedReports": {
@@ -2525,7 +1429,6 @@
 			"scopeOfEntities": "No",
 			"nfrdMandatory": "No",
 			"euTaxonomyActivityLevelReporting": null,
->>>>>>> 5f935bbf
 			"financialServicesTypes": [
 				"CreditInstitution"
 			],
@@ -2539,12 +1442,6 @@
 			},
 			"creditInstitutionKpis": {
 				"interbankLoansInPercent": {
-<<<<<<< HEAD
-					"quality": "NA"
-				},
-				"tradingPortfolioInPercent": {
-					"quality": "NA"
-=======
 					"value": 85.4496,
 					"dataSource": {
 						"report": "",
@@ -2583,16 +1480,11 @@
 					},
 					"quality": "Estimated",
 					"comment": "input solid state feed"
->>>>>>> 5f935bbf
 				}
 			},
 			"insuranceKpis": null,
 			"investmentFirmKpis": null
 		},
-<<<<<<< HEAD
-		"reportingPeriod": "2020"
-=======
 		"reportingPeriod": "2019"
->>>>>>> 5f935bbf
 	}
 ]