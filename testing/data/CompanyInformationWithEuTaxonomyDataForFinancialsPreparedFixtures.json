--- conflicted
+++ resolved
@@ -2,46 +2,6 @@
 	{
 		"companyInformation": {
 			"companyName": "asset-management-insurance-company",
-<<<<<<< HEAD
-			"companyAlternativeNames": [
-				"Blum AG",
-				"Paukner, Menne und Köhler",
-				"Sonn, Schindzielorz und Strunz"
-			],
-			"headquarters": "Ost Raniadorf",
-			"headquartersPostalCode": "30427",
-			"sector": "experiences",
-			"identifiers": [
-				{
-					"identifierType": "CompanyRegistrationNumber",
-					"identifierValue": "p2s85x5vcaal6f5"
-				},
-				{
-					"identifierType": "Duns",
-					"identifierValue": "olum08ob8"
-				},
-				{
-					"identifierType": "Isin",
-					"identifierValue": "gtis593ynac0"
-				},
-				{
-					"identifierType": "PermId",
-					"identifierValue": "irzqlf2572"
-				},
-				{
-					"identifierType": "Ticker",
-					"identifierValue": "bkytdhl"
-				}
-			],
-			"countryCode": "JO",
-			"isTeaserCompany": false,
-			"website": "https://verklärt-schraube.ch"
-		},
-		"t": {
-			"fiscalYearDeviation": "NoDeviation",
-			"fiscalYearEnd": "2022-05-21",
-			"numberOfEmployees": 12159,
-=======
 			"headquarters": "Nord Fritzscheid",
 			"sector": "infrastructures",
 			"identifiers": [
@@ -86,40 +46,14 @@
 			"fiscalYearDeviation": "NoDeviation",
 			"fiscalYearEnd": "2022-10-27",
 			"numberOfEmployees": 62571,
->>>>>>> 9901c04d
 			"referencedReports": {
-				"AnnualReport": {
-					"reference": "50a36c418baffd520bb92d84664f06f9732a21f4e2e5ecee6d9136f16e7e0b63",
-<<<<<<< HEAD
-					"isGroupLevel": "Yes",
-					"currency": "BMD"
-				},
-				"IntegratedReport": {
-					"reference": "50a36c418baffd520bb92d84664f06f9732a21f4e2e5ecee6d9136f16e7e0b63",
-					"isGroupLevel": "No",
-					"reportDate": "2022-07-10",
-					"currency": "ILS"
-=======
+				"ESEFReport": {
+					"reference": "50a36c418baffd520bb92d84664f06f9732a21f4e2e5ecee6d9136f16e7e0b63",
 					"reportDate": "2022-10-07",
 					"currency": "XPD"
->>>>>>> 9901c04d
-				},
-				"ESEFReport": {
-					"reference": "50a36c418baffd520bb92d84664f06f9732a21f4e2e5ecee6d9136f16e7e0b63",
-<<<<<<< HEAD
-					"isGroupLevel": "Yes",
-					"currency": "AMD"
-				},
-				"SustainabilityReport": {
-					"reference": "50a36c418baffd520bb92d84664f06f9732a21f4e2e5ecee6d9136f16e7e0b63",
-					"isGroupLevel": "Yes",
-					"reportDate": "2023-01-24",
-					"currency": "OMR"
-				}
-			},
-			"assurance": {
-				"assurance": "ReasonableAssurance"
-=======
+				},
+				"IntegratedReport": {
+					"reference": "50a36c418baffd520bb92d84664f06f9732a21f4e2e5ecee6d9136f16e7e0b63",
 					"reportDate": "2023-03-06",
 					"currency": "ZWL"
 				}
@@ -131,7 +65,6 @@
 					"report": "ESEFReport",
 					"tagName": "communities"
 				}
->>>>>>> 9901c04d
 			},
 			"reportingObligation": "No",
 			"activityLevelReporting": "Yes",
@@ -142,56 +75,6 @@
 			"eligibilityKpis": {
 				"AssetManagement": {
 					"banksAndIssuers": {
-<<<<<<< HEAD
-						"value": 0.6708,
-						"dataSource": {
-							"page": 997,
-							"report": "ESEFReport",
-							"tagName": "relationships"
-						},
-						"quality": "Estimated",
-						"comment": "connect digital capacitor"
-					},
-					"derivatives": {
-						"value": 0.3944,
-						"dataSource": {
-							"page": 1174,
-							"report": "ESEFReport",
-							"tagName": "supply-chains"
-						},
-						"quality": "Reported",
-						"comment": "back up cross-platform transmitter"
-					},
-					"investmentNonNfrd": {
-						"value": 0.214,
-						"dataSource": {
-							"page": 460,
-							"report": "IntegratedReport",
-							"tagName": "bandwidth"
-						},
-						"quality": "Estimated",
-						"comment": "parse neural transmitter"
-					},
-					"taxonomyEligibleActivity": {
-						"value": 0.6912,
-						"dataSource": {
-							"page": 758,
-							"report": "AnnualReport",
-							"tagName": "action-items"
-						},
-						"quality": "Estimated",
-						"comment": "calculate online capacitor"
-					},
-					"taxonomyNonEligibleActivity": {
-						"value": 0.0157,
-						"dataSource": {
-							"page": 106,
-							"report": "IntegratedReport",
-							"tagName": "schemas"
-						},
-						"quality": "Incomplete",
-						"comment": "compress online firewall"
-=======
 						"quality": "NA"
 					},
 					"derivatives": {
@@ -221,61 +104,13 @@
 					"taxonomyNonEligibleActivity": {
 						"value": 0.0416,
 						"quality": "Estimated"
->>>>>>> 9901c04d
 					}
 				},
 				"InsuranceOrReinsurance": {
 					"banksAndIssuers": {
-						"value": 0.631,
-						"dataSource": {
-							"page": 996,
-							"report": "AnnualReport",
-							"tagName": "metrics"
-						},
-						"quality": "Reported",
-						"comment": "navigate bluetooth alarm"
+						"quality": "NA"
 					},
 					"derivatives": {
-<<<<<<< HEAD
-						"value": 0.9582,
-						"dataSource": {
-							"page": 277,
-							"report": "AnnualReport",
-							"tagName": "e-markets"
-						},
-						"quality": "Audited",
-						"comment": "reboot neural interface"
-					},
-					"investmentNonNfrd": {
-						"value": 0.1122,
-						"dataSource": {
-							"page": 184,
-							"report": "IntegratedReport",
-							"tagName": "solutions"
-						},
-						"quality": "Audited",
-						"comment": "parse optical bandwidth"
-					},
-					"taxonomyEligibleActivity": {
-						"value": 0.3602,
-						"dataSource": {
-							"page": 128,
-							"report": "SustainabilityReport",
-							"tagName": "web services"
-						},
-						"quality": "Estimated",
-						"comment": "compress optical port"
-					},
-					"taxonomyNonEligibleActivity": {
-						"value": 0.0377,
-						"dataSource": {
-							"page": 944,
-							"report": "AnnualReport",
-							"tagName": "initiatives"
-						},
-						"quality": "Estimated",
-						"comment": "parse auxiliary hard drive"
-=======
 						"quality": "NA"
 					},
 					"investmentNonNfrd": {
@@ -307,16 +142,11 @@
 						},
 						"quality": "Audited",
 						"comment": "connect primary driver"
->>>>>>> 9901c04d
 					}
 				}
 			},
 			"insuranceKpis": {
 				"taxonomyEligibleNonLifeInsuranceActivities": {
-<<<<<<< HEAD
-					"value": 0.3505,
-					"quality": "Estimated"
-=======
 					"value": 0.7841,
 					"dataSource": {
 						"page": 771,
@@ -325,7 +155,6 @@
 					},
 					"quality": "Reported",
 					"comment": "hack optical array"
->>>>>>> 9901c04d
 				}
 			}
 		},
@@ -334,68 +163,6 @@
 	{
 		"companyInformation": {
 			"companyName": "credit-institution-dual-field-submission",
-<<<<<<< HEAD
-			"companyAlternativeNames": [
-				"Dies, Gottschalk und Skibicki",
-				"Ecker, Ernst und Bohge",
-				"Everts-Krippner",
-				"Tillack-Schröder"
-			],
-			"headquarters": "Neu Jesper",
-			"headquartersPostalCode": "99417",
-			"sector": "convergence",
-			"identifiers": [
-				{
-					"identifierType": "Isin",
-					"identifierValue": "f8pw3ljq403f"
-				},
-				{
-					"identifierType": "Ticker",
-					"identifierValue": "yyg97y4"
-				}
-			],
-			"countryCode": "CV",
-			"isTeaserCompany": false,
-			"website": "http://x-förmig-frau.info"
-		},
-		"t": {
-			"fiscalYearDeviation": "NoDeviation",
-			"fiscalYearEnd": "2023-01-21",
-			"numberOfEmployees": 35026,
-			"referencedReports": {
-				"IntegratedReport": {
-					"reference": "50a36c418baffd520bb92d84664f06f9732a21f4e2e5ecee6d9136f16e7e0b63",
-					"isGroupLevel": "No",
-					"reportDate": "2022-06-16",
-					"currency": "ILS"
-				},
-				"ESEFReport": {
-					"reference": "50a36c418baffd520bb92d84664f06f9732a21f4e2e5ecee6d9136f16e7e0b63",
-					"isGroupLevel": "No",
-					"reportDate": "2023-04-09",
-					"currency": "TZS"
-				},
-				"AnnualReport": {
-					"reference": "50a36c418baffd520bb92d84664f06f9732a21f4e2e5ecee6d9136f16e7e0b63",
-					"isGroupLevel": "Yes",
-					"currency": "XAG"
-				},
-				"SustainabilityReport": {
-					"reference": "50a36c418baffd520bb92d84664f06f9732a21f4e2e5ecee6d9136f16e7e0b63",
-					"isGroupLevel": "NA",
-					"reportDate": "2022-12-08",
-					"currency": "SAR"
-				}
-			},
-			"assurance": {
-				"assurance": "ReasonableAssurance",
-				"dataSource": {
-					"page": 143,
-					"report": "IntegratedReport",
-					"tagName": "methodologies"
-				}
-			},
-=======
 			"headquarters": "Neu Annekescheid",
 			"headquartersPostalCode": "24626",
 			"sector": "architectures",
@@ -431,7 +198,6 @@
 				"provider": "Schlechtweg-Nowak"
 			},
 			"scopeOfEntities": "NA",
->>>>>>> 9901c04d
 			"activityLevelReporting": "Yes",
 			"financialServicesTypes": [
 				"CreditInstitution"
@@ -439,49 +205,6 @@
 			"eligibilityKpis": {
 				"CreditInstitution": {
 					"banksAndIssuers": {
-<<<<<<< HEAD
-						"value": 0.8269,
-						"dataSource": {
-							"page": 30,
-							"report": "SustainabilityReport",
-							"tagName": "initiatives"
-						},
-						"quality": "Estimated",
-						"comment": "calculate virtual bus"
-					},
-					"derivatives": {
-						"value": 0.1731,
-						"dataSource": {
-							"page": 14,
-							"report": "AnnualReport",
-							"tagName": "schemas"
-						},
-						"quality": "Audited",
-						"comment": "transmit optical capacitor"
-					},
-					"investmentNonNfrd": {
-						"quality": "NA"
-					},
-					"taxonomyEligibleActivity": {
-						"value": 0.209,
-						"dataSource": {
-							"page": 656,
-							"report": "AnnualReport",
-							"tagName": "e-commerce"
-						},
-						"quality": "Audited",
-						"comment": "synthesize optical card"
-					},
-					"taxonomyNonEligibleActivity": {
-						"value": 0.4783,
-						"dataSource": {
-							"page": 703,
-							"report": "IntegratedReport",
-							"tagName": "mindshare"
-						},
-						"quality": "Audited",
-						"comment": "navigate auxiliary system"
-=======
 						"value": 0.3,
 						"quality": "Incomplete"
 					},
@@ -512,36 +235,11 @@
 						},
 						"quality": "Reported",
 						"comment": "copy virtual feed"
->>>>>>> 9901c04d
 					}
 				}
 			},
 			"creditInstitutionKpis": {
 				"interbankLoans": {
-<<<<<<< HEAD
-					"value": 0.8662,
-					"quality": "Estimated"
-				},
-				"tradingPortfolio": {
-					"value": 0.9835,
-					"dataSource": {
-						"page": 1126,
-						"report": "ESEFReport",
-						"tagName": "convergence"
-					},
-					"quality": "Reported",
-					"comment": "reboot optical circuit"
-				},
-				"greenAssetRatio": {
-					"value": 0.5822,
-					"dataSource": {
-						"page": 834,
-						"report": "AnnualReport",
-						"tagName": "channels"
-					},
-					"quality": "Audited",
-					"comment": "hack neural port"
-=======
 					"value": 0.5651,
 					"dataSource": {
 						"page": 539,
@@ -570,7 +268,6 @@
 					},
 					"quality": "Reported",
 					"comment": "navigate back-end capacitor"
->>>>>>> 9901c04d
 				}
 			}
 		},
@@ -579,18 +276,6 @@
 	{
 		"companyInformation": {
 			"companyName": "credit-institution-single-field-submission",
-<<<<<<< HEAD
-			"companyAlternativeNames": [],
-			"headquarters": "Benjamindorf",
-			"sector": "e-markets",
-			"identifiers": [
-				{
-					"identifierType": "PermId",
-					"identifierValue": "htylfazjag"
-				}
-			],
-			"countryCode": "BM",
-=======
 			"headquarters": "Lilithland",
 			"sector": "e-services",
 			"identifiers": [
@@ -609,27 +294,10 @@
 			],
 			"countryCode": "ID",
 			"companyAlternativeNames": [],
->>>>>>> 9901c04d
 			"isTeaserCompany": false
 		},
 		"t": {
 			"fiscalYearDeviation": "Deviation",
-<<<<<<< HEAD
-			"fiscalYearEnd": "2022-06-09",
-			"numberOfEmployees": 52587,
-			"referencedReports": {
-				"IntegratedReport": {
-					"reference": "50a36c418baffd520bb92d84664f06f9732a21f4e2e5ecee6d9136f16e7e0b63",
-					"isGroupLevel": "NA",
-					"reportDate": "2023-04-22",
-					"currency": "BDT"
-				},
-				"ESEFReport": {
-					"reference": "50a36c418baffd520bb92d84664f06f9732a21f4e2e5ecee6d9136f16e7e0b63",
-					"isGroupLevel": "NA",
-					"reportDate": "2022-09-30",
-					"currency": "PHP"
-=======
 			"fiscalYearEnd": "2022-11-10",
 			"numberOfEmployees": 45910,
 			"referencedReports": {
@@ -642,25 +310,9 @@
 					"reference": "50a36c418baffd520bb92d84664f06f9732a21f4e2e5ecee6d9136f16e7e0b63",
 					"reportDate": "2022-11-11",
 					"currency": "AOA"
->>>>>>> 9901c04d
-				},
-				"SustainabilityReport": {
-					"reference": "50a36c418baffd520bb92d84664f06f9732a21f4e2e5ecee6d9136f16e7e0b63",
-<<<<<<< HEAD
-					"currency": "LTL"
-				},
-				"AnnualReport": {
-					"reference": "50a36c418baffd520bb92d84664f06f9732a21f4e2e5ecee6d9136f16e7e0b63",
-					"reportDate": "2023-02-13",
-					"currency": "SDG"
-				}
-			},
-			"assurance": {
-				"assurance": "LimitedAssurance"
-			},
-			"scopeOfEntities": "No",
-			"reportingObligation": "No",
-=======
+				},
+				"IntegratedReport": {
+					"reference": "50a36c418baffd520bb92d84664f06f9732a21f4e2e5ecee6d9136f16e7e0b63",
 					"currency": "AFN"
 				}
 			},
@@ -675,50 +327,12 @@
 			},
 			"scopeOfEntities": "Yes",
 			"activityLevelReporting": "Yes",
->>>>>>> 9901c04d
 			"financialServicesTypes": [
 				"CreditInstitution"
 			],
 			"eligibilityKpis": {
 				"CreditInstitution": {
 					"banksAndIssuers": {
-<<<<<<< HEAD
-						"value": 0.934,
-						"quality": "Estimated"
-					},
-					"derivatives": {
-						"value": 0.6833,
-						"dataSource": {
-							"page": 303,
-							"report": "AnnualReport",
-							"tagName": "action-items"
-						},
-						"quality": "Reported",
-						"comment": "quantify multi-byte capacitor"
-					},
-					"investmentNonNfrd": {
-						"value": 0.8351,
-						"dataSource": {
-							"page": 508,
-							"report": "ESEFReport",
-							"tagName": "platforms"
-						},
-						"quality": "Reported",
-						"comment": "navigate digital firewall"
-					},
-					"taxonomyEligibleActivity": {
-						"quality": "NA"
-					},
-					"taxonomyNonEligibleActivity": {
-						"value": 0.2217,
-						"dataSource": {
-							"page": 522,
-							"report": "SustainabilityReport",
-							"tagName": "networks"
-						},
-						"quality": "Audited",
-						"comment": "transmit cross-platform circuit"
-=======
 						"value": 0.9946,
 						"dataSource": {
 							"page": 374,
@@ -755,30 +369,11 @@
 					"taxonomyNonEligibleActivity": {
 						"value": 0.4014,
 						"quality": "Estimated"
->>>>>>> 9901c04d
 					}
 				}
 			},
 			"creditInstitutionKpis": {
 				"tradingPortfolioAndInterbankLoans": {
-<<<<<<< HEAD
-					"value": 0.3803,
-					"quality": "Estimated"
-				},
-				"greenAssetRatio": {
-					"value": 0.8445,
-					"dataSource": {
-						"page": 580,
-						"report": "SustainabilityReport",
-						"tagName": "action-items"
-					},
-					"quality": "Incomplete",
-					"comment": "compress solid state firewall"
-				}
-			}
-		},
-		"reportingPeriod": "2020"
-=======
 					"value": 0.703,
 					"dataSource": {
 						"page": 697,
@@ -801,36 +396,10 @@
 			}
 		},
 		"reportingPeriod": "2021"
->>>>>>> 9901c04d
 	},
 	{
 		"companyInformation": {
 			"companyName": "insurance-company",
-<<<<<<< HEAD
-			"companyAlternativeNames": [],
-			"companyLegalForm": "Limited Liability Partnership (LLP)",
-			"headquarters": "West Sophia",
-			"headquartersPostalCode": "50262",
-			"sector": "convergence",
-			"identifiers": [
-				{
-					"identifierType": "Duns",
-					"identifierValue": "rcp3k1198"
-				},
-				{
-					"identifierType": "Isin",
-					"identifierValue": "p32xv6hjlj99"
-				}
-			],
-			"countryCode": "WS",
-			"isTeaserCompany": false,
-			"website": "https://barmherzig-fötus.org"
-		},
-		"t": {
-			"fiscalYearDeviation": "NoDeviation",
-			"fiscalYearEnd": "2022-10-25",
-			"numberOfEmployees": 11177,
-=======
 			"headquarters": "Goebelland",
 			"headquartersPostalCode": "90640",
 			"sector": "markets",
@@ -873,39 +442,10 @@
 			"fiscalYearDeviation": "NoDeviation",
 			"fiscalYearEnd": "2022-05-24",
 			"numberOfEmployees": 39184,
->>>>>>> 9901c04d
 			"referencedReports": {
-				"IntegratedReport": {
-					"reference": "50a36c418baffd520bb92d84664f06f9732a21f4e2e5ecee6d9136f16e7e0b63",
-					"reportDate": "2022-05-08",
-					"currency": "HUF"
-				},
-				"SustainabilityReport": {
-					"reference": "50a36c418baffd520bb92d84664f06f9732a21f4e2e5ecee6d9136f16e7e0b63",
-					"isGroupLevel": "NA",
-					"reportDate": "2023-02-24",
-					"currency": "HTG"
-				},
-				"ESEFReport": {
+				"AnnualReport": {
 					"reference": "50a36c418baffd520bb92d84664f06f9732a21f4e2e5ecee6d9136f16e7e0b63",
 					"isGroupLevel": "No",
-<<<<<<< HEAD
-					"reportDate": "2022-12-08",
-					"currency": "CHF"
-				},
-				"AnnualReport": {
-					"reference": "50a36c418baffd520bb92d84664f06f9732a21f4e2e5ecee6d9136f16e7e0b63",
-					"isGroupLevel": "NA",
-					"reportDate": "2022-05-20",
-					"currency": "PLN"
-				}
-			},
-			"assurance": {
-				"assurance": "ReasonableAssurance"
-			},
-			"scopeOfEntities": "Yes",
-			"activityLevelReporting": "No",
-=======
 					"reportDate": "2022-07-01",
 					"currency": "AFN"
 				},
@@ -927,27 +467,12 @@
 			},
 			"scopeOfEntities": "No",
 			"reportingObligation": "Yes",
->>>>>>> 9901c04d
 			"financialServicesTypes": [
 				"InsuranceOrReinsurance"
 			],
 			"eligibilityKpis": {
 				"InsuranceOrReinsurance": {
 					"banksAndIssuers": {
-<<<<<<< HEAD
-						"value": 0.3836,
-						"quality": "Estimated"
-					},
-					"derivatives": {
-						"value": 0.9597,
-						"dataSource": {
-							"page": 68,
-							"report": "SustainabilityReport",
-							"tagName": "eyeballs"
-						},
-						"quality": "Reported",
-						"comment": "navigate digital transmitter"
-=======
 						"value": 0.6973,
 						"dataSource": {
 							"page": 1136,
@@ -966,110 +491,32 @@
 						},
 						"quality": "Estimated",
 						"comment": "compress virtual pixel"
->>>>>>> 9901c04d
 					},
 					"investmentNonNfrd": {
-						"value": 0.4194,
-						"quality": "Estimated"
+						"quality": "NA"
 					},
 					"taxonomyEligibleActivity": {
-<<<<<<< HEAD
-						"value": 0.996,
-						"dataSource": {
-							"page": 686,
-							"report": "ESEFReport",
-							"tagName": "blockchains"
-						},
-						"quality": "Reported",
-						"comment": "index cross-platform driver"
-					},
-					"taxonomyNonEligibleActivity": {
-						"value": 0.5415,
-						"quality": "Estimated"
-=======
 						"value": 0.0743,
 						"quality": "Incomplete"
 					},
 					"taxonomyNonEligibleActivity": {
 						"value": 0.9714,
 						"quality": "Incomplete"
->>>>>>> 9901c04d
 					}
 				}
 			},
 			"insuranceKpis": {
 				"taxonomyEligibleNonLifeInsuranceActivities": {
-<<<<<<< HEAD
-					"value": 0.2944,
-					"dataSource": {
-						"page": 60,
-						"report": "SustainabilityReport",
-						"tagName": "users"
-					},
-					"quality": "Reported",
-					"comment": "program online interface"
-=======
 					"value": 0.6489,
 					"quality": "Estimated"
->>>>>>> 9901c04d
 				}
 			}
 		},
-		"reportingPeriod": "2021"
+		"reportingPeriod": "2020-Q1"
 	},
 	{
 		"companyInformation": {
 			"companyName": "asset-management-company",
-<<<<<<< HEAD
-			"companyAlternativeNames": [
-				"Deckert, Kappler und Pottel",
-				"Hepperle AG",
-				"Herschmann, Ade und Faulhaber"
-			],
-			"companyLegalForm": "GmbH",
-			"headquarters": "West Vivianburg",
-			"sector": "supply-chains",
-			"identifiers": [
-				{
-					"identifierType": "CompanyRegistrationNumber",
-					"identifierValue": "mfy1awevdnf2h39"
-				},
-				{
-					"identifierType": "Duns",
-					"identifierValue": "vgfa23xzd"
-				},
-				{
-					"identifierType": "Isin",
-					"identifierValue": "smc95wghtk96"
-				},
-				{
-					"identifierType": "PermId",
-					"identifierValue": "t9ye2nvzye"
-				},
-				{
-					"identifierType": "Ticker",
-					"identifierValue": "v7h82do"
-				}
-			],
-			"countryCode": "AD",
-			"isTeaserCompany": false,
-			"website": "https://würdevoll-tee.com"
-		},
-		"t": {
-			"fiscalYearDeviation": "NoDeviation",
-			"fiscalYearEnd": "2022-06-06",
-			"numberOfEmployees": 90828,
-			"referencedReports": {
-				"AnnualReport": {
-					"reference": "50a36c418baffd520bb92d84664f06f9732a21f4e2e5ecee6d9136f16e7e0b63",
-					"isGroupLevel": "No",
-					"reportDate": "2022-07-01",
-					"currency": "AOA"
-				}
-			},
-			"assurance": {
-				"assurance": "ReasonableAssurance"
-=======
 			"headquarters": "Wilhelmscheid",
 			"sector": "bandwidth",
 			"identifiers": [
@@ -1116,9 +563,8 @@
 			},
 			"assurance": {
 				"assurance": "None"
->>>>>>> 9901c04d
-			},
-			"scopeOfEntities": "Yes",
+			},
+			"scopeOfEntities": "NA",
 			"reportingObligation": "Yes",
 			"financialServicesTypes": [
 				"AssetManagement"
@@ -1126,61 +572,6 @@
 			"eligibilityKpis": {
 				"AssetManagement": {
 					"banksAndIssuers": {
-<<<<<<< HEAD
-						"value": 0.0445,
-						"dataSource": {
-							"page": 875,
-							"report": "AnnualReport",
-							"tagName": "metrics"
-						},
-						"quality": "Incomplete",
-						"comment": "copy back-end hard drive"
-					},
-					"derivatives": {
-						"value": 0.6222,
-						"dataSource": {
-							"page": 597,
-							"report": "AnnualReport",
-							"tagName": "ROI"
-						},
-						"quality": "Reported",
-						"comment": "back up primary port"
-					},
-					"investmentNonNfrd": {
-						"value": 0.5942,
-						"dataSource": {
-							"page": 1077,
-							"report": "AnnualReport",
-							"tagName": "web services"
-						},
-						"quality": "Reported",
-						"comment": "parse auxiliary driver"
-					},
-					"taxonomyEligibleActivity": {
-						"value": 0.5756,
-						"dataSource": {
-							"page": 1124,
-							"report": "AnnualReport",
-							"tagName": "schemas"
-						},
-						"quality": "Estimated",
-						"comment": "back up open-source transmitter"
-					},
-					"taxonomyNonEligibleActivity": {
-						"value": 0.9389,
-						"dataSource": {
-							"page": 384,
-							"report": "AnnualReport",
-							"tagName": "supply-chains"
-						},
-						"quality": "Reported",
-						"comment": "calculate back-end application"
-					}
-				}
-			}
-		},
-		"reportingPeriod": "2023"
-=======
 						"value": 0.8632,
 						"dataSource": {
 							"page": 77,
@@ -1234,79 +625,10 @@
 			}
 		},
 		"reportingPeriod": "2019-Q3"
->>>>>>> 9901c04d
 	},
 	{
 		"companyInformation": {
 			"companyName": "company-for-all-types",
-<<<<<<< HEAD
-			"companyAlternativeNames": [
-				"Kahlmeyer-Schlitzer"
-			],
-			"companyLegalForm": "Public Limited Company (PLC)",
-			"headquarters": "Neu Malena",
-			"sector": "partnerships",
-			"identifiers": [
-				{
-					"identifierType": "CompanyRegistrationNumber",
-					"identifierValue": "965cm6j1rqv1sru"
-				},
-				{
-					"identifierType": "Duns",
-					"identifierValue": "8sqz0ed41"
-				},
-				{
-					"identifierType": "Lei",
-					"identifierValue": "3a9tgyiwj50cnjc8knjm"
-				},
-				{
-					"identifierType": "Ticker",
-					"identifierValue": "684tajo"
-				}
-			],
-			"countryCode": "BE",
-			"isTeaserCompany": false,
-			"website": "http://weit-brust.com"
-		},
-		"t": {
-			"fiscalYearDeviation": "NoDeviation",
-			"fiscalYearEnd": "2022-05-03",
-			"numberOfEmployees": 62139,
-			"referencedReports": {
-				"ESEFReport": {
-					"reference": "50a36c418baffd520bb92d84664f06f9732a21f4e2e5ecee6d9136f16e7e0b63",
-					"isGroupLevel": "No",
-					"reportDate": "2022-05-29",
-					"currency": "KZT"
-				},
-				"IntegratedReport": {
-					"reference": "50a36c418baffd520bb92d84664f06f9732a21f4e2e5ecee6d9136f16e7e0b63",
-					"isGroupLevel": "Yes",
-					"reportDate": "2023-03-17",
-					"currency": "HRK"
-				},
-				"SustainabilityReport": {
-					"reference": "50a36c418baffd520bb92d84664f06f9732a21f4e2e5ecee6d9136f16e7e0b63",
-					"currency": "ZMW"
-				},
-				"AnnualReport": {
-					"reference": "50a36c418baffd520bb92d84664f06f9732a21f4e2e5ecee6d9136f16e7e0b63",
-					"isGroupLevel": "Yes",
-					"reportDate": "2022-10-03",
-					"currency": "KPW"
-				}
-			},
-			"assurance": {
-				"assurance": "LimitedAssurance",
-				"dataSource": {
-					"page": 121,
-					"report": "IntegratedReport",
-					"tagName": "bandwidth"
-				}
-			},
-			"scopeOfEntities": "No",
-			"reportingObligation": "No",
-=======
 			"headquarters": "Neu Steffenland",
 			"sector": "bandwidth",
 			"identifiers": [
@@ -1357,7 +679,6 @@
 				}
 			},
 			"activityLevelReporting": "No",
->>>>>>> 9901c04d
 			"financialServicesTypes": [
 				"CreditInstitution",
 				"AssetManagement",
@@ -1367,56 +688,6 @@
 			"eligibilityKpis": {
 				"CreditInstitution": {
 					"banksAndIssuers": {
-<<<<<<< HEAD
-						"value": 0.5916,
-						"dataSource": {
-							"page": 681,
-							"report": "ESEFReport",
-							"tagName": "e-business"
-						},
-						"quality": "Audited",
-						"comment": "synthesize open-source sensor"
-					},
-					"derivatives": {
-						"value": 0.1843,
-						"dataSource": {
-							"page": 10,
-							"report": "AnnualReport",
-							"tagName": "eyeballs"
-						},
-						"quality": "Incomplete",
-						"comment": "program auxiliary interface"
-					},
-					"investmentNonNfrd": {
-						"value": 0.1532,
-						"dataSource": {
-							"page": 677,
-							"report": "ESEFReport",
-							"tagName": "e-services"
-						},
-						"quality": "Incomplete",
-						"comment": "index multi-byte firewall"
-					},
-					"taxonomyEligibleActivity": {
-						"value": 0.8739,
-						"dataSource": {
-							"page": 328,
-							"report": "ESEFReport",
-							"tagName": "technologies"
-						},
-						"quality": "Reported",
-						"comment": "synthesize primary sensor"
-					},
-					"taxonomyNonEligibleActivity": {
-						"value": 0.5357,
-						"dataSource": {
-							"page": 255,
-							"report": "IntegratedReport",
-							"tagName": "architectures"
-						},
-						"quality": "Audited",
-						"comment": "calculate open-source bandwidth"
-=======
 						"value": 0.4236,
 						"dataSource": {
 							"page": 924,
@@ -1465,55 +736,10 @@
 						},
 						"quality": "Incomplete",
 						"comment": "transmit primary matrix"
->>>>>>> 9901c04d
 					}
 				},
 				"AssetManagement": {
 					"banksAndIssuers": {
-<<<<<<< HEAD
-						"value": 0.7543,
-						"dataSource": {
-							"page": 370,
-							"report": "ESEFReport",
-							"tagName": "e-commerce"
-						},
-						"quality": "Incomplete",
-						"comment": "connect redundant driver"
-					},
-					"derivatives": {
-						"value": 0.5304,
-						"dataSource": {
-							"page": 907,
-							"report": "AnnualReport",
-							"tagName": "e-services"
-						},
-						"quality": "Incomplete",
-						"comment": "reboot optical port"
-					},
-					"investmentNonNfrd": {
-						"value": 0.4651,
-						"dataSource": {
-							"page": 1016,
-							"report": "AnnualReport",
-							"tagName": "applications"
-						},
-						"quality": "Reported",
-						"comment": "calculate open-source sensor"
-					},
-					"taxonomyEligibleActivity": {
-						"value": 0.2137,
-						"quality": "Incomplete"
-					},
-					"taxonomyNonEligibleActivity": {
-						"value": 0.5259,
-						"dataSource": {
-							"page": 69,
-							"report": "AnnualReport",
-							"tagName": "methodologies"
-						},
-						"quality": "Reported",
-						"comment": "copy mobile circuit"
-=======
 						"value": 0.08,
 						"dataSource": {
 							"page": 419,
@@ -1556,61 +782,10 @@
 						},
 						"quality": "Incomplete",
 						"comment": "bypass open-source sensor"
->>>>>>> 9901c04d
 					}
 				},
 				"InsuranceOrReinsurance": {
 					"banksAndIssuers": {
-<<<<<<< HEAD
-						"value": 0.6139,
-						"dataSource": {
-							"page": 325,
-							"report": "SustainabilityReport",
-							"tagName": "eyeballs"
-						},
-						"quality": "Reported",
-						"comment": "parse 1080p application"
-					},
-					"derivatives": {
-						"value": 0.4131,
-						"dataSource": {
-							"page": 335,
-							"report": "AnnualReport",
-							"tagName": "supply-chains"
-						},
-						"quality": "Audited",
-						"comment": "connect open-source bandwidth"
-					},
-					"investmentNonNfrd": {
-						"value": 0.3513,
-						"dataSource": {
-							"page": 294,
-							"report": "ESEFReport",
-							"tagName": "e-commerce"
-						},
-						"quality": "Reported",
-						"comment": "index virtual bus"
-					},
-					"taxonomyEligibleActivity": {
-						"value": 0.0261,
-						"dataSource": {
-							"page": 271,
-							"report": "SustainabilityReport",
-							"tagName": "schemas"
-						},
-						"quality": "Reported",
-						"comment": "program neural pixel"
-					},
-					"taxonomyNonEligibleActivity": {
-						"value": 0.1169,
-						"dataSource": {
-							"page": 782,
-							"report": "AnnualReport",
-							"tagName": "e-commerce"
-						},
-						"quality": "Reported",
-						"comment": "back up auxiliary program"
-=======
 						"value": 0.575,
 						"dataSource": {
 							"page": 948,
@@ -1653,43 +828,10 @@
 					"taxonomyNonEligibleActivity": {
 						"value": 0.1577,
 						"quality": "Incomplete"
->>>>>>> 9901c04d
 					}
 				},
 				"InvestmentFirm": {
 					"banksAndIssuers": {
-<<<<<<< HEAD
-						"value": 0.2601,
-						"dataSource": {
-							"page": 788,
-							"report": "ESEFReport",
-							"tagName": "mindshare"
-						},
-						"quality": "Audited",
-						"comment": "reboot bluetooth hard drive"
-					},
-					"derivatives": {
-						"value": 0.9723,
-						"quality": "Estimated"
-					},
-					"investmentNonNfrd": {
-						"value": 0.6251,
-						"quality": "Estimated"
-					},
-					"taxonomyEligibleActivity": {
-						"value": 0.8159,
-						"dataSource": {
-							"page": 481,
-							"report": "IntegratedReport",
-							"tagName": "ROI"
-						},
-						"quality": "Audited",
-						"comment": "compress bluetooth port"
-					},
-					"taxonomyNonEligibleActivity": {
-						"value": 0.4873,
-						"quality": "Incomplete"
-=======
 						"value": 0.3249,
 						"dataSource": {
 							"page": 884,
@@ -1732,52 +874,11 @@
 					"taxonomyNonEligibleActivity": {
 						"value": 0.4488,
 						"quality": "Estimated"
->>>>>>> 9901c04d
 					}
 				}
 			},
 			"creditInstitutionKpis": {
 				"interbankLoans": {
-<<<<<<< HEAD
-					"value": 0.7386,
-					"dataSource": {
-						"page": 155,
-						"report": "IntegratedReport",
-						"tagName": "models"
-					},
-					"quality": "Audited",
-					"comment": "back up virtual bandwidth"
-				},
-				"tradingPortfolio": {
-					"value": 0.4082,
-					"dataSource": {
-						"page": 1100,
-						"report": "SustainabilityReport",
-						"tagName": "relationships"
-					},
-					"quality": "Estimated",
-					"comment": "override bluetooth protocol"
-				},
-				"tradingPortfolioAndInterbankLoans": {
-					"value": 0.6924,
-					"dataSource": {
-						"page": 295,
-						"report": "IntegratedReport",
-						"tagName": "markets"
-					},
-					"quality": "Audited",
-					"comment": "override digital monitor"
-				},
-				"greenAssetRatio": {
-					"value": 0.4141,
-					"dataSource": {
-						"page": 253,
-						"report": "IntegratedReport",
-						"tagName": "functionalities"
-					},
-					"quality": "Reported",
-					"comment": "copy cross-platform system"
-=======
 					"value": 0.8919,
 					"dataSource": {
 						"page": 152,
@@ -1804,21 +905,10 @@
 				"greenAssetRatio": {
 					"value": 0.091,
 					"quality": "Estimated"
->>>>>>> 9901c04d
 				}
 			},
 			"insuranceKpis": {
 				"taxonomyEligibleNonLifeInsuranceActivities": {
-<<<<<<< HEAD
-					"value": 0.4879,
-					"dataSource": {
-						"page": 195,
-						"report": "ESEFReport",
-						"tagName": "markets"
-					},
-					"quality": "Reported",
-					"comment": "copy multi-byte driver"
-=======
 					"value": 0.7633,
 					"dataSource": {
 						"page": 589,
@@ -1827,25 +917,10 @@
 					},
 					"quality": "Audited",
 					"comment": "index 1080p bandwidth"
->>>>>>> 9901c04d
 				}
 			},
 			"investmentFirmKpis": {
 				"greenAssetRatio": {
-<<<<<<< HEAD
-					"value": 0.123,
-					"dataSource": {
-						"page": 358,
-						"report": "IntegratedReport",
-						"tagName": "infrastructures"
-					},
-					"quality": "Audited",
-					"comment": "navigate open-source system"
-				}
-			}
-		},
-		"reportingPeriod": "2023"
-=======
 					"value": 0.5493,
 					"dataSource": {
 						"page": 871,
@@ -1858,57 +933,10 @@
 			}
 		},
 		"reportingPeriod": "2022"
->>>>>>> 9901c04d
 	},
 	{
 		"companyInformation": {
 			"companyName": "eligible-activity-Point-0.26",
-<<<<<<< HEAD
-			"companyAlternativeNames": [
-				"Savoia, Sommer und Liebe",
-				"Wöschler, Frauendorf und Pomp"
-			],
-			"companyLegalForm": "Limited Liability Partnership (LLP)",
-			"headquarters": "Hudakstadt",
-			"sector": "blockchains",
-			"identifiers": [
-				{
-					"identifierType": "Isin",
-					"identifierValue": "aalgiqacu9p5"
-				},
-				{
-					"identifierType": "PermId",
-					"identifierValue": "vbws5eagb3"
-				}
-			],
-			"countryCode": "TZ",
-			"isTeaserCompany": false
-		},
-		"t": {
-			"fiscalYearDeviation": "Deviation",
-			"fiscalYearEnd": "2022-12-07",
-			"numberOfEmployees": 76196,
-			"referencedReports": {
-				"IntegratedReport": {
-					"reference": "50a36c418baffd520bb92d84664f06f9732a21f4e2e5ecee6d9136f16e7e0b63",
-					"isGroupLevel": "No",
-					"reportDate": "2022-10-11",
-					"currency": "LRD"
-				},
-				"AnnualReport": {
-					"reference": "50a36c418baffd520bb92d84664f06f9732a21f4e2e5ecee6d9136f16e7e0b63",
-					"isGroupLevel": "NA",
-					"currency": "XAG"
-				}
-			},
-			"assurance": {
-				"assurance": "ReasonableAssurance",
-				"provider": "Seeger-Freigang",
-				"dataSource": {
-					"page": 862,
-					"report": "IntegratedReport",
-					"tagName": "systems"
-=======
 			"headquarters": "Nord Evelinescheid",
 			"headquartersPostalCode": "50577",
 			"sector": "interfaces",
@@ -1950,10 +978,9 @@
 					"page": 811,
 					"report": "SustainabilityReport",
 					"tagName": "architectures"
->>>>>>> 9901c04d
-				}
-			},
-			"activityLevelReporting": "Yes",
+				}
+			},
+			"reportingObligation": "Yes",
 			"financialServicesTypes": [
 				"CreditInstitution"
 			],
@@ -1966,13 +993,6 @@
 				}
 			},
 			"creditInstitutionKpis": {
-<<<<<<< HEAD
-				"tradingPortfolioAndInterbankLoans": {
-					"quality": "NA"
-				},
-				"greenAssetRatio": {
-					"value": 0.7194,
-=======
 				"interbankLoans": {
 					"value": 0.7036,
 					"quality": "Incomplete"
@@ -1989,62 +1009,15 @@
 				},
 				"greenAssetRatio": {
 					"value": 0.4958,
->>>>>>> 9901c04d
 					"quality": "Estimated"
 				}
 			}
 		},
-<<<<<<< HEAD
-		"reportingPeriod": "2020"
-=======
 		"reportingPeriod": "2019-Q3"
->>>>>>> 9901c04d
 	},
 	{
 		"companyInformation": {
 			"companyName": "eligible-activity-Point-0.29",
-<<<<<<< HEAD
-			"companyAlternativeNames": [
-				"Klinger, Lindenberg und Motchebon"
-			],
-			"companyLegalForm": "AG",
-			"headquarters": "Bad Connorland",
-			"sector": "platforms",
-			"identifiers": [
-				{
-					"identifierType": "CompanyRegistrationNumber",
-					"identifierValue": "gcfo4iqam23gm7i"
-				},
-				{
-					"identifierType": "Duns",
-					"identifierValue": "oqtzzjez2"
-				},
-				{
-					"identifierType": "Isin",
-					"identifierValue": "4dp2zbreeob4"
-				},
-				{
-					"identifierType": "Lei",
-					"identifierValue": "y0gsocxf6sb2ejnwnqiq"
-				},
-				{
-					"identifierType": "PermId",
-					"identifierValue": "4t8tbuboke"
-				},
-				{
-					"identifierType": "Ticker",
-					"identifierValue": "0o5cdn6"
-				}
-			],
-			"countryCode": "SZ",
-			"isTeaserCompany": false,
-			"website": "https://intensiv-sprengstoff.de"
-		},
-		"t": {
-			"fiscalYearDeviation": "NoDeviation",
-			"fiscalYearEnd": "2022-06-12",
-			"numberOfEmployees": 9569,
-=======
 			"headquarters": "Gotzburg",
 			"headquartersPostalCode": "60501",
 			"sector": "users",
@@ -2065,21 +1038,9 @@
 			"fiscalYearDeviation": "NoDeviation",
 			"fiscalYearEnd": "2022-12-13",
 			"numberOfEmployees": 84504,
->>>>>>> 9901c04d
 			"referencedReports": {
-				"ESEFReport": {
-					"reference": "50a36c418baffd520bb92d84664f06f9732a21f4e2e5ecee6d9136f16e7e0b63",
-<<<<<<< HEAD
-					"isGroupLevel": "Yes",
-					"reportDate": "2023-02-08",
-					"currency": "COP"
-				},
-				"SustainabilityReport": {
-					"reference": "50a36c418baffd520bb92d84664f06f9732a21f4e2e5ecee6d9136f16e7e0b63",
-					"isGroupLevel": "No",
-					"reportDate": "2022-07-20",
-					"currency": "EGP"
-=======
+				"IntegratedReport": {
+					"reference": "50a36c418baffd520bb92d84664f06f9732a21f4e2e5ecee6d9136f16e7e0b63",
 					"isGroupLevel": "No",
 					"currency": "PGK"
 				},
@@ -2090,22 +1051,10 @@
 				"SustainabilityReport": {
 					"reference": "50a36c418baffd520bb92d84664f06f9732a21f4e2e5ecee6d9136f16e7e0b63",
 					"currency": "TND"
->>>>>>> 9901c04d
 				}
 			},
 			"assurance": {
 				"assurance": "ReasonableAssurance",
-<<<<<<< HEAD
-				"provider": "Mues AG",
-				"dataSource": {
-					"page": 623,
-					"report": "ESEFReport",
-					"tagName": "architectures"
-				}
-			},
-			"scopeOfEntities": "NA",
-			"reportingObligation": "No",
-=======
 				"provider": "Böhm, Kröckert und Friedrich",
 				"dataSource": {
 					"page": 157,
@@ -2114,7 +1063,6 @@
 				}
 			},
 			"scopeOfEntities": "Yes",
->>>>>>> 9901c04d
 			"activityLevelReporting": "No",
 			"financialServicesTypes": [
 				"CreditInstitution"
@@ -2129,40 +1077,6 @@
 			},
 			"creditInstitutionKpis": {
 				"interbankLoans": {
-<<<<<<< HEAD
-					"value": 0.8349,
-					"dataSource": {
-						"page": 888,
-						"report": "SustainabilityReport",
-						"tagName": "schemas"
-					},
-					"quality": "Reported",
-					"comment": "override redundant system"
-				},
-				"tradingPortfolio": {
-					"value": 0.9445,
-					"dataSource": {
-						"page": 80,
-						"report": "ESEFReport",
-						"tagName": "mindshare"
-					},
-					"quality": "Audited",
-					"comment": "index 1080p circuit"
-				},
-				"greenAssetRatio": {
-					"value": 0.6591,
-					"dataSource": {
-						"page": 204,
-						"report": "SustainabilityReport",
-						"tagName": "networks"
-					},
-					"quality": "Reported",
-					"comment": "transmit online bus"
-				}
-			}
-		},
-		"reportingPeriod": "2019"
-=======
 					"value": 0.4811,
 					"dataSource": {
 						"page": 717,
@@ -2188,60 +1102,10 @@
 			}
 		},
 		"reportingPeriod": "2020-Q1"
->>>>>>> 9901c04d
 	},
 	{
 		"companyInformation": {
 			"companyName": "eligible-activity-Point-0.292",
-<<<<<<< HEAD
-			"companyAlternativeNames": [
-				"Fietz, Kopf und Borsch",
-				"Kastner-Hessler",
-				"Ullrich Gruppe",
-				"Vahlensieck GmbH"
-			],
-			"headquarters": "Neu Joel",
-			"sector": "initiatives",
-			"identifiers": [
-				{
-					"identifierType": "Duns",
-					"identifierValue": "nxat8odub"
-				},
-				{
-					"identifierType": "Isin",
-					"identifierValue": "v4zmh5pyd89a"
-				},
-				{
-					"identifierType": "Lei",
-					"identifierValue": "0rj8nq3r92wdkyjchw2d"
-				},
-				{
-					"identifierType": "PermId",
-					"identifierValue": "ku7or3byh4"
-				},
-				{
-					"identifierType": "Ticker",
-					"identifierValue": "v1yqb0o"
-				}
-			],
-			"countryCode": "UY",
-			"isTeaserCompany": false,
-			"website": "http://tot-hurrikan.net"
-		},
-		"t": {
-			"fiscalYearDeviation": "Deviation",
-			"fiscalYearEnd": "2022-06-06",
-			"numberOfEmployees": 31079,
-			"referencedReports": {
-				"IntegratedReport": {
-					"reference": "50a36c418baffd520bb92d84664f06f9732a21f4e2e5ecee6d9136f16e7e0b63",
-					"isGroupLevel": "Yes",
-					"currency": "CUP"
-				},
-				"AnnualReport": {
-					"reference": "50a36c418baffd520bb92d84664f06f9732a21f4e2e5ecee6d9136f16e7e0b63",
-					"currency": "GMD"
-=======
 			"headquarters": "West Baranland",
 			"sector": "web services",
 			"identifiers": [
@@ -2283,18 +1147,10 @@
 					"isGroupLevel": "Yes",
 					"reportDate": "2022-10-25",
 					"currency": "JPY"
->>>>>>> 9901c04d
 				}
 			},
 			"assurance": {
 				"assurance": "ReasonableAssurance",
-<<<<<<< HEAD
-				"provider": "Schwartz-Jahnke"
-			},
-			"scopeOfEntities": "No",
-			"reportingObligation": "Yes",
-			"activityLevelReporting": "No",
-=======
 				"provider": "Grothkopp, Adams und Geese",
 				"dataSource": {
 					"page": 490,
@@ -2303,7 +1159,6 @@
 				}
 			},
 			"reportingObligation": "No",
->>>>>>> 9901c04d
 			"financialServicesTypes": [
 				"CreditInstitution"
 			],
@@ -2317,34 +1172,6 @@
 			},
 			"creditInstitutionKpis": {
 				"interbankLoans": {
-<<<<<<< HEAD
-					"value": 0.3611,
-					"dataSource": {
-						"page": 952,
-						"report": "IntegratedReport",
-						"tagName": "vortals"
-					},
-					"quality": "Estimated",
-					"comment": "parse back-end capacitor"
-				},
-				"tradingPortfolio": {
-					"value": 0.0667,
-					"dataSource": {
-						"page": 335,
-						"report": "AnnualReport",
-						"tagName": "e-markets"
-					},
-					"quality": "Reported",
-					"comment": "navigate wireless transmitter"
-				},
-				"greenAssetRatio": {
-					"value": 0.2179,
-					"quality": "Estimated"
-				}
-			}
-		},
-		"reportingPeriod": "2021"
-=======
 					"quality": "NA"
 				},
 				"tradingPortfolio": {
@@ -2370,6 +1197,5 @@
 			}
 		},
 		"reportingPeriod": "2020"
->>>>>>> 9901c04d
 	}
 ]