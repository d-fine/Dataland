[
	{
		"companyInformation": {
			"companyName": "asset-management-insurance-company",
			"companyAlternativeNames": [
				"Rosenauer, Koester und Hense"
			],
			"companyLegalForm": "Private Limited Company (Ltd)",
			"headquarters": "Bad Yannickdorf",
			"headquartersPostalCode": "00662",
			"sector": "technologies",
			"identifiers": [
				{
					"identifierType": "CompanyRegistrationNumber",
					"identifierValue": "2oc74nge4wak8da"
				},
				{
					"identifierType": "Duns",
					"identifierValue": "tljyfyj2w"
				},
				{
					"identifierType": "Isin",
					"identifierValue": "vpkbsk901srj"
				},
				{
					"identifierType": "Lei",
					"identifierValue": "jhahoidu64kn50gtkjwh"
				},
				{
					"identifierType": "Ticker",
					"identifierValue": "n549ack"
				}
			],
			"countryCode": "TV",
			"isTeaserCompany": false,
			"website": "https://vertrauensvoll-zeh.net"
		},
		"t": {
			"referencedReports": {
				"AnnualReport": {
					"reference": "https://xn--beglckend-hochhaus-p6b.ch/substanziell-bahnhof.pdf",
					"reportDate": "2023-01-03",
					"currency": "SBD"
				},
				"ESEFReport": {
					"reference": "https://xn--prestigetrchtig-regal-f2b.ch/verb%C3%BCrgt-monotheismus.pdf",
					"isGroupLevel": "No",
					"reportDate": "2022-10-05",
					"currency": "MGA"
				},
				"IntegratedReport": {
					"reference": "http://xn--leichtfssig-politiker-fic.com/prophetisch-rad.pdf",
					"isGroupLevel": "No",
					"currency": "RUB"
				}
			},
			"fiscalYearDeviation": "Deviation",
			"assurance": {
				"assurance": "ReasonableAssurance",
				"provider": "Blassneck GmbH",
				"dataSource": {
					"page": 10,
					"report": "IntegratedReport",
					"tagName": "e-services"
				}
			},
			"reportingObligation": "Yes",
			"activityLevelReporting": "Yes",
			"financialServicesTypes": [
				"AssetManagement",
				"InsuranceOrReinsurance"
			],
			"eligibilityKpis": {
				"AssetManagement": {
					"banksAndIssuers": {
<<<<<<< HEAD
						"value": 0.38,
						"quality": "Incomplete"
					},
					"derivatives": {
						"value": 0.72,
						"quality": "Estimated"
=======
						"value": 0.9825,
						"dataSource": {
							"page": 1038,
							"report": "AnnualReport",
							"tagName": "experiences"
						},
						"quality": "Reported",
						"comment": "synthesize primary system"
					},
					"derivatives": {
						"value": 0.6643,
						"quality": "Incomplete"
>>>>>>> 6a368fce
					},
					"investmentNonNfrd": {
						"value": 0.2864,
						"dataSource": {
							"page": 72,
							"report": "IntegratedReport",
							"tagName": "e-markets"
						},
						"quality": "Audited",
						"comment": "copy primary bandwidth"
					},
					"taxonomyEligibleActivity": {
						"value": 0.9267,
						"dataSource": {
							"page": 720,
							"report": "IntegratedReport",
							"tagName": "e-markets"
						},
						"quality": "Reported",
						"comment": "input optical protocol"
					},
					"taxonomyNonEligibleActivity": {
<<<<<<< HEAD
						"value": 0.68,
=======
						"value": 0.2177,
>>>>>>> 6a368fce
						"dataSource": {
							"page": 1,
							"report": "AnnualReport",
							"tagName": "schemas"
						},
						"quality": "Audited",
						"comment": "reboot mobile circuit"
					}
				},
				"InsuranceOrReinsurance": {
					"banksAndIssuers": {
<<<<<<< HEAD
						"value": 0.97,
=======
						"value": 0.1317,
>>>>>>> 6a368fce
						"dataSource": {
							"page": 414,
							"report": "ESEFReport",
							"tagName": "metrics"
						},
						"quality": "Audited",
						"comment": "parse wireless driver"
					},
					"derivatives": {
<<<<<<< HEAD
						"value": 0.74,
=======
						"value": 0.2791,
>>>>>>> 6a368fce
						"dataSource": {
							"page": 613,
							"report": "ESEFReport",
							"tagName": "systems"
						},
						"quality": "Audited",
						"comment": "hack primary monitor"
					},
					"investmentNonNfrd": {
<<<<<<< HEAD
						"value": 0.08,
=======
						"value": 0.932,
>>>>>>> 6a368fce
						"dataSource": {
							"page": 356,
							"report": "IntegratedReport",
							"tagName": "partnerships"
						},
						"quality": "Incomplete",
						"comment": "quantify digital panel"
					},
					"taxonomyEligibleActivity": {
<<<<<<< HEAD
						"value": 0.50,
=======
						"value": 0.5623,
>>>>>>> 6a368fce
						"dataSource": {
							"page": 512,
							"report": "IntegratedReport",
							"tagName": "infomediaries"
						},
						"quality": "Estimated",
						"comment": "generate virtual bus"
					},
					"taxonomyNonEligibleActivity": {
<<<<<<< HEAD
						"value": 0.43,
						"dataSource": {
							"page": 429,
							"report": "SustainabilityReport",
							"tagName": "models"
						},
						"quality": "Reported",
						"comment": "synthesize primary application"
=======
						"value": 0.3737,
						"quality": "Estimated"
>>>>>>> 6a368fce
					}
				}
			},
			"insuranceKpis": {
				"taxonomyEligibleNonLifeInsuranceActivities": {
<<<<<<< HEAD
					"value": 0.42,
					"quality": "Estimated"
=======
					"value": 0.9228,
					"quality": "Incomplete"
>>>>>>> 6a368fce
				}
			}
		},
		"reportingPeriod": "2019"
	},
	{
		"companyInformation": {
			"companyName": "credit-institution-dual-field-submission",
			"companyAlternativeNames": [
				"Kohlmann-Haupt",
				"Poeschl-Langhirt",
				"Sander-Eisenlauer"
			],
			"headquarters": "Wolfdorf",
			"headquartersPostalCode": "96060",
			"sector": "channels",
			"identifiers": [
				{
					"identifierType": "CompanyRegistrationNumber",
					"identifierValue": "vqdbjvcx0n9d4z7"
				},
				{
					"identifierType": "PermId",
					"identifierValue": "utxn1orekx"
				},
				{
					"identifierType": "Ticker",
					"identifierValue": "htsap8n"
				}
			],
			"countryCode": "NC",
			"isTeaserCompany": false,
			"website": "https://rentabel-cricket.ch"
		},
		"t": {
			"referencedReports": {
				"AnnualReport": {
					"reference": "https://facettenreich-drache.ch/z%C3%BCndend-tornado.pdf",
					"isGroupLevel": "NA",
					"currency": "GNF"
				},
				"SustainabilityReport": {
					"reference": "https://xn--ultimativ-kse-lfb.net/ignorant-herz.pdf",
					"isGroupLevel": "NA",
					"currency": "SAR"
				}
			},
			"assurance": {
				"assurance": "ReasonableAssurance",
				"provider": "Best, Trampeli und Martel",
				"dataSource": {
					"page": 647,
					"report": "SustainabilityReport",
					"tagName": "networks"
				}
			},
			"reportingObligation": "Yes",
			"financialServicesTypes": [
				"CreditInstitution"
			],
			"eligibilityKpis": {
				"CreditInstitution": {
					"banksAndIssuers": {
<<<<<<< HEAD
						"value": 0.05,
						"quality": "Incomplete"
					},
					"derivatives": {
						"value": 0.32,
=======
						"quality": "NA"
					},
					"derivatives": {
						"value": 0.8384,
>>>>>>> 6a368fce
						"dataSource": {
							"page": 755,
							"report": "SustainabilityReport",
							"tagName": "action-items"
						},
						"quality": "Reported",
						"comment": "index open-source interface"
					},
					"investmentNonNfrd": {
<<<<<<< HEAD
						"value": 0.39,
						"quality": "Incomplete"
					},
					"taxonomyEligibleActivity": {
						"quality": "NA"
					},
					"taxonomyNonEligibleActivity": {
						"value": 0.05,
=======
						"value": 0.6214,
						"quality": "Incomplete"
					},
					"taxonomyEligibleActivity": {
						"value": 0.6265,
>>>>>>> 6a368fce
						"dataSource": {
							"page": 173,
							"report": "AnnualReport",
							"tagName": "web-readiness"
						},
						"quality": "Estimated",
						"comment": "compress open-source capacitor"
					},
					"taxonomyNonEligibleActivity": {
						"value": 0.5797,
						"quality": "Incomplete"
					}
				}
			},
			"creditInstitutionKpis": {
				"interbankLoans": {
<<<<<<< HEAD
					"value": 0.29,
=======
					"value": 0.3037,
>>>>>>> 6a368fce
					"dataSource": {
						"page": 168,
						"report": "SustainabilityReport",
						"tagName": "initiatives"
					},
					"quality": "Audited",
					"comment": "bypass 1080p transmitter"
				},
				"tradingPortfolio": {
<<<<<<< HEAD
					"value": 0.66,
=======
					"value": 0.5134,
					"quality": "Estimated"
				},
				"greenAssetRatio": {
					"value": 0.1562,
>>>>>>> 6a368fce
					"dataSource": {
						"page": 639,
						"report": "AnnualReport",
						"tagName": "initiatives"
					},
					"quality": "Audited",
<<<<<<< HEAD
					"comment": "index cross-platform hard drive"
				},
				"greenAssetRatio": {
					"value": 0.11,
					"quality": "Incomplete"
=======
					"comment": "compress multi-byte microchip"
>>>>>>> 6a368fce
				}
			}
		},
		"reportingPeriod": "2019"
	},
	{
		"companyInformation": {
			"companyName": "credit-institution-single-field-submission",
			"companyAlternativeNames": [
				"Leberer KG",
				"Leyckes-Kulma",
				"Ophey KG",
				"Sehls AG"
			],
			"companyLegalForm": "Sole Trader",
			"headquarters": "Wassilewland",
			"sector": "mindshare",
			"identifiers": [
				{
					"identifierType": "PermId",
					"identifierValue": "olg8p2uq9g"
				}
			],
			"countryCode": "GQ",
			"isTeaserCompany": false,
			"website": "http://fabelhaft-brust.info"
		},
		"t": {
			"referencedReports": {
				"AnnualReport": {
					"reference": "http://xn--tchtig-hunger-wob.info/gn%C3%A4dig-pferd.pdf",
					"isGroupLevel": "No",
					"currency": "LAK"
				}
			},
			"fiscalYearDeviation": "NoDeviation",
			"fiscalYearEnd": "2022-09-03",
			"assurance": {
				"assurance": "LimitedAssurance"
			},
			"numberOfEmployees": 93479,
			"activityLevelReporting": "No",
			"financialServicesTypes": [
				"CreditInstitution"
			],
			"eligibilityKpis": {
				"CreditInstitution": {
					"banksAndIssuers": {
<<<<<<< HEAD
						"value": 0.94,
						"quality": "Estimated"
					},
					"derivatives": {
						"value": 0.99,
=======
						"value": 0.8602,
>>>>>>> 6a368fce
						"dataSource": {
							"page": 259,
							"report": "AnnualReport",
							"tagName": "e-business"
						},
						"quality": "Audited",
						"comment": "reboot back-end application"
					},
					"derivatives": {
						"value": 0.4895,
						"quality": "Estimated"
					},
					"investmentNonNfrd": {
<<<<<<< HEAD
						"value": 0.07,
=======
						"value": 0.0106,
>>>>>>> 6a368fce
						"dataSource": {
							"page": 318,
							"report": "AnnualReport",
							"tagName": "schemas"
						},
						"quality": "Estimated",
						"comment": "input online firewall"
					},
					"taxonomyEligibleActivity": {
<<<<<<< HEAD
						"value": 0.01,
						"quality": "Estimated"
					},
					"taxonomyNonEligibleActivity": {
						"value": 0.36,
=======
						"value": 0.0101,
>>>>>>> 6a368fce
						"dataSource": {
							"page": 1029,
							"report": "AnnualReport",
							"tagName": "interfaces"
						},
						"quality": "Estimated",
						"comment": "connect multi-byte hard drive"
					},
					"taxonomyNonEligibleActivity": {
						"value": 0.1635,
						"quality": "Incomplete"
					}
				}
			},
			"creditInstitutionKpis": {
				"tradingPortfolioAndInterbankLoans": {
<<<<<<< HEAD
					"value": 0.79,
					"dataSource": {
						"page": 929,
						"report": "IntegratedReport",
						"tagName": "models"
					},
					"quality": "Audited",
					"comment": "generate open-source bandwidth"
				},
				"greenAssetRatio": {
					"value": 0.95,
=======
					"value": 0.6172,
					"quality": "Estimated"
				},
				"greenAssetRatio": {
					"value": 0.4844,
>>>>>>> 6a368fce
					"dataSource": {
						"page": 432,
						"report": "AnnualReport",
						"tagName": "vortals"
					},
					"quality": "Audited",
					"comment": "quantify multi-byte circuit"
				}
			}
		},
		"reportingPeriod": "2020"
	},
	{
		"companyInformation": {
			"companyName": "insurance-company",
			"companyAlternativeNames": [],
			"companyLegalForm": "GmbH & Co. KG",
			"headquarters": "Frohndorf",
			"headquartersPostalCode": "21688",
			"sector": "users",
			"identifiers": [
				{
					"identifierType": "Duns",
					"identifierValue": "t6ivqy5p5"
				},
				{
					"identifierType": "Isin",
					"identifierValue": "8tz52smmmqxn"
				},
				{
					"identifierType": "Ticker",
					"identifierValue": "2zraoru"
				}
			],
			"countryCode": "AT",
			"isTeaserCompany": false,
			"website": "https://leistungsstark-verben.ch"
		},
		"t": {
			"referencedReports": {
				"IntegratedReport": {
					"reference": "http://stilvoll-grundbegriff.net/bildlich-kultur.pdf",
					"isGroupLevel": "No",
					"currency": "ARS"
				},
				"AnnualReport": {
					"reference": "http://wirksam-schwimmen.ch/gesch%C3%A4ftig-see.pdf",
					"reportDate": "2022-10-08",
					"currency": "AWG"
				},
				"SustainabilityReport": {
					"reference": "http://traurig-mann.org/%C3%BCberlegen-lampe.pdf",
					"isGroupLevel": "NA",
					"currency": "FKP"
				},
				"ESEFReport": {
					"reference": "https://treffsicher-hinduismus.info/weltbekannt-hunger.pdf",
					"currency": "ERN"
				}
			},
			"fiscalYearDeviation": "NoDeviation",
			"assurance": {
				"assurance": "None"
			},
			"scopeOfEntities": "NA",
			"numberOfEmployees": 40628,
			"activityLevelReporting": "No",
			"financialServicesTypes": [
				"InsuranceOrReinsurance"
			],
			"eligibilityKpis": {
				"InsuranceOrReinsurance": {
					"banksAndIssuers": {
<<<<<<< HEAD
						"value": 0.84,
=======
						"value": 0.5278,
>>>>>>> 6a368fce
						"dataSource": {
							"page": 1160,
							"report": "ESEFReport",
							"tagName": "functionalities"
						},
						"quality": "Incomplete",
						"comment": "program wireless circuit"
					},
					"derivatives": {
<<<<<<< HEAD
						"value": 0.32,
=======
						"value": 0.22,
>>>>>>> 6a368fce
						"dataSource": {
							"page": 878,
							"report": "SustainabilityReport",
							"tagName": "communities"
						},
						"quality": "Reported",
						"comment": "generate cross-platform card"
					},
					"investmentNonNfrd": {
<<<<<<< HEAD
						"value": 0.04,
=======
						"value": 0.7429,
>>>>>>> 6a368fce
						"dataSource": {
							"page": 1131,
							"report": "ESEFReport",
							"tagName": "e-markets"
						},
						"quality": "Reported",
						"comment": "bypass neural driver"
					},
					"taxonomyEligibleActivity": {
<<<<<<< HEAD
						"value": 0.40,
						"dataSource": {
							"page": 113,
							"report": "ESEFReport",
							"tagName": "users"
						},
						"quality": "Reported",
						"comment": "program solid state protocol"
					},
					"taxonomyNonEligibleActivity": {
						"value": 0.17,
=======
						"value": 0.7082,
						"quality": "Incomplete"
					},
					"taxonomyNonEligibleActivity": {
						"value": 0.0039,
>>>>>>> 6a368fce
						"dataSource": {
							"page": 451,
							"report": "ESEFReport",
							"tagName": "portals"
						},
						"quality": "Reported",
						"comment": "reboot multi-byte pixel"
					}
				}
			},
			"insuranceKpis": {
				"taxonomyEligibleNonLifeInsuranceActivities": {
<<<<<<< HEAD
					"value": 0.97,
					"dataSource": {
						"page": 59,
						"report": "ESEFReport",
						"tagName": "web-readiness"
					},
					"quality": "Reported",
					"comment": "program mobile hard drive"
=======
					"value": 0.5646,
					"quality": "Estimated"
>>>>>>> 6a368fce
				}
			}
		},
		"reportingPeriod": "2023"
	},
	{
		"companyInformation": {
			"companyName": "asset-management-company",
			"companyAlternativeNames": [
				"Aschenbroich-Göbel",
				"Urhig GmbH & Co. KG"
			],
			"headquarters": "Quentinstadt",
			"sector": "synergies",
			"identifiers": [
				{
					"identifierType": "Duns",
					"identifierValue": "oarngos6n"
				}
			],
			"countryCode": "SA",
			"isTeaserCompany": false,
			"website": "http://stolz-schreibtisch.org"
		},
		"t": {
			"referencedReports": {
				"ESEFReport": {
					"reference": "https://friedlich-tuberkulose.ch/%C3%BCberzeugend-kraft.pdf",
					"currency": "XFU"
				},
				"IntegratedReport": {
					"reference": "http://xn--khn-bewusstsein-zvb.ch/arm-wasser.pdf",
					"reportDate": "2022-08-18",
					"currency": "JPY"
				}
			},
			"fiscalYearEnd": "2022-12-18",
			"assurance": {
				"assurance": "None"
			},
			"reportingObligation": "Yes",
			"financialServicesTypes": [
				"AssetManagement"
			],
			"eligibilityKpis": {
				"AssetManagement": {
					"banksAndIssuers": {
<<<<<<< HEAD
						"value": 0.91,
=======
						"value": 0.6945,
>>>>>>> 6a368fce
						"dataSource": {
							"page": 492,
							"report": "IntegratedReport",
							"tagName": "mindshare"
						},
						"quality": "Estimated",
						"comment": "back up 1080p capacitor"
					},
					"derivatives": {
<<<<<<< HEAD
						"value": 0.42,
=======
						"value": 0.4999,
>>>>>>> 6a368fce
						"dataSource": {
							"page": 166,
							"report": "IntegratedReport",
							"tagName": "ROI"
						},
						"quality": "Estimated",
						"comment": "calculate bluetooth panel"
					},
					"investmentNonNfrd": {
<<<<<<< HEAD
						"value": 0.60,
						"quality": "Estimated"
=======
						"value": 0.4058,
						"dataSource": {
							"page": 262,
							"report": "ESEFReport",
							"tagName": "relationships"
						},
						"quality": "Reported",
						"comment": "compress online firewall"
>>>>>>> 6a368fce
					},
					"taxonomyEligibleActivity": {
						"value": 0.4897,
						"dataSource": {
							"page": 724,
							"report": "ESEFReport",
							"tagName": "platforms"
						},
						"quality": "Reported",
						"comment": "copy virtual application"
					},
					"taxonomyNonEligibleActivity": {
<<<<<<< HEAD
						"value": 0.57,
						"dataSource": {
							"page": 9,
							"report": "AnnualReport",
							"tagName": "mindshare"
						},
						"quality": "Audited",
						"comment": "connect auxiliary capacitor"
=======
						"quality": "NA"
>>>>>>> 6a368fce
					}
				}
			}
		},
		"reportingPeriod": "2019-Q3"
	},
	{
		"companyInformation": {
			"companyName": "company-for-all-types",
			"companyAlternativeNames": [
				"Büngener-Pottel",
				"Hoffman GmbH"
			],
			"companyLegalForm": "Limited Liability Partnership (LLP)",
			"headquarters": "Bad Joelina",
			"headquartersPostalCode": "57572",
			"sector": "ROI",
			"identifiers": [
				{
					"identifierType": "CompanyRegistrationNumber",
					"identifierValue": "x5y2sucr5qwb0ob"
				},
				{
					"identifierType": "Duns",
					"identifierValue": "f2aeq3f7o"
				},
				{
					"identifierType": "Isin",
					"identifierValue": "43pcp657xby2"
				},
				{
					"identifierType": "Lei",
					"identifierValue": "k7xvvaoys2r7iss4lx59"
				},
				{
					"identifierType": "PermId",
					"identifierValue": "bph0ib45vg"
				}
			],
			"countryCode": "AO",
			"isTeaserCompany": false,
			"website": "https://beherzt-religion.com"
		},
		"t": {
			"referencedReports": {
				"IntegratedReport": {
					"reference": "http://umwerfend-cholera.org/exzentrisch-stadt.pdf",
					"reportDate": "2023-02-22",
					"currency": "UGX"
				},
				"ESEFReport": {
					"reference": "https://xn--bersinnlich-landwirtschaft-xzc.name/aktuell-flaschenzug.pdf",
					"isGroupLevel": "No",
					"reportDate": "2022-06-18",
					"currency": "BND"
				},
				"AnnualReport": {
					"reference": "https://xn--mrchenhaft-mathematik-51b.net/wild-abtreibung.pdf",
					"isGroupLevel": "No",
					"currency": "VND"
				}
			},
			"assurance": {
				"assurance": "LimitedAssurance",
				"provider": "Stelkens, Zinser und Kaesmacher"
			},
			"scopeOfEntities": "Yes",
			"numberOfEmployees": 51880,
			"activityLevelReporting": "Yes",
			"financialServicesTypes": [
				"CreditInstitution",
				"AssetManagement",
				"InsuranceOrReinsurance",
				"InvestmentFirm"
			],
			"eligibilityKpis": {
				"CreditInstitution": {
					"banksAndIssuers": {
<<<<<<< HEAD
						"value": 0.80,
=======
						"value": 0.0024,
>>>>>>> 6a368fce
						"dataSource": {
							"page": 471,
							"report": "IntegratedReport",
							"tagName": "solutions"
						},
						"quality": "Estimated",
						"comment": "calculate online hard drive"
					},
					"derivatives": {
<<<<<<< HEAD
						"value": 0.57,
=======
						"value": 0.7819,
>>>>>>> 6a368fce
						"dataSource": {
							"page": 1078,
							"report": "ESEFReport",
							"tagName": "bandwidth"
						},
						"quality": "Estimated",
						"comment": "compress auxiliary panel"
					},
					"investmentNonNfrd": {
<<<<<<< HEAD
						"value": 0.80,
=======
						"value": 0.1962,
>>>>>>> 6a368fce
						"dataSource": {
							"page": 809,
							"report": "IntegratedReport",
							"tagName": "communities"
						},
						"quality": "Audited",
						"comment": "reboot online array"
					},
					"taxonomyEligibleActivity": {
<<<<<<< HEAD
						"value": 0.71,
						"quality": "Incomplete"
					},
					"taxonomyNonEligibleActivity": {
						"value": 0.84,
						"quality": "Incomplete"
=======
						"value": 0.9014,
						"quality": "Estimated"
					},
					"taxonomyNonEligibleActivity": {
						"value": 0.8196,
						"dataSource": {
							"page": 208,
							"report": "AnnualReport",
							"tagName": "web services"
						},
						"quality": "Incomplete",
						"comment": "hack virtual array"
>>>>>>> 6a368fce
					}
				},
				"AssetManagement": {
					"banksAndIssuers": {
<<<<<<< HEAD
						"value": 0.29,
						"quality": "Incomplete"
					},
					"derivatives": {
						"value": 0.67,
=======
						"value": 0.792,
						"dataSource": {
							"page": 142,
							"report": "IntegratedReport",
							"tagName": "metrics"
						},
						"quality": "Audited",
						"comment": "generate digital panel"
					},
					"derivatives": {
						"value": 0.0819,
>>>>>>> 6a368fce
						"dataSource": {
							"page": 762,
							"report": "ESEFReport",
							"tagName": "action-items"
						},
						"quality": "Reported",
						"comment": "transmit digital alarm"
					},
					"investmentNonNfrd": {
<<<<<<< HEAD
						"value": 0.46,
						"quality": "Estimated"
					},
					"taxonomyEligibleActivity": {
						"value": 0.60,
=======
						"value": 0.5537,
						"dataSource": {
							"page": 155,
							"report": "IntegratedReport",
							"tagName": "technologies"
						},
						"quality": "Reported",
						"comment": "quantify optical firewall"
					},
					"taxonomyEligibleActivity": {
						"value": 0.6438,
>>>>>>> 6a368fce
						"dataSource": {
							"page": 741,
							"report": "IntegratedReport",
							"tagName": "models"
						},
						"quality": "Reported",
						"comment": "bypass back-end feed"
					},
					"taxonomyNonEligibleActivity": {
<<<<<<< HEAD
						"value": 0.16,
=======
						"value": 0.6358,
>>>>>>> 6a368fce
						"dataSource": {
							"page": 448,
							"report": "AnnualReport",
							"tagName": "applications"
						},
						"quality": "Audited",
						"comment": "copy auxiliary bandwidth"
					}
				},
				"InsuranceOrReinsurance": {
					"banksAndIssuers": {
<<<<<<< HEAD
						"value": 0.56,
=======
						"value": 0.2471,
>>>>>>> 6a368fce
						"dataSource": {
							"page": 43,
							"report": "AnnualReport",
							"tagName": "interfaces"
						},
						"quality": "Audited",
						"comment": "bypass wireless circuit"
					},
					"derivatives": {
<<<<<<< HEAD
						"value": 0.74,
=======
						"value": 0.3218,
>>>>>>> 6a368fce
						"dataSource": {
							"page": 1158,
							"report": "AnnualReport",
							"tagName": "solutions"
						},
						"quality": "Audited",
						"comment": "quantify bluetooth program"
					},
					"investmentNonNfrd": {
<<<<<<< HEAD
						"value": 0.28,
						"dataSource": {
							"page": 322,
							"report": "SustainabilityReport",
							"tagName": "vortals"
						},
						"quality": "Audited",
						"comment": "back up digital sensor"
					},
					"taxonomyEligibleActivity": {
						"value": 0.62,
=======
						"value": 0.8979,
						"quality": "Estimated"
					},
					"taxonomyEligibleActivity": {
						"value": 0.8673,
>>>>>>> 6a368fce
						"dataSource": {
							"page": 341,
							"report": "AnnualReport",
							"tagName": "mindshare"
						},
						"quality": "Audited",
						"comment": "back up redundant pixel"
					},
					"taxonomyNonEligibleActivity": {
<<<<<<< HEAD
						"value": 0.03,
=======
						"value": 0.7454,
>>>>>>> 6a368fce
						"dataSource": {
							"page": 22,
							"report": "AnnualReport",
							"tagName": "relationships"
						},
						"quality": "Reported",
						"comment": "index mobile card"
					}
				},
				"InvestmentFirm": {
					"banksAndIssuers": {
<<<<<<< HEAD
						"value": 0.68,
						"quality": "Estimated"
					},
					"derivatives": {
						"value": 0.41,
						"dataSource": {
							"page": 572,
							"report": "ESEFReport",
							"tagName": "channels"
						},
						"quality": "Audited",
						"comment": "navigate back-end firewall"
					},
					"investmentNonNfrd": {
						"value": 0.24,
=======
						"value": 0.1334,
						"quality": "Estimated"
					},
					"derivatives": {
						"value": 0.7739,
						"quality": "Estimated"
					},
					"investmentNonNfrd": {
						"value": 0.7773,
>>>>>>> 6a368fce
						"dataSource": {
							"page": 188,
							"report": "AnnualReport",
							"tagName": "interfaces"
						},
						"quality": "Reported",
						"comment": "connect wireless hard drive"
					},
					"taxonomyEligibleActivity": {
<<<<<<< HEAD
						"value": 0.83,
=======
						"value": 0.9947,
>>>>>>> 6a368fce
						"dataSource": {
							"page": 335,
							"report": "ESEFReport",
							"tagName": "e-commerce"
						},
						"quality": "Incomplete",
						"comment": "override auxiliary capacitor"
					},
					"taxonomyNonEligibleActivity": {
<<<<<<< HEAD
						"value": 0.03,
						"dataSource": {
							"page": 692,
							"report": "ESEFReport",
							"tagName": "channels"
						},
						"quality": "Reported",
						"comment": "generate multi-byte hard drive"
=======
						"value": 0.6358,
						"quality": "Incomplete"
>>>>>>> 6a368fce
					}
				}
			},
			"creditInstitutionKpis": {
				"interbankLoans": {
<<<<<<< HEAD
					"value": 0.26,
					"quality": "Incomplete"
				},
				"tradingPortfolio": {
					"value": 0.56,
=======
					"value": 0.6344,
>>>>>>> 6a368fce
					"dataSource": {
						"page": 920,
						"report": "AnnualReport",
						"tagName": "deliverables"
					},
					"quality": "Audited",
					"comment": "navigate haptic program"
				},
<<<<<<< HEAD
				"tradingPortfolioAndInterbankLoans": {
					"value": 0.43,
=======
				"tradingPortfolio": {
					"value": 0.443,
>>>>>>> 6a368fce
					"dataSource": {
						"page": 1111,
						"report": "AnnualReport",
						"tagName": "initiatives"
					},
					"quality": "Incomplete",
					"comment": "hack online firewall"
				},
<<<<<<< HEAD
				"greenAssetRatio": {
					"value": 0.74,
=======
				"tradingPortfolioAndInterbankLoans": {
					"value": 0.0771,
>>>>>>> 6a368fce
					"quality": "Estimated"
				},
				"greenAssetRatio": {
					"value": 0.6528,
					"dataSource": {
						"page": 2,
						"report": "AnnualReport",
						"tagName": "paradigms"
					},
					"quality": "Estimated",
					"comment": "input wireless firewall"
				}
			},
			"insuranceKpis": {
				"taxonomyEligibleNonLifeInsuranceActivities": {
<<<<<<< HEAD
					"value": 0.20,
					"quality": "Estimated"
=======
					"value": 0.6384,
					"dataSource": {
						"page": 494,
						"report": "IntegratedReport",
						"tagName": "systems"
					},
					"quality": "Estimated",
					"comment": "index auxiliary pixel"
>>>>>>> 6a368fce
				}
			},
			"investmentFirmKpis": {
				"greenAssetRatio": {
<<<<<<< HEAD
					"value": 0.57,
=======
					"value": 0.8242,
>>>>>>> 6a368fce
					"dataSource": {
						"page": 577,
						"report": "IntegratedReport",
						"tagName": "systems"
					},
					"quality": "Audited",
					"comment": "navigate primary system"
				}
			}
		},
		"reportingPeriod": "2021"
	},
	{
		"companyInformation": {
			"companyName": "eligible-activity-Point-0.26",
			"companyAlternativeNames": [
				"Wischek, Schönberg und Sischka"
			],
			"companyLegalForm": "Partnership without Limited Liability",
			"headquarters": "Jasperburg",
			"headquartersPostalCode": "79577",
			"sector": "applications",
			"identifiers": [
				{
					"identifierType": "Isin",
					"identifierValue": "i3gegfgapz3g"
				},
				{
					"identifierType": "Ticker",
					"identifierValue": "n02tk09"
				}
			],
			"countryCode": "SG",
			"isTeaserCompany": false,
			"website": "http://gewaltig-hagel.org"
		},
		"t": {
			"referencedReports": {
				"AnnualReport": {
					"reference": "http://parallel-sklaverei.info/gefeiert-penis.pdf",
					"isGroupLevel": "Yes",
					"currency": "YER"
				},
				"IntegratedReport": {
					"reference": "http://gelassen-frau.de/schnell-monotheismus.pdf",
					"isGroupLevel": "NA",
					"reportDate": "2022-11-23",
					"currency": "XAG"
				},
				"SustainabilityReport": {
					"reference": "http://modebewusst-biologie.info/seri%C3%B6s-kapitalismus.pdf",
					"isGroupLevel": "No",
					"reportDate": "2022-06-26",
					"currency": "SRD"
				},
				"ESEFReport": {
					"reference": "http://magisch-kilogramm.org/informativ-wissenschaftler.pdf",
					"isGroupLevel": "NA",
					"reportDate": "2022-06-02",
					"currency": "MRO"
				}
			},
			"fiscalYearDeviation": "NoDeviation",
			"assurance": {
				"assurance": "None"
			},
			"reportingObligation": "Yes",
			"financialServicesTypes": [
				"CreditInstitution"
			],
			"eligibilityKpis": {
				"CreditInstitution": {
					"taxonomyEligibleActivity": {
						"value": 0.26,
						"quality": "Reported"
					}
				}
			},
			"creditInstitutionKpis": {
				"tradingPortfolioAndInterbankLoans": {
					"value": 0.7053,
					"quality": "Estimated"
				},
				"greenAssetRatio": {
					"value": 0.7666,
					"dataSource": {
						"page": 351,
						"report": "SustainabilityReport",
						"tagName": "architectures"
					},
					"quality": "Audited",
					"comment": "input wireless microchip"
				}
			}
		},
		"reportingPeriod": "2021"
	},
	{
		"companyInformation": {
			"companyName": "eligible-activity-Point-0.29",
			"companyAlternativeNames": [
				"Wilky GmbH & Co. KG"
			],
			"companyLegalForm": "GmbH",
			"headquarters": "West Sienna",
			"headquartersPostalCode": "51462",
			"sector": "synergies",
			"identifiers": [
				{
					"identifierType": "Ticker",
					"identifierValue": "gteb28t"
				}
			],
			"countryCode": "AT",
			"isTeaserCompany": false,
			"website": "https://blind-rolltreppe.com"
		},
		"t": {
			"referencedReports": {
				"IntegratedReport": {
					"reference": "https://knallig-adler.ch/weise-minute.pdf",
					"currency": "LTL"
				},
				"ESEFReport": {
					"reference": "https://lockig-zeh.de/fokussiert-m%C3%B6bel.pdf",
					"isGroupLevel": "No",
					"currency": "AWG"
				}
			},
			"fiscalYearDeviation": "NoDeviation",
			"fiscalYearEnd": "2023-01-20",
			"assurance": {
				"assurance": "ReasonableAssurance"
			},
			"reportingObligation": "Yes",
			"numberOfEmployees": 88773,
			"financialServicesTypes": [
				"CreditInstitution"
			],
			"eligibilityKpis": {
				"CreditInstitution": {
					"taxonomyEligibleActivity": {
						"value": 0.29,
						"quality": "Reported"
					}
				}
			},
			"creditInstitutionKpis": {
				"interbankLoans": {
					"value": 0.1498,
					"dataSource": {
						"page": 1131,
						"report": "ESEFReport",
						"tagName": "paradigms"
					},
					"quality": "Estimated",
					"comment": "generate primary program"
				},
				"tradingPortfolio": {
					"value": 0.5767,
					"dataSource": {
						"page": 584,
						"report": "ESEFReport",
						"tagName": "schemas"
					},
					"quality": "Audited",
					"comment": "override solid state bandwidth"
				},
				"greenAssetRatio": {
					"value": 0.8345,
					"quality": "Estimated"
				}
			}
		},
		"reportingPeriod": "2023"
	},
	{
		"companyInformation": {
			"companyName": "eligible-activity-Point-0.292",
			"companyAlternativeNames": [
				"Hirt-Weiler"
			],
			"companyLegalForm": "GmbH",
			"headquarters": "Hehlscheid",
			"sector": "e-services",
			"identifiers": [
				{
					"identifierType": "Isin",
					"identifierValue": "wcf3lcuaegzu"
				},
				{
					"identifierType": "Lei",
					"identifierValue": "filrr23izi2wuvvn768n"
				},
				{
					"identifierType": "PermId",
					"identifierValue": "f2mlfrwym7"
				},
				{
					"identifierType": "Ticker",
					"identifierValue": "bhsdvh0"
				}
			],
			"countryCode": "GR",
			"isTeaserCompany": false
		},
		"t": {
			"referencedReports": {
				"IntegratedReport": {
					"reference": "https://kommunikativ-pfund.name/ergebnisreich-pulver.pdf",
					"currency": "GHS"
				},
				"ESEFReport": {
					"reference": "https://lieb-photon.ch/grandios-geographie.pdf",
					"isGroupLevel": "Yes",
					"reportDate": "2022-10-04",
					"currency": "RSD"
				}
			},
			"fiscalYearDeviation": "NoDeviation",
			"fiscalYearEnd": "2022-07-21",
			"assurance": {
				"assurance": "None"
			},
			"scopeOfEntities": "NA",
			"reportingObligation": "No",
			"numberOfEmployees": 60672,
			"activityLevelReporting": "Yes",
			"financialServicesTypes": [
				"CreditInstitution"
			],
			"eligibilityKpis": {
				"CreditInstitution": {
					"taxonomyEligibleActivity": {
						"value": 0.292,
						"quality": "Reported"
					}
				}
			},
			"creditInstitutionKpis": {
				"interbankLoans": {
					"value": 0.0789,
					"quality": "Incomplete"
				},
				"tradingPortfolio": {
					"value": 0.5835,
					"quality": "Estimated"
				},
				"greenAssetRatio": {
					"quality": "NA"
				}
			}
		},
		"reportingPeriod": "2020"
	}
]<|MERGE_RESOLUTION|>--- conflicted
+++ resolved
@@ -73,14 +73,6 @@
 			"eligibilityKpis": {
 				"AssetManagement": {
 					"banksAndIssuers": {
-<<<<<<< HEAD
-						"value": 0.38,
-						"quality": "Incomplete"
-					},
-					"derivatives": {
-						"value": 0.72,
-						"quality": "Estimated"
-=======
 						"value": 0.9825,
 						"dataSource": {
 							"page": 1038,
@@ -93,7 +85,6 @@
 					"derivatives": {
 						"value": 0.6643,
 						"quality": "Incomplete"
->>>>>>> 6a368fce
 					},
 					"investmentNonNfrd": {
 						"value": 0.2864,
@@ -116,11 +107,7 @@
 						"comment": "input optical protocol"
 					},
 					"taxonomyNonEligibleActivity": {
-<<<<<<< HEAD
-						"value": 0.68,
-=======
 						"value": 0.2177,
->>>>>>> 6a368fce
 						"dataSource": {
 							"page": 1,
 							"report": "AnnualReport",
@@ -132,11 +119,7 @@
 				},
 				"InsuranceOrReinsurance": {
 					"banksAndIssuers": {
-<<<<<<< HEAD
-						"value": 0.97,
-=======
 						"value": 0.1317,
->>>>>>> 6a368fce
 						"dataSource": {
 							"page": 414,
 							"report": "ESEFReport",
@@ -146,11 +129,7 @@
 						"comment": "parse wireless driver"
 					},
 					"derivatives": {
-<<<<<<< HEAD
-						"value": 0.74,
-=======
 						"value": 0.2791,
->>>>>>> 6a368fce
 						"dataSource": {
 							"page": 613,
 							"report": "ESEFReport",
@@ -160,11 +139,7 @@
 						"comment": "hack primary monitor"
 					},
 					"investmentNonNfrd": {
-<<<<<<< HEAD
-						"value": 0.08,
-=======
 						"value": 0.932,
->>>>>>> 6a368fce
 						"dataSource": {
 							"page": 356,
 							"report": "IntegratedReport",
@@ -174,11 +149,7 @@
 						"comment": "quantify digital panel"
 					},
 					"taxonomyEligibleActivity": {
-<<<<<<< HEAD
-						"value": 0.50,
-=======
 						"value": 0.5623,
->>>>>>> 6a368fce
 						"dataSource": {
 							"page": 512,
 							"report": "IntegratedReport",
@@ -188,31 +159,15 @@
 						"comment": "generate virtual bus"
 					},
 					"taxonomyNonEligibleActivity": {
-<<<<<<< HEAD
-						"value": 0.43,
-						"dataSource": {
-							"page": 429,
-							"report": "SustainabilityReport",
-							"tagName": "models"
-						},
-						"quality": "Reported",
-						"comment": "synthesize primary application"
-=======
 						"value": 0.3737,
 						"quality": "Estimated"
->>>>>>> 6a368fce
 					}
 				}
 			},
 			"insuranceKpis": {
 				"taxonomyEligibleNonLifeInsuranceActivities": {
-<<<<<<< HEAD
-					"value": 0.42,
-					"quality": "Estimated"
-=======
 					"value": 0.9228,
 					"quality": "Incomplete"
->>>>>>> 6a368fce
 				}
 			}
 		},
@@ -276,18 +231,10 @@
 			"eligibilityKpis": {
 				"CreditInstitution": {
 					"banksAndIssuers": {
-<<<<<<< HEAD
-						"value": 0.05,
-						"quality": "Incomplete"
-					},
-					"derivatives": {
-						"value": 0.32,
-=======
 						"quality": "NA"
 					},
 					"derivatives": {
 						"value": 0.8384,
->>>>>>> 6a368fce
 						"dataSource": {
 							"page": 755,
 							"report": "SustainabilityReport",
@@ -297,22 +244,11 @@
 						"comment": "index open-source interface"
 					},
 					"investmentNonNfrd": {
-<<<<<<< HEAD
-						"value": 0.39,
-						"quality": "Incomplete"
-					},
-					"taxonomyEligibleActivity": {
-						"quality": "NA"
-					},
-					"taxonomyNonEligibleActivity": {
-						"value": 0.05,
-=======
 						"value": 0.6214,
 						"quality": "Incomplete"
 					},
 					"taxonomyEligibleActivity": {
 						"value": 0.6265,
->>>>>>> 6a368fce
 						"dataSource": {
 							"page": 173,
 							"report": "AnnualReport",
@@ -329,11 +265,7 @@
 			},
 			"creditInstitutionKpis": {
 				"interbankLoans": {
-<<<<<<< HEAD
-					"value": 0.29,
-=======
 					"value": 0.3037,
->>>>>>> 6a368fce
 					"dataSource": {
 						"page": 168,
 						"report": "SustainabilityReport",
@@ -343,30 +275,18 @@
 					"comment": "bypass 1080p transmitter"
 				},
 				"tradingPortfolio": {
-<<<<<<< HEAD
-					"value": 0.66,
-=======
 					"value": 0.5134,
 					"quality": "Estimated"
 				},
 				"greenAssetRatio": {
 					"value": 0.1562,
->>>>>>> 6a368fce
 					"dataSource": {
 						"page": 639,
 						"report": "AnnualReport",
 						"tagName": "initiatives"
 					},
 					"quality": "Audited",
-<<<<<<< HEAD
-					"comment": "index cross-platform hard drive"
-				},
-				"greenAssetRatio": {
-					"value": 0.11,
-					"quality": "Incomplete"
-=======
 					"comment": "compress multi-byte microchip"
->>>>>>> 6a368fce
 				}
 			}
 		},
@@ -415,15 +335,7 @@
 			"eligibilityKpis": {
 				"CreditInstitution": {
 					"banksAndIssuers": {
-<<<<<<< HEAD
-						"value": 0.94,
-						"quality": "Estimated"
-					},
-					"derivatives": {
-						"value": 0.99,
-=======
 						"value": 0.8602,
->>>>>>> 6a368fce
 						"dataSource": {
 							"page": 259,
 							"report": "AnnualReport",
@@ -437,11 +349,7 @@
 						"quality": "Estimated"
 					},
 					"investmentNonNfrd": {
-<<<<<<< HEAD
-						"value": 0.07,
-=======
 						"value": 0.0106,
->>>>>>> 6a368fce
 						"dataSource": {
 							"page": 318,
 							"report": "AnnualReport",
@@ -451,15 +359,7 @@
 						"comment": "input online firewall"
 					},
 					"taxonomyEligibleActivity": {
-<<<<<<< HEAD
-						"value": 0.01,
-						"quality": "Estimated"
-					},
-					"taxonomyNonEligibleActivity": {
-						"value": 0.36,
-=======
 						"value": 0.0101,
->>>>>>> 6a368fce
 						"dataSource": {
 							"page": 1029,
 							"report": "AnnualReport",
@@ -476,25 +376,11 @@
 			},
 			"creditInstitutionKpis": {
 				"tradingPortfolioAndInterbankLoans": {
-<<<<<<< HEAD
-					"value": 0.79,
-					"dataSource": {
-						"page": 929,
-						"report": "IntegratedReport",
-						"tagName": "models"
-					},
-					"quality": "Audited",
-					"comment": "generate open-source bandwidth"
-				},
-				"greenAssetRatio": {
-					"value": 0.95,
-=======
 					"value": 0.6172,
 					"quality": "Estimated"
 				},
 				"greenAssetRatio": {
 					"value": 0.4844,
->>>>>>> 6a368fce
 					"dataSource": {
 						"page": 432,
 						"report": "AnnualReport",
@@ -568,11 +454,7 @@
 			"eligibilityKpis": {
 				"InsuranceOrReinsurance": {
 					"banksAndIssuers": {
-<<<<<<< HEAD
-						"value": 0.84,
-=======
 						"value": 0.5278,
->>>>>>> 6a368fce
 						"dataSource": {
 							"page": 1160,
 							"report": "ESEFReport",
@@ -582,11 +464,7 @@
 						"comment": "program wireless circuit"
 					},
 					"derivatives": {
-<<<<<<< HEAD
-						"value": 0.32,
-=======
 						"value": 0.22,
->>>>>>> 6a368fce
 						"dataSource": {
 							"page": 878,
 							"report": "SustainabilityReport",
@@ -596,11 +474,7 @@
 						"comment": "generate cross-platform card"
 					},
 					"investmentNonNfrd": {
-<<<<<<< HEAD
-						"value": 0.04,
-=======
 						"value": 0.7429,
->>>>>>> 6a368fce
 						"dataSource": {
 							"page": 1131,
 							"report": "ESEFReport",
@@ -610,25 +484,11 @@
 						"comment": "bypass neural driver"
 					},
 					"taxonomyEligibleActivity": {
-<<<<<<< HEAD
-						"value": 0.40,
-						"dataSource": {
-							"page": 113,
-							"report": "ESEFReport",
-							"tagName": "users"
-						},
-						"quality": "Reported",
-						"comment": "program solid state protocol"
-					},
-					"taxonomyNonEligibleActivity": {
-						"value": 0.17,
-=======
 						"value": 0.7082,
 						"quality": "Incomplete"
 					},
 					"taxonomyNonEligibleActivity": {
 						"value": 0.0039,
->>>>>>> 6a368fce
 						"dataSource": {
 							"page": 451,
 							"report": "ESEFReport",
@@ -641,19 +501,8 @@
 			},
 			"insuranceKpis": {
 				"taxonomyEligibleNonLifeInsuranceActivities": {
-<<<<<<< HEAD
-					"value": 0.97,
-					"dataSource": {
-						"page": 59,
-						"report": "ESEFReport",
-						"tagName": "web-readiness"
-					},
-					"quality": "Reported",
-					"comment": "program mobile hard drive"
-=======
 					"value": 0.5646,
 					"quality": "Estimated"
->>>>>>> 6a368fce
 				}
 			}
 		},
@@ -701,11 +550,7 @@
 			"eligibilityKpis": {
 				"AssetManagement": {
 					"banksAndIssuers": {
-<<<<<<< HEAD
-						"value": 0.91,
-=======
 						"value": 0.6945,
->>>>>>> 6a368fce
 						"dataSource": {
 							"page": 492,
 							"report": "IntegratedReport",
@@ -715,11 +560,7 @@
 						"comment": "back up 1080p capacitor"
 					},
 					"derivatives": {
-<<<<<<< HEAD
-						"value": 0.42,
-=======
 						"value": 0.4999,
->>>>>>> 6a368fce
 						"dataSource": {
 							"page": 166,
 							"report": "IntegratedReport",
@@ -729,10 +570,6 @@
 						"comment": "calculate bluetooth panel"
 					},
 					"investmentNonNfrd": {
-<<<<<<< HEAD
-						"value": 0.60,
-						"quality": "Estimated"
-=======
 						"value": 0.4058,
 						"dataSource": {
 							"page": 262,
@@ -741,7 +578,6 @@
 						},
 						"quality": "Reported",
 						"comment": "compress online firewall"
->>>>>>> 6a368fce
 					},
 					"taxonomyEligibleActivity": {
 						"value": 0.4897,
@@ -754,18 +590,7 @@
 						"comment": "copy virtual application"
 					},
 					"taxonomyNonEligibleActivity": {
-<<<<<<< HEAD
-						"value": 0.57,
-						"dataSource": {
-							"page": 9,
-							"report": "AnnualReport",
-							"tagName": "mindshare"
-						},
-						"quality": "Audited",
-						"comment": "connect auxiliary capacitor"
-=======
 						"quality": "NA"
->>>>>>> 6a368fce
 					}
 				}
 			}
@@ -844,11 +669,7 @@
 			"eligibilityKpis": {
 				"CreditInstitution": {
 					"banksAndIssuers": {
-<<<<<<< HEAD
-						"value": 0.80,
-=======
 						"value": 0.0024,
->>>>>>> 6a368fce
 						"dataSource": {
 							"page": 471,
 							"report": "IntegratedReport",
@@ -858,11 +679,7 @@
 						"comment": "calculate online hard drive"
 					},
 					"derivatives": {
-<<<<<<< HEAD
-						"value": 0.57,
-=======
 						"value": 0.7819,
->>>>>>> 6a368fce
 						"dataSource": {
 							"page": 1078,
 							"report": "ESEFReport",
@@ -872,11 +689,7 @@
 						"comment": "compress auxiliary panel"
 					},
 					"investmentNonNfrd": {
-<<<<<<< HEAD
-						"value": 0.80,
-=======
 						"value": 0.1962,
->>>>>>> 6a368fce
 						"dataSource": {
 							"page": 809,
 							"report": "IntegratedReport",
@@ -886,14 +699,6 @@
 						"comment": "reboot online array"
 					},
 					"taxonomyEligibleActivity": {
-<<<<<<< HEAD
-						"value": 0.71,
-						"quality": "Incomplete"
-					},
-					"taxonomyNonEligibleActivity": {
-						"value": 0.84,
-						"quality": "Incomplete"
-=======
 						"value": 0.9014,
 						"quality": "Estimated"
 					},
@@ -906,18 +711,10 @@
 						},
 						"quality": "Incomplete",
 						"comment": "hack virtual array"
->>>>>>> 6a368fce
 					}
 				},
 				"AssetManagement": {
 					"banksAndIssuers": {
-<<<<<<< HEAD
-						"value": 0.29,
-						"quality": "Incomplete"
-					},
-					"derivatives": {
-						"value": 0.67,
-=======
 						"value": 0.792,
 						"dataSource": {
 							"page": 142,
@@ -929,7 +726,6 @@
 					},
 					"derivatives": {
 						"value": 0.0819,
->>>>>>> 6a368fce
 						"dataSource": {
 							"page": 762,
 							"report": "ESEFReport",
@@ -939,13 +735,6 @@
 						"comment": "transmit digital alarm"
 					},
 					"investmentNonNfrd": {
-<<<<<<< HEAD
-						"value": 0.46,
-						"quality": "Estimated"
-					},
-					"taxonomyEligibleActivity": {
-						"value": 0.60,
-=======
 						"value": 0.5537,
 						"dataSource": {
 							"page": 155,
@@ -957,7 +746,6 @@
 					},
 					"taxonomyEligibleActivity": {
 						"value": 0.6438,
->>>>>>> 6a368fce
 						"dataSource": {
 							"page": 741,
 							"report": "IntegratedReport",
@@ -967,11 +755,7 @@
 						"comment": "bypass back-end feed"
 					},
 					"taxonomyNonEligibleActivity": {
-<<<<<<< HEAD
-						"value": 0.16,
-=======
 						"value": 0.6358,
->>>>>>> 6a368fce
 						"dataSource": {
 							"page": 448,
 							"report": "AnnualReport",
@@ -983,11 +767,7 @@
 				},
 				"InsuranceOrReinsurance": {
 					"banksAndIssuers": {
-<<<<<<< HEAD
-						"value": 0.56,
-=======
 						"value": 0.2471,
->>>>>>> 6a368fce
 						"dataSource": {
 							"page": 43,
 							"report": "AnnualReport",
@@ -997,11 +777,7 @@
 						"comment": "bypass wireless circuit"
 					},
 					"derivatives": {
-<<<<<<< HEAD
-						"value": 0.74,
-=======
 						"value": 0.3218,
->>>>>>> 6a368fce
 						"dataSource": {
 							"page": 1158,
 							"report": "AnnualReport",
@@ -1011,25 +787,11 @@
 						"comment": "quantify bluetooth program"
 					},
 					"investmentNonNfrd": {
-<<<<<<< HEAD
-						"value": 0.28,
-						"dataSource": {
-							"page": 322,
-							"report": "SustainabilityReport",
-							"tagName": "vortals"
-						},
-						"quality": "Audited",
-						"comment": "back up digital sensor"
-					},
-					"taxonomyEligibleActivity": {
-						"value": 0.62,
-=======
 						"value": 0.8979,
 						"quality": "Estimated"
 					},
 					"taxonomyEligibleActivity": {
 						"value": 0.8673,
->>>>>>> 6a368fce
 						"dataSource": {
 							"page": 341,
 							"report": "AnnualReport",
@@ -1039,11 +801,7 @@
 						"comment": "back up redundant pixel"
 					},
 					"taxonomyNonEligibleActivity": {
-<<<<<<< HEAD
-						"value": 0.03,
-=======
 						"value": 0.7454,
->>>>>>> 6a368fce
 						"dataSource": {
 							"page": 22,
 							"report": "AnnualReport",
@@ -1055,23 +813,6 @@
 				},
 				"InvestmentFirm": {
 					"banksAndIssuers": {
-<<<<<<< HEAD
-						"value": 0.68,
-						"quality": "Estimated"
-					},
-					"derivatives": {
-						"value": 0.41,
-						"dataSource": {
-							"page": 572,
-							"report": "ESEFReport",
-							"tagName": "channels"
-						},
-						"quality": "Audited",
-						"comment": "navigate back-end firewall"
-					},
-					"investmentNonNfrd": {
-						"value": 0.24,
-=======
 						"value": 0.1334,
 						"quality": "Estimated"
 					},
@@ -1081,7 +822,6 @@
 					},
 					"investmentNonNfrd": {
 						"value": 0.7773,
->>>>>>> 6a368fce
 						"dataSource": {
 							"page": 188,
 							"report": "AnnualReport",
@@ -1091,11 +831,7 @@
 						"comment": "connect wireless hard drive"
 					},
 					"taxonomyEligibleActivity": {
-<<<<<<< HEAD
-						"value": 0.83,
-=======
 						"value": 0.9947,
->>>>>>> 6a368fce
 						"dataSource": {
 							"page": 335,
 							"report": "ESEFReport",
@@ -1105,33 +841,14 @@
 						"comment": "override auxiliary capacitor"
 					},
 					"taxonomyNonEligibleActivity": {
-<<<<<<< HEAD
-						"value": 0.03,
-						"dataSource": {
-							"page": 692,
-							"report": "ESEFReport",
-							"tagName": "channels"
-						},
-						"quality": "Reported",
-						"comment": "generate multi-byte hard drive"
-=======
 						"value": 0.6358,
 						"quality": "Incomplete"
->>>>>>> 6a368fce
 					}
 				}
 			},
 			"creditInstitutionKpis": {
 				"interbankLoans": {
-<<<<<<< HEAD
-					"value": 0.26,
-					"quality": "Incomplete"
-				},
-				"tradingPortfolio": {
-					"value": 0.56,
-=======
 					"value": 0.6344,
->>>>>>> 6a368fce
 					"dataSource": {
 						"page": 920,
 						"report": "AnnualReport",
@@ -1140,13 +857,8 @@
 					"quality": "Audited",
 					"comment": "navigate haptic program"
 				},
-<<<<<<< HEAD
-				"tradingPortfolioAndInterbankLoans": {
-					"value": 0.43,
-=======
 				"tradingPortfolio": {
 					"value": 0.443,
->>>>>>> 6a368fce
 					"dataSource": {
 						"page": 1111,
 						"report": "AnnualReport",
@@ -1155,13 +867,8 @@
 					"quality": "Incomplete",
 					"comment": "hack online firewall"
 				},
-<<<<<<< HEAD
-				"greenAssetRatio": {
-					"value": 0.74,
-=======
 				"tradingPortfolioAndInterbankLoans": {
 					"value": 0.0771,
->>>>>>> 6a368fce
 					"quality": "Estimated"
 				},
 				"greenAssetRatio": {
@@ -1177,10 +884,6 @@
 			},
 			"insuranceKpis": {
 				"taxonomyEligibleNonLifeInsuranceActivities": {
-<<<<<<< HEAD
-					"value": 0.20,
-					"quality": "Estimated"
-=======
 					"value": 0.6384,
 					"dataSource": {
 						"page": 494,
@@ -1189,16 +892,11 @@
 					},
 					"quality": "Estimated",
 					"comment": "index auxiliary pixel"
->>>>>>> 6a368fce
 				}
 			},
 			"investmentFirmKpis": {
 				"greenAssetRatio": {
-<<<<<<< HEAD
-					"value": 0.57,
-=======
 					"value": 0.8242,
->>>>>>> 6a368fce
 					"dataSource": {
 						"page": 577,
 						"report": "IntegratedReport",
