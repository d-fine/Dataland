--- conflicted
+++ resolved
@@ -9,13 +9,8 @@
 org-jetbrains-kotlin-plugin-spring = { id = "org.jetbrains.kotlin.plugin.spring", version.ref = "kotlin" }
 org-sonarqube = { id = "org.sonarqube", version = "6.2.0.5505" }
 org-springdoc-openapi-gradle-plugin = { id = "org.springdoc.openapi-gradle-plugin", version = "1.9.0" }
-<<<<<<< HEAD
-com-gorylenko-gradle-git-properties = { id = "com.gorylenko.gradle-git-properties", version = "2.5.2" }
+com-gorylenko-gradle-git-properties = { id = "com.gorylenko.gradle-git-properties", version = "2.5.3" }
 org-openapi-generator = { id = "org.openapi.generator", version = "7.15.0" }
-=======
-com-gorylenko-gradle-git-properties = { id = "com.gorylenko.gradle-git-properties", version = "2.5.3" }
-org-openapi-generator = { id = "org.openapi.generator", version = "7.14.0" }
->>>>>>> c3fd1714
 com-github-ben-manes-versions = { id = "com.github.ben-manes.versions", version = "0.52.0" }
 org-jetbrains-kotlin-plugin-jpa = { id = "org.jetbrains.kotlin.plugin.jpa", version.ref = "kotlin" }
 org-jetbrains-kotlin-plugin-serialization = { id = "org.jetbrains.kotlin.plugin.serialization", version.ref = "kotlin" }
@@ -33,13 +28,8 @@
 logback = "1.5.18"
 flyway = "11.12.0"
 cloudevents = "4.0.1"
-<<<<<<< HEAD
 itext = "9.3.0"
-tika = "3.2.2"
-=======
-itext = "9.2.0"
 tika = "3.2.3"
->>>>>>> c3fd1714
 poi = "5.4.1"
 jodconverter = "4.4.11"
 spring-boot = "3.5.5"
