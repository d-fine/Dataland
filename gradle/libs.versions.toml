[plugins]
com-github-jk1-dependency-license-report = { id = "com.github.jk1.dependency-license-report", version = "2.9" }
io-gitlab-arturbosch-detekt = { id = "io.gitlab.arturbosch.detekt", version.ref = "detekt" }
com-github-node-gradle-node = { id = "com.github.node-gradle.node", version = "7.1.0" }
org-springframework-boot = { id = "org.springframework.boot", version.ref = "spring-boot" }
org-jlleitschuh-gradle-ktlint = { id = "org.jlleitschuh.gradle.ktlint", version = "12.1.2" }
org-jetbrains-kotlin-jvm = { id = "org.jetbrains.kotlin.jvm", version.ref = "kotlin" }
org-jetbrains-kotlin-plugin-spring = { id = "org.jetbrains.kotlin.plugin.spring", version.ref = "kotlin" }
org-sonarqube = { id = "org.sonarqube", version = "6.0.1.5171" }
org-springdoc-openapi-gradle-plugin = { id = "org.springdoc.openapi-gradle-plugin", version = "1.9.0" }
com-gorylenko-gradle-git-properties = { id = "com.gorylenko.gradle-git-properties", version = "2.4.2" }
org-openapi-generator = { id = "org.openapi.generator", version = "7.11.0" }
com-github-ben-manes-versions = { id = "com.github.ben-manes.versions", version = "0.52.0" }
org-jetbrains-kotlin-plugin-jpa = { id = "org.jetbrains.kotlin.plugin.jpa", version.ref = "kotlin" }
org-jetbrains-kotlin-plugin-serialization = { id = "org.jetbrains.kotlin.plugin.serialization", version.ref = "kotlin" }
org-jetbrains-kotlin-kapt = { id = "org.jetbrains.kotlin.kapt", version.ref = "kotlin" }

[versions]
<<<<<<< HEAD
kotlin = "2.0.21"
=======
kotlin = "2.1.10"
>>>>>>> a230c7fd
okhttp3 = "4.12.0"
moshi = "1.15.2"
mockito = "5.16.0"
junit-jupiter = "5.12.1"
log4j = "2.24.3"
jackson = "2.18.3"
logback = "1.5.17"
flyway = "11.4.0"
cloudevents = "4.0.1"
itext = "9.1.0"
tika = "3.1.0"
poi = "5.4.0"
jodconverter = "4.4.8"
spring-boot = "3.4.3"
spring-framework = "6.2.4"
detekt = "1.23.8"
bouncy-castle = "1.70"

[libraries]
# Gradle
gradle-tooling = { group = "org.gradle", name = "gradle-tooling-api", version = "8.13" }

# Detekt
detekt-cli = { group = "io.gitlab.arturbosch.detekt", name = "detekt-cli", version.ref = "detekt" }

# Kotlin
kotlin-compiler-embeddable = { group = "org.jetbrains.kotlin", name = "kotlin-compiler-embeddable", version.ref = "kotlin" }
kotlin-scripting-compiler-embeddable = { group = "org.jetbrains.kotlin", name = "kotlin-scripting-compiler-embeddable", version.ref = "kotlin" }
kotlin-allopen-compiler-plugin-embeddable = { group = "org.jetbrains.kotlin", name = "kotlin-allopen-compiler-plugin-embeddable", version.ref = "kotlin" }
kotlin-annotation-processing-gradle = { group = "org.jetbrains.kotlin", name = "kotlin-annotation-processing-gradle", version.ref = "kotlin" }
kotlin-noarg-compiler-plugin-embeddable = { group = "org.jetbrains.kotlin", name = "kotlin-noarg-compiler-plugin-embeddable", version.ref = "kotlin" }
kotlin-stdlib = { group = "org.jetbrains.kotlin", name = "kotlin-stdlib", version.ref = "kotlin" }
kotlin-reflect = { group = "org.jetbrains.kotlin", name = "kotlin-reflect", version.ref = "kotlin" }
kotlin-serialization-compiler-plugin-embeddable = { group = "org.jetbrains.kotlin", name = "kotlin-serialization-compiler-plugin-embeddable", version.ref = "kotlin" }

# Ktlint
ktlint = { group = "com.pinterest", name = "ktlint", version = "_" }

# OkHttp
okhttp = { group = "com.squareup.okhttp3", name = "okhttp", version.ref = "okhttp3" }

# Log4j
log4j = { group = "org.apache.logging.log4j", name = "log4j", version.ref = "log4j" }
log4j-core = { group = "org.apache.logging.log4j", name = "log4j-core", version.ref = "log4j" }
log4j-slf4j2-impl = { group = "org.apache.logging.log4j", name = "log4j-slf4j2-impl", version.ref = "log4j" }
log4j-api = { group = "org.apache.logging.log4j", name = "log4j-api", version.ref = "log4j" }
log4j-to-slf4j = { group = "org.apache.logging.log4j", name = "log4j-to-slf4j", version.ref = "log4j" }

# Logback
logback-classic = { group = "ch.qos.logback", name = "logback-classic", version.ref = "logback" }
logback-core = { group = "ch.qos.logback", name = "logback-core", version.ref = "logback" }

# SLF4J
slf4j-api = { group = "org.slf4j", name = "slf4j-api", version = "2.0.17" }

# Spring
spring-boot = { group = "org.springframework.boot", name = "spring-boot", version.ref = "spring-boot" }
spring-boot-starter-web = { module = "org.springframework.boot:spring-boot-starter-web" }
spring-boot-starter-actuator = { module = "org.springframework.boot:spring-boot-starter-actuator" }
spring-boot-starter-data-jpa = { module = "org.springframework.boot:spring-boot-starter-data-jpa" }
spring-boot-starter-validation = { module = "org.springframework.boot:spring-boot-starter-validation" }
spring-boot-starter-security = { module = "org.springframework.boot:spring-boot-starter-security" }
spring-boot-configuration-processor = { module = "org.springframework.boot:spring-boot-configuration-processor" }
spring-boot-starter-test = { module = "org.springframework.boot:spring-boot-starter-test" }
spring-rabbit = { module = "org.springframework.amqp:spring-rabbit" }
spring-boot-starter-amqp = { module = "org.springframework.boot:spring-boot-starter-amqp" }
spring-amqp = { module = "org.springframework.amqp:spring-amqp" }
spring-rabbit-test = { module = "org.springframework.amqp:spring-rabbit-test" }
spring-security-test = { module = "org.springframework.security:spring-security-test" }
spring-security-crypto = { module = "org.springframework.security:spring-security-crypto" }
spring-security-web = { module = "org.springframework.security:spring-security-web" }

# Spring-related
spring-cloud-function-context = { group = "org.springframework.cloud", name = "spring-cloud-function-context", version = "4.1.3" }
springdoc-openapi-ui = { group = "org.springdoc", name = "springdoc-openapi-starter-webmvc-ui", version = "2.8.5" }
spring-context = { group = "org.springframework", name = "spring-context", version.ref = "spring-framework" }
spring-test = { group = "org.springframework", name = "spring-test", version.ref = "spring-framework" }

# PostgreSQL
postgresql = { group = "org.postgresql", name = "postgresql", version = "42.7.5" }

# H2
h2 = { group = "com.h2database", name = "h2", version = "2.3.232" }

# Moshi
moshi-kotlin = { group = "com.squareup.moshi", name = "moshi-kotlin", version.ref = "moshi" }
moshi-adapters = { group = "com.squareup.moshi", name = "moshi-adapters", version.ref = "moshi" }

# Jakarta
jakarta-servlet-api = { group = "jakarta.servlet", name = "jakarta.servlet-api", version = "6.1.0" }
jakarta-persistence-api = { group = "jakarta.persistence", name = "jakarta.persistence-api", version = "3.2.0" }

# Bouncy Castle
bcpkix-jdk15on = { group = "org.bouncycastle", name = "bcpkix-jdk15on", version.ref = "bouncy-castle" }
bcprov-jdk15on = { group = "org.bouncycastle", name = "bcprov-jdk15on", version.ref = "bouncy-castle" }

# Jackson
jackson-dataformat-csv = { group = "com.fasterxml.jackson.dataformat", name = "jackson-dataformat-csv", version.ref = "jackson" }
jackson-module-kotlin = { group = "com.fasterxml.jackson.module", name = "jackson-module-kotlin", version.ref = "jackson" }
jackson-kotlin = { group = "com.fasterxml.jackson.module", name = "jackson-module-kotlin", version.ref = "jackson" }

# Commons
commons-io = { group = "commons-io", name = "commons-io", version = "2.18.0" }
commons-codec = { group = "commons-codec", name = "commons-codec", version = "1.18.0" }
commons-text = { group = "org.apache.commons", name = "commons-text", version = "1.13.0" }

# PDFBox
pdfbox = { group = "org.apache.pdfbox", name = "pdfbox", version = "3.0.4" }

# Mockito
mockito-core = { group = "org.mockito", name = "mockito-core", version.ref = "mockito" }
mockito-inline = { group = "org.mockito", name = "mockito-inline", version.ref = "mockito" }
mockito-kotlin = { group = "org.mockito.kotlin", name = "mockito-kotlin", version = "5.4.0" }

# JUnit
junit-jupiter = { group = "org.junit.jupiter", name = "junit-jupiter", version.ref = "junit-jupiter" }

# Awaitility
awaitility = { group = "org.awaitility", name = "awaitility", version = "4.3.0" }

# JSON
json = { group = "org.json", name = "json", version = "20250107" }

# Mailjet
mailjet-client = { group = "com.mailjet", name = "mailjet-client", version = "5.2.5" }

# Flyway
flyway = { group = "org.flywaydb", name = "flyway-database-postgresql", version.ref = "flyway" }
flyway-core = { group = "org.flywaydb", name = "flyway-core", version.ref = "flyway" }
flyway-database-postgresql = { group = "org.flywaydb", name = "flyway-database-postgresql", version.ref = "flyway" }

# CloudEvents
cloudevents-api = { group = "io.cloudevents", name = "cloudevents-api", version.ref = "cloudevents" }
cloudevents-json-jackson = { group = "io.cloudevents", name = "cloudevents-json-jackson", version.ref = "cloudevents" }
cloudevents-core = { group = "io.cloudevents", name = "cloudevents-core", version.ref = "cloudevents" }

# Freemarker
freemarker = { group = "org.freemarker", name = "freemarker", version = "2.3.34" }

# JodConverter
jodconverter-core = { group = "org.jodconverter", name = "jodconverter-core", version.ref = "jodconverter" }
jodconverter-local = { group = "org.jodconverter", name = "jodconverter-local", version.ref = "jodconverter" }

# iText
itext-core = { group = "com.itextpdf", name = "itext-core", version.ref = "itext" }
layout = { group = "com.itextpdf", name = "layout", version.ref = "itext" }

# Apache Tika
tika-core = { group = "org.apache.tika", name = "tika-core", version.ref = "tika" }
tika-parsers = { group = "org.apache.tika", name = "tika-parsers", version.ref = "tika" }

# Apache POI
poi = { group = "org.apache.poi", name = "poi", version.ref = "poi" }
poi-ooxml = { group = "org.apache.poi", name = "poi-ooxml", version.ref = "poi" }
poi-scratchpad = { group = "org.apache.poi", name = "poi-scratchpad", version.ref = "poi" }

# ODF Toolkit
simple-odf = { group = "org.odftoolkit", name = "simple-odf", version = "0.9.0" }<|MERGE_RESOLUTION|>--- conflicted
+++ resolved
@@ -16,11 +16,7 @@
 org-jetbrains-kotlin-kapt = { id = "org.jetbrains.kotlin.kapt", version.ref = "kotlin" }
 
 [versions]
-<<<<<<< HEAD
-kotlin = "2.0.21"
-=======
 kotlin = "2.1.10"
->>>>>>> a230c7fd
 okhttp3 = "4.12.0"
 moshi = "1.15.2"
 mockito = "5.16.0"
