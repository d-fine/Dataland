--- conflicted
+++ resolved
@@ -31,13 +31,8 @@
 itext = "9.2.0"
 tika = "3.2.2"
 poi = "5.4.1"
-<<<<<<< HEAD
-jodconverter = "4.4.10"
+jodconverter = "4.4.11"
 spring-boot = "3.5.5"
-=======
-jodconverter = "4.4.11"
-spring-boot = "3.5.4"
->>>>>>> 6224fe02
 spring-framework = "6.2.10"
 detekt = "1.23.8"
 bouncy-castle = "1.70"
