--- conflicted
+++ resolved
@@ -10,11 +10,7 @@
 org-sonarqube = { id = "org.sonarqube", version = "6.3.1.5724" }
 org-springdoc-openapi-gradle-plugin = { id = "org.springdoc.openapi-gradle-plugin", version = "1.9.0" }
 com-gorylenko-gradle-git-properties = { id = "com.gorylenko.gradle-git-properties", version = "2.5.3" }
-<<<<<<< HEAD
-org-openapi-generator = { id = "org.openapi.generator", version = "7.14.0" }
-=======
 org-openapi-generator = { id = "org.openapi.generator", version = "7.15.0" }
->>>>>>> c9509718
 com-github-ben-manes-versions = { id = "com.github.ben-manes.versions", version = "0.52.0" }
 org-jetbrains-kotlin-plugin-jpa = { id = "org.jetbrains.kotlin.plugin.jpa", version.ref = "kotlin" }
 org-jetbrains-kotlin-plugin-serialization = { id = "org.jetbrains.kotlin.plugin.serialization", version.ref = "kotlin" }
