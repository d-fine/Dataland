--- conflicted
+++ resolved
@@ -25,13 +25,8 @@
 junit-jupiter = "5.13.4"
 log4j = "2.25.2"
 jackson = "2.18.4"
-<<<<<<< HEAD
 logback = "1.5.19"
-flyway = "11.13.0"
-=======
-logback = "1.5.18"
 flyway = "11.14.1"
->>>>>>> 096bc4d7
 cloudevents = "4.0.1"
 itext = "9.3.0"
 tika = "3.2.3"
