[plugins]
com-github-jk1-dependency-license-report = { id = "com.github.jk1.dependency-license-report", version = "2.9" }
io-gitlab-arturbosch-detekt = { id = "io.gitlab.arturbosch.detekt", version.ref = "detekt" }
com-github-node-gradle-node = { id = "com.github.node-gradle.node", version = "7.1.0" }
org-springframework-boot = { id = "org.springframework.boot", version.ref = "spring-boot" }
org-jlleitschuh-gradle-ktlint = { id = "org.jlleitschuh.gradle.ktlint", version = "12.2.0" }
org-jetbrains-kotlin-jvm = { id = "org.jetbrains.kotlin.jvm", version.ref = "kotlin" }
org-jetbrains-kotlin-plugin-spring = { id = "org.jetbrains.kotlin.plugin.spring", version.ref = "kotlin" }
org-sonarqube = { id = "org.sonarqube", version = "6.0.1.5171" }
org-springdoc-openapi-gradle-plugin = { id = "org.springdoc.openapi-gradle-plugin", version = "1.9.0" }
com-gorylenko-gradle-git-properties = { id = "com.gorylenko.gradle-git-properties", version = "2.4.2" }
org-openapi-generator = { id = "org.openapi.generator", version = "7.13.0" }
com-github-ben-manes-versions = { id = "com.github.ben-manes.versions", version = "0.52.0" }
org-jetbrains-kotlin-plugin-jpa = { id = "org.jetbrains.kotlin.plugin.jpa", version.ref = "kotlin" }
org-jetbrains-kotlin-plugin-serialization = { id = "org.jetbrains.kotlin.plugin.serialization", version.ref = "kotlin" }
org-jetbrains-kotlin-kapt = { id = "org.jetbrains.kotlin.kapt", version.ref = "kotlin" }

[versions]
kotlin = "2.0.0"
okhttp3 = "4.12.0"
moshi = "1.15.2"
mockito = "5.17.0"
junit-jupiter = "5.12.2"
log4j = "2.24.3"
jackson = "2.18.4"
logback = "1.5.18"
flyway = "11.8.2"
cloudevents = "4.0.1"
itext = "9.1.0"
tika = "3.1.0"
poi = "5.4.1"
<<<<<<< HEAD
jodconverter = "4.4.9"
spring-boot = "3.4.5"
spring-framework = "6.2.7"
=======
jodconverter = "4.4.8"
spring-boot = "3.4.6"
spring-framework = "6.2.6"
>>>>>>> 9554a48d
detekt = "1.23.8"
bouncy-castle = "1.70"

[libraries]
# Gradle
gradle-tooling = { group = "org.gradle", name = "gradle-tooling-api", version = "8.14.1" }

# Detekt
detekt-cli = { group = "io.gitlab.arturbosch.detekt", name = "detekt-cli", version.ref = "detekt" }

# Kotlin
kotlin-compiler-embeddable = { group = "org.jetbrains.kotlin", name = "kotlin-compiler-embeddable", version.ref = "kotlin" }
kotlin-scripting-compiler-embeddable = { group = "org.jetbrains.kotlin", name = "kotlin-scripting-compiler-embeddable", version.ref = "kotlin" }
kotlin-allopen-compiler-plugin-embeddable = { group = "org.jetbrains.kotlin", name = "kotlin-allopen-compiler-plugin-embeddable", version.ref = "kotlin" }
kotlin-annotation-processing-gradle = { group = "org.jetbrains.kotlin", name = "kotlin-annotation-processing-gradle", version.ref = "kotlin" }
kotlin-noarg-compiler-plugin-embeddable = { group = "org.jetbrains.kotlin", name = "kotlin-noarg-compiler-plugin-embeddable", version.ref = "kotlin" }
kotlin-stdlib = { group = "org.jetbrains.kotlin", name = "kotlin-stdlib", version.ref = "kotlin" }
kotlin-reflect = { group = "org.jetbrains.kotlin", name = "kotlin-reflect", version.ref = "kotlin" }
kotlin-serialization-compiler-plugin-embeddable = { group = "org.jetbrains.kotlin", name = "kotlin-serialization-compiler-plugin-embeddable", version.ref = "kotlin" }

# Ktlint
ktlint = { group = "com.pinterest", name = "ktlint", version = "_" }

# OkHttp
okhttp = { group = "com.squareup.okhttp3", name = "okhttp", version.ref = "okhttp3" }

# Log4j
log4j = { group = "org.apache.logging.log4j", name = "log4j", version.ref = "log4j" }
log4j-core = { group = "org.apache.logging.log4j", name = "log4j-core", version.ref = "log4j" }
log4j-slf4j2-impl = { group = "org.apache.logging.log4j", name = "log4j-slf4j2-impl", version.ref = "log4j" }
log4j-api = { group = "org.apache.logging.log4j", name = "log4j-api", version.ref = "log4j" }
log4j-to-slf4j = { group = "org.apache.logging.log4j", name = "log4j-to-slf4j", version.ref = "log4j" }

# Logback
logback-classic = { group = "ch.qos.logback", name = "logback-classic", version.ref = "logback" }
logback-core = { group = "ch.qos.logback", name = "logback-core", version.ref = "logback" }

# SLF4J
slf4j-api = { group = "org.slf4j", name = "slf4j-api", version = "2.0.17" }

# Spring
spring-boot = { group = "org.springframework.boot", name = "spring-boot", version.ref = "spring-boot" }
spring-boot-starter-web = { module = "org.springframework.boot:spring-boot-starter-web" }
spring-boot-starter-actuator = { module = "org.springframework.boot:spring-boot-starter-actuator" }
spring-boot-starter-data-jpa = { module = "org.springframework.boot:spring-boot-starter-data-jpa" }
spring-boot-starter-validation = { module = "org.springframework.boot:spring-boot-starter-validation" }
spring-boot-starter-security = { module = "org.springframework.boot:spring-boot-starter-security" }
spring-boot-configuration-processor = { module = "org.springframework.boot:spring-boot-configuration-processor" }
spring-boot-starter-test = { module = "org.springframework.boot:spring-boot-starter-test" }
spring-rabbit = { module = "org.springframework.amqp:spring-rabbit" }
spring-boot-starter-amqp = { module = "org.springframework.boot:spring-boot-starter-amqp" }
spring-amqp = { module = "org.springframework.amqp:spring-amqp" }
spring-rabbit-test = { module = "org.springframework.amqp:spring-rabbit-test" }
spring-security-test = { module = "org.springframework.security:spring-security-test" }
spring-security-crypto = { module = "org.springframework.security:spring-security-crypto" }
spring-security-web = { module = "org.springframework.security:spring-security-web" }

# Spring-related
spring-cloud-function-context = { group = "org.springframework.cloud", name = "spring-cloud-function-context", version = "4.2.1" }
springdoc-openapi-ui = { group = "org.springdoc", name = "springdoc-openapi-starter-webmvc-ui", version = "2.8.5" }
spring-context = { group = "org.springframework", name = "spring-context", version.ref = "spring-framework" }
spring-test = { group = "org.springframework", name = "spring-test", version.ref = "spring-framework" }

# PostgreSQL
postgresql = { group = "org.postgresql", name = "postgresql", version = "42.7.5" }

# H2
h2 = { group = "com.h2database", name = "h2", version = "2.3.232" }

# Moshi
moshi-kotlin = { group = "com.squareup.moshi", name = "moshi-kotlin", version.ref = "moshi" }
moshi-adapters = { group = "com.squareup.moshi", name = "moshi-adapters", version.ref = "moshi" }

# Jakarta
jakarta-servlet-api = { group = "jakarta.servlet", name = "jakarta.servlet-api", version = "6.1.0" }
jakarta-persistence-api = { group = "jakarta.persistence", name = "jakarta.persistence-api", version = "3.2.0" }

# Bouncy Castle
bcpkix-jdk15on = { group = "org.bouncycastle", name = "bcpkix-jdk15on", version.ref = "bouncy-castle" }
bcprov-jdk15on = { group = "org.bouncycastle", name = "bcprov-jdk15on", version.ref = "bouncy-castle" }

# Jackson
jackson-dataformat-csv = { group = "com.fasterxml.jackson.dataformat", name = "jackson-dataformat-csv", version.ref = "jackson" }
jackson-module-kotlin = { group = "com.fasterxml.jackson.module", name = "jackson-module-kotlin", version.ref = "jackson" }
jackson-kotlin = { group = "com.fasterxml.jackson.module", name = "jackson-module-kotlin", version.ref = "jackson" }

# Commons
commons-io = { group = "commons-io", name = "commons-io", version = "2.19.0" }
commons-codec = { group = "commons-codec", name = "commons-codec", version = "1.18.0" }
commons-text = { group = "org.apache.commons", name = "commons-text", version = "1.13.1" }

# PDFBox
pdfbox = { group = "org.apache.pdfbox", name = "pdfbox", version = "3.0.5" }

# Mockito
mockito-core = { group = "org.mockito", name = "mockito-core", version.ref = "mockito" }
mockito-inline = { group = "org.mockito", name = "mockito-inline", version.ref = "mockito" }
mockito-kotlin = { group = "org.mockito.kotlin", name = "mockito-kotlin", version = "5.4.0" }

# JUnit
junit-jupiter = { group = "org.junit.jupiter", name = "junit-jupiter", version.ref = "junit-jupiter" }

# Awaitility
awaitility = { group = "org.awaitility", name = "awaitility", version = "4.3.0" }

# JSON
json = { group = "org.json", name = "json", version = "20250107" }

# Mailjet
mailjet-client = { group = "com.mailjet", name = "mailjet-client", version = "5.2.6" }

# Flyway
flyway = { group = "org.flywaydb", name = "flyway-database-postgresql", version.ref = "flyway" }
flyway-core = { group = "org.flywaydb", name = "flyway-core", version.ref = "flyway" }
flyway-database-postgresql = { group = "org.flywaydb", name = "flyway-database-postgresql", version.ref = "flyway" }

# CloudEvents
cloudevents-api = { group = "io.cloudevents", name = "cloudevents-api", version.ref = "cloudevents" }
cloudevents-json-jackson = { group = "io.cloudevents", name = "cloudevents-json-jackson", version.ref = "cloudevents" }
cloudevents-core = { group = "io.cloudevents", name = "cloudevents-core", version.ref = "cloudevents" }

# Freemarker
freemarker = { group = "org.freemarker", name = "freemarker", version = "2.3.34" }

# JodConverter
jodconverter-core = { group = "org.jodconverter", name = "jodconverter-core", version.ref = "jodconverter" }
jodconverter-local = { group = "org.jodconverter", name = "jodconverter-local", version.ref = "jodconverter" }

# iText
itext-core = { group = "com.itextpdf", name = "itext-core", version.ref = "itext" }
layout = { group = "com.itextpdf", name = "layout", version.ref = "itext" }

# Apache Tika
tika-core = { group = "org.apache.tika", name = "tika-core", version.ref = "tika" }
tika-parsers = { group = "org.apache.tika", name = "tika-parsers", version.ref = "tika" }

# Apache POI
poi = { group = "org.apache.poi", name = "poi", version.ref = "poi" }
poi-ooxml = { group = "org.apache.poi", name = "poi-ooxml", version.ref = "poi" }
poi-scratchpad = { group = "org.apache.poi", name = "poi-scratchpad", version.ref = "poi" }

# ODF Toolkit
simple-odf = { group = "org.odftoolkit", name = "simple-odf", version = "0.9.0" }<|MERGE_RESOLUTION|>--- conflicted
+++ resolved
@@ -29,15 +29,9 @@
 itext = "9.1.0"
 tika = "3.1.0"
 poi = "5.4.1"
-<<<<<<< HEAD
 jodconverter = "4.4.9"
-spring-boot = "3.4.5"
+spring-boot = "3.4.6"
 spring-framework = "6.2.7"
-=======
-jodconverter = "4.4.8"
-spring-boot = "3.4.6"
-spring-framework = "6.2.6"
->>>>>>> 9554a48d
 detekt = "1.23.8"
 bouncy-castle = "1.70"
 
