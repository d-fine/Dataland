--- conflicted
+++ resolved
@@ -93,13 +93,8 @@
 spring-security-web = { module = "org.springframework.security:spring-security-web" }
 
 # Spring-related
-<<<<<<< HEAD
-spring-cloud-function-context = { group = "org.springframework.cloud", name = "spring-cloud-function-context", version = "4.2.1" }
+spring-cloud-function-context = { group = "org.springframework.cloud", name = "spring-cloud-function-context", version = "4.3.0" }
 springdoc-openapi-ui = { group = "org.springdoc", name = "springdoc-openapi-starter-webmvc-ui", version = "2.8.6" }
-=======
-spring-cloud-function-context = { group = "org.springframework.cloud", name = "spring-cloud-function-context", version = "4.3.0" }
-springdoc-openapi-ui = { group = "org.springdoc", name = "springdoc-openapi-starter-webmvc-ui", version = "2.8.5" }
->>>>>>> c4cf9603
 spring-context = { group = "org.springframework", name = "spring-context", version.ref = "spring-framework" }
 spring-test = { group = "org.springframework", name = "spring-test", version.ref = "spring-framework" }
 
