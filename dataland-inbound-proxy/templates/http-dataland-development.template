--- conflicted
+++ resolved
@@ -32,13 +32,6 @@
       proxy_read_timeout 86400;
     }
 
-<<<<<<< HEAD
-=======
-    location /images/ {
-      root /var/www;
-    }
-
->>>>>>> 780ffe67
     location /api-keys/ {
       proxy_pass http://api-key-manager:8080/api-keys/;
       include utils/proxy.conf;
@@ -61,12 +54,8 @@
     }
 
     location = /gitinfo {
-<<<<<<< HEAD
-      root /var/www/html;
-=======
        root /var/www/html;
        default_type application/json;
->>>>>>> 780ffe67
     }
 
     location = /health/proxy {
