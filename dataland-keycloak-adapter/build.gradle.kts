// dataland-keycloak-adapter

val sonarSources by extra(sourceSets.asMap.values.flatMap { sourceSet -> sourceSet.allSource })
val jacocoSources by extra(sonarSources)
val jacocoClasses by extra(
    sourceSets.asMap.values.flatMap { sourceSet ->
        sourceSet.output.classesDirs.flatMap {
            fileTree(it).files
        }
    }
)
val jacocoVersion: String by project

plugins {
    kotlin("jvm")
    kotlin("plugin.spring")
    jacoco
    id("org.springframework.boot")
    kotlin("kapt")

    id("com.gorylenko.gradle-git-properties")
    id("org.jetbrains.kotlin.plugin.jpa")
}

java.sourceCompatibility = JavaVersion.VERSION_17

dependencies {
    implementation("org.springframework:spring-context")
    implementation("org.springframework.boot:spring-boot")
    implementation("org.springframework.boot:spring-boot-starter-web")
    implementation("org.springframework.boot:spring-boot-starter-oauth2-resource-server")
    implementation("org.springframework.boot:spring-boot-starter-security")
    // TODO: Reparieren
    // kapt("org.springframework.boot:spring-boot-configuration-processor")
<<<<<<< HEAD
    apiKeyManagerOpenApiSpecConfig(
        project(
            mapOf("path" to ":dataland-api-key-manager", "configuration" to "openApiSpec")
        )
    )
=======
>>>>>>> 1c5d78ba
    implementation(project(":dataland-backend-utils"))
    implementation(libs.log4j)
    implementation(libs.log4j.api)
    implementation(libs.log4j.to.slf4j)
    implementation(libs.logback.classic)
    implementation(libs.logback.core)
    implementation(libs.slf4j.api)
    implementation(libs.moshi.kotlin)
    implementation(libs.moshi.adapters)
    implementation(libs.okhttp)
}

java {
    withSourcesJar()
}

tasks.bootJar {
    enabled = false
}


<<<<<<< HEAD
tasks.register(
    "generateApiKeyManagerClient",
    org.openapitools.generator.gradle.plugin.tasks.GenerateTask::class
) {
    input = project.file("$buildDir/$apiKeyManagerOpenApiJson").path
    outputDir.set("$openApiClientsOutputDir/api-key-manager")
=======
tasks.register("generateApiKeyManagerClient", org.openapitools.generator.gradle.plugin.tasks.GenerateTask::class) {
    val apiKeyManagerClientDestinationPackage = "org.dataland.datalandapikeymanager.openApiClient"
    input = project.file("${project.rootDir}/dataland-api-key-manager/apiKeyManagerOpenApi.json").path
    outputDir.set("$buildDir/clients/api-key-manager")
>>>>>>> 1c5d78ba
    packageName.set(apiKeyManagerClientDestinationPackage)
    modelPackage.set("$apiKeyManagerClientDestinationPackage.model")
    apiPackage.set("$apiKeyManagerClientDestinationPackage.api")
    generatorName.set("kotlin")

    configOptions.set(
        mapOf(
            "dateLibrary" to "java17",
            "useTags" to "true"
        )
    )
}

tasks.withType<org.jetbrains.kotlin.gradle.tasks.KotlinCompile> {
    dependsOn("generateApiKeyManagerClient")
}

sourceSets {
    val main by getting
    main.kotlin.srcDir("$buildDir/clients/api-key-manager/src/main/kotlin")
}<|MERGE_RESOLUTION|>--- conflicted
+++ resolved
@@ -32,14 +32,6 @@
     implementation("org.springframework.boot:spring-boot-starter-security")
     // TODO: Reparieren
     // kapt("org.springframework.boot:spring-boot-configuration-processor")
-<<<<<<< HEAD
-    apiKeyManagerOpenApiSpecConfig(
-        project(
-            mapOf("path" to ":dataland-api-key-manager", "configuration" to "openApiSpec")
-        )
-    )
-=======
->>>>>>> 1c5d78ba
     implementation(project(":dataland-backend-utils"))
     implementation(libs.log4j)
     implementation(libs.log4j.api)
@@ -61,19 +53,10 @@
 }
 
 
-<<<<<<< HEAD
-tasks.register(
-    "generateApiKeyManagerClient",
-    org.openapitools.generator.gradle.plugin.tasks.GenerateTask::class
-) {
-    input = project.file("$buildDir/$apiKeyManagerOpenApiJson").path
-    outputDir.set("$openApiClientsOutputDir/api-key-manager")
-=======
 tasks.register("generateApiKeyManagerClient", org.openapitools.generator.gradle.plugin.tasks.GenerateTask::class) {
     val apiKeyManagerClientDestinationPackage = "org.dataland.datalandapikeymanager.openApiClient"
     input = project.file("${project.rootDir}/dataland-api-key-manager/apiKeyManagerOpenApi.json").path
     outputDir.set("$buildDir/clients/api-key-manager")
->>>>>>> 1c5d78ba
     packageName.set(apiKeyManagerClientDestinationPackage)
     modelPackage.set("$apiKeyManagerClientDestinationPackage.model")
     apiPackage.set("$apiKeyManagerClientDestinationPackage.api")
