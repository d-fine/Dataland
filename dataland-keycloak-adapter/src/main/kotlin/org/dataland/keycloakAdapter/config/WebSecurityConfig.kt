--- conflicted
+++ resolved
@@ -27,11 +27,7 @@
 @EnableGlobalMethodSecurity(prePostEnabled = true)
 class WebSecurityConfig(
     private val keycloakJwtAuthenticationConverter: KeycloakJwtAuthenticationConverter,
-<<<<<<< HEAD
-    @Value("\${org.dataland.authorization.publiclinks:}") private val publicLinks: String,
-=======
     @Value("\${dataland.authorization.publiclinks:}") private val publicLinks: String,
->>>>>>> 25345234
     private val context: ApplicationContext
 ) {
     /**
@@ -71,30 +67,6 @@
     private fun authorizePublicLinksAndAddJwtConverter(http: HttpSecurity) {
         val publicLinksArray = publicLinks.split(",").toTypedArray()
         http
-<<<<<<< HEAD
-            .sessionManagement().sessionCreationPolicy(SessionCreationPolicy.STATELESS)
-        if (context.containsBean("apiKeyAuthenticationManager")) {
-            val apiKeyAuthenticationManager =
-                context.getBean("apiKeyAuthenticationManager") as ApiKeyAuthenticationManager
-            val apiKeyFilter = RequestHeaderAuthenticationFilter()
-            apiKeyFilter.setPrincipalRequestHeader("dataland-api-key")
-            apiKeyFilter.setExceptionIfHeaderMissing(false)
-            apiKeyFilter.setAuthenticationManager(apiKeyAuthenticationManager)
-            http.addFilterBefore(apiKeyFilter, AnonymousAuthenticationFilter::class.java)
-        }
-
-        authorize(http, publicLinksArray)
-        updatePolicies(http)
-
-        return http.build()
-    }
-
-    // TODO rename these methods to something more expressive
-    @Suppress("SpreadOperator")
-    private fun authorize(http: HttpSecurity, publicLinksArray: Array<String>) {
-        http
-=======
->>>>>>> 25345234
             .authorizeRequests()
             .antMatchers(*publicLinksArray).permitAll()
             .anyRequest()
