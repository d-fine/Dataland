--- conflicted
+++ resolved
@@ -31,13 +31,9 @@
 class WebSecurityConfig(
     private val jwtDecoder: JwtDecoder,
     @Value("\${dataland.authorization.publiclinks:}") private val publicLinks: String,
-<<<<<<< HEAD
     @Value("\${dataland.authorization.internallinks:}") private val internalLinks: String,
-    private val context: ApplicationContext,
-=======
     @Value("\${dataland.apikeymanager.base-url:}") private val apiKeyManagerBaseUrl: String,
     @Value("\${org.dataland.authorization.apikey.enable:false}") private val enableApiKeyAuthentication: Boolean,
->>>>>>> b5c6766d
 ) {
     /**
      * Defines the Session Authentication Strategy
