package org.dataland.keycloakAdapter.config

import org.dataland.keycloakAdapter.support.apikey.ApiKeyAuthenticationManager
import org.dataland.keycloakAdapter.support.keycloak.KeycloakJwtAuthenticationConverter
import org.springframework.beans.factory.annotation.Value
import org.springframework.context.ApplicationContext
import org.springframework.context.annotation.Bean
import org.springframework.context.annotation.Configuration
import org.springframework.context.annotation.Profile
import org.springframework.security.config.annotation.method.configuration.EnableGlobalMethodSecurity
import org.springframework.security.config.annotation.web.builders.HttpSecurity
import org.springframework.security.config.http.SessionCreationPolicy
import org.springframework.security.web.SecurityFilterChain
import org.springframework.security.web.authentication.AnonymousAuthenticationFilter
import org.springframework.security.web.authentication.preauth.RequestHeaderAuthenticationFilter
import org.springframework.security.web.authentication.session.NullAuthenticatedSessionStrategy
import org.springframework.security.web.authentication.session.SessionAuthenticationStrategy
import org.springframework.security.web.header.writers.ReferrerPolicyHeaderWriter

/**
 * Configuration applied on all web endpoints defined for this
 * application. Any configuration on specific resources is applied
 * in addition to these global rules.
 */
@Configuration
@Profile("!unprotected")
@EnableGlobalMethodSecurity(prePostEnabled = true)
class WebSecurityConfig(
    private val keycloakJwtAuthenticationConverter: KeycloakJwtAuthenticationConverter,
    @Value("\${org.dataland.authorization.publiclinks:}") private val publicLinks: String,
    private val context: ApplicationContext
) {
    /**
     * Defines the Session Authentication Strategy
     */
    @Bean
    fun sessionAuthenticationStrategy(): SessionAuthenticationStrategy {
        return NullAuthenticatedSessionStrategy()
    }

    /**
     * Defines the default Security Filter Chain
     */
    @Suppress("SpreadOperator")
    @Bean
    fun filterChain(http: HttpSecurity): SecurityFilterChain {
        val publicLinksArray = publicLinks.split(",").toTypedArray()
        http
            .sessionManagement().sessionCreationPolicy(SessionCreationPolicy.STATELESS)
        if (context.containsBean("ApiKeyAuthenticationManager")) {
<<<<<<< HEAD
            val apiKeyAuthenticationManager = context.getBean("ApiKeyAuthenticationManager")
                    as ApiKeyAuthenticationManager
=======
            val apiKeyAuthenticationManager =
                context.getBean("ApiKeyAuthenticationManager") as ApiKeyAuthenticationManager
>>>>>>> de0286d7
            val apiKeyFilter = RequestHeaderAuthenticationFilter()
            apiKeyFilter.setPrincipalRequestHeader("dataland-api-key")
            apiKeyFilter.setExceptionIfHeaderMissing(false)
            apiKeyFilter.setAuthenticationManager(apiKeyAuthenticationManager)
            http.addFilterBefore(apiKeyFilter, AnonymousAuthenticationFilter::class.java)
        }

        http
            .authorizeRequests()
            .antMatchers(*publicLinksArray).permitAll()
            .anyRequest()
            .fullyAuthenticated().and()
            .csrf().disable()
            .oauth2ResourceServer().jwt().jwtAuthenticationConverter(keycloakJwtAuthenticationConverter)
        http
            .headers().contentSecurityPolicy("frame-ancestors 'none'; default-src 'none'")
            .and().referrerPolicy(ReferrerPolicyHeaderWriter.ReferrerPolicy.NO_REFERRER)

        return http.build()
    }
}<|MERGE_RESOLUTION|>--- conflicted
+++ resolved
@@ -48,13 +48,8 @@
         http
             .sessionManagement().sessionCreationPolicy(SessionCreationPolicy.STATELESS)
         if (context.containsBean("ApiKeyAuthenticationManager")) {
-<<<<<<< HEAD
-            val apiKeyAuthenticationManager = context.getBean("ApiKeyAuthenticationManager")
-                    as ApiKeyAuthenticationManager
-=======
             val apiKeyAuthenticationManager =
                 context.getBean("ApiKeyAuthenticationManager") as ApiKeyAuthenticationManager
->>>>>>> de0286d7
             val apiKeyFilter = RequestHeaderAuthenticationFilter()
             apiKeyFilter.setPrincipalRequestHeader("dataland-api-key")
             apiKeyFilter.setExceptionIfHeaderMissing(false)
