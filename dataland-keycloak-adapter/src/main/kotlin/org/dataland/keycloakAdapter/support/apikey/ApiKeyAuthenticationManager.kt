--- conflicted
+++ resolved
@@ -31,7 +31,7 @@
         val customToken = extractApiKey(authentication)
 
         // TDO: catch ApiKeyFormatException and process to whatever exceptions fits best
-        ApiKeyPrevalidator().prevalidateApiKey(customToken)
+        ApiKeyPreValidator().prevalidateApiKey(customToken)
 
         return validateApiKey(customToken)
     }
@@ -48,30 +48,8 @@
         }
     }
 
-<<<<<<< HEAD
     private fun validateApiKey(customToken: String): Authentication {
         val apiKeyMetaInfo: ApiKeyMetaInfo = validateApiKeyViaEndpoint(customToken)
-=======
-        // TODO: catch ApiKeyFormatException and process to whatever exceptions fits best
-        ApiKeyPreValidator().prevalidateApiKey(customToken)
-
-        val apiKeyMetaInfo: ApiKeyMetaInfo
-        val validationServiceCouldNotBeQueriedText = "API-KEY Validation Service could not be queried"
-        try {
-            // TODO: Was passiert wenn es den API-Key nicht gibt?
-            apiKeyMetaInfo = controller.validateApiKey(customToken)
-        } catch (ex: IllegalStateException) {
-            throw InternalAuthenticationServiceException(validationServiceCouldNotBeQueriedText, ex)
-        } catch (ex: IOException) {
-            throw InternalAuthenticationServiceException(validationServiceCouldNotBeQueriedText, ex)
-        } catch (ex: UnsupportedOperationException) {
-            throw InternalAuthenticationServiceException(validationServiceCouldNotBeQueriedText, ex)
-        } catch (ex: ClientException) {
-            throw InternalAuthenticationServiceException(validationServiceCouldNotBeQueriedText, ex)
-        } catch (ex: ServerException) {
-            throw InternalAuthenticationServiceException(validationServiceCouldNotBeQueriedText, ex)
-        }
->>>>>>> 26e595ca
         if (LocalDate.now().isAfter(apiKeyMetaInfo.expiryDate)) {
             throw CredentialsExpiredException("Token has expired")
         }
