--- conflicted
+++ resolved
@@ -12,11 +12,7 @@
      * This specifies the types of a template email
      */
     enum class Type {
-<<<<<<< HEAD
-        DataRequestedClaimOwnership,
+        ClaimOwnership,
         DataRequestedAnswered,
-=======
-        ClaimOwnership,
->>>>>>> 173072fe
     }
 }