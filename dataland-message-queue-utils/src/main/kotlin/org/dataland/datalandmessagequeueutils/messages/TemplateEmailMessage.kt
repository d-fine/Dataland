package org.dataland.datalandmessagequeueutils.messages

/**
 * Message object that is part of each internal email
 */
data class TemplateEmailMessage(
    val emailTemplateType: Type,
    val receiver: String,
    val properties: Map<String, String?>,
) {
    /**
     * This specifies the types of a template email
     */
    enum class Type {
        ClaimOwnership,
        DataRequestedAnswered,
<<<<<<< HEAD
        DataRequestClosed,
=======
        SuccessfullyClaimedOwnership,
>>>>>>> 0ff486ad
    }
}<|MERGE_RESOLUTION|>--- conflicted
+++ resolved
@@ -14,10 +14,7 @@
     enum class Type {
         ClaimOwnership,
         DataRequestedAnswered,
-<<<<<<< HEAD
         DataRequestClosed,
-=======
         SuccessfullyClaimedOwnership,
->>>>>>> 0ff486ad
     }
 }