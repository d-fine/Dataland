package org.dataland.datalandmessagequeueutils.constants

/**
 * The type of content of a RabbitMQ message
 */
object MessageType {
    const val PUBLIC_DATA_RECEIVED = "Public Data received"
    const val DATA_STORED = "Data stored"
    const val DOCUMENT_RECEIVED = "Document received"
    const val DOCUMENT_STORED = "Document stored"
    const val MANUAL_QA_REQUESTED = "Manual QA requested"
    const val SEND_EMAIL = "Send email"
    const val PRIVATE_DATA_STORED = "Private Data Stored"
    const val PRIVATE_DATA_RECEIVED = "Private Data received"
<<<<<<< HEAD
    const val DATA_NONSOURCEABLE = "Data non-sourceable"
=======
    const val QA_STATUS_CHANGED = "QA status changed"
>>>>>>> 72482874
}<|MERGE_RESOLUTION|>--- conflicted
+++ resolved
@@ -12,9 +12,6 @@
     const val SEND_EMAIL = "Send email"
     const val PRIVATE_DATA_STORED = "Private Data Stored"
     const val PRIVATE_DATA_RECEIVED = "Private Data received"
-<<<<<<< HEAD
+    const val QA_STATUS_CHANGED = "QA status changed"
     const val DATA_NONSOURCEABLE = "Data non-sourceable"
-=======
-    const val QA_STATUS_CHANGED = "QA status changed"
->>>>>>> 72482874
 }