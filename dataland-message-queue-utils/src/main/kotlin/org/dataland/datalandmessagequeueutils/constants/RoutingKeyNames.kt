package org.dataland.datalandmessagequeueutils.constants

/**
 * Constants to be used as routing keys in rabbitmq.
 */

object RoutingKeyNames {
    const val DOCUMENT = "document"
    const val DOCUMENT_QA = "document.qa"
    const val DATA = "data"
    const val DATA_QA = "data.qa"
    const val DELETE_QA_INFO = "delete.qa.info"
    const val EMAIL = "email"
    const val META_DATA_PERSISTED = "metaDataPersisted"
    const val PRIVATE_DATA_AND_DOCUMENT = "privateDataAndDocument"
<<<<<<< HEAD
    const val DATA_NONSOURCEABLE = "dataNonSourceable"
=======
    const val DATA_POINT_UPLOAD = "dataPoint.upload"
>>>>>>> 72482874
}<|MERGE_RESOLUTION|>--- conflicted
+++ resolved
@@ -13,9 +13,6 @@
     const val EMAIL = "email"
     const val META_DATA_PERSISTED = "metaDataPersisted"
     const val PRIVATE_DATA_AND_DOCUMENT = "privateDataAndDocument"
-<<<<<<< HEAD
+    const val DATA_POINT_UPLOAD = "dataPoint.upload"
     const val DATA_NONSOURCEABLE = "dataNonSourceable"
-=======
-    const val DATA_POINT_UPLOAD = "dataPoint.upload"
->>>>>>> 72482874
 }