version: "3.8"
# Docker-compose file for the dataland stack.
# Things can be configured by using docker-compose profiles. Valid profiles:
# production: The profile to be used if the stack is deployed in a production-like setup
# testing: The profile to be used for testing in the CI (i.e.: starts a testing-container along with the rest of the stack)
# development: The profile to be used for local development. Leaves out frontend and backend
# init: The profile to be used if keycloak-db should be re-initialized



# These are envs/settings which are required for several services and therefore maintained centrally here:
x-uncritical-constants-env: &uncritical-constants-env
  env_file: ./environments/.env.uncritical
x-rabbit-mq-user-and-pass: &rabbit-mq-user-and-pass
  RABBITMQ_USER: ${RABBITMQ_USER}
  RABBITMQ_PASS: ${RABBITMQ_PASS}
x-mailjet-api-id-and-secret: &mailjet-api-id-and-secret
  MAILJET_API_SECRET: ${MAILJET_API_SECRET}
  MAILJET_API_ID: ${MAILJET_API_ID}


services:
  spec-service:
    image: nginx:latest
    networks:
      - external
      - internal
    ports:
      - "8081:80"
    extra_hosts:
      - "host.docker.internal:host-gateway"
    volumes:
      - ./specServiceFiles:/usr/share/nginx/html
  proxy:
    image: ${PROXY_IMAGE:-ghcr.io/d-fine/dataland/dataland_inbound_proxy:${DATALAND_INBOUND_PROXY_VERSION}}
    restart: always
    profiles: [ "production", "testing", "development" ]
    networks:
      - external
      - internal
    ports:
      - "80:80"
      - "443:443"
    volumes:
      - letsencrypt:/etc/letsencrypt
      - ./local/certs:/certs/custom
    <<: *uncritical-constants-env
    environment:
      # The primary server URL all other URLS get redirected to
      PROXY_PRIMARY_URL: ${PROXY_PRIMARY_URL:-local-dev.dataland.com}
      # This is the path to the letsencrypt directory (usually /etc/letsencrypt/live/FIRST_DOMAIN_ON_CERT)
      PROXY_LETSENCRYPT_PATH: ${PROXY_LETSENCRYPT_PATH}
      # These are the config options for the initial LetsEncrypt certificate request
      PROXY_LETSENCRYPT_ARGS: ${PROXY_LETSENCRYPT_ARGS}
      FRONTEND_LOCATION_CONFIG: ${FRONTEND_LOCATION_CONFIG}
      BACKEND_LOCATION_CONFIG: ${BACKEND_LOCATION_CONFIG}
    extra_hosts:
      - "host.docker.internal:host-gateway"
  admin-proxy:
    image: ghcr.io/d-fine/dataland/dataland_inbound_admin_proxy:${DATALAND_INBOUND_ADMIN_PROXY_VERSION}
    restart: always
    profiles: [ "production", "testing", "development" ]
    networks:
      - external
      - internal
      - backend-db
      - keycloak-db
      - api-key-manager-db
      - internal-storage-db
      - document-manager-db
      - qa-service-db
      - community-manager-db
    ports:
      - "127.0.0.1:6789:6789"
      - "127.0.0.1:5433-5439:5433-5439"
      - "127.0.0.1:5672:5672"
  api-key-manager:
    restart: always
    profiles: [ "production", "testing", "development" ]
    networks:
      - internal
      - api-key-manager-db
    image: ${API_KEY_MANAGER_IMAGE:-ghcr.io/d-fine/dataland/dataland_api_key_manager_test:${DATALAND_API_KEY_MANAGER_TEST_VERSION}}
    expose:
      - "8080"
    depends_on:
      - api-key-manager-db
    <<: *uncritical-constants-env
    environment:
      API_KEY_MANAGER_DB_PASSWORD: ${API_KEY_MANAGER_DB_PASSWORD}
      PROXY_PRIMARY_URL: ${PROXY_PRIMARY_URL:-local-dev.dataland.com}
  api-key-manager-db:
    restart: always
    profiles: [ "production", "testing", "development" ]
    networks:
      - api-key-manager-db
    image: postgres:15.4
    volumes:
      - api_key_manager_data:/var/lib/postgresql/data
    environment:
      POSTGRES_DB: api_key_manager
      POSTGRES_USER: api_key_manager
      POSTGRES_PASSWORD: ${API_KEY_MANAGER_DB_PASSWORD}
      PGUSER: api_key_manager
    healthcheck:
      test: [ "CMD-SHELL", "pg_isready || false" ]
      interval: 30s
      timeout: 3s
  document-manager:
    restart: always
    profiles: [ "production", "testing", "development" ]
    networks:
      - internal
      - document-manager-db
    image: ${DOCUMENT_MANAGER_IMAGE:-ghcr.io/d-fine/dataland/dataland_document_manager_test:${DATALAND_DOCUMENT_MANAGER_TEST_VERSION}}
    expose:
      - "8080"
    <<: *uncritical-constants-env
    environment:
      <<: *rabbit-mq-user-and-pass
      PROXY_PRIMARY_URL: ${PROXY_PRIMARY_URL:-local-dev.dataland.com}
      DOCUMENT_MANAGER_DB_PASSWORD: ${DOCUMENT_MANAGER_DB_PASSWORD}
    depends_on:
      - document-manager-db
  document-manager-db:
    restart: always
    profiles: [ "production", "testing", "development" ]
    networks:
      - document-manager-db
    image: postgres:15.4
    volumes:
      - document_manager_data:/var/lib/postgresql/data
    environment:
      POSTGRES_DB: document_manager
      POSTGRES_USER: document_manager
      POSTGRES_PASSWORD: ${DOCUMENT_MANAGER_DB_PASSWORD}
      PGUSER: document_manager
    healthcheck:
      test: [ "CMD-SHELL", "pg_isready || false" ]
      interval: 30s
      timeout: 3s
  backend:
    restart: always
    profiles: [ "production", "testing" ]
    networks:
      - internal
      - backend-db
    image: ${BACKEND_IMAGE:-ghcr.io/d-fine/dataland/dataland_backend_test:${DATALAND_BACKEND_TEST_VERSION}}
    expose:
      - "8080"
    depends_on:
      - backend-db
    <<: *uncritical-constants-env
    environment:
      <<: *rabbit-mq-user-and-pass
      BACKEND_DB_PASSWORD: ${BACKEND_DB_PASSWORD}
      PROXY_PRIMARY_URL: ${PROXY_PRIMARY_URL:-local-dev.dataland.com}
      BACKEND_MIGRATION_BASELINE_VERSION: ${BACKEND_MIGRATION_BASELINE_VERSION:-1}
  backend-db:
    restart: always
    profiles: [ "production", "testing", "development" ]
    networks:
      - backend-db
    image: postgres:15.4
    volumes:
      - backend_data:/var/lib/postgresql/data
    environment:
      POSTGRES_DB: backend
      POSTGRES_USER: backend
      POSTGRES_PASSWORD: ${BACKEND_DB_PASSWORD}
      PGUSER: backend
    healthcheck:
      test: [ "CMD-SHELL", "pg_isready || false" ]
      interval: 30s
      timeout: 3s
    shm_size: 6gb
    command:
      -c work_mem=256MB
      -c maintenance_work_mem=2GB
      -c max_wal_size=1GB
      -c effective_cache_size=4GB
      -c shared_buffers=1GB
      -c temp_buffers=512MB
  e2etests:
    profiles: [ "testing" ]
    image: ghcr.io/d-fine/dataland/dataland_e2etests:${DATALAND_E2ETESTS_VERSION}
    networks:
      - external
    volumes:
      - ./.git:/app/.git
    <<: *uncritical-constants-env
    environment:
      <<: *rabbit-mq-user-and-pass
      KEYCLOAK_DATALAND_ADMIN_PASSWORD: ${KEYCLOAK_DATALAND_ADMIN_PASSWORD}
      KEYCLOAK_REVIEWER_PASSWORD: ${KEYCLOAK_REVIEWER_PASSWORD}
      KEYCLOAK_UPLOADER_PASSWORD: ${KEYCLOAK_UPLOADER_PASSWORD}
      KEYCLOAK_READER_PASSWORD: ${KEYCLOAK_READER_PASSWORD}
      KEYCLOAK_ADMIN: ${KEYCLOAK_ADMIN}
      KEYCLOAK_ADMIN_PASSWORD: ${KEYCLOAK_ADMIN_PASSWORD}
      PGADMIN_PASSWORD: ${PGADMIN_PASSWORD}
      CYPRESS_EXECUTION_ENVIRONMENT: ${CYPRESS_EXECUTION_ENVIRONMENT}
      CYPRESS_TEST_GROUP: ${CYPRESS_TEST_GROUP}
      CYPRESS_SINGLE_POPULATE: ${CYPRESS_SINGLE_POPULATE:-false}
    links:
      - proxy:local-dev.dataland.com
      - admin-proxy:dataland-admin
  frontend-dev:
    # This container has been introduced to work around a docker bug where requests from a docker network to the host
    # don't work anymore after a certain amount of requests
    # https://github.com/docker/for-win/issues/8861
    restart: always
<<<<<<< HEAD
    profiles: [ "development" ]
    image: node:20.8.1
=======
    profiles: ["development"]
    image: node:20.9.0
>>>>>>> 08de2dac
    networks:
      internal:
        aliases:
          - frontend
    volumes:
      - ./dataland-frontend:/app
      - frontend-dev-node-modules:/app/node_modules
    command: sh -c "cd /app && npm install && npm run dev"
    <<: *uncritical-constants-env
    environment:
      POLLING: "false"
  frontend:
    restart: always
    profiles: [ "production", "testing" ]
    image: ${FRONTEND_IMAGE:-ghcr.io/d-fine/dataland/dataland_frontend_test:${DATALAND_FRONTEND_TEST_VERSION}}
    networks:
      - internal
    <<: *uncritical-constants-env
  internal-storage:
    restart: always
    profiles: [ "production", "testing", "development" ]
    image: ${INTERNAL_STORAGE_IMAGE:-ghcr.io/d-fine/dataland/dataland_internal_storage_test:${DATALAND_INTERNAL_STORAGE_TEST_VERSION}}
    networks:
      - internal
      - internal-storage-db
    environment:
      <<: *rabbit-mq-user-and-pass
      PROXY_PRIMARY_URL: ${PROXY_PRIMARY_URL:-local-dev.dataland.com}
      INTERNAL_STORAGE_DB_PASSWORD: ${INTERNAL_STORAGE_DB_PASSWORD}
      INTERNAL_BACKEND_URL: ${INTERNAL_BACKEND_URL:-http://backend:8080/api}
      INTERNAL_STORAGE_MIGRATION_BASELINE_VERSION: ${INTERNAL_STORAGE_MIGRATION_BASELINE_VERSION:-1}
    depends_on:
      - internal-storage-db
    extra_hosts:
      - "host.docker.internal:host-gateway"
  internal-storage-db:
    restart: always
    profiles: [ "production", "testing", "development" ]
    networks:
      - internal-storage-db
    image: postgres:15.4
    volumes:
      - internal_storage_data:/var/lib/postgresql/data
    environment:
      POSTGRES_DB: internal_storage
      POSTGRES_USER: internal_storage
      POSTGRES_PASSWORD: ${INTERNAL_STORAGE_DB_PASSWORD}
      PGUSER: internal_storage
    healthcheck:
      test: [ "CMD-SHELL", "pg_isready || false" ]
      interval: 30s
      timeout: 3s
  keycloak-db:
    restart: always
    profiles: [ "production", "testing", "development", "init" ]
    networks:
      - keycloak-db
    image: postgres:15.4
    volumes:
      - keycloak_data:/var/lib/postgresql/data
    environment:
      POSTGRES_DB: keycloak
      POSTGRES_USER: keycloak
      POSTGRES_PASSWORD: ${KEYCLOAK_DB_PASSWORD}
      PGUSER: keycloak
    healthcheck:
      test: [ "CMD-SHELL", "pg_isready || false" ]
      interval: 30s
      timeout: 3s
  keycloak:
    restart: always
    profiles: [ "production", "development" ]
    networks:
      - internal
      - keycloak-db
    image: ghcr.io/d-fine/dataland/dataland_keycloak:${DATALAND_KEYCLOAK_VERSION}
    command: ${KEYCLOAK_START_COMMAND:-start}
    expose:
      - "8080"
    environment:
      KC_DB_PASSWORD: ${KEYCLOAK_DB_PASSWORD}
      KEYCLOAK_FRONTEND_URL: ${KEYCLOAK_FRONTEND_URL}
    depends_on:
      - keycloak-db
  keycloak-initializer:
    profiles: [ "testing", "init" ]
    networks:
      internal:
        aliases:
          - keycloak
      keycloak-db:
        aliases:
          - keycloak
    image: ghcr.io/d-fine/dataland/dataland_keycloak:${DATALAND_KEYCLOAK_VERSION}
    volumes:
      - ./dataland-keycloak/users:/keycloak_users
    command: initialize
    environment:
      <<: *mailjet-api-id-and-secret
      KEYCLOAK_ADMIN: ${KEYCLOAK_ADMIN}
      KEYCLOAK_ADMIN_PASSWORD: ${KEYCLOAK_ADMIN_PASSWORD}
      KEYCLOAK_FRONTEND_URL: ${KEYCLOAK_FRONTEND_URL}
      KC_DB_PASSWORD: ${KEYCLOAK_DB_PASSWORD}
      KEYCLOAK_READER_VALUE: ${KEYCLOAK_READER_VALUE}
      KEYCLOAK_READER_SALT: ${KEYCLOAK_READER_SALT}
      KEYCLOAK_REVIEWER_VALUE: ${KEYCLOAK_REVIEWER_VALUE}
      KEYCLOAK_REVIEWER_SALT: ${KEYCLOAK_REVIEWER_SALT}
      KEYCLOAK_UPLOADER_VALUE: ${KEYCLOAK_UPLOADER_VALUE}
      KEYCLOAK_UPLOADER_SALT: ${KEYCLOAK_UPLOADER_SALT}
      KEYCLOAK_DATALAND_ADMIN_VALUE: ${KEYCLOAK_DATALAND_ADMIN_VALUE}
      KEYCLOAK_DATALAND_ADMIN_SALT: ${KEYCLOAK_DATALAND_ADMIN_SALT}
      DATALAND_BATCH_MANAGER_CLIENT_SECRET: ${DATALAND_BATCH_MANAGER_CLIENT_SECRET}
      KEYCLOAK_GOOGLE_ID: ${KEYCLOAK_GOOGLE_ID}
      KEYCLOAK_GOOGLE_SECRET: ${KEYCLOAK_GOOGLE_SECRET}
      KEYCLOAK_LINKEDIN_ID: ${KEYCLOAK_LINKEDIN_ID}
      KEYCLOAK_LINKEDIN_SECRET: ${KEYCLOAK_LINKEDIN_SECRET}
    expose:
      - "8080"
    depends_on:
      keycloak-db:
        condition: service_healthy
  pgadmin:
    restart: always
    image: ghcr.io/d-fine/dataland/dataland_pgadmin:${DATALAND_PGADMIN_VERSION}
    networks:
      - keycloak-db
      - backend-db
      - api-key-manager-db
      - internal
      - internal-storage-db
      - document-manager-db
      - qa-service-db
      - community-manager-db
    profiles: [ "production", "testing", "development" ]
    volumes:
      - pgadmin_config:/var/lib/pgadmin
    environment:
      PGADMIN_DEFAULT_EMAIL: admin@dataland.com
      PGADMIN_DEFAULT_PASSWORD: ${PGADMIN_PASSWORD}
      KEYCLOAK_DB_PASSWORD: ${KEYCLOAK_DB_PASSWORD}
      BACKEND_DB_PASSWORD: ${BACKEND_DB_PASSWORD}
      API_KEY_MANAGER_DB_PASSWORD: ${API_KEY_MANAGER_DB_PASSWORD}
      INTERNAL_STORAGE_DB_PASSWORD: ${INTERNAL_STORAGE_DB_PASSWORD}
      DOCUMENT_MANAGER_DB_PASSWORD: ${DOCUMENT_MANAGER_DB_PASSWORD}
      QA_SERVICE_DB_PASSWORD: ${QA_SERVICE_DB_PASSWORD}
      COMMUNITY_MANAGER_DB_PASSWORD: ${COMMUNITY_MANAGER_DB_PASSWORD}
      PGADMIN_DISABLE_POSTFIX: "true"
      SCRIPT_NAME: "/pgadmin"
  rabbitmq:
    restart: always
    profiles: [ "production", "testing", "development" ]
    image: ghcr.io/d-fine/dataland/dataland_rabbitmq:${DATALAND_RABBITMQ_VERSION}
    volumes:
      - rabbitmq_data:/var/lib/rabbitmq
    networks:
      - internal
    environment:
      RABBITMQ_USER: ${RABBITMQ_USER}
      RABBITMQ_PASS_HASH: ${RABBITMQ_PASS_HASH}
    healthcheck:
      test: rabbitmq-diagnostics -q alarms
      interval: 30s
      timeout: 3s
    deploy:
      resources:
        limits:
          # Always maintain 1.5 ratio between disk_free_limit.absolute of rabbitMQ conf and the memory here
          memory: 512M
  qa-service:
    restart: always
    profiles: [ "production", "testing", "development" ]
    image: ${QA_SERVICE_IMAGE:-ghcr.io/d-fine/dataland/dataland_qa_service_test:${DATALAND_QA_SERVICE_TEST_VERSION}}
    networks:
      - internal
      - qa-service-db
    expose:
      - "8080"
    environment:
      <<: *rabbit-mq-user-and-pass
      PROXY_PRIMARY_URL: ${PROXY_PRIMARY_URL:-local-dev.dataland.com}
      QA_SERVICE_DB_PASSWORD: ${QA_SERVICE_DB_PASSWORD}
    depends_on:
      - qa-service-db
  qa-service-db:
    restart: always
    profiles: [ "production", "testing", "development" ]
    networks:
      - qa-service-db
    image: postgres:15.4
    volumes:
      - qa_service_data:/var/lib/postgresql/data
    environment:
      POSTGRES_DB: qa_service
      POSTGRES_USER: qa_service
      POSTGRES_PASSWORD: ${QA_SERVICE_DB_PASSWORD}
      PGUSER: qa_service
    healthcheck:
      test: [ "CMD-SHELL", "pg_isready || false" ]
      interval: 30s
      timeout: 3s
  batch-manager:
    restart: always
    profiles: [ "production", "testing", "development" ]
    networks:
      - internal
    image: ghcr.io/d-fine/dataland/dataland_batch_manager:${DATALAND_BATCH_MANAGER_VERSION}
    environment:
      GET_ALL_GLEIF_COMPANIES_FLAG_FILE: /config/perform_full_golden_copy_download_flag
      INTERNAL_BACKEND_URL: ${INTERNAL_BACKEND_URL:-http://backend:8080/api}
      DATALAND_BATCH_MANAGER_CLIENT_SECRET: ${DATALAND_BATCH_MANAGER_CLIENT_SECRET}
    volumes:
      - ./dataland-batch-manager/config:/config
      - batch_manager_data:/deltafiles
    extra_hosts:
      - "host.docker.internal:host-gateway"
  community-manager:
    restart: always
    profiles: [ "production", "testing", "development" ]
    image: ${COMMUNITY_MANAGER_IMAGE:-ghcr.io/d-fine/dataland/dataland_community_manager_test:${DATALAND_COMMUNITY_MANAGER_TEST_VERSION}}
    networks:
      - internal
      - community-manager-db
    expose:
      - "8080"
    environment:
      <<: *mailjet-api-id-and-secret
      PROXY_PRIMARY_URL: ${PROXY_PRIMARY_URL:-local-dev.dataland.com}
      INTERNAL_BACKEND_URL: ${INTERNAL_BACKEND_URL:-http://backend:8080/api}
      COMMUNITY_MANAGER_DB_PASSWORD: ${COMMUNITY_MANAGER_DB_PASSWORD}
      NOTIFICATION_RECEIVERS_BULK_DATA_REQUEST: ${NOTIFICATION_RECEIVERS_BULK_DATA_REQUEST}
      NOTIFICATION_RECEIVERS_CC_BULK_DATA_REQUEST: ${NOTIFICATION_RECEIVERS_CC_BULK_DATA_REQUEST}
    depends_on:
      - community-manager-db
  community-manager-db:
    restart: always
    profiles: [ "production", "testing", "development" ]
    networks:
      - community-manager-db
    image: postgres:15.4
    volumes:
      - community_manager_data:/var/lib/postgresql/data
    environment:
      POSTGRES_DB: community_manager
      POSTGRES_USER: community_manager
      POSTGRES_PASSWORD: ${COMMUNITY_MANAGER_DB_PASSWORD}
      PGUSER: community_manager
    healthcheck:
      test: [ "CMD-SHELL", "pg_isready || false" ]
      interval: 30s
      timeout: 3s
networks:
  internal:
  external:
  keycloak-db:
  backend-db:
  api-key-manager-db:
  internal-storage-db:
  document-manager-db:
  qa-service-db:
  community-manager-db:
volumes:
  keycloak_data:
    driver: local
  backend_data:
    driver: local
  api_key_manager_data:
    driver: local
  internal_storage_data:
    driver: local
  rabbitmq_data:
    driver: local
  letsencrypt:
    driver: local
  pgadmin_config:
    driver: local
  frontend-dev-node-modules:
    driver: local
  document_manager_data:
    driver: local
  qa_service_data:
    driver: local
  community_manager_data:
    driver: local
  batch_manager_data:
    driver: local<|MERGE_RESOLUTION|>--- conflicted
+++ resolved
@@ -209,13 +209,8 @@
     # don't work anymore after a certain amount of requests
     # https://github.com/docker/for-win/issues/8861
     restart: always
-<<<<<<< HEAD
-    profiles: [ "development" ]
-    image: node:20.8.1
-=======
     profiles: ["development"]
     image: node:20.9.0
->>>>>>> 08de2dac
     networks:
       internal:
         aliases:
