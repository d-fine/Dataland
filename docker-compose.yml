--- conflicted
+++ resolved
@@ -368,22 +368,6 @@
       RABBITMQ_USER: ${RABBITMQ_USER}
       RABBITMQ_PASS: ${RABBITMQ_PASS}
       PROXY_PRIMARY_URL: ${PROXY_PRIMARY_URL:-local-dev.dataland.com}
-<<<<<<< HEAD
-  batch-manager:
-    restart: always
-    profiles: ["production", "testing", "development"]
-    networks:
-      - internal
-    image: ghcr.io/d-fine/dataland/dataland_batch_manager:${DATALAND_BATCH_MANAGER_VERSION}
-    environment:
-      GET_ALL_GLEIF_COMPANIES_FLAG_FILE: /config/perform_full_golden_copy_download_flag
-      INTERNAL_BACKEND_URL: ${INTERNAL_BACKEND_URL:-http://backend:8080/api}
-      DATALAND_BATCH_MANAGER_CLIENT_SECRET: ${DATALAND_BATCH_MANAGER_CLIENT_SECRET}
-    volumes:
-      - ./dataland-batch-manager/config:/config
-    extra_hosts:
-      - "host.docker.internal:host-gateway"
-=======
       QA_SERVICE_DB_PASSWORD: ${QA_SERVICE_DB_PASSWORD}
     depends_on:
       - qa-service-db
@@ -404,7 +388,20 @@
       test: [ "CMD-SHELL", "pg_isready || false" ]
       interval: 30s
       timeout: 3s
->>>>>>> 210972e4
+  batch-manager:
+    restart: always
+    profiles: ["production", "testing", "development"]
+    networks:
+      - internal
+    image: ghcr.io/d-fine/dataland/dataland_batch_manager:${DATALAND_BATCH_MANAGER_VERSION}
+    environment:
+      GET_ALL_GLEIF_COMPANIES_FLAG_FILE: /config/perform_full_golden_copy_download_flag
+      INTERNAL_BACKEND_URL: ${INTERNAL_BACKEND_URL:-http://backend:8080/api}
+      DATALAND_BATCH_MANAGER_CLIENT_SECRET: ${DATALAND_BATCH_MANAGER_CLIENT_SECRET}
+    volumes:
+      - ./dataland-batch-manager/config:/config
+    extra_hosts:
+      - "host.docker.internal:host-gateway"
 networks:
   internal:
   external:
