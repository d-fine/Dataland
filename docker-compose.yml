version: "3.8"
# Docker-compose file for the dataland stack.
# Things can be configured by using docker-compose profiles. Valid profiles:
# production: The profile to be used if the stack is deployed in a production-like setup
# testing: The profile to be used for testing in the CI (i.e.: starts a testing-container along with the rest of the stack)
# development: The profile to be used for local development. Leaves out frontend and backend
# init: The profile to be used if keycloak-db should be re-initialized



# These are envs/settings which are required for several services and therefore maintained centrally here:
x-uncritical-constants-env: &uncritical-constants-env
  env_file: ./environments/.env.uncritical
x-rabbit-mq-user-and-pass: &rabbit-mq-user-and-pass
  RABBITMQ_USER: ${RABBITMQ_USER}
  RABBITMQ_PASS: ${RABBITMQ_PASS}
x-mailjet-api-id-and-secret: &mailjet-api-id-and-secret
  MAILJET_API_SECRET: ${MAILJET_API_SECRET}
  MAILJET_API_ID: ${MAILJET_API_ID}
x-dummy-eurodat-db-settings: &dummy-eurodat-db-settings
  POSTGRES_DB: eurodat_db_name
  POSTGRES_USER: eurodat_db_user
  POSTGRES_PASSWORD: eurodat_db_password


services:
  proxy:
    image: ${PROXY_IMAGE:-ghcr.io/d-fine/dataland/dataland_inbound_proxy:${DATALAND_INBOUND_PROXY_VERSION}}
    restart: always
    profiles: [ "production", "testing", "development" ]
    networks:
      - external
      - internal
    ports:
      - "80:80"
      - "443:443"
    volumes:
      - letsencrypt:/etc/letsencrypt
      - ./local/certs:/certs/custom
    <<: *uncritical-constants-env
    environment:
      # The primary server URL all other URLS get redirected to
      PROXY_PRIMARY_URL: ${PROXY_PRIMARY_URL:-local-dev.dataland.com}
      # This is the path to the letsencrypt directory (usually /etc/letsencrypt/live/FIRST_DOMAIN_ON_CERT)
      PROXY_LETSENCRYPT_PATH: ${PROXY_LETSENCRYPT_PATH}
      # These are the config options for the initial LetsEncrypt certificate request
      PROXY_LETSENCRYPT_ARGS: ${PROXY_LETSENCRYPT_ARGS}
      FRONTEND_LOCATION_CONFIG: ${FRONTEND_LOCATION_CONFIG}
      BACKEND_LOCATION_CONFIG: ${BACKEND_LOCATION_CONFIG}
      BACKEND_URL: ${BACKEND_URL}
    extra_hosts:
      - "host.docker.internal:host-gateway"
  admin-proxy:
    image: ghcr.io/d-fine/dataland/dataland_inbound_admin_proxy:${DATALAND_INBOUND_ADMIN_PROXY_VERSION}
    restart: always
    profiles: [ "production", "testing", "development" ]
    networks:
      - external
      - internal
      - backend-db
      - keycloak-db
      - api-key-manager-db
      - internal-storage-db
      - document-manager-db
      - qa-service-db
      - community-manager-db
    ports:
      - "127.0.0.1:6789:6789"
      - "127.0.0.1:5433-5439:5433-5439"
      - "127.0.0.1:5672:5672"
  api-key-manager:
    restart: always
    profiles: [ "production", "testing", "development" ]
    networks:
      - internal
      - api-key-manager-db
    image: ${API_KEY_MANAGER_IMAGE:-ghcr.io/d-fine/dataland/dataland_api_key_manager_test:${DATALAND_API_KEY_MANAGER_TEST_VERSION}}
    expose:
      - "8080"
    depends_on:
      - api-key-manager-db
    <<: *uncritical-constants-env
    environment:
      API_KEY_MANAGER_DB_PASSWORD: ${API_KEY_MANAGER_DB_PASSWORD}
      PROXY_PRIMARY_URL: ${PROXY_PRIMARY_URL:-local-dev.dataland.com}
  api-key-manager-db:
    restart: always
    profiles: [ "production", "testing", "development" ]
    networks:
      - api-key-manager-db
<<<<<<< HEAD
    image: postgres:15.6@sha256:1ebd963e5c598f944a4e9ba27de4c95289d663dcc73731025aa53c5254094d8f
=======
    image: postgres:15.7@sha256:4b4da96c37fefd6f28c3f58e7470bbc6d2cb34ac5641b9df7221d962eb4bc55d
>>>>>>> ff2dfb37
    volumes:
      - api_key_manager_data:/var/lib/postgresql/data
    environment:
      POSTGRES_DB: api_key_manager
      POSTGRES_USER: api_key_manager
      POSTGRES_PASSWORD: ${API_KEY_MANAGER_DB_PASSWORD}
      PGUSER: api_key_manager
    healthcheck:
      test: [ "CMD-SHELL", "pg_isready || false" ]
      interval: 30s
      timeout: 3s
  document-manager:
    restart: always
    profiles: [ "production", "testing", "development" ]
    networks:
      - internal
      - document-manager-db
    image: ${DOCUMENT_MANAGER_IMAGE:-ghcr.io/d-fine/dataland/dataland_document_manager_test:${DATALAND_DOCUMENT_MANAGER_TEST_VERSION}}
    expose:
      - "8080"
    <<: *uncritical-constants-env
    environment:
      <<: *rabbit-mq-user-and-pass
      PROXY_PRIMARY_URL: ${PROXY_PRIMARY_URL:-local-dev.dataland.com}
      DOCUMENT_MANAGER_DB_PASSWORD: ${DOCUMENT_MANAGER_DB_PASSWORD}
      DOCUMENT_MANAGER_MIGRATION_BASELINE_VERSION: ${DOCUMENT_MANAGER_MIGRATION_BASELINE_VERSION:-1}
    depends_on:
      - document-manager-db
  document-manager-db:
    restart: always
    profiles: [ "production", "testing", "development" ]
    networks:
      - document-manager-db
<<<<<<< HEAD
    image: postgres:15.6@sha256:1ebd963e5c598f944a4e9ba27de4c95289d663dcc73731025aa53c5254094d8f
=======
    image: postgres:15.7@sha256:4b4da96c37fefd6f28c3f58e7470bbc6d2cb34ac5641b9df7221d962eb4bc55d
>>>>>>> ff2dfb37
    volumes:
      - document_manager_data:/var/lib/postgresql/data
    environment:
      POSTGRES_DB: document_manager
      POSTGRES_USER: document_manager
      POSTGRES_PASSWORD: ${DOCUMENT_MANAGER_DB_PASSWORD}
      PGUSER: document_manager
    healthcheck:
      test: [ "CMD-SHELL", "pg_isready || false" ]
      interval: 30s
      timeout: 3s
  backend:
    restart: always
    profiles: [ "production", "testing" ]
    networks:
      - internal
      - backend-db
    image: ${BACKEND_IMAGE:-ghcr.io/d-fine/dataland/dataland_backend_test:${DATALAND_BACKEND_TEST_VERSION}}
    expose:
      - "8080"
    depends_on:
      - backend-db
    <<: *uncritical-constants-env
    environment:
      <<: *rabbit-mq-user-and-pass
      BACKEND_DB_PASSWORD: ${BACKEND_DB_PASSWORD}
      PROXY_PRIMARY_URL: ${PROXY_PRIMARY_URL:-local-dev.dataland.com}
      BACKEND_MIGRATION_BASELINE_VERSION: ${BACKEND_MIGRATION_BASELINE_VERSION:-1}
      DATALAND_BACKEND_CLIENT_SECRET: ${DATALAND_BACKEND_CLIENT_SECRET}
  backend-db:
    restart: always
    profiles: [ "production", "testing", "development" ]
    networks:
      - backend-db
<<<<<<< HEAD
    image: postgres:15.6@sha256:1ebd963e5c598f944a4e9ba27de4c95289d663dcc73731025aa53c5254094d8f
=======
    image: postgres:15.7@sha256:4b4da96c37fefd6f28c3f58e7470bbc6d2cb34ac5641b9df7221d962eb4bc55d
>>>>>>> ff2dfb37
    volumes:
      - backend_data:/var/lib/postgresql/data
    environment:
      POSTGRES_DB: backend
      POSTGRES_USER: backend
      POSTGRES_PASSWORD: ${BACKEND_DB_PASSWORD}
      PGUSER: backend
    healthcheck:
      test: [ "CMD-SHELL", "pg_isready || false" ]
      interval: 30s
      timeout: 3s
    shm_size: 6gb
    command:
      -c work_mem=256MB
      -c maintenance_work_mem=2GB
      -c max_wal_size=1GB
      -c effective_cache_size=4GB
      -c shared_buffers=1GB
      -c temp_buffers=512MB
  e2etests:
    profiles: [ "testing" ]
    image: ghcr.io/d-fine/dataland/dataland_e2etests:${DATALAND_E2ETESTS_VERSION}
    networks:
      - external
    volumes:
      - ./.git:/app/.git
    <<: *uncritical-constants-env
    environment:
      <<: *rabbit-mq-user-and-pass
      KEYCLOAK_DATALAND_ADMIN_PASSWORD: ${KEYCLOAK_DATALAND_ADMIN_PASSWORD}
      KEYCLOAK_REVIEWER_PASSWORD: ${KEYCLOAK_REVIEWER_PASSWORD}
      KEYCLOAK_PREMIUM_USER_PASSWORD: ${KEYCLOAK_PREMIUM_USER_PASSWORD}
      KEYCLOAK_UPLOADER_PASSWORD: ${KEYCLOAK_UPLOADER_PASSWORD}
      KEYCLOAK_READER_PASSWORD: ${KEYCLOAK_READER_PASSWORD}
      KEYCLOAK_ADMIN: ${KEYCLOAK_ADMIN}
      KEYCLOAK_ADMIN_PASSWORD: ${KEYCLOAK_ADMIN_PASSWORD}
      PGADMIN_PASSWORD: ${PGADMIN_PASSWORD}
      CYPRESS_EXECUTION_ENVIRONMENT: ${CYPRESS_EXECUTION_ENVIRONMENT}
      CYPRESS_TEST_GROUP: ${CYPRESS_TEST_GROUP}
      CYPRESS_SINGLE_POPULATE: ${CYPRESS_SINGLE_POPULATE:-false}
    links:
      - proxy:local-dev.dataland.com
      - admin-proxy:dataland-admin
  frontend-dev:
    # This container has been introduced to work around a docker bug where requests from a docker network to the host
    # don't work anymore after a certain amount of requests
    # https://github.com/docker/for-win/issues/8861
    restart: always
    profiles: [ "development" ]
    image: node:20.11.1
    networks:
      internal:
        aliases:
          - frontend
    volumes:
      - ./dataland-frontend:/app
      - frontend-dev-node-modules:/app/node_modules
    command: sh -c "cd /app && npm install && npm run dev"
    <<: *uncritical-constants-env
    environment:
      POLLING: "false"
  frontend:
    restart: always
    profiles: [ "production", "testing" ]
    image: ${FRONTEND_IMAGE:-ghcr.io/d-fine/dataland/dataland_frontend_test:${DATALAND_FRONTEND_TEST_VERSION}}
    networks:
      - internal
    <<: *uncritical-constants-env
  internal-storage:
    restart: always
    profiles: [ "production", "testing", "development" ]
    image: ${INTERNAL_STORAGE_IMAGE:-ghcr.io/d-fine/dataland/dataland_internal_storage_test:${DATALAND_INTERNAL_STORAGE_TEST_VERSION}}
    networks:
      - internal
      - internal-storage-db
    environment:
      <<: *rabbit-mq-user-and-pass
      PROXY_PRIMARY_URL: ${PROXY_PRIMARY_URL:-local-dev.dataland.com}
      INTERNAL_STORAGE_DB_PASSWORD: ${INTERNAL_STORAGE_DB_PASSWORD}
      INTERNAL_BACKEND_URL: ${INTERNAL_BACKEND_URL:-http://backend:8080/api}
      INTERNAL_STORAGE_MIGRATION_BASELINE_VERSION: ${INTERNAL_STORAGE_MIGRATION_BASELINE_VERSION:-1}
    depends_on:
      - internal-storage-db
    extra_hosts:
      - "host.docker.internal:host-gateway"
  internal-storage-db:
    restart: always
    profiles: [ "production", "testing", "development" ]
    networks:
      - internal-storage-db
<<<<<<< HEAD
    image: postgres:15.6@sha256:1ebd963e5c598f944a4e9ba27de4c95289d663dcc73731025aa53c5254094d8f
=======
    image: postgres:15.7@sha256:4b4da96c37fefd6f28c3f58e7470bbc6d2cb34ac5641b9df7221d962eb4bc55d
>>>>>>> ff2dfb37
    volumes:
      - internal_storage_data:/var/lib/postgresql/data
    environment:
      POSTGRES_DB: internal_storage
      POSTGRES_USER: internal_storage
      POSTGRES_PASSWORD: ${INTERNAL_STORAGE_DB_PASSWORD}
      PGUSER: internal_storage
    healthcheck:
      test: [ "CMD-SHELL", "pg_isready || false" ]
      interval: 30s
      timeout: 3s
  keycloak-db:
    restart: always
    profiles: [ "production", "testing", "development", "init" ]
    networks:
      - keycloak-db
<<<<<<< HEAD
    image: postgres:15.6@sha256:1ebd963e5c598f944a4e9ba27de4c95289d663dcc73731025aa53c5254094d8f
=======
    image: postgres:15.7@sha256:4b4da96c37fefd6f28c3f58e7470bbc6d2cb34ac5641b9df7221d962eb4bc55d
>>>>>>> ff2dfb37
    volumes:
      - keycloak_data:/var/lib/postgresql/data
    environment:
      POSTGRES_DB: keycloak
      POSTGRES_USER: keycloak
      POSTGRES_PASSWORD: ${KEYCLOAK_DB_PASSWORD}
      PGUSER: keycloak
    healthcheck:
      test: [ "CMD-SHELL", "pg_isready || false" ]
      interval: 30s
      timeout: 3s
  keycloak:
    restart: always
    profiles: [ "production", "development" ]
    networks:
      - internal
      - keycloak-db
    image: ghcr.io/d-fine/dataland/dataland_keycloak:${DATALAND_KEYCLOAK_VERSION}
    command: ${KEYCLOAK_START_COMMAND:-start}
    expose:
      - "8080"
    environment:
      KC_DB_PASSWORD: ${KEYCLOAK_DB_PASSWORD}
      KEYCLOAK_FRONTEND_URL: ${KEYCLOAK_FRONTEND_URL}
    depends_on:
      - keycloak-db
  keycloak-initializer:
    profiles: [ "testing", "init" ]
    networks:
      internal:
        aliases:
          - keycloak
      keycloak-db:
        aliases:
          - keycloak
    image: ghcr.io/d-fine/dataland/dataland_keycloak:${DATALAND_KEYCLOAK_VERSION}
    volumes:
      - ./dataland-keycloak/users:/keycloak_users
    command: initialize
    environment:
      <<: *mailjet-api-id-and-secret
      KEYCLOAK_ADMIN: ${KEYCLOAK_ADMIN}
      KEYCLOAK_ADMIN_PASSWORD: ${KEYCLOAK_ADMIN_PASSWORD}
      KEYCLOAK_FRONTEND_URL: ${KEYCLOAK_FRONTEND_URL}
      KC_DB_PASSWORD: ${KEYCLOAK_DB_PASSWORD}
      KEYCLOAK_READER_VALUE: ${KEYCLOAK_READER_VALUE}
      KEYCLOAK_READER_SALT: ${KEYCLOAK_READER_SALT}
      KEYCLOAK_REVIEWER_VALUE: ${KEYCLOAK_REVIEWER_VALUE}
      KEYCLOAK_REVIEWER_SALT: ${KEYCLOAK_REVIEWER_SALT}
      KEYCLOAK_PREMIUM_USER_VALUE: ${KEYCLOAK_PREMIUM_USER_VALUE}
      KEYCLOAK_PREMIUM_USER_SALT: ${KEYCLOAK_PREMIUM_USER_SALT}
      KEYCLOAK_UPLOADER_VALUE: ${KEYCLOAK_UPLOADER_VALUE}
      KEYCLOAK_UPLOADER_SALT: ${KEYCLOAK_UPLOADER_SALT}
      KEYCLOAK_DATALAND_ADMIN_VALUE: ${KEYCLOAK_DATALAND_ADMIN_VALUE}
      KEYCLOAK_DATALAND_ADMIN_SALT: ${KEYCLOAK_DATALAND_ADMIN_SALT}
      DATALAND_BATCH_MANAGER_CLIENT_SECRET: ${DATALAND_BATCH_MANAGER_CLIENT_SECRET}
      DATALAND_COMMUNITY_MANAGER_CLIENT_SECRET: ${DATALAND_COMMUNITY_MANAGER_CLIENT_SECRET}
      DATALAND_BACKEND_CLIENT_SECRET: ${DATALAND_BACKEND_CLIENT_SECRET}
      DATALAND_AUTOMATED_QA_SERVICE_CLIENT_SECRET: ${DATALAND_AUTOMATED_QA_SERVICE_CLIENT_SECRET}
      KEYCLOAK_GOOGLE_ID: ${KEYCLOAK_GOOGLE_ID}
      KEYCLOAK_GOOGLE_SECRET: ${KEYCLOAK_GOOGLE_SECRET}
      KEYCLOAK_LINKEDIN_ID: ${KEYCLOAK_LINKEDIN_ID}
      KEYCLOAK_LINKEDIN_SECRET: ${KEYCLOAK_LINKEDIN_SECRET}
    expose:
      - "8080"
    depends_on:
      keycloak-db:
        condition: service_healthy
  pgadmin:
    restart: always
    image: ghcr.io/d-fine/dataland/dataland_pgadmin:${DATALAND_PGADMIN_VERSION}
    networks:
      - keycloak-db
      - backend-db
      - api-key-manager-db
      - internal
      - internal-storage-db
      - document-manager-db
      - qa-service-db
      - community-manager-db
    profiles: [ "production", "testing", "development" ]
    volumes:
      - pgadmin_config:/var/lib/pgadmin
    environment:
      PGADMIN_DEFAULT_EMAIL: admin@dataland.com
      PGADMIN_DEFAULT_PASSWORD: ${PGADMIN_PASSWORD}
      KEYCLOAK_DB_PASSWORD: ${KEYCLOAK_DB_PASSWORD}
      BACKEND_DB_PASSWORD: ${BACKEND_DB_PASSWORD}
      API_KEY_MANAGER_DB_PASSWORD: ${API_KEY_MANAGER_DB_PASSWORD}
      INTERNAL_STORAGE_DB_PASSWORD: ${INTERNAL_STORAGE_DB_PASSWORD}
      DOCUMENT_MANAGER_DB_PASSWORD: ${DOCUMENT_MANAGER_DB_PASSWORD}
      QA_SERVICE_DB_PASSWORD: ${QA_SERVICE_DB_PASSWORD}
      COMMUNITY_MANAGER_DB_PASSWORD: ${COMMUNITY_MANAGER_DB_PASSWORD}
      PGADMIN_DISABLE_POSTFIX: "true"
      SCRIPT_NAME: "/pgadmin"
  rabbitmq:
    restart: always
    profiles: [ "production", "testing", "development" ]
    image: ghcr.io/d-fine/dataland/dataland_rabbitmq:${DATALAND_RABBITMQ_VERSION}
    volumes:
      - rabbitmq_data:/var/lib/rabbitmq
    networks:
      - internal
    environment:
      RABBITMQ_USER: ${RABBITMQ_USER}
      RABBITMQ_PASS_HASH: ${RABBITMQ_PASS_HASH}
    healthcheck:
      test: rabbitmq-diagnostics -q alarms
      interval: 30s
      timeout: 3s
    deploy:
      resources:
        limits:
          # Always maintain 1.5 ratio between disk_free_limit.absolute of rabbitMQ conf and the memory here
          memory: 512M
  automated-qa-service:
    restart: always
    profiles: [ "production", "testing", "development" ]
    image: ${AUTOMATED_QA_SERVICE_IMAGE:-ghcr.io/d-fine/dataland/dataland_automated_qa_service_test:${DATALAND_AUTOMATED_QA_SERVICE_TEST_VERSION}}
    networks:
      - internal
    expose:
      - "8080"
    environment:
      <<: *rabbit-mq-user-and-pass
      PROXY_PRIMARY_URL: ${PROXY_PRIMARY_URL:-local-dev.dataland.com}
      DATALAND_AUTOMATED_QA_SERVICE_CLIENT_SECRET: ${DATALAND_AUTOMATED_QA_SERVICE_CLIENT_SECRET}
      INTERNAL_BACKEND_URL: ${INTERNAL_BACKEND_URL:-http://backend:8080/api}
    depends_on:
      - qa-service
    extra_hosts:
      - "host.docker.internal:host-gateway"
  qa-service:
    restart: always
    profiles: [ "production", "testing", "development" ]
    image: ${QA_SERVICE_IMAGE:-ghcr.io/d-fine/dataland/dataland_qa_service_test:${DATALAND_QA_SERVICE_TEST_VERSION}}
    networks:
      - internal
      - qa-service-db
    expose:
      - "8080"
    environment:
      <<: *rabbit-mq-user-and-pass
      PROXY_PRIMARY_URL: ${PROXY_PRIMARY_URL:-local-dev.dataland.com}
      QA_SERVICE_DB_PASSWORD: ${QA_SERVICE_DB_PASSWORD}
    depends_on:
      - qa-service-db
  qa-service-db:
    restart: always
    profiles: [ "production", "testing", "development" ]
    networks:
      - qa-service-db
<<<<<<< HEAD
    image: postgres:15.6@sha256:1ebd963e5c598f944a4e9ba27de4c95289d663dcc73731025aa53c5254094d8f
=======
    image: postgres:15.7@sha256:4b4da96c37fefd6f28c3f58e7470bbc6d2cb34ac5641b9df7221d962eb4bc55d
>>>>>>> ff2dfb37
    volumes:
      - qa_service_data:/var/lib/postgresql/data
    environment:
      POSTGRES_DB: qa_service
      POSTGRES_USER: qa_service
      POSTGRES_PASSWORD: ${QA_SERVICE_DB_PASSWORD}
      PGUSER: qa_service
    healthcheck:
      test: [ "CMD-SHELL", "pg_isready || false" ]
      interval: 30s
      timeout: 3s
  batch-manager:
    restart: always
    profiles: [ "production", "testing", "development" ]
    networks:
      - internal
    image: ghcr.io/d-fine/dataland/dataland_batch_manager:${DATALAND_BATCH_MANAGER_VERSION}
    environment:
      GET_ALL_GLEIF_COMPANIES_FLAG_FILE: /config/perform_full_golden_copy_download_flag
      INTERNAL_BACKEND_URL: ${INTERNAL_BACKEND_URL:-http://backend:8080/api}
      DATALAND_BATCH_MANAGER_CLIENT_SECRET: ${DATALAND_BATCH_MANAGER_CLIENT_SECRET}
    volumes:
      - ./dataland-batch-manager/config:/config
      - batch_manager_data:/deltafiles
    extra_hosts:
      - "host.docker.internal:host-gateway"
  community-manager:
    restart: always
    profiles: [ "production", "testing", "development" ]
    image: ${COMMUNITY_MANAGER_IMAGE:-ghcr.io/d-fine/dataland/dataland_community_manager_test:${DATALAND_COMMUNITY_MANAGER_TEST_VERSION}}
    networks:
      - internal
      - community-manager-db
    expose:
      - "8080"
    environment:
      <<: *rabbit-mq-user-and-pass
      PROXY_PRIMARY_URL: ${PROXY_PRIMARY_URL:-local-dev.dataland.com}
      INTERNAL_BACKEND_URL: ${INTERNAL_BACKEND_URL:-http://backend:8080/api}
      COMMUNITY_MANAGER_DB_PASSWORD: ${COMMUNITY_MANAGER_DB_PASSWORD}
      COMMUNITY_MANAGER_MIGRATION_BASELINE_VERSION: ${COMMUNITY_MANAGER_MIGRATION_BASELINE_VERSION:-1}
      DATALAND_COMMUNITY_MANAGER_CLIENT_SECRET: ${DATALAND_COMMUNITY_MANAGER_CLIENT_SECRET}
    depends_on:
      - community-manager-db
    extra_hosts:
      - "host.docker.internal:host-gateway"
  community-manager-db:
    restart: always
    profiles: [ "production", "testing", "development" ]
    networks:
      - community-manager-db
<<<<<<< HEAD
    image: postgres:15.6@sha256:1ebd963e5c598f944a4e9ba27de4c95289d663dcc73731025aa53c5254094d8f
=======
    image: postgres:15.7@sha256:4b4da96c37fefd6f28c3f58e7470bbc6d2cb34ac5641b9df7221d962eb4bc55d
>>>>>>> ff2dfb37
    volumes:
      - community_manager_data:/var/lib/postgresql/data
    environment:
      POSTGRES_DB: community_manager
      POSTGRES_USER: community_manager
      POSTGRES_PASSWORD: ${COMMUNITY_MANAGER_DB_PASSWORD}
      PGUSER: community_manager
    healthcheck:
      test: [ "CMD-SHELL", "pg_isready || false" ]
      interval: 30s
      timeout: 3s
  email-service:
    restart: always
    profiles: [ "production", "testing", "development" ]
    image: ${EMAIL_SERVICE_IMAGE:-ghcr.io/d-fine/dataland/dataland_email_service_test:${DATALAND_EMAIL_SERVICE_TEST_VERSION}}
    networks:
      - internal
    environment:
      <<: [*mailjet-api-id-and-secret, *rabbit-mq-user-and-pass]
      PROXY_PRIMARY_URL: ${PROXY_PRIMARY_URL:-local-dev.dataland.com}
      NOTIFICATION_INTERNAL_RECEIVERS: ${NOTIFICATION_INTERNAL_RECEIVERS}
      NOTIFICATION_INTERNAL_CC: ${NOTIFICATION_INTERNAL_CC}
      DATALAND_EMAIL_SERVICE_CLIENT_SECRET: ${DATALAND_EMAIL_SERVICE_CLIENT_SECRET}
  external-storage:
    restart: always
    profiles: [ "production", "testing", "development" ]
    image: ${EXTERNAL_STORAGE_IMAGE:-ghcr.io/d-fine/dataland/dataland_external_storage_test:${DATALAND_EXTERNAL_STORAGE_TEST_VERSION}}
    networks:
      - internal
    environment:
      <<: *rabbit-mq-user-and-pass
      PROXY_PRIMARY_URL: ${PROXY_PRIMARY_URL:-local-dev.dataland.com}
      INTERNAL_BACKEND_URL: ${INTERNAL_BACKEND_URL:-http://backend:8080/api}
      INTERNAL_EURODATCLIENT_URL: ${INTERNAL_EURODATCLIENT_URL:-http://eurodat-client:8080}
    extra_hosts:
     - "host.docker.internal:host-gateway"
  eurodat-client:
    restart: always
    profiles: [ "production", "development" ]
    image: registry.gitlab.com/eurodat/trustee-platform/client-controller:v0.0.34
    networks:
      - internal
    expose:
      - "8080"
    volumes:
      - ./dataland-eurodat-client/secret_files:/crt
    env_file:
      - ./dataland-eurodat-client/secret_files/client.env
  dummy-eurodat-client:
    restart: always
    profiles: [ "testing" ]
    image: ghcr.io/d-fine/dataland/dataland_dummy_eurodat_client_test:${DATALAND_DUMMY_EURODAT_CLIENT_TEST_VERSION}
    networks:
      - internal
    expose:
      - "8080"
    environment:
      <<: *dummy-eurodat-db-settings
  dummy-eurodat-db:
    restart: always
    profiles: [ "testing" ]
    image: postgres:alpine
    networks:
      - internal
    tmpfs: /var/lib/postgresql/data
    volumes:
      - ./dataland-dummy-eurodat-db/docker-entrypoint-initdb.d:/docker-entrypoint-initdb.d
    environment:
      <<: *dummy-eurodat-db-settings
    healthcheck:
      test: [ "CMD-SHELL", "pg_isready || false" ]
      interval: 30s
      timeout: 3s
networks:
  internal:
  external:
  keycloak-db:
  backend-db:
  api-key-manager-db:
  internal-storage-db:
  document-manager-db:
  qa-service-db:
  community-manager-db:
volumes:
  keycloak_data:
    driver: local
  backend_data:
    driver: local
  api_key_manager_data:
    driver: local
  internal_storage_data:
    driver: local
  rabbitmq_data:
    driver: local
  letsencrypt:
    driver: local
  pgadmin_config:
    driver: local
  frontend-dev-node-modules:
    driver: local
  document_manager_data:
    driver: local
  qa_service_data:
    driver: local
  community_manager_data:
    driver: local
  batch_manager_data:
    driver: local<|MERGE_RESOLUTION|>--- conflicted
+++ resolved
@@ -88,11 +88,7 @@
     profiles: [ "production", "testing", "development" ]
     networks:
       - api-key-manager-db
-<<<<<<< HEAD
-    image: postgres:15.6@sha256:1ebd963e5c598f944a4e9ba27de4c95289d663dcc73731025aa53c5254094d8f
-=======
-    image: postgres:15.7@sha256:4b4da96c37fefd6f28c3f58e7470bbc6d2cb34ac5641b9df7221d962eb4bc55d
->>>>>>> ff2dfb37
+    image: postgres:15.7@sha256:4b4da96c37fefd6f28c3f58e7470bbc6d2cb34ac5641b9df7221d962eb4bc55d
     volumes:
       - api_key_manager_data:/var/lib/postgresql/data
     environment:
@@ -126,11 +122,7 @@
     profiles: [ "production", "testing", "development" ]
     networks:
       - document-manager-db
-<<<<<<< HEAD
-    image: postgres:15.6@sha256:1ebd963e5c598f944a4e9ba27de4c95289d663dcc73731025aa53c5254094d8f
-=======
-    image: postgres:15.7@sha256:4b4da96c37fefd6f28c3f58e7470bbc6d2cb34ac5641b9df7221d962eb4bc55d
->>>>>>> ff2dfb37
+    image: postgres:15.7@sha256:4b4da96c37fefd6f28c3f58e7470bbc6d2cb34ac5641b9df7221d962eb4bc55d
     volumes:
       - document_manager_data:/var/lib/postgresql/data
     environment:
@@ -165,11 +157,7 @@
     profiles: [ "production", "testing", "development" ]
     networks:
       - backend-db
-<<<<<<< HEAD
-    image: postgres:15.6@sha256:1ebd963e5c598f944a4e9ba27de4c95289d663dcc73731025aa53c5254094d8f
-=======
-    image: postgres:15.7@sha256:4b4da96c37fefd6f28c3f58e7470bbc6d2cb34ac5641b9df7221d962eb4bc55d
->>>>>>> ff2dfb37
+    image: postgres:15.7@sha256:4b4da96c37fefd6f28c3f58e7470bbc6d2cb34ac5641b9df7221d962eb4bc55d
     volumes:
       - backend_data:/var/lib/postgresql/data
     environment:
@@ -260,11 +248,7 @@
     profiles: [ "production", "testing", "development" ]
     networks:
       - internal-storage-db
-<<<<<<< HEAD
-    image: postgres:15.6@sha256:1ebd963e5c598f944a4e9ba27de4c95289d663dcc73731025aa53c5254094d8f
-=======
-    image: postgres:15.7@sha256:4b4da96c37fefd6f28c3f58e7470bbc6d2cb34ac5641b9df7221d962eb4bc55d
->>>>>>> ff2dfb37
+    image: postgres:15.7@sha256:4b4da96c37fefd6f28c3f58e7470bbc6d2cb34ac5641b9df7221d962eb4bc55d
     volumes:
       - internal_storage_data:/var/lib/postgresql/data
     environment:
@@ -281,11 +265,7 @@
     profiles: [ "production", "testing", "development", "init" ]
     networks:
       - keycloak-db
-<<<<<<< HEAD
-    image: postgres:15.6@sha256:1ebd963e5c598f944a4e9ba27de4c95289d663dcc73731025aa53c5254094d8f
-=======
-    image: postgres:15.7@sha256:4b4da96c37fefd6f28c3f58e7470bbc6d2cb34ac5641b9df7221d962eb4bc55d
->>>>>>> ff2dfb37
+    image: postgres:15.7@sha256:4b4da96c37fefd6f28c3f58e7470bbc6d2cb34ac5641b9df7221d962eb4bc55d
     volumes:
       - keycloak_data:/var/lib/postgresql/data
     environment:
@@ -438,11 +418,7 @@
     profiles: [ "production", "testing", "development" ]
     networks:
       - qa-service-db
-<<<<<<< HEAD
-    image: postgres:15.6@sha256:1ebd963e5c598f944a4e9ba27de4c95289d663dcc73731025aa53c5254094d8f
-=======
-    image: postgres:15.7@sha256:4b4da96c37fefd6f28c3f58e7470bbc6d2cb34ac5641b9df7221d962eb4bc55d
->>>>>>> ff2dfb37
+    image: postgres:15.7@sha256:4b4da96c37fefd6f28c3f58e7470bbc6d2cb34ac5641b9df7221d962eb4bc55d
     volumes:
       - qa_service_data:/var/lib/postgresql/data
     environment:
@@ -494,11 +470,7 @@
     profiles: [ "production", "testing", "development" ]
     networks:
       - community-manager-db
-<<<<<<< HEAD
-    image: postgres:15.6@sha256:1ebd963e5c598f944a4e9ba27de4c95289d663dcc73731025aa53c5254094d8f
-=======
-    image: postgres:15.7@sha256:4b4da96c37fefd6f28c3f58e7470bbc6d2cb34ac5641b9df7221d962eb4bc55d
->>>>>>> ff2dfb37
+    image: postgres:15.7@sha256:4b4da96c37fefd6f28c3f58e7470bbc6d2cb34ac5641b9df7221d962eb4bc55d
     volumes:
       - community_manager_data:/var/lib/postgresql/data
     environment:
