--- conflicted
+++ resolved
@@ -51,13 +51,7 @@
     networks:
       - internal
   skyminder-dummyserver:
-<<<<<<< HEAD
-    build:
-      context: ./
-      dockerfile: ./dataland-skyminder-dummyserver/Dockerfile
-=======
     image: ghcr.io/d-fine/datalandskyminder/skyminderdummyserver:latest
->>>>>>> 27df49c2
     networks:
       - internal
       - external
@@ -66,12 +60,6 @@
     environment:
       DATALAND_SKYMINDERCLIENT_TOKEN: ${DATALAND_SKYMINDERCLIENT_TOKEN}
       DATALAND_SKYMINDERCLIENT_USER: ${DATALAND_SKYMINDERCLIENT_USER}
-<<<<<<< HEAD
-  edc-dummyserver:
-    image: ghcr.io/d-fine/datalandedc/edcdummyserver:latest
-    networks:
-      - internal
-=======
   dataland-edc-dummyserver:
     image: ghcr.io/d-fine/datalandedc/edcdummyserver:latest
     networks:
@@ -81,7 +69,6 @@
       external:
         aliases:
           - dataland-edc
->>>>>>> 27df49c2
     expose:
       - "8080"
   develop:
