version: "3.8"
services:
  proxy:
    restart: always
    profiles: ["production", "testing"]
    networks:
      - external
      - internal
    image: nginx:latest
    ports:
      - "80:80"
      - "443:443"
    volumes:
      - ./dataland-inbound-proxy/nginx.conf:/etc/nginx/nginx.conf
  backend:
    restart: always
    profiles: ["production", "testing"]
    networks:
      - internal
    build:
      context: ./
      dockerfile: ${BACKEND_DOCKERFILE:-./dataland-backend/DockerfileTest}
    expose:
      - "8080"
    environment:
      DATALAND_SKYMINDERCLIENT_TOKEN: ${DATALAND_SKYMINDERCLIENT_TOKEN}
      DATALAND_SKYMINDERCLIENT_USER: ${DATALAND_SKYMINDERCLIENT_USER}
      DATALAND_EDC_TOKEN: ${DATALAND_EDC_TOKEN}
      DATALAND_EDC_USER: ${DATALAND_EDC_USER}
      SKYMINDER_URL: ${SKYMINDER_URL}
      SKYMINDER_USER: ${SKYMINDER_USER}
      SKYMINDER_PW: ${SKYMINDER_PW}
  e2etests:
    profiles: ["testing"]
    build:
      context: ./
      dockerfile: ./dataland-e2etests/Dockerfile
    networks:
      - external
    environment:
      DATALAND_SKYMINDERCLIENT_TOKEN: ${DATALAND_SKYMINDERCLIENT_TOKEN}
      DATALAND_SKYMINDERCLIENT_USER: ${DATALAND_SKYMINDERCLIENT_USER}
      DATALAND_EDC_TOKEN: ${DATALAND_EDC_TOKEN}
      DATALAND_EDC_USER: ${DATALAND_EDC_USER}
  frontend:
    restart: always
    profiles: ["production", "testing"]
    build:
      context: ./
      dockerfile: ${FRONTEND_DOCKERFILE:-./dataland-frontend/DockerfileTest}
      args:
        DATALAND_EDC_TOKEN: ${DATALAND_EDC_TOKEN}
        DATALAND_EDC_USER: ${DATALAND_EDC_USER}
    expose:
      - "80"
    networks:
      - internal
  skyminder-dummyserver:
    profiles: ["testing", "development"]
    image: ghcr.io/d-fine/datalandskyminder/skyminderdummyserver:latest
    networks:
      - internal
      - external
    ports:
      - "8085:8080"
    environment:
      DATALAND_SKYMINDERCLIENT_TOKEN: ${DATALAND_SKYMINDERCLIENT_TOKEN}
      DATALAND_SKYMINDERCLIENT_USER: ${DATALAND_SKYMINDERCLIENT_USER}
  edc-dummyserver:
    restart: always
    profiles: ["testing", "development"]
<<<<<<< HEAD
    image: ghcr.io/d-fine/datalandedc/edcdummyserver:RELEASE-0.0.4
=======
    image: ghcr.io/d-fine/datalandedc/edcdummyserver:0.1.0
    environment:
      SERVER_PORT: 9191
      SERVER_SERVLET_CONTEXT-PATH: /api
>>>>>>> 7831be4b
    networks:
      internal:
        aliases:
          - dataland-edc
      external:
        aliases:
          - dataland-edc
    ports:
      - "9191:9191"
  dataland-edc:
    restart: always
    profiles: ["production"]
<<<<<<< HEAD
    image: ghcr.io/d-fine/datalandedc/edcdummyserver:RELEASE-0.0.4
=======
    image: ghcr.io/d-fine/datalandedc/edcserver:0.1.0
>>>>>>> 7831be4b
    networks:
     - internal
    expose:
      - "9191"
      - "9292"
    environment:
      DATALAND_EDC_WEB_URI: ${DATALAND_EDC_WEB_URI}
      DATALAND_EDC_IDS_URI: ${DATALAND_EDC_IDS_URI}
      TRUSTEE_WEB_URI: ${TRUSTEE_WEB_URI}
      TRUSTEE_IDS_URI: ${TRUSTEE_IDS_URI}
      EDC_API_AUTH_KEY: ${EDC_API_AUTH_KEY}
      EDC_API_CONTROL_AUTH_APIKEY_VALUE: ${EDC_API_CONTROL_AUTH_APIKEY_VALUE}
      EDC_KEYSTORE_PASSWORD: ${EDC_KEYSTORE_PASSWORD}
      EDC_OAUTH_PROVIDER_AUDIENCE: ${EDC_OAUTH_PROVIDER_AUDIENCE}
      EDC_OAUTH_PROVIDER_JWKS_URL: ${EDC_OAUTH_PROVIDER_JWKS_URL}
      EDC_OAUTH_TOKEN_URL: ${EDC_OAUTH_TOKEN_URL}
      IDS_WEBHOOK_ADDRESS: ${IDS_WEBHOOK_ADDRESS}
      TRUSTEE_CREDENTIALS: ${TRUSTEE_CREDENTIALS}
      SERVER_TOMCAT_THREADS_MIN-SPARE: 100
  develop:
    profiles: ["devcontainer"]
    build:
      context: ./
      dockerfile: ./devcontainer/Dockerfile
    volumes:
      - "./:/code:rw"
    expose:
      - "8080"
    networks:
      - external
    environment:
      DATALAND_SKYMINDERCLIENT_TOKEN: ${DATALAND_SKYMINDERCLIENT_TOKEN}
      DATALAND_SKYMINDERCLIENT_USER: ${DATALAND_SKYMINDERCLIENT_USER}
      DATALAND_EDC_TOKEN: ${DATALAND_EDC_TOKEN}
      DATALAND_EDC_USER: ${DATALAND_EDC_USER}
      SKYMINDER_URL: ${SKYMINDER_URL}
      SKYMINDER_USER: ${SKYMINDER_USER}
      SKYMINDER_PW: ${SKYMINDER_PW}
networks:
  internal:
  external:<|MERGE_RESOLUTION|>--- conflicted
+++ resolved
@@ -69,14 +69,10 @@
   edc-dummyserver:
     restart: always
     profiles: ["testing", "development"]
-<<<<<<< HEAD
-    image: ghcr.io/d-fine/datalandedc/edcdummyserver:RELEASE-0.0.4
-=======
     image: ghcr.io/d-fine/datalandedc/edcdummyserver:0.1.0
     environment:
       SERVER_PORT: 9191
       SERVER_SERVLET_CONTEXT-PATH: /api
->>>>>>> 7831be4b
     networks:
       internal:
         aliases:
@@ -89,11 +85,7 @@
   dataland-edc:
     restart: always
     profiles: ["production"]
-<<<<<<< HEAD
-    image: ghcr.io/d-fine/datalandedc/edcdummyserver:RELEASE-0.0.4
-=======
     image: ghcr.io/d-fine/datalandedc/edcserver:0.1.0
->>>>>>> 7831be4b
     networks:
      - internal
     expose:
