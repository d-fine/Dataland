version: "3.8"
services:
  proxy:
    build:
      context: ./dataland-inbound-proxy
      args:
        PROXY_ENVIRONMENT: ${PROXY_ENVIRONMENT:-development}
    restart: always
    profiles: ["production", "testing", "productionInMemory", "development"]
    networks:
      - external
      - internal
    ports:
      - "80:80"
      - "443:443"
    volumes:
      - letsencrypt:/etc/letsencrypt
      - ./local/certs:/certs/custom
    environment:
      # This variable will be inserted into the NGINX server config file (URLS separated by a space e.g. dataland.com www.dataland.com)
      PROXY_NGINX_URLS: ${PROXY_NGINX_URLS}
      # This is the path to the letsencrypt directory (usualy /etc/letsencrypt/live/FIRST_DOMAIN_ON_CERT)
      PROXY_LETSENCRYPT_PATH: ${PROXY_LETSENCRYPT_PATH}
      # These are the config options for the initial LetsEncrypt certificate request
      PROXY_LETSENCRYPT_ARGS: ${PROXY_LETSENCRYPT_ARGS}
  backend:
    restart: always
    profiles: ["production", "testing", "productionInMemory"]
    networks:
      - internal
    build:
      context: ./
      dockerfile: ${BACKEND_DOCKERFILE:-./dataland-backend/DockerfileTest}
    expose:
      - "8080"
    environment:
      DATALAND_SKYMINDERCLIENT_TOKEN: ${DATALAND_SKYMINDERCLIENT_TOKEN}
      DATALAND_SKYMINDERCLIENT_USER: ${DATALAND_SKYMINDERCLIENT_USER}
      DATALAND_EDC_TOKEN: ${DATALAND_EDC_TOKEN}
      DATALAND_EDC_USER: ${DATALAND_EDC_USER}
      SKYMINDER_URL: ${SKYMINDER_URL}
      SKYMINDER_USER: ${SKYMINDER_USER}
      SKYMINDER_PW: ${SKYMINDER_PW}
  e2etests:
    profiles: ["testing"]
    build:
      context: ./
      dockerfile: ./dataland-e2etests/Dockerfile
    networks:
      - external
    environment:
      DATALAND_SKYMINDERCLIENT_TOKEN: ${DATALAND_SKYMINDERCLIENT_TOKEN}
      DATALAND_SKYMINDERCLIENT_USER: ${DATALAND_SKYMINDERCLIENT_USER}
      DATALAND_EDC_TOKEN: ${DATALAND_EDC_TOKEN}
      DATALAND_EDC_USER: ${DATALAND_EDC_USER}
      KEYCLOAK_UPLOADER_PASSWORD: ${KEYCLOAK_UPLOADER_PASSWORD}
      KEYCLOAK_READER_PASSWORD: ${KEYCLOAK_READER_PASSWORD}
<<<<<<< HEAD
      ENVIRONMENT: ${ENVIRONMENT}
=======
    links:
      - proxy:dataland-local.duckdns.org
>>>>>>> 0424f6a9
  frontend:
    restart: always
    profiles: ["production", "testing", "productionInMemory"]
    build:
      context: ./
      dockerfile: ${FRONTEND_DOCKERFILE:-./dataland-frontend/DockerfileTest}
      args:
        DATALAND_EDC_TOKEN: ${DATALAND_EDC_TOKEN}
        DATALAND_EDC_USER: ${DATALAND_EDC_USER}
    expose:
      - "80"
    networks:
      - internal
  skyminder-dummyserver:
    profiles: ["testing", "development"]
    image: ghcr.io/d-fine/datalandskyminder/skyminderdummyserver:latest
    networks:
      - internal
      - external
    ports:
      - "8085:8080"
    environment:
      DATALAND_SKYMINDERCLIENT_TOKEN: ${DATALAND_SKYMINDERCLIENT_TOKEN}
      DATALAND_SKYMINDERCLIENT_USER: ${DATALAND_SKYMINDERCLIENT_USER}
  edc-dummyserver:
    restart: always
    profiles: ["testing", "development", "productionInMemory"]
    image: ghcr.io/d-fine/datalandedc/edcdummyserver:0.2.3
    environment:
      SERVER_PORT: 9191
      SERVER_SERVLET_CONTEXT-PATH: /api
    networks:
      internal:
        aliases:
          - dataland-edc
      external:
        aliases:
          - dataland-edc
    ports:
      - "9191:9191"
  dataland-edc:
    restart: always
    profiles: ["production"]
    image: ghcr.io/d-fine/datalandedc/edcserver:0.2.2
    networks:
     - internal
    expose:
      - "9191"
      - "9292"
    environment:
      DATALAND_EDC_WEB_URI: ${DATALAND_EDC_WEB_URI}
      DATALAND_EDC_IDS_URI: ${DATALAND_EDC_IDS_URI}
      TRUSTEE_WEB_URI: ${TRUSTEE_WEB_URI}
      TRUSTEE_IDS_URI: ${TRUSTEE_IDS_URI}
      EDC_OAUTH_PROVIDER_AUDIENCE: ${EDC_OAUTH_PROVIDER_AUDIENCE}
      EDC_OAUTH_PROVIDER_JWKS_URL: ${EDC_OAUTH_PROVIDER_JWKS_URL}
      EDC_OAUTH_TOKEN_URL: ${EDC_OAUTH_TOKEN_URL}
      IDS_WEBHOOK_ADDRESS: ${IDS_WEBHOOK_ADDRESS}
      TRUSTEE_CREDENTIALS: ${TRUSTEE_CREDENTIALS}
      SERVER_TOMCAT_THREADS_MIN-SPARE: 100
  develop:
    profiles: ["devcontainer"]
    build:
      context: ./
      dockerfile: ./devcontainer/Dockerfile
    volumes:
      - "./:/code:rw"
    expose:
      - "8080"
    networks:
      - external
      - internal
    environment:
      DATALAND_SKYMINDERCLIENT_TOKEN: ${DATALAND_SKYMINDERCLIENT_TOKEN}
      DATALAND_SKYMINDERCLIENT_USER: ${DATALAND_SKYMINDERCLIENT_USER}
      DATALAND_EDC_TOKEN: ${DATALAND_EDC_TOKEN}
      DATALAND_EDC_USER: ${DATALAND_EDC_USER}
      SKYMINDER_URL: ${SKYMINDER_URL}
      SKYMINDER_USER: ${SKYMINDER_USER}
      SKYMINDER_PW: ${SKYMINDER_PW}
  keycloak-db:
    restart: always
    profiles: ["production", "productionInMemory", "testing", "development", "init"]
    networks:
      - internal
    image: postgres
    volumes:
      - keycloak_data:/var/lib/postgresql/data
    environment:
      POSTGRES_DB: keycloak
      POSTGRES_USER: keycloak
      POSTGRES_PASSWORD: ${KEYCLOAK_DB_PASSWORD}
  keycloak:
    restart: always
    profiles: ["production", "productionInMemory", "development"]
    networks:
      - internal
    build:
      context: ./
      dockerfile: ${KEYCLOAK_DOCKERFILE:-./dataland-keycloak/Dockerfile}
    expose:
      - "8080"
    environment:
      KC_DB_PASSWORD: ${KEYCLOAK_DB_PASSWORD}
    depends_on:
      - keycloak-db
  keycloak-initializer:
    profiles: [ "init", "testing" ]
    networks:
      internal:
        aliases:
          - keycloak
    build:
      context: ./
      dockerfile: ${KEYCLOAK_DOCKERFILE:-./dataland-keycloak/Dockerfile}
    volumes:
      - ./dataland-keycloak/realms:/opt/keycloak/data/import
    command: --import-realm
    environment:
      KEYCLOAK_ADMIN: ${KEYCLOAK_ADMIN}
      KEYCLOAK_ADMIN_PASSWORD: ${KEYCLOAK_ADMIN_PASSWORD}
      KEYCLOAK_FRONTEND_URL: ${KEYCLOAK_FRONTEND_URL}
      KC_DB_PASSWORD: ${KEYCLOAK_DB_PASSWORD}
      KEYCLOAK_READER_VALUE: ${KEYCLOAK_READER_VALUE}
      KEYCLOAK_READER_SALT: ${KEYCLOAK_READER_SALT}
      KEYCLOAK_UPLOADER_VALUE: ${KEYCLOAK_UPLOADER_VALUE}
      KEYCLOAK_UPLOADER_SALT: ${KEYCLOAK_UPLOADER_SALT}
      KEYCLOAK_GOOGLE_ID: ${KEYCLOAK_GOOGLE_ID}
      KEYCLOAK_GOOGLE_SECRET: ${KEYCLOAK_GOOGLE_SECRET}
    expose:
      - "8080"
    depends_on:
      - keycloak-db
networks:
  internal:
  external:
volumes:
  keycloak_data:
    driver: local
  letsencrypt:
    driver: local<|MERGE_RESOLUTION|>--- conflicted
+++ resolved
@@ -55,12 +55,9 @@
       DATALAND_EDC_USER: ${DATALAND_EDC_USER}
       KEYCLOAK_UPLOADER_PASSWORD: ${KEYCLOAK_UPLOADER_PASSWORD}
       KEYCLOAK_READER_PASSWORD: ${KEYCLOAK_READER_PASSWORD}
-<<<<<<< HEAD
       ENVIRONMENT: ${ENVIRONMENT}
-=======
     links:
       - proxy:dataland-local.duckdns.org
->>>>>>> 0424f6a9
   frontend:
     restart: always
     profiles: ["production", "testing", "productionInMemory"]
