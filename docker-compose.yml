version: "3.8"
services:
  proxy:
    networks:
      - external
      - internal
    image: nginx:latest
    ports:
      - "80:80"
      - "443:443"
    volumes:
      - ./dataland-inbound-proxy/nginx.conf:/etc/nginx/nginx.conf
  backend:
    networks:
      - internal
    build:
      context: ./
      dockerfile: ./dataland-backend/Dockerfile
    expose:
      - "8080"
    environment:
      DATALAND_SKYMINDERCLIENT_TOKEN: ${DATALAND_SKYMINDERCLIENT_TOKEN}
      DATALAND_SKYMINDERCLIENT_USER: ${DATALAND_SKYMINDERCLIENT_USER}
      #DATALAND_EDC_TOKEN: ${DATALAND_EDC_TOKEN}
      #DATALAND_EDC_USER: ${DATALAND_EDC_USER}
      SKYMINDER_URL: ${SKYMINDER_URL}
      SKYMINDER_USER: ${SKYMINDER_USER}
      SKYMINDER_PW: ${SKYMINDER_PW}
  e2etests:
    build:
      context: ./
      dockerfile: ./dataland-e2etests/Dockerfile
    networks:
      - external
    environment:
      DATALAND_SKYMINDERCLIENT_TOKEN: ${DATALAND_SKYMINDERCLIENT_TOKEN}
      DATALAND_SKYMINDERCLIENT_USER: ${DATALAND_SKYMINDERCLIENT_USER}
      #DATALAND_EDC_TOKEN: ${DATALAND_EDC_TOKEN}
      #DATALAND_EDC_USER: ${DATALAND_EDC_USER}
  frontend:
    build:
      context: ./
      dockerfile: ./dataland-frontend/Dockerfile
    volumes:
      - ./dataland-frontend/default.conf:/etc/nginx/conf.d/default.conf
    expose:
      - "80"
    networks:
      - internal
    environment:
      DATALAND_SKYMINDERCLIENT_TOKEN: ${DATALAND_SKYMINDERCLIENT_TOKEN}
      DATALAND_SKYMINDERCLIENT_USER: ${DATALAND_SKYMINDERCLIENT_USER}
      DATALAND_EDC_TOKEN: ${DATALAND_EDC_TOKEN}
      DATALAND_EDC_USER: ${DATALAND_EDC_USER}
  skyminder-server:
    build:
      context: ./
      dockerfile: ./dataland-skyminder-server/Dockerfile
    networks:
      - internal
    expose:
      - "8080"
    environment:
      DATALAND_SKYMINDERCLIENT_TOKEN: ${DATALAND_SKYMINDERCLIENT_TOKEN}
      DATALAND_SKYMINDERCLIENT_USER: ${DATALAND_SKYMINDERCLIENT_USER}
  edc-dummyserver:
    image: ghcr.io/d-fine/datalandedc/edcdummyserver:latest
    ports:
      - "8081:8080"
<<<<<<< HEAD
=======
    environment:
      DATALAND_EDC_TOKEN: ${DATALAND_EDC_TOKEN}
      DATALAND_EDC_USER: ${DATALAND_EDC_USER}
>>>>>>> 64b08a30
  develop:
    profiles:
      - "development"
    build:
      context: ./
      dockerfile: ./devcontainer/Dockerfile
    volumes:
      - "./:/code:rw"
    expose:
      - "8080"
    networks:
      - external
    environment:
      DATALAND_SKYMINDERCLIENT_TOKEN: ${DATALAND_SKYMINDERCLIENT_TOKEN}
      DATALAND_SKYMINDERCLIENT_USER: ${DATALAND_SKYMINDERCLIENT_USER}
      DATALAND_EDC_TOKEN: ${DATALAND_EDC_TOKEN}
      DATALAND_EDC_USER: ${DATALAND_EDC_USER}
      SKYMINDER_URL: ${SKYMINDER_URL}
      SKYMINDER_USER: ${SKYMINDER_USER}
      SKYMINDER_PW: ${SKYMINDER_PW}
networks:
  internal:
  external:<|MERGE_RESOLUTION|>--- conflicted
+++ resolved
@@ -47,11 +47,6 @@
       - "80"
     networks:
       - internal
-    environment:
-      DATALAND_SKYMINDERCLIENT_TOKEN: ${DATALAND_SKYMINDERCLIENT_TOKEN}
-      DATALAND_SKYMINDERCLIENT_USER: ${DATALAND_SKYMINDERCLIENT_USER}
-      DATALAND_EDC_TOKEN: ${DATALAND_EDC_TOKEN}
-      DATALAND_EDC_USER: ${DATALAND_EDC_USER}
   skyminder-server:
     build:
       context: ./
@@ -67,12 +62,9 @@
     image: ghcr.io/d-fine/datalandedc/edcdummyserver:latest
     ports:
       - "8081:8080"
-<<<<<<< HEAD
-=======
     environment:
       DATALAND_EDC_TOKEN: ${DATALAND_EDC_TOKEN}
       DATALAND_EDC_USER: ${DATALAND_EDC_USER}
->>>>>>> 64b08a30
   develop:
     profiles:
       - "development"
