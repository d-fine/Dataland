version: "3.8"
services:
  proxy:
    profiles: ["development", "production", "testing"]
    networks:
      - external
      - internal
    image: nginx:latest
    ports:
      - "80:80"
      - "443:443"
    volumes:
      - ${PROXY_NGINX_CONFIG:-./dataland-inbound-proxy/nginx.conf}:/etc/nginx/nginx.conf
  backend:
    profiles: ["production", "testing"]
    networks:
      - internal
    build:
      context: ./
      dockerfile: ./dataland-backend/Dockerfile
    expose:
      - "8080"
    environment:
      DATALAND_SKYMINDERCLIENT_TOKEN: ${DATALAND_SKYMINDERCLIENT_TOKEN}
      DATALAND_SKYMINDERCLIENT_USER: ${DATALAND_SKYMINDERCLIENT_USER}
      DATALAND_EDC_TOKEN: ${DATALAND_EDC_TOKEN}
      DATALAND_EDC_USER: ${DATALAND_EDC_USER}
      SKYMINDER_URL: ${SKYMINDER_URL}
      SKYMINDER_USER: ${SKYMINDER_USER}
      SKYMINDER_PW: ${SKYMINDER_PW}
  e2etests:
    profiles: ["testing"]
    build:
      context: ./
      dockerfile: ./dataland-e2etests/Dockerfile
    networks:
      - external
    environment:
      DATALAND_SKYMINDERCLIENT_TOKEN: ${DATALAND_SKYMINDERCLIENT_TOKEN}
      DATALAND_SKYMINDERCLIENT_USER: ${DATALAND_SKYMINDERCLIENT_USER}
      DATALAND_EDC_TOKEN: ${DATALAND_EDC_TOKEN}
      DATALAND_EDC_USER: ${DATALAND_EDC_USER}
  frontend:
    profiles: ["production", "testing"]
    build:
      context: ./
      dockerfile: ./dataland-frontend/Dockerfile
      args:
        DATALAND_EDC_TOKEN: ${DATALAND_EDC_TOKEN}
        DATALAND_EDC_USER: ${DATALAND_EDC_USER}
    volumes:
      - ./dataland-frontend/default.conf:/etc/nginx/conf.d/default.conf
    expose:
      - "80"
    networks:
      - internal
<<<<<<< HEAD
  skyminder-server:
    profiles: ["development", "testing"]
=======
  skyminder-dummyserver:
>>>>>>> ed1db0d8
    build:
      context: ./
      dockerfile: ./dataland-skyminder-dummyserver/Dockerfile
    networks:
      - internal
    expose:
      - "8080"
    environment:
      DATALAND_SKYMINDERCLIENT_TOKEN: ${DATALAND_SKYMINDERCLIENT_TOKEN}
      DATALAND_SKYMINDERCLIENT_USER: ${DATALAND_SKYMINDERCLIENT_USER}
  edc-dummyserver:
<<<<<<< HEAD
    profiles: ["development", "production", "testing"]
=======
>>>>>>> ed1db0d8
    image: ghcr.io/d-fine/datalandedc/edcdummyserver:latest
    networks:
      - internal
    expose:
      - "8080"
<<<<<<< HEAD
    environment:
      DATALAND_EDC_TOKEN: ${DATALAND_EDC_TOKEN}
      DATALAND_EDC_USER: ${DATALAND_EDC_USER}
=======
>>>>>>> ed1db0d8
  develop:
    profiles: ["development"]
    build:
      context: ./
      dockerfile: ./devcontainer/Dockerfile
    volumes:
      - "./:/code:rw"
    expose:
      - "8080"
    networks:
      - external
    environment:
      DATALAND_SKYMINDERCLIENT_TOKEN: ${DATALAND_SKYMINDERCLIENT_TOKEN}
      DATALAND_SKYMINDERCLIENT_USER: ${DATALAND_SKYMINDERCLIENT_USER}
      DATALAND_EDC_TOKEN: ${DATALAND_EDC_TOKEN}
      DATALAND_EDC_USER: ${DATALAND_EDC_USER}
      SKYMINDER_URL: ${SKYMINDER_URL}
      SKYMINDER_USER: ${SKYMINDER_USER}
      SKYMINDER_PW: ${SKYMINDER_PW}
networks:
  internal:
  external:<|MERGE_RESOLUTION|>--- conflicted
+++ resolved
@@ -54,12 +54,8 @@
       - "80"
     networks:
       - internal
-<<<<<<< HEAD
-  skyminder-server:
+  skyminder-dummyserver:
     profiles: ["development", "testing"]
-=======
-  skyminder-dummyserver:
->>>>>>> ed1db0d8
     build:
       context: ./
       dockerfile: ./dataland-skyminder-dummyserver/Dockerfile
@@ -71,21 +67,12 @@
       DATALAND_SKYMINDERCLIENT_TOKEN: ${DATALAND_SKYMINDERCLIENT_TOKEN}
       DATALAND_SKYMINDERCLIENT_USER: ${DATALAND_SKYMINDERCLIENT_USER}
   edc-dummyserver:
-<<<<<<< HEAD
     profiles: ["development", "production", "testing"]
-=======
->>>>>>> ed1db0d8
     image: ghcr.io/d-fine/datalandedc/edcdummyserver:latest
     networks:
       - internal
     expose:
       - "8080"
-<<<<<<< HEAD
-    environment:
-      DATALAND_EDC_TOKEN: ${DATALAND_EDC_TOKEN}
-      DATALAND_EDC_USER: ${DATALAND_EDC_USER}
-=======
->>>>>>> ed1db0d8
   develop:
     profiles: ["development"]
     build:
