<<<<<<< HEAD
jacocoVersion = 0.8.12
=======
jacocoVersion = 0.8.13
>>>>>>> 9ff3a0d7
ktlintVersion = 1.4.1

#default values - will be overwritten by ~/.gradle/gradle.properties
githubUser = ""
githubToken = ""
org.gradle.jvmargs=-Xmx8G

openApiGeneratorTimeOutThresholdInSeconds = 60<|MERGE_RESOLUTION|>--- conflicted
+++ resolved
@@ -1,8 +1,4 @@
-<<<<<<< HEAD
-jacocoVersion = 0.8.12
-=======
 jacocoVersion = 0.8.13
->>>>>>> 9ff3a0d7
 ktlintVersion = 1.4.1
 
 #default values - will be overwritten by ~/.gradle/gradle.properties
