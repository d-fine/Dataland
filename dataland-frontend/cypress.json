--- conflicted
+++ resolved
@@ -10,14 +10,9 @@
   "testFiles": [
     "verify_deployment/**/*.ts",
     "high/**/*.ts",
-    "upload/**/*.ts",
     "medium/**/*.ts",
     "low/**/*.ts",
-<<<<<<< HEAD
-    "previsit/**/*.ts"
-=======
     "previsit/**/*.ts",
     "dev/**/*.ts"
->>>>>>> d1179f24
   ]
 }