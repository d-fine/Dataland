--- conflicted
+++ resolved
@@ -27,26 +27,17 @@
     "dotenv-cli": "^5.1.0",
     "get-parameter-names": "^0.3.0",
     "json2csv": "^5.0.7",
-<<<<<<< HEAD
     "keycloak-js": "^18.0.0",
-    "material-icons": "^1.11.1",
-=======
     "material-icons": "^1.11.2",
->>>>>>> 50706252
     "primeflex": "^3.2.1",
     "primeicons": "^5.0.0",
     "primevue": "^3.15.0",
     "vue": "^3.2.37",
     "vue-axios": "^3.4.1",
     "vue-class-component": "^8.0.0-0",
-<<<<<<< HEAD
-    "vue-router": "^4.0.15",
+    "vue-router": "^4.0.16",
     "vue3-live-form": "^0.1.3",
     "vuejs-logger": "^1.5.5"
-=======
-    "vue-router": "^4.0.16",
-    "vue3-live-form": "^0.1.3"
->>>>>>> 50706252
   },
   "devDependencies": {
     "@babel/core": "^7.18.5",
