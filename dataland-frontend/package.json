--- conflicted
+++ resolved
@@ -6,11 +6,7 @@
     "serve": "vue-cli-service serve --port 8090",
     "build": "vue-cli-service build",
     "lint": "vue-cli-service lint",
-<<<<<<< HEAD
-    "teste2e": "vue-cli-service test:e2e --url http://localhost:8090",
-=======
     "teste2e": "vue-cli-service test:e2e --mode e2e --url http://localhost:8090",
->>>>>>> 7a34fbb3
     "testheadless": "vue-cli-service test:e2e --mode e2e --headless ",
     "testpipeline": "vue-cli-service test:e2e --url http://proxy --headless",
     "testproductive": "vue-cli-service test:e2e --url http://localhost --headless",
@@ -19,13 +15,8 @@
   },
   "dependencies": {
     "@formkit/themes": "^1.0.0-beta.6",
-<<<<<<< HEAD
-    "@formkit/vue": "^1.0.0-beta.5",
-    "axios": "^0.26.0",
-=======
     "@formkit/vue": "^1.0.0-beta.6",
     "axios": "^0.26.1",
->>>>>>> 7a34fbb3
     "axios-mock-adapter": "^1.20.0",
     "core-js": "^3.21.1",
     "cross-var": "^1.1.0",
@@ -42,18 +33,6 @@
     "@babel/core": "^7.17.7",
     "@babel/eslint-parser": "^7.17.0",
     "@cypress/code-coverage": "^3.9.12",
-<<<<<<< HEAD
-    "@types/jest": "^27.0.1",
-    "@typescript-eslint/eslint-plugin": "^5.4.0",
-    "@typescript-eslint/parser": "^5.4.0",
-    "@vue/cli-plugin-babel": "~5.0.1",
-    "@vue/cli-plugin-e2e-cypress": "~5.0.1",
-    "@vue/cli-plugin-eslint": "~5.0.1",
-    "@vue/cli-plugin-typescript": "~5.0.0",
-    "@vue/cli-plugin-unit-jest": "~5.0.1",
-    "@vue/cli-service": "~5.0.1",
-    "@vue/eslint-config-typescript": "^9.1.0",
-=======
     "@types/jest": "^27.4.1",
     "@typescript-eslint/eslint-plugin": "^5.15.0",
     "@typescript-eslint/parser": "^5.15.0",
@@ -64,27 +43,17 @@
     "@vue/cli-plugin-unit-jest": "~5.0.3",
     "@vue/cli-service": "~5.0.3",
     "@vue/eslint-config-typescript": "^10.0.0",
->>>>>>> 7a34fbb3
     "@vue/test-utils": "^2.0.0-rc.17",
     "@vue/vue3-jest": "^27.0.0-alpha.4",
     "babel-jest": "^27.5.1",
     "cypress": "^9.5.2",
-<<<<<<< HEAD
-    "eslint": "^8.10.0",
-=======
     "eslint": "^8.11.0",
->>>>>>> 7a34fbb3
     "eslint-plugin-vue": "^8.5.0",
     "jest": "^27.5.1",
     "node-sass": "^7.0.1",
     "sass-loader": "^12.6.0",
-<<<<<<< HEAD
-    "ts-jest": "^27.0.4",
-    "typescript": "~4.5.5"
-=======
     "ts-jest": "^27.1.3",
     "typescript": "~4.6.2"
->>>>>>> 7a34fbb3
   },
   "eslintConfig": {
     "root": true,
