--- conflicted
+++ resolved
@@ -35,7 +35,7 @@
   },
   "devDependencies": {
     "@cypress/code-coverage": "^3.10.0",
-    "@faker-js/faker": "^7.3.0",
+    "@faker-js/faker": "^7.4.0",
     "@jest/globals": "^27.5.1",
     "@vue/cli-plugin-babel": "~5.0.8",
     "@vue/cli-plugin-e2e-cypress": "~5.0.8",
@@ -53,12 +53,8 @@
     "eslint-plugin-prettier": "^4.2.1",
     "eslint-plugin-vue": "^9.3.0",
     "git-commit-id": "^2.0.1",
-<<<<<<< HEAD
     "mocha": "^10.0.0",
-    "npm-check-updates": "^15.3.4",
-=======
     "npm-check-updates": "^16.0.5",
->>>>>>> 9e0a6304
     "sass-loader": "^13.0.2",
     "ts-jest": "^27.1.5",
     "ts-node": "^10.9.1",
