{
  "name": "dataland-frontend",
  "version": "0.1.0",
  "private": true,
  "scripts": {
    "dev": "vite",
    "build": "vite build",
    "format": "prettier --write .",
    "formatci": "prettier --check .",
    "lint": "eslint . --fix",
    "lintci": "eslint . --max-warnings 0 --no-fix",
    "typecheck": "vue-tsc --build --force",
    "cypress": "cypress open",
    "checkcypresscompilation": "tsc --noEmit -P tsconfig.cypress-e2e.json",
    "testcomponent": "cypress run --component",
    "testpipeline": "cypress run --spec tests/e2e/specs/index.ts",
    "testgithubenvironment": "cypress run --config \"{\\\"e2e\\\": {\\\"baseUrl\\\": \\\"$npm_config_url\\\"}}\"",
    "fakefixtures": "ts-node -P tsconfig.commonjs.json -r tsconfig-paths/register tests/e2e/fixtures/GenerateFakeFixtures.ts",
    "checkfakefixturecompilation": "tsc --noEmit -P tsconfig.commonjs.json",
    "prepopulate": "cypress run --spec tests/e2e/specs/prepopulation/index.ts",
    "updatepackages": "npm-check-updates -u",
    "updatepackagelock": "npm update --save --include=dev && npm audit fix",
    "checkdependencies": "depcheck --ignores='@clients/*,@e2e/*,@sharedUtils/*,@ct/*,@vue/tsconfig,axios,tsconfig-paths,eslint-plugin-*,@vue/eslint-config-*,lint-staged,@types/dompurify,@types/markdown-it'"
  },
  "dependencies": {
    "@formkit/core": "^1.6.9",
    "@formkit/themes": "^1.6.9",
    "@formkit/vue": "^1.6.9",
    "@ibm/plex": "^6.4.1",
    "axios": "^1.7.9",
    "currency-codes": "^2.2.0",
    "i18n-iso-countries": "^7.13.0",
    "keycloak-js": "^26.1.1",
    "material-icons": "^1.13.13",
    "pinia": "^2.3.1",
    "pinia-shared-state": "^0.5.1",
    "primeflex": "^3.3.1",
    "primeicons": "^7.0.0",
    "primevue": "~3.44.0",
    "vue": "^3.5.13",
    "vue-router": "^4.5.0"
  },
  "devDependencies": {
    "@cypress/code-coverage": "3.13.12",
    "@faker-js/faker": "9.6.0",
    "@tsconfig/node20": "20.1.4",
    "@types/markdown-it": "14.1.2",
    "@types/node": "22.13.10",
    "@vitejs/plugin-vue": "5.2.1",
    "@vue/eslint-config-prettier": "10.2.0",
    "@vue/eslint-config-typescript": "14.5.0",
    "@vue/test-utils": "2.4.6",
    "@vue/tsconfig": "0.7.0",
    "cypress": "13.17.0",
    "depcheck": "1.4.7",
    "dompurify": "3.2.4",
<<<<<<< HEAD
    "eslint": "9.22.0",
    "eslint-plugin-jsdoc": "50.6.6",
    "eslint-plugin-cypress": "4.2.0",
    "eslint-plugin-vue": "9.33.0",
=======
    "eslint": "9.21.0",
    "eslint-plugin-cypress": "4.1.0",
    "eslint-plugin-jsdoc": "50.6.3",
    "eslint-plugin-vue": "10.0.0",
>>>>>>> 27318f68
    "git-commit-id": "2.0.1",
    "lint-staged": "15.5.0",
    "markdown-it": "14.1.0",
    "mocha": "11.1.0",
    "npm-check-updates": "17.1.15",
    "otplib": "12.0.1",
    "prettier": "3.5.3",
    "sass": "1.85.1",
    "ts-node": "10.9.2",
    "tsconfig-paths": "4.2.0",
    "typescript": "5.8.2",
    "vite": "6.2.1",
    "vite-plugin-istanbul": "6.0.2",
    "vue-markdown-render": "2.2.1",
    "vue-tsc": "2.2.8"
  }
}<|MERGE_RESOLUTION|>--- conflicted
+++ resolved
@@ -54,17 +54,10 @@
     "cypress": "13.17.0",
     "depcheck": "1.4.7",
     "dompurify": "3.2.4",
-<<<<<<< HEAD
     "eslint": "9.22.0",
     "eslint-plugin-jsdoc": "50.6.6",
     "eslint-plugin-cypress": "4.2.0",
-    "eslint-plugin-vue": "9.33.0",
-=======
-    "eslint": "9.21.0",
-    "eslint-plugin-cypress": "4.1.0",
-    "eslint-plugin-jsdoc": "50.6.3",
     "eslint-plugin-vue": "10.0.0",
->>>>>>> 27318f68
     "git-commit-id": "2.0.1",
     "lint-staged": "15.5.0",
     "markdown-it": "14.1.0",
