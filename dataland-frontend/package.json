{
  "name": "dataland-frontend",
  "version": "0.1.0",
  "private": true,
  "scripts": {
    "dev": "vite",
    "build": "vite build",
    "format": "prettier --write .",
    "formatci": "prettier --check .",
    "lint": "eslint . --fix",
    "lintci": "eslint . --max-warnings 0 --no-fix",
    "typecheck": "vue-tsc --build --force",
    "cypress": "cypress open",
    "checkcypresscompilation": "tsc --noEmit -P tsconfig.cypress-e2e.json",
    "testcomponent": "cypress run --component",
    "testpipeline": "cypress run --spec tests/e2e/specs/index.ts",
    "testgithubenvironment": "cypress run --config \"{\\\"e2e\\\": {\\\"baseUrl\\\": \\\"$npm_config_url\\\"}}\"",
    "fakefixtures": "ts-node -P tsconfig.commonjs.json -r tsconfig-paths/register tests/e2e/fixtures/GenerateFakeFixtures.ts",
    "checkfakefixturecompilation": "tsc --noEmit -P tsconfig.commonjs.json",
    "prepopulate": "cypress run --spec tests/e2e/specs/prepopulation/index.ts",
    "updatepackages": "npm-check-updates -u",
    "updatepackagelock": "npm update --save --include=dev && npm audit fix",
    "checkdependencies": "depcheck --ignores='@clients/*,@e2e/*,@sharedUtils/*,@ct/*,@vue/tsconfig,axios,tsconfig-paths,eslint-plugin-*,@vue/eslint-config-*,lint-staged,@types/dompurify,@types/markdown-it'"
  },
  "dependencies": {
    "@formkit/core": "^1.6.9",
    "@formkit/themes": "^1.6.9",
    "@formkit/vue": "^1.6.9",
    "@ibm/plex": "^6.4.1",
    "axios": "^1.7.9",
    "currency-codes": "^2.2.0",
    "i18n-iso-countries": "^7.13.0",
    "keycloak-js": "^26.1.0",
    "material-icons": "^1.13.13",
    "pinia": "^2.3.1",
    "pinia-shared-state": "^0.5.1",
    "primeflex": "^3.3.1",
    "primeicons": "^7.0.0",
    "primevue": "~3.44.0",
    "vue": "^3.5.13",
    "vue-router": "^4.5.0"
  },
  "devDependencies": {
    "@cypress/code-coverage": "3.13.11",
    "@faker-js/faker": "9.4.0",
    "@tsconfig/node20": "20.1.4",
    "@types/dompurify": "3.2.0",
    "@types/markdown-it": "14.1.2",
    "@types/node": "22.12.0",
    "@vitejs/plugin-vue": "5.2.1",
    "@vue/eslint-config-prettier": "10.2.0",
    "@vue/eslint-config-typescript": "14.3.0",
    "@vue/test-utils": "2.4.6",
    "@vue/tsconfig": "0.7.0",
    "cypress": "13.17.0",
    "depcheck": "1.4.7",
    "dompurify": "3.2.3",
    "eslint": "9.19.0",
    "eslint-plugin-cypress": "4.1.0",
    "eslint-plugin-jsdoc": "50.6.3",
    "eslint-plugin-vue": "9.32.0",
    "git-commit-id": "2.0.1",
    "lint-staged": "15.4.3",
    "markdown-it": "14.1.0",
    "mocha": "11.1.0",
    "npm-check-updates": "17.1.14",
    "otplib": "12.0.1",
    "prettier": "3.4.2",
    "sass": "1.83.4",
    "ts-node": "10.9.2",
    "tsconfig-paths": "4.2.0",
<<<<<<< HEAD
    "typescript": "5.4.5",
=======
    "typescript": "^5.7.3",
>>>>>>> 078d1160
    "vite": "6.0.11",
    "vite-plugin-istanbul": "6.0.2",
    "vue-markdown-render": "2.2.1",
    "vue-tsc": "2.2.0"
  }
}<|MERGE_RESOLUTION|>--- conflicted
+++ resolved
@@ -69,11 +69,7 @@
     "sass": "1.83.4",
     "ts-node": "10.9.2",
     "tsconfig-paths": "4.2.0",
-<<<<<<< HEAD
-    "typescript": "5.4.5",
-=======
     "typescript": "^5.7.3",
->>>>>>> 078d1160
     "vite": "6.0.11",
     "vite-plugin-istanbul": "6.0.2",
     "vue-markdown-render": "2.2.1",
