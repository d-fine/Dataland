--- conflicted
+++ resolved
@@ -74,13 +74,8 @@
     "ts-node": "10.9.2",
     "tsconfig-paths": "4.2.0",
     "typescript": "5.9.3",
-<<<<<<< HEAD
     "vite": "7.2.7",
-    "vite-plugin-istanbul": "7.2.0",
-=======
-    "vite": "7.2.2",
     "vite-plugin-istanbul": "7.2.1",
->>>>>>> 3f38320b
     "vue-markdown-render": "2.3.0",
     "vue-tsc": "3.1.3"
   }
