{
  "name": "dataland-frontend",
  "version": "0.1.0",
  "private": true,
  "scripts": {
    "dev": "vite",
    "build": "vite build",
    "format": "prettier --write .",
    "formatci": "prettier --check .",
    "lint": "eslint . --ext .vue,.js,.jsx,.cjs,.mjs,.ts,.tsx,.cts,.mts --fix",
    "lintci": "eslint . --ext .vue,.js,.jsx,.cjs,.mjs,.ts,.tsx,.cts,.mts --max-warnings 0 --no-fix",
    "typecheck": "vue-tsc --build --force",
    "cypress": "cypress open",
    "checkcypresscompilation": "tsc --noEmit -P tsconfig.cypress-e2e.json",
    "testcomponent": "cypress run --component",
    "testpipeline": "cypress run --spec tests/e2e/specs/index.ts",
    "testgithubenvironment": "cypress run --config \"{\\\"e2e\\\": {\\\"baseUrl\\\": \\\"$npm_config_url\\\"}}\"",
    "fakefixtures": "ts-node -P tsconfig.commonjs.json -r tsconfig-paths/register tests/e2e/fixtures/GenerateFakeFixtures.ts",
    "checkfakefixturecompilation": "tsc --noEmit -P tsconfig.commonjs.json",
    "prepopulate": "cypress run --spec tests/e2e/specs/prepopulation/index.ts",
    "updatepackages": "npm-check-updates -u",
    "updatepackagelock": "npm update --save --include=dev && npm audit fix",
    "checkdependencies": "depcheck --ignores='@clients/*,@e2e/*,@sharedUtils/*,@ct/*,@vue/tsconfig,axios,tsconfig-paths,eslint-plugin-*,@vue/eslint-config-*,lint-staged,@types/dompurify,@types/markdown-it'"
  },
  "dependencies": {
    "@formkit/core": "^1.6.2",
    "@formkit/themes": "^1.6.2",
    "@formkit/vue": "^1.6.2",
    "@ibm/plex": "^6.4.0",
    "axios": "^1.6.8",
    "currency-codes": "^2.1.0",
    "i18n-iso-countries": "^7.11.1",
    "keycloak-js": "^25.0.0",
    "material-icons": "^1.13.12",
    "pinia": "^2.1.7",
    "pinia-shared-state": "^0.5.1",
    "primeflex": "^3.3.1",
    "primeicons": "^7.0.0",
    "primevue": "~3.44.0",
    "vue": "^3.4.21",
    "vue-router": "^4.3.2"
  },
  "devDependencies": {
    "@cypress/code-coverage": "3.12.36",
    "@faker-js/faker": "8.4.1",
    "@rushstack/eslint-patch": "1.10.4",
    "@tsconfig/node20": "20.1.4",
    "@types/dompurify": "3.0.5",
    "@types/markdown-it": "14.1.2",
    "@types/node": "20.14.15",
    "@vitejs/plugin-vue": "5.2.0",
    "@vue/eslint-config-prettier": "9.0.0",
    "@vue/eslint-config-typescript": "13.0.0",
    "@vue/test-utils": "2.4.6",
    "@vue/tsconfig": "0.6.0",
    "cypress": "12.11.0",
    "depcheck": "1.4.7",
    "dompurify": "3.2.0",
    "eslint": "8.57.1",
    "eslint-plugin-cypress": "3.6.0",
    "eslint-plugin-jsdoc": "48.11.0",
    "eslint-plugin-vue": "9.29.1",
    "git-commit-id": "2.0.1",
    "lint-staged": "15.2.10",
    "markdown-it": "14.1.0",
<<<<<<< HEAD
    "mocha": "10.7.3",
    "npm-check-updates": "17.1.11",
=======
    "mocha": "10.8.2",
    "npm-check-updates": "16.14.20",
>>>>>>> 4762e3ea
    "otplib": "12.0.1",
    "prettier": "3.3.3",
    "sass": "1.81.0",
    "ts-node": "10.9.2",
    "tsconfig-paths": "4.2.0",
    "typescript": "5.4.5",
    "vite": "5.2.14",
    "vite-plugin-istanbul": "6.0.2",
    "vue-markdown-render": "2.2.1",
    "vue-tsc": "2.1.10"
  }
}<|MERGE_RESOLUTION|>--- conflicted
+++ resolved
@@ -63,13 +63,8 @@
     "git-commit-id": "2.0.1",
     "lint-staged": "15.2.10",
     "markdown-it": "14.1.0",
-<<<<<<< HEAD
-    "mocha": "10.7.3",
+    "mocha": "10.8.2",
     "npm-check-updates": "17.1.11",
-=======
-    "mocha": "10.8.2",
-    "npm-check-updates": "16.14.20",
->>>>>>> 4762e3ea
     "otplib": "12.0.1",
     "prettier": "3.3.3",
     "sass": "1.81.0",
