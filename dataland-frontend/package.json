--- conflicted
+++ resolved
@@ -22,14 +22,10 @@
     "cross-var": "^1.1.0",
     "dotenv-cli": "^5.0.0",
     "get-parameter-names": "^0.3.0",
-<<<<<<< HEAD
-    "materialize-css": "^1.0.0",
     "swagger-faker": "^3.1.1",
-=======
     "primeflex": "^3.1.3",
     "primeicons": "^5.0.0",
     "primevue": "^3.12.2",
->>>>>>> 64c01538
     "vue": "^3.2.31",
     "vue-axios": "^3.4.1",
     "vue-class-component": "^8.0.0-0",
