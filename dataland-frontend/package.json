--- conflicted
+++ resolved
@@ -27,14 +27,9 @@
     "dotenv-cli": "^5.1.0",
     "get-parameter-names": "^0.3.0",
     "json2csv": "^5.0.7",
-<<<<<<< HEAD
     "keycloak-js": "^18.0.0",
-    "material-icons": "^1.10.11",
-    "primeflex": "^3.2.0",
-=======
     "material-icons": "^1.11.1",
     "primeflex": "^3.2.1",
->>>>>>> a558df30
     "primeicons": "^5.0.0",
     "primevue": "^3.12.6",
     "vue": "^3.2.36",
