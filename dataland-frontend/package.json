--- conflicted
+++ resolved
@@ -12,11 +12,7 @@
     "testproductive": "vue-cli-service test:e2e --url http://localhost --headless",
     "testremote": "vue-cli-service test:e2e --url http://localhost",
     "testunit": "vue-cli-service test:unit",
-<<<<<<< HEAD
-    "mocker": "npx swagger-faker gen"
-=======
     "mockfixtures": "npx swagger-faker gen"
->>>>>>> ed1db0d8
   },
   "dependencies": {
     "@formkit/themes": "^1.0.0-beta.6",
@@ -27,15 +23,10 @@
     "cross-var": "^1.1.0",
     "dotenv-cli": "^5.0.0",
     "get-parameter-names": "^0.3.0",
-<<<<<<< HEAD
     "swagger-faker": "^3.1.1",
     "primeflex": "^3.1.3",
     "primeicons": "^5.0.0",
     "primevue": "^3.12.2",
-=======
-    "materialize-css": "^1.0.0",
-    "swagger-faker": "^3.1.1",
->>>>>>> ed1db0d8
     "vue": "^3.2.31",
     "vue-axios": "^3.4.1",
     "vue-class-component": "^8.0.0-0",
