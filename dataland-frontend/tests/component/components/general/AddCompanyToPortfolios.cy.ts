--- conflicted
+++ resolved
@@ -1,10 +1,6 @@
 import AddCompanyToPortfolios from '@/components/general/AddCompanyToPortfolios.vue';
-<<<<<<< HEAD
 import { type BasePortfolio, NotificationFrequency } from '@clients/userservice';
-=======
-import { type BasePortfolio } from '@clients/userservice';
 import { BasePortfolioTimeWindowThresholdEnum } from '@clients/userservice';
->>>>>>> 7ab0097e
 import { minimalKeycloakMock } from '@ct/testUtils/Keycloak';
 
 /**
@@ -38,11 +34,8 @@
       lastUpdateTimestamp: 1,
       isMonitored: true,
       monitoredFrameworks: new Set('sfdr'),
-<<<<<<< HEAD
       notificationFrequency: NotificationFrequency.NoNotifications,
-=======
       timeWindowThreshold: BasePortfolioTimeWindowThresholdEnum.Standard,
->>>>>>> 7ab0097e
     },
     {
       portfolioId: 'p2',
@@ -53,11 +46,8 @@
       lastUpdateTimestamp: 456,
       isMonitored: false,
       monitoredFrameworks: new Set(),
-<<<<<<< HEAD
       notificationFrequency: NotificationFrequency.NoNotifications,
-=======
       timeWindowThreshold: undefined,
->>>>>>> 7ab0097e
     },
     {
       portfolioId: 'p3',
@@ -68,11 +58,8 @@
       lastUpdateTimestamp: 9999,
       isMonitored: true,
       monitoredFrameworks: new Set(['sfdr', 'eutaxonomy']),
-<<<<<<< HEAD
       notificationFrequency: NotificationFrequency.NoNotifications,
-=======
       timeWindowThreshold: BasePortfolioTimeWindowThresholdEnum.Standard,
->>>>>>> 7ab0097e
     },
   ];
 
