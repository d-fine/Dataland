// @ts-nocheck
import CompanyInformationComponent from '@/components/pages/CompanyInformation.vue';
import { minimalKeycloakMock } from '@ct/testUtils/Keycloak';
import { type CompanyInformation, type SmeData, type DataMetaInformation, DataTypeEnum } from '@clients/backend';
import { type FixtureData } from '@sharedUtils/Fixtures';
import { type StoredDataRequest } from '@clients/communitymanager';
describe('Component tests for the company info sheet', function (): void {
  let companyInformationForTest: CompanyInformation;
  const dummyCompanyId = '550e8400-e29b-11d4-a716-446655440000';
  const dummyParentCompanyLei = 'dummyParentLei';
  const dummyParentCompanyId = 'dummyParentCompanyId';
  const dummyParentCompanyName = 'dummyParent Company';
  let mockedStoredDataRequests: StoredDataRequest[];
  before(function () {
<<<<<<< HEAD
    cy.fixture("CompanyInformationWithSmePreparedFixtures").then(function (jsonContent) {
      const smePreparedFixtures = jsonContent as Array<FixtureData<SmeData>>;
      companyInformationForTest = smePreparedFixtures[0].companyInformation;
=======
    cy.fixture('CompanyInformationWithSmeData').then(function (jsonContent) {
      const smeFixtures = jsonContent as Array<FixtureData<SmeData>>;
      companyInformationForTest = smeFixtures[0].companyInformation;
>>>>>>> 87173766
      companyInformationForTest.parentCompanyLei = dummyParentCompanyLei;
    });
    cy.fixture('DataRequestsMock').then(function (jsonContent) {
      mockedStoredDataRequests = jsonContent as Array<StoredDataRequest>;
    });
  });
  /**
   *  Mocks the desired requests
   */
  function mockRequestsOnMounted(): void {
    cy.intercept(`**/api/companies/${dummyCompanyId}/info`, {
      body: companyInformationForTest,
      times: 1,
    }).as('fetchCompanyInfo');
    cy.intercept(`**/community/requests/user`, {
      body: mockedStoredDataRequests,
    }).as('fetchUserRequests');

    cy.intercept(`**/api/companies/names?searchString=${dummyParentCompanyLei}**`, {
      body: [
        {
          companyId: dummyParentCompanyId,
          companyName: dummyParentCompanyName,
        },
      ],
    }).as('getParentCompanyId');
  }

  it('Check visibility of company information', function () {
    mockRequestsOnMounted();
    cy.mountWithPlugins(CompanyInformationComponent, {
      keycloak: minimalKeycloakMock({}),
    }).then((mounted) => {
      void mounted.wrapper.setProps({
        companyId: dummyCompanyId,
      });
      cy.wait('@getParentCompanyId');
      cy.get('[data-test="lei-visible"]').should('have.text', companyInformationForTest.identifiers['Lei'][0]);
      cy.get('[data-test="headquarter-visible"]').should('have.text', companyInformationForTest.headquarters);
      cy.get('[data-test="sector-visible"]').should('have.text', companyInformationForTest.sector);
      cy.get('[data-test="parent-visible"]').should('have.text', dummyParentCompanyName).click();
      cy.wrap(mounted.component).its('$route.path').should('eq', `/companies/${dummyParentCompanyId}`);
    });
  });

  it('Check visibility of review request buttons', function () {
    mockRequestsOnMounted();
    cy.mountWithPlugins(CompanyInformationComponent, {
      keycloak: minimalKeycloakMock({}),
    }).then((mounted) => {
      void mounted.wrapper.setProps({
        companyId: dummyCompanyId,
        framework: DataTypeEnum.EutaxonomyNonFinancials,
        mapOfReportingPeriodToActiveDataset: new Map<string, DataMetaInformation>([
          ['1996', {} as DataMetaInformation],
          ['1997', {} as DataMetaInformation],
        ]),
      });
    });
    cy.get('[data-test="reOpenRequestButton"]').should('exist');
    cy.get('[data-test="resolveRequestButton"]').should('exist');
  });
  it('Check non-visibility of review request buttons', function () {
    mockRequestsOnMounted();
    cy.mountWithPlugins(CompanyInformationComponent, {
      keycloak: minimalKeycloakMock({}),
      // eslint-disable-next-line @typescript-eslint/ban-ts-comment
      // @ts-ignore
      props: {
        companyId: dummyCompanyId,
      },
    });
    cy.get('[data-test="reOpenRequestButton"]').should('not.exist');
    cy.get('[data-test="resolveRequestButton"]').should('not.exist');
  });
});<|MERGE_RESOLUTION|>--- conflicted
+++ resolved
@@ -12,15 +12,10 @@
   const dummyParentCompanyName = 'dummyParent Company';
   let mockedStoredDataRequests: StoredDataRequest[];
   before(function () {
-<<<<<<< HEAD
-    cy.fixture("CompanyInformationWithSmePreparedFixtures").then(function (jsonContent) {
+    //todo check
+    cy.fixture('CompanyInformationWithSmeData').then(function (jsonContent) {
       const smePreparedFixtures = jsonContent as Array<FixtureData<SmeData>>;
       companyInformationForTest = smePreparedFixtures[0].companyInformation;
-=======
-    cy.fixture('CompanyInformationWithSmeData').then(function (jsonContent) {
-      const smeFixtures = jsonContent as Array<FixtureData<SmeData>>;
-      companyInformationForTest = smeFixtures[0].companyInformation;
->>>>>>> 87173766
       companyInformationForTest.parentCompanyLei = dummyParentCompanyLei;
     });
     cy.fixture('DataRequestsMock').then(function (jsonContent) {
