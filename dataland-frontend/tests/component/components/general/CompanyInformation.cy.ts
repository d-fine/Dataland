--- conflicted
+++ resolved
@@ -5,6 +5,7 @@
 import { type FixtureData, getPreparedFixture } from '@sharedUtils/Fixtures';
 import { type StoredDataRequest } from '@clients/communitymanager';
 let smeFixtureForTest: FixtureData<SmeData>;
+//todo rename
 describe('Component tests for the company info sheet', function (): void {
   let companyInformationForTest: CompanyInformation;
   const dummyCompanyId = '550e8400-e29b-11d4-a716-446655440000';
@@ -13,16 +14,11 @@
   const dummyParentCompanyName = 'dummyParent Company';
   let mockedStoredDataRequests: StoredDataRequest[];
   before(function () {
-<<<<<<< HEAD
-    cy.fixture('CompanyInformationWithVsmeData').then(function (jsonContent) {
-      const vsmePreparedFixtures = jsonContent as Array<FixtureData<SmeData>>;
-      companyInformationForTest = vsmePreparedFixtures[0].companyInformation;
-=======
-    cy.fixture('CompanyInformationWithSmePreparedFixtures').then(function (jsonContent) {
+    cy.fixture('CompanyInformationWithVsmePreparedFixtures').then(function (jsonContent) {
       const preparedFixturesSme = jsonContent as Array<FixtureData<SmeData>>;
-      smeFixtureForTest = getPreparedFixture('Sme-dataset-with-no-null-fields', preparedFixturesSme);
+      smeFixtureForTest = getPreparedFixture('Vsme-dataset-with-no-null-fields', preparedFixturesSme);
+      //todo rename
       companyInformationForTest = smeFixtureForTest.companyInformation;
->>>>>>> ed035b31
       companyInformationForTest.parentCompanyLei = dummyParentCompanyLei;
     });
     cy.fixture('DataRequestsMock').then(function (jsonContent) {
