// @ts-nocheck
import DataPointFormWithToggle from '@/components/forms/parts/kpiSelection/DataPointFormWithToggle.vue';
import {
  euTaxonomyKpiInfoMappings,
  euTaxonomyKpiNameMappings,
} from '@/components/forms/parts/kpiSelection/EuTaxonomyKPIsModel';
import { selectItemFromDropdownByValue } from '@sharedUtils/Dropdown';
describe('Component tests for toggle data point', () => {
  it('On the upload page, ensure that data point can be hidden and shown and the data will be assigned accordingly', () => {
    cy.mountWithPlugins(DataPointFormWithToggle, {
      // eslint-disable-next-line @typescript-eslint/ban-ts-comment
      // @ts-ignore
      props: {
        name: 'tradingPortfolioInPercent',
        kpiInfoMappings: euTaxonomyKpiInfoMappings,
        kpiNameMappings: euTaxonomyKpiNameMappings,
      },
    }).then((mounted) => {
      cy.get('[data-test="value"]').should('be.visible').type('133');
      cy.get('[data-test="valueAsPercentageInSecondInputMode"]').should('not.exist');
      selectItemFromDropdownByValue(cy.get('[data-test="qualityValue"]'), 'Estimated');
      cy.wrap(mounted.component).its('currentQualityValue').should('eq', 'Estimated');
      cy.get('[data-test="dataPointToggleButton"]').click();
<<<<<<< HEAD
      cy.get('[data-test="value"]').should('not.exist');
      cy.get('[data-test="qualityValue"]').should('not.be.visible');
      cy.wrap(mounted.component).its('currentValue').should('eq', '');
      cy.wrap(mounted.component).its('currentQualityValue').should('eq', 'NA');
=======
      cy.get('[data-test="value"]').should("not.exist");
      cy.get('[data-test="qualityValue"]').should("not.be.visible");
      cy.wrap(mounted.component).its("currentValue").should("eq", "");
      cy.wrap(mounted.component).its("currentQualityValue").should("eq", null);
>>>>>>> 1fc7c837
      cy.get('[data-test="dataPointToggleButton"]').click();
      cy.get('[data-test="value"]').should('be.visible');
      cy.get('[data-test="qualityValue"]').should('be.visible');
      cy.wrap(mounted.component).its('currentValue').should('eq', '133');
      cy.wrap(mounted.component).its('currentQualityValue').should('eq', 'Estimated');
    });
  });
});<|MERGE_RESOLUTION|>--- conflicted
+++ resolved
@@ -21,17 +21,10 @@
       selectItemFromDropdownByValue(cy.get('[data-test="qualityValue"]'), 'Estimated');
       cy.wrap(mounted.component).its('currentQualityValue').should('eq', 'Estimated');
       cy.get('[data-test="dataPointToggleButton"]').click();
-<<<<<<< HEAD
       cy.get('[data-test="value"]').should('not.exist');
       cy.get('[data-test="qualityValue"]').should('not.be.visible');
       cy.wrap(mounted.component).its('currentValue').should('eq', '');
-      cy.wrap(mounted.component).its('currentQualityValue').should('eq', 'NA');
-=======
-      cy.get('[data-test="value"]').should("not.exist");
-      cy.get('[data-test="qualityValue"]').should("not.be.visible");
-      cy.wrap(mounted.component).its("currentValue").should("eq", "");
-      cy.wrap(mounted.component).its("currentQualityValue").should("eq", null);
->>>>>>> 1fc7c837
+      cy.wrap(mounted.component).its('currentQualityValue').should('eq', null);
       cy.get('[data-test="dataPointToggleButton"]').click();
       cy.get('[data-test="value"]').should('be.visible');
       cy.get('[data-test="qualityValue"]').should('be.visible');
