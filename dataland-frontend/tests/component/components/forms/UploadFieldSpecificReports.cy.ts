import CreateSfdrDataset from "@/components/forms/CreateSfdrDataset.vue";
import CreateP2pDataset from "@/components/forms/CreateP2pDataset.vue";
import { minimalKeycloakMock } from "@ct/testUtils/Keycloak";
import { submitButton } from "@sharedUtils/components/SubmitButton";
import { DataTypeEnum } from "@clients/backend";
import { UploadDocuments } from "@sharedUtils/components/UploadDocuments";

const createSfdrDataset = {
  fillRequiredFields(): void {
    this.fillDateFieldWithFutureDate("dataDate");
    cy.get('div[data-test="fiscalYearDeviation"]').get('input[value="Deviation"]').click();
    this.fillDateFieldWithFutureDate("fiscalYearEnd");
  },
  fillDateFieldWithFutureDate(fieldName: string): void {
    cy.get(`[data-test="${fieldName}"] button`).should("have.class", "p-datepicker-trigger").click();
    cy.get(`input[name="${fieldName}"]`).should("not.be.visible");
    cy.get("div.p-datepicker").find('button[aria-label="Next Month"]').click();
    cy.get("div.p-datepicker").find('span:contains("11")').click();
  },
};

const createP2pDataset = {
  fillRequiredFields(): void {
    createSfdrDataset.fillDateFieldWithFutureDate("dataDate");
    this.selectSector("Automotive");
  },
  selectSector(sector: string): void {
    cy.get('div[data-test="sectors"] div.p-multiselect').should("exist").click();
    cy.contains("span", sector).should("exist").click();
    cy.get('div[data-test="sectors"] div.p-multiselect').should("exist").click();
  },
};

describe("Component tests for the CreateSfdrDataset that test report uploading", () => {
  const hashForFileWithOneByteSize = "6e340b9cffb37a989ca544e6bb780a2c78901d3fb33738768511a30617afa01d";
  const hashForFileWithTwoBytesSize = "96a296d224f285c67bee93c30f8a309157f0daa35dc5b87e410b78630a09cfc7";
  const hashForFileWithThreeBytesSize = "709e80c88487a2411e1ee4dfb9f22a861492d20c4765150c0c794abd70f8147c";

  /**
   * Adds a dummy file to the referenced reports on the SFDR upload page
   * @param fileName name of the file to be referenced
   * @param contentSize number of bytes in dummy file
   */
  function uploadAndReferenceSfdrReferencedReport(fileName: string, contentSize: number): void {
    new UploadDocuments("referencedReports").selectDummyFile(fileName, contentSize);
    cy.get("div[data-test='scope1GhgEmissionsInTonnes'] [data-test='dataPointToggleButton']").click();
    cy.get("div[data-test='scope1GhgEmissionsInTonnes'] select[name='fileName']").select(fileName);
  }

  /**
   * Adds a dummy file under a given yes no field
   * @param fileName name to give to the dummy file
   * @param contentSize bytes for dummy data
   * @param fieldName name of the field under which the report should be added
   */
  function uploadFieldSpecificDocuments(fileName: string, contentSize: number, fieldName: string): void {
<<<<<<< HEAD
    cy.get(`[data-test=BaseDataPointFormField${fieldName}] input[type="checkbox"][value="Yes"]`).check();
=======
    cy.get(`[data-test=${fieldName}]`).find('input[value="Yes"]').check();
>>>>>>> 9753bf32
    new UploadDocuments(fieldName).selectDummyFile(fileName, contentSize);
  }

  /**
   * Intercepts the upload of a report with given hash
   * @param hash hash of the report to be uploaded
   */
  function interceptEachUpload(hash: string): void {
    console.log(hash, "XAA");
    cy.intercept("HEAD", "**/documents/" + hash, (request) => {
      request.reply(200, {});
    }).as(`documentExists-${hash}`);
  }

  /**
   * Mounts the upload page and intercept report upload information
   * @param framework the framework to be mounted
   */
  function mountPluginAndInterceptUploads(framework: string): void {
    const companyId = "company-id";
    let createDataset;
    let dataType: DataTypeEnum;
    if (framework == "sfdr") {
      dataType = DataTypeEnum.Sfdr;
      createDataset = CreateSfdrDataset;
    } else {
      dataType = DataTypeEnum.P2p;
      createDataset = CreateP2pDataset;
    }

    cy.intercept(`**/documents/*`, cy.spy().as("documentExists"));
    cy.intercept("POST", `/api/data/${dataType}`, {
      statusCode: 200,
    });
    cy.mountWithPlugins(createDataset, {
      keycloak: minimalKeycloakMock({}),
      // eslint-disable-next-line @typescript-eslint/ban-ts-comment
      // @ts-ignore
      props: {
        companyID: companyId,
      },
    });
  }

  it("Check if the document uploads in Sfdr upload page do not interfere", () => {
    console.log(hashForFileWithOneByteSize);
    const setOfHashesThatShouldBeCheckedForExistence = new Set([
      hashForFileWithOneByteSize,
      hashForFileWithTwoBytesSize,
      hashForFileWithThreeBytesSize,
    ]);
    setOfHashesThatShouldBeCheckedForExistence.forEach((hash) => {
      interceptEachUpload(hash);
    });
    mountPluginAndInterceptUploads("sfdr");
    createSfdrDataset.fillRequiredFields();
    uploadAndReferenceSfdrReferencedReport("Sfdr1", 1);
    uploadFieldSpecificDocuments("Sfdr2", 2, "sustainableAgriculturePolicy");
    uploadFieldSpecificDocuments("Sfdr3", 3, "sustainableOceansAndSeasPolicy");
    uploadFieldSpecificDocuments("Sfdr4", 1, "environmentalPolicy");
    cy.wait(100);
    submitButton.buttonAppearsEnabled();
    submitButton.clickButton();

    setOfHashesThatShouldBeCheckedForExistence.forEach((hash) => {
      cy.wait(`@documentExists-${hash}`);
    });
    cy.wait(100);
    cy.get("@documentExists").should("have.been.calledThrice");
  });

  it("Check if the document uploads in Sfdr upload page still work properly if some document got removed or replaced", () => {
    console.log(hashForFileWithOneByteSize);
    const setOfHashesThatShouldBeCheckedForExistence = new Set([hashForFileWithTwoBytesSize]);
    setOfHashesThatShouldBeCheckedForExistence.forEach((hash) => {
      interceptEachUpload(hash);
    });
    mountPluginAndInterceptUploads("sfdr");
    createSfdrDataset.fillRequiredFields();
    uploadFieldSpecificDocuments("first", 1, "sustainableAgriculturePolicy");
    cy.wait(100);
    cy.get('div[data-test="BaseDataPointFormFieldsustainableAgriculturePolicy"] button .pi-times').click();
    uploadFieldSpecificDocuments("second", 2, "sustainableAgriculturePolicy");
    uploadFieldSpecificDocuments("fourth", 3, "environmentalPolicy");
    cy.wait(100);
    cy.get('div[data-test="BaseDataPointFormFieldenvironmentalPolicy"] button .pi-times').click();
    cy.wait(100);
    submitButton.buttonAppearsEnabled();
    submitButton.clickButton();

    setOfHashesThatShouldBeCheckedForExistence.forEach((hash) => {
      cy.wait(`@documentExists-${hash}`);
    });
    cy.wait(100);
    cy.get("@documentExists").should("have.been.calledOnce");
  });

  it("Check if the document uploads in P2p upload page work", () => {
    console.log(hashForFileWithOneByteSize, "EXPECTED");
    const setOfHashesThatShouldBeCheckedForExistence = new Set([hashForFileWithOneByteSize]);
    setOfHashesThatShouldBeCheckedForExistence.forEach((hash) => {
      interceptEachUpload(hash);
    });
    mountPluginAndInterceptUploads("p2p");
    createP2pDataset.fillRequiredFields();
    uploadFieldSpecificDocuments("first", 1, "upstreamSupplierProcurementPolicy");
    createP2pDataset.selectSector("Livestock Farming");
    uploadFieldSpecificDocuments("second", 2, "externalFeedCertification");
    createP2pDataset.selectSector("Livestock Farming");
    cy.wait(100);
    submitButton.buttonAppearsEnabled();
    submitButton.clickButton();

    setOfHashesThatShouldBeCheckedForExistence.forEach((hash) => {
      cy.wait(`@documentExists-${hash}`);
    });
    cy.wait(100);
    cy.get("@documentExists").should("have.been.calledOnce");
  });
});<|MERGE_RESOLUTION|>--- conflicted
+++ resolved
@@ -54,11 +54,7 @@
    * @param fieldName name of the field under which the report should be added
    */
   function uploadFieldSpecificDocuments(fileName: string, contentSize: number, fieldName: string): void {
-<<<<<<< HEAD
-    cy.get(`[data-test=BaseDataPointFormField${fieldName}] input[type="checkbox"][value="Yes"]`).check();
-=======
     cy.get(`[data-test=${fieldName}]`).find('input[value="Yes"]').check();
->>>>>>> 9753bf32
     new UploadDocuments(fieldName).selectDummyFile(fileName, contentSize);
   }
 
