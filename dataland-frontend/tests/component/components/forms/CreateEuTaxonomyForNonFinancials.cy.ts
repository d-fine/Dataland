import CreateEuTaxonomyNonFinancials from '@/components/forms/CreateEuTaxonomyNonFinancials.vue';
import { minimalKeycloakMock } from '@ct/testUtils/Keycloak';
import { TEST_PDF_FILE_BASEPATH, TEST_PDF_FILE_NAME } from '@sharedUtils/ConstantsForPdfs';
import { type CompanyAssociatedDataEutaxonomyNonFinancialsData } from '@clients/backend';
import { submitButton } from '@sharedUtils/components/SubmitButton';
import DataPointFormWithToggle from '@/components/forms/parts/kpiSelection/DataPointFormWithToggle.vue';
import { UploadReports } from '@sharedUtils/components/UploadReports';
import { selectItemFromDropdownByIndex, selectItemFromDropdownByValue } from '@sharedUtils/Dropdown';
import { getFilledKpis } from '@/utils/DataPoint';
import { getMountingFunction } from '@ct/testUtils/Mount';

describe('Component tests for the Eu Taxonomy for non financials that test dependent fields', () => {
  const uploadReports = new UploadReports('referencedReports');
  /**
   * On the eu taxonomy for non-financial services edit page, this method checks that there can not be a file uploaded
   * whose name equals the one of a file selected before
   */
  function checkFileWithExistingFilenameIsNotBeingAdded(): void {
    const reportThatCanBeUploaded = 'test-report';
    const reportThatAlreadyExists = TEST_PDF_FILE_NAME;
    uploadReports.selectFile(reportThatCanBeUploaded);
    uploadReports.validateReportToUploadIsListedInFileSelectorAndHasInfoForm(reportThatCanBeUploaded);
    uploadReports.selectFile(reportThatAlreadyExists);
    uploadReports.validateReportIsListedAsAlreadyUploaded(reportThatAlreadyExists);
    uploadReports.validateReportIsNotInFileSelectorAndHasNoInfoForm(reportThatAlreadyExists);
    uploadReports.validateNumberOfReportsSelectedForUpload(1);
  }

  /**
   * On the eu taxonomy for non-financial services edit page, this method checks that there can not be a file uploaded
   * whose name equals the one of a file selected before
   */
  function checkFileWithExistingFilenameOpensDialogWithWarning(): void {
    uploadReports.selectFile(TEST_PDF_FILE_NAME);
    cy.get(`button[data-test='upload-files-button-referencedReports']`).click();
    cy.get('input[type=file]').selectFile(
      `../${TEST_PDF_FILE_BASEPATH}/more-pdfs-in-seperate-directory/${TEST_PDF_FILE_NAME}.pdf`,
      { force: true }
    );
    cy.get('.p-dialog-content').should('contain.text', 'Files with duplicate names');
    cy.get('.p-dialog-header-close').click();
    cy.get(`[data-test="${TEST_PDF_FILE_NAME}ToUploadContainer"]`).should('have.length', 1);
  }

  /**
   * On the eu taxonomy for non-financial services edit page, this method checks that there can not be a file uploaded
   * whose name contains an illegal character
   */
  function checkFileWithIllegalCharacterOpensDialogWithWarning(): void {
    uploadReports.selectDummyFile('Invalid:Filename', 400);
    cy.get('.p-dialog-content').should('contain.text', 'File names containing illegal characters');
    cy.get('.p-dialog-header-close').click();
    cy.get(`[data-test="Invalid:FilenameToUploadContainer"]`).should('not.exist');
  }

  /**
   * Adds a report to upload and removes it again afterwards checking that no dialog regarding a duplicate file name
   * is wrongly triggered and that the file is correctly removed.
   */
  function checkExistingFilenameDialogDidNotBreakSubsequentSelection(): void {
    const reportNameA = TEST_PDF_FILE_NAME;
    const reportNameB = `${TEST_PDF_FILE_NAME}2`;
    uploadReports.selectFile(reportNameB);

    cy.get('.p-dialog-content').should('not.exist');
    uploadReports.validateReportToUploadIsListedInFileSelectorAndHasInfoForm(reportNameA);
    uploadReports.validateReportToUploadIsListedInFileSelectorAndHasInfoForm(reportNameB);

    uploadReports.removeReportFromSelectionForUpload(TEST_PDF_FILE_NAME);

    uploadReports.validateReportIsNotAlreadyUploadedOrSelectedForUpload(reportNameA);
    uploadReports.validateReportToUploadIsListedInFileSelectorAndHasInfoForm(reportNameB);
    uploadReports.validateNumberOfReportsSelectedForUpload(1);

    uploadReports.removeReportFromSelectionForUpload(reportNameB);

    uploadReports.validateReportIsNotAlreadyUploadedOrSelectedForUpload(reportNameB);
    uploadReports.validateNumberOfReportsSelectedForUpload(0);
  }

  /**
   * On the eu taxonomy for non-financial services edit page, this method checks that submission is denied
   * if a report is not referenced
   */
  function checkThatFilesMustBeReferenced(): void {
    uploadReports.fillAllFormsOfReportsSelectedForUpload();
    submitButton.clickButton();
    cy.get('[data-test="failedUploadMessage"]').should('exist').should('contain.text', 'test-report');
    cy.get('[data-test="failedUploadMessage"]')
      .should('exist')
      .should('satisfy', (element: JQuery<HTMLElement>) => {
        const expectedStrings = ['Not all uploaded reports are used', 'test-report'];
        const elementText = element.text();
        return expectedStrings.every((expectedString) => elementText.includes(expectedString));
      });
  }

  /**
   * this method fills and checks the general section
   * @param reports the name of the reports that are uploaded
   */
  function fillAndValidateGeneralSection(reports: string[]): void {
    cy.get('[data-test="fiscalYearEnd"] button').should('have.class', 'p-datepicker-trigger').click();
    cy.get('div.p-datepicker').find('button[aria-label="Next Month"]').click();
    cy.get('div.p-datepicker').find('span:contains("11")').click();
    cy.get('div[data-test="fiscalYearEnd"] input[name="value"]').invoke('val').should('contain', '11');
    cy.get('div[data-test="fiscalYearDeviation"] input[type="checkbox"][value="Deviation"]').check();
    cy.get('div[data-test="submitSideBar"] li:last a').click();
    cy.get('div[data-test="scopeOfEntities"] input[type="checkbox"][value="Yes"]').check();
    cy.get('div[data-test="euTaxonomyActivityLevelReporting"] input[type="checkbox"][value="Yes"]').check();
    cy.get('div[data-test="numberOfEmployees"] input[name="value"]').clear().type('-13');
    cy.get('em[title="Number Of Employees"]').click();
    cy.get(`[data-message-type="validation"]`).should('contain', 'at least 0').should('exist');
    cy.get('div[data-test="numberOfEmployees"] input[name="value"]').clear().type('333');
    cy.get('div[data-test="nfrdMandatory"] input[type="checkbox"][value="Yes"]').click();
    selectItemFromDropdownByIndex(cy.get('div[name="value"'), 2);
    cy.get('input[name="provider"]').clear().type('Assurance Provider');
    cy.get('div[label="General"] div[name="fileName"]').each((reportField) =>
      selectItemFromDropdownByValue(cy.wrap(reportField), reports[0])
    );
    cy.get('div[label="General"] input[name="page"]:not([type="hidden"])').last().clear().type('-13');
    cy.get('div[label="General"] em[title="Page"]:not([type="hidden"])').last().click();
    cy.get(`[data-message-type="validation"]`).should('contain', 'at least 0').should('exist');
    cy.get('div[label="General"] input[name="page"]:not([type="hidden"])').last().clear().type('3');
<<<<<<< HEAD
=======
  }

  /**
   * Types a value into a data point in the "Revenue" segment of the upload form
   * @param value to type
   * @param dataTestMarker marks the specific input field to type into
   */
  function insertValueIntoRevenueDataPoint(value: string, dataTestMarker: string): void {
    cy.get(`div[label="Revenue"] div[data-test="${dataTestMarker}"] input[name="value"]`).clear().type(value);
  }

  /**
   * Toggles a data point in the "Revenue" segment of the upload form
   * @param dataTestMarker identifies the specific data point to toggle
   */
  function toggleDataPoint(dataTestMarker: string): void {
    cy.get(
      `div[label="Revenue"] div[data-test="${dataTestMarker}"] 
        div[data-test="toggleDataPointWrapper"] div[data-test="dataPointToggleButton"]`
    )
      .should('exist')
      .click();
  }

  /**
   * Toggles a data point inside a sub-segment of the segment "Revenue" of the upload form
   * @param dataTestMarkerOfSubSegment identifies the sub-segment
   * @param dataTestMarkerOfDataPoint identifies the data point itself
   */
  function toggleDataPointInSubSegmentOfRevenue(
    dataTestMarkerOfSubSegment: string,
    dataTestMarkerOfDataPoint: string
  ): void {
    cy.get(
      `div[label="Revenue"] div[data-test=${dataTestMarkerOfSubSegment}] div[data-test="${dataTestMarkerOfDataPoint}"] 
        div[data-test="toggleDataPointWrapper"] div[data-test="dataPointToggleButton"]`
    )
      .should('exist')
      .click();
>>>>>>> 0d625c2d
  }

  /**
   * this method fills and checks the Revenue section, excluding the activity component
   * @param reports the name of the reports that are uploaded
   */
  function fillAndValidateOtherSections(reports: string[]): void {
    cy.get('div[label="Revenue"] div[data-test="totalAmount"] input[name="value"]').clear().type('130000');
    selectItemFromDropdownByIndex(cy.get('div[label="Revenue"] div[data-test="totalAmount"] div[name="currency"]'), 1);
    selectItemFromDropdownByValue(
      cy.get('div[label="Revenue"] div[data-test="totalAmount"] div[name="fileName"]'),
      reports[0]
    );

    cy.get('div[label="Revenue"] div[data-test="totalAmount"] input[name="page"]')
      .not('[type="hidden"]')
      .clear()
      .type('5');

    selectItemFromDropdownByIndex(cy.get('div[label="Revenue"] div[data-test="totalAmount"] div[name="quality"]'), 2);
    cy.get('div[label="Revenue"] div[data-test="totalAmount"] textarea[name="comment"]').clear().type('just a comment');

<<<<<<< HEAD
    cy.get(
      'div[label="Revenue"] div[data-test="eligibleShare"] div[data-test="relativeShareInPercent"] div[data-test="toggleDataPointWrapper"] div[data-test="dataPointToggleButton"]'
    )
      .should('exist')
      .click();
=======
    toggleDataPointInSubSegmentOfRevenue('eligibleShare', 'relativeShareInPercent');
>>>>>>> 0d625c2d
    cy.get('div[label="Revenue"] div[data-test="relativeShareInPercent"] input[name="value"]').eq(0).clear().type('a');
    cy.get('div[label="Revenue"] em[title="Eligible Revenue"]').click();
    cy.get(`div[label="Revenue"] [data-message-type="validation"]`)
      .should('contain', 'must be a number')
      .should('exist');
    cy.get('div[label="Revenue"] div[data-test="relativeShareInPercent"] input[name="value"]')
      .eq(0)
      .clear()
      .type('120');
    cy.get('div[label="Revenue"] em[title="Eligible Revenue"]').eq(0).click();
    cy.get(`div[label="Revenue"] [data-message-type="validation"]`)
      .should('contain', 'must be between 0 and 100')
      .should('exist');
    cy.get('div[label="Revenue"] div[data-test="relativeShareInPercent"] input[name="value"]').eq(0).clear().type('25');
<<<<<<< HEAD
    cy.get(
      'div[label="Revenue"] div[data-test="eligibleShare"] div[data-test="absoluteShare"] div[data-test="toggleDataPointWrapper"] div[data-test="dataPointToggleButton"]'
    )
      .should('exist')
      .click();
    cy.get('div[label="Revenue"] div[data-test="absoluteShare"] input[name="value"]').eq(0).clear().type('5000');
    selectItemFromDropdownByIndex(cy.get('div[label="Revenue"] div[name="currency"]').eq(0), 5);
    cy.get(
      'div[label="Revenue"] div[data-test="alignedShare"] div[data-test="relativeShareInPercent"] div[data-test="toggleDataPointWrapper"] div[data-test="dataPointToggleButton"]'
    )
      .should('exist')
      .click();
    cy.get('div[label="Revenue"] div[data-test="relativeShareInPercent"] input[name="value"]').eq(1).clear().type('50');
    cy.get(
      'div[label="Revenue"] div[data-test="alignedShare"] div[data-test="absoluteShare"] div[data-test="toggleDataPointWrapper"] div[data-test="dataPointToggleButton"]'
    )
      .should('exist')
      .click();
    cy.get('div[label="Revenue"] div[data-test="absoluteShare"] input[name="value"]').eq(1).clear().type('4000');
    selectItemFromDropdownByIndex(cy.get('div[label="Revenue"] div[name="currency"]').eq(1), 51);
    cy.get(
      'div[label="Revenue"] div[data-test="substantialContributionToClimateChangeMitigationInPercent"] div[data-test="toggleDataPointWrapper"] div[data-test="dataPointToggleButton"]'
    )
      .should('exist')
      .click();
    cy.get(
      'div[label="Revenue"] div[data-test="substantialContributionToClimateChangeMitigationInPercent"] input[name="value"]'
    )
      .clear()
      .type('a');
=======
    toggleDataPointInSubSegmentOfRevenue('eligibleShare', 'absoluteShare');
    cy.get('div[label="Revenue"] div[data-test="absoluteShare"] input[name="value"]').eq(0).clear().type('5000');
    selectItemFromDropdownByIndex(cy.get('div[label="Revenue"] div[name="currency"]').eq(0), 5);
    toggleDataPointInSubSegmentOfRevenue('alignedShare', 'relativeShareInPercent');
    cy.get('div[label="Revenue"] div[data-test="relativeShareInPercent"] input[name="value"]').eq(1).clear().type('50');
    toggleDataPointInSubSegmentOfRevenue('alignedShare', 'absoluteShare');
    cy.get('div[label="Revenue"] div[data-test="absoluteShare"] input[name="value"]').eq(1).clear().type('4000');
    selectItemFromDropdownByIndex(cy.get('div[label="Revenue"] div[name="currency"]').eq(1), 51);
    toggleDataPoint('substantialContributionToClimateChangeMitigationInPercent');
    insertValueIntoRevenueDataPoint('a', 'substantialContributionToClimateChangeMitigationInPercent');
>>>>>>> 0d625c2d
    cy.get('div[label="Revenue"] em[title="Eligible Revenue"]').click();
    cy.get(`div[label="Revenue"] [data-message-type="validation"]`)
      .should('contain', 'must be a number')
      .should('exist');
<<<<<<< HEAD
    cy.get(
      'div[label="Revenue"] div[data-test="substantialContributionToClimateChangeMitigationInPercent"] input[name="value"]'
    )
      .clear()
      .type('-12');
=======
    insertValueIntoRevenueDataPoint('-12', 'substantialContributionToClimateChangeMitigationInPercent');
>>>>>>> 0d625c2d
    cy.get('div[label="Revenue"] em[title="Eligible Revenue"]').click();
    cy.get(`div[label="Revenue"] [data-message-type="validation"]`)
      .should('contain', 'must be between 0 and 100')
      .should('exist');
<<<<<<< HEAD
    cy.get(
      'div[label="Revenue"] div[data-test="substantialContributionToClimateChangeMitigationInPercent"] input[name="value"]'
    )
      .clear()
      .type('15');
    cy.get(
      'div[label="Revenue"] div[data-test="substantialContributionToClimateChangeMitigationInPercent"] input[name="value"]'
    )
      .clear()
      .type('15');
    cy.get(
      'div[label="Revenue"] div[data-test="substantialContributionToSustainableUseAndProtectionOfWaterAndMarineResourcesInPercent"] div[data-test="toggleDataPointWrapper"] div[data-test="dataPointToggleButton"]'
    )
      .should('exist')
      .click();
    cy.get(
      'div[label="Revenue"] div[data-test="substantialContributionToSustainableUseAndProtectionOfWaterAndMarineResourcesInPercent"] input[name="value"]'
    )
      .clear()
      .type('15');
    cy.get(
      'div[label="Revenue"] div[data-test="substantialContributionToTransitionToACircularEconomyInPercent"] div[data-test="toggleDataPointWrapper"] div[data-test="dataPointToggleButton"]'
    )
      .should('exist')
      .click();
    cy.get(
      'div[label="Revenue"] div[data-test="substantialContributionToTransitionToACircularEconomyInPercent"] input[name="value"]'
    )
      .clear()
      .type('15');
    cy.get(
      'div[label="Revenue"] div[data-test="substantialContributionToPollutionPreventionAndControlInPercent"] div[data-test="toggleDataPointWrapper"] div[data-test="dataPointToggleButton"]'
    )
      .should('exist')
      .click();
    cy.get(
      'div[label="Revenue"] div[data-test="substantialContributionToPollutionPreventionAndControlInPercent"] input[name="value"]'
    )
      .clear()
      .type('15');
    cy.get(
      'div[label="Revenue"] div[data-test="substantialContributionToProtectionAndRestorationOfBiodiversityAndEcosystemsInPercent"] div[data-test="toggleDataPointWrapper"] div[data-test="dataPointToggleButton"]'
    )
      .should('exist')
      .click();
    cy.get(
      'div[label="Revenue"] div[data-test="substantialContributionToProtectionAndRestorationOfBiodiversityAndEcosystemsInPercent"] input[name="value"]'
    )
      .clear()
      .type('15');
    cy.get(
      'div[label="Revenue"] div[data-test="nonAlignedShare"] div[data-test="relativeShareInPercent"] div[data-test="toggleDataPointWrapper"] div[data-test="dataPointToggleButton"]'
    )
      .should('exist')
      .click();
    cy.get('div[label="Revenue"] div[data-test="relativeShareInPercent"] input[name="value"]').eq(2).clear().type('11');
    cy.get(
      'div[label="Revenue"] div[data-test="nonAlignedShare"] div[data-test="absoluteShare"] div[data-test="toggleDataPointWrapper"] div[data-test="dataPointToggleButton"]'
    )
      .should('exist')
      .click();
    cy.get('div[label="Revenue"] div[data-test="absoluteShare"] input[name="value"]').eq(2).clear().type('12000');
    selectItemFromDropdownByIndex(cy.get('div[label="Revenue"] div[name="currency"]').eq(2), 51);
    cy.get(
      'div[label="Revenue"] div[data-test="nonEligibleShare"] div[data-test="relativeShareInPercent"] div[data-test="toggleDataPointWrapper"] div[data-test="dataPointToggleButton"]'
    )
      .should('exist')
      .click();
    cy.get('div[label="Revenue"] div[data-test="relativeShareInPercent"] input[name="value"]').eq(3).clear().type('13');
    cy.get(
      'div[label="Revenue"] div[data-test="nonEligibleShare"] div[data-test="absoluteShare"] div[data-test="toggleDataPointWrapper"] div[data-test="dataPointToggleButton"]'
    )
      .should('exist')
      .click();
    cy.get('div[label="Revenue"] div[data-test="absoluteShare"] input[name="value"]').eq(3).clear().type('13000');
    selectItemFromDropdownByIndex(cy.get('div[label="Revenue"] div[name="currency"]').eq(3), 53);
    cy.get(
      'div[label="Revenue"] div[data-test="enablingShareInPercent"] div[data-test="toggleDataPointWrapper"] div[data-test="dataPointToggleButton"]'
    )
      .should('exist')
      .click();
    cy.get('div[label="Revenue"] div[data-test="enablingShareInPercent"] input[name="value"]').clear().type('12');
    cy.get(
      'div[label="Revenue"] div[data-test="transitionalShareInPercent"] div[data-test="toggleDataPointWrapper"] div[data-test="dataPointToggleButton"]'
    )
      .should('exist')
      .click();
    cy.get('div[label="Revenue"] div[data-test="transitionalShareInPercent"] input[name="value"]').clear().type('12');
=======
    insertValueIntoRevenueDataPoint('15', 'substantialContributionToClimateChangeMitigationInPercent');
    toggleDataPoint('substantialContributionToSustainableUseAndProtectionOfWaterAndMarineResourcesInPercent');
    insertValueIntoRevenueDataPoint(
      '15',
      'substantialContributionToSustainableUseAndProtectionOfWaterAndMarineResourcesInPercent'
    );
    toggleDataPoint('substantialContributionToTransitionToACircularEconomyInPercent');
    insertValueIntoRevenueDataPoint('15', 'substantialContributionToTransitionToACircularEconomyInPercent');
    toggleDataPoint('substantialContributionToPollutionPreventionAndControlInPercent');
    insertValueIntoRevenueDataPoint('15', 'substantialContributionToPollutionPreventionAndControlInPercent');
    toggleDataPoint('substantialContributionToProtectionAndRestorationOfBiodiversityAndEcosystemsInPercent');
    insertValueIntoRevenueDataPoint(
      '15',
      'substantialContributionToProtectionAndRestorationOfBiodiversityAndEcosystemsInPercent'
    );
    toggleDataPointInSubSegmentOfRevenue('nonAlignedShare', 'relativeShareInPercent');
    cy.get('div[label="Revenue"] div[data-test="relativeShareInPercent"] input[name="value"]').eq(2).clear().type('11');
    toggleDataPointInSubSegmentOfRevenue('nonAlignedShare', 'absoluteShare');
    cy.get('div[label="Revenue"] div[data-test="absoluteShare"] input[name="value"]').eq(2).clear().type('12000');
    selectItemFromDropdownByIndex(cy.get('div[label="Revenue"] div[name="currency"]').eq(2), 51);
    toggleDataPointInSubSegmentOfRevenue('nonEligibleShare', 'relativeShareInPercent');
    cy.get('div[label="Revenue"] div[data-test="relativeShareInPercent"] input[name="value"]').eq(3).clear().type('13');
    toggleDataPointInSubSegmentOfRevenue('nonEligibleShare', 'absoluteShare');
    cy.get('div[label="Revenue"] div[data-test="absoluteShare"] input[name="value"]').eq(3).clear().type('13000');
    selectItemFromDropdownByIndex(cy.get('div[label="Revenue"] div[name="currency"]').eq(3), 53);
    toggleDataPoint('enablingShareInPercent');
    insertValueIntoRevenueDataPoint('12', 'enablingShareInPercent');
    toggleDataPoint('transitionalShareInPercent');
    insertValueIntoRevenueDataPoint('12', 'transitionalShareInPercent');
>>>>>>> 0d625c2d
  }

  /**
   * This method returns a mocked dataset for eu taxonomy for non financials with some fields filled.
   * @returns the dataset
   */
  function createMockCompanyAssociatedDataEutaxoNonFinancials(): CompanyAssociatedDataEutaxonomyNonFinancialsData {
    return {
      companyId: 'abc',
      reportingPeriod: '2020',
      data: {
        capex: {
          totalAmount: {
            quality: 'Estimated',
            dataSource: {
              fileName: `${TEST_PDF_FILE_NAME}FileCopy`,
              fileReference: 'bbebf6077b4ab868fd3e5f83ac70c864fc301c9ab9b3e1a53f52ac8a31b97ff7',
              page: 12,
            },
            comment: 'test',
            value: 12000000,
            currency: 'EUR',
          },
        },
        opex: {
          totalAmount: {
            quality: 'Estimated',
            dataSource: {
              fileName: 'None...',
              fileReference: 'bbebf6077b4ab868fd3e5f83ac70c864fc301c9ab9b3e1a53f52ac8a31b97ff7',
              page: 12,
            },
            comment: 'test',
            value: 10000000,
            currency: 'EUR',
          },
        },
        revenue: {
          totalAmount: {
            quality: 'Estimated',
            dataSource: {
              fileName: 'None...',
              fileReference: 'bbebf6077b4ab868fd3e5f83ac70c864fc301c9ab9b3e1a53f52ac8a31b97ff7',
              page: 12,
            },
            comment: 'test',
            value: 40000000,
            currency: 'EUR',
          },
        },
        general: {
          fiscalYearDeviation: {
            value: 'Deviation',
          },
          fiscalYearEnd: {
            value: '2023-09-11',
          },
          scopeOfEntities: {
            value: 'Yes',
          },
          nfrdMandatory: {
            value: 'Yes',
          },
          euTaxonomyActivityLevelReporting: {
            value: 'Yes',
          },
          assurance: {
            value: 'None',
            provider: 'Assurance Provider',
            dataSource: {
              fileName: TEST_PDF_FILE_NAME,
              fileReference: 'bbebf6077b4ab868fd3e5f83ac70c864fc301c9ab9b3e1a53f52ac8a31b97ff7',
              page: 1,
            },
          },
          numberOfEmployees: {
            value: 333,
          },
          referencedReports: {
            [`${TEST_PDF_FILE_NAME}FileCopy`]: {
              fileReference: 'bbebf6077b4ab868fd3e5f83ac70c864fc301c9ab9b3e1a53f52ac8a31b97ff7',
              publicationDate: '2023-07-12',
            },
            [TEST_PDF_FILE_NAME]: {
              fileReference: 'bbebf6077b4ab868fd3e5f83ac70c864fc301c9ab9b3e1a53f52ac8a31b97ff7',
              publicationDate: '2023-07-12',
            },
          },
        },
      },
    };
  }

  const companyAssociatedDataEutaxoNonFinancials = createMockCompanyAssociatedDataEutaxoNonFinancials();

  it('Check that warning appears if two pdf files with same name or illegal character are selected for upload', () => {
    cy.stub(DataPointFormWithToggle);
    getMountingFunction({
      keycloak: minimalKeycloakMock(),
      dialogOptions: {
        mountWithDialog: true,
        propsToPassToTheMountedComponent: {
          companyID: 'company-id-does-not-matter-in-this-test',
        },
      },
    })(CreateEuTaxonomyNonFinancials).then(() => {
      checkFileWithExistingFilenameOpensDialogWithWarning();
      checkFileWithIllegalCharacterOpensDialogWithWarning();
      checkExistingFilenameDialogDidNotBreakSubsequentSelection();
    });
  });

  it('Open upload page prefilled and assure that new file needs unique name and has to be referenced ', () => {
    cy.stub(DataPointFormWithToggle);

    getMountingFunction({
      keycloak: minimalKeycloakMock(),
      // Ignored, as overwriting the data function is not safe anyway
      // @ts-ignore
    })(CreateEuTaxonomyNonFinancials, {
      props: {
        companyID: 'company-id-does-not-matter-in-this-test',
      },
      data() {
        return {
          referencedReportsForPrefill: companyAssociatedDataEutaxoNonFinancials?.data?.general?.referencedReports,
          companyAssociatedEutaxonomyNonFinancialsData: companyAssociatedDataEutaxoNonFinancials,
        };
      },
    }).then(() => {
      checkFileWithExistingFilenameIsNotBeingAdded();
      checkThatFilesMustBeReferenced();
    });
  });

  it('Open upload page, fill out and validate the upload form, except for new activities', () => {
    cy.stub(DataPointFormWithToggle);
    getMountingFunction({
      keycloak: minimalKeycloakMock(),
      // Ignored, as overwriting the data function is not safe anyway
      // @ts-ignore
    })(CreateEuTaxonomyNonFinancials, {
      data() {
        return {
          referencedReportsForPrefill: companyAssociatedDataEutaxoNonFinancials?.data?.general?.referencedReports,
          companyAssociatedEutaxonomyNonFinancialsData: companyAssociatedDataEutaxoNonFinancials,
          listOfFilledKpis: getFilledKpis(companyAssociatedDataEutaxoNonFinancials),
        };
      },
    }).then(() => {
      uploadReports.selectFile(TEST_PDF_FILE_NAME);
      fillAndValidateGeneralSection([TEST_PDF_FILE_NAME]);
      fillAndValidateOtherSections([TEST_PDF_FILE_NAME]);
    });
  });
});<|MERGE_RESOLUTION|>--- conflicted
+++ resolved
@@ -122,8 +122,6 @@
     cy.get('div[label="General"] em[title="Page"]:not([type="hidden"])').last().click();
     cy.get(`[data-message-type="validation"]`).should('contain', 'at least 0').should('exist');
     cy.get('div[label="General"] input[name="page"]:not([type="hidden"])').last().clear().type('3');
-<<<<<<< HEAD
-=======
   }
 
   /**
@@ -163,7 +161,6 @@
     )
       .should('exist')
       .click();
->>>>>>> 0d625c2d
   }
 
   /**
@@ -186,15 +183,7 @@
     selectItemFromDropdownByIndex(cy.get('div[label="Revenue"] div[data-test="totalAmount"] div[name="quality"]'), 2);
     cy.get('div[label="Revenue"] div[data-test="totalAmount"] textarea[name="comment"]').clear().type('just a comment');
 
-<<<<<<< HEAD
-    cy.get(
-      'div[label="Revenue"] div[data-test="eligibleShare"] div[data-test="relativeShareInPercent"] div[data-test="toggleDataPointWrapper"] div[data-test="dataPointToggleButton"]'
-    )
-      .should('exist')
-      .click();
-=======
     toggleDataPointInSubSegmentOfRevenue('eligibleShare', 'relativeShareInPercent');
->>>>>>> 0d625c2d
     cy.get('div[label="Revenue"] div[data-test="relativeShareInPercent"] input[name="value"]').eq(0).clear().type('a');
     cy.get('div[label="Revenue"] em[title="Eligible Revenue"]').click();
     cy.get(`div[label="Revenue"] [data-message-type="validation"]`)
@@ -209,38 +198,6 @@
       .should('contain', 'must be between 0 and 100')
       .should('exist');
     cy.get('div[label="Revenue"] div[data-test="relativeShareInPercent"] input[name="value"]').eq(0).clear().type('25');
-<<<<<<< HEAD
-    cy.get(
-      'div[label="Revenue"] div[data-test="eligibleShare"] div[data-test="absoluteShare"] div[data-test="toggleDataPointWrapper"] div[data-test="dataPointToggleButton"]'
-    )
-      .should('exist')
-      .click();
-    cy.get('div[label="Revenue"] div[data-test="absoluteShare"] input[name="value"]').eq(0).clear().type('5000');
-    selectItemFromDropdownByIndex(cy.get('div[label="Revenue"] div[name="currency"]').eq(0), 5);
-    cy.get(
-      'div[label="Revenue"] div[data-test="alignedShare"] div[data-test="relativeShareInPercent"] div[data-test="toggleDataPointWrapper"] div[data-test="dataPointToggleButton"]'
-    )
-      .should('exist')
-      .click();
-    cy.get('div[label="Revenue"] div[data-test="relativeShareInPercent"] input[name="value"]').eq(1).clear().type('50');
-    cy.get(
-      'div[label="Revenue"] div[data-test="alignedShare"] div[data-test="absoluteShare"] div[data-test="toggleDataPointWrapper"] div[data-test="dataPointToggleButton"]'
-    )
-      .should('exist')
-      .click();
-    cy.get('div[label="Revenue"] div[data-test="absoluteShare"] input[name="value"]').eq(1).clear().type('4000');
-    selectItemFromDropdownByIndex(cy.get('div[label="Revenue"] div[name="currency"]').eq(1), 51);
-    cy.get(
-      'div[label="Revenue"] div[data-test="substantialContributionToClimateChangeMitigationInPercent"] div[data-test="toggleDataPointWrapper"] div[data-test="dataPointToggleButton"]'
-    )
-      .should('exist')
-      .click();
-    cy.get(
-      'div[label="Revenue"] div[data-test="substantialContributionToClimateChangeMitigationInPercent"] input[name="value"]'
-    )
-      .clear()
-      .type('a');
-=======
     toggleDataPointInSubSegmentOfRevenue('eligibleShare', 'absoluteShare');
     cy.get('div[label="Revenue"] div[data-test="absoluteShare"] input[name="value"]').eq(0).clear().type('5000');
     selectItemFromDropdownByIndex(cy.get('div[label="Revenue"] div[name="currency"]').eq(0), 5);
@@ -251,114 +208,15 @@
     selectItemFromDropdownByIndex(cy.get('div[label="Revenue"] div[name="currency"]').eq(1), 51);
     toggleDataPoint('substantialContributionToClimateChangeMitigationInPercent');
     insertValueIntoRevenueDataPoint('a', 'substantialContributionToClimateChangeMitigationInPercent');
->>>>>>> 0d625c2d
     cy.get('div[label="Revenue"] em[title="Eligible Revenue"]').click();
     cy.get(`div[label="Revenue"] [data-message-type="validation"]`)
       .should('contain', 'must be a number')
       .should('exist');
-<<<<<<< HEAD
-    cy.get(
-      'div[label="Revenue"] div[data-test="substantialContributionToClimateChangeMitigationInPercent"] input[name="value"]'
-    )
-      .clear()
-      .type('-12');
-=======
     insertValueIntoRevenueDataPoint('-12', 'substantialContributionToClimateChangeMitigationInPercent');
->>>>>>> 0d625c2d
     cy.get('div[label="Revenue"] em[title="Eligible Revenue"]').click();
     cy.get(`div[label="Revenue"] [data-message-type="validation"]`)
       .should('contain', 'must be between 0 and 100')
       .should('exist');
-<<<<<<< HEAD
-    cy.get(
-      'div[label="Revenue"] div[data-test="substantialContributionToClimateChangeMitigationInPercent"] input[name="value"]'
-    )
-      .clear()
-      .type('15');
-    cy.get(
-      'div[label="Revenue"] div[data-test="substantialContributionToClimateChangeMitigationInPercent"] input[name="value"]'
-    )
-      .clear()
-      .type('15');
-    cy.get(
-      'div[label="Revenue"] div[data-test="substantialContributionToSustainableUseAndProtectionOfWaterAndMarineResourcesInPercent"] div[data-test="toggleDataPointWrapper"] div[data-test="dataPointToggleButton"]'
-    )
-      .should('exist')
-      .click();
-    cy.get(
-      'div[label="Revenue"] div[data-test="substantialContributionToSustainableUseAndProtectionOfWaterAndMarineResourcesInPercent"] input[name="value"]'
-    )
-      .clear()
-      .type('15');
-    cy.get(
-      'div[label="Revenue"] div[data-test="substantialContributionToTransitionToACircularEconomyInPercent"] div[data-test="toggleDataPointWrapper"] div[data-test="dataPointToggleButton"]'
-    )
-      .should('exist')
-      .click();
-    cy.get(
-      'div[label="Revenue"] div[data-test="substantialContributionToTransitionToACircularEconomyInPercent"] input[name="value"]'
-    )
-      .clear()
-      .type('15');
-    cy.get(
-      'div[label="Revenue"] div[data-test="substantialContributionToPollutionPreventionAndControlInPercent"] div[data-test="toggleDataPointWrapper"] div[data-test="dataPointToggleButton"]'
-    )
-      .should('exist')
-      .click();
-    cy.get(
-      'div[label="Revenue"] div[data-test="substantialContributionToPollutionPreventionAndControlInPercent"] input[name="value"]'
-    )
-      .clear()
-      .type('15');
-    cy.get(
-      'div[label="Revenue"] div[data-test="substantialContributionToProtectionAndRestorationOfBiodiversityAndEcosystemsInPercent"] div[data-test="toggleDataPointWrapper"] div[data-test="dataPointToggleButton"]'
-    )
-      .should('exist')
-      .click();
-    cy.get(
-      'div[label="Revenue"] div[data-test="substantialContributionToProtectionAndRestorationOfBiodiversityAndEcosystemsInPercent"] input[name="value"]'
-    )
-      .clear()
-      .type('15');
-    cy.get(
-      'div[label="Revenue"] div[data-test="nonAlignedShare"] div[data-test="relativeShareInPercent"] div[data-test="toggleDataPointWrapper"] div[data-test="dataPointToggleButton"]'
-    )
-      .should('exist')
-      .click();
-    cy.get('div[label="Revenue"] div[data-test="relativeShareInPercent"] input[name="value"]').eq(2).clear().type('11');
-    cy.get(
-      'div[label="Revenue"] div[data-test="nonAlignedShare"] div[data-test="absoluteShare"] div[data-test="toggleDataPointWrapper"] div[data-test="dataPointToggleButton"]'
-    )
-      .should('exist')
-      .click();
-    cy.get('div[label="Revenue"] div[data-test="absoluteShare"] input[name="value"]').eq(2).clear().type('12000');
-    selectItemFromDropdownByIndex(cy.get('div[label="Revenue"] div[name="currency"]').eq(2), 51);
-    cy.get(
-      'div[label="Revenue"] div[data-test="nonEligibleShare"] div[data-test="relativeShareInPercent"] div[data-test="toggleDataPointWrapper"] div[data-test="dataPointToggleButton"]'
-    )
-      .should('exist')
-      .click();
-    cy.get('div[label="Revenue"] div[data-test="relativeShareInPercent"] input[name="value"]').eq(3).clear().type('13');
-    cy.get(
-      'div[label="Revenue"] div[data-test="nonEligibleShare"] div[data-test="absoluteShare"] div[data-test="toggleDataPointWrapper"] div[data-test="dataPointToggleButton"]'
-    )
-      .should('exist')
-      .click();
-    cy.get('div[label="Revenue"] div[data-test="absoluteShare"] input[name="value"]').eq(3).clear().type('13000');
-    selectItemFromDropdownByIndex(cy.get('div[label="Revenue"] div[name="currency"]').eq(3), 53);
-    cy.get(
-      'div[label="Revenue"] div[data-test="enablingShareInPercent"] div[data-test="toggleDataPointWrapper"] div[data-test="dataPointToggleButton"]'
-    )
-      .should('exist')
-      .click();
-    cy.get('div[label="Revenue"] div[data-test="enablingShareInPercent"] input[name="value"]').clear().type('12');
-    cy.get(
-      'div[label="Revenue"] div[data-test="transitionalShareInPercent"] div[data-test="toggleDataPointWrapper"] div[data-test="dataPointToggleButton"]'
-    )
-      .should('exist')
-      .click();
-    cy.get('div[label="Revenue"] div[data-test="transitionalShareInPercent"] input[name="value"]').clear().type('12');
-=======
     insertValueIntoRevenueDataPoint('15', 'substantialContributionToClimateChangeMitigationInPercent');
     toggleDataPoint('substantialContributionToSustainableUseAndProtectionOfWaterAndMarineResourcesInPercent');
     insertValueIntoRevenueDataPoint(
@@ -388,7 +246,6 @@
     insertValueIntoRevenueDataPoint('12', 'enablingShareInPercent');
     toggleDataPoint('transitionalShareInPercent');
     insertValueIntoRevenueDataPoint('12', 'transitionalShareInPercent');
->>>>>>> 0d625c2d
   }
 
   /**
