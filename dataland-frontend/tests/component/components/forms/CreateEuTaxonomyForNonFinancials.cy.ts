import CreateEuTaxonomyNonFinancials from '@/components/forms/CreateEuTaxonomyNonFinancials.vue';
import { minimalKeycloakMock } from '@ct/testUtils/Keycloak';
import { TEST_PDF_FILE_BASEPATH, TEST_PDF_FILE_NAME } from '@sharedUtils/ConstantsForPdfs';
import { type CompanyAssociatedDataEutaxonomyNonFinancialsData } from '@clients/backend';
import { submitButton } from '@sharedUtils/components/SubmitButton';
import DataPointFormWithToggle from '@/components/forms/parts/kpiSelection/DataPointFormWithToggle.vue';
import { UploadReports } from '@sharedUtils/components/UploadReports';
import { selectItemFromDropdownByIndex, selectItemFromDropdownByValue } from '@sharedUtils/Dropdown';
import { getFilledKpis } from '@/utils/DataPoint';
import { getMountingFunction } from '@ct/testUtils/Mount';

describe('Component tests for the Eu Taxonomy for non financials that test dependent fields', () => {
  const uploadReports = new UploadReports('referencedReports');
  /**
   * On the eu taxonomy for non-financial services edit page, this method checks that there can not be a file uploaded
   * whose name equals the one of a file selected before
   */
  function checkFileWithExistingFilenameIsNotBeingAdded(): void {
    const reportThatCanBeUploaded = 'test-report';
    const reportThatAlreadyExists = TEST_PDF_FILE_NAME;
    uploadReports.selectFile(reportThatCanBeUploaded);
    uploadReports.validateReportToUploadIsListedInFileSelectorAndHasInfoForm(reportThatCanBeUploaded);
    uploadReports.selectFile(reportThatAlreadyExists);
    uploadReports.validateReportIsListedAsAlreadyUploaded(reportThatAlreadyExists);
    uploadReports.validateReportIsNotInFileSelectorAndHasNoInfoForm(reportThatAlreadyExists);
    uploadReports.validateNumberOfReportsSelectedForUpload(1);
  }

  /**
   * On the eu taxonomy for non-financial services edit page, this method checks that there can not be a file uploaded
   * whose name equals the one of a file selected before
   */
  function checkFileWithExistingFilenameOpensDialogWithWarning(): void {
    uploadReports.selectFile(TEST_PDF_FILE_NAME);
    cy.get(`button[data-test='upload-files-button-referencedReports']`).click();
    cy.get('input[type=file]').selectFile(
      `../${TEST_PDF_FILE_BASEPATH}/more-pdfs-in-seperate-directory/${TEST_PDF_FILE_NAME}.pdf`,
      { force: true }
    );
    cy.get('.p-dialog-content').should('contain.text', 'Files with duplicate names');
    cy.get('.p-dialog-header-close').click();
    cy.get(`[data-test="${TEST_PDF_FILE_NAME}ToUploadContainer"]`).should('have.length', 1);
  }

  /**
   * On the eu taxonomy for non-financial services edit page, this method checks that there can not be a file uploaded
   * whose name contains an illegal character
   */
  function checkFileWithIllegalCharacterOpensDialogWithWarning(): void {
    uploadReports.selectDummyFile('Invalid:Filename', 400);
    cy.get('.p-dialog-content').should('contain.text', 'File names containing illegal characters');
    cy.get('.p-dialog-header-close').click();
    cy.get(`[data-test="Invalid:FilenameToUploadContainer"]`).should('not.exist');
  }

  /**
   * Adds a report to upload and removes it again afterwards checking that no dialog regarding a duplicate file name
   * is wrongly triggered and that the file is correctly removed.
   */
  function checkExistingFilenameDialogDidNotBreakSubsequentSelection(): void {
    const reportNameA = TEST_PDF_FILE_NAME;
    const reportNameB = `${TEST_PDF_FILE_NAME}2`;
    uploadReports.selectFile(reportNameB);

    cy.get('.p-dialog-content').should('not.exist');
    uploadReports.validateReportToUploadIsListedInFileSelectorAndHasInfoForm(reportNameA);
    uploadReports.validateReportToUploadIsListedInFileSelectorAndHasInfoForm(reportNameB);

    uploadReports.removeReportFromSelectionForUpload(TEST_PDF_FILE_NAME);

    uploadReports.validateReportIsNotAlreadyUploadedOrSelectedForUpload(reportNameA);
    uploadReports.validateReportToUploadIsListedInFileSelectorAndHasInfoForm(reportNameB);
    uploadReports.validateNumberOfReportsSelectedForUpload(1);

    uploadReports.removeReportFromSelectionForUpload(reportNameB);

    uploadReports.validateReportIsNotAlreadyUploadedOrSelectedForUpload(reportNameB);
    uploadReports.validateNumberOfReportsSelectedForUpload(0);
  }

  /**
   * On the eu taxonomy for non-financial services edit page, this method checks that submission is denied
   * if a report is not referenced
   */
  function checkThatFilesMustBeReferenced(): void {
    uploadReports.fillAllFormsOfReportsSelectedForUpload();
    submitButton.clickButton();
    cy.get('[data-test="failedUploadMessage"]').should('exist').should('contain.text', 'test-report');
    cy.get('[data-test="failedUploadMessage"]')
      .should('exist')
      .should('satisfy', (element: JQuery<HTMLElement>) => {
        const expectedStrings = ['Not all uploaded reports are used', 'test-report'];
        const elementText = element.text();
        return expectedStrings.every((expectedString) => elementText.includes(expectedString));
      });
  }

  /**
   * this method fills and checks the general section
   * @param reports the name of the reports that are uploaded
   */
  function fillAndValidateGeneralSection(reports: string[]): void {
    cy.get('[data-test="fiscalYearEnd"] button').should('have.class', 'p-datepicker-trigger').click();
    cy.get('div.p-datepicker').find('button[aria-label="Next Month"]').click();
    cy.get('div.p-datepicker').find('span:contains("11")').click();
    cy.get('div[data-test="fiscalYearEnd"] input[name="value"]').invoke('val').should('contain', '11');
    cy.get('div[data-test="fiscalYearDeviation"] input[type="checkbox"][value="Deviation"]').check();
    cy.get('div[data-test="submitSideBar"] li:last a').click();
    cy.get('div[data-test="scopeOfEntities"] input[type="checkbox"][value="Yes"]').check();
    cy.get('div[data-test="euTaxonomyActivityLevelReporting"] input[type="checkbox"][value="Yes"]').check();
    cy.get('div[data-test="numberOfEmployees"] input[name="value"]').clear().type('-13');
    cy.get('em[title="Number Of Employees"]').click();
    cy.get(`[data-message-type="validation"]`).should('contain', 'at least 0').should('exist');
    cy.get('div[data-test="numberOfEmployees"] input[name="value"]').clear().type('333');
    cy.get('div[data-test="nfrdMandatory"] input[type="checkbox"][value="Yes"]').click();
    selectItemFromDropdownByIndex(cy.get('div[name="value"'), 2);
    cy.get('input[name="provider"]').clear().type('Assurance Provider');
    cy.get('div[label="General"] div[name="fileName"]').each((reportField) =>
      selectItemFromDropdownByValue(cy.wrap(reportField), reports[0])
    );
    cy.get('div[label="General"] input[name="page"]:not([type="hidden"])').last().clear().type('-13');
    cy.get('div[label="General"] em[title="Page"]:not([type="hidden"])').last().click();
    cy.get(`[data-message-type="validation"]`).should('contain', 'at least 0').should('exist');
    cy.get('div[label="General"] input[name="page"]:not([type="hidden"])').last().clear().type('3');
  }

  /**
   * Types a value into a data point in the "Revenue" segment of the upload form
   * @param value to type
   * @param dataTestMarker marks the specific input field to type into
   */
  function insertValueIntoRevenueDataPoint(value: string, dataTestMarker: string): void {
    cy.get(`div[label="Revenue"] div[data-test="${dataTestMarker}"] input[name="value"]`).clear().type(value);
  }

  /**
   * Toggles a data point in the "Revenue" segment of the upload form
   * @param dataTestMarker identifies the specific data point to toggle
   */
  function toggleDataPoint(dataTestMarker: string): void {
    cy.get(
      `div[label="Revenue"] div[data-test="${dataTestMarker}"] 
        div[data-test="toggleDataPointWrapper"] div[data-test="dataPointToggleButton"]`
    )
      .should('exist')
      .click();
  }

  /**
   * Toggles a data point inside a sub-segment of the segment "Revenue" of the upload form
   * @param dataTestMarkerOfSubSegment identifies the sub-segment
   * @param dataTestMarkerOfDataPoint identifies the data point itself
   */
  function toggleDataPointInSubSegmentOfRevenue(
    dataTestMarkerOfSubSegment: string,
    dataTestMarkerOfDataPoint: string
  ): void {
    cy.get(
      `div[label="Revenue"] div[data-test=${dataTestMarkerOfSubSegment}] div[data-test="${dataTestMarkerOfDataPoint}"] 
        div[data-test="toggleDataPointWrapper"] div[data-test="dataPointToggleButton"]`
    )
      .should('exist')
      .click();
  }

  /**
   * this method fills and checks the Revenue section, excluding the activity component
   * @param reports the name of the reports that are uploaded
   */
  function fillAndValidateOtherSections(reports: string[]): void {
    cy.get('div[label="Revenue"] div[data-test="totalAmount"] input[name="value"]').clear().type('130000');
    selectItemFromDropdownByIndex(cy.get('div[label="Revenue"] div[data-test="totalAmount"] div[name="currency"]'), 1);
    selectItemFromDropdownByValue(
      cy.get('div[label="Revenue"] div[data-test="totalAmount"] div[name="fileName"]'),
      reports[0]
    );

    cy.get('div[label="Revenue"] div[data-test="totalAmount"] input[name="page"]')
      .not('[type="hidden"]')
      .clear()
      .type('5');

    selectItemFromDropdownByIndex(cy.get('div[label="Revenue"] div[data-test="totalAmount"] div[name="quality"]'), 2);
    cy.get('div[label="Revenue"] div[data-test="totalAmount"] textarea[name="comment"]').clear().type('just a comment');

    toggleDataPointInSubSegmentOfRevenue('eligibleShare', 'relativeShareInPercent');
    cy.get('div[label="Revenue"] div[data-test="relativeShareInPercent"] input[name="value"]').eq(0).clear().type('a');
    cy.get('div[label="Revenue"] em[title="Eligible Revenue"]').click();
    cy.get(`div[label="Revenue"] [data-message-type="validation"]`)
      .should('contain', 'must be a number')
      .should('exist');
    cy.get('div[label="Revenue"] div[data-test="relativeShareInPercent"] input[name="value"]')
      .eq(0)
      .clear()
      .type('120');
    cy.get('div[label="Revenue"] em[title="Eligible Revenue"]').eq(0).click();
    cy.get(`div[label="Revenue"] [data-message-type="validation"]`)
      .should('contain', 'must be between 0 and 100')
      .should('exist');
    cy.get('div[label="Revenue"] div[data-test="relativeShareInPercent"] input[name="value"]').eq(0).clear().type('25');
    toggleDataPointInSubSegmentOfRevenue('eligibleShare', 'absoluteShare');
    cy.get('div[label="Revenue"] div[data-test="absoluteShare"] input[name="value"]').eq(0).clear().type('5000');
    selectItemFromDropdownByIndex(cy.get('div[label="Revenue"] div[name="currency"]').eq(0), 5);
    toggleDataPointInSubSegmentOfRevenue('alignedShare', 'relativeShareInPercent');
    cy.get('div[label="Revenue"] div[data-test="relativeShareInPercent"] input[name="value"]').eq(1).clear().type('50');
    toggleDataPointInSubSegmentOfRevenue('alignedShare', 'absoluteShare');
    cy.get('div[label="Revenue"] div[data-test="absoluteShare"] input[name="value"]').eq(1).clear().type('4000');
    selectItemFromDropdownByIndex(cy.get('div[label="Revenue"] div[name="currency"]').eq(1), 51);
<<<<<<< HEAD
    cy.get('div[label="Revenue"] input[name="substantialContributionToClimateChangeMitigationInPercentEligible"]')
      .clear()
      .type('a');
=======
    toggleDataPoint('substantialContributionToClimateChangeMitigationInPercent');
    insertValueIntoRevenueDataPoint('a', 'substantialContributionToClimateChangeMitigationInPercent');
>>>>>>> f99e873c
    cy.get('div[label="Revenue"] em[title="Eligible Revenue"]').click();
    cy.get(`div[label="Revenue"] [data-message-type="validation"]`)
      .should('contain', 'must be a number')
      .should('exist');
<<<<<<< HEAD
    cy.get('div[label="Revenue"] input[name="substantialContributionToClimateChangeMitigationInPercentEligible"]')
      .clear()
      .type('-12');
=======
    insertValueIntoRevenueDataPoint('-12', 'substantialContributionToClimateChangeMitigationInPercent');
>>>>>>> f99e873c
    cy.get('div[label="Revenue"] em[title="Eligible Revenue"]').click();
    cy.get(`div[label="Revenue"] [data-message-type="validation"]`)
      .should('contain', 'must be between 0 and 100')
      .should('exist');
<<<<<<< HEAD
    cy.get('div[label="Revenue"] input[name="substantialContributionToClimateChangeMitigationInPercentEligible"]')
      .clear()
      .type('15');
    cy.get('div[label="Revenue"] input[name="substantialContributionToClimateChangeAdaptationInPercentEligible"]')
      .clear()
      .type('15');
    cy.get(
      'div[label="Revenue"] input[name="substantialContributionToSustainableUseAndProtectionOfWaterAndMarineResourcesInPercentEligible"]'
    )
      .clear()
      .type('15');
    cy.get('div[label="Revenue"] input[name="substantialContributionToTransitionToACircularEconomyInPercentEligible"]')
      .clear()
      .type('15');
    cy.get('div[label="Revenue"] input[name="substantialContributionToPollutionPreventionAndControlInPercentEligible"]')
      .clear()
      .type('15');
    cy.get('div[label="Revenue"] input[name="substantialContributionToClimateChangeAdaptationInPercentEligible"]')
      .clear()
      .type('15');
    cy.get('div[label="Revenue"] input[name="relativeShareInPercent"]').eq(2).clear().type('11');
    cy.get('div[label="Revenue"] input[name="amount"]').eq(2).clear().type('12000');
=======
    insertValueIntoRevenueDataPoint('15', 'substantialContributionToClimateChangeMitigationInPercent');
    toggleDataPoint('substantialContributionToSustainableUseAndProtectionOfWaterAndMarineResourcesInPercent');
    insertValueIntoRevenueDataPoint(
      '15',
      'substantialContributionToSustainableUseAndProtectionOfWaterAndMarineResourcesInPercent'
    );
    toggleDataPoint('substantialContributionToTransitionToACircularEconomyInPercent');
    insertValueIntoRevenueDataPoint('15', 'substantialContributionToTransitionToACircularEconomyInPercent');
    toggleDataPoint('substantialContributionToPollutionPreventionAndControlInPercent');
    insertValueIntoRevenueDataPoint('15', 'substantialContributionToPollutionPreventionAndControlInPercent');
    toggleDataPoint('substantialContributionToProtectionAndRestorationOfBiodiversityAndEcosystemsInPercent');
    insertValueIntoRevenueDataPoint(
      '15',
      'substantialContributionToProtectionAndRestorationOfBiodiversityAndEcosystemsInPercent'
    );
    toggleDataPointInSubSegmentOfRevenue('nonAlignedShare', 'relativeShareInPercent');
    cy.get('div[label="Revenue"] div[data-test="relativeShareInPercent"] input[name="value"]').eq(2).clear().type('11');
    toggleDataPointInSubSegmentOfRevenue('nonAlignedShare', 'absoluteShare');
    cy.get('div[label="Revenue"] div[data-test="absoluteShare"] input[name="value"]').eq(2).clear().type('12000');
>>>>>>> f99e873c
    selectItemFromDropdownByIndex(cy.get('div[label="Revenue"] div[name="currency"]').eq(2), 51);
    toggleDataPointInSubSegmentOfRevenue('nonEligibleShare', 'relativeShareInPercent');
    cy.get('div[label="Revenue"] div[data-test="relativeShareInPercent"] input[name="value"]').eq(3).clear().type('13');
    toggleDataPointInSubSegmentOfRevenue('nonEligibleShare', 'absoluteShare');
    cy.get('div[label="Revenue"] div[data-test="absoluteShare"] input[name="value"]').eq(3).clear().type('13000');
    selectItemFromDropdownByIndex(cy.get('div[label="Revenue"] div[name="currency"]').eq(3), 53);
    toggleDataPoint('enablingShareInPercent');
    insertValueIntoRevenueDataPoint('12', 'enablingShareInPercent');
    toggleDataPoint('transitionalShareInPercent');
    insertValueIntoRevenueDataPoint('12', 'transitionalShareInPercent');
  }

  /**
   * This method returns a mocked dataset for eu taxonomy for non financials with some fields filled.
   * @returns the dataset
   */
  function createMockCompanyAssociatedDataEutaxoNonFinancials(): CompanyAssociatedDataEutaxonomyNonFinancialsData {
    return {
      companyId: 'abc',
      reportingPeriod: '2020',
      data: {
        capex: {
          totalAmount: {
            quality: 'Estimated',
            dataSource: {
              fileName: `${TEST_PDF_FILE_NAME}FileCopy`,
              fileReference: 'bbebf6077b4ab868fd3e5f83ac70c864fc301c9ab9b3e1a53f52ac8a31b97ff7',
              page: 12,
            },
            comment: 'test',
            value: 12000000,
            currency: 'EUR',
          },
        },
        opex: {
          totalAmount: {
            quality: 'Estimated',
            dataSource: {
              fileName: 'None...',
              fileReference: 'bbebf6077b4ab868fd3e5f83ac70c864fc301c9ab9b3e1a53f52ac8a31b97ff7',
              page: 12,
            },
            comment: 'test',
            value: 10000000,
            currency: 'EUR',
          },
        },
        revenue: {
          totalAmount: {
            quality: 'Estimated',
            dataSource: {
              fileName: 'None...',
              fileReference: 'bbebf6077b4ab868fd3e5f83ac70c864fc301c9ab9b3e1a53f52ac8a31b97ff7',
              page: 12,
            },
            comment: 'test',
            value: 40000000,
            currency: 'EUR',
          },
        },
        general: {
          fiscalYearDeviation: {
            value: 'Deviation',
          },
          fiscalYearEnd: {
            value: '2023-09-11',
          },
          scopeOfEntities: {
            value: 'Yes',
          },
          nfrdMandatory: {
            value: 'Yes',
          },
          euTaxonomyActivityLevelReporting: {
            value: 'Yes',
          },
          assurance: {
            value: 'None',
            provider: 'Assurance Provider',
            dataSource: {
              fileName: TEST_PDF_FILE_NAME,
              fileReference: 'bbebf6077b4ab868fd3e5f83ac70c864fc301c9ab9b3e1a53f52ac8a31b97ff7',
              page: 1,
            },
          },
          numberOfEmployees: {
            value: 333,
          },
          referencedReports: {
            [`${TEST_PDF_FILE_NAME}FileCopy`]: {
              fileReference: 'bbebf6077b4ab868fd3e5f83ac70c864fc301c9ab9b3e1a53f52ac8a31b97ff7',
              publicationDate: '2023-07-12',
            },
            [TEST_PDF_FILE_NAME]: {
              fileReference: 'bbebf6077b4ab868fd3e5f83ac70c864fc301c9ab9b3e1a53f52ac8a31b97ff7',
              publicationDate: '2023-07-12',
            },
          },
        },
      },
    };
  }

  const companyAssociatedDataEutaxoNonFinancials = createMockCompanyAssociatedDataEutaxoNonFinancials();

  it('Check that warning appears if two pdf files with same name or illegal character are selected for upload', () => {
    cy.stub(DataPointFormWithToggle);
    getMountingFunction({
      keycloak: minimalKeycloakMock(),
      dialogOptions: {
        mountWithDialog: true,
        propsToPassToTheMountedComponent: {
          companyID: 'company-id-does-not-matter-in-this-test',
        },
      },
    })(CreateEuTaxonomyNonFinancials).then(() => {
      checkFileWithExistingFilenameOpensDialogWithWarning();
      checkFileWithIllegalCharacterOpensDialogWithWarning();
      checkExistingFilenameDialogDidNotBreakSubsequentSelection();
    });
  });

  it('Open upload page prefilled and assure that new file needs unique name and has to be referenced ', () => {
    cy.stub(DataPointFormWithToggle);

    getMountingFunction({
      keycloak: minimalKeycloakMock(),
      // Ignored, as overwriting the data function is not safe anyway
      // @ts-ignore
    })(CreateEuTaxonomyNonFinancials, {
      props: {
        companyID: 'company-id-does-not-matter-in-this-test',
      },
      data() {
        return {
          referencedReportsForPrefill: companyAssociatedDataEutaxoNonFinancials?.data?.general?.referencedReports,
          companyAssociatedEutaxonomyNonFinancialsData: companyAssociatedDataEutaxoNonFinancials,
        };
      },
    }).then(() => {
      checkFileWithExistingFilenameIsNotBeingAdded();
      checkThatFilesMustBeReferenced();
    });
  });

  it('Open upload page, fill out and validate the upload form, except for new activities', () => {
    cy.stub(DataPointFormWithToggle);
    getMountingFunction({
      keycloak: minimalKeycloakMock(),
      // Ignored, as overwriting the data function is not safe anyway
      // @ts-ignore
    })(CreateEuTaxonomyNonFinancials, {
      data() {
        return {
          referencedReportsForPrefill: companyAssociatedDataEutaxoNonFinancials?.data?.general?.referencedReports,
          companyAssociatedEutaxonomyNonFinancialsData: companyAssociatedDataEutaxoNonFinancials,
          listOfFilledKpis: getFilledKpis(companyAssociatedDataEutaxoNonFinancials),
        };
      },
    }).then(() => {
      uploadReports.selectFile(TEST_PDF_FILE_NAME);
      fillAndValidateGeneralSection([TEST_PDF_FILE_NAME]);
      fillAndValidateOtherSections([TEST_PDF_FILE_NAME]);
    });
  });
});<|MERGE_RESOLUTION|>--- conflicted
+++ resolved
@@ -206,53 +206,17 @@
     toggleDataPointInSubSegmentOfRevenue('alignedShare', 'absoluteShare');
     cy.get('div[label="Revenue"] div[data-test="absoluteShare"] input[name="value"]').eq(1).clear().type('4000');
     selectItemFromDropdownByIndex(cy.get('div[label="Revenue"] div[name="currency"]').eq(1), 51);
-<<<<<<< HEAD
-    cy.get('div[label="Revenue"] input[name="substantialContributionToClimateChangeMitigationInPercentEligible"]')
-      .clear()
-      .type('a');
-=======
     toggleDataPoint('substantialContributionToClimateChangeMitigationInPercent');
     insertValueIntoRevenueDataPoint('a', 'substantialContributionToClimateChangeMitigationInPercent');
->>>>>>> f99e873c
     cy.get('div[label="Revenue"] em[title="Eligible Revenue"]').click();
     cy.get(`div[label="Revenue"] [data-message-type="validation"]`)
       .should('contain', 'must be a number')
       .should('exist');
-<<<<<<< HEAD
-    cy.get('div[label="Revenue"] input[name="substantialContributionToClimateChangeMitigationInPercentEligible"]')
-      .clear()
-      .type('-12');
-=======
     insertValueIntoRevenueDataPoint('-12', 'substantialContributionToClimateChangeMitigationInPercent');
->>>>>>> f99e873c
     cy.get('div[label="Revenue"] em[title="Eligible Revenue"]').click();
     cy.get(`div[label="Revenue"] [data-message-type="validation"]`)
       .should('contain', 'must be between 0 and 100')
       .should('exist');
-<<<<<<< HEAD
-    cy.get('div[label="Revenue"] input[name="substantialContributionToClimateChangeMitigationInPercentEligible"]')
-      .clear()
-      .type('15');
-    cy.get('div[label="Revenue"] input[name="substantialContributionToClimateChangeAdaptationInPercentEligible"]')
-      .clear()
-      .type('15');
-    cy.get(
-      'div[label="Revenue"] input[name="substantialContributionToSustainableUseAndProtectionOfWaterAndMarineResourcesInPercentEligible"]'
-    )
-      .clear()
-      .type('15');
-    cy.get('div[label="Revenue"] input[name="substantialContributionToTransitionToACircularEconomyInPercentEligible"]')
-      .clear()
-      .type('15');
-    cy.get('div[label="Revenue"] input[name="substantialContributionToPollutionPreventionAndControlInPercentEligible"]')
-      .clear()
-      .type('15');
-    cy.get('div[label="Revenue"] input[name="substantialContributionToClimateChangeAdaptationInPercentEligible"]')
-      .clear()
-      .type('15');
-    cy.get('div[label="Revenue"] input[name="relativeShareInPercent"]').eq(2).clear().type('11');
-    cy.get('div[label="Revenue"] input[name="amount"]').eq(2).clear().type('12000');
-=======
     insertValueIntoRevenueDataPoint('15', 'substantialContributionToClimateChangeMitigationInPercent');
     toggleDataPoint('substantialContributionToSustainableUseAndProtectionOfWaterAndMarineResourcesInPercent');
     insertValueIntoRevenueDataPoint(
@@ -272,7 +236,6 @@
     cy.get('div[label="Revenue"] div[data-test="relativeShareInPercent"] input[name="value"]').eq(2).clear().type('11');
     toggleDataPointInSubSegmentOfRevenue('nonAlignedShare', 'absoluteShare');
     cy.get('div[label="Revenue"] div[data-test="absoluteShare"] input[name="value"]').eq(2).clear().type('12000');
->>>>>>> f99e873c
     selectItemFromDropdownByIndex(cy.get('div[label="Revenue"] div[name="currency"]').eq(2), 51);
     toggleDataPointInSubSegmentOfRevenue('nonEligibleShare', 'relativeShareInPercent');
     cy.get('div[label="Revenue"] div[data-test="relativeShareInPercent"] input[name="value"]').eq(3).clear().type('13');
