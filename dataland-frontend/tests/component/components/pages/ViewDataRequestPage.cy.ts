// @ts-nocheck
import ViewDataRequestPage from '@/components/pages/ViewDataRequestPage.vue';
import { minimalKeycloakMock } from '@ct/testUtils/Keycloak';
import { RequestStatus, type StoredDataRequest, type StoredDataRequestMessageObject } from '@clients/communitymanager';
import type { BasicCompanyInformation, DataMetaInformation } from '@clients/backend';
import { QaStatus } from '@clients/backend';
import { convertUnixTimeInMsToDateString } from '@/utils/DataFormatUtils';
import { humanizeStringOrNumber } from '@/utils/StringFormatter';
import { checkEmailFieldsAndCheckBox } from '@ct/testUtils/EmailDetails';

describe('Component tests for the view data request page', function (): void {
  const requestId = 'dummyRequestId';
  const dummyCompanyId = 'dummyCompanyId';
  const dummyCompanyName = 'dummyCompanyName';
  const dummyFramework = 'dummyFramework';
  const dummyReportingYear = 'dummyReportingYear';
  const dummyLastModifiedDate = 1709204495770;
  const dummyCreationTime = 1709104495770;
  const dummyMessageObject = {
    contacts: new Set<string>(['test@example.com', 'test2@example.com']),
    message: 'test message',
    creationTimestamp: dummyCreationTime,
  } as StoredDataRequestMessageObject;
  /**
   * Return a stored data request
   * @param requestStatus the request status
   * @param messageHistory the message history
   * @returns stored data request
   */
  function getStoredDataRequest(
    requestStatus: RequestStatus,
    messageHistory: Array<StoredDataRequestMessageObject>
  ): StoredDataRequest {
    return {
      requestStatus: requestStatus,
      reportingPeriod: dummyReportingYear,
      dataType: dummyFramework,
      dataRequestId: requestId,
      lastModifiedDate: dummyLastModifiedDate,
      datalandCompanyId: dummyCompanyId,
      messageHistory: messageHistory,
      creationTimestamp: dummyCreationTime,
      userId: 'dummyUserId',
    } as StoredDataRequest;
  }
  /**
   * Mocks the community-manager answer for single data request of the users
   * @param request the request to mock
   */
  function interceptUserAskForSingleDataRequestsOnMounted(request: StoredDataRequest): void {
    cy.intercept(`**/community/requests/dummyRequestId`, {
      body: request,
      status: 200,
    }).as('fetchSingleDataRequests');
  }
  /**
   * Mocks the api-manager answer for basic company information
   * @param qaStatus the desired active dataset
   */
  function interceptUserActiveDatasetOnMounted(qaStatus: QaStatus): void {
    cy.intercept(`**/api/metadata?**`, {
      body: [
        {
          qaStatus: qaStatus,
        } as DataMetaInformation,
      ],
      status: 200,
    }).as('fetchActiveDatasets');
  }
  /**
   * Mocks the api-manager answer for basic company information
   */
  function interceptUserAskForCompanyNameOnMounted(): void {
    cy.intercept(`**/companies/dummyCompanyId/info`, {
      body: {
        companyName: dummyCompanyName,
      } as BasicCompanyInformation,
      status: 200,
    }).as('fetchCompanyName');
  }
  /**
   * Mocks the community-manager answer for patching a data request
   */
  function interceptPatchRequest(): void {
    cy.intercept(`**/community/requests/dummyRequestId/requestStatus?**`, {
      status: 200,
    }).as('fetchCompanyName');
  }

  it('Check view data request page for resolved request with data renders as expected', function () {
    interceptUserAskForSingleDataRequestsOnMounted(
      getStoredDataRequest(RequestStatus.Resolved, [dummyMessageObject] as Array<StoredDataRequestMessageObject>)
    );
    interceptUserAskForCompanyNameOnMounted();
    interceptUserActiveDatasetOnMounted(QaStatus.Accepted);
    interceptPatchRequest();
    cy.mountWithPlugins(ViewDataRequestPage, {
      keycloak: minimalKeycloakMock({}),
      // eslint-disable-next-line @typescript-eslint/ban-ts-comment
      // @ts-ignore
      props: {
        requestId: requestId,
      },
    }).then((mounted) => {
      checkBasicPageElements(RequestStatus.Resolved);
      cy.get('[data-test="newMessage"]').should('exist').should('not.be.visible');
      cy.get('[data-test="card_withdrawn"]').should('exist').should('not.be.visible');
      cy.get('[data-test="resolveRequestButton"]').should('exist').should('not.be.visible');

      cy.get('[data-test="viewDataset"]').should('exist').click();
      cy.wrap(mounted.component)
        .its('$route.path')
        .should('eq', `/companies/${dummyCompanyId}/frameworks/${dummyFramework}`);
    });
  });
  it('Check view data request page for withdrawn request without data renders as expected', function () {
    interceptUserAskForSingleDataRequestsOnMounted(getStoredDataRequest(RequestStatus.Withdrawn, []));
    interceptUserAskForCompanyNameOnMounted();
    interceptUserActiveDatasetOnMounted(QaStatus.Rejected);
    interceptPatchRequest();
    cy.mountWithPlugins(ViewDataRequestPage, {
      keycloak: minimalKeycloakMock({}),
      // eslint-disable-next-line @typescript-eslint/ban-ts-comment
      // @ts-ignore
      props: {
        requestId: requestId,
      },
    }).then(() => {
      checkBasicPageElements(RequestStatus.Withdrawn);
      cy.get('[data-test="newMessage"]').should('exist').should('not.be.visible');
      cy.get('[data-test="card_withdrawn"]').should('exist').should('not.be.visible');
      cy.get('[data-test="resolveRequestButton"]').should('exist').should('not.be.visible');
      cy.get('[data-test="viewDataset"]').should('exist').should('not.be.visible');
    });
  });
  /**
   * Checks the existence of basic elements of the page
   * @param requestStatus the request Status to check for
   */
  function checkBasicPageElements(requestStatus: RequestStatus): void {
    cy.contains('Data Request').should('exist');
    cy.contains('Request Details').should('exist').should('have.class', 'card__title');
    cy.contains('Provided Contact Details & Messages').should('exist').should('have.class', 'card__title');
    cy.contains('Request is').should('exist').should('have.class', 'card__title');
    cy.get('[data-test="status_history_toggle"]').should('exist');

    cy.get('[data-test="card_requestDetails"]')
      .should('exist')
      .within(() => {
        cy.contains('Company').should('exist');
        cy.contains(`${dummyCompanyName}`).should('exist');
        cy.contains('Framework').should('exist');
        cy.contains(`${humanizeStringOrNumber(dummyFramework)}`).should('exist');
        cy.contains('Reporting year').should('exist');
        cy.contains(`${dummyReportingYear}`).should('exist');
      });
    cy.get('[data-test="card_requestIs"]')
      .should('exist')
      .within(() => {
        cy.contains(`${requestStatus}`).should('exist');
        cy.contains(`${convertUnixTimeInMsToDateString(dummyLastModifiedDate)}`).should('exist');
      });
  }
  it('Check view data request page for open request without data and withdraw the data request', function () {
    interceptUserAskForSingleDataRequestsOnMounted(getStoredDataRequest(RequestStatus.Open, []));
    interceptUserAskForCompanyNameOnMounted();
    interceptUserActiveDatasetOnMounted(QaStatus.Pending);
    interceptPatchRequest();
    cy.mountWithPlugins(ViewDataRequestPage, {
      keycloak: minimalKeycloakMock({}),
      // eslint-disable-next-line @typescript-eslint/ban-ts-comment
      // @ts-ignore
      props: {
        requestId: requestId,
      },
    }).then(() => {
      checkBasicPageElements(RequestStatus.Open);
      cy.get('[data-test="card_providedContactDetails"]')
        .should('exist')
        .get('[data-test="newMessage"]')
        .should('exist');

      cy.get('[data-test="resolveRequestButton"]').should('exist').should('not.be.visible');
      cy.get('[data-test="viewDataset"]').should('exist').should('not.be.visible');
      cy.get('[data-test="card_withdrawn"]')
        .should('exist')
        .within(() => {
          cy.contains(
<<<<<<< HEAD
            "Once a data request is withdrawn, it will be removed from your data request list." +
              " The company owner will not be notified anymore.",
          ).should("exist");
          cy.contains("Withdraw Request").should("exist");
          cy.contains("Withdraw request.").should("exist").click();
=======
            'Once a data request is withdrawn, it will be removed from your data request list.' +
              ' The data owner will not be notified anymore.'
          ).should('exist');
          cy.contains('Withdraw Request').should('exist');
          cy.contains('Withdraw request.').should('exist').click();
>>>>>>> e37e1ee5
        });
      cy.get('[data-test="successModal"]').should('exist').should('be.visible').contains('CLOSE').click();
      cy.get('[data-test="successModal"]').should('not.exist');
    });
  });
  it('Check view data request page for open request with data and check the routing to data view page', function () {
    interceptUserAskForSingleDataRequestsOnMounted(getStoredDataRequest(RequestStatus.Open, []));
    interceptUserAskForCompanyNameOnMounted();
    interceptUserActiveDatasetOnMounted(QaStatus.Accepted);
    interceptPatchRequest();
    cy.mountWithPlugins(ViewDataRequestPage, {
      keycloak: minimalKeycloakMock({}),
      // eslint-disable-next-line @typescript-eslint/ban-ts-comment
      // @ts-ignore
      props: {
        requestId: requestId,
      },
    }).then((mounted) => {
      checkBasicPageElements(RequestStatus.Open);
      cy.get('[data-test="viewDataset"]').should('exist').click();
      cy.wrap(mounted.component)
        .its('$route.path')
        .should('eq', `/companies/${dummyCompanyId}/frameworks/${dummyFramework}`);
    });
  });
  it(
    'Check view data request page for answered request and ' +
      'check the routing to data view page on resolve request click',
    function () {
      const dummyRequest = getStoredDataRequest(RequestStatus.Answered, []);
      interceptUserAskForSingleDataRequestsOnMounted(dummyRequest);
      interceptUserAskForCompanyNameOnMounted();
      interceptUserActiveDatasetOnMounted(QaStatus.Accepted);
      interceptPatchRequest();
      cy.mountWithPlugins(ViewDataRequestPage, {
        keycloak: minimalKeycloakMock({}),
        // eslint-disable-next-line @typescript-eslint/ban-ts-comment
        // @ts-ignore
        props: {
          requestId: requestId,
        },
      }).then((mounted) => {
        checkBasicPageElements(dummyRequest.requestStatus);
        cy.get('[data-test="resolveRequestButton"]').should('exist').click();
        cy.wrap(mounted.component)
          .its('$route.path')
          .should('eq', `/companies/${dummyCompanyId}/frameworks/${dummyFramework}`);
      });
    }
  );
  it(
    'Check view data request page for open request and check that the message history is displayed ' +
      'and that a user can add a new message',
    function () {
      interceptUserAskForSingleDataRequestsOnMounted(
        getStoredDataRequest(RequestStatus.Open, [dummyMessageObject] as Array<StoredDataRequestMessageObject>)
      );
      interceptUserAskForCompanyNameOnMounted();
      interceptUserActiveDatasetOnMounted(QaStatus.Accepted);
      interceptPatchRequest();
      cy.mountWithPlugins(ViewDataRequestPage, {
        keycloak: minimalKeycloakMock({}),
        // eslint-disable-next-line @typescript-eslint/ban-ts-comment
        // @ts-ignore
        props: {
          requestId: requestId,
        },
      }).then(() => {
        checkBasicPageElements(RequestStatus.Open);
        cy.get('[data-test="newMessage"]').should('exist').click();
        checkEmailFieldsAndCheckBox('newMessageModal', 'addMessageButton');
      });
    }
  );
});<|MERGE_RESOLUTION|>--- conflicted
+++ resolved
@@ -186,19 +186,11 @@
         .should('exist')
         .within(() => {
           cy.contains(
-<<<<<<< HEAD
-            "Once a data request is withdrawn, it will be removed from your data request list." +
-              " The company owner will not be notified anymore.",
-          ).should("exist");
-          cy.contains("Withdraw Request").should("exist");
-          cy.contains("Withdraw request.").should("exist").click();
-=======
             'Once a data request is withdrawn, it will be removed from your data request list.' +
-              ' The data owner will not be notified anymore.'
+              ' The company owner will not be notified anymore.'
           ).should('exist');
           cy.contains('Withdraw Request').should('exist');
           cy.contains('Withdraw request.').should('exist').click();
->>>>>>> e37e1ee5
         });
       cy.get('[data-test="successModal"]').should('exist').should('be.visible').contains('CLOSE').click();
       cy.get('[data-test="successModal"]').should('not.exist');
