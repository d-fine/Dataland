import type { DataAndMetaInformation } from '@/api-models/DataAndMetaInformation.ts';
import { minimalKeycloakMock } from '@ct/testUtils/Keycloak';
import ViewMultipleDatasetsDisplayBase from '@/components/generics/ViewMultipleDatasetsDisplayBase.vue';
import {
  type CompanyInformation,
  type DataMetaInformation,
  DataTypeEnum,
  type LksgData,
  QaStatus,
} from '@clients/backend';
import { type FixtureData, getPreparedFixture } from '@sharedUtils/Fixtures';
import router from '@/router';
import { KEYCLOAK_ROLE_UPLOADER } from '@/utils/KeycloakRoles';
import { buildDataAndMetaInformationMock } from '@sharedUtils/components/ApiResponseMocks.ts';

describe('Component test for the view multiple dataset display base component', () => {
  const reportingYear = 2023;
  const lksgMetaInfo: DataMetaInformation = {
    dataId: `dataset-a`,
    reportingPeriod: reportingYear.toString(),
    qaStatus: QaStatus.Accepted,
    currentlyActive: true,
    dataType: DataTypeEnum.Lksg,
    companyId: 'mock-company-id',
    uploadTime: 0,
    uploaderUserId: 'mock-uploader-id',
  };

  let preparedFixtureLksgData: LksgData;
  let companyInformation: CompanyInformation;

  before(function () {
    cy.fixture('CompanyInformationWithLksgPreparedFixtures').then(function (jsonContent) {
      const preparedFixtures = jsonContent as Array<FixtureData<LksgData>>;
      const preparedFixture = getPreparedFixture('lksg-with-nulls-and-no-child-labor-under-18', preparedFixtures);
      preparedFixtureLksgData = preparedFixture.t;
      companyInformation = preparedFixture.companyInformation;
    });
  });

  it('Check if the toggle of hidden fields works for empty and conditional fields', () => {
    const mockDataAndMetaInfo: DataAndMetaInformation<LksgData> = buildDataAndMetaInformationMock(
      lksgMetaInfo,
      preparedFixtureLksgData
    );

    cy.intercept('/community/requests/user', {});
    cy.intercept('/api/companies/mock-company-id/info', companyInformation);
    cy.intercept('/api/data/lksg/companies/mock-company-id*', [mockDataAndMetaInfo]);
    cy.intercept(`/api/data/lksg/dataset-a`, {
      companyId: mockDataAndMetaInfo.metaInfo.companyId,
      reportingPeriod: mockDataAndMetaInfo.metaInfo.reportingPeriod,
      data: mockDataAndMetaInfo.data,
    });
    cy.intercept(`/api/metadata?companyId=mock-company-id`, [mockDataAndMetaInfo.metaInfo]);

    //@ts-ignore
    cy.mountWithPlugins(ViewMultipleDatasetsDisplayBase, {
      keycloak: minimalKeycloakMock({}),
      props: {
        companyId: mockDataAndMetaInfo.metaInfo.companyId,
        dataType: DataTypeEnum.Lksg,
        reportingPeriod: mockDataAndMetaInfo.metaInfo.reportingPeriod,
        viewInPreviewMode: false,
      },
    });

    checkToggleEmptyFieldsSwitch('Number of Employees');
    cy.get('tr[data-section-label="Social"]');
    cy.get('tr[data-section-label="Child labor"]');
    cy.get('td[data-cell-label="Employee(s) Under 15"]').should('not.exist');
  });

  it('Check whether Edit Data button has dropdown with two different Reporting Periods', () => {
    const mockedData2024 = buildDataAndMetaInformationMock(lksgMetaInfo, preparedFixtureLksgData);
    mockedData2024.metaInfo.dataId = 'id-2024';
    mockedData2024.metaInfo.reportingPeriod = '2024';
    const mockedData2023 = buildDataAndMetaInformationMock(lksgMetaInfo, preparedFixtureLksgData);
    mockedData2023.metaInfo.dataId = 'id-2023';
    mockedData2023.metaInfo.reportingPeriod = '2023';
    cy.intercept('/community/requests/user', {});
    cy.intercept(`/api/companies/*/info`, companyInformation);
    cy.intercept(`/api/data/lksg/companies/mock-company-id*`, [mockedData2024, mockedData2023]);

    cy.spy(router, 'push').as('routerPush');
    //@ts-ignore
    cy.mountWithPlugins(ViewMultipleDatasetsDisplayBase, {
      keycloak: minimalKeycloakMock({ roles: [KEYCLOAK_ROLE_UPLOADER] }),
      router: router,
    }).then((mounted) => {
      void mounted.wrapper.setProps({
        companyId: mockedData2023.metaInfo.companyId,
        dataType: DataTypeEnum.Lksg,
        viewInPreviewMode: false,
      });
    });
<<<<<<< HEAD
    cy.pause();
    cy.get('[data-test="editDatasetButton"]').find('.pi-chevron-down').should('exist').click();
=======
    cy.get('[data-test="editDatasetButton"]').should('exist').click();
>>>>>>> d8ac533c
    cy.get('[data-test="select-reporting-period-dialog"]')
      .should('exist')
      .get('[data-test="reporting-periods"]')
      .last()
      .should('contain', '2024')
      .should('contain', '2023')
      .within(() => {
        cy.contains('2023').click();
      });

    cy.get('@routerPush').should(
      'have.been.calledWith',
      `/companies/mock-company-id/frameworks/lksg/upload?reportingPeriod=${mockedData2023.metaInfo.reportingPeriod}`
    );
  });
});

/**
 * This function toggles the hide data button and checks whether a specific field is hidden or displayed.
 * @param toggledFieldName Name of a field which is toggled by the input switch
 */
export function checkToggleEmptyFieldsSwitch(toggledFieldName: string): void {
  cy.wait(100);
  cy.get('span').contains(toggledFieldName).should('not.exist');
  cy.get('span[data-test="hideEmptyDataToggleCaption"]').should('exist');
  cy.get('div[data-test="hideEmptyDataToggleButton"]').should('have.class', 'p-toggleswitch-checked').click();
  cy.get('div[data-test="hideEmptyDataToggleButton"]').should('not.have.class', 'p-toggleswitch-checked');
  cy.get('span').contains(toggledFieldName).should('exist');
  cy.get('div[data-test="hideEmptyDataToggleButton"]').click();
  cy.get('div[data-test="hideEmptyDataToggleButton"]').should('have.class', 'p-toggleswitch-checked');
  cy.get('span').contains(toggledFieldName).should('not.exist');
}<|MERGE_RESOLUTION|>--- conflicted
+++ resolved
@@ -94,12 +94,7 @@
         viewInPreviewMode: false,
       });
     });
-<<<<<<< HEAD
-    cy.pause();
-    cy.get('[data-test="editDatasetButton"]').find('.pi-chevron-down').should('exist').click();
-=======
     cy.get('[data-test="editDatasetButton"]').should('exist').click();
->>>>>>> d8ac533c
     cy.get('[data-test="select-reporting-period-dialog"]')
       .should('exist')
       .get('[data-test="reporting-periods"]')
