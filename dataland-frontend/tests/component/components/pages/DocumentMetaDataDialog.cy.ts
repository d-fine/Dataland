--- conflicted
+++ resolved
@@ -40,23 +40,12 @@
     cy.intercept('**/documents/**/metadata', { fixture: 'DummyDocumentMetaInfoEntity' }).as(
       'fetchDocumentMetaInfoEntity'
     );
-<<<<<<< HEAD
-    cy.intercept(`**/api/companies/${dummyCompanyId1}/info`, {
-      body: dummyCompanyInformation1,
-      //times: 1,
-    }).as('fetchFirstCompanyInformation');
-    cy.intercept(`**/api/companies/${dummyCompanyId2}/info`, {
-      body: dummyCompanyInformation2,
-      //times: 1,
-    }).as('fetchSecondCompanyInformation');
-=======
     cy.intercept(`**/api/companies/${dummyCompanyId1}/info`, { body: dummyCompanyInformation1 }).as(
       'fetchFirstCompanyInformation'
     );
     cy.intercept(`**/api/companies/${dummyCompanyId2}/info`, { body: dummyCompanyInformation2 }).as(
       'fetchSecondCompanyInformation'
     );
->>>>>>> f965961b
   });
 
   /**
