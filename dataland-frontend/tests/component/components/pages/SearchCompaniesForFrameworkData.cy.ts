import SearchCompaniesForFrameworkData from '@/components/pages/SearchCompaniesForFrameworkData.vue';
import { minimalKeycloakMock } from '@ct/testUtils/Keycloak';
import type Keycloak from 'keycloak-js';
import { verifySearchResultTableExists } from '@sharedUtils/ElementChecks';
import { type BasicCompanyInformation } from '@clients/backend';
import router from '@/router';
import { KEYCLOAK_ROLE_REVIEWER, KEYCLOAK_ROLE_UPLOADER, KEYCLOAK_ROLE_USER } from '@/utils/KeycloakRoles';

let mockDataSearchResponse: Array<BasicCompanyInformation>;

before(function () {
  cy.fixture('DataSearchStoredCompanyMocks').then(function (jsonContent) {
    mockDataSearchResponse = jsonContent as Array<BasicCompanyInformation>;
  });
});

describe('Component tests for the Dataland companies search page', function (): void {
  beforeEach(() => {
    cy.intercept('**/api/companies?**', mockDataSearchResponse);
    cy.intercept('**/api/companies/meta-information', {});
  });

  /**
   * Method to check the existence and the redirect-functionality of the Bulk Request Data button
   * @param keycloakMock to be used for the login status
   */
  function verifyExistenceAndFunctionalityOfBulkDataRequestButton(keycloakMock: Keycloak): void {
    cy.spy(router, 'push').as('routerPush');
    cy.mountWithPlugins(SearchCompaniesForFrameworkData, {
      keycloak: keycloakMock,
      router: router,
    }).then(() => {
      cy.wait(500);
      cy.get('button').contains('BULK DATA REQUEST').should('exist').click({ force: true });
      cy.get('@routerPush').should('have.been.calledWith', '/bulkdatarequest');
    });
  }

  it('Check static layout of the search page', function () {
    cy.mountWithPlugins(SearchCompaniesForFrameworkData, {
      keycloak: minimalKeycloakMock({}),
    }).then(() => {
      const placeholder = 'Search company by name or identifier (e.g. PermID, LEI, ...)';
      const inputValue = 'A company name';
      cy.get('input[id=search-bar-input]')
        .should('not.be.disabled')
        .type(inputValue)
        .should('have.value', inputValue)
        .invoke('attr', 'placeholder')
        .should('contain', placeholder);
    });
  });

  it('Check correct behaviour of search bar when scrolling', { scrollBehavior: false }, function () {
    cy.mountWithPlugins(SearchCompaniesForFrameworkData, {
      keycloak: minimalKeycloakMock({}),
    }).then(() => {
      verifySearchResultTableExists();
<<<<<<< HEAD
      cy.pause();
      cy.get('div[id=createButtonAndPageTitle]').should('be.visible');
=======
      cy.get('div[class="button-container"]').should('be.visible');
>>>>>>> d8ac533c

      cy.scrollTo(0, 500, { duration: 200 });
      cy.get('input[id=search-bar-input]').should('exist');
      cy.get('div[class="button-container"]').should('not.exist');

      cy.scrollTo(0, 0, { duration: 200 });
      cy.get('input[id=search-bar-input]').should('exist');
      cy.get('div[class="button-container"]').should('be.visible').click();
    });
  });

  it(
    'Scroll the page to type into the search bar in different states and check if the input is always saved',
    { scrollBehavior: false },
    () => {
      cy.mountWithPlugins(SearchCompaniesForFrameworkData, {
        keycloak: minimalKeycloakMock({}),
      }).then(() => {
        const inputValue1 = 'ABCDEFG';
        const inputValue2 = 'XYZ';
        verifySearchResultTableExists();
        cy.get('input[id=search-bar-input]').type(inputValue1);
        cy.scrollTo(0, 500, { duration: 200 });
        cy.get('input[id=search-bar-input]').should('have.value', inputValue1).type(inputValue2);
        cy.scrollTo(0, 0, { duration: 200 });
        cy.get('input[id=search-bar-input]').should('have.value', inputValue1 + inputValue2);
      });
    }
  );

  it("Check that the 'Bulk Request Data' button exists and works as expected for a data reader", () => {
    const keycloakMock = minimalKeycloakMock({});
    verifyExistenceAndFunctionalityOfBulkDataRequestButton(keycloakMock);
  });

  it("Check that the 'Bulk Request Data' button exists and works as expected for uploaders and reviewers", () => {
    const keycloakMock = minimalKeycloakMock({
      roles: [KEYCLOAK_ROLE_USER, KEYCLOAK_ROLE_UPLOADER, KEYCLOAK_ROLE_REVIEWER],
    });
    verifyExistenceAndFunctionalityOfBulkDataRequestButton(keycloakMock);
  });
});<|MERGE_RESOLUTION|>--- conflicted
+++ resolved
@@ -56,12 +56,7 @@
       keycloak: minimalKeycloakMock({}),
     }).then(() => {
       verifySearchResultTableExists();
-<<<<<<< HEAD
-      cy.pause();
-      cy.get('div[id=createButtonAndPageTitle]').should('be.visible');
-=======
       cy.get('div[class="button-container"]').should('be.visible');
->>>>>>> d8ac533c
 
       cy.scrollTo(0, 500, { duration: 200 });
       cy.get('input[id=search-bar-input]').should('exist');
