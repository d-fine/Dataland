import ThreeLayerDataTable from "@/components/resources/frameworkDataSearch/ThreeLayerDataTable.vue";
import { type DataAndMetaInformationNewEuTaxonomyDataForNonFinancials } from "@clients/backend";
import { minimalKeycloakMock } from "@ct/testUtils/Keycloak";
import { newEuTaxonomyForNonFinancialsDisplayDataModel } from "@/components/resources/frameworkDataSearch/euTaxonomy/NewEuTaxonomyForNonFinancialsDisplayDataModel";
import {
<<<<<<< HEAD
  DataAndMetaInformationNewEuTaxonomyForNonFinancialsViewModel,
} from "@/components/resources/frameworkDataSearch/euTaxonomy/NewEuTaxonomyForNonFinancialsViewModel";
=======
    DataAndMetaInformationNewEuTaxonomyDataForNonFinancials, LksgData,
} from "@clients/backend";
import {minimalKeycloakMock} from "../../testUtils/Keycloak";
import {
    newEuTaxonomyForNonFinancialsDisplayDataModel
} from "../../../../src/components/resources/frameworkDataSearch/euTaxonomy/NewEuTaxonomyForNonFinancialsDisplayDataModel";
import {
    DataAndMetaInformationNewEuTaxonomyForNonFinancialsViewModel,
} from "../../../../src/components/resources/frameworkDataSearch/euTaxonomy/NewEuTaxonomyForNonFinancialsViewModel";
import {mockData} from "@ct/utils/mockDataNewEuTaxonomyForNonFinancials"
>>>>>>> 820d50f4
describe("Component test for the NewEUTaxonomy Page", () => {
  //const kpiList:string[] = ["GENERAL", "REVENUE", "CAPEX", "OPEX"]; These 2 lists have to be used when running the cypress test locally, because the fixtures are different.
  //const kpiListOrderChanged = ["REVENUE", "GENERAL", "OPEX", "CAPEX"];
  const kpiList: string[] = ["BASIC INFORMATION", "ASSURANCE", "REVENUE", "CAPEX", "OPEX"];
  const dataTestList: string[] = ["Basic Information", "Assurance", "Revenue", "CapEx", "OpEx"];
  const kpiListOrderChanged = ["ASSURANCE", "OPEX", "BASIC INFORMATION", "REVENUE", "CAPEX"];

  const subcategoryList: string[][] = [
    ["Basic Information"],
    ["Assurance"],
    [
      "Total Aligned Revenue",
      "Total Revenue",
      "Total Eligible Revenue",
      "Total Non-Aligned Revenue",
      "Total Non-Eligible Revenue",
    ],
    [
      "Total Aligned CapEx",
      "Total CapEx",
      "Total Eligible CapEx",
      "Total Non-Aligned CapEx",
      "Total Non-Eligible CapEx",
    ],
    ["Total Aligned OpEx", "Total OpEx", "Total Eligible OpEx", "Total Non-Aligned OpEx", "Total Non-Eligible OpEx"],
  ];

  const subcategoryDataTestList: string[][] = [
    ["_basicInformation"],
    ["assurance"],
    ["totalAlignedShare", "totalAmount", "totalEligibleShare", "totalNonAlignedShare", "totalNonEligibleShare"],
    ["totalAlignedShare", "totalAmount", "totalEligibleShare", "totalNonAlignedShare", "totalNonEligibleShare"],
    ["totalAlignedShare", "totalAmount", "totalEligibleShare", "totalNonAlignedShare", "totalNonEligibleShare"],
  ];

<<<<<<< HEAD
  it("Check order of the displayed KPIs and category entries", () => {
    const mockData: DataAndMetaInformationNewEuTaxonomyDataForNonFinancials = {
      metaInfo: {
        dataId: "a9d75a0a-some-fake-dataId-549632b19782",
        companyId: "1e946cac-some-fake-ID-762f40e",
        dataType: "eutaxonomy-financials",
        uploaderUserId: "c5ef10b1-some-fake-uploaderUserId-e62ea226ee83",
        uploadTime: 1678194542,
        reportingPeriod: "2019",
        currentlyActive: true,
        qaStatus: "Accepted",
      },
      data: {
        general: {
          fiscalYearDeviation: "Deviation",
          fiscalYearEnd: "2023-08-23",
          scopeOfEntities: "Yes",
          nfrdMandatory: "Yes",
          euTaxonomyActivityLevelReporting: "Yes",
          assurance: {
            assurance: "None",
            provider: "string",
            dataSource: {
              report: "string",
              page: 0,
              tagName: "string",
            },
          },
          numberOfEmployees: 0,
          referencedReports: {
            additionalProp1: {
              reference: "string",
              isGroupLevel: "Yes",
              reportDate: "2023-08-23",
              currency: "string",
            },
            additionalProp2: {
              reference: "string",
              isGroupLevel: "Yes",
              reportDate: "2023-08-23",
              currency: "string",
            },
            additionalProp3: {
              reference: "string",
              isGroupLevel: "Yes",
              reportDate: "2023-08-23",
              currency: "string",
            },
          },
        },
        revenue: {
          totalAmount: {
            quality: "Audited",
            dataSource: {
              report: "string",
              page: 0,
              tagName: "string",
            },
            comment: "string",
            value: {
              amount: 0,
              currency: "string",
            },
          },
          totalNonEligibleShare: {
            relativeShareInPercent: 0,
            absoluteShare: {
              amount: 0,
              currency: "string",
            },
          },
          totalEligibleShare: {
            relativeShareInPercent: 0,
            absoluteShare: {
              amount: 0,
              currency: "string",
            },
          },
          totalNonAlignedShare: {
            relativeShareInPercent: 0,
            absoluteShare: {
              amount: 0,
              currency: "string",
            },
          },
          nonAlignedActivities: [
            {
              activityName: "Afforestation",
              naceCodes: ["string"],
              share: {
                relativeShareInPercent: 0,
                absoluteShare: {
                  amount: 0,
                  currency: "string",
                },
              },
            },
          ],
          totalAlignedShare: {
            relativeShareInPercent: 0,
            absoluteShare: {
              amount: 0,
              currency: "string",
            },
          },
          substantialContributionCriteria: {
            ClimateMitigation: 20,
            ClimateAdaptation: 20,
            Water: 20,
          },
          alignedActivities: [
            {
              activityName: "Afforestation",
              naceCodes: ["string"],
              share: {
                relativeShareInPercent: 0,
                absoluteShare: {
                  amount: 0,
                  currency: "string",
                },
              },
              substantialContributionCriteria: {
                ClimateMitigation: 20,
                ClimateAdaptation: 20,
                Water: 20,
              },
              dnshCriteria: {
                ClimateMitigation: "Yes",
                ClimateAdaptation: "Yes",
                Water: "No",
              },
              minimumSafeguards: "Yes",
            },
          ],
          totalEnablingShare: 0,
          totalTransitionalShare: 0,
        },
        capex: {
          totalAmount: {
            quality: "Audited",
            dataSource: {
              report: "string",
              page: 0,
              tagName: "string",
            },
            comment: "string",
            value: {
              amount: 0,
              currency: "string",
            },
          },
          totalNonEligibleShare: {
            relativeShareInPercent: 0,
            absoluteShare: {
              amount: 0,
              currency: "string",
            },
          },
          totalEligibleShare: {
            relativeShareInPercent: 0,
            absoluteShare: {
              amount: 0,
              currency: "string",
            },
          },
          totalNonAlignedShare: {
            relativeShareInPercent: 0,
            absoluteShare: {
              amount: 0,
              currency: "string",
            },
          },
          nonAlignedActivities: [
            {
              activityName: "Afforestation",
              naceCodes: ["string"],
              share: {
                relativeShareInPercent: 0,
                absoluteShare: {
                  amount: 0,
                  currency: "string",
                },
              },
            },
          ],
          totalAlignedShare: {
            relativeShareInPercent: 0,
            absoluteShare: {
              amount: 0,
              currency: "string",
            },
          },
          substantialContributionCriteria: {
            ClimateMitigation: 20,
            ClimateAdaptation: 20,
            Water: 20,
          },
          alignedActivities: [
            {
              activityName: "Afforestation",
              naceCodes: ["string"],
              share: {
                relativeShareInPercent: 0,
                absoluteShare: {
                  amount: 0,
                  currency: "string",
                },
              },
              substantialContributionCriteria: {
                ClimateMitigation: 20,
                ClimateAdaptation: 20,
                Water: 20,
              },
              dnshCriteria: {
                ClimateMitigation: "Yes",
                ClimateAdaptation: "Yes",
                Water: "No",
              },
              minimumSafeguards: "Yes",
            },
          ],
          totalEnablingShare: 0,
          totalTransitionalShare: 0,
        },
        opex: {
          totalAmount: {
            quality: "Audited",
            dataSource: {
              report: "string",
              page: 0,
              tagName: "string",
            },
            comment: "string",
            value: {
              amount: 0,
              currency: "string",
            },
          },
          totalNonEligibleShare: {
            relativeShareInPercent: 0,
            absoluteShare: {
              amount: 0,
              currency: "string",
            },
          },
          totalEligibleShare: {
            relativeShareInPercent: 0,
            absoluteShare: {
              amount: 0,
              currency: "string",
            },
          },
          totalNonAlignedShare: {
            relativeShareInPercent: 0,
            absoluteShare: {
              amount: 0,
              currency: "string",
            },
          },
          nonAlignedActivities: [
            {
              activityName: "Afforestation",
              naceCodes: ["string"],
              share: {
                relativeShareInPercent: 0,
                absoluteShare: {
                  amount: 0,
                  currency: "string",
                },
              },
            },
          ],
          totalAlignedShare: {
            relativeShareInPercent: 0,
            absoluteShare: {
              amount: 0,
              currency: "string",
            },
          },
          substantialContributionCriteria: {
            ClimateMitigation: 20,
            ClimateAdaptation: 20,
            Water: 20,
          },
          alignedActivities: [
            {
              activityName: "Afforestation",
              naceCodes: ["string"],
              share: {
                relativeShareInPercent: 0,
                absoluteShare: {
                  amount: 0,
                  currency: "string",
                },
              },
              substantialContributionCriteria: {
                ClimateMitigation: 20,
                ClimateAdaptation: 20,
                Water: 20,
              },
              dnshCriteria: {
                ClimateMitigation: "Yes",
                ClimateAdaptation: "Yes",
                Water: "No",
              },
              minimumSafeguards: "Yes",
            },
          ],
          totalEnablingShare: 0,
          totalTransitionalShare: 0,
        },
      },
    };

    const singleMockDataAndMetaInfo = new DataAndMetaInformationNewEuTaxonomyForNonFinancialsViewModel(mockData);
    const dataAndMetaInfo: Array<DataAndMetaInformationNewEuTaxonomyForNonFinancialsViewModel> = [
      singleMockDataAndMetaInfo,
    ];

    cy.mountWithPlugins(ThreeLayerDataTable, {
      keycloak: minimalKeycloakMock({}),
      // eslint-disable-next-line @typescript-eslint/ban-ts-comment
      // @ts-ignore
      props: {
        dataModel: newEuTaxonomyForNonFinancialsDisplayDataModel,
        dataAndMetaInfo: dataAndMetaInfo,
      },
    }).then(() => {
      cy.get("[data-test='ThreeLayerTableTest']")
        .get(".d-table-style")
        .each((element, index) => {
          cy.wrap(element).eq(0).eq(0).get(".p-badge").eq(index).should("have.text", kpiList[index]);
        });

      cy.wait(50);

      cy.get("[data-test='ThreeLayerTableTest']")
        .get(".d-table-style")
        .each((element, index) => {
          cy.wrap(element).eq(0).eq(0).get(".p-badge").eq(index).should("not.have.text", kpiListOrderChanged[index]);
=======
    const subcategoryDataTestList:string[][] = [["_basicInformation"],
        ["assurance"],
        ["totalAlignedShare", "totalAmount", "totalEligibleShare", "totalNonAlignedShare", "totalNonEligibleShare"],
        ["totalAlignedShare", "totalAmount", "totalEligibleShare", "totalNonAlignedShare", "totalNonEligibleShare"],
        ["totalAlignedShare", "totalAmount", "totalEligibleShare", "totalNonAlignedShare", "totalNonEligibleShare"]];

    it("Check order of the displayed KPIs and category entries", () => {
        const singleMockDataAndMetaInfo = new DataAndMetaInformationNewEuTaxonomyForNonFinancialsViewModel(mockData);
        const dataAndMetaInfo: Array<DataAndMetaInformationNewEuTaxonomyForNonFinancialsViewModel>
            = [singleMockDataAndMetaInfo];

        cy.mountWithPlugins(ThreeLayerDataTable, {
            keycloak: minimalKeycloakMock({}),
            // eslint-disable-next-line @typescript-eslint/ban-ts-comment
            // @ts-ignore
            props: {
                dataModel: newEuTaxonomyForNonFinancialsDisplayDataModel,
                dataAndMetaInfo: dataAndMetaInfo,
            }
        }).then(() => {

            cy.get("[data-test='TwoLayerTest']").eq(0).get(" [data-test='_basicInformation'").should("contain", "Basic Information");

            cy.get("[data-test='TwoLayerTest']").get(".d-table-style")
                .each((element, index) => {
                    cy.wrap(element).eq(0).eq(0).get(".p-badge").eq(index).should("have.text", kpiList[index]);
                });

            cy.wait(50);

            cy.get("[data-test='TwoLayerTest']").get(".d-table-style")
                .each((element, index) => {
                    cy.wrap(element).eq(0).eq(0).get(".p-badge").eq(index).should("not.have.text", kpiListOrderChanged[index]);
                });

            cy.get(`[data-test='${dataTestList[0]}']`).click();

            cy.wait(300);
            let row;
            for (let i = 1; i < dataTestList.length; i++) {
                row = subcategoryDataTestList[i];
                cy.get(`[data-test='${dataTestList[i]}']`).click();
                for (let j = 0; j < row.length; j++) {
                    cy.get(".p-rowgroup-header").filter(':visible').eq(j)
                        .get(`span[id="${row[j]}"]`)
                        .should("contain", `${subcategoryList[i][j]}`);

                }
                cy.get(`[data-test='${dataTestList[i]}']`).click();
                cy.wait(50);
            }
>>>>>>> 820d50f4
        });

      cy.get("[data-test='TwoLayerTest']")
        .eq(0)
        .get(" [data-test='_basicInformation'")
        .should("contain", "Basic Information");
      cy.get(`[data-test='${dataTestList[0]}']`).click();

      //cy.get(".p-rowgroup-header").filter(':visible').eq(index).get(`span[data-test="${subcategoryDataTestList[index]}"]`).should("contain",`${subcategoryList[index]}`);

      cy.wait(3000);
      let row;
      for (let i = 1; i < dataTestList.length; i++) {
        row = subcategoryDataTestList[i];
        cy.get(`[data-test='${dataTestList[i]}']`).click();
        for (let j = 0; j < row.length; j++) {
          cy.get(".p-rowgroup-header")
            .filter(":visible")
            .eq(j)
            .get(`span[id="${row[j]}"]`)
            .should("contain", `${subcategoryList[i][j]}`);
        }
        cy.get(`[data-test='${dataTestList[i]}']`).click();
        cy.wait(3000);
      }
    });
  });
});<|MERGE_RESOLUTION|>--- conflicted
+++ resolved
@@ -1,12 +1,5 @@
-import ThreeLayerDataTable from "@/components/resources/frameworkDataSearch/ThreeLayerDataTable.vue";
-import { type DataAndMetaInformationNewEuTaxonomyDataForNonFinancials } from "@clients/backend";
-import { minimalKeycloakMock } from "@ct/testUtils/Keycloak";
-import { newEuTaxonomyForNonFinancialsDisplayDataModel } from "@/components/resources/frameworkDataSearch/euTaxonomy/NewEuTaxonomyForNonFinancialsDisplayDataModel";
+import ThreeLayerDataTable from "@/components/resources/frameworkDataSearch/ThreeLayerDataTable.vue"
 import {
-<<<<<<< HEAD
-  DataAndMetaInformationNewEuTaxonomyForNonFinancialsViewModel,
-} from "@/components/resources/frameworkDataSearch/euTaxonomy/NewEuTaxonomyForNonFinancialsViewModel";
-=======
     DataAndMetaInformationNewEuTaxonomyDataForNonFinancials, LksgData,
 } from "@clients/backend";
 import {minimalKeycloakMock} from "../../testUtils/Keycloak";
@@ -17,384 +10,21 @@
     DataAndMetaInformationNewEuTaxonomyForNonFinancialsViewModel,
 } from "../../../../src/components/resources/frameworkDataSearch/euTaxonomy/NewEuTaxonomyForNonFinancialsViewModel";
 import {mockData} from "@ct/utils/mockDataNewEuTaxonomyForNonFinancials"
->>>>>>> 820d50f4
 describe("Component test for the NewEUTaxonomy Page", () => {
-  //const kpiList:string[] = ["GENERAL", "REVENUE", "CAPEX", "OPEX"]; These 2 lists have to be used when running the cypress test locally, because the fixtures are different.
-  //const kpiListOrderChanged = ["REVENUE", "GENERAL", "OPEX", "CAPEX"];
-  const kpiList: string[] = ["BASIC INFORMATION", "ASSURANCE", "REVENUE", "CAPEX", "OPEX"];
-  const dataTestList: string[] = ["Basic Information", "Assurance", "Revenue", "CapEx", "OpEx"];
-  const kpiListOrderChanged = ["ASSURANCE", "OPEX", "BASIC INFORMATION", "REVENUE", "CAPEX"];
 
-  const subcategoryList: string[][] = [
-    ["Basic Information"],
-    ["Assurance"],
-    [
-      "Total Aligned Revenue",
-      "Total Revenue",
-      "Total Eligible Revenue",
-      "Total Non-Aligned Revenue",
-      "Total Non-Eligible Revenue",
-    ],
-    [
-      "Total Aligned CapEx",
-      "Total CapEx",
-      "Total Eligible CapEx",
-      "Total Non-Aligned CapEx",
-      "Total Non-Eligible CapEx",
-    ],
-    ["Total Aligned OpEx", "Total OpEx", "Total Eligible OpEx", "Total Non-Aligned OpEx", "Total Non-Eligible OpEx"],
-  ];
 
-  const subcategoryDataTestList: string[][] = [
-    ["_basicInformation"],
-    ["assurance"],
-    ["totalAlignedShare", "totalAmount", "totalEligibleShare", "totalNonAlignedShare", "totalNonEligibleShare"],
-    ["totalAlignedShare", "totalAmount", "totalEligibleShare", "totalNonAlignedShare", "totalNonEligibleShare"],
-    ["totalAlignedShare", "totalAmount", "totalEligibleShare", "totalNonAlignedShare", "totalNonEligibleShare"],
-  ];
+    //const kpiList:string[] = ["GENERAL", "REVENUE", "CAPEX", "OPEX"]; These 2 lists have to be used when running the cypress test locally, because the fixtures are different.
+    //const kpiListOrderChanged = ["REVENUE", "GENERAL", "OPEX", "CAPEX"];
+    const kpiList:string[] = ["BASIC INFORMATION","ASSURANCE","REVENUE","CAPEX", "OPEX"];
+    const dataTestList:string[] = ["Basic Information","Assurance","Revenue","CapEx", "OpEx"];
+    const kpiListOrderChanged = ["ASSURANCE","OPEX", "BASIC INFORMATION", "REVENUE", "CAPEX"];
 
-<<<<<<< HEAD
-  it("Check order of the displayed KPIs and category entries", () => {
-    const mockData: DataAndMetaInformationNewEuTaxonomyDataForNonFinancials = {
-      metaInfo: {
-        dataId: "a9d75a0a-some-fake-dataId-549632b19782",
-        companyId: "1e946cac-some-fake-ID-762f40e",
-        dataType: "eutaxonomy-financials",
-        uploaderUserId: "c5ef10b1-some-fake-uploaderUserId-e62ea226ee83",
-        uploadTime: 1678194542,
-        reportingPeriod: "2019",
-        currentlyActive: true,
-        qaStatus: "Accepted",
-      },
-      data: {
-        general: {
-          fiscalYearDeviation: "Deviation",
-          fiscalYearEnd: "2023-08-23",
-          scopeOfEntities: "Yes",
-          nfrdMandatory: "Yes",
-          euTaxonomyActivityLevelReporting: "Yes",
-          assurance: {
-            assurance: "None",
-            provider: "string",
-            dataSource: {
-              report: "string",
-              page: 0,
-              tagName: "string",
-            },
-          },
-          numberOfEmployees: 0,
-          referencedReports: {
-            additionalProp1: {
-              reference: "string",
-              isGroupLevel: "Yes",
-              reportDate: "2023-08-23",
-              currency: "string",
-            },
-            additionalProp2: {
-              reference: "string",
-              isGroupLevel: "Yes",
-              reportDate: "2023-08-23",
-              currency: "string",
-            },
-            additionalProp3: {
-              reference: "string",
-              isGroupLevel: "Yes",
-              reportDate: "2023-08-23",
-              currency: "string",
-            },
-          },
-        },
-        revenue: {
-          totalAmount: {
-            quality: "Audited",
-            dataSource: {
-              report: "string",
-              page: 0,
-              tagName: "string",
-            },
-            comment: "string",
-            value: {
-              amount: 0,
-              currency: "string",
-            },
-          },
-          totalNonEligibleShare: {
-            relativeShareInPercent: 0,
-            absoluteShare: {
-              amount: 0,
-              currency: "string",
-            },
-          },
-          totalEligibleShare: {
-            relativeShareInPercent: 0,
-            absoluteShare: {
-              amount: 0,
-              currency: "string",
-            },
-          },
-          totalNonAlignedShare: {
-            relativeShareInPercent: 0,
-            absoluteShare: {
-              amount: 0,
-              currency: "string",
-            },
-          },
-          nonAlignedActivities: [
-            {
-              activityName: "Afforestation",
-              naceCodes: ["string"],
-              share: {
-                relativeShareInPercent: 0,
-                absoluteShare: {
-                  amount: 0,
-                  currency: "string",
-                },
-              },
-            },
-          ],
-          totalAlignedShare: {
-            relativeShareInPercent: 0,
-            absoluteShare: {
-              amount: 0,
-              currency: "string",
-            },
-          },
-          substantialContributionCriteria: {
-            ClimateMitigation: 20,
-            ClimateAdaptation: 20,
-            Water: 20,
-          },
-          alignedActivities: [
-            {
-              activityName: "Afforestation",
-              naceCodes: ["string"],
-              share: {
-                relativeShareInPercent: 0,
-                absoluteShare: {
-                  amount: 0,
-                  currency: "string",
-                },
-              },
-              substantialContributionCriteria: {
-                ClimateMitigation: 20,
-                ClimateAdaptation: 20,
-                Water: 20,
-              },
-              dnshCriteria: {
-                ClimateMitigation: "Yes",
-                ClimateAdaptation: "Yes",
-                Water: "No",
-              },
-              minimumSafeguards: "Yes",
-            },
-          ],
-          totalEnablingShare: 0,
-          totalTransitionalShare: 0,
-        },
-        capex: {
-          totalAmount: {
-            quality: "Audited",
-            dataSource: {
-              report: "string",
-              page: 0,
-              tagName: "string",
-            },
-            comment: "string",
-            value: {
-              amount: 0,
-              currency: "string",
-            },
-          },
-          totalNonEligibleShare: {
-            relativeShareInPercent: 0,
-            absoluteShare: {
-              amount: 0,
-              currency: "string",
-            },
-          },
-          totalEligibleShare: {
-            relativeShareInPercent: 0,
-            absoluteShare: {
-              amount: 0,
-              currency: "string",
-            },
-          },
-          totalNonAlignedShare: {
-            relativeShareInPercent: 0,
-            absoluteShare: {
-              amount: 0,
-              currency: "string",
-            },
-          },
-          nonAlignedActivities: [
-            {
-              activityName: "Afforestation",
-              naceCodes: ["string"],
-              share: {
-                relativeShareInPercent: 0,
-                absoluteShare: {
-                  amount: 0,
-                  currency: "string",
-                },
-              },
-            },
-          ],
-          totalAlignedShare: {
-            relativeShareInPercent: 0,
-            absoluteShare: {
-              amount: 0,
-              currency: "string",
-            },
-          },
-          substantialContributionCriteria: {
-            ClimateMitigation: 20,
-            ClimateAdaptation: 20,
-            Water: 20,
-          },
-          alignedActivities: [
-            {
-              activityName: "Afforestation",
-              naceCodes: ["string"],
-              share: {
-                relativeShareInPercent: 0,
-                absoluteShare: {
-                  amount: 0,
-                  currency: "string",
-                },
-              },
-              substantialContributionCriteria: {
-                ClimateMitigation: 20,
-                ClimateAdaptation: 20,
-                Water: 20,
-              },
-              dnshCriteria: {
-                ClimateMitigation: "Yes",
-                ClimateAdaptation: "Yes",
-                Water: "No",
-              },
-              minimumSafeguards: "Yes",
-            },
-          ],
-          totalEnablingShare: 0,
-          totalTransitionalShare: 0,
-        },
-        opex: {
-          totalAmount: {
-            quality: "Audited",
-            dataSource: {
-              report: "string",
-              page: 0,
-              tagName: "string",
-            },
-            comment: "string",
-            value: {
-              amount: 0,
-              currency: "string",
-            },
-          },
-          totalNonEligibleShare: {
-            relativeShareInPercent: 0,
-            absoluteShare: {
-              amount: 0,
-              currency: "string",
-            },
-          },
-          totalEligibleShare: {
-            relativeShareInPercent: 0,
-            absoluteShare: {
-              amount: 0,
-              currency: "string",
-            },
-          },
-          totalNonAlignedShare: {
-            relativeShareInPercent: 0,
-            absoluteShare: {
-              amount: 0,
-              currency: "string",
-            },
-          },
-          nonAlignedActivities: [
-            {
-              activityName: "Afforestation",
-              naceCodes: ["string"],
-              share: {
-                relativeShareInPercent: 0,
-                absoluteShare: {
-                  amount: 0,
-                  currency: "string",
-                },
-              },
-            },
-          ],
-          totalAlignedShare: {
-            relativeShareInPercent: 0,
-            absoluteShare: {
-              amount: 0,
-              currency: "string",
-            },
-          },
-          substantialContributionCriteria: {
-            ClimateMitigation: 20,
-            ClimateAdaptation: 20,
-            Water: 20,
-          },
-          alignedActivities: [
-            {
-              activityName: "Afforestation",
-              naceCodes: ["string"],
-              share: {
-                relativeShareInPercent: 0,
-                absoluteShare: {
-                  amount: 0,
-                  currency: "string",
-                },
-              },
-              substantialContributionCriteria: {
-                ClimateMitigation: 20,
-                ClimateAdaptation: 20,
-                Water: 20,
-              },
-              dnshCriteria: {
-                ClimateMitigation: "Yes",
-                ClimateAdaptation: "Yes",
-                Water: "No",
-              },
-              minimumSafeguards: "Yes",
-            },
-          ],
-          totalEnablingShare: 0,
-          totalTransitionalShare: 0,
-        },
-      },
-    };
+    const subcategoryList:string[][] = [["Basic Information"],
+        ["Assurance"],
+        ["Total Aligned Revenue", "Total Revenue", "Total Eligible Revenue", "Total Non-Aligned Revenue", "Total Non-Eligible Revenue"],
+        ["Total Aligned CapEx", "Total CapEx", "Total Eligible CapEx", "Total Non-Aligned CapEx", "Total Non-Eligible CapEx"],
+        ["Total Aligned OpEx", "Total OpEx", "Total Eligible OpEx", "Total Non-Aligned OpEx", "Total Non-Eligible OpEx"]];
 
-    const singleMockDataAndMetaInfo = new DataAndMetaInformationNewEuTaxonomyForNonFinancialsViewModel(mockData);
-    const dataAndMetaInfo: Array<DataAndMetaInformationNewEuTaxonomyForNonFinancialsViewModel> = [
-      singleMockDataAndMetaInfo,
-    ];
-
-    cy.mountWithPlugins(ThreeLayerDataTable, {
-      keycloak: minimalKeycloakMock({}),
-      // eslint-disable-next-line @typescript-eslint/ban-ts-comment
-      // @ts-ignore
-      props: {
-        dataModel: newEuTaxonomyForNonFinancialsDisplayDataModel,
-        dataAndMetaInfo: dataAndMetaInfo,
-      },
-    }).then(() => {
-      cy.get("[data-test='ThreeLayerTableTest']")
-        .get(".d-table-style")
-        .each((element, index) => {
-          cy.wrap(element).eq(0).eq(0).get(".p-badge").eq(index).should("have.text", kpiList[index]);
-        });
-
-      cy.wait(50);
-
-      cy.get("[data-test='ThreeLayerTableTest']")
-        .get(".d-table-style")
-        .each((element, index) => {
-          cy.wrap(element).eq(0).eq(0).get(".p-badge").eq(index).should("not.have.text", kpiListOrderChanged[index]);
-=======
     const subcategoryDataTestList:string[][] = [["_basicInformation"],
         ["assurance"],
         ["totalAlignedShare", "totalAmount", "totalEligibleShare", "totalNonAlignedShare", "totalNonEligibleShare"],
@@ -446,32 +76,9 @@
                 cy.get(`[data-test='${dataTestList[i]}']`).click();
                 cy.wait(50);
             }
->>>>>>> 820d50f4
         });
+    })
 
-      cy.get("[data-test='TwoLayerTest']")
-        .eq(0)
-        .get(" [data-test='_basicInformation'")
-        .should("contain", "Basic Information");
-      cy.get(`[data-test='${dataTestList[0]}']`).click();
 
-      //cy.get(".p-rowgroup-header").filter(':visible').eq(index).get(`span[data-test="${subcategoryDataTestList[index]}"]`).should("contain",`${subcategoryList[index]}`);
+});
 
-      cy.wait(3000);
-      let row;
-      for (let i = 1; i < dataTestList.length; i++) {
-        row = subcategoryDataTestList[i];
-        cy.get(`[data-test='${dataTestList[i]}']`).click();
-        for (let j = 0; j < row.length; j++) {
-          cy.get(".p-rowgroup-header")
-            .filter(":visible")
-            .eq(j)
-            .get(`span[id="${row[j]}"]`)
-            .should("contain", `${subcategoryList[i][j]}`);
-        }
-        cy.get(`[data-test='${dataTestList[i]}']`).click();
-        cy.wait(3000);
-      }
-    });
-  });
-});