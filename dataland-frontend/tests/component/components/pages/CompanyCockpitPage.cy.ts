--- conflicted
+++ resolved
@@ -50,125 +50,6 @@
   });
 
   /**
-<<<<<<< HEAD
-   * Generates a company role assignment
-   * @param companyRole in the mock assignment
-   * @param companyId of the company associated with the mock assignment
-   * @returns a mock company role assignment
-   */
-  function generateCompanyRoleAssignment(companyRole: CompanyRole, companyId: string): CompanyRoleAssignmentExtended {
-    return {
-      companyRole: companyRole,
-      companyId: companyId,
-      userId: dummyUserId,
-      firstName: dummyFirstName,
-      email: dummyEmail,
-    };
-  }
-
-  /**
-   * Generates a dummy document metainformation in response to an HTTP query.
-   * @param index ranges inclusively from 0 to 2
-   * @param query the associated HTTP query
-   */
-  function generateDocumentMetaInformation(
-    index: number,
-    query: Record<string, string | number>
-  ): {
-    documentId: string;
-    documentName: string;
-    documentCategory: string;
-    companyIds: string[];
-    publicationDate: string | undefined;
-    reportingPeriod: string;
-  } {
-    return {
-      documentId: dummyDocumentIds[index],
-      documentName: 'test_' + (query['documentCategories'] ?? 'document') + `_${index + 1}`,
-      documentCategory: (query['documentCategories'] as string) ?? 'AnnualReport',
-      companyIds: [(query['companyId'] as string) ?? '???'],
-      publicationDate: dummyPublicationDates[index],
-      reportingPeriod: dummyReportingPeriods[index],
-    };
-  }
-
-  /**
-   * Mocks the requests that happen when the company cockpit page is being mounted
-   * @param hasCompanyAtLeastOneOwner has the company at least one company owner
-   */
-  function mockRequestsOnMounted(hasCompanyAtLeastOneOwner: boolean): void {
-    cy.intercept(`**/api/companies/*/info`, {
-      body: companyInformationForTest,
-      times: 1,
-    }).as('fetchCompanyInfo');
-    cy.intercept('**/api/companies/*/aggregated-framework-data-summary', {
-      body: mockMapOfDataTypeToAggregatedFrameworkDataSummary,
-      times: 1,
-    }).as('fetchAggregatedFrameworkMetaInfo');
-    const hasCompanyAtLeastOneOwnerStatusCode = hasCompanyAtLeastOneOwner ? 200 : 404;
-    cy.intercept('**/community/company-ownership/*', {
-      statusCode: hasCompanyAtLeastOneOwnerStatusCode,
-    }).as('fetchCompanyOwnershipExistence');
-    cy.intercept('HEAD', `/community/company-role-assignments/CompanyOwner/${dummyCompanyId}/${dummyUserId}`, {
-      statusCode: 200,
-    }).as('checkUserCompanyOwnerRole');
-    cy.intercept('GET', '**/documents/**', (request) => {
-      request.reply({
-        statusCode: 200,
-        body: [
-          generateDocumentMetaInformation(0, request.query),
-          generateDocumentMetaInformation(1, request.query),
-          generateDocumentMetaInformation(2, request.query),
-        ],
-      });
-    }).as('fetchDocumentMetadata');
-  }
-
-  /**
-   * Mounts the company cockpit page with a specific authentication
-   * @param isLoggedIn determines if the mount shall happen from a logged-in users perspective
-   * @param isMobile determines if the mount shall happen from a mobile-users perspective
-   * @param keycloakRoles defines the keycloak roles of the user if the mount happens from a logged-in users perspective
-   * @param companyRoleAssignments defines the company role assignments that the current user shall have
-   * @returns the mounted component
-   */
-  function mountCompanyCockpitWithAuthentication(
-    isLoggedIn: boolean,
-    isMobile: boolean,
-    keycloakRoles?: string[],
-    companyRoleAssignments?: CompanyRoleAssignmentExtended[]
-  ): Cypress.Chainable {
-    const chainable = getMountingFunction({
-      keycloak: minimalKeycloakMock({
-        authenticated: isLoggedIn,
-        roles: keycloakRoles,
-        userId: dummyUserId,
-      }),
-    })(CompanyCockpitPage, {
-      global: {
-        provide: {
-          useMobileView: computed((): boolean => isMobile),
-          companyRoleAssignments: ref(companyRoleAssignments),
-        },
-      },
-      props: {
-        companyId: dummyCompanyId,
-      },
-    });
-    cy.wait('@fetchCompanyInfo');
-    cy.wait('@fetchAggregatedFrameworkMetaInfo');
-    cy.wait('@fetchCompanyOwnershipExistence');
-    return chainable;
-=======
-   * Validates the existence of the back-button
-   */
-  function validateBackButtonExistence(): void {
-    const backButtonSelector = `[data-test="back-button"]`;
-    cy.get(backButtonSelector).should('exist');
->>>>>>> b1b76635
-  }
-
-  /**
    * Validates the existence of the company search bar
    * @param isSearchBarExpected determines if the existence of the search bar is expected
    */
@@ -424,7 +305,6 @@
       mockMapOfDataTypeToAggregatedFrameworkDataSummary
     );
     mountCompanyCockpitWithAuthentication(true, true, [KEYCLOAK_ROLE_UPLOADER]);
-
     validateSearchBarExistence(false);
     validateCompanyInformationBanner(hasCompanyAtLeastOneOwner);
     validateClaimOwnershipPanel(isClaimOwnershipPanelExpected);
