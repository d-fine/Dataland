import CompanyCockpitPage from "@/components/pages/CompanyCockpitPage.vue";
import { minimalKeycloakMock } from "@ct/testUtils/Keycloak";
import {
  type AggregatedFrameworkDataSummary,
  type CompanyInformation,
  type SmeData,
  DataTypeEnum,
} from "@clients/backend";
import { type FixtureData } from "@sharedUtils/Fixtures";
<<<<<<< HEAD
import { type AggregatedDataRequestDataTypeEnum } from "@clients/communitymanager";
=======
>>>>>>> a609826b
import { KEYCLOAK_ROLE_UPLOADER, KEYCLOAK_ROLE_USER, KEYCLOAK_ROLE_PREMIUM_USER } from "@/utils/KeycloakUtils";
import type * as Cypress from "cypress";
import { setMobileDeviceViewport } from "@sharedUtils/TestSetupUtils";
import { computed } from "vue";

describe("Component test for the company cockpit", () => {
  let companyInformationForTest: CompanyInformation;
  let mockMapOfDataTypeToAggregatedFrameworkDataSummary: Map<DataTypeEnum, AggregatedFrameworkDataSummary>;
  const dummyCompanyId = "550e8400-e29b-11d4-a716-446655440000";

  before(function () {
    cy.fixture("CompanyInformationWithSmeData").then(function (jsonContent) {
      const smeFixtures = jsonContent as Array<FixtureData<SmeData>>;
      companyInformationForTest = smeFixtures[0].companyInformation;
    });
    cy.fixture("MapOfFrameworkNameToAggregatedFrameworkDataSummaryMock").then(function (jsonContent) {
      mockMapOfDataTypeToAggregatedFrameworkDataSummary = jsonContent as Map<
        DataTypeEnum,
        AggregatedFrameworkDataSummary
      >;
    });
  });

  /**
   * Mocks the three requests that happen when the company cockpit page is being mounted
   * @param hasCompanyDataOwner has the company at least one data owner
   */
  function mockRequestsOnMounted(hasCompanyDataOwner: boolean = false): void {
    cy.intercept(`**/api/companies/${dummyCompanyId}/info`, {
      body: companyInformationForTest,
      times: 1,
    }).as("fetchCompanyInfo");
    cy.intercept("**/api/companies/*/aggregated-framework-data-summary", {
      body: mockMapOfDataTypeToAggregatedFrameworkDataSummary,
      times: 1,
    }).as("fetchAggregatedFrameworkMetaInfo");

    cy.intercept("**/api/companies/*/data-owners/mock-data-owner-id", {
      status: 200,
    }).as("fetchUserIsDataOwnerTrue");
    if (hasCompanyDataOwner) {
      cy.intercept("**/api/companies/*/data-owners", {
        body: ["company-owner-id"],
      }).as("fetchHasCompanyDataOwnersFalse");
    }
  }

  /**
   * Waits for the two requests that happen when the company cockpit page is being mounted
   */
  function waitForRequestsOnMounted(): void {
    cy.wait("@fetchCompanyInfo");
    cy.wait("@fetchAggregatedFrameworkMetaInfo");
  }

  /**
   * Mounts the company cockpit page with a specific authentication
   * @param isLoggedIn determines if the mount shall happen from a logged-in users perspective
   * @param isMobile determines if the mount shall happen from a mobie-users perspective
   * @param roles defines the roles of the user if the mount happens from a logged-in users perspective
   * @param userId defines a custom user id for the logged-in user
   * @returns the mounted component
   */
  function mountCompanyCockpitWithAuthentication(
    isLoggedIn: boolean,
    isMobile: boolean,
    roles?: string[],
    userId?: string,
  ): Cypress.Chainable {
    return cy.mountWithPlugins(CompanyCockpitPage, {
      keycloak: minimalKeycloakMock({
        authenticated: isLoggedIn,
        roles: roles,
        userId: userId,
      }),
      global: {
        provide: {
          useMobileView: computed((): boolean => isMobile),
        },
      },
      // eslint-disable-next-line @typescript-eslint/ban-ts-comment
      // @ts-ignore
      props: {
        companyId: dummyCompanyId,
      },
    });
  }

  /**
   * Validates the existence of the back-button
   * @param isMobile determines if the validation shall be executed from a moble users perspective
   */
  function validateBackButtonExistence(isMobile: boolean): void {
    const backButtonSelector = `span[data-test="${isMobile ? "back-button-mobile" : "back-button"}"]`;
    cy.get(backButtonSelector).should("exist");
  }

  /**
   * Validates the existence of the company search bar
   * @param isSearchBarExpected determines if the existence of the search bar is expected
   */
  function validateSearchBarExistence(isSearchBarExpected: boolean): void {
    const searchBarSelector = 'input[type="text"]#company_search_bar_standard';
    cy.get(searchBarSelector).should(isSearchBarExpected ? "exist" : "not.exist");
  }

  /**
   * Validates the existence of the banner that shows info about the company
   * @param hasCompanyDataOwner has the mocked company at least one data owner?
   */
  function validateCompanyInformationBanner(hasCompanyDataOwner?: boolean): void {
    cy.contains("h1", companyInformationForTest.companyName);
    cy.get("[data-test='verifiedDataOwnerBadge']").should(hasCompanyDataOwner ? "exist" : "not.exist");
  }

  /**
   * Validates the existence of the panel that shows the offer to claim data ownership
   * @param isThisExpected is this panel expected
   */
  function validateClaimOwnershipPanel(isThisExpected: boolean): void {
    cy.get("[data-test='claimOwnershipPanelLink']").should(isThisExpected ? "exist" : "not.exist");
  }

  /**
   * Validates the framework summary panels by asserting their existence and checking for their contents
   * @param isProvideDataButtonExpected determines if a provide-data-button is expected to be found in the panels
   */
  function validateFrameworkSummaryPanels(isProvideDataButtonExpected: boolean): void {
    Object.entries(mockMapOfDataTypeToAggregatedFrameworkDataSummary).forEach(
      ([frameworkName, aggregatedFrameworkDataSummary]: [string, AggregatedFrameworkDataSummary]) => {
        const frameworkSummaryPanelSelector = `div[data-test="${frameworkName}-summary-panel"]`;
        cy.get(frameworkSummaryPanelSelector).should("exist");
        cy.get(`${frameworkSummaryPanelSelector} span[data-test="${frameworkName}-panel-value"]`).should(
          "contain",
          aggregatedFrameworkDataSummary.numberOfProvidedReportingPeriods.toString(),
        );

<<<<<<< HEAD
        if (isProvideDataButtonExpected) {
=======
        const isSmeFramework = frameworkName === DataTypeEnum.Sme;

        if (isProvideDataButtonExpected && !isSmeFramework) {
>>>>>>> a609826b
          cy.get(`${frameworkSummaryPanelSelector} a[data-test="${frameworkName}-provide-data-button"]`).should(
            "exist",
          );
        } else {
          cy.get(`${frameworkSummaryPanelSelector} a[data-test="${frameworkName}-provide-data-button"]`).should(
            "not.exist",
          );
        }
      },
    );
  }

  /**
   * Validates if the mobile header of the company info sheet is currently fixed or not
   * @param isScrolled determines if the mobile page is currently scrolled or not
   */
  function validateMobileHeader(isScrolled: boolean): void {
    const sheetSelector = "[data-test=sheet]";
    const attachedSheetSelector = "[data-test=sheet-attached]";
    const mobileHeaderTitleSelector = "[data-test=mobile-header-title]";
    cy.get(mobileHeaderTitleSelector).should(
      "have.text",
      isScrolled ? companyInformationForTest.companyName : "Company Overview",
    );
    cy.get(sheetSelector).should(isScrolled ? "have.css" : "not.have.css", "visibility", "hidden");
    cy.get(attachedSheetSelector).should(isScrolled ? "have.not.css" : "have.css", "visibility", "hidden");
  }

  /**
   * Validates the existence or non-existence of the single data request button
   * @param isButtonExpected self explanatory
   */
  function validateSingleDataRequestButton(isButtonExpected: boolean): void {
    cy.get('[data-test="singleDataRequestButton"]').should(isButtonExpected ? "exist" : "not.exist");
  }

  it("Check for expected elements from a non-logged-in users perspective for a company without data owner", () => {
    const hasCompanyDataOwner = false;
    const isClaimOwnershipPanelExpected = false;
    const isProvideDataButtonExpected = false;
    mockRequestsOnMounted(hasCompanyDataOwner);
    mountCompanyCockpitWithAuthentication(false, false, [], "").then(() => {
      waitForRequestsOnMounted();
      validateBackButtonExistence(false);
      validateSearchBarExistence(true);
      validateCompanyInformationBanner(hasCompanyDataOwner);
      validateClaimOwnershipPanel(isClaimOwnershipPanelExpected);
      validateFrameworkSummaryPanels(isProvideDataButtonExpected);
    });
  });
  it("Check for expected data ownership elements from a non-logged-in users perspective for a company with a data owner", () => {
    const hasCompanyDataOwner = true;
    const isClaimOwnershipPanelExpected = false;
    mockRequestsOnMounted(hasCompanyDataOwner);
    mountCompanyCockpitWithAuthentication(false, false, [], "").then(() => {
      waitForRequestsOnMounted();
      validateCompanyInformationBanner(hasCompanyDataOwner);
      validateClaimOwnershipPanel(isClaimOwnershipPanelExpected);
    });
  });

  it("Check for all expected elements from a logged-in users perspective with read-only rights for a company with data owner", () => {
    const hasCompanyDataOwner = true;
    const isClaimOwnershipPanelExpected = false;
    const isProvideDataButtonExpected = false;
    const isSingleDataRequestButtonExpected = false;
    mockRequestsOnMounted(hasCompanyDataOwner);
    mountCompanyCockpitWithAuthentication(true, false, [KEYCLOAK_ROLE_USER]).then(() => {
      waitForRequestsOnMounted();
      validateBackButtonExistence(false);
      validateSearchBarExistence(true);
      validateCompanyInformationBanner(hasCompanyDataOwner);
      validateClaimOwnershipPanel(isClaimOwnershipPanelExpected);
      validateFrameworkSummaryPanels(isProvideDataButtonExpected);
      validateSingleDataRequestButton(isSingleDataRequestButtonExpected);
    });
  });

  it("Check for all expected elements from a logged-in users perspective with uploader-rights for a company without data owner", () => {
    const hasCompanyDataOwner = false;
    const isClaimOwnershipPanelExpected = true;
    const isProvideDataButtonExpected = true;
    mockRequestsOnMounted(hasCompanyDataOwner);
    mountCompanyCockpitWithAuthentication(true, false, [KEYCLOAK_ROLE_UPLOADER]).then(() => {
      waitForRequestsOnMounted();
      validateBackButtonExistence(false);
      validateSearchBarExistence(true);
      validateCompanyInformationBanner(hasCompanyDataOwner);
      validateClaimOwnershipPanel(isClaimOwnershipPanelExpected);
      validateFrameworkSummaryPanels(isProvideDataButtonExpected);
    });
  });
  it("Check for all expected elements from a logged-in data owner perspective with uploader-rights for a company with data owner", () => {
    const hasCompanyDataOwner = true;
    const isClaimOwnershipPanelExpected = false;
    const isProvideDataButtonExpected = true;
    const isSingleDataRequestButtonExpected = false;
    mockRequestsOnMounted(hasCompanyDataOwner);
    mountCompanyCockpitWithAuthentication(true, false, [KEYCLOAK_ROLE_UPLOADER], "mock-data-owner-id").then(() => {
      waitForRequestsOnMounted();
      validateBackButtonExistence(false);
      validateSearchBarExistence(true);
      validateCompanyInformationBanner(hasCompanyDataOwner);
      validateClaimOwnershipPanel(isClaimOwnershipPanelExpected);
      validateFrameworkSummaryPanels(isProvideDataButtonExpected);
      validateSingleDataRequestButton(isSingleDataRequestButtonExpected);
    });
  });
  it("Check for some expected elements from a logged-in premium user perspective for a company without data owner", () => {
    const hasCompanyDataOwner = false;
    const isSingleDataRequestButtonExpected = true;
    mockRequestsOnMounted(hasCompanyDataOwner);
    mountCompanyCockpitWithAuthentication(true, false, [KEYCLOAK_ROLE_PREMIUM_USER], "mock-data-owner-id").then(() => {
      waitForRequestsOnMounted();
      validateSingleDataRequestButton(isSingleDataRequestButtonExpected);
    });
  });

  it("Check for all expected elements from a mobile users perspective with uploader-rights for a company without data owner", () => {
    const scrollDurationInMs = 300;
    setMobileDeviceViewport();
    const hasCompanyDataOwner = false;
    const isClaimOwnershipPanelExpected = true;
    const isProvideDataButtonExpected = false;
    mockRequestsOnMounted(hasCompanyDataOwner);
    mountCompanyCockpitWithAuthentication(true, true, [KEYCLOAK_ROLE_UPLOADER]).then(() => {
      waitForRequestsOnMounted();

      validateMobileHeader(false);
      cy.scrollTo("bottom", { duration: scrollDurationInMs });
      validateMobileHeader(true);
      cy.scrollTo("top", { duration: scrollDurationInMs });
      validateMobileHeader(false);

      validateBackButtonExistence(true);
      validateSearchBarExistence(false);
      validateCompanyInformationBanner(hasCompanyDataOwner);
      validateClaimOwnershipPanel(isClaimOwnershipPanelExpected);
      validateFrameworkSummaryPanels(isProvideDataButtonExpected);
    });
  });
});<|MERGE_RESOLUTION|>--- conflicted
+++ resolved
@@ -7,10 +7,6 @@
   DataTypeEnum,
 } from "@clients/backend";
 import { type FixtureData } from "@sharedUtils/Fixtures";
-<<<<<<< HEAD
-import { type AggregatedDataRequestDataTypeEnum } from "@clients/communitymanager";
-=======
->>>>>>> a609826b
 import { KEYCLOAK_ROLE_UPLOADER, KEYCLOAK_ROLE_USER, KEYCLOAK_ROLE_PREMIUM_USER } from "@/utils/KeycloakUtils";
 import type * as Cypress from "cypress";
 import { setMobileDeviceViewport } from "@sharedUtils/TestSetupUtils";
@@ -148,13 +144,7 @@
           aggregatedFrameworkDataSummary.numberOfProvidedReportingPeriods.toString(),
         );
 
-<<<<<<< HEAD
         if (isProvideDataButtonExpected) {
-=======
-        const isSmeFramework = frameworkName === DataTypeEnum.Sme;
-
-        if (isProvideDataButtonExpected && !isSmeFramework) {
->>>>>>> a609826b
           cy.get(`${frameworkSummaryPanelSelector} a[data-test="${frameworkName}-provide-data-button"]`).should(
             "exist",
           );
