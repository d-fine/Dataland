--- conflicted
+++ resolved
@@ -20,13 +20,8 @@
 describe('Component test for the company cockpit', () => {
   let companyInformationForTest: CompanyInformation;
   let mockMapOfDataTypeToAggregatedFrameworkDataSummary: Map<DataTypeEnum, AggregatedFrameworkDataSummary>;
-<<<<<<< HEAD
-  const dummyCompanyId = "550e8400-e29b-11d4-a716-446655440000";
-  const companyOwnerId = "mock-company-owner-id";
-=======
   const dummyCompanyId = '550e8400-e29b-11d4-a716-446655440000';
-  const companyDataOwnerId = 'mock-data-owner-id';
->>>>>>> e37e1ee5
+  const companyOwnerId = 'mock-company-owner-id';
 
   before(function () {
     cy.fixture('CompanyInformationWithHeimathafenData').then(function (jsonContent) {
@@ -53,27 +48,14 @@
     cy.intercept('**/api/companies/*/aggregated-framework-data-summary', {
       body: mockMapOfDataTypeToAggregatedFrameworkDataSummary,
       times: 1,
-<<<<<<< HEAD
-    }).as("fetchAggregatedFrameworkMetaInfo");
+    }).as('fetchAggregatedFrameworkMetaInfo');
     cy.intercept(`**/community/company-role-assignments/*/*/${companyOwnerId}`, {
       statusCode: 200,
     });
     const hasCompanyAtLeastOneOwnerStatusCode = hasCompanyAtLeastOneOwner ? 200 : 404;
-    cy.intercept("**/community/company-ownership/*", {
+    cy.intercept('**/community/company-ownership/*', {
       statusCode: hasCompanyAtLeastOneOwnerStatusCode,
     });
-=======
-    }).as('fetchAggregatedFrameworkMetaInfo');
-
-    cy.intercept(`**/api/companies/*/data-owners/${companyDataOwnerId}`, {
-      status: 200,
-    }).as('fetchUserIsDataOwnerTrue');
-    if (hasCompanyDataOwner) {
-      cy.intercept('**/api/companies/*/data-owners', {
-        body: [companyDataOwnerId],
-      }).as('fetchHasCompanyDataOwnersFalse');
-    }
->>>>>>> e37e1ee5
   }
 
   /**
@@ -139,15 +121,9 @@
    * Validates the existence of the banner that shows info about the company
    * @param hasCompanyCompanyOwner has the mocked company at least one company owner?
    */
-<<<<<<< HEAD
   function validateCompanyInformationBanner(hasCompanyCompanyOwner?: boolean): void {
-    cy.contains("h1", companyInformationForTest.companyName);
-    cy.get("[data-test='verifiedCompanyOwnerBadge']").should(hasCompanyCompanyOwner ? "exist" : "not.exist");
-=======
-  function validateCompanyInformationBanner(hasCompanyDataOwner?: boolean): void {
     cy.contains('h1', companyInformationForTest.companyName);
-    cy.get("[data-test='verifiedDataOwnerBadge']").should(hasCompanyDataOwner ? 'exist' : 'not.exist');
->>>>>>> e37e1ee5
+    cy.get("[data-test='verifiedCompanyOwnerBadge']").should(hasCompanyCompanyOwner ? 'exist' : 'not.exist');
   }
 
   /**
@@ -161,19 +137,11 @@
    * Validates the sme framework summary panel
    * @param isCompanyOwner is the current user company company owner
    */
-<<<<<<< HEAD
   function validateSmeFrameworkSummaryPanel(isCompanyOwner: boolean): void {
-    const frameworkName = "sme";
+    const frameworkName = 'sme';
     const frameworkSummaryPanelSelector = `div[data-test="${frameworkName}-summary-panel"]`;
     if (isCompanyOwner) {
-      cy.get(`${frameworkSummaryPanelSelector} a[data-test="${frameworkName}-provide-data-button"]`).should("exist");
-=======
-  function validateSmeFrameworkSummaryPanel(isDataOwner: boolean): void {
-    const frameworkName = 'sme';
-    const frameworkSummaryPanelSelector = `div[data-test="${frameworkName}-summary-panel"]`;
-    if (isDataOwner) {
       cy.get(`${frameworkSummaryPanelSelector} a[data-test="${frameworkName}-provide-data-button"]`).should('exist');
->>>>>>> e37e1ee5
     } else {
       cy.get(`${frameworkSummaryPanelSelector} a[data-test="${frameworkName}-provide-data-button"]`).should(
         'not.exist'
@@ -195,13 +163,8 @@
           'contain',
           aggregatedFrameworkDataSummary.numberOfProvidedReportingPeriods.toString()
         );
-<<<<<<< HEAD
-        if (frameworkName == "sme") {
+        if (frameworkName == 'sme') {
           validateSmeFrameworkSummaryPanel(isCompanyOwner);
-=======
-        if (frameworkName == 'sme') {
-          validateSmeFrameworkSummaryPanel(isDataOwner);
->>>>>>> e37e1ee5
           return;
         }
         if (isProvideDataButtonExpected) {
@@ -243,21 +206,12 @@
     cy.get('[data-test="singleDataRequestButton"]').should(isButtonExpected ? 'exist' : 'not.exist');
   }
 
-<<<<<<< HEAD
-  it("Check for expected elements from a non-logged-in users perspective for a company without company owner", () => {
+  it('Check for expected elements from a non-logged-in users perspective for a company without company owner', () => {
     const hasCompanyAtLeastOneOwner = false;
     const isClaimOwnershipPanelExpected = true;
     const isProvideDataButtonExpected = false;
     mockRequestsOnMounted(hasCompanyAtLeastOneOwner);
-    mountCompanyCockpitWithAuthentication(false, false, [], "").then(() => {
-=======
-  it('Check for expected elements from a non-logged-in users perspective for a company without data owner', () => {
-    const hasCompanyDataOwner = false;
-    const isClaimOwnershipPanelExpected = true;
-    const isProvideDataButtonExpected = false;
-    mockRequestsOnMounted(hasCompanyDataOwner);
     mountCompanyCockpitWithAuthentication(false, false, [], '').then(() => {
->>>>>>> e37e1ee5
       waitForRequestsOnMounted();
       validateBackButtonExistence(false);
       validateSearchBarExistence(true);
@@ -266,32 +220,19 @@
       validateFrameworkSummaryPanels(isProvideDataButtonExpected);
     });
   });
-<<<<<<< HEAD
-  it("Check for expected company ownership elements from a non-logged-in users perspective for a company with a company owner", () => {
+  it('Check for expected company ownership elements from a non-logged-in users perspective for a company with a company owner', () => {
     const hasCompanyAtLeastOneOwner = true;
     const isClaimOwnershipPanelExpected = false;
     mockRequestsOnMounted(hasCompanyAtLeastOneOwner);
-    mountCompanyCockpitWithAuthentication(false, false, [], "").then(() => {
-=======
-  it('Check for expected data ownership elements from a non-logged-in users perspective for a company with a data owner', () => {
-    const hasCompanyDataOwner = true;
-    const isClaimOwnershipPanelExpected = false;
-    mockRequestsOnMounted(hasCompanyDataOwner);
     mountCompanyCockpitWithAuthentication(false, false, [], '').then(() => {
->>>>>>> e37e1ee5
-      waitForRequestsOnMounted();
-      validateCompanyInformationBanner(hasCompanyAtLeastOneOwner);
-      validateClaimOwnershipPanel(isClaimOwnershipPanelExpected);
-    });
-  });
-
-<<<<<<< HEAD
-  it("Check for all expected elements from a logged-in users perspective with read-only rights for a company with company owner", () => {
-    const hasCompanyAtLeastOneOwner = true;
-=======
-  it('Check for all expected elements from a logged-in users perspective with read-only rights for a company with data owner', () => {
-    const hasCompanyDataOwner = true;
->>>>>>> e37e1ee5
+      waitForRequestsOnMounted();
+      validateCompanyInformationBanner(hasCompanyAtLeastOneOwner);
+      validateClaimOwnershipPanel(isClaimOwnershipPanelExpected);
+    });
+  });
+
+  it('Check for all expected elements from a logged-in users perspective with read-only rights for a company with company owner', () => {
+    const hasCompanyAtLeastOneOwner = true;
     const isClaimOwnershipPanelExpected = false;
     const isProvideDataButtonExpected = false;
     const isSingleDataRequestButtonExpected = true;
@@ -307,13 +248,8 @@
     });
   });
 
-<<<<<<< HEAD
-  it("Check for all expected elements from a logged-in users perspective with uploader-rights for a company without company owner", () => {
+  it('Check for all expected elements from a logged-in users perspective with uploader-rights for a company without company owner', () => {
     const hasCompanyAtLeastOneOwner = false;
-=======
-  it('Check for all expected elements from a logged-in users perspective with uploader-rights for a company without data owner', () => {
-    const hasCompanyDataOwner = false;
->>>>>>> e37e1ee5
     const isClaimOwnershipPanelExpected = true;
     const isProvideDataButtonExpected = true;
     mockRequestsOnMounted(hasCompanyAtLeastOneOwner);
@@ -326,13 +262,8 @@
       validateFrameworkSummaryPanels(isProvideDataButtonExpected);
     });
   });
-<<<<<<< HEAD
-  it("Check for all expected elements from a logged-in company owner perspective with uploader-rights for a company with company owner", () => {
-    const hasCompanyAtLeastOneOwner = true;
-=======
-  it('Check for all expected elements from a logged-in data owner perspective with uploader-rights for a company with data owner', () => {
-    const hasCompanyDataOwner = true;
->>>>>>> e37e1ee5
+  it('Check for all expected elements from a logged-in company owner perspective with uploader-rights for a company with company owner', () => {
+    const hasCompanyAtLeastOneOwner = true;
     const isClaimOwnershipPanelExpected = false;
     const isProvideDataButtonExpected = true;
     const isSingleDataRequestButtonExpected = true;
@@ -347,13 +278,8 @@
       validateSingleDataRequestButton(isSingleDataRequestButtonExpected);
     });
   });
-<<<<<<< HEAD
-  it("Check for some expected elements from a logged-in premium user perspective for a company without company owner", () => {
+  it('Check for some expected elements from a logged-in premium user perspective for a company without company owner', () => {
     const hasCompanyAtLeastOneOwner = false;
-=======
-  it('Check for some expected elements from a logged-in premium user perspective for a company without data owner', () => {
-    const hasCompanyDataOwner = false;
->>>>>>> e37e1ee5
     const isSingleDataRequestButtonExpected = true;
     mockRequestsOnMounted(hasCompanyAtLeastOneOwner);
     mountCompanyCockpitWithAuthentication(true, false, [KEYCLOAK_ROLE_PREMIUM_USER], companyOwnerId).then(() => {
@@ -362,13 +288,8 @@
     });
   });
 
-<<<<<<< HEAD
-  it("Check the Sme summary panel behaviour if the user is company owner", () => {
-    const hasCompanyAtLeastOneOwner = true;
-=======
   it('Check the Sme summary panel behaviour if the user is company owner', () => {
-    const hasCompanyDataOwner = true;
->>>>>>> e37e1ee5
+    const hasCompanyAtLeastOneOwner = true;
     KEYCLOAK_ROLES.forEach((keycloakRole: string) => {
       mockRequestsOnMounted(hasCompanyAtLeastOneOwner);
       mountCompanyCockpitWithAuthentication(true, false, [keycloakRole], companyOwnerId).then(() => {
@@ -377,13 +298,8 @@
       });
     });
   });
-<<<<<<< HEAD
-  it("Check the Sme summary panel behaviour if the user is not company owner", () => {
-    const hasCompanyAtLeastOneOwner = true;
-=======
   it('Check the Sme summary panel behaviour if the user is not company owner', () => {
-    const hasCompanyDataOwner = true;
->>>>>>> e37e1ee5
+    const hasCompanyAtLeastOneOwner = true;
     KEYCLOAK_ROLES.forEach((keycloakRole: string) => {
       mockRequestsOnMounted(hasCompanyAtLeastOneOwner);
       mountCompanyCockpitWithAuthentication(true, false, [keycloakRole]).then(() => {
@@ -393,11 +309,7 @@
     });
   });
 
-<<<<<<< HEAD
-  it("Check for all expected elements from a mobile users perspective with uploader-rights for a company without company owner", () => {
-=======
-  it('Check for all expected elements from a mobile users perspective with uploader-rights for a company without data owner', () => {
->>>>>>> e37e1ee5
+  it('Check for all expected elements from a mobile users perspective with uploader-rights for a company without company owner', () => {
     const scrollDurationInMs = 300;
     setMobileDeviceViewport();
     const hasCompanyAtLeastOneOwner = false;
