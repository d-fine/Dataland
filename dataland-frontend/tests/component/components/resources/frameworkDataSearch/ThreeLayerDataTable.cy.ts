--- conflicted
+++ resolved
@@ -108,13 +108,8 @@
       }
     });
   });
-<<<<<<< HEAD
-  /* TODO: activate
-  it("Opens the aligned activities modal and checks that it works as intended", () => {
-=======
 
   it.only("Opens the aligned activities modal and checks that it works as intended", () => {
->>>>>>> 626e5696
     cy.mountWithDialog(
       ThreeLayerDataTable,
       {
@@ -147,5 +142,4 @@
        */
     });
   });
- */
 });