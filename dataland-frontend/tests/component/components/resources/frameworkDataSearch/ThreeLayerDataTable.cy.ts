import ThreeLayerDataTable from "@/components/resources/frameworkDataSearch/ThreeLayerDataTable.vue";
import { minimalKeycloakMock } from "@ct/testUtils/Keycloak";
import { euTaxonomyForNonFinancialsDisplayDataModel } from "@/components/resources/frameworkDataSearch/euTaxonomy/EuTaxonomyForNonFinancialsDisplayDataModel";
import { p2pDataModel } from "@/components/resources/frameworkDataSearch/p2p/P2pDataModel";
import { DataAndMetaInformationEuTaxonomyForNonFinancialsViewModel } from "@/components/resources/frameworkDataSearch/euTaxonomy/EuTaxonomyForNonFinancialsViewModel";
import {
  DataTypeEnum,
  type DataAndMetaInformationEuTaxonomyDataForNonFinancials,
  P2pSector,
  type PathwaysToParisData,
  type DataMetaInformation,
} from "@clients/backend";
import { euTaxonomyForNonFinancialsModalColumnHeaders } from "@/components/resources/frameworkDataSearch/euTaxonomy/EuTaxonomyForNonFinancialsModalColumnHeaders";
import { assertDefined } from "@/utils/TypeScriptUtils";
<<<<<<< HEAD
import { getViewModelWithIdentityApiModel } from "@/components/resources/ViewModel";

=======
import { roundNumber } from "@/utils/NumberConversionUtils";
import { formatAmountWithCurrency } from "@/utils/Formatter";
>>>>>>> 31195968
describe("Component test for the NewEUTaxonomy Page", () => {
  let mockedDataForTest: Array<DataAndMetaInformationEuTaxonomyForNonFinancialsViewModel>;

  before(function () {
    cy.fixture("EuTaxonomyForNonFinancialsMocks.json").then(
      (mockedBackendResponses: DataAndMetaInformationEuTaxonomyDataForNonFinancials[]) => {
        const singleMockDataAndMetaInfo = new DataAndMetaInformationEuTaxonomyForNonFinancialsViewModel(
          mockedBackendResponses[0],
        );
        mockedDataForTest = [singleMockDataAndMetaInfo];
      },
    );
  });

  const expectedOrderOfCategories: string[] = ["BASIC INFORMATION", "ASSURANCE", "REVENUE", "CAPEX", "OPEX"];
  const dataTestTagsOfCategories: string[] = ["Basic Information", "Assurance", "Revenue", "CapEx", "OpEx"];

  /**
   * Creates a list with the labels of the subcategories inside a cash flow category in the right order.
   * @param categoryName is the name of the cash flow category
   * @returns an array with the subcategory labels in the right order
   */
  function buildExpectedOrderOfSubcategoriesForCategory(categoryName: "Revenue" | "CapEx" | "OpEx"): string[] {
    return [
      `Aligned ${categoryName}`,
      `Total ${categoryName}`,
      `Eligible ${categoryName}`,
      `Non-Aligned ${categoryName}`,
      `Non-Eligible ${categoryName}`,
    ];
  }

  const expectedOrderOfSubcategoriesGroupedByCategories: string[][] = [
    ["Basic Information"],
    ["Assurance"],
    buildExpectedOrderOfSubcategoriesForCategory("Revenue"),
    buildExpectedOrderOfSubcategoriesForCategory("CapEx"),
    buildExpectedOrderOfSubcategoriesForCategory("OpEx"),
  ];

  const dataTestTagsOfCashFlowSubcategory = [
    "alignedShare",
    "totalAmount",
    "eligibleShare",
    "nonAlignedShare",
    "nonEligibleShare",
  ];

  const dataTestTagsOfSubcategoriesGroupedByCategories: string[][] = [
    ["_basicInformation"],
    ["assurance"],
    dataTestTagsOfCashFlowSubcategory,
    dataTestTagsOfCashFlowSubcategory,
    dataTestTagsOfCashFlowSubcategory,
  ];

  /**
   * Toggle a category by clicking on it via its data-test tag
   * @param dataTestTagOfCategory the data-test tag of the category
   */
  function toggleCategoryByClick(dataTestTagOfCategory: string): void {
    cy.get(`[data-test='${dataTestTagOfCategory}']`).click();
  }

  /**
   * Expands the view page and opens the modal page.
   * @param categoryToExpand name of the category that has to be expanded, since there are multiple modal pages.
   * @param fieldToClick field to click
   */
  function expandViewPageAndOpenModal(categoryToExpand = "Revenue", fieldToClick = "alignedShare"): void {
    toggleCategoryByClick("Basic Information");
    toggleCategoryByClick(`${categoryToExpand}`);
    cy.get(`[data-test='${fieldToClick}']`).filter(":visible").click();
    cy.get(`[data-test='${fieldToClick}']`)
      .filter(":visible")
      .get("em")
      .filter(":visible")
      .eq(-1)
      .should("have.text", " dataset ")
      .click();
  }

  /**
   * Searches for common column headers that appear on multiple modal windows (to avoid code duplication).
   */
  function validateExistenceOfCommonColumnHeaders(): void {
    cy.get("table").find(`tr:contains("Activity")`);
    cy.get("table").find(`tr:contains("NACE Code(s)")`);
    cy.get("table").find(`tr:contains("Revenue")`);
    cy.get("table").find(`tr:contains("Revenue (%)")`);
  }

  it("Check order of the displayed KPIs and its entries", () => {
    cy.mountWithPlugins(ThreeLayerDataTable, {
      keycloak: minimalKeycloakMock({}),
      // eslint-disable-next-line @typescript-eslint/ban-ts-comment
      // @ts-ignore
      props: {
        dataModel: euTaxonomyForNonFinancialsDisplayDataModel,
        dataAndMetaInfo: mockedDataForTest,
      },
    }).then(() => {
      cy.get("[data-test='TwoLayerTest']")
        .get(".d-table-style")
        .each((element, index) => {
          cy.wrap(element).eq(0).eq(0).get(".p-badge").eq(index).should("have.text", expectedOrderOfCategories[index]);
        });

      toggleCategoryByClick(dataTestTagsOfCategories[0]);

      /**
       * The goal for the loop is to expand one KPI at a time and check the order of the entries.
       */

      let subcategoriesForCurrentCategory;
      for (let categoryIndex = 1; categoryIndex < dataTestTagsOfCategories.length; categoryIndex++) {
        subcategoriesForCurrentCategory = dataTestTagsOfSubcategoriesGroupedByCategories[categoryIndex];

        toggleCategoryByClick(dataTestTagsOfCategories[categoryIndex]);

        for (let subCategoryIndex = 0; subCategoryIndex < subcategoriesForCurrentCategory.length; subCategoryIndex++) {
          cy.get(".p-rowgroup-header")
            .filter(":visible")
            .eq(subCategoryIndex)
            .get(`span[id="${subcategoriesForCurrentCategory[subCategoryIndex]}"]`)
            .should("contain", `${expectedOrderOfSubcategoriesGroupedByCategories[categoryIndex][subCategoryIndex]}`);
        }
        toggleCategoryByClick(dataTestTagsOfCategories[categoryIndex]);
      }
    });
  });

  it("Opens the aligned activities modal and checks that it works as intended", () => {
    const revenueOfDataset = assertDefined(mockedDataForTest[0].data.revenue);
    const revenueFirstAlignedActivity = assertDefined(revenueOfDataset.alignedShare?.alignedActivities)[0];
    const revenueFirstAlignedActivityName = assertDefined(revenueFirstAlignedActivity?.activityName);
    const revenueFirstAlignedActivityRelativeShare = roundNumber(
      assertDefined(revenueFirstAlignedActivity?.share?.relativeShareInPercent) * 100,
      2,
    );
    const revenueFirstAlignedActivityAbsoluteShare = formatAmountWithCurrency(
      assertDefined(revenueFirstAlignedActivity?.share?.absoluteShare),
    );

    cy.mountWithDialog(
      ThreeLayerDataTable,
      {
        keycloak: minimalKeycloakMock({}),
      },
      {
        dataModel: euTaxonomyForNonFinancialsDisplayDataModel,
        dataAndMetaInfo: mockedDataForTest,
        modalColumnHeaders: euTaxonomyForNonFinancialsModalColumnHeaders,
        sortBySubcategoryKey: false,
      },
    ).then(() => {
      expandViewPageAndOpenModal("Revenue", "alignedShare");
      validateExistenceOfCommonColumnHeaders();
      cy.get("table").find(`tr:contains("DNSH Criteria")`);
      cy.get("table").find(`tr:contains("Climate Change Mitigation")`);
      cy.get("table").find(`tr:contains("Climate Change Adaptation")`);
      cy.get("table").find(`tr:contains("Water and Marine Resources")`);
      cy.get("table").find(`tr:contains("Circular Economy")`);
      cy.get("table").find(`tr:contains("Pollution Prevention")`);
      cy.get("table").find(`tr:contains("Biodiversity and Ecosystems")`);
      cy.get("table").find(`tr:contains("Minimum safeguards")`);
      cy.get("table").find(`tr:contains("Yes")`);
      cy.get("table").find(`tr:contains("No")`);
      cy.get("table").find(`tr:contains("${revenueFirstAlignedActivityName}")`);
      cy.get("table").find(`tr:contains("${revenueFirstAlignedActivityRelativeShare}")`);
      cy.get("table").find(`tr:contains("${revenueFirstAlignedActivityAbsoluteShare}")`);
    });
  });

  it("Opens the non-aligned activities modal and checks that it works as intended", () => {
    const capexOfDataset = assertDefined(mockedDataForTest[0].data.capex);
    const capexFirstNonAlignedActivity = assertDefined(capexOfDataset.nonAlignedShare?.nonAlignedActivities)[0];
    assertDefined(capexFirstNonAlignedActivity.activityName);
    const capexNonAlignedShareInPercent = assertDefined(capexOfDataset.nonAlignedShare?.relativeShareInPercent);
    const capexFirstNonAlignedActivityNaceCodes: string = assertDefined(capexFirstNonAlignedActivity.naceCodes)[0];
    const capexFirstNonAlignedActivityRelativeShare = roundNumber(
      assertDefined(capexFirstNonAlignedActivity.share?.relativeShareInPercent) * 100,
      2,
    );
    const capexFirstNonAlignedActivityAbsoluteShare = formatAmountWithCurrency(
      assertDefined(capexFirstNonAlignedActivity.share?.absoluteShare),
    );

    cy.mountWithDialog(
      ThreeLayerDataTable,
      {
        keycloak: minimalKeycloakMock({}),
      },
      {
        dataModel: euTaxonomyForNonFinancialsDisplayDataModel,
        dataAndMetaInfo: mockedDataForTest,
        modalColumnHeaders: euTaxonomyForNonFinancialsModalColumnHeaders,
        sortBySubcategoryKey: false,
      },
    ).then(() => {
      expandViewPageAndOpenModal("CapEx", "nonAlignedShare");
      validateExistenceOfCommonColumnHeaders();
      cy.get("table").find(
        `tr:contains("Construction, extension and operation of waste water collection and treatment")`,
      );
      cy.get("table").find(`tr:contains("${capexNonAlignedShareInPercent}")`);
      cy.get("table").find(`tr:contains("${capexFirstNonAlignedActivityNaceCodes}")`);
      cy.get("table").find(`tr:contains(${capexFirstNonAlignedActivityRelativeShare})`);
      cy.get("table").find(`tr:contains(${capexFirstNonAlignedActivityAbsoluteShare})`);
    });
  });
<<<<<<< HEAD

  it("Check P2p view page that properties with same name in different KPIs have different values", () => {
    const metaInfo: DataMetaInformation = {
      companyId: "some-fake-ID-123456789",
      dataId: "some-fake-dataId-123456789",
      dataType: DataTypeEnum.P2p,
      reportingPeriod: "2018",
      currentlyActive: true,
      qaStatus: "Accepted",
      uploadTime: 1234567890,
    };

    const p2pData: PathwaysToParisData = {
      general: {
        general: {
          dataDate: "2023-09-30",
          sectors: [P2pSector.Ammonia, P2pSector.Cement],
        },
        governance: {},
        climateTargets: {},
        emissionsPlanning: {},
        investmentPlanning: {},
      },
      ammonia: {
        decarbonisation: {
          energyMix: 11,
        },
        defossilisation: {},
      },
      cement: {
        energy: {
          energyMix: 22,
        },
        technology: {},
        material: {},
      },
    };

    cy.mountWithPlugins(ThreeLayerDataTable, {
      keycloak: minimalKeycloakMock({}),
      // eslint-disable-next-line @typescript-eslint/ban-ts-comment
      // @ts-ignore
      props: {
        dataModel: p2pDataModel,
        dataAndMetaInfo: [getViewModelWithIdentityApiModel<PathwaysToParisData>({ metaInfo, data: p2pData })],
        modalColumnHeaders: {},
        sortBySubcategoryKey: false,
      },
    }).then(() => {
      toggleCategoryByClick("Ammonia");
      toggleCategoryByClick("decarbonisation");

      toggleCategoryByClick("Cement");
      toggleCategoryByClick("energy");

      cy.get('[data-test="2018_ammonia_energyMix"] span').should("exist").contains("11 %");
      cy.get('[data-test="2018_cement_energyMix"] span').should("exist").contains("22 %");
    });
  });
});

/**
 * Searches for common fields that appear on multiple modal windows (to avoid code duplicaitons).
 */
function checkDuplicateFields(): void {
  cy.get("table").find(`tr:contains("Activity")`);
  cy.get("table").find(`tr:contains("NACE Code(s)")`);
  cy.get("table").find(`tr:contains("Revenue")`);
  cy.get("table").find(`tr:contains("Revenue (%)")`);
}
=======
});
>>>>>>> 31195968
<|MERGE_RESOLUTION|>--- conflicted
+++ resolved
@@ -12,13 +12,10 @@
 } from "@clients/backend";
 import { euTaxonomyForNonFinancialsModalColumnHeaders } from "@/components/resources/frameworkDataSearch/euTaxonomy/EuTaxonomyForNonFinancialsModalColumnHeaders";
 import { assertDefined } from "@/utils/TypeScriptUtils";
-<<<<<<< HEAD
-import { getViewModelWithIdentityApiModel } from "@/components/resources/ViewModel";
-
-=======
 import { roundNumber } from "@/utils/NumberConversionUtils";
 import { formatAmountWithCurrency } from "@/utils/Formatter";
->>>>>>> 31195968
+import { getViewModelWithIdentityApiModel } from "@/components/resources/ViewModel";
+
 describe("Component test for the NewEUTaxonomy Page", () => {
   let mockedDataForTest: Array<DataAndMetaInformationEuTaxonomyForNonFinancialsViewModel>;
 
@@ -230,7 +227,6 @@
       cy.get("table").find(`tr:contains(${capexFirstNonAlignedActivityAbsoluteShare})`);
     });
   });
-<<<<<<< HEAD
 
   it("Check P2p view page that properties with same name in different KPIs have different values", () => {
     const metaInfo: DataMetaInformation = {
@@ -290,17 +286,4 @@
       cy.get('[data-test="2018_cement_energyMix"] span').should("exist").contains("22 %");
     });
   });
-});
-
-/**
- * Searches for common fields that appear on multiple modal windows (to avoid code duplicaitons).
- */
-function checkDuplicateFields(): void {
-  cy.get("table").find(`tr:contains("Activity")`);
-  cy.get("table").find(`tr:contains("NACE Code(s)")`);
-  cy.get("table").find(`tr:contains("Revenue")`);
-  cy.get("table").find(`tr:contains("Revenue (%)")`);
-}
-=======
-});
->>>>>>> 31195968
+});