--- conflicted
+++ resolved
@@ -174,11 +174,6 @@
       cy.get("table").find(`tr:contains("Pollution Prevention")`);
       cy.get("table").find(`tr:contains("Biodiversity and Ecosystems")`);
       cy.get("table").find(`tr:contains("Minimum safeguards")`);
-<<<<<<< HEAD
-
-      cy.get("table").find(`tr:contains("20.00 %")`);
-=======
->>>>>>> d238d74c
       cy.get("table").find(`tr:contains("Yes")`);
       cy.get("table").find(`tr:contains("No")`);
       cy.get("table").find(`tr:contains("${revenueFirstAlignedActivityName}")`);
@@ -214,17 +209,6 @@
       },
     ).then(() => {
       expandViewPageAndOpenModal("CapEx", "nonAlignedShare");
-<<<<<<< HEAD
-      checkDuplicateFields();
-
-      cy.get("table").find(`tr:contains("${capexNonAlignedActivitiesName}")`);
-      cy.get("table").find(`tr:contains("${capexNonAlignedActivitiesShareInPercent}")`);
-      cy.get("table").find(`tr:contains("${capexNonAlignedActivitiesNaceCodes}")`);
-
-      cy.get("table").find(`tr:contains("abc")`);
-      cy.get("table").find(`tr:contains("0.1")`);
-      cy.get("table").find(`tr:contains("1,337.00")`);
-=======
       validateExistenceOfCommonColumnHeaders();
       cy.get("table").find(
         `tr:contains("Construction, extension and operation of waste water collection and treatment")`,
@@ -233,7 +217,6 @@
       cy.get("table").find(`tr:contains("${capexFirstNonAlignedActivityNaceCodes}")`);
       cy.get("table").find(`tr:contains(${capexFirstNonAlignedActivityRelativeShare})`);
       cy.get("table").find(`tr:contains(${capexFirstNonAlignedActivityAbsoluteShare})`);
->>>>>>> d238d74c
     });
   });
 });