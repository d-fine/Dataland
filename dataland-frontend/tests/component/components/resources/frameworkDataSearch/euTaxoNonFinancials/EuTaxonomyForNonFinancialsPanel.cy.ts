import EuTaxonomyForNonFinancialsPanel from "@/components/resources/frameworkDataSearch/euTaxonomy/EuTaxonomyForNonFinancialsPanel.vue";
import ShowMultipleReportsBanner from "@/components/resources/frameworkDataSearch/ShowMultipleReportsBanner.vue";
import { minimalKeycloakMock } from "@ct/testUtils/Keycloak";
import { type DataAndMetaInformationEuTaxonomyDataForNonFinancials, DataTypeEnum } from "@clients/backend";
import { assertDefined } from "@/utils/TypeScriptUtils";
import type { CompanyReport } from "@clients/backend";
import { roundNumber } from "@/utils/NumberConversionUtils";
import { formatAmountWithCurrency } from "@/utils/Formatter";

<<<<<<< HEAD
describe("Component test for the EUTaxonomy Page", () => {
=======
describe("Component test for the EuTaxonomy Page", () => {
>>>>>>> 4761a048
  let mockedBackendDataForTest: Array<DataAndMetaInformationEuTaxonomyDataForNonFinancials>;

  before(function () {
    cy.fixture("EuTaxonomyForNonFinancialsMocks.json").then(
      (mockedBackendResponse: DataAndMetaInformationEuTaxonomyDataForNonFinancials[]) => {
        mockedBackendDataForTest = mockedBackendResponse;
      },
    );
  });

  it("Check if the panel fetches, converts and displays data correctly", () => {
    const mockCompanyId = "mock-company-Id";
    cy.intercept(
      `/api/data/${DataTypeEnum.EutaxonomyNonFinancials}/companies/${mockCompanyId}`,
      mockedBackendDataForTest,
    );
    cy.mountWithPlugins(EuTaxonomyForNonFinancialsPanel, {
      keycloak: minimalKeycloakMock({}),
      // eslint-disable-next-line @typescript-eslint/ban-ts-comment
      // @ts-ignore
      props: {
        companyId: "mock-company-Id",
      },
    }).then(() => {
      const capexOfDatasetAlpha = assertDefined(mockedBackendDataForTest[0].data.capex);
      const capexOfDatasetBeta = assertDefined(mockedBackendDataForTest[1].data.capex);
      const capexOfDatasetGamma = assertDefined(mockedBackendDataForTest[2].data.capex);

      const betaTotalAlignedCapexPercentage = roundNumber(
        assertDefined(capexOfDatasetBeta.alignedShare?.relativeShareInPercent) * 100,
        2,
      );

      const gammaTotalAlignedCapexAbsoluteShareString = assertDefined(
        formatAmountWithCurrency(capexOfDatasetGamma.alignedShare?.absoluteShare),
      );

      const alphaContributionToClimateChangeMitigation = roundNumber(
        assertDefined(capexOfDatasetAlpha.substantialContributionToClimateChangeMitigationInPercent) * 100,
        2,
      );

      const gammaContributionToClimateChangeMitigation = roundNumber(
        assertDefined(capexOfDatasetGamma.substantialContributionToClimateChangeMitigationInPercent) * 100,
        2,
      );

      cy.get(`[data-test='CapEx']`).click();

      cy.get('tr:has(td > span:contains("Aligned CapEx"))')
        .first()
        .next("tr")
        .find("span")
        .should("contain", "Percentage")
        .should("contain", betaTotalAlignedCapexPercentage);

      cy.get('tr:has(td > span:contains("Aligned CapEx"))')
        .first()
        .next("tr")
        .next("tr")
        .find("span")
        .should("contain", "Absolute share")
        .should("contain", gammaTotalAlignedCapexAbsoluteShareString);

      cy.get('span[data-test="CapEx"]')
        .parent()
        .parent()
        .parent()
        .contains("td", "Substantial Contribution to Climate Change Mitigation")
        .siblings("td")
        .find("span")
        .should("contain", alphaContributionToClimateChangeMitigation)
        .should("contain", gammaContributionToClimateChangeMitigation);
    });
  });
  it("Checks if the reports banner and the corresponding modal is properly displayed", () => {
    const reportsAndReportingPeriods =
      extractReportsAndReportingPeriodsFromDataAndMetaInfoSets(mockedBackendDataForTest);
    const hightestIndexOfReportingPeriods = calculateIndexOfNewestReportingPeriod(reportsAndReportingPeriods[1]);
    cy.mountWithDialog(
      ShowMultipleReportsBanner,
      {
        keycloak: minimalKeycloakMock({}),
      },
      {
        reports: reportsAndReportingPeriods[0],
        reportingPeriods: reportsAndReportingPeriods[1],
      },
    ).then(() => {
      cy.get(`[data-test="frameworkNewDataTableTitle"`).contains(
        "Data extracted from the company report. Company Reports",
      );
      cy.get('[data-test="documentLinkTest"]').contains("IntegratedReport");

      cy.get(`[data-test="previousReportsLinkToModal"]`).contains("Previous years reports").click();
      for (let i = 0; i < reportsAndReportingPeriods[1]?.length; i++) {
        if (i != hightestIndexOfReportingPeriods) {
          cy.get(`[data-test="previousReportsList"]`).contains(`Company Reports (${reportsAndReportingPeriods[1][i]})`);
          for (const key in reportsAndReportingPeriods[0][i]) {
            cy.get(`[data-test='Report-Download-${key}']`).contains(key);
          }
        }
      }
    });
  });
});

/**
 * Extracts the reports and reporting periods for all data sets.
 * @param dataAndMetaInfoSets array of data sets including meta information
 * @returns array containing an array of company reports and an array of the corresponding reporting periods
 * as strings
 */
export function extractReportsAndReportingPeriodsFromDataAndMetaInfoSets(
  dataAndMetaInfoSets: Array<DataAndMetaInformationEuTaxonomyDataForNonFinancials>,
): [Array<{ [p: string]: CompanyReport } | undefined>, Array<string>] {
  const reportingPeriods = [];
  let tempReportingPeriod: string | undefined;
  for (const dataAndMetaInfoSet of dataAndMetaInfoSets) {
    tempReportingPeriod = dataAndMetaInfoSet.metaInfo.reportingPeriod;
    if (tempReportingPeriod) {
      reportingPeriods.push(tempReportingPeriod);
    }
  }
  const allReports: Array<{ [p: string]: CompanyReport } | undefined> = dataAndMetaInfoSets.map(
    (dataAndMetaInfoSet) => dataAndMetaInfoSet?.data?.general?.referencedReports,
  );
  return [allReports, reportingPeriods];
}

/**
 * Returns the index of the with the newest reporting period in the array containing all reporting periods.
 * @param reportingPeriods array containing all reporting periods.
 * @returns index of the newest reporting period
 */
export function calculateIndexOfNewestReportingPeriod(reportingPeriods: Array<string>): number {
  let indexOfHighestReportingPeriod = 0;
  let tempHighestReportingPeriodNumber = 0;
  for (let i = 0; i < reportingPeriods.length; i++) {
    if (Number(reportingPeriods[i]) > tempHighestReportingPeriodNumber) {
      tempHighestReportingPeriodNumber = Number(reportingPeriods[i]);
      indexOfHighestReportingPeriod = i;
    }
  }
  return indexOfHighestReportingPeriod;
}<|MERGE_RESOLUTION|>--- conflicted
+++ resolved
@@ -7,11 +7,7 @@
 import { roundNumber } from "@/utils/NumberConversionUtils";
 import { formatAmountWithCurrency } from "@/utils/Formatter";
 
-<<<<<<< HEAD
-describe("Component test for the EUTaxonomy Page", () => {
-=======
 describe("Component test for the EuTaxonomy Page", () => {
->>>>>>> 4761a048
   let mockedBackendDataForTest: Array<DataAndMetaInformationEuTaxonomyDataForNonFinancials>;
 
   before(function () {
