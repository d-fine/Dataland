--- conflicted
+++ resolved
@@ -57,7 +57,6 @@
         2,
       );
 
-<<<<<<< HEAD
       const gammaTotalAlignedCapexAbsoluteShareString = assertDefined(
         formatAmountWithCurrency(capexOfDatasetGamma.alignedShare?.absoluteShare),
       );
@@ -67,11 +66,6 @@
         2,
       );
 
-=======
-      const gammaTotalAlignedCapexAbsoluteShareString =
-        Math.round(assertDefined(capexOfDatasetGamma.alignedShare?.absoluteShare?.amount)).toString() +
-        ` ${assertDefined(capexOfDatasetGamma.alignedShare?.absoluteShare?.currency)}`;
->>>>>>> 083a5fde
       const gammaContributionToClimateChangeMitigation = roundNumber(
         assertDefined(capexOfDatasetGamma.substantialContributionToClimateChangeMitigationInPercent) * 100,
         2,
