import DatasetOverviewTable from "@/components/resources/datasetOverview/DatasetOverviewTable.vue";
import { DatasetTableInfo, DatasetStatus } from "@/components/resources/datasetOverview/DatasetTableInfo";
import { DataTypeEnum } from "@clients/backend";
import { humanizeString } from "@/utils/StringHumanizer";
import { minimalKeycloakMock } from "@ct/testUtils/Keycloak";

describe("Component test for DatasetOverviewTable", () => {
  const nameOfCompanyAlpha = "Imaginary-Corporate";
  const dataTypeOfDatasetForAlpha = DataTypeEnum.Lksg;
  const datasetTableInfoMockForAlpha = createDatasetTableInfoMock(nameOfCompanyAlpha, dataTypeOfDatasetForAlpha);

  const nameOfCompanyBeta = "Dream-Insurance";
  const dataTypeOfDatasetForBeta = DataTypeEnum.EutaxonomyFinancials;
  const datasetTableInfoMockForBeta = createDatasetTableInfoMock(nameOfCompanyBeta, dataTypeOfDatasetForBeta);

  /**
   * Creates a DatasetTableInfo-object based on the inputs
   *
   * @param companyName The company name that the DatasetTableInfo-object shall have
   * @param dataType The datatype that the DatasetTableInfo-object shall have
   * @returns the created DatasetTableInfo-object
   */
  function createDatasetTableInfoMock(companyName: string, dataType: DataTypeEnum): DatasetTableInfo {
    return {
      dataId: companyName + "-Mock-Data-Id",
      companyId: companyName + "-Mock-Company-Id",
      dataType: dataType,
      companyName: companyName,
      dataReportingPeriod: "2023",
      status: DatasetStatus.QAApproved,
      uploadTimeInMs: 1672527600000, // 1.1.2023 00:00:00:0000
    };
  }

  /**
   * Mounts the DatasetOverviewTable with all dataset table entries passed to it
   *
   * @param mockDatasetTableInfos The DatasetTableInfo-objects that shall be used to write some entries into the table
   */
  function prepareSimpleDatasetOverviewTable(mockDatasetTableInfos: DatasetTableInfo[]): void {
    const keycloakMock = minimalKeycloakMock({
      userId: "Mock-User-Id",
      roles: ["ROLE_USER", "ROLE_UPLOADER"],
    });
    cy.mountWithPlugins<typeof DatasetOverviewTable>(DatasetOverviewTable, {
      keycloak: keycloakMock,
    }).then((mocked) => {
      void mocked.wrapper.setProps({
        datasetTableInfos: mockDatasetTableInfos,
      });
    });
  }

  it("Check if the table rows look as expected", () => {
    prepareSimpleDatasetOverviewTable([datasetTableInfoMockForAlpha]);
<<<<<<< HEAD
    const expectedRowContents = [nameOfCompanyAlpha, humanizeString(dataTypeOfDatasetForAlpha), `2023`, "APPROVED"];
=======
    const expectedRowContents = [nameOfCompanyAlpha, humanizeString(dataTypeOfDatasetForAlpha), "2023", "APPROVED"];
>>>>>>> c7e8ef56
    cy.get("tbody td").should((elements) => {
      expect(elements.length).to.equal(6);
    });
    cy.get("tbody td").each((element, index) => {
      if (index < expectedRowContents.length) {
        expect(element.text()).to.equal(expectedRowContents[index]);
      } else if (index == 4) {
        expect(Date.parse(element.text()).toString()).not.to.equal(NaN.toString());
      } else if (index == 5) {
        expect(element.text()).to.contain("VIEW");
      }
    });
    cy.get("tbody td a").should(
      "have.attr",
      "href",
      `/companies/${nameOfCompanyAlpha}-Mock-Company-Id/frameworks/${dataTypeOfDatasetForAlpha}/${nameOfCompanyAlpha}-Mock-Data-Id`
    );
  });

  it("Validates the layout of the table header", () => {
    prepareSimpleDatasetOverviewTable([]);
    const expectedHeaders = ["COMPANY", "DATA FRAMEWORK", "SUBMISSION DATE", "REPORTING PERIOD", "STATUS"];
    expectedHeaders.forEach((value) => {
      cy.get(`table th:contains(${value})`).should("exist");
    });
    cy.get("th").each((element) => {
      if (!expectedHeaders.includes(element.text())) {
        expect(element.html()).to.contain("<input");
      }
    });
  });

  it("Check if search filter works as expected", () => {
    const someSearchStringThatMatchesNoCompany = "XXXXXXXXXXXXXXXXXXXXXXXXXXXXXXX123123123";
    prepareSimpleDatasetOverviewTable([datasetTableInfoMockForAlpha, datasetTableInfoMockForBeta]);
    cy.get("td").contains(nameOfCompanyAlpha).should("exist");
    cy.get("td").contains(nameOfCompanyBeta).should("exist");
    cy.get("input").type(nameOfCompanyAlpha.substring(3, 9));
    cy.get("td").contains(nameOfCompanyAlpha).should("exist");
    cy.get("td").contains(nameOfCompanyBeta).should("not.exist");
    cy.get("input").clear(); // empty input field
    cy.get("td").contains(nameOfCompanyAlpha).should("exist");
    cy.get("td").contains(nameOfCompanyBeta).should("exist");
    cy.get("input").type(nameOfCompanyBeta.substring(2, 9));
    cy.get("td").contains(nameOfCompanyAlpha).should("not.exist");
    cy.get("td").contains(nameOfCompanyBeta).should("exist");
    cy.get("input").type(someSearchStringThatMatchesNoCompany);
    cy.get("td").contains(nameOfCompanyAlpha).should("not.exist");
    cy.get("td").contains(nameOfCompanyBeta).should("not.exist");
  });
});<|MERGE_RESOLUTION|>--- conflicted
+++ resolved
@@ -53,11 +53,7 @@
 
   it("Check if the table rows look as expected", () => {
     prepareSimpleDatasetOverviewTable([datasetTableInfoMockForAlpha]);
-<<<<<<< HEAD
-    const expectedRowContents = [nameOfCompanyAlpha, humanizeString(dataTypeOfDatasetForAlpha), `2023`, "APPROVED"];
-=======
     const expectedRowContents = [nameOfCompanyAlpha, humanizeString(dataTypeOfDatasetForAlpha), "2023", "APPROVED"];
->>>>>>> c7e8ef56
     cy.get("tbody td").should((elements) => {
       expect(elements.length).to.equal(6);
     });
