--- conflicted
+++ resolved
@@ -22,7 +22,7 @@
               data: {
                 portfolio: portfolioFixture,
               },
-              close: cy.stub(),
+              close: cy.stub().as('dialogRefClose'),
             },
           },
           getKeycloakPromise: () => Promise.resolve(minimalKeycloakMock({})),
@@ -75,7 +75,6 @@
     });
   });
 
-<<<<<<< HEAD
   it('renders notification frequency Select and updates value on change', function () {
     cy.get('[data-test="activateMonitoringToggle"]').click();
     cy.get('[data-test="notification-options"]').should('exist');
@@ -94,7 +93,8 @@
     cy.get('[data-test="frameworkSelection"] [data-test="valuesOnlySwitch"] input').each(($el) => {
       cy.wrap($el).should('be.disabled');
     });
-=======
+  });
+
   it('toggles time window threshold on and off', function () {
     cy.get('[data-test="activateMonitoringToggle"]').click();
 
@@ -125,6 +125,5 @@
     cy.get('[data-test="saveChangesButton"]').click();
 
     cy.wait('@patchMonitoring').its('request.body.timeWindowThreshold').should('be.undefined');
->>>>>>> 7ab0097e
   });
 });