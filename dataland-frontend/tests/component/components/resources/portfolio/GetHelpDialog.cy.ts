--- conflicted
+++ resolved
@@ -22,13 +22,7 @@
 
     cy.get('#get-help-message').type('I need help with finding identifiers.');
     cy.get('#get-help-message').should('have.value', 'I need help with finding identifiers.');
-
-<<<<<<< HEAD
     cy.get('.send-button').should('not.be.disabled');
-=======
-    // Validate that the send button is enabled
-    cy.get('[data-test="send-help-request-button"]').should('not.be.disabled');
->>>>>>> ac34bf1c
   });
 
   it('Should show an error message if required fields are missing', () => {
@@ -45,15 +39,8 @@
     cy.get('#get-help-topic').click();
     cy.contains('Find company identifiers').click();
     cy.get('#get-help-message').type('I need help with finding identifiers.');
-
-<<<<<<< HEAD
     cy.get('.send-button').click();
-=======
-    // Send the email
-    cy.get('[data-test="send-help-request-button"]').click();
->>>>>>> ac34bf1c
     cy.wait('@sendSupportRequest');
-
     cy.get('.p-message-success').should('contain.text', 'Thank you for contacting us. We have received your request.');
   });
 
@@ -66,15 +53,8 @@
     cy.get('#get-help-topic').click();
     cy.contains('Other topic').click();
     cy.get('#get-help-message').type('This is a test message.');
-
-<<<<<<< HEAD
     cy.get('.send-button').click();
-=======
-    // Attempt to send the email
-    cy.get('[data-test="send-help-request-button"]').click();
->>>>>>> ac34bf1c
     cy.wait('@sendSupportRequest');
-
     cy.get('.p-message-error').should('contain.text', 'Request failed with status code 500');
   });
 
