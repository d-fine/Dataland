import { type FixtureData, getPreparedFixture } from "@sharedUtils/Fixtures";
import {
  type DataMetaInformation,
  type DataAndMetaInformationSfdrData,
  DataTypeEnum,
  QaStatus,
  type SfdrData,
} from "@clients/backend";

import { convertDataModelToMLDTConfig } from "@/components/resources/dataTable/conversion/MultiLayerDataTableConfigurationConverter";
import { sfdrDataModel } from "@/components/resources/frameworkDataSearch/sfdr/SfdrDataModel";
import { type MLDTConfig } from "@/components/resources/dataTable/MultiLayerDataTableConfiguration";
import {
  mountMLDTFrameworkPanelFromFakeFixture,
  mountMLDTFrameworkPanel,
} from "@ct/testUtils/MultiLayerDataTableComponentTestUtils";
import { getCellValueContainer } from "@sharedUtils/components/resources/dataTable/MultiLayerDataTableTestUtils";

describe("Component tests for SfdrPanel", () => {
  let preparedFixtures: Array<FixtureData<SfdrData>>;
  const sfdrDisplayConfiguration = convertDataModelToMLDTConfig(sfdrDataModel) as MLDTConfig<SfdrData>;
  before(function () {
    cy.fixture("CompanyInformationWithSfdrPreparedFixtures").then(function (jsonContent) {
      preparedFixtures = jsonContent as Array<FixtureData<SfdrData>>;
    });
  });

  it("Check SFDR view page for company with one SFDR data set works and displays the fiscal year end correctly", () => {
    const preparedFixture = getPreparedFixture("companyWithOneFilledSfdrSubcategory", preparedFixtures);
    const sfdrData = preparedFixture.t;
    mountMLDTFrameworkPanelFromFakeFixture(DataTypeEnum.Sfdr, sfdrDisplayConfiguration, [preparedFixture]);

    getCellValueContainer("Fiscal Year End").should("contain.text", sfdrData.general.general.fiscalYearEnd);
  });

  /**
   * This functions imitates an api response of the /data/sfdr/companies/mock-company-id endpoint
   * to include 6 active Sfdr datasets from different years to test the simultaneous display of multiple Sfdr
   * datasets (constructed datasets range from 2023 to 2028)
   * @param baseDataset the SFDR dataset used as a basis for constructing the 6 mocked ones
   * @returns a mocked api response
   */
  function constructCompanyApiResponseForSfdrSixYears(baseDataset: SfdrData): DataAndMetaInformationSfdrData[] {
    const sfdrDatasets: DataAndMetaInformationSfdrData[] = [];
    for (let i = 0; i < 6; i++) {
      const reportingYear = 2023 + i;
      const fiscalYearEnd = `${reportingYear}-01-01`;
      const sfdrData = structuredClone(baseDataset);
      sfdrData.general.general.fiscalYearEnd = fiscalYearEnd;
      const metaData: DataMetaInformation = {
        dataId: `dataset-${i}`,
        reportingPeriod: reportingYear.toString(),
        qaStatus: QaStatus.Accepted,
        currentlyActive: true,
        dataType: DataTypeEnum.Sfdr,
        companyId: "mock-company-id",
        uploadTime: 0,
        uploaderUserId: "mock-uploader-id",
      };

      sfdrDatasets.push({
        metaInfo: metaData,
        data: sfdrData,
      });
    }
    return sfdrDatasets;
  }

  it("Check SFDR view page for company with six SFDR datasets reported in different years", () => {
    const preparedFixture = getPreparedFixture("companyWithOneFilledSfdrSubcategory", preparedFixtures);
    const mockedData = constructCompanyApiResponseForSfdrSixYears(preparedFixture.t);
    mountMLDTFrameworkPanel(DataTypeEnum.Sfdr, sfdrDisplayConfiguration, mockedData);
    getCellValueContainer("Fiscal Year End", 5).should("contain.text", "2023-01-01");

    for (let indexOfColumn = 0; indexOfColumn < 6; indexOfColumn++) {
      cy.get(`th[data-dataset-index=${indexOfColumn}]`).should("contain.text", (2028 - indexOfColumn).toString());
    }
  });

  it("Check SFDR view page for a dataset which has null values", () => {
    const preparedFixture = getPreparedFixture("sfdr-a-lot-of-nulls", preparedFixtures);

    mountMLDTFrameworkPanelFromFakeFixture(DataTypeEnum.Sfdr, sfdrDisplayConfiguration, [preparedFixture]);

<<<<<<< HEAD
=======
    cy.contains("span", "2023-01-01").should("exist");
>>>>>>> 9753bf32
    cy.contains("td.headers-bg", "Data Date").should("exist");
  });
});<|MERGE_RESOLUTION|>--- conflicted
+++ resolved
@@ -82,10 +82,7 @@
 
     mountMLDTFrameworkPanelFromFakeFixture(DataTypeEnum.Sfdr, sfdrDisplayConfiguration, [preparedFixture]);
 
-<<<<<<< HEAD
-=======
     cy.contains("span", "2023-01-01").should("exist");
->>>>>>> 9753bf32
     cy.contains("td.headers-bg", "Data Date").should("exist");
   });
 });