--- conflicted
+++ resolved
@@ -99,45 +99,13 @@
       });
     });
 
-<<<<<<< HEAD
     describe("Tests cases for when 'certificate' is in the field name", () => {
       it("'Certified' with a link to the document should be displayed if a certificate is provided and the value is Yes", () => {
         const datapoint: BaseDataPointYesNoNa = {
           value: YesNoNa.Yes,
           dataSource: {
-            name: "Hello",
-            reference: "TestReference",
-=======
-    it("'Uncertified' should be displayed if no certificate is provided and the value is No", () => {
-      const datapoint: BaseDataPointYesNoNa = {
-        value: YesNoNa.No,
-      };
-      const dataset = { data: datapoint };
-      const value = yesNoValueGetterFactory("data", field)(dataset);
-      expect(value).to.deep.equal(<MLDTDisplayValue<MLDTDisplayComponents.StringDisplayComponent>>{
-        displayComponent: MLDTDisplayComponents.StringDisplayComponent,
-        displayValue: "Uncertified",
-      });
-    });
-
-    it("'Certified' with a link to the document should be displayed if a certificate is provided and the value is Yes", () => {
-      const datapoint: BaseDataPointYesNoNa = {
-        value: YesNoNa.Yes,
-        dataSource: {
-          fileName: "Hello",
-          fileReference: "TestReference",
-        },
-      };
-      const dataset = { data: datapoint };
-      const value = yesNoValueGetterFactory("data", field)(dataset);
-      expect(value).to.deep.equal(<MLDTDisplayValue<MLDTDisplayComponents.DocumentLinkDisplayComponent>>{
-        displayComponent: MLDTDisplayComponents.DocumentLinkDisplayComponent,
-        displayValue: {
-          label: "Certified",
-          reference: {
-            fileName: "Hello",
-            fileReference: "TestReference",
->>>>>>> c5f9f1a1
+              fileName: "Hello",
+              fileReference: "TestReference",
           },
         };
         const dataset = { data: datapoint };
@@ -147,8 +115,8 @@
           displayValue: {
             label: "Certified",
             reference: {
-              name: "Hello",
-              reference: "TestReference",
+                fileName: "Hello",
+                fileReference: "TestReference",
             },
           },
         });
