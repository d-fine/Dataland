import ShowMultipleReportsBanner from '@/components/resources/frameworkDataSearch/ShowMultipleReportsBanner.vue';
import { minimalKeycloakMock } from '@ct/testUtils/Keycloak';
import {
  Activity,
  type CurrencyDataPoint,
  DataTypeEnum,
  type EuTaxonomyActivity,
  type EuTaxonomyAlignedActivity,
  type EutaxonomyNonFinancialsCapex,
  type EutaxonomyNonFinancialsData,
} from '@clients/backend';
import { assertDefined } from '@/utils/TypeScriptUtils';
import { roundNumber } from '@/utils/NumberConversionUtils';
import { formatAmountWithCurrency } from '@/utils/Formatter';
import { mountMLDTFrameworkPanelFromFakeFixture } from '@ct/testUtils/MultiLayerDataTableComponentTestUtils';
import { eutaxonomyNonFinancialsViewConfiguration } from '@/frameworks/eutaxonomy-non-financials/ViewConfig';
import { type FixtureData } from '@sharedUtils/Fixtures';
import {
  getCellValueContainer,
  getSectionHead,
} from '@sharedUtils/components/resources/dataTable/MultiLayerDataTableTestUtils';
import { runFunctionBlockWithinPrimeVueModal } from '@sharedUtils/ElementChecks';
import { humanizeStringOrNumber } from '@/utils/StringFormatter';
import { getMountingFunction } from '@ct/testUtils/Mount';

describe('Component test for the Eu-Taxonomy-Non-Financials view page', () => {
  let fixturesForTests: FixtureData<EutaxonomyNonFinancialsData>[];

  let betaCapex: EutaxonomyNonFinancialsCapex;

  let gammaCapex: EutaxonomyNonFinancialsCapex;
  let gammaCapexFirstAlignedActivity: EuTaxonomyAlignedActivity;
  let gammaCapexFirstNonAlignedActivity: EuTaxonomyActivity;
  let gammaCapexTotalAmount: CurrencyDataPoint;

  before(function () {
    cy.fixture('CompanyInformationWithEutaxonomyNonFinancialsPreparedFixtures.json').then(
      (preparedFixtures: FixtureData<EutaxonomyNonFinancialsData>[]) => {
        fixturesForTests = preparedFixtures.filter((it) =>
          [
            'all-fields-defined-for-eu-taxo-non-financials-alpha',
            'all-fields-defined-for-eu-taxo-non-financials-beta',
            'all-fields-defined-for-eu-taxo-non-financials-gamma',
          ].includes(it.companyInformation.companyName)
        );

        const revenueOfDatasetAlphaTotalAmount = assertDefined(fixturesForTests[0].t.revenue?.totalAmount);
        revenueOfDatasetAlphaTotalAmount.value = 0;
        revenueOfDatasetAlphaTotalAmount.currency = 'EUR';

        betaCapex = assertDefined(fixturesForTests[1].t.capex);

        gammaCapex = assertDefined(fixturesForTests[2].t.capex);
        const gammaCapexAlignedActivities = assertDefined(gammaCapex.alignedActivities);
        if (gammaCapexAlignedActivities.value!.length < 1) {
          throw new Error(
            'Aligned activities list for capex of gamma dataset needs at least one element for this test to make sense.'
          );
        }
        gammaCapexFirstAlignedActivity = gammaCapexAlignedActivities.value![0];
        gammaCapexFirstAlignedActivity.activityName = Activity.Afforestation;
        gammaCapexFirstAlignedActivity.substantialContributionToClimateChangeAdaptationInPercent = 0;

        const gammaCapexNonAlignedActivities = assertDefined(gammaCapex.nonAlignedActivities);
        if (gammaCapexNonAlignedActivities.value!.length < 1) {
          throw new Error(
            'Non-Aligned activities list for capex of gamma dataset needs at least one element for this test to make sense.'
          );
        }
        gammaCapexFirstNonAlignedActivity = gammaCapexNonAlignedActivities.value![0];
        gammaCapexFirstNonAlignedActivity.activityName = Activity.Education;
        assertDefined(gammaCapexFirstNonAlignedActivity.share).relativeShareInPercent = 0;

        gammaCapexTotalAmount = assertDefined(gammaCapex.totalAmount);
      }
    );
  });

  it('Check if the view page for non-financials displays data correctly in its custom fields', () => {
    mountMLDTFrameworkPanelFromFakeFixture(
      DataTypeEnum.EutaxonomyNonFinancials,
      eutaxonomyNonFinancialsViewConfiguration,
      fixturesForTests
    ).then(() => {
      const betaTotalAlignedCapexPercentage = roundNumber(
        assertDefined(betaCapex.alignedShare?.relativeShareInPercent?.value),
        2
      );
      const gammaCapexTotalAmountFormattedString = formatAmountWithCurrency({
        amount: assertDefined(gammaCapexTotalAmount.value),
        currency: assertDefined(gammaCapexTotalAmount.currency),
      });
      const gammaTotalAlignedCapexAbsoluteShareString = formatAmountWithCurrency({
        amount: assertDefined(gammaCapex.alignedShare?.absoluteShare?.value),
        currency: assertDefined(gammaCapex.alignedShare?.absoluteShare?.currency),
      });
      const gammaContributionToClimateChangeMitigation = roundNumber(
<<<<<<< HEAD
        assertDefined(gammaCapex.substantialContributionToClimateChangeMitigationInPercentEligible),
=======
        assertDefined(gammaCapex.substantialContributionToClimateChangeMitigationInPercent?.value),
>>>>>>> f99e873c
        2
      );
      getSectionHead('Revenue').should('exist');
      getCellValueContainer('Total Amount', 0)
        .invoke('text')
        .should('match', /^0\s*EUR\s.*/);
      getSectionHead('Revenue').click();

      getCellValueContainer('Relative Share in Percent', 1)
        .invoke('text')
        .should('contains', `${betaTotalAlignedCapexPercentage} %`);

      getCellValueContainer('Absolute Share', 2)
        .invoke('text')
        .should('contains', `${gammaTotalAlignedCapexAbsoluteShareString}`);
      getCellValueContainer('Substantial Contribution to Climate Change Mitigation In Percent - Eligible', 2)
        .invoke('text')
        .should('contains', `${gammaContributionToClimateChangeMitigation} %`);
      getCellValueContainer('Total Amount', 2)
        .invoke('text')
        .should('match', new RegExp(`^${gammaCapexTotalAmountFormattedString}\\s.*$`));
      getCellValueContainer('Total Amount', 2).first().click();
      runFunctionBlockWithinPrimeVueModal(() => {
        cy.contains('td', gammaCapexTotalAmountFormattedString).should('exist');
        cy.contains('td', assertDefined(humanizeStringOrNumber(gammaCapexTotalAmount.quality))).should('exist');
        cy.contains('td', assertDefined(gammaCapexTotalAmount.comment).toString()).should('exist');
        cy.get(`span[data-test="Report-Download-${assertDefined(gammaCapexTotalAmount.dataSource).fileName}"]`).should(
          'exist'
        );
      });
      cy.get('body').type('{esc}');

      getCellValueContainer('Aligned Activities', 2).find('a[data-test=activityLink]').first().click();
      runFunctionBlockWithinPrimeVueModal(() => {
        cy.get('tr')
          .contains('td', assertDefined(gammaCapexFirstAlignedActivity.activityName))
          .nextAll()
          .eq(4)
          .invoke('text')
          .should('match', /^0 %$/);
      });
      cy.get('body').type('{esc}');

      getCellValueContainer('Non-Aligned Activities', 2).find('a[data-test=activityLink]').first().click();
      runFunctionBlockWithinPrimeVueModal(() => {
        cy.get('tr')
          .contains('td', assertDefined(gammaCapexFirstNonAlignedActivity.activityName))
          .nextAll()
          .eq(2)
          .invoke('text')
          .should(
            'match',
            new RegExp(`^${assertDefined(gammaCapexFirstNonAlignedActivity.share).relativeShareInPercent}\\s.*$`)
          );
      });
    });
  });

  it('Checks if the reports banner and the corresponding modal is properly displayed', () => {
    const allReportingPeriods = fixturesForTests.map((it) => it.reportingPeriod);
    const allReports = fixturesForTests.map((it) => assertDefined(it.t.general?.referencedReports));
    const expectedLatestReportingPeriod = allReportingPeriods[0];
    const nameOfFirstReportOfExpectedLatestReportingPeriod = Object.keys(allReports[0])[0];
    getMountingFunction({
      keycloak: minimalKeycloakMock(),
      dialogOptions: {
        mountWithDialog: true,
        propsToPassToTheMountedComponent: {
          reports: allReports,
          reportingPeriods: allReportingPeriods,
        },
      },
    })(ShowMultipleReportsBanner).then(() => {
      cy.get(`[data-test="frameworkNewDataTableTitle"`).contains(
        `Data extracted from the company report. Company Reports (${expectedLatestReportingPeriod})`
      );
      cy.get(`[data-test="report-link-${nameOfFirstReportOfExpectedLatestReportingPeriod}"]`);

      cy.get(`[data-test="previousReportsLinkToModal"]`).contains('Previous years reports').click();

      runFunctionBlockWithinPrimeVueModal(() => {
        for (let i = 0; i < fixturesForTests.length; i++) {
          const reportingPeriodOfDataset = allReportingPeriods[i];
          const reportsForDataset = allReports[i];

          if (reportingPeriodOfDataset != expectedLatestReportingPeriod) {
            cy.get(`[data-test="previousReportsList"]`).contains(`Company Reports (${reportingPeriodOfDataset})`);
            for (const reportKey in reportsForDataset) {
              cy.get(`[data-test='report-link-${reportKey}']`).first().click();
              cy.get(`[data-test='Report-Download-${reportKey}']`).contains(reportKey);
              cy.get('button[data-pc-section="closebutton"]').last().click();
            }
          }
        }
      });
    });
  });
});<|MERGE_RESOLUTION|>--- conflicted
+++ resolved
@@ -95,11 +95,7 @@
         currency: assertDefined(gammaCapex.alignedShare?.absoluteShare?.currency),
       });
       const gammaContributionToClimateChangeMitigation = roundNumber(
-<<<<<<< HEAD
-        assertDefined(gammaCapex.substantialContributionToClimateChangeMitigationInPercentEligible),
-=======
-        assertDefined(gammaCapex.substantialContributionToClimateChangeMitigationInPercent?.value),
->>>>>>> f99e873c
+        assertDefined(gammaCapex.substantialContributionToClimateChangeMitigationInPercentEligible?.value),
         2
       );
       getSectionHead('Revenue').should('exist');
