import { minimalKeycloakMock } from '@ct/testUtils/Keycloak';
import AddMemberDialog from '@/components/resources/companyCockpit/AddUserDialog.vue';

/**
 * Helper to add a user by email
 * @param email - Email of the user to add
 */
function addUser(email: string): void {
  cy.get('.search-input').clear().type(email);
  cy.get('[data-test="select-user-button"]').click();
}

/**
 * Helper to remove the first user in the list
 */
function removeUser(): void {
  cy.get('[data-test="remove-user-button"]').first().click();
}

/**
 * Helper to save changes
 */
function saveChanges(): void {
  cy.get('[data-test="save-changes-button"]').click();
}

describe('AddMemberDialog Component Tests', function () {
  const existingUsers = [{ userId: '1', email: 'existing@test.com', firstName: 'Existing', lastName: 'User' }];

  beforeEach(function () {
    cy.intercept('POST', '**/emails/validation', (req) => {
      const testUsers: Record<string, { statusCode: number; body: unknown }> = {
        'invalid@test.com': {
          statusCode: 400,
          body: { errors: [{ message: 'There is no registered Dataland user with this email address.' }] },
        },
        'existing@test.com': {
          statusCode: 200,
          body: { id: '1', firstName: 'Existing', lastName: 'User', email: 'existing@test.com' },
        },
        'john@doe.com': {
          statusCode: 200,
          body: { id: '2', firstName: 'John', lastName: 'Doe', email: 'john@doe.com' },
        },
        'jane@doe.com': {
          statusCode: 200,
          body: { id: '3', firstName: 'Jane', lastName: 'Doe', email: 'jane@doe.com' },
        },
        'onlyemail@test.com': { statusCode: 200, body: { id: '4', email: 'onlyemail@test.com' } },
        'emptynames@test.com': {
          statusCode: 200,
          body: { id: '5', firstName: '', lastName: '', email: 'emptynames@test.com' },
        },
        'multiword@test.com': {
          statusCode: 200,
          body: { id: '6', firstName: 'Mary Jane', lastName: 'Watson Smith', email: 'multiword@test.com' },
        },
        'singlename@test.com': {
          statusCode: 200,
          body: { id: '7', firstName: 'NoLastName', lastName: '', email: 'singlename@test.com' },
        },
      };

      const response = testUsers[req.body.email as string] || {
        statusCode: 400,
        body: { errors: [{ message: 'Unknown email' }] },
      };

      req.reply(response);
    });

    cy.intercept('POST', '**/company-role-assignments/*/*/*', { statusCode: 200 }).as('assignRole');

    cy.intercept('GET', '/community/emails/company-123/recommended-users', {
      statusCode: 200,
      body: [
        { id: '3', firstName: 'Jane', lastName: 'Doe', email: 'jane@doe.com' },
        { id: '2', firstName: 'John', lastName: 'Doe', email: 'john@doe.com' },
      ],
    }).as('getRecommendedUsers');

    // @ts-ignore
    cy.mountWithPlugins(AddMemberDialog, {
      props: {
        companyId: 'company-123',
        role: 'admin',
        existingUsers,
      },
      keycloak: minimalKeycloakMock({}),
      global: {
        provide: {
          dialogRef: {
            value: {
              close: cy.stub().as('dialogClose'),
            },
          },
          getKeycloakPromise: () => Promise.resolve(minimalKeycloakMock({})),
        },
      },
    });
  });

<<<<<<< HEAD
  /**
   * Helper to add a user by email
   * @param email - Email of the user to add
   */
  function addUser(email: string): void {
    cy.get('.search-input').clear().type(email);
    cy.get('[data-test="select-user-button"]').click();
  }

  /**
   * Helper to remove the first user in the list
   */
  function removeUser(): void {
    cy.get('[data-test="remove-selected-user-button"]').first().click();
  }

  /**
   * Helper to save changes
   */
  function saveChanges(): void {
    cy.get('[data-test="save-changes-button"]').click();
  }

  /**
   * Selects the first suggested user in the Listbox and checks that the 'Selected' tag is visible.
   */
  function selectFirstSuggestedUserAndCheckSuggestedTag(): void {
    cy.get('[data-test="suggested-user-row"]')
      .first()
      .within(() => {
        cy.get('[data-test="select-suggested-user-button"]').click();
        cy.get('[data-test="selected-tag"]').should('be.visible');
      });
  }

=======
>>>>>>> e6c15347
  describe('Initial State and Basic Functionality', function () {
    it('renders empty state and handles basic user operations', function () {
      cy.contains('No users selected').should('be.visible');
      cy.get('[data-test="user-count-tag"]').should('contain', '0 Users');

      addUser('john@doe.com');
      cy.contains('John Doe').should('be.visible');
      cy.contains('john@doe.com').should('be.visible');
      cy.get('[data-test="user-count-tag"]').should('contain', '1 User');

      removeUser();
      cy.contains('No users selected').should('be.visible');
      cy.get('[data-test="user-count-tag"]').should('contain', '0 Users');
    });

    it('handles multiple users and clears input after addition', function () {
      const emails = ['john@doe.com', 'jane@doe.com'];

      for (const email of emails) {
        addUser(email);
      }

      cy.contains('John Doe').should('be.visible');
      cy.contains('Jane Doe').should('be.visible');
      cy.get('[data-test="user-count-tag"]').should('contain', '2 Users');
      cy.get('.search-input').should('have.value', '');
    });
  });

  describe('Input Validation and Error Handling', function () {
    it('handles invalid inputs correctly', function () {
      addUser('invalid@test.com');
      cy.get('[data-test="unknown-user-error"]').should(
        'contain',
        'There is no registered Dataland user with this email address.'
      );
    });

    it('prevents duplicate user selection', function () {
      addUser('existing@test.com');
      cy.get('[data-test="unknown-user-error"]').should('contain', 'already been selected');
      addUser('john@doe.com');
      addUser('john@doe.com');
      cy.get('[data-test="unknown-user-error"]').should('contain', 'already been selected');
    });

    it('clears error message on new validation attempt', function () {
      addUser('invalid@test.com');
      cy.get('[data-test="unknown-user-error"]').should('be.visible');

      addUser('invalid2@test.com');
      cy.get('[data-test="unknown-user-error"]').should('contain', 'Unknown email');
    });
  });

  describe('User Initials Generation', function () {
    const initialTests = [
      { email: 'multiword@test.com', expected: 'MJWS', description: 'multi-word names' },
      { email: 'singlename@test.com', expected: 'N', description: 'single name' },
      { email: 'onlyemail@test.com', expected: 'O', description: 'email when no names provided' },
      { email: 'emptynames@test.com', expected: 'E', description: 'email when names are empty strings' },
    ];

    for (const { email, expected, description } of initialTests) {
      it(`generates initials from ${description}`, function () {
        addUser(email);
        cy.get('[data-test="selected-users-listbox"]').find('[class*="p-tag"]').first().should('contain', expected);
      });
    }
  });

  describe('Save Operations and API Integration', function () {
    it('handles save operations with API calls', function () {
      addUser('john@doe.com');
      addUser('jane@doe.com');
      saveChanges();

      cy.wait('@assignRole');
      cy.get('@assignRole.all').should('have.length', 2);
    });
  });

  describe('Suggested Users Listbox Functionality', function () {
    it('renders suggested users in the Listbox', function () {
      cy.get('[data-test="suggestion-listbox"]').should('exist');
      cy.get('[data-test="suggestion-listbox"]').contains('Jane Doe').should('be.visible');
      cy.get('[data-test="suggestion-listbox"]').contains('John Doe').should('be.visible');
    });

    it('allows selecting a suggested user', function () {
      cy.get('[data-test="selected-user-row"]').should('not.exist');
      selectFirstSuggestedUserAndCheckSuggestedTag();
      cy.get('[data-test="selected-user-row"]').should('contain', 'Jane Doe');
    });

    it('shows the Selected tag and Remove button for already selected users', function () {
      selectFirstSuggestedUserAndCheckSuggestedTag();
      cy.get('[data-test="selected-user-row"]')
        .first()
        .within(() => {
          cy.get('[data-test="remove-selected-user-button"]').click();
        });
    });

    it('removes a selected user from the Listbox, the Select button should appear again in the list of suggested users', function () {
      selectFirstSuggestedUserAndCheckSuggestedTag();
      cy.get('[data-test="selected-user-row"]')
        .first()
        .within(() => {
          cy.get('[data-test="remove-selected-user-button"]').click();
        });
      cy.get('[data-test="suggested-user-row"]')
        .first()
        .within(() => {
          cy.get('[data-test="selected-tag"]').should('not.exist');
          cy.get('[data-test="select-suggested-user-button"]').should('be.visible');
        });
    });
  });
});<|MERGE_RESOLUTION|>--- conflicted
+++ resolved
@@ -1,28 +1,5 @@
 import { minimalKeycloakMock } from '@ct/testUtils/Keycloak';
 import AddMemberDialog from '@/components/resources/companyCockpit/AddUserDialog.vue';
-
-/**
- * Helper to add a user by email
- * @param email - Email of the user to add
- */
-function addUser(email: string): void {
-  cy.get('.search-input').clear().type(email);
-  cy.get('[data-test="select-user-button"]').click();
-}
-
-/**
- * Helper to remove the first user in the list
- */
-function removeUser(): void {
-  cy.get('[data-test="remove-user-button"]').first().click();
-}
-
-/**
- * Helper to save changes
- */
-function saveChanges(): void {
-  cy.get('[data-test="save-changes-button"]').click();
-}
 
 describe('AddMemberDialog Component Tests', function () {
   const existingUsers = [{ userId: '1', email: 'existing@test.com', firstName: 'Existing', lastName: 'User' }];
@@ -100,7 +77,6 @@
     });
   });
 
-<<<<<<< HEAD
   /**
    * Helper to add a user by email
    * @param email - Email of the user to add
@@ -136,8 +112,6 @@
       });
   }
 
-=======
->>>>>>> e6c15347
   describe('Initial State and Basic Functionality', function () {
     it('renders empty state and handles basic user operations', function () {
       cy.contains('No users selected').should('be.visible');
