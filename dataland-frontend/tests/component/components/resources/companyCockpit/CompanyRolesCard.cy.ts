import CompanyRolesCard from '@/components/resources/companyCockpit/CompanyRolesCard.vue';
import { minimalKeycloakMock } from '@ct/testUtils/Keycloak.ts';
import { CompanyRole, type CompanyRoleAssignmentExtended } from '@clients/communitymanager';
import { getMountingFunction } from '@ct/testUtils/Mount.ts';
import { KEYCLOAK_ROLE_ADMIN, KEYCLOAK_ROLE_USER } from '@/utils/KeycloakRoles.ts';

/**
 * Mocks API requests for company role assignments
 * @param roleAssignments the role assignments to return
 */
function mockCompanyRoleAssignments(roleAssignments: CompanyRoleAssignmentExtended[]): void {
  cy.intercept('GET', '**/community/company-role-assignments*', {
    statusCode: 200,
    body: roleAssignments,
  }).as('getRoleAssignments');

  cy.intercept('POST', '**/company-role-assignments/*/*/*', {
    statusCode: 200,
  }).as('assignRole');

  cy.intercept('DELETE', '**/company-role-assignments/*/*/*', {
    statusCode: 200,
  }).as('removeRole');
}

/**
 * Validates that the card displays the correct role information
 * @param expectedTitle the expected card title
 * @param expectedIcon the expected icon class
 */
function validateCardHeader(expectedTitle: string, expectedIcon: string): void {
  cy.get('[data-test="company-roles-card"]').should('exist');
  cy.get('[data-test="company-roles-card"]').should('contain', expectedTitle);
  cy.get(`i.${expectedIcon.replace(' ', '.')}`).should('exist');
}

/**
 * Validates the info message functionality
 * @param expectedInfoText the expected info text content
 */
function validateInfoMessage(expectedInfoText: string): void {
  cy.get('[data-test="info-message"]').should('contain', expectedInfoText);

  cy.get('[data-test="info-message"]').first().find('button').click();
  cy.get('[data-test="info-message"]').should('not.exist');

  cy.get('[data-test="info-icon"]').should('be.visible');

  cy.get('[data-test="info-icon"]').click();
  cy.get('[data-test="info-message"]').should('contain', expectedInfoText);
}

/**
 * Validates the user table row contents
 * @param rowIndex the row index to validate
 * @param user the expected user data
 */
function validateUserTableRow(rowIndex: number, user: CompanyRoleAssignmentExtended): void {
  cy.get('tbody tr')
    .eq(rowIndex)
    .within(() => {
      cy.get('td').eq(0).should('contain', user.firstName);
      cy.get('td').eq(1).should('contain', user.lastName);
      cy.get('td').eq(2).should('contain', user.email);
      cy.get('td').eq(3).should('contain', user.userId);
    });
}

/**
 * Validates button visibility and state
 */
function validateButtonState(buttonState: string): void {
  const shouldExist = buttonState !== 'not visible';
  const shouldBeEnabled = buttonState === 'visible and enabled';

  if (!shouldExist) {
    cy.get('[data-test="dialog-button"]').should('not.exist');
    cy.get('[data-test="add-user-button"]').should('not.exist');
    return;
  }

  cy.get('[data-test="dialog-button"]').should('exist');
  cy.get('[data-test="add-user-button"]').should('exist');

  if (!shouldBeEnabled) {
    cy.get('[data-test="dialog-button"]').and('be.disabled');
    cy.get('[data-test="add-user-button"]').and('be.disabled');
  }
}

const dummyCompanyId = '550e8400-e29b-11d4-a716-446655440000';
const dummyUserId = 'mock-user-id';
const dummyFirstName = 'John';
const dummyLastName = 'Doe';
const dummyEmail = 'john.doe@company.com';
const anotherUserId = 'another-user-id';
const anotherUserEmail = 'jane.smith@company.com';
const anotherUserFirstName = 'Jane';
const anotherUserLastName = 'Smith';

/**
 * Generates a company role assignment for testing
 * @param companyRole the role to assign
 * @param companyId the company ID
 * @param userId the user ID (optional, defaults to dummyUserId)
 * @param email the email (optional, defaults to dummyEmail)
 * @param firstName the first name (optional, defaults to dummyFirstName)
 * @param lastName the last name (optional, defaults to dummyLastName)
 * @returns a mock company role assignment
 */
function generateCompanyRoleAssignment(
  companyRole: CompanyRole,
  companyId: string,
  userId: string = dummyUserId,
  email: string = dummyEmail,
  firstName: string = dummyFirstName,
  lastName: string = dummyLastName
): CompanyRoleAssignmentExtended {
  return {
    companyRole,
    companyId,
    userId,
    firstName,
    lastName,
    email,
  };
}

/**
 * Mounts the CompanyRolesCard component with specified parameters
 * @param role the company role to display
 * @param userRole the current user's role (optional)
 * @param isLoggedIn whether the user is logged in
 * @param keycloakRoles the user's Keycloak roles
 * @returns the mounted component
 */
function mountCompanyRolesCard(
  role: CompanyRole,
  userRole?: CompanyRole | null,
  isLoggedIn: boolean = true,
  keycloakRoles: string[] = []
): Cypress.Chainable {
  return getMountingFunction({
    keycloak: minimalKeycloakMock({
      authenticated: isLoggedIn,
      roles: keycloakRoles,
      userId: dummyUserId,
    }),
  })(CompanyRolesCard, {
    props: {
      companyId: dummyCompanyId,
      role,
      userRole,
    },
  });
}

/**
 * Mounts the Member role card component with Company Owner privileges or with custom role assignments
 * @param userRole The role of the user mounting the card
 * @param roleOfCard The role to display on the card (default: CompanyRole.Analyst)
 * @param existingCompanyRoleAssignments Optional: existing role assignments to use instead of default
 */
function mountCardAs(
  userRole: CompanyRole = CompanyRole.CompanyOwner,
  roleOfCard: CompanyRole = CompanyRole.Analyst,
  existingCompanyRoleAssignments?: CompanyRoleAssignmentExtended[]
): void {
  const roleAssignments = existingCompanyRoleAssignments ?? [generateCompanyRoleAssignment(roleOfCard, dummyCompanyId)];
  mockCompanyRoleAssignments(roleAssignments);
  mountCompanyRolesCard(roleOfCard, userRole);
  cy.wait('@getRoleAssignments');
}

/**
 * Validates empty user table
 */
function validateEmptyUserTable(): void {
  cy.get('table').should('exist');
  cy.get('table').contains(dummyFirstName).should('not.exist');
  cy.get('table').contains(dummyLastName).should('not.exist');
  cy.get('table').contains(dummyEmail).should('not.exist');
  cy.get('table').contains(dummyUserId).should('not.exist');
}

/**
 * Validates the user table contents
 * @param expectedUsers array of expected user data
 */
function validateUserTable(expectedUsers: CompanyRoleAssignmentExtended[]): void {
  if (expectedUsers.length === 0) {
    validateEmptyUserTable();
    return;
  }

  cy.get('table').should('exist');
  for (const [index, user] of expectedUsers.entries()) {
    validateUserTableRow(index, user);
  }
}

describe('Company Roles Card Tests', () => {
  before(function () {
    cy.clearLocalStorage();
  });

  const roleDisplayCases = [
    {
      role: CompanyRole.CompanyOwner,
      expectedTitle: 'Company Owners',
      expectedIcon: 'pi pi-crown',
      expectedInfo:
        'Company owners can create and edit datasets of their company and promote other users to Uploader or Company Owner.',
    },
    {
      role: CompanyRole.Admin,
      expectedTitle: 'Admins',
      expectedIcon: 'pi pi-shield',
      expectedInfo: 'The User Admin has the rights to add or remove other user admins and members',
    },
    {
      role: CompanyRole.Analyst,
      expectedTitle: 'Analysts',
      expectedIcon: 'pi pi-users',
<<<<<<< HEAD
      expectedInfo: 'Analysts have the ability to request unlimited data',
=======
      expectedInfo: 'Analysts can create requests and use active portfolio monitoring.',
>>>>>>> 8d2537ab
    },
    {
      role: CompanyRole.DataUploader,
      expectedTitle: 'Uploaders',
      expectedIcon: 'pi pi-cloud-upload',
      expectedInfo: 'Uploaders can create and edit datasets of their company.',
    },
  ];

  for (const { role, expectedTitle, expectedIcon, expectedInfo } of roleDisplayCases) {
    it(`displays ${expectedTitle} role card correctly`, () => {
      mountCardAs(undefined, role);
      validateCardHeader(expectedTitle, expectedIcon);
      validateInfoMessage(expectedInfo);
    });

    it('displays users in the role correctly', () => {
      const roleAssignments = [
        generateCompanyRoleAssignment(CompanyRole.Analyst, dummyCompanyId),
        generateCompanyRoleAssignment(
          CompanyRole.Analyst,
          dummyCompanyId,
          anotherUserId,
          anotherUserEmail,
          anotherUserFirstName,
          anotherUserLastName
        ),
      ];

      mountCardAs(undefined, undefined, roleAssignments);
      validateUserTable(roleAssignments);
    });

    it('shows empty state when no users have the role', () => {
      mountCardAs(undefined, undefined, []);
      validateUserTable([]);
      cy.get('[data-test="add-user-button"]').should('exist');
    });
  }

  const permissionTestCases: {
    allowedRoles: CompanyRole[];
    userRole: CompanyRole | null;
    keycloakRoles: string[];
  }[] = [
    {
      allowedRoles: Object.values(CompanyRole) as CompanyRole[],
      userRole: CompanyRole.CompanyOwner,
      keycloakRoles: [],
    },
    {
      allowedRoles: [CompanyRole.Analyst, CompanyRole.Admin],
      userRole: CompanyRole.Admin,
      keycloakRoles: [],
    },
    {
      allowedRoles: [],
      userRole: CompanyRole.Analyst,
      keycloakRoles: [],
    },
    {
      allowedRoles: [],
      userRole: CompanyRole.DataUploader,
      keycloakRoles: [],
    },
    {
      allowedRoles: Object.values(CompanyRole) as CompanyRole[],
      userRole: null,
      keycloakRoles: [KEYCLOAK_ROLE_ADMIN],
    },
    {
      allowedRoles: [],
      userRole: null,
      keycloakRoles: [KEYCLOAK_ROLE_USER],
    },
  ];

  /**
   * Determines the expected button state based on permissions
   */
  function getButtonState(testCase: (typeof permissionTestCases)[0], role: CompanyRole): string {
    const shouldExistAndBeEnabled = testCase.allowedRoles.includes(role);
    const shouldBeDisabled = !shouldExistAndBeEnabled && testCase.allowedRoles.length > 0;

    if (shouldExistAndBeEnabled) return 'visible and enabled';
    if (shouldBeDisabled) return 'visible and disabled';
    return 'not visible';
  }

  /**
   * Gets a user-friendly label for the test case
   */
  function getUserRoleLabel(testCase: (typeof permissionTestCases)[0]): string {
    if (testCase.userRole !== null) return testCase.userRole;
    if (testCase.keycloakRoles.includes(KEYCLOAK_ROLE_ADMIN)) return 'Global Admin';
    if (testCase.keycloakRoles.includes(KEYCLOAK_ROLE_USER)) return 'Global User';
    return 'Unknown';
  }

  const permissionScenarios = permissionTestCases.flatMap((testCase) =>
    Object.values(CompanyRole).map((role) => ({ testCase, role }))
  );

  for (const { testCase, role } of permissionScenarios) {
    const buttonState = getButtonState(testCase, role as CompanyRole);
    const userRoleLabel = getUserRoleLabel(testCase);

    it(`As a ${userRoleLabel} on the ${role} card, the Add User button should be ${buttonState}`, () => {
      mockCompanyRoleAssignments([generateCompanyRoleAssignment(role as CompanyRole, dummyCompanyId)]);
      mountCompanyRolesCard(role as CompanyRole, testCase.userRole, true, testCase.keycloakRoles);
      cy.wait('@getRoleAssignments');

      validateButtonState(buttonState);
    });
  }

  it('opens row menu when ellipsis button is clicked', () => {
    mountCardAs();

    cy.get('[data-test="dialog-button"]').click();
    cy.get('[role="menu"]').should('be.visible');
    cy.get('[data-test="dialog-menu"]').should('contain', 'Change User’s Role');
    cy.get('[data-test="dialog-menu"]').should('contain', 'Remove User');
  });

  it('opens change role dialog when menu item is clicked', () => {
    mountCardAs();

    cy.get('[data-test="dialog-button"]').click();
    cy.get('[data-test="dialog-menu"]').contains('Change User’s Role').click();

    cy.get('[role="dialog"]').should('contain', 'Change Role');
    cy.get('[role="dialog"]').should('contain', `${dummyFirstName} ${dummyLastName}, ${dummyEmail}`);
    cy.get('[role="listbox"]').should('exist');
  });

  it('disables current role in change role dialog', () => {
    mountCardAs();

    cy.get('[data-test="dialog-button"]').click();
    cy.get('[data-test="dialog-menu"]').contains('Change User’s Role').click();
    cy.get('[role="listbox"]').within(() => {
      cy.contains('[role="option"]', 'Analysts').should('have.class', 'p-disabled');
    });
  });

  it('emits users-changed event after successful role change', () => {
    const roleAssignments = [generateCompanyRoleAssignment(CompanyRole.Analyst, dummyCompanyId)];
    mockCompanyRoleAssignments(roleAssignments);
    mountCompanyRolesCard(CompanyRole.Analyst, CompanyRole.CompanyOwner).then(({ wrapper }) => {
      cy.wait('@getRoleAssignments');
      cy.get('[data-test="dialog-button"]').click();
      cy.get('[data-test="dialog-menu"]').contains('Change User’s Role').click();
      cy.get('[role="option"]').contains('Admins').click();
      cy.get('[data-test="change-role-button"]').click();
      cy.get('[data-test="confirm-self-role-change-button"]').click();
      cy.wait('@assignRole').then(() => {
        cy.wrap(wrapper.emitted()).should('have.property', 'users-changed');
      });
    });
  });
});<|MERGE_RESOLUTION|>--- conflicted
+++ resolved
@@ -222,11 +222,7 @@
       role: CompanyRole.Analyst,
       expectedTitle: 'Analysts',
       expectedIcon: 'pi pi-users',
-<<<<<<< HEAD
-      expectedInfo: 'Analysts have the ability to request unlimited data',
-=======
       expectedInfo: 'Analysts can create requests and use active portfolio monitoring.',
->>>>>>> 8d2537ab
     },
     {
       role: CompanyRole.DataUploader,
