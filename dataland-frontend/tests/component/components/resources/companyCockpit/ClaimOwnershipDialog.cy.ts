// @ts-nocheck
import ClaimOwnershipDialog from '@/components/resources/companyCockpit/ClaimOwnershipDialog.vue';
import { minimalKeycloakMock } from '@ct/testUtils/Keycloak';

describe('Component test for ClaimOwnershipPanel', () => {
  beforeEach(() => {
    const mockApiResponse = { status: 200 };
<<<<<<< HEAD
    cy.intercept("**/company-ownership/*", mockApiResponse);
=======
    cy.intercept('**/data-ownership-request?**', mockApiResponse);
>>>>>>> e37e1ee5
  });
  it('ClaimOwnershipPanel component first page works correctly', () => {
    cy.mountWithPlugins(ClaimOwnershipDialog, {
      data() {
        return {
          dialogIsVisible: true,
          companyName: 'TestClaimOwnershipDialogMessage',
          companyId: 'a8e513b8-c711-4dc0-915b-678c7758523d',
        };
      },
      keycloak: minimalKeycloakMock({}),
    }).then(() => {
      cy.get('#claimOwnerShipDialog').should('exist').should('be.visible');
      cy.get("[data-test='claimOwnershipDialogMessage']").should(
        'contain.text',
        'Are you responsible for the datasets of TestClaimOwnershipDialogMessage? Claim dataset ownership in order to ensure high'
      );

      cy.get("textarea[name='claimOwnershipMessage']")
        .type('THIS IS A TEST MESSAGE')
        .should('have.value', 'THIS IS A TEST MESSAGE');

      cy.get('.p-dialog-footer .p-button-label').should('contain.text', 'SUBMIT');

      cy.get('.p-dialog-footer button').click();
    });
  });
  it('ClaimOwnershipPanel component second page works correctly', () => {
    cy.mountWithPlugins(ClaimOwnershipDialog, {
      data() {
        return {
          dialogIsVisible: true,
          companyName: 'TestClaimOwnershipDialogMessage',
          companyId: 'a8e513b8-c711-4dc0-915b-678c7758523d',
          claimIsSubmitted: true,
        };
      },
      keycloak: minimalKeycloakMock({}),
    }).then(({ wrapper }) => {
      cy.get("[data-test='claimOwnershipDialogSubmittedMessage']").should(
        'contain.text',
        'We will reach out to you soon via email.'
      );
      cy.get('.p-dialog-footer .p-button-label').should('contain.text', 'CLOSE');

      cy.get('.p-dialog-footer button')
        .click()
        .then(() => {
          expect(wrapper.emitted('closeDialog'));
        });
    });
  });
  it('ClaimOwnershipPanel component page works correctly when closed', () => {
    cy.mountWithPlugins(ClaimOwnershipDialog, {
      data() {
        return {
          dialogIsVisible: false,
        };
      },
      keycloak: minimalKeycloakMock({}),
    }).then(() => {
      cy.get('#claimOwnerShipDialog').should('not.exist');
    });
  });
});<|MERGE_RESOLUTION|>--- conflicted
+++ resolved
@@ -5,11 +5,7 @@
 describe('Component test for ClaimOwnershipPanel', () => {
   beforeEach(() => {
     const mockApiResponse = { status: 200 };
-<<<<<<< HEAD
-    cy.intercept("**/company-ownership/*", mockApiResponse);
-=======
-    cy.intercept('**/data-ownership-request?**', mockApiResponse);
->>>>>>> e37e1ee5
+    cy.intercept('**/company-ownership/*', mockApiResponse);
   });
   it('ClaimOwnershipPanel component first page works correctly', () => {
     cy.mountWithPlugins(ClaimOwnershipDialog, {
