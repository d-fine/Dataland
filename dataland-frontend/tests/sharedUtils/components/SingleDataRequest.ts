import { DataTypeEnum } from "@clients/backend";
<<<<<<< HEAD
import { selectItemFromDropdownByValue } from "@sharedUtils/Dropdown";
=======
import { ARRAY_OF_FRAMEWORKS_WITH_VIEW_PAGE } from "@/utils/Constants";
>>>>>>> 2bd3f9ff

export const singleDataRequestPage = {
  chooseReportingPeriod(reportingPeriod: string = "2023"): void {
    cy.get('[data-test="reportingPeriods"] div[data-test="toggleChipsFormInput"]')
      .should("exist")
      .get('[data-test="toggle-chip"')
      .contains(reportingPeriod)
      .click()
      .parent()
      .should("have.class", "toggled");
    cy.get("div[data-test='reportingPeriods'] p[data-test='reportingPeriodErrorMessage'").should("not.exist");
  },
  chooseFrameworkLksg(): void {
<<<<<<< HEAD
    const numberOfFrameworks = Object.keys(DataTypeEnum).length;
    selectItemFromDropdownByValue(
      cy.get('[data-test="selectFramework"]').should("exist").get('[data-test="datapoint-framework"]'),
      "LkSG",
      true,
    );
    cy.get('[data-test="datapoint-framework"]').get(".p-dropdown-trigger").click();
    cy.get(".p-dropdown-items").find("li").should("have.length", numberOfFrameworks);
    cy.get('[data-test="datapoint-framework"]').get(".p-dropdown-trigger").click();
=======
    const numberOfFrameworks = Object.keys(ARRAY_OF_FRAMEWORKS_WITH_VIEW_PAGE).length;
    cy.get('[data-test="selectFramework"]')
      .should("exist")
      .get('[data-type="select"]')
      .should("exist")
      .click()
      .get('[data-test="datapoint-framework"]')
      .select(DataTypeEnum.Lksg);
    cy.get('[data-test="datapoint-framework"]')
      .children()
      .should("have.length", numberOfFrameworks + 1);
>>>>>>> 2bd3f9ff
  },
};<|MERGE_RESOLUTION|>--- conflicted
+++ resolved
@@ -1,9 +1,6 @@
 import { DataTypeEnum } from "@clients/backend";
-<<<<<<< HEAD
+import { ARRAY_OF_FRAMEWORKS_WITH_VIEW_PAGE } from "@/utils/Constants";
 import { selectItemFromDropdownByValue } from "@sharedUtils/Dropdown";
-=======
-import { ARRAY_OF_FRAMEWORKS_WITH_VIEW_PAGE } from "@/utils/Constants";
->>>>>>> 2bd3f9ff
 
 export const singleDataRequestPage = {
   chooseReportingPeriod(reportingPeriod: string = "2023"): void {
@@ -17,28 +14,14 @@
     cy.get("div[data-test='reportingPeriods'] p[data-test='reportingPeriodErrorMessage'").should("not.exist");
   },
   chooseFrameworkLksg(): void {
-<<<<<<< HEAD
-    const numberOfFrameworks = Object.keys(DataTypeEnum).length;
-    selectItemFromDropdownByValue(
-      cy.get('[data-test="selectFramework"]').should("exist").get('[data-test="datapoint-framework"]'),
-      "LkSG",
-      true,
-    );
-    cy.get('[data-test="datapoint-framework"]').get(".p-dropdown-trigger").click();
-    cy.get(".p-dropdown-items").find("li").should("have.length", numberOfFrameworks);
-    cy.get('[data-test="datapoint-framework"]').get(".p-dropdown-trigger").click();
-=======
     const numberOfFrameworks = Object.keys(ARRAY_OF_FRAMEWORKS_WITH_VIEW_PAGE).length;
-    cy.get('[data-test="selectFramework"]')
-      .should("exist")
-      .get('[data-type="select"]')
-      .should("exist")
-      .click()
-      .get('[data-test="datapoint-framework"]')
-      .select(DataTypeEnum.Lksg);
-    cy.get('[data-test="datapoint-framework"]')
-      .children()
-      .should("have.length", numberOfFrameworks + 1);
->>>>>>> 2bd3f9ff
+      selectItemFromDropdownByValue(
+          cy.get('[data-test="selectFramework"]').should("exist").get('[data-test="datapoint-framework"]'),
+          "LkSG",
+          true,
+      );
+      cy.get('[data-test="datapoint-framework"]').get(".p-dropdown-trigger").click();
+      cy.get(".p-dropdown-items").find("li").should("have.length", numberOfFrameworks);
+      cy.get('[data-test="datapoint-framework"]').get(".p-dropdown-trigger").click();
   },
 };