export const uploadReports = {
  selectFile(filename: string): void {
    cy.get('button[data-test="upload-files-button"]').click();
    cy.get("input[type=file]").selectFile(`../testing/data/documents/${filename}.pdf`, { force: true });
  },
  numberOfReportsToUploadShouldBe(expectedNumberOfReportsToUpload: number): void {
    cy.get('[data-test="report-to-upload-form"]').should("have.length", expectedNumberOfReportsToUpload);
  },
  fillAllReportsToUploadForms(expectedNumberOfReportsToUpload?: number): void {
    if (expectedNumberOfReportsToUpload) {
      this.numberOfReportsToUploadShouldBe(expectedNumberOfReportsToUpload);
    }
    cy.get('[data-test="report-to-upload-form"]').each((element) => {
      cy.wrap(element).find(`[data-test="reportDate"] button`).should("have.class", "p-datepicker-trigger").click();
      cy.get("div.p-datepicker").find('button[aria-label="Previous Month"]').click();
      cy.get("div.p-datepicker").find(`span:contains("12")`).click();
      cy.wrap(element).find(`input[name="currency"]`).clear().type("zzz");
      cy.wrap(element).find(`input[value="No"]`).click();
    });
  },
  validateReportInFileUploadList(filename: string, fileDimension: string): void {
    // TODO very complicated implementation. WHy not just checking for the uploadContainer of that file??
    //  because there is none for this list, yet...
    //  also this one checks if all data is displayed
    cy.get('div[data-test="files-to-upload"]')
      .should("exist")
      .find('[data-test="files-to-upload-title"]')
      .should("contain", filename + ".pdf");
    cy.get('div[data-test="files-to-upload"]')
      .find('[data-test="files-to-upload-size"]')
      .should("contain", fileDimension);
    cy.get('input[name="reference"]').should("exist");
  },
  validateReportToUploadHasForm(filename: string): void {
    cy.get(`[data-test="${filename}ToUploadContainer"]`).should("exist");
  },
  removeReportToUpload(): void {
<<<<<<< HEAD
    cy.get('button[data-test="files-to-upload-remove"]').last().click();
=======
    // TODO it is unsafe to use this since it breaks as soon as multiple files are on the upload list
    // TODO instead it should accept a file name and explicitly click the remove button for THAT specific file.
    // TODO e.g. compare it to "removeUploadedReportFromReportInfos"
    cy.get('button[data-test="files-to-upload-remove"]').click();
>>>>>>> f0c44b97
  },
  removeAllFilesFromUploadList(): void {
    cy.get('button[data-test="files-to-upload-remove"]').each((element) => Cypress.$(element).click());
  },
  removeUploadedReportFromReportInfos(reportName: string): Cypress.Chainable {
    return cy.get(`[data-test="${reportName}AlreadyUploadedContainer"] button`).click();
  },
  checkNoReportIsListed(): void {
    cy.get('div[data-test="files-to-upload"]').should("not.exist");
    cy.get('[data-test="report-to-upload-form"]').should("not.exist");
    cy.get('input[name="reference"]').should("not.exist");
    cy.get('input[name="reportDate"]').should("not.exist");
    // TODO check other lists
  },
  specificReportInfoIsNotListed(reportName: string): void {
    // TODO rename to "specificReportInfoIsNotListedInReportsToUpload" because it only checks there!
    // TODO if we want to check it everywhere, we'd have to also check for the containers of already uploaded reports!
    cy.get(`[data-test="${reportName}ToUploadContainer"]`).should("not.exist");
  },
};<|MERGE_RESOLUTION|>--- conflicted
+++ resolved
@@ -35,14 +35,7 @@
     cy.get(`[data-test="${filename}ToUploadContainer"]`).should("exist");
   },
   removeReportToUpload(): void {
-<<<<<<< HEAD
     cy.get('button[data-test="files-to-upload-remove"]').last().click();
-=======
-    // TODO it is unsafe to use this since it breaks as soon as multiple files are on the upload list
-    // TODO instead it should accept a file name and explicitly click the remove button for THAT specific file.
-    // TODO e.g. compare it to "removeUploadedReportFromReportInfos"
-    cy.get('button[data-test="files-to-upload-remove"]').click();
->>>>>>> f0c44b97
   },
   removeAllFilesFromUploadList(): void {
     cy.get('button[data-test="files-to-upload-remove"]').each((element) => Cypress.$(element).click());
