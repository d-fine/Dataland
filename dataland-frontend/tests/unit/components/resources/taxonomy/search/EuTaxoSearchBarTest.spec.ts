import EuTaxoSearchBar from "@/components/resources/frameworkDataSearch/FrameworkDataSearchBar.vue";
import { shallowMount } from "@vue/test-utils";
import { createRouter, createMemoryHistory } from "vue-router";
import { routes } from "@/router";
import { expect } from "@jest/globals";
import { getInjectedKeycloakObjectsForTest, getRequiredPlugins } from "../../../../TestUtils";

describe("EuTaxoSearchBarTest", () => {
  let wrapper: any;
  it("checks field properties", async () => {
    const router = createRouter({
      history: createMemoryHistory(),
      routes,
    });
<<<<<<< HEAD
    await router.push("/searchtaxonomy");
=======
    router.push("/companies");
>>>>>>> 74ed7fe2
    await router.isReady();
    wrapper = shallowMount(EuTaxoSearchBar, {
      global: {
        plugins: [router, ...getRequiredPlugins()],
        provide: getInjectedKeycloakObjectsForTest(),
      },
    });
  });

  it("checks initial data", () => {
    expect(wrapper.vm.autocompleteArray).toBeDefined();
    expect(wrapper.vm.autocompleteArrayDisplayed).toBeDefined();
    expect(wrapper.vm.loading).toBeDefined();
    expect(wrapper.vm.currentInput).toBeDefined();
  });
});<|MERGE_RESOLUTION|>--- conflicted
+++ resolved
@@ -12,11 +12,7 @@
       history: createMemoryHistory(),
       routes,
     });
-<<<<<<< HEAD
-    await router.push("/searchtaxonomy");
-=======
     router.push("/companies");
->>>>>>> 74ed7fe2
     await router.isReady();
     wrapper = shallowMount(EuTaxoSearchBar, {
       global: {
