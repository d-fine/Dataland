import {DataStore} from "@/services/DataStore";

function dummyFunction(number1: number, number2: number, number3: number): number {
    return number1 * number2 + number3
}

describe("DataStore", () => {

    it("gets schema using function", () => {
        const dataStore = new DataStore(dummyFunction)
        expect(Object.keys(dataStore.getSchema()).length).toEqual(3)
    })

    it("checks if the schema can be generated automatically", () => {
        const testSchema = {
            "required": [
                "listProp",
                "yesNoProp"
            ],
            "type": "object",
            "properties": {
<<<<<<< HEAD
                "industrialSector": {
                    "type": "string"
                },
                "marketCap": {
                    "type": "number"
                },
                "reportingDateOfMarketCap": {
=======
                "textProp": {
                    "type": "string"
                },
                "numberProp": {
                    "type": "number"
                },
                "dateProp": {
>>>>>>> 1e715bae
                    "type": "string",
                    "format": "date"
                },
                "yesNoProp": {
                    "type": "string",
                    "enum": [
                        "Yes",
                        "No"
                    ]
                },
                "listProp": {
                    "type": "string",
                    "enum": [
                        "None",
                        "Some",
                        "Full"
                    ]
                }
            }
        }
        const dataStore = new DataStore(dummyFunction, testSchema)
        expect(Object.keys(dataStore.getSchema()).length).toEqual(Object.keys(testSchema.properties).length)
    })

    it("checks if the function is called properly", () => {
        const dataStore = new DataStore(dummyFunction)
        const actualResults = dataStore.perform(3, 7, 2)
        const expectedResults = dummyFunction(3, 7, 2)
        expect(actualResults).toEqual(expectedResults)
    })
})<|MERGE_RESOLUTION|>--- conflicted
+++ resolved
@@ -19,15 +19,6 @@
             ],
             "type": "object",
             "properties": {
-<<<<<<< HEAD
-                "industrialSector": {
-                    "type": "string"
-                },
-                "marketCap": {
-                    "type": "number"
-                },
-                "reportingDateOfMarketCap": {
-=======
                 "textProp": {
                     "type": "string"
                 },
@@ -35,7 +26,6 @@
                     "type": "number"
                 },
                 "dateProp": {
->>>>>>> 1e715bae
                     "type": "string",
                     "format": "date"
                 },
