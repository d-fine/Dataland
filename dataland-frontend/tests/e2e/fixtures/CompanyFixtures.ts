--- conflicted
+++ resolved
@@ -5,13 +5,6 @@
 import { getIdentifierValueForCsv } from "./CsvUtils";
 import { valueOrUndefined } from "./common/DataPointFixtures";
 
-<<<<<<< HEAD
-/**
- * Generates a company fixture with random information
- *
- * @returns information about a randomly generated company
- */
-=======
 export function getCompanyLegalForm(): string {
   const legalForms = [
     "Public Limited Company (PLC)",
@@ -26,7 +19,11 @@
   return legalForms[faker.datatype.number(legalForms.length - 1)];
 }
 
->>>>>>> 3784c11c
+/**
+ * Generates a company fixture with random information
+ *
+ * @returns information about a randomly generated company
+ */
 export function generateCompanyInformation(): CompanyInformation {
   const companyName = faker.company.name();
   const headquarters = faker.address.city();
