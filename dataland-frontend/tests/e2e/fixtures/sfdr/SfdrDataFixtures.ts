import { SfdrData } from "@clients/backend";
import {
  generateNumericOrEmptyDatapoint,
  generateYesNoOrEmptyDatapoint,
  generateReferencedReports,
  generateLinkToPdf,
} from "@e2e/fixtures/common/DataPointFixtures";
import { randomYesNoNa } from "@e2e/fixtures/common/YesNoFixtures";
import { randomFutureDate } from "@e2e/fixtures/common/DateFixtures";
import { generateIso4217CurrencyCode } from "@e2e/fixtures/common/CurrencyFixtures";
import { randomEuroValue, randomNumber } from "@e2e/fixtures/common/NumberFixtures";
import { randomFiscalYearDeviation } from "@e2e/fixtures/common/FiscalYearDeviationFixtures";
import { valueOrUndefined } from "@e2e/utils/FakeFixtureUtils";

/**
 * Generates a random SFDR dataset
 * @param fiscalYearEnd Optional parameter if a specific date should be set instead of a random one
 * @returns a random SFDR dataset
 */
export function generateSfdrData(fiscalYearEnd?: string): SfdrData {
  const reports = generateReferencedReports();
  return {
    social: {
      general: {
<<<<<<< HEAD
        fiscalYear: valueOrUndefined(randomFiscalYearDeviation()),
        fiscalYearEnd: fiscalYearEnd === undefined ? randomFutureDate() : fiscalYearEnd,
        groupLevelAnnualReport: valueOrUndefined(randomYesNoNa()),
        annualReport: valueOrUndefined(generateLinkToPdf()),
=======
        fiscalYear: randomFiscalYearDeviationOrUndefined(),
        fiscalYearEnd: fiscalYearEnd ?? randomFutureDate(),
        groupLevelAnnualReport: randomYesNoNaUndefined(),
        annualReport: randomStringOrUndefined(generateLinkToPdf()),
>>>>>>> 3d77335c
        annualReportDate: randomFutureDate(),
        annualReportCurrency: generateIso4217CurrencyCode(),
        sustainabilityReport: valueOrUndefined(generateLinkToPdf()),
        groupLevelSustainabilityReport: valueOrUndefined(randomYesNoNa()),
        sustainabilityReportDate: randomFutureDate(),
        sustainabilityReportCurrency: generateIso4217CurrencyCode(),
        integratedReport: valueOrUndefined(generateLinkToPdf()),
        groupLevelIntegratedReport: valueOrUndefined(randomYesNoNa()),
        integratedReportDate: randomFutureDate(),
        integratedReportCurrency: generateIso4217CurrencyCode(),
        esefReport: valueOrUndefined(generateLinkToPdf()),
        groupLevelEsefReport: valueOrUndefined(randomYesNoNa()),
        esefReportDate: randomFutureDate(),
        esefReportCurrency: generateIso4217CurrencyCode(),
        scopeOfEntities: valueOrUndefined(randomYesNoNa()),
      },
      socialAndEmployeeMatters: {
        humanRightsLegalProceedings: generateYesNoOrEmptyDatapoint(reports),
        iloCoreLabourStandards: generateYesNoOrEmptyDatapoint(reports),
        environmentalPolicy: generateYesNoOrEmptyDatapoint(reports),
        corruptionLegalProceedings: generateYesNoOrEmptyDatapoint(reports),
        transparencyDisclosurePolicy: generateYesNoOrEmptyDatapoint(reports),
        humanRightsDueDiligencePolicy: generateYesNoOrEmptyDatapoint(reports),
        childForcedDiscriminationPolicy: generateYesNoOrEmptyDatapoint(reports),
        iso14001: generateYesNoOrEmptyDatapoint(reports),
        briberyCorruptionPolicy: generateYesNoOrEmptyDatapoint(reports),
        fairBusinessMarketingAdvertisingPolicy: generateYesNoOrEmptyDatapoint(reports),
        technologiesExpertiseTransferPolicy: generateYesNoOrEmptyDatapoint(reports),
        fairCompetitionPolicy: generateYesNoOrEmptyDatapoint(reports),
        violationOfTaxRulesAndRegulation: generateYesNoOrEmptyDatapoint(reports),
        unGlobalCompactPrinciplesCompliancePolicy: generateYesNoOrEmptyDatapoint(reports),
        oecdGuidelinesForMultinationalEnterprisesPolicy: generateYesNoOrEmptyDatapoint(reports),
        averageGrossHourlyEarningsMaleEmployees: generateNumericOrEmptyDatapoint(reports, randomEuroValue(0, 100)),
        averageGrossHourlyEarningsFemaleEmployees: generateNumericOrEmptyDatapoint(reports, randomEuroValue(0, 100)),
        femaleBoardMembers: generateNumericOrEmptyDatapoint(reports),
        maleBoardMembers: generateNumericOrEmptyDatapoint(reports),
        controversialWeaponsExposure: generateYesNoOrEmptyDatapoint(reports),
        workplaceAccidentPreventionPolicy: generateYesNoOrEmptyDatapoint(reports),
        rateOfAccidents: generateNumericOrEmptyDatapoint(reports),
        workdaysLost: generateNumericOrEmptyDatapoint(reports, randomNumber(10000)),
        supplierCodeOfConduct: generateYesNoOrEmptyDatapoint(reports),
        grievanceHandlingMechanism: generateYesNoOrEmptyDatapoint(reports),
        whistleblowerProtectionPolicy: generateYesNoOrEmptyDatapoint(reports),
        reportedIncidentsOfDiscrimination: generateNumericOrEmptyDatapoint(reports),
        sanctionsIncidentsOfDiscrimination: generateNumericOrEmptyDatapoint(reports),
        ceoToEmployeePayGap: generateNumericOrEmptyDatapoint(reports),
      },
      humanRights: {
        humanRightsPolicy: generateYesNoOrEmptyDatapoint(reports),
        humanRightsDueDiligence: generateYesNoOrEmptyDatapoint(reports),
        traffickingInHumanBeingsPolicy: generateYesNoOrEmptyDatapoint(reports),
        reportedChildLabourIncidents: generateYesNoOrEmptyDatapoint(reports),
        reportedForcedOrCompulsoryLabourIncidents: generateYesNoOrEmptyDatapoint(reports),
        reportedIncidentsOfHumanRights: generateNumericOrEmptyDatapoint(reports),
      },
      greenSecurities: {
        securitiesNotCertifiedAsGreen: generateYesNoOrEmptyDatapoint(reports),
      },
      anticorruptionAndAntibribery: {
        reportedCasesOfBriberyCorruption: generateNumericOrEmptyDatapoint(reports),
        reportedConvictionsOfBriberyCorruption: generateNumericOrEmptyDatapoint(reports),
        reportedFinesOfBriberyCorruption: generateNumericOrEmptyDatapoint(reports, randomEuroValue()),
      },
    },
    environmental: {
      greenhouseGasEmissions: {
        scope1: generateNumericOrEmptyDatapoint(reports),
        scope2: generateNumericOrEmptyDatapoint(reports),
        scope3: generateNumericOrEmptyDatapoint(reports),
        enterpriseValue: generateNumericOrEmptyDatapoint(reports, randomEuroValue()),
        totalRevenue: generateNumericOrEmptyDatapoint(reports, randomEuroValue()),
        fossilFuelSectorExposure: generateYesNoOrEmptyDatapoint(reports),
      },
      energyPerformance: {
        renewableEnergyProduction: generateNumericOrEmptyDatapoint(reports),
        renewableEnergyConsumption: generateNumericOrEmptyDatapoint(reports),
        nonRenewableEnergyConsumption: generateNumericOrEmptyDatapoint(reports),
        nonRenewableEnergyProduction: generateNumericOrEmptyDatapoint(reports),
        highImpactClimateSectorEnergyConsumptionNaceA: generateNumericOrEmptyDatapoint(reports),
        highImpactClimateSectorEnergyConsumptionNaceB: generateNumericOrEmptyDatapoint(reports),
        highImpactClimateSectorEnergyConsumptionNaceC: generateNumericOrEmptyDatapoint(reports),
        highImpactClimateSectorEnergyConsumptionNaceD: generateNumericOrEmptyDatapoint(reports),
        highImpactClimateSectorEnergyConsumptionNaceE: generateNumericOrEmptyDatapoint(reports),
        highImpactClimateSectorEnergyConsumptionNaceF: generateNumericOrEmptyDatapoint(reports),
        highImpactClimateSectorEnergyConsumptionNaceG: generateNumericOrEmptyDatapoint(reports),
        highImpactClimateSectorEnergyConsumptionNaceH: generateNumericOrEmptyDatapoint(reports),
        highImpactClimateSectorEnergyConsumptionNaceL: generateNumericOrEmptyDatapoint(reports),
        totalHighImpactClimateSectorEnergyConsumption: generateNumericOrEmptyDatapoint(reports),
        nonRenewableEnergyConsumptionFossilFuels: generateNumericOrEmptyDatapoint(reports),
        nonRenewableEnergyConsumptionCrudeOil: generateNumericOrEmptyDatapoint(reports),
        nonRenewableEnergyConsumptionNaturalGas: generateNumericOrEmptyDatapoint(reports),
        nonRenewableEnergyConsumptionLignite: generateNumericOrEmptyDatapoint(reports),
        nonRenewableEnergyConsumptionCoal: generateNumericOrEmptyDatapoint(reports),
        nonRenewableEnergyConsumptionNuclearEnergy: generateNumericOrEmptyDatapoint(reports),
        nonRenewableEnergyConsumptionOther: generateNumericOrEmptyDatapoint(reports),
      },
      biodiversity: {
        primaryForestAndWoodedLandOfNativeSpeciesExposure: generateYesNoOrEmptyDatapoint(reports),
        protectedAreasExposure: generateYesNoOrEmptyDatapoint(reports),
        rareOrEndangeredEcosystemsExposure: generateYesNoOrEmptyDatapoint(reports),
      },
      water: {
        emissionsToWater: generateNumericOrEmptyDatapoint(reports),
        waterConsumption: generateNumericOrEmptyDatapoint(reports),
        waterReused: generateNumericOrEmptyDatapoint(reports),
        waterManagementPolicy: generateYesNoOrEmptyDatapoint(reports),
        waterStressAreaExposure: generateYesNoOrEmptyDatapoint(reports),
      },
      waste: {
        hazardousWaste: generateNumericOrEmptyDatapoint(reports),
        manufactureOfAgrochemicalPesticidesProducts: generateYesNoOrEmptyDatapoint(reports),
        landDegradationDesertificationSoilSealingExposure: generateYesNoOrEmptyDatapoint(reports),
        sustainableAgriculturePolicy: generateYesNoOrEmptyDatapoint(reports),
        sustainableOceansAndSeasPolicy: generateYesNoOrEmptyDatapoint(reports),
        wasteNonRecycled: generateNumericOrEmptyDatapoint(reports),
        threatenedSpeciesExposure: generateYesNoOrEmptyDatapoint(reports),
        biodiversityProtectionPolicy: generateYesNoOrEmptyDatapoint(reports),
        deforestationPolicy: generateYesNoOrEmptyDatapoint(reports),
      },
      emissions: {
        inorganicPollutants: generateNumericOrEmptyDatapoint(reports),
        airPollutants: generateNumericOrEmptyDatapoint(reports),
        ozoneDepletionSubstances: generateNumericOrEmptyDatapoint(reports),
        carbonReductionInitiatives: generateYesNoOrEmptyDatapoint(reports),
      },
    },
    referencedReports: reports,
  };
}<|MERGE_RESOLUTION|>--- conflicted
+++ resolved
@@ -22,17 +22,10 @@
   return {
     social: {
       general: {
-<<<<<<< HEAD
         fiscalYear: valueOrUndefined(randomFiscalYearDeviation()),
-        fiscalYearEnd: fiscalYearEnd === undefined ? randomFutureDate() : fiscalYearEnd,
-        groupLevelAnnualReport: valueOrUndefined(randomYesNoNa()),
+        fiscalYearEnd: fiscalYearEnd ?? randomFutureDate(),
+     groupLevelAnnualReport: valueOrUndefined(randomYesNoNa()),
         annualReport: valueOrUndefined(generateLinkToPdf()),
-=======
-        fiscalYear: randomFiscalYearDeviationOrUndefined(),
-        fiscalYearEnd: fiscalYearEnd ?? randomFutureDate(),
-        groupLevelAnnualReport: randomYesNoNaUndefined(),
-        annualReport: randomStringOrUndefined(generateLinkToPdf()),
->>>>>>> 3d77335c
         annualReportDate: randomFutureDate(),
         annualReportCurrency: generateIso4217CurrencyCode(),
         sustainabilityReport: valueOrUndefined(generateLinkToPdf()),
