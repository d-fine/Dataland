import { faker } from "@faker-js/faker";
import {
  EuTaxonomyDataForFinancials,
  EligibilityKpis,
  EuTaxonomyDataForFinancialsFinancialServicesTypesEnum,
} from "@clients/backend";

import { convertToPercentageString, getAttestation, getCompanyType } from "./CsvUtils";
import { FixtureData } from "./GenerateFakeFixtures";
import { generateDatapointOrNotReportedAtRandom } from "./DataPointFixtures";
import { getCsvCompanyMapping } from "./CompanyFixtures";
import { generateAssuranceData } from "./AssuranceDataFixture";
import { randomYesNo } from "./YesNoFixtures";
const { parse } = require("json2csv");

const resolution = 0.0001;

export function generateEuTaxonomyDataForFinancials(): EuTaxonomyDataForFinancials {
  const financialServicesTypes = faker.helpers.arrayElements(
    Object.values(EuTaxonomyDataForFinancialsFinancialServicesTypesEnum)
  );

  let tradingPortfolioAndInterbankLoans = undefined;
  let interbankLoans = undefined;
  let tradingPortfolio = undefined;
  let taxonomyEligibleNonLifeInsuranceActivities = undefined;
  let greenAssetRatio = undefined;

  if (financialServicesTypes.indexOf("CreditInstitution") >= 0) {
<<<<<<< HEAD
    const singleFieldReporting = faker.datatype.boolean();
    if (singleFieldReporting) {
      tradingPortfolioAndInterbankLoans = faker.datatype.float({ min: 0, max: 1, precision: resolution });
=======
    const singleOrDualField = Math.random();
    if (singleOrDualField < 0.5) {
      tradingPortfolioAndInterbankLoans = faker.datatype.float({
        min: 0,
        max: 1,
        precision: resolution,
      });
>>>>>>> 470f1ea3
    } else {
      interbankLoans = faker.datatype.float({
        min: 0,
        max: 1,
        precision: resolution,
      });
      tradingPortfolio = faker.datatype.float({
        min: 0,
        max: 1,
        precision: resolution,
      });
    }
  } else if (financialServicesTypes.indexOf("InsuranceOrReinsurance") >= 0) {
    taxonomyEligibleNonLifeInsuranceActivities = faker.datatype.float({
      min: 0,
      max: 1,
      precision: resolution,
    });
  }

  if (
    financialServicesTypes.indexOf("CreditInstitution") >= 0 ||
    financialServicesTypes.indexOf("InvestmentFirm") >= 0
  ) {
    greenAssetRatio = faker.datatype.float({ min: 0, max: 1, precision: resolution });
  }

  const eligibilityKpis = Object.fromEntries(financialServicesTypes.map((it) => [it, generateEligibilityKpis()]));

  return {
    reportingObligation: randomYesNo(),
    activityLevelReporting: randomYesNo(),
    assurance: generateAssuranceData(),
    greenAssetRatio: generateDatapointOrNotReportedAtRandom(greenAssetRatio),
    financialServicesTypes: financialServicesTypes,
    eligibilityKpis: eligibilityKpis,
    creditInstitutionKpis: {
      interbankLoans: generateDatapointOrNotReportedAtRandom(interbankLoans),
      tradingPortfolio: generateDatapointOrNotReportedAtRandom(tradingPortfolio),
      tradingPortfolioAndInterbankLoans: generateDatapointOrNotReportedAtRandom(tradingPortfolioAndInterbankLoans),
    },
    insuranceKpis: {
      taxonomyEligibleNonLifeInsuranceActivities: generateDatapointOrNotReportedAtRandom(
        taxonomyEligibleNonLifeInsuranceActivities
      ),
    },
  };
}

export function generateEligibilityKpis(): EligibilityKpis {
<<<<<<< HEAD
  const taxonomyEligibleEconomicActivity = faker.datatype.float({ min: 0, max: 1, precision: resolution });
  const taxonomyNonEligibleEconomicActivity = faker.datatype.float({ min: 0, max: 1, precision: resolution });
  const eligibleDerivatives = faker.datatype.float({ min: 0, max: 1, precision: resolution });
  const banksAndIssuers = faker.datatype.float({ min: 0, max: 1, precision: resolution });
  const nonNfrd = faker.datatype.float({ min: 0, max: 1, precision: resolution });
=======
  const taxonomyEligibleEconomicActivity = faker.datatype.float({
    min: 0,
    max: 1,
    precision: resolution,
  });
  const eligibleDerivatives = faker.datatype.float({
    min: 0,
    max: 1,
    precision: resolution,
  });
  const banksAndIssuers = faker.datatype.float({
    min: 0,
    max: 1,
    precision: resolution,
  });
  const nonNfrd = faker.datatype.float({
    min: 0,
    max: 1,
    precision: resolution,
  });
>>>>>>> 470f1ea3

  return {
    banksAndIssuers: generateDatapointOrNotReportedAtRandom(banksAndIssuers),
    derivatives: generateDatapointOrNotReportedAtRandom(eligibleDerivatives),
    investmentNonNfrd: generateDatapointOrNotReportedAtRandom(nonNfrd),
    taxonomyEligibleActivity: generateDatapointOrNotReportedAtRandom(taxonomyEligibleEconomicActivity),
    taxonomyNonEligibleActivity: generateDatapointOrNotReportedAtRandom(taxonomyNonEligibleEconomicActivity),
  };
}

export function getCsvEligibilityKpiMapping(type: EuTaxonomyDataForFinancialsFinancialServicesTypesEnum) {
  /*return [
    {
      label: `Exposures to taxonomy-eligible economic activities ${getCompanyType(type)}`,
      value: (row: FixtureData<EuTaxonomyDataForFinancials>) =>
        convertToPercentageString(row.t.eligibilityKpis![type]?.taxonomyEligibleActivity),
    },
    {
      label: `Exposures to derivatives ${getCompanyType(type)}`,
      value: (row: FixtureData<EuTaxonomyDataForFinancials>) =>
        convertToPercentageString(row.t.eligibilityKpis![type]?.derivatives),
    },
    {
      label: `Exposures to central governments, central banks, supranational issuers ${getCompanyType(type)}`,
      value: (row: FixtureData<EuTaxonomyDataForFinancials>) =>
        convertToPercentageString(row.t.eligibilityKpis![type]?.banksAndIssuers),
    },
    {
      label: `Exposures to non-NFRD entities ${getCompanyType(type)}`,
      value: (row: FixtureData<EuTaxonomyDataForFinancials>) =>
        convertToPercentageString(row.t.eligibilityKpis![type]?.investmentNonNfrd),
    },
  ];*/
  return [];
}

export function generateCSVDataForFinancials(
  companyInformationWithEuTaxonomyDataForFinancials: Array<FixtureData<EuTaxonomyDataForFinancials>>
) {
  return "";
  /*const options = {
    fields: [
      ...getCsvCompanyMapping<EuTaxonomyDataForFinancials>(),
      ...getCsvEligibilityKpiMapping(EuTaxonomyDataForFinancialsFinancialServicesTypesEnum.InsuranceOrReinsurance),
      ...getCsvEligibilityKpiMapping(EuTaxonomyDataForFinancialsFinancialServicesTypesEnum.CreditInstitution),
      ...getCsvEligibilityKpiMapping(EuTaxonomyDataForFinancialsFinancialServicesTypesEnum.AssetManagement),
      {
        label: "Trading portfolio & on demand interbank loans",
        value: (row: FixtureData<EuTaxonomyDataForFinancials>) =>
          convertToPercentageString(row.t.creditInstitutionKpis?.tradingPortfolioAndInterbankLoans),
      },
      {
        label: "Trading portfolio",
        value: (row: FixtureData<EuTaxonomyDataForFinancials>) =>
          convertToPercentageString(row.t.creditInstitutionKpis?.tradingPortfolio),
      },
      {
        label: "On-demand interbank loans",
        value: (row: FixtureData<EuTaxonomyDataForFinancials>) =>
          convertToPercentageString(row.t.creditInstitutionKpis?.interbankLoans),
      },
      {
        label: "Taxonomy-eligible non-life insurance economic activities",
        value: (row: FixtureData<EuTaxonomyDataForFinancials>) =>
          convertToPercentageString(row.t.insuranceKpis?.taxonomyEligibleNonLifeInsuranceActivities),
      },
      { label: "IS/FS", value: "companyType", default: "FS" },
      {
        label: "NFRD mandatory",
        value: (row: FixtureData<EuTaxonomyDataForFinancials>) => row.t.reportingObligation,
      },
      {
        label: "FS - company type",
        value: (row: FixtureData<EuTaxonomyDataForFinancials>) =>
          row.t.financialServicesTypes.map((it) => getCompanyType(it)).join(", "),
      },
      {
        label: "Assurance",
        value: (row: FixtureData<EuTaxonomyDataForFinancials>) => {
          return getAttestation(row.t.attestation);
        },
      },
    ],
    delimiter: ";",
  };
  return parse(companyInformationWithEuTaxonomyDataForFinancials, options);*/
}<|MERGE_RESOLUTION|>--- conflicted
+++ resolved
@@ -27,19 +27,13 @@
   let greenAssetRatio = undefined;
 
   if (financialServicesTypes.indexOf("CreditInstitution") >= 0) {
-<<<<<<< HEAD
-    const singleFieldReporting = faker.datatype.boolean();
-    if (singleFieldReporting) {
-      tradingPortfolioAndInterbankLoans = faker.datatype.float({ min: 0, max: 1, precision: resolution });
-=======
-    const singleOrDualField = Math.random();
-    if (singleOrDualField < 0.5) {
+    const singleOrDualField = faker.datatype.boolean();
+    if (singleOrDualField) {
       tradingPortfolioAndInterbankLoans = faker.datatype.float({
         min: 0,
         max: 1,
         precision: resolution,
       });
->>>>>>> 470f1ea3
     } else {
       interbankLoans = faker.datatype.float({
         min: 0,
@@ -90,14 +84,12 @@
 }
 
 export function generateEligibilityKpis(): EligibilityKpis {
-<<<<<<< HEAD
-  const taxonomyEligibleEconomicActivity = faker.datatype.float({ min: 0, max: 1, precision: resolution });
-  const taxonomyNonEligibleEconomicActivity = faker.datatype.float({ min: 0, max: 1, precision: resolution });
-  const eligibleDerivatives = faker.datatype.float({ min: 0, max: 1, precision: resolution });
-  const banksAndIssuers = faker.datatype.float({ min: 0, max: 1, precision: resolution });
-  const nonNfrd = faker.datatype.float({ min: 0, max: 1, precision: resolution });
-=======
   const taxonomyEligibleEconomicActivity = faker.datatype.float({
+    min: 0,
+    max: 1,
+    precision: resolution,
+  });
+  const taxonomyNonEligibleEconomicActivity = faker.datatype.float({
     min: 0,
     max: 1,
     precision: resolution,
@@ -117,7 +109,6 @@
     max: 1,
     precision: resolution,
   });
->>>>>>> 470f1ea3
 
   return {
     banksAndIssuers: generateDatapointOrNotReportedAtRandom(banksAndIssuers),
