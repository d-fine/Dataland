import { faker } from "@faker-js/faker";
import { YesNo, YesNoNa } from "@clients/backend";

/**
<<<<<<< HEAD
 * Randomly returns Yes or No
 *
 * @returns Yes or No
=======
 * Randomly returns Yes, No or undefined
 * @returns Yes, No or undefined
>>>>>>> 3d77335c
 */
export function randomYesNo(): YesNo {
  return faker.helpers.arrayElement(Object.values(YesNo));
}

/**
<<<<<<< HEAD
 * Randomly returns Yes, No or Na
 *
 * @returns Yes, No or Na
=======
 * Randomly returns Yes or No
 * @returns Yes or No
>>>>>>> 3d77335c
 */
export function randomYesNoNa(): YesNoNa {
  return faker.helpers.arrayElement(Object.values(YesNoNa));
}

const possibleYesNoNaUndefinedValues = [undefined, ...Object.values(YesNoNa)];

/**
 * Randomly returns Yes, No, N/A or undefined
 * @returns Yes, No, N/A or undefined
 */
export function randomYesNoNaUndefined(): YesNoNa | undefined {
  return faker.helpers.arrayElement(possibleYesNoNaUndefinedValues);
}<|MERGE_RESOLUTION|>--- conflicted
+++ resolved
@@ -2,28 +2,17 @@
 import { YesNo, YesNoNa } from "@clients/backend";
 
 /**
-<<<<<<< HEAD
  * Randomly returns Yes or No
- *
  * @returns Yes or No
-=======
- * Randomly returns Yes, No or undefined
- * @returns Yes, No or undefined
->>>>>>> 3d77335c
  */
 export function randomYesNo(): YesNo {
   return faker.helpers.arrayElement(Object.values(YesNo));
 }
 
 /**
-<<<<<<< HEAD
  * Randomly returns Yes, No or Na
  *
  * @returns Yes, No or Na
-=======
- * Randomly returns Yes or No
- * @returns Yes or No
->>>>>>> 3d77335c
  */
 export function randomYesNoNa(): YesNoNa {
   return faker.helpers.arrayElement(Object.values(YesNoNa));
