import { faker } from "@faker-js/faker";
import { type CompanyReportReference, type DocumentReference, QualityOptions } from "@clients/backend";
import { generateDataSource } from "./DataSourceFixtures";
import { type ReferencedDocuments } from "@e2e/fixtures/FixtureUtils";
import { generateYesNoNa } from "./YesNoFixtures";
import { DEFAULT_PROBABILITY, valueOrUndefined } from "@e2e/utils/FakeFixtureUtils";
import { generatePastDate } from "@e2e/fixtures/common/DateFixtures";
import { getReferencedDocumentId } from "@e2e/utils/DocumentReference";

const possibleReports = ["AnnualReport", "SustainabilityReport", "IntegratedReport", "ESEFReport"];

/**
 * Generates a random non-empty set of reports that can be referenced
 * @param undefinedProbability the probability (as number between 0 and 1) for "undefined" values in nullable fields
 * @returns a random non-empty set of reports
 */
export function generateReferencedReports(undefinedProbability = DEFAULT_PROBABILITY): ReferencedDocuments {
  const availableReportNames = faker.helpers.arrayElements(possibleReports, { min: 1, max: possibleReports.length });

  const referencedReports: ReferencedDocuments = {};
  for (const reportName of availableReportNames) {
    referencedReports[reportName] = {
      reference: getReferencedDocumentId(),
      isGroupLevel: valueOrUndefined(generateYesNoNa(), undefinedProbability),
      reportDate: valueOrUndefined(generatePastDate(), undefinedProbability),
      currency: faker.finance.currencyCode(),
    };
  }
  return referencedReports;
}

/**
<<<<<<< HEAD
=======
 * Randomly returns a datapoint with the specified value (chosen at random between 0 and 99999 if not specified) or
 * undefined
 * @param reports the reports that can be referenced as data sources
 * @param value the value of the datapoint to generate (chosen at random between 0 and 99999 if not specified)
 * @returns the generated datapoint or undefined
 */
export function generateNumericOrEmptyDatapoint(
  reports: ReferencedDocuments,
  value: number | null = valueOrNull(faker.number.int()),
): DataPointOneValueBigDecimal | undefined {
  return valueOrUndefined(generateDatapoint(value, reports));
}

/**
 * Randomly generates a Yes / No / Na / undefined datapoint
 * @param reports the reports that can be referenced as data sources
 * @returns the generated datapoint or undefined
 */
export function generateYesNoOrEmptyDatapoint(reports: ReferencedDocuments): DataPointOneValueYesNo | undefined {
  return valueOrUndefined(generateDatapoint(randomYesNo(), reports));
}

/**
 * Generates a datapoint with the given value or a datapoint with no value reported at random
 * @param value the decimal value of the datapoint to generate (is ignored at random)
 * @param reports the reports that can be referenced as data sources
 * @returns the generated datapoint or undefined
 */
export function generateDatapointOrNotReportedAtRandom(
  value: number | undefined,
  reports: ReferencedDocuments,
): DataPointOneValueBigDecimal | undefined {
  if (value === undefined) return undefined;
  return generateDatapoint(valueOrNull(value), reports);
}

/**
>>>>>>> 657f594e
 * Generates a datapoint with the given value, choosing a random quality bucket and report (might be empty/NA)
 * @param value the decimal value of the datapoint to generate
 * @param reports the reports that can be referenced as data sources
 * @returns the generated datapoint
 */
export function generateDatapoint<T>(value: T | undefined, reports: ReferencedDocuments): GenericDataPoint<T> {
  const qualityBucket =
    value === undefined
      ? QualityOptions.Na
      : faker.helpers.arrayElement(Object.values(QualityOptions).filter((it) => it !== QualityOptions.Na));

  const { dataSource, comment } = generateQualityAndDataSourceAndComment(reports, qualityBucket);

  return {
    value: value ?? undefined,
    dataSource: dataSource,
    quality: qualityBucket,
    comment: comment,
  } as GenericDataPoint<T>;
}

export interface GenericDataPoint<T> {
  value: T | undefined;
  dataSource: CompanyReportReference | undefined;
  quality: QualityOptions;
  comment: string | undefined;
}

export interface GenericBaseDataPoint<T> {
  value: T;
  dataSource: DocumentReference | undefined;
}

/**
 * This method constructs the data source and the comment for the fake datapoint
 * @param reports the reports that can be referenced as data sources
 * @param qualityBucket the quality bucket of the datapoint
 * @returns the generated data source and comment of the datapoint
 */
function generateQualityAndDataSourceAndComment(
  reports: ReferencedDocuments,
  qualityBucket: QualityOptions,
): { dataSource: CompanyReportReference | undefined; comment: string | undefined } {
  let dataSource: CompanyReportReference | undefined = undefined;
  let comment: string | undefined = undefined;
  if (
    qualityBucket === QualityOptions.Audited ||
    qualityBucket === QualityOptions.Reported ||
    ((qualityBucket === QualityOptions.Estimated || qualityBucket === QualityOptions.Incomplete) &&
      faker.datatype.boolean())
  ) {
    dataSource = generateDataSource(reports);
    comment = faker.git.commitMessage();
  } else {
    dataSource = { report: "", page: undefined, tagName: undefined };
  }
  return { dataSource, comment };
<<<<<<< HEAD
=======
}

/**
 * Generates a datapoint with the given value, choosing a random quality bucket and report (might be empty/NA)
 * @param value the value of the datapoint to generate
 * @param unit the unit of the datapoint to generate
 * @param reports the reports that can be referenced as data sources
 * @returns the generated datapoint
 */
export function generateDatapointWithUnit<T, Y>(value: T | null, unit: string, reports: ReferencedDocuments): Y {
  const qualityBucket =
    value === null
      ? QualityOptions.Na
      : faker.helpers.arrayElement(Object.values(QualityOptions).filter((it) => it !== QualityOptions.Na));
  const { dataSource, comment } = createQualityAndDataSourceAndComment(reports, qualityBucket);

  return {
    value: value ?? undefined,
    dataSource: dataSource,
    quality: qualityBucket,
    comment: comment,
    unit: unit ?? undefined,
  } as Y;
>>>>>>> 657f594e
}<|MERGE_RESOLUTION|>--- conflicted
+++ resolved
@@ -30,46 +30,6 @@
 }
 
 /**
-<<<<<<< HEAD
-=======
- * Randomly returns a datapoint with the specified value (chosen at random between 0 and 99999 if not specified) or
- * undefined
- * @param reports the reports that can be referenced as data sources
- * @param value the value of the datapoint to generate (chosen at random between 0 and 99999 if not specified)
- * @returns the generated datapoint or undefined
- */
-export function generateNumericOrEmptyDatapoint(
-  reports: ReferencedDocuments,
-  value: number | null = valueOrNull(faker.number.int()),
-): DataPointOneValueBigDecimal | undefined {
-  return valueOrUndefined(generateDatapoint(value, reports));
-}
-
-/**
- * Randomly generates a Yes / No / Na / undefined datapoint
- * @param reports the reports that can be referenced as data sources
- * @returns the generated datapoint or undefined
- */
-export function generateYesNoOrEmptyDatapoint(reports: ReferencedDocuments): DataPointOneValueYesNo | undefined {
-  return valueOrUndefined(generateDatapoint(randomYesNo(), reports));
-}
-
-/**
- * Generates a datapoint with the given value or a datapoint with no value reported at random
- * @param value the decimal value of the datapoint to generate (is ignored at random)
- * @param reports the reports that can be referenced as data sources
- * @returns the generated datapoint or undefined
- */
-export function generateDatapointOrNotReportedAtRandom(
-  value: number | undefined,
-  reports: ReferencedDocuments,
-): DataPointOneValueBigDecimal | undefined {
-  if (value === undefined) return undefined;
-  return generateDatapoint(valueOrNull(value), reports);
-}
-
-/**
->>>>>>> 657f594e
  * Generates a datapoint with the given value, choosing a random quality bucket and report (might be empty/NA)
  * @param value the decimal value of the datapoint to generate
  * @param reports the reports that can be referenced as data sources
@@ -127,30 +87,4 @@
     dataSource = { report: "", page: undefined, tagName: undefined };
   }
   return { dataSource, comment };
-<<<<<<< HEAD
-=======
-}
-
-/**
- * Generates a datapoint with the given value, choosing a random quality bucket and report (might be empty/NA)
- * @param value the value of the datapoint to generate
- * @param unit the unit of the datapoint to generate
- * @param reports the reports that can be referenced as data sources
- * @returns the generated datapoint
- */
-export function generateDatapointWithUnit<T, Y>(value: T | null, unit: string, reports: ReferencedDocuments): Y {
-  const qualityBucket =
-    value === null
-      ? QualityOptions.Na
-      : faker.helpers.arrayElement(Object.values(QualityOptions).filter((it) => it !== QualityOptions.Na));
-  const { dataSource, comment } = createQualityAndDataSourceAndComment(reports, qualityBucket);
-
-  return {
-    value: value ?? undefined,
-    dataSource: dataSource,
-    quality: qualityBucket,
-    comment: comment,
-    unit: unit ?? undefined,
-  } as Y;
->>>>>>> 657f594e
 }