--- conflicted
+++ resolved
@@ -245,13 +245,8 @@
   getSectorFreightTransportByRoad(): P2pFreightTransportByRoad | null {
     const data: P2pFreightTransportByRoad = {
       technology: {
-<<<<<<< HEAD
-        driveMixPerFleetSegment: this.valueOrUndefined(this.generateDriveMix()),
-        icePhaseOut: this.valueOrUndefined(generateFutureDate()),
-=======
-        driveMixPerFleetSegment: this.randomPercentageValue(),
+        driveMixPerFleetSegment: this.valueOrNull(this.generateDriveMix()),
         icePhaseOut: this.valueOrNull(generateFutureDate()),
->>>>>>> 5f935bbf
       },
       energy: {
         fuelMixInPercent: this.randomPercentageValue(),
