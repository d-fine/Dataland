--- conflicted
+++ resolved
@@ -243,13 +243,8 @@
   getSectorFreightTransportByRoad(): P2pFreightTransportByRoad | null {
     const data: P2pFreightTransportByRoad = {
       technology: {
-<<<<<<< HEAD
         driveMixPerFleetSegmentInPercent: this.randomPercentageValue(),
-        icePhaseOut: this.valueOrUndefined(generateFutureDate()),
-=======
-        driveMixPerFleetSegment: this.randomPercentageValue(),
         icePhaseOut: this.valueOrNull(generateFutureDate()),
->>>>>>> 5f935bbf
       },
       energy: {
         fuelMixInPercent: this.randomPercentageValue(),
