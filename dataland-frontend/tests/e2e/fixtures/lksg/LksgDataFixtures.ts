import { faker } from "@faker-js/faker";
import {
  type LksgData,
  type LksgProcurementCategory,
  type LksgProduct,
  type LksgProductionSite,
  NationalOrInternationalMarket,
  ShareOfTemporaryWorkers,
} from "@clients/backend";
import { randomYesNo, randomYesNoNa } from "@e2e/fixtures/common/YesNoFixtures";
import { generateIso4217CurrencyCode } from "@e2e/fixtures/common/CurrencyFixtures";
import { valueOrUndefined } from "@e2e/utils/FakeFixtureUtils";
import { getRandomReportingPeriod } from "@e2e/fixtures/common/ReportingPeriodFixtures";
import { generateArray, generateFixtureDataset } from "@e2e/fixtures/FixtureUtils";
import { type FixtureData } from "@sharedUtils/Fixtures";
import { randomFloat, randomInt, randomPercentageValue } from "@e2e/fixtures/common/NumberFixtures";
import { getRandomIso2CountryCode } from "@e2e/fixtures/common/CountryFixtures";
import { randomFutureDate } from "@e2e/fixtures/common/DateFixtures";
import { generateBaseDataPoint } from "@e2e/fixtures/common/BaseDataPointFixtures";
import { ProcurementCategoryType } from "@/api-models/ProcurementCategoryType";
import { valueOrNull } from "@e2e/fixtures/common/DataPointFixtures";
import { generateListOfRandomNaceCodes } from "@e2e/fixtures/common/NaceCodeFixtures";
import { generateAddress } from "@e2e/fixtures/common/AddressFixtures";

/**
 * Generates a set number of LKSG fixtures
 * @param numFixtures the number of lksg fixtures to generate
 * @param undefinedProbability the probability of fields to be undefined (number between 0 and 1)
 * @returns a set number of LKSG fixtures
 */
export function generateLksgFixture(numFixtures: number, undefinedProbability = 0.5): FixtureData<LksgData>[] {
  return generateFixtureDataset<LksgData>(
    () => generateLksgData(undefinedProbability),
    numFixtures,
    (dataSet) => dataSet?.general?.masterData?.dataDate?.substring(0, 4) || getRandomReportingPeriod(),
  );
}

/**
 * Generates a Lksg fixture with a dataset with many null values for categories, subcategories and field values
 * @returns the fixture
 */
export function generateOneLksgFixtureWithManyNulls(): FixtureData<LksgData> {
  return generateFixtureDataset<LksgData>(
    () => generateOneLksgDatasetWithManyNulls(),
    1,
    (dataSet) => dataSet?.general?.masterData?.dataDate?.substring(0, 4) || getRandomReportingPeriod(),
  )[0];
}

/**
 * Generates a random production site
 * @param undefinedProbability the percentage of undefined values in the returned production site
 * @returns a random production site
 */
export function generateProductionSite(undefinedProbability = 0.5): LksgProductionSite {
  return {
    nameOfProductionSite: valueOrUndefined(faker.company.name(), undefinedProbability),
    addressOfProductionSite: generateAddress(undefinedProbability),
    listOfGoodsOrServices: valueOrUndefined(generateListOfGoodsOrServices(), undefinedProbability),
  };
}

/**
 * Generates a random product
 * @returns a random product
 */
function generateProduct(): LksgProduct {
  return {
    name: faker.commerce.productName(),
    productionSteps: valueOrUndefined(generateArray(() => `${faker.word.verb()} ${faker.commerce.productMaterial()}`)),
    relatedCorporateSupplyChain: valueOrUndefined(faker.lorem.sentences()),
  };
}

/**
 * Generates a random procurement category
 * @returns random procurement category
 */
function generateProcurementCategory(): LksgProcurementCategory {
  const numberOfSuppliersPerCountryCodeAsMap = new Map<string, number>(
    generateArray(() => [getRandomIso2CountryCode(), valueOrNull(faker.number.int({ min: 0, max: 50 }))!]),
  );
  return {
    procuredProductTypesAndServicesNaceCodes: generateListOfRandomNaceCodes(),
    numberOfSuppliersPerCountryCode: valueOrUndefined(Object.fromEntries(numberOfSuppliersPerCountryCodeAsMap)),
    percentageOfTotalProcurement: valueOrUndefined(randomPercentageValue()),
  };
}

/**
 * Generates a random map of procurement categories
 * @returns random map of procurement categories
 */
function generateProcurementCategories(): { [key: string]: LksgProcurementCategory } {
  const procurementCategories = Object.values(ProcurementCategoryType);
  const keys = [] as ProcurementCategoryType[];
  procurementCategories.forEach((category) => {
    if (faker.datatype.boolean()) {
      keys.push(category);
    }
  });
  return Object.fromEntries(
    new Map<string, LksgProcurementCategory>(
      keys.map((procurementCategoryType) => [procurementCategoryType as string, generateProcurementCategory()]),
    ),
  );
}

/**
 * Generates a random array of goods or services
 * @returns random array of goods or services
 */
export function generateListOfGoodsOrServices(): string[] {
  return generateArray(() => faker.commerce.productName(), 1);
}

/**
 * Randomly returns <10%, 10-25%, 25-50% or >50%
 * @returns one of the four percentage intervals as string
 */
export function randomShareOfTemporaryWorkersInterval(): ShareOfTemporaryWorkers {
  return faker.helpers.arrayElement(Object.values(ShareOfTemporaryWorkers));
}

/**
 * Randomly returns National, International or Both
 * @returns one of the options as string
 */
export function randomNationalOrInternationalMarket(): NationalOrInternationalMarket {
  return faker.helpers.arrayElement(Object.values(NationalOrInternationalMarket));
}

/**
 * Generates an LKSG dataset with the value null for some categories, subcategories and field values.
 * Datasets that were uploaded via the Dataland API can look like this in production.
 * @returns the dataset
 */
export function generateOneLksgDatasetWithManyNulls(): LksgData {
  return {
    general: {
      masterData: {
        dataDate: "1999-12-24",
        headOfficeInGermany: null!,
        groupOfCompanies: null!,
        groupOfCompaniesName: null!,
        industry: null!,
        numberOfEmployees: null!,
        seasonalOrMigrantWorkers: null!,
        shareOfTemporaryWorkers: null!,
        totalRevenueCurrency: null!,
        annualTotalRevenue: null!,
        fixedAndWorkingCapital: null!,
      },
      productionSpecific: null!,
      productionSpecificOwnOperations: null!,
    },
    governance: null!,
    social: null!,
    environmental: null!,
  };
}

/**
 * Generates a random LKSG dataset
 * @param undefinedProbability the ratio of fields to be undefined (number between 0 and 1)
 * @returns a random LKSG dataset
 */
export function generateLksgData(undefinedProbability = 0.5): LksgData {
  return {
    general: {
      masterData: {
        dataDate: randomFutureDate(),
        headOfficeInGermany: valueOrUndefined(randomYesNo(), undefinedProbability),
        groupOfCompanies: valueOrUndefined(randomYesNo(), undefinedProbability),
        groupOfCompaniesName: valueOrUndefined(faker.company.name(), undefinedProbability),
<<<<<<< HEAD
        industry: valueOrUndefined(generateListOfNaceCodes(), undefinedProbability),
=======
        industry: valueOrUndefined(generateListOfRandomNaceCodes(), undefinedProbability),
>>>>>>> 657f594e
        numberOfEmployees: valueOrUndefined(randomInt(10000), undefinedProbability),
        seasonalOrMigrantWorkers: valueOrUndefined(randomYesNo(), undefinedProbability),
        shareOfTemporaryWorkers: valueOrUndefined(randomShareOfTemporaryWorkersInterval(), undefinedProbability),
        annualTotalRevenue: valueOrUndefined(randomFloat(1000000, 10000000000, 1), undefinedProbability),
        totalRevenueCurrency: valueOrUndefined(generateIso4217CurrencyCode(), undefinedProbability),
        fixedAndWorkingCapital: valueOrUndefined(randomInt(10000), undefinedProbability),
      },
      productionSpecific: {
        manufacturingCompany: valueOrUndefined(randomYesNo(), undefinedProbability),
        capacity: valueOrUndefined(
          randomInt(25).toString() + " " + faker.commerce.product() + " per " + faker.date.weekday(),
          undefinedProbability,
        ),
        productionViaSubcontracting: valueOrUndefined(randomYesNo(), undefinedProbability),
        subcontractingCompaniesCountries: valueOrUndefined(
          generateArray(getRandomIso2CountryCode),
          undefinedProbability,
        ),
        subcontractingCompaniesIndustries: valueOrUndefined(generateListOfRandomNaceCodes(), undefinedProbability),
        productionSites: valueOrUndefined(randomYesNo(), undefinedProbability),
        listOfProductionSites: valueOrUndefined(
          generateArray(() => generateProductionSite(undefinedProbability)),
          undefinedProbability,
        ),
        market: valueOrUndefined(randomNationalOrInternationalMarket(), undefinedProbability),
        specificProcurement: valueOrUndefined(randomYesNo(), undefinedProbability),
      },
      productionSpecificOwnOperations: {
        mostImportantProducts: valueOrUndefined(generateArray(generateProduct), undefinedProbability),
        productsServicesCategoriesPurchased: valueOrUndefined(generateProcurementCategories(), undefinedProbability),
      },
    },
    governance: {
      riskManagementOwnOperations: {
        riskManagementSystem: valueOrUndefined(randomYesNo(), undefinedProbability),
        riskAnalysisInFiscalYear: valueOrUndefined(randomYesNo(), undefinedProbability),
        risksIdentified: valueOrUndefined(randomYesNo(), undefinedProbability),
        identifiedRisks: valueOrUndefined(faker.company.buzzNoun(), undefinedProbability),
        counteractingMeasures: valueOrUndefined(randomYesNo(), undefinedProbability),
        whichCounteractingMeasures: valueOrUndefined(faker.company.buzzNoun(), undefinedProbability),
        regulatedRiskManagementResponsibility: valueOrUndefined(randomYesNo(), undefinedProbability),
        environmentalManagementSystem: valueOrUndefined(randomYesNo(), undefinedProbability),
        environmentalManagementSystemInternationalCertification: valueOrUndefined(
          generateBaseDataPoint(randomYesNo(), undefinedProbability),
          undefinedProbability,
        ),
        environmentalManagementSystemNationalCertification: valueOrUndefined(
          generateBaseDataPoint(randomYesNo(), undefinedProbability),
          undefinedProbability,
        ),
      },
      grievanceMechanismOwnOperations: {
        grievanceHandlingMechanism: valueOrUndefined(randomYesNo(), undefinedProbability),
        grievanceHandlingReportingAccessible: valueOrUndefined(randomYesNo(), undefinedProbability),
        appropriateGrievanceHandlingInformation: valueOrUndefined(randomYesNo(), undefinedProbability),
        appropriateGrievanceHandlingSupport: valueOrUndefined(randomYesNo(), undefinedProbability),
        accessToExpertiseForGrievanceHandling: valueOrUndefined(randomYesNo(), undefinedProbability),
        grievanceComplaints: valueOrUndefined(randomYesNo(), undefinedProbability),
        complaintsNumber: valueOrUndefined(randomInt(10000), undefinedProbability),
        complaintsReason: valueOrUndefined(faker.company.buzzNoun(), undefinedProbability),
        actionsForComplaintsUndertaken: valueOrUndefined(randomYesNo(), undefinedProbability),
        whichActionsForComplaintsUndertaken: valueOrUndefined(faker.company.buzzNoun(), undefinedProbability),
        publicAccessToGrievanceHandling: valueOrUndefined(randomYesNo(), undefinedProbability),
        whistleblowerProtection: valueOrUndefined(randomYesNo(), undefinedProbability),
        dueDiligenceProcessForGrievanceHandling: valueOrUndefined(randomYesNo(), undefinedProbability),
      },
      certificationsPoliciesAndResponsibilities: {
        sa8000Certification: valueOrUndefined(
          generateBaseDataPoint(randomYesNo(), undefinedProbability),
          undefinedProbability,
        ),
        smetaSocialAuditConcept: valueOrUndefined(
          generateBaseDataPoint(randomYesNo(), undefinedProbability),
          undefinedProbability,
        ),
        betterWorkProgramCertificate: valueOrUndefined(
          generateBaseDataPoint(randomYesNoNa(), undefinedProbability),
          undefinedProbability,
        ),
        iso45001Certification: valueOrUndefined(
          generateBaseDataPoint(randomYesNo(), undefinedProbability),
          undefinedProbability,
        ),
        iso14001Certification: valueOrUndefined(
          generateBaseDataPoint(randomYesNo(), undefinedProbability),
          undefinedProbability,
        ),
        emasCertification: valueOrUndefined(
          generateBaseDataPoint(randomYesNo(), undefinedProbability),
          undefinedProbability,
        ),
        iso37001Certification: valueOrUndefined(
          generateBaseDataPoint(randomYesNo(), undefinedProbability),
          undefinedProbability,
        ),
        iso37301Certification: valueOrUndefined(
          generateBaseDataPoint(randomYesNo(), undefinedProbability),
          undefinedProbability,
        ),
        riskManagementSystemCertification: valueOrUndefined(
          generateBaseDataPoint(randomYesNo(), undefinedProbability),
          undefinedProbability,
        ),
        amforiBsciAuditReport: valueOrUndefined(
          generateBaseDataPoint(randomYesNo(), undefinedProbability),
          undefinedProbability,
        ),
        responsibleBusinessAssociationCertification: valueOrUndefined(
          generateBaseDataPoint(randomYesNo(), undefinedProbability),
          undefinedProbability,
        ),
        fairLaborAssociationCertification: valueOrUndefined(
          generateBaseDataPoint(randomYesNo(), undefinedProbability),
          undefinedProbability,
        ),
        additionalAudits: valueOrUndefined(faker.company.buzzNoun(), undefinedProbability),
        codeOfConduct: valueOrUndefined(
          generateBaseDataPoint(randomYesNo(), undefinedProbability),
          undefinedProbability,
        ),
        codeOfConductTraining: valueOrUndefined(randomYesNo(), undefinedProbability),
        supplierCodeOfConduct: valueOrUndefined(
          generateBaseDataPoint(randomYesNo(), undefinedProbability),
          undefinedProbability,
        ),
        policyStatement: valueOrUndefined(
          generateBaseDataPoint(randomYesNo(), undefinedProbability),
          undefinedProbability,
        ),
        humanRightsStrategy: valueOrUndefined(faker.company.buzzNoun(), undefinedProbability),
        environmentalImpactPolicy: valueOrUndefined(
          generateBaseDataPoint(randomYesNo(), undefinedProbability),
          undefinedProbability,
        ),
        fairWorkingConditionsPolicy: valueOrUndefined(
          generateBaseDataPoint(randomYesNo(), undefinedProbability),
          undefinedProbability,
        ),
      },
      generalViolations: {
        responsibilitiesForFairWorkingConditions: valueOrUndefined(randomYesNo(), undefinedProbability),
        responsibilitiesForTheEnvironment: valueOrUndefined(randomYesNo(), undefinedProbability),
        responsibilitiesForOccupationalSafety: valueOrUndefined(randomYesNo(), undefinedProbability),
        legalProceedings: valueOrUndefined(randomYesNo(), undefinedProbability),
        humanRightsViolationS: valueOrUndefined(randomYesNo(), undefinedProbability),
        humanRightsViolations: valueOrUndefined(faker.company.buzzNoun(), undefinedProbability),
        humanRightsViolationAction: valueOrUndefined(randomYesNo(), undefinedProbability),
        humanRightsViolationActionMeasures: valueOrUndefined(faker.company.buzzNoun(), undefinedProbability),
        highRiskCountriesRawMaterials: valueOrUndefined(randomYesNo(), undefinedProbability),
        highRiskCountriesRawMaterialsLocation: valueOrUndefined(
          generateArray(getRandomIso2CountryCode),
          undefinedProbability,
        ),
        highRiskCountriesActivity: valueOrUndefined(randomYesNo(), undefinedProbability),
        highRiskCountries: valueOrUndefined(generateArray(getRandomIso2CountryCode), undefinedProbability),
        highRiskCountriesProcurement: valueOrUndefined(randomYesNo(), undefinedProbability),
        highRiskCountriesProcurementName: valueOrUndefined(
          generateArray(getRandomIso2CountryCode),
          undefinedProbability,
        ),
      },
    },
    social: {
      childLabor: {
        childLaborPreventionPolicy: valueOrUndefined(
          generateBaseDataPoint(randomYesNo(), undefinedProbability),
          undefinedProbability,
        ),
        employeeSUnder18: valueOrUndefined(randomYesNo(), undefinedProbability),
        employeeSUnder15: valueOrUndefined(randomYesNo(), undefinedProbability),
        employeeSUnder18InApprenticeship: valueOrUndefined(randomYesNo(), undefinedProbability),
        worstFormsOfChildLaborProhibition: valueOrUndefined(randomYesNo(), undefinedProbability),
        worstFormsOfChildLabor: valueOrUndefined(randomYesNo(), undefinedProbability),
        worstFormsOfChildLaborForms: valueOrUndefined(faker.company.buzzNoun(), undefinedProbability),
        measuresForPreventionOfEmploymentUnderLocalMinimumAge: valueOrUndefined(randomYesNo(), undefinedProbability),
        employmentUnderLocalMinimumAgePreventionEmploymentContracts: valueOrUndefined(
          randomYesNo(),
          undefinedProbability,
        ),
        employmentUnderLocalMinimumAgePreventionJobDescription: valueOrUndefined(randomYesNo(), undefinedProbability),
        employmentUnderLocalMinimumAgePreventionIdentityDocuments: valueOrUndefined(
          randomYesNo(),
          undefinedProbability,
        ),
        employmentUnderLocalMinimumAgePreventionTraining: valueOrUndefined(randomYesNo(), undefinedProbability),
        employmentUnderLocalMinimumAgePreventionCheckingOfLegalMinimumAge: valueOrUndefined(
          randomYesNo(),
          undefinedProbability,
        ),
        additionalChildLaborMeasures: valueOrUndefined(faker.company.buzzNoun(), undefinedProbability),
      },
      forcedLaborSlavery: {
        forcedLaborAndSlaveryPrevention: valueOrUndefined(randomYesNo(), undefinedProbability),
        forcedLaborAndSlaveryPreventionPractices: valueOrUndefined(faker.company.buzzNoun(), undefinedProbability),
        forcedLaborPreventionPolicy: valueOrUndefined(
          generateBaseDataPoint(randomYesNo(), undefinedProbability),
          undefinedProbability,
        ),
        forcedLaborAndSlaveryPreventionMeasures: valueOrUndefined(randomYesNo(), undefinedProbability),
        forcedLaborAndSlaveryPreventionEmploymentContracts: valueOrUndefined(randomYesNo(), undefinedProbability),
        forcedLaborAndSlaveryPreventionIdentityDocuments: valueOrUndefined(randomYesNo(), undefinedProbability),
        forcedLaborAndSlaveryPreventionFreeMovement: valueOrUndefined(randomYesNo(), undefinedProbability),
        forcedLaborAndSlaveryPreventionProvisionSocialRoomsAndToilets: valueOrUndefined(
          randomYesNo(),
          undefinedProbability,
        ),
        forcedLaborAndSlaveryPreventionTraining: valueOrUndefined(randomYesNo(), undefinedProbability),
        forcedLaborAndSlaveryPreventionMeasuresOther: valueOrUndefined(faker.company.buzzNoun(), undefinedProbability),
      },
      withholdingAdequateWages: {
        adequateWage: valueOrUndefined(randomYesNo(), undefinedProbability),
        adequateWagesMeasures: valueOrUndefined(randomYesNo(), undefinedProbability),
        documentedWorkingHoursAndWages: valueOrUndefined(randomYesNo(), undefinedProbability),
        adequateLivingWage: valueOrUndefined(randomYesNo(), undefinedProbability),
        regularWagesProcessFlow: valueOrUndefined(randomYesNo(), undefinedProbability),
        fixedHourlyWages: valueOrUndefined(randomYesNoNa(), undefinedProbability),
        fixedPieceworkWages: valueOrUndefined(randomYesNoNa(), undefinedProbability),
        adequateWageMeasures: valueOrUndefined(faker.company.buzzNoun(), undefinedProbability),
      },
      disregardForOccupationalHealthSafety: {
        lowSkillWork: valueOrUndefined(randomYesNo(), undefinedProbability),
        hazardousMachines: valueOrUndefined(randomYesNo(), undefinedProbability),
        oshPolicy: valueOrUndefined(randomYesNo(), undefinedProbability),
        oshPolicyPersonalProtectiveEquipment: valueOrUndefined(randomYesNoNa(), undefinedProbability),
        oshPolicyMachineSafety: valueOrUndefined(randomYesNoNa(), undefinedProbability),
        oshPolicyDisasterBehavioralResponse: valueOrUndefined(randomYesNo(), undefinedProbability),
        oshPolicyAccidentsBehavioralResponse: valueOrUndefined(randomYesNo(), undefinedProbability),
        oshPolicyWorkplaceErgonomics: valueOrUndefined(randomYesNo(), undefinedProbability),
        oshPolicyAccessToWork: valueOrUndefined(randomYesNo(), undefinedProbability),
        oshPolicyHandlingChemicalsAndOtherHazardousSubstances: valueOrUndefined(randomYesNoNa(), undefinedProbability),
        oshPolicyFireProtection: valueOrUndefined(randomYesNo(), undefinedProbability),
        oshPolicyWorkingHours: valueOrUndefined(randomYesNo(), undefinedProbability),
        oshPolicyTrainingAddressed: valueOrUndefined(randomYesNo(), undefinedProbability),
        oshPolicyTraining: valueOrUndefined(randomYesNo(), undefinedProbability),
        oshManagementSystem: valueOrUndefined(randomYesNo(), undefinedProbability),
        oshManagementSystemInternationalCertification: valueOrUndefined(
          generateBaseDataPoint(randomYesNo(), undefinedProbability),
          undefinedProbability,
        ),
        oshManagementSystemNationalCertification: valueOrUndefined(
          generateBaseDataPoint(randomYesNo(), undefinedProbability),
          undefinedProbability,
        ),
        under10WorkplaceAccidents: valueOrUndefined(randomYesNo(), undefinedProbability),
        oshTraining: valueOrUndefined(randomYesNo(), undefinedProbability),
        healthAndSafetyPolicy: valueOrUndefined(
          generateBaseDataPoint(randomYesNo(), undefinedProbability),
          undefinedProbability,
        ),
      },
      disregardForFreedomOfAssociation: {
        freedomOfAssociation: valueOrUndefined(randomYesNo(), undefinedProbability),
        employeeRepresentation: valueOrUndefined(randomPercentageValue(), undefinedProbability),
        discriminationForTradeUnionMembers: valueOrUndefined(randomYesNo(), undefinedProbability),
        freedomOfOperationForTradeUnion: valueOrUndefined(randomYesNo(), undefinedProbability),
        freedomOfAssociationTraining: valueOrUndefined(randomYesNo(), undefinedProbability),
        worksCouncil: valueOrUndefined(randomYesNo(), undefinedProbability),
      },
      unequalTreatmentOfEmployment: {
        unequalTreatmentOfEmployment: valueOrUndefined(randomYesNo(), undefinedProbability),
        diversityAndInclusionRole: valueOrUndefined(randomYesNo(), undefinedProbability),
        preventionOfMistreatments: valueOrUndefined(randomYesNo(), undefinedProbability),
        equalOpportunitiesOfficer: valueOrUndefined(randomYesNo(), undefinedProbability),
        fairAndEthicalRecruitmentPolicy: valueOrUndefined(
          generateBaseDataPoint(randomYesNo(), undefinedProbability),
          undefinedProbability,
        ),
        equalOpportunitiesAndNonDiscriminationPolicy: valueOrUndefined(
          generateBaseDataPoint(randomYesNo(), undefinedProbability),
          undefinedProbability,
        ),
      },
      contaminationOfSoilWaterAirNoiseEmissionsExcessiveWaterConsumption: {
        harmfulSoilImpact: valueOrUndefined(randomYesNo(), undefinedProbability),
        soilDegradation: valueOrUndefined(randomYesNo(), undefinedProbability),
        soilErosion: valueOrUndefined(randomYesNo(), undefinedProbability),
        soilBorneDiseases: valueOrUndefined(randomYesNo(), undefinedProbability),
        soilContamination: valueOrUndefined(randomYesNo(), undefinedProbability),
        soilSalinization: valueOrUndefined(randomYesNo(), undefinedProbability),
        harmfulWaterPollution: valueOrUndefined(randomYesNo(), undefinedProbability),
        fertilizersOrPollutants: valueOrUndefined(randomYesNo(), undefinedProbability),
        wasteWaterFiltration: valueOrUndefined(randomYesNo(), undefinedProbability),
        harmfulAirPollution: valueOrUndefined(randomYesNo(), undefinedProbability),
        airFiltration: valueOrUndefined(randomYesNo(), undefinedProbability),
        harmfulNoiseEmission: valueOrUndefined(randomYesNo(), undefinedProbability),
        reduceNoiseEmissions: valueOrUndefined(randomYesNo(), undefinedProbability),
        excessiveWaterConsumption: valueOrUndefined(randomYesNo(), undefinedProbability),
        waterSavingMeasures: valueOrUndefined(randomYesNo(), undefinedProbability),
        waterSavingMeasuresName: valueOrUndefined(faker.company.buzzNoun(), undefinedProbability),
        pipeMaintaining: valueOrUndefined(randomYesNo(), undefinedProbability),
        waterSources: valueOrUndefined(randomYesNo(), undefinedProbability),
        contaminationMeasures: valueOrUndefined(faker.company.buzzNoun(), undefinedProbability),
      },
      unlawfulEvictionDeprivationOfLandForestAndWater: {
        unlawfulEvictionAndTakingOfLand: valueOrUndefined(randomYesNo(), undefinedProbability),
        unlawfulEvictionAndTakingOfLandRisk: valueOrUndefined(faker.company.buzzNoun(), undefinedProbability),
        unlawfulEvictionAndTakingOfLandStrategies: valueOrUndefined(randomYesNo(), undefinedProbability),
        unlawfulEvictionAndTakingOfLandStrategiesName: valueOrUndefined(faker.company.buzzNoun(), undefinedProbability),
        voluntaryGuidelinesOnTheResponsibleGovernanceOfTenure: valueOrUndefined(randomYesNo(), undefinedProbability),
      },
      useOfPrivatePublicSecurityForcesWithDisregardForHumanRights: {
        useOfPrivatePublicSecurityForces: valueOrUndefined(randomYesNo(), undefinedProbability),
        useOfPrivatePublicSecurityForcesAndRiskOfViolationOfHumanRights: valueOrUndefined(
          randomYesNo(),
          undefinedProbability,
        ),
        instructionOfSecurityForces: valueOrUndefined(randomYesNo(), undefinedProbability),
        humanRightsTraining: valueOrUndefined(randomYesNo(), undefinedProbability),
        stateSecurityForces: valueOrUndefined(randomYesNoNa(), undefinedProbability),
        privateSecurityForces: valueOrUndefined(randomYesNoNa(), undefinedProbability),
        useOfPrivatePublicSecurityForcesMeasures: valueOrUndefined(faker.company.buzzNoun(), undefinedProbability),
      },
    },
    environmental: {
      useOfMercuryMercuryWasteMinamataConvention: {
        mercuryAndMercuryWasteHandling: valueOrUndefined(randomYesNo(), undefinedProbability),
        mercuryAndMercuryWasteHandlingPolicy: valueOrUndefined(
          generateBaseDataPoint(randomYesNo(), undefinedProbability),
          undefinedProbability,
        ),
        mercuryAddedProductsHandling: valueOrUndefined(randomYesNo(), undefinedProbability),
        mercuryAddedProductsHandlingRiskOfExposure: valueOrUndefined(randomYesNo(), undefinedProbability),
        mercuryAddedProductsHandlingRiskOfDisposal: valueOrUndefined(randomYesNo(), undefinedProbability),
        mercuryAndMercuryCompoundsProductionAndUse: valueOrUndefined(randomYesNo(), undefinedProbability),
        mercuryAndMercuryCompoundsProductionAndUseRiskOfExposure: valueOrUndefined(randomYesNo(), undefinedProbability),
      },
      productionAndUseOfPersistentOrganicPollutantsPopsConvention: {
        persistentOrganicPollutantsProductionAndUse: valueOrUndefined(randomYesNo(), undefinedProbability),
        persistentOrganicPollutantsUsed: valueOrUndefined(faker.company.buzzNoun(), undefinedProbability),
        persistentOrganicPollutantsProductionAndUseRiskOfExposure: valueOrUndefined(
          randomYesNo(),
          undefinedProbability,
        ),
        persistentOrganicPollutantsProductionAndUseRiskOfDisposal: valueOrUndefined(
          randomYesNo(),
          undefinedProbability,
        ),
        legalRestrictedWasteProcesses: valueOrUndefined(randomYesNo(), undefinedProbability),
      },
      exportImportOfHazardousWasteBaselConvention: {
        persistentOrganicPollutantsProductionAndUseTransboundaryMovements: valueOrUndefined(
          randomYesNo(),
          undefinedProbability,
        ),
        persistentOrganicPollutantsProductionAndUseRiskForImportingState: valueOrUndefined(
          randomYesNo(),
          undefinedProbability,
        ),
        hazardousWasteTransboundaryMovementsLocatedOecdEuLiechtenstein: valueOrUndefined(
          randomYesNo(),
          undefinedProbability,
        ),
        hazardousWasteTransboundaryMovementsOutsideOecdEuOrLiechtenstein: valueOrUndefined(
          randomYesNo(),
          undefinedProbability,
        ),
        hazardousWasteDisposal: valueOrUndefined(randomYesNo(), undefinedProbability),
        hazardousWasteDisposalRiskOfImport: valueOrUndefined(randomYesNo(), undefinedProbability),
        hazardousWasteDisposalOtherWasteImport: valueOrUndefined(randomYesNo(), undefinedProbability),
      },
    },
  };
}<|MERGE_RESOLUTION|>--- conflicted
+++ resolved
@@ -174,11 +174,7 @@
         headOfficeInGermany: valueOrUndefined(randomYesNo(), undefinedProbability),
         groupOfCompanies: valueOrUndefined(randomYesNo(), undefinedProbability),
         groupOfCompaniesName: valueOrUndefined(faker.company.name(), undefinedProbability),
-<<<<<<< HEAD
-        industry: valueOrUndefined(generateListOfNaceCodes(), undefinedProbability),
-=======
         industry: valueOrUndefined(generateListOfRandomNaceCodes(), undefinedProbability),
->>>>>>> 657f594e
         numberOfEmployees: valueOrUndefined(randomInt(10000), undefinedProbability),
         seasonalOrMigrantWorkers: valueOrUndefined(randomYesNo(), undefinedProbability),
         shareOfTemporaryWorkers: valueOrUndefined(randomShareOfTemporaryWorkersInterval(), undefinedProbability),
