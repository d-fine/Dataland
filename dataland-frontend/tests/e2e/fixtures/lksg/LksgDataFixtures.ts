--- conflicted
+++ resolved
@@ -49,15 +49,10 @@
  * @param undefinedProbability the percentage of undefined values in the returned production site
  * @returns 0 to 5 random production sites
  */
-<<<<<<< HEAD
 export function generateArrayOfProductionSites(undefinedProbability = 0.5): LksgProductionSite[] {
   return Array.from({ length: faker.datatype.number({ min: 0, max: 5 }) }, () =>
     generateProductionSite(undefinedProbability)
   );
-=======
-export function generateArrayOfProductionSites(): LksgProductionSite[] {
-  return Array.from({ length: faker.datatype.number({ min: 1, max: 5 }) }, generateProductionSite);
->>>>>>> 351ab014
 }
 
 /**
@@ -97,11 +92,7 @@
  * @returns random list of Nace codes
  */
 export function generateListOfNaceCodes(): string[] {
-<<<<<<< HEAD
   const values = Array.from({ length: faker.datatype.number({ min: 0, max: 5 }) }, () => {
-=======
-  return Array.from({ length: faker.datatype.number({ min: 1, max: 5 }) }, () => {
->>>>>>> 351ab014
     return faker.helpers.arrayElement(["A", "B", "C", "D", "E", "F", "G", "H", "I", "J", "K", "L", "M"]);
   }).sort((a, b) => a.localeCompare(b));
   return [...new Set(values)];
