import { faker } from "@faker-js/faker";
import {
  LksgData,
  LksgProcurementCategory,
  LksgProduct,
  LksgProductionSite,
  NationalOrInternationalMarket,
  ShareOfTemporaryWorkers,
} from "@clients/backend";
import { randomYesNo, randomYesNoNa } from "@e2e/fixtures/common/YesNoFixtures";
import { generateIso4217CurrencyCode } from "@e2e/fixtures/common/CurrencyFixtures";
import { valueOrUndefined } from "@e2e/utils/FakeFixtureUtils";
import { getRandomReportingPeriod } from "@e2e/fixtures/common/ReportingPeriodFixtures";
import { generateArray, generateFixtureDataset } from "@e2e/fixtures/FixtureUtils";
import { FixtureData } from "@sharedUtils/Fixtures";
import { randomEuroValue, randomNumber, randomPercentageValue } from "@e2e/fixtures/common/NumberFixtures";
import { getRandomIso2CountryCode } from "@e2e/fixtures/common/CountryFixtures";
import { randomPastDate } from "@e2e/fixtures/common/DateFixtures";
import { generateBaseDataPointOrUndefined } from "@e2e/fixtures/common/BaseDataPointFixtures";
import { ProcurementCategoryType } from "@/api-models/ProcurementCategoryType";
import { valueOrNull } from "@e2e/fixtures/common/DataPointFixtures";
import { generateListOfNaceCodes } from "@e2e/fixtures/common/NaceCodeFixtures";
import { generateAddress } from "@e2e/fixtures/common/AddressFixtures";

/**
 * Generates a set number of LKSG fixtures
 * @param numFixtures the number of lksg fixtures to generate
 * @param undefinedProbability the probability of fields to be undefined (number between 0 and 1)
 * @returns a set number of LKSG fixtures
 */
export function generateLksgFixture(numFixtures: number, undefinedProbability = 0.5): FixtureData<LksgData>[] {
  return generateFixtureDataset<LksgData>(
    () => generateLksgData(undefinedProbability),
    numFixtures,
    (dataSet) => dataSet?.general?.masterData?.dataDate?.substring(0, 4) || getRandomReportingPeriod(),
  );
}

/**
 * Generates a Lksg fixture with a dataset with many null values for categories, subcategories and field values
 * @returns the fixture
 */
export function generateOneLksgFixtureWithManyNulls(): FixtureData<LksgData> {
  return generateFixtureDataset<LksgData>(
    () => generateOneLksgDatasetWithManyNulls(),
    1,
    (dataSet) => dataSet?.general?.masterData?.dataDate?.substring(0, 4) || getRandomReportingPeriod(),
  )[0];
}

/**
 * Generates a random production site
 * @param undefinedProbability the percentage of undefined values in the returned production site
 * @returns a random production site
 */
export function generateProductionSite(undefinedProbability = 0.5): LksgProductionSite {
  return {
    nameOfProductionSite: valueOrUndefined(faker.company.name(), undefinedProbability),
    addressOfProductionSite: generateAddress(undefinedProbability),
    listOfGoodsOrServices: valueOrUndefined(generateListOfGoodsOrServices(), undefinedProbability),
  };
}

/**
 * Generates a random product
 * @returns a random product
 */
function generateProduct(): LksgProduct {
  return {
    name: faker.commerce.productName(),
    productionSteps: valueOrUndefined(generateArray(() => `${faker.word.verb()} ${faker.commerce.productMaterial()}`)),
    relatedCorporateSupplyChain: valueOrUndefined(faker.lorem.sentences()),
  };
}

/**
 * Generates a random procurement category
 * @returns random procurement category
 */
function generateProcurementCategory(): LksgProcurementCategory {
  const numberOfSuppliersPerCountryCodeAsMap = new Map<string, number>(
<<<<<<< HEAD
    generateArray(() => [generateIso2CountryCode(), valueOrNull(faker.number.int({ min: 0, max: 50 }))!]),
=======
    generateArray(() => [getRandomIso2CountryCode(), valueOrNull(faker.number.int({ min: 0, max: 50 }))!])
>>>>>>> 571955d0
  );
  return {
    procuredProductTypesAndServicesNaceCodes: generateListOfNaceCodes(),
    numberOfSuppliersPerCountryCode: valueOrUndefined(Object.fromEntries(numberOfSuppliersPerCountryCodeAsMap)),
    percentageOfTotalProcurement: valueOrUndefined(randomPercentageValue()),
  };
}

/**
 * Generates a random map of procurement categories
 * @returns random map of procurement categories
 */
function generateProcurementCategories(): { [key: string]: LksgProcurementCategory } {
  const procurementCategories = Object.values(ProcurementCategoryType);
  const keys = [] as ProcurementCategoryType[];
  procurementCategories.forEach((category) => {
    if (faker.datatype.boolean()) {
      keys.push(category);
    }
  });
  return Object.fromEntries(
    new Map<string, LksgProcurementCategory>(
      keys.map((procurementCategoryType) => [procurementCategoryType as string, generateProcurementCategory()]),
    ),
  );
}

/**
 * Generates a random array of goods or services
 * @returns random array of goods or services
 */
export function generateListOfGoodsOrServices(): string[] {
  return generateArray(() => faker.commerce.productName(), 1);
}

/**
 * Randomly returns <10%, 10-25%, 25-50% or >50%
 * @returns one of the four percentage intervals as string
 */
export function randomShareOfTemporaryWorkersInterval(): ShareOfTemporaryWorkers {
  return faker.helpers.arrayElement(Object.values(ShareOfTemporaryWorkers));
}

/**
 * Generates an LKSG dataset with the value null for some categories, subcategories and field values.
 * Datasets that were uploaded via the Dataland API can look like this in production.
 * @returns the dataset
 */
export function generateOneLksgDatasetWithManyNulls(): LksgData {
  return {
    general: {
      masterData: {
        dataDate: "1999-12-24",
        headOfficeInGermany: null!,
        groupOfCompanies: null!,
        groupOfCompaniesName: null!,
        industry: null!,
        numberOfEmployees: null!,
        seasonalOrMigrantWorkers: null!,
        shareOfTemporaryWorkers: null!,
        totalRevenueCurrency: null!,
        totalRevenue: null!,
        fixedAndWorkingCapital: null!,
      },
      productionSpecific: null!,
      productionSpecificOwnOperations: null!,
    },
    governance: null!,
    social: null!,
    environmental: null!,
  };
}

/**
 * Generates a random LKSG dataset
 * @param undefinedProbability the ratio of fields to be undefined (number between 0 and 1)
 * @returns a random LKSG dataset
 */
export function generateLksgData(undefinedProbability = 0.5): LksgData {
  return {
    general: {
      masterData: {
        dataDate: randomPastDate(),
        headOfficeInGermany: valueOrUndefined(randomYesNo(), undefinedProbability),
        groupOfCompanies: valueOrUndefined(randomYesNo(), undefinedProbability),
        groupOfCompaniesName: valueOrUndefined(faker.company.name(), undefinedProbability),
        industry: valueOrUndefined(generateListOfNaceCodes(), undefinedProbability),
        numberOfEmployees: valueOrUndefined(randomNumber(10000), undefinedProbability),
        seasonalOrMigrantWorkers: valueOrUndefined(randomYesNo(), undefinedProbability),
        shareOfTemporaryWorkers: valueOrUndefined(randomShareOfTemporaryWorkersInterval(), undefinedProbability),
        totalRevenueCurrency: valueOrUndefined(generateIso4217CurrencyCode(), undefinedProbability),
        totalRevenue: valueOrUndefined(randomEuroValue(), undefinedProbability),
        fixedAndWorkingCapital: valueOrUndefined(randomNumber(10000000), undefinedProbability),
      },
      productionSpecific: {
        manufacturingCompany: valueOrUndefined(randomYesNo(), undefinedProbability),
        capacity: valueOrUndefined(
          randomNumber(25).toString() + " " + faker.commerce.product() + " per " + faker.date.weekday(),
          undefinedProbability,
        ),
        isContractProcessing: valueOrUndefined(randomYesNo(), undefinedProbability),
        subcontractingCompaniesCountries: valueOrUndefined(
          generateArray(getRandomIso2CountryCode),
          undefinedProbability
        ),
        subcontractingCompaniesIndustries: valueOrUndefined(generateListOfNaceCodes(), undefinedProbability),
        productionSites: valueOrUndefined(randomYesNo(), undefinedProbability),
        listOfProductionSites: valueOrUndefined(
          generateArray(() => generateProductionSite(undefinedProbability)),
          undefinedProbability
        ),
        market: valueOrUndefined(
          faker.helpers.arrayElement([
            NationalOrInternationalMarket.National,
            NationalOrInternationalMarket.International,
            NationalOrInternationalMarket.Both,
          ]),
          undefinedProbability,
        ),
        specificProcurement: valueOrUndefined(randomYesNo(), undefinedProbability),
      },
      productionSpecificOwnOperations: {
        mostImportantProducts: valueOrUndefined(generateArray(generateProduct), undefinedProbability),
        procurementCategories: valueOrUndefined(generateProcurementCategories(), undefinedProbability),
      },
    },
    governance: {
      riskManagementOwnOperations: {
        adequateAndEffectiveRiskManagementSystem: valueOrUndefined(randomYesNo(), undefinedProbability),
        riskManagementSystemFiscalYear: valueOrUndefined(randomYesNo(), undefinedProbability),
        riskManagementSystemRisks: valueOrUndefined(randomYesNo(), undefinedProbability),
        riskManagementSystemIdentifiedRisks: valueOrUndefined(faker.commerce.productAdjective(), undefinedProbability),
        riskManagementSystemCounteract: valueOrUndefined(randomYesNo(), undefinedProbability),
        riskManagementSystemMeasures: valueOrUndefined(faker.company.buzzNoun(), undefinedProbability),
        riskManagementSystemResponsibility: valueOrUndefined(randomYesNo(), undefinedProbability),
        environmentalManagementSystem: valueOrUndefined(randomYesNo(), undefinedProbability),
        environmentalManagementSystemInternationalCertification: generateBaseDataPointOrUndefined(
          randomYesNo(),
          undefinedProbability,
        ),
        environmentalManagementSystemNationalCertification: generateBaseDataPointOrUndefined(
          randomYesNo(),
          undefinedProbability,
        ),
      },
      grievanceMechanismOwnOperations: {
        grievanceHandlingMechanism: valueOrUndefined(randomYesNo(), undefinedProbability),
        grievanceHandlingMechanismUsedForReporting: valueOrUndefined(randomYesNo(), undefinedProbability),
        grievanceMechanismInformationProvided: valueOrUndefined(randomYesNo(), undefinedProbability),
        grievanceMechanismSupportProvided: valueOrUndefined(randomYesNo(), undefinedProbability),
        grievanceMechanismAccessToExpertise: valueOrUndefined(randomYesNo(), undefinedProbability),
        grievanceMechanismComplaints: valueOrUndefined(randomYesNo(), undefinedProbability),
        grievanceMechanismComplaintsNumber: valueOrUndefined(randomNumber(100), undefinedProbability),
        grievanceMechanismComplaintsReason: valueOrUndefined(faker.company.catchPhraseNoun(), undefinedProbability),
        grievanceMechanismComplaintsAction: valueOrUndefined(randomYesNo(), undefinedProbability),
        grievanceMechanismComplaintsActionUndertaken: valueOrUndefined(
          faker.company.catchPhraseNoun(),
          undefinedProbability,
        ),
        grievanceMechanismPublicAccess: valueOrUndefined(randomYesNo(), undefinedProbability),
        grievanceMechanismProtection: valueOrUndefined(randomYesNo(), undefinedProbability),
        grievanceMechanismDueDiligenceProcess: valueOrUndefined(randomYesNo(), undefinedProbability),
      },
      certificationsPoliciesAndResponsibilities: {
        sa8000Certification: generateBaseDataPointOrUndefined(randomYesNo(), undefinedProbability),
        smetaSocialAuditConcept: valueOrUndefined(randomYesNo(), undefinedProbability),
        betterWorkProgramCertificate: generateBaseDataPointOrUndefined(randomYesNo(), undefinedProbability),
        iso45001Certification: generateBaseDataPointOrUndefined(randomYesNo(), undefinedProbability),
        iso14000Certification: generateBaseDataPointOrUndefined(randomYesNo(), undefinedProbability),
        emasCertification: generateBaseDataPointOrUndefined(randomYesNo(), undefinedProbability),
        iso37001Certification: generateBaseDataPointOrUndefined(randomYesNo(), undefinedProbability),
        iso37301Certification: generateBaseDataPointOrUndefined(randomYesNo(), undefinedProbability),
        riskManagementSystemCertification: generateBaseDataPointOrUndefined(randomYesNo(), undefinedProbability),
        amforiBsciAuditReport: generateBaseDataPointOrUndefined(randomYesNo(), undefinedProbability),
        responsibleBusinessAssociationCertification: generateBaseDataPointOrUndefined(
          randomYesNo(),
          undefinedProbability,
        ),
        fairLaborAssociationCertification: generateBaseDataPointOrUndefined(randomYesNo(), undefinedProbability),
        additionalAudits: valueOrUndefined(faker.company.buzzNoun(), undefinedProbability),
        codeOfConduct: valueOrUndefined(randomYesNo(), undefinedProbability),
        codeOfConductTraining: valueOrUndefined(randomYesNo(), undefinedProbability),
        supplierCodeOfConduct: generateBaseDataPointOrUndefined(randomYesNo(), undefinedProbability),
        policyStatement: valueOrUndefined(randomYesNo(), undefinedProbability),
        humanRightsStrategy: valueOrUndefined(faker.company.buzzNoun(), undefinedProbability),
        environmentalImpactPolicy: generateBaseDataPointOrUndefined(randomYesNo(), undefinedProbability),
        fairWorkingConditionsPolicy: generateBaseDataPointOrUndefined(randomYesNo(), undefinedProbability),
      },
      generalViolations: {
        responsibilitiesForFairWorkingConditions: valueOrUndefined(randomYesNo(), undefinedProbability),
        responsibilitiesForTheEnvironment: valueOrUndefined(randomYesNo(), undefinedProbability),
        responsibilitiesForOccupationalSafety: valueOrUndefined(randomYesNo(), undefinedProbability),
        legalProceedings: valueOrUndefined(randomYesNo(), undefinedProbability),
        humanRightsViolation: valueOrUndefined(randomYesNo(), undefinedProbability),
        humanRightsViolations: valueOrUndefined(faker.location.country(), undefinedProbability),
        humanRightsViolationAction: valueOrUndefined(randomYesNo(), undefinedProbability),
        humanRightsViolationActionMeasures: valueOrUndefined(faker.company.buzzNoun(), undefinedProbability),
        highRiskCountriesRawMaterials: valueOrUndefined(randomYesNo(), undefinedProbability),
        highRiskCountriesRawMaterialsLocation: valueOrUndefined(
          generateArray(getRandomIso2CountryCode),
          undefinedProbability
        ),
        highRiskCountriesActivity: valueOrUndefined(randomYesNo(), undefinedProbability),
        highRiskCountries: valueOrUndefined(generateArray(getRandomIso2CountryCode), undefinedProbability),
        highRiskCountriesProcurement: valueOrUndefined(randomYesNo(), undefinedProbability),
        highRiskCountriesProcurementName: valueOrUndefined(
          generateArray(getRandomIso2CountryCode),
          undefinedProbability
        ),
      },
    },
    social: {
      childLabor: {
        employeeUnder18: valueOrUndefined(randomYesNo(), undefinedProbability),
        employeeUnder15: valueOrUndefined(randomYesNo(), undefinedProbability),
        employeeUnder18Apprentices: valueOrUndefined(randomYesNo(), undefinedProbability),
        worstFormsOfChildLaborProhibition: valueOrUndefined(randomYesNo(), undefinedProbability),
        worstFormsOfChildLaborForms: valueOrUndefined(faker.company.buzzNoun(), undefinedProbability),
        employmentUnderLocalMinimumAgePrevention: valueOrUndefined(randomYesNo(), undefinedProbability),
        employmentUnderLocalMinimumAgePreventionEmploymentContracts: valueOrUndefined(
          randomYesNo(),
          undefinedProbability,
        ),
        employmentUnderLocalMinimumAgePreventionJobDescription: valueOrUndefined(randomYesNo(), undefinedProbability),
        employmentUnderLocalMinimumAgePreventionIdentityDocuments: valueOrUndefined(
          randomYesNo(),
          undefinedProbability,
        ),
        employmentUnderLocalMinimumAgePreventionTraining: valueOrUndefined(randomYesNo(), undefinedProbability),
        employmentUnderLocalMinimumAgePreventionCheckingOfLegalMinimumAge: valueOrUndefined(
          randomYesNo(),
          undefinedProbability,
        ),
        childLaborMeasures: valueOrUndefined(faker.company.buzzNoun(), undefinedProbability),
        childLaborPreventionPolicy: generateBaseDataPointOrUndefined(randomYesNo(), undefinedProbability),
      },
      forcedLaborSlavery: {
        forcedLaborAndSlaveryPrevention: valueOrUndefined(randomYesNo(), undefinedProbability),
        forcedLaborAndSlaveryPreventionPractices: valueOrUndefined(faker.company.buzzNoun(), undefinedProbability),
        forcedLaborAndSlaveryPreventionMeasures: valueOrUndefined(randomYesNo(), undefinedProbability),
        forcedLaborAndSlaveryPreventionEmploymentContracts: valueOrUndefined(randomYesNo(), undefinedProbability),
        forcedLaborAndSlaveryPreventionIdentityDocuments: valueOrUndefined(randomYesNo(), undefinedProbability),
        forcedLaborAndSlaveryPreventionFreeMovement: valueOrUndefined(randomYesNo(), undefinedProbability),
        forcedLaborAndSlaveryPreventionProvisionSocialRoomsAndToilets: valueOrUndefined(
          randomYesNo(),
          undefinedProbability,
        ),
        forcedLaborAndSlaveryPreventionTraining: valueOrUndefined(randomYesNo(), undefinedProbability),
        forcedLaborAndSlaveryPreventionMeasuresOther: valueOrUndefined(faker.company.buzzNoun(), undefinedProbability),
        forcedLaborPreventionPolicy: generateBaseDataPointOrUndefined(randomYesNo(), undefinedProbability),
      },
      withholdingAdequateWages: {
        adequateWage: valueOrUndefined(randomYesNo(), undefinedProbability),
        adequateWageBeingWithheld: valueOrUndefined(randomYesNo(), undefinedProbability),
        documentedWorkingHoursAndWages: valueOrUndefined(randomYesNo(), undefinedProbability),
        adequateLivingWage: valueOrUndefined(randomYesNo(), undefinedProbability),
        regularWagesProcessFlow: valueOrUndefined(randomYesNo(), undefinedProbability),
        fixedHourlyWages: valueOrUndefined(randomYesNoNa(), undefinedProbability),
        fixedPieceworkWages: valueOrUndefined(randomYesNoNa(), undefinedProbability),
        adequateWageMeasures: valueOrUndefined(faker.company.buzzNoun(), undefinedProbability),
      },
      disregardForOccupationalHealthSafety: {
        lowSkillWork: valueOrUndefined(randomYesNo(), undefinedProbability),
        hazardousMachines: valueOrUndefined(randomYesNo(), undefinedProbability),
        oshPolicy: valueOrUndefined(randomYesNo(), undefinedProbability),
        oshPolicyPersonalProtectiveEquipment: valueOrUndefined(randomYesNoNa(), undefinedProbability),
        oshPolicyMachineSafety: valueOrUndefined(randomYesNoNa(), undefinedProbability),
        oshPolicyDisasterBehaviouralResponse: valueOrUndefined(randomYesNo(), undefinedProbability),
        oshPolicyAccidentsBehaviouralResponse: valueOrUndefined(randomYesNo(), undefinedProbability),
        oshPolicyWorkplaceErgonomics: valueOrUndefined(randomYesNo(), undefinedProbability),
        oshPolicyAccessToWork: valueOrUndefined(randomYesNo(), undefinedProbability),
        oshPolicyHandlingChemicalsAndOtherHazardousSubstances: valueOrUndefined(randomYesNoNa(), undefinedProbability),
        oshPolicyFireProtection: valueOrUndefined(randomYesNo(), undefinedProbability),
        oshPolicyWorkingHours: valueOrUndefined(randomYesNo(), undefinedProbability),
        oshPolicyTrainingAddressed: valueOrUndefined(randomYesNo(), undefinedProbability),
        oshPolicyTraining: valueOrUndefined(randomYesNo(), undefinedProbability),
        oshManagementSystem: valueOrUndefined(randomYesNo(), undefinedProbability),
        oshManagementSystemInternationalCertification: generateBaseDataPointOrUndefined(
          randomYesNo(),
          undefinedProbability,
        ),
        oshManagementSystemNationalCertification: generateBaseDataPointOrUndefined(randomYesNo(), undefinedProbability),
        workplaceAccidentsUnder10: valueOrUndefined(randomYesNo(), undefinedProbability),
        oshTraining: valueOrUndefined(randomYesNo(), undefinedProbability),
        healthAndSafetyPolicy: generateBaseDataPointOrUndefined(randomYesNo(), undefinedProbability),
      },
      disregardForFreedomOfAssociation: {
        freedomOfAssociation: valueOrUndefined(randomYesNo(), undefinedProbability),
        representedEmployees: randomPercentageValue(),
        discriminationForTradeUnionMembers: valueOrUndefined(randomYesNo(), undefinedProbability),
        freedomOfOperationForTradeUnion: valueOrUndefined(randomYesNo(), undefinedProbability),
        freedomOfAssociationTraining: valueOrUndefined(randomYesNo(), undefinedProbability),
        worksCouncil: valueOrUndefined(randomYesNo(), undefinedProbability),
      },
      unequalTreatmentOfEmployment: {
        unequalTreatmentOfEmployment: valueOrUndefined(randomYesNo(), undefinedProbability),
        diversityAndInclusionRole: valueOrUndefined(randomYesNo(), undefinedProbability),
        preventionOfMistreatments: valueOrUndefined(randomYesNo(), undefinedProbability),
        equalOpportunitiesOfficer: valueOrUndefined(randomYesNo(), undefinedProbability),
        fairAndEthicalRecruitmentPolicy: generateBaseDataPointOrUndefined(randomYesNo(), undefinedProbability),
        equalOpportunitiesAndNonDiscriminationPolicy: generateBaseDataPointOrUndefined(
          randomYesNo(),
          undefinedProbability,
        ),
      },
      contaminationOfSoilWaterAirNoiseEmissionsExcessiveWaterConsumption: {
        harmfulSoilChange: valueOrUndefined(randomYesNo(), undefinedProbability),
        soilDegradation: valueOrUndefined(randomYesNo(), undefinedProbability),
        soilErosion: valueOrUndefined(randomYesNo(), undefinedProbability),
        soilBornDiseases: valueOrUndefined(randomYesNo(), undefinedProbability),
        soilContamination: valueOrUndefined(randomYesNo(), undefinedProbability),
        soilSalinisation: valueOrUndefined(randomYesNo(), undefinedProbability),
        harmfulWaterPollution: valueOrUndefined(randomYesNo(), undefinedProbability),
        fertilisersOrPollutants: valueOrUndefined(randomYesNo(), undefinedProbability),
        wasteWaterFiltration: valueOrUndefined(randomYesNo(), undefinedProbability),
        harmfulAirPollution: valueOrUndefined(randomYesNo(), undefinedProbability),
        airFiltration: valueOrUndefined(randomYesNo(), undefinedProbability),
        harmfulNoiseEmission: valueOrUndefined(randomYesNo(), undefinedProbability),
        reduceNoiseEmissions: valueOrUndefined(randomYesNo(), undefinedProbability),
        excessiveWaterConsumption: valueOrUndefined(randomYesNo(), undefinedProbability),
        waterSavingMeasures: valueOrUndefined(randomYesNo(), undefinedProbability),
        waterSavingMeasuresName: valueOrUndefined(faker.company.buzzNoun(), undefinedProbability),
        pipeMaintaining: valueOrUndefined(randomYesNo(), undefinedProbability),
        waterSources: valueOrUndefined(randomYesNo(), undefinedProbability),
        contaminationMeasures: valueOrUndefined(faker.company.buzzNoun(), undefinedProbability),
      },
      unlawfulEvictionDeprivationOfLandForestAndWater: {
        unlawfulEvictionAndTakingOfLand: valueOrUndefined(randomYesNo(), undefinedProbability),
        unlawfulEvictionAndTakingOfLandRisk: valueOrUndefined(faker.company.buzzNoun(), undefinedProbability),
        unlawfulEvictionAndTakingOfLandStrategies: valueOrUndefined(randomYesNo(), undefinedProbability),
        unlawfulEvictionAndTakingOfLandStrategiesName: valueOrUndefined(faker.company.buzzNoun(), undefinedProbability),
        voluntaryGuidelinesOnTheResponsibleGovernanceOfTenure: valueOrUndefined(randomYesNo(), undefinedProbability),
      },
      useOfPrivatePublicSecurityForcesWithDisregardForHumanRights: {
        useOfPrivatePublicSecurityForces: valueOrUndefined(randomYesNo(), undefinedProbability),
        useOfPrivatePublicSecurityForcesAndRiskOfViolationOfHumanRights: valueOrUndefined(
          randomYesNo(),
          undefinedProbability,
        ),
        instructionOfSecurityForces: valueOrUndefined(randomYesNo(), undefinedProbability),
        humanRightsTraining: valueOrUndefined(randomYesNo(), undefinedProbability),
        stateSecurityForces: valueOrUndefined(randomYesNoNa(), undefinedProbability),
        privateSecurityForces: valueOrUndefined(randomYesNoNa(), undefinedProbability),
        useOfPrivatePublicSecurityForcesMeasures: valueOrUndefined(faker.company.buzzNoun(), undefinedProbability),
      },
    },
    environmental: {
      useOfMercuryMercuryWasteMinamataConvention: {
        mercuryAndMercuryWasteHandling: valueOrUndefined(randomYesNo(), undefinedProbability),
        mercuryAndMercuryWasteHandlingPolicy: generateBaseDataPointOrUndefined(randomYesNo(), undefinedProbability),
        mercuryAddedProductsHandling: valueOrUndefined(randomYesNo(), undefinedProbability),
        mercuryAddedProductsHandlingRiskOfExposure: valueOrUndefined(randomYesNo(), undefinedProbability),
        mercuryAddedProductsHandlingRiskOfDisposal: valueOrUndefined(randomYesNo(), undefinedProbability),
        mercuryAndMercuryCompoundsProductionAndUse: valueOrUndefined(randomYesNo(), undefinedProbability),
        mercuryAndMercuryCompoundsProductionAndUseRiskOfExposure: valueOrUndefined(randomYesNo(), undefinedProbability),
      },
      productionAndUseOfPersistentOrganicPollutantsPopsConvention: {
        persistentOrganicPollutantsProductionAndUse: valueOrUndefined(randomYesNo(), undefinedProbability),
        persistentOrganicPollutantsUsed: valueOrUndefined(faker.company.buzzNoun(), undefinedProbability),
        persistentOrganicPollutantsProductionAndUseRiskOfExposure: valueOrUndefined(
          randomYesNo(),
          undefinedProbability,
        ),
        persistentOrganicPollutantsProductionAndUseRiskOfDisposal: valueOrUndefined(
          randomYesNo(),
          undefinedProbability,
        ),
        legalRestrictedWasteProcesses: valueOrUndefined(randomYesNo(), undefinedProbability),
      },
      exportImportOfHazardousWasteBaselConvention: {
        persistentOrganicPollutantsProductionAndUseTransboundaryMovements: valueOrUndefined(
          randomYesNo(),
          undefinedProbability,
        ),
        persistentOrganicPollutantsProductionAndUseRiskForImportingState: valueOrUndefined(
          randomYesNo(),
          undefinedProbability,
        ),
        hazardousWasteTransboundaryMovementsLocatedOecdEuLiechtenstein: valueOrUndefined(
          randomYesNo(),
          undefinedProbability,
        ),
        hazardousWasteTransboundaryMovementsOutsideOecdEuLiechtenstein: valueOrUndefined(
          randomYesNo(),
          undefinedProbability,
        ),
        hazardousWasteDisposal: valueOrUndefined(randomYesNo(), undefinedProbability),
        hazardousWasteDisposalRiskOfImport: valueOrUndefined(randomYesNo(), undefinedProbability),
        hazardousAndOtherWasteImport: valueOrUndefined(randomYesNo(), undefinedProbability),
      },
    },
  };
}<|MERGE_RESOLUTION|>--- conflicted
+++ resolved
@@ -32,7 +32,7 @@
   return generateFixtureDataset<LksgData>(
     () => generateLksgData(undefinedProbability),
     numFixtures,
-    (dataSet) => dataSet?.general?.masterData?.dataDate?.substring(0, 4) || getRandomReportingPeriod(),
+    (dataSet) => dataSet?.general?.masterData?.dataDate?.substring(0, 4) || getRandomReportingPeriod()
   );
 }
 
@@ -44,7 +44,7 @@
   return generateFixtureDataset<LksgData>(
     () => generateOneLksgDatasetWithManyNulls(),
     1,
-    (dataSet) => dataSet?.general?.masterData?.dataDate?.substring(0, 4) || getRandomReportingPeriod(),
+    (dataSet) => dataSet?.general?.masterData?.dataDate?.substring(0, 4) || getRandomReportingPeriod()
   )[0];
 }
 
@@ -79,11 +79,7 @@
  */
 function generateProcurementCategory(): LksgProcurementCategory {
   const numberOfSuppliersPerCountryCodeAsMap = new Map<string, number>(
-<<<<<<< HEAD
-    generateArray(() => [generateIso2CountryCode(), valueOrNull(faker.number.int({ min: 0, max: 50 }))!]),
-=======
     generateArray(() => [getRandomIso2CountryCode(), valueOrNull(faker.number.int({ min: 0, max: 50 }))!])
->>>>>>> 571955d0
   );
   return {
     procuredProductTypesAndServicesNaceCodes: generateListOfNaceCodes(),
@@ -106,8 +102,8 @@
   });
   return Object.fromEntries(
     new Map<string, LksgProcurementCategory>(
-      keys.map((procurementCategoryType) => [procurementCategoryType as string, generateProcurementCategory()]),
-    ),
+      keys.map((procurementCategoryType) => [procurementCategoryType as string, generateProcurementCategory()])
+    )
   );
 }
 
@@ -182,7 +178,7 @@
         manufacturingCompany: valueOrUndefined(randomYesNo(), undefinedProbability),
         capacity: valueOrUndefined(
           randomNumber(25).toString() + " " + faker.commerce.product() + " per " + faker.date.weekday(),
-          undefinedProbability,
+          undefinedProbability
         ),
         isContractProcessing: valueOrUndefined(randomYesNo(), undefinedProbability),
         subcontractingCompaniesCountries: valueOrUndefined(
@@ -201,7 +197,7 @@
             NationalOrInternationalMarket.International,
             NationalOrInternationalMarket.Both,
           ]),
-          undefinedProbability,
+          undefinedProbability
         ),
         specificProcurement: valueOrUndefined(randomYesNo(), undefinedProbability),
       },
@@ -222,11 +218,11 @@
         environmentalManagementSystem: valueOrUndefined(randomYesNo(), undefinedProbability),
         environmentalManagementSystemInternationalCertification: generateBaseDataPointOrUndefined(
           randomYesNo(),
-          undefinedProbability,
+          undefinedProbability
         ),
         environmentalManagementSystemNationalCertification: generateBaseDataPointOrUndefined(
           randomYesNo(),
-          undefinedProbability,
+          undefinedProbability
         ),
       },
       grievanceMechanismOwnOperations: {
@@ -241,7 +237,7 @@
         grievanceMechanismComplaintsAction: valueOrUndefined(randomYesNo(), undefinedProbability),
         grievanceMechanismComplaintsActionUndertaken: valueOrUndefined(
           faker.company.catchPhraseNoun(),
-          undefinedProbability,
+          undefinedProbability
         ),
         grievanceMechanismPublicAccess: valueOrUndefined(randomYesNo(), undefinedProbability),
         grievanceMechanismProtection: valueOrUndefined(randomYesNo(), undefinedProbability),
@@ -260,7 +256,7 @@
         amforiBsciAuditReport: generateBaseDataPointOrUndefined(randomYesNo(), undefinedProbability),
         responsibleBusinessAssociationCertification: generateBaseDataPointOrUndefined(
           randomYesNo(),
-          undefinedProbability,
+          undefinedProbability
         ),
         fairLaborAssociationCertification: generateBaseDataPointOrUndefined(randomYesNo(), undefinedProbability),
         additionalAudits: valueOrUndefined(faker.company.buzzNoun(), undefinedProbability),
@@ -305,17 +301,17 @@
         employmentUnderLocalMinimumAgePrevention: valueOrUndefined(randomYesNo(), undefinedProbability),
         employmentUnderLocalMinimumAgePreventionEmploymentContracts: valueOrUndefined(
           randomYesNo(),
-          undefinedProbability,
+          undefinedProbability
         ),
         employmentUnderLocalMinimumAgePreventionJobDescription: valueOrUndefined(randomYesNo(), undefinedProbability),
         employmentUnderLocalMinimumAgePreventionIdentityDocuments: valueOrUndefined(
           randomYesNo(),
-          undefinedProbability,
+          undefinedProbability
         ),
         employmentUnderLocalMinimumAgePreventionTraining: valueOrUndefined(randomYesNo(), undefinedProbability),
         employmentUnderLocalMinimumAgePreventionCheckingOfLegalMinimumAge: valueOrUndefined(
           randomYesNo(),
-          undefinedProbability,
+          undefinedProbability
         ),
         childLaborMeasures: valueOrUndefined(faker.company.buzzNoun(), undefinedProbability),
         childLaborPreventionPolicy: generateBaseDataPointOrUndefined(randomYesNo(), undefinedProbability),
@@ -329,7 +325,7 @@
         forcedLaborAndSlaveryPreventionFreeMovement: valueOrUndefined(randomYesNo(), undefinedProbability),
         forcedLaborAndSlaveryPreventionProvisionSocialRoomsAndToilets: valueOrUndefined(
           randomYesNo(),
-          undefinedProbability,
+          undefinedProbability
         ),
         forcedLaborAndSlaveryPreventionTraining: valueOrUndefined(randomYesNo(), undefinedProbability),
         forcedLaborAndSlaveryPreventionMeasuresOther: valueOrUndefined(faker.company.buzzNoun(), undefinedProbability),
@@ -363,7 +359,7 @@
         oshManagementSystem: valueOrUndefined(randomYesNo(), undefinedProbability),
         oshManagementSystemInternationalCertification: generateBaseDataPointOrUndefined(
           randomYesNo(),
-          undefinedProbability,
+          undefinedProbability
         ),
         oshManagementSystemNationalCertification: generateBaseDataPointOrUndefined(randomYesNo(), undefinedProbability),
         workplaceAccidentsUnder10: valueOrUndefined(randomYesNo(), undefinedProbability),
@@ -386,7 +382,7 @@
         fairAndEthicalRecruitmentPolicy: generateBaseDataPointOrUndefined(randomYesNo(), undefinedProbability),
         equalOpportunitiesAndNonDiscriminationPolicy: generateBaseDataPointOrUndefined(
           randomYesNo(),
-          undefinedProbability,
+          undefinedProbability
         ),
       },
       contaminationOfSoilWaterAirNoiseEmissionsExcessiveWaterConsumption: {
@@ -421,7 +417,7 @@
         useOfPrivatePublicSecurityForces: valueOrUndefined(randomYesNo(), undefinedProbability),
         useOfPrivatePublicSecurityForcesAndRiskOfViolationOfHumanRights: valueOrUndefined(
           randomYesNo(),
-          undefinedProbability,
+          undefinedProbability
         ),
         instructionOfSecurityForces: valueOrUndefined(randomYesNo(), undefinedProbability),
         humanRightsTraining: valueOrUndefined(randomYesNo(), undefinedProbability),
@@ -445,30 +441,30 @@
         persistentOrganicPollutantsUsed: valueOrUndefined(faker.company.buzzNoun(), undefinedProbability),
         persistentOrganicPollutantsProductionAndUseRiskOfExposure: valueOrUndefined(
           randomYesNo(),
-          undefinedProbability,
+          undefinedProbability
         ),
         persistentOrganicPollutantsProductionAndUseRiskOfDisposal: valueOrUndefined(
           randomYesNo(),
-          undefinedProbability,
+          undefinedProbability
         ),
         legalRestrictedWasteProcesses: valueOrUndefined(randomYesNo(), undefinedProbability),
       },
       exportImportOfHazardousWasteBaselConvention: {
         persistentOrganicPollutantsProductionAndUseTransboundaryMovements: valueOrUndefined(
           randomYesNo(),
-          undefinedProbability,
+          undefinedProbability
         ),
         persistentOrganicPollutantsProductionAndUseRiskForImportingState: valueOrUndefined(
           randomYesNo(),
-          undefinedProbability,
+          undefinedProbability
         ),
         hazardousWasteTransboundaryMovementsLocatedOecdEuLiechtenstein: valueOrUndefined(
           randomYesNo(),
-          undefinedProbability,
+          undefinedProbability
         ),
         hazardousWasteTransboundaryMovementsOutsideOecdEuLiechtenstein: valueOrUndefined(
           randomYesNo(),
-          undefinedProbability,
+          undefinedProbability
         ),
         hazardousWasteDisposal: valueOrUndefined(randomYesNo(), undefinedProbability),
         hazardousWasteDisposalRiskOfImport: valueOrUndefined(randomYesNo(), undefinedProbability),
