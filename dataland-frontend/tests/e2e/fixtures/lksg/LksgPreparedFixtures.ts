import { FixtureData } from "@sharedUtils/Fixtures";
import { LksgData } from "@clients/backend";
import { generateLksgFixture, generateProductionSite } from "./LksgDataFixtures";

type generatorFunction = (input: FixtureData<LksgData>) => FixtureData<LksgData>;

/**
 * Generates LkSG prepared fixtures by generating random LkSG datasets and afterwards manipulating some fields
 * via manipulator-functions to set specific values for those fields.
 * @returns the prepared fixtures
 */
export function generateLksgPreparedFixtures(): Array<FixtureData<LksgData>> {
  const manipulatorFunctions: Array<generatorFunction> = [
    manipulateFixtureForSixLksgDataSetsInDifferentYears,
    manipulateFixtureForOneLksgDataSetWithProductionSites,
  ];
  const preparedFixturesBeforeManipulation = generateLksgFixture(manipulatorFunctions.length);
  const preparedFixtures = [];
  for (let i = 0; i < manipulatorFunctions.length; i++) {
    preparedFixtures.push(manipulatorFunctions[i](preparedFixturesBeforeManipulation[i]));
  }
  const morePreparedFixturesBeforeManipulation = generateLksgFixture(3);
  preparedFixtures.push(generateLksgFixture(1, 0)[0]);
  preparedFixtures.push(manipulateFixtureForVat(morePreparedFixturesBeforeManipulation[0], "2023-1", "2023-04-18"));
  preparedFixtures.push(manipulateFixtureForVat(morePreparedFixturesBeforeManipulation[1], "2023-2", "2023-06-22"));
  preparedFixtures.push(manipulateFixtureForVat(morePreparedFixturesBeforeManipulation[2], "2022", "2022-07-30"));
  return preparedFixtures;
}

/**
 * Sets the company name and the date in the fixture data to a specific string
 * @param input Fixture data to be manipulated
 * @returns the manipulated fixture data
 */
function manipulateFixtureForSixLksgDataSetsInDifferentYears(input: FixtureData<LksgData>): FixtureData<LksgData> {
  input.companyInformation.companyName = "six-lksg-data-sets-in-different-years";
  input.t.general!.masterData!.dataDate = "2022-01-01";
  input.reportingPeriod = "2022";
  return input;
}

/**
 * Sets the company name in the fixture data to a specific string, the field "employeeUnder18Apprentices" to "No", and
 * sets exactly two production sites for the "listOfProductionSites" field.
 * @param input Fixture data to be manipulated
 * @returns the manipulated fixture data
 */
function manipulateFixtureForOneLksgDataSetWithProductionSites(input: FixtureData<LksgData>): FixtureData<LksgData> {
  input.companyInformation.companyName = "one-lksg-data-set";
  input.t.social!.childLabor!.employeeUnder18Apprentices = "No";
  input.t.general!.productionSpecific!.listOfProductionSites = [generateProductionSite(), generateProductionSite()];
  return input;
}

/**
 * Sets the company name, vat identification number, data date and reporting period in the fixture data to
 * specific values needed for tests.
 * @param input Fixture data to be manipulated
 * @param vat the VAT number for the data
 * @param date the date in the format "YYYY-MM-DD"
 * @returns the manipulated fixture data
 */
<<<<<<< HEAD
function manipulateFixtureForVat(input: FixtureData<LksgData>, vat: string, date: string): FixtureData<LksgData> {
  input.companyInformation.companyName = "vat-" + vat;
  input.companyInformation.identifiers = [{ identifierType: "CompanyRegistrationNumber", identifierValue: vat }];
  input.t.general!.masterData!.dataDate = date;
  input.reportingPeriod = date.split("-")[0];
=======
function manipulateFixtureForVat20231(input: FixtureData<LksgData>): FixtureData<LksgData> {
  input.companyInformation.companyName = "vat-2023-1";
  input.t.social!.general!.vatIdentificationNumber = "2023-1";
  input.t.social!.general!.dataDate = "2023-04-18";
  input.reportingPeriod = "2023";
  return input;
}

/**
 * Sets the company name, vat identification number, data date and reporting period in the fixture data to
 * specific values needed for tests.
 * @param input Fixture data to be manipulated
 * @returns the manipulated fixture data
 */
function manipulateFixtureForVat20232(input: FixtureData<LksgData>): FixtureData<LksgData> {
  input.companyInformation.companyName = "vat-2023-2";
  input.t.social!.general!.vatIdentificationNumber = "2023-2";
  input.t.social!.general!.dataDate = "2023-06-22";
  input.reportingPeriod = "2023";
  return input;
}

/**
 * Sets the company name, vat identification number, data date and reporting period in the fixture data to
 * specific values needed for tests.
 * @param input Fixture data to be manipulated
 * @returns the manipulated fixture data
 */
function manipulateFixtureForVat2022(input: FixtureData<LksgData>): FixtureData<LksgData> {
  input.companyInformation.companyName = "vat-2022";
  input.t.social!.general!.vatIdentificationNumber = "2022";
  input.t.social!.general!.dataDate = "2022-07-30";
  input.reportingPeriod = "2022";
  return input;
}

/**
 * Generates a new LKSG fixture without any undefined values
 * @param input Fixture data to be manipulated
 * @returns the manipulated fixture data
 */
function manipulateFixtureToContainEveryField(input: FixtureData<LksgData>): FixtureData<LksgData> {
  input.companyInformation.companyName = "lksg-all-fields";
  input.t = {
    social: {
      general: {
        dataDate: randomPastDate(),
        lksgInScope: randomYesNo(),
        vatIdentificationNumber: generateVatIdentificationNumber(),
        numberOfEmployees: faker.datatype.number({ min: 1000, max: 200000 }),
        shareOfTemporaryWorkers: faker.datatype.number({ min: 0, max: 30, precision: 0.01 }),
        totalRevenue: faker.datatype.number({ min: 10000000, max: 100000000000 }),
        totalRevenueCurrency: generateIso4217CurrencyCode(),
        listOfProductionSites: [generateProductionSite(), generateProductionSite()],
      },
      grievanceMechanism: {
        grievanceHandlingMechanism: randomYesNo(),
        grievanceHandlingMechanismUsedForReporting: randomYesNo(),
        legalProceedings: randomYesNo(),
      },
      childLabour: {
        employeeUnder18: randomYesNo(),
        employeeUnder15: randomYesNo(),
        employeeUnder18Apprentices: randomYesNo(),
        employmentUnderLocalMinimumAgePrevention: randomYesNo(),
        employmentUnderLocalMinimumAgePreventionEmploymentContracts: randomYesNo(),
        employmentUnderLocalMinimumAgePreventionJobDescription: randomYesNo(),
        employmentUnderLocalMinimumAgePreventionIdentityDocuments: randomYesNo(),
        employmentUnderLocalMinimumAgePreventionTraining: randomYesNo(),
        employmentUnderLocalMinimumAgePreventionCheckingOfLegalMinimumAge: randomYesNo(),
      },
      forcedLabourSlaveryAndDebtBondage: {
        forcedLabourAndSlaveryPrevention: randomYesNo(),
        forcedLabourAndSlaveryPreventionEmploymentContracts: randomYesNo(),
        forcedLabourAndSlaveryPreventionIdentityDocuments: randomYesNo(),
        forcedLabourAndSlaveryPreventionFreeMovement: randomYesNo(),
        forcedLabourAndSlaveryPreventionProvisionSocialRoomsAndToilets: randomYesNo(),
        forcedLabourAndSlaveryPreventionTraining: randomYesNo(),
        documentedWorkingHoursAndWages: randomYesNo(),
        adequateLivingWage: randomYesNo(),
        regularWagesProcessFlow: randomYesNo(),
        fixedHourlyWages: randomYesNo(),
      },
      osh: {
        oshMonitoring: randomYesNo(),
        oshPolicy: randomYesNo(),
        oshPolicyPersonalProtectiveEquipment: randomYesNo(),
        oshPolicyMachineSafety: randomYesNo(),
        oshPolicyDisasterBehaviouralResponse: randomYesNo(),
        oshPolicyAccidentsBehaviouralResponse: randomYesNo(),
        oshPolicyWorkplaceErgonomics: randomYesNo(),
        oshPolicyHandlingChemicalsAndOtherHazardousSubstances: randomYesNo(),
        oshPolicyFireProtection: randomYesNo(),
        oshPolicyWorkingHours: randomYesNo(),
        oshPolicyTrainingAddressed: randomYesNo(),
        oshPolicyTraining: randomYesNo(),
        oshManagementSystem: randomYesNo(),
        oshManagementSystemInternationalCertification: randomYesNo(),
        oshManagementSystemNationalCertification: randomYesNo(),
        workplaceAccidentsUnder10: randomYesNo(),
        oshTraining: randomYesNo(),
      },
      freedomOfAssociation: {
        freedomOfAssociation: randomYesNo(),
        discriminationForTradeUnionMembers: randomYesNo(),
        freedomOfOperationForTradeUnion: randomYesNo(),
        freedomOfAssociationTraining: randomYesNo(),
        worksCouncil: randomYesNo(),
      },
      humanRights: {
        diversityAndInclusionRole: randomYesNo(),
        preventionOfMistreatments: randomYesNo(),
        equalOpportunitiesOfficer: randomYesNo(),
        riskOfHarmfulPollution: randomYesNo(),
        unlawfulEvictionAndTakingOfLand: randomYesNo(),
        useOfPrivatePublicSecurityForces: randomYesNo(),
        useOfPrivatePublicSecurityForcesAndRiskOfViolationOfHumanRights: randomYesNo(),
      },
      evidenceCertificatesAndAttestations: {
        iso26000: randomYesNo(),
        sa8000Certification: randomYesNo(),
        smetaSocialAuditConcept: randomYesNo(),
        betterWorkProgramCertificate: randomYesNo(),
        iso45001Certification: randomYesNo(),
        iso14000Certification: randomYesNo(),
        emasCertification: randomYesNo(),
        iso37001Certification: randomYesNo(),
        iso37301Certification: randomYesNo(),
        riskManagementSystemCertification: randomYesNo(),
        amforiBsciAuditReport: randomYesNo(),
        initiativeClauseSocialCertification: randomYesNo(),
        responsibleBusinessAssociationCertification: randomYesNo(),
        fairLabourAssociationCertification: randomYesNo(),
        fairWorkingConditionsPolicy: randomYesNo(),
        fairAndEthicalRecruitmentPolicy: randomYesNo(),
        equalOpportunitiesAndNondiscriminationPolicy: randomYesNo(),
        healthAndSafetyPolicy: randomYesNo(),
        complaintsAndGrievancesPolicy: randomYesNo(),
        forcedLabourPolicy: randomYesNo(),
        childLabourPolicy: randomYesNo(),
        environmentalImpactPolicy: randomYesNo(),
        supplierCodeOfConduct: randomYesNo(),
      },
    },
    governance: {
      socialAndEmployeeMatters: {
        responsibilitiesForFairWorkingConditions: randomYesNo(),
      },
      environment: {
        responsibilitiesForTheEnvironment: randomYesNo(),
      },
      osh: {
        responsibilitiesForOccupationalSafety: randomYesNo(),
      },
      riskManagement: {
        riskManagementSystem: randomYesNo(),
      },
      codeOfConduct: {
        codeOfConduct: randomYesNo(),
        codeOfConductRiskManagementTopics: randomYesNo(),
        codeOfConductTraining: randomYesNo(),
      },
    },
    environmental: {
      waste: {
        mercuryAndMercuryWasteHandling: randomYesNo(),
        mercuryAndMercuryWasteHandlingPolicy: randomYesNo(),
        chemicalHandling: randomYesNo(),
        environmentalManagementSystem: randomYesNo(),
        environmentalManagementSystemInternationalCertification: randomYesNo(),
        environmentalManagementSystemNationalCertification: randomYesNo(),
        legalRestrictedWaste: randomYesNo(),
        legalRestrictedWasteProcesses: randomYesNo(),
        mercuryAddedProductsHandling: randomYesNo(),
        mercuryAddedProductsHandlingRiskOfExposure: randomYesNo(),
        mercuryAddedProductsHandlingRiskOfDisposal: randomYesNo(),
        mercuryAndMercuryCompoundsProductionAndUse: randomYesNo(),
        mercuryAndMercuryCompoundsProductionAndUseRiskOfExposure: randomYesNo(),
        persistentOrganicPollutantsProductionAndUse: randomYesNo(),
        persistentOrganicPollutantsProductionAndUseRiskOfExposure: randomYesNo(),
        persistentOrganicPollutantsProductionAndUseRiskOfDisposal: randomYesNo(),
        persistentOrganicPollutantsProductionAndUseTransboundaryMovements: randomYesNo(),
        persistentOrganicPollutantsProductionAndUseRiskForImportingState: randomYesNo(),
        hazardousWasteTransboundaryMovementsLocatedOECDEULiechtenstein: randomYesNo(),
        hazardousWasteTransboundaryMovementsOutsideOECDEULiechtenstein: randomYesNo(),
        hazardousWasteDisposal: randomYesNo(),
        hazardousWasteDisposalRiskOfImport: randomYesNo(),
        hazardousAndOtherWasteImport: randomYesNo(),
      },
    },
  };
  input.reportingPeriod = assertDefined(input.t.social?.general?.dataDate).substring(0, 4);
>>>>>>> 3d77335c
  return input;
}<|MERGE_RESOLUTION|>--- conflicted
+++ resolved
@@ -60,205 +60,10 @@
  * @param date the date in the format "YYYY-MM-DD"
  * @returns the manipulated fixture data
  */
-<<<<<<< HEAD
 function manipulateFixtureForVat(input: FixtureData<LksgData>, vat: string, date: string): FixtureData<LksgData> {
   input.companyInformation.companyName = "vat-" + vat;
   input.companyInformation.identifiers = [{ identifierType: "CompanyRegistrationNumber", identifierValue: vat }];
   input.t.general!.masterData!.dataDate = date;
   input.reportingPeriod = date.split("-")[0];
-=======
-function manipulateFixtureForVat20231(input: FixtureData<LksgData>): FixtureData<LksgData> {
-  input.companyInformation.companyName = "vat-2023-1";
-  input.t.social!.general!.vatIdentificationNumber = "2023-1";
-  input.t.social!.general!.dataDate = "2023-04-18";
-  input.reportingPeriod = "2023";
-  return input;
-}
-
-/**
- * Sets the company name, vat identification number, data date and reporting period in the fixture data to
- * specific values needed for tests.
- * @param input Fixture data to be manipulated
- * @returns the manipulated fixture data
- */
-function manipulateFixtureForVat20232(input: FixtureData<LksgData>): FixtureData<LksgData> {
-  input.companyInformation.companyName = "vat-2023-2";
-  input.t.social!.general!.vatIdentificationNumber = "2023-2";
-  input.t.social!.general!.dataDate = "2023-06-22";
-  input.reportingPeriod = "2023";
-  return input;
-}
-
-/**
- * Sets the company name, vat identification number, data date and reporting period in the fixture data to
- * specific values needed for tests.
- * @param input Fixture data to be manipulated
- * @returns the manipulated fixture data
- */
-function manipulateFixtureForVat2022(input: FixtureData<LksgData>): FixtureData<LksgData> {
-  input.companyInformation.companyName = "vat-2022";
-  input.t.social!.general!.vatIdentificationNumber = "2022";
-  input.t.social!.general!.dataDate = "2022-07-30";
-  input.reportingPeriod = "2022";
-  return input;
-}
-
-/**
- * Generates a new LKSG fixture without any undefined values
- * @param input Fixture data to be manipulated
- * @returns the manipulated fixture data
- */
-function manipulateFixtureToContainEveryField(input: FixtureData<LksgData>): FixtureData<LksgData> {
-  input.companyInformation.companyName = "lksg-all-fields";
-  input.t = {
-    social: {
-      general: {
-        dataDate: randomPastDate(),
-        lksgInScope: randomYesNo(),
-        vatIdentificationNumber: generateVatIdentificationNumber(),
-        numberOfEmployees: faker.datatype.number({ min: 1000, max: 200000 }),
-        shareOfTemporaryWorkers: faker.datatype.number({ min: 0, max: 30, precision: 0.01 }),
-        totalRevenue: faker.datatype.number({ min: 10000000, max: 100000000000 }),
-        totalRevenueCurrency: generateIso4217CurrencyCode(),
-        listOfProductionSites: [generateProductionSite(), generateProductionSite()],
-      },
-      grievanceMechanism: {
-        grievanceHandlingMechanism: randomYesNo(),
-        grievanceHandlingMechanismUsedForReporting: randomYesNo(),
-        legalProceedings: randomYesNo(),
-      },
-      childLabour: {
-        employeeUnder18: randomYesNo(),
-        employeeUnder15: randomYesNo(),
-        employeeUnder18Apprentices: randomYesNo(),
-        employmentUnderLocalMinimumAgePrevention: randomYesNo(),
-        employmentUnderLocalMinimumAgePreventionEmploymentContracts: randomYesNo(),
-        employmentUnderLocalMinimumAgePreventionJobDescription: randomYesNo(),
-        employmentUnderLocalMinimumAgePreventionIdentityDocuments: randomYesNo(),
-        employmentUnderLocalMinimumAgePreventionTraining: randomYesNo(),
-        employmentUnderLocalMinimumAgePreventionCheckingOfLegalMinimumAge: randomYesNo(),
-      },
-      forcedLabourSlaveryAndDebtBondage: {
-        forcedLabourAndSlaveryPrevention: randomYesNo(),
-        forcedLabourAndSlaveryPreventionEmploymentContracts: randomYesNo(),
-        forcedLabourAndSlaveryPreventionIdentityDocuments: randomYesNo(),
-        forcedLabourAndSlaveryPreventionFreeMovement: randomYesNo(),
-        forcedLabourAndSlaveryPreventionProvisionSocialRoomsAndToilets: randomYesNo(),
-        forcedLabourAndSlaveryPreventionTraining: randomYesNo(),
-        documentedWorkingHoursAndWages: randomYesNo(),
-        adequateLivingWage: randomYesNo(),
-        regularWagesProcessFlow: randomYesNo(),
-        fixedHourlyWages: randomYesNo(),
-      },
-      osh: {
-        oshMonitoring: randomYesNo(),
-        oshPolicy: randomYesNo(),
-        oshPolicyPersonalProtectiveEquipment: randomYesNo(),
-        oshPolicyMachineSafety: randomYesNo(),
-        oshPolicyDisasterBehaviouralResponse: randomYesNo(),
-        oshPolicyAccidentsBehaviouralResponse: randomYesNo(),
-        oshPolicyWorkplaceErgonomics: randomYesNo(),
-        oshPolicyHandlingChemicalsAndOtherHazardousSubstances: randomYesNo(),
-        oshPolicyFireProtection: randomYesNo(),
-        oshPolicyWorkingHours: randomYesNo(),
-        oshPolicyTrainingAddressed: randomYesNo(),
-        oshPolicyTraining: randomYesNo(),
-        oshManagementSystem: randomYesNo(),
-        oshManagementSystemInternationalCertification: randomYesNo(),
-        oshManagementSystemNationalCertification: randomYesNo(),
-        workplaceAccidentsUnder10: randomYesNo(),
-        oshTraining: randomYesNo(),
-      },
-      freedomOfAssociation: {
-        freedomOfAssociation: randomYesNo(),
-        discriminationForTradeUnionMembers: randomYesNo(),
-        freedomOfOperationForTradeUnion: randomYesNo(),
-        freedomOfAssociationTraining: randomYesNo(),
-        worksCouncil: randomYesNo(),
-      },
-      humanRights: {
-        diversityAndInclusionRole: randomYesNo(),
-        preventionOfMistreatments: randomYesNo(),
-        equalOpportunitiesOfficer: randomYesNo(),
-        riskOfHarmfulPollution: randomYesNo(),
-        unlawfulEvictionAndTakingOfLand: randomYesNo(),
-        useOfPrivatePublicSecurityForces: randomYesNo(),
-        useOfPrivatePublicSecurityForcesAndRiskOfViolationOfHumanRights: randomYesNo(),
-      },
-      evidenceCertificatesAndAttestations: {
-        iso26000: randomYesNo(),
-        sa8000Certification: randomYesNo(),
-        smetaSocialAuditConcept: randomYesNo(),
-        betterWorkProgramCertificate: randomYesNo(),
-        iso45001Certification: randomYesNo(),
-        iso14000Certification: randomYesNo(),
-        emasCertification: randomYesNo(),
-        iso37001Certification: randomYesNo(),
-        iso37301Certification: randomYesNo(),
-        riskManagementSystemCertification: randomYesNo(),
-        amforiBsciAuditReport: randomYesNo(),
-        initiativeClauseSocialCertification: randomYesNo(),
-        responsibleBusinessAssociationCertification: randomYesNo(),
-        fairLabourAssociationCertification: randomYesNo(),
-        fairWorkingConditionsPolicy: randomYesNo(),
-        fairAndEthicalRecruitmentPolicy: randomYesNo(),
-        equalOpportunitiesAndNondiscriminationPolicy: randomYesNo(),
-        healthAndSafetyPolicy: randomYesNo(),
-        complaintsAndGrievancesPolicy: randomYesNo(),
-        forcedLabourPolicy: randomYesNo(),
-        childLabourPolicy: randomYesNo(),
-        environmentalImpactPolicy: randomYesNo(),
-        supplierCodeOfConduct: randomYesNo(),
-      },
-    },
-    governance: {
-      socialAndEmployeeMatters: {
-        responsibilitiesForFairWorkingConditions: randomYesNo(),
-      },
-      environment: {
-        responsibilitiesForTheEnvironment: randomYesNo(),
-      },
-      osh: {
-        responsibilitiesForOccupationalSafety: randomYesNo(),
-      },
-      riskManagement: {
-        riskManagementSystem: randomYesNo(),
-      },
-      codeOfConduct: {
-        codeOfConduct: randomYesNo(),
-        codeOfConductRiskManagementTopics: randomYesNo(),
-        codeOfConductTraining: randomYesNo(),
-      },
-    },
-    environmental: {
-      waste: {
-        mercuryAndMercuryWasteHandling: randomYesNo(),
-        mercuryAndMercuryWasteHandlingPolicy: randomYesNo(),
-        chemicalHandling: randomYesNo(),
-        environmentalManagementSystem: randomYesNo(),
-        environmentalManagementSystemInternationalCertification: randomYesNo(),
-        environmentalManagementSystemNationalCertification: randomYesNo(),
-        legalRestrictedWaste: randomYesNo(),
-        legalRestrictedWasteProcesses: randomYesNo(),
-        mercuryAddedProductsHandling: randomYesNo(),
-        mercuryAddedProductsHandlingRiskOfExposure: randomYesNo(),
-        mercuryAddedProductsHandlingRiskOfDisposal: randomYesNo(),
-        mercuryAndMercuryCompoundsProductionAndUse: randomYesNo(),
-        mercuryAndMercuryCompoundsProductionAndUseRiskOfExposure: randomYesNo(),
-        persistentOrganicPollutantsProductionAndUse: randomYesNo(),
-        persistentOrganicPollutantsProductionAndUseRiskOfExposure: randomYesNo(),
-        persistentOrganicPollutantsProductionAndUseRiskOfDisposal: randomYesNo(),
-        persistentOrganicPollutantsProductionAndUseTransboundaryMovements: randomYesNo(),
-        persistentOrganicPollutantsProductionAndUseRiskForImportingState: randomYesNo(),
-        hazardousWasteTransboundaryMovementsLocatedOECDEULiechtenstein: randomYesNo(),
-        hazardousWasteTransboundaryMovementsOutsideOECDEULiechtenstein: randomYesNo(),
-        hazardousWasteDisposal: randomYesNo(),
-        hazardousWasteDisposalRiskOfImport: randomYesNo(),
-        hazardousAndOtherWasteImport: randomYesNo(),
-      },
-    },
-  };
-  input.reportingPeriod = assertDefined(input.t.social?.general?.dataDate).substring(0, 4);
->>>>>>> 3d77335c
   return input;
 }