--- conflicted
+++ resolved
@@ -4,6 +4,14 @@
 import { type GdvData } from "@clients/backend";
 import { GdvGenerator } from "@e2e/fixtures/frameworks/gdv/GdvGenerator";
 import { pickOneElement } from "@e2e/fixtures/FixtureUtils";
+import { ArtDesAuditsOptions } from "@clients/backend";
+import { Activity } from "@clients/backend";
+import { TaxonomieBerichterstattungOptions } from "@clients/backend";
+import { StatusZuGOptions } from "@clients/backend";
+import { StatusZuSOptions } from "@clients/backend";
+import { StatusZuEOptions } from "@clients/backend";
+import { AnreizmechanismenFuerDasManagementSozialesOptions } from "@clients/backend";
+import { AnreizmechanismenFuerDasManagementUmweltOptions } from "@clients/backend";
 import { FrequenzDerBerichterstattungOptions } from "@clients/backend";
 import { pickSubsetOfElements } from "@e2e/fixtures/FixtureUtils";
 
@@ -35,15 +43,6 @@
       },
     },
     allgemein: {
-<<<<<<< HEAD
-        esgZiele: dataGenerator.randomYesNo(),
-        ziele: dataGenerator.randomShortString(),
-        investitionen: dataGenerator.randomShortString(),
-        sektorMitHohenKlimaauswirkungen: dataGenerator.randomYesNo(),
-        sektor: dataGenerator.valueOrNull(pickSubsetOfElements(["A", "B", "C", "D", "E", "F", "G", "H", "L"])),
-        nachhaltigkeitsbericht: dataGenerator.randomYesNo(),
-        frequenzDerBerichterstattung: dataGenerator.valueOrNull(pickOneElement(Object.values(FrequenzDerBerichterstattungOptions))),
-=======
       esgZiele: dataGenerator.randomYesNo(),
       ziele: dataGenerator.randomShortString(),
       investitionen: dataGenerator.randomShortString(),
@@ -152,7 +151,6 @@
       mechanismenZurAusrichtungAufStakeholder: dataGenerator.randomShortString(),
       esgKriterienUndUeberwachungDerLieferanten: dataGenerator.randomYesNo(),
       auswahlkriterien: dataGenerator.randomShortString(),
->>>>>>> c319c57b
     },
   };
 }