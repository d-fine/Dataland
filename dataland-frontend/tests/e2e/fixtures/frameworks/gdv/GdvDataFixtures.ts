import { DEFAULT_PROBABILITY, Generator } from "@e2e/utils/FakeFixtureUtils";
import { type FixtureData } from "@sharedUtils/Fixtures";
import { generateFixtureDataset } from "@e2e/fixtures/FixtureUtils";
import { type GdvData } from "@clients/backend";

/**
 * Generates a set number of gdv fixtures
 * @param numFixtures the number of gdv fixtures to generate
 * @param nullProbability the probability (as number between 0 and 1) for "null" values in optional fields
 * @returns a set number of gdv fixtures
 */
export function generateGdvFixtures(
  numFixtures: number,
  nullProbability = DEFAULT_PROBABILITY,
): FixtureData<GdvData>[] {
  return generateFixtureDataset<GdvData>(
    () => generateGdvData(nullProbability),
    numFixtures,
    
  );
}

/**
 * Generates a random gdv dataset
 * @param nullProbability the probability (as number between 0 and 1) for "null" values in optional fields
 * @returns a random gdv dataset
 */
export function generateGdvData(nullProbability = DEFAULT_PROBABILITY): GdvData {
  const dataGenerator = new GdvGenerator(nullProbability);
  return {
    general: {
        masterData: {
<<<<<<< HEAD
            berichtsPflicht: dataGenerator.guaranteedYesNo(),
=======
            berichtsPflicht: dataGenerator.randomYesNo(),
            gueltigkeitsDatum: dataGenerator.randomFutureDate(),
>>>>>>> fd6b3f1a
        },
    },
    allgemein: {
        esgZiele: dataGenerator.randomYesNo(),
        ziele: dataGenerator.randomShortString(),
        investitionen: dataGenerator.randomShortString(),
        sektorMitHohenKlimaauswirkungen: dataGenerator.randomYesNo(),
<<<<<<< HEAD
    },
=======
        sektor: dataGenerator.valueOrNull(pickSubsetOfElements(["A", "B", "C", "D", "E", "F", "G", "H", "L"])),
        nachhaltigkeitsbericht: dataGenerator.randomYesNo(),
        frequenzDerBerichterstattung: dataGenerator.valueOrNull(pickOneElement(Object.values(FrequenzDerBerichterstattungOptions))),
        mechanismenZurUeberwachungDerEinhaltungUnGlobalCompactPrinzipienUndOderOecdLeitsaetze: dataGenerator.randomYesNo(),
        uncgPrinzipien: dataGenerator.randomYesNo(),
        erklaerungUngc: dataGenerator.randomShortString(),
        oecdLeitsaetze: dataGenerator.randomYesNo(),
        erklaerungOecd: dataGenerator.randomShortString(),
        ausrichtungAufDieUnSdgsUndAktivesVerfolgen: dataGenerator.randomShortString(),
        ausschlusslistenAufBasisVonEsgKriterien: dataGenerator.randomYesNo(),
        ausschlusslisten: dataGenerator.randomShortString(),
        oekologischeSozialeFuehrungsstandardsOderPrinzipien: dataGenerator.randomYesNo(),
        anreizmechanismenFuerDasManagementUmwelt: dataGenerator.valueOrNull(pickOneElement(Object.values(AnreizmechanismenFuerDasManagementUmweltOptions))),
        anreizmechanismenFuerDasManagementSoziales: dataGenerator.valueOrNull(pickOneElement(Object.values(AnreizmechanismenFuerDasManagementSozialesOptions))),
        esgBezogeneRechtsstreitigkeiten: dataGenerator.randomYesNo(),
        rechtsstreitigkeitenMitBezugZuE: dataGenerator.randomYesNo(),
        statusZuE: dataGenerator.valueOrNull(pickOneElement(Object.values(StatusZuEOptions))),
        einzelheitenZuDenRechtsstreitigkeitenZuE: dataGenerator.randomShortString(),
        rechtsstreitigkeitenMitBezugZuS: dataGenerator.randomYesNo(),
        statusZuS: dataGenerator.valueOrNull(pickOneElement(Object.values(StatusZuSOptions))),
        einzelheitenZuDenRechtsstreitigkeitenZuS: dataGenerator.randomShortString(),
        rechtsstreitigkeitenMitBezugZuG: dataGenerator.randomYesNo(),
        statusZuG: dataGenerator.valueOrNull(pickOneElement(Object.values(StatusZuGOptions))),
        einzelheitenZuDenRechtsstreitigkeitenZuG: dataGenerator.randomShortString(),
        esgRating: dataGenerator.randomYesNo(),
        agentur: dataGenerator.randomShortString(),
        ergebnis: dataGenerator.randomBaseDataPoint(dataGenerator.guaranteedShortString()),
        kritischePunkte: dataGenerator.randomShortString(),
        nachhaltigkeitsbezogenenAnleihen: dataGenerator.randomYesNo(),
        wichtigsteESUndGRisikenUndBewertung: dataGenerator.randomShortString(),
        hindernisseBeimUmgangMitEsgBedenken: dataGenerator.randomShortString(),
    },
    umwelt: {
        treibhausgasemissionen: {
            treibhausgasEmissionsintensitaetDerUnternehmenInDieInvestriertWird: dataGenerator.randomShortString(),
            strategieUndZieleZurReduzierungVonTreibhausgasEmissionen: dataGenerator.randomShortString(),
        },
        produkteZurVerringerungDerUmweltbelastung: dataGenerator.randomYesNo(),
        verringerungenDerUmweltbelastung: dataGenerator.randomShortString(),
        oekologischerMindestStandardFuerProduktionsprozesse: dataGenerator.randomYesNo(),
        energieverbrauch: {
            unternehmensGruppenStrategieBzglEnergieverbrauch: dataGenerator.randomShortString(),
        },
        energieeffizienzImmobilienanlagen: {
            unternehmensGruppenStrategieBzglEnergieeffizientenImmobilienanlagen: dataGenerator.randomShortString(),
        },
        wasserverbrauch: {
            unternehmensGruppenStrategieBzglWasserverbrauch: dataGenerator.randomShortString(),
        },
        abfallproduktion: {
            unternehmensGruppenStrategieBzglAbfallproduktion: dataGenerator.randomShortString(),
        },
        gefaehrlicheAbfaelle: {
            gefaehrlicherAbfall: dataGenerator.randomShortString(),
        },
        biodiversitaet: {
            negativeAktivitaetenFuerDieBiologischeVielfalt: dataGenerator.randomYesNo(),
            negativeMassnahmenFuerDieBiologischeVielfalt: dataGenerator.randomShortString(),
            positiveAktivitaetenFuerDieBiologischeVielfalt: dataGenerator.randomYesNo(),
            positiveMassnahmenFuerDieBiologischeVielfalt: dataGenerator.randomShortString(),
        },
        fossileBrennstoffe: {
            einnahmenAusFossilenBrennstoffen: dataGenerator.randomYesNo(),
        },
        taxonomie: {
            taxonomieBerichterstattung: dataGenerator.valueOrNull(pickOneElement(Object.values(TaxonomieBerichterstattungOptions))),
            euTaxonomieKompassAktivitaeten: dataGenerator.valueOrNull(pickSubsetOfElements(Object.values(Activity))),
        },
    },
    soziales: {
        aenderungenUnternehmensstruktur: dataGenerator.randomYesNo(),
        sicherheitsmassnahmenFuerMitarbeiter: dataGenerator.randomShortString(),
        einkommensgleichheit: {
            massnahmenZurVerbesserungDerEinkommensungleichheit: dataGenerator.randomShortString(),
        },
        geschlechterdiversitaet: {
            definitionTopManagement: dataGenerator.randomShortString(),
            einhaltungRechtlicherVorgaben: dataGenerator.randomShortString(),
        },
        audit: {
            auditsZurEinhaltungVonArbeitsstandards: dataGenerator.randomYesNo(),
            artDesAudits: dataGenerator.valueOrNull(pickOneElement(Object.values(ArtDesAuditsOptions))),
            auditErgebnisse: dataGenerator.randomShortString(),
        },
    },
    unternehmensfuehrungGovernance: {
        wirtschaftspruefer: dataGenerator.randomShortString(),
        ceoVorsitzender: dataGenerator.randomYesNo(),
        amtszeit: dataGenerator.randomShortString(),
        einbeziehungVonStakeholdern: dataGenerator.randomYesNo(),
        prozessDerEinbeziehungVonStakeholdern: dataGenerator.randomShortString(),
        mechanismenZurAusrichtungAufStakeholder: dataGenerator.randomShortString(),
        esgKriterienUndUeberwachungDerLieferanten: dataGenerator.randomYesNo(),
        auswahlkriterien: dataGenerator.randomShortString(),
    },
>>>>>>> fd6b3f1a
}
}

export class GdvGenerator extends Generator {

}<|MERGE_RESOLUTION|>--- conflicted
+++ resolved
@@ -2,6 +2,17 @@
 import { type FixtureData } from "@sharedUtils/Fixtures";
 import { generateFixtureDataset } from "@e2e/fixtures/FixtureUtils";
 import { type GdvData } from "@clients/backend";
+import { pickOneElement } from "@e2e/fixtures/FixtureUtils";
+import { ArtDesAuditsOptions } from "@clients/backend";
+import { Activity } from "@clients/backend";
+import { TaxonomieBerichterstattungOptions } from "@clients/backend";
+import { StatusZuGOptions } from "@clients/backend";
+import { StatusZuSOptions } from "@clients/backend";
+import { StatusZuEOptions } from "@clients/backend";
+import { AnreizmechanismenFuerDasManagementSozialesOptions } from "@clients/backend";
+import { AnreizmechanismenFuerDasManagementUmweltOptions } from "@clients/backend";
+import { FrequenzDerBerichterstattungOptions } from "@clients/backend";
+import { pickSubsetOfElements } from "@e2e/fixtures/FixtureUtils";
 
 /**
  * Generates a set number of gdv fixtures
@@ -30,12 +41,8 @@
   return {
     general: {
         masterData: {
-<<<<<<< HEAD
-            berichtsPflicht: dataGenerator.guaranteedYesNo(),
-=======
             berichtsPflicht: dataGenerator.randomYesNo(),
             gueltigkeitsDatum: dataGenerator.randomFutureDate(),
->>>>>>> fd6b3f1a
         },
     },
     allgemein: {
@@ -43,9 +50,6 @@
         ziele: dataGenerator.randomShortString(),
         investitionen: dataGenerator.randomShortString(),
         sektorMitHohenKlimaauswirkungen: dataGenerator.randomYesNo(),
-<<<<<<< HEAD
-    },
-=======
         sektor: dataGenerator.valueOrNull(pickSubsetOfElements(["A", "B", "C", "D", "E", "F", "G", "H", "L"])),
         nachhaltigkeitsbericht: dataGenerator.randomYesNo(),
         frequenzDerBerichterstattung: dataGenerator.valueOrNull(pickOneElement(Object.values(FrequenzDerBerichterstattungOptions))),
@@ -141,7 +145,6 @@
         esgKriterienUndUeberwachungDerLieferanten: dataGenerator.randomYesNo(),
         auswahlkriterien: dataGenerator.randomShortString(),
     },
->>>>>>> fd6b3f1a
 }
 }
 
