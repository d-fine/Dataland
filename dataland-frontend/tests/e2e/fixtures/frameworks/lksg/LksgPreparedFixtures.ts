import { type FixtureData } from '@sharedUtils/Fixtures';
import { type LksgData, YesNo } from '@clients/backend';
import { generateLksgFixtures } from './LksgDataFixtures';
import { LksgGenerator } from '@e2e/fixtures/frameworks/lksg/LksgGenerator';
import { generateNaceCodes } from '@e2e/fixtures/common/NaceCodeFixtures';

/**
 * Generates lksg prepared fixtures by generating random lksg datasets and
 * afterward manipulating some fields via manipulator-functions to set specific values for those fields.
 * @returns the prepared fixtures
 */
export function generateLksgPreparedFixtures(): Array<FixtureData<LksgData>> {
  // Note: Put the code for prepared fixture generation below. This file will not be overwritten automatically

  const manipulatorFunctions: Array<(input: FixtureData<LksgData>) => FixtureData<LksgData>> = [
    generateFixutreWithNoNullFields,
    generateFixtureToNotBeAManufacturingCompany,
    generateFixtureToHaveNoChildLaborUnder18AndChildLaborUnder15,
    generateFixtureToContainProcurementCategories,
    generateFixtureForSixLksgDatasetsInDifferentYears,
    generateOneLksgDatasetWithOnlyNulls,
    generateFixtureForSixLksgDatasetsInDifferentYears,
    generateFixtureForOneLksgDatasetWithProductionSites,
    generateFixtureToContainSubcontractingCountries,
    generateFixtureWithBrokenFileReference,
  ];
  const preparedFixturesBeforeManipulation = generateLksgFixtures(manipulatorFunctions.length);

  const preparedFixtures = manipulatorFunctions.map((func, index) => func(preparedFixturesBeforeManipulation[index]!));

  preparedFixtures.push(
    generateFixtureForDate('2023-04-18'),
    generateFixtureForDate('2023-06-22'),
    generateFixtureForDate('2022-07-30')
  );

  return preparedFixtures;
}

/**
 * Generates a lksg fixture with no null values
 * @returns the fixture
 */
function generateFixutreWithNoNullFields(): FixtureData<LksgData> {
  const newFixture = generateLksgFixtures(1, 0)[0]!;
  newFixture.t.general.masterData.industry = generateNaceCodes(1, 5);
  newFixture.t.general.productionSpecific!.subcontractingCompaniesCountries = <{ [key: string]: Array<string> }>{
    DE: generateNaceCodes(1, 5),
    GB: generateNaceCodes(0, 5),
  };
  newFixture.companyInformation.companyName = 'lksg-all-fields';
  return newFixture;
}

/**
 * Ensures that the fixture contains production sites but is not a manufacturing company (to test show-if)
 * @returns the manipulated fixture data
 */
function generateFixtureToNotBeAManufacturingCompany(): FixtureData<LksgData> {
  const newFixture = generateLksgFixtures(1)[0]!;
  newFixture.companyInformation.companyName = 'lksg-not-a-manufacturing-company-but-has-production-sites';
  const lksgGeneratorNoUndefined = new LksgGenerator(0);
  const twoProductionSites = [
    lksgGeneratorNoUndefined.generateLksgProductionSite(),
    lksgGeneratorNoUndefined.generateLksgProductionSite(),
  ];

  newFixture.t.general.productionSpecific!.manufacturingCompany = YesNo.No;
  newFixture.t.general.productionSpecific!.productionSites = YesNo.No;
  newFixture.t.general.productionSpecific!.listOfProductionSites = twoProductionSites;

  return newFixture;
}

/**
 * Ensures that the fixture contains child labor under 18
 * @returns the manipulated fixture data
 */
function generateFixtureToHaveNoChildLaborUnder18AndChildLaborUnder15(): FixtureData<LksgData> {
  const newFixture = generateLksgFixtures(1)[0]!;

  newFixture.companyInformation.companyName = 'lksg-with-nulls-and-no-child-labor-under-18';
  newFixture.t.social!.childLabor!.employeeSUnder18 = YesNo.No;
  newFixture.t.social!.childLabor!.employeeSUnder15 = YesNo.Yes;
  newFixture.t.general.masterData.numberOfEmployees = null;
  return newFixture;
}

/**
 * Ensures that the fixture contains procurement categories that are displayed (respecting show-if)
 * @returns the manipulated fixture data
 */
function generateFixtureToContainProcurementCategories(): FixtureData<LksgData> {
  const newFixture = generateLksgFixtures(1, 0)[0]!;
  newFixture.companyInformation.companyName = 'lksg-with-procurement-categories';
  newFixture.t.general.productionSpecific!.manufacturingCompany = YesNo.Yes;
  if (Object.keys(newFixture.t.general.productionSpecificOwnOperations!.procurementCategories ?? {}).length < 1) {
    throw new Error(
      'The fixture should contain procurement categories as the undefined percentage was set to 0. But it does not!'
    );
  }
  return newFixture;
}

/**
 * Ensures that the fixture contains subcontracting companies
 * @returns the manipulated fixture data
 */
function generateFixtureToContainSubcontractingCountries(): FixtureData<LksgData> {
  const newFixture = generateLksgFixtures(1, 0)[0]!;
  newFixture.companyInformation.companyName = 'lksg-with-subcontracting-countries';
  newFixture.t.general.productionSpecific!.manufacturingCompany = YesNo.Yes;
  newFixture.t.general.productionSpecific!.productionViaSubcontracting = YesNo.Yes;
  newFixture.t.general.productionSpecific!.subcontractingCompaniesCountries = {
    DE: ['A', 'G'],
    GB: ['B'],
  };
  if (Object.keys(newFixture.t.general.productionSpecificOwnOperations!.procurementCategories ?? {}).length < 1) {
    throw new Error(
      'The fixture should contain procurement categories as the undefined percentage was set to 0. But it does not!'
    );
  }
  return newFixture;
}

/**
 * Sets the company name and the date in the fixture data to a specific string
 * @returns the manipulated fixture data
 */
<<<<<<< HEAD
function generateFixtureForSixLksgDatasetsInDifferentYears(): FixtureData<LksgData> {
  const newFixture = generateLksgFixtures(1)[0];
=======
function generateFixtureForSixLksgDataSetsInDifferentYears(): FixtureData<LksgData> {
  const newFixture = generateLksgFixtures(1)[0]!;
>>>>>>> 574a0119
  newFixture.companyInformation.companyName = 'six-lksg-data-sets-in-different-years';
  if (newFixture.t.general?.masterData?.dataDate) newFixture.t.general.masterData.dataDate = '2022-01-01';
  else console.error('fakeFixture created improperly: dataDate missing');
  newFixture.reportingPeriod = '2022';
  return newFixture;
}

/**
 * Sets the company name in the fixture data to a specific string, the field "employeeUnder18Apprentices" to "No", and
 * sets exactly two production sites for the "listOfProductionSites" field.
 * @returns the manipulated fixture data
 */
<<<<<<< HEAD
function generateFixtureForOneLksgDatasetWithProductionSites(): FixtureData<LksgData> {
  const newFixture = generateLksgFixtures(1)[0];
=======
function generateFixtureForOneLksgDataSetWithProductionSites(): FixtureData<LksgData> {
  const newFixture = generateLksgFixtures(1)[0]!;
>>>>>>> 574a0119
  const lksgGeneratorNoUndefined = new LksgGenerator(0);

  newFixture.companyInformation.companyName = 'one-lksg-data-set-with-two-production-sites';
  newFixture.reportingPeriod = '2024';

  newFixture.t.governance!.certificationsPoliciesAndResponsibilities!.codeOfConduct =
    lksgGeneratorNoUndefined.randomBaseDataPoint(YesNo.Yes);
  const twoProductionSites = [
    lksgGeneratorNoUndefined.generateLksgProductionSite(),
    lksgGeneratorNoUndefined.generateLksgProductionSite(),
  ];
  newFixture.t.general.productionSpecific!.manufacturingCompany = YesNo.Yes;
  newFixture.t.general.productionSpecific!.productionSites = YesNo.Yes;
  newFixture.t.general.productionSpecific!.listOfProductionSites = twoProductionSites;
  return newFixture;
}

/**
 * Sets the company name, data date and reporting period in the fixture data to
 * specific values needed for tests.
 * @param date the date in the format "YYYY-MM-DD"
 * @returns the manipulated fixture data
 */
function generateFixtureForDate(date: string): FixtureData<LksgData> {
  const newFixture = generateLksgFixtures(1)[0]!;
  newFixture.companyInformation.companyName = 'LkSG-date-' + date;
  newFixture.t.general.masterData.dataDate = date;
  newFixture.reportingPeriod = date.split('-')[0]!;
  return newFixture;
}

/**
 * Generates an LKSG dataset with the value null for some categories, subcategories and field values.
 * Datasets that were uploaded via the Dataland API can look like this in production.
 * @returns the dataset
 */
function generateOneLksgDatasetWithOnlyNulls(): FixtureData<LksgData> {
  const newFixture = generateLksgFixtures(1)[0]!;
  newFixture.companyInformation.companyName = 'lksg-almost-only-nulls';

  newFixture.t.governance = null;
  newFixture.t.social = null;
  newFixture.t.environmental = null;

  newFixture.t.general.masterData.dataDate = '1999-12-24';
  newFixture.t.general.masterData.headOfficeInGermany = null;
  newFixture.t.general.masterData.groupOfCompanies = null;
  newFixture.t.general.masterData.groupOfCompaniesName = null;
  newFixture.t.general.masterData.industry = null;
  newFixture.t.general.masterData.seasonalOrMigrantWorkers = null;
  newFixture.t.general.masterData.shareOfTemporaryWorkers = null;
  newFixture.t.general.masterData.annualTotalRevenue = null;
  newFixture.t.general.masterData.fixedAndWorkingCapital = null;
  newFixture.t.general.productionSpecific = null;
  newFixture.t.general.productionSpecificOwnOperations = null;
  return newFixture;
}

/**
 * Generates an LKSG dataset with a no-existing file reference.
 * @returns the dataset
 */
function generateFixtureWithBrokenFileReference(): FixtureData<LksgData> {
  const newFixture = generateLksgFixtures(1, 0)[0]!;
  const brokenFileReference = '123';
  newFixture.companyInformation.companyName = 'TestForBrokenFileReference';
  newFixture.t.governance!.certificationsPoliciesAndResponsibilities!.codeOfConduct!.dataSource!.fileReference =
    brokenFileReference;
  return newFixture;
}<|MERGE_RESOLUTION|>--- conflicted
+++ resolved
@@ -127,13 +127,8 @@
  * Sets the company name and the date in the fixture data to a specific string
  * @returns the manipulated fixture data
  */
-<<<<<<< HEAD
 function generateFixtureForSixLksgDatasetsInDifferentYears(): FixtureData<LksgData> {
-  const newFixture = generateLksgFixtures(1)[0];
-=======
-function generateFixtureForSixLksgDataSetsInDifferentYears(): FixtureData<LksgData> {
-  const newFixture = generateLksgFixtures(1)[0]!;
->>>>>>> 574a0119
+  const newFixture = generateLksgFixtures(1)[0]!;
   newFixture.companyInformation.companyName = 'six-lksg-data-sets-in-different-years';
   if (newFixture.t.general?.masterData?.dataDate) newFixture.t.general.masterData.dataDate = '2022-01-01';
   else console.error('fakeFixture created improperly: dataDate missing');
@@ -146,13 +141,8 @@
  * sets exactly two production sites for the "listOfProductionSites" field.
  * @returns the manipulated fixture data
  */
-<<<<<<< HEAD
 function generateFixtureForOneLksgDatasetWithProductionSites(): FixtureData<LksgData> {
-  const newFixture = generateLksgFixtures(1)[0];
-=======
-function generateFixtureForOneLksgDataSetWithProductionSites(): FixtureData<LksgData> {
-  const newFixture = generateLksgFixtures(1)[0]!;
->>>>>>> 574a0119
+  const newFixture = generateLksgFixtures(1)[0]!;
   const lksgGeneratorNoUndefined = new LksgGenerator(0);
 
   newFixture.companyInformation.companyName = 'one-lksg-data-set-with-two-production-sites';
