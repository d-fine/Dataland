--- conflicted
+++ resolved
@@ -51,11 +51,6 @@
  * @returns a random activity
  */
 function generateActivity(undefinedProbabilityOfFields?: number): EuTaxonomyActivity {
-<<<<<<< HEAD
-  return {
-    activityName: faker.helpers.arrayElement(Object.values(Activity)),
-    naceCodes: valueOrUndefined(generateListOfNaceCodes(1, 3), undefinedProbabilityOfFields),
-=======
   const randomActivityName: Activity = faker.helpers.arrayElement(Object.values(Activity));
   return {
     activityName: randomActivityName,
@@ -63,7 +58,6 @@
       getRandomNumberOfNaceCodesForSpecificActivity(randomActivityName),
       undefinedProbabilityOfFields,
     ),
->>>>>>> 657f594e
     share: valueOrUndefined(generateFinancialShare(undefinedProbabilityOfFields), undefinedProbabilityOfFields),
   };
 }
