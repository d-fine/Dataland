<<<<<<< HEAD
import {
  Activity,
  EuTaxonomyActivity,
  EuTaxonomyAlignedActivity,
  EuTaxonomyDataForNonFinancials,
  EuTaxonomyDetailsPerCashFlowType,
  FinancialShare,
  YesNo,
} from "@clients/backend";
import {
  generateArray,
  getRandomNumberOfDistinctElementsFromArray,
  ReferencedDocuments,
} from "@e2e/fixtures/FixtureUtils";
import { generateDatapoint } from "@e2e/fixtures/common/DataPointFixtures";
import { generateEuTaxonomyBaseFields } from "@e2e/fixtures/eutaxonomy/EuTaxonomySharedValuesFixtures";
import { randomEuroValue } from "@e2e/fixtures/common/NumberFixtures";
=======
import { type EuTaxonomyDataForNonFinancials, type EuTaxonomyDetailsPerCashFlowType } from "@clients/backend";
import { type ReferencedDocuments } from "@e2e/fixtures/FixtureUtils";
import { generateDatapoint, generateDatapointAbsoluteAndPercentage } from "@e2e/fixtures/common/DataPointFixtures";
import { generateEuTaxonomyWithBaseFields } from "@e2e/fixtures/eutaxonomy/EuTaxonomySharedValuesFixtures";
import { randomEuroValue, randomPercentageValue } from "@e2e/fixtures/common/NumberFixtures";
>>>>>>> cf029f21
import { assertDefined } from "@/utils/TypeScriptUtils";
import { valueOrUndefined } from "@e2e/utils/FakeFixtureUtils";
import { faker } from "@faker-js/faker";
import { generateIso4217CurrencyCode } from "@e2e/fixtures/common/CurrencyFixtures";
import { generateListOfNaceCodes } from "@e2e/fixtures/common/NaceCodeFixtures";
import { EnvironmentalObjective } from "@/api-models/EnvironmentalObjective";

/**
 * Generates a random percentage between 0 and 100
 * @returns a reandom percentage
 */
function generatePercentage(): number {
  return faker.number.float({ min: 0, max: 100 });
}

/**
 * Generates a random financial share
 * @returns a financial share
 */
export function generateFinancialShare(): FinancialShare {
  return {
    percentage: generatePercentage(),
    absoluteShare: faker.number.float(),
    currency: generateIso4217CurrencyCode(),
  };
}

/**
 * Generates a random activity
 * @returns a random activity
 */
function generateActivity(): EuTaxonomyActivity {
  return {
    activityName: faker.helpers.arrayElement(Object.values(Activity)),
    naceCodes: valueOrUndefined(generateListOfNaceCodes()),
    share: valueOrUndefined(generateFinancialShare()),
  };
}

/**
 * Generates a map with keys drawn from the provided array and generated values
 * @param possibleKeys the keys that can occur in the resulting map
 * @param valueGenerator the generator function for the values
 * @returns the generated map
 */
function generateMap<K, V>(possibleKeys: Array<K>, valueGenerator: () => V): Map<K, V> {
  const keys = getRandomNumberOfDistinctElementsFromArray(Array.from(possibleKeys));
  return new Map<K, V>(keys.map((key) => [key, valueGenerator()]));
}

/**
 * Generates an object with keys drawn from the provided objects values and generated values
 * @param possibleKeys the keys that can occur in the resulting map
 * @param valueGenerator the generator function for the values
 * @returns the generated map
 */
function generateObject<V>(possibleKeys: Array<string>, valueGenerator: () => V): { [p: string]: V } {
  return Object.fromEntries(generateMap(possibleKeys, () => valueGenerator()));
}

/**
 * Generates a random aligned activity
 * @returns a random aligned activity
 */
function generateAlignedActivity(): EuTaxonomyAlignedActivity {
  return {
    ...generateActivity(),
    substantialContributionCriteria: generateObject(Object.values(EnvironmentalObjective), generatePercentage),
    dnshCriteria: generateObject(Object.values(EnvironmentalObjective), () =>
      faker.helpers.arrayElement(Object.values(YesNo)),
    ),
    minimumSafeguards: valueOrUndefined(faker.helpers.arrayElement(Object.values(YesNo))),
  };
}

/**
 * Generates fake data for a single cash-flow type for the eutaxonomy-non-financials framework
 * @param reports a list of reports that can be referenced
 * @returns the generated data
 */
export function generateEuTaxonomyPerCashflowType(reports: ReferencedDocuments): EuTaxonomyDetailsPerCashFlowType {
  return {
    totalAmount: valueOrUndefined(generateDatapoint(valueOrUndefined(randomEuroValue()), reports)),
    totalNonEligibleShare: valueOrUndefined(generateFinancialShare()),
    totalEligibleShare: valueOrUndefined(generateFinancialShare()),
    totalNonAlignedShare: valueOrUndefined(generateFinancialShare()),
    totalAlignedShare: valueOrUndefined(generateFinancialShare()),
    nonAlignedActivities: valueOrUndefined(generateArray(generateActivity)),
    alignedActivities: valueOrUndefined(generateArray(generateAlignedActivity)),
  };
}

/**
 * Generates a single fixture for the eutaxonomy-non-financials framework
 * @returns the generated fixture
 */
export function generateEuTaxonomyDataForNonFinancials(): EuTaxonomyDataForNonFinancials {
  const data: EuTaxonomyDataForNonFinancials = {};
  data.general = generateEuTaxonomyBaseFields();
  data.opex = generateEuTaxonomyPerCashflowType(assertDefined(data.general.referencedReports));
  data.capex = generateEuTaxonomyPerCashflowType(assertDefined(data.general.referencedReports));
  data.revenue = generateEuTaxonomyPerCashflowType(assertDefined(data.general.referencedReports));
  return data;
}<|MERGE_RESOLUTION|>--- conflicted
+++ resolved
@@ -1,102 +1,10 @@
-<<<<<<< HEAD
-import {
-  Activity,
-  EuTaxonomyActivity,
-  EuTaxonomyAlignedActivity,
-  EuTaxonomyDataForNonFinancials,
-  EuTaxonomyDetailsPerCashFlowType,
-  FinancialShare,
-  YesNo,
-} from "@clients/backend";
-import {
-  generateArray,
-  getRandomNumberOfDistinctElementsFromArray,
-  ReferencedDocuments,
-} from "@e2e/fixtures/FixtureUtils";
-import { generateDatapoint } from "@e2e/fixtures/common/DataPointFixtures";
-import { generateEuTaxonomyBaseFields } from "@e2e/fixtures/eutaxonomy/EuTaxonomySharedValuesFixtures";
-import { randomEuroValue } from "@e2e/fixtures/common/NumberFixtures";
-=======
 import { type EuTaxonomyDataForNonFinancials, type EuTaxonomyDetailsPerCashFlowType } from "@clients/backend";
 import { type ReferencedDocuments } from "@e2e/fixtures/FixtureUtils";
 import { generateDatapoint, generateDatapointAbsoluteAndPercentage } from "@e2e/fixtures/common/DataPointFixtures";
 import { generateEuTaxonomyWithBaseFields } from "@e2e/fixtures/eutaxonomy/EuTaxonomySharedValuesFixtures";
 import { randomEuroValue, randomPercentageValue } from "@e2e/fixtures/common/NumberFixtures";
->>>>>>> cf029f21
 import { assertDefined } from "@/utils/TypeScriptUtils";
 import { valueOrUndefined } from "@e2e/utils/FakeFixtureUtils";
-import { faker } from "@faker-js/faker";
-import { generateIso4217CurrencyCode } from "@e2e/fixtures/common/CurrencyFixtures";
-import { generateListOfNaceCodes } from "@e2e/fixtures/common/NaceCodeFixtures";
-import { EnvironmentalObjective } from "@/api-models/EnvironmentalObjective";
-
-/**
- * Generates a random percentage between 0 and 100
- * @returns a reandom percentage
- */
-function generatePercentage(): number {
-  return faker.number.float({ min: 0, max: 100 });
-}
-
-/**
- * Generates a random financial share
- * @returns a financial share
- */
-export function generateFinancialShare(): FinancialShare {
-  return {
-    percentage: generatePercentage(),
-    absoluteShare: faker.number.float(),
-    currency: generateIso4217CurrencyCode(),
-  };
-}
-
-/**
- * Generates a random activity
- * @returns a random activity
- */
-function generateActivity(): EuTaxonomyActivity {
-  return {
-    activityName: faker.helpers.arrayElement(Object.values(Activity)),
-    naceCodes: valueOrUndefined(generateListOfNaceCodes()),
-    share: valueOrUndefined(generateFinancialShare()),
-  };
-}
-
-/**
- * Generates a map with keys drawn from the provided array and generated values
- * @param possibleKeys the keys that can occur in the resulting map
- * @param valueGenerator the generator function for the values
- * @returns the generated map
- */
-function generateMap<K, V>(possibleKeys: Array<K>, valueGenerator: () => V): Map<K, V> {
-  const keys = getRandomNumberOfDistinctElementsFromArray(Array.from(possibleKeys));
-  return new Map<K, V>(keys.map((key) => [key, valueGenerator()]));
-}
-
-/**
- * Generates an object with keys drawn from the provided objects values and generated values
- * @param possibleKeys the keys that can occur in the resulting map
- * @param valueGenerator the generator function for the values
- * @returns the generated map
- */
-function generateObject<V>(possibleKeys: Array<string>, valueGenerator: () => V): { [p: string]: V } {
-  return Object.fromEntries(generateMap(possibleKeys, () => valueGenerator()));
-}
-
-/**
- * Generates a random aligned activity
- * @returns a random aligned activity
- */
-function generateAlignedActivity(): EuTaxonomyAlignedActivity {
-  return {
-    ...generateActivity(),
-    substantialContributionCriteria: generateObject(Object.values(EnvironmentalObjective), generatePercentage),
-    dnshCriteria: generateObject(Object.values(EnvironmentalObjective), () =>
-      faker.helpers.arrayElement(Object.values(YesNo)),
-    ),
-    minimumSafeguards: valueOrUndefined(faker.helpers.arrayElement(Object.values(YesNo))),
-  };
-}
 
 /**
  * Generates fake data for a single cash-flow type for the eutaxonomy-non-financials framework
@@ -106,12 +14,20 @@
 export function generateEuTaxonomyPerCashflowType(reports: ReferencedDocuments): EuTaxonomyDetailsPerCashFlowType {
   return {
     totalAmount: valueOrUndefined(generateDatapoint(valueOrUndefined(randomEuroValue()), reports)),
-    totalNonEligibleShare: valueOrUndefined(generateFinancialShare()),
-    totalEligibleShare: valueOrUndefined(generateFinancialShare()),
-    totalNonAlignedShare: valueOrUndefined(generateFinancialShare()),
-    totalAlignedShare: valueOrUndefined(generateFinancialShare()),
-    nonAlignedActivities: valueOrUndefined(generateArray(generateActivity)),
-    alignedActivities: valueOrUndefined(generateArray(generateAlignedActivity)),
+    alignedData: valueOrUndefined(
+      generateDatapointAbsoluteAndPercentage(
+        valueOrUndefined(randomEuroValue()),
+        valueOrUndefined(randomPercentageValue()),
+        reports,
+      ),
+    ),
+    eligibleData: valueOrUndefined(
+      generateDatapointAbsoluteAndPercentage(
+        valueOrUndefined(randomEuroValue()),
+        valueOrUndefined(randomPercentageValue()),
+        reports,
+      ),
+    ),
   };
 }
 
@@ -120,10 +36,11 @@
  * @returns the generated fixture
  */
 export function generateEuTaxonomyDataForNonFinancials(): EuTaxonomyDataForNonFinancials {
-  const data: EuTaxonomyDataForNonFinancials = {};
-  data.general = generateEuTaxonomyBaseFields();
-  data.opex = generateEuTaxonomyPerCashflowType(assertDefined(data.general.referencedReports));
-  data.capex = generateEuTaxonomyPerCashflowType(assertDefined(data.general.referencedReports));
-  data.revenue = generateEuTaxonomyPerCashflowType(assertDefined(data.general.referencedReports));
-  return data;
+  const returnBase: EuTaxonomyDataForNonFinancials = generateEuTaxonomyWithBaseFields();
+
+  returnBase.opex = generateEuTaxonomyPerCashflowType(assertDefined(returnBase.referencedReports));
+  returnBase.capex = generateEuTaxonomyPerCashflowType(assertDefined(returnBase.referencedReports));
+  returnBase.revenue = generateEuTaxonomyPerCashflowType(assertDefined(returnBase.referencedReports));
+
+  return returnBase;
 }