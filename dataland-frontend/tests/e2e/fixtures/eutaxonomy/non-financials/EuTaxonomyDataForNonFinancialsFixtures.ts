--- conflicted
+++ resolved
@@ -9,21 +9,14 @@
   YesNo,
 } from "@clients/backend";
 import { generateArray, type ReferencedDocuments } from "@e2e/fixtures/FixtureUtils";
-<<<<<<< HEAD
-import { generateDatapointWithUnit } from "@e2e/fixtures/common/DataPointFixtures";
-import { generateEuTaxonomyWithBaseFields } from "@e2e/fixtures/eutaxonomy/EuTaxonomySharedValuesFixtures";
-import { randomFloat } from "@e2e/fixtures/common/NumberFixtures";
-=======
 import { generateDatapoint } from "@e2e/fixtures/common/DataPointFixtures";
 import { generateEuTaxonomyWithBaseFields } from "@e2e/fixtures/eutaxonomy/EuTaxonomySharedValuesFixtures";
 import { randomEuroValue, randomPercentageValue } from "@e2e/fixtures/common/NumberFixtures";
->>>>>>> 31195968
 import { assertDefined } from "@/utils/TypeScriptUtils";
 import { valueOrUndefined } from "@e2e/utils/FakeFixtureUtils";
 import { faker } from "@faker-js/faker";
 import { generateListOfNaceCodes } from "@e2e/fixtures/common/NaceCodeFixtures";
 import { generateIso4217CurrencyCode } from "@e2e/fixtures/common/CurrencyFixtures";
-<<<<<<< HEAD
 
 /**
  * Generates a random percentage between 0 and 100
@@ -32,8 +25,6 @@
 function generatePercentage(): number {
   return faker.number.float({ min: 0, max: 100 });
 }
-=======
->>>>>>> 31195968
 
 /**
  * Generates a random amount of money
@@ -54,16 +45,11 @@
  */
 export function generateFinancialShare(undefinedProbabilityOfFields?: number): RelativeAndAbsoluteFinancialShare {
   return {
-<<<<<<< HEAD
     relativeShareInPercent: valueOrUndefined(generatePercentage(), undefinedProbabilityOfFields),
     absoluteShare: valueOrUndefined(
       generateAmountWithCurrency(undefinedProbabilityOfFields),
       undefinedProbabilityOfFields,
     ),
-=======
-    relativeShareInPercent: valueOrUndefined(randomPercentageValue()),
-    absoluteShare: valueOrUndefined(generateAmountWithCurrency()),
->>>>>>> 31195968
   };
 }
 
@@ -87,71 +73,42 @@
  */
 function generateAlignedActivity(undefinedProbabilityOfFields?: number): EuTaxonomyAlignedActivity {
   return {
-<<<<<<< HEAD
-    ...generateActivity(undefinedProbabilityOfFields),
-    substantialContributionToClimateChangeMitigation: valueOrUndefined(
-      generatePercentage(),
-      undefinedProbabilityOfFields,
+    ...generateActivity(),
+    substantialContributionToClimateChangeMitigationInPercent: valueOrUndefined(
+        generatePercentage(),
+        undefinedProbabilityOfFields,
     ),
-    substantialContributionToClimateChangeAdaption: valueOrUndefined(
-      generatePercentage(),
-      undefinedProbabilityOfFields,
+    substantialContributionToClimateChangeAdaptionInPercent: valueOrUndefined(
+        generatePercentage(),
+        undefinedProbabilityOfFields,
     ),
-    substantialContributionToSustainableUseAndProtectionOfWaterAndMarineResources: valueOrUndefined(
-      generatePercentage(),
-      undefinedProbabilityOfFields,
+    substantialContributionToSustainableUseAndProtectionOfWaterAndMarineResourcesInPercent: valueOrUndefined(
+        generatePercentage(),
+        undefinedProbabilityOfFields,
     ),
-    substantialContributionToTransitionToACircularEconomy: valueOrUndefined(
-      generatePercentage(),
-      undefinedProbabilityOfFields,
+    substantialContributionToTransitionToACircularEconomyInPercent: valueOrUndefined(
+        generatePercentage(),
+        undefinedProbabilityOfFields,
     ),
-    substantialContributionToPollutionPreventionAndControl: valueOrUndefined(
-      generatePercentage(),
-      undefinedProbabilityOfFields,
+    substantialContributionToPollutionPreventionAndControlInPercent: valueOrUndefined(
+        generatePercentage(),
+        undefinedProbabilityOfFields,
     ),
-    substantialContributionToProtectionAndRestorationOfBiodiversityAndEcosystems: valueOrUndefined(
-      generatePercentage(),
-      undefinedProbabilityOfFields,
-=======
-    ...generateActivity(),
-    substantialContributionToClimateChangeMitigationInPercent: valueOrUndefined(randomPercentageValue()),
-    substantialContributionToClimateChangeAdaptionInPercent: valueOrUndefined(randomPercentageValue()),
-    substantialContributionToSustainableUseAndProtectionOfWaterAndMarineResourcesInPercent: valueOrUndefined(
-      randomPercentageValue(),
-    ),
-    substantialContributionToTransitionToACircularEconomyInPercent: valueOrUndefined(randomPercentageValue()),
-    substantialContributionToPollutionPreventionAndControlInPercent: valueOrUndefined(randomPercentageValue()),
     substantialContributionToProtectionAndRestorationOfBiodiversityAndEcosystemsInPercent: valueOrUndefined(
-      randomPercentageValue(),
->>>>>>> 31195968
+        generatePercentage(),
+        undefinedProbabilityOfFields,
     ),
     dnshToClimateChangeMitigation: valueOrUndefined(faker.helpers.arrayElement(Object.values(YesNo))),
     dnshToClimateChangeAdaption: valueOrUndefined(faker.helpers.arrayElement(Object.values(YesNo))),
     dnshToSustainableUseAndProtectionOfWaterAndMarineResources: valueOrUndefined(
-<<<<<<< HEAD
-=======
-      faker.helpers.arrayElement(Object.values(YesNo)),
+      faker.helpers.arrayElement(Object.values(YesNo)), // TODO do wee need undefined probabilities for Yes No ?
     ),
     dnshToTransitionToACircularEconomy: valueOrUndefined(faker.helpers.arrayElement(Object.values(YesNo))),
     dnshToPollutionPreventionAndControl: valueOrUndefined(faker.helpers.arrayElement(Object.values(YesNo))),
     dnshToProtectionAndRestorationOfBiodiversityAndEcosystems: valueOrUndefined(
->>>>>>> 31195968
       faker.helpers.arrayElement(Object.values(YesNo)),
-      undefinedProbabilityOfFields,
     ),
-    dnshToTransitionToACircularEconomy: valueOrUndefined(
-      faker.helpers.arrayElement(Object.values(YesNo)),
-      undefinedProbabilityOfFields,
-    ),
-    dnshToPollutionPreventionAndControl: valueOrUndefined(
-      faker.helpers.arrayElement(Object.values(YesNo)),
-      undefinedProbabilityOfFields,
-    ),
-    dnshToProtectionAndRestorationOfBiodiversityAndEcosystems: valueOrUndefined(
-      faker.helpers.arrayElement(Object.values(YesNo)),
-      undefinedProbabilityOfFields,
-    ),
-    minimumSafeguards: valueOrUndefined(faker.helpers.arrayElement(Object.values(YesNo)), undefinedProbabilityOfFields),
+    minimumSafeguards: valueOrUndefined(faker.helpers.arrayElement(Object.values(YesNo))),
   };
 }
 
@@ -166,7 +123,6 @@
   undefinedProbabilityOfFields?: number,
 ): EuTaxonomyDetailsPerCashFlowType {
   return {
-<<<<<<< HEAD
     totalAmount: valueOrUndefined(
       generateDatapointWithUnit(randomFloat(1000000, 10000000000, 1), faker.finance.currencyCode(), reports),
       undefinedProbabilityOfFields,
@@ -182,11 +138,11 @@
     ),
     nonAlignedActivities: valueOrUndefined(generateArray(generateActivity, 1, 3, undefinedProbabilityOfFields)),
     alignedShare: valueOrUndefined(generateFinancialShare(undefinedProbabilityOfFields), undefinedProbabilityOfFields),
-    substantialContributionToClimateChangeMitigation: valueOrUndefined(
+    substantialContributionToClimateChangeMitigationInPercent: valueOrUndefined(
       generatePercentage(),
       undefinedProbabilityOfFields,
     ),
-    substantialContributionToClimateChangeAdaption: valueOrUndefined(
+    substantialContributionToClimateChangeAdaptionInPercent: valueOrUndefined(
       generatePercentage(),
       undefinedProbabilityOfFields,
     ),
@@ -194,42 +150,21 @@
       generatePercentage(),
       undefinedProbabilityOfFields,
     ),
-    substantialContributionToTransitionToACircularEconomy: valueOrUndefined(
+    substantialContributionToTransitionToACircularEconomyInPercent: valueOrUndefined(
       generatePercentage(),
       undefinedProbabilityOfFields,
     ),
-    substantialContributionToPollutionPreventionAndControl: valueOrUndefined(
+    substantialContributionToPollutionPreventionAndControlInPercent: valueOrUndefined(
       generatePercentage(),
       undefinedProbabilityOfFields,
     ),
-    substantialContributionToProtectionAndRestorationOfBiodiversityAndEcosystems: valueOrUndefined(
+    substantialContributionToProtectionAndRestorationOfBiodiversityAndEcosystemsInPercent: valueOrUndefined(
       generatePercentage(),
       undefinedProbabilityOfFields,
     ),
     alignedActivities: valueOrUndefined(generateArray(generateAlignedActivity, 1, 3, undefinedProbabilityOfFields)),
-    enablingShare: valueOrUndefined(generatePercentage(), undefinedProbabilityOfFields),
-    transitionalShare: valueOrUndefined(generatePercentage(), undefinedProbabilityOfFields),
-=======
-    totalAmount: valueOrUndefined(generateDatapoint(valueOrUndefined(generateAmountWithCurrency()), reports)),
-    nonEligibleShare: valueOrUndefined(generateFinancialShare()),
-    eligibleShare: valueOrUndefined(generateFinancialShare()),
-    nonAlignedShare: valueOrUndefined(generateFinancialShare()),
-    nonAlignedActivities: valueOrUndefined(generateArray(generateActivity)),
-    alignedShare: valueOrUndefined(generateFinancialShare()),
-    substantialContributionToClimateChangeMitigationInPercent: valueOrUndefined(randomPercentageValue()),
-    substantialContributionToClimateChangeAdaptionInPercent: valueOrUndefined(randomPercentageValue()),
-    substantialContributionToSustainableUseAndProtectionOfWaterAndMarineResourcesInPercent: valueOrUndefined(
-      randomPercentageValue(),
-    ),
-    substantialContributionToTransitionToACircularEconomyInPercent: valueOrUndefined(randomPercentageValue()),
-    substantialContributionToPollutionPreventionAndControlInPercent: valueOrUndefined(randomPercentageValue()),
-    substantialContributionToProtectionAndRestorationOfBiodiversityAndEcosystemsInPercent: valueOrUndefined(
-      randomPercentageValue(),
-    ),
-    alignedActivities: valueOrUndefined(generateArray(generateAlignedActivity)),
-    enablingShareInPercent: valueOrUndefined(randomPercentageValue()),
-    transitionalShareInPercent: valueOrUndefined(randomPercentageValue()),
->>>>>>> 31195968
+    enablingShareInPercent: valueOrUndefined(generatePercentage(), undefinedProbabilityOfFields),
+    transitionalShareInPercent: valueOrUndefined(generatePercentage(), undefinedProbabilityOfFields),
   };
 }
 
