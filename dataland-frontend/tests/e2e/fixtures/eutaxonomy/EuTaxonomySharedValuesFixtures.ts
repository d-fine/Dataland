--- conflicted
+++ resolved
@@ -1,12 +1,8 @@
-<<<<<<< HEAD
-import { EuTaxonomyDataForFinancials, EuTaxonomyGeneral } from "@clients/backend";
-=======
 import {
   type EuTaxonomyDataForFinancials,
   type EuTaxonomyDataForNonFinancials,
   type EuTaxonomyGeneral,
 } from "@clients/backend";
->>>>>>> cf029f21
 import { generateReferencedReports } from "@e2e/fixtures/common/DataPointFixtures";
 import { randomYesNoNa, randomYesNo } from "@e2e/fixtures/common/YesNoFixtures";
 import { generateAssuranceData } from "./AssuranceDataFixture";
@@ -19,14 +15,10 @@
  * Generates a new Eu Taxonomy instance fitting for either "financials" or "non-financials"
  * @returns Eu Taxonomy instance with common fields
  */
-<<<<<<< HEAD
-export function generateEuTaxonomyBaseFields(): EuTaxonomyDataForFinancials | EuTaxonomyGeneral {
-=======
 export function generateEuTaxonomyWithBaseFields():
   | EuTaxonomyDataForFinancials
   | EuTaxonomyDataForNonFinancials
   | EuTaxonomyGeneral {
->>>>>>> cf029f21
   const referencedReports = generateReferencedReports();
   return {
     fiscalYearDeviation: valueOrUndefined(randomFiscalYearDeviation()),
