import { Configuration, DataMetaInformation, SfdrData, SfdrDataControllerApi } from "@clients/backend";

<<<<<<< HEAD
/**
 * Uploads a single SFDR data entry for a company
 *
 * @param token The API bearer token to use
 * @param companyId The Id of the company to upload the dataset for
 * @param data The Dataset to upload
 */
export async function uploadOneSfdrDataset(token: string, companyId: string, data: SfdrData): Promise<void> {
  await new SfdrDataControllerApi(new Configuration({ accessToken: token })).postCompanyAssociatedSfdrData({
=======
export async function uploadOneSfdrDataset(
  token: string,
  companyId: string,
  data: SfdrData
): Promise<DataMetaInformation> {
  const response = await new SfdrDataControllerApi(
    new Configuration({ accessToken: token })
  ).postCompanyAssociatedSfdrData({
>>>>>>> 3784c11c
    companyId,
    data,
  });
  return response.data;
}<|MERGE_RESOLUTION|>--- conflicted
+++ resolved
@@ -1,6 +1,5 @@
 import { Configuration, DataMetaInformation, SfdrData, SfdrDataControllerApi } from "@clients/backend";
 
-<<<<<<< HEAD
 /**
  * Uploads a single SFDR data entry for a company
  *
@@ -8,9 +7,6 @@
  * @param companyId The Id of the company to upload the dataset for
  * @param data The Dataset to upload
  */
-export async function uploadOneSfdrDataset(token: string, companyId: string, data: SfdrData): Promise<void> {
-  await new SfdrDataControllerApi(new Configuration({ accessToken: token })).postCompanyAssociatedSfdrData({
-=======
 export async function uploadOneSfdrDataset(
   token: string,
   companyId: string,
@@ -19,7 +15,6 @@
   const response = await new SfdrDataControllerApi(
     new Configuration({ accessToken: token })
   ).postCompanyAssociatedSfdrData({
->>>>>>> 3784c11c
     companyId,
     data,
   });
