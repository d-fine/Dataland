--- conflicted
+++ resolved
@@ -89,11 +89,10 @@
  * @param assuranceReportName name of the assurance data source
  */
 function fillAndValidateSfdrUploadForm(valueFieldNotFilled: boolean, assuranceReportName: string): void {
-  Cypress.Keyboard.defaults({
-    keystrokeDelay: 0,
-  });
+    Cypress.Keyboard.defaults({
+        keystrokeDelay: 0,
+    });
 
-<<<<<<< HEAD
     submitButton.buttonIsAddDataButton();
     submitButton.buttonAppearsDisabled();
     selectDummyDates("dataDate");
@@ -102,31 +101,20 @@
 
     recursivelySelectYesOnAllFields(15);
     recursivelySelectReportedQualityFields();
-=======
-  submitButton.buttonIsAddDataButton();
-  submitButton.buttonAppearsDisabled();
-  selectDummyDates("dataDate");
-  selectDummyDates("fiscalYearEnd");
+}
 
-  recursivelySelectYesOnAllFields(15);
-  //recursivelySelectReportedQualityFields(); //TODO create function
-  //recursivelySelectUploadedReportInDropdownField //TODO create function
->>>>>>> de28970b
-}
 
 /**
  * Selects a dummy year in the Sfdr upload form date picker.
- * @param fieldName
  */
 function selectDummyDates(fieldName = "dataDate"): void {
-<<<<<<< HEAD
-    cy.get(`[data-test="${fieldName}"]`).find("button.p-datepicker-trigger").click();
-    cy.get("div.p-datepicker").find('button[aria-label="Previous Month"]').click();
-    cy.get("div.p-datepicker").find('span:contains("13")').click();
-    cy.get(`input[name="${fieldName}"]`).should(($input) => {
-        const val = $input.val();
-        expect(val).to.include("-13");
-    });
+  cy.get(`[data-test="${fieldName}"]`).find("button.p-datepicker-trigger").click();
+  cy.get("div.p-datepicker").find('button[aria-label="Previous Month"]').click();
+  cy.get("div.p-datepicker").find('span:contains("13")').click();
+  cy.get(`input[name="${fieldName}"]`).should(($input) => {
+    const val = $input.val();
+    expect(val).to.include("-13");
+  });
 }
 
 /**
@@ -137,13 +125,4 @@
         .each(($element) =>  {
             cy.wrap($element).select("Audited");
     });
-=======
-  cy.get(`[data-test="${fieldName}"]`).find("button.p-datepicker-trigger").click();
-  cy.get("div.p-datepicker").find('button[aria-label="Previous Month"]').click();
-  cy.get("div.p-datepicker").find('span:contains("13")').click();
-  cy.get(`input[name="${fieldName}"]`).should(($input) => {
-    const val = $input.val();
-    expect(val).to.include("-13");
-  });
->>>>>>> de28970b
 }