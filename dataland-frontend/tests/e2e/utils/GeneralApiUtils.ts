--- conflicted
+++ resolved
@@ -64,26 +64,4 @@
   };
   cy.intercept("/api/**", handler);
   cy.intercept("/api-keys/**", handler);
-<<<<<<< HEAD
-}
-
-/**
- * Generic function to retrieve the first prepared fixture whose company name equals the provided search string
- *
- * @param name Search string to look for in the prepared fixtures
- * @param preparedFixtures The parsed array of prepared fixtures
- * @returns the first prepared fixture whose name equals the provided search string
- */
-export function getPreparedFixture<T>(name: string, preparedFixtures: FixtureData<T>[]): FixtureData<T> {
-  const preparedFixture = preparedFixtures.find((it): boolean => it.companyInformation.companyName == name)!;
-  console.log("preparedFixture", preparedFixture);
-  if (!preparedFixture) {
-    throw new ReferenceError(
-      "Variable preparedFixture is undefined because the provided company name could not be found in the prepared fixtures."
-    );
-  } else {
-    return preparedFixture;
-  }
-=======
->>>>>>> 6a368fce
 }