import { type CompanyInformation, type DataTypeEnum } from "@clients/backend";
import { type CyHttpMessages, type Interception } from "cypress/types/net-stubbing";
import Chainable = Cypress.Chainable;
import { getKeycloakToken } from "./Auth";
import { admin_name, admin_pw, uploader_name, uploader_pw } from "./Cypress";
import { generateDummyCompanyInformation, uploadCompanyViaApi } from "./CompanyUpload";
import { submitFilledInEuTaxonomyForm } from "./EuTaxonomyFinancialsUpload";

/**
 * Visits the edit page for a framework via UI navigation.
 * @param companyId the id of the company for which to edit a dataset
 * @param dataType the framework
 * @returns a cypress chainable to the interception of the data request on the edit page
 */
export function goToEditFormOfMostRecentDatasetForCompanyAndFramework(
  companyId: string,
  dataType: DataTypeEnum,
): Chainable<Interception> {
  const getRequestAlias = "getData";
  cy.intercept({
    method: "GET",
    url: "**/api/data/**",
    times: 2,
  }).as(getRequestAlias);
  cy.visit(`/companies/${companyId}/frameworks/${dataType}`);
  cy.wait(`@${getRequestAlias}`, { timeout: Cypress.env("medium_timeout_in_ms") as number });
  cy.get('[data-test="editDatasetButton"]').click();
  return cy.wait(`@${getRequestAlias}`, { timeout: Cypress.env("medium_timeout_in_ms") as number });
}

/**
 * Uploads a company via POST-request, then an EU Taxonomy dataset for the uploaded company via the form in the
 * frontend, and then visits the view page where that dataset is displayed
 * @param frameworkDataType The EU Taxanomy framework being tested
 * @param companyInformation Company information to be used for the company upload
 * @param testData EU Taxonomy dataset to be uploaded
 * @param formFill Steps involved to fill data of the upload form
 * @param submissionDataIntercept performs checks on the request itself
 * @param afterDatasetSubmission is performed after the data has been submitted
 */
export function uploadCompanyViaApiAndEuTaxonomyDataViaForm<T>(
  frameworkDataType: DataTypeEnum,
  companyInformation: CompanyInformation,
  testData: T,
  formFill: (data: T) => void,
  submissionDataIntercept: (request: CyHttpMessages.IncomingHttpRequest) => void,
  afterDatasetSubmission: (companyId: string) => void,
): void {
  getKeycloakToken(uploader_name, uploader_pw).then((token: string) => {
    return uploadCompanyViaApi(token, generateDummyCompanyInformation(companyInformation.companyName)).then(
      (storedCompany): void => {
        cy.ensureLoggedIn(admin_name, admin_pw);
        cy.visitAndCheckAppMount(`/companies/${storedCompany.companyId}/frameworks/${frameworkDataType}/upload`);
        formFill(testData);
        submitFilledInEuTaxonomyForm(submissionDataIntercept);
        afterDatasetSubmission(storedCompany.companyId);
      },
    );
  });
}

/**
 * This method can be used in tests to check if two objects are equal. Equal means in this case, that the field names
 * in both objects match and also the values match.
 * @param objA the first object of the comparison
 * @param objB the second object of the comparison
 * @param path is the path of the current key of object A that is being compared to object B
 */
export function compareObjectKeysAndValuesDeep(
  objA: Record<string, object>,
  objB: Record<string, object>,
  path = "",
): void {
  const keysA = Object.keys(objA);
  const keysB = Object.keys(objB);

  for (const key of keysA) {
    const newPath = path ? `${path}.${key}` : key;

    if (!keysB.includes(key)) {
      throw new Error(`A field with the key ${newPath} exists in A but not in B`);
    }

    const valueA = objA[key] as Record<string, object>;
    const valueB = objB[key] as Record<string, object>;
    checkIfContentIsIdentical(valueA, valueB, newPath);
  }

  for (const key of keysB) {
    if (!keysA.includes(key)) {
      throw new Error(`A field with the key ${path}.${key} exists in B but not in A`);
    }
  }
}
/**
 * This method compares if two values are the same, if not it will throw an error
 * @param valueA the first value of the comparison
 * @param valueB the second value of the comparison
 * @param newPath is the path of the current key of value A that is being compared to value B
 */
function checkIfContentIsIdentical(
  valueA: Record<string, object>,
  valueB: Record<string, object>,
  newPath: string,
): void {
<<<<<<< HEAD
  const throwErrorBecauseOfFieldValue = (fieldPath: string, fieldValueA: object, fieldValueB: object): void => {
    throw new Error(
      `Field ${fieldPath} is not equal. A: ${JSON.stringify(fieldValueA)}, B: ${JSON.stringify(fieldValueB)}`,
    );
=======
  const throwErrorBecauseOfFieldValue = (fieldPath: string): void => {
    throw new Error(`Field ${fieldPath} is not equal.`);
>>>>>>> 8983c0e0
  };
  if (typeof valueA === "object" && typeof valueB === "object") {
    if (valueA === null || valueB === null) {
      if (valueA !== valueB) {
        throwErrorBecauseOfFieldValue(newPath);
      }
    } else {
      compareObjectKeysAndValuesDeep(valueA, valueB, newPath);
    }
  } else if (valueA !== valueB) {
    throwErrorBecauseOfFieldValue(newPath);
  }
}<|MERGE_RESOLUTION|>--- conflicted
+++ resolved
@@ -103,15 +103,8 @@
   valueB: Record<string, object>,
   newPath: string,
 ): void {
-<<<<<<< HEAD
-  const throwErrorBecauseOfFieldValue = (fieldPath: string, fieldValueA: object, fieldValueB: object): void => {
-    throw new Error(
-      `Field ${fieldPath} is not equal. A: ${JSON.stringify(fieldValueA)}, B: ${JSON.stringify(fieldValueB)}`,
-    );
-=======
   const throwErrorBecauseOfFieldValue = (fieldPath: string): void => {
     throw new Error(`Field ${fieldPath} is not equal.`);
->>>>>>> 8983c0e0
   };
   if (typeof valueA === "object" && typeof valueB === "object") {
     if (valueA === null || valueB === null) {
