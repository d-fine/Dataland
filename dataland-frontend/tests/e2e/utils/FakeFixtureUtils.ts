/**
<<<<<<< HEAD
 * Randomly returns the specified value or undefined
 *
 * @param value the value to return
 * @param undefinedProbability the probability (as number between 0 and 1) that the returned value is undefined
 * @returns the value or undefined
=======
 * Returns either the input string or undefined with a 50/50 chance
 * @param input the string to be returned
 * @param undefinedPercentage the probability that this function returns undefined. Defaults to 50%
 * @returns either the input or undefined
>>>>>>> 3d77335c
 */
export function valueOrUndefined<T>(value: T, undefinedProbability = 0.5): T | undefined {
  return Math.random() < undefinedProbability ? value : undefined;
}<|MERGE_RESOLUTION|>--- conflicted
+++ resolved
@@ -1,16 +1,8 @@
 /**
-<<<<<<< HEAD
  * Randomly returns the specified value or undefined
- *
  * @param value the value to return
  * @param undefinedProbability the probability (as number between 0 and 1) that the returned value is undefined
  * @returns the value or undefined
-=======
- * Returns either the input string or undefined with a 50/50 chance
- * @param input the string to be returned
- * @param undefinedPercentage the probability that this function returns undefined. Defaults to 50%
- * @returns either the input or undefined
->>>>>>> 3d77335c
  */
 export function valueOrUndefined<T>(value: T, undefinedProbability = 0.5): T | undefined {
   return Math.random() < undefinedProbability ? value : undefined;
