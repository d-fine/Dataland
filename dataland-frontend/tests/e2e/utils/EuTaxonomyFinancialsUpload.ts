--- conflicted
+++ resolved
@@ -33,7 +33,7 @@
  * @param data the data to fill the form with
  */
 export function fillEuTaxonomyForFinancialsUploadForm(data: EuTaxonomyDataForFinancials): void {
-<<<<<<< HEAD
+  cy.get(`input[name="reportingPeriod"]`).type("2023");
   cy.get('[data-test="MultiSelectfinancialServicesTypes"]')
     .click()
     .get("div.p-multiselect-panel")
@@ -42,16 +42,6 @@
       cy.wrap($el).click({ force: true });
     });
   cy.get('[data-test="addKpisButton"]').click({ force: true });
-=======
-  cy.get(`input[name="reportingPeriod"]`).type("2023");
-
-  cy.get("select[name=financialServicesTypes]").select(data.financialServicesTypes || []);
-
-  if (data.assurance?.assurance !== undefined) {
-    cy.get("select[name=assurance]").select(data.assurance.assurance.toString());
-  }
-
->>>>>>> 6a368fce
   if (data.reportingObligation !== undefined) {
     cy.get(`input[name="reportingObligation"][value=${data.reportingObligation.toString()}]`).check();
   }
