import {
  Configuration,
  DataMetaInformation,
  DataPointBigDecimal,
  DataTypeEnum,
  EligibilityKpis,
  EuTaxonomyDataForFinancials,
  EuTaxonomyDataForFinancialsControllerApi,
} from "@clients/backend";
import { FixtureData } from "@sharedUtils/Fixtures";
import Chainable = Cypress.Chainable;
import { submitButton } from "@sharedUtils/components/SubmitButton";
import { dateFormElement } from "@sharedUtils/components/DateFormElement";

/**
 * Submits the eutaxonomy-financials upload form and checks that the upload completes successfully
 * @returns the resulting cypress chainable
 */
export function submitEuTaxonomyFinancialsUploadForm(): Cypress.Chainable {
  cy.intercept(`**/api/data/${DataTypeEnum.EutaxonomyFinancials}`).as("postCompanyAssociatedData");
  submitButton.clickButton();
  cy.on("uncaught:exception", (err) => {
    expect(err.message).to.include("unhandled promise rejection");
    return false;
  });
  return cy.wait("@postCompanyAssociatedData").then((interception) => {
    expect(interception.response?.statusCode).to.eq(200);
  });
}

/**
 * Fills the eutaxonomy-financials upload form with the given dataset
 * @param data the data to fill the form with
 */
export function fillAndValidateEuTaxonomyForFinancialsUploadForm(data: EuTaxonomyDataForFinancials): void {
  dateFormElement.selectDayOfNextMonth("fiscalYearEnd", 12);
  dateFormElement.validateDay("fiscalYearEnd", 12);

  cy.get('[data-test="MultiSelectfinancialServicesTypes"]')
    .click()
    .get("div.p-multiselect-panel")
    .find("li.p-multiselect-item")
    .first()
    .click();
  cy.get('[data-test="addKpisButton"]').click({ force: true });
  cy.get('[data-test="removeSectionButton"]').click({ force: true });

  cy.get('[data-test="MultiSelectfinancialServicesTypes"]')
    .click()
    .get("div.p-multiselect-panel")
    .find("li.p-multiselect-item")
    .each(($el) => {
      cy.wrap($el).click({ force: true });
    });
  cy.get('[data-test="addKpisButton"]').click({ force: true });
  cy.get('[data-test="dataPointToggle"]')
    .eq(1)
    .should("exist")
    .should("contain.text", "Data point is available")
    .find('[data-test="dataPointToggleButton"]')
    .click();
  cy.get('[data-test="dataPointToggle"]')
    .eq(1)
    .find('[data-test="dataPointToggleTitle"]')
    .should("contain.text", "Data point is not available");
  cy.get('[data-test="dataPointToggle"]').eq(1).find('[data-test="dataPointToggleButton"]').click();
  cy.get('[data-test="dataPointToggle"]')
    .eq(1)
    .find('[data-test="dataPointToggleTitle"]')
    .should("contain.text", "Data point is available");
  if (data.reportingObligation !== undefined) {
    cy.get(`input[name="reportingObligation"][value=${data.reportingObligation.toString()}]`).check();
  }
  cy.get(
    `input[name="fiscalYearDeviation"][value=${
      data.fiscalYearDeviation ? data.fiscalYearDeviation.toString() : "Deviation"
    }]`
  ).check();
  cy.get('input[name="scopeOfEntities"][value="No"]').check();
  cy.get('div[data-test="submitSideBar"] li:last a').click();
  cy.window().then((win) => {
    const scrollPosition = win.scrollY;
    expect(scrollPosition).to.be.greaterThan(0);
  });
  cy.get('button[data-test="submitButton"]').click();
  cy.window().then((win) => {
    const scrollPosition = win.scrollY;
    expect(scrollPosition).to.be.greaterThan(0);
  });
  cy.get(
    `input[name="activityLevelReporting"][value=${
      data.activityLevelReporting ? data.activityLevelReporting.toString() : "No"
    }]`
  ).check();

  cy.get('input[name="numberOfEmployees"]').type(
    `${data.numberOfEmployees ? data.numberOfEmployees.toString() : "13"}`
  );
  cy.get('button[data-test="removeSectionButton"]').should("exist").should("have.class", "ml-auto");

  cy.get('[data-test="assuranceSection"] select[name="assurance"]').select(2);
  cy.get('[data-test="assuranceSection"] input[name="provider"]').type("Assurance Provider", { force: true });
  cy.get('[data-test="assuranceSection"] select[name="report"]').select(1);

  fillEligibilityKpis("creditInstitutionKpis", data.eligibilityKpis?.CreditInstitution);
  fillEligibilityKpis("insuranceKpis", data.eligibilityKpis?.InsuranceOrReinsurance);
  fillEligibilityKpis("investmentFirmKpis", data.eligibilityKpis?.InvestmentFirm);
  fillEligibilityKpis("assetManagementKpis", data.eligibilityKpis?.AssetManagement);
  fillField(
    "insuranceKpis",
    "taxonomyEligibleNonLifeInsuranceActivities",
    data.insuranceKpis?.taxonomyEligibleNonLifeInsuranceActivities
  );
  fillField("investmentFirmKpis", "greenAssetRatio", data.investmentFirmKpis?.greenAssetRatio);
  fillField(
    "creditInstitutionKpis",
    "tradingPortfolioAndInterbankLoans",
    data.creditInstitutionKpis?.tradingPortfolioAndInterbankLoans
  );
  fillField("creditInstitutionKpis", "tradingPortfolio", data.creditInstitutionKpis?.tradingPortfolio);
  fillField("creditInstitutionKpis", "interbankLoans", data.creditInstitutionKpis?.interbankLoans);
  fillField("creditInstitutionKpis", "greenAssetRatio", data.creditInstitutionKpis?.greenAssetRatio);
}

/**
 * Fills a set with eligibility-kpis for different company types
 * @param divTag value of the parent div data-test attribute to fill in
 * @param data the kpi data to use to fill the form
 */
function fillEligibilityKpis(divTag: string, data: EligibilityKpis | undefined): void {
  fillField(divTag, "taxonomyEligibleActivity", data?.taxonomyEligibleActivity);
  fillField(divTag, "taxonomyNonEligibleActivity", data?.taxonomyNonEligibleActivity);
  fillField(divTag, "derivatives", data?.derivatives);
  fillField(divTag, "banksAndIssuers", data?.banksAndIssuers);
  fillField(divTag, "investmentNonNfrd", data?.investmentNonNfrd);
}

/**
 * Enters a single decimal inputs field value in the upload eutaxonomy-financials form
 * @param divTag value of the parent div data-test attribute to fill in
 * @param inputsTag value of the parent div data-test attribute to fill in
 * @param value the value to fill in
 */
function fillField(divTag: string, inputsTag: string, value?: DataPointBigDecimal): void {
<<<<<<< HEAD
  if (value?.value !== undefined) {
    const valueAsString = value.value.toString();
=======
  if (value?.value) {
    const eligibleRevenue = value.value.toString();
>>>>>>> 3d77335c
    if (divTag === "") {
      cy.get(`[data-test="${inputsTag}"]`).find('input[name="value"]').type(valueAsString);
      cy.get(`[data-test="${inputsTag}"]`).find('input[name="page"]').type("13");
      cy.get(`[data-test="${inputsTag}"]`).find('select[name="report"]').select(1);
      cy.get(`[data-test="${inputsTag}"]`).find('select[name="quality"]').select(1);
      cy.get(`[data-test="${inputsTag}"]`)
        .find('textarea[name="comment"]')
        .type(`${value.comment ?? "comment"}`);
    } else {
      cy.get(`[data-test="${divTag}"]`)
        .find(`[data-test="${inputsTag}"]`)
        .find('input[name="value"]')
        .type(valueAsString);
      cy.get(`[data-test="${divTag}"]`)
        .find(`[data-test="${inputsTag}"]`)
        .find('input[name="page"]')
        .type(`${value.dataSource?.page ?? "13"}`);
      cy.get(`[data-test="${divTag}"]`).find(`[data-test="${inputsTag}"]`).find('select[name="report"]').select(1);
      cy.get(`[data-test="${divTag}"]`).find(`[data-test="${inputsTag}"]`).find('select[name="quality"]').select(1);
      cy.get(`[data-test="${divTag}"]`)
        .find(`[data-test="${inputsTag}"]`)
        .find('textarea[name="comment"]')
        .type(`${value.comment ?? "comment"}`);
    }
  }
}

/**
 * Extracts the first eutaxonomy-financials dataset from the fake fixtures
 * @returns the first eutaxonomy-financials dataset from the fake fixtures
 */
export function getFirstEuTaxonomyFinancialsFixtureDataFromFixtures(): Chainable<
  FixtureData<EuTaxonomyDataForFinancials>
> {
  return cy.fixture("CompanyInformationWithEuTaxonomyDataForFinancials").then(function (jsonContent) {
    const companiesWithEuTaxonomyDataForFinancials = jsonContent as Array<FixtureData<EuTaxonomyDataForFinancials>>;
    return companiesWithEuTaxonomyDataForFinancials[0];
  });
}

/**
 * Uploads a single eutaxonomy-financials data entry for a company via the Dataland API
 * @param token The API bearer token to use
 * @param companyId The Id of the company to upload the dataset for
 * @param reportingPeriod The reporting period to use for the upload
 * @param data The Dataset to upload
 * @returns a promise on the created data meta information
 */
export async function uploadOneEuTaxonomyFinancialsDatasetViaApi(
  token: string,
  companyId: string,
  reportingPeriod: string,
  data: EuTaxonomyDataForFinancials
): Promise<DataMetaInformation> {
  const response = await new EuTaxonomyDataForFinancialsControllerApi(
    new Configuration({ accessToken: token })
  ).postCompanyAssociatedEuTaxonomyDataForFinancials({
    companyId,
    reportingPeriod,
    data,
  });
  return response.data;
}<|MERGE_RESOLUTION|>--- conflicted
+++ resolved
@@ -14,6 +14,7 @@
 
 /**
  * Submits the eutaxonomy-financials upload form and checks that the upload completes successfully
+ *
  * @returns the resulting cypress chainable
  */
 export function submitEuTaxonomyFinancialsUploadForm(): Cypress.Chainable {
@@ -30,6 +31,7 @@
 
 /**
  * Fills the eutaxonomy-financials upload form with the given dataset
+ *
  * @param data the data to fill the form with
  */
 export function fillAndValidateEuTaxonomyForFinancialsUploadForm(data: EuTaxonomyDataForFinancials): void {
@@ -124,6 +126,7 @@
 
 /**
  * Fills a set with eligibility-kpis for different company types
+ *
  * @param divTag value of the parent div data-test attribute to fill in
  * @param data the kpi data to use to fill the form
  */
@@ -137,18 +140,14 @@
 
 /**
  * Enters a single decimal inputs field value in the upload eutaxonomy-financials form
+ *
  * @param divTag value of the parent div data-test attribute to fill in
  * @param inputsTag value of the parent div data-test attribute to fill in
  * @param value the value to fill in
  */
 function fillField(divTag: string, inputsTag: string, value?: DataPointBigDecimal): void {
-<<<<<<< HEAD
-  if (value?.value !== undefined) {
+  if (value?.value) {
     const valueAsString = value.value.toString();
-=======
-  if (value?.value) {
-    const eligibleRevenue = value.value.toString();
->>>>>>> 3d77335c
     if (divTag === "") {
       cy.get(`[data-test="${inputsTag}"]`).find('input[name="value"]').type(valueAsString);
       cy.get(`[data-test="${inputsTag}"]`).find('input[name="page"]').type("13");
@@ -178,6 +177,7 @@
 
 /**
  * Extracts the first eutaxonomy-financials dataset from the fake fixtures
+ *
  * @returns the first eutaxonomy-financials dataset from the fake fixtures
  */
 export function getFirstEuTaxonomyFinancialsFixtureDataFromFixtures(): Chainable<
@@ -191,6 +191,7 @@
 
 /**
  * Uploads a single eutaxonomy-financials data entry for a company via the Dataland API
+ *
  * @param token The API bearer token to use
  * @param companyId The Id of the company to upload the dataset for
  * @param reportingPeriod The reporting period to use for the upload
