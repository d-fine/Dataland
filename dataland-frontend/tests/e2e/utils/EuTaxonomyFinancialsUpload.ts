import { assertDefined } from "@/utils/TypeScriptUtils";
import {
  type CompanyAssociatedDataEuTaxonomyDataForFinancials,
  type CompanyInformation,
  type ExtendedDataPointBigDecimal,
  DataTypeEnum,
  type EligibilityKpis,
  type EuTaxonomyDataForFinancials,
} from "@clients/backend";
import { getKeycloakToken } from "@e2e/utils/Auth";
import { generateDummyCompanyInformation, uploadCompanyViaApi } from "@e2e/utils/CompanyUpload";
import { TEST_PDF_FILE_NAME, TEST_PDF_FILE_PATH } from "@sharedUtils/ConstantsForPdfs";
import { admin_name, admin_pw } from "@e2e/utils/Cypress";
import { type FixtureData } from "@sharedUtils/Fixtures";
import { dateFormElement } from "@sharedUtils/components/DateFormElement";
import { type CyHttpMessages } from "cypress/types/net-stubbing";
import { goToEditFormOfMostRecentDatasetForCompanyAndFramework } from "./GeneralUtils";
import Chainable = Cypress.Chainable;

/**
 * Fills the eutaxonomy-financials upload form with the given dataset
 * @param data the data to fill the form with
 */
export function fillAndValidateEuTaxonomyForFinancialsUploadForm(data: EuTaxonomyDataForFinancials): void {
  dateFormElement.selectDayOfNextMonth("fiscalYearEnd", 12);
  dateFormElement.validateDay("fiscalYearEnd", 12);

  cy.get('[data-test="MultiSelectfinancialServicesTypes"]')
    .click()
    .get("div.p-multiselect-panel")
    .find("li.p-multiselect-item")
    .first()
    .click();
  cy.get('[data-test="addKpisButton"]').click({ force: true });
  cy.get('[data-test="removeSectionButton"]').click({ force: true });

  cy.get('[data-test="MultiSelectfinancialServicesTypes"]')
    .click()
    .get("div.p-multiselect-panel")
    .find("li.p-multiselect-item")
    .each(($el) => {
      cy.wrap($el).click({ force: true });
    });
  cy.get('[data-test="addKpisButton"]').click({ force: true });
  cy.get('[data-test="dataPointToggle"]')
    .eq(1)
    .should("exist")
    .should("contain.text", "Data point is available")
    .find('[data-test="dataPointToggleButton"]')
    .click();
  cy.get('[data-test="dataPointToggle"]')
    .eq(1)
    .find('[data-test="dataPointToggleTitle"]')
    .should("contain.text", "Data point is not available");
  cy.get('[data-test="dataPointToggle"]').eq(1).find('[data-test="dataPointToggleButton"]').click();
  cy.get('[data-test="dataPointToggle"]')
    .eq(1)
    .find('[data-test="dataPointToggleTitle"]')
    .should("contain.text", "Data point is available");
  if (data.nfrdMandatory != undefined) {
    cy.get(`input[name="nfrdMandatory"][value=${data.nfrdMandatory.toString()}]`).check();
  }
  cy.get(
    `input[name="fiscalYearDeviation"][value=${
      data.fiscalYearDeviation ? data.fiscalYearDeviation.toString() : "Deviation"
    }]`,
  ).check();
  cy.get('input[name="scopeOfEntities"][value="No"]').check();
  cy.get('div[data-test="submitSideBar"] li:last a').click();
  cy.window().then((win) => {
    const scrollPosition = win.scrollY;
    expect(scrollPosition).to.be.greaterThan(0);
  });
  cy.get('button[data-test="submitButton"]').click();
  cy.window().then((win) => {
    const scrollPosition = win.scrollY;
    expect(scrollPosition).to.be.greaterThan(0);
  });
  cy.get(
    `input[name="euTaxonomyActivityLevelReporting"][value=${
      data.euTaxonomyActivityLevelReporting ? data.euTaxonomyActivityLevelReporting.toString() : "No"
    }]`,
  ).check();
  cy.get('input[name="numberOfEmployees"]').type("-13");
  cy.get('em[title="Number Of Employees"]').click();
  cy.get(`[data-message-type="validation"]`).should("exist").should("contain", "at least 0");
  cy.get('input[name="numberOfEmployees"]')
    .clear()
    .type(`${data.numberOfEmployees ? data.numberOfEmployees.toString() : "13"}`);
  cy.get('button[data-test="removeSectionButton"]').should("exist").should("have.class", "ml-auto");

  cy.get('[data-test="assuranceSection"] select[name="value"]').select(2);
  cy.get('[data-test="assuranceSection"] input[name="provider"]').type("Assurance Provider", { force: true });
  cy.get('[data-test="assuranceSection"] select[name="fileName"]').select(1);
  cy.get('[data-test="assuranceSection"] input[name="page"]').type("-13");
  cy.get('em[title="Assurance"]').click();
  cy.get(`[data-message-type="validation"]`).should("exist").should("contain", "at least 0");
  cy.get('[data-test="assuranceSection"] input[name="page"]').clear().type("1");

  fillEligibilityKpis("creditInstitutionKpis", data.eligibilityKpis?.CreditInstitution);
  fillEligibilityKpis("insuranceKpis", data.eligibilityKpis?.InsuranceOrReinsurance);
  fillEligibilityKpis("investmentFirmKpis", data.eligibilityKpis?.InvestmentFirm);
  fillEligibilityKpis("assetManagementKpis", data.eligibilityKpis?.AssetManagement);
  fillField(
    "insuranceKpis",
    "taxonomyEligibleNonLifeInsuranceActivitiesInPercent",
    data.insuranceKpis?.taxonomyEligibleNonLifeInsuranceActivitiesInPercent,
  );
  fillField("investmentFirmKpis", "greenAssetRatioInPercent", data.investmentFirmKpis?.greenAssetRatioInPercent);
  fillField(
    "creditInstitutionKpis",
    "tradingPortfolioAndInterbankLoansInPercent",
    data.creditInstitutionKpis?.tradingPortfolioAndInterbankLoansInPercent,
  );
  fillField(
    "creditInstitutionKpis",
    "tradingPortfolioInPercent",
    data.creditInstitutionKpis?.tradingPortfolioInPercent,
  );
  fillField("creditInstitutionKpis", "interbankLoansInPercent", data.creditInstitutionKpis?.interbankLoansInPercent);
  fillField("creditInstitutionKpis", "greenAssetRatioInPercent", data.creditInstitutionKpis?.greenAssetRatioInPercent);
}

/**
 * Fills a set with eligibility-kpis for different company types
 * @param divTag value of the parent div data-test attribute to fill in
 * @param data the kpi data to use to fill the form
 */
export function fillEligibilityKpis(divTag: string, data: EligibilityKpis | undefined): void {
  fillField(divTag, "taxonomyEligibleActivityInPercent", data?.taxonomyEligibleActivityInPercent);
  fillField(divTag, "taxonomyNonEligibleActivityInPercent", data?.taxonomyNonEligibleActivityInPercent);
  fillField(divTag, "derivativesInPercent", data?.derivativesInPercent);
  fillField(divTag, "banksAndIssuersInPercent", data?.banksAndIssuersInPercent);
  fillField(divTag, "investmentNonNfrdInPercent", data?.investmentNonNfrdInPercent);
}

/**
 * Enters a single decimal inputs field value in the upload eutaxonomy-financials form
 * @param divTag value of the parent div data-test attribute to fill in
 * @param inputsTag value of the parent div data-test attribute to fill in
 * @param value the value to fill in
 */
<<<<<<< HEAD
export function fillField(divTag: string, inputsTag: string, value?: ExtendedDataPointBigDecimal): void {
=======
export function fillField(divTag: string, inputsTag: string, value?: DataPointOneValueBigDecimal | null): void {
>>>>>>> 5f935bbf
  if (value?.value) {
    const valueAsString = value.value.toString();
    if (divTag === "") {
      cy.get(`[data-test="${inputsTag}"]`).find('input[name="value"]').type(valueAsString);
      cy.get(`[data-test="${inputsTag}"]`).find('input[name="page"]').type("13");
      cy.get(`[data-test="${inputsTag}"]`).find('select[name="fileName"]').select(1);
      cy.get(`[data-test="${inputsTag}"]`).find('select[name="quality"]').select(1);
      cy.get(`[data-test="${inputsTag}"]`)
        .find('textarea[name="comment"]')
        .type(`${value.comment ?? "comment"}`);
    } else {
      cy.get(`[data-test="${divTag}"]`)
        .find(`[data-test="${inputsTag}"]`)
        .find('input[name="value"]')
        .type(valueAsString);
      cy.get(`[data-test="${divTag}"]`)
        .find(`[data-test="${inputsTag}"]`)
        .find('input[name="page"]')
        .type(`${value.dataSource?.page ?? "13"}`);
      cy.get(`[data-test="${divTag}"]`).find(`[data-test="${inputsTag}"]`).find('select[name="fileName"]').select(1);
      cy.get(`[data-test="${divTag}"]`).find(`[data-test="${inputsTag}"]`).find('select[name="quality"]').select(1);
      cy.get(`[data-test="${divTag}"]`)
        .find(`[data-test="${inputsTag}"]`)
        .find('textarea[name="comment"]')
        .type(`${value.comment ?? "comment"}`);
    }
  }
}

/**
 * Extracts the first eutaxonomy-financials dataset from the fake fixtures
 * @returns the first eutaxonomy-financials dataset from the fake fixtures
 */
export function getFirstEuTaxonomyFinancialsFixtureDataFromFixtures(): Chainable<
  FixtureData<EuTaxonomyDataForFinancials>
> {
  return cy.fixture("CompanyInformationWithEuTaxonomyDataForFinancials").then(function (jsonContent) {
    const companiesWithEuTaxonomyDataForFinancials = jsonContent as Array<FixtureData<EuTaxonomyDataForFinancials>>;
    return companiesWithEuTaxonomyDataForFinancials[0];
  });
}

/**
 * Visits the edit page for the eu taxonomy dataset for financial companies via navigation.
 * @param companyId the id of the company for which to edit a dataset
 * @param expectIncludedFile specifies if the test file is expected to be in the server response
 */
export function gotoEditForm(companyId: string, expectIncludedFile: boolean): void {
  goToEditFormOfMostRecentDatasetForCompanyAndFramework(companyId, DataTypeEnum.EutaxonomyFinancials).then(
    (interception) => {
      const referencedReports = assertDefined(
        (interception?.response?.body as CompanyAssociatedDataEuTaxonomyDataForFinancials)?.data?.referencedReports,
      );
      expect(TEST_PDF_FILE_NAME in referencedReports).to.equal(expectIncludedFile);
      expect(`${TEST_PDF_FILE_NAME}2` in referencedReports).to.equal(true);
    },
  );
}

/**
 * Uploads a company via POST-request, then an EU Taxonomy dataset for financial companies for the uploaded company
 * via the form in the frontend, and then visits the view page where that dataset is displayed
 * @param companyInformation Company information to be used for the company upload
 * @param testData EU Taxonomy dataset for financial companies to be uploaded
 * @param beforeFormFill is performed before filling the fields of the upload form
 * @param formFillSteps Steps involved to fill data of the upload form
 * @param afterFormFill is performed after filling the fields of the upload form
 * @param submissionDataIntercept performs checks on the request itself
 * @param afterDatasetSubmission is performed after the data has been submitted
 */
export function uploadCompanyViaApiAndEuTaxonomyDataForFinancialsViaForm(
  companyInformation: CompanyInformation,
  testData: EuTaxonomyDataForFinancials,
  beforeFormFill: () => void,
  formFillSteps: (data: EuTaxonomyDataForFinancials) => void,
  afterFormFill: () => void,
  submissionDataIntercept: (request: CyHttpMessages.IncomingHttpRequest) => void,
  afterDatasetSubmission: (companyId: string) => void,
): void {
  getKeycloakToken(admin_name, admin_pw).then((token: string) => {
    return uploadCompanyViaApi(token, generateDummyCompanyInformation(companyInformation.companyName)).then(
      (storedCompany): void => {
        cy.ensureLoggedIn(admin_name, admin_pw);
        cy.visitAndCheckAppMount(
          `/companies/${storedCompany.companyId}/frameworks/${DataTypeEnum.EutaxonomyFinancials}/upload`,
        );
        beforeFormFill();
        formFillSteps(testData);
        afterFormFill();
        submitFilledInEuTaxonomyForm(submissionDataIntercept);
        afterDatasetSubmission(storedCompany.companyId);
      },
    );
  });
}

/**
 * Fills the eutaxonomy-financials upload form with the given dataset
 * @param data the data to fill the form with
 */
export function fillAndValidateEuTaxonomyCreditInstitutionForm(data: EuTaxonomyDataForFinancials): void {
  dateFormElement.selectDayOfNextMonth("fiscalYearEnd", 12);
  dateFormElement.validateDay("fiscalYearEnd", 12);

  if (data.nfrdMandatory !== undefined) {
    cy.get(`input[name="nfrdMandatory"][value=${data.nfrdMandatory?.toString() ?? ""}]`).check();
  }

  cy.get(
    `input[name="fiscalYearDeviation"][value=${
      data.fiscalYearDeviation ? data.fiscalYearDeviation.toString() : "Deviation"
    }]`,
  ).check();

  cy.get('input[name="numberOfEmployees"]').type(
    `${data.numberOfEmployees ? data.numberOfEmployees.toString() : "13"}`,
  );

  cy.get('[data-test="assuranceSection"] select[name="value"]').select(2);
  cy.get('[data-test="assuranceSection"] input[name="provider"]').type("Assurance Provider", { force: true });
  cy.get('[data-test="assuranceSection"] select[name="fileName"]').select(1);

  cy.get('[data-test="MultiSelectfinancialServicesTypes"]')
    .click()
    .get("div.p-multiselect-panel")
    .find("li.p-multiselect-item")
    .each(($el) => {
      cy.wrap($el).click({ force: true });
    });

  cy.get('[data-test="addKpisButton"]').click({ force: true });

  cy.get('[data-test="removeSectionButton"]').each(($el, index) => {
    if (index > 0) {
      cy.wrap($el).click({ force: true });
    }
  });

  cy.get('button[data-test="removeSectionButton"]').should("exist").should("have.class", "ml-auto");

  fillEligibilityKpis("creditInstitutionKpis", data.eligibilityKpis?.CreditInstitution);
  fillField(
    "creditInstitutionKpis",
    "tradingPortfolioAndInterbankLoansInPercent",
    data.creditInstitutionKpis?.tradingPortfolioAndInterbankLoansInPercent,
  );
  fillField(
    "creditInstitutionKpis",
    "tradingPortfolioInPercent",
    data.creditInstitutionKpis?.tradingPortfolioInPercent,
  );
  fillField("creditInstitutionKpis", "interbankLoansInPercent", data.creditInstitutionKpis?.interbankLoansInPercent);
  fillField("creditInstitutionKpis", "greenAssetRatioInPercent", data.creditInstitutionKpis?.greenAssetRatioInPercent);
}

/**
 * This method verifies that uploaded reports are downloadable
 * @param companyId the ID of the company whose data to view
 */
export function checkIfLinkedReportsAreDownloadable(companyId: string): void {
  cy.visitAndCheckAppMount(`/companies/${companyId}/frameworks/${DataTypeEnum.EutaxonomyFinancials}`);
  const expectedPathToDownloadedReport = Cypress.config("downloadsFolder") + `/${TEST_PDF_FILE_NAME}.pdf`;
  const downloadLinkSelector = `span[data-test="Report-Download-${TEST_PDF_FILE_NAME}"]`;
  cy.readFile(expectedPathToDownloadedReport).should("not.exist");
  cy.intercept("**/documents/*").as("documentDownload");
  cy.get(downloadLinkSelector).click();
  cy.wait("@documentDownload");
  cy.readFile(`../${TEST_PDF_FILE_PATH}`, "binary", {
    timeout: Cypress.env("medium_timeout_in_ms") as number,
  }).then((expectedPdfBinary) => {
    cy.task("calculateHash", expectedPdfBinary).then((expectedPdfHash) => {
      cy.readFile(expectedPathToDownloadedReport, "binary", {
        timeout: Cypress.env("medium_timeout_in_ms") as number,
      }).then((receivedPdfHash) => {
        cy.task("calculateHash", receivedPdfHash).should("eq", expectedPdfHash);
      });
      cy.task("deleteFolder", Cypress.config("downloadsFolder"));
    });
  });
}

/**
 * After a Eu Taxonomy financial or non financial form has been filled in this function submits the form and checks
 * if a 200 response is returned by the backend
 * @param submissionDataIntercept function that asserts content of an intercepted request
 */
export function submitFilledInEuTaxonomyForm(
  submissionDataIntercept: (request: CyHttpMessages.IncomingHttpRequest) => void,
): void {
  const postRequestAlias = "postDataAlias";
  cy.intercept(
    {
      method: "POST",
      url: `**/api/data/**`,
      times: 1,
    },
    submissionDataIntercept,
  ).as(postRequestAlias);
  cy.get('button[data-test="submitButton"]').click();
  cy.wait(`@${postRequestAlias}`, { timeout: Cypress.env("long_timeout_in_ms") as number }).then((interception) => {
    expect(interception.response?.statusCode).to.eq(200);
  });
  cy.contains("td", "EU Taxonomy");
}<|MERGE_RESOLUTION|>--- conflicted
+++ resolved
@@ -140,11 +140,7 @@
  * @param inputsTag value of the parent div data-test attribute to fill in
  * @param value the value to fill in
  */
-<<<<<<< HEAD
-export function fillField(divTag: string, inputsTag: string, value?: ExtendedDataPointBigDecimal): void {
-=======
-export function fillField(divTag: string, inputsTag: string, value?: DataPointOneValueBigDecimal | null): void {
->>>>>>> 5f935bbf
+export function fillField(divTag: string, inputsTag: string, value?: ExtendedDataPointBigDecimal | null): void {
   if (value?.value) {
     const valueAsString = value.value.toString();
     if (divTag === "") {
