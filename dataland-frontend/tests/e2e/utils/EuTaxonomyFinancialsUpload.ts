import { assertDefined } from "@/utils/TypeScriptUtils";
import {
  CompanyAssociatedDataEuTaxonomyDataForFinancials,
  CompanyInformation,
  Configuration,
  DataMetaInformation,
  DataPointBigDecimal,
  DataTypeEnum,
  EligibilityKpis,
  EuTaxonomyDataForFinancials,
  EuTaxonomyDataForFinancialsControllerApi,
} from "@clients/backend";
import { getKeycloakToken } from "@e2e/utils/Auth";
import { generateDummyCompanyInformation, uploadCompanyViaApi } from "@e2e/utils/CompanyUpload";
import { TEST_PDF_FILE_NAME } from "@e2e/utils/Constants";
import { uploader_name, uploader_pw } from "@e2e/utils/Cypress";
import { goToEditFormOfMostRecentDataset, submitFilledInEuTaxonomyForm } from "@e2e/utils/GeneralApiUtils";
import { FixtureData } from "@sharedUtils/Fixtures";
import { dateFormElement } from "@sharedUtils/components/DateFormElement";
import { submitButton } from "@sharedUtils/components/SubmitButton";
import { CyHttpMessages } from "cypress/types/net-stubbing";
<<<<<<< HEAD
import Chainable = Cypress.Chainable;
=======
import { getKeycloakToken } from "@e2e/utils/Auth";
import { admin_name, admin_pw } from "@e2e/utils/Cypress";
import { generateDummyCompanyInformation, uploadCompanyViaApi } from "@e2e/utils/CompanyUpload";
>>>>>>> f496f33a

/**
 * Submits the eutaxonomy-financials upload form and checks that the upload completes successfully
 * @returns the resulting cypress chainable
 */
export function submitEuTaxonomyFinancialsUploadForm(): Cypress.Chainable {
  cy.intercept(`**/api/data/${DataTypeEnum.EutaxonomyFinancials}`).as("postCompanyAssociatedData");
  submitButton.clickButton();
  cy.on("uncaught:exception", (err) => {
    expect(err.message).to.include("unhandled promise rejection");
    return false;
  });
  return cy.wait("@postCompanyAssociatedData").then((interception) => {
    expect(interception.response?.statusCode).to.eq(200);
  });
}

/**
 * Fills the eutaxonomy-financials upload form with the given dataset
 * @param data the data to fill the form with
 */
export function fillAndValidateEuTaxonomyForFinancialsUploadForm(data: EuTaxonomyDataForFinancials): void {
  dateFormElement.selectDayOfNextMonth("fiscalYearEnd", 12);
  dateFormElement.validateDay("fiscalYearEnd", 12);

  cy.get('[data-test="MultiSelectfinancialServicesTypes"]')
    .click()
    .get("div.p-multiselect-panel")
    .find("li.p-multiselect-item")
    .first()
    .click();
  cy.get('[data-test="addKpisButton"]').click({ force: true });
  cy.get('[data-test="removeSectionButton"]').click({ force: true });

  cy.get('[data-test="MultiSelectfinancialServicesTypes"]')
    .click()
    .get("div.p-multiselect-panel")
    .find("li.p-multiselect-item")
    .each(($el) => {
      cy.wrap($el).click({ force: true });
    });
  cy.get('[data-test="addKpisButton"]').click({ force: true });
  cy.get('[data-test="dataPointToggle"]')
    .eq(1)
    .should("exist")
    .should("contain.text", "Data point is available")
    .find('[data-test="dataPointToggleButton"]')
    .click();
  cy.get('[data-test="dataPointToggle"]')
    .eq(1)
    .find('[data-test="dataPointToggleTitle"]')
    .should("contain.text", "Data point is not available");
  cy.get('[data-test="dataPointToggle"]').eq(1).find('[data-test="dataPointToggleButton"]').click();
  cy.get('[data-test="dataPointToggle"]')
    .eq(1)
    .find('[data-test="dataPointToggleTitle"]')
    .should("contain.text", "Data point is available");
  if (data.reportingObligation !== undefined) {
    cy.get(`input[name="reportingObligation"][value=${data.reportingObligation.toString()}]`).check();
  }
  cy.get(
    `input[name="fiscalYearDeviation"][value=${
      data.fiscalYearDeviation ? data.fiscalYearDeviation.toString() : "Deviation"
    }]`
  ).check();
  cy.get('input[name="scopeOfEntities"][value="No"]').check();
  cy.get('div[data-test="submitSideBar"] li:last a').click();
  cy.window().then((win) => {
    const scrollPosition = win.scrollY;
    expect(scrollPosition).to.be.greaterThan(0);
  });
  cy.get('button[data-test="submitButton"]').click();
  cy.window().then((win) => {
    const scrollPosition = win.scrollY;
    expect(scrollPosition).to.be.greaterThan(0);
  });
  cy.get(
    `input[name="activityLevelReporting"][value=${
      data.activityLevelReporting ? data.activityLevelReporting.toString() : "No"
    }]`
  ).check();
  cy.get('input[name="numberOfEmployees"]').type("-13");
  cy.get('em[title="Number Of Employees"]').click();
  cy.get(`[data-message-type="validation"]`).should("exist").should("contain", "at least 0");
  cy.get('input[name="numberOfEmployees"]')
    .clear()
    .type(`${data.numberOfEmployees ? data.numberOfEmployees.toString() : "13"}`);
  cy.get('button[data-test="removeSectionButton"]').should("exist").should("have.class", "ml-auto");

  cy.get('[data-test="assuranceSection"] select[name="assurance"]').select(2);
  cy.get('[data-test="assuranceSection"] input[name="provider"]').type("Assurance Provider", { force: true });
  cy.get('[data-test="assuranceSection"] select[name="report"]').select(1);
  cy.get('[data-test="assuranceSection"] input[name="page"]').type("-13");
  cy.get('em[title="Assurance"]').click();
  cy.get(`[data-message-type="validation"]`).should("exist").should("contain", "at least 0");
  cy.get('[data-test="assuranceSection"] input[name="page"]').clear().type("1");

  fillEligibilityKpis("creditInstitutionKpis", data.eligibilityKpis?.CreditInstitution);
  fillEligibilityKpis("insuranceKpis", data.eligibilityKpis?.InsuranceOrReinsurance);
  fillEligibilityKpis("investmentFirmKpis", data.eligibilityKpis?.InvestmentFirm);
  fillEligibilityKpis("assetManagementKpis", data.eligibilityKpis?.AssetManagement);
  fillField(
    "insuranceKpis",
    "taxonomyEligibleNonLifeInsuranceActivities",
    data.insuranceKpis?.taxonomyEligibleNonLifeInsuranceActivities
  );
  fillField("investmentFirmKpis", "greenAssetRatio", data.investmentFirmKpis?.greenAssetRatio);
  fillField(
    "creditInstitutionKpis",
    "tradingPortfolioAndInterbankLoans",
    data.creditInstitutionKpis?.tradingPortfolioAndInterbankLoans
  );
  fillField("creditInstitutionKpis", "tradingPortfolio", data.creditInstitutionKpis?.tradingPortfolio);
  fillField("creditInstitutionKpis", "interbankLoans", data.creditInstitutionKpis?.interbankLoans);
  fillField("creditInstitutionKpis", "greenAssetRatio", data.creditInstitutionKpis?.greenAssetRatio);
}

/**
 * Fills a set with eligibility-kpis for different company types
 * @param divTag value of the parent div data-test attribute to fill in
 * @param data the kpi data to use to fill the form
 */
export function fillEligibilityKpis(divTag: string, data: EligibilityKpis | undefined): void {
  fillField(divTag, "taxonomyEligibleActivity", data?.taxonomyEligibleActivity);
  fillField(divTag, "taxonomyNonEligibleActivity", data?.taxonomyNonEligibleActivity);
  fillField(divTag, "derivatives", data?.derivatives);
  fillField(divTag, "banksAndIssuers", data?.banksAndIssuers);
  fillField(divTag, "investmentNonNfrd", data?.investmentNonNfrd);
}

/**
 * Enters a single decimal inputs field value in the upload eutaxonomy-financials form
 * @param divTag value of the parent div data-test attribute to fill in
 * @param inputsTag value of the parent div data-test attribute to fill in
 * @param value the value to fill in
 */
export function fillField(divTag: string, inputsTag: string, value?: DataPointBigDecimal): void {
  if (value?.value) {
    const valueAsString = value.value.toString();
    if (divTag === "") {
      cy.get(`[data-test="${inputsTag}"]`).find('input[name="value"]').type(valueAsString);
      cy.get(`[data-test="${inputsTag}"]`).find('input[name="page"]').type("13");
      cy.get(`[data-test="${inputsTag}"]`).find('select[name="report"]').select(1);
      cy.get(`[data-test="${inputsTag}"]`).find('select[name="quality"]').select(1);
      cy.get(`[data-test="${inputsTag}"]`)
        .find('textarea[name="comment"]')
        .type(`${value.comment ?? "comment"}`);
    } else {
      cy.get(`[data-test="${divTag}"]`)
        .find(`[data-test="${inputsTag}"]`)
        .find('input[name="value"]')
        .type(valueAsString);
      cy.get(`[data-test="${divTag}"]`)
        .find(`[data-test="${inputsTag}"]`)
        .find('input[name="page"]')
        .type(`${value.dataSource?.page ?? "13"}`);
      cy.get(`[data-test="${divTag}"]`).find(`[data-test="${inputsTag}"]`).find('select[name="report"]').select(1);
      cy.get(`[data-test="${divTag}"]`).find(`[data-test="${inputsTag}"]`).find('select[name="quality"]').select(1);
      cy.get(`[data-test="${divTag}"]`)
        .find(`[data-test="${inputsTag}"]`)
        .find('textarea[name="comment"]')
        .type(`${value.comment ?? "comment"}`);
    }
  }
}

/**
 * Extracts the first eutaxonomy-financials dataset from the fake fixtures
 * @returns the first eutaxonomy-financials dataset from the fake fixtures
 */
export function getFirstEuTaxonomyFinancialsFixtureDataFromFixtures(): Chainable<
  FixtureData<EuTaxonomyDataForFinancials>
> {
  return cy.fixture("CompanyInformationWithEuTaxonomyDataForFinancials").then(function (jsonContent) {
    const companiesWithEuTaxonomyDataForFinancials = jsonContent as Array<FixtureData<EuTaxonomyDataForFinancials>>;
    return companiesWithEuTaxonomyDataForFinancials[0];
  });
}

/**
 * Uploads a single eutaxonomy-financials data entry for a company via the Dataland API
 * @param token The API bearer token to use
 * @param companyId The Id of the company to upload the dataset for
 * @param reportingPeriod The reporting period to use for the upload
 * @param data The Dataset to upload
 * @returns a promise on the created data meta information
 */
export async function uploadOneEuTaxonomyFinancialsDatasetViaApi(
  token: string,
  companyId: string,
  reportingPeriod: string,
  data: EuTaxonomyDataForFinancials
): Promise<DataMetaInformation> {
  const response = await new EuTaxonomyDataForFinancialsControllerApi(
    new Configuration({ accessToken: token })
  ).postCompanyAssociatedEuTaxonomyDataForFinancials(
    {
      companyId,
      reportingPeriod,
      data,
    },
    true
  );
  return response.data;
}

/**
 * Visits the edit page for the eu taxonomy dataset for financial companies via navigation.
 * @param companyId the id of the company for which to edit a dataset
 * @param expectIncludedFile specifies if the test file is expected to be in the server response
 */
export function gotoEditForm(companyId: string, expectIncludedFile: boolean): void {
  goToEditFormOfMostRecentDataset(companyId, DataTypeEnum.EutaxonomyFinancials).then((interception) => {
    const referencedReports = assertDefined(
      (interception?.response?.body as CompanyAssociatedDataEuTaxonomyDataForFinancials)?.data?.referencedReports
    );
    expect(TEST_PDF_FILE_NAME in referencedReports).to.equal(expectIncludedFile);
    expect(`${TEST_PDF_FILE_NAME}2` in referencedReports).to.equal(true);
  });
}

/**
 * Uploads a company via POST-request, then an EU Taxonomy dataset for financial companies for the uploaded company
 * via the form in the frontend, and then visits the view page where that dataset is displayed
 * @param companyInformation Company information to be used for the company upload
 * @param testData EU Taxonomy dataset for financial companies to be uploaded
 * @param beforeFormFill is performed before filling the fields of the upload form
 * @param formFillSteps Steps involved to fill data of the upload form
 * @param afterFormFill is performed after filling the fields of the upload form
 * @param submissionDataIntercept performs checks on the request itself
 * @param afterDatasetSubmission is performed after the data has been submitted
 */
export function uploadCompanyViaApiAndEuTaxonomyDataForFinancialsViaForm(
  companyInformation: CompanyInformation,
  testData: EuTaxonomyDataForFinancials,
  beforeFormFill: () => void,
  formFillSteps: (data: EuTaxonomyDataForFinancials) => void,
  afterFormFill: () => void,
  submissionDataIntercept: (request: CyHttpMessages.IncomingHttpRequest) => void,
  afterDatasetSubmission: (companyId: string) => void
): void {
  getKeycloakToken(admin_name, admin_pw).then((token: string) => {
    return uploadCompanyViaApi(token, generateDummyCompanyInformation(companyInformation.companyName)).then(
      (storedCompany): void => {
        cy.ensureLoggedIn(admin_name, admin_pw);
        cy.visitAndCheckAppMount(
          `/companies/${storedCompany.companyId}/frameworks/${DataTypeEnum.EutaxonomyFinancials}/upload`
        );
        beforeFormFill();
        formFillSteps(testData);
        afterFormFill();
        submitFilledInEuTaxonomyForm(submissionDataIntercept);
        afterDatasetSubmission(storedCompany.companyId);
      }
    );
  });
}

/**
 *
 * @param data the data to fill the form with
 */
export function fillEuTaxonomyForFinancialsRequiredFields(data: EuTaxonomyDataForFinancials): void {
  dateFormElement.selectDayOfNextMonth("fiscalYearEnd", 12);
  dateFormElement.validateDay("fiscalYearEnd", 12);

  if (data.reportingObligation !== undefined) {
    cy.get(`input[name="reportingObligation"][value=${data.reportingObligation.toString()}]`).check();
  }

  cy.get(
    `input[name="fiscalYearDeviation"][value=${
      data.fiscalYearDeviation ? data.fiscalYearDeviation.toString() : "Deviation"
    }]`
  ).check();

  cy.get('input[name="numberOfEmployees"]').type(
    `${data.numberOfEmployees ? data.numberOfEmployees.toString() : "13"}`
  );

  cy.get('[data-test="assuranceSection"] select[name="assurance"]').select(2);
  cy.get('[data-test="assuranceSection"] input[name="provider"]').type("Assurance Provider", { force: true });
  cy.get('[data-test="assuranceSection"] select[name="report"]').select(1);
}<|MERGE_RESOLUTION|>--- conflicted
+++ resolved
@@ -19,13 +19,10 @@
 import { dateFormElement } from "@sharedUtils/components/DateFormElement";
 import { submitButton } from "@sharedUtils/components/SubmitButton";
 import { CyHttpMessages } from "cypress/types/net-stubbing";
-<<<<<<< HEAD
-import Chainable = Cypress.Chainable;
-=======
 import { getKeycloakToken } from "@e2e/utils/Auth";
 import { admin_name, admin_pw } from "@e2e/utils/Cypress";
 import { generateDummyCompanyInformation, uploadCompanyViaApi } from "@e2e/utils/CompanyUpload";
->>>>>>> f496f33a
+import Chainable = Cypress.Chainable;
 
 /**
  * Submits the eutaxonomy-financials upload form and checks that the upload completes successfully
