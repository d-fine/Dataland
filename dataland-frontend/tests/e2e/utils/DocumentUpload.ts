--- conflicted
+++ resolved
@@ -1,10 +1,6 @@
 import { Configuration } from "@clients/backend";
-<<<<<<< HEAD
-import { DocumentControllerApi } from "@clients/documentmanager";
+import { DocumentControllerApi, DocumentUploadResponse } from "@clients/documentmanager";
 import { uploader_name, uploader_pw } from "@e2e/utils/Cypress";
-=======
-import { DocumentControllerApi, DocumentUploadResponse } from "@clients/documentmanager";
->>>>>>> 9f5024e9
 
 /**
  * Uploads all documents provided in the documentDirectory folder
@@ -26,8 +22,6 @@
       });
     });
   });
-<<<<<<< HEAD
-=======
 }
 
 /**
@@ -38,18 +32,17 @@
  * @returns a promise on the upload response
  */
 export async function uploadDocumentViaApi(
-  token: string,
-  buffer: ArrayBuffer,
-  name: string
+    token: string,
+    buffer: ArrayBuffer,
+    name: string
 ): Promise<DocumentUploadResponse> {
   const arr = new Uint8Array(buffer);
   const file = new File([arr], name, { type: "application/pdf" });
   return (
-    await new DocumentControllerApi(
-      new Configuration({
-        accessToken: token,
-      })
-    ).postDocument(file)
+      await new DocumentControllerApi(
+          new Configuration({
+            accessToken: token,
+          })
+      ).postDocument(file)
   ).data;
->>>>>>> 9f5024e9
 }