--- conflicted
+++ resolved
@@ -1,11 +1,6 @@
 import { admin_name, admin_pw } from '@e2e/utils/Cypress.ts';
 import { getKeycloakToken } from '@e2e/utils/Auth.ts';
-<<<<<<< HEAD
-import { NotificationFrequency, PortfolioControllerApi } from '@clients/userservice';
-import { Configuration } from '@clients/backend';
-=======
-import { PortfolioControllerApi, Configuration } from '@clients/userservice';
->>>>>>> 7ab0097e
+import { NotificationFrequency, PortfolioControllerApi, Configuration } from '@clients/userservice';
 import { generateDummyCompanyInformation, uploadCompanyViaApi } from '@e2e/utils/CompanyUpload.ts';
 
 /**
@@ -22,11 +17,8 @@
       identifiers: [companyId] as unknown as Set<string>,
       isMonitored: false,
       monitoredFrameworks: [] as unknown as Set<string>,
-<<<<<<< HEAD
       notificationFrequency: NotificationFrequency.Weekly,
-=======
       timeWindowThreshold: undefined,
->>>>>>> 7ab0097e
     };
     await new PortfolioControllerApi(new Configuration({ accessToken: token })).createPortfolio(dummyPortfolioUpload);
   });
