<<<<<<< HEAD
import Chainable = Cypress.Chainable;
interface CyRequestResult {
  body: Array<{
    companyId: string;
  }>;
}

export function performSimpleGet(endpoint: string): Chainable<unknown> {
  return cy
    .getKeycloakToken("data_uploader", Cypress.env("KEYCLOAK_UPLOADER_PASSWORD") as string)
    .then((token): Chainable => {
      return cy.request({
        url: `/api/${endpoint}`,
        method: "GET",
        headers: { Authorization: "Bearer " + token },
      });
    });
}

function retrieveIdsList(idKey: string, endpoint: string): Chainable<string[]> {
  return performSimpleGet(endpoint).then((response): Chainable<string[]> => {
    return response.body.map((e: never): string => e[idKey]);
=======
import { CompanyDataControllerApi, Configuration, DataTypeEnum, StoredCompany } from "@clients/backend";

export async function getCompanyAndDataIds(token: string, dataType: DataTypeEnum): Promise<StoredCompany[]> {
  const dataset = await new CompanyDataControllerApi(new Configuration({ accessToken: token })).getCompanies(
    undefined,
    new Set([dataType])
  );
  return dataset.data;
}

export async function countCompanyAndDataIds(
  token: string,
  dataType: DataTypeEnum
): Promise<{ matchingCompanies: number; matchingDataIds: number }> {
  const dataset = await getCompanyAndDataIds(token, dataType);
  const matchingCompanies = dataset.length;
  let matchingDataIds = 0;
  dataset.forEach((it) => {
    matchingDataIds += it.dataRegisteredByDataland.length;
>>>>>>> 06b86437
  });

<<<<<<< HEAD
export function retrieveFirstCompanyIdWithFrameworkData(framework: string): Chainable<string> {
  return cy
    .getKeycloakToken("data_uploader", Cypress.env("KEYCLOAK_UPLOADER_PASSWORD") as string)
    .then((token): Chainable => {
      return cy.request({
        url: `/api/companies?dataTypes=${framework}`,
        method: "GET",
        headers: { Authorization: "Bearer " + token },
      });
    })
    .then((response: CyRequestResult): string => {
      return response.body[0].companyId;
    });
=======
  return {
    matchingDataIds,
    matchingCompanies,
  };
>>>>>>> 06b86437
}<|MERGE_RESOLUTION|>--- conflicted
+++ resolved
@@ -1,27 +1,3 @@
-<<<<<<< HEAD
-import Chainable = Cypress.Chainable;
-interface CyRequestResult {
-  body: Array<{
-    companyId: string;
-  }>;
-}
-
-export function performSimpleGet(endpoint: string): Chainable<unknown> {
-  return cy
-    .getKeycloakToken("data_uploader", Cypress.env("KEYCLOAK_UPLOADER_PASSWORD") as string)
-    .then((token): Chainable => {
-      return cy.request({
-        url: `/api/${endpoint}`,
-        method: "GET",
-        headers: { Authorization: "Bearer " + token },
-      });
-    });
-}
-
-function retrieveIdsList(idKey: string, endpoint: string): Chainable<string[]> {
-  return performSimpleGet(endpoint).then((response): Chainable<string[]> => {
-    return response.body.map((e: never): string => e[idKey]);
-=======
 import { CompanyDataControllerApi, Configuration, DataTypeEnum, StoredCompany } from "@clients/backend";
 
 export async function getCompanyAndDataIds(token: string, dataType: DataTypeEnum): Promise<StoredCompany[]> {
@@ -41,27 +17,10 @@
   let matchingDataIds = 0;
   dataset.forEach((it) => {
     matchingDataIds += it.dataRegisteredByDataland.length;
->>>>>>> 06b86437
   });
 
-<<<<<<< HEAD
-export function retrieveFirstCompanyIdWithFrameworkData(framework: string): Chainable<string> {
-  return cy
-    .getKeycloakToken("data_uploader", Cypress.env("KEYCLOAK_UPLOADER_PASSWORD") as string)
-    .then((token): Chainable => {
-      return cy.request({
-        url: `/api/companies?dataTypes=${framework}`,
-        method: "GET",
-        headers: { Authorization: "Bearer " + token },
-      });
-    })
-    .then((response: CyRequestResult): string => {
-      return response.body[0].companyId;
-    });
-=======
   return {
     matchingDataIds,
     matchingCompanies,
   };
->>>>>>> 06b86437
 }