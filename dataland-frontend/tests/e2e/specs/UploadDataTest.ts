describe('User interactive tests for Data Upload', () => {

    beforeEach(() => {
        cy.visit("/upload")

    })

    it('Create a Company with no input', () => {
        cy.get('button[name="postCompanyData"]').click()
        cy.get('body').should("contain", "Sorry")
    })

    it('Create a Company when everything is fine', () => {
        const companyName = "BMW"
        cy.get('input[name=companyName]').type(companyName, {force: true})
<<<<<<< HEAD
=======
        cy.get('input[name=headquarters]').type("applications", {force: true})
        cy.get('input[name=industrialSector]').type("Handmade", {force: true})
        cy.get('input[name=marketCap]').type("123", {force: true})
        cy.get('input[name=reportingDateOfMarketCap]').type("2021-09-02", {force: true})
>>>>>>> ed1db0d8
        cy.get('button[name="postCompanyData"]').click()
        cy.get('body').should("contain", "success")
        cy.get('span[title=companyId]').then(($companyID) => {
            const id = $companyID.text()
            cy.visit(`/companies/${id}`)
            cy.get('body').should("contain", companyName)
        })
    })

    it('Create EU Taxonomy Dataset with Reporting Obligation', () => {
        cy.get('input[name="companyId"]').type("1", {force: true})
        cy.get('input[name="Reporting Obligation"][value=Yes]').check({force: true})
        cy.get('select[name="Attestation"]').select('None')
        for (const argument of ["capex", "opex", "revenue"]) {
            cy.get(`div[title=${argument}] input`).each(($element, index) => {
                const inputNumber = 10 * index + 7.
                cy.wrap($element).type(inputNumber.toString(), {force: true})
            })
        }
        cy.get('button[name="postEUData"]').click({force: true})
        cy.get('body').should("contain", "success").should("contain", "EU Taxonomy Data")
        cy.get('span[title=dataId]').then(($dataID) => {
            const id = $dataID.text()
<<<<<<< HEAD
            cy.visit(`/data/eutaxonomies/${id}`).get('body').should("contain", "Eligible Revenue").should("not.contain", "NaN")
=======
            cy.visit(`/data/eutaxonomies/${id}`).get('body').should("contain", `Dataset: ${id}`).should("contain", "Eligible Revenue").should("not.contain", "NaN")
>>>>>>> ed1db0d8
        })
    })

    it('Create EU Taxonomy Dataset without Reporting Obligation', () => {
        cy.get('input[name="companyId"]').type("1", {force: true})
        cy.get('input[name="Reporting Obligation"][value=No]').check({force: true})
        cy.get('select[name="Attestation"]').select('None')
        cy.wait(1000)
        cy.get('button[name="postEUData"]').click({force: true})
        cy.get('body').should("contain", "success").should("contain", "EU Taxonomy Data")
        cy.get('span[title=dataId]').then(($dataID) => {
            const id = $dataID.text()
<<<<<<< HEAD
            cy.visit(`/data/eutaxonomies/${id}`).get('body').should("contain", "Eligible Revenue").should("contain", "NaN")
=======
            cy.visit(`/data/eutaxonomies/${id}`).get('body').should("contain", `Dataset: ${id}`).should("contain", "Eligible Revenue").should("contain", "NaN")
>>>>>>> ed1db0d8
        })
    });



})<|MERGE_RESOLUTION|>--- conflicted
+++ resolved
@@ -13,13 +13,10 @@
     it('Create a Company when everything is fine', () => {
         const companyName = "BMW"
         cy.get('input[name=companyName]').type(companyName, {force: true})
-<<<<<<< HEAD
-=======
         cy.get('input[name=headquarters]').type("applications", {force: true})
         cy.get('input[name=industrialSector]').type("Handmade", {force: true})
         cy.get('input[name=marketCap]').type("123", {force: true})
         cy.get('input[name=reportingDateOfMarketCap]').type("2021-09-02", {force: true})
->>>>>>> ed1db0d8
         cy.get('button[name="postCompanyData"]').click()
         cy.get('body').should("contain", "success")
         cy.get('span[title=companyId]').then(($companyID) => {
@@ -43,11 +40,7 @@
         cy.get('body').should("contain", "success").should("contain", "EU Taxonomy Data")
         cy.get('span[title=dataId]').then(($dataID) => {
             const id = $dataID.text()
-<<<<<<< HEAD
             cy.visit(`/data/eutaxonomies/${id}`).get('body').should("contain", "Eligible Revenue").should("not.contain", "NaN")
-=======
-            cy.visit(`/data/eutaxonomies/${id}`).get('body').should("contain", `Dataset: ${id}`).should("contain", "Eligible Revenue").should("not.contain", "NaN")
->>>>>>> ed1db0d8
         })
     })
 
@@ -60,11 +53,7 @@
         cy.get('body').should("contain", "success").should("contain", "EU Taxonomy Data")
         cy.get('span[title=dataId]').then(($dataID) => {
             const id = $dataID.text()
-<<<<<<< HEAD
             cy.visit(`/data/eutaxonomies/${id}`).get('body').should("contain", "Eligible Revenue").should("contain", "NaN")
-=======
-            cy.visit(`/data/eutaxonomies/${id}`).get('body').should("contain", `Dataset: ${id}`).should("contain", "Eligible Revenue").should("contain", "NaN")
->>>>>>> ed1db0d8
         })
     });
 
