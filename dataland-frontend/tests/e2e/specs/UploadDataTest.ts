--- conflicted
+++ resolved
@@ -13,13 +13,10 @@
     it('Create a Company when everything is fine', () => {
         const companyName = "BMW"
         cy.get('input[name=companyName]').type(companyName, {force: true})
-<<<<<<< HEAD
         cy.get('input[name=headquarters]').type("applications", {force: true})
         cy.get('input[name=industrialSector]').type("Handmade", {force: true})
         cy.get('input[name=marketCap]').type("123", {force: true})
         cy.get('input[name=reportingDateOfMarketCap]').type("2021-09-02", {force: true})
-=======
->>>>>>> 27df49c2
         cy.get('button[name="postCompanyData"]').click()
         cy.get('body').should("contain", "success")
         cy.get('span[title=companyId]').then(($companyID) => {
@@ -42,17 +39,12 @@
         cy.get('button[name="postEUData"]').click({force: true})
         cy.get('body').should("contain", "success").should("contain", "EU Taxonomy Data")
         cy.get('span[title=dataId]').then(($dataID) => {
-<<<<<<< HEAD
-            const id = $dataID.text()
-            cy.visit(`/data/eutaxonomies/${id}`).get('body').should("contain", `Dataset: ${id}`).should("contain", "Eligible Revenue").should("not.contain", "NaN")
-=======
             const dataID = $dataID.text()
             cy.get('span[title=companyId]').then(($companyID) => {
                 const companyID = $companyID.text()
                 cy.visit(`/companies/${companyID}`).get('td').contains(dataID.toString()).click().url().should('include', `/data/eutaxonomies/${dataID}`)
                 cy.get('body').should("contain", `Dataset: ${dataID}`).should('contain', 'Eligible Revenue').should("not.contain", "NaN")
             })
->>>>>>> 27df49c2
         })
     })
 
