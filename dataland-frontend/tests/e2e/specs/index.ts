const testGroupingDisabled = isNaN(Cypress.env("TEST_GROUP") as number);
let cypressTestGroup = undefined;
if (!testGroupingDisabled) {
  cypressTestGroup = parseInt(Cypress.env("TEST_GROUP") as string);
}

const singlePopulate = !testGroupingDisabled && Cypress.env("SINGLE_POPULATE") === true;
const runPrepopulation = Cypress.env("RUN_PREPOPULATION") !== false;

if (testGroupingDisabled) {
  console.log("Test grouping disabled. Loading all tests...");
} else {
  console.log(`Test grouping enabled. Loading tests for group ${String(cypressTestGroup)}`);
}

/**
 * Test grouping overview
 * 1 - 4      : Traditional E2E-Tests
 * 101 - 102  : Restartability E2E-Tests
 */

require("./infrastructure");

if (runPrepopulation) {
  if (!singlePopulate || cypressTestGroup === 1 || cypressTestGroup === 101) {
    require("./prepopulation");
  } else {
    require("./prepopulation/AwaitPrepopulation");
  }
}

<<<<<<< HEAD
if (cypressTestGroup === 102) {
  require("./company-metadata/CompaniesOnlySearch");
}

if (testGroupingDisabled || cypressTestGroup === 1) {
  require("./company-metadata");
=======
if (testGroupingDisabled || cypressTestGroup === 1 || cypressTestGroup === 102) {
  require("./landing-page");
  require("./swagger-ui");
  require("./company-metadata/SearchCompaniesForFrameworkDataDropdownFilter");
  require("./company-metadata/CompaniesOnlySearch");
>>>>>>> 1dc13c8a
}

if (testGroupingDisabled || cypressTestGroup === 2) {
  require("./eu-taxonomy-non-financials");
  require("./eu-taxonomy-financials");
}

if (testGroupingDisabled || cypressTestGroup === 3) {
  require("./user-authentication");
  require("./admin-tools");
}

if (testGroupingDisabled || cypressTestGroup === 4) {
  require("./company-metadata/SearchPagination");
  require("./company-metadata/CompanyUpload");
  require("./company-metadata/SearchCompaniesForFrameworkData");
}<|MERGE_RESOLUTION|>--- conflicted
+++ resolved
@@ -29,20 +29,15 @@
   }
 }
 
-<<<<<<< HEAD
-if (cypressTestGroup === 102) {
-  require("./company-metadata/CompaniesOnlySearch");
-}
-
 if (testGroupingDisabled || cypressTestGroup === 1) {
-  require("./company-metadata");
-=======
-if (testGroupingDisabled || cypressTestGroup === 1 || cypressTestGroup === 102) {
   require("./landing-page");
   require("./swagger-ui");
   require("./company-metadata/SearchCompaniesForFrameworkDataDropdownFilter");
   require("./company-metadata/CompaniesOnlySearch");
->>>>>>> 1dc13c8a
+}
+
+if (cypressTestGroup === 102) {
+  require("./company-metadata/CompaniesOnlySearch");
 }
 
 if (testGroupingDisabled || cypressTestGroup === 2) {
