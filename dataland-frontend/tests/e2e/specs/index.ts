const testGroupingDisabled = isNaN(Cypress.env('TEST_GROUP') as number);
let cypressTestGroup = undefined;
if (!testGroupingDisabled) {
  cypressTestGroup = parseInt(Cypress.env('TEST_GROUP') as string);
}

const singlePopulate = !testGroupingDisabled && Cypress.env('SINGLE_POPULATE') === true;
const runPrepopulation = Cypress.env('RUN_PREPOPULATION') !== false;

if (testGroupingDisabled) {
  console.log('Test grouping disabled. Loading all tests...');
} else {
  console.log(`Test grouping enabled. Loading tests for group ${String(cypressTestGroup)}`);
}

/**
 * Test grouping overview
 * 1 - 4      : Traditional E2E-Tests
 * 101 - 102  : Restartability E2E-Tests
 */

require('./infrastructure');

if (runPrepopulation) {
  if (!singlePopulate || cypressTestGroup === 1 || cypressTestGroup === 101) {
    require('./prepopulation');
  } else {
    require('./prepopulation/AwaitPrepopulation');
  }
}

if (testGroupingDisabled || cypressTestGroup === 1) {
  require('./landing-page');
  require('./swagger-ui');
  require('./user-api-key');
  require('./framework-view-and-upload-journey');
  require('./sfdr');
  require('./lksg');
  require('./company-cockpit');
}

if (testGroupingDisabled || cypressTestGroup === 2) {
<<<<<<< HEAD
  require("./eu-taxonomy-financials");
  require("./eu-taxonomy-non-financials");
  require("./p2p");
  require("./sme");
  require("./esg-questionnaire");
  require("./heimathafen");
  require("./company-ownership");
=======
  require('./eu-taxonomy-financials');
  require('./eu-taxonomy-non-financials');
  require('./p2p');
  require('./sme');
  require('./esg-questionnaire');
  require('./heimathafen');
  require('./data-ownership');
>>>>>>> e37e1ee5
}

if (testGroupingDisabled || cypressTestGroup === 3) {
  /**
   * user-authentication and admin-tools both need the admin tunnel to be present.
   * That's why they live together.
   */
  require('./user-authentication');
  require('./admin-tools');
}

if (testGroupingDisabled || cypressTestGroup === 4) {
  require('./search-company-framework-data');
  require('./quality-assurance');
  require('./community');
}<|MERGE_RESOLUTION|>--- conflicted
+++ resolved
@@ -40,23 +40,13 @@
 }
 
 if (testGroupingDisabled || cypressTestGroup === 2) {
-<<<<<<< HEAD
-  require("./eu-taxonomy-financials");
-  require("./eu-taxonomy-non-financials");
-  require("./p2p");
-  require("./sme");
-  require("./esg-questionnaire");
-  require("./heimathafen");
-  require("./company-ownership");
-=======
   require('./eu-taxonomy-financials');
   require('./eu-taxonomy-non-financials');
   require('./p2p');
   require('./sme');
   require('./esg-questionnaire');
   require('./heimathafen');
-  require('./data-ownership');
->>>>>>> e37e1ee5
+  require('./company-ownership');
 }
 
 if (testGroupingDisabled || cypressTestGroup === 3) {
