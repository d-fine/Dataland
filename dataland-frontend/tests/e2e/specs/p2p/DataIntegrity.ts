--- conflicted
+++ resolved
@@ -45,12 +45,8 @@
       cy.get('td > [data-test="emissionsPlanning"]').click();
       cy.contains("8245");
       cy.contains("AUTOMOTIVE").click();
-<<<<<<< HEAD
       cy.contains("1672");
 
-=======
-      // TODO check for one kpi if the value is there
->>>>>>> 64127e0f
     }
 
     it("Create a company via api and upload a P2P dataset via the api", () => {
