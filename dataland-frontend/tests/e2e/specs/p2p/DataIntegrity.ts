import { describeIf } from "@e2e/support/TestUtility";
import { admin_name, admin_pw, getBaseUrl } from "@e2e/utils/Cypress";
import { getKeycloakToken } from "@e2e/utils/Auth";
import { DataMetaInformation, DataTypeEnum, PathwaysToParisData, StoredCompany } from "@clients/backend";
import { uploadOneP2pDatasetViaApi } from "@e2e/utils/P2pUpload";
import { generateDummyCompanyInformation, uploadCompanyViaApi } from "@e2e/utils/CompanyUpload";
import { FixtureData, getPreparedFixture } from "@sharedUtils/Fixtures";
import { submitButton } from "@sharedUtils/components/SubmitButton";

let companiesWithP2pData: Array<FixtureData<PathwaysToParisData>>;
let testP2pCompany: FixtureData<PathwaysToParisData>;
before(function () {
  cy.fixture("CompanyInformationWithP2pData").then(function (jsonContent) {
    companiesWithP2pData = jsonContent as Array<FixtureData<PathwaysToParisData>>;
    testP2pCompany = companiesWithP2pData[0];
  });
});

describeIf(
  "As a user, I expect to be able to upload P2P data via the api, and that the uploaded data is displayed " +
    "correctly in the frontend",
<<<<<<< HEAD
  {
    executionEnvironments: ["developmentLocal", "ci", "developmentCd"],
  },
  function (): void {
    beforeEach(() => {
      cy.ensureLoggedIn(admin_name, admin_pw);
    });
=======
    {
        executionEnvironments: ["developmentLocal", "ci", "developmentCd"],
    },
    function (): void {
        beforeEach(() => {
            cy.ensureLoggedIn(admin_name, admin_pw);
        });

        /**
         * validates that the data uploaded via the function `uploadOneP2pDatasetViaApi` is displayed correctly for a company
         * @param companyId the company associated to the data uploaded via form
         */
        function validateFormUploadedData(companyId: string, dataId: string): void {
            cy.visit("/companies/" + companyId + "/frameworks/" + DataTypeEnum.P2p + dataId);
            cy.get('td > [data-test="general"]').click();
            cy.contains('Show "Sector"').click();
            cy.get(".p-dialog").find(".p-dialog-title").should("have.text", "Sector");
            cy.get(".p-dialog th").eq(0).should("have.text", "Sector");
            testP2pCompany.t.general.general.sector.forEach((sector, index) => {
                cy.get(".p-dialog tr").eq(index+1).should("have.text", sector);
            });
            cy.get('td > [data-test="emissionsPlanning"]').click();
            //cy.contains('6503');
        }
>>>>>>> f25bfb43

    /**
     * validates that the data uploaded via the function `uploadOneP2pDatasetViaApi` is displayed correctly for a company
     * @param companyId the company associated to the data uploaded via form
     * @param dataId
     */
    function validateFormUploadedData(companyId: string, dataId: string): void {
      const firstSector = testP2pCompany.t.general.general.sectors[0];
      const secondSector = testP2pCompany.t.general.general.sectors[1];
      cy.visit(`/companies/${companyId}/frameworks/${DataTypeEnum.P2p}/${dataId}`);
      cy.get('td > [data-test="general"]').click();
      cy.contains('Show "Sector"').click();
      cy.get(".p-dialog").find(".p-dialog-title").should("have.text", "Sector");
      cy.get(".p-dialog th").eq(0).should("have.text", "Sector");
      cy.get(".p-dialog tr")
        .eq(1)
        .find("td")
        .eq(0)
        .find("li")
        .should("have.length", testP2pCompany.t.general.general.sectors.length);
      cy.get(".p-dialog tr").eq(1).find("td").eq(0).find("li").eq(0).should("have.text", firstSector);
      cy.get(".p-dialog tr").eq(1).find("td").eq(0).find("li").eq(1).should("have.text", secondSector);
      cy.get('td > [data-test="emissionsPlanning"]').click();
      //cy.contains('6503');
    }

    it("Create a company via api and upload a P2P dataset via the api", () => {
      const uniqueCompanyMarker = Date.now().toString();
      const testCompanyName = "Company-Created-In-DataJourney-Form-" + uniqueCompanyMarker;
      getKeycloakToken(admin_name, admin_pw).then((token: string) => {
        return uploadCompanyViaApi(token, generateDummyCompanyInformation(testCompanyName)).then((storedCompany) => {
          return uploadOneP2pDatasetViaApi(token, storedCompany.companyId, "2021", testP2pCompany.t).then(
            (dataMetaInformation) => {
              cy.intercept("**/api/companies/" + storedCompany.companyId).as("getCompanyInformation");
              cy.visitAndCheckAppMount(
                "/companies/" +
                  storedCompany.companyId +
                  "/frameworks/" +
                  DataTypeEnum.P2p +
                  "/upload?templateDataId=" +
                  dataMetaInformation.dataId
              );
              cy.wait("@getCompanyInformation", { timeout: Cypress.env("medium_timeout_in_ms") as number });
              cy.get("h1").should("contain", testCompanyName);
              validateFormUploadedData(storedCompany.companyId, dataMetaInformation.dataId);
              submitButton.clickButton();
              cy.url().should("eq", getBaseUrl() + "/datasets");
            }
          );
        });
      });
    });
  }
);<|MERGE_RESOLUTION|>--- conflicted
+++ resolved
@@ -19,7 +19,6 @@
 describeIf(
   "As a user, I expect to be able to upload P2P data via the api, and that the uploaded data is displayed " +
     "correctly in the frontend",
-<<<<<<< HEAD
   {
     executionEnvironments: ["developmentLocal", "ci", "developmentCd"],
   },
@@ -27,32 +26,6 @@
     beforeEach(() => {
       cy.ensureLoggedIn(admin_name, admin_pw);
     });
-=======
-    {
-        executionEnvironments: ["developmentLocal", "ci", "developmentCd"],
-    },
-    function (): void {
-        beforeEach(() => {
-            cy.ensureLoggedIn(admin_name, admin_pw);
-        });
-
-        /**
-         * validates that the data uploaded via the function `uploadOneP2pDatasetViaApi` is displayed correctly for a company
-         * @param companyId the company associated to the data uploaded via form
-         */
-        function validateFormUploadedData(companyId: string, dataId: string): void {
-            cy.visit("/companies/" + companyId + "/frameworks/" + DataTypeEnum.P2p + dataId);
-            cy.get('td > [data-test="general"]').click();
-            cy.contains('Show "Sector"').click();
-            cy.get(".p-dialog").find(".p-dialog-title").should("have.text", "Sector");
-            cy.get(".p-dialog th").eq(0).should("have.text", "Sector");
-            testP2pCompany.t.general.general.sector.forEach((sector, index) => {
-                cy.get(".p-dialog tr").eq(index+1).should("have.text", sector);
-            });
-            cy.get('td > [data-test="emissionsPlanning"]').click();
-            //cy.contains('6503');
-        }
->>>>>>> f25bfb43
 
     /**
      * validates that the data uploaded via the function `uploadOneP2pDatasetViaApi` is displayed correctly for a company
@@ -60,21 +33,16 @@
      * @param dataId
      */
     function validateFormUploadedData(companyId: string, dataId: string): void {
-      const firstSector = testP2pCompany.t.general.general.sectors[0];
-      const secondSector = testP2pCompany.t.general.general.sectors[1];
       cy.visit(`/companies/${companyId}/frameworks/${DataTypeEnum.P2p}/${dataId}`);
       cy.get('td > [data-test="general"]').click();
       cy.contains('Show "Sector"').click();
       cy.get(".p-dialog").find(".p-dialog-title").should("have.text", "Sector");
       cy.get(".p-dialog th").eq(0).should("have.text", "Sector");
-      cy.get(".p-dialog tr")
-        .eq(1)
-        .find("td")
-        .eq(0)
-        .find("li")
-        .should("have.length", testP2pCompany.t.general.general.sectors.length);
-      cy.get(".p-dialog tr").eq(1).find("td").eq(0).find("li").eq(0).should("have.text", firstSector);
-      cy.get(".p-dialog tr").eq(1).find("td").eq(0).find("li").eq(1).should("have.text", secondSector);
+      testP2pCompany.t.general.general.sectors.forEach((sector, index) => {
+        cy.get(".p-dialog tr")
+          .eq(index + 1)
+          .should("have.text", sector);
+      });
       cy.get('td > [data-test="emissionsPlanning"]').click();
       //cy.contains('6503');
     }
