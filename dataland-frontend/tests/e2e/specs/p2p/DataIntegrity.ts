import { describeIf } from "@e2e/support/TestUtility";
import { admin_name, admin_pw, getBaseUrl } from "@e2e/utils/Cypress";
import { getKeycloakToken } from "@e2e/utils/Auth";
import { DataTypeEnum, type PathwaysToParisData } from "@clients/backend";
import { generateDummyCompanyInformation, uploadCompanyViaApi } from "@e2e/utils/CompanyUpload";
import { type FixtureData, getPreparedFixture } from "@sharedUtils/Fixtures";
import { submitButton } from "@sharedUtils/components/SubmitButton";
import { assertDefined } from "@/utils/TypeScriptUtils";
import { humanizeStringOrNumber } from "@/utils/StringHumanizer";
import { uploadFrameworkData } from "@e2e/utils/FrameworkUpload";
import { formatPercentageNumberAsString } from "@/utils/Formatter";

let p2pFixtureForTest: FixtureData<PathwaysToParisData>;
before(function () {
  cy.fixture("CompanyInformationWithP2pPreparedFixtures").then(function (jsonContent) {
    const preparedFixturesP2p = jsonContent as Array<FixtureData<PathwaysToParisData>>;
    p2pFixtureForTest = getPreparedFixture("one-p2p-data-set-with-four-sectors", preparedFixturesP2p);
  });
});

describeIf(
  "As a user, I expect to be able to upload P2P data via the api, and that the uploaded data is displayed " +
    "correctly in the frontend",
  {
    executionEnvironments: ["developmentLocal", "ci", "developmentCd"],
  },
  function (): void {
    beforeEach(() => {
      cy.ensureLoggedIn(admin_name, admin_pw);
    });

    /**
     * validates that the data uploaded via api is displayed correctly for a company
     * @param companyId the company associated to the data uploaded via form
     * @param dataId the company p2p id for accessing its view page
     */
    function validateFormUploadedData(companyId: string, dataId: string): void {
      cy.visit(`/companies/${companyId}/frameworks/${DataTypeEnum.P2p}/${dataId}`);
      cy.contains(`Show ${p2pFixtureForTest.t.general.general.sectors.length} values`).click();
      cy.get(".p-dialog").find(".p-dialog-title").should("have.text", "Sectors");
      p2pFixtureForTest.t.general.general.sectors.forEach((sector) => {
        cy.get("td").contains(humanizeStringOrNumber(sector)).should("exist");
      });
      cy.get(".p-dialog").find(".p-dialog-header-icon").click();
      cy.get('tr[data-section-label="Emissions planning"]').click();
      cy.contains(
        formatPercentageNumberAsString(
          assertDefined(p2pFixtureForTest.t.general.emissionsPlanning?.relativeEmissionsInPercent),
        ),
      );
      cy.contains("CEMENT").click();
      cy.contains("Material").click();
<<<<<<< HEAD
      cy.contains(
        formatPercentageNumberAsString(
          assertDefined(p2pFixtureForTest.t.cement?.material?.preCalcinedClayUsageInPercent),
        ),
=======
      cy.contains(assertDefined(p2pFixtureForTest.t.cement?.material?.preCalcinedClayUsageInPercent).toFixed(0));
      cy.contains("FREIGHT TRANSPORT BY ROAD").click();
      cy.contains("Technology").click();
      cy.get("td > span > a").contains("Drive mix per fleet segment").click();
      cy.get(".p-dialog").contains(
        assertDefined(
          p2pFixtureForTest.t.freightTransportByRoad?.technology?.driveMixPerFleetSegment?.SmallTrucks
            ?.driveMixPerFleetSegmentInPercent,
        ).toFixed(2),
>>>>>>> 22251ff4
      );
    }

    it(
      "Create a company and a P2P dataset via the api, then open the P2P dataset in the upload form via " +
        "edit mode and re-submit it",
      () => {
        const uniqueCompanyMarker = Date.now().toString();
        const testCompanyName = "Company-Created-In-DataJourney-Form-" + uniqueCompanyMarker;
        getKeycloakToken(admin_name, admin_pw).then((token: string) => {
          return uploadCompanyViaApi(token, generateDummyCompanyInformation(testCompanyName)).then((storedCompany) => {
            return uploadFrameworkData(
              DataTypeEnum.P2p,
              token,
              storedCompany.companyId,
              "2021",
              p2pFixtureForTest.t,
            ).then((dataMetaInformation) => {
              cy.intercept("**/api/companies/" + storedCompany.companyId).as("getCompanyInformation");
              cy.visitAndCheckAppMount(
                "/companies/" +
                  storedCompany.companyId +
                  "/frameworks/" +
                  DataTypeEnum.P2p +
                  "/upload?templateDataId=" +
                  dataMetaInformation.dataId,
              );
              cy.wait("@getCompanyInformation", { timeout: Cypress.env("medium_timeout_in_ms") as number });
              cy.get("h1").should("contain", testCompanyName);
              submitButton.clickButton();
              cy.url().should("eq", getBaseUrl() + "/datasets");
              validateFormUploadedData(storedCompany.companyId, dataMetaInformation.dataId);
            });
          });
        });
      },
    );
  },
);<|MERGE_RESOLUTION|>--- conflicted
+++ resolved
@@ -50,13 +50,14 @@
       );
       cy.contains("CEMENT").click();
       cy.contains("Material").click();
-<<<<<<< HEAD
       cy.contains(
         formatPercentageNumberAsString(
           assertDefined(p2pFixtureForTest.t.cement?.material?.preCalcinedClayUsageInPercent),
         ),
-=======
-      cy.contains(assertDefined(p2pFixtureForTest.t.cement?.material?.preCalcinedClayUsageInPercent).toFixed(0));
+      );
+    }
+    /* TODO additional tst code from main => check and integrate into this test!
+    cy.contains(assertDefined(p2pFixtureForTest.t.cement?.material?.preCalcinedClayUsageInPercent).toFixed(0));
       cy.contains("FREIGHT TRANSPORT BY ROAD").click();
       cy.contains("Technology").click();
       cy.get("td > span > a").contains("Drive mix per fleet segment").click();
@@ -65,9 +66,8 @@
           p2pFixtureForTest.t.freightTransportByRoad?.technology?.driveMixPerFleetSegment?.SmallTrucks
             ?.driveMixPerFleetSegmentInPercent,
         ).toFixed(2),
->>>>>>> 22251ff4
       );
-    }
+     */
 
     it(
       "Create a company and a P2P dataset via the api, then open the P2P dataset in the upload form via " +
