--- conflicted
+++ resolved
@@ -23,38 +23,11 @@
   function (): void {
     let lksgFixtureWithNoNullFields: FixtureData<LksgData>;
 
-<<<<<<< HEAD
-      validateThatViewPageIsNotInReviewMode();
-    }
-
-    it("Create a company via api and upload an LkSG dataset via the LkSG upload form", () => {
-      const uniqueCompanyMarker = Date.now().toString();
-      const testCompanyName = "Company-Created-In-DataJourney-Form-" + uniqueCompanyMarker;
-      getKeycloakToken(admin_name, admin_pw)
-        .then((token: string) => {
-          return uploadCompanyViaApi(token, generateDummyCompanyInformation(testCompanyName));
-        })
-        .then((storedCompany) => {
-          cy.intercept("**/api/companies/" + storedCompany.companyId + "/info").as("getCompanyInformation");
-          cy.visitAndCheckAppMount(
-            "/companies/" + storedCompany.companyId + "/frameworks/" + DataTypeEnum.Lksg + "/upload",
-          );
-          cy.wait("@getCompanyInformation", { timeout: Cypress.env("medium_timeout_in_ms") as number });
-          cy.url().should(
-            "eq",
-            getBaseUrl() + "/companies/" + storedCompany.companyId + "/frameworks/" + DataTypeEnum.Lksg + "/upload",
-          );
-          cy.get("h1").should("contain", testCompanyName);
-          uploadLksgDataViaForm();
-          validateFormUploadedData(storedCompany);
-        });
-=======
     before(function () {
       cy.fixture("CompanyInformationWithLksgPreparedFixtures").then(function (jsonContent) {
         const preparedFixturesLksg = jsonContent as Array<FixtureData<LksgData>>;
         lksgFixtureWithNoNullFields = getPreparedFixture("lksg-all-fields", preparedFixturesLksg);
       });
->>>>>>> 876a6e06
     });
 
     it(
