--- conflicted
+++ resolved
@@ -7,29 +7,16 @@
 import {
   type PublicApiClientConstructor,
   uploadGenericFrameworkData,
-<<<<<<< HEAD
   uploadVsmeFrameworkData,
-} from "@e2e/utils/FrameworkUpload";
-import { frameworkFixtureMap } from "@e2e/utils/FixtureMap";
-import {
-  getAllPublicFrameworkIdentifiers,
-  getBasePublicFrameworkDefinition,
-} from "@/frameworks/BasePublicFrameworkRegistry";
-import { DataTypeEnum, type VsmeData } from "@clients/backend";
-import { getUnifiedFrameworkDataControllerFromConfiguration } from "@/utils/api/FrameworkApiClient";
-import { convertKebabCaseToPascalCase } from "@/utils/StringFormatter";
-=======
-  uploadSmeFrameworkData,
 } from '@e2e/utils/FrameworkUpload';
 import { frameworkFixtureMap } from '@e2e/utils/FixtureMap';
 import {
   getAllPublicFrameworkIdentifiers,
   getBasePublicFrameworkDefinition,
 } from '@/frameworks/BasePublicFrameworkRegistry';
-import { DataTypeEnum, type SmeData } from '@clients/backend';
+import { DataTypeEnum, type VsmeData } from '@clients/backend';
 import { getUnifiedFrameworkDataControllerFromConfiguration } from '@/utils/api/FrameworkApiClient';
 import { convertKebabCaseToPascalCase } from '@/utils/StringFormatter';
->>>>>>> 87173766
 
 const chunkSize = 15;
 
@@ -143,13 +130,8 @@
           let fixtureData: Array<FixtureData<VsmeData>> = [];
 
           before(function () {
-<<<<<<< HEAD
-            cy.fixture("CompanyInformationWithVsmeData").then(function (jsonContent) {
+            cy.fixture('CompanyInformationWithVsmeData').then(function (jsonContent) {
               fixtureData = (jsonContent as typeof fixtureData).slice(0, numberOfVsmeFixturesToUpload);
-=======
-            cy.fixture('CompanyInformationWithSmeData').then(function (jsonContent) {
-              fixtureData = (jsonContent as typeof fixtureData).slice(0, numberOfSmeFixturesToUpload);
->>>>>>> 87173766
             });
           });
 
@@ -167,13 +149,8 @@
               });
             });
           });
-<<<<<<< HEAD
-          it("Checks that all the uploaded company ids and data ids can be retrieved", function () {
+          it('Checks that all the uploaded company ids and data ids can be retrieved', function () {
             checkUploadedData(DataTypeEnum.Vsme, fixtureData.length);
-=======
-          it('Checks that all the uploaded company ids and data ids can be retrieved', function () {
-            checkUploadedData(DataTypeEnum.Sme, fixtureData.length);
->>>>>>> 87173766
           });
         }
       );
@@ -199,11 +176,6 @@
       );
     }
 
-<<<<<<< HEAD
     uploadVsmeFixtures(2, 10);
-  },
-=======
-    uploadSmeFixtures(2, 10);
   }
->>>>>>> 87173766
 );