--- conflicted
+++ resolved
@@ -1,18 +1,7 @@
-<<<<<<< HEAD
-import { retrieveDataIdsList, retrieveCompanyIdsList } from "../../utils/ApiUtils";
-import { doThingsInChunks } from "../../utils/Cypress";
-import {
-  CompanyInformation,
-  EuTaxonomyDataForNonFinancials,
-  EuTaxonomyDataForFinancials,
-} from "../../../../build/clients/backend";
-const chunkSize = 15;
-=======
 import { retrieveDataIdsList, retrieveCompanyIdsList } from "@e2e/utils/ApiUtils";
 import { doThingsInChunks } from "@e2e/utils/Cypress";
 import { CompanyInformation, EuTaxonomyDataForNonFinancials, EuTaxonomyDataForFinancials } from "@clients/backend";
-const chunkSize = 40;
->>>>>>> 470f1ea3
+const chunkSize = 15;
 
 describe(
   "As a user, I want to be able to see some data on the DataLand webpage",
