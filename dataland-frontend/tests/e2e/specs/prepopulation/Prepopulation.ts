import { doThingsInChunks, wrapPromiseToCypressPromise, uploader_pw, uploader_name } from "@e2e/utils/Cypress";
import {
  CompanyInformation,
  EuTaxonomyDataForNonFinancials,
  EuTaxonomyDataForFinancials,
  Configuration,
  EuTaxonomyDataForFinancialsControllerApi,
  EuTaxonomyDataForNonFinancialsControllerApi,
  DataTypeEnum,
  StoredCompany,
  CompanyDataControllerApi,
  LksgData,
  LksgDataControllerApi,
} from "@clients/backend";
import { countCompanyAndDataIds } from "@e2e/utils/ApiUtils";
import { FixtureData } from "@e2e/fixtures/FixtureUtils";
const chunkSize = 15;

describe(
  "As a user, I want to be able to see some data on the DataLand webpage",
  {
    defaultCommandTimeout: Cypress.env("PREPOPULATE_TIMEOUT_S") * 1000,
    retries: {
      runMode: 0,
      openMode: 0,
    },
  },

  () => {
    async function uploadOneCompany(token: string, companyInformation: CompanyInformation): Promise<StoredCompany> {
      const data = await new CompanyDataControllerApi(new Configuration({ accessToken: token })).postCompany(
        companyInformation
      );
      return data.data;
    }

<<<<<<< HEAD
    function prepopulate(companiesWithFrameworkData: Array<any>, uploadOneFrameworkDataset: Function) {
      cy.getKeycloakToken("data_uploader", Cypress.env("KEYCLOAK_UPLOADER_PASSWORD")).then((token) => {
        doThingsInChunks(companiesWithFrameworkData, chunkSize, async (it) => {
=======
    function prepopulate(
      companiesWithEuTaxonomyData: Array<FixtureData<EuTaxonomyDataForFinancials | EuTaxonomyDataForNonFinancials>>,
      // eslint-disable-next-line @typescript-eslint/ban-types
      uploadOneEuTaxonomyDataset: Function
    ): void {
      cy.getKeycloakToken(uploader_name, uploader_pw).then((token) => {
        // eslint-disable-next-line @typescript-eslint/ban-ts-comment
        // @ts-ignore
        doThingsInChunks(companiesWithEuTaxonomyData, chunkSize, async (it) => {
>>>>>>> 4790a84c
          const storedCompany = await uploadOneCompany(token, it.companyInformation);
          await uploadOneFrameworkDataset(token, storedCompany.companyId, it.t);
        });
      });
    }

    function checkMatchingIds(dataType: DataTypeEnum, expectedNumberOfIds: number): void {
      cy.getKeycloakToken(uploader_name, uploader_pw)
        .then((token) => wrapPromiseToCypressPromise(countCompanyAndDataIds(token, dataType)))
        .then((response) => {
          assert(
            response.matchingDataIds === expectedNumberOfIds && response.matchingCompanies === expectedNumberOfIds,
            `Found ${response.matchingCompanies} companies with matching data 
                  and ${response.matchingDataIds} uploaded data ids, expected both to be ${expectedNumberOfIds}`
          );
        });
    }

    describe("Upload and validate EuTaxonomy for financials data", () => {
      let companiesWithEuTaxonomyDataForFinancials: Array<FixtureData<EuTaxonomyDataForFinancials>>;

      before(function () {
        cy.fixture("CompanyInformationWithEuTaxonomyDataForFinancials").then(function (jsonContent) {
          companiesWithEuTaxonomyDataForFinancials = jsonContent as Array<FixtureData<EuTaxonomyDataForFinancials>>;
        });
      });

      it("Upload eutaxonomy-financials fake-fixtures", () => {
        async function uploadOneEuTaxonomyFinancialsDataset(
          token: string,
          companyId: string,
          data: EuTaxonomyDataForFinancials
        ): Promise<void> {
          await new EuTaxonomyDataForFinancialsControllerApi(
            new Configuration({ accessToken: token })
          ).postCompanyAssociatedData2({
            companyId,
            data,
          });
        }
        prepopulate(companiesWithEuTaxonomyDataForFinancials, uploadOneEuTaxonomyFinancialsDataset);
      });

      it("Checks that all the uploaded company ids and data ids can be retrieved", () => {
        checkMatchingIds(DataTypeEnum.EutaxonomyFinancials, companiesWithEuTaxonomyDataForFinancials.length);
      });
    });

    describe("Upload and validate EuTaxonomy for non-financials data", () => {
      let companiesWithEuTaxonomyDataForNonFinancials: Array<FixtureData<EuTaxonomyDataForNonFinancials>>;

      before(function () {
        cy.fixture("CompanyInformationWithEuTaxonomyDataForNonFinancials").then(function (jsonContent) {
          companiesWithEuTaxonomyDataForNonFinancials = jsonContent as Array<
            FixtureData<EuTaxonomyDataForNonFinancials>
          >;
        });
      });

      it("Upload eutaxonomy-non-financials fake-fixtures", () => {
        async function uploadOneEuTaxonomyNonFinancialsDataset(
          token: string,
          companyId: string,
          data: EuTaxonomyDataForFinancials
        ): Promise<void> {
          await new EuTaxonomyDataForNonFinancialsControllerApi(
            new Configuration({ accessToken: token })
          ).postCompanyAssociatedData1({
            companyId,
            data,
          });
        }
        prepopulate(companiesWithEuTaxonomyDataForNonFinancials, uploadOneEuTaxonomyNonFinancialsDataset);
      });

      it("Checks that all the uploaded company ids and data ids can be retrieved", () => {
        checkMatchingIds(DataTypeEnum.EutaxonomyNonFinancials, companiesWithEuTaxonomyDataForNonFinancials.length);
      });
    });

    describe("Upload and validate Lksg data", () => {
      let companiesWithLksgData: Array<{
        companyInformation: CompanyInformation;
        t: LksgData;
      }>;

      before(function () {
        cy.fixture("CompanyInformationWithLksgData").then(function (companies) {
          companiesWithLksgData = companies;
        });
      });

      it("Upload Lksg fake-fixtures", () => {
        async function uploadOneLksgDataset(token: string, companyId: string, data: LksgData): Promise<void> {
          await new LksgDataControllerApi(new Configuration({ accessToken: token })).postCompanyAssociatedData({
            companyId,
            data,
          });
        }
        prepopulate(companiesWithLksgData, uploadOneLksgDataset);
      });

      it("Checks that all the uploaded company ids and data ids can be retrieved", () => {
        checkMatchingIds(DataTypeEnum.Lksg, companiesWithLksgData.length);
      });
    });
  }
);<|MERGE_RESOLUTION|>--- conflicted
+++ resolved
@@ -34,21 +34,15 @@
       return data.data;
     }
 
-<<<<<<< HEAD
-    function prepopulate(companiesWithFrameworkData: Array<any>, uploadOneFrameworkDataset: Function) {
-      cy.getKeycloakToken("data_uploader", Cypress.env("KEYCLOAK_UPLOADER_PASSWORD")).then((token) => {
-        doThingsInChunks(companiesWithFrameworkData, chunkSize, async (it) => {
-=======
     function prepopulate(
-      companiesWithEuTaxonomyData: Array<FixtureData<EuTaxonomyDataForFinancials | EuTaxonomyDataForNonFinancials>>,
+        companiesWithFrameworkData: Array<FixtureData<EuTaxonomyDataForFinancials | EuTaxonomyDataForNonFinancials | LksgData>>,
       // eslint-disable-next-line @typescript-eslint/ban-types
-      uploadOneEuTaxonomyDataset: Function
+        uploadOneFrameworkDataset: Function
     ): void {
       cy.getKeycloakToken(uploader_name, uploader_pw).then((token) => {
         // eslint-disable-next-line @typescript-eslint/ban-ts-comment
         // @ts-ignore
-        doThingsInChunks(companiesWithEuTaxonomyData, chunkSize, async (it) => {
->>>>>>> 4790a84c
+        doThingsInChunks(companiesWithFrameworkData, chunkSize, async (it) => {
           const storedCompany = await uploadOneCompany(token, it.companyInformation);
           await uploadOneFrameworkDataset(token, storedCompany.companyId, it.t);
         });
