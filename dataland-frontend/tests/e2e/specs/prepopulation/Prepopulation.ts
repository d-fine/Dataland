import { retrieveDataIdsList, retrieveCompanyIdsList } from "../../utils/ApiUtils";
import { doThingsInChunks } from "../../utils/Cypress";
import {
  CompanyInformation,
  EuTaxonomyDataForNonFinancials,
  EuTaxonomyDataForFinancials,
} from "../../../../build/clients/backend/api";
const chunkSize = 40;

describe(
  "As a user, I want to be able to see some data on the DataLand webpage",
  { defaultCommandTimeout: Cypress.env("PREPOPULATE_TIMEOUT_S") * 1000 },
  () => {
    let companiesWithEuTaxonomyDataForNonFinancials: Array<{
      companyInformation: CompanyInformation;
      t: EuTaxonomyDataForNonFinancials;
    }>;
    let companiesWithEuTaxonomyDataForFinancials: Array<{
      companyInformation: CompanyInformation;
      t: EuTaxonomyDataForFinancials;
    }>;
    const teaserCompanyIds: Array<string> = [];
    let teaserCompanyPermIds: Array<string> = [];
    if (Cypress.env("REALDATA") === true) {
      teaserCompanyPermIds = Cypress.env("TEASER_COMPANY_PERM_IDS").toString().split(",");
    }

    before(function () {
      cy.fixture("CompanyInformationWithEuTaxonomyDataForNonFinancials").then(function (companies) {
        teaserCompanyPermIds = companies;
      });
    });
    before(function () {
      cy.fixture("CompanyInformationWithEuTaxonomyDataForNonFinancials").then(function (companies) {
        companiesWithEuTaxonomyDataForNonFinancials = companies;
      });
    });
    before(function () {
      cy.fixture("CompanyInformationWithEuTaxonomyDataForFinancials").then(function (companies) {
        companiesWithEuTaxonomyDataForFinancials = companies;
      });
    });
    beforeEach(function () {
      cy.ensureLoggedIn();
    });

    it("Populate Companies and Eu Taxonomy Data", () => {
      function getPermId(companyInformation: CompanyInformation) {
        const permIdArray = companyInformation.identifiers
          .filter((identifier) => identifier.identifierType === "PermId")
          .map((identifier) => identifier.identifierValue);
        if (permIdArray.length >= 1) {
          return permIdArray[0];
        } else {
          return "NotAvailable";
        }
      }

      function addCompanyIdToTeaserCompanies(companyInformation: CompanyInformation, json: any) {
        if (
          (Cypress.env("REALDATA") === true && teaserCompanyPermIds.includes(getPermId(companyInformation))) ||
          (Cypress.env("REALDATA") !== true && teaserCompanyIds.length == 0)
        ) {
          teaserCompanyIds.push(json.companyId);
        }
      }

      function browserPromiseUploadSingleElementOnce(
        endpoint: string,
        element: object,
        token: string
      ): Promise<Response> {
        return fetch(`/api/${endpoint}`, {
          method: "POST",
          headers: {
            "Content-Type": "application/json",
            Authorization: "Bearer " + token,
          },
          body: JSON.stringify(element),
        }).then((response) => {
          assert(
            response.status.toString() === "200",
            `Got status code ${response.status.toString()} during upload of single ` +
              `Element to ${endpoint}. Expected: 200.`
          );
          return response;
        });
      }

      function uploadSingleElementWithRetries(endpoint: string, element: object, token: string): Promise<Response> {
        return browserPromiseUploadSingleElementOnce(endpoint, element, token)
          .catch((_) => browserPromiseUploadSingleElementOnce(endpoint, element, token))
          .catch((_) => browserPromiseUploadSingleElementOnce(endpoint, element, token));
      }

      cy.getKeycloakToken("data_uploader", Cypress.env("KEYCLOAK_UPLOADER_PASSWORD"))
        .then((token) => {
          doThingsInChunks(companiesWithEuTaxonomyDataForNonFinancials, chunkSize, (element) => {
            return uploadSingleElementWithRetries("companies", element.companyInformation, token)
              .then((response) => response.json())
              .then((companyUploadResponseJson) => {
                uploadSingleElementWithRetries(
                  "data/eutaxonomy/nonfinancials",
                  {
                    companyId: companyUploadResponseJson.companyId,
                    data: element.t,
                  },
                  token
                );
                addCompanyIdToTeaserCompanies(element.companyInformation, companyUploadResponseJson);
              });
          });
          doThingsInChunks(companiesWithEuTaxonomyDataForFinancials, chunkSize, (element) => {
            return uploadSingleElementWithRetries("companies", element.companyInformation, token)
              .then((response) => response.json())
              .then((json) => {
                uploadSingleElementWithRetries(
                  "data/eutaxonomy/financials",
                  {
                    companyId: json.companyId,
                    data: element.t,
                  },
                  token
                );
              });
          });
        })
        .should("eq", "done");
    });

    it("Check if the teaser company can be set", () => {
      cy.wrap(teaserCompanyIds).should("have.length", 1);
      cy.getKeycloakToken("data_uploader", Cypress.env("KEYCLOAK_UPLOADER_PASSWORD"))
        .then((token) =>
          cy.request({
            url: "/api/companies/teaser",
            method: "POST",
            headers: {
              "Content-Type": "application/json",
              Authorization: "Bearer " + token,
            },
            body: JSON.stringify(teaserCompanyIds),
          })
        )
        .its("status")
        .should("eq", 200);
    });

    it("Check if all the company ids can be retrieved", () => {
      retrieveCompanyIdsList().then((allCompanyIdsList: Array<string>) => {
        assert(
          allCompanyIdsList.length >= companiesWithEuTaxonomyDataForNonFinancials.length, // >= to avoid problem with several runs in a row
          `Found ${allCompanyIdsList.length}, expected at least ${companiesWithEuTaxonomyDataForNonFinancials.length} companies`
        );
      });
      retrieveCompanyIdsList().then((allCompanyIdsList: Array<string>) => {
        assert(
          allCompanyIdsList.length >= companiesWithEuTaxonomyDataForFinancials.length, // >= to avoid problem with several runs in a row
          `Found ${allCompanyIdsList.length}, expected at least ${companiesWithEuTaxonomyDataForFinancials.length} companies`
        );
      });
    });

    it("Check if all the data ids can be retrieved", () => {
      retrieveDataIdsList().then((allDataIdsList: any) => {
        assert(
          allDataIdsList.length >= companiesWithEuTaxonomyDataForNonFinancials.length, // >= to avoid problem with several runs in a row
          `Found ${allDataIdsList.length}, expected at least ${companiesWithEuTaxonomyDataForNonFinancials.length} datasets`
        );
      });
      retrieveDataIdsList().then((allDataIdsList: any) => {
        assert(
          allDataIdsList.length >= companiesWithEuTaxonomyDataForFinancials.length, // >= to avoid problem with several runs in a row
          `Found ${allDataIdsList.length}, expected at least ${companiesWithEuTaxonomyDataForFinancials.length} datasets`
        );
      });
    });

    it("Company Name Input field exists and works", () => {
      const inputValue = companiesWithEuTaxonomyDataForNonFinancials[0].companyInformation.companyName;
      cy.visitAndCheckAppMount("/companies-only-search");
      cy.get("input[name=companyName]")
        .should("not.be.disabled")
        .type(inputValue, { force: true })
        .should("have.value", inputValue);
      cy.intercept("**/api/companies*").as("retrieveCompany");
      cy.get("button[name=getCompanies]").click();
      cy.wait("@retrieveCompany", { timeout: 60 * 1000 }).then(() => {
        cy.get("td").contains("VIEW").contains("a", "VIEW").click().url().should("include", "/companies/");
      });
    });

<<<<<<< HEAD
      it("Check Company associated EU Taxonomy Data Presence and Link route", () => {
        retrieveCompanyIdsList().then((companyIdList: Array<string>) => {
          cy.intercept("**/api/companies/*").as("retrieveCompany");
          cy.intercept("**/api/data/eutaxonomy/financials/*").as("retrieveTaxonomyDataForFinancials");
          cy.intercept("**/api/data/eutaxonomy/nonfinancials/*").as("retrieveTaxonomyDataForNonFinancials");
          cy.visitAndCheckAppMount(`/companies/${companyIdList[0]}/frameworks/eutaxonomy`);
          cy.get("h3").then(($body) => {
            if ($body.text().includes("CapEx")) {
              cy.wait("@retrieveCompany", { timeout: 60 * 1000 })
                .wait("@retrieveTaxonomyDataForNonFinancials", { timeout: 60 * 1000 })
                .then(() => {
                  cy.get("h3").should("be.visible");
                  cy.get("h3").contains("Revenue");
                  cy.get("h3").contains("CapEx");
                  cy.get("h3").contains("OpEx");
                  cy.get("body").contains("Market Cap:");
                  cy.get("body").contains("Headquarter:");
                  cy.get("body").contains("Sector:");
                  cy.get("input[name=search_bar_standard]").should("exist");
                });
            } else {
              cy.wait("@retrieveCompany", { timeout: 60 * 1000 })
                .wait("@retrieveTaxonomyDataForFinancials", { timeout: 60 * 1000 })
                .then(() => {
                  cy.get("h3").should("be.visible");
                  cy.get("h3").contains("Exposure");
                  cy.get("body").contains("Market Cap:");
                  cy.get("body").contains("Headquarter:");
                  cy.get("body").contains("Sector:");
                  cy.get("input[name=search_bar_standard]").should("exist");
                });
            }
          });
=======
    it("Show all companies button exists", () => {
      cy.visitAndCheckAppMount("/companies-only-search");
      cy.get("button.p-button").contains("Show all companies").should("not.be.disabled").click();
    });

    it("Check Company associated EU Taxonomy Data Presence and Link route", () => {
      retrieveCompanyIdsList().then((companyIdList: Array<string>) => {
        cy.intercept("**/api/companies/*").as("retrieveCompany");
        cy.intercept("**/api/data/eutaxonomy/financials/*").as("retrieveTaxonomyDataForFinancials");
        cy.intercept("**/api/data/eutaxonomy/nonfinancials/*").as("retrieveTaxonomyDataForNonFinancials");
        cy.visitAndCheckAppMount(`/companies/${companyIdList[0]}/frameworks/eutaxonomy`);
        cy.get("h1").then(($body) => {
          if ($body.text().includes("CapEx")) {
            cy.wait("@retrieveCompany", { timeout: 60 * 1000 })
              .wait("@retrieveTaxonomyDataForNonFinancials", { timeout: 60 * 1000 })
              .then(() => {
                cy.get("h3").should("be.visible");
                cy.get("h3").contains("Revenue");
                cy.get("h3").contains("CapEx");
                cy.get("h3").contains("OpEx");
                cy.get("body").contains("Market Cap:");
                cy.get("body").contains("Headquarter:");
                cy.get("body").contains("Sector:");
                cy.get("input[name=eu_taxonomy_search_bar_standard]").should("exist");
              });
          } else {
            cy.wait("@retrieveCompany", { timeout: 60 * 1000 })
              .wait("@retrieveTaxonomyDataForFinancials", { timeout: 60 * 1000 })
              .then(() => {
                cy.get("span").should("be.visible");
                cy.get("span").contains("Exposure");
                cy.get("body").contains("Market Cap:");
                cy.get("body").contains("Headquarter:");
                cy.get("body").contains("Sector:");
                cy.get("input[name=eu_taxonomy_search_bar_standard]").should("exist");
              });
          }
>>>>>>> f1ffdd43
        });
      });
    });
  }
);<|MERGE_RESOLUTION|>--- conflicted
+++ resolved
@@ -190,41 +190,6 @@
       });
     });
 
-<<<<<<< HEAD
-      it("Check Company associated EU Taxonomy Data Presence and Link route", () => {
-        retrieveCompanyIdsList().then((companyIdList: Array<string>) => {
-          cy.intercept("**/api/companies/*").as("retrieveCompany");
-          cy.intercept("**/api/data/eutaxonomy/financials/*").as("retrieveTaxonomyDataForFinancials");
-          cy.intercept("**/api/data/eutaxonomy/nonfinancials/*").as("retrieveTaxonomyDataForNonFinancials");
-          cy.visitAndCheckAppMount(`/companies/${companyIdList[0]}/frameworks/eutaxonomy`);
-          cy.get("h3").then(($body) => {
-            if ($body.text().includes("CapEx")) {
-              cy.wait("@retrieveCompany", { timeout: 60 * 1000 })
-                .wait("@retrieveTaxonomyDataForNonFinancials", { timeout: 60 * 1000 })
-                .then(() => {
-                  cy.get("h3").should("be.visible");
-                  cy.get("h3").contains("Revenue");
-                  cy.get("h3").contains("CapEx");
-                  cy.get("h3").contains("OpEx");
-                  cy.get("body").contains("Market Cap:");
-                  cy.get("body").contains("Headquarter:");
-                  cy.get("body").contains("Sector:");
-                  cy.get("input[name=search_bar_standard]").should("exist");
-                });
-            } else {
-              cy.wait("@retrieveCompany", { timeout: 60 * 1000 })
-                .wait("@retrieveTaxonomyDataForFinancials", { timeout: 60 * 1000 })
-                .then(() => {
-                  cy.get("h3").should("be.visible");
-                  cy.get("h3").contains("Exposure");
-                  cy.get("body").contains("Market Cap:");
-                  cy.get("body").contains("Headquarter:");
-                  cy.get("body").contains("Sector:");
-                  cy.get("input[name=search_bar_standard]").should("exist");
-                });
-            }
-          });
-=======
     it("Show all companies button exists", () => {
       cy.visitAndCheckAppMount("/companies-only-search");
       cy.get("button.p-button").contains("Show all companies").should("not.be.disabled").click();
@@ -248,7 +213,7 @@
                 cy.get("body").contains("Market Cap:");
                 cy.get("body").contains("Headquarter:");
                 cy.get("body").contains("Sector:");
-                cy.get("input[name=eu_taxonomy_search_bar_standard]").should("exist");
+                cy.get("input[name=search_bar_standard]").should("exist");
               });
           } else {
             cy.wait("@retrieveCompany", { timeout: 60 * 1000 })
@@ -259,10 +224,9 @@
                 cy.get("body").contains("Market Cap:");
                 cy.get("body").contains("Headquarter:");
                 cy.get("body").contains("Sector:");
-                cy.get("input[name=eu_taxonomy_search_bar_standard]").should("exist");
+                cy.get("input[name=search_bar_standard]").should("exist");
               });
           }
->>>>>>> f1ffdd43
         });
       });
     });
