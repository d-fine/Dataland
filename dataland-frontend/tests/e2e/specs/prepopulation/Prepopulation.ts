--- conflicted
+++ resolved
@@ -15,10 +15,7 @@
 import { uploadOneLksgDatasetViaApi } from "@e2e/utils/LksgUpload";
 import { uploadOneSfdrDataset } from "@e2e/utils/SfdrUpload";
 import { uploadOneSmeDataset } from "@e2e/utils/SmeUpload";
-<<<<<<< HEAD
-=======
-import { describeIf } from "../../support/TestUtility";
->>>>>>> c011b965
+import { describeIf } from "@e2e/support/TestUtility";
 const chunkSize = 15;
 
 describe(
