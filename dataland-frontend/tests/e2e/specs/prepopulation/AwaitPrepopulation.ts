--- conflicted
+++ resolved
@@ -2,20 +2,6 @@
 import { DataTypeEnum } from "@clients/backend";
 import { getKeycloakToken } from "@e2e/utils/Auth";
 
-<<<<<<< HEAD
-describe("I want to ensure that the prepopulation has finished before executing any further tests", (): void => {
-  let minimumCompanySum = 0;
-  before(function (): void {
-    cy.fixture("CompanyInformationWithEuTaxonomyDataForNonFinancials").then(function (companies: {
-      length: number;
-    }): void {
-      minimumCompanySum += companies.length;
-    });
-    cy.fixture("CompanyInformationWithEuTaxonomyDataForFinancials").then(function (companies: {
-      length: number;
-    }): void {
-      minimumCompanySum += companies.length;
-=======
 describe("I want to ensure that the prepopulation has finished before executing any further tests", () => {
   let minimumNumberNonFinancialCompanies = 0;
   let minimumNumberFinancialCompanies = 0;
@@ -25,7 +11,6 @@
     });
     cy.fixture("CompanyInformationWithEuTaxonomyDataForFinancials").then(function (companies) {
       minimumNumberFinancialCompanies += companies.length;
->>>>>>> 06b86437
     });
   });
 
@@ -33,19 +18,12 @@
     "Should wait until prepopulation has finished",
     {
       retries: {
-        runMode: Cypress.env("AWAIT_PREPOPULATION_RETRIES") as number,
-        openMode: Cypress.env("AWAIT_PREPOPULATION_RETRIES") as number,
+        runMode: Cypress.env("AWAIT_PREPOPULATION_RETRIES"),
+        openMode: Cypress.env("AWAIT_PREPOPULATION_RETRIES"),
       },
     },
-    (): void => {
+    () => {
       cy.wait(5000)
-<<<<<<< HEAD
-        .then((): Cypress.Chainable<string[]> => retrieveCompanyIdsList())
-        .then((ids): void => {
-          if (ids.length < minimumCompanySum) {
-            throw Error(`Only found ${ids.length} companies (Expecting ${minimumCompanySum})`);
-          }
-=======
         .then(() => getKeycloakToken("data_reader", Cypress.env("KEYCLOAK_READER_PASSWORD")))
         .then((token) => {
           countCompanyAndDataIds(token, DataTypeEnum.EutaxonomyFinancials).then((response) => {
@@ -62,7 +40,6 @@
               );
             }
           });
->>>>>>> 06b86437
         });
     }
   );
