import { countCompanyAndDataIds } from "@e2e/utils/ApiUtils";
import { DataTypeEnum } from "@clients/backend";
import { getKeycloakToken } from "@e2e/utils/Auth";
import { reader_name, reader_pw } from "@e2e/utils/Cypress";

describe("I want to ensure that the prepopulation has finished before executing any further tests", () => {
  let minimumNumberNonFinancialCompanies = 0;
  let minimumNumberFinancialCompanies = 0;
  let minimumNumberLksgCompanies = 0;
  let minimumNumberSfdrCompanies = 0;
  let minimumNumberSmeCompanies = 0;

  before(function () {
    cy.fixture("CompanyInformationWithEuTaxonomyDataForNonFinancials").then(function (companies: []) {
      minimumNumberNonFinancialCompanies += companies.length;
    });
    cy.fixture("CompanyInformationWithEuTaxonomyDataForFinancials").then(function (companies: []) {
      minimumNumberFinancialCompanies += companies.length;
    });
    cy.fixture("CompanyInformationWithLksgData").then(function (companies: []) {
      minimumNumberLksgCompanies += companies.length;
    });
    cy.fixture("CompanyInformationWithSfdrData").then(function (companies: []) {
      minimumNumberSfdrCompanies += companies.length;
    });
    cy.fixture("CompanyInformationWithSmeData").then(function (companies: []) {
      minimumNumberSmeCompanies += companies.length;
    });
  });

  it(
    "Should wait until prepopulation has finished",
    {
      retries: {
        runMode: Cypress.env("AWAIT_PREPOPULATION_RETRIES") as number,
        openMode: Cypress.env("AWAIT_PREPOPULATION_RETRIES") as number,
      },
    },
    () => {
      cy.wait(5000)
        .then(() => getKeycloakToken(reader_name, reader_pw))
        .then(async (token) => {
          const financialResponse = await countCompanyAndDataIds(token, DataTypeEnum.EutaxonomyFinancials);
          assert(
            financialResponse.matchingCompanies >= minimumNumberFinancialCompanies,
            `Found ${financialResponse.matchingCompanies} financial companies (Expecting at least ${minimumNumberFinancialCompanies})`
          );
          const nonFinancialResponse = await countCompanyAndDataIds(token, DataTypeEnum.EutaxonomyNonFinancials);
          assert(
            nonFinancialResponse.matchingCompanies >= minimumNumberNonFinancialCompanies,
            `Found ${nonFinancialResponse.matchingCompanies} non-financial companies (Expecting at least ${minimumNumberNonFinancialCompanies})`
          );
          const lksgResponse = await countCompanyAndDataIds(token, DataTypeEnum.Lksg);
          assert(
            lksgResponse.matchingCompanies >= minimumNumberLksgCompanies,
<<<<<<< HEAD
            `Found ${financialResponse.matchingCompanies} LKSG companies (Expecting at least ${minimumNumberLksgCompanies})`
=======
            `Found ${lksgResponse.matchingCompanies} LKSG companies (Expecting at least ${minimumNumberLksgCompanies})`
          );
          const sfdrResponse = await countCompanyAndDataIds(token, DataTypeEnum.Sfdr);
          assert(
            sfdrResponse.matchingCompanies >= minimumNumberSfdrCompanies,
            `Found ${sfdrResponse.matchingCompanies} financial companies (Expecting at least ${minimumNumberSfdrCompanies})`
>>>>>>> 464e2ba5
          );
          const smeResponse = await countCompanyAndDataIds(token, DataTypeEnum.Sme);
          assert(
            smeResponse.matchingCompanies >= minimumNumberSmeCompanies,
<<<<<<< HEAD
            `Found ${financialResponse.matchingCompanies} SME companies (Expecting at least ${minimumNumberSmeCompanies})`
=======
            `Found ${smeResponse.matchingCompanies} financial companies (Expecting at least ${minimumNumberSmeCompanies})`
>>>>>>> 464e2ba5
          );
        });
    }
  );
});<|MERGE_RESOLUTION|>--- conflicted
+++ resolved
@@ -53,27 +53,20 @@
           const lksgResponse = await countCompanyAndDataIds(token, DataTypeEnum.Lksg);
           assert(
             lksgResponse.matchingCompanies >= minimumNumberLksgCompanies,
-<<<<<<< HEAD
-            `Found ${financialResponse.matchingCompanies} LKSG companies (Expecting at least ${minimumNumberLksgCompanies})`
-=======
             `Found ${lksgResponse.matchingCompanies} LKSG companies (Expecting at least ${minimumNumberLksgCompanies})`
           );
           const sfdrResponse = await countCompanyAndDataIds(token, DataTypeEnum.Sfdr);
           assert(
             sfdrResponse.matchingCompanies >= minimumNumberSfdrCompanies,
             `Found ${sfdrResponse.matchingCompanies} financial companies (Expecting at least ${minimumNumberSfdrCompanies})`
->>>>>>> 464e2ba5
           );
           const smeResponse = await countCompanyAndDataIds(token, DataTypeEnum.Sme);
           assert(
             smeResponse.matchingCompanies >= minimumNumberSmeCompanies,
-<<<<<<< HEAD
-            `Found ${financialResponse.matchingCompanies} SME companies (Expecting at least ${minimumNumberSmeCompanies})`
-=======
             `Found ${smeResponse.matchingCompanies} financial companies (Expecting at least ${minimumNumberSmeCompanies})`
->>>>>>> 464e2ba5
           );
         });
     }
   );
-});+});
+
