import { getCompanyAndDataIds } from "@e2e/utils/ApiUtils";
import { getKeycloakToken } from "@e2e/utils/Auth";
import { doThingsInChunks } from "@e2e/utils/Cypress";
import { Configuration, DataTypeEnum, MetaDataControllerApi } from "@clients/backend";

const chunkSize = 40;

describe(
  "As a developer, I want to ensure that all tests work by ensuring that all EuTaxonomy data is cached",
  { defaultCommandTimeout: Cypress.env("PREVISIT_TIMEOUT_S") * 1000 },
<<<<<<< HEAD
  (): void => {
    it("Visit all EuTaxonomy Data", (): void => {
      performSimpleGet("metadata").then((metaDataResponse) => {
        getKeycloakToken("data_reader", Cypress.env("KEYCLOAK_READER_PASSWORD") as string).then(async (token) => {
          doThingsInChunks(
            metaDataResponse.body,
            chunkSize,
            (element: any): Promise<void> =>
              fetch(`/api/data/${element.dataType}/${element.dataId}`, {
                headers: {
                  Authorization: "Bearer " + token,
                },
              }).then((dataGetResponse): void => {
                // Introduced if to reduce number of unnecessary asserts which add some overhead as coverage is re-computed after
                // every assert
=======
  () => {
    function visitTaxonomyData(dataType: DataTypeEnum) {
      getKeycloakToken("data_reader", Cypress.env("KEYCLOAK_READER_PASSWORD")).then((token) => {
        cy.browserThen(getCompanyAndDataIds(token, dataType)).then((myDataset) =>
          doThingsInChunks(myDataset, chunkSize, (element) =>
            new MetaDataControllerApi(new Configuration({ accessToken: token }))
              .getDataMetaInfo(element.dataRegisteredByDataland[0].dataId)
              .then((dataGetResponse) => {
>>>>>>> 06b86437
                if (dataGetResponse.status !== 200) {
                  assert(
                    dataGetResponse.status === 200,
                    `Got status code ${dataGetResponse.status.toString()} during Previsit of ${element}`
                  );
                }
              })
<<<<<<< HEAD
          );
        });
=======
          )
        );
>>>>>>> 06b86437
      });
    }

    it("Visit all EuTaxonomy Financial", () => {
      visitTaxonomyData(DataTypeEnum.EutaxonomyFinancials);
    });

    it("Visit all EuTaxonomy Non-Financial data", () => {
      visitTaxonomyData(DataTypeEnum.EutaxonomyNonFinancials);
    });
  }
);<|MERGE_RESOLUTION|>--- conflicted
+++ resolved
@@ -8,23 +8,6 @@
 describe(
   "As a developer, I want to ensure that all tests work by ensuring that all EuTaxonomy data is cached",
   { defaultCommandTimeout: Cypress.env("PREVISIT_TIMEOUT_S") * 1000 },
-<<<<<<< HEAD
-  (): void => {
-    it("Visit all EuTaxonomy Data", (): void => {
-      performSimpleGet("metadata").then((metaDataResponse) => {
-        getKeycloakToken("data_reader", Cypress.env("KEYCLOAK_READER_PASSWORD") as string).then(async (token) => {
-          doThingsInChunks(
-            metaDataResponse.body,
-            chunkSize,
-            (element: any): Promise<void> =>
-              fetch(`/api/data/${element.dataType}/${element.dataId}`, {
-                headers: {
-                  Authorization: "Bearer " + token,
-                },
-              }).then((dataGetResponse): void => {
-                // Introduced if to reduce number of unnecessary asserts which add some overhead as coverage is re-computed after
-                // every assert
-=======
   () => {
     function visitTaxonomyData(dataType: DataTypeEnum) {
       getKeycloakToken("data_reader", Cypress.env("KEYCLOAK_READER_PASSWORD")).then((token) => {
@@ -33,7 +16,6 @@
             new MetaDataControllerApi(new Configuration({ accessToken: token }))
               .getDataMetaInfo(element.dataRegisteredByDataland[0].dataId)
               .then((dataGetResponse) => {
->>>>>>> 06b86437
                 if (dataGetResponse.status !== 200) {
                   assert(
                     dataGetResponse.status === 200,
@@ -41,13 +23,8 @@
                   );
                 }
               })
-<<<<<<< HEAD
-          );
-        });
-=======
           )
         );
->>>>>>> 06b86437
       });
     }
 
