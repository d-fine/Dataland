import { getStringCypressEnv } from '@e2e/utils/Cypress';

const queues = [
  'dataQualityAssuredBackendDataManager',
  'dataQualityAssuredCommunityManagerDataManager',
  'dataQualityAssuredCommunityManagerNotificationService',
  'dataStoredBackendDataManager',
  'dataStoredBackendPrivateDataManager',
  'dataStoredDocumentManager',
  'deadLetterQueue',
  'documentQualityAssuredDocumentManager',
  'documentReceivedDatabaseDataStore',
  'itemStoredDataQaService',
  'itemStoredDeleteQaInfoQaService',
  'itemStoredDocumentQaService',
  'privateRequestReceivedCommunityManager',
  'privateRequestReceivedCommunityManagerNotificationService',
  'privateRequestReceivedEurodatDataStore',
  'requestReceivedInternalStorageDatabaseDataStore',
  'sendEmailService',
<<<<<<< HEAD
  'privateRequestReceivedCommunityManager',
  'qaReportDeleteDataRequestReceivedQueue',
  'nonSourceableDataManager',
=======
  'internal-storage.store_datapoints',
>>>>>>> 72482874
];

describe('As a developer, I expect the RabbitMQ GUI console to be available to me. Also check if all expected channels exist.', () => {
  it('Checks if the RabbitMQ Management GUI is available and the login page is shown. Then check that all expected queues exist.', () => {
    cy.visit('http://dataland-admin:6789/rabbitmq');
    cy.get('input[name=username]').should('exist').type(getStringCypressEnv('RABBITMQ_USER'));
    cy.get('input[name=password]').should('exist').type(getStringCypressEnv('RABBITMQ_PASS'));
    cy.get('input[type=submit]').should('contain.value', 'Login').click();
    cy.get('#logout').contains('Log out').should('contain.value', 'Log out');
    cy.get("ul[id='tabs'").find("a[href='#/queues']").click();
    cy.contains('table th', 'Overview')
      .invoke('parents', 'table')
      .find('tbody tr')
      .its('length')
      .then((rowCount) => {
        cy.wrap(queues.length).should('eq', rowCount);
      });
    cy.get('table[class=list]')
      .should('exist')
      .then(() => {
        queues.forEach((queue) => {
          cy.get('table[class=list]').contains(queue).should('contain.text', queue);
        });
      });
  });
});<|MERGE_RESOLUTION|>--- conflicted
+++ resolved
@@ -18,13 +18,8 @@
   'privateRequestReceivedEurodatDataStore',
   'requestReceivedInternalStorageDatabaseDataStore',
   'sendEmailService',
-<<<<<<< HEAD
-  'privateRequestReceivedCommunityManager',
-  'qaReportDeleteDataRequestReceivedQueue',
+  'internal-storage.store_datapoints',
   'nonSourceableDataManager',
-=======
-  'internal-storage.store_datapoints',
->>>>>>> 72482874
 ];
 
 describe('As a developer, I expect the RabbitMQ GUI console to be available to me. Also check if all expected channels exist.', () => {
