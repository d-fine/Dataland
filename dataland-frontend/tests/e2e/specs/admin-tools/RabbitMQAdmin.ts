import { getStringCypressEnv } from '@e2e/utils/Cypress';

const queues = [
  'dataQualityAssuredBackendDataManager',
  'dataQualityAssuredCommunityManagerDataManager',
  'dataQualityAssuredCommunityManagerNotificationService',
  'dataStoredBackendDataManager',
  'dataStoredBackendPrivateDataManager',
  'dataStoredDocumentManager',
  'deadLetterQueue',
  'documentQualityAssuredDocumentManager',
  'documentReceivedDatabaseDataStore',
  'itemStoredDataQaService',
  'itemStoredDeleteQaInfoQaService',
  'itemStoredDocumentQaService',
  'privateRequestReceivedCommunityManager',
  'privateRequestReceivedCommunityManagerNotificationService',
  'privateRequestReceivedEurodatDataStore',
<<<<<<< HEAD
  'requestReceivedInternalStorageDatabaseDataStore',
  'sendInternalEmailService',
  'sendTemplateEmailService',
=======
  'sendEmailService',
  'privateRequestReceivedCommunityManager',
  'qaReportDeleteDataRequestReceivedQueue',
>>>>>>> 3fbad328
];

describe('As a developer, I expect the RabbitMQ GUI console to be available to me. Also check if all expected channels exist.', () => {
  it('Checks if the RabbitMQ Management GUI is available and the login page is shown. Then check that all expected queues exist.', () => {
    cy.visit('http://dataland-admin:6789/rabbitmq');
    cy.get('input[name=username]').should('exist').type(getStringCypressEnv('RABBITMQ_USER'));
    cy.get('input[name=password]').should('exist').type(getStringCypressEnv('RABBITMQ_PASS'));
    cy.get('input[type=submit]').should('contain.value', 'Login').click();
    cy.get('#logout').contains('Log out').should('contain.value', 'Log out');
    cy.get("ul[id='tabs'").find("a[href='#/queues']").click();
    cy.contains('table th', 'Overview')
      .invoke('parents', 'table')
      .find('tbody tr')
      .its('length')
      .then((rowCount) => {
        cy.wrap(queues.length).should('eq', rowCount);
      });
    cy.get('table[class=list]')
      .should('exist')
      .then(() => {
        queues.forEach((queue) => {
          cy.get('table[class=list]').contains(queue).should('contain.text', queue);
        });
      });
  });
});<|MERGE_RESOLUTION|>--- conflicted
+++ resolved
@@ -16,15 +16,8 @@
   'privateRequestReceivedCommunityManager',
   'privateRequestReceivedCommunityManagerNotificationService',
   'privateRequestReceivedEurodatDataStore',
-<<<<<<< HEAD
   'requestReceivedInternalStorageDatabaseDataStore',
-  'sendInternalEmailService',
-  'sendTemplateEmailService',
-=======
   'sendEmailService',
-  'privateRequestReceivedCommunityManager',
-  'qaReportDeleteDataRequestReceivedQueue',
->>>>>>> 3fbad328
 ];
 
 describe('As a developer, I expect the RabbitMQ GUI console to be available to me. Also check if all expected channels exist.', () => {
