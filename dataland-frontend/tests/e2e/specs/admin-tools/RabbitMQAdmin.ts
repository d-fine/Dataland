import { getStringCypressEnv } from '@e2e/utils/Cypress';

const queues = [
  'dataQualityAssuredBackendDataManager',
  'dataQualityAssuredCommunityManagerDataManager',
  'dataQualityAssuredCommunityManagerNotificationService',
  'dataStoredBackendPrivateDataManager',
  'dataStoredDocumentManager',
  'deadLetterQueue',
  'documentQualityAssuredDocumentManager',
  'documentReceivedDatabaseDataStore',
  'itemStoredDocumentQaService',
  'privateRequestReceivedCommunityManager',
  'privateRequestReceivedCommunityManagerNotificationService',
  'privateRequestReceivedEurodatDataStore',
  'sendEmailService',
<<<<<<< HEAD
  'internal-storage.storeDatasets',
  'internal-storage.storeDatapoints',
  'internal-storage.deleteDatasets',
  'backend.removeDataFromMemory',
  'backend.dataPointQaStatusChange',
  'qa-service.deleteDatasets',
  'qa-service.qaDatasets',
  'qa-service.qaDataPoints',
=======
  'internal-storage.store_datapoints',
  'community-manager.queue.nonSourceableData',
>>>>>>> 081b9326
];

describe('As a developer, I expect the RabbitMQ GUI console to be available to me. Also check if all expected channels exist.', () => {
  it('Checks if the RabbitMQ Management GUI is available and the login page is shown. Then check that all expected queues exist.', () => {
    cy.visit('http://dataland-admin:6789/rabbitmq');
    cy.get('input[name=username]').should('exist').type(getStringCypressEnv('RABBITMQ_USER'));
    cy.get('input[name=password]').should('exist').type(getStringCypressEnv('RABBITMQ_PASS'));
    cy.get('input[type=submit]').should('contain.value', 'Login').click();
    cy.get('#logout').contains('Log out').should('contain.value', 'Log out');
    cy.get("ul[id='tabs'").find("a[href='#/queues']").click();
    cy.contains('table th', 'Overview')
      .invoke('parents', 'table')
      .find('tbody tr')
      .its('length')
      .then((rowCount) => {
        cy.wrap(queues.length).should('eq', rowCount);
      });
    cy.get('table[class=list]')
      .should('exist')
      .then(() => {
        queues.forEach((queue) => {
          cy.get('table[class=list]').contains(queue).should('contain.text', queue);
        });
      });
  });
});<|MERGE_RESOLUTION|>--- conflicted
+++ resolved
@@ -14,7 +14,6 @@
   'privateRequestReceivedCommunityManagerNotificationService',
   'privateRequestReceivedEurodatDataStore',
   'sendEmailService',
-<<<<<<< HEAD
   'internal-storage.storeDatasets',
   'internal-storage.storeDatapoints',
   'internal-storage.deleteDatasets',
@@ -23,10 +22,7 @@
   'qa-service.deleteDatasets',
   'qa-service.qaDatasets',
   'qa-service.qaDataPoints',
-=======
-  'internal-storage.store_datapoints',
   'community-manager.queue.nonSourceableData',
->>>>>>> 081b9326
 ];
 
 describe('As a developer, I expect the RabbitMQ GUI console to be available to me. Also check if all expected channels exist.', () => {
