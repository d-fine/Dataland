import { getStringCypressEnv } from '@e2e/utils/Cypress';

describe('As a user I expect the admin console only to be reachable using admin-proxy and not from remote', (): void => {
  /**
   * Verifies that an error page is shown when navigating to the provided url
   * @param url the url to navigate to expecting an error
   */
  function checkThatUrlResolvesToErrorPage(url: string): void {
    cy.visit(url);
    cy.get('h2').should('exist').should('contain', 'Sorry an error occurred!');
    cy.url().should('contain', 'nocontent');
  }

  it(`Test Admin Console not reachable from remote`, () => {
    checkThatUrlResolvesToErrorPage('/keycloak/admin');
  });

  it(`Master Realm not reachable from remote`, () => {
    checkThatUrlResolvesToErrorPage('/keycloak/realms/master');
  });

  it(`Test Admin Console is reachable via dataland-admin`, () => {
<<<<<<< HEAD
    cy.visit("http://dataland-admin:6789/keycloak/admin");
    cy.get("h1").should("exist").should("contain", "Sign in to your account");
    cy.url().should("contain", "realms/master");
    cy.get("#username").should("exist").type(getStringCypressEnv("KEYCLOAK_ADMIN"), { force: true });
    cy.get("#password").should("exist").type(getStringCypressEnv("KEYCLOAK_ADMIN_PASSWORD"), { force: true });
    cy.get("#kc-login").should("exist").click();
    cy.get("h1").should("exist").should("contain", "master realm");
=======
    cy.visit('http://dataland-admin:6789/keycloak/admin');
    cy.get('h1').should('exist').should('contain', 'Sign in to your account');
    cy.url().should('contain', 'realms/master');
    cy.get('#username')
      .should('exist')
      .type(getStringCypressEnv('KEYCLOAK_ADMIN'), { force: true })
      .get('#password')
      .should('exist')
      .type(getStringCypressEnv('KEYCLOAK_ADMIN_PASSWORD'), { force: true })
      .get('#kc-login')
      .should('exist')
      .click();
    cy.get('h1').should('exist').should('contain', 'master realm');
>>>>>>> e37e1ee5
  });
});<|MERGE_RESOLUTION|>--- conflicted
+++ resolved
@@ -20,28 +20,12 @@
   });
 
   it(`Test Admin Console is reachable via dataland-admin`, () => {
-<<<<<<< HEAD
-    cy.visit("http://dataland-admin:6789/keycloak/admin");
-    cy.get("h1").should("exist").should("contain", "Sign in to your account");
-    cy.url().should("contain", "realms/master");
-    cy.get("#username").should("exist").type(getStringCypressEnv("KEYCLOAK_ADMIN"), { force: true });
-    cy.get("#password").should("exist").type(getStringCypressEnv("KEYCLOAK_ADMIN_PASSWORD"), { force: true });
-    cy.get("#kc-login").should("exist").click();
-    cy.get("h1").should("exist").should("contain", "master realm");
-=======
     cy.visit('http://dataland-admin:6789/keycloak/admin');
     cy.get('h1').should('exist').should('contain', 'Sign in to your account');
     cy.url().should('contain', 'realms/master');
-    cy.get('#username')
-      .should('exist')
-      .type(getStringCypressEnv('KEYCLOAK_ADMIN'), { force: true })
-      .get('#password')
-      .should('exist')
-      .type(getStringCypressEnv('KEYCLOAK_ADMIN_PASSWORD'), { force: true })
-      .get('#kc-login')
-      .should('exist')
-      .click();
+    cy.get('#username').should('exist').type(getStringCypressEnv('KEYCLOAK_ADMIN'), { force: true });
+    cy.get('#password').should('exist').type(getStringCypressEnv('KEYCLOAK_ADMIN_PASSWORD'), { force: true });
+    cy.get('#kc-login').should('exist').click();
     cy.get('h1').should('exist').should('contain', 'master realm');
->>>>>>> e37e1ee5
   });
 });