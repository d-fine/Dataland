import { getStringCypressEnv } from '@e2e/utils/Cypress';

<<<<<<< HEAD
describe("As a developer, I expect the PGAdmin console to be available to me", () => {
  it("Checks if the PGAdmin console is available and the login page is shown", () => {
    cy.visit("http://dataland-admin:6789/pgadmin");
    cy.get("input[name=email]").should("exist").type("admin@dataland.com");
    cy.get("input[name=password]").should("exist").type(getStringCypressEnv("PGADMIN_PASSWORD"));
    cy.get("button[name=internal_button]").should("contain.text", "Login").click();
    cy.get("span[class=file-name]").should("contain.text", "BackendDb");
=======
describe('As a developer, I expect the PGAdmin console to be available to me', () => {
  it('Checks if the PGAdmin console is available and the login page is shown', () => {
    cy.visit('http://dataland-admin:6789/pgadmin')
      .get('input[name=email]')
      .should('exist')
      .type('admin@dataland.com')
      .get('input[name=password]')
      .should('exist')
      .type(getStringCypressEnv('PGADMIN_PASSWORD'))
      .get('button[name=internal_button]')
      .should('contain.text', 'Login')
      .click();
    cy.get('span[class=file-name]').should('contain.text', 'BackendDb');
>>>>>>> e37e1ee5
  });
});<|MERGE_RESOLUTION|>--- conflicted
+++ resolved
@@ -1,27 +1,11 @@
 import { getStringCypressEnv } from '@e2e/utils/Cypress';
 
-<<<<<<< HEAD
-describe("As a developer, I expect the PGAdmin console to be available to me", () => {
-  it("Checks if the PGAdmin console is available and the login page is shown", () => {
-    cy.visit("http://dataland-admin:6789/pgadmin");
-    cy.get("input[name=email]").should("exist").type("admin@dataland.com");
-    cy.get("input[name=password]").should("exist").type(getStringCypressEnv("PGADMIN_PASSWORD"));
-    cy.get("button[name=internal_button]").should("contain.text", "Login").click();
-    cy.get("span[class=file-name]").should("contain.text", "BackendDb");
-=======
 describe('As a developer, I expect the PGAdmin console to be available to me', () => {
   it('Checks if the PGAdmin console is available and the login page is shown', () => {
-    cy.visit('http://dataland-admin:6789/pgadmin')
-      .get('input[name=email]')
-      .should('exist')
-      .type('admin@dataland.com')
-      .get('input[name=password]')
-      .should('exist')
-      .type(getStringCypressEnv('PGADMIN_PASSWORD'))
-      .get('button[name=internal_button]')
-      .should('contain.text', 'Login')
-      .click();
+    cy.visit('http://dataland-admin:6789/pgadmin');
+    cy.get('input[name=email]').should('exist').type('admin@dataland.com');
+    cy.get('input[name=password]').should('exist').type(getStringCypressEnv('PGADMIN_PASSWORD'));
+    cy.get('button[name=internal_button]').should('contain.text', 'Login').click();
     cy.get('span[class=file-name]').should('contain.text', 'BackendDb');
->>>>>>> e37e1ee5
   });
 });