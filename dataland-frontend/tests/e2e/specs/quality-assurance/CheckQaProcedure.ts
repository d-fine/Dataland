--- conflicted
+++ resolved
@@ -9,13 +9,10 @@
 import { generateDummyCompanyInformation, uploadCompanyViaApi } from "@e2e/utils/CompanyUpload";
 import { getBaseUrl, reviewer_name, reviewer_pw, uploader_name, uploader_pw } from "@e2e/utils/Cypress";
 import { uploadOneEuTaxonomyFinancialsDatasetViaApi } from "@e2e/utils/EuTaxonomyFinancialsUpload";
-<<<<<<< HEAD
-import { FixtureData, getPreparedFixture } from "@sharedUtils/Fixtures";
-import { uploadFrameworkData } from "@e2e/utils/FrameworkUpload";
-=======
 import { uploadOneLksgDatasetViaApi } from "@e2e/utils/LksgUpload";
 import { type FixtureData, getPreparedFixture } from "@sharedUtils/Fixtures";
->>>>>>> 79693496
+import { type FixtureData, getPreparedFixture } from "@sharedUtils/Fixtures";
+import { uploadFrameworkData } from "@e2e/utils/FrameworkUpload";
 
 describeIf(
   "As a user, I expect to be able to add a new dataset and see it as pending",
@@ -47,6 +44,7 @@
       getKeycloakToken(uploader_name, uploader_pw).then((token: string) => {
         return uploadOneEuTaxonomyFinancialsDatasetViaApi(token, storedCompany.companyId, "2022", data.t, false).then(
           (dataMetaInfo) => {
+            // TODO use same as down there?
             cy.intercept(`**/api/metadata/${dataMetaInfo.dataId}`).as("getMetadataOfUploadedDataset");
             cy.intercept(`**/api/companies/${storedCompany.companyId}`).as("getCompanyInformationOfUploadedCompany");
             testSubmittedDatasetIsInReviewListAndAcceptIt(storedCompany);
@@ -58,22 +56,19 @@
     it("Check whether newly added dataset has Rejected status and can be edited", () => {
       const data = getPreparedFixture("lksg-all-fields", preparedLksgFixtures);
       getKeycloakToken(uploader_name, uploader_pw).then((token: string) => {
-<<<<<<< HEAD
-        return uploadFrameworkData("lksg", token, storedCompany.companyId, "2022", data.t, false).then((dataMetaInfo) =>
-          testSubmittedDatasetIsInReviewListAndRejectIt(storedCompany, dataMetaInfo),
-=======
-        return uploadOneLksgDatasetViaApi(token, storedCompany.companyId, "2022", data.t, false).then(
+        return uploadFrameworkData("lksg", token, storedCompany.companyId, "2022", data.t, false).then(
           (dataMetaInfo) => {
             cy.intercept(`**/api/metadata/${dataMetaInfo.dataId}`).as("getMetadataOfUploadedDataset");
             cy.intercept(`**/api/companies/${storedCompany.companyId}`).as("getCompanyInformationOfUploadedCompany");
             testSubmittedDatasetIsInReviewListAndRejectIt(storedCompany, dataMetaInfo);
           },
->>>>>>> 79693496
         );
       });
     });
   },
 );
+
+// TODO dont use literal datatypes!
 
 /**
  * Tests that the item was added and is visible on the QA list
