--- conflicted
+++ resolved
@@ -1,14 +1,3 @@
-<<<<<<< HEAD
-import { admin_name, admin_pw } from "@e2e/utils/Cypress";
-import { type Interception } from "cypress/types/net-stubbing";
-import { type BulkDataRequestResponse } from "@clients/communitymanager";
-import { describeIf } from "@e2e/support/TestUtility";
-import { IdentifierType } from "@clients/backend";
-import { getKeycloakToken } from "@e2e/utils/Auth";
-import { generateDummyCompanyInformation, uploadCompanyViaApi } from "@e2e/utils/CompanyUpload";
-import { assertDefined } from "@/utils/TypeScriptUtils";
-import { FRAMEWORKS_WITH_VIEW_PAGE } from "@/utils/Constants";
-=======
 import { admin_name, admin_pw } from '@e2e/utils/Cypress';
 import { type Interception } from 'cypress/types/net-stubbing';
 import { type BulkDataRequestResponse } from '@clients/communitymanager';
@@ -17,8 +6,7 @@
 import { getKeycloakToken } from '@e2e/utils/Auth';
 import { generateDummyCompanyInformation, uploadCompanyViaApi } from '@e2e/utils/CompanyUpload';
 import { assertDefined } from '@/utils/TypeScriptUtils';
-import { ARRAY_OF_FRAMEWORKS_WITH_VIEW_PAGE } from '@/utils/Constants';
->>>>>>> 87173766
+import { FRAMEWORKS_WITH_VIEW_PAGE } from '@/utils/Constants';
 
 describeIf(
   'As a user I want to be able to conduct a bulk request request',
