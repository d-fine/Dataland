--- conflicted
+++ resolved
@@ -2,11 +2,6 @@
  * As a user I want to be able to use community pages
  */
 describe("Community pages tests", () => {
-<<<<<<< HEAD
-  require("./BulkDataRequest");
-  //TODO: add require("./SingleDataRequest"); after test is ready
-=======
   require("./DataRequest");
   require("./SingleDataRequest");
->>>>>>> e59984c5
 });