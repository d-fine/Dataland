import { admin_name, admin_pw, premium_user_name, premium_user_pw, reader_name, reader_pw } from "@e2e/utils/Cypress";
import { type Interception } from "cypress/types/net-stubbing";
<<<<<<< HEAD
import {
  RequestControllerApi,
  RequestStatus,
  type SingleDataRequest,
  type StoredDataRequest,
} from "@clients/communitymanager";
=======
>>>>>>> f2478b1b
import { describeIf } from "@e2e/support/TestUtility";
import { Configuration, DataTypeEnum, type LksgData, type StoredCompany } from "@clients/backend";
import { getKeycloakToken } from "@e2e/utils/Auth";
import { generateDummyCompanyInformation, uploadCompanyViaApi } from "@e2e/utils/CompanyUpload";
import { uploadFrameworkData } from "@e2e/utils/FrameworkUpload";
import { type FixtureData, getPreparedFixture } from "@sharedUtils/Fixtures";
import { ARRAY_OF_FRAMEWORKS_WITH_VIEW_PAGE } from "@/utils/Constants";
import { humanizeStringOrNumber } from "@/utils/StringFormatter";
<<<<<<< HEAD
=======
import { singleDataRequestPage } from "@sharedUtils/components/SingleDataRequest";
import { type SingleDataRequest } from "@clients/communitymanager";

>>>>>>> f2478b1b
describeIf(
  "As a premium user, I want to be able to navigate to the single data request page and submit a request",
  {
    executionEnvironments: ["developmentLocal", "ci", "developmentCd"],
  },
  () => {
    const uniqueCompanyMarker = Date.now().toString();
    const testCompanyName = "Company-for-single-data-request" + uniqueCompanyMarker;
    let testStoredCompany: StoredCompany;
    let lksgPreparedFixtures: Array<FixtureData<LksgData>>;

    /**
     * Uploads a company with lksg data
     * @param reportingPeriod the year for which the data is uploaded
     */
    function uploadCompanyWithData(reportingPeriod: string): void {
      getKeycloakToken(admin_name, admin_pw).then((token: string) => {
        return uploadCompanyViaApi(token, generateDummyCompanyInformation(testCompanyName)).then((storedCompany) => {
          testStoredCompany = storedCompany;
          return uploadFrameworkDataForCompany(storedCompany.companyId, reportingPeriod);
        });
      });
    }
    /**
     * Sets the status of a single data request from open to answered
     * @param companyId id of the company
     * @param reportingPeriod the year for which the framework is uploaded
     */
    function uploadFrameworkDataForCompany(companyId: string, reportingPeriod: string): void {
      getKeycloakToken(admin_name, admin_pw).then((token: string) => {
        return uploadFrameworkData(
          DataTypeEnum.Lksg,
          token,
          companyId,
          reportingPeriod,
          getPreparedFixture("LkSG-date-2022-07-30", lksgPreparedFixtures).t,
        );
      });
    }
    before(() => {
      cy.fixture("CompanyInformationWithLksgPreparedFixtures").then(function (jsonContent) {
        lksgPreparedFixtures = jsonContent as Array<FixtureData<LksgData>>;
        uploadCompanyWithData("2020");
      });
    });
    beforeEach(() => {
      cy.ensureLoggedIn(premium_user_name, premium_user_pw);
    });

    it("Navigate to the single request page via the company cockpit", () => {
      cy.visitAndCheckAppMount(`/companies/${testStoredCompany.companyId}`);
      cy.get('[data-test="singleDataRequestButton"]').should("exist").click();
      cy.url().should("contain", `/singledatarequest/${testStoredCompany.companyId}`);
    });

    it("Navigate to the single request page via the view page and verify that the viewed framework is preselected.", () => {
      cy.visitAndCheckAppMount(`/companies/${testStoredCompany.companyId}/frameworks/${DataTypeEnum.Lksg}`);
      cy.get('[data-test="singleDataRequestButton"]').should("exist").click();
      cy.url().should("contain", `/singledatarequest/${testStoredCompany.companyId}`);
      cy.get('[data-test="datapoint-framework"]').should("have.value", "lksg");
    });

    it("Fill out the request page and check correct validation, request and success message", () => {
      cy.intercept("POST", "**/community/requests/single").as("postRequestData");
      cy.visitAndCheckAppMount(`/singleDataRequest/${testStoredCompany.companyId}`);
      checkCompanyInfoSheet();
      checkValidation();
<<<<<<< HEAD
      chooseReportingPeriod("2023");
=======
      singleDataRequestPage.chooseReportingPeriod2023();
>>>>>>> f2478b1b
      checkDropdownLabels();
      singleDataRequestPage.chooseFrameworkLksg();

      cy.get('[data-test="contactEmail"]').type("example@Email.com");
      cy.get('[data-test="dataRequesterMessage"]').type("Frontend test message");
      submit();
      cy.wait("@postRequestData", { timeout: Cypress.env("short_timeout_in_ms") as number }).then((interception) => {
        checkIfRequestBodyIsValid(interception);
      });
      checkCompanyInfoSheet();
      cy.get("[data-test=submittedDiv]").should("exist");
      cy.get("[data-test=requestStatusText]").should("contain.text", "Submitting your data request was successful.");
      cy.get('[data-test="backToCompanyPageButton"]').click();
      cy.url().should("contain", "/companies/");
    });

    it("As a data_reader trying to submit a request should lead to an appropriate error message", () => {
      cy.ensureLoggedIn(reader_name, reader_pw);
      cy.visitAndCheckAppMount(`/singleDataRequest/${testStoredCompany.companyId}`);
<<<<<<< HEAD
      chooseReportingPeriod("2023");
      chooseFramework();
=======
      singleDataRequestPage.chooseReportingPeriod2023();
      singleDataRequestPage.chooseFrameworkLksg();
>>>>>>> f2478b1b
      submit();
      cy.get("[data-test=submittedDiv]").should("exist");
      cy.get("[data-test=requestStatusText]").should(
        "contain.text",
        "The submission of your data request was unsuccessful.",
      );
    });

    it("Create a single data request, set the status to answered, then close the request on the view page", () => {
      cy.ensureLoggedIn(premium_user_name, premium_user_pw);
      cy.visitAndCheckAppMount(`/companies/${testStoredCompany.companyId}/frameworks/${DataTypeEnum.Lksg}`);
      cy.get('[data-test="reOpenRequestButton"]').should("not.exist");
      cy.get('[data-test="closeRequestButton"]').should("not.exist");
      cy.get('[data-test="singleDataRequestButton"]').should("exist").click();
      chooseReportingPeriod("2020");
      cy.intercept("POST", "**/community/requests/single").as("postRequestData");
      submit();
      cy.wait("@postRequestData", { timeout: Cypress.env("short_timeout_in_ms") as number }).then((interception) => {
        setRequestStatusToAnswered(interception);
      });
      cy.visitAndCheckAppMount(`/companies/${testStoredCompany.companyId}/frameworks/${DataTypeEnum.Lksg}`);
      cy.get('[data-test="reOpenRequestButton"]').should("exist");
      cy.get('[data-test="closeRequestButton"]').should("exist").click();
      cy.get('button[aria-label="CLOSE"]').should("be.visible").click();
    });

    it("Create two data request, set the status to answered, then update one of the request on the view page", () => {
      cy.ensureLoggedIn(premium_user_name, premium_user_pw);
      cy.visitAndCheckAppMount(`/companies/${testStoredCompany.companyId}/frameworks/${DataTypeEnum.Lksg}`);
      cy.get('[data-test="singleDataRequestButton"]').should("exist").click();
      chooseReportingPeriod("2021");
      cy.intercept("POST", "**/community/requests/single").as("postRequestData");
      submit();
      cy.wait("@postRequestData", { timeout: Cypress.env("short_timeout_in_ms") as number }).then((interception) => {
        uploadFrameworkDataForCompany(testStoredCompany.companyId, "2021");
        setRequestStatusToAnswered(interception);
      });
      cy.visitAndCheckAppMount(`/companies/${testStoredCompany.companyId}/frameworks/${DataTypeEnum.Lksg}`);
      cy.get('[data-test="closeRequestButton"]').should("exist");
      cy.get('[data-test="reOpenRequestButton"]').should("exist").click();
      cy.get('[data-test="reporting-periods"] a').contains("2020").should("not.have.class", "link");
      cy.get('[data-test="reporting-periods"] a').contains("2021").should("have.class", "link").click();
      cy.get('button[aria-label="CLOSE"]').should("be.visible").click();
      cy.get('[data-test="reOpenRequestButton"]').should("not.exist");
      cy.get('[data-test="closeRequestButton"]').should("not.exist");
    });

    /**
     * Checks if the request body that is sent to the backend is valid and matches the given information
     * @param interception the object of interception with the backend
     */
    function checkIfRequestBodyIsValid(interception: Interception): void {
      type SingleDataRequestTypeInInterception = Omit<SingleDataRequest, "reportingPeriods" | "contacts"> & {
        reportingPeriods: string[];
        contacts: string[];
      };
      if (interception.request !== undefined) {
        const requestBody = interception.request.body as SingleDataRequestTypeInInterception;
        const expectedRequest: SingleDataRequestTypeInInterception = {
          companyIdentifier: testStoredCompany.companyId,
          dataType: DataTypeEnum.Lksg,
          reportingPeriods: ["2023"],
          contacts: ["example@Email.com"],
          message: "Frontend test message",
        };
        expect(requestBody).to.deep.equal(expectedRequest);
      }
    }
    /**
     * Clicks submit button
     */
    function submit(): void {
      cy.get("button[type='submit']").should("exist").click();
    }
<<<<<<< HEAD
    /**
     * Choose reporting periods
     * @param year selected reporting period
     */
    function chooseReportingPeriod(year: string): void {
      cy.get('[data-test="reportingPeriods"] div[data-test="toggleChipsFormInput"]')
        .should("exist")
        .get('[data-test="toggle-chip"')
        .contains(year)
        .click()
        .parent()
        .should("have.class", "toggled");

      cy.get("div[data-test='reportingPeriods'] p[data-test='reportingPeriodErrorMessage'").should("not.exist");
    }
=======
>>>>>>> f2478b1b

    /**
     * Checks if all expected human-readable labels are visible in the dropdown options
     */
    function checkDropdownLabels(): void {
      const dropdown = cy.get("[data-test='datapoint-framework']").should("exist");
      ARRAY_OF_FRAMEWORKS_WITH_VIEW_PAGE.forEach((framework) => {
        dropdown.should("contain.text", humanizeStringOrNumber(framework));
      });
    }

    /**
     * Checks basic validation
     */
    function checkValidation(): void {
      submit();
      cy.get("div[data-test='reportingPeriods'] p[data-test='reportingPeriodErrorMessage'")
        .should("be.visible")
        .should("contain.text", "Select at least one reporting period to submit your request.");

      cy.get("div[data-test='selectFramework'] li[data-message-type='validation']")
        .should("be.visible")
        .should("contain.text", "Select a framework to submit your request");
    }

    /**
     * Checks if the information on the company banner is correct
     */
    function checkCompanyInfoSheet(): void {
      cy.get("[data-test='companyNameTitle']").should("contain.text", testCompanyName);
    }
    /**
     * Sets the status of a single data request from open to answered
     * @param interception containing the response body
     */
    function setRequestStatusToAnswered(interception: Interception): void {
      if (interception.response !== undefined) {
        const responseBody = interception.response.body as StoredDataRequest[];
        const dataRequestId = responseBody[0].dataRequestId;
        getKeycloakToken(admin_name, admin_pw).then((token: string) => {
          const requestControllerApi = new RequestControllerApi(new Configuration({ accessToken: token }));
          requestControllerApi.patchDataRequest(dataRequestId, RequestStatus.Answered).catch((reason) => {
            console.error(reason);
          });
        });
      }
    }
  },
);<|MERGE_RESOLUTION|>--- conflicted
+++ resolved
@@ -1,14 +1,11 @@
 import { admin_name, admin_pw, premium_user_name, premium_user_pw, reader_name, reader_pw } from "@e2e/utils/Cypress";
 import { type Interception } from "cypress/types/net-stubbing";
-<<<<<<< HEAD
 import {
   RequestControllerApi,
   RequestStatus,
   type SingleDataRequest,
   type StoredDataRequest,
 } from "@clients/communitymanager";
-=======
->>>>>>> f2478b1b
 import { describeIf } from "@e2e/support/TestUtility";
 import { Configuration, DataTypeEnum, type LksgData, type StoredCompany } from "@clients/backend";
 import { getKeycloakToken } from "@e2e/utils/Auth";
@@ -17,12 +14,8 @@
 import { type FixtureData, getPreparedFixture } from "@sharedUtils/Fixtures";
 import { ARRAY_OF_FRAMEWORKS_WITH_VIEW_PAGE } from "@/utils/Constants";
 import { humanizeStringOrNumber } from "@/utils/StringFormatter";
-<<<<<<< HEAD
-=======
 import { singleDataRequestPage } from "@sharedUtils/components/SingleDataRequest";
-import { type SingleDataRequest } from "@clients/communitymanager";
-
->>>>>>> f2478b1b
+
 describeIf(
   "As a premium user, I want to be able to navigate to the single data request page and submit a request",
   {
@@ -90,11 +83,7 @@
       cy.visitAndCheckAppMount(`/singleDataRequest/${testStoredCompany.companyId}`);
       checkCompanyInfoSheet();
       checkValidation();
-<<<<<<< HEAD
-      chooseReportingPeriod("2023");
-=======
       singleDataRequestPage.chooseReportingPeriod2023();
->>>>>>> f2478b1b
       checkDropdownLabels();
       singleDataRequestPage.chooseFrameworkLksg();
 
@@ -114,13 +103,8 @@
     it("As a data_reader trying to submit a request should lead to an appropriate error message", () => {
       cy.ensureLoggedIn(reader_name, reader_pw);
       cy.visitAndCheckAppMount(`/singleDataRequest/${testStoredCompany.companyId}`);
-<<<<<<< HEAD
-      chooseReportingPeriod("2023");
-      chooseFramework();
-=======
       singleDataRequestPage.chooseReportingPeriod2023();
       singleDataRequestPage.chooseFrameworkLksg();
->>>>>>> f2478b1b
       submit();
       cy.get("[data-test=submittedDiv]").should("exist");
       cy.get("[data-test=requestStatusText]").should(
@@ -135,7 +119,7 @@
       cy.get('[data-test="reOpenRequestButton"]').should("not.exist");
       cy.get('[data-test="closeRequestButton"]').should("not.exist");
       cy.get('[data-test="singleDataRequestButton"]').should("exist").click();
-      chooseReportingPeriod("2020");
+      singleDataRequestPage.chooseReportingPeriod2023()
       cy.intercept("POST", "**/community/requests/single").as("postRequestData");
       submit();
       cy.wait("@postRequestData", { timeout: Cypress.env("short_timeout_in_ms") as number }).then((interception) => {
@@ -151,7 +135,7 @@
       cy.ensureLoggedIn(premium_user_name, premium_user_pw);
       cy.visitAndCheckAppMount(`/companies/${testStoredCompany.companyId}/frameworks/${DataTypeEnum.Lksg}`);
       cy.get('[data-test="singleDataRequestButton"]').should("exist").click();
-      chooseReportingPeriod("2021");
+      singleDataRequestPage.chooseReportingPeriod2023()
       cy.intercept("POST", "**/community/requests/single").as("postRequestData");
       submit();
       cy.wait("@postRequestData", { timeout: Cypress.env("short_timeout_in_ms") as number }).then((interception) => {
@@ -195,24 +179,6 @@
     function submit(): void {
       cy.get("button[type='submit']").should("exist").click();
     }
-<<<<<<< HEAD
-    /**
-     * Choose reporting periods
-     * @param year selected reporting period
-     */
-    function chooseReportingPeriod(year: string): void {
-      cy.get('[data-test="reportingPeriods"] div[data-test="toggleChipsFormInput"]')
-        .should("exist")
-        .get('[data-test="toggle-chip"')
-        .contains(year)
-        .click()
-        .parent()
-        .should("have.class", "toggled");
-
-      cy.get("div[data-test='reportingPeriods'] p[data-test='reportingPeriodErrorMessage'").should("not.exist");
-    }
-=======
->>>>>>> f2478b1b
 
     /**
      * Checks if all expected human-readable labels are visible in the dropdown options
