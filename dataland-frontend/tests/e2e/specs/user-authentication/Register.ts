--- conflicted
+++ resolved
@@ -75,41 +75,6 @@
     logout();
   });
 
-<<<<<<< HEAD
-  it("Checks that TOTP-Based 2FA can be enabled for the newly registered account", () => {
-    cy.task("getEmail").then((returnEmail) => {
-      cy.task("getPassword").then((returnPassword) => {
-        const username = returnEmail as string;
-        const password = returnPassword as string;
-        login(username, password);
-        cy.visitAndCheckAppMount("/companies")
-          .get("div[id='profile-picture-dropdown-toggle']")
-          .click()
-          .get("a[id='profile-pocture-dropdown-settings-button']")
-          .click()
-          .get("div[id='landing-signingin'] > a")
-          .should("be.visible", { timeout: 20000 })
-          .click()
-          .get("button:contains('Set up authenticator application')")
-          .should("be.visible", { timeout: 20000 })
-          .click()
-          .get("a:contains('Unable to scan')")
-          .should("be.visible", { timeout: 10000 })
-          .click()
-          .get("span[id='kc-totp-secret-key']")
-          .should("be.visible", { timeout: 10000 })
-          .invoke("text")
-          .then((text) => {
-            const totpKey = text.replace(/\s/g, "");
-            cy.get("input[id='totp']")
-              .type(authenticator.generate(totpKey))
-              .get("input[id='saveTOTPBtn']")
-              .click()
-              .get("button[id='signOutButton']")
-              .should("be.visible", { timeout: 20000 });
-
-            logout();
-=======
   describe("Checks that TOTP-Based 2FA works", () => {
     it("Should be possible to setup 2FA on the newly created account", () => {
       cy.task("getEmail").then((returnEmail) => {
@@ -156,15 +121,11 @@
             const password = returnPassword as string;
             const totpKey = key as string;
 
->>>>>>> 7d631939
             login(username, password, () => {
               return authenticator.generate(totpKey);
             });
           });
-<<<<<<< HEAD
-=======
         });
->>>>>>> 7d631939
       });
     });
   });
