import { login, logout } from "@e2e/utils/Auth";
import { getBaseUrl } from "@e2e/utils/Cypress";

describe("As a user I want to be able to register for an account and be able to log in and out of that account", () => {
  const email = `test_user${Date.now()}@dataland.com`;
  const passwordBytes = crypto.getRandomValues(new Uint32Array(32));
  const randomHexPassword = [...passwordBytes].map((x): string => x.toString(16).padStart(2, "0")).join("");

  it("Checks that registering works", () => {
    cy.task("setEmail", email);
    cy.task("setPassword", randomHexPassword);
    cy.visitAndCheckAppMount("/")
      .get("button[name='join_dataland_button']")
      .click()
      .get("#email")
      .should("exist")
      .type(email, { force: true })

      .get("#password")
      .should("exist")
      .type(randomHexPassword, { force: true })
      .get("#password-confirm")
      .should("exist")
      .type(randomHexPassword, { force: true })

      .get("input[type='submit']")
      .should("exist")
      .click()

      .get("#accept_terms")
      .should("exist")
      .click()
      .get("#accept_privacy")
      .should("exist")
      .click()
      .get("button[name='accept_button']")
      .should("exist")
      .click()

<<<<<<< HEAD
      .get("h1")
      .should("contain", "Email verification");
=======
      .url()
      .should("eq", getBaseUrl() + "/companies");
    logout();
>>>>>>> 15ffb44e
  });

  it("Checks that the admin console is working and a newly registered user can be verified", () => {
    cy.task("getEmail").then((returnEmail) => {
      cy.visit("http://dataland-admin:6789/keycloak/admin/master/console/#/datalandsecurity/users");
      cy.get("h1").should("exist").should("contain", "Sign in to your account");
      cy.url().should("contain", "realms/master");
      cy.get("#username")
        .should("exist")
        .type(Cypress.env("KEYCLOAK_ADMIN"), { force: true })
        .get("#password")
        .should("exist")
        .type(Cypress.env("KEYCLOAK_ADMIN_PASSWORD"), { force: true })
        .get("#kc-login")
        .should("exist")
        .click();
      cy.get("input")
        .should("have.class", "pf-c-text-input-group__text-input")
        .type(returnEmail as string, { force: true })
        .type("{enter}");
      cy.get("table");
      cy.contains("a", returnEmail as string).click();
      cy.get('input[id="kc-user-email-verified"]').click({ force: true });
      cy.get('button[data-testid="save-user"]').click({ force: true });
    });
  });
  it("Checks that one can login to the newly registered account", () => {
    cy.visit("/");
    cy.task("getEmail").then((returnEmail) => {
      cy.task("getPassword").then((returnPassword) => {
        login(returnEmail as string, returnPassword as string);
      });
    });
    logout();
  });
});<|MERGE_RESOLUTION|>--- conflicted
+++ resolved
@@ -1,5 +1,4 @@
 import { login, logout } from "@e2e/utils/Auth";
-import { getBaseUrl } from "@e2e/utils/Cypress";
 
 describe("As a user I want to be able to register for an account and be able to log in and out of that account", () => {
   const email = `test_user${Date.now()}@dataland.com`;
@@ -37,14 +36,8 @@
       .should("exist")
       .click()
 
-<<<<<<< HEAD
       .get("h1")
       .should("contain", "Email verification");
-=======
-      .url()
-      .should("eq", getBaseUrl() + "/companies");
-    logout();
->>>>>>> 15ffb44e
   });
 
   it("Checks that the admin console is working and a newly registered user can be verified", () => {
