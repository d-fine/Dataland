--- conflicted
+++ resolved
@@ -7,19 +7,9 @@
     logout();
   });
 
-<<<<<<< HEAD
-  it("Checks that the back button on the login page works as expected", () => {
-    cy.visit("/companies");
-    cy.get("#back_button").should("exist").click();
-    cy.url().should("eq", getBaseUrl() + "/");
-=======
   it('Checks that the back button on the login page works as expected', () => {
-    cy.visit('/companies')
-      .get('#back_button')
-      .should('exist')
-      .click()
-      .url()
-      .should('eq', getBaseUrl() + '/');
->>>>>>> e37e1ee5
+    cy.visit('/companies');
+    cy.get('#back_button').should('exist').click();
+    cy.url().should('eq', getBaseUrl() + '/');
   });
 });