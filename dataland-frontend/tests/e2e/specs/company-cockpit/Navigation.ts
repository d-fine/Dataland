--- conflicted
+++ resolved
@@ -70,11 +70,7 @@
       );
       submitButton.exists();
     });
-<<<<<<< HEAD
-    it("From the company cockpit page claim company ownership via the panel and context menu", () => {
-=======
-    it('From the company cockpit page claim data ownership via the panel and context menu', () => {
->>>>>>> e37e1ee5
+    it('From the company cockpit page claim company ownership via the panel and context menu', () => {
       cy.ensureLoggedIn(uploader_name, uploader_pw);
       visitCockpitForCompanyAlpha();
       cy.get("[data-test='claimOwnershipPanelLink']").click();
