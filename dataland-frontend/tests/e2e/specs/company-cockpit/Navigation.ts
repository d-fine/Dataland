import { reader_name, reader_pw, uploader_name, uploader_pw } from "@e2e/utils/Cypress";
import { searchBasicCompanyInformationForDataType } from "@e2e/utils/GeneralApiUtils";
import { getKeycloakToken } from "@e2e/utils/Auth";
import { type CompanyIdAndName, DataTypeEnum } from "@clients/backend";

describe("As a user, I expect the navigation around the company cockpit to work as expected", () => {
  let someCompanyIdAndName: CompanyIdAndName;
  let otherCompanyIdAndName: CompanyIdAndName;

  const companyCockpitRegex = /\/companies\/[0-9a-fA-F-]{36}$/;

  before(() => {
    getKeycloakToken(reader_name, reader_pw)
      .then((token: string) => {
        return searchBasicCompanyInformationForDataType(token, DataTypeEnum.EutaxonomyNonFinancials);
      })
      .then((basicCompanyInfos) => {
        expect(basicCompanyInfos).to.be.not.empty;
        someCompanyIdAndName = {
          companyId: basicCompanyInfos[0].companyId,
          companyName: basicCompanyInfos[0].companyName,
        };
        otherCompanyIdAndName = {
          companyId: basicCompanyInfos[1].companyId,
          companyName: basicCompanyInfos[1].companyName,
        };
      });
  });

  it("From the landing page visit the company cockpit via the searchbar", () => {
    cy.visitAndCheckAppMount("/");
    searchCompanyAndChooseFirstSuggestion(someCompanyIdAndName.companyName);
    cy.url().should("match", companyCockpitRegex);
    cy.get("h1").should("exist");
  });

  it("From the company cockpit page visit the company cockpit of a different company", () => {
    visitSomeCompanyCockpit();
    searchCompanyAndInterceptRequest(otherCompanyIdAndName);
    cy.url().should("not.contain", `/companies/${someCompanyIdAndName.companyId}`);
    cy.url().should("match", companyCockpitRegex);
  });

  it("From the company cockpit page visit a view page", () => {
    cy.ensureLoggedIn(uploader_name, uploader_pw);
    visitSomeCompanyCockpit();
    cy.get("[data-test='eutaxonomy-non-financials-summary-panel']").click();
    cy.url().should(
      "contain",
      `/companies/${someCompanyIdAndName.companyId}/frameworks/${DataTypeEnum.EutaxonomyNonFinancials}`,
    );
  });

  it("From the company cockpit page visit a view page", () => {
    cy.ensureLoggedIn(uploader_name, uploader_pw);
    visitSomeCompanyCockpit();
    cy.get("[data-test='eutaxonomy-financials-summary-panel'] a").click();
    cy.url().should(
      "contain",
      `/companies/${someCompanyIdAndName.companyId}/frameworks/${DataTypeEnum.EutaxonomyFinancials}/upload`,
    );
  });

  /**
   * Visit the company cockpit of a predefined company
   */
  function visitSomeCompanyCockpit(): void {
    cy.visit(`/companies/${someCompanyIdAndName.companyId}`);
    cy.contains("h1", someCompanyIdAndName.companyName).should("exist");
  }

  /**
   * Searches for a specified term in the companies search bar and selects the first autocomplete suggestion
   * @param searchTerm the term to search for
   */
  function searchCompanyAndChooseFirstSuggestion(searchTerm: string): void {
    cy.get("input#company_search_bar_standard").type(searchTerm);
    cy.get(".p-autocomplete-item").first().click();
  }

  /**
<<<<<<< HEAD
   * Search a company visits its cockpit and wait for displayed data
=======
   * Searches for a company and chooses the first suggestion
>>>>>>> 009299bc
   * @param companyToSearch the company to navigate to via the search bar
   */
  function searchCompanyAndInterceptRequest(companyToSearch: CompanyIdAndName): void {
    cy.intercept("GET", `**/api/companies/${companyToSearch.companyId}/aggregated-framework-data-summary`).as(
      "apiRequest",
    );
    searchCompanyAndChooseFirstSuggestion(companyToSearch.companyName);
    cy.wait("@apiRequest");
  }
});<|MERGE_RESOLUTION|>--- conflicted
+++ resolved
@@ -79,11 +79,7 @@
   }
 
   /**
-<<<<<<< HEAD
-   * Search a company visits its cockpit and wait for displayed data
-=======
-   * Searches for a company and chooses the first suggestion
->>>>>>> 009299bc
+   * Searches a company visits the first suggestion's cockpit and waits for displayed data
    * @param companyToSearch the company to navigate to via the search bar
    */
   function searchCompanyAndInterceptRequest(companyToSearch: CompanyIdAndName): void {
