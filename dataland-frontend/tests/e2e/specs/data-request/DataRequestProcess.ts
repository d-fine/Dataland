import { exportFixturesEuTaxonomyFinancial } from "../../fixtures/eutaxonomy/financials";
import { UPLOAD_MAX_FILE_SIZE_IN_BYTES } from "../../../../src/utils/Constants";
import { Interception } from "cypress/types/net-stubbing";
import { describeIf } from "@e2e/support/TestUtility";

describe("As a user I expect a data request page where I can download an excel template, fill it, and submit it", (): void => {
  describeIf("Do not execute these tests in the CD pipeline to prevent sending emails", {
    executionEnvironments: ["developmentLocal", "ci"],
    dataEnvironments: ["fakeFixtures"],
    }, (): void => {
    const inviteInterceptionAlias = "invite";

    const uploadBoxSelector = "div.p-fileupload-content";
    const uploadBoxEmptySelector = "div.p-fileupload-empty";
    const uploadFileSelector = "span.font-semibold.mr-2";
    const submitButtonSelector = "button[name=submit_request_button]";
    const resetButtonSelector = "button[name=reset_request_button]";

    function setReloadOnClicksToAvoidPageLoadBug(): void {
      cy.window()
        .document()
        .then((document) => {
          document.addEventListener("click", () => {
            setTimeout(function () {
              document.location.reload();
            }, 5000);
          });
        });
    }

    function uploadDummyExcelFile(filename: string, content: any = null) {
      cy.get(uploadBoxSelector).selectFile({
          contents: content ? content : Cypress.Buffer.from("This is content."),
          fileName: filename,
          mimeType: "application/vnd.openxmlformats-officedocument.spreadsheetml.sheet",
          lastModified: Date.now(),
        },
          { action: 'drag-drop' }
      );
    }

    function submitAndValidateSuccess(moreValidation = (interception: Interception) => {}) {
      interceptInviteAndDisableEmail();
      cy.get(submitButtonSelector).click();
      validateSuccessResponse(moreValidation);
    }

    function interceptInviteAndDisableEmail() {
      cy.intercept("**/api/invite*", (req) => {
        req.headers["DATALAND-NO-EMAIL"] = "true";
      }).as(inviteInterceptionAlias);
    }

    function validateSuccessResponse(moreValidation = (interception: Interception) => {}) {
      cy.wait(`@${inviteInterceptionAlias}`).then((interception) => {
        expect(interception.response!.statusCode).to.be.within(200, 299);
        // TODO readd expect(interception.response!.body.isInviteSuccessful).to.equal(true);
        moreValidation(interception);
      });
    }

    function uploadBoxEntryShouldBe(filename: string) {
      cy.get(uploadBoxEmptySelector).find(uploadBoxEmptySelector).should("not.exist");
      cy.get(uploadBoxSelector).find(uploadFileSelector).then((elements) => {
        elements.each((index, element) => {expect(element.innerText).to.equal(filename)});
      }).its("length").should("eq", 1);
    }

    function uploadBoxShouldBeEmpty() {
      cy.get(uploadBoxSelector).find(uploadBoxEmptySelector);
      cy.get(uploadBoxSelector).find(uploadFileSelector).should("not.exist");
    }

    function validateThatErrorMessageContains(substrings: string[]) {
      substrings.forEach((it) => {
        cy.get("div.p-message-text").should("contain.text", it);
      });
    }

    function validateThatSubmitButtonIsDisabled() {
      cy.get(submitButtonSelector).should("be.disabled");
    }

    function setHideUsernameCheckbox(hideUsername: boolean) {
      if(hideUsername) {
        cy.get("input[type=checkbox]").check({force: true});
      } else {
        cy.get("input[type=checkbox]").uncheck({force: true});
      }
<<<<<<< HEAD
    }

    function validateHideUsernameCheckboxIs(hideUsername: boolean) {
      cy.get("input[type=checkbox]").should((hideUsername ? "" : "not.") + "be.checked")
    }

    function reset(areYouSure: boolean) {
      const resetDialogSelector = "p-dialog"
      cy.get(resetButtonSelector).click();
      if (areYouSure) {
        cy.get(resetDialogSelector).find("button[aria-label=Yes]").click();
      } else {
        cy.get(resetDialogSelector).find("button[aria-label=No]").click();
      }
    }
=======
    );
    cy.deleteDownloadsFolder();
  });*/

  // it(`Test submitting two files and if the upload request contains the inserted files`, () => {
  //   //setReloadOnClicksToAvoidPageLoadBug() // TODO what is this bug?
  //
  //   const removeFilename = "remove_file.xlsx";
  //   uploadDummyExcelFile(removeFilename);
  //   uploadBoxEntryShouldBe(removeFilename);
  //   // TODO try and fail to add another file
  //   // TODO remove the inserted file / click X
  //   expect(getUploadBoxFiles().length).to.equal(0);
  //   const keepFilename = "keep_file.xlsx";
  //   uploadDummyExcelFile(keepFilename);
  //   uploadBoxEntryShouldBe(keepFilename); // this is done to validate, that the removal worked
  //
  //   submitAndValidateSuccess((interception) => {
  //     expect(interception.request.body).to.contain(keepFilename);
  //     expect(interception.request.body).to.not.contain(removeFilename);
  //   });
  // });

  // it(`Test that the upload box is empty after a successful submission`, () => {
  //   uploadDummyExcelFile("accept_test.xlsx", Cypress.Blob.arrayBufferToBlob(new ArrayBuffer(UPLOAD_MAX_FILE_SIZE)));
  //   submitAndValidateSuccess();
  //   expect(getUploadBoxFiles().length).to.equal(0);
  // });

  it(`Test that a too large file gets rejected`, () => {
    const rejectFilename = "reject_test.xlsx";
    uploadDummyExcelFile(
      rejectFilename,
      Cypress.Blob.arrayBufferToBlob(new ArrayBuffer(UPLOAD_MAX_FILE_SIZE_IN_BYTES + 1))
    );
    expect(getUploadBoxFiles().length).to.equal(0);
    validateThatErrorMessageContains([rejectFilename, "Invalid file size"]);
    validateThatSubmitButtonIsDisabled();
  });
>>>>>>> 49d65899

    beforeEach(() => {
      cy.ensureLoggedIn();
      cy.visitAndCheckAppMount("/requests");
    });

<<<<<<< HEAD
    /*it(`Test if Excel template for data request is downloadable and assert that it equals the expected Excel file`, () => {
      setReloadOnClicksToAvoidPageLoadBug();

      const expectedPathToDownloadedExcelTemplate = Cypress.config("downloadsFolder") + "/Dataland_Request_Template.xlsx";

      cy.readFile(expectedPathToDownloadedExcelTemplate).should("not.exist");
      cy.get("a[id=download-data-request-excel-template]").click();
      cy.readFile("./public/Dataland_Request_Template.xlsx", "binary", { timeout: 15000 }).then(
        (expectedExcelTemplateBinary) => {
          cy.readFile(expectedPathToDownloadedExcelTemplate, "binary", { timeout: 15000 }).should(
            "eq",
            expectedExcelTemplateBinary
          );
        }
      );
      cy.deleteDownloadsFolder();
    });*/

    // it(`Test submitting two files and if the upload request contains the inserted files`, () => {
    //   //setReloadOnClicksToAvoidPageLoadBug() // TODO what is this bug?
    //
    //   const removeFilename = "remove_file.xlsx";
    //   uploadDummyExcelFile(removeFilename);
    //   uploadBoxEntryShouldBe(removeFilename);
    //   // TODO try and fail to add another file
    //   // TODO remove the inserted file / click X
    //   expect(getUploadBoxFile().length).to.equal(0);
    //   const keepFilename = "keep_file.xlsx";
    //   uploadDummyExcelFile(keepFilename);
    //   uploadBoxEntryShouldBe(keepFilename); // this is done to validate, that the removal worked
    //
    //   submitAndValidateSuccess((interception) => {
    //     expect(interception.request.body).to.contain(keepFilename);
    //     expect(interception.request.body).to.not.contain(removeFilename);
    //   });
    // });

    // it(`Test that the upload box is empty after a successful submission`, () => {
    //   uploadDummyExcelFile("accept_test.xlsx", Cypress.Blob.arrayBufferToBlob(new ArrayBuffer(UPLOAD_MAX_FILE_SIZE)));
    //   submitAndValidateSuccess();
    //   expect(getUploadBoxFile().length).to.equal(0);
    // });

    // it(`Test that a too large file gets rejected`, () => {
    //   const rejectFilename = "reject_test.xlsx";
    //   uploadDummyExcelFile(rejectFilename, Cypress.Blob.arrayBufferToBlob(
    //       new ArrayBuffer(UPLOAD_MAX_FILE_SIZE_IN_BYTES + 1)
    //   ));
    //   expect(getUploadBoxFile().length).to.equal(0);
    //   validateThatErrorMessageContains([rejectFilename, "Invalid file size"]);
    //   validateThatSubmitButtonIsDisabled();
    // });
    //
    // it(`Test that a wrong file type gets rejected`, () => {
    //   const rejectFilename = "reject_test.png";
    //
    //   uploadDummyExcelFile(rejectFilename, Cypress.Blob.arrayBufferToBlob(
    //       new ArrayBuffer(UPLOAD_MAX_FILE_SIZE_IN_BYTES + 1)
    //   ));
    //   expect(getUploadBoxFile().length).to.equal(0);
    //   validateThatErrorMessageContains([rejectFilename, "Invalid file type"]);
    //   validateThatSubmitButtonIsDisabled();
    // });
    //
    // // TODO merge this test into a different test
    // it(`Test that the submit button is disabled when there is no file to be submitted`, () => {
    //   validateThatSubmitButtonIsDisabled();
    // });

    // it(`Test that the reset button works as expected`, () => {
    //   const removeFilename = "remove_test.xlsx";
    //   uploadDummyExcelFile(removeFilename);
    //   setHideUsernameCheckbox(true);
    //
    //   reset(false);
    //   validateHideUsernameCheckboxIs(true);
    //   uploadBoxEntryShouldBe(removeFilename);
    //
    //   reset(true);
    //   validateHideUsernameCheckboxIs(false);
    //   expect(getUploadBoxFile().length).to.equal(0);
    //
    //   reset(false);
    //   validateHideUsernameCheckboxIs(false);
    // });

    it(`Test that the unchecked checkbox state is transferred correctly to the request`, () => {
      uploadDummyExcelFile("test.xlsx");
      submitAndValidateSuccess((interception) => {
        expect(interception.request.body.query.includes("isSubmitterNameHidden=false")).to.eq(true);
      });
=======
    uploadDummyExcelFile(
      rejectFilename,
      Cypress.Blob.arrayBufferToBlob(new ArrayBuffer(UPLOAD_MAX_FILE_SIZE_IN_BYTES + 1))
    );
    expect(getUploadBoxFiles().length).to.equal(0);
    validateThatErrorMessageContains([rejectFilename, "Invalid file type"]);
    validateThatSubmitButtonIsDisabled();
  });
>>>>>>> 49d65899

      //uploadDummyExcelFile("test2.xlsx");
      //setHideUsernameCheckbox(true);
      // submitAndValidateSuccess((interception) => {
      //   expect(interception.request.body.isSubmitterNameHidden).to.exist.and.equal(true);
      // });
    });
  });
});<|MERGE_RESOLUTION|>--- conflicted
+++ resolved
@@ -87,7 +87,6 @@
       } else {
         cy.get("input[type=checkbox]").uncheck({force: true});
       }
-<<<<<<< HEAD
     }
 
     function validateHideUsernameCheckboxIs(hideUsername: boolean) {
@@ -103,54 +102,12 @@
         cy.get(resetDialogSelector).find("button[aria-label=No]").click();
       }
     }
-=======
-    );
-    cy.deleteDownloadsFolder();
-  });*/
-
-  // it(`Test submitting two files and if the upload request contains the inserted files`, () => {
-  //   //setReloadOnClicksToAvoidPageLoadBug() // TODO what is this bug?
-  //
-  //   const removeFilename = "remove_file.xlsx";
-  //   uploadDummyExcelFile(removeFilename);
-  //   uploadBoxEntryShouldBe(removeFilename);
-  //   // TODO try and fail to add another file
-  //   // TODO remove the inserted file / click X
-  //   expect(getUploadBoxFiles().length).to.equal(0);
-  //   const keepFilename = "keep_file.xlsx";
-  //   uploadDummyExcelFile(keepFilename);
-  //   uploadBoxEntryShouldBe(keepFilename); // this is done to validate, that the removal worked
-  //
-  //   submitAndValidateSuccess((interception) => {
-  //     expect(interception.request.body).to.contain(keepFilename);
-  //     expect(interception.request.body).to.not.contain(removeFilename);
-  //   });
-  // });
-
-  // it(`Test that the upload box is empty after a successful submission`, () => {
-  //   uploadDummyExcelFile("accept_test.xlsx", Cypress.Blob.arrayBufferToBlob(new ArrayBuffer(UPLOAD_MAX_FILE_SIZE)));
-  //   submitAndValidateSuccess();
-  //   expect(getUploadBoxFiles().length).to.equal(0);
-  // });
-
-  it(`Test that a too large file gets rejected`, () => {
-    const rejectFilename = "reject_test.xlsx";
-    uploadDummyExcelFile(
-      rejectFilename,
-      Cypress.Blob.arrayBufferToBlob(new ArrayBuffer(UPLOAD_MAX_FILE_SIZE_IN_BYTES + 1))
-    );
-    expect(getUploadBoxFiles().length).to.equal(0);
-    validateThatErrorMessageContains([rejectFilename, "Invalid file size"]);
-    validateThatSubmitButtonIsDisabled();
-  });
->>>>>>> 49d65899
 
     beforeEach(() => {
       cy.ensureLoggedIn();
       cy.visitAndCheckAppMount("/requests");
     });
 
-<<<<<<< HEAD
     /*it(`Test if Excel template for data request is downloadable and assert that it equals the expected Excel file`, () => {
       setReloadOnClicksToAvoidPageLoadBug();
 
@@ -242,16 +199,6 @@
       submitAndValidateSuccess((interception) => {
         expect(interception.request.body.query.includes("isSubmitterNameHidden=false")).to.eq(true);
       });
-=======
-    uploadDummyExcelFile(
-      rejectFilename,
-      Cypress.Blob.arrayBufferToBlob(new ArrayBuffer(UPLOAD_MAX_FILE_SIZE_IN_BYTES + 1))
-    );
-    expect(getUploadBoxFiles().length).to.equal(0);
-    validateThatErrorMessageContains([rejectFilename, "Invalid file type"]);
-    validateThatSubmitButtonIsDisabled();
-  });
->>>>>>> 49d65899
 
       //uploadDummyExcelFile("test2.xlsx");
       //setHideUsernameCheckbox(true);
