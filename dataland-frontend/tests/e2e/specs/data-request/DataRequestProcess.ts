--- conflicted
+++ resolved
@@ -240,13 +240,6 @@
         validateThatSubmitButtonIsDisabled();
         uploadDummyExcelFile("test.xlsx", 2000);
         submitAndValidateSuccess();
-<<<<<<< HEAD
-        const inprogressTextSelector = "p.text-primary.m-2.font-medium.text-3xl";
-        cy.get(inprogressTextSelector).then((element: JQuery<HTMLElement>) => {
-          expect(element.text()).not.to.equal("100%");
-        });
-=======
->>>>>>> 912c3eed
         const finishedTextSelector = "p.progressbar-finished";
         cy.get(finishedTextSelector).then((element: JQuery<HTMLElement>) => {
           expect(element.text()).to.equal("100%");
