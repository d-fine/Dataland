import { describeIf } from "@e2e/support/TestUtility";
import { generateDummyCompanyInformation, uploadCompanyViaApi } from "@e2e/utils/CompanyUpload";
import { uploadOneEuTaxonomyFinancialsDatasetViaApi } from "@e2e/utils/EuTaxonomyFinancialsUpload";
import {
  CompanyInformation,
  DataPointBigDecimal,
  DataTypeEnum,
  EligibilityKpis,
  EuTaxonomyDataForFinancials,
} from "@clients/backend";
import { FixtureData, getPreparedFixture } from "@sharedUtils/Fixtures";
import { uploader_name, uploader_pw } from "@e2e/utils/Cypress";
import { getKeycloakToken } from "@e2e/utils/Auth";
import { submitButton } from "@sharedUtils/components/SubmitButton";

describeIf(
  "As a user, I expect that the correct data gets displayed depending on the type of the financial company",
  {
    executionEnvironments: ["developmentLocal", "ci", "developmentCd"],
    dataEnvironments: ["fakeFixtures"],
  },
  function () {
    beforeEach(() => {
      cy.ensureLoggedIn(uploader_name, uploader_pw);
    });

    let preparedFixtures: Array<FixtureData<EuTaxonomyDataForFinancials>>;

    before(function () {
      cy.fixture("CompanyInformationWithEuTaxonomyDataForFinancialsPreparedFixtures").then(function (jsonContent) {
        preparedFixtures = jsonContent as Array<FixtureData<EuTaxonomyDataForFinancials>>;
      });
    });

    /**
<<<<<<< HEAD
=======
     * Uploads a company via POST-request, then an EU Taxonomy dataset for financial companies for the uploaded company
     * via the form in the frontend, and then visits the view page where that dataset is displayed
     * and
     *
     * @param companyInformation Company information to be used for the company upload
     * @param testData EU Taxonomy dataset for financial companies to be uploaded
     */
    function uploadCompanyViaApiAndEuTaxonomyDataForFinancialsViaFormAndVisitFrameworkDataViewPage(
      companyInformation: CompanyInformation,
      testData: EuTaxonomyDataForFinancials
    ): void {
      getKeycloakToken(uploader_name, uploader_pw).then((token: string) => {
        return uploadCompanyViaApi(token, generateDummyCompanyInformation(companyInformation.companyName)).then(
          (storedCompany): void => {
            cy.ensureLoggedIn(uploader_name, uploader_pw);
            cy.visitAndCheckAppMount(
              `/companies/${storedCompany.companyId}/frameworks/${DataTypeEnum.EutaxonomyFinancials}/upload`
            );
            submitButton.buttonIsAddDataButton();
            submitButton.buttonAppearsDisabled();
            fillEuTaxonomyForFinancialsUploadForm(testData);
            submitButton.buttonAppearsEnabled();
            submitEuTaxonomyFinancialsUploadForm();
            cy.visitAndCheckAppMount(
              `/companies/${storedCompany.companyId}/frameworks/${DataTypeEnum.EutaxonomyFinancials}`
            );
          }
        );
      });
    }

    /**
>>>>>>> cd564276
     * Uploads the provided company and dataset to Dataland via the API and navigates to the page of the uploaded
     * dataset
     *
     * @param companyInformation the company information to upload
     * @param testData the dataset to upload
     * @param reportingPeriod the period associated to the EU Taxonomy data for Financials to upload
     */
    function uploadCompanyAndEuTaxonomyDataForFinancialsViaApiAndVisitFrameworkDataViewPage(
      companyInformation: CompanyInformation,
      testData: EuTaxonomyDataForFinancials,
      reportingPeriod: string
    ): void {
      getKeycloakToken(uploader_name, uploader_pw).then((token: string) => {
        return uploadCompanyViaApi(token, generateDummyCompanyInformation(companyInformation.companyName)).then(
          (storedCompany) => {
            return uploadOneEuTaxonomyFinancialsDatasetViaApi(
              token,
              storedCompany.companyId,
              reportingPeriod,
              testData
            ).then(() => {
              cy.visitAndCheckAppMount(
                `/companies/${storedCompany.companyId}/frameworks/${DataTypeEnum.EutaxonomyFinancials}`
              );
            });
          }
        );
      });
    }

    /**
     * Formats a datapoint as a percentage value rounded to a precision of 0.01%.
     * Returns "No data has been reported" if the datapoint contains no value
     *
     * @param value the value of the datapoint to format as a percentage
     * @returns the formatted string
     */
    function formatPercentNumber(value?: DataPointBigDecimal): string {
      if (value === undefined || value === null || value.value === undefined || value.value === null)
        return "No data has been reported";
      return (Math.round(value.value * 100 * 100) / 100).toString();
    }

    /**
     * Verifies that the frontend correctly displays eligibilityKPIs for a specific company type
     *
     * @param financialCompanyType the company type to check
     * @param eligibilityKpis the dataset used as the source of truth
     */
    function checkCommonFields(financialCompanyType: string, eligibilityKpis: EligibilityKpis): void {
      cy.get(`div[name="taxonomyEligibleActivity${financialCompanyType}"]`)
        .should("contain", "Taxonomy-eligible economic activity")
        .should("contain", formatPercentNumber(eligibilityKpis.taxonomyEligibleActivity));
      cy.get(`div[name="taxonomyNonEligibleActivity${financialCompanyType}"]`)
        .should("contain", "Taxonomy-non-eligible economic activity")
        .should("contain", formatPercentNumber(eligibilityKpis.taxonomyNonEligibleActivity));
      cy.get(`div[name="derivatives${financialCompanyType}"]`)
        .should("contain", "Derivatives")
        .should("contain", formatPercentNumber(eligibilityKpis.derivatives));
      cy.get(`div[name="banksAndIssuers${financialCompanyType}"]`)
        .should("contain", "Banks and issuers")
        .should("contain", formatPercentNumber(eligibilityKpis.banksAndIssuers));
      cy.get(`div[name="investmentNonNfrd${financialCompanyType}"]`)
        .should("contain", "Non-NFRD")
        .should("contain", formatPercentNumber(eligibilityKpis.investmentNonNfrd));
    }

    /**
     * Verifies that the frontend correctly displays the insurance firm KPIs
     *
     * @param testData the dataset used as the source of truth
     */
    function checkInsuranceValues(testData: EuTaxonomyDataForFinancials): void {
      checkCommonFields("InsuranceOrReinsurance", testData.eligibilityKpis!.InsuranceOrReinsurance);
      cy.get('div[name="taxonomyEligibleNonLifeInsuranceActivities"]')
        .should("contain", "Taxonomy-eligible non-life insurance economic activities")
        .should("contain", formatPercentNumber(testData.insuranceKpis!.taxonomyEligibleNonLifeInsuranceActivities));
    }

    /**
     * Verifies that the frontend correctly displays the investment firm KPIs
     *
     * @param testData the dataset used as the source of truth
     */
    function checkInvestmentFirmValues(testData: EuTaxonomyDataForFinancials): void {
      checkCommonFields("InvestmentFirm", testData.eligibilityKpis!.InvestmentFirm);
      cy.get('div[name="greenAssetRatioInvestmentFirm"]')
        .should("contain", "Green asset ratio")
        .should("contain", formatPercentNumber(testData.investmentFirmKpis!.greenAssetRatio));
    }

    /**
     * Verifies that the frontend correctly displays the credit institution KPIs
     *
     * @param testData he dataset used as the source of truth
     * @param individualFieldSubmission whether individual field submission is expected
     * @param dualFieldSubmission whether dual field submission is expected
     */
    function checkCreditInstitutionValues(
      testData: EuTaxonomyDataForFinancials,
      individualFieldSubmission: boolean,
      dualFieldSubmission: boolean
    ): void {
      checkCommonFields("CreditInstitution", testData.eligibilityKpis!.CreditInstitution);
      if (individualFieldSubmission) {
        cy.get('div[name="tradingPortfolio"]')
          .should("contain", "Trading portfolio")
          .should("contain", formatPercentNumber(testData.creditInstitutionKpis!.tradingPortfolio));
        cy.get('div[name="onDemandInterbankLoans"]')
          .should("contain", "On demand interbank loans")
          .should("contain", formatPercentNumber(testData.creditInstitutionKpis!.interbankLoans));
        if (!dualFieldSubmission) {
          cy.get("body").should("not.contain", "Trading portfolio & on demand interbank loans");
        }
      }
      if (dualFieldSubmission) {
        cy.get('div[name="tradingPortfolioAndOnDemandInterbankLoans"]')
          .should("contain", "Trading portfolio & on demand interbank loans")
          .should("contain", formatPercentNumber(testData.creditInstitutionKpis!.tradingPortfolioAndInterbankLoans));
        if (!individualFieldSubmission) {
          cy.get("body").should("not.contain", /^Trading portfolio$/);
          cy.get("body").should("not.contain", "On demand interbank loans");
        }
      }
      cy.get('div[name="greenAssetRatioCreditInstitution"]')
        .should("contain", "Green asset ratio")
        .should("contain", formatPercentNumber(testData.creditInstitutionKpis!.greenAssetRatio));
    }

    it("Create a CreditInstitution (combined field submission)", () => {
      const testData = getPreparedFixture("credit-institution-single-field-submission", preparedFixtures);
      uploadCompanyAndEuTaxonomyDataForFinancialsViaApiAndVisitFrameworkDataViewPage(
        testData.companyInformation,
        testData.t,
        testData.reportingPeriod
      );
      checkCreditInstitutionValues(testData.t, false, true);
    });

    it("Create a CreditInstitution (individual field submission)", () => {
      const testData = getPreparedFixture("credit-institution-dual-field-submission", preparedFixtures);
      uploadCompanyAndEuTaxonomyDataForFinancialsViaApiAndVisitFrameworkDataViewPage(
        testData.companyInformation,
        testData.t,
        testData.reportingPeriod
      );
      checkCreditInstitutionValues(testData.t, true, false);
    });

    it("Create an insurance company", () => {
      const testData = getPreparedFixture("insurance-company", preparedFixtures);
      uploadCompanyAndEuTaxonomyDataForFinancialsViaApiAndVisitFrameworkDataViewPage(
        testData.companyInformation,
        testData.t,
        testData.reportingPeriod
      );
      checkInsuranceValues(testData.t);
      cy.get("body").should("not.contain", "Trading portfolio");
      cy.get("body").should("not.contain", "demand interbank loans");
    });

    it("Create an Investment Firm", () => {
      const testData = getPreparedFixture("company-for-all-types", preparedFixtures);
      uploadCompanyAndEuTaxonomyDataForFinancialsViaApiAndVisitFrameworkDataViewPage(
        testData.companyInformation,
        testData.t,
        testData.reportingPeriod
      );
      checkInvestmentFirmValues(testData.t);
    });

    it("Create an Asset Manager", () => {
      const testData = getPreparedFixture("asset-management-company", preparedFixtures);
      uploadCompanyAndEuTaxonomyDataForFinancialsViaApiAndVisitFrameworkDataViewPage(
        testData.companyInformation,
        testData.t,
        testData.reportingPeriod
      );
      checkCommonFields("AssetManagement", testData.t.eligibilityKpis!.AssetManagement);
      cy.get("body").should("not.contain", "Trading portfolio");
      cy.get("body").should("not.contain", "demand interbank loans");
      cy.get("body").should("not.contain", "Taxonomy-eligible non-life insurance economic activities");
    });

    it("Create a Company that is Asset Manager and Insurance", () => {
      const testData = getPreparedFixture("asset-management-insurance-company", preparedFixtures);
      uploadCompanyAndEuTaxonomyDataForFinancialsViaApiAndVisitFrameworkDataViewPage(
        testData.companyInformation,
        testData.t,
        testData.reportingPeriod
      );
      checkInsuranceValues(testData.t);
      checkCommonFields("AssetManagement", testData.t.eligibilityKpis!.AssetManagement);
      cy.get("body").should("not.contain", "Trading portfolio");
      cy.get("body").should("not.contain", "demand interbank loans");
    });
  }
);<|MERGE_RESOLUTION|>--- conflicted
+++ resolved
@@ -1,6 +1,10 @@
 import { describeIf } from "@e2e/support/TestUtility";
 import { generateDummyCompanyInformation, uploadCompanyViaApi } from "@e2e/utils/CompanyUpload";
-import { uploadOneEuTaxonomyFinancialsDatasetViaApi } from "@e2e/utils/EuTaxonomyFinancialsUpload";
+import {
+  fillEuTaxonomyForFinancialsUploadForm,
+  submitEuTaxonomyFinancialsUploadForm,
+  uploadOneEuTaxonomyFinancialsDatasetViaApi,
+} from "@e2e/utils/EuTaxonomyFinancialsUpload";
 import {
   CompanyInformation,
   DataPointBigDecimal,
@@ -33,41 +37,6 @@
     });
 
     /**
-<<<<<<< HEAD
-=======
-     * Uploads a company via POST-request, then an EU Taxonomy dataset for financial companies for the uploaded company
-     * via the form in the frontend, and then visits the view page where that dataset is displayed
-     * and
-     *
-     * @param companyInformation Company information to be used for the company upload
-     * @param testData EU Taxonomy dataset for financial companies to be uploaded
-     */
-    function uploadCompanyViaApiAndEuTaxonomyDataForFinancialsViaFormAndVisitFrameworkDataViewPage(
-      companyInformation: CompanyInformation,
-      testData: EuTaxonomyDataForFinancials
-    ): void {
-      getKeycloakToken(uploader_name, uploader_pw).then((token: string) => {
-        return uploadCompanyViaApi(token, generateDummyCompanyInformation(companyInformation.companyName)).then(
-          (storedCompany): void => {
-            cy.ensureLoggedIn(uploader_name, uploader_pw);
-            cy.visitAndCheckAppMount(
-              `/companies/${storedCompany.companyId}/frameworks/${DataTypeEnum.EutaxonomyFinancials}/upload`
-            );
-            submitButton.buttonIsAddDataButton();
-            submitButton.buttonAppearsDisabled();
-            fillEuTaxonomyForFinancialsUploadForm(testData);
-            submitButton.buttonAppearsEnabled();
-            submitEuTaxonomyFinancialsUploadForm();
-            cy.visitAndCheckAppMount(
-              `/companies/${storedCompany.companyId}/frameworks/${DataTypeEnum.EutaxonomyFinancials}`
-            );
-          }
-        );
-      });
-    }
-
-    /**
->>>>>>> cd564276
      * Uploads the provided company and dataset to Dataland via the API and navigates to the page of the uploaded
      * dataset
      *
