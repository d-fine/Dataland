--- conflicted
+++ resolved
@@ -67,11 +67,7 @@
      * @param value the value of the datapoint to format as a percentage
      * @returns the formatted string
      */
-<<<<<<< HEAD
-    function formatPercentNumber(value?: ExtendedDataPointBigDecimal): string {
-=======
-    function formatPercentNumber(value?: DataPointOneValueBigDecimal | null): string {
->>>>>>> 5f935bbf
+    function formatPercentNumber(value?: ExtendedDataPointBigDecimal | null): string {
       if (value === undefined || value === null || value.value === undefined || value.value === null)
         return "No data has been reported";
       return (Math.round(value.value * 100) / 100).toString();
