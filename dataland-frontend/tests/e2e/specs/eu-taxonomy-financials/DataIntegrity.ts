import { describeIf } from "@e2e/support/TestUtility";
import { generateDummyCompanyInformation, uploadCompanyViaApi } from "@e2e/utils/CompanyUpload";
import {
  fillAndValidateEuTaxonomyForFInancialsUploadForm,
  submitEuTaxonomyFinancialsUploadForm,
  uploadOneEuTaxonomyFinancialsDatasetViaApi,
} from "@e2e/utils/EuTaxonomyFinancialsUpload";
import {
  CompanyInformation,
  DataPointBigDecimal,
  DataTypeEnum,
  EligibilityKpis,
  EuTaxonomyDataForFinancials,
} from "@clients/backend";
import { FixtureData, getPreparedFixture } from "@sharedUtils/Fixtures";
import { uploader_name, uploader_pw } from "@e2e/utils/Cypress";
import { getKeycloakToken } from "@e2e/utils/Auth";
import { uploadReports } from "@sharedUtils/components/UploadReports";

describeIf(
  "As a user, I expect that the correct data gets displayed depending on the type of the financial company",
  {
    executionEnvironments: ["developmentLocal", "ci", "developmentCd"],
    dataEnvironments: ["fakeFixtures"],
  },
  function () {
    beforeEach(() => {
      cy.ensureLoggedIn(uploader_name, uploader_pw);
    });

    let preparedFixtures: Array<FixtureData<EuTaxonomyDataForFinancials>>;

    before(function () {
      cy.fixture("CompanyInformationWithEuTaxonomyDataForFinancialsPreparedFixtures").then(function (jsonContent) {
        preparedFixtures = jsonContent as Array<FixtureData<EuTaxonomyDataForFinancials>>;
      });
    });

    /**
     * Uploads a company via POST-request, then an EU Taxonomy dataset for financial companies for the uploaded company
     * via the form in the frontend, and then visits the view page where that dataset is displayed
     * and
     *
     * @param companyInformation Company information to be used for the company upload
     * @param testData EU Taxonomy dataset for financial companies to be uploaded
     */
    function uploadCompanyViaApiAndEuTaxonomyDataForFinancialsViaFormAndTestFormAndVisitFrameworkDataViewPage(
      companyInformation: CompanyInformation,
      testData: EuTaxonomyDataForFinancials
    ): void {
      getKeycloakToken(uploader_name, uploader_pw).then((token: string) => {
        return uploadCompanyViaApi(token, generateDummyCompanyInformation(companyInformation.companyName)).then(
          (storedCompany): void => {
            cy.ensureLoggedIn(uploader_name, uploader_pw);
            cy.visitAndCheckAppMount(
              `/companies/${storedCompany.companyId}/frameworks/${DataTypeEnum.EutaxonomyFinancials}/upload`
            );
<<<<<<< HEAD
            fillAndValidateEuTaxonomyForFInancialsUploadForm(testData);
=======
            const filename = "pdfTest.pdf";
            uploadReports.uploadFile(filename);
            uploadReports.validateSingleFileInUploadedList(filename, "KB");
            uploadReports.validateSingleFileInfo();
            uploadReports.removeSingleUploadedFileFromUploadedList();
            uploadReports.checkNoReportIsListed();
            fillEuTaxonomyForFinancialsUploadForm(testData);
>>>>>>> 63211a97
            submitEuTaxonomyFinancialsUploadForm();
            cy.visitAndCheckAppMount(
              `/companies/${storedCompany.companyId}/frameworks/${DataTypeEnum.EutaxonomyFinancials}`
            );
          }
        );
      });
    }

    /**
     * Uploads the provided company and dataset to Dataland via the API and navigates to the page of the uploaded
     * dataset
     *
     * @param companyInformation the company information to upload
     * @param testData the dataset to upload
     * @param reportingPeriod the period associated to the EU Taxonomy data for Financials to upload
     */
    function uploadCompanyAndEuTaxonomyDataForFinancialsViaApiAndVisitFrameworkDataViewPage(
      companyInformation: CompanyInformation,
      testData: EuTaxonomyDataForFinancials,
      reportingPeriod: string
    ): void {
      getKeycloakToken(uploader_name, uploader_pw).then((token: string) => {
        return uploadCompanyViaApi(token, generateDummyCompanyInformation(companyInformation.companyName)).then(
          (storedCompany) => {
            return uploadOneEuTaxonomyFinancialsDatasetViaApi(
              token,
              storedCompany.companyId,
              reportingPeriod,
              testData
            ).then(() => {
              cy.visitAndCheckAppMount(
                `/companies/${storedCompany.companyId}/frameworks/${DataTypeEnum.EutaxonomyFinancials}`
              );
            });
          }
        );
      });
    }

    /**
     * Formats a datapoint as a percentage value rounded to a precision of 0.01%.
     * Returns "No data has been reported" if the datapoint contains no value
     *
     * @param value the value of the datapoint to format as a percentage
     * @returns the formatted string
     */
    function formatPercentNumber(value?: DataPointBigDecimal): string {
      if (value === undefined || value === null || value.value === undefined || value.value === null)
        return "No data has been reported";
      return (Math.round(value.value * 100 * 100) / 100).toString();
    }

    /**
     * Verifies that the frontend correctly displays eligibilityKPIs for a specific company type
     *
     * @param financialCompanyType the company type to check
     * @param eligibilityKpis the dataset used as the source of truth
     */
    function checkCommonFields(financialCompanyType: string, eligibilityKpis: EligibilityKpis): void {
      cy.get(`div[name="taxonomyEligibleActivity${financialCompanyType}"]`)
        .should("contain", "Taxonomy-eligible economic activity")
        .should("contain", formatPercentNumber(eligibilityKpis.taxonomyEligibleActivity));
      cy.get(`div[name="taxonomyNonEligibleActivity${financialCompanyType}"]`)
        .should("contain", "Taxonomy-non-eligible economic activity")
        .should("contain", formatPercentNumber(eligibilityKpis.taxonomyNonEligibleActivity));
      cy.get(`div[name="derivatives${financialCompanyType}"]`)
        .should("contain", "Derivatives")
        .should("contain", formatPercentNumber(eligibilityKpis.derivatives));
      cy.get(`div[name="banksAndIssuers${financialCompanyType}"]`)
        .should("contain", "Banks and issuers")
        .should("contain", formatPercentNumber(eligibilityKpis.banksAndIssuers));
      cy.get(`div[name="investmentNonNfrd${financialCompanyType}"]`)
        .should("contain", "Non-NFRD")
        .should("contain", formatPercentNumber(eligibilityKpis.investmentNonNfrd));
    }

    /**
     * Verifies that the frontend correctly displays the insurance firm KPIs
     *
     * @param testData the dataset used as the source of truth
     */
    function checkInsuranceValues(testData: EuTaxonomyDataForFinancials): void {
      checkCommonFields("InsuranceOrReinsurance", testData.eligibilityKpis!.InsuranceOrReinsurance);
      cy.get('div[name="taxonomyEligibleNonLifeInsuranceActivities"]')
        .should("contain", "Taxonomy-eligible non-life insurance economic activities")
        .should("contain", formatPercentNumber(testData.insuranceKpis!.taxonomyEligibleNonLifeInsuranceActivities));
    }

    /**
     * Verifies that the frontend correctly displays the investment firm KPIs
     *
     * @param testData the dataset used as the source of truth
     */
    function checkInvestmentFirmValues(testData: EuTaxonomyDataForFinancials): void {
      checkCommonFields("InvestmentFirm", testData.eligibilityKpis!.InvestmentFirm);
      cy.get('div[name="greenAssetRatioInvestmentFirm"]')
        .should("contain", "Green asset ratio")
        .should("contain", formatPercentNumber(testData.investmentFirmKpis!.greenAssetRatio));
    }

    /**
     * Verifies that the frontend correctly displays the credit institution KPIs
     *
     * @param testData he dataset used as the source of truth
     * @param individualFieldSubmission whether individual field submission is expected
     * @param dualFieldSubmission whether dual field submission is expected
     */
    function checkCreditInstitutionValues(
      testData: EuTaxonomyDataForFinancials,
      individualFieldSubmission: boolean,
      dualFieldSubmission: boolean
    ): void {
      checkCommonFields("CreditInstitution", testData.eligibilityKpis!.CreditInstitution);
      if (individualFieldSubmission) {
        cy.get('div[name="tradingPortfolio"]')
          .should("contain", "Trading portfolio")
          .should("contain", formatPercentNumber(testData.creditInstitutionKpis!.tradingPortfolio));
        cy.get('div[name="onDemandInterbankLoans"]')
          .should("contain", "On demand interbank loans")
          .should("contain", formatPercentNumber(testData.creditInstitutionKpis!.interbankLoans));
        if (!dualFieldSubmission) {
          cy.get("body").should("not.contain", "Trading portfolio & on demand interbank loans");
        }
      }
      if (dualFieldSubmission) {
        cy.get('div[name="tradingPortfolioAndOnDemandInterbankLoans"]')
          .should("contain", "Trading portfolio & on demand interbank loans")
          .should("contain", formatPercentNumber(testData.creditInstitutionKpis!.tradingPortfolioAndInterbankLoans));
        if (!individualFieldSubmission) {
          cy.get("body").should("not.contain", /^Trading portfolio$/);
          cy.get("body").should("not.contain", "On demand interbank loans");
        }
      }
      cy.get('div[name="greenAssetRatioCreditInstitution"]')
        .should("contain", "Green asset ratio")
        .should("contain", formatPercentNumber(testData.creditInstitutionKpis!.greenAssetRatio));
    }

    it(
      "Create an Eu Taxonomy Financial dataset via upload form with all financial company types selected to assure " +
        "that the upload form works fine with all options",
      () => {
        const testData = getPreparedFixture("company-for-all-types", preparedFixtures);
        uploadCompanyViaApiAndEuTaxonomyDataForFinancialsViaFormAndTestFormAndVisitFrameworkDataViewPage(
          testData.companyInformation,
          testData.t
        );
      }
    );

    it("Create a CreditInstitution (combined field submission)", () => {
      const testData = getPreparedFixture("credit-institution-single-field-submission", preparedFixtures);
      uploadCompanyAndEuTaxonomyDataForFinancialsViaApiAndVisitFrameworkDataViewPage(
        testData.companyInformation,
        testData.t,
        testData.reportingPeriod
      );
      checkCreditInstitutionValues(testData.t, false, true);
    });

    it("Create a CreditInstitution (individual field submission)", () => {
      const testData = getPreparedFixture("credit-institution-dual-field-submission", preparedFixtures);
      uploadCompanyAndEuTaxonomyDataForFinancialsViaApiAndVisitFrameworkDataViewPage(
        testData.companyInformation,
        testData.t,
        testData.reportingPeriod
      );
      checkCreditInstitutionValues(testData.t, true, false);
    });

    it("Create an insurance company", () => {
      const testData = getPreparedFixture("insurance-company", preparedFixtures);
      uploadCompanyAndEuTaxonomyDataForFinancialsViaApiAndVisitFrameworkDataViewPage(
        testData.companyInformation,
        testData.t,
        testData.reportingPeriod
      );
      checkInsuranceValues(testData.t);
      cy.get("body").should("not.contain", "Trading portfolio");
      cy.get("body").should("not.contain", "demand interbank loans");
    });

    it("Create an Investment Firm", () => {
      const testData = getPreparedFixture("company-for-all-types", preparedFixtures);
      uploadCompanyAndEuTaxonomyDataForFinancialsViaApiAndVisitFrameworkDataViewPage(
        testData.companyInformation,
        testData.t,
        testData.reportingPeriod
      );
      checkInvestmentFirmValues(testData.t);
    });

    it("Create an Asset Manager", () => {
      const testData = getPreparedFixture("asset-management-company", preparedFixtures);
      uploadCompanyAndEuTaxonomyDataForFinancialsViaApiAndVisitFrameworkDataViewPage(
        testData.companyInformation,
        testData.t,
        testData.reportingPeriod
      );
      checkCommonFields("AssetManagement", testData.t.eligibilityKpis!.AssetManagement);
      cy.get("body").should("not.contain", "Trading portfolio");
      cy.get("body").should("not.contain", "demand interbank loans");
      cy.get("body").should("not.contain", "Taxonomy-eligible non-life insurance economic activities");
    });

    it("Create a Company that is Asset Manager and Insurance", () => {
      const testData = getPreparedFixture("asset-management-insurance-company", preparedFixtures);
      uploadCompanyAndEuTaxonomyDataForFinancialsViaApiAndVisitFrameworkDataViewPage(
        testData.companyInformation,
        testData.t,
        testData.reportingPeriod
      );
      checkInsuranceValues(testData.t);
      checkCommonFields("AssetManagement", testData.t.eligibilityKpis!.AssetManagement);
      cy.get("body").should("not.contain", "Trading portfolio");
      cy.get("body").should("not.contain", "demand interbank loans");
    });
  }
);<|MERGE_RESOLUTION|>--- conflicted
+++ resolved
@@ -1,7 +1,7 @@
 import { describeIf } from "@e2e/support/TestUtility";
 import { generateDummyCompanyInformation, uploadCompanyViaApi } from "@e2e/utils/CompanyUpload";
 import {
-  fillAndValidateEuTaxonomyForFInancialsUploadForm,
+  fillEuTaxonomyForFinancialsUploadForm,
   submitEuTaxonomyFinancialsUploadForm,
   uploadOneEuTaxonomyFinancialsDatasetViaApi,
 } from "@e2e/utils/EuTaxonomyFinancialsUpload";
@@ -55,9 +55,6 @@
             cy.visitAndCheckAppMount(
               `/companies/${storedCompany.companyId}/frameworks/${DataTypeEnum.EutaxonomyFinancials}/upload`
             );
-<<<<<<< HEAD
-            fillAndValidateEuTaxonomyForFInancialsUploadForm(testData);
-=======
             const filename = "pdfTest.pdf";
             uploadReports.uploadFile(filename);
             uploadReports.validateSingleFileInUploadedList(filename, "KB");
@@ -65,7 +62,6 @@
             uploadReports.removeSingleUploadedFileFromUploadedList();
             uploadReports.checkNoReportIsListed();
             fillEuTaxonomyForFinancialsUploadForm(testData);
->>>>>>> 63211a97
             submitEuTaxonomyFinancialsUploadForm();
             cy.visitAndCheckAppMount(
               `/companies/${storedCompany.companyId}/frameworks/${DataTypeEnum.EutaxonomyFinancials}`
