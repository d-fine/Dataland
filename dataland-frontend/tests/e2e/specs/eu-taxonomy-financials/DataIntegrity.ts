import { describeIf } from "@e2e/support/TestUtility";
import { generateDummyCompanyInformation, uploadCompanyViaApi } from "@e2e/utils/CompanyUpload";
import {
  fillEuTaxonomyForFinancialsUploadForm,
  submitEuTaxonomyFinancialsUploadForm,
  uploadOneEuTaxonomyFinancialsDatasetViaApi,
} from "@e2e/utils/EuTaxonomyFinancialsUpload";
import {
  CompanyInformation,
  EuTaxonomyDataForFinancials,
  EligibilityKpis,
  DataPointBigDecimal,
} from "@clients/backend";
import { FixtureData } from "@e2e/fixtures/FixtureUtils";
import { uploader_name, uploader_pw } from "@e2e/utils/Cypress";
import { getKeycloakToken } from "@e2e/utils/Auth";
import { getPreparedFixture } from "@e2e/utils/GeneralApiUtils";

describeIf(
  "As a user, I expect that the correct data gets displayed depending on the type of the financial company",
  {
    executionEnvironments: ["developmentLocal", "ci", "developmentCd"],
    dataEnvironments: ["fakeFixtures"],
  },
  function () {
    beforeEach(() => {
      cy.ensureLoggedIn(uploader_name, uploader_pw);
    });

    let preparedFixtures: Array<FixtureData<EuTaxonomyDataForFinancials>>;

    before(function () {
      cy.fixture("CompanyInformationWithEuTaxonomyDataForFinancialsPreparedFixtures").then(function (jsonContent) {
        preparedFixtures = jsonContent as Array<FixtureData<EuTaxonomyDataForFinancials>>;
      });
    });

<<<<<<< HEAD
    /**
     * Retrieves the prepared fixture identified by the provided company name
     *
     * @param name the name of the prepared fixture company
     * @returns the found dataset from the prepared fixtures
     */
    function getPreparedFixture(name: string): FixtureData<EuTaxonomyDataForFinancials> {
      const preparedFixture = preparedFixtures.find((it): boolean => it.companyInformation.companyName == name)!;
      if (!preparedFixture) {
        throw new ReferenceError(
          "Variable preparedFixture is undefined because the provided company name could not be found in the prepared fixtures."
        );
      } else {
        return preparedFixture;
      }
    }

    /**
     * Uploads the provided company and dataset to Dataland and navigates to the page of the uploaded dataset.
     * The company is uploaded via the API. The dataset via the upload form.
     *
     * @param companyInformation the company information to upload
     * @param testData the dataset to upload
     */
=======
>>>>>>> 3784c11c
    function uploadCompanyViaApiAndEuTaxonomyDataForFinancialsViaFormAndVisitFrameworkDataViewPage(
      companyInformation: CompanyInformation,
      testData: EuTaxonomyDataForFinancials
    ): void {
      getKeycloakToken(uploader_name, uploader_pw).then((token: string) => {
        return uploadCompanyViaApi(token, generateDummyCompanyInformation(companyInformation.companyName)).then(
          (storedCompany): void => {
            cy.visitAndCheckAppMount(`/companies/${storedCompany.companyId}/frameworks/eutaxonomy-financials/upload`);
            fillEuTaxonomyForFinancialsUploadForm(testData);
            submitEuTaxonomyFinancialsUploadForm();
            cy.visitAndCheckAppMount(`/companies/${storedCompany.companyId}/frameworks/eutaxonomy-financials`);
          }
        );
      });
    }

    /**
     * Uploads the provided company and dataset to Dataland via the API and navigates to the page of the uploaded
     * dataset
     *
     * @param companyInformation the company information to upload
     * @param testData the dataset to upload
     */
    function uploadCompanyAndEuTaxonomyDataForFinancialsViaApiAndVisitFrameworkDataViewPage(
      companyInformation: CompanyInformation,
      testData: EuTaxonomyDataForFinancials
    ): void {
      getKeycloakToken(uploader_name, uploader_pw).then((token: string) => {
        return uploadCompanyViaApi(token, generateDummyCompanyInformation(companyInformation.companyName)).then(
          (storedCompany) => {
            return uploadOneEuTaxonomyFinancialsDatasetViaApi(token, storedCompany.companyId, testData).then(() => {
              cy.visitAndCheckAppMount(`/companies/${storedCompany.companyId}/frameworks/eutaxonomy-financials`);
            });
          }
        );
      });
    }

    /**
     * Formats a datapoint as a percentage value rounded to a precision of 0.01%.
     * Returns "No data has been reported" if the datapoint contains no value
     *
     * @param value the value of the datapoint to format as a percentage
     * @returns the formatted string
     */
    function formatPercentNumber(value?: DataPointBigDecimal): string {
      if (value === undefined || value === null || value.value === undefined || value.value === null)
        return "No data has been reported";
      return (Math.round(value.value * 100 * 100) / 100).toString();
    }

    /**
     * Verifies that the frontend correctly displays eligibilityKPIs for a specific company type
     *
     * @param financialCompanyType the company type to check
     * @param eligibilityKpis the dataset used as the source of truth
     */
    function checkCommonFields(financialCompanyType: string, eligibilityKpis: EligibilityKpis): void {
      cy.get(`div[name="taxonomyEligibleActivity${financialCompanyType}"]`)
        .should("contain", "Taxonomy-eligible economic activity")
        .should("contain", formatPercentNumber(eligibilityKpis.taxonomyEligibleActivity));
      cy.get(`div[name="taxonomyNonEligibleActivity${financialCompanyType}"]`)
        .should("contain", "Taxonomy-non-eligible economic activity")
        .should("contain", formatPercentNumber(eligibilityKpis.taxonomyNonEligibleActivity));
      cy.get(`div[name="derivatives${financialCompanyType}"]`)
        .should("contain", "Derivatives")
        .should("contain", formatPercentNumber(eligibilityKpis.derivatives));
      cy.get(`div[name="banksAndIssuers${financialCompanyType}"]`)
        .should("contain", "Banks and issuers")
        .should("contain", formatPercentNumber(eligibilityKpis.banksAndIssuers));
      cy.get(`div[name="investmentNonNfrd${financialCompanyType}"]`)
        .should("contain", "Non-NFRD")
        .should("contain", formatPercentNumber(eligibilityKpis.investmentNonNfrd));
    }

    /**
     * Verifies that the frontend correctly displays the insurenace firm KPIs
     *
     * @param testData the dataset used as the source of truth
     */
    function checkInsuranceValues(testData: EuTaxonomyDataForFinancials): void {
      checkCommonFields("InsuranceOrReinsurance", testData.eligibilityKpis!.InsuranceOrReinsurance);
      cy.get('div[name="taxonomyEligibleNonLifeInsuranceActivities"]')
        .should("contain", "Taxonomy-eligible non-life insurance economic activities")
        .should("contain", formatPercentNumber(testData.insuranceKpis!.taxonomyEligibleNonLifeInsuranceActivities));
    }

    /**
     * Verifies that the frontend correctly displays the investment firm KPIs
     *
     * @param testData the dataset used as the source of truth
     */
    function checkInvestmentFirmValues(testData: EuTaxonomyDataForFinancials): void {
      checkCommonFields("InvestmentFirm", testData.eligibilityKpis!.InvestmentFirm);
      cy.get('div[name="greenAssetRatioInvestmentFirm"]')
        .should("contain", "Green asset ratio")
        .should("contain", formatPercentNumber(testData.investmentFirmKpis!.greenAssetRatio));
    }

    /**
     * Verifies that the frontend correctly displays the credit institution KPIs
     *
     * @param testData he dataset used as the source of truth
     * @param individualFieldSubmission whether individual field submission is expected
     * @param dualFieldSubmission whether dual field submission is expected
     */
    function checkCreditInstitutionValues(
      testData: EuTaxonomyDataForFinancials,
      individualFieldSubmission: boolean,
      dualFieldSubmission: boolean
    ): void {
      checkCommonFields("CreditInstitution", testData.eligibilityKpis!.CreditInstitution);
      if (individualFieldSubmission) {
        cy.get('div[name="tradingPortfolio"]')
          .should("contain", "Trading portfolio")
          .should("contain", formatPercentNumber(testData.creditInstitutionKpis!.tradingPortfolio));
        cy.get('div[name="onDemandInterbankLoans"]')
          .should("contain", "On demand interbank loans")
          .should("contain", formatPercentNumber(testData.creditInstitutionKpis!.interbankLoans));
        if (!dualFieldSubmission) {
          cy.get("body").should("not.contain", "Trading portfolio & on demand interbank loans");
        }
      }
      if (dualFieldSubmission) {
        cy.get('div[name="tradingPortfolioAndOnDemandInterbankLoans"]')
          .should("contain", "Trading portfolio & on demand interbank loans")
          .should("contain", formatPercentNumber(testData.creditInstitutionKpis!.tradingPortfolioAndInterbankLoans));
        if (!individualFieldSubmission) {
          cy.get("body").should("not.contain", /^Trading portfolio$/);
          cy.get("body").should("not.contain", "On demand interbank loans");
        }
      }
      cy.get('div[name="greenAssetRatioCreditInstitution"]')
        .should("contain", "Green asset ratio")
        .should("contain", formatPercentNumber(testData.creditInstitutionKpis!.greenAssetRatio));
    }

    it(
      "Create an Eu Taxonomy Financial dataset via upload form with all financial company types selected to assure " +
        "that the upload form works fine with all options",
      () => {
        const testData = getPreparedFixture("company-for-all-types", preparedFixtures);
        uploadCompanyViaApiAndEuTaxonomyDataForFinancialsViaFormAndVisitFrameworkDataViewPage(
          testData.companyInformation,
          testData.t
        );
        checkCreditInstitutionValues(testData.t, true, true);

        checkCommonFields("AssetManagement", testData.t.eligibilityKpis!.AssetManagement);

        checkInsuranceValues(testData.t);
      }
    );

    it("Create a CreditInstitution (combined field submission)", () => {
      const testData = getPreparedFixture("credit-institution-single-field-submission", preparedFixtures);
      uploadCompanyAndEuTaxonomyDataForFinancialsViaApiAndVisitFrameworkDataViewPage(
        testData.companyInformation,
        testData.t
      );
      checkCreditInstitutionValues(testData.t, false, true);
    });

    it("Create a CreditInstitution (individual field submission)", () => {
      const testData = getPreparedFixture("credit-institution-dual-field-submission", preparedFixtures);
      uploadCompanyAndEuTaxonomyDataForFinancialsViaApiAndVisitFrameworkDataViewPage(
        testData.companyInformation,
        testData.t
      );
      checkCreditInstitutionValues(testData.t, true, false);
    });

    it("Create an insurance company", () => {
      const testData = getPreparedFixture("insurance-company", preparedFixtures);
      uploadCompanyAndEuTaxonomyDataForFinancialsViaApiAndVisitFrameworkDataViewPage(
        testData.companyInformation,
        testData.t
      );
      checkInsuranceValues(testData.t);
      cy.get("body").should("not.contain", "Trading portfolio");
      cy.get("body").should("not.contain", "demand interbank loans");
    });

    it("Create an Investment Firm", () => {
      const testData = getPreparedFixture("company-for-all-types", preparedFixtures);
      uploadCompanyAndEuTaxonomyDataForFinancialsViaApiAndVisitFrameworkDataViewPage(
        testData.companyInformation,
        testData.t
      );
      checkInvestmentFirmValues(testData.t);
    });

    it("Create an Asset Manager", () => {
      const testData = getPreparedFixture("asset-management-company", preparedFixtures);
      uploadCompanyAndEuTaxonomyDataForFinancialsViaApiAndVisitFrameworkDataViewPage(
        testData.companyInformation,
        testData.t
      );
      checkCommonFields("AssetManagement", testData.t.eligibilityKpis!.AssetManagement);
      cy.get("body").should("not.contain", "Trading portfolio");
      cy.get("body").should("not.contain", "demand interbank loans");
      cy.get("body").should("not.contain", "Taxonomy-eligible non-life insurance economic activities");
    });

    it("Create a Company that is Asset Manager and Insurance", () => {
      const testData = getPreparedFixture("asset-management-insurance-company", preparedFixtures);
      uploadCompanyAndEuTaxonomyDataForFinancialsViaApiAndVisitFrameworkDataViewPage(
        testData.companyInformation,
        testData.t
      );
      checkInsuranceValues(testData.t);
      checkCommonFields("AssetManagement", testData.t.eligibilityKpis!.AssetManagement);
      cy.get("body").should("not.contain", "Trading portfolio");
      cy.get("body").should("not.contain", "demand interbank loans");
    });
  }
);<|MERGE_RESOLUTION|>--- conflicted
+++ resolved
@@ -35,33 +35,6 @@
       });
     });
 
-<<<<<<< HEAD
-    /**
-     * Retrieves the prepared fixture identified by the provided company name
-     *
-     * @param name the name of the prepared fixture company
-     * @returns the found dataset from the prepared fixtures
-     */
-    function getPreparedFixture(name: string): FixtureData<EuTaxonomyDataForFinancials> {
-      const preparedFixture = preparedFixtures.find((it): boolean => it.companyInformation.companyName == name)!;
-      if (!preparedFixture) {
-        throw new ReferenceError(
-          "Variable preparedFixture is undefined because the provided company name could not be found in the prepared fixtures."
-        );
-      } else {
-        return preparedFixture;
-      }
-    }
-
-    /**
-     * Uploads the provided company and dataset to Dataland and navigates to the page of the uploaded dataset.
-     * The company is uploaded via the API. The dataset via the upload form.
-     *
-     * @param companyInformation the company information to upload
-     * @param testData the dataset to upload
-     */
-=======
->>>>>>> 3784c11c
     function uploadCompanyViaApiAndEuTaxonomyDataForFinancialsViaFormAndVisitFrameworkDataViewPage(
       companyInformation: CompanyInformation,
       testData: EuTaxonomyDataForFinancials
