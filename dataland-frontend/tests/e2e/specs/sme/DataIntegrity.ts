--- conflicted
+++ resolved
@@ -12,16 +12,6 @@
 let tokenForAdminUser: string;
 let storedTestCompany: StoredCompany;
 const uploadReports = new UploadReports("referencedReports");
-
-<<<<<<< HEAD
-=======
-before(function () {
-  cy.fixture("CompanyInformationWithSmePreparedFixtures").then(function (jsonContent) {
-    const preparedFixturesSme = jsonContent as Array<FixtureData<SmeData>>;
-    smeFixtureForTest = getPreparedFixture("Sme-dataset-with-no-null-fields", preparedFixturesSme);
-  });
-});
-
 /*TODO
 - Mach beide Tests zu einem
 - Der Test geht auf die upload page, trägt ein paar Daten (in die custom components v.a.) ein
@@ -33,8 +23,6 @@
 - Deaktivier EDIT button für sme
 - Eröffne backlog item um EDIT Funktionalität wieder einzuführen
  */
-
->>>>>>> 117ebba9
 describeIf(
   "As a user, I expect to be able to edit and submit Sme data via the upload form",
   {
