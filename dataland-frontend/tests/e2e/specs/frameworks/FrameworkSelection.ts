--- conflicted
+++ resolved
@@ -26,24 +26,17 @@
       const metaDataAlias = "retrieveMetaData";
       cy.intercept("**/api/metadata**").as(metaDataAlias);
       trigger();
-      cy.wait(`@${metaDataAlias}`);
-      cy.wait(10000);
+      cy.wait(`@${metaDataAlias}`, { timeout: MEDIUM_TIMEOUT_IN_MS });
+      cy.wait(5000);
     }
 
     function selectCompanyViaUniqueSearchRequest(framework: string): void {
       cy.visit(`/companies?input=${companyName}&framework=${framework}`);
-<<<<<<< HEAD
       interceptFrameworkPageLoad(framework, () => {
         const companySelector = "a span:contains( VIEW)";
         cy.get(companySelector).first().scrollIntoView();
         cy.get(companySelector).first().click()
       });
-=======
-      const alias = "retrieveMetaData";
-      cy.intercept("**/api/metadata**").as(alias);
-      cy.get("a span:contains( VIEW)").first().click();
-      cy.wait(`@${alias}`, { timeout: MEDIUM_TIMEOUT_IN_MS });
->>>>>>> 5156a91e
     }
 
     function selectCompanyViaAutocompleteClick(framework: string): void {
@@ -51,18 +44,11 @@
       const searchBarSelector = "input#search_bar_top";
       cy.get(searchBarSelector).click();
       cy.get(searchBarSelector).type(companyName, { force: true });
-<<<<<<< HEAD
       interceptFrameworkPageLoad(framework, () => {
         const companySelector = ".p-autocomplete-item";
         cy.get(companySelector).first().scrollIntoView();
         cy.get(companySelector).first().click()
       });
-=======
-      const alias = "retrieveMetaData";
-      cy.intercept("**/api/metadata**").as(alias);
-      cy.get(".p-autocomplete-item").first().click();
-      cy.wait(`@${alias}`, { timeout: MEDIUM_TIMEOUT_IN_MS });
->>>>>>> 5156a91e
     }
 
     function validateDropdown(expectedDropdownText: string): void {
