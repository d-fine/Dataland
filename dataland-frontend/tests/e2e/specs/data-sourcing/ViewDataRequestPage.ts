--- conflicted
+++ resolved
@@ -64,10 +64,6 @@
 
   it('should open and close the resubmit modal', () => {
     cy.get('[data-test="card-resubmit"]').should('be.visible');
-<<<<<<< HEAD
-    cy.pause();
-=======
->>>>>>> f1921807
     cy.get('[data-test="resubmit-request-button"]').click();
     cy.get('[data-test="resubmit-modal"]').should('be.visible');
     cy.get('[data-test="resubmit-message"]').type('Resubmitting for more data.');
