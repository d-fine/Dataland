describe('Population Test', () => {
    let eutaxonomiesData:any
    let companiesData:any
    before(function(){
        cy.fixture('eutaxonomies').then(function(eutaxonomies){
            eutaxonomiesData=eutaxonomies
        });
        cy.fixture('companies').then(function(companies){
            companiesData=companies
        });

    });

    it('Populate Companies', function (){
        for (const index in companiesData) {
            cy.request('POST', `${Cypress.env("API")}/companies`, companiesData[index]).its('status').should("equal", 200)

        }
        console.log(companiesData)
    });

    it('Populate EU Taxonomy Data', function (){
        for (const index in eutaxonomiesData) {
            cy.request('POST', `${Cypress.env("API")}/data/eutaxonomies`, eutaxonomiesData[index]).its('status').should("equal", 200)
        }
        console.log(eutaxonomiesData)
    });
});

describe('EU Taxonomy Data', () => {
    it('Check Data Presence and Link route', () => {
<<<<<<< HEAD
        cy.visit("/data/eutaxonomies/1")
        cy.get('h1').contains("Company Data")
        cy.get('h4').contains("EU Taxonomy Data")
=======
        cy.visit("/companies/1")
        cy.get('td').contains("1")
        cy.get('td').contains("EuTaxonomyData").click().url().should('include', '/eutaxonomies/1')
>>>>>>> 64c01538
    });
});

describe('Company Data', () => {
    let companiesData:any
    before(function(){
        cy.fixture('companies').then(function(companies){
            companiesData=companies
        });

    });
    it('Company Name Input field exists and works', () => {
        const inputValue = companiesData[0].companyName
        cy.visit("/search")
        cy.get('input[name=companyName]')
            .should('not.be.disabled')
            .type(inputValue, {force: true})
            .should('have.value', inputValue)
        cy.get('button[name=getCompanies]').click()
        cy.get('table').contains('Company Search')
        cy.get('td').contains("d-fine").click().url().should('include', '/companies/')
    });

    it('Show all companies button exists', () => {
        cy.visit("/search")
        cy.get('button.p-button').contains('Show all companies')
            .should('not.be.disabled')
            .click()
        cy.get('table').contains('Company Search')
    });
});<|MERGE_RESOLUTION|>--- conflicted
+++ resolved
@@ -29,15 +29,9 @@
 
 describe('EU Taxonomy Data', () => {
     it('Check Data Presence and Link route', () => {
-<<<<<<< HEAD
         cy.visit("/data/eutaxonomies/1")
         cy.get('h1').contains("Company Data")
         cy.get('h4').contains("EU Taxonomy Data")
-=======
-        cy.visit("/companies/1")
-        cy.get('td').contains("1")
-        cy.get('td').contains("EuTaxonomyData").click().url().should('include', '/eutaxonomies/1')
->>>>>>> 64c01538
     });
 });
 
