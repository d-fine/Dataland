--- conflicted
+++ resolved
@@ -1,8 +1,3 @@
-<<<<<<< HEAD
-import { fillCompanyUploadFields, restoreLoginSession, visitAndCheckAppMount } from "../../support/commands";
-
-=======
->>>>>>> 82654dd4
 describe("User interactive tests for Data Upload", () => {
   let companyId: string;
   beforeEach(() => {
@@ -10,22 +5,13 @@
   });
 
   it("cannot create a Company with no input", () => {
-<<<<<<< HEAD
-    visitAndCheckAppMount("/upload");
-=======
     cy.visitAndCheckAppMount("/upload");
->>>>>>> 82654dd4
     cy.get('button[name="postCompanyData"]').should("be.disabled");
   });
 
   function uploadCompanyWithEverythingFine(companyName: string) {
-<<<<<<< HEAD
-    visitAndCheckAppMount("/upload");
-    fillCompanyUploadFields(companyName);
-=======
     cy.visitAndCheckAppMount("/upload");
     cy.fillCompanyUploadFields(companyName);
->>>>>>> 82654dd4
     cy.get('button[name="postCompanyData"]').click();
   }
 
@@ -35,11 +21,7 @@
     cy.get("body").should("contain", "success");
     cy.get("span[title=companyId]").then(($companyID) => {
       companyId = $companyID.text();
-<<<<<<< HEAD
-      visitAndCheckAppMount(`/companies/${companyId}`);
-=======
       cy.visitAndCheckAppMount(`/companies/${companyId}`);
->>>>>>> 82654dd4
       cy.get("body").should("contain", companyName);
     });
   });
@@ -52,11 +34,7 @@
   });
 
   function uploadEuTaxonomyDatasetWithReportingObligation() {
-<<<<<<< HEAD
-    visitAndCheckAppMount("/upload");
-=======
     cy.visitAndCheckAppMount("/upload");
->>>>>>> 82654dd4
     cy.get('button[name="postEUData"]', { timeout: 2 * 1000 }).should("be.visible");
     cy.get('input[name="companyId"]').type(companyId, { force: true });
     cy.get('input[name="Reporting Obligation"][value=Yes]').check({ force: true });
@@ -80,11 +58,7 @@
       cy.get("span[title=companyId]").then(($companyID) => {
         const companyID = $companyID.text();
         cy.intercept("/api/data/eutaxonomies/*").as("retrieveTaxonomyData");
-<<<<<<< HEAD
-        visitAndCheckAppMount(`/companies/${companyID}/eutaxonomies`);
-=======
         cy.visitAndCheckAppMount(`/companies/${companyID}/eutaxonomies`);
->>>>>>> 82654dd4
       });
       cy.wait("@retrieveTaxonomyData", { timeout: 120 * 1000 })
         .get("body")
@@ -100,11 +74,7 @@
   });
 
   it("Create EU Taxonomy Dataset without Reporting Obligation", () => {
-<<<<<<< HEAD
-    visitAndCheckAppMount("/upload");
-=======
     cy.visitAndCheckAppMount("/upload");
->>>>>>> 82654dd4
     cy.get('button[name="postEUData"]', { timeout: 2 * 1000 }).should("be.visible");
     cy.get('input[name="companyId"]').type(companyId, { force: true });
     cy.get('input[name="Reporting Obligation"][value=No]').check({ force: true });
@@ -115,11 +85,7 @@
     cy.get("span[title=dataId]").then(($dataID) => {
       const dataId = $dataID.text();
       cy.intercept("**/api/data/eutaxonomies/*").as("retrieveTaxonomyData");
-<<<<<<< HEAD
-      visitAndCheckAppMount(`/data/eutaxonomies/${dataId}`);
-=======
       cy.visitAndCheckAppMount(`/data/eutaxonomies/${dataId}`);
->>>>>>> 82654dd4
       cy.wait("@retrieveTaxonomyData", { timeout: 120 * 1000 }).then(() => {
         cy.get("body").should("contain", "Eligible Revenue").should("contain", "No data has been reported");
       });
