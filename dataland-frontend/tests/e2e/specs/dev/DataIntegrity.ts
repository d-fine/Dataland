--- conflicted
+++ resolved
@@ -1,15 +1,9 @@
-import { visitAndCheckAppMount } from "../../support/commands";
-
 describe("EU Taxonomy Data", () => {
   it("Check for a dataset, that bears decent data, that the data is present and displayed", () => {
     cy.restoreLoginSession();
     cy.retrieveDataIdsList().then((dataIdList: Array<string>) => {
       cy.intercept("**/api/data/eutaxonomies/*").as("retrieveTaxonomyData");
-<<<<<<< HEAD
-      visitAndCheckAppMount("/data/eutaxonomies/" + dataIdList[0]);
-=======
       cy.visitAndCheckAppMount("/data/eutaxonomies/" + dataIdList[0]);
->>>>>>> 82654dd4
       cy.wait("@retrieveTaxonomyData", { timeout: 60 * 1000 }).then(() => {
         cy.get("h3", { timeout: 90 * 1000 }).should("be.visible");
         cy.get("h3").contains("Revenue");
