--- conflicted
+++ resolved
@@ -1,29 +1,12 @@
 import { getBaseUrl } from '@e2e/utils/Cypress';
 
-<<<<<<< HEAD
-describe("As a user, I want to be able to use the swagger UI to send requests to the backend", () => {
-  it("Checks that one is able to open swagger and send a request", () => {
-    cy.visit(`/api/swagger-ui/index.html`);
-    cy.get("#operations-Actuator-health button.opblock-summary-control").should("exist").click();
-    cy.get("#operations-Actuator-health button.try-out__btn").should("exist").click();
-    cy.get("#operations-Actuator-health button.execute").should("exist").click();
-    cy.get("#operations-Actuator-health .live-responses-table td.response-col_status").contains("200");
-=======
 describe('As a user, I want to be able to use the swagger UI to send requests to the backend', () => {
   it('Checks that one is able to open swagger and send a request', () => {
-    cy.visit(`/api/swagger-ui/index.html`)
-      .get('#operations-Actuator-health button.opblock-summary-control')
-      .should('exist')
-      .click()
-      .get('#operations-Actuator-health button.try-out__btn')
-      .should('exist')
-      .click()
-      .get('#operations-Actuator-health button.execute')
-      .should('exist')
-      .click()
-      .get('#operations-Actuator-health .live-responses-table td.response-col_status')
-      .contains('200');
->>>>>>> e37e1ee5
+    cy.visit(`/api/swagger-ui/index.html`);
+    cy.get('#operations-Actuator-health button.opblock-summary-control').should('exist').click();
+    cy.get('#operations-Actuator-health button.try-out__btn').should('exist').click();
+    cy.get('#operations-Actuator-health button.execute').should('exist').click();
+    cy.get('#operations-Actuator-health .live-responses-table td.response-col_status').contains('200');
   });
 
   it('Checks that requests to internal api endpoints are redirected to nocontent page', () => {
