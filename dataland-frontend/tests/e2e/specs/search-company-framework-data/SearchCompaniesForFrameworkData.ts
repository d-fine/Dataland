--- conflicted
+++ resolved
@@ -31,25 +31,13 @@
      * @param inputValue the text to enter into the search bar
      */
     function executeCompanySearchWithStandardSearchBar(inputValue: string): void {
-<<<<<<< HEAD
-      const inputValueUntilFirstSpace = inputValue.substring(0, inputValue.indexOf(" "));
-      cy.get("input[id=search_bar_top]").should("not.be.disabled").click({ force: true });
-      cy.get("input[id=search_bar_top]").type(inputValue);
-      cy.get("input[id=search_bar_top]").should("have.value", inputValue);
-      cy.get("input[id=search_bar_top]").type("{enter}");
-      cy.get("input[id=search_bar_top]").should("have.value", inputValue);
-      cy.url({ decode: true }).should("include", "/companies?input=" + inputValueUntilFirstSpace);
-=======
       const inputValueUntilFirstSpace = inputValue.substring(0, inputValue.indexOf(' '));
-      cy.get('input[id=search_bar_top]')
-        .should('not.be.disabled')
-        .click({ force: true })
-        .type(inputValue)
-        .should('have.value', inputValue)
-        .type('{enter}')
-        .should('have.value', inputValue);
+      cy.get('input[id=search_bar_top]').should('not.be.disabled').click({ force: true });
+      cy.get('input[id=search_bar_top]').type(inputValue);
+      cy.get('input[id=search_bar_top]').should('have.value', inputValue);
+      cy.get('input[id=search_bar_top]').type('{enter}');
+      cy.get('input[id=search_bar_top]').should('have.value', inputValue);
       cy.url({ decode: true }).should('include', '/companies?input=' + inputValueUntilFirstSpace);
->>>>>>> e37e1ee5
     }
 
     describeIf(
@@ -142,22 +130,12 @@
             cy.visitAndCheckAppMount(
               `/companies/${basicCompanyInformations[0].companyId}/frameworks/${DataTypeEnum.EutaxonomyFinancials}`
             );
-<<<<<<< HEAD
-            cy.get("input[id=company_search_bar_standard]").should("not.be.disabled").type(inputValue);
-            cy.get("input[id=company_search_bar_standard]")
-              .should("have.value", inputValue)
-              .invoke("attr", "placeholder")
-              .should("contain", placeholder);
-          },
-=======
+            cy.get('input[id=company_search_bar_standard]').should('not.be.disabled').type(inputValue);
             cy.get('input[id=company_search_bar_standard]')
-              .should('not.be.disabled')
-              .type(inputValue)
               .should('have.value', inputValue)
               .invoke('attr', 'placeholder')
               .should('contain', placeholder);
           }
->>>>>>> e37e1ee5
         );
       });
     });
@@ -176,33 +154,11 @@
             cy.get('.p-autocomplete-item').contains('View all results').click();
 
             verifySearchResultTableExists();
-<<<<<<< HEAD
-            cy.url().should("include", "/companies?input=abs");
-            cy.get("input[id=search_bar_top]").click({ force: true });
-            cy.get("input[id=search_bar_top]").type(
-              `{backspace}{backspace}{backspace}${searchStringResultingInAtLeastTwoAutocompleteSuggestions}`,
+            cy.url().should('include', '/companies?input=abs');
+            cy.get('input[id=search_bar_top]').click({ force: true });
+            cy.get('input[id=search_bar_top]').type(
+              `{backspace}{backspace}{backspace}${searchStringResultingInAtLeastTwoAutocompleteSuggestions}`
             );
-            cy.get("ul[class=p-autocomplete-items]").should("exist");
-            cy.get("input[id=search_bar_top]").type("{downArrow}");
-            cy.get(".p-autocomplete-item").eq(0).should("have.class", primevueHighlightedSuggestionClass);
-            cy.get(".p-autocomplete-item").eq(1).should("not.have.class", primevueHighlightedSuggestionClass);
-            cy.get("input[id=search_bar_top]").type("{downArrow}");
-            cy.get(".p-autocomplete-item").eq(0).should("not.have.class", primevueHighlightedSuggestionClass);
-            cy.get(".p-autocomplete-item").eq(1).should("have.class", primevueHighlightedSuggestionClass);
-            cy.get("input[id=search_bar_top]").type("{upArrow}");
-            cy.get(".p-autocomplete-item").eq(0).should("have.class", primevueHighlightedSuggestionClass);
-            cy.get(".p-autocomplete-item").eq(1).should("not.have.class", primevueHighlightedSuggestionClass);
-            cy.get("input[id=search_bar_top]").click({ force: true });
-            cy.get("input[id=search_bar_top]").type(`{backspace}{backspace}{backspace}${testCompany.companyName}`);
-            cy.get(".p-autocomplete-item").eq(0).should("contain.text", testCompany.companyName).click({ force: true });
-=======
-            cy.url().should('include', '/companies?input=abs');
-            cy.get('input[id=search_bar_top]')
-              .click({ force: true })
-              .type('{backspace}')
-              .type('{backspace}')
-              .type('{backspace}')
-              .type(searchStringResultingInAtLeastTwoAutocompleteSuggestions);
             cy.get('ul[class=p-autocomplete-items]').should('exist');
             cy.get('input[id=search_bar_top]').type('{downArrow}');
             cy.get('.p-autocomplete-item').eq(0).should('have.class', primevueHighlightedSuggestionClass);
@@ -213,14 +169,9 @@
             cy.get('input[id=search_bar_top]').type('{upArrow}');
             cy.get('.p-autocomplete-item').eq(0).should('have.class', primevueHighlightedSuggestionClass);
             cy.get('.p-autocomplete-item').eq(1).should('not.have.class', primevueHighlightedSuggestionClass);
-            cy.get('input[id=search_bar_top]')
-              .click({ force: true })
-              .type('{backspace}')
-              .type('{backspace}')
-              .type('{backspace}')
-              .type(testCompany.companyName);
+            cy.get('input[id=search_bar_top]').click({ force: true });
+            cy.get('input[id=search_bar_top]').type(`{backspace}{backspace}{backspace}${testCompany.companyName}`);
             cy.get('.p-autocomplete-item').eq(0).should('contain.text', testCompany.companyName).click({ force: true });
->>>>>>> e37e1ee5
 
             validateCompanyCockpitPage(testCompany.companyName, testCompany.companyId);
           }
