--- conflicted
+++ resolved
@@ -56,12 +56,8 @@
           `&framework=${DataTypeEnum.P2p}` +
           `&framework=${DataTypeEnum.Sfdr}` +
           `&framework=${DataTypeEnum.Sme}` +
-<<<<<<< HEAD
-          `&framework=${DataTypeEnum.Gdv}` +
+          `&framework=${DataTypeEnum.EsgQuestionnaire}` +
           `&framework=${DataTypeEnum.Heimathafen}`,
-=======
-          `&framework=${DataTypeEnum.EsgQuestionnaire}`,
->>>>>>> c774bf9c
       )
       .get("div.p-multiselect-panel")
       .find(`li.p-multiselect-item:contains(${humanizeStringOrNumber(DataTypeEnum.EutaxonomyFinancials)})`)
@@ -83,7 +79,8 @@
         `&framework=${DataTypeEnum.Lksg}` +
         `&framework=${DataTypeEnum.P2p}` +
         `&framework=${DataTypeEnum.Sme}` +
-        `&framework=${DataTypeEnum.EsgQuestionnaire}`,
+        `&framework=${DataTypeEnum.EsgQuestionnaire}` +
+        `&framework=${DataTypeEnum.Heimathafen}`,
     );
   });
 
