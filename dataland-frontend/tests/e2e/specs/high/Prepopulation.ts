--- conflicted
+++ resolved
@@ -1,6 +1,5 @@
 import { doThingsInChunks, getKeycloakToken, uploadSingleElementWithRetries } from "../../support/utility";
 import { CompanyInformation, EuTaxonomyData } from "../../../../build/clients/backend/api";
-import { visitAndCheckAppMount } from "../../support/commands";
 const chunkSize = 40;
 
 describe("Population Test", { defaultCommandTimeout: Cypress.env("PREPOPULATE_TIMEOUT_S") * 1000 }, () => {
@@ -101,11 +100,7 @@
 
   it("Company Name Input field exists and works", () => {
     const inputValue = companiesWithData[0].companyInformation.companyName;
-<<<<<<< HEAD
-    visitAndCheckAppMount("/search");
-=======
     cy.visitAndCheckAppMount("/search");
->>>>>>> 82654dd4
     cy.get("input[name=companyName]")
       .should("not.be.disabled")
       .type(inputValue, { force: true })
@@ -118,22 +113,14 @@
   });
 
   it("Show all companies button exists", () => {
-<<<<<<< HEAD
-    visitAndCheckAppMount("/search");
-=======
     cy.visitAndCheckAppMount("/search");
->>>>>>> 82654dd4
     cy.get("button.p-button").contains("Show all companies").should("not.be.disabled").click();
   });
 
   it("Check Eu Taxonomy Data Presence and Link route", () => {
     cy.retrieveDataIdsList().then((dataIdList: Array<string>) => {
       cy.intercept("**/api/data/eutaxonomies/*").as("retrieveTaxonomyData");
-<<<<<<< HEAD
-      visitAndCheckAppMount("/data/eutaxonomies/" + dataIdList[0]);
-=======
       cy.visitAndCheckAppMount("/data/eutaxonomies/" + dataIdList[0]);
->>>>>>> 82654dd4
       cy.wait("@retrieveTaxonomyData", { timeout: 60 * 1000 }).then(() => {
         cy.get("h3").should("be.visible");
         cy.get("h3").contains("Revenue");
@@ -148,11 +135,7 @@
     cy.retrieveCompanyIdsList().then((companyIdList: Array<string>) => {
       cy.intercept("**/api/companies/*").as("retrieveCompany");
       cy.intercept("**/api/data/eutaxonomies/*").as("retrieveTaxonomyData");
-<<<<<<< HEAD
-      visitAndCheckAppMount(`/companies/${companyIdList[0]}/eutaxonomies`);
-=======
       cy.visitAndCheckAppMount(`/companies/${companyIdList[0]}/eutaxonomies`);
->>>>>>> 82654dd4
       cy.wait("@retrieveCompany", { timeout: 60 * 1000 })
         .wait("@retrieveTaxonomyData", { timeout: 60 * 1000 })
         .then(() => {
