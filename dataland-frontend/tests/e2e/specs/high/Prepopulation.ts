--- conflicted
+++ resolved
@@ -1,15 +1,3 @@
-<<<<<<< HEAD
-describe('Population Test', () => {
-    Cypress.config({
-        defaultCommandTimeout: 480000
-    })
-
-    let companiesWithData: any
-
-    before(function () {
-        cy.fixture('CompanyInformationWithEuTaxonomyData').then(function (companies) {
-            companiesWithData = companies
-=======
 import {doThingsInChunks, uploadSingleElementWithRetries} from "../../support/utility";
 
 const chunkSize = 40
@@ -30,71 +18,8 @@
             cy.fixture('CompanyInformation').then(function (companies) {
                 companiesData = companies
             });
->>>>>>> d1179f24
         });
 
-<<<<<<< HEAD
-    it('Populate Companies with Data', async () => {
-        console.time(`The elapsed time to upload ${companiesWithData.length} companies with data`)
-        const chunkSize = 50;
-        for (let i = 0; i < companiesWithData.length; i += chunkSize) {
-            const chunk = companiesWithData.slice(i, i + chunkSize);
-            await Promise.all(chunk.map(async (element: any) => {
-                    await fetch(`${Cypress.env("API")}/companies`, {
-                        method: 'POST',
-                        headers: {
-                            'Content-Type': 'application/json'
-                        },
-                        body: JSON.stringify(element["companyInformation"])
-                    }).then(async (companyUploadResponse) => {
-                        assert(companyUploadResponse.status.toString() === "200",
-                            `Got status code ${companyUploadResponse.status.toString()} for company information index ${i}. Expected: 200`)
-                        const responseData = await companyUploadResponse.json()
-                        const euTaxonomyData = {"companyId": responseData.companyId, "data": element["euTaxonomyData"]}
-                        console.log(euTaxonomyData)
-                        await fetch(`${Cypress.env("API")}/data/eutaxonomies`, {
-                            method: 'POST',
-                            headers: {
-                                'Content-Type': 'application/json'
-                            },
-                            body: JSON.stringify(euTaxonomyData)
-                        }).then(dataUploadResponse => {
-                            assert(dataUploadResponse.status.toString() === "200",
-                                `Got status code ${dataUploadResponse.status.toString()} for EuTaxonomy data index ${i}. Expected: 200`)
-                        })
-                    })
-                })
-            )
-        }
-        console.timeEnd(`The elapsed time to upload ${companiesWithData.length} companies with data`)
-    });
-
-    it('Check if all the company ids can be retrieved', () => {
-        cy.retrieveCompanyIdsList().then((companyIdList: Array<any>) => {
-            assert(companyIdList.length >= companiesWithData.length, // >= to avoid problem with several runs in a row
-                `Uploaded ${companyIdList.length} out of ${companiesWithData.length} companies`)
-            assert(companyIdList.every(companyId => typeof companyId === "string"), "Validation of company Ids")
-        })
-    });
-
-    it('Check if all the data ids can be retrieved', () => {
-        cy.retrieveDataIdsList().then((dataIdList: Array<any>) => {
-            assert(dataIdList.length >= companiesWithData.length, // >= to avoid problem with several runs in a row
-                `Uploaded ${dataIdList.length} out of ${companiesWithData.length} data`)
-            assert(dataIdList.every(dataId => typeof dataId === "string"), "Validation of data Ids")
-        })
-    });
-
-    it('Check Data Presence and Link route for EU Taxonomy Data', () => {
-        cy.retrieveDataIdsList().then((dataIdList) => {
-            cy.visit("/data/eutaxonomies/" + dataIdList[0])
-            cy.get('h3', {timeout: 60000}).should('be.visible')
-            cy.get('h3').contains("Revenue")
-            cy.get('h3').contains("CapEx")
-            cy.get('h3').contains("OpEx")
-            cy.get('.d-card').should('contain', 'Eligible')
-            cy.get('.d-card .p-progressbar').should('exist')
-=======
         it('Populate Companies', async () => {
             await doThingsInChunks(
                 companiesData,
@@ -153,26 +78,10 @@
                 cy.get('h3').contains("OpEx")
                 cy.get('.d-card').should('contain', 'Eligible')
             });
->>>>>>> d1179f24
         });
     })
+});
 
-<<<<<<< HEAD
-    it('Check Data Presence and Link route for companies with eutaxonomies data', () => {
-        cy.retrieveCompanyIdsList().then((companyIdList) => {
-            cy.visit(`/companies/${companyIdList[0]}/eutaxonomies`)
-            cy.get('h3', {timeout: 60000}).should('be.visible')
-            cy.get('h3').contains("Revenue")
-            cy.get('h3').contains("CapEx")
-            cy.get('h3').contains("OpEx")
-            cy.get('body').contains("Market Cap:")
-            cy.get('body').contains("Headquarter:")
-            cy.get('body').contains("Sector:")
-            cy.get('.grid.align-items-end.text-left').contains('Financial Data 2021')
-            cy.get('.grid.align-items-end.text-left').contains('Sustainability Data 2021')
-            cy.get('input[name=eu_taxonomy_search_input]').should('exist')
-        })
-=======
 describe('Company EU Taxonomy Data', () => {
     it('Check Company associated EU Taxonomy Data Presence and Link route', () => {
         cy.retrieveCompanyIdsList().then((companyIdList: Array<string>) => {
@@ -193,12 +102,19 @@
                     cy.get('input[name=eu_taxonomy_search_input]').should('exist')
             });
         });
->>>>>>> d1179f24
     });
+});
 
+describe('Company Data', () => {
+    let companiesData: any
+    before(function () {
+        cy.fixture('CompanyInformation').then(function (companies) {
+            companiesData = companies
+        });
 
-    it('Company Name Input field exists and works after population', () => {
-        const inputValue = companiesWithData[0].companyInformation.companyName
+    });
+    it('Company Name Input field exists and works', () => {
+        const inputValue = companiesData[0].companyName
         cy.visit("/search")
         cy.get('input[name=companyName]')
             .should('not.be.disabled')
@@ -213,7 +129,7 @@
         })
     });
 
-    it('Show all companies button exists after population', () => {
+    it('Show all companies button exists', () => {
         cy.visit("/search")
         cy.get('button.p-button').contains('Show all companies')
             .should('not.be.disabled')
