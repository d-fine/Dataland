import { describeIf } from "@e2e/support/TestUtility";
import { admin_name, admin_pw, getBaseUrl } from "@e2e/utils/Cypress";
import { DataTypeEnum, type SfdrData } from "@clients/backend";
import { getKeycloakToken } from "@e2e/utils/Auth";
import { generateDummyCompanyInformation } from "@e2e/utils/CompanyUpload";
import { selectsReportsForUploadInSfdrForm } from "@e2e/utils/SfdrUpload";
import { type FixtureData, getPreparedFixture } from "@sharedUtils/Fixtures";
import { submitButton } from "@sharedUtils/components/SubmitButton";
import * as MLDT from "@sharedUtils/components/resources/dataTable/MultiLayerDataTableTestUtils";
import { uploadCompanyAndFrameworkData } from "@e2e/utils/FrameworkUpload";
import { TEST_PDF_FILE_NAME } from "@sharedUtils/ConstantsForPdfs";
import { type ObjectType } from "@/utils/UpdateObjectUtils";

let testSfdrCompany: FixtureData<SfdrData>;
before(function () {
  cy.fixture("CompanyInformationWithSfdrPreparedFixtures").then(function (jsonContent) {
    const sfdrPreparedFixtures = jsonContent as Array<FixtureData<SfdrData>>;
    testSfdrCompany = getPreparedFixture("companyWithOneFilledSfdrSubcategory", sfdrPreparedFixtures);
  });
});
describeIf(
  "As a user, I expect that the upload form works correctly when editing and uploading a new SFDR dataset",
  {
    executionEnvironments: ["developmentLocal", "ci", "developmentCd"],
  },
  function () {
    beforeEach(() => {
      cy.ensureLoggedIn(admin_name, admin_pw);
    });

    /**
     * validates that the data uploaded via the function `uploadSfdrDataViaForm` is displayed correctly for a company
     * @param companyId the company associated to the data uploaded via form
     */
    function validateFormUploadedData(companyId: string): void {
      cy.visit("/companies/" + companyId + "/frameworks/" + DataTypeEnum.Sfdr);

      MLDT.getSectionHead("Environmental").should("have.attr", "data-section-expanded", "false").click();
      MLDT.getSectionHead("Biodiversity").should("have.attr", "data-section-expanded", "false").click();
      MLDT.getSectionHead("Energy performance").should("have.attr", "data-section-expanded", "false").click();

      MLDT.getCellValueContainer("Primary Forest And Wooded Land Of Native Species Exposure").should(
        "contain.text",
        "Yes",
      );
      MLDT.getCellValueContainer("Protected Areas Exposure").should("contain.text", "No");
      MLDT.getCellValueContainer("Rare Or Endangered Ecosystems Exposure").should("contain.text", "Yes");
      MLDT.getCellValueContainer("Applicable High Impact Climate Sectors")
        .find("a.link")
        .should("contain.text", "Applicable High Impact Climate Sectors")
        .click();

      cy.get("div.p-dialog-header").should("contain.text", "Applicable High Impact Climate Sectors");
    }

    /**
     * Set reference to all uploaded reports
     * @param referencedReports all reports already uploaded
     */
    function setReferenceToAllUploadedReports(referencedReports: string[]): void {
      referencedReports.push(TEST_PDF_FILE_NAME);
      selectHighImpactClimateSectorAndReport(0, TEST_PDF_FILE_NAME);
      referencedReports.forEach((it, index) => {
        selectHighImpactClimateSectorAndReport(index + 1, it);
      });
    }

    /**
     * Selects a high impact climate sector from the dropdown and assigns a reference to it
     * @param sectorCardIndex The index of the sector card to which the reference should be assigned
     * @param reportToReference The name of the report to reference
     */
    function selectHighImpactClimateSectorAndReport(sectorCardIndex: number, reportToReference: string): void {
      cy.get('div[data-test="applicableHighImpactClimateSectors"]').find("div.p-multiselect-trigger").click();
      cy.get("li.p-multiselect-item").eq(sectorCardIndex).click();
      cy.get('div[data-test="applicableHighImpactClimateSector"]')
        .find('select[name="fileName"]')
        .eq(sectorCardIndex)
        .select(reportToReference);
    }

    /**
     * Removes the first high impact climate sector and checks that it has actually disappeared
     */
    function testRemovingOfHighImpactClimateSector(): void {
      cy.get('div[data-test="applicableHighImpactClimateSector"]')
        .contains("A - AGRICULTURE, FORESTRY AND FISHING")
        .get("em")
        .contains("close")
        .click();
      cy.get('div[data-test="applicableHighImpactClimateSector"]')
        .contains("A - AGRICULTURE, FORESTRY AND FISHING")
        .should("not.exist");
    }

    /**
     * Set the quality for the sfdr test dataset
     */
    function setQualityInSfdrUploadForm(): void {
      cy.get('[data-test="primaryForestAndWoodedLandOfNativeSpeciesExposure"]')
        .find('select[name="quality"]')
        .select(3);
      cy.get('[data-test="protectedAreasExposure"]').find('select[name="quality"]').select(3);
      cy.get('[data-test="rareOrEndangeredEcosystemsExposure"]').find('select[name="quality"]').select(3);
    }

    it("Create a company and a SFDR dataset via the api, then edit the SFDR dataset and re-upload it via the form", () => {
      const uniqueCompanyMarker = Date.now().toString();
      const testCompanyName = "Company-Created-In-Sfdr-DataIntegrity-Test-" + uniqueCompanyMarker;
      getKeycloakToken(admin_name, admin_pw).then((token: string) => {
        return uploadCompanyAndFrameworkData(
          DataTypeEnum.Sfdr,
          token,
          generateDummyCompanyInformation(testCompanyName),
          testSfdrCompany.t,
          "2021",
        ).then((uploadIds) => {
          cy.intercept("**/api/companies/" + uploadIds.companyId).as("getCompanyInformation");
          cy.visitAndCheckAppMount(
            "/companies/" +
              uploadIds.companyId +
              "/frameworks/" +
              DataTypeEnum.Sfdr +
              "/upload" +
              "?templateDataId=" +
              uploadIds.dataId,
          );
          cy.wait("@getCompanyInformation", { timeout: Cypress.env("medium_timeout_in_ms") as number });

          cy.get("h1").should("contain", testCompanyName);
          selectsReportsForUploadInSfdrForm();
          setQualityInSfdrUploadForm();
          setReferenceToAllUploadedReports(
            Object.keys(testSfdrCompany.t.general.general.referencedReports as ObjectType),
          );
          testRemovingOfHighImpactClimateSector();
          submitButton.clickButton();
<<<<<<< HEAD
          // TODO intercept request and check if objects are equal => that way we assure that we have a blanket test here
=======
          cy.get("div.p-message-success:not(.p-message-error)").should("not.contain", "An unexpected error occurred.");
>>>>>>> 89538249
          cy.url().should("eq", getBaseUrl() + "/datasets");
          validateFormUploadedData(uploadIds.companyId);
        });
      });
    });
  },
);<|MERGE_RESOLUTION|>--- conflicted
+++ resolved
@@ -135,11 +135,8 @@
           );
           testRemovingOfHighImpactClimateSector();
           submitButton.clickButton();
-<<<<<<< HEAD
           // TODO intercept request and check if objects are equal => that way we assure that we have a blanket test here
-=======
           cy.get("div.p-message-success:not(.p-message-error)").should("not.contain", "An unexpected error occurred.");
->>>>>>> 89538249
           cy.url().should("eq", getBaseUrl() + "/datasets");
           validateFormUploadedData(uploadIds.companyId);
         });
