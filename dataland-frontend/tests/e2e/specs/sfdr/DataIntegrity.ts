--- conflicted
+++ resolved
@@ -3,13 +3,10 @@
 import { DataTypeEnum, type SfdrData } from "@clients/backend";
 import { getKeycloakToken } from "@e2e/utils/Auth";
 import { generateDummyCompanyInformation } from "@e2e/utils/CompanyUpload";
-<<<<<<< HEAD
 import { selectsReportsForUploadInSfdrForm } from "@e2e/utils/SfdrUpload";
-import { FixtureData, getPreparedFixture } from "@sharedUtils/Fixtures";
-=======
-import { selectsReportsForUploadInSfdrForm, uploadCompanyAndSfdrDataViaApi } from "@e2e/utils/SfdrUpload";
 import { type FixtureData, getPreparedFixture } from "@sharedUtils/Fixtures";
->>>>>>> 79693496
+import { selectsReportsForUploadInSfdrForm } from "@e2e/utils/SfdrUpload";
+import { type FixtureData, getPreparedFixture } from "@sharedUtils/Fixtures";
 import { submitButton } from "@sharedUtils/components/SubmitButton";
 import { toggleRowGroup } from "@sharedUtils/components/ToggleRowFunction";
 import { uploadCompanyAndFrameworkData } from "@e2e/utils/FrameworkUpload";
@@ -61,37 +58,14 @@
       cy.get('[data-test="protectedAreasExposure"]').find('select[name="quality"]').select(3);
       cy.get('[data-test="rareOrEndangeredEcosystemsExposure"]').find('select[name="quality"]').select(3);
     }
-<<<<<<< HEAD
-    it("Create a company via api and upload a SFDR dataset via the api", () => {
-      const uniqueCompanyMarker = Date.now().toString();
-      const testCompanyName = "Company-Created-In-Sfdr-DataIntegrity-Test-" + uniqueCompanyMarker;
-      getKeycloakToken(admin_name, admin_pw).then((token: string) => {
-        return uploadCompanyAndFrameworkData(
-          "sfdr",
-          token,
-          generateDummyCompanyInformation(testCompanyName),
-          testSfdrCompany.t,
-          "2021",
-        ).then((uploadIds) => {
-          cy.intercept("**/api/companies/" + uploadIds.companyId).as("getCompanyInformation");
-          cy.visitAndCheckAppMount(
-            "/companies/" +
-              uploadIds.companyId +
-              "/frameworks/" +
-              DataTypeEnum.Sfdr +
-              "/upload" +
-              "?templateDataId=" +
-              uploadIds.dataId,
-          );
-          cy.wait("@getCompanyInformation", { timeout: Cypress.env("medium_timeout_in_ms") as number });
-=======
     it(
       "Create a company and a SFDR dataset via the api, then edit the SFDR dataset and " + "re-upload it via the form",
       () => {
         const uniqueCompanyMarker = Date.now().toString();
         const testCompanyName = "Company-Created-In-Sfdr-DataIntegrity-Test-" + uniqueCompanyMarker;
         getKeycloakToken(admin_name, admin_pw).then((token: string) => {
-          return uploadCompanyAndSfdrDataViaApi(
+          return uploadCompanyAndFrameworkData(
+            "sfdr",
             token,
             generateDummyCompanyInformation(testCompanyName),
             testSfdrCompany.t,
@@ -108,7 +82,6 @@
                 uploadIds.dataId,
             );
             cy.wait("@getCompanyInformation", { timeout: Cypress.env("medium_timeout_in_ms") as number });
->>>>>>> 79693496
 
             cy.get("h1").should("contain", testCompanyName);
             selectsReportsForUploadInSfdrForm();
