import { getStoredCompaniesForDataType } from "@e2e/utils/GeneralApiUtils";
import { DataTypeEnum } from "@clients/backend";
import { getKeycloakToken } from "@e2e/utils/Auth";
import { reader_name, reader_pw } from "@e2e/utils/Cypress";

describe("As a user, I expect the footer section to be present and contain relevant legal links", () => {
  it("Checks that the footer section works properly", () => {
    cy.intercept("https://www.youtube-nocookie.com/**", { forceNetworkError: false }).as("youtube");
    cy.visitAndCheckAppMount("/");
    cy.wait("@youtube");
    cy.get('img[alt="Dataland logo"]').should("be.visible").should("have.attr", "src").should("include", "vision");
    cy.get("body").should("contain.text", "Legal");
    cy.get("body").should("contain.text", "Copyright © 2023 Dataland");
    cy.get('a span[title="imprint"]').should("contain.text", "Imprint").click({ force: true });
    cy.get("[data-test='Imprint-Text']").should("exist");
    cy.url().should("include", "/imprint");
    cy.get("h2").contains("Imprint");
    cy.get("[title=back_button").click({ force: true });
<<<<<<< HEAD
    cy.get('a p[title="data privacy"]').should("contain.text", "Data Privacy").click({ force: true });
    cy.get("[data-test='DataPrivacy-Text']").should("exist");
    cy.url().should("include", "/dataprivacy");
=======
    cy.wait("@youtube");
    cy.get('a p[title="data privacy"]')
      .should("contain.text", "Data Privacy")
      .click({ force: true })
      .url()
      .should("include", "/dataprivacy");
>>>>>>> e211a3bf
    cy.get("h2").contains("Data Privacy");
  });

  describe("Checks that the footer section is present on many pages", () => {
    beforeEach(() => {
      cy.ensureLoggedIn();
    });

    const pagesToCheck = ["/companies", `/samples/${DataTypeEnum.EutaxonomyNonFinancials}`];

    /**
     * Verifies that the Dataland footer is present
     */
    function assertFooterPresence(): void {
      cy.get('a p[title="data privacy"]').should("contain.text", "Data Privacy");
    }

    pagesToCheck.forEach((page) => {
      it(`Checks that the footer is present on ${page}`, () => {
        cy.visitAndCheckAppMount(page);
        assertFooterPresence();
      });
    });

    const frameworksToCheck = Object.values(DataTypeEnum).filter(
      (frameworkName) => ([DataTypeEnum.Sfdr, DataTypeEnum.Sme] as DataTypeEnum[]).indexOf(frameworkName) === -1
    );
    frameworksToCheck.forEach((framework) => {
      it(`Checks that the footer is present on ${framework}`, () => {
        getKeycloakToken(reader_name, reader_pw).then((token) => {
          cy.browserThen(getStoredCompaniesForDataType(token, DataTypeEnum.EutaxonomyNonFinancials)).then(
            (storedCompanies) => {
              const companyId = storedCompanies[0].companyId;
              cy.visitAndCheckAppMount(`/companies/${companyId}/frameworks/${framework}`);
              assertFooterPresence();
            }
          );
        });
      });
    });
  });
});<|MERGE_RESOLUTION|>--- conflicted
+++ resolved
@@ -16,18 +16,12 @@
     cy.url().should("include", "/imprint");
     cy.get("h2").contains("Imprint");
     cy.get("[title=back_button").click({ force: true });
-<<<<<<< HEAD
-    cy.get('a p[title="data privacy"]').should("contain.text", "Data Privacy").click({ force: true });
-    cy.get("[data-test='DataPrivacy-Text']").should("exist");
-    cy.url().should("include", "/dataprivacy");
-=======
     cy.wait("@youtube");
     cy.get('a p[title="data privacy"]')
       .should("contain.text", "Data Privacy")
       .click({ force: true })
-      .url()
-      .should("include", "/dataprivacy");
->>>>>>> e211a3bf
+    cy.get("[data-test='DataPrivacy-Text']").should("exist");
+    cy.url().should("include", "/dataprivacy");
     cy.get("h2").contains("Data Privacy");
   });
 
