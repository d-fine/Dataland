import { getStoredCompaniesForDataType } from "@e2e/utils/GeneralApiUtils";
import { DataTypeEnum } from "@clients/backend";
import { getKeycloakToken } from "@e2e/utils/Auth";
import { reader_name, reader_pw } from "@e2e/utils/Cypress";

describe("As a user, I expect the footer section to be present and contain relevant legal links", () => {
<<<<<<< HEAD
=======
  it("Checks that the footer section works properly", () => {
    cy.intercept("https://www.youtube-nocookie.com/**", { forceNetworkError: false }).as("youtube");
    cy.visitAndCheckAppMount("/");
    cy.wait("@youtube");
    cy.get('img[alt="Dataland logo"]').should("be.visible").should("have.attr", "src").should("include", "vision");
    cy.get("body").should("contain.text", "Legal");
    cy.get("body").should("contain.text", "Copyright © 2023 Dataland");
    cy.get('a span[title="imprint"]').should("contain.text", "Imprint").click({ force: true });
    cy.get("[data-test='Imprint-Text']").should("exist");
    cy.url().should("include", "/imprint");
    cy.get("h2").contains("Imprint");
    cy.get("[title=back_button").click({ force: true });
    cy.wait("@youtube");
    cy.get('a p[title="data privacy"]').should("contain.text", "Data Privacy").click({ force: true });
    cy.get("[data-test='DataPrivacy-Text']").should("exist");
    cy.url().should("include", "/dataprivacy");
    cy.get("h2").contains("Data Privacy");
  });

>>>>>>> b4aee93a
  describe("Checks that the footer section is present on many pages", () => {
    beforeEach(() => {
      cy.ensureLoggedIn();
    });

    const pagesToCheck = ["/companies", `/samples/${DataTypeEnum.EutaxonomyNonFinancials}`];

    /**
     * Verifies that the Dataland footer is present
     */
    function assertFooterPresence(): void {
      cy.get('a p[title="data privacy"]').should("contain.text", "Data Privacy");
    }

    pagesToCheck.forEach((page) => {
      it(`Checks that the footer is present on ${page}`, () => {
        cy.visitAndCheckAppMount(page);
        assertFooterPresence();
      });
    });

    const frameworksToCheck = Object.values(DataTypeEnum).filter(
      (frameworkName) => ([DataTypeEnum.Sfdr, DataTypeEnum.Sme] as DataTypeEnum[]).indexOf(frameworkName) === -1
    );
    frameworksToCheck.forEach((framework) => {
      it(`Checks that the footer is present on ${framework}`, () => {
        getKeycloakToken(reader_name, reader_pw).then((token) => {
          cy.browserThen(getStoredCompaniesForDataType(token, DataTypeEnum.EutaxonomyNonFinancials)).then(
            (storedCompanies) => {
              const companyId = storedCompanies[0].companyId;
              cy.visitAndCheckAppMount(`/companies/${companyId}/frameworks/${framework}`);
              assertFooterPresence();
            }
          );
        });
      });
    });
  });
});<|MERGE_RESOLUTION|>--- conflicted
+++ resolved
@@ -4,8 +4,6 @@
 import { reader_name, reader_pw } from "@e2e/utils/Cypress";
 
 describe("As a user, I expect the footer section to be present and contain relevant legal links", () => {
-<<<<<<< HEAD
-=======
   it("Checks that the footer section works properly", () => {
     cy.intercept("https://www.youtube-nocookie.com/**", { forceNetworkError: false }).as("youtube");
     cy.visitAndCheckAppMount("/");
@@ -25,7 +23,6 @@
     cy.get("h2").contains("Data Privacy");
   });
 
->>>>>>> b4aee93a
   describe("Checks that the footer section is present on many pages", () => {
     beforeEach(() => {
       cy.ensureLoggedIn();
