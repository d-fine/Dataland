--- conflicted
+++ resolved
@@ -19,23 +19,10 @@
           .should('exist')
           .should('contain', 'Diese Webseite verwendet Cookies');
 
-<<<<<<< HEAD
-        cy.get("#CybotCookiebotDialogBodyEdgeMoreDetailsLink").should("exist").click();
-        cy.get("#CybotCookiebotDialogDetailBodyContentCookieContainerTypes").should("exist");
-        cy.get("li.CookieCard").should("have.length", 5).first();
-        cy.get("label").should("contain", "Notwendig");
-=======
-        cy.get('#CybotCookiebotDialogBodyEdgeMoreDetailsLink')
-          .should('exist')
-          .click()
-          .get('#CybotCookiebotDialogDetailBodyContentCookieContainerTypes')
-          .should('exist')
-          .get('li.CookieCard')
-          .should('have.length', 5)
-          .first()
-          .get('label')
-          .should('contain', 'Notwendig');
->>>>>>> e37e1ee5
+        cy.get('#CybotCookiebotDialogBodyEdgeMoreDetailsLink').should('exist').click();
+        cy.get('#CybotCookiebotDialogDetailBodyContentCookieContainerTypes').should('exist');
+        cy.get('li.CookieCard').should('have.length', 5).first();
+        cy.get('label').should('contain', 'Notwendig');
 
         cy.get('#CybotCookiebotDialogBodyLevelButtonLevelOptinAllowAll').click();
         cy.get('#CybotCookiebotDialog').should('not.be.visible');
