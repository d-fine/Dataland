--- conflicted
+++ resolved
@@ -12,11 +12,7 @@
 import { humanizeString } from "@/utils/StringHumanizer";
 import { uploadOneSfdrDataset } from "@e2e/utils/SfdrUpload";
 import { generateSfdrData } from "@e2e/fixtures/sfdr/SfdrDataFixtures";
-<<<<<<< HEAD
-import { generateLksgData } from "@e2e/fixtures/lksg/LksgDataFixtures"; // TODO write paths with @notation!
-=======
 import { generateLksgData } from "@e2e/fixtures/lksg/LksgDataFixtures";
->>>>>>> 3fa4b9aa
 
 describe("The shared header of the framework pages should act as expected", { scrollBehavior: false }, () => {
   describeIf(
