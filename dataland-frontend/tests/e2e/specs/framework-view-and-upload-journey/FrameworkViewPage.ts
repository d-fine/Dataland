--- conflicted
+++ resolved
@@ -15,63 +15,6 @@
 import { uploadFrameworkData } from "@e2e/utils/FrameworkUpload";
 import { getCellValueContainer } from "@sharedUtils/components/resources/dataTable/MultiLayerDataTableTestUtils";
 
-<<<<<<< HEAD
-describe("", { scrollBehavior: false }, function (): void {
-  describeIf(
-    "As a user, I expect to search and select companies, see their company-cockpits and dataset-view-pages, " +
-      "and to navigate between those pages as well as the available datasets for one specific company",
-    {
-      executionEnvironments: ["developmentLocal", "ci", "developmentCd"],
-    },
-    function (): void {
-      const uniqueCompanyMarker = Date.now().toString();
-      const nameOfCompanyAlpha = "company-alpha-with-four-different-framework-types-" + uniqueCompanyMarker;
-      const expectedFrameworkDropdownItemsForAlpha = new Set<string>([
-        humanizeStringOrNumber(DataTypeEnum.EutaxonomyFinancials),
-        humanizeStringOrNumber(DataTypeEnum.Sme),
-        humanizeStringOrNumber(DataTypeEnum.Lksg),
-        humanizeStringOrNumber(DataTypeEnum.Sfdr),
-      ]);
-      const expectedReportingPeriodsForEuTaxoFinancialsForAlpha = new Set<string>(["2019", "2016"]);
-      let companyIdOfAlpha: string;
-
-      let dataIdOfSupersededLksg2023ForAlpha: string;
-      let dataIdOfSupersededFinancial2019ForAlpha: string;
-
-      const nameOfCompanyBeta = "company-beta-with-eutaxo-and-lksg-data-" + uniqueCompanyMarker;
-      let companyIdOfBeta: string;
-
-      const frameworkDropdownSelector = "div#chooseFrameworkDropdown";
-      const reportingPeriodDropdownSelector = "div#chooseReportingPeriodDropdown";
-      const dropdownItemsSelector = "div.p-dropdown-items-wrapper li";
-      const dropdownPanelSelector = "div.p-dropdown-panel";
-      const searchBarSelectorForViewPage = "input#framework_data_search_bar_standard";
-
-      const nonExistingDataId = "abcd123123123123123-non-existing";
-      const nonExistingReportingPeriod = "999999-non-existing";
-      const nonExistingCompanyId = "ABC-non-existing";
-
-      /**
-       * Checks if the framework summary panel for the given framework is visible with the correct number of reporting
-       * periods and optionally clicks on it.
-       * @param frameworkName to find the summary panel for
-       * @param expectedNumberOfReportingPeriods displayed on the panel
-       * @param clickIt determines if it shall be clicked on the panel at the end of the checks
-       */
-      function validateFrameworkSummaryPanel(
-        frameworkName: DataTypeEnum,
-        expectedNumberOfReportingPeriods: number,
-        clickIt: boolean,
-      ): void {
-        const selector = `span[data-test="${frameworkName}-panel-value"]`;
-        cy.get(selector)
-          .should("have.text", expectedNumberOfReportingPeriods.toString())
-          .then(($element) => {
-            if (clickIt) {
-              cy.wrap($element).click({ force: true });
-            }
-          });
-=======
 describeIf(
   "As a user, I expect to search and select companies, see their company-cockpits and dataset-view-pages, " +
     "and to navigate between those pages as well as the available datasets for one specific company",
@@ -204,622 +147,412 @@
         .should("have.text", humanizeStringOrNumber(expectedChosenFramework));
       if (expectedChosenFramework !== DataTypeEnum.EutaxonomyFinancials) {
         cy.get("table").should("exist");
->>>>>>> 45a861a2
       }
-
-      /**
-       * Visits the search page with framework and company name query params set, and clicks on the first VIEW selector
-       * in the search results table.
-       * @param frameworkQueryParam The query param set as framework filter
-       * @param searchStringQueryParam The query param set as search string
-       */
-      function visitSearchPageWithQueryParamsAndClickOnFirstSearchResult(
-        frameworkQueryParam: string,
-        searchStringQueryParam: string,
-      ): void {
-        cy.intercept({ url: "/api/companies*" }).as("searchCompanies");
-        cy.intercept({ url: "/api/companies/meta-information" }).as("fetchFilters");
-        cy.visit(`/companies?input=${searchStringQueryParam}&framework=${frameworkQueryParam}`);
-        cy.wait("@searchCompanies");
-        cy.wait("@fetchFilters");
-        cy.wait(5000); // TODO debugging
-        verifySearchResultTableExists();
-        const companySelector = "span:contains(VIEW)";
-        cy.get(companySelector).first().click({ force: true });
+    }
+
+    /**
+     * Validates that the view-page is currently set to the expected reporting period by checking the url and
+     * the chosen option in the reporting-periods-dropdown.
+     * @param expectedChosenReportingPeriod The reporting period wich is expected to be currently set
+     * @param skipUrlCheck This flag makes it possible to skip the url-check
+     */
+    function validateChosenReportingPeriod(expectedChosenReportingPeriod: string, skipUrlCheck = false): void {
+      if (!skipUrlCheck) {
+        cy.url().should("contain", `/reportingPeriods/${expectedChosenReportingPeriod}`);
       }
-
-      /**
-       * Types a company name into the searchbar and clicks on the first autocomplete suggestion.
-       * @param companyName to type into the search bar
-       * @param expectedCompanyId of the company that is expected to be the first autocomplete suggestion
-       * @param searchBarSelector for the correct search bar from the DOM
-       */
-      function typeCompanyNameIntoSearchBarAndSelectFirstSuggestion(
-        companyName: string,
-        expectedCompanyId: string,
-        searchBarSelector = "input#search_bar_top",
-      ): void {
-        cy.intercept({ url: "/api/companies?searchString=**true", times: 1 }).as("autocompleteSuggestions");
-        cy.get(searchBarSelector).click();
-        cy.get(searchBarSelector).type(companyName, { force: true });
-        cy.wait("@autocompleteSuggestions", { timeout: Cypress.env("long_timeout_in_ms") as number });
-        const companySelector = ".p-autocomplete-item";
-        cy.get(companySelector).first().click({ force: true });
+      cy.get("h2:contains('Checking if')").should("not.exist");
+      cy.get(reportingPeriodDropdownSelector)
+        .find(".p-dropdown-label")
+        .should("have.text", expectedChosenReportingPeriod);
+    }
+
+    /**
+     * Validates that a specific dropdown contains some expected options.
+     * @param dropdownSelector The selector to be used to identify the dropdown which needs to be validated
+     * @param expectedDropdownOptions The expected options for this dropdown
+     */
+    function validateDropdownOptions(dropdownSelector: string, expectedDropdownOptions: Set<string>): void {
+      // Click anywhere and assert that there is no currently open dropdown modal (fix for flakyness)
+      cy.get("body").click(0, 0);
+      cy.get(dropdownPanelSelector).should("not.exist");
+
+      cy.get(dropdownSelector).click();
+      let optionsCounter = 0;
+      cy.get(dropdownItemsSelector).should("exist");
+      cy.get(`${dropdownItemsSelector}:contains("No available options")`).should("not.exist");
+      cy.get(dropdownItemsSelector).should("exist");
+      cy.get(dropdownItemsSelector)
+        .each((item) => {
+          expect(expectedDropdownOptions.has(item.text())).to.equal(true);
+          optionsCounter++;
+        })
+        .then(() => {
+          expect(expectedDropdownOptions.size).to.equal(optionsCounter);
+        });
+      cy.get(dropdownSelector).click({ force: true });
+    }
+
+    /**
+     * Checks if none of the currently three possible error-blocks on the view-page are rendered.
+     *
+     */
+    function validateNoErrorMessagesAreShown(): void {
+      getElementAndAssertExistence("noDataForThisFrameworkPresentErrorIndicator", "not.exist");
+      getElementAndAssertExistence("noDataForThisDataIdPresentErrorIndicator", "not.exist");
+      getElementAndAssertExistence("noDataForThisReportingPeriodPresentErrorIndicator", "not.exist");
+      getElementAndAssertExistence("noCompanyWithThisIdErrorIndicator", "not.exist");
+      getElementAndAssertExistence("noDataCouldBeLoadedErrorIndicator", "not.exist");
+    }
+
+    /**
+     * Gets an HTML element by looking for a specific value for the "data-test" HTML attribute and runs a
+     * "should"-operation on that HTML element
+     * @param dataTestValue The value which the HTML element should have for the attribute "data-test"
+     * @param shouldTag The value of the cypress "should" operation, e.g. "not.exist"
+     */
+    function getElementAndAssertExistence(dataTestValue: string, shouldTag: string): void {
+      cy.get(`[data-test=${dataTestValue}]`).should(shouldTag);
+    }
+
+    /**
+     * Opens the framework dropdown and selects the framework passed as input if it is found
+     * @param frameworkToSelect The framework/item that shall be selected
+     */
+    function selectFrameworkInDropdown(frameworkToSelect: string): void {
+      cy.get(frameworkDropdownSelector).click();
+      cy.get(`${dropdownItemsSelector}:contains(${humanizeStringOrNumber(frameworkToSelect)})`).click({
+        force: true,
+      });
+    }
+
+    /**
+     * Opens the reporting periods dropdown and selects the reporting period passed as input if it is found
+     * @param reportingPeriodToSelect The reporting period/the item that shall be selected
+     */
+    function selectReportingPeriodInDropdown(reportingPeriodToSelect: string): void {
+      cy.get(reportingPeriodDropdownSelector).click();
+      cy.get(`${dropdownItemsSelector}:contains(${reportingPeriodToSelect})`).click({ force: true });
+    }
+
+    /**
+     * Clicks the back button on the page.
+     */
+    function clickBackButton(): void {
+      cy.get('[data-test="back-button"]').click();
+    }
+
+    /**
+     * Validates if the container which displays a specific status of the current dataset is present and contains
+     * the expected text.
+     * It also validates if the corresponding button in that container contains the expected text.
+     * @param expectedTextInContainer The expected disclaimer text in the display-status-container
+     * @param expectedButtonText The expected text inside the corresponding button of the display-status-container
+     * @returns a Cypress Chainable containing the button of the display-status-container
+     */
+    function validateDisplayStatusContainerAndGetButton(
+      expectedTextInContainer: string,
+      expectedButtonText: string,
+    ): Cypress.Chainable {
+      return cy
+        .get(`[data-test="datasetDisplayStatusContainer"]:contains(${expectedTextInContainer})`)
+        .find(`button > span:contains(${expectedButtonText})`);
+    }
+
+    /**
+     * Validates if all the column headers equal the passed values
+     * @param expectedColumnHeaders The expected values in the headers of the LkSG dataset columns
+     */
+    function validateColumnHeadersOfDisplayedLksgDatasets(expectedColumnHeaders: string[]): void {
+      cy.get(".p-column-title").each((element, index, elements) => {
+        expect(elements).to.have.length(expectedColumnHeaders.length + 1);
+        if (index == 0) {
+          expect(element.text()).to.equal("KPIs");
+        } else {
+          expect(element.text()).to.equal(expectedColumnHeaders[index - 1]);
+        }
+      });
+    }
+
+    /**
+     * Validates if all the Data Date rows on the LkSG panel equal the passed values
+     * @param expectedDataDates The expected values in the row of the Data Date field
+     */
+    function validateDataDatesOfDisplayedLksgDatasets(expectedDataDates: string[]): void {
+      for (let i = 0; i < expectedDataDates.length; i++) {
+        getCellValueContainer("Data Date", i).should("have.text", expectedDataDates[i]);
       }
-
-      /**
-       * Validates that the view-page is currently set to the expected framework by checking the url and the
-       * chosen option in the frameworks-dropdown.
-       * @param expectedChosenFramework The framework wich is expected to be currently set
-       */
-      function validateChosenFramework(expectedChosenFramework: string): void {
-        cy.url().should("contain", `/frameworks/${expectedChosenFramework}`);
-        cy.get('[data-test="frameworkDataTableTitle"]').should(
-          "contain",
-          humanizeStringOrNumber(expectedChosenFramework),
-        );
-        cy.get("h2:contains('Checking if')").should("not.exist");
-        cy.get(frameworkDropdownSelector)
-          .find(".p-dropdown-label")
-          .should("have.text", humanizeStringOrNumber(expectedChosenFramework));
-        if (expectedChosenFramework !== DataTypeEnum.EutaxonomyFinancials) {
-          cy.get("table").should("exist");
-        }
-      }
-
-      /**
-       * Validates that the view-page is currently set to the expected reporting period by checking the url and
-       * the chosen option in the reporting-periods-dropdown.
-       * @param expectedChosenReportingPeriod The reporting period wich is expected to be currently set
-       * @param skipUrlCheck This flag makes it possible to skip the url-check
-       */
-      function validateChosenReportingPeriod(expectedChosenReportingPeriod: string, skipUrlCheck = false): void {
-        if (!skipUrlCheck) {
-          cy.url().should("contain", `/reportingPeriods/${expectedChosenReportingPeriod}`);
-        }
-        cy.get("h2:contains('Checking if')").should("not.exist");
-        cy.get(reportingPeriodDropdownSelector)
-          .find(".p-dropdown-label")
-          .should("have.text", expectedChosenReportingPeriod);
-      }
-
-      /**
-       * Validates that a specific dropdown contains some expected options.
-       * @param dropdownSelector The selector to be used to identify the dropdown which needs to be validated
-       * @param expectedDropdownOptions The expected options for this dropdown
-       */
-      function validateDropdownOptions(dropdownSelector: string, expectedDropdownOptions: Set<string>): void {
-        // Click anywhere and assert that there is no currently open dropdown modal (fix for flakyness)
-        cy.get("body").click(0, 0);
-        cy.get(dropdownPanelSelector).should("not.exist");
-
-        cy.get(dropdownSelector).click();
-        let optionsCounter = 0;
-        cy.get(dropdownItemsSelector).should("exist");
-        cy.get(`${dropdownItemsSelector}:contains("No available options")`).should("not.exist");
-        cy.get(dropdownItemsSelector).should("exist");
-        cy.get(dropdownItemsSelector)
-          .each((item) => {
-            expect(expectedDropdownOptions.has(item.text())).to.equal(true);
-            optionsCounter++;
+    }
+
+    /**
+     * Validates that the EU taxonomy financials table is there and has the expected taxonomy eligible economic activity value in percent
+     * @param expectedTaxonomyEligibleEconomicActivityValueInPercent  the expected taxonomy eligible economic activity value in percent
+     */
+    function validateEUTaxonomyFinancialsTable(expectedTaxonomyEligibleEconomicActivityValueInPercent: string): void {
+      cy.get("[data-test='taxocard']:contains('Taxonomy-eligible economic activity')")
+        .find("[data-test='value']")
+        .should("have.text", expectedTaxonomyEligibleEconomicActivityValueInPercent);
+    }
+
+    /**
+     * Uploads the test company "Alpha" with its datasets.
+     *
+     */
+    function uploadCompanyAlphaAndData(): void {
+      const timeDelayInMillisecondsBeforeNextUploadToAssureDifferentTimestamps = 1;
+      getKeycloakToken(admin_name, admin_pw).then((token: string) => {
+        return uploadCompanyViaApi(token, generateDummyCompanyInformation(nameOfCompanyAlpha))
+          .then((storedCompany) => {
+            companyIdOfAlpha = storedCompany.companyId;
+            return uploadFrameworkData(
+              DataTypeEnum.Lksg,
+              token,
+              companyIdOfAlpha,
+              "2023",
+              getPreparedFixture("LkSG-date-2023-04-18", lksgPreparedFixtures).t,
+            ).then((dataMetaInformation) => {
+              dataIdOfSupersededLksg2023ForAlpha = dataMetaInformation.dataId;
+            });
           })
           .then(() => {
-            expect(expectedDropdownOptions.size).to.equal(optionsCounter);
-          });
-        cy.get(dropdownSelector).click({ force: true });
-      }
-
-      /**
-       * Checks if none of the currently three possible error-blocks on the view-page are rendered.
-       *
-       */
-      function validateNoErrorMessagesAreShown(): void {
-        getElementAndAssertExistence("noDataForThisFrameworkPresentErrorIndicator", "not.exist");
-        getElementAndAssertExistence("noDataForThisDataIdPresentErrorIndicator", "not.exist");
-        getElementAndAssertExistence("noDataForThisReportingPeriodPresentErrorIndicator", "not.exist");
-        getElementAndAssertExistence("noCompanyWithThisIdErrorIndicator", "not.exist");
-        getElementAndAssertExistence("noDataCouldBeLoadedErrorIndicator", "not.exist");
-      }
-
-      /**
-       * Gets an HTML element by looking for a specific value for the "data-test" HTML attribute and runs a
-       * "should"-operation on that HTML element
-       * @param dataTestValue The value which the HTML element should have for the attribute "data-test"
-       * @param shouldTag The value of the cypress "should" operation, e.g. "not.exist"
-       */
-      function getElementAndAssertExistence(dataTestValue: string, shouldTag: string): void {
-        cy.get(`[data-test=${dataTestValue}]`).should(shouldTag);
-      }
-
-      /**
-       * Opens the framework dropdown and selects the framework passed as input if it is found
-       * @param frameworkToSelect The framework/item that shall be selected
-       */
-      function selectFrameworkInDropdown(frameworkToSelect: string): void {
-        cy.get(frameworkDropdownSelector).click();
-        cy.get(`${dropdownItemsSelector}:contains(${humanizeStringOrNumber(frameworkToSelect)})`).click({
-          force: true,
-        });
-      }
-
-      /**
-       * Opens the reporting periods dropdown and selects the reporting period passed as input if it is found
-       * @param reportingPeriodToSelect The reporting period/the item that shall be selected
-       */
-      function selectReportingPeriodInDropdown(reportingPeriodToSelect: string): void {
-        cy.get(reportingPeriodDropdownSelector).click();
-        cy.get(`${dropdownItemsSelector}:contains(${reportingPeriodToSelect})`).click({ force: true });
-      }
-
-      /**
-       * Clicks the back button on the page.
-       */
-      function clickBackButton(): void {
-        cy.get('[data-test="back-button"]').click();
-      }
-
-      /**
-       * Validates if the container which displays a specific status of the current dataset is present and contains
-       * the expected text.
-       * It also validates if the corresponding button in that container contains the expected text.
-       * @param expectedTextInContainer The expected disclaimer text in the display-status-container
-       * @param expectedButtonText The expected text inside the corresponding button of the display-status-container
-       * @returns a Cypress Chainable containing the button of the display-status-container
-       */
-      function validateDisplayStatusContainerAndGetButton(
-        expectedTextInContainer: string,
-        expectedButtonText: string,
-      ): Cypress.Chainable {
-        return cy
-          .get(`[data-test="datasetDisplayStatusContainer"]:contains(${expectedTextInContainer})`)
-          .find(`button > span:contains(${expectedButtonText})`);
-      }
-
-      /**
-       * Validates if all the column headers equal the passed values
-       * @param expectedColumnHeaders The expected values in the headers of the LkSG dataset columns
-       */
-      function validateColumnHeadersOfDisplayedLksgDatasets(expectedColumnHeaders: string[]): void {
-        cy.get(".p-column-title").each((element, index, elements) => {
-          expect(elements).to.have.length(expectedColumnHeaders.length + 1);
-          if (index == 0) {
-            expect(element.text()).to.equal("KPIs");
-          } else {
-            expect(element.text()).to.equal(expectedColumnHeaders[index - 1]);
-          }
-        });
-      }
-
-      /**
-       * Validates if all the Data Date rows on the LkSG panel equal the passed values
-       * @param expectedDataDates The expected values in the row of the Data Date field
-       */
-      function validateDataDatesOfDisplayedLksgDatasets(expectedDataDates: string[]): void {
-        for (let i = 0; i < expectedDataDates.length; i++) {
-          getCellValueContainer("Data Date", i).should("have.text", expectedDataDates[i]);
-        }
-      }
-
-      /**
-       * Validates that the EU taxonomy financials table is there and has the expected taxonomy eligible economic activity value in percent
-       * @param expectedTaxonomyEligibleEconomicActivityValueInPercent  the expected taxonomy eligible economic activity value in percent
-       */
-      function validateEUTaxonomyFinancialsTable(expectedTaxonomyEligibleEconomicActivityValueInPercent: string): void {
-        cy.get("[data-test='taxocard']:contains('Taxonomy-eligible economic activity')")
-          .find("[data-test='value']")
-          .should("have.text", expectedTaxonomyEligibleEconomicActivityValueInPercent);
-      }
-
-      /**
-       * Uploads the test company "Alpha" with its datasets.
-       *
-       */
-      function uploadCompanyAlphaAndData(): void {
-        const timeDelayInMillisecondsBeforeNextUploadToAssureDifferentTimestamps = 1;
-        getKeycloakToken(admin_name, admin_pw).then((token: string) => {
-          return uploadCompanyViaApi(token, generateDummyCompanyInformation(nameOfCompanyAlpha))
-            .then((storedCompany) => {
-              companyIdOfAlpha = storedCompany.companyId;
+            return cy.wait(timeDelayInMillisecondsBeforeNextUploadToAssureDifferentTimestamps).then(() => {
               return uploadFrameworkData(
                 DataTypeEnum.Lksg,
                 token,
                 companyIdOfAlpha,
                 "2023",
-                getPreparedFixture("LkSG-date-2023-04-18", lksgPreparedFixtures).t,
-              ).then((dataMetaInformation) => {
-                dataIdOfSupersededLksg2023ForAlpha = dataMetaInformation.dataId;
-              });
-            })
-            .then(() => {
-              return cy.wait(timeDelayInMillisecondsBeforeNextUploadToAssureDifferentTimestamps).then(() => {
-                return uploadFrameworkData(
-                  DataTypeEnum.Lksg,
-                  token,
-                  companyIdOfAlpha,
-                  "2023",
-                  getPreparedFixture("LkSG-date-2023-06-22", lksgPreparedFixtures).t,
-                );
-              });
-            })
-            .then(() => {
-              return cy.wait(timeDelayInMillisecondsBeforeNextUploadToAssureDifferentTimestamps).then(() => {
-                return uploadFrameworkData(
-                  DataTypeEnum.Lksg,
-                  token,
-                  companyIdOfAlpha,
-                  "2022",
-                  getPreparedFixture("LkSG-date-2022-07-30", lksgPreparedFixtures).t,
-                );
-              });
-            })
-            .then(() => {
+                getPreparedFixture("LkSG-date-2023-06-22", lksgPreparedFixtures).t,
+              );
+            });
+          })
+          .then(() => {
+            return cy.wait(timeDelayInMillisecondsBeforeNextUploadToAssureDifferentTimestamps).then(() => {
               return uploadFrameworkData(
-                DataTypeEnum.Sfdr,
+                DataTypeEnum.Lksg,
                 token,
                 companyIdOfAlpha,
-                "2019",
-                getPreparedFixture("companyWithOneFilledSfdrSubcategory", sfdrPreparedFixtures).t,
+                "2022",
+                getPreparedFixture("LkSG-date-2022-07-30", lksgPreparedFixtures).t,
               );
-            })
-            .then(() => {
+            });
+          })
+          .then(() => {
+            return uploadFrameworkData(
+              DataTypeEnum.Sfdr,
+              token,
+              companyIdOfAlpha,
+              "2019",
+              getPreparedFixture("companyWithOneFilledSfdrSubcategory", sfdrPreparedFixtures).t,
+            );
+          })
+          .then(() => {
+            return uploadFrameworkData(
+              DataTypeEnum.EutaxonomyFinancials,
+              token,
+              companyIdOfAlpha,
+              "2019",
+              getPreparedFixture("eligible-activity-Point-29", euTaxoFinancialPreparedFixtures).t,
+            ).then((dataMetaInformation) => {
+              dataIdOfSupersededFinancial2019ForAlpha = dataMetaInformation.dataId;
+            });
+          })
+          .then(() => {
+            return cy.wait(timeDelayInMillisecondsBeforeNextUploadToAssureDifferentTimestamps).then(() => {
               return uploadFrameworkData(
                 DataTypeEnum.EutaxonomyFinancials,
                 token,
                 companyIdOfAlpha,
                 "2019",
-                getPreparedFixture("eligible-activity-Point-29", euTaxoFinancialPreparedFixtures).t,
-              ).then((dataMetaInformation) => {
-                dataIdOfSupersededFinancial2019ForAlpha = dataMetaInformation.dataId;
-              });
-            })
-            .then(() => {
-              return cy.wait(timeDelayInMillisecondsBeforeNextUploadToAssureDifferentTimestamps).then(() => {
-                return uploadFrameworkData(
-                  DataTypeEnum.EutaxonomyFinancials,
-                  token,
-                  companyIdOfAlpha,
-                  "2019",
-                  getPreparedFixture("eligible-activity-Point-29.2", euTaxoFinancialPreparedFixtures).t,
-                );
-              });
-            })
-            .then(() => {
-              return cy.wait(timeDelayInMillisecondsBeforeNextUploadToAssureDifferentTimestamps).then(() => {
-                return uploadFrameworkData(
-                  DataTypeEnum.EutaxonomyFinancials,
-                  token,
-                  companyIdOfAlpha,
-                  "2016",
-                  getPreparedFixture("eligible-activity-Point-26", euTaxoFinancialPreparedFixtures).t,
-                );
-              });
-            })
-            .then(() => {
+                getPreparedFixture("eligible-activity-Point-29.2", euTaxoFinancialPreparedFixtures).t,
+              );
+            });
+          })
+          .then(() => {
+            return cy.wait(timeDelayInMillisecondsBeforeNextUploadToAssureDifferentTimestamps).then(() => {
               return uploadFrameworkData(
-                DataTypeEnum.Sme,
+                DataTypeEnum.EutaxonomyFinancials,
                 token,
                 companyIdOfAlpha,
-                "2015",
-                getPreparedFixture("SME-year-2023", smePreparedFixtures).t,
+                "2016",
+                getPreparedFixture("eligible-activity-Point-26", euTaxoFinancialPreparedFixtures).t,
               );
             });
-        });
-      }
-
-      /**
-       * Uploads the test company "Beta" with its datasets.
-       *
-       */
-      function uploadCompanyBetaAndData(): void {
-        getKeycloakToken(admin_name, admin_pw).then((token: string) => {
-          return uploadCompanyViaApi(token, generateDummyCompanyInformation(nameOfCompanyBeta))
-            .then(async (storedCompany) => {
-              companyIdOfBeta = storedCompany.companyId;
-              return uploadFrameworkData(
-                DataTypeEnum.Lksg,
-                token,
-                companyIdOfBeta,
-                "2015",
-                getPreparedFixture("LkSG-date-2022-07-30", lksgPreparedFixtures).t,
-              );
-            })
-            .then(async () => {
-              return uploadFrameworkData(
-                DataTypeEnum.Sme,
-                token,
-                companyIdOfBeta,
-                "2014",
-                getPreparedFixture("SME-year-2023", smePreparedFixtures).t,
-              );
-            });
-        });
-      }
-
-      let euTaxoFinancialPreparedFixtures: Array<FixtureData<EuTaxonomyDataForFinancials>>;
-      let smePreparedFixtures: Array<FixtureData<SmeData>>;
-      let lksgPreparedFixtures: Array<FixtureData<LksgData>>;
-      let sfdrPreparedFixtures: Array<FixtureData<SfdrData>>;
-
-      before(() => {
-        cy.fixture("CompanyInformationWithEuTaxonomyDataForFinancialsPreparedFixtures").then(function (jsonContent) {
-          euTaxoFinancialPreparedFixtures = jsonContent as Array<FixtureData<EuTaxonomyDataForFinancials>>;
-        });
-        cy.fixture("CompanyInformationWithSmePreparedFixtures").then(function (jsonContent) {
-          smePreparedFixtures = jsonContent as Array<FixtureData<SmeData>>;
-        });
-        cy.fixture("CompanyInformationWithLksgPreparedFixtures").then(function (jsonContent) {
-          lksgPreparedFixtures = jsonContent as Array<FixtureData<LksgData>>;
-        });
-        cy.fixture("CompanyInformationWithSfdrPreparedFixtures").then(function (jsonContent) {
-          sfdrPreparedFixtures = jsonContent as Array<FixtureData<SfdrData>>;
-        });
-
-        uploadCompanyAlphaAndData();
-        uploadCompanyBetaAndData();
-      });
-
-      it("Check that clicking an autocomplete suggestion on the search page redirects the user to the company cockpit", () => {
-        cy.ensureLoggedIn(uploader_name, uploader_pw);
-        cy.visit(`/companies?framework=${DataTypeEnum.Lksg}`);
-        verifySearchResultTableExists();
-        typeCompanyNameIntoSearchBarAndSelectFirstSuggestion(nameOfCompanyAlpha, companyIdOfAlpha);
-
-        validateCompanyCockpitPage(nameOfCompanyAlpha, companyIdOfAlpha);
-        validateFrameworkSummaryPanel(DataTypeEnum.Lksg, 2, true);
-
-        validateChosenFramework(DataTypeEnum.Lksg);
-        validateDropdownOptions(frameworkDropdownSelector, expectedFrameworkDropdownItemsForAlpha);
-      });
-
-      it("Check that clicking a search result on the search page or an autocomplete suggestion on the view page redirects the user to the company cockpit", () => {
-        cy.ensureLoggedIn(uploader_name, uploader_pw);
-        visitSearchPageWithQueryParamsAndClickOnFirstSearchResult(DataTypeEnum.Sme, nameOfCompanyAlpha);
-
-        validateCompanyCockpitPage(nameOfCompanyAlpha, companyIdOfAlpha);
-        validateFrameworkSummaryPanel(DataTypeEnum.Sme, 1, true);
-
-        validateChosenFramework(DataTypeEnum.Sme);
-        selectFrameworkInDropdown(DataTypeEnum.Sfdr);
-
-        validateChosenFramework(DataTypeEnum.Sfdr);
-        typeCompanyNameIntoSearchBarAndSelectFirstSuggestion(
-          nameOfCompanyBeta,
-          companyIdOfBeta,
-          searchBarSelectorForViewPage,
-        );
-
-        validateCompanyCockpitPage(nameOfCompanyBeta, companyIdOfBeta);
-      });
-
-      it("Check that using back-button and dropdowns on the view-page work as expected", () => {
-        cy.ensureLoggedIn();
-        cy.visit(`/companies/${companyIdOfAlpha}/frameworks/${DataTypeEnum.EutaxonomyFinancials}`);
-        validateNoErrorMessagesAreShown();
-        validateChosenFramework(DataTypeEnum.EutaxonomyFinancials);
-        validateDropdownOptions(frameworkDropdownSelector, expectedFrameworkDropdownItemsForAlpha);
-        validateChosenReportingPeriod("2019");
-        validateDropdownOptions(reportingPeriodDropdownSelector, expectedReportingPeriodsForEuTaxoFinancialsForAlpha);
-        validateEUTaxonomyFinancialsTable("29.2 %");
-
-        selectReportingPeriodInDropdown("2019");
-
-        validateNoErrorMessagesAreShown();
-        validateChosenFramework(DataTypeEnum.EutaxonomyFinancials);
-        validateChosenReportingPeriod("2019");
-        validateEUTaxonomyFinancialsTable("29.2 %");
-
-        selectFrameworkInDropdown(DataTypeEnum.EutaxonomyFinancials);
-
-<<<<<<< HEAD
-        validateNoErrorMessagesAreShown();
-        validateChosenFramework(DataTypeEnum.EutaxonomyFinancials);
-        validateChosenReportingPeriod("2019");
-        validateEUTaxonomyFinancialsTable("29.2 %");
-=======
+          })
+          .then(() => {
+            return uploadFrameworkData(
+              DataTypeEnum.Sme,
+              token,
+              companyIdOfAlpha,
+              "2015",
+              getPreparedFixture("SME-year-2023", smePreparedFixtures).t,
+            );
+          });
+      });
+    }
+
+    /**
+     * Uploads the test company "Beta" with its datasets.
+     *
+     */
+    function uploadCompanyBetaAndData(): void {
+      getKeycloakToken(admin_name, admin_pw).then((token: string) => {
+        return uploadCompanyViaApi(token, generateDummyCompanyInformation(nameOfCompanyBeta))
+          .then(async (storedCompany) => {
+            companyIdOfBeta = storedCompany.companyId;
+            return uploadFrameworkData(
+              DataTypeEnum.Lksg,
+              token,
+              companyIdOfBeta,
+              "2015",
+              getPreparedFixture("LkSG-date-2022-07-30", lksgPreparedFixtures).t,
+            );
+          })
+          .then(async () => {
+            return uploadFrameworkData(
+              DataTypeEnum.Sme,
+              token,
+              companyIdOfBeta,
+              "2014",
+              getPreparedFixture("SME-year-2023", smePreparedFixtures).t,
+            );
+          });
+      });
+    }
+
+    let euTaxoFinancialPreparedFixtures: Array<FixtureData<EuTaxonomyDataForFinancials>>;
+    let smePreparedFixtures: Array<FixtureData<SmeData>>;
+    let lksgPreparedFixtures: Array<FixtureData<LksgData>>;
+    let sfdrPreparedFixtures: Array<FixtureData<SfdrData>>;
+
+    before(() => {
+      cy.fixture("CompanyInformationWithEuTaxonomyDataForFinancialsPreparedFixtures").then(function (jsonContent) {
+        euTaxoFinancialPreparedFixtures = jsonContent as Array<FixtureData<EuTaxonomyDataForFinancials>>;
+      });
+      cy.fixture("CompanyInformationWithSmePreparedFixtures").then(function (jsonContent) {
+        smePreparedFixtures = jsonContent as Array<FixtureData<SmeData>>;
+      });
+      cy.fixture("CompanyInformationWithLksgPreparedFixtures").then(function (jsonContent) {
+        lksgPreparedFixtures = jsonContent as Array<FixtureData<LksgData>>;
+      });
+      cy.fixture("CompanyInformationWithSfdrPreparedFixtures").then(function (jsonContent) {
+        sfdrPreparedFixtures = jsonContent as Array<FixtureData<SfdrData>>;
+      });
+
+      uploadCompanyAlphaAndData();
+      uploadCompanyBetaAndData();
+    });
+
     it("Check that clicking an autocomplete suggestion on the search page redirects the user to the company cockpit", () => {
       cy.ensureLoggedIn(uploader_name, uploader_pw);
       cy.visit(`/companies?framework=${DataTypeEnum.Lksg}`);
       verifySearchResultTableExists();
       typeCompanyNameIntoFrameworkSearchBarAndSelectFirstSuggestion(nameOfCompanyAlpha, companyIdOfAlpha);
->>>>>>> 45a861a2
-
-        selectReportingPeriodInDropdown("2016");
-
-        validateNoErrorMessagesAreShown();
-        validateChosenFramework(DataTypeEnum.EutaxonomyFinancials);
-        validateDropdownOptions(frameworkDropdownSelector, expectedFrameworkDropdownItemsForAlpha);
-        validateChosenReportingPeriod("2016");
-        validateDropdownOptions(reportingPeriodDropdownSelector, expectedReportingPeriodsForEuTaxoFinancialsForAlpha);
-        validateEUTaxonomyFinancialsTable("26 %");
-
-        selectFrameworkInDropdown(DataTypeEnum.Sme);
-
-        validateNoErrorMessagesAreShown();
-        validateChosenFramework(DataTypeEnum.Sme);
-        validateDropdownOptions(frameworkDropdownSelector, expectedFrameworkDropdownItemsForAlpha);
-
-        selectFrameworkInDropdown(DataTypeEnum.Lksg);
-
-<<<<<<< HEAD
-        validateNoErrorMessagesAreShown();
-        validateChosenFramework(DataTypeEnum.Lksg);
-        validateDropdownOptions(frameworkDropdownSelector, expectedFrameworkDropdownItemsForAlpha);
-        validateColumnHeadersOfDisplayedLksgDatasets(["2023", "2022"]);
-=======
+
+      validateCompanyCockpitPage(nameOfCompanyAlpha, companyIdOfAlpha);
+      validateFrameworkSummaryPanel(DataTypeEnum.Lksg, 2, true);
+
+      validateChosenFramework(DataTypeEnum.Lksg);
+      validateDropdownOptions(frameworkDropdownSelector, expectedFrameworkDropdownItemsForAlpha);
+    });
+
+    it("Check that clicking a search result on the search page or an autocomplete suggestion on the view page redirects the user to the company cockpit", () => {
+      cy.ensureLoggedIn(uploader_name, uploader_pw);
+      visitSearchPageWithQueryParamsAndClickOnFirstSearchResult(DataTypeEnum.Sme, nameOfCompanyAlpha);
+
+      validateCompanyCockpitPage(nameOfCompanyAlpha, companyIdOfAlpha);
+      validateFrameworkSummaryPanel(DataTypeEnum.Sme, 1, true);
+
+      validateChosenFramework(DataTypeEnum.Sme);
+      selectFrameworkInDropdown(DataTypeEnum.Sfdr);
+
       validateChosenFramework(DataTypeEnum.Sfdr);
       typeCompanyNameIntoCompanySearchBarAndSelectFirstSuggestion(
         nameOfCompanyBeta,
         companyIdOfBeta,
         searchBarSelectorForViewPage,
       );
->>>>>>> 45a861a2
-
-        clickBackButton();
-
-        validateNoErrorMessagesAreShown();
-        validateChosenFramework(DataTypeEnum.Sme);
-        validateDropdownOptions(frameworkDropdownSelector, expectedFrameworkDropdownItemsForAlpha);
-
-        clickBackButton();
-
-        validateNoErrorMessagesAreShown();
-        validateChosenFramework(DataTypeEnum.EutaxonomyFinancials);
-        validateChosenReportingPeriod("2016");
-        validateEUTaxonomyFinancialsTable("26 %");
-      });
-
-      it("Check that invalid data ID, reporting period or company ID in URL don't break any user flow on the view-page", () => {
-        cy.ensureLoggedIn();
-        cy.visit(`/companies/${companyIdOfAlpha}/frameworks/${DataTypeEnum.EutaxonomyFinancials}`);
-
-        validateNoErrorMessagesAreShown();
-        validateChosenFramework(DataTypeEnum.EutaxonomyFinancials);
-
-        selectReportingPeriodInDropdown("2016");
-
-        validateNoErrorMessagesAreShown();
-        validateChosenFramework(DataTypeEnum.EutaxonomyFinancials);
-        validateChosenReportingPeriod("2016");
-        validateEUTaxonomyFinancialsTable("26 %");
-
-        cy.visit(`/companies/${companyIdOfAlpha}/frameworks/${DataTypeEnum.EutaxonomyFinancials}/${nonExistingDataId}`);
-
-        getElementAndAssertExistence("noDataForThisDataIdPresentErrorIndicator", "exist");
-        validateChosenReportingPeriod("Select...", true);
-
-        selectReportingPeriodInDropdown("2019");
-
-        validateNoErrorMessagesAreShown();
-        validateChosenFramework(DataTypeEnum.EutaxonomyFinancials);
-        validateChosenReportingPeriod("2019");
-        validateEUTaxonomyFinancialsTable("29.2 %");
-
-        clickBackButton();
-
-        getElementAndAssertExistence("noDataForThisDataIdPresentErrorIndicator", "exist");
-
-        clickBackButton();
-
-        validateChosenFramework(DataTypeEnum.EutaxonomyFinancials);
-        validateDropdownOptions(frameworkDropdownSelector, expectedFrameworkDropdownItemsForAlpha);
-        validateChosenReportingPeriod("2016");
-        validateDropdownOptions(reportingPeriodDropdownSelector, expectedReportingPeriodsForEuTaxoFinancialsForAlpha);
-        validateEUTaxonomyFinancialsTable("26 %");
-
-        cy.visit(
-          `/companies/${companyIdOfAlpha}/frameworks/${DataTypeEnum.EutaxonomyFinancials}/reportingPeriods/${nonExistingReportingPeriod}`,
-        );
-
-        getElementAndAssertExistence("noDataForThisReportingPeriodPresentErrorIndicator", "exist");
-        validateChosenReportingPeriod("Select...", true);
-
-        selectReportingPeriodInDropdown("2016");
-
-        validateNoErrorMessagesAreShown();
-        validateChosenReportingPeriod("2016");
-
-        clickBackButton();
-
-        getElementAndAssertExistence("noDataForThisReportingPeriodPresentErrorIndicator", "exist");
-        validateChosenReportingPeriod("Select...", true);
-
-        cy.visit(
-          `/companies/${nonExistingCompanyId}/frameworks/${DataTypeEnum.Lksg}/${dataIdOfSupersededLksg2023ForAlpha}`,
-        );
-
-        getElementAndAssertExistence("noCompanyWithThisIdErrorIndicator", "not.exist");
-        getElementAndAssertExistence("noDataCouldBeLoadedErrorIndicator", "not.exist");
-
-<<<<<<< HEAD
-        typeCompanyNameIntoSearchBarAndSelectFirstSuggestion(
-          nameOfCompanyBeta,
-          companyIdOfBeta,
-          searchBarSelectorForViewPage,
-        );
-
-        validateCompanyCockpitPage(nameOfCompanyBeta, companyIdOfBeta);
-        validateFrameworkSummaryPanel(DataTypeEnum.Sme, 1, false);
-
-        clickBackButton();
-
-        getElementAndAssertExistence("noCompanyWithThisIdErrorIndicator", "exist");
-        getElementAndAssertExistence("noDataCouldBeLoadedErrorIndicator", "exist");
-      });
-
-      it("Check if the version change bar works as expected on several framework view pages", () => {
-        cy.ensureLoggedIn(uploader_name, uploader_pw);
-        cy.visit(
-          `/companies/${companyIdOfAlpha}/frameworks/${DataTypeEnum.Lksg}/${dataIdOfSupersededLksg2023ForAlpha}`,
-        );
-
-        cy.contains("2023-04-18").should("exist");
-        validateColumnHeadersOfDisplayedLksgDatasets(["2023"]);
-        validateDataDatesOfDisplayedLksgDatasets(["2023-04-18"]);
-        validateDisplayStatusContainerAndGetButton("This dataset is superseded", "View Active").click();
-
-        cy.url().should(
-          "contain",
-          `/companies/${companyIdOfAlpha}/frameworks/${DataTypeEnum.Lksg}/reportingPeriods/2023`,
-        );
-        cy.contains("2023-06-22").should("exist");
-        validateColumnHeadersOfDisplayedLksgDatasets(["2023"]);
-        validateDataDatesOfDisplayedLksgDatasets(["2023-06-22"]);
-        validateDisplayStatusContainerAndGetButton(
-          "You are only viewing a single available dataset",
-          "View All",
-        ).click();
-
-        cy.url().should("contain", `/companies/${companyIdOfAlpha}/frameworks/${DataTypeEnum.Lksg}`);
-        cy.contains("2022-07-30").should("exist");
-        validateColumnHeadersOfDisplayedLksgDatasets(["2023", "2022"]);
-        validateDataDatesOfDisplayedLksgDatasets(["2023-06-22", "2022-07-30"]);
-        cy.contains("This dataset is superseded").should("not.exist");
-        getElementAndAssertExistence("datasetDisplayStatusContainer", "not.exist");
-        clickBackButton();
-
-        cy.url().should(
-          "contain",
-          `/companies/${companyIdOfAlpha}/frameworks/${DataTypeEnum.Lksg}/reportingPeriods/2023`,
-        );
-        cy.contains("2022-07-30").should("not.exist");
-        validateColumnHeadersOfDisplayedLksgDatasets(["2023"]);
-        validateDataDatesOfDisplayedLksgDatasets(["2023-06-22"]);
-        validateDisplayStatusContainerAndGetButton("You are only viewing a single available dataset", "View All");
-        clickBackButton();
-
-        cy.url().should(
-          "contain",
-          `/companies/${companyIdOfAlpha}/frameworks/${DataTypeEnum.Lksg}/${dataIdOfSupersededLksg2023ForAlpha}`,
-        );
-        cy.contains("2023-04-18").should("exist");
-        validateColumnHeadersOfDisplayedLksgDatasets(["2023"]);
-        validateDataDatesOfDisplayedLksgDatasets(["2023-04-18"]);
-        validateDisplayStatusContainerAndGetButton("This dataset is superseded", "View Active");
-
-        cy.visit(
-          `/companies/${companyIdOfAlpha}/frameworks/${DataTypeEnum.EutaxonomyFinancials}/${dataIdOfSupersededFinancial2019ForAlpha}`,
-        );
-        validateEUTaxonomyFinancialsTable("29 %");
-        validateDisplayStatusContainerAndGetButton("This dataset is superseded", "View Active").click();
-
-        cy.url().should(
-          "contain",
-          `/companies/${companyIdOfAlpha}/frameworks/${DataTypeEnum.EutaxonomyFinancials}/reportingPeriods/2019`,
-        );
-        validateEUTaxonomyFinancialsTable("29.2 %");
-        getElementAndAssertExistence("datasetDisplayStatusContainer", "not.exist");
-        clickBackButton();
-
-        cy.url().should(
-          "contain",
-          `/companies/${companyIdOfAlpha}/frameworks/${DataTypeEnum.EutaxonomyFinancials}/${dataIdOfSupersededFinancial2019ForAlpha}`,
-        );
-        validateEUTaxonomyFinancialsTable("29 %");
-      });
-    },
-  );
-});
-=======
+
+      validateCompanyCockpitPage(nameOfCompanyBeta, companyIdOfBeta);
+    });
+
+    it("Check that using back-button and dropdowns on the view-page work as expected", () => {
+      cy.ensureLoggedIn();
+      cy.visit(`/companies/${companyIdOfAlpha}/frameworks/${DataTypeEnum.EutaxonomyFinancials}`);
+      validateNoErrorMessagesAreShown();
+      validateChosenFramework(DataTypeEnum.EutaxonomyFinancials);
+      validateDropdownOptions(frameworkDropdownSelector, expectedFrameworkDropdownItemsForAlpha);
+      validateChosenReportingPeriod("2019");
+      validateDropdownOptions(reportingPeriodDropdownSelector, expectedReportingPeriodsForEuTaxoFinancialsForAlpha);
+      validateEUTaxonomyFinancialsTable("29.2 %");
+
+      selectReportingPeriodInDropdown("2019");
+
+      validateNoErrorMessagesAreShown();
+      validateChosenFramework(DataTypeEnum.EutaxonomyFinancials);
+      validateChosenReportingPeriod("2019");
+      validateEUTaxonomyFinancialsTable("29.2 %");
+
+      selectFrameworkInDropdown(DataTypeEnum.EutaxonomyFinancials);
+
+      validateNoErrorMessagesAreShown();
+      validateChosenFramework(DataTypeEnum.EutaxonomyFinancials);
+      validateChosenReportingPeriod("2019");
+      validateEUTaxonomyFinancialsTable("29.2 %");
+
+      selectReportingPeriodInDropdown("2016");
+
+      validateNoErrorMessagesAreShown();
+      validateChosenFramework(DataTypeEnum.EutaxonomyFinancials);
+      validateDropdownOptions(frameworkDropdownSelector, expectedFrameworkDropdownItemsForAlpha);
+      validateChosenReportingPeriod("2016");
+      validateDropdownOptions(reportingPeriodDropdownSelector, expectedReportingPeriodsForEuTaxoFinancialsForAlpha);
+      validateEUTaxonomyFinancialsTable("26 %");
+
+      selectFrameworkInDropdown(DataTypeEnum.Sme);
+
+      validateNoErrorMessagesAreShown();
+      validateChosenFramework(DataTypeEnum.Sme);
+      validateDropdownOptions(frameworkDropdownSelector, expectedFrameworkDropdownItemsForAlpha);
+
+      selectFrameworkInDropdown(DataTypeEnum.Lksg);
+
+      validateNoErrorMessagesAreShown();
+      validateChosenFramework(DataTypeEnum.Lksg);
+      validateDropdownOptions(frameworkDropdownSelector, expectedFrameworkDropdownItemsForAlpha);
+      validateColumnHeadersOfDisplayedLksgDatasets(["2023", "2022"]);
+
+      clickBackButton();
+
+      validateNoErrorMessagesAreShown();
+      validateChosenFramework(DataTypeEnum.Sme);
+      validateDropdownOptions(frameworkDropdownSelector, expectedFrameworkDropdownItemsForAlpha);
+
+      clickBackButton();
+
+      validateNoErrorMessagesAreShown();
+      validateChosenFramework(DataTypeEnum.EutaxonomyFinancials);
+      validateChosenReportingPeriod("2016");
+      validateEUTaxonomyFinancialsTable("26 %");
+    });
+
+    it("Check that invalid data ID, reporting period or company ID in URL don't break any user flow on the view-page", () => {
+      cy.ensureLoggedIn();
+      cy.visit(`/companies/${companyIdOfAlpha}/frameworks/${DataTypeEnum.EutaxonomyFinancials}`);
+
+      validateNoErrorMessagesAreShown();
+      validateChosenFramework(DataTypeEnum.EutaxonomyFinancials);
+
+      selectReportingPeriodInDropdown("2016");
+
+      validateNoErrorMessagesAreShown();
+      validateChosenFramework(DataTypeEnum.EutaxonomyFinancials);
+      validateChosenReportingPeriod("2016");
+      validateEUTaxonomyFinancialsTable("26 %");
+
+      cy.visit(`/companies/${companyIdOfAlpha}/frameworks/${DataTypeEnum.EutaxonomyFinancials}/${nonExistingDataId}`);
+
+      getElementAndAssertExistence("noDataForThisDataIdPresentErrorIndicator", "exist");
+      validateChosenReportingPeriod("Select...", true);
+
       selectReportingPeriodInDropdown("2019");
 
       validateNoErrorMessagesAreShown();
@@ -944,5 +677,4 @@
       validateEUTaxonomyFinancialsTable("29 %");
     });
   },
-);
->>>>>>> 45a861a2
+);