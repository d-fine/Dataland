import { getBaseUrl, uploader_name, uploader_pw } from "@e2e/utils/Cypress";
import { generateDummyCompanyInformation, uploadCompanyViaApi, uploadCompanyViaForm } from "@e2e/utils/CompanyUpload";
import { getKeycloakToken } from "@e2e/utils/Auth";
import { CompanyIdentifierIdentifierTypeEnum, DataTypeEnum, StoredCompany } from "@clients/backend";
import { uploadOneEuTaxonomyFinancialsDatasetViaApi } from "@e2e/utils/EuTaxonomyFinancialsUpload";
import { uploadOneLksgDatasetViaApi } from "@e2e/utils/LksgUpload";
import { generateLksgData } from "@e2e/fixtures/lksg/LksgDataFixtures";
import { generateEuTaxonomyDataForFinancials } from "@e2e/fixtures/eutaxonomy/financials/EuTaxonomyDataForFinancialsFixtures";
import { verifyTaxonomySearchResultTable } from "@e2e/utils/VerifyingElements";
<<<<<<< HEAD
import { assertDefined } from "@/utils/TypeScriptUtils";
=======
import { assertDefined } from "../../../../src/utils/TypeScriptUtils";
>>>>>>> cf1c748d
import { describeIf } from "../../support/TestUtility";

describe("As a user, I expect the dataset upload process to behave as I expect", function () {
  describeIf(
    "",
    {
<<<<<<< HEAD
      executionEnvironments: ["developmentLocal", "ci"],
=======
      executionEnvironments: ["developmentLocal", "ci", "developmentCd"],
>>>>>>> cf1c748d
      dataEnvironments: ["fakeFixtures"],
    },
    () => {
      beforeEach(function () {
        cy.ensureLoggedIn(uploader_name, uploader_pw);
      });

      const uniqueCompanyMarkerA = Date.now().toString() + "AAA";
      const uniqueCompanyMarkerB = Date.now().toString() + "BBB";
      const testCompanyNameForApiUpload =
        "Api-Created-Company-For-UploadFrameworkDataJourneyTest-" + uniqueCompanyMarkerA;
      const testCompanyNameForFormUpload =
        "Form-Created-Company-For-UploadFrameworkDataJourneyTest-" + uniqueCompanyMarkerB;

      const uniqueCompanyMarkerC = Date.now().toString() + "CCC";
      const testCompanyNameForManyDatasetsCompany =
        "Api-Created-Company-With-Many-FrameworkDatasets" + uniqueCompanyMarkerC;
      let dataIdOfFirstEuTaxoFinancialsUpload: string;
      let dataIdOfSecondEuTaxoFinancialsUpload: string;
      let storedCompanyForManyDatasetsCompany: StoredCompany;

      before(function uploadOneCompanyWithoutDataAndOneCompanyWithManyDatasets() {
        getKeycloakToken(uploader_name, uploader_pw).then((token: string) => {
          return uploadCompanyViaApi(token, generateDummyCompanyInformation(testCompanyNameForApiUpload))
            .then(() => {
              return uploadCompanyViaApi(token, generateDummyCompanyInformation(testCompanyNameForManyDatasetsCompany));
            })
            .then((storedCompany) => {
              storedCompanyForManyDatasetsCompany = storedCompany;
              return uploadOneEuTaxonomyFinancialsDatasetViaApi(
                token,
                storedCompanyForManyDatasetsCompany.companyId,
                generateEuTaxonomyDataForFinancials()
              );
            })
            .then((dataMetaInformationOfFirstUpload) => {
              dataIdOfFirstEuTaxoFinancialsUpload = dataMetaInformationOfFirstUpload.dataId;
              const timeDelayInMillisecondsBeforeNextUploadToAssureDifferentTimestamps = 2000;
              return cy
                .wait(timeDelayInMillisecondsBeforeNextUploadToAssureDifferentTimestamps)
                .then(() => {
                  return uploadOneEuTaxonomyFinancialsDatasetViaApi(
                    token,
                    storedCompanyForManyDatasetsCompany.companyId,
                    generateEuTaxonomyDataForFinancials()
                  );
                })
                .then((dataMetaInformationOfSecondUpload) => {
                  dataIdOfSecondEuTaxoFinancialsUpload = dataMetaInformationOfSecondUpload.dataId;
                  return uploadOneLksgDatasetViaApi(
                    token,
                    storedCompanyForManyDatasetsCompany.companyId,
                    generateLksgData()
                  );
                });
            });
        });
      });

      it("Go through the whole dataset creation process for a newly created company and verify pages and elements", function () {
        const primevueHighlightedSuggestionClass = "p-focus";
        let latestScrollPosition = 0;
        cy.visitAndCheckAppMount("/companies");
        verifyTaxonomySearchResultTable();

        cy.get('button[aria-label="New Dataset"]')
          .click({ force: true })
          .url()
          .should("eq", getBaseUrl() + "/companies/choose");

<<<<<<< HEAD
        cy.intercept("**/api/public/companies*").as("searchCompanyName");
=======
        cy.intercept("**/api/companies*").as("searchCompanyName");
>>>>>>> cf1c748d
        cy.get("input[id=company_search_bar_standard]").click({ force: true }).type(uniqueCompanyMarkerA);
        cy.wait("@searchCompanyName", { timeout: Cypress.env("short_timeout_in_ms") as number });
        cy.get("ul[class=p-autocomplete-items]").should("exist");
        cy.get(".p-autocomplete-item").eq(0).should("not.have.class", primevueHighlightedSuggestionClass);
        cy.get("input[id=company_search_bar_standard]").type("{downArrow}");
        cy.get(".p-autocomplete-item")
          .eq(0)
          .should("have.class", primevueHighlightedSuggestionClass)
          .should("contain.text", testCompanyNameForApiUpload);
        cy.get("input[id=company_search_bar_standard]").type("{esc}");
        cy.window()
          .its("scrollY")
          .then((scrollYPosition) => {
            latestScrollPosition = scrollYPosition;
          });
        cy.get("div[id=option1Container").find("span:contains(Add it)").click({ force: true });
        cy.window().its("scrollY").should("be.gt", latestScrollPosition);
<<<<<<< HEAD
        cy.intercept("**/api/public/metadata*").as("retrieveExistingDatasetsForCompany");
=======
        cy.intercept("**/api/metadata*").as("retrieveExistingDatasetsForCompany");
>>>>>>> cf1c748d
        uploadCompanyViaForm(testCompanyNameForFormUpload).then((company) => {
          cy.wait("@retrieveExistingDatasetsForCompany", { timeout: Cypress.env("medium_timeout_in_ms") as number });
          cy.url().should("eq", getBaseUrl() + "/companies/" + company.companyId + "/frameworks/upload");
          cy.visit("/companies/choose");
          const identifierDoesExistMessage = "There already exists a company with this ID";
          cy.contains(identifierDoesExistMessage).should("not.exist");
          cy.get("input[name='isin']").type(
            assertDefined(
              company.companyInformation.identifiers.find(
                (id) => id.identifierType == CompanyIdentifierIdentifierTypeEnum.Isin
              )
            ).identifierValue
          );
          cy.contains(identifierDoesExistMessage).should("exist");
          cy.get("input[name='isin']").type("thisshouldnotexist");
          cy.contains(identifierDoesExistMessage).should("not.exist");
        });
      });

      /**
       * Checks if on the "ChoosingFrameworkForDataUpload"-page the expected texts and buttons are displayed based on the
       * uploaded company having two Eu-Taxo-Financials datasets and one LkSG dataset uploaded for it.
       *
       * @param uploadedTestCompanyName bears the company name of the prior uploaded company so that it can be checked
       * if the company name appears as title
       */
      function verifyChoosingFrameworkPageForUploadedTestCompanyWithManyDatasets(
        uploadedTestCompanyName: string
      ): void {
        cy.contains("h1", uploadedTestCompanyName);

        cy.get("div[id=eutaxonomyDataSetsContainer]").contains("Be the first to create this dataset");
        cy.get("div[id=eutaxonomyDataSetsContainer]").contains("Create another dataset for Financials");
        cy.get("div[id=eutaxonomyDataSetsContainer]").contains(
          "Uploading data for this framework is currently not enabled on the Dataland frontend."
        );
        cy.get("div[id=eutaxonomyDataSetsContainer]")
          .find('button.p-disabled[aria-label="Create Dataset"]')
          .should("exist");

        cy.get("div[id=sfdrContainer]").contains("Be the first to create this dataset");
        cy.get("div[id=sfdrContainer]").contains(
          "Uploading data for this framework is currently not enabled on the Dataland frontend."
        );
        cy.get("div[id=sfdrContainer]").find('button.p-disabled[aria-label="Create Dataset"]').should("exist");

        cy.get("div[id=lksgContainer]").contains("Create another dataset for LkSG");
        cy.get("div[id=lksgContainer]").find('button.p-disabled[aria-label="Create Dataset"]').should("not.exist");
        cy.get("div[id=lksgContainer]").find('button.p-button[aria-label="Create Dataset"]').should("exist");
      }

      /**
       * Checks if on the "ChoosingFrameworkForDataUpload"-page the links for the already existing datasets lead to
       * the correct framework-view-pages.
       * For the Eu-Taxo-Financials datasets it expects the correct data IDs to be attached to the url as query params
       * and for the LkSG dataset it expects no query param to be attached to the url since for LkSG all datasets can
       * be viewed on one single framework-view-page.
       *
       * @param storedCompanyForTest the prior uploaded stored company which bears the company ID and the company name
       * that should be used in the cypress tests
       * @param dataIdOfFirstUploadedEuTaxoFinancialsDataset the data ID of the Eu-Taxo-Financial dataset that was
       * uploaded first in the before-function
       * @param dataIdOfSecondUploadedEuTaxoFinancialsDataset the data ID of the Eu-Taxo-Financial dataset that was
       * uploaded second in the before-function
       */
      function checkIfLinksToExistingDatasetsWorkAsExpected(
        storedCompanyForTest: StoredCompany,
        dataIdOfFirstUploadedEuTaxoFinancialsDataset: string,
        dataIdOfSecondUploadedEuTaxoFinancialsDataset: string
      ): void {
        cy.get("div[id=eutaxonomyDataSetsContainer")
          .find(`p.text-primary:contains(Financials)`)
          .eq(0)
          .click({ force: true });
        cy.contains("h1", storedCompanyForTest.companyInformation.companyName)
          .url()
          .should(
            "eq",
            getBaseUrl() +
              `/companies/${storedCompanyForTest.companyId}/frameworks/${DataTypeEnum.EutaxonomyFinancials}?dataId=${dataIdOfFirstUploadedEuTaxoFinancialsDataset}`
          );
        cy.go("back");
        cy.get("div[id=eutaxonomyDataSetsContainer")
          .find(`p.text-primary:contains(Financials)`)
          .eq(1)
          .click({ force: true });
        cy.contains("h1", storedCompanyForTest.companyInformation.companyName)
          .url()
          .should(
            "eq",
            getBaseUrl() +
              `/companies/${storedCompanyForTest.companyId}/frameworks/${DataTypeEnum.EutaxonomyFinancials}?dataId=${dataIdOfSecondUploadedEuTaxoFinancialsDataset}`
          );
        cy.go("back");

        cy.get("div[id=lksgContainer").find(`p.text-primary:contains(LkSG)`).click({ force: true });
        cy.contains("h1", storedCompanyForTest.companyInformation.companyName)
          .url()
          .should("eq", getBaseUrl() + `/companies/${storedCompanyForTest.companyId}/frameworks/${DataTypeEnum.Lksg}`);
      }

      it(
        "Go through the whole dataset creation process for an existing company, which already has framework data for multiple frameworks," +
          " and verify pages and elements",
        function () {
          cy.visitAndCheckAppMount("/companies");
          verifyTaxonomySearchResultTable();
          cy.get('button[aria-label="New Dataset"]').click({ force: true });
          cy.get("input[id=company_search_bar_standard]")
            .should("exist")
            .url()
            .should("eq", getBaseUrl() + "/companies/choose");
<<<<<<< HEAD
          cy.intercept("**/api/public/companies*").as("searchCompanyName");
=======
          cy.intercept("**/api/companies*").as("searchCompanyName");
>>>>>>> cf1c748d
          cy.get("input[id=company_search_bar_standard]")
            .click({ force: true })
            .type(testCompanyNameForManyDatasetsCompany);
          cy.wait("@searchCompanyName", { timeout: Cypress.env("short_timeout_in_ms") as number });
          cy.get("ul[class=p-autocomplete-items]").should("exist");
          cy.get("input[id=company_search_bar_standard]").type("{downArrow}");
<<<<<<< HEAD
          cy.intercept("**/api/public/metadata*").as("retrieveExistingDatasetsForCompany");
=======
          cy.intercept("**/api/metadata*").as("retrieveExistingDatasetsForCompany");
>>>>>>> cf1c748d
          cy.get("input[id=company_search_bar_standard]").type("{enter}");
          cy.wait("@retrieveExistingDatasetsForCompany", { timeout: Cypress.env("short_timeout_in_ms") as number });
          cy.url().should(
            "eq",
            getBaseUrl() + `/companies/${storedCompanyForManyDatasetsCompany.companyId}/frameworks/upload`
          );

          verifyChoosingFrameworkPageForUploadedTestCompanyWithManyDatasets(testCompanyNameForManyDatasetsCompany);

          checkIfLinksToExistingDatasetsWorkAsExpected(
            storedCompanyForManyDatasetsCompany,
            dataIdOfFirstEuTaxoFinancialsUpload,
            dataIdOfSecondEuTaxoFinancialsUpload
          );
        }
      );
    }
  );
});<|MERGE_RESOLUTION|>--- conflicted
+++ resolved
@@ -7,22 +7,14 @@
 import { generateLksgData } from "@e2e/fixtures/lksg/LksgDataFixtures";
 import { generateEuTaxonomyDataForFinancials } from "@e2e/fixtures/eutaxonomy/financials/EuTaxonomyDataForFinancialsFixtures";
 import { verifyTaxonomySearchResultTable } from "@e2e/utils/VerifyingElements";
-<<<<<<< HEAD
-import { assertDefined } from "@/utils/TypeScriptUtils";
-=======
 import { assertDefined } from "../../../../src/utils/TypeScriptUtils";
->>>>>>> cf1c748d
 import { describeIf } from "../../support/TestUtility";
 
 describe("As a user, I expect the dataset upload process to behave as I expect", function () {
   describeIf(
     "",
     {
-<<<<<<< HEAD
-      executionEnvironments: ["developmentLocal", "ci"],
-=======
       executionEnvironments: ["developmentLocal", "ci", "developmentCd"],
->>>>>>> cf1c748d
       dataEnvironments: ["fakeFixtures"],
     },
     () => {
@@ -93,11 +85,7 @@
           .url()
           .should("eq", getBaseUrl() + "/companies/choose");
 
-<<<<<<< HEAD
-        cy.intercept("**/api/public/companies*").as("searchCompanyName");
-=======
         cy.intercept("**/api/companies*").as("searchCompanyName");
->>>>>>> cf1c748d
         cy.get("input[id=company_search_bar_standard]").click({ force: true }).type(uniqueCompanyMarkerA);
         cy.wait("@searchCompanyName", { timeout: Cypress.env("short_timeout_in_ms") as number });
         cy.get("ul[class=p-autocomplete-items]").should("exist");
@@ -115,11 +103,7 @@
           });
         cy.get("div[id=option1Container").find("span:contains(Add it)").click({ force: true });
         cy.window().its("scrollY").should("be.gt", latestScrollPosition);
-<<<<<<< HEAD
-        cy.intercept("**/api/public/metadata*").as("retrieveExistingDatasetsForCompany");
-=======
         cy.intercept("**/api/metadata*").as("retrieveExistingDatasetsForCompany");
->>>>>>> cf1c748d
         uploadCompanyViaForm(testCompanyNameForFormUpload).then((company) => {
           cy.wait("@retrieveExistingDatasetsForCompany", { timeout: Cypress.env("medium_timeout_in_ms") as number });
           cy.url().should("eq", getBaseUrl() + "/companies/" + company.companyId + "/frameworks/upload");
@@ -232,22 +216,14 @@
             .should("exist")
             .url()
             .should("eq", getBaseUrl() + "/companies/choose");
-<<<<<<< HEAD
-          cy.intercept("**/api/public/companies*").as("searchCompanyName");
-=======
           cy.intercept("**/api/companies*").as("searchCompanyName");
->>>>>>> cf1c748d
           cy.get("input[id=company_search_bar_standard]")
             .click({ force: true })
             .type(testCompanyNameForManyDatasetsCompany);
           cy.wait("@searchCompanyName", { timeout: Cypress.env("short_timeout_in_ms") as number });
           cy.get("ul[class=p-autocomplete-items]").should("exist");
           cy.get("input[id=company_search_bar_standard]").type("{downArrow}");
-<<<<<<< HEAD
-          cy.intercept("**/api/public/metadata*").as("retrieveExistingDatasetsForCompany");
-=======
           cy.intercept("**/api/metadata*").as("retrieveExistingDatasetsForCompany");
->>>>>>> cf1c748d
           cy.get("input[id=company_search_bar_standard]").type("{enter}");
           cy.wait("@retrieveExistingDatasetsForCompany", { timeout: Cypress.env("short_timeout_in_ms") as number });
           cy.url().should(
