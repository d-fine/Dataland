import { getBaseUrl, uploader_name, uploader_pw } from "@e2e/utils/Cypress";
import { generateDummyCompanyInformation, uploadCompanyViaApi, uploadCompanyViaForm } from "@e2e/utils/CompanyUpload";
import { getKeycloakToken } from "@e2e/utils/Auth";
import { CompanyIdentifierIdentifierTypeEnum, DataTypeEnum, StoredCompany } from "@clients/backend";
import { uploadOneEuTaxonomyFinancialsDatasetViaApi } from "@e2e/utils/EuTaxonomyFinancialsUpload";
import { uploadOneLksgDatasetViaApi } from "@e2e/utils/LksgUpload";
import { generateLksgData } from "@e2e/fixtures/lksg/LksgDataFixtures";
import { generateEuTaxonomyDataForFinancials } from "@e2e/fixtures/eutaxonomy/financials/EuTaxonomyDataForFinancialsFixtures";
import { verifySearchResultTable } from "@e2e/utils/VerifyingElements";
import { assertDefined } from "@/utils/TypeScriptUtils";
import { describeIf } from "@e2e/support/TestUtility";
import { getRandomReportingPeriod } from "@e2e/fixtures/common//ReportingPeriodFixtures";

describe("As a user, I expect the dataset upload process to behave as I expect", function () {
  describeIf(
    "",
    {
      executionEnvironments: ["developmentLocal", "ci", "developmentCd"],
      dataEnvironments: ["fakeFixtures"],
    },
    () => {
      beforeEach(function () {
        cy.ensureLoggedIn(uploader_name, uploader_pw);
      });

      const uniqueCompanyMarkerA = Date.now().toString() + "AAA";
      const uniqueCompanyMarkerB = Date.now().toString() + "BBB";
      const testCompanyNameForApiUpload =
        "Api-Created-Company-For-UploadFrameworkDataJourneyTest-" + uniqueCompanyMarkerA;
      const testCompanyNameForFormUpload =
        "Form-Created-Company-For-UploadFrameworkDataJourneyTest-" + uniqueCompanyMarkerB;

      const uniqueCompanyMarkerC = Date.now().toString() + "CCC";
      const testCompanyNameForManyDatasetsCompany =
        "Api-Created-Company-With-Many-FrameworkDatasets" + uniqueCompanyMarkerC;
      let dataIdOfEuTaxoFinancialsUploadForMostRecentPeriod: string;
      let dataIdOfSecondEuTaxoFinancialsUpload: string;
      let dataIdOfLksgUpload: string;
      let storedCompanyForManyDatasetsCompany: StoredCompany;

      before(function uploadOneCompanyWithoutDataAndOneCompanyWithManyDatasets() {
        getKeycloakToken(uploader_name, uploader_pw).then((token: string) => {
          return uploadCompanyViaApi(token, generateDummyCompanyInformation(testCompanyNameForApiUpload))
            .then(() => {
              return uploadCompanyViaApi(token, generateDummyCompanyInformation(testCompanyNameForManyDatasetsCompany));
            })
            .then((storedCompany) => {
              storedCompanyForManyDatasetsCompany = storedCompany;
              return uploadOneEuTaxonomyFinancialsDatasetViaApi(
                token,
                storedCompanyForManyDatasetsCompany.companyId,
                "2023",
                generateEuTaxonomyDataForFinancials()
              );
            })
            .then((dataMetaInformationOfFirstUpload) => {
              dataIdOfEuTaxoFinancialsUploadForMostRecentPeriod = dataMetaInformationOfFirstUpload.dataId;
              const timeDelayInMillisecondsBeforeNextUploadToAssureDifferentTimestamps = 2000;
              return cy
                .wait(timeDelayInMillisecondsBeforeNextUploadToAssureDifferentTimestamps)
                .then(() => {
                  return uploadOneEuTaxonomyFinancialsDatasetViaApi(
                    token,
                    storedCompanyForManyDatasetsCompany.companyId,
                    "2022",
                    generateEuTaxonomyDataForFinancials()
                  );
                })
                .then((dataMetaInformationOfSecondUpload) => {
                  dataIdOfSecondEuTaxoFinancialsUpload = dataMetaInformationOfSecondUpload.dataId;
                  return uploadOneLksgDatasetViaApi(
                    token,
                    storedCompanyForManyDatasetsCompany.companyId,
                    getRandomReportingPeriod(),
                    generateLksgData()
                  );
                })
                .then((dataMetaInformationLksgUpload) => {
                  dataIdOfLksgUpload = dataMetaInformationLksgUpload.dataId;
                });
            });
        });
      });

      it("Go through the whole dataset creation process for a newly created company and verify pages and elements", function () {
        cy.visitAndCheckAppMount("/companies");
        verifySearchResultTable();

        cy.get('button[aria-label="New Dataset"]')
          .click({ force: true })
          .url()
          .should("eq", getBaseUrl() + "/companies/choose");
<<<<<<< HEAD
        cy.get("div[id=option1Container").find("span:contains(Add it)").click({ force: true });
=======

        cy.intercept("**/api/companies*").as("searchCompanyName");
        cy.get("input[id=company_search_bar_standard]").click({ force: true }).type(uniqueCompanyMarkerA);
        cy.wait("@searchCompanyName", { timeout: Cypress.env("short_timeout_in_ms") as number });
        cy.get("ul[class=p-autocomplete-items]").should("exist");
        cy.get(".p-autocomplete-item").eq(0).should("not.have.class", primevueHighlightedSuggestionClass);
        cy.get("input[id=company_search_bar_standard]").type("{downArrow}");
        cy.get(".p-autocomplete-item")
          .eq(0)
          .should("have.class", primevueHighlightedSuggestionClass)
          .should("contain.text", testCompanyNameForApiUpload);
        cy.get("input[id=company_search_bar_standard]").type("{esc}");
        cy.window()
          .its("scrollY")
          .then((scrollYPosition) => {
            latestScrollPosition = scrollYPosition;
          });
        cy.get("div[id=option1Container").find("a:contains(Add it)").click({ force: true });
        cy.window().its("scrollY").should("be.gt", latestScrollPosition);
>>>>>>> e211a3bf
        cy.intercept("**/api/metadata*").as("retrieveExistingDatasetsForCompany");
        uploadCompanyViaForm(testCompanyNameForFormUpload).then((company) => {
          cy.wait("@retrieveExistingDatasetsForCompany", { timeout: Cypress.env("medium_timeout_in_ms") as number });
          cy.url().should("eq", getBaseUrl() + "/companies/" + company.companyId + "/frameworks/upload");
        });
      });

      it("Check that the error message is correctly displayed if a PermId is typed in that was already stored in dataland", function () {
        cy.visitAndCheckAppMount("/companies/choose");
        const identifierDoesExistMessage = "There already exists a company with this ID";
        cy.contains(identifierDoesExistMessage).should("not.exist");
        cy.get('button[name="addCompany"]').click();
        cy.get('li[id="createCompanyForm-incomplete"]').should("exist");
        cy.get("input[name='permId']").type(
          assertDefined(
            storedCompanyForManyDatasetsCompany.companyInformation.identifiers.find(
              (id) => id.identifierType == CompanyIdentifierIdentifierTypeEnum.PermId
            )
          ).identifierValue
        );
        cy.contains(identifierDoesExistMessage).should("exist");
        cy.get("input[name='permId']").type("thisshouldnotexist");
        cy.contains(identifierDoesExistMessage).should("not.exist");
      });

      /**
       * Checks if on the "ChoosingFrameworkForDataUpload"-page the expected texts and buttons are displayed based on the
       * uploaded company having two Eu-Taxo-Financials datasets and one LkSG dataset uploaded for it.
       *
       * @param uploadedTestCompanyName bears the company name of the prior uploaded company so that it can be checked
       * if the company name appears as title
       */
      function verifyChoosingFrameworkPageForUploadedTestCompanyWithManyDatasets(
        uploadedTestCompanyName: string
      ): void {
        cy.contains("h1", uploadedTestCompanyName);

        cy.get("div[id=eutaxonomyDataSetsContainer]").contains("Be the first to create this dataset");
        cy.get("div[id=eutaxonomyDataSetsContainer]").contains(
          "Create another dataset for EU Taxonomy for financial companies"
        );
        cy.get("div[id=eutaxonomyDataSetsContainer]").contains(
          "Uploading data for this framework is currently not enabled on the Dataland frontend."
        );
        cy.get("div[id=eutaxonomyDataSetsContainer]")
          .find('button.p-disabled[aria-label="Create Dataset"]')
          .should("exist");

        cy.get("div[id=sfdrContainer]").contains("Be the first to create this dataset");
        cy.get("div[id=sfdrContainer]").contains(
          "Uploading data for this framework is currently not enabled on the Dataland frontend."
        );
        cy.get("div[id=sfdrContainer]").find('button.p-disabled[aria-label="Create Dataset"]').should("exist");

        cy.get("div[id=lksgContainer]").contains("Create another dataset for LkSG");
        cy.get("div[id=lksgContainer]").find('button.p-disabled[aria-label="Create Dataset"]').should("not.exist");
        cy.get("div[id=lksgContainer]").find('button.p-button[aria-label="Create Dataset"]').should("exist");
      }

      /**
       * Checks if on the "ChoosingFrameworkForDataUpload"-page the links for the already existing datasets lead to
       * the correct framework-view-pages.
       * For the Eu-Taxo-Financials datasets it expects the correct data IDs to be attached to the url as query params
       * and for the LkSG dataset it expects no query param to be attached to the url since for LkSG all datasets can
       * be viewed on one single framework-view-page.
       *
       * @param storedCompanyForTest the prior uploaded stored company which bears the company ID and the company name
       * that should be used in the cypress tests
       * @param dataIdOfFirstUploadedEuTaxoFinancialsDataset the data ID of the Eu-Taxo-Financial dataset that was
       * uploaded first in the before-function
       * @param dataIdOfSecondUploadedEuTaxoFinancialsDataset the data ID of the Eu-Taxo-Financial dataset that was
       * uploaded second in the before-function
       * @param dataIdOfLksgDataset the data ID of the Lksg dataset that was
       * uploaded in the before-function
       */
      function checkIfLinksToExistingDatasetsWorkAsExpected(
        storedCompanyForTest: StoredCompany,
        dataIdOfFirstUploadedEuTaxoFinancialsDataset: string,
        dataIdOfSecondUploadedEuTaxoFinancialsDataset: string,
        dataIdOfLksgDataset: string
      ): void {
        cy.get("div[id=eutaxonomyDataSetsContainer")
          .find(`a.text-primary:contains(financial companies)`)
          .eq(0)
          .click({ force: true });
        cy.contains("h1", storedCompanyForTest.companyInformation.companyName)
          .url()
          .should(
            "eq",
            getBaseUrl() +
              `/companies/${storedCompanyForTest.companyId}/frameworks/${DataTypeEnum.EutaxonomyFinancials}/${dataIdOfFirstUploadedEuTaxoFinancialsDataset}`
          );
        cy.go("back");
        cy.get("div[id=eutaxonomyDataSetsContainer")
          .find(`a.text-primary:contains(financial companies)`)
          .eq(1)
          .click({ force: true });
        cy.contains("h1", storedCompanyForTest.companyInformation.companyName)
          .url()
          .should(
            "eq",
            getBaseUrl() +
              `/companies/${storedCompanyForTest.companyId}/frameworks/${DataTypeEnum.EutaxonomyFinancials}/${dataIdOfSecondUploadedEuTaxoFinancialsDataset}`
          );
        cy.go("back");

        cy.get("div[id=lksgContainer").find(`a.text-primary:contains(LkSG)`).click({ force: true });
        cy.contains("h1", storedCompanyForTest.companyInformation.companyName)
          .url()
          .should(
            "contain",
            `/companies/${storedCompanyForTest.companyId}/frameworks/${DataTypeEnum.Lksg}/${dataIdOfLksgDataset}`
          );
      }

      it(
        "Go through the whole dataset creation process for an existing company, which already has framework data for multiple frameworks," +
          " and verify pages and elements.",
        function () {
          cy.visitAndCheckAppMount("/companies");
          verifySearchResultTable();
          cy.get('button[aria-label="New Dataset"]').click({ force: true });
          cy.get("input[id=company_search_bar_standard]")
            .should("exist")
            .url()
            .should("eq", getBaseUrl() + "/companies/choose");
          cy.intercept("**/api/companies*").as("searchCompanyName");
          cy.get("input[id=company_search_bar_standard]")
            .click({ force: true })
            .type(testCompanyNameForManyDatasetsCompany);
          cy.wait("@searchCompanyName", { timeout: Cypress.env("short_timeout_in_ms") as number });
          cy.get("ul[class=p-autocomplete-items]").should("exist");
          cy.get("input[id=company_search_bar_standard]").type("{downArrow}");
          cy.intercept("**/api/metadata*").as("retrieveExistingDatasetsForCompany");
          cy.get("input[id=company_search_bar_standard]").type("{enter}");
          cy.wait("@retrieveExistingDatasetsForCompany", { timeout: Cypress.env("short_timeout_in_ms") as number });
          cy.url().should(
            "eq",
            getBaseUrl() + `/companies/${storedCompanyForManyDatasetsCompany.companyId}/frameworks/upload`
          );

          verifyChoosingFrameworkPageForUploadedTestCompanyWithManyDatasets(testCompanyNameForManyDatasetsCompany);

          checkIfLinksToExistingDatasetsWorkAsExpected(
            storedCompanyForManyDatasetsCompany,
            dataIdOfEuTaxoFinancialsUploadForMostRecentPeriod,
            dataIdOfSecondEuTaxoFinancialsUpload,
            dataIdOfLksgUpload
          );
        }
      );
    }
  );
});<|MERGE_RESOLUTION|>--- conflicted
+++ resolved
@@ -90,29 +90,7 @@
           .click({ force: true })
           .url()
           .should("eq", getBaseUrl() + "/companies/choose");
-<<<<<<< HEAD
         cy.get("div[id=option1Container").find("span:contains(Add it)").click({ force: true });
-=======
-
-        cy.intercept("**/api/companies*").as("searchCompanyName");
-        cy.get("input[id=company_search_bar_standard]").click({ force: true }).type(uniqueCompanyMarkerA);
-        cy.wait("@searchCompanyName", { timeout: Cypress.env("short_timeout_in_ms") as number });
-        cy.get("ul[class=p-autocomplete-items]").should("exist");
-        cy.get(".p-autocomplete-item").eq(0).should("not.have.class", primevueHighlightedSuggestionClass);
-        cy.get("input[id=company_search_bar_standard]").type("{downArrow}");
-        cy.get(".p-autocomplete-item")
-          .eq(0)
-          .should("have.class", primevueHighlightedSuggestionClass)
-          .should("contain.text", testCompanyNameForApiUpload);
-        cy.get("input[id=company_search_bar_standard]").type("{esc}");
-        cy.window()
-          .its("scrollY")
-          .then((scrollYPosition) => {
-            latestScrollPosition = scrollYPosition;
-          });
-        cy.get("div[id=option1Container").find("a:contains(Add it)").click({ force: true });
-        cy.window().its("scrollY").should("be.gt", latestScrollPosition);
->>>>>>> e211a3bf
         cy.intercept("**/api/metadata*").as("retrieveExistingDatasetsForCompany");
         uploadCompanyViaForm(testCompanyNameForFormUpload).then((company) => {
           cy.wait("@retrieveExistingDatasetsForCompany", { timeout: Cypress.env("medium_timeout_in_ms") as number });
