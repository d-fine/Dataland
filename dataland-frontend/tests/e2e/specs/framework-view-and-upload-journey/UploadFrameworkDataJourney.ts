import { getBaseUrl, uploader_name, uploader_pw } from "@e2e/utils/Cypress";
import { generateDummyCompanyInformation, uploadCompanyViaApi, uploadCompanyViaForm } from "@e2e/utils/CompanyUpload";
import { getKeycloakToken } from "@e2e/utils/Auth";
import { CompanyIdentifierIdentifierTypeEnum, DataTypeEnum, StoredCompany } from "@clients/backend";
import { uploadOneEuTaxonomyFinancialsDatasetViaApi } from "@e2e/utils/EuTaxonomyFinancialsUpload";
import { uploadOneLksgDatasetViaApi } from "@e2e/utils/LksgUpload";
import { generateLksgData } from "@e2e/fixtures/lksg/LksgDataFixtures";
import { generateEuTaxonomyDataForFinancials } from "@e2e/fixtures/eutaxonomy/financials/EuTaxonomyDataForFinancialsFixtures";
import { verifySearchResultTable } from "@e2e/utils/VerifyingElements";
import { assertDefined } from "@/utils/TypeScriptUtils";
import { describeIf } from "@e2e/support/TestUtility";
import { getRandomReportingPeriod } from "@e2e/fixtures/common//ReportingPeriodFixtures";

describe("As a user, I expect the dataset upload process to behave as I expect", function () {
  describeIf(
    "",
    {
      executionEnvironments: ["developmentLocal", "ci", "developmentCd"],
      dataEnvironments: ["fakeFixtures"],
    },
    () => {
      beforeEach(function () {
        cy.ensureLoggedIn(uploader_name, uploader_pw);
      });

      const uniqueCompanyMarkerA = Date.now().toString() + "AAA";
      const uniqueCompanyMarkerB = Date.now().toString() + "BBB";
      const testCompanyNameForApiUpload =
        "Api-Created-Company-For-UploadFrameworkDataJourneyTest-" + uniqueCompanyMarkerA;
      const testCompanyNameForFormUpload =
        "Form-Created-Company-For-UploadFrameworkDataJourneyTest-" + uniqueCompanyMarkerB;

      const uniqueCompanyMarkerC = Date.now().toString() + "CCC";
      const testCompanyNameForManyDatasetsCompany =
        "Api-Created-Company-With-Many-FrameworkDatasets" + uniqueCompanyMarkerC;
      let dataIdOfEuTaxoFinancialsUploadForMostRecentPeriod: string;
      let dataIdOfSecondEuTaxoFinancialsUpload: string;
      let dataIdOfLksgUpload: string;
      let storedCompanyForManyDatasetsCompany: StoredCompany;

      before(function uploadOneCompanyWithoutDataAndOneCompanyWithManyDatasets() {
        getKeycloakToken(uploader_name, uploader_pw).then((token: string) => {
          return uploadCompanyViaApi(token, generateDummyCompanyInformation(testCompanyNameForApiUpload))
            .then(() => {
              return uploadCompanyViaApi(token, generateDummyCompanyInformation(testCompanyNameForManyDatasetsCompany));
            })
            .then((storedCompany) => {
              storedCompanyForManyDatasetsCompany = storedCompany;
              return uploadOneEuTaxonomyFinancialsDatasetViaApi(
                token,
                storedCompanyForManyDatasetsCompany.companyId,
                "2023",
                generateEuTaxonomyDataForFinancials()
              );
            })
            .then((dataMetaInformationOfFirstUpload) => {
              dataIdOfEuTaxoFinancialsUploadForMostRecentPeriod = dataMetaInformationOfFirstUpload.dataId;
              const timeDelayInMillisecondsBeforeNextUploadToAssureDifferentTimestamps = 2000;
              return cy
                .wait(timeDelayInMillisecondsBeforeNextUploadToAssureDifferentTimestamps)
                .then(() => {
                  return uploadOneEuTaxonomyFinancialsDatasetViaApi(
                    token,
                    storedCompanyForManyDatasetsCompany.companyId,
                    "2022",
                    generateEuTaxonomyDataForFinancials()
                  );
                })
                .then((dataMetaInformationOfSecondUpload) => {
                  dataIdOfSecondEuTaxoFinancialsUpload = dataMetaInformationOfSecondUpload.dataId;
                  return uploadOneLksgDatasetViaApi(
                    token,
                    storedCompanyForManyDatasetsCompany.companyId,
                    getRandomReportingPeriod(),
                    generateLksgData()
                  );
                })
                .then((dataMetaInformationLksgUpload) => {
                  dataIdOfLksgUpload = dataMetaInformationLksgUpload.dataId;
                });
            });
        });
      });

      it("Go through the whole dataset creation process for a newly created company and verify pages and elements", function () {
        cy.visitAndCheckAppMount("/companies");
        verifySearchResultTable();

        cy.get('button[aria-label="New Dataset"]')
          .click({ force: true })
          .url()
          .should("eq", getBaseUrl() + "/companies/choose");
        cy.get("div[id=option1Container").find("a:contains(Add it)").click({ force: true });
        cy.intercept("**/api/metadata*").as("retrieveExistingDatasetsForCompany");
        uploadCompanyViaForm(testCompanyNameForFormUpload).then((company) => {
          cy.wait("@retrieveExistingDatasetsForCompany", { timeout: Cypress.env("medium_timeout_in_ms") as number });
          cy.url().should("eq", getBaseUrl() + "/companies/" + company.companyId + "/frameworks/upload");
        });
      });

      it("Check that the error message is correctly displayed if a PermId is typed in that was already stored in dataland", function () {
        cy.visitAndCheckAppMount("/companies/choose");
        const identifierDoesExistMessage = "There already exists a company with this ID";
        cy.contains(identifierDoesExistMessage).should("not.exist");
        cy.get('button[name="addCompany"]').click();
        cy.get('li[id="createCompanyForm-incomplete"]').should("exist");
        cy.get("input[name='permId']").type(
          assertDefined(
            storedCompanyForManyDatasetsCompany.companyInformation.identifiers.find(
              (id) => id.identifierType == CompanyIdentifierIdentifierTypeEnum.PermId
            )
          ).identifierValue
        );
        cy.contains(identifierDoesExistMessage).should("exist");
        cy.get("input[name='permId']").type("thisshouldnotexist");
        cy.contains(identifierDoesExistMessage).should("not.exist");
      });

      /**
       * Checks if on the "ChoosingFrameworkForDataUpload"-page the expected texts and buttons are displayed based on the
       * uploaded company having two Eu-Taxo-Financials datasets and one LkSG dataset uploaded for it.
       *
       * @param uploadedTestCompanyName bears the company name of the prior uploaded company so that it can be checked
       * if the company name appears as title
       */
      function verifyChoosingFrameworkPageForUploadedTestCompanyWithManyDatasets(
        uploadedTestCompanyName: string
      ): void {
        cy.contains("h1", uploadedTestCompanyName);

        cy.get("div[id=eutaxonomyDataSetsContainer]").contains("Be the first to create this dataset");
<<<<<<< HEAD
        cy.get("div[id=eutaxonomyDataSetsContainer]").contains("Create another dataset for Financials");
=======
        cy.get("div[id=eutaxonomyDataSetsContainer]").contains(
          "Create another dataset for EU Taxonomy for financial companies"
        );
        cy.get("div[id=eutaxonomyDataSetsContainer]").contains(
          "Uploading data for this framework is currently not enabled on the Dataland frontend."
        );
>>>>>>> 6a368fce
        cy.get("div[id=eutaxonomyDataSetsContainer]")
          .find("[data-test='createDatasetButton']")
          .should("have.length", 2);

        cy.get("div[id=sfdrContainer]").contains("Be the first to create this dataset");
        cy.get("div[id=sfdrContainer]").contains(
          "Uploading data for this framework is currently not enabled on the Dataland frontend."
        );
        cy.get("div[id=sfdrContainer]").find('button.p-disabled[aria-label="Create Dataset"]').should("exist");

        cy.get("div[id=lksgContainer]").contains("Create another dataset for LkSG");
        cy.get("div[id=lksgContainer]").find('button.p-disabled[aria-label="Create Dataset"]').should("not.exist");
        cy.get("div[id=lksgContainer]").find('button.p-button[aria-label="Create Dataset"]').should("exist");
      }

      /**
       * Checks if on the "ChoosingFrameworkForDataUpload"-page the links for the already existing datasets lead to
       * the correct framework-view-pages.
       * For the Eu-Taxo-Financials datasets it expects the correct data IDs to be attached to the url as query params
       * and for the LkSG dataset it expects no query param to be attached to the url since for LkSG all datasets can
       * be viewed on one single framework-view-page.
       *
       * @param storedCompanyForTest the prior uploaded stored company which bears the company ID and the company name
       * that should be used in the cypress tests
       * @param dataIdOfFirstUploadedEuTaxoFinancialsDataset the data ID of the Eu-Taxo-Financial dataset that was
       * uploaded first in the before-function
       * @param dataIdOfSecondUploadedEuTaxoFinancialsDataset the data ID of the Eu-Taxo-Financial dataset that was
       * uploaded second in the before-function
       * @param dataIdOfLksgDataset the data ID of the Lksg dataset that was
       * uploaded in the before-function
       */
      function checkIfLinksToExistingDatasetsWorkAsExpected(
        storedCompanyForTest: StoredCompany,
        dataIdOfFirstUploadedEuTaxoFinancialsDataset: string,
        dataIdOfSecondUploadedEuTaxoFinancialsDataset: string,
        dataIdOfLksgDataset: string
      ): void {
        cy.get("div[id=eutaxonomyDataSetsContainer")
          .find(`a.text-primary:contains(financial companies)`)
          .eq(0)
          .click({ force: true });
        cy.contains("h1", storedCompanyForTest.companyInformation.companyName)
          .url()
          .should(
            "eq",
            getBaseUrl() +
              `/companies/${storedCompanyForTest.companyId}/frameworks/${DataTypeEnum.EutaxonomyFinancials}/${dataIdOfFirstUploadedEuTaxoFinancialsDataset}`
          );
        cy.go("back");
        cy.get("div[id=eutaxonomyDataSetsContainer")
          .find(`a.text-primary:contains(financial companies)`)
          .eq(1)
          .click({ force: true });
        cy.contains("h1", storedCompanyForTest.companyInformation.companyName)
          .url()
          .should(
            "eq",
            getBaseUrl() +
              `/companies/${storedCompanyForTest.companyId}/frameworks/${DataTypeEnum.EutaxonomyFinancials}/${dataIdOfSecondUploadedEuTaxoFinancialsDataset}`
          );
        cy.go("back");

        cy.get("div[id=lksgContainer").find(`a.text-primary:contains(LkSG)`).click({ force: true });
        cy.contains("h1", storedCompanyForTest.companyInformation.companyName)
          .url()
          .should(
            "contain",
            `/companies/${storedCompanyForTest.companyId}/frameworks/${DataTypeEnum.Lksg}/${dataIdOfLksgDataset}`
          );
      }

      it(
        "Go through the whole dataset creation process for an existing company, which already has framework data for multiple frameworks," +
          " and verify pages and elements.",
        function () {
          cy.visitAndCheckAppMount("/companies");
          verifySearchResultTable();
          cy.get('button[aria-label="New Dataset"]').click({ force: true });
          cy.get("input[id=company_search_bar_standard]")
            .should("exist")
            .url()
            .should("eq", getBaseUrl() + "/companies/choose");
          cy.intercept("**/api/companies*").as("searchCompanyName");
          cy.get("input[id=company_search_bar_standard]")
            .click({ force: true })
            .type(testCompanyNameForManyDatasetsCompany);
          cy.wait("@searchCompanyName", { timeout: Cypress.env("short_timeout_in_ms") as number });
          cy.get("ul[class=p-autocomplete-items]").should("exist");
          cy.get("input[id=company_search_bar_standard]").type("{downArrow}");
          cy.intercept("**/api/metadata*").as("retrieveExistingDatasetsForCompany");
          cy.get("input[id=company_search_bar_standard]").type("{enter}");
          cy.wait("@retrieveExistingDatasetsForCompany", { timeout: Cypress.env("short_timeout_in_ms") as number });
          cy.url().should(
            "eq",
            getBaseUrl() + `/companies/${storedCompanyForManyDatasetsCompany.companyId}/frameworks/upload`
          );

          verifyChoosingFrameworkPageForUploadedTestCompanyWithManyDatasets(testCompanyNameForManyDatasetsCompany);

          checkIfLinksToExistingDatasetsWorkAsExpected(
            storedCompanyForManyDatasetsCompany,
            dataIdOfEuTaxoFinancialsUploadForMostRecentPeriod,
            dataIdOfSecondEuTaxoFinancialsUpload,
            dataIdOfLksgUpload
          );
        }
      );
    }
  );
});<|MERGE_RESOLUTION|>--- conflicted
+++ resolved
@@ -129,16 +129,12 @@
         cy.contains("h1", uploadedTestCompanyName);
 
         cy.get("div[id=eutaxonomyDataSetsContainer]").contains("Be the first to create this dataset");
-<<<<<<< HEAD
-        cy.get("div[id=eutaxonomyDataSetsContainer]").contains("Create another dataset for Financials");
-=======
         cy.get("div[id=eutaxonomyDataSetsContainer]").contains(
           "Create another dataset for EU Taxonomy for financial companies"
         );
         cy.get("div[id=eutaxonomyDataSetsContainer]").contains(
           "Uploading data for this framework is currently not enabled on the Dataland frontend."
         );
->>>>>>> 6a368fce
         cy.get("div[id=eutaxonomyDataSetsContainer]")
           .find("[data-test='createDatasetButton']")
           .should("have.length", 2);
