import { admin_name, admin_pw, getBaseUrl, uploader_name, uploader_pw } from '@e2e/utils/Cypress';
import { generateDummyCompanyInformation, uploadCompanyViaApi, uploadCompanyViaForm } from '@e2e/utils/CompanyUpload';
import { getKeycloakToken } from '@e2e/utils/Auth';
import {
  IdentifierType,
  DataTypeEnum,
  type EuTaxonomyDataForFinancials,
  type LksgData,
  type StoredCompany,
} from '@clients/backend';
import { verifySearchResultTableExists } from '@sharedUtils/ElementChecks';
import { assertDefined } from '@/utils/TypeScriptUtils';
import { describeIf } from '@e2e/support/TestUtility';
import { generateReportingPeriod } from '@e2e/fixtures/common//ReportingPeriodFixtures';
import { type FixtureData, getPreparedFixture } from '@sharedUtils/Fixtures';
import {
  uploadFrameworkDataForLegacyFramework,
  uploadFrameworkDataForPublicToolboxFramework,
} from '@e2e/utils/FrameworkUpload';
import LksgBaseFrameworkDefinition from '@/frameworks/lksg/BaseFrameworkDefinition';

describe('As a user, I expect the dataset upload process to behave as I expect', function () {
  describeIf(
    '',
    {
      executionEnvironments: ['developmentLocal', 'ci', 'developmentCd'],
    },
    () => {
      const uniqueCompanyMarkerA = Date.now().toString() + 'AAA';
      const uniqueCompanyMarkerB = Date.now().toString() + 'BBB';
      const testCompanyNameForApiUpload =
        'Api-Created-Company-For-UploadFrameworkDataJourneyTest-' + uniqueCompanyMarkerA;
      const testCompanyNameForFormUpload =
        'Form-Created-Company-For-UploadFrameworkDataJourneyTest-' + uniqueCompanyMarkerB;

      const uniqueCompanyMarkerC = Date.now().toString() + 'CCC';
      const testCompanyNameForManyDatasetsCompany =
        'Api-Created-Company-With-Many-FrameworkDatasets' + uniqueCompanyMarkerC;
      let dataIdOfEuTaxoFinancialsUploadForMostRecentPeriod: string;
      let dataIdOfSecondEuTaxoFinancialsUpload: string;
      let dataIdOfLksgUpload: string;
      let storedCompanyForManyDatasetsCompany: StoredCompany;

      before(function uploadOneCompanyWithoutDataAndOneCompanyWithManyDatasets() {
        let euTaxoFinancialPreparedFixtures: Array<FixtureData<EuTaxonomyDataForFinancials>>;
        let lksgPreparedFixtures: Array<FixtureData<LksgData>>;
        cy.fixture('CompanyInformationWithEuTaxonomyDataForFinancialsPreparedFixtures').then(function (jsonContent) {
          euTaxoFinancialPreparedFixtures = jsonContent as Array<FixtureData<EuTaxonomyDataForFinancials>>;
        });
        cy.fixture('CompanyInformationWithLksgPreparedFixtures').then(function (jsonContent) {
          lksgPreparedFixtures = jsonContent as Array<FixtureData<LksgData>>;
        });
        getKeycloakToken(admin_name, admin_pw).then((token: string) => {
          return uploadCompanyViaApi(token, generateDummyCompanyInformation(testCompanyNameForApiUpload))
            .then(() => {
              return uploadCompanyViaApi(token, generateDummyCompanyInformation(testCompanyNameForManyDatasetsCompany));
            })
            .then((storedCompany) => {
              const preparedFixture = getPreparedFixture('eligible-activity-Point-29', euTaxoFinancialPreparedFixtures);
              storedCompanyForManyDatasetsCompany = storedCompany;
              return uploadFrameworkDataForLegacyFramework(
                DataTypeEnum.EutaxonomyFinancials,
                token,
                storedCompanyForManyDatasetsCompany.companyId,
                '2023',
                preparedFixture.t
              );
            })
            .then((dataMetaInformationOfFirstUpload) => {
              dataIdOfEuTaxoFinancialsUploadForMostRecentPeriod = dataMetaInformationOfFirstUpload.dataId;
              const timeDelayInMillisecondsBeforeNextUploadToAssureDifferentTimestamps = 1;
              // eslint-disable-next-line cypress/no-unnecessary-waiting
              return cy
                .wait(timeDelayInMillisecondsBeforeNextUploadToAssureDifferentTimestamps)
                .then(() => {
                  const preparedFixture = getPreparedFixture(
                    'eligible-activity-Point-26',
                    euTaxoFinancialPreparedFixtures
                  );
                  return uploadFrameworkDataForLegacyFramework(
                    DataTypeEnum.EutaxonomyFinancials,
                    token,
                    storedCompanyForManyDatasetsCompany.companyId,
                    '2022',
                    preparedFixture.t
                  );
                })
                .then((dataMetaInformationOfSecondUpload) => {
                  dataIdOfSecondEuTaxoFinancialsUpload = dataMetaInformationOfSecondUpload.dataId;
                  const preparedFixture = getPreparedFixture('LkSG-date-2022-07-30', lksgPreparedFixtures);
                  return uploadFrameworkDataForPublicToolboxFramework(
                    LksgBaseFrameworkDefinition,
                    token,
                    storedCompanyForManyDatasetsCompany.companyId,
                    generateReportingPeriod(),
                    preparedFixture.t
                  );
                })
                .then((dataMetaInformationLksgUpload) => {
                  dataIdOfLksgUpload = dataMetaInformationLksgUpload.dataId;
                });
            });
        });
      });

      it('Go through the whole dataset creation process for a newly created company and verify pages and elements', function () {
        cy.ensureLoggedIn(admin_name, admin_pw);
        cy.visitAndCheckAppMount('/companies');
        verifySearchResultTableExists();

        cy.get('button').contains('New Dataset').click({ force: true });
        cy.url().should('eq', getBaseUrl() + '/companies/choose');
        cy.get('div[id=option1Container').find('a:contains(Add it)').click({ force: true });
        cy.intercept('**/api/metadata*').as('retrieveExistingDatasetsForCompany');
        uploadCompanyViaForm(testCompanyNameForFormUpload).then((company) => {
          cy.wait('@retrieveExistingDatasetsForCompany', { timeout: Cypress.env('medium_timeout_in_ms') as number });
          cy.url().should('eq', getBaseUrl() + '/companies/' + company.companyId + '/frameworks/upload');
        });
      });

      it('Check that the error message is correctly displayed if a PermId is typed in that was already stored in dataland', function () {
        cy.ensureLoggedIn(admin_name, admin_pw);
        cy.visitAndCheckAppMount('/companies/choose');
        const identifierDoesExistMessage = 'There already exists a company with this ID';
        cy.contains(identifierDoesExistMessage).should('not.exist');
        cy.get('button[name="addCompany"]').click();
        cy.get('li[id="createCompanyForm-incomplete"]').should('exist');
        cy.get("input[name='permId']").type(
          assertDefined(storedCompanyForManyDatasetsCompany.companyInformation.identifiers[IdentifierType.PermId])[0]
        );
        cy.contains(identifierDoesExistMessage).should('exist');
        cy.get("input[name='permId']").type('thisshouldnotexist');
        cy.contains(identifierDoesExistMessage).should('not.exist');
      });

      /**
       * Checks if on the "ChoosingFrameworkForDataUpload"-page the expected texts and buttons are displayed based on the
       * uploaded company having two Eu-Taxo-Financials datasets and one LkSG dataset uploaded for it.
       * @param uploadedTestCompanyName bears the company name of the prior uploaded company so that it can be checked
       * if the company name appears as title
       */
      function verifyChoosingFrameworkPageForUploadedTestCompanyWithManyDatasets(
        uploadedTestCompanyName: string
      ): void {
        cy.contains('h1', uploadedTestCompanyName);

        cy.get('div[id=eutaxonomyDataSetsContainer]').contains('Be the first to create this dataset');
        cy.get('div[id=eutaxonomyDataSetsContainer]').contains(
          'Create another dataset for EU Taxonomy for financial companies'
        );
        cy.get('div[id=eutaxonomyDataSetsContainer]')
          .find("[data-test='createDatasetButton']")
          .should('have.length', 2);

        cy.get('div[id=lksgContainer]').contains('Create another dataset for LkSG');
        cy.get('div[id=lksgContainer]').find('button.p-disabled[aria-label="Create Dataset"]').should('not.exist');
        cy.get('div[id=lksgContainer]').find('button.p-button[aria-label="Create Dataset"]').should('exist');
      }

      /**
       * Checks if on the "ChoosingFrameworkForDataUpload"-page the links for the already existing datasets lead to
       * the correct framework-view-pages.
       * For the Eu-Taxo-Financials datasets it expects the correct data IDs to be attached to the url as query params
       * and for the LkSG dataset it expects no query param to be attached to the url since for LkSG all datasets can
       * be viewed on one single framework-view-page.
       * @param storedCompanyForTest the prior uploaded stored company which bears the company ID and the company name
       * that should be used in the cypress tests
       * @param dataIdOfFirstUploadedEuTaxoFinancialsDataset the data ID of the Eu-Taxo-Financial dataset that was
       * uploaded first in the before-function
       * @param dataIdOfSecondUploadedEuTaxoFinancialsDataset the data ID of the Eu-Taxo-Financial dataset that was
       * uploaded second in the before-function
       * @param dataIdOfLksgDataset the data ID of the Lksg dataset that was
       * uploaded in the before-function
       */
      function checkIfLinksToExistingDatasetsWorkAsExpected(
        storedCompanyForTest: StoredCompany,
        dataIdOfFirstUploadedEuTaxoFinancialsDataset: string,
        dataIdOfSecondUploadedEuTaxoFinancialsDataset: string,
        dataIdOfLksgDataset: string
      ): void {
        cy.get('div[id=eutaxonomyDataSetsContainer')
          .find(`a.text-primary:contains(financial companies)`)
          .eq(0)
          .click({ force: true });
        cy.contains('h1', storedCompanyForTest.companyInformation.companyName)
          .url()
          .should(
            'eq',
            getBaseUrl() +
              `/companies/${storedCompanyForTest.companyId}/frameworks/${DataTypeEnum.EutaxonomyFinancials}/${dataIdOfFirstUploadedEuTaxoFinancialsDataset}`
          );
        cy.go('back');
        cy.get('div[id=eutaxonomyDataSetsContainer')
          .find(`a.text-primary:contains(financial companies)`)
          .eq(1)
          .click({ force: true });
        cy.contains('h1', storedCompanyForTest.companyInformation.companyName)
          .url()
          .should(
            'eq',
            getBaseUrl() +
              `/companies/${storedCompanyForTest.companyId}/frameworks/${DataTypeEnum.EutaxonomyFinancials}/${dataIdOfSecondUploadedEuTaxoFinancialsDataset}`
          );
        cy.go('back');
        cy.get('div[id=lksgContainer').find(`a.text-primary:contains(LkSG)`).click({ force: true });
        cy.contains('h1', storedCompanyForTest.companyInformation.companyName)
          .url()
          .should(
            'contain',
            `/companies/${storedCompanyForTest.companyId}/frameworks/${DataTypeEnum.Lksg}/${dataIdOfLksgDataset}`
          );
      }

      /**
       * Checks if dataset of a framework is rendered on the "ViewFrameworkData"-page after using the dropdown
       * to select a framework. In the test, it is expected that the change from Eu-Taxo-Financials to LkSG and
       * vice versa renders the dataset".
       */
      function checkIfDropDownSwitchRendersData(): void {
<<<<<<< HEAD
        cy.get('div[data-test="chooseFrameworkDropdown"]')
          .click()
          .get("li:contains('EU Taxonomy for financial companies')")
          .click();
        cy.get('td[data-cell-label="Level of Assurance"]').should('be.visible');
=======
        cy.get('div[data-test="chooseFrameworkDropdown"]').click();
        cy.get("li:contains('EU Taxonomy for financial companies')").click();
        cy.get('td[data-cell-label="Fiscal Year End"]').should('be.visible');
>>>>>>> 1ed9258f

        cy.get('div[data-test="chooseFrameworkDropdown"]').click();
        cy.get("li:contains('LkSG')").click();
        cy.get('td[data-cell-label="Data Date"]')
          .should('be.visible')
          .next('td')
          .find('span')
          .should('be.visible')
          .contains('2022-07-30');
      }

      it(
        'Go through the whole dataset creation process for an existing company, which already has framework data for multiple frameworks,' +
          ' and verify pages and elements.',
        function () {
          cy.ensureLoggedIn(uploader_name, uploader_pw);
          cy.visitAndCheckAppMount('/companies');
          verifySearchResultTableExists();
          cy.get('button').contains('New Dataset').click({ force: true });
          cy.get('input[id=company_search_bar_standard]')
            .should('exist')
            .url()
            .should('eq', getBaseUrl() + '/companies/choose');
          cy.intercept('**/api/companies/names*').as('searchCompanyName');
          cy.get('input[id=company_search_bar_standard]').click({ force: true });
          cy.get('input[id=company_search_bar_standard]').type(testCompanyNameForManyDatasetsCompany);
          cy.wait('@searchCompanyName', { timeout: Cypress.env('short_timeout_in_ms') as number });
          cy.get('ul[class=p-autocomplete-items]').should('exist');
          cy.get('input[id=company_search_bar_standard]').type('{downArrow}');
          cy.intercept('**/api/metadata*').as('retrieveExistingDatasetsForCompany');
          cy.get('input[id=company_search_bar_standard]').type('{enter}');
          cy.wait('@retrieveExistingDatasetsForCompany', { timeout: Cypress.env('short_timeout_in_ms') as number });
          cy.url().should(
            'eq',
            getBaseUrl() + `/companies/${storedCompanyForManyDatasetsCompany.companyId}/frameworks/upload`
          );

          verifyChoosingFrameworkPageForUploadedTestCompanyWithManyDatasets(testCompanyNameForManyDatasetsCompany);

          checkIfLinksToExistingDatasetsWorkAsExpected(
            storedCompanyForManyDatasetsCompany,
            dataIdOfEuTaxoFinancialsUploadForMostRecentPeriod,
            dataIdOfSecondEuTaxoFinancialsUpload,
            dataIdOfLksgUpload
          );

          checkIfDropDownSwitchRendersData();
        }
      );
    }
  );
});<|MERGE_RESOLUTION|>--- conflicted
+++ resolved
@@ -217,17 +217,11 @@
        * vice versa renders the dataset".
        */
       function checkIfDropDownSwitchRendersData(): void {
-<<<<<<< HEAD
         cy.get('div[data-test="chooseFrameworkDropdown"]')
           .click()
           .get("li:contains('EU Taxonomy for financial companies')")
           .click();
         cy.get('td[data-cell-label="Level of Assurance"]').should('be.visible');
-=======
-        cy.get('div[data-test="chooseFrameworkDropdown"]').click();
-        cy.get("li:contains('EU Taxonomy for financial companies')").click();
-        cy.get('td[data-cell-label="Fiscal Year End"]').should('be.visible');
->>>>>>> 1ed9258f
 
         cy.get('div[data-test="chooseFrameworkDropdown"]').click();
         cy.get("li:contains('LkSG')").click();
