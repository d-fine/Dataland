import { admin_name, admin_pw, getBaseUrl, uploader_name, uploader_pw } from '@e2e/utils/Cypress';
import { generateDummyCompanyInformation, uploadCompanyViaApi, uploadCompanyViaForm } from '@e2e/utils/CompanyUpload';
import { getKeycloakToken } from '@e2e/utils/Auth';
import {
  IdentifierType,
  DataTypeEnum,
  type EuTaxonomyDataForFinancials,
  type LksgData,
  type StoredCompany,
} from '@clients/backend';
import { verifySearchResultTableExists } from '@sharedUtils/ElementChecks';
import { assertDefined } from '@/utils/TypeScriptUtils';
import { describeIf } from '@e2e/support/TestUtility';
import { generateReportingPeriod } from '@e2e/fixtures/common//ReportingPeriodFixtures';
import { type FixtureData, getPreparedFixture } from '@sharedUtils/Fixtures';
import {
  uploadFrameworkDataForLegacyFramework,
  uploadFrameworkDataForPublicToolboxFramework,
} from '@e2e/utils/FrameworkUpload';
import LksgBaseFrameworkDefinition from '@/frameworks/lksg/BaseFrameworkDefinition';

describe('As a user, I expect the dataset upload process to behave as I expect', function () {
  describeIf(
    '',
    {
      executionEnvironments: ['developmentLocal', 'ci', 'developmentCd'],
    },
    () => {
      const uniqueCompanyMarkerA = Date.now().toString() + 'AAA';
      const uniqueCompanyMarkerB = Date.now().toString() + 'BBB';
      const testCompanyNameForApiUpload =
        'Api-Created-Company-For-UploadFrameworkDataJourneyTest-' + uniqueCompanyMarkerA;
      const testCompanyNameForFormUpload =
        'Form-Created-Company-For-UploadFrameworkDataJourneyTest-' + uniqueCompanyMarkerB;

      const uniqueCompanyMarkerC = Date.now().toString() + 'CCC';
      const testCompanyNameForManyDatasetsCompany =
        'Api-Created-Company-With-Many-FrameworkDatasets' + uniqueCompanyMarkerC;
      let dataIdOfEuTaxoFinancialsUploadForMostRecentPeriod: string;
      let dataIdOfSecondEuTaxoFinancialsUpload: string;
      let dataIdOfLksgUpload: string;
      let storedCompanyForManyDatasetsCompany: StoredCompany;

      before(function uploadOneCompanyWithoutDataAndOneCompanyWithManyDatasets() {
        let euTaxoFinancialPreparedFixtures: Array<FixtureData<EuTaxonomyDataForFinancials>>;
        let lksgPreparedFixtures: Array<FixtureData<LksgData>>;
        cy.fixture('CompanyInformationWithEuTaxonomyDataForFinancialsPreparedFixtures').then(function (jsonContent) {
          euTaxoFinancialPreparedFixtures = jsonContent as Array<FixtureData<EuTaxonomyDataForFinancials>>;
        });
        cy.fixture('CompanyInformationWithLksgPreparedFixtures').then(function (jsonContent) {
          lksgPreparedFixtures = jsonContent as Array<FixtureData<LksgData>>;
        });
        getKeycloakToken(admin_name, admin_pw).then((token: string) => {
          return uploadCompanyViaApi(token, generateDummyCompanyInformation(testCompanyNameForApiUpload))
            .then(() => {
              return uploadCompanyViaApi(token, generateDummyCompanyInformation(testCompanyNameForManyDatasetsCompany));
            })
            .then((storedCompany) => {
<<<<<<< HEAD
              const preparedFixture = getPreparedFixture('eligible-activity-Point-26', euTaxoFinancialPreparedFixtures);
=======
              const preparedFixture = getPreparedFixture("eligible-activity-Point-29", euTaxoFinancialPreparedFixtures);
>>>>>>> 1fc7c837
              storedCompanyForManyDatasetsCompany = storedCompany;
              return uploadFrameworkDataForLegacyFramework(
                DataTypeEnum.EutaxonomyFinancials,
                token,
                storedCompanyForManyDatasetsCompany.companyId,
                '2023',
                preparedFixture.t
              );
            })
            .then((dataMetaInformationOfFirstUpload) => {
              dataIdOfEuTaxoFinancialsUploadForMostRecentPeriod = dataMetaInformationOfFirstUpload.dataId;
              const timeDelayInMillisecondsBeforeNextUploadToAssureDifferentTimestamps = 1;
              return cy
                .wait(timeDelayInMillisecondsBeforeNextUploadToAssureDifferentTimestamps)
                .then(() => {
                  const preparedFixture = getPreparedFixture(
                    'eligible-activity-Point-26',
                    euTaxoFinancialPreparedFixtures
                  );
                  return uploadFrameworkDataForLegacyFramework(
                    DataTypeEnum.EutaxonomyFinancials,
                    token,
                    storedCompanyForManyDatasetsCompany.companyId,
                    '2022',
                    preparedFixture.t
                  );
                })
                .then((dataMetaInformationOfSecondUpload) => {
                  dataIdOfSecondEuTaxoFinancialsUpload = dataMetaInformationOfSecondUpload.dataId;
                  const preparedFixture = getPreparedFixture('LkSG-date-2022-07-30', lksgPreparedFixtures);
                  return uploadFrameworkDataForPublicToolboxFramework(
                    LksgBaseFrameworkDefinition,
                    token,
                    storedCompanyForManyDatasetsCompany.companyId,
                    generateReportingPeriod(),
                    preparedFixture.t
                  );
                })
                .then((dataMetaInformationLksgUpload) => {
                  dataIdOfLksgUpload = dataMetaInformationLksgUpload.dataId;
                });
            });
        });
      });

      it('Go through the whole dataset creation process for a newly created company and verify pages and elements', function () {
        cy.ensureLoggedIn(admin_name, admin_pw);
        cy.visitAndCheckAppMount('/companies');
        verifySearchResultTableExists();

        cy.get('button')
          .contains('New Dataset')
          .click({ force: true })
          .url()
          .should('eq', getBaseUrl() + '/companies/choose');
        cy.get('div[id=option1Container').find('a:contains(Add it)').click({ force: true });
        cy.intercept('**/api/metadata*').as('retrieveExistingDatasetsForCompany');
        uploadCompanyViaForm(testCompanyNameForFormUpload).then((company) => {
          cy.wait('@retrieveExistingDatasetsForCompany', { timeout: Cypress.env('medium_timeout_in_ms') as number });
          cy.url().should('eq', getBaseUrl() + '/companies/' + company.companyId + '/frameworks/upload');
        });
      });

      it('Check that the error message is correctly displayed if a PermId is typed in that was already stored in dataland', function () {
        cy.ensureLoggedIn(admin_name, admin_pw);
        cy.visitAndCheckAppMount('/companies/choose');
        const identifierDoesExistMessage = 'There already exists a company with this ID';
        cy.contains(identifierDoesExistMessage).should('not.exist');
        cy.get('button[name="addCompany"]').click();
        cy.get('li[id="createCompanyForm-incomplete"]').should('exist');
        cy.get("input[name='permId']").type(
          assertDefined(storedCompanyForManyDatasetsCompany.companyInformation.identifiers[IdentifierType.PermId])[0]
        );
        cy.contains(identifierDoesExistMessage).should('exist');
        cy.get("input[name='permId']").type('thisshouldnotexist');
        cy.contains(identifierDoesExistMessage).should('not.exist');
      });

      /**
       * Checks if on the "ChoosingFrameworkForDataUpload"-page the expected texts and buttons are displayed based on the
       * uploaded company having two Eu-Taxo-Financials datasets and one LkSG dataset uploaded for it.
       * @param uploadedTestCompanyName bears the company name of the prior uploaded company so that it can be checked
       * if the company name appears as title
       */
      function verifyChoosingFrameworkPageForUploadedTestCompanyWithManyDatasets(
        uploadedTestCompanyName: string
      ): void {
        cy.contains('h1', uploadedTestCompanyName);

        cy.get('div[id=eutaxonomyDataSetsContainer]').contains('Be the first to create this dataset');
        cy.get('div[id=eutaxonomyDataSetsContainer]').contains(
          'Create another dataset for EU Taxonomy for financial companies'
        );
        cy.get('div[id=eutaxonomyDataSetsContainer]')
          .find("[data-test='createDatasetButton']")
          .should('have.length', 2);

        cy.get('div[id=lksgContainer]').contains('Create another dataset for LkSG');
        cy.get('div[id=lksgContainer]').find('button.p-disabled[aria-label="Create Dataset"]').should('not.exist');
        cy.get('div[id=lksgContainer]').find('button.p-button[aria-label="Create Dataset"]').should('exist');
      }

      /**
       * Checks if on the "ChoosingFrameworkForDataUpload"-page the links for the already existing datasets lead to
       * the correct framework-view-pages.
       * For the Eu-Taxo-Financials datasets it expects the correct data IDs to be attached to the url as query params
       * and for the LkSG dataset it expects no query param to be attached to the url since for LkSG all datasets can
       * be viewed on one single framework-view-page.
       * @param storedCompanyForTest the prior uploaded stored company which bears the company ID and the company name
       * that should be used in the cypress tests
       * @param dataIdOfFirstUploadedEuTaxoFinancialsDataset the data ID of the Eu-Taxo-Financial dataset that was
       * uploaded first in the before-function
       * @param dataIdOfSecondUploadedEuTaxoFinancialsDataset the data ID of the Eu-Taxo-Financial dataset that was
       * uploaded second in the before-function
       * @param dataIdOfLksgDataset the data ID of the Lksg dataset that was
       * uploaded in the before-function
       */
      function checkIfLinksToExistingDatasetsWorkAsExpected(
        storedCompanyForTest: StoredCompany,
        dataIdOfFirstUploadedEuTaxoFinancialsDataset: string,
        dataIdOfSecondUploadedEuTaxoFinancialsDataset: string,
        dataIdOfLksgDataset: string
      ): void {
        cy.get('div[id=eutaxonomyDataSetsContainer')
          .find(`a.text-primary:contains(financial companies)`)
          .eq(0)
          .click({ force: true });
        cy.contains('h1', storedCompanyForTest.companyInformation.companyName)
          .url()
          .should(
            'eq',
            getBaseUrl() +
              `/companies/${storedCompanyForTest.companyId}/frameworks/${DataTypeEnum.EutaxonomyFinancials}/${dataIdOfFirstUploadedEuTaxoFinancialsDataset}`
          );
        cy.go('back');
        cy.get('div[id=eutaxonomyDataSetsContainer')
          .find(`a.text-primary:contains(financial companies)`)
          .eq(1)
          .click({ force: true });
        cy.contains('h1', storedCompanyForTest.companyInformation.companyName)
          .url()
          .should(
            'eq',
            getBaseUrl() +
              `/companies/${storedCompanyForTest.companyId}/frameworks/${DataTypeEnum.EutaxonomyFinancials}/${dataIdOfSecondUploadedEuTaxoFinancialsDataset}`
          );
        cy.go('back');
        cy.get('div[id=lksgContainer').find(`a.text-primary:contains(LkSG)`).click({ force: true });
        cy.contains('h1', storedCompanyForTest.companyInformation.companyName)
          .url()
          .should(
            'contain',
            `/companies/${storedCompanyForTest.companyId}/frameworks/${DataTypeEnum.Lksg}/${dataIdOfLksgDataset}`
          );
      }

      /**
       * Checks if dataset of a framework is rendered on the "ViewFrameworkData"-page after using the dropdown
       * to select a framework. In the test, it is expected that the change from Eu-Taxo-Financials to LkSG and
       * vice versa renders the dataset".
       */
      function checkIfDropDownSwitchRendersData(): void {
        cy.get('div[data-test="chooseFrameworkDropdown"]')
          .click()
          .get("li:contains('EU Taxonomy for financial companies')")
          .click();
        cy.get('td[data-cell-label="Fiscal Year End"]').should('be.visible');

        cy.get('div[data-test="chooseFrameworkDropdown"]').click().get("li:contains('LkSG')").click();
        cy.get('td[data-cell-label="Data Date"]')
          .should('be.visible')
          .next('td')
          .find('span')
          .should('be.visible')
          .contains('2022-07-30');
      }

      it(
        'Go through the whole dataset creation process for an existing company, which already has framework data for multiple frameworks,' +
          ' and verify pages and elements.',
        function () {
          cy.ensureLoggedIn(uploader_name, uploader_pw);
          cy.visitAndCheckAppMount('/companies');
          verifySearchResultTableExists();
          cy.get('button').contains('New Dataset').click({ force: true });
          cy.get('input[id=company_search_bar_standard]')
            .should('exist')
            .url()
            .should('eq', getBaseUrl() + '/companies/choose');
          cy.intercept('**/api/companies/names*').as('searchCompanyName');
          cy.get('input[id=company_search_bar_standard]')
            .click({ force: true })
            .type(testCompanyNameForManyDatasetsCompany);
          cy.wait('@searchCompanyName', { timeout: Cypress.env('short_timeout_in_ms') as number });
          cy.get('ul[class=p-autocomplete-items]').should('exist');
          cy.get('input[id=company_search_bar_standard]').type('{downArrow}');
          cy.intercept('**/api/metadata*').as('retrieveExistingDatasetsForCompany');
          cy.get('input[id=company_search_bar_standard]').type('{enter}');
          cy.wait('@retrieveExistingDatasetsForCompany', { timeout: Cypress.env('short_timeout_in_ms') as number });
          cy.url().should(
            'eq',
            getBaseUrl() + `/companies/${storedCompanyForManyDatasetsCompany.companyId}/frameworks/upload`
          );

          verifyChoosingFrameworkPageForUploadedTestCompanyWithManyDatasets(testCompanyNameForManyDatasetsCompany);

          checkIfLinksToExistingDatasetsWorkAsExpected(
            storedCompanyForManyDatasetsCompany,
            dataIdOfEuTaxoFinancialsUploadForMostRecentPeriod,
            dataIdOfSecondEuTaxoFinancialsUpload,
            dataIdOfLksgUpload
          );

          checkIfDropDownSwitchRendersData();
        }
      );
    }
  );
});<|MERGE_RESOLUTION|>--- conflicted
+++ resolved
@@ -56,11 +56,7 @@
               return uploadCompanyViaApi(token, generateDummyCompanyInformation(testCompanyNameForManyDatasetsCompany));
             })
             .then((storedCompany) => {
-<<<<<<< HEAD
-              const preparedFixture = getPreparedFixture('eligible-activity-Point-26', euTaxoFinancialPreparedFixtures);
-=======
-              const preparedFixture = getPreparedFixture("eligible-activity-Point-29", euTaxoFinancialPreparedFixtures);
->>>>>>> 1fc7c837
+              const preparedFixture = getPreparedFixture('eligible-activity-Point-29', euTaxoFinancialPreparedFixtures);
               storedCompanyForManyDatasetsCompany = storedCompany;
               return uploadFrameworkDataForLegacyFramework(
                 DataTypeEnum.EutaxonomyFinancials,
