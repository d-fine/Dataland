import { ApiKeyAndMetaInfo } from "@clients/apikeymanager";

describe("As a user I expect my api key will be generated correctly", () => {
  /**
   * Verifies that the initial state of the api key page is as expected and that the "Create Api Key" popup works
   * as expected
   */
  function verifyInitialPageStateAndCreateApiKeyCardPopup(): void {
    cy.get("[data-test='noApiKeyWelcomeComponent']").should("exist").should("contain.text", "You have no API Key!");
    cy.get("[data-test='noApiKeyWelcomeComponent']")
      .find("button")
      .should("contain.text", "CREATE NEW API KEY")
      .click();
    cy.get('[data-test="CreateApiKeyCard"]').should("exist");
    cy.get("h1").should("contain.text", "Create new API Key");
    cy.get('[data-test="cancelGenerateApiKey"]').click();
    cy.get("h1").should("contain.text", "API");
    cy.get('[data-test="CreateApiKeyCard"]').should("not.exist");
  }

  /**
   * Verifies that setting the expiration date via the dropdown options works as expected
   */
  function verifyExpirationDropdownOptions(): void {
    cy.get("div.middle-center-div button").contains("CREATE NEW API KEY").click();
    cy.get("button#generateApiKey").click();
    cy.get('label[for="expiryTime"]').should("contain.text", `Please select expiration date`);
    cy.get("div#expiryTime").click();
    cy.get('ul[role="listbox"]').find('[aria-label="Custom..."]').click();
    cy.get('label[for="expiryTime"]').should("not.contain.text", `Please select expiration date`);
    cy.get("button#generateApiKey").click();
    cy.get('label[for="expiryTime"]').should("contain.text", `Please select expiration date`);

    cy.get("div#expiryTime").click();
    cy.get('ul[role="listbox"]').find('[aria-label="7 days"]').click();
    cy.get("#expiryTimeWrapper").should("contain.text", `The API Key will expire on`);

    cy.get("div#expiryTime").click();
    cy.get('ul[role="listbox"]').find('[aria-label="Custom..."]').click({ force: true });
    cy.get("#expiryTimeWrapper").should("not.exist");
    cy.get('[data-test="expiryDatePicker"]').should("be.visible");
    cy.get("button.p-datepicker-trigger").click();
    cy.get("div.p-datepicker").find('button[aria-label="Next Month"]').click();
    cy.get("div.p-datepicker").find('span:contains("13")').click();
    cy.get('[data-test="expiryDatePicker"]')
      .find("input")
      .should(($input) => {
        const val = $input.val();
        expect(val).to.include("13");
      });
    cy.get('[data-test="cancelGenerateApiKey"]').click();
  }

  /**
   * Verifies that creating an api key works as expected, and also assures that the copy-to-clipboard button works if
   * the Chrome browser is used to execute this cypress test. For other browsers it skips that part of the test.
   */
  function verifyCreatingApiKeyAndCopyingIt(): void {
    cy.get("div.middle-center-div button").contains("CREATE NEW API KEY").click();
    cy.get("div#expiryTime").click();
    cy.get('ul[role="listbox"]').find('[aria-label="No expiry"]').click({ force: true });
    cy.intercept("GET", "**/api-keys/generateApiKey*").as("generateApiKey");
    cy.get("button#generateApiKey").click();
    cy.get('[data-test="apiKeyInfo"]').should("exist");
    cy.get("textarea#newKeyHolder").should("exist");

    if (Cypress.browser.displayName === "Chrome") {
      console.log("yep");
      cy.wrap(
        Cypress.automation("remote:debugger:protocol", {
          command: "Browser.grantPermissions",
          params: {
            permissions: ["clipboardReadWrite", "clipboardSanitizedWrite"],
            origin: window.location.origin,
          },
        })
      );
    }

    cy.get('[data-test="apiKeyInfo"]').find("em").should("exist");
    cy.get('[data-test="text-info"]').find("em").click();

    if (Cypress.browser.displayName === "Chrome") {
      cy.wait("@generateApiKey", { timeout: Cypress.env("short_timeout_in_ms") as number }).then((interception) => {
        cy.window().then((win) => {
          win.navigator.clipboard.readText().then((text) => {
            expect(text).to.eq((interception.response?.body as ApiKeyAndMetaInfo)?.apiKey);
          }, null);
        });
      });
    }

    cy.get('[data-test="text-info"]').find("textarea").should("have.focus");
    cy.get('[data-test="apiKeyInfo"]').find("textarea").should("have.attr", "readonly");
  }

  /**
   * Verifies that the api key page looks and behaves as expected if you visit it while you already have an api key.
   */
  function verifyAlreadyExistingApiKeyState(): void {
    cy.reload(true);
    cy.location("pathname", { timeout: Cypress.env("short_timeout_in_ms") as number }).should("include", "/api-key");
    cy.intercept("GET", "**/api-keys/getApiKeyMetaInfoForUser*", { fixture: "ApiKeyInfoMockWithKey.json" }).as(
      "getApiKeyMetaInfoForUser"
    );
    cy.wait("@getApiKeyMetaInfoForUser", { timeout: Cypress.env("short_timeout_in_ms") as number });
    cy.get('[data-test="regenerateApiKeyMessage"]').should("exist");
    cy.get("textarea#newKeyHolder").should("not.exist");
    cy.get('[data-test="text-info"]').should(
      "contain",
      "If you don't have access to your API Key you can generate a new one"
    );
<<<<<<< HEAD
    cy.get('[id="apiKeyUsageInfoMessage"]').should("contain", "You can use the API-Keys as bearer-tokens");
=======
    cy.get('[id="apiKeyUsageInfoMessage"]').should("contain", "In order to use the API Key");

>>>>>>> fa3b6fe7
    cy.get('[data-test="action-button"]').should("contain", "REGENERATE API KEY").click();
    cy.get("div#regenerateApiKeyModal").should("be.visible").find('[data-test="regenerateApiKeyCancelButton"]').click();
    cy.get("div#regenerateApiKeyModal").should("not.exist");
    cy.get('[data-test="action-button"]').should("contain", "REGENERATE API KEY").click();
    cy.get("div#regenerateApiKeyModal")
      .should("be.visible")
      .find('[data-test="regenerateApiKeyConfirmButton"]')
      .click();
    cy.get("h1").should("contain.text", "Create new API Key");
  }

  it("check Api Key functionalities", () => {
    cy.ensureLoggedIn();
    cy.visitAndCheckAppMount("/api-key");
    cy.intercept("GET", "**/api-keys/getApiKeyMetaInfoForUser*", { fixture: "ApiKeyInfoMockWithNOKey.json" }).as(
      "getApiKeyMetaInfoForUser"
    );
    cy.wait("@getApiKeyMetaInfoForUser", { timeout: Cypress.env("short_timeout_in_ms") as number });

    verifyInitialPageStateAndCreateApiKeyCardPopup();

    verifyExpirationDropdownOptions();

    verifyCreatingApiKeyAndCopyingIt();

    verifyAlreadyExistingApiKeyState();
  });
});<|MERGE_RESOLUTION|>--- conflicted
+++ resolved
@@ -1,5 +1,3 @@
-import { ApiKeyAndMetaInfo } from "@clients/apikeymanager";
-
 describe("As a user I expect my api key will be generated correctly", () => {
   /**
    * Verifies that the initial state of the api key page is as expected and that the "Create Api Key" popup works
@@ -34,7 +32,6 @@
     cy.get("div#expiryTime").click();
     cy.get('ul[role="listbox"]').find('[aria-label="7 days"]').click();
     cy.get("#expiryTimeWrapper").should("contain.text", `The API Key will expire on`);
-
     cy.get("div#expiryTime").click();
     cy.get('ul[role="listbox"]').find('[aria-label="Custom..."]').click({ force: true });
     cy.get("#expiryTimeWrapper").should("not.exist");
@@ -110,12 +107,7 @@
       "contain",
       "If you don't have access to your API Key you can generate a new one"
     );
-<<<<<<< HEAD
     cy.get('[id="apiKeyUsageInfoMessage"]').should("contain", "You can use the API-Keys as bearer-tokens");
-=======
-    cy.get('[id="apiKeyUsageInfoMessage"]').should("contain", "In order to use the API Key");
-
->>>>>>> fa3b6fe7
     cy.get('[data-test="action-button"]').should("contain", "REGENERATE API KEY").click();
     cy.get("div#regenerateApiKeyModal").should("be.visible").find('[data-test="regenerateApiKeyCancelButton"]').click();
     cy.get("div#regenerateApiKeyModal").should("not.exist");
