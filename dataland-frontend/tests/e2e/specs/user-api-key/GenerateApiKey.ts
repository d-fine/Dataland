--- conflicted
+++ resolved
@@ -1,10 +1,4 @@
-<<<<<<< HEAD
 describe("As a user I expect my api key will be generate correctly", () => {
-=======
-import { formatExpiryDate } from "@/utils/DateFormatUtils";
-
-describe("As a user I expect my api key will be generated correctly", () => {
->>>>>>> f9850e48
   it("successfully generate api key", () => {
     cy.ensureLoggedIn();
     cy.visitAndCheckAppMount("/api-key");
@@ -23,31 +17,21 @@
     cy.get('[data-test="CreateApiKeyCard"]').should("not.exist");
     cy.get("div.middle-center-div button").contains("CREATE NEW API KEY").click();
     cy.get("button#generateApiKey").click();
-<<<<<<< HEAD
     cy.get('label[for="expiryTime"]').should("contain.text", `Please select expiration date`);
     cy.get("div#expiryTime").find('div[role="button"]').click();
     cy.get('ul[role="listbox"]').find('[aria-label="7 days"]').click();
     cy.get("#expiryTimeWrapper").should("contain.text", `The API Key will expire on`);
     cy.get("div#expiryTime").find('div[role="button"]').click();
-=======
-    cy.get('label[for="expireTime"]').should("contain.text", `Please select expiration date`);
-    cy.get("div#expireTime").click();
-    cy.get('ul[role="listbox"]').find('[aria-label="7 days"]').click();
-    cy.get("#expireTimeWrapper").should("contain.text", `The API Key will expire on ${formatExpiryDate(7)}`);
-    cy.get("div#expireTime").click();
->>>>>>> f9850e48
     cy.get('ul[role="listbox"]').find('[aria-label="Custom..."]').click({ force: true });
     cy.get("#expiryTimeWrapper").should("not.exist");
     cy.get('[data-test="expiryDatePicker"]').should("be.visible");
     cy.get("button.p-datepicker-trigger").click();
     cy.get("div.p-datepicker").find('span:contains("13")').click();
-<<<<<<< HEAD
     cy.get('[data-test="expiryDatePicker"]').should(($input) => {
       const val = $input.val();
       expect(val).to.include("13");
     });
     cy.get("div#expiryTime").find('div[role="button"]').click();
-=======
     cy.get('[data-test="expireDataPicker"]')
       .find("input")
       .should(($input) => {
@@ -55,7 +39,6 @@
         expect(val).to.include("13");
       });
     cy.get("div#expireTime").click();
->>>>>>> f9850e48
     cy.get('ul[role="listbox"]').find('[aria-label="No expiry"]').click({ force: true });
     cy.get("#expiryTimeWrapper").should("contain.text", `The API Key has no defined expiry date`);
     cy.get("button#generateApiKey").click();
@@ -63,6 +46,8 @@
     cy.get("textarea#newKeyHolder").should("exist");
 
     cy.get('[data-test="apiKeyInfo"]').find("em").should("exist");
+    cy.get('[data-test="text-info"]').find("em").click();
+    cy.get('[data-test="text-info"]').find("textarea").should("have.focus");
     cy.get('[data-test="apiKeyInfo"]').find("textarea").should("have.attr", "readonly");
     cy.reload(true);
     cy.location("pathname", { timeout: 10000 }).should("include", "/api-key");
@@ -70,7 +55,6 @@
       "apiKeyInfo"
     );
     cy.get('[data-test="regenerateApiKeyMessage"]').should("exist");
-    cy.get("textarea#newKeyHolder").should("not.exist");
     cy.get('[data-test="text-info"]').should(
       "contain",
       "If you don't have access to your API Key you can generate a new one"
