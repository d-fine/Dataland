import { describeIf } from "@e2e/support/TestUtility";
import { getBaseUrl, uploader_name, uploader_pw } from "@e2e/utils/Cypress";
import { getKeycloakToken } from "@e2e/utils/Auth";
import { generateDummyCompanyInformation, uploadCompanyViaApi } from "@e2e/utils/CompanyUpload";
import { FixtureData, getPreparedFixture } from "@sharedUtils/Fixtures";
import { DataTypeEnum, EuTaxonomyDataForNonFinancials } from "@clients/backend";
import {
  uploadEuTaxonomyDataForNonFinancialsViaForm,
  uploadOneEuTaxonomyNonFinancialsDatasetViaApi,
} from "@e2e/utils/EuTaxonomyNonFinancialsUpload";

describeIf(
  "As a user, I expect Eu Taxonomy Data for non-financials that I upload for a company to be displayed correctly",
  {
    executionEnvironments: ["developmentLocal", "ci", "developmentCd"],
    dataEnvironments: ["fakeFixtures"],
  },
  function (): void {
    beforeEach(() => {
      cy.ensureLoggedIn(uploader_name, uploader_pw);
    });

    let preparedFixtures: Array<FixtureData<EuTaxonomyDataForNonFinancials>>;

    before(function () {
      cy.fixture("CompanyInformationWithEuTaxonomyDataForNonFinancialsPreparedFixtures").then(function (jsonContent) {
        preparedFixtures = jsonContent as Array<FixtureData<EuTaxonomyDataForNonFinancials>>;
      });
    });

    /**
     * Rounds a number to two decimal places.
     *
     * @param inputNumber The number which should be rounded
     * @returns the rounded number
     */
    function roundNumberToTwoDecimalPlaces(inputNumber: number): number {
      return Math.round(inputNumber * 100) / 100;
    }

    it("Create a EU Taxonomy Dataset via Api with total(€) and eligible(%) numbers", () => {
      const preparedFixture = getPreparedFixture("only-eligible-and-total-numbers", preparedFixtures);
      uploadCompanyAndEuTaxonomyDataForNonFinancialsViaApiAndVerifyEuTaxonomyPage(preparedFixture, () => {
        cy.get("body").should("contain", "Eligible Revenue").should("contain", `Out of total of`);
        cy.get("body")
          .should("contain", "Eligible Revenue")
          .should(
            "contain",
            `${roundNumberToTwoDecimalPlaces(100 * preparedFixture.t.revenue!.eligiblePercentage!.value!)}%`
          );
        cy.get(".font-medium.text-3xl").should("contain", "€");
      });
    });

    it("Create a EU Taxonomy Dataset via Api with only eligible(%) numbers", () => {
      const preparedFixture = getPreparedFixture("only-eligible-numbers", preparedFixtures);
      uploadCompanyAndEuTaxonomyDataForNonFinancialsViaApiAndVerifyEuTaxonomyPage(preparedFixture, () => {
        cy.get("body")
          .should("contain", "Eligible OpEx")
          .should(
            "contain",
            `${roundNumberToTwoDecimalPlaces(100 * preparedFixture.t.revenue!.eligiblePercentage!.value!)}%`
          );
        cy.get("body").should("contain", "Eligible Revenue").should("not.contain", `Out of total of`);
        cy.get(".font-medium.text-3xl").should("not.contain", "€");
      });
    });

<<<<<<< HEAD
    it("Upload EU Taxonomy Dataset via form and assure that it can be viewed on the framework and it can be editable", () => {
      getKeycloakToken(uploader_name, uploader_pw).then((token) => {
        return uploadCompanyViaApi(token, generateDummyCompanyInformation("All fields filled")).then(
          (storedCompany) => {
            uploadEuTaxonomyDataForNonFinancialsViaForm(storedCompany.companyId);
=======
    it("Create a EU Taxonomy Dataset via Api without referenced reports and ensure that the reports banner is not displayed", () => {
      const preparedFixture = getPreparedFixture("company_without_reports", preparedFixtures);
      uploadCompanyAndEuTaxonomyDataForNonFinancialsViaApiAndVerifyEuTaxonomyPage(preparedFixture, () => {
        cy.get("div[data-test='reportsBanner']").should("not.exist");
      });
    });

    it("Upload EU Taxonomy Dataset via form, check that redirect to MyDatasets works and assure that it can be viewed on the framework ", () => {
      getKeycloakToken(uploader_name, uploader_pw).then((token) => {
        return uploadCompanyViaApi(token, generateDummyCompanyInformation("All fields filled")).then(
          (storedCompany) => {
            uploadEuTaxonomyDataForNonFinancialsViaForm(storedCompany.companyId)
              .url()
              .should("eq", getBaseUrl() + "/datasets");
>>>>>>> f23b5aa7
            cy.intercept(`**/api/data/${DataTypeEnum.EutaxonomyNonFinancials}/*`).as("retrieveFullTaxonomyData");
            cy.visitAndCheckAppMount(
              `/companies/${storedCompany.companyId}/frameworks/${DataTypeEnum.EutaxonomyNonFinancials}`
            );
            cy.wait("@retrieveFullTaxonomyData", { timeout: Cypress.env("long_timeout_in_ms") as number }).then(() => {
<<<<<<< HEAD
              cy.get("[data-test='companyNameTitle']").contains("All fields filled");
=======
              cy.get("h1[class='mb-0']").contains("All fields filled");
>>>>>>> f23b5aa7
              cy.get("body").should("contain", "Eligible Revenue").should("contain", "%");
              cy.get("body").should("contain", "Aligned Revenue").should("contain", "%");
              cy.get("body").should("contain", "Eligible CapEx").should("contain", "%");
              cy.get("body").should("contain", "Aligned CapEx").should("contain", "%");
              cy.get("body").should("contain", "Eligible OpEx").should("contain", "%");
              cy.get("body").should("contain", "Aligned OpEx").should("contain", "%");
<<<<<<< HEAD
              cy.get('button[data-test="editDatasetButton"]').click();
              cy.get('[data-test="pageWrapperTitle"]').should("contain", "Edit");
              cy.get('[data-test="reportDate"] button').should("have.class", "p-datepicker-trigger").click();
              cy.get("div.p-datepicker").find('button[aria-label="Previous Month"]').click();
              cy.get("div.p-datepicker").find('span:contains("19")').click();
              cy.get('input[name="reportDate"]').invoke("val").should("contain", "19");
              cy.get('button[data-test="submitButton"]').click();
=======
>>>>>>> f23b5aa7
            });
          }
        );
      });
    });

    it(
      "Upload EU Taxonomy Dataset via form with no values for revenue and assure that it can be viewed on the framework " +
        "data view page with an appropriate message shown for the missing revenue data",
      () => {
        const companyName = "Missing field company";
        const missingDataMessage = "No data has been reported";
        getKeycloakToken(uploader_name, uploader_pw).then((token) => {
          return uploadCompanyViaApi(token, generateDummyCompanyInformation(companyName)).then((storedCompany) => {
            uploadEuTaxonomyDataForNonFinancialsViaForm(storedCompany.companyId, true);
            cy.intercept(`**/api/data/${DataTypeEnum.EutaxonomyNonFinancials}/*`).as("retrieveTaxonomyData");
            cy.visitAndCheckAppMount(
              `/companies/${storedCompany.companyId}/frameworks/${DataTypeEnum.EutaxonomyNonFinancials}`
            );
            cy.wait("@retrieveTaxonomyData", { timeout: Cypress.env("long_timeout_in_ms") as number }).then(() => {
              cy.get("h1[class='mb-0']").contains(companyName);
              cy.get("body").should("contain", "Eligible Revenue").should("contain", missingDataMessage);
            });
          });
        });
      }
    );
  }
);

describeIf(
  "As a user, I expect Eu Taxonomy Data for non-financials to have a reports banner from where I can download the referenced reports",
  {
    executionEnvironments: ["developmentLocal", "ci"],
    dataEnvironments: ["fakeFixtures"],
  },
  function (): void {
    beforeEach(() => {
      cy.ensureLoggedIn(uploader_name, uploader_pw);
    });

    let preparedFixtures: Array<FixtureData<EuTaxonomyDataForNonFinancials>>;

    before(function () {
      cy.fixture("CompanyInformationWithEuTaxonomyDataForNonFinancialsPreparedFixtures").then(function (jsonContent) {
        preparedFixtures = jsonContent as Array<FixtureData<EuTaxonomyDataForNonFinancials>>;
      });
    });

    it("Create a EU Taxonomy Dataset via Api and ensure the reports banner exists and documents can be downloaded", () => {
      const preparedFixture = getPreparedFixture("only-eligible-and-total-numbers", preparedFixtures);
      uploadCompanyAndEuTaxonomyDataForNonFinancialsViaApiAndVerifyEuTaxonomyPage(preparedFixture, () => {
        cy.get("div[data-test='reportsBanner']").should("exist");
        const expectedPathToDownloadedReport = Cypress.config("downloadsFolder") + "/StandardWordExport.pdf";
        cy.readFile(expectedPathToDownloadedReport).should("not.exist");
        const downloadLinkSelector = "span[data-test='Report-Download']";
        cy.get(downloadLinkSelector)
          .click({ multiple: true })
          .then(() => {
            cy.readFile("../testing/data/documents/StandardWordExport.pdf", "binary", {
              timeout: Cypress.env("medium_timeout_in_ms") as number,
            }).then((expectedPdfBinary) => {
              cy.task("calculateHash", expectedPdfBinary).then((expectedPdfHash) => {
                cy.readFile(expectedPathToDownloadedReport, "binary", {
                  timeout: Cypress.env("medium_timeout_in_ms") as number,
                }).then((receivedPdfHash) => {
                  cy.task("calculateHash", receivedPdfHash).should("eq", expectedPdfHash);
                });
                cy.task("deleteFolder", Cypress.config("downloadsFolder"));
              });
            });
          });
      });
    });
  }
);

/**
 * This function uploads fixture data of one company and the associated data via API. Afterwards the result is
 * checked using the provided verifier.
 *
 * @param fixtureData the company and its associated data
 * @param euTaxonomyPageVerifier the verify method for the EU Taxonomy Page
 */
function uploadCompanyAndEuTaxonomyDataForNonFinancialsViaApiAndVerifyEuTaxonomyPage(
  fixtureData: FixtureData<EuTaxonomyDataForNonFinancials>,
  euTaxonomyPageVerifier: () => void
): void {
  getKeycloakToken(uploader_name, uploader_pw).then((token: string) => {
    return uploadCompanyViaApi(token, generateDummyCompanyInformation(fixtureData.companyInformation.companyName)).then(
      (storedCompany) => {
        return uploadOneEuTaxonomyNonFinancialsDatasetViaApi(
          token,
          storedCompany.companyId,
          fixtureData.reportingPeriod,
          fixtureData.t
        ).then(() => {
          cy.intercept(`**/api/data/${DataTypeEnum.EutaxonomyNonFinancials}/*`).as("retrieveTaxonomyData");
          cy.visitAndCheckAppMount(
            `/companies/${storedCompany.companyId}/frameworks/${DataTypeEnum.EutaxonomyNonFinancials}`
          );
          cy.wait("@retrieveTaxonomyData", { timeout: Cypress.env("long_timeout_in_ms") as number }).then(() => {
            euTaxonomyPageVerifier();
          });
        });
      }
    );
  });
}<|MERGE_RESOLUTION|>--- conflicted
+++ resolved
@@ -66,13 +66,6 @@
       });
     });
 
-<<<<<<< HEAD
-    it("Upload EU Taxonomy Dataset via form and assure that it can be viewed on the framework and it can be editable", () => {
-      getKeycloakToken(uploader_name, uploader_pw).then((token) => {
-        return uploadCompanyViaApi(token, generateDummyCompanyInformation("All fields filled")).then(
-          (storedCompany) => {
-            uploadEuTaxonomyDataForNonFinancialsViaForm(storedCompany.companyId);
-=======
     it("Create a EU Taxonomy Dataset via Api without referenced reports and ensure that the reports banner is not displayed", () => {
       const preparedFixture = getPreparedFixture("company_without_reports", preparedFixtures);
       uploadCompanyAndEuTaxonomyDataForNonFinancialsViaApiAndVerifyEuTaxonomyPage(preparedFixture, () => {
@@ -80,31 +73,25 @@
       });
     });
 
-    it("Upload EU Taxonomy Dataset via form, check that redirect to MyDatasets works and assure that it can be viewed on the framework ", () => {
+    it("Upload EU Taxonomy Dataset via form, check that redirect to MyDatasets works and assure that it can be viewed on the framework and it can be editable", () => {
       getKeycloakToken(uploader_name, uploader_pw).then((token) => {
         return uploadCompanyViaApi(token, generateDummyCompanyInformation("All fields filled")).then(
           (storedCompany) => {
             uploadEuTaxonomyDataForNonFinancialsViaForm(storedCompany.companyId)
               .url()
               .should("eq", getBaseUrl() + "/datasets");
->>>>>>> f23b5aa7
             cy.intercept(`**/api/data/${DataTypeEnum.EutaxonomyNonFinancials}/*`).as("retrieveFullTaxonomyData");
             cy.visitAndCheckAppMount(
               `/companies/${storedCompany.companyId}/frameworks/${DataTypeEnum.EutaxonomyNonFinancials}`
             );
             cy.wait("@retrieveFullTaxonomyData", { timeout: Cypress.env("long_timeout_in_ms") as number }).then(() => {
-<<<<<<< HEAD
               cy.get("[data-test='companyNameTitle']").contains("All fields filled");
-=======
-              cy.get("h1[class='mb-0']").contains("All fields filled");
->>>>>>> f23b5aa7
               cy.get("body").should("contain", "Eligible Revenue").should("contain", "%");
               cy.get("body").should("contain", "Aligned Revenue").should("contain", "%");
               cy.get("body").should("contain", "Eligible CapEx").should("contain", "%");
               cy.get("body").should("contain", "Aligned CapEx").should("contain", "%");
               cy.get("body").should("contain", "Eligible OpEx").should("contain", "%");
               cy.get("body").should("contain", "Aligned OpEx").should("contain", "%");
-<<<<<<< HEAD
               cy.get('button[data-test="editDatasetButton"]').click();
               cy.get('[data-test="pageWrapperTitle"]').should("contain", "Edit");
               cy.get('[data-test="reportDate"] button').should("have.class", "p-datepicker-trigger").click();
@@ -112,8 +99,6 @@
               cy.get("div.p-datepicker").find('span:contains("19")').click();
               cy.get('input[name="reportDate"]').invoke("val").should("contain", "19");
               cy.get('button[data-test="submitButton"]').click();
-=======
->>>>>>> f23b5aa7
             });
           }
         );
