--- conflicted
+++ resolved
@@ -66,8 +66,6 @@
       });
     });
 
-<<<<<<< HEAD
-=======
     it("Create a EU Taxonomy Dataset via Api without referenced reports and ensure that the reports banner is not displayed", () => {
       const preparedFixture = getPreparedFixture("company_without_reports", preparedFixtures);
       uploadCompanyAndEuTaxonomyDataForNonFinancialsViaApiAndVerifyEuTaxonomyPage(preparedFixture, () => {
@@ -75,7 +73,6 @@
       });
     });
 
->>>>>>> f23b5aa7
     it("Upload EU Taxonomy Dataset via form, check that redirect to MyDatasets works and assure that it can be viewed on the framework ", () => {
       getKeycloakToken(uploader_name, uploader_pw).then((token) => {
         return uploadCompanyViaApi(token, generateDummyCompanyInformation("All fields filled")).then(
