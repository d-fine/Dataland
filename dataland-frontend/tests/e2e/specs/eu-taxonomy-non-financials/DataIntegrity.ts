--- conflicted
+++ resolved
@@ -26,32 +26,6 @@
       });
     });
 
-<<<<<<< HEAD
-    /**
-     * Retrieves the prepared fixture identified by the provided company name
-     *
-     * @param name the name of the prepared fixture company
-     * @returns the found dataset from the prepared fixtures
-     */
-    function getPreparedFixture(name: string): FixtureData<EuTaxonomyDataForNonFinancials> {
-      const preparedFixture = preparedFixtures.find((it): boolean => it.companyInformation.companyName == name)!;
-      if (!preparedFixture) {
-        throw new ReferenceError(
-          "Variable preparedFixture is undefined because the provided company name could not be found in the prepared fixtures."
-        );
-      } else {
-        return preparedFixture;
-      }
-    }
-
-    /**
-     * Rounds the input number to 2 decimal places
-     *
-     * @param inputNumber the number to round
-     * @returns the rounded number
-     */
-=======
->>>>>>> 3784c11c
     function roundNumberToTwoDecimalPlaces(inputNumber: number): number {
       return Math.round(inputNumber * 100) / 100;
     }
