import { describeIf } from "@e2e/support/TestUtility";
import { generateDummyCompanyInformation, uploadCompanyViaApi } from "@e2e/utils/CompanyUpload";
import {
  CompanyInformation,
  DataTypeEnum,
  EuTaxonomyDataForNonFinancials,
  CompanyAssociatedDataEuTaxonomyDataForNonFinancials,
  EuTaxonomyDataForFinancials,
} from "@clients/backend";
import { FixtureData, getPreparedFixture } from "@sharedUtils/Fixtures";
import { uploader_name, uploader_pw } from "@e2e/utils/Cypress";
import { getKeycloakToken } from "@e2e/utils/Auth";
import { uploadReports } from "@sharedUtils/components/UploadReports";
import { assertDefined } from "@/utils/TypeScriptUtils";
import { CyHttpMessages } from "cypress/types/net-stubbing";
<<<<<<< HEAD
import { fillEuTaxonomyForNonFinancialsUploadForm } from "@e2e/utils/EuTaxonomyNonFinancialsUpload";
=======
import {
  fillAndValidateEuTaxonomyForNonFinancialsUploadForm,
  submitFilledInEuTaxonomyForm,
} from "@e2e/utils/EuTaxonomyNonFinancialsUpload";
>>>>>>> 64a10481
import { gotoEditFormOfMostRecentDataset } from "@e2e/utils/GeneralApiUtils";
import { TEST_PDF_FILE_NAME, TEST_PDF_FILE_PATH } from "@e2e/utils/Constants";
import { uploadDocumentViaApi } from "@e2e/utils/DocumentUpload";

describeIf(
  "As a user, I expect that the upload form works correctly when editing and uploading a new eu-taxonomy dataset for a non-financial company",
  {
    executionEnvironments: ["developmentLocal", "ci", "developmentCd"],
    dataEnvironments: ["fakeFixtures"],
  },
  function () {
    beforeEach(() => {
      cy.ensureLoggedIn(uploader_name, uploader_pw);
    });

    let testData: FixtureData<EuTaxonomyDataForNonFinancials>;

    before(function () {
      cy.fixture("CompanyInformationWithEuTaxonomyDataForFinancialsPreparedFixtures").then(function (jsonContent) {
        const preparedFixtures = jsonContent as Array<FixtureData<EuTaxonomyDataForFinancials>>;
        testData = getPreparedFixture("company-for-all-types", preparedFixtures);
      });
    });

    let keycloakToken = "";
    let frontendDocumentHash = "";

    /**
     * Uploads a company via POST-request, then an EU Taxonomy dataset for non financial companies for the uploaded company
     * via the form in the frontend, and then visits the view page where that dataset is displayed
     *
     * @param companyInformation Company information to be used for the company upload
     * @param beforeFormFill is performed before filling the fields of the upload form
     * @param afterFormFill is performed after filling the fields of the upload form
     * @param submissionDataIntercept performs checks on the request itself
     * @param afterDatasetSubmission is performed after the data has been submitted
     */
    function uploadCompanyViaApiAndEuTaxonomyDataForNonFinancialsViaForm(
      companyInformation: CompanyInformation,
      beforeFormFill: () => void,
      afterFormFill: () => void,
      submissionDataIntercept: (request: CyHttpMessages.IncomingHttpRequest) => void,
      afterDatasetSubmission: (companyId: string) => void
    ): void {
      getKeycloakToken(uploader_name, uploader_pw).then((token: string) => {
        keycloakToken = token;
        return uploadCompanyViaApi(token, generateDummyCompanyInformation(companyInformation.companyName)).then(
          (storedCompany): void => {
            cy.ensureLoggedIn(uploader_name, uploader_pw);
            cy.visitAndCheckAppMount(
              `/companies/${storedCompany.companyId}/frameworks/${DataTypeEnum.EutaxonomyNonFinancials}/upload`
            );
            beforeFormFill();
            fillEuTaxonomyForNonFinancialsUploadForm(false, TEST_PDF_FILE_NAME);
            afterFormFill();
            submitFilledInEuTaxonomyForm(submissionDataIntercept);
            afterDatasetSubmission(storedCompany.companyId);
          }
        );
      });
    }

    const postRequestAlias = "postData";

    /**
     * Visits the edit page for the eu taxonomy dataset for non financial companies via navigation.
     *
     * @param companyId the id of the company for which to edit a dataset
     * @param expectIncludedFile specifies if the test file is expected to be in the server response
     */
    function gotoEditForm(companyId: string, expectIncludedFile: boolean): void {
      gotoEditFormOfMostRecentDataset(companyId, DataTypeEnum.EutaxonomyNonFinancials).then((interception) => {
        const referencedReports = assertDefined(
          (interception?.response?.body as CompanyAssociatedDataEuTaxonomyDataForNonFinancials)?.data?.referencedReports
        );
        expect(TEST_PDF_FILE_NAME in referencedReports).to.equal(expectIncludedFile);
        expect(`${TEST_PDF_FILE_NAME}2` in referencedReports).to.equal(true);
      });
    }

    it(
      "Create an Eu Taxonomy Non Financial dataset via upload form with all non financial company types selected to assure " +
        "that the upload form works fine with all options",
      () => {
        testData.companyInformation.companyName = "non-financials-upload-form";
        uploadCompanyViaApiAndEuTaxonomyDataForNonFinancialsViaForm(
          testData.companyInformation,
          () => {
            uploadReports.uploadFile(TEST_PDF_FILE_NAME);
            uploadReports.validateSingleFileInUploadedList(TEST_PDF_FILE_NAME, "KB");
            uploadReports.fillReportCurrency(TEST_PDF_FILE_NAME);
            uploadReports.removeSingleUploadedFileFromUploadedList();
            uploadReports.checkNoReportIsListed();

            uploadReports.uploadFile(TEST_PDF_FILE_NAME);
            uploadReports.fillAllReportInfoForms();
          },
          () => undefined,
          () => undefined,
          () => undefined
        );
      }
    );

    it("Check if the file upload info remove button works as expected", () => {
      testData.companyInformation.companyName = "non-financials-upload-form-remove-document-button";
      let areBothDocumentsStillUploaded = true;
      uploadCompanyViaApiAndEuTaxonomyDataForNonFinancialsViaForm(
        testData.companyInformation,
        () => {
          uploadReports.uploadFile(TEST_PDF_FILE_NAME);
          uploadReports.uploadFile(`${TEST_PDF_FILE_NAME}2`);
          uploadReports.fillAllReportInfoForms();
        },
        () => {
          cy.get(`[data-test="capexSection"] [data-test="total"] select[name="report"]`).select(TEST_PDF_FILE_NAME);
          cy.get(`[data-test="opexSection"] [data-test="total"] select[name="report"]`).select(
            `${TEST_PDF_FILE_NAME}2`
          );
        },
        (request) => {
          const data = assertDefined((request.body as CompanyAssociatedDataEuTaxonomyDataForNonFinancials).data);
          if (areBothDocumentsStillUploaded) {
            frontendDocumentHash = data.referencedReports![TEST_PDF_FILE_NAME].reference;
          }
          expect(TEST_PDF_FILE_NAME in data.referencedReports!).to.equal(areBothDocumentsStillUploaded);
          expect(`${TEST_PDF_FILE_NAME}2` in data.referencedReports!).to.equal(true);
        },
        (companyId) => {
          validateFrontendAndBackendDocumentHashesCoincede();
          gotoEditForm(companyId, true);
          uploadReports.removeUploadedReportFromReportInfos(TEST_PDF_FILE_NAME).then(() => {
            areBothDocumentsStillUploaded = false;
          });
          cy.get('button[data-test="submitButton"]').click();
          cy.wait(`@${postRequestAlias}`, { timeout: 100000 }).then((interception) => {
            expect(interception.response?.statusCode).to.eq(200);
          });
          gotoEditForm(companyId, false);
        }
      );
    });

    /**
     * Checks that the computed hash in the frontend is the same as the one returned by the documen upload endpoint
     */
    function validateFrontendAndBackendDocumentHashesCoincede(): void {
      cy.task<{ [type: string]: ArrayBuffer }>("readFile", `../${TEST_PDF_FILE_PATH}`).then(async (bufferObject) => {
        await uploadDocumentViaApi(keycloakToken, bufferObject.data, TEST_PDF_FILE_PATH).then((response) => {
          expect(frontendDocumentHash).to.equal(response.documentId);
        });
      });
    }
  }
);<|MERGE_RESOLUTION|>--- conflicted
+++ resolved
@@ -13,14 +13,10 @@
 import { uploadReports } from "@sharedUtils/components/UploadReports";
 import { assertDefined } from "@/utils/TypeScriptUtils";
 import { CyHttpMessages } from "cypress/types/net-stubbing";
-<<<<<<< HEAD
-import { fillEuTaxonomyForNonFinancialsUploadForm } from "@e2e/utils/EuTaxonomyNonFinancialsUpload";
-=======
 import {
   fillAndValidateEuTaxonomyForNonFinancialsUploadForm,
   submitFilledInEuTaxonomyForm,
 } from "@e2e/utils/EuTaxonomyNonFinancialsUpload";
->>>>>>> 64a10481
 import { gotoEditFormOfMostRecentDataset } from "@e2e/utils/GeneralApiUtils";
 import { TEST_PDF_FILE_NAME, TEST_PDF_FILE_PATH } from "@e2e/utils/Constants";
 import { uploadDocumentViaApi } from "@e2e/utils/DocumentUpload";
@@ -74,7 +70,7 @@
               `/companies/${storedCompany.companyId}/frameworks/${DataTypeEnum.EutaxonomyNonFinancials}/upload`
             );
             beforeFormFill();
-            fillEuTaxonomyForNonFinancialsUploadForm(false, TEST_PDF_FILE_NAME);
+            fillAndValidateEuTaxonomyForNonFinancialsUploadForm(false, TEST_PDF_FILE_NAME);
             afterFormFill();
             submitFilledInEuTaxonomyForm(submissionDataIntercept);
             afterDatasetSubmission(storedCompany.companyId);
