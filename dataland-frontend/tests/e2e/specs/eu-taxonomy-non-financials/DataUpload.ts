import { describeIf } from "@e2e/support/TestUtility";
import { generateDummyCompanyInformation, uploadCompanyViaApi } from "@e2e/utils/CompanyUpload";
import {
  CompanyInformation,
  DataTypeEnum,
  EuTaxonomyDataForNonFinancials,
  CompanyAssociatedDataEuTaxonomyDataForNonFinancials,
  EuTaxonomyDataForFinancials,
  DataMetaInformation,
} from "@clients/backend";
import { FixtureData, getPreparedFixture } from "@sharedUtils/Fixtures";
import { getBaseUrl, uploader_name, uploader_pw } from "@e2e/utils/Cypress";
import { getKeycloakToken } from "@e2e/utils/Auth";
import { uploadReports } from "@sharedUtils/components/UploadReports";
import { assertDefined } from "@/utils/TypeScriptUtils";
import { CyHttpMessages } from "cypress/types/net-stubbing";
import {
  fillAndValidateEuTaxonomyForNonFinancialsUploadForm,
  submitFilledInEuTaxonomyForm,
  uploadEuTaxonomyDataForNonFinancialsViaForm,
} from "@e2e/utils/EuTaxonomyNonFinancialsUpload";
import { goToEditFormOfMostRecentDataset } from "@e2e/utils/GeneralApiUtils";
import { TEST_PDF_FILE_NAME, TEST_PDF_FILE_PATH } from "@e2e/utils/Constants";
import { uploadDocumentViaApi } from "@e2e/utils/DocumentUpload";
import Chainable = Cypress.Chainable;

describeIf(
  "As a user, I expect that the upload form works correctly when editing and uploading a new eu-taxonomy dataset for a non-financial company",
  {
    executionEnvironments: ["developmentLocal", "ci", "developmentCd"],
    dataEnvironments: ["fakeFixtures"],
  },
  function () {
    beforeEach(() => {
      cy.ensureLoggedIn(uploader_name, uploader_pw);
    });

    let testData: FixtureData<EuTaxonomyDataForNonFinancials>;

    before(function () {
      cy.fixture("CompanyInformationWithEuTaxonomyDataForFinancialsPreparedFixtures").then(function (jsonContent) {
        const preparedFixtures = jsonContent as Array<FixtureData<EuTaxonomyDataForFinancials>>;
        testData = getPreparedFixture("company-for-all-types", preparedFixtures);
      });
    });

    let keycloakToken = "";
    let frontendDocumentHash = "";

    /**
     * Uploads a company via POST-request, then an EU Taxonomy dataset for non financial companies for the uploaded company
     * via the form in the frontend, and then visits the view page where that dataset is displayed
     * @param companyInformation Company information to be used for the company upload
     * @param beforeFormFill is performed before filling the fields of the upload form
     * @param afterFormFill is performed after filling the fields of the upload form
     * @param submissionDataIntercept performs checks on the request itself
     * @param afterDatasetSubmission is performed after the data has been submitted
     */
    function uploadCompanyViaApiAndEuTaxonomyDataForNonFinancialsViaForm(
      companyInformation: CompanyInformation,
      beforeFormFill: () => void,
      afterFormFill: () => void,
      submissionDataIntercept: (request: CyHttpMessages.IncomingHttpRequest) => void,
      afterDatasetSubmission: (companyId: string) => void
    ): void {
      getKeycloakToken(uploader_name, uploader_pw).then((token: string) => {
        keycloakToken = token;
        return uploadCompanyViaApi(token, generateDummyCompanyInformation(companyInformation.companyName)).then(
          (storedCompany): void => {
            cy.visitAndCheckAppMount(
              `/companies/${storedCompany.companyId}/frameworks/${DataTypeEnum.EutaxonomyNonFinancials}/upload`
            );
            beforeFormFill();
            fillAndValidateEuTaxonomyForNonFinancialsUploadForm(false, TEST_PDF_FILE_NAME);
            afterFormFill();
            submitFilledInEuTaxonomyForm(submissionDataIntercept);
            afterDatasetSubmission(storedCompany.companyId);
          }
        );
      });
    }

    /**
     * Visits the edit page for the eu taxonomy dataset for non financial companies via navigation.
     * @param companyId the id of the company for which to edit a dataset
     * @param expectPdfTest specifies if the test file is expected to be in the server response
     */
    function goToEditForm(companyId: string, expectPdfTest: boolean): void {
      goToEditFormOfMostRecentDataset(companyId, DataTypeEnum.EutaxonomyNonFinancials).then((interception) => {
        const referencedReports = assertDefined(
          (interception?.response?.body as CompanyAssociatedDataEuTaxonomyDataForNonFinancials)?.data?.referencedReports
        );
        expect(TEST_PDF_FILE_NAME in referencedReports).to.equal(expectPdfTest);
        expect(`${TEST_PDF_FILE_NAME}2` in referencedReports).to.equal(true);
      });
    }

    it("Check if the file upload info remove button works as expected", () => {
      testData.companyInformation.companyName = "non-financials-upload-form-remove-document-button";
      uploadCompanyViaApiAndEuTaxonomyDataForNonFinancialsViaForm(
        testData.companyInformation,
        () => {
          uploadReports.selectFile(TEST_PDF_FILE_NAME);
          uploadReports.selectFile(`${TEST_PDF_FILE_NAME}2`);
          uploadReports.fillAllReportsToUploadForms(2);
        },
        () => {
          cy.get(`[data-test="capexSection"] [data-test="total"] select[name="report"]`).select(TEST_PDF_FILE_NAME);
          cy.get(`[data-test="opexSection"] [data-test="total"] select[name="report"]`).select(
            `${TEST_PDF_FILE_NAME}2`
          );
        },
        (request) => {
          const data = assertDefined((request.body as CompanyAssociatedDataEuTaxonomyDataForNonFinancials).data);
          frontendDocumentHash = data.referencedReports![TEST_PDF_FILE_NAME].reference;
          expect(TEST_PDF_FILE_NAME in data.referencedReports!).to.equal(true);
          expect(`${TEST_PDF_FILE_NAME}2` in data.referencedReports!).to.equal(true);
        },
        (companyId) => {
          goToEditForm(companyId, true);
          uploadReports.removeUploadedReport(TEST_PDF_FILE_NAME);
          const postRequestAlias = "postData";
          cy.intercept(
            {
              method: "POST",
              url: `**/api/data/**`,
              times: 1,
            },
            (request) => {
              const data = assertDefined((request.body as CompanyAssociatedDataEuTaxonomyDataForNonFinancials).data);
              expect(TEST_PDF_FILE_NAME in data.referencedReports!).to.equal(false);
              expect(`${TEST_PDF_FILE_NAME}2` in data.referencedReports!).to.equal(true);
            }
          ).as(postRequestAlias);
          cy.get('button[data-test="submitButton"]').click();
          cy.wait(`@${postRequestAlias}`, { timeout: Cypress.env("long_timeout_in_ms") as number }).then(
            (interception) => {
              expect(interception.response?.statusCode).to.eq(200);
            }
          );
          goToEditForm(companyId, false);
          validateFrontendAndBackendDocumentHashesCoincede();
        }
      );
    });

    /**
     * Checks that the computed hash in the frontend is the same as the one returned by the documen upload endpoint
     */
    function validateFrontendAndBackendDocumentHashesCoincede(): void {
      cy.task<{ [type: string]: ArrayBuffer }>("readFile", `../${TEST_PDF_FILE_PATH}`).then(async (bufferObject) => {
        await uploadDocumentViaApi(keycloakToken, bufferObject.data, TEST_PDF_FILE_PATH).then((response) => {
          expect(frontendDocumentHash).to.equal(response.documentId);
        });
      });
    }

    it(
      "Upload EU Taxonomy Dataset via form, check that redirect to MyDatasets works and assure that it can be " +
        "viewed and edited, and that file selection, upload and download works properly",
      () => {
        getKeycloakToken(uploader_name, uploader_pw).then((token) => {
          return uploadCompanyViaApi(token, generateDummyCompanyInformation("All fields filled")).then(
            (storedCompany) => {
              cy.intercept(`**/companies**`).as("getDataForMyDatasetsPage");
              uploadEuTaxonomyDataForNonFinancialsViaForm(storedCompany.companyId);
              cy.url().should("eq", getBaseUrl() + "/datasets");
              cy.wait("@getDataForMyDatasetsPage");

              cy.visitAndCheckAppMount(
                `/companies/${storedCompany.companyId}/frameworks/${DataTypeEnum.EutaxonomyNonFinancials}`
              );

              cy.get("[data-test='companyNameTitle']").contains("All fields filled");
              checkAllDataProvided();
              clickEditButtonAndEditAndValidateChange(storedCompany.companyId).then((templateDataId) => {
                checkFileWithExistingFilenameCanNotBeResubmitted();
                checkExistingFilenameDialogDidNotBreakSubsequentSelection();
                checkThatFilesMustBeReferenced();
                checkThatFilesWithSameContentDontGetReuploaded(storedCompany.companyId, templateDataId);
                checkIfLinkedReportsAreDownloadable(storedCompany.companyId);
              });
            }
          );
        });
      }
    );

    /**
     * On the eu taxonomy for non-financial services view page, this method verifies that all data was provided
     */
    function checkAllDataProvided(): void {
      cy.contains("[data-test='taxocard']", "Eligible Revenue").should("contain", "%");
      cy.contains("[data-test='taxocard']", "Aligned Revenue").should("contain", "%");
      cy.contains("[data-test='taxocard']", "Eligible CapEx").should("contain", "%");
      cy.contains("[data-test='taxocard']", "Aligned CapEx").should("contain", "%");
      cy.contains("[data-test='taxocard']", "Eligible OpEx").should("contain", "%");
      cy.contains("[data-test='taxocard']", "Aligned OpEx").should("contain", "%");
    }

    /**
     * On the eu taxonomy for non-financial services view page, this method edits some data and validates the changes
     * @param companyId the ID of the company on whose view page this method starts on
     * @returns a chainable on the data ID of the created dataset
     */
    function clickEditButtonAndEditAndValidateChange(companyId: string): Chainable<string> {
      const newValueForEligibleRevenueAfterEdit = "30";
      cy.intercept(`**/api/data/${DataTypeEnum.EutaxonomyNonFinancials}/*`).as("getDataToPrefillForm");
      cy.get('button[data-test="editDatasetButton"]').click();
      cy.wait("@getDataToPrefillForm");
      cy.get('[data-test="pageWrapperTitle"]').should("contain", "Edit");
      cy.get(`div[data-test=revenueSection] div[data-test=eligible] input[name="value"]`)
        .clear()
        .type(newValueForEligibleRevenueAfterEdit);
      cy.get('button[data-test="submitButton"]').click();
      cy.wait("@getDataForMyDatasetsPage");
      cy.intercept(`**/api/metadata?companyId=${companyId}`).as("getMetaDataForViewPage");
      cy.visitAndCheckAppMount(`/companies/${companyId}/frameworks/${DataTypeEnum.EutaxonomyNonFinancials}`);
      cy.contains("[data-test='taxocard']", "Eligible Revenue").should(
        "contain",
        newValueForEligibleRevenueAfterEdit + "%"
      );
      return cy.wait("@getMetaDataForViewPage").then((interception) => {
        return (interception.response!.body as DataMetaInformation[]).find(
          (dataMetaInfo) => dataMetaInfo.currentlyActive
        )!.dataId;
      });
    }

    /**
     * On the eu taxonomy for non-financial services edit page, this method checks that there can not be a file uploaded
     * whose name equals the one of a file selected before
     */
    function checkFileWithExistingFilenameCanNotBeResubmitted(): void {
      cy.get('button[data-test="editDatasetButton"]').click();
      cy.wait("@getDataToPrefillForm");
      cy.get(`[data-test="${TEST_PDF_FILE_NAME}AlreadyUploadedContainer`).should("exist");
      cy.get("input[type=file]").selectFile(`../${TEST_PDF_FILE_PATH}`, { force: true });
      cy.get(".p-dialog-content").should("contain.text", "already uploaded");
      cy.get(".p-dialog-header-close").click();
      cy.get(`[data-test="${TEST_PDF_FILE_NAME}ToUploadContainer"]`).should("not.exist");
    }

    /**
<<<<<<< HEAD
     * Adds a report to upload and removes it again afterwards checking that no dialog regarding a duplicate file name
     * is wrongly triggered and that the file is correclty removed.
     */
    function checkExistingFilenameDialogDidNotBreakSubsequentUploads(): void {
      const reportName = `${TEST_PDF_FILE_NAME}2`;
      uploadReports.selectFile(reportName);
      cy.get(".p-dialog-content").should("not.exist");
      uploadReports.validateReportToUploadIsListed(reportName);
      uploadReports.removeAllReportsToUpload();
      uploadReports.reportIsNotListed(reportName);
    }

    /**
=======
>>>>>>> ba2aa5e8
     * On the eu taxonomy for non-financial services edit page, this method checks that submission is denied
     * if a report is not referenced
     */
    function checkThatFilesMustBeReferenced(): void {
      cy.get(`button[data-test="remove-${TEST_PDF_FILE_NAME}"]`).click();
      cy.get(".p-dialog-content").should("not.exist");
      cy.get("input[type=file]").selectFile(
        {
          contents: `../${TEST_PDF_FILE_PATH}`,
          fileName: "someOtherFileName" + ".pdf",
        },
        { force: true }
      );
      uploadReports.fillAllReportsToUploadForms();
      cy.get('button[data-test="submitButton"]').click();
      cy.get('[data-test="failedUploadMessage"]').should("exist").should("contain.text", "someOtherFileName");
    }

    /**
     * Adds a report to upload and removes it again afterwards checking that no dialog regarding a duplicate file name
     * is wrongly triggered and that the file is correctly removed.
     */
    function checkExistingFilenameDialogDidNotBreakSubsequentSelection(): void {
      uploadReports.selectFile(`${TEST_PDF_FILE_NAME}2`);
      cy.get(".p-dialog-content").should("not.exist");
      cy.get(`[data-test="${TEST_PDF_FILE_NAME}2ToUploadContainer"]`).should("exist");
      // TODO Emanuel:  After Florian has adjusted validateSingleFileInUploadList to do the above check, we can use that instead.
      uploadReports.removeAllReportsToUpload();
      uploadReports.reportIsNotListed(`${TEST_PDF_FILE_NAME}2`);
    }

    const differentFileNameForSameFile = `${TEST_PDF_FILE_NAME}FileCopy`;

    /**
     * This method verifies that there are no files with the same content uploaded twice
     * @param companyId the ID of the company whose data is to be edited
     * @param templateDataId the ID of the dataset to edit
     */
    function checkThatFilesWithSameContentDontGetReuploaded(companyId: string, templateDataId: string): void {
      cy.visitAndCheckAppMount(
        `/companies/${companyId}/frameworks/${DataTypeEnum.EutaxonomyNonFinancials}/upload?templateDataId=${templateDataId}`
      );
      cy.wait("@getDataToPrefillForm");
      cy.get('[data-test="pageWrapperTitle"]').should("contain", "Edit");
      cy.get("input[type=file]").selectFile(
        {
          contents: `../${TEST_PDF_FILE_PATH}`,
          fileName: differentFileNameForSameFile + ".pdf",
        },
        { force: true }
      );
      uploadReports.fillAllReportsToUploadForms();
      cy.get(`div[data-test=capexSection] div[data-test=total] select[name="report"]`).select(
        differentFileNameForSameFile
      );
      cy.intercept(`**/documents/*/exists`).as("documentExists");
      cy.intercept(`**/documents/`, cy.spy().as("postDocument"));
      cy.intercept(`**/api/data/${DataTypeEnum.EutaxonomyNonFinancials}`).as("postCompanyAssociatedData");
      cy.get('button[data-test="submitButton"]').click();
      cy.wait("@documentExists", { timeout: Cypress.env("short_timeout_in_ms") as number })
        .its("response.body")
        .should("deep.equal", { documentExists: true });
      cy.wait("@postCompanyAssociatedData", { timeout: Cypress.env("short_timeout_in_ms") as number }).then((req) => {
        cy.log(req.response!.body as string);
      });
      cy.wait("@getDataForMyDatasetsPage");
      cy.get("@postDocument").should("not.have.been.called");
    }

    /**
     * This method verifies that uploaded reports are downloadable
     * @param companyId the ID of the company whose data to view
     */
    function checkIfLinkedReportsAreDownloadable(companyId: string): void {
      cy.visitAndCheckAppMount(`/companies/${companyId}/frameworks/${DataTypeEnum.EutaxonomyNonFinancials}`);
      const expectedPathToDownloadedReport = Cypress.config("downloadsFolder") + `/${TEST_PDF_FILE_NAME}.pdf`;
      const downloadLinkSelector = `span[data-test="Report-Download-${differentFileNameForSameFile}"]`;
      cy.readFile(expectedPathToDownloadedReport).should("not.exist");
      cy.get(downloadLinkSelector)
        .click()
        .then(() => {
          cy.readFile(`../${TEST_PDF_FILE_PATH}`, "binary", {
            timeout: Cypress.env("medium_timeout_in_ms") as number,
          }).then((expectedPdfBinary) => {
            cy.task("calculateHash", expectedPdfBinary).then((expectedPdfHash) => {
              cy.readFile(expectedPathToDownloadedReport, "binary", {
                timeout: Cypress.env("medium_timeout_in_ms") as number,
              }).then((receivedPdfHash) => {
                cy.task("calculateHash", receivedPdfHash).should("eq", expectedPdfHash);
              });
              cy.task("deleteFolder", Cypress.config("downloadsFolder"));
            });
          });
        });
    }
  }
);<|MERGE_RESOLUTION|>--- conflicted
+++ resolved
@@ -242,22 +242,6 @@
     }
 
     /**
-<<<<<<< HEAD
-     * Adds a report to upload and removes it again afterwards checking that no dialog regarding a duplicate file name
-     * is wrongly triggered and that the file is correclty removed.
-     */
-    function checkExistingFilenameDialogDidNotBreakSubsequentUploads(): void {
-      const reportName = `${TEST_PDF_FILE_NAME}2`;
-      uploadReports.selectFile(reportName);
-      cy.get(".p-dialog-content").should("not.exist");
-      uploadReports.validateReportToUploadIsListed(reportName);
-      uploadReports.removeAllReportsToUpload();
-      uploadReports.reportIsNotListed(reportName);
-    }
-
-    /**
-=======
->>>>>>> ba2aa5e8
      * On the eu taxonomy for non-financial services edit page, this method checks that submission is denied
      * if a report is not referenced
      */
@@ -281,12 +265,12 @@
      * is wrongly triggered and that the file is correctly removed.
      */
     function checkExistingFilenameDialogDidNotBreakSubsequentSelection(): void {
-      uploadReports.selectFile(`${TEST_PDF_FILE_NAME}2`);
+      const reportName = `${TEST_PDF_FILE_NAME}2`;
+      uploadReports.selectFile(reportName);
       cy.get(".p-dialog-content").should("not.exist");
-      cy.get(`[data-test="${TEST_PDF_FILE_NAME}2ToUploadContainer"]`).should("exist");
-      // TODO Emanuel:  After Florian has adjusted validateSingleFileInUploadList to do the above check, we can use that instead.
+      uploadReports.validateReportToUploadIsListed(reportName);
       uploadReports.removeAllReportsToUpload();
-      uploadReports.reportIsNotListed(`${TEST_PDF_FILE_NAME}2`);
+      uploadReports.reportIsNotListed(reportName);
     }
 
     const differentFileNameForSameFile = `${TEST_PDF_FILE_NAME}FileCopy`;
