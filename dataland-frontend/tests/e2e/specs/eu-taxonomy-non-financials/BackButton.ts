import { getStoredCompaniesForDataType } from "@e2e/utils/GeneralApiUtils";
import { getKeycloakToken } from "@e2e/utils/Auth";
import { DataTypeEnum } from "@clients/backend";
import { reader_name, reader_pw } from "@e2e/utils/Cypress";

describe("As a user, I expect the back button to work properly", () => {
  it("company eu taxonomy page should be present and contain back button", function () {
    cy.ensureLoggedIn();
    cy.visitAndCheckAppMount("/companies");
    getKeycloakToken(reader_name, reader_pw).then((token) => {
      cy.browserThen(getStoredCompaniesForDataType(token, DataTypeEnum.EutaxonomyNonFinancials)).then(
        (storedCompanies) => {
          cy.intercept("**/api/companies/**").as("getCompany");
          cy.intercept("**/api/metadata**").as("getMetaDataForCompany");
          cy.visitAndCheckAppMount(
            `/companies/${storedCompanies[0].companyId}/frameworks/${DataTypeEnum.EutaxonomyNonFinancials}`
          );
<<<<<<< HEAD
          cy.contains("span", "BACK").click().url().should("include", "/companies");
=======
          cy.wait("@getCompany", { timeout: Cypress.env("medium_timeout_in_ms") as number });
          cy.wait("@getMetaDataForCompany", { timeout: Cypress.env("medium_timeout_in_ms") as number });

          cy.get("span.text-primary[title=back_button]")
            .parent(".cursor-pointer.grid.align-items-center")
            .click()
            .url()
            .should("include", "/companies");
>>>>>>> 7c36b446
        }
      );
    });
  });
});<|MERGE_RESOLUTION|>--- conflicted
+++ resolved
@@ -15,18 +15,10 @@
           cy.visitAndCheckAppMount(
             `/companies/${storedCompanies[0].companyId}/frameworks/${DataTypeEnum.EutaxonomyNonFinancials}`
           );
-<<<<<<< HEAD
-          cy.contains("span", "BACK").click().url().should("include", "/companies");
-=======
           cy.wait("@getCompany", { timeout: Cypress.env("medium_timeout_in_ms") as number });
           cy.wait("@getMetaDataForCompany", { timeout: Cypress.env("medium_timeout_in_ms") as number });
 
-          cy.get("span.text-primary[title=back_button]")
-            .parent(".cursor-pointer.grid.align-items-center")
-            .click()
-            .url()
-            .should("include", "/companies");
->>>>>>> 7c36b446
+          cy.contains("span", "BACK").click().url().should("include", "/companies");
         }
       );
     });
