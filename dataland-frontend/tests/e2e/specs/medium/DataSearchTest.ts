--- conflicted
+++ resolved
@@ -1,13 +1,7 @@
-import { visitAndCheckAppMount } from "../../support/commands";
-
 describe("User interactive tests for Data Search", () => {
   beforeEach(() => {
     cy.restoreLoginSession();
-<<<<<<< HEAD
-    visitAndCheckAppMount("/search");
-=======
     cy.visitAndCheckAppMount("/search");
->>>>>>> 82654dd4
   });
 
   it("Skyminder Data Search with no input", () => {
