describe('User interactive tests for Data Upload', () => {
    let companyId:string

    it('Create a Company with no input', () => {
        cy.visit("/upload")
        cy.get('button[name="postCompanyData"]').click()
        cy.get('body').should("contain", "Sorry")
    })

    it('Create a Company when everything is fine', () => {
        cy.visit("/upload")
        const companyName = "Test company"
        cy.get('input[name=companyName]').type(companyName, {force: true})
        cy.get('input[name=headquarters]').type("applications", {force: true})
        cy.get('input[name=sector]').type("Handmade", {force: true})
        cy.get('input[name=marketCap]').type("123", {force: true})
        cy.get('input[name=reportingDateOfMarketCap]').type("2021-09-02", {force: true})
        cy.get('select[name=identifierType]').select('ISIN')
        cy.get('input[name=identifierValue]').type("IsinValueId", {force: true})
        cy.get('button[name="postCompanyData"]').click()
        cy.get('body').should("contain", "success")
        cy.get('span[title=companyId]').then(($companyID) => {
            companyId = $companyID.text()
            cy.visit(`/companies/${companyId}`)
            cy.get('body').should("contain", companyName)
        })
    })

    it('Create EU Taxonomy Dataset with Reporting Obligation and Check the Link', () => {
        cy.visit("/upload")
        cy.get('button[name="postEUData"]', { timeout: 2000 }).should('be.visible')
        cy.get('input[name="companyId"]').type(companyId, {force: true})
        cy.get('input[name="Reporting Obligation"][value=Yes]').check({force: true})
        cy.get('select[name="Attestation"]').select('None')
        for (const argument of ["capex", "opex", "revenue"]) {
            cy.get(`div[title=${argument}] input`).each(($element, index) => {
                const inputNumber = 10 * index + 7.
                cy.wrap($element).type(inputNumber.toString(), {force: true})
            })
        }
        cy.get('button[name="postEUData"]', { timeout: 2000 }).should('not.be.disabled')
        cy.get('button[name="postEUData"]').click({force: true})
        cy.get('body').should("contain", "success").should("contain", "EU Taxonomy Data")
        cy.get('span[title=dataId]').then(() => {
            cy.get('span[title=companyId]').then(($companyID) => {
                const companyID = $companyID.text()
<<<<<<< HEAD
                cy.intercept('**/api/companies/*').as('retrieveCompany')
                cy.visit(`/companies/${companyID}/eutaxonomies`)
                cy.wait('@retrieveCompany', {timeout: 2000}).then(() => {
=======
                cy.intercept('**/api/data/eutaxonomies/*').as('retrieveTaxonomyData')
                cy.visit(`/companies/${companyID}/eutaxonomies`)
                cy.wait('@retrieveTaxonomyData', {timeout: 120000}).then(() => {
>>>>>>> 7831be4b
                    cy.get('body').should('contain', 'Eligible Revenue').should("not.contain", "NaN")
                });
            });
        });
    });

    it('Create EU Taxonomy Dataset without Reporting Obligation', () => {
        cy.visit("/upload")
        cy.get('button[name="postEUData"]', { timeout: 2000 }).should('be.visible')
        cy.get('input[name="companyId"]').type(companyId, {force: true})
        cy.get('input[name="Reporting Obligation"][value=No]').check({force: true})
        cy.get('select[name="Attestation"]').select('None')
        cy.get('button[name="postEUData"]', { timeout: 2000 }).should('be.enabled')
        cy.wait(1000)
        cy.get('button[name="postEUData"]').click()
        cy.get('body').should("contain", "success").should("contain", "EU Taxonomy Data")
        cy.get('span[title=dataId]').then(($dataID) => {
            const dataId = $dataID.text()
<<<<<<< HEAD
            cy.intercept('**/api/data/eutaxonomies/*').as('retrieveData')
            cy.visit(`/data/eutaxonomies/${dataId}`)
            cy.wait('@retrieveData', {timeout: 120000}).then(() => {
=======
            cy.intercept('**/api/data/eutaxonomies/*').as('retrieveTaxonomyData')
            cy.visit(`/data/eutaxonomies/${dataId}`)
            cy.wait('@retrieveTaxonomyData', {timeout: 120000}).then(() => {
>>>>>>> 7831be4b
                cy.get('body')
                    .should("contain", "Eligible Revenue")
                    .should("contain", "No data available")
            });
        });
    });

})<|MERGE_RESOLUTION|>--- conflicted
+++ resolved
@@ -44,15 +44,9 @@
         cy.get('span[title=dataId]').then(() => {
             cy.get('span[title=companyId]').then(($companyID) => {
                 const companyID = $companyID.text()
-<<<<<<< HEAD
-                cy.intercept('**/api/companies/*').as('retrieveCompany')
-                cy.visit(`/companies/${companyID}/eutaxonomies`)
-                cy.wait('@retrieveCompany', {timeout: 2000}).then(() => {
-=======
                 cy.intercept('**/api/data/eutaxonomies/*').as('retrieveTaxonomyData')
                 cy.visit(`/companies/${companyID}/eutaxonomies`)
                 cy.wait('@retrieveTaxonomyData', {timeout: 120000}).then(() => {
->>>>>>> 7831be4b
                     cy.get('body').should('contain', 'Eligible Revenue').should("not.contain", "NaN")
                 });
             });
@@ -71,15 +65,9 @@
         cy.get('body').should("contain", "success").should("contain", "EU Taxonomy Data")
         cy.get('span[title=dataId]').then(($dataID) => {
             const dataId = $dataID.text()
-<<<<<<< HEAD
-            cy.intercept('**/api/data/eutaxonomies/*').as('retrieveData')
-            cy.visit(`/data/eutaxonomies/${dataId}`)
-            cy.wait('@retrieveData', {timeout: 120000}).then(() => {
-=======
             cy.intercept('**/api/data/eutaxonomies/*').as('retrieveTaxonomyData')
             cy.visit(`/data/eutaxonomies/${dataId}`)
             cy.wait('@retrieveTaxonomyData', {timeout: 120000}).then(() => {
->>>>>>> 7831be4b
                 cy.get('body')
                     .should("contain", "Eligible Revenue")
                     .should("contain", "No data available")
