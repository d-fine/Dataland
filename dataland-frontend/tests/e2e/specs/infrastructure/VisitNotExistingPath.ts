import { getBaseUrl } from '@e2e/utils/Cypress';

<<<<<<< HEAD
describe("As a user, I want to get redirected to a useful error page when I visit a non-existent page", (): void => {
  it("test for each of given paths", () => {
    cy.visitAndCheckAppMount("/ddsd");
    cy.get("body").should("contain.text", "Something went wrong");
    cy.get('a[title="back to landing page"]').should("contain.text", "Dataland").click({ force: true });
    cy.url().should("eq", getBaseUrl() + "/");
=======
describe('As a user, I want to get redirected to a useful error page when I visit a non-existent page', (): void => {
  it('test for each of given paths', () => {
    cy.visitAndCheckAppMount('/ddsd');
    cy.get('body').should('contain.text', 'Something went wrong');
    cy.get('a[title="back to landing page"]')
      .should('contain.text', 'Dataland')
      .click({ force: true })
      .url()
      .should('eq', getBaseUrl() + '/');
>>>>>>> e37e1ee5
  });
});<|MERGE_RESOLUTION|>--- conflicted
+++ resolved
@@ -1,22 +1,10 @@
 import { getBaseUrl } from '@e2e/utils/Cypress';
 
-<<<<<<< HEAD
-describe("As a user, I want to get redirected to a useful error page when I visit a non-existent page", (): void => {
-  it("test for each of given paths", () => {
-    cy.visitAndCheckAppMount("/ddsd");
-    cy.get("body").should("contain.text", "Something went wrong");
-    cy.get('a[title="back to landing page"]').should("contain.text", "Dataland").click({ force: true });
-    cy.url().should("eq", getBaseUrl() + "/");
-=======
 describe('As a user, I want to get redirected to a useful error page when I visit a non-existent page', (): void => {
   it('test for each of given paths', () => {
     cy.visitAndCheckAppMount('/ddsd');
     cy.get('body').should('contain.text', 'Something went wrong');
-    cy.get('a[title="back to landing page"]')
-      .should('contain.text', 'Dataland')
-      .click({ force: true })
-      .url()
-      .should('eq', getBaseUrl() + '/');
->>>>>>> e37e1ee5
+    cy.get('a[title="back to landing page"]').should('contain.text', 'Dataland').click({ force: true });
+    cy.url().should('eq', getBaseUrl() + '/');
   });
 });