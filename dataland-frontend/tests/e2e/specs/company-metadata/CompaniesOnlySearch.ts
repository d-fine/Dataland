--- conflicted
+++ resolved
@@ -1,38 +1,23 @@
-<<<<<<< HEAD
-import { CompanyInformation, EuTaxonomyDataForNonFinancials } from "@clients/backend";
+import { CompanyInformation, EuTaxonomyDataForFinancials } from "@clients/backend";
 
 describe("As a user, I want to be able to search companies existing on Dataland", function () {
-  beforeEach(() => {
-    cy.ensureLoggedIn();
-  });
-
-  let companiesWithEuTaxonomyDataForNonFinancials: Array<{
-    companyInformation: CompanyInformation;
-    t: EuTaxonomyDataForNonFinancials;
-  }>;
-
-  before(function () {
-    cy.fixture("CompanyInformationWithEuTaxonomyDataForNonFinancials").then(function (companies) {
-      companiesWithEuTaxonomyDataForNonFinancials = companies;
-    });
-  });
-
-  it("Check if the search bar is available, and if the 'Show all companies'-button works as expected", function () {
-    function verifyCompanySearchResultTable(): void {
-      cy.get("table.p-datatable-table").contains("th", "COMPANY");
-      cy.get("table.p-datatable-table").contains("th", "SECTOR");
-      cy.get("table.p-datatable-table").contains("th", "MARKET CAP");
-    }
-=======
-import { CompanyInformation, EuTaxonomyDataForFinancials } from "@clients/backend";
-
 beforeEach(() => {
   cy.ensureLoggedIn();
 });
->>>>>>> 57b036d8
 
-describe("As a user, I want to be able to search companies existing on Dataland", function () {
-  it("Check if the search bar is available, and if the show-all-companies button works as expected", () => {
+let companiesWithEuTaxonomyDataForFinancials: Array<{
+  companyInformation: CompanyInformation;
+  t: EuTaxonomyDataForFinancials;
+}>;
+
+before(function () {
+  cy.fixture("CompanyInformationWithEuTaxonomyDataForFinancials").then(function (companies) {
+    companiesWithEuTaxonomyDataForFinancials = companies;
+  });
+});
+
+
+  it("Check if the search bar is available, and if the 'Show all companies'-button works as expected", function () {
     const inputValue = "dummy";
     cy.visitAndCheckAppMount("/companies-only-search");
     cy.get(".p-card-title").should("contain", "Company Search");
@@ -41,33 +26,13 @@
       .click({ force: true })
       .type(inputValue)
       .should("have.value", inputValue);
-<<<<<<< HEAD
     cy.get("button[name=show_all_companies_button].p-button").click({ force: true });
-    verifyCompanySearchResultTable();
-=======
-    cy.get("button[name=show_all_companies_button].p-button")
-      .should("not.be.disabled")
-      .should("contain", "Show all companies")
-      .click({ force: true });
     cy.get("table.p-datatable-table").contains("th", "COMPANY");
     cy.get("table.p-datatable-table").contains("th", "SECTOR");
   });
-});
-
-describe("As a user, I want to be able to search companies by their alternative names", function () {
-  let fixtureData: Array<{
-    companyInformation: CompanyInformation;
-    t: EuTaxonomyDataForFinancials;
-  }>;
-
-  before(function () {
-    cy.fixture("CompanyInformationWithEuTaxonomyDataForFinancials").then(function (companies) {
-      fixtureData = companies;
-    });
-  });
 
   function getCompanyWithAlternativeName() {
-    return fixtureData.filter((it) => {
+    return companiesWithEuTaxonomyDataForFinancials.filter((it) => {
       return (
         it.companyInformation.companyAlternativeNames !== undefined &&
         it.companyInformation.companyAlternativeNames.length > 0
@@ -86,11 +51,10 @@
       .should("have.value", searchValue);
     cy.get("button[name=getCompanies]").click({ force: true });
     cy.get("table.p-datatable-table").contains(testCompany.companyInformation.companyName);
->>>>>>> 57b036d8
   });
 
   it("Company Name Input field exists and works", () => {
-    const inputValue = companiesWithEuTaxonomyDataForNonFinancials[0].companyInformation.companyName;
+    const inputValue = companiesWithEuTaxonomyDataForFinancials[0].companyInformation.companyName;
     cy.visitAndCheckAppMount("/companies-only-search");
     cy.get("input[name=companyName]")
       .should("not.be.disabled")
@@ -99,7 +63,7 @@
     cy.intercept("**/api/companies*").as("retrieveCompany");
     cy.get("button[name=getCompanies]").click();
     cy.wait("@retrieveCompany", { timeout: 60 * 1000 }).then(() => {
-      cy.get("td").contains(companiesWithEuTaxonomyDataForNonFinancials[0].companyInformation.companyName);
+      cy.get("td").contains(companiesWithEuTaxonomyDataForFinancials[0].companyInformation.companyName);
     });
   });
 
