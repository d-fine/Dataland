import { getCompanyAndDataIds } from "@e2e/utils/ApiUtils";
import {
  CompanyInformation,
  EuTaxonomyDataForNonFinancials,
  EuTaxonomyDataForFinancials,
  DataTypeEnum,
  StoredCompany,
} from "@clients/backend";
import { getKeycloakToken } from "../../utils/Auth";

interface CompaniesWithData {
  T: Array<{
    companyInformation: CompanyInformation;
    euTaxonomyDataForFinancials: EuTaxonomyDataForFinancials;
    euTaxonomyDataForNonFinancials: EuTaxonomyDataForNonFinancials;
  }>;
}

let companiesWithData: CompaniesWithData;
before(function (): void {
  cy.fixture("CompanyInformationWithEuTaxonomyDataForNonFinancials").then(function (
    outputFromJson: CompaniesWithData
  ): void {
    companiesWithData = outputFromJson;
  });
});

describe("As a user, I expect the search functionality on the /companies page to behave as I expect", function () {
  beforeEach(function () {
    cy.ensureLoggedIn();
  });

  function verifyTaxonomySearchResultTable(): void {
    cy.get("table.p-datatable-table").contains("th", "COMPANY");
    cy.get("table.p-datatable-table").contains("th", "PERM ID");
    cy.get("table.p-datatable-table").contains("th", "SECTOR");
    cy.get("table.p-datatable-table").contains("th", "LOCATION");
  }

<<<<<<< HEAD
  function verifyPaginator(): void {
    cy.get("div[class='p-paginator p-component p-paginator-bottom']").should("exist");
  }

  function executeCompanySearchWithStandardSearchBar(inputValue: string): void {
=======
  function executeCompanySearchWithStandardSearchBar(inputValue: string) {
>>>>>>> 7781b42e
    const inputValueUntilFirstSpace = inputValue.substring(0, inputValue.indexOf(" "));
    cy.get("input[name=search_bar_top]")
      .should("not.be.disabled")
      .click({ force: true })
      .type(inputValue)
      .should("have.value", inputValue)
      .type("{enter}")
      .should("have.value", inputValue);
    cy.url({ decode: true }).should("include", "/companies?input=" + inputValueUntilFirstSpace);
    verifyTaxonomySearchResultTable();
  }

  it("Check static layout of the search page", function () {
    cy.visitAndCheckAppMount("/companies");
    const placeholder = "Search company by name or PermID";
    const inputValue = "A company name";
    cy.get("input[name=search_bar_top]")
      .should("not.be.disabled")
      .type(inputValue)
      .should("have.value", inputValue)
      .invoke("attr", "placeholder")
      .should("contain", placeholder);
  });

  it(
    "Type b into the search bar, click on ViewAllResults, and check if all results for b are displayed",
    { scrollBehavior: false },
    () => {
      cy.visitAndCheckAppMount("/companies");
      cy.intercept("**/api/companies*").as("searchCompany");
      cy.get("input[name=search_bar_top]").type("b");
      cy.get(".p-autocomplete-item").contains("View all results").click();
      cy.wait("@searchCompany", { timeout: 2 * 1000 }).then(() => {
        verifyTaxonomySearchResultTable();
        cy.url().should("include", "/companies?input=b");
      });
    }
  );

  it("Scroll the page and check if search icon and search bar behave as expected", { scrollBehavior: false }, () => {
    cy.visitAndCheckAppMount("/companies");
    verifyTaxonomySearchResultTable();
    cy.get("input[name=search_bar_top]").type("a").type("{enter}");
    cy.get("button[name=search_bar_collapse]").should("not.be.visible");

    cy.scrollTo(0, 500, { duration: 300 });
    cy.get("input[name=search_bar_top]").should("exist");
    cy.get("button[name=search_bar_collapse]").should("be.visible");

    cy.scrollTo(0, 0, { duration: 300 });
    cy.get("input[name=search_bar_top]").should("exist");
    cy.get("button[name=search_bar_collapse]").should("not.be.visible");

    cy.scrollTo(0, 500, { duration: 300 });
    cy.get("button[name=search_bar_collapse]").should("exist").click();
    cy.get("input[name=search_bar_top]").should("not.exist");
    cy.get("input[name=search_bar_scrolled]").should("exist");
    cy.get("button[name=search_bar_collapse]").should("not.be.visible");

    cy.scrollTo(0, 480, { duration: 300 });
    cy.get("button[name=search_bar_collapse]").should("be.visible");
    cy.get("input[name=search_bar_top]").should("exist");
    cy.get("input[name=search_bar_scrolled]").should("not.exist");
  });

<<<<<<< HEAD
  it("Scroll the page to type into the search bar in different states and check if the input is always saved", () => {
    const inputValue1 = "ABCDEFG";
    const inputValue2 = "XYZ";
    cy.visitAndCheckAppMount("/companies");
    cy.get("input[name=search_bar_top]").type(inputValue1);
    verifyPaginator();
    cy.scrollTo(0, 500);
    cy.get("button[name=search_bar_collapse]").click();
    cy.get("input[name=search_bar_scrolled]").should("have.value", inputValue1).type(inputValue2);
    cy.scrollTo(0, 0);
    cy.get("input[name=search_bar_top]").should("have.value", inputValue1 + inputValue2);
  });

  it("Check PermId tooltip, execute company search by name, check result table and assure VIEW button works", () => {
    cy.visitAndCheckAppMount("/companies");

    function checkPermIdToolTip(permIdTextInt: string): void {
      cy.get('.material-icons[title="Perm ID"]').trigger("mouseenter", "center");
      cy.get(".p-tooltip").should("be.visible").contains(permIdTextInt);
      cy.get('.material-icons[title="Perm ID"]').trigger("mouseleave");
      cy.get(".p-tooltip").should("not.exist");
=======
  it(
    "Scroll the page to type into the search bar in different states and check if the input is always saved",
    { scrollBehavior: false },
    () => {
      const inputValue1 = "ABCDEFG";
      const inputValue2 = "XYZ";
      cy.visitAndCheckAppMount("/companies");
      verifyTaxonomySearchResultTable();
      cy.get("input[name=search_bar_top]").type(inputValue1);
      cy.scrollTo(0, 500);
      cy.get("button[name=search_bar_collapse]").click();
      cy.get("input[name=search_bar_scrolled]").should("have.value", inputValue1).type(inputValue2);
      cy.scrollTo(0, 0);
      cy.get("input[name=search_bar_top]").should("have.value", inputValue1 + inputValue2);
>>>>>>> 7781b42e
    }
  );

  it(
    "Check PermId tooltip, execute company search by name, check result table and assure VIEW button works",
    { scrollBehavior: false },
    () => {
      cy.visitAndCheckAppMount("/companies");

      function checkPermIdToolTip(permIdTextInt: string) {
        cy.get('.material-icons[title="Perm ID"]').trigger("mouseenter", "center");
        cy.get(".p-tooltip").should("be.visible").contains(permIdTextInt);
        cy.get('.material-icons[title="Perm ID"]').trigger("mouseleave");
        cy.get(".p-tooltip").should("not.exist");
      }

<<<<<<< HEAD
    function checkViewButtonWorks(): void {
      cy.get("table.p-datatable-table")
        .contains("td", "VIEW")
        .contains("a", "VIEW")
        .click()
        .url()
        .should("include", "/frameworks");
    }
=======
      function checkViewButtonWorks() {
        cy.get("table.p-datatable-table")
          .contains("td", "VIEW")
          .contains("a", "VIEW")
          .click()
          .url()
          .should("include", "/frameworks");
      }
>>>>>>> 7781b42e

      cy.visitAndCheckAppMount("/companies");
      verifyTaxonomySearchResultTable();
      const inputValue = companiesWithData[0].companyInformation.companyName;
      const permIdText = "Permanent Identifier (PermID)";
      checkPermIdToolTip(permIdText);
      executeCompanySearchWithStandardSearchBar(inputValue);
      verifyTaxonomySearchResultTable();
      checkViewButtonWorks();
      cy.get("h1").contains(inputValue);
      cy.get("[title=back_button").should("be.visible").click({ force: true });
      checkViewButtonWorks();
      cy.get("h1").contains(inputValue);
    }
  );

  it("Execute a company Search by identifier and assure that the company is found", () => {
    cy.visitAndCheckAppMount("/companies");
    const inputValue = companiesWithData[0].companyInformation.identifiers[0].identifierValue;
    const expectedCompanyName = companiesWithData[0].companyInformation.companyName;
    executeCompanySearchWithStandardSearchBar(inputValue);
    cy.get("td[class='d-bg-white w-3 d-datatable-column-left']").contains(expectedCompanyName);
  });

  it("Visit framework data view page and assure that title is present and a Framework Data Search Bar exists", () => {
    const placeholder = "Search company by name or PermID";
    const inputValue = "A company name";

    getKeycloakToken("data_uploader", Cypress.env("KEYCLOAK_UPLOADER_PASSWORD")).then((token) => {
      cy.browserThen(getCompanyAndDataIds(token, DataTypeEnum.EutaxonomyNonFinancials)).then(
        (storedCompanies: Array<StoredCompany>) => {
          cy.visitAndCheckAppMount(`/companies/${storedCompanies[0].companyId}/frameworks/eutaxonomy-non-financials`);
          cy.get("input[name=framework_data_search_bar_standard]")
            .should("not.be.disabled")
            .type(inputValue)
            .should("have.value", inputValue)
            .invoke("attr", "placeholder")
            .should("contain", placeholder);
        }
      );
    });
  });

  it("Click on an autocomplete-suggestion and check if forwarded to company framework data page", () => {
    cy.visitAndCheckAppMount("/companies");
    cy.intercept("**/api/companies*").as("searchCompany");
    cy.get("input[name=search_bar_top]").click({ force: true }).type("b");
    cy.wait("@searchCompany", { timeout: 2 * 1000 }).then(() => {
      cy.get(".p-autocomplete-item")
        .eq(0)
        .click({ force: true })
        .url()
        .should("include", "/companies/")
        .url()
        .should("include", "/frameworks/eutaxonomy");
    });
  });

  it("Check if the autocomplete entries are highlighted", () => {
    cy.visitAndCheckAppMount("/companies");
    cy.intercept("**/api/companies*").as("searchCompany");
    cy.get("input[name=search_bar_top]").click({ force: true }).type("-");
    cy.wait("@searchCompany", { timeout: 2 * 1000 }).then(() => {
      cy.get(".p-autocomplete-item").eq(0).get("span[class='font-semibold']").contains("-").should("exist");
    });
  });
});<|MERGE_RESOLUTION|>--- conflicted
+++ resolved
@@ -8,19 +8,14 @@
 } from "@clients/backend";
 import { getKeycloakToken } from "../../utils/Auth";
 
-interface CompaniesWithData {
-  T: Array<{
-    companyInformation: CompanyInformation;
-    euTaxonomyDataForFinancials: EuTaxonomyDataForFinancials;
-    euTaxonomyDataForNonFinancials: EuTaxonomyDataForNonFinancials;
-  }>;
-}
-
-let companiesWithData: CompaniesWithData;
-before(function (): void {
-  cy.fixture("CompanyInformationWithEuTaxonomyDataForNonFinancials").then(function (
-    outputFromJson: CompaniesWithData
-  ): void {
+let companiesWithData: Array<{
+  companyInformation: CompanyInformation;
+  euTaxonomyDataForFinancials: EuTaxonomyDataForFinancials;
+  euTaxonomyDataForNonFinancials: EuTaxonomyDataForNonFinancials;
+}>;
+
+before(function () {
+  cy.fixture("CompanyInformationWithEuTaxonomyDataForNonFinancials").then(function (outputFromJson) {
     companiesWithData = outputFromJson;
   });
 });
@@ -37,15 +32,7 @@
     cy.get("table.p-datatable-table").contains("th", "LOCATION");
   }
 
-<<<<<<< HEAD
-  function verifyPaginator(): void {
-    cy.get("div[class='p-paginator p-component p-paginator-bottom']").should("exist");
-  }
-
-  function executeCompanySearchWithStandardSearchBar(inputValue: string): void {
-=======
   function executeCompanySearchWithStandardSearchBar(inputValue: string) {
->>>>>>> 7781b42e
     const inputValueUntilFirstSpace = inputValue.substring(0, inputValue.indexOf(" "));
     cy.get("input[name=search_bar_top]")
       .should("not.be.disabled")
@@ -111,29 +98,6 @@
     cy.get("input[name=search_bar_scrolled]").should("not.exist");
   });
 
-<<<<<<< HEAD
-  it("Scroll the page to type into the search bar in different states and check if the input is always saved", () => {
-    const inputValue1 = "ABCDEFG";
-    const inputValue2 = "XYZ";
-    cy.visitAndCheckAppMount("/companies");
-    cy.get("input[name=search_bar_top]").type(inputValue1);
-    verifyPaginator();
-    cy.scrollTo(0, 500);
-    cy.get("button[name=search_bar_collapse]").click();
-    cy.get("input[name=search_bar_scrolled]").should("have.value", inputValue1).type(inputValue2);
-    cy.scrollTo(0, 0);
-    cy.get("input[name=search_bar_top]").should("have.value", inputValue1 + inputValue2);
-  });
-
-  it("Check PermId tooltip, execute company search by name, check result table and assure VIEW button works", () => {
-    cy.visitAndCheckAppMount("/companies");
-
-    function checkPermIdToolTip(permIdTextInt: string): void {
-      cy.get('.material-icons[title="Perm ID"]').trigger("mouseenter", "center");
-      cy.get(".p-tooltip").should("be.visible").contains(permIdTextInt);
-      cy.get('.material-icons[title="Perm ID"]').trigger("mouseleave");
-      cy.get(".p-tooltip").should("not.exist");
-=======
   it(
     "Scroll the page to type into the search bar in different states and check if the input is always saved",
     { scrollBehavior: false },
@@ -148,7 +112,6 @@
       cy.get("input[name=search_bar_scrolled]").should("have.value", inputValue1).type(inputValue2);
       cy.scrollTo(0, 0);
       cy.get("input[name=search_bar_top]").should("have.value", inputValue1 + inputValue2);
->>>>>>> 7781b42e
     }
   );
 
@@ -165,16 +128,6 @@
         cy.get(".p-tooltip").should("not.exist");
       }
 
-<<<<<<< HEAD
-    function checkViewButtonWorks(): void {
-      cy.get("table.p-datatable-table")
-        .contains("td", "VIEW")
-        .contains("a", "VIEW")
-        .click()
-        .url()
-        .should("include", "/frameworks");
-    }
-=======
       function checkViewButtonWorks() {
         cy.get("table.p-datatable-table")
           .contains("td", "VIEW")
@@ -183,7 +136,6 @@
           .url()
           .should("include", "/frameworks");
       }
->>>>>>> 7781b42e
 
       cy.visitAndCheckAppMount("/companies");
       verifyTaxonomySearchResultTable();
