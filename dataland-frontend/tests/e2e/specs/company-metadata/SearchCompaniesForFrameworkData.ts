<<<<<<< HEAD
import { retrieveFirstCompanyIdWithFrameworkData } from "@e2e/utils/ApiUtils";
import { CompanyInformation, EuTaxonomyDataForNonFinancials, EuTaxonomyDataForFinancials } from "@clients/backend";
=======
import { getCompanyAndDataIds } from "@e2e/utils/ApiUtils";
import {
  CompanyInformation,
  EuTaxonomyDataForNonFinancials,
  EuTaxonomyDataForFinancials,
  DataTypeEnum,
} from "@clients/backend";
import { createCompanyAndGetId } from "@e2e/utils/CompanyUpload";
import { uploadDummyEuTaxonomyDataForNonFinancials } from "@e2e/utils/EuTaxonomyNonFinancialsUpload";
import { describeIf } from "@e2e/support/TestUtility";
import { uploadDummyEuTaxonomyDataForFinancials } from "@e2e/utils/EuTaxonomyFinancialsUpload";
import { getKeycloakToken } from "@e2e/utils/Auth";
>>>>>>> 06b86437

let companiesWithData: Array<{
  companyInformation: CompanyInformation;
  euTaxonomyDataForFinancials: EuTaxonomyDataForFinancials;
  euTaxonomyDataForNonFinancials: EuTaxonomyDataForNonFinancials;
}>;

before(function () {
  cy.fixture("CompanyInformationWithEuTaxonomyDataForNonFinancials").then(function (outputFromJson) {
    companiesWithData = outputFromJson;
  });
});

describe("As a user, I expect the search functionality on the /companies page to behave as I expect", function () {
  beforeEach(function () {
    cy.ensureLoggedIn();
  });

  function verifyTaxonomySearchResultTable(): void {
    cy.get("table.p-datatable-table").contains("th", "COMPANY");
    cy.get("table.p-datatable-table").contains("th", "PERM ID");
    cy.get("table.p-datatable-table").contains("th", "SECTOR");
    cy.get("table.p-datatable-table").contains("th", "LOCATION");
  }

  function verifyPaginator(): void {
    cy.get("div[class='p-paginator p-component p-paginator-bottom']").should("exist");
  }

  function executeCompanySearchWithStandardSearchBar(inputValue: string) {
    const inputValueUntilFirstSpace = inputValue.substring(0, inputValue.indexOf(" "));
    cy.get("input[name=search_bar_top]")
      .should("not.be.disabled")
      .click({ force: true })
      .type(inputValue)
      .should("have.value", inputValue)
      .type("{enter}")
      .should("have.value", inputValue);
    cy.url({ decode: true }).should("include", "/companies?input=" + inputValueUntilFirstSpace);
    verifyTaxonomySearchResultTable();
  }

  it("Check static layout of the search page", function () {
    cy.visitAndCheckAppMount("/companies");
    const placeholder = "Search company by name or PermID";
    const inputValue = "A company name";
    cy.get("input[name=search_bar_top]")
      .should("not.be.disabled")
      .type(inputValue)
      .should("have.value", inputValue)
      .invoke("attr", "placeholder")
      .should("contain", placeholder);
  });

  it("Type b into the search bar, click on ViewAllResults, and check if all results for b are displayed", () => {
    cy.visitAndCheckAppMount("/companies");
    cy.intercept("**/api/companies*").as("searchCompany");
    cy.get("input[name=search_bar_top]").type("b");
    cy.get(".p-autocomplete-item").contains("View all results").click();
    cy.wait("@searchCompany", { timeout: 2 * 1000 }).then(() => {
      verifyTaxonomySearchResultTable();
      cy.url().should("include", "/companies?input=b");
    });
  });

  it("Scroll the page and check if search icon and search bar behave as expected", () => {
    cy.visitAndCheckAppMount("/companies");
    cy.get("input[name=search_bar_top]").type("a").type("{enter}");
    cy.get("button[name=search_bar_collapse]").should("not.be.visible");
    verifyPaginator();

    cy.scrollTo(0, 500, { duration: 300 });
    cy.get("input[name=search_bar_top]").should("exist");
    cy.get("button[name=search_bar_collapse]").should("be.visible");

    cy.scrollTo(0, 0, { duration: 300 });
    cy.get("input[name=search_bar_top]").should("exist");
    cy.get("button[name=search_bar_collapse]").should("not.be.visible");

    cy.scrollTo(0, 500, { duration: 300 });
    cy.get("button[name=search_bar_collapse]").should("exist").click();
    cy.get("input[name=search_bar_top]").should("not.exist");
    cy.get("input[name=search_bar_scrolled]").should("exist");
    cy.get("button[name=search_bar_collapse]").should("not.be.visible");

    cy.scrollTo(0, 480, { duration: 300 });
    cy.get("button[name=search_bar_collapse]").should("be.visible");
    cy.get("input[name=search_bar_top]").should("exist");
    cy.get("input[name=search_bar_scrolled]").should("not.exist");
  });

  it("Scroll the page to type into the search bar in different states and check if the input is always saved", () => {
    const inputValue1 = "ABCDEFG";
    const inputValue2 = "XYZ";
    cy.visitAndCheckAppMount("/companies");
    cy.get("input[name=search_bar_top]").type(inputValue1);
    verifyPaginator();
    cy.scrollTo(0, 500);
    cy.get("button[name=search_bar_collapse]").click();
    cy.get("input[name=search_bar_scrolled]").should("have.value", inputValue1).type(inputValue2);
    cy.scrollTo(0, 0);
    cy.get("input[name=search_bar_top]").should("have.value", inputValue1 + inputValue2);
  });

  it("Check PermId tooltip, execute company search by name, check result table and assure VIEW button works", () => {
    cy.visitAndCheckAppMount("/companies");

    function checkPermIdToolTip(permIdTextInt: string) {
      cy.get('.material-icons[title="Perm ID"]').trigger("mouseenter", "center");
      cy.get(".p-tooltip").should("be.visible").contains(permIdTextInt);
      cy.get('.material-icons[title="Perm ID"]').trigger("mouseleave");
      cy.get(".p-tooltip").should("not.exist");
    }

    function checkViewButtonWorks() {
      cy.get("table.p-datatable-table")
        .contains("td", "VIEW")
        .contains("a", "VIEW")
        .click()
        .url()
        .should("include", "/frameworks");
    }

    cy.visitAndCheckAppMount("/companies");
    const inputValue = companiesWithData[0].companyInformation.companyName;
    const permIdText = "Permanent Identifier (PermID)";
    checkPermIdToolTip(permIdText);
    executeCompanySearchWithStandardSearchBar(inputValue);
    verifyTaxonomySearchResultTable();
    checkViewButtonWorks();
    cy.get("h1").contains(inputValue);
    cy.get("[title=back_button").should("be.visible").click({ force: true });
    checkViewButtonWorks();
    cy.get("h1").contains(inputValue);
  });

  it("Execute a company Search by identifier and assure that the company is found", () => {
    cy.visitAndCheckAppMount("/companies");
    const inputValue = companiesWithData[0].companyInformation.identifiers[0].identifierValue;
    const expectedCompanyName = companiesWithData[0].companyInformation.companyName;
    executeCompanySearchWithStandardSearchBar(inputValue);
    cy.get("td[class='d-bg-white w-3 d-datatable-column-left']").contains(expectedCompanyName);
  });

  it("Visit framework data view page and assure that title is present and a Framework Data Search Bar exists", () => {
    const placeholder = "Search company by name or PermID";
    const inputValue = "A company name";
    getKeycloakToken("data_reader", Cypress.env("KEYCLOAK_READER_PASSWORD")).then((token) => {
      cy.browserThen(getCompanyAndDataIds(token, DataTypeEnum.EutaxonomyNonFinancials)).then((datasetNonFinancial) => {
        const companyId = datasetNonFinancial[0].companyId;
        cy.visitAndCheckAppMount(`/companies/${companyId}/frameworks/eutaxonomy-non-financials`);
        cy.get("input[name=framework_data_search_bar_standard]")
          .should("not.be.disabled")
          .type(inputValue)
          .should("have.value", inputValue)
          .invoke("attr", "placeholder")
          .should("contain", placeholder);
      });
    });
  });

  it("Click on an autocomplete-suggestion and check if forwarded to company framework data page", () => {
    cy.visitAndCheckAppMount("/companies");
    cy.intercept("**/api/companies*").as("searchCompany");
    cy.get("input[name=search_bar_top]").click({ force: true }).type("b");
    cy.wait("@searchCompany", { timeout: 2 * 1000 }).then(() => {
      cy.get(".p-autocomplete-item")
        .eq(0)
        .click({ force: true })
        .url()
        .should("include", "/companies/")
        .url()
        .should("include", "/frameworks/eutaxonomy");
    });
  });

  it("Check if the autocomplete entries are highlighted", () => {
    cy.visitAndCheckAppMount("/companies");
    cy.intercept("**/api/companies*").as("searchCompany");
    cy.get("input[name=search_bar_top]").click({ force: true }).type("-");
    cy.wait("@searchCompany", { timeout: 2 * 1000 }).then(() => {
      cy.get(".p-autocomplete-item").eq(0).get("span[class='font-semibold']").contains("-").should("exist");
    });
  });
});<|MERGE_RESOLUTION|>--- conflicted
+++ resolved
@@ -1,20 +1,5 @@
-<<<<<<< HEAD
 import { retrieveFirstCompanyIdWithFrameworkData } from "@e2e/utils/ApiUtils";
 import { CompanyInformation, EuTaxonomyDataForNonFinancials, EuTaxonomyDataForFinancials } from "@clients/backend";
-=======
-import { getCompanyAndDataIds } from "@e2e/utils/ApiUtils";
-import {
-  CompanyInformation,
-  EuTaxonomyDataForNonFinancials,
-  EuTaxonomyDataForFinancials,
-  DataTypeEnum,
-} from "@clients/backend";
-import { createCompanyAndGetId } from "@e2e/utils/CompanyUpload";
-import { uploadDummyEuTaxonomyDataForNonFinancials } from "@e2e/utils/EuTaxonomyNonFinancialsUpload";
-import { describeIf } from "@e2e/support/TestUtility";
-import { uploadDummyEuTaxonomyDataForFinancials } from "@e2e/utils/EuTaxonomyFinancialsUpload";
-import { getKeycloakToken } from "@e2e/utils/Auth";
->>>>>>> 06b86437
 
 let companiesWithData: Array<{
   companyInformation: CompanyInformation;
@@ -162,17 +147,14 @@
   it("Visit framework data view page and assure that title is present and a Framework Data Search Bar exists", () => {
     const placeholder = "Search company by name or PermID";
     const inputValue = "A company name";
-    getKeycloakToken("data_reader", Cypress.env("KEYCLOAK_READER_PASSWORD")).then((token) => {
-      cy.browserThen(getCompanyAndDataIds(token, DataTypeEnum.EutaxonomyNonFinancials)).then((datasetNonFinancial) => {
-        const companyId = datasetNonFinancial[0].companyId;
-        cy.visitAndCheckAppMount(`/companies/${companyId}/frameworks/eutaxonomy-non-financials`);
-        cy.get("input[name=framework_data_search_bar_standard]")
-          .should("not.be.disabled")
-          .type(inputValue)
-          .should("have.value", inputValue)
-          .invoke("attr", "placeholder")
-          .should("contain", placeholder);
-      });
+    retrieveFirstCompanyIdWithFrameworkData("eutaxonomy-non-financials").then((companyId: any) => {
+      cy.visitAndCheckAppMount(`/companies/${companyId}/frameworks/eutaxonomy-non-financials`);
+      cy.get("input[name=framework_data_search_bar_standard]")
+        .should("not.be.disabled")
+        .type(inputValue)
+        .should("have.value", inputValue)
+        .invoke("attr", "placeholder")
+        .should("contain", placeholder);
     });
   });
 
