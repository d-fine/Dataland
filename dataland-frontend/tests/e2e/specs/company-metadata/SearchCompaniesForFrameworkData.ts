import { getCompanyAndDataIds } from "@e2e/utils/ApiUtils";
import {
  CompanyInformation,
  EuTaxonomyDataForNonFinancials,
  EuTaxonomyDataForFinancials,
  DataTypeEnum,
} from "@clients/backend";
import { createCompanyAndGetId } from "@e2e/utils/CompanyUpload";
import { uploadDummyEuTaxonomyDataForNonFinancials } from "@e2e/utils/EuTaxonomyNonFinancialsUpload";
import { describeIf } from "@e2e/support/TestUtility";
import { uploadDummyEuTaxonomyDataForFinancials } from "@e2e/utils/EuTaxonomyFinancialsUpload";
import { getKeycloakToken } from "@e2e/utils/Auth";

interface CompaniesWithData {
  T: Array<{
    companyInformation: CompanyInformation;
    euTaxonomyDataForFinancials: EuTaxonomyDataForFinancials;
    euTaxonomyDataForNonFinancials: EuTaxonomyDataForNonFinancials;
  }>;
}

let companiesWithData: CompaniesWithData;

before(function (): void {
  cy.fixture("CompanyInformationWithEuTaxonomyDataForNonFinancials").then(function (
    outputFromJson: CompaniesWithData
  ): void {
    companiesWithData = outputFromJson;
  });
});

describe("As a user, I expect the search functionality on the /companies page to behave as I expect", function (): void {
  beforeEach(function (): void {
    cy.ensureLoggedIn();
  });

  function verifyTaxonomySearchResultTable(): void {
    cy.get("table.p-datatable-table").contains("th", "COMPANY");
    cy.get("table.p-datatable-table").contains("th", "PERM ID");
    cy.get("table.p-datatable-table").contains("th", "SECTOR");
    cy.get("table.p-datatable-table").contains("th", "LOCATION");
  }

  function verifyPaginator(): void {
    cy.get("div[class='p-paginator p-component p-paginator-bottom']").should("exist");
  }

  function executeCompanySearchWithStandardSearchBar(inputValue: string): void {
    const inputValueUntilFirstSpace = inputValue.substring(0, inputValue.indexOf(" "));
    cy.get("input[name=search_bar_top]")
      .should("not.be.disabled")
      .click({ force: true })
      .type(inputValue)
      .should("have.value", inputValue)
      .type("{enter}")
      .should("have.value", inputValue);
    cy.url({ decode: true }).should("include", "/companies?input=" + inputValueUntilFirstSpace);
    verifyTaxonomySearchResultTable();
  }

  it("Check static layout of the search page", function (): void {
    cy.visitAndCheckAppMount("/companies");
    const placeholder = "Search company by name or PermID";
    const inputValue = "A company name";
    cy.get("input[name=search_bar_top]")
      .should("not.be.disabled")
      .type(inputValue)
      .should("have.value", inputValue)
      .invoke("attr", "placeholder")
      .should("contain", placeholder);
  });

  it("Type b into the search bar, click on ViewAllResults, and check if all results for b are displayed", (): void => {
    cy.visitAndCheckAppMount("/companies");
    cy.intercept("**/api/companies*").as("searchCompany");
    cy.get("input[name=search_bar_top]").type("b");
    cy.get(".p-autocomplete-item").contains("View all results").click();
    cy.wait("@searchCompany", { timeout: 2 * 1000 }).then((): void => {
      verifyTaxonomySearchResultTable();
      cy.url().should("include", "/companies?input=b");
    });
  });

  it("Scroll the page and check if search icon and search bar behave as expected", (): void => {
    cy.visitAndCheckAppMount("/companies");
    cy.get("input[name=search_bar_top]").type("a").type("{enter}");
    cy.get("button[name=search_bar_collapse]").should("not.exist");
    verifyPaginator();

    cy.scrollTo(0, 500, { duration: 300 });
    cy.get("input[name=search_bar_top]").should("exist");
    cy.get("button[name=search_bar_collapse]").should("exist");

    cy.scrollTo(0, 0, { duration: 300 });
    cy.get("input[name=search_bar_top]").should("exist");
    cy.get("button[name=search_bar_collapse]").should("not.exist");

    cy.scrollTo(0, 500, { duration: 300 });
    cy.get("button[name=search_bar_collapse]").should("exist").click();
    cy.get("input[name=search_bar_top]").should("not.exist");
    cy.get("input[name=search_bar_scrolled]").should("exist");
    cy.get("button[name=search_bar_collapse]").should("not.exist");

    cy.scrollTo(0, 480, { duration: 300 });
    cy.get("button[name=search_bar_collapse]").should("exist");
    cy.get("input[name=search_bar_top]").should("exist");
    cy.get("input[name=search_bar_scrolled]").should("not.exist");
  });

  it("Scroll the page to type into the search bar in different states and check if the input is always saved", (): void => {
    const inputValue1 = "ABCDEFG";
    const inputValue2 = "XYZ";
    cy.visitAndCheckAppMount("/companies");
    cy.get("input[name=search_bar_top]").type(inputValue1);
    verifyPaginator();
    cy.scrollTo(0, 500);
    cy.get("button[name=search_bar_collapse]").click();
    cy.get("input[name=search_bar_scrolled]").should("have.value", inputValue1).type(inputValue2);
    cy.scrollTo(0, 0);
    cy.get("input[name=search_bar_top]").should("have.value", inputValue1 + inputValue2);
  });

  it("Check PermId tooltip, execute company search by name, check result table and assure VIEW button works", (): void => {
    cy.visitAndCheckAppMount("/companies");

    function checkPermIdToolTip(permIdTextInt: string): void {
      cy.get('.material-icons[title="Perm ID"]').trigger("mouseenter", "center");
      cy.get(".p-tooltip").should("be.visible").contains(permIdTextInt);
      cy.get('.material-icons[title="Perm ID"]').trigger("mouseleave");
      cy.get(".p-tooltip").should("not.exist");
    }

    function checkViewButtonWorks(): void {
      cy.get("table.p-datatable-table")
        .contains("td", "VIEW")
        .contains("a", "VIEW")
        .click()
        .url()
        .should("include", "/frameworks");
    }

    cy.visitAndCheckAppMount("/companies");
    const inputValue = companiesWithData.T[0].companyInformation.companyName;
    const permIdText = "Permanent Identifier (PermID)";
    checkPermIdToolTip(permIdText);
    executeCompanySearchWithStandardSearchBar(inputValue);
    verifyTaxonomySearchResultTable();
    checkViewButtonWorks();
    cy.get("h1").contains(inputValue);
    cy.get("[title=back_button").should("be.visible").click({ force: true });
    checkViewButtonWorks();
    cy.get("h1").contains(inputValue);
  });

  it("Execute a company Search by identifier and assure that the company is found", (): void => {
    cy.visitAndCheckAppMount("/companies");
    const inputValue = companiesWithData.T[0].companyInformation.identifiers[0].identifierValue;
    const expectedCompanyName = companiesWithData.T[0].companyInformation.companyName;
    executeCompanySearchWithStandardSearchBar(inputValue);
    cy.get("td[class='d-bg-white w-3 d-datatable-column-left']").contains(expectedCompanyName);
  });

<<<<<<< HEAD
  it("Visit framework data view page and assure that title is present and a Framework Data Serach Bar exists", (): void => {
    const placeholder = "Search company by name or PermID";
    const inputValue = "A company name";
    retrieveFirstCompanyIdWithFrameworkData("eutaxonomy-non-financials").then((companyId: string): void => {
      cy.visitAndCheckAppMount(`/companies/${companyId}/frameworks/eutaxonomy-non-financials`);
      cy.get("input[name=framework_data_search_bar_standard]")
        .should("not.be.disabled")
        .type(inputValue)
        .should("have.value", inputValue)
        .invoke("attr", "placeholder")
        .should("contain", placeholder);
=======
  it("Visit framework data view page and assure that title is present and a Framework Data Search Bar exists", () => {
    const placeholder = "Search company by name or PermID";
    const inputValue = "A company name";
    getKeycloakToken("data_reader", Cypress.env("KEYCLOAK_READER_PASSWORD")).then((token) => {
      cy.browserThen(getCompanyAndDataIds(token, DataTypeEnum.EutaxonomyNonFinancials)).then((datasetNonFinancial) => {
        const companyId = datasetNonFinancial[0].companyId;
        cy.visitAndCheckAppMount(`/companies/${companyId}/frameworks/eutaxonomy-non-financials`);
        cy.get("input[name=framework_data_search_bar_standard]")
          .should("not.be.disabled")
          .type(inputValue)
          .should("have.value", inputValue)
          .invoke("attr", "placeholder")
          .should("contain", placeholder);
      });
>>>>>>> 06b86437
    });
  });

  it("Click on an autocomplete-suggestion and check if forwarded to company framework data page", (): void => {
    cy.visitAndCheckAppMount("/companies");
    cy.intercept("**/api/companies*").as("searchCompany");
    cy.get("input[name=search_bar_top]").click({ force: true }).type("b");
    cy.wait("@searchCompany", { timeout: 2 * 1000 }).then((): void => {
      cy.get(".p-autocomplete-item")
        .eq(0)
        .click({ force: true })
        .url()
        .should("include", "/companies/")
        .url()
        .should("include", "/frameworks/eutaxonomy");
    });
  });

  it("Check if the autocomplete entries are highlighted", (): void => {
    cy.visitAndCheckAppMount("/companies");
    cy.intercept("**/api/companies*").as("searchCompany");
    cy.get("input[name=search_bar_top]").click({ force: true }).type("-");
    cy.wait("@searchCompany", { timeout: 2 * 1000 }).then((): void => {
      cy.get(".p-autocomplete-item").eq(0).get("span[class='font-semibold']").contains("-").should("exist");
    });
  });
});

describeIf(
  "As a user, I expect the search functionality on the /companies page to adjust to the framework filters",
  {
    executionEnvironments: ["developmentLocal", "development"],
    dataEnvironments: ["fakeFixtures"],
  },
  function (): void {
    beforeEach(function (): void {
      cy.ensureLoggedIn("data_uploader", Cypress.env("KEYCLOAK_UPLOADER_PASSWORD") as string);
    });

    it(
      "Upload a company without uploading framework data for it and check if it neither appears in the + " +
        "autocomplete suggestions nor in the search results, even though no framework filter is set.",
      (): void => {
        const companyName = "ThisCompanyShouldNeverBeFound12349876";
        createCompanyAndGetId(companyName);
        cy.visit(`/companies`);
        cy.intercept("**/api/companies*").as("searchCompany");
        cy.get("input[name=search_bar_top]").click({ force: true }).type(companyName);
        cy.wait("@searchCompany", { timeout: 2 * 1000 }).then((): void => {
          cy.get(".p-autocomplete-item").should("not.exist");
        });
        cy.visit(`/companies?input=${companyName}`)
          .get("div[class='col-12 text-left']")
          .should("contain.text", "Sorry! The company you searched for was not found in our database");
      }
    );

    const companyNameMarker = "Data987654321";

    it(
      "Upload a company with Eu Taxonomy Data For Financials and check if it only appears in the results if the " +
        "framework filter is set to that framework, or to several frameworks including that framework",
      (): void => {
        const companyName = "CompanyWithFinancial" + companyNameMarker;
        createCompanyAndGetId(companyName).then(
          (companyId): Cypress.Chainable<unknown> => uploadDummyEuTaxonomyDataForFinancials(companyId)
        );
        cy.visit(`/companies?input=${companyName}`)
          .get("td[class='d-bg-white w-3 d-datatable-column-left']")
          .contains(companyName)
          .should("exist");
        cy.visit(`/companies?input=${companyName}&frameworks=eutaxonomy-financials`)
          .get("td[class='d-bg-white w-3 d-datatable-column-left']")
          .contains(companyName)
          .should("exist");
        cy.visit(`/companies?input=${companyName}&frameworks=eutaxonomy-non-financials`)
          .get("div[class='col-12 text-left']")
          .should("contain.text", "Sorry! The company you searched for was not found in our database");
        cy.visit(
          `/companies?input=${companyName}&frameworks=eutaxonomy-non-financials&frameworks=eutaxonomy-financials`
        )
          .get("td[class='d-bg-white w-3 d-datatable-column-left']")
          .contains(companyName)
          .should("exist");
      }
    );

    function checkFirstAutoCompleteSuggestion(companyNamePrefix: string, frameworkToFilterFor: string): void {
      cy.visit(`/companies?frameworks=${frameworkToFilterFor}`);
      cy.intercept("**/api/companies*").as("searchCompany");
      cy.get("input[name=search_bar_top]").click({ force: true }).type(companyNameMarker);
      cy.wait("@searchCompany", { timeout: 2 * 1000 }).then((): void => {
        cy.get(".p-autocomplete-item")
          .eq(0)
          .get("span[class='font-normal']")
          .contains(companyNamePrefix)
          .should("exist");
      });
    }

    it(
      "Upload a company with Eu Taxonomy Data For Financials and one with Eu Taxonomy Data For Non-Financials and " +
        "check if they are displayed in the autocomplete dropdown only if the framework filter is set accordingly",
      (): void => {
        const companyNameFinancialPrefix = "CompanyWithFinancial";
        const companyNameFinancial = companyNameFinancialPrefix + companyNameMarker;
        createCompanyAndGetId(companyNameFinancial).then(
          (companyId): Cypress.Chainable<unknown> => uploadDummyEuTaxonomyDataForFinancials(companyId)
        );
        checkFirstAutoCompleteSuggestion(companyNameFinancialPrefix, "eutaxonomy-financials");

        const companyNameNonFinancialPrefix = "CompanyWithNonFinancial";
        const companyNameNonFinancial = companyNameNonFinancialPrefix + companyNameMarker;
        createCompanyAndGetId(companyNameNonFinancial).then(
          (companyId): Cypress.Chainable<string> => uploadDummyEuTaxonomyDataForNonFinancials(companyId)
        );
        checkFirstAutoCompleteSuggestion(companyNameNonFinancialPrefix, "eutaxonomy-non-financials");
      }
    );
  }
);<|MERGE_RESOLUTION|>--- conflicted
+++ resolved
@@ -11,26 +11,20 @@
 import { uploadDummyEuTaxonomyDataForFinancials } from "@e2e/utils/EuTaxonomyFinancialsUpload";
 import { getKeycloakToken } from "@e2e/utils/Auth";
 
-interface CompaniesWithData {
-  T: Array<{
-    companyInformation: CompanyInformation;
-    euTaxonomyDataForFinancials: EuTaxonomyDataForFinancials;
-    euTaxonomyDataForNonFinancials: EuTaxonomyDataForNonFinancials;
-  }>;
-}
-
-let companiesWithData: CompaniesWithData;
-
-before(function (): void {
-  cy.fixture("CompanyInformationWithEuTaxonomyDataForNonFinancials").then(function (
-    outputFromJson: CompaniesWithData
-  ): void {
+let companiesWithData: Array<{
+  companyInformation: CompanyInformation;
+  euTaxonomyDataForFinancials: EuTaxonomyDataForFinancials;
+  euTaxonomyDataForNonFinancials: EuTaxonomyDataForNonFinancials;
+}>;
+
+before(function () {
+  cy.fixture("CompanyInformationWithEuTaxonomyDataForNonFinancials").then(function (outputFromJson) {
     companiesWithData = outputFromJson;
   });
 });
 
-describe("As a user, I expect the search functionality on the /companies page to behave as I expect", function (): void {
-  beforeEach(function (): void {
+describe("As a user, I expect the search functionality on the /companies page to behave as I expect", function () {
+  beforeEach(function () {
     cy.ensureLoggedIn();
   });
 
@@ -45,7 +39,7 @@
     cy.get("div[class='p-paginator p-component p-paginator-bottom']").should("exist");
   }
 
-  function executeCompanySearchWithStandardSearchBar(inputValue: string): void {
+  function executeCompanySearchWithStandardSearchBar(inputValue: string) {
     const inputValueUntilFirstSpace = inputValue.substring(0, inputValue.indexOf(" "));
     cy.get("input[name=search_bar_top]")
       .should("not.be.disabled")
@@ -58,7 +52,7 @@
     verifyTaxonomySearchResultTable();
   }
 
-  it("Check static layout of the search page", function (): void {
+  it("Check static layout of the search page", function () {
     cy.visitAndCheckAppMount("/companies");
     const placeholder = "Search company by name or PermID";
     const inputValue = "A company name";
@@ -70,18 +64,18 @@
       .should("contain", placeholder);
   });
 
-  it("Type b into the search bar, click on ViewAllResults, and check if all results for b are displayed", (): void => {
+  it("Type b into the search bar, click on ViewAllResults, and check if all results for b are displayed", () => {
     cy.visitAndCheckAppMount("/companies");
     cy.intercept("**/api/companies*").as("searchCompany");
     cy.get("input[name=search_bar_top]").type("b");
     cy.get(".p-autocomplete-item").contains("View all results").click();
-    cy.wait("@searchCompany", { timeout: 2 * 1000 }).then((): void => {
+    cy.wait("@searchCompany", { timeout: 2 * 1000 }).then(() => {
       verifyTaxonomySearchResultTable();
       cy.url().should("include", "/companies?input=b");
     });
   });
 
-  it("Scroll the page and check if search icon and search bar behave as expected", (): void => {
+  it("Scroll the page and check if search icon and search bar behave as expected", () => {
     cy.visitAndCheckAppMount("/companies");
     cy.get("input[name=search_bar_top]").type("a").type("{enter}");
     cy.get("button[name=search_bar_collapse]").should("not.exist");
@@ -107,7 +101,7 @@
     cy.get("input[name=search_bar_scrolled]").should("not.exist");
   });
 
-  it("Scroll the page to type into the search bar in different states and check if the input is always saved", (): void => {
+  it("Scroll the page to type into the search bar in different states and check if the input is always saved", () => {
     const inputValue1 = "ABCDEFG";
     const inputValue2 = "XYZ";
     cy.visitAndCheckAppMount("/companies");
@@ -120,17 +114,17 @@
     cy.get("input[name=search_bar_top]").should("have.value", inputValue1 + inputValue2);
   });
 
-  it("Check PermId tooltip, execute company search by name, check result table and assure VIEW button works", (): void => {
-    cy.visitAndCheckAppMount("/companies");
-
-    function checkPermIdToolTip(permIdTextInt: string): void {
+  it("Check PermId tooltip, execute company search by name, check result table and assure VIEW button works", () => {
+    cy.visitAndCheckAppMount("/companies");
+
+    function checkPermIdToolTip(permIdTextInt: string) {
       cy.get('.material-icons[title="Perm ID"]').trigger("mouseenter", "center");
       cy.get(".p-tooltip").should("be.visible").contains(permIdTextInt);
       cy.get('.material-icons[title="Perm ID"]').trigger("mouseleave");
       cy.get(".p-tooltip").should("not.exist");
     }
 
-    function checkViewButtonWorks(): void {
+    function checkViewButtonWorks() {
       cy.get("table.p-datatable-table")
         .contains("td", "VIEW")
         .contains("a", "VIEW")
@@ -140,7 +134,7 @@
     }
 
     cy.visitAndCheckAppMount("/companies");
-    const inputValue = companiesWithData.T[0].companyInformation.companyName;
+    const inputValue = companiesWithData[0].companyInformation.companyName;
     const permIdText = "Permanent Identifier (PermID)";
     checkPermIdToolTip(permIdText);
     executeCompanySearchWithStandardSearchBar(inputValue);
@@ -152,27 +146,14 @@
     cy.get("h1").contains(inputValue);
   });
 
-  it("Execute a company Search by identifier and assure that the company is found", (): void => {
-    cy.visitAndCheckAppMount("/companies");
-    const inputValue = companiesWithData.T[0].companyInformation.identifiers[0].identifierValue;
-    const expectedCompanyName = companiesWithData.T[0].companyInformation.companyName;
+  it("Execute a company Search by identifier and assure that the company is found", () => {
+    cy.visitAndCheckAppMount("/companies");
+    const inputValue = companiesWithData[0].companyInformation.identifiers[0].identifierValue;
+    const expectedCompanyName = companiesWithData[0].companyInformation.companyName;
     executeCompanySearchWithStandardSearchBar(inputValue);
     cy.get("td[class='d-bg-white w-3 d-datatable-column-left']").contains(expectedCompanyName);
   });
 
-<<<<<<< HEAD
-  it("Visit framework data view page and assure that title is present and a Framework Data Serach Bar exists", (): void => {
-    const placeholder = "Search company by name or PermID";
-    const inputValue = "A company name";
-    retrieveFirstCompanyIdWithFrameworkData("eutaxonomy-non-financials").then((companyId: string): void => {
-      cy.visitAndCheckAppMount(`/companies/${companyId}/frameworks/eutaxonomy-non-financials`);
-      cy.get("input[name=framework_data_search_bar_standard]")
-        .should("not.be.disabled")
-        .type(inputValue)
-        .should("have.value", inputValue)
-        .invoke("attr", "placeholder")
-        .should("contain", placeholder);
-=======
   it("Visit framework data view page and assure that title is present and a Framework Data Search Bar exists", () => {
     const placeholder = "Search company by name or PermID";
     const inputValue = "A company name";
@@ -187,15 +168,14 @@
           .invoke("attr", "placeholder")
           .should("contain", placeholder);
       });
->>>>>>> 06b86437
-    });
-  });
-
-  it("Click on an autocomplete-suggestion and check if forwarded to company framework data page", (): void => {
+    });
+  });
+
+  it("Click on an autocomplete-suggestion and check if forwarded to company framework data page", () => {
     cy.visitAndCheckAppMount("/companies");
     cy.intercept("**/api/companies*").as("searchCompany");
     cy.get("input[name=search_bar_top]").click({ force: true }).type("b");
-    cy.wait("@searchCompany", { timeout: 2 * 1000 }).then((): void => {
+    cy.wait("@searchCompany", { timeout: 2 * 1000 }).then(() => {
       cy.get(".p-autocomplete-item")
         .eq(0)
         .click({ force: true })
@@ -206,11 +186,11 @@
     });
   });
 
-  it("Check if the autocomplete entries are highlighted", (): void => {
+  it("Check if the autocomplete entries are highlighted", () => {
     cy.visitAndCheckAppMount("/companies");
     cy.intercept("**/api/companies*").as("searchCompany");
     cy.get("input[name=search_bar_top]").click({ force: true }).type("-");
-    cy.wait("@searchCompany", { timeout: 2 * 1000 }).then((): void => {
+    cy.wait("@searchCompany", { timeout: 2 * 1000 }).then(() => {
       cy.get(".p-autocomplete-item").eq(0).get("span[class='font-semibold']").contains("-").should("exist");
     });
   });
@@ -222,21 +202,21 @@
     executionEnvironments: ["developmentLocal", "development"],
     dataEnvironments: ["fakeFixtures"],
   },
-  function (): void {
-    beforeEach(function (): void {
-      cy.ensureLoggedIn("data_uploader", Cypress.env("KEYCLOAK_UPLOADER_PASSWORD") as string);
+  function () {
+    beforeEach(function () {
+      cy.ensureLoggedIn("data_uploader", Cypress.env("KEYCLOAK_UPLOADER_PASSWORD"));
     });
 
     it(
       "Upload a company without uploading framework data for it and check if it neither appears in the + " +
         "autocomplete suggestions nor in the search results, even though no framework filter is set.",
-      (): void => {
+      () => {
         const companyName = "ThisCompanyShouldNeverBeFound12349876";
         createCompanyAndGetId(companyName);
         cy.visit(`/companies`);
         cy.intercept("**/api/companies*").as("searchCompany");
         cy.get("input[name=search_bar_top]").click({ force: true }).type(companyName);
-        cy.wait("@searchCompany", { timeout: 2 * 1000 }).then((): void => {
+        cy.wait("@searchCompany", { timeout: 2 * 1000 }).then(() => {
           cy.get(".p-autocomplete-item").should("not.exist");
         });
         cy.visit(`/companies?input=${companyName}`)
@@ -250,11 +230,9 @@
     it(
       "Upload a company with Eu Taxonomy Data For Financials and check if it only appears in the results if the " +
         "framework filter is set to that framework, or to several frameworks including that framework",
-      (): void => {
+      () => {
         const companyName = "CompanyWithFinancial" + companyNameMarker;
-        createCompanyAndGetId(companyName).then(
-          (companyId): Cypress.Chainable<unknown> => uploadDummyEuTaxonomyDataForFinancials(companyId)
-        );
+        createCompanyAndGetId(companyName).then((companyId) => uploadDummyEuTaxonomyDataForFinancials(companyId));
         cy.visit(`/companies?input=${companyName}`)
           .get("td[class='d-bg-white w-3 d-datatable-column-left']")
           .contains(companyName)
@@ -279,7 +257,7 @@
       cy.visit(`/companies?frameworks=${frameworkToFilterFor}`);
       cy.intercept("**/api/companies*").as("searchCompany");
       cy.get("input[name=search_bar_top]").click({ force: true }).type(companyNameMarker);
-      cy.wait("@searchCompany", { timeout: 2 * 1000 }).then((): void => {
+      cy.wait("@searchCompany", { timeout: 2 * 1000 }).then(() => {
         cy.get(".p-autocomplete-item")
           .eq(0)
           .get("span[class='font-normal']")
@@ -291,18 +269,18 @@
     it(
       "Upload a company with Eu Taxonomy Data For Financials and one with Eu Taxonomy Data For Non-Financials and " +
         "check if they are displayed in the autocomplete dropdown only if the framework filter is set accordingly",
-      (): void => {
+      () => {
         const companyNameFinancialPrefix = "CompanyWithFinancial";
         const companyNameFinancial = companyNameFinancialPrefix + companyNameMarker;
-        createCompanyAndGetId(companyNameFinancial).then(
-          (companyId): Cypress.Chainable<unknown> => uploadDummyEuTaxonomyDataForFinancials(companyId)
+        createCompanyAndGetId(companyNameFinancial).then((companyId) =>
+          uploadDummyEuTaxonomyDataForFinancials(companyId)
         );
         checkFirstAutoCompleteSuggestion(companyNameFinancialPrefix, "eutaxonomy-financials");
 
         const companyNameNonFinancialPrefix = "CompanyWithNonFinancial";
         const companyNameNonFinancial = companyNameNonFinancialPrefix + companyNameMarker;
-        createCompanyAndGetId(companyNameNonFinancial).then(
-          (companyId): Cypress.Chainable<string> => uploadDummyEuTaxonomyDataForNonFinancials(companyId)
+        createCompanyAndGetId(companyNameNonFinancial).then((companyId) =>
+          uploadDummyEuTaxonomyDataForNonFinancials(companyId)
         );
         checkFirstAutoCompleteSuggestion(companyNameNonFinancialPrefix, "eutaxonomy-non-financials");
       }
