describe("As a user, I expect there to be multiple result pages if there are many results to be displayed", (): void => {
  beforeEach((): void => {
    cy.ensureLoggedIn();
  });

<<<<<<< HEAD
  it("Do a search with 0 matches, then assure that the paginator is gone", (): void => {
=======
  it("Do a search with 0 matches, then assure that the paginator is gone and the page text says no results", () => {
>>>>>>> 1db974dc
    cy.visitAndCheckAppMount("/companies");
    const inputValueThatWillResultInZeroMatches = "ABCDEFGHIJKLMNOPQRSTUVWXYZ12345678987654321";
    cy.get("input[name=search_bar_top]")
      .should("exist")
      .type(inputValueThatWillResultInZeroMatches)
      .type("{enter}")
      .should("have.value", inputValueThatWillResultInZeroMatches);
    cy.get("div.p-paginator").should("not.exist");
    cy.get("span[class=d-page-display]").should("contain.text", "No results");
  });

  it("Search for all companies containing 'a' and verify that results are paginated, only first 100 are shown", (): void => {
    cy.visitAndCheckAppMount("/companies");
    const inputValue = "a";
    cy.get("input[name=search_bar_top]")
      .should("not.be.disabled")
      .click({ force: true })
      .type(inputValue)
      .type("{enter}")
      .should("have.value", inputValue);
    cy.get("table.p-datatable-table").should("exist");
    cy.get(".p-paginator-current").should("contain.text", "Showing 1 to 100 of").contains("entries");
    cy.get("span[class=d-page-display]").should("contain.text", "1-100 of");
  });

  it("Search for all companies, go to page 2 of the search results, then run a another query and verify that paginator and the page text are reset", () => {
    cy.visitAndCheckAppMount("/companies");
    cy.get("table.p-datatable-table").should("exist");
    cy.get('button[class="p-paginator-page p-paginator-element p-link"]').eq(0).should("contain.text", "2").click();
    cy.get("table.p-datatable-table").should("exist");
    const inputValue = "a";
    cy.get("input[name=search_bar_top]")
      .should("not.be.disabled")
      .click({ force: true })
      .type(inputValue)
      .type("{enter}")
      .should("have.value", inputValue);
    cy.get(".p-paginator-current").should("contain.text", "Showing 1 to 100 of").contains("entries");
    cy.get("span[class=d-page-display]").should("contain.text", "1-100 of");
  });
});<|MERGE_RESOLUTION|>--- conflicted
+++ resolved
@@ -3,11 +3,7 @@
     cy.ensureLoggedIn();
   });
 
-<<<<<<< HEAD
-  it("Do a search with 0 matches, then assure that the paginator is gone", (): void => {
-=======
   it("Do a search with 0 matches, then assure that the paginator is gone and the page text says no results", () => {
->>>>>>> 1db974dc
     cy.visitAndCheckAppMount("/companies");
     const inputValueThatWillResultInZeroMatches = "ABCDEFGHIJKLMNOPQRSTUVWXYZ12345678987654321";
     cy.get("input[name=search_bar_top]")
