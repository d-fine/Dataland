import { visitAndCheckAppMount } from "../../../support/commands";

describe("Back Button test suite", () => {
  it("company eu taxonomy page should be present and contain back button", function () {
    cy.restoreLoginSession();
<<<<<<< HEAD
    visitAndCheckAppMount("/searchtaxonomy");
    cy.retrieveDataIdsList().then((dataIdList: any) => {
      visitAndCheckAppMount("/companies/" + dataIdList[5] + "/eutaxonomies");
      cy.get("#app").should("exist");
=======
    cy.visitAndCheckAppMount("/searchtaxonomy");
    cy.get("h1").should("contain", "Search EU Taxonomy data");
    cy.retrieveDataIdsList().then((dataIdList: any) => {
      cy.visitAndCheckAppMount("/companies/" + dataIdList[5] + "/eutaxonomies");
>>>>>>> 82654dd4
      cy.get("span.text-primary[title=back_button]")
        .parent(".cursor-pointer.grid.align-items-center")
        .click()
        .url()
        .should("include", "/searchtaxonomy");
    });
  });
});<|MERGE_RESOLUTION|>--- conflicted
+++ resolved
@@ -1,19 +1,10 @@
-import { visitAndCheckAppMount } from "../../../support/commands";
-
 describe("Back Button test suite", () => {
   it("company eu taxonomy page should be present and contain back button", function () {
     cy.restoreLoginSession();
-<<<<<<< HEAD
-    visitAndCheckAppMount("/searchtaxonomy");
-    cy.retrieveDataIdsList().then((dataIdList: any) => {
-      visitAndCheckAppMount("/companies/" + dataIdList[5] + "/eutaxonomies");
-      cy.get("#app").should("exist");
-=======
     cy.visitAndCheckAppMount("/searchtaxonomy");
     cy.get("h1").should("contain", "Search EU Taxonomy data");
     cy.retrieveDataIdsList().then((dataIdList: any) => {
       cy.visitAndCheckAppMount("/companies/" + dataIdList[5] + "/eutaxonomies");
->>>>>>> 82654dd4
       cy.get("span.text-primary[title=back_button]")
         .parent(".cursor-pointer.grid.align-items-center")
         .click()
