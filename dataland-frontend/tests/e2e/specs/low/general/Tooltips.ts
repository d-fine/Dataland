import { visitAndCheckAppMount } from "../../../support/commands";

describe("Tooltips test suite", () => {
  it("tooltips are present and contain text as expected", function () {
    const NFRDText = "Non financial disclosure directive";
    const AssuranceText = "Level of Assurance specifies the confidence level";
    cy.intercept("**/api/companies/*").as("retrieveCompany");
    cy.restoreLoginSession();
    cy.retrieveCompanyIdsList().then((companyIdList: any) => {
<<<<<<< HEAD
      visitAndCheckAppMount("/companies/" + companyIdList[0] + "/eutaxonomies");
=======
      cy.visitAndCheckAppMount("/companies/" + companyIdList[0] + "/eutaxonomies");
>>>>>>> 82654dd4
      cy.wait("@retrieveCompany", { timeout: 2 * 1000 }).then(() => {
        cy.get(".p-card-content .text-left strong").contains("NFRD required");
        cy.get('.material-icons[title="NFRD required"]').trigger("mouseenter", "center");
        cy.get(".p-tooltip").should("be.visible").contains(NFRDText);
        cy.get('.material-icons[title="NFRD required"]').trigger("mouseleave");
        cy.get(".p-tooltip").should("not.exist");
        cy.get(".p-card-content .text-left strong").contains("Level of Assurance");
        cy.get('.material-icons[title="Level of Assurance"]').trigger("mouseenter", "center");
        cy.get(".p-tooltip").should("be.visible").contains(AssuranceText);
      });
    });
  });
});<|MERGE_RESOLUTION|>--- conflicted
+++ resolved
@@ -1,5 +1,3 @@
-import { visitAndCheckAppMount } from "../../../support/commands";
-
 describe("Tooltips test suite", () => {
   it("tooltips are present and contain text as expected", function () {
     const NFRDText = "Non financial disclosure directive";
@@ -7,11 +5,7 @@
     cy.intercept("**/api/companies/*").as("retrieveCompany");
     cy.restoreLoginSession();
     cy.retrieveCompanyIdsList().then((companyIdList: any) => {
-<<<<<<< HEAD
-      visitAndCheckAppMount("/companies/" + companyIdList[0] + "/eutaxonomies");
-=======
       cy.visitAndCheckAppMount("/companies/" + companyIdList[0] + "/eutaxonomies");
->>>>>>> 82654dd4
       cy.wait("@retrieveCompany", { timeout: 2 * 1000 }).then(() => {
         cy.get(".p-card-content .text-left strong").contains("NFRD required");
         cy.get('.material-icons[title="NFRD required"]').trigger("mouseenter", "center");
