import { visitAndCheckAppMount } from "../../../support/commands";

describe("Datables test suite", () => {
  it("Search for all companies containing a and verify that results are paginated, only first 100 are shown", () => {
    cy.restoreLoginSession();
<<<<<<< HEAD
    visitAndCheckAppMount("/searchtaxonomy");
=======
    cy.visitAndCheckAppMount("/searchtaxonomy");
>>>>>>> 82654dd4
    const inputValue = "a";
    cy.get("input[name=eu_taxonomy_search_bar_standard]")
      .should("not.be.disabled")
      .click({ force: true })
      .type(inputValue)
      .type("{enter}")
      .should("have.value", inputValue);
    cy.get("h2").should("contain", "Results");
    cy.get("table.p-datatable-table").should("exist");
    cy.get(".p-paginator-current").should("contain.text", "Showing 1 to 100 of").contains("entries");
  });
});<|MERGE_RESOLUTION|>--- conflicted
+++ resolved
@@ -1,13 +1,7 @@
-import { visitAndCheckAppMount } from "../../../support/commands";
-
 describe("Datables test suite", () => {
   it("Search for all companies containing a and verify that results are paginated, only first 100 are shown", () => {
     cy.restoreLoginSession();
-<<<<<<< HEAD
-    visitAndCheckAppMount("/searchtaxonomy");
-=======
     cy.visitAndCheckAppMount("/searchtaxonomy");
->>>>>>> 82654dd4
     const inputValue = "a";
     cy.get("input[name=eu_taxonomy_search_bar_standard]")
       .should("not.be.disabled")
