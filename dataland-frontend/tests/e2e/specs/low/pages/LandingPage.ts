--- conflicted
+++ resolved
@@ -1,23 +1,12 @@
-import { visitAndCheckAppMount } from "../../../support/commands";
-
 describe("Login Section", () => {
   it("Check if App is present", () => {
-<<<<<<< HEAD
-    visitAndCheckAppMount("/");
-    cy.get("#app").should("exist");
-=======
     cy.visitAndCheckAppMount("/");
->>>>>>> 82654dd4
     cy.get("h1").should("contain.text", "CREATE A DATASET");
     cy.get('img[alt="Dataland logo"]').should("be.visible").should("have.attr", "src").should("include", "vision");
     cy.get("button[name=get_started_button]").should("be.visible").should("contain.text", "Get Started");
   });
   it("Company logos are present", () => {
-<<<<<<< HEAD
-    visitAndCheckAppMount("/");
-=======
     cy.visitAndCheckAppMount("/");
->>>>>>> 82654dd4
     cy.get('img[alt="pwc"]').should("be.visible").should("have.attr", "src");
     cy.get('img[alt="d-fine GmbH"]').should("be.visible").should("have.attr", "src");
   });
@@ -25,11 +14,7 @@
 
 describe("Marketing Section", () => {
   it("Checks that the marketing section works properly", () => {
-<<<<<<< HEAD
-    visitAndCheckAppMount("/");
-=======
     cy.visitAndCheckAppMount("/");
->>>>>>> 82654dd4
     cy.get("h2").should("contain.text", "Learn about our vision");
     cy.get('img[alt="Flow Diagramm"]').should("be.visible").should("have.attr", "src");
     cy.get("h3").contains("Bring together who");
@@ -40,11 +25,7 @@
 
 describe("Footer Section", () => {
   it("Checks that the footer section works properly", () => {
-<<<<<<< HEAD
-    visitAndCheckAppMount("/");
-=======
     cy.visitAndCheckAppMount("/");
->>>>>>> 82654dd4
     cy.get('img[alt="Dataland logo"]').should("be.visible").should("have.attr", "src").should("include", "vision");
     cy.get("body").should("contain.text", "Legal");
     cy.get("body").should("contain.text", "Copyright © 2022 Dataland");
@@ -66,11 +47,7 @@
 
 describe("Sample Section", () => {
   function visitSamplePage() {
-<<<<<<< HEAD
-    visitAndCheckAppMount("/");
-=======
     cy.visitAndCheckAppMount("/");
->>>>>>> 82654dd4
     cy.get("h2").should("contain.text", "Explore Dataland");
     cy.get("button[name=eu_taxonomy_sample_button]")
       .should("be.visible")
