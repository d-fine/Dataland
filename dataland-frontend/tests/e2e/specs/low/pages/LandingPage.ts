--- conflicted
+++ resolved
@@ -1,25 +1,3 @@
-<<<<<<< HEAD
-describe('Login Section', () => {
-    it('Check if App is present', () => {
-        cy.visit("/")
-        cy.get('#app').should('exist')
-        cy.get('h1').should("contain.text","CREATE A DATASET")
-        cy.get('img[alt="Dataland logo"]')
-            .should('be.visible')
-            .should('have.attr', 'src')
-            .should('include','vision')
-    })
-    it('Company logos are present', () => {
-        cy.visit("/")
-        cy.get('img[alt="pwc"]')
-            .should('be.visible')
-            .should('have.attr', 'src')
-        cy.get('img[alt="d-fine GmbH"]')
-            .should('be.visible')
-            .should('have.attr', 'src')
-    })
-})
-=======
 describe("Login Section", () => {
   it("Check if App is present", () => {
     cy.visitAndCheckAppMount("/");
@@ -33,7 +11,6 @@
     cy.get('img[alt="d-fine GmbH"]').should("be.visible").should("have.attr", "src");
   });
 });
->>>>>>> 0424f6a9
 
 describe("Marketing Section", () => {
   it("Checks that the marketing section works properly", () => {
