import { checkViewButtonWorks, verifyTaxonomySearchResultTable } from "../../../../support/commands";

let companiesWithData: any;

before(function () {
  cy.fixture("CompanyInformationWithEuTaxonomyData").then(function (companies) {
    companiesWithData = companies;
  });
});

describe("Search Taxonomy", function () {
  beforeEach(function () {
    cy.restoreLoginSession();
  });

  it("Check static layout of the search page", function () {
    cy.visit("/searchtaxonomy");
    cy.get("#app").should("exist");
    cy.get("h1").should("contain", "Search EU Taxonomy data");
    const placeholder = "Search company by name or PermID";
    const inputValue = "A company name";
    cy.get("input[name=eu_taxonomy_search_input]")
      .should("not.be.disabled")
      .click({ force: true })
      .type(inputValue)
      .should("have.value", inputValue)
      .invoke("attr", "placeholder")
      .should("contain", placeholder);
  });

<<<<<<< HEAD
    it('Company Search by Name', () => {
        cy.visit('/searchtaxonomy')
        const inputValue = companiesWithData[0].companyInformation.companyName
        const PermIdText = "Permanent Identifier (PermID)"
        cy.get('input[name=eu_taxonomy_search_input]')
            .should('not.be.disabled')
            .click({force:true})
            .type(inputValue)
            .type('{enter}')
            .should('have.value', inputValue)
        cy.get('h2')
            .should('contain', "Results")
        cy.get('table.p-datatable-table').should('exist')
        cy.get('table.p-datatable-table').contains('th','COMPANY')
        cy.get('table.p-datatable-table').contains('th','PERM ID')
        cy.get('.material-icons[title="Perm ID"]')
            .trigger('mouseenter', "center")
        cy.get('.p-tooltip')
            .should('be.visible')
            .contains(PermIdText)
        cy.get('.material-icons[title="Perm ID"]')
            .trigger('mouseleave')
        cy.get('.p-tooltip')
            .should('not.exist')
        cy.get('table.p-datatable-table').contains('th','SECTOR')
        cy.get('table.p-datatable-table').contains('th','MARKET CAP')
        cy.get('table.p-datatable-table').contains('th','LOCATION')
        cy.get('table.p-datatable-table').contains('td','VIEW')
            .contains('a', 'VIEW')
            .click()
            .url().should('include', '/companies/')
            .url().should('include', '/eutaxonomies')
        cy.get('h1').contains(inputValue)
        cy.get('[title=back_button')
            .should('be.visible')
            .click({force: true})
        cy.contains('td', 'VIEW')
            .siblings()
            .contains('€')
            .click()
            .url().should('include', '/companies/')
            .url().should('include', '/eutaxonomies')
    });
=======
  function executeCompanySearch(inputValue: string) {
    cy.get("input[name=eu_taxonomy_search_input]")
      .should("not.be.disabled")
      .click({ force: true })
      .type(inputValue)
      .type("{enter}")
      .should("have.value", inputValue);
    cy.get("h2").should("contain", "Results");
    cy.get("table.p-datatable-table").should("exist");
  }
>>>>>>> 55b41639

  function checkPermIdToolTip(permIdText: string) {
    cy.get('.material-icons[title="Perm ID"]').trigger("mouseenter", "center");
    cy.get(".p-tooltip").should("be.visible").contains(permIdText);
    cy.get('.material-icons[title="Perm ID"]').trigger("mouseleave");
    cy.get(".p-tooltip").should("not.exist");
  }

  it("Company Search by Name", () => {
    cy.visit("/searchtaxonomy");
    const inputValue = companiesWithData[0].companyInformation.companyName;
    const permIdText = "Permanent Identifier (PermID)";
    executeCompanySearch(inputValue);
    verifyTaxonomySearchResultTable();
    checkPermIdToolTip(permIdText);
    checkViewButtonWorks();
    cy.get("h1").contains(inputValue);
  });

  it("Company Search by Identifier", () => {
    cy.visit("/searchtaxonomy");
    const inputValue = companiesWithData[1].companyInformation.identifiers[0].identifierValue;
    executeCompanySearch(inputValue);
    verifyTaxonomySearchResultTable();
    checkViewButtonWorks();
  });

  it("Search Input field should be always present", () => {
    const placeholder = "Search company by name or PermID";
    const inputValue = "A company name";
    cy.retrieveDataIdsList().then((dataIdList: any) => {
      cy.visit("/companies/" + dataIdList[7] + "/eutaxonomies");
      cy.get("input[name=eu_taxonomy_search_input]")
        .should("not.be.disabled")
        .click({ force: true })
        .type(inputValue)
        .should("have.value", inputValue)
        .invoke("attr", "placeholder")
        .should("contain", placeholder);
    });
  });

  it("Autocomplete functionality", () => {
    cy.visit("/searchtaxonomy");
    cy.intercept("**/api/companies*").as("searchCompany");
    cy.get("input[name=eu_taxonomy_search_input]").click({ force: true }).type("b");
    cy.wait("@searchCompany", { timeout: 2 * 1000 }).then(() => {
      cy.get(".p-autocomplete-item")
        .eq(0)
        .click({ force: true })
        .url()
        .should("include", "/companies/")
        .url()
        .should("include", "/eutaxonomies");
    });
  });

  it("Scroll functionality", () => {
    cy.visit("/searchtaxonomy");
    cy.get("button[name=search_bar_collapse]").should("not.exist");
    cy.get("input[name=eu_taxonomy_search_input]").click({ force: true }).type("a").type("{enter}");
    cy.scrollTo(0, 500);
    cy.get("input[name=eu_taxonomy_search_input]").should("not.exist");
    cy.get("button[name=search_bar_collapse]").should("exist");

    cy.scrollTo(0, 0);
    cy.get("input[name=eu_taxonomy_search_input]").should("exist");
    cy.get("button[name=search_bar_collapse]").should("not.exist");

    cy.scrollTo(0, 500);
    cy.get("input[name=eu_taxonomy_search_input]").should("not.exist");
    cy.get("button[name=search_bar_collapse]").should("exist").click();
    cy.get("input[name=eu_taxonomy_search_input]").should("exist");
    cy.get("button[name=search_bar_collapse]").should("not.exist");
  });
});<|MERGE_RESOLUTION|>--- conflicted
+++ resolved
@@ -1,6 +1,24 @@
 import { checkViewButtonWorks, verifyTaxonomySearchResultTable } from "../../../../support/commands";
 
 let companiesWithData: any;
+
+function executeCompanySearch(inputValue: string) {
+    cy.get("input[name=eu_taxonomy_search_input]")
+        .should("not.be.disabled")
+        .click({ force: true })
+        .type(inputValue)
+        .type("{enter}")
+        .should("have.value", inputValue);
+    cy.get("h2").should("contain", "Results");
+    cy.get("table.p-datatable-table").should("exist");
+}
+
+function checkPermIdToolTip(permIdText: string) {
+    cy.get('.material-icons[title="Perm ID"]').trigger("mouseenter", "center");
+    cy.get(".p-tooltip").should("be.visible").contains(permIdText);
+    cy.get('.material-icons[title="Perm ID"]').trigger("mouseleave");
+    cy.get(".p-tooltip").should("not.exist");
+}
 
 before(function () {
   cy.fixture("CompanyInformationWithEuTaxonomyData").then(function (companies) {
@@ -8,123 +26,57 @@
   });
 });
 
-describe("Search Taxonomy", function () {
-  beforeEach(function () {
-    cy.restoreLoginSession();
-  });
+describe('Search Taxonomy', function () {
+    beforeEach(function() {
+        cy.restoreLoginSession()
+    });
 
-  it("Check static layout of the search page", function () {
-    cy.visit("/searchtaxonomy");
-    cy.get("#app").should("exist");
-    cy.get("h1").should("contain", "Search EU Taxonomy data");
-    const placeholder = "Search company by name or PermID";
-    const inputValue = "A company name";
-    cy.get("input[name=eu_taxonomy_search_input]")
-      .should("not.be.disabled")
-      .click({ force: true })
-      .type(inputValue)
-      .should("have.value", inputValue)
-      .invoke("attr", "placeholder")
-      .should("contain", placeholder);
-  });
-
-<<<<<<< HEAD
-    it('Company Search by Name', () => {
-        cy.visit('/searchtaxonomy')
-        const inputValue = companiesWithData[0].companyInformation.companyName
-        const PermIdText = "Permanent Identifier (PermID)"
+    it('Check static layout of the search page', function () {
+        cy.visit("/searchtaxonomy")
+        cy.get('#app').should("exist")
+        cy.get('h1').should("contain", "Search EU Taxonomy data")
+        const placeholder = "Search company by name or PermID"
+        const inputValue = "A company name"
         cy.get('input[name=eu_taxonomy_search_input]')
             .should('not.be.disabled')
             .click({force:true})
             .type(inputValue)
-            .type('{enter}')
             .should('have.value', inputValue)
-        cy.get('h2')
-            .should('contain', "Results")
-        cy.get('table.p-datatable-table').should('exist')
-        cy.get('table.p-datatable-table').contains('th','COMPANY')
-        cy.get('table.p-datatable-table').contains('th','PERM ID')
-        cy.get('.material-icons[title="Perm ID"]')
-            .trigger('mouseenter', "center")
-        cy.get('.p-tooltip')
-            .should('be.visible')
-            .contains(PermIdText)
-        cy.get('.material-icons[title="Perm ID"]')
-            .trigger('mouseleave')
-        cy.get('.p-tooltip')
-            .should('not.exist')
-        cy.get('table.p-datatable-table').contains('th','SECTOR')
-        cy.get('table.p-datatable-table').contains('th','MARKET CAP')
-        cy.get('table.p-datatable-table').contains('th','LOCATION')
-        cy.get('table.p-datatable-table').contains('td','VIEW')
-            .contains('a', 'VIEW')
-            .click()
-            .url().should('include', '/companies/')
-            .url().should('include', '/eutaxonomies')
-        cy.get('h1').contains(inputValue)
-        cy.get('[title=back_button')
-            .should('be.visible')
-            .click({force: true})
-        cy.contains('td', 'VIEW')
-            .siblings()
-            .contains('€')
-            .click()
-            .url().should('include', '/companies/')
-            .url().should('include', '/eutaxonomies')
+            .invoke('attr', 'placeholder').should('contain', placeholder)
     });
-=======
-  function executeCompanySearch(inputValue: string) {
-    cy.get("input[name=eu_taxonomy_search_input]")
-      .should("not.be.disabled")
-      .click({ force: true })
-      .type(inputValue)
-      .type("{enter}")
-      .should("have.value", inputValue);
-    cy.get("h2").should("contain", "Results");
-    cy.get("table.p-datatable-table").should("exist");
-  }
->>>>>>> 55b41639
 
-  function checkPermIdToolTip(permIdText: string) {
-    cy.get('.material-icons[title="Perm ID"]').trigger("mouseenter", "center");
-    cy.get(".p-tooltip").should("be.visible").contains(permIdText);
-    cy.get('.material-icons[title="Perm ID"]').trigger("mouseleave");
-    cy.get(".p-tooltip").should("not.exist");
-  }
+    it('Company Search by Name', () => {
+        cy.visit("/searchtaxonomy");
+        const inputValue = companiesWithData[0].companyInformation.companyName;
+        const permIdText = "Permanent Identifier (PermID)";
+        executeCompanySearch(inputValue);
+        verifyTaxonomySearchResultTable();
+        checkPermIdToolTip(permIdText);
+        checkViewButtonWorks();
+        cy.get("h1").contains(inputValue);
+    });
 
-  it("Company Search by Name", () => {
-    cy.visit("/searchtaxonomy");
-    const inputValue = companiesWithData[0].companyInformation.companyName;
-    const permIdText = "Permanent Identifier (PermID)";
-    executeCompanySearch(inputValue);
-    verifyTaxonomySearchResultTable();
-    checkPermIdToolTip(permIdText);
-    checkViewButtonWorks();
-    cy.get("h1").contains(inputValue);
-  });
+    it('Company Search by Identifier', () => {
+        cy.visit("/searchtaxonomy");
+        const inputValue = companiesWithData[1].companyInformation.identifiers[0].identifierValue;
+        executeCompanySearch(inputValue);
+        verifyTaxonomySearchResultTable();
+        checkViewButtonWorks();
+    });
 
-  it("Company Search by Identifier", () => {
-    cy.visit("/searchtaxonomy");
-    const inputValue = companiesWithData[1].companyInformation.identifiers[0].identifierValue;
-    executeCompanySearch(inputValue);
-    verifyTaxonomySearchResultTable();
-    checkViewButtonWorks();
-  });
-
-  it("Search Input field should be always present", () => {
-    const placeholder = "Search company by name or PermID";
-    const inputValue = "A company name";
-    cy.retrieveDataIdsList().then((dataIdList: any) => {
-      cy.visit("/companies/" + dataIdList[7] + "/eutaxonomies");
-      cy.get("input[name=eu_taxonomy_search_input]")
-        .should("not.be.disabled")
-        .click({ force: true })
-        .type(inputValue)
-        .should("have.value", inputValue)
-        .invoke("attr", "placeholder")
-        .should("contain", placeholder);
+    it('Search Input field should be always present', () => {
+        const placeholder = "Search company by name or PermID"
+        const inputValue = "A company name"
+        cy.retrieveDataIdsList().then((dataIdList: any) => {
+            cy.visit("/companies/" + dataIdList[7] + "/eutaxonomies")
+            cy.get('input[name=eu_taxonomy_search_input]')
+                .should('not.be.disabled')
+                .click({force: true})
+                .type(inputValue)
+                .should('have.value', inputValue)
+                .invoke('attr', 'placeholder').should('contain', placeholder)
+        });
     });
-  });
 
   it("Autocomplete functionality", () => {
     cy.visit("/searchtaxonomy");
