--- conflicted
+++ resolved
@@ -12,8 +12,11 @@
   beforeEach(function () {
     cy.restoreLoginSession();
   });
+describe('Search Taxonomy', function () {
+    beforeEach(function() {
+        cy.restoreLoginSession()
+    });
 
-<<<<<<< HEAD
     it('Check static layout of the search page', function () {
         cy.visit("/searchtaxonomy")
         cy.get('#app').should("exist")
@@ -27,61 +30,41 @@
             .invoke('attr', 'placeholder').should('contain', placeholder)
     });
 
+    function executeCompanySearch(inputValue: string) {
+        cy.get("input[name=eu_taxonomy_search_bar_standard]")
+            .should("not.be.disabled")
+            .click({ force: true })
+            .type(inputValue)
+            .type("{enter}")
+            .should("have.value", inputValue);
+        cy.get("h2").should("contain", "Results");
+        cy.get("table.p-datatable-table").should("exist");
+    }
+
+    function checkPermIdToolTip(permIdText: string) {
+        cy.get('.material-icons[title="Perm ID"]').trigger("mouseenter", "center");
+        cy.get(".p-tooltip").should("be.visible").contains(permIdText);
+        cy.get('.material-icons[title="Perm ID"]').trigger("mouseleave");
+        cy.get(".p-tooltip").should("not.exist");
+    }
+
     it('Company Search by Name', () => {
         cy.visit('/searchtaxonomy')
         const inputValue = companiesWithData[0].companyInformation.companyName
-        const PermIdText = "Permanent Identifier (PermID)"
-        cy.get('input[name=eu_taxonomy_search_bar_standard]')
-            .should('not.be.disabled')
-            .click({force:true})
-            .type(inputValue)
-            .type('{enter}')
-            .should('have.value', inputValue)
-        cy.get('h2')
-            .should('contain', "Results")
-        cy.get('table.p-datatable-table').should('exist')
-        cy.get('table.p-datatable-table').contains('th','COMPANY')
-        cy.get('table.p-datatable-table').contains('th','PERM ID')
-        cy.get('.material-icons[title="Perm ID"]')
-            .trigger('mouseenter', "center")
-        cy.get('.p-tooltip')
-            .should('be.visible')
-            .contains(PermIdText)
-        cy.get('.material-icons[title="Perm ID"]')
-            .trigger('mouseleave')
-        cy.get('.p-tooltip')
-            .should('not.exist')
-        cy.get('table.p-datatable-table').contains('th','SECTOR')
-        cy.get('table.p-datatable-table').contains('th','MARKET CAP')
-        cy.get('table.p-datatable-table').contains('th','LOCATION')
-        cy.get('table.p-datatable-table').contains('td','VIEW')
-            .contains('a', 'VIEW')
-            .click()
-            .url().should('include', '/companies/')
-            .url().should('include', '/eutaxonomies')
-        cy.get('h1').contains(inputValue)
+        const permIdText = "Permanent Identifier (PermID)"
+        executeCompanySearch(inputValue);
+        verifyTaxonomySearchResultTable();
+        checkPermIdToolTip(permIdText);
+        checkViewButtonWorks();
+        cy.get("h1").contains(inputValue);
     });
 
     it('Company Search by Identifier', () => {
-        cy.visit('/searchtaxonomy')
-        const inputValue = companiesWithData[1].companyInformation.identifiers[0].identifierValue
-        cy.get('input[name=eu_taxonomy_search_bar_standard]')
-            .should('not.be.disabled')
-            .click({force:true})
-            .type(inputValue)
-            .type('{enter}')
-            .should('have.value', inputValue)
-        cy.get('h2')
-            .should('contain', "Results")
-        cy.get('table.p-datatable-table').should('exist')
-        cy.get('table.p-datatable-table').contains('th','COMPANY')
-        cy.get('table.p-datatable-table').contains('th','SECTOR')
-        cy.get('table.p-datatable-table').contains('th','MARKET CAP')
-        cy.get('table.p-datatable-table').contains('td','VIEW')
-            .contains('a', 'VIEW')
-            .click()
-            .url().should('include', '/companies/')
-            .url().should('include', '/eutaxonomies')
+        cy.visit("/searchtaxonomy");
+        const inputValue = companiesWithData[1].companyInformation.identifiers[0].identifierValue;
+        executeCompanySearch(inputValue);
+        verifyTaxonomySearchResultTable();
+        checkViewButtonWorks();
     });
 
     it('Search Input field should be always present', () => {
@@ -91,67 +74,13 @@
             cy.visit("/companies/" + dataIdList[7] + "/eutaxonomies")
             cy.get('input[name=eu_taxonomy_search_bar_standard]')
                 .should('not.be.disabled')
-                .click({force: true})
                 .type(inputValue)
                 .should('have.value', inputValue)
                 .invoke('attr', 'placeholder').should('contain', placeholder)
         });
     });
-=======
-  it("Check static layout of the search page", function () {
-    cy.visit("/searchtaxonomy");
-    cy.get("#app").should("exist");
-    cy.get("h1").should("contain", "Search EU Taxonomy data");
-    const placeholder = "Search company by name or PermID";
-    const inputValue = "A company name";
-    cy.get("input[name=eu_taxonomy_search_input]")
-      .should("not.be.disabled")
-      .click({ force: true })
-      .type(inputValue)
-      .should("have.value", inputValue)
-      .invoke("attr", "placeholder")
-      .should("contain", placeholder);
-  });
 
-  function executeCompanySearch(inputValue: string) {
-    cy.get("input[name=eu_taxonomy_search_input]")
-      .should("not.be.disabled")
-      .click({ force: true })
-      .type(inputValue)
-      .type("{enter}")
-      .should("have.value", inputValue);
-    cy.get("h2").should("contain", "Results");
-    cy.get("table.p-datatable-table").should("exist");
-  }
 
-  function checkPermIdToolTip(permIdText: string) {
-    cy.get('.material-icons[title="Perm ID"]').trigger("mouseenter", "center");
-    cy.get(".p-tooltip").should("be.visible").contains(permIdText);
-    cy.get('.material-icons[title="Perm ID"]').trigger("mouseleave");
-    cy.get(".p-tooltip").should("not.exist");
-  }
-
-  it("Company Search by Name", () => {
-    cy.visit("/searchtaxonomy");
-    const inputValue = companiesWithData[0].companyInformation.companyName;
-    const permIdText = "Permanent Identifier (PermID)";
-    executeCompanySearch(inputValue);
-    verifyTaxonomySearchResultTable();
-    checkPermIdToolTip(permIdText);
-    checkViewButtonWorks();
-    cy.get("h1").contains(inputValue);
-  });
->>>>>>> 55b41639
-
-  it("Company Search by Identifier", () => {
-    cy.visit("/searchtaxonomy");
-    const inputValue = companiesWithData[1].companyInformation.identifiers[0].identifierValue;
-    executeCompanySearch(inputValue);
-    verifyTaxonomySearchResultTable();
-    checkViewButtonWorks();
-  });
-
-<<<<<<< HEAD
     it('Autocomplete functionality', () => {
         cy.visit('/searchtaxonomy')
         cy.intercept('**/api/companies*').as('searchCompany')
@@ -164,24 +93,8 @@
                 .url().should('include', '/companies/')
                 .url().should('include', '/eutaxonomies')
         })
-=======
-  it("Search Input field should be always present", () => {
-    const placeholder = "Search company by name or PermID";
-    const inputValue = "A company name";
-    cy.retrieveDataIdsList().then((dataIdList: any) => {
-      cy.visit("/companies/" + dataIdList[7] + "/eutaxonomies");
-      cy.get("input[name=eu_taxonomy_search_input]")
-        .should("not.be.disabled")
-        .click({ force: true })
-        .type(inputValue)
-        .should("have.value", inputValue)
-        .invoke("attr", "placeholder")
-        .should("contain", placeholder);
->>>>>>> 55b41639
     });
-  });
 
-<<<<<<< HEAD
     it('Scroll functionality', () => {
         cy.visit('/searchtaxonomy')
         cy.get('button[name=search_bar_collapse]').should('not.exist')
@@ -219,39 +132,4 @@
             .should('have.value', inputValue1+inputValue2)
     });
 
-=======
-  it("Autocomplete functionality", () => {
-    cy.visit("/searchtaxonomy");
-    cy.intercept("**/api/companies*").as("searchCompany");
-    cy.get("input[name=eu_taxonomy_search_input]").click({ force: true }).type("b");
-    cy.wait("@searchCompany", { timeout: 2 * 1000 }).then(() => {
-      cy.get(".p-autocomplete-item")
-        .eq(0)
-        .click({ force: true })
-        .url()
-        .should("include", "/companies/")
-        .url()
-        .should("include", "/eutaxonomies");
-    });
-  });
-
-  it("Scroll functionality", () => {
-    cy.visit("/searchtaxonomy");
-    cy.get("button[name=search_bar_collapse]").should("not.exist");
-    cy.get("input[name=eu_taxonomy_search_input]").click({ force: true }).type("a").type("{enter}");
-    cy.scrollTo(0, 500);
-    cy.get("input[name=eu_taxonomy_search_input]").should("not.exist");
-    cy.get("button[name=search_bar_collapse]").should("exist");
-
-    cy.scrollTo(0, 0);
-    cy.get("input[name=eu_taxonomy_search_input]").should("exist");
-    cy.get("button[name=search_bar_collapse]").should("not.exist");
-
-    cy.scrollTo(0, 500);
-    cy.get("input[name=eu_taxonomy_search_input]").should("not.exist");
-    cy.get("button[name=search_bar_collapse]").should("exist").click();
-    cy.get("input[name=eu_taxonomy_search_input]").should("exist");
-    cy.get("button[name=search_bar_collapse]").should("not.exist");
-  });
->>>>>>> 55b41639
 });