--- conflicted
+++ resolved
@@ -1,15 +1,8 @@
-import { visitAndCheckAppMount } from "../../../../support/commands";
-
 describe("EU Taxonomy Page", function () {
   it("page should be present", function () {
     cy.restoreLoginSession();
     cy.retrieveDataIdsList().then((dataIdList: any) => {
-<<<<<<< HEAD
-      visitAndCheckAppMount("/companies/" + dataIdList[2] + "/eutaxonomies");
-      cy.get("#app").should("exist");
-=======
       cy.visitAndCheckAppMount("/companies/" + dataIdList[2] + "/eutaxonomies");
->>>>>>> 82654dd4
     });
     cy.get("h2").should("contain", "EU Taxonomy Data");
     const placeholder = "Search company by name or PermID";
