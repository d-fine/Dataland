import apiSpecs from "@/../build/clients/backend/backendOpenApi.json";
<<<<<<< HEAD
import {
  checkViewButtonWorks,
  verifyTaxonomySearchResultTable,
  visitAndCheckAppMount,
} from "../../../../support/commands";
=======
import Chainable = Cypress.Chainable;
>>>>>>> 82654dd4

const numberOfStockIndices = apiSpecs.components.schemas.CompanyInformation.properties["indices"].items.enum.length;

export function checkIfDaxTabIsHighlighted(): Chainable<JQuery> {
  return cy
    .get('li[class="p-tabmenuitem p-highlight"]')
    .children(".p-menuitem-link")
    .children(".p-menuitem-text")
    .should("contain", "DAX");
}

describe("Index Panel behavior", function () {
  const indexTabMenu = ".p-tabmenu > .p-tabmenu-nav > .p-tabmenuitem > .p-menuitem-link";
  beforeEach(() => {
    cy.restoreLoginSession();
  });

<<<<<<< HEAD
  it("Index tabmenu should be present on first visit", () => {
    visitAndCheckAppMount("/searchtaxonomy");
=======
  it("Index tabmenu should be present", () => {
    cy.visitAndCheckAppMount("/searchtaxonomy");
>>>>>>> 82654dd4
    cy.get(".p-tabmenuitem").should("have.length", numberOfStockIndices);
    cy.get(indexTabMenu).should("exist").eq(1).parent(".p-tabmenuitem").should("have.css", "color", "rgb(27, 27, 27)");
    cy.verifyTaxonomySearchResultTable();
    cy.checkViewButtonWorks();
    cy.get(indexTabMenu).should("not.exist");
  });

<<<<<<< HEAD
  it("Index tabmenu should be present", () => {
    visitAndCheckAppMount("/searchtaxonomy");
    cy.get(indexTabMenu).should("exist");
    cy.get(".grid").should("not.contain", "Choose by stock market index");
    verifyTaxonomySearchResultTable();
    checkViewButtonWorks();
=======
  it("Visit searchtaxonomy page, scroll to the bottom, back to the top, and check if Dax still highlighted", () => {
    cy.visitAndCheckAppMount("/searchtaxonomy");

    checkIfDaxTabIsHighlighted();

    cy.scrollTo("bottom", { duration: 500 });
    cy.scrollTo("top", { duration: 500 });

    checkIfDaxTabIsHighlighted();
>>>>>>> 82654dd4
  });
});<|MERGE_RESOLUTION|>--- conflicted
+++ resolved
@@ -1,18 +1,9 @@
 import apiSpecs from "@/../build/clients/backend/backendOpenApi.json";
-<<<<<<< HEAD
-import {
-  checkViewButtonWorks,
-  verifyTaxonomySearchResultTable,
-  visitAndCheckAppMount,
-} from "../../../../support/commands";
-=======
-import Chainable = Cypress.Chainable;
->>>>>>> 82654dd4
 
 const numberOfStockIndices = apiSpecs.components.schemas.CompanyInformation.properties["indices"].items.enum.length;
 
-export function checkIfDaxTabIsHighlighted(): Chainable<JQuery> {
-  return cy
+export function checkIfDaxTabIsHighlighted(): void {
+  cy
     .get('li[class="p-tabmenuitem p-highlight"]')
     .children(".p-menuitem-link")
     .children(".p-menuitem-text")
@@ -25,13 +16,8 @@
     cy.restoreLoginSession();
   });
 
-<<<<<<< HEAD
-  it("Index tabmenu should be present on first visit", () => {
-    visitAndCheckAppMount("/searchtaxonomy");
-=======
   it("Index tabmenu should be present", () => {
     cy.visitAndCheckAppMount("/searchtaxonomy");
->>>>>>> 82654dd4
     cy.get(".p-tabmenuitem").should("have.length", numberOfStockIndices);
     cy.get(indexTabMenu).should("exist").eq(1).parent(".p-tabmenuitem").should("have.css", "color", "rgb(27, 27, 27)");
     cy.verifyTaxonomySearchResultTable();
@@ -39,14 +25,6 @@
     cy.get(indexTabMenu).should("not.exist");
   });
 
-<<<<<<< HEAD
-  it("Index tabmenu should be present", () => {
-    visitAndCheckAppMount("/searchtaxonomy");
-    cy.get(indexTabMenu).should("exist");
-    cy.get(".grid").should("not.contain", "Choose by stock market index");
-    verifyTaxonomySearchResultTable();
-    checkViewButtonWorks();
-=======
   it("Visit searchtaxonomy page, scroll to the bottom, back to the top, and check if Dax still highlighted", () => {
     cy.visitAndCheckAppMount("/searchtaxonomy");
 
@@ -56,6 +34,5 @@
     cy.scrollTo("top", { duration: 500 });
 
     checkIfDaxTabIsHighlighted();
->>>>>>> 82654dd4
   });
 });