--- conflicted
+++ resolved
@@ -1,6 +1,7 @@
 import apiSpecs from "@/../build/clients/backend/backendOpenApi.json";
-<<<<<<< HEAD
 import Chainable = Cypress.Chainable;
+import { checkViewButtonWorks, verifyTaxonomySearchResultTable } from "../../../../support/commands";
+
 
 const numberOfStockIndices = apiSpecs.components.schemas.CompanyInformation.properties["indices"].items.enum.length
 
@@ -13,31 +14,19 @@
 
 describe('Index Panel behavior', function () {
     const indexTabMenu = '.p-tabmenu > .p-tabmenu-nav > .p-tabmenuitem > .p-menuitem-link'
-    beforeEach(() => {
+    beforeEach(()=> {
         cy.restoreLoginSession()
     })
+
 
     it('Index tabmenu should be present', () => {
         cy.visit("/searchtaxonomy")
         cy.get('.p-tabmenuitem').should('have.length', numberOfStockIndices)
-        cy.get(indexTabMenu)
-            .should('exist')
-            .eq(1).parent('.p-tabmenuitem')
-            .should('have.css', 'color', 'rgb(27, 27, 27)')
-        cy.get('h2')
-            .should('contain', "Results")
-        cy.get('table.p-datatable-table').should('exist')
-        cy.get('table.p-datatable-table').contains('th','COMPANY')
-        cy.get('table.p-datatable-table').contains('th','SECTOR')
-        cy.get('table.p-datatable-table').contains('th','MARKET CAP')
-        cy.get('table.p-datatable-table').contains('td','VIEW')
-            .contains('a', 'VIEW')
-            .click()
-            .url().should('include', '/companies/')
-            .url().should('include', '/eutaxonomies')
+        cy.get(indexTabMenu).should("exist").eq(1).parent(".p-tabmenuitem").should("have.css", "color", "rgb(27, 27, 27)");
+        verifyTaxonomySearchResultTable();
+        checkViewButtonWorks();
         cy.get(indexTabMenu).should('not.exist')
     });
-
 
     it('Visit searchtaxonomy page, scroll to the bottom, back to the top, and check if Dax still highlighted', () => {
         cy.restoreLoginSession()
@@ -50,32 +39,4 @@
 
         checkIfDaxTabIsHighlighted()
     });
-=======
-import { checkViewButtonWorks, verifyTaxonomySearchResultTable } from "../../../../support/commands";
-
-const numberOfStockIndices = apiSpecs.components.schemas.CompanyInformation.properties["indices"].items.enum.length;
-
-describe("Index Panel behavior", function () {
-  const indexTabMenu = ".p-tabmenu > .p-tabmenu-nav > .p-tabmenuitem > .p-menuitem-link";
-  beforeEach(() => {
-    cy.restoreLoginSession();
-  });
-
-  it("Index tabmenu should be present on first visit", () => {
-    cy.visit("/searchtaxonomy");
-    cy.get(".p-tabmenuitem").should("have.length", numberOfStockIndices);
-    cy.get(indexTabMenu).should("exist").eq(1).parent(".p-tabmenuitem").should("have.css", "color", "rgb(27, 27, 27)");
-    verifyTaxonomySearchResultTable();
-    checkViewButtonWorks();
-    cy.get(indexTabMenu).should("not.exist");
-  });
-
-  it("Index tabmenu should be present", () => {
-    cy.visit("/searchtaxonomy");
-    cy.get(indexTabMenu).should("exist");
-    cy.get(".grid").should("not.contain", "Choose by stock market index");
-    verifyTaxonomySearchResultTable();
-    checkViewButtonWorks();
-  });
->>>>>>> 55b41639
 });