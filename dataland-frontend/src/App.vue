<template>
<<<<<<< HEAD
  <div class="d-header grid fixed top-0 col-12 surface-900 align-items-center h-4rem">
    <div class="col-6 text-left">
      <router-link to="/">

    <img src="@/assets/images/logos/logo_dataland_long.svg" alt="image" class="pl-3 pt-2"/>
      </router-link>

    </div>
    <div class="col-1 col-offset-5">
      <i class="material-icons text-white" aria-hidden="true" @click="authenticate">help_outline</i>
    </div>
  </div>
  <div class="d-content">
    <br>
=======
>>>>>>> 72f27e84
    <router-view />
</template>

<script>


import {authenticate} from "@/utils/keycloak";
export default {
  name: 'app',
  methods: {
    authenticate(){
      authenticate()
      alert("ran authentication")
    }
  }
}
</script>

<style lang="scss">

@import "./assets/css/main.css";
@import "./assets/css/variables";
body {
  margin: unset;
}
</style><|MERGE_RESOLUTION|>--- conflicted
+++ resolved
@@ -1,21 +1,4 @@
 <template>
-<<<<<<< HEAD
-  <div class="d-header grid fixed top-0 col-12 surface-900 align-items-center h-4rem">
-    <div class="col-6 text-left">
-      <router-link to="/">
-
-    <img src="@/assets/images/logos/logo_dataland_long.svg" alt="image" class="pl-3 pt-2"/>
-      </router-link>
-
-    </div>
-    <div class="col-1 col-offset-5">
-      <i class="material-icons text-white" aria-hidden="true" @click="authenticate">help_outline</i>
-    </div>
-  </div>
-  <div class="d-content">
-    <br>
-=======
->>>>>>> 72f27e84
     <router-view />
 </template>
 
