--- conflicted
+++ resolved
@@ -3,10 +3,9 @@
   <router-view />
 </template>
 
-<script setup lang="ts">
-import { ref, watch, computed, provide } from "vue";
+<script lang="ts">
+import { computed, defineComponent } from "vue";
 import DynamicDialog from "primevue/dynamicdialog";
-import { useDialog } from "primevue/usedialog";
 import Keycloak from "keycloak-js";
 import { logoutAndRedirectToUri } from "@/utils/KeycloakUtils";
 import {
@@ -19,16 +18,10 @@
 import { useSharedSessionStateStore } from "@/stores/Stores";
 import { ApiClientProvider } from "@/services/ApiClients";
 
-const sharedStore = useSharedSessionStateStore();
-const keycloakPromise = ref<Promise<Keycloak> | undefined>();
-const resolvedKeycloakPromise = ref<Keycloak | undefined>();
-const keycloakAuthenticated = ref(false);
-const functionIdOfSessionSetInterval = ref<number | undefined>();
-const dialog = useDialog();
+export default defineComponent({
+  name: "app",
+  components: { DynamicDialog },
 
-<<<<<<< HEAD
-const currentRefreshTokenInSharedStore = computed(() => sharedStore.refreshToken);
-=======
   data() {
     return {
       keycloakPromise: undefined as undefined | Promise<Keycloak>,
@@ -38,49 +31,34 @@
       functionIdOfSessionSetInterval: undefined as number | undefined,
     };
   },
->>>>>>> d5d1bbc9
 
-watch(currentRefreshTokenInSharedStore, (newRefreshToken) => {
-  if (typeof newRefreshToken === "string") {
-    //try is to explicitly declare the type for newRefreshToken inside the callback
-    if (resolvedKeycloakPromise.value && newRefreshToken) {
-      resolvedKeycloakPromise.value.refreshToken = newRefreshToken;
-      clearInterval(functionIdOfSessionSetInterval.value);
-      functionIdOfSessionSetInterval.value = startSessionSetIntervalFunctionAndReturnItsId(
-        resolvedKeycloakPromise.value,
-        openSessionWarningModal,
-      );
-    }
-  }
-});
+  watch: {
+    currentRefreshTokenInSharedStore(newRefreshToken: string) {
+      if (this.resolvedKeycloakPromise && newRefreshToken) {
+        this.resolvedKeycloakPromise.refreshToken = newRefreshToken;
+        clearInterval(this.functionIdOfSessionSetInterval);
+        const openSessionWarningModalBound = this.openSessionWarningModal.bind(this);
+        this.functionIdOfSessionSetInterval = startSessionSetIntervalFunctionAndReturnItsId(
+          this.resolvedKeycloakPromise,
+          openSessionWarningModalBound,
+        );
+      }
+    },
+  },
 
-<<<<<<< HEAD
-keycloakPromise.value = initKeycloak();
-keycloakPromise.value
-  .then((keycloak) => {
-    resolvedKeycloakPromise.value = keycloak;
-    if (resolvedKeycloakPromise.value?.authenticated) {
-      updateTokenAndItsExpiryTimestampAndStoreBoth(resolvedKeycloakPromise.value, true);
-    }
-  })
-  .catch((e) => console.log(e));
+  computed: {
+    currentRefreshTokenInSharedStore() {
+      return useSharedSessionStateStore().refreshToken;
+    },
+  },
 
-provide("getKeycloakPromise", () => {
-  if (keycloakPromise.value) return keycloakPromise.value;
-  throw new Error("The Keycloak promise has not been initialized. This should not be possible...");
-});
-provide(
-  "authenticated",
-  computed(() => keycloakAuthenticated.value),
-);
-=======
   created() {
     this.keycloakPromise = this.initKeycloak();
     this.keycloakPromise
       .then((keycloak) => {
         this.resolvedKeycloakPromise = keycloak;
         if (this.resolvedKeycloakPromise?.authenticated) {
-          updateTokenAndItsExpiryTimestampAndStoreBoth(this.resolvedKeycloakPromise, true);
+          void updateTokenAndItsExpiryTimestampAndStoreBoth(this.resolvedKeycloakPromise, true);
         }
       })
       .catch((e) => console.log(e));
@@ -102,56 +80,60 @@
       }),
     };
   },
->>>>>>> d5d1bbc9
 
-/**
- * Initializes the Keycloak adaptor and configures it according to the requirements of the Dataland application.
- * @returns a promise which resolves to the Keycloak adaptor object
- */
-function initKeycloak(): Promise<Keycloak> {
-  const keycloak = new Keycloak(KEYCLOAK_INIT_OPTIONS);
-  keycloak.onAuthLogout = handleAuthLogout;
-  return keycloak
-    .init({
-      onLoad: "check-sso",
-      silentCheckSsoRedirectUri: window.location.origin + "/static/silent-check-sso.html",
-      pkceMethod: "S256",
-    })
-    .then((authenticated) => {
-      keycloakAuthenticated.value = authenticated;
-      return keycloak;
-    })
-    .catch((error) => {
-      console.log("Error in init Keycloak ", error);
-      keycloakAuthenticated.value = false;
-      return keycloak;
-    });
-}
-/**
- * Executed as callback when the user is logged out. It tries another logout by redirecting the user to a keycloak
- * logout uri, where the user is instantly re-redirected back to the Welcome page with a specific query param
- * in the url which triggers a pop-up to open and inform the user that she/he was just logged out.
- */
-function handleAuthLogout(): void {
-  logoutAndRedirectToUri(resolvedKeycloakPromise.value as Keycloak, "?externalLogout=true");
-}
+  methods: {
+    /**
+     * Initializes the Keycloak adaptor and configures it according to the requirements of the Dataland application.
+     * @returns a promise which resolves to the Keycloak adaptor object
+     */
+    initKeycloak(): Promise<Keycloak> {
+      const keycloak = new Keycloak(KEYCLOAK_INIT_OPTIONS);
+      keycloak.onAuthLogout = this.handleAuthLogout.bind(this);
+      return keycloak
+        .init({
+          onLoad: "check-sso",
+          silentCheckSsoRedirectUri: window.location.origin + "/static/silent-check-sso.html",
+          pkceMethod: "S256",
+        })
+        .then((authenticated) => {
+          this.keycloakAuthenticated = authenticated;
+        })
+        .catch((error) => {
+          console.log("Error in init Keycloak ", error);
+          this.keycloakAuthenticated = false;
+        })
+        .then((): Keycloak => {
+          return keycloak;
+        });
+    },
 
-/**
- * Opens a pop-up to warn the user that the session will expire soon and offers a button to refresh it.
- * If the refresh button is clicked soon enough, the session is refreshed.
- * Else the text changes and tells the user that the session was closed.
- */
-function openSessionWarningModal(): void {
-  dialog.open(SessionDialog, {
-    props: {
-      modal: true,
-      closable: false,
-      closeOnEscape: false,
-      showHeader: false,
+    /**
+     * Executed as callback when the user is logged out. It tries another logout by redirecting the user to a keycloak
+     * logout uri, where the user is instantly re-redirected back to the Welcome page with a specific query param
+     * in the url which triggers a pop-up to open and inform the user that she/he was just logged out.
+     */
+    handleAuthLogout() {
+      logoutAndRedirectToUri(this.resolvedKeycloakPromise as Keycloak, "?externalLogout=true");
     },
-    data: {
-      sessionDialogMode: SessionDialogMode.SessionWarning,
+
+    /**
+     * Opens a pop-up to warn the user that the session will expire soon and offers a button to refresh it.
+     * If the refresh button is clicked soon enough, the session is refreshed.
+     * Else the text changes and tells the user that the session was closed.
+     */
+    openSessionWarningModal(): void {
+      this.$dialog.open(SessionDialog, {
+        props: {
+          modal: true,
+          closable: false,
+          closeOnEscape: false,
+          showHeader: false,
+        },
+        data: {
+          sessionDialogMode: SessionDialogMode.SessionWarning,
+        },
+      });
     },
-  });
-}
+  },
+});
 </script>