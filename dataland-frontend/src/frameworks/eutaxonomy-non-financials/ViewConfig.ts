// <--WARNING--> THIS FILE IS AUTO-GENERATED BY THE FRAMEWORK-TOOLBOX AND WILL BE OVERWRITTEN
import { type EutaxonomyNonFinancialsData } from "@clients/backend";
import { type MLDTConfig } from "@/components/resources/dataTable/MultiLayerDataTableConfiguration";
import { type AvailableMLDTDisplayObjectTypes } from "@/components/resources/dataTable/MultiLayerDataTableCellDisplayer";
import { formatPercentageForDatatable } from "@/components/resources/dataTable/conversion/PercentageValueGetterFactory";
import { formatStringForDatatable } from "@/components/resources/dataTable/conversion/PlainStringValueGetterFactory";
<<<<<<< HEAD
import { activityApiNameToHumanizedName } from "@/components/resources/frameworkDataSearch/EuTaxonomyActivityNames";
import { formatListOfStringsForDatatable } from "@/components/resources/dataTable/conversion/MultiSelectValueGetterFactory";
=======
import { formatAmountWithCurrency } from "@/utils/Formatter";
>>>>>>> e63d76aa
import { formatCurrencyForDisplay } from "@/components/resources/dataTable/conversion/CurrencyDataPointValueGetterFactory";
import { formatNumberForDatatable } from "@/components/resources/dataTable/conversion/NumberValueGetterFactory";
import {
  formatAssuranceProviderForDataTable,
  formatAssuranceForDataTable,
} from "@/components/resources/dataTable/conversion/EutaxonomyAssuranceValueGetterFactory";
import { formatYesNoValueForDatatable } from "@/components/resources/dataTable/conversion/YesNoValueGetterFactory";
import { getOriginalNameFromTechnicalName } from "@/components/resources/dataTable/conversion/Utils";
export const eutaxonomyNonFinancialsViewConfiguration: MLDTConfig<EutaxonomyNonFinancialsData> = [
  {
    type: "section",
    label: "General",
    expandOnPageLoad: true,
    shouldDisplay: (): boolean => true,
    children: [
      {
        type: "cell",
        label: "Fiscal Year Deviation",
        explanation: "Does the fiscal year deviate from the calendar year?",
        shouldDisplay: (): boolean => true,
        valueGetter: (dataset: EutaxonomyNonFinancialsData): AvailableMLDTDisplayObjectTypes => {
          const mappings = {
            Deviation: "Deviation",
            NoDeviation: "No Deviation",
          };
          return formatStringForDatatable(
            dataset.general?.fiscalYearDeviation
              ? getOriginalNameFromTechnicalName(dataset.general?.fiscalYearDeviation, mappings)
              : "",
          );
        },
      },
      {
        type: "cell",
        label: "Fiscal Year End",
        explanation: "The date at which the fiscal year ends.",
        shouldDisplay: (): boolean => true,
        valueGetter: (dataset: EutaxonomyNonFinancialsData): AvailableMLDTDisplayObjectTypes =>
          formatStringForDatatable(dataset.general?.fiscalYearEnd),
      },
      {
        type: "cell",
        label: "Scope Of Entities",
        explanation: "Are all Group legal entities covered in the reports?",
        shouldDisplay: (): boolean => true,
        valueGetter: (dataset: EutaxonomyNonFinancialsData): AvailableMLDTDisplayObjectTypes =>
          formatYesNoValueForDatatable(dataset.general?.scopeOfEntities),
      },
      {
        type: "cell",
        label: "NFRD Mandatory",
        explanation: "Is the NFRD mandatory for your company?",
        shouldDisplay: (): boolean => true,
        valueGetter: (dataset: EutaxonomyNonFinancialsData): AvailableMLDTDisplayObjectTypes =>
          formatYesNoValueForDatatable(dataset.general?.nfrdMandatory),
      },
      {
        type: "cell",
        label: "EU Taxonomy Activity Level Reporting",
        explanation: "Activity level disclosure",
        shouldDisplay: (): boolean => true,
        valueGetter: (dataset: EutaxonomyNonFinancialsData): AvailableMLDTDisplayObjectTypes =>
          formatYesNoValueForDatatable(dataset.general?.euTaxonomyActivityLevelReporting),
      },
      {
        type: "cell",
        label: "Assurance",
        explanation: "Level of assurance of the EU Taxonomy disclosure (Reasonable Assurance, Limited Assurance, None)",
        shouldDisplay: (): boolean => true,
        valueGetter: (dataset: EutaxonomyNonFinancialsData): AvailableMLDTDisplayObjectTypes =>
          formatAssuranceForDataTable(dataset.general?.assurance, "Assurance"),
      },
      {
        type: "cell",
        label: "Assurance Provider",
        explanation: "Provider of the Assurance",
        shouldDisplay: (): boolean => true,
        valueGetter: (dataset: EutaxonomyNonFinancialsData): AvailableMLDTDisplayObjectTypes =>
          formatAssuranceProviderForDataTable(dataset.general?.assurance),
      },
      {
        type: "cell",
        label: "Number Of Employees",
        explanation: "Total number of employees (including temporary workers with assignment duration >6 months)",
        shouldDisplay: (): boolean => true,
        valueGetter: (dataset: EutaxonomyNonFinancialsData): AvailableMLDTDisplayObjectTypes =>
          formatNumberForDatatable(dataset.general?.numberOfEmployees, ""),
      },
    ],
    labelBadgeColor: "orange",
  },
  {
    type: "section",
    label: "Revenue",
    expandOnPageLoad: false,
    shouldDisplay: (): boolean => true,
    children: [
      {
        type: "cell",
        label: "Total Amount",

        shouldDisplay: (): boolean => true,
        valueGetter: (dataset: EutaxonomyNonFinancialsData): AvailableMLDTDisplayObjectTypes =>
          formatCurrencyForDisplay(dataset.revenue?.totalAmount, "Total Amount"),
      },
      {
        type: "section",
        label: "Non-Eligible Share",
        expandOnPageLoad: false,
        shouldDisplay: (): boolean => true,
        children: [
          {
            type: "cell",
            label: "Relative Share in Percent",

            shouldDisplay: (): boolean => true,
            valueGetter: (dataset: EutaxonomyNonFinancialsData): AvailableMLDTDisplayObjectTypes =>
              formatPercentageForDatatable(dataset.revenue?.nonEligibleShare?.relativeShareInPercent),
          },
          {
            type: "cell",
            label: "Absolute Share",

            shouldDisplay: (): boolean => true,
            valueGetter: (dataset: EutaxonomyNonFinancialsData): AvailableMLDTDisplayObjectTypes =>
              formatStringForDatatable(formatAmountWithCurrency(dataset.revenue?.nonEligibleShare?.absoluteShare)),
          },
        ],
      },
      {
        type: "section",
        label: "Eligible Share",
        expandOnPageLoad: false,
        shouldDisplay: (): boolean => true,
        children: [
          {
            type: "cell",
            label: "Relative Share in Percent",

            shouldDisplay: (): boolean => true,
            valueGetter: (dataset: EutaxonomyNonFinancialsData): AvailableMLDTDisplayObjectTypes =>
              formatPercentageForDatatable(dataset.revenue?.eligibleShare?.relativeShareInPercent),
          },
          {
            type: "cell",
            label: "Absolute Share",

            shouldDisplay: (): boolean => true,
            valueGetter: (dataset: EutaxonomyNonFinancialsData): AvailableMLDTDisplayObjectTypes =>
              formatStringForDatatable(formatAmountWithCurrency(dataset.revenue?.eligibleShare?.absoluteShare)),
          },
        ],
      },
      {
        type: "section",
        label: "Non-Aligned Share",
        expandOnPageLoad: false,
        shouldDisplay: (): boolean => true,
        children: [
          {
            type: "cell",
            label: "Relative Share in Percent",

            shouldDisplay: (): boolean => true,
            valueGetter: (dataset: EutaxonomyNonFinancialsData): AvailableMLDTDisplayObjectTypes =>
              formatPercentageForDatatable(dataset.revenue?.nonAlignedShare?.relativeShareInPercent),
          },
          {
            type: "cell",
            label: "Absolute Share",

            shouldDisplay: (): boolean => true,
            valueGetter: (dataset: EutaxonomyNonFinancialsData): AvailableMLDTDisplayObjectTypes =>
              formatStringForDatatable(formatAmountWithCurrency(dataset.revenue?.nonAlignedShare?.absoluteShare)),
          },
        ],
      },
      {
        type: "cell",
        label: "Non-Aligned Activities",

        shouldDisplay: (): boolean => true,
        valueGetter: (dataset: EutaxonomyNonFinancialsData): AvailableMLDTDisplayObjectTypes =>
          formatListOfStringsForDatatable(
            dataset.revenue?.nonAlignedActivities?.map((it) => {
              return activityApiNameToHumanizedName(it);
            }),
            "Non-Aligned Activities",
          ),
      },
      {
        type: "section",
        label: "Aligned Share",
        expandOnPageLoad: false,
        shouldDisplay: (): boolean => true,
        children: [
          {
            type: "cell",
            label: "Relative Share in Percent",

            shouldDisplay: (): boolean => true,
            valueGetter: (dataset: EutaxonomyNonFinancialsData): AvailableMLDTDisplayObjectTypes =>
              formatPercentageForDatatable(dataset.revenue?.alignedShare?.relativeShareInPercent),
          },
          {
            type: "cell",
            label: "Absolute Share",

            shouldDisplay: (): boolean => true,
            valueGetter: (dataset: EutaxonomyNonFinancialsData): AvailableMLDTDisplayObjectTypes =>
              formatStringForDatatable(formatAmountWithCurrency(dataset.revenue?.alignedShare?.absoluteShare)),
          },
        ],
      },
      {
        type: "cell",
        label: "Substantial Contribution to Climate Change Mitigation In Percent",
        explanation: "Grade of the substantial contribution criterion fulfillment",
        shouldDisplay: (): boolean => true,
        valueGetter: (dataset: EutaxonomyNonFinancialsData): AvailableMLDTDisplayObjectTypes =>
          formatPercentageForDatatable(dataset.revenue?.substantialContributionToClimateChangeMitigationInPercent),
      },
      {
        type: "cell",
        label: "Substantial Contribution to Climate Change Adaptation In Percent",
        explanation: "Grade of the substantial contribution criterion fulfillment",
        shouldDisplay: (): boolean => true,
        valueGetter: (dataset: EutaxonomyNonFinancialsData): AvailableMLDTDisplayObjectTypes =>
          formatPercentageForDatatable(dataset.revenue?.substantialContributionToClimateChangeAdaptationInPercent),
      },
      {
        type: "cell",
        label: "Substantial Contribution to Sustainable Use and Protection of Water and Marine Resources In Percent",
        explanation: "Grade of the substantial contribution criterion fulfillment",
        shouldDisplay: (): boolean => true,
        valueGetter: (dataset: EutaxonomyNonFinancialsData): AvailableMLDTDisplayObjectTypes =>
          formatPercentageForDatatable(
            dataset.revenue?.substantialContributionToSustainableUseAndProtectionOfWaterAndMarineResourcesInPercent,
          ),
      },
      {
        type: "cell",
        label: "Substantial Contribution to Transition to a Circular Economy In Percent",
        explanation: "Grade of the substantial contribution criterion fulfillment",
        shouldDisplay: (): boolean => true,
        valueGetter: (dataset: EutaxonomyNonFinancialsData): AvailableMLDTDisplayObjectTypes =>
          formatPercentageForDatatable(dataset.revenue?.substantialContributionToTransitionToACircularEconomyInPercent),
      },
      {
        type: "cell",
        label: "Substantial Contribution to Pollution Prevention and Control In Percent",
        explanation: "Grade of the substantial contribution criterion fulfillment",
        shouldDisplay: (): boolean => true,
        valueGetter: (dataset: EutaxonomyNonFinancialsData): AvailableMLDTDisplayObjectTypes =>
          formatPercentageForDatatable(
            dataset.revenue?.substantialContributionToPollutionPreventionAndControlInPercent,
          ),
      },
      {
        type: "cell",
        label: "Substantial Contribution to Protection and Restoration of Biodiversity and Ecosystems In Percent",
        explanation: "Grade of the substantial contribution criterion fulfillment",
        shouldDisplay: (): boolean => true,
        valueGetter: (dataset: EutaxonomyNonFinancialsData): AvailableMLDTDisplayObjectTypes =>
          formatPercentageForDatatable(
            dataset.revenue?.substantialContributionToProtectionAndRestorationOfBiodiversityAndEcosystemsInPercent,
          ),
      },
      {
        type: "cell",
        label: "Enabling Share In Percent",

        shouldDisplay: (): boolean => true,
        valueGetter: (dataset: EutaxonomyNonFinancialsData): AvailableMLDTDisplayObjectTypes =>
          formatPercentageForDatatable(dataset.revenue?.enablingShareInPercent),
      },
      {
        type: "cell",
        label: "Transitional Share In Percent",

        shouldDisplay: (): boolean => true,
        valueGetter: (dataset: EutaxonomyNonFinancialsData): AvailableMLDTDisplayObjectTypes =>
          formatPercentageForDatatable(dataset.revenue?.transitionalShareInPercent),
      },
    ],
    labelBadgeColor: "green",
  },
  {
    type: "section",
    label: "CapEx",
    expandOnPageLoad: false,
    shouldDisplay: (): boolean => true,
    children: [
      {
        type: "cell",
        label: "Total Amount",

        shouldDisplay: (): boolean => true,
        valueGetter: (dataset: EutaxonomyNonFinancialsData): AvailableMLDTDisplayObjectTypes =>
          formatCurrencyForDisplay(dataset.capex?.totalAmount, "Total Amount"),
      },
      {
        type: "section",
        label: "Non-Eligible Share",
        expandOnPageLoad: false,
        shouldDisplay: (): boolean => true,
        children: [
          {
            type: "cell",
            label: "Relative Share in Percent",

            shouldDisplay: (): boolean => true,
            valueGetter: (dataset: EutaxonomyNonFinancialsData): AvailableMLDTDisplayObjectTypes =>
              formatPercentageForDatatable(dataset.capex?.nonEligibleShare?.relativeShareInPercent),
          },
          {
            type: "cell",
            label: "Absolute Share",

            shouldDisplay: (): boolean => true,
            valueGetter: (dataset: EutaxonomyNonFinancialsData): AvailableMLDTDisplayObjectTypes =>
              formatStringForDatatable(formatAmountWithCurrency(dataset.capex?.nonEligibleShare?.absoluteShare)),
          },
        ],
      },
      {
        type: "section",
        label: "Eligible Share",
        expandOnPageLoad: false,
        shouldDisplay: (): boolean => true,
        children: [
          {
            type: "cell",
            label: "Relative Share in Percent",

            shouldDisplay: (): boolean => true,
            valueGetter: (dataset: EutaxonomyNonFinancialsData): AvailableMLDTDisplayObjectTypes =>
              formatPercentageForDatatable(dataset.capex?.eligibleShare?.relativeShareInPercent),
          },
          {
            type: "cell",
            label: "Absolute Share",

            shouldDisplay: (): boolean => true,
            valueGetter: (dataset: EutaxonomyNonFinancialsData): AvailableMLDTDisplayObjectTypes =>
              formatStringForDatatable(formatAmountWithCurrency(dataset.capex?.eligibleShare?.absoluteShare)),
          },
        ],
      },
      {
        type: "section",
        label: "Non-Aligned Share",
        expandOnPageLoad: false,
        shouldDisplay: (): boolean => true,
        children: [
          {
            type: "cell",
            label: "Relative Share in Percent",

            shouldDisplay: (): boolean => true,
            valueGetter: (dataset: EutaxonomyNonFinancialsData): AvailableMLDTDisplayObjectTypes =>
              formatPercentageForDatatable(dataset.capex?.nonAlignedShare?.relativeShareInPercent),
          },
          {
            type: "cell",
            label: "Absolute Share",

            shouldDisplay: (): boolean => true,
            valueGetter: (dataset: EutaxonomyNonFinancialsData): AvailableMLDTDisplayObjectTypes =>
              formatStringForDatatable(formatAmountWithCurrency(dataset.capex?.nonAlignedShare?.absoluteShare)),
          },
        ],
      },
      {
        type: "cell",
        label: "Non-Aligned Activities",

        shouldDisplay: (): boolean => true,
        valueGetter: (dataset: EutaxonomyNonFinancialsData): AvailableMLDTDisplayObjectTypes =>
          formatListOfStringsForDatatable(
            dataset.capex?.nonAlignedActivities?.map((it) => {
              return activityApiNameToHumanizedName(it);
            }),
            "Non-Aligned Activities",
          ),
      },
      {
        type: "section",
        label: "Aligned Share",
        expandOnPageLoad: false,
        shouldDisplay: (): boolean => true,
        children: [
          {
            type: "cell",
            label: "Relative Share in Percent",

            shouldDisplay: (): boolean => true,
            valueGetter: (dataset: EutaxonomyNonFinancialsData): AvailableMLDTDisplayObjectTypes =>
              formatPercentageForDatatable(dataset.capex?.alignedShare?.relativeShareInPercent),
          },
          {
            type: "cell",
            label: "Absolute Share",

            shouldDisplay: (): boolean => true,
            valueGetter: (dataset: EutaxonomyNonFinancialsData): AvailableMLDTDisplayObjectTypes =>
              formatStringForDatatable(formatAmountWithCurrency(dataset.capex?.alignedShare?.absoluteShare)),
          },
        ],
      },
      {
        type: "cell",
        label: "Substantial Contribution to Climate Change Mitigation In Percent",
        explanation: "Grade of the substantial contribution criterion fulfillment",
        shouldDisplay: (): boolean => true,
        valueGetter: (dataset: EutaxonomyNonFinancialsData): AvailableMLDTDisplayObjectTypes =>
          formatPercentageForDatatable(dataset.capex?.substantialContributionToClimateChangeMitigationInPercent),
      },
      {
        type: "cell",
        label: "Substantial Contribution to Climate Change Adaptation In Percent",
        explanation: "Grade of the substantial contribution criterion fulfillment",
        shouldDisplay: (): boolean => true,
        valueGetter: (dataset: EutaxonomyNonFinancialsData): AvailableMLDTDisplayObjectTypes =>
          formatPercentageForDatatable(dataset.capex?.substantialContributionToClimateChangeAdaptationInPercent),
      },
      {
        type: "cell",
        label: "Substantial Contribution to Sustainable Use and Protection of Water and Marine Resources In Percent",
        explanation: "Grade of the substantial contribution criterion fulfillment",
        shouldDisplay: (): boolean => true,
        valueGetter: (dataset: EutaxonomyNonFinancialsData): AvailableMLDTDisplayObjectTypes =>
          formatPercentageForDatatable(
            dataset.capex?.substantialContributionToSustainableUseAndProtectionOfWaterAndMarineResourcesInPercent,
          ),
      },
      {
        type: "cell",
        label: "Substantial Contribution to Transition to a Circular Economy In Percent",
        explanation: "Grade of the substantial contribution criterion fulfillment",
        shouldDisplay: (): boolean => true,
        valueGetter: (dataset: EutaxonomyNonFinancialsData): AvailableMLDTDisplayObjectTypes =>
          formatPercentageForDatatable(dataset.capex?.substantialContributionToTransitionToACircularEconomyInPercent),
      },
      {
        type: "cell",
        label: "Substantial Contribution to Pollution Prevention and Control In Percent",
        explanation: "Grade of the substantial contribution criterion fulfillment",
        shouldDisplay: (): boolean => true,
        valueGetter: (dataset: EutaxonomyNonFinancialsData): AvailableMLDTDisplayObjectTypes =>
          formatPercentageForDatatable(dataset.capex?.substantialContributionToPollutionPreventionAndControlInPercent),
      },
      {
        type: "cell",
        label: "Substantial Contribution to Protection and Restoration of Biodiversity and Ecosystems In Percent",
        explanation: "Grade of the substantial contribution criterion fulfillment",
        shouldDisplay: (): boolean => true,
        valueGetter: (dataset: EutaxonomyNonFinancialsData): AvailableMLDTDisplayObjectTypes =>
          formatPercentageForDatatable(
            dataset.capex?.substantialContributionToProtectionAndRestorationOfBiodiversityAndEcosystemsInPercent,
          ),
      },
      {
        type: "cell",
        label: "Enabling Share In Percent",

        shouldDisplay: (): boolean => true,
        valueGetter: (dataset: EutaxonomyNonFinancialsData): AvailableMLDTDisplayObjectTypes =>
          formatPercentageForDatatable(dataset.capex?.enablingShareInPercent),
      },
      {
        type: "cell",
        label: "Transitional Share In Percent",

        shouldDisplay: (): boolean => true,
        valueGetter: (dataset: EutaxonomyNonFinancialsData): AvailableMLDTDisplayObjectTypes =>
          formatPercentageForDatatable(dataset.capex?.transitionalShareInPercent),
      },
    ],
    labelBadgeColor: "yellow",
  },
  {
    type: "section",
    label: "OpEx",
    expandOnPageLoad: false,
    shouldDisplay: (): boolean => true,
    children: [
      {
        type: "cell",
        label: "Total Amount",

        shouldDisplay: (): boolean => true,
        valueGetter: (dataset: EutaxonomyNonFinancialsData): AvailableMLDTDisplayObjectTypes =>
          formatCurrencyForDisplay(dataset.opex?.totalAmount, "Total Amount"),
      },
      {
        type: "section",
        label: "Non-Eligible Share",
        expandOnPageLoad: false,
        shouldDisplay: (): boolean => true,
        children: [
          {
            type: "cell",
            label: "Relative Share in Percent",

            shouldDisplay: (): boolean => true,
            valueGetter: (dataset: EutaxonomyNonFinancialsData): AvailableMLDTDisplayObjectTypes =>
              formatPercentageForDatatable(dataset.opex?.nonEligibleShare?.relativeShareInPercent),
          },
          {
            type: "cell",
            label: "Absolute Share",

            shouldDisplay: (): boolean => true,
            valueGetter: (dataset: EutaxonomyNonFinancialsData): AvailableMLDTDisplayObjectTypes =>
              formatStringForDatatable(formatAmountWithCurrency(dataset.opex?.nonEligibleShare?.absoluteShare)),
          },
        ],
      },
      {
        type: "section",
        label: "Eligible Share",
        expandOnPageLoad: false,
        shouldDisplay: (): boolean => true,
        children: [
          {
            type: "cell",
            label: "Relative Share in Percent",

            shouldDisplay: (): boolean => true,
            valueGetter: (dataset: EutaxonomyNonFinancialsData): AvailableMLDTDisplayObjectTypes =>
              formatPercentageForDatatable(dataset.opex?.eligibleShare?.relativeShareInPercent),
          },
          {
            type: "cell",
            label: "Absolute Share",

            shouldDisplay: (): boolean => true,
            valueGetter: (dataset: EutaxonomyNonFinancialsData): AvailableMLDTDisplayObjectTypes =>
              formatStringForDatatable(formatAmountWithCurrency(dataset.opex?.eligibleShare?.absoluteShare)),
          },
        ],
      },
      {
        type: "section",
        label: "Non-Aligned Share",
        expandOnPageLoad: false,
        shouldDisplay: (): boolean => true,
        children: [
          {
            type: "cell",
            label: "Relative Share in Percent",

            shouldDisplay: (): boolean => true,
            valueGetter: (dataset: EutaxonomyNonFinancialsData): AvailableMLDTDisplayObjectTypes =>
              formatPercentageForDatatable(dataset.opex?.nonAlignedShare?.relativeShareInPercent),
          },
          {
            type: "cell",
            label: "Absolute Share",

            shouldDisplay: (): boolean => true,
            valueGetter: (dataset: EutaxonomyNonFinancialsData): AvailableMLDTDisplayObjectTypes =>
              formatStringForDatatable(formatAmountWithCurrency(dataset.opex?.nonAlignedShare?.absoluteShare)),
          },
        ],
      },
      {
        type: "cell",
        label: "Non-Aligned Activities",

        shouldDisplay: (): boolean => true,
        valueGetter: (dataset: EutaxonomyNonFinancialsData): AvailableMLDTDisplayObjectTypes =>
          formatListOfStringsForDatatable(
            dataset.opex?.nonAlignedActivities?.map((it) => {
              return activityApiNameToHumanizedName(it);
            }),
            "Non-Aligned Activities",
          ),
      },
      {
        type: "section",
        label: "Aligned Share",
        expandOnPageLoad: false,
        shouldDisplay: (): boolean => true,
        children: [
          {
            type: "cell",
            label: "Relative Share in Percent",

            shouldDisplay: (): boolean => true,
            valueGetter: (dataset: EutaxonomyNonFinancialsData): AvailableMLDTDisplayObjectTypes =>
              formatPercentageForDatatable(dataset.opex?.alignedShare?.relativeShareInPercent),
          },
          {
            type: "cell",
            label: "Absolute Share",

            shouldDisplay: (): boolean => true,
            valueGetter: (dataset: EutaxonomyNonFinancialsData): AvailableMLDTDisplayObjectTypes =>
              formatStringForDatatable(formatAmountWithCurrency(dataset.opex?.alignedShare?.absoluteShare)),
          },
        ],
      },
      {
        type: "cell",
        label: "Substantial Contribution to Climate Change Mitigation In Percent",
        explanation: "Grade of the substantial contribution criterion fulfillment",
        shouldDisplay: (): boolean => true,
        valueGetter: (dataset: EutaxonomyNonFinancialsData): AvailableMLDTDisplayObjectTypes =>
          formatPercentageForDatatable(dataset.opex?.substantialContributionToClimateChangeMitigationInPercent),
      },
      {
        type: "cell",
        label: "Substantial Contribution to Climate Change Adaptation In Percent",
        explanation: "Grade of the substantial contribution criterion fulfillment",
        shouldDisplay: (): boolean => true,
        valueGetter: (dataset: EutaxonomyNonFinancialsData): AvailableMLDTDisplayObjectTypes =>
          formatPercentageForDatatable(dataset.opex?.substantialContributionToClimateChangeAdaptationInPercent),
      },
      {
        type: "cell",
        label: "Substantial Contribution to Sustainable Use and Protection of Water and Marine Resources In Percent",
        explanation: "Grade of the substantial contribution criterion fulfillment",
        shouldDisplay: (): boolean => true,
        valueGetter: (dataset: EutaxonomyNonFinancialsData): AvailableMLDTDisplayObjectTypes =>
          formatPercentageForDatatable(
            dataset.opex?.substantialContributionToSustainableUseAndProtectionOfWaterAndMarineResourcesInPercent,
          ),
      },
      {
        type: "cell",
        label: "Substantial Contribution to Transition to a Circular Economy In Percent",
        explanation: "Grade of the substantial contribution criterion fulfillment",
        shouldDisplay: (): boolean => true,
        valueGetter: (dataset: EutaxonomyNonFinancialsData): AvailableMLDTDisplayObjectTypes =>
          formatPercentageForDatatable(dataset.opex?.substantialContributionToTransitionToACircularEconomyInPercent),
      },
      {
        type: "cell",
        label: "Substantial Contribution to Pollution Prevention and Control In Percent",
        explanation: "Grade of the substantial contribution criterion fulfillment",
        shouldDisplay: (): boolean => true,
        valueGetter: (dataset: EutaxonomyNonFinancialsData): AvailableMLDTDisplayObjectTypes =>
          formatPercentageForDatatable(dataset.opex?.substantialContributionToPollutionPreventionAndControlInPercent),
      },
      {
        type: "cell",
        label: "Substantial Contribution to Protection and Restoration of Biodiversity and Ecosystems In Percent",
        explanation: "Grade of the substantial contribution criterion fulfillment",
        shouldDisplay: (): boolean => true,
        valueGetter: (dataset: EutaxonomyNonFinancialsData): AvailableMLDTDisplayObjectTypes =>
          formatPercentageForDatatable(
            dataset.opex?.substantialContributionToProtectionAndRestorationOfBiodiversityAndEcosystemsInPercent,
          ),
      },
      {
        type: "cell",
        label: "Enabling Share In Percent",

        shouldDisplay: (): boolean => true,
        valueGetter: (dataset: EutaxonomyNonFinancialsData): AvailableMLDTDisplayObjectTypes =>
          formatPercentageForDatatable(dataset.opex?.enablingShareInPercent),
      },
      {
        type: "cell",
        label: "Transitional Share In Percent",

        shouldDisplay: (): boolean => true,
        valueGetter: (dataset: EutaxonomyNonFinancialsData): AvailableMLDTDisplayObjectTypes =>
          formatPercentageForDatatable(dataset.opex?.transitionalShareInPercent),
      },
    ],
    labelBadgeColor: "blue",
  },
];<|MERGE_RESOLUTION|>--- conflicted
+++ resolved
@@ -4,12 +4,7 @@
 import { type AvailableMLDTDisplayObjectTypes } from "@/components/resources/dataTable/MultiLayerDataTableCellDisplayer";
 import { formatPercentageForDatatable } from "@/components/resources/dataTable/conversion/PercentageValueGetterFactory";
 import { formatStringForDatatable } from "@/components/resources/dataTable/conversion/PlainStringValueGetterFactory";
-<<<<<<< HEAD
-import { activityApiNameToHumanizedName } from "@/components/resources/frameworkDataSearch/EuTaxonomyActivityNames";
-import { formatListOfStringsForDatatable } from "@/components/resources/dataTable/conversion/MultiSelectValueGetterFactory";
-=======
 import { formatAmountWithCurrency } from "@/utils/Formatter";
->>>>>>> e63d76aa
 import { formatCurrencyForDisplay } from "@/components/resources/dataTable/conversion/CurrencyDataPointValueGetterFactory";
 import { formatNumberForDatatable } from "@/components/resources/dataTable/conversion/NumberValueGetterFactory";
 import {
@@ -188,19 +183,6 @@
         ],
       },
       {
-        type: "cell",
-        label: "Non-Aligned Activities",
-
-        shouldDisplay: (): boolean => true,
-        valueGetter: (dataset: EutaxonomyNonFinancialsData): AvailableMLDTDisplayObjectTypes =>
-          formatListOfStringsForDatatable(
-            dataset.revenue?.nonAlignedActivities?.map((it) => {
-              return activityApiNameToHumanizedName(it);
-            }),
-            "Non-Aligned Activities",
-          ),
-      },
-      {
         type: "section",
         label: "Aligned Share",
         expandOnPageLoad: false,
@@ -384,19 +366,6 @@
         ],
       },
       {
-        type: "cell",
-        label: "Non-Aligned Activities",
-
-        shouldDisplay: (): boolean => true,
-        valueGetter: (dataset: EutaxonomyNonFinancialsData): AvailableMLDTDisplayObjectTypes =>
-          formatListOfStringsForDatatable(
-            dataset.capex?.nonAlignedActivities?.map((it) => {
-              return activityApiNameToHumanizedName(it);
-            }),
-            "Non-Aligned Activities",
-          ),
-      },
-      {
         type: "section",
         label: "Aligned Share",
         expandOnPageLoad: false,
@@ -578,19 +547,6 @@
         ],
       },
       {
-        type: "cell",
-        label: "Non-Aligned Activities",
-
-        shouldDisplay: (): boolean => true,
-        valueGetter: (dataset: EutaxonomyNonFinancialsData): AvailableMLDTDisplayObjectTypes =>
-          formatListOfStringsForDatatable(
-            dataset.opex?.nonAlignedActivities?.map((it) => {
-              return activityApiNameToHumanizedName(it);
-            }),
-            "Non-Aligned Activities",
-          ),
-      },
-      {
         type: "section",
         label: "Aligned Share",
         expandOnPageLoad: false,
