import { type GdvData } from "@clients/backend";
import { type MLDTConfig } from "@/components/resources/dataTable/MultiLayerDataTableConfiguration";
import { type AvailableMLDTDisplayObjectTypes } from "@/components/resources/dataTable/MultiLayerDataTableCellDisplayer";
import { formatYesNoValueForDatatable } from "@/components/resources/dataTable/conversion/YesNoValueGetterFactory";
<<<<<<< HEAD
import { formatStringForDatatable } from "@/components/resources/dataTable/conversion/PlainStringValueGetterFactory";
export const GdvViewConfiguration: MLDTConfig<GdvData> = [
  {
    type: "section",
    label: "General",
    expandOnPageLoad: false,
    shouldDisplay: (): boolean => true,
    children: [
      {
        type: "section",
        label: "Master Data",
        expandOnPageLoad: false,
        shouldDisplay: (): boolean => true,
        children: [
          {
            type: "cell",
            label: "Berichts-Pflicht",
            explanation: "Ist das Unternehmen berichtspflichtig?",
            shouldDisplay: (): boolean => true,
            valueGetter: (dataset: GdvData): AvailableMLDTDisplayObjectTypes =>
              formatYesNoValueForDatatable(dataset.general?.masterData?.berichtsPflicht),
          },
        ],
      },
    ],
  },
  {
    type: "section",
    label: "Allgemein",
    expandOnPageLoad: true,
    shouldDisplay: (): boolean => true,
    children: [
      {
        type: "cell",
        label: "ESG-Ziele",
        explanation:
          "Hat das Unternehmen spezifische ESG-Ziele/Engagements? Werden bspw. spezifische Ziele / Maßnahmen ergriffen, um das 1,5 Grad Ziel zu erreichen?",
        shouldDisplay: (): boolean => true,
        valueGetter: (dataset: GdvData): AvailableMLDTDisplayObjectTypes =>
          formatYesNoValueForDatatable(dataset.allgemein?.esgZiele),
      },
      {
        type: "cell",
        label: "Ziele",
        explanation: "Bitte geben Sie eine genaue Beschreibung der ESG-Ziele.",
        shouldDisplay: (): boolean => true,
        valueGetter: (dataset: GdvData): AvailableMLDTDisplayObjectTypes =>
          formatStringForDatatable(dataset.allgemein?.ziele),
      },
      {
        type: "cell",
        label: "Investitionen",
        explanation:
          "Bitte geben Sie an wieviele Budgets/Vollzeitäquivalente für das Erreichen der ESG-Ziele zugewiesen wurden.",
        shouldDisplay: (): boolean => true,
        valueGetter: (dataset: GdvData): AvailableMLDTDisplayObjectTypes =>
          formatStringForDatatable(dataset.allgemein?.investitionen),
      },
      {
        type: "cell",
        label: "Sektor mit hohen Klimaauswirkungen",
        explanation: "Kann das Unternehmen einem oder mehreren Sektoren mit hohen Klimaauswirkungen zugeordnet werden?",
        shouldDisplay: (): boolean => true,
        valueGetter: (dataset: GdvData): AvailableMLDTDisplayObjectTypes =>
          formatYesNoValueForDatatable(dataset.allgemein?.sektorMitHohenKlimaauswirkungen),
      },
    ],
  },
];
=======
import {activityApiNameToHumanizedName} from "@/components/resources/frameworkDataSearch/euTaxonomy/ActivityName";
import { formatListOfStringsForDatatable } from "@/components/resources/dataTable/conversion/MultiSelectValueGetterFactory";
import { wrapDisplayValueWithDatapointInformation } 
from "@/components/resources/dataTable/conversion/DataPoints";
export const GdvViewConfiguration: MLDTConfig<GdvData> = [    {
      type: "section",
      label: "General",
      expandOnPageLoad: false,
      shouldDisplay: (): boolean => true
    ,
      children: [    {
          type: "section",
          label: "Master Data",
          expandOnPageLoad: false,
          shouldDisplay: (): boolean => true
        ,
          children: [    {
              type: "cell",
              label: "Berichts-Pflicht",
              explanation: "Ist das Unternehmen berichtspflichtig?",
              shouldDisplay: (): boolean => true
            ,
              valueGetter: (dataset: GdvData): AvailableMLDTDisplayObjectTypes => formatYesNoValueForDatatable(dataset.general?.masterData?.berichtsPflicht)
            ,
            },
            {
              type: "cell",
              label: "(Gültigkeits) Datum",
              explanation: "Datum bis wann die Information gültig ist",
              shouldDisplay: (): boolean => true
            ,
              valueGetter: (dataset: GdvData): AvailableMLDTDisplayObjectTypes => formatStringForDatatable(dataset.general?.masterData?.gueltigkeitsDatum)
            ,
            },
            ],
    
        },
        ],
    
    },
    {
      type: "section",
      label: "Allgemein",
      expandOnPageLoad: true,
      shouldDisplay: (): boolean => true
    ,
      children: [    {
          type: "cell",
          label: "ESG-Ziele",
          explanation: "Hat das Unternehmen spezifische ESG-Ziele/Engagements? Werden bspw. spezifische Ziele / Maßnahmen ergriffen, um das 1,5 Grad Ziel zu erreichen?",
          shouldDisplay: (dataset: GdvData): boolean => dataset.general?.masterData?.berichtsPflicht == "Yes"
        ,
          valueGetter: (dataset: GdvData): AvailableMLDTDisplayObjectTypes => formatYesNoValueForDatatable(dataset.allgemein?.esgZiele)
        ,
        },
        {
          type: "cell",
          label: "Ziele",
          explanation: "Bitte geben Sie eine genaue Beschreibung der ESG-Ziele.",
          shouldDisplay: (dataset: GdvData): boolean => dataset.allgemein?.esgZiele == "Yes"
        ,
          valueGetter: (dataset: GdvData): AvailableMLDTDisplayObjectTypes => formatStringForDatatable(dataset.allgemein?.ziele)
        ,
        },
        {
          type: "cell",
          label: "Investitionen",
          explanation: "Bitte geben Sie an wieviele Budgets/Vollzeitäquivalente für das Erreichen der ESG-Ziele zugewiesen wurden.",
          shouldDisplay: (dataset: GdvData): boolean => dataset.allgemein?.esgZiele == "Yes"
        ,
          valueGetter: (dataset: GdvData): AvailableMLDTDisplayObjectTypes => formatStringForDatatable(dataset.allgemein?.investitionen)
        ,
        },
        {
          type: "cell",
          label: "Sektor mit hohen Klimaauswirkungen",
          explanation: "Kann das Unternehmen einem oder mehreren Sektoren mit hohen Klimaauswirkungen zugeordnet werden?",
          shouldDisplay: (dataset: GdvData): boolean => dataset.general?.masterData?.berichtsPflicht == "Yes"
        ,
          valueGetter: (dataset: GdvData): AvailableMLDTDisplayObjectTypes => formatYesNoValueForDatatable(dataset.allgemein?.sektorMitHohenKlimaauswirkungen)
        ,
        },
        {
          type: "cell",
          label: "Sektor",
          explanation: "Bitte geben Sie an, zu welchen Sektoren (mit hohen Klimaauswirkungen) das Unternehmen zugeordnet werden kann.",
          shouldDisplay: (dataset: GdvData): boolean => dataset.allgemein?.sektorMitHohenKlimaauswirkungen == "Yes"
        ,
          valueGetter: (dataset: GdvData): AvailableMLDTDisplayObjectTypes => formatListOfStringsForDatatable(dataset.allgemein?.sektor, 'Sektor')
        ,
        },
        {
          type: "cell",
          label: "Nachhaltigkeitsbericht",
          explanation: "Erstellt das Unternehmen Nachhaltigkeits- oder ESG-Berichte?",
          shouldDisplay: (dataset: GdvData): boolean => dataset.general?.masterData?.berichtsPflicht == "Yes"
        ,
          valueGetter: (dataset: GdvData): AvailableMLDTDisplayObjectTypes => formatYesNoValueForDatatable(dataset.allgemein?.nachhaltigkeitsbericht)
        ,
        },
        {
          type: "cell",
          label: "Frequenz der Berichterstattung",
    
          shouldDisplay: (dataset: GdvData): boolean => dataset.allgemein?.nachhaltigkeitsbericht == "Yes"
        ,
          valueGetter: (dataset: GdvData): AvailableMLDTDisplayObjectTypes => formatStringForDatatable(dataset.allgemein?.frequenzDerBerichterstattung)
        ,
        },
        {
          type: "cell",
          label: "Mechanismen zur Überwachung der Einhaltung UN Global Compact Prinzipien und/oder OECD Leitsätze",
          explanation: "Verfügt das Unternehmen über Prozesse und Compliance-Mechanismen, um die Einhaltung der Prinzipien des UN Global Compact und/oder der OECD-Leitsätze für multinationale Unternehmen (OECD MNE-Leitsätze) zu überwachen?",
          shouldDisplay: (dataset: GdvData): boolean => dataset.general?.masterData?.berichtsPflicht == "Yes"
        ,
          valueGetter: (dataset: GdvData): AvailableMLDTDisplayObjectTypes => formatYesNoValueForDatatable(dataset.allgemein?.mechanismenZurUeberwachungDerEinhaltungUnGlobalCompactPrinzipienUndOderOecdLeitsaetze)
        ,
        },
        {
          type: "cell",
          label: "UNCG Prinzipien",
          explanation: "Hat das Unternehmen Überwachungsmechanismen für die UNGC Prinzipien eingerichtet ?",
          shouldDisplay: (dataset: GdvData): boolean => dataset.allgemein?.mechanismenZurUeberwachungDerEinhaltungUnGlobalCompactPrinzipienUndOderOecdLeitsaetze == "Yes"
        ,
          valueGetter: (dataset: GdvData): AvailableMLDTDisplayObjectTypes => formatYesNoValueForDatatable(dataset.allgemein?.uncgPrinzipien)
        ,
        },
        {
          type: "cell",
          label: "Erklärung UNGC",
          explanation: "Bitte geben Sie eine Erklärung ab, dass keine Verstöße gegen diese Grundsätze vorliegen.",
          shouldDisplay: (dataset: GdvData): boolean => dataset.allgemein?.uncgPrinzipien == "Yes"
        ,
          valueGetter: (dataset: GdvData): AvailableMLDTDisplayObjectTypes => formatStringForDatatable(dataset.allgemein?.erklaerungUngc)
        ,
        },
        {
          type: "cell",
          label: "OECD Leitsätze",
          explanation: "Hat das Unternehmen Überwachungsmechanismen für die OECD Leitsätze eingerichtet ?",
          shouldDisplay: (dataset: GdvData): boolean => dataset.allgemein?.mechanismenZurUeberwachungDerEinhaltungUnGlobalCompactPrinzipienUndOderOecdLeitsaetze == "Yes"
        ,
          valueGetter: (dataset: GdvData): AvailableMLDTDisplayObjectTypes => formatYesNoValueForDatatable(dataset.allgemein?.oecdLeitsaetze)
        ,
        },
        {
          type: "cell",
          label: "Erklärung OECD",
          explanation: "Bitte geben Sie eine Erklärung ab, dass keine Verstöße gegen diese Grundsätze vorliegen.",
          shouldDisplay: (dataset: GdvData): boolean => dataset.allgemein?.oecdLeitsaetze == "Yes"
        ,
          valueGetter: (dataset: GdvData): AvailableMLDTDisplayObjectTypes => formatStringForDatatable(dataset.allgemein?.erklaerungOecd)
        ,
        },
        {
          type: "cell",
          label: "Ausrichtung auf die UN SDGs und aktives Verfolgen",
          explanation: "Wie steht das Unternehmen in Einklang mit den 17 UN-Zielen für nachhaltige Entwicklung? Welche dieser Ziele verfolgt das Unternehmen aktiv, entweder durch ihre Geschäftstätigkeit oder durch die Unternehmensführung?",
          shouldDisplay: (dataset: GdvData): boolean => dataset.general?.masterData?.berichtsPflicht == "Yes"
        ,
          valueGetter: (dataset: GdvData): AvailableMLDTDisplayObjectTypes => formatStringForDatatable(dataset.allgemein?.ausrichtungAufDieUnSdgsUndAktivesVerfolgen)
        ,
        },
        {
          type: "cell",
          label: "Ausschlusslisten auf Basis von ESG Kriterien",
          explanation: "Führt das Unternehmen Ausschlusslisten? Von besonderem Interesse sind Listen die Ausschlusskriterien, die einen Bezug zu den Bereichen E, S oder G haben.",
          shouldDisplay: (dataset: GdvData): boolean => dataset.general?.masterData?.berichtsPflicht == "Yes"
        ,
          valueGetter: (dataset: GdvData): AvailableMLDTDisplayObjectTypes => formatYesNoValueForDatatable(dataset.allgemein?.ausschlusslistenAufBasisVonEsgKriterien)
        ,
        },
        {
          type: "cell",
          label: "Ausschlusslisten",
          explanation: "Bitte nennen Sie die Ausschlusslisten auf Basis von ESG Kriterien.",
          shouldDisplay: (dataset: GdvData): boolean => dataset.allgemein?.ausschlusslistenAufBasisVonEsgKriterien == "Yes"
        ,
          valueGetter: (dataset: GdvData): AvailableMLDTDisplayObjectTypes => formatStringForDatatable(dataset.allgemein?.ausschlusslisten)
        ,
        },
        {
          type: "cell",
          label: "Ökologische/soziale Führungsstandards oder -prinzipien",
          explanation: "Hat sich das Unternehmen zu ökologischen/sozialen Führungsstandards oder Prinzipien verpflichtet?",
          shouldDisplay: (dataset: GdvData): boolean => dataset.general?.masterData?.berichtsPflicht == "Yes"
        ,
          valueGetter: (dataset: GdvData): AvailableMLDTDisplayObjectTypes => formatYesNoValueForDatatable(dataset.allgemein?.oekologischeSozialeFuehrungsstandardsOderPrinzipien)
        ,
        },
        {
          type: "cell",
          label: "Anreizmechanismen für das Management (Umwelt)",
          explanation: "Wie spiegeln sich die Anreizmechanismen für den Bereich Umwelt in der jährlichen Zielsetzung für das Management wieder? Bitte geben Sie die aktuellen Verpflichtungen an.",
          shouldDisplay: (dataset: GdvData): boolean => dataset.allgemein?.oekologischeSozialeFuehrungsstandardsOderPrinzipien == "Yes"
        ,
          valueGetter: (dataset: GdvData): AvailableMLDTDisplayObjectTypes => formatStringForDatatable(dataset.allgemein?.anreizmechanismenFuerDasManagementUmwelt)
        ,
        },
        {
          type: "cell",
          label: "Anreizmechanismen für das Management (Soziales)",
          explanation: "Wie spiegeln sich die Anreizmechanismen für den Bereich Soziales in der jährlichen Zielsetzung für das Management wieder? Bitte geben Sie die aktuellen Verpflichtungen an.",
          shouldDisplay: (dataset: GdvData): boolean => dataset.allgemein?.oekologischeSozialeFuehrungsstandardsOderPrinzipien == "Yes"
        ,
          valueGetter: (dataset: GdvData): AvailableMLDTDisplayObjectTypes => formatStringForDatatable(dataset.allgemein?.anreizmechanismenFuerDasManagementSoziales)
        ,
        },
        {
          type: "cell",
          label: "ESG-bezogene Rechtsstreitigkeiten",
          explanation: "Ist das Unternehmen in laufende bzw. war das Unternehmen in den letzten 3 Jahren in abgeschlossenen Rechtsstreitigkeiten im Zusammenhang mit ESG involviert?",
          shouldDisplay: (dataset: GdvData): boolean => dataset.general?.masterData?.berichtsPflicht == "Yes"
        ,
          valueGetter: (dataset: GdvData): AvailableMLDTDisplayObjectTypes => formatYesNoValueForDatatable(dataset.allgemein?.esgBezogeneRechtsstreitigkeiten)
        ,
        },
        {
          type: "cell",
          label: "Rechtsstreitigkeiten mit Bezug zu E",
          explanation: "Haben bzw. hatten die Rechtsstreitigkeiten Bezug zu \"E\"",
          shouldDisplay: (dataset: GdvData): boolean => dataset.allgemein?.esgBezogeneRechtsstreitigkeiten == "Yes"
        ,
          valueGetter: (dataset: GdvData): AvailableMLDTDisplayObjectTypes => formatYesNoValueForDatatable(dataset.allgemein?.rechtsstreitigkeitenMitBezugZuE)
        ,
        },
        {
          type: "cell",
          label: "Status zu E",
          explanation: "Sind die Rechtsstreitigkeiten mit Bezug zu \"E\" noch offen oder bereits geklärt?",
          shouldDisplay: (dataset: GdvData): boolean => dataset.allgemein?.rechtsstreitigkeitenMitBezugZuE == "Yes"
        ,
          valueGetter: (dataset: GdvData): AvailableMLDTDisplayObjectTypes => formatStringForDatatable(dataset.allgemein?.statusZuE)
        ,
        },
        {
          type: "cell",
          label: "Einzelheiten zu den Rechtsstreitigkeiten zu E",
          explanation: "Bitte erläutern Sie Einzelheiten zu den Rechtsstreitigkeiten.",
          shouldDisplay: (dataset: GdvData): boolean => dataset.allgemein?.rechtsstreitigkeitenMitBezugZuE == "Yes"
        ,
          valueGetter: (dataset: GdvData): AvailableMLDTDisplayObjectTypes => formatStringForDatatable(dataset.allgemein?.einzelheitenZuDenRechtsstreitigkeitenZuE)
        ,
        },
        {
          type: "cell",
          label: "Rechtsstreitigkeiten mit Bezug zu S",
          explanation: "Haben bzw. hatten die Rechtsstreitigkeiten Bezug zu \"S\"",
          shouldDisplay: (dataset: GdvData): boolean => dataset.allgemein?.esgBezogeneRechtsstreitigkeiten == "Yes"
        ,
          valueGetter: (dataset: GdvData): AvailableMLDTDisplayObjectTypes => formatYesNoValueForDatatable(dataset.allgemein?.rechtsstreitigkeitenMitBezugZuS)
        ,
        },
        {
          type: "cell",
          label: "Status zu S",
          explanation: "Sind die Rechtsstreitigkeiten mit Bezug zu \"S\" noch offen oder bereits geklärt?",
          shouldDisplay: (dataset: GdvData): boolean => dataset.allgemein?.rechtsstreitigkeitenMitBezugZuS == "Yes"
        ,
          valueGetter: (dataset: GdvData): AvailableMLDTDisplayObjectTypes => formatStringForDatatable(dataset.allgemein?.statusZuS)
        ,
        },
        {
          type: "cell",
          label: "Einzelheiten zu den Rechtsstreitigkeiten zu S",
          explanation: "Bitte erläutern Sie Einzelheiten zu den Rechtsstreitigkeiten.",
          shouldDisplay: (dataset: GdvData): boolean => dataset.allgemein?.rechtsstreitigkeitenMitBezugZuS == "Yes"
        ,
          valueGetter: (dataset: GdvData): AvailableMLDTDisplayObjectTypes => formatStringForDatatable(dataset.allgemein?.einzelheitenZuDenRechtsstreitigkeitenZuS)
        ,
        },
        {
          type: "cell",
          label: "Rechtsstreitigkeiten mit Bezug zu G",
          explanation: "Haben bzw. hatten die Rechtsstreitigkeiten Bezug zu \"G\"",
          shouldDisplay: (dataset: GdvData): boolean => dataset.allgemein?.esgBezogeneRechtsstreitigkeiten == "Yes"
        ,
          valueGetter: (dataset: GdvData): AvailableMLDTDisplayObjectTypes => formatYesNoValueForDatatable(dataset.allgemein?.rechtsstreitigkeitenMitBezugZuG)
        ,
        },
        {
          type: "cell",
          label: "Status zu G",
          explanation: "Sind die Rechtsstreitigkeiten mit Bezug zu \"G\" noch offen oder bereits geklärt?",
          shouldDisplay: (dataset: GdvData): boolean => dataset.allgemein?.rechtsstreitigkeitenMitBezugZuG == "Yes"
        ,
          valueGetter: (dataset: GdvData): AvailableMLDTDisplayObjectTypes => formatStringForDatatable(dataset.allgemein?.statusZuG)
        ,
        },
        {
          type: "cell",
          label: "Einzelheiten zu den Rechtsstreitigkeiten zu G",
          explanation: "Bitte erläutern Sie Einzelheiten zu den Rechtsstreitigkeiten.",
          shouldDisplay: (dataset: GdvData): boolean => dataset.allgemein?.rechtsstreitigkeitenMitBezugZuG == "Yes"
        ,
          valueGetter: (dataset: GdvData): AvailableMLDTDisplayObjectTypes => formatStringForDatatable(dataset.allgemein?.einzelheitenZuDenRechtsstreitigkeitenZuG)
        ,
        },
        {
          type: "cell",
          label: "ESG-Rating",
          explanation: "Hat das Unternehmen bereits ein ESG-Rating einer anerkannten Ratingagentur?",
          shouldDisplay: (dataset: GdvData): boolean => dataset.general?.masterData?.berichtsPflicht == "Yes"
        ,
          valueGetter: (dataset: GdvData): AvailableMLDTDisplayObjectTypes => formatYesNoValueForDatatable(dataset.allgemein?.esgRating)
        ,
        },
        {
          type: "cell",
          label: "Agentur",
          explanation: "Welche Rating Agentur hat das Rating durchgeführt?",
          shouldDisplay: (dataset: GdvData): boolean => dataset.allgemein?.esgRating == "Yes"
        ,
          valueGetter: (dataset: GdvData): AvailableMLDTDisplayObjectTypes => formatStringForDatatable(dataset.allgemein?.agentur)
        ,
        },
        {
          type: "cell",
          label: "Ergebnis",
          explanation: "Wie lautet das Rating (Ratingbericht bitte anfügen)?",
          shouldDisplay: (dataset: GdvData): boolean => dataset.allgemein?.esgRating == "Yes"
        ,
          valueGetter: (dataset: GdvData): AvailableMLDTDisplayObjectTypes => wrapDisplayValueWithDatapointInformation(formatStringForDatatable(dataset.allgemein?.ergebnis?.value), "Ergebnis", dataset.allgemein?.ergebnis)
        ,
        },
        {
          type: "cell",
          label: "Kritische Punkte",
          explanation: "Was waren die kritischen Punkte beim ESG-Rating?",
          shouldDisplay: (dataset: GdvData): boolean => dataset.allgemein?.esgRating == "Yes"
        ,
          valueGetter: (dataset: GdvData): AvailableMLDTDisplayObjectTypes => formatStringForDatatable(dataset.allgemein?.kritischePunkte)
        ,
        },
        {
          type: "cell",
          label: "Nachhaltigkeitsbezogenen Anleihen",
          explanation: "Hat das Unternehmen „grüne“, „soziale“ und/oder „nachhaltige“ Schuldtitel begeben oder Sustainability Linked Debt („SLD“) emittiert?",
          shouldDisplay: (dataset: GdvData): boolean => dataset.general?.masterData?.berichtsPflicht == "Yes"
        ,
          valueGetter: (dataset: GdvData): AvailableMLDTDisplayObjectTypes => formatYesNoValueForDatatable(dataset.allgemein?.nachhaltigkeitsbezogenenAnleihen)
        ,
        },
        {
          type: "cell",
          label: "Wichtigste E-, S- und G-Risiken und Bewertung",
          explanation: "Welches sind die wichtigsten von der Gruppe identifizierten E-, S- und G-Risiken? Bitte geben Sie die Details / Bewertung der identifizierten Risiken an.",
          shouldDisplay: (dataset: GdvData): boolean => dataset.general?.masterData?.berichtsPflicht == "Yes"
        ,
          valueGetter: (dataset: GdvData): AvailableMLDTDisplayObjectTypes => formatStringForDatatable(dataset.allgemein?.wichtigsteESUndGRisikenUndBewertung)
        ,
        },
        {
          type: "cell",
          label: "Hindernisse beim Umgang mit ESG-Bedenken",
          explanation: "Welche grundsätzlichen Hindernisse bestehen für das Unternehmen bei der Berücksichtigung von ESG-Belangen?",
          shouldDisplay: (dataset: GdvData): boolean => dataset.general?.masterData?.berichtsPflicht == "Yes"
        ,
          valueGetter: (dataset: GdvData): AvailableMLDTDisplayObjectTypes => formatStringForDatatable(dataset.allgemein?.hindernisseBeimUmgangMitEsgBedenken)
        ,
        },
        ],
    
    },
    {
      type: "section",
      label: "Umwelt",
      expandOnPageLoad: false,
      shouldDisplay: (): boolean => true
    ,
      children: [    {
          type: "section",
          label: "Treibhausgasemissionen",
          expandOnPageLoad: false,
          shouldDisplay: (): boolean => true
        ,
          children: [    {
              type: "cell",
              label: "Treibhausgas-Emissionsintensität der Unternehmen, in die investriert wird",
              explanation: "THG-Emissionsintensität der Unternehmen, in die investiert wird. Scope 1 + Scope 2 Treibhausgasemissionen ./. Umsatz in Millionen EUR Scope 1 + Scope 2 Treibhausgasemissionen ./. Unternehmensgröße in Mio. EUR",
              shouldDisplay: (dataset: GdvData): boolean => dataset.general?.masterData?.berichtsPflicht == "Yes"
            ,
              valueGetter: (dataset: GdvData): AvailableMLDTDisplayObjectTypes => formatStringForDatatable(dataset.umwelt?.treibhausgasemissionen?.treibhausgasEmissionsintensitaetDerUnternehmenInDieInvestriertWird)
            ,
            },
            {
              type: "cell",
              label: "Strategie und Ziele zur Reduzierung von Treibhausgas-Emissionen",
              explanation: "Welchen Entwicklungspfad bzgl. der (Reduktion von) Treibhausgasemissionen verfolgt das Unternehmen. Gibt es einen Zeitplan bzw. konkrete Ziele? Und wie plant das Unternehmen, diesen Kurs zu erreichen? Bitte erläutern Sie, in welchem Bezug dieser Entwicklungspfad zu dem auf dem Pariser Abkommen basierenden Kurs steht.",
              shouldDisplay: (dataset: GdvData): boolean => dataset.general?.masterData?.berichtsPflicht == "Yes"
            ,
              valueGetter: (dataset: GdvData): AvailableMLDTDisplayObjectTypes => formatStringForDatatable(dataset.umwelt?.treibhausgasemissionen?.strategieUndZieleZurReduzierungVonTreibhausgasEmissionen)
            ,
            },
            ],
    
        },
        {
          type: "cell",
          label: "Produkte zur Verringerung der Umweltbelastung",
          explanation: "Entwickelt, produziert oder vertreibt das Unternehmen Produkte, die die Umweltbelastung verringern?",
          shouldDisplay: (dataset: GdvData): boolean => dataset.general?.masterData?.berichtsPflicht == "Yes"
        ,
          valueGetter: (dataset: GdvData): AvailableMLDTDisplayObjectTypes => formatYesNoValueForDatatable(dataset.umwelt?.produkteZurVerringerungDerUmweltbelastung)
        ,
        },
        {
          type: "cell",
          label: "Verringerungen der Umweltbelastung",
          explanation: "Bitte beschreiben Sie möglichst genau, wie die Produkte die Umweltbelastung reduzieren.",
          shouldDisplay: (dataset: GdvData): boolean => dataset.umwelt?.produkteZurVerringerungDerUmweltbelastung == "Yes"
        ,
          valueGetter: (dataset: GdvData): AvailableMLDTDisplayObjectTypes => formatStringForDatatable(dataset.umwelt?.verringerungenDerUmweltbelastung)
        ,
        },
        {
          type: "cell",
          label: "Ökologischer Mindest-Standard für Produktionsprozesse",
          explanation: "Verfügt das Unternehmen über interne Richtlinien, die einen Mindestumweltstandard im Produktionsprozess sicherstellen?",
          shouldDisplay: (dataset: GdvData): boolean => dataset.general?.masterData?.berichtsPflicht == "Yes"
        ,
          valueGetter: (dataset: GdvData): AvailableMLDTDisplayObjectTypes => formatYesNoValueForDatatable(dataset.umwelt?.oekologischerMindestStandardFuerProduktionsprozesse)
        ,
        },
        {
          type: "section",
          label: "Energieverbrauch",
          expandOnPageLoad: false,
          shouldDisplay: (): boolean => true
        ,
          children: [    {
              type: "cell",
              label: "Unternehmens/Gruppen Strategie bzgl Energieverbrauch",
              explanation: "Bitte erläutern Sie den von der Gruppe/Unternehmen definierte Entwicklungspfad (Zeitplan und Ziel - falls vorhanden) und wie das Unternehmen den geplanten Entwicklungspfad erreichen möchte.",
              shouldDisplay: (dataset: GdvData): boolean => dataset.general?.masterData?.berichtsPflicht == "Yes"
            ,
              valueGetter: (dataset: GdvData): AvailableMLDTDisplayObjectTypes => formatStringForDatatable(dataset.umwelt?.energieverbrauch?.unternehmensGruppenStrategieBzglEnergieverbrauch)
            ,
            },
            ],
    
        },
        {
          type: "section",
          label: "Energieeffizienz Immobilienanlagen",
          expandOnPageLoad: false,
          shouldDisplay: (): boolean => true
        ,
          children: [    {
              type: "cell",
              label: "Unternehmens/Gruppen Strategie bzgl energieeffizienten Immobilienanlagen",
              explanation: "Bitte erläutern Sie den von der Gruppe/Unternehmen definierte Entwicklungspfad (Zeitplan und Ziel - falls vorhanden) und wie das Unternehmen den geplanten Entwicklungspfad erreichen möchte.",
              shouldDisplay: (dataset: GdvData): boolean => dataset.general?.masterData?.berichtsPflicht == "Yes"
            ,
              valueGetter: (dataset: GdvData): AvailableMLDTDisplayObjectTypes => formatStringForDatatable(dataset.umwelt?.energieeffizienzImmobilienanlagen?.unternehmensGruppenStrategieBzglEnergieeffizientenImmobilienanlagen)
            ,
            },
            ],
    
        },
        {
          type: "section",
          label: "Wasserverbrauch",
          expandOnPageLoad: false,
          shouldDisplay: (): boolean => true
        ,
          children: [    {
              type: "cell",
              label: "Unternehmens/Gruppen Strategie bzgl Wasserverbrauch",
              explanation: "Bitte erläutern Sie den von der Gruppe/Unternehmen definierte Entwicklungspfad (Zeitplan und Ziel - falls vorhanden) und wie das Unternehmen den geplanten Entwicklungspfad erreichen möchte.",
              shouldDisplay: (dataset: GdvData): boolean => dataset.general?.masterData?.berichtsPflicht == "Yes"
            ,
              valueGetter: (dataset: GdvData): AvailableMLDTDisplayObjectTypes => formatStringForDatatable(dataset.umwelt?.wasserverbrauch?.unternehmensGruppenStrategieBzglWasserverbrauch)
            ,
            },
            ],
    
        },
        {
          type: "section",
          label: "Abfallproduktion",
          expandOnPageLoad: false,
          shouldDisplay: (): boolean => true
        ,
          children: [    {
              type: "cell",
              label: "Unternehmens/Gruppen Strategie bzgl Abfallproduktion",
              explanation: "Bitte erläutern Sie den von der Gruppe/Unternehmen definierte Entwicklungspfad (Zeitplan und Ziel - falls vorhanden) und wie das Unternehmen den geplanten Entwicklungspfad erreichen möchte.",
              shouldDisplay: (dataset: GdvData): boolean => dataset.general?.masterData?.berichtsPflicht == "Yes"
            ,
              valueGetter: (dataset: GdvData): AvailableMLDTDisplayObjectTypes => formatStringForDatatable(dataset.umwelt?.abfallproduktion?.unternehmensGruppenStrategieBzglAbfallproduktion)
            ,
            },
            ],
    
        },
        {
          type: "section",
          label: "Gefährliche Abfälle",
          expandOnPageLoad: false,
          shouldDisplay: (): boolean => true
        ,
          children: [    {
              type: "cell",
              label: "Gefährlicher Abfall",
              explanation: "Wie wird in dem Unternehmen während der Produktion und Verarbeitung mit gefährlichen Abfällen (brennbar, reaktiv, giftig, radioaktiv) umgegangen?",
              shouldDisplay: (dataset: GdvData): boolean => dataset.general?.masterData?.berichtsPflicht == "Yes"
            ,
              valueGetter: (dataset: GdvData): AvailableMLDTDisplayObjectTypes => formatStringForDatatable(dataset.umwelt?.gefaehrlicheAbfaelle?.gefaehrlicherAbfall)
            ,
            },
            ],
    
        },
        {
          type: "section",
          label: "Biodiversität",
          expandOnPageLoad: false,
          shouldDisplay: (): boolean => true
        ,
          children: [    {
              type: "cell",
              label: "Negative Aktivitäten für die biologische Vielfalt",
              explanation: "Hat das Unternehmen Standorte / Betriebe in oder in der Nähe von biodiversitätssensiblen Gebieten, in denen sich die Aktivitäten des Unternehmens negativ auf diese Gebiete auswirken?",
              shouldDisplay: (dataset: GdvData): boolean => dataset.general?.masterData?.berichtsPflicht == "Yes"
            ,
              valueGetter: (dataset: GdvData): AvailableMLDTDisplayObjectTypes => formatYesNoValueForDatatable(dataset.umwelt?.biodiversitaet?.negativeAktivitaetenFuerDieBiologischeVielfalt)
            ,
            },
            {
              type: "cell",
              label: "Negative Maßnahmen für die biologische Vielfalt",
              explanation: "Bitte erläutern Sie Aktivitäten, die sich negativ auf die Biodiversität auswirken. Teilen Sie bitte auch den von der Gruppe/Unternehmen definierte Entwicklungspfad für den Umgang mit diesen Maßnahmen (Zeitplan und Ziel - falls vorhanden) mit uns und wie das Unternehmen den geplanten Entwicklungspfad erreichen möchte.",
              shouldDisplay: (dataset: GdvData): boolean => dataset.umwelt?.biodiversitaet?.negativeAktivitaetenFuerDieBiologischeVielfalt == "Yes"
            ,
              valueGetter: (dataset: GdvData): AvailableMLDTDisplayObjectTypes => formatStringForDatatable(dataset.umwelt?.biodiversitaet?.negativeMassnahmenFuerDieBiologischeVielfalt)
            ,
            },
            {
              type: "cell",
              label: "Positive Aktivitäten für die biologische Vielfalt",
              explanation: "Hat das Unternehmen Standorte / Betriebe in oder in der Nähe von biodiversitätssensiblen Gebieten, in denen sich die Aktivitäten des Unternehmens positiv auf diese Gebiete auswirken?",
              shouldDisplay: (dataset: GdvData): boolean => dataset.general?.masterData?.berichtsPflicht == "Yes"
            ,
              valueGetter: (dataset: GdvData): AvailableMLDTDisplayObjectTypes => formatYesNoValueForDatatable(dataset.umwelt?.biodiversitaet?.positiveAktivitaetenFuerDieBiologischeVielfalt)
            ,
            },
            {
              type: "cell",
              label: "Positive Maßnahmen für die biologische Vielfalt",
              explanation: "Bitte erläutern Sie Aktivitäten, die sich positiv auf die Biodiversität auswirken. Teilen Sie bitte auch den von der Gruppe/Unternehmen definierte Entwicklungspfad für die Weiterentwicklung dieser Maßnahmen (Zeitplan und Ziel - falls vorhanden) mit uns und wie das Unternehmen den geplanten Entwicklungspfad erreichen möchte.",
              shouldDisplay: (dataset: GdvData): boolean => dataset.umwelt?.biodiversitaet?.positiveAktivitaetenFuerDieBiologischeVielfalt == "Yes"
            ,
              valueGetter: (dataset: GdvData): AvailableMLDTDisplayObjectTypes => formatStringForDatatable(dataset.umwelt?.biodiversitaet?.positiveMassnahmenFuerDieBiologischeVielfalt)
            ,
            },
            ],
    
        },
        {
          type: "section",
          label: "Fossile Brennstoffe",
          expandOnPageLoad: false,
          shouldDisplay: (): boolean => true
        ,
          children: [    {
              type: "cell",
              label: "Einnahmen aus fossilen Brennstoffen",
              explanation: "Erzielt das Unternehmen einen Teil seiner Einnahmen aus Aktivitäten im Bereich fossiler Brennstoffe und/oder besitzt das Unternehmen Immobilien, die an der Gewinnung, Lagerung, dem Transport oder der Herstellung fossiler Brennstoffe beteiligt sind?",
              shouldDisplay: (dataset: GdvData): boolean => dataset.general?.masterData?.berichtsPflicht == "Yes"
            ,
              valueGetter: (dataset: GdvData): AvailableMLDTDisplayObjectTypes => formatYesNoValueForDatatable(dataset.umwelt?.fossileBrennstoffe?.einnahmenAusFossilenBrennstoffen)
            ,
            },
            ],
    
        },
        {
          type: "section",
          label: "Taxonomie",
          expandOnPageLoad: false,
          shouldDisplay: (): boolean => true
        ,
          children: [    {
              type: "cell",
              label: "Taxonomie Berichterstattung",
              explanation: "Wird der EU-Taxonomie Bericht auf Basis NFRD oder auf Basis CSRD erstellt?",
              shouldDisplay: (dataset: GdvData): boolean => dataset.general?.masterData?.berichtsPflicht == "Yes"
            ,
              valueGetter: (dataset: GdvData): AvailableMLDTDisplayObjectTypes => formatStringForDatatable(dataset.umwelt?.taxonomie?.taxonomieBerichterstattung)
            ,
            },
            {
              type: "cell",
              label: "EU Taxonomie Kompass Aktivitäten",
              explanation: "Welche Aktivitäten gem. dem EU Taxonomie-Kompass übt das Unternehmen aus?",
              shouldDisplay: (dataset: GdvData): boolean => dataset.general?.masterData?.berichtsPflicht == "Yes"
            ,
              valueGetter: (dataset: GdvData): AvailableMLDTDisplayObjectTypes => formatListOfStringsForDatatable(dataset.umwelt?.taxonomie?.euTaxonomieKompassAktivitaeten?.map(it => {
                              return activityApiNameToHumanizedName(it)}), 'EU Taxonomie Kompass Aktivit\u00E4ten')
            ,
            },
            ],
    
        },
        ],
    
    },
    {
      type: "section",
      label: "Soziales",
      expandOnPageLoad: false,
      shouldDisplay: (): boolean => true
    ,
      children: [    {
          type: "cell",
          label: "Änderungen Unternehmensstruktur",
          explanation: "Gab es kürzlich eine Veränderung im Unternehmen / in der Gruppe (Umstrukturierung, Verkauf oder Übernahme)?",
          shouldDisplay: (dataset: GdvData): boolean => dataset.general?.masterData?.berichtsPflicht == "Yes"
        ,
          valueGetter: (dataset: GdvData): AvailableMLDTDisplayObjectTypes => formatYesNoValueForDatatable(dataset.soziales?.aenderungenUnternehmensstruktur)
        ,
        },
        {
          type: "cell",
          label: "Sicherheitsmaßnahmen für Mitarbeiter",
          explanation: "Welche Maßnahmen werden ergriffen, um die Gesundheit und Sicherheit der Mitarbeiter des Unternehmens zu verbessern?",
          shouldDisplay: (dataset: GdvData): boolean => dataset.general?.masterData?.berichtsPflicht == "Yes"
        ,
          valueGetter: (dataset: GdvData): AvailableMLDTDisplayObjectTypes => formatStringForDatatable(dataset.soziales?.sicherheitsmassnahmenFuerMitarbeiter)
        ,
        },
        {
          type: "section",
          label: "Einkommensgleichheit",
          expandOnPageLoad: false,
          shouldDisplay: (): boolean => true
        ,
          children: [    {
              type: "cell",
              label: "Maßnahmen zur Verbesserung der Einkommensungleichheit",
              explanation: "Wie überwacht das Unternehmen die Einkommens(un)gleichheit und welche Maßnahmen wurden ergriffen, um die Einkommensungleichheit abzustellen?",
              shouldDisplay: (dataset: GdvData): boolean => dataset.general?.masterData?.berichtsPflicht == "Yes"
            ,
              valueGetter: (dataset: GdvData): AvailableMLDTDisplayObjectTypes => formatStringForDatatable(dataset.soziales?.einkommensgleichheit?.massnahmenZurVerbesserungDerEinkommensungleichheit)
            ,
            },
            ],
    
        },
        {
          type: "section",
          label: "Geschlechterdiversität",
          expandOnPageLoad: false,
          shouldDisplay: (): boolean => true
        ,
          children: [    {
              type: "cell",
              label: "Definition Top-Management",
              explanation: "Bitte geben Sie Ihre Definition von \"Top-Management\".",
              shouldDisplay: (dataset: GdvData): boolean => dataset.general?.masterData?.berichtsPflicht == "Yes"
            ,
              valueGetter: (dataset: GdvData): AvailableMLDTDisplayObjectTypes => formatStringForDatatable(dataset.soziales?.geschlechterdiversitaet?.definitionTopManagement)
            ,
            },
            {
              type: "cell",
              label: "Einhaltung rechtlicher Vorgaben",
              explanation: "Welche Maßnahmen wurden ergriffen, um das geltende Recht in Bezug auf die Geschlechterdiversität von Exekutivinstanzen einzuhalten?",
              shouldDisplay: (dataset: GdvData): boolean => dataset.general?.masterData?.berichtsPflicht == "Yes"
            ,
              valueGetter: (dataset: GdvData): AvailableMLDTDisplayObjectTypes => formatStringForDatatable(dataset.soziales?.geschlechterdiversitaet?.einhaltungRechtlicherVorgaben)
            ,
            },
            ],
    
        },
        {
          type: "section",
          label: "Audit",
          expandOnPageLoad: false,
          shouldDisplay: (): boolean => true
        ,
          children: [    {
              type: "cell",
              label: "Audits zur Einhaltung von Arbeitsstandards",
              explanation: "Führt das Unternehmen interne oder externe Audits durch, um die Einhaltung der Arbeitsnormen durch das Unternehmen zu bewerten?",
              shouldDisplay: (dataset: GdvData): boolean => dataset.general?.masterData?.berichtsPflicht == "Yes"
            ,
              valueGetter: (dataset: GdvData): AvailableMLDTDisplayObjectTypes => formatYesNoValueForDatatable(dataset.soziales?.audit?.auditsZurEinhaltungVonArbeitsstandards)
            ,
            },
            {
              type: "cell",
              label: "Art des Audits",
    
              shouldDisplay: (dataset: GdvData): boolean => dataset.soziales?.audit?.auditsZurEinhaltungVonArbeitsstandards == "Yes"
            ,
              valueGetter: (dataset: GdvData): AvailableMLDTDisplayObjectTypes => formatStringForDatatable(dataset.soziales?.audit?.artDesAudits)
            ,
            },
            {
              type: "cell",
              label: "Audit Ergebnisse",
              explanation: "Bitte geben Sie Informationen über das letzte Audit an.",
              shouldDisplay: (dataset: GdvData): boolean => dataset.soziales?.audit?.auditsZurEinhaltungVonArbeitsstandards == "Yes"
            ,
              valueGetter: (dataset: GdvData): AvailableMLDTDisplayObjectTypes => formatStringForDatatable(dataset.soziales?.audit?.auditErgebnisse)
            ,
            },
            ],
    
        },
        ],
    
    },
    {
      type: "section",
      label: "Unternehmensführung/ Governance",
      expandOnPageLoad: false,
      shouldDisplay: (): boolean => true
    ,
      children: [    {
          type: "cell",
          label: "Wirtschaftsprüfer",
    
          shouldDisplay: (dataset: GdvData): boolean => dataset.general?.masterData?.berichtsPflicht == "Yes"
        ,
          valueGetter: (dataset: GdvData): AvailableMLDTDisplayObjectTypes => formatStringForDatatable(dataset.unternehmensfuehrungGovernance?.wirtschaftspruefer)
        ,
        },
        {
          type: "cell",
          label: "CEO/Vorsitzender",
          explanation: "Hat sich das Unternehmen im aktuellen Jahr der Berichterstattung von CEO/Vorsitzenden getrennt?",
          shouldDisplay: (dataset: GdvData): boolean => dataset.general?.masterData?.berichtsPflicht == "Yes"
        ,
          valueGetter: (dataset: GdvData): AvailableMLDTDisplayObjectTypes => formatYesNoValueForDatatable(dataset.unternehmensfuehrungGovernance?.ceoVorsitzender)
        ,
        },
        {
          type: "cell",
          label: "Amtszeit",
          explanation: "Wieviele Jahre war der/die CEO/Vorsitzende(r) im Amt?",
          shouldDisplay: (dataset: GdvData): boolean => dataset.unternehmensfuehrungGovernance?.ceoVorsitzender == "Yes"
        ,
          valueGetter: (dataset: GdvData): AvailableMLDTDisplayObjectTypes => formatStringForDatatable(dataset.unternehmensfuehrungGovernance?.amtszeit)
        ,
        },
        {
          type: "cell",
          label: "Einbeziehung von Stakeholdern",
          explanation: "Gibt es einen kontinuierlichen Prozess des Dialogs mit den Stakeholdern des Unternehmens? Bitte geben Sie Einzelheiten zu einem solchen Prozess an, z.B. eine Umfrage zur Bewertung der Mitarbeiter- oder Kundenzufriedenheit. Falls zutreffend, teilen Sie uns bitte die wichtigsten Schlussfolgerungen mit.",
          shouldDisplay: (dataset: GdvData): boolean => dataset.general?.masterData?.berichtsPflicht == "Yes"
        ,
          valueGetter: (dataset: GdvData): AvailableMLDTDisplayObjectTypes => formatYesNoValueForDatatable(dataset.unternehmensfuehrungGovernance?.einbeziehungVonStakeholdern)
        ,
        },
        {
          type: "cell",
          label: "Prozess der Einbeziehung von Stakeholdern",
          explanation: "Bitte geben Sie Einzelheiten zu einem solchen Prozess an, z.B. eine Umfrage zur Bewertung der Mitarbeiter- oder Kundenzufriedenheit. Falls zutreffend, teilen Sie uns bitte die wichtigsten Schlussfolgerungen mit.",
          shouldDisplay: (dataset: GdvData): boolean => dataset.unternehmensfuehrungGovernance?.einbeziehungVonStakeholdern == "Yes"
        ,
          valueGetter: (dataset: GdvData): AvailableMLDTDisplayObjectTypes => formatStringForDatatable(dataset.unternehmensfuehrungGovernance?.prozessDerEinbeziehungVonStakeholdern)
        ,
        },
        {
          type: "cell",
          label: "Mechanismen zur Ausrichtung auf Stakeholder",
          explanation: "Welche Mechanismen gibt es derzeit, um sicherzustellen, dass die Stakeholder im besten Interesse des Unternehmens handeln? Bitte erläutern Sie (falls zutreffend) die Beteiligungsmechanismen, verschiedene Anreizsysteme usw.",
          shouldDisplay: (dataset: GdvData): boolean => dataset.unternehmensfuehrungGovernance?.einbeziehungVonStakeholdern == "Yes"
        ,
          valueGetter: (dataset: GdvData): AvailableMLDTDisplayObjectTypes => formatStringForDatatable(dataset.unternehmensfuehrungGovernance?.mechanismenZurAusrichtungAufStakeholder)
        ,
        },
        {
          type: "cell",
          label: "ESG-Kriterien und Überwachung der Lieferanten",
          explanation: "Wendet das Unternehmen ESG-Kriterien bei der Auswahl seiner Lieferanten an, einschließlich einer Bestandsaufnahme der Lieferkette?",
          shouldDisplay: (dataset: GdvData): boolean => dataset.general?.masterData?.berichtsPflicht == "Yes"
        ,
          valueGetter: (dataset: GdvData): AvailableMLDTDisplayObjectTypes => formatYesNoValueForDatatable(dataset.unternehmensfuehrungGovernance?.esgKriterienUndUeberwachungDerLieferanten)
        ,
        },
        {
          type: "cell",
          label: "Auswahlkriterien",
          explanation: "Bitte nennen Sie die Auswahlkriterien und erläutern Sie, wie diese Kriterien im Laufe der Zeit überwacht/geprüft werden. Bezieht das Unternehmen beispielsweise Rohstoffe aus Gebieten, in denen umstrittene Abholzungsaktivitäten stattfinden (z.B. Soja, Palmöl, Tropenholz, Holz oder industrielle Viehzucht)?",
          shouldDisplay: (dataset: GdvData): boolean => dataset.unternehmensfuehrungGovernance?.esgKriterienUndUeberwachungDerLieferanten == "Yes"
        ,
          valueGetter: (dataset: GdvData): AvailableMLDTDisplayObjectTypes => formatStringForDatatable(dataset.unternehmensfuehrungGovernance?.auswahlkriterien)
        ,
        },
        ],
    
    },
    ];
>>>>>>> fd6b3f1a
<|MERGE_RESOLUTION|>--- conflicted
+++ resolved
@@ -1,78 +1,8 @@
 import { type GdvData } from "@clients/backend";
 import { type MLDTConfig } from "@/components/resources/dataTable/MultiLayerDataTableConfiguration";
 import { type AvailableMLDTDisplayObjectTypes } from "@/components/resources/dataTable/MultiLayerDataTableCellDisplayer";
+import { formatStringForDatatable } from "@/components/resources/dataTable/conversion/PlainStringValueGetterFactory";
 import { formatYesNoValueForDatatable } from "@/components/resources/dataTable/conversion/YesNoValueGetterFactory";
-<<<<<<< HEAD
-import { formatStringForDatatable } from "@/components/resources/dataTable/conversion/PlainStringValueGetterFactory";
-export const GdvViewConfiguration: MLDTConfig<GdvData> = [
-  {
-    type: "section",
-    label: "General",
-    expandOnPageLoad: false,
-    shouldDisplay: (): boolean => true,
-    children: [
-      {
-        type: "section",
-        label: "Master Data",
-        expandOnPageLoad: false,
-        shouldDisplay: (): boolean => true,
-        children: [
-          {
-            type: "cell",
-            label: "Berichts-Pflicht",
-            explanation: "Ist das Unternehmen berichtspflichtig?",
-            shouldDisplay: (): boolean => true,
-            valueGetter: (dataset: GdvData): AvailableMLDTDisplayObjectTypes =>
-              formatYesNoValueForDatatable(dataset.general?.masterData?.berichtsPflicht),
-          },
-        ],
-      },
-    ],
-  },
-  {
-    type: "section",
-    label: "Allgemein",
-    expandOnPageLoad: true,
-    shouldDisplay: (): boolean => true,
-    children: [
-      {
-        type: "cell",
-        label: "ESG-Ziele",
-        explanation:
-          "Hat das Unternehmen spezifische ESG-Ziele/Engagements? Werden bspw. spezifische Ziele / Maßnahmen ergriffen, um das 1,5 Grad Ziel zu erreichen?",
-        shouldDisplay: (): boolean => true,
-        valueGetter: (dataset: GdvData): AvailableMLDTDisplayObjectTypes =>
-          formatYesNoValueForDatatable(dataset.allgemein?.esgZiele),
-      },
-      {
-        type: "cell",
-        label: "Ziele",
-        explanation: "Bitte geben Sie eine genaue Beschreibung der ESG-Ziele.",
-        shouldDisplay: (): boolean => true,
-        valueGetter: (dataset: GdvData): AvailableMLDTDisplayObjectTypes =>
-          formatStringForDatatable(dataset.allgemein?.ziele),
-      },
-      {
-        type: "cell",
-        label: "Investitionen",
-        explanation:
-          "Bitte geben Sie an wieviele Budgets/Vollzeitäquivalente für das Erreichen der ESG-Ziele zugewiesen wurden.",
-        shouldDisplay: (): boolean => true,
-        valueGetter: (dataset: GdvData): AvailableMLDTDisplayObjectTypes =>
-          formatStringForDatatable(dataset.allgemein?.investitionen),
-      },
-      {
-        type: "cell",
-        label: "Sektor mit hohen Klimaauswirkungen",
-        explanation: "Kann das Unternehmen einem oder mehreren Sektoren mit hohen Klimaauswirkungen zugeordnet werden?",
-        shouldDisplay: (): boolean => true,
-        valueGetter: (dataset: GdvData): AvailableMLDTDisplayObjectTypes =>
-          formatYesNoValueForDatatable(dataset.allgemein?.sektorMitHohenKlimaauswirkungen),
-      },
-    ],
-  },
-];
-=======
 import {activityApiNameToHumanizedName} from "@/components/resources/frameworkDataSearch/euTaxonomy/ActivityName";
 import { formatListOfStringsForDatatable } from "@/components/resources/dataTable/conversion/MultiSelectValueGetterFactory";
 import { wrapDisplayValueWithDatapointInformation } 
@@ -870,5 +800,4 @@
         ],
     
     },
-    ];
->>>>>>> fd6b3f1a
+    ];