--- conflicted
+++ resolved
@@ -12,11 +12,8 @@
 import SearchCompanies from "@/components/pages/SearchCompanies.vue";
 import ViewEuTaxonomyFinancials from "@/components/pages/ViewEuTaxonomyFinancials.vue";
 import ViewEuTaxonomyNonFinancials from "@/components/pages/ViewEuTaxonomyNonFinancials.vue";
-<<<<<<< HEAD
 import RequestData from "@/components/pages/RequestData.vue";
-=======
 import ApiKeysPage from "@/components/pages/ApiKeysPage.vue";
->>>>>>> 780ffe67
 
 const routes = [
   {
@@ -80,6 +77,11 @@
     component: RequestData,
   },
   {
+    path: "/api-key",
+    name: "ApiKeysPage",
+    component: ApiKeysPage,
+  },
+  {
     path: "/dataprivacy",
     name: "DataPrivacy",
     component: DataPrivacy,
@@ -88,11 +90,6 @@
     path: "/imprint",
     name: "LandingImprint",
     component: TheImprint,
-  },
-  {
-    path: "/api-key",
-    name: "ApiKeysPage",
-    component: ApiKeysPage,
   },
   {
     path: "/nocontent",
