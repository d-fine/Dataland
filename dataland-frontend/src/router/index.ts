import { createWebHistory, createRouter, RouteComponent } from "vue-router";
const UploadEuTaxonomyDataForNonFinancials = (): Promise<RouteComponent> =>
  import("@/components/pages/UploadEuTaxonomyDataForNonFinancials.vue");
const WelcomeDataland = (): Promise<RouteComponent> => import("@/components/pages/WelcomeDataland.vue");
const SearchCompaniesForFrameworkData = (): Promise<RouteComponent> =>
  import("@/components/pages/SearchCompaniesForFrameworkData.vue");
const ViewEuTaxonomyNonFinancialsSample = (): Promise<RouteComponent> =>
  import("@/components/pages/ViewEuTaxonomyNonFinancialsSample.vue");
const TheImprint = (): Promise<RouteComponent> => import("@/components/pages/TheImprint.vue");
const DataPrivacy = (): Promise<RouteComponent> => import("@/components/pages/DataPrivacy.vue");
const NoContentFound = (): Promise<RouteComponent> => import("@/components/pages/NoContentFound.vue");
const UploadEuTaxonomyDataForFinancials = (): Promise<RouteComponent> =>
  import("@/components/pages/UploadEuTaxonomyDataForFinancials.vue");
<<<<<<< HEAD
const UploadCompany = (): Promise<RouteComponent> => import("@/components/pages/UploadCompany.vue");
const SearchCompanies = (): Promise<RouteComponent> => import("@/components/pages/SearchCompanies.vue");
=======
const ViewEuTaxonomyFinancials = (): Promise<RouteComponent> =>
  import("@/components/pages/ViewEuTaxonomyFinancials.vue");
const ViewEuTaxonomyNonFinancials = (): Promise<RouteComponent> =>
  import("@/components/pages/ViewEuTaxonomyNonFinancials.vue");
>>>>>>> 0f72f207
const ApiKeysPage = (): Promise<RouteComponent> => import("@/components/pages/ApiKeysPage.vue");
const RequestData = (): Promise<RouteComponent> => import("@/components/pages/RequestData.vue");
const ViewFrameworkData = (): Promise<RouteComponent> => import("@/components/pages/ViewFrameworkData.vue");
const UploadLkSG = (): Promise<RouteComponent> => import("@/components/pages/UploadLkSG.vue");
const DatasetOverview = (): Promise<RouteComponent> => import("@/components/pages/DatasetOverview.vue");
const ChooseCompanyForFrameworkDataUpload = (): Promise<RouteComponent> =>
  import("@/components/pages/ChooseCompanyForFrameworkDataUpload.vue");
const ChooseFrameworkForDataUpload = (): Promise<RouteComponent> =>
  import("@/components/pages/ChooseFrameworkForDataUpload.vue");
import { DataTypeEnum } from "@clients/backend";

const routes = [
  {
    path: "/",
    name: "Welcome to Dataland",
    component: WelcomeDataland,
    props: {
      isMobile: /Android|webOS|iPhone|iPad|iPod|BlackBerry|Windows Phone|IEMobile|OperaMini/i.test(navigator.userAgent),
    },
  },
  {
    path: `/samples/${DataTypeEnum.EutaxonomyNonFinancials}`,

    name: "Eu Taxonomy For Non-Financials Sample",
    component: ViewEuTaxonomyNonFinancialsSample,
  },
  {
    path: "/companies/choose",
    name: "Choose Company",
    component: ChooseCompanyForFrameworkDataUpload,
  },
  {
    path: "/companies/:companyID/frameworks/upload",
    props: true,
    name: "Choose Framework",
    component: ChooseFrameworkForDataUpload,
  },
  {
    path: `/companies/:companyID/frameworks/${DataTypeEnum.EutaxonomyNonFinancials}/upload`,
    props: true,
    name: "Upload Eu Taxonomy Data For Non-Financials",
    component: UploadEuTaxonomyDataForNonFinancials,
  },
  {
    path: `/companies/:companyID/frameworks/${DataTypeEnum.EutaxonomyFinancials}/upload`,
    props: true,
    name: "Upload Eu Taxonomy Data For Financials",
    component: UploadEuTaxonomyDataForFinancials,
  },
  {
    path: `/companies/:companyID/frameworks/${DataTypeEnum.Lksg}/upload`,
    props: true,
    name: "Upload lkSG Data",
    component: UploadLkSG,
  },
  {
    path: "/companies",
    name: "Search Companies for Framework Data",
    component: SearchCompaniesForFrameworkData,
  },
  {
<<<<<<< HEAD
    path: "/companies/:companyID",
    props: true,
    name: "Company Info",
    component: CompanyInformation,
  },
  {
    path: `/companies/:companyId/frameworks/:dataType`,
=======
    path: `/companies/:companyID/frameworks/${DataTypeEnum.EutaxonomyNonFinancials}`,
>>>>>>> 0f72f207
    props: true,
    name: "Company framework data view page",
    component: ViewFrameworkData,
  },
  {
    path: `/companies/:companyId/frameworks/:dataType/:dataId`,
    props: true,
    name: "Company framework data view page for specific data ID",
    component: ViewFrameworkData,
  },
  {
    path: `/companies/:companyId/frameworks/:dataType/reportingPeriods/:reportingPeriod`,
    props: true,
    name: "Company EU Taxonomy for specific reporting period",
    component: ViewFrameworkData,
  },
  {
    path: "/datasets",
    name: "Dataset Overview",
    component: DatasetOverview,
  },
  {
    path: "/requests",
    name: "Request Data",
    component: RequestData,
  },
  {
    path: "/api-key",
    name: "ApiKeysPage",
    component: ApiKeysPage,
  },
  {
    path: "/dataprivacy",
    name: "DataPrivacy",
    component: DataPrivacy,
  },
  {
    path: "/imprint",
    name: "LandingImprint",
    component: TheImprint,
  },
  {
    path: "/nocontent",
    name: "NoContentFound",
    component: NoContentFound,
  },
  {
    path: "/:notFound(.*)",
    redirect: "/nocontent",
  },
];

const router = createRouter({
  history: createWebHistory(),
  routes,
  scrollBehavior() {
    window.scrollTo(0, 0);
  },
});

export { routes };
export default router;<|MERGE_RESOLUTION|>--- conflicted
+++ resolved
@@ -11,15 +11,8 @@
 const NoContentFound = (): Promise<RouteComponent> => import("@/components/pages/NoContentFound.vue");
 const UploadEuTaxonomyDataForFinancials = (): Promise<RouteComponent> =>
   import("@/components/pages/UploadEuTaxonomyDataForFinancials.vue");
-<<<<<<< HEAD
 const UploadCompany = (): Promise<RouteComponent> => import("@/components/pages/UploadCompany.vue");
 const SearchCompanies = (): Promise<RouteComponent> => import("@/components/pages/SearchCompanies.vue");
-=======
-const ViewEuTaxonomyFinancials = (): Promise<RouteComponent> =>
-  import("@/components/pages/ViewEuTaxonomyFinancials.vue");
-const ViewEuTaxonomyNonFinancials = (): Promise<RouteComponent> =>
-  import("@/components/pages/ViewEuTaxonomyNonFinancials.vue");
->>>>>>> 0f72f207
 const ApiKeysPage = (): Promise<RouteComponent> => import("@/components/pages/ApiKeysPage.vue");
 const RequestData = (): Promise<RouteComponent> => import("@/components/pages/RequestData.vue");
 const ViewFrameworkData = (): Promise<RouteComponent> => import("@/components/pages/ViewFrameworkData.vue");
@@ -81,7 +74,6 @@
     component: SearchCompaniesForFrameworkData,
   },
   {
-<<<<<<< HEAD
     path: "/companies/:companyID",
     props: true,
     name: "Company Info",
@@ -89,9 +81,6 @@
   },
   {
     path: `/companies/:companyId/frameworks/:dataType`,
-=======
-    path: `/companies/:companyID/frameworks/${DataTypeEnum.EutaxonomyNonFinancials}`,
->>>>>>> 0f72f207
     props: true,
     name: "Company framework data view page",
     component: ViewFrameworkData,
