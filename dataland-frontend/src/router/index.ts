<<<<<<< HEAD
import { createWebHistory, createRouter, type RouteComponent, type RouteLocationNormalized } from "vue-router";
const UploadEuTaxonomyDataForNonFinancials = (): Promise<RouteComponent> =>
  import("@/components/pages/UploadEuTaxonomyDataForNonFinancials.vue");
=======
import { createWebHistory, createRouter, type RouteComponent } from "vue-router";
>>>>>>> 53aa7356
const WelcomeDataland = (): Promise<RouteComponent> => import("@/components/pages/WelcomeDataland.vue");

const QualityAssurance = (): Promise<RouteComponent> => import("@/components/pages/QualityAssurance.vue");
const SearchCompaniesForFrameworkData = (): Promise<RouteComponent> =>
  import("@/components/pages/SearchCompaniesForFrameworkData.vue");
const TheImprint = (): Promise<RouteComponent> => import("@/components/pages/TheImprint.vue");
const DataPrivacy = (): Promise<RouteComponent> => import("@/components/pages/DataPrivacy.vue");
const NoContentFound = (): Promise<RouteComponent> => import("@/components/pages/NoContentFound.vue");
const UploadEuTaxonomyDataForFinancials = (): Promise<RouteComponent> =>
  import("@/components/pages/UploadEuTaxonomyDataForFinancials.vue");
const ApiKeysPage = (): Promise<RouteComponent> => import("@/components/pages/ApiKeysPage.vue");
const RequestData = (): Promise<RouteComponent> => import("@/components/pages/RequestData.vue");
const ViewFrameworkData = (): Promise<RouteComponent> => import("@/components/pages/ViewFrameworkData.vue");
const UploadFormWrapper = (): Promise<RouteComponent> => import("@/components/pages/UploadFormWrapper.vue");
const DatasetOverview = (): Promise<RouteComponent> => import("@/components/pages/DatasetOverview.vue");
const ChooseCompanyForFrameworkDataUpload = (): Promise<RouteComponent> =>
  import("@/components/pages/ChooseCompanyForFrameworkDataUpload.vue");
const ChooseFrameworkForDataUpload = (): Promise<RouteComponent> =>
  import("@/components/pages/ChooseFrameworkForDataUpload.vue");
import { DataTypeEnum } from "@clients/backend";

const routes = [
  {
    path: "/",
    name: "Welcome to Dataland",
    component: WelcomeDataland,
    props: {
      isMobile: /Android|webOS|iPhone|iPad|iPod|BlackBerry|Windows Phone|IEMobile|OperaMini/i.test(navigator.userAgent),
    },
  },
  {
    path: "/companies/choose",
    name: "Choose Company",
    component: ChooseCompanyForFrameworkDataUpload,
  },
  {
    path: "/companies/:companyID/frameworks/upload",
    props: true,
    name: "Choose Framework",
    component: ChooseFrameworkForDataUpload,
  },
  {
<<<<<<< HEAD
    path: `/companies/:companyID/frameworks/${DataTypeEnum.EutaxonomyNonFinancials}/upload`,
    props: true,
    name: "Upload Eu Taxonomy Data For Non-Financials",
    component: UploadEuTaxonomyDataForNonFinancials,
  },
  {
    path: `/companies/:companyID/frameworks/${DataTypeEnum.NewEutaxonomyNonFinancials}/upload/`,
    props: (route: RouteLocationNormalized): object => ({
      companyID: route.params.companyID,
      frameworkType: DataTypeEnum.NewEutaxonomyNonFinancials,
    }),
    name: "Upload new Eu Taxonomy Data For Non-Financials",
    component: UploadFormWrapper,
  },
  {
=======
>>>>>>> 53aa7356
    path: `/companies/:companyID/frameworks/${DataTypeEnum.EutaxonomyFinancials}/upload`,
    props: true,
    name: "Upload Eu Taxonomy Data For Financials",
    component: UploadEuTaxonomyDataForFinancials,
  },
  {
    path: `/companies/:companyID/frameworks/${DataTypeEnum.Lksg}/upload`,
    props: (route: RouteLocationNormalized): object => ({
      companyID: route.params.companyID,
      frameworkType: DataTypeEnum.Lksg,
    }),
    name: "Upload lkSG Data",
    component: UploadFormWrapper,
  },
  {
    path: `/companies/:companyID/frameworks/${DataTypeEnum.Sfdr}/upload`,
    props: (route: RouteLocationNormalized): object => ({
      companyID: route.params.companyID,
      frameworkType: DataTypeEnum.Sfdr,
    }),
    name: "Upload SFDR Data",
    component: UploadFormWrapper,
  },
  {
    path: `/companies/:companyID/frameworks/${DataTypeEnum.P2p}/upload`,
    props: (route: RouteLocationNormalized): object => ({
      companyID: route.params.companyID,
      frameworkType: DataTypeEnum.P2p,
    }),
    name: "Upload P2p Data",
    component: UploadFormWrapper,
  },
  {
    path: "/companies",
    name: "Search Companies for Framework Data",
    component: SearchCompaniesForFrameworkData,
  },
  {
    path: `/companies/:companyId/frameworks/:dataType`,
    props: true,
    name: "Company framework data view page",
    component: ViewFrameworkData,
  },
  {
    path: `/companies/:companyId/frameworks/:dataType/:dataId`,
    props: true,
    name: "Company framework data view page for specific data ID",
    component: ViewFrameworkData,
  },
  {
    path: `/companies/:companyId/frameworks/:dataType/reportingPeriods/:reportingPeriod`,
    props: true,
    name: "Company EU Taxonomy for specific reporting period",
    component: ViewFrameworkData,
  },
  {
    path: `/qualityassurance`,
    name: "UI for quality assurance",
    component: QualityAssurance,
  },
  {
    path: "/datasets",
    name: "Dataset Overview",
    component: DatasetOverview,
  },
  {
    path: "/requests",
    name: "Request Data",
    component: RequestData,
  },
  {
    path: "/api-key",
    name: "ApiKeysPage",
    component: ApiKeysPage,
  },
  {
    path: "/dataprivacy",
    name: "DataPrivacy",
    component: DataPrivacy,
  },
  {
    path: "/imprint",
    name: "LandingImprint",
    component: TheImprint,
  },
  {
    path: "/nocontent",
    name: "NoContentFound",
    component: NoContentFound,
  },
  {
    path: "/:notFound(.*)",
    redirect: "/nocontent",
  },
];

const router = createRouter({
  history: createWebHistory(),
  routes,
  scrollBehavior() {
    window.scrollTo(0, 0);
  },
});

export { routes };
export default router;<|MERGE_RESOLUTION|>--- conflicted
+++ resolved
@@ -1,10 +1,7 @@
-<<<<<<< HEAD
+import { createWebHistory, createRouter, type RouteComponent } from "vue-router";
 import { createWebHistory, createRouter, type RouteComponent, type RouteLocationNormalized } from "vue-router";
 const UploadEuTaxonomyDataForNonFinancials = (): Promise<RouteComponent> =>
   import("@/components/pages/UploadEuTaxonomyDataForNonFinancials.vue");
-=======
-import { createWebHistory, createRouter, type RouteComponent } from "vue-router";
->>>>>>> 53aa7356
 const WelcomeDataland = (): Promise<RouteComponent> => import("@/components/pages/WelcomeDataland.vue");
 
 const QualityAssurance = (): Promise<RouteComponent> => import("@/components/pages/QualityAssurance.vue");
@@ -47,7 +44,6 @@
     component: ChooseFrameworkForDataUpload,
   },
   {
-<<<<<<< HEAD
     path: `/companies/:companyID/frameworks/${DataTypeEnum.EutaxonomyNonFinancials}/upload`,
     props: true,
     name: "Upload Eu Taxonomy Data For Non-Financials",
@@ -63,8 +59,6 @@
     component: UploadFormWrapper,
   },
   {
-=======
->>>>>>> 53aa7356
     path: `/companies/:companyID/frameworks/${DataTypeEnum.EutaxonomyFinancials}/upload`,
     props: true,
     name: "Upload Eu Taxonomy Data For Financials",
