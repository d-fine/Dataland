--- conflicted
+++ resolved
@@ -1,285 +1,259 @@
 {
-  "pages": [
-    {
-      "title": "Home",
-      "url": "/",
-      "sections": [
+    "pages": [
         {
-          "title": "Welcome to Dataland",
-          "text": ["This is the main introduction of our homepage."],
-          "image": ["/static/logos/gfx_logo_dataland_orange_S.svg"]
-        },
-        {
-          "title": "Intro",
-          "text": ["Liberate Data - ", "Empower Autonomy.  ", "The alternative to data monopolies."],
-          "image": ["/static/logos/Dataland_D_svg_Logo.svg"],
-          "cards": [
-            {
-              "icon": "/static/icons/Search.svg",
-              "text": "Search for a company to view or request data..."
-            }
-          ]
-        },
-        {
-          "title": "Quotes",
-          "text": ["START YOUR DATALAND JOURNEY"],
-          "cards": [
-            {
-              "icon": "BzUkAtdcKvg",
-              "title": "Sven Schubert,",
-              "text": " CEO of Envoria",
-              "date": "\"Dataland is the only platform we know that is open to everyone and based on a non-profit business model.\""
-            },
-            {
-              "icon": "NqEjkz-3hPw",
-              "title": "Jonas Weisbach,",
-              "text": "Business Development Manager ESG\n at Metzler Asset Management",
-              "date": "\"We believe that open source, reliable and comparable data is the single best way to identify the companies that walk the walk.\""
-            },
-            {
-              "icon": "rCkISSQreCI",
-              "title": "Dr. Egbert Schark,",
-              "text": "Founder and Managing Director\n at d-fine GmbH",
-              "date": "\"I believe the fascinating idea is worth supporting. Join the mission! Join Dataland!\""
-            },
-            {
-              "icon": "g40FkVQZjUc",
-              "title": "Daniel Sailer,",
-              "text": " Head of Sustainable Investment Office\n at Metzler Asset Management GmbH",
-              "date": "\"The Pathways to Paris PoC can be a simple way to make sure Dataland becomes the data platform you need.\""
-            },
-            {
-              "icon": "Jx1v2Z-9cBw",
-              "title": "Dr. Anna-Lisa Schwarz",
-              "text": "Managing Director at Werte-Stiftung ",
-              "date": "\"Dataland will help solve data issues by ensuring transparent, open and fair access to sustainability data.\""
-            },
-            {
-              "icon": "WJg2KKUVch4",
-              "title": "Rudolf Siebel",
-              "text": "Managing Director at BVI German Fund Association ",
-              "date": "\"[Through Dataland], we hope that data availability, coverage and quality is improved, for the benefit of the users, the corporations and society overall.\""
-            },
-            {
-              "icon": "jeyQERlJPP8",
-              "title": "Jasmina Klein",
-              "text": "Manager at d-fine",
-              "date": "\"[Dataland] will help to let the data flow and this is the key to solve one of the most pressing issues of our time.\""
-            },
-            {
-              "icon": "Hz-5xC8BSAg",
-              "title": "Matthias Kopp,",
-              "text": " Director of Sustainable Finance at WWF Germany",
-              "date": "\"Dataland can provide the data ecosystem we all need [to support our] transition to stay within 1.5 degrees or within the planetary boundaries.\""
-            },
-            {
-              "icon": "34qs_8D78JY",
-              "title": "Christian Heller,",
-              "text": " CEO of Value Balancing Alliance",
-              "date": "\"Join Dataland, share your data, and make use of it to transform the economy into a just and sustainable one.\""
-            },
-            {
-              "icon": "NMaN0Autdok",
-              "title": "Fabian Klose,",
-              "text": "Cloud Services Sales\n at T-Systems International",
-              "date": "\"Have a look at Dataland and look at what benefits you can get out of it for your business. Join the community!\""
-            },
-            {
-              "icon": "UpEYtR_v5ws",
-              "title": "Ingo Speich,",
-              "text": "Head of Sustainability & Corporate Governance\n at Deka Investment",
-              "date": "\"We appeal to both investors and companies to make sustainability data available in a timely and cost-efficient manner.\""
-            },
-            {
-              "icon": "1CArXxrcsvg",
-              "title": "Christoph Benner,",
-              "text": "CEO of Chom Capital",
-              "date": "\"Our partnership with Dataland is instrumental in progressively addressing and bridging data gaps.\""
-            }
-          ]
-        },
-        {
-          "title": "Brands",
-          "text": ["See who ", "is involved"],
-          "image": [
-            "/static/logos/img_Atlas_Metrics.png",
-            "/static/logos/img_bvi.png",
-            "/static/logos/img_chom_capital.png",
-            "/static/logos/img_d-fine.png",
-            "/static/logos/img_dydon_ai.png",
-            "/static/logos/img_envoria.png",
-            "/static/logos/img_Experience_One.png",
-            "/static/logos/img_HansaInvest.png",
-            "/static/logos/img_impact_cubed.png",
-            "/static/logos/img_leonardo.png",
-            "/static/logos/img_Metzler.png",
-            "/static/logos/img_pwc.png",
-            "/static/logos/img_sustainable_dividends.png",
-            "/static/logos/img_t_systems.png",
-            "/static/logos/img_value_balancing_alliance.png",
-            "/static/logos/img_voeb.png"
-          ]
-        },
-        {
-          "title": "Struggle",
-          "text": ["Dataland aims to fix", " four main data issues"],
-          "cards": [
-            {
-              "icon": "/static/icons/Diagram.svg",
-              "title": "Data Gaps",
-              "text": "Smaller and unlisted companies are often left out of the existing data offering, shifting the burden of acquiring this data to the data consumers."
-            },
-            {
-              "icon": "/static/icons/Badge.svg",
-              "title": "Quality Issues",
-              "text": "Inaccurate, inconsistent, or outdated data jeopardizes the integrity of analytics and decision processes, leading to misguided strategies."
-            },
-            {
-              "icon": "/static/icons/3d-mpr-toggle.svg",
-              "title": "Usage Restrictions",
-              "text": "Companies are quite limited in how they can use the data they acquired, hindering many valuable applications of this data."
-            },
-            {
-              "icon": "/static/icons/Airline--rapid-board.svg",
-              "title": "High Price",
-              "text": "Data is becoming more and more expensive, limiting access to essential information for many organizations."
-            }
-          ]
-        },
-        {
-          "title": "How it works",
-          "text": ["How does Dataland work?"],
-          "cards": [
-            {
-              "title": "Search",
-              "text": "Utilize the search feature to find specific companies within the platform."
-            },
-            {
-              "title": "Request company’s inclusion",
-              "text": "Request company’s inclusion in case you can’t find the company you are looking for."
-            },
-            {
-              "title": "Request framework data",
-              "text": "Join a campaign to get the missing data."
-            },
-            {
-              "title": "Download",
-              "text": "Download either through the platform or through API."
-            }
-          ]
-        },
-        {
-          "title": "Claim",
-          "text": ["In Dataland, ", "you", " have the power."]
-        },
-        {
-          "title": "Join a campaign",
-          "text": [
-            "Join a campaign to",
-            " get the missing ",
-            "data.",
-            "The campaigns are a simple way for you to get better data coverage and improved data quality, while testing Dataland."
-          ],
-          "cards": [
-            {
-              "title": "Pathways to Paris",
-              "text": "Captures companies’ progress on Paris-compatible transformation paths that are necessary to achieve the goals of the Paris climate protection agreement.",
-              "date": "14th of August"
-            },
-            {
-              "title": "LkSG",
-              "text": "The Lieferkettensorgfalts-pflichtengesetz is a German law requiring companies to monitor human rights and environmental risks in their supply chains."
-            },
-            {
-              "title": "EU Taxonomy",
-              "text": "The EU Taxonomy Regulation supports companies to capture their environmentally sustainable economic activities."
-            },
-            {
-              "title": "SFDR",
-              "text": "SFDR helps investors to properly assess how sustainability risks are integrated in the investment decision process."
-            }
-          ]
-        },
-        {
-          "title": "Get in touch",
-          "text": ["Get in touch"],
-          "cards": [
-            {
-              "icon": "Email",
-              "title": "Your message",
-              "text": "Get in touch",
-              "date": "By clicking Get in Touch,  you agree to our Terms of use and that you have read our Privacy Policy."
-            },
-            {
-              "icon": "/static/images/Erik_Breen.jpg",
-              "title": "Erik Breen,",
-              "text": "Managing Director of Dataland"
-            },
-            {
-              "icon": "erik.breen@dataland.com",
-              "title": "Campaigns on Dataland",
-              "text": "Hello Erik,\n \nI recently visited Dataland and I'm interested in the campaigns on Dataland.\nCould you please provide me with information regarding:\n1.      Each framework\n2.      How I can get the data for a certain company\n\nIf you have any upcoming events or newsletters, I'd love to know about those too.\n\nThank you, and I look forward to hearing from you.\nBest regards,\n[Your Name]\n[Your Email Address]\n[Your Phone Number]"
-            },
-            {
-              "icon": "erik.breen@dataland.com",
-              "title": "Inquiry about Dataland: Shortest way to fill data gaps and improve data quality",
-              "text": "Hello Erik,\n \nI recently visited Dataland and I'm interested in learning more about your platform, its features, and how I can get involved.\n\nCould you please provide me with information regarding:\n1.      The purpose and mission of your website.\n2.      Key functionalities and features.\n3.      The different frameworks\n4.      How can I get data / provide data\n\nIf you have any upcoming events or newsletters, I'd love to know about those too.\n\nFeel free to reply to this email or share the best way to get in touch.\n\nThank you, and I look forward to hearing from you.\nBest regards,\n[Your Name]\n[Your Email Address]\n[Your Phone Number]"
-            }
-          ]
-        },
-        {
-          "title": "Footer",
-          "text": ["Copyright © ", " Dataland"],
-          "image": ["/static/logos/gfx_logo_dataland_orange_S.svg"],
-          "cards": [
-            {
-              "title": "Tech Hub",
-              "links": [
-                {
-                  "text": "DATASETS",
-                  "url": "/api/swagger-ui/index.html"
-                },
-                {
-                  "text": "DOCUMENTS",
-                  "url": "/documents/swagger-ui/index.html"
-                },
-                {
-                  "text": "REQUESTS",
-                  "url": "/community/swagger-ui/index.html"
-                }
-              ]
-            },
-            {
-              "title": "ESG Frameworks",
-              "links": [
-                {
-                  "text": "OVERVIEW",
-                  "url": "https://github.com/d-fine/Dataland/wiki/Data-Framework-Documentation"
-                }
-              ]
-            },
-            {
-              "title": "Follow Dataland",
-              "links": [
-                {
-                  "text": "LINKEDIN",
-                  "url": "https://www.linkedin.com/company/dataland-gmbh/"
-                }
-              ]
-            },
-            {
-              "title": "Legal",
-              "links": [
-                {
-                  "text": "LEGAL",
-                  "url": "/terms"
-                },
-                {
-                  "text": "IMPRINT",
-                  "url": "/imprint"
-                },
-                {
-<<<<<<< HEAD
+            "title": "Home",
+            "url": "/",
+            "sections": [
+                {
+                    "title": "Welcome to Dataland",
+                    "text": [
+                        "This is the main introduction of our homepage."
+                    ],
+                    "image": [
+                        "/static/logos/gfx_logo_dataland_orange_S.svg"
+                    ]
+                },
+                {
+                    "title": "Intro",
+                    "text": [
+                        "Liberate Data - ",
+                        "Empower Autonomy.  ",
+                        "The alternative to data monopolies."
+                    ],
+                    "image": [
+                        "/static/logos/Dataland_D_svg_Logo.svg"
+                    ],
+                    "cards": [
+                        {
+                            "icon": "/static/icons/Search.svg",
+                            "text": "Search for a company to view or request data..."
+                        }
+                    ]
+                },
+                {
+                    "title": "Quotes",
+                    "text": [
+                        "START YOUR DATALAND JOURNEY"
+                    ],
+                    "cards": [
+                        {
+                            "icon": "BzUkAtdcKvg",
+                            "title": "Sven Schubert,",
+                            "text": " CEO of Envoria",
+                            "date": "\"Dataland is the only platform we know that is open to everyone and based on a non-profit business model.\""
+                        },
+                        {
+                            "icon": "NqEjkz-3hPw",
+                            "title": "Jonas Weisbach,",
+                            "text": "Business Development Manager ESG\n at Metzler Asset Management",
+                            "date": "\"We believe that open source, reliable and comparable data is the single best way to identify the companies that walk the walk.\""
+                        },
+                        {
+                            "icon": "rCkISSQreCI",
+                            "title": "Dr. Egbert Schark,",
+                            "text": "Founder and Managing Director\n at d-fine GmbH",
+                            "date": "\"I believe the fascinating idea is worth supporting. Join the mission! Join Dataland!\""
+                        },
+                        {
+                            "icon": "g40FkVQZjUc",
+                            "title": "Daniel Sailer,",
+                            "text": " Head of Sustainable Investment Office\n at Metzler Asset Management GmbH",
+                            "date": "\"The Pathways to Paris PoC can be a simple way to make sure Dataland becomes the data platform you need.\""
+                        },
+                        {
+                            "icon": "Jx1v2Z-9cBw",
+                            "title": "Dr. Anna-Lisa Schwarz",
+                            "text": "Managing Director at Werte-Stiftung ",
+                            "date": "\"Dataland will help solve data issues by ensuring transparent, open and fair access to sustainability data.\""
+                        },
+                        {
+                            "icon": "WJg2KKUVch4",
+                            "title": "Rudolf Siebel",
+                            "text": "Managing Director at BVI German Fund Association ",
+                            "date": "\"[Through Dataland], we hope that data availability, coverage and quality is improved, for the benefit of the users, the corporations and society overall.\""
+                        },
+                        {
+                            "icon": "jeyQERlJPP8",
+                            "title": "Jasmina Klein",
+                            "text": "Manager at d-fine",
+                            "date": "\"[Dataland] will help to let the data flow and this is the key to solve one of the most pressing issues of our time.\""
+                        },
+                        {
+                            "icon": "Hz-5xC8BSAg",
+                            "title": "Matthias Kopp,",
+                            "text": " Director of Sustainable Finance at WWF Germany",
+                            "date": "\"Dataland can provide the data ecosystem we all need [to support our] transition to stay within 1.5 degrees or within the planetary boundaries.\""
+                        },
+                        {
+                            "icon": "34qs_8D78JY",
+                            "title": "Christian Heller,",
+                            "text": " CEO of Value Balancing Alliance",
+                            "date": "\"Join Dataland, share your data, and make use of it to transform the economy into a just and sustainable one.\""
+                        },
+                        {
+                            "icon": "NMaN0Autdok",
+                            "title": "Fabian Klose,",
+                            "text": "Cloud Services Sales\n at T-Systems International",
+                            "date": "\"Have a look at Dataland and look at what benefits you can get out of it for your business. Join the community!\""
+                        },
+                        {
+                            "icon": "UpEYtR_v5ws",
+                            "title": "Ingo Speich,",
+                            "text": "Head of Sustainability & Corporate Governance\n at Deka Investment",
+                            "date": "\"We appeal to both investors and companies to make sustainability data available in a timely and cost-efficient manner.\""
+                        },
+                        {
+                            "icon": "1CArXxrcsvg",
+                            "title": "Christoph Benner,",
+                            "text": "CEO of Chom Capital",
+                            "date": "\"Our partnership with Dataland is instrumental in progressively addressing and bridging data gaps.\""
+                        }
+                    ]
+                },
+                {
+                    "title": "Brands",
+                    "text": [
+                        "See who ",
+                        "is involved"
+                    ],
+                    "image": [
+                        "/static/logos/img_Atlas_Metrics.png",
+                        "/static/logos/img_bvi.png",
+                        "/static/logos/img_chom_capital.png",
+                        "/static/logos/img_d-fine.png",
+                        "/static/logos/img_dydon_ai.png",
+                        "/static/logos/img_envoria.png",
+                        "/static/logos/img_Experience_One.png",
+                        "/static/logos/img_HansaInvest.png",
+                        "/static/logos/img_impact_cubed.png",
+                        "/static/logos/img_leonardo.png",
+                        "/static/logos/img_Metzler.png",
+                        "/static/logos/img_pwc.png",
+                        "/static/logos/img_sustainable_dividends.png",
+                        "/static/logos/img_t_systems.png",
+                        "/static/logos/img_value_balancing_alliance.png",
+                        "/static/logos/img_voeb.png"
+                    ]
+                },
+                {
+                    "title": "Struggle",
+                    "text": [
+                        "Dataland aims to fix",
+                        " four main data issues"
+                    ],
+                    "cards": [
+                        {
+                            "icon": "/static/icons/Diagram.svg",
+                            "title": "Data Gaps",
+                            "text": "Smaller and unlisted companies are often left out of the existing data offering, shifting the burden of acquiring this data to the data consumers."
+                        },
+                        {
+                            "icon": "/static/icons/Badge.svg",
+                            "title": "Quality Issues",
+                            "text": "Inaccurate, inconsistent, or outdated data jeopardizes the integrity of analytics and decision processes, leading to misguided strategies."
+                        },
+                        {
+                            "icon": "/static/icons/3d-mpr-toggle.svg",
+                            "title": "Usage Restrictions",
+                            "text": "Companies are quite limited in how they can use the data they acquired, hindering many valuable applications of this data."
+                        },
+                        {
+                            "icon": "/static/icons/Airline--rapid-board.svg",
+                            "title": "High Price",
+                            "text": "Data is becoming more and more expensive, limiting access to essential information for many organizations."
+                        }
+                    ]
+                },
+                {
+                    "title": "How it works",
+                    "text": [
+                        "How does Dataland work?"
+                    ],
+                    "cards": [
+                        {
+                            "title": "Search",
+                            "text": "Utilize the search feature to find specific companies within the platform."
+                        },
+                        {
+                            "title": "Request company’s inclusion",
+                            "text": "Request company’s inclusion in case you can’t find the company you are looking for."
+                        },
+                        {
+                            "title": "Request framework data",
+                            "text": "Join a campaign to get the missing data."
+                        },
+                        {
+                            "title": "Download",
+                            "text": "Download either through the platform or through API."
+                        }
+                    ]
+                },
+                {
+                    "title": "Claim",
+                    "text": [
+                        "In Dataland, ",
+                        "you",
+                        " have the power."
+                    ]
+                },
+                {
+                    "title": "Join a campaign",
+                    "text": [
+                        "Join a campaign to",
+                        " get the missing ",
+                        "data.",
+                        "The campaigns are a simple way for you to get better data coverage and improved data quality, while testing Dataland."
+                    ],
+                    "cards": [
+                        {
+                            "title": "Pathways to Paris",
+                            "text": "Captures companies’ progress on Paris-compatible transformation paths that are necessary to achieve the goals of the Paris climate protection agreement.",
+                            "date": "14th of August"
+                        },
+                        {
+                            "title": "LkSG",
+                            "text": "The Lieferkettensorgfalts-pflichtengesetz is a German law requiring companies to monitor human rights and environmental risks in their supply chains."
+                        },
+                        {
+                            "title": "EU Taxonomy",
+                            "text": "The EU Taxonomy Regulation supports companies to capture their environmentally sustainable economic activities."
+                        },
+                        {
+                            "title": "SFDR",
+                            "text": "SFDR helps investors to properly assess how sustainability risks are integrated in the investment decision process."
+                        }
+                    ]
+                },
+                {
+                    "title": "Get in touch",
+                    "text": [
+                        "Get in touch"
+                    ],
+                    "cards": [
+                        {
+                            "icon": "Email",
+                            "title": "Your message",
+                            "text": "Get in touch",
+                            "date": "By clicking Get in Touch,  you agree to our Terms of use and that you have read our Privacy Policy."
+                        },
+                        {
+                            "icon": "/static/images/Erik_Breen.jpg",
+                            "title": "Erik Breen,",
+                            "text": "Managing Director of Dataland"
+                        },
+                        {
+                            "icon": "erik.breen@dataland.com",
+                            "title": "Campaigns on Dataland",
+                            "text": "Hello Erik,\n \nI recently visited Dataland and I'm interested in the campaigns on Dataland.\nCould you please provide me with information regarding:\n1.      Each framework\n2.      How I can get the data for a certain company\n\nIf you have any upcoming events or newsletters, I'd love to know about those too.\n\nThank you, and I look forward to hearing from you.\nBest regards,\n[Your Name]\n[Your Email Address]\n[Your Phone Number]"
+                        },
+                        {
+                            "icon": "erik.breen@dataland.com",
+                            "title": "Inquiry about Dataland: Shortest way to fill data gaps and improve data quality",
+                            "text": "Hello Erik,\n \nI recently visited Dataland and I'm interested in learning more about your platform, its features, and how I can get involved.\n\nCould you please provide me with information regarding:\n1.      The purpose and mission of your website.\n2.      Key functionalities and features.\n3.      The different frameworks\n4.      How can I get data / provide data\n\nIf you have any upcoming events or newsletters, I'd love to know about those too.\n\nFeel free to reply to this email or share the best way to get in touch.\n\nThank you, and I look forward to hearing from you.\nBest regards,\n[Your Name]\n[Your Email Address]\n[Your Phone Number]"
+                        }
+                    ]
+                },
+                {
                     "title": "Footer",
                     "text": [
                         "Copyright © ",
@@ -353,89 +327,72 @@
                             "icon": "/static/logos/werte-stiftung-logo__light.png"
                         }
                     ]
-=======
-                  "text": "DATA PRIVACY",
-                  "url": "/dataprivacy"
->>>>>>> e37e1ee5
                 }
-              ]
-            },
-            {
-              "title": "Owned by:",
-              "text": "A Werte-Stiftung Company",
-              "links": [
-                {
-                  "text": "WERTESTIFTUNG.ORG",
-                  "url": "https://www.wertestiftung.org"
-                }
-              ],
-              "icon": "/static/logos/werte-stiftung-logo__light.png"
-            }
-          ]
-        }
-      ]
-    },
-    {
-      "title": "About",
-      "url": "/about",
-      "sections": [
-        {
-          "title": "START YOUR DATALAND JOURNEY",
-          "text": [
-            "Our joint purpose, promise & passion is to ",
-            "let the data flow ",
-            "in order to create value.",
-            "EXPLORE OUR PRINCIPLES"
-          ]
+            ]
         },
         {
-          "title": "Our principles",
-          "text": ["Our principles"],
-          "cards": [
-            {
-              "title": "Integrity",
-              "text": "We need comparable and reliable sustainability data to create value."
-            },
-            {
-              "title": "Disclosure",
-              "text": "We will seek disclosure of sustainability data from our business relations."
-            },
-            {
-              "title": "Transparency",
-              "text": "We will respect and promote data soveignty."
-            },
-            {
-              "title": "Accountability",
-              "text": "Data should be timely and easliy accessible at fair cost."
-            },
-            {
-              "title": "Neutrality",
-              "text": "Common data spaces should be neutral, transparent, non-competitive and not-for-profit."
-            },
-            {
-              "title": "Collaboration",
-              "text": "We will work together to achieve these principles and promote their acceptance."
-            }
-          ]
+            "title": "About",
+            "url": "/about",
+            "sections": [
+                {
+                    "title": "START YOUR DATALAND JOURNEY",
+                    "text": [
+                        "Our joint purpose, promise & passion is to ",
+                        "let the data flow ",
+                        "in order to create value.",
+                        "EXPLORE OUR PRINCIPLES"
+                    ]
+                },
+                {
+                    "title": "Our principles",
+                    "text": [
+                        "Our principles"
+                    ],
+                    "cards": [
+                        {
+                            "title": "Integrity",
+                            "text": "We need comparable and reliable sustainability data to create value."
+                        },
+                        {
+                            "title": "Disclosure",
+                            "text": "We will seek disclosure of sustainability data from our business relations."
+                        },
+                        {
+                            "title": "Transparency",
+                            "text": "We will respect and promote data soveignty."
+                        },
+                        {
+                            "title": "Accountability",
+                            "text": "Data should be timely and easliy accessible at fair cost."
+                        },
+                        {
+                            "title": "Neutrality",
+                            "text": "Common data spaces should be neutral, transparent, non-competitive and not-for-profit."
+                        },
+                        {
+                            "title": "Collaboration",
+                            "text": "We will work together to achieve these principles and promote their acceptance."
+                        }
+                    ]
+                }
+            ]
+        },
+        {
+            "title": "Companies",
+            "url": "/companies",
+            "sections": [
+                {
+                    "title": "Single Data Request",
+                    "text": [],
+                    "cards": [
+                        {
+                            "icon": "erik.breen@dataland.com",
+                            "title": "Interested in becoming a premium user",
+                            "text": "Hi Erik,\n\nI'd like to receive some information about the premium user role on Dataland.\nThank you, and I look forward to hearing from you.\n\nBest regards,\n\n[Your Name]\n[Your Email Address]\n[Your Phone Number]"
+                        }
+                    ]
+                }
+            ]
         }
-      ]
-    },
-    {
-      "title": "Companies",
-      "url": "/companies",
-      "sections": [
-        {
-          "title": "Single Data Request",
-          "text": [],
-          "cards": [
-            {
-              "icon": "erik.breen@dataland.com",
-              "title": "Interested in becoming a premium user",
-              "text": "Hi Erik,\n\nI'd like to receive some information about the premium user role on Dataland.\nThank you, and I look forward to hearing from you.\n\nBest regards,\n\n[Your Name]\n[Your Email Address]\n[Your Phone Number]"
-            }
-          ]
-        }
-      ]
-    }
-  ]
+    ]
 }