{
  "pages": [
    {
      "title": "Home",
      "url": "/",
      "sections": [
        {
          "title": "Welcome to Dataland",
          "text": ["This is the main introduction of our homepage."]
        },
        {
          "title": "Intro",
          "text": ["Liberate Data - ", "Empower Autonomy.  ", "The alternative to data monopolies."],
          "image": ["/static/logos/gfx_logo_d_orange_S.svg"],
          "cards": [
            {
              "icon": "/static/icons/Search.svg",
              "text": "Search for a company to view or request data..."
            }
          ]
        },
        {
          "title": "Quotes",
          "text": ["START YOUR DATALAND JOURNEY"],
          "cards": [
            {
              "icon": "BzUkAtdcKvg",
              "title": "Sven Schubert",
              "text": " CEO of Envoria",
              "date": "\"Dataland is the only platform we know that is open to everyone and based on a non-profit business model.\""
            },
            {
              "icon": "rCkISSQreCI",
              "title": "Dr. Egbert Schark",
              "text": "Founder and Managing Director\n at d-fine GmbH",
              "date": "\"I believe the fascinating idea is worth supporting. Join the mission! Join Dataland!\""
            },
            {
              "icon": "g40FkVQZjUc",
              "title": "Daniel Sailer",
              "text": " Head of Sustainable Investment Office\n at Metzler Asset Management GmbH",
              "date": "\"The Pathways to Paris PoC can be a simple way to make sure Dataland becomes the data platform you need.\""
            },
            {
              "icon": "Jx1v2Z-9cBw",
              "title": "Dr. Anna-Lisa Schwarz",
              "text": "Managing Director at Werte-Stiftung",
              "date": "\"Dataland will help solve data issues by ensuring transparent, open and fair access to sustainability data.\""
            },
            {
              "icon": "WJg2KKUVch4",
              "title": "Rudolf Siebel",
              "text": "Managing Director at BVI German Fund Association",
              "date": "\"[Through Dataland], we hope that data availability, coverage and quality is improved, for the benefit of the users, the corporations and society overall.\""
            },
            {
              "icon": "tFTkaG2p2D4",
              "title": "Stephan Henkel",
              "text": "Managing Directer at VÖB-Service GmbH",
              "date": "\"Then came Dataland with the idea that ESG data should be a common good, and I think that's excellent [...].\""
            },
            {
              "icon": "jeyQERlJPP8",
              "title": "Jasmina Klein",
              "text": "Manager at d-fine",
              "date": "\"[Dataland] will help to let the data flow and this is the key to solve one of the most pressing issues of our time.\""
            },
            {
              "icon": "Hz-5xC8BSAg",
              "title": "Matthias Kopp",
              "text": " Director of Sustainable Finance at WWF Germany",
              "date": "\"Dataland can provide the data ecosystem we all need [to support our] transition to stay within 1.5 degrees or within the planetary boundaries.\""
            },
            {
              "icon": "34qs_8D78JY",
              "title": "Christian Heller",
              "text": " CEO of Value Balancing Alliance",
              "date": "\"Join Dataland, share your data, and make use of it to transform the economy into a just and sustainable one.\""
            },
            {
              "icon": "NMaN0Autdok",
              "title": "Fabian Klose",
              "text": "Cloud Services Sales\n at T-Systems International",
              "date": "\"Have a look at Dataland and look at what benefits you can get out of it for your business. Join the community!\""
            },
            {
              "icon": "UpEYtR_v5ws",
              "title": "Ingo Speich",
              "text": "Head of Sustainability & Corporate Governance\n at Deka Investment",
              "date": "\"We appeal to both investors and companies to make sustainability data available in a timely and cost-efficient manner.\""
            },
            {
              "icon": "1CArXxrcsvg",
              "title": "Christoph Benner",
              "text": "CEO of Chom Capital",
              "date": "\"Our partnership with Dataland is instrumental in progressively addressing and bridging data gaps.\""
            }
          ]
        },
        {
          "title": "Brands",
          "text": ["Already a trusted partner ", "for top companies"],
          "image": [
            "/static/logos/img_Atlas_Metrics.png",
            "/static/logos/img_bantleon.png",
            "/static/logos/img_bayern_invest.png",
            "/static/logos/img_bayernlb.png",
            "/static/logos/img_bvi.png",
            "/static/logos/img_chom_capital.png",
            "/static/logos/img_deka.png",
            "/static/logos/img_deutsche_rueck.png",
            "/static/logos/img_d-fine.png",
            "/static/logos/img_dydon_ai.png",
            "/static/logos/img_envoria.png",
            "/static/logos/img_eurodat.png",
            "/static/logos/img_Experience_One.png",
            "/static/logos/img_financial_reports.png",
            "/static/logos/img_fmf.png",
            "/static/logos/img_gleif.png",
            "/static/logos/img_HansaInvest.png",
            "/static/logos/img_ikb.png",
            "/static/logos/img_impact_cubed.png",
            "/static/logos/img_laiqon.png",
            "/static/logos/img_leonardo.png",
            "/static/logos/img_Metzler.png",
            "/static/logos/img_nordlb.png",
            "/static/logos/img_oxari.png",
            "/static/logos/img_pua.png",
            "/static/logos/img_pwc.png",
            "/static/logos/img_sustainable_dividends.png",
            "/static/logos/img_sustaind.png",
            "/static/logos/img_t_systems.png",
            "/static/logos/img_university-of-oxford-eci.png",
            "/static/logos/img_value_balancing_alliance.png",
            "/static/logos/img_voeb.png",
            "/static/logos/img_wertestiftung.png"
          ]
        },
        {
          "title": "Struggle",
          "text": ["Dataland aims to fix", " four main data issues"],
          "cards": [
            {
              "icon": "/static/icons/Diagram.svg",
              "title": "Data Gaps",
              "text": "Smaller and unlisted companies are often left out of the existing data offering, shifting the burden of acquiring this data to the data consumers."
            },
            {
              "icon": "/static/icons/Badge.svg",
              "title": "Quality Issues",
              "text": "Inaccurate, inconsistent, or outdated data jeopardizes the integrity of analytics and decision processes, leading to misguided strategies."
            },
            {
              "icon": "/static/icons/3d-mpr-toggle.svg",
              "title": "Usage Restrictions",
              "text": "Companies are quite limited in how they can use the data they acquired, hindering many valuable applications of this data."
            },
            {
              "icon": "/static/icons/Airline--rapid-board.svg",
              "title": "High Price",
              "text": "Data is becoming more and more expensive, limiting access to essential information for many organizations."
            }
          ]
        },
        {
          "title": "How it works",
          "text": ["How does Dataland work?"],
          "cards": [
            {
              "title": "Search",
              "text": "Utilize the search feature to find specific companies within the platform."
            },
            {
              "title": "Request company’s inclusion",
              "text": "Request company’s inclusion in case you can’t find the company you are looking for."
            },
            {
              "title": "Request framework data",
              "text": "Join a campaign to get the missing data."
            },
            {
              "title": "Download",
              "text": "Download either through the platform or through API."
            }
          ]
        },
        {
          "title": "Claim",
          "text": ["In Dataland, ", "you", " have the power."]
        },
        {
          "title": "Join a campaign",
          "text": [
            "Join a campaign to",
            " get the missing ",
            "data.",
            "The campaigns are a simple way for you to get better data coverage and improved data quality, while testing Dataland."
          ],
          "cards": [
            {
              "title": "EU Taxonomy",
              "text": "The EU Taxonomy Regulation supports companies to capture their environmentally sustainable economic activities."
            },
            {
              "title": "SFDR",
              "text": "SFDR helps investors to properly assess how sustainability risks are integrated in the investment decision process."
            },
            {
              "title": "PCAF",
              "text": "The PCAF standard provides guidance on how to classify, calculate, and report financed emissions."
            },
            {
              "title": "LkSG",
              "text": "The Lieferkettensorgfalts-pflichtengesetz is a German law requiring companies to monitor human rights and environmental risks in their supply chains."
            },
            {
              "title": "VSME",
              "text": "Captures companies' progress on material sustainability issues, enabling them to respond to capital providers and stakeholders efficiently and proportionally.",
              "date": "14th of August"
            }
          ]
        },
        {
          "title": "Get in touch",
          "text": ["Get in touch"],
          "cards": [
            {
              "icon": "Email",
              "title": "Your message",
              "text": "Get in touch",
              "date": "By clicking Get in Touch,  you agree to our Terms of use and that you have read our Privacy Policy."
            },
            {
              "icon": "/static/images/Moritz_Kiese.jpg",
              "title": "Dr. Moritz Kiese,",
              "text": "Managing Director of Dataland"
            },
            {
              "icon": "moritz.kiese@dataland.com",
              "title": "Campaigns on Dataland",
              "text": "Hello Moritz,\n \nI recently visited Dataland and I'm interested in the campaigns on Dataland.\nCould you please provide me with information regarding:\n1.      Each framework\n2.      How I can get the data for a certain company\n\nIf you have any upcoming events or newsletters, I'd love to know about those too.\n\nThank you, and I look forward to hearing from you.\nBest regards,\n[Your Name]\n[Your Email Address]\n[Your Phone Number]"
            },
            {
              "icon": "moritz.kiese@dataland.com",
              "title": "Inquiry about Dataland: Shortest way to fill data gaps and improve data quality",
              "text": "Hello Moritz,\n \nI recently visited Dataland and I'm interested in learning more about your platform, its features, and how I can get involved.\n\nCould you please provide me with information regarding:\n1.      The purpose and mission of your website.\n2.      Key functionalities and features.\n3.      The different frameworks\n4.      How can I get data / provide data\n\nIf you have any upcoming events or newsletters, I'd love to know about those too.\n\nFeel free to reply to this email or share the best way to get in touch.\n\nThank you, and I look forward to hearing from you.\nBest regards,\n[Your Name]\n[Your Email Address]\n[Your Phone Number]"
            }
          ]
        }
      ]
    },
    {
      "title": "About",
      "url": "/about",
      "sections": [
        {
          "title": "START YOUR DATALAND JOURNEY",
          "text": [
            "Our joint purpose, promise & passion is to ",
            "let the data flow ",
            "in order to create value.",
            "EXPLORE OUR PRINCIPLES"
          ]
        },
        {
          "title": "Our principles",
          "text": ["Our principles"],
          "cards": [
            {
              "title": "Integrity",
              "text": "We need comparable and reliable sustainability data to create value."
            },
            {
              "title": "Disclosure",
              "text": "We will seek disclosure of sustainability data from our business relations."
            },
            {
              "title": "Transparency",
              "text": "We will respect and promote data soveignty."
            },
            {
              "title": "Accountability",
              "text": "Data should be timely and easliy accessible at fair cost."
            },
            {
              "title": "Neutrality",
              "text": "Common data spaces should be neutral, transparent, non-competitive and not-for-profit."
            },
            {
              "title": "Collaboration",
              "text": "We will work together to achieve these principles and promote their acceptance."
            }
          ]
        }
      ]
    },
    {
      "title": "Companies",
      "url": "/companies",
      "sections": [
        {
          "title": "Single Data Request",
          "text": [],
          "cards": [
            {
<<<<<<< HEAD
              "icon": "erik.breen@dataland.com",
              "title": "Interested in becoming a Dataland member",
              "text": "Hi Erik,\n\nI'd like to receive some information about the Dataland membership.\nThank you, and I look forward to hearing from you.\n\nBest regards,\n\n[Your Name]\n[Your Email Address]\n[Your Phone Number]"
=======
              "icon": "moritz.kiese@dataland.com",
              "title": "Interested in becoming a premium user",
              "text": "Hi Moritz,\n\nI'd like to receive some information about the premium user role on Dataland.\nThank you, and I look forward to hearing from you.\n\nBest regards,\n\n[Your Name]\n[Your Email Address]\n[Your Phone Number]"
>>>>>>> c1a636c3
            }
          ]
        }
      ]
    }
  ]
}<|MERGE_RESOLUTION|>--- conflicted
+++ resolved
@@ -303,15 +303,9 @@
           "text": [],
           "cards": [
             {
-<<<<<<< HEAD
-              "icon": "erik.breen@dataland.com",
-              "title": "Interested in becoming a Dataland member",
-              "text": "Hi Erik,\n\nI'd like to receive some information about the Dataland membership.\nThank you, and I look forward to hearing from you.\n\nBest regards,\n\n[Your Name]\n[Your Email Address]\n[Your Phone Number]"
-=======
               "icon": "moritz.kiese@dataland.com",
               "title": "Interested in becoming a premium user",
-              "text": "Hi Moritz,\n\nI'd like to receive some information about the premium user role on Dataland.\nThank you, and I look forward to hearing from you.\n\nBest regards,\n\n[Your Name]\n[Your Email Address]\n[Your Phone Number]"
->>>>>>> c1a636c3
+              "text": "Hi Moritz,\n\nI'd like to receive some information about the Dataland membership.\nThank you, and I look forward to hearing from you.\n\nBest regards,\n\n[Your Name]\n[Your Email Address]\n[Your Phone Number]"
             }
           ]
         }
