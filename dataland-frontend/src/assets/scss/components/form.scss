.input-group {
  position: relative;
  margin-top: 3em;
  margin-bottom: 3em;
}
form {
  text-align: left;
  [data-type="text"], [data-type="select"], [data-type="number"], [data-type="textarea"] {
    .formkit-inner {
      font-size: $input-text-fs;
      border-radius: 0;
      background:$input-text-bg;
      border-style: solid;
      border-width: 0 0 1px 0;
      border-color: $input-text-border;
      box-shadow: none;
      &:focus-within {
        outline: none;
        border-bottom: 1px solid $input-text-border-hover;
      }
      .formkit-input {
        line-height: normal;
      }
    }
  }
  .formkit-decorator {display: none;}
}

input {
  font-family: $ibm-plex-sans;
  font-size: $input-text-fs;
  &[type="submit"], &[type="reset"] {
    border-radius: $radius-none
  }
}

input[type="checkbox"], input[type="radio"]{
  display: grid;
  place-content: center;
  -webkit-appearance: none;
  appearance: none;
  margin: 0;
  height: 25px;
  width: 25px;
  margin-right: .5rem;
  background-color: $input-text-bg;
  border: 3px solid $input-text-border-hover;
  border-radius: 50%;
  cursor: pointer;
  &::before {
    content: "";
    width: 5px;
    height: 10px;
    border: solid $input-text-border-hover;
    border-width: 0 3px 3px 0;
    transform: rotate(45deg);
    display: none;
  }

  &:checked::before {
    display: block;
  }
}

.checkbox-error {
  color: #EE1A1A;
}

.p-inputtext {
  font-family: $ibm-plex-sans;
  color: $input-text-color;
  background: $input-text-bg;
  padding: $spacing-xs;
  border: 0;
  margin: 0;
  transition: background-color .2s, color .2s, border-color .2s, box-shadow .2s;
  appearance: none;
  border-radius: $radius-none;
  &:enabled:hover {
    border-color: $input-text-border-hover
  }
  &:enabled:focus {
    outline: 0 none;
    outline-offset: 0;
    box-shadow: 0 0 0 .2rem #bfd1f6;
    border-color: $input-text-border-hover
  }
  &.p-invalid.p-component {
    border-color: #ced4da #ced4da #ced4da #e4677e
  }
  &.p-inputtext-sm {
    font-size: $fs-sm;
    padding: $spacing-xxs
  }
  &.p-inputtext-lg {
    font-size: $fs-lg;
    padding: $spacing-xs
  }
}

.p-radiobutton {
  display: inline-flex;
  cursor: pointer;
  user-select: none;
  vertical-align: bottom;
  width: 20px;
  height: 20px;
  &:enabled:focus {
    outline: 0 none
  }
}

.p-dropdown {
  background:$input-text-bg;
  .p-dropdown-trigger {
    background: transparent;
    color: $brown-dark;
    width: 2.357rem;
  }
}

.outline-dropdown {
  background: transparent;
  border-width: 2px;
  border-style: solid;
  border-color: $outline-dropdown-border;
  border-radius: 8px;
  .p-inputtext {
    background: transparent;
  }
}

.fill-dropdown {
  background: $white;
  border-width: 2px;
  border-style: solid;
  border-color: $fill-dropdown-bg;
  border-radius: 8px;
  &.always-fill {
    background: $fill-dropdown-bg;
    color: $white;
    .p-inputtext {
      color: $white;
    }
    .p-dropdown-trigger {
      color: $white;
    }
  }
  &.p-inputwrapper-filled {
    background: $fill-dropdown-bg;
    color: $white;
    .p-inputtext {
      color: $white;
    }
    .p-dropdown-trigger {
      color: $white;
    }
  }
  &.p-overlay-open {
    background: $fill-dropdown-hover-bg;
    .p-inputtext {
      color: $fill-dropdown-hover-text;
    }
    .p-dropdown-trigger {
      color: $fill-dropdown-hover-text;
    }
  }
  &.p-focus {
    .p-inputtext {
      outline-width: 0;
    }
  }
  .p-inputtext {
    background: transparent;
    padding: .5rem .75rem;
    color: $fill-dropdown-hover-text;
  }
  .p-dropdown-trigger {
    color: $fill-dropdown-hover-text;
  }
}

.p-dropdown-panel {
  background:$white;
  .p-dropdown-items {
    .p-dropdown-item {
      margin: 0;
      padding: 0.5rem 1rem;
      border: 0.1em solid $dropdown-options-bg;
      color: $input-text-color;
      background: transparent;
      transition: background-color .2s,border-color .2s,box-shadow .2s;
      border-radius: 0;
      &:not(.p-highlight):not(.p-disabled):hover {
        background: $dropdown-options-bg;
      }
      &.p-highlight {
        color: $input-text-bg;
        background: $input-text-border-hover;
      }
    }
  }
}

.p-datepicker {
  padding: .5rem;
  background: $card-background;
  color: $card-text;
  border-radius: 0;
  &:not(.p-datepicker-inline) {
    box-shadow: 0 3px 6px 0 rgba(0, 0, 0, .1)
  }
  .p-datepicker-header {
    padding: .5rem;
    font-weight: $semi-bold-weight;
    margin: 0;
    border-bottom: 1px solid #dee2e6;
    .p-datepicker-prev, .p-datepicker-next {
      width: 2rem;
      height: 2rem;
      color: #6c757d;
      border: 0 none;
      background: transparent;
      border-radius: 50%;
      transition: background-color .2s, color .2s, box-shadow .2s;
      &:enabled:hover {
        background: #e9ecef
      }
      &:focus {
        outline: 0 none;
        outline-offset: 0;
        box-shadow: 0 0 0 .2rem #bfd1f6
      }
    }
    .p-datepicker-title {
      line-height: 2rem;
      .p-datepicker-year, .p-datepicker-month {
        font-size: $input-text-fs;
        font-weight: $light-bold-weight;
        &:enabled:hover {
          color: $main-color
        }
      }
      .p-datepicker-month {
        margin-right: .5rem
      }
    }
  }
  .p-yearpicker, .p-monthpicker {
    margin: 1rem 0;
    .p-yearpicker-year, .p-monthpicker-month {
      padding: .5rem;
      &.p-highlight {
        color: $btn-primary-color;
        background: $btn-primary-bg;
      }
      &:not(.p-disabled):not(.p-highlight):hover {
        background: $gray-light;
      }
    }
  }
  table {
    margin: .5rem 0;
    th {
      padding: .5rem;
      span {
        width: 2.5rem;
        height: 2.5rem
      }
    }
    td {
      padding: .5rem;
      span {
        width: 2.5rem;
        height: 2.5rem;
        border-radius: 50%;
        transition: background-color .2s, border-color .2s, box-shadow .2s;
        border: 1px solid transparent;
        &.p-highlight {
          color: $btn-primary-color;
          background: $btn-primary-bg;
          &:hover {
            color: $btn-primary-color;
            background: $btn-primary-bg;
          }
        }
        &:hover {
          background: $gray-light;
        }
        &.p-disabled {
          opacity: .3;
        }
      }
      &.p-datepicker-today > span {
        background: $gray-light;
        color: $full-dark;
      }
    }
  }
  .p-datepicker-buttonbar {
    padding: 1rem 0;
    border-top: 1px solid #dee2e6
  }
}

.p-multiselect {
  background: $card-background;
  .p-multiselect-label {
    padding: .5rem;
    &.p-placeholder {
      color: $text-color-secondary
    }
  }
}

.p-multiselect-panel {
  background: $bg-text-primary;
  color: $main-text-color;
  box-shadow: 0 3px 6px 0 rgba(0, 0, 0, .1);
  .p-multiselect-header {
    padding: .5rem 1rem;
    .p-multiselect-filter-icon {
      right: .5rem;
    }
    .p-checkbox {
      margin-right: .5rem;
      &::after {
        content: "Select All";
        margin-left: 0.5rem;
        z-index: -2;
      }
    }

    .p-multiselect-close-icon {
      &::before {
        display: none;
      }
    }
  }
  .p-multiselect-items {
    padding: .5rem 0;
    .p-multiselect-empty-message {
      margin-left:1.25rem;
    }
    .p-multiselect-item {
      padding: .5rem 1rem;
      &.p-highlight {
        color: $bg-text-primary;
        background: $main-color
      }
      &:not(.p-highlight):not(.p-disabled):hover {
        background: $input-text-bg
      }
      .p-checkbox {
        margin-right: .5rem
      }
    }
  }
}

.p-inputswitch {
  width: 3rem;
  height: 1.75rem;
  .p-inputswitch-slider {
    background: $inputswitch-slider-bg-off;
    transition: background-color 0.2s, color 0.2s, border-color 0.2s, box-shadow 0.2s;
    border-radius: 30px;
    &::before {
      background: $bg-text-primary;
      width: 1.25rem;
      height: 1.25rem;
      left: 0.25rem;
      margin-top: -0.625rem;
      border-radius: 50%;
      transition-duration: 0.2s;
    }
  }
  &.p-inputswitch-checked {
    .p-inputswitch-slider {
      background: $inputswitch-slider-bg;
      &::before {
        background: $bg-text-primary;
        transform: translateX(1.25rem);
      }
    }
  }
}


.p-tooltip {
  min-width: 25%;
  .p-tooltip-text {
    background: $input-label-color;
    color: $bg-text-primary;
    padding: .5rem;
    border-radius: 0;
    width: 300px;
  }
  &.p-tooltip-right .p-tooltip-arrow {
    border-right-color: $input-label-color
  }
  &.p-tooltip-left .p-tooltip-arrow {
    border-left-color: $input-label-color
  }
  &.p-tooltip-top .p-tooltip-arrow {
    border-top-color: $input-label-color
  }
  &.p-tooltip-bottom .p-tooltip-arrow {
    border-bottom-color: $input-label-color
  }
}

.uploadFormWrapper {
  input[type=checkbox], input[type=radio] {
    display: grid;
    place-content: center;
    margin: 0;
    height: 18px;
    width: 18px;
    cursor: pointer;
    margin-right: 10px;
  }
  input[type=checkbox] {
    background-color: $input-text-bg;
    border: 2px solid $input-checked-color;
    border-radius: 2px;
  }
  input[type=checkbox]:checked {
    background-color: $input-checked-color;
  }
  input[type=radio] {
    background-color: white;
    border: 2px solid $input-label-color;
    border-radius: 15px;
  }
  input[type=checkbox]::before, input[type=radio]::before {
    content: "";
    width: 5px;
    height: 7px;
    border-width: 0 2px 2px 0;
    transform: rotate(45deg);
    margin-top: -2px;
    display: none;
  }
  input[type=checkbox]::before {
    border-style: solid;
    border-color: $input-text-bg;
  }
  input[type=radio]::before {
    border-style: solid;
    border-color: $input-label-color;
  }
  input[type=checkbox]:checked::before, input[type=radio]:checked::before {
    display: block;
  }
  label[data-checked="true"] {
    input[type=radio]::before {
      display: block;
    }
  }
<<<<<<< HEAD
  .p-multiselect {
    font-size: $input-text-fs;
    border-radius: 0;
    background:$input-text-bg;
    border-style: solid;
    border-width: 0 0 1px 0;
    border-color: $input-text-border;
    box-shadow: none;
    width: 100%;

    &:focus-within {
      outline: none;
      border-bottom: 1px solid $input-text-border-hover;
    }
    .p-multiselect-label {
      padding: .75rem;
      &.p-placeholder {
        color: $text-color-secondary
      }
    }
    .p-multiselect-trigger {
      width: 2.5rem;
      .p-multiselect-trigger-icon {
        color: $text-color-secondary;
        font-size: .75rem;
      }
    }
  }
  .w-100 { width: 100px; }
=======
>>>>>>> 6a368fce
  .short { width: 33%; }
  .medium { width: 66%; }
  .long { width: 100%; }
  .next-to-each-other {
    display: flex;
    gap: 1rem;
  }
  .yes-no-radio {
    fieldset.formkit-fieldset {
      border: 0;
      padding: 0;
    }
    .formkit-options {
      display: flex;
      padding: .5rem 0 0 0;
      .formkit-option:nth-child(2n) {
        margin-left: 10%;
      }
    }
  }
  .formkit-wrapper, .formkit-fieldset {
    max-width: 100%;
  }
  .title {
    margin: .25rem 0;
  }
  .form-field-label {
    display: flex;
    align-items: center;
    .info-icon {
      margin-left: .5rem;
    }
    button {
      margin-left: auto;
    }
    h5 {
      margin: .5rem 0;
    }
  }
  p {
    margin: .25rem;
  }
  .p-calendar {
    width: 100%;
    .p-button {
      margin: 0;
    }
  }
  .productionSiteSection {
    border: 1px solid $input-text-border;
    padding: 1rem;
    border-radius: .5rem;
    margin: 2rem 0;
    position: relative;
    .close-section {
      position: absolute;
      right: -15px;
      left: auto;
      top: -15px;
      background: white;
      border: 1px solid;
      border-radius: 50%;
      text-align: center;
      display: flex;
      padding: 3px;
      cursor: pointer;
    }
  }
  .formFields {
    background: $upload-form-bg;
    border-radius: $upload-form-radius;
    padding: $upload-form-padding;
    margin-left: auto;
    margin-bottom: 1rem;
  }
  .formkit-message {
    &[data-message-type="ui"] {
      text-align: center;
      width: 100%;
      padding: 2rem;
      border: 1px solid $input-error;
    }
  }
  .hidden-input {
    .formkit-wrapper {
      visibility: hidden;
      height: 0;
    }
  }
  .form-list-item {
    color: $input-label-color;
    background: $el-list-item-bg;
    font-size: $fs-sm;
    font-weight: $fw-semibold;
    margin: $spacing-xxxs;
    text-align: center;
    min-width: 1.5rem;
    border-radius: 1rem;
    padding: .25rem 1rem;
    border: 1px solid $input-label-color;
    display: inline-flex;
    align-items: center;
    em {
      margin-left: .5rem;
      cursor: pointer;
      &:hover {
        color: darken($input-label-color, 20%);
      }
    }
  }
  .uploadFormSection {
    margin-bottom: 1.5rem;
    width: 100%;
    display: flex;
    flex-wrap: wrap;
    .form-field:not(:last-child) {
      margin: 0 0 1rem 0;
      padding: 0 0 1rem 0;
      border-bottom: 1px solid $input-separator;
    }
  }
  .uploaded-files {
    .p-progressbar {
      display: none;
    }
    .p-fileupload {
      .p-fileupload-content {
        border: none;
        padding: 0;
        align-items: center;
        .file-upload-item {
          margin: 2rem 0;
        }
        button {
          margin-left: auto;
          width: 25px;
          height: 25px;
          padding: 0;
        }
      }
    }
  }
}

.p-checkbox .p-checkbox-box {
  border: 2px solid #ced4da;
  background: #f6f5ef;
  width: 20px;
  height: 20px;
  color: #1b1b1b;
  border-radius: 0;
  transition: background-color .2s, color .2s, border-color .2s, box-shadow .2s
}

.p-checkbox .p-checkbox-box .p-checkbox-icon {
  transition-duration: .2s;
  color: #fff;
  font-size: 14px
}

.p-checkbox .p-checkbox-box.p-highlight {
  border-color: #e67f3f;
  background: #e67f3f
}

.p-checkbox:not(.p-checkbox-disabled) .p-checkbox-box:hover {
  border-color: #e67f3f
}

.p-checkbox:not(.p-checkbox-disabled) .p-checkbox-box.p-highlight:hover {
  border-color: #cb6b29;
  background: #cb6b29;
  color: #fff
}<|MERGE_RESOLUTION|>--- conflicted
+++ resolved
@@ -432,6 +432,8 @@
     background-color: white;
     border: 2px solid $input-label-color;
     border-radius: 15px;
+    cursor: pointer;
+    margin-right: 10px;
   }
   input[type=checkbox]::before, input[type=radio]::before {
     content: "";
@@ -458,7 +460,6 @@
       display: block;
     }
   }
-<<<<<<< HEAD
   .p-multiselect {
     font-size: $input-text-fs;
     border-radius: 0;
@@ -488,8 +489,6 @@
     }
   }
   .w-100 { width: 100px; }
-=======
->>>>>>> 6a368fce
   .short { width: 33%; }
   .medium { width: 66%; }
   .long { width: 100%; }
