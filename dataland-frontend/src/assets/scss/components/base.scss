--- conflicted
+++ resolved
@@ -133,13 +133,8 @@
 }
 
 // Radius //
-<<<<<<< HEAD
-.radius-1 { //changed//
-  border-radius: variables.$radius-xxxs;
-=======
 .radius-1 {
   border-radius: var(--p-border-radius-xs);
->>>>>>> cb70b6b3
 }
 
 // Home Page
