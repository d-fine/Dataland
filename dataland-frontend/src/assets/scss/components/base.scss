--- conflicted
+++ resolved
@@ -246,11 +246,6 @@
   cursor: pointer;
 }
 
-<<<<<<< HEAD
-.next-to-each-other {
-  display: flex;
-  gap: 1rem;
-=======
 ul.unstyled-ul-list {
   padding: 0;
   margin: 0;
@@ -259,5 +254,9 @@
     margin: 0;
     list-style: none;
   }
->>>>>>> 83d69206
+}
+
+.next-to-each-other {
+  display: flex;
+  gap: 1rem;
 }