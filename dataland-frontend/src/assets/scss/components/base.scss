* {
  box-sizing: border-box
}

#app {
  -webkit-font-smoothing: antialiased;
  -moz-osx-font-smoothing: grayscale;
  text-align: center;
  color: $brown-dark;
  min-height: 100vh;
  display: flex;
  flex-direction: column;
  margin: unset
}

body {
  font-family: $ibm-plex-sans;
  font-size: $fs-base;
  font-weight: $fw-normal;
  margin: 0;
  padding: 0
}

.p-component {
  &:disabled {
    opacity: .8
  }
}

.d-content {
  flex: 1;
  display: flex;
  flex-direction: column;
}

.d-header {
  z-index: 100
}

.p-fluid {
  .p-button, .p-inputtext {
    width: 100%
  }

  .p-input-icon-left, .p-input-icon-right {
    display: block;
    width: 100%
  }
}

.p-badge {
  color: $btn-primary-color;
  background: $btn-primary-bg;
  font-size: $fs-sm;
  font-weight: $fw-semibold;
  margin: $spacing-xxxs;
  text-align: center;
  min-width: 1.5rem;
  height: 1.5rem;
  line-height: 1.5rem;
  display: inline-block;
  border-radius: .25rem;
  padding: 0 .5rem;

  &.round {
    border-radius: 50%;
  }

  &.badge-yellow {
    color: var(--yellow-700);
    background: var(--yellow-100);
  }
<<<<<<< HEAD
=======

>>>>>>> f23b5aa7
  &.badge-green, &.p-badge-success {
    color: var(--green-700);
    background: var(--green-100);
  }

  &.badge-blue {
    color: var(--blue-700);
    background: var(--blue-100);
  }

  &.badge-gray {
    color: var(--gray-700);
    background: var(--gray-100);
  }

  &.badge-brown {
    color: $brown-light;
    background: #E2D9C5;
  }
}

.d-center-div {
  position: absolute;
  top: 50%;
  left: 50%;
  transform: translate(-50%, -50%);
  background-color: white;
}

.d-letters {
  letter-spacing: .05em
}

.d-small-logo {
  height: 1.25em
}

// sections
.third-section {
  background-color: $brown-lighter;
  color: $white
}

.second-section {
  background-color: $paper-white;
  color: $aquamarine-dark
}

.paper-section {
  background-color: $paper-white
}

// We want this classes to always overwrite styles to main colors
.text-primary, .primary-color {
  color: $main-color !important
}

.bg-primary {
  color: $bg-text-primary !important;
  background-color: $main-color !important
}

.bg-white {
  background-color: $white !important
}

// --- //

// 12px
.fs-xs {
  font-size: $fs-xs
}

// 14px
.fs-sm {
  font-size: $fs-sm
}

// 16px
.fs-base {
  font-size: $fs-base
}

// 18px
.fs-lg {
  font-size: $fs-lg
}

// 24px
.fs-xl {
  font-size: $fs-xl
}

// 32px
.fs-xxl {
  font-size: $fs-xxl
}


// Typography //
.gray-text {
  color: $gray
}

.gray-text-light {
  color: $gray-light
}

// Home Page
.video-container {
  position: relative;
  width: 100%;
  padding-bottom: 56.25%;
  height: 0
}

.video-container iframe {
  position: absolute;
  top: 0;
  left: 0;
  width: 100%;
  height: 100%;
  border: 0
}

.top-left-blue-border {
  border-style: solid;
  border-width: 1px 0 0 1px;
  border-color: $blue-light
}

.right-bottom-blue-border {
  border-style: solid;
  border-width: 0 1px 1px 0;
  border-color: $blue-light
}

.all-sides-blue-border {
  border-style: solid;
  border-width: 1px 1px 1px 1px;
  border-color: $blue-light
}

.middle-center-div {
  flex: 1;
  align-items: center;
  align-content: center;
  display: flex;
  justify-content: center;
  justify-items: center;
}
<<<<<<< HEAD
=======

>>>>>>> f23b5aa7
.vertical-middle {
  display: flex;
  align-items: center;
}
<<<<<<< HEAD
=======

>>>>>>> f23b5aa7
.p-disabled, .p-component:disabled {
  opacity: .5;
}<|MERGE_RESOLUTION|>--- conflicted
+++ resolved
@@ -70,10 +70,7 @@
     color: var(--yellow-700);
     background: var(--yellow-100);
   }
-<<<<<<< HEAD
-=======
-
->>>>>>> f23b5aa7
+
   &.badge-green, &.p-badge-success {
     color: var(--green-700);
     background: var(--green-100);
@@ -225,18 +222,12 @@
   justify-content: center;
   justify-items: center;
 }
-<<<<<<< HEAD
-=======
-
->>>>>>> f23b5aa7
+
 .vertical-middle {
   display: flex;
   align-items: center;
 }
-<<<<<<< HEAD
-=======
-
->>>>>>> f23b5aa7
+
 .p-disabled, .p-component:disabled {
   opacity: .5;
 }