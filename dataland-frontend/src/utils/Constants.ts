--- conflicted
+++ resolved
@@ -12,10 +12,4 @@
 
 export const UPLOAD_FILE_SIZE_DISPLAY_DECIMALS = 2;
 
-<<<<<<< HEAD
-export const UPLOAD_MAX_FILE_SIZE = 5000000;
-
-export const UPLOAD_FILES_LIMIT = 10;
-=======
-export const UPLOAD_MAX_FILE_SIZE_IN_BYTES = 10000000;
->>>>>>> 867d3976
+export const UPLOAD_MAX_FILE_SIZE_IN_BYTES = 5000000;