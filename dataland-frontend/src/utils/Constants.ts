--- conflicted
+++ resolved
@@ -5,14 +5,9 @@
  */
 
 export const ARRAY_OF_FRONTEND_INCLUDED_FRAMEWORKS = Object.values(DataTypeEnum).filter(
-<<<<<<< HEAD
   (frameworkName) => ["sfdr", "sme"].indexOf(frameworkName) === -1
-) as Array<DataTypeEnum>;
-=======
-  (frameworkName) => ["lksg", "sfdr", "sme"].indexOf(frameworkName) === -1
 ) as Array<DataTypeEnum>;
 
 export const UPLOAD_FILE_SIZE_DISPLAY_DECIMALS = 2;
 
-export const UPLOAD_MAX_FILE_SIZE_IN_BYTES = 2000000;
->>>>>>> f9850e48
+export const UPLOAD_MAX_FILE_SIZE_IN_BYTES = 2000000;