import { FormKitNode } from "@formkit/core";
import { findAllValuesForKey, ObjectType } from "@/utils/updateObjectUtils";

/**
 * Checks which inputs are not filled correctly
 * @param node - single form field
 */
export function checkCustomInputs(node: FormKitNode): void {
  const invalidElements: HTMLElement[] = [];
  node.walk((child: FormKitNode) => {
    // Check if this child has errors
    if ((child.ledger.value("blocking") || child.ledger.value("errors")) && child.type !== "group") {
      // We found an input with validation errors
      if (typeof child.props.id === "string") {
        const invalidElement = document.getElementById(child.props.id);
        if (invalidElement) {
          invalidElements.push(invalidElement);
        }
      }
    }
  }, true);
  invalidElements.find((el) => el !== null)?.scrollIntoView({ behavior: "smooth", block: "center" });
}

/**
<<<<<<< HEAD
 * checks if all reports that shall be uploaded are used as a data source at least once
 * @param [dataModel] the data model that has a field for referenced reports, named 'report'
 * @param [uploadedReports] the list of reports that were uploaded via form
 * returns nothing but throws an error if not all reports are referenced
 */
export function checkIfAllUploadedReportsAreReferencedInDataModel(
  dataModel: ObjectType,
  uploadedReports: string[]
): void {
  const referencedReports = findAllValuesForKey(dataModel, "report");
  const unusedReports: string[] = [];
  uploadedReports.forEach((report) => {
    if (!referencedReports.some((refReport) => refReport === report)) {
      unusedReports.push(report);
    }
  });
  if (unusedReports.length >= 1) {
    const uploadReportComponent = document.getElementById("uploadReports");
    if (uploadReportComponent) {
      uploadReportComponent.scrollIntoView({ behavior: "smooth", block: "center" });
    }
    throw new Error(
      `Not all uploaded reports are used as a data source. Please remove following reports, or use them as a data source: ${unusedReports.toString()}`
    );
  }
=======
 * Checks if for a given validation the corresponding formkit field requires some input
 * @param validation the formkit validation string
 * @returns true if the validation string contains required else false
 */
export function isInputRequired(validation?: string): boolean {
  return validation?.includes("required") ?? false;
>>>>>>> 9901c04d
}<|MERGE_RESOLUTION|>--- conflicted
+++ resolved
@@ -23,7 +23,6 @@
 }
 
 /**
-<<<<<<< HEAD
  * checks if all reports that shall be uploaded are used as a data source at least once
  * @param [dataModel] the data model that has a field for referenced reports, named 'report'
  * @param [uploadedReports] the list of reports that were uploaded via form
@@ -49,12 +48,13 @@
       `Not all uploaded reports are used as a data source. Please remove following reports, or use them as a data source: ${unusedReports.toString()}`
     );
   }
-=======
+}
+
+/**
  * Checks if for a given validation the corresponding formkit field requires some input
  * @param validation the formkit validation string
  * @returns true if the validation string contains required else false
  */
 export function isInputRequired(validation?: string): boolean {
   return validation?.includes("required") ?? false;
->>>>>>> 9901c04d
 }