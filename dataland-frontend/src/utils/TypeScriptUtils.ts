--- conflicted
+++ resolved
@@ -1,10 +1,7 @@
 /**
  * A type operator that checks the crude equality of two objects
  * Does not work in every case.
-<<<<<<< HEAD
-=======
  * (See https://github.com/microsoft/TypeScript/issues/27024#issuecomment-421529650)
->>>>>>> 5f935bbf
  */
 export type Equals<X, Y> = (<T>() => T extends X ? 1 : 2) extends <T>() => T extends Y ? 1 : 2 ? true : false;
 
