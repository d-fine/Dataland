--- conflicted
+++ resolved
@@ -1,8 +1,4 @@
-<<<<<<< HEAD
-import { type YesNo, type YesNoNa } from '@clients/backend';
-=======
-import { type YesNo, type YesNoNa, type YesNoNoEvidenceFound } from "@clients/backend";
->>>>>>> 1fc7c837
+import { type YesNo, type YesNoNa, type YesNoNoEvidenceFound } from '@clients/backend';
 
 export const HumanizedYesNo: { [key in YesNo]: string } = {
   Yes: 'Yes',
@@ -18,7 +14,7 @@
 export const HumanizedYesNoNoEvidenceFound: { [key in YesNoNoEvidenceFound]: string } = {
   Yes: HumanizedYesNo.Yes,
   No: HumanizedYesNo.No,
-  NoEvidenceFound: "No evidence found",
+  NoEvidenceFound: 'No evidence found',
 };
 
 /**
