--- conflicted
+++ resolved
@@ -2,11 +2,8 @@
  * Module to convert string to a human-readable text
  */
 
-<<<<<<< HEAD
+import { HumanizedYesNoNa } from "@/utils/YesNoNa";
 import { getFrameworkDefinition } from "@/frameworks/FrameworkRegistry";
-=======
-import { HumanizedYesNoNa } from "@/utils/YesNoNa";
->>>>>>> 4c023a4d
 
 /**
  * convert camel case string to sentence case string using regex
