<<<<<<< HEAD
import { getAllCountryNamesWithCodes } from "@/utils/CountryCodeConverter";
import currencyCodeData from "currency-codes/data";
import { AreaAdjointness, ReleaseMedium, RiskPositionType, WasteClassifications } from "@clients/backend";
import { humanizeStringOrNumber } from "@/utils/StringFormatter";
=======
import { getAllCountryNamesWithCodes } from '@/utils/CountryCodeConverter';
import currencyCodeData from 'currency-codes/data';
import { RiskPositionType } from '@clients/backend';
import { humanizeStringOrNumber } from '@/utils/StringFormatter';
>>>>>>> 87173766

export interface DropdownOption {
  label: string;
  value: string;
}
export enum DropdownDatasetIdentifier {
<<<<<<< HEAD
  CountryCodesIso2 = "ISO 2 Codes",
  CurrencyCodes = "ISO 4217 Codes",
  RiskPositions = "Risk Positions",
  ReleaseMedium = "Release Medium",
  WasteClassifications = "Waste classifications",
  Adjointness = "Adjointness",
=======
  CountryCodesIso2 = 'ISO 2 Codes',
  CurrencyCodes = 'ISO 4217 Codes',
  RiskPositions = 'Risk Positions',
>>>>>>> 87173766
}

export type DropdownDataset = Array<DropdownOption>;

/**
 * Retrieves a pre-defined dataset for the dropdown components by its identifier
 * @param datasetIdentifier the identifier of the common dataset to retrieve
 * @returns the dataset
 */
export function getDataset(datasetIdentifier: DropdownDatasetIdentifier): DropdownDataset {
  switch (datasetIdentifier) {
    case DropdownDatasetIdentifier.CountryCodesIso2:
      return getCountryCodeDropdownDataset();
    case DropdownDatasetIdentifier.CurrencyCodes:
      return getCurrencyCodeDropdownDataset();
    case DropdownDatasetIdentifier.RiskPositions:
      return getRiskPositionDropdownDataset();
    case DropdownDatasetIdentifier.ReleaseMedium:
      return getReleaseMediumDropdownDataset();
    case DropdownDatasetIdentifier.WasteClassifications:
      return getWasteClassificationsDropdownDataset();
    case DropdownDatasetIdentifier.Adjointness:
      return getAdjointnessDropdownDataset();
  }
  throw Error(`Unknown dataset identifier ${datasetIdentifier as string}`);
}

/**
 * Returns country list as a map
 * @param datasetIdentifier the identifier of the common dataset to retrieve
 * @returns the generated map
 */
export function getDatasetAsMap(datasetIdentifier: DropdownDatasetIdentifier): { [p: string]: string } {
  const mapOfDropdownOptions = new Map<string, string>();
  getDataset(datasetIdentifier).forEach((element) => mapOfDropdownOptions.set(element.value, element.label));
  return Object.fromEntries(mapOfDropdownOptions);
}

/**
 * Retrieves a dropdown dataset of lksg risk positions
 * @returns a dropdown dataset of risk positions
 */
function getRiskPositionDropdownDataset(): DropdownDataset {
  const riskPositionDataset: DropdownDataset = [];
  Object.keys(RiskPositionType).forEach((it) => {
    riskPositionDataset.push({
      label: humanizeStringOrNumber(it),
      value: it,
    });
  });
  return riskPositionDataset;
}

/**
 * Retrieves a dropdown dataset of currency codes
 * @returns a dropdown dataset of currency codes
 */
function getCurrencyCodeDropdownDataset(): DropdownDataset {
  const currencyCodeDataset: DropdownDataset = [];
  currencyCodeData.forEach((it) => {
    currencyCodeDataset.push({
      label: `${it.currency} (${it.code})`,
      value: it.code,
    });
  });
  return currencyCodeDataset;
}

/**
 * Retrieves a dropdown dataset of country codes
 * @returns a dropdown dataset of country codes
 */
function getCountryCodeDropdownDataset(): DropdownDataset {
  const datasetAsMap = getAllCountryNamesWithCodes();
  const countryCodeDataset: DropdownDataset = [];
  Object.keys(datasetAsMap).forEach((it) => {
    countryCodeDataset.push({
      label: `${datasetAsMap[it]} (${it})`,
      value: it,
    });
  });
  return countryCodeDataset;
}

export enum ReportingPeriodTableActions {
  EditDataset = 'editDataset',
  ResolveRequest = 'resolveRequest',
  ReopenRequest = 'reOpenRequest',
}
export interface ReportingPeriodTableEntry {
  reportingPeriod: string;
  editUrl: string;
  dataRequestId?: string;
  actionOnClick?: ReportingPeriodTableActions;
  isClickable: boolean;
}
/**
 * Retrieves a dropdown dataset of vsme release medium
 * @returns a dropdown dataset of vsme release medium
 */
function getReleaseMediumDropdownDataset(): DropdownDataset {
  const releaseMediumDataset: DropdownDataset = [];
  Object.keys(ReleaseMedium).forEach((it) => {
    releaseMediumDataset.push({
      label: humanizeStringOrNumber(it),
      value: it,
    });
  });
  return releaseMediumDataset;
}

/**
 * Retrieves a dropdown dataset of vsme waste classification
 * @returns a dropdown dataset of vsme waste classification
 */
function getWasteClassificationsDropdownDataset(): DropdownDataset {
  const WasteClassificationDataset: DropdownDataset = [];
  Object.keys(WasteClassifications).forEach((it) => {
    WasteClassificationDataset.push({
      label: humanizeStringOrNumber(it),
      value: it,
    });
  });
  return WasteClassificationDataset;
}
/**
 * Retrieves a dropdown dataset of vsme adjointness
 * @returns a dropdown dataset of vsme adjointness
 */
function getAdjointnessDropdownDataset(): DropdownDataset {
  const adjointnessDataset: DropdownDataset = [];
  Object.keys(AreaAdjointness).forEach((it) => {
    adjointnessDataset.push({
      label: humanizeStringOrNumber(it),
      value: it,
    });
  });
  return adjointnessDataset;
}<|MERGE_RESOLUTION|>--- conflicted
+++ resolved
@@ -1,32 +1,19 @@
-<<<<<<< HEAD
-import { getAllCountryNamesWithCodes } from "@/utils/CountryCodeConverter";
-import currencyCodeData from "currency-codes/data";
-import { AreaAdjointness, ReleaseMedium, RiskPositionType, WasteClassifications } from "@clients/backend";
-import { humanizeStringOrNumber } from "@/utils/StringFormatter";
-=======
 import { getAllCountryNamesWithCodes } from '@/utils/CountryCodeConverter';
 import currencyCodeData from 'currency-codes/data';
-import { RiskPositionType } from '@clients/backend';
+import { AreaAdjointness, ReleaseMedium, RiskPositionType, WasteClassifications } from '@clients/backend';
 import { humanizeStringOrNumber } from '@/utils/StringFormatter';
->>>>>>> 87173766
 
 export interface DropdownOption {
   label: string;
   value: string;
 }
 export enum DropdownDatasetIdentifier {
-<<<<<<< HEAD
-  CountryCodesIso2 = "ISO 2 Codes",
-  CurrencyCodes = "ISO 4217 Codes",
-  RiskPositions = "Risk Positions",
-  ReleaseMedium = "Release Medium",
-  WasteClassifications = "Waste classifications",
-  Adjointness = "Adjointness",
-=======
   CountryCodesIso2 = 'ISO 2 Codes',
   CurrencyCodes = 'ISO 4217 Codes',
   RiskPositions = 'Risk Positions',
->>>>>>> 87173766
+  ReleaseMedium = 'Release Medium',
+  WasteClassifications = 'Waste classifications',
+  Adjointness = 'Adjointness',
 }
 
 export type DropdownDataset = Array<DropdownOption>;
