export type ObjectType = { [key: string]: string | object };

/**
 * Updates keys from one object to another
 * @param baseObject object to be updated
 * @param objectWithNewData object to be updated
 */
export function updateObject(baseObject: ObjectType, objectWithNewData: ObjectType): void {
  for (const key in objectWithNewData) {
    if (typeof objectWithNewData[key] === 'object' && objectWithNewData[key] !== null) {
      if (baseObject[key]) {
        updateObject(baseObject[key] as unknown as ObjectType, objectWithNewData[key] as unknown as ObjectType);
      } else {
        baseObject[key] = {};
        updateObject(baseObject[key] as unknown as ObjectType, objectWithNewData[key] as unknown as ObjectType);
      }
    } else if (objectWithNewData[key] !== null) {
      baseObject[key] = objectWithNewData[key];
    }
  }
}

/**
 * A recursive function that is able to retrieve all values for a provided key in an arbitrarily deeply nested object.
 * Example: the datasource.reference in the EUTaxonomyDataModel occurs for several data points and you might want to get
 * a list of all references in one dataset.
 * @param [obj] object in which it is looking for the value to change
 * @param [keyToFind] the key which is to be found
 * @returns all the values corresponding to the key
 */
export function findAllValuesForKey(obj: ObjectType, keyToFind: string): Array<string> {
  return Object.entries(obj).reduce((acc: Array<string>, [key, value]) => {
    if (key === keyToFind) {
      return acc.concat(value as string);
    } else if (typeof value === 'object' && value != null) {
      return acc.concat(findAllValuesForKey(value as ObjectType, keyToFind));
    } else {
      return acc;
    }
  }, []);
}

type PickNullable<T> = {
  [P in keyof T as null extends T[P] ? P : never]: T[P];
};

type PickNotNullable<T> = {
  [P in keyof T as null extends T[P] ? never : P]: T[P];
};

// Adapted from: https://stackoverflow.com/a/72634592
type OptionalNullable<T> = T extends Array<unknown> | Set<unknown>
  ? T
  : T extends object
    ? {
        [K in keyof PickNullable<T>]?: OptionalNullable<Exclude<T[K], null>>;
      } & {
        [K in keyof PickNotNullable<T>]: OptionalNullable<T[K]>;
      }
    : T;

/**
 * Drops all nulls from arbitrarily nested object by stringifying it and parsing it back to object
 * It does not work in the case of the value being of type Array<null>!
 * @param obj the object that needs the nulls dropped
 * @returns the object without all keys with undefined or null value
 */
export function objectDropNull<T>(obj: T): OptionalNullable<T> {
  return JSON.parse(
    JSON.stringify(obj, (key, value: string | number) => {
      return value ?? undefined;
<<<<<<< HEAD
    }),
  ) as OptionalNullable<T>;
=======
    })
  ) as ObjectType;
>>>>>>> 87173766
}

/**
 * Utility function to create a deep copy by parsing it to Json and parsing it back.
 * @param obj the object to be deep copied
 * @returns the deep copied object
 */
export function deepCopyObject(obj: ObjectType): ObjectType {
  return JSON.parse(JSON.stringify(obj)) as ObjectType;
}<|MERGE_RESOLUTION|>--- conflicted
+++ resolved
@@ -69,13 +69,8 @@
   return JSON.parse(
     JSON.stringify(obj, (key, value: string | number) => {
       return value ?? undefined;
-<<<<<<< HEAD
-    }),
+    })
   ) as OptionalNullable<T>;
-=======
-    })
-  ) as ObjectType;
->>>>>>> 87173766
 }
 
 /**
