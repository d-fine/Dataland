--- conflicted
+++ resolved
@@ -43,11 +43,7 @@
         if ("format" in propertiesSchema[param]) {
             const format = propertiesSchema[param].format
             if (format == "date") {
-<<<<<<< HEAD
                 return 'date_format:DD.MM.YYYY|date_format:DD/MM/YYYY'
-=======
-                return `date_format:DD.MM.YYYY|date_format:DD/MM/YYYY`
->>>>>>> 1e715bae
             }
         }
         if ("type" in propertiesSchema[param]) {
@@ -100,23 +96,15 @@
                     )
                 }
             } else if (this.getType(index).includes("date")) {
-<<<<<<< HEAD
-                /* create a data form */
-=======
                 /* create a date form */
->>>>>>> 1e715bae
                 schema.push({
                         $formkit: "date",
                         label: humanizeString(index),
                         name: index,
                         validation: validation,
                         classes: {
-<<<<<<< HEAD
                             inner: {'formkit-inner': false, 'p-inputwrapper': true},
                             input: {'formkit-input': false, 'p-inputtext': true}
-=======
-                            inner: {'formkit-inner': false},
->>>>>>> 1e715bae
                         }
                     }
                 )
@@ -129,13 +117,10 @@
                             placeholder: humanizeString(index),
                             name: index,
                             validation: validation,
-<<<<<<< HEAD
                             classes: {
                                 inner: {'formkit-inner': false, 'p-inputwrapper': true},
                                 input: {'formkit-input': false, 'p-inputtext': true}
                             }
-=======
->>>>>>> 1e715bae
                         }
                     )
                 }
