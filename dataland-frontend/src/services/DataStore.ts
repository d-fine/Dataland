--- conflicted
+++ resolved
@@ -46,11 +46,7 @@
                 const today = new Date()
                 const tomorrow = new Date(today)
                 tomorrow.setDate(tomorrow.getDate() + 1)
-<<<<<<< HEAD
-                return `date_before:${tomorrow.toLocaleDateString()}`
-=======
                 return `date_format:MM.DD.YYYY|date_format:MM/DD/YYYY|date_before:${tomorrow.toLocaleDateString()}`
->>>>>>> 2713021a
             }
         }
         if ("type" in propertiesSchema[param]) {
