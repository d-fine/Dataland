import {humanizeString} from "@/utils/stringHumanizer"

export class DataStore {
    axiosFunction: any
    rawSchema: any

    constructor(axiosFunction: any, rawSchema?: any) {
        this.axiosFunction = axiosFunction
        this.rawSchema = rawSchema
    }

    getSchema(): object {
        if (this.rawSchema) {
            return this.processRawSchema()
        } else {
            return this.getSchemaFromFunction()
        }
    }

    private getSchemaFromFunction(): object {
        const getAllParams = require('get-parameter-names')
        const params = getAllParams(this.axiosFunction)
        const schema = []

        for (const index in params) {
            const value = params[index]
            if (value != "options") {
                schema.push({
                        $formkit: 'text',
                        label: humanizeString(value),
                        placeholder: humanizeString(value),
                        name: value,
                        validation: "required"
                    }
                )
            }
        }
        return schema
    }

    private getType(param: string): string {
        const propertiesSchema = this.rawSchema.properties
        if ("format" in propertiesSchema[param]) {
            const format = propertiesSchema[param].format
            if (format == "date") {
                return 'date_format:DD.MM.YYYY|date_format:DD/MM/YYYY'
            }
        }
        if ("type" in propertiesSchema[param]) {
            return propertiesSchema[param].type
        }
        return ""
    }

    private getValidationStatus(param: string): string {
        const required = this.rawSchema.required.includes(param) ? "required" : ""
        const type = this.getType(param)
        return `${required}|${type}`
    }

    private processRawSchema(): object {
        const propertiesSchema = this.rawSchema.properties
        const schema = []
        for (const index in propertiesSchema) {
            const validation = this.getValidationStatus(index)
            if ("enum" in propertiesSchema[index]) {
                const enumProperties = propertiesSchema[index].enum
                if (enumProperties.length > 2) {
                    /* create a select form */
                    schema.push({
                            $formkit: 'select',
                            label: humanizeString(index),
                            placeholder: "Please Choose",
                            name: index,
                            validation: validation,
                            options: enumProperties
                        }
                    )
                } else {
                    /* create a radio form */
                    schema.push({
                            $formkit: 'radio',
                            label: humanizeString(index),
                            name: index,
                            validation: validation,
                            classes: {
                                outer: {'formkit-outer': false},
                                inner: {'formkit-inner': false},
                                input: {'formkit-input': false, 'p-radiobutton:': true}
                            },
                            options: enumProperties
                        }
                    )
                }
            } else if (this.getType(index).includes("date")) {
                /* create a date form */
                schema.push({
                        $formkit: "date",
                        label: humanizeString(index),
                        name: index,
                        validation: validation,
                        classes: {
                            inner: {'formkit-inner': false, 'p-inputwrapper': true},
                            input: {'formkit-input': false, 'p-inputtext': true}
                        }
                    }
                )
            } else if (this.getType(index) == "array") {
                /* create a checkbox form */
                if ("enum" in propertiesSchema[index].items) {
                    const enumProperties = {}
                    for (const enumItem of propertiesSchema[index].items.enum) {
                        // @ts-ignore
                        enumProperties[enumItem] = humanizeString(enumItem)
                    }
                    schema.push({
                            $formkit: "checkbox",
                            label: humanizeString(index),
                            placeholder: humanizeString(index),
                            name: index,
                            validation: validation,
<<<<<<< HEAD
                            options: enumProperties,
                            classes: {
                                outer: {'formkit-outer': false},
                                inner: {'formkit-inner': false},
                                input: {'formkit-input': false}
=======
                            classes: {
                                inner: {'formkit-inner': false, 'p-inputwrapper': true},
                                input: {'formkit-input': false, 'p-inputtext': true}
>>>>>>> e2108eec
                            }
                        }
                    )
                }
            } else {
                /* create a text form */
                schema.push({
                        $formkit: "text",
                        label: humanizeString(index),
                        placeholder: humanizeString(index),
                        name: index,
                        validation: validation,
                    }
                )
            }
        }
        return schema
    }

    perform(...args: any): any {
        return this.axiosFunction(...args, {baseURL: process.env.VUE_APP_BASE_API_URL})
    }
}<|MERGE_RESOLUTION|>--- conflicted
+++ resolved
@@ -119,31 +119,31 @@
                             placeholder: humanizeString(index),
                             name: index,
                             validation: validation,
-<<<<<<< HEAD
                             options: enumProperties,
                             classes: {
                                 outer: {'formkit-outer': false},
                                 inner: {'formkit-inner': false},
                                 input: {'formkit-input': false}
-=======
-                            classes: {
-                                inner: {'formkit-inner': false, 'p-inputwrapper': true},
-                                input: {'formkit-input': false, 'p-inputtext': true}
->>>>>>> e2108eec
                             }
                         }
                     )
                 }
             } else {
-                /* create a text form */
-                schema.push({
-                        $formkit: "text",
-                        label: humanizeString(index),
-                        placeholder: humanizeString(index),
-                        name: index,
-                        validation: validation,
-                    }
-                )
+                {
+                    /* create a text form */
+                    schema.push({
+                            $formkit: "text",
+                            label: humanizeString(index),
+                            placeholder: humanizeString(index),
+                            name: index,
+                            validation: validation,
+                            classes: {
+                                inner: {'formkit-inner': false, 'p-inputwrapper': true},
+                                input: {'formkit-input': false, 'p-inputtext': true}
+                            }
+                        }
+                    )
+                }
             }
         }
         return schema
