--- conflicted
+++ resolved
@@ -1,22 +1,10 @@
 import { Configuration } from "@clients/backend/configuration";
-<<<<<<< HEAD
-import {
-  CompanyDataControllerApi,
-  type CompanyDataControllerApiInterface,
-  MetaDataControllerApi,
-  type MetaDataControllerApiInterface,
-} from "@clients/backend/api";
-=======
->>>>>>> d5d1bbc9
 import { DocumentControllerApi } from "@clients/documentmanager";
 import { QaControllerApi } from "@clients/qaservice";
 import type Keycloak from "keycloak-js";
 import { ApiKeyControllerApi, type ApiKeyControllerApiInterface } from "@clients/apikeymanager";
-<<<<<<< HEAD
 import { RequestControllerApi, type RequestControllerApiInterface } from "@clients/communitymanager";
-=======
 import axios, { type AxiosInstance } from "axios";
->>>>>>> d5d1bbc9
 import { updateTokenAndItsExpiryTimestampAndStoreBoth } from "@/utils/SessionTimeoutUtils";
 import { type FrameworkDataTypes } from "@/utils/api/FrameworkDataTypes";
 import { type FrameworkDataApi } from "@/utils/api/UnifiedFrameworkDataApi";
@@ -153,21 +141,16 @@
     return this.getConstructedApi(ApiKeyControllerApi, "/api-keys");
   }
 
-<<<<<<< HEAD
   async getRequestDataControllerApi(): Promise<RequestControllerApiInterface> {
     return this.getConstructedApi(RequestControllerApi, "/community");
   }
 
-  async getDocumentControllerApi(): Promise<DocumentControllerApi> {
-    return this.getConstructedDocumentManager(DocumentControllerApi);
-=======
   async getDocumentControllerApi(): Promise<DocumentControllerApi> {
     return this.getConstructedDocumentManager(DocumentControllerApi); // TODO why only one without the basePath and ApiKeyController?
   }
 
   async getInviteControllerApi(): Promise<backendApis.InviteControllerApi> { //TODO this is a backend controller, why needed?
     return this.getConstructedApi(backendApis.InviteControllerApi);
->>>>>>> d5d1bbc9
   }
 
   async getQaControllerApi(): Promise<QaControllerApi> {
