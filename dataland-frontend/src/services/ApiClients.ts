--- conflicted
+++ resolved
@@ -1,22 +1,3 @@
-<<<<<<< HEAD
-import { type Configuration } from "@clients/backend/configuration";
-import { DocumentControllerApi } from "@clients/documentmanager";
-import { QaControllerApi } from "@clients/qaservice";
-import type Keycloak from "keycloak-js";
-import { ApiKeyControllerApi } from "@clients/apikeymanager";
-import {
-  CompanyRolesControllerApi,
-  type CompanyRolesControllerApiInterface,
-  RequestControllerApi,
-  type RequestControllerApiInterface,
-} from "@clients/communitymanager";
-import axios, { type AxiosInstance } from "axios";
-import { updateTokenAndItsExpiryTimestampAndStoreBoth } from "@/utils/SessionTimeoutUtils";
-import { type FrameworkDataTypes } from "@/utils/api/FrameworkDataTypes";
-import { type PublicFrameworkDataApi } from "@/utils/api/UnifiedFrameworkDataApi";
-import { getUnifiedFrameworkDataControllerFromConfiguration } from "@/utils/api/FrameworkApiClient";
-import * as backendApis from "@clients/backend/api";
-=======
 import { type Configuration } from '@clients/backend/configuration';
 import { DocumentControllerApi } from '@clients/documentmanager';
 import { QaControllerApi } from '@clients/qaservice';
@@ -29,7 +10,6 @@
 import { type PublicFrameworkDataApi } from '@/utils/api/UnifiedFrameworkDataApi';
 import { getUnifiedFrameworkDataControllerFromConfiguration } from '@/utils/api/FrameworkApiClient';
 import * as backendApis from '@clients/backend/api';
->>>>>>> e37e1ee5
 
 interface ApiBackendClients {
   actuator: backendApis.ActuatorApiInterface;
@@ -94,18 +74,11 @@
 
   private constructApiClients(): ApiClients {
     return {
-<<<<<<< HEAD
-      apiKeyController: this.getClientFactory("/api-keys")(ApiKeyControllerApi),
-      documentController: this.getClientFactory("/documents")(DocumentControllerApi),
-      requestController: this.getClientFactory("/community")(RequestControllerApi),
-      companyRolesController: this.getClientFactory("/community")(CompanyRolesControllerApi),
-      qaController: this.getClientFactory("/qa")(QaControllerApi),
-=======
       apiKeyController: this.getClientFactory('/api-keys')(ApiKeyControllerApi),
       documentController: this.getClientFactory('/documents')(DocumentControllerApi),
       requestController: this.getClientFactory('/community')(RequestControllerApi),
+      companyRolesController: this.getClientFactory('/community')(CompanyRolesControllerApi),
       qaController: this.getClientFactory('/qa')(QaControllerApi),
->>>>>>> e37e1ee5
     };
   }
 
