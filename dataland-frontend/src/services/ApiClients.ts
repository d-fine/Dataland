--- conflicted
+++ resolved
@@ -8,12 +8,9 @@
   EuTaxonomyDataForFinancialsControllerApiInterface,
   MetaDataControllerApi,
   MetaDataControllerApiInterface,
-<<<<<<< HEAD
   LksgDataControllerApi,
   LksgDataControllerApiInterface,
-=======
   InviteControllerApi,
->>>>>>> f9850e48
 } from "@clients/backend/api";
 import Keycloak from "keycloak-js";
 import { ApiKeyControllerApi, ApiKeyControllerApiInterface } from "@clients/apikeymanager";
@@ -70,14 +67,11 @@
   async getMetaDataControllerApi(): Promise<MetaDataControllerApiInterface> {
     return this.getConstructedApi(MetaDataControllerApi);
   }
-<<<<<<< HEAD
 
   async getLksgDataControllerApi(): Promise<LksgDataControllerApiInterface> {
     return this.getConstructedApi(LksgDataControllerApi);
   }
 
-=======
->>>>>>> f9850e48
   async getApiKeyManagerController(): Promise<ApiKeyControllerApiInterface> {
     return this.getConstructedApiKeyManager(ApiKeyControllerApi);
   }
