import { Configuration } from "@clients/backend/configuration";
import {
  CompanyDataControllerApi,
  CompanyDataControllerApiInterface,
  EuTaxonomyDataForFinancialsControllerApi,
  EuTaxonomyDataForFinancialsControllerApiInterface,
  EuTaxonomyDataForNonFinancialsControllerApi,
  EuTaxonomyDataForNonFinancialsControllerApiInterface,
  InviteControllerApi,
  LksgDataControllerApi,
  LksgDataControllerApiInterface,
  MetaDataControllerApi,
  MetaDataControllerApiInterface,
  SfdrDataControllerApi,
  SfdrDataControllerApiInterface,
} from "@clients/backend/api";
import { DocumentControllerApi } from "@clients/documentmanager";
import Keycloak from "keycloak-js";
import { ApiKeyControllerApi, ApiKeyControllerApiInterface } from "@clients/apikeymanager";
<<<<<<< HEAD
import { DocumentControllerApi } from "@clients/documentmanager";

=======
import { updateTokenAndItsExpiryTimestampAndStoreBoth } from "@/utils/SessionTimeoutUtils";
>>>>>>> f23b5aa7
export class ApiClientProvider {
  keycloakPromise: Promise<Keycloak>;

  constructor(keycloakPromise: Promise<Keycloak>) {
    this.keycloakPromise = keycloakPromise;
  }

  async getConfiguration(): Promise<Configuration | undefined> {
    const keycloak = await this.keycloakPromise;
    if (keycloak.authenticated) {
      updateTokenAndItsExpiryTimestampAndStoreBoth(keycloak);
      return new Configuration({ accessToken: keycloak.token });
    } else {
      return undefined;
    }
  }

  async getConstructedApi<T>(
    constructor: new (configuration: Configuration | undefined, basePath: string) => T,
    basePath = "/api"
  ): Promise<T> {
    const configuration = await this.getConfiguration();
    return new constructor(configuration, basePath);
  }

  async getConstructedDocumentManager<T>(
    constructor: new (configuration: Configuration | undefined, basePath: string) => T
  ): Promise<T> {
    const configuration = await this.getConfiguration();
    return new constructor(configuration, "/documents");
  }

  async getConstructedDocumentManager<T>(
    constructor: new (configuration: Configuration | undefined, basePath: string) => T
  ): Promise<T> {
    const configuration = await this.getConfiguration();
    return new constructor(configuration, "/documents");
  }

  async getCompanyDataControllerApi(): Promise<CompanyDataControllerApiInterface> {
    return this.getConstructedApi(CompanyDataControllerApi);
  }

  async getEuTaxonomyDataForNonFinancialsControllerApi(): Promise<EuTaxonomyDataForNonFinancialsControllerApiInterface> {
    return this.getConstructedApi(EuTaxonomyDataForNonFinancialsControllerApi);
  }

  async getEuTaxonomyDataForFinancialsControllerApi(): Promise<EuTaxonomyDataForFinancialsControllerApiInterface> {
    return this.getConstructedApi(EuTaxonomyDataForFinancialsControllerApi);
  }

  async getDocumentControllerApi(): Promise<DocumentControllerApi> {
    return this.getConstructedDocumentManager(DocumentControllerApi);
  }

  async getMetaDataControllerApi(): Promise<MetaDataControllerApiInterface> {
    return this.getConstructedApi(MetaDataControllerApi);
  }

  async getLksgDataControllerApi(): Promise<LksgDataControllerApiInterface> {
    return this.getConstructedApi(LksgDataControllerApi);
  }

  async getSfdrDataControllerApi(): Promise<SfdrDataControllerApiInterface> {
    return this.getConstructedApi(SfdrDataControllerApi);
  }

  async getApiKeyManagerController(): Promise<ApiKeyControllerApiInterface> {
    return this.getConstructedApi(ApiKeyControllerApi, "/api-keys");
  }

  async getDocumentControllerApi(): Promise<DocumentControllerApi> {
    return this.getConstructedDocumentManager(DocumentControllerApi);
  }

  async getInviteControllerApi(): Promise<InviteControllerApi> {
    return this.getConstructedApi(InviteControllerApi);
  }
}<|MERGE_RESOLUTION|>--- conflicted
+++ resolved
@@ -2,27 +2,22 @@
 import {
   CompanyDataControllerApi,
   CompanyDataControllerApiInterface,
+  EuTaxonomyDataForNonFinancialsControllerApi,
+  EuTaxonomyDataForNonFinancialsControllerApiInterface,
   EuTaxonomyDataForFinancialsControllerApi,
   EuTaxonomyDataForFinancialsControllerApiInterface,
-  EuTaxonomyDataForNonFinancialsControllerApi,
-  EuTaxonomyDataForNonFinancialsControllerApiInterface,
-  InviteControllerApi,
+  MetaDataControllerApi,
+  MetaDataControllerApiInterface,
   LksgDataControllerApi,
   LksgDataControllerApiInterface,
-  MetaDataControllerApi,
-  MetaDataControllerApiInterface,
   SfdrDataControllerApi,
   SfdrDataControllerApiInterface,
+  InviteControllerApi,
 } from "@clients/backend/api";
 import { DocumentControllerApi } from "@clients/documentmanager";
 import Keycloak from "keycloak-js";
 import { ApiKeyControllerApi, ApiKeyControllerApiInterface } from "@clients/apikeymanager";
-<<<<<<< HEAD
-import { DocumentControllerApi } from "@clients/documentmanager";
-
-=======
 import { updateTokenAndItsExpiryTimestampAndStoreBoth } from "@/utils/SessionTimeoutUtils";
->>>>>>> f23b5aa7
 export class ApiClientProvider {
   keycloakPromise: Promise<Keycloak>;
 
@@ -55,13 +50,6 @@
     return new constructor(configuration, "/documents");
   }
 
-  async getConstructedDocumentManager<T>(
-    constructor: new (configuration: Configuration | undefined, basePath: string) => T
-  ): Promise<T> {
-    const configuration = await this.getConfiguration();
-    return new constructor(configuration, "/documents");
-  }
-
   async getCompanyDataControllerApi(): Promise<CompanyDataControllerApiInterface> {
     return this.getConstructedApi(CompanyDataControllerApi);
   }
@@ -72,10 +60,6 @@
 
   async getEuTaxonomyDataForFinancialsControllerApi(): Promise<EuTaxonomyDataForFinancialsControllerApiInterface> {
     return this.getConstructedApi(EuTaxonomyDataForFinancialsControllerApi);
-  }
-
-  async getDocumentControllerApi(): Promise<DocumentControllerApi> {
-    return this.getConstructedDocumentManager(DocumentControllerApi);
   }
 
   async getMetaDataControllerApi(): Promise<MetaDataControllerApiInterface> {
