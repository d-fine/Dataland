--- conflicted
+++ resolved
@@ -1,37 +1,28 @@
 <template>
   <Card class="col-12 page-wrapper-card">
     <template #title
-    ><span data-test="pageWrapperTitle"
-    >{{ editMode ? "Edit" : "Create" }} EU Taxonomy Dataset for a Financial Company/Service</span
-    ></template
+      ><span data-test="pageWrapperTitle"
+        >{{ editMode ? "Edit" : "Create" }} EU Taxonomy Dataset for a Financial Company/Service</span
+      ></template
     >
     <template #content>
       <div class="grid uploadFormWrapper">
         <div id="uploadForm" class="text-left uploadForm col-9">
           <FormKit
-<<<<<<< HEAD
             v-model="formInputsModel"
             :actions="false"
             type="form"
             id="createEuTaxonomyForFinancialsForm"
             @submit="postEuTaxonomyDataForFinancials"
             @submit-invalid="checkCustomInputs"
-=======
-              v-model="formInputsModel"
-              :actions="false"
-              type="form"
-              id="CreateEuTaxonomyForFinancialsForm"
-              @submit="postEuTaxonomyDataForFinancials"
-              @submit-invalid="checkCustomInputs"
->>>>>>> 75761a2d
           >
             <FormKit
-                type="hidden"
-                name="companyId"
-                label="Company ID"
-                placeholder="Company ID"
-                :model-value="companyID"
-                disabled="true"
+              type="hidden"
+              name="companyId"
+              label="Company ID"
+              placeholder="Company ID"
+              :modelValue="companyID"
+              disabled="true"
             />
             <div class="uploadFormSection grid">
               <div class="col-3 p-3 topicLabel">
@@ -39,43 +30,43 @@
               </div>
               <div class="col-9 formFields uploaded-files">
                 <UploadFormHeader
-                    data-test="reportingPeriodLabel"
-                    :name="euTaxonomyKpiNameMappings.reportingPeriod"
-                    :explanation="euTaxonomyKpiInfoMappings.reportingPeriod"
+                  data-test="reportingPeriodLabel"
+                  :name="euTaxonomyKpiNameMappings.reportingPeriod"
+                  :explanation="euTaxonomyKpiInfoMappings.reportingPeriod"
                 />
                 <div class="lg:col-6 md:col-6 col-12 p-0">
                   <Calendar
-                      data-test="reportingPeriod"
-                      v-model="reportingPeriod"
-                      inputId="icon"
-                      :showIcon="true"
-                      view="year"
-                      dateFormat="yy"
+                    data-test="reportingPeriod"
+                    v-model="reportingPeriod"
+                    inputId="icon"
+                    :showIcon="true"
+                    view="year"
+                    dateFormat="yy"
                   />
                 </div>
 
-                <FormKit type="hidden" :modelValue="reportingPeriodYear" name="reportingPeriod"/>
+                <FormKit type="hidden" :modelValue="reportingPeriodYear" name="reportingPeriod" />
               </div>
               <FormKit type="group" name="data" label="data">
                 <UploadReports
-                    ref="UploadReports"
-                    :filesToUpload="filesToUpload"
-                    :listOfUploadedReportsInfo="listOfUploadedReportsInfo"
-                    :euTaxonomyKpiNameMappings="euTaxonomyKpiNameMappings"
-                    :euTaxonomyKpiInfoMappings="euTaxonomyKpiInfoMappings"
-                    :editMode="editMode"
-                    @selectedFiles="onSelectedFilesHandler"
-                    @removeReportFromFilesToUpload="removeReportFromFilesToUpload"
-                    @removeReportFromUploadedReports="removeReportFromUploadedReports"
-                    @updateReportDateHandler="updateReportDateHandler"
+                  ref="UploadReports"
+                  :filesToUpload="filesToUpload"
+                  :listOfUploadedReportsInfo="listOfUploadedReportsInfo"
+                  :euTaxonomyKpiNameMappings="euTaxonomyKpiNameMappings"
+                  :euTaxonomyKpiInfoMappings="euTaxonomyKpiInfoMappings"
+                  :editMode="editMode"
+                  @selectedFiles="onSelectedFilesHandler"
+                  @removeReportFromFilesToUpload="removeReportFromFilesToUpload"
+                  @removeReportFromUploadedReports="removeReportFromUploadedReports"
+                  @updateReportDateHandler="updateReportDateHandler"
                 />
 
                 <BasicInformationFields
-                    :euTaxonomyKpiNameMappings="euTaxonomyKpiNameMappings"
-                    :euTaxonomyKpiInfoMappings="euTaxonomyKpiInfoMappings"
-                    :fiscalYearEndAsDate="fiscalYearEndAsDate"
-                    :fiscalYearEnd="fiscalYearEnd"
-                    @updateFiscalYearEndHandler="updateFiscalYearEndHandler"
+                  :euTaxonomyKpiNameMappings="euTaxonomyKpiNameMappings"
+                  :euTaxonomyKpiInfoMappings="euTaxonomyKpiInfoMappings"
+                  :fiscalYearEndAsDate="fiscalYearEndAsDate"
+                  :fiscalYearEnd="fiscalYearEnd"
+                  @updateFiscalYearEndHandler="updateFiscalYearEndHandler"
                 />
 
                 <div class="uploadFormSection">
@@ -90,31 +81,31 @@
                       <!-- Level of assurance -->
                       <div class="form-field">
                         <UploadFormHeader
-                            :name="euTaxonomyKpiNameMappings.assurance ?? ''"
-                            :explanation="euTaxonomyKpiInfoMappings.assurance ?? ''"
+                          :name="euTaxonomyKpiNameMappings.assurance ?? ''"
+                          :explanation="euTaxonomyKpiInfoMappings.assurance ?? ''"
                         />
                         <div class="lg:col-4 md:col-6 col-12 p-0">
                           <FormKit
-                              type="select"
-                              name="assurance"
-                              placeholder="Please chose..."
-                              :validation-label="euTaxonomyKpiNameMappings.assurance ?? ''"
-                              validation="required"
-                              :options="assuranceData"
+                            type="select"
+                            name="assurance"
+                            placeholder="Please chose..."
+                            :validation-label="euTaxonomyKpiNameMappings.assurance ?? ''"
+                            validation="required"
+                            :options="assuranceData"
                           />
                         </div>
                       </div>
                       <!-- Assurance provider -->
                       <div class="form-field">
                         <UploadFormHeader
-                            :name="euTaxonomyKpiNameMappings.provider ?? ''"
-                            :explanation="euTaxonomyKpiInfoMappings.provider ?? ''"
+                          :name="euTaxonomyKpiNameMappings.provider ?? ''"
+                          :explanation="euTaxonomyKpiInfoMappings.provider ?? ''"
                         />
                         <FormKit
-                            type="text"
-                            name="provider"
-                            :placeholder="euTaxonomyKpiNameMappings.provider ?? ''"
-                            :validation-label="euTaxonomyKpiNameMappings.provider ?? ''"
+                          type="text"
+                          name="provider"
+                          :placeholder="euTaxonomyKpiNameMappings.provider ?? ''"
+                          :validation-label="euTaxonomyKpiNameMappings.provider ?? ''"
                         />
                       </div>
 
@@ -125,29 +116,29 @@
                           <div class="next-to-each-other">
                             <div class="flex-1">
                               <UploadFormHeader
-                                  :name="euTaxonomyKpiNameMappings.report ?? ''"
-                                  :explanation="euTaxonomyKpiInfoMappings.report ?? ''"
+                                :name="euTaxonomyKpiNameMappings.report ?? ''"
+                                :explanation="euTaxonomyKpiInfoMappings.report ?? ''"
                               />
                               <FormKit
-                                  type="select"
-                                  name="report"
-                                  placeholder="Select a report"
-                                  validation-label="Select a report"
-                                  validation="required"
-                                  :options="['None...', ...namesOfAllCompanyReportsForTheDataset]"
+                                type="select"
+                                name="report"
+                                placeholder="Select a report"
+                                validation-label="Select a report"
+                                validation="required"
+                                :options="['None...', ...namesOfAllCompanyReportsForTheDataset]"
                               />
                             </div>
                             <div>
                               <UploadFormHeader
-                                  :name="euTaxonomyKpiNameMappings.page ?? ''"
-                                  :explanation="euTaxonomyKpiInfoMappings.page ?? ''"
+                                :name="euTaxonomyKpiNameMappings.page ?? ''"
+                                :explanation="euTaxonomyKpiInfoMappings.page ?? ''"
                               />
                               <FormKit
-                                  outer-class="w-100"
-                                  type="number"
-                                  name="page"
-                                  placeholder="Page"
-                                  validation-label="Page"
+                                outer-class="w-100"
+                                type="number"
+                                name="page"
+                                placeholder="Page"
+                                validation-label="Page"
                               />
                             </div>
                           </div>
@@ -168,48 +159,48 @@
                     <!-- Data source -->
                     <div class="form-field">
                       <UploadFormHeader
-                          data-test="selectKPIsLabel"
-                          :name="euTaxonomyKpiNameMappings.financialServicesTypes ?? ''"
-                          :explanation="euTaxonomyKpiInfoMappings.financialServicesTypes ?? ''"
+                        data-test="selectKPIsLabel"
+                        :name="euTaxonomyKpiNameMappings.financialServicesTypes ?? ''"
+                        :explanation="euTaxonomyKpiInfoMappings.financialServicesTypes ?? ''"
                       />
 
                       <MultiSelect
-                          v-model="selectedKPIs"
-                          :options="kpisModel"
-                          data-test="MultiSelectfinancialServicesTypes"
-                          name="MultiSelectfinancialServicesTypes"
-                          optionLabel="label"
-                          validation-label="Services Types"
-                          validation="required"
-                          placeholder="Select..."
-                          class="mb-3"
+                        v-model="selectedKPIs"
+                        :options="kpisModel"
+                        data-test="MultiSelectfinancialServicesTypes"
+                        name="MultiSelectfinancialServicesTypes"
+                        optionLabel="label"
+                        validation-label="Services Types"
+                        validation="required"
+                        placeholder="Select..."
+                        class="mb-3"
                       />
                       <ul v-if="selectedKPIs.length">
                         <li :key="index" v-for="(file, index) of selectedKPIs">{{ file.label }}</li>
                       </ul>
 
                       <PrimeButton
-                          @click="confirmSelectedKPIs"
-                          data-test="addKpisButton"
-                          :label="selectedKPIs.length ? 'UPDATE KPIS' : 'ADD RELATED KPIS'"
+                        @click="confirmSelectedKPIs"
+                        data-test="addKpisButton"
+                        :label="selectedKPIs.length ? 'UPDATE KPIS' : 'ADD RELATED KPIS'"
                       />
                       <FormKit
-                          :model-value="computedFinancialServicesTypes"
-                          type="text"
-                          validationLabel="You must choose and confirm this "
-                          validation="required"
-                          name="financialServicesTypes"
-                          :outer-class="{ 'hidden-input': true }"
+                        :modelValue="computedFinancialServicesTypes"
+                        type="text"
+                        validationLabel="You must choose and confirm this "
+                        validation="required"
+                        name="financialServicesTypes"
+                        :outer-class="{ 'hidden-input': true }"
                       />
                     </div>
                   </div>
                 </div>
 
                 <div
-                    v-for="copanyType of confirmedSelectedKPIs"
-                    :key="copanyType"
-                    :data-test="copanyType.value"
-                    class="uploadFormSection"
+                  v-for="copanyType of confirmedSelectedKPIs"
+                  :key="copanyType"
+                  :data-test="copanyType.value"
+                  class="uploadFormSection"
                 >
                   <div class="flex w-full">
                     <div class="p-3 topicLabel">
@@ -217,20 +208,20 @@
                     </div>
 
                     <PrimeButton
-                        @click="removeKpisSection(copanyType.value)"
-                        label="REMOVE THIS SECTION"
-                        data-test="removeSectionButton"
-                        class="p-button-text ml-auto"
-                        icon="pi pi-trash"
+                      @click="removeKpisSection(copanyType.value)"
+                      label="REMOVE THIS SECTION"
+                      data-test="removeSectionButton"
+                      class="p-button-text ml-auto"
+                      icon="pi pi-trash"
                     ></PrimeButton>
                   </div>
 
                   <FormKit v-if="copanyType.value !== 'assetManagementKpis'" :name="copanyType.value" type="group">
                     <div
-                        v-for="kpiType of euTaxonomyPseudoModelAndMappings[copanyType.value]"
-                        :key="kpiType"
-                        :data-test="kpiType"
-                        class="uploadFormSection"
+                      v-for="kpiType of euTaxonomyPseudoModelAndMappings[copanyType.value]"
+                      :key="kpiType"
+                      :data-test="kpiType"
+                      class="uploadFormSection"
                     >
                       <div class="col-9 formFields">
                         <FormKit :name="kpiType" type="group">
@@ -239,10 +230,10 @@
                               {{ euTaxonomyKpiNameMappings[kpiType] ?? "" }}
                             </h3>
                             <KPIfieldSet
-                                :name="kpiType ?? ''"
-                                :kpiInfoMappings="euTaxonomyKpiInfoMappings"
-                                :kpiNameMappings="euTaxonomyKpiNameMappings"
-                                :reportsName="namesOfAllCompanyReportsForTheDataset"
+                              :name="kpiType ?? ''"
+                              :kpiInfoMappings="euTaxonomyKpiInfoMappings"
+                              :kpiNameMappings="euTaxonomyKpiNameMappings"
+                              :reportsName="namesOfAllCompanyReportsForTheDataset"
                             />
                           </div>
                         </FormKit>
@@ -252,14 +243,14 @@
 
                   <FormKit name="eligibilityKpis" type="group">
                     <FormKit
-                        :name="euTaxonomyPseudoModelAndMappings?.companyTypeToEligibilityKpis[copanyType.value]"
-                        type="group"
+                      :name="euTaxonomyPseudoModelAndMappings?.companyTypeToEligibilityKpis[copanyType.value]"
+                      type="group"
                     >
                       <div
-                          v-for="kpiTypeEligibility of euTaxonomyPseudoModelAndMappings.eligibilityKpis"
-                          :key="kpiTypeEligibility"
-                          :data-test="kpiTypeEligibility"
-                          class="uploadFormSection"
+                        v-for="kpiTypeEligibility of euTaxonomyPseudoModelAndMappings.eligibilityKpis"
+                        :key="kpiTypeEligibility"
+                        :data-test="kpiTypeEligibility"
+                        class="uploadFormSection"
                       >
                         <div class="col-9 formFields">
                           <FormKit :name="kpiTypeEligibility" type="group">
@@ -268,10 +259,10 @@
                                 {{ euTaxonomyKpiNameMappings[kpiTypeEligibility] ?? "" }}
                               </h3>
                               <KPIfieldSet
-                                  :name="kpiTypeEligibility ?? ''"
-                                  :kpiInfoMappings="euTaxonomyKpiInfoMappings"
-                                  :kpiNameMappings="euTaxonomyKpiNameMappings"
-                                  :reportsName="namesOfAllCompanyReportsForTheDataset"
+                                :name="kpiTypeEligibility ?? ''"
+                                :kpiInfoMappings="euTaxonomyKpiInfoMappings"
+                                :kpiNameMappings="euTaxonomyKpiNameMappings"
+                                :reportsName="namesOfAllCompanyReportsForTheDataset"
                               />
                             </div>
                           </FormKit>
@@ -288,21 +279,21 @@
                 <div class="col-3"></div>
 
                 <div class="col-9">
-                  <PrimeButton data-test="submitButton" type="submit" label="SUBMIT FORM"/>
+                  <PrimeButton data-test="submitButton" type="submit" label="SUBMIT FORM" />
                 </div>
               </div>
             </div>
           </FormKit>
           <template v-if="postEuTaxonomyDataForFinancialsProcessed">
             <SuccessUpload
-                v-if="postEuTaxonomyDataForFinancialsResponse?.status === 200"
-                msg="EU Taxonomy Data"
-                :messageId="messageCount"
+              v-if="postEuTaxonomyDataForFinancialsResponse?.status === 200"
+              msg="EU Taxonomy Data"
+              :messageId="messageCount"
             />
-            <FailedUpload v-else :message="message" :messageId="messageCount"/>
+            <FailedUpload v-else :message="message" :messageId="messageCount" />
           </template>
         </div>
-        <JumpLinksSection :onThisPageLinks="onThisPageLinks"/>
+        <JumpLinksSection :onThisPageLinks="onThisPageLinks" />
       </div>
     </template>
   </Card>
@@ -310,7 +301,7 @@
 
 <script lang="ts">
 import SuccessUpload from "@/components/messages/SuccessUpload.vue";
-import {FormKit} from "@formkit/vue";
+import { FormKit } from "@formkit/vue";
 
 import UploadReports from "@/components/forms/parts/UploadReports.vue";
 import BasicInformationFields from "@/components/forms/parts/BasicInformationFields.vue";
@@ -321,19 +312,19 @@
 import UploadFormHeader from "@/components/forms/parts/UploadFormHeader.vue";
 import Calendar from "primevue/calendar";
 import FailedUpload from "@/components/messages/FailedUpload.vue";
-import {humanizeString} from "@/utils/StringHumanizer";
-import {ApiClientProvider} from "@/services/ApiClients";
+import { humanizeString } from "@/utils/StringHumanizer";
+import { ApiClientProvider } from "@/services/ApiClients";
 import Card from "primevue/card";
-import {useRoute} from "vue-router";
-import {defineComponent, inject} from "vue";
+import { useRoute } from "vue-router";
+import { defineComponent, inject } from "vue";
 import Keycloak from "keycloak-js";
-import {assertDefined} from "@/utils/TypeScriptUtils";
-import {checkCustomInputs} from "@/utils/ValidationsUtils";
-import {getHyphenatedDate} from "@/utils/DataFormatUtils";
+import { assertDefined } from "@/utils/TypeScriptUtils";
+import { checkCustomInputs } from "@/utils/ValidationsUtils";
+import { getHyphenatedDate } from "@/utils/DataFormatUtils";
 import {
+  euTaxonomyPseudoModelAndMappings,
   euTaxonomyKpiInfoMappings,
   euTaxonomyKpiNameMappings,
-  euTaxonomyPseudoModelAndMappings,
 } from "@/components/forms/parts/kpiSelection/EuTaxonomyPseudoModelAndMappings";
 import {
   AssuranceDataAssuranceEnum,
@@ -341,17 +332,17 @@
   DataMetaInformation,
   EuTaxonomyDataForFinancialsFinancialServicesTypesEnum,
 } from "@clients/backend";
-import {AxiosError, AxiosResponse} from "axios";
-import {modifyObjectKeys, ObjectType, updateObject} from "@/utils/UpdateObjectUtils";
-import {formatBytesUserFriendly} from "@/utils/NumberConversionUtils";
-import {ExtendedCompanyReport, ExtendedFile, WhichSetOfFiles} from "@/components/forms/Types";
+import { AxiosError, AxiosResponse } from "axios";
+import { modifyObjectKeys, ObjectType, updateObject } from "@/utils/UpdateObjectUtils";
+import { formatBytesUserFriendly } from "@/utils/NumberConversionUtils";
+import { ExtendedCompanyReport, ExtendedFile, WhichSetOfFiles } from "@/components/forms/Types";
 import JumpLinksSection from "@/components/forms/parts/JumpLinksSection.vue";
 import {
   completeInformationAboutSelectedFileWithAdditionalFields,
   updatePropertyFilesUploaded,
 } from "@/utils/EuTaxonomyUtils";
-import {calculateSha256HashFromFile} from "@/utils/GenericUtils";
-import {DocumentUploadResponse} from "@clients/documentmanager";
+import { calculateSha256HashFromFile } from "@/utils/GenericUtils";
+import { DocumentUploadResponse } from "@clients/documentmanager";
 
 export default defineComponent({
   setup() {
@@ -406,17 +397,17 @@
       uploadFileResponse: null as AxiosResponse<DocumentUploadResponse> | null,
       humanizeString: humanizeString,
       onThisPageLinksStart: [
-        {label: "Upload company reports", value: "uploadReports"},
-        {label: "Basic information", value: "basicInformation"},
-        {label: "Assurance", value: "assurance"},
-        {label: "Add KPIs", value: "addKpis"},
+        { label: "Upload company reports", value: "uploadReports" },
+        { label: "Basic information", value: "basicInformation" },
+        { label: "Assurance", value: "assurance" },
+        { label: "Add KPIs", value: "addKpis" },
       ],
       onThisPageLinks: [] as { label: string; value: string }[],
       kpisModel: [
-        {label: "Credit Institution", value: "creditInstitutionKpis"},
-        {label: "Investment Firm", value: "investmentFirmKpis"},
-        {label: "Insurance & Re-insurance", value: "insuranceKpis"},
-        {label: "Asset Management", value: "assetManagementKpis"},
+        { label: "Credit Institution", value: "creditInstitutionKpis" },
+        { label: "Investment Firm", value: "investmentFirmKpis" },
+        { label: "Insurance & Re-insurance", value: "insuranceKpis" },
+        { label: "Asset Management", value: "assetManagementKpis" },
       ],
       selectedKPIs: [] as { label: string; value: string }[],
       confirmedSelectedKPIs: [] as { label: string; value: string }[],
@@ -438,8 +429,8 @@
     confirmedSelectedKPIs: function (newValue: { label: string; value: string }[]) {
       this.computedFinancialServicesTypes = newValue.map((el: { label: string; value: string }): string => {
         return euTaxonomyPseudoModelAndMappings.companyTypeToEligibilityKpis[
-            el.value as keyof typeof euTaxonomyPseudoModelAndMappings.companyTypeToEligibilityKpis
-            ];
+          el.value as keyof typeof euTaxonomyPseudoModelAndMappings.companyTypeToEligibilityKpis
+        ];
       });
     },
   },
@@ -470,11 +461,11 @@
     async loadEuData(dataId: string): Promise<void> {
       this.waitingForData = true;
       const euTaxonomyDataForFinancialsControllerApi = await new ApiClientProvider(
-          assertDefined(this.getKeycloakPromise)()
+        assertDefined(this.getKeycloakPromise)()
       ).getEuTaxonomyDataForFinancialsControllerApi();
 
       const dataResponse =
-          await euTaxonomyDataForFinancialsControllerApi.getCompanyAssociatedEuTaxonomyDataForFinancials(dataId);
+        await euTaxonomyDataForFinancialsControllerApi.getCompanyAssociatedEuTaxonomyDataForFinancials(dataId);
       const dataResponseData = dataResponse.data;
       if (dataResponseData?.reportingPeriod) {
         this.reportingPeriod = new Date(dataResponseData.reportingPeriod);
@@ -492,8 +483,8 @@
             reference: referencedReportsForDataId[key].reference,
             reportDate: referencedReportsForDataId[key].reportDate,
             reportDateAsDate: referencedReportsForDataId[key].reportDate
-                ? new Date(referencedReportsForDataId[key].reportDate as string)
-                : "",
+              ? new Date(referencedReportsForDataId[key].reportDate as string)
+              : "",
           });
         }
       }
@@ -505,16 +496,16 @@
 
         this.selectedKPIs = this.kpisModel.filter((el: { label: string; value: string }) => {
           return arrayWithCompanyKpiTypes?.includes(
-              allTypesOfFinancialServices[
-                  el.value as keyof typeof allTypesOfFinancialServices
-                  ] as EuTaxonomyDataForFinancialsFinancialServicesTypesEnum
+            allTypesOfFinancialServices[
+              el.value as keyof typeof allTypesOfFinancialServices
+            ] as EuTaxonomyDataForFinancialsFinancialServicesTypesEnum
           );
         });
         this.confirmSelectedKPIs();
       }
       const receivedFormInputsModel = modifyObjectKeys(
-          JSON.parse(JSON.stringify(dataResponseData)) as ObjectType,
-          "receive"
+        JSON.parse(JSON.stringify(dataResponseData)) as ObjectType,
+        "receive"
       );
       this.waitingForData = false;
 
@@ -532,10 +523,10 @@
         this.messageCount++;
         let allFileUploadedSuccessful = true;
         const documentUploadControllerControllerApi = await new ApiClientProvider(
-            assertDefined(this.getKeycloakPromise)()
+          assertDefined(this.getKeycloakPromise)()
         ).getDocumentControllerApi();
         const euTaxonomyDataForFinancialsControllerApi = await new ApiClientProvider(
-            assertDefined(this.getKeycloakPromise)()
+          assertDefined(this.getKeycloakPromise)()
         ).getEuTaxonomyDataForFinancialsControllerApi();
 
         if (this.filesToUpload.length) {
@@ -545,7 +536,7 @@
               const documentExists = await documentUploadControllerControllerApi.checkDocument(hash);
               if (!documentExists.data.documentExists) {
                 this.uploadFileResponse = await documentUploadControllerControllerApi.postDocument(
-                    this.filesToUpload[index]
+                  this.filesToUpload[index]
                 );
                 console.log(this.uploadFileResponse);
                 this.filesToUpload[index]["documentId"] = this.uploadFileResponse.data.documentId;
@@ -557,13 +548,13 @@
               console.error(error);
               if (error instanceof AxiosError) {
                 this.message =
-                    // eslint-disable-next-line @typescript-eslint/no-unsafe-member-access
-                    (error.response?.data.errors[0]?.summary as string) +
-                    // eslint-disable-next-line @typescript-eslint/no-unsafe-member-access
-                    (error.response?.data.errors[0]?.message as string); //TODO: fix types
+                  // eslint-disable-next-line @typescript-eslint/no-unsafe-member-access
+                  (error.response?.data.errors[0]?.summary as string) +
+                  // eslint-disable-next-line @typescript-eslint/no-unsafe-member-access
+                  (error.response?.data.errors[0]?.message as string); //TODO: fix types
               } else {
                 this.message =
-                    "An unexpected error occurred. Please try again or contact the support team if the issue persists.";
+                  "An unexpected error occurred. Please try again or contact the support team if the issue persists.";
               }
               allFileUploadedSuccessful = false;
               break;
@@ -573,22 +564,21 @@
         if (allFileUploadedSuccessful) {
           await this.$nextTick();
           const formInputsModelToSend = modifyObjectKeys(
-              JSON.parse(JSON.stringify(this.formInputsModel)) as ObjectType,
-              "send"
+            JSON.parse(JSON.stringify(this.formInputsModel)) as ObjectType,
+            "send"
           );
           this.postEuTaxonomyDataForFinancialsResponse =
-              await euTaxonomyDataForFinancialsControllerApi.postCompanyAssociatedEuTaxonomyDataForFinancials(
-                  formInputsModelToSend
-              );
+            await euTaxonomyDataForFinancialsControllerApi.postCompanyAssociatedEuTaxonomyDataForFinancials(
+              formInputsModelToSend
+            );
         }
       } catch (error) {
-        this.messageCount++;
         console.error(error);
         if (error instanceof AxiosError) {
           this.message = "An error occurred: " + error.message;
         } else {
           this.message =
-              "An unexpected error occurred. Please try again or contact the support team if the issue persists.";
+            "An unexpected error occurred. Please try again or contact the support team if the issue persists.";
         }
       } finally {
         this.postEuTaxonomyDataForFinancialsProcessed = true;
@@ -631,9 +621,9 @@
      * @param index Index number of the report
      */
     removeReportFromFilesToUpload(
-        fileToRemove: Record<string, string>,
-        fileRemoveCallback: (x: number) => void,
-        index: number
+      fileToRemove: Record<string, string>,
+      fileRemoveCallback: (x: number) => void,
+      index: number
     ) {
       fileRemoveCallback(index);
       this.filesToUpload = this.filesToUpload.filter((el) => {
@@ -667,7 +657,7 @@
      */
     removeKpisSection(value: string) {
       this.confirmedSelectedKPIs = this.confirmedSelectedKPIs.filter(
-          (el: { label: string; value: string }) => el.value !== value
+        (el: { label: string; value: string }) => el.value !== value
       );
       this.selectedKPIs = this.confirmedSelectedKPIs;
       this.onThisPageLinks = this.onThisPageLinks.filter((el: { label: string; value: string }) => el.value !== value);
@@ -682,10 +672,10 @@
      */
     updateReportDateHandler(index: number, dateValue: Date, whichSetOfFiles: WhichSetOfFiles) {
       const updatedSetOfFiles = this.updatePropertyFilesUploaded(
-          index,
-          "reportDateAsDate",
-          dateValue,
-          this[whichSetOfFiles]
+        index,
+        "reportDateAsDate",
+        dateValue,
+        this[whichSetOfFiles]
       );
       this[whichSetOfFiles] = [...updatedSetOfFiles];
     },
