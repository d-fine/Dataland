<template>
  <Card class="col-12 page-wrapper-card">
    <template #title
      ><span data-test="pageWrapperTitle"
        >{{ editMode ? "Edit" : "Create" }} EU Taxonomy Dataset for a Financial Company/Service</span
      ></template
    >
    <template #content>
      <div class="grid uploadFormWrapper">
        <div id="uploadForm" class="text-left uploadForm col-9">
          <FormKit
            v-model="formInputsModel"
            :actions="false"
            type="form"
            id="createEuTaxonomyForFinancialsForm"
            @submit="postEuTaxonomyDataForFinancials"
            @submit-invalid="checkCustomInputs"
          >
            <FormKit
              type="hidden"
              name="companyId"
              label="Company ID"
              placeholder="Company ID"
              :modelValue="companyID"
              disabled="true"
            />
            <div class="uploadFormSection grid">
              <div class="col-3 p-3 topicLabel">
                <h4 id="reportingPeriod" class="anchor title">Reporting Period</h4>
              </div>
              <div class="col-9 formFields uploaded-files">
                <UploadFormHeader
                  data-test="reportingPeriodLabel"
                  :name="euTaxonomyKpiNameMappings.reportingPeriod"
                  :explanation="euTaxonomyKpiInfoMappings.reportingPeriod"
                />
                <div class="lg:col-6 md:col-6 col-12 p-0">
                  <Calendar
                    data-test="reportingPeriod"
                    v-model="reportingPeriod"
                    inputId="icon"
                    :showIcon="true"
                    view="year"
                    dateFormat="yy"
                  />
                </div>

                <FormKit type="hidden" :modelValue="reportingPeriodYear" name="reportingPeriod" />
              </div>
              <FormKit type="group" name="data" label="data">
                <UploadReports
                  ref="UploadReports"
                  :filesToUpload="filesToUpload"
                  :listOfUploadedReportsInfo="listOfUploadedReportsInfo"
                  :euTaxonomyKpiNameMappings="euTaxonomyKpiNameMappings"
                  :euTaxonomyKpiInfoMappings="euTaxonomyKpiInfoMappings"
                  :editMode="editMode"
                  @selectedFiles="onSelectedFilesHandler"
                  @removeReportFromFilesToUpload="removeReportFromFilesToUpload"
                  @removeReportFromUploadedReports="removeReportFromUploadedReports"
                  @updateReportDateHandler="updateReportDateHandler"
                />

                <BasicInformationFields
                  :fiscalYearEndAsDate="fiscalYearEndAsDate"
                  :fiscalYearEnd="fiscalYearEnd"
                  @updateFiscalYearEndHandler="updateFiscalYearEndHandler"
                />

                <div class="uploadFormSection">
                  <div class="col-3 p-3 topicLabel">
                    <h4 id="assurance" class="anchor title">Assurance</h4>
                  </div>

                  <!-- Level of assurance -->
                  <div data-test="assuranceSection" class="col-9 formFields">
                    <h3 class="mt-0">Assurance</h3>
                    <FormKit name="assurance" type="group">
                      <!-- Level of assurance -->
                      <div class="form-field">
                        <UploadFormHeader
                          :name="euTaxonomyKpiNameMappings.assurance ?? ''"
                          :explanation="euTaxonomyKpiInfoMappings.assurance ?? ''"
                        />
                        <div class="lg:col-4 md:col-6 col-12 p-0">
                          <FormKit
                            type="select"
                            name="assurance"
                            placeholder="Please chose..."
                            :validation-label="euTaxonomyKpiNameMappings.assurance ?? ''"
                            validation="required"
                            :options="assuranceData"
                          />
                        </div>
                      </div>
                      <!-- Assurance provider -->
                      <div class="form-field">
                        <UploadFormHeader
                          :name="euTaxonomyKpiNameMappings.provider ?? ''"
                          :explanation="euTaxonomyKpiInfoMappings.provider ?? ''"
                        />
                        <FormKit
                          type="text"
                          name="provider"
                          :placeholder="euTaxonomyKpiNameMappings.provider ?? ''"
                          :validation-label="euTaxonomyKpiNameMappings.provider ?? ''"
                        />
                      </div>

                      <!-- Data source -->
                      <div class="form-field">
                        <FormKit type="group" name="dataSource">
                          <h4 class="mt-0">Data source</h4>
                          <div class="next-to-each-other">
                            <div class="flex-1">
                              <UploadFormHeader
                                :name="euTaxonomyKpiNameMappings.report ?? ''"
                                :explanation="euTaxonomyKpiInfoMappings.report ?? ''"
                              />
                              <FormKit
                                type="select"
                                name="report"
                                placeholder="Select a report"
                                validation-label="Selecting a report"
                                validation="required"
                                :options="['None...', ...namesOfAllCompanyReportsForTheDataset]"
                              />
                            </div>
                            <div>
                              <UploadFormHeader
                                :name="euTaxonomyKpiNameMappings.page ?? ''"
                                :explanation="euTaxonomyKpiInfoMappings.page ?? ''"
                              />
                              <FormKit
                                outer-class="w-100"
                                type="number"
                                name="page"
                                placeholder="Page"
                                validation-label="Page"
                              />
                            </div>
                          </div>
                        </FormKit>
                      </div>
                    </FormKit>
                  </div>
                </div>

                <div class="uploadFormSection">
                  <div class="col-3 p-3 topicLabel">
                    <h4 id="addKpis" class="anchor title">Add KPIs</h4>
                    <p>Select at least one services type to add the related section of KPIs.</p>
                  </div>

                  <!-- Add KPIs -->
                  <div class="col-9 formFields">
                    <!-- Data source -->
                    <div class="form-field">
                      <UploadFormHeader
                        data-test="selectKPIsLabel"
                        :name="euTaxonomyKpiNameMappings.financialServicesTypes ?? ''"
                        :explanation="euTaxonomyKpiInfoMappings.financialServicesTypes ?? ''"
                      />

                      <MultiSelect
                        v-model="selectedKPIs"
                        :options="kpisModel"
                        data-test="MultiSelectfinancialServicesTypes"
                        name="MultiSelectfinancialServicesTypes"
                        optionLabel="label"
                        validation-label="Services Types"
                        validation="required"
                        placeholder="Select..."
                        class="mb-3"
                      />
                      <ul v-if="selectedKPIs.length">
                        <li :key="index" v-for="(file, index) of selectedKPIs">{{ file.label }}</li>
                      </ul>

                      <PrimeButton
                        @click="confirmSelectedKPIs"
                        data-test="addKpisButton"
                        :label="selectedKPIs.length ? 'UPDATE KPIS' : 'ADD RELATED KPIS'"
                      />
                      <FormKit
                        :modelValue="computedFinancialServicesTypes"
                        type="text"
                        validationLabel="Choosing a Financials Services Type and adding KPIs for it "
                        validation="required"
                        name="financialServicesTypes"
                        :outer-class="{ 'hidden-input': true }"
                      />
                    </div>
                  </div>
                </div>

                <div
                  v-for="copanyType of confirmedSelectedKPIs"
                  :key="copanyType"
                  :data-test="copanyType.value"
                  class="uploadFormSection"
                >
                  <div class="flex w-full">
                    <div class="p-3 topicLabel">
                      <h3 :id="copanyType.value" class="anchor title">{{ copanyType.label }}</h3>
                    </div>

                    <PrimeButton
                      @click="removeKpisSection(copanyType.value)"
                      label="REMOVE THIS SECTION"
                      data-test="removeSectionButton"
                      class="p-button-text ml-auto"
                      icon="pi pi-trash"
                    ></PrimeButton>
                  </div>

                  <FormKit v-if="copanyType.value !== 'assetManagementKpis'" :name="copanyType.value" type="group">
                    <div
                      v-for="kpiType of euTaxonomyPseudoModelAndMappings[copanyType.value]"
                      :key="kpiType"
                      :data-test="kpiType"
                      class="uploadFormSection"
                    >
                      <div class="col-9 formFields">
                        <FormKit :name="kpiType" type="group">
                          <div class="form-field">
                            <h3>
                              {{ euTaxonomyKpiNameMappings[kpiType] ?? "" }}
                            </h3>
                            <KPIfieldSet
                              :name="kpiType ?? ''"
                              :kpiInfoMappings="euTaxonomyKpiInfoMappings"
                              :kpiNameMappings="euTaxonomyKpiNameMappings"
                              :reportsName="namesOfAllCompanyReportsForTheDataset"
                            />
                          </div>
                        </FormKit>
                      </div>
                    </div>
                  </FormKit>

                  <FormKit name="eligibilityKpis" type="group">
                    <FormKit
                      :name="euTaxonomyPseudoModelAndMappings?.companyTypeToEligibilityKpis[copanyType.value]"
                      type="group"
                    >
                      <div
                        v-for="kpiTypeEligibility of euTaxonomyPseudoModelAndMappings.eligibilityKpis"
                        :key="kpiTypeEligibility"
                        :data-test="kpiTypeEligibility"
                        class="uploadFormSection"
                      >
                        <div class="col-9 formFields">
                          <FormKit :name="kpiTypeEligibility" type="group">
                            <div class="form-field">
                              <h3>
                                {{ euTaxonomyKpiNameMappings[kpiTypeEligibility] ?? "" }}
                              </h3>
                              <KPIfieldSet
                                :name="kpiTypeEligibility ?? ''"
                                :kpiInfoMappings="euTaxonomyKpiInfoMappings"
                                :kpiNameMappings="euTaxonomyKpiNameMappings"
                                :reportsName="namesOfAllCompanyReportsForTheDataset"
                              />
                            </div>
                          </FormKit>
                        </div>
                      </div>
                    </FormKit>
                  </FormKit>
                </div>
              </FormKit>

              <!--------- SUBMIT --------->

              <div class="uploadFormSection grid">
                <div class="col-3"></div>

                <div class="col-9">
                  <PrimeButton data-test="submitButton" type="submit" label="SUBMIT FORM" />
                </div>
              </div>
            </div>
          </FormKit>
          <template v-if="postEuTaxonomyDataForFinancialsProcessed">
            <SuccessUpload
              v-if="postEuTaxonomyDataForFinancialsResponse?.status === 200"
              msg="EU Taxonomy Data"
              :messageId="messageCount"
            />
            <FailedUpload v-else :message="message" :messageId="messageCount" />
          </template>
        </div>
        <JumpLinksSection :onThisPageLinks="onThisPageLinks" />
      </div>
    </template>
  </Card>
</template>

<script lang="ts">
import SuccessUpload from "@/components/messages/SuccessUpload.vue";
import { FormKit } from "@formkit/vue";

import UploadReports from "@/components/forms/parts/UploadReports.vue";
import BasicInformationFields from "@/components/forms/parts/BasicInformationFields.vue";

import PrimeButton from "primevue/button";
import MultiSelect from "primevue/multiselect";
import KPIfieldSet from "@/components/forms/parts/kpiSelection/KPIfieldSet.vue";
import UploadFormHeader from "@/components/forms/parts/UploadFormHeader.vue";
import Calendar from "primevue/calendar";
import FailedUpload from "@/components/messages/FailedUpload.vue";
import { humanizeString } from "@/utils/StringHumanizer";
import { ApiClientProvider } from "@/services/ApiClients";
import Card from "primevue/card";
import { useRoute } from "vue-router";
import { defineComponent, inject } from "vue";
import Keycloak from "keycloak-js";
import { assertDefined } from "@/utils/TypeScriptUtils";
import { checkCustomInputs } from "@/utils/ValidationsUtils";
import { getHyphenatedDate } from "@/utils/DataFormatUtils";
import {
  euTaxonomyKpiInfoMappings,
  euTaxonomyKpiNameMappings,
  euTaxonomyPseudoModelAndMappings,
} from "@/components/forms/parts/kpiSelection/EuTaxonomyPseudoModelAndMappings";
import {
  AssuranceDataAssuranceEnum,
  CompanyAssociatedDataEuTaxonomyDataForFinancials,
  DataMetaInformation,
  EuTaxonomyDataForFinancialsFinancialServicesTypesEnum,
} from "@clients/backend";
import { AxiosError, AxiosResponse } from "axios";
import { modifyObjectKeys, ObjectType, updateObject } from "@/utils/UpdateObjectUtils";
import { formatBytesUserFriendly } from "@/utils/NumberConversionUtils";
import { ExtendedCompanyReport, ExtendedFile, WhichSetOfFiles } from "@/components/forms/Types";
import JumpLinksSection from "@/components/forms/parts/JumpLinksSection.vue";
import {
  completeInformationAboutSelectedFileWithAdditionalFields,
  updatePropertyFilesUploaded,
} from "@/utils/EuTaxonomyUtils";
import { calculateSha256HashFromFile } from "@/utils/GenericUtils";
import { DocumentUploadResponse } from "@clients/documentmanager";

export default defineComponent({
  setup() {
    return {
      getKeycloakPromise: inject<() => Promise<Keycloak>>("getKeycloakPromise"),
    };
  },
  name: "CreateEuTaxonomyForFinancials",
  components: {
    JumpLinksSection,
    FailedUpload,
    FormKit,
    SuccessUpload,
    UploadFormHeader,
    Card,

    UploadReports,
    BasicInformationFields,

    PrimeButton,
    Calendar,
    MultiSelect,
    KPIfieldSet,
  },
  emits: ["datasetCreated"],
  data() {
    return {
      formInputsModel: {} as CompanyAssociatedDataEuTaxonomyDataForFinancials,
      filesToUpload: [] as ExtendedFile[],
      listOfUploadedReportsInfo: [] as ExtendedCompanyReport[],
      fiscalYearEndAsDate: null as Date | null,
      fiscalYearEnd: "",
      reportingPeriod: new Date(),
      assuranceData: {
        None: humanizeString(AssuranceDataAssuranceEnum.None),
        LimitedAssurance: humanizeString(AssuranceDataAssuranceEnum.LimitedAssurance),
        ReasonableAssurance: humanizeString(AssuranceDataAssuranceEnum.ReasonableAssurance),
      },
      euTaxonomyPseudoModelAndMappings,
      euTaxonomyKpiNameMappings,
      euTaxonomyKpiInfoMappings,
      checkCustomInputs,
      formatBytesUserFriendly,
      updatePropertyFilesUploaded,
      route: useRoute(),
      waitingForData: false,
      editMode: false,

      postEuTaxonomyDataForFinancialsProcessed: false,
      messageCount: 0,
      postEuTaxonomyDataForFinancialsResponse: null as AxiosResponse<DataMetaInformation> | null,
      uploadFileResponse: null as AxiosResponse<DocumentUploadResponse> | null,
      humanizeString: humanizeString,
      onThisPageLinksStart: [
        { label: "Upload company reports", value: "uploadReports" },
        { label: "Basic information", value: "basicInformation" },
        { label: "Assurance", value: "assurance" },
        { label: "Add KPIs", value: "addKpis" },
      ],
      onThisPageLinks: [] as { label: string; value: string }[],
      kpisModel: [
        { label: "Credit Institution", value: "creditInstitutionKpis" },
        { label: "Investment Firm", value: "investmentFirmKpis" },
        { label: "Insurance & Re-insurance", value: "insuranceKpis" },
        { label: "Asset Management", value: "assetManagementKpis" },
      ],
      selectedKPIs: [] as { label: string; value: string }[],
      confirmedSelectedKPIs: [] as { label: string; value: string }[],
      computedFinancialServicesTypes: [] as string[],
      message: "",
    };
  },
  computed: {
    namesOfAllCompanyReportsForTheDataset(): string[] {
      const namesFromFilesToUpload = this.filesToUpload.map((el) => el.name.split(".")[0]);
      const namesFromListOfUploadedReports = this.listOfUploadedReportsInfo.map((el) => el.name.split(".")[0]);
      return [...new Set([...namesFromFilesToUpload, ...namesFromListOfUploadedReports])];
    },
    reportingPeriodYear(): number {
      return this.reportingPeriod.getFullYear();
    },
  },
  watch: {
    confirmedSelectedKPIs: function (newValue: { label: string; value: string }[]) {
      this.computedFinancialServicesTypes = newValue.map((el: { label: string; value: string }): string => {
        return euTaxonomyPseudoModelAndMappings.companyTypeToEligibilityKpis[
          el.value as keyof typeof euTaxonomyPseudoModelAndMappings.companyTypeToEligibilityKpis
        ];
      });
    },
  },

  props: {
    companyID: {
      type: String,
      required: true,
    },
  },
  mounted() {
    const dataId = this.route.query.templateDataId;
    if (typeof dataId === "string" && dataId !== "") {
      this.editMode = true;
      void this.loadEuData(dataId);
    }

    this.onThisPageLinks = [...this.onThisPageLinksStart];
  },

  methods: {
    /**
     * Loads the Dataset by the provided dataId and pre-configures the form to contain the data
     * from the dataset
     *
     * @param dataId the id of the dataset to load
     */
    async loadEuData(dataId: string): Promise<void> {
      this.waitingForData = true;
      const euTaxonomyDataForFinancialsControllerApi = await new ApiClientProvider(
        assertDefined(this.getKeycloakPromise)()
      ).getEuTaxonomyDataForFinancialsControllerApi();

      const dataResponse =
        await euTaxonomyDataForFinancialsControllerApi.getCompanyAssociatedEuTaxonomyDataForFinancials(dataId);
      const dataResponseData = dataResponse.data;
      if (dataResponseData?.reportingPeriod) {
        this.reportingPeriod = new Date(dataResponseData.reportingPeriod);
      }
      if (dataResponseData.data?.fiscalYearEnd) {
        this.fiscalYearEndAsDate = new Date(dataResponseData.data.fiscalYearEnd);
      }
      if (dataResponseData.data?.referencedReports) {
        const referencedReportsForDataId = dataResponseData.data.referencedReports;
        for (const key in referencedReportsForDataId) {
          this.listOfUploadedReportsInfo.push({
            name: key,
            currency: referencedReportsForDataId[key].currency,
            isGroupLevel: referencedReportsForDataId[key].isGroupLevel,
            reference: referencedReportsForDataId[key].reference,
            reportDate: referencedReportsForDataId[key].reportDate,
            reportDateAsDate: referencedReportsForDataId[key].reportDate
              ? new Date(referencedReportsForDataId[key].reportDate as string)
              : "",
          });
        }
      }
      if (dataResponseData.data?.financialServicesTypes) {
        // types of company financial services
        const arrayWithCompanyKpiTypes = dataResponseData.data?.financialServicesTypes;
        // all types of financial services
        const allTypesOfFinancialServices = euTaxonomyPseudoModelAndMappings.companyTypeToEligibilityKpis;

        this.selectedKPIs = this.kpisModel.filter((el: { label: string; value: string }) => {
          return arrayWithCompanyKpiTypes?.includes(
            allTypesOfFinancialServices[
              el.value as keyof typeof allTypesOfFinancialServices
            ] as EuTaxonomyDataForFinancialsFinancialServicesTypesEnum
          );
        });
        this.confirmSelectedKPIs();
      }
      const receivedFormInputsModel = modifyObjectKeys(
        JSON.parse(JSON.stringify(dataResponseData)) as ObjectType,
        "receive"
      );
      this.waitingForData = false;

      await this.$nextTick();
      updateObject(this.formInputsModel, receivedFormInputsModel);
    },

    /**
     * Creates a new EuTaxonomy-Financials framework entry for the current company
     * with the data entered in the form by using the Dataland API
     */
    async postEuTaxonomyDataForFinancials(): Promise<void> {
      try {
        this.postEuTaxonomyDataForFinancialsProcessed = false;
        this.messageCount++;
        let allFileUploadedSuccessful = true;
        const documentUploadControllerControllerApi = await new ApiClientProvider(
          assertDefined(this.getKeycloakPromise)()
        ).getDocumentControllerApi();
        const euTaxonomyDataForFinancialsControllerApi = await new ApiClientProvider(
          assertDefined(this.getKeycloakPromise)()
        ).getEuTaxonomyDataForFinancialsControllerApi();

        if (this.filesToUpload.length) {
          for (let index = 0; index < this.filesToUpload.length; index++) {
<<<<<<< HEAD
            const documentUploadeResponse = await documentUploadControllerControllerApi.postDocument(
              this.filesToUpload[index]
            );
            if (!documentUploadeResponse) {
              allFileUploadedSuccessful = false;
              break;
            } else if (documentUploadeResponse?.status === 200) {
              this.filesToUpload = [
                ...this.updatePropertyFilesUploaded(
                  index,
                  "documentId",
                  documentUploadeResponse.data.documentId,
                  this.filesToUpload
                ),
              ] as ExtendedFile[];
=======
            try {
              const hash = await calculateSha256HashFromFile(this.filesToUpload[index]);
              const documentExists = await documentUploadControllerControllerApi.checkDocument(hash);
              if (!documentExists.data.documentExists) {
                this.uploadFileResponse = await documentUploadControllerControllerApi.postDocument(
                  this.filesToUpload[index]
                );
                this.filesToUpload[index]["documentId"] = this.uploadFileResponse.data.documentId;
              } else {
                this.filesToUpload[index]["documentId"] = hash;
              }
            } catch (error) {
              this.messageCount++;
              console.error(error);
              if (error instanceof AxiosError) {
                this.message =
                  // eslint-disable-next-line @typescript-eslint/no-unsafe-member-access
                  (error.response?.data.errors[0]?.summary as string) +
                  // eslint-disable-next-line @typescript-eslint/no-unsafe-member-access
                  (error.response?.data.errors[0]?.message as string); //TODO: fix types
              } else {
                this.message =
                  "An unexpected error occurred. Please try again or contact the support team if the issue persists.";
              }
              allFileUploadedSuccessful = false;
              break;
>>>>>>> 63211a97
            }
          }
        }
        if (allFileUploadedSuccessful) {
          await this.$nextTick();
          const formInputsModelToSend = modifyObjectKeys(
            JSON.parse(JSON.stringify(this.formInputsModel)) as ObjectType,
            "send"
          );
          this.postEuTaxonomyDataForFinancialsResponse =
            await euTaxonomyDataForFinancialsControllerApi.postCompanyAssociatedEuTaxonomyDataForFinancials(
              formInputsModelToSend
            );
        }
      } catch (error) {
        this.messageCount++;
        console.error(error);
        if (error instanceof AxiosError) {
          this.message = "An error occurred: " + error.message;
        } else {
          this.message =
            "An unexpected error occurred. Please try again or contact the support team if the issue persists.";
        }
      } finally {
        this.postEuTaxonomyDataForFinancialsProcessed = true;
        this.confirmedSelectedKPIs = [];
        this.selectedKPIs = [];
        this.fiscalYearEndAsDate = null;
        this.filesToUpload = [];
        this.listOfUploadedReportsInfo = [];
        this.formInputsModel = {};
        // eslint-disable-next-line @typescript-eslint/no-unsafe-call
        this.$refs.UploadReports.clearAllSelectedFiles();
        await this.$nextTick();
        this.$formkit.reset("createEuTaxonomyForFinancialsForm");
        this.$emit("datasetCreated");
      }
    },

    /**
     * Add files to object filesToUpload
     *
     * @param event full event object containing the files
     * @param event.originalEvent event information
     * @param event.files files
     */
    onSelectedFilesHandler(event: { files: Record<string, string>[]; originalEvent: Event }): void {
      if (event.files.length) {
        this.filesToUpload = [
          ...completeInformationAboutSelectedFileWithAdditionalFields(event.files, this.listOfUploadedReportsInfo),
        ] as ExtendedFile[];
      } else {
        return;
      }
    },

    /**
     * Removes a report from the list of files to be uploaded
     *
     * @param fileToRemove File To Remove
     * @param fileRemoveCallback Callback function removes report from the ones selected in formKit
     * @param index Index number of the report
     */
    removeReportFromFilesToUpload(fileToRemove: ExtendedFile, fileRemoveCallback: (x: number) => void, index: number) {
      fileRemoveCallback(index);
      this.filesToUpload = this.filesToUpload.filter((el) => {
        return el.name !== fileToRemove.name;
      });
    },

    /**
     * Removes a report from the list of already uploaded reports while the user edits a dataset. That way it is no
     * longer included as referenced report after the edit it submitted.
     *
     * @param indexOfFileToRemove Index of the report that shall no longer be referenced by the dataset
     */
    removeReportFromUploadedReports(indexOfFileToRemove: number) {
      this.listOfUploadedReportsInfo.splice(indexOfFileToRemove, 1);
    },

    /**
     * Confirms the list of kpis to be generated
     *
     */
    confirmSelectedKPIs() {
      this.confirmedSelectedKPIs = this.selectedKPIs;
      this.onThisPageLinks = [...new Set(this.onThisPageLinksStart.concat(this.selectedKPIs))];
    },

    /**
     * Deletes the specified kpis section
     *
     * @param value section name
     */
    removeKpisSection(value: string) {
      this.confirmedSelectedKPIs = this.confirmedSelectedKPIs.filter(
        (el: { label: string; value: string }) => el.value !== value
      );
      this.selectedKPIs = this.confirmedSelectedKPIs;
      this.onThisPageLinks = this.onThisPageLinks.filter((el: { label: string; value: string }) => el.value !== value);
    },

    /**
     * Updates the date of a single report file
     *
     * @param index file to update
     * @param dateValue new date value
     * @param whichSetOfFiles which set of files will be edited
     */
    updateReportDateHandler(index: number, dateValue: Date, whichSetOfFiles: WhichSetOfFiles) {
      const updatedSetOfFiles = this.updatePropertyFilesUploaded(
        index,
        "reportDateAsDate",
        dateValue,
        this[whichSetOfFiles]
      );
      this[whichSetOfFiles] = [...updatedSetOfFiles];
    },

    /**
     * Updates the Fiscal Year End value
     *
     * @param dateValue new date value
     */
    updateFiscalYearEndHandler(dateValue: Date) {
      this.fiscalYearEnd = getHyphenatedDate(dateValue);
      this.fiscalYearEndAsDate = dateValue;
    },
  },
});
</script><|MERGE_RESOLUTION|>--- conflicted
+++ resolved
@@ -382,9 +382,9 @@
       euTaxonomyPseudoModelAndMappings,
       euTaxonomyKpiNameMappings,
       euTaxonomyKpiInfoMappings,
-      checkCustomInputs,
       formatBytesUserFriendly,
       updatePropertyFilesUploaded,
+      checkCustomInputs,
       route: useRoute(),
       waitingForData: false,
       editMode: false,
@@ -529,30 +529,13 @@
 
         if (this.filesToUpload.length) {
           for (let index = 0; index < this.filesToUpload.length; index++) {
-<<<<<<< HEAD
-            const documentUploadeResponse = await documentUploadControllerControllerApi.postDocument(
-              this.filesToUpload[index]
-            );
-            if (!documentUploadeResponse) {
-              allFileUploadedSuccessful = false;
-              break;
-            } else if (documentUploadeResponse?.status === 200) {
-              this.filesToUpload = [
-                ...this.updatePropertyFilesUploaded(
-                  index,
-                  "documentId",
-                  documentUploadeResponse.data.documentId,
-                  this.filesToUpload
-                ),
-              ] as ExtendedFile[];
-=======
             try {
               const hash = await calculateSha256HashFromFile(this.filesToUpload[index]);
               const documentExists = await documentUploadControllerControllerApi.checkDocument(hash);
               if (!documentExists.data.documentExists) {
                 this.uploadFileResponse = await documentUploadControllerControllerApi.postDocument(
                   this.filesToUpload[index]
-                );
+                ); // TODO why is this a vue data field?
                 this.filesToUpload[index]["documentId"] = this.uploadFileResponse.data.documentId;
               } else {
                 this.filesToUpload[index]["documentId"] = hash;
@@ -572,7 +555,6 @@
               }
               allFileUploadedSuccessful = false;
               break;
->>>>>>> 63211a97
             }
           }
         }
