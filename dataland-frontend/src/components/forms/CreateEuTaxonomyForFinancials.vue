--- conflicted
+++ resolved
@@ -35,14 +35,9 @@
               <div class="col-9 formFields uploaded-files">
                 <UploadFormHeader
                   data-test="reportingPeriodLabel"
-<<<<<<< HEAD
-                  :name="euTaxonomyKpiNameMappings.reportingPeriod"
-                  :explanation="euTaxonomyKpiInfoMappings.reportingPeriod"
-                  :is-required="true"
-=======
                   :label="euTaxonomyKpiNameMappings.reportingPeriod"
                   :description="euTaxonomyKpiInfoMappings.reportingPeriod"
->>>>>>> 05687ee5
+                  :is-required="true"
                 />
                 <div class="lg:col-6 md:col-6 col-12 p-0">
                   <Calendar
@@ -83,14 +78,8 @@
                       <!-- Level of assurance -->
                       <div class="form-field">
                         <UploadFormHeader
-<<<<<<< HEAD
-                          :name="euTaxonomyKpiNameMappings.assurance ?? ''"
-                          :explanation="euTaxonomyKpiInfoMappings.assurance ?? ''"
-=======
                           :label="euTaxonomyKpiNameMappings.assurance ?? ''"
                           :description="euTaxonomyKpiInfoMappings.assurance ?? ''"
-                          :is-required="true"
->>>>>>> 05687ee5
                         />
                         <div class="lg:col-4 md:col-6 col-12 p-0">
                           <FormKit
@@ -124,14 +113,8 @@
                           <div class="next-to-each-other">
                             <div class="flex-1">
                               <UploadFormHeader
-<<<<<<< HEAD
-                                :name="euTaxonomyKpiNameMappings.report ?? ''"
-                                :explanation="euTaxonomyKpiInfoMappings.report ?? ''"
-=======
                                 :label="euTaxonomyKpiNameMappings.report ?? ''"
                                 :description="euTaxonomyKpiInfoMappings.report ?? ''"
-                                :is-required="true"
->>>>>>> 05687ee5
                               />
                               <FormKit
                                 type="select"
