--- conflicted
+++ resolved
@@ -12,11 +12,7 @@
             v-model="formInputsModel"
             :actions="false"
             type="form"
-<<<<<<< HEAD
             id="createEuTaxonomyForFinancialsForm"
-=======
-            id="CreateEuTaxonomyForFinancialsForm"
->>>>>>> 7cd10efa
             @submit="postEuTaxonomyDataForFinancials"
             @submit-invalid="checkCustomInputs"
           >
@@ -25,11 +21,7 @@
               name="companyId"
               label="Company ID"
               placeholder="Company ID"
-<<<<<<< HEAD
               :modelValue="companyID"
-=======
-              :model-value="companyID"
->>>>>>> 7cd10efa
               disabled="true"
             />
             <div class="uploadFormSection grid">
@@ -193,11 +185,7 @@
                         :label="selectedKPIs.length ? 'UPDATE KPIS' : 'ADD RELATED KPIS'"
                       />
                       <FormKit
-<<<<<<< HEAD
                         :modelValue="computedFinancialServicesTypes"
-=======
-                        :model-value="computedFinancialServicesTypes"
->>>>>>> 7cd10efa
                         type="text"
                         validationLabel="You must choose and confirm this "
                         validation="required"
@@ -334,9 +322,9 @@
 import { checkCustomInputs } from "@/utils/ValidationsUtils";
 import { getHyphenatedDate } from "@/utils/DataFormatUtils";
 import {
-  euTaxonomyPseudoModelAndMappings,
   euTaxonomyKpiInfoMappings,
   euTaxonomyKpiNameMappings,
+  euTaxonomyPseudoModelAndMappings,
 } from "@/components/forms/parts/kpiSelection/EuTaxonomyPseudoModelAndMappings";
 import {
   AssuranceDataAssuranceEnum,
@@ -584,6 +572,7 @@
             );
         }
       } catch (error) {
+        this.messageCount++;
         console.error(error);
         if (error instanceof AxiosError) {
           this.message = "An error occurred: " + error.message;
