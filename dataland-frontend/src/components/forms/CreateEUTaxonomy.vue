<template>
  <Card class="col-5 col-offset-1">
    <template #title>Create EU Taxonomy Dataset
    </template>
    <template #content>
      <FormKit
        v-model="data"
        submit-label="Post EU-Taxonomy Dataset"
        :submit-attrs="{
                'name': 'postEUData'
              }"
        type="form"
        id="createEuTaxonomyForm"
        @submit="postEUData">
        <FormKit
            type="text"
            name="companyId"
            label="Company ID"
            @input="getCompanyIDs"
            :validation="[['required'],['is', ...idList]]"
            :validation-messages="{
                is: 'The company ID you provided does not exist.',
              }"
        />
        <FormKit
            type="group"
            name="data"
            label="data"
        >
          <FormKit
              type="select"
              name="Attestation"
              validation="required"
              label="Attestation"
              placeholder="Please choose"
              :options="
                    {'None':'None',
                    'Limited_Assurance': 'Limited Assurance',
                    'Reasonable_Assurance': 'Reasonable Assurance'}
                  "
          />
          <FormKit
              type="radio"
              name="Reporting Obligation"
              validation="required"
              label="Reporting Obligation"
              :outer-class="{
                      'formkit-outer': false,
                    }"
              :inner-class="{
                      'formkit-inner':false
                      }"
              :input-class="{
                      'formkit-input':false
                      }"

              :options="['Yes', 'No']"
          />
          <div title="capex">
            <h3>CapEx</h3>
            <FormKit
                type="group"
                name="Capex"
                label="CapEx"
            >
              <FormKit
                  type="text"
                  name="aligned"
                  validation="number"
                  label="Aligned / m€"
              />
              <FormKit
                  type="text"
                  name="eligible"
                  validation="number"
                  label="Eligible / m€"
              />
              <FormKit
                  type="text"
                  name="total"
                  validation="number"
                  label="Total / m€"
              />

            </FormKit>
          </div>
          <div title="opex">
            <h3>OpEx</h3>
            <FormKit
                type="group"
                name="Opex"
                label="OpEx"
            >
              <FormKit
                  type="text"
                  name="aligned"
                  validation="number"
                  label="Aligned / m€"
              />
              <FormKit
                  type="text"
                  name="eligible"
                  validation="number"
                  label="Eligible / m€"
              />
              <FormKit
                  type="text"
                  name="total"
                  validation="number"
                  label="Total / m€"
              />
            </FormKit>
          </div>
          <div title="revenue">
            <h3>Revenue</h3>
            <FormKit
                type="group"
                name="Revenue"
                label="Revenue"
            >
              <FormKit
                  type="text"
                  name="aligned"
                  validation="number"
                  label="Aligned / €"
              />
              <FormKit
                  type="text"
                  name="eligible"
                  validation="number"
                  label="Eligible / €"
              />
              <FormKit
                  type="text"
                  name="total"
                  validation="number"
                  label="Total / €"
              />
            </FormKit>
          </div>
        </FormKit>
      </FormKit>
<<<<<<< HEAD
      <div v-if="enableClose" class="col m12">
        <div class="right-align">
          <button class="btn btn-small orange darken-3" @click="close">Close</button>
        </div>
        <SuccessUpload v-if="response" msg="EU Taxonomy Data" :data="{'DataId': response.data}" :status="response.status" :enableClose="true" />
        <FailedUpload v-if="errorOccurence" msg="EU Taxonomy Data" :enableClose="true" />
      </div>
    </div>
  </CardWrapper>
=======
      <template v-if="action">
        <SuccessUpload v-if="response" msg="company" :count="count"/>
        <FailedUpload v-else msg="Company" :count="count" />
      </template>

    </template>
  </Card>
>>>>>>> 64c01538
</template>
<script>
import {EuTaxonomyDataControllerApi, CompanyDataControllerApi} from "@/../build/clients/backend";
import SuccessUpload from "@/components/ui/SuccessUpload";
import {FormKit} from "@formkit/vue";
import {DataStore} from "@/services/DataStore";
import FailedUpload from "@/components/ui/FailedUpload";
import Card from 'primevue/card';
const api = new EuTaxonomyDataControllerApi()
<<<<<<< HEAD
const dataStore = new DataStore(api.postCompanyAssociatedData)
=======
const dataStore = new DataStore(api.postCompanyAssociatedDataSet)
>>>>>>> 64c01538
const companyApi = new CompanyDataControllerApi()
const companyStore = new DataStore(companyApi.getCompaniesByName)
export default {
  name: "CustomEUTaxonomy",
  components: {FailedUpload, Card, FormKit, SuccessUpload},

  data: () => ({
    action: false,
    count: 0,
    data: {},
    model: {},
    loading: false,
    response: null,
    companyID: null,
    idList: []
  }),
  methods: {
    async getCompanyIDs(){
      try {
        const companyList = await companyStore.perform([""])
        this.idList = Object.keys(companyList.data)
      } catch(error) {
        this.idList = [0]
      }
    },

    async postEUData() {
      try {
        this.action = false
        this.count++
        this.response = await dataStore.perform(this.data)
        this.$formkit.reset('createEuTaxonomyForm')
      } catch (error) {
        this.response = null
        console.error(error)
      } finally {
        this.action = true
      }
    }
  },
}
</script><|MERGE_RESOLUTION|>--- conflicted
+++ resolved
@@ -140,17 +140,6 @@
           </div>
         </FormKit>
       </FormKit>
-<<<<<<< HEAD
-      <div v-if="enableClose" class="col m12">
-        <div class="right-align">
-          <button class="btn btn-small orange darken-3" @click="close">Close</button>
-        </div>
-        <SuccessUpload v-if="response" msg="EU Taxonomy Data" :data="{'DataId': response.data}" :status="response.status" :enableClose="true" />
-        <FailedUpload v-if="errorOccurence" msg="EU Taxonomy Data" :enableClose="true" />
-      </div>
-    </div>
-  </CardWrapper>
-=======
       <template v-if="action">
         <SuccessUpload v-if="response" msg="company" :count="count"/>
         <FailedUpload v-else msg="Company" :count="count" />
@@ -158,7 +147,6 @@
 
     </template>
   </Card>
->>>>>>> 64c01538
 </template>
 <script>
 import {EuTaxonomyDataControllerApi, CompanyDataControllerApi} from "@/../build/clients/backend";
@@ -168,11 +156,7 @@
 import FailedUpload from "@/components/ui/FailedUpload";
 import Card from 'primevue/card';
 const api = new EuTaxonomyDataControllerApi()
-<<<<<<< HEAD
 const dataStore = new DataStore(api.postCompanyAssociatedData)
-=======
-const dataStore = new DataStore(api.postCompanyAssociatedDataSet)
->>>>>>> 64c01538
 const companyApi = new CompanyDataControllerApi()
 const companyStore = new DataStore(companyApi.getCompaniesByName)
 export default {
