--- conflicted
+++ resolved
@@ -184,13 +184,8 @@
     },
     async getCompanyIDs(){
       try {
-<<<<<<< HEAD
-        const companyList = await companyStore.perform([""])
-        this.idList = Object.keys(companyList.data)
-=======
         const companyList = await companyStore.perform("")
         this.idList = companyList.data.map(element => element.companyId)
->>>>>>> 27df49c2
       } catch(error) {
         this.idList = [0]
       }
