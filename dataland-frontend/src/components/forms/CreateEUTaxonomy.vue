<template>
  <CardWrapper>
    <div class="card-title"><h2>Create EU Taxonomy Dataset</h2>
    </div>
    <div class="card-content ">
      <FormKit
          type="text"
          name="companyID"
          validation="required|number"
          label="Company ID"
          v-model="companyID"

      />

      <FormKit
          v-model="data"
          submit-label="Post EU-Taxonomy Dataset"
          :submit-attrs="{
                  'name': 'postEUData'
                }"
          type="form"
          @submit="postEUData">
        <FormKit
            type="select"
            name="Attestation"
            validation="required"
            label="Attestation"
            placeholder="Please choose"
            :options="[
                  'None',
                  'Some',
                  'Full'
                ]"
        />
        <FormKit
            type="radio"
            name="Reporting Obligation"
            validation="required"
            label="Reporting Obligation"
            :outer-class="{
                    'formkit-outer': false,
                  }"
            :inner-class="{
                    'formkit-inner':false
                    }"
            :input-class="{
                    'formkit-input':false
                    }"

            :options="['Yes', 'No']"
        />
        <div title="capex">
          <h3>CapEx</h3>
          <FormKit
              type="group"
              name="Capex"
              label="CapEx"
          >
            <FormKit
                type="text"
                name="aligned_turnover"
                validation="number"
                label="Aligned Turnover / €"
            />
            <FormKit
                type="text"
                name="eligible_turnover"
                validation="number"
                label="Eligible Turnover / €"
            />
            <FormKit
                type="text"
                name="total"
                validation="number"
                label="Total / €"
            />

          </FormKit>
        </div>
        <div title="opex">
          <h3>OpEx</h3>
          <FormKit
              type="group"
              name="opex"
              label="OpEx"
          >
            <FormKit
                type="text"
                name="aligned_turnover"
                validation="number"
                label="Aligned Turnover / €"
            />
            <FormKit
                type="text"
                name="eligible_turnover"
                validation="number"
                label="Eligible Turnover / €"
            />
            <FormKit
                type="text"
                name="total"
                validation="number"
                label="Total / €"
            />
          </FormKit>
        </div>
        <div title="revenue">
          <h3>Revenue</h3>
          <FormKit
              type="group"
              name="revenue"
              label="Revenue"
          >
            <FormKit
                type="text"
                name="aligned_turnover"
                validation="number"
                label="Aligned Turnover / €"
            />
            <FormKit
                type="text"
                name="eligible_turnover"
                validation="number"
                label="Eligible Turnover / €"
            />
            <FormKit
                type="text"
                name="total"
                validation="number"
                label="Total / €"
            />
          </FormKit>
        </div>

      </FormKit>
      <div class="progress" v-if="loading">
        <div class="indeterminate"></div>
      </div>
      <div v-if="response" class="col m12">
        <SuccessUpload msg="EU Taxonomy Data" :data="{'dataId': response.data}" :status="response.status"/>
      </div>
    </div>
  </CardWrapper>
</template>
<script>
import {EuTaxonomyDataControllerApi} from "@/clients/backend";
import SuccessUpload from "@/components/ui/SuccessUpload";
import {FormKit} from "@formkit/vue";
import CardWrapper from "@/components/wrapper/CardWrapper";

const api = new EuTaxonomyDataControllerApi()

export default {
  name: "CustomEUTaxonomy",
  components: {CardWrapper, FormKit, SuccessUpload},

  data: () => ({
    data: {},
    model: {},
    loading: false,
    response: null,
    companyID: null
  }),
  methods: {
    async postEUData() {
      try {
<<<<<<< HEAD
        this.response = await api.postData(this.data, {baseURL: process.env.VUE_APP_API_URL})
=======
        this.response = await api.postData(this.companyID, this.data, {baseURL: process.env.VUE_APP_BASE_API_URL})
>>>>>>> f80cd5b4
        console.log(this.response.status)
      } catch (error) {
        console.error(error)
      }
    }
  },
}
</script><|MERGE_RESOLUTION|>--- conflicted
+++ resolved
@@ -164,11 +164,7 @@
   methods: {
     async postEUData() {
       try {
-<<<<<<< HEAD
-        this.response = await api.postData(this.data, {baseURL: process.env.VUE_APP_API_URL})
-=======
         this.response = await api.postData(this.companyID, this.data, {baseURL: process.env.VUE_APP_BASE_API_URL})
->>>>>>> f80cd5b4
         console.log(this.response.status)
       } catch (error) {
         console.error(error)
