--- conflicted
+++ resolved
@@ -21,7 +21,7 @@
               name="companyId"
               label="Company ID"
               placeholder="Company ID"
-              :model-value="companyID"
+              :modelValue="companyID"
               disabled="true"
             />
             <div class="uploadFormSection grid">
@@ -321,15 +321,11 @@
   euTaxonomyKpiNameMappings,
   euTaxonomyPseudoModelAndMappings,
 } from "@/components/forms/parts/kpiSelection/EuTaxonomyPseudoModelAndMappings";
-<<<<<<< HEAD
-import { CompanyAssociatedDataEuTaxonomyDataForNonFinancials, AssuranceDataAssuranceEnum } from "@clients/backend";
-=======
 import {
   AssuranceDataAssuranceEnum,
   CompanyAssociatedDataEuTaxonomyDataForNonFinancials,
   DataMetaInformation,
 } from "@clients/backend";
->>>>>>> 63211a97
 import { checkCustomInputs } from "@/utils/ValidationsUtils";
 import { modifyObjectKeys, ObjectType, updateObject } from "@/utils/UpdateObjectUtils";
 import { formatBytesUserFriendly } from "@/utils/NumberConversionUtils";
@@ -487,23 +483,6 @@
 
         if (this.filesToUpload.length) {
           for (let index = 0; index < this.filesToUpload.length; index++) {
-<<<<<<< HEAD
-            const documentUploadeResponse = await documentUploadControllerControllerApi.postDocument(
-              this.filesToUpload[index]
-            );
-            if (!documentUploadeResponse) {
-              allFilesWasUploadedSuccessful = false;
-              break;
-            } else if (documentUploadeResponse?.status === 200) {
-              this.filesToUpload = [
-                ...this.updatePropertyFilesUploaded(
-                  index,
-                  "documentId",
-                  documentUploadeResponse.data.documentId,
-                  this.filesToUpload
-                ),
-              ] as ExtendedFile[];
-=======
             try {
               const hash = await calculateSha256HashFromFile(this.filesToUpload[index]);
               const documentExists = await documentUploadControllerControllerApi.checkDocument(hash);
@@ -531,7 +510,6 @@
               }
               allFilesWasUploadedSuccessful = false;
               break;
->>>>>>> 63211a97
             }
           }
         }
