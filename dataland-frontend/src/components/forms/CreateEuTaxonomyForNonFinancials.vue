--- conflicted
+++ resolved
@@ -271,11 +271,7 @@
               :message="`New data has dataId: ${postEuTaxonomyDataForNonFinancialsResponse.data.dataId}`"
               :messageId="messageCount"
             />
-<<<<<<< HEAD
-            <FailedUpload v-else data-test="failedUploadMessage" msg="EU Taxonomy Data" :messageId="messageCount" />
-=======
-            <FailedUpload v-else :message="message" :messageId="messageCount" />
->>>>>>> 16eb6c2c
+            <FailedUpload v-else data-test="failedUploadMessage" :message="message" :messageId="messageCount" />
           </template>
         </div>
         <JumpLinksSection :onThisPageLinks="onThisPageLinks" />
@@ -357,7 +353,6 @@
     reportingPeriod: new Date(),
     filesToUpload: [] as ExtendedFile[],
     listOfUploadedReportsInfo: [] as ExtendedCompanyReport[],
-    selectedReports: [] as string[],
     onThisPageLinks: [
       { label: "Upload company reports", value: "uploadReports" },
       { label: "Basic information", value: "basicInformation" },
