--- conflicted
+++ resolved
@@ -494,11 +494,8 @@
 import { checkCustomInputs } from "@/utils/validationsUtils";
 import { modifyObjectKeys, objectType, updateObject } from "@/utils/updateObjectUtils";
 import DataPointForm from "@/components/forms/parts/kpiSelection/DataPointForm.vue";
-<<<<<<< HEAD
 import { formatBytesUserFriendly } from "@/utils/NumberConversionUtils";
-=======
 import SubmitButton from "@/components/forms/parts/SubmitButton.vue";
->>>>>>> c1600188
 
 export default defineComponent({
   name: "CreateEUTaxonomyForNonFinancials",
@@ -636,7 +633,6 @@
       } finally {
         this.postEuTaxonomyDataForNonFinancialsProcessed = true;
       }
-      console.log("We are in postEuTaxonomyDataForNonFinancials function.");
     },
 
     /**
