--- conflicted
+++ resolved
@@ -483,11 +483,8 @@
 import { humanizeString } from "@/utils/StringHumanizer";
 import { defineComponent, inject } from "vue";
 import { useRoute } from "vue-router";
-<<<<<<< HEAD
 import Keycloak from "keycloak-js";
-import { assertDefined } from "@/utils/TypeScriptUtils";
-=======
->>>>>>> 682f0a6b
+
 import { getHyphenatedDate } from "@/utils/DataFormatUtils";
 
 import {
