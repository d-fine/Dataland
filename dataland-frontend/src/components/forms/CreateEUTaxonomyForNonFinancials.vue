--- conflicted
+++ resolved
@@ -13,11 +13,6 @@
             id="createEuTaxonomyForNonFinancialsForm"
             @submit="postEuTaxonomyDataForNonFinancials"
             @submit-invalid="checkCustomInputs"
-<<<<<<< HEAD
-            #default="{ state: { valid } }"
-            :config="{ validationVisibility: 'dirty' }"
-=======
->>>>>>> 70a97428
           >
             <FormKit
               type="hidden"
@@ -150,10 +145,6 @@
                           <UploadFormHeader
                             :name="euTaxonomyKpiNameMappings.currency"
                             :explanation="euTaxonomyKpiInfoMappings.currency"
-<<<<<<< HEAD
-                            :is-required="true"
-=======
->>>>>>> 70a97428
                           />
                           <div class="lg:col-4 md:col-4 col-12 p-0">
                             <FormKit
@@ -199,10 +190,6 @@
                       <UploadFormHeader
                         :name="euTaxonomyKpiNameMappings.fiscalYearEnd"
                         :explanation="euTaxonomyKpiInfoMappings.fiscalYearEnd"
-<<<<<<< HEAD
-                        :is-required="true"
-=======
->>>>>>> 70a97428
                       />
                       <div class="lg:col-6 md:col-6 col-12 p-0">
                         <Calendar
@@ -247,10 +234,6 @@
                       <UploadFormHeader
                         :name="euTaxonomyKpiNameMappings.numberOfEmployees"
                         :explanation="euTaxonomyKpiInfoMappings.numberOfEmployees"
-<<<<<<< HEAD
-                        :is-required="true"
-=======
->>>>>>> 70a97428
                       />
                       <div class="lg:col-4 md:col-4 col-6 p-0">
                         <FormKit
@@ -290,10 +273,6 @@
                         <UploadFormHeader
                           :name="euTaxonomyKpiNameMappings.assurance ?? ''"
                           :explanation="euTaxonomyKpiInfoMappings.assurance ?? ''"
-<<<<<<< HEAD
-                          :is-required="true"
-=======
->>>>>>> 70a97428
                         />
                         <div class="lg:col-4 md:col-6 col-12 p-0">
                           <FormKit
@@ -329,10 +308,6 @@
                               <UploadFormHeader
                                 :name="euTaxonomyKpiNameMappings.report ?? ''"
                                 :explanation="euTaxonomyKpiInfoMappings.report ?? ''"
-<<<<<<< HEAD
-                                :is-required="true"
-=======
->>>>>>> 70a97428
                               />
                               <FormKit
                                 type="select"
@@ -473,9 +448,6 @@
               </FormKit>
 
               <!--------- SUBMIT --------->
-<<<<<<< HEAD
-              <SubmitFormBar :formIsValid="valid" />
-=======
 
               <div class="uploadFormSection grid">
                 <div class="col-3"></div>
@@ -484,7 +456,6 @@
                   <PrimeButton data-test="submitButton" type="submit" label="SUBMIT FORM" />
                 </div>
               </div>
->>>>>>> 70a97428
             </div>
           </FormKit>
           <template v-if="postEuTaxonomyDataForNonFinancialsProcessed">
@@ -542,18 +513,10 @@
 import { smoothScroll } from "@/utils/smoothScroll";
 import { checkCustomInputs } from "@/utils/validationsUtils";
 import { modifyObjectKeys, objectType, updateObject } from "@/utils/updateObjectUtils";
-<<<<<<< HEAD
-import SubmitFormBar from "@/components/forms/parts/SubmitFormBar.vue";
-=======
->>>>>>> 70a97428
 
 export default defineComponent({
   name: "CreateEUTaxonomyForNonFinancials",
   components: {
-<<<<<<< HEAD
-    SubmitFormBar,
-=======
->>>>>>> 70a97428
     Calendar,
     UploadFormHeader,
     PrimeButton,
@@ -574,11 +537,7 @@
   data: () => ({
     formInputsModel: {} as CompanyAssociatedDataEuTaxonomyDataForNonFinancials,
     files: useFilesUploadedStore(),
-<<<<<<< HEAD
-    fiscalYearEnd: undefined as Date | undefined,
-=======
     fiscalYearEnd: "" as Date | "",
->>>>>>> 70a97428
     convertedFiscalYearEnd: "",
     reportingPeriod: new Date(),
     onThisPageLinks: [
