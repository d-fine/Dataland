--- conflicted
+++ resolved
@@ -54,213 +54,11 @@
 
             <div class="uploadFormSection grid">
               <FormKit type="group" name="data" label="data">
-<<<<<<< HEAD
                 <UploadReports
                   ref="UploadReports"
                   :referencedReportsForPrefill="templateDataset?.referencedReports"
                   @referenceableReportNamesChanged="handleChangeOfReferenceableReportNames"
                 />
-=======
-                <div class="col-3 p-3 topicLabel">
-                  <h4 id="uploadReports" class="anchor title">Upload company reports</h4>
-                  <p>Please upload all relevant reports for this dataset in the PDF format.</p>
-                </div>
-                <!-- Select company reports -->
-                <div class="col-9 formFields uploaded-files">
-                  <h3 class="mt-0">Select company reports</h3>
-                  <FileUpload
-                    name="fileUpload"
-                    accept=".pdf"
-                    @select="onSelectedFiles"
-                    :maxFileSize="maxFileSize"
-                    invalidFileSizeMessage="{0}: Invalid file size, file size should be smaller than {1}."
-                    :auto="true"
-                  >
-                    <template #header="{ chooseCallback }">
-                      <div class="flex flex-wrap justify-content-between align-items-center flex-1 gap-2">
-                        <div class="flex gap-2">
-                          <PrimeButton
-                            data-test="upload-files-button"
-                            @click="chooseCallback()"
-                            icon="pi pi-upload"
-                            label="UPLOAD REPORTS"
-                          />
-                        </div>
-                      </div>
-                    </template>
-                    <template #content="{ uploadedFiles, removeUploadedFileCallback }">
-                      <div v-if="uploadedFiles.length > 0" data-test="uploaded-files">
-                        <div
-                          v-for="(file, index) of files.files"
-                          :key="file.name + file.reportDate"
-                          class="flex w-full align-items-center file-upload-item"
-                        >
-                          <span data-test="uploaded-files-title" class="font-semibold flex-1">{{ file.name }}</span>
-                          <div data-test="uploaded-files-size" class="mx-2 text-black-alpha-50">
-                            {{ formatBytesUserFriendly(Number(file.size), 3) }}
-                          </div>
-                          <PrimeButton
-                            data-test="uploaded-files-remove"
-                            icon="pi pi-times"
-                            @click="files.removeReportFromFilesUploaded(file, removeUploadedFileCallback, index)"
-                            class="p-button-rounded"
-                          />
-                        </div>
-                      </div>
-                    </template>
-                  </FileUpload>
-                </div>
-                <div class="uploadFormSection">
-                  <FormKit name="referencedReports" type="group">
-                    <!-- Select company reports -->
-                    <div v-for="(file, index) of files.files" :key="file.name" class="col-9 formFields">
-                      <div class="form-field-label">
-                        <h3 class="mt-0">{{ file.name }}</h3>
-                      </div>
-                      <FormKit :name="file.name.split('.')[0]" type="group">
-                        <!-- Date of the report -->
-                        <div class="form-field">
-                          <UploadFormHeader
-                            :name="euTaxonomyKpiNameMappings.reportDate"
-                            :explanation="euTaxonomyKpiInfoMappings.reportDate"
-                          />
-                          <div class="lg:col-6 md:col-6 col-12 p-0">
-                            <Calendar
-                              data-test="reportDate"
-                              v-model="files.files[index].reportDate"
-                              inputId="icon"
-                              :showIcon="true"
-                              dateFormat="D, M dd, yy"
-                              @update:modelValue="updateReportDateHandler(index)"
-                            />
-                          </div>
-
-                          <FormKit
-                            type="text"
-                            v-model="files.files[index].convertedReportDate"
-                            name="reportDate"
-                            :outer-class="{ 'hidden-input': true }"
-                          />
-                        </div>
-
-                        <FormKit
-                          type="text"
-                          v-model="files.filesNames[index]"
-                          name="reference"
-                          :outer-class="{ 'hidden-input': true }"
-                        />
-
-                        <!-- Currency used in the report -->
-                        <div class="form-field" data-test="currencyUsedInTheReport">
-                          <UploadFormHeader
-                            :name="euTaxonomyKpiNameMappings.currency"
-                            :explanation="euTaxonomyKpiInfoMappings.currency"
-                            :is-required="true"
-                          />
-                          <div class="lg:col-4 md:col-4 col-12 p-0">
-                            <FormKit
-                              type="text"
-                              name="currency"
-                              validation="required|length:2,3"
-                              validation-label="Currency used in the report"
-                              placeholder="Currency used in the report"
-                            />
-                          </div>
-                        </div>
-                        <!-- Integrated report is on a group level -->
-                        <div class="form-field">
-                          <YesNoComponent
-                            :displayName="euTaxonomyKpiNameMappings.groupLevelIntegratedReport"
-                            :info="euTaxonomyKpiInfoMappings.groupLevelIntegratedReport"
-                            :name="'isGroupLevel'"
-                          />
-                        </div>
-                      </FormKit>
-                    </div>
-                  </FormKit>
-                </div>
-
-                <div class="uploadFormSection">
-                  <div class="col-3 p-3 topicLabel">
-                    <h4 id="basicInformation" class="anchor title">Basic information</h4>
-                  </div>
-                  <!-- Basic information -->
-                  <div class="col-9 formFields">
-                    <h3 class="mt-0">Basic information</h3>
-
-                    <YesNoComponent
-                      :displayName="euTaxonomyKpiNameMappings.fiscalYearDeviation"
-                      :info="euTaxonomyKpiInfoMappings.fiscalYearDeviation"
-                      :name="'fiscalYearDeviation'"
-                      :radioButtonsOptions="['Deviation', 'No Deviation']"
-                      required="required"
-                    />
-
-                    <!-- The date the fiscal year ends -->
-                    <div class="form-field">
-                      <UploadFormHeader
-                        :name="euTaxonomyKpiNameMappings.fiscalYearEnd"
-                        :explanation="euTaxonomyKpiInfoMappings.fiscalYearEnd"
-                        :is-required="true"
-                      />
-                      <div class="lg:col-6 md:col-6 col-12 p-0">
-                        <Calendar
-                          inputId="fiscalYearEnd"
-                          v-model="fiscalYearEnd"
-                          data-test="fiscalYearEnd"
-                          :showIcon="true"
-                          dateFormat="D, M dd, yy"
-                        />
-                      </div>
-
-                      <FormKit
-                        type="text"
-                        validation="required"
-                        validation-label="Fiscal year"
-                        name="fiscalYearEnd"
-                        v-model="convertedFiscalYearEnd"
-                        :outer-class="{ 'hidden-input': true }"
-                      />
-                    </div>
-
-                    <!-- Scope of entities -->
-                    <div class="form-field">
-                      <YesNoComponent
-                        :displayName="euTaxonomyKpiNameMappings.scopeOfEntities"
-                        :info="euTaxonomyKpiInfoMappings.scopeOfEntities"
-                        :name="'scopeOfEntities'"
-                      />
-                    </div>
-
-                    <!-- EU Taxonomy activity level reporting -->
-                    <div class="form-field">
-                      <YesNoComponent
-                        :displayName="euTaxonomyKpiNameMappings.activityLevelReporting"
-                        :info="euTaxonomyKpiInfoMappings.activityLevelReporting"
-                        :name="'activityLevelReporting'"
-                      />
-                    </div>
-
-                    <!-- Number of employees -->
-                    <div class="form-field">
-                      <UploadFormHeader
-                        :name="euTaxonomyKpiNameMappings.numberOfEmployees"
-                        :explanation="euTaxonomyKpiInfoMappings.numberOfEmployees"
-                        :is-required="true"
-                      />
-                      <div class="lg:col-4 md:col-4 col-6 p-0">
-                        <FormKit
-                          type="number"
-                          name="numberOfEmployees"
-                          validation-label="Number of employees"
-                          placeholder="Value"
-                          validation="required|number|min:0"
-                          step="1"
-                          min="0"
-                        />
-                      </div>
-                    </div>
->>>>>>> 483221b3
 
                 <EuTaxonomyBasicInformation
                   :fiscalYearEndAsDate="fiscalYearEndAsDate"
