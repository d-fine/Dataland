<template>
  <Card class="col-12 page-wrapper-card p-3">
    <template #title
      >{{ isItUploadForm ? "Update" : "Create" }} EU Taxonomy Dataset for a Non-Financial Company/Service
    </template>
    <template #content>
      <div class="grid uploadFormWrapper">
        <div id="uploadForm" class="text-left uploadForm col-9">
          <FormKit
            v-model="formInputsModel"
            :actions="false"
            type="form"
            :id="formId"
            @submit="postEuTaxonomyDataForNonFinancials"
            @submit-invalid="checkCustomInputs"
          >
            <FormKit
              type="hidden"
              name="companyId"
              label="Company ID"
              placeholder="Company ID"
              :model-value="companyID"
              disabled="true"
            />
            <div class="uploadFormSection grid">
              <div class="col-3 p-3 topicLabel">
                <h4 id="reportingPeriod" class="anchor title">Reporting Period</h4>
              </div>
              <div class="col-9 formFields uploaded-files">
                <UploadFormHeader
                  :name="euTaxonomyKpiNameMappings.reportingPeriod"
                  :explanation="euTaxonomyKpiInfoMappings.reportingPeriod"
                />
                <div class="lg:col-6 md:col-6 col-12 p-0">
                  <Calendar
                    data-test="reportingPeriod"
                    v-model="reportingPeriod"
                    inputId="icon"
                    :showIcon="true"
                    view="year"
                    dateFormat="yy"
                  />
                </div>

                <FormKit type="hidden" v-model="reportingPeriodYear" name="reportingPeriod" />
              </div>
            </div>

            <div class="uploadFormSection grid">
              <FormKit type="group" name="data" label="data">
                <div class="col-3 p-3 topicLabel">
                  <h4 id="uploadReports" class="anchor title">Upload company reports</h4>
                  <p>Please upload all relevant reports for this dataset in the PDF format.</p>
                </div>
                <!-- Select company reports -->
                <div class="col-9 formFields uploaded-files">
                  <h3 class="mt-0">Select company reports</h3>
                  <FileUpload
                    name="fileUpload"
                    accept=".pdf"
                    @select="onSelectedFiles"
                    :maxFileSize="maxFileSize"
                    invalidFileSizeMessage="{0}: Invalid file size, file size should be smaller than {1}."
                    :auto="true"
                  >
                    <template #header="{ chooseCallback }">
                      <div class="flex flex-wrap justify-content-between align-items-center flex-1 gap-2">
                        <div class="flex gap-2">
                          <PrimeButton
                            data-test="upload-files-button"
                            @click="chooseCallback()"
                            icon="pi pi-upload"
                            label="UPLOAD REPORTS"
                          />
                        </div>
                      </div>
                    </template>
                    <template #content="{ uploadedFiles, removeUploadedFileCallback }">
                      <div v-if="uploadedFiles.length > 0" data-test="uploaded-files">
                        <div
                          v-for="(file, index) of files.files"
                          :key="file.name + file.reportDate"
                          class="flex w-full align-items-center file-upload-item"
                        >
                          <span data-test="uploaded-files-title" class="font-semibold flex-1">{{ file.name }}</span>
                          <div data-test="uploaded-files-size" class="mx-2 text-black-alpha-50">
                            {{ formatBytesUserFriendly(Number(file.size), 3) }}
                          </div>
                          <PrimeButton
                            data-test="uploaded-files-remove"
                            icon="pi pi-times"
                            @click="files.removeReportFromFilesUploaded(file, removeUploadedFileCallback, index)"
                            class="p-button-rounded"
                          />
                        </div>
                      </div>
                    </template>
                  </FileUpload>
                </div>
                <div class="uploadFormSection">
                  <FormKit name="referencedReports" type="group">
                    <!-- Select company reports -->
                    <div v-for="(file, index) of files.files" :key="file.name" class="col-9 formFields">
                      <div class="form-field-label">
                        <h3 class="mt-0">{{ file.name }}</h3>
                      </div>
                      <FormKit :name="file.name.split('.')[0]" type="group">
                        <!-- Date of the report -->
                        <div class="form-field">
                          <UploadFormHeader
                            :name="euTaxonomyKpiNameMappings.reportDate"
                            :explanation="euTaxonomyKpiInfoMappings.reportDate"
                          />
                          <div class="lg:col-6 md:col-6 col-12 p-0">
                            <Calendar
                              data-test="reportDate"
                              v-model="files.files[index].reportDate"
                              inputId="icon"
                              :showIcon="true"
                              dateFormat="D, M dd, yy"
                              @update:modelValue="updateReportDateHandler(index)"
                            />
                          </div>

                          <FormKit
                            type="text"
                            v-model="files.files[index].convertedReportDate"
                            name="reportDate"
                            :outer-class="{ 'hidden-input': true }"
                          />
                        </div>

                        <FormKit
                          type="text"
                          v-model="files.filesNames[index]"
                          name="reference"
                          :outer-class="{ 'hidden-input': true }"
                        />

                        <!-- Currency used in the report -->
                        <div class="form-field" data-test="currencyUsedInTheReport">
                          <UploadFormHeader
                            :name="euTaxonomyKpiNameMappings.currency"
                            :explanation="euTaxonomyKpiInfoMappings.currency"
                            :is-required="true"
                          />
                          <div class="lg:col-4 md:col-4 col-12 p-0">
                            <FormKit
                              type="text"
                              name="currency"
                              validation="required|length:2,3"
                              validation-label="Currency used in the report"
                              placeholder="Currency used in the report"
                            />
                          </div>
                        </div>
                        <!-- Integrated report is on a group level -->
                        <div class="form-field">
                          <YesNoComponent
                            :displayName="euTaxonomyKpiNameMappings.groupLevelIntegratedReport"
                            :info="euTaxonomyKpiInfoMappings.groupLevelIntegratedReport"
                            :name="'isGroupLevel'"
                          />
                        </div>
                      </FormKit>
                    </div>
                  </FormKit>
                </div>

                <div class="uploadFormSection">
                  <div class="col-3 p-3 topicLabel">
                    <h4 id="basicInformation" class="anchor title">Basic information</h4>
                  </div>
                  <!-- Basic information -->
                  <div class="col-9 formFields">
                    <h3 class="mt-0">Basic information</h3>

                    <YesNoComponent
                      :displayName="euTaxonomyKpiNameMappings.fiscalYearDeviation"
                      :info="euTaxonomyKpiInfoMappings.fiscalYearDeviation"
                      :name="'fiscalYearDeviation'"
                      :radioButtonsOptions="['Deviation', 'NoDeviation']"
                      required="required"
                    />

                    <!-- The date the fiscal year ends -->
                    <div class="form-field">
                      <UploadFormHeader
                        :name="euTaxonomyKpiNameMappings.fiscalYearEnd"
                        :explanation="euTaxonomyKpiInfoMappings.fiscalYearEnd"
                        :is-required="true"
                      />
                      <div class="lg:col-6 md:col-6 col-12 p-0">
                        <Calendar
                          inputId="fiscalYearEnd"
                          v-model="fiscalYearEnd"
                          data-test="fiscalYearEnd"
                          :showIcon="true"
                          dateFormat="D, M dd, yy"
                        />
                      </div>

                      <FormKit
                        type="text"
                        validation="required"
                        validation-label="Fiscal year"
                        name="fiscalYearEnd"
                        v-model="convertedFiscalYearEnd"
                        :outer-class="{ 'hidden-input': true }"
                      />
                    </div>

                    <!-- Scope of entities -->
                    <div class="form-field">
                      <YesNoComponent
                        :displayName="euTaxonomyKpiNameMappings.scopeOfEntities"
                        :info="euTaxonomyKpiInfoMappings.scopeOfEntities"
                        :name="'scopeOfEntities'"
                      />
                    </div>

                    <!-- EU Taxonomy activity level reporting -->
                    <div class="form-field">
                      <YesNoComponent
                        :displayName="euTaxonomyKpiNameMappings.activityLevelReporting"
                        :info="euTaxonomyKpiInfoMappings.activityLevelReporting"
                        :name="'activityLevelReporting'"
                      />
                    </div>

                    <!-- Number of employees -->
                    <div class="form-field">
                      <UploadFormHeader
                        :name="euTaxonomyKpiNameMappings.numberOfEmployees"
                        :explanation="euTaxonomyKpiInfoMappings.numberOfEmployees"
                        :is-required="true"
                      />
                      <div class="lg:col-4 md:col-4 col-6 p-0">
                        <FormKit
                          type="number"
                          name="numberOfEmployees"
                          validation-label="Number of employees"
                          placeholder="Value"
                          validation="required|number"
                          step="1"
                          min="0"
                        />
                      </div>
                    </div>

                    <!-- EU Taxonomy activity level reporting -->
                    <div class="form-field">
                      <YesNoComponent
                        :displayName="euTaxonomyKpiNameMappings.reportingObligation"
                        :info="euTaxonomyKpiInfoMappings.reportingObligation"
                        :name="'reportingObligation'"
                      />
                    </div>
                  </div>
                </div>

                <div class="uploadFormSection">
                  <div class="col-3 p-3 topicLabel">
                    <h4 id="assurance" class="anchor title">Assurance</h4>
                  </div>

                  <!-- Level of assurance -->
                  <div data-test="assuranceSection" class="col-9 formFields">
                    <h3 class="mt-0">Assurance</h3>
                    <FormKit name="assurance" type="group">
                      <!-- Level of assurance -->
                      <div class="form-field">
                        <UploadFormHeader
                          :name="euTaxonomyKpiNameMappings.assurance ?? ''"
                          :explanation="euTaxonomyKpiInfoMappings.assurance ?? ''"
                          :is-required="true"
                        />
                        <div class="lg:col-4 md:col-6 col-12 p-0">
                          <FormKit
                            type="select"
                            name="assurance"
                            placeholder="Please chose..."
                            :validation-label="euTaxonomyKpiNameMappings.assurance ?? ''"
                            validation="required"
                            :options="assuranceData"
                          />
                        </div>
                      </div>
                      <!-- Assurance provider -->
                      <div class="form-field">
                        <UploadFormHeader
                          :name="euTaxonomyKpiNameMappings.provider ?? ''"
                          :explanation="euTaxonomyKpiInfoMappings.provider ?? ''"
                        />
                        <FormKit
                          type="text"
                          name="provider"
                          :placeholder="euTaxonomyKpiNameMappings.provider ?? ''"
                          :validation-label="euTaxonomyKpiNameMappings.provider ?? ''"
                        />
                      </div>

                      <!-- Data source -->
                      <div class="form-field">
                        <FormKit type="group" name="dataSource">
                          <h4 class="mt-0">Data source</h4>
                          <div class="next-to-each-other">
                            <div class="flex-1">
                              <UploadFormHeader
                                :name="euTaxonomyKpiNameMappings.report ?? ''"
                                :explanation="euTaxonomyKpiInfoMappings.report ?? ''"
                                :is-required="true"
                              />
                              <FormKit
                                type="select"
                                name="report"
                                placeholder="Select a report"
                                validation-label="Select a report"
                                validation="required"
                                :options="['None...', ...this.files.filesNames]"
                              />
                            </div>
                            <div>
                              <UploadFormHeader
                                :name="euTaxonomyKpiNameMappings.page ?? ''"
                                :explanation="euTaxonomyKpiInfoMappings.page ?? ''"
                              />
                              <FormKit
                                outer-class="w-100"
                                type="number"
                                name="page"
                                placeholder="Page"
                                validation-label="Page"
                              />
                            </div>
                          </div>
                        </FormKit>
                      </div>
                    </FormKit>
                  </div>
                </div>

                <div class="uploadFormSection">
                  <div class="col-3 p-3 topicLabel">
                    <h4 id="capex" class="anchor title">CapEx</h4>
                  </div>

                  <!-- CapEx -->
                  <div data-test="capexSection" class="col-9 p-0">
                    <FormKit name="capex" type="group">
                      <div
                        v-for="detailCashFlowType of euTaxonomyKPIsModel.euTaxonomyDetailsPerCashFlowType"
                        :key="detailCashFlowType"
                        :data-test="detailCashFlowType"
                        class="formFields"
                      >
                        <FormKit
                          :name="euTaxonomyKPIsModel?.euTaxonomyDetailsPerCashFlowFilesNames[detailCashFlowType]"
                          type="group"
                        >
                          <div class="form-field">
                            <DataPointForm
                              :name="`${detailCashFlowType}CapEx`"
                              :kpiInfoMappings="euTaxonomyKpiInfoMappings"
                              :kpiNameMappings="euTaxonomyKpiNameMappings"
                              :valueType="detailCashFlowType === 'total' ? 'number' : 'percent'"
                            />
                          </div>
                        </FormKit>
                      </div>
                    </FormKit>
                  </div>
                </div>

                <div class="uploadFormSection">
                  <div class="col-3 p-3 topicLabel">
                    <h4 id="opex" class="anchor title">OpEx</h4>
                  </div>

                  <!-- OpEx -->
                  <div data-test="opexSection" class="col-9 p-0">
                    <FormKit name="opex" type="group">
                      <div
                        v-for="detailCashFlowType of euTaxonomyKPIsModel.euTaxonomyDetailsPerCashFlowType"
                        :key="detailCashFlowType"
                        :data-test="detailCashFlowType"
                        class="formFields"
                      >
                        <FormKit
                          :name="euTaxonomyKPIsModel?.euTaxonomyDetailsPerCashFlowFilesNames[detailCashFlowType]"
                          type="group"
                        >
                          <div class="form-field">
                            <DataPointForm
                              :name="`${detailCashFlowType}OpEx`"
                              :kpiInfoMappings="euTaxonomyKpiInfoMappings"
                              :kpiNameMappings="euTaxonomyKpiNameMappings"
                              :valueType="detailCashFlowType === 'total' ? 'number' : 'percent'"
                            />
                          </div>
                        </FormKit>
                      </div>
                    </FormKit>
                  </div>
                </div>

                <div class="uploadFormSection">
                  <div class="col-3 p-3 topicLabel">
                    <h4 id="revenue" class="anchor title">Revenue</h4>
                  </div>

                  <!-- Revenue -->
                  <div data-test="revenueSection" class="col-9 p-0">
                    <FormKit name="revenue" type="group">
                      <div
                        v-for="detailCashFlowType of euTaxonomyKPIsModel.euTaxonomyDetailsPerCashFlowType"
                        :key="detailCashFlowType"
                        :data-test="detailCashFlowType"
                        class="formFields"
                      >
                        <FormKit
                          :name="euTaxonomyKPIsModel?.euTaxonomyDetailsPerCashFlowFilesNames[detailCashFlowType]"
                          type="group"
                        >
                          <div class="form-field">
                            <DataPointForm
                              :name="`${detailCashFlowType}Revenue`"
                              :kpiInfoMappings="euTaxonomyKpiInfoMappings"
                              :kpiNameMappings="euTaxonomyKpiNameMappings"
                              :valueType="detailCashFlowType === 'total' ? 'number' : 'percent'"
                            />
                          </div>
                        </FormKit>
                      </div>
                    </FormKit>
                  </div>
                </div>
              </FormKit>
            </div>
          </FormKit>
        </div>
        <SubmitSideBar>
          <SubmitButton :formId="formId" />
          <template v-if="postEuTaxonomyDataForNonFinancialsProcessed">
            <SuccessUpload
              v-if="postEuTaxonomyDataForNonFinancialsResponse"
              msg="EU Taxonomy Data"
              :messageId="messageCount"
            />
            <FailedUpload v-else msg="EU Taxonomy Data" :messageId="messageCount" />
          </template>
          <h4 id="topicTitles" class="title pt-3">On this page</h4>
          <ul>
            <li v-for="(element, index) in onThisPageLinks" :key="index">
              <a @click="smoothScroll(`#${element.value}`)">{{ element.label }}</a>
            </li>
          </ul>
        </SubmitSideBar>
      </div>
    </template>
  </Card>
</template>

<script lang="ts">
import SuccessUpload from "@/components/messages/SuccessUpload.vue";
import { FormKit } from "@formkit/vue";

import Calendar from "primevue/calendar";
import { useFilesUploadedStore } from "@/stores/filesUploaded";
import UploadFormHeader from "@/components/forms/parts/UploadFormHeader.vue";
import PrimeButton from "primevue/button";
import FileUpload from "primevue/fileupload";
import YesNoComponent from "@/components/forms/parts/YesNoComponent.vue";
<<<<<<< HEAD
import KPIfieldSet from "@/components/forms/parts/kpiSelection/KPIfieldSet.vue";
import SubmitSideBar from "@/components/forms/parts/SubmitSideBar.vue";
=======
>>>>>>> f23b5aa7

import FailedUpload from "@/components/messages/FailedUpload.vue";
import Card from "primevue/card";
import { ApiClientProvider } from "@/services/ApiClients";
import { humanizeString } from "@/utils/StringHumanizer";
import { defineComponent, inject } from "vue";
import { useRoute } from "vue-router";
import Keycloak from "keycloak-js";
import { assertDefined } from "@/utils/TypeScriptUtils";
import { getHyphenatedDate } from "@/utils/DataFormatUtils";

import {
  euTaxonomyKpiInfoMappings,
  euTaxonomyKpiNameMappings,
  euTaxonomyKPIsModel,
} from "@/components/forms/parts/kpiSelection/EuTaxonomyKPIsModel";
import { CompanyAssociatedDataEuTaxonomyDataForNonFinancials } from "@clients/backend";
import { UPLOAD_MAX_FILE_SIZE_IN_BYTES } from "@/utils/Constants";
import { smoothScroll } from "@/utils/smoothScroll";
import { checkCustomInputs } from "@/utils/validationsUtils";
import { modifyObjectKeys, objectType, updateObject } from "@/utils/updateObjectUtils";
<<<<<<< HEAD
import SubmitButton from "@/components/forms/parts/SubmitButton.vue";
=======
import { formatBytesUserFriendly } from "@/utils/NumberConversionUtils";
import DataPointForm from "@/components/forms/parts/kpiSelection/DataPointForm.vue";
>>>>>>> f23b5aa7

export default defineComponent({
  name: "CreateEUTaxonomyForNonFinancials",
  components: {
<<<<<<< HEAD
    SubmitButton,
=======
    DataPointForm,
>>>>>>> f23b5aa7
    Calendar,
    UploadFormHeader,
    PrimeButton,
    FileUpload,
    YesNoComponent,
    FailedUpload,
    SubmitSideBar,
    Card,
    FormKit,
    SuccessUpload,
  },
  setup() {
    return {
      getKeycloakPromise: inject<() => Promise<Keycloak>>("getKeycloakPromise"),
    };
  },
  emits: ["datasetCreated"],
  data: () => ({
    formId: "createEuTaxonomyForNonFinancialsForm",
    formInputsModel: {} as CompanyAssociatedDataEuTaxonomyDataForNonFinancials,
    files: useFilesUploadedStore(),
    fiscalYearEnd: undefined as Date | undefined,
    convertedFiscalYearEnd: "",
    reportingPeriod: new Date(),
    onThisPageLinks: [
      { label: "Upload company reports", value: "uploadReports" },
      { label: "Basic information", value: "basicInformation" },
      { label: "Assurance", value: "assurance" },
      { label: "CapEx", value: "capex" },
      { label: "OpEx", value: "opex" },
      { label: "Revenue", value: "revenue" },
    ],
    // elementPosition: 0,
    isItUploadForm: false,
    route: useRoute(),
    waitingForData: false,
<<<<<<< HEAD
    formatSize,
    // scrollListener: (): null => null,
=======
    formatBytesUserFriendly,
    scrollListener: (): null => null,
>>>>>>> f23b5aa7
    smoothScroll,
    checkCustomInputs,
    maxFileSize: UPLOAD_MAX_FILE_SIZE_IN_BYTES,
    euTaxonomyKPIsModel,
    euTaxonomyKpiNameMappings,
    euTaxonomyKpiInfoMappings,
    reportingPeriodYear: new Date().getFullYear(),
    assuranceData: {
      None: humanizeString("None"),
      LimitedAssurance: humanizeString("LimitedAssurance"),
      ReasonableAssurance: humanizeString("ReasonableAssurance"),
    },

    postEuTaxonomyDataForNonFinancialsProcessed: false,
    messageCount: 0,
    postEuTaxonomyDataForNonFinancialsResponse: null,
    humanizeString: humanizeString,
  }),
  watch: {
    reportingPeriod: function (newValue: Date) {
      this.reportingPeriodYear = newValue.getFullYear();
    },
    fiscalYearEnd: function (newValue: Date) {
      if (newValue) {
        this.convertedFiscalYearEnd = getHyphenatedDate(newValue);
      } else {
        this.convertedFiscalYearEnd = "";
      }
    },
  },
  props: {
    companyID: {
      type: String,
    },
  },
  mounted() {
    const dataId = this.route.query.templateDataId;
    if (dataId !== undefined && typeof dataId === "string" && dataId !== "") {
      this.isItUploadForm = true;
      void this.loadEuData(dataId);
    }
  },
  methods: {
    /**
     * Loads the Dataset by the provided dataId and pre-configures the form to contain the data
     * from the dataset
     *
     * @param dataId the id of the dataset to load
     */
    async loadEuData(dataId: string): Promise<void> {
      this.waitingForData = true;
      const euTaxonomyDataForNonFinancialsControllerApi = await new ApiClientProvider(
        assertDefined(this.getKeycloakPromise)()
      ).getEuTaxonomyDataForNonFinancialsControllerApi();

      const dataResponse =
        await euTaxonomyDataForNonFinancialsControllerApi.getCompanyAssociatedEuTaxonomyDataForNonFinancials(dataId);
      const dataResponseData = dataResponse.data;
      if (dataResponseData.data?.fiscalYearEnd) {
        this.fiscalYearEnd = new Date(dataResponseData.data.fiscalYearEnd);
      }
      const receivedFormInputsModel = modifyObjectKeys(
        JSON.parse(JSON.stringify(dataResponseData)) as objectType,
        "receive"
      );
      updateObject(this.formInputsModel, receivedFormInputsModel);
      this.waitingForData = false;
    },
    /**
     * Creates a new EuTaxonomy-Non-Financials framework entry for the current company
     * with the data entered in the form by using the Dataland API
     */
    async postEuTaxonomyDataForNonFinancials() {
      try {
        this.postEuTaxonomyDataForNonFinancialsProcessed = false;
        this.messageCount++;
        const formInputsModelToSend = modifyObjectKeys(
          JSON.parse(JSON.stringify(this.formInputsModel)) as objectType,
          "send"
        );
        const euTaxonomyDataForNonFinancialsControllerApi = await new ApiClientProvider(
          assertDefined(this.getKeycloakPromise)()
        ).getEuTaxonomyDataForNonFinancialsControllerApi();
        this.postEuTaxonomyDataForNonFinancialsResponse =
          await euTaxonomyDataForNonFinancialsControllerApi.postCompanyAssociatedEuTaxonomyDataForNonFinancials(
            formInputsModelToSend
          );
<<<<<<< HEAD
        this.$formkit.reset(this.formId);
=======
        this.$emit("datasetCreated");
        this.$formkit.reset("createEuTaxonomyForNonFinancialsForm");
>>>>>>> f23b5aa7
      } catch (error) {
        this.postEuTaxonomyDataForNonFinancialsResponse = null;
        console.error(error);
      } finally {
        this.postEuTaxonomyDataForNonFinancialsProcessed = true;
      }
      console.log("We are in postEuTaxonomyDataForNonFinancials function.");
    },

    /**
     * Updates the date of a single report file
     *
     * @param index file to update
     */
    updateReportDateHandler(index: number) {
      this.files.updatePropertyFilesUploaded(
        index,
        "convertedReportDate",
        getHyphenatedDate(this.files.files[index].reportDate as unknown as Date)
      );
    },

    /**
     * Modifies the file object and adds it to the store
     *
     * @param event date in date format
     * @param event.originalEvent event
     * @param event.files files
     */
    onSelectedFiles(event: { files: Record<string, string>[]; originalEvent: Event }): void {
      if (event.files.length) {
        event.files[0]["reportDate"] = "";
        event.files[0]["convertedReportDate"] = "";
        this.files.setReportsFilesUploaded(event.files[0]);
      } else {
        return;
      }
    },
  },
});
</script><|MERGE_RESOLUTION|>--- conflicted
+++ resolved
@@ -471,11 +471,7 @@
 import PrimeButton from "primevue/button";
 import FileUpload from "primevue/fileupload";
 import YesNoComponent from "@/components/forms/parts/YesNoComponent.vue";
-<<<<<<< HEAD
-import KPIfieldSet from "@/components/forms/parts/kpiSelection/KPIfieldSet.vue";
 import SubmitSideBar from "@/components/forms/parts/SubmitSideBar.vue";
-=======
->>>>>>> f23b5aa7
 
 import FailedUpload from "@/components/messages/FailedUpload.vue";
 import Card from "primevue/card";
@@ -497,21 +493,15 @@
 import { smoothScroll } from "@/utils/smoothScroll";
 import { checkCustomInputs } from "@/utils/validationsUtils";
 import { modifyObjectKeys, objectType, updateObject } from "@/utils/updateObjectUtils";
-<<<<<<< HEAD
-import SubmitButton from "@/components/forms/parts/SubmitButton.vue";
-=======
 import { formatBytesUserFriendly } from "@/utils/NumberConversionUtils";
 import DataPointForm from "@/components/forms/parts/kpiSelection/DataPointForm.vue";
->>>>>>> f23b5aa7
+import SubmitButton from "@/components/forms/parts/SubmitButton.vue";
 
 export default defineComponent({
   name: "CreateEUTaxonomyForNonFinancials",
   components: {
-<<<<<<< HEAD
     SubmitButton,
-=======
     DataPointForm,
->>>>>>> f23b5aa7
     Calendar,
     UploadFormHeader,
     PrimeButton,
@@ -544,17 +534,10 @@
       { label: "OpEx", value: "opex" },
       { label: "Revenue", value: "revenue" },
     ],
-    // elementPosition: 0,
     isItUploadForm: false,
     route: useRoute(),
     waitingForData: false,
-<<<<<<< HEAD
-    formatSize,
-    // scrollListener: (): null => null,
-=======
     formatBytesUserFriendly,
-    scrollListener: (): null => null,
->>>>>>> f23b5aa7
     smoothScroll,
     checkCustomInputs,
     maxFileSize: UPLOAD_MAX_FILE_SIZE_IN_BYTES,
@@ -642,12 +625,8 @@
           await euTaxonomyDataForNonFinancialsControllerApi.postCompanyAssociatedEuTaxonomyDataForNonFinancials(
             formInputsModelToSend
           );
-<<<<<<< HEAD
+        this.$emit("datasetCreated");
         this.$formkit.reset(this.formId);
-=======
-        this.$emit("datasetCreated");
-        this.$formkit.reset("createEuTaxonomyForNonFinancialsForm");
->>>>>>> f23b5aa7
       } catch (error) {
         this.postEuTaxonomyDataForNonFinancialsResponse = null;
         console.error(error);
