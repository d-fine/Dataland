<template>
  <Card class="col-12 page-wrapper-card p-3">
    <template #title
      ><span data-test="pageWrapperTitle"
        >{{ editMode ? "Edit" : "Create" }} EU Taxonomy Dataset for a Non-Financial Company/Service</span
      ></template
    >
    <template #content>
      <div v-if="waitingForData" class="inline-loading text-center">
        <p class="font-medium text-xl">Loading dataset to edit...</p>
        <i class="pi pi-spinner pi-spin" aria-hidden="true" style="z-index: 20; color: #e67f3f" />
      </div>
      <div v-show="!waitingForData" class="grid uploadFormWrapper">
        <div id="uploadForm" class="text-left uploadForm col-9">
          <FormKit
            v-model="formInputsModel"
            :actions="false"
            type="form"
            :id="formId"
            @submit="postEuTaxonomyDataForNonFinancials"
            @submit-invalid="handleInvalidInput"
          >
            <FormKit
              type="hidden"
              name="companyId"
              label="Company ID"
              placeholder="Company ID"
              :modelValue="companyID"
              disabled="true"
            />
            <div class="uploadFormSection grid">
              <div class="col-3 p-3 topicLabel">
                <h4 id="reportingPeriod" class="anchor title">Reporting Period</h4>
              </div>
              <div class="col-9 formFields uploaded-files">
                <UploadFormHeader
                  :name="euTaxonomyKpiNameMappings.reportingPeriod"
                  :explanation="euTaxonomyKpiInfoMappings.reportingPeriod"
                />
                <div class="lg:col-6 md:col-6 col-12 p-0">
                  <Calendar
                    data-test="reportingPeriod"
                    v-model="reportingPeriod"
                    inputId="icon"
                    :showIcon="true"
                    view="year"
                    dateFormat="yy"
                  />
                </div>

                <FormKit type="hidden" :modelValue="reportingPeriodYear" name="reportingPeriod" />
              </div>
            </div>

            <div class="uploadFormSection grid">
              <FormKit type="group" name="data" label="data">
                <UploadReports
                  ref="UploadReports"
                  :editMode="editMode"
                  :dataset="templateDataset"
                  @referenceable-files-changed="referenceableFilesChanged"
                />

                <EuTaxonomyBasicInformation
                  :fiscalYearEndAsDate="fiscalYearEndAsDate"
                  :fiscalYearEnd="fiscalYearEnd"
                  @updateFiscalYearEndHandler="updateFiscalYearEndHandler"
                />

                <div class="uploadFormSection">
                  <div class="col-3 p-3 topicLabel">
                    <h4 id="assurance" class="anchor title">Assurance</h4>
                  </div>

                  <!-- Level of assurance -->
                  <div data-test="assuranceSection" class="col-9 formFields">
                    <h3 class="mt-0">Assurance</h3>
                    <FormKit name="assurance" type="group">
                      <!-- Level of assurance -->
                      <div class="form-field">
                        <UploadFormHeader
                          :name="euTaxonomyKpiNameMappings.assurance ?? ''"
                          :explanation="euTaxonomyKpiInfoMappings.assurance ?? ''"
                          :is-required="true"
                        />
                        <div class="lg:col-4 md:col-6 col-12 p-0">
                          <FormKit
                            type="select"
                            name="assurance"
                            placeholder="Please choose..."
                            :validation-label="euTaxonomyKpiNameMappings.assurance ?? ''"
                            validation="required"
                            :options="assuranceData"
                          />
                        </div>
                      </div>
                      <!-- Assurance provider -->
                      <div class="form-field">
                        <UploadFormHeader
                          :name="euTaxonomyKpiNameMappings.provider ?? ''"
                          :explanation="euTaxonomyKpiInfoMappings.provider ?? ''"
                        />
                        <FormKit
                          type="text"
                          name="provider"
                          :placeholder="euTaxonomyKpiNameMappings.provider ?? ''"
                          :validation-label="euTaxonomyKpiNameMappings.provider ?? ''"
                        />
                      </div>

                      <!-- Data source -->
                      <div class="form-field">
                        <FormKit type="group" name="dataSource">
                          <h4 class="mt-0">Data source</h4>
                          <div class="next-to-each-other">
                            <div class="flex-1">
                              <UploadFormHeader
                                :name="euTaxonomyKpiNameMappings.report ?? ''"
                                :explanation="euTaxonomyKpiInfoMappings.report ?? ''"
                                :is-required="true"
                              />
                              <FormKit
                                type="select"
                                name="report"
                                placeholder="Select a report"
                                validation-label="Selecting a report"
                                validation="required"
                                :options="['None...', ...namesOfAllCompanyReportsForTheDataset]"
                              />
                            </div>
                            <div>
                              <UploadFormHeader
                                :name="euTaxonomyKpiNameMappings.page ?? ''"
                                :explanation="euTaxonomyKpiInfoMappings.page ?? ''"
                              />
                              <FormKit
                                outer-class="w-100"
                                type="number"
                                name="page"
                                placeholder="Page"
                                validation-label="Page"
                              />
                            </div>
                          </div>
                        </FormKit>
                      </div>
                    </FormKit>
                  </div>
                </div>

                <div class="uploadFormSection">
                  <div class="col-3 p-3 topicLabel">
                    <h4 id="capex" class="anchor title">CapEx</h4>
                  </div>

                  <!-- CapEx -->
                  <div data-test="capexSection" class="col-9 p-0">
                    <FormKit name="capex" type="group">
                      <div
                        v-for="detailCashFlowType of euTaxonomyKPIsModel.euTaxonomyDetailsPerCashFlowType"
                        :key="detailCashFlowType"
                        :data-test="detailCashFlowType"
                        class="formFields"
                      >
                        <FormKit
                          :name="euTaxonomyKPIsModel?.euTaxonomyDetailsPerCashFlowFilesNames[detailCashFlowType]"
                          type="group"
                        >
                          <div class="form-field">
                            <DataPointForm
                              :name="`${detailCashFlowType}CapEx`"
                              :kpiInfoMappings="euTaxonomyKpiInfoMappings"
                              :kpiNameMappings="euTaxonomyKpiNameMappings"
                              :valueType="detailCashFlowType === 'total' ? 'number' : 'percent'"
                              :reportsName="namesOfAllCompanyReportsForTheDataset"
                            />
                          </div>
                        </FormKit>
                      </div>
                    </FormKit>
                  </div>
                </div>

                <div class="uploadFormSection">
                  <div class="col-3 p-3 topicLabel">
                    <h4 id="opex" class="anchor title">OpEx</h4>
                  </div>

                  <!-- OpEx -->
                  <div data-test="opexSection" class="col-9 p-0">
                    <FormKit name="opex" type="group">
                      <div
                        v-for="detailCashFlowType of euTaxonomyKPIsModel.euTaxonomyDetailsPerCashFlowType"
                        :key="detailCashFlowType"
                        :data-test="detailCashFlowType"
                        class="formFields"
                      >
                        <FormKit
                          :name="euTaxonomyKPIsModel?.euTaxonomyDetailsPerCashFlowFilesNames[detailCashFlowType]"
                          type="group"
                        >
                          <div class="form-field">
                            <DataPointForm
                              :name="`${detailCashFlowType}OpEx`"
                              :kpiInfoMappings="euTaxonomyKpiInfoMappings"
                              :kpiNameMappings="euTaxonomyKpiNameMappings"
                              :valueType="detailCashFlowType === 'total' ? 'number' : 'percent'"
                              :reportsName="namesOfAllCompanyReportsForTheDataset"
                            />
                          </div>
                        </FormKit>
                      </div>
                    </FormKit>
                  </div>
                </div>

                <div class="uploadFormSection">
                  <div class="col-3 p-3 topicLabel">
                    <h4 id="revenue" class="anchor title">Revenue</h4>
                  </div>

                  <!-- Revenue -->
                  <div data-test="revenueSection" class="col-9 p-0">
                    <FormKit name="revenue" type="group">
                      <div
                        v-for="detailCashFlowType of euTaxonomyKPIsModel.euTaxonomyDetailsPerCashFlowType"
                        :key="detailCashFlowType"
                        :data-test="detailCashFlowType"
                        class="formFields"
                      >
                        <FormKit
                          :name="euTaxonomyKPIsModel?.euTaxonomyDetailsPerCashFlowFilesNames[detailCashFlowType]"
                          type="group"
                        >
                          <div class="form-field">
                            <DataPointForm
                              :name="`${detailCashFlowType}Revenue`"
                              :kpiInfoMappings="euTaxonomyKpiInfoMappings"
                              :kpiNameMappings="euTaxonomyKpiNameMappings"
                              :valueType="detailCashFlowType === 'total' ? 'number' : 'percent'"
                              :reportsName="namesOfAllCompanyReportsForTheDataset"
                            />
                          </div>
                        </FormKit>
                      </div>
                    </FormKit>
                  </div>
                </div>
              </FormKit>
            </div>
          </FormKit>
        </div>
        <SubmitSideBar>
          <SubmitButton :formId="formId" />
          <template v-if="postEuTaxonomyDataForNonFinancialsProcessed">
            <SuccessMessage
              v-if="postEuTaxonomyDataForNonFinancialsResponse?.status === 200"
              msg="EU Taxonomy Data"
              :messageId="messageCount"
            />
            <FailMessage v-else data-test="failedUploadMessage" :message="message" :messageId="messageCount" />
          </template>
          <JumpLinksSection :onThisPageLinks="onThisPageLinks" />
        </SubmitSideBar>
      </div>
    </template>
  </Card>
</template>

<script lang="ts">
import SuccessMessage from "@/components/messages/SuccessMessage.vue";
import { FormKit } from "@formkit/vue";

import Calendar from "primevue/calendar";
import UploadFormHeader from "@/components/forms/parts/UploadFormHeader.vue";

import SubmitSideBar from "@/components/forms/parts/SubmitSideBar.vue";
import FailMessage from "@/components/messages/FailMessage.vue";
import UploadReports from "@/components/forms/parts/UploadReports.vue";
import EuTaxonomyBasicInformation from "@/components/forms/parts/EuTaxonomyBasicInformation.vue";

import Card from "primevue/card";
import { ApiClientProvider } from "@/services/ApiClients";
import { humanizeString } from "@/utils/StringHumanizer";
import { defineComponent, inject } from "vue";
import { useRoute } from "vue-router";
import Keycloak from "keycloak-js";
import { assertDefined } from "@/utils/TypeScriptUtils";
import { getHyphenatedDate } from "@/utils/DataFormatUtils";

import {
  euTaxonomyKpiInfoMappings,
  euTaxonomyKpiNameMappings,
  euTaxonomyKPIsModel,
} from "@/components/forms/parts/kpiSelection/EuTaxonomyKPIsModel";
import {
  AssuranceDataAssuranceEnum,
  CompanyAssociatedDataEuTaxonomyDataForNonFinancials,
  DataMetaInformation,
  EuTaxonomyDataForNonFinancials,
} from "@clients/backend";
import { checkIfAllUploadedReportsAreReferencedInDataModel, checkCustomInputs } from "@/utils/validationsUtils";
import { modifyObjectKeys, ObjectType, updateObject } from "@/utils/updateObjectUtils";
import { formatBytesUserFriendly } from "@/utils/NumberConversionUtils";
import JumpLinksSection from "@/components/forms/parts/JumpLinksSection.vue";
import { AxiosResponse } from "axios";
import DataPointForm from "@/components/forms/parts/kpiSelection/DataPointForm.vue";
import SubmitButton from "@/components/forms/parts/SubmitButton.vue";
import { FormKitNode } from "@formkit/core";
import { formatAxiosErrorMessage } from "@/utils/AxiosErrorMessageFormatter";

export default defineComponent({
  name: "CreateEuTaxonomyForNonFinancials",
  components: {
    JumpLinksSection,
    SubmitButton,
    DataPointForm,
    Calendar,
    UploadFormHeader,
    UploadReports,
<<<<<<< HEAD
    BasicInformationFields,
    FailMessage,
=======
    EuTaxonomyBasicInformation,
    FailedUpload,
>>>>>>> a23cb21c
    SubmitSideBar,
    Card,
    FormKit,
    SuccessMessage,
  },
  setup() {
    return {
      getKeycloakPromise: inject<() => Promise<Keycloak>>("getKeycloakPromise"),
    };
  },
  emits: ["datasetCreated"],
  data: () => ({
    formId: "createEuTaxonomyForNonFinancialsForm",
    formInputsModel: {} as CompanyAssociatedDataEuTaxonomyDataForNonFinancials,
    fiscalYearEndAsDate: null as Date | null,
    fiscalYearEnd: "",
    reportingPeriod: undefined as undefined | Date,
    onThisPageLinks: [
      { label: "Upload company reports", value: "uploadReports" },
      { label: "Basic information", value: "basicInformation" },
      { label: "Assurance", value: "assurance" },
      { label: "CapEx", value: "capex" },
      { label: "OpEx", value: "opex" },
      { label: "Revenue", value: "revenue" },
    ],
    route: useRoute(),
    editMode: false,
    waitingForData: false,
    formatBytesUserFriendly,
    checkCustomInputs,
    euTaxonomyKPIsModel,
    euTaxonomyKpiNameMappings,
    euTaxonomyKpiInfoMappings,
    assuranceData: {
      None: humanizeString(AssuranceDataAssuranceEnum.None),
      LimitedAssurance: humanizeString(AssuranceDataAssuranceEnum.LimitedAssurance),
      ReasonableAssurance: humanizeString(AssuranceDataAssuranceEnum.ReasonableAssurance),
    },

    postEuTaxonomyDataForNonFinancialsProcessed: false,
    messageCount: 0,
    postEuTaxonomyDataForNonFinancialsResponse: null as AxiosResponse<DataMetaInformation> | null,
    humanizeString: humanizeString,
    message: "",
    namesOfAllCompanyReportsForTheDataset: [] as string[],
    templateDataset: undefined as undefined | EuTaxonomyDataForNonFinancials,
  }),
  computed: {
    reportingPeriodYear(): number {
      if (this.reportingPeriod) {
        return this.reportingPeriod.getFullYear();
      }
      return 0;
    },
  },
  props: {
    companyID: {
      type: String,
    },
  },
  created() {
    const dataId = this.route.query.templateDataId;
    if (typeof dataId === "string" && dataId !== "") {
      this.editMode = true;
      void this.fetchTemplateData(dataId);
    }
    if (this.reportingPeriod === undefined) {
      this.reportingPeriod = new Date();
    }
  },

  methods: {
    /**
     * Loads the Dataset by the provided dataId and pre-configures the form to contain the data
     * from the dataset
     * @param dataId the id of the dataset to load
     */
    async fetchTemplateData(dataId: string): Promise<void> {
      this.waitingForData = true;
      const euTaxonomyDataForNonFinancialsControllerApi = await new ApiClientProvider(
        assertDefined(this.getKeycloakPromise)()
      ).getEuTaxonomyDataForNonFinancialsControllerApi();

      const dataResponse =
        await euTaxonomyDataForNonFinancialsControllerApi.getCompanyAssociatedEuTaxonomyDataForNonFinancials(dataId);
      const companyAssociatedEuTaxonomyData = dataResponse.data;
      if (companyAssociatedEuTaxonomyData.data?.fiscalYearEnd) {
        this.fiscalYearEndAsDate = new Date(companyAssociatedEuTaxonomyData.data.fiscalYearEnd);
      }
      if (companyAssociatedEuTaxonomyData?.reportingPeriod) {
        this.reportingPeriod = new Date(companyAssociatedEuTaxonomyData.reportingPeriod);
      }
      this.templateDataset = companyAssociatedEuTaxonomyData.data;
      const receivedFormInputsModel = modifyObjectKeys(companyAssociatedEuTaxonomyData as ObjectType, "receive");
      this.waitingForData = false;
      updateObject(this.formInputsModel, receivedFormInputsModel);
    },

    /**
     * Creates a new EuTaxonomy-Non-Financials framework entry for the current company
     * with the data entered in the form by using the Dataland API
     */
    async postEuTaxonomyDataForNonFinancials() {
      try {
        this.postEuTaxonomyDataForNonFinancialsProcessed = false;
        this.messageCount++;

        checkIfAllUploadedReportsAreReferencedInDataModel(
          this.formInputsModel.data as ObjectType,
          this.namesOfAllCompanyReportsForTheDataset
        );
        await (this.$refs.UploadReports.uploadFiles as () => Promise<void>)();

        const formInputsModelToSend = modifyObjectKeys(this.formInputsModel as ObjectType, "send");
        const euTaxonomyDataForNonFinancialsControllerApi = await new ApiClientProvider(
          assertDefined(this.getKeycloakPromise)()
        ).getEuTaxonomyDataForNonFinancialsControllerApi();
        this.postEuTaxonomyDataForNonFinancialsResponse =
          await euTaxonomyDataForNonFinancialsControllerApi.postCompanyAssociatedEuTaxonomyDataForNonFinancials(
            formInputsModelToSend as CompanyAssociatedDataEuTaxonomyDataForNonFinancials
          );
        this.$emit("datasetCreated");
      } catch (error) {
        this.messageCount++;
        console.error(error);
        this.message = formatAxiosErrorMessage(error);
      } finally {
        this.postEuTaxonomyDataForNonFinancialsProcessed = true;
      }
    },

    /**
     * Updates the Fiscal Year End value
     * @param dateValue new date value
     */
    updateFiscalYearEndHandler(dateValue: Date) {
      this.fiscalYearEnd = getHyphenatedDate(dateValue);
      this.fiscalYearEndAsDate = dateValue;
    },

    /**
     * Handles invalid inputs and gives applicable error messages
     * @param node from which the input fields will be checked
     */
    handleInvalidInput(node: FormKitNode) {
      checkCustomInputs(node);
      this.message = `Sorry, not all fields are filled out correctly.`;
      this.postEuTaxonomyDataForNonFinancialsProcessed = true;
    },
    /**
     * Updates the local list of names of referenceable files
     * @param reportsFilenames new list of referenceable files
     */
    referenceableFilesChanged(reportsFilenames: string[]) {
      this.namesOfAllCompanyReportsForTheDataset = reportsFilenames;
    },
  },
});
</script><|MERGE_RESOLUTION|>--- conflicted
+++ resolved
@@ -318,13 +318,8 @@
     Calendar,
     UploadFormHeader,
     UploadReports,
-<<<<<<< HEAD
-    BasicInformationFields,
+    EuTaxonomyBasicInformation,
     FailMessage,
-=======
-    EuTaxonomyBasicInformation,
-    FailedUpload,
->>>>>>> a23cb21c
     SubmitSideBar,
     Card,
     FormKit,
