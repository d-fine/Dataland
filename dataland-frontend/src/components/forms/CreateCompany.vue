<template>
  <Card class="col-5 col-offset-1">
    <template #title>Create a Company
    </template>
    <template #content>
      <FormKit
          v-model="model"
          type="form"
          id="createCompanyForm"
          :submit-attrs="{
                  'name': 'postCompanyData'
                }"
          submit-label="Post Company"
          @submit="postCompanyData">
        <FormKitSchema
            :data="model"
            :schema="schema"
        />
        <FormKit
            type="list"
            name="identifiers"
        >
          <FormKit
              v-for="nIdentifier in identifierListSize"
              :key="nIdentifier"
              type="group"
          >
            <FormKit
                type="select"
                label="Identifier Type"
                name="type"
                placeholder="Please choose"
                :options="
                    {'Lei':'LEI',
                    'Isin': 'ISIN',
                    'PermId': 'PERM Id'}"
                validation="required"
            />
            <FormKit
                type="text"
                name="value"
                label="Identifier Value"
                placeholder="Identifier Value"
                validation="required"
            />
          </FormKit>
        </FormKit>
      </FormKit>
<<<<<<< HEAD
        <button @click="identifierListSize++"> Add a new identifier</button>
        <button v-if="identifierListSize>1" @click="identifierListSize--"> Remove the last identifier</button>
      <p> {{ data }}</p>
      <div class="progress" v-if="loading">
        <div class="indeterminate"></div>
      </div>
      <div v-if="enableClose" class="col m12">
        <div class="right-align">
          <button class="btn btn-small orange darken-3" @click="close">Close</button>
        </div>
        <SuccessUpload v-if="response" msg="company" :data="response.data" :status="response.status"
                       :enableClose="true"/>
        <FailedUpload v-if="errorOccurence" msg="Company" :enableClose="true"/>
      </div>
    </div>
  </CardWrapper>
=======

        <template v-if="processed">
          <SuccessUpload v-if="response" msg="company" :messageCount="messageCount" :data="response.data" />
          <FailedUpload v-else msg="Company" :messageCount="messageCount" />
        </template>
    </template>
  </Card>
>>>>>>> e2108eec
</template>

<script>
import {FormKit, FormKitSchema} from "@formkit/vue";
import {CompanyDataControllerApi} from "@/../build/clients/backend";
import SuccessUpload from "@/components/ui/SuccessUpload";
import {DataStore} from "@/services/DataStore";
import backend from "@/../build/clients/backend/backendOpenApi.json";
import FailedUpload from "@/components/ui/FailedUpload";
import Card from 'primevue/card';
import Message from 'primevue/message';
const api = new CompanyDataControllerApi()
const contactSchema = backend.components.schemas.CompanyInformation
const dataStore = new DataStore(api.postCompany, contactSchema)

const createCompany = {
  name: "CreateCompany",
  components: {FailedUpload, Card, Message, FormKit, FormKitSchema, SuccessUpload},

  data: () => ({
    processed: false,
    model: {},
    schema: dataStore.getSchema(),
    response: null,
<<<<<<< HEAD
    errorOccurence: false,
    identifierListSize: 1
=======
    messageCount: 0
>>>>>>> e2108eec
  }),
  created() {
    // delete auto identifiers
    delete this.schema[6]
  },
  methods: {
    async postCompanyData() {
      try {
        this.processed = false
        this.messageCount++
        this.response = await dataStore.perform(this.model)
        this.$formkit.reset('createCompanyForm')
      } catch (error) {
        console.error(error)
        this.response = null
      } finally {
        this.processed = true
      }
    }
  },

}

export default createCompany

</script>

<style lang="scss">
@import "../../assets/css/forms.css";
</style><|MERGE_RESOLUTION|>--- conflicted
+++ resolved
@@ -16,62 +16,15 @@
             :data="model"
             :schema="schema"
         />
-        <FormKit
-            type="list"
-            name="identifiers"
-        >
-          <FormKit
-              v-for="nIdentifier in identifierListSize"
-              :key="nIdentifier"
-              type="group"
-          >
-            <FormKit
-                type="select"
-                label="Identifier Type"
-                name="type"
-                placeholder="Please choose"
-                :options="
-                    {'Lei':'LEI',
-                    'Isin': 'ISIN',
-                    'PermId': 'PERM Id'}"
-                validation="required"
-            />
-            <FormKit
-                type="text"
-                name="value"
-                label="Identifier Value"
-                placeholder="Identifier Value"
-                validation="required"
-            />
-          </FormKit>
-        </FormKit>
       </FormKit>
-<<<<<<< HEAD
-        <button @click="identifierListSize++"> Add a new identifier</button>
-        <button v-if="identifierListSize>1" @click="identifierListSize--"> Remove the last identifier</button>
-      <p> {{ data }}</p>
-      <div class="progress" v-if="loading">
-        <div class="indeterminate"></div>
-      </div>
-      <div v-if="enableClose" class="col m12">
-        <div class="right-align">
-          <button class="btn btn-small orange darken-3" @click="close">Close</button>
-        </div>
-        <SuccessUpload v-if="response" msg="company" :data="response.data" :status="response.status"
-                       :enableClose="true"/>
-        <FailedUpload v-if="errorOccurence" msg="Company" :enableClose="true"/>
-      </div>
-    </div>
-  </CardWrapper>
-=======
-
+      <button @click="identifierListSize++"> Add a new identifier</button>
+      <button v-if="identifierListSize>1" @click="identifierListSize--"> Remove the last identifier</button>
         <template v-if="processed">
           <SuccessUpload v-if="response" msg="company" :messageCount="messageCount" :data="response.data" />
           <FailedUpload v-else msg="Company" :messageCount="messageCount" />
         </template>
     </template>
   </Card>
->>>>>>> e2108eec
 </template>
 
 <script>
@@ -96,12 +49,8 @@
     model: {},
     schema: dataStore.getSchema(),
     response: null,
-<<<<<<< HEAD
-    errorOccurence: false,
+    messageCount: 0,
     identifierListSize: 1
-=======
-    messageCount: 0
->>>>>>> e2108eec
   }),
   created() {
     // delete auto identifiers
