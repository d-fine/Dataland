<template>
  <div :data-test="`upload-reports-${name}`" class="display-contents">
    <div v-if="isMountedForEuTaxoFinancialsUploadPage" class="col-3 p-3 topicLabel">
      <h4 class="anchor title">Upload company reports</h4>
      <p>Please upload all relevant reports for this dataset in the PDF format.</p>
    </div>
    <!-- Select company reports -->
    <div :class="isMountedForEuTaxoFinancialsUploadPage ? 'col-9 formFields' : 'formField'">
      <h3 class="mt-0">Select company reports</h3>
      <UploadDocumentsForm
        ref="uploadDocumentsForm"
        @updatedDocumentsSelectedForUpload="handleUpdatedDocumentsSelectedForUpload"
        :name="name"
      />
    </div>

    <FormKit name="referencedReports" type="group">
      <div class="uploadFormSection">
        <!-- List of company reports to upload -->
        <div
          v-for="documentToUpload of documentsToUpload"
          :key="documentToUpload.file.name"
          :class="isMountedForEuTaxoFinancialsUploadPage ? 'col-9 formFields' : 'col-9 bordered-box p-3 mb-3'"
          data-test="report-to-upload-form"
        >
          <div :data-test="documentToUpload.fileNameWithoutSuffix + 'ToUploadContainer'">
            <div class="form-field-label">
              <h3 class="mt-0">{{ documentToUpload.fileNameWithoutSuffix }}</h3>
            </div>
            <ReportFormElement
              :name="documentToUpload.fileNameWithoutSuffix"
              :file-reference="documentToUpload.fileReference"
            />
          </div>
        </div>
      </div>
      <div v-if="alreadyStoredReports.length > 0" class="uploadFormSection">
        <!-- List of company reports -->
        <div v-if="isMountedForEuTaxoFinancialsUploadPage" class="col-3 p-3 topicLabel">
          <h4 class="anchor title">Uploaded company reports</h4>
        </div>
        <div v-else class="col-12">
          <h3 class="mt-0">Uploaded company reports</h3>
        </div>
        <div
          v-for="(storedReport, index) of alreadyStoredReports"
          :key="storedReport.fileName"
          :class="isMountedForEuTaxoFinancialsUploadPage ? 'col-9 formFields' : 'col-9 bordered-box p-3 mb-3'"
          data-test="report-uploaded-form"
        >
          <div :data-test="storedReport.fileName + 'AlreadyUploadedContainer'" class="form-field-label">
            <div class="flex w-full">
              <h3 class="mt-0">{{ storedReport.fileName }}</h3>
              <PrimeButton
                :data-test="'remove-' + storedReport.fileName"
                @click="removeReportFromStoredReports(index)"
                icon="pi pi-times"
                class="p-button-edit-reports"
              />
            </div>
          </div>
          <ReportFormElement
            :name="storedReport.fileName"
<<<<<<< HEAD
            :report-date="storedReport.reportDate"
            :file-reference="storedReport.fileReference"
=======
            :publication-date="storedReport.publicationDate"
            :fileReference="storedReport.fileReference"
>>>>>>> ed035b31
          />
        </div>
      </div>
    </FormKit>
  </div>
</template>

<script lang="ts">
// @ts-nocheck
import { defineComponent } from 'vue';
import PrimeButton from 'primevue/button';
import ReportFormElement from '@/components/forms/parts/ReportFormElement.vue';
import InvalidFileSelectionDialog from '@/components/general/InvalidFileSelectionDialog.vue';
import { calculateReferenceableFiles, type DocumentToUpload, type StoredReport } from '@/utils/FileUploadUtils';
import UploadDocumentsForm from '@/components/forms/parts/elements/basic/UploadDocumentsForm.vue';
import { type CompanyReport } from '@clients/backend';
import { type ObjectType } from '@/utils/UpdateObjectUtils';
import { REGEX_FOR_FILE_NAMES } from '@/utils/Constants';

enum FileNameInvalidityReason {
  Duplicate = 'Duplicate',
  ForbiddenCharacter = 'ForbiddenCharacter',
}
type NameIndexAndReasonOfInvalidFile = {
  fileName: string;
  index: number;
  invalidityReason: FileNameInvalidityReason;
};

export default defineComponent({
  name: 'UploadReports',
  inheritAttrs: false,
  inject: {
    injectReferencedReportsForPrefill: {
      from: 'referencedReportsForPrefill',
      default: {},
    },
  },
  components: {
    UploadDocumentsForm,
    ReportFormElement,
    PrimeButton,
  },
  emits: ['reportsUpdated'],
  data() {
    return {
      documentsToUpload: [] as DocumentToUpload[],
      alreadyStoredReports: [] as StoredReport[],
      namesInFileSelectionThatAreAlreadyTakenByOtherReports: [] as string[],
      namesInFileSelectionWithForbiddenCharacters: [] as string[],
    };
  },
  props: {
    name: {
      type: String,
      required: true,
    },
    referencedReportsForPrefill: {
      type: Object as () => { [key: string]: CompanyReport },
    },
    isMountedForEuTaxoFinancialsUploadPage: {
      type: Boolean,
      default: false,
    },
  },
  watch: {
    referencedReportsForPrefill() {
      this.prefillAlreadyUploadedReports();
    },
  },
  computed: {
    namesAndReferencesOfDocumentsToUpload(): ObjectType {
      return calculateReferenceableFiles(this.documentsToUpload);
    },

    namesAndReferencesOfStoredReports(): ObjectType {
      return calculateReferenceableFiles(this.alreadyStoredReports);
    },
    allReferenceableReportNamesAndReferences(): ObjectType {
      return { ...this.namesAndReferencesOfDocumentsToUpload, ...this.namesAndReferencesOfStoredReports };
    },
  },
  mounted() {
    this.prefillAlreadyUploadedReports();
  },
  methods: {
    /**
     * Emits event when referenceable reports changed
     */
    emitReportsUpdatedEvent() {
      if (
        this.namesInFileSelectionThatAreAlreadyTakenByOtherReports?.length ||
        this.namesInFileSelectionWithForbiddenCharacters?.length
      ) {
        this.openModalToDisplayNameErrorsInFileSelectionByUser();
      }
      this.$emit('reportsUpdated', this.allReferenceableReportNamesAndReferences, this.documentsToUpload);
    },
    /**
     * Handles selection of files by the user. If invalid file names are found in the selection, this is handled.
     * File names are invalid if they contain forbidden characters, or if they already exist either in the current
     * file selection, or among the already uploaded reports (given that the user is in EDIT mode).
     * At the end an event is emitted reflecting that the referenceable reports have updated.
     * @param selectedDocumentsForUpload the list of all selectedDocumentsForUpload for the upload, determined by the selection in the file uploader
     */
    handleUpdatedDocumentsSelectedForUpload(selectedDocumentsForUpload: DocumentToUpload[]) {
      this.documentsToUpload = selectedDocumentsForUpload;

      const nameIndexAndReasonOfInvalidFiles: NameIndexAndReasonOfInvalidFile[] = [];
      const existingFileNamesCollector = new Set<string>();

      for (let i = 0; i < this.documentsToUpload.length; i++) {
        const fileName = this.documentsToUpload[i].fileNameWithoutSuffix;

        if (this.hasFileNameForbiddenCharacter(fileName)) {
          nameIndexAndReasonOfInvalidFiles.push({
            fileName: fileName,
            index: i,
            invalidityReason: FileNameInvalidityReason.ForbiddenCharacter,
          });
        } else if (
          existingFileNamesCollector.has(fileName) ||
          Object.keys(this.namesAndReferencesOfStoredReports).indexOf(fileName) !== -1
        ) {
          nameIndexAndReasonOfInvalidFiles.push({
            fileName: fileName,
            index: i,
            invalidityReason: FileNameInvalidityReason.Duplicate,
          });
        } else {
          existingFileNamesCollector.add(fileName);
        }
      }

      if (nameIndexAndReasonOfInvalidFiles.length > 0) {
        this.handleFilesWithInvalidNames([...nameIndexAndReasonOfInvalidFiles].reverse());
      } else {
        this.emitReportsUpdatedEvent();
      }
    },
    /**
     * Handles invalid file names in the file selection by removing those files from the file selection.
     * @param nameIndexAndReasonOfInvalidFiles invalid file names together with their indexes in the file selection
     * list and the reason for their invalidities
     */
    handleFilesWithInvalidNames(nameIndexAndReasonOfInvalidFiles: NameIndexAndReasonOfInvalidFile[]) {
      this.namesInFileSelectionThatAreAlreadyTakenByOtherReports = nameIndexAndReasonOfInvalidFiles
        .filter((it) => it.invalidityReason === FileNameInvalidityReason.Duplicate)
        .map((it) => it.fileName);
      this.namesInFileSelectionWithForbiddenCharacters = nameIndexAndReasonOfInvalidFiles
        .filter((it) => it.invalidityReason === FileNameInvalidityReason.ForbiddenCharacter)
        .map((it) => it.fileName);
      const indexesOfInvalidFileNames = nameIndexAndReasonOfInvalidFiles.map(
        (fileNameWithIndexAndReason) => fileNameWithIndexAndReason.index
      );
      (this.$refs.uploadDocumentsForm.removeDocumentsFromDocumentsToUpload as (indexes: number[]) => void)(
        indexesOfInvalidFileNames
      );
    },
    /**
     * When the X besides existing reports is clicked this function should be called and
     * remove the corresponding selected file from the list of files selected for the upload.
     * @param indexOfFileToRemove Index of the file that shall be removed from the users file selection
     */
    removeReportFromStoredReports(indexOfFileToRemove: number) {
      this.alreadyStoredReports.splice(indexOfFileToRemove, 1);
      this.emitReportsUpdatedEvent();
    },

    /**
     * Initializes the already uploaded reports from provided reports
     */
    prefillAlreadyUploadedReports() {
      const sourceOfReferencedReportsForPrefill = (this.referencedReportsForPrefill ??
        this.injectReferencedReportsForPrefill) as ObjectType;

      if (sourceOfReferencedReportsForPrefill) {
        for (const key in sourceOfReferencedReportsForPrefill) {
          const referencedReport = (sourceOfReferencedReportsForPrefill as { [key: string]: CompanyReport })[key];
          this.alreadyStoredReports.push({
            fileName: key,
            fileReference: referencedReport.fileReference,
            publicationDate: referencedReport.publicationDate,
          });
        }
        this.emitReportsUpdatedEvent();
      }
    },

    /**
     * Opens a modal and explains the user that (some) selected files have invalid names and cannot be selected.
     */
    openModalToDisplayNameErrorsInFileSelectionByUser() {
      this.$dialog.open(InvalidFileSelectionDialog, {
        props: {
          modal: true,
          closable: true,
          dismissableMask: true,
          header: 'Files cannot be uploaded',
        },
        data: {
          duplicateNamesJoinedString: this.namesInFileSelectionThatAreAlreadyTakenByOtherReports.join(', '),
          fileNamesWithCharacterViolationsJoinedString: this.namesInFileSelectionWithForbiddenCharacters.join(', '),
        },
      });
      this.namesInFileSelectionThatAreAlreadyTakenByOtherReports = [];
      this.namesInFileSelectionWithForbiddenCharacters = [];
    },

    /**
     * Checks if a file has a name which contains at least one forbidden character.
     * @param fileName to check
     * @returns a boolean stating the result of that check
     */
    hasFileNameForbiddenCharacter(fileName: string) {
      return !REGEX_FOR_FILE_NAMES.test(fileName);
    },
  },
});
</script>

<style scoped>
.p-button-edit-reports {
  width: 1rem;
  border-radius: 50%;
  height: 1rem;
  padding: 12px;
}
</style><|MERGE_RESOLUTION|>--- conflicted
+++ resolved
@@ -29,7 +29,7 @@
             </div>
             <ReportFormElement
               :name="documentToUpload.fileNameWithoutSuffix"
-              :file-reference="documentToUpload.fileReference"
+              :fileReference="documentToUpload.fileReference"
             />
           </div>
         </div>
@@ -61,13 +61,8 @@
           </div>
           <ReportFormElement
             :name="storedReport.fileName"
-<<<<<<< HEAD
-            :report-date="storedReport.reportDate"
-            :file-reference="storedReport.fileReference"
-=======
             :publication-date="storedReport.publicationDate"
             :fileReference="storedReport.fileReference"
->>>>>>> ed035b31
           />
         </div>
       </div>
