--- conflicted
+++ resolved
@@ -135,15 +135,9 @@
       formsDatesFilesToUpload: [] as string[] | undefined,
       formatBytesUserFriendly,
       UPLOAD_MAX_FILE_SIZE_IN_BYTES,
-<<<<<<< HEAD
       reportsToUpload: [] as (CompanyReportUploadModel & File)[],
       uploadedReports: [] as CompanyReportUploadModel[],
-      euTaxonomyKpiNameMappings,
-=======
-      reportsToUpload: [] as ExtendedFile[],
-      uploadedReports: [] as ExtendedCompanyReport[],
       euTaxonomyKpiNameMappings, // TODO doesn't this make this component eutaxonomy-specific?  Now we cannot use it generically anymore, right?
->>>>>>> 2b47f3f4
       euTaxonomyKpiInfoMappings,
     };
   },
@@ -157,11 +151,9 @@
   },
   computed: {
     allReferenceableReportsFilenames(): string[] {
-      const namesOfReportsToUpload = this.reportsToUpload.map((singleReportToUpload) => singleReportToUpload.name);
-      const namesOfAlreadyUploadedReports = this.uploadedReports.map(
-        (singleUploadedReport) => singleUploadedReport.name
-      );
-      return namesOfReportsToUpload.concat(namesOfAlreadyUploadedReports).map((reportName) => reportName.split(".")[0]);
+      return (this.reportsToUpload as CompanyReportUploadModel[])
+        .concat(this.uploadedReports)
+        .map((it) => it.name.split(".")[0]);
     },
   },
   watch: {
@@ -195,12 +187,9 @@
       ] as (CompanyReportUploadModel & File)[];
       this.reportsToUpload = await Promise.all(
         this.reportsToUpload.map(async (extendedFile) => {
-<<<<<<< HEAD
+          // TODO this assumes that the hash in the frontend ALWAYS equals the one in the backend!  Can we guarantee that? Should we assume that?
+          // TODO I find that fine as long as we test, which we don't.
           extendedFile.reference = await this.calculateSha256HashFromFile(extendedFile);
-=======
-          extendedFile.documentId = await this.calculateSha256HashFromFile(extendedFile); // TODO this assumes that the hash in the frontend ALWAYS equals the one in the backend!  Can we guarantee that? Should we assume that?
-          console.log("id", extendedFile.documentId);
->>>>>>> 2b47f3f4
           return extendedFile;
         })
       );
@@ -212,21 +201,9 @@
      * @param fileRemoveCallback Callback function removes report from the ones selected in formKit
      * @param indexOfFileToRemove index number of the file to remove
      */
-<<<<<<< HEAD
-    removeReportFromFilesToUpload(
-      fileToRemove: File,
-      fileRemoveCallback: (x: number) => void,
-      index: number
-    ) {
-      fileRemoveCallback(index);
-      this.reportsToUpload = this.reportsToUpload.filter((el) => {
-        return el.name !== fileToRemove.name;
-      });
-=======
     removeReportFromFilesToUpload(fileRemoveCallback: (x: number) => void, indexOfFileToRemove: number) {
       fileRemoveCallback(indexOfFileToRemove);
       this.reportsToUpload.splice(indexOfFileToRemove, 1);
->>>>>>> 2b47f3f4
       this.referenceableFilesChanged();
     },
 
@@ -290,35 +267,6 @@
       }
     },
     /**
-<<<<<<< HEAD
-=======
-     * Update property in uploaded files
-     *
-     * @param indexFileToBeEdited Index number of the report to be edited
-     * @param property Property which is to be edited
-     * @param value Value to which it is to be changed
-     * @param listOfFilesToBeEdited List of files will be edited
-     * @returns Edited set of files
-     */
-    updatePropertyFilesUploaded(
-      indexFileToBeEdited: number,
-      property: string,
-      value: string | Date,
-      listOfFilesToBeEdited: ExtendedFile[] | ExtendedCompanyReport[]
-    ): ExtendedFile[] | ExtendedCompanyReport[] {
-      if (
-        listOfFilesToBeEdited &&
-        Object.prototype.hasOwnProperty.call(listOfFilesToBeEdited[indexFileToBeEdited], property)
-      ) {
-        if (property === "reportDateAsDate") {
-          listOfFilesToBeEdited[indexFileToBeEdited].reportDate = getHyphenatedDate(value as Date);
-        }
-        listOfFilesToBeEdited[indexFileToBeEdited][property] = value;
-      }
-      return listOfFilesToBeEdited;
-    },
-    /**
->>>>>>> 2b47f3f4
      * Complete information about selected file with additional fields
      *
      * @param filesThatShouldBeCompleted Files that should be completed
@@ -382,23 +330,10 @@
   },
 });
 
-<<<<<<< HEAD
 interface CompanyReportUploadModel extends CompanyReport {
   name: string;
   reportDate: string;
-  reportDateAsDate: string | Date;
-=======
-interface ExtendedFile extends File {
-  reportDate: string;
   reportDateAsDate: string | Date; // TODO somehow this is weird.  It is named "reportDateAsDate", but can be a string type?
-  documentId: string;
-  [key: string]: unknown;
-}
-
-interface ExtendedCompanyReport extends CompanyReport {
-  name: string;
-  reportDateAsDate: string | Date; // TODO somehow this is weird.  It is named "reportDateAsDate", but can be a string type?
->>>>>>> 2b47f3f4
   [key: string]: unknown;
 }
 </script>
