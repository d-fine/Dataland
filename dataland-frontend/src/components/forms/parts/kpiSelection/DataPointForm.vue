--- conflicted
+++ resolved
@@ -66,11 +66,11 @@
 
     <!-- Data quality -->
     <div class="form-field">
-<<<<<<< HEAD
-      <UploadFormHeader :name="kpiNameMappings.quality" :explanation="kpiInfoMappings.quality" />
-=======
-      <UploadFormHeader name="Data quality" explanation="Data quality" :is-required="dataPointIsAvailable" />
->>>>>>> c1600188
+      <UploadFormHeader
+        :name="kpiNameMappings.quality"
+        :explanation="kpiInfoMappings.quality"
+        :is-required="dataPointIsAvailable"
+      />
       <div class="lg:col-6 md:col-6 col-12 p-0">
         <FormKit
           :disabled="!dataPointIsAvailable"
