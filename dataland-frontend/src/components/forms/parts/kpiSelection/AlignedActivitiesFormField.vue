--- conflicted
+++ resolved
@@ -6,10 +6,6 @@
     :label="label"
     :required="required"
     :input-class="inputClass"
-<<<<<<< HEAD
-    :check-value-validity="hasDataPointProperValue"
-=======
->>>>>>> 0d625c2d
   >
     <FormListFormField
       name="value"
@@ -29,17 +25,9 @@
 import { BaseFormFieldProps } from '@/components/forms/parts/fields/FormFieldProps';
 import FormListFormField from '@/components/forms/parts/fields/FormListFormField.vue';
 import ExtendedDataPointFormField from '@/components/forms/parts/elements/basic/ExtendedDataPointFormField.vue';
-<<<<<<< HEAD
-import { hasDataPointProperValue } from '@/utils/DataPoint';
 
 export default defineComponent({
   name: 'AlignedActivitiesFormField',
-  methods: { hasDataPointProperValue },
-=======
-
-export default defineComponent({
-  name: 'AlignedActivitiesFormField',
->>>>>>> 0d625c2d
   props: {
     ...BaseFormFieldProps,
   },
