--- conflicted
+++ resolved
@@ -1,7 +1,6 @@
 <template>
   <template v-if="evidenceDesired">
     <FormKit type="group" :name="name">
-<<<<<<< HEAD
       <div class="mb-3">
         <UploadFormHeader :label="label" :description="description ?? ''" :is-required="required" />
         <FormKit
@@ -14,19 +13,6 @@
           :inner-class="innerClass"
         />
       </div>
-=======
-      <UploadFormHeader :label="label" :description="description ?? ''" :is-required="required" />
-      <FormKit
-        type="text"
-        :name="name"
-        v-model="currentValue"
-        :validation-label="validationLabel ?? label"
-        :validation="`number|${validation}`"
-        :placeholder="placeholder"
-        :inner-class="innerClass"
-      />
-        <!-- //TODO add the unit field to this component -->
->>>>>>> 97fa0dd0
       <!-- //TODO make the label and description modular instead of being hardcoded -->
       <div>
         <FormKit type="group" name="dataSource">
@@ -69,7 +55,7 @@
         />
         <div class="md:col-6 col-12 p-0">
           <FormKit
-              data-test="dataQuality"
+            data-test="dataQuality"
             type="select"
             v-model="currentQualityValue"
             name="quality"
