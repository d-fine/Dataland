--- conflicted
+++ resolved
@@ -8,14 +8,8 @@
       <h3 class="mt-0">Basic information</h3>
       <RadioButtonsFormField
         :name="'fiscalYearDeviation'"
-<<<<<<< HEAD
-        :info="euTaxonomyKpiInfoMappings.fiscalYearDeviation"
-        :displayName="euTaxonomyKpiNameMappings.fiscalYearDeviation"
-=======
         :description="euTaxonomyKpiInfoMappings.fiscalYearDeviation"
         :label="euTaxonomyKpiNameMappings.fiscalYearDeviation"
-        :required="true"
->>>>>>> 05687ee5
         :options="[
           { label: 'Deviation', value: 'Deviation' },
           { label: 'No Deviation', value: 'NoDeviation' },
@@ -25,14 +19,8 @@
       <!-- The date the fiscal year ends -->
       <div class="form-field">
         <UploadFormHeader
-<<<<<<< HEAD
-          :name="euTaxonomyKpiNameMappings.fiscalYearEnd"
-          :explanation="euTaxonomyKpiInfoMappings.fiscalYearEnd"
-=======
           :label="euTaxonomyKpiNameMappings.fiscalYearEnd"
           :description="euTaxonomyKpiInfoMappings.fiscalYearEnd"
-          :is-required="true"
->>>>>>> 05687ee5
         />
         <div class="md:col-6 col-12 p-0">
           <Calendar
@@ -75,14 +63,8 @@
       <!-- Number of employees -->
       <div class="form-field">
         <UploadFormHeader
-<<<<<<< HEAD
-          :name="euTaxonomyKpiNameMappings.numberOfEmployees"
-          :explanation="euTaxonomyKpiInfoMappings.numberOfEmployees"
-=======
           :label="euTaxonomyKpiNameMappings.numberOfEmployees"
           :description="euTaxonomyKpiInfoMappings.numberOfEmployees"
-          :is-required="true"
->>>>>>> 05687ee5
         />
         <div class="lg:col-4 md:col-4 col-6 p-0">
           <FormKit
