<template>
  <Dropdown
    :options="options"
    v-bind:model-value="selectedOption"
    @update:model-value="handleInputChange($event)"
    :placeholder="placeholder"
    :name="name"
<<<<<<< HEAD
    class="w-full md:w-14rem short"
    showClear
    option-label="label"
    option-value="value"
    :disabled="disabled"
  />
  <FormKit
    type="text"
    :disabled="disabled"
    :name="name"
    v-bind:model-value="selectedOption"
    @update:model-value="handleFormKitInputChange($event)"
    outer-class="hidden-input"
    :validation-label="validationLabel"
    :validation="validation"
=======
    :showClear="!isRequired"
    :option-label="optionLabel"
    :option-value="optionValue"
    :class="{
      'bottom-line': true,
      'input-class': true, // !!!!!!!!!!!!!!!!!!!!!!!!!!!!!!!!!!!!!!!!!!!!
      'no-selection': !selectedOption,
    }"
>>>>>>> ac0923f3
  />
  <FormKit type="hidden" :name="name" v-model="selectedOption" />
</template>

<script lang="ts">
import { defineComponent } from "vue";
import Dropdown from "primevue/dropdown";
import { DropdownOptionFormFieldProps } from "@/components/forms/parts/fields/FormFieldProps";

export default defineComponent({
  name: "SingleSelectFormElement",
  components: { Dropdown },
  props: {
    ...DropdownOptionFormFieldProps,
<<<<<<< HEAD
    disabled: {
      type: Boolean,
      default: false,
    },
    modelValue: String,
  },
  data() {
    return {
      selectedOption: undefined as undefined | string,
    };
  },
  watch: {
    modelValue(newValue: string) {
      this.selectedOption = newValue;
=======
    isRequired: { type: Boolean },
  },
  data() {
    return {
      selectedOption: null,
      optionLabel: "",
      optionValue: "",
    };
  },
  created() {
    this.setOptionLabelValue();
  },
  emits: ["valueSelected"],
  watch: {
    selectedOption(newValue) {
      this.$emit("valueSelected", newValue);
>>>>>>> ac0923f3
    },
  },
  methods: {
    /**
<<<<<<< HEAD
     * Handler for changes in the dropdown component
     * @param newInput the new value in the dropdown
     */
    handleInputChange(newInput: string) {
      this.selectedOption = newInput;
      this.$emit("update:model-value", this.selectedOption);
    },
    /**
     * Handler for changes in the formkit component (e.g. called if data got loaded)
     * @param newInput the new value in the field
     */
    handleFormKitInputChange(newInput: string) {
      this.selectedOption = newInput;
      this.$emit("update:model-value", this.selectedOption);
=======
     * Sets the values of optionLabel and optionValue depending on whether the options are [{label: ... , value: ...}]
     * or a simple array
     */
    setOptionLabelValue(): void {
      if (Array.isArray(this.options) && (this.options as unknown[]).every((element) => typeof element == "object")) {
        this.optionLabel = "label";
        this.optionValue = "value";
      }
>>>>>>> ac0923f3
    },
  },
});
</script>

<style>
.bottom-line {
  border-style: solid;
  border-width: 0 0 1px 0;
  border-color: #958d7c;
}

.no-selection {
  color: #767676;
}
</style><|MERGE_RESOLUTION|>--- conflicted
+++ resolved
@@ -5,11 +5,14 @@
     @update:model-value="handleInputChange($event)"
     :placeholder="placeholder"
     :name="name"
-<<<<<<< HEAD
-    class="w-full md:w-14rem short"
-    showClear
-    option-label="label"
-    option-value="value"
+    :showClear="!isRequired"
+    :option-label="optionLabel"
+    :option-value="optionValue"
+    :class="{
+      'bottom-line': true,
+      'input-class': true, // !!!!!!!!!!!!!!!!!!!!!!!!!!!!!!!!!!!!!!!!!!!!
+      'no-selection': !selectedOption,
+    }"
     :disabled="disabled"
   />
   <FormKit
@@ -21,18 +24,7 @@
     outer-class="hidden-input"
     :validation-label="validationLabel"
     :validation="validation"
-=======
-    :showClear="!isRequired"
-    :option-label="optionLabel"
-    :option-value="optionValue"
-    :class="{
-      'bottom-line': true,
-      'input-class': true, // !!!!!!!!!!!!!!!!!!!!!!!!!!!!!!!!!!!!!!!!!!!!
-      'no-selection': !selectedOption,
-    }"
->>>>>>> ac0923f3
   />
-  <FormKit type="hidden" :name="name" v-model="selectedOption" />
 </template>
 
 <script lang="ts">
@@ -45,7 +37,7 @@
   components: { Dropdown },
   props: {
     ...DropdownOptionFormFieldProps,
-<<<<<<< HEAD
+    isRequired: { type: Boolean },
     disabled: {
       type: Boolean,
       default: false,
@@ -54,18 +46,7 @@
   },
   data() {
     return {
-      selectedOption: undefined as undefined | string,
-    };
-  },
-  watch: {
-    modelValue(newValue: string) {
-      this.selectedOption = newValue;
-=======
-    isRequired: { type: Boolean },
-  },
-  data() {
-    return {
-      selectedOption: null,
+      selectedOption: null as null | string,
       optionLabel: "",
       optionValue: "",
     };
@@ -73,16 +54,27 @@
   created() {
     this.setOptionLabelValue();
   },
-  emits: ["valueSelected"],
+  emits: ["valueSelected", "update:model-value"],
   watch: {
     selectedOption(newValue) {
       this.$emit("valueSelected", newValue);
->>>>>>> ac0923f3
+    },
+    modelValue(newValue: string) {
+      this.selectedOption = newValue;
     },
   },
   methods: {
     /**
-<<<<<<< HEAD
+     * Sets the values of optionLabel and optionValue depending on whether the options are [{label: ... , value: ...}]
+     * or a simple array
+     */
+    setOptionLabelValue(): void {
+      if (Array.isArray(this.options) && (this.options as unknown[]).every((element) => typeof element == "object")) {
+        this.optionLabel = "label";
+        this.optionValue = "value";
+      }
+    },
+    /**
      * Handler for changes in the dropdown component
      * @param newInput the new value in the dropdown
      */
@@ -97,16 +89,6 @@
     handleFormKitInputChange(newInput: string) {
       this.selectedOption = newInput;
       this.$emit("update:model-value", this.selectedOption);
-=======
-     * Sets the values of optionLabel and optionValue depending on whether the options are [{label: ... , value: ...}]
-     * or a simple array
-     */
-    setOptionLabelValue(): void {
-      if (Array.isArray(this.options) && (this.options as unknown[]).every((element) => typeof element == "object")) {
-        this.optionLabel = "label";
-        this.optionValue = "value";
-      }
->>>>>>> ac0923f3
     },
   },
 });
