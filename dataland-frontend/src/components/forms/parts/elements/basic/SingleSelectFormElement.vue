--- conflicted
+++ resolved
@@ -41,15 +41,11 @@
       default: false,
     },
     modelValue: String,
-<<<<<<< HEAD
     ignore: {
       type: Boolean,
       default: false,
     },
-  },
-=======
   }) as Readonly<ComponentPropsOptions>,
->>>>>>> d5d65122
   data() {
     return {
       selectedOption: null as null | string,
