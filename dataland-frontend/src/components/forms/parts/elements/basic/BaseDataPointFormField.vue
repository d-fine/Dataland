--- conflicted
+++ resolved
@@ -21,18 +21,6 @@
         :plugins="[disabledOnMoreThanOne]"
         @input="updateCurrentValue($event)"
       />
-<<<<<<< HEAD
-
-      <FormKit
-        v-if="baseDataPoint.value === 'Yes'"
-        :key="documentName"
-        :ignore="shouldIgnoreDataSource()"
-        type="group"
-        name="dataSource"
-      >
-        <FormKit type="hidden" name="fileName" v-model="documentName" />
-        <FormKit type="hidden" name="fileReference" v-model="documentReference" />
-=======
     </div>
 
     <div v-if="showDataPointFields">
@@ -53,12 +41,12 @@
             :more-than-one-document-allowed="false"
             :file-names-for-prefill="fileNamesForPrefill"
           />
-          <FormKit type="group" name="dataSource">
+
+          <FormKit :key="documentName" :ignore="shouldIgnoreDataSource()" type="group" name="dataSource">
             <FormKit type="hidden" name="fileName" v-model="documentName" />
             <FormKit type="hidden" name="fileReference" v-model="documentReference" />
           </FormKit>
         </div>
->>>>>>> 7771137d
       </FormKit>
     </div>
   </div>
@@ -156,15 +144,6 @@
         this.fileNamesForPrefill = [this.documentName];
       }
     },
-<<<<<<< HEAD
-
-    /**
-     * Determine whether dataSource should be added or blank
-     * @returns flase if file name is blank or value of 'None...'
-     */
-    shouldIgnoreDataSource() {
-      return this.documentName.length === 0 || this.documentName === "None...";
-=======
     /**
      * updateCurrentValue
      * @param checkboxValue checkboxValue
@@ -176,7 +155,14 @@
       } else {
         this.dataPointIsAvailable = false;
       }
->>>>>>> 7771137d
+    },
+
+    /**
+     * Determine whether dataSource should be added or blank
+     * @returns flase if file name is blank or value of 'None...'
+     */
+    shouldIgnoreDataSource() {
+      return this.documentName.length === 0 || this.documentName === "None...";
     },
   },
 });
