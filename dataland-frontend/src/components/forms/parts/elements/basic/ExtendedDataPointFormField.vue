--- conflicted
+++ resolved
@@ -1,59 +1,4 @@
 <template>
-<<<<<<< HEAD
-  <div class="grid">
-    <FormKit type="group" :name="name" v-model="dataPoint">
-      <div class="col-12">
-        <slot />
-        <div class="grid align-content-end">
-          <div class="col-8">
-            <UploadFormHeader
-              :label="`${label} Report`"
-              description="Select a report as a reference for this data point."
-            />
-            <FormKit
-              type="select"
-              name="fileName"
-              v-model="currentReportValue"
-              placeholder="Select a report"
-              :options="[noReportLabel, ...reportsName]"
-              :ignore="true"
-            />
-          </div>
-          <div class="col-4">
-            <UploadFormHeader :label="'Page'" :description="'Page where information was found'" />
-            <FormKit
-              outer-class="w-100"
-              type="number"
-              name="page"
-              placeholder="Page"
-              v-model="pageForFileReference"
-              validation-label="Page"
-              step="1"
-              min="0"
-              validation="min:0"
-              :ignore="true"
-            />
-          </div>
-
-          <FormKit
-            v-if="
-              (currentReportValue && currentReportValue !== noReportLabel) ||
-              (dataPoint?.dataSource?.fileName && dataPoint?.dataSource?.fileName !== noReportLabel)
-            "
-            type="group"
-            name="dataSource"
-          >
-            <FormKit type="text" name="fileName" v-model="currentReportValue" :outer-class="{ 'hidden-input': true }" />
-            <FormKit
-              type="text"
-              name="fileReference"
-              :modelValue="fileReferenceAccordingToName"
-              :outer-class="{ 'hidden-input': true }"
-            />
-            <FormKit type="number" name="page" v-model="pageForFileReference" :outer-class="{ 'hidden-input': true }" />
-          </FormKit>
-        </div>
-=======
   <div :data-test="dataTest" class="mb-3 p-0 -ml-2" :class="showDataPointFields ? 'bordered-box' : ''">
     <div data-test="toggleDataPointWrapper">
       <div class="px-2 py-3 next-to-each-other vertical-middle" v-if="isDataPointToggleable && !isYesNoVariant">
@@ -88,7 +33,6 @@
         />
       </div>
     </div>
->>>>>>> 7771137d
 
     <div v-if="showDataPointFields">
       <FormKit type="group" :name="name" v-model="dataPoint">
@@ -111,34 +55,62 @@
           />
           <slot v-if="!isYesNoVariant" />
           <div class="grid align-content-end">
-            <FormKit type="group" name="dataSource">
-              <div class="col-8">
-                <UploadFormHeader
-                  :label="`${label} Report`"
-                  description="Select a report as a reference for this data point."
-                />
-                <FormKit
-                  type="select"
-                  name="fileName"
-                  v-model="currentReportValue"
-                  placeholder="Select a report"
-                  :options="['None...', ...reportsName]"
-                />
-                <FormKit type="hidden" name="fileReference" :modelValue="fileReferenceAccordingToName" />
-              </div>
-              <div class="col-4">
-                <UploadFormHeader :label="'Page'" :description="'Page where information was found'" />
-                <FormKit
-                  outer-class="w-100"
-                  type="number"
-                  name="page"
-                  placeholder="Page"
-                  validation-label="Page"
-                  step="1"
-                  min="0"
-                  validation="min:0"
-                />
-              </div>
+            <div class="col-8">
+              <UploadFormHeader
+                :label="`${label} Report`"
+                description="Select a report as a reference for this data point."
+              />
+              <FormKit
+                type="select"
+                name="fileName"
+                v-model="currentReportValue"
+                placeholder="Select a report"
+                :options="[noReportLabel, ...reportsName]"
+                :ignore="true"
+              />
+            </div>
+            <div class="col-4">
+              <UploadFormHeader :label="'Page'" :description="'Page where information was found'" />
+              <FormKit
+                outer-class="w-100"
+                type="number"
+                name="page"
+                placeholder="Page"
+                v-model="pageForFileReference"
+                validation-label="Page"
+                step="1"
+                min="0"
+                validation="min:0"
+                :ignore="true"
+              />
+            </div>
+
+            <FormKit
+              v-if="
+                (currentReportValue && currentReportValue !== noReportLabel) ||
+                (dataPoint?.dataSource?.fileName && dataPoint?.dataSource?.fileName !== noReportLabel)
+              "
+              type="group"
+              name="dataSource"
+            >
+              <FormKit
+                type="text"
+                name="fileName"
+                v-model="currentReportValue"
+                :outer-class="{ 'hidden-input': true }"
+              />
+              <FormKit
+                type="text"
+                name="fileReference"
+                :modelValue="fileReferenceAccordingToName"
+                :outer-class="{ 'hidden-input': true }"
+              />
+              <FormKit
+                type="number"
+                name="page"
+                v-model="pageForFileReference"
+                :outer-class="{ 'hidden-input': true }"
+              />
             </FormKit>
           </div>
           <!-- Data quality -->
@@ -208,11 +180,13 @@
         value: qualityOption,
       })),
       qualityValue: "NA",
-      currentReportValue: "",
+      currentReportValue: this.noReportLabel,
       dataPoint: {} as ExtendedDataPoint<unknown>,
       currentValue: null,
       checkboxValue: [] as Array<string>,
       firstAssignmentWhileEditModeWasDone: false,
+      noReportLabel: "None...",
+      pageForFileReference: null,
     };
   },
   computed: {
@@ -238,27 +212,10 @@
     fileReferenceAccordingToName(): string {
       return getFileReferenceByFileName(this.currentReportValue, this.injectReportsNameAndReferences);
     },
-<<<<<<< HEAD
-  },
-  data() {
-    return {
-      qualityOptions: Object.values(QualityOptions).map((qualityOption: string) => ({
-        label: qualityOption,
-        value: qualityOption,
-      })),
-      qualityValue: "NA",
-      currentReportValue: this.noReportLabel,
-      dataPoint: {} as unknown,
-      noReportLabel: "None...",
-      pageForFileReference: null,
-    };
-=======
     isYesNoVariant() {
       return Object.keys(this.options).length;
     },
->>>>>>> 7771137d
-  },
-
+  },
   props: {
     ...FormFieldPropsWithPlaceholder,
     checkValueValidity: {
