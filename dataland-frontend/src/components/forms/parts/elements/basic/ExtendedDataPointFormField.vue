<template>
  <div :data-test="dataTest" class="mb-3 p-0 -ml-2" :class="showDataPointFields ? 'bordered-box' : ''">
    <div data-test="toggleDataPointWrapper">
      <div class="px-2 py-3 next-to-each-other vertical-middle" v-if="isDataPointToggleable && !isYesNoVariant">
        <InputSwitch
          data-test="dataPointToggleButton"
          inputId="dataPointIsAvailableSwitch"
          @click="dataPointAvailableToggle"
          v-model="dataPointIsAvailable"
        />
        <UploadFormHeader :label="label" :description="description" :is-required="required" />
      </div>
      <div class="px-2 pt-3" v-if="isYesNoVariant">
        <UploadFormHeader :label="label" :description="description" :is-required="required" />
        <FormKit
          type="checkbox"
          name="doesNotMatter"
          v-model="checkboxValue"
          :options="options"
          :outer-class="{
            'yes-no-radio': true,
          }"
          :inner-class="{
            'formkit-inner': false,
          }"
          :input-class="{
            'formkit-input': false,
            'p-radiobutton': true,
          }"
          :ignore="true"
          :plugins="[disabledOnMoreThanOne]"
          @input="updateCurrentValue($event)"
        />
      </div>
    </div>

    <div v-if="showDataPointFields">
      <FormKit type="group" :name="name" v-model="dataPoint">
        <FormKit
          type="text"
          name="value"
          v-model="currentValue"
          :placeholder="placeholder"
          :validation="validation"
          :validation-label="validationLabel"
          :outer-class="{ 'hidden-input': true, 'formkit-outer': false }"
          v-if="isYesNoVariant"
        />
        <div class="col-12" v-if="dataPoint.value || !isYesNoVariant">
          <UploadFormHeader
            v-if="!isDataPointToggleable && !isYesNoVariant"
            :label="label"
            :description="description"
            :is-required="required"
          />
          <slot v-if="!isYesNoVariant" />
          <div class="grid align-content-end">
            <div class="col-8">
              <UploadFormHeader
                :label="`${label} Report`"
                description="Select a report as a reference for this data point."
              />
              <SingleSelectFormElement
                name="fileName"
                v-model="currentReportValue"
                placeholder="Select a report"
                :options="reportOptions"
                allow-unknown-option
                ignore
                input-class="w-12"
              />
            </div>
            <div class="col-4">
              <UploadFormHeader :label="'Page'" :description="'Page where information was found'" />
              <FormKit
                outer-class="w-100"
                type="number"
                name="page"
                placeholder="Page"
                v-model="pageForFileReference"
                validation-label="Page"
                step="1"
                min="0"
                validation="min:0"
                ignore="true"
              />
            </div>

            <FormKit v-if="isValidFileName(isMounted, currentReportValue)" type="group" name="dataSource">
              <FormKit type="hidden" name="fileName" v-model="currentReportValue" />
              <FormKit type="hidden" name="fileReference" :modelValue="fileReferenceAccordingToName" />
              <FormKit type="hidden" name="page" v-model="pageForFileReference" />
            </FormKit>
          </div>

          <!-- Data quality -->
          <div class="md:col-8 col-12 p-0 mb-4" data-test="dataQuality">
            <UploadFormHeader
              :label="`${label} Quality`"
              description="The level of confidence associated to the value."
            />
            <SingleSelectFormElement
              name="quality"
              v-model="qualityValue"
              validation-label="Data quality"
              placeholder="Data quality"
              :options="computeQualityOption"
            />
          </div>
          <div class="form-field">
            <FormKit
              type="textarea"
              name="comment"
              v-model="commentValue"
              placeholder="(Optional) Add comment that might help Quality Assurance to approve the datapoint. "
            />
          </div>
        </div>
      </FormKit>
    </div>
  </div>
</template>

<script lang="ts">
import { defineComponent, nextTick, type PropType } from 'vue';
import InputSwitch from 'primevue/inputswitch';
import UploadFormHeader from '@/components/forms/parts/elements/basic/UploadFormHeader.vue';
import { FormKit } from '@formkit/vue';
import { QualityOptions } from '@clients/backend';
import { FormFieldPropsWithPlaceholder } from '@/components/forms/parts/fields/FormFieldProps';
import { type ObjectType } from '@/utils/UpdateObjectUtils';
import { getFileName, getFileReferenceByFileName } from '@/utils/FileUploadUtils';
import { disabledOnMoreThanOne } from '@/utils/FormKitPlugins';
import { type ExtendedDataPoint } from '@/utils/DataPoint';
import { isValidFileName, noReportLabel } from '@/utils/DataSource';
import SingleSelectFormElement from '@/components/forms/parts/elements/basic/SingleSelectFormElement.vue';
<<<<<<< HEAD
import type { DropdownOption } from '@/utils/PremadeDropdownDatasets';
=======
import { humanizeStringOrNumber } from '@/utils/StringFormatter';
>>>>>>> c4b20629

export default defineComponent({
  name: 'ExtendedDataPointFormField',
  components: { SingleSelectFormElement, UploadFormHeader, FormKit, InputSwitch },
  inject: {
    injectReportsNameAndReferences: {
      from: 'namesAndReferencesOfAllCompanyReportsForTheDataset',
      default: {} as ObjectType,
    },
    injectlistOfFilledKpis: {
      from: 'listOfFilledKpis',
      default: [] as Array<string>,
    },
  },
  data() {
    return {
      isMounted: false,
      dataPointIsAvailable: (this.injectlistOfFilledKpis as unknown as Array<string>).includes(this.name as string),
<<<<<<< HEAD
=======
      qualityOptions: Object.values(QualityOptions).map((qualityOption: string) => ({
        label: humanizeStringOrNumber(qualityOption),
        value: qualityOption,
      })),
>>>>>>> c4b20629
      qualityValue: null as null | string,
      commentValue: '',
      currentReportValue: null as string | null,
      dataPoint: {} as ExtendedDataPoint<unknown>,
      currentValue: null as string | null,
      checkboxValue: [] as Array<string>,
      firstAssignmentWhileEditModeWasDone: false,
      pageForFileReference: undefined as string | undefined,
      isValidFileName: isValidFileName,
    };
  },
  mounted() {
    void nextTick(() => (this.isMounted = true));
  },
  computed: {
    showDataPointFields(): boolean {
      return this.dataPointIsAvailable || !this.isDataPointToggleable;
    },
<<<<<<< HEAD
    isDataValueProvided(): boolean {
      return (assertDefined(this.checkValueValidity) as (dataPoint: unknown) => boolean)(this.dataPoint);
    },
    isDataQualityRequired(): boolean {
      return this.isDataValueProvided;
    },
    computeQualityOption(): DropdownOption[] {
      return Object.values(QualityOptions).map((qualityOption: string) => ({
        label: qualityOption,
        value: qualityOption,
      }));
=======
    computeQualityOption(): object {
      return this.qualityOptions;
>>>>>>> c4b20629
    },
    reportOptions(): DropdownOption[] {
      const plainOptions = [noReportLabel, ...getFileName(this.injectReportsNameAndReferences as ObjectType)];
      return plainOptions.map((it) => ({ value: it, label: it }));
    },
    fileReferenceAccordingToName(): string {
      return getFileReferenceByFileName(this.currentReportValue, this.injectReportsNameAndReferences as ObjectType);
    },
    isYesNoVariant() {
      return Object.keys(this.options).length;
    },
  },
  props: {
    ...FormFieldPropsWithPlaceholder,
<<<<<<< HEAD
    checkValueValidity: {
      type: Function as PropType<(dataPoint: ExtendedDataPoint<unknown>) => boolean>,
      default: (): boolean => false,
    },
=======
>>>>>>> c4b20629
    isDataPointToggleable: {
      type: Boolean,
      default: true,
    },
    options: {
      type: Object,
      default: () => ({}),
    },
    dataTest: {
      type: String,
      default: '',
    },
  },
  watch: {
    currentValue(newVal: string) {
      if (!this.firstAssignmentWhileEditModeWasDone) {
        this.setCheckboxValue(newVal);
        this.firstAssignmentWhileEditModeWasDone = true;
      } else {
        return;
      }
    },
  },
  methods: {
    disabledOnMoreThanOne,

    /**
     * A function that rewrite value to select the appropriate checkbox
     * @param newCheckboxValue value after changing value that must be reflected in checkboxes
     */
    setCheckboxValue(newCheckboxValue: string) {
      if (newCheckboxValue && newCheckboxValue !== '') {
        this.checkboxValue = [newCheckboxValue];
      }
    },
    /**
     * Toggle dataPointIsAvailable variable value
     */
    dataPointAvailableToggle(): void {
      this.dataPointIsAvailable = !this.dataPointIsAvailable;
    },
    /**
     * updateCurrentValue
     * @param checkboxValue checkboxValue
     */
    updateCurrentValue(checkboxValue: string[] | undefined) {
      if (checkboxValue && checkboxValue[0]) {
        this.dataPointIsAvailable = true;
        this.currentValue = checkboxValue[0];
      } else {
        this.dataPointIsAvailable = false;
        this.currentValue = null;
        this.dataPoint = {};
      }
    },
  },
});
</script><|MERGE_RESOLUTION|>--- conflicted
+++ resolved
@@ -134,11 +134,8 @@
 import { type ExtendedDataPoint } from '@/utils/DataPoint';
 import { isValidFileName, noReportLabel } from '@/utils/DataSource';
 import SingleSelectFormElement from '@/components/forms/parts/elements/basic/SingleSelectFormElement.vue';
-<<<<<<< HEAD
+import { humanizeStringOrNumber } from '@/utils/StringFormatter';
 import type { DropdownOption } from '@/utils/PremadeDropdownDatasets';
-=======
-import { humanizeStringOrNumber } from '@/utils/StringFormatter';
->>>>>>> c4b20629
 
 export default defineComponent({
   name: 'ExtendedDataPointFormField',
@@ -157,13 +154,10 @@
     return {
       isMounted: false,
       dataPointIsAvailable: (this.injectlistOfFilledKpis as unknown as Array<string>).includes(this.name as string),
-<<<<<<< HEAD
-=======
       qualityOptions: Object.values(QualityOptions).map((qualityOption: string) => ({
         label: humanizeStringOrNumber(qualityOption),
         value: qualityOption,
       })),
->>>>>>> c4b20629
       qualityValue: null as null | string,
       commentValue: '',
       currentReportValue: null as string | null,
@@ -182,22 +176,8 @@
     showDataPointFields(): boolean {
       return this.dataPointIsAvailable || !this.isDataPointToggleable;
     },
-<<<<<<< HEAD
-    isDataValueProvided(): boolean {
-      return (assertDefined(this.checkValueValidity) as (dataPoint: unknown) => boolean)(this.dataPoint);
-    },
-    isDataQualityRequired(): boolean {
-      return this.isDataValueProvided;
-    },
-    computeQualityOption(): DropdownOption[] {
-      return Object.values(QualityOptions).map((qualityOption: string) => ({
-        label: qualityOption,
-        value: qualityOption,
-      }));
-=======
     computeQualityOption(): object {
       return this.qualityOptions;
->>>>>>> c4b20629
     },
     reportOptions(): DropdownOption[] {
       const plainOptions = [noReportLabel, ...getFileName(this.injectReportsNameAndReferences as ObjectType)];
@@ -212,13 +192,6 @@
   },
   props: {
     ...FormFieldPropsWithPlaceholder,
-<<<<<<< HEAD
-    checkValueValidity: {
-      type: Function as PropType<(dataPoint: ExtendedDataPoint<unknown>) => boolean>,
-      default: (): boolean => false,
-    },
-=======
->>>>>>> c4b20629
     isDataPointToggleable: {
       type: Boolean,
       default: true,
