<template>
  <div class="form-field next-to-each-other">
    <div class="form-field-label">
      <p>Activity:</p>
      <p>
        <b> {{ selectedActivities ? selectedActivities.name : "" }}</b>
      </p>
<<<<<<< HEAD
=======

      <FormKit
        type="hidden"
        name="activityName"
        :modelValue="selectedActivities ? selectedActivities.name : ''"
        disabled="true"
      />
>>>>>>> 0047295e
    </div>

    <PrimeButton
      data-test="dataTestChooseActivityButton"
      :label="selectedActivities ? 'Change Activity' : 'Choose Activity'"
      class="p-button-text p-0 m-0"
      :icon="selectedActivities ? 'pi pi-pencil' : 'pi pi-list'"
      @focus="inputFocused"
    />
  </div>

  <OverlayPanel ref="overlayPanel">
    <div>
      <Tree :value="allActivities" class="w-full md:w-30rem" placeholder="Select Activitie">
        <template #default="slotProps">
          <b>{{ slotProps.node.name }}</b>
        </template>
        <template #child="slotProps">
          <span class="next-to-each-other -ml-5">
            <RadioButton
              v-model="selectedActivities"
              :inputId="slotProps.node.reference"
              name="selectedActivities"
              :value="slotProps.node"
            />
            <label :for="slotProps.node.key" class="ml-2">{{ slotProps.node.name }}</label>
          </span>
        </template>
      </Tree>
    </div>
  </OverlayPanel>

  <div class="mt-2">
    <MultiSelectFormElement
      name="naceCodes"
      validation="required"
      validation-label="Nace Codes for Activity"
      placeholder="Chose Nace Codes for Activity"
      :options="NaceCodesForActivities"
      innerClass="long"
    />
  </div>
</template>

<script lang="ts">
import Tree, { type TreeNode } from "primevue/tree";
import InputText from "primevue/inputtext";
import OverlayPanel from "primevue/overlaypanel";
import { defineComponent, PropType, ref } from "vue";
import RadioButton from "primevue/radiobutton";
import UploadFormHeader from "@/components/forms/parts/elements/basic/UploadFormHeader.vue";
import PrimeButton from "primevue/button";
import { activityTree } from "@/components/forms/parts/elements/derived/ActivityTree";
import MultiSelectFormElement from "@/components/forms/parts/elements/basic/MultiSelectFormElement.vue";

export default defineComponent({
  name: "ActivitySelector",
  components: {
    MultiSelectFormElement,
    PrimeButton,
    UploadFormHeader,
    Tree,
    OverlayPanel,
    InputText,
    RadioButton,
  },
  setup() {
    return {
      overlayPanel: ref<OverlayPanel>(),
    };
  },
  data: () => ({
    selectedActivities: null,
    allActivities: activityTree,
  }),
  computed: {
    NaceCodesForActivities() {
      if (this.selectedActivities && this.selectedActivities.nace_codes) {
        return this.selectedActivities.nace_codes.split(", ").map((nace_code: string) => {
          return { label: nace_code, value: nace_code };
        });
      } else {
        return [];
      }
    },
  },
  methods: {
    /**
     * Executed, whenever the search bar input is focused. Opens the Tree Overlay.
     * @param event the onclick event
     */
    inputFocused(event: Event) {
      this.overlayPanel?.show(event);
    },
  },
});
</script><|MERGE_RESOLUTION|>--- conflicted
+++ resolved
@@ -5,8 +5,6 @@
       <p>
         <b> {{ selectedActivities ? selectedActivities.name : "" }}</b>
       </p>
-<<<<<<< HEAD
-=======
 
       <FormKit
         type="hidden"
@@ -14,7 +12,6 @@
         :modelValue="selectedActivities ? selectedActivities.name : ''"
         disabled="true"
       />
->>>>>>> 0047295e
     </div>
 
     <PrimeButton
