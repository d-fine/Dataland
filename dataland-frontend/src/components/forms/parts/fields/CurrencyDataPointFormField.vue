<template>
  <ExtendedDataPointFormField
    ref="extendedDataPointFormField"
    :name="name"
    :description="description"
    :label="label"
    :required="required"
    :input-class="inputClass"
<<<<<<< HEAD
    :check-value-validity="hasDataPointProperValue"
    :placeholder="placeholder"
    :validation="validation"
    :validation-label="validationLabel"
=======
>>>>>>> c4b20629
  >
    <div class="grid">
      <div class="col-4">
        <NumberFormField
          :name="'value'"
          :placeholder="placeholder"
          :validation="validation"
          :validation-label="validationLabel"
          :unit="unit"
          input-class="col-12"
        />
      </div>
      <div class="col-4">
        <SingleSelectFormElement
          name="currency"
          placeholder="Currency"
          :options="getDataset(DropdownDatasetIdentifier.CurrencyCodes)"
          input-class="long"
          data-test="currency"
        />
      </div>
    </div>
  </ExtendedDataPointFormField>
</template>

<script lang="ts">
import { defineComponent } from 'vue';
import { FormFieldPropsWithPlaceholder } from '@/components/forms/parts/fields/FormFieldProps';
import ExtendedDataPointFormField from '@/components/forms/parts/elements/basic/ExtendedDataPointFormField.vue';
import { DropdownDatasetIdentifier, getDataset } from '@/utils/PremadeDropdownDatasets';
import NumberFormField from '@/components/forms/parts/fields/NumberFormField.vue';
import SingleSelectFormElement from '@/components/forms/parts/elements/basic/SingleSelectFormElement.vue';

export default defineComponent({
  name: 'CurrencyDataPointFormField',
  computed: {
    DropdownDatasetIdentifier() {
      return DropdownDatasetIdentifier;
    },
  },
  components: {
    SingleSelectFormElement,
    NumberFormField,
    ExtendedDataPointFormField,
  },
  props: {
    ...FormFieldPropsWithPlaceholder,
    unit: {
      type: String,
    },
  },
  methods: {
    getDataset,
  },
});
</script><|MERGE_RESOLUTION|>--- conflicted
+++ resolved
@@ -6,13 +6,9 @@
     :label="label"
     :required="required"
     :input-class="inputClass"
-<<<<<<< HEAD
-    :check-value-validity="hasDataPointProperValue"
     :placeholder="placeholder"
     :validation="validation"
     :validation-label="validationLabel"
-=======
->>>>>>> c4b20629
   >
     <div class="grid">
       <div class="col-4">
