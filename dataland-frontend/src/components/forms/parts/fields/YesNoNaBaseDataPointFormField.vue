--- conflicted
+++ resolved
@@ -5,12 +5,8 @@
       :description="description"
       :label="label"
       :required="required"
-<<<<<<< HEAD
       :options="HumanizedYesNoNa"
-      @reports-updated="reportsUpdated"
-=======
       @field-specific-documents-updated="fieldSpecificDocumentsUpdated"
->>>>>>> 20ece24b
     >
       <YesNoNaFormField
         name="value"
@@ -38,16 +34,12 @@
   components: { YesNoNaFormField, BaseDataPointFormField },
   inheritAttrs: false,
   props: { ...BaseFormFieldProps },
-<<<<<<< HEAD
-  emits: ["reportsUpdated"],
+  emits: ["fieldSpecificDocumentsUpdated"],
   data() {
     return {
       HumanizedYesNoNa,
     };
   },
-=======
-  emits: ["fieldSpecificDocumentsUpdated"],
->>>>>>> 20ece24b
   methods: {
     /**
      * Emits event that the selected document changed
