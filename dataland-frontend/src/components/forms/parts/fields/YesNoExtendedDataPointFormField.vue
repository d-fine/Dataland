<template>
  <div class="mb-3" :data-test="name">
    <ExtendedDataPointFormField
      :name="name"
      :description="description"
      :label="label"
      :required="required"
<<<<<<< HEAD
=======
      :input-class="inputClass"
>>>>>>> 60eb1c6d
      :check-value-validity="hasDataPointProperValue"
    >
      <YesNoFormField
        name="value"
        :label="label"
        :description="description"
        :is-required="required"
        :validation="validation"
        :validation-label="validationLabel ?? label"
        :radio-buttons-data-test="dataTest"
        classes=""
      />
    </ExtendedDataPointFormField>
  </div>
</template>

<script lang="ts">
import { defineComponent } from "vue";
import { BaseFormFieldProps } from "@/components/forms/parts/fields/FormFieldProps";
import ExtendedDataPointFormField from "@/components/forms/parts/elements/basic/ExtendedDataPointFormField.vue";
import { hasDataPointProperValue } from "@/utils/DataPoint";
import YesNoFormField from "@/components/forms/parts/fields/YesNoFormField.vue";

export default defineComponent({
  name: "YesNoExtendedDataPointFormField",
  components: { YesNoFormField, ExtendedDataPointFormField },
  inheritAttrs: false,
  props: {
    ...BaseFormFieldProps,
    dataTest: String,
  },
  emits: ["reportsUpdated"],
  methods: {
    hasDataPointProperValue,
  },
});
</script><|MERGE_RESOLUTION|>--- conflicted
+++ resolved
@@ -5,10 +5,7 @@
       :description="description"
       :label="label"
       :required="required"
-<<<<<<< HEAD
-=======
       :input-class="inputClass"
->>>>>>> 60eb1c6d
       :check-value-validity="hasDataPointProperValue"
     >
       <YesNoFormField
