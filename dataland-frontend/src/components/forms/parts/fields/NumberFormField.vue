--- conflicted
+++ resolved
@@ -14,11 +14,7 @@
       :outer-class="inputClass"
       @input="$emit('update:currentValue', $event)"
     />
-<<<<<<< HEAD
-    <div v-if="unit" class="form-field-label pb-3 col-4">
-=======
     <div v-if="unit" class="form-field-label pb-4 col-4">
->>>>>>> 797cfa74
       <span>{{ unit }}</span>
     </div>
   </div>
