<template>
  <div class="form-field">
<<<<<<< HEAD
    <UploadFormHeader :name="displayName!" :explanation="info!" />
    <AddressFormElement :name="name" :display-name="displayName" :validation="validation" />
=======
    <UploadFormHeader :name="displayName!" :explanation="info!" :is-required="required" />
    <AddressFormElement :name="name" :display-name="displayName" :validation="validation" :placeholder="placeholder" />
>>>>>>> a4c3a0ed
  </div>
</template>

<script lang="ts">
import UploadFormHeader from "@/components/forms/parts/elements/basic/UploadFormHeader.vue";
import { defineComponent } from "vue";
import AddressFormElement from "@/components/forms/parts/elements/derived/AddressFormElement.vue";

export default defineComponent({
  name: "AddressFormField",
  components: { AddressFormElement, UploadFormHeader },
  props: {
    name: {
      type: String,
      required: true,
    },
    info: {
      type: String,
      default: "",
    },
    displayName: {
      type: String,
      default: "",
    },
    validation: {
      type: String,
      default: "",
    },
<<<<<<< HEAD
=======
    placeholder: {
      type: String,
      default: "",
    },
    required: {
      type: Boolean,
      default: false,
    },
>>>>>>> a4c3a0ed
  },
});
</script><|MERGE_RESOLUTION|>--- conflicted
+++ resolved
@@ -1,12 +1,7 @@
 <template>
   <div class="form-field">
-<<<<<<< HEAD
-    <UploadFormHeader :name="displayName!" :explanation="info!" />
+    <UploadFormHeader :name="displayName!" :explanation="info!" :is-required="required" />
     <AddressFormElement :name="name" :display-name="displayName" :validation="validation" />
-=======
-    <UploadFormHeader :name="displayName!" :explanation="info!" :is-required="required" />
-    <AddressFormElement :name="name" :display-name="displayName" :validation="validation" :placeholder="placeholder" />
->>>>>>> a4c3a0ed
   </div>
 </template>
 
@@ -35,17 +30,10 @@
       type: String,
       default: "",
     },
-<<<<<<< HEAD
-=======
-    placeholder: {
-      type: String,
-      default: "",
-    },
     required: {
       type: Boolean,
       default: false,
     },
->>>>>>> a4c3a0ed
   },
 });
 </script>