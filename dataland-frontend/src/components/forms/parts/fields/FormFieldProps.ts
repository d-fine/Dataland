--- conflicted
+++ resolved
@@ -1,10 +1,6 @@
 import { DropdownOption } from "@/utils/PremadeDropdownDatasets";
-<<<<<<< HEAD
-import { deepCopyObject, ObjectType } from "@/utils/updateObjectUtils";
+import { deepCopyObject, ObjectType } from "@/utils/UpdateObjectUtils";
 import { ComponentPropsOptions } from "vue";
-=======
-import { deepCopyObject } from "@/utils/UpdateObjectUtils";
->>>>>>> 13cc6df7
 
 export const FormFieldProps = {
   name: {
@@ -33,50 +29,31 @@
   },
 };
 
-<<<<<<< HEAD
 export const YesNoFormFieldProps = Object.assign(deepCopyObject(FormFieldProps), {
   certificateRequiredIfYes: {
     type: Boolean,
     default: false,
   },
 }) as Readonly<ComponentPropsOptions>;
-=======
->>>>>>> 13cc6df7
 export const FormFieldPropsWithPlaceholder = Object.assign(deepCopyObject(FormFieldProps), {
   placeholder: {
     type: String,
     default: "",
   },
-<<<<<<< HEAD
 }) as Readonly<ComponentPropsOptions>;
 export const DateFormFieldProps = Object.assign(deepCopyObject(FormFieldPropsWithPlaceholder as ObjectType), {
-=======
-});
-export const DateFormFieldProps = Object.assign(deepCopyObject(FormFieldPropsWithPlaceholder), {
->>>>>>> 13cc6df7
   todayAsMax: {
     type: Boolean,
     default: false,
   },
-<<<<<<< HEAD
 }) as Readonly<ComponentPropsOptions>;
 export const DropdownOptionFormFieldProps = Object.assign(deepCopyObject(FormFieldPropsWithPlaceholder as ObjectType), {
-=======
-});
-
-export const DropdownOptionFormFieldProps = Object.assign(deepCopyObject(FormFieldPropsWithPlaceholder), {
->>>>>>> 13cc6df7
   options: {
     type: Array as () => Array<DropdownOption> | undefined,
     required: true,
   },
-<<<<<<< HEAD
 }) as Readonly<ComponentPropsOptions>;
 export const OptionsFormFieldProps = Object.assign(deepCopyObject(FormFieldPropsWithPlaceholder as ObjectType), {
-=======
-});
-export const OptionsFormFieldProps = Object.assign(deepCopyObject(FormFieldPropsWithPlaceholder), {
->>>>>>> 13cc6df7
   options: {
     type: Array as () => Array<typeof Option> | undefined,
     required: true,
