--- conflicted
+++ resolved
@@ -1,35 +1,11 @@
 <template>
-<<<<<<< HEAD
-  <RadioButtonsFormField
-    :name="name"
-    :description="description"
-    :validation="validation"
-    :validation-label="validationLabel ?? label"
-    :label="label"
-    :options="[
-      {
-        label: 'Yes',
-        value: 'Yes',
-      },
-      {
-        label: 'No',
-        value: 'No',
-      },
-      {
-        label: 'N/A',
-        value: 'NA',
-      },
-    ]"
-    :required="required"
-  ></RadioButtonsFormField>
-=======
   <div class="form-field">
     <RadioButtonsFormField
       :name="name"
-      :info="info"
+      :description="description"
       :validation="validation"
-      :validation-label="validationLabel ?? displayName"
-      :display-name="displayName"
+      :validation-label="validationLabel ?? label"
+      :label="label"
       :options="[
         {
           label: 'Yes',
@@ -47,7 +23,6 @@
       :required="required"
     ></RadioButtonsFormField>
   </div>
->>>>>>> 351ab014
 </template>
 
 <script lang="ts">
