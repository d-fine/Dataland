<template>
  <div class="mb-3" :data-test="`BaseDataPointFormField${name}`">
    <BaseDataPointFormField
      :name="name"
      :description="description"
      :label="label"
      :required="required"
<<<<<<< HEAD
      :options="HumanizedYesNo"
      @reports-updated="reportsUpdated"
    />
=======
      @field-specific-documents-updated="fieldSpecificDocumentsUpdated"
    >
      <YesNoFormField
        name="value"
        :label="label"
        :description="description"
        :is-required="required"
        :validation="validation"
        :validation-label="validationLabel ?? label"
        :radio-buttons-data-test="dataTest"
        classes=""
      />
    </BaseDataPointFormField>
>>>>>>> 20ece24b
  </div>
</template>

<script lang="ts">
import { defineComponent } from "vue";
import { BaseFormFieldProps } from "@/components/forms/parts/fields/FormFieldProps";
import { type DocumentToUpload } from "@/utils/FileUploadUtils";
import BaseDataPointFormField from "@/components/forms/parts/elements/basic/BaseDataPointFormField.vue";

import { HumanizedYesNo } from "@/utils/YesNoNa";

export default defineComponent({
  name: "YesNoBaseDataPointFormField",
  components: { BaseDataPointFormField },
  inheritAttrs: false,
  data() {
    return {
      HumanizedYesNo,
    };
  },
  props: {
    ...BaseFormFieldProps,
  },
  emits: ["fieldSpecificDocumentsUpdated"],
  methods: {
    /**
     * Emits event that the selected document changed
     * @param referencedDocument the new referenced document
     */
    fieldSpecificDocumentsUpdated(referencedDocument: DocumentToUpload | undefined) {
      this.$emit("fieldSpecificDocumentsUpdated", referencedDocument);
    },
  },
});
</script><|MERGE_RESOLUTION|>--- conflicted
+++ resolved
@@ -5,25 +5,9 @@
       :description="description"
       :label="label"
       :required="required"
-<<<<<<< HEAD
       :options="HumanizedYesNo"
-      @reports-updated="reportsUpdated"
+      @field-specific-documents-updated="fieldSpecificDocumentsUpdated"
     />
-=======
-      @field-specific-documents-updated="fieldSpecificDocumentsUpdated"
-    >
-      <YesNoFormField
-        name="value"
-        :label="label"
-        :description="description"
-        :is-required="required"
-        :validation="validation"
-        :validation-label="validationLabel ?? label"
-        :radio-buttons-data-test="dataTest"
-        classes=""
-      />
-    </BaseDataPointFormField>
->>>>>>> 20ece24b
   </div>
 </template>
 
