<template>
  <Card class="col-12 page-wrapper-card">
    <template #title>Create EU Taxonomy Dataset for a Financial Company/Service</template>
    <template #content>
      <div class="grid uploadFormWrapper">
        <div id="uploadForm" class="text-left uploadForm col-9">
          <FormKit
            v-model="formInputsModel"
            :actions="false"
            type="form"
            id="createEuTaxonomyForFinancialsForm"
            @submit="postEuTaxonomyDataForFinancials"
            @submit-invalid="checkCustomInputs"
          >
            <FormKit
              type="hidden"
              name="companyId"
              label="Company ID"
              placeholder="Company ID"
              :model-value="companyID"
              disabled="true"
            />
            <div class="uploadFormSection grid">
              <div class="col-3 p-3 topicLabel">
                <h4 id="reportingPeriod" class="anchor title">Reporting Period</h4>
              </div>
              <div class="col-9 formFields uploaded-files">
                <UploadFormHeader
                  data-test="reportingPeriodLabel"
                  :name="euTaxonomyKpiNameMappings.reportingPeriod"
                  :explanation="euTaxonomyKpiInfoMappings.reportingPeriod"
                />
                <div class="lg:col-6 md:col-6 col-12 p-0">
                  <Calendar
                    data-test="reportingPeriod"
                    v-model="reportingPeriod"
                    inputId="icon"
                    :showIcon="true"
                    view="year"
                    dateFormat="yy"
                  />
                </div>

                <FormKit type="hidden" v-model="reportingPeriodYear" name="reportingPeriod" />
              </div>
              <FormKit type="group" name="data" label="data">
                <div class="col-3 p-3 topicLabel">
                  <h4 id="uploadReports" class="anchor title">Upload company reports</h4>
                  <p>Please upload all relevant reports for this dataset in the PDF format.</p>
                </div>
                <!-- Select company reports -->
                <div class="col-9 formFields uploaded-files">
                  <h3 class="mt-0">Select company reports</h3>
                  <FileUpload
                    name="fileUpload"
                    accept=".pdf"
                    @select="onSelectedFiles"
                    :maxFileSize="maxFileSize"
                    invalidFileSizeMessage="{0}: Invalid file size, file size should be smaller than {1}."
                    :auto="true"
                  >
                    <template #header="{ chooseCallback }">
                      <div class="flex flex-wrap justify-content-between align-items-center flex-1 gap-2">
                        <div class="flex gap-2">
                          <PrimeButton
                            data-test="upload-files-button"
                            @click="chooseCallback()"
                            icon="pi pi-upload"
                            label="UPLOAD REPORTS"
                          />
                        </div>
                      </div>
                    </template>
                    <template #content="{ uploadedFiles, removeUploadedFileCallback }">
                      <div v-if="uploadedFiles.length > 0" data-test="uploaded-files">
                        <div
                          v-for="(file, index) of files.files"
                          :key="file.name + file.reportDate"
                          class="flex w-full align-items-center file-upload-item"
                        >
                          <span data-test="uploaded-files-title" class="font-semibold flex-1">{{ file.name }}</span>
                          <div data-test="uploaded-files-size" class="mx-2 text-black-alpha-50">
                            {{ formatBytesUserFriendly(Number(file.size), 3) }}
                          </div>
                          <PrimeButton
                            icon="pi pi-times"
                            data-test="uploaded-files-remove"
                            @click="files.removeReportFromFilesUploaded(file, removeUploadedFileCallback, index)"
                            class="p-button-rounded"
                          />
                        </div>
                      </div>
                    </template>
                  </FileUpload>
                </div>

                <div class="uploadFormSection">
                  <FormKit name="referencedReports" type="group">
                    <!-- Select company reports -->
                    <div v-for="(file, index) of files.files" :key="file.name" class="col-9 formFields">
                      <div class="form-field-label">
                        <h3 class="mt-0">{{ file.name }}</h3>
                      </div>
                      <FormKit :name="file.name.split('.')[0]" type="group">
                        <!-- Date of the report -->
                        <div class="form-field">
                          <UploadFormHeader
                            :name="euTaxonomyKpiNameMappings.reportDate"
                            :explanation="euTaxonomyKpiInfoMappings.reportDate"
                          />
                          <div class="lg:col-6 md:col-6 col-12 p-0">
                            <Calendar
                              data-test="reportDate"
                              v-model="files.files[index].reportDate"
                              inputId="icon"
                              :showIcon="true"
                              dateFormat="D, M dd, yy"
                              @update:modelValue="updateReportDateHandler(index)"
                            />
                          </div>

                          <FormKit type="hidden" v-model="files.files[index].convertedReportDate" name="reportDate" />
                        </div>

                        <FormKit
                          type="text"
                          v-model="files.filesNames[index]"
                          name="reference"
                          :outer-class="{ 'hidden-input': true }"
                        />

                        <!-- Currency used in the report -->
                        <div class="form-field" data-test="currencyUsedInTheReport">
                          <UploadFormHeader
                            :name="euTaxonomyKpiNameMappings.currency"
                            :explanation="euTaxonomyKpiInfoMappings.currency"
                          />
                          <div class="lg:col-4 md:col-4 col-12 p-0">
                            <FormKit
                              type="text"
                              name="currency"
                              validation="required|length:2,3"
                              validation-label="Currency used in the report"
                              placeholder="Currency used in the report"
                            />
                          </div>
                        </div>
                        <!-- Integrated report is on a group level -->
                        <div class="form-field">
                          <YesNoFormField
                            :displayName="euTaxonomyKpiNameMappings.groupLevelIntegratedReport"
                            :info="euTaxonomyKpiInfoMappings.groupLevelIntegratedReport"
                            :name="'isGroupLevel'"
                          />
                        </div>
                      </FormKit>
                    </div>
                  </FormKit>
                </div>

                <div class="uploadFormSection">
                  <div class="col-3 p-3 topicLabel">
                    <h4 id="basicInformation" class="anchor title">Basic information</h4>
                  </div>
                  <!-- Basic information -->
                  <div class="col-9 formFields">
                    <h3 class="mt-0">Basic information</h3>

                    <YesNoFormField
                      :displayName="euTaxonomyKpiNameMappings.fiscalYearDeviation"
                      :info="euTaxonomyKpiInfoMappings.fiscalYearDeviation"
                      :name="'fiscalYearDeviation'"
                      :radioButtonsOptions="['Deviation', 'NoDeviation']"
                      validation="required"
                    />

                    <!-- The date the fiscal year ends -->
                    <div class="form-field">
                      <UploadFormHeader
                        :name="euTaxonomyKpiNameMappings.fiscalYearEnd"
                        :explanation="euTaxonomyKpiInfoMappings.fiscalYearEnd"
                      />
                      <div class="lg:col-6 md:col-6 col-12 p-0">
                        <Calendar
                          data-test="fiscalYearEnd"
                          inputId="fiscalYearEnd"
                          v-model="fiscalYearEnd"
                          :showIcon="true"
                          dateFormat="D, M dd, yy"
                        />
                      </div>

                      <FormKit
                        type="text"
                        validation="required"
                        validation-label="Fiscal year"
                        name="fiscalYearEnd"
                        v-model="convertedFiscalYearEnd"
                        :outer-class="{ 'hidden-input': true }"
                      />
                    </div>

                    <!-- Scope of entities -->
                    <div class="form-field">
                      <YesNoFormField
                        :displayName="euTaxonomyKpiNameMappings.scopeOfEntities"
                        :info="euTaxonomyKpiInfoMappings.scopeOfEntities"
                        :name="'scopeOfEntities'"
                      />
                    </div>

                    <!-- EU Taxonomy activity level reporting -->
                    <div class="form-field">
                      <YesNoFormField
                        :displayName="euTaxonomyKpiNameMappings.activityLevelReporting"
                        :info="euTaxonomyKpiInfoMappings.activityLevelReporting"
                        :name="'activityLevelReporting'"
                      />
                    </div>

                    <!-- Number of employees -->
                    <div class="form-field">
                      <UploadFormHeader
                        :name="euTaxonomyKpiNameMappings.numberOfEmployees"
                        :explanation="euTaxonomyKpiInfoMappings.numberOfEmployees"
                      />
                      <div class="lg:col-4 md:col-4 col-6 p-0">
                        <FormKit
                          type="number"
                          name="numberOfEmployees"
                          validation-label="Number of employees"
                          placeholder="Value"
                          validation="required|number"
                          step="1"
                          min="0"
                        />
                      </div>
                    </div>

                    <!-- EU Taxonomy activity level reporting -->
                    <div class="form-field">
                      <YesNoFormField
                        :displayName="euTaxonomyKpiNameMappings.reportingObligation"
                        :info="euTaxonomyKpiInfoMappings.reportingObligation"
                        :name="'reportingObligation'"
                      />
                    </div>
                  </div>
                </div>

                <div class="uploadFormSection">
                  <div class="col-3 p-3 topicLabel">
                    <h4 id="assurance" class="anchor title">Assurance</h4>
                  </div>

                  <!-- Level of assurance -->
                  <div data-test="assuranceSection" class="col-9 formFields">
                    <h3 class="mt-0">Assurance</h3>
                    <FormKit name="assurance" type="group">
                      <!-- Level of assurance -->
                      <div class="form-field">
                        <UploadFormHeader
                          :name="euTaxonomyKpiNameMappings.assurance ?? ''"
                          :explanation="euTaxonomyKpiInfoMappings.assurance ?? ''"
                        />
                        <div class="lg:col-4 md:col-6 col-12 p-0">
                          <FormKit
                            type="select"
                            name="assurance"
                            placeholder="Please chose..."
                            :validation-label="euTaxonomyKpiNameMappings.assurance ?? ''"
                            validation="required"
                            :options="assuranceData"
                          />
                        </div>
                      </div>
                      <!-- Assurance provider -->
                      <div class="form-field">
                        <UploadFormHeader
                          :name="euTaxonomyKpiNameMappings.provider ?? ''"
                          :explanation="euTaxonomyKpiInfoMappings.provider ?? ''"
                        />
                        <FormKit
                          type="text"
                          name="provider"
                          :placeholder="euTaxonomyKpiNameMappings.provider ?? ''"
                          :validation-label="euTaxonomyKpiNameMappings.provider ?? ''"
                        />
                      </div>

                      <!-- Data source -->
                      <div class="form-field">
                        <FormKit type="group" name="dataSource">
                          <h4 class="mt-0">Data source</h4>
                          <div class="next-to-each-other">
                            <div class="flex-1">
                              <UploadFormHeader
                                :name="euTaxonomyKpiNameMappings.report ?? ''"
                                :explanation="euTaxonomyKpiInfoMappings.report ?? ''"
                              />
                              <FormKit
                                type="select"
                                name="report"
                                placeholder="Select a report"
                                validation-label="Select a report"
                                validation="required"
                                :options="['None...', ...this.files.filesNames]"
                              />
                            </div>
                            <div>
                              <UploadFormHeader
                                :name="euTaxonomyKpiNameMappings.page ?? ''"
                                :explanation="euTaxonomyKpiInfoMappings.page ?? ''"
                              />
                              <FormKit
                                outer-class="w-100"
                                type="number"
                                name="page"
                                placeholder="Page"
                                validation-label="Page"
                              />
                            </div>
                          </div>
                        </FormKit>
                      </div>
                    </FormKit>
                  </div>
                </div>

                <div class="uploadFormSection">
                  <div class="col-3 p-3 topicLabel">
                    <h4 id="addKpis" class="anchor title">Add KPIs</h4>
                    <p>Select at least one services type to add the related section of KPIs.</p>
                  </div>

                  <!-- Add KPIs -->
                  <div class="col-9 formFields">
                    <!-- Data source -->
                    <div class="form-field">
                      <UploadFormHeader
                        data-test="selectKPIsLabel"
                        :name="euTaxonomyKpiNameMappings.financialServicesTypes ?? ''"
                        :explanation="euTaxonomyKpiInfoMappings.financialServicesTypes ?? ''"
                      />

                      <MultiSelect
                        v-model="selectedKPIs"
                        :options="kpisModel"
                        data-test="MultiSelectfinancialServicesTypes"
                        name="MultiSelectfinancialServicesTypes"
                        optionLabel="label"
                        validation-label="Services Types"
                        validation="required"
                        placeholder="Select..."
                        class="mb-3"
                      />
                      <ul v-if="selectedKPIs.length">
                        <li :key="index" v-for="(file, index) of selectedKPIs">{{ file.label }}</li>
                      </ul>

                      <PrimeButton
                        @click="confirmSelectedKPIs"
                        data-test="addKpisButton"
                        :label="selectedKPIs.length ? 'UPDATE KPIS' : 'ADD RELATED KPIS'"
                      />
                      <FormKit
                        v-model="computedFinancialServicesTypes"
                        type="text"
                        validationLabel="You must choose and confirm"
                        validation="required"
                        name="financialServicesTypes"
                        :outer-class="{ 'hidden-input': true }"
                      />
                    </div>
                  </div>
                </div>

                <div
                  v-for="companyType of confirmedSelectedKPIs"
                  :key="companyType"
                  :data-test="companyType.value"
                  class="uploadFormSection"
                >
                  <div class="flex w-full">
                    <div class="p-3 topicLabel">
                      <h3 :id="companyType.value" class="anchor title">{{ companyType.label }}</h3>
                    </div>

                    <PrimeButton
                      @click="removeKpisSection(companyType.value)"
                      label="REMOVE THIS SECTION"
                      data-test="removeSectionButton"
                      class="p-button-text ml-auto"
                      icon="pi pi-trash"
                    ></PrimeButton>
                  </div>

                  <FormKit v-if="companyType.value !== 'assetManagementKpis'" :name="companyType.value" type="group">
                    <div
                      v-for="kpiType of euTaxonomyKPIsModel[companyType.value]"
                      :key="kpiType"
                      :data-test="kpiType"
                      class="uploadFormSection"
                    >
                      <div class="col-9 formFields">
                        <FormKit :name="kpiType" type="group">
                          <div class="form-field">
                            <DataPointForm
                              :name="kpiType"
                              :kpiInfoMappings="euTaxonomyKpiInfoMappings"
                              :kpiNameMappings="euTaxonomyKpiNameMappings"
                            />
                          </div>
                        </FormKit>
                      </div>
                    </div>
                  </FormKit>

                  <FormKit name="eligibilityKpis" type="group">
                    <FormKit :name="euTaxonomyKPIsModel?.companyTypeToEligibilityKpis[companyType.value]" type="group">
                      <div
                        v-for="kpiTypeEligibility of euTaxonomyKPIsModel.eligibilityKpis"
                        :key="kpiTypeEligibility"
                        :data-test="kpiTypeEligibility"
                        class="uploadFormSection"
                      >
                        <div class="col-9 formFields">
                          <FormKit :name="kpiTypeEligibility" type="group">
                            <div class="form-field">
                              <DataPointForm
                                :name="kpiTypeEligibility"
                                :kpiInfoMappings="euTaxonomyKpiInfoMappings"
                                :kpiNameMappings="euTaxonomyKpiNameMappings"
                              />
                            </div>
                          </FormKit>
                        </div>
                      </div>
                    </FormKit>
                  </FormKit>
                </div>
              </FormKit>

              <!--------- SUBMIT --------->

              <div class="uploadFormSection grid">
                <div class="col-3"></div>

                <div class="col-9">
                  <PrimeButton data-test="submitButton" type="submit" label="SUBMIT FORM" />
                </div>
              </div>
            </div>
          </FormKit>
          <template v-if="postEuTaxonomyDataForFinancialsProcessed">
            <SuccessUpload
              v-if="postEuTaxonomyDataForFinancialsResponse"
              msg="EU Taxonomy Data"
              :messageId="messageCount"
            />
            <FailedUpload v-else msg="EU Taxonomy Data" :messageId="messageCount" />
          </template>
        </div>

        <div id="jumpLinks" ref="jumpLinks" class="col-3 p-3 text-left jumpLinks">
          <h4 id="topicTitles" class="title">On this page</h4>
          <ul>
            <li v-for="(element, index) in onThisPageLinks" :key="index">
              <a @click="smoothScroll(`#${element.value}`)">{{ element.label }}</a>
            </li>
          </ul>
        </div>
      </div>
    </template>
  </Card>
</template>

<script lang="ts">
import SuccessUpload from "@/components/messages/SuccessUpload.vue";
import { FormKit } from "@formkit/vue";
import FileUpload from "primevue/fileupload";
import PrimeButton from "primevue/button";
import MultiSelect from "primevue/multiselect";
<<<<<<< HEAD
import KPIfieldSet from "@/components/forms/parts/kpiSelection/KPIfieldSet.vue";
import YesNoFormField from "@/components/forms/parts/fields/YesNoFormField.vue";
=======
import DataPointForm from "@/components/forms/parts/kpiSelection/DataPointForm.vue";
import YesNoComponent from "@/components/forms/parts/YesNoComponent.vue";
>>>>>>> f23b5aa7
import { UPLOAD_MAX_FILE_SIZE_IN_BYTES } from "@/utils/Constants";
import UploadFormHeader from "@/components/forms/parts/elements/basic/UploadFormHeader.vue";
import Calendar from "primevue/calendar";
import FailedUpload from "@/components/messages/FailedUpload.vue";
import { humanizeString } from "@/utils/StringHumanizer";
import { ApiClientProvider } from "@/services/ApiClients";
import Card from "primevue/card";
import { useRoute } from "vue-router";
import { defineComponent, inject } from "vue";
import Keycloak from "keycloak-js";
import { useFilesUploadedStore } from "@/stores/filesUploaded";
import { assertDefined } from "@/utils/TypeScriptUtils";
import { smoothScroll } from "@/utils/smoothScroll";
import { checkCustomInputs } from "@/utils/validationsUtils";
import { getHyphenatedDate } from "@/utils/DataFormatUtils";
import {
  euTaxonomyKpiInfoMappings,
  euTaxonomyKpiNameMappings,
  euTaxonomyKPIsModel,
} from "@/components/forms/parts/kpiSelection/EuTaxonomyKPIsModel";
import {
  CompanyAssociatedDataEuTaxonomyDataForFinancials,
  DataMetaInformation,
  EuTaxonomyDataForFinancialsFinancialServicesTypesEnum,
} from "@clients/backend";
import { AxiosResponse } from "axios";
import { modifyObjectKeys, objectType, updateObject } from "@/utils/updateObjectUtils";
import { formatBytesUserFriendly } from "@/utils/NumberConversionUtils";

export default defineComponent({
  setup() {
    return {
      getKeycloakPromise: inject<() => Promise<Keycloak>>("getKeycloakPromise"),
    };
  },
  name: "CreateEUTaxonomyForFinancials",
  components: {
    FailedUpload,
    FormKit,
    SuccessUpload,
    UploadFormHeader,
    Card,
    FileUpload,
    PrimeButton,
    Calendar,
    MultiSelect,
<<<<<<< HEAD
    YesNoFormField,
    KPIfieldSet,
=======
    YesNoComponent,
    DataPointForm,
>>>>>>> f23b5aa7
  },
  emits: ["datasetCreated"],
  data() {
    return {
      formInputsModel: {} as CompanyAssociatedDataEuTaxonomyDataForFinancials,
      files: useFilesUploadedStore(),
      fiscalYearEnd: "" as Date | "",
      convertedFiscalYearEnd: "",
      reportingPeriod: new Date(),
      assuranceData: [
        { label: "None", value: "None" },
        { label: "LimitedAssurance", value: "LimitedAssurance" },
        { label: "ReasonableAssurance", value: "ReasonableAssurance" },
      ],
      maxFileSize: UPLOAD_MAX_FILE_SIZE_IN_BYTES,
      euTaxonomyKPIsModel,
      euTaxonomyKpiNameMappings,
      euTaxonomyKpiInfoMappings,
      elementPosition: 0,
      scrollListener: (): null => null,
      smoothScroll,
      checkCustomInputs,
      formatBytesUserFriendly,
      route: useRoute(),
      waitingForData: false,

      postEuTaxonomyDataForFinancialsProcessed: false,
      messageCount: 0,
      postEuTaxonomyDataForFinancialsResponse: null as AxiosResponse<DataMetaInformation> | null,
      humanizeString: humanizeString,
      onThisPageLinksStart: [
        { label: "Upload company reports", value: "uploadReports" },
        { label: "Basic information", value: "basicInformation" },
        { label: "Assurance", value: "assurance" },
        { label: "Add KPIs", value: "addKpis" },
      ],
      onThisPageLinks: [] as { label: string; value: string }[],
      kpisModel: [
        { label: "Credit Institution", value: "creditInstitutionKpis" },
        { label: "Investment Firm", value: "investmentFirmKpis" },
        { label: "Insurance & Re-insurance", value: "insuranceKpis" },
        { label: "Asset Management", value: "assetManagementKpis" },
      ],
      selectedKPIs: [] as { label: string; value: string }[],
      confirmedSelectedKPIs: [] as { label: string; value: string }[],
      computedFinancialServicesTypes: [] as string[],
      reportingPeriodYear: new Date().getFullYear(),
    };
  },
  watch: {
    fiscalYearEnd: function (newValue: Date) {
      if (newValue) {
        this.convertedFiscalYearEnd = getHyphenatedDate(newValue);
      } else {
        this.convertedFiscalYearEnd = "";
      }
    },
    confirmedSelectedKPIs: function (newValue: { label: string; value: string }[]) {
      this.computedFinancialServicesTypes = newValue.map((el: { label: string; value: string }): string => {
        return this.euTaxonomyKPIsModel.companyTypeToEligibilityKpis[
          el.value as keyof typeof this.euTaxonomyKPIsModel.companyTypeToEligibilityKpis
        ];
      });
    },
    reportingPeriod: function (newValue: Date) {
      this.reportingPeriodYear = newValue.getFullYear();
    },
  },
  props: {
    companyID: {
      type: String,
    },
  },
  mounted() {
    const dataId = this.route.query.templateDataId;
    if (dataId !== undefined && typeof dataId === "string" && dataId !== "") {
      void this.loadEuData(dataId);
    }

    this.onThisPageLinks = [...this.onThisPageLinksStart];
    const jumpLinkselement = this.$refs.jumpLinks as HTMLElement;
    this.elementPosition = jumpLinkselement.getBoundingClientRect().top;
    this.scrollListener = (): null => {
      if (window.scrollY > this.elementPosition) {
        jumpLinkselement.style.position = "fixed";
        jumpLinkselement.style.top = "60px";
      } else {
        jumpLinkselement.style.position = "relative";
        jumpLinkselement.style.top = "0";
      }
      return null;
    };
    window.addEventListener("scroll", this.scrollListener);
  },
  unmounted() {
    window.removeEventListener("scroll", this.scrollListener);
  },
  methods: {
    /**
     * Loads the Dataset by the provided dataId and pre-configures the form to contain the data
     * from the dataset
     *
     * @param dataId the id of the dataset to load
     */
    async loadEuData(dataId: string): Promise<void> {
      this.waitingForData = true;
      const euTaxonomyDataForFinancialsControllerApi = await new ApiClientProvider(
        assertDefined(this.getKeycloakPromise)()
      ).getEuTaxonomyDataForFinancialsControllerApi();

      const dataResponse =
        await euTaxonomyDataForFinancialsControllerApi.getCompanyAssociatedEuTaxonomyDataForFinancials(dataId);
      const dataResponseData = dataResponse.data;
      if (dataResponseData.data?.fiscalYearEnd) {
        this.fiscalYearEnd = new Date(dataResponseData.data.fiscalYearEnd);
      }
      if (dataResponseData.data?.financialServicesTypes) {
        // types of company financial services
        const arrayWithCompanyKpiTypes = dataResponseData.data?.financialServicesTypes;
        // all types of financial services
        const allTypesOfFinancialServices = this.euTaxonomyKPIsModel.companyTypeToEligibilityKpis;

        this.selectedKPIs = this.kpisModel.filter((el: { label: string; value: string }) => {
          return arrayWithCompanyKpiTypes?.includes(
            allTypesOfFinancialServices[
              el.value as keyof typeof allTypesOfFinancialServices
            ] as EuTaxonomyDataForFinancialsFinancialServicesTypesEnum
          );
        });
        this.confirmSelectedKPIs();
      }
      const receivedFormInputsModel = modifyObjectKeys(
        JSON.parse(JSON.stringify(dataResponseData)) as objectType,
        "receive"
      );
      this.waitingForData = false;

      await this.$nextTick();
      updateObject(this.formInputsModel, receivedFormInputsModel);
    },

    /**
     * Creates a new EuTaxonomy-Financials framework entry for the current company
     * with the data entered in the form by using the Dataland API
     */
    async postEuTaxonomyDataForFinancials(): Promise<void> {
      try {
        this.postEuTaxonomyDataForFinancialsProcessed = false;
        this.messageCount++;
        const formInputsModelToSend = modifyObjectKeys(
          JSON.parse(JSON.stringify(this.formInputsModel)) as objectType,
          "send"
        );
        const euTaxonomyDataForFinancialsControllerApi = await new ApiClientProvider(
          assertDefined(this.getKeycloakPromise)()
        ).getEuTaxonomyDataForFinancialsControllerApi();
        this.postEuTaxonomyDataForFinancialsResponse =
          await euTaxonomyDataForFinancialsControllerApi.postCompanyAssociatedEuTaxonomyDataForFinancials(
            formInputsModelToSend
          );
        this.$emit("datasetCreated");
        this.$formkit.reset("createEuTaxonomyForFinancialsForm");
      } catch (error) {
        this.postEuTaxonomyDataForFinancialsResponse = null;
        console.error(error);
      } finally {
        this.postEuTaxonomyDataForFinancialsProcessed = true;
        this.formInputsModel = {};
        this.confirmedSelectedKPIs = [];
        this.selectedKPIs = [];
        this.fiscalYearEnd = "";
      }
    },

    /**
     * Modifies the file object and adds it to the store
     *
     * @param event date in date format
     * @param event.originalEvent event
     * @param event.files files
     */
    onSelectedFiles(event: { files: Record<string, string>[]; originalEvent: Event }): void {
      if (event.files.length) {
        event.files[0]["reportDate"] = "";
        event.files[0]["convertedReportDate"] = "";
        this.files.setReportsFilesUploaded(event.files[0]);
      } else {
        return;
      }
    },

    /**
     * Confirms the list of kpis to be generated
     *
     */
    confirmSelectedKPIs() {
      this.confirmedSelectedKPIs = this.selectedKPIs;
      this.onThisPageLinks = [...new Set(this.onThisPageLinksStart.concat(this.selectedKPIs))];
    },

    /**
     * Deletes the specified kpis section
     *
     * @param value section name
     */
    removeKpisSection(value: string) {
      this.confirmedSelectedKPIs = this.confirmedSelectedKPIs.filter(
        (el: { label: string; value: string }) => el.value !== value
      );
      this.selectedKPIs = this.confirmedSelectedKPIs;
      this.onThisPageLinks = this.onThisPageLinks.filter((el: { label: string; value: string }) => el.value !== value);
    },

    /**
     * Updates the date of a single report file
     *
     * @param index file to update
     */
    updateReportDateHandler(index: number) {
      this.files.updatePropertyFilesUploaded(
        index,
        "convertedReportDate",
        getHyphenatedDate(this.files.files[index].reportDate as unknown as Date)
      );
    },
  },
});
</script><|MERGE_RESOLUTION|>--- conflicted
+++ resolved
@@ -481,13 +481,8 @@
 import FileUpload from "primevue/fileupload";
 import PrimeButton from "primevue/button";
 import MultiSelect from "primevue/multiselect";
-<<<<<<< HEAD
-import KPIfieldSet from "@/components/forms/parts/kpiSelection/KPIfieldSet.vue";
+import DataPointForm from "@/components/forms/parts/kpiSelection/DataPointForm.vue";
 import YesNoFormField from "@/components/forms/parts/fields/YesNoFormField.vue";
-=======
-import DataPointForm from "@/components/forms/parts/kpiSelection/DataPointForm.vue";
-import YesNoComponent from "@/components/forms/parts/YesNoComponent.vue";
->>>>>>> f23b5aa7
 import { UPLOAD_MAX_FILE_SIZE_IN_BYTES } from "@/utils/Constants";
 import UploadFormHeader from "@/components/forms/parts/elements/basic/UploadFormHeader.vue";
 import Calendar from "primevue/calendar";
@@ -534,13 +529,8 @@
     PrimeButton,
     Calendar,
     MultiSelect,
-<<<<<<< HEAD
     YesNoFormField,
-    KPIfieldSet,
-=======
-    YesNoComponent,
     DataPointForm,
->>>>>>> f23b5aa7
   },
   emits: ["datasetCreated"],
   data() {
