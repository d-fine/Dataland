--- conflicted
+++ resolved
@@ -51,7 +51,6 @@
 
                 <FormKit type="hidden" :modelValue="reportingPeriodYear" name="reportingPeriod" />
               </div>
-<<<<<<< HEAD
               <FormKit type="group" name="data" label="data" validation-label="data" validation="required">
                 <UploadReports
                   ref="UploadReports"
@@ -65,219 +64,6 @@
                   :fiscalYearEnd="fiscalYearEnd"
                   @updateFiscalYearEndHandler="updateFiscalYearEndHandler"
                 />
-=======
-              <FormKit type="group" name="data" label="data">
-                <div class="col-3 p-3 topicLabel">
-                  <h4 id="uploadReports" class="anchor title">Upload company reports</h4>
-                  <p>Please upload all relevant reports for this dataset in the PDF format.</p>
-                </div>
-                <!-- Select company reports -->
-                <div class="col-9 formFields uploaded-files">
-                  <h3 class="mt-0">Select company reports</h3>
-                  <FileUpload
-                    name="fileUpload"
-                    accept=".pdf"
-                    @select="onSelectedFiles"
-                    :maxFileSize="maxFileSize"
-                    invalidFileSizeMessage="{0}: Invalid file size, file size should be smaller than {1}."
-                    :auto="true"
-                  >
-                    <template #header="{ chooseCallback }">
-                      <div class="flex flex-wrap justify-content-between align-items-center flex-1 gap-2">
-                        <div class="flex gap-2">
-                          <PrimeButton
-                            data-test="upload-files-button"
-                            @click="chooseCallback()"
-                            icon="pi pi-upload"
-                            label="UPLOAD REPORTS"
-                          />
-                        </div>
-                      </div>
-                    </template>
-                    <template #content="{ uploadedFiles, removeUploadedFileCallback }">
-                      <div v-if="uploadedFiles.length > 0" data-test="uploaded-files">
-                        <div
-                          v-for="(file, index) of files.files"
-                          :key="file.name + file.reportDate"
-                          class="flex w-full align-items-center file-upload-item"
-                        >
-                          <span data-test="uploaded-files-title" class="font-semibold flex-1">{{ file.name }}</span>
-                          <div data-test="uploaded-files-size" class="mx-2 text-black-alpha-50">
-                            {{ formatBytesUserFriendly(Number(file.size), 3) }}
-                          </div>
-                          <PrimeButton
-                            icon="pi pi-times"
-                            data-test="uploaded-files-remove"
-                            @click="files.removeReportFromFilesUploaded(file, removeUploadedFileCallback, index)"
-                            class="p-button-rounded"
-                          />
-                        </div>
-                      </div>
-                    </template>
-                  </FileUpload>
-                </div>
-
-                <div class="uploadFormSection">
-                  <FormKit name="referencedReports" type="group">
-                    <!-- Select company reports -->
-                    <div v-for="(file, index) of files.files" :key="file.name" class="col-9 formFields">
-                      <div class="form-field-label">
-                        <h3 class="mt-0">{{ file.name }}</h3>
-                      </div>
-                      <FormKit :name="file.name.split('.')[0]" type="group">
-                        <!-- Date of the report -->
-                        <div class="form-field">
-                          <UploadFormHeader
-                            :name="euTaxonomyKpiNameMappings.reportDate"
-                            :explanation="euTaxonomyKpiInfoMappings.reportDate"
-                          />
-                          <div class="lg:col-6 md:col-6 col-12 p-0">
-                            <Calendar
-                              data-test="reportDate"
-                              v-model="files.files[index].reportDate"
-                              inputId="icon"
-                              :showIcon="true"
-                              dateFormat="D, M dd, yy"
-                              @update:modelValue="updateReportDateHandler(index)"
-                            />
-                          </div>
-
-                          <FormKit type="hidden" v-model="files.files[index].convertedReportDate" name="reportDate" />
-                        </div>
-
-                        <FormKit
-                          type="text"
-                          v-model="files.filesNames[index]"
-                          name="reference"
-                          :outer-class="{ 'hidden-input': true }"
-                        />
-
-                        <!-- Currency used in the report -->
-                        <div class="form-field" data-test="currencyUsedInTheReport">
-                          <UploadFormHeader
-                            :name="euTaxonomyKpiNameMappings.currency"
-                            :explanation="euTaxonomyKpiInfoMappings.currency"
-                            :is-required="true"
-                          />
-                          <div class="lg:col-4 md:col-4 col-12 p-0">
-                            <FormKit
-                              type="text"
-                              name="currency"
-                              validation="required|length:2,3"
-                              validation-label="Currency used in the report"
-                              placeholder="Currency used in the report"
-                            />
-                          </div>
-                        </div>
-                        <!-- Integrated report is on a group level -->
-                        <div class="form-field">
-                          <YesNoFormField
-                            :displayName="euTaxonomyKpiNameMappings.groupLevelIntegratedReport"
-                            :info="euTaxonomyKpiInfoMappings.groupLevelIntegratedReport"
-                            :name="'isGroupLevel'"
-                          />
-                        </div>
-                      </FormKit>
-                    </div>
-                  </FormKit>
-                </div>
-
-                <div class="uploadFormSection">
-                  <div class="col-3 p-3 topicLabel">
-                    <h4 id="basicInformation" class="anchor title">Basic information</h4>
-                  </div>
-                  <!-- Basic information -->
-                  <div class="col-9 formFields">
-                    <h3 class="mt-0">Basic information</h3>
-
-                    <RadioButtonsFormField
-                      :displayName="euTaxonomyKpiNameMappings.fiscalYearDeviation"
-                      :info="euTaxonomyKpiInfoMappings.fiscalYearDeviation"
-                      :name="'fiscalYearDeviation'"
-                      :options="[
-                        { label: 'Deviation', value: 'Deviation' },
-                        { label: 'No Deviation', value: 'NoDeviation' },
-                      ]"
-                      validation="required"
-                      :required="true"
-                    />
-
-                    <!-- The date the fiscal year ends -->
-                    <div class="form-field">
-                      <UploadFormHeader
-                        :name="euTaxonomyKpiNameMappings.fiscalYearEnd"
-                        :explanation="euTaxonomyKpiInfoMappings.fiscalYearEnd"
-                        :is-required="true"
-                      />
-                      <div class="lg:col-6 md:col-6 col-12 p-0">
-                        <Calendar
-                          data-test="fiscalYearEnd"
-                          inputId="fiscalYearEnd"
-                          v-model="fiscalYearEnd"
-                          :showIcon="true"
-                          dateFormat="D, M dd, yy"
-                        />
-                      </div>
-
-                      <FormKit
-                        type="text"
-                        validation="required"
-                        validation-label="Fiscal year"
-                        name="fiscalYearEnd"
-                        v-model="convertedFiscalYearEnd"
-                        :outer-class="{ 'hidden-input': true }"
-                      />
-                    </div>
-
-                    <!-- Scope of entities -->
-                    <div class="form-field">
-                      <YesNoFormField
-                        :displayName="euTaxonomyKpiNameMappings.scopeOfEntities"
-                        :info="euTaxonomyKpiInfoMappings.scopeOfEntities"
-                        :name="'scopeOfEntities'"
-                      />
-                    </div>
-
-                    <!-- EU Taxonomy activity level reporting -->
-                    <div class="form-field">
-                      <YesNoFormField
-                        :displayName="euTaxonomyKpiNameMappings.activityLevelReporting"
-                        :info="euTaxonomyKpiInfoMappings.activityLevelReporting"
-                        :name="'activityLevelReporting'"
-                      />
-                    </div>
-
-                    <!-- Number of employees -->
-                    <div class="form-field">
-                      <UploadFormHeader
-                        :name="euTaxonomyKpiNameMappings.numberOfEmployees"
-                        :explanation="euTaxonomyKpiInfoMappings.numberOfEmployees"
-                        :is-required="true"
-                      />
-                      <div class="lg:col-4 md:col-4 col-6 p-0">
-                        <FormKit
-                          type="number"
-                          name="numberOfEmployees"
-                          validation-label="Number of employees"
-                          placeholder="Value"
-                          validation="required|number|min:0"
-                          step="1"
-                          min="0"
-                        />
-                      </div>
-                    </div>
-
-                    <!-- EU Taxonomy activity level reporting -->
-                    <div class="form-field">
-                      <YesNoFormField
-                        :displayName="euTaxonomyKpiNameMappings.reportingObligation"
-                        :info="euTaxonomyKpiInfoMappings.reportingObligation"
-                        :name="'reportingObligation'"
-                      />
-                    </div>
-                  </div>
-                </div>
->>>>>>> 9901c04d
 
                 <div class="uploadFormSection">
                   <div class="col-3 p-3 topicLabel">
@@ -519,14 +305,9 @@
 
 import PrimeButton from "primevue/button";
 import MultiSelect from "primevue/multiselect";
-<<<<<<< HEAD
-import UploadFormHeader from "@/components/forms/parts/UploadFormHeader.vue";
-=======
 import DataPointForm from "@/components/forms/parts/kpiSelection/DataPointForm.vue";
 import YesNoFormField from "@/components/forms/parts/fields/YesNoFormField.vue";
-import { UPLOAD_MAX_FILE_SIZE_IN_BYTES } from "@/utils/Constants";
 import UploadFormHeader from "@/components/forms/parts/elements/basic/UploadFormHeader.vue";
->>>>>>> 9901c04d
 import Calendar from "primevue/calendar";
 import FailMessage from "@/components/messages/FailMessage.vue";
 import { humanizeString } from "@/utils/StringHumanizer";
@@ -560,16 +341,12 @@
   updateObject,
 } from "@/utils/updateObjectUtils";
 import { formatBytesUserFriendly } from "@/utils/NumberConversionUtils";
-<<<<<<< HEAD
+import RadioButtonsFormField from "@/components/forms/parts/fields/RadioButtonsFormField.vue";
 import JumpLinksSection from "@/components/forms/parts/JumpLinksSection.vue";
-import DataPointForm from "@/components/forms/parts/kpiSelection/DataPointForm.vue";
 import SubmitButton from "@/components/forms/parts/SubmitButton.vue";
 import { FormKitNode } from "@formkit/core";
 import UploadReports from "@/components/forms/parts/UploadReports.vue";
 import { formatAxiosErrorMessage } from "@/utils/AxiosErrorMessageFormatter";
-=======
-import RadioButtonsFormField from "@/components/forms/parts/fields/RadioButtonsFormField.vue";
->>>>>>> 9901c04d
 
 export default defineComponent({
   setup() {
@@ -579,11 +356,7 @@
   },
   name: "CreateEuTaxonomyForFinancials",
   components: {
-<<<<<<< HEAD
     JumpLinksSection,
-=======
-    RadioButtonsFormField,
->>>>>>> 9901c04d
     SubmitButton,
     SubmitSideBar,
     FailMessage,
@@ -598,10 +371,6 @@
     PrimeButton,
     Calendar,
     MultiSelect,
-<<<<<<< HEAD
-=======
-    YesNoFormField,
->>>>>>> 9901c04d
     DataPointForm,
   },
   emits: ["datasetCreated"],
