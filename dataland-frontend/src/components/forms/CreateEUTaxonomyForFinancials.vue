<template>
<<<<<<< HEAD
  <Card class="col-12 page-wrapper-card">
    <template #title
      ><span data-test="pageWrapperTitle"
        >{{ editMode ? "Edit" : "Create" }} EU Taxonomy Dataset for a Financial Company/Service</span
      ></template
    >
=======
  <Card class="col-12 page-wrapper-card p-3">
    <template #title>Create EU Taxonomy Dataset for a Financial Company/Service</template>
>>>>>>> cd564276
    <template #content>
      <div class="grid uploadFormWrapper">
        <div id="uploadForm" class="text-left uploadForm col-9">
          <FormKit
            v-model="formInputsModel"
            :actions="false"
            type="form"
            :id="formId"
            @submit="postEuTaxonomyDataForFinancials"
            @submit-invalid="checkCustomInputs"
          >
            <FormKit
              type="hidden"
              name="companyId"
              label="Company ID"
              placeholder="Company ID"
              :modelValue="companyID"
              disabled="true"
            />
            <div class="uploadFormSection grid">
              <div class="col-3 p-3 topicLabel">
                <h4 id="reportingPeriod" class="anchor title">Reporting Period</h4>
              </div>
              <div class="col-9 formFields uploaded-files">
                <UploadFormHeader
                  data-test="reportingPeriodLabel"
                  :name="euTaxonomyKpiNameMappings.reportingPeriod"
                  :explanation="euTaxonomyKpiInfoMappings.reportingPeriod"
                />
                <div class="lg:col-6 md:col-6 col-12 p-0">
                  <Calendar
                    data-test="reportingPeriod"
                    v-model="reportingPeriod"
                    inputId="icon"
                    :showIcon="true"
                    view="year"
                    dateFormat="yy"
                  />
                </div>

                <FormKit type="hidden" :modelValue="reportingPeriodYear" name="reportingPeriod" />
              </div>
              <FormKit type="group" name="data" label="data">
<<<<<<< HEAD
                <UploadReports
                  ref="UploadReports"
                  :filesToUpload="filesToUpload"
                  :listOfUploadedReportsInfo="listOfUploadedReportsInfo"
                  :euTaxonomyKpiNameMappings="euTaxonomyKpiNameMappings"
                  :euTaxonomyKpiInfoMappings="euTaxonomyKpiInfoMappings"
                  :editMode="editMode"
                  @selectedFiles="onSelectedFilesHandler"
                  @removeReportFromFilesToUpload="removeReportFromFilesToUpload"
                  @removeReportFromUploadedReports="removeReportFromUploadedReports"
                  @updateReportDateHandler="updateReportDateHandler"
                />
=======
                <div class="col-3 p-3 topicLabel">
                  <h4 id="uploadReports" class="anchor title">Upload company reports</h4>
                  <p>Please upload all relevant reports for this dataset in the PDF format.</p>
                </div>
                <!-- Select company reports -->
                <div class="col-9 formFields uploaded-files">
                  <h3 class="mt-0">Select company reports</h3>
                  <FileUpload
                    name="fileUpload"
                    accept=".pdf"
                    @select="onSelectedFiles"
                    :maxFileSize="maxFileSize"
                    invalidFileSizeMessage="{0}: Invalid file size, file size should be smaller than {1}."
                    :auto="true"
                  >
                    <template #header="{ chooseCallback }">
                      <div class="flex flex-wrap justify-content-between align-items-center flex-1 gap-2">
                        <div class="flex gap-2">
                          <PrimeButton
                            data-test="upload-files-button"
                            @click="chooseCallback()"
                            icon="pi pi-upload"
                            label="UPLOAD REPORTS"
                          />
                        </div>
                      </div>
                    </template>
                    <template #content="{ uploadedFiles, removeUploadedFileCallback }">
                      <div v-if="uploadedFiles.length > 0" data-test="uploaded-files">
                        <div
                          v-for="(file, index) of files.files"
                          :key="file.name + file.reportDate"
                          class="flex w-full align-items-center file-upload-item"
                        >
                          <span data-test="uploaded-files-title" class="font-semibold flex-1">{{ file.name }}</span>
                          <div data-test="uploaded-files-size" class="mx-2 text-black-alpha-50">
                            {{ formatBytesUserFriendly(Number(file.size), 3) }}
                          </div>
                          <PrimeButton
                            icon="pi pi-times"
                            data-test="uploaded-files-remove"
                            @click="files.removeReportFromFilesUploaded(file, removeUploadedFileCallback, index)"
                            class="p-button-rounded"
                          />
                        </div>
                      </div>
                    </template>
                  </FileUpload>
                </div>

                <div class="uploadFormSection">
                  <FormKit name="referencedReports" type="group">
                    <!-- Select company reports -->
                    <div v-for="(file, index) of files.files" :key="file.name" class="col-9 formFields">
                      <div class="form-field-label">
                        <h3 class="mt-0">{{ file.name }}</h3>
                      </div>
                      <FormKit :name="file.name.split('.')[0]" type="group">
                        <!-- Date of the report -->
                        <div class="form-field">
                          <UploadFormHeader
                            :name="euTaxonomyKpiNameMappings.reportDate"
                            :explanation="euTaxonomyKpiInfoMappings.reportDate"
                          />
                          <div class="lg:col-6 md:col-6 col-12 p-0">
                            <Calendar
                              data-test="reportDate"
                              v-model="files.files[index].reportDate"
                              inputId="icon"
                              :showIcon="true"
                              dateFormat="D, M dd, yy"
                              @update:modelValue="updateReportDateHandler(index)"
                            />
                          </div>

                          <FormKit type="hidden" v-model="files.files[index].convertedReportDate" name="reportDate" />
                        </div>

                        <FormKit
                          type="text"
                          v-model="files.filesNames[index]"
                          name="reference"
                          :outer-class="{ 'hidden-input': true }"
                        />

                        <!-- Currency used in the report -->
                        <div class="form-field" data-test="currencyUsedInTheReport">
                          <UploadFormHeader
                            :name="euTaxonomyKpiNameMappings.currency"
                            :explanation="euTaxonomyKpiInfoMappings.currency"
                            :is-required="true"
                          />
                          <div class="lg:col-4 md:col-4 col-12 p-0">
                            <FormKit
                              type="text"
                              name="currency"
                              validation="required|length:2,3"
                              validation-label="Currency used in the report"
                              placeholder="Currency used in the report"
                            />
                          </div>
                        </div>
                        <!-- Integrated report is on a group level -->
                        <div class="form-field">
                          <YesNoComponent
                            :displayName="euTaxonomyKpiNameMappings.groupLevelIntegratedReport"
                            :info="euTaxonomyKpiInfoMappings.groupLevelIntegratedReport"
                            :name="'isGroupLevel'"
                          />
                        </div>
                      </FormKit>
                    </div>
                  </FormKit>
                </div>

                <div class="uploadFormSection">
                  <div class="col-3 p-3 topicLabel">
                    <h4 id="basicInformation" class="anchor title">Basic information</h4>
                  </div>
                  <!-- Basic information -->
                  <div class="col-9 formFields">
                    <h3 class="mt-0">Basic information</h3>

                    <YesNoComponent
                      :displayName="euTaxonomyKpiNameMappings.fiscalYearDeviation"
                      :info="euTaxonomyKpiInfoMappings.fiscalYearDeviation"
                      :name="'fiscalYearDeviation'"
                      :radioButtonsOptions="['Deviation', 'No Deviation']"
                      required="required"
                    />

                    <!-- The date the fiscal year ends -->
                    <div class="form-field">
                      <UploadFormHeader
                        :name="euTaxonomyKpiNameMappings.fiscalYearEnd"
                        :explanation="euTaxonomyKpiInfoMappings.fiscalYearEnd"
                        :is-required="true"
                      />
                      <div class="lg:col-6 md:col-6 col-12 p-0">
                        <Calendar
                          data-test="fiscalYearEnd"
                          inputId="fiscalYearEnd"
                          v-model="fiscalYearEnd"
                          :showIcon="true"
                          dateFormat="D, M dd, yy"
                        />
                      </div>

                      <FormKit
                        type="text"
                        validation="required"
                        validation-label="Fiscal year"
                        name="fiscalYearEnd"
                        v-model="convertedFiscalYearEnd"
                        :outer-class="{ 'hidden-input': true }"
                      />
                    </div>

                    <!-- Scope of entities -->
                    <div class="form-field">
                      <YesNoComponent
                        :displayName="euTaxonomyKpiNameMappings.scopeOfEntities"
                        :info="euTaxonomyKpiInfoMappings.scopeOfEntities"
                        :name="'scopeOfEntities'"
                      />
                    </div>

                    <!-- EU Taxonomy activity level reporting -->
                    <div class="form-field">
                      <YesNoComponent
                        :displayName="euTaxonomyKpiNameMappings.activityLevelReporting"
                        :info="euTaxonomyKpiInfoMappings.activityLevelReporting"
                        :name="'activityLevelReporting'"
                      />
                    </div>

                    <!-- Number of employees -->
                    <div class="form-field">
                      <UploadFormHeader
                        :name="euTaxonomyKpiNameMappings.numberOfEmployees"
                        :explanation="euTaxonomyKpiInfoMappings.numberOfEmployees"
                        :is-required="true"
                      />
                      <div class="lg:col-4 md:col-4 col-6 p-0">
                        <FormKit
                          type="number"
                          name="numberOfEmployees"
                          validation-label="Number of employees"
                          placeholder="Value"
                          validation="required|number"
                          step="1"
                          min="0"
                        />
                      </div>
                    </div>
>>>>>>> cd564276

                <BasicInformationFields
                  :fiscalYearEndAsDate="fiscalYearEndAsDate"
                  :fiscalYearEnd="fiscalYearEnd"
                  @updateFiscalYearEndHandler="updateFiscalYearEndHandler"
                />

                <div class="uploadFormSection">
                  <div class="col-3 p-3 topicLabel">
                    <h4 id="assurance" class="anchor title">Assurance</h4>
                  </div>

                  <!-- Level of assurance -->
                  <div data-test="assuranceSection" class="col-9 formFields">
                    <h3 class="mt-0">Assurance</h3>
                    <FormKit name="assurance" type="group">
                      <!-- Level of assurance -->
                      <div class="form-field">
                        <UploadFormHeader
                          :name="euTaxonomyKpiNameMappings.assurance ?? ''"
                          :explanation="euTaxonomyKpiInfoMappings.assurance ?? ''"
                          :is-required="true"
                        />
                        <div class="lg:col-4 md:col-6 col-12 p-0">
                          <FormKit
                            type="select"
                            name="assurance"
                            placeholder="Please choose..."
                            :validation-label="euTaxonomyKpiNameMappings.assurance ?? ''"
                            validation="required"
                            :options="assuranceData"
                          />
                        </div>
                      </div>
                      <!-- Assurance provider -->
                      <div class="form-field">
                        <UploadFormHeader
                          :name="euTaxonomyKpiNameMappings.provider ?? ''"
                          :explanation="euTaxonomyKpiInfoMappings.provider ?? ''"
                        />
                        <FormKit
                          type="text"
                          name="provider"
                          :placeholder="euTaxonomyKpiNameMappings.provider ?? ''"
                          :validation-label="euTaxonomyKpiNameMappings.provider ?? ''"
                        />
                      </div>

                      <!-- Data source -->
                      <div class="form-field">
                        <FormKit type="group" name="dataSource">
                          <h4 class="mt-0">Data source</h4>
                          <div class="next-to-each-other">
                            <div class="flex-1">
                              <UploadFormHeader
                                :name="euTaxonomyKpiNameMappings.report ?? ''"
                                :explanation="euTaxonomyKpiInfoMappings.report ?? ''"
                                :is-required="true"
                              />
                              <FormKit
                                type="select"
                                name="report"
                                placeholder="Select a report"
                                validation-label="Selecting a report"
                                validation="required"
                                :options="['None...', ...namesOfAllCompanyReportsForTheDataset]"
                              />
                            </div>
                            <div>
                              <UploadFormHeader
                                :name="euTaxonomyKpiNameMappings.page ?? ''"
                                :explanation="euTaxonomyKpiInfoMappings.page ?? ''"
                              />
                              <FormKit
                                outer-class="w-100"
                                type="number"
                                name="page"
                                placeholder="Page"
                                validation-label="Page"
                              />
                            </div>
                          </div>
                        </FormKit>
                      </div>
                    </FormKit>
                  </div>
                </div>

                <div class="uploadFormSection">
                  <div class="col-3 p-3 topicLabel">
                    <h4 id="addKpis" class="anchor title">Add KPIs</h4>
                    <p>Select at least one services type to add the related section of KPIs.</p>
                  </div>

                  <!-- Add KPIs -->
                  <div class="col-9 formFields">
                    <!-- Data source -->
                    <div class="form-field">
                      <UploadFormHeader
                        data-test="selectKPIsLabel"
                        :name="euTaxonomyKpiNameMappings.financialServicesTypes ?? ''"
                        :explanation="euTaxonomyKpiInfoMappings.financialServicesTypes ?? ''"
                        :is-required="true"
                      />

                      <MultiSelect
                        v-model="selectedKPIs"
                        :options="kpisModel"
                        data-test="MultiSelectfinancialServicesTypes"
                        name="MultiSelectfinancialServicesTypes"
                        optionLabel="label"
                        validation-label="Services Types"
                        validation="required"
                        placeholder="Select..."
                        class="mb-3"
                      />
                      <ul v-if="selectedKPIs.length">
                        <li :key="index" v-for="(file, index) of selectedKPIs">{{ file.label }}</li>
                      </ul>

                      <PrimeButton
                        @click="confirmSelectedKPIs"
                        data-test="addKpisButton"
                        :label="selectedKPIs.length ? 'UPDATE KPIS' : 'ADD RELATED KPIS'"
                      />
                      <FormKit
                        :modelValue="computedFinancialServicesTypes"
                        type="text"
                        validationLabel="Choosing a Financials Services Type and adding KPIs for it "
                        validation="required"
                        name="financialServicesTypes"
                        :outer-class="{ 'hidden-input': true }"
                      />
                    </div>
                  </div>
                </div>

                <div
                  v-for="companyType of confirmedSelectedKPIs"
                  :key="companyType"
                  :data-test="companyType.value"
                  class="uploadFormSection"
                >
                  <div class="flex w-full">
                    <div class="p-3 topicLabel">
                      <h3 :id="companyType.value" class="anchor title">{{ companyType.label }}</h3>
                    </div>

                    <PrimeButton
                      @click="removeKpisSection(companyType.value)"
                      label="REMOVE THIS SECTION"
                      data-test="removeSectionButton"
                      class="p-button-text ml-auto"
                      icon="pi pi-trash"
                    ></PrimeButton>
                  </div>

                  <FormKit v-if="companyType.value !== 'assetManagementKpis'" :name="companyType.value" type="group">
                    <div
                      v-for="kpiType of euTaxonomyPseudoModelAndMappings[companyType.value]"
                      :key="kpiType"
                      :data-test="kpiType"
                      class="uploadFormSection"
                    >
                      <div class="col-9 formFields">
                        <FormKit :name="kpiType" type="group">
                          <div class="form-field">
                            <DataPointForm
                              :name="kpiType ?? ''"
                              :kpiInfoMappings="euTaxonomyKpiInfoMappings"
                              :kpiNameMappings="euTaxonomyKpiNameMappings"
                              :reportsName="namesOfAllCompanyReportsForTheDataset"
                            />
                          </div>
                        </FormKit>
                      </div>
                    </div>
                  </FormKit>

                  <FormKit name="eligibilityKpis" type="group">
                    <FormKit
                      :name="euTaxonomyPseudoModelAndMappings?.companyTypeToEligibilityKpis[companyType.value]"
                      type="group"
                    >
                      <div
                        v-for="kpiTypeEligibility of euTaxonomyPseudoModelAndMappings.eligibilityKpis"
                        :key="kpiTypeEligibility"
                        :data-test="kpiTypeEligibility"
                        class="uploadFormSection"
                      >
                        <div class="col-9 formFields">
                          <FormKit :name="kpiTypeEligibility" type="group">
                            <div class="form-field">
                              <DataPointForm
                                :name="kpiTypeEligibility ?? ''"
                                :kpiInfoMappings="euTaxonomyKpiInfoMappings"
                                :kpiNameMappings="euTaxonomyKpiNameMappings"
                                :reportsName="namesOfAllCompanyReportsForTheDataset"
                              />
                            </div>
                          </FormKit>
                        </div>
                      </div>
                    </FormKit>
                  </FormKit>
                </div>
              </FormKit>
            </div>
          </FormKit>
        </div>
        <SubmitSideBar>
          <SubmitButton :formId="formId" />
          <template v-if="postEuTaxonomyDataForFinancialsProcessed">
            <SuccessUpload
              v-if="postEuTaxonomyDataForFinancialsResponse?.status === 200"
              msg="EU Taxonomy Data"
              :messageId="messageCount"
            />
            <FailedUpload v-else :message="message" :messageId="messageCount" />
          </template>
<<<<<<< HEAD
        </div>
        <JumpLinksSection :onThisPageLinks="onThisPageLinks" />
=======
          <h4 id="topicTitles" class="title pt-3">On this page</h4>
          <ul>
            <li v-for="(element, index) in onThisPageLinks" :key="index">
              <a @click="smoothScroll(`#${element.value}`)">{{ element.label }}</a>
            </li>
          </ul>
        </SubmitSideBar>
>>>>>>> cd564276
      </div>
    </template>
  </Card>
</template>

<script lang="ts">
import SuccessUpload from "@/components/messages/SuccessUpload.vue";
import SubmitSideBar from "@/components/forms/parts/SubmitSideBar.vue";
import { FormKit } from "@formkit/vue";

import UploadReports from "@/components/forms/parts/UploadReports.vue";
import BasicInformationFields from "@/components/forms/parts/BasicInformationFields.vue";

import PrimeButton from "primevue/button";
import MultiSelect from "primevue/multiselect";
import UploadFormHeader from "@/components/forms/parts/UploadFormHeader.vue";
import Calendar from "primevue/calendar";
import FailedUpload from "@/components/messages/FailedUpload.vue";
import { humanizeString } from "@/utils/StringHumanizer";
import { ApiClientProvider } from "@/services/ApiClients";
import Card from "primevue/card";
import { useRoute } from "vue-router";
import { defineComponent, inject } from "vue";
import Keycloak from "keycloak-js";
import { assertDefined } from "@/utils/TypeScriptUtils";
import { checkCustomInputs, checkThatAllReportsAreReferenced } from "@/utils/validationsUtils";
import { getHyphenatedDate } from "@/utils/DataFormatUtils";
import {
  euTaxonomyKpiInfoMappings,
  euTaxonomyKpiNameMappings,
  euTaxonomyPseudoModelAndMappings,
} from "@/components/forms/parts/kpiSelection/EuTaxonomyPseudoModelAndMappings";
import {
  AssuranceDataAssuranceEnum,
  CompanyAssociatedDataEuTaxonomyDataForFinancials,
  DataMetaInformation,
  EuTaxonomyDataForFinancialsFinancialServicesTypesEnum,
} from "@clients/backend";
<<<<<<< HEAD
import { AxiosError, AxiosResponse } from "axios";
import { modifyObjectKeys, ObjectType, updateObject } from "@/utils/updateObjectUtils";
=======
import { AxiosResponse } from "axios";
import { modifyObjectKeys, objectType, updateObject } from "@/utils/updateObjectUtils";
import SubmitButton from "@/components/forms/parts/SubmitButton.vue";
>>>>>>> cd564276
import { formatBytesUserFriendly } from "@/utils/NumberConversionUtils";
import { ExtendedCompanyReport, ExtendedFile, WhichSetOfFiles } from "@/components/forms/Types";
import JumpLinksSection from "@/components/forms/parts/JumpLinksSection.vue";
import {
  completeInformationAboutSelectedFileWithAdditionalFields,
  updatePropertyFilesUploaded,
} from "@/utils/EuTaxonomyUtils";
import { calculateSha256HashFromFile } from "@/utils/GenericUtils";
import { DocumentUploadResponse } from "@clients/documentmanager";
import DataPointForm from "@/components/forms/parts/kpiSelection/DataPointForm.vue";

export default defineComponent({
  setup() {
    return {
      getKeycloakPromise: inject<() => Promise<Keycloak>>("getKeycloakPromise"),
    };
  },
  name: "CreateEuTaxonomyForFinancials",
  components: {
<<<<<<< HEAD
    JumpLinksSection,
=======
    SubmitButton,
    SubmitSideBar,
>>>>>>> cd564276
    FailedUpload,
    FormKit,
    SuccessUpload,
    UploadFormHeader,
    Card,

    UploadReports,
    BasicInformationFields,

    PrimeButton,
    Calendar,
    MultiSelect,
    DataPointForm,
  },
  emits: ["datasetCreated"],
  data() {
    return {
      formId: "createEuTaxonomyForFinancialsForm",
      formInputsModel: {} as CompanyAssociatedDataEuTaxonomyDataForFinancials,
<<<<<<< HEAD
      filesToUpload: [] as ExtendedFile[],
      listOfUploadedReportsInfo: [] as ExtendedCompanyReport[],
      fiscalYearEndAsDate: null as Date | null,
      fiscalYearEnd: "",
=======
      files: useFilesUploadedStore(),
      fiscalYearEnd: undefined as Date | undefined,
      convertedFiscalYearEnd: "",
>>>>>>> cd564276
      reportingPeriod: new Date(),
      assuranceData: {
        None: humanizeString(AssuranceDataAssuranceEnum.None),
        LimitedAssurance: humanizeString(AssuranceDataAssuranceEnum.LimitedAssurance),
        ReasonableAssurance: humanizeString(AssuranceDataAssuranceEnum.ReasonableAssurance),
      },
      euTaxonomyPseudoModelAndMappings,
      euTaxonomyKpiNameMappings,
      euTaxonomyKpiInfoMappings,
<<<<<<< HEAD
=======
      smoothScroll,
      checkCustomInputs,
>>>>>>> cd564276
      formatBytesUserFriendly,
      updatePropertyFilesUploaded,
      checkCustomInputs,
      route: useRoute(),
      waitingForData: false,
      editMode: false,

      postEuTaxonomyDataForFinancialsProcessed: false,
      messageCount: 0,
      postEuTaxonomyDataForFinancialsResponse: null as AxiosResponse<DataMetaInformation> | null,
      uploadFileResponse: null as AxiosResponse<DocumentUploadResponse> | null,
      humanizeString: humanizeString,
      onThisPageLinksStart: [
        { label: "Upload company reports", value: "uploadReports" },
        { label: "Basic information", value: "basicInformation" },
        { label: "Assurance", value: "assurance" },
        { label: "Add KPIs", value: "addKpis" },
      ],
      onThisPageLinks: [] as { label: string; value: string }[],
      kpisModel: [
        { label: "Credit Institution", value: "creditInstitutionKpis" },
        { label: "Investment Firm", value: "investmentFirmKpis" },
        { label: "Insurance & Re-insurance", value: "insuranceKpis" },
        { label: "Asset Management", value: "assetManagementKpis" },
      ],
      selectedKPIs: [] as { label: string; value: string }[],
      confirmedSelectedKPIs: [] as { label: string; value: string }[],
      computedFinancialServicesTypes: [] as string[],
      message: "",
    };
  },
  computed: {
    namesOfAllCompanyReportsForTheDataset(): string[] {
      const namesFromFilesToUpload = this.filesToUpload.map((el) => el.name.split(".")[0]);
      const namesFromListOfUploadedReports = this.listOfUploadedReportsInfo.map((el) => el.name.split(".")[0]);
      return [...new Set([...namesFromFilesToUpload, ...namesFromListOfUploadedReports])];
    },
    reportingPeriodYear(): number {
      return this.reportingPeriod.getFullYear();
    },
  },
  watch: {
    confirmedSelectedKPIs: function (newValue: { label: string; value: string }[]) {
      this.computedFinancialServicesTypes = newValue.map((el: { label: string; value: string }): string => {
        return euTaxonomyPseudoModelAndMappings.companyTypeToEligibilityKpis[
          el.value as keyof typeof euTaxonomyPseudoModelAndMappings.companyTypeToEligibilityKpis
        ];
      });
    },
  },

  props: {
    companyID: {
      type: String,
      required: true,
    },
  },
  mounted() {
    const dataId = this.route.query.templateDataId;
    if (typeof dataId === "string" && dataId !== "") {
      this.editMode = true;
      void this.loadEuData(dataId);
    }

    this.onThisPageLinks = [...this.onThisPageLinksStart];
  },

  methods: {
    /**
     * Loads the Dataset by the provided dataId and pre-configures the form to contain the data
     * from the dataset
     *
     * @param dataId the id of the dataset to load
     */
    async loadEuData(dataId: string): Promise<void> {
      this.waitingForData = true;
      const euTaxonomyDataForFinancialsControllerApi = await new ApiClientProvider(
        assertDefined(this.getKeycloakPromise)()
      ).getEuTaxonomyDataForFinancialsControllerApi();

      const dataResponse =
        await euTaxonomyDataForFinancialsControllerApi.getCompanyAssociatedEuTaxonomyDataForFinancials(dataId);
      const dataResponseData = dataResponse.data;
      if (dataResponseData?.reportingPeriod) {
        this.reportingPeriod = new Date(dataResponseData.reportingPeriod);
      }
      if (dataResponseData.data?.fiscalYearEnd) {
        this.fiscalYearEndAsDate = new Date(dataResponseData.data.fiscalYearEnd);
      }
      if (dataResponseData.data?.referencedReports) {
        const referencedReportsForDataId = dataResponseData.data.referencedReports;
        for (const key in referencedReportsForDataId) {
          this.listOfUploadedReportsInfo.push({
            name: key,
            currency: referencedReportsForDataId[key].currency,
            isGroupLevel: referencedReportsForDataId[key].isGroupLevel,
            reference: referencedReportsForDataId[key].reference,
            reportDate: referencedReportsForDataId[key].reportDate,
            reportDateAsDate: referencedReportsForDataId[key].reportDate
              ? new Date(referencedReportsForDataId[key].reportDate as string)
              : "",
          });
        }
      }
      if (dataResponseData.data?.financialServicesTypes) {
        // types of company financial services
        const arrayWithCompanyKpiTypes = dataResponseData.data?.financialServicesTypes;
        // all types of financial services
        const allTypesOfFinancialServices = euTaxonomyPseudoModelAndMappings.companyTypeToEligibilityKpis;

        this.selectedKPIs = this.kpisModel.filter((el: { label: string; value: string }) => {
          return arrayWithCompanyKpiTypes?.includes(
            allTypesOfFinancialServices[
              el.value as keyof typeof allTypesOfFinancialServices
            ] as EuTaxonomyDataForFinancialsFinancialServicesTypesEnum
          );
        });
        this.confirmSelectedKPIs();
      }
      const receivedFormInputsModel = modifyObjectKeys(
        JSON.parse(JSON.stringify(dataResponseData)) as ObjectType,
        "receive"
      );
      this.waitingForData = false;

      await this.$nextTick();
      updateObject(this.formInputsModel, receivedFormInputsModel);
    },

    /**
     * Creates a new EuTaxonomy-Financials framework entry for the current company
     * with the data entered in the form by using the Dataland API
     */
    async postEuTaxonomyDataForFinancials(): Promise<void> {
      try {
        this.postEuTaxonomyDataForFinancialsProcessed = false;
        this.messageCount++;
        checkThatAllReportsAreReferenced(
          this.formInputsModel.data as ObjectType,
          this.namesOfAllCompanyReportsForTheDataset
        );
        let allFileUploadedSuccessful = true;
        const documentUploadControllerControllerApi = await new ApiClientProvider(
          assertDefined(this.getKeycloakPromise)()
        ).getDocumentControllerApi();
        const euTaxonomyDataForFinancialsControllerApi = await new ApiClientProvider(
          assertDefined(this.getKeycloakPromise)()
        ).getEuTaxonomyDataForFinancialsControllerApi();

        if (this.filesToUpload.length) {
          for (let index = 0; index < this.filesToUpload.length; index++) {
            try {
              const hash = await calculateSha256HashFromFile(this.filesToUpload[index]);
              const documentExists = await documentUploadControllerControllerApi.checkDocument(hash);
              if (!documentExists.data.documentExists) {
                this.uploadFileResponse = await documentUploadControllerControllerApi.postDocument(
                  this.filesToUpload[index]
                ); // TODO why is this a vue data field?
                this.filesToUpload[index]["documentId"] = this.uploadFileResponse.data.documentId;
              } else {
                this.filesToUpload[index]["documentId"] = hash;
              }
            } catch (error) {
              this.messageCount++;
              console.error(error);
              if (error instanceof AxiosError) {
                this.message =
                  // eslint-disable-next-line @typescript-eslint/no-unsafe-member-access
                  (error.response?.data.errors[0]?.summary as string) +
                  // eslint-disable-next-line @typescript-eslint/no-unsafe-member-access
                  (error.response?.data.errors[0]?.message as string); //TODO: fix types
              } else {
                this.message =
                  "An unexpected error occurred. Please try again or contact the support team if the issue persists.";
              }
              allFileUploadedSuccessful = false;
              break;
            }
          }
        }
        if (allFileUploadedSuccessful) {
          await this.$nextTick();
          const formInputsModelToSend = modifyObjectKeys(
            JSON.parse(JSON.stringify(this.formInputsModel)) as ObjectType,
            "send"
          );
<<<<<<< HEAD
          this.postEuTaxonomyDataForFinancialsResponse =
            await euTaxonomyDataForFinancialsControllerApi.postCompanyAssociatedEuTaxonomyDataForFinancials(
              formInputsModelToSend
            );
          this.$emit("datasetCreated");
        }
      } catch (error: Error) {
        this.messageCount++;
        this.message = (error as Error).message;
        console.error(error);
      } finally {
        this.postEuTaxonomyDataForFinancialsProcessed = true;
=======
        this.$emit("datasetCreated");
        this.$formkit.reset(this.formId);
      } catch (error) {
        this.postEuTaxonomyDataForFinancialsResponse = null;
        console.error(error);
      } finally {
        this.postEuTaxonomyDataForFinancialsProcessed = true;
        this.formInputsModel = {};
        this.confirmedSelectedKPIs = [];
        this.selectedKPIs = [];
        this.fiscalYearEnd = undefined;
>>>>>>> cd564276
      }
    },

    /**
     * Add files to object filesToUpload
     *
     * @param event full event object containing the files
     * @param event.originalEvent event information
     * @param event.files files
     */
    onSelectedFilesHandler(event: { files: Record<string, string>[]; originalEvent: Event }): void {
      if (event.files.length) {
        this.filesToUpload = [
          ...completeInformationAboutSelectedFileWithAdditionalFields(event.files, this.listOfUploadedReportsInfo),
        ] as ExtendedFile[];
      } else {
        return;
      }
    },

    /**
     * Removes a report from the list of files to be uploaded
     *
     * @param fileToRemove File To Remove
     * @param fileRemoveCallback Callback function removes report from the ones selected in formKit
     * @param index Index number of the report
     */
    removeReportFromFilesToUpload(fileToRemove: ExtendedFile, fileRemoveCallback: (x: number) => void, index: number) {
      fileRemoveCallback(index);
      this.filesToUpload = this.filesToUpload.filter((el) => {
        return el.name !== fileToRemove.name;
      });
    },

    /**
     * Removes a report from the list of already uploaded reports while the user edits a dataset. That way it is no
     * longer included as referenced report after the edit it submitted.
     *
     * @param indexOfFileToRemove Index of the report that shall no longer be referenced by the dataset
     */
    removeReportFromUploadedReports(indexOfFileToRemove: number) {
      this.listOfUploadedReportsInfo.splice(indexOfFileToRemove, 1);
    },

    /**
     * Confirms the list of kpis to be generated
     *
     */
    confirmSelectedKPIs() {
      this.confirmedSelectedKPIs = this.selectedKPIs;
      this.onThisPageLinks = [...new Set(this.onThisPageLinksStart.concat(this.selectedKPIs))];
    },

    /**
     * Deletes the specified kpis section
     *
     * @param value section name
     */
    removeKpisSection(value: string) {
      this.confirmedSelectedKPIs = this.confirmedSelectedKPIs.filter(
        (el: { label: string; value: string }) => el.value !== value
      );
      this.selectedKPIs = this.confirmedSelectedKPIs;
      this.onThisPageLinks = this.onThisPageLinks.filter((el: { label: string; value: string }) => el.value !== value);
    },

    /**
     * Updates the date of a single report file
     *
     * @param index file to update
     * @param dateValue new date value
     * @param whichSetOfFiles which set of files will be edited
     */
    updateReportDateHandler(index: number, dateValue: Date, whichSetOfFiles: WhichSetOfFiles) {
      const updatedSetOfFiles = this.updatePropertyFilesUploaded(
        index,
        "reportDateAsDate",
        dateValue,
        this[whichSetOfFiles]
      );
      this[whichSetOfFiles] = [...updatedSetOfFiles];
    },

    /**
     * Updates the Fiscal Year End value
     *
     * @param dateValue new date value
     */
    updateFiscalYearEndHandler(dateValue: Date) {
      this.fiscalYearEnd = getHyphenatedDate(dateValue);
      this.fiscalYearEndAsDate = dateValue;
    },
  },
});
</script><|MERGE_RESOLUTION|>--- conflicted
+++ resolved
@@ -1,15 +1,10 @@
 <template>
-<<<<<<< HEAD
-  <Card class="col-12 page-wrapper-card">
+  <Card class="col-12 page-wrapper-card p-3">
     <template #title
       ><span data-test="pageWrapperTitle"
         >{{ editMode ? "Edit" : "Create" }} EU Taxonomy Dataset for a Financial Company/Service</span
       ></template
     >
-=======
-  <Card class="col-12 page-wrapper-card p-3">
-    <template #title>Create EU Taxonomy Dataset for a Financial Company/Service</template>
->>>>>>> cd564276
     <template #content>
       <div class="grid uploadFormWrapper">
         <div id="uploadForm" class="text-left uploadForm col-9">
@@ -53,7 +48,6 @@
                 <FormKit type="hidden" :modelValue="reportingPeriodYear" name="reportingPeriod" />
               </div>
               <FormKit type="group" name="data" label="data">
-<<<<<<< HEAD
                 <UploadReports
                   ref="UploadReports"
                   :filesToUpload="filesToUpload"
@@ -66,203 +60,6 @@
                   @removeReportFromUploadedReports="removeReportFromUploadedReports"
                   @updateReportDateHandler="updateReportDateHandler"
                 />
-=======
-                <div class="col-3 p-3 topicLabel">
-                  <h4 id="uploadReports" class="anchor title">Upload company reports</h4>
-                  <p>Please upload all relevant reports for this dataset in the PDF format.</p>
-                </div>
-                <!-- Select company reports -->
-                <div class="col-9 formFields uploaded-files">
-                  <h3 class="mt-0">Select company reports</h3>
-                  <FileUpload
-                    name="fileUpload"
-                    accept=".pdf"
-                    @select="onSelectedFiles"
-                    :maxFileSize="maxFileSize"
-                    invalidFileSizeMessage="{0}: Invalid file size, file size should be smaller than {1}."
-                    :auto="true"
-                  >
-                    <template #header="{ chooseCallback }">
-                      <div class="flex flex-wrap justify-content-between align-items-center flex-1 gap-2">
-                        <div class="flex gap-2">
-                          <PrimeButton
-                            data-test="upload-files-button"
-                            @click="chooseCallback()"
-                            icon="pi pi-upload"
-                            label="UPLOAD REPORTS"
-                          />
-                        </div>
-                      </div>
-                    </template>
-                    <template #content="{ uploadedFiles, removeUploadedFileCallback }">
-                      <div v-if="uploadedFiles.length > 0" data-test="uploaded-files">
-                        <div
-                          v-for="(file, index) of files.files"
-                          :key="file.name + file.reportDate"
-                          class="flex w-full align-items-center file-upload-item"
-                        >
-                          <span data-test="uploaded-files-title" class="font-semibold flex-1">{{ file.name }}</span>
-                          <div data-test="uploaded-files-size" class="mx-2 text-black-alpha-50">
-                            {{ formatBytesUserFriendly(Number(file.size), 3) }}
-                          </div>
-                          <PrimeButton
-                            icon="pi pi-times"
-                            data-test="uploaded-files-remove"
-                            @click="files.removeReportFromFilesUploaded(file, removeUploadedFileCallback, index)"
-                            class="p-button-rounded"
-                          />
-                        </div>
-                      </div>
-                    </template>
-                  </FileUpload>
-                </div>
-
-                <div class="uploadFormSection">
-                  <FormKit name="referencedReports" type="group">
-                    <!-- Select company reports -->
-                    <div v-for="(file, index) of files.files" :key="file.name" class="col-9 formFields">
-                      <div class="form-field-label">
-                        <h3 class="mt-0">{{ file.name }}</h3>
-                      </div>
-                      <FormKit :name="file.name.split('.')[0]" type="group">
-                        <!-- Date of the report -->
-                        <div class="form-field">
-                          <UploadFormHeader
-                            :name="euTaxonomyKpiNameMappings.reportDate"
-                            :explanation="euTaxonomyKpiInfoMappings.reportDate"
-                          />
-                          <div class="lg:col-6 md:col-6 col-12 p-0">
-                            <Calendar
-                              data-test="reportDate"
-                              v-model="files.files[index].reportDate"
-                              inputId="icon"
-                              :showIcon="true"
-                              dateFormat="D, M dd, yy"
-                              @update:modelValue="updateReportDateHandler(index)"
-                            />
-                          </div>
-
-                          <FormKit type="hidden" v-model="files.files[index].convertedReportDate" name="reportDate" />
-                        </div>
-
-                        <FormKit
-                          type="text"
-                          v-model="files.filesNames[index]"
-                          name="reference"
-                          :outer-class="{ 'hidden-input': true }"
-                        />
-
-                        <!-- Currency used in the report -->
-                        <div class="form-field" data-test="currencyUsedInTheReport">
-                          <UploadFormHeader
-                            :name="euTaxonomyKpiNameMappings.currency"
-                            :explanation="euTaxonomyKpiInfoMappings.currency"
-                            :is-required="true"
-                          />
-                          <div class="lg:col-4 md:col-4 col-12 p-0">
-                            <FormKit
-                              type="text"
-                              name="currency"
-                              validation="required|length:2,3"
-                              validation-label="Currency used in the report"
-                              placeholder="Currency used in the report"
-                            />
-                          </div>
-                        </div>
-                        <!-- Integrated report is on a group level -->
-                        <div class="form-field">
-                          <YesNoComponent
-                            :displayName="euTaxonomyKpiNameMappings.groupLevelIntegratedReport"
-                            :info="euTaxonomyKpiInfoMappings.groupLevelIntegratedReport"
-                            :name="'isGroupLevel'"
-                          />
-                        </div>
-                      </FormKit>
-                    </div>
-                  </FormKit>
-                </div>
-
-                <div class="uploadFormSection">
-                  <div class="col-3 p-3 topicLabel">
-                    <h4 id="basicInformation" class="anchor title">Basic information</h4>
-                  </div>
-                  <!-- Basic information -->
-                  <div class="col-9 formFields">
-                    <h3 class="mt-0">Basic information</h3>
-
-                    <YesNoComponent
-                      :displayName="euTaxonomyKpiNameMappings.fiscalYearDeviation"
-                      :info="euTaxonomyKpiInfoMappings.fiscalYearDeviation"
-                      :name="'fiscalYearDeviation'"
-                      :radioButtonsOptions="['Deviation', 'No Deviation']"
-                      required="required"
-                    />
-
-                    <!-- The date the fiscal year ends -->
-                    <div class="form-field">
-                      <UploadFormHeader
-                        :name="euTaxonomyKpiNameMappings.fiscalYearEnd"
-                        :explanation="euTaxonomyKpiInfoMappings.fiscalYearEnd"
-                        :is-required="true"
-                      />
-                      <div class="lg:col-6 md:col-6 col-12 p-0">
-                        <Calendar
-                          data-test="fiscalYearEnd"
-                          inputId="fiscalYearEnd"
-                          v-model="fiscalYearEnd"
-                          :showIcon="true"
-                          dateFormat="D, M dd, yy"
-                        />
-                      </div>
-
-                      <FormKit
-                        type="text"
-                        validation="required"
-                        validation-label="Fiscal year"
-                        name="fiscalYearEnd"
-                        v-model="convertedFiscalYearEnd"
-                        :outer-class="{ 'hidden-input': true }"
-                      />
-                    </div>
-
-                    <!-- Scope of entities -->
-                    <div class="form-field">
-                      <YesNoComponent
-                        :displayName="euTaxonomyKpiNameMappings.scopeOfEntities"
-                        :info="euTaxonomyKpiInfoMappings.scopeOfEntities"
-                        :name="'scopeOfEntities'"
-                      />
-                    </div>
-
-                    <!-- EU Taxonomy activity level reporting -->
-                    <div class="form-field">
-                      <YesNoComponent
-                        :displayName="euTaxonomyKpiNameMappings.activityLevelReporting"
-                        :info="euTaxonomyKpiInfoMappings.activityLevelReporting"
-                        :name="'activityLevelReporting'"
-                      />
-                    </div>
-
-                    <!-- Number of employees -->
-                    <div class="form-field">
-                      <UploadFormHeader
-                        :name="euTaxonomyKpiNameMappings.numberOfEmployees"
-                        :explanation="euTaxonomyKpiInfoMappings.numberOfEmployees"
-                        :is-required="true"
-                      />
-                      <div class="lg:col-4 md:col-4 col-6 p-0">
-                        <FormKit
-                          type="number"
-                          name="numberOfEmployees"
-                          validation-label="Number of employees"
-                          placeholder="Value"
-                          validation="required|number"
-                          step="1"
-                          min="0"
-                        />
-                      </div>
-                    </div>
->>>>>>> cd564276
 
                 <BasicInformationFields
                   :fiscalYearEndAsDate="fiscalYearEndAsDate"
@@ -470,6 +267,16 @@
                   </FormKit>
                 </div>
               </FormKit>
+
+              <!--------- SUBMIT --------->
+
+              <div class="uploadFormSection grid">
+                <div class="col-3"></div>
+
+                <div class="col-9">
+                  <PrimeButton data-test="submitButton" type="submit" label="SUBMIT FORM" />
+                </div>
+              </div>
             </div>
           </FormKit>
         </div>
@@ -483,19 +290,9 @@
             />
             <FailedUpload v-else :message="message" :messageId="messageCount" />
           </template>
-<<<<<<< HEAD
-        </div>
         <JumpLinksSection :onThisPageLinks="onThisPageLinks" />
-=======
-          <h4 id="topicTitles" class="title pt-3">On this page</h4>
-          <ul>
-            <li v-for="(element, index) in onThisPageLinks" :key="index">
-              <a @click="smoothScroll(`#${element.value}`)">{{ element.label }}</a>
-            </li>
-          </ul>
-        </SubmitSideBar>
->>>>>>> cd564276
-      </div>
+      </SubmitSideBar>
+    </div>
     </template>
   </Card>
 </template>
@@ -533,14 +330,8 @@
   DataMetaInformation,
   EuTaxonomyDataForFinancialsFinancialServicesTypesEnum,
 } from "@clients/backend";
-<<<<<<< HEAD
 import { AxiosError, AxiosResponse } from "axios";
 import { modifyObjectKeys, ObjectType, updateObject } from "@/utils/updateObjectUtils";
-=======
-import { AxiosResponse } from "axios";
-import { modifyObjectKeys, objectType, updateObject } from "@/utils/updateObjectUtils";
-import SubmitButton from "@/components/forms/parts/SubmitButton.vue";
->>>>>>> cd564276
 import { formatBytesUserFriendly } from "@/utils/NumberConversionUtils";
 import { ExtendedCompanyReport, ExtendedFile, WhichSetOfFiles } from "@/components/forms/Types";
 import JumpLinksSection from "@/components/forms/parts/JumpLinksSection.vue";
@@ -551,6 +342,7 @@
 import { calculateSha256HashFromFile } from "@/utils/GenericUtils";
 import { DocumentUploadResponse } from "@clients/documentmanager";
 import DataPointForm from "@/components/forms/parts/kpiSelection/DataPointForm.vue";
+import SubmitButton from "@/components/forms/parts/SubmitButton.vue";
 
 export default defineComponent({
   setup() {
@@ -560,12 +352,9 @@
   },
   name: "CreateEuTaxonomyForFinancials",
   components: {
-<<<<<<< HEAD
     JumpLinksSection,
-=======
     SubmitButton,
     SubmitSideBar,
->>>>>>> cd564276
     FailedUpload,
     FormKit,
     SuccessUpload,
@@ -585,16 +374,10 @@
     return {
       formId: "createEuTaxonomyForFinancialsForm",
       formInputsModel: {} as CompanyAssociatedDataEuTaxonomyDataForFinancials,
-<<<<<<< HEAD
       filesToUpload: [] as ExtendedFile[],
       listOfUploadedReportsInfo: [] as ExtendedCompanyReport[],
       fiscalYearEndAsDate: null as Date | null,
       fiscalYearEnd: "",
-=======
-      files: useFilesUploadedStore(),
-      fiscalYearEnd: undefined as Date | undefined,
-      convertedFiscalYearEnd: "",
->>>>>>> cd564276
       reportingPeriod: new Date(),
       assuranceData: {
         None: humanizeString(AssuranceDataAssuranceEnum.None),
@@ -604,11 +387,6 @@
       euTaxonomyPseudoModelAndMappings,
       euTaxonomyKpiNameMappings,
       euTaxonomyKpiInfoMappings,
-<<<<<<< HEAD
-=======
-      smoothScroll,
-      checkCustomInputs,
->>>>>>> cd564276
       formatBytesUserFriendly,
       updatePropertyFilesUploaded,
       checkCustomInputs,
@@ -795,7 +573,6 @@
             JSON.parse(JSON.stringify(this.formInputsModel)) as ObjectType,
             "send"
           );
-<<<<<<< HEAD
           this.postEuTaxonomyDataForFinancialsResponse =
             await euTaxonomyDataForFinancialsControllerApi.postCompanyAssociatedEuTaxonomyDataForFinancials(
               formInputsModelToSend
@@ -808,19 +585,6 @@
         console.error(error);
       } finally {
         this.postEuTaxonomyDataForFinancialsProcessed = true;
-=======
-        this.$emit("datasetCreated");
-        this.$formkit.reset(this.formId);
-      } catch (error) {
-        this.postEuTaxonomyDataForFinancialsResponse = null;
-        console.error(error);
-      } finally {
-        this.postEuTaxonomyDataForFinancialsProcessed = true;
-        this.formInputsModel = {};
-        this.confirmedSelectedKPIs = [];
-        this.selectedKPIs = [];
-        this.fiscalYearEnd = undefined;
->>>>>>> cd564276
       }
     },
 
