--- conflicted
+++ resolved
@@ -509,12 +509,8 @@
   DataMetaInformation,
 } from "@clients/backend";
 import { AxiosResponse } from "axios";
-<<<<<<< HEAD
-import { updateObject } from "@/utils/updateObjectUtils";
+import { modifyObjectKeys, objectType, updateObject } from "@/utils/updateObjectUtils";
 import SubmitFormBar from "@/components/forms/parts/SubmitFormBar.vue";
-=======
-import { modifyObjectKeys, objectType, updateObject } from "@/utils/updateObjectUtils";
->>>>>>> b076861b
 
 export default defineComponent({
   setup() {
