<template>
  <Card class="col-12 page-wrapper-card p-3">
    <template #title>New Dataset - ESG Questionnaire für Corporate Schuldscheindarlehen</template>
    <template #content>
      <div v-if="waitingForData" class="d-center-div text-center px-7 py-4">
        <p class="font-medium text-xl">Loading ESG Questionnaire data...</p>
        <em class="pi pi-spinner pi-spin" aria-hidden="true" style="z-index: 20; color: #e67f3f" />
      </div>
      <div v-else class="grid uploadFormWrapper">
        <div id="uploadForm" class="text-left uploadForm col-9">
          <FormKit
            v-model="companyAssociatedEsgQuestionnaireData"
            :actions="false"
            type="form"
            :id="formId"
            :name="formId"
            @submit="postEsgQuestionnaireData"
            @submit-invalid="checkCustomInputs"
          >
            <FormKit type="hidden" name="companyId" :model-value="companyID" />
            <FormKit type="hidden" name="reportingPeriod" v-model="yearOfDataDate" />

            <FormKit type="group" name="data" label="data">
              <FormKit
                type="group"
                v-for="category in esgQuestionnaireDataModel"
                :key="category"
                :label="category.label"
                :name="category.name"
              >
                <div class="" v-for="subcategory in category.subcategories" :key="subcategory.name">
                  <template v-if="subcategoryVisibility.get(subcategory) ?? true">
                    <div class="uploadFormSection grid">
                      <div class="col-3 p-3 topicLabel">
                        <h4 :id="subcategory.name" class="anchor title">{{ subcategory.label }}</h4>
                        <div :class="`p-badge badge-${category.color}`">
                          <span>{{ category.label.toUpperCase() }}</span>
                        </div>
                      </div>

                      <div class="col-9 formFields">
                        <FormKit v-for="field in subcategory.fields" :key="field" type="group" :name="subcategory.name">
                          <component
                            v-if="field.showIf(companyAssociatedEsgQuestionnaireData.data)"
                            :is="field.component"
                            :label="field.label"
                            :placeholder="field.placeholder"
                            :description="field.description"
                            :name="field.name"
                            :options="field.options"
                            :required="field.required"
                            :validation="field.validation"
                            :validation-label="field.validationLabel"
                            :validationMessages="getValidationMessageForFirstQuestion(field)"
                            :reportingPeriod="yearOfDataDate"
                            :data-test="field.name"
                            :unit="field.unit"
                            @field-specific-documents-updated="
                              updateDocumentList(`${category.name}.${subcategory.name}.${field.name}`, $event)
                            "
                            :ref="field.name"
                          />
                        </FormKit>
                      </div>
                    </div>
                  </template>
                </div>
              </FormKit>
            </FormKit>
          </FormKit>
        </div>
        <SubmitSideBar>
          <SubmitButton :formId="formId" />
          <div v-if="postEsgQuestionnaireDataProcessed">
            <SuccessMessage v-if="uploadSucceded" :messageId="messageCounter" />
            <FailMessage v-else :message="message" :messageId="messageCounter" />
          </div>

          <h4 id="topicTitles" class="title pt-3">On this page</h4>
          <ul>
            <li v-for="category in esgQuestionnaireDataModel" :key="category.name">
              <ul>
                <li v-for="subcategory in category.subcategories" :key="subcategory.name">
                  <a
                    v-if="subcategoryVisibility.get(subcategory) ?? true"
                    @click="smoothScroll(`#${subcategory.name}`)"
                    >{{ subcategory.label }}</a
                  >
                </li>
              </ul>
            </li>
          </ul>
        </SubmitSideBar>
      </div>
    </template>
  </Card>
</template>
<script lang="ts">
// @ts-nocheck
import { FormKit } from '@formkit/vue';
import { ApiClientProvider } from '@/services/ApiClients';
import Card from 'primevue/card';
import { computed, defineComponent, inject } from 'vue';
import type Keycloak from 'keycloak-js';
import { assertDefined } from '@/utils/TypeScriptUtils';
import Tooltip from 'primevue/tooltip';
import PrimeButton from 'primevue/button';
import UploadFormHeader from '@/components/forms/parts/elements/basic/UploadFormHeader.vue';
import YesNoFormField from '@/components/forms/parts/fields/YesNoFormField.vue';
import Calendar from 'primevue/calendar';
import SuccessMessage from '@/components/messages/SuccessMessage.vue';
import FailMessage from '@/components/messages/FailMessage.vue';
import {
  type CompanyAssociatedDataEsgQuestionnaireData,
  DataTypeEnum,
  type EsgQuestionnaireData,
} from '@clients/backend';
import { useRoute } from 'vue-router';
import { checkCustomInputs } from '@/utils/ValidationsUtils';
import NaceCodeFormField from '@/components/forms/parts/fields/NaceCodeFormField.vue';
import InputTextFormField from '@/components/forms/parts/fields/InputTextFormField.vue';
import FreeTextFormField from '@/components/forms/parts/fields/FreeTextFormField.vue';
import NumberFormField from '@/components/forms/parts/fields/NumberFormField.vue';
import DateFormField from '@/components/forms/parts/fields/DateFormField.vue';
import SingleSelectFormField from '@/components/forms/parts/fields/SingleSelectFormField.vue';
import MultiSelectFormField from '@/components/forms/parts/fields/MultiSelectFormField.vue';
import AddressFormField from '@/components/forms/parts/fields/AddressFormField.vue';
import RadioButtonsFormField from '@/components/forms/parts/fields/RadioButtonsFormField.vue';
import SubmitButton from '@/components/forms/parts/SubmitButton.vue';
import SubmitSideBar from '@/components/forms/parts/SubmitSideBar.vue';
import YesNoNaFormField from '@/components/forms/parts/fields/YesNoNaFormField.vue';
import UploadReports from '@/components/forms/parts/UploadReports.vue';
import PercentageFormField from '@/components/forms/parts/fields/PercentageFormField.vue';
import ProductionSitesFormField from '@/components/forms/parts/fields/ProductionSitesFormField.vue';
import { objectDropNull, type ObjectType } from '@/utils/UpdateObjectUtils';
import { smoothScroll } from '@/utils/SmoothScroll';
import { type DocumentToUpload, uploadFiles } from '@/utils/FileUploadUtils';
import MostImportantProductsFormField from '@/components/forms/parts/fields/MostImportantProductsFormField.vue';
import { type Field, type Subcategory } from '@/utils/GenericFrameworkTypes';
import ProcurementCategoriesFormField from '@/components/forms/parts/fields/ProcurementCategoriesFormField.vue';
import { createSubcategoryVisibilityMap } from '@/utils/UploadFormUtils';
import HighImpactClimateSectorsFormField from '@/components/forms/parts/fields/HighImpactClimateSectorsFormField.vue';
import { formatAxiosErrorMessage } from '@/utils/AxiosErrorMessageFormatter';
import IntegerExtendedDataPointFormField from '@/components/forms/parts/fields/IntegerExtendedDataPointFormField.vue';
import BigDecimalExtendedDataPointFormField from '@/components/forms/parts/fields/BigDecimalExtendedDataPointFormField.vue';
import CurrencyDataPointFormField from '@/components/forms/parts/fields/CurrencyDataPointFormField.vue';
import YesNoExtendedDataPointFormField from '@/components/forms/parts/fields/YesNoExtendedDataPointFormField.vue';
import YesNoBaseDataPointFormField from '@/components/forms/parts/fields/YesNoBaseDataPointFormField.vue';
import YesNoNaBaseDataPointFormField from '@/components/forms/parts/fields/YesNoNaBaseDataPointFormField.vue';
import EsgQuestionnaireYearlyDecimalTimeseriesThreeYearDeltaDataFormField from '@/components/forms/parts/fields/EsgQuestionnaireYearlyDecimalTimeseriesThreeYearDeltaDataFormField.vue';
import EsgQuestionnaireYearlyDecimalTimeseriesThreeYearPastDataFormField from '@/components/forms/parts/fields/EsgQuestionnaireYearlyDecimalTimeseriesThreeYearPastDataFormField.vue';
import { esgQuestionnaireDataModel } from '@/frameworks/esg-questionnaire/UploadConfig';
import ListOfBaseDataPointsFormField from '@/components/forms/parts/fields/ListOfBaseDataPointsFormField.vue';
import { getFilledKpis } from '@/utils/DataPoint';
import { getBasePublicFrameworkDefinition } from '@/frameworks/BasePublicFrameworkRegistry';
import { type PublicFrameworkDataApi } from '@/utils/api/UnifiedFrameworkDataApi';

export default defineComponent({
  setup() {
    return {
      getKeycloakPromise: inject<() => Promise<Keycloak>>('getKeycloakPromise'),
    };
  },
  name: 'CreateEsgQuestionnaireDataset',
  components: {
    SubmitButton,
    SubmitSideBar,
    UploadFormHeader,
    SuccessMessage,
    FailMessage,
    FormKit,
    Card,
    PrimeButton,
    Calendar,
    InputTextFormField,
    FreeTextFormField,
    NumberFormField,
    DateFormField,
    SingleSelectFormField,
    MultiSelectFormField,
    NaceCodeFormField,
    AddressFormField,
    RadioButtonsFormField,
    PercentageFormField,
    ProductionSitesFormField,
    MostImportantProductsFormField,
    ProcurementCategoriesFormField,
    UploadReports,
    HighImpactClimateSectorsFormField,
    IntegerExtendedDataPointFormField,
    BigDecimalExtendedDataPointFormField,
    CurrencyDataPointFormField,
    YesNoFormField,
    YesNoNaFormField,
    YesNoBaseDataPointFormField,
    YesNoNaBaseDataPointFormField,
    YesNoExtendedDataPointFormField,
    EsgQuestionnaireYearlyDecimalTimeseriesThreeYearDeltaDataFormField,
    EsgQuestionnaireYearlyDecimalTimeseriesThreeYearPastDataFormField,
    ListOfBaseDataPointsFormField,
  },
  directives: {
    tooltip: Tooltip,
  },
  emits: ['datasetCreated'],
  data() {
    return {
      formId: 'createEsgQuestionnaireForm',
      waitingForData: true,
      dataDate: undefined as Date | undefined,
      companyAssociatedEsgQuestionnaireData: {} as CompanyAssociatedDataEsgQuestionnaireData,
      esgQuestionnaireDataModel,
      route: useRoute(),
      message: '',
      listOfFilledKpis: [] as Array<string>,
      smoothScroll: smoothScroll,
      uploadSucceded: false,
      postEsgQuestionnaireDataProcessed: false,
      messageCounter: 0,
      checkCustomInputs,
      fieldSpecificDocuments: new Map() as Map<string, DocumentToUpload>,
    };
  },
  computed: {
    yearOfDataDate: {
      get(): string {
        const currentDate = this.companyAssociatedEsgQuestionnaireData.data?.general?.masterData?.gueltigkeitsDatum;
        if (currentDate === undefined) {
          return '';
        } else {
<<<<<<< HEAD
          const currentDateSegments = currentDate!.split("-");
=======
          const currentDateSegments = currentDate.split('-');
>>>>>>> 87173766
          return currentDateSegments[0] ?? new Date().getFullYear();
        }
      },
      set() {
        // IGNORED
      },
    },
    subcategoryVisibility(): Map<Subcategory, boolean> {
      return createSubcategoryVisibilityMap(
        this.esgQuestionnaireDataModel,
        this.companyAssociatedEsgQuestionnaireData.data
      );
    },
  },
  props: {
    companyID: {
      type: String,
      required: true,
    },
  },
  created() {
    const dataId = this.route.query.templateDataId;
    if (dataId && typeof dataId === 'string') {
      void this.loadEsgQuestionnaireData(dataId);
    } else {
      this.waitingForData = false;
    }
  },
  methods: {
    /**
     * Builds an api to get and upload esg questionnaire data
     * @returns the api
     */
    buildEsgQuestionnaireDataApi(): PublicFrameworkDataApi<EsgQuestionnaireData> | undefined {
      const apiClientProvider = new ApiClientProvider(assertDefined(this.getKeycloakPromise)());
      const frameworkDefinition = getBasePublicFrameworkDefinition(DataTypeEnum.EsgQuestionnaire);
      if (frameworkDefinition) {
        return frameworkDefinition.getPublicFrameworkApiClient(
          undefined,
          apiClientProvider.axiosInstance,
        ) as PublicFrameworkDataApi<EsgQuestionnaireData>;
      } else return undefined;
    },

    /**
     * Loads the EsgQuestionnaire-Dataset identified by the provided dataId and pre-configures the form to contain
     * the data from the dataset
     * @param dataId the id of the dataset to load
     */
    async loadEsgQuestionnaireData(dataId: string): Promise<void> {
      this.waitingForData = true;
      const esgQuestionnaireDataControllerApi = this.buildEsgQuestionnaireDataApi();
      const dataResponse = await assertDefined(esgQuestionnaireDataControllerApi).getFrameworkData(dataId);
      const esgQuestionnaireResponseData = dataResponse.data;
      this.listOfFilledKpis = getFilledKpis(esgQuestionnaireResponseData.data);
      this.companyAssociatedEsgQuestionnaireData = objectDropNull(
        esgQuestionnaireResponseData as ObjectType
      ) as CompanyAssociatedDataEsgQuestionnaireData;
      this.waitingForData = false;
    },
    /**
     * Sends data to add esg questionnaire data
     */
    async postEsgQuestionnaireData(): Promise<void> {
      this.messageCounter++;
      try {
        if (this.fieldSpecificDocuments.size > 0) {
          await uploadFiles(Array.from(this.fieldSpecificDocuments.values()), assertDefined(this.getKeycloakPromise));
        }
        const esgQuestionnaireDataControllerApi = this.buildEsgQuestionnaireDataApi();
        await assertDefined(esgQuestionnaireDataControllerApi).postFrameworkData(
          this.companyAssociatedEsgQuestionnaireData
        );
        this.$emit('datasetCreated');
        this.dataDate = undefined;
        this.message = 'Upload successfully executed.';
        this.uploadSucceded = true;
      } catch (error) {
        console.error(error);
        if ((error as Error).message) {
          this.message = formatAxiosErrorMessage(error as Error);
        } else {
          this.message =
            'An unexpected error occurred. Please try again or contact the support team if the issue persists.';
        }
        this.uploadSucceded = false;
      } finally {
        this.postEsgQuestionnaireDataProcessed = true;
      }
    },

    /**
     * updates the list of certificates that were uploaded in the corresponding formfields on change
     * @param fieldName the name of the formfield as a key
     * @param document the certificate as combined object of reference id and file content
     */
    updateDocumentList(fieldName: string, document: DocumentToUpload) {
      if (document) {
        this.fieldSpecificDocuments.set(fieldName, document);
      } else {
        this.fieldSpecificDocuments.delete(fieldName);
      }
    },
    /**
     * If the passed field is the first field of the esg questionnaire frameworks first category and subcategory, a custom
     * validation message is returned for the "is"-validation for that field.
     * @param field that potentially could be the first field of the esg questionnaire framework
     * @returns an object expected by FormKit in order to customize the validation message of a field
     */
    getValidationMessageForFirstQuestion(field: Field): { is: string } | undefined {
      if (field.name === esgQuestionnaireDataModel[0].subcategories[0].fields[0].name) {
        return { is: 'Sie müssen "Ja" wählen, um den Datensatz abschicken zu können.' };
      }
    },
  },
  provide() {
    return {
      listOfFilledKpis: computed(() => {
        return this.listOfFilledKpis;
      }),
    };
  },
});
</script><|MERGE_RESOLUTION|>--- conflicted
+++ resolved
@@ -228,11 +228,7 @@
         if (currentDate === undefined) {
           return '';
         } else {
-<<<<<<< HEAD
-          const currentDateSegments = currentDate!.split("-");
-=======
-          const currentDateSegments = currentDate.split('-');
->>>>>>> 87173766
+          const currentDateSegments = currentDate!.split('-');
           return currentDateSegments[0] ?? new Date().getFullYear();
         }
       },
@@ -272,7 +268,7 @@
       if (frameworkDefinition) {
         return frameworkDefinition.getPublicFrameworkApiClient(
           undefined,
-          apiClientProvider.axiosInstance,
+          apiClientProvider.axiosInstance
         ) as PublicFrameworkDataApi<EsgQuestionnaireData>;
       } else return undefined;
     },
