<template>
  <Card class="col-12 page-wrapper-card">
    <template #title>New Dataset - LkSG</template>
    <template #content>
      <div v-show="waitingForData" class="d-center-div text-center px-7 py-4">
        <p class="font-medium text-xl">Loading LkSG data...</p>
        <em class="pi pi-spinner pi-spin" aria-hidden="true" style="z-index: 20; color: #e67f3f" />
      </div>
      <div v-show="!waitingForData" class="grid uploadFormWrapper">
        <div id="uploadForm" class="text-left uploadForm col-9">
          <FormKit
            v-model="companyAssociatedLksgData"
            :actions="false"
            type="form"
            id="createLkSGForm"
            name="createLkSGForm"
            @submit="postLkSGData"
            @submit-invalid="checkCustomInputs"
          >
            <FormKit type="hidden" name="companyId" :model-value="companyID!" disabled="true" />
            <FormKit type="hidden" name="reportingPeriod" v-model="yearOfDataDate" disabled="true" />
            <FormKit type="group" name="data" label="data">
              <FormKit type="group" name="social" label="social">
                <div class="uploadFormSection grid">
                  <div class="col-3 p-3 topicLabel">
                    <h4 id="general" class="anchor title">{{ lksgSubAreasNameMappings._general }}</h4>
                    <div class="p-badge badge-yellow"><span>SOCIAL</span></div>
                    <p>Please input all relevant basic information about the dataset</p>
                  </div>

                  <div class="col-9 formFields">
                    <div>
                      <!-- TODO: PROTOTYPE -->
                      <h1>TODO: NACE SELECTOR PROTOTYPE</h1>
                      <NaceSectorSelector v-model="selectedNaceCodes" />
                    </div>
                    <FormKit type="group" name="general" :label="lksgSubAreasNameMappings._general">
                      <DateFormField
                        data-test="lksgDataDate"
                        name="dataDate"
                        :display-name="lksgKpisNameMappings.dataDate"
                        :info="lksgKpisInfoMappings.dataDate"
                        validation="required"
                        today-as-max
                      />

                      <div class="form-field" data-test="lksgInScope">
                        <UploadFormHeader
                          :name="lksgKpisNameMappings.lksgInScope"
                          :explanation="lksgKpisInfoMappings.lksgInScope"
                        />
                        <FormKit
                          type="radio"
                          :validation-label="lksgKpisNameMappings.lksgInScope"
                          name="lksgInScope"
                          :options="['Yes', 'No']"
                          :outer-class="{
                            'yes-no-radio': true,
                          }"
                          :inner-class="{
                            'formkit-inner': false,
                          }"
                          :input-class="{
                            'formkit-input': false,
                            'p-radiobutton': true,
                          }"
                          validation="required"
                        />
                      </div>

                      <div class="form-field">
                        <UploadFormHeader
                          :name="lksgKpisNameMappings.vatIdentificationNumber"
                          :explanation="lksgKpisInfoMappings.vatIdentificationNumber"
                        />
                        <FormKit
                          type="text"
                          :validation-label="lksgKpisNameMappings.vatIdentificationNumber"
                          validation="required|length:3"
                          name="vatIdentificationNumber"
                          :inner-class="{ short: true }"
                        />
                      </div>

                      <div class="form-field">
                        <UploadFormHeader
                          :name="lksgKpisNameMappings.numberOfEmployees"
                          :explanation="lksgKpisInfoMappings.numberOfEmployees"
                        />
                        <FormKit
                          type="number"
                          name="numberOfEmployees"
                          :validation-label="lksgKpisNameMappings.numberOfEmployees"
                          placeholder="Value"
                          validation="required|number"
                          step="1"
                          min="0"
                          :inner-class="{ short: true }"
                        />
                      </div>

                      <div class="form-field">
                        <UploadFormHeader
                          :name="lksgKpisNameMappings.shareOfTemporaryWorkers"
                          :explanation="lksgKpisInfoMappings.shareOfTemporaryWorkers"
                        />
                        <FormKit
                          type="number"
                          name="shareOfTemporaryWorkers"
                          :validation-label="lksgKpisNameMappings.shareOfTemporaryWorkers"
                          placeholder="Value %"
                          step="0.01"
                          min="0"
                          validation="required|number|between:0,100"
                          :inner-class="{
                            short: true,
                          }"
                        />
                      </div>

                      <div class="form-field">
                        <UploadFormHeader
                          :name="lksgKpisNameMappings.totalRevenue"
                          :explanation="lksgKpisInfoMappings.totalRevenue"
                        />
                        <FormKit
                          type="number"
                          min="0"
                          :validation-label="lksgKpisNameMappings.totalRevenue"
                          validation="required|number|min:0"
                          name="totalRevenue"
                          placeholder="Value"
                          step="1"
                          :inner-class="{
                            short: true,
                          }"
                        />
                      </div>

                      <div class="form-field">
                        <UploadFormHeader
                          :name="lksgKpisNameMappings.totalRevenueCurrency"
                          :explanation="lksgKpisInfoMappings.totalRevenueCurrency"
                        />
                        <FormKit
                          type="text"
                          name="totalRevenueCurrency"
                          :validation-label="lksgKpisNameMappings.totalRevenueCurrency"
                          placeholder="Currency"
                          validation="required"
                          :inner-class="{
                            short: true,
                          }"
                        />
                      </div>

                      <div class="form-field" data-test="IsYourCompanyManufacturingCompany">
                        <UploadFormHeader
                          :name="'Is your company a manufacturing company?'"
                          :explanation="lksgKpisInfoMappings.listOfProductionSites"
                        />
                        <FormKit
                          type="radio"
                          :ignore="true"
                          id="IsYourCompanyManufacturingCompany"
                          name="IsYourCompanyManufacturingCompany"
                          :validation-label="lksgKpisNameMappings.totalRevenueCurrency"
                          :options="['Yes', 'No']"
                          v-model="isYourCompanyManufacturingCompany"
                          validation="required"
                          :outer-class="{
                            'yes-no-radio': true,
                          }"
                          :inner-class="{
                            'formkit-inner': false,
                          }"
                          :input-class="{
                            'formkit-input': false,
                            'p-radiobutton': true,
                          }"
                        />
                      </div>

                      <FormKit
                        type="list"
                        v-if="isYourCompanyManufacturingCompany !== 'No'"
                        :validation-label="lksgKpisNameMappings.totalRevenueCurrency"
                        name="listOfProductionSites"
                        label="listOfProductionSites"
                      >
                        <FormKit type="group" v-for="(item, index) in listOfProductionSites" :key="item.id">
                          <div
                            data-test="productionSiteSection"
                            class="productionSiteSection"
                            :class="isYourCompanyManufacturingCompany === 'No' ? 'p-disabled' : ''"
                          >
                            <em
                              data-test="removeItemFromlistOfProductionSites"
                              @click="removeItemFromlistOfProductionSites(item.id)"
                              class="material-icons close-section"
                              >close</em
                            >

                            <div class="form-field">
                              <UploadFormHeader
                                :name="lksgKpisNameMappings.productionSiteName"
                                :explanation="lksgKpisInfoMappings.productionSiteName"
                              />
                              <FormKit
                                type="text"
                                :validation-label="lksgKpisNameMappings.productionSiteName"
                                name="name"
                                validation="required"
                              />
                            </div>

                            <div class="form-field" data-test="isInHouseProductionOrIsContractProcessing">
                              <UploadFormHeader
                                :name="lksgKpisNameMappings.inHouseProductionOrContractProcessing"
                                :explanation="lksgKpisInfoMappings.inHouseProductionOrContractProcessing"
                              />
                              <FormKit
                                type="radio"
                                name="isInHouseProductionOrIsContractProcessing"
                                :validation-label="lksgKpisNameMappings.inHouseProductionOrContractProcessing"
                                :options="isInHouseProductionOrContractProcessingMap"
                                validation="required"
                                :outer-class="{
                                  'yes-no-radio': true,
                                }"
                                :inner-class="{
                                  'formkit-inner': false,
                                }"
                                :input-class="{
                                  'formkit-input': false,
                                  'p-radiobutton': true,
                                }"
                              />
                            </div>

                            <div class="form-field">
                              <UploadFormHeader
                                :name="lksgKpisNameMappings.addressesOfProductionSites"
                                :explanation="lksgKpisInfoMappings.addressesOfProductionSites"
                              />

                              <FormKit
                                type="text"
                                name="streetAndHouseNumber"
                                validation="required"
                                :validation-label="lksgKpisNameMappings.addressesOfProductionSites"
                                placeholder="Street, House number"
                              />
                              <div class="next-to-each-other">
                                <FormKit
                                  type="select"
                                  name="country"
                                  validation-label="Country"
                                  validation="required"
                                  placeholder="Country"
                                  :options="allCountry"
                                />
                                <FormKit
                                  type="text"
                                  name="city"
                                  validation-label="City"
                                  validation="required"
                                  placeholder="City"
                                />
                                <FormKit
                                  type="text"
                                  validation="required"
                                  validation-label="Postcode"
                                  name="postalCode"
                                  placeholder="postalCode"
                                />
                              </div>
                            </div>

                            <div class="form-field">
                              <div class="form-field-label">
                                <h5>List Of Goods Or Services</h5>
                                <em
                                  class="material-icons info-icon"
                                  aria-hidden="true"
                                  title="listOfGoodsOrServices"
                                  v-tooltip.top="{
                                    value: lksgKpisInfoMappings['listOfGoodsOrServices']
                                      ? lksgKpisInfoMappings['listOfGoodsOrServices']
                                      : '',
                                  }"
                                  >info</em
                                >
                                <PrimeButton
                                  :disabled="listOfProductionSites[index].listOfGoodsOrServicesString === ''"
                                  @click="addNewItemsTolistOfProductionSites(index)"
                                  label="Add"
                                  class="p-button-text"
                                  icon="pi pi-plus"
                                ></PrimeButton>
                              </div>
                              <FormKit
                                data-test="listOfGoodsOrServices"
                                type="text"
                                :ignore="true"
                                v-model="listOfProductionSites[index].listOfGoodsOrServicesString"
                                placeholder="Add comma (,) for more than one value"
                              />
                              <FormKit
                                v-model="listOfProductionSites[index].listOfGoodsOrServices"
                                type="list"
                                label="list of goods or services"
                                name="listOfGoodsOrServices"
                              />
                              <div class="">
                                <span
                                  class="form-list-item"
                                  :key="element"
                                  v-for="element in item.listOfGoodsOrServices"
                                >
                                  {{ element }}
                                  <em
                                    @click="removeItemFromlistOfGoodsOrServices(index, element)"
                                    class="material-icons"
                                    >close</em
                                  >
                                </span>
                              </div>
                            </div>
                          </div>
                        </FormKit>
                        <PrimeButton
                          data-test="ADD-NEW-Production-Site-button"
                          label="ADD NEW Production Site"
                          class="p-button-text"
                          :disabled="isYourCompanyManufacturingCompany === 'No'"
                          icon="pi pi-plus"
                          @click="addNewProductionSite"
                        />
                      </FormKit>
                    </FormKit>
                  </div>
                </div>
              </FormKit>

              <FormKit
                type="group"
                v-for="section in lksgDataModel"
                :key="section"
                :label="section.label"
                :name="section.name"
              >
                <div class="uploadFormSection grid" v-for="subsection in section.categories" :key="subsection">
                  <div class="col-3 p-3 topicLabel">
                    <h4 class="anchor title">{{ subsection.label }}</h4>
                    <div :class="`p-badge badge-${section.color}`">
                      <span>{{ section.label.toUpperCase() }}</span>
                    </div>
                  </div>

                  <div class="col-9 formFields">
                    <FormKit v-for="field in subsection.fields" :key="field" type="group" :name="subsection.name">
                      <component
                        v-if="isYes(field.dependency)"
                        :is="field.component"
                        :displayName="field.label"
                        :info="field.description"
                        :name="field.name"
                        :placeholder="field.placeholder"
                        :options="field.options"
                      />
                    </FormKit>
                  </div>
                </div>
              </FormKit>
            </FormKit>

            <!--------- SUBMIT --------->

            <div class="uploadFormSection grid">
              <div class="col-3"></div>

              <div class="col-9">
                <PrimeButton
                  data-test="submitButton"
                  type="submit"
                  :label="this.updatingData ? 'UPDATE DATA' : 'ADD DATA'"
                />
              </div>
            </div>
          </FormKit>

          <div v-if="postLkSGDataProcessed">
            <SuccessUpload v-if="uploadSucceded" :messageId="messageCounter" />
            <FailedUpload v-else :message="message" :messageId="messageCounter" />
          </div>
        </div>
        <div id="jumpLinks" ref="jumpLinks" class="col-3 p-3 text-left jumpLinks">
          <h4 id="topicTitles" class="title">On this page</h4>
          <ul>
            <li><a @click="smoothScroll('#general')">General</a></li>
            <li><a @click="smoothScroll('#childLabour')">Child labour</a></li>
            <li>
              <a @click="smoothScroll('#forcedLabourSlaveryAndDebtBondage')">Forced labour, slavery and debt bondage</a>
            </li>
            <li>
              <a @click="smoothScroll('#evidenceCertificatesAndAttestations')"
                >Evidence, certificates and attestations</a
              >
            </li>
            <li><a @click="smoothScroll('#grievanceMechanism')">Grievance mechanism</a></li>
            <li><a @click="smoothScroll('#osh')">OSH</a></li>
            <li><a @click="smoothScroll('#freedomOfAssociation')">Freedom of association</a></li>
            <li><a @click="smoothScroll('#humanRights')">Human rights</a></li>
            <li><a @click="smoothScroll('#socialAndEmployeeMatters')">Social and employee matters</a></li>
            <li><a @click="smoothScroll('#environment')">Environment</a></li>
            <li><a @click="smoothScroll('#riskManagement')">Risk management</a></li>
            <li><a @click="smoothScroll('#codeOfConduct')">Code of Conduct</a></li>
            <li><a @click="smoothScroll('#waste')">Waste</a></li>
          </ul>
        </div>
      </div>
    </template>
  </Card>
</template>

<script lang="ts">
import { FormKit } from "@formkit/vue";
import { ApiClientProvider } from "@/services/ApiClients";
import Card from "primevue/card";
import { defineComponent, inject } from "vue";
import Keycloak from "keycloak-js";
import { assertDefined } from "@/utils/TypeScriptUtils";
import Tooltip from "primevue/tooltip";
import PrimeButton from "primevue/button";
import UploadFormHeader from "@/components/forms/parts/elements/basic/UploadFormHeader.vue";
import YesNoFormField from "@/components/forms/parts/fields/YesNoFormField.vue";
import Calendar from "primevue/calendar";
import SuccessUpload from "@/components/messages/SuccessUpload.vue";
import FailedUpload from "@/components/messages/FailedUpload.vue";
import {
  lksgKpisInfoMappings,
  lksgKpisNameMappings,
  lksgSubAreasNameMappings,
  lksgSubAreas,
  lksgFieldComponentTypes,
  lksgDataModel,
} from "@/components/resources/frameworkDataSearch/lksg/DataModelsTranslations";
import { getAllCountryNamesWithCodes } from "@/utils/CountryCodeConverter";
import { AxiosError } from "axios";
import { humanizeString } from "@/utils/StringHumanizer";
import { CompanyAssociatedDataLksgData, InHouseProductionOrContractProcessing } from "@clients/backend";
import { useRoute } from "vue-router";
import { getHyphenatedDate } from "@/utils/DataFormatUtils";
import { smoothScroll } from "@/utils/smoothScroll";
import { checkCustomInputs } from "@/utils/validationsUtils";
import NaceSectorSelector from "@/components/forms/parts/NaceSectorSelector.vue";
import InputTextFormField from "@/components/forms/parts/fields/InputTextFormField.vue";
import FreeTextFormField from "@/components/forms/parts/fields/FreeTextFormField.vue";
import NumberFormField from "@/components/forms/parts/fields/NumberFormField.vue";
import DateFormField from "@/components/forms/parts/fields/DateFormField.vue";
import SingleSelectFormField from "@/components/forms/parts/fields/SingleSelectFormField.vue";
import MultiSelectFormField from "@/components/forms/parts/fields/MultiSelectFormField.vue";
import AddressFormField from "@/components/forms/parts/fields/AddressFormField.vue";
import RadioButtonsFormField from "@/components/forms/parts/fields/RadioButtonsFormField.vue";

export default defineComponent({
  setup() {
    return {
      getKeycloakPromise: inject<() => Promise<Keycloak>>("getKeycloakPromise"),
    };
  },
  name: "CreateLksgDataset",
  components: {
    UploadFormHeader,
    SuccessUpload,
    FailedUpload,
    FormKit,
    Card,
    PrimeButton,
    Calendar,
    YesNoFormField,
    InputTextFormField,
    FreeTextFormField,
    NumberFormField,
    DateFormField,
    SingleSelectFormField,
    MultiSelectFormField,
    NaceSectorSelector,
    AddressFormField,
    RadioButtonsFormField,
  },
  directives: {
    tooltip: Tooltip,
  },
  emits: ["datasetCreated"],
  data() {
    return {
      selectedNaceCodes: [], // TODO: PROTOTYPE
      isYourCompanyManufacturingCompany: "No",
      listOfProductionSites: [
        {
          id: 0,
          listOfGoodsOrServices: [] as string[],
          listOfGoodsOrServicesString: "",
        },
      ],
      idCounter: 0,
      allCountry: getAllCountryNamesWithCodes(),
      waitingForData: false,
      dataDate: undefined as Date | undefined,
      companyAssociatedLksgData: {} as CompanyAssociatedDataLksgData,
      route: useRoute(),
      message: "",
      uploadSucceded: false,
      postLkSGDataProcessed: false,
      messageCounter: 0,
      lksgKpisInfoMappings,
      lksgKpisNameMappings,
      lksgSubAreasNameMappings,
      lksgSubAreas,
      lksgFieldComponentTypes,
      lksgDataModel,
      elementPosition: 0,
      scrollListener: (): null => null,
      isInHouseProductionOrContractProcessingMap: Object.fromEntries(
        new Map<string, string>([
          [
            InHouseProductionOrContractProcessing.InHouseProduction,
            humanizeString(InHouseProductionOrContractProcessing.InHouseProduction),
          ],
          [
            InHouseProductionOrContractProcessing.ContractProcessing,
            humanizeString(InHouseProductionOrContractProcessing.ContractProcessing),
          ],
        ])
      ),
      smoothScroll,
      checkCustomInputs,
      updatingData: false,
    };
  },
  computed: {
    yearOfDataDate(): string {
      return this.dataDate?.getFullYear()?.toString() || "";
    },
    convertedDataDate(): string {
      if (this.dataDate) {
        return getHyphenatedDate(this.dataDate);
      } else {
        return "";
      }
    },
  },
  props: {
    companyID: {
      type: String,
    },
  },
  mounted() {
    const jumpLinkselement = this.$refs.jumpLinks as HTMLElement;
    this.elementPosition = jumpLinkselement.getBoundingClientRect().top;
    this.scrollListener = (): null => {
      if (window.scrollY > this.elementPosition) {
        jumpLinkselement.style.position = "fixed";
        jumpLinkselement.style.top = "60px";
      } else {
        jumpLinkselement.style.position = "relative";
        jumpLinkselement.style.top = "0";
      }
      return null;
    };
    window.addEventListener("scroll", this.scrollListener);

    const dataId = this.route.query.templateDataId;
    if (dataId !== undefined && typeof dataId === "string" && dataId !== "") {
      void this.loadLKSGData(dataId);
    }
  },
  unmounted() {
    window.removeEventListener("scroll", this.scrollListener);
  },
  methods: {
    /**
     * Returns the value of a given YesNo variable
     *
     * @param variable the string representation of the YesNo variable to be read out
     * @returns either "Yes" or "No"
     */
    getYesNoValue(variable: string | undefined): string {
      if (variable == undefined || variable == "") {
        return "Yes";
      }
      return eval(variable) as string;
    },
    /**
     * Returns the value of a given YesNo variable is Yes
     *
     * @param variable the string representation of the YesNo variable to be read out
     * @returns the boolean result
     */
    isYes(variable: string | undefined): boolean {
      if (variable == undefined || variable == "") {
        return true;
      }
      return eval(variable) === "Yes";
    },
    /**
     * Loads the LkSG-Dataset identified by the provided dataId and pre-configures the form to contain the data
     * from the dataset
     *
     * @param dataId the id of the dataset to load
     */
    async loadLKSGData(dataId: string): Promise<void> {
      this.waitingForData = true;
      const lkSGDataControllerApi = await new ApiClientProvider(
        assertDefined(this.getKeycloakPromise)()
      ).getLksgDataControllerApi();

      const dataResponse = await lkSGDataControllerApi.getCompanyAssociatedLksgData(dataId);
      const lksgDataset = dataResponse.data;
      const numberOfProductionSites = lksgDataset.data?.general?.listOfProductionSites?.length || 0;
      if (numberOfProductionSites > 0) {
        this.isYourCompanyManufacturingCompany = "Yes";
        const productionSites = assertDefined(lksgDataset.data?.general?.listOfProductionSites);
        this.listOfProductionSites = [];
        this.idCounter = numberOfProductionSites;
        for (let i = 0; i < numberOfProductionSites; i++) {
          this.listOfProductionSites.push({
            id: i,
            listOfGoodsOrServices: productionSites[i].listOfGoodsOrServices || [],
            listOfGoodsOrServicesString: "",
          });
        }
      }
      const dataDateFromDataset = lksgDataset.data?.general?.masterData?.dataDate;
      if (dataDateFromDataset) {
        this.dataDate = new Date(dataDateFromDataset);
      }
      this.companyAssociatedLksgData = lksgDataset;
      this.waitingForData = false;
    },
    /**
     * Sends data to add LkSG data
     */
    async postLkSGData(): Promise<void> {
      this.messageCounter++;
      try {
        const lkSGDataControllerApi = await new ApiClientProvider(
          assertDefined(this.getKeycloakPromise)()
        ).getLksgDataControllerApi();
<<<<<<< HEAD
        await lkSGDataControllerApi.postCompanyAssociatedLksgData(this.companyAssociatedLksgData);
=======
        await lkSGDataControllerApi.postCompanyAssociatedLksgData(this.lkSGDataModel);
        this.$emit("datasetCreated");
>>>>>>> f23b5aa7
        this.$formkit.reset("createLkSGForm");
        this.isYourCompanyManufacturingCompany = "No";
        this.listOfProductionSites = [
          {
            id: 0,
            listOfGoodsOrServices: [],
            listOfGoodsOrServicesString: "",
          },
        ];
        this.idCounter = 0;
        this.dataDate = undefined;
        this.message = "Upload successfully executed.";
        this.uploadSucceded = true;
      } catch (error) {
        console.error(error);
        if (error instanceof AxiosError) {
          this.message = "An error occurred: " + error.message;
        } else {
          this.message =
            "An unexpected error occurred. Please try again or contact the support team if the issue persists.";
        }
        this.uploadSucceded = false;
      } finally {
        this.postLkSGDataProcessed = true;
      }
    },

    /**
     * Adds a new Object to the ProductionSite array
     */
    addNewProductionSite() {
      this.idCounter++;
      this.listOfProductionSites.push({
        id: this.idCounter,
        listOfGoodsOrServices: [],
        listOfGoodsOrServicesString: "",
      });
    },

    /**
     * Remove Object from ProductionSite array
     *
     * @param id - the id of the object in the array
     */
    removeItemFromlistOfProductionSites(id: number) {
      this.listOfProductionSites = this.listOfProductionSites.filter((el) => el.id !== id);
    },

    /**
     * Adds a new item to the list of Production Sites Goods Or Services
     *
     * @param index - index of the element in the listOfProductionSites array
     */
    addNewItemsTolistOfProductionSites(index: number) {
      const items = this.listOfProductionSites[index].listOfGoodsOrServicesString.split(";").map((item) => item.trim());
      this.listOfProductionSites[index].listOfGoodsOrServices = [
        ...this.listOfProductionSites[index].listOfGoodsOrServices,
        ...items,
      ];
      this.listOfProductionSites[index].listOfGoodsOrServicesString = "";
    },

    /**
     * Remove item from list of Production Sites Goods Or Services
     *
     * @param index - index of the element in the listOfProductionSites array
     * @param item - which item is to be deleted
     */
    removeItemFromlistOfGoodsOrServices(index: number, item: string) {
      this.listOfProductionSites[index].listOfGoodsOrServices = this.listOfProductionSites[
        index
      ].listOfGoodsOrServices.filter((el) => el !== item);
    },
  },
});
</script>
<style scoped lang="scss">
.anchor {
  scroll-margin-top: 100px;
}
</style><|MERGE_RESOLUTION|>--- conflicted
+++ resolved
@@ -649,12 +649,8 @@
         const lkSGDataControllerApi = await new ApiClientProvider(
           assertDefined(this.getKeycloakPromise)()
         ).getLksgDataControllerApi();
-<<<<<<< HEAD
         await lkSGDataControllerApi.postCompanyAssociatedLksgData(this.companyAssociatedLksgData);
-=======
-        await lkSGDataControllerApi.postCompanyAssociatedLksgData(this.lkSGDataModel);
         this.$emit("datasetCreated");
->>>>>>> f23b5aa7
         this.$formkit.reset("createLkSGForm");
         this.isYourCompanyManufacturingCompany = "No";
         this.listOfProductionSites = [
