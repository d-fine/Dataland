--- conflicted
+++ resolved
@@ -1,11 +1,6 @@
 <template>
-<<<<<<< HEAD
   <Card class="col-12 page-wrapper-card p-3">
-    <template #title> New Dataset - LkSG </template>
-=======
-  <Card class="col-12 page-wrapper-card">
     <template #title>New Dataset - LkSG</template>
->>>>>>> f23b5aa7
     <template #content>
       <div v-show="waitingForData" class="d-center-div text-center px-7 py-4">
         <p class="font-medium text-xl">Loading LkSG data...</p>
@@ -1299,12 +1294,8 @@
           assertDefined(this.getKeycloakPromise)()
         ).getLksgDataControllerApi();
         await lkSGDataControllerApi.postCompanyAssociatedLksgData(this.lkSGDataModel);
-<<<<<<< HEAD
+        this.$emit("datasetCreated");
         this.$formkit.reset(this.formId);
-=======
-        this.$emit("datasetCreated");
-        this.$formkit.reset("createLkSGForm");
->>>>>>> f23b5aa7
         this.isYourCompanyManufacturingCompany = "No";
         this.listOfProductionSites = [
           {
