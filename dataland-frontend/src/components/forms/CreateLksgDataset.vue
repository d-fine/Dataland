--- conflicted
+++ resolved
@@ -20,693 +20,6 @@
             <FormKit type="hidden" name="companyId" :model-value="companyID" disabled="true" />
             <FormKit type="hidden" name="reportingPeriod" v-model="yearOfDataDate" disabled="true" />
 
-<<<<<<< HEAD
-                            <div class="form-field">
-                              <UploadFormHeader
-                                :name="lksgKpisNameMappings.addressesOfProductionSites"
-                                :explanation="lksgKpisInfoMappings.addressesOfProductionSites"
-                                :is-required="true"
-                              />
-
-                              <FormKit
-                                type="text"
-                                name="streetAndHouseNumber"
-                                validation="required"
-                                :validation-label="lksgKpisNameMappings.addressesOfProductionSites"
-                                placeholder="Street, House number"
-                              />
-                              <div class="next-to-each-other">
-                                <FormKit
-                                  type="select"
-                                  name="country"
-                                  validation-label="Country"
-                                  validation="required"
-                                  placeholder="Country"
-                                  :options="allCountry"
-                                />
-                                <FormKit
-                                  type="text"
-                                  name="city"
-                                  validation-label="City"
-                                  validation="required"
-                                  placeholder="City"
-                                />
-                                <FormKit
-                                  type="text"
-                                  validation="required"
-                                  validation-label="Postcode"
-                                  name="postalCode"
-                                  placeholder="postalCode"
-                                />
-                              </div>
-                            </div>
-
-                            <div class="form-field">
-                              <div class="form-field-label">
-                                <h5>List Of Goods Or Services</h5>
-                                <em
-                                  class="material-icons info-icon"
-                                  aria-hidden="true"
-                                  title="listOfGoodsOrServices"
-                                  v-tooltip.top="{
-                                    value: lksgKpisInfoMappings['listOfGoodsOrServices']
-                                      ? lksgKpisInfoMappings['listOfGoodsOrServices']
-                                      : '',
-                                  }"
-                                  >info</em
-                                >
-                                <PrimeButton
-                                  :disabled="listOfProductionSites[index].allGoodsOrServicesAsString === ''"
-                                  @click="addNewGoodsOrServicesToProductionSite(index)"
-                                  label="Add"
-                                  class="p-button-text"
-                                  icon="pi pi-plus"
-                                ></PrimeButton>
-                              </div>
-                              <FormKit
-                                data-test="listOfGoodsOrServices"
-                                type="text"
-                                :ignore="true"
-                                v-model="listOfProductionSites[index].allGoodsOrServicesAsString"
-                                placeholder="Add semicolon (;) for more than one value"
-                              />
-                              <FormKit
-                                v-model="listOfProductionSites[index].listOfGoodsOrServices"
-                                type="list"
-                                label="list of goods or services"
-                                name="listOfGoodsOrServices"
-                              />
-                              <div class="">
-                                <span
-                                  class="form-list-item"
-                                  :key="element"
-                                  v-for="element in item.listOfGoodsOrServices"
-                                >
-                                  {{ element }}
-                                  <em
-                                    @click="removeItemFromlistOfGoodsOrServices(index, element)"
-                                    class="material-icons"
-                                    >close</em
-                                  >
-                                </span>
-                              </div>
-                            </div>
-                          </div>
-                        </FormKit>
-                        <PrimeButton
-                          data-test="ADD-NEW-Production-Site-button"
-                          label="ADD NEW Production Site"
-                          class="p-button-text"
-                          :disabled="isYourCompanyManufacturingCompany === 'No'"
-                          icon="pi pi-plus"
-                          @click="addNewProductionSite"
-                        />
-                      </FormKit>
-                    </FormKit>
-                  </div>
-                </div>
-
-                <div class="uploadFormSection grid">
-                  <div class="col-3 p-3 topicLabel">
-                    <h4 id="childLabour" class="anchor title">
-                      {{ lksgSubAreasNameMappings.childLabour }}
-                    </h4>
-                    <div class="p-badge badge-yellow"><span>SOCIAL</span></div>
-                  </div>
-
-                  <div class="col-9 formFields">
-                    <FormKit type="group" name="childLabour">
-                      <RadioButtonsGroup
-                        :displayName="lksgKpisNameMappings['employeeUnder18']"
-                        :info="lksgKpisInfoMappings['employeeUnder18']"
-                        :name="'employeeUnder18'"
-                      />
-                      <RadioButtonsGroup
-                        :displayName="lksgKpisNameMappings['employeeUnder15']"
-                        :info="lksgKpisInfoMappings['employeeUnder15']"
-                        :name="'employeeUnder15'"
-                      />
-                      <RadioButtonsGroup
-                        :displayName="lksgKpisNameMappings['employeeUnder18Apprentices']"
-                        :info="lksgKpisInfoMappings['employeeUnder18Apprentices']"
-                        :name="'employeeUnder18Apprentices'"
-                      />
-                      <RadioButtonsGroup
-                        :displayName="lksgKpisNameMappings['employmentUnderLocalMinimumAgePrevention']"
-                        :info="lksgKpisInfoMappings['employmentUnderLocalMinimumAgePrevention']"
-                        :name="'employmentUnderLocalMinimumAgePrevention'"
-                      />
-                      <RadioButtonsGroup
-                        :displayName="
-                          lksgKpisNameMappings['employmentUnderLocalMinimumAgePreventionEmploymentContracts']
-                        "
-                        :info="lksgKpisInfoMappings['employmentUnderLocalMinimumAgePreventionEmploymentContracts']"
-                        :name="'employmentUnderLocalMinimumAgePreventionEmploymentContracts'"
-                      />
-                      <RadioButtonsGroup
-                        :displayName="lksgKpisNameMappings['employmentUnderLocalMinimumAgePreventionJobDescription']"
-                        :info="lksgKpisInfoMappings['employmentUnderLocalMinimumAgePreventionJobDescription']"
-                        :name="'employmentUnderLocalMinimumAgePreventionJobDescription'"
-                      />
-                      <RadioButtonsGroup
-                        :displayName="lksgKpisNameMappings['employmentUnderLocalMinimumAgePreventionIdentityDocuments']"
-                        :info="lksgKpisInfoMappings['employmentUnderLocalMinimumAgePreventionIdentityDocuments']"
-                        :name="'employmentUnderLocalMinimumAgePreventionIdentityDocuments'"
-                      />
-                      <RadioButtonsGroup
-                        :displayName="lksgKpisNameMappings['employmentUnderLocalMinimumAgePreventionTraining']"
-                        :info="lksgKpisInfoMappings['employmentUnderLocalMinimumAgePreventionTraining']"
-                        :name="'employmentUnderLocalMinimumAgePreventionTraining'"
-                      />
-                      <RadioButtonsGroup
-                        :displayName="
-                          lksgKpisNameMappings['employmentUnderLocalMinimumAgePreventionCheckingOfLegalMinimumAge']
-                        "
-                        :info="
-                          lksgKpisInfoMappings['employmentUnderLocalMinimumAgePreventionCheckingOfLegalMinimumAge']
-                        "
-                        :name="'employmentUnderLocalMinimumAgePreventionCheckingOfLegalMinimumAge'"
-                      />
-                    </FormKit>
-                  </div>
-                </div>
-
-                <div class="uploadFormSection grid">
-                  <div class="col-3 p-3 topicLabel">
-                    <h4 id="forcedLabourSlaveryAndDebtBondage" class="anchor title">
-                      {{ lksgSubAreasNameMappings.forcedLabourSlaveryAndDebtBondage }}
-                    </h4>
-                    <div class="p-badge badge-yellow"><span>SOCIAL</span></div>
-                  </div>
-
-                  <div class="col-9 formFields">
-                    <FormKit type="group" name="forcedLabourSlaveryAndDebtBondage">
-                      <RadioButtonsGroup
-                        :displayName="lksgKpisNameMappings['forcedLabourAndSlaveryPrevention']"
-                        :info="lksgKpisInfoMappings['forcedLabourAndSlaveryPrevention']"
-                        :name="'forcedLabourAndSlaveryPrevention'"
-                      />
-                      <RadioButtonsGroup
-                        :displayName="lksgKpisNameMappings['forcedLabourAndSlaveryPreventionEmploymentContracts']"
-                        :info="lksgKpisInfoMappings['forcedLabourAndSlaveryPreventionEmploymentContracts']"
-                        :name="'forcedLabourAndSlaveryPreventionEmploymentContracts'"
-                      />
-                      <RadioButtonsGroup
-                        :displayName="lksgKpisNameMappings['forcedLabourAndSlaveryPreventionIdentityDocuments']"
-                        :info="lksgKpisInfoMappings['forcedLabourAndSlaveryPreventionIdentityDocuments']"
-                        :name="'forcedLabourAndSlaveryPreventionIdentityDocuments'"
-                      />
-                      <RadioButtonsGroup
-                        :displayName="lksgKpisNameMappings['forcedLabourAndSlaveryPreventionFreeMovement']"
-                        :info="lksgKpisInfoMappings['forcedLabourAndSlaveryPreventionFreeMovement']"
-                        :name="'forcedLabourAndSlaveryPreventionFreeMovement'"
-                      />
-                      <RadioButtonsGroup
-                        :displayName="
-                          lksgKpisNameMappings['forcedLabourAndSlaveryPreventionProvisionSocialRoomsAndToilets']
-                        "
-                        :info="lksgKpisInfoMappings['forcedLabourAndSlaveryPreventionProvisionSocialRoomsAndToilets']"
-                        :name="'forcedLabourAndSlaveryPreventionProvisionSocialRoomsAndToilets'"
-                      />
-                      <RadioButtonsGroup
-                        :displayName="lksgKpisNameMappings['forcedLabourAndSlaveryPreventionTraining']"
-                        :info="lksgKpisInfoMappings['forcedLabourAndSlaveryPreventionTraining']"
-                        :name="'forcedLabourAndSlaveryPreventionTraining'"
-                      />
-                      <RadioButtonsGroup
-                        :displayName="lksgKpisNameMappings['documentedWorkingHoursAndWages']"
-                        :info="lksgKpisInfoMappings['documentedWorkingHoursAndWages']"
-                        :name="'documentedWorkingHoursAndWages'"
-                      />
-                      <RadioButtonsGroup
-                        :displayName="lksgKpisNameMappings['adequateLivingWage']"
-                        :info="lksgKpisInfoMappings['adequateLivingWage']"
-                        :name="'adequateLivingWage'"
-                      />
-                      <RadioButtonsGroup
-                        :displayName="lksgKpisNameMappings['regularWagesProcessFlow']"
-                        :info="lksgKpisInfoMappings['regularWagesProcessFlow']"
-                        :name="'regularWagesProcessFlow'"
-                      />
-                      <RadioButtonsGroup
-                        :displayName="lksgKpisNameMappings['fixedHourlyWages']"
-                        :info="lksgKpisInfoMappings['fixedHourlyWages']"
-                        :name="'fixedHourlyWages'"
-                      />
-                    </FormKit>
-                  </div>
-                </div>
-
-                <div class="uploadFormSection grid">
-                  <div class="col-3 p-3 topicLabel">
-                    <h4 id="evidenceCertificatesAndAttestations" class="anchor title">
-                      {{ lksgSubAreasNameMappings.evidenceCertificatesAndAttestations }}
-                    </h4>
-                    <div class="p-badge badge-yellow"><span>SOCIAL</span></div>
-                  </div>
-
-                  <div class="col-9 formFields">
-                    <FormKit type="group" name="evidenceCertificatesAndAttestations">
-                      <RadioButtonsGroup
-                        :displayName="lksgKpisNameMappings['iso26000']"
-                        :info="lksgKpisInfoMappings['iso26000']"
-                        :name="'iso26000'"
-                      />
-                      <RadioButtonsGroup
-                        :displayName="lksgKpisNameMappings['sa8000Certification']"
-                        :info="lksgKpisInfoMappings['sa8000Certification']"
-                        :name="'sa8000Certification'"
-                      />
-                      <RadioButtonsGroup
-                        :displayName="lksgKpisNameMappings['smetaSocialAuditConcept']"
-                        :info="lksgKpisInfoMappings['smetaSocialAuditConcept']"
-                        :name="'smetaSocialAuditConcept'"
-                      />
-                      <RadioButtonsGroup
-                        :displayName="lksgKpisNameMappings['betterWorkProgramCertificate']"
-                        :info="lksgKpisInfoMappings['betterWorkProgramCertificate']"
-                        :name="'betterWorkProgramCertificate'"
-                      />
-                      <RadioButtonsGroup
-                        :displayName="lksgKpisNameMappings['iso45001Certification']"
-                        :info="lksgKpisInfoMappings['iso45001Certification']"
-                        :name="'iso45001Certification'"
-                      />
-                      <RadioButtonsGroup
-                        :displayName="lksgKpisNameMappings['iso14000Certification']"
-                        :info="lksgKpisInfoMappings['iso14000Certification']"
-                        :name="'iso14000Certification'"
-                      />
-                      <RadioButtonsGroup
-                        :displayName="lksgKpisNameMappings['emasCertification']"
-                        :info="lksgKpisInfoMappings['emasCertification']"
-                        :name="'emasCertification'"
-                      />
-                      <RadioButtonsGroup
-                        :displayName="lksgKpisNameMappings['iso37001Certification']"
-                        :info="lksgKpisInfoMappings['iso37001Certification']"
-                        :name="'iso37001Certification'"
-                      />
-                      <RadioButtonsGroup
-                        :displayName="lksgKpisNameMappings['iso37301Certification']"
-                        :info="lksgKpisInfoMappings['iso37301Certification']"
-                        :name="'iso37301Certification'"
-                      />
-                      <RadioButtonsGroup
-                        :displayName="lksgKpisNameMappings['riskManagementSystemCertification']"
-                        :info="lksgKpisInfoMappings['riskManagementSystemCertification']"
-                        :name="'riskManagementSystemCertification'"
-                      />
-                      <RadioButtonsGroup
-                        :displayName="lksgKpisNameMappings['amforiBsciAuditReport']"
-                        :info="lksgKpisInfoMappings['amforiBsciAuditReport']"
-                        :name="'amforiBsciAuditReport'"
-                      />
-                      <RadioButtonsGroup
-                        :displayName="lksgKpisNameMappings['initiativeClauseSocialCertification']"
-                        :info="lksgKpisInfoMappings['initiativeClauseSocialCertification']"
-                        :name="'initiativeClauseSocialCertification'"
-                      />
-                      <RadioButtonsGroup
-                        :displayName="lksgKpisNameMappings['responsibleBusinessAssociationCertification']"
-                        :info="lksgKpisInfoMappings['responsibleBusinessAssociationCertification']"
-                        :name="'responsibleBusinessAssociationCertification'"
-                      />
-                      <RadioButtonsGroup
-                        :displayName="lksgKpisNameMappings['fairLabourAssociationCertification']"
-                        :info="lksgKpisInfoMappings['fairLabourAssociationCertification']"
-                        :name="'fairLabourAssociationCertification'"
-                      />
-                      <RadioButtonsGroup
-                        :displayName="lksgKpisNameMappings['fairWorkingConditionsPolicy']"
-                        :info="lksgKpisInfoMappings['fairWorkingConditionsPolicy']"
-                        :name="'fairWorkingConditionsPolicy'"
-                      />
-                      <RadioButtonsGroup
-                        :displayName="lksgKpisNameMappings['fairAndEthicalRecruitmentPolicy']"
-                        :info="lksgKpisInfoMappings['fairAndEthicalRecruitmentPolicy']"
-                        :name="'fairAndEthicalRecruitmentPolicy'"
-                      />
-                      <RadioButtonsGroup
-                        :displayName="lksgKpisNameMappings['equalOpportunitiesAndNondiscriminationPolicy']"
-                        :info="lksgKpisInfoMappings['equalOpportunitiesAndNondiscriminationPolicy']"
-                        :name="'equalOpportunitiesAndNondiscriminationPolicy'"
-                      />
-                      <RadioButtonsGroup
-                        :displayName="lksgKpisNameMappings['healthAndSafetyPolicy']"
-                        :info="lksgKpisInfoMappings['healthAndSafetyPolicy']"
-                        :name="'healthAndSafetyPolicy'"
-                      />
-                      <RadioButtonsGroup
-                        :displayName="lksgKpisNameMappings['complaintsAndGrievancesPolicy']"
-                        :info="lksgKpisInfoMappings['complaintsAndGrievancesPolicy']"
-                        :name="'complaintsAndGrievancesPolicy'"
-                      />
-                      <RadioButtonsGroup
-                        :displayName="lksgKpisNameMappings['forcedLabourPolicy']"
-                        :info="lksgKpisInfoMappings['forcedLabourPolicy']"
-                        :name="'forcedLabourPolicy'"
-                      />
-                      <RadioButtonsGroup
-                        :displayName="lksgKpisNameMappings['childLabourPolicy']"
-                        :info="lksgKpisInfoMappings['childLabourPolicy']"
-                        :name="'childLabourPolicy'"
-                      />
-                      <RadioButtonsGroup
-                        :displayName="lksgKpisNameMappings['environmentalImpactPolicy']"
-                        :info="lksgKpisInfoMappings['environmentalImpactPolicy']"
-                        :name="'environmentalImpactPolicy'"
-                      />
-                      <RadioButtonsGroup
-                        :displayName="lksgKpisNameMappings['supplierCodeOfConduct']"
-                        :info="lksgKpisInfoMappings['supplierCodeOfConduct']"
-                        :name="'supplierCodeOfConduct'"
-                      />
-                    </FormKit>
-                  </div>
-                </div>
-
-                <div class="uploadFormSection grid">
-                  <div class="col-3 p-3 topicLabel">
-                    <h4 id="grievanceMechanism" class="anchor title">
-                      {{ lksgSubAreasNameMappings.grievanceMechanism }}
-                    </h4>
-                    <div class="p-badge badge-yellow"><span>SOCIAL</span></div>
-                  </div>
-
-                  <div class="col-9 formFields">
-                    <FormKit type="group" name="grievanceMechanism">
-                      <RadioButtonsGroup
-                        :displayName="lksgKpisNameMappings['grievanceHandlingMechanism']"
-                        :info="lksgKpisInfoMappings['grievanceHandlingMechanism']"
-                        :name="'grievanceHandlingMechanism'"
-                      />
-                      <RadioButtonsGroup
-                        :displayName="lksgKpisNameMappings['grievanceHandlingMechanismUsedForReporting']"
-                        :info="lksgKpisInfoMappings['grievanceHandlingMechanismUsedForReporting']"
-                        :name="'grievanceHandlingMechanismUsedForReporting'"
-                      />
-                      <RadioButtonsGroup
-                        :displayName="lksgKpisNameMappings['legalProceedings']"
-                        :info="lksgKpisInfoMappings['legalProceedings']"
-                        :name="'legalProceedings'"
-                      />
-                    </FormKit>
-                  </div>
-                </div>
-
-                <div class="uploadFormSection grid">
-                  <div class="col-3 p-3 p-3 topicLabel">
-                    <h4 id="osh" class="anchor title">{{ lksgSubAreasNameMappings.osh }}</h4>
-                    <div class="p-badge badge-yellow"><span>SOCIAL</span></div>
-                  </div>
-
-                  <div class="col-9 formFields">
-                    <FormKit type="group" name="osh">
-                      <RadioButtonsGroup
-                        :displayName="lksgKpisNameMappings['oshMonitoring']"
-                        :info="lksgKpisInfoMappings['oshMonitoring']"
-                        :name="'oshMonitoring'"
-                      />
-                      <RadioButtonsGroup
-                        :displayName="lksgKpisNameMappings['oshPolicy']"
-                        :info="lksgKpisInfoMappings['oshPolicy']"
-                        :name="'oshPolicy'"
-                      />
-                      <RadioButtonsGroup
-                        :displayName="lksgKpisNameMappings['oshPolicyPersonalProtectiveEquipment']"
-                        :info="lksgKpisInfoMappings['oshPolicyPersonalProtectiveEquipment']"
-                        :name="'oshPolicyPersonalProtectiveEquipment'"
-                      />
-                      <RadioButtonsGroup
-                        :displayName="lksgKpisNameMappings['oshPolicyMachineSafety']"
-                        :info="lksgKpisInfoMappings['oshPolicyMachineSafety']"
-                        :name="'oshPolicyMachineSafety'"
-                      />
-                      <RadioButtonsGroup
-                        :displayName="lksgKpisNameMappings['oshPolicyDisasterBehaviouralResponse']"
-                        :info="lksgKpisInfoMappings['oshPolicyDisasterBehaviouralResponse']"
-                        :name="'oshPolicyDisasterBehaviouralResponse'"
-                      />
-                      <RadioButtonsGroup
-                        :displayName="lksgKpisNameMappings['oshPolicyAccidentsBehaviouralResponse']"
-                        :info="lksgKpisInfoMappings['oshPolicyAccidentsBehaviouralResponse']"
-                        :name="'oshPolicyAccidentsBehaviouralResponse'"
-                      />
-                      <RadioButtonsGroup
-                        :displayName="lksgKpisNameMappings['oshPolicyWorkplaceErgonomics']"
-                        :info="lksgKpisInfoMappings['oshPolicyWorkplaceErgonomics']"
-                        :name="'oshPolicyWorkplaceErgonomics'"
-                      />
-                      <RadioButtonsGroup
-                        :displayName="lksgKpisNameMappings['oshPolicyHandlingChemicalsAndOtherHazardousSubstances']"
-                        :info="lksgKpisInfoMappings['oshPolicyHandlingChemicalsAndOtherHazardousSubstances']"
-                        :name="'oshPolicyHandlingChemicalsAndOtherHazardousSubstances'"
-                      />
-                      <RadioButtonsGroup
-                        :displayName="lksgKpisNameMappings['oshPolicyFireProtection']"
-                        :info="lksgKpisInfoMappings['oshPolicyFireProtection']"
-                        :name="'oshPolicyFireProtection'"
-                      />
-                      <RadioButtonsGroup
-                        :displayName="lksgKpisNameMappings['oshPolicyWorkingHours']"
-                        :info="lksgKpisInfoMappings['oshPolicyWorkingHours']"
-                        :name="'oshPolicyWorkingHours'"
-                      />
-                      <RadioButtonsGroup
-                        :displayName="lksgKpisNameMappings['oshPolicyTrainingAddressed']"
-                        :info="lksgKpisInfoMappings['oshPolicyTrainingAddressed']"
-                        :name="'oshPolicyTrainingAddressed'"
-                      />
-                      <RadioButtonsGroup
-                        :displayName="lksgKpisNameMappings['oshPolicyTraining']"
-                        :info="lksgKpisInfoMappings['oshPolicyTraining']"
-                        :name="'oshPolicyTraining'"
-                      />
-                      <RadioButtonsGroup
-                        :displayName="lksgKpisNameMappings['oshManagementSystem']"
-                        :info="lksgKpisInfoMappings['oshManagementSystem']"
-                        :name="'oshManagementSystem'"
-                      />
-                      <RadioButtonsGroup
-                        :displayName="lksgKpisNameMappings['oshManagementSystemInternationalCertification']"
-                        :info="lksgKpisInfoMappings['oshManagementSystemInternationalCertification']"
-                        :name="'oshManagementSystemInternationalCertification'"
-                      />
-                      <RadioButtonsGroup
-                        :displayName="lksgKpisNameMappings['oshManagementSystemNationalCertification']"
-                        :info="lksgKpisInfoMappings['oshManagementSystemNationalCertification']"
-                        :name="'oshManagementSystemNationalCertification'"
-                      />
-                      <RadioButtonsGroup
-                        :displayName="lksgKpisNameMappings['workplaceAccidentsUnder10']"
-                        :info="lksgKpisInfoMappings['workplaceAccidentsUnder10']"
-                        :name="'workplaceAccidentsUnder10'"
-                      />
-                      <RadioButtonsGroup
-                        :displayName="lksgKpisNameMappings['oshTraining']"
-                        :info="lksgKpisInfoMappings['oshTraining']"
-                        :name="'oshTraining'"
-                      />
-                    </FormKit>
-                  </div>
-                </div>
-
-                <div class="uploadFormSection grid">
-                  <div class="col-3 p-3 topicLabel">
-                    <h4 id="freedomOfAssociation" class="anchor title">
-                      {{ lksgSubAreasNameMappings.freedomOfAssociation }}
-                    </h4>
-                    <div class="p-badge badge-yellow"><span>SOCIAL</span></div>
-                  </div>
-
-                  <div class="col-9 formFields">
-                    <FormKit type="group" name="freedomOfAssociation">
-                      <RadioButtonsGroup
-                        :displayName="lksgKpisNameMappings['freedomOfAssociation']"
-                        :info="lksgKpisInfoMappings['freedomOfAssociation']"
-                        :name="'freedomOfAssociation'"
-                      />
-                      <RadioButtonsGroup
-                        :displayName="lksgKpisNameMappings['discriminationForTradeUnionMembers']"
-                        :info="lksgKpisInfoMappings['discriminationForTradeUnionMembers']"
-                        :name="'discriminationForTradeUnionMembers'"
-                      />
-                      <RadioButtonsGroup
-                        :displayName="lksgKpisNameMappings['freedomOfOperationForTradeUnion']"
-                        :info="lksgKpisInfoMappings['freedomOfOperationForTradeUnion']"
-                        :name="'freedomOfOperationForTradeUnion'"
-                      />
-                      <RadioButtonsGroup
-                        :displayName="lksgKpisNameMappings['freedomOfAssociationTraining']"
-                        :info="lksgKpisInfoMappings['freedomOfAssociationTraining']"
-                        :name="'freedomOfAssociationTraining'"
-                      />
-                      <RadioButtonsGroup
-                        :displayName="lksgKpisNameMappings['worksCouncil']"
-                        :info="lksgKpisInfoMappings['worksCouncil']"
-                        :name="'worksCouncil'"
-                      />
-                    </FormKit>
-                  </div>
-                </div>
-
-                <div class="uploadFormSection grid">
-                  <div class="col-3 p-3 topicLabel">
-                    <h4 id="humanRights" class="anchor title">
-                      {{ lksgSubAreasNameMappings.humanRights }}
-                    </h4>
-                    <div class="p-badge badge-yellow"><span>SOCIAL</span></div>
-                  </div>
-
-                  <div class="col-9 formFields">
-                    <FormKit type="group" name="humanRights">
-                      <RadioButtonsGroup
-                        :displayName="lksgKpisNameMappings['diversityAndInclusionRole']"
-                        :info="lksgKpisInfoMappings['diversityAndInclusionRole']"
-                        :name="'diversityAndInclusionRole'"
-                      />
-                      <RadioButtonsGroup
-                        :displayName="lksgKpisNameMappings['preventionOfMistreatments']"
-                        :info="lksgKpisInfoMappings['preventionOfMistreatments']"
-                        :name="'preventionOfMistreatments'"
-                      />
-                      <RadioButtonsGroup
-                        :displayName="lksgKpisNameMappings['equalOpportunitiesOfficer']"
-                        :info="lksgKpisInfoMappings['equalOpportunitiesOfficer']"
-                        :name="'equalOpportunitiesOfficer'"
-                      />
-                      <RadioButtonsGroup
-                        :displayName="lksgKpisNameMappings['riskOfHarmfulPollution']"
-                        :info="lksgKpisInfoMappings['riskOfHarmfulPollution']"
-                        :name="'riskOfHarmfulPollution'"
-                      />
-                      <RadioButtonsGroup
-                        :displayName="lksgKpisNameMappings['unlawfulEvictionAndTakingOfLand']"
-                        :info="lksgKpisInfoMappings['unlawfulEvictionAndTakingOfLand']"
-                        :name="'unlawfulEvictionAndTakingOfLand'"
-                      />
-                      <RadioButtonsGroup
-                        :displayName="lksgKpisNameMappings['useOfPrivatePublicSecurityForces']"
-                        :info="lksgKpisInfoMappings['useOfPrivatePublicSecurityForces']"
-                        :name="'useOfPrivatePublicSecurityForces'"
-                      />
-                      <RadioButtonsGroup
-                        :displayName="
-                          lksgKpisNameMappings['useOfPrivatePublicSecurityForcesAndRiskOfViolationOfHumanRights']
-                        "
-                        :info="lksgKpisInfoMappings['useOfPrivatePublicSecurityForcesAndRiskOfViolationOfHumanRights']"
-                        :name="'useOfPrivatePublicSecurityForcesAndRiskOfViolationOfHumanRights'"
-                      />
-                    </FormKit>
-                  </div>
-                </div>
-              </FormKit>
-
-              <FormKit type="group" name="governance" label="governance">
-                <div class="uploadFormSection grid">
-                  <div class="col-3 p-3 topicLabel">
-                    <h4 id="socialAndEmployeeMatters" class="anchor title">
-                      {{ lksgSubAreasNameMappings.socialAndEmployeeMatters }}
-                    </h4>
-                    <div class="p-badge badge-blue"><span>GOVERNANCE</span></div>
-                  </div>
-
-                  <div class="col-9 formFields">
-                    <FormKit type="group" name="socialAndEmployeeMatters">
-                      <RadioButtonsGroup
-                        :displayName="lksgKpisNameMappings['responsibilitiesForFairWorkingConditions']"
-                        :info="lksgKpisInfoMappings['responsibilitiesForFairWorkingConditions']"
-                        :name="'responsibilitiesForFairWorkingConditions'"
-                      />
-                    </FormKit>
-                  </div>
-                </div>
-
-                <div class="uploadFormSection grid">
-                  <div class="col-3 p-3 topicLabel">
-                    <h4 id="environment" class="anchor title">
-                      {{ lksgSubAreasNameMappings.environment }}
-                    </h4>
-                    <div class="p-badge badge-blue"><span>GOVERNANCE</span></div>
-                  </div>
-                  <div class="col-9 formFields">
-                    <FormKit type="group" name="environment">
-                      <RadioButtonsGroup
-                        :displayName="lksgKpisNameMappings['responsibilitiesForTheEnvironment']"
-                        :info="lksgKpisInfoMappings['responsibilitiesForTheEnvironment']"
-                        :name="'responsibilitiesForTheEnvironment'"
-                      />
-                    </FormKit>
-                  </div>
-                </div>
-
-                <div class="uploadFormSection grid">
-                  <div class="col-3 p-3 topicLabel">
-                    <h4 id="osh_governance" class="anchor title">{{ lksgSubAreasNameMappings.osh }}</h4>
-                    <div class="p-badge badge-blue"><span>GOVERNANCE</span></div>
-                  </div>
-                  <div class="col-9 formFields">
-                    <FormKit type="group" name="osh">
-                      <RadioButtonsGroup
-                        :displayName="lksgKpisNameMappings['responsibilitiesForOccupationalSafety']"
-                        :info="lksgKpisInfoMappings['responsibilitiesForOccupationalSafety']"
-                        :name="'responsibilitiesForOccupationalSafety'"
-                      />
-                    </FormKit>
-                  </div>
-                </div>
-
-                <div class="uploadFormSection grid">
-                  <div class="col-3 p-3 topicLabel">
-                    <h4 id="riskManagement" class="anchor title">
-                      {{ lksgSubAreasNameMappings.riskManagement }}
-                    </h4>
-                    <div class="p-badge badge-blue"><span>GOVERNANCE</span></div>
-                  </div>
-                  <div class="col-9 formFields">
-                    <FormKit type="group" name="riskManagement">
-                      <RadioButtonsGroup
-                        :displayName="lksgKpisNameMappings['riskManagementSystem']"
-                        :info="lksgKpisInfoMappings['riskManagementSystem']"
-                        :name="'riskManagementSystem'"
-                      />
-                    </FormKit>
-                  </div>
-                </div>
-
-                <div class="uploadFormSection grid">
-                  <div class="col-3 p-3 p-3 topicLabel">
-                    <h4 id="codeOfConduct" class="anchor title">
-                      {{ lksgSubAreasNameMappings.codeOfConduct }}
-                    </h4>
-                    <div class="p-badge badge-blue"><span>GOVERNANCE</span></div>
-                  </div>
-                  <div class="col-9 formFields">
-                    <FormKit type="group" name="codeOfConduct">
-                      <RadioButtonsGroup
-                        :displayName="lksgKpisNameMappings['codeOfConduct']"
-                        :info="lksgKpisInfoMappings['codeOfConduct']"
-                        :name="'codeOfConduct'"
-                      />
-                      <RadioButtonsGroup
-                        :displayName="lksgKpisNameMappings['codeOfConductRiskManagementTopics']"
-                        :info="lksgKpisInfoMappings['codeOfConductRiskManagementTopics']"
-                        :name="'codeOfConductRiskManagementTopics'"
-                      />
-                      <RadioButtonsGroup
-                        :displayName="lksgKpisNameMappings['codeOfConductTraining']"
-                        :info="lksgKpisInfoMappings['codeOfConductTraining']"
-                        :name="'codeOfConductTraining'"
-                      />
-                    </FormKit>
-                  </div>
-                </div>
-              </FormKit>
-
-              <FormKit type="group" name="environmental" label="environmental">
-                <div class="uploadFormSection grid">
-=======
             <FormKit type="group" name="data" label="data">
               <FormKit
                 type="group"
@@ -716,7 +29,6 @@
                 :name="category.name"
               >
                 <div class="uploadFormSection grid" v-for="subcategory in category.subcategories" :key="subcategory">
->>>>>>> 9901c04d
                   <div class="col-3 p-3 topicLabel">
                     <h4 :id="subcategory.name" class="anchor title">{{ subcategory.label }}</h4>
                     <div :class="`p-badge badge-${category.color}`">
@@ -725,133 +37,6 @@
                   </div>
 
                   <div class="col-9 formFields">
-<<<<<<< HEAD
-                    <FormKit type="group" name="waste">
-                      <RadioButtonsGroup
-                        :displayName="lksgKpisNameMappings['mercuryAndMercuryWasteHandling']"
-                        :info="lksgKpisInfoMappings['mercuryAndMercuryWasteHandling']"
-                        :name="'mercuryAndMercuryWasteHandling'"
-                      />
-                      <RadioButtonsGroup
-                        :displayName="lksgKpisNameMappings['mercuryAndMercuryWasteHandlingPolicy']"
-                        :info="lksgKpisInfoMappings['mercuryAndMercuryWasteHandlingPolicy']"
-                        :name="'mercuryAndMercuryWasteHandlingPolicy'"
-                      />
-                      <RadioButtonsGroup
-                        :displayName="lksgKpisNameMappings['chemicalHandling']"
-                        :info="lksgKpisInfoMappings['chemicalHandling']"
-                        :name="'chemicalHandling'"
-                      />
-                      <RadioButtonsGroup
-                        :displayName="lksgKpisNameMappings['environmentalManagementSystem']"
-                        :info="lksgKpisInfoMappings['environmentalManagementSystem']"
-                        :name="'environmentalManagementSystem'"
-                      />
-                      <RadioButtonsGroup
-                        :displayName="lksgKpisNameMappings['environmentalManagementSystemInternationalCertification']"
-                        :info="lksgKpisInfoMappings['environmentalManagementSystemInternationalCertification']"
-                        :name="'environmentalManagementSystemInternationalCertification'"
-                      />
-                      <RadioButtonsGroup
-                        :displayName="lksgKpisNameMappings['environmentalManagementSystemNationalCertification']"
-                        :info="lksgKpisInfoMappings['environmentalManagementSystemNationalCertification']"
-                        :name="'environmentalManagementSystemNationalCertification'"
-                      />
-                      <RadioButtonsGroup
-                        :displayName="lksgKpisNameMappings['legalRestrictedWaste']"
-                        :info="lksgKpisInfoMappings['legalRestrictedWaste']"
-                        :name="'legalRestrictedWaste'"
-                      />
-                      <RadioButtonsGroup
-                        :displayName="lksgKpisNameMappings['legalRestrictedWasteProcesses']"
-                        :info="lksgKpisInfoMappings['legalRestrictedWasteProcesses']"
-                        :name="'legalRestrictedWasteProcesses'"
-                      />
-                      <RadioButtonsGroup
-                        :displayName="lksgKpisNameMappings['mercuryAddedProductsHandling']"
-                        :info="lksgKpisInfoMappings['mercuryAddedProductsHandling']"
-                        :name="'mercuryAddedProductsHandling'"
-                      />
-                      <RadioButtonsGroup
-                        :displayName="lksgKpisNameMappings['mercuryAddedProductsHandlingRiskOfExposure']"
-                        :info="lksgKpisInfoMappings['mercuryAddedProductsHandlingRiskOfExposure']"
-                        :name="'mercuryAddedProductsHandlingRiskOfExposure'"
-                      />
-                      <RadioButtonsGroup
-                        :displayName="lksgKpisNameMappings['mercuryAddedProductsHandlingRiskOfDisposal']"
-                        :info="lksgKpisInfoMappings['mercuryAddedProductsHandlingRiskOfDisposal']"
-                        :name="'mercuryAddedProductsHandlingRiskOfDisposal'"
-                      />
-                      <RadioButtonsGroup
-                        :displayName="lksgKpisNameMappings['mercuryAndMercuryCompoundsProductionAndUse']"
-                        :info="lksgKpisInfoMappings['mercuryAndMercuryCompoundsProductionAndUse']"
-                        :name="'mercuryAndMercuryCompoundsProductionAndUse'"
-                      />
-                      <RadioButtonsGroup
-                        :displayName="lksgKpisNameMappings['mercuryAndMercuryCompoundsProductionAndUseRiskOfExposure']"
-                        :info="lksgKpisInfoMappings['mercuryAndMercuryCompoundsProductionAndUseRiskOfExposure']"
-                        :name="'mercuryAndMercuryCompoundsProductionAndUseRiskOfExposure'"
-                      />
-                      <RadioButtonsGroup
-                        :displayName="lksgKpisNameMappings['persistentOrganicPollutantsProductionAndUse']"
-                        :info="lksgKpisInfoMappings['persistentOrganicPollutantsProductionAndUse']"
-                        :name="'persistentOrganicPollutantsProductionAndUse'"
-                      />
-                      <RadioButtonsGroup
-                        :displayName="lksgKpisNameMappings['persistentOrganicPollutantsProductionAndUseRiskOfExposure']"
-                        :info="lksgKpisInfoMappings['persistentOrganicPollutantsProductionAndUseRiskOfExposure']"
-                        :name="'persistentOrganicPollutantsProductionAndUseRiskOfExposure'"
-                      />
-                      <RadioButtonsGroup
-                        :displayName="lksgKpisNameMappings['persistentOrganicPollutantsProductionAndUseRiskOfDisposal']"
-                        :info="lksgKpisInfoMappings['persistentOrganicPollutantsProductionAndUseRiskOfDisposal']"
-                        :name="'persistentOrganicPollutantsProductionAndUseRiskOfDisposal'"
-                      />
-                      <RadioButtonsGroup
-                        :displayName="
-                          lksgKpisNameMappings['persistentOrganicPollutantsProductionAndUseTransboundaryMovements']
-                        "
-                        :info="
-                          lksgKpisInfoMappings['persistentOrganicPollutantsProductionAndUseTransboundaryMovements']
-                        "
-                        :name="'persistentOrganicPollutantsProductionAndUseTransboundaryMovements'"
-                      />
-                      <RadioButtonsGroup
-                        :displayName="
-                          lksgKpisNameMappings['persistentOrganicPollutantsProductionAndUseRiskForImportingState']
-                        "
-                        :info="lksgKpisInfoMappings['persistentOrganicPollutantsProductionAndUseRiskForImportingState']"
-                        :name="'persistentOrganicPollutantsProductionAndUseRiskForImportingState'"
-                      />
-                      <RadioButtonsGroup
-                        :displayName="
-                          lksgKpisNameMappings['hazardousWasteTransboundaryMovementsLocatedOECDEULiechtenstein']
-                        "
-                        :info="lksgKpisInfoMappings['hazardousWasteTransboundaryMovementsLocatedOECDEULiechtenstein']"
-                        :name="'hazardousWasteTransboundaryMovementsLocatedOECDEULiechtenstein'"
-                      />
-                      <RadioButtonsGroup
-                        :displayName="
-                          lksgKpisNameMappings['hazardousWasteTransboundaryMovementsOutsideOECDEULiechtenstein']
-                        "
-                        :info="lksgKpisInfoMappings['hazardousWasteTransboundaryMovementsOutsideOECDEULiechtenstein']"
-                        :name="'hazardousWasteTransboundaryMovementsOutsideOECDEULiechtenstein'"
-                      />
-                      <RadioButtonsGroup
-                        :displayName="lksgKpisNameMappings['hazardousWasteDisposal']"
-                        :info="lksgKpisInfoMappings['hazardousWasteDisposal']"
-                        :name="'hazardousWasteDisposal'"
-                      />
-                      <RadioButtonsGroup
-                        :displayName="lksgKpisNameMappings['hazardousWasteDisposalRiskOfImport']"
-                        :info="lksgKpisInfoMappings['hazardousWasteDisposalRiskOfImport']"
-                        :name="'hazardousWasteDisposalRiskOfImport'"
-                      />
-                      <RadioButtonsGroup
-                        :displayName="lksgKpisNameMappings['hazardousAndOtherWasteImport']"
-                        :info="lksgKpisInfoMappings['hazardousAndOtherWasteImport']"
-                        :name="'hazardousAndOtherWasteImport'"
-=======
                     <FormKit v-for="field in subcategory.fields" :key="field" type="group" :name="subcategory.name">
                       <component
                         v-if="field.showIf(companyAssociatedLksgData.data)"
@@ -865,7 +50,6 @@
                         :validation="field.validation"
                         :validation-label="field.validationLabel"
                         :data-test="field.name"
->>>>>>> 9901c04d
                       />
                     </FormKit>
                   </div>
@@ -880,9 +64,6 @@
             <SuccessMessage v-if="uploadSucceded" :messageId="messageCounter" />
             <FailMessage v-else :message="message" :messageId="messageCounter" />
           </div>
-<<<<<<< HEAD
-          <JumpLinksSection :onThisPageLinks="onThisPageLinks" />
-=======
           <h4 id="topicTitles" class="title pt-3">On this page</h4>
           <ul>
             <li v-for="category in lksgDataModel" :key="category">
@@ -893,14 +74,15 @@
               </ul>
             </li>
           </ul>
->>>>>>> 9901c04d
+          <JumpLinksSection :onThisPageLinks="onThisPageLinks" />
         </SubmitSideBar>
       </div>
     </template>
   </Card>
 </template>
-
 <script lang="ts">
+// TODO fix JumpLinksSection
+
 import { FormKit } from "@formkit/vue";
 import { ApiClientProvider } from "@/services/ApiClients";
 import Card from "primevue/card";
@@ -909,35 +91,15 @@
 import { assertDefined } from "@/utils/TypeScriptUtils";
 import Tooltip from "primevue/tooltip";
 import PrimeButton from "primevue/button";
-<<<<<<< HEAD
-import UploadFormHeader from "@/components/forms/parts/UploadFormHeader.vue";
-import RadioButtonsGroup from "@/components/forms/parts/RadioButtonsGroup.vue";
+import UploadFormHeader from "@/components/forms/parts/elements/basic/UploadFormHeader.vue";
+import YesNoFormField from "@/components/forms/parts/fields/YesNoFormField.vue";
 import Calendar from "primevue/calendar";
 import SuccessMessage from "@/components/messages/SuccessMessage.vue";
 import FailMessage from "@/components/messages/FailMessage.vue";
-import {
-  lksgKpisInfoMappings,
-  lksgKpisNameMappings,
-  lksgSubAreasNameMappings,
-} from "@/components/resources/frameworkDataSearch/lksg/DataModelsTranslations";
-import { getAllCountryNamesWithCodes } from "@/utils/CountryCodeConverter";
-=======
-import UploadFormHeader from "@/components/forms/parts/elements/basic/UploadFormHeader.vue";
-import YesNoFormField from "@/components/forms/parts/fields/YesNoFormField.vue";
-import Calendar from "primevue/calendar";
-import SuccessUpload from "@/components/messages/SuccessUpload.vue";
-import FailedUpload from "@/components/messages/FailedUpload.vue";
 import { lksgDataModel } from "@/components/resources/frameworkDataSearch/lksg/LksgDataModel";
->>>>>>> 9901c04d
 import { AxiosError } from "axios";
 import { CompanyAssociatedDataLksgData } from "@clients/backend";
 import { useRoute } from "vue-router";
-<<<<<<< HEAD
-import { getHyphenatedDate } from "@/utils/DataFormatUtils";
-import { checkCustomInputs } from "@/utils/validationsUtils";
-import JumpLinksSection from "@/components/forms/parts/JumpLinksSection.vue";
-=======
-import { smoothScroll } from "@/utils/smoothScroll";
 import { checkCustomInputs } from "@/utils/validationsUtils";
 import NaceCodeFormField from "@/components/forms/parts/fields/NaceCodeFormField.vue";
 import InputTextFormField from "@/components/forms/parts/fields/InputTextFormField.vue";
@@ -948,12 +110,12 @@
 import MultiSelectFormField from "@/components/forms/parts/fields/MultiSelectFormField.vue";
 import AddressFormField from "@/components/forms/parts/fields/AddressFormField.vue";
 import RadioButtonsFormField from "@/components/forms/parts/fields/RadioButtonsFormField.vue";
->>>>>>> 9901c04d
 import SubmitButton from "@/components/forms/parts/SubmitButton.vue";
 import SubmitSideBar from "@/components/forms/parts/SubmitSideBar.vue";
 import YesNoNaFormField from "@/components/forms/parts/fields/YesNoNaFormField.vue";
 import ProductionSiteFormField from "@/components/forms/parts/fields/ProductionSiteFormField.vue";
 import { objectDropNull, objectType } from "@/utils/updateObjectUtils";
+import JumpLinksSection from "@/components/forms/parts/JumpLinksSection.vue";
 
 export default defineComponent({
   setup() {
@@ -963,23 +125,17 @@
   },
   name: "CreateLksgDataset",
   components: {
-<<<<<<< HEAD
+    ProductionSiteFormField,
+
     SubmitButton,
     SubmitSideBar,
     JumpLinksSection,
-=======
-    ProductionSiteFormField,
->>>>>>> 9901c04d
     UploadFormHeader,
     SuccessMessage,
     FailMessage,
     FormKit,
     Card,
     PrimeButton,
-<<<<<<< HEAD
-    RadioButtonsGroup,
-=======
->>>>>>> 9901c04d
     Calendar,
     YesNoFormField,
     InputTextFormField,
@@ -992,8 +148,6 @@
     AddressFormField,
     RadioButtonsFormField,
     YesNoNaFormField,
-    SubmitButton,
-    SubmitSideBar,
   },
   directives: {
     tooltip: Tooltip,
@@ -1014,6 +168,7 @@
       waitingForData: false,
       dataDate: undefined as Date | undefined,
       companyAssociatedLksgData: {} as CompanyAssociatedDataLksgData,
+      lksgDataModel,
       route: useRoute(),
       message: "",
       onThisPageLinks: [
@@ -1033,28 +188,7 @@
       uploadSucceded: false,
       postLkSGDataProcessed: false,
       messageCounter: 0,
-<<<<<<< HEAD
-      lksgKpisInfoMappings,
-      lksgKpisNameMappings,
-      lksgSubAreasNameMappings,
-      isInHouseProductionOrContractProcessingMap: Object.fromEntries(
-        new Map<string, string>([
-          [
-            InHouseProductionOrContractProcessing.InHouseProduction,
-            humanizeString(InHouseProductionOrContractProcessing.InHouseProduction),
-          ],
-          [
-            InHouseProductionOrContractProcessing.ContractProcessing,
-            humanizeString(InHouseProductionOrContractProcessing.ContractProcessing),
-          ],
-        ])
-      ),
-=======
-      lksgDataModel,
       elementPosition: 0,
-      scrollListener: (): null => null,
-      smoothScroll,
->>>>>>> 9901c04d
       checkCustomInputs,
       updatingData: false,
     };
@@ -1158,52 +292,6 @@
         this.postLkSGDataProcessed = true;
       }
     },
-<<<<<<< HEAD
-
-    /**
-     * Adds a new Object to the ProductionSite array
-     */
-    addNewProductionSite() {
-      this.idCounter++;
-      this.listOfProductionSites.push({
-        id: this.idCounter,
-        listOfGoodsOrServices: [],
-        allGoodsOrServicesAsString: "",
-      });
-    },
-
-    /**
-     * Remove Object from ProductionSite array
-     * @param id - the id of the object in the array
-     */
-    removeItemFromlistOfProductionSites(id: number) {
-      this.listOfProductionSites = this.listOfProductionSites.filter((el) => el.id !== id);
-    },
-
-    /**
-     * Adds a new item to the list of Production Sites Goods Or Services
-     * @param index - index of the element in the listOfProductionSites array
-     */
-    addNewGoodsOrServicesToProductionSite(index: number) {
-      const listOfGoodsOrServicesToAdd = this.listOfProductionSites[index].allGoodsOrServicesAsString
-        .split(";")
-        .map((item) => item.trim());
-      this.listOfProductionSites[index].listOfGoodsOrServices.push(...listOfGoodsOrServicesToAdd);
-      this.listOfProductionSites[index].allGoodsOrServicesAsString = "";
-    },
-
-    /**
-     * Remove item from list of Production Sites Goods Or Services
-     * @param index - index of the element in the listOfProductionSites array
-     * @param item - which item is to be deleted
-     */
-    removeItemFromlistOfGoodsOrServices(index: number, item: string) {
-      this.listOfProductionSites[index].listOfGoodsOrServices = this.listOfProductionSites[
-        index
-      ].listOfGoodsOrServices.filter((el) => el !== item);
-    },
-=======
->>>>>>> 9901c04d
   },
 });
 </script>