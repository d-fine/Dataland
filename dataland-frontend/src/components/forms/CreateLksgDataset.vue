--- conflicted
+++ resolved
@@ -25,16 +25,6 @@
               :model-value="companyID"
               disabled="true"
             />
-<<<<<<< HEAD
-            <FormKit
-              type="hidden"
-              name="reportingPeriod"
-              label="Reporting Period"
-              placeholder="Reporting Period"
-              :v-model="updatingData ? lkSGDataModel.reportingPeriod : yearOfDataDate"
-              disabled="true"
-            />
-=======
             <div class="uploadFormSection grid">
               <div class="col-3 p-3 topicLabel">
                 <h4 id="general" class="anchor title">Reporting Period</h4>
@@ -65,7 +55,6 @@
                 </div>
               </div>
             </div>
->>>>>>> 189544b3
             <FormKit type="group" name="data" label="data">
               <FormKit type="group" name="social" label="social">
                 <div class="uploadFormSection grid">
@@ -1197,48 +1186,6 @@
     tooltip: Tooltip,
   },
 
-<<<<<<< HEAD
-  data: () => ({
-    isYourCompanyManufacturingCompany: "No",
-    listOfProductionSites: [
-      {
-        id: 0,
-        listOfGoodsOrServices: [] as string[],
-        listOfGoodsOrServicesString: "",
-      },
-    ],
-    idCounter: 0,
-    allCountry: getAllCountryNamesWithCodes(),
-    waitingForData: false,
-    dataDate: undefined as Date | undefined,
-    convertedDataDate: "",
-    yearOfDataDate: "",
-    lkSGDataModel: {} as object,
-    route: useRoute(),
-    message: "",
-    uploadSucceded: false,
-    postLkSGDataProcessed: false,
-    messageCounter: 0,
-    lksgKpisInfoMappings,
-    lksgKpisNameMappings,
-    lksgSubAreasNameMappings,
-    elementPosition: 0,
-    scrollListener: (): null => null,
-    isInHouseProductionOrContractProcessingMap: Object.fromEntries(
-      new Map<string, string>([
-        [
-          InHouseProductionOrContractProcessing.InHouseProduction,
-          humanizeString(InHouseProductionOrContractProcessing.InHouseProduction),
-        ],
-        [
-          InHouseProductionOrContractProcessing.ContractProcessing,
-          humanizeString(InHouseProductionOrContractProcessing.ContractProcessing),
-        ],
-      ])
-    ),
-    updatingData: false,
-  }),
-=======
   data() {
     return {
       isYourCompanyManufacturingCompany: "No",
@@ -1280,9 +1227,9 @@
         ])
       ),
       getHyphenatedDate,
+      updatingData: false,
     };
   },
->>>>>>> 189544b3
   props: {
     companyID: {
       type: String,
@@ -1365,7 +1312,7 @@
       if (dataDateFromDataset) {
         this.dataDate = new Date(dataDateFromDataset);
       }
-      this.lkSGDataModel = lksgDataset;
+      this.lkSGDataModel.data = lksgDataset.data;
       this.waitingForData = false;
     },
     /**
