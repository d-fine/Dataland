--- conflicted
+++ resolved
@@ -25,28 +25,18 @@
               <FormKit type="group" name="social" label="social">
                 <div class="uploadFormSection grid">
                   <div class="col-3 p-3 topicLabel">
-<<<<<<< HEAD
-                    <h4 id="general" class="anchor title">{{ subAreasNameMappings._general }}</h4>
-=======
                     <h4 id="general" class="anchor title">{{ lksgSubAreasNameMappings._general }}</h4>
->>>>>>> fdb3087b
                     <div class="p-badge badge-yellow"><span>SOCIAL</span></div>
                     <p>Please input all relevant basic information about the dataset</p>
                   </div>
 
                   <div class="col-9 formFields">
-<<<<<<< HEAD
-                    <FormKit type="group" name="general" :label="subAreasNameMappings._general">
-                      <div class="form-field">
-                        <UploadFormHeader :name="kpisNameMappings.dataDate" :explanation="kpisInfoMappings.dataDate" />
-=======
                     <FormKit type="group" name="general" :label="lksgSubAreasNameMappings._general">
                       <div class="form-field">
                         <UploadFormHeader
                           :name="lksgKpisNameMappings.dataDate"
                           :explanation="lksgKpisInfoMappings.dataDate"
                         />
->>>>>>> fdb3087b
                         <div class="lg:col-4 md:col-6 col-12">
                           <Calendar
                             data-test="lksgDataDate"
@@ -69,21 +59,12 @@
 
                       <div class="form-field" data-test="lksgInScope">
                         <UploadFormHeader
-<<<<<<< HEAD
-                          :name="kpisNameMappings.lksgInScope"
-                          :explanation="kpisInfoMappings.lksgInScope"
-                        />
-                        <FormKit
-                          type="radio"
-                          :validation-label="kpisNameMappings.lksgInScope"
-=======
                           :name="lksgKpisNameMappings.lksgInScope"
                           :explanation="lksgKpisInfoMappings.lksgInScope"
                         />
                         <FormKit
                           type="radio"
                           :validation-label="lksgKpisNameMappings.lksgInScope"
->>>>>>> fdb3087b
                           name="lksgInScope"
                           :options="['Yes', 'No']"
                           :outer-class="{
@@ -102,21 +83,12 @@
 
                       <div class="form-field">
                         <UploadFormHeader
-<<<<<<< HEAD
-                          :name="kpisNameMappings.vatIdentificationNumber"
-                          :explanation="kpisInfoMappings.vatIdentificationNumber"
-                        />
-                        <FormKit
-                          type="text"
-                          :validation-label="kpisNameMappings.vatIdentificationNumber"
-=======
                           :name="lksgKpisNameMappings.vatIdentificationNumber"
                           :explanation="lksgKpisInfoMappings.vatIdentificationNumber"
                         />
                         <FormKit
                           type="text"
                           :validation-label="lksgKpisNameMappings.vatIdentificationNumber"
->>>>>>> fdb3087b
                           validation="required|length:3"
                           name="vatIdentificationNumber"
                           :inner-class="{ short: true }"
@@ -125,22 +97,13 @@
 
                       <div class="form-field">
                         <UploadFormHeader
-<<<<<<< HEAD
-                          :name="kpisNameMappings.numberOfEmployees"
-                          :explanation="kpisInfoMappings.numberOfEmployees"
-=======
                           :name="lksgKpisNameMappings.numberOfEmployees"
                           :explanation="lksgKpisInfoMappings.numberOfEmployees"
->>>>>>> fdb3087b
                         />
                         <FormKit
                           type="number"
                           name="numberOfEmployees"
-<<<<<<< HEAD
-                          :validation-label="kpisNameMappings.numberOfEmployees"
-=======
                           :validation-label="lksgKpisNameMappings.numberOfEmployees"
->>>>>>> fdb3087b
                           placeholder="Value"
                           validation="required|number"
                           step="1"
@@ -151,22 +114,13 @@
 
                       <div class="form-field">
                         <UploadFormHeader
-<<<<<<< HEAD
-                          :name="kpisNameMappings.shareOfTemporaryWorkers"
-                          :explanation="kpisInfoMappings.shareOfTemporaryWorkers"
-=======
                           :name="lksgKpisNameMappings.shareOfTemporaryWorkers"
                           :explanation="lksgKpisInfoMappings.shareOfTemporaryWorkers"
->>>>>>> fdb3087b
                         />
                         <FormKit
                           type="number"
                           name="shareOfTemporaryWorkers"
-<<<<<<< HEAD
-                          :validation-label="kpisNameMappings.shareOfTemporaryWorkers"
-=======
                           :validation-label="lksgKpisNameMappings.shareOfTemporaryWorkers"
->>>>>>> fdb3087b
                           placeholder="Value %"
                           step="0.01"
                           min="0"
@@ -179,22 +133,13 @@
 
                       <div class="form-field">
                         <UploadFormHeader
-<<<<<<< HEAD
-                          :name="kpisNameMappings.totalRevenue"
-                          :explanation="kpisInfoMappings.totalRevenue"
-=======
                           :name="lksgKpisNameMappings.totalRevenue"
                           :explanation="lksgKpisInfoMappings.totalRevenue"
->>>>>>> fdb3087b
                         />
                         <FormKit
                           type="number"
                           min="0"
-<<<<<<< HEAD
-                          :validation-label="kpisNameMappings.totalRevenue"
-=======
                           :validation-label="lksgKpisNameMappings.totalRevenue"
->>>>>>> fdb3087b
                           validation="required|number|min:0"
                           name="totalRevenue"
                           placeholder="Value"
@@ -207,22 +152,13 @@
 
                       <div class="form-field">
                         <UploadFormHeader
-<<<<<<< HEAD
-                          :name="kpisNameMappings.totalRevenueCurrency"
-                          :explanation="kpisInfoMappings.totalRevenueCurrency"
-=======
                           :name="lksgKpisNameMappings.totalRevenueCurrency"
                           :explanation="lksgKpisInfoMappings.totalRevenueCurrency"
->>>>>>> fdb3087b
                         />
                         <FormKit
                           type="text"
                           name="totalRevenueCurrency"
-<<<<<<< HEAD
-                          :validation-label="kpisNameMappings.totalRevenueCurrency"
-=======
                           :validation-label="lksgKpisNameMappings.totalRevenueCurrency"
->>>>>>> fdb3087b
                           placeholder="Currency"
                           validation="required"
                           :inner-class="{
@@ -234,22 +170,14 @@
                       <div class="form-field" data-test="IsYourCompanyManufacturingCompany">
                         <UploadFormHeader
                           :name="'Is your company a manufacturing company?'"
-<<<<<<< HEAD
-                          :explanation="kpisInfoMappings.listOfProductionSites"
-=======
                           :explanation="lksgKpisInfoMappings.listOfProductionSites"
->>>>>>> fdb3087b
                         />
                         <FormKit
                           type="radio"
                           :ignore="true"
                           id="IsYourCompanyManufacturingCompany"
                           name="IsYourCompanyManufacturingCompany"
-<<<<<<< HEAD
-                          :validation-label="kpisNameMappings.totalRevenueCurrency"
-=======
                           :validation-label="lksgKpisNameMappings.totalRevenueCurrency"
->>>>>>> fdb3087b
                           :options="['Yes', 'No']"
                           v-model="isYourCompanyManufacturingCompany"
                           validation="required"
@@ -269,11 +197,7 @@
                       <FormKit
                         type="list"
                         v-if="isYourCompanyManufacturingCompany !== 'No'"
-<<<<<<< HEAD
-                        :validation-label="kpisNameMappings.totalRevenueCurrency"
-=======
                         :validation-label="lksgKpisNameMappings.totalRevenueCurrency"
->>>>>>> fdb3087b
                         name="listOfProductionSites"
                         label="listOfProductionSites"
                       >
@@ -292,21 +216,12 @@
 
                             <div class="form-field">
                               <UploadFormHeader
-<<<<<<< HEAD
-                                :name="kpisNameMappings.productionSiteName"
-                                :explanation="kpisInfoMappings.productionSiteName"
-                              />
-                              <FormKit
-                                type="text"
-                                :validation-label="kpisNameMappings.productionSiteName"
-=======
                                 :name="lksgKpisNameMappings.productionSiteName"
                                 :explanation="lksgKpisInfoMappings.productionSiteName"
                               />
                               <FormKit
                                 type="text"
                                 :validation-label="lksgKpisNameMappings.productionSiteName"
->>>>>>> fdb3087b
                                 name="name"
                                 validation="required"
                               />
@@ -314,22 +229,13 @@
 
                             <div class="form-field" data-test="isInHouseProductionOrIsContractProcessing">
                               <UploadFormHeader
-<<<<<<< HEAD
-                                :name="kpisNameMappings.inHouseProductionOrContractProcessing"
-                                :explanation="kpisInfoMappings.inHouseProductionOrContractProcessing"
-=======
                                 :name="lksgKpisNameMappings.inHouseProductionOrContractProcessing"
                                 :explanation="lksgKpisInfoMappings.inHouseProductionOrContractProcessing"
->>>>>>> fdb3087b
                               />
                               <FormKit
                                 type="radio"
                                 name="isInHouseProductionOrIsContractProcessing"
-<<<<<<< HEAD
-                                :validation-label="kpisNameMappings.inHouseProductionOrContractProcessing"
-=======
                                 :validation-label="lksgKpisNameMappings.inHouseProductionOrContractProcessing"
->>>>>>> fdb3087b
                                 :options="isInHouseProductionOrContractProcessingMap"
                                 validation="required"
                                 :outer-class="{
@@ -347,24 +253,15 @@
 
                             <div class="form-field">
                               <UploadFormHeader
-<<<<<<< HEAD
-                                :name="kpisNameMappings.addressesOfProductionSites"
-                                :explanation="kpisInfoMappings.addressesOfProductionSites"
-=======
                                 :name="lksgKpisNameMappings.addressesOfProductionSites"
                                 :explanation="lksgKpisInfoMappings.addressesOfProductionSites"
->>>>>>> fdb3087b
                               />
 
                               <FormKit
                                 type="text"
                                 name="streetAndHouseNumber"
                                 validation="required"
-<<<<<<< HEAD
-                                :validation-label="kpisNameMappings.addressesOfProductionSites"
-=======
                                 :validation-label="lksgKpisNameMappings.addressesOfProductionSites"
->>>>>>> fdb3087b
                                 placeholder="Street, House number"
                               />
                               <div class="next-to-each-other">
@@ -401,13 +298,8 @@
                                   aria-hidden="true"
                                   title="listOfGoodsOrServices"
                                   v-tooltip.top="{
-<<<<<<< HEAD
-                                    value: kpisInfoMappings['listOfGoodsOrServices']
-                                      ? kpisInfoMappings['listOfGoodsOrServices']
-=======
                                     value: lksgKpisInfoMappings['listOfGoodsOrServices']
                                       ? lksgKpisInfoMappings['listOfGoodsOrServices']
->>>>>>> fdb3087b
                                       : '',
                                   }"
                                   >info</em
@@ -465,11 +357,7 @@
 
                 <div class="uploadFormSection grid">
                   <div class="col-3 p-3 topicLabel">
-<<<<<<< HEAD
-                    <h4 id="childLabour" class="anchor title">{{ subAreasNameMappings.childLabour }}</h4>
-=======
                     <h4 id="childLabour" class="anchor title">{{ lksgSubAreasNameMappings.childLabour }}</h4>
->>>>>>> fdb3087b
                     <div class="p-badge badge-yellow"><span>SOCIAL</span></div>
                   </div>
 
@@ -533,11 +421,7 @@
                 <div class="uploadFormSection grid">
                   <div class="col-3 p-3 topicLabel">
                     <h4 id="forcedLabourSlaveryAndDebtBondage" class="anchor title">
-<<<<<<< HEAD
-                      {{ subAreasNameMappings.forcedLabourSlaveryAndDebtBondage }}
-=======
                       {{ lksgSubAreasNameMappings.forcedLabourSlaveryAndDebtBondage }}
->>>>>>> fdb3087b
                     </h4>
                     <div class="p-badge badge-yellow"><span>SOCIAL</span></div>
                   </div>
@@ -603,11 +487,7 @@
                 <div class="uploadFormSection grid">
                   <div class="col-3 p-3 topicLabel">
                     <h4 id="evidenceCertificatesAndAttestations" class="anchor title">
-<<<<<<< HEAD
-                      {{ subAreasNameMappings.evidenceCertificatesAndAttestations }}
-=======
                       {{ lksgSubAreasNameMappings.evidenceCertificatesAndAttestations }}
->>>>>>> fdb3087b
                     </h4>
                     <div class="p-badge badge-yellow"><span>SOCIAL</span></div>
                   </div>
@@ -736,11 +616,7 @@
                 <div class="uploadFormSection grid">
                   <div class="col-3 p-3 topicLabel">
                     <h4 id="grievanceMechanism" class="anchor title">
-<<<<<<< HEAD
-                      {{ subAreasNameMappings.grievanceMechanism }}
-=======
                       {{ lksgSubAreasNameMappings.grievanceMechanism }}
->>>>>>> fdb3087b
                     </h4>
                     <div class="p-badge badge-yellow"><span>SOCIAL</span></div>
                   </div>
@@ -768,11 +644,7 @@
 
                 <div class="uploadFormSection grid">
                   <div class="col-3 p-3 p-3 topicLabel">
-<<<<<<< HEAD
-                    <h4 id="osh" class="anchor title">{{ subAreasNameMappings.osh }}</h4>
-=======
                     <h4 id="osh" class="anchor title">{{ lksgSubAreasNameMappings.osh }}</h4>
->>>>>>> fdb3087b
                     <div class="p-badge badge-yellow"><span>SOCIAL</span></div>
                   </div>
 
@@ -870,11 +742,7 @@
                 <div class="uploadFormSection grid">
                   <div class="col-3 p-3 topicLabel">
                     <h4 id="freedomOfAssociation" class="anchor title">
-<<<<<<< HEAD
-                      {{ subAreasNameMappings.freedomOfAssociation }}
-=======
                       {{ lksgSubAreasNameMappings.freedomOfAssociation }}
->>>>>>> fdb3087b
                     </h4>
                     <div class="p-badge badge-yellow"><span>SOCIAL</span></div>
                   </div>
@@ -912,11 +780,7 @@
 
                 <div class="uploadFormSection grid">
                   <div class="col-3 p-3 topicLabel">
-<<<<<<< HEAD
-                    <h4 id="humanRights" class="anchor title">{{ subAreasNameMappings.humanRights }}</h4>
-=======
                     <h4 id="humanRights" class="anchor title">{{ lksgSubAreasNameMappings.humanRights }}</h4>
->>>>>>> fdb3087b
                     <div class="p-badge badge-yellow"><span>SOCIAL</span></div>
                   </div>
 
@@ -968,11 +832,7 @@
                 <div class="uploadFormSection grid">
                   <div class="col-3 p-3 topicLabel">
                     <h4 id="socialAndEmployeeMatters" class="anchor title">
-<<<<<<< HEAD
-                      {{ subAreasNameMappings.socialAndEmployeeMatters }}
-=======
                       {{ lksgSubAreasNameMappings.socialAndEmployeeMatters }}
->>>>>>> fdb3087b
                     </h4>
                     <div class="p-badge badge-blue"><span>GOVERNANCE</span></div>
                   </div>
@@ -990,11 +850,7 @@
 
                 <div class="uploadFormSection grid">
                   <div class="col-3 p-3 topicLabel">
-<<<<<<< HEAD
-                    <h4 id="environment" class="anchor title">{{ subAreasNameMappings.environment }}</h4>
-=======
                     <h4 id="environment" class="anchor title">{{ lksgSubAreasNameMappings.environment }}</h4>
->>>>>>> fdb3087b
                     <div class="p-badge badge-blue"><span>GOVERNANCE</span></div>
                   </div>
                   <div class="col-9 formFields">
@@ -1010,11 +866,7 @@
 
                 <div class="uploadFormSection grid">
                   <div class="col-3 p-3 topicLabel">
-<<<<<<< HEAD
-                    <h4 id="osh_governance" class="anchor title">{{ subAreasNameMappings.osh }}</h4>
-=======
                     <h4 id="osh_governance" class="anchor title">{{ lksgSubAreasNameMappings.osh }}</h4>
->>>>>>> fdb3087b
                     <div class="p-badge badge-blue"><span>GOVERNANCE</span></div>
                   </div>
                   <div class="col-9 formFields">
@@ -1030,11 +882,7 @@
 
                 <div class="uploadFormSection grid">
                   <div class="col-3 p-3 topicLabel">
-<<<<<<< HEAD
-                    <h4 id="riskManagement" class="anchor title">{{ subAreasNameMappings.riskManagement }}</h4>
-=======
                     <h4 id="riskManagement" class="anchor title">{{ lksgSubAreasNameMappings.riskManagement }}</h4>
->>>>>>> fdb3087b
                     <div class="p-badge badge-blue"><span>GOVERNANCE</span></div>
                   </div>
                   <div class="col-9 formFields">
@@ -1050,11 +898,7 @@
 
                 <div class="uploadFormSection grid">
                   <div class="col-3 p-3 p-3 topicLabel">
-<<<<<<< HEAD
-                    <h4 id="codeOfConduct" class="anchor title">{{ subAreasNameMappings.codeOfConduct }}</h4>
-=======
                     <h4 id="codeOfConduct" class="anchor title">{{ lksgSubAreasNameMappings.codeOfConduct }}</h4>
->>>>>>> fdb3087b
                     <div class="p-badge badge-blue"><span>GOVERNANCE</span></div>
                   </div>
                   <div class="col-9 formFields">
@@ -1082,11 +926,7 @@
               <FormKit type="group" name="environmental" label="environmental">
                 <div class="uploadFormSection grid">
                   <div class="col-3 p-3 topicLabel">
-<<<<<<< HEAD
-                    <h4 id="waste" class="anchor title">{{ subAreasNameMappings.waste }}</h4>
-=======
                     <h4 id="waste" class="anchor title">{{ lksgSubAreasNameMappings.waste }}</h4>
->>>>>>> fdb3087b
                     <div class="p-badge badge-green"><span>ENVIRONMENTAL</span></div>
                   </div>
 
@@ -1285,17 +1125,10 @@
 import SuccessUpload from "@/components/messages/SuccessUpload.vue";
 import FailedUpload from "@/components/messages/FailedUpload.vue";
 import {
-<<<<<<< HEAD
-  kpisInfoMappings,
-  kpisNameMappings,
-  subAreasNameMappings,
-} from "@/components/resources/frameworkDataSearch/DataModelsTranslations";
-=======
   lksgKpisInfoMappings,
   lksgKpisNameMappings,
   lksgSubAreasNameMappings,
 } from "@/components/resources/frameworkDataSearch/lksg/DataModelsTranslations";
->>>>>>> fdb3087b
 import { getAllCountryNamesWithCodes } from "@/utils/CountryCodeConverter";
 import { AxiosError } from "axios";
 import { humanizeString } from "@/utils/StringHumanizer";
@@ -1331,15 +1164,9 @@
     uploadSucceded: false,
     postLkSGDataProcessed: false,
     messageCounter: 0,
-<<<<<<< HEAD
-    kpisInfoMappings,
-    kpisNameMappings,
-    subAreasNameMappings,
-=======
     lksgKpisInfoMappings,
     lksgKpisNameMappings,
     lksgSubAreasNameMappings,
->>>>>>> fdb3087b
     elementPosition: 0,
     scrollListener: (): null => null,
     isInHouseProductionOrContractProcessingMap: Object.fromEntries(
