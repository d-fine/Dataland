<template>
  <Card class="col-12 page-wrapper-card p-3">
    <template #title>New Dataset - LkSG</template>
    <template #content>
      <div v-show="waitingForData" class="d-center-div text-center px-7 py-4">
        <p class="font-medium text-xl">Loading LkSG data...</p>
        <em class="pi pi-spinner pi-spin" aria-hidden="true" style="z-index: 20; color: #e67f3f" />
      </div>
      <div v-show="!waitingForData" class="grid uploadFormWrapper">
        <div id="uploadForm" class="text-left uploadForm col-9">
          <FormKit
            v-model="companyAssociatedLksgData"
            :actions="false"
            type="form"
            :id="formId"
            :name="formId"
            @submit="postLkSGData"
            @submit-invalid="checkCustomInputs"
          >
            <FormKit type="hidden" name="companyId" :model-value="companyID" disabled="true" />
            <FormKit type="hidden" name="reportingPeriod" v-model="yearOfDataDate" disabled="true" />

            <FormKit type="group" name="data" label="data">
              <FormKit
                type="group"
                v-for="category in lksgDataModel"
                :key="category"
                :label="category.label"
                :name="category.name"
              >
                <div class="uploadFormSection grid" v-for="subcategory in category.subcategories" :key="subcategory">
                  <div class="col-3 p-3 topicLabel">
                    <h4 :id="subcategory.name" class="anchor title">{{ subcategory.label }}</h4>
                    <div :class="`p-badge badge-${category.color}`">
                      <span>{{ category.label.toUpperCase() }}</span>
                    </div>
                  </div>

                  <div class="col-9 formFields">
                    <FormKit v-for="field in subcategory.fields" :key="field" type="group" :name="subcategory.name">
                      <component
                        v-if="field.showIf(companyAssociatedLksgData.data)"
                        :is="field.component"
                        :label="field.label"
                        :placeholder="field.placeholder"
                        :description="field.description"
                        :name="field.name"
                        :options="field.options"
                        :required="field.required"
                        :certificateRequiredIfYes="field.certificateRequiredIfYes"
                        :validation="field.validation"
                        :validation-label="field.validationLabel"
                        :data-test="field.name"
                        @documentUpdated="updateDocumentList"
                        :ref="field.name"
                      />
                    </FormKit>
                  </div>
                </div>
              </FormKit>
            </FormKit>
          </FormKit>
        </div>
        <SubmitSideBar>
          <SubmitButton :formId="formId" />
          <div v-if="postLkSGDataProcessed">
            <SuccessMessage v-if="uploadSucceded" :messageId="messageCounter" />
            <FailMessage v-else :message="message" :messageId="messageCounter" />
          </div>

          <h4 id="topicTitles" class="title pt-3">On this page</h4>
          <ul>
            <li v-for="category in lksgDataModel" :key="category">
              <ul>
                <li v-for="subcategory in category.subcategories" :key="subcategory">
                  <a @click="smoothScroll(`#${subcategory.name}`)">{{ subcategory.label }}</a>
                </li>
              </ul>
            </li>
          </ul>
        </SubmitSideBar>
      </div>
    </template>
  </Card>
</template>
<script lang="ts">
import { FormKit } from "@formkit/vue";
import { ApiClientProvider } from "@/services/ApiClients";
import Card from "primevue/card";
import { defineComponent, inject } from "vue";
import Keycloak from "keycloak-js";
import { assertDefined } from "@/utils/TypeScriptUtils";
import Tooltip from "primevue/tooltip";
import PrimeButton from "primevue/button";
import UploadFormHeader from "@/components/forms/parts/elements/basic/UploadFormHeader.vue";
import YesNoFormField from "@/components/forms/parts/fields/YesNoFormField.vue";
import Calendar from "primevue/calendar";
import SuccessMessage from "@/components/messages/SuccessMessage.vue";
import FailMessage from "@/components/messages/FailMessage.vue";
import { lksgDataModel } from "@/components/resources/frameworkDataSearch/lksg/LksgDataModel";
import { AxiosError } from "axios";
import { CompanyAssociatedDataLksgData } from "@clients/backend";
import { useRoute } from "vue-router";
import { checkCustomInputs } from "@/utils/ValidationsUtils";
import NaceCodeFormField from "@/components/forms/parts/fields/NaceCodeFormField.vue";
import InputTextFormField from "@/components/forms/parts/fields/InputTextFormField.vue";
import FreeTextFormField from "@/components/forms/parts/fields/FreeTextFormField.vue";
import NumberFormField from "@/components/forms/parts/fields/NumberFormField.vue";
import DateFormField from "@/components/forms/parts/fields/DateFormField.vue";
import SingleSelectFormField from "@/components/forms/parts/fields/SingleSelectFormField.vue";
import MultiSelectFormField from "@/components/forms/parts/fields/MultiSelectFormField.vue";
import AddressFormField from "@/components/forms/parts/fields/AddressFormField.vue";
import RadioButtonsFormField from "@/components/forms/parts/fields/RadioButtonsFormField.vue";
import SubmitButton from "@/components/forms/parts/SubmitButton.vue";
import SubmitSideBar from "@/components/forms/parts/SubmitSideBar.vue";
import YesNoNaFormField from "@/components/forms/parts/fields/YesNoNaFormField.vue";
import PercentageFormField from "@/components/forms/parts/fields/PercentageFormField.vue";
import ProductionSitesFormField from "@/components/forms/parts/fields/ProductionSitesFormField.vue";
import { objectDropNull, ObjectType } from "@/utils/UpdateObjectUtils";
import { smoothScroll } from "@/utils/SmoothScroll";
import { DocumentToUpload, uploadFiles } from "@/utils/FileUploadUtils";

export default defineComponent({
  setup() {
    return {
      getKeycloakPromise: inject<() => Promise<Keycloak>>("getKeycloakPromise"),
    };
  },
  name: "CreateLksgDataset",
  components: {
    SubmitButton,
    SubmitSideBar,
    UploadFormHeader,
    SuccessMessage,
    FailMessage,
    FormKit,
    Card,
    PrimeButton,
    Calendar,
    YesNoFormField,
    InputTextFormField,
    FreeTextFormField,
    NumberFormField,
    DateFormField,
    SingleSelectFormField,
    MultiSelectFormField,
    NaceCodeFormField,
    AddressFormField,
    RadioButtonsFormField,
    YesNoNaFormField,
    PercentageFormField,
    ProductionSitesFormField,
  },
  directives: {
    tooltip: Tooltip,
  },
  emits: ["datasetCreated"],
  data() {
    return {
      formId: "createLkSGForm",
      waitingForData: false,
      dataDate: undefined as Date | undefined,
      companyAssociatedLksgData: {} as CompanyAssociatedDataLksgData,
      lksgDataModel,
      route: useRoute(),
      message: "",
      smoothScroll: smoothScroll,
      uploadSucceded: false,
      postLkSGDataProcessed: false,
      messageCounter: 0,
      checkCustomInputs,
<<<<<<< HEAD
=======
      updatingData: false,
      documents: new Map() as Map<string, DocumentToUpload>,
>>>>>>> 351ab014
    };
  },
  computed: {
    yearOfDataDate: {
      get(): string {
        const currentDate = this.companyAssociatedLksgData.data?.general?.masterData?.dataDate;
        if (currentDate === undefined) {
          return "";
        } else {
          return currentDate.split("-")[0];
        }
      },
      set() {
        // IGNORED
      },
    },
  },
  props: {
    companyID: {
      type: String,
      required: true,
    },
  },
  mounted() {
    const dataId = this.route.query.templateDataId;
    if (dataId && typeof dataId === "string") {
      void this.loadLKSGData(dataId);
    }
  },
  methods: {
    /**
     * Loads the LkSG-Dataset identified by the provided dataId and pre-configures the form to contain the data
     * from the dataset
     * @param dataId the id of the dataset to load
     */
    async loadLKSGData(dataId: string): Promise<void> {
      this.waitingForData = true;
      const lkSGDataControllerApi = await new ApiClientProvider(
        assertDefined(this.getKeycloakPromise)()
      ).getLksgDataControllerApi();

      const dataResponse = await lkSGDataControllerApi.getCompanyAssociatedLksgData(dataId);
      const lksgDataset = dataResponse.data;
      const dataDateFromDataset = lksgDataset.data?.general?.masterData?.dataDate;
      if (dataDateFromDataset) {
        this.dataDate = new Date(dataDateFromDataset);
      }
      this.companyAssociatedLksgData = objectDropNull(lksgDataset as ObjectType) as CompanyAssociatedDataLksgData;
      this.waitingForData = false;
    },
    /**
     * Sends data to add LkSG data
     */
    async postLkSGData(): Promise<void> {
      this.messageCounter++;
      try {
        if (this.documents.size > 0) {
          await uploadFiles(Array.from(this.documents.values()), assertDefined(this.getKeycloakPromise));
        }
        const lkSGDataControllerApi = await new ApiClientProvider(
          assertDefined(this.getKeycloakPromise)()
        ).getLksgDataControllerApi();
        await lkSGDataControllerApi.postCompanyAssociatedLksgData(this.companyAssociatedLksgData);
        this.$emit("datasetCreated");
<<<<<<< HEAD
        this.$formkit.reset(this.formId);
=======
        this.isYourCompanyManufacturingCompany = "No";
        this.listOfProductionSites = [
          {
            id: 0,
            listOfGoodsOrServices: [],
            allGoodsOrServicesAsString: "",
          },
        ];
        this.idCounter = 0;
>>>>>>> 351ab014
        this.dataDate = undefined;
        this.message = "Upload successfully executed.";
        this.uploadSucceded = true;
      } catch (error) {
        console.error(error);
        if (error instanceof AxiosError) {
          this.message = "An error occurred: " + error.message;
        } else {
          this.message =
            "An unexpected error occurred. Please try again or contact the support team if the issue persists.";
        }
        this.uploadSucceded = false;
      } finally {
        this.postLkSGDataProcessed = true;
      }
    },

    /**
     * updates the list of certificates that were uploaded in the corresponding formfields on change
     * @param fieldName the name of the formfield as a key
     * @param document the certificate as combined object of reference id and file content
     */
    updateDocumentList(fieldName: string, document: DocumentToUpload) {
      if (document) {
        this.documents.set(fieldName, document);
      } else {
        this.documents.delete(fieldName);
      }
    },
  },
});
</script><|MERGE_RESOLUTION|>--- conflicted
+++ resolved
@@ -169,11 +169,7 @@
       postLkSGDataProcessed: false,
       messageCounter: 0,
       checkCustomInputs,
-<<<<<<< HEAD
-=======
-      updatingData: false,
       documents: new Map() as Map<string, DocumentToUpload>,
->>>>>>> 351ab014
     };
   },
   computed: {
@@ -238,19 +234,7 @@
         ).getLksgDataControllerApi();
         await lkSGDataControllerApi.postCompanyAssociatedLksgData(this.companyAssociatedLksgData);
         this.$emit("datasetCreated");
-<<<<<<< HEAD
         this.$formkit.reset(this.formId);
-=======
-        this.isYourCompanyManufacturingCompany = "No";
-        this.listOfProductionSites = [
-          {
-            id: 0,
-            listOfGoodsOrServices: [],
-            allGoodsOrServicesAsString: "",
-          },
-        ];
-        this.idCounter = 0;
->>>>>>> 351ab014
         this.dataDate = undefined;
         this.message = "Upload successfully executed.";
         this.uploadSucceded = true;
