<template>
  <Card class="col-12 page-wrapper-card">
    <template #title>New Dataset - LkSG </template>
    <template #content>
      <div v-show="waitingForData" class="d-center-div text-center px-7 py-4">
        <p class="font-medium text-xl">Loading LkSG data...</p>
        <em class="pi pi-spinner pi-spin" aria-hidden="true" style="z-index: 20; color: #e67f3f" />
      </div>
      <div v-show="!waitingForData" class="grid uploadFormWrapper">
        <div id="uploadForm" class="text-left uploadForm col-9">
          <FormKit
            v-model="lkSGDataModel"
            :actions="false"
            type="form"
            id="createLkSGForm"
            name="createLkSGForm"
            @submit="postLkSGData"
            @submit-invalid="checkCustomInputs"
            #default="{ state: { valid } }"
            :config="{ validationVisibility: 'dirty' }"
          >
            <FormKit type="hidden" name="companyId" :model-value="companyID" disabled="true" />
            <FormKit type="hidden" name="reportingPeriod" v-model="yearOfDataDate" disabled="true" />
            <FormKit type="group" name="data" label="data">
              <FormKit type="group" name="social" label="social">
                <div class="uploadFormSection grid">
                  <div class="col-3 p-3 topicLabel">
                    <h4 id="general" class="anchor title">{{ lksgSubAreasNameMappings._general }}</h4>
                    <div class="p-badge badge-yellow"><span>SOCIAL</span></div>
                    <p>Please input all relevant basic information about the dataset</p>
                  </div>

                  <div class="col-9 formFields">
                    <FormKit type="group" name="general" :label="lksgSubAreasNameMappings._general">
                      <div class="form-field">
                        <UploadFormHeader
                          :name="lksgKpisNameMappings.dataDate"
                          :explanation="lksgKpisInfoMappings.dataDate"
                          :is-required="true"
                        />
                        <div class="lg:col-4 md:col-6 col-12">
                          <Calendar
                            data-test="lksgDataDate"
                            inputId="icon"
                            v-model="dataDate"
                            :showIcon="true"
                            dateFormat="D, M dd, yy"
                            :maxDate="new Date()"
                          />
                        </div>

                        <FormKit
                          type="text"
                          :validation-label="lksgKpisNameMappings.dataDate"
                          validation="required"
                          name="dataDate"
                          v-model="convertedDataDate"
                          :outer-class="{ 'hidden-input': true }"
                        />
                      </div>

                      <div class="form-field" data-test="lksgInScope">
                        <UploadFormHeader
                          :name="lksgKpisNameMappings.lksgInScope"
                          :explanation="lksgKpisInfoMappings.lksgInScope"
                          :is-required="true"
                        />
                        <FormKit
                          type="radio"
                          :validation-label="lksgKpisNameMappings.lksgInScope"
                          name="lksgInScope"
                          :options="['Yes', 'No']"
                          :outer-class="{
                            'yes-no-radio': true,
                          }"
                          :inner-class="{
                            'formkit-inner': false,
                          }"
                          :input-class="{
                            'formkit-input': false,
                            'p-radiobutton': true,
                          }"
                          validation="required"
                        />
                      </div>

                      <div class="form-field">
                        <UploadFormHeader
                          :name="lksgKpisNameMappings.vatIdentificationNumber"
                          :explanation="lksgKpisInfoMappings.vatIdentificationNumber"
                          :is-required="true"
                        />
                        <FormKit
                          type="text"
                          :validation-label="lksgKpisNameMappings.vatIdentificationNumber"
                          validation="required|length:3"
                          name="vatIdentificationNumber"
                          :inner-class="{ short: true }"
                        />
                      </div>

                      <div class="form-field">
                        <UploadFormHeader
                          :name="lksgKpisNameMappings.numberOfEmployees"
                          :explanation="lksgKpisInfoMappings.numberOfEmployees"
                          :is-required="true"
                        />
                        <FormKit
                          type="number"
                          name="numberOfEmployees"
                          :validation-label="lksgKpisNameMappings.numberOfEmployees"
                          placeholder="Value"
                          validation="required|number"
                          step="1"
                          min="0"
                          :inner-class="{ short: true }"
                        />
                      </div>

                      <div class="form-field">
                        <UploadFormHeader
                          :name="lksgKpisNameMappings.shareOfTemporaryWorkers"
                          :explanation="lksgKpisInfoMappings.shareOfTemporaryWorkers"
                          :is-required="true"
                        />
                        <FormKit
                          type="number"
                          name="shareOfTemporaryWorkers"
                          :validation-label="lksgKpisNameMappings.shareOfTemporaryWorkers"
                          placeholder="Value %"
                          step="0.01"
                          min="0"
                          validation="required|number|between:0,100"
                          :inner-class="{
                            short: true,
                          }"
                        />
                      </div>

                      <div class="form-field">
                        <UploadFormHeader
                          :name="lksgKpisNameMappings.totalRevenue"
                          :explanation="lksgKpisInfoMappings.totalRevenue"
                          :is-required="true"
                        />
                        <FormKit
                          type="number"
                          min="0"
                          :validation-label="lksgKpisNameMappings.totalRevenue"
                          validation="required|number|min:0"
                          name="totalRevenue"
                          placeholder="Value"
                          step="1"
                          :inner-class="{
                            short: true,
                          }"
                        />
                      </div>

                      <div class="form-field">
                        <UploadFormHeader
                          :name="lksgKpisNameMappings.totalRevenueCurrency"
                          :explanation="lksgKpisInfoMappings.totalRevenueCurrency"
                          :is-required="true"
                        />
                        <FormKit
                          type="text"
                          name="totalRevenueCurrency"
                          :validation-label="lksgKpisNameMappings.totalRevenueCurrency"
                          placeholder="Currency"
                          validation="required"
                          :inner-class="{
                            short: true,
                          }"
                        />
                      </div>

                      <div class="form-field" data-test="IsYourCompanyManufacturingCompany">
                        <UploadFormHeader
                          :name="'Is your company a manufacturing company?'"
                          :explanation="lksgKpisInfoMappings.listOfProductionSites"
                          :is-required="true"
                        />
                        <FormKit
                          type="radio"
                          :ignore="true"
                          id="IsYourCompanyManufacturingCompany"
                          name="IsYourCompanyManufacturingCompany"
                          :validation-label="lksgKpisNameMappings.totalRevenueCurrency"
                          :options="['Yes', 'No']"
                          v-model="isYourCompanyManufacturingCompany"
                          validation="required"
                          :outer-class="{
                            'yes-no-radio': true,
                          }"
                          :inner-class="{
                            'formkit-inner': false,
                          }"
                          :input-class="{
                            'formkit-input': false,
                            'p-radiobutton': true,
                          }"
                        />
                      </div>

                      <FormKit
                        type="list"
                        v-if="isYourCompanyManufacturingCompany !== 'No'"
                        :validation-label="lksgKpisNameMappings.totalRevenueCurrency"
                        name="listOfProductionSites"
                        label="listOfProductionSites"
                      >
                        <FormKit type="group" v-for="(item, index) in listOfProductionSites" :key="item.id">
                          <div
                            data-test="productionSiteSection"
                            class="productionSiteSection"
                            :class="isYourCompanyManufacturingCompany === 'No' ? 'p-disabled' : ''"
                          >
                            <em
                              data-test="removeItemFromlistOfProductionSites"
                              @click="removeItemFromlistOfProductionSites(item.id)"
                              class="material-icons close-section"
                              >close</em
                            >

                            <div class="form-field">
                              <UploadFormHeader
                                :name="lksgKpisNameMappings.productionSiteName"
                                :explanation="lksgKpisInfoMappings.productionSiteName"
                                :is-required="true"
                              />
                              <FormKit
                                type="text"
                                :validation-label="lksgKpisNameMappings.productionSiteName"
                                name="name"
                                validation="required"
                              />
                            </div>

                            <div class="form-field" data-test="isInHouseProductionOrIsContractProcessing">
                              <UploadFormHeader
                                :name="lksgKpisNameMappings.inHouseProductionOrContractProcessing"
                                :explanation="lksgKpisInfoMappings.inHouseProductionOrContractProcessing"
                                :is-required="true"
                              />
                              <FormKit
                                type="radio"
                                name="isInHouseProductionOrIsContractProcessing"
                                :validation-label="lksgKpisNameMappings.inHouseProductionOrContractProcessing"
                                :options="isInHouseProductionOrContractProcessingMap"
                                validation="required"
                                :outer-class="{
                                  'yes-no-radio': true,
                                }"
                                :inner-class="{
                                  'formkit-inner': false,
                                }"
                                :input-class="{
                                  'formkit-input': false,
                                  'p-radiobutton': true,
                                }"
                              />
                            </div>

                            <div class="form-field">
                              <UploadFormHeader
                                :name="lksgKpisNameMappings.addressesOfProductionSites"
                                :explanation="lksgKpisInfoMappings.addressesOfProductionSites"
                                :is-required="true"
                              />

                              <FormKit
                                type="text"
                                name="streetAndHouseNumber"
                                validation="required"
                                :validation-label="lksgKpisNameMappings.addressesOfProductionSites"
                                placeholder="Street, House number"
                              />
                              <div class="next-to-each-other">
                                <FormKit
                                  type="select"
                                  name="country"
                                  validation-label="Country"
                                  validation="required"
                                  placeholder="Country"
                                  :options="allCountry"
                                />
                                <FormKit
                                  type="text"
                                  name="city"
                                  validation-label="City"
                                  validation="required"
                                  placeholder="City"
                                />
                                <FormKit
                                  type="text"
                                  validation="required"
                                  validation-label="Postcode"
                                  name="postalCode"
                                  placeholder="postalCode"
                                />
                              </div>
                            </div>

                            <div class="form-field">
                              <div class="form-field-label">
                                <h5>List Of Goods Or Services</h5>
                                <em
                                  class="material-icons info-icon"
                                  aria-hidden="true"
                                  title="listOfGoodsOrServices"
                                  v-tooltip.top="{
                                    value: lksgKpisInfoMappings['listOfGoodsOrServices']
                                      ? lksgKpisInfoMappings['listOfGoodsOrServices']
                                      : '',
                                  }"
                                  >info</em
                                >
                                <PrimeButton
                                  :disabled="listOfProductionSites[index].listOfGoodsOrServicesString === ''"
                                  @click="addNewItemsTolistOfProductionSites(index)"
                                  label="Add"
                                  class="p-button-text"
                                  icon="pi pi-plus"
                                ></PrimeButton>
                              </div>
                              <FormKit
                                data-test="listOfGoodsOrServices"
                                type="text"
                                :ignore="true"
                                v-model="listOfProductionSites[index].listOfGoodsOrServicesString"
                                placeholder="Add comma (,) for more than one value"
                              />
                              <FormKit
                                v-model="listOfProductionSites[index].listOfGoodsOrServices"
                                type="list"
                                label="list of goods or services"
                                name="listOfGoodsOrServices"
                              />
                              <div class="">
                                <span
                                  class="form-list-item"
                                  :key="element"
                                  v-for="element in item.listOfGoodsOrServices"
                                >
                                  {{ element }}
                                  <em
                                    @click="removeItemFromlistOfGoodsOrServices(index, element)"
                                    class="material-icons"
                                    >close</em
                                  >
                                </span>
                              </div>
                            </div>
                          </div>
                        </FormKit>
                        <PrimeButton
                          data-test="ADD-NEW-Production-Site-button"
                          label="ADD NEW Production Site"
                          class="p-button-text"
                          :disabled="isYourCompanyManufacturingCompany === 'No'"
                          icon="pi pi-plus"
                          @click="addNewProductionSite"
                        />
                      </FormKit>
                    </FormKit>
                  </div>
                </div>

                <div class="uploadFormSection grid">
                  <div class="col-3 p-3 topicLabel">
                    <h4 id="childLabour" class="anchor title">{{ lksgSubAreasNameMappings.childLabour }}</h4>
                    <div class="p-badge badge-yellow"><span>SOCIAL</span></div>
                  </div>

                  <div class="col-9 formFields">
                    <FormKit type="group" name="childLabour">
                      <YesNoComponent
                        :displayName="lksgKpisNameMappings['employeeUnder18']"
                        :info="lksgKpisInfoMappings['employeeUnder18']"
                        :name="'employeeUnder18'"
                      />
                      <YesNoComponent
                        :displayName="lksgKpisNameMappings['employeeUnder15']"
                        :info="lksgKpisInfoMappings['employeeUnder15']"
                        :name="'employeeUnder15'"
                      />
                      <YesNoComponent
                        :displayName="lksgKpisNameMappings['employeeUnder18Apprentices']"
                        :info="lksgKpisInfoMappings['employeeUnder18Apprentices']"
                        :name="'employeeUnder18Apprentices'"
                      />
                      <YesNoComponent
                        :displayName="lksgKpisNameMappings['employmentUnderLocalMinimumAgePrevention']"
                        :info="lksgKpisInfoMappings['employmentUnderLocalMinimumAgePrevention']"
                        :name="'employmentUnderLocalMinimumAgePrevention'"
                      />
                      <YesNoComponent
                        :displayName="
                          lksgKpisNameMappings['employmentUnderLocalMinimumAgePreventionEmploymentContracts']
                        "
                        :info="lksgKpisInfoMappings['employmentUnderLocalMinimumAgePreventionEmploymentContracts']"
                        :name="'employmentUnderLocalMinimumAgePreventionEmploymentContracts'"
                      />
                      <YesNoComponent
                        :displayName="lksgKpisNameMappings['employmentUnderLocalMinimumAgePreventionJobDescription']"
                        :info="lksgKpisInfoMappings['employmentUnderLocalMinimumAgePreventionJobDescription']"
                        :name="'employmentUnderLocalMinimumAgePreventionJobDescription'"
                      />
                      <YesNoComponent
                        :displayName="lksgKpisNameMappings['employmentUnderLocalMinimumAgePreventionIdentityDocuments']"
                        :info="lksgKpisInfoMappings['employmentUnderLocalMinimumAgePreventionIdentityDocuments']"
                        :name="'employmentUnderLocalMinimumAgePreventionIdentityDocuments'"
                      />
                      <YesNoComponent
                        :displayName="lksgKpisNameMappings['employmentUnderLocalMinimumAgePreventionTraining']"
                        :info="lksgKpisInfoMappings['employmentUnderLocalMinimumAgePreventionTraining']"
                        :name="'employmentUnderLocalMinimumAgePreventionTraining'"
                      />
                      <YesNoComponent
                        :displayName="
                          lksgKpisNameMappings['employmentUnderLocalMinimumAgePreventionCheckingOfLegalMinimumAge']
                        "
                        :info="
                          lksgKpisInfoMappings['employmentUnderLocalMinimumAgePreventionCheckingOfLegalMinimumAge']
                        "
                        :name="'employmentUnderLocalMinimumAgePreventionCheckingOfLegalMinimumAge'"
                      />
                    </FormKit>
                  </div>
                </div>

                <div class="uploadFormSection grid">
                  <div class="col-3 p-3 topicLabel">
                    <h4 id="forcedLabourSlaveryAndDebtBondage" class="anchor title">
                      {{ lksgSubAreasNameMappings.forcedLabourSlaveryAndDebtBondage }}
                    </h4>
                    <div class="p-badge badge-yellow"><span>SOCIAL</span></div>
                  </div>

                  <div class="col-9 formFields">
                    <FormKit type="group" name="forcedLabourSlaveryAndDebtBondage">
                      <YesNoComponent
                        :displayName="lksgKpisNameMappings['forcedLabourAndSlaveryPrevention']"
                        :info="lksgKpisInfoMappings['forcedLabourAndSlaveryPrevention']"
                        :name="'forcedLabourAndSlaveryPrevention'"
                      />
                      <YesNoComponent
                        :displayName="lksgKpisNameMappings['forcedLabourAndSlaveryPreventionEmploymentContracts']"
                        :info="lksgKpisInfoMappings['forcedLabourAndSlaveryPreventionEmploymentContracts']"
                        :name="'forcedLabourAndSlaveryPreventionEmploymentContracts'"
                      />
                      <YesNoComponent
                        :displayName="lksgKpisNameMappings['forcedLabourAndSlaveryPreventionIdentityDocuments']"
                        :info="lksgKpisInfoMappings['forcedLabourAndSlaveryPreventionIdentityDocuments']"
                        :name="'forcedLabourAndSlaveryPreventionIdentityDocuments'"
                      />
                      <YesNoComponent
                        :displayName="lksgKpisNameMappings['forcedLabourAndSlaveryPreventionFreeMovement']"
                        :info="lksgKpisInfoMappings['forcedLabourAndSlaveryPreventionFreeMovement']"
                        :name="'forcedLabourAndSlaveryPreventionFreeMovement'"
                      />
                      <YesNoComponent
                        :displayName="
                          lksgKpisNameMappings['forcedLabourAndSlaveryPreventionProvisionSocialRoomsAndToilets']
                        "
                        :info="lksgKpisInfoMappings['forcedLabourAndSlaveryPreventionProvisionSocialRoomsAndToilets']"
                        :name="'forcedLabourAndSlaveryPreventionProvisionSocialRoomsAndToilets'"
                      />
                      <YesNoComponent
                        :displayName="lksgKpisNameMappings['forcedLabourAndSlaveryPreventionTraining']"
                        :info="lksgKpisInfoMappings['forcedLabourAndSlaveryPreventionTraining']"
                        :name="'forcedLabourAndSlaveryPreventionTraining'"
                      />
                      <YesNoComponent
                        :displayName="lksgKpisNameMappings['documentedWorkingHoursAndWages']"
                        :info="lksgKpisInfoMappings['documentedWorkingHoursAndWages']"
                        :name="'documentedWorkingHoursAndWages'"
                      />
                      <YesNoComponent
                        :displayName="lksgKpisNameMappings['adequateLivingWage']"
                        :info="lksgKpisInfoMappings['adequateLivingWage']"
                        :name="'adequateLivingWage'"
                      />
                      <YesNoComponent
                        :displayName="lksgKpisNameMappings['regularWagesProcessFlow']"
                        :info="lksgKpisInfoMappings['regularWagesProcessFlow']"
                        :name="'regularWagesProcessFlow'"
                      />
                      <YesNoComponent
                        :displayName="lksgKpisNameMappings['fixedHourlyWages']"
                        :info="lksgKpisInfoMappings['fixedHourlyWages']"
                        :name="'fixedHourlyWages'"
                      />
                    </FormKit>
                  </div>
                </div>

                <div class="uploadFormSection grid">
                  <div class="col-3 p-3 topicLabel">
                    <h4 id="evidenceCertificatesAndAttestations" class="anchor title">
                      {{ lksgSubAreasNameMappings.evidenceCertificatesAndAttestations }}
                    </h4>
                    <div class="p-badge badge-yellow"><span>SOCIAL</span></div>
                  </div>

                  <div class="col-9 formFields">
                    <FormKit type="group" name="evidenceCertificatesAndAttestations">
                      <YesNoComponent
                        :displayName="lksgKpisNameMappings['iso26000']"
                        :info="lksgKpisInfoMappings['iso26000']"
                        :name="'iso26000'"
                      />
                      <YesNoComponent
                        :displayName="lksgKpisNameMappings['sa8000Certification']"
                        :info="lksgKpisInfoMappings['sa8000Certification']"
                        :name="'sa8000Certification'"
                      />
                      <YesNoComponent
                        :displayName="lksgKpisNameMappings['smetaSocialAuditConcept']"
                        :info="lksgKpisInfoMappings['smetaSocialAuditConcept']"
                        :name="'smetaSocialAuditConcept'"
                      />
                      <YesNoComponent
                        :displayName="lksgKpisNameMappings['betterWorkProgramCertificate']"
                        :info="lksgKpisInfoMappings['betterWorkProgramCertificate']"
                        :name="'betterWorkProgramCertificate'"
                      />
                      <YesNoComponent
                        :displayName="lksgKpisNameMappings['iso45001Certification']"
                        :info="lksgKpisInfoMappings['iso45001Certification']"
                        :name="'iso45001Certification'"
                      />
                      <YesNoComponent
                        :displayName="lksgKpisNameMappings['iso14000Certification']"
                        :info="lksgKpisInfoMappings['iso14000Certification']"
                        :name="'iso14000Certification'"
                      />
                      <YesNoComponent
                        :displayName="lksgKpisNameMappings['emasCertification']"
                        :info="lksgKpisInfoMappings['emasCertification']"
                        :name="'emasCertification'"
                      />
                      <YesNoComponent
                        :displayName="lksgKpisNameMappings['iso37001Certification']"
                        :info="lksgKpisInfoMappings['iso37001Certification']"
                        :name="'iso37001Certification'"
                      />
                      <YesNoComponent
                        :displayName="lksgKpisNameMappings['iso37301Certification']"
                        :info="lksgKpisInfoMappings['iso37301Certification']"
                        :name="'iso37301Certification'"
                      />
                      <YesNoComponent
                        :displayName="lksgKpisNameMappings['riskManagementSystemCertification']"
                        :info="lksgKpisInfoMappings['riskManagementSystemCertification']"
                        :name="'riskManagementSystemCertification'"
                      />
                      <YesNoComponent
                        :displayName="lksgKpisNameMappings['amforiBsciAuditReport']"
                        :info="lksgKpisInfoMappings['amforiBsciAuditReport']"
                        :name="'amforiBsciAuditReport'"
                      />
                      <YesNoComponent
                        :displayName="lksgKpisNameMappings['initiativeClauseSocialCertification']"
                        :info="lksgKpisInfoMappings['initiativeClauseSocialCertification']"
                        :name="'initiativeClauseSocialCertification'"
                      />
                      <YesNoComponent
                        :displayName="lksgKpisNameMappings['responsibleBusinessAssociationCertification']"
                        :info="lksgKpisInfoMappings['responsibleBusinessAssociationCertification']"
                        :name="'responsibleBusinessAssociationCertification'"
                      />
                      <YesNoComponent
                        :displayName="lksgKpisNameMappings['fairLabourAssociationCertification']"
                        :info="lksgKpisInfoMappings['fairLabourAssociationCertification']"
                        :name="'fairLabourAssociationCertification'"
                      />
                      <YesNoComponent
                        :displayName="lksgKpisNameMappings['fairWorkingConditionsPolicy']"
                        :info="lksgKpisInfoMappings['fairWorkingConditionsPolicy']"
                        :name="'fairWorkingConditionsPolicy'"
                      />
                      <YesNoComponent
                        :displayName="lksgKpisNameMappings['fairAndEthicalRecruitmentPolicy']"
                        :info="lksgKpisInfoMappings['fairAndEthicalRecruitmentPolicy']"
                        :name="'fairAndEthicalRecruitmentPolicy'"
                      />
                      <YesNoComponent
                        :displayName="lksgKpisNameMappings['equalOpportunitiesAndNondiscriminationPolicy']"
                        :info="lksgKpisInfoMappings['equalOpportunitiesAndNondiscriminationPolicy']"
                        :name="'equalOpportunitiesAndNondiscriminationPolicy'"
                      />
                      <YesNoComponent
                        :displayName="lksgKpisNameMappings['healthAndSafetyPolicy']"
                        :info="lksgKpisInfoMappings['healthAndSafetyPolicy']"
                        :name="'healthAndSafetyPolicy'"
                      />
                      <YesNoComponent
                        :displayName="lksgKpisNameMappings['complaintsAndGrievancesPolicy']"
                        :info="lksgKpisInfoMappings['complaintsAndGrievancesPolicy']"
                        :name="'complaintsAndGrievancesPolicy'"
                      />
                      <YesNoComponent
                        :displayName="lksgKpisNameMappings['forcedLabourPolicy']"
                        :info="lksgKpisInfoMappings['forcedLabourPolicy']"
                        :name="'forcedLabourPolicy'"
                      />
                      <YesNoComponent
                        :displayName="lksgKpisNameMappings['childLabourPolicy']"
                        :info="lksgKpisInfoMappings['childLabourPolicy']"
                        :name="'childLabourPolicy'"
                      />
                      <YesNoComponent
                        :displayName="lksgKpisNameMappings['environmentalImpactPolicy']"
                        :info="lksgKpisInfoMappings['environmentalImpactPolicy']"
                        :name="'environmentalImpactPolicy'"
                      />
                      <YesNoComponent
                        :displayName="lksgKpisNameMappings['supplierCodeOfConduct']"
                        :info="lksgKpisInfoMappings['supplierCodeOfConduct']"
                        :name="'supplierCodeOfConduct'"
                      />
                    </FormKit>
                  </div>
                </div>

                <div class="uploadFormSection grid">
                  <div class="col-3 p-3 topicLabel">
                    <h4 id="grievanceMechanism" class="anchor title">
                      {{ lksgSubAreasNameMappings.grievanceMechanism }}
                    </h4>
                    <div class="p-badge badge-yellow"><span>SOCIAL</span></div>
                  </div>

                  <div class="col-9 formFields">
                    <FormKit type="group" name="grievanceMechanism">
                      <YesNoComponent
                        :displayName="lksgKpisNameMappings['grievanceHandlingMechanism']"
                        :info="lksgKpisInfoMappings['grievanceHandlingMechanism']"
                        :name="'grievanceHandlingMechanism'"
                      />
                      <YesNoComponent
                        :displayName="lksgKpisNameMappings['grievanceHandlingMechanismUsedForReporting']"
                        :info="lksgKpisInfoMappings['grievanceHandlingMechanismUsedForReporting']"
                        :name="'grievanceHandlingMechanismUsedForReporting'"
                      />
                      <YesNoComponent
                        :displayName="lksgKpisNameMappings['legalProceedings']"
                        :info="lksgKpisInfoMappings['legalProceedings']"
                        :name="'legalProceedings'"
                      />
                    </FormKit>
                  </div>
                </div>

                <div class="uploadFormSection grid">
                  <div class="col-3 p-3 p-3 topicLabel">
                    <h4 id="osh" class="anchor title">{{ lksgSubAreasNameMappings.osh }}</h4>
                    <div class="p-badge badge-yellow"><span>SOCIAL</span></div>
                  </div>

                  <div class="col-9 formFields">
                    <FormKit type="group" name="osh">
                      <YesNoComponent
                        :displayName="lksgKpisNameMappings['oshMonitoring']"
                        :info="lksgKpisInfoMappings['oshMonitoring']"
                        :name="'oshMonitoring'"
                      />
                      <YesNoComponent
                        :displayName="lksgKpisNameMappings['oshPolicy']"
                        :info="lksgKpisInfoMappings['oshPolicy']"
                        :name="'oshPolicy'"
                      />
                      <YesNoComponent
                        :displayName="lksgKpisNameMappings['oshPolicyPersonalProtectiveEquipment']"
                        :info="lksgKpisInfoMappings['oshPolicyPersonalProtectiveEquipment']"
                        :name="'oshPolicyPersonalProtectiveEquipment'"
                      />
                      <YesNoComponent
                        :displayName="lksgKpisNameMappings['oshPolicyMachineSafety']"
                        :info="lksgKpisInfoMappings['oshPolicyMachineSafety']"
                        :name="'oshPolicyMachineSafety'"
                      />
                      <YesNoComponent
                        :displayName="lksgKpisNameMappings['oshPolicyDisasterBehaviouralResponse']"
                        :info="lksgKpisInfoMappings['oshPolicyDisasterBehaviouralResponse']"
                        :name="'oshPolicyDisasterBehaviouralResponse'"
                      />
                      <YesNoComponent
                        :displayName="lksgKpisNameMappings['oshPolicyAccidentsBehaviouralResponse']"
                        :info="lksgKpisInfoMappings['oshPolicyAccidentsBehaviouralResponse']"
                        :name="'oshPolicyAccidentsBehaviouralResponse'"
                      />
                      <YesNoComponent
                        :displayName="lksgKpisNameMappings['oshPolicyWorkplaceErgonomics']"
                        :info="lksgKpisInfoMappings['oshPolicyWorkplaceErgonomics']"
                        :name="'oshPolicyWorkplaceErgonomics'"
                      />
                      <YesNoComponent
                        :displayName="lksgKpisNameMappings['oshPolicyHandlingChemicalsAndOtherHazardousSubstances']"
                        :info="lksgKpisInfoMappings['oshPolicyHandlingChemicalsAndOtherHazardousSubstances']"
                        :name="'oshPolicyHandlingChemicalsAndOtherHazardousSubstances'"
                      />
                      <YesNoComponent
                        :displayName="lksgKpisNameMappings['oshPolicyFireProtection']"
                        :info="lksgKpisInfoMappings['oshPolicyFireProtection']"
                        :name="'oshPolicyFireProtection'"
                      />
                      <YesNoComponent
                        :displayName="lksgKpisNameMappings['oshPolicyWorkingHours']"
                        :info="lksgKpisInfoMappings['oshPolicyWorkingHours']"
                        :name="'oshPolicyWorkingHours'"
                      />
                      <YesNoComponent
                        :displayName="lksgKpisNameMappings['oshPolicyTrainingAddressed']"
                        :info="lksgKpisInfoMappings['oshPolicyTrainingAddressed']"
                        :name="'oshPolicyTrainingAddressed'"
                      />
                      <YesNoComponent
                        :displayName="lksgKpisNameMappings['oshPolicyTraining']"
                        :info="lksgKpisInfoMappings['oshPolicyTraining']"
                        :name="'oshPolicyTraining'"
                      />
                      <YesNoComponent
                        :displayName="lksgKpisNameMappings['oshManagementSystem']"
                        :info="lksgKpisInfoMappings['oshManagementSystem']"
                        :name="'oshManagementSystem'"
                      />
                      <YesNoComponent
                        :displayName="lksgKpisNameMappings['oshManagementSystemInternationalCertification']"
                        :info="lksgKpisInfoMappings['oshManagementSystemInternationalCertification']"
                        :name="'oshManagementSystemInternationalCertification'"
                      />
                      <YesNoComponent
                        :displayName="lksgKpisNameMappings['oshManagementSystemNationalCertification']"
                        :info="lksgKpisInfoMappings['oshManagementSystemNationalCertification']"
                        :name="'oshManagementSystemNationalCertification'"
                      />
                      <YesNoComponent
                        :displayName="lksgKpisNameMappings['workplaceAccidentsUnder10']"
                        :info="lksgKpisInfoMappings['workplaceAccidentsUnder10']"
                        :name="'workplaceAccidentsUnder10'"
                      />
                      <YesNoComponent
                        :displayName="lksgKpisNameMappings['oshTraining']"
                        :info="lksgKpisInfoMappings['oshTraining']"
                        :name="'oshTraining'"
                      />
                    </FormKit>
                  </div>
                </div>

                <div class="uploadFormSection grid">
                  <div class="col-3 p-3 topicLabel">
                    <h4 id="freedomOfAssociation" class="anchor title">
                      {{ lksgSubAreasNameMappings.freedomOfAssociation }}
                    </h4>
                    <div class="p-badge badge-yellow"><span>SOCIAL</span></div>
                  </div>

                  <div class="col-9 formFields">
                    <FormKit type="group" name="freedomOfAssociation">
                      <YesNoComponent
                        :displayName="lksgKpisNameMappings['freedomOfAssociation']"
                        :info="lksgKpisInfoMappings['freedomOfAssociation']"
                        :name="'freedomOfAssociation'"
                      />
                      <YesNoComponent
                        :displayName="lksgKpisNameMappings['discriminationForTradeUnionMembers']"
                        :info="lksgKpisInfoMappings['discriminationForTradeUnionMembers']"
                        :name="'discriminationForTradeUnionMembers'"
                      />
                      <YesNoComponent
                        :displayName="lksgKpisNameMappings['freedomOfOperationForTradeUnion']"
                        :info="lksgKpisInfoMappings['freedomOfOperationForTradeUnion']"
                        :name="'freedomOfOperationForTradeUnion'"
                      />
                      <YesNoComponent
                        :displayName="lksgKpisNameMappings['freedomOfAssociationTraining']"
                        :info="lksgKpisInfoMappings['freedomOfAssociationTraining']"
                        :name="'freedomOfAssociationTraining'"
                      />
                      <YesNoComponent
                        :displayName="lksgKpisNameMappings['worksCouncil']"
                        :info="lksgKpisInfoMappings['worksCouncil']"
                        :name="'worksCouncil'"
                      />
                    </FormKit>
                  </div>
                </div>

                <div class="uploadFormSection grid">
                  <div class="col-3 p-3 topicLabel">
                    <h4 id="humanRights" class="anchor title">{{ lksgSubAreasNameMappings.humanRights }}</h4>
                    <div class="p-badge badge-yellow"><span>SOCIAL</span></div>
                  </div>

                  <div class="col-9 formFields">
                    <FormKit type="group" name="humanRights">
                      <YesNoComponent
                        :displayName="lksgKpisNameMappings['diversityAndInclusionRole']"
                        :info="lksgKpisInfoMappings['diversityAndInclusionRole']"
                        :name="'diversityAndInclusionRole'"
                      />
                      <YesNoComponent
                        :displayName="lksgKpisNameMappings['preventionOfMistreatments']"
                        :info="lksgKpisInfoMappings['preventionOfMistreatments']"
                        :name="'preventionOfMistreatments'"
                      />
                      <YesNoComponent
                        :displayName="lksgKpisNameMappings['equalOpportunitiesOfficer']"
                        :info="lksgKpisInfoMappings['equalOpportunitiesOfficer']"
                        :name="'equalOpportunitiesOfficer'"
                      />
                      <YesNoComponent
                        :displayName="lksgKpisNameMappings['riskOfHarmfulPollution']"
                        :info="lksgKpisInfoMappings['riskOfHarmfulPollution']"
                        :name="'riskOfHarmfulPollution'"
                      />
                      <YesNoComponent
                        :displayName="lksgKpisNameMappings['unlawfulEvictionAndTakingOfLand']"
                        :info="lksgKpisInfoMappings['unlawfulEvictionAndTakingOfLand']"
                        :name="'unlawfulEvictionAndTakingOfLand'"
                      />
                      <YesNoComponent
                        :displayName="lksgKpisNameMappings['useOfPrivatePublicSecurityForces']"
                        :info="lksgKpisInfoMappings['useOfPrivatePublicSecurityForces']"
                        :name="'useOfPrivatePublicSecurityForces'"
                      />
                      <YesNoComponent
                        :displayName="
                          lksgKpisNameMappings['useOfPrivatePublicSecurityForcesAndRiskOfViolationOfHumanRights']
                        "
                        :info="lksgKpisInfoMappings['useOfPrivatePublicSecurityForcesAndRiskOfViolationOfHumanRights']"
                        :name="'useOfPrivatePublicSecurityForcesAndRiskOfViolationOfHumanRights'"
                      />
                    </FormKit>
                  </div>
                </div>
              </FormKit>

              <FormKit type="group" name="governance" label="governance">
                <div class="uploadFormSection grid">
                  <div class="col-3 p-3 topicLabel">
                    <h4 id="socialAndEmployeeMatters" class="anchor title">
                      {{ lksgSubAreasNameMappings.socialAndEmployeeMatters }}
                    </h4>
                    <div class="p-badge badge-blue"><span>GOVERNANCE</span></div>
                  </div>

                  <div class="col-9 formFields">
                    <FormKit type="group" name="socialAndEmployeeMatters">
                      <YesNoComponent
                        :displayName="lksgKpisNameMappings['responsibilitiesForFairWorkingConditions']"
                        :info="lksgKpisInfoMappings['responsibilitiesForFairWorkingConditions']"
                        :name="'responsibilitiesForFairWorkingConditions'"
                      />
                    </FormKit>
                  </div>
                </div>

                <div class="uploadFormSection grid">
                  <div class="col-3 p-3 topicLabel">
                    <h4 id="environment" class="anchor title">{{ lksgSubAreasNameMappings.environment }}</h4>
                    <div class="p-badge badge-blue"><span>GOVERNANCE</span></div>
                  </div>
                  <div class="col-9 formFields">
                    <FormKit type="group" name="environment">
                      <YesNoComponent
                        :displayName="lksgKpisNameMappings['responsibilitiesForTheEnvironment']"
                        :info="lksgKpisInfoMappings['responsibilitiesForTheEnvironment']"
                        :name="'responsibilitiesForTheEnvironment'"
                      />
                    </FormKit>
                  </div>
                </div>

                <div class="uploadFormSection grid">
                  <div class="col-3 p-3 topicLabel">
                    <h4 id="osh_governance" class="anchor title">{{ lksgSubAreasNameMappings.osh }}</h4>
                    <div class="p-badge badge-blue"><span>GOVERNANCE</span></div>
                  </div>
                  <div class="col-9 formFields">
                    <FormKit type="group" name="osh">
                      <YesNoComponent
                        :displayName="lksgKpisNameMappings['responsibilitiesForOccupationalSafety']"
                        :info="lksgKpisInfoMappings['responsibilitiesForOccupationalSafety']"
                        :name="'responsibilitiesForOccupationalSafety'"
                      />
                    </FormKit>
                  </div>
                </div>

                <div class="uploadFormSection grid">
                  <div class="col-3 p-3 topicLabel">
                    <h4 id="riskManagement" class="anchor title">{{ lksgSubAreasNameMappings.riskManagement }}</h4>
                    <div class="p-badge badge-blue"><span>GOVERNANCE</span></div>
                  </div>
                  <div class="col-9 formFields">
                    <FormKit type="group" name="riskManagement">
                      <YesNoComponent
                        :displayName="lksgKpisNameMappings['riskManagementSystem']"
                        :info="lksgKpisInfoMappings['riskManagementSystem']"
                        :name="'riskManagementSystem'"
                      />
                    </FormKit>
                  </div>
                </div>

                <div class="uploadFormSection grid">
                  <div class="col-3 p-3 p-3 topicLabel">
                    <h4 id="codeOfConduct" class="anchor title">{{ lksgSubAreasNameMappings.codeOfConduct }}</h4>
                    <div class="p-badge badge-blue"><span>GOVERNANCE</span></div>
                  </div>
                  <div class="col-9 formFields">
                    <FormKit type="group" name="codeOfConduct">
                      <YesNoComponent
                        :displayName="lksgKpisNameMappings['codeOfConduct']"
                        :info="lksgKpisInfoMappings['codeOfConduct']"
                        :name="'codeOfConduct'"
                      />
                      <YesNoComponent
                        :displayName="lksgKpisNameMappings['codeOfConductRiskManagementTopics']"
                        :info="lksgKpisInfoMappings['codeOfConductRiskManagementTopics']"
                        :name="'codeOfConductRiskManagementTopics'"
                      />
                      <YesNoComponent
                        :displayName="lksgKpisNameMappings['codeOfConductTraining']"
                        :info="lksgKpisInfoMappings['codeOfConductTraining']"
                        :name="'codeOfConductTraining'"
                      />
                    </FormKit>
                  </div>
                </div>
              </FormKit>

              <FormKit type="group" name="environmental" label="environmental">
                <div class="uploadFormSection grid">
                  <div class="col-3 p-3 topicLabel">
                    <h4 id="waste" class="anchor title">{{ lksgSubAreasNameMappings.waste }}</h4>
                    <div class="p-badge badge-green"><span>ENVIRONMENTAL</span></div>
                  </div>

                  <div class="col-9 formFields">
                    <FormKit type="group" name="waste">
                      <YesNoComponent
                        :displayName="lksgKpisNameMappings['mercuryAndMercuryWasteHandling']"
                        :info="lksgKpisInfoMappings['mercuryAndMercuryWasteHandling']"
                        :name="'mercuryAndMercuryWasteHandling'"
                      />
                      <YesNoComponent
                        :displayName="lksgKpisNameMappings['mercuryAndMercuryWasteHandlingPolicy']"
                        :info="lksgKpisInfoMappings['mercuryAndMercuryWasteHandlingPolicy']"
                        :name="'mercuryAndMercuryWasteHandlingPolicy'"
                      />
                      <YesNoComponent
                        :displayName="lksgKpisNameMappings['chemicalHandling']"
                        :info="lksgKpisInfoMappings['chemicalHandling']"
                        :name="'chemicalHandling'"
                      />
                      <YesNoComponent
                        :displayName="lksgKpisNameMappings['environmentalManagementSystem']"
                        :info="lksgKpisInfoMappings['environmentalManagementSystem']"
                        :name="'environmentalManagementSystem'"
                      />
                      <YesNoComponent
                        :displayName="lksgKpisNameMappings['environmentalManagementSystemInternationalCertification']"
                        :info="lksgKpisInfoMappings['environmentalManagementSystemInternationalCertification']"
                        :name="'environmentalManagementSystemInternationalCertification'"
                      />
                      <YesNoComponent
                        :displayName="lksgKpisNameMappings['environmentalManagementSystemNationalCertification']"
                        :info="lksgKpisInfoMappings['environmentalManagementSystemNationalCertification']"
                        :name="'environmentalManagementSystemNationalCertification'"
                      />
                      <YesNoComponent
                        :displayName="lksgKpisNameMappings['legalRestrictedWaste']"
                        :info="lksgKpisInfoMappings['legalRestrictedWaste']"
                        :name="'legalRestrictedWaste'"
                      />
                      <YesNoComponent
                        :displayName="lksgKpisNameMappings['legalRestrictedWasteProcesses']"
                        :info="lksgKpisInfoMappings['legalRestrictedWasteProcesses']"
                        :name="'legalRestrictedWasteProcesses'"
                      />
                      <YesNoComponent
                        :displayName="lksgKpisNameMappings['mercuryAddedProductsHandling']"
                        :info="lksgKpisInfoMappings['mercuryAddedProductsHandling']"
                        :name="'mercuryAddedProductsHandling'"
                      />
                      <YesNoComponent
                        :displayName="lksgKpisNameMappings['mercuryAddedProductsHandlingRiskOfExposure']"
                        :info="lksgKpisInfoMappings['mercuryAddedProductsHandlingRiskOfExposure']"
                        :name="'mercuryAddedProductsHandlingRiskOfExposure'"
                      />
                      <YesNoComponent
                        :displayName="lksgKpisNameMappings['mercuryAddedProductsHandlingRiskOfDisposal']"
                        :info="lksgKpisInfoMappings['mercuryAddedProductsHandlingRiskOfDisposal']"
                        :name="'mercuryAddedProductsHandlingRiskOfDisposal'"
                      />
                      <YesNoComponent
                        :displayName="lksgKpisNameMappings['mercuryAndMercuryCompoundsProductionAndUse']"
                        :info="lksgKpisInfoMappings['mercuryAndMercuryCompoundsProductionAndUse']"
                        :name="'mercuryAndMercuryCompoundsProductionAndUse'"
                      />
                      <YesNoComponent
                        :displayName="lksgKpisNameMappings['mercuryAndMercuryCompoundsProductionAndUseRiskOfExposure']"
                        :info="lksgKpisInfoMappings['mercuryAndMercuryCompoundsProductionAndUseRiskOfExposure']"
                        :name="'mercuryAndMercuryCompoundsProductionAndUseRiskOfExposure'"
                      />
                      <YesNoComponent
                        :displayName="lksgKpisNameMappings['persistentOrganicPollutantsProductionAndUse']"
                        :info="lksgKpisInfoMappings['persistentOrganicPollutantsProductionAndUse']"
                        :name="'persistentOrganicPollutantsProductionAndUse'"
                      />
                      <YesNoComponent
                        :displayName="lksgKpisNameMappings['persistentOrganicPollutantsProductionAndUseRiskOfExposure']"
                        :info="lksgKpisInfoMappings['persistentOrganicPollutantsProductionAndUseRiskOfExposure']"
                        :name="'persistentOrganicPollutantsProductionAndUseRiskOfExposure'"
                      />
                      <YesNoComponent
                        :displayName="lksgKpisNameMappings['persistentOrganicPollutantsProductionAndUseRiskOfDisposal']"
                        :info="lksgKpisInfoMappings['persistentOrganicPollutantsProductionAndUseRiskOfDisposal']"
                        :name="'persistentOrganicPollutantsProductionAndUseRiskOfDisposal'"
                      />
                      <YesNoComponent
                        :displayName="
                          lksgKpisNameMappings['persistentOrganicPollutantsProductionAndUseTransboundaryMovements']
                        "
                        :info="
                          lksgKpisInfoMappings['persistentOrganicPollutantsProductionAndUseTransboundaryMovements']
                        "
                        :name="'persistentOrganicPollutantsProductionAndUseTransboundaryMovements'"
                      />
                      <YesNoComponent
                        :displayName="
                          lksgKpisNameMappings['persistentOrganicPollutantsProductionAndUseRiskForImportingState']
                        "
                        :info="lksgKpisInfoMappings['persistentOrganicPollutantsProductionAndUseRiskForImportingState']"
                        :name="'persistentOrganicPollutantsProductionAndUseRiskForImportingState'"
                      />
                      <YesNoComponent
                        :displayName="
                          lksgKpisNameMappings['hazardousWasteTransboundaryMovementsLocatedOECDEULiechtenstein']
                        "
                        :info="lksgKpisInfoMappings['hazardousWasteTransboundaryMovementsLocatedOECDEULiechtenstein']"
                        :name="'hazardousWasteTransboundaryMovementsLocatedOECDEULiechtenstein'"
                      />
                      <YesNoComponent
                        :displayName="
                          lksgKpisNameMappings['hazardousWasteTransboundaryMovementsOutsideOECDEULiechtenstein']
                        "
                        :info="lksgKpisInfoMappings['hazardousWasteTransboundaryMovementsOutsideOECDEULiechtenstein']"
                        :name="'hazardousWasteTransboundaryMovementsOutsideOECDEULiechtenstein'"
                      />
                      <YesNoComponent
                        :displayName="lksgKpisNameMappings['hazardousWasteDisposal']"
                        :info="lksgKpisInfoMappings['hazardousWasteDisposal']"
                        :name="'hazardousWasteDisposal'"
                      />
                      <YesNoComponent
                        :displayName="lksgKpisNameMappings['hazardousWasteDisposalRiskOfImport']"
                        :info="lksgKpisInfoMappings['hazardousWasteDisposalRiskOfImport']"
                        :name="'hazardousWasteDisposalRiskOfImport'"
                      />
                      <YesNoComponent
                        :displayName="lksgKpisNameMappings['hazardousAndOtherWasteImport']"
                        :info="lksgKpisInfoMappings['hazardousAndOtherWasteImport']"
                        :name="'hazardousAndOtherWasteImport'"
                      />
                    </FormKit>
                  </div>
                </div>
              </FormKit>
            </FormKit>

            <!--------- SUBMIT --------->
            <SubmitFormBar :formIsValid="valid" />
          </FormKit>

          <div v-if="postLkSGDataProcessed">
            <SuccessUpload v-if="uploadSucceded" :messageId="messageCounter" />
            <FailedUpload v-else :message="message" :messageId="messageCounter" />
          </div>
        </div>
        <div id="jumpLinks" ref="jumpLinks" class="col-3 p-3 text-left jumpLinks">
          <h4 id="topicTitles" class="title">On this page</h4>
          <ul>
            <li><a @click="smoothScroll('#general')">General</a></li>
            <li><a @click="smoothScroll('#childLabour')">Child labour</a></li>
            <li>
              <a @click="smoothScroll('#forcedLabourSlaveryAndDebtBondage')">Forced labour, slavery and debt bondage</a>
            </li>
            <li>
              <a @click="smoothScroll('#evidenceCertificatesAndAttestations')"
                >Evidence, certificates and attestations</a
              >
            </li>
            <li><a @click="smoothScroll('#grievanceMechanism')">Grievance mechanism</a></li>
            <li><a @click="smoothScroll('#osh')">OSH</a></li>
            <li><a @click="smoothScroll('#freedomOfAssociation')">Freedom of association</a></li>
            <li><a @click="smoothScroll('#humanRights')">Human rights</a></li>
            <li><a @click="smoothScroll('#socialAndEmployeeMatters')">Social and employee matters</a></li>
            <li><a @click="smoothScroll('#environment')">Environment</a></li>
            <li><a @click="smoothScroll('#riskManagement')">Risk management</a></li>
            <li><a @click="smoothScroll('#codeOfConduct')">Code of Conduct</a></li>
            <li><a @click="smoothScroll('#waste')">Waste</a></li>
          </ul>
        </div>
      </div>
    </template>
  </Card>
</template>

<script lang="ts">
import { FormKit } from "@formkit/vue";
import { ApiClientProvider } from "@/services/ApiClients";
import Card from "primevue/card";
import { defineComponent, inject } from "vue";
import Keycloak from "keycloak-js";
import { assertDefined } from "@/utils/TypeScriptUtils";
import Tooltip from "primevue/tooltip";
import PrimeButton from "primevue/button";
import UploadFormHeader from "@/components/forms/parts/UploadFormHeader.vue";
import YesNoComponent from "@/components/forms/parts/YesNoComponent.vue";
import Calendar from "primevue/calendar";
import SuccessUpload from "@/components/messages/SuccessUpload.vue";
import FailedUpload from "@/components/messages/FailedUpload.vue";
import {
  lksgKpisInfoMappings,
  lksgKpisNameMappings,
  lksgSubAreasNameMappings,
} from "@/components/resources/frameworkDataSearch/lksg/DataModelsTranslations";
import { getAllCountryNamesWithCodes } from "@/utils/CountryCodeConverter";
import { AxiosError } from "axios";
import { humanizeString } from "@/utils/StringHumanizer";
import { CompanyAssociatedDataLksgData, InHouseProductionOrContractProcessing } from "@clients/backend";
import { useRoute } from "vue-router";
import { getHyphenatedDate } from "@/utils/DataFormatUtils";
import { smoothScroll } from "@/utils/smoothScroll";
import { checkCustomInputs } from "@/utils/validationsUtils";
<<<<<<< HEAD
import SubmitFormBar from "@/components/forms/parts/SubmitFormBar.vue";
=======
>>>>>>> 70a97428

export default defineComponent({
  setup() {
    return {
      getKeycloakPromise: inject<() => Promise<Keycloak>>("getKeycloakPromise"),
    };
  },
  name: "CreateLksgDataset",
  components: {
    SubmitFormBar,
    UploadFormHeader,
    SuccessUpload,
    FailedUpload,
    FormKit,
    Card,
    PrimeButton,
    YesNoComponent,
    Calendar,
  },
  directives: {
    tooltip: Tooltip,
  },

  data() {
    return {
      isYourCompanyManufacturingCompany: "No",
      listOfProductionSites: [
        {
          id: 0,
          listOfGoodsOrServices: [] as string[],
          listOfGoodsOrServicesString: "",
        },
      ],
      idCounter: 0,
      allCountry: getAllCountryNamesWithCodes(),
      waitingForData: false,
      dataDate: undefined as Date | undefined,
      lkSGDataModel: {} as CompanyAssociatedDataLksgData,
      route: useRoute(),
      message: "",
      uploadSucceded: false,
      postLkSGDataProcessed: false,
      messageCounter: 0,
      lksgKpisInfoMappings,
      lksgKpisNameMappings,
      lksgSubAreasNameMappings,
      elementPosition: 0,
      scrollListener: (): null => null,
      isInHouseProductionOrContractProcessingMap: Object.fromEntries(
        new Map<string, string>([
          [
            InHouseProductionOrContractProcessing.InHouseProduction,
            humanizeString(InHouseProductionOrContractProcessing.InHouseProduction),
          ],
          [
            InHouseProductionOrContractProcessing.ContractProcessing,
            humanizeString(InHouseProductionOrContractProcessing.ContractProcessing),
          ],
        ])
      ),
      smoothScroll,
      checkCustomInputs,
<<<<<<< HEAD
      valid: false,
=======
      updatingData: false,
>>>>>>> 70a97428
    };
  },
  computed: {
    yearOfDataDate: {
      get(): string {
        return this.dataDate?.getFullYear()?.toString() || "";
      },
      set() {
        // IGNORED
      },
    },
    convertedDataDate: {
      get(): string {
        if (this.dataDate) {
          return getHyphenatedDate(this.dataDate);
        } else {
          return "";
        }
      },
      set() {
        // IGNORED
      },
    },
  },
  props: {
    companyID: {
      type: String,
    },
  },
  mounted() {
    const jumpLinkselement = this.$refs.jumpLinks as HTMLElement;
    this.elementPosition = jumpLinkselement.getBoundingClientRect().top;
    this.scrollListener = (): null => {
      if (window.scrollY > this.elementPosition) {
        jumpLinkselement.style.position = "fixed";
        jumpLinkselement.style.top = "60px";
      } else {
        jumpLinkselement.style.position = "relative";
        jumpLinkselement.style.top = "0";
      }
      return null;
    };
    window.addEventListener("scroll", this.scrollListener);

    const dataId = this.route.query.templateDataId;
    if (dataId !== undefined && typeof dataId === "string" && dataId !== "") {
      void this.loadLKSGData(dataId);
    }
  },
  unmounted() {
    window.removeEventListener("scroll", this.scrollListener);
  },
  methods: {
    /**
     * Loads the LKGS-Dataset identified by the provided dataId and pre-configures the form to contain the data
     * from the dataset
     *
     * @param dataId the id of the dataset to load
     */
    async loadLKSGData(dataId: string): Promise<void> {
      this.waitingForData = true;
      const lkSGDataControllerApi = await new ApiClientProvider(
        assertDefined(this.getKeycloakPromise)()
      ).getLksgDataControllerApi();

      const dataResponse = await lkSGDataControllerApi.getCompanyAssociatedLksgData(dataId);
      const lksgDataset = dataResponse.data;
      const numberOfProductionSites = lksgDataset.data?.social?.general?.listOfProductionSites?.length || 0;
      if (numberOfProductionSites > 0) {
        this.isYourCompanyManufacturingCompany = "Yes";
        const productionSites = assertDefined(lksgDataset.data?.social?.general?.listOfProductionSites);
        this.listOfProductionSites = [];
        this.idCounter = numberOfProductionSites;
        for (let i = 0; i < numberOfProductionSites; i++) {
          this.listOfProductionSites.push({
            id: i,
            listOfGoodsOrServices: productionSites[i].listOfGoodsOrServices || [],
            listOfGoodsOrServicesString: "",
          });
        }
      }
      const dataDateFromDataset = lksgDataset.data?.social?.general?.dataDate;
      if (dataDateFromDataset) {
        this.dataDate = new Date(dataDateFromDataset);
      }
      this.lkSGDataModel = lksgDataset;
      this.waitingForData = false;
    },
    /**
     * Sends data to add LkSG data
     */
    async postLkSGData(): Promise<void> {
      this.messageCounter++;
      try {
        const lkSGDataControllerApi = await new ApiClientProvider(
          assertDefined(this.getKeycloakPromise)()
        ).getLksgDataControllerApi();
        await lkSGDataControllerApi.postCompanyAssociatedLksgData(this.lkSGDataModel);
        this.$formkit.reset("createLkSGForm");
        this.isYourCompanyManufacturingCompany = "No";
        this.listOfProductionSites = [
          {
            id: 0,
            listOfGoodsOrServices: [],
            listOfGoodsOrServicesString: "",
          },
        ];
        this.idCounter = 0;
        this.dataDate = undefined;
        this.message = "Upload successfully executed.";
        this.uploadSucceded = true;
      } catch (error) {
        console.error(error);
        if (error instanceof AxiosError) {
          this.message = "An error occurred: " + error.message;
        } else {
          this.message =
            "An unexpected error occurred. Please try again or contact the support team if the issue persists.";
        }
        this.uploadSucceded = false;
      } finally {
        this.postLkSGDataProcessed = true;
      }
    },

    /**
     * Adds a new Object to the ProductionSite array
     */
    addNewProductionSite() {
      this.idCounter++;
      this.listOfProductionSites.push({
        id: this.idCounter,
        listOfGoodsOrServices: [],
        listOfGoodsOrServicesString: "",
      });
    },

    /**
     * Remove Object from ProductionSite array
     *
     * @param id - the id of the object in the array
     */
    removeItemFromlistOfProductionSites(id: number) {
      this.listOfProductionSites = this.listOfProductionSites.filter((el) => el.id !== id);
    },

    /**
     * Adds a new item to the list of Production Sites Goods Or Services
     *
     * @param index - index of the element in the listOfProductionSites array
     */
    addNewItemsTolistOfProductionSites(index: number) {
      const items = this.listOfProductionSites[index].listOfGoodsOrServicesString.split(";").map((item) => item.trim());
      this.listOfProductionSites[index].listOfGoodsOrServices = [
        ...this.listOfProductionSites[index].listOfGoodsOrServices,
        ...items,
      ];
      this.listOfProductionSites[index].listOfGoodsOrServicesString = "";
    },

    /**
     * Remove item from list of Production Sites Goods Or Services
     *
     * @param index - index of the element in the listOfProductionSites array
     * @param item - which item is to be deleted
     */
    removeItemFromlistOfGoodsOrServices(index: number, item: string) {
      this.listOfProductionSites[index].listOfGoodsOrServices = this.listOfProductionSites[
        index
      ].listOfGoodsOrServices.filter((el) => el !== item);
    },
  },
});
</script>
<style scoped lang="scss">
.anchor {
  scroll-margin-top: 100px;
}
</style><|MERGE_RESOLUTION|>--- conflicted
+++ resolved
@@ -17,7 +17,6 @@
             @submit="postLkSGData"
             @submit-invalid="checkCustomInputs"
             #default="{ state: { valid } }"
-            :config="{ validationVisibility: 'dirty' }"
           >
             <FormKit type="hidden" name="companyId" :model-value="companyID" disabled="true" />
             <FormKit type="hidden" name="reportingPeriod" v-model="yearOfDataDate" disabled="true" />
@@ -1140,10 +1139,7 @@
 import { getHyphenatedDate } from "@/utils/DataFormatUtils";
 import { smoothScroll } from "@/utils/smoothScroll";
 import { checkCustomInputs } from "@/utils/validationsUtils";
-<<<<<<< HEAD
 import SubmitFormBar from "@/components/forms/parts/SubmitFormBar.vue";
-=======
->>>>>>> 70a97428
 
 export default defineComponent({
   setup() {
@@ -1206,11 +1202,8 @@
       ),
       smoothScroll,
       checkCustomInputs,
-<<<<<<< HEAD
+      updatingData: false,
       valid: false,
-=======
-      updatingData: false,
->>>>>>> 70a97428
     };
   },
   computed: {
