--- conflicted
+++ resolved
@@ -1133,15 +1133,11 @@
 import { getAllCountryNamesWithCodes } from "@/utils/CountryCodeConverter";
 import { AxiosError } from "axios";
 import { humanizeString } from "@/utils/StringHumanizer";
-<<<<<<< HEAD
-import { smoothScroll } from "@/utils/smoothScroll";
-import { checkCustomInputs } from "@/utils/validationsUtils";
-import { InHouseProductionOrContractProcessing } from "@clients/backend";
-=======
 import { CompanyAssociatedDataLksgData, InHouseProductionOrContractProcessing } from "@clients/backend";
 import { useRoute } from "vue-router";
 import { getHyphenatedDate } from "@/utils/DateFormatUtils";
->>>>>>> 6a368fce
+import { smoothScroll } from "@/utils/smoothScroll";
+import { checkCustomInputs } from "@/utils/validationsUtils";
 
 export default defineComponent({
   setup() {
@@ -1167,16 +1163,10 @@
       ],
       idCounter: 0,
       allCountry: getAllCountryNamesWithCodes(),
-<<<<<<< HEAD
-      dataDate: "",
-      convertedDataDate: "",
-      lkSGDataModel: {},
-=======
       waitingForData: false,
       dataDate: undefined as Date | undefined,
       lkSGDataModel: {} as CompanyAssociatedDataLksgData,
       route: useRoute(),
->>>>>>> 6a368fce
       message: "",
       uploadSucceded: false,
       postLkSGDataProcessed: false,
@@ -1198,12 +1188,8 @@
           ],
         ])
       ),
-<<<<<<< HEAD
       smoothScroll,
       checkCustomInputs,
-    };
-  },
-=======
       updatingData: false,
     };
   },
@@ -1229,7 +1215,6 @@
       },
     },
   },
->>>>>>> 6a368fce
   props: {
     companyID: {
       type: String,
